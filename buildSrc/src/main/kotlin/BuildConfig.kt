@file:Suppress("InvalidPackageDeclaration")
package com.unciv.build

object BuildConfig {
    const val appName = "Unciv"
<<<<<<< HEAD
    const val appCodeNumber = 1155
    const val appVersion = "4.17.14"
=======
    const val appCodeNumber = 1156
    const val appVersion = "4.17.15"

    const val gdxVersion = "1.13.1"
    const val ktorVersion = "3.2.3"
    const val coroutinesVersion = "1.8.1"
    const val jnaVersion = "5.17.0"

>>>>>>> 0d68c5ea
    const val identifier = "com.unciv.app"
}<|MERGE_RESOLUTION|>--- conflicted
+++ resolved
@@ -3,18 +3,10 @@
 
 object BuildConfig {
     const val appName = "Unciv"
-<<<<<<< HEAD
-    const val appCodeNumber = 1155
-    const val appVersion = "4.17.14"
-=======
+
     const val appCodeNumber = 1156
     const val appVersion = "4.17.15"
 
-    const val gdxVersion = "1.13.1"
-    const val ktorVersion = "3.2.3"
-    const val coroutinesVersion = "1.8.1"
-    const val jnaVersion = "5.17.0"
 
->>>>>>> 0d68c5ea
     const val identifier = "com.unciv.app"
 }