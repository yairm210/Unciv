--- conflicted
+++ resolved
@@ -1,14 +1,6 @@
 import com.unciv.build.BuildConfig
 import org.gradle.api.tasks.testing.logging.TestLogEvent
 
-<<<<<<< HEAD
-plugins {
-    id("java")
-}
-
-
-=======
->>>>>>> 869154cc
 tasks {
     test {
         workingDir = file("../android/assets")
