--- conflicted
+++ resolved
@@ -16,11 +16,7 @@
     }
     dependencies {
         classpath 'de.richsource.gradle.plugins:gwt-gradle-plugin:0.6'
-<<<<<<< HEAD
-        classpath 'com.android.tools.build:gradle:3.5.0'
-=======
         classpath 'com.android.tools.build:gradle:3.4.2'
->>>>>>> 015b8343
         classpath 'com.mobidevelop.robovm:robovm-gradle-plugin:2.3.1'
     }
 }
