package com.unciv.app

import android.app.NotificationChannel
import android.app.NotificationManager
import android.app.PendingIntent
import android.content.Context
import android.content.ContextWrapper
import android.content.Intent
import android.graphics.Color
import android.net.Uri
import android.os.Build
import android.util.Log
import androidx.core.app.NotificationCompat
import androidx.core.app.NotificationCompat.DEFAULT_VIBRATE
import androidx.core.app.NotificationManagerCompat
import androidx.work.*
import com.badlogic.gdx.backends.android.AndroidApplication
import com.badlogic.gdx.backends.android.DefaultAndroidFiles
import com.unciv.logic.GameInfo
import com.unciv.logic.GameSaver
import com.unciv.logic.multiplayer.storage.FileStorageRateLimitReached
import com.unciv.models.metadata.GameSettings
import com.unciv.logic.multiplayer.storage.OnlineMultiplayerGameSaver
import kotlinx.coroutines.runBlocking
import java.io.FileNotFoundException
import java.io.PrintWriter
import java.io.StringWriter
import java.io.Writer
import java.util.*
import java.util.concurrent.TimeUnit


class MultiplayerTurnCheckWorker(appContext: Context, workerParams: WorkerParameters)
    : Worker(appContext, workerParams) {

    companion object {
        const val WORK_TAG = "UNCIV_MULTIPLAYER_TURN_CHECKER_WORKER"
        const val LOG_TAG = "Unciv turn checker"
        const val CLIPBOARD_EXTRA = "CLIPBOARD_STRING"
        const val NOTIFICATION_ID_SERVICE = 1
        const val NOTIFICATION_ID_INFO = 2

        // Notification Channels can't be modified after creation.
        // Therefore Unciv needs to create new ones and delete previously used ones.
        // Add old channel names here when replacing them with new ones below.
        private val HISTORIC_NOTIFICATION_CHANNELS = arrayOf("UNCIV_NOTIFICATION_CHANNEL_SERVICE")

        private const val NOTIFICATION_CHANNEL_ID_INFO = "UNCIV_NOTIFICATION_CHANNEL_INFO"
        private const val NOTIFICATION_CHANNEL_ID_SERVICE = "UNCIV_NOTIFICATION_CHANNEL_SERVICE_02"

        private const val FAIL_COUNT = "FAIL_COUNT"
        private const val GAME_ID = "GAME_ID"
        private const val GAME_NAME = "GAME_NAME"
        private const val USER_ID = "USER_ID"
        private const val CONFIGURED_DELAY = "CONFIGURED_DELAY"
        private const val PERSISTENT_NOTIFICATION_ENABLED = "PERSISTENT_NOTIFICATION_ENABLED"
        private const val FILE_STORAGE = "FILE_STORAGE"

        fun enqueue(appContext: Context,
                    delayInMinutes: Int, inputData: Data) {

            val constraints = Constraints.Builder()
                    // If no internet is available, worker waits before becoming active.
                    .setRequiredNetworkType(NetworkType.CONNECTED)
                    .build()

            val checkTurnWork = OneTimeWorkRequestBuilder<MultiplayerTurnCheckWorker>()
                    .setConstraints(constraints)
                    .setInitialDelay(delayInMinutes.toLong(), TimeUnit.MINUTES)
                    .addTag(WORK_TAG)
                    .setInputData(inputData)
                    .build()

            WorkManager.getInstance(appContext).enqueue(checkTurnWork)
        }

        /**
         * Notification Channel for 'It's your turn' and error notifications.
         *
         * This code is necessary for API level >= 26
         * API level < 26 does not support Notification Channels
         * For more infos: https://developer.android.com/training/notify-user/channels.html#CreateChannel
         */
        fun createNotificationChannelInfo(appContext: Context) {
            if (Build.VERSION.SDK_INT < Build.VERSION_CODES.O) return
            val name = appContext.resources.getString(R.string.Notify_ChannelInfo_Short)
            val descriptionText = appContext.resources.getString(R.string.Notify_ChannelInfo_Long)
            val importance = NotificationManager.IMPORTANCE_HIGH
            val mChannel = NotificationChannel(NOTIFICATION_CHANNEL_ID_INFO, name, importance)
            mChannel.description = descriptionText
            mChannel.setShowBadge(true)
            mChannel.lockscreenVisibility = NotificationCompat.VISIBILITY_PUBLIC

            val notificationManager = appContext.getSystemService(AndroidApplication.NOTIFICATION_SERVICE) as NotificationManager
            notificationManager.createNotificationChannel(mChannel)
        }

        /**
         * Notification Channel for persistent service notification.
         *
         * This code is necessary for API level >= 26
         * API level < 26 does not support Notification Channels
         * For more infos: https://developer.android.com/training/notify-user/channels.html#CreateChannel
         */
        fun createNotificationChannelService(appContext: Context) {
            if (Build.VERSION.SDK_INT < Build.VERSION_CODES.O) return
            val name = appContext.resources.getString(R.string.Notify_ChannelService_Short)
            val descriptionText = appContext.resources.getString(R.string.Notify_ChannelService_Long)
            val importance = NotificationManager.IMPORTANCE_MIN
            val mChannel = NotificationChannel(NOTIFICATION_CHANNEL_ID_SERVICE, name, importance)
            mChannel.setShowBadge(false)
            mChannel.lockscreenVisibility = NotificationCompat.VISIBILITY_PUBLIC
            mChannel.description = descriptionText

            val notificationManager = appContext.getSystemService(AndroidApplication.NOTIFICATION_SERVICE) as NotificationManager
            notificationManager.createNotificationChannel(mChannel)
        }

        /**
         * The persistent notification is purely for informational reasons.
         * It is not technically necessary for the Worker, since it is not a Service.
         */
        fun showPersistentNotification(appContext: Context, lastTimeChecked: String, checkPeriod: String) {
            val pendingIntent: PendingIntent =
                    Intent(appContext, AndroidLauncher::class.java).let { notificationIntent ->
                        PendingIntent.getActivity(appContext, 0, notificationIntent, 0)
                    }

            val notification: NotificationCompat.Builder = NotificationCompat.Builder(appContext, NOTIFICATION_CHANNEL_ID_SERVICE)
                    .setPriority(NotificationManagerCompat.IMPORTANCE_MIN) // it's only a status
                    .setContentTitle(appContext.resources.getString(R.string.Notify_Persist_Short) + " " + lastTimeChecked)
                    .setStyle(NotificationCompat.BigTextStyle()
                            .bigText(appContext.resources.getString(R.string.Notify_Persist_Long_P1) + " " +
                                    appContext.resources.getString(R.string.Notify_Persist_Long_P2) + " " + checkPeriod + " "
                                    + appContext.resources.getString(R.string.Notify_Persist_Long_P3)
                                    + " " + appContext.resources.getString(R.string.Notify_Persist_Long_P4)))
                    .setSmallIcon(R.drawable.uncivnotification)
                    .setContentIntent(pendingIntent)
                    .setCategory(NotificationCompat.CATEGORY_SERVICE)
                    .setOnlyAlertOnce(true)
                    .setOngoing(true)
                    .setShowWhen(false)

            with(NotificationManagerCompat.from(appContext)) {
                notify(NOTIFICATION_ID_INFO, notification.build())
            }
        }

        fun notifyUserAboutTurn(applicationContext: Context, game: Pair<String, String>) {
            Log.i(LOG_TAG, "notifyUserAboutTurn ${game.first}")
            val intent = Intent(applicationContext, AndroidLauncher::class.java).apply {
                action = Intent.ACTION_VIEW
                data = Uri.parse("https://unciv.app/multiplayer?id=${game.second}")
            }
            val pendingIntent = PendingIntent.getActivity(applicationContext, 0, intent, 0)

            val contentTitle = applicationContext.resources.getString(R.string.Notify_YourTurn_Short)
            val notification: NotificationCompat.Builder = NotificationCompat.Builder(applicationContext, NOTIFICATION_CHANNEL_ID_INFO)
                    .setPriority(NotificationManagerCompat.IMPORTANCE_HIGH) // people are waiting!
                    .setContentTitle(contentTitle)
                    .setContentText(applicationContext.resources.getString(R.string.Notify_YourTurn_Long).replace("[gameName]", game.first))
                    .setTicker(contentTitle)
                    // without at least vibrate, some Android versions don't show a heads-up notification
                    .setDefaults(DEFAULT_VIBRATE)
                    .setLights(Color.YELLOW, 300, 100)
                    .setSmallIcon(R.drawable.uncivnotification)
                    .setContentIntent(pendingIntent)
                    .setCategory(NotificationCompat.CATEGORY_SOCIAL)
                    .setOngoing(false)

            with(NotificationManagerCompat.from(applicationContext)) {
                notify(NOTIFICATION_ID_INFO, notification.build())
            }
        }

        fun startTurnChecker(applicationContext: Context, gameSaver: GameSaver, currentGameInfo: GameInfo, settings: GameSettings) {
            Log.i(LOG_TAG, "startTurnChecker")
            val gameFiles = gameSaver.getSaves(true)
            val gameIds = Array(gameFiles.count()) {""}
            val gameNames = Array(gameFiles.count()) {""}

            var count = 0
            for (gameFile in gameFiles) {
                try {
                    val gamePreview = gameSaver.loadGamePreviewFromFile(gameFile)
                    if (gamePreview.turnNotification) {
                        gameIds[count] = gamePreview.gameId
                        gameNames[count] = gameFile.name()
                        count++
                    }
                } catch (ex: Throwable) {
                    //only loadGamePreviewFromFile can throw an exception
                    //nothing will be added to the arrays if it fails
                    //just skip one file
                }
            }

            Log.d(LOG_TAG, "start gameNames: ${Arrays.toString(gameNames)}")

            if (currentGameInfo.currentPlayerCiv.playerId == settings.userId) {
                // May be useful to remind a player that he forgot to complete his turn.
                val gameIndex = gameIds.indexOf(currentGameInfo.gameId)
                // Of the turnNotification is OFF, this will be -1 since we never saved this game in the array
                // Or possibly reading the preview file returned an exception
                if (gameIndex!=-1) {
                    notifyUserAboutTurn(applicationContext, Pair(gameNames[gameIndex], gameIds[gameIndex]))
                }
            } else {
                val inputData = workDataOf(Pair(FAIL_COUNT, 0), Pair(GAME_ID, gameIds), Pair(GAME_NAME, gameNames),
                        Pair(USER_ID, settings.userId), Pair(CONFIGURED_DELAY, settings.multiplayerTurnCheckerDelayInMinutes),
                        Pair(PERSISTENT_NOTIFICATION_ENABLED, settings.multiplayerTurnCheckerPersistentNotificationEnabled),
                        Pair(FILE_STORAGE, settings.multiplayerServer))

                if (settings.multiplayerTurnCheckerPersistentNotificationEnabled) {
                    showPersistentNotification(applicationContext,
                            "—", settings.multiplayerTurnCheckerDelayInMinutes.toString())
                }
                Log.d(LOG_TAG, "startTurnChecker enqueue")
                // Initial check always happens after a minute, ignoring delay config. Better user experience this way.
                enqueue(applicationContext, 1, inputData)
            }
        }

        /**
         * Necessary for Multiplayer Turner Checker, starting with Android Oreo
         */
        fun createNotificationChannels(appContext: Context) {
            createNotificationChannelInfo(appContext)
            createNotificationChannelService(appContext)
            destroyOldChannels(appContext)
        }

        /**
         *  Notification Channels can't be modified after creation.
         *  Therefore Unciv needs to create new ones and delete legacy ones.
         */
        private fun destroyOldChannels(appContext: Context) {
            if (Build.VERSION.SDK_INT < Build.VERSION_CODES.O) return
            val notificationManager = appContext.getSystemService(AndroidApplication.NOTIFICATION_SERVICE) as NotificationManager
            HISTORIC_NOTIFICATION_CHANNELS.forEach {
                if (null != notificationManager.getNotificationChannel(it)) {
                    notificationManager.deleteNotificationChannel(it)
                }
            }
        }
    }

<<<<<<< HEAD
    private val gameSaver = GameSaver
    init {
        // We can't use Gdx.files since that is only initialized within a com.badlogic.gdx.backends.android.AndroidApplication.
        // Worker instances may be stopped & recreated by the Android WorkManager, so no AndroidApplication and thus no Gdx.files available
        val files = DefaultAndroidFiles(applicationContext.assets, ContextWrapper(applicationContext), false)
        gameSaver.init(files, null)
    }

    override fun doWork(): Result {
        Log.i(LOG_TAG, "doWork")
=======
    override fun doWork(): Result = runBlocking {
>>>>>>> 7079619f
        val showPersistNotific = inputData.getBoolean(PERSISTENT_NOTIFICATION_ENABLED, true)
        val configuredDelay = inputData.getInt(CONFIGURED_DELAY, 5)
        val fileStorage = inputData.getString(FILE_STORAGE)

        try {
            val gameIds = inputData.getStringArray(GAME_ID)!!
            val gameNames = inputData.getStringArray(GAME_NAME)!!
            var arrayIndex = 0
            Log.d(LOG_TAG, "doWork gameNames: ${Arrays.toString(gameNames)}")
            // We only want to notify the user or update persisted notification once but still want
            // to download all games to update the files so we save the first one we find
            var foundGame: Pair<String, String>? = null

            for (gameId in gameIds){
                //gameId could be an empty string if startTurnChecker fails to load all files
                if (gameId.isEmpty())
                    continue

                try {
<<<<<<< HEAD
                    Log.d(LOG_TAG, "doWork download ${gameId}")
                    val gamePreview = OnlineMultiplayer(fileStorage).tryDownloadGamePreview(gameId)
                    Log.d(LOG_TAG, "doWork download ${gameId} done")
=======
                    val gamePreview = OnlineMultiplayerGameSaver(fileStorage).tryDownloadGamePreview(gameId)
>>>>>>> 7079619f
                    val currentTurnPlayer = gamePreview.getCivilization(gamePreview.currentPlayer)

                    //Save game so MultiplayerScreen gets updated
                    /*
                    I received multiple reports regarding broken save games.
                    All of them where missing a few thousand chars at the end of the save game.
                    I assume this happened because the TurnCheckerWorker gets canceled by the AndroidLauncher
                    while saves are getting saved right here.
                    Lets hope it works with gamePreview as they are a lot smaller and faster to save
                     */
                    Log.i(LOG_TAG, "doWork save gameName: ${gameNames[arrayIndex]}")
                    gameSaver.saveGame(gamePreview, gameNames[arrayIndex])
                    Log.i(LOG_TAG, "doWork save ${gameNames[arrayIndex]} done")

                    if (currentTurnPlayer.playerId == inputData.getString(USER_ID)!! && foundGame == null) {
                        foundGame = Pair(gameNames[arrayIndex], gameIds[arrayIndex])
                    }
                    arrayIndex++
                } catch (ex: FileStorageRateLimitReached) {
                    Log.i(LOG_TAG, "doWork FileStorageRateLimitReached ${ex.message}")
                    // We just break here as configuredDelay is probably enough to wait for the rate limit anyway
                    break
                } catch (ex: FileNotFoundException){
                    Log.i(LOG_TAG, "doWork FileNotFoundException ${ex.message}")
                    // FileNotFoundException is thrown by OnlineMultiplayer().tryDownloadGamePreview(gameId)
                    // and indicates that there is no game preview present for this game
                    // in the dropbox so we should not check for this game in the future anymore
                    val currentGamePreview = gameSaver.loadGamePreviewByName(gameNames[arrayIndex])
                    currentGamePreview.turnNotification = false
                    gameSaver.saveGame(currentGamePreview, gameNames[arrayIndex])
                }
            }

            if (foundGame != null){
                notifyUserAboutTurn(applicationContext, foundGame)
                with(NotificationManagerCompat.from(applicationContext)) {
                    cancel(NOTIFICATION_ID_SERVICE)
                }
            } else {
                if (showPersistNotific) { updatePersistentNotification(inputData) }
                // We have to reset the fail counter since no exception appeared
                val inputDataFailReset = Data.Builder().putAll(inputData).putInt(FAIL_COUNT, 0).build()
                Log.d(LOG_TAG, "doWork enqueue")
                enqueue(applicationContext, configuredDelay, inputDataFailReset)
            }

        } catch (ex: Exception) {
            Log.e(LOG_TAG, "doWork ${ex::class.simpleName}: ${ex.message}")
            val failCount = inputData.getInt(FAIL_COUNT, 0)
            if (failCount > 3) {
                showErrorNotification(getStackTraceString(ex))
                with(NotificationManagerCompat.from(applicationContext)) {
                    cancel(NOTIFICATION_ID_SERVICE)
                }
                return@runBlocking Result.failure()
            } else {
                if (showPersistNotific) { showPersistentNotification(applicationContext,
                        applicationContext.resources.getString(R.string.Notify_Error_Retrying), configuredDelay.toString()) }
                // If check fails, retry in one minute.
                // Makes sense, since checks only happen if Internet is available in principle.
                // Therefore a failure means either a problem with the GameInfo or with Dropbox.
                val inputDataFailIncrease = Data.Builder().putAll(inputData).putInt(FAIL_COUNT, failCount + 1).build()
                enqueue(applicationContext, 1, inputDataFailIncrease)
            }
        } catch (outOfMemory: OutOfMemoryError){ // no point in trying multiple times if this was an oom error
            return@runBlocking Result.failure()
        }
        return@runBlocking Result.success()
    }

    private fun getStackTraceString(ex: Exception): String {
        val writer: Writer = StringWriter()
        ex.printStackTrace(PrintWriter(writer))
        return writer.toString()
    }

    private fun updatePersistentNotification(inputData: Data) {
        val cal = GregorianCalendar.getInstance()
        val hour = cal.get(GregorianCalendar.HOUR_OF_DAY).toString()
        var minute = cal.get(GregorianCalendar.MINUTE).toString()
        if (minute.length == 1) {
            minute = "0$minute"
        }
        val displayTime = "$hour:$minute"

        showPersistentNotification(applicationContext, displayTime,
                inputData.getInt(CONFIGURED_DELAY, 5).toString())
    }

    private fun showErrorNotification(stackTraceString: String) {
        val pendingLaunchGameIntent: PendingIntent =
                Intent(applicationContext, AndroidLauncher::class.java).let { notificationIntent ->
                    PendingIntent.getActivity(applicationContext, 0, notificationIntent, 0)
                }

        val pendingCopyClipboardIntent: PendingIntent =
                Intent(applicationContext, CopyToClipboardReceiver::class.java).putExtra(CLIPBOARD_EXTRA, stackTraceString)
                        .let { notificationIntent -> PendingIntent.getBroadcast(applicationContext,0, notificationIntent, 0)
                }

        val notification: NotificationCompat.Builder = NotificationCompat.Builder(applicationContext, NOTIFICATION_CHANNEL_ID_INFO)
                .setPriority(NotificationManagerCompat.IMPORTANCE_DEFAULT) // No direct user action expected
                .setContentTitle(applicationContext.resources.getString(R.string.Notify_Error_Short))
                .setContentText(applicationContext.resources.getString(R.string.Notify_Error_Long))
                .setSmallIcon(R.drawable.uncivnotification)
                // without at least vibrate, some Android versions don't show a heads-up notification
                .setDefaults(DEFAULT_VIBRATE)
                .setLights(Color.YELLOW, 300, 100)
                .setContentIntent(pendingLaunchGameIntent)
                .setCategory(NotificationCompat.CATEGORY_ERROR)
                .setOngoing(false)
                .addAction(0, applicationContext.resources.getString(R.string.Notify_Error_CopyAction), pendingCopyClipboardIntent)

        with(NotificationManagerCompat.from(applicationContext)) {
            notify(NOTIFICATION_ID_INFO, notification.build())
        }
    }
}<|MERGE_RESOLUTION|>--- conflicted
+++ resolved
@@ -245,7 +245,6 @@
         }
     }
 
-<<<<<<< HEAD
     private val gameSaver = GameSaver
     init {
         // We can't use Gdx.files since that is only initialized within a com.badlogic.gdx.backends.android.AndroidApplication.
@@ -254,11 +253,8 @@
         gameSaver.init(files, null)
     }
 
-    override fun doWork(): Result {
+    override fun doWork(): Result = runBlocking {
         Log.i(LOG_TAG, "doWork")
-=======
-    override fun doWork(): Result = runBlocking {
->>>>>>> 7079619f
         val showPersistNotific = inputData.getBoolean(PERSISTENT_NOTIFICATION_ENABLED, true)
         val configuredDelay = inputData.getInt(CONFIGURED_DELAY, 5)
         val fileStorage = inputData.getString(FILE_STORAGE)
@@ -278,13 +274,9 @@
                     continue
 
                 try {
-<<<<<<< HEAD
                     Log.d(LOG_TAG, "doWork download ${gameId}")
-                    val gamePreview = OnlineMultiplayer(fileStorage).tryDownloadGamePreview(gameId)
+                    val gamePreview = OnlineMultiplayerGameSaver(fileStorage).tryDownloadGamePreview(gameId)
                     Log.d(LOG_TAG, "doWork download ${gameId} done")
-=======
-                    val gamePreview = OnlineMultiplayerGameSaver(fileStorage).tryDownloadGamePreview(gameId)
->>>>>>> 7079619f
                     val currentTurnPlayer = gamePreview.getCivilization(gamePreview.currentPlayer)
 
                     //Save game so MultiplayerScreen gets updated
