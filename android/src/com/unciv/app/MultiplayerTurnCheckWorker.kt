--- conflicted
+++ resolved
@@ -249,17 +249,13 @@
         }
     }
 
-<<<<<<< HEAD
-    private val gameSaver: GameSaver
-=======
     /**
      * Contains gameIds that, if true is set for them, we will not check for updates again. The data here only lives until the user enters Unciv again,
      * so if the user changes their remote server, this will be reset and we will check for turns again.
      */
     private val notFoundRemotely = mutableMapOf<String, Boolean>()
 
-    private val gameSaver = GameSaver
->>>>>>> 39bbb2de
+    private val gameSaver: GameSaver
     init {
         // We can't use Gdx.files since that is only initialized within a com.badlogic.gdx.backends.android.AndroidApplication.
         // Worker instances may be stopped & recreated by the Android WorkManager, so no AndroidApplication and thus no Gdx.files available
