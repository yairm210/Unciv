package com.unciv.app

import android.content.Intent
import android.os.Bundle
import androidx.core.app.NotificationManagerCompat
import androidx.work.WorkManager
import com.badlogic.gdx.backends.android.AndroidApplication
import com.badlogic.gdx.backends.android.AndroidApplicationConfiguration
import com.unciv.app.turncheck.Common
import com.unciv.app.turncheck.WorkerV1
import com.unciv.app.turncheck.WorkerV2
import com.unciv.logic.files.UncivFiles
import com.unciv.logic.multiplayer.ApiVersion
import com.unciv.ui.components.Fonts
import com.unciv.utils.Display
import com.unciv.utils.Log
import java.io.File

open class AndroidLauncher : AndroidApplication() {

    private var game: AndroidGame? = null

    override fun onCreate(savedInstanceState: Bundle?) {
        super.onCreate(savedInstanceState)

        // Setup Android logging
        Log.backend = AndroidLogBackend()

        // Setup Android display
        Display.platform = AndroidDisplay(this)

        // Setup Android fonts
        Fonts.fontImplementation = AndroidFont()

        // Setup Android custom saver-loader
        UncivFiles.saverLoader = AndroidSaverLoader(this)
        UncivFiles.preferExternalStorage = true

        // Create notification channels for Multiplayer notificator
        Common.createNotificationChannels(applicationContext)

        copyMods()

        val config = AndroidApplicationConfiguration().apply { useImmersiveMode = true }
        val settings = UncivFiles.getSettingsForPlatformLaunchers(filesDir.path)

        // Setup orientation and display cutout
        Display.setOrientation(settings.displayOrientation)
        Display.setCutout(settings.androidCutout)

        game = AndroidGame(this)
        initialize(game, config)

        game!!.setDeepLinkedGame(intent)
        game!!.addScreenObscuredListener()
    }

    /**
     * Copies mods from external data directory (where users can access) to the private one (where
     * libGDX reads from). Note: deletes all files currently in the private mod directory and
     * replaces them with the ones in the external folder!)
     */
    private fun copyMods() {
        // Mod directory in the internal app data (where Gdx.files.local looks)
        val internalModsDir = File("${filesDir.path}/mods")

        // Mod directory in the shared app data (where the user can see and modify)
        val externalPath = getExternalFilesDir(null)?.path ?: return
        val externalModsDir = File("$externalPath/mods")

        // Copy external mod directory (with data user put in it) to internal (where it can be read)
        if (!externalModsDir.exists()) externalModsDir.mkdirs() // this can fail sometimes, which is why we check if it exists again in the next line
        if (externalModsDir.exists()) externalModsDir.copyRecursively(internalModsDir, true)
    }

    override fun onPause() {
        val game = this.game!!
<<<<<<< HEAD
        if (game.isInitialized) {
            if (game.onlineMultiplayer.isInitialized() && game.onlineMultiplayer.apiVersion == ApiVersion.APIv2) {
                try {
                    WorkerV2.start(applicationContext, game.files, game.gameInfo, game.onlineMultiplayer, game.settings.multiplayer)
                } catch (e: Exception) {
                    android.util.Log.e(Common.LOG_TAG, "Error during WorkverV2.start of $this: $e\nMessage: ${e.localizedMessage}\n${e.stackTraceToString()}")
                }
            } else if (game.gameInfo != null && game.settings.multiplayer.turnCheckerEnabled && game.files.getMultiplayerSaves().any()) {
                WorkerV1.startTurnChecker(applicationContext, game.files, game.gameInfo!!, game.settings.multiplayer)
            }
        }
        if (game.onlineMultiplayer.isInitialized() && game.onlineMultiplayer.apiVersion == ApiVersion.APIv2) {
            game.onlineMultiplayer.api.disableReconnecting()
=======
        if (game.isInitializedProxy()
                && game.gameInfo != null
                && game.settings.multiplayer.turnCheckerEnabled
                && game.files.getMultiplayerSaves().any()
        ) {
            MultiplayerTurnCheckWorker.startTurnChecker(
                applicationContext, game.files, game.gameInfo!!, game.settings.multiplayer)
>>>>>>> 7d764c98
        }
        super.onPause()
    }

    override fun onResume() {
        if (game != null && game?.isInitialized == true && game?.onlineMultiplayer?.isInitialized() == true && game?.onlineMultiplayer?.apiVersion == ApiVersion.APIv2) {
            game?.onlineMultiplayer?.api?.enableReconnecting()
        }
        try {
            WorkManager.getInstance(applicationContext).cancelAllWorkByTag(Common.WORK_TAG)
            with(NotificationManagerCompat.from(this)) {
                cancel(Common.NOTIFICATION_ID_INFO)
                cancel(Common.NOTIFICATION_ID_SERVICE)
            }
        } catch (ignore: Exception) {
            /* Sometimes this fails for no apparent reason - the multiplayer checker failing to
               cancel should not be enough of a reason for the game to crash! */
        }
        super.onResume()
    }

    override fun onNewIntent(intent: Intent?) {
        super.onNewIntent(intent)
        if (intent == null)
            return
        game?.setDeepLinkedGame(intent)
    }

    override fun onActivityResult(requestCode: Int, resultCode: Int, data: Intent?) {
        val saverLoader = UncivFiles.saverLoader as AndroidSaverLoader
        saverLoader.onActivityResult(requestCode, data)
        super.onActivityResult(requestCode, resultCode, data)
    }
}

class AndroidTvLauncher:AndroidLauncher()<|MERGE_RESOLUTION|>--- conflicted
+++ resolved
@@ -75,8 +75,7 @@
 
     override fun onPause() {
         val game = this.game!!
-<<<<<<< HEAD
-        if (game.isInitialized) {
+        if (game.isInitializedProxy()) {
             if (game.onlineMultiplayer.isInitialized() && game.onlineMultiplayer.apiVersion == ApiVersion.APIv2) {
                 try {
                     WorkerV2.start(applicationContext, game.files, game.gameInfo, game.onlineMultiplayer, game.settings.multiplayer)
@@ -89,21 +88,12 @@
         }
         if (game.onlineMultiplayer.isInitialized() && game.onlineMultiplayer.apiVersion == ApiVersion.APIv2) {
             game.onlineMultiplayer.api.disableReconnecting()
-=======
-        if (game.isInitializedProxy()
-                && game.gameInfo != null
-                && game.settings.multiplayer.turnCheckerEnabled
-                && game.files.getMultiplayerSaves().any()
-        ) {
-            MultiplayerTurnCheckWorker.startTurnChecker(
-                applicationContext, game.files, game.gameInfo!!, game.settings.multiplayer)
->>>>>>> 7d764c98
         }
         super.onPause()
     }
 
     override fun onResume() {
-        if (game != null && game?.isInitialized == true && game?.onlineMultiplayer?.isInitialized() == true && game?.onlineMultiplayer?.apiVersion == ApiVersion.APIv2) {
+        if (game != null && game?.isInitializedProxy() == true && game?.onlineMultiplayer?.isInitialized() == true && game?.onlineMultiplayer?.apiVersion == ApiVersion.APIv2) {
             game?.onlineMultiplayer?.api?.enableReconnecting()
         }
         try {
