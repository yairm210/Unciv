package com.unciv.app

import android.content.Intent
import android.net.Uri
import android.os.Bundle
import androidx.core.app.NotificationManagerCompat
import androidx.work.WorkManager
import com.badlogic.gdx.backends.android.AndroidApplication
import com.badlogic.gdx.backends.android.AndroidApplicationConfiguration
import com.unciv.UncivGame
import com.unciv.UncivGameParameters
import com.unciv.logic.GameSaver
import com.unciv.ui.utils.Fonts
import com.unciv.utils.Log
import java.io.File

open class AndroidLauncher : AndroidApplication() {
    private var customFileLocationHelper: CustomFileLocationHelperAndroid? = null
    private var game: UncivGame? = null
    private var deepLinkedMultiplayerGame: String? = null
    override fun onCreate(savedInstanceState: Bundle?) {
        super.onCreate(savedInstanceState)
<<<<<<< HEAD
        customFileLocationHelper = CustomFileLocationHelperAndroid(this)
=======
        Log.backend = AndroidLogBackend()
        customSaveLocationHelper = CustomSaveLocationHelperAndroid(this)
>>>>>>> 67065d76
        MultiplayerTurnCheckWorker.createNotificationChannels(applicationContext)

        copyMods()

        val config = AndroidApplicationConfiguration().apply {
            useImmersiveMode = true
        }

        val settings = GameSaver.getSettingsForPlatformLaunchers(filesDir.path)
        val fontFamily = settings.fontFamily

        // Manage orientation lock
        val platformSpecificHelper = PlatformSpecificHelpersAndroid(this)
        platformSpecificHelper.allowPortrait(settings.allowAndroidPortrait)

        val androidParameters = UncivGameParameters(
            version = BuildConfig.VERSION_NAME,
            crashReportSysInfo = CrashReportSysInfoAndroid,
            fontImplementation = NativeFontAndroid(Fonts.ORIGINAL_FONT_SIZE.toInt(), fontFamily),
            customFileLocationHelper = customFileLocationHelper,
            platformSpecificHelper = platformSpecificHelper
        )

        game = UncivGame(androidParameters)
        initialize(game, config)

        setDeepLinkedGame(intent)
    }

    /**
     * Copies mods from external data directory (where users can access) to the private one (where
     * libGDX reads from). Note: deletes all files currently in the private mod directory and
     * replaces them with the ones in the external folder!)
     */
    private fun copyMods() {
        // Mod directory in the internal app data (where Gdx.files.local looks)
        val internalModsDir = File("${filesDir.path}/mods")

        // Mod directory in the shared app data (where the user can see and modify)
        val externalModsDir = File("${getExternalFilesDir(null)?.path}/mods")

        // Copy external mod directory (with data user put in it) to internal (where it can be read)
        if (!externalModsDir.exists()) externalModsDir.mkdirs() // this can fail sometimes, which is why we check if it exists again in the next line
        if (externalModsDir.exists()) externalModsDir.copyRecursively(internalModsDir, true)
    }

    override fun onPause() {
        if (UncivGame.isCurrentInitialized()
                && UncivGame.Current.isGameInfoInitialized()
                && UncivGame.Current.settings.multiplayer.turnCheckerEnabled
                && UncivGame.Current.gameSaver.getMultiplayerSaves().any()
        ) {
            MultiplayerTurnCheckWorker.startTurnChecker(
                applicationContext, UncivGame.Current.gameSaver,
                UncivGame.Current.gameInfo, UncivGame.Current.settings.multiplayer
            )
        }
        super.onPause()
    }

    override fun onResume() {
        try { // Sometimes this fails for no apparent reason - the multiplayer checker failing to cancel should not be enough of a reason for the game to crash!
            WorkManager.getInstance(applicationContext).cancelAllWorkByTag(MultiplayerTurnCheckWorker.WORK_TAG)
            with(NotificationManagerCompat.from(this)) {
                cancel(MultiplayerTurnCheckWorker.NOTIFICATION_ID_INFO)
                cancel(MultiplayerTurnCheckWorker.NOTIFICATION_ID_SERVICE)
            }
        } catch (ex: Exception) {
        }

        if (deepLinkedMultiplayerGame != null) {
            game?.deepLinkedMultiplayerGame = deepLinkedMultiplayerGame
            deepLinkedMultiplayerGame = null
        }

        super.onResume()
    }

    override fun onNewIntent(intent: Intent?) {
        super.onNewIntent(intent)
        if (intent == null)
            return

        setDeepLinkedGame(intent)
    }

    private fun setDeepLinkedGame(intent: Intent) {
        // This is needed in onCreate _and_ onNewIntent to open links and notifications
        // correctly even if the app was not running
        deepLinkedMultiplayerGame = if (intent.action != Intent.ACTION_VIEW) null else {
            val uri: Uri? = intent.data
            uri?.getQueryParameter("id")
        }
    }

    override fun onActivityResult(requestCode: Int, resultCode: Int, data: Intent?) {
        customFileLocationHelper?.onActivityResult(requestCode, data)
        super.onActivityResult(requestCode, resultCode, data)
    }
}

class AndroidTvLauncher:AndroidLauncher()<|MERGE_RESOLUTION|>--- conflicted
+++ resolved
@@ -20,12 +20,8 @@
     private var deepLinkedMultiplayerGame: String? = null
     override fun onCreate(savedInstanceState: Bundle?) {
         super.onCreate(savedInstanceState)
-<<<<<<< HEAD
+        Log.backend = AndroidLogBackend()
         customFileLocationHelper = CustomFileLocationHelperAndroid(this)
-=======
-        Log.backend = AndroidLogBackend()
-        customSaveLocationHelper = CustomSaveLocationHelperAndroid(this)
->>>>>>> 67065d76
         MultiplayerTurnCheckWorker.createNotificationChannels(applicationContext)
 
         copyMods()
