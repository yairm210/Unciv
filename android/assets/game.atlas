--- conflicted
+++ resolved
@@ -6,425 +6,413 @@
 repeat: none
 EmojiIcons/Gold
   rotate: false
-<<<<<<< HEAD
-  xy: 1658, 1480
-=======
-  xy: 1600, 1484
->>>>>>> 3d136806
+  xy: 1716, 1480
   size: 50, 50
   orig: 50, 50
   offset: 0, 0
   index: -1
 EmojiIcons/Production
   rotate: false
-<<<<<<< HEAD
-  xy: 1759, 1190
-=======
-  xy: 1755, 1136
->>>>>>> 3d136806
+  xy: 1616, 1074
   size: 50, 50
   orig: 50, 50
   offset: 0, 0
   index: -1
 EmojiIcons/Turn
   rotate: false
-<<<<<<< HEAD
-  xy: 1674, 668
-=======
-  xy: 1616, 614
->>>>>>> 3d136806
+  xy: 1732, 668
   size: 50, 50
   orig: 50, 50
   offset: 0, 0
   index: -1
 ImprovementIcons/Academy
   rotate: false
-  xy: 289, 1535
+  xy: 289, 1531
   size: 100, 100
   orig: 100, 100
   offset: 0, 0
   index: -1
 ImprovementIcons/Ancient ruins
   rotate: false
-  xy: 1901, 1836
+  xy: 1901, 1832
   size: 100, 100
   orig: 100, 100
   offset: 0, 0
   index: -1
 ImprovementIcons/Barbarian encampment
   rotate: false
-  xy: 1168, 1736
+  xy: 1168, 1732
   size: 100, 100
   orig: 100, 100
   offset: 0, 0
   index: -1
 ImprovementIcons/Camp
   rotate: false
-  xy: 628, 1588
+  xy: 628, 1584
   size: 100, 100
   orig: 100, 100
   offset: 0, 0
   index: -1
 ImprovementIcons/Citadel
   rotate: false
-  xy: 1276, 1628
+  xy: 1276, 1624
   size: 100, 100
   orig: 100, 100
   offset: 0, 0
   index: -1
 ImprovementIcons/City center
   rotate: false
-  xy: 397, 1480
+  xy: 397, 1476
   size: 100, 100
   orig: 100, 100
   offset: 0, 0
   index: -1
 ImprovementIcons/City ruins
   rotate: false
-  xy: 505, 1480
+  xy: 505, 1476
   size: 100, 100
   orig: 100, 100
   offset: 0, 0
   index: -1
 ImprovementIcons/Customs house
   rotate: false
-  xy: 952, 1520
+  xy: 952, 1516
   size: 100, 100
   orig: 100, 100
   offset: 0, 0
   index: -1
 ImprovementIcons/Farm
   rotate: false
-  xy: 1369, 1304
+  xy: 1369, 1300
   size: 100, 100
   orig: 100, 100
   offset: 0, 0
   index: -1
 ImprovementIcons/Fishing Boats
   rotate: false
-  xy: 1045, 1196
+  xy: 1045, 1192
   size: 100, 100
   orig: 100, 100
   offset: 0, 0
   index: -1
 ImprovementIcons/Fort
   rotate: false
-  xy: 1492, 1736
+  xy: 1492, 1732
   size: 100, 100
   orig: 100, 100
   offset: 0, 0
   index: -1
 ImprovementIcons/Holy site
   rotate: false
-  xy: 717, 1088
+  xy: 717, 1084
   size: 100, 100
   orig: 100, 100
   offset: 0, 0
   index: -1
 ImprovementIcons/Landmark
   rotate: false
-  xy: 320, 724
+  xy: 320, 720
   size: 100, 100
   orig: 100, 100
   offset: 0, 0
   index: -1
 ImprovementIcons/Lumber mill
   rotate: false
-  xy: 536, 832
+  xy: 536, 828
   size: 100, 100
   orig: 100, 100
   offset: 0, 0
   index: -1
 ImprovementIcons/Manufactory
   rotate: false
-  xy: 320, 508
+  xy: 320, 504
   size: 100, 100
   orig: 100, 100
   offset: 0, 0
   index: -1
 ImprovementIcons/Mine
   rotate: false
-  xy: 536, 292
+  xy: 536, 288
   size: 100, 100
   orig: 100, 100
   offset: 0, 0
   index: -1
 ImprovementIcons/Moai
   rotate: false
-  xy: 514, 184
+  xy: 514, 180
   size: 100, 100
   orig: 100, 100
   offset: 0, 0
   index: -1
 ImprovementIcons/Oil well
   rotate: false
-  xy: 752, 764
+  xy: 752, 760
   size: 100, 100
   orig: 100, 100
   offset: 0, 0
   index: -1
 ImprovementIcons/Pasture
   rotate: false
-  xy: 752, 656
+  xy: 752, 652
   size: 100, 100
   orig: 100, 100
   offset: 0, 0
   index: -1
 ImprovementIcons/Plantation
   rotate: false
-  xy: 1292, 980
+  xy: 1292, 976
   size: 100, 100
   orig: 100, 100
   offset: 0, 0
   index: -1
 ImprovementIcons/Polder
   rotate: false
-  xy: 1076, 764
+  xy: 1076, 760
   size: 100, 100
   orig: 100, 100
   offset: 0, 0
   index: -1
 ImprovementIcons/Quarry
   rotate: false
-  xy: 1184, 764
+  xy: 1184, 760
   size: 100, 100
   orig: 100, 100
   offset: 0, 0
   index: -1
 ImprovementIcons/Road
   rotate: false
-  xy: 1292, 656
+  xy: 1292, 652
   size: 100, 100
   orig: 100, 100
   offset: 0, 0
   index: -1
 ImprovementIcons/Terrace farm
   rotate: false
-  xy: 868, 116
+  xy: 868, 112
   size: 100, 100
   orig: 100, 100
   offset: 0, 0
   index: -1
 ImprovementIcons/Trading post
   rotate: false
-  xy: 1408, 116
+  xy: 1408, 112
   size: 100, 100
   orig: 100, 100
   offset: 0, 0
   index: -1
 NationIcons/America
   rotate: false
-  xy: 112, 25
+  xy: 112, 21
   size: 100, 100
   orig: 100, 100
   offset: 0, 0
   index: -1
 NationIcons/Arabia
   rotate: false
-  xy: 212, 935
+  xy: 212, 931
   size: 100, 100
   orig: 100, 100
   offset: 0, 0
   index: -1
 NationIcons/Aztecs
   rotate: false
-  xy: 190, 179
+  xy: 190, 175
   size: 100, 100
   orig: 100, 100
   offset: 0, 0
   index: -1
 NationIcons/Babylon
   rotate: false
-  xy: 628, 1696
+  xy: 628, 1692
   size: 100, 100
   orig: 100, 100
   offset: 0, 0
   index: -1
 NationIcons/China
   rotate: false
-  xy: 952, 1628
+  xy: 952, 1624
   size: 100, 100
   orig: 100, 100
   offset: 0, 0
   index: -1
 NationIcons/CityState
   rotate: false
-  xy: 505, 1372
+  xy: 505, 1368
   size: 100, 100
   orig: 100, 100
   offset: 0, 0
   index: -1
 NationIcons/Denmark
   rotate: false
-  xy: 1168, 1520
+  xy: 1168, 1516
   size: 100, 100
   orig: 100, 100
   offset: 0, 0
   index: -1
 NationIcons/Egypt
   rotate: false
-  xy: 1045, 1304
+  xy: 1045, 1300
   size: 100, 100
   orig: 100, 100
   offset: 0, 0
   index: -1
 NationIcons/England
   rotate: false
-  xy: 1261, 1304
+  xy: 1261, 1300
   size: 100, 100
   orig: 100, 100
   offset: 0, 0
   index: -1
 NationIcons/France
   rotate: false
-  xy: 1492, 1628
+  xy: 1492, 1624
   size: 100, 100
   orig: 100, 100
   offset: 0, 0
   index: -1
 NationIcons/Germany
   rotate: false
-  xy: 1477, 1196
+  xy: 1477, 1192
   size: 100, 100
   orig: 100, 100
   offset: 0, 0
   index: -1
 NationIcons/Greece
   rotate: false
-  xy: 1708, 1758
+  xy: 1708, 1754
   size: 100, 100
   orig: 100, 100
   offset: 0, 0
   index: -1
 NationIcons/Inca
   rotate: false
-  xy: 1149, 1088
+  xy: 1149, 1084
   size: 100, 100
   orig: 100, 100
   offset: 0, 0
   index: -1
 NationIcons/India
   rotate: false
-  xy: 1365, 1088
+  xy: 1365, 1084
   size: 100, 100
   orig: 100, 100
   offset: 0, 0
   index: -1
 NationIcons/Iroquois
   rotate: false
-  xy: 328, 71
+  xy: 328, 67
   size: 100, 100
   orig: 100, 100
   offset: 0, 0
   index: -1
 NationIcons/Japan
   rotate: false
-  xy: 428, 1048
+  xy: 428, 1044
   size: 100, 100
   orig: 100, 100
   offset: 0, 0
   index: -1
 NationIcons/Korea
   rotate: false
-  xy: 536, 1048
+  xy: 536, 1044
   size: 100, 100
   orig: 100, 100
   offset: 0, 0
   index: -1
 NationIcons/Mongolia
   rotate: false
-  xy: 622, 184
+  xy: 622, 180
   size: 100, 100
   orig: 100, 100
   offset: 0, 0
   index: -1
 NationIcons/Persia
   rotate: false
-  xy: 1076, 872
+  xy: 1076, 868
   size: 100, 100
   orig: 100, 100
   offset: 0, 0
   index: -1
 NationIcons/Polynesia
   rotate: false
-  xy: 968, 656
+  xy: 968, 652
   size: 100, 100
   orig: 100, 100
   offset: 0, 0
   index: -1
 NationIcons/Rome
   rotate: false
-  xy: 968, 332
+  xy: 968, 328
   size: 100, 100
   orig: 100, 100
   offset: 0, 0
   index: -1
 NationIcons/Russia
   rotate: false
-  xy: 1400, 656
+  xy: 1400, 652
   size: 100, 100
   orig: 100, 100
   offset: 0, 0
   index: -1
 NationIcons/Siam
   rotate: false
-  xy: 1184, 332
+  xy: 1184, 328
   size: 100, 100
   orig: 100, 100
   offset: 0, 0
   index: -1
 NationIcons/Songhai
   rotate: false
-  xy: 1508, 980
+  xy: 1508, 976
   size: 100, 100
   orig: 100, 100
   offset: 0, 0
   index: -1
 NationIcons/Spain
   rotate: false
-  xy: 1508, 872
+  xy: 1508, 868
   size: 100, 100
   orig: 100, 100
   offset: 0, 0
   index: -1
 NationIcons/Sweden
   rotate: false
-  xy: 1270, 224
+  xy: 1270, 220
   size: 100, 100
   orig: 100, 100
   offset: 0, 0
   index: -1
 NationIcons/The Huns
   rotate: false
-  xy: 4, 1643
+  xy: 4, 1639
   size: 400, 401
   orig: 400, 401
   offset: 0, 0
   index: -1
 NationIcons/The Netherlands
   rotate: false
-  xy: 976, 116
+  xy: 976, 112
   size: 100, 100
   orig: 100, 100
   offset: 0, 0
   index: -1
 NationIcons/The Ottomans
   rotate: false
-  xy: 1084, 116
+  xy: 1084, 112
   size: 100, 100
   orig: 100, 100
   offset: 0, 0
   index: -1
 OtherIcons/Aircraft
   rotate: false
-  xy: 1816, 1731
+  xy: 1816, 1727
   size: 50, 50
   orig: 50, 50
   offset: 0, 0
   index: -1
 OtherIcons/ArrowLeft
   rotate: false
-  xy: 1424, 58
+  xy: 1424, 54
   size: 50, 50
   orig: 50, 50
   offset: 0, 0
@@ -445,1781 +433,1547 @@
   index: -1
 OtherIcons/BackArrow
   rotate: false
-  xy: 1374, 54
+  xy: 1482, 54
   size: 50, 50
   orig: 50, 50
   offset: 0, 0
   index: -1
 OtherIcons/Banner
   rotate: false
-  xy: 1060, 1736
+  xy: 1060, 1732
   size: 100, 100
   orig: 100, 100
   offset: 0, 0
   index: -1
 OtherIcons/Border-inner
   rotate: false
-  xy: 697, 1821
+  xy: 697, 1817
   size: 31, 15
   orig: 31, 15
   offset: 0, 0
   index: -1
 OtherIcons/Border-outer
   rotate: false
-<<<<<<< HEAD
-  xy: 1664, 54
-=======
-  xy: 1904, 92
->>>>>>> 3d136806
+  xy: 1656, 54
   size: 31, 15
   orig: 31, 15
   offset: 0, 0
   index: -1
 OtherIcons/Camera
   rotate: false
-  xy: 1581, 1103
+  xy: 1581, 1099
   size: 25, 25
   orig: 25, 25
   offset: 0, 0
   index: -1
 OtherIcons/Circle
   rotate: false
-  xy: 1529, 1866
+  xy: 1529, 1862
   size: 178, 178
   orig: 178, 178
   offset: 0, 0
   index: -1
 OtherIcons/Cities
   rotate: false
-  xy: 1384, 1628
+  xy: 1384, 1624
   size: 100, 100
   orig: 100, 100
   offset: 0, 0
   index: -1
 OtherIcons/Close
   rotate: false
-  xy: 289, 1319
+  xy: 289, 1315
   size: 100, 100
   orig: 100, 100
   offset: 0, 0
   index: -1
 OtherIcons/Crosshair
   rotate: false
-  xy: 736, 1520
+  xy: 736, 1516
   size: 100, 100
   orig: 100, 100
   offset: 0, 0
   index: -1
 OtherIcons/Diplomacy
   rotate: false
-  xy: 1276, 1520
+  xy: 1276, 1516
   size: 100, 100
   orig: 100, 100
   offset: 0, 0
   index: -1
 OtherIcons/DiplomacyW
   rotate: false
-  xy: 1384, 1520
+  xy: 1384, 1516
   size: 100, 100
   orig: 100, 100
   offset: 0, 0
   index: -1
 OtherIcons/DisbandUnit
   rotate: false
-  xy: 721, 1412
+  xy: 721, 1408
   size: 100, 100
   orig: 100, 100
   offset: 0, 0
   index: -1
 OtherIcons/Down
   rotate: false
-<<<<<<< HEAD
-  xy: 1874, 1658
-=======
-  xy: 1874, 1662
->>>>>>> 3d136806
+  xy: 1874, 1600
   size: 50, 50
   orig: 50, 50
   offset: 0, 0
   index: -1
 OtherIcons/Fire
   rotate: false
-  xy: 829, 1196
+  xy: 829, 1192
   size: 100, 100
   orig: 100, 100
   offset: 0, 0
   index: -1
 OtherIcons/Hexagon
   rotate: false
-  xy: 4, 1395
+  xy: 4, 1391
   size: 277, 240
   orig: 277, 240
   offset: 0, 0
   index: -1
 OtherIcons/Link
   rotate: false
-<<<<<<< HEAD
-  xy: 1701, 1364
-=======
-  xy: 1701, 1368
->>>>>>> 3d136806
+  xy: 1701, 1306
   size: 50, 50
   orig: 50, 50
   offset: 0, 0
   index: -1
 OtherIcons/Load
   rotate: false
-  xy: 428, 832
+  xy: 428, 828
   size: 100, 100
   orig: 100, 100
   offset: 0, 0
   index: -1
 OtherIcons/Lock
   rotate: false
-  xy: 320, 616
+  xy: 320, 612
   size: 100, 100
   orig: 100, 100
   offset: 0, 0
   index: -1
 OtherIcons/MapEditor
   rotate: false
-  xy: 536, 724
+  xy: 536, 720
   size: 100, 100
   orig: 100, 100
   offset: 0, 0
   index: -1
 OtherIcons/MenuIcon
   rotate: false
-  xy: 536, 508
+  xy: 536, 504
   size: 100, 100
   orig: 100, 100
   offset: 0, 0
   index: -1
 OtherIcons/Mods
   rotate: false
-  xy: 544, 76
+  xy: 544, 72
   size: 100, 100
   orig: 100, 100
   offset: 0, 0
   index: -1
 OtherIcons/Multiplayer
   rotate: false
-  xy: 644, 980
+  xy: 644, 976
   size: 100, 100
   orig: 100, 100
   offset: 0, 0
   index: -1
 OtherIcons/New
   rotate: false
-  xy: 860, 980
+  xy: 860, 976
   size: 100, 100
   orig: 100, 100
   offset: 0, 0
   index: -1
 OtherIcons/Options
   rotate: false
-  xy: 1076, 980
+  xy: 1076, 976
   size: 100, 100
   orig: 100, 100
   offset: 0, 0
   index: -1
 OtherIcons/Pentagon
   rotate: false
-  xy: 1184, 980
+  xy: 1184, 976
   size: 100, 100
   orig: 100, 100
   offset: 0, 0
   index: -1
 OtherIcons/Pillage
   rotate: false
-  xy: 644, 332
+  xy: 644, 328
   size: 100, 100
   orig: 100, 100
   offset: 0, 0
   index: -1
 OtherIcons/Present
   rotate: false
-  xy: 752, 440
+  xy: 752, 436
   size: 100, 100
   orig: 100, 100
   offset: 0, 0
   index: -1
 OtherIcons/Puppet
   rotate: false
-  xy: 1292, 872
+  xy: 1292, 868
   size: 100, 100
   orig: 100, 100
   offset: 0, 0
   index: -1
 OtherIcons/Quest
   rotate: false
-  xy: 1076, 656
+  xy: 1076, 652
   size: 100, 100
   orig: 100, 100
   offset: 0, 0
   index: -1
 OtherIcons/Quickstart
   rotate: false
-  xy: 968, 548
+  xy: 968, 544
   size: 100, 100
   orig: 100, 100
   offset: 0, 0
   index: -1
 OtherIcons/Resume
   rotate: false
-  xy: 860, 332
+  xy: 860, 328
   size: 100, 100
   orig: 100, 100
   offset: 0, 0
   index: -1
 OtherIcons/Shield
   rotate: false
-  xy: 1292, 440
+  xy: 1292, 436
   size: 100, 100
   orig: 100, 100
   offset: 0, 0
   index: -1
 OtherIcons/Sleep
   rotate: false
-  xy: 1400, 332
+  xy: 1400, 328
   size: 100, 100
   orig: 100, 100
   offset: 0, 0
   index: -1
 OtherIcons/Star
   rotate: false
-  xy: 1508, 554
+  xy: 1508, 550
   size: 100, 94
   orig: 100, 94
   offset: 0, 0
   index: -1
 OtherIcons/Stop
   rotate: false
-  xy: 946, 224
+  xy: 946, 220
   size: 100, 100
   orig: 100, 100
   offset: 0, 0
   index: -1
 OtherIcons/Swap
   rotate: false
-  xy: 1162, 224
+  xy: 1162, 220
   size: 100, 100
   orig: 100, 100
   offset: 0, 0
   index: -1
 OtherIcons/Triangle
   rotate: false
-  xy: 1715, 1866
+  xy: 1715, 1862
   size: 178, 178
   orig: 178, 178
   offset: 0, 0
   index: -1
 OtherIcons/Up
   rotate: false
-<<<<<<< HEAD
-  xy: 1674, 610
-=======
-  xy: 1616, 556
->>>>>>> 3d136806
+  xy: 1732, 610
   size: 50, 50
   orig: 50, 50
   offset: 0, 0
   index: -1
 OtherIcons/whiteDot
   rotate: false
-<<<<<<< HEAD
-  xy: 190, 306
-=======
-  xy: 190, 310
->>>>>>> 3d136806
+  xy: 1634, 267
   size: 1, 1
   orig: 1, 1
   offset: 0, 0
   index: -1
 PolicyIcons/Aesthetics
   rotate: false
-  xy: 1192, 58
+  xy: 1192, 54
   size: 50, 50
   orig: 50, 50
   offset: 0, 0
   index: -1
 PolicyIcons/Aristocracy
   rotate: false
-  xy: 1366, 58
+  xy: 1366, 54
   size: 50, 50
   orig: 50, 50
   offset: 0, 0
   index: -1
 PolicyIcons/Citizenship
   rotate: false
-<<<<<<< HEAD
-  xy: 394, 9
-=======
-  xy: 394, 13
->>>>>>> 3d136806
+  xy: 510, 14
   size: 50, 50
   orig: 50, 50
   offset: 0, 0
   index: -1
 PolicyIcons/Civil Society
   rotate: false
-<<<<<<< HEAD
-  xy: 452, 14
-=======
-  xy: 452, 18
->>>>>>> 3d136806
+  xy: 568, 14
   size: 50, 50
   orig: 50, 50
   offset: 0, 0
   index: -1
 PolicyIcons/Collective Rule
   rotate: false
-<<<<<<< HEAD
-  xy: 568, 14
-=======
-  xy: 568, 18
->>>>>>> 3d136806
+  xy: 684, 14
   size: 50, 50
   orig: 50, 50
   offset: 0, 0
   index: -1
 PolicyIcons/Communism
   rotate: false
-<<<<<<< HEAD
-  xy: 626, 14
-=======
-  xy: 626, 18
->>>>>>> 3d136806
+  xy: 1874, 1774
   size: 50, 50
   orig: 50, 50
   offset: 0, 0
   index: -1
 PolicyIcons/Constitution
   rotate: false
-<<<<<<< HEAD
-  xy: 684, 14
-=======
-  xy: 684, 18
->>>>>>> 3d136806
+  xy: 1874, 1716
   size: 50, 50
   orig: 50, 50
   offset: 0, 0
   index: -1
 PolicyIcons/Cultural Diplomacy
   rotate: false
-<<<<<<< HEAD
-  xy: 1874, 1716
-=======
-  xy: 1874, 1720
->>>>>>> 3d136806
+  xy: 1874, 1658
   size: 50, 50
   orig: 50, 50
   offset: 0, 0
   index: -1
 PolicyIcons/Democracy
   rotate: false
-<<<<<<< HEAD
-  xy: 1932, 1774
-=======
-  xy: 1932, 1778
->>>>>>> 3d136806
+  xy: 1932, 1716
   size: 50, 50
   orig: 50, 50
   offset: 0, 0
   index: -1
 PolicyIcons/Educated Elite
   rotate: false
-<<<<<<< HEAD
-  xy: 1874, 1600
-=======
-  xy: 1874, 1604
->>>>>>> 3d136806
+  xy: 1932, 1600
   size: 50, 50
   orig: 50, 50
   offset: 0, 0
   index: -1
 PolicyIcons/Fascism
   rotate: false
-<<<<<<< HEAD
-  xy: 1874, 1542
-=======
-  xy: 1874, 1546
->>>>>>> 3d136806
+  xy: 1598, 54
   size: 50, 50
   orig: 50, 50
   offset: 0, 0
   index: -1
 PolicyIcons/Free Religion
   rotate: false
-<<<<<<< HEAD
-  xy: 1874, 1484
-=======
-  xy: 1816, 1499
->>>>>>> 3d136806
+  xy: 1932, 1484
   size: 50, 50
   orig: 50, 50
   offset: 0, 0
   index: -1
 PolicyIcons/Free Speech
   rotate: false
-<<<<<<< HEAD
-  xy: 1932, 1484
-=======
-  xy: 1874, 1488
->>>>>>> 3d136806
+  xy: 1600, 1480
   size: 50, 50
   orig: 50, 50
   offset: 0, 0
   index: -1
 PolicyIcons/Free Thought
   rotate: false
-<<<<<<< HEAD
-  xy: 1600, 1480
-=======
-  xy: 1932, 1488
->>>>>>> 3d136806
+  xy: 1658, 1480
   size: 50, 50
   orig: 50, 50
   offset: 0, 0
   index: -1
 PolicyIcons/Humanism
   rotate: false
-<<<<<<< HEAD
-  xy: 1643, 1422
-=======
-  xy: 1585, 1368
->>>>>>> 3d136806
+  xy: 1585, 1306
   size: 50, 50
   orig: 50, 50
   offset: 0, 0
   index: -1
 PolicyIcons/Landed Elite
   rotate: false
-<<<<<<< HEAD
-  xy: 1585, 1248
-=======
-  xy: 1643, 1368
->>>>>>> 3d136806
+  xy: 1701, 1364
   size: 50, 50
   orig: 50, 50
   offset: 0, 0
   index: -1
 PolicyIcons/Legalism
   rotate: false
-<<<<<<< HEAD
   xy: 1643, 1306
-=======
-  xy: 1585, 1252
->>>>>>> 3d136806
   size: 50, 50
   orig: 50, 50
   offset: 0, 0
   index: -1
 PolicyIcons/Mandate Of Heaven
   rotate: false
-<<<<<<< HEAD
-  xy: 1701, 1306
-=======
-  xy: 1701, 1310
->>>>>>> 3d136806
+  xy: 1701, 1248
   size: 50, 50
   orig: 50, 50
   offset: 0, 0
   index: -1
 PolicyIcons/Mercantilism
   rotate: false
-<<<<<<< HEAD
-  xy: 1643, 1190
-=======
-  xy: 1585, 1194
->>>>>>> 3d136806
+  xy: 1701, 1190
   size: 50, 50
   orig: 50, 50
   offset: 0, 0
   index: -1
 PolicyIcons/Merchant Navy
   rotate: false
-<<<<<<< HEAD
-  xy: 1701, 1190
-=======
-  xy: 1643, 1194
->>>>>>> 3d136806
+  xy: 1581, 1132
   size: 50, 50
   orig: 50, 50
   offset: 0, 0
   index: -1
 PolicyIcons/Meritocracy
   rotate: false
-<<<<<<< HEAD
-  xy: 1581, 1132
-=======
-  xy: 1701, 1194
->>>>>>> 3d136806
+  xy: 1639, 1132
   size: 50, 50
   orig: 50, 50
   offset: 0, 0
   index: -1
 PolicyIcons/Militarism
   rotate: false
-<<<<<<< HEAD
-  xy: 1639, 1132
-=======
-  xy: 1581, 1136
->>>>>>> 3d136806
+  xy: 1697, 1132
   size: 50, 50
   orig: 50, 50
   offset: 0, 0
   index: -1
 PolicyIcons/Military Caste
   rotate: false
-<<<<<<< HEAD
-  xy: 1697, 1132
-=======
-  xy: 1639, 1136
->>>>>>> 3d136806
+  xy: 1990, 1774
   size: 50, 50
   orig: 50, 50
   offset: 0, 0
   index: -1
 PolicyIcons/Military Tradition
   rotate: false
-<<<<<<< HEAD
-  xy: 1990, 1774
-=======
-  xy: 1697, 1136
->>>>>>> 3d136806
+  xy: 1990, 1716
   size: 50, 50
   orig: 50, 50
   offset: 0, 0
   index: -1
 PolicyIcons/Monarchy
   rotate: false
-<<<<<<< HEAD
-  xy: 1990, 1658
-=======
-  xy: 1990, 1720
->>>>>>> 3d136806
+  xy: 1990, 1600
   size: 50, 50
   orig: 50, 50
   offset: 0, 0
   index: -1
 PolicyIcons/Nationalism
   rotate: false
-<<<<<<< HEAD
-  xy: 1990, 1542
-=======
-  xy: 1990, 1546
->>>>>>> 3d136806
+  xy: 1990, 1484
   size: 50, 50
   orig: 50, 50
   offset: 0, 0
   index: -1
 PolicyIcons/Naval Tradition
   rotate: false
-<<<<<<< HEAD
-  xy: 1990, 1484
-=======
-  xy: 1990, 1488
->>>>>>> 3d136806
+  xy: 1594, 276
   size: 50, 50
   orig: 50, 50
   offset: 0, 0
   index: -1
 PolicyIcons/Oligarchy
   rotate: false
-<<<<<<< HEAD
-  xy: 1606, 54
-=======
-  xy: 1594, 280
->>>>>>> 3d136806
+  xy: 1759, 1422
   size: 50, 50
   orig: 50, 50
   offset: 0, 0
   index: -1
 PolicyIcons/Organized Religion
   rotate: false
-<<<<<<< HEAD
-  xy: 1594, 276
-=======
-  xy: 1759, 1426
->>>>>>> 3d136806
+  xy: 1759, 1364
   size: 50, 50
   orig: 50, 50
   offset: 0, 0
   index: -1
 PolicyIcons/Philantropy
   rotate: false
-<<<<<<< HEAD
-  xy: 1759, 1422
-=======
-  xy: 1759, 1368
->>>>>>> 3d136806
+  xy: 1759, 1306
   size: 50, 50
   orig: 50, 50
   offset: 0, 0
   index: -1
 PolicyIcons/Planned Economy
   rotate: false
-<<<<<<< HEAD
-  xy: 1759, 1364
-=======
-  xy: 1759, 1310
->>>>>>> 3d136806
+  xy: 1759, 1248
   size: 50, 50
   orig: 50, 50
   offset: 0, 0
   index: -1
 PolicyIcons/Police State
   rotate: false
-<<<<<<< HEAD
-  xy: 1759, 1306
-=======
-  xy: 1759, 1252
->>>>>>> 3d136806
+  xy: 1759, 1190
   size: 50, 50
   orig: 50, 50
   offset: 0, 0
   index: -1
 PolicyIcons/Populism
   rotate: false
-<<<<<<< HEAD
-  xy: 1759, 1248
-=======
-  xy: 1759, 1194
->>>>>>> 3d136806
+  xy: 1755, 1132
   size: 50, 50
   orig: 50, 50
   offset: 0, 0
   index: -1
 PolicyIcons/Professional Army
   rotate: false
-<<<<<<< HEAD
-  xy: 1755, 1132
-=======
-  xy: 1616, 1078
->>>>>>> 3d136806
+  xy: 1674, 1074
   size: 50, 50
   orig: 50, 50
   offset: 0, 0
   index: -1
 PolicyIcons/Protectionism
   rotate: false
-<<<<<<< HEAD
-  xy: 1616, 1074
-=======
-  xy: 1674, 1078
->>>>>>> 3d136806
+  xy: 1616, 1016
   size: 50, 50
   orig: 50, 50
   offset: 0, 0
   index: -1
 PolicyIcons/Reformation
   rotate: false
-<<<<<<< HEAD
-  xy: 1732, 1074
-=======
-  xy: 1674, 1020
->>>>>>> 3d136806
+  xy: 1616, 958
   size: 50, 50
   orig: 50, 50
   offset: 0, 0
   index: -1
 PolicyIcons/Representation
   rotate: false
-<<<<<<< HEAD
-  xy: 1616, 958
-=======
-  xy: 1732, 1020
->>>>>>> 3d136806
+  xy: 1674, 958
   size: 50, 50
   orig: 50, 50
   offset: 0, 0
   index: -1
 PolicyIcons/Republic
   rotate: false
-<<<<<<< HEAD
-  xy: 1732, 1016
-=======
-  xy: 1674, 962
->>>>>>> 3d136806
+  xy: 1616, 900
   size: 50, 50
   orig: 50, 50
   offset: 0, 0
   index: -1
 PolicyIcons/Scholasticism
   rotate: false
-<<<<<<< HEAD
-  xy: 1674, 958
-=======
-  xy: 1616, 904
->>>>>>> 3d136806
+  xy: 1732, 958
   size: 50, 50
   orig: 50, 50
   offset: 0, 0
   index: -1
 PolicyIcons/Scientific Revolution
   rotate: false
-<<<<<<< HEAD
-  xy: 1616, 900
-=======
-  xy: 1732, 962
->>>>>>> 3d136806
+  xy: 1674, 900
   size: 50, 50
   orig: 50, 50
   offset: 0, 0
   index: -1
 PolicyIcons/Secularism
   rotate: false
-<<<<<<< HEAD
-  xy: 1674, 900
-=======
-  xy: 1616, 846
->>>>>>> 3d136806
+  xy: 1732, 900
   size: 50, 50
   orig: 50, 50
   offset: 0, 0
   index: -1
 PolicyIcons/Socialism
   rotate: false
-<<<<<<< HEAD
-  xy: 1674, 842
-=======
-  xy: 1616, 788
->>>>>>> 3d136806
+  xy: 1732, 842
   size: 50, 50
   orig: 50, 50
   offset: 0, 0
   index: -1
 PolicyIcons/Sovereignty
   rotate: false
-<<<<<<< HEAD
-  xy: 1732, 842
-=======
-  xy: 1674, 788
->>>>>>> 3d136806
+  xy: 1616, 726
   size: 50, 50
   orig: 50, 50
   offset: 0, 0
   index: -1
 PolicyIcons/Theocracy
   rotate: false
-<<<<<<< HEAD
-  xy: 1674, 726
-=======
-  xy: 1616, 672
->>>>>>> 3d136806
+  xy: 1732, 726
   size: 50, 50
   orig: 50, 50
   offset: 0, 0
   index: -1
 PolicyIcons/Total War
   rotate: false
-<<<<<<< HEAD
-  xy: 1616, 668
-=======
-  xy: 1732, 730
->>>>>>> 3d136806
+  xy: 1674, 668
   size: 50, 50
   orig: 50, 50
   offset: 0, 0
   index: -1
 PolicyIcons/Trade Unions
   rotate: false
-<<<<<<< HEAD
-  xy: 1732, 726
-=======
-  xy: 1674, 672
->>>>>>> 3d136806
+  xy: 1616, 610
   size: 50, 50
   orig: 50, 50
   offset: 0, 0
   index: -1
 PolicyIcons/United Front
   rotate: false
-<<<<<<< HEAD
-  xy: 1616, 610
-=======
-  xy: 1732, 672
->>>>>>> 3d136806
+  xy: 1674, 610
   size: 50, 50
   orig: 50, 50
   offset: 0, 0
   index: -1
 PolicyIcons/Universal Suffrage
   rotate: false
-<<<<<<< HEAD
-  xy: 1732, 668
-=======
-  xy: 1674, 614
->>>>>>> 3d136806
+  xy: 1616, 552
   size: 50, 50
   orig: 50, 50
   offset: 0, 0
   index: -1
 PolicyIcons/Warrior Code
   rotate: false
-<<<<<<< HEAD
-  xy: 1732, 610
-=======
-  xy: 1674, 556
->>>>>>> 3d136806
+  xy: 1616, 494
   size: 50, 50
   orig: 50, 50
   offset: 0, 0
   index: -1
 ReligionIcons/Buddhism
   rotate: false
-  xy: 412, 1588
+  xy: 412, 1584
   size: 100, 100
   orig: 100, 100
   offset: 0, 0
   index: -1
 ReligionIcons/Christianity
   rotate: false
-  xy: 1168, 1628
+  xy: 1168, 1624
   size: 100, 100
   orig: 100, 100
   offset: 0, 0
   index: -1
 ReligionIcons/Hinduism
   rotate: false
-  xy: 1708, 1542
+  xy: 1708, 1538
   size: 100, 100
   orig: 100, 100
   offset: 0, 0
   index: -1
 ReligionIcons/Islam
   rotate: false
-  xy: 320, 1048
+  xy: 320, 1044
   size: 100, 100
   orig: 100, 100
   offset: 0, 0
   index: -1
 ReligionIcons/Pantheon
   rotate: false
-  xy: 968, 872
+  xy: 968, 868
   size: 100, 100
   orig: 100, 100
   offset: 0, 0
   index: -1
 ReligionIcons/Taoism
   rotate: false
-  xy: 1378, 224
+  xy: 1378, 220
   size: 100, 100
   orig: 100, 100
   offset: 0, 0
   index: -1
 ResourceIcons/Aluminum
   rotate: false
-  xy: 520, 1696
+  xy: 520, 1692
   size: 100, 100
   orig: 100, 100
   offset: 0, 0
   index: -1
 ResourceIcons/Bananas
   rotate: false
-  xy: 844, 1736
+  xy: 844, 1732
   size: 100, 100
   orig: 100, 100
   offset: 0, 0
   index: -1
 ResourceIcons/Cattle
   rotate: false
-  xy: 736, 1628
+  xy: 736, 1624
   size: 100, 100
   orig: 100, 100
   offset: 0, 0
   index: -1
 ResourceIcons/Coal
   rotate: false
-  xy: 285, 1211
+  xy: 285, 1207
   size: 100, 100
   orig: 100, 100
   offset: 0, 0
   index: -1
 ResourceIcons/Cotton
   rotate: false
-  xy: 609, 1156
+  xy: 609, 1152
   size: 100, 100
   orig: 100, 100
   offset: 0, 0
   index: -1
 ResourceIcons/Deer
   rotate: false
-  xy: 1060, 1520
+  xy: 1060, 1516
   size: 100, 100
   orig: 100, 100
   offset: 0, 0
   index: -1
 ResourceIcons/Dyes
   rotate: false
-  xy: 829, 1412
+  xy: 829, 1408
   size: 100, 100
   orig: 100, 100
   offset: 0, 0
   index: -1
 ResourceIcons/Fish
   rotate: false
-  xy: 937, 1196
+  xy: 937, 1192
   size: 100, 100
   orig: 100, 100
   offset: 0, 0
   index: -1
 ResourceIcons/Furs
   rotate: false
-  xy: 1492, 1520
+  xy: 1492, 1516
   size: 100, 100
   orig: 100, 100
   offset: 0, 0
   index: -1
 ResourceIcons/Gems
   rotate: false
-  xy: 1477, 1304
+  xy: 1477, 1300
   size: 100, 100
   orig: 100, 100
   offset: 0, 0
   index: -1
 ResourceIcons/Gold Ore
   rotate: false
-  xy: 1600, 1758
+  xy: 1600, 1754
   size: 100, 100
   orig: 100, 100
   offset: 0, 0
   index: -1
 ResourceIcons/Horses
   rotate: false
-  xy: 933, 1088
+  xy: 933, 1084
   size: 100, 100
   orig: 100, 100
   offset: 0, 0
   index: -1
 ResourceIcons/Incense
   rotate: false
-  xy: 1257, 1088
+  xy: 1257, 1084
   size: 100, 100
   orig: 100, 100
   offset: 0, 0
   index: -1
 ResourceIcons/Iron
   rotate: false
-  xy: 220, 71
+  xy: 220, 67
   size: 100, 100
   orig: 100, 100
   offset: 0, 0
   index: -1
 ResourceIcons/Ivory
   rotate: false
-  xy: 320, 940
+  xy: 320, 936
   size: 100, 100
   orig: 100, 100
   offset: 0, 0
   index: -1
 ResourceIcons/Marble
   rotate: false
-  xy: 428, 616
+  xy: 428, 612
   size: 100, 100
   orig: 100, 100
   offset: 0, 0
   index: -1
 ResourceIcons/Oil
   rotate: false
-  xy: 860, 872
+  xy: 860, 868
   size: 100, 100
   orig: 100, 100
   offset: 0, 0
   index: -1
 ResourceIcons/Pearls
   rotate: false
-  xy: 644, 440
+  xy: 644, 436
   size: 100, 100
   orig: 100, 100
   offset: 0, 0
   index: -1
 ResourceIcons/Sheep
   rotate: false
-  xy: 1400, 548
+  xy: 1400, 544
   size: 100, 100
   orig: 100, 100
   offset: 0, 0
   index: -1
 ResourceIcons/Silk
   rotate: false
-  xy: 1400, 440
+  xy: 1400, 436
   size: 100, 100
   orig: 100, 100
   offset: 0, 0
   index: -1
 ResourceIcons/Silver
   rotate: false
-  xy: 1292, 332
+  xy: 1292, 328
   size: 100, 100
   orig: 100, 100
   offset: 0, 0
   index: -1
 ResourceIcons/Spices
   rotate: false
-  xy: 1508, 656
+  xy: 1508, 652
   size: 100, 100
   orig: 100, 100
   offset: 0, 0
   index: -1
 ResourceIcons/Stone
   rotate: false
-  xy: 838, 224
+  xy: 838, 220
   size: 100, 100
   orig: 100, 100
   offset: 0, 0
   index: -1
 ResourceIcons/Sugar
   rotate: false
-  xy: 1054, 224
+  xy: 1054, 220
   size: 100, 100
   orig: 100, 100
   offset: 0, 0
   index: -1
 ResourceIcons/Uranium
   rotate: false
-  xy: 1516, 116
+  xy: 1516, 112
   size: 100, 100
   orig: 100, 100
   offset: 0, 0
   index: -1
 ResourceIcons/Whales
   rotate: false
-  xy: 760, 8
+  xy: 760, 4
   size: 100, 100
   orig: 100, 100
   offset: 0, 0
   index: -1
 ResourceIcons/Wheat
   rotate: false
-  xy: 868, 8
+  xy: 868, 4
   size: 100, 100
   orig: 100, 100
   offset: 0, 0
   index: -1
 ResourceIcons/Wine
   rotate: false
-  xy: 976, 8
+  xy: 976, 4
   size: 100, 100
   orig: 100, 100
   offset: 0, 0
   index: -1
 StatIcons/Acquire
   rotate: false
-  xy: 4, 25
+  xy: 4, 21
   size: 100, 100
   orig: 100, 100
   offset: 0, 0
   index: -1
 StatIcons/CityConnection
   rotate: false
-  xy: 613, 1480
+  xy: 613, 1476
   size: 100, 100
   orig: 100, 100
   offset: 0, 0
   index: -1
 StatIcons/Culture
   rotate: false
-  xy: 697, 1844
+  xy: 697, 1840
   size: 200, 200
   orig: 200, 200
   offset: 0, 0
   index: -1
 StatIcons/Faith
   rotate: false
-  xy: 4, 133
+  xy: 4, 129
   size: 178, 178
   orig: 178, 178
   offset: 0, 0
   index: -1
 StatIcons/Food
   rotate: false
-  xy: 4, 943
+  xy: 4, 939
   size: 200, 200
   orig: 200, 200
   offset: 0, 0
   index: -1
 StatIcons/Gold
   rotate: false
-  xy: 905, 1844
+  xy: 905, 1840
   size: 200, 200
   orig: 200, 200
   offset: 0, 0
   index: -1
 StatIcons/Happiness
   rotate: false
-  xy: 4, 735
+  xy: 4, 731
   size: 200, 200
   orig: 200, 200
   offset: 0, 0
   index: -1
 StatIcons/InterceptRange
   rotate: false
-<<<<<<< HEAD
   xy: 1643, 1364
-=======
-  xy: 1585, 1310
->>>>>>> 3d136806
   size: 50, 50
   orig: 50, 50
   offset: 0, 0
   index: -1
 StatIcons/Malcontent
   rotate: false
-  xy: 1113, 1844
+  xy: 1113, 1840
   size: 200, 200
   orig: 200, 200
   offset: 0, 0
   index: -1
-<<<<<<< HEAD
-=======
-StatIcons/Movement
-  rotate: false
-  xy: 1990, 1604
-  size: 50, 50
-  orig: 50, 50
-  offset: 0, 0
-  index: -1
->>>>>>> 3d136806
 StatIcons/Population
   rotate: false
-  xy: 4, 527
+  xy: 4, 523
   size: 200, 200
   orig: 200, 200
   offset: 0, 0
   index: -1
 StatIcons/Production
   rotate: false
-  xy: 1321, 1844
+  xy: 1321, 1840
   size: 200, 200
   orig: 200, 200
   offset: 0, 0
   index: -1
 StatIcons/Range
   rotate: false
-<<<<<<< HEAD
-  xy: 1674, 1074
-=======
-  xy: 1616, 1020
->>>>>>> 3d136806
+  xy: 1732, 1074
   size: 50, 50
   orig: 50, 50
   offset: 0, 0
   index: -1
 StatIcons/RangedStrength
   rotate: false
-<<<<<<< HEAD
-  xy: 1616, 1016
-=======
-  xy: 1732, 1078
->>>>>>> 3d136806
+  xy: 1674, 1016
   size: 50, 50
   orig: 50, 50
   offset: 0, 0
   index: -1
 StatIcons/Resistance
   rotate: false
-  xy: 968, 440
+  xy: 968, 436
   size: 100, 100
   orig: 100, 100
   offset: 0, 0
   index: -1
 StatIcons/Science
   rotate: false
-  xy: 4, 319
+  xy: 4, 315
   size: 200, 200
   orig: 200, 200
   offset: 0, 0
   index: -1
 StatIcons/Specialist
   rotate: false
-  xy: 1508, 764
+  xy: 1508, 760
   size: 100, 100
   orig: 100, 100
   offset: 0, 0
   index: -1
 StatIcons/Strength
   rotate: false
-<<<<<<< HEAD
-  xy: 1674, 784
-=======
-  xy: 1616, 730
->>>>>>> 3d136806
+  xy: 1732, 784
   size: 50, 50
   orig: 50, 50
   offset: 0, 0
   index: -1
 TechIcons/Acoustics
   rotate: false
-  xy: 412, 1696
+  xy: 412, 1692
   size: 100, 100
   orig: 100, 100
   offset: 0, 0
   index: -1
 TechIcons/Advanced Ballistics
   rotate: false
-  xy: 1901, 1944
+  xy: 1901, 1940
   size: 100, 100
   orig: 100, 100
   offset: 0, 0
   index: -1
 TechIcons/Agriculture
   rotate: false
-  xy: 289, 1427
+  xy: 289, 1423
   size: 100, 100
   orig: 100, 100
   offset: 0, 0
   index: -1
 TechIcons/Animal Husbandry
   rotate: false
-  xy: 212, 1043
+  xy: 212, 1039
   size: 100, 100
   orig: 100, 100
   offset: 0, 0
   index: -1
 TechIcons/Archaeology
   rotate: false
-  xy: 212, 827
+  xy: 212, 823
   size: 100, 100
   orig: 100, 100
   offset: 0, 0
   index: -1
 TechIcons/Archery
   rotate: false
-  xy: 212, 719
+  xy: 212, 715
   size: 100, 100
   orig: 100, 100
   offset: 0, 0
   index: -1
 TechIcons/Architecture
   rotate: false
-  xy: 212, 611
+  xy: 212, 607
   size: 100, 100
   orig: 100, 100
   offset: 0, 0
   index: -1
 TechIcons/Astronomy
   rotate: false
-  xy: 212, 503
+  xy: 212, 499
   size: 100, 100
   orig: 100, 100
   offset: 0, 0
   index: -1
 TechIcons/Atomic Theory
   rotate: false
-  xy: 212, 287
+  xy: 212, 283
   size: 100, 100
   orig: 100, 100
   offset: 0, 0
   index: -1
 TechIcons/Ballistics
   rotate: false
-  xy: 736, 1736
+  xy: 736, 1732
   size: 100, 100
   orig: 100, 100
   offset: 0, 0
   index: -1
 TechIcons/Banking
   rotate: false
-  xy: 952, 1736
+  xy: 952, 1732
   size: 100, 100
   orig: 100, 100
   offset: 0, 0
   index: -1
 TechIcons/Biology
   rotate: false
-  xy: 1276, 1736
+  xy: 1276, 1732
   size: 100, 100
   orig: 100, 100
   offset: 0, 0
   index: -1
 TechIcons/Bronze Working
   rotate: false
-  xy: 1384, 1736
+  xy: 1384, 1732
   size: 100, 100
   orig: 100, 100
   offset: 0, 0
   index: -1
 TechIcons/Calendar
   rotate: false
-  xy: 520, 1588
+  xy: 520, 1584
   size: 100, 100
   orig: 100, 100
   offset: 0, 0
   index: -1
 TechIcons/Chemistry
   rotate: false
-  xy: 844, 1628
+  xy: 844, 1624
   size: 100, 100
   orig: 100, 100
   offset: 0, 0
   index: -1
 TechIcons/Chivalry
   rotate: false
-  xy: 1060, 1628
+  xy: 1060, 1624
   size: 100, 100
   orig: 100, 100
   offset: 0, 0
   index: -1
 TechIcons/Civil Service
   rotate: false
-  xy: 613, 1372
+  xy: 613, 1368
   size: 100, 100
   orig: 100, 100
   offset: 0, 0
   index: -1
 TechIcons/Combined Arms
   rotate: false
-  xy: 397, 1264
+  xy: 397, 1260
   size: 100, 100
   orig: 100, 100
   offset: 0, 0
   index: -1
 TechIcons/Combustion
   rotate: false
-  xy: 505, 1264
+  xy: 505, 1260
   size: 100, 100
   orig: 100, 100
   offset: 0, 0
   index: -1
 TechIcons/Compass
   rotate: false
-  xy: 613, 1264
+  xy: 613, 1260
   size: 100, 100
   orig: 100, 100
   offset: 0, 0
   index: -1
 TechIcons/Computers
   rotate: false
-  xy: 393, 1156
+  xy: 393, 1152
   size: 100, 100
   orig: 100, 100
   offset: 0, 0
   index: -1
 TechIcons/Construction
   rotate: false
-  xy: 501, 1156
+  xy: 501, 1152
   size: 100, 100
   orig: 100, 100
   offset: 0, 0
   index: -1
 TechIcons/Currency
   rotate: false
-  xy: 844, 1520
+  xy: 844, 1516
   size: 100, 100
   orig: 100, 100
   offset: 0, 0
   index: -1
 TechIcons/Drama and Poetry
   rotate: false
-  xy: 721, 1304
+  xy: 721, 1300
   size: 100, 100
   orig: 100, 100
   offset: 0, 0
   index: -1
 TechIcons/Dynamite
   rotate: false
-  xy: 829, 1304
+  xy: 829, 1300
   size: 100, 100
   orig: 100, 100
   offset: 0, 0
   index: -1
 TechIcons/Ecology
   rotate: false
-  xy: 937, 1412
+  xy: 937, 1408
   size: 100, 100
   orig: 100, 100
   offset: 0, 0
   index: -1
 TechIcons/Economics
   rotate: false
-  xy: 937, 1304
+  xy: 937, 1300
   size: 100, 100
   orig: 100, 100
   offset: 0, 0
   index: -1
 TechIcons/Education
   rotate: false
-  xy: 1045, 1412
+  xy: 1045, 1408
   size: 100, 100
   orig: 100, 100
   offset: 0, 0
   index: -1
 TechIcons/Electricity
   rotate: false
-  xy: 1153, 1412
+  xy: 1153, 1408
   size: 100, 100
   orig: 100, 100
   offset: 0, 0
   index: -1
 TechIcons/Electronics
   rotate: false
-  xy: 1153, 1304
+  xy: 1153, 1300
   size: 100, 100
   orig: 100, 100
   offset: 0, 0
   index: -1
 TechIcons/Engineering
   rotate: false
-  xy: 1261, 1412
+  xy: 1261, 1408
   size: 100, 100
   orig: 100, 100
   offset: 0, 0
   index: -1
 TechIcons/Fertilizer
   rotate: false
-  xy: 721, 1196
+  xy: 721, 1192
   size: 100, 100
   orig: 100, 100
   offset: 0, 0
   index: -1
 TechIcons/Flight
   rotate: false
-  xy: 1153, 1196
+  xy: 1153, 1192
   size: 100, 100
   orig: 100, 100
   offset: 0, 0
   index: -1
 TechIcons/Future Tech
   rotate: false
-  xy: 1477, 1412
+  xy: 1477, 1408
   size: 100, 100
   orig: 100, 100
   offset: 0, 0
   index: -1
 TechIcons/Guilds
   rotate: false
-  xy: 1600, 1650
+  xy: 1600, 1646
   size: 100, 100
   orig: 100, 100
   offset: 0, 0
   index: -1
 TechIcons/Gunpowder
   rotate: false
-  xy: 1600, 1542
+  xy: 1600, 1538
   size: 100, 100
   orig: 100, 100
   offset: 0, 0
   index: -1
 TechIcons/Horseback Riding
   rotate: false
-  xy: 825, 1088
+  xy: 825, 1084
   size: 100, 100
   orig: 100, 100
   offset: 0, 0
   index: -1
 TechIcons/Industrialization
   rotate: false
-  xy: 1473, 1088
+  xy: 1473, 1084
   size: 100, 100
   orig: 100, 100
   offset: 0, 0
   index: -1
 TechIcons/Iron Working
   rotate: false
-  xy: 298, 179
+  xy: 298, 175
   size: 100, 100
   orig: 100, 100
   offset: 0, 0
   index: -1
 TechIcons/Lasers
   rotate: false
-  xy: 536, 940
+  xy: 536, 936
   size: 100, 100
   orig: 100, 100
   offset: 0, 0
   index: -1
 TechIcons/Machinery
   rotate: false
-  xy: 428, 724
+  xy: 428, 720
   size: 100, 100
   orig: 100, 100
   offset: 0, 0
   index: -1
 TechIcons/Masonry
   rotate: false
-  xy: 536, 616
+  xy: 536, 612
   size: 100, 100
   orig: 100, 100
   offset: 0, 0
   index: -1
 TechIcons/Mass Media
   rotate: false
-  xy: 428, 508
+  xy: 428, 504
   size: 100, 100
   orig: 100, 100
   offset: 0, 0
   index: -1
 TechIcons/Mathematics
   rotate: false
-  xy: 320, 292
+  xy: 320, 288
   size: 100, 100
   orig: 100, 100
   offset: 0, 0
   index: -1
 TechIcons/Metal Casting
   rotate: false
-  xy: 428, 400
+  xy: 428, 396
   size: 100, 100
   orig: 100, 100
   offset: 0, 0
   index: -1
 TechIcons/Metallurgy
   rotate: false
-  xy: 536, 400
+  xy: 536, 396
   size: 100, 100
   orig: 100, 100
   offset: 0, 0
   index: -1
 TechIcons/Military Science
   rotate: false
-  xy: 428, 292
+  xy: 428, 288
   size: 100, 100
   orig: 100, 100
   offset: 0, 0
   index: -1
 TechIcons/Mining
   rotate: false
-  xy: 406, 184
+  xy: 406, 180
   size: 100, 100
   orig: 100, 100
   offset: 0, 0
   index: -1
 TechIcons/Mobile Tactics
   rotate: false
-  xy: 436, 76
+  xy: 436, 72
   size: 100, 100
   orig: 100, 100
   offset: 0, 0
   index: -1
 TechIcons/Nanotechnology
   rotate: false
-  xy: 644, 872
+  xy: 644, 868
   size: 100, 100
   orig: 100, 100
   offset: 0, 0
   index: -1
 TechIcons/Navigation
   rotate: false
-  xy: 644, 764
+  xy: 644, 760
   size: 100, 100
   orig: 100, 100
   offset: 0, 0
   index: -1
 TechIcons/Nuclear Fission
   rotate: false
-  xy: 752, 872
+  xy: 752, 868
   size: 100, 100
   orig: 100, 100
   offset: 0, 0
   index: -1
 TechIcons/Nuclear Fusion
   rotate: false
-  xy: 644, 656
+  xy: 644, 652
   size: 100, 100
   orig: 100, 100
   offset: 0, 0
   index: -1
 TechIcons/Optics
   rotate: false
-  xy: 644, 548
+  xy: 644, 544
   size: 100, 100
   orig: 100, 100
   offset: 0, 0
   index: -1
 TechIcons/Particle Physics
   rotate: false
-  xy: 860, 764
+  xy: 860, 760
   size: 100, 100
   orig: 100, 100
   offset: 0, 0
   index: -1
 TechIcons/Pharmaceuticals
   rotate: false
-  xy: 968, 764
+  xy: 968, 760
   size: 100, 100
   orig: 100, 100
   offset: 0, 0
   index: -1
 TechIcons/Philosophy
   rotate: false
-  xy: 860, 656
+  xy: 860, 652
   size: 100, 100
   orig: 100, 100
   offset: 0, 0
   index: -1
 TechIcons/Physics
   rotate: false
-  xy: 752, 548
+  xy: 752, 544
   size: 100, 100
   orig: 100, 100
   offset: 0, 0
   index: -1
 TechIcons/Plastics
   rotate: false
-  xy: 1184, 872
+  xy: 1184, 868
   size: 100, 100
   orig: 100, 100
   offset: 0, 0
   index: -1
 TechIcons/Pottery
   rotate: false
-  xy: 860, 548
+  xy: 860, 544
   size: 100, 100
   orig: 100, 100
   offset: 0, 0
   index: -1
 TechIcons/Printing Press
   rotate: false
-  xy: 1400, 980
+  xy: 1400, 976
   size: 100, 100
   orig: 100, 100
   offset: 0, 0
   index: -1
 TechIcons/Radar
   rotate: false
-  xy: 860, 440
+  xy: 860, 436
   size: 100, 100
   orig: 100, 100
   offset: 0, 0
   index: -1
 TechIcons/Radio
   rotate: false
-  xy: 752, 332
+  xy: 752, 328
   size: 100, 100
   orig: 100, 100
   offset: 0, 0
   index: -1
 TechIcons/Railroad
   rotate: false
-  xy: 1400, 872
+  xy: 1400, 868
   size: 100, 100
   orig: 100, 100
   offset: 0, 0
   index: -1
 TechIcons/Refrigeration
   rotate: false
-  xy: 1184, 656
+  xy: 1184, 652
   size: 100, 100
   orig: 100, 100
   offset: 0, 0
   index: -1
 TechIcons/Replaceable Parts
   rotate: false
-  xy: 1076, 548
+  xy: 1076, 544
   size: 100, 100
   orig: 100, 100
   offset: 0, 0
   index: -1
 TechIcons/Rifling
   rotate: false
-  xy: 1400, 764
+  xy: 1400, 760
   size: 100, 100
   orig: 100, 100
   offset: 0, 0
   index: -1
 TechIcons/Robotics
   rotate: false
-  xy: 1184, 548
+  xy: 1184, 544
   size: 100, 100
   orig: 100, 100
   offset: 0, 0
   index: -1
 TechIcons/Rocketry
   rotate: false
-  xy: 1076, 440
+  xy: 1076, 436
   size: 100, 100
   orig: 100, 100
   offset: 0, 0
   index: -1
 TechIcons/Sailing
   rotate: false
-  xy: 1292, 548
+  xy: 1292, 544
   size: 100, 100
   orig: 100, 100
   offset: 0, 0
   index: -1
 TechIcons/Satellites
   rotate: false
-  xy: 1184, 440
+  xy: 1184, 436
   size: 100, 100
   orig: 100, 100
   offset: 0, 0
   index: -1
 TechIcons/Scientific Theory
   rotate: false
-  xy: 1076, 332
+  xy: 1076, 328
   size: 100, 100
   orig: 100, 100
   offset: 0, 0
   index: -1
 TechIcons/Stealth
   rotate: false
-  xy: 1508, 446
+  xy: 1508, 442
   size: 100, 100
   orig: 100, 100
   offset: 0, 0
   index: -1
 TechIcons/Steam Power
   rotate: false
-  xy: 1508, 338
+  xy: 1508, 334
   size: 100, 100
   orig: 100, 100
   offset: 0, 0
   index: -1
 TechIcons/Steel
   rotate: false
-  xy: 730, 224
+  xy: 730, 220
   size: 100, 100
   orig: 100, 100
   offset: 0, 0
   index: -1
 TechIcons/Telecommunications
   rotate: false
-  xy: 760, 116
+  xy: 760, 112
   size: 100, 100
   orig: 100, 100
   offset: 0, 0
   index: -1
 TechIcons/The Wheel
   rotate: false
-  xy: 1192, 116
+  xy: 1192, 112
   size: 100, 100
   orig: 100, 100
   offset: 0, 0
   index: -1
 TechIcons/Theology
   rotate: false
-  xy: 1300, 116
+  xy: 1300, 112
   size: 100, 100
   orig: 100, 100
   offset: 0, 0
   index: -1
 TechIcons/Trapping
   rotate: false
-  xy: 1486, 224
+  xy: 1486, 220
   size: 100, 100
   orig: 100, 100
   offset: 0, 0
   index: -1
 TechIcons/Writing
   rotate: false
-  xy: 1084, 8
+  xy: 1084, 4
   size: 100, 100
   orig: 100, 100
   offset: 0, 0
   index: -1
 TileSets/Default/AtollOverlay
   rotate: false
-  xy: 212, 395
+  xy: 212, 391
   size: 100, 100
   orig: 100, 100
   offset: 0, 0
   index: -1
 TileSets/Default/CityOverlay
   rotate: false
-  xy: 397, 1372
+  xy: 397, 1368
   size: 100, 100
   orig: 100, 100
   offset: 0, 0
@@ -2240,21 +1994,21 @@
   index: -1
 TileSets/Default/FalloutOverlay
   rotate: false
-  xy: 1369, 1412
+  xy: 1369, 1408
   size: 100, 100
   orig: 100, 100
   offset: 0, 0
   index: -1
 TileSets/Default/Flood plainsOverlay
   rotate: false
-  xy: 1261, 1196
+  xy: 1261, 1192
   size: 100, 100
   orig: 100, 100
   offset: 0, 0
   index: -1
 TileSets/Default/ForestOverlay
   rotate: false
-  xy: 1369, 1196
+  xy: 1369, 1192
   size: 100, 100
   orig: 100, 100
   offset: 0, 0
@@ -2275,131 +2029,112 @@
   index: -1
 TileSets/Default/HillOverlay
   rotate: false
-  xy: 1708, 1650
+  xy: 1708, 1646
   size: 100, 100
   orig: 100, 100
   offset: 0, 0
   index: -1
 TileSets/Default/IceOverlay
   rotate: false
-  xy: 1041, 1088
+  xy: 1041, 1084
   size: 100, 100
   orig: 100, 100
   offset: 0, 0
   index: -1
 TileSets/Default/JungleOverlay
   rotate: false
-  xy: 320, 832
+  xy: 320, 828
   size: 100, 100
   orig: 100, 100
   offset: 0, 0
   index: -1
 TileSets/Default/LakesOverlay
   rotate: false
-  xy: 428, 940
+  xy: 428, 936
   size: 100, 100
   orig: 100, 100
   offset: 0, 0
   index: -1
 TileSets/Default/MarshOverlay
   rotate: false
-  xy: 320, 400
+  xy: 320, 396
   size: 100, 100
   orig: 100, 100
   offset: 0, 0
   index: -1
 TileSets/Default/MountainOverlay
   rotate: false
-  xy: 652, 76
+  xy: 652, 72
   size: 100, 100
   orig: 100, 100
   offset: 0, 0
   index: -1
 TileSets/Default/NaturalWonderOverlay
   rotate: false
-  xy: 752, 980
+  xy: 752, 976
   size: 100, 100
   orig: 100, 100
   offset: 0, 0
   index: -1
 TileSets/Default/OasisOverlay
   rotate: false
-  xy: 968, 980
+  xy: 968, 976
   size: 100, 100
   orig: 100, 100
   offset: 0, 0
   index: -1
 TileSets/Default/Railroad
   rotate: false
-  xy: 1292, 764
+  xy: 1292, 760
   size: 100, 100
   orig: 100, 100
   offset: 0, 0
   index: -1
 ImprovementIcons/Railroad
   rotate: false
-  xy: 1292, 764
+  xy: 1292, 760
   size: 100, 100
   orig: 100, 100
   offset: 0, 0
   index: -1
 TileSets/Default/Tiles/River-Bottom
   rotate: false
-<<<<<<< HEAD
-  xy: 1896, 388
-  size: 32, 28
-  orig: 32, 28
-=======
-  xy: 4, 1151
-  size: 273, 236
-  orig: 273, 236
->>>>>>> 3d136806
+  xy: 1950, 600
+  size: 32, 28
+  orig: 32, 28
   offset: 0, 0
   index: -1
 TileSets/FantasyHex/Tiles/River-Bottom
   rotate: false
-<<<<<<< HEAD
-  xy: 1896, 388
-  size: 32, 28
-  orig: 32, 28
-=======
-  xy: 4, 1151
-  size: 273, 236
-  orig: 273, 236
->>>>>>> 3d136806
+  xy: 1950, 600
+  size: 32, 28
+  orig: 32, 28
   offset: 0, 0
   index: -1
 TileSets/Default/Tiles/River-BottomLeft
   rotate: false
-<<<<<<< HEAD
-  xy: 1936, 398
-  size: 32, 28
-  orig: 32, 28
-=======
-  xy: 412, 1804
-  size: 277, 240
-  orig: 277, 240
->>>>>>> 3d136806
+  xy: 1990, 1076
+  size: 32, 28
+  orig: 32, 28
   offset: 0, 0
   index: -1
 TileSets/FantasyHex/Tiles/River-BottomLeft
   rotate: false
-<<<<<<< HEAD
-  xy: 1936, 398
+  xy: 1990, 1076
   size: 32, 28
   orig: 32, 28
   offset: 0, 0
   index: -1
 TileSets/Default/Tiles/River-BottomRight
   rotate: false
-  xy: 1976, 415
+  xy: 1990, 1040
   size: 32, 28
   orig: 32, 28
   offset: 0, 0
   index: -1
 TileSets/FantasyHex/Tiles/River-BottomRight
   rotate: false
-  xy: 1976, 415
+  xy: 1990, 1040
   size: 32, 28
   orig: 32, 28
   offset: 0, 0
@@ -2416,3432 +2151,2188 @@
   xy: 1816, 1843
   size: 61, 11
   orig: 61, 11
-=======
-  xy: 412, 1804
-  size: 277, 240
-  orig: 277, 240
->>>>>>> 3d136806
   offset: 0, 0
   index: -1
 TileSets/FantasyHex/Railroad
   rotate: false
-  xy: 1529, 1847
+  xy: 1529, 1843
   size: 61, 11
   orig: 61, 11
   offset: 0, 0
   index: -1
 TileSets/FantasyHex/Tiles/Academy
   rotate: false
-  xy: 285, 1167
+  xy: 285, 1163
   size: 32, 36
   orig: 32, 36
   offset: 0, 0
   index: -1
 TileSets/FantasyHex/Tiles/Academy-Snow
   rotate: false
-  xy: 1192, 15
+  xy: 1192, 11
   size: 32, 35
   orig: 32, 35
   offset: 0, 0
   index: -1
 TileSets/FantasyHex/Tiles/Aluminum
   rotate: false
-  xy: 2009, 2016
+  xy: 2009, 2012
   size: 32, 28
   orig: 32, 28
   offset: 0, 0
   index: -1
 TileSets/FantasyHex/Tiles/Ancient ruins
   rotate: false
-  xy: 1594, 244
+  xy: 1594, 240
   size: 32, 28
   orig: 32, 28
   offset: 0, 0
   index: -1
 TileSets/FantasyHex/Tiles/Ancient ruins-Jungle
   rotate: false
-  xy: 684, 292
+  xy: 684, 288
   size: 32, 32
   orig: 32, 32
   offset: 0, 0
   index: -1
 TileSets/FantasyHex/Tiles/Ancient ruins-Sand
   rotate: false
-<<<<<<< HEAD
-  xy: 1732, 574
-=======
-  xy: 1674, 520
->>>>>>> 3d136806
+  xy: 1616, 458
   size: 32, 28
   orig: 32, 28
   offset: 0, 0
   index: -1
 TileSets/FantasyHex/Tiles/Ancient ruins-Snow
   rotate: false
-<<<<<<< HEAD
-  xy: 1674, 516
-=======
-  xy: 1616, 462
->>>>>>> 3d136806
+  xy: 1656, 458
   size: 32, 28
   orig: 32, 28
   offset: 0, 0
   index: -1
 TileSets/FantasyHex/Tiles/Ancient ruins2
   rotate: false
-  xy: 1774, 1506
+  xy: 1774, 1502
   size: 32, 28
   orig: 32, 28
   offset: 0, 0
   index: -1
 TileSets/FantasyHex/Tiles/Atoll
   rotate: false
-  xy: 1272, 22
+  xy: 1656, 422
   size: 32, 28
   orig: 32, 28
   offset: 0, 0
   index: -1
 TileSets/FantasyHex/Tiles/Bananas
   rotate: false
-<<<<<<< HEAD
-  xy: 1204, 18
-=======
-  xy: 1312, 22
->>>>>>> 3d136806
+  xy: 1616, 386
   size: 32, 28
   orig: 32, 28
   offset: 0, 0
   index: -1
 TileSets/FantasyHex/Tiles/Barbarian encampment
   rotate: false
-<<<<<<< HEAD
-  xy: 2009, 1904
-=======
-  xy: 2009, 1908
->>>>>>> 3d136806
+  xy: 1656, 386
   size: 32, 28
   orig: 32, 28
   offset: 0, 0
   index: -1
 TileSets/FantasyHex/Tiles/Barbarian encampment-Snow
   rotate: false
-<<<<<<< HEAD
-  xy: 1616, 349
-=======
-  xy: 1616, 353
->>>>>>> 3d136806
+  xy: 2009, 1903
   size: 32, 29
   orig: 32, 29
   offset: 0, 0
   index: -1
 TileSets/FantasyHex/Tiles/Barringer Crater
   rotate: false
-<<<<<<< HEAD
-  xy: 1244, 18
-=======
-  xy: 1352, 22
->>>>>>> 3d136806
+  xy: 1312, 18
   size: 32, 28
   orig: 32, 28
   offset: 0, 0
   index: -1
 TileSets/FantasyHex/Tiles/Cattle
   rotate: false
-<<<<<<< HEAD
-  xy: 1817, 1423
-=======
-  xy: 1817, 1391
->>>>>>> 3d136806
+  xy: 1817, 1459
   size: 32, 28
   orig: 32, 28
   offset: 0, 0
   index: -1
 TileSets/FantasyHex/Tiles/Cattle+Pasture
   rotate: false
-<<<<<<< HEAD
-  xy: 1817, 1383
-=======
-  xy: 1817, 1351
->>>>>>> 3d136806
+  xy: 1817, 1419
   size: 32, 32
   orig: 32, 32
   offset: 0, 0
   index: -1
 TileSets/FantasyHex/Tiles/Cerro de Potosi
   rotate: false
-<<<<<<< HEAD
-  xy: 1817, 1311
-=======
-  xy: 1817, 1279
->>>>>>> 3d136806
+  xy: 1817, 1347
   size: 32, 28
   orig: 32, 28
   offset: 0, 0
   index: -1
 TileSets/FantasyHex/Tiles/Citadel
   rotate: false
-<<<<<<< HEAD
-  xy: 1817, 1196
-=======
-  xy: 1790, 1093
->>>>>>> 3d136806
+  xy: 1817, 1232
   size: 32, 35
   orig: 32, 35
   offset: 0, 0
   index: -1
 TileSets/FantasyHex/Tiles/Citadel-Snow
   rotate: false
-<<<<<<< HEAD
-  xy: 1790, 1094
-=======
-  xy: 1790, 1055
->>>>>>> 3d136806
+  xy: 1817, 1194
   size: 32, 30
   orig: 32, 30
   offset: 0, 0
   index: -1
 TileSets/FantasyHex/Tiles/City center
   rotate: false
-<<<<<<< HEAD
-  xy: 1790, 1051
-=======
-  xy: 1790, 1012
->>>>>>> 3d136806
+  xy: 1652, 307
   size: 32, 35
   orig: 32, 35
   offset: 0, 0
   index: -1
 TileSets/FantasyHex/Tiles/City center-Ancient era
   rotate: false
-<<<<<<< HEAD
-  xy: 1790, 1011
-=======
-  xy: 1790, 972
->>>>>>> 3d136806
+  xy: 1692, 310
   size: 32, 32
   orig: 32, 32
   offset: 0, 0
   index: -1
 TileSets/FantasyHex/Tiles/City center-Classical era
   rotate: false
-<<<<<<< HEAD
-  xy: 1790, 971
-=======
-  xy: 1790, 932
->>>>>>> 3d136806
+  xy: 1652, 267
   size: 32, 32
   orig: 32, 32
   offset: 0, 0
   index: -1
 TileSets/FantasyHex/Tiles/City center-Future era
   rotate: false
-<<<<<<< HEAD
-  xy: 1790, 929
-=======
-  xy: 1790, 890
->>>>>>> 3d136806
+  xy: 1692, 268
   size: 32, 34
   orig: 32, 34
   offset: 0, 0
   index: -1
 TileSets/FantasyHex/Tiles/City center-Industrial era
   rotate: false
-<<<<<<< HEAD
-  xy: 1790, 888
-=======
-  xy: 1790, 849
->>>>>>> 3d136806
+  xy: 1790, 1091
   size: 32, 33
   orig: 32, 33
   offset: 0, 0
   index: -1
 TileSets/FantasyHex/Tiles/City center-Information era
   rotate: false
-<<<<<<< HEAD
-  xy: 1790, 844
-=======
-  xy: 1790, 805
->>>>>>> 3d136806
+  xy: 1790, 1047
   size: 32, 36
   orig: 32, 36
   offset: 0, 0
   index: -1
 TileSets/FantasyHex/Tiles/City center-Medieval era
   rotate: false
-<<<<<<< HEAD
-  xy: 1790, 804
-=======
-  xy: 1790, 765
->>>>>>> 3d136806
+  xy: 1790, 1007
   size: 32, 32
   orig: 32, 32
   offset: 0, 0
   index: -1
 TileSets/FantasyHex/Tiles/City center-Modern era
   rotate: false
-<<<<<<< HEAD
-  xy: 1790, 762
-=======
-  xy: 1790, 723
->>>>>>> 3d136806
+  xy: 1790, 965
   size: 32, 34
   orig: 32, 34
   offset: 0, 0
   index: -1
 TileSets/FantasyHex/Tiles/City center-Renaissance era
   rotate: false
-<<<<<<< HEAD
-  xy: 1790, 722
-=======
-  xy: 1790, 683
->>>>>>> 3d136806
+  xy: 1790, 925
   size: 32, 32
   orig: 32, 32
   offset: 0, 0
   index: -1
 TileSets/FantasyHex/Tiles/City ruins
   rotate: false
-<<<<<<< HEAD
-  xy: 1790, 686
-=======
-  xy: 1790, 647
->>>>>>> 3d136806
+  xy: 1790, 889
   size: 32, 28
   orig: 32, 28
   offset: 0, 0
   index: -1
 TileSets/FantasyHex/Tiles/Coal
   rotate: false
-<<<<<<< HEAD
-  xy: 1790, 614
-=======
-  xy: 1790, 575
->>>>>>> 3d136806
+  xy: 1790, 817
   size: 32, 28
   orig: 32, 28
   offset: 0, 0
   index: -1
 TileSets/FantasyHex/Tiles/Coast
   rotate: false
-<<<<<<< HEAD
-  xy: 1857, 1448
-=======
-  xy: 1632, 22
->>>>>>> 3d136806
+  xy: 1790, 781
   size: 32, 28
   orig: 32, 28
   offset: 0, 0
   index: -1
 TileSets/FantasyHex/Tiles/Cotton
   rotate: false
-<<<<<<< HEAD
-  xy: 1857, 1339
-=======
-  xy: 1937, 1452
->>>>>>> 3d136806
+  xy: 1790, 563
   size: 32, 28
   orig: 32, 28
   offset: 0, 0
   index: -1
 TileSets/FantasyHex/Tiles/Customs house
   rotate: false
-<<<<<<< HEAD
-  xy: 1977, 1441
-=======
-  xy: 1937, 1409
->>>>>>> 3d136806
+  xy: 1857, 1441
   size: 32, 35
   orig: 32, 35
   offset: 0, 0
   index: -1
 TileSets/FantasyHex/Tiles/Deer
   rotate: false
-<<<<<<< HEAD
-  xy: 1857, 1303
-=======
-  xy: 1977, 1452
->>>>>>> 3d136806
+  xy: 1857, 1405
   size: 32, 28
   orig: 32, 28
   offset: 0, 0
   index: -1
 TileSets/FantasyHex/Tiles/Deer+Camp
   rotate: false
-<<<<<<< HEAD
-  xy: 1897, 1339
-=======
-  xy: 1857, 1306
->>>>>>> 3d136806
+  xy: 1897, 1448
   size: 32, 28
   orig: 32, 28
   offset: 0, 0
   index: -1
 TileSets/FantasyHex/Tiles/Desert
   rotate: false
-<<<<<<< HEAD
-  xy: 1937, 1378
-=======
-  xy: 1897, 1346
->>>>>>> 3d136806
+  xy: 1857, 1369
   size: 32, 28
   orig: 32, 28
   offset: 0, 0
   index: -1
 TileSets/FantasyHex/Tiles/Desert+Farm
   rotate: false
-<<<<<<< HEAD
-  xy: 1977, 1405
-=======
-  xy: 1937, 1373
->>>>>>> 3d136806
+  xy: 1897, 1412
   size: 32, 28
   orig: 32, 28
   offset: 0, 0
   index: -1
 TileSets/FantasyHex/Tiles/Desert+Flood plains+Farm
   rotate: false
-<<<<<<< HEAD
-  xy: 1857, 1267
-=======
-  xy: 1977, 1416
->>>>>>> 3d136806
+  xy: 1937, 1448
   size: 32, 28
   orig: 32, 28
   offset: 0, 0
   index: -1
 TileSets/FantasyHex/Tiles/Dyes
   rotate: false
-<<<<<<< HEAD
-  xy: 1977, 1369
-=======
-  xy: 1937, 1337
->>>>>>> 3d136806
+  xy: 1937, 1412
   size: 32, 28
   orig: 32, 28
   offset: 0, 0
   index: -1
 TileSets/FantasyHex/Tiles/Dyes+Plantation
   rotate: false
-<<<<<<< HEAD
-  xy: 1857, 1231
-=======
-  xy: 1977, 1380
->>>>>>> 3d136806
+  xy: 1977, 1448
   size: 32, 28
   orig: 32, 28
   offset: 0, 0
   index: -1
 TileSets/FantasyHex/Tiles/El Dorado
   rotate: false
-<<<<<<< HEAD
-  xy: 1897, 1266
-=======
-  xy: 1857, 1233
->>>>>>> 3d136806
+  xy: 1857, 1296
   size: 32, 29
   orig: 32, 29
   offset: 0, 0
   index: -1
 TileSets/FantasyHex/Tiles/Fallout
   rotate: false
-<<<<<<< HEAD
-  xy: 1937, 1299
-=======
-  xy: 1897, 1267
->>>>>>> 3d136806
+  xy: 1897, 1333
   size: 32, 35
   orig: 32, 35
   offset: 0, 0
   index: -1
 TileSets/FantasyHex/Tiles/Fish
   rotate: false
-<<<<<<< HEAD
-  xy: 1977, 1333
-=======
-  xy: 1937, 1301
->>>>>>> 3d136806
+  xy: 1937, 1376
   size: 32, 28
   orig: 32, 28
   offset: 0, 0
   index: -1
 TileSets/FantasyHex/Tiles/Fishing Boats
   rotate: false
-<<<<<<< HEAD
-  xy: 1857, 1195
-=======
-  xy: 1977, 1344
->>>>>>> 3d136806
+  xy: 1977, 1412
   size: 32, 28
   orig: 32, 28
   offset: 0, 0
   index: -1
 TileSets/FantasyHex/Tiles/Flood plains
   rotate: false
-<<<<<<< HEAD
-  xy: 1897, 1230
-=======
-  xy: 1977, 1308
->>>>>>> 3d136806
+  xy: 1857, 1260
   size: 32, 28
   orig: 32, 28
   offset: 0, 0
   index: -1
 TileSets/FantasyHex/Tiles/Forest
   rotate: false
-<<<<<<< HEAD
-  xy: 1977, 1293
-=======
-  xy: 1937, 1261
->>>>>>> 3d136806
+  xy: 1937, 1336
   size: 32, 32
   orig: 32, 32
   offset: 0, 0
   index: -1
 TileSets/FantasyHex/Tiles/Fort
   rotate: false
-<<<<<<< HEAD
-  xy: 1897, 1189
-=======
-  xy: 1977, 1267
->>>>>>> 3d136806
+  xy: 1977, 1371
   size: 32, 33
   orig: 32, 33
   offset: 0, 0
   index: -1
 TileSets/FantasyHex/Tiles/Fountain of Youth
   rotate: false
-<<<<<<< HEAD
-  xy: 1937, 1223
-=======
-  xy: 1937, 1221
->>>>>>> 3d136806
+  xy: 1857, 1220
   size: 32, 32
   orig: 32, 32
   offset: 0, 0
   index: -1
 TileSets/FantasyHex/Tiles/Furs
   rotate: false
-<<<<<<< HEAD
-  xy: 1937, 1187
-=======
-  xy: 1857, 1197
->>>>>>> 3d136806
+  xy: 1937, 1300
   size: 32, 28
   orig: 32, 28
   offset: 0, 0
   index: -1
 TileSets/FantasyHex/Tiles/Furs+Camp
   rotate: false
-<<<<<<< HEAD
-  xy: 1977, 1221
-=======
-  xy: 1897, 1195
->>>>>>> 3d136806
+  xy: 1977, 1335
   size: 32, 28
   orig: 32, 28
   offset: 0, 0
   index: -1
 TileSets/FantasyHex/Tiles/Gems
   rotate: false
-<<<<<<< HEAD
-  xy: 1656, 444
-=======
-  xy: 1857, 1161
->>>>>>> 3d136806
+  xy: 1937, 1228
   size: 32, 28
   orig: 32, 28
   offset: 0, 0
   index: -1
 TileSets/FantasyHex/Tiles/Gold Ore
   rotate: false
-<<<<<<< HEAD
-  xy: 1656, 408
-=======
-  xy: 1897, 1159
->>>>>>> 3d136806
+  xy: 1977, 1263
   size: 32, 28
   orig: 32, 28
   offset: 0, 0
   index: -1
 TileSets/FantasyHex/Tiles/Grand Mesa
   rotate: false
-<<<<<<< HEAD
-  xy: 1656, 368
-=======
-  xy: 1937, 1145
->>>>>>> 3d136806
+  xy: 1977, 1223
   size: 32, 32
   orig: 32, 32
   offset: 0, 0
   index: -1
 TileSets/FantasyHex/Tiles/Grassland
   rotate: false
-<<<<<<< HEAD
-  xy: 1656, 332
-=======
-  xy: 1977, 1159
->>>>>>> 3d136806
+  xy: 1857, 1184
   size: 32, 28
   orig: 32, 28
   offset: 0, 0
   index: -1
 TileSets/FantasyHex/Tiles/Grassland+Farm
   rotate: false
-<<<<<<< HEAD
-  xy: 1652, 296
-=======
-  xy: 1656, 448
->>>>>>> 3d136806
+  xy: 1897, 1189
   size: 32, 28
   orig: 32, 28
   offset: 0, 0
   index: -1
 TileSets/FantasyHex/Tiles/Grassland+Forest+Camp
   rotate: false
-<<<<<<< HEAD
-  xy: 1696, 427
-=======
-  xy: 1656, 409
->>>>>>> 3d136806
+  xy: 1937, 1189
   size: 32, 31
   orig: 32, 31
   offset: 0, 0
   index: -1
 TileSets/FantasyHex/Tiles/Grassland+Forest+Deer+Camp
   rotate: false
-<<<<<<< HEAD
-  xy: 1696, 388
-=======
-  xy: 1696, 445
->>>>>>> 3d136806
+  xy: 1977, 1184
   size: 32, 31
   orig: 32, 31
   offset: 0, 0
   index: -1
 TileSets/FantasyHex/Tiles/Grassland+Forest+Furs+Camp
   rotate: false
-<<<<<<< HEAD
-  xy: 1696, 349
-=======
-  xy: 1656, 370
->>>>>>> 3d136806
+  xy: 1772, 513
   size: 32, 31
   orig: 32, 31
   offset: 0, 0
   index: -1
 TileSets/FantasyHex/Tiles/Grassland+Forest+Lumber mill
   rotate: false
-<<<<<<< HEAD
-  xy: 1652, 257
-=======
-  xy: 1696, 406
->>>>>>> 3d136806
+  xy: 1817, 1155
   size: 32, 31
   orig: 32, 31
   offset: 0, 0
   index: -1
 TileSets/FantasyHex/Tiles/Grassland+Hill+Farm
   rotate: false
-<<<<<<< HEAD
-  xy: 1696, 313
-=======
-  xy: 1736, 448
->>>>>>> 3d136806
+  xy: 1857, 1148
   size: 32, 28
   orig: 32, 28
   offset: 0, 0
   index: -1
 TileSets/FantasyHex/Tiles/Grassland+Hill+Forest+Camp
   rotate: false
-<<<<<<< HEAD
-  xy: 1692, 277
-=======
-  xy: 1696, 370
->>>>>>> 3d136806
+  xy: 1897, 1153
   size: 32, 28
   orig: 32, 28
   offset: 0, 0
   index: -1
 TileSets/FantasyHex/Tiles/Grassland+Hill+Forest+Lumber mill
   rotate: false
-<<<<<<< HEAD
-  xy: 1692, 241
-=======
-  xy: 1736, 412
->>>>>>> 3d136806
+  xy: 1937, 1153
   size: 32, 28
   orig: 32, 28
   offset: 0, 0
   index: -1
 TileSets/FantasyHex/Tiles/Grassland+Hill+Forest+Trading post
   rotate: false
-<<<<<<< HEAD
-  xy: 1644, 18
-=======
-  xy: 1736, 376
->>>>>>> 3d136806
+  xy: 1977, 1148
   size: 32, 28
   orig: 32, 28
   offset: 0, 0
   index: -1
 TileSets/FantasyHex/Tiles/Grassland+Jungle+Trading post
   rotate: false
-<<<<<<< HEAD
-  xy: 1772, 570
-=======
-  xy: 1776, 444
->>>>>>> 3d136806
+  xy: 1634, 227
   size: 32, 32
   orig: 32, 32
   offset: 0, 0
   index: -1
 TileSets/FantasyHex/Tiles/GrasslandForest
   rotate: false
-<<<<<<< HEAD
-  xy: 1772, 531
-=======
-  xy: 1776, 405
->>>>>>> 3d136806
+  xy: 1624, 188
   size: 32, 31
   orig: 32, 31
   offset: 0, 0
   index: -1
 TileSets/FantasyHex/Tiles/Great Barrier Reef
   rotate: false
-<<<<<<< HEAD
-  xy: 1736, 420
-=======
-  xy: 1696, 334
->>>>>>> 3d136806
+  xy: 1674, 231
   size: 32, 28
   orig: 32, 28
   offset: 0, 0
   index: -1
 TileSets/FantasyHex/Tiles/Hill
   rotate: false
-<<<<<<< HEAD
-  xy: 1816, 419
-=======
-  xy: 1772, 218
->>>>>>> 3d136806
+  xy: 1704, 155
   size: 32, 32
   orig: 32, 32
   offset: 0, 0
   index: -1
 TileSets/FantasyHex/Tiles/HillForest+Lumber mill
   rotate: false
-<<<<<<< HEAD
-  xy: 1816, 383
-=======
-  xy: 1977, 1123
->>>>>>> 3d136806
+  xy: 1704, 119
   size: 32, 28
   orig: 32, 28
   offset: 0, 0
   index: -1
 TileSets/FantasyHex/Tiles/HillMarbleQuarry
   rotate: false
-<<<<<<< HEAD
-  xy: 1816, 347
-=======
-  xy: 1794, 539
->>>>>>> 3d136806
+  xy: 1744, 196
   size: 32, 28
   orig: 32, 28
   offset: 0, 0
   index: -1
 TileSets/FantasyHex/Tiles/HillMine
   rotate: false
-<<<<<<< HEAD
-  xy: 1816, 311
-=======
-  xy: 1794, 503
->>>>>>> 3d136806
+  xy: 1744, 160
   size: 32, 28
   orig: 32, 28
   offset: 0, 0
   index: -1
 TileSets/FantasyHex/Tiles/HillStoneQuarry
   rotate: false
-<<<<<<< HEAD
-  xy: 1812, 578
-=======
-  xy: 1634, 226
->>>>>>> 3d136806
+  xy: 1744, 124
   size: 32, 28
   orig: 32, 28
   offset: 0, 0
   index: -1
 TileSets/FantasyHex/Tiles/Horses
   rotate: false
-<<<<<<< HEAD
-  xy: 1897, 1153
-=======
-  xy: 1674, 223
->>>>>>> 3d136806
+  xy: 1732, 314
   size: 32, 28
   orig: 32, 28
   offset: 0, 0
   index: -1
 TileSets/FantasyHex/Tiles/Horses+Pasture
   rotate: false
-<<<<<<< HEAD
-  xy: 1937, 1147
-=======
-  xy: 1664, 183
->>>>>>> 3d136806
+  xy: 1732, 274
   size: 32, 32
   orig: 32, 32
   offset: 0, 0
   index: -1
 TileSets/FantasyHex/Tiles/Ice
   rotate: false
-<<<<<<< HEAD
-  xy: 1816, 275
-=======
-  xy: 1656, 74
->>>>>>> 3d136806
+  xy: 1772, 440
   size: 32, 28
   orig: 32, 28
   offset: 0, 0
   index: -1
 TileSets/FantasyHex/Tiles/Incense
   rotate: false
-<<<<<<< HEAD
-  xy: 1772, 204
-=======
-  xy: 1704, 115
->>>>>>> 3d136806
+  xy: 1812, 383
   size: 32, 28
   orig: 32, 28
   offset: 0, 0
   index: -1
 TileSets/FantasyHex/Tiles/Incense+Plantation
   rotate: false
-<<<<<<< HEAD
-  xy: 1812, 203
-=======
-  xy: 1744, 182
->>>>>>> 3d136806
+  xy: 1772, 368
   size: 32, 28
   orig: 32, 28
   offset: 0, 0
   index: -1
 TileSets/FantasyHex/Tiles/Iron
   rotate: false
-<<<<<<< HEAD
-  xy: 1834, 470
-=======
-  xy: 1744, 110
->>>>>>> 3d136806
+  xy: 1812, 347
   size: 32, 28
   orig: 32, 28
   offset: 0, 0
   index: -1
 TileSets/FantasyHex/Tiles/Ivory
   rotate: false
-<<<<<<< HEAD
-  xy: 1856, 398
-=======
-  xy: 1784, 146
->>>>>>> 3d136806
+  xy: 1812, 311
   size: 32, 28
   orig: 32, 28
   offset: 0, 0
   index: -1
 TileSets/FantasyHex/Tiles/Ivory+Camp
   rotate: false
-<<<<<<< HEAD
-  xy: 1856, 362
-=======
-  xy: 1784, 110
->>>>>>> 3d136806
+  xy: 1772, 260
   size: 32, 28
   orig: 32, 28
   offset: 0, 0
   index: -1
 TileSets/FantasyHex/Tiles/Jungle
   rotate: false
-<<<<<<< HEAD
-  xy: 1856, 250
-=======
-  xy: 1784, 70
->>>>>>> 3d136806
+  xy: 1784, 199
   size: 32, 32
   orig: 32, 32
   offset: 0, 0
   index: -1
 TileSets/FantasyHex/Tiles/Krakatoa
   rotate: false
-<<<<<<< HEAD
-  xy: 1892, 212
-=======
-  xy: 1792, 32
->>>>>>> 3d136806
+  xy: 1784, 50
   size: 32, 30
   orig: 32, 30
   offset: 0, 0
   index: -1
 TileSets/FantasyHex/Tiles/Lakes
   rotate: false
-<<<<<<< HEAD
-  xy: 1892, 140
-=======
-  xy: 1812, 222
->>>>>>> 3d136806
+  xy: 1824, 167
   size: 32, 28
   orig: 32, 28
   offset: 0, 0
   index: -1
 TileSets/FantasyHex/Tiles/Landmark
   rotate: false
-<<<<<<< HEAD
-  xy: 1624, 141
-=======
-  xy: 1824, 106
->>>>>>> 3d136806
+  xy: 1824, 51
   size: 32, 36
   orig: 32, 36
   offset: 0, 0
   index: -1
 TileSets/FantasyHex/Tiles/Manufactory
   rotate: false
-<<<<<<< HEAD
-  xy: 1936, 1064
-=======
-  xy: 1830, 896
->>>>>>> 3d136806
+  xy: 1830, 993
   size: 32, 39
   orig: 32, 39
   offset: 0, 0
   index: -1
 TileSets/FantasyHex/Tiles/Marble
   rotate: false
-<<<<<<< HEAD
-  xy: 1896, 1045
-=======
-  xy: 1830, 824
->>>>>>> 3d136806
+  xy: 1830, 921
   size: 32, 28
   orig: 32, 28
   offset: 0, 0
   index: -1
 TileSets/FantasyHex/Tiles/Marsh
   rotate: false
-<<<<<<< HEAD
-  xy: 1976, 1039
-=======
-  xy: 1830, 751
->>>>>>> 3d136806
+  xy: 1830, 848
   size: 32, 29
   orig: 32, 29
   offset: 0, 0
   index: -1
 TileSets/FantasyHex/Tiles/Mine
   rotate: false
-<<<<<<< HEAD
-  xy: 1896, 973
-=======
-  xy: 1830, 607
->>>>>>> 3d136806
+  xy: 1830, 704
   size: 32, 28
   orig: 32, 28
   offset: 0, 0
   index: -1
 TileSets/FantasyHex/Tiles/Moai
   rotate: false
-<<<<<<< HEAD
-  xy: 1896, 936
-=======
-  xy: 1870, 1086
->>>>>>> 3d136806
+  xy: 1830, 595
   size: 32, 29
   orig: 32, 29
   offset: 0, 0
   index: -1
 TileSets/FantasyHex/Tiles/Mount Fuji
   rotate: false
-<<<<<<< HEAD
-  xy: 1936, 882
-=======
-  xy: 1870, 940
->>>>>>> 3d136806
+  xy: 1910, 1079
   size: 32, 30
   orig: 32, 30
   offset: 0, 0
   index: -1
 TileSets/FantasyHex/Tiles/Mountain
   rotate: false
-<<<<<<< HEAD
-  xy: 1976, 887
-=======
-  xy: 1870, 896
->>>>>>> 3d136806
+  xy: 1870, 1001
   size: 32, 36
   orig: 32, 36
   offset: 0, 0
   index: -1
 TileSets/FantasyHex/Tiles/Oasis
   rotate: false
-<<<<<<< HEAD
-  xy: 1976, 815
-=======
-  xy: 1870, 680
->>>>>>> 3d136806
+  xy: 1870, 893
   size: 32, 28
   orig: 32, 28
   offset: 0, 0
   index: -1
 TileSets/FantasyHex/Tiles/Ocean
   rotate: false
-<<<<<<< HEAD
-  xy: 1896, 792
-=======
-  xy: 1870, 644
->>>>>>> 3d136806
+  xy: 1910, 935
   size: 32, 28
   orig: 32, 28
   offset: 0, 0
   index: -1
 TileSets/FantasyHex/Tiles/Offshore Platform
   rotate: false
-<<<<<<< HEAD
-  xy: 1936, 774
-=======
-  xy: 1870, 608
->>>>>>> 3d136806
+  xy: 1870, 857
   size: 32, 28
   orig: 32, 28
   offset: 0, 0
   index: -1
 TileSets/FantasyHex/Tiles/Oil
   rotate: false
-<<<<<<< HEAD
-  xy: 1976, 779
-=======
-  xy: 1910, 1109
->>>>>>> 3d136806
+  xy: 1910, 899
   size: 32, 28
   orig: 32, 28
   offset: 0, 0
   index: -1
 TileSets/FantasyHex/Tiles/Oil well
   rotate: false
-<<<<<<< HEAD
-  xy: 1896, 756
-=======
-  xy: 1910, 1073
->>>>>>> 3d136806
+  xy: 1870, 821
   size: 32, 28
   orig: 32, 28
   offset: 0, 0
   index: -1
 TileSets/FantasyHex/Tiles/Old Faithful
   rotate: false
-<<<<<<< HEAD
-  xy: 1936, 734
-=======
-  xy: 1910, 1033
->>>>>>> 3d136806
+  xy: 1910, 859
   size: 32, 32
   orig: 32, 32
   offset: 0, 0
   index: -1
 TileSets/FantasyHex/Tiles/Pasture
   rotate: false
-<<<<<<< HEAD
-  xy: 1936, 694
-=======
-  xy: 1910, 921
->>>>>>> 3d136806
+  xy: 1870, 745
   size: 32, 32
   orig: 32, 32
   offset: 0, 0
   index: -1
 TileSets/FantasyHex/Tiles/Pearls
   rotate: false
-<<<<<<< HEAD
-  xy: 1896, 684
-=======
-  xy: 1910, 849
->>>>>>> 3d136806
+  xy: 1870, 709
   size: 32, 28
   orig: 32, 28
   offset: 0, 0
   index: -1
 TileSets/FantasyHex/Tiles/Plains
   rotate: false
-<<<<<<< HEAD
-  xy: 1976, 635
-=======
-  xy: 1910, 705
->>>>>>> 3d136806
+  xy: 1870, 637
   size: 32, 28
   orig: 32, 28
   offset: 0, 0
   index: -1
 TileSets/FantasyHex/Tiles/Plains+Farm
   rotate: false
-<<<<<<< HEAD
-  xy: 1936, 622
-=======
-  xy: 1910, 669
->>>>>>> 3d136806
+  xy: 1910, 679
   size: 32, 28
   orig: 32, 28
   offset: 0, 0
   index: -1
 TileSets/FantasyHex/Tiles/Plains+Forest+Camp
   rotate: false
-<<<<<<< HEAD
-  xy: 1896, 608
-=======
-  xy: 1910, 629
->>>>>>> 3d136806
+  xy: 1870, 597
   size: 32, 32
   orig: 32, 32
   offset: 0, 0
   index: -1
 TileSets/FantasyHex/Tiles/Plains+Forest+Lumber mill
   rotate: false
-<<<<<<< HEAD
-  xy: 1936, 582
-=======
-  xy: 1910, 589
->>>>>>> 3d136806
+  xy: 1910, 639
   size: 32, 32
   orig: 32, 32
   offset: 0, 0
   index: -1
 TileSets/FantasyHex/Tiles/Plains+Jungle+Trading post
   rotate: false
-<<<<<<< HEAD
-  xy: 1976, 595
-=======
-  xy: 1870, 568
->>>>>>> 3d136806
+  xy: 1910, 599
   size: 32, 32
   orig: 32, 32
   offset: 0, 0
   index: -1
 TileSets/FantasyHex/Tiles/PlainsForest
   rotate: false
-<<<<<<< HEAD
-  xy: 1896, 568
-=======
-  xy: 1910, 549
->>>>>>> 3d136806
+  xy: 1950, 1072
   size: 32, 32
   orig: 32, 32
   offset: 0, 0
   index: -1
 TileSets/FantasyHex/Tiles/PlainsJungle
   rotate: false
-<<<<<<< HEAD
-  xy: 1936, 542
-=======
-  xy: 1950, 1083
->>>>>>> 3d136806
+  xy: 1950, 1032
   size: 32, 32
   orig: 32, 32
   offset: 0, 0
   index: -1
 TileSets/FantasyHex/Tiles/Plantation
   rotate: false
-<<<<<<< HEAD
-  xy: 1976, 559
-=======
-  xy: 1950, 1047
->>>>>>> 3d136806
+  xy: 1950, 996
   size: 32, 28
   orig: 32, 28
   offset: 0, 0
   index: -1
 TileSets/FantasyHex/Tiles/Plantation+Bananas
   rotate: false
-<<<<<<< HEAD
-  xy: 1896, 532
-=======
-  xy: 1950, 1011
->>>>>>> 3d136806
+  xy: 1950, 960
   size: 32, 28
   orig: 32, 28
   offset: 0, 0
   index: -1
 TileSets/FantasyHex/Tiles/Plantation+Cotton
   rotate: false
-<<<<<<< HEAD
-  xy: 1976, 523
-=======
-  xy: 1950, 975
->>>>>>> 3d136806
+  xy: 1950, 924
   size: 32, 28
   orig: 32, 28
   offset: 0, 0
   index: -1
 TileSets/FantasyHex/Tiles/Polder
   rotate: false
-<<<<<<< HEAD
-  xy: 1936, 506
-=======
-  xy: 1950, 939
->>>>>>> 3d136806
+  xy: 1950, 888
   size: 32, 28
   orig: 32, 28
   offset: 0, 0
   index: -1
 TileSets/FantasyHex/Tiles/Quarry
   rotate: false
-<<<<<<< HEAD
-  xy: 1936, 470
-=======
-  xy: 1950, 831
->>>>>>> 3d136806
+  xy: 1950, 780
   size: 32, 28
   orig: 32, 28
   offset: 0, 0
   index: -1
 TileSets/FantasyHex/Tiles/Quarry+Marble
   rotate: false
-<<<<<<< HEAD
-  xy: 1896, 460
-=======
-  xy: 1950, 795
->>>>>>> 3d136806
+  xy: 1950, 744
   size: 32, 28
   orig: 32, 28
   offset: 0, 0
   index: -1
 TileSets/FantasyHex/Tiles/Quarry+Stone
   rotate: false
-<<<<<<< HEAD
-  xy: 1896, 424
-=======
-  xy: 1950, 759
-  size: 32, 28
-  orig: 32, 28
-  offset: 0, 0
-  index: -1
-TileSets/FantasyHex/Tiles/River-Bottom
-  rotate: false
-  xy: 1950, 651
-  size: 32, 28
-  orig: 32, 28
-  offset: 0, 0
-  index: -1
-TileSets/Default/Tiles/River-Bottom
-  rotate: false
-  xy: 1950, 651
-  size: 32, 28
-  orig: 32, 28
-  offset: 0, 0
-  index: -1
-TileSets/FantasyHex/Tiles/River-BottomLeft
-  rotate: false
-  xy: 1950, 615
-  size: 32, 28
-  orig: 32, 28
-  offset: 0, 0
-  index: -1
-TileSets/Default/Tiles/River-BottomLeft
-  rotate: false
-  xy: 1950, 615
-  size: 32, 28
-  orig: 32, 28
-  offset: 0, 0
-  index: -1
-TileSets/FantasyHex/Tiles/River-BottomRight
-  rotate: false
-  xy: 1950, 579
-  size: 32, 28
-  orig: 32, 28
-  offset: 0, 0
-  index: -1
-TileSets/Default/Tiles/River-BottomRight
-  rotate: false
-  xy: 1950, 579
->>>>>>> 3d136806
+  xy: 1950, 708
   size: 32, 28
   orig: 32, 28
   offset: 0, 0
   index: -1
 TileSets/FantasyHex/Tiles/Rock of Gibraltar
   rotate: false
-<<<<<<< HEAD
-  xy: 1896, 348
-=======
-  xy: 1950, 539
->>>>>>> 3d136806
+  xy: 1990, 1000
   size: 32, 32
   orig: 32, 32
   offset: 0, 0
   index: -1
 TileSets/FantasyHex/Tiles/Sheep
   rotate: false
-<<<<<<< HEAD
-  xy: 1896, 276
-=======
-  xy: 1990, 906
->>>>>>> 3d136806
+  xy: 1990, 783
   size: 32, 28
   orig: 32, 28
   offset: 0, 0
   index: -1
 TileSets/FantasyHex/Tiles/Sheep+Pasture
   rotate: false
-<<<<<<< HEAD
-  xy: 1936, 286
-=======
-  xy: 1990, 866
->>>>>>> 3d136806
+  xy: 1990, 743
   size: 32, 32
   orig: 32, 32
   offset: 0, 0
   index: -1
 TileSets/FantasyHex/Tiles/Silk
   rotate: false
-<<<<<<< HEAD
-  xy: 1936, 250
-=======
-  xy: 1990, 757
->>>>>>> 3d136806
+  xy: 1990, 634
   size: 32, 28
   orig: 32, 28
   offset: 0, 0
   index: -1
 TileSets/FantasyHex/Tiles/Silk+Plantation
   rotate: false
-<<<<<<< HEAD
-  xy: 1932, 214
-=======
-  xy: 1990, 721
->>>>>>> 3d136806
+  xy: 1990, 598
   size: 32, 28
   orig: 32, 28
   offset: 0, 0
   index: -1
 TileSets/FantasyHex/Tiles/Silver
   rotate: false
-<<<<<<< HEAD
-  xy: 1932, 178
-=======
-  xy: 1990, 685
->>>>>>> 3d136806
+  xy: 1950, 564
   size: 32, 28
   orig: 32, 28
   offset: 0, 0
   index: -1
 TileSets/FantasyHex/Tiles/Snow
   rotate: false
-<<<<<<< HEAD
-  xy: 1972, 197
-=======
-  xy: 1990, 575
->>>>>>> 3d136806
+  xy: 1990, 562
   size: 32, 28
   orig: 32, 28
   offset: 0, 0
   index: -1
 TileSets/FantasyHex/Tiles/Snow+Farm
   rotate: false
-<<<<<<< HEAD
-  xy: 1972, 161
-=======
-  xy: 1990, 539
->>>>>>> 3d136806
+  xy: 1852, 525
   size: 32, 28
   orig: 32, 28
   offset: 0, 0
   index: -1
 TileSets/FantasyHex/Tiles/Spices
   rotate: false
-<<<<<<< HEAD
-  xy: 2012, 161
-=======
-  xy: 1834, 496
->>>>>>> 3d136806
+  xy: 1892, 525
   size: 32, 28
   orig: 32, 28
   offset: 0, 0
   index: -1
 TileSets/FantasyHex/Tiles/Spices+Plantation
   rotate: false
-<<<<<<< HEAD
-  xy: 1972, 125
-=======
-  xy: 1816, 460
->>>>>>> 3d136806
+  xy: 1852, 453
   size: 32, 28
   orig: 32, 28
   offset: 0, 0
   index: -1
 TileSets/FantasyHex/Tiles/Stone
   rotate: false
-<<<<<<< HEAD
-  xy: 2012, 125
-=======
-  xy: 1816, 424
->>>>>>> 3d136806
+  xy: 1892, 489
   size: 32, 28
   orig: 32, 28
   offset: 0, 0
   index: -1
 TileSets/FantasyHex/Tiles/Sugar
   rotate: false
-<<<<<<< HEAD
-  xy: 1830, 1089
-=======
-  xy: 1816, 388
->>>>>>> 3d136806
+  xy: 1892, 453
   size: 32, 28
   orig: 32, 28
   offset: 0, 0
   index: -1
 TileSets/FantasyHex/Tiles/Sugar+Plantation
   rotate: false
-<<<<<<< HEAD
-  xy: 1830, 1053
-=======
-  xy: 1816, 352
->>>>>>> 3d136806
+  xy: 1852, 383
   size: 32, 28
   orig: 32, 28
   offset: 0, 0
   index: -1
 TileSets/FantasyHex/Tiles/Terrace farm
   rotate: false
-<<<<<<< HEAD
-  xy: 1830, 909
-=======
-  xy: 1856, 388
->>>>>>> 3d136806
+  xy: 1852, 311
   size: 32, 28
   orig: 32, 28
   offset: 0, 0
   index: -1
 TileSets/FantasyHex/Tiles/Trading post
   rotate: false
-<<<<<<< HEAD
-  xy: 1830, 837
-=======
-  xy: 1856, 316
->>>>>>> 3d136806
+  xy: 1852, 275
   size: 32, 28
   orig: 32, 28
   offset: 0, 0
   index: -1
 TileSets/FantasyHex/Tiles/Tundra
   rotate: false
-<<<<<<< HEAD
-  xy: 1830, 729
-=======
-  xy: 1864, 208
->>>>>>> 3d136806
+  xy: 1892, 273
   size: 32, 28
   orig: 32, 28
   offset: 0, 0
   index: -1
 TileSets/FantasyHex/Tiles/Tundra+Farm
   rotate: false
-<<<<<<< HEAD
-  xy: 1830, 693
-=======
-  xy: 1864, 172
->>>>>>> 3d136806
+  xy: 1892, 237
   size: 32, 28
   orig: 32, 28
   offset: 0, 0
   index: -1
 TileSets/FantasyHex/Tiles/Tundra+Forest+Camp
   rotate: false
-<<<<<<< HEAD
-  xy: 1830, 653
-=======
-  xy: 1864, 132
->>>>>>> 3d136806
+  xy: 1932, 521
   size: 32, 32
   orig: 32, 32
   offset: 0, 0
   index: -1
 TileSets/FantasyHex/Tiles/Tundra+Forest+Camp+Furs
   rotate: false
-<<<<<<< HEAD
-  xy: 1704, 164
-=======
-  xy: 1864, 92
->>>>>>> 3d136806
+  xy: 1932, 481
   size: 32, 32
   orig: 32, 32
   offset: 0, 0
   index: -1
 TileSets/FantasyHex/Tiles/Tundra+Forest+Deer+Camp
   rotate: false
-<<<<<<< HEAD
-  xy: 1704, 124
-=======
-  xy: 1872, 52
->>>>>>> 3d136806
+  xy: 1932, 441
   size: 32, 32
   orig: 32, 32
   offset: 0, 0
   index: -1
 TileSets/FantasyHex/Tiles/Tundra+Forest+Lumber mill
   rotate: false
-<<<<<<< HEAD
-  xy: 1704, 84
-=======
-  xy: 1872, 12
->>>>>>> 3d136806
+  xy: 1932, 401
   size: 32, 32
   orig: 32, 32
   offset: 0, 0
   index: -1
 TileSets/FantasyHex/Tiles/TundraForest
   rotate: false
-<<<<<<< HEAD
-  xy: 1744, 164
-=======
-  xy: 1874, 509
->>>>>>> 3d136806
+  xy: 1932, 361
   size: 32, 32
   orig: 32, 32
   offset: 0, 0
   index: -1
 TileSets/FantasyHex/Tiles/Uranium
   rotate: false
-<<<<<<< HEAD
-  xy: 1744, 128
-=======
-  xy: 1896, 437
->>>>>>> 3d136806
+  xy: 1932, 289
   size: 32, 28
   orig: 32, 28
   offset: 0, 0
   index: -1
 TileSets/FantasyHex/Tiles/Whales
   rotate: false
-<<<<<<< HEAD
-  xy: 1704, 48
-=======
-  xy: 1892, 259
->>>>>>> 3d136806
+  xy: 2012, 490
   size: 32, 28
   orig: 32, 28
   offset: 0, 0
   index: -1
 TileSets/FantasyHex/Tiles/Whales+Fishing Boats
   rotate: false
-<<<<<<< HEAD
-  xy: 1684, 12
-=======
-  xy: 1904, 223
->>>>>>> 3d136806
+  xy: 1972, 456
   size: 32, 28
   orig: 32, 28
   offset: 0, 0
   index: -1
 TileSets/FantasyHex/Tiles/Wheat
   rotate: false
-<<<<<<< HEAD
-  xy: 1724, 12
-=======
-  xy: 1904, 187
->>>>>>> 3d136806
+  xy: 2012, 454
   size: 32, 28
   orig: 32, 28
   offset: 0, 0
   index: -1
 TileSets/FantasyHex/Tiles/Wine
   rotate: false
-<<<<<<< HEAD
-  xy: 1784, 167
-=======
-  xy: 1904, 151
->>>>>>> 3d136806
+  xy: 1972, 420
   size: 32, 28
   orig: 32, 28
   offset: 0, 0
   index: -1
 TileSets/FantasyHex/Tiles/Wine+Plantation
   rotate: false
-<<<<<<< HEAD
-  xy: 1784, 131
-=======
-  xy: 1904, 115
->>>>>>> 3d136806
+  xy: 2012, 418
   size: 32, 28
   orig: 32, 28
   offset: 0, 0
   index: -1
 TileSets/FantasyHex/TopBorder
   rotate: false
-<<<<<<< HEAD
-  xy: 1830, 873
-=======
-  xy: 1856, 352
->>>>>>> 3d136806
+  xy: 1892, 345
   size: 32, 28
   orig: 32, 28
   offset: 0, 0
   index: -1
 TileSets/FantasyHex/Units/African Forest Elephant
   rotate: false
-  xy: 644, 295
+  xy: 644, 291
   size: 32, 29
   orig: 32, 29
   offset: 0, 0
   index: -1
 TileSets/FantasyHex/Units/Anti-Aircraft Gun
   rotate: false
-<<<<<<< HEAD
-  xy: 1616, 458
-=======
-  xy: 325, 1175
->>>>>>> 3d136806
+  xy: 1732, 516
   size: 32, 28
   orig: 32, 28
   offset: 0, 0
   index: -1
 TileSets/FantasyHex/Units/Anti-Tank Gun
   rotate: false
-<<<<<<< HEAD
   xy: 325, 1171
-=======
-  xy: 1232, 22
->>>>>>> 3d136806
   size: 32, 28
   orig: 32, 28
   offset: 0, 0
   index: -1
 TileSets/FantasyHex/Units/Archer
   rotate: false
-<<<<<<< HEAD
-  xy: 1124, 18
-=======
-  xy: 2009, 1980
->>>>>>> 3d136806
+  xy: 1232, 18
   size: 32, 28
   orig: 32, 28
   offset: 0, 0
   index: -1
 TileSets/FantasyHex/Units/Artillery
   rotate: false
-<<<<<<< HEAD
   xy: 2009, 1976
-=======
-  xy: 1714, 520
->>>>>>> 3d136806
   size: 32, 28
   orig: 32, 28
   offset: 0, 0
   index: -1
 TileSets/FantasyHex/Units/Atlatlist
   rotate: false
-<<<<<<< HEAD
   xy: 1616, 422
-=======
-  xy: 1616, 426
->>>>>>> 3d136806
   size: 32, 28
   orig: 32, 28
   offset: 0, 0
   index: -1
 TileSets/FantasyHex/Units/Axe Thrower
   rotate: false
-  xy: 2009, 1944
+  xy: 1272, 18
   size: 32, 28
   orig: 32, 28
   offset: 0, 0
   index: -1
 TileSets/FantasyHex/Units/Ballista
   rotate: false
-<<<<<<< HEAD
-  xy: 1616, 386
-=======
-  xy: 1616, 390
->>>>>>> 3d136806
+  xy: 2009, 1940
   size: 32, 28
   orig: 32, 28
   offset: 0, 0
   index: -1
 TileSets/FantasyHex/Units/Battering Ram
   rotate: false
-<<<<<<< HEAD
-  xy: 2009, 1868
-=======
-  xy: 2009, 1872
->>>>>>> 3d136806
+  xy: 1616, 350
   size: 32, 28
   orig: 32, 28
   offset: 0, 0
   index: -1
 TileSets/FantasyHex/Units/Battleship
   rotate: false
-<<<<<<< HEAD
-  xy: 2009, 1832
-=======
-  xy: 2009, 1836
->>>>>>> 3d136806
+  xy: 1656, 350
   size: 32, 28
   orig: 32, 28
   offset: 0, 0
   index: -1
 TileSets/FantasyHex/Units/Bazooka
   rotate: false
-<<<<<<< HEAD
-  xy: 1284, 18
-=======
-  xy: 1392, 22
->>>>>>> 3d136806
+  xy: 2009, 1867
   size: 32, 28
   orig: 32, 28
   offset: 0, 0
   index: -1
 TileSets/FantasyHex/Units/Berber Cavalry
   rotate: false
-<<<<<<< HEAD
-  xy: 1324, 18
-=======
-  xy: 1432, 22
->>>>>>> 3d136806
+  xy: 1352, 18
   size: 32, 28
   orig: 32, 28
   offset: 0, 0
   index: -1
 TileSets/FantasyHex/Units/Berserker
   rotate: false
-<<<<<<< HEAD
-  xy: 1364, 18
-=======
-  xy: 1472, 22
->>>>>>> 3d136806
+  xy: 1392, 18
   size: 32, 28
   orig: 32, 28
   offset: 0, 0
   index: -1
 TileSets/FantasyHex/Units/Bowman
   rotate: false
-<<<<<<< HEAD
-  xy: 1404, 18
-=======
-  xy: 1512, 22
->>>>>>> 3d136806
+  xy: 1432, 18
   size: 32, 28
   orig: 32, 28
   offset: 0, 0
   index: -1
 TileSets/FantasyHex/Units/Brute
   rotate: false
-<<<<<<< HEAD
-  xy: 1444, 18
-=======
-  xy: 1552, 22
->>>>>>> 3d136806
+  xy: 1472, 18
   size: 32, 28
   orig: 32, 28
   offset: 0, 0
   index: -1
 TileSets/FantasyHex/Units/Camel Archer
   rotate: false
-<<<<<<< HEAD
-  xy: 1484, 17
-=======
-  xy: 1592, 21
->>>>>>> 3d136806
+  xy: 1512, 17
   size: 32, 29
   orig: 32, 29
   offset: 0, 0
   index: -1
 TileSets/FantasyHex/Units/Cannon
   rotate: false
-<<<<<<< HEAD
-  xy: 1524, 18
-=======
-  xy: 1754, 520
->>>>>>> 3d136806
+  xy: 1552, 18
   size: 32, 28
   orig: 32, 28
   offset: 0, 0
   index: -1
 TileSets/FantasyHex/Units/Caravel
   rotate: false
-<<<<<<< HEAD
-  xy: 1564, 18
-=======
-  xy: 1674, 484
->>>>>>> 3d136806
+  xy: 1592, 18
   size: 32, 28
   orig: 32, 28
   offset: 0, 0
   index: -1
 TileSets/FantasyHex/Units/Carolean
   rotate: false
-<<<<<<< HEAD
-  xy: 1604, 18
-=======
-  xy: 1714, 484
->>>>>>> 3d136806
+  xy: 1696, 458
   size: 32, 28
   orig: 32, 28
   offset: 0, 0
   index: -1
 TileSets/FantasyHex/Units/Carrier
   rotate: false
-<<<<<<< HEAD
-  xy: 1732, 538
-=======
-  xy: 1754, 484
->>>>>>> 3d136806
+  xy: 1696, 422
   size: 32, 28
   orig: 32, 28
   offset: 0, 0
   index: -1
 TileSets/FantasyHex/Units/Cataphract
   rotate: false
-<<<<<<< HEAD
-  xy: 1674, 480
-=======
-  xy: 1817, 1463
->>>>>>> 3d136806
+  xy: 1696, 386
   size: 32, 28
   orig: 32, 28
   offset: 0, 0
   index: -1
 TileSets/FantasyHex/Units/Catapult
   rotate: false
-<<<<<<< HEAD
-  xy: 1817, 1459
-=======
-  xy: 1817, 1427
->>>>>>> 3d136806
+  xy: 1696, 350
   size: 32, 28
   orig: 32, 28
   offset: 0, 0
   index: -1
 TileSets/FantasyHex/Units/Cavalry
   rotate: false
-<<<<<<< HEAD
-  xy: 1817, 1347
-=======
-  xy: 1817, 1315
->>>>>>> 3d136806
+  xy: 1817, 1383
   size: 32, 28
   orig: 32, 28
   offset: 0, 0
   index: -1
 TileSets/FantasyHex/Units/Chariot Archer
   rotate: false
-<<<<<<< HEAD
+  xy: 1817, 1311
+  size: 32, 28
+  orig: 32, 28
+  offset: 0, 0
+  index: -1
+TileSets/FantasyHex/Units/Chu-Ko-Nu
+  rotate: false
   xy: 1817, 1275
-=======
-  xy: 1817, 1243
->>>>>>> 3d136806
-  size: 32, 28
-  orig: 32, 28
-  offset: 0, 0
-  index: -1
-TileSets/FantasyHex/Units/Chu-Ko-Nu
-  rotate: false
-<<<<<<< HEAD
-  xy: 1817, 1239
-=======
-  xy: 1817, 1207
->>>>>>> 3d136806
   size: 32, 28
   orig: 32, 28
   offset: 0, 0
   index: -1
 TileSets/FantasyHex/Units/CivilianLandUnit
   rotate: false
-<<<<<<< HEAD
-  xy: 1790, 650
-=======
-  xy: 1790, 611
->>>>>>> 3d136806
+  xy: 1790, 853
   size: 32, 28
   orig: 32, 28
   offset: 0, 0
   index: -1
 TileSets/FantasyHex/Units/Comanche Rider
   rotate: false
-<<<<<<< HEAD
-  xy: 1857, 1411
-=======
-  xy: 1857, 1451
->>>>>>> 3d136806
+  xy: 1790, 744
   size: 32, 29
   orig: 32, 29
   offset: 0, 0
   index: -1
 TileSets/FantasyHex/Units/Companion Cavalry
   rotate: false
-<<<<<<< HEAD
-  xy: 1897, 1447
-=======
-  xy: 1857, 1414
->>>>>>> 3d136806
+  xy: 1790, 707
   size: 32, 29
   orig: 32, 29
   offset: 0, 0
   index: -1
 TileSets/FantasyHex/Units/Composite Bowman
   rotate: false
-<<<<<<< HEAD
-  xy: 1857, 1375
-=======
-  xy: 1897, 1452
->>>>>>> 3d136806
+  xy: 1790, 671
   size: 32, 28
   orig: 32, 28
   offset: 0, 0
   index: -1
 TileSets/FantasyHex/Units/Conquistador
   rotate: false
-<<<<<<< HEAD
-  xy: 1897, 1411
-=======
-  xy: 1857, 1378
->>>>>>> 3d136806
+  xy: 1790, 635
   size: 32, 28
   orig: 32, 28
   offset: 0, 0
   index: -1
 TileSets/FantasyHex/Units/Cossack
   rotate: false
-<<<<<<< HEAD
-  xy: 1937, 1448
-=======
-  xy: 1897, 1416
->>>>>>> 3d136806
+  xy: 1790, 599
   size: 32, 28
   orig: 32, 28
   offset: 0, 0
   index: -1
 TileSets/FantasyHex/Units/Crossbowman
   rotate: false
-<<<<<<< HEAD
-  xy: 1897, 1375
-=======
-  xy: 1857, 1342
->>>>>>> 3d136806
+  xy: 1632, 18
   size: 32, 28
   orig: 32, 28
   offset: 0, 0
   index: -1
 TileSets/FantasyHex/Units/Cruiser
   rotate: false
-<<<<<<< HEAD
-  xy: 1937, 1414
-=======
-  xy: 1897, 1382
->>>>>>> 3d136806
+  xy: 2009, 1833
   size: 32, 26
   orig: 32, 26
   offset: 0, 0
   index: -1
 TileSets/FantasyHex/Units/Destroyer
   rotate: false
-<<<<<<< HEAD
-  xy: 1897, 1303
-=======
-  xy: 1857, 1270
->>>>>>> 3d136806
+  xy: 1857, 1333
   size: 32, 28
   orig: 32, 28
   offset: 0, 0
   index: -1
 TileSets/FantasyHex/Units/Dromon
   rotate: false
-<<<<<<< HEAD
-  xy: 1937, 1342
-=======
-  xy: 1897, 1310
->>>>>>> 3d136806
+  xy: 1897, 1376
   size: 32, 28
   orig: 32, 28
   offset: 0, 0
   index: -1
 TileSets/FantasyHex/Units/Foreign Legion
   rotate: false
-<<<<<<< HEAD
-  xy: 1937, 1263
-=======
-  xy: 1897, 1231
->>>>>>> 3d136806
+  xy: 1897, 1297
   size: 32, 28
   orig: 32, 28
   offset: 0, 0
   index: -1
 TileSets/FantasyHex/Units/Frigate
   rotate: false
-<<<<<<< HEAD
-  xy: 1977, 1257
-=======
-  xy: 1977, 1231
->>>>>>> 3d136806
+  xy: 1897, 1261
   size: 32, 28
   orig: 32, 28
   offset: 0, 0
   index: -1
 TileSets/FantasyHex/Units/Galleass
   rotate: false
-<<<<<<< HEAD
-  xy: 1977, 1185
-=======
-  xy: 1937, 1185
->>>>>>> 3d136806
+  xy: 1897, 1225
   size: 32, 28
   orig: 32, 28
   offset: 0, 0
   index: -1
 TileSets/FantasyHex/Units/Galley
   rotate: false
-<<<<<<< HEAD
-  xy: 1714, 502
-=======
-  xy: 1977, 1195
->>>>>>> 3d136806
+  xy: 1937, 1264
   size: 32, 28
   orig: 32, 28
   offset: 0, 0
   index: -1
 TileSets/FantasyHex/Units/Gatling Gun
   rotate: false
-<<<<<<< HEAD
-  xy: 1714, 466
-=======
-  xy: 1817, 1171
->>>>>>> 3d136806
+  xy: 1977, 1299
   size: 32, 28
   orig: 32, 28
   offset: 0, 0
   index: -1
 TileSets/FantasyHex/Units/Great Admiral
   rotate: false
-<<<<<<< HEAD
-  xy: 1754, 492
-=======
-  xy: 1776, 366
->>>>>>> 3d136806
+  xy: 1624, 149
   size: 32, 31
   orig: 32, 31
   offset: 0, 0
   index: -1
 TileSets/FantasyHex/Units/Great Artist
   rotate: false
-<<<<<<< HEAD
-  xy: 1754, 456
-=======
-  xy: 1656, 334
->>>>>>> 3d136806
+  xy: 1624, 113
   size: 32, 28
   orig: 32, 28
   offset: 0, 0
   index: -1
 TileSets/FantasyHex/Units/Great Engineer
   rotate: false
-<<<<<<< HEAD
-  xy: 1736, 384
-=======
-  xy: 1736, 340
->>>>>>> 3d136806
+  xy: 1714, 232
   size: 32, 28
   orig: 32, 28
   offset: 0, 0
   index: -1
 TileSets/FantasyHex/Units/Great Galleass
   rotate: false
-<<<<<<< HEAD
-  xy: 1736, 348
-=======
-  xy: 1652, 298
->>>>>>> 3d136806
+  xy: 1664, 191
   size: 32, 28
   orig: 32, 28
   offset: 0, 0
   index: -1
 TileSets/FantasyHex/Units/Great General
   rotate: false
-<<<<<<< HEAD
-  xy: 1736, 309
-=======
-  xy: 1692, 295
->>>>>>> 3d136806
+  xy: 1664, 152
   size: 32, 31
   orig: 32, 31
   offset: 0, 0
   index: -1
 TileSets/FantasyHex/Units/Great Merchant
   rotate: false
-<<<<<<< HEAD
-  xy: 1732, 273
-=======
-  xy: 1776, 330
->>>>>>> 3d136806
+  xy: 1664, 116
   size: 32, 28
   orig: 32, 28
   offset: 0, 0
   index: -1
 TileSets/FantasyHex/Units/Great Musician
   rotate: false
-<<<<<<< HEAD
-  xy: 1732, 237
-=======
-  xy: 1652, 262
->>>>>>> 3d136806
+  xy: 1897, 1117
   size: 32, 28
   orig: 32, 28
   offset: 0, 0
   index: -1
 TileSets/FantasyHex/Units/Great Prophet
   rotate: false
-<<<<<<< HEAD
-  xy: 1794, 495
-=======
-  xy: 1692, 259
->>>>>>> 3d136806
+  xy: 1937, 1117
   size: 32, 28
   orig: 32, 28
   offset: 0, 0
   index: -1
 TileSets/FantasyHex/Units/Great Scientist
   rotate: false
-<<<<<<< HEAD
-  xy: 1794, 459
-=======
-  xy: 1736, 304
->>>>>>> 3d136806
+  xy: 1977, 1112
   size: 32, 28
   orig: 32, 28
   offset: 0, 0
   index: -1
 TileSets/FantasyHex/Units/Great War Infantry
   rotate: false
-<<<<<<< HEAD
-  xy: 1776, 420
-=======
-  xy: 1732, 268
->>>>>>> 3d136806
+  xy: 1812, 527
   size: 32, 28
   orig: 32, 28
   offset: 0, 0
   index: -1
 TileSets/FantasyHex/Units/Great Writer
   rotate: false
-<<<<<<< HEAD
-  xy: 1776, 384
-=======
-  xy: 1776, 294
->>>>>>> 3d136806
+  xy: 1812, 491
   size: 32, 28
   orig: 32, 28
   offset: 0, 0
   index: -1
 TileSets/FantasyHex/Units/Hakkapeliitta
   rotate: false
-<<<<<<< HEAD
-  xy: 1776, 348
-=======
-  xy: 1772, 258
->>>>>>> 3d136806
+  xy: 1656, 77
   size: 32, 28
   orig: 32, 28
   offset: 0, 0
   index: -1
 TileSets/FantasyHex/Units/Helicopter Gunship
   rotate: false
-<<<<<<< HEAD
-  xy: 1776, 312
-=======
-  xy: 1732, 232
->>>>>>> 3d136806
+  xy: 1704, 195
   size: 32, 28
   orig: 32, 28
   offset: 0, 0
   index: -1
 TileSets/FantasyHex/Units/Hoplite
   rotate: false
-<<<<<<< HEAD
-  xy: 1812, 542
-=======
-  xy: 1624, 190
->>>>>>> 3d136806
+  xy: 1744, 88
   size: 32, 28
   orig: 32, 28
   offset: 0, 0
   index: -1
 TileSets/FantasyHex/Units/Horse Archer
   rotate: false
-<<<<<<< HEAD
-  xy: 1817, 1160
-=======
-  xy: 1624, 154
->>>>>>> 3d136806
+  xy: 1704, 83
   size: 32, 28
   orig: 32, 28
   offset: 0, 0
   index: -1
 TileSets/FantasyHex/Units/Horseman
   rotate: false
-<<<<<<< HEAD
-  xy: 1857, 1159
-=======
-  xy: 1624, 118
->>>>>>> 3d136806
+  xy: 1744, 52
   size: 32, 28
   orig: 32, 28
   offset: 0, 0
   index: -1
 TileSets/FantasyHex/Units/Hussar
   rotate: false
-<<<<<<< HEAD
-  xy: 1977, 1148
-=======
-  xy: 1664, 146
->>>>>>> 3d136806
+  xy: 1772, 476
   size: 32, 29
   orig: 32, 29
   offset: 0, 0
   index: -1
 TileSets/FantasyHex/Units/Hwach'a
   rotate: false
-<<<<<<< HEAD
-  xy: 1776, 276
-=======
-  xy: 1664, 110
->>>>>>> 3d136806
+  xy: 1812, 455
   size: 32, 28
   orig: 32, 28
   offset: 0, 0
   index: -1
 TileSets/FantasyHex/Units/Immortal
   rotate: false
-<<<<<<< HEAD
-  xy: 1772, 240
-=======
-  xy: 1704, 187
->>>>>>> 3d136806
+  xy: 1812, 419
   size: 32, 28
   orig: 32, 28
   offset: 0, 0
   index: -1
 TileSets/FantasyHex/Units/Impi
   rotate: false
-<<<<<<< HEAD
+  xy: 1772, 404
+  size: 32, 28
+  orig: 32, 28
+  offset: 0, 0
+  index: -1
+TileSets/FantasyHex/Units/Infantry
+  rotate: false
+  xy: 1772, 332
+  size: 32, 28
+  orig: 32, 28
+  offset: 0, 0
+  index: -1
+TileSets/FantasyHex/Units/Ironclad
+  rotate: false
+  xy: 1772, 296
+  size: 32, 28
+  orig: 32, 28
+  offset: 0, 0
+  index: -1
+TileSets/FantasyHex/Units/Jaguar
+  rotate: false
+  xy: 1812, 275
+  size: 32, 28
+  orig: 32, 28
+  offset: 0, 0
+  index: -1
+TileSets/FantasyHex/Units/Janissary
+  rotate: false
   xy: 1812, 239
-=======
-  xy: 1704, 151
->>>>>>> 3d136806
-  size: 32, 28
-  orig: 32, 28
-  offset: 0, 0
-  index: -1
-TileSets/FantasyHex/Units/Infantry
-  rotate: false
-<<<<<<< HEAD
-  xy: 1834, 506
-=======
-  xy: 1744, 146
->>>>>>> 3d136806
-  size: 32, 28
-  orig: 32, 28
-  offset: 0, 0
-  index: -1
-TileSets/FantasyHex/Units/Ironclad
-  rotate: false
-<<<<<<< HEAD
-  xy: 1856, 434
-=======
-  xy: 1784, 182
->>>>>>> 3d136806
-  size: 32, 28
-  orig: 32, 28
-  offset: 0, 0
-  index: -1
-TileSets/FantasyHex/Units/Jaguar
-  rotate: false
-<<<<<<< HEAD
-  xy: 1856, 326
-=======
-  xy: 1704, 79
->>>>>>> 3d136806
-  size: 32, 28
-  orig: 32, 28
-  offset: 0, 0
-  index: -1
-TileSets/FantasyHex/Units/Janissary
-  rotate: false
-<<<<<<< HEAD
-  xy: 1856, 290
-=======
-  xy: 1744, 74
->>>>>>> 3d136806
   size: 32, 28
   orig: 32, 28
   offset: 0, 0
   index: -1
 TileSets/FantasyHex/Units/Keshik
   rotate: false
-<<<<<<< HEAD
-  xy: 1852, 214
-=======
-  xy: 1672, 38
->>>>>>> 3d136806
+  xy: 1784, 163
   size: 32, 28
   orig: 32, 28
   offset: 0, 0
   index: -1
 TileSets/FantasyHex/Units/Khan
   rotate: false
-<<<<<<< HEAD
-  xy: 1852, 175
-=======
-  xy: 1712, 35
->>>>>>> 3d136806
+  xy: 1784, 124
   size: 32, 31
   orig: 32, 31
   offset: 0, 0
   index: -1
 TileSets/FantasyHex/Units/Knight
   rotate: false
-<<<<<<< HEAD
-  xy: 1977, 1112
-=======
-  xy: 1752, 34
->>>>>>> 3d136806
+  xy: 1784, 88
   size: 32, 28
   orig: 32, 28
   offset: 0, 0
   index: -1
 TileSets/FantasyHex/Units/Kris Swordsman
   rotate: false
-<<<<<<< HEAD
-  xy: 1892, 176
-=======
-  xy: 1812, 258
->>>>>>> 3d136806
+  xy: 1824, 203
   size: 32, 28
   orig: 32, 28
   offset: 0, 0
   index: -1
 TileSets/FantasyHex/Units/Lancer
   rotate: false
-<<<<<<< HEAD
-  xy: 1634, 221
-=======
-  xy: 1824, 186
->>>>>>> 3d136806
+  xy: 1824, 131
   size: 32, 28
   orig: 32, 28
   offset: 0, 0
   index: -1
 TileSets/FantasyHex/Units/LandUnit
   rotate: false
-<<<<<<< HEAD
-  xy: 1624, 185
-=======
-  xy: 1824, 150
->>>>>>> 3d136806
+  xy: 1824, 95
   size: 32, 28
   orig: 32, 28
   offset: 0, 0
   index: -1
 TileSets/FantasyHex/Units/Landship
   rotate: false
-<<<<<<< HEAD
-  xy: 1664, 185
-=======
-  xy: 1824, 70
->>>>>>> 3d136806
+  xy: 1824, 15
   size: 32, 28
   orig: 32, 28
   offset: 0, 0
   index: -1
 TileSets/FantasyHex/Units/Landsknecht
   rotate: false
-<<<<<<< HEAD
-  xy: 1664, 149
-=======
-  xy: 1832, 34
->>>>>>> 3d136806
+  xy: 1696, 47
   size: 32, 28
   orig: 32, 28
   offset: 0, 0
   index: -1
 TileSets/FantasyHex/Units/Legion
   rotate: false
-<<<<<<< HEAD
-  xy: 1664, 113
-=======
-  xy: 1830, 1087
->>>>>>> 3d136806
+  xy: 1672, 11
   size: 32, 28
   orig: 32, 28
   offset: 0, 0
   index: -1
 TileSets/FantasyHex/Units/Longbowman
   rotate: false
-<<<<<<< HEAD
-  xy: 1664, 77
-=======
-  xy: 1830, 1051
->>>>>>> 3d136806
+  xy: 1712, 11
   size: 32, 28
   orig: 32, 28
   offset: 0, 0
   index: -1
 TileSets/FantasyHex/Units/Longswordsman
   rotate: false
-<<<<<<< HEAD
-  xy: 1896, 1117
-=======
-  xy: 1830, 1015
->>>>>>> 3d136806
+  xy: 1752, 14
   size: 32, 28
   orig: 32, 28
   offset: 0, 0
   index: -1
 TileSets/FantasyHex/Units/Machine Gun
   rotate: false
-<<<<<<< HEAD
-  xy: 1936, 1111
-=======
-  xy: 1830, 979
->>>>>>> 3d136806
+  xy: 1830, 1076
   size: 32, 28
   orig: 32, 28
   offset: 0, 0
   index: -1
 TileSets/FantasyHex/Units/Mandekalu Cavalry
   rotate: false
-<<<<<<< HEAD
-  xy: 1896, 1081
-=======
-  xy: 1830, 943
->>>>>>> 3d136806
+  xy: 1830, 1040
   size: 32, 28
   orig: 32, 28
   offset: 0, 0
   index: -1
 TileSets/FantasyHex/Units/Maori Warrior
   rotate: false
-<<<<<<< HEAD
-  xy: 1976, 1076
-=======
-  xy: 1830, 860
->>>>>>> 3d136806
+  xy: 1830, 957
   size: 32, 28
   orig: 32, 28
   offset: 0, 0
   index: -1
 TileSets/FantasyHex/Units/Marine
   rotate: false
-<<<<<<< HEAD
-  xy: 1936, 1028
-=======
-  xy: 1830, 788
->>>>>>> 3d136806
+  xy: 1830, 885
   size: 32, 28
   orig: 32, 28
   offset: 0, 0
   index: -1
 TileSets/FantasyHex/Units/Mechanized Infantry
   rotate: false
-<<<<<<< HEAD
-  xy: 1896, 1009
-=======
-  xy: 1830, 715
->>>>>>> 3d136806
+  xy: 1830, 812
   size: 32, 28
   orig: 32, 28
   offset: 0, 0
   index: -1
 TileSets/FantasyHex/Units/Mehal Sefari
   rotate: false
-<<<<<<< HEAD
-  xy: 1936, 992
-=======
-  xy: 1830, 679
->>>>>>> 3d136806
+  xy: 1830, 776
   size: 32, 28
   orig: 32, 28
   offset: 0, 0
   index: -1
 TileSets/FantasyHex/Units/Merchant Of Venice
   rotate: false
-<<<<<<< HEAD
-  xy: 1976, 1003
-=======
-  xy: 1830, 643
->>>>>>> 3d136806
+  xy: 1830, 740
   size: 32, 28
   orig: 32, 28
   offset: 0, 0
   index: -1
 TileSets/FantasyHex/Units/Minuteman
   rotate: false
-<<<<<<< HEAD
-  xy: 1936, 956
-=======
-  xy: 1830, 1123
->>>>>>> 3d136806
+  xy: 1830, 668
   size: 32, 28
   orig: 32, 28
   offset: 0, 0
   index: -1
 TileSets/FantasyHex/Units/Missile Cruiser
   rotate: false
-<<<<<<< HEAD
-  xy: 1976, 967
-=======
-  xy: 1870, 1123
->>>>>>> 3d136806
+  xy: 1830, 632
   size: 32, 28
   orig: 32, 28
   offset: 0, 0
   index: -1
 TileSets/FantasyHex/Units/Mobile SAM
   rotate: false
-<<<<<<< HEAD
-  xy: 1936, 920
-=======
-  xy: 1870, 1050
->>>>>>> 3d136806
+  xy: 1830, 1112
   size: 32, 28
   orig: 32, 28
   offset: 0, 0
   index: -1
 TileSets/FantasyHex/Units/Modern Armor
   rotate: false
-<<<<<<< HEAD
-  xy: 1976, 931
-=======
-  xy: 1870, 1014
->>>>>>> 3d136806
+  xy: 1870, 1081
   size: 32, 28
   orig: 32, 28
   offset: 0, 0
   index: -1
 TileSets/FantasyHex/Units/Mohawk Warrior
   rotate: false
-<<<<<<< HEAD
-  xy: 1896, 900
-=======
-  xy: 1870, 978
->>>>>>> 3d136806
+  xy: 1870, 1045
   size: 32, 28
   orig: 32, 28
   offset: 0, 0
   index: -1
 TileSets/FantasyHex/Units/Musketeer
   rotate: false
-<<<<<<< HEAD
-  xy: 1896, 864
-=======
-  xy: 1870, 860
->>>>>>> 3d136806
+  xy: 1910, 1043
   size: 32, 28
   orig: 32, 28
   offset: 0, 0
   index: -1
 TileSets/FantasyHex/Units/Musketman
   rotate: false
-<<<<<<< HEAD
-  xy: 1936, 846
-=======
-  xy: 1870, 824
->>>>>>> 3d136806
+  xy: 1870, 965
   size: 32, 28
   orig: 32, 28
   offset: 0, 0
   index: -1
 TileSets/FantasyHex/Units/Naresuan's Elephant
   rotate: false
-<<<<<<< HEAD
-  xy: 1976, 851
-=======
-  xy: 1870, 788
->>>>>>> 3d136806
+  xy: 1910, 1007
   size: 32, 28
   orig: 32, 28
   offset: 0, 0
   index: -1
 TileSets/FantasyHex/Units/Nau
   rotate: false
-<<<<<<< HEAD
-  xy: 1896, 828
-=======
-  xy: 1870, 752
->>>>>>> 3d136806
+  xy: 1870, 929
   size: 32, 28
   orig: 32, 28
   offset: 0, 0
   index: -1
 TileSets/FantasyHex/Units/Norwegian Ski Infantry
   rotate: false
-<<<<<<< HEAD
-  xy: 1936, 810
-=======
-  xy: 1870, 716
->>>>>>> 3d136806
+  xy: 1910, 971
   size: 32, 28
   orig: 32, 28
   offset: 0, 0
   index: -1
 TileSets/FantasyHex/Units/Panzer
   rotate: false
-<<<<<<< HEAD
-  xy: 1976, 743
-=======
-  xy: 1910, 997
->>>>>>> 3d136806
+  xy: 1870, 785
   size: 32, 28
   orig: 32, 28
   offset: 0, 0
   index: -1
 TileSets/FantasyHex/Units/Paratrooper
   rotate: false
-<<<<<<< HEAD
-  xy: 1896, 720
-=======
-  xy: 1910, 961
->>>>>>> 3d136806
+  xy: 1910, 823
   size: 32, 28
   orig: 32, 28
   offset: 0, 0
   index: -1
 TileSets/FantasyHex/Units/Pathfinder
   rotate: false
-<<<<<<< HEAD
-  xy: 1976, 707
-=======
-  xy: 1910, 885
->>>>>>> 3d136806
+  xy: 1910, 787
   size: 32, 28
   orig: 32, 28
   offset: 0, 0
   index: -1
 TileSets/FantasyHex/Units/Persian Immortal
   rotate: false
-<<<<<<< HEAD
-  xy: 1976, 671
-=======
-  xy: 1910, 813
->>>>>>> 3d136806
+  xy: 1910, 751
   size: 32, 28
   orig: 32, 28
   offset: 0, 0
   index: -1
 TileSets/FantasyHex/Units/Pictish Warrior
   rotate: false
-<<<<<<< HEAD
-  xy: 1936, 658
-=======
-  xy: 1910, 777
->>>>>>> 3d136806
+  xy: 1870, 673
   size: 32, 28
   orig: 32, 28
   offset: 0, 0
   index: -1
 TileSets/FantasyHex/Units/Pikeman
   rotate: false
-<<<<<<< HEAD
-  xy: 1896, 648
-=======
-  xy: 1910, 741
->>>>>>> 3d136806
+  xy: 1910, 715
   size: 32, 28
   orig: 32, 28
   offset: 0, 0
   index: -1
 TileSets/FantasyHex/Units/Pracinha
   rotate: false
-<<<<<<< HEAD
-  xy: 1896, 496
-=======
-  xy: 1950, 903
->>>>>>> 3d136806
+  xy: 1950, 852
   size: 32, 28
   orig: 32, 28
   offset: 0, 0
   index: -1
 TileSets/FantasyHex/Units/Privateer
   rotate: false
-<<<<<<< HEAD
-  xy: 1976, 487
-=======
-  xy: 1950, 867
->>>>>>> 3d136806
+  xy: 1950, 816
   size: 32, 28
   orig: 32, 28
   offset: 0, 0
   index: -1
 TileSets/FantasyHex/Units/Quinquereme
   rotate: false
-<<<<<<< HEAD
-  xy: 1936, 434
-=======
-  xy: 1950, 723
->>>>>>> 3d136806
+  xy: 1950, 672
   size: 32, 28
   orig: 32, 28
   offset: 0, 0
   index: -1
 TileSets/FantasyHex/Units/Rifleman
   rotate: false
-<<<<<<< HEAD
-  xy: 1976, 451
-=======
-  xy: 1950, 687
->>>>>>> 3d136806
+  xy: 1950, 636
   size: 32, 28
   orig: 32, 28
   offset: 0, 0
   index: -1
 TileSets/FantasyHex/Units/Rocket Artillery
   rotate: false
-<<<<<<< HEAD
-  xy: 1936, 362
-=======
-  xy: 1990, 1087
->>>>>>> 3d136806
+  xy: 1990, 964
   size: 32, 28
   orig: 32, 28
   offset: 0, 0
   index: -1
 TileSets/FantasyHex/Units/Samurai
   rotate: false
-<<<<<<< HEAD
-  xy: 1976, 379
-=======
-  xy: 1990, 1051
->>>>>>> 3d136806
+  xy: 1990, 928
   size: 32, 28
   orig: 32, 28
   offset: 0, 0
   index: -1
 TileSets/FantasyHex/Units/Scout
   rotate: false
-<<<<<<< HEAD
-  xy: 1896, 312
-=======
-  xy: 1990, 1015
->>>>>>> 3d136806
+  xy: 1990, 892
   size: 32, 28
   orig: 32, 28
   offset: 0, 0
   index: -1
 TileSets/FantasyHex/Units/Sea Beggar
   rotate: false
-<<<<<<< HEAD
-  xy: 1936, 326
-=======
-  xy: 1990, 979
->>>>>>> 3d136806
+  xy: 1990, 856
   size: 32, 28
   orig: 32, 28
   offset: 0, 0
   index: -1
 TileSets/FantasyHex/Units/Settler
   rotate: false
-<<<<<<< HEAD
-  xy: 1976, 342
-=======
-  xy: 1990, 942
->>>>>>> 3d136806
+  xy: 1990, 819
   size: 32, 29
   orig: 32, 29
   offset: 0, 0
   index: -1
 TileSets/FantasyHex/Units/Ship of the Line
   rotate: false
-<<<<<<< HEAD
-  xy: 1976, 305
-=======
-  xy: 1990, 829
->>>>>>> 3d136806
+  xy: 1990, 706
   size: 32, 29
   orig: 32, 29
   offset: 0, 0
   index: -1
 TileSets/FantasyHex/Units/Siege Tower
   rotate: false
-<<<<<<< HEAD
-  xy: 1976, 269
-=======
-  xy: 1990, 793
->>>>>>> 3d136806
+  xy: 1990, 670
   size: 32, 28
   orig: 32, 28
   offset: 0, 0
   index: -1
 TileSets/FantasyHex/Units/Sipahi
   rotate: false
-<<<<<<< HEAD
-  xy: 1932, 140
-=======
-  xy: 1990, 647
->>>>>>> 3d136806
+  xy: 1910, 561
   size: 32, 30
   orig: 32, 30
   offset: 0, 0
   index: -1
 TileSets/FantasyHex/Units/Slinger
   rotate: false
-<<<<<<< HEAD
-  xy: 1976, 233
-=======
-  xy: 1990, 611
->>>>>>> 3d136806
+  xy: 1870, 561
   size: 32, 28
   orig: 32, 28
   offset: 0, 0
   index: -1
 TileSets/FantasyHex/Units/Spearman
   rotate: false
-<<<<<<< HEAD
-  xy: 2012, 197
-=======
-  xy: 1834, 532
->>>>>>> 3d136806
+  xy: 1852, 489
   size: 32, 28
   orig: 32, 28
   offset: 0, 0
   index: -1
 TileSets/FantasyHex/Units/Submarine
   rotate: false
-<<<<<<< HEAD
-  xy: 1852, 1125
-=======
-  xy: 1672, 4
->>>>>>> 3d136806
+  xy: 1852, 419
   size: 32, 26
   orig: 32, 26
   offset: 0, 0
   index: -1
 TileSets/FantasyHex/Units/Swordsman
   rotate: false
-<<<<<<< HEAD
-  xy: 1830, 1017
-=======
-  xy: 1816, 316
->>>>>>> 3d136806
+  xy: 1892, 417
   size: 32, 28
   orig: 32, 28
   offset: 0, 0
   index: -1
 TileSets/FantasyHex/Units/Tank
   rotate: false
-<<<<<<< HEAD
-  xy: 1830, 981
-=======
-  xy: 1856, 460
->>>>>>> 3d136806
+  xy: 1852, 347
   size: 32, 28
   orig: 32, 28
   offset: 0, 0
   index: -1
 TileSets/FantasyHex/Units/Tercio
   rotate: false
-<<<<<<< HEAD
-  xy: 1830, 945
-=======
-  xy: 1856, 424
->>>>>>> 3d136806
+  xy: 1892, 381
   size: 32, 28
   orig: 32, 28
   offset: 0, 0
   index: -1
 TileSets/FantasyHex/Units/Trebuchet
   rotate: false
-<<<<<<< HEAD
-  xy: 1830, 801
-=======
-  xy: 1852, 280
->>>>>>> 3d136806
+  xy: 1852, 239
   size: 32, 28
   orig: 32, 28
   offset: 0, 0
   index: -1
 TileSets/FantasyHex/Units/Trireme
   rotate: false
-<<<<<<< HEAD
-  xy: 1830, 765
-=======
-  xy: 1852, 244
->>>>>>> 3d136806
+  xy: 1892, 309
   size: 32, 28
   orig: 32, 28
   offset: 0, 0
   index: -1
 TileSets/FantasyHex/Units/Turtle Ship
   rotate: false
-<<<<<<< HEAD
-  xy: 1830, 617
-=======
-  xy: 1896, 473
->>>>>>> 3d136806
+  xy: 1932, 325
   size: 32, 28
   orig: 32, 28
   offset: 0, 0
   index: -1
 TileSets/FantasyHex/Units/War Chariot
   rotate: false
-<<<<<<< HEAD
-  xy: 1744, 92
-=======
-  xy: 1896, 401
->>>>>>> 3d136806
+  xy: 1932, 253
   size: 32, 28
   orig: 32, 28
   offset: 0, 0
   index: -1
 TileSets/FantasyHex/Units/War Elephant
   rotate: false
-<<<<<<< HEAD
-  xy: 1852, 581
-=======
-  xy: 1896, 365
->>>>>>> 3d136806
+  xy: 1972, 526
   size: 32, 28
   orig: 32, 28
   offset: 0, 0
   index: -1
 TileSets/FantasyHex/Units/Warrior
   rotate: false
-<<<<<<< HEAD
-  xy: 1852, 545
-=======
-  xy: 1896, 329
->>>>>>> 3d136806
+  xy: 2012, 526
   size: 32, 28
   orig: 32, 28
   offset: 0, 0
   index: -1
 TileSets/FantasyHex/Units/WaterUnit
   rotate: false
-<<<<<<< HEAD
-  xy: 1744, 58
-=======
-  xy: 1896, 295
->>>>>>> 3d136806
+  xy: 1972, 492
   size: 32, 26
   orig: 32, 26
   offset: 0, 0
   index: -1
 TileSets/FantasyHex/Units/Winged Hussar
   rotate: false
-<<<<<<< HEAD
-  xy: 1784, 95
-=======
-  xy: 1932, 259
->>>>>>> 3d136806
+  xy: 1972, 384
   size: 32, 28
   orig: 32, 28
   offset: 0, 0
   index: -1
 TileSets/FantasyHex/Units/Work Boats
   rotate: false
-<<<<<<< HEAD
-  xy: 1784, 59
-=======
-  xy: 1944, 223
->>>>>>> 3d136806
+  xy: 2012, 382
   size: 32, 28
   orig: 32, 28
   offset: 0, 0
   index: -1
 TileSets/FantasyHex/Units/Worker
   rotate: false
-<<<<<<< HEAD
-  xy: 1824, 139
-=======
-  xy: 1944, 187
->>>>>>> 3d136806
-  size: 32, 28
-  orig: 32, 28
-  offset: 0, 0
-  index: -1
-<<<<<<< HEAD
-=======
-TileSets/FantasyHex/road
-  rotate: false
-  xy: 1816, 1847
-  size: 61, 11
-  orig: 61, 11
-  offset: 0, 0
-  index: -1
-TileSets/Default/road
-  rotate: false
-  xy: 1816, 1847
-  size: 61, 11
-  orig: 61, 11
-  offset: 0, 0
-  index: -1
->>>>>>> 3d136806
+  xy: 1972, 348
+  size: 32, 28
+  orig: 32, 28
+  offset: 0, 0
+  index: -1
 UnitPromotionIcons/Accuracy
   rotate: false
-  xy: 644, 1098
+  xy: 644, 1094
   size: 50, 50
   orig: 50, 50
   offset: 0, 0
   index: -1
 UnitPromotionIcons/Air Repair
   rotate: false
-  xy: 1816, 1789
+  xy: 1816, 1785
   size: 50, 50
   orig: 50, 50
   offset: 0, 0
   index: -1
 UnitPromotionIcons/Air Targeting
   rotate: false
-  xy: 1250, 58
+  xy: 1250, 54
   size: 50, 50
   orig: 50, 50
   offset: 0, 0
   index: -1
 UnitPromotionIcons/Targeting
   rotate: false
-  xy: 1250, 58
+  xy: 1250, 54
   size: 50, 50
   orig: 50, 50
   offset: 0, 0
   index: -1
 UnitPromotionIcons/Ambush
   rotate: false
-  xy: 1308, 58
+  xy: 1308, 54
   size: 50, 50
   orig: 50, 50
   offset: 0, 0
   index: -1
 UnitPromotionIcons/Amphibious
   rotate: false
-  xy: 1816, 1673
+  xy: 1816, 1669
   size: 50, 50
   orig: 50, 50
   offset: 0, 0
   index: -1
 UnitPromotionIcons/Armor Plating
   rotate: false
-  xy: 1816, 1615
+  xy: 1816, 1611
   size: 50, 50
   orig: 50, 50
   offset: 0, 0
   index: -1
 UnitPromotionIcons/Barrage
   rotate: false
-<<<<<<< HEAD
-  xy: 1432, 54
-=======
-  xy: 1816, 1557
->>>>>>> 3d136806
+  xy: 1540, 54
   size: 50, 50
   orig: 50, 50
   offset: 0, 0
   index: -1
 UnitPromotionIcons/Besiege
   rotate: false
-<<<<<<< HEAD
-  xy: 1490, 54
-=======
-  xy: 1482, 58
->>>>>>> 3d136806
+  xy: 220, 9
   size: 50, 50
   orig: 50, 50
   offset: 0, 0
   index: -1
 UnitPromotionIcons/Siege
   rotate: false
-<<<<<<< HEAD
-  xy: 1490, 54
-=======
-  xy: 1482, 58
->>>>>>> 3d136806
+  xy: 220, 9
   size: 50, 50
   orig: 50, 50
   offset: 0, 0
   index: -1
 UnitPromotionIcons/Blitz
   rotate: false
-<<<<<<< HEAD
-  xy: 1548, 54
-=======
-  xy: 1540, 58
->>>>>>> 3d136806
+  xy: 278, 9
   size: 50, 50
   orig: 50, 50
   offset: 0, 0
   index: -1
 UnitPromotionIcons/Boarding Party
   rotate: false
-<<<<<<< HEAD
-  xy: 220, 9
-=======
-  xy: 220, 13
->>>>>>> 3d136806
+  xy: 336, 9
   size: 50, 50
   orig: 50, 50
   offset: 0, 0
   index: -1
 UnitPromotionIcons/Bombardment
   rotate: false
-<<<<<<< HEAD
-  xy: 278, 9
-=======
-  xy: 278, 13
->>>>>>> 3d136806
+  xy: 394, 9
   size: 50, 50
   orig: 50, 50
   offset: 0, 0
   index: -1
 UnitPromotionIcons/Charge
   rotate: false
-<<<<<<< HEAD
-  xy: 336, 9
-=======
-  xy: 336, 13
->>>>>>> 3d136806
+  xy: 452, 14
   size: 50, 50
   orig: 50, 50
   offset: 0, 0
   index: -1
 UnitPromotionIcons/Coastal Raider
   rotate: false
-<<<<<<< HEAD
-  xy: 510, 14
-=======
-  xy: 510, 18
->>>>>>> 3d136806
+  xy: 626, 14
   size: 50, 50
   orig: 50, 50
   offset: 0, 0
   index: -1
 UnitPromotionIcons/Cover
   rotate: false
-<<<<<<< HEAD
-  xy: 1874, 1774
-=======
-  xy: 1874, 1778
->>>>>>> 3d136806
+  xy: 1932, 1774
   size: 50, 50
   orig: 50, 50
   offset: 0, 0
   index: -1
 PolicyIcons/Discipline
   rotate: false
-<<<<<<< HEAD
-  xy: 1874, 1774
-=======
-  xy: 1874, 1778
->>>>>>> 3d136806
+  xy: 1932, 1774
   size: 50, 50
   orig: 50, 50
   offset: 0, 0
   index: -1
 UnitPromotionIcons/Drill
   rotate: false
-<<<<<<< HEAD
-  xy: 1932, 1716
-=======
-  xy: 1932, 1720
->>>>>>> 3d136806
+  xy: 1932, 1658
   size: 50, 50
   orig: 50, 50
   offset: 0, 0
   index: -1
 UnitPromotionIcons/Evasion
   rotate: false
-<<<<<<< HEAD
-  xy: 1932, 1658
-=======
-  xy: 1932, 1662
->>>>>>> 3d136806
+  xy: 1874, 1542
   size: 50, 50
   orig: 50, 50
   offset: 0, 0
   index: -1
 UnitPromotionIcons/Extended Range
   rotate: false
-<<<<<<< HEAD
-  xy: 1932, 1600
-=======
-  xy: 1932, 1604
->>>>>>> 3d136806
+  xy: 1932, 1542
   size: 50, 50
   orig: 50, 50
   offset: 0, 0
   index: -1
 UnitPromotionIcons/Operational Range
   rotate: false
-<<<<<<< HEAD
-  xy: 1932, 1600
-=======
-  xy: 1932, 1604
->>>>>>> 3d136806
+  xy: 1932, 1542
   size: 50, 50
   orig: 50, 50
   offset: 0, 0
   index: -1
 UnitPromotionIcons/Flight Deck
   rotate: false
-<<<<<<< HEAD
-  xy: 1932, 1542
-=======
-  xy: 1932, 1546
->>>>>>> 3d136806
+  xy: 1816, 1495
   size: 50, 50
   orig: 50, 50
   offset: 0, 0
   index: -1
 UnitPromotionIcons/Formation
   rotate: false
-<<<<<<< HEAD
-  xy: 1816, 1495
-=======
-  xy: 1598, 58
->>>>>>> 3d136806
+  xy: 1874, 1484
   size: 50, 50
   orig: 50, 50
   offset: 0, 0
   index: -1
 UnitPromotionIcons/Great Generals
   rotate: false
-<<<<<<< HEAD
-  xy: 1716, 1480
-=======
-  xy: 1658, 1484
->>>>>>> 3d136806
+  xy: 1585, 1422
   size: 50, 50
   orig: 50, 50
   offset: 0, 0
   index: -1
 UnitPromotionIcons/Quick Study
   rotate: false
-<<<<<<< HEAD
-  xy: 1716, 1480
-=======
-  xy: 1658, 1484
->>>>>>> 3d136806
+  xy: 1585, 1422
   size: 50, 50
   orig: 50, 50
   offset: 0, 0
   index: -1
 UnitPromotionIcons/Haka War Dance
   rotate: false
-<<<<<<< HEAD
-  xy: 1585, 1422
-=======
-  xy: 1716, 1484
->>>>>>> 3d136806
+  xy: 1585, 1364
   size: 50, 50
   orig: 50, 50
   offset: 0, 0
   index: -1
 UnitPromotionIcons/Heal Instantly
   rotate: false
-<<<<<<< HEAD
-  xy: 1585, 1364
-=======
-  xy: 1585, 1426
->>>>>>> 3d136806
+  xy: 1643, 1422
   size: 50, 50
   orig: 50, 50
   offset: 0, 0
   index: -1
 UnitPromotionIcons/Indirect Fire
   rotate: false
-<<<<<<< HEAD
-  xy: 1585, 1306
-=======
-  xy: 1643, 1426
->>>>>>> 3d136806
+  xy: 1701, 1422
   size: 50, 50
   orig: 50, 50
   offset: 0, 0
   index: -1
 UnitPromotionIcons/Interception
   rotate: false
-<<<<<<< HEAD
-  xy: 1701, 1422
-=======
-  xy: 1701, 1426
->>>>>>> 3d136806
+  xy: 1585, 1248
   size: 50, 50
   orig: 50, 50
   offset: 0, 0
   index: -1
 UnitPromotionIcons/Logistics
   rotate: false
-<<<<<<< HEAD
   xy: 1643, 1248
-=======
-  xy: 1643, 1310
->>>>>>> 3d136806
   size: 50, 50
   orig: 50, 50
   offset: 0, 0
   index: -1
 UnitPromotionIcons/March
   rotate: false
-<<<<<<< HEAD
-  xy: 1701, 1248
-=======
-  xy: 1643, 1252
->>>>>>> 3d136806
+  xy: 1585, 1190
   size: 50, 50
   orig: 50, 50
   offset: 0, 0
   index: -1
 UnitPromotionIcons/Medic
   rotate: false
-<<<<<<< HEAD
-  xy: 1585, 1190
-=======
-  xy: 1701, 1252
->>>>>>> 3d136806
+  xy: 1643, 1190
   size: 50, 50
   orig: 50, 50
   offset: 0, 0
   index: -1
 UnitPromotionIcons/Mobility
   rotate: false
-<<<<<<< HEAD
-  xy: 1990, 1716
-=======
-  xy: 1990, 1778
->>>>>>> 3d136806
+  xy: 1990, 1658
   size: 50, 50
   orig: 50, 50
   offset: 0, 0
   index: -1
 UnitPromotionIcons/Morale
   rotate: false
-<<<<<<< HEAD
-  xy: 1990, 1600
-=======
-  xy: 1990, 1662
->>>>>>> 3d136806
+  xy: 1990, 1542
   size: 50, 50
   orig: 50, 50
   offset: 0, 0
   index: -1
 UnitPromotionIcons/Rejuvenation
   rotate: false
-<<<<<<< HEAD
-  xy: 1674, 1016
-=======
-  xy: 1616, 962
->>>>>>> 3d136806
+  xy: 1732, 1016
   size: 50, 50
   orig: 50, 50
   offset: 0, 0
   index: -1
 UnitPromotionIcons/Scouting
   rotate: false
-<<<<<<< HEAD
-  xy: 1732, 958
-=======
-  xy: 1674, 904
->>>>>>> 3d136806
+  xy: 1616, 842
   size: 50, 50
   orig: 50, 50
   offset: 0, 0
   index: -1
 UnitPromotionIcons/Sentry
   rotate: false
-<<<<<<< HEAD
-  xy: 1732, 958
-=======
-  xy: 1674, 904
->>>>>>> 3d136806
+  xy: 1616, 842
   size: 50, 50
   orig: 50, 50
   offset: 0, 0
   index: -1
 UnitPromotionIcons/Shock
   rotate: false
-<<<<<<< HEAD
-  xy: 1616, 842
-=======
-  xy: 1732, 904
->>>>>>> 3d136806
+  xy: 1674, 842
   size: 50, 50
   orig: 50, 50
   offset: 0, 0
   index: -1
 UnitPromotionIcons/Slinger Withdraw
   rotate: false
-<<<<<<< HEAD
-  xy: 1732, 900
-=======
-  xy: 1674, 846
->>>>>>> 3d136806
+  xy: 1616, 784
   size: 50, 50
   orig: 50, 50
   offset: 0, 0
   index: -1
 UnitPromotionIcons/Sortie
   rotate: false
-<<<<<<< HEAD
-  xy: 1616, 784
-=======
-  xy: 1732, 846
->>>>>>> 3d136806
+  xy: 1674, 784
   size: 50, 50
   orig: 50, 50
   offset: 0, 0
   index: -1
 UnitPromotionIcons/Supply
   rotate: false
-<<<<<<< HEAD
-  xy: 1616, 726
-=======
-  xy: 1732, 788
->>>>>>> 3d136806
+  xy: 1674, 726
   size: 50, 50
   orig: 50, 50
   offset: 0, 0
   index: -1
 UnitPromotionIcons/Survivalism
   rotate: false
-<<<<<<< HEAD
-  xy: 1732, 784
-=======
-  xy: 1674, 730
->>>>>>> 3d136806
+  xy: 1616, 668
   size: 50, 50
   orig: 50, 50
   offset: 0, 0
   index: -1
 UnitPromotionIcons/Volley
   rotate: false
-<<<<<<< HEAD
-  xy: 1616, 552
-=======
-  xy: 1732, 614
->>>>>>> 3d136806
+  xy: 1674, 552
   size: 50, 50
   orig: 50, 50
   offset: 0, 0
   index: -1
 UnitPromotionIcons/Wolfpack
   rotate: false
-<<<<<<< HEAD
-  xy: 1674, 552
-=======
-  xy: 1616, 498
->>>>>>> 3d136806
+  xy: 1732, 552
   size: 50, 50
   orig: 50, 50
   offset: 0, 0
   index: -1
 UnitPromotionIcons/Woodsman
   rotate: false
-<<<<<<< HEAD
-  xy: 1616, 494
-=======
-  xy: 1732, 556
->>>>>>> 3d136806
+  xy: 1674, 494
   size: 50, 50
   orig: 50, 50
   offset: 0, 0
