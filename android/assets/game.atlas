--- conflicted
+++ resolved
@@ -2449,992 +2449,672 @@
   index: -1
 TileSets/FantasyHex/Tiles/Atoll
   rotate: false
-  xy: 2122, 528
+  xy: 1214, 62
   size: 32, 28
   orig: 32, 28
   offset: 0, 0
   index: -1
 TileSets/FantasyHex/Tiles/City
   rotate: false
-<<<<<<< HEAD
   xy: 2398, 1854
-=======
-  xy: 2028, 179
->>>>>>> 392afab3
   size: 32, 35
   orig: 32, 35
   offset: 0, 0
   index: -1
 TileSets/FantasyHex/Tiles/Grassland+City
   rotate: false
-<<<<<<< HEAD
   xy: 2398, 1854
-=======
-  xy: 2028, 179
->>>>>>> 392afab3
   size: 32, 35
   orig: 32, 35
   offset: 0, 0
   index: -1
 TileSets/FantasyHex/Tiles/Hill+City
   rotate: false
-<<<<<<< HEAD
   xy: 2398, 1854
-=======
-  xy: 2028, 179
->>>>>>> 392afab3
   size: 32, 35
   orig: 32, 35
   offset: 0, 0
   index: -1
 TileSets/FantasyHex/Tiles/Coast
   rotate: false
-<<<<<<< HEAD
-  xy: 2378, 20
-=======
-  xy: 2062, 216
->>>>>>> 392afab3
+  xy: 2412, 20
   size: 32, 28
   orig: 32, 28
   offset: 0, 0
   index: -1
 TileSets/FantasyHex/Tiles/Desert
   rotate: false
-<<<<<<< HEAD
-  xy: 2412, 20
-=======
-  xy: 2028, 149
->>>>>>> 392afab3
+  xy: 538, 10
   size: 32, 28
   orig: 32, 28
   offset: 0, 0
   index: -1
 TileSets/FantasyHex/Tiles/Desert+City
   rotate: false
-<<<<<<< HEAD
-  xy: 2424, 1207
-=======
-  xy: 2062, 181
->>>>>>> 392afab3
+  xy: 572, 5
   size: 32, 33
   orig: 32, 33
   offset: 0, 0
   index: -1
 TileSets/FantasyHex/Tiles/Desert+Customs house
   rotate: false
-  xy: 2424, 1177
+  xy: 606, 10
   size: 32, 28
   orig: 32, 28
   offset: 0, 0
   index: -1
 TileSets/FantasyHex/Tiles/Desert+Fallout
   rotate: false
-  xy: 2424, 1147
+  xy: 640, 10
   size: 32, 28
   orig: 32, 28
   offset: 0, 0
   index: -1
 TileSets/FantasyHex/Tiles/Desert+Farm
   rotate: false
-<<<<<<< HEAD
-  xy: 2424, 1117
-=======
-  xy: 2062, 151
->>>>>>> 392afab3
+  xy: 674, 10
   size: 32, 28
   orig: 32, 28
   offset: 0, 0
   index: -1
 TileSets/FantasyHex/Tiles/Desert+Flood plains
   rotate: false
-  xy: 2424, 1087
+  xy: 708, 10
   size: 32, 28
   orig: 32, 28
   offset: 0, 0
   index: -1
 TileSets/FantasyHex/Tiles/Desert+Flood plains+Customs house
   rotate: false
-<<<<<<< HEAD
-  xy: 2424, 1057
-=======
-  xy: 138, 12
->>>>>>> 392afab3
+  xy: 742, 10
   size: 32, 28
   orig: 32, 28
   offset: 0, 0
   index: -1
 TileSets/FantasyHex/Tiles/Desert+Flood plains+Farm
   rotate: false
-<<<<<<< HEAD
-  xy: 2428, 1027
-=======
-  xy: 946, 18
->>>>>>> 392afab3
+  xy: 776, 10
   size: 32, 28
   orig: 32, 28
   offset: 0, 0
   index: -1
 TileSets/FantasyHex/Tiles/Desert+Flood plains+Plantation
   rotate: false
-<<<<<<< HEAD
-  xy: 2428, 997
-=======
-  xy: 980, 18
->>>>>>> 392afab3
+  xy: 810, 10
   size: 32, 28
   orig: 32, 28
   offset: 0, 0
   index: -1
 TileSets/FantasyHex/Tiles/Desert+Flood plains+Trading post
   rotate: false
-<<<<<<< HEAD
-  xy: 2428, 967
-=======
-  xy: 1014, 18
->>>>>>> 392afab3
+  xy: 844, 10
   size: 32, 28
   orig: 32, 28
   offset: 0, 0
   index: -1
 TileSets/FantasyHex/Tiles/Desert+Mine
   rotate: false
-<<<<<<< HEAD
-  xy: 2428, 937
-=======
-  xy: 1048, 18
->>>>>>> 392afab3
+  xy: 878, 10
   size: 32, 28
   orig: 32, 28
   offset: 0, 0
   index: -1
 TileSets/FantasyHex/Tiles/Desert+Oasis
   rotate: false
-<<<<<<< HEAD
-  xy: 2428, 907
-=======
-  xy: 1082, 18
->>>>>>> 392afab3
+  xy: 912, 10
   size: 32, 28
   orig: 32, 28
   offset: 0, 0
   index: -1
 TileSets/FantasyHex/Tiles/Desert+Plantation
   rotate: false
-<<<<<<< HEAD
-  xy: 2428, 877
-=======
-  xy: 1116, 18
->>>>>>> 392afab3
+  xy: 1214, 32
   size: 32, 28
   orig: 32, 28
   offset: 0, 0
   index: -1
 TileSets/FantasyHex/Tiles/Desert+Trading post
   rotate: false
-<<<<<<< HEAD
-  xy: 2428, 847
-=======
-  xy: 1150, 18
->>>>>>> 392afab3
+  xy: 1248, 38
   size: 32, 28
   orig: 32, 28
   offset: 0, 0
   index: -1
 TileSets/FantasyHex/Tiles/Grassland
   rotate: false
-<<<<<<< HEAD
-  xy: 2428, 787
-=======
-  xy: 1218, 18
->>>>>>> 392afab3
+  xy: 1316, 38
   size: 32, 28
   orig: 32, 28
   offset: 0, 0
   index: -1
 TileSets/FantasyHex/Tiles/Grassland+Customs house
   rotate: false
-<<<<<<< HEAD
-  xy: 2428, 757
+  xy: 1350, 38
   size: 32, 28
   orig: 32, 28
   offset: 0, 0
   index: -1
 TileSets/FantasyHex/Tiles/Grassland+Fallout
   rotate: false
-  xy: 2428, 727
-=======
-  xy: 1252, 18
->>>>>>> 392afab3
+  xy: 1384, 38
   size: 32, 28
   orig: 32, 28
   offset: 0, 0
   index: -1
 TileSets/FantasyHex/Tiles/Grassland+Farm
   rotate: false
-<<<<<<< HEAD
-  xy: 2428, 697
-=======
-  xy: 1286, 18
->>>>>>> 392afab3
+  xy: 1418, 38
   size: 32, 28
   orig: 32, 28
   offset: 0, 0
   index: -1
 TileSets/FantasyHex/Tiles/Grassland+Forest
   rotate: false
-<<<<<<< HEAD
-  xy: 2428, 664
-=======
-  xy: 1320, 15
->>>>>>> 392afab3
+  xy: 1452, 35
   size: 32, 31
   orig: 32, 31
   offset: 0, 0
   index: -1
 TileSets/FantasyHex/Tiles/Grassland+Jungle
   rotate: false
-<<<<<<< HEAD
-  xy: 2428, 628
-=======
-  xy: 1354, 13
->>>>>>> 392afab3
+  xy: 1248, 2
   size: 32, 34
   orig: 32, 34
   offset: 0, 0
   index: -1
 TileSets/FantasyHex/Tiles/Grassland+Jungle+Trading post
   rotate: false
-<<<<<<< HEAD
-  xy: 2428, 592
-=======
-  xy: 1388, 13
->>>>>>> 392afab3
+  xy: 1282, 2
   size: 32, 34
   orig: 32, 34
   offset: 0, 0
   index: -1
 TileSets/FantasyHex/Tiles/Grassland+Landmark
   rotate: false
-<<<<<<< HEAD
-  xy: 538, 2
-=======
-  xy: 1422, 11
->>>>>>> 392afab3
+  xy: 946, 2
   size: 32, 36
   orig: 32, 36
   offset: 0, 0
   index: -1
 TileSets/FantasyHex/Tiles/Grassland+Marsh
   rotate: false
-<<<<<<< HEAD
-  xy: 2428, 561
-=======
-  xy: 1456, 15
->>>>>>> 392afab3
+  xy: 1486, 37
   size: 32, 29
   orig: 32, 29
   offset: 0, 0
   index: -1
 TileSets/FantasyHex/Tiles/Grassland+Mine
   rotate: false
-<<<<<<< HEAD
-  xy: 572, 10
-=======
-  xy: 1490, 16
->>>>>>> 392afab3
+  xy: 1316, 8
   size: 32, 28
   orig: 32, 28
   offset: 0, 0
   index: -1
 TileSets/FantasyHex/Tiles/Grassland+Plantation
   rotate: false
-<<<<<<< HEAD
-  xy: 2428, 531
-=======
-  xy: 1524, 16
->>>>>>> 392afab3
+  xy: 980, 2
   size: 32, 28
   orig: 32, 28
   offset: 0, 0
   index: -1
 TileSets/FantasyHex/Tiles/Grassland+Trading post
   rotate: false
-<<<<<<< HEAD
-  xy: 606, 10
-=======
-  xy: 1558, 16
->>>>>>> 392afab3
+  xy: 1520, 38
   size: 32, 28
   orig: 32, 28
   offset: 0, 0
   index: -1
 TileSets/FantasyHex/Tiles/Hill
   rotate: false
-<<<<<<< HEAD
-  xy: 2428, 407
-=======
-  xy: 240, 14
->>>>>>> 392afab3
+  xy: 1588, 34
   size: 32, 32
   orig: 32, 32
   offset: 0, 0
   index: -1
 TileSets/FantasyHex/Tiles/Hill+Customs house
   rotate: false
-<<<<<<< HEAD
-  xy: 2428, 373
+  xy: 1622, 34
   size: 32, 32
   orig: 32, 32
   offset: 0, 0
   index: -1
 TileSets/FantasyHex/Tiles/Hill+Fallout
   rotate: false
-  xy: 2428, 339
-=======
-  xy: 274, 14
->>>>>>> 392afab3
+  xy: 1656, 34
   size: 32, 32
   orig: 32, 32
   offset: 0, 0
   index: -1
 TileSets/FantasyHex/Tiles/Hill+Forest
   rotate: false
-  xy: 2428, 292
+  xy: 2424, 1195
   size: 32, 45
   orig: 32, 45
   offset: 0, 0
   index: -1
 TileSets/FantasyHex/Tiles/Hill+Mine
   rotate: false
-<<<<<<< HEAD
-  xy: 2428, 258
-=======
-  xy: 308, 14
->>>>>>> 392afab3
+  xy: 2424, 1161
   size: 32, 32
   orig: 32, 32
   offset: 0, 0
   index: -1
 TileSets/FantasyHex/Tiles/Lakes
   rotate: false
-<<<<<<< HEAD
-  xy: 2428, 168
-=======
-  xy: 946, 1694
->>>>>>> 392afab3
+  xy: 1082, 2
   size: 32, 28
   orig: 32, 28
   offset: 0, 0
   index: -1
 TileSets/FantasyHex/Tiles/Mountain
   rotate: false
-<<<<<<< HEAD
-  xy: 776, 2
-=======
-  xy: 1592, 2
->>>>>>> 392afab3
+  xy: 2428, 1033
   size: 32, 36
   orig: 32, 36
   offset: 0, 0
   index: -1
 TileSets/FantasyHex/Tiles/Ocean
   rotate: false
-<<<<<<< HEAD
-  xy: 844, 10
-=======
-  xy: 1660, 13
->>>>>>> 392afab3
+  xy: 2428, 1003
   size: 32, 28
   orig: 32, 28
   offset: 0, 0
   index: -1
 TileSets/FantasyHex/Tiles/Plains
   rotate: false
-<<<<<<< HEAD
-  xy: 878, 10
-=======
-  xy: 1958, 52
->>>>>>> 392afab3
+  xy: 2428, 973
   size: 32, 28
   orig: 32, 28
   offset: 0, 0
   index: -1
 TileSets/FantasyHex/Tiles/Plains+City
   rotate: false
-<<<<<<< HEAD
-  xy: 912, 3
-=======
-  xy: 1992, 45
->>>>>>> 392afab3
+  xy: 2428, 936
   size: 32, 35
   orig: 32, 35
   offset: 0, 0
   index: -1
 TileSets/FantasyHex/Tiles/Plains+Customs house
   rotate: false
-<<<<<<< HEAD
-  xy: 1214, 32
+  xy: 2428, 906
   size: 32, 28
   orig: 32, 28
   offset: 0, 0
   index: -1
 TileSets/FantasyHex/Tiles/Plains+Fallout
   rotate: false
-  xy: 946, 2
-=======
-  xy: 1958, 22
->>>>>>> 392afab3
+  xy: 2428, 876
   size: 32, 28
   orig: 32, 28
   offset: 0, 0
   index: -1
 TileSets/FantasyHex/Tiles/Plains+Farm
   rotate: false
-<<<<<<< HEAD
-  xy: 980, 2
-=======
-  xy: 1992, 15
->>>>>>> 392afab3
+  xy: 2428, 846
   size: 32, 28
   orig: 32, 28
   offset: 0, 0
   index: -1
 TileSets/FantasyHex/Tiles/Plains+Forest
   rotate: false
-<<<<<<< HEAD
-  xy: 1248, 33
-=======
-  xy: 2026, 47
->>>>>>> 392afab3
+  xy: 1486, 2
   size: 32, 33
   orig: 32, 33
   offset: 0, 0
   index: -1
 TileSets/FantasyHex/Tiles/Plains+Jungle
   rotate: false
-<<<<<<< HEAD
-  xy: 1282, 31
-=======
-  xy: 2026, 10
->>>>>>> 392afab3
+  xy: 2428, 809
   size: 32, 35
   orig: 32, 35
   offset: 0, 0
   index: -1
 TileSets/FantasyHex/Tiles/Plains+Jungle+Trading post
   rotate: false
-<<<<<<< HEAD
-  xy: 1316, 31
-=======
-  xy: 2044, 112
->>>>>>> 392afab3
+  xy: 2428, 772
   size: 32, 35
   orig: 32, 35
   offset: 0, 0
   index: -1
 TileSets/FantasyHex/Tiles/Plains+Mine
   rotate: false
-<<<<<<< HEAD
-  xy: 1014, 2
-=======
-  xy: 2044, 82
->>>>>>> 392afab3
+  xy: 1452, 5
   size: 32, 28
   orig: 32, 28
   offset: 0, 0
   index: -1
 TileSets/FantasyHex/Tiles/Plains+Plantation
   rotate: false
-<<<<<<< HEAD
-  xy: 1350, 38
-=======
-  xy: 2060, 52
->>>>>>> 392afab3
+  xy: 1520, 8
   size: 32, 28
   orig: 32, 28
   offset: 0, 0
   index: -1
 TileSets/FantasyHex/Tiles/Plains+Trading post
   rotate: false
-<<<<<<< HEAD
-  xy: 1048, 2
-=======
-  xy: 2060, 22
->>>>>>> 392afab3
+  xy: 1554, 8
   size: 32, 28
   orig: 32, 28
   offset: 0, 0
   index: -1
 TileSets/FantasyHex/Tiles/River-Bottom
   rotate: false
-<<<<<<< HEAD
-  xy: 1418, 36
-=======
-  xy: 2078, 89
->>>>>>> 392afab3
+  xy: 1588, 2
   size: 32, 30
   orig: 32, 30
   offset: 0, 0
   index: -1
 TileSets/FantasyHex/Tiles/River-BottomLeft
   rotate: false
-<<<<<<< HEAD
-  xy: 1452, 36
-=======
-  xy: 2112, 124
->>>>>>> 392afab3
+  xy: 1622, 2
   size: 32, 30
   orig: 32, 30
   offset: 0, 0
   index: -1
 TileSets/FantasyHex/Tiles/River-BottomRight
   rotate: false
-<<<<<<< HEAD
-  xy: 1486, 36
-=======
-  xy: 2112, 92
->>>>>>> 392afab3
+  xy: 1656, 2
   size: 32, 30
   orig: 32, 30
   offset: 0, 0
   index: -1
 TileSets/FantasyHex/Tiles/River-Top
   rotate: false
-<<<<<<< HEAD
-  xy: 1520, 36
-=======
-  xy: 2094, 57
->>>>>>> 392afab3
+  xy: 2428, 710
   size: 32, 30
   orig: 32, 30
   offset: 0, 0
   index: -1
 TileSets/FantasyHex/Tiles/River-TopLeft
   rotate: false
-<<<<<<< HEAD
-  xy: 1554, 36
-=======
-  xy: 2094, 25
->>>>>>> 392afab3
+  xy: 2428, 678
   size: 32, 30
   orig: 32, 30
   offset: 0, 0
   index: -1
 TileSets/FantasyHex/Tiles/River-TopRight
   rotate: false
-<<<<<<< HEAD
-  xy: 1588, 36
-=======
-  xy: 2128, 60
->>>>>>> 392afab3
+  xy: 2428, 646
   size: 32, 30
   orig: 32, 30
   offset: 0, 0
   index: -1
 TileSets/FantasyHex/Tiles/Tundra
   rotate: false
-<<<<<<< HEAD
-  xy: 1218, 2
-=======
-  xy: 2126, 438
->>>>>>> 392afab3
+  xy: 2428, 436
   size: 32, 28
   orig: 32, 28
   offset: 0, 0
   index: -1
 TileSets/FantasyHex/Tiles/Tundra+Camp
   rotate: false
-<<<<<<< HEAD
-  xy: 488, 1052
-=======
-  xy: 2126, 408
->>>>>>> 392afab3
+  xy: 2428, 406
   size: 32, 28
   orig: 32, 28
   offset: 0, 0
   index: -1
 TileSets/FantasyHex/Tiles/Tundra+City
   rotate: false
-<<<<<<< HEAD
-  xy: 440, 1227
-=======
-  xy: 2126, 371
->>>>>>> 392afab3
+  xy: 2428, 369
   size: 32, 35
   orig: 32, 35
   offset: 0, 0
   index: -1
 TileSets/FantasyHex/Tiles/Tundra+Customs house
   rotate: false
-<<<<<<< HEAD
-  xy: 2427, 1926
+  xy: 2428, 339
   size: 32, 28
   orig: 32, 28
   offset: 0, 0
   index: -1
 TileSets/FantasyHex/Tiles/Tundra+Fallout
   rotate: false
-  xy: 2416, 1896
-=======
-  xy: 2126, 341
->>>>>>> 392afab3
+  xy: 2428, 309
   size: 32, 28
   orig: 32, 28
   offset: 0, 0
   index: -1
 TileSets/FantasyHex/Tiles/Tundra+Forest
   rotate: false
-<<<<<<< HEAD
-  xy: 2423, 1820
-=======
-  xy: 2126, 307
->>>>>>> 392afab3
+  xy: 2428, 275
   size: 32, 32
   orig: 32, 32
   offset: 0, 0
   index: -1
 TileSets/FantasyHex/Tiles/Tundra+Forest+Camp
   rotate: false
-<<<<<<< HEAD
-  xy: 2423, 1786
-=======
-  xy: 2126, 273
->>>>>>> 392afab3
+  xy: 2428, 241
   size: 32, 32
   orig: 32, 32
   offset: 0, 0
   index: -1
 TileSets/FantasyHex/Tiles/Tundra+Mine
   rotate: false
-<<<<<<< HEAD
-  xy: 2423, 1756
-=======
-  xy: 1796, 10
->>>>>>> 392afab3
+  xy: 2428, 211
   size: 32, 28
   orig: 32, 28
   offset: 0, 0
   index: -1
 TileSets/FantasyHex/Tiles/Tundra+Trading post
   rotate: false
-<<<<<<< HEAD
-  xy: 2423, 1726
-=======
-  xy: 1830, 10
->>>>>>> 392afab3
+  xy: 2428, 181
   size: 32, 28
   orig: 32, 28
   offset: 0, 0
   index: -1
 TileSets/FantasyHex/TopBorder
   rotate: false
-<<<<<<< HEAD
+  xy: 2428, 496
+  size: 32, 28
+  orig: 32, 28
+  offset: 0, 0
+  index: -1
+TileSets/FantasyHex/Units/Anti-Aircraft Gun
+  rotate: false
+  xy: 1252, 1082
+  size: 32, 28
+  orig: 32, 28
+  offset: 0, 0
+  index: -1
+TileSets/FantasyHex/Units/Artillery
+  rotate: false
+  xy: 1252, 1082
+  size: 32, 28
+  orig: 32, 28
+  offset: 0, 0
+  index: -1
+TileSets/FantasyHex/Units/Anti-Tank Gun
+  rotate: false
+  xy: 406, 1234
+  size: 32, 28
+  orig: 32, 28
+  offset: 0, 0
+  index: -1
+TileSets/FantasyHex/Units/Archer
+  rotate: false
+  xy: 2364, 1861
+  size: 32, 28
+  orig: 32, 28
+  offset: 0, 0
+  index: -1
+TileSets/FantasyHex/Units/Cannon
+  rotate: false
+  xy: 2344, 20
+  size: 32, 28
+  orig: 32, 28
+  offset: 0, 0
+  index: -1
+TileSets/FantasyHex/Units/Catapult
+  rotate: false
+  xy: 488, 1082
+  size: 32, 28
+  orig: 32, 28
+  offset: 0, 0
+  index: -1
+TileSets/FantasyHex/Units/Chariot Archer
+  rotate: false
+  xy: 1252, 1052
+  size: 32, 28
+  orig: 32, 28
+  offset: 0, 0
+  index: -1
+TileSets/FantasyHex/Units/CivilianLandUnit
+  rotate: false
+  xy: 2378, 20
+  size: 32, 28
+  orig: 32, 28
+  offset: 0, 0
+  index: -1
+TileSets/FantasyHex/Units/Pikeman
+  rotate: false
+  xy: 2378, 20
+  size: 32, 28
+  orig: 32, 28
+  offset: 0, 0
+  index: -1
+TileSets/FantasyHex/Units/Gatling Gun
+  rotate: false
+  xy: 1282, 38
+  size: 32, 28
+  orig: 32, 28
+  offset: 0, 0
+  index: -1
+TileSets/FantasyHex/Units/Machine Gun
+  rotate: false
+  xy: 1282, 38
+  size: 32, 28
+  orig: 32, 28
+  offset: 0, 0
+  index: -1
+TileSets/FantasyHex/Units/Great Artist
+  rotate: false
+  xy: 1350, 8
+  size: 32, 28
+  orig: 32, 28
+  offset: 0, 0
+  index: -1
+TileSets/FantasyHex/Units/Great Engineer
+  rotate: false
+  xy: 1014, 2
+  size: 32, 28
+  orig: 32, 28
+  offset: 0, 0
+  index: -1
+TileSets/FantasyHex/Units/Worker
+  rotate: false
+  xy: 1014, 2
+  size: 32, 28
+  orig: 32, 28
+  offset: 0, 0
+  index: -1
+TileSets/FantasyHex/Units/Great Merchant
+  rotate: false
+  xy: 1554, 38
+  size: 32, 28
+  orig: 32, 28
+  offset: 0, 0
+  index: -1
+TileSets/FantasyHex/Units/Settler
+  rotate: false
+  xy: 1554, 38
+  size: 32, 28
+  orig: 32, 28
+  offset: 0, 0
+  index: -1
+TileSets/FantasyHex/Units/Great Scientist
+  rotate: false
+  xy: 1384, 8
+  size: 32, 28
+  orig: 32, 28
+  offset: 0, 0
+  index: -1
+TileSets/FantasyHex/Units/Great War Infantry
+  rotate: false
+  xy: 1418, 8
+  size: 32, 28
+  orig: 32, 28
+  offset: 0, 0
+  index: -1
+TileSets/FantasyHex/Units/Infantry
+  rotate: false
+  xy: 1418, 8
+  size: 32, 28
+  orig: 32, 28
+  offset: 0, 0
+  index: -1
+TileSets/FantasyHex/Units/Horseman
+  rotate: false
+  xy: 1048, 2
+  size: 32, 28
+  orig: 32, 28
+  offset: 0, 0
+  index: -1
+TileSets/FantasyHex/Units/Knight
+  rotate: false
+  xy: 2424, 1131
+  size: 32, 28
+  orig: 32, 28
+  offset: 0, 0
+  index: -1
+TileSets/FantasyHex/Units/LandUnit
+  rotate: false
+  xy: 2424, 1101
+  size: 32, 28
+  orig: 32, 28
+  offset: 0, 0
+  index: -1
+TileSets/FantasyHex/Units/Warrior
+  rotate: false
+  xy: 2424, 1101
+  size: 32, 28
+  orig: 32, 28
+  offset: 0, 0
+  index: -1
+TileSets/FantasyHex/Units/Longbowman
+  rotate: false
+  xy: 1116, 2
+  size: 32, 28
+  orig: 32, 28
+  offset: 0, 0
+  index: -1
+TileSets/FantasyHex/Units/Longswordsman
+  rotate: false
+  xy: 2424, 1071
+  size: 32, 28
+  orig: 32, 28
+  offset: 0, 0
+  index: -1
+TileSets/FantasyHex/Units/Mechanized Infantry
+  rotate: false
   xy: 1150, 2
-=======
-  xy: 2124, 498
->>>>>>> 392afab3
-  size: 32, 28
-  orig: 32, 28
-  offset: 0, 0
-  index: -1
-TileSets/FantasyHex/Units/Anti-Aircraft Gun
-  rotate: false
-  xy: 1252, 1082
-  size: 32, 28
-  orig: 32, 28
-  offset: 0, 0
-  index: -1
-TileSets/FantasyHex/Units/Artillery
-  rotate: false
-  xy: 1252, 1082
-  size: 32, 28
-  orig: 32, 28
-  offset: 0, 0
-  index: -1
-TileSets/FantasyHex/Units/Anti-Tank Gun
-  rotate: false
-  xy: 406, 1234
-  size: 32, 28
-  orig: 32, 28
-  offset: 0, 0
-  index: -1
-TileSets/FantasyHex/Units/Archer
-  rotate: false
-  xy: 2364, 1861
-  size: 32, 28
-  orig: 32, 28
-  offset: 0, 0
-  index: -1
-TileSets/FantasyHex/Units/Cannon
-  rotate: false
-<<<<<<< HEAD
-  xy: 1214, 62
-=======
-  xy: 2028, 216
->>>>>>> 392afab3
-  size: 32, 28
-  orig: 32, 28
-  offset: 0, 0
-  index: -1
-TileSets/FantasyHex/Units/Catapult
-  rotate: false
-<<<<<<< HEAD
-  xy: 2344, 20
-=======
-  xy: 1924, 60
->>>>>>> 392afab3
-  size: 32, 28
-  orig: 32, 28
-  offset: 0, 0
-  index: -1
-TileSets/FantasyHex/Units/Chariot Archer
-  rotate: false
-<<<<<<< HEAD
-  xy: 488, 1082
-=======
-  xy: 1976, 112
->>>>>>> 392afab3
-  size: 32, 28
-  orig: 32, 28
-  offset: 0, 0
-  index: -1
-TileSets/FantasyHex/Units/CivilianLandUnit
-  rotate: false
-  xy: 1252, 1052
-  size: 32, 28
-  orig: 32, 28
-  offset: 0, 0
-  index: -1
-TileSets/FantasyHex/Units/Pikeman
-  rotate: false
-  xy: 1252, 1052
-  size: 32, 28
-  orig: 32, 28
-  offset: 0, 0
-  index: -1
-TileSets/FantasyHex/Units/Gatling Gun
-  rotate: false
-<<<<<<< HEAD
-  xy: 2428, 817
-=======
-  xy: 1184, 18
->>>>>>> 392afab3
-  size: 32, 28
-  orig: 32, 28
-  offset: 0, 0
-  index: -1
-TileSets/FantasyHex/Units/Machine Gun
-  rotate: false
-<<<<<<< HEAD
-  xy: 2428, 817
-=======
-  xy: 1184, 18
->>>>>>> 392afab3
-  size: 32, 28
-  orig: 32, 28
-  offset: 0, 0
-  index: -1
-TileSets/FantasyHex/Units/Great Artist
-  rotate: false
-<<<<<<< HEAD
-  xy: 2428, 501
-=======
-  xy: 172, 12
->>>>>>> 392afab3
-  size: 32, 28
-  orig: 32, 28
-  offset: 0, 0
-  index: -1
-TileSets/FantasyHex/Units/Great Engineer
-  rotate: false
-<<<<<<< HEAD
-  xy: 640, 10
-=======
-  xy: 2096, 216
->>>>>>> 392afab3
-  size: 32, 28
-  orig: 32, 28
-  offset: 0, 0
-  index: -1
-TileSets/FantasyHex/Units/Worker
-  rotate: false
-<<<<<<< HEAD
-  xy: 640, 10
-=======
-  xy: 2096, 216
->>>>>>> 392afab3
-  size: 32, 28
-  orig: 32, 28
-  offset: 0, 0
-  index: -1
-TileSets/FantasyHex/Units/Great Merchant
-  rotate: false
-<<<<<<< HEAD
-  xy: 2428, 471
-=======
-  xy: 2096, 186
->>>>>>> 392afab3
-  size: 32, 28
-  orig: 32, 28
-  offset: 0, 0
-  index: -1
-TileSets/FantasyHex/Units/Settler
-  rotate: false
-<<<<<<< HEAD
-  xy: 2428, 471
-=======
-  xy: 2096, 186
->>>>>>> 392afab3
-  size: 32, 28
-  orig: 32, 28
-  offset: 0, 0
-  index: -1
-TileSets/FantasyHex/Units/Great Scientist
-  rotate: false
-<<<<<<< HEAD
-  xy: 674, 10
-=======
-  xy: 2096, 156
->>>>>>> 392afab3
-  size: 32, 28
-  orig: 32, 28
-  offset: 0, 0
-  index: -1
-TileSets/FantasyHex/Units/Great War Infantry
-  rotate: false
-<<<<<<< HEAD
-  xy: 2428, 441
-=======
-  xy: 206, 18
->>>>>>> 392afab3
-  size: 32, 28
-  orig: 32, 28
-  offset: 0, 0
-  index: -1
-TileSets/FantasyHex/Units/Infantry
-  rotate: false
-<<<<<<< HEAD
-  xy: 2428, 441
-=======
-  xy: 206, 18
->>>>>>> 392afab3
-  size: 32, 28
-  orig: 32, 28
-  offset: 0, 0
-  index: -1
-TileSets/FantasyHex/Units/Horseman
-  rotate: false
-<<<<<<< HEAD
-  xy: 2428, 228
-=======
-  xy: 342, 20
->>>>>>> 392afab3
-  size: 32, 28
-  orig: 32, 28
-  offset: 0, 0
-  index: -1
-TileSets/FantasyHex/Units/Knight
-  rotate: false
-<<<<<<< HEAD
-  xy: 2428, 198
-=======
-  xy: 376, 20
->>>>>>> 392afab3
-  size: 32, 28
-  orig: 32, 28
-  offset: 0, 0
-  index: -1
-TileSets/FantasyHex/Units/LandUnit
-  rotate: false
-<<<<<<< HEAD
-  xy: 2428, 138
-=======
-  xy: 1976, 82
->>>>>>> 392afab3
-  size: 32, 28
-  orig: 32, 28
-  offset: 0, 0
-  index: -1
-TileSets/FantasyHex/Units/Warrior
-  rotate: false
-<<<<<<< HEAD
-  xy: 2428, 138
-=======
-  xy: 1976, 82
->>>>>>> 392afab3
-  size: 32, 28
-  orig: 32, 28
-  offset: 0, 0
-  index: -1
-TileSets/FantasyHex/Units/Longbowman
-  rotate: false
-  xy: 2428, 108
-  size: 32, 28
-  orig: 32, 28
-  offset: 0, 0
-  index: -1
-TileSets/FantasyHex/Units/Longswordsman
-  rotate: false
-<<<<<<< HEAD
-  xy: 708, 10
-=======
-  xy: 2010, 112
->>>>>>> 392afab3
-  size: 32, 28
-  orig: 32, 28
-  offset: 0, 0
-  index: -1
-TileSets/FantasyHex/Units/Mechanized Infantry
-  rotate: false
-<<<<<<< HEAD
-  xy: 742, 10
-=======
-  xy: 2010, 82
->>>>>>> 392afab3
   size: 32, 28
   orig: 32, 28
   offset: 0, 0
   index: -1
 TileSets/FantasyHex/Units/Musketman
   rotate: false
-<<<<<<< HEAD
-  xy: 810, 10
-=======
-  xy: 1626, 13
->>>>>>> 392afab3
+  xy: 1184, 2
   size: 32, 28
   orig: 32, 28
   offset: 0, 0
   index: -1
 TileSets/FantasyHex/Units/Rifleman
   rotate: false
-<<<<<<< HEAD
-  xy: 1384, 38
-=======
-  xy: 2078, 121
->>>>>>> 392afab3
+  xy: 2428, 742
   size: 32, 28
   orig: 32, 28
   offset: 0, 0
   index: -1
 TileSets/FantasyHex/Units/Scout
   rotate: false
-<<<<<<< HEAD
-  xy: 1082, 2
-=======
-  xy: 2128, 30
->>>>>>> 392afab3
+  xy: 2428, 616
   size: 32, 28
   orig: 32, 28
   offset: 0, 0
   index: -1
 TileSets/FantasyHex/Units/Spearman
   rotate: false
-<<<<<<< HEAD
-  xy: 1622, 38
-=======
-  xy: 1694, 12
->>>>>>> 392afab3
+  xy: 2428, 586
   size: 32, 28
   orig: 32, 28
   offset: 0, 0
@@ -3448,62 +3128,42 @@
   index: -1
 TileSets/FantasyHex/Units/Swordsman
   rotate: false
-<<<<<<< HEAD
-  xy: 1116, 2
-=======
-  xy: 1728, 12
->>>>>>> 392afab3
+  xy: 2428, 556
   size: 32, 28
   orig: 32, 28
   offset: 0, 0
   index: -1
 TileSets/FantasyHex/Units/Tank
   rotate: false
-<<<<<<< HEAD
-  xy: 1656, 38
-=======
-  xy: 1762, 12
->>>>>>> 392afab3
+  xy: 2428, 526
   size: 32, 28
   orig: 32, 28
   offset: 0, 0
   index: -1
 TileSets/FantasyHex/Units/Trebuchet
   rotate: false
-<<<<<<< HEAD
-  xy: 1184, 2
-=======
-  xy: 2124, 468
->>>>>>> 392afab3
+  xy: 2428, 466
   size: 32, 28
   orig: 32, 28
   offset: 0, 0
   index: -1
 TileSets/FantasyHex/Units/War Elephant
   rotate: false
-<<<<<<< HEAD
-  xy: 2423, 1696
-=======
-  xy: 1864, 10
->>>>>>> 392afab3
+  xy: 2428, 151
   size: 32, 28
   orig: 32, 28
   offset: 0, 0
   index: -1
 TileSets/FantasyHex/Units/WaterUnit
   rotate: false
-  xy: 2423, 1668
+  xy: 2428, 123
   size: 32, 26
   orig: 32, 26
   offset: 0, 0
   index: -1
 TileSets/FantasyHex/Units/Work Boats
   rotate: false
-<<<<<<< HEAD
-  xy: 2423, 1640
-=======
-  xy: 2128, 2
->>>>>>> 392afab3
+  xy: 488, 1054
   size: 32, 26
   orig: 32, 26
   offset: 0, 0
