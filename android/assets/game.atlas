--- conflicted
+++ resolved
@@ -6,6481 +6,4137 @@
 repeat: none
 EmojiIcons/Gold
   rotate: false
-<<<<<<< HEAD
-  xy: 206, 332
-=======
-  xy: 328, 222
->>>>>>> 655923f4
+  xy: 328, 48
   size: 50, 50
   orig: 50, 50
   offset: 0, 0
   index: -1
 EmojiIcons/Production
   rotate: false
-<<<<<<< HEAD
-  xy: 169, 12
-=======
-  xy: 560, 330
->>>>>>> 655923f4
+  xy: 560, 272
   size: 50, 50
   orig: 50, 50
   offset: 0, 0
   index: -1
 EmojiIcons/Turn
   rotate: false
-<<<<<<< HEAD
-  xy: 1584, 566
-=======
-  xy: 618, 316
->>>>>>> 655923f4
+  xy: 676, 316
   size: 50, 50
   orig: 50, 50
   offset: 0, 0
   index: -1
 ImprovementIcons/Academy
   rotate: false
-<<<<<<< HEAD
-  xy: 2, 472
-=======
   xy: 4, 430
->>>>>>> 655923f4
   size: 100, 100
   orig: 100, 100
   offset: 0, 0
   index: -1
 ImprovementIcons/Ancient ruins
   rotate: false
-<<<<<<< HEAD
-  xy: 2, 166
-=======
   xy: 4, 106
->>>>>>> 655923f4
   size: 100, 100
   orig: 100, 100
   offset: 0, 0
   index: -1
 ImprovementIcons/Barbarian encampment
   rotate: false
-<<<<<<< HEAD
-  xy: 204, 1358
-=======
   xy: 212, 908
->>>>>>> 655923f4
   size: 100, 100
   orig: 100, 100
   offset: 0, 0
   index: -1
 ImprovementIcons/Camp
   rotate: false
-<<<<<<< HEAD
-  xy: 204, 950
-=======
   xy: 497, 1700
->>>>>>> 655923f4
   size: 100, 100
   orig: 100, 100
   offset: 0, 0
   index: -1
 ImprovementIcons/Citadel
   rotate: false
-<<<<<<< HEAD
-  xy: 483, 1604
-=======
   xy: 713, 1628
->>>>>>> 655923f4
   size: 100, 100
   orig: 100, 100
   offset: 0, 0
   index: -1
 ImprovementIcons/City center
   rotate: false
-<<<<<<< HEAD
-  xy: 585, 1640
-=======
   xy: 821, 1628
->>>>>>> 655923f4
   size: 100, 100
   orig: 100, 100
   offset: 0, 0
   index: -1
 ImprovementIcons/City ruins
   rotate: false
-<<<<<<< HEAD
-  xy: 687, 1742
-=======
   xy: 929, 1736
->>>>>>> 655923f4
   size: 100, 100
   orig: 100, 100
   offset: 0, 0
   index: -1
 ImprovementIcons/Customs house
   rotate: false
-<<<<<<< HEAD
-  xy: 1401, 1662
-=======
   xy: 1361, 1758
->>>>>>> 655923f4
   size: 100, 100
   orig: 100, 100
   offset: 0, 0
   index: -1
 ImprovementIcons/Farm
   rotate: false
-<<<<<<< HEAD
-  xy: 306, 892
-=======
   xy: 536, 1052
->>>>>>> 655923f4
   size: 100, 100
   orig: 100, 100
   offset: 0, 0
   index: -1
 ImprovementIcons/Fishing Boats
   rotate: false
-<<<<<<< HEAD
-  xy: 687, 1538
-=======
   xy: 536, 620
->>>>>>> 655923f4
   size: 100, 100
   orig: 100, 100
   offset: 0, 0
   index: -1
 ImprovementIcons/Fort
   rotate: false
-<<<<<<< HEAD
-  xy: 1095, 1538
-=======
   xy: 644, 1304
->>>>>>> 655923f4
   size: 100, 100
   orig: 100, 100
   offset: 0, 0
   index: -1
 ImprovementIcons/Landmark
   rotate: false
-<<<<<<< HEAD
-  xy: 714, 1334
-=======
   xy: 1076, 1196
->>>>>>> 655923f4
   size: 100, 100
   orig: 100, 100
   offset: 0, 0
   index: -1
 ImprovementIcons/Lumber mill
   rotate: false
-<<<<<<< HEAD
-  xy: 714, 1232
-=======
   xy: 968, 980
->>>>>>> 655923f4
   size: 100, 100
   orig: 100, 100
   offset: 0, 0
   index: -1
 ImprovementIcons/Manufactory
   rotate: false
-<<<<<<< HEAD
-  xy: 918, 1436
-=======
   xy: 752, 656
->>>>>>> 655923f4
   size: 100, 100
   orig: 100, 100
   offset: 0, 0
   index: -1
 ImprovementIcons/Mine
   rotate: false
-<<<<<<< HEAD
-  xy: 918, 1232
-=======
   xy: 1184, 1412
->>>>>>> 655923f4
   size: 100, 100
   orig: 100, 100
   offset: 0, 0
   index: -1
 ImprovementIcons/Moai
   rotate: false
-<<<<<<< HEAD
-  xy: 510, 722
-=======
   xy: 1184, 1196
->>>>>>> 655923f4
   size: 100, 100
   orig: 100, 100
   offset: 0, 0
   index: -1
 ImprovementIcons/Oil well
   rotate: false
-<<<<<<< HEAD
-  xy: 918, 926
-=======
   xy: 1292, 786
->>>>>>> 655923f4
   size: 100, 100
   orig: 100, 100
   offset: 0, 0
   index: -1
 ImprovementIcons/Pasture
   rotate: false
-<<<<<<< HEAD
-  xy: 1020, 926
-=======
   xy: 1400, 1326
->>>>>>> 655923f4
   size: 100, 100
   orig: 100, 100
   offset: 0, 0
   index: -1
 ImprovementIcons/Plantation
   rotate: false
-<<<<<<< HEAD
-  xy: 1122, 1028
-=======
   xy: 752, 548
->>>>>>> 655923f4
   size: 100, 100
   orig: 100, 100
   offset: 0, 0
   index: -1
 ImprovementIcons/Quarry
   rotate: false
-<<<<<<< HEAD
-  xy: 1224, 1356
-=======
   xy: 1400, 570
->>>>>>> 655923f4
   size: 100, 100
   orig: 100, 100
   offset: 0, 0
   index: -1
 ImprovementIcons/Road
   rotate: false
-<<<<<<< HEAD
-  xy: 1326, 846
-=======
   xy: 1901, 1728
->>>>>>> 655923f4
   size: 100, 100
   orig: 100, 100
   offset: 0, 0
   index: -1
 ImprovementIcons/Terrace farm
   rotate: false
-<<<<<<< HEAD
-  xy: 1836, 1434
-=======
   xy: 1616, 972
->>>>>>> 655923f4
   size: 100, 100
   orig: 100, 100
   offset: 0, 0
   index: -1
 ImprovementIcons/Trading post
   rotate: false
-<<<<<<< HEAD
-  xy: 1734, 1230
-=======
   xy: 1616, 864
->>>>>>> 655923f4
   size: 100, 100
   orig: 100, 100
   offset: 0, 0
   index: -1
 NationIcons/America
   rotate: false
-<<<<<<< HEAD
-  xy: 1726, 1944
-=======
   xy: 1782, 1944
->>>>>>> 655923f4
   size: 100, 100
   orig: 100, 100
   offset: 0, 0
   index: -1
 NationIcons/Arabia
   rotate: false
-<<<<<<< HEAD
-  xy: 2, 64
-=======
   xy: 112, 430
->>>>>>> 655923f4
   size: 100, 100
   orig: 100, 100
   offset: 0, 0
   index: -1
 NationIcons/Aztecs
   rotate: false
-<<<<<<< HEAD
-  xy: 1522, 1842
-=======
   xy: 1890, 1836
->>>>>>> 655923f4
   size: 100, 100
   orig: 100, 100
   offset: 0, 0
   index: -1
 NationIcons/Babylon
   rotate: false
-<<<<<<< HEAD
-  xy: 1624, 1842
-=======
   xy: 212, 1448
->>>>>>> 655923f4
   size: 100, 100
   orig: 100, 100
   offset: 0, 0
   index: -1
 NationIcons/China
   rotate: false
-<<<<<<< HEAD
-  xy: 182, 644
-=======
   xy: 605, 1628
->>>>>>> 655923f4
   size: 100, 100
   orig: 100, 100
   offset: 0, 0
   index: -1
 NationIcons/CityState
   rotate: false
-<<<<<<< HEAD
-  xy: 789, 1640
-=======
   xy: 1037, 1628
->>>>>>> 655923f4
   size: 100, 100
   orig: 100, 100
   offset: 0, 0
   index: -1
 NationIcons/Denmark
   rotate: false
-<<<<<<< HEAD
-  xy: 1605, 1740
-=======
   xy: 1361, 1650
->>>>>>> 655923f4
   size: 100, 100
   orig: 100, 100
   offset: 0, 0
   index: -1
 NationIcons/Egypt
   rotate: false
-<<<<<<< HEAD
-  xy: 306, 1504
-=======
   xy: 428, 728
->>>>>>> 655923f4
   size: 100, 100
   orig: 100, 100
   offset: 0, 0
   index: -1
 NationIcons/England
   rotate: false
-<<<<<<< HEAD
-  xy: 306, 1096
-=======
   xy: 536, 1268
->>>>>>> 655923f4
   size: 100, 100
   orig: 100, 100
   offset: 0, 0
   index: -1
 NationIcons/France
   rotate: false
-<<<<<<< HEAD
-  xy: 1197, 1560
-=======
   xy: 752, 1412
->>>>>>> 655923f4
   size: 100, 100
   orig: 100, 100
   offset: 0, 0
   index: -1
 NationIcons/Germany
   rotate: false
-<<<<<<< HEAD
-  xy: 1605, 1536
-=======
   xy: 860, 1412
->>>>>>> 655923f4
   size: 100, 100
   orig: 100, 100
   offset: 0, 0
   index: -1
 NationIcons/Greece
   rotate: false
-<<<<<<< HEAD
-  xy: 1809, 1536
-=======
   xy: 644, 1088
->>>>>>> 655923f4
   size: 100, 100
   orig: 100, 100
   offset: 0, 0
   index: -1
 NationIcons/Inca
   rotate: false
-<<<<<<< HEAD
-  xy: 408, 992
-=======
   xy: 860, 1196
->>>>>>> 655923f4
   size: 100, 100
   orig: 100, 100
   offset: 0, 0
   index: -1
 NationIcons/India
   rotate: false
-<<<<<<< HEAD
-  xy: 408, 788
-=======
   xy: 1076, 1412
->>>>>>> 655923f4
   size: 100, 100
   orig: 100, 100
   offset: 0, 0
   index: -1
 NationIcons/Iroquois
   rotate: false
-<<<<<<< HEAD
-  xy: 612, 1436
-=======
   xy: 968, 1196
->>>>>>> 655923f4
   size: 100, 100
   orig: 100, 100
   offset: 0, 0
   index: -1
 NationIcons/Japan
   rotate: false
-<<<<<<< HEAD
-  xy: 612, 1334
-=======
   xy: 644, 764
->>>>>>> 655923f4
   size: 100, 100
   orig: 100, 100
   offset: 0, 0
   index: -1
 NationIcons/Korea
   rotate: false
-<<<<<<< HEAD
-  xy: 510, 1130
-=======
   xy: 860, 980
->>>>>>> 655923f4
   size: 100, 100
   orig: 100, 100
   offset: 0, 0
   index: -1
 NationIcons/Mongolia
   rotate: false
-<<<<<<< HEAD
-  xy: 816, 1028
-=======
   xy: 1184, 872
->>>>>>> 655923f4
   size: 100, 100
   orig: 100, 100
   offset: 0, 0
   index: -1
 NationIcons/Persia
   rotate: false
-<<<<<<< HEAD
-  xy: 1020, 722
-=======
   xy: 1400, 1002
->>>>>>> 655923f4
   size: 100, 100
   orig: 100, 100
   offset: 0, 0
   index: -1
 NationIcons/Polynesia
   rotate: false
-<<<<<<< HEAD
-  xy: 1122, 824
-=======
   xy: 968, 548
->>>>>>> 655923f4
   size: 100, 100
   orig: 100, 100
   offset: 0, 0
   index: -1
 NationIcons/Rome
   rotate: false
-<<<<<<< HEAD
-  xy: 612, 620
-=======
   xy: 1616, 1620
->>>>>>> 655923f4
   size: 100, 100
   orig: 100, 100
   offset: 0, 0
   index: -1
 NationIcons/Russia
   rotate: false
-<<<<<<< HEAD
-  xy: 714, 620
-=======
   xy: 1508, 1404
->>>>>>> 655923f4
   size: 100, 100
   orig: 100, 100
   offset: 0, 0
   index: -1
 NationIcons/Siam
   rotate: false
-<<<<<<< HEAD
-  xy: 1326, 642
-=======
   xy: 1832, 1620
->>>>>>> 655923f4
   size: 100, 100
   orig: 100, 100
   offset: 0, 0
   index: -1
 NationIcons/Songhai
   rotate: false
-<<<<<<< HEAD
-  xy: 1428, 1230
-=======
   xy: 1832, 1512
->>>>>>> 655923f4
   size: 100, 100
   orig: 100, 100
   offset: 0, 0
   index: -1
 NationIcons/Spain
   rotate: false
-<<<<<<< HEAD
-  xy: 1530, 1332
-=======
   xy: 1508, 1080
->>>>>>> 655923f4
   size: 100, 100
   orig: 100, 100
   offset: 0, 0
   index: -1
 NationIcons/The Ottomans
   rotate: false
-<<<<<<< HEAD
-  xy: 1428, 924
-=======
   xy: 1724, 1080
->>>>>>> 655923f4
   size: 100, 100
   orig: 100, 100
   offset: 0, 0
   index: -1
 OtherIcons/Aircraft
   rotate: false
-<<<<<<< HEAD
-  xy: 1530, 878
-=======
-  xy: 1616, 698
->>>>>>> 655923f4
+  xy: 1724, 806
   size: 50, 50
   orig: 50, 50
   offset: 0, 0
   index: -1
 OtherIcons/BackArrow
   rotate: false
-<<<<<<< HEAD
-  xy: 1938, 1432
-=======
-  xy: 1940, 1593
->>>>>>> 655923f4
+  xy: 1508, 474
   size: 50, 50
   orig: 50, 50
   offset: 0, 0
   index: -1
 OtherIcons/Banner
   rotate: false
-<<<<<<< HEAD
-  xy: 204, 1460
-=======
   xy: 212, 1016
->>>>>>> 655923f4
   size: 100, 100
   orig: 100, 100
   offset: 0, 0
   index: -1
 OtherIcons/Border-inner
   rotate: false
-<<<<<<< HEAD
-  xy: 378, 62
-=======
   xy: 605, 1605
->>>>>>> 655923f4
   size: 31, 15
   orig: 31, 15
   offset: 0, 0
   index: -1
 OtherIcons/Border-outer
   rotate: false
-<<<<<<< HEAD
-  xy: 1162, 1849
-=======
   xy: 1469, 1705
->>>>>>> 655923f4
   size: 31, 15
   orig: 31, 15
   offset: 0, 0
   index: -1
 OtherIcons/Camera
   rotate: false
-<<<<<<< HEAD
-  xy: 556, 1817
-=======
   xy: 570, 1811
->>>>>>> 655923f4
   size: 25, 25
   orig: 25, 25
   offset: 0, 0
   index: -1
 OtherIcons/Circle
   rotate: false
-<<<<<<< HEAD
-  xy: 1162, 1866
-=======
   xy: 1194, 1866
->>>>>>> 655923f4
   size: 178, 178
   orig: 178, 178
   offset: 0, 0
   index: -1
 OtherIcons/Cities
   rotate: false
-<<<<<<< HEAD
-  xy: 585, 1742
-=======
   xy: 821, 1736
->>>>>>> 655923f4
   size: 100, 100
   orig: 100, 100
   offset: 0, 0
   index: -1
 OtherIcons/Close
   rotate: false
-<<<<<<< HEAD
-  xy: 891, 1640
-=======
   xy: 320, 1384
->>>>>>> 655923f4
   size: 100, 100
   orig: 100, 100
   offset: 0, 0
   index: -1
 OtherIcons/Crosshair
   rotate: false
-<<<<<<< HEAD
-  xy: 1401, 1764
-=======
   xy: 1145, 1628
->>>>>>> 655923f4
   size: 100, 100
   orig: 100, 100
   offset: 0, 0
   index: -1
 OtherIcons/Diplomacy
   rotate: false
-<<<<<<< HEAD
-  xy: 1707, 1740
-=======
   xy: 320, 628
->>>>>>> 655923f4
   size: 100, 100
   orig: 100, 100
   offset: 0, 0
   index: -1
 OtherIcons/DiplomacyW
   rotate: false
-<<<<<<< HEAD
-  xy: 1809, 1740
-=======
   xy: 428, 1484
->>>>>>> 655923f4
   size: 100, 100
   orig: 100, 100
   offset: 0, 0
   index: -1
 OtherIcons/DisbandUnit
   rotate: false
-<<<<<<< HEAD
-  xy: 1911, 1740
-=======
   xy: 428, 1376
->>>>>>> 655923f4
   size: 100, 100
   orig: 100, 100
   offset: 0, 0
   index: -1
 OtherIcons/Down
   rotate: false
-<<<<<<< HEAD
-  xy: 1888, 1178
-=======
-  xy: 1566, 474
->>>>>>> 655923f4
+  xy: 1782, 806
   size: 50, 50
   orig: 50, 50
   offset: 0, 0
   index: -1
 OtherIcons/Fire
   rotate: false
-<<<<<<< HEAD
-  xy: 306, 688
-=======
   xy: 536, 836
->>>>>>> 655923f4
   size: 100, 100
   orig: 100, 100
   offset: 0, 0
   index: -1
 OtherIcons/Hexagon
   rotate: false
-<<<<<<< HEAD
-  xy: 2, 1804
-=======
   xy: 4, 1804
->>>>>>> 655923f4
   size: 277, 240
   orig: 277, 240
   offset: 0, 0
   index: -1
 OtherIcons/Load
   rotate: false
-<<<<<<< HEAD
-  xy: 510, 1028
-=======
   xy: 752, 764
->>>>>>> 655923f4
   size: 100, 100
   orig: 100, 100
   offset: 0, 0
   index: -1
 OtherIcons/Lock
   rotate: false
-<<<<<<< HEAD
-  xy: 612, 1130
-=======
   xy: 860, 872
->>>>>>> 655923f4
   size: 100, 100
   orig: 100, 100
   offset: 0, 0
   index: -1
 OtherIcons/MapEditor
   rotate: false
-<<<<<<< HEAD
-  xy: 510, 926
-=======
   xy: 860, 764
->>>>>>> 655923f4
   size: 100, 100
   orig: 100, 100
   offset: 0, 0
   index: -1
 OtherIcons/MenuIcon
   rotate: false
-<<<<<<< HEAD
-  xy: 510, 824
-=======
   xy: 968, 656
->>>>>>> 655923f4
   size: 100, 100
   orig: 100, 100
   offset: 0, 0
   index: -1
 OtherIcons/Mods
   rotate: false
-<<<<<<< HEAD
-  xy: 714, 926
-=======
   xy: 1184, 980
->>>>>>> 655923f4
   size: 100, 100
   orig: 100, 100
   offset: 0, 0
   index: -1
 OtherIcons/Multiplayer
   rotate: false
-<<<<<<< HEAD
-  xy: 1020, 1232
-=======
   xy: 1184, 656
->>>>>>> 655923f4
   size: 100, 100
   orig: 100, 100
   offset: 0, 0
   index: -1
 OtherIcons/New
   rotate: false
-<<<<<<< HEAD
-  xy: 918, 1028
-=======
   xy: 1292, 1218
->>>>>>> 655923f4
   size: 100, 100
   orig: 100, 100
   offset: 0, 0
   index: -1
 OtherIcons/Options
   rotate: false
-<<<<<<< HEAD
-  xy: 816, 722
-=======
   xy: 1400, 1542
->>>>>>> 655923f4
   size: 100, 100
   orig: 100, 100
   offset: 0, 0
   index: -1
 OtherIcons/Pentagon
   rotate: false
-<<<<<<< HEAD
-  xy: 1020, 824
-=======
   xy: 1400, 1110
->>>>>>> 655923f4
   size: 100, 100
   orig: 100, 100
   offset: 0, 0
   index: -1
 OtherIcons/Pillage
   rotate: false
-<<<<<<< HEAD
-  xy: 1122, 1130
-=======
   xy: 644, 548
->>>>>>> 655923f4
   size: 100, 100
   orig: 100, 100
   offset: 0, 0
   index: -1
 OtherIcons/Puppet
   rotate: false
-<<<<<<< HEAD
-  xy: 1326, 1458
-=======
   xy: 1292, 570
->>>>>>> 655923f4
   size: 100, 100
   orig: 100, 100
   offset: 0, 0
   index: -1
 OtherIcons/Quest
   rotate: false
-<<<<<<< HEAD
-  xy: 1224, 1254
-=======
   xy: 220, 476
->>>>>>> 655923f4
   size: 100, 100
   orig: 100, 100
   offset: 0, 0
   index: -1
 OtherIcons/Quickstart
   rotate: false
-<<<<<<< HEAD
-  xy: 1326, 1356
-=======
   xy: 220, 368
->>>>>>> 655923f4
   size: 100, 100
   orig: 100, 100
   offset: 0, 0
   index: -1
 OtherIcons/Resume
   rotate: false
-<<<<<<< HEAD
-  xy: 1326, 948
-=======
   xy: 1685, 1728
->>>>>>> 655923f4
   size: 100, 100
   orig: 100, 100
   offset: 0, 0
   index: -1
 OtherIcons/Shield
   rotate: false
-<<<<<<< HEAD
-  xy: 1224, 642
-=======
   xy: 1724, 1512
->>>>>>> 655923f4
   size: 100, 100
   orig: 100, 100
   offset: 0, 0
   index: -1
 OtherIcons/Sleep
   rotate: false
-<<<<<<< HEAD
-  xy: 1530, 1434
-=======
   xy: 1724, 1404
->>>>>>> 655923f4
   size: 100, 100
   orig: 100, 100
   offset: 0, 0
   index: -1
 OtherIcons/Star
   rotate: false
-<<<<<<< HEAD
-  xy: 1530, 1236
-=======
   xy: 4, 4
->>>>>>> 655923f4
   size: 100, 94
   orig: 100, 94
   offset: 0, 0
   index: -1
 OtherIcons/Stop
   rotate: false
-<<<<<<< HEAD
-  xy: 1530, 1134
-=======
   xy: 1724, 1188
->>>>>>> 655923f4
   size: 100, 100
   orig: 100, 100
   offset: 0, 0
   index: -1
 OtherIcons/Swap
   rotate: false
-<<<<<<< HEAD
-  xy: 1734, 1332
-=======
   xy: 1508, 864
->>>>>>> 655923f4
   size: 100, 100
   orig: 100, 100
   offset: 0, 0
   index: -1
 OtherIcons/Triangle
   rotate: false
-<<<<<<< HEAD
-  xy: 1342, 1866
-=======
   xy: 1380, 1866
->>>>>>> 655923f4
   size: 178, 178
   orig: 178, 178
   offset: 0, 0
   index: -1
 OtherIcons/Up
   rotate: false
-<<<<<<< HEAD
-  xy: 1688, 558
-=======
-  xy: 734, 432
->>>>>>> 655923f4
+  xy: 792, 432
   size: 50, 50
   orig: 50, 50
   offset: 0, 0
   index: -1
 OtherIcons/whiteDot
   rotate: false
-<<<<<<< HEAD
-  xy: 182, 751
-=======
-  xy: 190, 715
->>>>>>> 655923f4
+  xy: 1112, 387
   size: 1, 1
   orig: 1, 1
   offset: 0, 0
   index: -1
 PolicyIcons/Aesthetics
   rotate: false
-  xy: 1938, 1484
+  xy: 1508, 590
   size: 50, 50
   orig: 50, 50
   offset: 0, 0
   index: -1
 PolicyIcons/Aristocracy
   rotate: false
-<<<<<<< HEAD
-  xy: 1836, 1178
-=======
-  xy: 1940, 1651
->>>>>>> 655923f4
+  xy: 1508, 532
   size: 50, 50
   orig: 50, 50
   offset: 0, 0
   index: -1
 PolicyIcons/Citizenship
   rotate: false
-<<<<<<< HEAD
-  xy: 234, 592
-=======
-  xy: 1940, 1245
->>>>>>> 655923f4
+  xy: 1940, 1187
   size: 50, 50
   orig: 50, 50
   offset: 0, 0
   index: -1
 PolicyIcons/Civil Society
   rotate: false
-<<<<<<< HEAD
-  xy: 1480, 770
-=======
-  xy: 1940, 1187
->>>>>>> 655923f4
+  xy: 1940, 1129
   size: 50, 50
   orig: 50, 50
   offset: 0, 0
   index: -1
 PolicyIcons/Collective Rule
   rotate: false
-<<<<<<< HEAD
-  xy: 1480, 666
-=======
-  xy: 1940, 1071
->>>>>>> 655923f4
+  xy: 1940, 1013
   size: 50, 50
   orig: 50, 50
   offset: 0, 0
   index: -1
 PolicyIcons/Constitution
   rotate: false
-<<<<<<< HEAD
-  xy: 1582, 878
+  xy: 1566, 590
   size: 50, 50
   orig: 50, 50
   offset: 0, 0
   index: -1
 PolicyIcons/Cultural Diplomacy
   rotate: false
-  xy: 1684, 974
-=======
-  xy: 1940, 1013
->>>>>>> 655923f4
+  xy: 1566, 474
   size: 50, 50
   orig: 50, 50
   offset: 0, 0
   index: -1
 PolicyIcons/Democracy
   rotate: false
-<<<<<<< HEAD
-  xy: 1786, 1076
+  xy: 1674, 698
   size: 50, 50
   orig: 50, 50
   offset: 0, 0
   index: -1
 PolicyIcons/Educated Elite
   rotate: false
-  xy: 1532, 722
-=======
-  xy: 1566, 532
->>>>>>> 655923f4
+  xy: 328, 570
   size: 50, 50
   orig: 50, 50
   offset: 0, 0
   index: -1
 PolicyIcons/Fascism
   rotate: false
-<<<<<<< HEAD
-  xy: 1584, 722
-=======
-  xy: 328, 570
->>>>>>> 655923f4
+  xy: 328, 396
   size: 50, 50
   orig: 50, 50
   offset: 0, 0
   index: -1
 PolicyIcons/Free Religion
   rotate: false
-<<<<<<< HEAD
-  xy: 206, 488
-=======
-  xy: 328, 396
->>>>>>> 655923f4
+  xy: 328, 222
   size: 50, 50
   orig: 50, 50
   offset: 0, 0
   index: -1
 PolicyIcons/Free Speech
   rotate: false
-<<<<<<< HEAD
-  xy: 206, 436
-=======
-  xy: 328, 338
->>>>>>> 655923f4
+  xy: 328, 164
   size: 50, 50
   orig: 50, 50
   offset: 0, 0
   index: -1
 PolicyIcons/Free Thought
   rotate: false
-<<<<<<< HEAD
-  xy: 206, 384
-=======
-  xy: 328, 280
->>>>>>> 655923f4
+  xy: 328, 106
   size: 50, 50
   orig: 50, 50
   offset: 0, 0
   index: -1
 PolicyIcons/Humanism
   rotate: false
-<<<<<<< HEAD
-  xy: 206, 124
-=======
-  xy: 386, 562
->>>>>>> 655923f4
+  xy: 386, 446
   size: 50, 50
   orig: 50, 50
   offset: 0, 0
   index: -1
 PolicyIcons/Landed Elite
   rotate: false
-<<<<<<< HEAD
-  xy: 258, 436
-=======
-  xy: 444, 504
->>>>>>> 655923f4
+  xy: 444, 446
   size: 50, 50
   orig: 50, 50
   offset: 0, 0
   index: -1
 PolicyIcons/Legalism
   rotate: false
-<<<<<<< HEAD
-  xy: 258, 384
-=======
-  xy: 502, 562
->>>>>>> 655923f4
+  xy: 502, 504
   size: 50, 50
   orig: 50, 50
   offset: 0, 0
   index: -1
 PolicyIcons/Mandate Of Heaven
   rotate: false
-<<<<<<< HEAD
-  xy: 258, 280
-=======
-  xy: 444, 446
->>>>>>> 655923f4
+  xy: 386, 330
   size: 50, 50
   orig: 50, 50
   offset: 0, 0
   index: -1
 PolicyIcons/Mercantilism
   rotate: false
-<<<<<<< HEAD
-  xy: 258, 124
-=======
-  xy: 386, 330
->>>>>>> 655923f4
+  xy: 560, 504
   size: 50, 50
   orig: 50, 50
   offset: 0, 0
   index: -1
 PolicyIcons/Merchant Navy
   rotate: false
-<<<<<<< HEAD
-  xy: 258, 72
-=======
-  xy: 444, 388
->>>>>>> 655923f4
+  xy: 386, 272
   size: 50, 50
   orig: 50, 50
   offset: 0, 0
   index: -1
 PolicyIcons/Meritocracy
   rotate: false
-<<<<<<< HEAD
-  xy: 1428, 614
-=======
-  xy: 502, 446
->>>>>>> 655923f4
+  xy: 444, 330
   size: 50, 50
   orig: 50, 50
   offset: 0, 0
   index: -1
 PolicyIcons/Militarism
   rotate: false
-<<<<<<< HEAD
-  xy: 1480, 614
-=======
-  xy: 560, 504
->>>>>>> 655923f4
+  xy: 502, 388
   size: 50, 50
   orig: 50, 50
   offset: 0, 0
   index: -1
 PolicyIcons/Military Caste
   rotate: false
-<<<<<<< HEAD
-  xy: 1532, 618
-=======
-  xy: 386, 272
->>>>>>> 655923f4
+  xy: 560, 446
   size: 50, 50
   orig: 50, 50
   offset: 0, 0
   index: -1
 PolicyIcons/Military Tradition
   rotate: false
-<<<<<<< HEAD
-  xy: 1584, 618
-=======
-  xy: 444, 330
->>>>>>> 655923f4
+  xy: 386, 214
   size: 50, 50
   orig: 50, 50
   offset: 0, 0
   index: -1
 PolicyIcons/Monarchy
   rotate: false
-<<<<<<< HEAD
-  xy: 1990, 1432
-=======
-  xy: 560, 446
->>>>>>> 655923f4
+  xy: 502, 330
   size: 50, 50
   orig: 50, 50
   offset: 0, 0
   index: -1
 PolicyIcons/Naval Tradition
   rotate: false
-<<<<<<< HEAD
-  xy: 1990, 1276
-=======
-  xy: 502, 330
->>>>>>> 655923f4
+  xy: 444, 214
   size: 50, 50
   orig: 50, 50
   offset: 0, 0
   index: -1
 PolicyIcons/Oligarchy
   rotate: false
-<<<<<<< HEAD
-  xy: 1224, 590
-=======
-  xy: 560, 388
->>>>>>> 655923f4
+  xy: 502, 272
   size: 50, 50
   orig: 50, 50
   offset: 0, 0
   index: -1
 PolicyIcons/Organized Religion
   rotate: false
-<<<<<<< HEAD
-  xy: 1276, 590
+  xy: 560, 330
   size: 50, 50
   orig: 50, 50
   offset: 0, 0
   index: -1
 PolicyIcons/Philantropy
   rotate: false
-  xy: 1328, 590
-=======
-  xy: 386, 156
->>>>>>> 655923f4
+  xy: 386, 98
   size: 50, 50
   orig: 50, 50
   offset: 0, 0
   index: -1
 PolicyIcons/Police State
   rotate: false
-<<<<<<< HEAD
-  xy: 65, 12
-=======
-  xy: 444, 214
->>>>>>> 655923f4
+  xy: 444, 156
   size: 50, 50
   orig: 50, 50
   offset: 0, 0
   index: -1
 PolicyIcons/Populism
   rotate: false
-<<<<<<< HEAD
-  xy: 117, 12
-=======
-  xy: 502, 272
->>>>>>> 655923f4
+  xy: 502, 214
   size: 50, 50
   orig: 50, 50
   offset: 0, 0
   index: -1
 PolicyIcons/Professional Army
   rotate: false
-<<<<<<< HEAD
-  xy: 221, 20
-=======
-  xy: 386, 98
->>>>>>> 655923f4
+  xy: 444, 98
   size: 50, 50
   orig: 50, 50
   offset: 0, 0
   index: -1
 PolicyIcons/Protectionism
   rotate: false
-<<<<<<< HEAD
-  xy: 273, 20
-=======
-  xy: 444, 156
->>>>>>> 655923f4
+  xy: 502, 156
   size: 50, 50
   orig: 50, 50
   offset: 0, 0
   index: -1
 PolicyIcons/Reformation
   rotate: false
-<<<<<<< HEAD
-  xy: 1686, 922
-=======
-  xy: 444, 98
->>>>>>> 655923f4
+  xy: 560, 156
   size: 50, 50
   orig: 50, 50
   offset: 0, 0
   index: -1
 PolicyIcons/Representation
   rotate: false
-<<<<<<< HEAD
-  xy: 1636, 818
-=======
-  xy: 560, 214
->>>>>>> 655923f4
+  xy: 386, 40
   size: 50, 50
   orig: 50, 50
   offset: 0, 0
   index: -1
 PolicyIcons/Republic
   rotate: false
-<<<<<<< HEAD
-  xy: 1636, 766
+  xy: 444, 40
   size: 50, 50
   orig: 50, 50
   offset: 0, 0
   index: -1
 PolicyIcons/Scholasticism
   rotate: false
-  xy: 1636, 714
-=======
-  xy: 502, 98
->>>>>>> 655923f4
+  xy: 502, 40
   size: 50, 50
   orig: 50, 50
   offset: 0, 0
   index: -1
 PolicyIcons/Scientific Revolution
   rotate: false
-<<<<<<< HEAD
-  xy: 1636, 662
-=======
-  xy: 560, 156
->>>>>>> 655923f4
+  xy: 560, 40
   size: 50, 50
   orig: 50, 50
   offset: 0, 0
   index: -1
 PolicyIcons/Secularism
   rotate: false
-<<<<<<< HEAD
-  xy: 1688, 766
-=======
-  xy: 386, 40
->>>>>>> 655923f4
+  xy: 618, 432
   size: 50, 50
   orig: 50, 50
   offset: 0, 0
   index: -1
 PolicyIcons/Sovereignty
   rotate: false
-<<<<<<< HEAD
-  xy: 1688, 610
-=======
-  xy: 618, 490
->>>>>>> 655923f4
+  xy: 734, 490
   size: 50, 50
   orig: 50, 50
   offset: 0, 0
   index: -1
 PolicyIcons/Theocracy
   rotate: false
-<<<<<<< HEAD
-  xy: 1940, 1172
-=======
-  xy: 618, 374
->>>>>>> 655923f4
+  xy: 734, 432
   size: 50, 50
   orig: 50, 50
   offset: 0, 0
   index: -1
 PolicyIcons/Total War
   rotate: false
-<<<<<<< HEAD
-  xy: 1992, 1172
-=======
-  xy: 676, 432
->>>>>>> 655923f4
+  xy: 792, 490
   size: 50, 50
   orig: 50, 50
   offset: 0, 0
   index: -1
 PolicyIcons/Trade Unions
   rotate: false
-<<<<<<< HEAD
-  xy: 1532, 566
-=======
-  xy: 734, 490
->>>>>>> 655923f4
+  xy: 618, 258
   size: 50, 50
   orig: 50, 50
   offset: 0, 0
   index: -1
 PolicyIcons/Universal Suffrage
   rotate: false
-<<<<<<< HEAD
-  xy: 1636, 558
-=======
-  xy: 676, 374
->>>>>>> 655923f4
+  xy: 734, 374
   size: 50, 50
   orig: 50, 50
   offset: 0, 0
   index: -1
 PolicyIcons/Warrior Code
   rotate: false
-<<<<<<< HEAD
-  xy: 1788, 1024
-=======
-  xy: 618, 258
->>>>>>> 655923f4
+  xy: 618, 200
   size: 50, 50
   orig: 50, 50
   offset: 0, 0
   index: -1
 ResourceIcons/Aluminum
   rotate: false
-<<<<<<< HEAD
-  xy: 2, 268
-=======
   xy: 4, 214
->>>>>>> 655923f4
   size: 100, 100
   orig: 100, 100
   offset: 0, 0
   index: -1
 ResourceIcons/Bananas
   rotate: false
-<<<<<<< HEAD
-  xy: 1828, 1842
-=======
   xy: 212, 1232
->>>>>>> 655923f4
   size: 100, 100
   orig: 100, 100
   offset: 0, 0
   index: -1
 ResourceIcons/Cattle
   rotate: false
-<<<<<<< HEAD
-  xy: 204, 848
-=======
   xy: 497, 1592
->>>>>>> 655923f4
   size: 100, 100
   orig: 100, 100
   offset: 0, 0
   index: -1
 ResourceIcons/Coal
   rotate: false
-<<<<<<< HEAD
-  xy: 993, 1742
-=======
   xy: 320, 1276
->>>>>>> 655923f4
   size: 100, 100
   orig: 100, 100
   offset: 0, 0
   index: -1
 ResourceIcons/Cotton
   rotate: false
-<<<<<<< HEAD
-  xy: 1197, 1662
-=======
   xy: 1145, 1736
->>>>>>> 655923f4
   size: 100, 100
   orig: 100, 100
   offset: 0, 0
   index: -1
 ResourceIcons/Deer
   rotate: false
-<<<<<<< HEAD
-  xy: 1503, 1740
-=======
   xy: 1253, 1650
->>>>>>> 655923f4
   size: 100, 100
   orig: 100, 100
   offset: 0, 0
   index: -1
 ResourceIcons/Dyes
   rotate: false
-<<<<<<< HEAD
-  xy: 1503, 1638
-=======
   xy: 428, 1268
->>>>>>> 655923f4
   size: 100, 100
   orig: 100, 100
   offset: 0, 0
   index: -1
 ResourceIcons/Fish
   rotate: false
-<<<<<<< HEAD
-  xy: 585, 1538
-=======
   xy: 536, 728
->>>>>>> 655923f4
   size: 100, 100
   orig: 100, 100
   offset: 0, 0
   index: -1
 ResourceIcons/Furs
   rotate: false
-<<<<<<< HEAD
-  xy: 1299, 1560
-=======
   xy: 860, 1520
->>>>>>> 655923f4
   size: 100, 100
   orig: 100, 100
   offset: 0, 0
   index: -1
 ResourceIcons/Gems
   rotate: false
-<<<<<<< HEAD
-  xy: 1503, 1536
-=======
   xy: 752, 1304
->>>>>>> 655923f4
   size: 100, 100
   orig: 100, 100
   offset: 0, 0
   index: -1
 ResourceIcons/Gold Ore
   rotate: false
-<<<<<<< HEAD
-  xy: 1707, 1536
-=======
   xy: 968, 1520
->>>>>>> 655923f4
   size: 100, 100
   orig: 100, 100
   offset: 0, 0
   index: -1
 ResourceIcons/Horses
   rotate: false
-<<<<<<< HEAD
-  xy: 408, 1196
-=======
   xy: 644, 980
->>>>>>> 655923f4
   size: 100, 100
   orig: 100, 100
   offset: 0, 0
   index: -1
 ResourceIcons/Incense
   rotate: false
-<<<<<<< HEAD
-  xy: 408, 890
-=======
   xy: 968, 1304
->>>>>>> 655923f4
   size: 100, 100
   orig: 100, 100
   offset: 0, 0
   index: -1
 ResourceIcons/Iron
   rotate: false
-<<<<<<< HEAD
-  xy: 510, 1436
-=======
   xy: 752, 980
->>>>>>> 655923f4
   size: 100, 100
   orig: 100, 100
   offset: 0, 0
   index: -1
 ResourceIcons/Ivory
   rotate: false
-<<<<<<< HEAD
-  xy: 510, 1232
-=======
   xy: 1076, 1304
->>>>>>> 655923f4
   size: 100, 100
   orig: 100, 100
   offset: 0, 0
   index: -1
 ResourceIcons/Marble
   rotate: false
-<<<<<<< HEAD
-  xy: 612, 1028
-=======
   xy: 968, 872
->>>>>>> 655923f4
   size: 100, 100
   orig: 100, 100
   offset: 0, 0
   index: -1
 ResourceIcons/Oil
   rotate: false
-<<<<<<< HEAD
-  xy: 816, 824
-=======
   xy: 1292, 894
->>>>>>> 655923f4
   size: 100, 100
   orig: 100, 100
   offset: 0, 0
   index: -1
 ResourceIcons/Pearls
   rotate: false
-<<<<<<< HEAD
-  xy: 918, 722
-=======
   xy: 1400, 1218
->>>>>>> 655923f4
   size: 100, 100
   orig: 100, 100
   offset: 0, 0
   index: -1
 ResourceIcons/Sheep
   rotate: false
-<<<<<<< HEAD
-  xy: 1122, 620
-=======
   xy: 1616, 1404
->>>>>>> 655923f4
   size: 100, 100
   orig: 100, 100
   offset: 0, 0
   index: -1
 ResourceIcons/Silk
   rotate: false
-<<<<<<< HEAD
-  xy: 1428, 1434
-=======
   xy: 1508, 1188
->>>>>>> 655923f4
   size: 100, 100
   orig: 100, 100
   offset: 0, 0
   index: -1
 ResourceIcons/Silver
   rotate: false
-<<<<<<< HEAD
-  xy: 1428, 1332
-=======
   xy: 1616, 1296
->>>>>>> 655923f4
   size: 100, 100
   orig: 100, 100
   offset: 0, 0
   index: -1
 ResourceIcons/Spices
   rotate: false
-<<<<<<< HEAD
-  xy: 1428, 1128
-=======
   xy: 1724, 1296
->>>>>>> 655923f4
   size: 100, 100
   orig: 100, 100
   offset: 0, 0
   index: -1
 ResourceIcons/Stone
   rotate: false
-<<<<<<< HEAD
-  xy: 1428, 1026
-=======
   xy: 1616, 1080
->>>>>>> 655923f4
   size: 100, 100
   orig: 100, 100
   offset: 0, 0
   index: -1
 ResourceIcons/Sugar
   rotate: false
-<<<<<<< HEAD
-  xy: 1632, 1230
-=======
   xy: 1832, 1296
->>>>>>> 655923f4
   size: 100, 100
   orig: 100, 100
   offset: 0, 0
   index: -1
 ResourceIcons/Uranium
   rotate: false
-<<<<<<< HEAD
-  xy: 1428, 822
-=======
   xy: 1832, 1080
->>>>>>> 655923f4
   size: 100, 100
   orig: 100, 100
   offset: 0, 0
   index: -1
 ResourceIcons/Whales
   rotate: false
-<<<<<<< HEAD
-  xy: 1530, 930
-=======
   xy: 1508, 648
->>>>>>> 655923f4
   size: 100, 100
   orig: 100, 100
   offset: 0, 0
   index: -1
 ResourceIcons/Wheat
   rotate: false
-<<<<<<< HEAD
-  xy: 1632, 1026
-=======
   xy: 1616, 756
->>>>>>> 655923f4
   size: 100, 100
   orig: 100, 100
   offset: 0, 0
   index: -1
 ResourceIcons/Wine
   rotate: false
-<<<<<<< HEAD
-  xy: 1734, 1128
-=======
   xy: 1724, 864
->>>>>>> 655923f4
   size: 100, 100
   orig: 100, 100
   offset: 0, 0
   index: -1
 StatIcons/Acquire
   rotate: false
-<<<<<<< HEAD
-  xy: 2, 370
-=======
   xy: 4, 322
->>>>>>> 655923f4
   size: 100, 100
   orig: 100, 100
   offset: 0, 0
   index: -1
 StatIcons/CityConnection
   rotate: false
-<<<<<<< HEAD
-  xy: 687, 1640
-=======
   xy: 929, 1628
->>>>>>> 655923f4
   size: 100, 100
   orig: 100, 100
   offset: 0, 0
   index: -1
 StatIcons/Culture
   rotate: false
-<<<<<<< HEAD
-  xy: 2, 1360
-=======
   xy: 4, 1348
->>>>>>> 655923f4
   size: 200, 200
   orig: 200, 200
   offset: 0, 0
   index: -1
 StatIcons/Faith
   rotate: false
-<<<<<<< HEAD
-  xy: 2, 574
-=======
   xy: 4, 538
->>>>>>> 655923f4
   size: 178, 178
   orig: 178, 178
   offset: 0, 0
   index: -1
 StatIcons/Food
   rotate: false
-<<<<<<< HEAD
-  xy: 281, 1606
-=======
   xy: 289, 1600
->>>>>>> 655923f4
   size: 200, 200
   orig: 200, 200
   offset: 0, 0
   index: -1
 StatIcons/Gold
   rotate: false
-<<<<<<< HEAD
-  xy: 556, 1844
-=======
   xy: 570, 1844
->>>>>>> 655923f4
   size: 200, 200
   orig: 200, 200
   offset: 0, 0
   index: -1
 StatIcons/Happiness
   rotate: false
-<<<<<<< HEAD
-  xy: 2, 1158
-=======
   xy: 4, 1140
->>>>>>> 655923f4
   size: 200, 200
   orig: 200, 200
   offset: 0, 0
   index: -1
 StatIcons/InterceptRange
   rotate: false
-<<<<<<< HEAD
-  xy: 258, 540
-=======
-  xy: 444, 562
->>>>>>> 655923f4
+  xy: 502, 562
   size: 50, 50
   orig: 50, 50
   offset: 0, 0
   index: -1
 StatIcons/Malcontent
   rotate: false
-<<<<<<< HEAD
-  xy: 758, 1844
-=======
   xy: 778, 1844
->>>>>>> 655923f4
   size: 200, 200
   orig: 200, 200
   offset: 0, 0
   index: -1
 StatIcons/Movement
   rotate: false
-<<<<<<< HEAD
-  xy: 1990, 1328
-=======
-  xy: 444, 272
->>>>>>> 655923f4
+  xy: 386, 156
   size: 50, 50
   orig: 50, 50
   offset: 0, 0
   index: -1
 StatIcons/Population
   rotate: false
-<<<<<<< HEAD
-  xy: 2, 956
-=======
   xy: 4, 932
->>>>>>> 655923f4
   size: 200, 200
   orig: 200, 200
   offset: 0, 0
   index: -1
 StatIcons/Production
   rotate: false
-<<<<<<< HEAD
-  xy: 960, 1844
-=======
   xy: 986, 1844
->>>>>>> 655923f4
   size: 200, 200
   orig: 200, 200
   offset: 0, 0
   index: -1
 StatIcons/Range
   rotate: false
-<<<<<<< HEAD
-  xy: 1634, 922
-=======
-  xy: 502, 214
->>>>>>> 655923f4
+  xy: 560, 214
   size: 50, 50
   orig: 50, 50
   offset: 0, 0
   index: -1
 StatIcons/RangedStrength
   rotate: false
-<<<<<<< HEAD
-  xy: 1634, 870
-=======
-  xy: 560, 272
->>>>>>> 655923f4
+  xy: 502, 98
   size: 50, 50
   orig: 50, 50
   offset: 0, 0
   index: -1
 StatIcons/Resistance
   rotate: false
-<<<<<<< HEAD
-  xy: 1224, 846
-=======
   xy: 1577, 1728
->>>>>>> 655923f4
   size: 100, 100
   orig: 100, 100
   offset: 0, 0
   index: -1
 StatIcons/Science
   rotate: false
-<<<<<<< HEAD
-  xy: 2, 754
-=======
   xy: 4, 724
->>>>>>> 655923f4
   size: 200, 200
   orig: 200, 200
   offset: 0, 0
   index: -1
 StatIcons/Specialist
   rotate: false
-<<<<<<< HEAD
-  xy: 1632, 1434
-=======
   xy: 1616, 1188
->>>>>>> 655923f4
   size: 100, 100
   orig: 100, 100
   offset: 0, 0
   index: -1
 StatIcons/Strength
   rotate: false
-<<<<<<< HEAD
-  xy: 1940, 1224
-=======
-  xy: 618, 432
->>>>>>> 655923f4
+  xy: 618, 316
   size: 50, 50
   orig: 50, 50
   offset: 0, 0
   index: -1
 TechIcons/Acoustics
   rotate: false
-<<<<<<< HEAD
-  xy: 1522, 1944
-=======
   xy: 1566, 1944
->>>>>>> 655923f4
   size: 100, 100
   orig: 100, 100
   offset: 0, 0
   index: -1
 TechIcons/Agriculture
   rotate: false
-<<<<<<< HEAD
-  xy: 1624, 1944
-=======
   xy: 1674, 1944
->>>>>>> 655923f4
   size: 100, 100
   orig: 100, 100
   offset: 0, 0
   index: -1
 TechIcons/Animal Husbandry
   rotate: false
-<<<<<<< HEAD
-  xy: 1828, 1944
-=======
   xy: 1890, 1944
->>>>>>> 655923f4
   size: 100, 100
   orig: 100, 100
   offset: 0, 0
   index: -1
 TechIcons/Archaeology
   rotate: false
-<<<<<<< HEAD
-  xy: 1930, 1944
-=======
   xy: 112, 322
->>>>>>> 655923f4
   size: 100, 100
   orig: 100, 100
   offset: 0, 0
   index: -1
 TechIcons/Archery
   rotate: false
-<<<<<<< HEAD
-  xy: 104, 472
-=======
   xy: 112, 214
->>>>>>> 655923f4
   size: 100, 100
   orig: 100, 100
   offset: 0, 0
   index: -1
 TechIcons/Architecture
   rotate: false
-<<<<<<< HEAD
-  xy: 104, 370
-=======
   xy: 112, 106
->>>>>>> 655923f4
   size: 100, 100
   orig: 100, 100
   offset: 0, 0
   index: -1
 TechIcons/Astronomy
   rotate: false
-<<<<<<< HEAD
-  xy: 104, 268
-=======
   xy: 1566, 1836
->>>>>>> 655923f4
   size: 100, 100
   orig: 100, 100
   offset: 0, 0
   index: -1
 TechIcons/Atomic Theory
   rotate: false
-<<<<<<< HEAD
-  xy: 104, 64
-=======
   xy: 1782, 1836
->>>>>>> 655923f4
   size: 100, 100
   orig: 100, 100
   offset: 0, 0
   index: -1
 TechIcons/Ballistics
   rotate: false
-<<<<<<< HEAD
-  xy: 1726, 1842
-=======
   xy: 212, 1340
->>>>>>> 655923f4
   size: 100, 100
   orig: 100, 100
   offset: 0, 0
   index: -1
 TechIcons/Banking
   rotate: false
-<<<<<<< HEAD
-  xy: 1930, 1842
-=======
   xy: 212, 1124
->>>>>>> 655923f4
   size: 100, 100
   orig: 100, 100
   offset: 0, 0
   index: -1
 TechIcons/Biology
   rotate: false
-<<<<<<< HEAD
-  xy: 204, 1256
-=======
   xy: 212, 800
->>>>>>> 655923f4
   size: 100, 100
   orig: 100, 100
   offset: 0, 0
   index: -1
 TechIcons/Bronze Working
   rotate: false
-<<<<<<< HEAD
-  xy: 204, 1154
-=======
   xy: 212, 692
->>>>>>> 655923f4
   size: 100, 100
   orig: 100, 100
   offset: 0, 0
   index: -1
 TechIcons/Calendar
   rotate: false
-<<<<<<< HEAD
-  xy: 204, 1052
-=======
   xy: 190, 584
->>>>>>> 655923f4
   size: 100, 100
   orig: 100, 100
   offset: 0, 0
   index: -1
 TechIcons/Chemistry
   rotate: false
-<<<<<<< HEAD
-  xy: 204, 746
-=======
   xy: 605, 1736
->>>>>>> 655923f4
   size: 100, 100
   orig: 100, 100
   offset: 0, 0
   index: -1
 TechIcons/Chivalry
   rotate: false
-<<<<<<< HEAD
-  xy: 483, 1706
-=======
   xy: 713, 1736
->>>>>>> 655923f4
   size: 100, 100
   orig: 100, 100
   offset: 0, 0
   index: -1
 TechIcons/Civil Service
   rotate: false
-<<<<<<< HEAD
-  xy: 891, 1742
-=======
   xy: 320, 1492
->>>>>>> 655923f4
   size: 100, 100
   orig: 100, 100
   offset: 0, 0
   index: -1
 TechIcons/Combined Arms
   rotate: false
-<<<<<<< HEAD
-  xy: 993, 1640
-=======
   xy: 320, 1168
->>>>>>> 655923f4
   size: 100, 100
   orig: 100, 100
   offset: 0, 0
   index: -1
 TechIcons/Combustion
   rotate: false
-<<<<<<< HEAD
-  xy: 1095, 1742
-=======
   xy: 320, 1060
->>>>>>> 655923f4
   size: 100, 100
   orig: 100, 100
   offset: 0, 0
   index: -1
 TechIcons/Compass
   rotate: false
-<<<<<<< HEAD
-  xy: 1095, 1640
-=======
   xy: 320, 952
->>>>>>> 655923f4
   size: 100, 100
   orig: 100, 100
   offset: 0, 0
   index: -1
 TechIcons/Computers
   rotate: false
-<<<<<<< HEAD
-  xy: 1197, 1764
-=======
   xy: 320, 844
->>>>>>> 655923f4
   size: 100, 100
   orig: 100, 100
   offset: 0, 0
   index: -1
 TechIcons/Construction
   rotate: false
-<<<<<<< HEAD
-  xy: 1299, 1764
-=======
   xy: 320, 736
->>>>>>> 655923f4
   size: 100, 100
   orig: 100, 100
   offset: 0, 0
   index: -1
 TechIcons/Currency
   rotate: false
-<<<<<<< HEAD
-  xy: 1299, 1662
-=======
   xy: 1253, 1758
->>>>>>> 655923f4
   size: 100, 100
   orig: 100, 100
   offset: 0, 0
   index: -1
 TechIcons/Dynamite
   rotate: false
-<<<<<<< HEAD
-  xy: 1605, 1638
-=======
   xy: 428, 1160
->>>>>>> 655923f4
   size: 100, 100
   orig: 100, 100
   offset: 0, 0
   index: -1
 TechIcons/Ecology
   rotate: false
-<<<<<<< HEAD
-  xy: 1707, 1638
-=======
   xy: 428, 1052
->>>>>>> 655923f4
   size: 100, 100
   orig: 100, 100
   offset: 0, 0
   index: -1
 TechIcons/Economics
   rotate: false
-<<<<<<< HEAD
-  xy: 1809, 1638
-=======
   xy: 428, 944
->>>>>>> 655923f4
   size: 100, 100
   orig: 100, 100
   offset: 0, 0
   index: -1
 TechIcons/Education
   rotate: false
-<<<<<<< HEAD
-  xy: 1911, 1638
-=======
   xy: 428, 836
->>>>>>> 655923f4
   size: 100, 100
   orig: 100, 100
   offset: 0, 0
   index: -1
 TechIcons/Electricity
   rotate: false
-<<<<<<< HEAD
-  xy: 306, 1402
-=======
   xy: 428, 620
->>>>>>> 655923f4
   size: 100, 100
   orig: 100, 100
   offset: 0, 0
   index: -1
 TechIcons/Electronics
   rotate: false
-<<<<<<< HEAD
-  xy: 306, 1300
-=======
   xy: 536, 1484
->>>>>>> 655923f4
   size: 100, 100
   orig: 100, 100
   offset: 0, 0
   index: -1
 TechIcons/Engineering
   rotate: false
-<<<<<<< HEAD
-  xy: 306, 1198
-=======
   xy: 536, 1376
->>>>>>> 655923f4
   size: 100, 100
   orig: 100, 100
   offset: 0, 0
   index: -1
 TechIcons/Fertilizer
   rotate: false
-<<<<<<< HEAD
-  xy: 306, 790
-=======
   xy: 536, 944
->>>>>>> 655923f4
   size: 100, 100
   orig: 100, 100
   offset: 0, 0
   index: -1
 TechIcons/Flight
   rotate: false
-<<<<<<< HEAD
-  xy: 789, 1538
-=======
   xy: 644, 1520
->>>>>>> 655923f4
   size: 100, 100
   orig: 100, 100
   offset: 0, 0
   index: -1
 TechIcons/Future Tech
   rotate: false
-<<<<<<< HEAD
-  xy: 1401, 1560
-=======
   xy: 644, 1196
->>>>>>> 655923f4
   size: 100, 100
   orig: 100, 100
   offset: 0, 0
   index: -1
 TechIcons/Guilds
   rotate: false
-<<<<<<< HEAD
-  xy: 1911, 1536
-=======
   xy: 752, 1196
->>>>>>> 655923f4
   size: 100, 100
   orig: 100, 100
   offset: 0, 0
   index: -1
 TechIcons/Gunpowder
   rotate: false
-<<<<<<< HEAD
-  xy: 408, 1502
-=======
   xy: 860, 1304
->>>>>>> 655923f4
   size: 100, 100
   orig: 100, 100
   offset: 0, 0
   index: -1
 TechIcons/Horseback Riding
   rotate: false
-<<<<<<< HEAD
-  xy: 408, 1298
-=======
   xy: 1076, 1520
->>>>>>> 655923f4
   size: 100, 100
   orig: 100, 100
   offset: 0, 0
   index: -1
 TechIcons/Industrialization
   rotate: false
-<<<<<<< HEAD
-  xy: 408, 686
-=======
   xy: 644, 872
->>>>>>> 655923f4
   size: 100, 100
   orig: 100, 100
   offset: 0, 0
   index: -1
 TechIcons/Iron Working
   rotate: false
-<<<<<<< HEAD
-  xy: 510, 1334
-=======
   xy: 860, 1088
->>>>>>> 655923f4
   size: 100, 100
   orig: 100, 100
   offset: 0, 0
   index: -1
 TechIcons/Lasers
   rotate: false
-<<<<<<< HEAD
-  xy: 816, 1436
-=======
   xy: 644, 656
->>>>>>> 655923f4
   size: 100, 100
   orig: 100, 100
   offset: 0, 0
   index: -1
 TechIcons/Machinery
   rotate: false
-<<<<<<< HEAD
-  xy: 816, 1334
-=======
   xy: 1076, 1088
->>>>>>> 655923f4
   size: 100, 100
   orig: 100, 100
   offset: 0, 0
   index: -1
 TechIcons/Masonry
   rotate: false
-<<<<<<< HEAD
-  xy: 816, 1232
-=======
   xy: 860, 656
->>>>>>> 655923f4
   size: 100, 100
   orig: 100, 100
   offset: 0, 0
   index: -1
 TechIcons/Mass Media
   rotate: false
-<<<<<<< HEAD
-  xy: 918, 1334
-=======
   xy: 968, 764
->>>>>>> 655923f4
   size: 100, 100
   orig: 100, 100
   offset: 0, 0
   index: -1
 TechIcons/Mathematics
   rotate: false
-<<<<<<< HEAD
-  xy: 1020, 1436
-=======
   xy: 1076, 872
->>>>>>> 655923f4
   size: 100, 100
   orig: 100, 100
   offset: 0, 0
   index: -1
 TechIcons/Metal Casting
   rotate: false
-<<<<<<< HEAD
-  xy: 612, 926
-=======
   xy: 1076, 764
->>>>>>> 655923f4
   size: 100, 100
   orig: 100, 100
   offset: 0, 0
   index: -1
 TechIcons/Metallurgy
   rotate: false
-<<<<<<< HEAD
-  xy: 714, 1028
-=======
   xy: 1076, 656
->>>>>>> 655923f4
   size: 100, 100
   orig: 100, 100
   offset: 0, 0
   index: -1
 TechIcons/Military Science
   rotate: false
-<<<<<<< HEAD
-  xy: 816, 1130
-=======
   xy: 1184, 1520
->>>>>>> 655923f4
   size: 100, 100
   orig: 100, 100
   offset: 0, 0
   index: -1
 TechIcons/Mining
   rotate: false
-<<<<<<< HEAD
-  xy: 1020, 1334
-=======
   xy: 1184, 1304
->>>>>>> 655923f4
   size: 100, 100
   orig: 100, 100
   offset: 0, 0
   index: -1
 TechIcons/Mobile Tactics
   rotate: false
-<<<<<<< HEAD
-  xy: 612, 824
-=======
   xy: 1184, 1088
->>>>>>> 655923f4
   size: 100, 100
   orig: 100, 100
   offset: 0, 0
   index: -1
 TechIcons/Nanotechnology
   rotate: false
-<<<<<<< HEAD
-  xy: 612, 722
-=======
   xy: 1292, 1542
->>>>>>> 655923f4
   size: 100, 100
   orig: 100, 100
   offset: 0, 0
   index: -1
 TechIcons/Navigation
   rotate: false
-<<<<<<< HEAD
-  xy: 816, 926
-=======
   xy: 1292, 1326
->>>>>>> 655923f4
   size: 100, 100
   orig: 100, 100
   offset: 0, 0
   index: -1
 TechIcons/Nuclear Fission
   rotate: false
-<<<<<<< HEAD
-  xy: 1020, 1130
-=======
   xy: 1292, 1110
->>>>>>> 655923f4
   size: 100, 100
   orig: 100, 100
   offset: 0, 0
   index: -1
 TechIcons/Optics
   rotate: false
-<<<<<<< HEAD
-  xy: 1020, 1028
-=======
   xy: 1292, 678
->>>>>>> 655923f4
   size: 100, 100
   orig: 100, 100
   offset: 0, 0
   index: -1
 TechIcons/Particle Physics
   rotate: false
-<<<<<<< HEAD
-  xy: 918, 824
-=======
   xy: 1400, 1434
->>>>>>> 655923f4
   size: 100, 100
   orig: 100, 100
   offset: 0, 0
   index: -1
 TechIcons/Pharmaceuticals
   rotate: false
-<<<<<<< HEAD
-  xy: 1122, 1436
-=======
   xy: 1400, 894
->>>>>>> 655923f4
   size: 100, 100
   orig: 100, 100
   offset: 0, 0
   index: -1
 TechIcons/Philosophy
   rotate: false
-<<<<<<< HEAD
-  xy: 1122, 1334
-=======
   xy: 1400, 786
->>>>>>> 655923f4
   size: 100, 100
   orig: 100, 100
   offset: 0, 0
   index: -1
 TechIcons/Physics
   rotate: false
-<<<<<<< HEAD
-  xy: 1122, 1232
-=======
   xy: 1400, 678
->>>>>>> 655923f4
   size: 100, 100
   orig: 100, 100
   offset: 0, 0
   index: -1
 TechIcons/Plastics
   rotate: false
-<<<<<<< HEAD
-  xy: 1122, 926
-=======
   xy: 860, 548
->>>>>>> 655923f4
   size: 100, 100
   orig: 100, 100
   offset: 0, 0
   index: -1
 TechIcons/Pottery
   rotate: false
-<<<<<<< HEAD
-  xy: 1122, 722
-=======
   xy: 1076, 548
->>>>>>> 655923f4
   size: 100, 100
   orig: 100, 100
   offset: 0, 0
   index: -1
 TechIcons/Printing Press
   rotate: false
-<<<<<<< HEAD
-  xy: 1224, 1458
-=======
   xy: 1184, 548
->>>>>>> 655923f4
   size: 100, 100
   orig: 100, 100
   offset: 0, 0
   index: -1
 TechIcons/Radar
   rotate: false
-<<<<<<< HEAD
-  xy: 1224, 1152
-=======
   xy: 220, 260
->>>>>>> 655923f4
   size: 100, 100
   orig: 100, 100
   offset: 0, 0
   index: -1
 TechIcons/Radio
   rotate: false
-<<<<<<< HEAD
-  xy: 1326, 1254
-=======
   xy: 220, 152
->>>>>>> 655923f4
   size: 100, 100
   orig: 100, 100
   offset: 0, 0
   index: -1
 TechIcons/Railroad
   rotate: false
-<<<<<<< HEAD
-  xy: 1224, 1050
-=======
   xy: 220, 44
->>>>>>> 655923f4
   size: 100, 100
   orig: 100, 100
   offset: 0, 0
   index: -1
 TechIcons/Refrigeration
   rotate: false
-<<<<<<< HEAD
-  xy: 1224, 948
-=======
   xy: 1400, 462
->>>>>>> 655923f4
   size: 100, 100
   orig: 100, 100
   offset: 0, 0
   index: -1
 TechIcons/Replaceable Parts
   rotate: false
-<<<<<<< HEAD
-  xy: 1326, 1050
-=======
   xy: 1469, 1728
->>>>>>> 655923f4
   size: 100, 100
   orig: 100, 100
   offset: 0, 0
   index: -1
 TechIcons/Rifling
   rotate: false
-<<<<<<< HEAD
-  xy: 1224, 744
-=======
   xy: 1793, 1728
->>>>>>> 655923f4
   size: 100, 100
   orig: 100, 100
   offset: 0, 0
   index: -1
 TechIcons/Robotics
   rotate: false
-<<<<<<< HEAD
-  xy: 1326, 744
-=======
   xy: 1508, 1620
->>>>>>> 655923f4
   size: 100, 100
   orig: 100, 100
   offset: 0, 0
   index: -1
 TechIcons/Rocketry
   rotate: false
-<<<<<<< HEAD
-  xy: 510, 620
-=======
   xy: 1508, 1512
->>>>>>> 655923f4
   size: 100, 100
   orig: 100, 100
   offset: 0, 0
   index: -1
 TechIcons/Sailing
   rotate: false
-<<<<<<< HEAD
-  xy: 816, 620
-=======
   xy: 1616, 1512
->>>>>>> 655923f4
   size: 100, 100
   orig: 100, 100
   offset: 0, 0
   index: -1
 TechIcons/Satellites
   rotate: false
-<<<<<<< HEAD
-  xy: 918, 620
-=======
   xy: 1724, 1620
->>>>>>> 655923f4
   size: 100, 100
   orig: 100, 100
   offset: 0, 0
   index: -1
 TechIcons/Scientific Theory
   rotate: false
-<<<<<<< HEAD
-  xy: 1020, 620
-=======
   xy: 1508, 1296
->>>>>>> 655923f4
   size: 100, 100
   orig: 100, 100
   offset: 0, 0
   index: -1
 TechIcons/Steam Power
   rotate: false
-<<<<<<< HEAD
-  xy: 1632, 1332
-=======
   xy: 1832, 1404
->>>>>>> 655923f4
   size: 100, 100
   orig: 100, 100
   offset: 0, 0
   index: -1
 TechIcons/Steel
   rotate: false
-<<<<<<< HEAD
-  xy: 1734, 1434
-=======
   xy: 1508, 972
->>>>>>> 655923f4
   size: 100, 100
   orig: 100, 100
   offset: 0, 0
   index: -1
 TechIcons/The Wheel
   rotate: false
-<<<<<<< HEAD
-  xy: 1530, 1032
-=======
   xy: 1832, 1188
->>>>>>> 655923f4
   size: 100, 100
   orig: 100, 100
   offset: 0, 0
   index: -1
 TechIcons/Theology
   rotate: false
-<<<<<<< HEAD
-  xy: 1632, 1128
-=======
   xy: 1508, 756
->>>>>>> 655923f4
   size: 100, 100
   orig: 100, 100
   offset: 0, 0
   index: -1
 TechIcons/Trapping
   rotate: false
-<<<<<<< HEAD
-  xy: 1836, 1332
-=======
   xy: 1724, 972
->>>>>>> 655923f4
   size: 100, 100
   orig: 100, 100
   offset: 0, 0
   index: -1
 TechIcons/Writing
   rotate: false
-<<<<<<< HEAD
-  xy: 1836, 1230
-=======
   xy: 1832, 972
->>>>>>> 655923f4
   size: 100, 100
   orig: 100, 100
   offset: 0, 0
   index: -1
 TileSets/Default/AtollOverlay
   rotate: false
-<<<<<<< HEAD
-  xy: 104, 166
-=======
   xy: 1674, 1836
->>>>>>> 655923f4
   size: 100, 100
   orig: 100, 100
   offset: 0, 0
   index: -1
 TileSets/Default/CityOverlay
   rotate: false
-<<<<<<< HEAD
-  xy: 789, 1742
-=======
   xy: 1037, 1736
->>>>>>> 655923f4
   size: 100, 100
   orig: 100, 100
   offset: 0, 0
   index: -1
 TileSets/Default/CrosshatchHexagon
   rotate: false
-<<<<<<< HEAD
-  xy: 281, 1808
-=======
   xy: 289, 1808
->>>>>>> 655923f4
   size: 273, 236
   orig: 273, 236
   offset: 0, 0
   index: -1
 TileSets/FantasyHex/CrosshatchHexagon
   rotate: false
-<<<<<<< HEAD
-  xy: 281, 1808
-=======
   xy: 289, 1808
->>>>>>> 655923f4
   size: 273, 236
   orig: 273, 236
   offset: 0, 0
   index: -1
 TileSets/Default/FalloutOverlay
   rotate: false
-<<<<<<< HEAD
-  xy: 306, 994
-=======
   xy: 536, 1160
->>>>>>> 655923f4
   size: 100, 100
   orig: 100, 100
   offset: 0, 0
   index: -1
 TileSets/Default/Flood plainsOverlay
   rotate: false
-<<<<<<< HEAD
-  xy: 891, 1538
-=======
   xy: 644, 1412
->>>>>>> 655923f4
   size: 100, 100
   orig: 100, 100
   offset: 0, 0
   index: -1
 TileSets/Default/ForestOverlay
   rotate: false
-<<<<<<< HEAD
-  xy: 993, 1538
-=======
   xy: 752, 1520
->>>>>>> 655923f4
   size: 100, 100
   orig: 100, 100
   offset: 0, 0
   index: -1
 TileSets/Default/Hexagon
   rotate: false
-<<<<<<< HEAD
-  xy: 2, 1562
-=======
   xy: 4, 1556
->>>>>>> 655923f4
   size: 277, 240
   orig: 277, 240
   offset: 0, 0
   index: -1
 TileSets/FantasyHex/Hexagon
   rotate: false
-<<<<<<< HEAD
-  xy: 2, 1562
-=======
   xy: 4, 1556
->>>>>>> 655923f4
   size: 277, 240
   orig: 277, 240
   offset: 0, 0
   index: -1
 TileSets/Default/HillOverlay
   rotate: false
-<<<<<<< HEAD
-  xy: 408, 1400
-=======
   xy: 968, 1412
->>>>>>> 655923f4
   size: 100, 100
   orig: 100, 100
   offset: 0, 0
   index: -1
 TileSets/Default/IceOverlay
   rotate: false
-<<<<<<< HEAD
-  xy: 408, 1094
-=======
   xy: 752, 1088
->>>>>>> 655923f4
   size: 100, 100
   orig: 100, 100
   offset: 0, 0
   index: -1
 TileSets/Default/JungleOverlay
   rotate: false
-<<<<<<< HEAD
-  xy: 714, 1436
-=======
   xy: 752, 872
->>>>>>> 655923f4
   size: 100, 100
   orig: 100, 100
   offset: 0, 0
   index: -1
 TileSets/Default/LakesOverlay
   rotate: false
-<<<<<<< HEAD
-  xy: 612, 1232
-=======
   xy: 968, 1088
->>>>>>> 655923f4
   size: 100, 100
   orig: 100, 100
   offset: 0, 0
   index: -1
 TileSets/Default/MarshOverlay
   rotate: false
-<<<<<<< HEAD
-  xy: 714, 1130
-=======
   xy: 1076, 980
->>>>>>> 655923f4
   size: 100, 100
   orig: 100, 100
   offset: 0, 0
   index: -1
 TileSets/Default/MountainOverlay
   rotate: false
-<<<<<<< HEAD
-  xy: 918, 1130
-=======
   xy: 1184, 764
->>>>>>> 655923f4
   size: 100, 100
   orig: 100, 100
   offset: 0, 0
   index: -1
 TileSets/Default/NaturalWonderOverlay
   rotate: false
-<<<<<<< HEAD
-  xy: 714, 824
-=======
   xy: 1292, 1434
->>>>>>> 655923f4
   size: 100, 100
   orig: 100, 100
   offset: 0, 0
   index: -1
 TileSets/Default/OasisOverlay
   rotate: false
-<<<<<<< HEAD
-  xy: 714, 722
-=======
   xy: 1292, 1002
->>>>>>> 655923f4
   size: 100, 100
   orig: 100, 100
   offset: 0, 0
   index: -1
 TileSets/Default/Railroad
   rotate: false
-<<<<<<< HEAD
-  xy: 1326, 1152
-=======
   xy: 1292, 462
->>>>>>> 655923f4
   size: 100, 100
   orig: 100, 100
   offset: 0, 0
   index: -1
 ImprovementIcons/Railroad
   rotate: false
-<<<<<<< HEAD
-  xy: 1326, 1152
-=======
   xy: 1292, 462
->>>>>>> 655923f4
   size: 100, 100
   orig: 100, 100
   offset: 0, 0
   index: -1
 TileSets/Default/Tiles/River-Bottom
   rotate: false
-<<<<<<< HEAD
-  xy: 412, 656
-=======
-  xy: 1552, 220
->>>>>>> 655923f4
+  xy: 1352, 170
   size: 32, 28
   orig: 32, 28
   offset: 0, 0
   index: -1
 TileSets/FantasyHex/Tiles/River-Bottom
   rotate: false
-<<<<<<< HEAD
-  xy: 412, 656
-=======
-  xy: 1552, 220
->>>>>>> 655923f4
+  xy: 1352, 170
   size: 32, 28
   orig: 32, 28
   offset: 0, 0
   index: -1
 TileSets/Default/Tiles/River-BottomLeft
   rotate: false
-<<<<<<< HEAD
-  xy: 446, 656
-=======
-  xy: 1592, 222
->>>>>>> 655923f4
+  xy: 1392, 386
   size: 32, 28
   orig: 32, 28
   offset: 0, 0
   index: -1
 TileSets/FantasyHex/Tiles/River-BottomLeft
   rotate: false
-<<<<<<< HEAD
-  xy: 446, 656
-=======
-  xy: 1592, 222
->>>>>>> 655923f4
+  xy: 1392, 386
   size: 32, 28
   orig: 32, 28
   offset: 0, 0
   index: -1
 TileSets/Default/Tiles/River-BottomRight
   rotate: false
-<<<<<<< HEAD
-  xy: 388, 626
-=======
-  xy: 1632, 230
->>>>>>> 655923f4
+  xy: 1392, 350
   size: 32, 28
   orig: 32, 28
   offset: 0, 0
   index: -1
 TileSets/FantasyHex/Tiles/River-BottomRight
   rotate: false
-<<<<<<< HEAD
-  xy: 388, 626
-=======
-  xy: 1632, 230
->>>>>>> 655923f4
+  xy: 1392, 350
   size: 32, 28
   orig: 32, 28
   offset: 0, 0
   index: -1
 TileSets/Default/road
   rotate: false
-<<<<<<< HEAD
-  xy: 510, 1591
-=======
   xy: 1940, 1709
->>>>>>> 655923f4
   size: 61, 11
   orig: 61, 11
   offset: 0, 0
   index: -1
 TileSets/FantasyHex/road
   rotate: false
-<<<<<<< HEAD
-  xy: 510, 1591
-=======
   xy: 1940, 1709
->>>>>>> 655923f4
   size: 61, 11
   orig: 61, 11
   offset: 0, 0
   index: -1
 TileSets/FantasyHex/Railroad
   rotate: false
-<<<<<<< HEAD
-  xy: 2, 51
-=======
   xy: 1469, 1847
->>>>>>> 655923f4
   size: 61, 11
   orig: 61, 11
   offset: 0, 0
   index: -1
 TileSets/FantasyHex/Tiles/Academy
   rotate: false
-<<<<<<< HEAD
-  xy: 1380, 604
-=======
   xy: 112, 4
->>>>>>> 655923f4
   size: 32, 36
   orig: 32, 36
   offset: 0, 0
   index: -1
 TileSets/FantasyHex/Tiles/Academy-Snow
   rotate: false
-<<<<<<< HEAD
-  xy: 2, 14
-=======
   xy: 1998, 2009
->>>>>>> 655923f4
   size: 32, 35
   orig: 32, 35
   offset: 0, 0
   index: -1
 TileSets/FantasyHex/Tiles/Aluminum
   rotate: false
-<<<<<<< HEAD
-  xy: 1790, 994
-=======
   xy: 1616, 662
->>>>>>> 655923f4
   size: 32, 28
   orig: 32, 28
   offset: 0, 0
   index: -1
 TileSets/FantasyHex/Tiles/Ancient ruins
   rotate: false
-<<<<<<< HEAD
-  xy: 1738, 890
-=======
   xy: 1724, 770
->>>>>>> 655923f4
   size: 32, 28
   orig: 32, 28
   offset: 0, 0
   index: -1
 TileSets/FantasyHex/Tiles/Ancient ruins-Jungle
   rotate: false
-<<<<<<< HEAD
-  xy: 1790, 960
-=======
   xy: 1940, 973
->>>>>>> 655923f4
   size: 32, 32
   orig: 32, 32
   offset: 0, 0
   index: -1
 TileSets/FantasyHex/Tiles/Ancient ruins-Sand
   rotate: false
-<<<<<<< HEAD
-  xy: 1904, 1148
-=======
-  xy: 792, 454
->>>>>>> 655923f4
+  xy: 792, 396
   size: 32, 28
   orig: 32, 28
   offset: 0, 0
   index: -1
 TileSets/FantasyHex/Tiles/Ancient ruins-Snow
   rotate: false
-<<<<<<< HEAD
-  xy: 1790, 930
-=======
-  xy: 850, 512
->>>>>>> 655923f4
+  xy: 850, 454
   size: 32, 28
   orig: 32, 28
   offset: 0, 0
   index: -1
 TileSets/FantasyHex/Tiles/Ancient ruins2
   rotate: false
-<<<<<<< HEAD
-  xy: 1870, 1148
-=======
   xy: 1832, 878
->>>>>>> 655923f4
   size: 32, 28
   orig: 32, 28
   offset: 0, 0
   index: -1
 TileSets/FantasyHex/Tiles/Atoll
   rotate: false
-<<<<<<< HEAD
-  xy: 2013, 1752
-=======
-  xy: 1656, 662
->>>>>>> 655923f4
+  xy: 1998, 1973
   size: 32, 28
   orig: 32, 28
   offset: 0, 0
   index: -1
 TileSets/FantasyHex/Tiles/Bananas
   rotate: false
-<<<<<<< HEAD
-  xy: 2013, 1662
-=======
-  xy: 792, 418
->>>>>>> 655923f4
+  xy: 1872, 878
   size: 32, 28
   orig: 32, 28
   offset: 0, 0
   index: -1
 TileSets/FantasyHex/Tiles/Barbarian encampment
   rotate: false
-<<<<<<< HEAD
-  xy: 2013, 1632
-=======
-  xy: 890, 512
->>>>>>> 655923f4
+  xy: 792, 360
   size: 32, 28
   orig: 32, 28
   offset: 0, 0
   index: -1
 TileSets/FantasyHex/Tiles/Barbarian encampment-Snow
   rotate: false
-<<<<<<< HEAD
-  xy: 2013, 1601
-=======
-  xy: 618, 185
->>>>>>> 655923f4
+  xy: 618, 127
   size: 32, 29
   orig: 32, 29
   offset: 0, 0
   index: -1
 TileSets/FantasyHex/Tiles/Barringer Crater
   rotate: false
-<<<<<<< HEAD
-  xy: 2013, 1571
-=======
-  xy: 192, 4
->>>>>>> 655923f4
+  xy: 948, 512
   size: 32, 28
   orig: 32, 28
   offset: 0, 0
   index: -1
 TileSets/FantasyHex/Tiles/Cattle
   rotate: false
-<<<<<<< HEAD
-  xy: 1740, 710
-=======
   xy: 392, 4
->>>>>>> 655923f4
   size: 32, 28
   orig: 32, 28
   offset: 0, 0
   index: -1
 TileSets/FantasyHex/Tiles/Cattle+Pasture
   rotate: false
-<<<<<<< HEAD
-  xy: 1740, 676
-=======
-  xy: 1050, 508
->>>>>>> 655923f4
+  xy: 1108, 508
   size: 32, 32
   orig: 32, 32
   offset: 0, 0
   index: -1
 TileSets/FantasyHex/Tiles/Cerro de Potosi
   rotate: false
-<<<<<<< HEAD
-  xy: 1740, 616
-=======
   xy: 472, 4
->>>>>>> 655923f4
   size: 32, 28
   orig: 32, 28
   offset: 0, 0
   index: -1
 TileSets/FantasyHex/Tiles/Citadel
   rotate: false
-<<<<<<< HEAD
-  xy: 1774, 823
-=======
-  xy: 1090, 505
->>>>>>> 655923f4
+  xy: 1148, 505
   size: 32, 35
   orig: 32, 35
   offset: 0, 0
   index: -1
 TileSets/FantasyHex/Tiles/Citadel-Snow
   rotate: false
-<<<<<<< HEAD
-  xy: 1774, 791
-=======
-  xy: 1130, 510
->>>>>>> 655923f4
+  xy: 1188, 510
   size: 32, 30
   orig: 32, 30
   offset: 0, 0
   index: -1
 TileSets/FantasyHex/Tiles/City center
   rotate: false
-<<<<<<< HEAD
-  xy: 1774, 754
-=======
-  xy: 1170, 505
->>>>>>> 655923f4
+  xy: 1228, 505
   size: 32, 35
   orig: 32, 35
   offset: 0, 0
   index: -1
 TileSets/FantasyHex/Tiles/City center-Ancient era
   rotate: false
-<<<<<<< HEAD
-  xy: 1774, 720
-=======
-  xy: 1210, 508
->>>>>>> 655923f4
+  xy: 1696, 658
   size: 32, 32
   orig: 32, 32
   offset: 0, 0
   index: -1
 TileSets/FantasyHex/Tiles/City center-Classical era
   rotate: false
-<<<<<<< HEAD
-  xy: 1774, 686
-=======
-  xy: 1250, 508
->>>>>>> 655923f4
+  xy: 1804, 766
   size: 32, 32
   orig: 32, 32
   offset: 0, 0
   index: -1
 TileSets/FantasyHex/Tiles/City center-Future era
   rotate: false
-<<<<<<< HEAD
-  xy: 1774, 650
-=======
-  xy: 618, 34
->>>>>>> 655923f4
+  xy: 1948, 931
   size: 32, 34
   orig: 32, 34
   offset: 0, 0
   index: -1
 TileSets/FantasyHex/Tiles/City center-Industrial era
   rotate: false
-<<<<<<< HEAD
-  xy: 1774, 615
-=======
-  xy: 1948, 932
->>>>>>> 655923f4
+  xy: 1912, 873
   size: 32, 33
   orig: 32, 33
   offset: 0, 0
   index: -1
 TileSets/FantasyHex/Tiles/City center-Information era
   rotate: false
-<<<<<<< HEAD
-  xy: 1774, 577
-=======
-  xy: 1696, 654
->>>>>>> 655923f4
+  xy: 1624, 618
   size: 32, 36
   orig: 32, 36
   offset: 0, 0
   index: -1
 TileSets/FantasyHex/Tiles/City center-Medieval era
   rotate: false
-<<<<<<< HEAD
-  xy: 1740, 552
-=======
-  xy: 1804, 766
->>>>>>> 655923f4
+  xy: 1624, 578
   size: 32, 32
   orig: 32, 32
   offset: 0, 0
   index: -1
 TileSets/FantasyHex/Tiles/City center-Modern era
   rotate: false
-<<<<<<< HEAD
-  xy: 1774, 541
-=======
-  xy: 1912, 872
->>>>>>> 655923f4
+  xy: 1624, 536
   size: 32, 34
   orig: 32, 34
   offset: 0, 0
   index: -1
 TileSets/FantasyHex/Tiles/City center-Renaissance era
   rotate: false
-<<<<<<< HEAD
-  xy: 1838, 1113
-=======
-  xy: 1980, 973
->>>>>>> 655923f4
+  xy: 1624, 496
   size: 32, 32
   orig: 32, 32
   offset: 0, 0
   index: -1
 TileSets/FantasyHex/Tiles/City ruins
   rotate: false
-<<<<<<< HEAD
-  xy: 1838, 1083
-=======
-  xy: 1988, 937
->>>>>>> 655923f4
+  xy: 592, 4
   size: 32, 28
   orig: 32, 28
   offset: 0, 0
   index: -1
 TileSets/FantasyHex/Tiles/Coal
   rotate: false
-<<<<<<< HEAD
-  xy: 1872, 1088
-=======
-  xy: 734, 302
->>>>>>> 655923f4
+  xy: 676, 186
   size: 32, 28
   orig: 32, 28
   offset: 0, 0
   index: -1
 TileSets/FantasyHex/Tiles/Coast
   rotate: false
-<<<<<<< HEAD
-  xy: 1840, 1053
-=======
-  xy: 850, 476
->>>>>>> 655923f4
+  xy: 734, 244
   size: 32, 28
   orig: 32, 28
   offset: 0, 0
   index: -1
 TileSets/FantasyHex/Tiles/Cotton
   rotate: false
-<<<<<<< HEAD
-  xy: 318, 658
-=======
-  xy: 1090, 469
->>>>>>> 655923f4
+  xy: 1028, 476
   size: 32, 28
   orig: 32, 28
   offset: 0, 0
   index: -1
 TileSets/FantasyHex/Tiles/Customs house
   rotate: false
-<<<<<<< HEAD
-  xy: 1874, 1020
-=======
-  xy: 1210, 465
->>>>>>> 655923f4
+  xy: 1148, 462
   size: 32, 35
   orig: 32, 35
   offset: 0, 0
   index: -1
 TileSets/FantasyHex/Tiles/Deer
   rotate: false
-<<<<<<< HEAD
-  xy: 286, 628
-=======
-  xy: 1250, 472
->>>>>>> 655923f4
+  xy: 1188, 474
   size: 32, 28
   orig: 32, 28
   offset: 0, 0
   index: -1
 TileSets/FantasyHex/Tiles/Deer+Camp
   rotate: false
-<<<<<<< HEAD
-  xy: 286, 598
-=======
-  xy: 1624, 626
->>>>>>> 655923f4
+  xy: 1228, 469
   size: 32, 28
   orig: 32, 28
   offset: 0, 0
   index: -1
 TileSets/FantasyHex/Tiles/Desert
   rotate: false
-<<<<<<< HEAD
-  xy: 320, 628
-=======
-  xy: 1624, 590
->>>>>>> 655923f4
+  xy: 1624, 460
   size: 32, 28
   orig: 32, 28
   offset: 0, 0
   index: -1
 TileSets/FantasyHex/Tiles/Desert+Farm
   rotate: false
-<<<<<<< HEAD
-  xy: 320, 598
-=======
-  xy: 1624, 554
->>>>>>> 655923f4
+  xy: 832, 382
   size: 32, 28
   orig: 32, 28
   offset: 0, 0
   index: -1
 TileSets/FantasyHex/Tiles/Desert+Flood plains+Farm
   rotate: false
-<<<<<<< HEAD
-  xy: 354, 628
-=======
-  xy: 1624, 518
->>>>>>> 655923f4
+  xy: 832, 346
   size: 32, 28
   orig: 32, 28
   offset: 0, 0
   index: -1
 TileSets/FantasyHex/Tiles/Dyes
   rotate: false
-<<<<<<< HEAD
-  xy: 310, 538
-=======
-  xy: 1732, 698
->>>>>>> 655923f4
+  xy: 832, 274
   size: 32, 28
   orig: 32, 28
   offset: 0, 0
   index: -1
 TileSets/FantasyHex/Tiles/Dyes+Plantation
   rotate: false
-<<<<<<< HEAD
-  xy: 344, 568
-=======
-  xy: 1736, 662
->>>>>>> 655923f4
+  xy: 658, 150
   size: 32, 28
   orig: 32, 28
   offset: 0, 0
   index: -1
 TileSets/FantasyHex/Tiles/El Dorado
   rotate: false
-<<<<<<< HEAD
-  xy: 310, 507
-=======
-  xy: 1840, 841
->>>>>>> 655923f4
+  xy: 658, 113
   size: 32, 29
   orig: 32, 29
   offset: 0, 0
   index: -1
 TileSets/FantasyHex/Tiles/Fallout
   rotate: false
-<<<<<<< HEAD
-  xy: 344, 531
-=======
-  xy: 658, 201
->>>>>>> 655923f4
+  xy: 658, 70
   size: 32, 35
   orig: 32, 35
   offset: 0, 0
   index: -1
 TileSets/FantasyHex/Tiles/Fish
   rotate: false
-<<<<<<< HEAD
-  xy: 310, 477
-=======
-  xy: 658, 165
->>>>>>> 655923f4
+  xy: 716, 208
   size: 32, 28
   orig: 32, 28
   offset: 0, 0
   index: -1
 TileSets/FantasyHex/Tiles/Fishing Boats
   rotate: false
-<<<<<<< HEAD
-  xy: 344, 501
-=======
-  xy: 658, 129
->>>>>>> 655923f4
+  xy: 716, 172
   size: 32, 28
   orig: 32, 28
   offset: 0, 0
   index: -1
 TileSets/FantasyHex/Tiles/Flood plains
   rotate: false
-<<<<<<< HEAD
-  xy: 310, 447
-=======
-  xy: 658, 93
->>>>>>> 655923f4
+  xy: 890, 440
   size: 32, 28
   orig: 32, 28
   offset: 0, 0
   index: -1
 TileSets/FantasyHex/Tiles/Forest
   rotate: false
-<<<<<<< HEAD
-  xy: 310, 413
-=======
-  xy: 658, 17
->>>>>>> 655923f4
+  xy: 970, 436
   size: 32, 32
   orig: 32, 32
   offset: 0, 0
   index: -1
 TileSets/FantasyHex/Tiles/Fort
   rotate: false
-<<<<<<< HEAD
-  xy: 344, 436
-=======
-  xy: 716, 261
->>>>>>> 655923f4
+  xy: 1010, 435
   size: 32, 33
   orig: 32, 33
   offset: 0, 0
   index: -1
 TileSets/FantasyHex/Tiles/Fountain of Youth
   rotate: false
-<<<<<<< HEAD
-  xy: 310, 379
-=======
-  xy: 832, 436
->>>>>>> 655923f4
+  xy: 1050, 436
   size: 32, 32
   orig: 32, 32
   offset: 0, 0
   index: -1
 TileSets/FantasyHex/Tiles/Furs
   rotate: false
-<<<<<<< HEAD
-  xy: 310, 349
-=======
-  xy: 872, 439
->>>>>>> 655923f4
+  xy: 930, 404
   size: 32, 28
   orig: 32, 28
   offset: 0, 0
   index: -1
 TileSets/FantasyHex/Tiles/Furs+Camp
   rotate: false
-<<<<<<< HEAD
-  xy: 344, 376
-=======
-  xy: 872, 403
->>>>>>> 655923f4
+  xy: 970, 400
   size: 32, 28
   orig: 32, 28
   offset: 0, 0
   index: -1
 TileSets/FantasyHex/Tiles/Gems
   rotate: false
-<<<<<<< HEAD
-  xy: 344, 316
-=======
-  xy: 872, 367
->>>>>>> 655923f4
+  xy: 698, 136
   size: 32, 28
   orig: 32, 28
   offset: 0, 0
   index: -1
 TileSets/FantasyHex/Tiles/Gold Ore
   rotate: false
-<<<<<<< HEAD
-  xy: 310, 259
-=======
-  xy: 912, 367
->>>>>>> 655923f4
+  xy: 698, 100
   size: 32, 28
   orig: 32, 28
   offset: 0, 0
   index: -1
 TileSets/FantasyHex/Tiles/Grand Mesa
   rotate: false
-<<<<<<< HEAD
-  xy: 344, 282
-=======
-  xy: 792, 342
->>>>>>> 655923f4
+  xy: 698, 60
   size: 32, 32
   orig: 32, 32
   offset: 0, 0
   index: -1
 TileSets/FantasyHex/Tiles/Grassland
   rotate: false
-<<<<<<< HEAD
-  xy: 310, 229
-=======
-  xy: 832, 328
->>>>>>> 655923f4
+  xy: 658, 34
   size: 32, 28
   orig: 32, 28
   offset: 0, 0
   index: -1
 TileSets/FantasyHex/Tiles/Grassland+Farm
   rotate: false
-<<<<<<< HEAD
-  xy: 344, 252
-=======
-  xy: 872, 331
->>>>>>> 655923f4
+  xy: 698, 24
   size: 32, 28
   orig: 32, 28
   offset: 0, 0
   index: -1
 TileSets/FantasyHex/Tiles/Grassland+Forest+Camp
   rotate: false
-<<<<<<< HEAD
-  xy: 310, 196
-=======
-  xy: 912, 328
->>>>>>> 655923f4
+  xy: 1090, 435
   size: 32, 31
   orig: 32, 31
   offset: 0, 0
   index: -1
 TileSets/FantasyHex/Tiles/Grassland+Forest+Deer+Camp
   rotate: false
-<<<<<<< HEAD
-  xy: 344, 219
-=======
-  xy: 774, 303
->>>>>>> 655923f4
+  xy: 1090, 396
   size: 32, 31
   orig: 32, 31
   offset: 0, 0
   index: -1
 TileSets/FantasyHex/Tiles/Grassland+Forest+Furs+Camp
   rotate: false
-<<<<<<< HEAD
-  xy: 310, 163
-=======
-  xy: 1952, 893
->>>>>>> 655923f4
+  xy: 872, 365
   size: 32, 31
   orig: 32, 31
   offset: 0, 0
   index: -1
 TileSets/FantasyHex/Tiles/Grassland+Forest+Lumber mill
   rotate: false
-<<<<<<< HEAD
-  xy: 344, 186
-=======
-  xy: 1992, 898
->>>>>>> 655923f4
+  xy: 912, 365
   size: 32, 31
   orig: 32, 31
   offset: 0, 0
   index: -1
 TileSets/FantasyHex/Tiles/Grassland+Hill+Farm
   rotate: false
-<<<<<<< HEAD
-  xy: 310, 133
-=======
-  xy: 1952, 857
->>>>>>> 655923f4
+  xy: 872, 329
   size: 32, 28
   orig: 32, 28
   offset: 0, 0
   index: -1
 TileSets/FantasyHex/Tiles/Grassland+Hill+Forest+Camp
   rotate: false
-<<<<<<< HEAD
-  xy: 344, 156
-=======
-  xy: 1992, 862
->>>>>>> 655923f4
+  xy: 872, 293
   size: 32, 28
   orig: 32, 28
   offset: 0, 0
   index: -1
 TileSets/FantasyHex/Tiles/Grassland+Hill+Forest+Lumber mill
   rotate: false
-<<<<<<< HEAD
-  xy: 310, 103
-=======
-  xy: 716, 225
->>>>>>> 655923f4
+  xy: 912, 329
   size: 32, 28
   orig: 32, 28
   offset: 0, 0
   index: -1
 TileSets/FantasyHex/Tiles/Grassland+Hill+Forest+Trading post
   rotate: false
-<<<<<<< HEAD
-  xy: 344, 126
-=======
-  xy: 698, 189
->>>>>>> 655923f4
+  xy: 912, 293
   size: 32, 28
   orig: 32, 28
   offset: 0, 0
   index: -1
 TileSets/FantasyHex/Tiles/Grassland+Jungle+Trading post
   rotate: false
-<<<<<<< HEAD
-  xy: 344, 92
-=======
-  xy: 698, 149
->>>>>>> 655923f4
+  xy: 1980, 973
   size: 32, 32
   orig: 32, 32
   offset: 0, 0
   index: -1
 TileSets/FantasyHex/Tiles/GrasslandForest
   rotate: false
-<<<<<<< HEAD
-  xy: 1858, 987
-=======
-  xy: 698, 110
->>>>>>> 655923f4
+  xy: 1988, 934
   size: 32, 31
   orig: 32, 31
   offset: 0, 0
   index: -1
 TileSets/FantasyHex/Tiles/Great Barrier Reef
   rotate: false
-<<<<<<< HEAD
-  xy: 1858, 924
-=======
-  xy: 756, 266
->>>>>>> 655923f4
+  xy: 872, 257
   size: 32, 28
   orig: 32, 28
   offset: 0, 0
   index: -1
 TileSets/FantasyHex/Tiles/Hill
   rotate: false
-<<<<<<< HEAD
-  xy: 378, 564
-=======
-  xy: 1032, 360
->>>>>>> 655923f4
+  xy: 1170, 398
   size: 32, 32
   orig: 32, 32
   offset: 0, 0
   index: -1
 TileSets/FantasyHex/Tiles/HillForest+Lumber mill
   rotate: false
-<<<<<<< HEAD
-  xy: 378, 534
-=======
-  xy: 1032, 324
->>>>>>> 655923f4
+  xy: 1210, 397
   size: 32, 28
   orig: 32, 28
   offset: 0, 0
   index: -1
 TileSets/FantasyHex/Tiles/HillMarbleQuarry
   rotate: false
-<<<<<<< HEAD
-  xy: 378, 504
-=======
-  xy: 1072, 433
->>>>>>> 655923f4
+  xy: 1952, 895
   size: 32, 28
   orig: 32, 28
   offset: 0, 0
   index: -1
 TileSets/FantasyHex/Tiles/HillMine
   rotate: false
-<<<<<<< HEAD
-  xy: 378, 474
-=======
-  xy: 1072, 397
->>>>>>> 655923f4
+  xy: 1992, 898
   size: 32, 28
   orig: 32, 28
   offset: 0, 0
   index: -1
 TileSets/FantasyHex/Tiles/HillStoneQuarry
   rotate: false
-<<<<<<< HEAD
-  xy: 378, 444
-=======
-  xy: 1072, 361
->>>>>>> 655923f4
+  xy: 1952, 859
   size: 32, 28
   orig: 32, 28
   offset: 0, 0
   index: -1
 TileSets/FantasyHex/Tiles/Horses
   rotate: false
-<<<<<<< HEAD
-  xy: 378, 324
-=======
-  xy: 738, 117
->>>>>>> 655923f4
+  xy: 738, 136
   size: 32, 28
   orig: 32, 28
   offset: 0, 0
   index: -1
 TileSets/FantasyHex/Tiles/Horses+Pasture
   rotate: false
-<<<<<<< HEAD
-  xy: 378, 290
-=======
-  xy: 738, 77
->>>>>>> 655923f4
+  xy: 738, 96
   size: 32, 32
   orig: 32, 32
   offset: 0, 0
   index: -1
 TileSets/FantasyHex/Tiles/Ice
   rotate: false
-<<<<<<< HEAD
-  xy: 378, 199
-=======
-  xy: 1112, 433
->>>>>>> 655923f4
+  xy: 1032, 363
   size: 32, 28
   orig: 32, 28
   offset: 0, 0
   index: -1
 TileSets/FantasyHex/Tiles/Incense
   rotate: false
-<<<<<<< HEAD
-  xy: 378, 109
-=======
-  xy: 1112, 325
->>>>>>> 655923f4
+  xy: 1032, 255
   size: 32, 28
   orig: 32, 28
   offset: 0, 0
   index: -1
 TileSets/FantasyHex/Tiles/Incense+Plantation
   rotate: false
-<<<<<<< HEAD
-  xy: 378, 79
-=======
-  xy: 1152, 435
->>>>>>> 655923f4
+  xy: 1072, 360
   size: 32, 28
   orig: 32, 28
   offset: 0, 0
   index: -1
 TileSets/FantasyHex/Tiles/Iron
   rotate: false
-<<<<<<< HEAD
-  xy: 1448, 524
-=======
-  xy: 1152, 363
->>>>>>> 655923f4
+  xy: 1072, 288
   size: 32, 28
   orig: 32, 28
   offset: 0, 0
   index: -1
 TileSets/FantasyHex/Tiles/Ivory
   rotate: false
-<<<<<<< HEAD
-  xy: 1516, 536
-=======
-  xy: 1192, 429
->>>>>>> 655923f4
+  xy: 1112, 351
   size: 32, 28
   orig: 32, 28
   offset: 0, 0
   index: -1
 TileSets/FantasyHex/Tiles/Ivory+Camp
   rotate: false
-<<<<<<< HEAD
-  xy: 1550, 536
-=======
-  xy: 1192, 393
->>>>>>> 655923f4
+  xy: 1112, 315
   size: 32, 28
   orig: 32, 28
   offset: 0, 0
   index: -1
 TileSets/FantasyHex/Tiles/Jungle
   rotate: false
-<<<<<<< HEAD
-  xy: 1550, 502
-=======
-  xy: 1232, 425
->>>>>>> 655923f4
+  xy: 778, 132
   size: 32, 32
   orig: 32, 32
   offset: 0, 0
   index: -1
 TileSets/FantasyHex/Tiles/Krakatoa
   rotate: false
-<<<<<<< HEAD
-  xy: 1686, 526
-=======
-  xy: 1272, 424
->>>>>>> 655923f4
+  xy: 1152, 349
   size: 32, 30
   orig: 32, 30
   offset: 0, 0
   index: -1
 TileSets/FantasyHex/Tiles/Lakes
   rotate: false
-<<<<<<< HEAD
-  xy: 1652, 498
-=======
-  xy: 1312, 426
->>>>>>> 655923f4
+  xy: 1152, 277
   size: 32, 28
   orig: 32, 28
   offset: 0, 0
   index: -1
 TileSets/FantasyHex/Tiles/Landmark
   rotate: false
-<<<<<<< HEAD
-  xy: 1618, 457
-=======
-  xy: 1352, 418
->>>>>>> 655923f4
+  xy: 1192, 353
   size: 32, 36
   orig: 32, 36
   offset: 0, 0
   index: -1
 TileSets/FantasyHex/Tiles/Manufactory
   rotate: false
-<<<<<<< HEAD
-  xy: 1720, 421
-=======
-  xy: 1432, 415
->>>>>>> 655923f4
+  xy: 1272, 350
   size: 32, 39
   orig: 32, 39
   offset: 0, 0
   index: -1
 TileSets/FantasyHex/Tiles/Marble
   rotate: false
-<<<<<<< HEAD
-  xy: 1754, 481
-=======
-  xy: 1432, 379
->>>>>>> 655923f4
+  xy: 1272, 278
   size: 32, 28
   orig: 32, 28
   offset: 0, 0
   index: -1
 TileSets/FantasyHex/Tiles/Marsh
   rotate: false
-<<<<<<< HEAD
-  xy: 1754, 420
-=======
-  xy: 1472, 389
->>>>>>> 655923f4
+  xy: 1232, 216
   size: 32, 29
   orig: 32, 29
   offset: 0, 0
   index: -1
 TileSets/FantasyHex/Tiles/Mine
   rotate: false
-<<<<<<< HEAD
-  xy: 1788, 421
-=======
-  xy: 1472, 353
->>>>>>> 655923f4
+  xy: 1272, 170
   size: 32, 28
   orig: 32, 28
   offset: 0, 0
   index: -1
 TileSets/FantasyHex/Tiles/Moai
   rotate: false
-<<<<<<< HEAD
-  xy: 1808, 812
-=======
-  xy: 1512, 437
->>>>>>> 655923f4
+  xy: 796, 172
   size: 32, 29
   orig: 32, 29
   offset: 0, 0
   index: -1
 TileSets/FantasyHex/Tiles/Mount Fuji
   rotate: false
-<<<<<<< HEAD
-  xy: 1808, 690
-=======
-  xy: 1552, 400
->>>>>>> 655923f4
+  xy: 818, 26
   size: 32, 30
   orig: 32, 30
   offset: 0, 0
   index: -1
 TileSets/FantasyHex/Tiles/Mountain
   rotate: false
-<<<<<<< HEAD
-  xy: 1808, 652
-=======
-  xy: 1512, 321
->>>>>>> 655923f4
+  xy: 1998, 1665
   size: 32, 36
   orig: 32, 36
   offset: 0, 0
   index: -1
 TileSets/FantasyHex/Tiles/Oasis
   rotate: false
-<<<<<<< HEAD
-  xy: 1842, 804
-=======
-  xy: 1592, 330
->>>>>>> 655923f4
+  xy: 1998, 1449
   size: 32, 28
   orig: 32, 28
   offset: 0, 0
   index: -1
 TileSets/FantasyHex/Tiles/Ocean
   rotate: false
-<<<<<<< HEAD
-  xy: 1842, 774
-=======
-  xy: 1632, 446
->>>>>>> 655923f4
+  xy: 1998, 1413
   size: 32, 28
   orig: 32, 28
   offset: 0, 0
   index: -1
 TileSets/FantasyHex/Tiles/Offshore Platform
   rotate: false
-<<<<<<< HEAD
-  xy: 1842, 744
-=======
-  xy: 1632, 410
->>>>>>> 655923f4
+  xy: 1998, 1377
   size: 32, 28
   orig: 32, 28
   offset: 0, 0
   index: -1
 TileSets/FantasyHex/Tiles/Oil
   rotate: false
-<<<<<<< HEAD
-  xy: 1842, 714
-=======
-  xy: 1632, 374
->>>>>>> 655923f4
+  xy: 1998, 1341
   size: 32, 28
   orig: 32, 28
   offset: 0, 0
   index: -1
 TileSets/FantasyHex/Tiles/Oil well
   rotate: false
-<<<<<<< HEAD
-  xy: 1842, 684
-=======
-  xy: 1632, 338
->>>>>>> 655923f4
+  xy: 1998, 1305
   size: 32, 28
   orig: 32, 28
   offset: 0, 0
   index: -1
 TileSets/FantasyHex/Tiles/Old Faithful
   rotate: false
-<<<<<<< HEAD
-  xy: 1842, 650
-=======
-  xy: 1392, 278
->>>>>>> 655923f4
+  xy: 1998, 1265
   size: 32, 32
   orig: 32, 32
   offset: 0, 0
   index: -1
 TileSets/FantasyHex/Tiles/Pasture
   rotate: false
-<<<<<<< HEAD
-  xy: 1842, 556
-=======
-  xy: 1512, 281
->>>>>>> 655923f4
+  xy: 1998, 1153
   size: 32, 32
   orig: 32, 32
   offset: 0, 0
   index: -1
 TileSets/FantasyHex/Tiles/Pearls
   rotate: false
-<<<<<<< HEAD
-  xy: 1876, 807
-=======
-  xy: 1592, 294
->>>>>>> 655923f4
+  xy: 1998, 1081
   size: 32, 28
   orig: 32, 28
   offset: 0, 0
   index: -1
 TileSets/FantasyHex/Tiles/Plains
   rotate: false
-<<<<<<< HEAD
-  xy: 1876, 687
-=======
-  xy: 992, 296
->>>>>>> 655923f4
+  xy: 1330, 426
   size: 32, 28
   orig: 32, 28
   offset: 0, 0
   index: -1
 TileSets/FantasyHex/Tiles/Plains+Farm
   rotate: false
-<<<<<<< HEAD
-  xy: 1876, 657
-=======
-  xy: 1032, 288
->>>>>>> 655923f4
+  xy: 1370, 426
   size: 32, 28
   orig: 32, 28
   offset: 0, 0
   index: -1
 TileSets/FantasyHex/Tiles/Plains+Forest+Camp
   rotate: false
-<<<<<<< HEAD
-  xy: 1876, 623
-=======
-  xy: 1072, 285
->>>>>>> 655923f4
+  xy: 1410, 422
   size: 32, 32
   orig: 32, 32
   offset: 0, 0
   index: -1
 TileSets/FantasyHex/Tiles/Plains+Forest+Lumber mill
   rotate: false
-<<<<<<< HEAD
-  xy: 1876, 589
-=======
-  xy: 1112, 285
->>>>>>> 655923f4
+  xy: 1450, 422
   size: 32, 32
   orig: 32, 32
   offset: 0, 0
   index: -1
 TileSets/FantasyHex/Tiles/Plains+Jungle+Trading post
   rotate: false
-<<<<<<< HEAD
-  xy: 1876, 555
-=======
-  xy: 1152, 287
->>>>>>> 655923f4
+  xy: 1312, 386
   size: 32, 32
   orig: 32, 32
   offset: 0, 0
   index: -1
 TileSets/FantasyHex/Tiles/PlainsForest
   rotate: false
-<<<<<<< HEAD
-  xy: 1910, 833
-=======
-  xy: 1192, 281
->>>>>>> 655923f4
+  xy: 1312, 346
   size: 32, 32
   orig: 32, 32
   offset: 0, 0
   index: -1
 TileSets/FantasyHex/Tiles/PlainsJungle
   rotate: false
-<<<<<<< HEAD
-  xy: 1910, 799
-=======
-  xy: 1232, 274
->>>>>>> 655923f4
+  xy: 1352, 386
   size: 32, 32
   orig: 32, 32
   offset: 0, 0
   index: -1
 TileSets/FantasyHex/Tiles/Plantation
   rotate: false
-<<<<<<< HEAD
-  xy: 1910, 769
-=======
-  xy: 1272, 280
->>>>>>> 655923f4
+  xy: 1312, 310
   size: 32, 28
   orig: 32, 28
   offset: 0, 0
   index: -1
 TileSets/FantasyHex/Tiles/Plantation+Bananas
   rotate: false
-<<<<<<< HEAD
-  xy: 1910, 739
-=======
-  xy: 1312, 282
->>>>>>> 655923f4
+  xy: 1352, 350
   size: 32, 28
   orig: 32, 28
   offset: 0, 0
   index: -1
 TileSets/FantasyHex/Tiles/Plantation+Cotton
   rotate: false
-<<<<<<< HEAD
-  xy: 1910, 709
-=======
-  xy: 1352, 274
->>>>>>> 655923f4
+  xy: 1312, 274
   size: 32, 28
   orig: 32, 28
   offset: 0, 0
   index: -1
 TileSets/FantasyHex/Tiles/Quarry
   rotate: false
-<<<<<<< HEAD
-  xy: 1910, 619
-=======
-  xy: 1632, 266
->>>>>>> 655923f4
+  xy: 1352, 278
   size: 32, 28
   orig: 32, 28
   offset: 0, 0
   index: -1
 TileSets/FantasyHex/Tiles/Quarry+Marble
   rotate: false
-<<<<<<< HEAD
-  xy: 1910, 589
-=======
-  xy: 1392, 242
->>>>>>> 655923f4
+  xy: 1312, 202
   size: 32, 28
   orig: 32, 28
   offset: 0, 0
   index: -1
 TileSets/FantasyHex/Tiles/Quarry+Stone
   rotate: false
-<<<<<<< HEAD
-  xy: 1910, 559
-=======
-  xy: 1432, 235
->>>>>>> 655923f4
+  xy: 1352, 242
   size: 32, 28
   orig: 32, 28
   offset: 0, 0
   index: -1
 TileSets/FantasyHex/Tiles/Rock of Gibraltar
   rotate: false
-<<<<<<< HEAD
-  xy: 422, 622
-=======
-  xy: 778, 190
->>>>>>> 655923f4
+  xy: 1432, 382
   size: 32, 32
   orig: 32, 32
   offset: 0, 0
   index: -1
 TileSets/FantasyHex/Tiles/Sheep
   rotate: false
-<<<<<<< HEAD
-  xy: 592, 590
-=======
-  xy: 818, 195
->>>>>>> 655923f4
+  xy: 1432, 274
   size: 32, 28
   orig: 32, 28
   offset: 0, 0
   index: -1
 TileSets/FantasyHex/Tiles/Sheep+Pasture
   rotate: false
-<<<<<<< HEAD
-  xy: 626, 586
-=======
-  xy: 818, 155
->>>>>>> 655923f4
+  xy: 1392, 201
   size: 32, 32
   orig: 32, 32
   offset: 0, 0
   index: -1
 TileSets/FantasyHex/Tiles/Silk
   rotate: false
-<<<<<<< HEAD
-  xy: 728, 590
-=======
-  xy: 818, 46
->>>>>>> 655923f4
+  xy: 1392, 165
   size: 32, 28
   orig: 32, 28
   offset: 0, 0
   index: -1
 TileSets/FantasyHex/Tiles/Silk+Plantation
   rotate: false
-<<<<<<< HEAD
-  xy: 762, 590
-=======
-  xy: 818, 10
->>>>>>> 655923f4
+  xy: 1432, 165
   size: 32, 28
   orig: 32, 28
   offset: 0, 0
   index: -1
 TileSets/FantasyHex/Tiles/Silver
   rotate: false
-<<<<<<< HEAD
-  xy: 796, 590
-=======
-  xy: 1312, 246
->>>>>>> 655923f4
+  xy: 1472, 386
   size: 32, 28
   orig: 32, 28
   offset: 0, 0
   index: -1
 TileSets/FantasyHex/Tiles/Snow
   rotate: false
-<<<<<<< HEAD
-  xy: 898, 590
-=======
-  xy: 1392, 206
->>>>>>> 655923f4
+  xy: 1472, 276
   size: 32, 28
   orig: 32, 28
   offset: 0, 0
   index: -1
 TileSets/FantasyHex/Tiles/Snow+Farm
   rotate: false
-<<<<<<< HEAD
-  xy: 932, 590
-=======
-  xy: 1432, 199
->>>>>>> 655923f4
+  xy: 1472, 240
   size: 32, 28
   orig: 32, 28
   offset: 0, 0
   index: -1
 TileSets/FantasyHex/Tiles/Spices
   rotate: false
-<<<<<<< HEAD
-  xy: 1000, 590
-=======
-  xy: 1512, 209
->>>>>>> 655923f4
+  xy: 1472, 168
   size: 32, 28
   orig: 32, 28
   offset: 0, 0
   index: -1
 TileSets/FantasyHex/Tiles/Spices+Plantation
   rotate: false
-<<<<<<< HEAD
-  xy: 1034, 590
-=======
-  xy: 1312, 210
->>>>>>> 655923f4
+  xy: 1512, 402
   size: 32, 28
   orig: 32, 28
   offset: 0, 0
   index: -1
 TileSets/FantasyHex/Tiles/Stone
   rotate: false
-<<<<<<< HEAD
-  xy: 1068, 590
-=======
-  xy: 1352, 200
->>>>>>> 655923f4
+  xy: 1512, 366
   size: 32, 28
   orig: 32, 28
   offset: 0, 0
   index: -1
 TileSets/FantasyHex/Tiles/Sugar
   rotate: false
-<<<<<<< HEAD
-  xy: 422, 592
-=======
-  xy: 1844, 771
->>>>>>> 655923f4
+  xy: 1512, 330
   size: 32, 28
   orig: 32, 28
   offset: 0, 0
   index: -1
 TileSets/FantasyHex/Tiles/Sugar+Plantation
   rotate: false
-<<<<<<< HEAD
-  xy: 1102, 590
-=======
-  xy: 1392, 170
->>>>>>> 655923f4
+  xy: 1512, 294
   size: 32, 28
   orig: 32, 28
   offset: 0, 0
   index: -1
 TileSets/FantasyHex/Tiles/Terrace farm
   rotate: false
-<<<<<<< HEAD
-  xy: 412, 532
-=======
-  xy: 1552, 184
->>>>>>> 655923f4
+  xy: 1552, 402
   size: 32, 28
   orig: 32, 28
   offset: 0, 0
   index: -1
 TileSets/FantasyHex/Tiles/Trading post
   rotate: false
-<<<<<<< HEAD
-  xy: 412, 472
-=======
-  xy: 1632, 194
->>>>>>> 655923f4
+  xy: 1552, 330
   size: 32, 28
   orig: 32, 28
   offset: 0, 0
   index: -1
 TileSets/FantasyHex/Tiles/Tundra
   rotate: false
-<<<<<<< HEAD
-  xy: 412, 382
-=======
-  xy: 1632, 158
->>>>>>> 655923f4
+  xy: 1552, 222
   size: 32, 28
   orig: 32, 28
   offset: 0, 0
   index: -1
 TileSets/FantasyHex/Tiles/Tundra+Farm
   rotate: false
-<<<<<<< HEAD
-  xy: 412, 352
-=======
-  xy: 1472, 137
->>>>>>> 655923f4
+  xy: 1552, 186
   size: 32, 28
   orig: 32, 28
   offset: 0, 0
   index: -1
 TileSets/FantasyHex/Tiles/Tundra+Forest+Camp
   rotate: false
-<<<<<<< HEAD
-  xy: 412, 318
-=======
-  xy: 1512, 133
->>>>>>> 655923f4
+  xy: 1736, 659
   size: 32, 32
   orig: 32, 32
   offset: 0, 0
   index: -1
 TileSets/FantasyHex/Tiles/Tundra+Forest+Camp+Furs
   rotate: false
-<<<<<<< HEAD
-  xy: 412, 284
-=======
-  xy: 1552, 108
->>>>>>> 655923f4
+  xy: 1512, 146
   size: 32, 32
   orig: 32, 32
   offset: 0, 0
   index: -1
 TileSets/FantasyHex/Tiles/Tundra+Forest+Deer+Camp
   rotate: false
-<<<<<<< HEAD
-  xy: 412, 250
-=======
-  xy: 1592, 110
->>>>>>> 655923f4
+  xy: 1552, 146
   size: 32, 32
   orig: 32, 32
   offset: 0, 0
   index: -1
 TileSets/FantasyHex/Tiles/Tundra+Forest+Lumber mill
   rotate: false
-<<<<<<< HEAD
-  xy: 412, 216
-=======
-  xy: 1632, 118
->>>>>>> 655923f4
+  xy: 1472, 128
   size: 32, 32
   orig: 32, 32
   offset: 0, 0
   index: -1
 TileSets/FantasyHex/Tiles/TundraForest
   rotate: false
-<<<<<<< HEAD
-  xy: 412, 182
-=======
-  xy: 1998, 1669
->>>>>>> 655923f4
+  xy: 1512, 106
   size: 32, 32
   orig: 32, 32
   offset: 0, 0
   index: -1
 TileSets/FantasyHex/Tiles/Uranium
   rotate: false
-<<<<<<< HEAD
-  xy: 412, 122
-=======
-  xy: 1998, 1597
->>>>>>> 655923f4
+  xy: 1352, 134
   size: 32, 28
   orig: 32, 28
   offset: 0, 0
   index: -1
 TileSets/FantasyHex/Tiles/Whales
   rotate: false
-<<<<<<< HEAD
-  xy: 427, 32
-=======
-  xy: 1998, 1419
->>>>>>> 655923f4
+  xy: 1664, 586
   size: 32, 28
   orig: 32, 28
   offset: 0, 0
   index: -1
 TileSets/FantasyHex/Tiles/Whales+Fishing Boats
   rotate: false
-<<<<<<< HEAD
-  xy: 427, 2
-=======
-  xy: 1998, 1383
->>>>>>> 655923f4
+  xy: 1664, 550
   size: 32, 28
   orig: 32, 28
   offset: 0, 0
   index: -1
 TileSets/FantasyHex/Tiles/Wheat
   rotate: false
-<<<<<<< HEAD
-  xy: 456, 566
-=======
-  xy: 1998, 1347
->>>>>>> 655923f4
+  xy: 1664, 514
   size: 32, 28
   orig: 32, 28
   offset: 0, 0
   index: -1
 TileSets/FantasyHex/Tiles/Wine
   rotate: false
-<<<<<<< HEAD
-  xy: 490, 560
-=======
-  xy: 1998, 1311
->>>>>>> 655923f4
+  xy: 1664, 478
   size: 32, 28
   orig: 32, 28
   offset: 0, 0
   index: -1
 TileSets/FantasyHex/Tiles/Wine+Plantation
   rotate: false
-<<<<<<< HEAD
-  xy: 524, 560
-=======
-  xy: 1998, 1275
->>>>>>> 655923f4
+  xy: 1844, 771
   size: 32, 28
   orig: 32, 28
   offset: 0, 0
   index: -1
 TileSets/FantasyHex/TopBorder
   rotate: false
-<<<<<<< HEAD
-  xy: 412, 502
-=======
-  xy: 1592, 186
->>>>>>> 655923f4
+  xy: 1552, 366
   size: 32, 28
   orig: 32, 28
   offset: 0, 0
   index: -1
 TileSets/FantasyHex/Units/African Forest Elephant
   rotate: false
-<<<<<<< HEAD
-  xy: 1836, 1147
-=======
   xy: 170, 69
->>>>>>> 655923f4
   size: 32, 29
   orig: 32, 29
   offset: 0, 0
   index: -1
 TileSets/FantasyHex/Units/Anti-Aircraft Gun
   rotate: false
-<<<<<<< HEAD
-  xy: 1938, 1142
-=======
-  xy: 618, 222
->>>>>>> 655923f4
+  xy: 908, 512
   size: 32, 28
   orig: 32, 28
   offset: 0, 0
   index: -1
 TileSets/FantasyHex/Units/Anti-Tank Gun
   rotate: false
-<<<<<<< HEAD
-  xy: 1972, 1142
-=======
-  xy: 676, 280
->>>>>>> 655923f4
+  xy: 618, 164
   size: 32, 28
   orig: 32, 28
   offset: 0, 0
   index: -1
 TileSets/FantasyHex/Units/Archer
   rotate: false
-<<<<<<< HEAD
-  xy: 2006, 1142
-=======
-  xy: 734, 338
->>>>>>> 655923f4
+  xy: 676, 222
   size: 32, 28
   orig: 32, 28
   offset: 0, 0
   index: -1
 TileSets/FantasyHex/Units/Artillery
   rotate: false
-<<<<<<< HEAD
-  xy: 2013, 1812
-=======
+  xy: 734, 280
+  size: 32, 28
+  orig: 32, 28
+  offset: 0, 0
+  index: -1
+TileSets/FantasyHex/Units/Atlatlist
+  rotate: false
   xy: 152, 4
->>>>>>> 655923f4
-  size: 32, 28
-  orig: 32, 28
-  offset: 0, 0
-  index: -1
-TileSets/FantasyHex/Units/Atlatlist
-  rotate: false
-<<<<<<< HEAD
-  xy: 2013, 1782
-=======
-  xy: 1998, 1973
->>>>>>> 655923f4
   size: 32, 28
   orig: 32, 28
   offset: 0, 0
   index: -1
 TileSets/FantasyHex/Units/Axe Thrower
   rotate: false
-<<<<<<< HEAD
-  xy: 2013, 1722
-=======
+  xy: 1656, 662
+  size: 32, 28
+  orig: 32, 28
+  offset: 0, 0
+  index: -1
+TileSets/FantasyHex/Units/Ballista
+  rotate: false
   xy: 1764, 770
->>>>>>> 655923f4
-  size: 32, 28
-  orig: 32, 28
-  offset: 0, 0
-  index: -1
-TileSets/FantasyHex/Units/Ballista
-  rotate: false
-<<<<<<< HEAD
-  xy: 2013, 1692
-=======
-  xy: 1872, 878
->>>>>>> 655923f4
   size: 32, 28
   orig: 32, 28
   offset: 0, 0
   index: -1
 TileSets/FantasyHex/Units/Battering Ram
   rotate: false
-<<<<<<< HEAD
-  xy: 2013, 1541
-=======
+  xy: 192, 4
+  size: 32, 28
+  orig: 32, 28
+  offset: 0, 0
+  index: -1
+TileSets/FantasyHex/Units/Battleship
+  rotate: false
   xy: 1998, 1937
->>>>>>> 655923f4
-  size: 32, 28
-  orig: 32, 28
-  offset: 0, 0
-  index: -1
-TileSets/FantasyHex/Units/Battleship
-  rotate: false
-<<<<<<< HEAD
-  xy: 1380, 574
-=======
-  xy: 792, 382
->>>>>>> 655923f4
   size: 32, 28
   orig: 32, 28
   offset: 0, 0
   index: -1
 TileSets/FantasyHex/Units/Bazooka
   rotate: false
-<<<<<<< HEAD
-  xy: 1414, 584
-=======
-  xy: 930, 512
->>>>>>> 655923f4
+  xy: 792, 324
   size: 32, 28
   orig: 32, 28
   offset: 0, 0
   index: -1
 TileSets/FantasyHex/Units/Berber Cavalry
   rotate: false
-<<<<<<< HEAD
-  xy: 1448, 584
-=======
-  xy: 618, 149
->>>>>>> 655923f4
+  xy: 618, 91
   size: 32, 28
   orig: 32, 28
   offset: 0, 0
   index: -1
 TileSets/FantasyHex/Units/Berserker
   rotate: false
-<<<<<<< HEAD
-  xy: 1482, 584
-=======
+  xy: 988, 512
+  size: 32, 28
+  orig: 32, 28
+  offset: 0, 0
+  index: -1
+TileSets/FantasyHex/Units/Bowman
+  rotate: false
   xy: 232, 4
->>>>>>> 655923f4
-  size: 32, 28
-  orig: 32, 28
-  offset: 0, 0
-  index: -1
-TileSets/FantasyHex/Units/Bowman
-  rotate: false
-<<<<<<< HEAD
-  xy: 1772, 890
-=======
+  size: 32, 28
+  orig: 32, 28
+  offset: 0, 0
+  index: -1
+TileSets/FantasyHex/Units/Brute
+  rotate: false
   xy: 1998, 1901
->>>>>>> 655923f4
-  size: 32, 28
-  orig: 32, 28
-  offset: 0, 0
-  index: -1
-TileSets/FantasyHex/Units/Brute
-  rotate: false
-<<<<<<< HEAD
-  xy: 1824, 994
-=======
-  xy: 970, 512
->>>>>>> 655923f4
   size: 32, 28
   orig: 32, 28
   offset: 0, 0
   index: -1
 TileSets/FantasyHex/Units/Camel Archer
   rotate: false
-<<<<<<< HEAD
-  xy: 1824, 963
-=======
-  xy: 618, 112
->>>>>>> 655923f4
+  xy: 618, 54
   size: 32, 29
   orig: 32, 29
   offset: 0, 0
   index: -1
 TileSets/FantasyHex/Units/Cannon
   rotate: false
-<<<<<<< HEAD
-  xy: 1824, 933
-=======
+  xy: 1028, 512
+  size: 32, 28
+  orig: 32, 28
+  offset: 0, 0
+  index: -1
+TileSets/FantasyHex/Units/Caravel
+  rotate: false
   xy: 272, 4
->>>>>>> 655923f4
-  size: 32, 28
-  orig: 32, 28
-  offset: 0, 0
-  index: -1
-TileSets/FantasyHex/Units/Caravel
-  rotate: false
-<<<<<<< HEAD
-  xy: 1740, 860
-=======
+  size: 32, 28
+  orig: 32, 28
+  offset: 0, 0
+  index: -1
+TileSets/FantasyHex/Units/Carolean
+  rotate: false
   xy: 1998, 1865
->>>>>>> 655923f4
-  size: 32, 28
-  orig: 32, 28
-  offset: 0, 0
-  index: -1
-TileSets/FantasyHex/Units/Carolean
-  rotate: false
-<<<<<<< HEAD
-  xy: 1740, 830
-=======
-  xy: 1010, 512
->>>>>>> 655923f4
   size: 32, 28
   orig: 32, 28
   offset: 0, 0
   index: -1
 TileSets/FantasyHex/Units/Carrier
   rotate: false
-<<<<<<< HEAD
-  xy: 1740, 800
-=======
-  xy: 618, 76
->>>>>>> 655923f4
+  xy: 1068, 512
   size: 32, 28
   orig: 32, 28
   offset: 0, 0
   index: -1
 TileSets/FantasyHex/Units/Cataphract
   rotate: false
-<<<<<<< HEAD
-  xy: 1740, 770
-=======
   xy: 312, 4
->>>>>>> 655923f4
   size: 32, 28
   orig: 32, 28
   offset: 0, 0
   index: -1
 TileSets/FantasyHex/Units/Catapult
   rotate: false
-<<<<<<< HEAD
-  xy: 1740, 740
-=======
   xy: 352, 4
->>>>>>> 655923f4
   size: 32, 28
   orig: 32, 28
   offset: 0, 0
   index: -1
 TileSets/FantasyHex/Units/Cavalry
   rotate: false
-<<<<<<< HEAD
-  xy: 1740, 646
-=======
   xy: 432, 4
->>>>>>> 655923f4
   size: 32, 28
   orig: 32, 28
   offset: 0, 0
   index: -1
 TileSets/FantasyHex/Units/Chariot Archer
   rotate: false
-<<<<<<< HEAD
-  xy: 1740, 586
-=======
   xy: 512, 4
->>>>>>> 655923f4
   size: 32, 28
   orig: 32, 28
   offset: 0, 0
   index: -1
 TileSets/FantasyHex/Units/Chu-Ko-Nu
   rotate: false
-<<<<<<< HEAD
-  xy: 1774, 860
-=======
   xy: 552, 4
->>>>>>> 655923f4
   size: 32, 28
   orig: 32, 28
   offset: 0, 0
   index: -1
 TileSets/FantasyHex/Units/CivilianLandUnit
   rotate: false
-<<<<<<< HEAD
-  xy: 1872, 1118
-=======
-  xy: 676, 244
->>>>>>> 655923f4
+  xy: 850, 418
   size: 32, 28
   orig: 32, 28
   offset: 0, 0
   index: -1
 TileSets/FantasyHex/Units/Comanche Rider
   rotate: false
-<<<<<<< HEAD
-  xy: 1874, 1057
-=======
-  xy: 890, 475
->>>>>>> 655923f4
+  xy: 1732, 733
   size: 32, 29
   orig: 32, 29
   offset: 0, 0
   index: -1
 TileSets/FantasyHex/Units/Companion Cavalry
   rotate: false
-<<<<<<< HEAD
-  xy: 1414, 553
-=======
-  xy: 930, 475
->>>>>>> 655923f4
+  xy: 1840, 841
   size: 32, 29
   orig: 32, 29
   offset: 0, 0
   index: -1
 TileSets/FantasyHex/Units/Composite Bowman
   rotate: false
-<<<<<<< HEAD
-  xy: 1448, 554
-=======
-  xy: 970, 476
->>>>>>> 655923f4
+  xy: 908, 476
   size: 32, 28
   orig: 32, 28
   offset: 0, 0
   index: -1
 TileSets/FantasyHex/Units/Conquistador
   rotate: false
-<<<<<<< HEAD
-  xy: 1482, 554
-=======
-  xy: 1010, 476
->>>>>>> 655923f4
+  xy: 948, 476
   size: 32, 28
   orig: 32, 28
   offset: 0, 0
   index: -1
 TileSets/FantasyHex/Units/Cossack
   rotate: false
-<<<<<<< HEAD
-  xy: 284, 658
-=======
-  xy: 1050, 472
->>>>>>> 655923f4
+  xy: 988, 476
   size: 32, 28
   orig: 32, 28
   offset: 0, 0
   index: -1
 TileSets/FantasyHex/Units/Crossbowman
   rotate: false
-<<<<<<< HEAD
-  xy: 352, 658
-=======
-  xy: 1130, 474
->>>>>>> 655923f4
+  xy: 1068, 476
   size: 32, 28
   orig: 32, 28
   offset: 0, 0
   index: -1
 TileSets/FantasyHex/Units/Cruiser
   rotate: false
-<<<<<<< HEAD
-  xy: 1840, 1025
-=======
-  xy: 1170, 471
->>>>>>> 655923f4
+  xy: 1108, 474
   size: 32, 26
   orig: 32, 26
   offset: 0, 0
   index: -1
 TileSets/FantasyHex/Units/Destroyer
   rotate: false
-<<<<<<< HEAD
-  xy: 354, 598
-=======
-  xy: 1624, 482
->>>>>>> 655923f4
+  xy: 832, 310
   size: 32, 28
   orig: 32, 28
   offset: 0, 0
   index: -1
 TileSets/FantasyHex/Units/Dromon
   rotate: false
-<<<<<<< HEAD
-  xy: 310, 568
-=======
-  xy: 1732, 734
->>>>>>> 655923f4
+  xy: 792, 288
   size: 32, 28
   orig: 32, 28
   offset: 0, 0
   index: -1
 TileSets/FantasyHex/Units/Foreign Legion
   rotate: false
-<<<<<<< HEAD
-  xy: 344, 471
-=======
-  xy: 658, 57
->>>>>>> 655923f4
+  xy: 930, 440
   size: 32, 28
   orig: 32, 28
   offset: 0, 0
   index: -1
 TileSets/FantasyHex/Units/Frigate
   rotate: false
-<<<<<<< HEAD
-  xy: 344, 406
-=======
-  xy: 832, 400
->>>>>>> 655923f4
+  xy: 890, 404
   size: 32, 28
   orig: 32, 28
   offset: 0, 0
   index: -1
 TileSets/FantasyHex/Units/Galleass
   rotate: false
-<<<<<<< HEAD
-  xy: 310, 319
-=======
-  xy: 912, 439
->>>>>>> 655923f4
+  xy: 1010, 399
   size: 32, 28
   orig: 32, 28
   offset: 0, 0
   index: -1
 TileSets/FantasyHex/Units/Galley
   rotate: false
-<<<<<<< HEAD
-  xy: 344, 346
-=======
-  xy: 912, 403
->>>>>>> 655923f4
+  xy: 1050, 400
   size: 32, 28
   orig: 32, 28
   offset: 0, 0
   index: -1
 TileSets/FantasyHex/Units/Gatling Gun
   rotate: false
-<<<<<<< HEAD
-  xy: 310, 289
-=======
-  xy: 832, 364
->>>>>>> 655923f4
+  xy: 774, 252
   size: 32, 28
   orig: 32, 28
   offset: 0, 0
   index: -1
 TileSets/FantasyHex/Units/Great Admiral
   rotate: false
-<<<<<<< HEAD
-  xy: 1858, 954
-=======
-  xy: 698, 71
->>>>>>> 655923f4
+  xy: 1130, 423
   size: 32, 31
   orig: 32, 31
   offset: 0, 0
   index: -1
 TileSets/FantasyHex/Units/Great Artist
   rotate: false
-<<<<<<< HEAD
-  xy: 310, 73
-=======
-  xy: 698, 35
->>>>>>> 655923f4
+  xy: 1130, 387
   size: 32, 28
   orig: 32, 28
   offset: 0, 0
   index: -1
 TileSets/FantasyHex/Units/Great Engineer
   rotate: false
-<<<<<<< HEAD
-  xy: 344, 62
-=======
-  xy: 756, 230
->>>>>>> 655923f4
+  xy: 912, 257
   size: 32, 28
   orig: 32, 28
   offset: 0, 0
   index: -1
 TileSets/FantasyHex/Units/Great Galleass
   rotate: false
-<<<<<<< HEAD
-  xy: 1892, 990
-=======
-  xy: 952, 439
->>>>>>> 655923f4
+  xy: 952, 364
   size: 32, 28
   orig: 32, 28
   offset: 0, 0
   index: -1
 TileSets/FantasyHex/Units/Great General
   rotate: false
-<<<<<<< HEAD
-  xy: 1892, 957
-=======
-  xy: 952, 400
->>>>>>> 655923f4
+  xy: 952, 325
   size: 32, 31
   orig: 32, 31
   offset: 0, 0
   index: -1
 TileSets/FantasyHex/Units/Great Merchant
   rotate: false
-<<<<<<< HEAD
-  xy: 1892, 927
-=======
-  xy: 952, 364
->>>>>>> 655923f4
+  xy: 952, 289
   size: 32, 28
   orig: 32, 28
   offset: 0, 0
   index: -1
 TileSets/FantasyHex/Units/Great Musician
   rotate: false
-<<<<<<< HEAD
-  xy: 1824, 903
-=======
-  xy: 952, 328
->>>>>>> 655923f4
+  xy: 952, 253
   size: 32, 28
   orig: 32, 28
   offset: 0, 0
   index: -1
 TileSets/FantasyHex/Units/Great Prophet
   rotate: false
-<<<<<<< HEAD
-  xy: 1858, 894
-=======
-  xy: 992, 440
->>>>>>> 655923f4
+  xy: 992, 363
   size: 32, 28
   orig: 32, 28
   offset: 0, 0
   index: -1
 TileSets/FantasyHex/Units/Great Scientist
   rotate: false
-<<<<<<< HEAD
-  xy: 1892, 897
-=======
-  xy: 992, 404
->>>>>>> 655923f4
+  xy: 992, 327
   size: 32, 28
   orig: 32, 28
   offset: 0, 0
   index: -1
 TileSets/FantasyHex/Units/Great War Infantry
   rotate: false
-<<<<<<< HEAD
-  xy: 325, 32
-=======
-  xy: 992, 368
->>>>>>> 655923f4
+  xy: 992, 291
   size: 32, 28
   orig: 32, 28
   offset: 0, 0
   index: -1
 TileSets/FantasyHex/Units/Great Writer
   rotate: false
-<<<<<<< HEAD
-  xy: 359, 32
-=======
-  xy: 992, 332
->>>>>>> 655923f4
+  xy: 992, 255
   size: 32, 28
   orig: 32, 28
   offset: 0, 0
   index: -1
 TileSets/FantasyHex/Units/Hakkapeliitta
   rotate: false
-<<<<<<< HEAD
-  xy: 325, 2
-=======
-  xy: 1032, 436
->>>>>>> 655923f4
+  xy: 1188, 438
   size: 32, 28
   orig: 32, 28
   offset: 0, 0
   index: -1
 TileSets/FantasyHex/Units/Helicopter Gunship
   rotate: false
-<<<<<<< HEAD
-  xy: 359, 2
-=======
-  xy: 1032, 400
->>>>>>> 655923f4
+  xy: 1228, 433
   size: 32, 28
   orig: 32, 28
   offset: 0, 0
   index: -1
 TileSets/FantasyHex/Units/Hoplite
   rotate: false
-<<<<<<< HEAD
-  xy: 378, 414
-=======
-  xy: 1072, 325
->>>>>>> 655923f4
+  xy: 1992, 862
   size: 32, 28
   orig: 32, 28
   offset: 0, 0
   index: -1
 TileSets/FantasyHex/Units/Horse Archer
   rotate: false
-<<<<<<< HEAD
-  xy: 378, 384
-=======
-  xy: 738, 189
->>>>>>> 655923f4
+  xy: 756, 208
   size: 32, 28
   orig: 32, 28
   offset: 0, 0
   index: -1
 TileSets/FantasyHex/Units/Horseman
   rotate: false
-<<<<<<< HEAD
-  xy: 378, 354
-=======
-  xy: 738, 153
->>>>>>> 655923f4
+  xy: 756, 172
   size: 32, 28
   orig: 32, 28
   offset: 0, 0
   index: -1
 TileSets/FantasyHex/Units/Hussar
   rotate: false
-<<<<<<< HEAD
-  xy: 378, 259
-=======
-  xy: 738, 40
->>>>>>> 655923f4
+  xy: 738, 59
   size: 32, 29
   orig: 32, 29
   offset: 0, 0
   index: -1
 TileSets/FantasyHex/Units/Hwach'a
   rotate: false
-<<<<<<< HEAD
-  xy: 378, 229
-=======
-  xy: 738, 4
->>>>>>> 655923f4
+  xy: 738, 23
   size: 32, 28
   orig: 32, 28
   offset: 0, 0
   index: -1
 TileSets/FantasyHex/Units/Immortal
   rotate: false
-<<<<<<< HEAD
-  xy: 378, 169
-=======
-  xy: 1112, 397
->>>>>>> 655923f4
+  xy: 1032, 327
   size: 32, 28
   orig: 32, 28
   offset: 0, 0
   index: -1
 TileSets/FantasyHex/Units/Impi
   rotate: false
-<<<<<<< HEAD
-  xy: 378, 139
-=======
-  xy: 1112, 361
->>>>>>> 655923f4
+  xy: 1032, 291
   size: 32, 28
   orig: 32, 28
   offset: 0, 0
   index: -1
 TileSets/FantasyHex/Units/Infantry
   rotate: false
-<<<<<<< HEAD
-  xy: 1892, 867
-=======
-  xy: 1152, 399
->>>>>>> 655923f4
+  xy: 1072, 324
   size: 32, 28
   orig: 32, 28
   offset: 0, 0
   index: -1
 TileSets/FantasyHex/Units/Ironclad
   rotate: false
-<<<<<<< HEAD
-  xy: 1482, 524
-=======
-  xy: 1152, 327
->>>>>>> 655923f4
+  xy: 1072, 252
   size: 32, 28
   orig: 32, 28
   offset: 0, 0
   index: -1
 TileSets/FantasyHex/Units/Jaguar
   rotate: false
-<<<<<<< HEAD
-  xy: 1584, 536
-=======
-  xy: 1192, 357
->>>>>>> 655923f4
+  xy: 1112, 279
   size: 32, 28
   orig: 32, 28
   offset: 0, 0
   index: -1
 TileSets/FantasyHex/Units/Janissary
   rotate: false
-<<<<<<< HEAD
-  xy: 1516, 506
-=======
-  xy: 1192, 321
->>>>>>> 655923f4
+  xy: 1112, 243
   size: 32, 28
   orig: 32, 28
   offset: 0, 0
   index: -1
 TileSets/FantasyHex/Units/Keshik
   rotate: false
-<<<<<<< HEAD
-  xy: 1584, 506
-=======
-  xy: 1232, 389
->>>>>>> 655923f4
+  xy: 778, 96
   size: 32, 28
   orig: 32, 28
   offset: 0, 0
   index: -1
 TileSets/FantasyHex/Units/Khan
   rotate: false
-<<<<<<< HEAD
-  xy: 1618, 525
-=======
-  xy: 1232, 350
->>>>>>> 655923f4
+  xy: 778, 57
   size: 32, 31
   orig: 32, 31
   offset: 0, 0
   index: -1
 TileSets/FantasyHex/Units/Knight
   rotate: false
-<<<<<<< HEAD
-  xy: 1652, 528
-=======
-  xy: 1232, 314
->>>>>>> 655923f4
+  xy: 778, 21
   size: 32, 28
   orig: 32, 28
   offset: 0, 0
   index: -1
 TileSets/FantasyHex/Units/Kris Swordsman
   rotate: false
-<<<<<<< HEAD
-  xy: 1618, 495
-=======
-  xy: 1272, 388
->>>>>>> 655923f4
+  xy: 1152, 313
   size: 32, 28
   orig: 32, 28
   offset: 0, 0
   index: -1
 TileSets/FantasyHex/Units/Lancer
   rotate: false
-<<<<<<< HEAD
-  xy: 1686, 496
-=======
-  xy: 1272, 352
->>>>>>> 655923f4
+  xy: 1152, 241
   size: 32, 28
   orig: 32, 28
   offset: 0, 0
   index: -1
 TileSets/FantasyHex/Units/LandUnit
   rotate: false
-<<<<<<< HEAD
-  xy: 1584, 476
-=======
-  xy: 1312, 390
->>>>>>> 655923f4
+  xy: 1250, 397
   size: 32, 28
   orig: 32, 28
   offset: 0, 0
   index: -1
 TileSets/FantasyHex/Units/Landship
   rotate: false
-<<<<<<< HEAD
-  xy: 1652, 468
-=======
-  xy: 1272, 316
->>>>>>> 655923f4
+  xy: 1192, 317
   size: 32, 28
   orig: 32, 28
   offset: 0, 0
   index: -1
 TileSets/FantasyHex/Units/Landsknecht
   rotate: false
-<<<<<<< HEAD
-  xy: 1686, 466
-=======
-  xy: 1312, 354
->>>>>>> 655923f4
+  xy: 1232, 361
   size: 32, 28
   orig: 32, 28
   offset: 0, 0
   index: -1
 TileSets/FantasyHex/Units/Legion
   rotate: false
-<<<<<<< HEAD
-  xy: 1652, 438
-=======
-  xy: 1352, 382
->>>>>>> 655923f4
+  xy: 1192, 281
   size: 32, 28
   orig: 32, 28
   offset: 0, 0
   index: -1
 TileSets/FantasyHex/Units/Longbowman
   rotate: false
-<<<<<<< HEAD
-  xy: 1686, 436
-=======
-  xy: 1392, 426
->>>>>>> 655923f4
+  xy: 1232, 325
   size: 32, 28
   orig: 32, 28
   offset: 0, 0
   index: -1
 TileSets/FantasyHex/Units/Longswordsman
   rotate: false
-<<<<<<< HEAD
-  xy: 1720, 522
-=======
-  xy: 1312, 318
->>>>>>> 655923f4
+  xy: 1192, 245
   size: 32, 28
   orig: 32, 28
   offset: 0, 0
   index: -1
 TileSets/FantasyHex/Units/Machine Gun
   rotate: false
-<<<<<<< HEAD
-  xy: 1720, 492
-=======
-  xy: 1352, 346
->>>>>>> 655923f4
+  xy: 1232, 289
   size: 32, 28
   orig: 32, 28
   offset: 0, 0
   index: -1
 TileSets/FantasyHex/Units/Mandekalu Cavalry
   rotate: false
-<<<<<<< HEAD
-  xy: 1720, 462
-=======
-  xy: 1392, 390
->>>>>>> 655923f4
+  xy: 1232, 253
   size: 32, 28
   orig: 32, 28
   offset: 0, 0
   index: -1
 TileSets/FantasyHex/Units/Maori Warrior
   rotate: false
-<<<<<<< HEAD
-  xy: 1754, 511
-=======
-  xy: 1392, 354
->>>>>>> 655923f4
+  xy: 1272, 314
   size: 32, 28
   orig: 32, 28
   offset: 0, 0
   index: -1
 TileSets/FantasyHex/Units/Marine
   rotate: false
-<<<<<<< HEAD
-  xy: 1754, 451
-=======
-  xy: 1472, 426
->>>>>>> 655923f4
+  xy: 1272, 242
   size: 32, 28
   orig: 32, 28
   offset: 0, 0
   index: -1
 TileSets/FantasyHex/Units/Mechanized Infantry
   rotate: false
-<<<<<<< HEAD
-  xy: 1788, 511
-=======
-  xy: 1352, 310
->>>>>>> 655923f4
+  xy: 1192, 209
   size: 32, 28
   orig: 32, 28
   offset: 0, 0
   index: -1
 TileSets/FantasyHex/Units/Mehal Sefari
   rotate: false
-<<<<<<< HEAD
-  xy: 1788, 481
-=======
-  xy: 1392, 318
->>>>>>> 655923f4
+  xy: 1272, 206
   size: 32, 28
   orig: 32, 28
   offset: 0, 0
   index: -1
 TileSets/FantasyHex/Units/Merchant Of Venice
   rotate: false
-<<<<<<< HEAD
-  xy: 1788, 451
-=======
-  xy: 1432, 343
->>>>>>> 655923f4
+  xy: 1232, 180
   size: 32, 28
   orig: 32, 28
   offset: 0, 0
   index: -1
 TileSets/FantasyHex/Units/Minuteman
   rotate: false
-<<<<<<< HEAD
-  xy: 1808, 873
-=======
-  xy: 1432, 307
->>>>>>> 655923f4
+  xy: 1508, 438
   size: 32, 28
   orig: 32, 28
   offset: 0, 0
   index: -1
 TileSets/FantasyHex/Units/Missile Cruiser
   rotate: false
-<<<<<<< HEAD
-  xy: 1808, 843
-=======
-  xy: 1472, 317
->>>>>>> 655923f4
+  xy: 1548, 438
   size: 32, 28
   orig: 32, 28
   offset: 0, 0
   index: -1
 TileSets/FantasyHex/Units/Mobile SAM
   rotate: false
-<<<<<<< HEAD
-  xy: 1808, 782
-=======
-  xy: 1512, 401
->>>>>>> 655923f4
+  xy: 818, 136
   size: 32, 28
   orig: 32, 28
   offset: 0, 0
   index: -1
 TileSets/FantasyHex/Units/Modern Armor
   rotate: false
-<<<<<<< HEAD
-  xy: 1808, 752
-=======
-  xy: 1552, 438
->>>>>>> 655923f4
+  xy: 818, 100
   size: 32, 28
   orig: 32, 28
   offset: 0, 0
   index: -1
 TileSets/FantasyHex/Units/Mohawk Warrior
   rotate: false
-<<<<<<< HEAD
-  xy: 1808, 722
-=======
-  xy: 1512, 365
->>>>>>> 655923f4
+  xy: 818, 64
   size: 32, 28
   orig: 32, 28
   offset: 0, 0
   index: -1
 TileSets/FantasyHex/Units/Musketeer
   rotate: false
-<<<<<<< HEAD
-  xy: 1808, 622
-=======
-  xy: 1552, 364
->>>>>>> 655923f4
+  xy: 1998, 1629
   size: 32, 28
   orig: 32, 28
   offset: 0, 0
   index: -1
 TileSets/FantasyHex/Units/Musketman
   rotate: false
-<<<<<<< HEAD
-  xy: 1808, 592
-=======
-  xy: 1552, 328
->>>>>>> 655923f4
+  xy: 1998, 1593
   size: 32, 28
   orig: 32, 28
   offset: 0, 0
   index: -1
 TileSets/FantasyHex/Units/Naresuan's Elephant
   rotate: false
-<<<<<<< HEAD
-  xy: 1808, 562
-=======
-  xy: 1592, 438
->>>>>>> 655923f4
+  xy: 1998, 1557
   size: 32, 28
   orig: 32, 28
   offset: 0, 0
   index: -1
 TileSets/FantasyHex/Units/Nau
   rotate: false
-<<<<<<< HEAD
-  xy: 1842, 864
-=======
-  xy: 1592, 402
->>>>>>> 655923f4
+  xy: 1998, 1521
   size: 32, 28
   orig: 32, 28
   offset: 0, 0
   index: -1
 TileSets/FantasyHex/Units/Norwegian Ski Infantry
   rotate: false
-<<<<<<< HEAD
-  xy: 1842, 834
-=======
-  xy: 1592, 366
->>>>>>> 655923f4
+  xy: 1998, 1485
   size: 32, 28
   orig: 32, 28
   offset: 0, 0
   index: -1
 TileSets/FantasyHex/Units/Panzer
   rotate: false
-<<<<<<< HEAD
-  xy: 1842, 620
-=======
-  xy: 1432, 271
->>>>>>> 655923f4
+  xy: 1998, 1229
   size: 32, 28
   orig: 32, 28
   offset: 0, 0
   index: -1
 TileSets/FantasyHex/Units/Paratrooper
   rotate: false
-<<<<<<< HEAD
-  xy: 1842, 590
-=======
-  xy: 1472, 281
->>>>>>> 655923f4
+  xy: 1998, 1193
   size: 32, 28
   orig: 32, 28
   offset: 0, 0
   index: -1
 TileSets/FantasyHex/Units/Pathfinder
   rotate: false
-<<<<<<< HEAD
-  xy: 1876, 837
-=======
-  xy: 1552, 292
->>>>>>> 655923f4
+  xy: 1998, 1117
   size: 32, 28
   orig: 32, 28
   offset: 0, 0
   index: -1
 TileSets/FantasyHex/Units/Persian Immortal
   rotate: false
-<<<<<<< HEAD
-  xy: 1876, 777
-=======
-  xy: 1632, 302
->>>>>>> 655923f4
+  xy: 1998, 1045
   size: 32, 28
   orig: 32, 28
   offset: 0, 0
   index: -1
 TileSets/FantasyHex/Units/Pictish Warrior
   rotate: false
-<<<<<<< HEAD
-  xy: 1876, 747
-=======
-  xy: 796, 267
->>>>>>> 655923f4
+  xy: 796, 216
   size: 32, 28
   orig: 32, 28
   offset: 0, 0
   index: -1
 TileSets/FantasyHex/Units/Pikeman
   rotate: false
-<<<<<<< HEAD
-  xy: 1876, 717
-=======
-  xy: 796, 231
->>>>>>> 655923f4
+  xy: 1290, 426
   size: 32, 28
   orig: 32, 28
   offset: 0, 0
   index: -1
 TileSets/FantasyHex/Units/Pracinha
   rotate: false
-<<<<<<< HEAD
-  xy: 1910, 679
-=======
-  xy: 1552, 256
->>>>>>> 655923f4
+  xy: 1352, 314
   size: 32, 28
   orig: 32, 28
   offset: 0, 0
   index: -1
 TileSets/FantasyHex/Units/Privateer
   rotate: false
-<<<<<<< HEAD
-  xy: 1910, 649
-=======
-  xy: 1592, 258
->>>>>>> 655923f4
+  xy: 1312, 238
   size: 32, 28
   orig: 32, 28
   offset: 0, 0
   index: -1
 TileSets/FantasyHex/Units/Quinquereme
   rotate: false
-<<<<<<< HEAD
-  xy: 1910, 529
-=======
-  xy: 1472, 245
->>>>>>> 655923f4
+  xy: 1352, 206
   size: 32, 28
   orig: 32, 28
   offset: 0, 0
   index: -1
 TileSets/FantasyHex/Units/Rifleman
   rotate: false
-<<<<<<< HEAD
-  xy: 1788, 391
-=======
-  xy: 1512, 245
->>>>>>> 655923f4
+  xy: 1312, 166
   size: 32, 28
   orig: 32, 28
   offset: 0, 0
   index: -1
 TileSets/FantasyHex/Units/Rocket Artillery
   rotate: false
-<<<<<<< HEAD
-  xy: 456, 626
-=======
-  xy: 778, 154
->>>>>>> 655923f4
+  xy: 1392, 314
   size: 32, 28
   orig: 32, 28
   offset: 0, 0
   index: -1
 TileSets/FantasyHex/Units/Samurai
   rotate: false
-<<<<<<< HEAD
-  xy: 456, 596
-=======
-  xy: 778, 118
->>>>>>> 655923f4
+  xy: 1432, 346
   size: 32, 28
   orig: 32, 28
   offset: 0, 0
   index: -1
 TileSets/FantasyHex/Units/Scout
   rotate: false
-<<<<<<< HEAD
-  xy: 490, 590
-=======
-  xy: 778, 82
->>>>>>> 655923f4
+  xy: 1392, 278
   size: 32, 28
   orig: 32, 28
   offset: 0, 0
   index: -1
 TileSets/FantasyHex/Units/Sea Beggar
   rotate: false
-<<<<<<< HEAD
-  xy: 524, 590
-=======
-  xy: 778, 46
->>>>>>> 655923f4
+  xy: 1432, 310
   size: 32, 28
   orig: 32, 28
   offset: 0, 0
   index: -1
 TileSets/FantasyHex/Units/Settler
   rotate: false
-<<<<<<< HEAD
-  xy: 558, 589
-=======
-  xy: 778, 9
->>>>>>> 655923f4
+  xy: 1392, 241
   size: 32, 29
   orig: 32, 29
   offset: 0, 0
   index: -1
 TileSets/FantasyHex/Units/Ship of the Line
   rotate: false
-<<<<<<< HEAD
-  xy: 660, 589
-=======
-  xy: 818, 118
->>>>>>> 655923f4
+  xy: 1432, 237
   size: 32, 29
   orig: 32, 29
   offset: 0, 0
   index: -1
 TileSets/FantasyHex/Units/Siege Tower
   rotate: false
-<<<<<<< HEAD
-  xy: 694, 590
-=======
-  xy: 818, 82
->>>>>>> 655923f4
+  xy: 1432, 201
   size: 32, 28
   orig: 32, 28
   offset: 0, 0
   index: -1
 TileSets/FantasyHex/Units/Sipahi
   rotate: false
-<<<<<<< HEAD
-  xy: 830, 588
-=======
-  xy: 1352, 236
->>>>>>> 655923f4
+  xy: 1472, 348
   size: 32, 30
   orig: 32, 30
   offset: 0, 0
   index: -1
 TileSets/FantasyHex/Units/Slinger
   rotate: false
-<<<<<<< HEAD
-  xy: 864, 590
-=======
-  xy: 1272, 244
->>>>>>> 655923f4
+  xy: 1472, 312
   size: 32, 28
   orig: 32, 28
   offset: 0, 0
   index: -1
 TileSets/FantasyHex/Units/Spearman
   rotate: false
-<<<<<<< HEAD
-  xy: 966, 590
-=======
-  xy: 1472, 209
->>>>>>> 655923f4
+  xy: 1472, 204
   size: 32, 28
   orig: 32, 28
   offset: 0, 0
   index: -1
 TileSets/FantasyHex/Units/Submarine
   rotate: false
-<<<<<<< HEAD
-  xy: 388, 598
-=======
-  xy: 1840, 807
->>>>>>> 655923f4
+  xy: 1732, 699
   size: 32, 26
   orig: 32, 26
   offset: 0, 0
   index: -1
 TileSets/FantasyHex/Units/Swordsman
   rotate: false
-<<<<<<< HEAD
-  xy: 1136, 590
-=======
-  xy: 1432, 163
->>>>>>> 655923f4
+  xy: 1512, 258
   size: 32, 28
   orig: 32, 28
   offset: 0, 0
   index: -1
 TileSets/FantasyHex/Units/Tank
   rotate: false
-<<<<<<< HEAD
-  xy: 1170, 590
-=======
-  xy: 1472, 173
->>>>>>> 655923f4
+  xy: 1512, 222
   size: 32, 28
   orig: 32, 28
   offset: 0, 0
   index: -1
 TileSets/FantasyHex/Units/Tercio
   rotate: false
-<<<<<<< HEAD
-  xy: 412, 562
-=======
-  xy: 1512, 173
->>>>>>> 655923f4
+  xy: 1512, 186
   size: 32, 28
   orig: 32, 28
   offset: 0, 0
   index: -1
 TileSets/FantasyHex/Units/Trebuchet
   rotate: false
-<<<<<<< HEAD
-  xy: 412, 442
-=======
-  xy: 1552, 148
->>>>>>> 655923f4
+  xy: 1552, 294
   size: 32, 28
   orig: 32, 28
   offset: 0, 0
   index: -1
 TileSets/FantasyHex/Units/Trireme
   rotate: false
-<<<<<<< HEAD
-  xy: 412, 412
-=======
-  xy: 1592, 150
->>>>>>> 655923f4
+  xy: 1552, 258
   size: 32, 28
   orig: 32, 28
   offset: 0, 0
   index: -1
 TileSets/FantasyHex/Units/Turtle Ship
   rotate: false
-<<<<<<< HEAD
-  xy: 412, 152
-=======
-  xy: 1998, 1633
->>>>>>> 655923f4
+  xy: 1552, 110
   size: 32, 28
   orig: 32, 28
   offset: 0, 0
   index: -1
 TileSets/FantasyHex/Units/War Chariot
   rotate: false
-<<<<<<< HEAD
-  xy: 412, 92
-=======
-  xy: 1998, 1561
->>>>>>> 655923f4
+  xy: 1392, 129
   size: 32, 28
   orig: 32, 28
   offset: 0, 0
   index: -1
 TileSets/FantasyHex/Units/War Elephant
   rotate: false
-<<<<<<< HEAD
-  xy: 412, 62
-=======
-  xy: 1998, 1525
->>>>>>> 655923f4
+  xy: 1432, 129
   size: 32, 28
   orig: 32, 28
   offset: 0, 0
   index: -1
 TileSets/FantasyHex/Units/Warrior
   rotate: false
-<<<<<<< HEAD
-  xy: 393, 32
-=======
-  xy: 1998, 1489
->>>>>>> 655923f4
+  xy: 1664, 622
   size: 32, 28
   orig: 32, 28
   offset: 0, 0
   index: -1
 TileSets/FantasyHex/Units/WaterUnit
   rotate: false
-<<<<<<< HEAD
-  xy: 393, 4
-=======
-  xy: 1998, 1455
->>>>>>> 655923f4
+  xy: 1840, 807
   size: 32, 26
   orig: 32, 26
   offset: 0, 0
   index: -1
 TileSets/FantasyHex/Units/Winged Hussar
   rotate: false
-<<<<<<< HEAD
-  xy: 558, 559
-=======
-  xy: 1998, 1239
->>>>>>> 655923f4
+  xy: 1704, 622
   size: 32, 28
   orig: 32, 28
   offset: 0, 0
   index: -1
 TileSets/FantasyHex/Units/Work Boats
   rotate: false
-<<<<<<< HEAD
-  xy: 592, 560
-=======
-  xy: 1998, 1203
->>>>>>> 655923f4
+  xy: 1704, 586
   size: 32, 28
   orig: 32, 28
   offset: 0, 0
   index: -1
 TileSets/FantasyHex/Units/Worker
   rotate: false
-<<<<<<< HEAD
-  xy: 626, 556
-=======
-  xy: 1998, 1167
->>>>>>> 655923f4
+  xy: 1704, 550
   size: 32, 28
   orig: 32, 28
   offset: 0, 0
   index: -1
 UnitPromotionIcons/Accuracy
   rotate: false
-<<<<<<< HEAD
-  xy: 182, 592
-=======
   xy: 112, 48
->>>>>>> 655923f4
   size: 50, 50
   orig: 50, 50
   offset: 0, 0
   index: -1
 UnitPromotionIcons/Air Repair
   rotate: false
-<<<<<<< HEAD
-  xy: 1428, 770
-=======
-  xy: 1508, 590
->>>>>>> 655923f4
+  xy: 1616, 698
   size: 50, 50
   orig: 50, 50
   offset: 0, 0
   index: -1
 UnitPromotionIcons/Ambush
   rotate: false
-<<<<<<< HEAD
-  xy: 1632, 974
-=======
-  xy: 1724, 806
->>>>>>> 655923f4
+  xy: 1832, 914
   size: 50, 50
   orig: 50, 50
   offset: 0, 0
   index: -1
 UnitPromotionIcons/Amphibious
   rotate: false
-<<<<<<< HEAD
-  xy: 1734, 1076
-=======
-  xy: 1832, 914
->>>>>>> 655923f4
+  xy: 1940, 1651
   size: 50, 50
   orig: 50, 50
   offset: 0, 0
   index: -1
 UnitPromotionIcons/Armor Plating
   rotate: false
-<<<<<<< HEAD
-  xy: 510, 1539
-=======
-  xy: 1508, 532
->>>>>>> 655923f4
+  xy: 1940, 1593
   size: 50, 50
   orig: 50, 50
   offset: 0, 0
   index: -1
 UnitPromotionIcons/Barrage
   rotate: false
-<<<<<<< HEAD
-  xy: 1428, 718
-=======
-  xy: 1508, 474
->>>>>>> 655923f4
+  xy: 1940, 1535
   size: 50, 50
   orig: 50, 50
   offset: 0, 0
   index: -1
 UnitPromotionIcons/Besiege
   rotate: false
-<<<<<<< HEAD
-  xy: 1530, 826
-=======
-  xy: 1940, 1535
->>>>>>> 655923f4
+  xy: 1940, 1477
   size: 50, 50
   orig: 50, 50
   offset: 0, 0
   index: -1
 UnitPromotionIcons/Siege
   rotate: false
-<<<<<<< HEAD
-  xy: 1530, 826
-=======
-  xy: 1940, 1535
->>>>>>> 655923f4
+  xy: 1940, 1477
   size: 50, 50
   orig: 50, 50
   offset: 0, 0
   index: -1
 UnitPromotionIcons/Blitz
   rotate: false
-<<<<<<< HEAD
-  xy: 1938, 1380
-=======
-  xy: 1940, 1477
->>>>>>> 655923f4
+  xy: 1940, 1419
   size: 50, 50
   orig: 50, 50
   offset: 0, 0
   index: -1
 UnitPromotionIcons/Boarding Party
   rotate: false
-<<<<<<< HEAD
-  xy: 1428, 666
-=======
-  xy: 1940, 1419
->>>>>>> 655923f4
+  xy: 1940, 1361
   size: 50, 50
   orig: 50, 50
   offset: 0, 0
   index: -1
 UnitPromotionIcons/Bombardment
   rotate: false
-<<<<<<< HEAD
-  xy: 1938, 1328
-=======
-  xy: 1940, 1361
->>>>>>> 655923f4
+  xy: 1940, 1303
   size: 50, 50
   orig: 50, 50
   offset: 0, 0
   index: -1
 UnitPromotionIcons/Charge
   rotate: false
-<<<<<<< HEAD
-  xy: 1938, 1276
-=======
-  xy: 1940, 1303
->>>>>>> 655923f4
+  xy: 1940, 1245
   size: 50, 50
   orig: 50, 50
   offset: 0, 0
   index: -1
 UnitPromotionIcons/Coastal Raider
   rotate: false
-<<<<<<< HEAD
-  xy: 1480, 718
-=======
-  xy: 1940, 1129
->>>>>>> 655923f4
+  xy: 1940, 1071
   size: 50, 50
   orig: 50, 50
   offset: 0, 0
   index: -1
 UnitPromotionIcons/Cover
   rotate: false
-<<<<<<< HEAD
-  xy: 1582, 826
-=======
-  xy: 1566, 590
->>>>>>> 655923f4
+  xy: 1566, 532
   size: 50, 50
   orig: 50, 50
   offset: 0, 0
   index: -1
 PolicyIcons/Discipline
   rotate: false
-<<<<<<< HEAD
-  xy: 1582, 826
-=======
-  xy: 1566, 590
->>>>>>> 655923f4
+  xy: 1566, 532
   size: 50, 50
   orig: 50, 50
   offset: 0, 0
   index: -1
 UnitPromotionIcons/Drill
   rotate: false
-<<<<<<< HEAD
-  xy: 1532, 774
-=======
-  xy: 1674, 698
->>>>>>> 655923f4
+  xy: 1890, 914
   size: 50, 50
   orig: 50, 50
   offset: 0, 0
   index: -1
 UnitPromotionIcons/Evasion
   rotate: false
-<<<<<<< HEAD
-  xy: 1532, 670
-=======
-  xy: 1782, 806
->>>>>>> 655923f4
+  xy: 328, 512
   size: 50, 50
   orig: 50, 50
   offset: 0, 0
   index: -1
 UnitPromotionIcons/Extended Range
   rotate: false
-<<<<<<< HEAD
-  xy: 1584, 774
-=======
-  xy: 1890, 914
->>>>>>> 655923f4
+  xy: 328, 454
   size: 50, 50
   orig: 50, 50
   offset: 0, 0
   index: -1
 UnitPromotionIcons/Operational Range
   rotate: false
-<<<<<<< HEAD
-  xy: 1584, 774
-=======
-  xy: 1890, 914
->>>>>>> 655923f4
+  xy: 328, 454
   size: 50, 50
   orig: 50, 50
   offset: 0, 0
   index: -1
 UnitPromotionIcons/Flight Deck
   rotate: false
-<<<<<<< HEAD
-  xy: 1584, 670
-=======
-  xy: 328, 512
->>>>>>> 655923f4
+  xy: 328, 338
   size: 50, 50
   orig: 50, 50
   offset: 0, 0
   index: -1
 UnitPromotionIcons/Formation
   rotate: false
-<<<<<<< HEAD
-  xy: 206, 540
-=======
-  xy: 328, 454
->>>>>>> 655923f4
+  xy: 328, 280
   size: 50, 50
   orig: 50, 50
   offset: 0, 0
   index: -1
 UnitPromotionIcons/Great Generals
   rotate: false
-<<<<<<< HEAD
-  xy: 206, 280
-=======
-  xy: 328, 164
->>>>>>> 655923f4
+  xy: 386, 562
   size: 50, 50
   orig: 50, 50
   offset: 0, 0
   index: -1
 UnitPromotionIcons/Quick Study
   rotate: false
-<<<<<<< HEAD
-  xy: 206, 280
-=======
-  xy: 328, 164
->>>>>>> 655923f4
+  xy: 386, 562
   size: 50, 50
   orig: 50, 50
   offset: 0, 0
   index: -1
 UnitPromotionIcons/Haka War Dance
   rotate: false
-<<<<<<< HEAD
-  xy: 206, 228
-=======
-  xy: 328, 106
->>>>>>> 655923f4
+  xy: 386, 504
   size: 50, 50
   orig: 50, 50
   offset: 0, 0
   index: -1
 UnitPromotionIcons/Heal Instantly
   rotate: false
-<<<<<<< HEAD
-  xy: 206, 176
-=======
-  xy: 328, 48
->>>>>>> 655923f4
+  xy: 444, 562
   size: 50, 50
   orig: 50, 50
   offset: 0, 0
   index: -1
 UnitPromotionIcons/Indirect Fire
   rotate: false
-<<<<<<< HEAD
-  xy: 206, 72
-=======
-  xy: 386, 504
->>>>>>> 655923f4
+  xy: 444, 504
   size: 50, 50
   orig: 50, 50
   offset: 0, 0
   index: -1
 UnitPromotionIcons/Interception
   rotate: false
-<<<<<<< HEAD
-  xy: 258, 488
-=======
-  xy: 386, 446
->>>>>>> 655923f4
+  xy: 386, 388
   size: 50, 50
   orig: 50, 50
   offset: 0, 0
   index: -1
 UnitPromotionIcons/Logistics
   rotate: false
-<<<<<<< HEAD
-  xy: 258, 332
-=======
-  xy: 386, 388
->>>>>>> 655923f4
+  xy: 560, 562
   size: 50, 50
   orig: 50, 50
   offset: 0, 0
   index: -1
 UnitPromotionIcons/March
   rotate: false
-<<<<<<< HEAD
-  xy: 258, 228
-=======
-  xy: 502, 504
->>>>>>> 655923f4
+  xy: 444, 388
   size: 50, 50
   orig: 50, 50
   offset: 0, 0
   index: -1
 UnitPromotionIcons/Medic
   rotate: false
-<<<<<<< HEAD
-  xy: 258, 176
-=======
-  xy: 560, 562
->>>>>>> 655923f4
+  xy: 502, 446
   size: 50, 50
   orig: 50, 50
   offset: 0, 0
   index: -1
 UnitPromotionIcons/Mobility
   rotate: false
-<<<<<<< HEAD
-  xy: 1990, 1484
-=======
-  xy: 502, 388
->>>>>>> 655923f4
+  xy: 444, 272
   size: 50, 50
   orig: 50, 50
   offset: 0, 0
   index: -1
 UnitPromotionIcons/Morale
   rotate: false
-<<<<<<< HEAD
-  xy: 1990, 1380
-=======
-  xy: 386, 214
->>>>>>> 655923f4
+  xy: 560, 388
   size: 50, 50
   orig: 50, 50
   offset: 0, 0
   index: -1
 UnitPromotionIcons/Rejuvenation
   rotate: false
-<<<<<<< HEAD
-  xy: 1686, 870
-=======
-  xy: 502, 156
->>>>>>> 655923f4
+  xy: 560, 98
   size: 50, 50
   orig: 50, 50
   offset: 0, 0
   index: -1
 UnitPromotionIcons/Scouting
   rotate: false
-<<<<<<< HEAD
-  xy: 1688, 818
-=======
-  xy: 560, 98
->>>>>>> 655923f4
+  xy: 618, 490
   size: 50, 50
   orig: 50, 50
   offset: 0, 0
   index: -1
 UnitPromotionIcons/Sentry
   rotate: false
-<<<<<<< HEAD
-  xy: 1688, 818
-=======
-  xy: 560, 98
->>>>>>> 655923f4
+  xy: 618, 490
   size: 50, 50
   orig: 50, 50
   offset: 0, 0
   index: -1
 UnitPromotionIcons/Shock
   rotate: false
-<<<<<<< HEAD
-  xy: 1688, 714
-=======
-  xy: 444, 40
->>>>>>> 655923f4
+  xy: 676, 490
   size: 50, 50
   orig: 50, 50
   offset: 0, 0
   index: -1
 UnitPromotionIcons/Slinger Withdraw
   rotate: false
-<<<<<<< HEAD
-  xy: 1688, 662
-=======
-  xy: 502, 40
->>>>>>> 655923f4
+  xy: 618, 374
   size: 50, 50
   orig: 50, 50
   offset: 0, 0
   index: -1
 UnitPromotionIcons/Sortie
   rotate: false
-<<<<<<< HEAD
-  xy: 1636, 610
-=======
-  xy: 560, 40
->>>>>>> 655923f4
+  xy: 676, 432
   size: 50, 50
   orig: 50, 50
   offset: 0, 0
   index: -1
 UnitPromotionIcons/Targeting
   rotate: false
-<<<<<<< HEAD
-  xy: 1992, 1224
-=======
-  xy: 676, 490
->>>>>>> 655923f4
+  xy: 676, 374
   size: 50, 50
   orig: 50, 50
   offset: 0, 0
   index: -1
 UnitPromotionIcons/Targeting I (air)
   rotate: false
-<<<<<<< HEAD
-  xy: 1992, 1224
-=======
-  xy: 676, 490
->>>>>>> 655923f4
+  xy: 676, 374
   size: 50, 50
   orig: 50, 50
   offset: 0, 0
   index: -1
 UnitPromotionIcons/Volley
   rotate: false
-<<<<<<< HEAD
-  xy: 1736, 1024
-=======
-  xy: 792, 490
->>>>>>> 655923f4
+  xy: 850, 490
   size: 50, 50
   orig: 50, 50
   offset: 0, 0
   index: -1
 UnitPromotionIcons/Wolfpack
   rotate: false
-<<<<<<< HEAD
-  xy: 1738, 972
-=======
-  xy: 676, 316
->>>>>>> 655923f4
+  xy: 676, 258
   size: 50, 50
   orig: 50, 50
   offset: 0, 0
   index: -1
 UnitPromotionIcons/Woodsman
   rotate: false
-<<<<<<< HEAD
-  xy: 1738, 920
-=======
-  xy: 734, 374
->>>>>>> 655923f4
+  xy: 734, 316
   size: 50, 50
   orig: 50, 50
   offset: 0, 0
