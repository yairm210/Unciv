
game.png
size: 2048, 2048
format: RGBA8888
filter: MipMapLinearLinear, MipMapLinearLinear
repeat: none
EmojiIcons/Gold
  rotate: false
<<<<<<< HEAD
  xy: 1932, 1660
=======
  xy: 1560, 214
>>>>>>> c91e94ae
  size: 50, 50
  orig: 50, 50
  offset: 0, 0
  index: -1
EmojiIcons/Production
  rotate: false
<<<<<<< HEAD
  xy: 1436, 278
=======
  xy: 1514, 40
>>>>>>> c91e94ae
  size: 50, 50
  orig: 50, 50
  offset: 0, 0
  index: -1
EmojiIcons/Turn
  rotate: false
<<<<<<< HEAD
  xy: 1598, 156
=======
  xy: 1630, 40
>>>>>>> c91e94ae
  size: 50, 50
  orig: 50, 50
  offset: 0, 0
  index: -1
ImprovementIcons/Academy
  rotate: false
  xy: 289, 1533
  size: 100, 100
  orig: 100, 100
  offset: 0, 0
  index: -1
ImprovementIcons/Ancient ruins
  rotate: false
  xy: 1901, 1834
  size: 100, 100
  orig: 100, 100
  offset: 0, 0
  index: -1
ImprovementIcons/Barbarian encampment
  rotate: false
  xy: 1168, 1734
  size: 100, 100
  orig: 100, 100
  offset: 0, 0
  index: -1
ImprovementIcons/Camp
  rotate: false
  xy: 520, 1586
  size: 100, 100
  orig: 100, 100
  offset: 0, 0
  index: -1
ImprovementIcons/Citadel
  rotate: false
  xy: 1060, 1626
  size: 100, 100
  orig: 100, 100
  offset: 0, 0
  index: -1
ImprovementIcons/City center
  rotate: false
  xy: 1276, 1626
  size: 100, 100
  orig: 100, 100
  offset: 0, 0
  index: -1
ImprovementIcons/City ruins
  rotate: false
  xy: 1384, 1626
  size: 100, 100
  orig: 100, 100
  offset: 0, 0
  index: -1
ImprovementIcons/Customs house
  rotate: false
  xy: 736, 1518
  size: 100, 100
  orig: 100, 100
  offset: 0, 0
  index: -1
ImprovementIcons/Farm
  rotate: false
  xy: 1261, 1302
  size: 100, 100
  orig: 100, 100
  offset: 0, 0
  index: -1
ImprovementIcons/Fishing Boats
  rotate: false
  xy: 829, 1194
  size: 100, 100
  orig: 100, 100
  offset: 0, 0
  index: -1
ImprovementIcons/Fort
  rotate: false
  xy: 1261, 1194
<<<<<<< HEAD
  size: 100, 100
  orig: 100, 100
  offset: 0, 0
  index: -1
ImprovementIcons/Holy site
  rotate: false
  xy: 1600, 1540
=======
>>>>>>> c91e94ae
  size: 100, 100
  orig: 100, 100
  offset: 0, 0
  index: -1
ImprovementIcons/Landmark
  rotate: false
<<<<<<< HEAD
  xy: 428, 1046
=======
  xy: 320, 938
>>>>>>> c91e94ae
  size: 100, 100
  orig: 100, 100
  offset: 0, 0
  index: -1
ImprovementIcons/Lumber mill
  rotate: false
<<<<<<< HEAD
  xy: 320, 722
=======
  xy: 428, 938
>>>>>>> c91e94ae
  size: 100, 100
  orig: 100, 100
  offset: 0, 0
  index: -1
ImprovementIcons/Manufactory
  rotate: false
<<<<<<< HEAD
  xy: 428, 830
=======
  xy: 536, 938
>>>>>>> c91e94ae
  size: 100, 100
  orig: 100, 100
  offset: 0, 0
  index: -1
ImprovementIcons/Mine
  rotate: false
<<<<<<< HEAD
  xy: 536, 506
=======
  xy: 320, 290
>>>>>>> c91e94ae
  size: 100, 100
  orig: 100, 100
  offset: 0, 0
  index: -1
ImprovementIcons/Moai
  rotate: false
<<<<<<< HEAD
  xy: 536, 398
=======
  xy: 428, 398
>>>>>>> c91e94ae
  size: 100, 100
  orig: 100, 100
  offset: 0, 0
  index: -1
ImprovementIcons/Oil well
  rotate: false
<<<<<<< HEAD
  xy: 752, 870
=======
  xy: 860, 978
>>>>>>> c91e94ae
  size: 100, 100
  orig: 100, 100
  offset: 0, 0
  index: -1
ImprovementIcons/Pasture
  rotate: false
<<<<<<< HEAD
  xy: 752, 762
=======
  xy: 860, 870
>>>>>>> c91e94ae
  size: 100, 100
  orig: 100, 100
  offset: 0, 0
  index: -1
ImprovementIcons/Plantation
  rotate: false
<<<<<<< HEAD
  xy: 1076, 870
=======
  xy: 1184, 978
>>>>>>> c91e94ae
  size: 100, 100
  orig: 100, 100
  offset: 0, 0
  index: -1
ImprovementIcons/Quarry
  rotate: false
<<<<<<< HEAD
  xy: 1184, 870
=======
  xy: 1292, 978
>>>>>>> c91e94ae
  size: 100, 100
  orig: 100, 100
  offset: 0, 0
  index: -1
ImprovementIcons/Road
  rotate: false
<<<<<<< HEAD
  xy: 1400, 870
=======
  xy: 752, 330
>>>>>>> c91e94ae
  size: 100, 100
  orig: 100, 100
  offset: 0, 0
  index: -1
ImprovementIcons/Terrace farm
  rotate: false
<<<<<<< HEAD
  xy: 1508, 330
=======
  xy: 1508, 438
>>>>>>> c91e94ae
  size: 100, 100
  orig: 100, 100
  offset: 0, 0
  index: -1
ImprovementIcons/Trading post
  rotate: false
<<<<<<< HEAD
  xy: 1054, 222
=======
  xy: 946, 222
>>>>>>> c91e94ae
  size: 100, 100
  orig: 100, 100
  offset: 0, 0
  index: -1
NationIcons/America
  rotate: false
  xy: 112, 23
  size: 100, 100
  orig: 100, 100
  offset: 0, 0
  index: -1
NationIcons/Arabia
  rotate: false
  xy: 212, 933
  size: 100, 100
  orig: 100, 100
  offset: 0, 0
  index: -1
NationIcons/Aztecs
  rotate: false
  xy: 190, 177
  size: 100, 100
  orig: 100, 100
  offset: 0, 0
  index: -1
NationIcons/Babylon
  rotate: false
  xy: 628, 1694
  size: 100, 100
  orig: 100, 100
  offset: 0, 0
  index: -1
NationIcons/China
  rotate: false
  xy: 844, 1626
  size: 100, 100
  orig: 100, 100
  offset: 0, 0
  index: -1
NationIcons/CityState
  rotate: false
  xy: 613, 1478
  size: 100, 100
  orig: 100, 100
  offset: 0, 0
  index: -1
NationIcons/Denmark
  rotate: false
  xy: 952, 1518
  size: 100, 100
  orig: 100, 100
  offset: 0, 0
  index: -1
NationIcons/Egypt
  rotate: false
  xy: 937, 1302
  size: 100, 100
  orig: 100, 100
  offset: 0, 0
  index: -1
NationIcons/England
  rotate: false
  xy: 1153, 1302
  size: 100, 100
  orig: 100, 100
  offset: 0, 0
  index: -1
NationIcons/France
  rotate: false
  xy: 1369, 1194
  size: 100, 100
  orig: 100, 100
  offset: 0, 0
  index: -1
NationIcons/Germany
  rotate: false
  xy: 1477, 1410
  size: 100, 100
  orig: 100, 100
  offset: 0, 0
  index: -1
NationIcons/Greece
  rotate: false
  xy: 1477, 1194
  size: 100, 100
  orig: 100, 100
  offset: 0, 0
  index: -1
NationIcons/Huns
  rotate: false
  xy: 4, 1641
  size: 400, 401
  orig: 400, 401
  offset: 0, 0
  index: -1
NationIcons/Inca
  rotate: false
<<<<<<< HEAD
  xy: 825, 1086
=======
  xy: 717, 1086
>>>>>>> c91e94ae
  size: 100, 100
  orig: 100, 100
  offset: 0, 0
  index: -1
NationIcons/India
  rotate: false
<<<<<<< HEAD
  xy: 1041, 1086
=======
  xy: 933, 1086
>>>>>>> c91e94ae
  size: 100, 100
  orig: 100, 100
  offset: 0, 0
  index: -1
NationIcons/Iroquois
  rotate: false
<<<<<<< HEAD
  xy: 1473, 1086
=======
  xy: 1365, 1086
>>>>>>> c91e94ae
  size: 100, 100
  orig: 100, 100
  offset: 0, 0
  index: -1
NationIcons/Japan
  rotate: false
<<<<<<< HEAD
  xy: 298, 177
=======
  xy: 220, 69
>>>>>>> c91e94ae
  size: 100, 100
  orig: 100, 100
  offset: 0, 0
  index: -1
NationIcons/Korea
  rotate: false
<<<<<<< HEAD
  xy: 320, 1046
=======
  xy: 328, 69
>>>>>>> c91e94ae
  size: 100, 100
  orig: 100, 100
  offset: 0, 0
  index: -1
NationIcons/Mongolia
  rotate: false
<<<<<<< HEAD
  xy: 406, 182
=======
  xy: 536, 290
>>>>>>> c91e94ae
  size: 100, 100
  orig: 100, 100
  offset: 0, 0
  index: -1
NationIcons/Persia
  rotate: false
<<<<<<< HEAD
  xy: 968, 870
=======
  xy: 1076, 978
>>>>>>> c91e94ae
  size: 100, 100
  orig: 100, 100
  offset: 0, 0
  index: -1
NationIcons/Polynesia
  rotate: false
<<<<<<< HEAD
  xy: 860, 654
=======
  xy: 968, 762
>>>>>>> c91e94ae
  size: 100, 100
  orig: 100, 100
  offset: 0, 0
  index: -1
NationIcons/Rome
  rotate: false
<<<<<<< HEAD
  xy: 1076, 546
=======
  xy: 1184, 654
>>>>>>> c91e94ae
  size: 100, 100
  orig: 100, 100
  offset: 0, 0
  index: -1
NationIcons/Russia
  rotate: false
<<<<<<< HEAD
  xy: 968, 438
=======
  xy: 1076, 546
>>>>>>> c91e94ae
  size: 100, 100
  orig: 100, 100
  offset: 0, 0
  index: -1
NationIcons/Siam
  rotate: false
<<<<<<< HEAD
  xy: 968, 330
=======
  xy: 1076, 438
>>>>>>> c91e94ae
  size: 100, 100
  orig: 100, 100
  offset: 0, 0
  index: -1
NationIcons/Songhai
  rotate: false
<<<<<<< HEAD
  xy: 1076, 330
=======
  xy: 1184, 438
>>>>>>> c91e94ae
  size: 100, 100
  orig: 100, 100
  offset: 0, 0
  index: -1
NationIcons/Spain
  rotate: false
<<<<<<< HEAD
  xy: 1400, 546
=======
  xy: 1076, 330
>>>>>>> c91e94ae
  size: 100, 100
  orig: 100, 100
  offset: 0, 0
  index: -1
NationIcons/The Ottomans
  rotate: false
<<<<<<< HEAD
  xy: 730, 222
=======
  xy: 1508, 330
>>>>>>> c91e94ae
  size: 100, 100
  orig: 100, 100
  offset: 0, 0
  index: -1
OtherIcons/Aircraft
  rotate: false
  xy: 1816, 1748
  size: 50, 50
  orig: 50, 50
  offset: 0, 0
  index: -1
OtherIcons/BackArrow
  rotate: false
<<<<<<< HEAD
  xy: 1816, 1574
=======
  xy: 220, 11
>>>>>>> c91e94ae
  size: 50, 50
  orig: 50, 50
  offset: 0, 0
  index: -1
OtherIcons/Banner
  rotate: false
  xy: 1060, 1734
  size: 100, 100
  orig: 100, 100
  offset: 0, 0
  index: -1
OtherIcons/Border-inner
  rotate: false
  xy: 697, 1819
  size: 31, 15
  orig: 31, 15
  offset: 0, 0
  index: -1
OtherIcons/Border-outer
  rotate: false
<<<<<<< HEAD
  xy: 1650, 220
=======
  xy: 1981, 988
>>>>>>> c91e94ae
  size: 31, 15
  orig: 31, 15
  offset: 0, 0
  index: -1
OtherIcons/Camera
  rotate: false
<<<<<<< HEAD
  xy: 1581, 1101
=======
  xy: 2017, 1453
>>>>>>> c91e94ae
  size: 25, 25
  orig: 25, 25
  offset: 0, 0
  index: -1
OtherIcons/Circle
  rotate: false
  xy: 1529, 1864
  size: 178, 178
  orig: 178, 178
  offset: 0, 0
  index: -1
OtherIcons/Cities
  rotate: false
  xy: 1168, 1626
  size: 100, 100
  orig: 100, 100
  offset: 0, 0
  index: -1
OtherIcons/Close
  rotate: false
  xy: 505, 1370
  size: 100, 100
  orig: 100, 100
  offset: 0, 0
  index: -1
OtherIcons/Crosshair
  rotate: false
  xy: 501, 1154
  size: 100, 100
  orig: 100, 100
  offset: 0, 0
  index: -1
OtherIcons/Diplomacy
  rotate: false
  xy: 1060, 1518
  size: 100, 100
  orig: 100, 100
  offset: 0, 0
  index: -1
OtherIcons/DiplomacyW
  rotate: false
  xy: 1168, 1518
  size: 100, 100
  orig: 100, 100
  offset: 0, 0
  index: -1
OtherIcons/DisbandUnit
  rotate: false
  xy: 1276, 1518
  size: 100, 100
  orig: 100, 100
  offset: 0, 0
  index: -1
OtherIcons/Down
  rotate: false
<<<<<<< HEAD
  xy: 934, 56
=======
  xy: 1270, 272
>>>>>>> c91e94ae
  size: 50, 50
  orig: 50, 50
  offset: 0, 0
  index: -1
OtherIcons/Fire
  rotate: false
  xy: 1369, 1302
  size: 100, 100
  orig: 100, 100
  offset: 0, 0
  index: -1
OtherIcons/Hexagon
  rotate: false
  xy: 4, 1393
  size: 277, 240
  orig: 277, 240
  offset: 0, 0
  index: -1
OtherIcons/Load
  rotate: false
<<<<<<< HEAD
  xy: 536, 1046
=======
  xy: 320, 830
>>>>>>> c91e94ae
  size: 100, 100
  orig: 100, 100
  offset: 0, 0
  index: -1
OtherIcons/Lock
  rotate: false
<<<<<<< HEAD
  xy: 428, 938
=======
  xy: 536, 1046
>>>>>>> c91e94ae
  size: 100, 100
  orig: 100, 100
  offset: 0, 0
  index: -1
OtherIcons/MapEditor
  rotate: false
<<<<<<< HEAD
  xy: 320, 614
=======
  xy: 428, 830
>>>>>>> c91e94ae
  size: 100, 100
  orig: 100, 100
  offset: 0, 0
  index: -1
OtherIcons/MenuIcon
  rotate: false
<<<<<<< HEAD
  xy: 320, 398
=======
  xy: 428, 614
>>>>>>> c91e94ae
  size: 100, 100
  orig: 100, 100
  offset: 0, 0
  index: -1
OtherIcons/Mods
  rotate: false
<<<<<<< HEAD
  xy: 536, 290
=======
  xy: 428, 290
>>>>>>> c91e94ae
  size: 100, 100
  orig: 100, 100
  offset: 0, 0
  index: -1
OtherIcons/Multiplayer
  rotate: false
<<<<<<< HEAD
  xy: 436, 74
=======
  xy: 514, 182
>>>>>>> c91e94ae
  size: 100, 100
  orig: 100, 100
  offset: 0, 0
  index: -1
OtherIcons/New
  rotate: false
<<<<<<< HEAD
  xy: 644, 978
=======
  xy: 652, 74
>>>>>>> c91e94ae
  size: 100, 100
  orig: 100, 100
  offset: 0, 0
  index: -1
OtherIcons/Options
  rotate: false
<<<<<<< HEAD
  xy: 968, 978
=======
  xy: 644, 654
>>>>>>> c91e94ae
  size: 100, 100
  orig: 100, 100
  offset: 0, 0
  index: -1
OtherIcons/Pentagon
  rotate: false
<<<<<<< HEAD
  xy: 1076, 978
=======
  xy: 644, 546
>>>>>>> c91e94ae
  size: 100, 100
  orig: 100, 100
  offset: 0, 0
  index: -1
OtherIcons/Pillage
  rotate: false
<<<<<<< HEAD
  xy: 1184, 978
=======
  xy: 644, 438
>>>>>>> c91e94ae
  size: 100, 100
  orig: 100, 100
  offset: 0, 0
  index: -1
OtherIcons/Puppet
  rotate: false
<<<<<<< HEAD
  xy: 1292, 978
=======
  xy: 644, 330
>>>>>>> c91e94ae
  size: 100, 100
  orig: 100, 100
  offset: 0, 0
  index: -1
OtherIcons/Quest
  rotate: false
<<<<<<< HEAD
  xy: 1076, 762
=======
  xy: 1184, 870
>>>>>>> c91e94ae
  size: 100, 100
  orig: 100, 100
  offset: 0, 0
  index: -1
OtherIcons/Quickstart
  rotate: false
<<<<<<< HEAD
  xy: 968, 654
=======
  xy: 1076, 762
>>>>>>> c91e94ae
  size: 100, 100
  orig: 100, 100
  offset: 0, 0
  index: -1
OtherIcons/Resume
  rotate: false
<<<<<<< HEAD
  xy: 860, 438
=======
  xy: 968, 546
>>>>>>> c91e94ae
  size: 100, 100
  orig: 100, 100
  offset: 0, 0
  index: -1
OtherIcons/Shield
  rotate: false
<<<<<<< HEAD
  xy: 1076, 438
=======
  xy: 1184, 546
>>>>>>> c91e94ae
  size: 100, 100
  orig: 100, 100
  offset: 0, 0
  index: -1
OtherIcons/Sleep
  rotate: false
<<<<<<< HEAD
  xy: 1184, 438
=======
  xy: 1292, 546
>>>>>>> c91e94ae
  size: 100, 100
  orig: 100, 100
  offset: 0, 0
  index: -1
OtherIcons/Star
  rotate: false
<<<<<<< HEAD
  xy: 1400, 444
=======
  xy: 1184, 336
>>>>>>> c91e94ae
  size: 100, 94
  orig: 100, 94
  offset: 0, 0
  index: -1
OtherIcons/Stop
  rotate: false
<<<<<<< HEAD
  xy: 1508, 762
=======
  xy: 1508, 870
>>>>>>> c91e94ae
  size: 100, 100
  orig: 100, 100
  offset: 0, 0
  index: -1
OtherIcons/Swap
  rotate: false
<<<<<<< HEAD
  xy: 1508, 546
=======
  xy: 1508, 654
>>>>>>> c91e94ae
  size: 100, 100
  orig: 100, 100
  offset: 0, 0
  index: -1
OtherIcons/Triangle
  rotate: false
  xy: 1715, 1864
  size: 178, 178
  orig: 178, 178
  offset: 0, 0
  index: -1
OtherIcons/Up
  rotate: false
<<<<<<< HEAD
  xy: 1674, 1076
=======
  xy: 1990, 1660
>>>>>>> c91e94ae
  size: 50, 50
  orig: 50, 50
  offset: 0, 0
  index: -1
OtherIcons/whiteDot
  rotate: false
<<<<<<< HEAD
  xy: 190, 308
=======
  xy: 1817, 1424
>>>>>>> c91e94ae
  size: 1, 1
  orig: 1, 1
  offset: 0, 0
  index: -1
PolicyIcons/Aesthetics
  rotate: false
  xy: 644, 1096
  size: 50, 50
  orig: 50, 50
  offset: 0, 0
  index: -1
PolicyIcons/Aristocracy
  rotate: false
<<<<<<< HEAD
  xy: 1308, 164
=======
  xy: 1816, 1574
>>>>>>> c91e94ae
  size: 50, 50
  orig: 50, 50
  offset: 0, 0
  index: -1
PolicyIcons/Citizenship
  rotate: false
<<<<<<< HEAD
  xy: 394, 11
=======
  xy: 626, 16
>>>>>>> c91e94ae
  size: 50, 50
  orig: 50, 50
  offset: 0, 0
  index: -1
PolicyIcons/Civil Society
  rotate: false
<<<<<<< HEAD
  xy: 452, 16
=======
  xy: 684, 16
>>>>>>> c91e94ae
  size: 50, 50
  orig: 50, 50
  offset: 0, 0
  index: -1
PolicyIcons/Collective Rule
  rotate: false
<<<<<<< HEAD
  xy: 568, 16
=======
  xy: 818, 56
>>>>>>> c91e94ae
  size: 50, 50
  orig: 50, 50
  offset: 0, 0
  index: -1
PolicyIcons/Communism
  rotate: false
<<<<<<< HEAD
  xy: 626, 16
=======
  xy: 876, 56
>>>>>>> c91e94ae
  size: 50, 50
  orig: 50, 50
  offset: 0, 0
  index: -1
PolicyIcons/Constitution
  rotate: false
<<<<<<< HEAD
  xy: 684, 16
=======
  xy: 934, 56
>>>>>>> c91e94ae
  size: 50, 50
  orig: 50, 50
  offset: 0, 0
  index: -1
PolicyIcons/Cultural Diplomacy
  rotate: false
<<<<<<< HEAD
  xy: 818, 56
=======
  xy: 1050, 56
>>>>>>> c91e94ae
  size: 50, 50
  orig: 50, 50
  offset: 0, 0
  index: -1
PolicyIcons/Democracy
  rotate: false
<<<<<<< HEAD
  xy: 876, 56
=======
  xy: 1108, 56
>>>>>>> c91e94ae
  size: 50, 50
  orig: 50, 50
  offset: 0, 0
  index: -1
PolicyIcons/Educated Elite
  rotate: false
<<<<<<< HEAD
  xy: 1050, 56
=======
  xy: 1386, 272
>>>>>>> c91e94ae
  size: 50, 50
  orig: 50, 50
  offset: 0, 0
  index: -1
PolicyIcons/Fascism
  rotate: false
<<<<<<< HEAD
  xy: 1874, 1776
=======
  xy: 1560, 272
>>>>>>> c91e94ae
  size: 50, 50
  orig: 50, 50
  offset: 0, 0
  index: -1
PolicyIcons/Free Religion
  rotate: false
<<<<<<< HEAD
  xy: 1874, 1660
=======
  xy: 1386, 214
>>>>>>> c91e94ae
  size: 50, 50
  orig: 50, 50
  offset: 0, 0
  index: -1
PolicyIcons/Free Speech
  rotate: false
<<<<<<< HEAD
  xy: 1932, 1718
=======
  xy: 1444, 214
>>>>>>> c91e94ae
  size: 50, 50
  orig: 50, 50
  offset: 0, 0
  index: -1
PolicyIcons/Free Thought
  rotate: false
<<<<<<< HEAD
  xy: 1874, 1602
=======
  xy: 1502, 214
>>>>>>> c91e94ae
  size: 50, 50
  orig: 50, 50
  offset: 0, 0
  index: -1
PolicyIcons/Humanism
  rotate: false
<<<<<<< HEAD
  xy: 1874, 1486
=======
  xy: 1424, 156
>>>>>>> c91e94ae
  size: 50, 50
  orig: 50, 50
  offset: 0, 0
  index: -1
PolicyIcons/Landed Elite
  rotate: false
<<<<<<< HEAD
  xy: 1282, 48
=======
  xy: 1308, 98
>>>>>>> c91e94ae
  size: 50, 50
  orig: 50, 50
  offset: 0, 0
  index: -1
PolicyIcons/Legalism
  rotate: false
<<<<<<< HEAD
  xy: 1340, 48
=======
  xy: 1366, 98
>>>>>>> c91e94ae
  size: 50, 50
  orig: 50, 50
  offset: 0, 0
  index: -1
PolicyIcons/Mandate Of Heaven
  rotate: false
<<<<<<< HEAD
  xy: 1658, 1482
=======
  xy: 1482, 98
>>>>>>> c91e94ae
  size: 50, 50
  orig: 50, 50
  offset: 0, 0
  index: -1
PolicyIcons/Mercantilism
  rotate: false
<<<<<<< HEAD
  xy: 1585, 1366
=======
  xy: 1874, 1776
>>>>>>> c91e94ae
  size: 50, 50
  orig: 50, 50
  offset: 0, 0
  index: -1
PolicyIcons/Merchant Navy
  rotate: false
<<<<<<< HEAD
  xy: 1643, 1424
=======
  xy: 1874, 1718
>>>>>>> c91e94ae
  size: 50, 50
  orig: 50, 50
  offset: 0, 0
  index: -1
PolicyIcons/Meritocracy
  rotate: false
<<<<<<< HEAD
  xy: 1585, 1308
=======
  xy: 1932, 1776
>>>>>>> c91e94ae
  size: 50, 50
  orig: 50, 50
  offset: 0, 0
  index: -1
PolicyIcons/Militarism
  rotate: false
<<<<<<< HEAD
  xy: 1643, 1366
=======
  xy: 1874, 1660
>>>>>>> c91e94ae
  size: 50, 50
  orig: 50, 50
  offset: 0, 0
  index: -1
PolicyIcons/Military Caste
  rotate: false
<<<<<<< HEAD
  xy: 1701, 1424
=======
  xy: 1932, 1718
>>>>>>> c91e94ae
  size: 50, 50
  orig: 50, 50
  offset: 0, 0
  index: -1
PolicyIcons/Military Tradition
  rotate: false
<<<<<<< HEAD
  xy: 1585, 1250
=======
  xy: 1874, 1602
>>>>>>> c91e94ae
  size: 50, 50
  orig: 50, 50
  offset: 0, 0
  index: -1
PolicyIcons/Monarchy
  rotate: false
<<<<<<< HEAD
  xy: 1701, 1366
=======
  xy: 1874, 1544
>>>>>>> c91e94ae
  size: 50, 50
  orig: 50, 50
  offset: 0, 0
  index: -1
PolicyIcons/Nationalism
  rotate: false
<<<<<<< HEAD
  xy: 1701, 1250
=======
  xy: 1874, 1486
>>>>>>> c91e94ae
  size: 50, 50
  orig: 50, 50
  offset: 0, 0
  index: -1
PolicyIcons/Naval Tradition
  rotate: false
<<<<<<< HEAD
  xy: 1585, 1192
=======
  xy: 1932, 1486
>>>>>>> c91e94ae
  size: 50, 50
  orig: 50, 50
  offset: 0, 0
  index: -1
PolicyIcons/Oligarchy
  rotate: false
<<<<<<< HEAD
  xy: 1643, 1192
=======
  xy: 1166, 48
>>>>>>> c91e94ae
  size: 50, 50
  orig: 50, 50
  offset: 0, 0
  index: -1
PolicyIcons/Organized Religion
  rotate: false
<<<<<<< HEAD
  xy: 1701, 1192
=======
  xy: 1224, 40
>>>>>>> c91e94ae
  size: 50, 50
  orig: 50, 50
  offset: 0, 0
  index: -1
PolicyIcons/Philantropy
  rotate: false
<<<<<<< HEAD
  xy: 1581, 1134
=======
  xy: 1282, 40
>>>>>>> c91e94ae
  size: 50, 50
  orig: 50, 50
  offset: 0, 0
  index: -1
PolicyIcons/Planned Economy
  rotate: false
<<<<<<< HEAD
  xy: 1639, 1134
=======
  xy: 1340, 40
>>>>>>> c91e94ae
  size: 50, 50
  orig: 50, 50
  offset: 0, 0
  index: -1
PolicyIcons/Police State
  rotate: false
<<<<<<< HEAD
  xy: 1697, 1134
=======
  xy: 1398, 40
>>>>>>> c91e94ae
  size: 50, 50
  orig: 50, 50
  offset: 0, 0
  index: -1
PolicyIcons/Populism
  rotate: false
<<<<<<< HEAD
  xy: 1378, 272
=======
  xy: 1456, 40
>>>>>>> c91e94ae
  size: 50, 50
  orig: 50, 50
  offset: 0, 0
  index: -1
PolicyIcons/Professional Army
  rotate: false
<<<<<<< HEAD
  xy: 1378, 214
=======
  xy: 1572, 40
>>>>>>> c91e94ae
  size: 50, 50
  orig: 50, 50
  offset: 0, 0
  index: -1
PolicyIcons/Protectionism
  rotate: false
<<<<<<< HEAD
  xy: 1436, 220
=======
  xy: 1600, 1482
>>>>>>> c91e94ae
  size: 50, 50
  orig: 50, 50
  offset: 0, 0
  index: -1
PolicyIcons/Reformation
  rotate: false
<<<<<<< HEAD
  xy: 1552, 272
=======
  xy: 1585, 1424
>>>>>>> c91e94ae
  size: 50, 50
  orig: 50, 50
  offset: 0, 0
  index: -1
PolicyIcons/Representation
  rotate: false
<<<<<<< HEAD
  xy: 1552, 214
=======
  xy: 1643, 1424
>>>>>>> c91e94ae
  size: 50, 50
  orig: 50, 50
  offset: 0, 0
  index: -1
PolicyIcons/Republic
  rotate: false
<<<<<<< HEAD
  xy: 1990, 1776
=======
  xy: 1585, 1308
>>>>>>> c91e94ae
  size: 50, 50
  orig: 50, 50
  offset: 0, 0
  index: -1
PolicyIcons/Scholasticism
  rotate: false
<<<<<<< HEAD
  xy: 1990, 1718
=======
  xy: 1643, 1366
>>>>>>> c91e94ae
  size: 50, 50
  orig: 50, 50
  offset: 0, 0
  index: -1
PolicyIcons/Scientific Revolution
  rotate: false
<<<<<<< HEAD
  xy: 1990, 1660
=======
  xy: 1701, 1424
>>>>>>> c91e94ae
  size: 50, 50
  orig: 50, 50
  offset: 0, 0
  index: -1
PolicyIcons/Secularism
  rotate: false
<<<<<<< HEAD
  xy: 1990, 1544
=======
  xy: 1643, 1308
>>>>>>> c91e94ae
  size: 50, 50
  orig: 50, 50
  offset: 0, 0
  index: -1
PolicyIcons/Socialism
  rotate: false
<<<<<<< HEAD
  xy: 1759, 1366
=======
  xy: 1701, 1308
>>>>>>> c91e94ae
  size: 50, 50
  orig: 50, 50
  offset: 0, 0
  index: -1
PolicyIcons/Sovereignty
  rotate: false
<<<<<<< HEAD
  xy: 1759, 1250
=======
  xy: 1585, 1192
>>>>>>> c91e94ae
  size: 50, 50
  orig: 50, 50
  offset: 0, 0
  index: -1
PolicyIcons/Theocracy
  rotate: false
<<<<<<< HEAD
  xy: 1424, 156
=======
  xy: 1697, 1134
>>>>>>> c91e94ae
  size: 50, 50
  orig: 50, 50
  offset: 0, 0
  index: -1
PolicyIcons/Total War
  rotate: false
<<<<<<< HEAD
  xy: 1482, 156
=======
  xy: 1598, 156
>>>>>>> c91e94ae
  size: 50, 50
  orig: 50, 50
  offset: 0, 0
  index: -1
PolicyIcons/Trade Unions
  rotate: false
<<<<<<< HEAD
  xy: 1540, 156
=======
  xy: 1598, 98
>>>>>>> c91e94ae
  size: 50, 50
  orig: 50, 50
  offset: 0, 0
  index: -1
PolicyIcons/United Front
  rotate: false
<<<<<<< HEAD
  xy: 1616, 1076
=======
  xy: 1990, 1776
>>>>>>> c91e94ae
  size: 50, 50
  orig: 50, 50
  offset: 0, 0
  index: -1
PolicyIcons/Universal Suffrage
  rotate: false
<<<<<<< HEAD
  xy: 1616, 1018
=======
  xy: 1990, 1718
>>>>>>> c91e94ae
  size: 50, 50
  orig: 50, 50
  offset: 0, 0
  index: -1
PolicyIcons/Warrior Code
  rotate: false
<<<<<<< HEAD
  xy: 1674, 1018
=======
  xy: 1990, 1544
>>>>>>> c91e94ae
  size: 50, 50
  orig: 50, 50
  offset: 0, 0
  index: -1
ResourceIcons/Aluminum
  rotate: false
  xy: 520, 1694
  size: 100, 100
  orig: 100, 100
  offset: 0, 0
  index: -1
ResourceIcons/Bananas
  rotate: false
  xy: 844, 1734
  size: 100, 100
  orig: 100, 100
  offset: 0, 0
  index: -1
ResourceIcons/Cattle
  rotate: false
  xy: 628, 1586
  size: 100, 100
  orig: 100, 100
  offset: 0, 0
  index: -1
ResourceIcons/Coal
  rotate: false
  xy: 613, 1370
  size: 100, 100
  orig: 100, 100
  offset: 0, 0
  index: -1
ResourceIcons/Cotton
  rotate: false
  xy: 393, 1154
  size: 100, 100
  orig: 100, 100
  offset: 0, 0
  index: -1
ResourceIcons/Deer
  rotate: false
  xy: 844, 1518
  size: 100, 100
  orig: 100, 100
  offset: 0, 0
  index: -1
ResourceIcons/Dyes
  rotate: false
  xy: 721, 1410
  size: 100, 100
  orig: 100, 100
  offset: 0, 0
  index: -1
ResourceIcons/Fish
  rotate: false
  xy: 721, 1194
  size: 100, 100
  orig: 100, 100
  offset: 0, 0
  index: -1
ResourceIcons/Furs
  rotate: false
  xy: 1492, 1734
  size: 100, 100
  orig: 100, 100
  offset: 0, 0
  index: -1
ResourceIcons/Gems
  rotate: false
  xy: 1492, 1518
  size: 100, 100
  orig: 100, 100
  offset: 0, 0
  index: -1
ResourceIcons/Gold Ore
  rotate: false
  xy: 1477, 1302
  size: 100, 100
  orig: 100, 100
  offset: 0, 0
  index: -1
ResourceIcons/Horses
  rotate: false
<<<<<<< HEAD
  xy: 1708, 1540
=======
  xy: 1708, 1648
>>>>>>> c91e94ae
  size: 100, 100
  orig: 100, 100
  offset: 0, 0
  index: -1
ResourceIcons/Incense
  rotate: false
<<<<<<< HEAD
  xy: 933, 1086
=======
  xy: 825, 1086
>>>>>>> c91e94ae
  size: 100, 100
  orig: 100, 100
  offset: 0, 0
  index: -1
ResourceIcons/Iron
  rotate: false
<<<<<<< HEAD
  xy: 1257, 1086
=======
  xy: 1149, 1086
>>>>>>> c91e94ae
  size: 100, 100
  orig: 100, 100
  offset: 0, 0
  index: -1
ResourceIcons/Ivory
  rotate: false
<<<<<<< HEAD
  xy: 220, 69
=======
  xy: 1473, 1086
>>>>>>> c91e94ae
  size: 100, 100
  orig: 100, 100
  offset: 0, 0
  index: -1
ResourceIcons/Marble
  rotate: false
<<<<<<< HEAD
  xy: 536, 830
=======
  xy: 320, 614
>>>>>>> c91e94ae
  size: 100, 100
  orig: 100, 100
  offset: 0, 0
  index: -1
ResourceIcons/Oil
  rotate: false
<<<<<<< HEAD
  xy: 860, 978
=======
  xy: 644, 762
>>>>>>> c91e94ae
  size: 100, 100
  orig: 100, 100
  offset: 0, 0
  index: -1
ResourceIcons/Pearls
  rotate: false
<<<<<<< HEAD
  xy: 644, 546
=======
  xy: 752, 762
>>>>>>> c91e94ae
  size: 100, 100
  orig: 100, 100
  offset: 0, 0
  index: -1
ResourceIcons/Sheep
  rotate: false
<<<<<<< HEAD
  xy: 1184, 546
=======
  xy: 1292, 654
>>>>>>> c91e94ae
  size: 100, 100
  orig: 100, 100
  offset: 0, 0
  index: -1
ResourceIcons/Silk
  rotate: false
<<<<<<< HEAD
  xy: 1400, 654
=======
  xy: 968, 330
>>>>>>> c91e94ae
  size: 100, 100
  orig: 100, 100
  offset: 0, 0
  index: -1
ResourceIcons/Silver
  rotate: false
<<<<<<< HEAD
  xy: 1292, 546
=======
  xy: 1400, 654
>>>>>>> c91e94ae
  size: 100, 100
  orig: 100, 100
  offset: 0, 0
  index: -1
ResourceIcons/Spices
  rotate: false
<<<<<<< HEAD
  xy: 1184, 330
=======
  xy: 1292, 438
>>>>>>> c91e94ae
  size: 100, 100
  orig: 100, 100
  offset: 0, 0
  index: -1
ResourceIcons/Stone
  rotate: false
<<<<<<< HEAD
  xy: 1508, 870
=======
  xy: 1508, 978
>>>>>>> c91e94ae
  size: 100, 100
  orig: 100, 100
  offset: 0, 0
  index: -1
ResourceIcons/Sugar
  rotate: false
<<<<<<< HEAD
  xy: 1508, 654
=======
  xy: 1508, 762
>>>>>>> c91e94ae
  size: 100, 100
  orig: 100, 100
  offset: 0, 0
  index: -1
ResourceIcons/Uranium
  rotate: false
<<<<<<< HEAD
  xy: 1270, 222
=======
  xy: 760, 114
>>>>>>> c91e94ae
  size: 100, 100
  orig: 100, 100
  offset: 0, 0
  index: -1
ResourceIcons/Whales
  rotate: false
<<<<<<< HEAD
  xy: 760, 114
=======
  xy: 868, 114
>>>>>>> c91e94ae
  size: 100, 100
  orig: 100, 100
  offset: 0, 0
  index: -1
ResourceIcons/Wheat
  rotate: false
<<<<<<< HEAD
  xy: 868, 114
=======
  xy: 976, 114
>>>>>>> c91e94ae
  size: 100, 100
  orig: 100, 100
  offset: 0, 0
  index: -1
ResourceIcons/Wine
  rotate: false
<<<<<<< HEAD
  xy: 976, 114
=======
  xy: 1084, 114
>>>>>>> c91e94ae
  size: 100, 100
  orig: 100, 100
  offset: 0, 0
  index: -1
StatIcons/Acquire
  rotate: false
  xy: 4, 23
  size: 100, 100
  orig: 100, 100
  offset: 0, 0
  index: -1
StatIcons/CityConnection
  rotate: false
  xy: 397, 1478
  size: 100, 100
  orig: 100, 100
  offset: 0, 0
  index: -1
StatIcons/Culture
  rotate: false
  xy: 697, 1842
  size: 200, 200
  orig: 200, 200
  offset: 0, 0
  index: -1
StatIcons/Faith
  rotate: false
  xy: 4, 131
  size: 178, 178
  orig: 178, 178
  offset: 0, 0
  index: -1
StatIcons/Food
  rotate: false
  xy: 4, 941
  size: 200, 200
  orig: 200, 200
  offset: 0, 0
  index: -1
StatIcons/Gold
  rotate: false
  xy: 905, 1842
  size: 200, 200
  orig: 200, 200
  offset: 0, 0
  index: -1
StatIcons/Happiness
  rotate: false
  xy: 4, 733
  size: 200, 200
  orig: 200, 200
  offset: 0, 0
  index: -1
StatIcons/InterceptRange
  rotate: false
<<<<<<< HEAD
  xy: 1166, 48
=======
  xy: 1540, 156
>>>>>>> c91e94ae
  size: 50, 50
  orig: 50, 50
  offset: 0, 0
  index: -1
StatIcons/Malcontent
  rotate: false
  xy: 1113, 1842
  size: 200, 200
  orig: 200, 200
  offset: 0, 0
  index: -1
StatIcons/Movement
  rotate: false
<<<<<<< HEAD
  xy: 1701, 1308
=======
  xy: 1932, 1544
>>>>>>> c91e94ae
  size: 50, 50
  orig: 50, 50
  offset: 0, 0
  index: -1
StatIcons/Population
  rotate: false
  xy: 4, 525
  size: 200, 200
  orig: 200, 200
  offset: 0, 0
  index: -1
StatIcons/Production
  rotate: false
  xy: 1321, 1842
  size: 200, 200
  orig: 200, 200
  offset: 0, 0
  index: -1
StatIcons/Range
  rotate: false
<<<<<<< HEAD
  xy: 1366, 156
=======
  xy: 1658, 1482
>>>>>>> c91e94ae
  size: 50, 50
  orig: 50, 50
  offset: 0, 0
  index: -1
StatIcons/RangedStrength
  rotate: false
<<<<<<< HEAD
  xy: 1494, 272
=======
  xy: 1716, 1482
>>>>>>> c91e94ae
  size: 50, 50
  orig: 50, 50
  offset: 0, 0
  index: -1
StatIcons/Resistance
  rotate: false
<<<<<<< HEAD
  xy: 968, 546
=======
  xy: 1076, 654
>>>>>>> c91e94ae
  size: 100, 100
  orig: 100, 100
  offset: 0, 0
  index: -1
StatIcons/Science
  rotate: false
  xy: 4, 317
  size: 200, 200
  orig: 200, 200
  offset: 0, 0
  index: -1
StatIcons/Specialist
  rotate: false
<<<<<<< HEAD
  xy: 1292, 438
=======
  xy: 1400, 546
>>>>>>> c91e94ae
  size: 100, 100
  orig: 100, 100
  offset: 0, 0
  index: -1
StatIcons/Strength
  rotate: false
<<<<<<< HEAD
  xy: 1759, 1192
=======
  xy: 1643, 1192
>>>>>>> c91e94ae
  size: 50, 50
  orig: 50, 50
  offset: 0, 0
  index: -1
TechIcons/Acoustics
  rotate: false
  xy: 412, 1694
  size: 100, 100
  orig: 100, 100
  offset: 0, 0
  index: -1
TechIcons/Advanced Ballistics
  rotate: false
  xy: 1901, 1942
  size: 100, 100
  orig: 100, 100
  offset: 0, 0
  index: -1
TechIcons/Agriculture
  rotate: false
  xy: 289, 1425
  size: 100, 100
  orig: 100, 100
  offset: 0, 0
  index: -1
TechIcons/Animal Husbandry
  rotate: false
  xy: 212, 1041
  size: 100, 100
  orig: 100, 100
  offset: 0, 0
  index: -1
TechIcons/Archaeology
  rotate: false
  xy: 212, 825
  size: 100, 100
  orig: 100, 100
  offset: 0, 0
  index: -1
TechIcons/Archery
  rotate: false
  xy: 212, 717
  size: 100, 100
  orig: 100, 100
  offset: 0, 0
  index: -1
TechIcons/Architecture
  rotate: false
  xy: 212, 609
  size: 100, 100
  orig: 100, 100
  offset: 0, 0
  index: -1
TechIcons/Astronomy
  rotate: false
  xy: 212, 501
  size: 100, 100
  orig: 100, 100
  offset: 0, 0
  index: -1
TechIcons/Atomic Theory
  rotate: false
  xy: 212, 285
  size: 100, 100
  orig: 100, 100
  offset: 0, 0
  index: -1
TechIcons/Ballistics
  rotate: false
  xy: 736, 1734
  size: 100, 100
  orig: 100, 100
  offset: 0, 0
  index: -1
TechIcons/Banking
  rotate: false
  xy: 952, 1734
  size: 100, 100
  orig: 100, 100
  offset: 0, 0
  index: -1
TechIcons/Biology
  rotate: false
  xy: 1276, 1734
  size: 100, 100
  orig: 100, 100
  offset: 0, 0
  index: -1
TechIcons/Bronze Working
  rotate: false
  xy: 1384, 1734
  size: 100, 100
  orig: 100, 100
  offset: 0, 0
  index: -1
TechIcons/Calendar
  rotate: false
  xy: 412, 1586
  size: 100, 100
  orig: 100, 100
  offset: 0, 0
  index: -1
TechIcons/Chemistry
  rotate: false
  xy: 736, 1626
  size: 100, 100
  orig: 100, 100
  offset: 0, 0
  index: -1
TechIcons/Chivalry
  rotate: false
  xy: 952, 1626
  size: 100, 100
  orig: 100, 100
  offset: 0, 0
  index: -1
TechIcons/Civil Service
  rotate: false
  xy: 397, 1370
  size: 100, 100
  orig: 100, 100
  offset: 0, 0
  index: -1
TechIcons/Combined Arms
  rotate: false
  xy: 289, 1317
  size: 100, 100
  orig: 100, 100
  offset: 0, 0
  index: -1
TechIcons/Combustion
  rotate: false
  xy: 285, 1209
  size: 100, 100
  orig: 100, 100
  offset: 0, 0
  index: -1
TechIcons/Compass
  rotate: false
  xy: 397, 1262
  size: 100, 100
  orig: 100, 100
  offset: 0, 0
  index: -1
TechIcons/Computers
  rotate: false
  xy: 505, 1262
  size: 100, 100
  orig: 100, 100
  offset: 0, 0
  index: -1
TechIcons/Construction
  rotate: false
  xy: 613, 1262
  size: 100, 100
  orig: 100, 100
  offset: 0, 0
  index: -1
TechIcons/Currency
  rotate: false
  xy: 609, 1154
  size: 100, 100
  orig: 100, 100
  offset: 0, 0
  index: -1
TechIcons/Drama and Poetry
  rotate: false
  xy: 1384, 1518
  size: 100, 100
  orig: 100, 100
  offset: 0, 0
  index: -1
TechIcons/Dynamite
  rotate: false
  xy: 721, 1302
  size: 100, 100
  orig: 100, 100
  offset: 0, 0
  index: -1
TechIcons/Ecology
  rotate: false
  xy: 829, 1410
  size: 100, 100
  orig: 100, 100
  offset: 0, 0
  index: -1
TechIcons/Economics
  rotate: false
  xy: 829, 1302
  size: 100, 100
  orig: 100, 100
  offset: 0, 0
  index: -1
TechIcons/Education
  rotate: false
  xy: 937, 1410
  size: 100, 100
  orig: 100, 100
  offset: 0, 0
  index: -1
TechIcons/Electricity
  rotate: false
  xy: 1045, 1410
  size: 100, 100
  orig: 100, 100
  offset: 0, 0
  index: -1
TechIcons/Electronics
  rotate: false
  xy: 1045, 1302
  size: 100, 100
  orig: 100, 100
  offset: 0, 0
  index: -1
TechIcons/Engineering
  rotate: false
  xy: 1153, 1410
  size: 100, 100
  orig: 100, 100
  offset: 0, 0
  index: -1
TechIcons/Fertilizer
  rotate: false
  xy: 1369, 1410
  size: 100, 100
  orig: 100, 100
  offset: 0, 0
  index: -1
TechIcons/Flight
  rotate: false
  xy: 937, 1194
  size: 100, 100
  orig: 100, 100
  offset: 0, 0
  index: -1
TechIcons/Future Tech
  rotate: false
  xy: 1492, 1626
  size: 100, 100
  orig: 100, 100
  offset: 0, 0
  index: -1
TechIcons/Guilds
  rotate: false
  xy: 1600, 1756
  size: 100, 100
  orig: 100, 100
  offset: 0, 0
  index: -1
TechIcons/Gunpowder
  rotate: false
  xy: 1708, 1756
  size: 100, 100
  orig: 100, 100
  offset: 0, 0
  index: -1
TechIcons/Horseback Riding
  rotate: false
<<<<<<< HEAD
  xy: 1708, 1648
=======
  xy: 1600, 1540
>>>>>>> c91e94ae
  size: 100, 100
  orig: 100, 100
  offset: 0, 0
  index: -1
TechIcons/Industrialization
  rotate: false
<<<<<<< HEAD
  xy: 1149, 1086
=======
  xy: 1041, 1086
>>>>>>> c91e94ae
  size: 100, 100
  orig: 100, 100
  offset: 0, 0
  index: -1
TechIcons/Iron Working
  rotate: false
<<<<<<< HEAD
  xy: 1365, 1086
=======
  xy: 1257, 1086
>>>>>>> c91e94ae
  size: 100, 100
  orig: 100, 100
  offset: 0, 0
  index: -1
TechIcons/Lasers
  rotate: false
<<<<<<< HEAD
  xy: 320, 830
=======
  xy: 428, 1046
>>>>>>> c91e94ae
  size: 100, 100
  orig: 100, 100
  offset: 0, 0
  index: -1
TechIcons/Machinery
  rotate: false
<<<<<<< HEAD
  xy: 536, 938
=======
  xy: 320, 722
>>>>>>> c91e94ae
  size: 100, 100
  orig: 100, 100
  offset: 0, 0
  index: -1
TechIcons/Masonry
  rotate: false
<<<<<<< HEAD
  xy: 320, 506
=======
  xy: 428, 722
>>>>>>> c91e94ae
  size: 100, 100
  orig: 100, 100
  offset: 0, 0
  index: -1
TechIcons/Mass Media
  rotate: false
<<<<<<< HEAD
  xy: 536, 722
=======
  xy: 320, 506
>>>>>>> c91e94ae
  size: 100, 100
  orig: 100, 100
  offset: 0, 0
  index: -1
TechIcons/Mathematics
  rotate: false
<<<<<<< HEAD
  xy: 428, 614
=======
  xy: 536, 722
>>>>>>> c91e94ae
  size: 100, 100
  orig: 100, 100
  offset: 0, 0
  index: -1
TechIcons/Metal Casting
  rotate: false
<<<<<<< HEAD
  xy: 536, 614
=======
  xy: 320, 398
>>>>>>> c91e94ae
  size: 100, 100
  orig: 100, 100
  offset: 0, 0
  index: -1
TechIcons/Metallurgy
  rotate: false
<<<<<<< HEAD
  xy: 428, 506
=======
  xy: 536, 614
>>>>>>> c91e94ae
  size: 100, 100
  orig: 100, 100
  offset: 0, 0
  index: -1
TechIcons/Military Science
  rotate: false
<<<<<<< HEAD
  xy: 320, 290
=======
  xy: 428, 506
>>>>>>> c91e94ae
  size: 100, 100
  orig: 100, 100
  offset: 0, 0
  index: -1
TechIcons/Mining
  rotate: false
<<<<<<< HEAD
  xy: 428, 398
=======
  xy: 536, 506
>>>>>>> c91e94ae
  size: 100, 100
  orig: 100, 100
  offset: 0, 0
  index: -1
TechIcons/Mobile Tactics
  rotate: false
<<<<<<< HEAD
  xy: 428, 290
=======
  xy: 536, 398
>>>>>>> c91e94ae
  size: 100, 100
  orig: 100, 100
  offset: 0, 0
  index: -1
TechIcons/Nanotechnology
  rotate: false
<<<<<<< HEAD
  xy: 544, 74
=======
  xy: 436, 74
>>>>>>> c91e94ae
  size: 100, 100
  orig: 100, 100
  offset: 0, 0
  index: -1
TechIcons/Navigation
  rotate: false
<<<<<<< HEAD
  xy: 652, 74
=======
  xy: 622, 182
>>>>>>> c91e94ae
  size: 100, 100
  orig: 100, 100
  offset: 0, 0
  index: -1
TechIcons/Nuclear Fission
  rotate: false
<<<<<<< HEAD
  xy: 644, 870
=======
  xy: 644, 978
>>>>>>> c91e94ae
  size: 100, 100
  orig: 100, 100
  offset: 0, 0
  index: -1
TechIcons/Nuclear Fusion
  rotate: false
<<<<<<< HEAD
  xy: 752, 978
=======
  xy: 644, 870
>>>>>>> c91e94ae
  size: 100, 100
  orig: 100, 100
  offset: 0, 0
  index: -1
TechIcons/Optics
  rotate: false
<<<<<<< HEAD
  xy: 644, 654
=======
  xy: 752, 870
>>>>>>> c91e94ae
  size: 100, 100
  orig: 100, 100
  offset: 0, 0
  index: -1
TechIcons/Particle Physics
  rotate: false
<<<<<<< HEAD
  xy: 860, 870
=======
  xy: 968, 978
>>>>>>> c91e94ae
  size: 100, 100
  orig: 100, 100
  offset: 0, 0
  index: -1
TechIcons/Pharmaceuticals
  rotate: false
<<<<<<< HEAD
  xy: 860, 762
=======
  xy: 968, 870
>>>>>>> c91e94ae
  size: 100, 100
  orig: 100, 100
  offset: 0, 0
  index: -1
TechIcons/Philosophy
  rotate: false
<<<<<<< HEAD
  xy: 752, 654
=======
  xy: 860, 762
>>>>>>> c91e94ae
  size: 100, 100
  orig: 100, 100
  offset: 0, 0
  index: -1
TechIcons/Physics
  rotate: false
<<<<<<< HEAD
  xy: 644, 438
=======
  xy: 752, 654
>>>>>>> c91e94ae
  size: 100, 100
  orig: 100, 100
  offset: 0, 0
  index: -1
TechIcons/Plastics
  rotate: false
<<<<<<< HEAD
  xy: 968, 762
=======
  xy: 1076, 870
>>>>>>> c91e94ae
  size: 100, 100
  orig: 100, 100
  offset: 0, 0
  index: -1
TechIcons/Pottery
  rotate: false
<<<<<<< HEAD
  xy: 752, 546
=======
  xy: 860, 654
>>>>>>> c91e94ae
  size: 100, 100
  orig: 100, 100
  offset: 0, 0
  index: -1
TechIcons/Printing Press
  rotate: false
<<<<<<< HEAD
  xy: 644, 330
=======
  xy: 752, 546
>>>>>>> c91e94ae
  size: 100, 100
  orig: 100, 100
  offset: 0, 0
  index: -1
TechIcons/Radar
  rotate: false
<<<<<<< HEAD
  xy: 860, 546
=======
  xy: 968, 654
>>>>>>> c91e94ae
  size: 100, 100
  orig: 100, 100
  offset: 0, 0
  index: -1
TechIcons/Radio
  rotate: false
<<<<<<< HEAD
  xy: 752, 438
=======
  xy: 860, 546
>>>>>>> c91e94ae
  size: 100, 100
  orig: 100, 100
  offset: 0, 0
  index: -1
TechIcons/Railroad
  rotate: false
<<<<<<< HEAD
  xy: 1400, 978
=======
  xy: 752, 438
>>>>>>> c91e94ae
  size: 100, 100
  orig: 100, 100
  offset: 0, 0
  index: -1
TechIcons/Refrigeration
  rotate: false
<<<<<<< HEAD
  xy: 1184, 762
=======
  xy: 1292, 870
>>>>>>> c91e94ae
  size: 100, 100
  orig: 100, 100
  offset: 0, 0
  index: -1
TechIcons/Replaceable Parts
  rotate: false
<<<<<<< HEAD
  xy: 1076, 654
=======
  xy: 1184, 762
>>>>>>> c91e94ae
  size: 100, 100
  orig: 100, 100
  offset: 0, 0
  index: -1
TechIcons/Rifling
  rotate: false
<<<<<<< HEAD
  xy: 752, 330
=======
  xy: 860, 438
>>>>>>> c91e94ae
  size: 100, 100
  orig: 100, 100
  offset: 0, 0
  index: -1
TechIcons/Robotics
  rotate: false
<<<<<<< HEAD
  xy: 1292, 762
=======
  xy: 1400, 870
>>>>>>> c91e94ae
  size: 100, 100
  orig: 100, 100
  offset: 0, 0
  index: -1
TechIcons/Rocketry
  rotate: false
<<<<<<< HEAD
  xy: 1184, 654
=======
  xy: 1292, 762
>>>>>>> c91e94ae
  size: 100, 100
  orig: 100, 100
  offset: 0, 0
  index: -1
TechIcons/Sailing
  rotate: false
<<<<<<< HEAD
  xy: 860, 330
=======
  xy: 968, 438
>>>>>>> c91e94ae
  size: 100, 100
  orig: 100, 100
  offset: 0, 0
  index: -1
TechIcons/Satellites
  rotate: false
<<<<<<< HEAD
  xy: 1400, 762
=======
  xy: 860, 330
>>>>>>> c91e94ae
  size: 100, 100
  orig: 100, 100
  offset: 0, 0
  index: -1
TechIcons/Scientific Theory
  rotate: false
<<<<<<< HEAD
  xy: 1292, 654
=======
  xy: 1400, 762
>>>>>>> c91e94ae
  size: 100, 100
  orig: 100, 100
  offset: 0, 0
  index: -1
TechIcons/Stealth
  rotate: false
<<<<<<< HEAD
  xy: 1292, 330
=======
  xy: 1400, 438
>>>>>>> c91e94ae
  size: 100, 100
  orig: 100, 100
  offset: 0, 0
  index: -1
TechIcons/Steam Power
  rotate: false
<<<<<<< HEAD
  xy: 1400, 336
=======
  xy: 1292, 330
>>>>>>> c91e94ae
  size: 100, 100
  orig: 100, 100
  offset: 0, 0
  index: -1
TechIcons/Steel
  rotate: false
<<<<<<< HEAD
  xy: 1508, 978
=======
  xy: 1400, 330
>>>>>>> c91e94ae
  size: 100, 100
  orig: 100, 100
  offset: 0, 0
  index: -1
TechIcons/Telecommunications
  rotate: false
<<<<<<< HEAD
  xy: 1508, 438
=======
  xy: 1508, 546
>>>>>>> c91e94ae
  size: 100, 100
  orig: 100, 100
  offset: 0, 0
  index: -1
TechIcons/The Wheel
  rotate: false
<<<<<<< HEAD
  xy: 838, 222
=======
  xy: 730, 222
>>>>>>> c91e94ae
  size: 100, 100
  orig: 100, 100
  offset: 0, 0
  index: -1
TechIcons/Theology
  rotate: false
<<<<<<< HEAD
  xy: 946, 222
=======
  xy: 838, 222
>>>>>>> c91e94ae
  size: 100, 100
  orig: 100, 100
  offset: 0, 0
  index: -1
TechIcons/Trapping
  rotate: false
<<<<<<< HEAD
  xy: 1162, 222
=======
  xy: 1054, 222
>>>>>>> c91e94ae
  size: 100, 100
  orig: 100, 100
  offset: 0, 0
  index: -1
TechIcons/Writing
  rotate: false
<<<<<<< HEAD
  xy: 1084, 114
=======
  xy: 1162, 222
>>>>>>> c91e94ae
  size: 100, 100
  orig: 100, 100
  offset: 0, 0
  index: -1
TileSets/Default/AtollOverlay
  rotate: false
  xy: 212, 393
  size: 100, 100
  orig: 100, 100
  offset: 0, 0
  index: -1
TileSets/Default/CityOverlay
  rotate: false
  xy: 505, 1478
  size: 100, 100
  orig: 100, 100
  offset: 0, 0
  index: -1
TileSets/Default/CrosshatchHexagon
  rotate: false
  xy: 4, 1149
  size: 273, 236
  orig: 273, 236
  offset: 0, 0
  index: -1
TileSets/FantasyHex/CrosshatchHexagon
  rotate: false
  xy: 4, 1149
  size: 273, 236
  orig: 273, 236
  offset: 0, 0
  index: -1
TileSets/Default/FalloutOverlay
  rotate: false
  xy: 1261, 1410
  size: 100, 100
  orig: 100, 100
  offset: 0, 0
  index: -1
TileSets/Default/Flood plainsOverlay
  rotate: false
  xy: 1045, 1194
  size: 100, 100
  orig: 100, 100
  offset: 0, 0
  index: -1
TileSets/Default/ForestOverlay
  rotate: false
  xy: 1153, 1194
  size: 100, 100
  orig: 100, 100
  offset: 0, 0
  index: -1
TileSets/Default/Hexagon
  rotate: false
  xy: 412, 1802
  size: 277, 240
  orig: 277, 240
  offset: 0, 0
  index: -1
TileSets/FantasyHex/Hexagon
  rotate: false
  xy: 412, 1802
  size: 277, 240
  orig: 277, 240
  offset: 0, 0
  index: -1
TileSets/Default/HillOverlay
  rotate: false
  xy: 1600, 1648
  size: 100, 100
  orig: 100, 100
  offset: 0, 0
  index: -1
TileSets/Default/IceOverlay
  rotate: false
<<<<<<< HEAD
  xy: 717, 1086
=======
  xy: 1708, 1540
>>>>>>> c91e94ae
  size: 100, 100
  orig: 100, 100
  offset: 0, 0
  index: -1
TileSets/Default/JungleOverlay
  rotate: false
<<<<<<< HEAD
  xy: 328, 69
=======
  xy: 298, 177
>>>>>>> c91e94ae
  size: 100, 100
  orig: 100, 100
  offset: 0, 0
  index: -1
TileSets/Default/LakesOverlay
  rotate: false
<<<<<<< HEAD
  xy: 320, 938
=======
  xy: 320, 1046
>>>>>>> c91e94ae
  size: 100, 100
  orig: 100, 100
  offset: 0, 0
  index: -1
TileSets/Default/MarshOverlay
  rotate: false
<<<<<<< HEAD
  xy: 428, 722
=======
  xy: 536, 830
>>>>>>> c91e94ae
  size: 100, 100
  orig: 100, 100
  offset: 0, 0
  index: -1
TileSets/Default/MountainOverlay
  rotate: false
<<<<<<< HEAD
  xy: 514, 182
=======
  xy: 406, 182
>>>>>>> c91e94ae
  size: 100, 100
  orig: 100, 100
  offset: 0, 0
  index: -1
TileSets/Default/NaturalWonderOverlay
  rotate: false
<<<<<<< HEAD
  xy: 622, 182
=======
  xy: 544, 74
>>>>>>> c91e94ae
  size: 100, 100
  orig: 100, 100
  offset: 0, 0
  index: -1
TileSets/Default/OasisOverlay
  rotate: false
<<<<<<< HEAD
  xy: 644, 762
=======
  xy: 752, 978
>>>>>>> c91e94ae
  size: 100, 100
  orig: 100, 100
  offset: 0, 0
  index: -1
TileSets/Default/Railroad
  rotate: false
<<<<<<< HEAD
  xy: 1292, 870
=======
  xy: 1400, 978
>>>>>>> c91e94ae
  size: 100, 100
  orig: 100, 100
  offset: 0, 0
  index: -1
ImprovementIcons/Railroad
  rotate: false
<<<<<<< HEAD
  xy: 1292, 870
=======
  xy: 1400, 978
>>>>>>> c91e94ae
  size: 100, 100
  orig: 100, 100
  offset: 0, 0
  index: -1
TileSets/Default/Tiles/River-Bottom
  rotate: false
<<<<<<< HEAD
  xy: 1817, 1444
=======
  xy: 1816, 417
>>>>>>> c91e94ae
  size: 32, 28
  orig: 32, 28
  offset: 0, 0
  index: -1
TileSets/FantasyHex/Tiles/River-Bottom
  rotate: false
<<<<<<< HEAD
  xy: 1817, 1444
=======
  xy: 1816, 417
>>>>>>> c91e94ae
  size: 32, 28
  orig: 32, 28
  offset: 0, 0
  index: -1
TileSets/Default/Tiles/River-BottomLeft
  rotate: false
<<<<<<< HEAD
  xy: 1817, 1408
=======
  xy: 1856, 988
>>>>>>> c91e94ae
  size: 32, 28
  orig: 32, 28
  offset: 0, 0
  index: -1
TileSets/FantasyHex/Tiles/River-BottomLeft
  rotate: false
<<<<<<< HEAD
  xy: 1817, 1408
=======
  xy: 1856, 988
>>>>>>> c91e94ae
  size: 32, 28
  orig: 32, 28
  offset: 0, 0
  index: -1
TileSets/Default/Tiles/River-BottomRight
  rotate: false
<<<<<<< HEAD
  xy: 1817, 1372
=======
  xy: 1856, 952
>>>>>>> c91e94ae
  size: 32, 28
  orig: 32, 28
  offset: 0, 0
  index: -1
TileSets/FantasyHex/Tiles/River-BottomRight
  rotate: false
<<<<<<< HEAD
  xy: 1817, 1372
=======
  xy: 1856, 952
>>>>>>> c91e94ae
  size: 32, 28
  orig: 32, 28
  offset: 0, 0
  index: -1
TileSets/Default/road
  rotate: false
  xy: 1529, 1845
  size: 61, 11
  orig: 61, 11
  offset: 0, 0
  index: -1
TileSets/FantasyHex/road
  rotate: false
  xy: 1529, 1845
  size: 61, 11
  orig: 61, 11
  offset: 0, 0
  index: -1
TileSets/FantasyHex/Railroad
  rotate: false
  xy: 4, 4
  size: 61, 11
  orig: 61, 11
  offset: 0, 0
  index: -1
TileSets/FantasyHex/Tiles/Academy
  rotate: false
  xy: 285, 1165
  size: 32, 36
  orig: 32, 36
  offset: 0, 0
  index: -1
TileSets/FantasyHex/Tiles/Academy-Snow
  rotate: false
<<<<<<< HEAD
  xy: 1366, 113
=======
  xy: 1581, 1091
>>>>>>> c91e94ae
  size: 32, 35
  orig: 32, 35
  offset: 0, 0
  index: -1
TileSets/FantasyHex/Tiles/Aluminum
  rotate: false
  xy: 2009, 2014
  size: 32, 28
  orig: 32, 28
  offset: 0, 0
  index: -1
TileSets/FantasyHex/Tiles/Ancient ruins
  rotate: false
  xy: 1774, 1504
  size: 32, 28
  orig: 32, 28
  offset: 0, 0
  index: -1
TileSets/FantasyHex/Tiles/Ancient ruins-Jungle
  rotate: false
  xy: 684, 290
  size: 32, 32
  orig: 32, 32
  offset: 0, 0
  index: -1
TileSets/FantasyHex/Tiles/Ancient ruins-Sand
  rotate: false
<<<<<<< HEAD
  xy: 1732, 1040
=======
  xy: 325, 1173
>>>>>>> c91e94ae
  size: 32, 28
  orig: 32, 28
  offset: 0, 0
  index: -1
TileSets/FantasyHex/Tiles/Ancient ruins-Snow
  rotate: false
<<<<<<< HEAD
  xy: 1616, 866
=======
  xy: 1621, 1098
>>>>>>> c91e94ae
  size: 32, 28
  orig: 32, 28
  offset: 0, 0
  index: -1
TileSets/FantasyHex/Tiles/Ancient ruins2
  rotate: false
<<<<<<< HEAD
  xy: 1674, 982
=======
  xy: 1759, 1388
>>>>>>> c91e94ae
  size: 32, 28
  orig: 32, 28
  offset: 0, 0
  index: -1
TileSets/FantasyHex/Tiles/Atoll
  rotate: false
<<<<<<< HEAD
  xy: 1446, 120
=======
  xy: 1701, 1098
>>>>>>> c91e94ae
  size: 32, 28
  orig: 32, 28
  offset: 0, 0
  index: -1
TileSets/FantasyHex/Tiles/Bananas
  rotate: false
<<<<<<< HEAD
  xy: 1616, 794
=======
  xy: 2009, 1870
>>>>>>> c91e94ae
  size: 32, 28
  orig: 32, 28
  offset: 0, 0
  index: -1
TileSets/FantasyHex/Tiles/Barbarian encampment
  rotate: false
<<<<<<< HEAD
  xy: 1486, 120
=======
  xy: 2009, 1834
>>>>>>> c91e94ae
  size: 32, 28
  orig: 32, 28
  offset: 0, 0
  index: -1
TileSets/FantasyHex/Tiles/Barbarian encampment-Snow
  rotate: false
<<<<<<< HEAD
  xy: 2009, 1905
=======
  xy: 1759, 1243
>>>>>>> c91e94ae
  size: 32, 29
  orig: 32, 29
  offset: 0, 0
  index: -1
TileSets/FantasyHex/Tiles/Barringer Crater
  rotate: false
<<<<<<< HEAD
  xy: 1616, 758
=======
  xy: 1759, 1207
>>>>>>> c91e94ae
  size: 32, 28
  orig: 32, 28
  offset: 0, 0
  index: -1
TileSets/FantasyHex/Tiles/Cattle
  rotate: false
<<<<<<< HEAD
  xy: 1616, 361
=======
  xy: 1799, 1316
>>>>>>> c91e94ae
  size: 32, 28
  orig: 32, 28
  offset: 0, 0
  index: -1
TileSets/FantasyHex/Tiles/Cattle+Pasture
  rotate: false
<<<<<<< HEAD
  xy: 1616, 321
=======
  xy: 1799, 1276
>>>>>>> c91e94ae
  size: 32, 32
  orig: 32, 32
  offset: 0, 0
  index: -1
TileSets/FantasyHex/Tiles/Cerro de Potosi
  rotate: false
<<<<<<< HEAD
  xy: 1610, 249
=======
  xy: 1799, 1204
>>>>>>> c91e94ae
  size: 32, 28
  orig: 32, 28
  offset: 0, 0
  index: -1
TileSets/FantasyHex/Tiles/Citadel
  rotate: false
<<<<<<< HEAD
  xy: 1714, 961
=======
  xy: 1741, 1091
>>>>>>> c91e94ae
  size: 32, 35
  orig: 32, 35
  offset: 0, 0
  index: -1
TileSets/FantasyHex/Tiles/Citadel-Snow
  rotate: false
<<<<<<< HEAD
  xy: 1714, 923
=======
  xy: 1781, 1094
>>>>>>> c91e94ae
  size: 32, 30
  orig: 32, 30
  offset: 0, 0
  index: -1
TileSets/FantasyHex/Tiles/City center
  rotate: false
<<<<<<< HEAD
  xy: 742, 13
=======
  xy: 1821, 1089
>>>>>>> c91e94ae
  size: 32, 35
  orig: 32, 35
  offset: 0, 0
  index: -1
TileSets/FantasyHex/Tiles/City center-Ancient era
  rotate: false
<<<<<<< HEAD
  xy: 782, 16
=======
  xy: 1781, 1054
>>>>>>> c91e94ae
  size: 32, 32
  orig: 32, 32
  offset: 0, 0
  index: -1
TileSets/FantasyHex/Tiles/City center-Classical era
  rotate: false
<<<<<<< HEAD
  xy: 822, 16
=======
  xy: 1821, 1049
>>>>>>> c91e94ae
  size: 32, 32
  orig: 32, 32
  offset: 0, 0
  index: -1
TileSets/FantasyHex/Tiles/City center-Future era
  rotate: false
<<<<<<< HEAD
  xy: 862, 14
=======
  xy: 1817, 1474
>>>>>>> c91e94ae
  size: 32, 34
  orig: 32, 34
  offset: 0, 0
  index: -1
TileSets/FantasyHex/Tiles/City center-Industrial era
  rotate: false
<<<<<<< HEAD
  xy: 902, 15
=======
  xy: 1817, 1433
>>>>>>> c91e94ae
  size: 32, 33
  orig: 32, 33
  offset: 0, 0
  index: -1
TileSets/FantasyHex/Tiles/City center-Information era
  rotate: false
<<<<<<< HEAD
  xy: 942, 12
=======
  xy: 1857, 1442
>>>>>>> c91e94ae
  size: 32, 36
  orig: 32, 36
  offset: 0, 0
  index: -1
TileSets/FantasyHex/Tiles/City center-Medieval era
  rotate: false
<<<<<<< HEAD
  xy: 982, 16
=======
  xy: 1897, 1446
>>>>>>> c91e94ae
  size: 32, 32
  orig: 32, 32
  offset: 0, 0
  index: -1
TileSets/FantasyHex/Tiles/City center-Modern era
  rotate: false
<<<<<<< HEAD
  xy: 1022, 14
=======
  xy: 1937, 1444
>>>>>>> c91e94ae
  size: 32, 34
  orig: 32, 34
  offset: 0, 0
  index: -1
TileSets/FantasyHex/Tiles/City center-Renaissance era
  rotate: false
<<<<<<< HEAD
  xy: 1062, 16
=======
  xy: 1977, 1446
>>>>>>> c91e94ae
  size: 32, 32
  orig: 32, 32
  offset: 0, 0
  index: -1
TileSets/FantasyHex/Tiles/City ruins
  rotate: false
<<<<<<< HEAD
  xy: 1102, 20
=======
  xy: 1835, 1132
>>>>>>> c91e94ae
  size: 32, 28
  orig: 32, 28
  offset: 0, 0
  index: -1
TileSets/FantasyHex/Tiles/Coal
  rotate: false
<<<<<<< HEAD
  xy: 1772, 1026
=======
  xy: 1861, 1060
>>>>>>> c91e94ae
  size: 32, 28
  orig: 32, 28
  offset: 0, 0
  index: -1
TileSets/FantasyHex/Tiles/Coast
  rotate: false
<<<<<<< HEAD
  xy: 1772, 990
=======
  xy: 1861, 1024
>>>>>>> c91e94ae
  size: 32, 28
  orig: 32, 28
  offset: 0, 0
  index: -1
TileSets/FantasyHex/Tiles/Cotton
  rotate: false
<<<<<<< HEAD
  xy: 1714, 851
=======
  xy: 1839, 1333
>>>>>>> c91e94ae
  size: 32, 28
  orig: 32, 28
  offset: 0, 0
  index: -1
TileSets/FantasyHex/Tiles/Customs house
  rotate: false
<<<<<<< HEAD
  xy: 1656, 831
=======
  xy: 1839, 1220
>>>>>>> c91e94ae
  size: 32, 35
  orig: 32, 35
  offset: 0, 0
  index: -1
TileSets/FantasyHex/Tiles/Deer
  rotate: false
<<<<<<< HEAD
  xy: 1656, 795
=======
  xy: 1839, 1184
>>>>>>> c91e94ae
  size: 32, 28
  orig: 32, 28
  offset: 0, 0
  index: -1
TileSets/FantasyHex/Tiles/Deer+Camp
  rotate: false
<<<<<<< HEAD
  xy: 1656, 759
=======
  xy: 1879, 1369
>>>>>>> c91e94ae
  size: 32, 28
  orig: 32, 28
  offset: 0, 0
  index: -1
TileSets/FantasyHex/Tiles/Desert
  rotate: false
<<<<<<< HEAD
  xy: 1656, 723
=======
  xy: 1879, 1333
>>>>>>> c91e94ae
  size: 32, 28
  orig: 32, 28
  offset: 0, 0
  index: -1
TileSets/FantasyHex/Tiles/Desert+Farm
  rotate: false
<<<<<<< HEAD
  xy: 1656, 687
=======
  xy: 1879, 1297
>>>>>>> c91e94ae
  size: 32, 28
  orig: 32, 28
  offset: 0, 0
  index: -1
TileSets/FantasyHex/Tiles/Desert+Flood plains+Farm
  rotate: false
<<<<<<< HEAD
  xy: 1656, 651
=======
  xy: 1879, 1261
>>>>>>> c91e94ae
  size: 32, 28
  orig: 32, 28
  offset: 0, 0
  index: -1
TileSets/FantasyHex/Tiles/Dyes
  rotate: false
<<<<<<< HEAD
  xy: 1656, 543
=======
  xy: 1919, 1372
>>>>>>> c91e94ae
  size: 32, 28
  orig: 32, 28
  offset: 0, 0
  index: -1
TileSets/FantasyHex/Tiles/Dyes+Plantation
  rotate: false
<<<<<<< HEAD
  xy: 1656, 507
=======
  xy: 1919, 1336
>>>>>>> c91e94ae
  size: 32, 28
  orig: 32, 28
  offset: 0, 0
  index: -1
TileSets/FantasyHex/Tiles/El Dorado
  rotate: false
<<<<<<< HEAD
  xy: 1656, 470
=======
  xy: 1919, 1299
>>>>>>> c91e94ae
  size: 32, 29
  orig: 32, 29
  offset: 0, 0
  index: -1
TileSets/FantasyHex/Tiles/Fallout
  rotate: false
<<<<<<< HEAD
  xy: 1656, 427
=======
  xy: 1919, 1256
>>>>>>> c91e94ae
  size: 32, 35
  orig: 32, 35
  offset: 0, 0
  index: -1
TileSets/FantasyHex/Tiles/Fish
  rotate: false
<<<<<<< HEAD
  xy: 1656, 391
=======
  xy: 1919, 1220
>>>>>>> c91e94ae
  size: 32, 28
  orig: 32, 28
  offset: 0, 0
  index: -1
TileSets/FantasyHex/Tiles/Fishing Boats
  rotate: false
<<<<<<< HEAD
  xy: 1656, 355
=======
  xy: 1919, 1184
>>>>>>> c91e94ae
  size: 32, 28
  orig: 32, 28
  offset: 0, 0
  index: -1
TileSets/FantasyHex/Tiles/Flood plains
  rotate: false
<<<<<<< HEAD
  xy: 1656, 319
=======
  xy: 1959, 1372
>>>>>>> c91e94ae
  size: 32, 28
  orig: 32, 28
  offset: 0, 0
  index: -1
TileSets/FantasyHex/Tiles/Forest
  rotate: false
<<<<<<< HEAD
  xy: 1650, 243
=======
  xy: 1959, 1296
>>>>>>> c91e94ae
  size: 32, 32
  orig: 32, 32
  offset: 0, 0
  index: -1
TileSets/FantasyHex/Tiles/Fort
  rotate: false
<<<<<<< HEAD
  xy: 1696, 810
=======
  xy: 1959, 1255
>>>>>>> c91e94ae
  size: 32, 33
  orig: 32, 33
  offset: 0, 0
  index: -1
TileSets/FantasyHex/Tiles/Fountain of Youth
  rotate: false
<<<<<<< HEAD
  xy: 1696, 770
=======
  xy: 1959, 1215
>>>>>>> c91e94ae
  size: 32, 32
  orig: 32, 32
  offset: 0, 0
  index: -1
TileSets/FantasyHex/Tiles/Furs
  rotate: false
<<<<<<< HEAD
  xy: 1696, 698
=======
  xy: 1999, 1374
>>>>>>> c91e94ae
  size: 32, 28
  orig: 32, 28
  offset: 0, 0
  index: -1
TileSets/FantasyHex/Tiles/Furs+Camp
  rotate: false
<<<<<<< HEAD
  xy: 1696, 662
=======
  xy: 1999, 1338
>>>>>>> c91e94ae
  size: 32, 28
  orig: 32, 28
  offset: 0, 0
  index: -1
TileSets/FantasyHex/Tiles/Gems
  rotate: false
<<<<<<< HEAD
  xy: 1696, 518
=======
  xy: 1999, 1194
>>>>>>> c91e94ae
  size: 32, 28
  orig: 32, 28
  offset: 0, 0
  index: -1
TileSets/FantasyHex/Tiles/Gold Ore
  rotate: false
<<<<<<< HEAD
  xy: 1696, 482
=======
  xy: 1999, 1158
>>>>>>> c91e94ae
  size: 32, 28
  orig: 32, 28
  offset: 0, 0
  index: -1
TileSets/FantasyHex/Tiles/Grand Mesa
  rotate: false
<<<<<<< HEAD
  xy: 1696, 442
=======
  xy: 1879, 1149
>>>>>>> c91e94ae
  size: 32, 32
  orig: 32, 32
  offset: 0, 0
  index: -1
TileSets/FantasyHex/Tiles/Grassland
  rotate: false
<<<<<<< HEAD
  xy: 1696, 406
=======
  xy: 1919, 1148
>>>>>>> c91e94ae
  size: 32, 28
  orig: 32, 28
  offset: 0, 0
  index: -1
TileSets/FantasyHex/Tiles/Grassland+Farm
  rotate: false
<<<<<<< HEAD
  xy: 1696, 370
=======
  xy: 1959, 1143
>>>>>>> c91e94ae
  size: 32, 28
  orig: 32, 28
  offset: 0, 0
  index: -1
TileSets/FantasyHex/Tiles/Grassland+Forest+Camp
  rotate: false
<<<<<<< HEAD
  xy: 1696, 331
=======
  xy: 1999, 1119
>>>>>>> c91e94ae
  size: 32, 31
  orig: 32, 31
  offset: 0, 0
  index: -1
TileSets/FantasyHex/Tiles/Grassland+Forest+Deer+Camp
  rotate: false
<<<<<<< HEAD
  xy: 1736, 805
=======
  xy: 1621, 1059
>>>>>>> c91e94ae
  size: 32, 31
  orig: 32, 31
  offset: 0, 0
  index: -1
TileSets/FantasyHex/Tiles/Grassland+Forest+Furs+Camp
  rotate: false
<<<<<<< HEAD
  xy: 1736, 766
=======
  xy: 1661, 1059
>>>>>>> c91e94ae
  size: 32, 31
  orig: 32, 31
  offset: 0, 0
  index: -1
TileSets/FantasyHex/Tiles/Grassland+Forest+Lumber mill
  rotate: false
<<<<<<< HEAD
  xy: 1736, 727
=======
  xy: 1701, 1059
>>>>>>> c91e94ae
  size: 32, 31
  orig: 32, 31
  offset: 0, 0
  index: -1
TileSets/FantasyHex/Tiles/Grassland+Hill+Farm
  rotate: false
<<<<<<< HEAD
  xy: 1736, 691
=======
  xy: 1741, 1055
>>>>>>> c91e94ae
  size: 32, 28
  orig: 32, 28
  offset: 0, 0
  index: -1
TileSets/FantasyHex/Tiles/Grassland+Hill+Forest+Camp
  rotate: false
<<<<<<< HEAD
  xy: 1736, 655
=======
  xy: 1616, 1023
>>>>>>> c91e94ae
  size: 32, 28
  orig: 32, 28
  offset: 0, 0
  index: -1
TileSets/FantasyHex/Tiles/Grassland+Hill+Forest+Lumber mill
  rotate: false
<<<<<<< HEAD
  xy: 1736, 619
=======
  xy: 1656, 1023
>>>>>>> c91e94ae
  size: 32, 28
  orig: 32, 28
  offset: 0, 0
  index: -1
TileSets/FantasyHex/Tiles/Grassland+Hill+Forest+Trading post
  rotate: false
<<<<<<< HEAD
  xy: 1736, 583
=======
  xy: 1616, 987
>>>>>>> c91e94ae
  size: 32, 28
  orig: 32, 28
  offset: 0, 0
  index: -1
TileSets/FantasyHex/Tiles/Grassland+Jungle+Trading post
  rotate: false
<<<<<<< HEAD
  xy: 1736, 543
=======
  xy: 1616, 947
>>>>>>> c91e94ae
  size: 32, 32
  orig: 32, 32
  offset: 0, 0
  index: -1
TileSets/FantasyHex/Tiles/GrasslandForest
  rotate: false
<<<<<<< HEAD
  xy: 1736, 504
=======
  xy: 1656, 984
>>>>>>> c91e94ae
  size: 32, 31
  orig: 32, 31
  offset: 0, 0
  index: -1
TileSets/FantasyHex/Tiles/Great Barrier Reef
  rotate: false
<<<<<<< HEAD
  xy: 1736, 393
=======
  xy: 1656, 948
>>>>>>> c91e94ae
  size: 32, 28
  orig: 32, 28
  offset: 0, 0
  index: -1
TileSets/FantasyHex/Tiles/Hill
  rotate: false
<<<<<<< HEAD
  xy: 1794, 914
=======
  xy: 1656, 797
>>>>>>> c91e94ae
  size: 32, 32
  orig: 32, 32
  offset: 0, 0
  index: -1
TileSets/FantasyHex/Tiles/HillForest+Lumber mill
  rotate: false
<<<<<<< HEAD
  xy: 1794, 878
=======
  xy: 1696, 840
>>>>>>> c91e94ae
  size: 32, 28
  orig: 32, 28
  offset: 0, 0
  index: -1
TileSets/FantasyHex/Tiles/HillMarbleQuarry
  rotate: false
<<<<<<< HEAD
  xy: 1794, 842
=======
  xy: 1616, 731
>>>>>>> c91e94ae
  size: 32, 28
  orig: 32, 28
  offset: 0, 0
  index: -1
TileSets/FantasyHex/Tiles/HillMine
  rotate: false
<<<<<<< HEAD
  xy: 1776, 806
=======
  xy: 1656, 761
>>>>>>> c91e94ae
  size: 32, 28
  orig: 32, 28
  offset: 0, 0
  index: -1
TileSets/FantasyHex/Tiles/HillStoneQuarry
  rotate: false
<<<<<<< HEAD
  xy: 1776, 770
=======
  xy: 1696, 804
>>>>>>> c91e94ae
  size: 32, 28
  orig: 32, 28
  offset: 0, 0
  index: -1
TileSets/FantasyHex/Tiles/Horses
  rotate: false
<<<<<<< HEAD
  xy: 1776, 626
=======
  xy: 1616, 659
>>>>>>> c91e94ae
  size: 32, 28
  orig: 32, 28
  offset: 0, 0
  index: -1
TileSets/FantasyHex/Tiles/Horses+Pasture
  rotate: false
<<<<<<< HEAD
  xy: 1776, 586
=======
  xy: 1656, 685
>>>>>>> c91e94ae
  size: 32, 32
  orig: 32, 32
  offset: 0, 0
  index: -1
TileSets/FantasyHex/Tiles/Ice
  rotate: false
<<<<<<< HEAD
  xy: 1776, 477
=======
  xy: 1656, 649
>>>>>>> c91e94ae
  size: 32, 28
  orig: 32, 28
  offset: 0, 0
  index: -1
TileSets/FantasyHex/Tiles/Incense
  rotate: false
<<<<<<< HEAD
  xy: 1776, 369
=======
  xy: 1656, 613
>>>>>>> c91e94ae
  size: 32, 28
  orig: 32, 28
  offset: 0, 0
  index: -1
TileSets/FantasyHex/Tiles/Incense+Plantation
  rotate: false
<<<<<<< HEAD
  xy: 1776, 333
=======
  xy: 1696, 659
>>>>>>> c91e94ae
  size: 32, 28
  orig: 32, 28
  offset: 0, 0
  index: -1
TileSets/FantasyHex/Tiles/Iron
  rotate: false
<<<<<<< HEAD
  xy: 1834, 954
=======
  xy: 1656, 577
>>>>>>> c91e94ae
  size: 32, 28
  orig: 32, 28
  offset: 0, 0
  index: -1
TileSets/FantasyHex/Tiles/Ivory
  rotate: false
<<<<<<< HEAD
  xy: 1834, 882
=======
  xy: 1616, 515
>>>>>>> c91e94ae
  size: 32, 28
  orig: 32, 28
  offset: 0, 0
  index: -1
TileSets/FantasyHex/Tiles/Ivory+Camp
  rotate: false
<<<<<<< HEAD
  xy: 1834, 846
=======
  xy: 1656, 541
>>>>>>> c91e94ae
  size: 32, 28
  orig: 32, 28
  offset: 0, 0
  index: -1
TileSets/FantasyHex/Tiles/Jungle
  rotate: false
<<<<<<< HEAD
  xy: 1816, 730
=======
  xy: 1656, 501
>>>>>>> c91e94ae
  size: 32, 32
  orig: 32, 32
  offset: 0, 0
  index: -1
TileSets/FantasyHex/Tiles/Krakatoa
  rotate: false
<<<<<<< HEAD
  xy: 1816, 581
=======
  xy: 1696, 513
>>>>>>> c91e94ae
  size: 32, 30
  orig: 32, 30
  offset: 0, 0
  index: -1
TileSets/FantasyHex/Tiles/Lakes
  rotate: false
<<<<<<< HEAD
  xy: 1816, 509
=======
  xy: 1656, 429
>>>>>>> c91e94ae
  size: 32, 28
  orig: 32, 28
  offset: 0, 0
  index: -1
TileSets/FantasyHex/Tiles/Landmark
  rotate: false
<<<<<<< HEAD
  xy: 1816, 393
=======
  xy: 1656, 385
>>>>>>> c91e94ae
  size: 32, 36
  orig: 32, 36
  offset: 0, 0
  index: -1
TileSets/FantasyHex/Tiles/Manufactory
  rotate: false
<<<<<<< HEAD
  xy: 1770, 178
=======
  xy: 1736, 1008
>>>>>>> c91e94ae
  size: 32, 39
  orig: 32, 39
  offset: 0, 0
  index: -1
TileSets/FantasyHex/Tiles/Marble
  rotate: false
<<<<<<< HEAD
  xy: 1856, 810
=======
  xy: 1736, 972
>>>>>>> c91e94ae
  size: 32, 28
  orig: 32, 28
  offset: 0, 0
  index: -1
TileSets/FantasyHex/Tiles/Marsh
  rotate: false
<<<<<<< HEAD
  xy: 1856, 737
=======
  xy: 1736, 899
>>>>>>> c91e94ae
  size: 32, 29
  orig: 32, 29
  offset: 0, 0
  index: -1
TileSets/FantasyHex/Tiles/Mine
  rotate: false
<<<<<<< HEAD
  xy: 1856, 593
=======
  xy: 1736, 755
>>>>>>> c91e94ae
  size: 32, 28
  orig: 32, 28
  offset: 0, 0
  index: -1
TileSets/FantasyHex/Tiles/Moai
  rotate: false
<<<<<<< HEAD
  xy: 1856, 484
=======
  xy: 1736, 646
>>>>>>> c91e94ae
  size: 32, 29
  orig: 32, 29
  offset: 0, 0
  index: -1
TileSets/FantasyHex/Tiles/Mount Fuji
  rotate: false
<<<<<<< HEAD
  xy: 1856, 338
=======
  xy: 1736, 500
>>>>>>> c91e94ae
  size: 32, 30
  orig: 32, 30
  offset: 0, 0
  index: -1
TileSets/FantasyHex/Tiles/Mountain
  rotate: false
<<<<<<< HEAD
  xy: 1856, 294
=======
  xy: 1736, 456
>>>>>>> c91e94ae
  size: 32, 36
  orig: 32, 36
  offset: 0, 0
  index: -1
TileSets/FantasyHex/Tiles/Oasis
  rotate: false
<<<<<<< HEAD
  xy: 1446, 84
=======
  xy: 1776, 910
>>>>>>> c91e94ae
  size: 32, 28
  orig: 32, 28
  offset: 0, 0
  index: -1
TileSets/FantasyHex/Tiles/Ocean
  rotate: false
<<<<<<< HEAD
  xy: 1486, 84
=======
  xy: 1776, 874
>>>>>>> c91e94ae
  size: 32, 28
  orig: 32, 28
  offset: 0, 0
  index: -1
TileSets/FantasyHex/Tiles/Offshore Platform
  rotate: false
<<<<<<< HEAD
  xy: 1526, 84
=======
  xy: 1776, 838
>>>>>>> c91e94ae
  size: 32, 28
  orig: 32, 28
  offset: 0, 0
  index: -1
TileSets/FantasyHex/Tiles/Oil
  rotate: false
<<<<<<< HEAD
  xy: 1566, 84
=======
  xy: 1776, 802
>>>>>>> c91e94ae
  size: 32, 28
  orig: 32, 28
  offset: 0, 0
  index: -1
TileSets/FantasyHex/Tiles/Oil well
  rotate: false
<<<<<<< HEAD
  xy: 1606, 84
=======
  xy: 1776, 766
>>>>>>> c91e94ae
  size: 32, 28
  orig: 32, 28
  offset: 0, 0
  index: -1
TileSets/FantasyHex/Tiles/Old Faithful
  rotate: false
<<<<<<< HEAD
  xy: 1398, 44
=======
  xy: 1776, 726
>>>>>>> c91e94ae
  size: 32, 32
  orig: 32, 32
  offset: 0, 0
  index: -1
TileSets/FantasyHex/Tiles/Pasture
  rotate: false
<<<<<<< HEAD
  xy: 1518, 44
=======
  xy: 1776, 614
>>>>>>> c91e94ae
  size: 32, 32
  orig: 32, 32
  offset: 0, 0
  index: -1
TileSets/FantasyHex/Tiles/Pearls
  rotate: false
<<<<<<< HEAD
  xy: 1598, 48
=======
  xy: 1776, 542
>>>>>>> c91e94ae
  size: 32, 28
  orig: 32, 28
  offset: 0, 0
  index: -1
TileSets/FantasyHex/Tiles/Plains
  rotate: false
<<<<<<< HEAD
  xy: 1142, 12
=======
  xy: 1776, 398
>>>>>>> c91e94ae
  size: 32, 28
  orig: 32, 28
  offset: 0, 0
  index: -1
TileSets/FantasyHex/Tiles/Plains+Farm
  rotate: false
<<<<<<< HEAD
  xy: 1182, 12
=======
  xy: 1816, 1013
>>>>>>> c91e94ae
  size: 32, 28
  orig: 32, 28
  offset: 0, 0
  index: -1
TileSets/FantasyHex/Tiles/Plains+Forest+Camp
  rotate: false
<<<<<<< HEAD
  xy: 1222, 8
=======
  xy: 1816, 973
>>>>>>> c91e94ae
  size: 32, 32
  orig: 32, 32
  offset: 0, 0
  index: -1
TileSets/FantasyHex/Tiles/Plains+Forest+Lumber mill
  rotate: false
<<<<<<< HEAD
  xy: 1262, 8
=======
  xy: 1816, 933
>>>>>>> c91e94ae
  size: 32, 32
  orig: 32, 32
  offset: 0, 0
  index: -1
TileSets/FantasyHex/Tiles/Plains+Jungle+Trading post
  rotate: false
<<<<<<< HEAD
  xy: 1302, 8
=======
  xy: 1816, 893
>>>>>>> c91e94ae
  size: 32, 32
  orig: 32, 32
  offset: 0, 0
  index: -1
TileSets/FantasyHex/Tiles/PlainsForest
  rotate: false
<<<<<<< HEAD
  xy: 1342, 8
=======
  xy: 1816, 853
>>>>>>> c91e94ae
  size: 32, 32
  orig: 32, 32
  offset: 0, 0
  index: -1
TileSets/FantasyHex/Tiles/PlainsJungle
  rotate: false
<<<<<<< HEAD
  xy: 1382, 4
=======
  xy: 1816, 813
>>>>>>> c91e94ae
  size: 32, 32
  orig: 32, 32
  offset: 0, 0
  index: -1
TileSets/FantasyHex/Tiles/Plantation
  rotate: false
<<<<<<< HEAD
  xy: 1422, 8
=======
  xy: 1816, 777
>>>>>>> c91e94ae
  size: 32, 28
  orig: 32, 28
  offset: 0, 0
  index: -1
TileSets/FantasyHex/Tiles/Plantation+Bananas
  rotate: false
<<<<<<< HEAD
  xy: 1462, 12
=======
  xy: 1816, 741
>>>>>>> c91e94ae
  size: 32, 28
  orig: 32, 28
  offset: 0, 0
  index: -1
TileSets/FantasyHex/Tiles/Plantation+Cotton
  rotate: false
<<<<<<< HEAD
  xy: 1502, 8
=======
  xy: 1816, 705
>>>>>>> c91e94ae
  size: 32, 28
  orig: 32, 28
  offset: 0, 0
  index: -1
TileSets/FantasyHex/Tiles/Quarry
  rotate: false
<<<<<<< HEAD
  xy: 1622, 12
=======
  xy: 1816, 597
>>>>>>> c91e94ae
  size: 32, 28
  orig: 32, 28
  offset: 0, 0
  index: -1
TileSets/FantasyHex/Tiles/Quarry+Marble
  rotate: false
<<<<<<< HEAD
  xy: 1662, 12
=======
  xy: 1816, 561
>>>>>>> c91e94ae
  size: 32, 28
  orig: 32, 28
  offset: 0, 0
  index: -1
TileSets/FantasyHex/Tiles/Quarry+Stone
  rotate: false
<<<<<<< HEAD
  xy: 1678, 48
=======
  xy: 1816, 525
>>>>>>> c91e94ae
  size: 32, 28
  orig: 32, 28
  offset: 0, 0
  index: -1
TileSets/FantasyHex/Tiles/Rock of Gibraltar
  rotate: false
<<<<<<< HEAD
  xy: 1817, 1332
=======
  xy: 1856, 912
>>>>>>> c91e94ae
  size: 32, 32
  orig: 32, 32
  offset: 0, 0
  index: -1
TileSets/FantasyHex/Tiles/Sheep
  rotate: false
<<<<<<< HEAD
  xy: 1857, 1450
=======
  xy: 1856, 695
>>>>>>> c91e94ae
  size: 32, 28
  orig: 32, 28
  offset: 0, 0
  index: -1
TileSets/FantasyHex/Tiles/Sheep+Pasture
  rotate: false
<<<<<<< HEAD
  xy: 1857, 1410
=======
  xy: 1856, 655
>>>>>>> c91e94ae
  size: 32, 32
  orig: 32, 32
  offset: 0, 0
  index: -1
TileSets/FantasyHex/Tiles/Silk
  rotate: false
<<<<<<< HEAD
  xy: 1897, 1413
=======
  xy: 1856, 546
>>>>>>> c91e94ae
  size: 32, 28
  orig: 32, 28
  offset: 0, 0
  index: -1
TileSets/FantasyHex/Tiles/Silk+Plantation
  rotate: false
<<<<<<< HEAD
  xy: 1937, 1450
=======
  xy: 1856, 510
>>>>>>> c91e94ae
  size: 32, 28
  orig: 32, 28
  offset: 0, 0
  index: -1
TileSets/FantasyHex/Tiles/Silver
  rotate: false
<<<<<<< HEAD
  xy: 1857, 1338
=======
  xy: 1856, 474
>>>>>>> c91e94ae
  size: 32, 28
  orig: 32, 28
  offset: 0, 0
  index: -1
TileSets/FantasyHex/Tiles/Snow
  rotate: false
<<<<<<< HEAD
  xy: 1977, 1450
=======
  xy: 1736, 348
>>>>>>> c91e94ae
  size: 32, 28
  orig: 32, 28
  offset: 0, 0
  index: -1
TileSets/FantasyHex/Tiles/Snow+Farm
  rotate: false
<<<<<<< HEAD
  xy: 1857, 1302
=======
  xy: 1776, 362
>>>>>>> c91e94ae
  size: 32, 28
  orig: 32, 28
  offset: 0, 0
  index: -1
TileSets/FantasyHex/Tiles/Spices
  rotate: false
<<<<<<< HEAD
  xy: 1937, 1378
=======
  xy: 1856, 400
>>>>>>> c91e94ae
  size: 32, 28
  orig: 32, 28
  offset: 0, 0
  index: -1
TileSets/FantasyHex/Tiles/Spices+Plantation
  rotate: false
<<<<<<< HEAD
  xy: 1977, 1414
=======
  xy: 1816, 345
>>>>>>> c91e94ae
  size: 32, 28
  orig: 32, 28
  offset: 0, 0
  index: -1
TileSets/FantasyHex/Tiles/Stone
  rotate: false
<<<<<<< HEAD
  xy: 1857, 1266
=======
  xy: 1856, 364
>>>>>>> c91e94ae
  size: 32, 28
  orig: 32, 28
  offset: 0, 0
  index: -1
TileSets/FantasyHex/Tiles/Sugar
  rotate: false
<<<<<<< HEAD
  xy: 1897, 1303
=======
  xy: 1736, 312
>>>>>>> c91e94ae
  size: 32, 28
  orig: 32, 28
  offset: 0, 0
  index: -1
TileSets/FantasyHex/Tiles/Sugar+Plantation
  rotate: false
<<<<<<< HEAD
  xy: 1937, 1342
=======
  xy: 1856, 328
>>>>>>> c91e94ae
  size: 32, 28
  orig: 32, 28
  offset: 0, 0
  index: -1
TileSets/FantasyHex/Tiles/Terrace farm
  rotate: false
<<<<<<< HEAD
  xy: 1937, 1306
=======
  xy: 1816, 273
>>>>>>> c91e94ae
  size: 32, 28
  orig: 32, 28
  offset: 0, 0
  index: -1
TileSets/FantasyHex/Tiles/Trading post
  rotate: false
<<<<<<< HEAD
  xy: 1857, 1194
=======
  xy: 1142, 12
>>>>>>> c91e94ae
  size: 32, 28
  orig: 32, 28
  offset: 0, 0
  index: -1
TileSets/FantasyHex/Tiles/Tundra
  rotate: false
<<<<<<< HEAD
  xy: 1977, 1306
=======
  xy: 1262, 4
>>>>>>> c91e94ae
  size: 32, 28
  orig: 32, 28
  offset: 0, 0
  index: -1
TileSets/FantasyHex/Tiles/Tundra+Farm
  rotate: false
<<<<<<< HEAD
  xy: 1897, 1195
=======
  xy: 1302, 4
>>>>>>> c91e94ae
  size: 32, 28
  orig: 32, 28
  offset: 0, 0
  index: -1
TileSets/FantasyHex/Tiles/Tundra+Forest+Camp
  rotate: false
<<<<<<< HEAD
  xy: 1937, 1230
=======
  xy: 1901, 1108
>>>>>>> c91e94ae
  size: 32, 32
  orig: 32, 32
  offset: 0, 0
  index: -1
TileSets/FantasyHex/Tiles/Tundra+Forest+Camp+Furs
  rotate: false
<<<<<<< HEAD
  xy: 1977, 1266
=======
  xy: 1901, 1068
>>>>>>> c91e94ae
  size: 32, 32
  orig: 32, 32
  offset: 0, 0
  index: -1
TileSets/FantasyHex/Tiles/Tundra+Forest+Deer+Camp
  rotate: false
<<<<<<< HEAD
  xy: 1977, 1226
=======
  xy: 1901, 1028
>>>>>>> c91e94ae
  size: 32, 32
  orig: 32, 32
  offset: 0, 0
  index: -1
TileSets/FantasyHex/Tiles/Tundra+Forest+Lumber mill
  rotate: false
<<<<<<< HEAD
  xy: 1937, 1190
=======
  xy: 1941, 1103
>>>>>>> c91e94ae
  size: 32, 32
  orig: 32, 32
  offset: 0, 0
  index: -1
TileSets/FantasyHex/Tiles/TundraForest
  rotate: false
<<<<<<< HEAD
  xy: 1977, 1186
=======
  xy: 1941, 1063
>>>>>>> c91e94ae
  size: 32, 32
  orig: 32, 32
  offset: 0, 0
  index: -1
TileSets/FantasyHex/Tiles/Uranium
  rotate: false
<<<<<<< HEAD
  xy: 1897, 1159
=======
  xy: 1382, 4
>>>>>>> c91e94ae
  size: 32, 28
  orig: 32, 28
  offset: 0, 0
  index: -1
TileSets/FantasyHex/Tiles/Whales
  rotate: false
<<<<<<< HEAD
  xy: 1977, 1114
=======
  xy: 1542, 4
>>>>>>> c91e94ae
  size: 32, 28
  orig: 32, 28
  offset: 0, 0
  index: -1
TileSets/FantasyHex/Tiles/Whales+Fishing Boats
  rotate: false
<<<<<<< HEAD
  xy: 1853, 1122
=======
  xy: 1582, 4
>>>>>>> c91e94ae
  size: 32, 28
  orig: 32, 28
  offset: 0, 0
  index: -1
TileSets/FantasyHex/Tiles/Wheat
  rotate: false
<<<<<<< HEAD
  xy: 1830, 1086
=======
  xy: 1622, 4
>>>>>>> c91e94ae
  size: 32, 28
  orig: 32, 28
  offset: 0, 0
  index: -1
TileSets/FantasyHex/Tiles/Wine
  rotate: false
<<<<<<< HEAD
  xy: 1870, 1086
=======
  xy: 1662, 4
>>>>>>> c91e94ae
  size: 32, 28
  orig: 32, 28
  offset: 0, 0
  index: -1
TileSets/FantasyHex/Tiles/Wine+Plantation
  rotate: false
<<<<<<< HEAD
  xy: 1852, 1050
=======
  xy: 1981, 1083
>>>>>>> c91e94ae
  size: 32, 28
  orig: 32, 28
  offset: 0, 0
  index: -1
TileSets/FantasyHex/TopBorder
  rotate: false
<<<<<<< HEAD
  xy: 1977, 1342
=======
  xy: 1856, 256
>>>>>>> c91e94ae
  size: 32, 28
  orig: 32, 28
  offset: 0, 0
  index: -1
TileSets/FantasyHex/Units/African Forest Elephant
  rotate: false
  xy: 644, 293
  size: 32, 29
  orig: 32, 29
  offset: 0, 0
  index: -1
TileSets/FantasyHex/Units/Anti-Aircraft Gun
  rotate: false
<<<<<<< HEAD
  xy: 325, 1173
=======
  xy: 2009, 1978
>>>>>>> c91e94ae
  size: 32, 28
  orig: 32, 28
  offset: 0, 0
  index: -1
TileSets/FantasyHex/Units/Anti-Tank Gun
  rotate: false
<<<<<<< HEAD
  xy: 1406, 120
=======
  xy: 1759, 1352
>>>>>>> c91e94ae
  size: 32, 28
  orig: 32, 28
  offset: 0, 0
  index: -1
TileSets/FantasyHex/Units/Archer
  rotate: false
<<<<<<< HEAD
  xy: 2009, 1978
=======
  xy: 1661, 1098
>>>>>>> c91e94ae
  size: 32, 28
  orig: 32, 28
  offset: 0, 0
  index: -1
TileSets/FantasyHex/Units/Artillery
  rotate: false
<<<<<<< HEAD
  xy: 1674, 946
=======
  xy: 2009, 1942
>>>>>>> c91e94ae
  size: 32, 28
  orig: 32, 28
  offset: 0, 0
  index: -1
TileSets/FantasyHex/Units/Atlatlist
  rotate: false
<<<<<<< HEAD
  xy: 1616, 830
=======
  xy: 1759, 1316
>>>>>>> c91e94ae
  size: 32, 28
  orig: 32, 28
  offset: 0, 0
  index: -1
TileSets/FantasyHex/Units/Axe Thrower
  rotate: false
<<<<<<< HEAD
  xy: 2009, 1942
=======
  xy: 2009, 1906
>>>>>>> c91e94ae
  size: 32, 28
  orig: 32, 28
  offset: 0, 0
  index: -1
TileSets/FantasyHex/Units/Ballista
  rotate: false
<<<<<<< HEAD
  xy: 1674, 910
=======
  xy: 1759, 1280
>>>>>>> c91e94ae
  size: 32, 28
  orig: 32, 28
  offset: 0, 0
  index: -1
TileSets/FantasyHex/Units/Battering Ram
  rotate: false
<<<<<<< HEAD
  xy: 1526, 120
=======
  xy: 742, 20
>>>>>>> c91e94ae
  size: 32, 28
  orig: 32, 28
  offset: 0, 0
  index: -1
TileSets/FantasyHex/Units/Battleship
  rotate: false
<<<<<<< HEAD
  xy: 2009, 1869
=======
  xy: 782, 20
>>>>>>> c91e94ae
  size: 32, 28
  orig: 32, 28
  offset: 0, 0
  index: -1
TileSets/FantasyHex/Units/Bazooka
  rotate: false
<<<<<<< HEAD
  xy: 1616, 722
=======
  xy: 822, 20
>>>>>>> c91e94ae
  size: 32, 28
  orig: 32, 28
  offset: 0, 0
  index: -1
TileSets/FantasyHex/Units/Berber Cavalry
  rotate: false
<<<<<<< HEAD
  xy: 1566, 120
=======
  xy: 862, 20
>>>>>>> c91e94ae
  size: 32, 28
  orig: 32, 28
  offset: 0, 0
  index: -1
TileSets/FantasyHex/Units/Berserker
  rotate: false
<<<<<<< HEAD
  xy: 1616, 686
=======
  xy: 902, 20
>>>>>>> c91e94ae
  size: 32, 28
  orig: 32, 28
  offset: 0, 0
  index: -1
TileSets/FantasyHex/Units/Bowman
  rotate: false
<<<<<<< HEAD
  xy: 1606, 120
=======
  xy: 942, 20
>>>>>>> c91e94ae
  size: 32, 28
  orig: 32, 28
  offset: 0, 0
  index: -1
TileSets/FantasyHex/Units/Brute
  rotate: false
<<<<<<< HEAD
  xy: 1616, 650
=======
  xy: 982, 20
>>>>>>> c91e94ae
  size: 32, 28
  orig: 32, 28
  offset: 0, 0
  index: -1
TileSets/FantasyHex/Units/Camel Archer
  rotate: false
<<<<<<< HEAD
  xy: 1616, 613
=======
  xy: 1022, 19
>>>>>>> c91e94ae
  size: 32, 29
  orig: 32, 29
  offset: 0, 0
  index: -1
TileSets/FantasyHex/Units/Cannon
  rotate: false
<<<<<<< HEAD
  xy: 1616, 577
=======
  xy: 1062, 20
>>>>>>> c91e94ae
  size: 32, 28
  orig: 32, 28
  offset: 0, 0
  index: -1
TileSets/FantasyHex/Units/Caravel
  rotate: false
<<<<<<< HEAD
  xy: 1616, 541
=======
  xy: 1102, 20
>>>>>>> c91e94ae
  size: 32, 28
  orig: 32, 28
  offset: 0, 0
  index: -1
TileSets/FantasyHex/Units/Carolean
  rotate: false
<<<<<<< HEAD
  xy: 1616, 505
=======
  xy: 1759, 1171
>>>>>>> c91e94ae
  size: 32, 28
  orig: 32, 28
  offset: 0, 0
  index: -1
TileSets/FantasyHex/Units/Carrier
  rotate: false
<<<<<<< HEAD
  xy: 1616, 469
=======
  xy: 1755, 1135
>>>>>>> c91e94ae
  size: 32, 28
  orig: 32, 28
  offset: 0, 0
  index: -1
TileSets/FantasyHex/Units/Cataphract
  rotate: false
<<<<<<< HEAD
  xy: 1616, 433
=======
  xy: 1799, 1388
>>>>>>> c91e94ae
  size: 32, 28
  orig: 32, 28
  offset: 0, 0
  index: -1
TileSets/FantasyHex/Units/Catapult
  rotate: false
<<<<<<< HEAD
  xy: 1616, 397
=======
  xy: 1799, 1352
>>>>>>> c91e94ae
  size: 32, 28
  orig: 32, 28
  offset: 0, 0
  index: -1
TileSets/FantasyHex/Units/Cavalry
  rotate: false
<<<<<<< HEAD
  xy: 1610, 285
=======
  xy: 1799, 1240
>>>>>>> c91e94ae
  size: 32, 28
  orig: 32, 28
  offset: 0, 0
  index: -1
TileSets/FantasyHex/Units/Chariot Archer
  rotate: false
<<<<<<< HEAD
  xy: 1732, 1004
=======
  xy: 1799, 1168
>>>>>>> c91e94ae
  size: 32, 28
  orig: 32, 28
  offset: 0, 0
  index: -1
TileSets/FantasyHex/Units/Chu-Ko-Nu
  rotate: false
<<<<<<< HEAD
  xy: 1790, 1098
=======
  xy: 1795, 1132
>>>>>>> c91e94ae
  size: 32, 28
  orig: 32, 28
  offset: 0, 0
  index: -1
TileSets/FantasyHex/Units/CivilianLandUnit
  rotate: false
<<<<<<< HEAD
  xy: 1790, 1062
=======
  xy: 1861, 1096
>>>>>>> c91e94ae
  size: 32, 28
  orig: 32, 28
  offset: 0, 0
  index: -1
TileSets/FantasyHex/Units/Comanche Rider
  rotate: false
<<<<<<< HEAD
  xy: 1754, 953
=======
  xy: 1857, 1405
>>>>>>> c91e94ae
  size: 32, 29
  orig: 32, 29
  offset: 0, 0
  index: -1
TileSets/FantasyHex/Units/Companion Cavalry
  rotate: false
<<<<<<< HEAD
  xy: 1754, 916
=======
  xy: 1897, 1409
>>>>>>> c91e94ae
  size: 32, 29
  orig: 32, 29
  offset: 0, 0
  index: -1
TileSets/FantasyHex/Units/Composite Bowman
  rotate: false
<<<<<<< HEAD
  xy: 1714, 887
=======
  xy: 1937, 1408
>>>>>>> c91e94ae
  size: 32, 28
  orig: 32, 28
  offset: 0, 0
  index: -1
TileSets/FantasyHex/Units/Conquistador
  rotate: false
<<<<<<< HEAD
  xy: 1674, 874
=======
  xy: 1977, 1410
>>>>>>> c91e94ae
  size: 32, 28
  orig: 32, 28
  offset: 0, 0
  index: -1
TileSets/FantasyHex/Units/Cossack
  rotate: false
<<<<<<< HEAD
  xy: 1754, 880
=======
  xy: 1839, 1369
>>>>>>> c91e94ae
  size: 32, 28
  orig: 32, 28
  offset: 0, 0
  index: -1
TileSets/FantasyHex/Units/Crossbowman
  rotate: false
<<<<<<< HEAD
  xy: 1754, 844
=======
  xy: 1839, 1297
>>>>>>> c91e94ae
  size: 32, 28
  orig: 32, 28
  offset: 0, 0
  index: -1
TileSets/FantasyHex/Units/Cruiser
  rotate: false
<<<<<<< HEAD
  xy: 2009, 1835
=======
  xy: 1839, 1263
>>>>>>> c91e94ae
  size: 32, 26
  orig: 32, 26
  offset: 0, 0
  index: -1
TileSets/FantasyHex/Units/Destroyer
  rotate: false
<<<<<<< HEAD
  xy: 1656, 615
=======
  xy: 1879, 1225
>>>>>>> c91e94ae
  size: 32, 28
  orig: 32, 28
  offset: 0, 0
  index: -1
TileSets/FantasyHex/Units/Dromon
  rotate: false
<<<<<<< HEAD
  xy: 1656, 579
=======
  xy: 1879, 1189
>>>>>>> c91e94ae
  size: 32, 28
  orig: 32, 28
  offset: 0, 0
  index: -1
TileSets/FantasyHex/Units/Foreign Legion
  rotate: false
<<<<<<< HEAD
  xy: 1650, 283
=======
  xy: 1959, 1336
>>>>>>> c91e94ae
  size: 32, 28
  orig: 32, 28
  offset: 0, 0
  index: -1
TileSets/FantasyHex/Units/Frigate
  rotate: false
<<<<<<< HEAD
  xy: 1696, 734
=======
  xy: 1959, 1179
>>>>>>> c91e94ae
  size: 32, 28
  orig: 32, 28
  offset: 0, 0
  index: -1
TileSets/FantasyHex/Units/Galleass
  rotate: false
<<<<<<< HEAD
  xy: 1696, 626
=======
  xy: 1999, 1302
>>>>>>> c91e94ae
  size: 32, 28
  orig: 32, 28
  offset: 0, 0
  index: -1
TileSets/FantasyHex/Units/Galley
  rotate: false
<<<<<<< HEAD
  xy: 1696, 590
=======
  xy: 1999, 1266
>>>>>>> c91e94ae
  size: 32, 28
  orig: 32, 28
  offset: 0, 0
  index: -1
TileSets/FantasyHex/Units/Gatling Gun
  rotate: false
<<<<<<< HEAD
  xy: 1696, 554
=======
  xy: 1999, 1230
>>>>>>> c91e94ae
  size: 32, 28
  orig: 32, 28
  offset: 0, 0
  index: -1
TileSets/FantasyHex/Units/Great Admiral
  rotate: false
<<<<<<< HEAD
  xy: 1736, 465
=======
  xy: 1696, 1020
>>>>>>> c91e94ae
  size: 32, 31
  orig: 32, 31
  offset: 0, 0
  index: -1
TileSets/FantasyHex/Units/Great Artist
  rotate: false
<<<<<<< HEAD
  xy: 1736, 429
=======
  xy: 1616, 911
>>>>>>> c91e94ae
  size: 32, 28
  orig: 32, 28
  offset: 0, 0
  index: -1
TileSets/FantasyHex/Units/Great Engineer
  rotate: false
<<<<<<< HEAD
  xy: 1736, 357
=======
  xy: 1696, 984
>>>>>>> c91e94ae
  size: 32, 28
  orig: 32, 28
  offset: 0, 0
  index: -1
TileSets/FantasyHex/Units/Great Galleass
  rotate: false
<<<<<<< HEAD
  xy: 1736, 321
=======
  xy: 1616, 875
>>>>>>> c91e94ae
  size: 32, 28
  orig: 32, 28
  offset: 0, 0
  index: -1
TileSets/FantasyHex/Units/Great General
  rotate: false
<<<<<<< HEAD
  xy: 1696, 292
=======
  xy: 1656, 909
>>>>>>> c91e94ae
  size: 32, 31
  orig: 32, 31
  offset: 0, 0
  index: -1
TileSets/FantasyHex/Units/Great Merchant
  rotate: false
<<<<<<< HEAD
  xy: 1690, 256
=======
  xy: 1696, 948
>>>>>>> c91e94ae
  size: 32, 28
  orig: 32, 28
  offset: 0, 0
  index: -1
TileSets/FantasyHex/Units/Great Musician
  rotate: false
<<<<<<< HEAD
  xy: 1736, 285
=======
  xy: 1616, 839
>>>>>>> c91e94ae
  size: 32, 28
  orig: 32, 28
  offset: 0, 0
  index: -1
TileSets/FantasyHex/Units/Great Prophet
  rotate: false
<<<<<<< HEAD
  xy: 1730, 249
=======
  xy: 1656, 873
>>>>>>> c91e94ae
  size: 32, 28
  orig: 32, 28
  offset: 0, 0
  index: -1
TileSets/FantasyHex/Units/Great Scientist
  rotate: false
<<<<<<< HEAD
  xy: 1690, 220
=======
  xy: 1696, 912
>>>>>>> c91e94ae
  size: 32, 28
  orig: 32, 28
  offset: 0, 0
  index: -1
TileSets/FantasyHex/Units/Great War Infantry
  rotate: false
<<<<<<< HEAD
  xy: 1730, 213
=======
  xy: 1616, 803
>>>>>>> c91e94ae
  size: 32, 28
  orig: 32, 28
  offset: 0, 0
  index: -1
TileSets/FantasyHex/Units/Great Writer
  rotate: false
<<<<<<< HEAD
  xy: 1812, 1026
=======
  xy: 1656, 837
>>>>>>> c91e94ae
  size: 32, 28
  orig: 32, 28
  offset: 0, 0
  index: -1
TileSets/FantasyHex/Units/Hakkapeliitta
  rotate: false
<<<<<<< HEAD
  xy: 1812, 990
=======
  xy: 1696, 876
>>>>>>> c91e94ae
  size: 32, 28
  orig: 32, 28
  offset: 0, 0
  index: -1
TileSets/FantasyHex/Units/Helicopter Gunship
  rotate: false
<<<<<<< HEAD
  xy: 1794, 954
=======
  xy: 1616, 767
>>>>>>> c91e94ae
  size: 32, 28
  orig: 32, 28
  offset: 0, 0
  index: -1
TileSets/FantasyHex/Units/Hoplite
  rotate: false
<<<<<<< HEAD
  xy: 1776, 734
=======
  xy: 1616, 695
>>>>>>> c91e94ae
  size: 32, 28
  orig: 32, 28
  offset: 0, 0
  index: -1
TileSets/FantasyHex/Units/Horse Archer
  rotate: false
<<<<<<< HEAD
  xy: 1776, 698
=======
  xy: 1656, 725
>>>>>>> c91e94ae
  size: 32, 28
  orig: 32, 28
  offset: 0, 0
  index: -1
TileSets/FantasyHex/Units/Horseman
  rotate: false
<<<<<<< HEAD
  xy: 1776, 662
=======
  xy: 1696, 768
>>>>>>> c91e94ae
  size: 32, 28
  orig: 32, 28
  offset: 0, 0
  index: -1
TileSets/FantasyHex/Units/Hussar
  rotate: false
<<<<<<< HEAD
  xy: 1776, 549
=======
  xy: 1696, 731
>>>>>>> c91e94ae
  size: 32, 29
  orig: 32, 29
  offset: 0, 0
  index: -1
TileSets/FantasyHex/Units/Hwach'a
  rotate: false
<<<<<<< HEAD
  xy: 1776, 513
=======
  xy: 1616, 623
>>>>>>> c91e94ae
  size: 32, 28
  orig: 32, 28
  offset: 0, 0
  index: -1
TileSets/FantasyHex/Units/Immortal
  rotate: false
<<<<<<< HEAD
  xy: 1776, 441
=======
  xy: 1696, 695
>>>>>>> c91e94ae
  size: 32, 28
  orig: 32, 28
  offset: 0, 0
  index: -1
TileSets/FantasyHex/Units/Impi
  rotate: false
<<<<<<< HEAD
  xy: 1776, 405
=======
  xy: 1616, 587
>>>>>>> c91e94ae
  size: 32, 28
  orig: 32, 28
  offset: 0, 0
  index: -1
TileSets/FantasyHex/Units/Infantry
  rotate: false
<<<<<<< HEAD
  xy: 1776, 297
=======
  xy: 1616, 551
>>>>>>> c91e94ae
  size: 32, 28
  orig: 32, 28
  offset: 0, 0
  index: -1
TileSets/FantasyHex/Units/Ironclad
  rotate: false
<<<<<<< HEAD
  xy: 1834, 918
=======
  xy: 1696, 623
>>>>>>> c91e94ae
  size: 32, 28
  orig: 32, 28
  offset: 0, 0
  index: -1
TileSets/FantasyHex/Units/Jaguar
  rotate: false
<<<<<<< HEAD
  xy: 1816, 806
=======
  xy: 1696, 587
>>>>>>> c91e94ae
  size: 32, 28
  orig: 32, 28
  offset: 0, 0
  index: -1
TileSets/FantasyHex/Units/Janissary
  rotate: false
<<<<<<< HEAD
  xy: 1816, 770
=======
  xy: 1616, 479
>>>>>>> c91e94ae
  size: 32, 28
  orig: 32, 28
  offset: 0, 0
  index: -1
TileSets/FantasyHex/Units/Keshik
  rotate: false
<<<<<<< HEAD
  xy: 1816, 694
=======
  xy: 1696, 551
>>>>>>> c91e94ae
  size: 32, 28
  orig: 32, 28
  offset: 0, 0
  index: -1
TileSets/FantasyHex/Units/Khan
  rotate: false
<<<<<<< HEAD
  xy: 1816, 655
=======
  xy: 1616, 440
>>>>>>> c91e94ae
  size: 32, 31
  orig: 32, 31
  offset: 0, 0
  index: -1
TileSets/FantasyHex/Units/Knight
  rotate: false
<<<<<<< HEAD
  xy: 1816, 619
=======
  xy: 1656, 465
>>>>>>> c91e94ae
  size: 32, 28
  orig: 32, 28
  offset: 0, 0
  index: -1
TileSets/FantasyHex/Units/Kris Swordsman
  rotate: false
<<<<<<< HEAD
  xy: 1816, 545
=======
  xy: 1616, 404
>>>>>>> c91e94ae
  size: 32, 28
  orig: 32, 28
  offset: 0, 0
  index: -1
TileSets/FantasyHex/Units/Lancer
  rotate: false
<<<<<<< HEAD
  xy: 1816, 473
=======
  xy: 1696, 477
>>>>>>> c91e94ae
  size: 32, 28
  orig: 32, 28
  offset: 0, 0
  index: -1
TileSets/FantasyHex/Units/LandUnit
  rotate: false
<<<<<<< HEAD
  xy: 1816, 437
=======
  xy: 1616, 368
>>>>>>> c91e94ae
  size: 32, 28
  orig: 32, 28
  offset: 0, 0
  index: -1
TileSets/FantasyHex/Units/Landship
  rotate: false
<<<<<<< HEAD
  xy: 1816, 357
=======
  xy: 1696, 441
>>>>>>> c91e94ae
  size: 32, 28
  orig: 32, 28
  offset: 0, 0
  index: -1
TileSets/FantasyHex/Units/Landsknecht
  rotate: false
<<<<<<< HEAD
  xy: 1816, 321
=======
  xy: 1616, 332
>>>>>>> c91e94ae
  size: 32, 28
  orig: 32, 28
  offset: 0, 0
  index: -1
TileSets/FantasyHex/Units/Legion
  rotate: false
<<<<<<< HEAD
  xy: 1816, 285
=======
  xy: 1656, 349
>>>>>>> c91e94ae
  size: 32, 28
  orig: 32, 28
  offset: 0, 0
  index: -1
TileSets/FantasyHex/Units/Longbowman
  rotate: false
<<<<<<< HEAD
  xy: 1776, 261
=======
  xy: 1696, 405
>>>>>>> c91e94ae
  size: 32, 28
  orig: 32, 28
  offset: 0, 0
  index: -1
TileSets/FantasyHex/Units/Longswordsman
  rotate: false
<<<<<<< HEAD
  xy: 1770, 225
=======
  xy: 1696, 369
>>>>>>> c91e94ae
  size: 32, 28
  orig: 32, 28
  offset: 0, 0
  index: -1
TileSets/FantasyHex/Units/Machine Gun
  rotate: false
<<<<<<< HEAD
  xy: 1816, 249
=======
  xy: 1618, 296
>>>>>>> c91e94ae
  size: 32, 28
  orig: 32, 28
  offset: 0, 0
  index: -1
TileSets/FantasyHex/Units/Mandekalu Cavalry
  rotate: false
<<<<<<< HEAD
  xy: 1810, 213
=======
  xy: 1618, 260
>>>>>>> c91e94ae
  size: 32, 28
  orig: 32, 28
  offset: 0, 0
  index: -1
TileSets/FantasyHex/Units/Maori Warrior
  rotate: false
<<<<<<< HEAD
  xy: 1810, 177
=======
  xy: 1618, 224
>>>>>>> c91e94ae
  size: 32, 28
  orig: 32, 28
  offset: 0, 0
  index: -1
TileSets/FantasyHex/Units/Marine
  rotate: false
<<<<<<< HEAD
  xy: 1856, 774
=======
  xy: 1736, 936
>>>>>>> c91e94ae
  size: 32, 28
  orig: 32, 28
  offset: 0, 0
  index: -1
TileSets/FantasyHex/Units/Mechanized Infantry
  rotate: false
<<<<<<< HEAD
  xy: 1856, 701
=======
  xy: 1736, 863
>>>>>>> c91e94ae
  size: 32, 28
  orig: 32, 28
  offset: 0, 0
  index: -1
TileSets/FantasyHex/Units/Mehal Sefari
  rotate: false
<<<<<<< HEAD
  xy: 1856, 665
=======
  xy: 1736, 827
>>>>>>> c91e94ae
  size: 32, 28
  orig: 32, 28
  offset: 0, 0
  index: -1
TileSets/FantasyHex/Units/Merchant Of Venice
  rotate: false
<<<<<<< HEAD
  xy: 1856, 629
=======
  xy: 1736, 791
>>>>>>> c91e94ae
  size: 32, 28
  orig: 32, 28
  offset: 0, 0
  index: -1
TileSets/FantasyHex/Units/Minuteman
  rotate: false
<<<<<<< HEAD
  xy: 1856, 557
=======
  xy: 1736, 719
>>>>>>> c91e94ae
  size: 32, 28
  orig: 32, 28
  offset: 0, 0
  index: -1
TileSets/FantasyHex/Units/Missile Cruiser
  rotate: false
<<<<<<< HEAD
  xy: 1856, 521
=======
  xy: 1736, 683
>>>>>>> c91e94ae
  size: 32, 28
  orig: 32, 28
  offset: 0, 0
  index: -1
TileSets/FantasyHex/Units/Mobile SAM
  rotate: false
<<<<<<< HEAD
  xy: 1856, 448
=======
  xy: 1736, 610
>>>>>>> c91e94ae
  size: 32, 28
  orig: 32, 28
  offset: 0, 0
  index: -1
TileSets/FantasyHex/Units/Modern Armor
  rotate: false
<<<<<<< HEAD
  xy: 1856, 412
=======
  xy: 1736, 574
>>>>>>> c91e94ae
  size: 32, 28
  orig: 32, 28
  offset: 0, 0
  index: -1
TileSets/FantasyHex/Units/Mohawk Warrior
  rotate: false
<<<<<<< HEAD
  xy: 1856, 376
=======
  xy: 1736, 538
>>>>>>> c91e94ae
  size: 32, 28
  orig: 32, 28
  offset: 0, 0
  index: -1
TileSets/FantasyHex/Units/Musketeer
  rotate: false
<<<<<<< HEAD
  xy: 1856, 258
=======
  xy: 1736, 420
>>>>>>> c91e94ae
  size: 32, 28
  orig: 32, 28
  offset: 0, 0
  index: -1
TileSets/FantasyHex/Units/Musketman
  rotate: false
<<<<<<< HEAD
  xy: 1856, 222
=======
  xy: 1736, 384
>>>>>>> c91e94ae
  size: 32, 28
  orig: 32, 28
  offset: 0, 0
  index: -1
TileSets/FantasyHex/Units/Naresuan's Elephant
  rotate: false
<<<<<<< HEAD
  xy: 1850, 186
=======
  xy: 1776, 1018
>>>>>>> c91e94ae
  size: 32, 28
  orig: 32, 28
  offset: 0, 0
  index: -1
TileSets/FantasyHex/Units/Nau
  rotate: false
<<<<<<< HEAD
  xy: 1850, 150
=======
  xy: 1776, 982
>>>>>>> c91e94ae
  size: 32, 28
  orig: 32, 28
  offset: 0, 0
  index: -1
TileSets/FantasyHex/Units/Norwegian Ski Infantry
  rotate: false
<<<<<<< HEAD
  xy: 1406, 84
=======
  xy: 1776, 946
>>>>>>> c91e94ae
  size: 32, 28
  orig: 32, 28
  offset: 0, 0
  index: -1
TileSets/FantasyHex/Units/Panzer
  rotate: false
<<<<<<< HEAD
  xy: 1438, 48
=======
  xy: 1776, 690
>>>>>>> c91e94ae
  size: 32, 28
  orig: 32, 28
  offset: 0, 0
  index: -1
TileSets/FantasyHex/Units/Paratrooper
  rotate: false
<<<<<<< HEAD
  xy: 1478, 48
=======
  xy: 1776, 654
>>>>>>> c91e94ae
  size: 32, 28
  orig: 32, 28
  offset: 0, 0
  index: -1
TileSets/FantasyHex/Units/Pathfinder
  rotate: false
<<<<<<< HEAD
  xy: 1558, 48
=======
  xy: 1776, 578
>>>>>>> c91e94ae
  size: 32, 28
  orig: 32, 28
  offset: 0, 0
  index: -1
TileSets/FantasyHex/Units/Persian Immortal
  rotate: false
<<<<<<< HEAD
  xy: 1646, 120
=======
  xy: 1776, 506
>>>>>>> c91e94ae
  size: 32, 28
  orig: 32, 28
  offset: 0, 0
  index: -1
TileSets/FantasyHex/Units/Pictish Warrior
  rotate: false
<<<<<<< HEAD
  xy: 1646, 84
=======
  xy: 1776, 470
>>>>>>> c91e94ae
  size: 32, 28
  orig: 32, 28
  offset: 0, 0
  index: -1
TileSets/FantasyHex/Units/Pikeman
  rotate: false
<<<<<<< HEAD
  xy: 1638, 48
=======
  xy: 1776, 434
>>>>>>> c91e94ae
  size: 32, 28
  orig: 32, 28
  offset: 0, 0
  index: -1
TileSets/FantasyHex/Units/Pracinha
  rotate: false
<<<<<<< HEAD
  xy: 1542, 8
=======
  xy: 1816, 669
>>>>>>> c91e94ae
  size: 32, 28
  orig: 32, 28
  offset: 0, 0
  index: -1
TileSets/FantasyHex/Units/Privateer
  rotate: false
<<<<<<< HEAD
  xy: 1582, 12
=======
  xy: 1816, 633
>>>>>>> c91e94ae
  size: 32, 28
  orig: 32, 28
  offset: 0, 0
  index: -1
TileSets/FantasyHex/Units/Quinquereme
  rotate: false
<<<<<<< HEAD
  xy: 1702, 12
=======
  xy: 1816, 489
>>>>>>> c91e94ae
  size: 32, 28
  orig: 32, 28
  offset: 0, 0
  index: -1
TileSets/FantasyHex/Units/Rifleman
  rotate: false
<<<<<<< HEAD
  xy: 1817, 1480
=======
  xy: 1816, 453
>>>>>>> c91e94ae
  size: 32, 28
  orig: 32, 28
  offset: 0, 0
  index: -1
TileSets/FantasyHex/Units/Rocket Artillery
  rotate: false
<<<<<<< HEAD
  xy: 1817, 1296
=======
  xy: 1856, 876
>>>>>>> c91e94ae
  size: 32, 28
  orig: 32, 28
  offset: 0, 0
  index: -1
TileSets/FantasyHex/Units/Samurai
  rotate: false
<<<<<<< HEAD
  xy: 1817, 1260
=======
  xy: 1856, 840
>>>>>>> c91e94ae
  size: 32, 28
  orig: 32, 28
  offset: 0, 0
  index: -1
TileSets/FantasyHex/Units/Scout
  rotate: false
<<<<<<< HEAD
  xy: 1817, 1224
=======
  xy: 1856, 804
>>>>>>> c91e94ae
  size: 32, 28
  orig: 32, 28
  offset: 0, 0
  index: -1
TileSets/FantasyHex/Units/Sea Beggar
  rotate: false
<<<<<<< HEAD
  xy: 1817, 1188
=======
  xy: 1856, 768
>>>>>>> c91e94ae
  size: 32, 28
  orig: 32, 28
  offset: 0, 0
  index: -1
TileSets/FantasyHex/Units/Settler
  rotate: false
<<<<<<< HEAD
  xy: 1813, 1151
=======
  xy: 1856, 731
>>>>>>> c91e94ae
  size: 32, 29
  orig: 32, 29
  offset: 0, 0
  index: -1
TileSets/FantasyHex/Units/Ship of the Line
  rotate: false
<<<<<<< HEAD
  xy: 1897, 1449
=======
  xy: 1856, 618
>>>>>>> c91e94ae
  size: 32, 29
  orig: 32, 29
  offset: 0, 0
  index: -1
TileSets/FantasyHex/Units/Siege Tower
  rotate: false
<<<<<<< HEAD
  xy: 1857, 1374
=======
  xy: 1856, 582
>>>>>>> c91e94ae
  size: 32, 28
  orig: 32, 28
  offset: 0, 0
  index: -1
TileSets/FantasyHex/Units/Sipahi
  rotate: false
<<<<<<< HEAD
  xy: 1897, 1375
=======
  xy: 1856, 436
>>>>>>> c91e94ae
  size: 32, 30
  orig: 32, 30
  offset: 0, 0
  index: -1
TileSets/FantasyHex/Units/Slinger
  rotate: false
<<<<<<< HEAD
  xy: 1937, 1414
=======
  xy: 1696, 333
>>>>>>> c91e94ae
  size: 32, 28
  orig: 32, 28
  offset: 0, 0
  index: -1
TileSets/FantasyHex/Units/Spearman
  rotate: false
<<<<<<< HEAD
  xy: 1897, 1339
=======
  xy: 1816, 381
>>>>>>> c91e94ae
  size: 32, 28
  orig: 32, 28
  offset: 0, 0
  index: -1
TileSets/FantasyHex/Units/Submarine
  rotate: false
<<<<<<< HEAD
  xy: 1610, 215
=======
  xy: 1776, 328
>>>>>>> c91e94ae
  size: 32, 26
  orig: 32, 26
  offset: 0, 0
  index: -1
TileSets/FantasyHex/Units/Swordsman
  rotate: false
<<<<<<< HEAD
  xy: 1977, 1378
=======
  xy: 1816, 309
>>>>>>> c91e94ae
  size: 32, 28
  orig: 32, 28
  offset: 0, 0
  index: -1
TileSets/FantasyHex/Units/Tank
  rotate: false
<<<<<<< HEAD
  xy: 1857, 1230
=======
  xy: 1776, 292
>>>>>>> c91e94ae
  size: 32, 28
  orig: 32, 28
  offset: 0, 0
  index: -1
TileSets/FantasyHex/Units/Tercio
  rotate: false
<<<<<<< HEAD
  xy: 1897, 1267
=======
  xy: 1856, 292
>>>>>>> c91e94ae
  size: 32, 28
  orig: 32, 28
  offset: 0, 0
  index: -1
TileSets/FantasyHex/Units/Trebuchet
  rotate: false
<<<<<<< HEAD
  xy: 1897, 1231
=======
  xy: 1182, 12
>>>>>>> c91e94ae
  size: 32, 28
  orig: 32, 28
  offset: 0, 0
  index: -1
TileSets/FantasyHex/Units/Trireme
  rotate: false
<<<<<<< HEAD
  xy: 1937, 1270
=======
  xy: 1222, 4
>>>>>>> c91e94ae
  size: 32, 28
  orig: 32, 28
  offset: 0, 0
  index: -1
TileSets/FantasyHex/Units/Turtle Ship
  rotate: false
<<<<<<< HEAD
  xy: 1857, 1158
=======
  xy: 1342, 4
>>>>>>> c91e94ae
  size: 32, 28
  orig: 32, 28
  offset: 0, 0
  index: -1
TileSets/FantasyHex/Units/War Chariot
  rotate: false
<<<<<<< HEAD
  xy: 1937, 1154
=======
  xy: 1422, 4
>>>>>>> c91e94ae
  size: 32, 28
  orig: 32, 28
  offset: 0, 0
  index: -1
TileSets/FantasyHex/Units/War Elephant
  rotate: false
<<<<<<< HEAD
  xy: 1977, 1150
=======
  xy: 1462, 4
>>>>>>> c91e94ae
  size: 32, 28
  orig: 32, 28
  offset: 0, 0
  index: -1
TileSets/FantasyHex/Units/Warrior
  rotate: false
<<<<<<< HEAD
  xy: 1897, 1123
=======
  xy: 1502, 4
>>>>>>> c91e94ae
  size: 32, 28
  orig: 32, 28
  offset: 0, 0
  index: -1
TileSets/FantasyHex/Units/WaterUnit
  rotate: false
<<<<<<< HEAD
  xy: 1937, 1120
=======
  xy: 1941, 1029
>>>>>>> c91e94ae
  size: 32, 26
  orig: 32, 26
  offset: 0, 0
  index: -1
TileSets/FantasyHex/Units/Winged Hussar
  rotate: false
<<<<<<< HEAD
  xy: 1852, 1014
=======
  xy: 1981, 1047
>>>>>>> c91e94ae
  size: 32, 28
  orig: 32, 28
  offset: 0, 0
  index: -1
TileSets/FantasyHex/Units/Work Boats
  rotate: false
<<<<<<< HEAD
  xy: 1892, 1050
=======
  xy: 1981, 1011
>>>>>>> c91e94ae
  size: 32, 28
  orig: 32, 28
  offset: 0, 0
  index: -1
TileSets/FantasyHex/Units/Worker
  rotate: false
<<<<<<< HEAD
  xy: 1892, 1014
=======
  xy: 1941, 993
>>>>>>> c91e94ae
  size: 32, 28
  orig: 32, 28
  offset: 0, 0
  index: -1
UnitPromotionIcons/Accuracy
  rotate: false
  xy: 1816, 1806
  size: 50, 50
  orig: 50, 50
  offset: 0, 0
  index: -1
UnitPromotionIcons/Air Repair
  rotate: false
  xy: 1192, 164
  size: 50, 50
  orig: 50, 50
  offset: 0, 0
  index: -1
UnitPromotionIcons/Ambush
  rotate: false
<<<<<<< HEAD
  xy: 1250, 164
=======
  xy: 1816, 1690
>>>>>>> c91e94ae
  size: 50, 50
  orig: 50, 50
  offset: 0, 0
  index: -1
UnitPromotionIcons/Amphibious
  rotate: false
<<<<<<< HEAD
  xy: 1816, 1690
=======
  xy: 1816, 1632
>>>>>>> c91e94ae
  size: 50, 50
  orig: 50, 50
  offset: 0, 0
  index: -1
UnitPromotionIcons/Armor Plating
  rotate: false
<<<<<<< HEAD
  xy: 1816, 1632
=======
  xy: 1192, 106
>>>>>>> c91e94ae
  size: 50, 50
  orig: 50, 50
  offset: 0, 0
  index: -1
UnitPromotionIcons/Barrage
  rotate: false
<<<<<<< HEAD
  xy: 1192, 106
=======
  xy: 278, 11
>>>>>>> c91e94ae
  size: 50, 50
  orig: 50, 50
  offset: 0, 0
  index: -1
UnitPromotionIcons/Besiege
  rotate: false
<<<<<<< HEAD
  xy: 1250, 106
=======
  xy: 336, 11
>>>>>>> c91e94ae
  size: 50, 50
  orig: 50, 50
  offset: 0, 0
  index: -1
UnitPromotionIcons/Siege
  rotate: false
<<<<<<< HEAD
  xy: 1250, 106
=======
  xy: 336, 11
>>>>>>> c91e94ae
  size: 50, 50
  orig: 50, 50
  offset: 0, 0
  index: -1
UnitPromotionIcons/Blitz
  rotate: false
<<<<<<< HEAD
  xy: 1308, 106
=======
  xy: 394, 11
>>>>>>> c91e94ae
  size: 50, 50
  orig: 50, 50
  offset: 0, 0
  index: -1
UnitPromotionIcons/Boarding Party
  rotate: false
<<<<<<< HEAD
  xy: 220, 11
=======
  xy: 452, 16
>>>>>>> c91e94ae
  size: 50, 50
  orig: 50, 50
  offset: 0, 0
  index: -1
UnitPromotionIcons/Bombardment
  rotate: false
<<<<<<< HEAD
  xy: 278, 11
=======
  xy: 510, 16
>>>>>>> c91e94ae
  size: 50, 50
  orig: 50, 50
  offset: 0, 0
  index: -1
UnitPromotionIcons/Charge
  rotate: false
<<<<<<< HEAD
  xy: 336, 11
=======
  xy: 568, 16
>>>>>>> c91e94ae
  size: 50, 50
  orig: 50, 50
  offset: 0, 0
  index: -1
UnitPromotionIcons/Coastal Raider
  rotate: false
<<<<<<< HEAD
  xy: 510, 16
=======
  xy: 760, 56
>>>>>>> c91e94ae
  size: 50, 50
  orig: 50, 50
  offset: 0, 0
  index: -1
UnitPromotionIcons/Cover
  rotate: false
<<<<<<< HEAD
  xy: 760, 56
=======
  xy: 992, 56
>>>>>>> c91e94ae
  size: 50, 50
  orig: 50, 50
  offset: 0, 0
  index: -1
PolicyIcons/Discipline
  rotate: false
<<<<<<< HEAD
  xy: 760, 56
=======
  xy: 992, 56
>>>>>>> c91e94ae
  size: 50, 50
  orig: 50, 50
  offset: 0, 0
  index: -1
UnitPromotionIcons/Drill
  rotate: false
<<<<<<< HEAD
  xy: 992, 56
=======
  xy: 1328, 272
>>>>>>> c91e94ae
  size: 50, 50
  orig: 50, 50
  offset: 0, 0
  index: -1
UnitPromotionIcons/Evasion
  rotate: false
<<<<<<< HEAD
  xy: 1108, 56
=======
  xy: 1444, 272
>>>>>>> c91e94ae
  size: 50, 50
  orig: 50, 50
  offset: 0, 0
  index: -1
UnitPromotionIcons/Extended Range
  rotate: false
<<<<<<< HEAD
  xy: 1816, 1516
=======
  xy: 1502, 272
>>>>>>> c91e94ae
  size: 50, 50
  orig: 50, 50
  offset: 0, 0
  index: -1
UnitPromotionIcons/Operational Range
  rotate: false
<<<<<<< HEAD
  xy: 1816, 1516
=======
  xy: 1502, 272
>>>>>>> c91e94ae
  size: 50, 50
  orig: 50, 50
  offset: 0, 0
  index: -1
UnitPromotionIcons/Flight Deck
  rotate: false
<<<<<<< HEAD
  xy: 1874, 1718
=======
  xy: 1270, 214
>>>>>>> c91e94ae
  size: 50, 50
  orig: 50, 50
  offset: 0, 0
  index: -1
UnitPromotionIcons/Formation
  rotate: false
<<<<<<< HEAD
  xy: 1932, 1776
=======
  xy: 1328, 214
>>>>>>> c91e94ae
  size: 50, 50
  orig: 50, 50
  offset: 0, 0
  index: -1
UnitPromotionIcons/Great Generals
  rotate: false
<<<<<<< HEAD
  xy: 1874, 1544
=======
  xy: 1250, 156
>>>>>>> c91e94ae
  size: 50, 50
  orig: 50, 50
  offset: 0, 0
  index: -1
UnitPromotionIcons/Quick Study
  rotate: false
<<<<<<< HEAD
  xy: 1874, 1544
=======
  xy: 1250, 156
>>>>>>> c91e94ae
  size: 50, 50
  orig: 50, 50
  offset: 0, 0
  index: -1
UnitPromotionIcons/Haka War Dance
  rotate: false
<<<<<<< HEAD
  xy: 1932, 1602
=======
  xy: 1308, 156
>>>>>>> c91e94ae
  size: 50, 50
  orig: 50, 50
  offset: 0, 0
  index: -1
UnitPromotionIcons/Heal Instantly
  rotate: false
<<<<<<< HEAD
  xy: 1932, 1544
=======
  xy: 1366, 156
>>>>>>> c91e94ae
  size: 50, 50
  orig: 50, 50
  offset: 0, 0
  index: -1
UnitPromotionIcons/Indirect Fire
  rotate: false
<<<<<<< HEAD
  xy: 1932, 1486
=======
  xy: 1482, 156
>>>>>>> c91e94ae
  size: 50, 50
  orig: 50, 50
  offset: 0, 0
  index: -1
UnitPromotionIcons/Interception
  rotate: false
<<<<<<< HEAD
  xy: 1224, 48
=======
  xy: 1250, 98
>>>>>>> c91e94ae
  size: 50, 50
  orig: 50, 50
  offset: 0, 0
  index: -1
UnitPromotionIcons/Logistics
  rotate: false
<<<<<<< HEAD
  xy: 1600, 1482
=======
  xy: 1424, 98
>>>>>>> c91e94ae
  size: 50, 50
  orig: 50, 50
  offset: 0, 0
  index: -1
UnitPromotionIcons/March
  rotate: false
<<<<<<< HEAD
  xy: 1716, 1482
=======
  xy: 1540, 98
>>>>>>> c91e94ae
  size: 50, 50
  orig: 50, 50
  offset: 0, 0
  index: -1
UnitPromotionIcons/Medic
  rotate: false
<<<<<<< HEAD
  xy: 1585, 1424
=======
  xy: 1816, 1516
>>>>>>> c91e94ae
  size: 50, 50
  orig: 50, 50
  offset: 0, 0
  index: -1
UnitPromotionIcons/Mobility
  rotate: false
<<<<<<< HEAD
  xy: 1643, 1308
=======
  xy: 1932, 1660
>>>>>>> c91e94ae
  size: 50, 50
  orig: 50, 50
  offset: 0, 0
  index: -1
UnitPromotionIcons/Morale
  rotate: false
<<<<<<< HEAD
  xy: 1643, 1250
=======
  xy: 1932, 1602
>>>>>>> c91e94ae
  size: 50, 50
  orig: 50, 50
  offset: 0, 0
  index: -1
UnitPromotionIcons/Rejuvenation
  rotate: false
<<<<<<< HEAD
  xy: 1494, 214
=======
  xy: 1585, 1366
>>>>>>> c91e94ae
  size: 50, 50
  orig: 50, 50
  offset: 0, 0
  index: -1
UnitPromotionIcons/Scouting
  rotate: false
<<<<<<< HEAD
  xy: 1990, 1602
=======
  xy: 1585, 1250
>>>>>>> c91e94ae
  size: 50, 50
  orig: 50, 50
  offset: 0, 0
  index: -1
UnitPromotionIcons/Sentry
  rotate: false
<<<<<<< HEAD
  xy: 1990, 1602
=======
  xy: 1585, 1250
>>>>>>> c91e94ae
  size: 50, 50
  orig: 50, 50
  offset: 0, 0
  index: -1
UnitPromotionIcons/Shock
  rotate: false
<<<<<<< HEAD
  xy: 1990, 1486
=======
  xy: 1701, 1366
>>>>>>> c91e94ae
  size: 50, 50
  orig: 50, 50
  offset: 0, 0
  index: -1
UnitPromotionIcons/Slinger Withdraw
  rotate: false
<<<<<<< HEAD
  xy: 1759, 1424
=======
  xy: 1643, 1250
>>>>>>> c91e94ae
  size: 50, 50
  orig: 50, 50
  offset: 0, 0
  index: -1
UnitPromotionIcons/Sortie
  rotate: false
<<<<<<< HEAD
  xy: 1759, 1308
=======
  xy: 1701, 1250
  size: 50, 50
  orig: 50, 50
  offset: 0, 0
  index: -1
UnitPromotionIcons/Supply
  rotate: false
  xy: 1701, 1192
  size: 50, 50
  orig: 50, 50
  offset: 0, 0
  index: -1
UnitPromotionIcons/Survivalism
  rotate: false
  xy: 1581, 1134
>>>>>>> c91e94ae
  size: 50, 50
  orig: 50, 50
  offset: 0, 0
  index: -1
UnitPromotionIcons/Targeting
  rotate: false
<<<<<<< HEAD
  xy: 1755, 1134
=======
  xy: 1639, 1134
>>>>>>> c91e94ae
  size: 50, 50
  orig: 50, 50
  offset: 0, 0
  index: -1
UnitPromotionIcons/Targeting I (air)
  rotate: false
<<<<<<< HEAD
  xy: 1755, 1134
=======
  xy: 1639, 1134
>>>>>>> c91e94ae
  size: 50, 50
  orig: 50, 50
  offset: 0, 0
  index: -1
UnitPromotionIcons/Volley
  rotate: false
<<<<<<< HEAD
  xy: 1616, 960
=======
  xy: 1990, 1602
>>>>>>> c91e94ae
  size: 50, 50
  orig: 50, 50
  offset: 0, 0
  index: -1
UnitPromotionIcons/Wolfpack
  rotate: false
<<<<<<< HEAD
  xy: 1732, 1076
=======
  xy: 1990, 1486
>>>>>>> c91e94ae
  size: 50, 50
  orig: 50, 50
  offset: 0, 0
  index: -1
UnitPromotionIcons/Woodsman
  rotate: false
<<<<<<< HEAD
  xy: 1616, 902
=======
  xy: 1759, 1424
>>>>>>> c91e94ae
  size: 50, 50
  orig: 50, 50
  offset: 0, 0
  index: -1<|MERGE_RESOLUTION|>--- conflicted
+++ resolved
@@ -6,33 +6,21 @@
 repeat: none
 EmojiIcons/Gold
   rotate: false
-<<<<<<< HEAD
   xy: 1932, 1660
-=======
-  xy: 1560, 214
->>>>>>> c91e94ae
   size: 50, 50
   orig: 50, 50
   offset: 0, 0
   index: -1
 EmojiIcons/Production
   rotate: false
-<<<<<<< HEAD
   xy: 1436, 278
-=======
-  xy: 1514, 40
->>>>>>> c91e94ae
   size: 50, 50
   orig: 50, 50
   offset: 0, 0
   index: -1
 EmojiIcons/Turn
   rotate: false
-<<<<<<< HEAD
-  xy: 1598, 156
-=======
-  xy: 1630, 40
->>>>>>> c91e94ae
+  xy: 1616, 1018
   size: 50, 50
   orig: 50, 50
   offset: 0, 0
@@ -110,7 +98,6 @@
 ImprovementIcons/Fort
   rotate: false
   xy: 1261, 1194
-<<<<<<< HEAD
   size: 100, 100
   orig: 100, 100
   offset: 0, 0
@@ -118,140 +105,90 @@
 ImprovementIcons/Holy site
   rotate: false
   xy: 1600, 1540
-=======
->>>>>>> c91e94ae
   size: 100, 100
   orig: 100, 100
   offset: 0, 0
   index: -1
 ImprovementIcons/Landmark
   rotate: false
-<<<<<<< HEAD
   xy: 428, 1046
-=======
-  xy: 320, 938
->>>>>>> c91e94ae
   size: 100, 100
   orig: 100, 100
   offset: 0, 0
   index: -1
 ImprovementIcons/Lumber mill
   rotate: false
-<<<<<<< HEAD
   xy: 320, 722
-=======
-  xy: 428, 938
->>>>>>> c91e94ae
   size: 100, 100
   orig: 100, 100
   offset: 0, 0
   index: -1
 ImprovementIcons/Manufactory
   rotate: false
-<<<<<<< HEAD
   xy: 428, 830
-=======
-  xy: 536, 938
->>>>>>> c91e94ae
   size: 100, 100
   orig: 100, 100
   offset: 0, 0
   index: -1
 ImprovementIcons/Mine
   rotate: false
-<<<<<<< HEAD
   xy: 536, 506
-=======
-  xy: 320, 290
->>>>>>> c91e94ae
   size: 100, 100
   orig: 100, 100
   offset: 0, 0
   index: -1
 ImprovementIcons/Moai
   rotate: false
-<<<<<<< HEAD
   xy: 536, 398
-=======
-  xy: 428, 398
->>>>>>> c91e94ae
   size: 100, 100
   orig: 100, 100
   offset: 0, 0
   index: -1
 ImprovementIcons/Oil well
   rotate: false
-<<<<<<< HEAD
   xy: 752, 870
-=======
-  xy: 860, 978
->>>>>>> c91e94ae
   size: 100, 100
   orig: 100, 100
   offset: 0, 0
   index: -1
 ImprovementIcons/Pasture
   rotate: false
-<<<<<<< HEAD
   xy: 752, 762
-=======
-  xy: 860, 870
->>>>>>> c91e94ae
   size: 100, 100
   orig: 100, 100
   offset: 0, 0
   index: -1
 ImprovementIcons/Plantation
   rotate: false
-<<<<<<< HEAD
   xy: 1076, 870
-=======
-  xy: 1184, 978
->>>>>>> c91e94ae
   size: 100, 100
   orig: 100, 100
   offset: 0, 0
   index: -1
 ImprovementIcons/Quarry
   rotate: false
-<<<<<<< HEAD
   xy: 1184, 870
-=======
-  xy: 1292, 978
->>>>>>> c91e94ae
   size: 100, 100
   orig: 100, 100
   offset: 0, 0
   index: -1
 ImprovementIcons/Road
   rotate: false
-<<<<<<< HEAD
   xy: 1400, 870
-=======
-  xy: 752, 330
->>>>>>> c91e94ae
   size: 100, 100
   orig: 100, 100
   offset: 0, 0
   index: -1
 ImprovementIcons/Terrace farm
   rotate: false
-<<<<<<< HEAD
   xy: 1508, 330
-=======
-  xy: 1508, 438
->>>>>>> c91e94ae
   size: 100, 100
   orig: 100, 100
   offset: 0, 0
   index: -1
 ImprovementIcons/Trading post
   rotate: false
-<<<<<<< HEAD
   xy: 1054, 222
-=======
-  xy: 946, 222
->>>>>>> c91e94ae
   size: 100, 100
   orig: 100, 100
   offset: 0, 0
@@ -349,154 +286,98 @@
   index: -1
 NationIcons/Inca
   rotate: false
-<<<<<<< HEAD
   xy: 825, 1086
-=======
-  xy: 717, 1086
->>>>>>> c91e94ae
   size: 100, 100
   orig: 100, 100
   offset: 0, 0
   index: -1
 NationIcons/India
   rotate: false
-<<<<<<< HEAD
   xy: 1041, 1086
-=======
-  xy: 933, 1086
->>>>>>> c91e94ae
   size: 100, 100
   orig: 100, 100
   offset: 0, 0
   index: -1
 NationIcons/Iroquois
   rotate: false
-<<<<<<< HEAD
   xy: 1473, 1086
-=======
-  xy: 1365, 1086
->>>>>>> c91e94ae
   size: 100, 100
   orig: 100, 100
   offset: 0, 0
   index: -1
 NationIcons/Japan
   rotate: false
-<<<<<<< HEAD
   xy: 298, 177
-=======
-  xy: 220, 69
->>>>>>> c91e94ae
   size: 100, 100
   orig: 100, 100
   offset: 0, 0
   index: -1
 NationIcons/Korea
   rotate: false
-<<<<<<< HEAD
   xy: 320, 1046
-=======
-  xy: 328, 69
->>>>>>> c91e94ae
   size: 100, 100
   orig: 100, 100
   offset: 0, 0
   index: -1
 NationIcons/Mongolia
   rotate: false
-<<<<<<< HEAD
   xy: 406, 182
-=======
-  xy: 536, 290
->>>>>>> c91e94ae
   size: 100, 100
   orig: 100, 100
   offset: 0, 0
   index: -1
 NationIcons/Persia
   rotate: false
-<<<<<<< HEAD
   xy: 968, 870
-=======
-  xy: 1076, 978
->>>>>>> c91e94ae
   size: 100, 100
   orig: 100, 100
   offset: 0, 0
   index: -1
 NationIcons/Polynesia
   rotate: false
-<<<<<<< HEAD
   xy: 860, 654
-=======
-  xy: 968, 762
->>>>>>> c91e94ae
   size: 100, 100
   orig: 100, 100
   offset: 0, 0
   index: -1
 NationIcons/Rome
   rotate: false
-<<<<<<< HEAD
   xy: 1076, 546
-=======
-  xy: 1184, 654
->>>>>>> c91e94ae
   size: 100, 100
   orig: 100, 100
   offset: 0, 0
   index: -1
 NationIcons/Russia
   rotate: false
-<<<<<<< HEAD
   xy: 968, 438
-=======
-  xy: 1076, 546
->>>>>>> c91e94ae
   size: 100, 100
   orig: 100, 100
   offset: 0, 0
   index: -1
 NationIcons/Siam
   rotate: false
-<<<<<<< HEAD
   xy: 968, 330
-=======
-  xy: 1076, 438
->>>>>>> c91e94ae
   size: 100, 100
   orig: 100, 100
   offset: 0, 0
   index: -1
 NationIcons/Songhai
   rotate: false
-<<<<<<< HEAD
   xy: 1076, 330
-=======
-  xy: 1184, 438
->>>>>>> c91e94ae
   size: 100, 100
   orig: 100, 100
   offset: 0, 0
   index: -1
 NationIcons/Spain
   rotate: false
-<<<<<<< HEAD
   xy: 1400, 546
-=======
-  xy: 1076, 330
->>>>>>> c91e94ae
   size: 100, 100
   orig: 100, 100
   offset: 0, 0
   index: -1
 NationIcons/The Ottomans
   rotate: false
-<<<<<<< HEAD
   xy: 730, 222
-=======
-  xy: 1508, 330
->>>>>>> c91e94ae
   size: 100, 100
   orig: 100, 100
   offset: 0, 0
@@ -510,11 +391,7 @@
   index: -1
 OtherIcons/BackArrow
   rotate: false
-<<<<<<< HEAD
   xy: 1816, 1574
-=======
-  xy: 220, 11
->>>>>>> c91e94ae
   size: 50, 50
   orig: 50, 50
   offset: 0, 0
@@ -535,22 +412,14 @@
   index: -1
 OtherIcons/Border-outer
   rotate: false
-<<<<<<< HEAD
-  xy: 1650, 220
-=======
-  xy: 1981, 988
->>>>>>> c91e94ae
+  xy: 1812, 956
   size: 31, 15
   orig: 31, 15
   offset: 0, 0
   index: -1
 OtherIcons/Camera
   rotate: false
-<<<<<<< HEAD
   xy: 1581, 1101
-=======
-  xy: 2017, 1453
->>>>>>> c91e94ae
   size: 25, 25
   orig: 25, 25
   offset: 0, 0
@@ -606,11 +475,7 @@
   index: -1
 OtherIcons/Down
   rotate: false
-<<<<<<< HEAD
   xy: 934, 56
-=======
-  xy: 1270, 272
->>>>>>> c91e94ae
   size: 50, 50
   orig: 50, 50
   offset: 0, 0
@@ -631,209 +496,133 @@
   index: -1
 OtherIcons/Load
   rotate: false
-<<<<<<< HEAD
   xy: 536, 1046
-=======
-  xy: 320, 830
->>>>>>> c91e94ae
   size: 100, 100
   orig: 100, 100
   offset: 0, 0
   index: -1
 OtherIcons/Lock
   rotate: false
-<<<<<<< HEAD
   xy: 428, 938
-=======
-  xy: 536, 1046
->>>>>>> c91e94ae
   size: 100, 100
   orig: 100, 100
   offset: 0, 0
   index: -1
 OtherIcons/MapEditor
   rotate: false
-<<<<<<< HEAD
   xy: 320, 614
-=======
-  xy: 428, 830
->>>>>>> c91e94ae
   size: 100, 100
   orig: 100, 100
   offset: 0, 0
   index: -1
 OtherIcons/MenuIcon
   rotate: false
-<<<<<<< HEAD
   xy: 320, 398
-=======
-  xy: 428, 614
->>>>>>> c91e94ae
   size: 100, 100
   orig: 100, 100
   offset: 0, 0
   index: -1
 OtherIcons/Mods
   rotate: false
-<<<<<<< HEAD
   xy: 536, 290
-=======
-  xy: 428, 290
->>>>>>> c91e94ae
   size: 100, 100
   orig: 100, 100
   offset: 0, 0
   index: -1
 OtherIcons/Multiplayer
   rotate: false
-<<<<<<< HEAD
   xy: 436, 74
-=======
-  xy: 514, 182
->>>>>>> c91e94ae
   size: 100, 100
   orig: 100, 100
   offset: 0, 0
   index: -1
 OtherIcons/New
   rotate: false
-<<<<<<< HEAD
   xy: 644, 978
-=======
-  xy: 652, 74
->>>>>>> c91e94ae
   size: 100, 100
   orig: 100, 100
   offset: 0, 0
   index: -1
 OtherIcons/Options
   rotate: false
-<<<<<<< HEAD
   xy: 968, 978
-=======
-  xy: 644, 654
->>>>>>> c91e94ae
   size: 100, 100
   orig: 100, 100
   offset: 0, 0
   index: -1
 OtherIcons/Pentagon
   rotate: false
-<<<<<<< HEAD
   xy: 1076, 978
-=======
-  xy: 644, 546
->>>>>>> c91e94ae
   size: 100, 100
   orig: 100, 100
   offset: 0, 0
   index: -1
 OtherIcons/Pillage
   rotate: false
-<<<<<<< HEAD
   xy: 1184, 978
-=======
-  xy: 644, 438
->>>>>>> c91e94ae
   size: 100, 100
   orig: 100, 100
   offset: 0, 0
   index: -1
 OtherIcons/Puppet
   rotate: false
-<<<<<<< HEAD
   xy: 1292, 978
-=======
-  xy: 644, 330
->>>>>>> c91e94ae
   size: 100, 100
   orig: 100, 100
   offset: 0, 0
   index: -1
 OtherIcons/Quest
   rotate: false
-<<<<<<< HEAD
   xy: 1076, 762
-=======
-  xy: 1184, 870
->>>>>>> c91e94ae
   size: 100, 100
   orig: 100, 100
   offset: 0, 0
   index: -1
 OtherIcons/Quickstart
   rotate: false
-<<<<<<< HEAD
   xy: 968, 654
-=======
-  xy: 1076, 762
->>>>>>> c91e94ae
   size: 100, 100
   orig: 100, 100
   offset: 0, 0
   index: -1
 OtherIcons/Resume
   rotate: false
-<<<<<<< HEAD
   xy: 860, 438
-=======
-  xy: 968, 546
->>>>>>> c91e94ae
   size: 100, 100
   orig: 100, 100
   offset: 0, 0
   index: -1
 OtherIcons/Shield
   rotate: false
-<<<<<<< HEAD
   xy: 1076, 438
-=======
-  xy: 1184, 546
->>>>>>> c91e94ae
   size: 100, 100
   orig: 100, 100
   offset: 0, 0
   index: -1
 OtherIcons/Sleep
   rotate: false
-<<<<<<< HEAD
   xy: 1184, 438
-=======
-  xy: 1292, 546
->>>>>>> c91e94ae
   size: 100, 100
   orig: 100, 100
   offset: 0, 0
   index: -1
 OtherIcons/Star
   rotate: false
-<<<<<<< HEAD
   xy: 1400, 444
-=======
-  xy: 1184, 336
->>>>>>> c91e94ae
   size: 100, 94
   orig: 100, 94
   offset: 0, 0
   index: -1
 OtherIcons/Stop
   rotate: false
-<<<<<<< HEAD
   xy: 1508, 762
-=======
-  xy: 1508, 870
->>>>>>> c91e94ae
   size: 100, 100
   orig: 100, 100
   offset: 0, 0
   index: -1
 OtherIcons/Swap
   rotate: false
-<<<<<<< HEAD
   xy: 1508, 546
-=======
-  xy: 1508, 654
->>>>>>> c91e94ae
   size: 100, 100
   orig: 100, 100
   offset: 0, 0
@@ -847,22 +636,14 @@
   index: -1
 OtherIcons/Up
   rotate: false
-<<<<<<< HEAD
-  xy: 1674, 1076
-=======
-  xy: 1990, 1660
->>>>>>> c91e94ae
+  xy: 1674, 1018
   size: 50, 50
   orig: 50, 50
   offset: 0, 0
   index: -1
 OtherIcons/whiteDot
   rotate: false
-<<<<<<< HEAD
-  xy: 190, 308
-=======
-  xy: 1817, 1424
->>>>>>> c91e94ae
+  xy: 1874, 1477
   size: 1, 1
   orig: 1, 1
   offset: 0, 0
@@ -876,528 +657,336 @@
   index: -1
 PolicyIcons/Aristocracy
   rotate: false
-<<<<<<< HEAD
   xy: 1308, 164
-=======
-  xy: 1816, 1574
->>>>>>> c91e94ae
   size: 50, 50
   orig: 50, 50
   offset: 0, 0
   index: -1
 PolicyIcons/Citizenship
   rotate: false
-<<<<<<< HEAD
   xy: 394, 11
-=======
+  size: 50, 50
+  orig: 50, 50
+  offset: 0, 0
+  index: -1
+PolicyIcons/Civil Society
+  rotate: false
+  xy: 452, 16
+  size: 50, 50
+  orig: 50, 50
+  offset: 0, 0
+  index: -1
+PolicyIcons/Collective Rule
+  rotate: false
+  xy: 568, 16
+  size: 50, 50
+  orig: 50, 50
+  offset: 0, 0
+  index: -1
+PolicyIcons/Communism
+  rotate: false
   xy: 626, 16
->>>>>>> c91e94ae
-  size: 50, 50
-  orig: 50, 50
-  offset: 0, 0
-  index: -1
-PolicyIcons/Civil Society
-  rotate: false
-<<<<<<< HEAD
-  xy: 452, 16
-=======
+  size: 50, 50
+  orig: 50, 50
+  offset: 0, 0
+  index: -1
+PolicyIcons/Constitution
+  rotate: false
   xy: 684, 16
->>>>>>> c91e94ae
-  size: 50, 50
-  orig: 50, 50
-  offset: 0, 0
-  index: -1
-PolicyIcons/Collective Rule
-  rotate: false
-<<<<<<< HEAD
-  xy: 568, 16
-=======
+  size: 50, 50
+  orig: 50, 50
+  offset: 0, 0
+  index: -1
+PolicyIcons/Cultural Diplomacy
+  rotate: false
   xy: 818, 56
->>>>>>> c91e94ae
-  size: 50, 50
-  orig: 50, 50
-  offset: 0, 0
-  index: -1
-PolicyIcons/Communism
-  rotate: false
-<<<<<<< HEAD
-  xy: 626, 16
-=======
+  size: 50, 50
+  orig: 50, 50
+  offset: 0, 0
+  index: -1
+PolicyIcons/Democracy
+  rotate: false
   xy: 876, 56
->>>>>>> c91e94ae
-  size: 50, 50
-  orig: 50, 50
-  offset: 0, 0
-  index: -1
-PolicyIcons/Constitution
-  rotate: false
-<<<<<<< HEAD
-  xy: 684, 16
-=======
-  xy: 934, 56
->>>>>>> c91e94ae
-  size: 50, 50
-  orig: 50, 50
-  offset: 0, 0
-  index: -1
-PolicyIcons/Cultural Diplomacy
-  rotate: false
-<<<<<<< HEAD
-  xy: 818, 56
-=======
+  size: 50, 50
+  orig: 50, 50
+  offset: 0, 0
+  index: -1
+PolicyIcons/Educated Elite
+  rotate: false
   xy: 1050, 56
->>>>>>> c91e94ae
-  size: 50, 50
-  orig: 50, 50
-  offset: 0, 0
-  index: -1
-PolicyIcons/Democracy
-  rotate: false
-<<<<<<< HEAD
-  xy: 876, 56
-=======
-  xy: 1108, 56
->>>>>>> c91e94ae
-  size: 50, 50
-  orig: 50, 50
-  offset: 0, 0
-  index: -1
-PolicyIcons/Educated Elite
-  rotate: false
-<<<<<<< HEAD
-  xy: 1050, 56
-=======
-  xy: 1386, 272
->>>>>>> c91e94ae
   size: 50, 50
   orig: 50, 50
   offset: 0, 0
   index: -1
 PolicyIcons/Fascism
   rotate: false
-<<<<<<< HEAD
   xy: 1874, 1776
-=======
-  xy: 1560, 272
->>>>>>> c91e94ae
   size: 50, 50
   orig: 50, 50
   offset: 0, 0
   index: -1
 PolicyIcons/Free Religion
   rotate: false
-<<<<<<< HEAD
   xy: 1874, 1660
-=======
-  xy: 1386, 214
->>>>>>> c91e94ae
   size: 50, 50
   orig: 50, 50
   offset: 0, 0
   index: -1
 PolicyIcons/Free Speech
   rotate: false
-<<<<<<< HEAD
   xy: 1932, 1718
-=======
-  xy: 1444, 214
->>>>>>> c91e94ae
   size: 50, 50
   orig: 50, 50
   offset: 0, 0
   index: -1
 PolicyIcons/Free Thought
   rotate: false
-<<<<<<< HEAD
   xy: 1874, 1602
-=======
-  xy: 1502, 214
->>>>>>> c91e94ae
   size: 50, 50
   orig: 50, 50
   offset: 0, 0
   index: -1
 PolicyIcons/Humanism
   rotate: false
-<<<<<<< HEAD
   xy: 1874, 1486
-=======
-  xy: 1424, 156
->>>>>>> c91e94ae
   size: 50, 50
   orig: 50, 50
   offset: 0, 0
   index: -1
 PolicyIcons/Landed Elite
   rotate: false
-<<<<<<< HEAD
   xy: 1282, 48
-=======
-  xy: 1308, 98
->>>>>>> c91e94ae
   size: 50, 50
   orig: 50, 50
   offset: 0, 0
   index: -1
 PolicyIcons/Legalism
   rotate: false
-<<<<<<< HEAD
   xy: 1340, 48
-=======
-  xy: 1366, 98
->>>>>>> c91e94ae
   size: 50, 50
   orig: 50, 50
   offset: 0, 0
   index: -1
 PolicyIcons/Mandate Of Heaven
   rotate: false
-<<<<<<< HEAD
   xy: 1658, 1482
-=======
-  xy: 1482, 98
->>>>>>> c91e94ae
   size: 50, 50
   orig: 50, 50
   offset: 0, 0
   index: -1
 PolicyIcons/Mercantilism
   rotate: false
-<<<<<<< HEAD
   xy: 1585, 1366
-=======
-  xy: 1874, 1776
->>>>>>> c91e94ae
   size: 50, 50
   orig: 50, 50
   offset: 0, 0
   index: -1
 PolicyIcons/Merchant Navy
   rotate: false
-<<<<<<< HEAD
   xy: 1643, 1424
-=======
-  xy: 1874, 1718
->>>>>>> c91e94ae
   size: 50, 50
   orig: 50, 50
   offset: 0, 0
   index: -1
 PolicyIcons/Meritocracy
   rotate: false
-<<<<<<< HEAD
   xy: 1585, 1308
-=======
-  xy: 1932, 1776
->>>>>>> c91e94ae
   size: 50, 50
   orig: 50, 50
   offset: 0, 0
   index: -1
 PolicyIcons/Militarism
   rotate: false
-<<<<<<< HEAD
   xy: 1643, 1366
-=======
-  xy: 1874, 1660
->>>>>>> c91e94ae
   size: 50, 50
   orig: 50, 50
   offset: 0, 0
   index: -1
 PolicyIcons/Military Caste
   rotate: false
-<<<<<<< HEAD
   xy: 1701, 1424
-=======
-  xy: 1932, 1718
->>>>>>> c91e94ae
   size: 50, 50
   orig: 50, 50
   offset: 0, 0
   index: -1
 PolicyIcons/Military Tradition
   rotate: false
-<<<<<<< HEAD
   xy: 1585, 1250
-=======
-  xy: 1874, 1602
->>>>>>> c91e94ae
   size: 50, 50
   orig: 50, 50
   offset: 0, 0
   index: -1
 PolicyIcons/Monarchy
   rotate: false
-<<<<<<< HEAD
   xy: 1701, 1366
-=======
-  xy: 1874, 1544
->>>>>>> c91e94ae
   size: 50, 50
   orig: 50, 50
   offset: 0, 0
   index: -1
 PolicyIcons/Nationalism
   rotate: false
-<<<<<<< HEAD
   xy: 1701, 1250
-=======
-  xy: 1874, 1486
->>>>>>> c91e94ae
   size: 50, 50
   orig: 50, 50
   offset: 0, 0
   index: -1
 PolicyIcons/Naval Tradition
   rotate: false
-<<<<<<< HEAD
   xy: 1585, 1192
-=======
-  xy: 1932, 1486
->>>>>>> c91e94ae
   size: 50, 50
   orig: 50, 50
   offset: 0, 0
   index: -1
 PolicyIcons/Oligarchy
   rotate: false
-<<<<<<< HEAD
   xy: 1643, 1192
-=======
-  xy: 1166, 48
->>>>>>> c91e94ae
   size: 50, 50
   orig: 50, 50
   offset: 0, 0
   index: -1
 PolicyIcons/Organized Religion
   rotate: false
-<<<<<<< HEAD
   xy: 1701, 1192
-=======
-  xy: 1224, 40
->>>>>>> c91e94ae
   size: 50, 50
   orig: 50, 50
   offset: 0, 0
   index: -1
 PolicyIcons/Philantropy
   rotate: false
-<<<<<<< HEAD
   xy: 1581, 1134
-=======
-  xy: 1282, 40
->>>>>>> c91e94ae
   size: 50, 50
   orig: 50, 50
   offset: 0, 0
   index: -1
 PolicyIcons/Planned Economy
   rotate: false
-<<<<<<< HEAD
   xy: 1639, 1134
-=======
-  xy: 1340, 40
->>>>>>> c91e94ae
   size: 50, 50
   orig: 50, 50
   offset: 0, 0
   index: -1
 PolicyIcons/Police State
   rotate: false
-<<<<<<< HEAD
   xy: 1697, 1134
-=======
-  xy: 1398, 40
->>>>>>> c91e94ae
   size: 50, 50
   orig: 50, 50
   offset: 0, 0
   index: -1
 PolicyIcons/Populism
   rotate: false
-<<<<<<< HEAD
   xy: 1378, 272
-=======
-  xy: 1456, 40
->>>>>>> c91e94ae
   size: 50, 50
   orig: 50, 50
   offset: 0, 0
   index: -1
 PolicyIcons/Professional Army
   rotate: false
-<<<<<<< HEAD
   xy: 1378, 214
-=======
-  xy: 1572, 40
->>>>>>> c91e94ae
   size: 50, 50
   orig: 50, 50
   offset: 0, 0
   index: -1
 PolicyIcons/Protectionism
   rotate: false
-<<<<<<< HEAD
   xy: 1436, 220
-=======
-  xy: 1600, 1482
->>>>>>> c91e94ae
   size: 50, 50
   orig: 50, 50
   offset: 0, 0
   index: -1
 PolicyIcons/Reformation
   rotate: false
-<<<<<<< HEAD
   xy: 1552, 272
-=======
-  xy: 1585, 1424
->>>>>>> c91e94ae
   size: 50, 50
   orig: 50, 50
   offset: 0, 0
   index: -1
 PolicyIcons/Representation
   rotate: false
-<<<<<<< HEAD
   xy: 1552, 214
-=======
-  xy: 1643, 1424
->>>>>>> c91e94ae
   size: 50, 50
   orig: 50, 50
   offset: 0, 0
   index: -1
 PolicyIcons/Republic
   rotate: false
-<<<<<<< HEAD
   xy: 1990, 1776
-=======
-  xy: 1585, 1308
->>>>>>> c91e94ae
   size: 50, 50
   orig: 50, 50
   offset: 0, 0
   index: -1
 PolicyIcons/Scholasticism
   rotate: false
-<<<<<<< HEAD
   xy: 1990, 1718
-=======
-  xy: 1643, 1366
->>>>>>> c91e94ae
   size: 50, 50
   orig: 50, 50
   offset: 0, 0
   index: -1
 PolicyIcons/Scientific Revolution
   rotate: false
-<<<<<<< HEAD
   xy: 1990, 1660
-=======
-  xy: 1701, 1424
->>>>>>> c91e94ae
   size: 50, 50
   orig: 50, 50
   offset: 0, 0
   index: -1
 PolicyIcons/Secularism
   rotate: false
-<<<<<<< HEAD
   xy: 1990, 1544
-=======
-  xy: 1643, 1308
->>>>>>> c91e94ae
   size: 50, 50
   orig: 50, 50
   offset: 0, 0
   index: -1
 PolicyIcons/Socialism
   rotate: false
-<<<<<<< HEAD
   xy: 1759, 1366
-=======
-  xy: 1701, 1308
->>>>>>> c91e94ae
   size: 50, 50
   orig: 50, 50
   offset: 0, 0
   index: -1
 PolicyIcons/Sovereignty
   rotate: false
-<<<<<<< HEAD
   xy: 1759, 1250
-=======
-  xy: 1585, 1192
->>>>>>> c91e94ae
   size: 50, 50
   orig: 50, 50
   offset: 0, 0
   index: -1
 PolicyIcons/Theocracy
   rotate: false
-<<<<<<< HEAD
-  xy: 1424, 156
-=======
-  xy: 1697, 1134
->>>>>>> c91e94ae
+  xy: 1540, 156
   size: 50, 50
   orig: 50, 50
   offset: 0, 0
   index: -1
 PolicyIcons/Total War
   rotate: false
-<<<<<<< HEAD
-  xy: 1482, 156
-=======
   xy: 1598, 156
->>>>>>> c91e94ae
   size: 50, 50
   orig: 50, 50
   offset: 0, 0
   index: -1
 PolicyIcons/Trade Unions
   rotate: false
-<<<<<<< HEAD
-  xy: 1540, 156
-=======
-  xy: 1598, 98
->>>>>>> c91e94ae
+  xy: 1616, 1076
   size: 50, 50
   orig: 50, 50
   offset: 0, 0
   index: -1
 PolicyIcons/United Front
   rotate: false
-<<<<<<< HEAD
-  xy: 1616, 1076
-=======
-  xy: 1990, 1776
->>>>>>> c91e94ae
+  xy: 1674, 1076
   size: 50, 50
   orig: 50, 50
   offset: 0, 0
   index: -1
 PolicyIcons/Universal Suffrage
   rotate: false
-<<<<<<< HEAD
-  xy: 1616, 1018
-=======
-  xy: 1990, 1718
->>>>>>> c91e94ae
+  xy: 1616, 960
   size: 50, 50
   orig: 50, 50
   offset: 0, 0
   index: -1
 PolicyIcons/Warrior Code
   rotate: false
-<<<<<<< HEAD
-  xy: 1674, 1018
-=======
-  xy: 1990, 1544
->>>>>>> c91e94ae
+  xy: 1616, 902
   size: 50, 50
   orig: 50, 50
   offset: 0, 0
@@ -1481,187 +1070,119 @@
   index: -1
 ResourceIcons/Horses
   rotate: false
-<<<<<<< HEAD
   xy: 1708, 1540
-=======
-  xy: 1708, 1648
->>>>>>> c91e94ae
   size: 100, 100
   orig: 100, 100
   offset: 0, 0
   index: -1
 ResourceIcons/Incense
   rotate: false
-<<<<<<< HEAD
   xy: 933, 1086
-=======
-  xy: 825, 1086
->>>>>>> c91e94ae
   size: 100, 100
   orig: 100, 100
   offset: 0, 0
   index: -1
 ResourceIcons/Iron
   rotate: false
-<<<<<<< HEAD
   xy: 1257, 1086
-=======
-  xy: 1149, 1086
->>>>>>> c91e94ae
   size: 100, 100
   orig: 100, 100
   offset: 0, 0
   index: -1
 ResourceIcons/Ivory
   rotate: false
-<<<<<<< HEAD
   xy: 220, 69
-=======
-  xy: 1473, 1086
->>>>>>> c91e94ae
   size: 100, 100
   orig: 100, 100
   offset: 0, 0
   index: -1
 ResourceIcons/Marble
   rotate: false
-<<<<<<< HEAD
   xy: 536, 830
-=======
-  xy: 320, 614
->>>>>>> c91e94ae
   size: 100, 100
   orig: 100, 100
   offset: 0, 0
   index: -1
 ResourceIcons/Oil
   rotate: false
-<<<<<<< HEAD
   xy: 860, 978
-=======
-  xy: 644, 762
->>>>>>> c91e94ae
   size: 100, 100
   orig: 100, 100
   offset: 0, 0
   index: -1
 ResourceIcons/Pearls
   rotate: false
-<<<<<<< HEAD
   xy: 644, 546
-=======
-  xy: 752, 762
->>>>>>> c91e94ae
   size: 100, 100
   orig: 100, 100
   offset: 0, 0
   index: -1
 ResourceIcons/Sheep
   rotate: false
-<<<<<<< HEAD
   xy: 1184, 546
-=======
-  xy: 1292, 654
->>>>>>> c91e94ae
   size: 100, 100
   orig: 100, 100
   offset: 0, 0
   index: -1
 ResourceIcons/Silk
   rotate: false
-<<<<<<< HEAD
   xy: 1400, 654
-=======
-  xy: 968, 330
->>>>>>> c91e94ae
   size: 100, 100
   orig: 100, 100
   offset: 0, 0
   index: -1
 ResourceIcons/Silver
   rotate: false
-<<<<<<< HEAD
   xy: 1292, 546
-=======
-  xy: 1400, 654
->>>>>>> c91e94ae
   size: 100, 100
   orig: 100, 100
   offset: 0, 0
   index: -1
 ResourceIcons/Spices
   rotate: false
-<<<<<<< HEAD
   xy: 1184, 330
-=======
-  xy: 1292, 438
->>>>>>> c91e94ae
   size: 100, 100
   orig: 100, 100
   offset: 0, 0
   index: -1
 ResourceIcons/Stone
   rotate: false
-<<<<<<< HEAD
   xy: 1508, 870
-=======
-  xy: 1508, 978
->>>>>>> c91e94ae
   size: 100, 100
   orig: 100, 100
   offset: 0, 0
   index: -1
 ResourceIcons/Sugar
   rotate: false
-<<<<<<< HEAD
   xy: 1508, 654
-=======
-  xy: 1508, 762
->>>>>>> c91e94ae
   size: 100, 100
   orig: 100, 100
   offset: 0, 0
   index: -1
 ResourceIcons/Uranium
   rotate: false
-<<<<<<< HEAD
   xy: 1270, 222
-=======
+  size: 100, 100
+  orig: 100, 100
+  offset: 0, 0
+  index: -1
+ResourceIcons/Whales
+  rotate: false
   xy: 760, 114
->>>>>>> c91e94ae
-  size: 100, 100
-  orig: 100, 100
-  offset: 0, 0
-  index: -1
-ResourceIcons/Whales
-  rotate: false
-<<<<<<< HEAD
-  xy: 760, 114
-=======
+  size: 100, 100
+  orig: 100, 100
+  offset: 0, 0
+  index: -1
+ResourceIcons/Wheat
+  rotate: false
   xy: 868, 114
->>>>>>> c91e94ae
-  size: 100, 100
-  orig: 100, 100
-  offset: 0, 0
-  index: -1
-ResourceIcons/Wheat
-  rotate: false
-<<<<<<< HEAD
-  xy: 868, 114
-=======
+  size: 100, 100
+  orig: 100, 100
+  offset: 0, 0
+  index: -1
+ResourceIcons/Wine
+  rotate: false
   xy: 976, 114
->>>>>>> c91e94ae
-  size: 100, 100
-  orig: 100, 100
-  offset: 0, 0
-  index: -1
-ResourceIcons/Wine
-  rotate: false
-<<<<<<< HEAD
-  xy: 976, 114
-=======
-  xy: 1084, 114
->>>>>>> c91e94ae
   size: 100, 100
   orig: 100, 100
   offset: 0, 0
@@ -1717,11 +1238,7 @@
   index: -1
 StatIcons/InterceptRange
   rotate: false
-<<<<<<< HEAD
   xy: 1166, 48
-=======
-  xy: 1540, 156
->>>>>>> c91e94ae
   size: 50, 50
   orig: 50, 50
   offset: 0, 0
@@ -1735,11 +1252,7 @@
   index: -1
 StatIcons/Movement
   rotate: false
-<<<<<<< HEAD
   xy: 1701, 1308
-=======
-  xy: 1932, 1544
->>>>>>> c91e94ae
   size: 50, 50
   orig: 50, 50
   offset: 0, 0
@@ -1760,33 +1273,21 @@
   index: -1
 StatIcons/Range
   rotate: false
-<<<<<<< HEAD
   xy: 1366, 156
-=======
-  xy: 1658, 1482
->>>>>>> c91e94ae
   size: 50, 50
   orig: 50, 50
   offset: 0, 0
   index: -1
 StatIcons/RangedStrength
   rotate: false
-<<<<<<< HEAD
   xy: 1494, 272
-=======
-  xy: 1716, 1482
->>>>>>> c91e94ae
   size: 50, 50
   orig: 50, 50
   offset: 0, 0
   index: -1
 StatIcons/Resistance
   rotate: false
-<<<<<<< HEAD
   xy: 968, 546
-=======
-  xy: 1076, 654
->>>>>>> c91e94ae
   size: 100, 100
   orig: 100, 100
   offset: 0, 0
@@ -1800,22 +1301,14 @@
   index: -1
 StatIcons/Specialist
   rotate: false
-<<<<<<< HEAD
   xy: 1292, 438
-=======
-  xy: 1400, 546
->>>>>>> c91e94ae
   size: 100, 100
   orig: 100, 100
   offset: 0, 0
   index: -1
 StatIcons/Strength
   rotate: false
-<<<<<<< HEAD
   xy: 1759, 1192
-=======
-  xy: 1643, 1192
->>>>>>> c91e94ae
   size: 50, 50
   orig: 50, 50
   offset: 0, 0
@@ -2074,484 +1567,308 @@
   index: -1
 TechIcons/Horseback Riding
   rotate: false
-<<<<<<< HEAD
   xy: 1708, 1648
-=======
-  xy: 1600, 1540
->>>>>>> c91e94ae
   size: 100, 100
   orig: 100, 100
   offset: 0, 0
   index: -1
 TechIcons/Industrialization
   rotate: false
-<<<<<<< HEAD
   xy: 1149, 1086
-=======
-  xy: 1041, 1086
->>>>>>> c91e94ae
   size: 100, 100
   orig: 100, 100
   offset: 0, 0
   index: -1
 TechIcons/Iron Working
   rotate: false
-<<<<<<< HEAD
   xy: 1365, 1086
-=======
-  xy: 1257, 1086
->>>>>>> c91e94ae
   size: 100, 100
   orig: 100, 100
   offset: 0, 0
   index: -1
 TechIcons/Lasers
   rotate: false
-<<<<<<< HEAD
   xy: 320, 830
-=======
-  xy: 428, 1046
->>>>>>> c91e94ae
   size: 100, 100
   orig: 100, 100
   offset: 0, 0
   index: -1
 TechIcons/Machinery
   rotate: false
-<<<<<<< HEAD
   xy: 536, 938
-=======
-  xy: 320, 722
->>>>>>> c91e94ae
   size: 100, 100
   orig: 100, 100
   offset: 0, 0
   index: -1
 TechIcons/Masonry
   rotate: false
-<<<<<<< HEAD
   xy: 320, 506
-=======
-  xy: 428, 722
->>>>>>> c91e94ae
   size: 100, 100
   orig: 100, 100
   offset: 0, 0
   index: -1
 TechIcons/Mass Media
   rotate: false
-<<<<<<< HEAD
   xy: 536, 722
-=======
-  xy: 320, 506
->>>>>>> c91e94ae
   size: 100, 100
   orig: 100, 100
   offset: 0, 0
   index: -1
 TechIcons/Mathematics
   rotate: false
-<<<<<<< HEAD
   xy: 428, 614
-=======
-  xy: 536, 722
->>>>>>> c91e94ae
   size: 100, 100
   orig: 100, 100
   offset: 0, 0
   index: -1
 TechIcons/Metal Casting
   rotate: false
-<<<<<<< HEAD
   xy: 536, 614
-=======
-  xy: 320, 398
->>>>>>> c91e94ae
   size: 100, 100
   orig: 100, 100
   offset: 0, 0
   index: -1
 TechIcons/Metallurgy
   rotate: false
-<<<<<<< HEAD
   xy: 428, 506
-=======
-  xy: 536, 614
->>>>>>> c91e94ae
   size: 100, 100
   orig: 100, 100
   offset: 0, 0
   index: -1
 TechIcons/Military Science
   rotate: false
-<<<<<<< HEAD
   xy: 320, 290
-=======
-  xy: 428, 506
->>>>>>> c91e94ae
   size: 100, 100
   orig: 100, 100
   offset: 0, 0
   index: -1
 TechIcons/Mining
   rotate: false
-<<<<<<< HEAD
   xy: 428, 398
-=======
-  xy: 536, 506
->>>>>>> c91e94ae
   size: 100, 100
   orig: 100, 100
   offset: 0, 0
   index: -1
 TechIcons/Mobile Tactics
   rotate: false
-<<<<<<< HEAD
   xy: 428, 290
-=======
-  xy: 536, 398
->>>>>>> c91e94ae
   size: 100, 100
   orig: 100, 100
   offset: 0, 0
   index: -1
 TechIcons/Nanotechnology
   rotate: false
-<<<<<<< HEAD
   xy: 544, 74
-=======
-  xy: 436, 74
->>>>>>> c91e94ae
   size: 100, 100
   orig: 100, 100
   offset: 0, 0
   index: -1
 TechIcons/Navigation
   rotate: false
-<<<<<<< HEAD
   xy: 652, 74
-=======
-  xy: 622, 182
->>>>>>> c91e94ae
   size: 100, 100
   orig: 100, 100
   offset: 0, 0
   index: -1
 TechIcons/Nuclear Fission
   rotate: false
-<<<<<<< HEAD
   xy: 644, 870
-=======
-  xy: 644, 978
->>>>>>> c91e94ae
   size: 100, 100
   orig: 100, 100
   offset: 0, 0
   index: -1
 TechIcons/Nuclear Fusion
   rotate: false
-<<<<<<< HEAD
   xy: 752, 978
-=======
-  xy: 644, 870
->>>>>>> c91e94ae
   size: 100, 100
   orig: 100, 100
   offset: 0, 0
   index: -1
 TechIcons/Optics
   rotate: false
-<<<<<<< HEAD
   xy: 644, 654
-=======
-  xy: 752, 870
->>>>>>> c91e94ae
   size: 100, 100
   orig: 100, 100
   offset: 0, 0
   index: -1
 TechIcons/Particle Physics
   rotate: false
-<<<<<<< HEAD
   xy: 860, 870
-=======
-  xy: 968, 978
->>>>>>> c91e94ae
   size: 100, 100
   orig: 100, 100
   offset: 0, 0
   index: -1
 TechIcons/Pharmaceuticals
   rotate: false
-<<<<<<< HEAD
   xy: 860, 762
-=======
-  xy: 968, 870
->>>>>>> c91e94ae
   size: 100, 100
   orig: 100, 100
   offset: 0, 0
   index: -1
 TechIcons/Philosophy
   rotate: false
-<<<<<<< HEAD
   xy: 752, 654
-=======
-  xy: 860, 762
->>>>>>> c91e94ae
   size: 100, 100
   orig: 100, 100
   offset: 0, 0
   index: -1
 TechIcons/Physics
   rotate: false
-<<<<<<< HEAD
   xy: 644, 438
-=======
-  xy: 752, 654
->>>>>>> c91e94ae
   size: 100, 100
   orig: 100, 100
   offset: 0, 0
   index: -1
 TechIcons/Plastics
   rotate: false
-<<<<<<< HEAD
   xy: 968, 762
-=======
-  xy: 1076, 870
->>>>>>> c91e94ae
   size: 100, 100
   orig: 100, 100
   offset: 0, 0
   index: -1
 TechIcons/Pottery
   rotate: false
-<<<<<<< HEAD
   xy: 752, 546
-=======
-  xy: 860, 654
->>>>>>> c91e94ae
   size: 100, 100
   orig: 100, 100
   offset: 0, 0
   index: -1
 TechIcons/Printing Press
   rotate: false
-<<<<<<< HEAD
   xy: 644, 330
-=======
-  xy: 752, 546
->>>>>>> c91e94ae
   size: 100, 100
   orig: 100, 100
   offset: 0, 0
   index: -1
 TechIcons/Radar
   rotate: false
-<<<<<<< HEAD
   xy: 860, 546
-=======
-  xy: 968, 654
->>>>>>> c91e94ae
   size: 100, 100
   orig: 100, 100
   offset: 0, 0
   index: -1
 TechIcons/Radio
   rotate: false
-<<<<<<< HEAD
   xy: 752, 438
-=======
-  xy: 860, 546
->>>>>>> c91e94ae
   size: 100, 100
   orig: 100, 100
   offset: 0, 0
   index: -1
 TechIcons/Railroad
   rotate: false
-<<<<<<< HEAD
   xy: 1400, 978
-=======
-  xy: 752, 438
->>>>>>> c91e94ae
   size: 100, 100
   orig: 100, 100
   offset: 0, 0
   index: -1
 TechIcons/Refrigeration
   rotate: false
-<<<<<<< HEAD
   xy: 1184, 762
-=======
-  xy: 1292, 870
->>>>>>> c91e94ae
   size: 100, 100
   orig: 100, 100
   offset: 0, 0
   index: -1
 TechIcons/Replaceable Parts
   rotate: false
-<<<<<<< HEAD
   xy: 1076, 654
-=======
-  xy: 1184, 762
->>>>>>> c91e94ae
   size: 100, 100
   orig: 100, 100
   offset: 0, 0
   index: -1
 TechIcons/Rifling
   rotate: false
-<<<<<<< HEAD
   xy: 752, 330
-=======
-  xy: 860, 438
->>>>>>> c91e94ae
   size: 100, 100
   orig: 100, 100
   offset: 0, 0
   index: -1
 TechIcons/Robotics
   rotate: false
-<<<<<<< HEAD
   xy: 1292, 762
-=======
-  xy: 1400, 870
->>>>>>> c91e94ae
   size: 100, 100
   orig: 100, 100
   offset: 0, 0
   index: -1
 TechIcons/Rocketry
   rotate: false
-<<<<<<< HEAD
   xy: 1184, 654
-=======
-  xy: 1292, 762
->>>>>>> c91e94ae
   size: 100, 100
   orig: 100, 100
   offset: 0, 0
   index: -1
 TechIcons/Sailing
   rotate: false
-<<<<<<< HEAD
   xy: 860, 330
-=======
-  xy: 968, 438
->>>>>>> c91e94ae
   size: 100, 100
   orig: 100, 100
   offset: 0, 0
   index: -1
 TechIcons/Satellites
   rotate: false
-<<<<<<< HEAD
   xy: 1400, 762
-=======
-  xy: 860, 330
->>>>>>> c91e94ae
   size: 100, 100
   orig: 100, 100
   offset: 0, 0
   index: -1
 TechIcons/Scientific Theory
   rotate: false
-<<<<<<< HEAD
   xy: 1292, 654
-=======
-  xy: 1400, 762
->>>>>>> c91e94ae
   size: 100, 100
   orig: 100, 100
   offset: 0, 0
   index: -1
 TechIcons/Stealth
   rotate: false
-<<<<<<< HEAD
   xy: 1292, 330
-=======
-  xy: 1400, 438
->>>>>>> c91e94ae
   size: 100, 100
   orig: 100, 100
   offset: 0, 0
   index: -1
 TechIcons/Steam Power
   rotate: false
-<<<<<<< HEAD
   xy: 1400, 336
-=======
-  xy: 1292, 330
->>>>>>> c91e94ae
   size: 100, 100
   orig: 100, 100
   offset: 0, 0
   index: -1
 TechIcons/Steel
   rotate: false
-<<<<<<< HEAD
   xy: 1508, 978
-=======
-  xy: 1400, 330
->>>>>>> c91e94ae
   size: 100, 100
   orig: 100, 100
   offset: 0, 0
   index: -1
 TechIcons/Telecommunications
   rotate: false
-<<<<<<< HEAD
   xy: 1508, 438
-=======
-  xy: 1508, 546
->>>>>>> c91e94ae
   size: 100, 100
   orig: 100, 100
   offset: 0, 0
   index: -1
 TechIcons/The Wheel
   rotate: false
-<<<<<<< HEAD
   xy: 838, 222
-=======
-  xy: 730, 222
->>>>>>> c91e94ae
   size: 100, 100
   orig: 100, 100
   offset: 0, 0
   index: -1
 TechIcons/Theology
   rotate: false
-<<<<<<< HEAD
   xy: 946, 222
-=======
-  xy: 838, 222
->>>>>>> c91e94ae
   size: 100, 100
   orig: 100, 100
   offset: 0, 0
   index: -1
 TechIcons/Trapping
   rotate: false
-<<<<<<< HEAD
   xy: 1162, 222
-=======
-  xy: 1054, 222
->>>>>>> c91e94ae
   size: 100, 100
   orig: 100, 100
   offset: 0, 0
   index: -1
 TechIcons/Writing
   rotate: false
-<<<<<<< HEAD
   xy: 1084, 114
-=======
-  xy: 1162, 222
->>>>>>> c91e94ae
   size: 100, 100
   orig: 100, 100
   offset: 0, 0
@@ -2628,165 +1945,105 @@
   index: -1
 TileSets/Default/IceOverlay
   rotate: false
-<<<<<<< HEAD
   xy: 717, 1086
-=======
-  xy: 1708, 1540
->>>>>>> c91e94ae
   size: 100, 100
   orig: 100, 100
   offset: 0, 0
   index: -1
 TileSets/Default/JungleOverlay
   rotate: false
-<<<<<<< HEAD
   xy: 328, 69
-=======
-  xy: 298, 177
->>>>>>> c91e94ae
   size: 100, 100
   orig: 100, 100
   offset: 0, 0
   index: -1
 TileSets/Default/LakesOverlay
   rotate: false
-<<<<<<< HEAD
   xy: 320, 938
-=======
-  xy: 320, 1046
->>>>>>> c91e94ae
   size: 100, 100
   orig: 100, 100
   offset: 0, 0
   index: -1
 TileSets/Default/MarshOverlay
   rotate: false
-<<<<<<< HEAD
   xy: 428, 722
-=======
-  xy: 536, 830
->>>>>>> c91e94ae
   size: 100, 100
   orig: 100, 100
   offset: 0, 0
   index: -1
 TileSets/Default/MountainOverlay
   rotate: false
-<<<<<<< HEAD
   xy: 514, 182
-=======
-  xy: 406, 182
->>>>>>> c91e94ae
   size: 100, 100
   orig: 100, 100
   offset: 0, 0
   index: -1
 TileSets/Default/NaturalWonderOverlay
   rotate: false
-<<<<<<< HEAD
   xy: 622, 182
-=======
-  xy: 544, 74
->>>>>>> c91e94ae
   size: 100, 100
   orig: 100, 100
   offset: 0, 0
   index: -1
 TileSets/Default/OasisOverlay
   rotate: false
-<<<<<<< HEAD
   xy: 644, 762
-=======
-  xy: 752, 978
->>>>>>> c91e94ae
   size: 100, 100
   orig: 100, 100
   offset: 0, 0
   index: -1
 TileSets/Default/Railroad
   rotate: false
-<<<<<<< HEAD
   xy: 1292, 870
-=======
-  xy: 1400, 978
->>>>>>> c91e94ae
   size: 100, 100
   orig: 100, 100
   offset: 0, 0
   index: -1
 ImprovementIcons/Railroad
   rotate: false
-<<<<<<< HEAD
   xy: 1292, 870
-=======
-  xy: 1400, 978
->>>>>>> c91e94ae
   size: 100, 100
   orig: 100, 100
   offset: 0, 0
   index: -1
 TileSets/Default/Tiles/River-Bottom
   rotate: false
-<<<<<<< HEAD
-  xy: 1817, 1444
-=======
-  xy: 1816, 417
->>>>>>> c91e94ae
+  xy: 1776, 97
   size: 32, 28
   orig: 32, 28
   offset: 0, 0
   index: -1
 TileSets/FantasyHex/Tiles/River-Bottom
   rotate: false
-<<<<<<< HEAD
-  xy: 1817, 1444
-=======
-  xy: 1816, 417
->>>>>>> c91e94ae
+  xy: 1776, 97
   size: 32, 28
   orig: 32, 28
   offset: 0, 0
   index: -1
 TileSets/Default/Tiles/River-BottomLeft
   rotate: false
-<<<<<<< HEAD
-  xy: 1817, 1408
-=======
-  xy: 1856, 988
->>>>>>> c91e94ae
+  xy: 1736, 94
   size: 32, 28
   orig: 32, 28
   offset: 0, 0
   index: -1
 TileSets/FantasyHex/Tiles/River-BottomLeft
   rotate: false
-<<<<<<< HEAD
-  xy: 1817, 1408
-=======
-  xy: 1856, 988
->>>>>>> c91e94ae
+  xy: 1736, 94
   size: 32, 28
   orig: 32, 28
   offset: 0, 0
   index: -1
 TileSets/Default/Tiles/River-BottomRight
   rotate: false
-<<<<<<< HEAD
-  xy: 1817, 1372
-=======
-  xy: 1856, 952
->>>>>>> c91e94ae
+  xy: 1816, 70
   size: 32, 28
   orig: 32, 28
   offset: 0, 0
   index: -1
 TileSets/FantasyHex/Tiles/River-BottomRight
   rotate: false
-<<<<<<< HEAD
-  xy: 1817, 1372
-=======
-  xy: 1856, 952
->>>>>>> c91e94ae
+  xy: 1816, 70
   size: 32, 28
   orig: 32, 28
   offset: 0, 0
@@ -2821,11 +2078,7 @@
   index: -1
 TileSets/FantasyHex/Tiles/Academy-Snow
   rotate: false
-<<<<<<< HEAD
   xy: 1366, 113
-=======
-  xy: 1581, 1091
->>>>>>> c91e94ae
   size: 32, 35
   orig: 32, 35
   offset: 0, 0
@@ -2853,1474 +2106,938 @@
   index: -1
 TileSets/FantasyHex/Tiles/Ancient ruins-Sand
   rotate: false
-<<<<<<< HEAD
-  xy: 1732, 1040
-=======
-  xy: 325, 1173
->>>>>>> c91e94ae
+  xy: 1674, 924
   size: 32, 28
   orig: 32, 28
   offset: 0, 0
   index: -1
 TileSets/FantasyHex/Tiles/Ancient ruins-Snow
   rotate: false
-<<<<<<< HEAD
+  xy: 1732, 982
+  size: 32, 28
+  orig: 32, 28
+  offset: 0, 0
+  index: -1
+TileSets/FantasyHex/Tiles/Ancient ruins2
+  rotate: false
   xy: 1616, 866
-=======
-  xy: 1621, 1098
->>>>>>> c91e94ae
-  size: 32, 28
-  orig: 32, 28
-  offset: 0, 0
-  index: -1
-TileSets/FantasyHex/Tiles/Ancient ruins2
-  rotate: false
-<<<<<<< HEAD
-  xy: 1674, 982
-=======
-  xy: 1759, 1388
->>>>>>> c91e94ae
   size: 32, 28
   orig: 32, 28
   offset: 0, 0
   index: -1
 TileSets/FantasyHex/Tiles/Atoll
   rotate: false
-<<<<<<< HEAD
-  xy: 1446, 120
-=======
-  xy: 1701, 1098
->>>>>>> c91e94ae
+  xy: 2009, 1942
   size: 32, 28
   orig: 32, 28
   offset: 0, 0
   index: -1
 TileSets/FantasyHex/Tiles/Bananas
   rotate: false
-<<<<<<< HEAD
-  xy: 1616, 794
-=======
-  xy: 2009, 1870
->>>>>>> c91e94ae
+  xy: 2009, 1906
   size: 32, 28
   orig: 32, 28
   offset: 0, 0
   index: -1
 TileSets/FantasyHex/Tiles/Barbarian encampment
   rotate: false
-<<<<<<< HEAD
-  xy: 1486, 120
-=======
-  xy: 2009, 1834
->>>>>>> c91e94ae
+  xy: 1616, 758
   size: 32, 28
   orig: 32, 28
   offset: 0, 0
   index: -1
 TileSets/FantasyHex/Tiles/Barbarian encampment-Snow
   rotate: false
-<<<<<<< HEAD
-  xy: 2009, 1905
-=======
-  xy: 1759, 1243
->>>>>>> c91e94ae
+  xy: 2009, 1869
   size: 32, 29
   orig: 32, 29
   offset: 0, 0
   index: -1
 TileSets/FantasyHex/Tiles/Barringer Crater
   rotate: false
-<<<<<<< HEAD
-  xy: 1616, 758
-=======
-  xy: 1759, 1207
->>>>>>> c91e94ae
+  xy: 1526, 120
   size: 32, 28
   orig: 32, 28
   offset: 0, 0
   index: -1
 TileSets/FantasyHex/Tiles/Cattle
   rotate: false
-<<<<<<< HEAD
-  xy: 1616, 361
-=======
-  xy: 1799, 1316
->>>>>>> c91e94ae
+  xy: 1610, 289
   size: 32, 28
   orig: 32, 28
   offset: 0, 0
   index: -1
 TileSets/FantasyHex/Tiles/Cattle+Pasture
   rotate: false
-<<<<<<< HEAD
-  xy: 1616, 321
-=======
-  xy: 1799, 1276
->>>>>>> c91e94ae
+  xy: 1610, 249
   size: 32, 32
   orig: 32, 32
   offset: 0, 0
   index: -1
 TileSets/FantasyHex/Tiles/Cerro de Potosi
   rotate: false
-<<<<<<< HEAD
-  xy: 1610, 249
-=======
-  xy: 1799, 1204
->>>>>>> c91e94ae
+  xy: 1732, 946
   size: 32, 28
   orig: 32, 28
   offset: 0, 0
   index: -1
 TileSets/FantasyHex/Tiles/Citadel
   rotate: false
-<<<<<<< HEAD
-  xy: 1714, 961
-=======
-  xy: 1741, 1091
->>>>>>> c91e94ae
+  xy: 1790, 1019
   size: 32, 35
   orig: 32, 35
   offset: 0, 0
   index: -1
 TileSets/FantasyHex/Tiles/Citadel-Snow
   rotate: false
-<<<<<<< HEAD
-  xy: 1714, 923
-=======
-  xy: 1781, 1094
->>>>>>> c91e94ae
+  xy: 742, 18
   size: 32, 30
   orig: 32, 30
   offset: 0, 0
   index: -1
 TileSets/FantasyHex/Tiles/City center
   rotate: false
-<<<<<<< HEAD
-  xy: 742, 13
-=======
-  xy: 1821, 1089
->>>>>>> c91e94ae
+  xy: 782, 13
   size: 32, 35
   orig: 32, 35
   offset: 0, 0
   index: -1
 TileSets/FantasyHex/Tiles/City center-Ancient era
   rotate: false
-<<<<<<< HEAD
-  xy: 782, 16
-=======
-  xy: 1781, 1054
->>>>>>> c91e94ae
+  xy: 822, 16
   size: 32, 32
   orig: 32, 32
   offset: 0, 0
   index: -1
 TileSets/FantasyHex/Tiles/City center-Classical era
   rotate: false
-<<<<<<< HEAD
-  xy: 822, 16
-=======
-  xy: 1821, 1049
->>>>>>> c91e94ae
+  xy: 862, 16
   size: 32, 32
   orig: 32, 32
   offset: 0, 0
   index: -1
 TileSets/FantasyHex/Tiles/City center-Future era
   rotate: false
-<<<<<<< HEAD
-  xy: 862, 14
-=======
-  xy: 1817, 1474
->>>>>>> c91e94ae
+  xy: 902, 14
   size: 32, 34
   orig: 32, 34
   offset: 0, 0
   index: -1
 TileSets/FantasyHex/Tiles/City center-Industrial era
   rotate: false
-<<<<<<< HEAD
-  xy: 902, 15
-=======
-  xy: 1817, 1433
->>>>>>> c91e94ae
+  xy: 942, 15
   size: 32, 33
   orig: 32, 33
   offset: 0, 0
   index: -1
 TileSets/FantasyHex/Tiles/City center-Information era
   rotate: false
-<<<<<<< HEAD
-  xy: 942, 12
-=======
-  xy: 1857, 1442
->>>>>>> c91e94ae
+  xy: 982, 12
   size: 32, 36
   orig: 32, 36
   offset: 0, 0
   index: -1
 TileSets/FantasyHex/Tiles/City center-Medieval era
   rotate: false
-<<<<<<< HEAD
-  xy: 982, 16
-=======
-  xy: 1897, 1446
->>>>>>> c91e94ae
+  xy: 1022, 16
   size: 32, 32
   orig: 32, 32
   offset: 0, 0
   index: -1
 TileSets/FantasyHex/Tiles/City center-Modern era
   rotate: false
-<<<<<<< HEAD
-  xy: 1022, 14
-=======
-  xy: 1937, 1444
->>>>>>> c91e94ae
+  xy: 1062, 14
   size: 32, 34
   orig: 32, 34
   offset: 0, 0
   index: -1
 TileSets/FantasyHex/Tiles/City center-Renaissance era
   rotate: false
-<<<<<<< HEAD
-  xy: 1062, 16
-=======
-  xy: 1977, 1446
->>>>>>> c91e94ae
+  xy: 1102, 16
   size: 32, 32
   orig: 32, 32
   offset: 0, 0
   index: -1
 TileSets/FantasyHex/Tiles/City ruins
   rotate: false
-<<<<<<< HEAD
-  xy: 1102, 20
-=======
-  xy: 1835, 1132
->>>>>>> c91e94ae
+  xy: 1656, 852
   size: 32, 28
   orig: 32, 28
   offset: 0, 0
   index: -1
 TileSets/FantasyHex/Tiles/Coal
   rotate: false
-<<<<<<< HEAD
-  xy: 1772, 1026
-=======
-  xy: 1861, 1060
->>>>>>> c91e94ae
+  xy: 1656, 780
   size: 32, 28
   orig: 32, 28
   offset: 0, 0
   index: -1
 TileSets/FantasyHex/Tiles/Coast
   rotate: false
-<<<<<<< HEAD
-  xy: 1772, 990
-=======
-  xy: 1861, 1024
->>>>>>> c91e94ae
+  xy: 1656, 744
   size: 32, 28
   orig: 32, 28
   offset: 0, 0
   index: -1
 TileSets/FantasyHex/Tiles/Cotton
   rotate: false
-<<<<<<< HEAD
-  xy: 1714, 851
-=======
-  xy: 1839, 1333
->>>>>>> c91e94ae
+  xy: 1656, 526
   size: 32, 28
   orig: 32, 28
   offset: 0, 0
   index: -1
 TileSets/FantasyHex/Tiles/Customs house
   rotate: false
-<<<<<<< HEAD
-  xy: 1656, 831
-=======
-  xy: 1839, 1220
->>>>>>> c91e94ae
+  xy: 1656, 447
   size: 32, 35
   orig: 32, 35
   offset: 0, 0
   index: -1
 TileSets/FantasyHex/Tiles/Deer
   rotate: false
-<<<<<<< HEAD
-  xy: 1656, 795
-=======
-  xy: 1839, 1184
->>>>>>> c91e94ae
+  xy: 1656, 411
   size: 32, 28
   orig: 32, 28
   offset: 0, 0
   index: -1
 TileSets/FantasyHex/Tiles/Deer+Camp
   rotate: false
-<<<<<<< HEAD
-  xy: 1656, 759
-=======
-  xy: 1879, 1369
->>>>>>> c91e94ae
+  xy: 1656, 375
   size: 32, 28
   orig: 32, 28
   offset: 0, 0
   index: -1
 TileSets/FantasyHex/Tiles/Desert
   rotate: false
-<<<<<<< HEAD
-  xy: 1656, 723
-=======
-  xy: 1879, 1333
->>>>>>> c91e94ae
+  xy: 1656, 339
   size: 32, 28
   orig: 32, 28
   offset: 0, 0
   index: -1
 TileSets/FantasyHex/Tiles/Desert+Farm
   rotate: false
-<<<<<<< HEAD
-  xy: 1656, 687
-=======
-  xy: 1879, 1297
->>>>>>> c91e94ae
+  xy: 1714, 910
   size: 32, 28
   orig: 32, 28
   offset: 0, 0
   index: -1
 TileSets/FantasyHex/Tiles/Desert+Flood plains+Farm
   rotate: false
-<<<<<<< HEAD
-  xy: 1656, 651
-=======
-  xy: 1879, 1261
->>>>>>> c91e94ae
+  xy: 1714, 874
   size: 32, 28
   orig: 32, 28
   offset: 0, 0
   index: -1
 TileSets/FantasyHex/Tiles/Dyes
   rotate: false
-<<<<<<< HEAD
-  xy: 1656, 543
-=======
-  xy: 1919, 1372
->>>>>>> c91e94ae
+  xy: 1696, 766
   size: 32, 28
   orig: 32, 28
   offset: 0, 0
   index: -1
 TileSets/FantasyHex/Tiles/Dyes+Plantation
   rotate: false
-<<<<<<< HEAD
-  xy: 1656, 507
-=======
-  xy: 1919, 1336
->>>>>>> c91e94ae
+  xy: 1696, 730
   size: 32, 28
   orig: 32, 28
   offset: 0, 0
   index: -1
 TileSets/FantasyHex/Tiles/El Dorado
   rotate: false
-<<<<<<< HEAD
-  xy: 1656, 470
-=======
-  xy: 1919, 1299
->>>>>>> c91e94ae
+  xy: 1696, 693
   size: 32, 29
   orig: 32, 29
   offset: 0, 0
   index: -1
 TileSets/FantasyHex/Tiles/Fallout
   rotate: false
-<<<<<<< HEAD
-  xy: 1656, 427
-=======
-  xy: 1919, 1256
->>>>>>> c91e94ae
+  xy: 1696, 650
   size: 32, 35
   orig: 32, 35
   offset: 0, 0
   index: -1
 TileSets/FantasyHex/Tiles/Fish
   rotate: false
-<<<<<<< HEAD
-  xy: 1656, 391
-=======
-  xy: 1919, 1220
->>>>>>> c91e94ae
+  xy: 1696, 614
   size: 32, 28
   orig: 32, 28
   offset: 0, 0
   index: -1
 TileSets/FantasyHex/Tiles/Fishing Boats
   rotate: false
-<<<<<<< HEAD
-  xy: 1656, 355
-=======
-  xy: 1919, 1184
->>>>>>> c91e94ae
+  xy: 1696, 578
   size: 32, 28
   orig: 32, 28
   offset: 0, 0
   index: -1
 TileSets/FantasyHex/Tiles/Flood plains
   rotate: false
-<<<<<<< HEAD
-  xy: 1656, 319
-=======
-  xy: 1959, 1372
->>>>>>> c91e94ae
+  xy: 1696, 542
   size: 32, 28
   orig: 32, 28
   offset: 0, 0
   index: -1
 TileSets/FantasyHex/Tiles/Forest
   rotate: false
-<<<<<<< HEAD
-  xy: 1650, 243
-=======
-  xy: 1959, 1296
->>>>>>> c91e94ae
+  xy: 1696, 466
   size: 32, 32
   orig: 32, 32
   offset: 0, 0
   index: -1
 TileSets/FantasyHex/Tiles/Fort
   rotate: false
-<<<<<<< HEAD
-  xy: 1696, 810
-=======
-  xy: 1959, 1255
->>>>>>> c91e94ae
+  xy: 1696, 425
   size: 32, 33
   orig: 32, 33
   offset: 0, 0
   index: -1
 TileSets/FantasyHex/Tiles/Fountain of Youth
   rotate: false
-<<<<<<< HEAD
-  xy: 1696, 770
-=======
-  xy: 1959, 1215
->>>>>>> c91e94ae
+  xy: 1696, 385
   size: 32, 32
   orig: 32, 32
   offset: 0, 0
   index: -1
 TileSets/FantasyHex/Tiles/Furs
   rotate: false
-<<<<<<< HEAD
-  xy: 1696, 698
-=======
-  xy: 1999, 1374
->>>>>>> c91e94ae
+  xy: 1772, 982
   size: 32, 28
   orig: 32, 28
   offset: 0, 0
   index: -1
 TileSets/FantasyHex/Tiles/Furs+Camp
   rotate: false
-<<<<<<< HEAD
-  xy: 1696, 662
-=======
-  xy: 1999, 1338
->>>>>>> c91e94ae
+  xy: 1772, 946
   size: 32, 28
   orig: 32, 28
   offset: 0, 0
   index: -1
 TileSets/FantasyHex/Tiles/Gems
   rotate: false
-<<<<<<< HEAD
-  xy: 1696, 518
-=======
-  xy: 1999, 1194
->>>>>>> c91e94ae
+  xy: 1736, 802
   size: 32, 28
   orig: 32, 28
   offset: 0, 0
   index: -1
 TileSets/FantasyHex/Tiles/Gold Ore
   rotate: false
-<<<<<<< HEAD
-  xy: 1696, 482
-=======
-  xy: 1999, 1158
->>>>>>> c91e94ae
+  xy: 1736, 766
   size: 32, 28
   orig: 32, 28
   offset: 0, 0
   index: -1
 TileSets/FantasyHex/Tiles/Grand Mesa
   rotate: false
-<<<<<<< HEAD
-  xy: 1696, 442
-=======
-  xy: 1879, 1149
->>>>>>> c91e94ae
+  xy: 1736, 726
   size: 32, 32
   orig: 32, 32
   offset: 0, 0
   index: -1
 TileSets/FantasyHex/Tiles/Grassland
   rotate: false
-<<<<<<< HEAD
-  xy: 1696, 406
-=======
-  xy: 1919, 1148
->>>>>>> c91e94ae
+  xy: 1736, 690
   size: 32, 28
   orig: 32, 28
   offset: 0, 0
   index: -1
 TileSets/FantasyHex/Tiles/Grassland+Farm
   rotate: false
-<<<<<<< HEAD
-  xy: 1696, 370
-=======
-  xy: 1959, 1143
->>>>>>> c91e94ae
+  xy: 1736, 654
   size: 32, 28
   orig: 32, 28
   offset: 0, 0
   index: -1
 TileSets/FantasyHex/Tiles/Grassland+Forest+Camp
   rotate: false
-<<<<<<< HEAD
-  xy: 1696, 331
-=======
-  xy: 1999, 1119
->>>>>>> c91e94ae
+  xy: 1736, 615
   size: 32, 31
   orig: 32, 31
   offset: 0, 0
   index: -1
 TileSets/FantasyHex/Tiles/Grassland+Forest+Deer+Camp
   rotate: false
-<<<<<<< HEAD
-  xy: 1736, 805
-=======
-  xy: 1621, 1059
->>>>>>> c91e94ae
+  xy: 1736, 576
   size: 32, 31
   orig: 32, 31
   offset: 0, 0
   index: -1
 TileSets/FantasyHex/Tiles/Grassland+Forest+Furs+Camp
   rotate: false
-<<<<<<< HEAD
-  xy: 1736, 766
-=======
-  xy: 1661, 1059
->>>>>>> c91e94ae
+  xy: 1736, 537
   size: 32, 31
   orig: 32, 31
   offset: 0, 0
   index: -1
 TileSets/FantasyHex/Tiles/Grassland+Forest+Lumber mill
   rotate: false
-<<<<<<< HEAD
-  xy: 1736, 727
-=======
-  xy: 1701, 1059
->>>>>>> c91e94ae
+  xy: 1736, 498
   size: 32, 31
   orig: 32, 31
   offset: 0, 0
   index: -1
 TileSets/FantasyHex/Tiles/Grassland+Hill+Farm
   rotate: false
-<<<<<<< HEAD
-  xy: 1736, 691
-=======
-  xy: 1741, 1055
->>>>>>> c91e94ae
+  xy: 1736, 462
   size: 32, 28
   orig: 32, 28
   offset: 0, 0
   index: -1
 TileSets/FantasyHex/Tiles/Grassland+Hill+Forest+Camp
   rotate: false
-<<<<<<< HEAD
-  xy: 1736, 655
-=======
-  xy: 1616, 1023
->>>>>>> c91e94ae
+  xy: 1736, 426
   size: 32, 28
   orig: 32, 28
   offset: 0, 0
   index: -1
 TileSets/FantasyHex/Tiles/Grassland+Hill+Forest+Lumber mill
   rotate: false
-<<<<<<< HEAD
-  xy: 1736, 619
-=======
-  xy: 1656, 1023
->>>>>>> c91e94ae
+  xy: 1736, 390
   size: 32, 28
   orig: 32, 28
   offset: 0, 0
   index: -1
 TileSets/FantasyHex/Tiles/Grassland+Hill+Forest+Trading post
   rotate: false
-<<<<<<< HEAD
-  xy: 1736, 583
-=======
-  xy: 1616, 987
->>>>>>> c91e94ae
+  xy: 1736, 354
   size: 32, 28
   orig: 32, 28
   offset: 0, 0
   index: -1
 TileSets/FantasyHex/Tiles/Grassland+Jungle+Trading post
   rotate: false
-<<<<<<< HEAD
-  xy: 1736, 543
-=======
-  xy: 1616, 947
->>>>>>> c91e94ae
+  xy: 1794, 906
   size: 32, 32
   orig: 32, 32
   offset: 0, 0
   index: -1
 TileSets/FantasyHex/Tiles/GrasslandForest
   rotate: false
-<<<<<<< HEAD
-  xy: 1736, 504
-=======
-  xy: 1656, 984
->>>>>>> c91e94ae
+  xy: 1794, 867
   size: 32, 31
   orig: 32, 31
   offset: 0, 0
   index: -1
 TileSets/FantasyHex/Tiles/Great Barrier Reef
   rotate: false
-<<<<<<< HEAD
-  xy: 1736, 393
-=======
-  xy: 1656, 948
->>>>>>> c91e94ae
+  xy: 1817, 1405
   size: 32, 28
   orig: 32, 28
   offset: 0, 0
   index: -1
 TileSets/FantasyHex/Tiles/Hill
   rotate: false
-<<<<<<< HEAD
-  xy: 1794, 914
-=======
-  xy: 1656, 797
->>>>>>> c91e94ae
+  xy: 1776, 683
   size: 32, 32
   orig: 32, 32
   offset: 0, 0
   index: -1
 TileSets/FantasyHex/Tiles/HillForest+Lumber mill
   rotate: false
-<<<<<<< HEAD
-  xy: 1794, 878
-=======
-  xy: 1696, 840
->>>>>>> c91e94ae
+  xy: 1776, 647
   size: 32, 28
   orig: 32, 28
   offset: 0, 0
   index: -1
 TileSets/FantasyHex/Tiles/HillMarbleQuarry
   rotate: false
-<<<<<<< HEAD
-  xy: 1794, 842
-=======
-  xy: 1616, 731
->>>>>>> c91e94ae
+  xy: 1776, 611
   size: 32, 28
   orig: 32, 28
   offset: 0, 0
   index: -1
 TileSets/FantasyHex/Tiles/HillMine
   rotate: false
-<<<<<<< HEAD
-  xy: 1776, 806
-=======
-  xy: 1656, 761
->>>>>>> c91e94ae
+  xy: 1776, 575
   size: 32, 28
   orig: 32, 28
   offset: 0, 0
   index: -1
 TileSets/FantasyHex/Tiles/HillStoneQuarry
   rotate: false
-<<<<<<< HEAD
-  xy: 1776, 770
-=======
-  xy: 1696, 804
->>>>>>> c91e94ae
+  xy: 1776, 539
   size: 32, 28
   orig: 32, 28
   offset: 0, 0
   index: -1
 TileSets/FantasyHex/Tiles/Horses
   rotate: false
-<<<<<<< HEAD
-  xy: 1776, 626
-=======
-  xy: 1616, 659
->>>>>>> c91e94ae
+  xy: 1776, 395
   size: 32, 28
   orig: 32, 28
   offset: 0, 0
   index: -1
 TileSets/FantasyHex/Tiles/Horses+Pasture
   rotate: false
-<<<<<<< HEAD
-  xy: 1776, 586
-=======
-  xy: 1656, 685
->>>>>>> c91e94ae
+  xy: 1776, 355
   size: 32, 32
   orig: 32, 32
   offset: 0, 0
   index: -1
 TileSets/FantasyHex/Tiles/Ice
   rotate: false
-<<<<<<< HEAD
-  xy: 1776, 477
-=======
-  xy: 1656, 649
->>>>>>> c91e94ae
+  xy: 1816, 758
   size: 32, 28
   orig: 32, 28
   offset: 0, 0
   index: -1
 TileSets/FantasyHex/Tiles/Incense
   rotate: false
-<<<<<<< HEAD
-  xy: 1776, 369
-=======
-  xy: 1656, 613
->>>>>>> c91e94ae
+  xy: 1816, 650
   size: 32, 28
   orig: 32, 28
   offset: 0, 0
   index: -1
 TileSets/FantasyHex/Tiles/Incense+Plantation
   rotate: false
-<<<<<<< HEAD
-  xy: 1776, 333
-=======
-  xy: 1696, 659
->>>>>>> c91e94ae
+  xy: 1816, 614
   size: 32, 28
   orig: 32, 28
   offset: 0, 0
   index: -1
 TileSets/FantasyHex/Tiles/Iron
   rotate: false
-<<<<<<< HEAD
-  xy: 1834, 954
-=======
-  xy: 1656, 577
->>>>>>> c91e94ae
+  xy: 1816, 542
   size: 32, 28
   orig: 32, 28
   offset: 0, 0
   index: -1
 TileSets/FantasyHex/Tiles/Ivory
   rotate: false
-<<<<<<< HEAD
-  xy: 1834, 882
-=======
-  xy: 1616, 515
->>>>>>> c91e94ae
+  xy: 1816, 470
   size: 32, 28
   orig: 32, 28
   offset: 0, 0
   index: -1
 TileSets/FantasyHex/Tiles/Ivory+Camp
   rotate: false
-<<<<<<< HEAD
-  xy: 1834, 846
-=======
-  xy: 1656, 541
->>>>>>> c91e94ae
+  xy: 1816, 434
   size: 32, 28
   orig: 32, 28
   offset: 0, 0
   index: -1
 TileSets/FantasyHex/Tiles/Jungle
   rotate: false
-<<<<<<< HEAD
-  xy: 1816, 730
-=======
-  xy: 1656, 501
->>>>>>> c91e94ae
+  xy: 1812, 979
   size: 32, 32
   orig: 32, 32
   offset: 0, 0
   index: -1
 TileSets/FantasyHex/Tiles/Krakatoa
   rotate: false
-<<<<<<< HEAD
-  xy: 1816, 581
-=======
-  xy: 1696, 513
->>>>>>> c91e94ae
+  xy: 1776, 317
   size: 32, 30
   orig: 32, 30
   offset: 0, 0
   index: -1
 TileSets/FantasyHex/Tiles/Lakes
   rotate: false
-<<<<<<< HEAD
-  xy: 1816, 509
-=======
-  xy: 1656, 429
->>>>>>> c91e94ae
+  xy: 1650, 267
   size: 32, 28
   orig: 32, 28
   offset: 0, 0
   index: -1
 TileSets/FantasyHex/Tiles/Landmark
   rotate: false
-<<<<<<< HEAD
-  xy: 1816, 393
-=======
-  xy: 1656, 385
->>>>>>> c91e94ae
+  xy: 1857, 1397
   size: 32, 36
   orig: 32, 36
   offset: 0, 0
   index: -1
 TileSets/FantasyHex/Tiles/Manufactory
   rotate: false
-<<<<<<< HEAD
-  xy: 1770, 178
-=======
-  xy: 1736, 1008
->>>>>>> c91e94ae
+  xy: 1897, 1403
   size: 32, 39
   orig: 32, 39
   offset: 0, 0
   index: -1
 TileSets/FantasyHex/Tiles/Marble
   rotate: false
-<<<<<<< HEAD
-  xy: 1856, 810
-=======
-  xy: 1736, 972
->>>>>>> c91e94ae
+  xy: 1897, 1367
   size: 32, 28
   orig: 32, 28
   offset: 0, 0
   index: -1
 TileSets/FantasyHex/Tiles/Marsh
   rotate: false
-<<<<<<< HEAD
-  xy: 1856, 737
-=======
-  xy: 1736, 899
->>>>>>> c91e94ae
+  xy: 1977, 1449
   size: 32, 29
   orig: 32, 29
   offset: 0, 0
   index: -1
 TileSets/FantasyHex/Tiles/Mine
   rotate: false
-<<<<<<< HEAD
-  xy: 1856, 593
-=======
-  xy: 1736, 755
->>>>>>> c91e94ae
+  xy: 1897, 1295
   size: 32, 28
   orig: 32, 28
   offset: 0, 0
   index: -1
 TileSets/FantasyHex/Tiles/Moai
   rotate: false
-<<<<<<< HEAD
-  xy: 1856, 484
-=======
-  xy: 1736, 646
->>>>>>> c91e94ae
+  xy: 1897, 1258
   size: 32, 29
   orig: 32, 29
   offset: 0, 0
   index: -1
 TileSets/FantasyHex/Tiles/Mount Fuji
   rotate: false
-<<<<<<< HEAD
-  xy: 1856, 338
-=======
-  xy: 1736, 500
->>>>>>> c91e94ae
+  xy: 1937, 1268
   size: 32, 30
   orig: 32, 30
   offset: 0, 0
   index: -1
 TileSets/FantasyHex/Tiles/Mountain
   rotate: false
-<<<<<<< HEAD
-  xy: 1856, 294
-=======
-  xy: 1736, 456
->>>>>>> c91e94ae
+  xy: 1977, 1297
   size: 32, 36
   orig: 32, 36
   offset: 0, 0
   index: -1
 TileSets/FantasyHex/Tiles/Oasis
   rotate: false
-<<<<<<< HEAD
-  xy: 1446, 84
-=======
-  xy: 1776, 910
->>>>>>> c91e94ae
+  xy: 1977, 1189
   size: 32, 28
   orig: 32, 28
   offset: 0, 0
   index: -1
 TileSets/FantasyHex/Tiles/Ocean
   rotate: false
-<<<<<<< HEAD
-  xy: 1486, 84
-=======
-  xy: 1776, 874
->>>>>>> c91e94ae
+  xy: 1853, 1145
   size: 32, 28
   orig: 32, 28
   offset: 0, 0
   index: -1
 TileSets/FantasyHex/Tiles/Offshore Platform
   rotate: false
-<<<<<<< HEAD
-  xy: 1526, 84
-=======
-  xy: 1776, 838
->>>>>>> c91e94ae
+  xy: 1937, 1160
   size: 32, 28
   orig: 32, 28
   offset: 0, 0
   index: -1
 TileSets/FantasyHex/Tiles/Oil
   rotate: false
-<<<<<<< HEAD
-  xy: 1566, 84
-=======
-  xy: 1776, 802
->>>>>>> c91e94ae
+  xy: 1897, 1150
   size: 32, 28
   orig: 32, 28
   offset: 0, 0
   index: -1
 TileSets/FantasyHex/Tiles/Oil well
   rotate: false
-<<<<<<< HEAD
-  xy: 1606, 84
-=======
-  xy: 1776, 766
->>>>>>> c91e94ae
+  xy: 1977, 1153
   size: 32, 28
   orig: 32, 28
   offset: 0, 0
   index: -1
 TileSets/FantasyHex/Tiles/Old Faithful
   rotate: false
-<<<<<<< HEAD
-  xy: 1398, 44
-=======
-  xy: 1776, 726
->>>>>>> c91e94ae
+  xy: 1656, 191
   size: 32, 32
   orig: 32, 32
   offset: 0, 0
   index: -1
 TileSets/FantasyHex/Tiles/Pasture
   rotate: false
-<<<<<<< HEAD
-  xy: 1518, 44
-=======
-  xy: 1776, 614
->>>>>>> c91e94ae
+  xy: 1937, 1120
   size: 32, 32
   orig: 32, 32
   offset: 0, 0
   index: -1
 TileSets/FantasyHex/Tiles/Pearls
   rotate: false
-<<<<<<< HEAD
-  xy: 1598, 48
-=======
-  xy: 1776, 542
->>>>>>> c91e94ae
+  xy: 1736, 282
   size: 32, 28
   orig: 32, 28
   offset: 0, 0
   index: -1
 TileSets/FantasyHex/Tiles/Plains
   rotate: false
-<<<<<<< HEAD
-  xy: 1142, 12
-=======
-  xy: 1776, 398
->>>>>>> c91e94ae
+  xy: 1690, 238
   size: 32, 28
   orig: 32, 28
   offset: 0, 0
   index: -1
 TileSets/FantasyHex/Tiles/Plains+Farm
   rotate: false
-<<<<<<< HEAD
-  xy: 1182, 12
-=======
-  xy: 1816, 1013
->>>>>>> c91e94ae
+  xy: 1696, 202
   size: 32, 28
   orig: 32, 28
   offset: 0, 0
   index: -1
 TileSets/FantasyHex/Tiles/Plains+Forest+Camp
   rotate: false
-<<<<<<< HEAD
-  xy: 1222, 8
-=======
-  xy: 1816, 973
->>>>>>> c91e94ae
+  xy: 1696, 162
   size: 32, 32
   orig: 32, 32
   offset: 0, 0
   index: -1
 TileSets/FantasyHex/Tiles/Plains+Forest+Lumber mill
   rotate: false
-<<<<<<< HEAD
-  xy: 1262, 8
-=======
-  xy: 1816, 933
->>>>>>> c91e94ae
+  xy: 1736, 242
   size: 32, 32
   orig: 32, 32
   offset: 0, 0
   index: -1
 TileSets/FantasyHex/Tiles/Plains+Jungle+Trading post
   rotate: false
-<<<<<<< HEAD
-  xy: 1302, 8
-=======
-  xy: 1816, 893
->>>>>>> c91e94ae
+  xy: 1776, 241
   size: 32, 32
   orig: 32, 32
   offset: 0, 0
   index: -1
 TileSets/FantasyHex/Tiles/PlainsForest
   rotate: false
-<<<<<<< HEAD
-  xy: 1342, 8
-=======
-  xy: 1816, 853
->>>>>>> c91e94ae
+  xy: 1816, 250
   size: 32, 32
   orig: 32, 32
   offset: 0, 0
   index: -1
 TileSets/FantasyHex/Tiles/PlainsJungle
   rotate: false
-<<<<<<< HEAD
-  xy: 1382, 4
-=======
-  xy: 1816, 813
->>>>>>> c91e94ae
+  xy: 1736, 202
   size: 32, 32
   orig: 32, 32
   offset: 0, 0
   index: -1
 TileSets/FantasyHex/Tiles/Plantation
   rotate: false
-<<<<<<< HEAD
-  xy: 1422, 8
-=======
-  xy: 1816, 777
->>>>>>> c91e94ae
+  xy: 1736, 166
   size: 32, 28
   orig: 32, 28
   offset: 0, 0
   index: -1
 TileSets/FantasyHex/Tiles/Plantation+Bananas
   rotate: false
-<<<<<<< HEAD
-  xy: 1462, 12
-=======
-  xy: 1816, 741
->>>>>>> c91e94ae
+  xy: 1776, 205
   size: 32, 28
   orig: 32, 28
   offset: 0, 0
   index: -1
 TileSets/FantasyHex/Tiles/Plantation+Cotton
   rotate: false
-<<<<<<< HEAD
-  xy: 1502, 8
-=======
-  xy: 1816, 705
->>>>>>> c91e94ae
+  xy: 1816, 214
   size: 32, 28
   orig: 32, 28
   offset: 0, 0
   index: -1
 TileSets/FantasyHex/Tiles/Quarry
   rotate: false
-<<<<<<< HEAD
-  xy: 1622, 12
-=======
-  xy: 1816, 597
->>>>>>> c91e94ae
+  xy: 1816, 142
   size: 32, 28
   orig: 32, 28
   offset: 0, 0
   index: -1
 TileSets/FantasyHex/Tiles/Quarry+Marble
   rotate: false
-<<<<<<< HEAD
-  xy: 1662, 12
-=======
-  xy: 1816, 561
->>>>>>> c91e94ae
+  xy: 1776, 133
   size: 32, 28
   orig: 32, 28
   offset: 0, 0
   index: -1
 TileSets/FantasyHex/Tiles/Quarry+Stone
   rotate: false
-<<<<<<< HEAD
-  xy: 1678, 48
-=======
-  xy: 1816, 525
->>>>>>> c91e94ae
+  xy: 1736, 130
   size: 32, 28
   orig: 32, 28
   offset: 0, 0
   index: -1
 TileSets/FantasyHex/Tiles/Rock of Gibraltar
   rotate: false
-<<<<<<< HEAD
-  xy: 1817, 1332
-=======
-  xy: 1856, 912
->>>>>>> c91e94ae
+  xy: 1776, 57
   size: 32, 32
   orig: 32, 32
   offset: 0, 0
   index: -1
 TileSets/FantasyHex/Tiles/Sheep
   rotate: false
-<<<<<<< HEAD
-  xy: 1857, 1450
-=======
-  xy: 1856, 695
->>>>>>> c91e94ae
+  xy: 1302, 12
   size: 32, 28
   orig: 32, 28
   offset: 0, 0
   index: -1
 TileSets/FantasyHex/Tiles/Sheep+Pasture
   rotate: false
-<<<<<<< HEAD
-  xy: 1857, 1410
-=======
-  xy: 1856, 655
->>>>>>> c91e94ae
+  xy: 1342, 8
   size: 32, 32
   orig: 32, 32
   offset: 0, 0
   index: -1
 TileSets/FantasyHex/Tiles/Silk
   rotate: false
-<<<<<<< HEAD
-  xy: 1897, 1413
-=======
-  xy: 1856, 546
->>>>>>> c91e94ae
+  xy: 1398, 48
   size: 32, 28
   orig: 32, 28
   offset: 0, 0
   index: -1
 TileSets/FantasyHex/Tiles/Silk+Plantation
   rotate: false
-<<<<<<< HEAD
-  xy: 1937, 1450
-=======
-  xy: 1856, 510
->>>>>>> c91e94ae
+  xy: 1446, 84
   size: 32, 28
   orig: 32, 28
   offset: 0, 0
   index: -1
 TileSets/FantasyHex/Tiles/Silver
   rotate: false
-<<<<<<< HEAD
-  xy: 1857, 1338
-=======
-  xy: 1856, 474
->>>>>>> c91e94ae
+  xy: 1438, 48
   size: 32, 28
   orig: 32, 28
   offset: 0, 0
   index: -1
 TileSets/FantasyHex/Tiles/Snow
   rotate: false
-<<<<<<< HEAD
-  xy: 1977, 1450
-=======
-  xy: 1736, 348
->>>>>>> c91e94ae
+  xy: 1478, 48
   size: 32, 28
   orig: 32, 28
   offset: 0, 0
   index: -1
 TileSets/FantasyHex/Tiles/Snow+Farm
   rotate: false
-<<<<<<< HEAD
-  xy: 1857, 1302
-=======
-  xy: 1776, 362
->>>>>>> c91e94ae
+  xy: 1462, 12
   size: 32, 28
   orig: 32, 28
   offset: 0, 0
   index: -1
 TileSets/FantasyHex/Tiles/Spices
   rotate: false
-<<<<<<< HEAD
-  xy: 1937, 1378
-=======
-  xy: 1856, 400
->>>>>>> c91e94ae
+  xy: 1518, 48
   size: 32, 28
   orig: 32, 28
   offset: 0, 0
   index: -1
 TileSets/FantasyHex/Tiles/Spices+Plantation
   rotate: false
-<<<<<<< HEAD
-  xy: 1977, 1414
-=======
-  xy: 1816, 345
->>>>>>> c91e94ae
+  xy: 1502, 12
   size: 32, 28
   orig: 32, 28
   offset: 0, 0
   index: -1
 TileSets/FantasyHex/Tiles/Stone
   rotate: false
-<<<<<<< HEAD
-  xy: 1857, 1266
-=======
-  xy: 1856, 364
->>>>>>> c91e94ae
+  xy: 1566, 84
   size: 32, 28
   orig: 32, 28
   offset: 0, 0
   index: -1
 TileSets/FantasyHex/Tiles/Sugar
   rotate: false
-<<<<<<< HEAD
-  xy: 1897, 1303
-=======
-  xy: 1736, 312
->>>>>>> c91e94ae
+  xy: 1606, 84
   size: 32, 28
   orig: 32, 28
   offset: 0, 0
   index: -1
 TileSets/FantasyHex/Tiles/Sugar+Plantation
   rotate: false
-<<<<<<< HEAD
-  xy: 1937, 1342
-=======
-  xy: 1856, 328
->>>>>>> c91e94ae
+  xy: 1558, 48
   size: 32, 28
   orig: 32, 28
   offset: 0, 0
   index: -1
 TileSets/FantasyHex/Tiles/Terrace farm
   rotate: false
-<<<<<<< HEAD
-  xy: 1937, 1306
-=======
-  xy: 1816, 273
->>>>>>> c91e94ae
+  xy: 1646, 83
   size: 32, 28
   orig: 32, 28
   offset: 0, 0
   index: -1
 TileSets/FantasyHex/Tiles/Trading post
   rotate: false
-<<<<<<< HEAD
-  xy: 1857, 1194
-=======
-  xy: 1142, 12
->>>>>>> c91e94ae
+  xy: 1686, 90
   size: 32, 28
   orig: 32, 28
   offset: 0, 0
   index: -1
 TileSets/FantasyHex/Tiles/Tundra
   rotate: false
-<<<<<<< HEAD
-  xy: 1977, 1306
-=======
-  xy: 1262, 4
->>>>>>> c91e94ae
+  xy: 1678, 47
   size: 32, 28
   orig: 32, 28
   offset: 0, 0
   index: -1
 TileSets/FantasyHex/Tiles/Tundra+Farm
   rotate: false
-<<<<<<< HEAD
-  xy: 1897, 1195
-=======
-  xy: 1302, 4
->>>>>>> c91e94ae
+  xy: 1702, 11
   size: 32, 28
   orig: 32, 28
   offset: 0, 0
   index: -1
 TileSets/FantasyHex/Tiles/Tundra+Forest+Camp
   rotate: false
-<<<<<<< HEAD
-  xy: 1937, 1230
-=======
-  xy: 1901, 1108
->>>>>>> c91e94ae
+  xy: 1830, 1105
   size: 32, 32
   orig: 32, 32
   offset: 0, 0
   index: -1
 TileSets/FantasyHex/Tiles/Tundra+Forest+Camp+Furs
   rotate: false
-<<<<<<< HEAD
-  xy: 1977, 1266
-=======
-  xy: 1901, 1068
->>>>>>> c91e94ae
+  xy: 1830, 1065
   size: 32, 32
   orig: 32, 32
   offset: 0, 0
   index: -1
 TileSets/FantasyHex/Tiles/Tundra+Forest+Deer+Camp
   rotate: false
-<<<<<<< HEAD
-  xy: 1977, 1226
-=======
-  xy: 1901, 1028
->>>>>>> c91e94ae
+  xy: 1830, 1025
   size: 32, 32
   orig: 32, 32
   offset: 0, 0
   index: -1
 TileSets/FantasyHex/Tiles/Tundra+Forest+Lumber mill
   rotate: false
-<<<<<<< HEAD
-  xy: 1937, 1190
-=======
-  xy: 1941, 1103
->>>>>>> c91e94ae
+  xy: 1870, 1105
   size: 32, 32
   orig: 32, 32
   offset: 0, 0
   index: -1
 TileSets/FantasyHex/Tiles/TundraForest
   rotate: false
-<<<<<<< HEAD
-  xy: 1977, 1186
-=======
-  xy: 1941, 1063
->>>>>>> c91e94ae
+  xy: 1870, 1065
   size: 32, 32
   orig: 32, 32
   offset: 0, 0
   index: -1
 TileSets/FantasyHex/Tiles/Uranium
   rotate: false
-<<<<<<< HEAD
-  xy: 1897, 1159
-=======
-  xy: 1382, 4
->>>>>>> c91e94ae
+  xy: 1910, 1084
   size: 32, 28
   orig: 32, 28
   offset: 0, 0
   index: -1
 TileSets/FantasyHex/Tiles/Whales
   rotate: false
-<<<<<<< HEAD
-  xy: 1977, 1114
-=======
-  xy: 1542, 4
->>>>>>> c91e94ae
+  xy: 1950, 1081
   size: 32, 28
   orig: 32, 28
   offset: 0, 0
   index: -1
 TileSets/FantasyHex/Tiles/Whales+Fishing Boats
   rotate: false
-<<<<<<< HEAD
-  xy: 1853, 1122
-=======
-  xy: 1582, 4
->>>>>>> c91e94ae
+  xy: 1950, 1045
   size: 32, 28
   orig: 32, 28
   offset: 0, 0
   index: -1
 TileSets/FantasyHex/Tiles/Wheat
   rotate: false
-<<<<<<< HEAD
-  xy: 1830, 1086
-=======
-  xy: 1622, 4
->>>>>>> c91e94ae
+  xy: 1950, 1009
   size: 32, 28
   orig: 32, 28
   offset: 0, 0
   index: -1
 TileSets/FantasyHex/Tiles/Wine
   rotate: false
-<<<<<<< HEAD
-  xy: 1870, 1086
-=======
-  xy: 1662, 4
->>>>>>> c91e94ae
+  xy: 1950, 973
   size: 32, 28
   orig: 32, 28
   offset: 0, 0
   index: -1
 TileSets/FantasyHex/Tiles/Wine+Plantation
   rotate: false
-<<<<<<< HEAD
-  xy: 1852, 1050
-=======
-  xy: 1981, 1083
->>>>>>> c91e94ae
+  xy: 1990, 1081
   size: 32, 28
   orig: 32, 28
   offset: 0, 0
   index: -1
 TileSets/FantasyHex/TopBorder
   rotate: false
-<<<<<<< HEAD
-  xy: 1977, 1342
-=======
-  xy: 1856, 256
->>>>>>> c91e94ae
+  xy: 1638, 47
   size: 32, 28
   orig: 32, 28
   offset: 0, 0
@@ -4334,1375 +3051,875 @@
   index: -1
 TileSets/FantasyHex/Units/Anti-Aircraft Gun
   rotate: false
-<<<<<<< HEAD
   xy: 325, 1173
-=======
+  size: 32, 28
+  orig: 32, 28
+  offset: 0, 0
+  index: -1
+TileSets/FantasyHex/Units/Anti-Tank Gun
+  rotate: false
+  xy: 1406, 120
+  size: 32, 28
+  orig: 32, 28
+  offset: 0, 0
+  index: -1
+TileSets/FantasyHex/Units/Archer
+  rotate: false
   xy: 2009, 1978
->>>>>>> c91e94ae
-  size: 32, 28
-  orig: 32, 28
-  offset: 0, 0
-  index: -1
-TileSets/FantasyHex/Units/Anti-Tank Gun
-  rotate: false
-<<<<<<< HEAD
-  xy: 1406, 120
-=======
-  xy: 1759, 1352
->>>>>>> c91e94ae
-  size: 32, 28
-  orig: 32, 28
-  offset: 0, 0
-  index: -1
-TileSets/FantasyHex/Units/Archer
-  rotate: false
-<<<<<<< HEAD
-  xy: 2009, 1978
-=======
-  xy: 1661, 1098
->>>>>>> c91e94ae
   size: 32, 28
   orig: 32, 28
   offset: 0, 0
   index: -1
 TileSets/FantasyHex/Units/Artillery
   rotate: false
-<<<<<<< HEAD
-  xy: 1674, 946
-=======
-  xy: 2009, 1942
->>>>>>> c91e94ae
+  xy: 1616, 830
   size: 32, 28
   orig: 32, 28
   offset: 0, 0
   index: -1
 TileSets/FantasyHex/Units/Atlatlist
   rotate: false
-<<<<<<< HEAD
-  xy: 1616, 830
-=======
-  xy: 1759, 1316
->>>>>>> c91e94ae
+  xy: 1446, 120
   size: 32, 28
   orig: 32, 28
   offset: 0, 0
   index: -1
 TileSets/FantasyHex/Units/Axe Thrower
   rotate: false
-<<<<<<< HEAD
-  xy: 2009, 1942
-=======
-  xy: 2009, 1906
->>>>>>> c91e94ae
+  xy: 1616, 794
   size: 32, 28
   orig: 32, 28
   offset: 0, 0
   index: -1
 TileSets/FantasyHex/Units/Ballista
   rotate: false
-<<<<<<< HEAD
-  xy: 1674, 910
-=======
-  xy: 1759, 1280
->>>>>>> c91e94ae
+  xy: 1486, 120
   size: 32, 28
   orig: 32, 28
   offset: 0, 0
   index: -1
 TileSets/FantasyHex/Units/Battering Ram
   rotate: false
-<<<<<<< HEAD
-  xy: 1526, 120
-=======
-  xy: 742, 20
->>>>>>> c91e94ae
+  xy: 1616, 722
   size: 32, 28
   orig: 32, 28
   offset: 0, 0
   index: -1
 TileSets/FantasyHex/Units/Battleship
   rotate: false
-<<<<<<< HEAD
-  xy: 2009, 1869
-=======
-  xy: 782, 20
->>>>>>> c91e94ae
+  xy: 1566, 120
   size: 32, 28
   orig: 32, 28
   offset: 0, 0
   index: -1
 TileSets/FantasyHex/Units/Bazooka
   rotate: false
-<<<<<<< HEAD
-  xy: 1616, 722
-=======
-  xy: 822, 20
->>>>>>> c91e94ae
+  xy: 1616, 686
   size: 32, 28
   orig: 32, 28
   offset: 0, 0
   index: -1
 TileSets/FantasyHex/Units/Berber Cavalry
   rotate: false
-<<<<<<< HEAD
-  xy: 1566, 120
-=======
-  xy: 862, 20
->>>>>>> c91e94ae
+  xy: 1606, 120
   size: 32, 28
   orig: 32, 28
   offset: 0, 0
   index: -1
 TileSets/FantasyHex/Units/Berserker
   rotate: false
-<<<<<<< HEAD
-  xy: 1616, 686
-=======
-  xy: 902, 20
->>>>>>> c91e94ae
+  xy: 1616, 650
   size: 32, 28
   orig: 32, 28
   offset: 0, 0
   index: -1
 TileSets/FantasyHex/Units/Bowman
   rotate: false
-<<<<<<< HEAD
-  xy: 1606, 120
-=======
-  xy: 942, 20
->>>>>>> c91e94ae
+  xy: 1616, 614
   size: 32, 28
   orig: 32, 28
   offset: 0, 0
   index: -1
 TileSets/FantasyHex/Units/Brute
   rotate: false
-<<<<<<< HEAD
-  xy: 1616, 650
-=======
-  xy: 982, 20
->>>>>>> c91e94ae
+  xy: 1616, 578
   size: 32, 28
   orig: 32, 28
   offset: 0, 0
   index: -1
 TileSets/FantasyHex/Units/Camel Archer
   rotate: false
-<<<<<<< HEAD
-  xy: 1616, 613
-=======
-  xy: 1022, 19
->>>>>>> c91e94ae
+  xy: 1616, 541
   size: 32, 29
   orig: 32, 29
   offset: 0, 0
   index: -1
 TileSets/FantasyHex/Units/Cannon
   rotate: false
-<<<<<<< HEAD
-  xy: 1616, 577
-=======
-  xy: 1062, 20
->>>>>>> c91e94ae
+  xy: 1616, 505
   size: 32, 28
   orig: 32, 28
   offset: 0, 0
   index: -1
 TileSets/FantasyHex/Units/Caravel
   rotate: false
-<<<<<<< HEAD
-  xy: 1616, 541
-=======
-  xy: 1102, 20
->>>>>>> c91e94ae
+  xy: 1616, 469
   size: 32, 28
   orig: 32, 28
   offset: 0, 0
   index: -1
 TileSets/FantasyHex/Units/Carolean
   rotate: false
-<<<<<<< HEAD
-  xy: 1616, 505
-=======
-  xy: 1759, 1171
->>>>>>> c91e94ae
+  xy: 1616, 433
   size: 32, 28
   orig: 32, 28
   offset: 0, 0
   index: -1
 TileSets/FantasyHex/Units/Carrier
   rotate: false
-<<<<<<< HEAD
-  xy: 1616, 469
-=======
-  xy: 1755, 1135
->>>>>>> c91e94ae
+  xy: 1616, 397
   size: 32, 28
   orig: 32, 28
   offset: 0, 0
   index: -1
 TileSets/FantasyHex/Units/Cataphract
   rotate: false
-<<<<<<< HEAD
-  xy: 1616, 433
-=======
-  xy: 1799, 1388
->>>>>>> c91e94ae
+  xy: 1616, 361
   size: 32, 28
   orig: 32, 28
   offset: 0, 0
   index: -1
 TileSets/FantasyHex/Units/Catapult
   rotate: false
-<<<<<<< HEAD
-  xy: 1616, 397
-=======
-  xy: 1799, 1352
->>>>>>> c91e94ae
+  xy: 1616, 325
   size: 32, 28
   orig: 32, 28
   offset: 0, 0
   index: -1
 TileSets/FantasyHex/Units/Cavalry
   rotate: false
-<<<<<<< HEAD
-  xy: 1610, 285
-=======
-  xy: 1799, 1240
->>>>>>> c91e94ae
+  xy: 1674, 888
   size: 32, 28
   orig: 32, 28
   offset: 0, 0
   index: -1
 TileSets/FantasyHex/Units/Chariot Archer
   rotate: false
-<<<<<<< HEAD
-  xy: 1732, 1004
-=======
-  xy: 1799, 1168
->>>>>>> c91e94ae
+  xy: 1790, 1098
   size: 32, 28
   orig: 32, 28
   offset: 0, 0
   index: -1
 TileSets/FantasyHex/Units/Chu-Ko-Nu
   rotate: false
-<<<<<<< HEAD
-  xy: 1790, 1098
-=======
-  xy: 1795, 1132
->>>>>>> c91e94ae
+  xy: 1790, 1062
   size: 32, 28
   orig: 32, 28
   offset: 0, 0
   index: -1
 TileSets/FantasyHex/Units/CivilianLandUnit
   rotate: false
-<<<<<<< HEAD
-  xy: 1790, 1062
-=======
-  xy: 1861, 1096
->>>>>>> c91e94ae
+  xy: 1656, 816
   size: 32, 28
   orig: 32, 28
   offset: 0, 0
   index: -1
 TileSets/FantasyHex/Units/Comanche Rider
   rotate: false
-<<<<<<< HEAD
-  xy: 1754, 953
-=======
-  xy: 1857, 1405
->>>>>>> c91e94ae
+  xy: 1656, 707
   size: 32, 29
   orig: 32, 29
   offset: 0, 0
   index: -1
 TileSets/FantasyHex/Units/Companion Cavalry
   rotate: false
-<<<<<<< HEAD
-  xy: 1754, 916
-=======
-  xy: 1897, 1409
->>>>>>> c91e94ae
+  xy: 1656, 670
   size: 32, 29
   orig: 32, 29
   offset: 0, 0
   index: -1
 TileSets/FantasyHex/Units/Composite Bowman
   rotate: false
-<<<<<<< HEAD
-  xy: 1714, 887
-=======
-  xy: 1937, 1408
->>>>>>> c91e94ae
+  xy: 1656, 634
   size: 32, 28
   orig: 32, 28
   offset: 0, 0
   index: -1
 TileSets/FantasyHex/Units/Conquistador
   rotate: false
-<<<<<<< HEAD
-  xy: 1674, 874
-=======
-  xy: 1977, 1410
->>>>>>> c91e94ae
+  xy: 1656, 598
   size: 32, 28
   orig: 32, 28
   offset: 0, 0
   index: -1
 TileSets/FantasyHex/Units/Cossack
   rotate: false
-<<<<<<< HEAD
-  xy: 1754, 880
-=======
-  xy: 1839, 1369
->>>>>>> c91e94ae
+  xy: 1656, 562
   size: 32, 28
   orig: 32, 28
   offset: 0, 0
   index: -1
 TileSets/FantasyHex/Units/Crossbowman
   rotate: false
-<<<<<<< HEAD
-  xy: 1754, 844
-=======
-  xy: 1839, 1297
->>>>>>> c91e94ae
+  xy: 1656, 490
   size: 32, 28
   orig: 32, 28
   offset: 0, 0
   index: -1
 TileSets/FantasyHex/Units/Cruiser
   rotate: false
-<<<<<<< HEAD
   xy: 2009, 1835
-=======
-  xy: 1839, 1263
->>>>>>> c91e94ae
   size: 32, 26
   orig: 32, 26
   offset: 0, 0
   index: -1
 TileSets/FantasyHex/Units/Destroyer
   rotate: false
-<<<<<<< HEAD
-  xy: 1656, 615
-=======
-  xy: 1879, 1225
->>>>>>> c91e94ae
+  xy: 1696, 838
   size: 32, 28
   orig: 32, 28
   offset: 0, 0
   index: -1
 TileSets/FantasyHex/Units/Dromon
   rotate: false
-<<<<<<< HEAD
-  xy: 1656, 579
-=======
-  xy: 1879, 1189
->>>>>>> c91e94ae
+  xy: 1696, 802
   size: 32, 28
   orig: 32, 28
   offset: 0, 0
   index: -1
 TileSets/FantasyHex/Units/Foreign Legion
   rotate: false
-<<<<<<< HEAD
-  xy: 1650, 283
-=======
-  xy: 1959, 1336
->>>>>>> c91e94ae
+  xy: 1696, 506
   size: 32, 28
   orig: 32, 28
   offset: 0, 0
   index: -1
 TileSets/FantasyHex/Units/Frigate
   rotate: false
-<<<<<<< HEAD
-  xy: 1696, 734
-=======
-  xy: 1959, 1179
->>>>>>> c91e94ae
+  xy: 1696, 349
   size: 32, 28
   orig: 32, 28
   offset: 0, 0
   index: -1
 TileSets/FantasyHex/Units/Galleass
   rotate: false
-<<<<<<< HEAD
-  xy: 1696, 626
-=======
-  xy: 1999, 1302
->>>>>>> c91e94ae
+  xy: 1754, 910
   size: 32, 28
   orig: 32, 28
   offset: 0, 0
   index: -1
 TileSets/FantasyHex/Units/Galley
   rotate: false
-<<<<<<< HEAD
-  xy: 1696, 590
-=======
-  xy: 1999, 1266
->>>>>>> c91e94ae
+  xy: 1754, 874
   size: 32, 28
   orig: 32, 28
   offset: 0, 0
   index: -1
 TileSets/FantasyHex/Units/Gatling Gun
   rotate: false
-<<<<<<< HEAD
-  xy: 1696, 554
-=======
-  xy: 1999, 1230
->>>>>>> c91e94ae
+  xy: 1736, 838
   size: 32, 28
   orig: 32, 28
   offset: 0, 0
   index: -1
 TileSets/FantasyHex/Units/Great Admiral
   rotate: false
-<<<<<<< HEAD
-  xy: 1736, 465
-=======
-  xy: 1696, 1020
->>>>>>> c91e94ae
+  xy: 1834, 1477
   size: 32, 31
   orig: 32, 31
   offset: 0, 0
   index: -1
 TileSets/FantasyHex/Units/Great Artist
   rotate: false
-<<<<<<< HEAD
-  xy: 1736, 429
-=======
-  xy: 1616, 911
->>>>>>> c91e94ae
+  xy: 1817, 1441
   size: 32, 28
   orig: 32, 28
   offset: 0, 0
   index: -1
 TileSets/FantasyHex/Units/Great Engineer
   rotate: false
-<<<<<<< HEAD
-  xy: 1736, 357
-=======
-  xy: 1696, 984
->>>>>>> c91e94ae
+  xy: 1817, 1369
   size: 32, 28
   orig: 32, 28
   offset: 0, 0
   index: -1
 TileSets/FantasyHex/Units/Great Galleass
   rotate: false
-<<<<<<< HEAD
-  xy: 1736, 321
-=======
-  xy: 1616, 875
->>>>>>> c91e94ae
+  xy: 1817, 1333
   size: 32, 28
   orig: 32, 28
   offset: 0, 0
   index: -1
 TileSets/FantasyHex/Units/Great General
   rotate: false
-<<<<<<< HEAD
-  xy: 1696, 292
-=======
-  xy: 1656, 909
->>>>>>> c91e94ae
+  xy: 1817, 1294
   size: 32, 31
   orig: 32, 31
   offset: 0, 0
   index: -1
 TileSets/FantasyHex/Units/Great Merchant
   rotate: false
-<<<<<<< HEAD
-  xy: 1690, 256
-=======
-  xy: 1696, 948
->>>>>>> c91e94ae
+  xy: 1817, 1258
   size: 32, 28
   orig: 32, 28
   offset: 0, 0
   index: -1
 TileSets/FantasyHex/Units/Great Musician
   rotate: false
-<<<<<<< HEAD
-  xy: 1736, 285
-=======
-  xy: 1616, 839
->>>>>>> c91e94ae
+  xy: 1817, 1222
   size: 32, 28
   orig: 32, 28
   offset: 0, 0
   index: -1
 TileSets/FantasyHex/Units/Great Prophet
   rotate: false
-<<<<<<< HEAD
-  xy: 1730, 249
-=======
-  xy: 1656, 873
->>>>>>> c91e94ae
+  xy: 1817, 1186
   size: 32, 28
   orig: 32, 28
   offset: 0, 0
   index: -1
 TileSets/FantasyHex/Units/Great Scientist
   rotate: false
-<<<<<<< HEAD
-  xy: 1690, 220
-=======
-  xy: 1696, 912
->>>>>>> c91e94ae
+  xy: 1813, 1150
   size: 32, 28
   orig: 32, 28
   offset: 0, 0
   index: -1
 TileSets/FantasyHex/Units/Great War Infantry
   rotate: false
-<<<<<<< HEAD
-  xy: 1730, 213
-=======
-  xy: 1616, 803
->>>>>>> c91e94ae
+  xy: 1776, 831
   size: 32, 28
   orig: 32, 28
   offset: 0, 0
   index: -1
 TileSets/FantasyHex/Units/Great Writer
   rotate: false
-<<<<<<< HEAD
-  xy: 1812, 1026
-=======
-  xy: 1656, 837
->>>>>>> c91e94ae
+  xy: 1776, 795
   size: 32, 28
   orig: 32, 28
   offset: 0, 0
   index: -1
 TileSets/FantasyHex/Units/Hakkapeliitta
   rotate: false
-<<<<<<< HEAD
-  xy: 1812, 990
-=======
-  xy: 1696, 876
->>>>>>> c91e94ae
+  xy: 1776, 759
   size: 32, 28
   orig: 32, 28
   offset: 0, 0
   index: -1
 TileSets/FantasyHex/Units/Helicopter Gunship
   rotate: false
-<<<<<<< HEAD
-  xy: 1794, 954
-=======
-  xy: 1616, 767
->>>>>>> c91e94ae
+  xy: 1776, 723
   size: 32, 28
   orig: 32, 28
   offset: 0, 0
   index: -1
 TileSets/FantasyHex/Units/Hoplite
   rotate: false
-<<<<<<< HEAD
-  xy: 1776, 734
-=======
-  xy: 1616, 695
->>>>>>> c91e94ae
+  xy: 1776, 503
   size: 32, 28
   orig: 32, 28
   offset: 0, 0
   index: -1
 TileSets/FantasyHex/Units/Horse Archer
   rotate: false
-<<<<<<< HEAD
-  xy: 1776, 698
-=======
-  xy: 1656, 725
->>>>>>> c91e94ae
+  xy: 1776, 467
   size: 32, 28
   orig: 32, 28
   offset: 0, 0
   index: -1
 TileSets/FantasyHex/Units/Horseman
   rotate: false
-<<<<<<< HEAD
-  xy: 1776, 662
-=======
-  xy: 1696, 768
->>>>>>> c91e94ae
+  xy: 1776, 431
   size: 32, 28
   orig: 32, 28
   offset: 0, 0
   index: -1
 TileSets/FantasyHex/Units/Hussar
   rotate: false
-<<<<<<< HEAD
-  xy: 1776, 549
-=======
-  xy: 1696, 731
->>>>>>> c91e94ae
+  xy: 1816, 830
   size: 32, 29
   orig: 32, 29
   offset: 0, 0
   index: -1
 TileSets/FantasyHex/Units/Hwach'a
   rotate: false
-<<<<<<< HEAD
-  xy: 1776, 513
-=======
-  xy: 1616, 623
->>>>>>> c91e94ae
+  xy: 1816, 794
   size: 32, 28
   orig: 32, 28
   offset: 0, 0
   index: -1
 TileSets/FantasyHex/Units/Immortal
   rotate: false
-<<<<<<< HEAD
-  xy: 1776, 441
-=======
-  xy: 1696, 695
->>>>>>> c91e94ae
+  xy: 1816, 722
   size: 32, 28
   orig: 32, 28
   offset: 0, 0
   index: -1
 TileSets/FantasyHex/Units/Impi
   rotate: false
-<<<<<<< HEAD
-  xy: 1776, 405
-=======
-  xy: 1616, 587
->>>>>>> c91e94ae
+  xy: 1816, 686
   size: 32, 28
   orig: 32, 28
   offset: 0, 0
   index: -1
 TileSets/FantasyHex/Units/Infantry
   rotate: false
-<<<<<<< HEAD
-  xy: 1776, 297
-=======
-  xy: 1616, 551
->>>>>>> c91e94ae
+  xy: 1816, 578
   size: 32, 28
   orig: 32, 28
   offset: 0, 0
   index: -1
 TileSets/FantasyHex/Units/Ironclad
   rotate: false
-<<<<<<< HEAD
-  xy: 1834, 918
-=======
-  xy: 1696, 623
->>>>>>> c91e94ae
+  xy: 1816, 506
   size: 32, 28
   orig: 32, 28
   offset: 0, 0
   index: -1
 TileSets/FantasyHex/Units/Jaguar
   rotate: false
-<<<<<<< HEAD
-  xy: 1816, 806
-=======
-  xy: 1696, 587
->>>>>>> c91e94ae
+  xy: 1816, 398
   size: 32, 28
   orig: 32, 28
   offset: 0, 0
   index: -1
 TileSets/FantasyHex/Units/Janissary
   rotate: false
-<<<<<<< HEAD
-  xy: 1816, 770
-=======
-  xy: 1616, 479
->>>>>>> c91e94ae
+  xy: 1816, 362
   size: 32, 28
   orig: 32, 28
   offset: 0, 0
   index: -1
 TileSets/FantasyHex/Units/Keshik
   rotate: false
-<<<<<<< HEAD
-  xy: 1816, 694
-=======
-  xy: 1696, 551
->>>>>>> c91e94ae
+  xy: 1656, 303
   size: 32, 28
   orig: 32, 28
   offset: 0, 0
   index: -1
 TileSets/FantasyHex/Units/Khan
   rotate: false
-<<<<<<< HEAD
-  xy: 1816, 655
-=======
-  xy: 1616, 440
->>>>>>> c91e94ae
+  xy: 1696, 310
   size: 32, 31
   orig: 32, 31
   offset: 0, 0
   index: -1
 TileSets/FantasyHex/Units/Knight
   rotate: false
-<<<<<<< HEAD
-  xy: 1816, 619
-=======
-  xy: 1656, 465
->>>>>>> c91e94ae
+  xy: 1736, 318
   size: 32, 28
   orig: 32, 28
   offset: 0, 0
   index: -1
 TileSets/FantasyHex/Units/Kris Swordsman
   rotate: false
-<<<<<<< HEAD
-  xy: 1816, 545
-=======
-  xy: 1616, 404
->>>>>>> c91e94ae
+  xy: 1816, 326
   size: 32, 28
   orig: 32, 28
   offset: 0, 0
   index: -1
 TileSets/FantasyHex/Units/Lancer
   rotate: false
-<<<<<<< HEAD
-  xy: 1816, 473
-=======
-  xy: 1696, 477
->>>>>>> c91e94ae
+  xy: 1650, 231
   size: 32, 28
   orig: 32, 28
   offset: 0, 0
   index: -1
 TileSets/FantasyHex/Units/LandUnit
   rotate: false
-<<<<<<< HEAD
-  xy: 1816, 437
-=======
-  xy: 1616, 368
->>>>>>> c91e94ae
+  xy: 1857, 1441
   size: 32, 28
   orig: 32, 28
   offset: 0, 0
   index: -1
 TileSets/FantasyHex/Units/Landship
   rotate: false
-<<<<<<< HEAD
-  xy: 1816, 357
-=======
-  xy: 1696, 441
->>>>>>> c91e94ae
+  xy: 1857, 1361
   size: 32, 28
   orig: 32, 28
   offset: 0, 0
   index: -1
 TileSets/FantasyHex/Units/Landsknecht
   rotate: false
-<<<<<<< HEAD
-  xy: 1816, 321
-=======
-  xy: 1616, 332
->>>>>>> c91e94ae
+  xy: 1857, 1325
   size: 32, 28
   orig: 32, 28
   offset: 0, 0
   index: -1
 TileSets/FantasyHex/Units/Legion
   rotate: false
-<<<<<<< HEAD
-  xy: 1816, 285
-=======
-  xy: 1656, 349
->>>>>>> c91e94ae
+  xy: 1857, 1289
   size: 32, 28
   orig: 32, 28
   offset: 0, 0
   index: -1
 TileSets/FantasyHex/Units/Longbowman
   rotate: false
-<<<<<<< HEAD
-  xy: 1776, 261
-=======
-  xy: 1696, 405
->>>>>>> c91e94ae
+  xy: 1857, 1253
   size: 32, 28
   orig: 32, 28
   offset: 0, 0
   index: -1
 TileSets/FantasyHex/Units/Longswordsman
   rotate: false
-<<<<<<< HEAD
-  xy: 1770, 225
-=======
-  xy: 1696, 369
->>>>>>> c91e94ae
+  xy: 1857, 1217
   size: 32, 28
   orig: 32, 28
   offset: 0, 0
   index: -1
 TileSets/FantasyHex/Units/Machine Gun
   rotate: false
-<<<<<<< HEAD
-  xy: 1816, 249
-=======
-  xy: 1618, 296
->>>>>>> c91e94ae
+  xy: 1857, 1181
   size: 32, 28
   orig: 32, 28
   offset: 0, 0
   index: -1
 TileSets/FantasyHex/Units/Mandekalu Cavalry
   rotate: false
-<<<<<<< HEAD
-  xy: 1810, 213
-=======
-  xy: 1618, 260
->>>>>>> c91e94ae
+  xy: 1897, 1450
   size: 32, 28
   orig: 32, 28
   offset: 0, 0
   index: -1
 TileSets/FantasyHex/Units/Maori Warrior
   rotate: false
-<<<<<<< HEAD
-  xy: 1810, 177
-=======
-  xy: 1618, 224
->>>>>>> c91e94ae
+  xy: 1937, 1450
   size: 32, 28
   orig: 32, 28
   offset: 0, 0
   index: -1
 TileSets/FantasyHex/Units/Marine
   rotate: false
-<<<<<<< HEAD
-  xy: 1856, 774
-=======
-  xy: 1736, 936
->>>>>>> c91e94ae
+  xy: 1937, 1414
   size: 32, 28
   orig: 32, 28
   offset: 0, 0
   index: -1
 TileSets/FantasyHex/Units/Mechanized Infantry
   rotate: false
-<<<<<<< HEAD
-  xy: 1856, 701
-=======
-  xy: 1736, 863
->>>>>>> c91e94ae
+  xy: 1897, 1331
   size: 32, 28
   orig: 32, 28
   offset: 0, 0
   index: -1
 TileSets/FantasyHex/Units/Mehal Sefari
   rotate: false
-<<<<<<< HEAD
-  xy: 1856, 665
-=======
-  xy: 1736, 827
->>>>>>> c91e94ae
+  xy: 1937, 1378
   size: 32, 28
   orig: 32, 28
   offset: 0, 0
   index: -1
 TileSets/FantasyHex/Units/Merchant Of Venice
   rotate: false
-<<<<<<< HEAD
-  xy: 1856, 629
-=======
-  xy: 1736, 791
->>>>>>> c91e94ae
+  xy: 1977, 1413
   size: 32, 28
   orig: 32, 28
   offset: 0, 0
   index: -1
 TileSets/FantasyHex/Units/Minuteman
   rotate: false
-<<<<<<< HEAD
-  xy: 1856, 557
-=======
-  xy: 1736, 719
->>>>>>> c91e94ae
+  xy: 1937, 1342
   size: 32, 28
   orig: 32, 28
   offset: 0, 0
   index: -1
 TileSets/FantasyHex/Units/Missile Cruiser
   rotate: false
-<<<<<<< HEAD
-  xy: 1856, 521
-=======
-  xy: 1736, 683
->>>>>>> c91e94ae
+  xy: 1977, 1377
   size: 32, 28
   orig: 32, 28
   offset: 0, 0
   index: -1
 TileSets/FantasyHex/Units/Mobile SAM
   rotate: false
-<<<<<<< HEAD
-  xy: 1856, 448
-=======
-  xy: 1736, 610
->>>>>>> c91e94ae
+  xy: 1937, 1306
   size: 32, 28
   orig: 32, 28
   offset: 0, 0
   index: -1
 TileSets/FantasyHex/Units/Modern Armor
   rotate: false
-<<<<<<< HEAD
-  xy: 1856, 412
-=======
-  xy: 1736, 574
->>>>>>> c91e94ae
+  xy: 1977, 1341
   size: 32, 28
   orig: 32, 28
   offset: 0, 0
   index: -1
 TileSets/FantasyHex/Units/Mohawk Warrior
   rotate: false
-<<<<<<< HEAD
-  xy: 1856, 376
-=======
-  xy: 1736, 538
->>>>>>> c91e94ae
+  xy: 1897, 1222
   size: 32, 28
   orig: 32, 28
   offset: 0, 0
   index: -1
 TileSets/FantasyHex/Units/Musketeer
   rotate: false
-<<<<<<< HEAD
-  xy: 1856, 258
-=======
-  xy: 1736, 420
->>>>>>> c91e94ae
+  xy: 1897, 1186
   size: 32, 28
   orig: 32, 28
   offset: 0, 0
   index: -1
 TileSets/FantasyHex/Units/Musketman
   rotate: false
-<<<<<<< HEAD
-  xy: 1856, 222
-=======
-  xy: 1736, 384
->>>>>>> c91e94ae
+  xy: 1937, 1232
   size: 32, 28
   orig: 32, 28
   offset: 0, 0
   index: -1
 TileSets/FantasyHex/Units/Naresuan's Elephant
   rotate: false
-<<<<<<< HEAD
-  xy: 1850, 186
-=======
-  xy: 1776, 1018
->>>>>>> c91e94ae
+  xy: 1977, 1261
   size: 32, 28
   orig: 32, 28
   offset: 0, 0
   index: -1
 TileSets/FantasyHex/Units/Nau
   rotate: false
-<<<<<<< HEAD
-  xy: 1850, 150
-=======
-  xy: 1776, 982
->>>>>>> c91e94ae
+  xy: 1937, 1196
   size: 32, 28
   orig: 32, 28
   offset: 0, 0
   index: -1
 TileSets/FantasyHex/Units/Norwegian Ski Infantry
   rotate: false
-<<<<<<< HEAD
-  xy: 1406, 84
-=======
-  xy: 1776, 946
->>>>>>> c91e94ae
+  xy: 1977, 1225
   size: 32, 28
   orig: 32, 28
   offset: 0, 0
   index: -1
 TileSets/FantasyHex/Units/Panzer
   rotate: false
-<<<<<<< HEAD
-  xy: 1438, 48
-=======
-  xy: 1776, 690
->>>>>>> c91e94ae
+  xy: 1656, 155
   size: 32, 28
   orig: 32, 28
   offset: 0, 0
   index: -1
 TileSets/FantasyHex/Units/Paratrooper
   rotate: false
-<<<<<<< HEAD
-  xy: 1478, 48
-=======
-  xy: 1776, 654
->>>>>>> c91e94ae
+  xy: 1646, 119
   size: 32, 28
   orig: 32, 28
   offset: 0, 0
   index: -1
 TileSets/FantasyHex/Units/Pathfinder
   rotate: false
-<<<<<<< HEAD
-  xy: 1558, 48
-=======
-  xy: 1776, 578
->>>>>>> c91e94ae
+  xy: 1977, 1117
   size: 32, 28
   orig: 32, 28
   offset: 0, 0
   index: -1
 TileSets/FantasyHex/Units/Persian Immortal
   rotate: false
-<<<<<<< HEAD
-  xy: 1646, 120
-=======
-  xy: 1776, 506
->>>>>>> c91e94ae
+  xy: 1696, 274
   size: 32, 28
   orig: 32, 28
   offset: 0, 0
   index: -1
 TileSets/FantasyHex/Units/Pictish Warrior
   rotate: false
-<<<<<<< HEAD
-  xy: 1646, 84
-=======
-  xy: 1776, 470
->>>>>>> c91e94ae
+  xy: 1776, 281
   size: 32, 28
   orig: 32, 28
   offset: 0, 0
   index: -1
 TileSets/FantasyHex/Units/Pikeman
   rotate: false
-<<<<<<< HEAD
-  xy: 1638, 48
-=======
-  xy: 1776, 434
->>>>>>> c91e94ae
+  xy: 1816, 290
   size: 32, 28
   orig: 32, 28
   offset: 0, 0
   index: -1
 TileSets/FantasyHex/Units/Pracinha
   rotate: false
-<<<<<<< HEAD
-  xy: 1542, 8
-=======
-  xy: 1816, 669
->>>>>>> c91e94ae
+  xy: 1776, 169
   size: 32, 28
   orig: 32, 28
   offset: 0, 0
   index: -1
 TileSets/FantasyHex/Units/Privateer
   rotate: false
-<<<<<<< HEAD
-  xy: 1582, 12
-=======
-  xy: 1816, 633
->>>>>>> c91e94ae
+  xy: 1816, 178
   size: 32, 28
   orig: 32, 28
   offset: 0, 0
   index: -1
 TileSets/FantasyHex/Units/Quinquereme
   rotate: false
-<<<<<<< HEAD
-  xy: 1702, 12
-=======
-  xy: 1816, 489
->>>>>>> c91e94ae
+  xy: 1696, 126
   size: 32, 28
   orig: 32, 28
   offset: 0, 0
   index: -1
 TileSets/FantasyHex/Units/Rifleman
   rotate: false
-<<<<<<< HEAD
-  xy: 1817, 1480
-=======
-  xy: 1816, 453
->>>>>>> c91e94ae
+  xy: 1816, 106
   size: 32, 28
   orig: 32, 28
   offset: 0, 0
   index: -1
 TileSets/FantasyHex/Units/Rocket Artillery
   rotate: false
-<<<<<<< HEAD
-  xy: 1817, 1296
-=======
-  xy: 1856, 876
->>>>>>> c91e94ae
+  xy: 1816, 34
   size: 32, 28
   orig: 32, 28
   offset: 0, 0
   index: -1
 TileSets/FantasyHex/Units/Samurai
   rotate: false
-<<<<<<< HEAD
-  xy: 1817, 1260
-=======
-  xy: 1856, 840
->>>>>>> c91e94ae
+  xy: 1142, 12
   size: 32, 28
   orig: 32, 28
   offset: 0, 0
   index: -1
 TileSets/FantasyHex/Units/Scout
   rotate: false
-<<<<<<< HEAD
-  xy: 1817, 1224
-=======
-  xy: 1856, 804
->>>>>>> c91e94ae
+  xy: 1182, 12
   size: 32, 28
   orig: 32, 28
   offset: 0, 0
   index: -1
 TileSets/FantasyHex/Units/Sea Beggar
   rotate: false
-<<<<<<< HEAD
-  xy: 1817, 1188
-=======
-  xy: 1856, 768
->>>>>>> c91e94ae
+  xy: 1222, 12
   size: 32, 28
   orig: 32, 28
   offset: 0, 0
   index: -1
 TileSets/FantasyHex/Units/Settler
   rotate: false
-<<<<<<< HEAD
-  xy: 1813, 1151
-=======
-  xy: 1856, 731
->>>>>>> c91e94ae
+  xy: 1262, 11
   size: 32, 29
   orig: 32, 29
   offset: 0, 0
   index: -1
 TileSets/FantasyHex/Units/Ship of the Line
   rotate: false
-<<<<<<< HEAD
-  xy: 1897, 1449
-=======
-  xy: 1856, 618
->>>>>>> c91e94ae
+  xy: 1382, 11
   size: 32, 29
   orig: 32, 29
   offset: 0, 0
   index: -1
 TileSets/FantasyHex/Units/Siege Tower
   rotate: false
-<<<<<<< HEAD
-  xy: 1857, 1374
-=======
-  xy: 1856, 582
->>>>>>> c91e94ae
+  xy: 1406, 84
   size: 32, 28
   orig: 32, 28
   offset: 0, 0
   index: -1
 TileSets/FantasyHex/Units/Sipahi
   rotate: false
-<<<<<<< HEAD
-  xy: 1897, 1375
-=======
-  xy: 1856, 436
->>>>>>> c91e94ae
+  xy: 1422, 10
   size: 32, 30
   orig: 32, 30
   offset: 0, 0
   index: -1
 TileSets/FantasyHex/Units/Slinger
   rotate: false
-<<<<<<< HEAD
-  xy: 1937, 1414
-=======
-  xy: 1696, 333
->>>>>>> c91e94ae
+  xy: 1486, 84
   size: 32, 28
   orig: 32, 28
   offset: 0, 0
   index: -1
 TileSets/FantasyHex/Units/Spearman
   rotate: false
-<<<<<<< HEAD
-  xy: 1897, 1339
-=======
-  xy: 1816, 381
->>>>>>> c91e94ae
+  xy: 1526, 84
   size: 32, 28
   orig: 32, 28
   offset: 0, 0
   index: -1
 TileSets/FantasyHex/Units/Submarine
   rotate: false
-<<<<<<< HEAD
   xy: 1610, 215
-=======
-  xy: 1776, 328
->>>>>>> c91e94ae
   size: 32, 26
   orig: 32, 26
   offset: 0, 0
   index: -1
 TileSets/FantasyHex/Units/Swordsman
   rotate: false
-<<<<<<< HEAD
-  xy: 1977, 1378
-=======
-  xy: 1816, 309
->>>>>>> c91e94ae
+  xy: 1542, 12
   size: 32, 28
   orig: 32, 28
   offset: 0, 0
   index: -1
 TileSets/FantasyHex/Units/Tank
   rotate: false
-<<<<<<< HEAD
-  xy: 1857, 1230
-=======
-  xy: 1776, 292
->>>>>>> c91e94ae
+  xy: 1598, 48
   size: 32, 28
   orig: 32, 28
   offset: 0, 0
   index: -1
 TileSets/FantasyHex/Units/Tercio
   rotate: false
-<<<<<<< HEAD
-  xy: 1897, 1267
-=======
-  xy: 1856, 292
->>>>>>> c91e94ae
+  xy: 1582, 12
   size: 32, 28
   orig: 32, 28
   offset: 0, 0
   index: -1
 TileSets/FantasyHex/Units/Trebuchet
   rotate: false
-<<<<<<< HEAD
-  xy: 1897, 1231
-=======
-  xy: 1182, 12
->>>>>>> c91e94ae
+  xy: 1622, 11
   size: 32, 28
   orig: 32, 28
   offset: 0, 0
   index: -1
 TileSets/FantasyHex/Units/Trireme
   rotate: false
-<<<<<<< HEAD
-  xy: 1937, 1270
-=======
-  xy: 1222, 4
->>>>>>> c91e94ae
+  xy: 1662, 11
   size: 32, 28
   orig: 32, 28
   offset: 0, 0
   index: -1
 TileSets/FantasyHex/Units/Turtle Ship
   rotate: false
-<<<<<<< HEAD
-  xy: 1857, 1158
-=======
-  xy: 1342, 4
->>>>>>> c91e94ae
+  xy: 1870, 1029
   size: 32, 28
   orig: 32, 28
   offset: 0, 0
   index: -1
 TileSets/FantasyHex/Units/War Chariot
   rotate: false
-<<<<<<< HEAD
-  xy: 1937, 1154
-=======
-  xy: 1422, 4
->>>>>>> c91e94ae
+  xy: 1910, 1048
   size: 32, 28
   orig: 32, 28
   offset: 0, 0
   index: -1
 TileSets/FantasyHex/Units/War Elephant
   rotate: false
-<<<<<<< HEAD
-  xy: 1977, 1150
-=======
-  xy: 1462, 4
->>>>>>> c91e94ae
+  xy: 1910, 1012
   size: 32, 28
   orig: 32, 28
   offset: 0, 0
   index: -1
 TileSets/FantasyHex/Units/Warrior
   rotate: false
-<<<<<<< HEAD
-  xy: 1897, 1123
-=======
-  xy: 1502, 4
->>>>>>> c91e94ae
+  xy: 1870, 993
   size: 32, 28
   orig: 32, 28
   offset: 0, 0
   index: -1
 TileSets/FantasyHex/Units/WaterUnit
   rotate: false
-<<<<<<< HEAD
-  xy: 1937, 1120
-=======
-  xy: 1941, 1029
->>>>>>> c91e94ae
+  xy: 1910, 978
   size: 32, 26
   orig: 32, 26
   offset: 0, 0
   index: -1
 TileSets/FantasyHex/Units/Winged Hussar
   rotate: false
-<<<<<<< HEAD
-  xy: 1852, 1014
-=======
-  xy: 1981, 1047
->>>>>>> c91e94ae
+  xy: 1990, 1045
   size: 32, 28
   orig: 32, 28
   offset: 0, 0
   index: -1
 TileSets/FantasyHex/Units/Work Boats
   rotate: false
-<<<<<<< HEAD
-  xy: 1892, 1050
-=======
-  xy: 1981, 1011
->>>>>>> c91e94ae
+  xy: 1990, 1009
   size: 32, 28
   orig: 32, 28
   offset: 0, 0
   index: -1
 TileSets/FantasyHex/Units/Worker
   rotate: false
-<<<<<<< HEAD
-  xy: 1892, 1014
-=======
-  xy: 1941, 993
->>>>>>> c91e94ae
+  xy: 1990, 973
   size: 32, 28
   orig: 32, 28
   offset: 0, 0
@@ -5723,465 +3940,301 @@
   index: -1
 UnitPromotionIcons/Ambush
   rotate: false
-<<<<<<< HEAD
   xy: 1250, 164
-=======
+  size: 50, 50
+  orig: 50, 50
+  offset: 0, 0
+  index: -1
+UnitPromotionIcons/Amphibious
+  rotate: false
   xy: 1816, 1690
->>>>>>> c91e94ae
-  size: 50, 50
-  orig: 50, 50
-  offset: 0, 0
-  index: -1
-UnitPromotionIcons/Amphibious
-  rotate: false
-<<<<<<< HEAD
-  xy: 1816, 1690
-=======
+  size: 50, 50
+  orig: 50, 50
+  offset: 0, 0
+  index: -1
+UnitPromotionIcons/Armor Plating
+  rotate: false
   xy: 1816, 1632
->>>>>>> c91e94ae
-  size: 50, 50
-  orig: 50, 50
-  offset: 0, 0
-  index: -1
-UnitPromotionIcons/Armor Plating
-  rotate: false
-<<<<<<< HEAD
-  xy: 1816, 1632
-=======
+  size: 50, 50
+  orig: 50, 50
+  offset: 0, 0
+  index: -1
+UnitPromotionIcons/Barrage
+  rotate: false
   xy: 1192, 106
->>>>>>> c91e94ae
-  size: 50, 50
-  orig: 50, 50
-  offset: 0, 0
-  index: -1
-UnitPromotionIcons/Barrage
-  rotate: false
-<<<<<<< HEAD
-  xy: 1192, 106
-=======
+  size: 50, 50
+  orig: 50, 50
+  offset: 0, 0
+  index: -1
+UnitPromotionIcons/Besiege
+  rotate: false
+  xy: 1250, 106
+  size: 50, 50
+  orig: 50, 50
+  offset: 0, 0
+  index: -1
+UnitPromotionIcons/Siege
+  rotate: false
+  xy: 1250, 106
+  size: 50, 50
+  orig: 50, 50
+  offset: 0, 0
+  index: -1
+UnitPromotionIcons/Blitz
+  rotate: false
+  xy: 1308, 106
+  size: 50, 50
+  orig: 50, 50
+  offset: 0, 0
+  index: -1
+UnitPromotionIcons/Boarding Party
+  rotate: false
+  xy: 220, 11
+  size: 50, 50
+  orig: 50, 50
+  offset: 0, 0
+  index: -1
+UnitPromotionIcons/Bombardment
+  rotate: false
   xy: 278, 11
->>>>>>> c91e94ae
-  size: 50, 50
-  orig: 50, 50
-  offset: 0, 0
-  index: -1
-UnitPromotionIcons/Besiege
-  rotate: false
-<<<<<<< HEAD
-  xy: 1250, 106
-=======
+  size: 50, 50
+  orig: 50, 50
+  offset: 0, 0
+  index: -1
+UnitPromotionIcons/Charge
+  rotate: false
   xy: 336, 11
->>>>>>> c91e94ae
-  size: 50, 50
-  orig: 50, 50
-  offset: 0, 0
-  index: -1
-UnitPromotionIcons/Siege
-  rotate: false
-<<<<<<< HEAD
-  xy: 1250, 106
-=======
-  xy: 336, 11
->>>>>>> c91e94ae
-  size: 50, 50
-  orig: 50, 50
-  offset: 0, 0
-  index: -1
-UnitPromotionIcons/Blitz
-  rotate: false
-<<<<<<< HEAD
-  xy: 1308, 106
-=======
-  xy: 394, 11
->>>>>>> c91e94ae
-  size: 50, 50
-  orig: 50, 50
-  offset: 0, 0
-  index: -1
-UnitPromotionIcons/Boarding Party
-  rotate: false
-<<<<<<< HEAD
-  xy: 220, 11
-=======
-  xy: 452, 16
->>>>>>> c91e94ae
-  size: 50, 50
-  orig: 50, 50
-  offset: 0, 0
-  index: -1
-UnitPromotionIcons/Bombardment
-  rotate: false
-<<<<<<< HEAD
-  xy: 278, 11
-=======
+  size: 50, 50
+  orig: 50, 50
+  offset: 0, 0
+  index: -1
+UnitPromotionIcons/Coastal Raider
+  rotate: false
   xy: 510, 16
->>>>>>> c91e94ae
-  size: 50, 50
-  orig: 50, 50
-  offset: 0, 0
-  index: -1
-UnitPromotionIcons/Charge
-  rotate: false
-<<<<<<< HEAD
-  xy: 336, 11
-=======
-  xy: 568, 16
->>>>>>> c91e94ae
-  size: 50, 50
-  orig: 50, 50
-  offset: 0, 0
-  index: -1
-UnitPromotionIcons/Coastal Raider
-  rotate: false
-<<<<<<< HEAD
-  xy: 510, 16
-=======
+  size: 50, 50
+  orig: 50, 50
+  offset: 0, 0
+  index: -1
+UnitPromotionIcons/Cover
+  rotate: false
   xy: 760, 56
->>>>>>> c91e94ae
-  size: 50, 50
-  orig: 50, 50
-  offset: 0, 0
-  index: -1
-UnitPromotionIcons/Cover
-  rotate: false
-<<<<<<< HEAD
+  size: 50, 50
+  orig: 50, 50
+  offset: 0, 0
+  index: -1
+PolicyIcons/Discipline
+  rotate: false
   xy: 760, 56
-=======
+  size: 50, 50
+  orig: 50, 50
+  offset: 0, 0
+  index: -1
+UnitPromotionIcons/Drill
+  rotate: false
   xy: 992, 56
->>>>>>> c91e94ae
-  size: 50, 50
-  orig: 50, 50
-  offset: 0, 0
-  index: -1
-PolicyIcons/Discipline
-  rotate: false
-<<<<<<< HEAD
-  xy: 760, 56
-=======
-  xy: 992, 56
->>>>>>> c91e94ae
-  size: 50, 50
-  orig: 50, 50
-  offset: 0, 0
-  index: -1
-UnitPromotionIcons/Drill
-  rotate: false
-<<<<<<< HEAD
-  xy: 992, 56
-=======
-  xy: 1328, 272
->>>>>>> c91e94ae
   size: 50, 50
   orig: 50, 50
   offset: 0, 0
   index: -1
 UnitPromotionIcons/Evasion
   rotate: false
-<<<<<<< HEAD
   xy: 1108, 56
-=======
-  xy: 1444, 272
->>>>>>> c91e94ae
   size: 50, 50
   orig: 50, 50
   offset: 0, 0
   index: -1
 UnitPromotionIcons/Extended Range
   rotate: false
-<<<<<<< HEAD
   xy: 1816, 1516
-=======
-  xy: 1502, 272
->>>>>>> c91e94ae
   size: 50, 50
   orig: 50, 50
   offset: 0, 0
   index: -1
 UnitPromotionIcons/Operational Range
   rotate: false
-<<<<<<< HEAD
   xy: 1816, 1516
-=======
-  xy: 1502, 272
->>>>>>> c91e94ae
   size: 50, 50
   orig: 50, 50
   offset: 0, 0
   index: -1
 UnitPromotionIcons/Flight Deck
   rotate: false
-<<<<<<< HEAD
   xy: 1874, 1718
-=======
-  xy: 1270, 214
->>>>>>> c91e94ae
   size: 50, 50
   orig: 50, 50
   offset: 0, 0
   index: -1
 UnitPromotionIcons/Formation
   rotate: false
-<<<<<<< HEAD
   xy: 1932, 1776
-=======
-  xy: 1328, 214
->>>>>>> c91e94ae
   size: 50, 50
   orig: 50, 50
   offset: 0, 0
   index: -1
 UnitPromotionIcons/Great Generals
   rotate: false
-<<<<<<< HEAD
   xy: 1874, 1544
-=======
-  xy: 1250, 156
->>>>>>> c91e94ae
   size: 50, 50
   orig: 50, 50
   offset: 0, 0
   index: -1
 UnitPromotionIcons/Quick Study
   rotate: false
-<<<<<<< HEAD
   xy: 1874, 1544
-=======
-  xy: 1250, 156
->>>>>>> c91e94ae
   size: 50, 50
   orig: 50, 50
   offset: 0, 0
   index: -1
 UnitPromotionIcons/Haka War Dance
   rotate: false
-<<<<<<< HEAD
   xy: 1932, 1602
-=======
-  xy: 1308, 156
->>>>>>> c91e94ae
   size: 50, 50
   orig: 50, 50
   offset: 0, 0
   index: -1
 UnitPromotionIcons/Heal Instantly
   rotate: false
-<<<<<<< HEAD
   xy: 1932, 1544
-=======
-  xy: 1366, 156
->>>>>>> c91e94ae
   size: 50, 50
   orig: 50, 50
   offset: 0, 0
   index: -1
 UnitPromotionIcons/Indirect Fire
   rotate: false
-<<<<<<< HEAD
   xy: 1932, 1486
-=======
+  size: 50, 50
+  orig: 50, 50
+  offset: 0, 0
+  index: -1
+UnitPromotionIcons/Interception
+  rotate: false
+  xy: 1224, 48
+  size: 50, 50
+  orig: 50, 50
+  offset: 0, 0
+  index: -1
+UnitPromotionIcons/Logistics
+  rotate: false
+  xy: 1600, 1482
+  size: 50, 50
+  orig: 50, 50
+  offset: 0, 0
+  index: -1
+UnitPromotionIcons/March
+  rotate: false
+  xy: 1716, 1482
+  size: 50, 50
+  orig: 50, 50
+  offset: 0, 0
+  index: -1
+UnitPromotionIcons/Medic
+  rotate: false
+  xy: 1585, 1424
+  size: 50, 50
+  orig: 50, 50
+  offset: 0, 0
+  index: -1
+UnitPromotionIcons/Mobility
+  rotate: false
+  xy: 1643, 1308
+  size: 50, 50
+  orig: 50, 50
+  offset: 0, 0
+  index: -1
+UnitPromotionIcons/Morale
+  rotate: false
+  xy: 1643, 1250
+  size: 50, 50
+  orig: 50, 50
+  offset: 0, 0
+  index: -1
+UnitPromotionIcons/Rejuvenation
+  rotate: false
+  xy: 1494, 214
+  size: 50, 50
+  orig: 50, 50
+  offset: 0, 0
+  index: -1
+UnitPromotionIcons/Scouting
+  rotate: false
+  xy: 1990, 1602
+  size: 50, 50
+  orig: 50, 50
+  offset: 0, 0
+  index: -1
+UnitPromotionIcons/Sentry
+  rotate: false
+  xy: 1990, 1602
+  size: 50, 50
+  orig: 50, 50
+  offset: 0, 0
+  index: -1
+UnitPromotionIcons/Shock
+  rotate: false
+  xy: 1990, 1486
+  size: 50, 50
+  orig: 50, 50
+  offset: 0, 0
+  index: -1
+UnitPromotionIcons/Slinger Withdraw
+  rotate: false
+  xy: 1759, 1424
+  size: 50, 50
+  orig: 50, 50
+  offset: 0, 0
+  index: -1
+UnitPromotionIcons/Sortie
+  rotate: false
+  xy: 1759, 1308
+  size: 50, 50
+  orig: 50, 50
+  offset: 0, 0
+  index: -1
+UnitPromotionIcons/Supply
+  rotate: false
+  xy: 1755, 1134
+  size: 50, 50
+  orig: 50, 50
+  offset: 0, 0
+  index: -1
+UnitPromotionIcons/Survivalism
+  rotate: false
+  xy: 1424, 156
+  size: 50, 50
+  orig: 50, 50
+  offset: 0, 0
+  index: -1
+UnitPromotionIcons/Targeting
+  rotate: false
   xy: 1482, 156
->>>>>>> c91e94ae
-  size: 50, 50
-  orig: 50, 50
-  offset: 0, 0
-  index: -1
-UnitPromotionIcons/Interception
-  rotate: false
-<<<<<<< HEAD
-  xy: 1224, 48
-=======
-  xy: 1250, 98
->>>>>>> c91e94ae
-  size: 50, 50
-  orig: 50, 50
-  offset: 0, 0
-  index: -1
-UnitPromotionIcons/Logistics
-  rotate: false
-<<<<<<< HEAD
-  xy: 1600, 1482
-=======
-  xy: 1424, 98
->>>>>>> c91e94ae
-  size: 50, 50
-  orig: 50, 50
-  offset: 0, 0
-  index: -1
-UnitPromotionIcons/March
-  rotate: false
-<<<<<<< HEAD
-  xy: 1716, 1482
-=======
-  xy: 1540, 98
->>>>>>> c91e94ae
-  size: 50, 50
-  orig: 50, 50
-  offset: 0, 0
-  index: -1
-UnitPromotionIcons/Medic
-  rotate: false
-<<<<<<< HEAD
-  xy: 1585, 1424
-=======
-  xy: 1816, 1516
->>>>>>> c91e94ae
-  size: 50, 50
-  orig: 50, 50
-  offset: 0, 0
-  index: -1
-UnitPromotionIcons/Mobility
-  rotate: false
-<<<<<<< HEAD
-  xy: 1643, 1308
-=======
-  xy: 1932, 1660
->>>>>>> c91e94ae
-  size: 50, 50
-  orig: 50, 50
-  offset: 0, 0
-  index: -1
-UnitPromotionIcons/Morale
-  rotate: false
-<<<<<<< HEAD
-  xy: 1643, 1250
-=======
-  xy: 1932, 1602
->>>>>>> c91e94ae
-  size: 50, 50
-  orig: 50, 50
-  offset: 0, 0
-  index: -1
-UnitPromotionIcons/Rejuvenation
-  rotate: false
-<<<<<<< HEAD
-  xy: 1494, 214
-=======
-  xy: 1585, 1366
->>>>>>> c91e94ae
-  size: 50, 50
-  orig: 50, 50
-  offset: 0, 0
-  index: -1
-UnitPromotionIcons/Scouting
-  rotate: false
-<<<<<<< HEAD
-  xy: 1990, 1602
-=======
-  xy: 1585, 1250
->>>>>>> c91e94ae
-  size: 50, 50
-  orig: 50, 50
-  offset: 0, 0
-  index: -1
-UnitPromotionIcons/Sentry
-  rotate: false
-<<<<<<< HEAD
-  xy: 1990, 1602
-=======
-  xy: 1585, 1250
->>>>>>> c91e94ae
-  size: 50, 50
-  orig: 50, 50
-  offset: 0, 0
-  index: -1
-UnitPromotionIcons/Shock
-  rotate: false
-<<<<<<< HEAD
-  xy: 1990, 1486
-=======
-  xy: 1701, 1366
->>>>>>> c91e94ae
-  size: 50, 50
-  orig: 50, 50
-  offset: 0, 0
-  index: -1
-UnitPromotionIcons/Slinger Withdraw
-  rotate: false
-<<<<<<< HEAD
-  xy: 1759, 1424
-=======
-  xy: 1643, 1250
->>>>>>> c91e94ae
-  size: 50, 50
-  orig: 50, 50
-  offset: 0, 0
-  index: -1
-UnitPromotionIcons/Sortie
-  rotate: false
-<<<<<<< HEAD
-  xy: 1759, 1308
-=======
-  xy: 1701, 1250
-  size: 50, 50
-  orig: 50, 50
-  offset: 0, 0
-  index: -1
-UnitPromotionIcons/Supply
-  rotate: false
-  xy: 1701, 1192
-  size: 50, 50
-  orig: 50, 50
-  offset: 0, 0
-  index: -1
-UnitPromotionIcons/Survivalism
-  rotate: false
-  xy: 1581, 1134
->>>>>>> c91e94ae
-  size: 50, 50
-  orig: 50, 50
-  offset: 0, 0
-  index: -1
-UnitPromotionIcons/Targeting
-  rotate: false
-<<<<<<< HEAD
-  xy: 1755, 1134
-=======
-  xy: 1639, 1134
->>>>>>> c91e94ae
   size: 50, 50
   orig: 50, 50
   offset: 0, 0
   index: -1
 UnitPromotionIcons/Targeting I (air)
   rotate: false
-<<<<<<< HEAD
-  xy: 1755, 1134
-=======
-  xy: 1639, 1134
->>>>>>> c91e94ae
+  xy: 1482, 156
   size: 50, 50
   orig: 50, 50
   offset: 0, 0
   index: -1
 UnitPromotionIcons/Volley
   rotate: false
-<<<<<<< HEAD
-  xy: 1616, 960
-=======
-  xy: 1990, 1602
->>>>>>> c91e94ae
+  xy: 1732, 1076
   size: 50, 50
   orig: 50, 50
   offset: 0, 0
   index: -1
 UnitPromotionIcons/Wolfpack
   rotate: false
-<<<<<<< HEAD
-  xy: 1732, 1076
-=======
-  xy: 1990, 1486
->>>>>>> c91e94ae
+  xy: 1674, 960
   size: 50, 50
   orig: 50, 50
   offset: 0, 0
   index: -1
 UnitPromotionIcons/Woodsman
   rotate: false
-<<<<<<< HEAD
-  xy: 1616, 902
-=======
-  xy: 1759, 1424
->>>>>>> c91e94ae
+  xy: 1732, 1018
   size: 50, 50
   orig: 50, 50
   offset: 0, 0
