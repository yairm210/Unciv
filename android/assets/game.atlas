
game.png
size: 2048, 2048
format: RGBA8888
filter: MipMapLinearLinear, MipMapLinearLinear
repeat: none
EmojiIcons/Gold
  rotate: false
  xy: 1560, 214
  size: 50, 50
  orig: 50, 50
  offset: 0, 0
  index: -1
EmojiIcons/Production
  rotate: false
<<<<<<< HEAD
  xy: 1572, 40
=======
  xy: 1514, 40
>>>>>>> b3498e69
  size: 50, 50
  orig: 50, 50
  offset: 0, 0
  index: -1
EmojiIcons/Turn
  rotate: false
<<<<<<< HEAD
  xy: 1598, 98
=======
  xy: 1630, 40
>>>>>>> b3498e69
  size: 50, 50
  orig: 50, 50
  offset: 0, 0
  index: -1
ImprovementIcons/Academy
  rotate: false
  xy: 289, 1533
  size: 100, 100
  orig: 100, 100
  offset: 0, 0
  index: -1
ImprovementIcons/Ancient ruins
  rotate: false
  xy: 1901, 1834
  size: 100, 100
  orig: 100, 100
  offset: 0, 0
  index: -1
ImprovementIcons/Barbarian encampment
  rotate: false
  xy: 1168, 1734
  size: 100, 100
  orig: 100, 100
  offset: 0, 0
  index: -1
ImprovementIcons/Camp
  rotate: false
  xy: 520, 1586
  size: 100, 100
  orig: 100, 100
  offset: 0, 0
  index: -1
ImprovementIcons/Citadel
  rotate: false
  xy: 1060, 1626
  size: 100, 100
  orig: 100, 100
  offset: 0, 0
  index: -1
ImprovementIcons/City center
  rotate: false
  xy: 1276, 1626
  size: 100, 100
  orig: 100, 100
  offset: 0, 0
  index: -1
ImprovementIcons/City ruins
  rotate: false
  xy: 1384, 1626
  size: 100, 100
  orig: 100, 100
  offset: 0, 0
  index: -1
ImprovementIcons/Customs house
  rotate: false
  xy: 736, 1518
  size: 100, 100
  orig: 100, 100
  offset: 0, 0
  index: -1
ImprovementIcons/Farm
  rotate: false
  xy: 1261, 1302
  size: 100, 100
  orig: 100, 100
  offset: 0, 0
  index: -1
ImprovementIcons/Fishing Boats
  rotate: false
  xy: 829, 1194
  size: 100, 100
  orig: 100, 100
  offset: 0, 0
  index: -1
ImprovementIcons/Fort
  rotate: false
  xy: 1261, 1194
  size: 100, 100
  orig: 100, 100
  offset: 0, 0
  index: -1
ImprovementIcons/Landmark
  rotate: false
  xy: 320, 938
  size: 100, 100
  orig: 100, 100
  offset: 0, 0
  index: -1
ImprovementIcons/Lumber mill
  rotate: false
  xy: 428, 938
  size: 100, 100
  orig: 100, 100
  offset: 0, 0
  index: -1
ImprovementIcons/Manufactory
  rotate: false
  xy: 536, 938
  size: 100, 100
  orig: 100, 100
  offset: 0, 0
  index: -1
ImprovementIcons/Mine
  rotate: false
  xy: 320, 290
  size: 100, 100
  orig: 100, 100
  offset: 0, 0
  index: -1
ImprovementIcons/Moai
  rotate: false
  xy: 428, 398
  size: 100, 100
  orig: 100, 100
  offset: 0, 0
  index: -1
ImprovementIcons/Oil well
  rotate: false
  xy: 860, 978
  size: 100, 100
  orig: 100, 100
  offset: 0, 0
  index: -1
ImprovementIcons/Pasture
  rotate: false
  xy: 860, 870
  size: 100, 100
  orig: 100, 100
  offset: 0, 0
  index: -1
ImprovementIcons/Plantation
  rotate: false
  xy: 1184, 978
  size: 100, 100
  orig: 100, 100
  offset: 0, 0
  index: -1
ImprovementIcons/Quarry
  rotate: false
  xy: 1292, 978
  size: 100, 100
  orig: 100, 100
  offset: 0, 0
  index: -1
ImprovementIcons/Road
  rotate: false
  xy: 752, 330
  size: 100, 100
  orig: 100, 100
  offset: 0, 0
  index: -1
ImprovementIcons/Terrace farm
  rotate: false
  xy: 1508, 438
  size: 100, 100
  orig: 100, 100
  offset: 0, 0
  index: -1
ImprovementIcons/Trading post
  rotate: false
  xy: 946, 222
  size: 100, 100
  orig: 100, 100
  offset: 0, 0
  index: -1
NationIcons/America
  rotate: false
  xy: 112, 23
  size: 100, 100
  orig: 100, 100
  offset: 0, 0
  index: -1
NationIcons/Arabia
  rotate: false
  xy: 212, 933
  size: 100, 100
  orig: 100, 100
  offset: 0, 0
  index: -1
NationIcons/Aztecs
  rotate: false
  xy: 190, 177
  size: 100, 100
  orig: 100, 100
  offset: 0, 0
  index: -1
NationIcons/Babylon
  rotate: false
  xy: 628, 1694
  size: 100, 100
  orig: 100, 100
  offset: 0, 0
  index: -1
NationIcons/China
  rotate: false
  xy: 844, 1626
  size: 100, 100
  orig: 100, 100
  offset: 0, 0
  index: -1
NationIcons/CityState
  rotate: false
  xy: 613, 1478
  size: 100, 100
  orig: 100, 100
  offset: 0, 0
  index: -1
NationIcons/Denmark
  rotate: false
  xy: 952, 1518
  size: 100, 100
  orig: 100, 100
  offset: 0, 0
  index: -1
NationIcons/Egypt
  rotate: false
  xy: 937, 1302
  size: 100, 100
  orig: 100, 100
  offset: 0, 0
  index: -1
NationIcons/England
  rotate: false
  xy: 1153, 1302
  size: 100, 100
  orig: 100, 100
  offset: 0, 0
  index: -1
NationIcons/France
  rotate: false
  xy: 1369, 1194
  size: 100, 100
  orig: 100, 100
  offset: 0, 0
  index: -1
NationIcons/Germany
  rotate: false
  xy: 1477, 1410
  size: 100, 100
  orig: 100, 100
  offset: 0, 0
  index: -1
NationIcons/Greece
  rotate: false
  xy: 1477, 1194
  size: 100, 100
  orig: 100, 100
  offset: 0, 0
  index: -1
<<<<<<< HEAD
=======
NationIcons/Huns
  rotate: false
  xy: 4, 1641
  size: 400, 401
  orig: 400, 401
  offset: 0, 0
  index: -1
>>>>>>> b3498e69
NationIcons/Inca
  rotate: false
  xy: 717, 1086
  size: 100, 100
  orig: 100, 100
  offset: 0, 0
  index: -1
NationIcons/India
  rotate: false
  xy: 933, 1086
  size: 100, 100
  orig: 100, 100
  offset: 0, 0
  index: -1
NationIcons/Iroquois
  rotate: false
  xy: 1365, 1086
  size: 100, 100
  orig: 100, 100
  offset: 0, 0
  index: -1
NationIcons/Japan
  rotate: false
  xy: 220, 69
  size: 100, 100
  orig: 100, 100
  offset: 0, 0
  index: -1
NationIcons/Korea
  rotate: false
  xy: 328, 69
  size: 100, 100
  orig: 100, 100
  offset: 0, 0
  index: -1
NationIcons/Mongolia
  rotate: false
  xy: 536, 290
  size: 100, 100
  orig: 100, 100
  offset: 0, 0
  index: -1
NationIcons/Persia
  rotate: false
  xy: 1076, 978
  size: 100, 100
  orig: 100, 100
  offset: 0, 0
  index: -1
NationIcons/Polynesia
  rotate: false
  xy: 968, 762
  size: 100, 100
  orig: 100, 100
  offset: 0, 0
  index: -1
NationIcons/Rome
  rotate: false
  xy: 1184, 654
  size: 100, 100
  orig: 100, 100
  offset: 0, 0
  index: -1
NationIcons/Russia
  rotate: false
  xy: 1076, 546
  size: 100, 100
  orig: 100, 100
  offset: 0, 0
  index: -1
NationIcons/Siam
  rotate: false
  xy: 1076, 438
  size: 100, 100
  orig: 100, 100
  offset: 0, 0
  index: -1
NationIcons/Songhai
  rotate: false
  xy: 1184, 438
  size: 100, 100
  orig: 100, 100
  offset: 0, 0
  index: -1
NationIcons/Spain
  rotate: false
  xy: 1076, 330
  size: 100, 100
  orig: 100, 100
  offset: 0, 0
  index: -1
NationIcons/The Huns
  rotate: false
  xy: 4, 1641
  size: 400, 401
  orig: 400, 401
  offset: 0, 0
  index: -1
NationIcons/The Ottomans
  rotate: false
  xy: 1508, 330
  size: 100, 100
  orig: 100, 100
  offset: 0, 0
  index: -1
OtherIcons/Aircraft
  rotate: false
  xy: 1816, 1748
  size: 50, 50
  orig: 50, 50
  offset: 0, 0
  index: -1
OtherIcons/BackArrow
  rotate: false
  xy: 220, 11
  size: 50, 50
  orig: 50, 50
  offset: 0, 0
  index: -1
OtherIcons/Banner
  rotate: false
  xy: 1060, 1734
  size: 100, 100
  orig: 100, 100
  offset: 0, 0
  index: -1
OtherIcons/Border-inner
  rotate: false
  xy: 697, 1819
  size: 31, 15
  orig: 31, 15
  offset: 0, 0
  index: -1
OtherIcons/Border-outer
  rotate: false
<<<<<<< HEAD
  xy: 1616, 334
=======
  xy: 1981, 988
>>>>>>> b3498e69
  size: 31, 15
  orig: 31, 15
  offset: 0, 0
  index: -1
OtherIcons/Camera
  rotate: false
<<<<<<< HEAD
  xy: 2014, 1453
=======
  xy: 2017, 1453
>>>>>>> b3498e69
  size: 25, 25
  orig: 25, 25
  offset: 0, 0
  index: -1
OtherIcons/Circle
  rotate: false
  xy: 1529, 1864
  size: 178, 178
  orig: 178, 178
  offset: 0, 0
  index: -1
OtherIcons/Cities
  rotate: false
  xy: 1168, 1626
  size: 100, 100
  orig: 100, 100
  offset: 0, 0
  index: -1
OtherIcons/Close
  rotate: false
  xy: 505, 1370
  size: 100, 100
  orig: 100, 100
  offset: 0, 0
  index: -1
OtherIcons/Crosshair
  rotate: false
  xy: 501, 1154
  size: 100, 100
  orig: 100, 100
  offset: 0, 0
  index: -1
OtherIcons/Diplomacy
  rotate: false
  xy: 1060, 1518
  size: 100, 100
  orig: 100, 100
  offset: 0, 0
  index: -1
OtherIcons/DiplomacyW
  rotate: false
  xy: 1168, 1518
  size: 100, 100
  orig: 100, 100
  offset: 0, 0
  index: -1
OtherIcons/DisbandUnit
  rotate: false
  xy: 1276, 1518
  size: 100, 100
  orig: 100, 100
  offset: 0, 0
  index: -1
OtherIcons/Down
  rotate: false
  xy: 1270, 272
  size: 50, 50
  orig: 50, 50
  offset: 0, 0
  index: -1
OtherIcons/Fire
  rotate: false
  xy: 1369, 1302
  size: 100, 100
  orig: 100, 100
  offset: 0, 0
  index: -1
OtherIcons/Hexagon
  rotate: false
  xy: 4, 1393
  size: 277, 240
  orig: 277, 240
  offset: 0, 0
  index: -1
OtherIcons/Link
  rotate: false
  xy: 1424, 98
  size: 50, 50
  orig: 50, 50
  offset: 0, 0
  index: -1
OtherIcons/Load
  rotate: false
  xy: 320, 830
  size: 100, 100
  orig: 100, 100
  offset: 0, 0
  index: -1
OtherIcons/Lock
  rotate: false
  xy: 536, 1046
  size: 100, 100
  orig: 100, 100
  offset: 0, 0
  index: -1
OtherIcons/MapEditor
  rotate: false
  xy: 428, 830
  size: 100, 100
  orig: 100, 100
  offset: 0, 0
  index: -1
OtherIcons/MenuIcon
  rotate: false
  xy: 428, 614
  size: 100, 100
  orig: 100, 100
  offset: 0, 0
  index: -1
OtherIcons/Mods
  rotate: false
  xy: 428, 290
  size: 100, 100
  orig: 100, 100
  offset: 0, 0
  index: -1
OtherIcons/Multiplayer
  rotate: false
  xy: 514, 182
  size: 100, 100
  orig: 100, 100
  offset: 0, 0
  index: -1
OtherIcons/New
  rotate: false
  xy: 652, 74
  size: 100, 100
  orig: 100, 100
  offset: 0, 0
  index: -1
OtherIcons/Options
  rotate: false
  xy: 644, 654
  size: 100, 100
  orig: 100, 100
  offset: 0, 0
  index: -1
OtherIcons/Pentagon
  rotate: false
  xy: 644, 546
  size: 100, 100
  orig: 100, 100
  offset: 0, 0
  index: -1
OtherIcons/Pillage
  rotate: false
  xy: 644, 438
  size: 100, 100
  orig: 100, 100
  offset: 0, 0
  index: -1
OtherIcons/Puppet
  rotate: false
  xy: 644, 330
  size: 100, 100
  orig: 100, 100
  offset: 0, 0
  index: -1
OtherIcons/Quest
  rotate: false
  xy: 1184, 870
  size: 100, 100
  orig: 100, 100
  offset: 0, 0
  index: -1
OtherIcons/Quickstart
  rotate: false
  xy: 1076, 762
  size: 100, 100
  orig: 100, 100
  offset: 0, 0
  index: -1
OtherIcons/Resume
  rotate: false
  xy: 968, 546
  size: 100, 100
  orig: 100, 100
  offset: 0, 0
  index: -1
OtherIcons/Shield
  rotate: false
  xy: 1184, 546
  size: 100, 100
  orig: 100, 100
  offset: 0, 0
  index: -1
OtherIcons/Sleep
  rotate: false
  xy: 1292, 546
  size: 100, 100
  orig: 100, 100
  offset: 0, 0
  index: -1
OtherIcons/Star
  rotate: false
  xy: 1184, 336
  size: 100, 94
  orig: 100, 94
  offset: 0, 0
  index: -1
OtherIcons/Stop
  rotate: false
  xy: 1508, 870
  size: 100, 100
  orig: 100, 100
  offset: 0, 0
  index: -1
OtherIcons/Swap
  rotate: false
  xy: 1508, 654
  size: 100, 100
  orig: 100, 100
  offset: 0, 0
  index: -1
OtherIcons/Triangle
  rotate: false
  xy: 1715, 1864
  size: 178, 178
  orig: 178, 178
  offset: 0, 0
  index: -1
OtherIcons/Up
  rotate: false
<<<<<<< HEAD
  xy: 1990, 1718
=======
  xy: 1990, 1660
>>>>>>> b3498e69
  size: 50, 50
  orig: 50, 50
  offset: 0, 0
  index: -1
OtherIcons/whiteDot
  rotate: false
<<<<<<< HEAD
  xy: 1795, 1133
=======
  xy: 1817, 1424
>>>>>>> b3498e69
  size: 1, 1
  orig: 1, 1
  offset: 0, 0
  index: -1
PolicyIcons/Aesthetics
  rotate: false
  xy: 644, 1096
  size: 50, 50
  orig: 50, 50
  offset: 0, 0
  index: -1
PolicyIcons/Aristocracy
  rotate: false
  xy: 1816, 1574
  size: 50, 50
  orig: 50, 50
  offset: 0, 0
  index: -1
PolicyIcons/Citizenship
  rotate: false
  xy: 626, 16
  size: 50, 50
  orig: 50, 50
  offset: 0, 0
  index: -1
PolicyIcons/Civil Society
  rotate: false
  xy: 684, 16
  size: 50, 50
  orig: 50, 50
  offset: 0, 0
  index: -1
PolicyIcons/Collective Rule
  rotate: false
  xy: 818, 56
  size: 50, 50
  orig: 50, 50
  offset: 0, 0
  index: -1
PolicyIcons/Communism
  rotate: false
  xy: 876, 56
  size: 50, 50
  orig: 50, 50
  offset: 0, 0
  index: -1
PolicyIcons/Constitution
  rotate: false
  xy: 934, 56
  size: 50, 50
  orig: 50, 50
  offset: 0, 0
  index: -1
PolicyIcons/Cultural Diplomacy
  rotate: false
  xy: 1050, 56
  size: 50, 50
  orig: 50, 50
  offset: 0, 0
  index: -1
PolicyIcons/Democracy
  rotate: false
  xy: 1108, 56
  size: 50, 50
  orig: 50, 50
  offset: 0, 0
  index: -1
PolicyIcons/Educated Elite
  rotate: false
  xy: 1386, 272
  size: 50, 50
  orig: 50, 50
  offset: 0, 0
  index: -1
PolicyIcons/Fascism
  rotate: false
  xy: 1560, 272
  size: 50, 50
  orig: 50, 50
  offset: 0, 0
  index: -1
PolicyIcons/Free Religion
  rotate: false
  xy: 1386, 214
  size: 50, 50
  orig: 50, 50
  offset: 0, 0
  index: -1
PolicyIcons/Free Speech
  rotate: false
  xy: 1444, 214
  size: 50, 50
  orig: 50, 50
  offset: 0, 0
  index: -1
PolicyIcons/Free Thought
  rotate: false
  xy: 1502, 214
  size: 50, 50
  orig: 50, 50
  offset: 0, 0
  index: -1
PolicyIcons/Humanism
  rotate: false
  xy: 1424, 156
  size: 50, 50
  orig: 50, 50
  offset: 0, 0
  index: -1
PolicyIcons/Landed Elite
  rotate: false
  xy: 1308, 98
  size: 50, 50
  orig: 50, 50
  offset: 0, 0
  index: -1
PolicyIcons/Legalism
  rotate: false
  xy: 1366, 98
  size: 50, 50
  orig: 50, 50
  offset: 0, 0
  index: -1
PolicyIcons/Mandate Of Heaven
  rotate: false
<<<<<<< HEAD
  xy: 1540, 98
=======
  xy: 1482, 98
>>>>>>> b3498e69
  size: 50, 50
  orig: 50, 50
  offset: 0, 0
  index: -1
PolicyIcons/Mercantilism
  rotate: false
<<<<<<< HEAD
  xy: 1874, 1718
=======
  xy: 1874, 1776
>>>>>>> b3498e69
  size: 50, 50
  orig: 50, 50
  offset: 0, 0
  index: -1
PolicyIcons/Merchant Navy
  rotate: false
<<<<<<< HEAD
  xy: 1932, 1776
=======
  xy: 1874, 1718
>>>>>>> b3498e69
  size: 50, 50
  orig: 50, 50
  offset: 0, 0
  index: -1
PolicyIcons/Meritocracy
  rotate: false
<<<<<<< HEAD
  xy: 1874, 1660
=======
  xy: 1932, 1776
>>>>>>> b3498e69
  size: 50, 50
  orig: 50, 50
  offset: 0, 0
  index: -1
PolicyIcons/Militarism
  rotate: false
<<<<<<< HEAD
  xy: 1932, 1718
=======
  xy: 1874, 1660
>>>>>>> b3498e69
  size: 50, 50
  orig: 50, 50
  offset: 0, 0
  index: -1
PolicyIcons/Military Caste
  rotate: false
<<<<<<< HEAD
  xy: 1874, 1602
=======
  xy: 1932, 1718
>>>>>>> b3498e69
  size: 50, 50
  orig: 50, 50
  offset: 0, 0
  index: -1
PolicyIcons/Military Tradition
  rotate: false
<<<<<<< HEAD
  xy: 1932, 1660
=======
  xy: 1874, 1602
>>>>>>> b3498e69
  size: 50, 50
  orig: 50, 50
  offset: 0, 0
  index: -1
PolicyIcons/Monarchy
  rotate: false
<<<<<<< HEAD
  xy: 1932, 1602
=======
  xy: 1874, 1544
>>>>>>> b3498e69
  size: 50, 50
  orig: 50, 50
  offset: 0, 0
  index: -1
PolicyIcons/Nationalism
  rotate: false
<<<<<<< HEAD
  xy: 1932, 1486
=======
  xy: 1874, 1486
>>>>>>> b3498e69
  size: 50, 50
  orig: 50, 50
  offset: 0, 0
  index: -1
PolicyIcons/Naval Tradition
  rotate: false
<<<<<<< HEAD
  xy: 1166, 48
=======
  xy: 1932, 1486
>>>>>>> b3498e69
  size: 50, 50
  orig: 50, 50
  offset: 0, 0
  index: -1
PolicyIcons/Oligarchy
  rotate: false
<<<<<<< HEAD
  xy: 1224, 40
=======
  xy: 1166, 48
>>>>>>> b3498e69
  size: 50, 50
  orig: 50, 50
  offset: 0, 0
  index: -1
PolicyIcons/Organized Religion
  rotate: false
<<<<<<< HEAD
  xy: 1282, 40
=======
  xy: 1224, 40
>>>>>>> b3498e69
  size: 50, 50
  orig: 50, 50
  offset: 0, 0
  index: -1
PolicyIcons/Philantropy
  rotate: false
<<<<<<< HEAD
  xy: 1340, 40
=======
  xy: 1282, 40
>>>>>>> b3498e69
  size: 50, 50
  orig: 50, 50
  offset: 0, 0
  index: -1
PolicyIcons/Planned Economy
  rotate: false
<<<<<<< HEAD
  xy: 1398, 40
=======
  xy: 1340, 40
>>>>>>> b3498e69
  size: 50, 50
  orig: 50, 50
  offset: 0, 0
  index: -1
PolicyIcons/Police State
  rotate: false
<<<<<<< HEAD
  xy: 1456, 40
=======
  xy: 1398, 40
>>>>>>> b3498e69
  size: 50, 50
  orig: 50, 50
  offset: 0, 0
  index: -1
PolicyIcons/Populism
  rotate: false
<<<<<<< HEAD
  xy: 1514, 40
=======
  xy: 1456, 40
>>>>>>> b3498e69
  size: 50, 50
  orig: 50, 50
  offset: 0, 0
  index: -1
PolicyIcons/Professional Army
  rotate: false
<<<<<<< HEAD
  xy: 1600, 1482
=======
  xy: 1572, 40
>>>>>>> b3498e69
  size: 50, 50
  orig: 50, 50
  offset: 0, 0
  index: -1
PolicyIcons/Protectionism
  rotate: false
<<<<<<< HEAD
  xy: 1658, 1482
=======
  xy: 1600, 1482
>>>>>>> b3498e69
  size: 50, 50
  orig: 50, 50
  offset: 0, 0
  index: -1
PolicyIcons/Reformation
  rotate: false
<<<<<<< HEAD
  xy: 1585, 1366
=======
  xy: 1585, 1424
>>>>>>> b3498e69
  size: 50, 50
  orig: 50, 50
  offset: 0, 0
  index: -1
PolicyIcons/Representation
  rotate: false
<<<<<<< HEAD
  xy: 1585, 1308
=======
  xy: 1643, 1424
>>>>>>> b3498e69
  size: 50, 50
  orig: 50, 50
  offset: 0, 0
  index: -1
PolicyIcons/Republic
  rotate: false
<<<<<<< HEAD
  xy: 1643, 1366
=======
  xy: 1585, 1308
>>>>>>> b3498e69
  size: 50, 50
  orig: 50, 50
  offset: 0, 0
  index: -1
PolicyIcons/Scholasticism
  rotate: false
<<<<<<< HEAD
  xy: 1701, 1424
=======
  xy: 1643, 1366
>>>>>>> b3498e69
  size: 50, 50
  orig: 50, 50
  offset: 0, 0
  index: -1
PolicyIcons/Scientific Revolution
  rotate: false
<<<<<<< HEAD
  xy: 1585, 1250
=======
  xy: 1701, 1424
>>>>>>> b3498e69
  size: 50, 50
  orig: 50, 50
  offset: 0, 0
  index: -1
PolicyIcons/Secularism
  rotate: false
<<<<<<< HEAD
  xy: 1701, 1366
=======
  xy: 1643, 1308
>>>>>>> b3498e69
  size: 50, 50
  orig: 50, 50
  offset: 0, 0
  index: -1
PolicyIcons/Socialism
  rotate: false
<<<<<<< HEAD
  xy: 1701, 1250
=======
  xy: 1701, 1308
>>>>>>> b3498e69
  size: 50, 50
  orig: 50, 50
  offset: 0, 0
  index: -1
PolicyIcons/Sovereignty
  rotate: false
<<<<<<< HEAD
  xy: 1643, 1192
=======
  xy: 1585, 1192
>>>>>>> b3498e69
  size: 50, 50
  orig: 50, 50
  offset: 0, 0
  index: -1
PolicyIcons/Theocracy
  rotate: false
<<<<<<< HEAD
  xy: 1639, 1134
=======
  xy: 1697, 1134
>>>>>>> b3498e69
  size: 50, 50
  orig: 50, 50
  offset: 0, 0
  index: -1
PolicyIcons/Total War
  rotate: false
<<<<<<< HEAD
  xy: 1697, 1134
=======
  xy: 1598, 156
>>>>>>> b3498e69
  size: 50, 50
  orig: 50, 50
  offset: 0, 0
  index: -1
PolicyIcons/Trade Unions
  rotate: false
<<<<<<< HEAD
  xy: 1598, 156
=======
  xy: 1598, 98
>>>>>>> b3498e69
  size: 50, 50
  orig: 50, 50
  offset: 0, 0
  index: -1
PolicyIcons/United Front
  rotate: false
<<<<<<< HEAD
  xy: 1630, 40
=======
  xy: 1990, 1776
>>>>>>> b3498e69
  size: 50, 50
  orig: 50, 50
  offset: 0, 0
  index: -1
PolicyIcons/Universal Suffrage
  rotate: false
<<<<<<< HEAD
  xy: 1990, 1776
=======
  xy: 1990, 1718
>>>>>>> b3498e69
  size: 50, 50
  orig: 50, 50
  offset: 0, 0
  index: -1
PolicyIcons/Warrior Code
  rotate: false
<<<<<<< HEAD
  xy: 1990, 1602
=======
  xy: 1990, 1544
>>>>>>> b3498e69
  size: 50, 50
  orig: 50, 50
  offset: 0, 0
  index: -1
ResourceIcons/Aluminum
  rotate: false
  xy: 520, 1694
  size: 100, 100
  orig: 100, 100
  offset: 0, 0
  index: -1
ResourceIcons/Bananas
  rotate: false
  xy: 844, 1734
  size: 100, 100
  orig: 100, 100
  offset: 0, 0
  index: -1
ResourceIcons/Cattle
  rotate: false
  xy: 628, 1586
  size: 100, 100
  orig: 100, 100
  offset: 0, 0
  index: -1
ResourceIcons/Coal
  rotate: false
  xy: 613, 1370
  size: 100, 100
  orig: 100, 100
  offset: 0, 0
  index: -1
ResourceIcons/Cotton
  rotate: false
  xy: 393, 1154
  size: 100, 100
  orig: 100, 100
  offset: 0, 0
  index: -1
ResourceIcons/Deer
  rotate: false
  xy: 844, 1518
  size: 100, 100
  orig: 100, 100
  offset: 0, 0
  index: -1
ResourceIcons/Dyes
  rotate: false
  xy: 721, 1410
  size: 100, 100
  orig: 100, 100
  offset: 0, 0
  index: -1
ResourceIcons/Fish
  rotate: false
  xy: 721, 1194
  size: 100, 100
  orig: 100, 100
  offset: 0, 0
  index: -1
ResourceIcons/Furs
  rotate: false
  xy: 1492, 1734
  size: 100, 100
  orig: 100, 100
  offset: 0, 0
  index: -1
ResourceIcons/Gems
  rotate: false
  xy: 1492, 1518
  size: 100, 100
  orig: 100, 100
  offset: 0, 0
  index: -1
ResourceIcons/Gold Ore
  rotate: false
  xy: 1477, 1302
  size: 100, 100
  orig: 100, 100
  offset: 0, 0
  index: -1
ResourceIcons/Horses
  rotate: false
  xy: 1708, 1648
  size: 100, 100
  orig: 100, 100
  offset: 0, 0
  index: -1
ResourceIcons/Incense
  rotate: false
  xy: 825, 1086
  size: 100, 100
  orig: 100, 100
  offset: 0, 0
  index: -1
ResourceIcons/Iron
  rotate: false
  xy: 1149, 1086
  size: 100, 100
  orig: 100, 100
  offset: 0, 0
  index: -1
ResourceIcons/Ivory
  rotate: false
  xy: 1473, 1086
  size: 100, 100
  orig: 100, 100
  offset: 0, 0
  index: -1
ResourceIcons/Marble
  rotate: false
  xy: 320, 614
  size: 100, 100
  orig: 100, 100
  offset: 0, 0
  index: -1
ResourceIcons/Oil
  rotate: false
  xy: 644, 762
  size: 100, 100
  orig: 100, 100
  offset: 0, 0
  index: -1
ResourceIcons/Pearls
  rotate: false
  xy: 752, 762
  size: 100, 100
  orig: 100, 100
  offset: 0, 0
  index: -1
ResourceIcons/Sheep
  rotate: false
  xy: 1292, 654
  size: 100, 100
  orig: 100, 100
  offset: 0, 0
  index: -1
ResourceIcons/Silk
  rotate: false
  xy: 968, 330
  size: 100, 100
  orig: 100, 100
  offset: 0, 0
  index: -1
ResourceIcons/Silver
  rotate: false
  xy: 1400, 654
  size: 100, 100
  orig: 100, 100
  offset: 0, 0
  index: -1
ResourceIcons/Spices
  rotate: false
  xy: 1292, 438
  size: 100, 100
  orig: 100, 100
  offset: 0, 0
  index: -1
ResourceIcons/Stone
  rotate: false
  xy: 1508, 978
  size: 100, 100
  orig: 100, 100
  offset: 0, 0
  index: -1
ResourceIcons/Sugar
  rotate: false
  xy: 1508, 762
  size: 100, 100
  orig: 100, 100
  offset: 0, 0
  index: -1
ResourceIcons/Uranium
  rotate: false
  xy: 760, 114
  size: 100, 100
  orig: 100, 100
  offset: 0, 0
  index: -1
ResourceIcons/Whales
  rotate: false
  xy: 868, 114
  size: 100, 100
  orig: 100, 100
  offset: 0, 0
  index: -1
ResourceIcons/Wheat
  rotate: false
  xy: 976, 114
  size: 100, 100
  orig: 100, 100
  offset: 0, 0
  index: -1
ResourceIcons/Wine
  rotate: false
  xy: 1084, 114
  size: 100, 100
  orig: 100, 100
  offset: 0, 0
  index: -1
StatIcons/Acquire
  rotate: false
  xy: 4, 23
  size: 100, 100
  orig: 100, 100
  offset: 0, 0
  index: -1
StatIcons/CityConnection
  rotate: false
  xy: 397, 1478
  size: 100, 100
  orig: 100, 100
  offset: 0, 0
  index: -1
StatIcons/Culture
  rotate: false
  xy: 697, 1842
  size: 200, 200
  orig: 200, 200
  offset: 0, 0
  index: -1
StatIcons/Faith
  rotate: false
  xy: 4, 131
  size: 178, 178
  orig: 178, 178
  offset: 0, 0
  index: -1
StatIcons/Food
  rotate: false
  xy: 4, 941
  size: 200, 200
  orig: 200, 200
  offset: 0, 0
  index: -1
StatIcons/Gold
  rotate: false
  xy: 905, 1842
  size: 200, 200
  orig: 200, 200
  offset: 0, 0
  index: -1
StatIcons/Happiness
  rotate: false
  xy: 4, 733
  size: 200, 200
  orig: 200, 200
  offset: 0, 0
  index: -1
StatIcons/InterceptRange
  rotate: false
  xy: 1540, 156
  size: 50, 50
  orig: 50, 50
  offset: 0, 0
  index: -1
StatIcons/Malcontent
  rotate: false
  xy: 1113, 1842
  size: 200, 200
  orig: 200, 200
  offset: 0, 0
  index: -1
StatIcons/Movement
  rotate: false
<<<<<<< HEAD
  xy: 1874, 1486
=======
  xy: 1932, 1544
>>>>>>> b3498e69
  size: 50, 50
  orig: 50, 50
  offset: 0, 0
  index: -1
StatIcons/Population
  rotate: false
  xy: 4, 525
  size: 200, 200
  orig: 200, 200
  offset: 0, 0
  index: -1
StatIcons/Production
  rotate: false
  xy: 1321, 1842
  size: 200, 200
  orig: 200, 200
  offset: 0, 0
  index: -1
StatIcons/Range
  rotate: false
<<<<<<< HEAD
  xy: 1716, 1482
=======
  xy: 1658, 1482
>>>>>>> b3498e69
  size: 50, 50
  orig: 50, 50
  offset: 0, 0
  index: -1
StatIcons/RangedStrength
  rotate: false
<<<<<<< HEAD
  xy: 1585, 1424
=======
  xy: 1716, 1482
>>>>>>> b3498e69
  size: 50, 50
  orig: 50, 50
  offset: 0, 0
  index: -1
StatIcons/Resistance
  rotate: false
  xy: 1076, 654
  size: 100, 100
  orig: 100, 100
  offset: 0, 0
  index: -1
StatIcons/Science
  rotate: false
  xy: 4, 317
  size: 200, 200
  orig: 200, 200
  offset: 0, 0
  index: -1
StatIcons/Specialist
  rotate: false
  xy: 1400, 546
  size: 100, 100
  orig: 100, 100
  offset: 0, 0
  index: -1
StatIcons/Strength
  rotate: false
<<<<<<< HEAD
  xy: 1701, 1192
=======
  xy: 1643, 1192
>>>>>>> b3498e69
  size: 50, 50
  orig: 50, 50
  offset: 0, 0
  index: -1
TechIcons/Acoustics
  rotate: false
  xy: 412, 1694
  size: 100, 100
  orig: 100, 100
  offset: 0, 0
  index: -1
TechIcons/Advanced Ballistics
  rotate: false
  xy: 1901, 1942
  size: 100, 100
  orig: 100, 100
  offset: 0, 0
  index: -1
TechIcons/Agriculture
  rotate: false
  xy: 289, 1425
  size: 100, 100
  orig: 100, 100
  offset: 0, 0
  index: -1
TechIcons/Animal Husbandry
  rotate: false
  xy: 212, 1041
  size: 100, 100
  orig: 100, 100
  offset: 0, 0
  index: -1
TechIcons/Archaeology
  rotate: false
  xy: 212, 825
  size: 100, 100
  orig: 100, 100
  offset: 0, 0
  index: -1
TechIcons/Archery
  rotate: false
  xy: 212, 717
  size: 100, 100
  orig: 100, 100
  offset: 0, 0
  index: -1
TechIcons/Architecture
  rotate: false
  xy: 212, 609
  size: 100, 100
  orig: 100, 100
  offset: 0, 0
  index: -1
TechIcons/Astronomy
  rotate: false
  xy: 212, 501
  size: 100, 100
  orig: 100, 100
  offset: 0, 0
  index: -1
TechIcons/Atomic Theory
  rotate: false
  xy: 212, 285
  size: 100, 100
  orig: 100, 100
  offset: 0, 0
  index: -1
TechIcons/Ballistics
  rotate: false
  xy: 736, 1734
  size: 100, 100
  orig: 100, 100
  offset: 0, 0
  index: -1
TechIcons/Banking
  rotate: false
  xy: 952, 1734
  size: 100, 100
  orig: 100, 100
  offset: 0, 0
  index: -1
TechIcons/Biology
  rotate: false
  xy: 1276, 1734
  size: 100, 100
  orig: 100, 100
  offset: 0, 0
  index: -1
TechIcons/Bronze Working
  rotate: false
  xy: 1384, 1734
  size: 100, 100
  orig: 100, 100
  offset: 0, 0
  index: -1
TechIcons/Calendar
  rotate: false
  xy: 412, 1586
  size: 100, 100
  orig: 100, 100
  offset: 0, 0
  index: -1
TechIcons/Chemistry
  rotate: false
  xy: 736, 1626
  size: 100, 100
  orig: 100, 100
  offset: 0, 0
  index: -1
TechIcons/Chivalry
  rotate: false
  xy: 952, 1626
  size: 100, 100
  orig: 100, 100
  offset: 0, 0
  index: -1
TechIcons/Civil Service
  rotate: false
  xy: 397, 1370
  size: 100, 100
  orig: 100, 100
  offset: 0, 0
  index: -1
TechIcons/Combined Arms
  rotate: false
  xy: 289, 1317
  size: 100, 100
  orig: 100, 100
  offset: 0, 0
  index: -1
TechIcons/Combustion
  rotate: false
  xy: 285, 1209
  size: 100, 100
  orig: 100, 100
  offset: 0, 0
  index: -1
TechIcons/Compass
  rotate: false
  xy: 397, 1262
  size: 100, 100
  orig: 100, 100
  offset: 0, 0
  index: -1
TechIcons/Computers
  rotate: false
  xy: 505, 1262
  size: 100, 100
  orig: 100, 100
  offset: 0, 0
  index: -1
TechIcons/Construction
  rotate: false
  xy: 613, 1262
  size: 100, 100
  orig: 100, 100
  offset: 0, 0
  index: -1
TechIcons/Currency
  rotate: false
  xy: 609, 1154
  size: 100, 100
  orig: 100, 100
  offset: 0, 0
  index: -1
TechIcons/Drama and Poetry
  rotate: false
  xy: 1384, 1518
  size: 100, 100
  orig: 100, 100
  offset: 0, 0
  index: -1
TechIcons/Dynamite
  rotate: false
  xy: 721, 1302
  size: 100, 100
  orig: 100, 100
  offset: 0, 0
  index: -1
TechIcons/Ecology
  rotate: false
  xy: 829, 1410
  size: 100, 100
  orig: 100, 100
  offset: 0, 0
  index: -1
TechIcons/Economics
  rotate: false
  xy: 829, 1302
  size: 100, 100
  orig: 100, 100
  offset: 0, 0
  index: -1
TechIcons/Education
  rotate: false
  xy: 937, 1410
  size: 100, 100
  orig: 100, 100
  offset: 0, 0
  index: -1
TechIcons/Electricity
  rotate: false
  xy: 1045, 1410
  size: 100, 100
  orig: 100, 100
  offset: 0, 0
  index: -1
TechIcons/Electronics
  rotate: false
  xy: 1045, 1302
  size: 100, 100
  orig: 100, 100
  offset: 0, 0
  index: -1
TechIcons/Engineering
  rotate: false
  xy: 1153, 1410
  size: 100, 100
  orig: 100, 100
  offset: 0, 0
  index: -1
TechIcons/Fertilizer
  rotate: false
  xy: 1369, 1410
  size: 100, 100
  orig: 100, 100
  offset: 0, 0
  index: -1
TechIcons/Flight
  rotate: false
  xy: 937, 1194
  size: 100, 100
  orig: 100, 100
  offset: 0, 0
  index: -1
TechIcons/Future Tech
  rotate: false
  xy: 1492, 1626
  size: 100, 100
  orig: 100, 100
  offset: 0, 0
  index: -1
TechIcons/Guilds
  rotate: false
  xy: 1600, 1756
  size: 100, 100
  orig: 100, 100
  offset: 0, 0
  index: -1
TechIcons/Gunpowder
  rotate: false
  xy: 1708, 1756
  size: 100, 100
  orig: 100, 100
  offset: 0, 0
  index: -1
TechIcons/Horseback Riding
  rotate: false
  xy: 1600, 1540
  size: 100, 100
  orig: 100, 100
  offset: 0, 0
  index: -1
TechIcons/Industrialization
  rotate: false
  xy: 1041, 1086
  size: 100, 100
  orig: 100, 100
  offset: 0, 0
  index: -1
TechIcons/Iron Working
  rotate: false
  xy: 1257, 1086
  size: 100, 100
  orig: 100, 100
  offset: 0, 0
  index: -1
TechIcons/Lasers
  rotate: false
  xy: 428, 1046
  size: 100, 100
  orig: 100, 100
  offset: 0, 0
  index: -1
TechIcons/Machinery
  rotate: false
  xy: 320, 722
  size: 100, 100
  orig: 100, 100
  offset: 0, 0
  index: -1
TechIcons/Masonry
  rotate: false
  xy: 428, 722
  size: 100, 100
  orig: 100, 100
  offset: 0, 0
  index: -1
TechIcons/Mass Media
  rotate: false
  xy: 320, 506
  size: 100, 100
  orig: 100, 100
  offset: 0, 0
  index: -1
TechIcons/Mathematics
  rotate: false
  xy: 536, 722
  size: 100, 100
  orig: 100, 100
  offset: 0, 0
  index: -1
TechIcons/Metal Casting
  rotate: false
  xy: 320, 398
  size: 100, 100
  orig: 100, 100
  offset: 0, 0
  index: -1
TechIcons/Metallurgy
  rotate: false
  xy: 536, 614
  size: 100, 100
  orig: 100, 100
  offset: 0, 0
  index: -1
TechIcons/Military Science
  rotate: false
  xy: 428, 506
  size: 100, 100
  orig: 100, 100
  offset: 0, 0
  index: -1
TechIcons/Mining
  rotate: false
  xy: 536, 506
  size: 100, 100
  orig: 100, 100
  offset: 0, 0
  index: -1
TechIcons/Mobile Tactics
  rotate: false
  xy: 536, 398
  size: 100, 100
  orig: 100, 100
  offset: 0, 0
  index: -1
TechIcons/Nanotechnology
  rotate: false
  xy: 436, 74
  size: 100, 100
  orig: 100, 100
  offset: 0, 0
  index: -1
TechIcons/Navigation
  rotate: false
  xy: 622, 182
  size: 100, 100
  orig: 100, 100
  offset: 0, 0
  index: -1
TechIcons/Nuclear Fission
  rotate: false
  xy: 644, 978
  size: 100, 100
  orig: 100, 100
  offset: 0, 0
  index: -1
TechIcons/Nuclear Fusion
  rotate: false
  xy: 644, 870
  size: 100, 100
  orig: 100, 100
  offset: 0, 0
  index: -1
TechIcons/Optics
  rotate: false
  xy: 752, 870
  size: 100, 100
  orig: 100, 100
  offset: 0, 0
  index: -1
TechIcons/Particle Physics
  rotate: false
  xy: 968, 978
  size: 100, 100
  orig: 100, 100
  offset: 0, 0
  index: -1
TechIcons/Pharmaceuticals
  rotate: false
  xy: 968, 870
  size: 100, 100
  orig: 100, 100
  offset: 0, 0
  index: -1
TechIcons/Philosophy
  rotate: false
  xy: 860, 762
  size: 100, 100
  orig: 100, 100
  offset: 0, 0
  index: -1
TechIcons/Physics
  rotate: false
  xy: 752, 654
  size: 100, 100
  orig: 100, 100
  offset: 0, 0
  index: -1
TechIcons/Plastics
  rotate: false
  xy: 1076, 870
  size: 100, 100
  orig: 100, 100
  offset: 0, 0
  index: -1
TechIcons/Pottery
  rotate: false
  xy: 860, 654
  size: 100, 100
  orig: 100, 100
  offset: 0, 0
  index: -1
TechIcons/Printing Press
  rotate: false
  xy: 752, 546
  size: 100, 100
  orig: 100, 100
  offset: 0, 0
  index: -1
TechIcons/Radar
  rotate: false
  xy: 968, 654
  size: 100, 100
  orig: 100, 100
  offset: 0, 0
  index: -1
TechIcons/Radio
  rotate: false
  xy: 860, 546
  size: 100, 100
  orig: 100, 100
  offset: 0, 0
  index: -1
TechIcons/Railroad
  rotate: false
  xy: 752, 438
  size: 100, 100
  orig: 100, 100
  offset: 0, 0
  index: -1
TechIcons/Refrigeration
  rotate: false
  xy: 1292, 870
  size: 100, 100
  orig: 100, 100
  offset: 0, 0
  index: -1
TechIcons/Replaceable Parts
  rotate: false
  xy: 1184, 762
  size: 100, 100
  orig: 100, 100
  offset: 0, 0
  index: -1
TechIcons/Rifling
  rotate: false
  xy: 860, 438
  size: 100, 100
  orig: 100, 100
  offset: 0, 0
  index: -1
TechIcons/Robotics
  rotate: false
  xy: 1400, 870
  size: 100, 100
  orig: 100, 100
  offset: 0, 0
  index: -1
TechIcons/Rocketry
  rotate: false
  xy: 1292, 762
  size: 100, 100
  orig: 100, 100
  offset: 0, 0
  index: -1
TechIcons/Sailing
  rotate: false
  xy: 968, 438
  size: 100, 100
  orig: 100, 100
  offset: 0, 0
  index: -1
TechIcons/Satellites
  rotate: false
  xy: 860, 330
  size: 100, 100
  orig: 100, 100
  offset: 0, 0
  index: -1
TechIcons/Scientific Theory
  rotate: false
  xy: 1400, 762
  size: 100, 100
  orig: 100, 100
  offset: 0, 0
  index: -1
TechIcons/Stealth
  rotate: false
  xy: 1400, 438
  size: 100, 100
  orig: 100, 100
  offset: 0, 0
  index: -1
TechIcons/Steam Power
  rotate: false
  xy: 1292, 330
  size: 100, 100
  orig: 100, 100
  offset: 0, 0
  index: -1
TechIcons/Steel
  rotate: false
  xy: 1400, 330
  size: 100, 100
  orig: 100, 100
  offset: 0, 0
  index: -1
TechIcons/Telecommunications
  rotate: false
  xy: 1508, 546
  size: 100, 100
  orig: 100, 100
  offset: 0, 0
  index: -1
TechIcons/The Wheel
  rotate: false
  xy: 730, 222
  size: 100, 100
  orig: 100, 100
  offset: 0, 0
  index: -1
TechIcons/Theology
  rotate: false
  xy: 838, 222
  size: 100, 100
  orig: 100, 100
  offset: 0, 0
  index: -1
TechIcons/Trapping
  rotate: false
  xy: 1054, 222
  size: 100, 100
  orig: 100, 100
  offset: 0, 0
  index: -1
TechIcons/Writing
  rotate: false
  xy: 1162, 222
  size: 100, 100
  orig: 100, 100
  offset: 0, 0
  index: -1
TileSets/Default/AtollOverlay
  rotate: false
  xy: 212, 393
  size: 100, 100
  orig: 100, 100
  offset: 0, 0
  index: -1
TileSets/Default/CityOverlay
  rotate: false
  xy: 505, 1478
  size: 100, 100
  orig: 100, 100
  offset: 0, 0
  index: -1
<<<<<<< HEAD
=======
TileSets/Default/CrosshatchHexagon
  rotate: false
  xy: 4, 1149
  size: 273, 236
  orig: 273, 236
  offset: 0, 0
  index: -1
TileSets/FantasyHex/CrosshatchHexagon
  rotate: false
  xy: 4, 1149
  size: 273, 236
  orig: 273, 236
  offset: 0, 0
  index: -1
>>>>>>> b3498e69
TileSets/Default/FalloutOverlay
  rotate: false
  xy: 1261, 1410
  size: 100, 100
  orig: 100, 100
  offset: 0, 0
  index: -1
TileSets/Default/Flood plainsOverlay
  rotate: false
  xy: 1045, 1194
  size: 100, 100
  orig: 100, 100
  offset: 0, 0
  index: -1
TileSets/Default/ForestOverlay
  rotate: false
  xy: 1153, 1194
  size: 100, 100
  orig: 100, 100
  offset: 0, 0
  index: -1
<<<<<<< HEAD
=======
TileSets/Default/Hexagon
  rotate: false
  xy: 412, 1802
  size: 277, 240
  orig: 277, 240
  offset: 0, 0
  index: -1
TileSets/FantasyHex/Hexagon
  rotate: false
  xy: 412, 1802
  size: 277, 240
  orig: 277, 240
  offset: 0, 0
  index: -1
>>>>>>> b3498e69
TileSets/Default/HillOverlay
  rotate: false
  xy: 1600, 1648
  size: 100, 100
  orig: 100, 100
  offset: 0, 0
  index: -1
TileSets/Default/IceOverlay
  rotate: false
  xy: 1708, 1540
  size: 100, 100
  orig: 100, 100
  offset: 0, 0
  index: -1
TileSets/Default/JungleOverlay
  rotate: false
  xy: 298, 177
  size: 100, 100
  orig: 100, 100
  offset: 0, 0
  index: -1
TileSets/Default/LakesOverlay
  rotate: false
  xy: 320, 1046
  size: 100, 100
  orig: 100, 100
  offset: 0, 0
  index: -1
TileSets/Default/MarshOverlay
  rotate: false
  xy: 536, 830
  size: 100, 100
  orig: 100, 100
  offset: 0, 0
  index: -1
TileSets/Default/MountainOverlay
  rotate: false
  xy: 406, 182
  size: 100, 100
  orig: 100, 100
  offset: 0, 0
  index: -1
TileSets/Default/NaturalWonderOverlay
  rotate: false
  xy: 544, 74
  size: 100, 100
  orig: 100, 100
  offset: 0, 0
  index: -1
TileSets/Default/OasisOverlay
  rotate: false
  xy: 752, 978
  size: 100, 100
  orig: 100, 100
  offset: 0, 0
  index: -1
TileSets/Default/Railroad
  rotate: false
  xy: 1400, 978
  size: 100, 100
  orig: 100, 100
  offset: 0, 0
  index: -1
ImprovementIcons/Railroad
  rotate: false
  xy: 1400, 978
  size: 100, 100
  orig: 100, 100
  offset: 0, 0
  index: -1
<<<<<<< HEAD
TileSets/FantasyHex/CrosshatchHexagon
  rotate: false
  xy: 4, 1149
  size: 273, 236
  orig: 273, 236
=======
TileSets/Default/Tiles/River-Bottom
  rotate: false
  xy: 1816, 417
  size: 32, 28
  orig: 32, 28
  offset: 0, 0
  index: -1
TileSets/FantasyHex/Tiles/River-Bottom
  rotate: false
  xy: 1816, 417
  size: 32, 28
  orig: 32, 28
  offset: 0, 0
  index: -1
TileSets/Default/Tiles/River-BottomLeft
  rotate: false
  xy: 1856, 988
  size: 32, 28
  orig: 32, 28
  offset: 0, 0
  index: -1
TileSets/FantasyHex/Tiles/River-BottomLeft
  rotate: false
  xy: 1856, 988
  size: 32, 28
  orig: 32, 28
  offset: 0, 0
  index: -1
TileSets/Default/Tiles/River-BottomRight
  rotate: false
  xy: 1856, 952
  size: 32, 28
  orig: 32, 28
>>>>>>> b3498e69
  offset: 0, 0
  index: -1
TileSets/Default/CrosshatchHexagon
  rotate: false
<<<<<<< HEAD
  xy: 4, 1149
  size: 273, 236
  orig: 273, 236
=======
  xy: 1856, 952
  size: 32, 28
  orig: 32, 28
>>>>>>> b3498e69
  offset: 0, 0
  index: -1
TileSets/FantasyHex/Hexagon
  rotate: false
<<<<<<< HEAD
  xy: 412, 1802
  size: 277, 240
  orig: 277, 240
=======
  xy: 1529, 1845
  size: 61, 11
  orig: 61, 11
>>>>>>> b3498e69
  offset: 0, 0
  index: -1
TileSets/Default/Hexagon
  rotate: false
<<<<<<< HEAD
  xy: 412, 1802
  size: 277, 240
  orig: 277, 240
=======
  xy: 1529, 1845
  size: 61, 11
  orig: 61, 11
>>>>>>> b3498e69
  offset: 0, 0
  index: -1
TileSets/FantasyHex/Railroad
  rotate: false
  xy: 4, 4
  size: 61, 11
  orig: 61, 11
  offset: 0, 0
  index: -1
TileSets/FantasyHex/Tiles/Academy
  rotate: false
  xy: 285, 1165
  size: 32, 36
  orig: 32, 36
  offset: 0, 0
  index: -1
TileSets/FantasyHex/Tiles/Academy-Snow
  rotate: false
<<<<<<< HEAD
  xy: 1774, 1497
=======
  xy: 1581, 1091
>>>>>>> b3498e69
  size: 32, 35
  orig: 32, 35
  offset: 0, 0
  index: -1
TileSets/FantasyHex/Tiles/Aluminum
  rotate: false
<<<<<<< HEAD
  xy: 1581, 1098
=======
  xy: 2009, 2014
>>>>>>> b3498e69
  size: 32, 28
  orig: 32, 28
  offset: 0, 0
  index: -1
TileSets/FantasyHex/Tiles/Ancient ruins
  rotate: false
<<<<<<< HEAD
  xy: 2009, 2014
=======
  xy: 1774, 1504
>>>>>>> b3498e69
  size: 32, 28
  orig: 32, 28
  offset: 0, 0
  index: -1
TileSets/FantasyHex/Tiles/Ancient ruins-Jungle
  rotate: false
  xy: 684, 290
  size: 32, 32
  orig: 32, 32
  offset: 0, 0
  index: -1
TileSets/FantasyHex/Tiles/Ancient ruins-Sand
  rotate: false
<<<<<<< HEAD
  xy: 1621, 1098
=======
  xy: 325, 1173
>>>>>>> b3498e69
  size: 32, 28
  orig: 32, 28
  offset: 0, 0
  index: -1
TileSets/FantasyHex/Tiles/Ancient ruins-Snow
  rotate: false
<<<<<<< HEAD
  xy: 2009, 1978
=======
  xy: 1621, 1098
>>>>>>> b3498e69
  size: 32, 28
  orig: 32, 28
  offset: 0, 0
  index: -1
TileSets/FantasyHex/Tiles/Ancient ruins2
  rotate: false
<<<<<<< HEAD
  xy: 325, 1173
=======
  xy: 1759, 1388
>>>>>>> b3498e69
  size: 32, 28
  orig: 32, 28
  offset: 0, 0
  index: -1
TileSets/FantasyHex/Tiles/Atoll
  rotate: false
<<<<<<< HEAD
  xy: 2009, 1834
=======
  xy: 1701, 1098
>>>>>>> b3498e69
  size: 32, 28
  orig: 32, 28
  offset: 0, 0
  index: -1
TileSets/FantasyHex/Tiles/Bananas
  rotate: false
<<<<<<< HEAD
  xy: 1616, 1026
=======
  xy: 2009, 1870
>>>>>>> b3498e69
  size: 32, 28
  orig: 32, 28
  offset: 0, 0
  index: -1
TileSets/FantasyHex/Tiles/Barbarian encampment
  rotate: false
<<<<<<< HEAD
  xy: 1656, 1026
=======
  xy: 2009, 1834
>>>>>>> b3498e69
  size: 32, 28
  orig: 32, 28
  offset: 0, 0
  index: -1
TileSets/FantasyHex/Tiles/Barbarian encampment-Snow
  rotate: false
<<<<<<< HEAD
  xy: 1696, 1061
=======
  xy: 1759, 1243
>>>>>>> b3498e69
  size: 32, 29
  orig: 32, 29
  offset: 0, 0
  index: -1
TileSets/FantasyHex/Tiles/Barringer Crater
  rotate: false
<<<<<<< HEAD
  xy: 1616, 990
=======
  xy: 1759, 1207
>>>>>>> b3498e69
  size: 32, 28
  orig: 32, 28
  offset: 0, 0
  index: -1
TileSets/FantasyHex/Tiles/Cattle
  rotate: false
<<<<<<< HEAD
  xy: 1616, 810
=======
  xy: 1799, 1316
>>>>>>> b3498e69
  size: 32, 28
  orig: 32, 28
  offset: 0, 0
  index: -1
TileSets/FantasyHex/Tiles/Cattle+Pasture
  rotate: false
<<<<<<< HEAD
  xy: 1616, 770
=======
  xy: 1799, 1276
>>>>>>> b3498e69
  size: 32, 32
  orig: 32, 32
  offset: 0, 0
  index: -1
TileSets/FantasyHex/Tiles/Cerro de Potosi
  rotate: false
<<<<<<< HEAD
  xy: 1696, 844
=======
  xy: 1799, 1204
>>>>>>> b3498e69
  size: 32, 28
  orig: 32, 28
  offset: 0, 0
  index: -1
TileSets/FantasyHex/Tiles/Citadel
  rotate: false
<<<<<<< HEAD
  xy: 1696, 801
=======
  xy: 1741, 1091
>>>>>>> b3498e69
  size: 32, 35
  orig: 32, 35
  offset: 0, 0
  index: -1
TileSets/FantasyHex/Tiles/Citadel-Snow
  rotate: false
<<<<<<< HEAD
  xy: 1616, 696
=======
  xy: 1781, 1094
>>>>>>> b3498e69
  size: 32, 30
  orig: 32, 30
  offset: 0, 0
  index: -1
TileSets/FantasyHex/Tiles/City center
  rotate: false
<<<<<<< HEAD
  xy: 1656, 731
=======
  xy: 1821, 1089
>>>>>>> b3498e69
  size: 32, 35
  orig: 32, 35
  offset: 0, 0
  index: -1
TileSets/FantasyHex/Tiles/City center-Ancient era
  rotate: false
<<<<<<< HEAD
  xy: 1696, 761
=======
  xy: 1781, 1054
>>>>>>> b3498e69
  size: 32, 32
  orig: 32, 32
  offset: 0, 0
  index: -1
TileSets/FantasyHex/Tiles/City center-Classical era
  rotate: false
<<<<<<< HEAD
  xy: 1616, 656
=======
  xy: 1821, 1049
>>>>>>> b3498e69
  size: 32, 32
  orig: 32, 32
  offset: 0, 0
  index: -1
TileSets/FantasyHex/Tiles/City center-Future era
  rotate: false
<<<<<<< HEAD
  xy: 1656, 689
=======
  xy: 1817, 1474
>>>>>>> b3498e69
  size: 32, 34
  orig: 32, 34
  offset: 0, 0
  index: -1
TileSets/FantasyHex/Tiles/City center-Industrial era
  rotate: false
<<<<<<< HEAD
  xy: 1696, 720
=======
  xy: 1817, 1433
>>>>>>> b3498e69
  size: 32, 33
  orig: 32, 33
  offset: 0, 0
  index: -1
TileSets/FantasyHex/Tiles/City center-Information era
  rotate: false
<<<<<<< HEAD
  xy: 1616, 612
=======
  xy: 1857, 1442
>>>>>>> b3498e69
  size: 32, 36
  orig: 32, 36
  offset: 0, 0
  index: -1
TileSets/FantasyHex/Tiles/City center-Medieval era
  rotate: false
<<<<<<< HEAD
  xy: 1656, 649
=======
  xy: 1897, 1446
>>>>>>> b3498e69
  size: 32, 32
  orig: 32, 32
  offset: 0, 0
  index: -1
TileSets/FantasyHex/Tiles/City center-Modern era
  rotate: false
<<<<<<< HEAD
  xy: 1696, 678
=======
  xy: 1937, 1444
>>>>>>> b3498e69
  size: 32, 34
  orig: 32, 34
  offset: 0, 0
  index: -1
TileSets/FantasyHex/Tiles/City center-Renaissance era
  rotate: false
<<<<<<< HEAD
  xy: 1616, 572
=======
  xy: 1977, 1446
>>>>>>> b3498e69
  size: 32, 32
  orig: 32, 32
  offset: 0, 0
  index: -1
TileSets/FantasyHex/Tiles/City ruins
  rotate: false
<<<<<<< HEAD
  xy: 1656, 613
=======
  xy: 1835, 1132
>>>>>>> b3498e69
  size: 32, 28
  orig: 32, 28
  offset: 0, 0
  index: -1
TileSets/FantasyHex/Tiles/Coal
  rotate: false
<<<<<<< HEAD
  xy: 1616, 536
=======
  xy: 1861, 1060
>>>>>>> b3498e69
  size: 32, 28
  orig: 32, 28
  offset: 0, 0
  index: -1
TileSets/FantasyHex/Tiles/Coast
  rotate: false
<<<<<<< HEAD
  xy: 1656, 577
=======
  xy: 1861, 1024
>>>>>>> b3498e69
  size: 32, 28
  orig: 32, 28
  offset: 0, 0
  index: -1
TileSets/FantasyHex/Tiles/Cotton
  rotate: false
<<<<<<< HEAD
  xy: 1656, 505
=======
  xy: 1839, 1333
>>>>>>> b3498e69
  size: 32, 28
  orig: 32, 28
  offset: 0, 0
  index: -1
TileSets/FantasyHex/Tiles/Customs house
  rotate: false
<<<<<<< HEAD
  xy: 1656, 462
=======
  xy: 1839, 1220
>>>>>>> b3498e69
  size: 32, 35
  orig: 32, 35
  offset: 0, 0
  index: -1
TileSets/FantasyHex/Tiles/Deer
  rotate: false
<<<<<<< HEAD
  xy: 1696, 497
=======
  xy: 1839, 1184
>>>>>>> b3498e69
  size: 32, 28
  orig: 32, 28
  offset: 0, 0
  index: -1
TileSets/FantasyHex/Tiles/Deer+Camp
  rotate: false
<<<<<<< HEAD
  xy: 1616, 393
=======
  xy: 1879, 1369
>>>>>>> b3498e69
  size: 32, 28
  orig: 32, 28
  offset: 0, 0
  index: -1
TileSets/FantasyHex/Tiles/Desert
  rotate: false
<<<<<<< HEAD
  xy: 1656, 426
=======
  xy: 1879, 1333
>>>>>>> b3498e69
  size: 32, 28
  orig: 32, 28
  offset: 0, 0
  index: -1
TileSets/FantasyHex/Tiles/Desert+Farm
  rotate: false
<<<<<<< HEAD
  xy: 1696, 461
=======
  xy: 1879, 1297
>>>>>>> b3498e69
  size: 32, 28
  orig: 32, 28
  offset: 0, 0
  index: -1
TileSets/FantasyHex/Tiles/Desert+Flood plains+Farm
  rotate: false
<<<<<<< HEAD
  xy: 1616, 357
=======
  xy: 1879, 1261
>>>>>>> b3498e69
  size: 32, 28
  orig: 32, 28
  offset: 0, 0
  index: -1
TileSets/FantasyHex/Tiles/Dyes
  rotate: false
<<<<<<< HEAD
  xy: 1696, 389
=======
  xy: 1919, 1372
>>>>>>> b3498e69
  size: 32, 28
  orig: 32, 28
  offset: 0, 0
  index: -1
TileSets/FantasyHex/Tiles/Dyes+Plantation
  rotate: false
<<<<<<< HEAD
  xy: 1656, 354
=======
  xy: 1919, 1336
>>>>>>> b3498e69
  size: 32, 28
  orig: 32, 28
  offset: 0, 0
  index: -1
TileSets/FantasyHex/Tiles/El Dorado
  rotate: false
<<<<<<< HEAD
  xy: 1696, 352
=======
  xy: 1919, 1299
>>>>>>> b3498e69
  size: 32, 29
  orig: 32, 29
  offset: 0, 0
  index: -1
TileSets/FantasyHex/Tiles/Fallout
  rotate: false
<<<<<<< HEAD
  xy: 742, 13
=======
  xy: 1919, 1256
>>>>>>> b3498e69
  size: 32, 35
  orig: 32, 35
  offset: 0, 0
  index: -1
TileSets/FantasyHex/Tiles/Fish
  rotate: false
<<<<<<< HEAD
  xy: 782, 20
=======
  xy: 1919, 1220
>>>>>>> b3498e69
  size: 32, 28
  orig: 32, 28
  offset: 0, 0
  index: -1
TileSets/FantasyHex/Tiles/Fishing Boats
  rotate: false
<<<<<<< HEAD
  xy: 822, 20
=======
  xy: 1919, 1184
>>>>>>> b3498e69
  size: 32, 28
  orig: 32, 28
  offset: 0, 0
  index: -1
TileSets/FantasyHex/Tiles/Flood plains
  rotate: false
<<<<<<< HEAD
  xy: 862, 20
=======
  xy: 1959, 1372
>>>>>>> b3498e69
  size: 32, 28
  orig: 32, 28
  offset: 0, 0
  index: -1
TileSets/FantasyHex/Tiles/Forest
  rotate: false
<<<<<<< HEAD
  xy: 942, 16
=======
  xy: 1959, 1296
>>>>>>> b3498e69
  size: 32, 32
  orig: 32, 32
  offset: 0, 0
  index: -1
TileSets/FantasyHex/Tiles/Fort
  rotate: false
<<<<<<< HEAD
  xy: 982, 15
=======
  xy: 1959, 1255
>>>>>>> b3498e69
  size: 32, 33
  orig: 32, 33
  offset: 0, 0
  index: -1
TileSets/FantasyHex/Tiles/Fountain of Youth
  rotate: false
<<<<<<< HEAD
  xy: 1022, 16
=======
  xy: 1959, 1215
>>>>>>> b3498e69
  size: 32, 32
  orig: 32, 32
  offset: 0, 0
  index: -1
TileSets/FantasyHex/Tiles/Furs
  rotate: false
<<<<<<< HEAD
  xy: 1102, 20
=======
  xy: 1999, 1374
>>>>>>> b3498e69
  size: 32, 28
  orig: 32, 28
  offset: 0, 0
  index: -1
TileSets/FantasyHex/Tiles/Furs+Camp
  rotate: false
<<<<<<< HEAD
  xy: 1814, 1480
=======
  xy: 1999, 1338
>>>>>>> b3498e69
  size: 32, 28
  orig: 32, 28
  offset: 0, 0
  index: -1
TileSets/FantasyHex/Tiles/Gems
  rotate: false
<<<<<<< HEAD
  xy: 1759, 1353
=======
  xy: 1999, 1194
>>>>>>> b3498e69
  size: 32, 28
  orig: 32, 28
  offset: 0, 0
  index: -1
TileSets/FantasyHex/Tiles/Gold Ore
  rotate: false
<<<<<<< HEAD
  xy: 1759, 1317
=======
  xy: 1999, 1158
>>>>>>> b3498e69
  size: 32, 28
  orig: 32, 28
  offset: 0, 0
  index: -1
TileSets/FantasyHex/Tiles/Grand Mesa
  rotate: false
<<<<<<< HEAD
  xy: 1759, 1277
=======
  xy: 1879, 1149
>>>>>>> b3498e69
  size: 32, 32
  orig: 32, 32
  offset: 0, 0
  index: -1
TileSets/FantasyHex/Tiles/Grassland
  rotate: false
<<<<<<< HEAD
  xy: 1759, 1241
=======
  xy: 1919, 1148
>>>>>>> b3498e69
  size: 32, 28
  orig: 32, 28
  offset: 0, 0
  index: -1
TileSets/FantasyHex/Tiles/Grassland+Farm
  rotate: false
<<<<<<< HEAD
  xy: 1759, 1205
=======
  xy: 1959, 1143
>>>>>>> b3498e69
  size: 32, 28
  orig: 32, 28
  offset: 0, 0
  index: -1
TileSets/FantasyHex/Tiles/Grassland+Forest+Camp
  rotate: false
<<<<<<< HEAD
  xy: 1814, 1441
=======
  xy: 1999, 1119
>>>>>>> b3498e69
  size: 32, 31
  orig: 32, 31
  offset: 0, 0
  index: -1
TileSets/FantasyHex/Tiles/Grassland+Forest+Deer+Camp
  rotate: false
<<<<<<< HEAD
  xy: 1799, 1402
=======
  xy: 1621, 1059
>>>>>>> b3498e69
  size: 32, 31
  orig: 32, 31
  offset: 0, 0
  index: -1
TileSets/FantasyHex/Tiles/Grassland+Forest+Furs+Camp
  rotate: false
<<<<<<< HEAD
  xy: 1799, 1363
=======
  xy: 1661, 1059
>>>>>>> b3498e69
  size: 32, 31
  orig: 32, 31
  offset: 0, 0
  index: -1
TileSets/FantasyHex/Tiles/Grassland+Forest+Lumber mill
  rotate: false
<<<<<<< HEAD
  xy: 1799, 1324
=======
  xy: 1701, 1059
>>>>>>> b3498e69
  size: 32, 31
  orig: 32, 31
  offset: 0, 0
  index: -1
TileSets/FantasyHex/Tiles/Grassland+Hill+Farm
  rotate: false
<<<<<<< HEAD
  xy: 1799, 1288
=======
  xy: 1741, 1055
>>>>>>> b3498e69
  size: 32, 28
  orig: 32, 28
  offset: 0, 0
  index: -1
TileSets/FantasyHex/Tiles/Grassland+Hill+Forest+Camp
  rotate: false
<<<<<<< HEAD
  xy: 1799, 1252
=======
  xy: 1616, 1023
>>>>>>> b3498e69
  size: 32, 28
  orig: 32, 28
  offset: 0, 0
  index: -1
TileSets/FantasyHex/Tiles/Grassland+Hill+Forest+Lumber mill
  rotate: false
<<<<<<< HEAD
  xy: 1799, 1216
=======
  xy: 1656, 1023
>>>>>>> b3498e69
  size: 32, 28
  orig: 32, 28
  offset: 0, 0
  index: -1
TileSets/FantasyHex/Tiles/Grassland+Hill+Forest+Trading post
  rotate: false
<<<<<<< HEAD
  xy: 1854, 1450
=======
  xy: 1616, 987
>>>>>>> b3498e69
  size: 32, 28
  orig: 32, 28
  offset: 0, 0
  index: -1
TileSets/FantasyHex/Tiles/Grassland+Jungle+Trading post
  rotate: false
<<<<<<< HEAD
  xy: 1894, 1446
=======
  xy: 1616, 947
>>>>>>> b3498e69
  size: 32, 32
  orig: 32, 32
  offset: 0, 0
  index: -1
TileSets/FantasyHex/Tiles/GrasslandForest
  rotate: false
<<<<<<< HEAD
  xy: 1934, 1447
=======
  xy: 1656, 984
>>>>>>> b3498e69
  size: 32, 31
  orig: 32, 31
  offset: 0, 0
  index: -1
TileSets/FantasyHex/Tiles/Great Barrier Reef
  rotate: false
<<<<<<< HEAD
  xy: 1799, 1180
=======
  xy: 1656, 948
>>>>>>> b3498e69
  size: 32, 28
  orig: 32, 28
  offset: 0, 0
  index: -1
TileSets/FantasyHex/Tiles/Hill
  rotate: false
<<<<<<< HEAD
  xy: 1736, 730
=======
  xy: 1656, 797
>>>>>>> b3498e69
  size: 32, 32
  orig: 32, 32
  offset: 0, 0
  index: -1
TileSets/FantasyHex/Tiles/HillForest+Lumber mill
  rotate: false
<<<<<<< HEAD
  xy: 1736, 694
=======
  xy: 1696, 840
>>>>>>> b3498e69
  size: 32, 28
  orig: 32, 28
  offset: 0, 0
  index: -1
TileSets/FantasyHex/Tiles/HillMarbleQuarry
  rotate: false
<<<<<<< HEAD
  xy: 1736, 658
=======
  xy: 1616, 731
>>>>>>> b3498e69
  size: 32, 28
  orig: 32, 28
  offset: 0, 0
  index: -1
TileSets/FantasyHex/Tiles/HillMine
  rotate: false
<<<<<<< HEAD
  xy: 1736, 622
=======
  xy: 1656, 761
>>>>>>> b3498e69
  size: 32, 28
  orig: 32, 28
  offset: 0, 0
  index: -1
TileSets/FantasyHex/Tiles/HillStoneQuarry
  rotate: false
<<<<<<< HEAD
  xy: 1736, 586
=======
  xy: 1696, 804
>>>>>>> b3498e69
  size: 32, 28
  orig: 32, 28
  offset: 0, 0
  index: -1
TileSets/FantasyHex/Tiles/Horses
  rotate: false
<<<<<<< HEAD
  xy: 1736, 442
=======
  xy: 1616, 659
>>>>>>> b3498e69
  size: 32, 28
  orig: 32, 28
  offset: 0, 0
  index: -1
TileSets/FantasyHex/Tiles/Horses+Pasture
  rotate: false
<<<<<<< HEAD
  xy: 1736, 402
=======
  xy: 1656, 685
>>>>>>> b3498e69
  size: 32, 32
  orig: 32, 32
  offset: 0, 0
  index: -1
TileSets/FantasyHex/Tiles/Ice
  rotate: false
<<<<<<< HEAD
  xy: 1894, 1410
=======
  xy: 1656, 649
>>>>>>> b3498e69
  size: 32, 28
  orig: 32, 28
  offset: 0, 0
  index: -1
TileSets/FantasyHex/Tiles/Incense
  rotate: false
<<<<<<< HEAD
  xy: 1839, 1378
=======
  xy: 1656, 613
>>>>>>> b3498e69
  size: 32, 28
  orig: 32, 28
  offset: 0, 0
  index: -1
TileSets/FantasyHex/Tiles/Incense+Plantation
  rotate: false
<<<<<<< HEAD
  xy: 1839, 1342
=======
  xy: 1696, 659
>>>>>>> b3498e69
  size: 32, 28
  orig: 32, 28
  offset: 0, 0
  index: -1
TileSets/FantasyHex/Tiles/Iron
  rotate: false
<<<<<<< HEAD
  xy: 1839, 1270
=======
  xy: 1656, 577
>>>>>>> b3498e69
  size: 32, 28
  orig: 32, 28
  offset: 0, 0
  index: -1
TileSets/FantasyHex/Tiles/Ivory
  rotate: false
<<<<<<< HEAD
  xy: 1839, 1198
=======
  xy: 1616, 515
>>>>>>> b3498e69
  size: 32, 28
  orig: 32, 28
  offset: 0, 0
  index: -1
TileSets/FantasyHex/Tiles/Ivory+Camp
  rotate: false
<<<<<<< HEAD
  xy: 1879, 1374
=======
  xy: 1656, 541
>>>>>>> b3498e69
  size: 32, 28
  orig: 32, 28
  offset: 0, 0
  index: -1
TileSets/FantasyHex/Tiles/Jungle
  rotate: false
<<<<<<< HEAD
  xy: 1879, 1262
=======
  xy: 1656, 501
>>>>>>> b3498e69
  size: 32, 32
  orig: 32, 32
  offset: 0, 0
  index: -1
TileSets/FantasyHex/Tiles/Krakatoa
  rotate: false
<<<<<<< HEAD
  xy: 1799, 1142
=======
  xy: 1696, 513
>>>>>>> b3498e69
  size: 32, 30
  orig: 32, 30
  offset: 0, 0
  index: -1
TileSets/FantasyHex/Tiles/Lakes
  rotate: false
<<<<<<< HEAD
  xy: 1839, 1126
=======
  xy: 1656, 429
>>>>>>> b3498e69
  size: 32, 28
  orig: 32, 28
  offset: 0, 0
  index: -1
TileSets/FantasyHex/Tiles/Landmark
  rotate: false
<<<<<<< HEAD
  xy: 1919, 1366
=======
  xy: 1656, 385
>>>>>>> b3498e69
  size: 32, 36
  orig: 32, 36
  offset: 0, 0
  index: -1
TileSets/FantasyHex/Tiles/Manufactory
  rotate: false
<<<<<<< HEAD
  xy: 1959, 1328
=======
  xy: 1736, 1008
>>>>>>> b3498e69
  size: 32, 39
  orig: 32, 39
  offset: 0, 0
  index: -1
TileSets/FantasyHex/Tiles/Marble
  rotate: false
<<<<<<< HEAD
  xy: 1959, 1256
=======
  xy: 1736, 972
>>>>>>> b3498e69
  size: 32, 28
  orig: 32, 28
  offset: 0, 0
  index: -1
TileSets/FantasyHex/Tiles/Marsh
  rotate: false
<<<<<<< HEAD
  xy: 1959, 1183
=======
  xy: 1736, 899
>>>>>>> b3498e69
  size: 32, 29
  orig: 32, 29
  offset: 0, 0
  index: -1
TileSets/FantasyHex/Tiles/Mine
  rotate: false
<<<<<<< HEAD
  xy: 1999, 1375
=======
  xy: 1736, 755
>>>>>>> b3498e69
  size: 32, 28
  orig: 32, 28
  offset: 0, 0
  index: -1
TileSets/FantasyHex/Tiles/Moai
  rotate: false
<<<<<<< HEAD
  xy: 1999, 1266
=======
  xy: 1736, 646
>>>>>>> b3498e69
  size: 32, 29
  orig: 32, 29
  offset: 0, 0
  index: -1
TileSets/FantasyHex/Tiles/Mount Fuji
  rotate: false
<<<<<<< HEAD
  xy: 1999, 1120
=======
  xy: 1736, 500
>>>>>>> b3498e69
  size: 32, 30
  orig: 32, 30
  offset: 0, 0
  index: -1
TileSets/FantasyHex/Tiles/Mountain
  rotate: false
<<<<<<< HEAD
  xy: 1781, 1089
=======
  xy: 1736, 456
>>>>>>> b3498e69
  size: 32, 36
  orig: 32, 36
  offset: 0, 0
  index: -1
TileSets/FantasyHex/Tiles/Oasis
  rotate: false
<<<<<<< HEAD
  xy: 1776, 873
=======
  xy: 1776, 910
>>>>>>> b3498e69
  size: 32, 28
  orig: 32, 28
  offset: 0, 0
  index: -1
TileSets/FantasyHex/Tiles/Ocean
  rotate: false
<<<<<<< HEAD
  xy: 1776, 837
=======
  xy: 1776, 874
>>>>>>> b3498e69
  size: 32, 28
  orig: 32, 28
  offset: 0, 0
  index: -1
TileSets/FantasyHex/Tiles/Offshore Platform
  rotate: false
<<<<<<< HEAD
  xy: 1776, 801
=======
  xy: 1776, 838
>>>>>>> b3498e69
  size: 32, 28
  orig: 32, 28
  offset: 0, 0
  index: -1
TileSets/FantasyHex/Tiles/Oil
  rotate: false
<<<<<<< HEAD
  xy: 1776, 765
=======
  xy: 1776, 802
>>>>>>> b3498e69
  size: 32, 28
  orig: 32, 28
  offset: 0, 0
  index: -1
TileSets/FantasyHex/Tiles/Oil well
  rotate: false
<<<<<<< HEAD
  xy: 1776, 729
=======
  xy: 1776, 766
>>>>>>> b3498e69
  size: 32, 28
  orig: 32, 28
  offset: 0, 0
  index: -1
TileSets/FantasyHex/Tiles/Old Faithful
  rotate: false
<<<<<<< HEAD
  xy: 1776, 689
=======
  xy: 1776, 726
>>>>>>> b3498e69
  size: 32, 32
  orig: 32, 32
  offset: 0, 0
  index: -1
TileSets/FantasyHex/Tiles/Pasture
  rotate: false
<<<<<<< HEAD
  xy: 1776, 577
=======
  xy: 1776, 614
>>>>>>> b3498e69
  size: 32, 32
  orig: 32, 32
  offset: 0, 0
  index: -1
TileSets/FantasyHex/Tiles/Pearls
  rotate: false
<<<<<<< HEAD
  xy: 1776, 505
=======
  xy: 1776, 542
>>>>>>> b3498e69
  size: 32, 28
  orig: 32, 28
  offset: 0, 0
  index: -1
TileSets/FantasyHex/Tiles/Plains
  rotate: false
<<<<<<< HEAD
  xy: 1776, 361
=======
  xy: 1776, 398
>>>>>>> b3498e69
  size: 32, 28
  orig: 32, 28
  offset: 0, 0
  index: -1
TileSets/FantasyHex/Tiles/Plains+Farm
  rotate: false
<<<<<<< HEAD
  xy: 1776, 325
=======
  xy: 1816, 1013
>>>>>>> b3498e69
  size: 32, 28
  orig: 32, 28
  offset: 0, 0
  index: -1
TileSets/FantasyHex/Tiles/Plains+Forest+Camp
  rotate: false
<<<<<<< HEAD
  xy: 1821, 1086
=======
  xy: 1816, 973
>>>>>>> b3498e69
  size: 32, 32
  orig: 32, 32
  offset: 0, 0
  index: -1
TileSets/FantasyHex/Tiles/Plains+Forest+Lumber mill
  rotate: false
<<<<<<< HEAD
  xy: 1816, 1046
=======
  xy: 1816, 933
>>>>>>> b3498e69
  size: 32, 32
  orig: 32, 32
  offset: 0, 0
  index: -1
TileSets/FantasyHex/Tiles/Plains+Jungle+Trading post
  rotate: false
<<<<<<< HEAD
  xy: 1816, 1006
=======
  xy: 1816, 893
>>>>>>> b3498e69
  size: 32, 32
  orig: 32, 32
  offset: 0, 0
  index: -1
TileSets/FantasyHex/Tiles/PlainsForest
  rotate: false
<<<<<<< HEAD
  xy: 1816, 966
=======
  xy: 1816, 853
>>>>>>> b3498e69
  size: 32, 32
  orig: 32, 32
  offset: 0, 0
  index: -1
TileSets/FantasyHex/Tiles/PlainsJungle
  rotate: false
<<<<<<< HEAD
  xy: 1816, 926
=======
  xy: 1816, 813
>>>>>>> b3498e69
  size: 32, 32
  orig: 32, 32
  offset: 0, 0
  index: -1
TileSets/FantasyHex/Tiles/Plantation
  rotate: false
<<<<<<< HEAD
  xy: 1816, 890
=======
  xy: 1816, 777
>>>>>>> b3498e69
  size: 32, 28
  orig: 32, 28
  offset: 0, 0
  index: -1
TileSets/FantasyHex/Tiles/Plantation+Bananas
  rotate: false
<<<<<<< HEAD
  xy: 1816, 854
=======
  xy: 1816, 741
>>>>>>> b3498e69
  size: 32, 28
  orig: 32, 28
  offset: 0, 0
  index: -1
TileSets/FantasyHex/Tiles/Plantation+Cotton
  rotate: false
<<<<<<< HEAD
  xy: 1816, 818
=======
  xy: 1816, 705
>>>>>>> b3498e69
  size: 32, 28
  orig: 32, 28
  offset: 0, 0
  index: -1
TileSets/FantasyHex/Tiles/Quarry
  rotate: false
<<<<<<< HEAD
  xy: 1816, 710
=======
  xy: 1816, 597
>>>>>>> b3498e69
  size: 32, 28
  orig: 32, 28
  offset: 0, 0
  index: -1
TileSets/FantasyHex/Tiles/Quarry+Marble
  rotate: false
<<<<<<< HEAD
  xy: 1816, 674
=======
  xy: 1816, 561
>>>>>>> b3498e69
  size: 32, 28
  orig: 32, 28
  offset: 0, 0
  index: -1
TileSets/FantasyHex/Tiles/Quarry+Stone
  rotate: false
<<<<<<< HEAD
  xy: 1816, 638
  size: 32, 28
  orig: 32, 28
  offset: 0, 0
  index: -1
TileSets/FantasyHex/Tiles/River-Bottom
  rotate: false
  xy: 1816, 530
  size: 32, 28
  orig: 32, 28
  offset: 0, 0
  index: -1
TileSets/Default/Tiles/River-Bottom
  rotate: false
  xy: 1816, 530
  size: 32, 28
  orig: 32, 28
  offset: 0, 0
  index: -1
TileSets/FantasyHex/Tiles/River-BottomLeft
  rotate: false
  xy: 1816, 494
  size: 32, 28
  orig: 32, 28
  offset: 0, 0
  index: -1
TileSets/Default/Tiles/River-BottomLeft
  rotate: false
  xy: 1816, 494
  size: 32, 28
  orig: 32, 28
  offset: 0, 0
  index: -1
TileSets/FantasyHex/Tiles/River-BottomRight
  rotate: false
  xy: 1816, 458
  size: 32, 28
  orig: 32, 28
  offset: 0, 0
  index: -1
TileSets/Default/Tiles/River-BottomRight
  rotate: false
  xy: 1816, 458
=======
  xy: 1816, 525
>>>>>>> b3498e69
  size: 32, 28
  orig: 32, 28
  offset: 0, 0
  index: -1
TileSets/FantasyHex/Tiles/Rock of Gibraltar
  rotate: false
<<<<<<< HEAD
  xy: 1816, 418
=======
  xy: 1856, 912
>>>>>>> b3498e69
  size: 32, 32
  orig: 32, 32
  offset: 0, 0
  index: -1
TileSets/FantasyHex/Tiles/Sheep
  rotate: false
<<<<<<< HEAD
  xy: 1856, 1006
=======
  xy: 1856, 695
>>>>>>> b3498e69
  size: 32, 28
  orig: 32, 28
  offset: 0, 0
  index: -1
TileSets/FantasyHex/Tiles/Sheep+Pasture
  rotate: false
<<<<<<< HEAD
  xy: 1856, 966
=======
  xy: 1856, 655
>>>>>>> b3498e69
  size: 32, 32
  orig: 32, 32
  offset: 0, 0
  index: -1
TileSets/FantasyHex/Tiles/Silk
  rotate: false
<<<<<<< HEAD
  xy: 1856, 857
=======
  xy: 1856, 546
>>>>>>> b3498e69
  size: 32, 28
  orig: 32, 28
  offset: 0, 0
  index: -1
TileSets/FantasyHex/Tiles/Silk+Plantation
  rotate: false
<<<<<<< HEAD
  xy: 1856, 821
=======
  xy: 1856, 510
>>>>>>> b3498e69
  size: 32, 28
  orig: 32, 28
  offset: 0, 0
  index: -1
TileSets/FantasyHex/Tiles/Silver
  rotate: false
<<<<<<< HEAD
  xy: 1856, 785
=======
  xy: 1856, 474
>>>>>>> b3498e69
  size: 32, 28
  orig: 32, 28
  offset: 0, 0
  index: -1
TileSets/FantasyHex/Tiles/Snow
  rotate: false
<<<<<<< HEAD
  xy: 1856, 675
=======
  xy: 1736, 348
>>>>>>> b3498e69
  size: 32, 28
  orig: 32, 28
  offset: 0, 0
  index: -1
TileSets/FantasyHex/Tiles/Snow+Farm
  rotate: false
<<<<<<< HEAD
  xy: 1856, 639
=======
  xy: 1776, 362
>>>>>>> b3498e69
  size: 32, 28
  orig: 32, 28
  offset: 0, 0
  index: -1
TileSets/FantasyHex/Tiles/Spices
  rotate: false
<<<<<<< HEAD
  xy: 1856, 567
=======
  xy: 1856, 400
>>>>>>> b3498e69
  size: 32, 28
  orig: 32, 28
  offset: 0, 0
  index: -1
TileSets/FantasyHex/Tiles/Spices+Plantation
  rotate: false
<<<<<<< HEAD
  xy: 1856, 531
=======
  xy: 1816, 345
>>>>>>> b3498e69
  size: 32, 28
  orig: 32, 28
  offset: 0, 0
  index: -1
TileSets/FantasyHex/Tiles/Stone
  rotate: false
<<<<<<< HEAD
  xy: 1856, 495
=======
  xy: 1856, 364
>>>>>>> b3498e69
  size: 32, 28
  orig: 32, 28
  offset: 0, 0
  index: -1
TileSets/FantasyHex/Tiles/Sugar
  rotate: false
<<<<<<< HEAD
  xy: 1856, 425
=======
  xy: 1736, 312
>>>>>>> b3498e69
  size: 32, 28
  orig: 32, 28
  offset: 0, 0
  index: -1
TileSets/FantasyHex/Tiles/Sugar+Plantation
  rotate: false
<<<<<<< HEAD
  xy: 1856, 389
=======
  xy: 1856, 328
>>>>>>> b3498e69
  size: 32, 28
  orig: 32, 28
  offset: 0, 0
  index: -1
TileSets/FantasyHex/Tiles/Terrace farm
  rotate: false
<<<<<<< HEAD
  xy: 1896, 1042
=======
  xy: 1816, 273
>>>>>>> b3498e69
  size: 32, 28
  orig: 32, 28
  offset: 0, 0
  index: -1
TileSets/FantasyHex/Tiles/Trading post
  rotate: false
<<<<<<< HEAD
  xy: 1896, 970
=======
  xy: 1142, 12
>>>>>>> b3498e69
  size: 32, 28
  orig: 32, 28
  offset: 0, 0
  index: -1
TileSets/FantasyHex/Tiles/Tundra
  rotate: false
<<<<<<< HEAD
  xy: 1896, 862
=======
  xy: 1262, 4
>>>>>>> b3498e69
  size: 32, 28
  orig: 32, 28
  offset: 0, 0
  index: -1
TileSets/FantasyHex/Tiles/Tundra+Farm
  rotate: false
<<<<<<< HEAD
  xy: 1896, 826
=======
  xy: 1302, 4
>>>>>>> b3498e69
  size: 32, 28
  orig: 32, 28
  offset: 0, 0
  index: -1
TileSets/FantasyHex/Tiles/Tundra+Forest+Camp
  rotate: false
<<<<<<< HEAD
  xy: 1896, 786
=======
  xy: 1901, 1108
>>>>>>> b3498e69
  size: 32, 32
  orig: 32, 32
  offset: 0, 0
  index: -1
TileSets/FantasyHex/Tiles/Tundra+Forest+Camp+Furs
  rotate: false
<<<<<<< HEAD
  xy: 1896, 746
=======
  xy: 1901, 1068
>>>>>>> b3498e69
  size: 32, 32
  orig: 32, 32
  offset: 0, 0
  index: -1
TileSets/FantasyHex/Tiles/Tundra+Forest+Deer+Camp
  rotate: false
<<<<<<< HEAD
  xy: 1896, 706
=======
  xy: 1901, 1028
>>>>>>> b3498e69
  size: 32, 32
  orig: 32, 32
  offset: 0, 0
  index: -1
TileSets/FantasyHex/Tiles/Tundra+Forest+Lumber mill
  rotate: false
<<<<<<< HEAD
  xy: 1896, 666
=======
  xy: 1941, 1103
>>>>>>> b3498e69
  size: 32, 32
  orig: 32, 32
  offset: 0, 0
  index: -1
TileSets/FantasyHex/Tiles/TundraForest
  rotate: false
<<<<<<< HEAD
  xy: 1896, 626
=======
  xy: 1941, 1063
>>>>>>> b3498e69
  size: 32, 32
  orig: 32, 32
  offset: 0, 0
  index: -1
TileSets/FantasyHex/Tiles/Uranium
  rotate: false
<<<<<<< HEAD
  xy: 1896, 554
=======
  xy: 1382, 4
>>>>>>> b3498e69
  size: 32, 28
  orig: 32, 28
  offset: 0, 0
  index: -1
TileSets/FantasyHex/Tiles/Whales
  rotate: false
<<<<<<< HEAD
  xy: 1896, 376
=======
  xy: 1542, 4
>>>>>>> b3498e69
  size: 32, 28
  orig: 32, 28
  offset: 0, 0
  index: -1
TileSets/FantasyHex/Tiles/Whales+Fishing Boats
  rotate: false
<<<<<<< HEAD
  xy: 1896, 340
=======
  xy: 1582, 4
>>>>>>> b3498e69
  size: 32, 28
  orig: 32, 28
  offset: 0, 0
  index: -1
TileSets/FantasyHex/Tiles/Wheat
  rotate: false
<<<<<<< HEAD
  xy: 1896, 304
=======
  xy: 1622, 4
>>>>>>> b3498e69
  size: 32, 28
  orig: 32, 28
  offset: 0, 0
  index: -1
TileSets/FantasyHex/Tiles/Wine
  rotate: false
<<<<<<< HEAD
  xy: 1856, 281
=======
  xy: 1662, 4
>>>>>>> b3498e69
  size: 32, 28
  orig: 32, 28
  offset: 0, 0
  index: -1
TileSets/FantasyHex/Tiles/Wine+Plantation
  rotate: false
<<<<<<< HEAD
  xy: 1896, 268
=======
  xy: 1981, 1083
>>>>>>> b3498e69
  size: 32, 28
  orig: 32, 28
  offset: 0, 0
  index: -1
TileSets/FantasyHex/TopBorder
  rotate: false
<<<<<<< HEAD
  xy: 1896, 1006
=======
  xy: 1856, 256
>>>>>>> b3498e69
  size: 32, 28
  orig: 32, 28
  offset: 0, 0
  index: -1
TileSets/FantasyHex/Units/African Forest Elephant
  rotate: false
  xy: 644, 293
  size: 32, 29
  orig: 32, 29
  offset: 0, 0
  index: -1
TileSets/FantasyHex/Units/Anti-Aircraft Gun
  rotate: false
<<<<<<< HEAD
  xy: 1661, 1098
=======
  xy: 2009, 1978
>>>>>>> b3498e69
  size: 32, 28
  orig: 32, 28
  offset: 0, 0
  index: -1
TileSets/FantasyHex/Units/Anti-Tank Gun
  rotate: false
<<<<<<< HEAD
  xy: 2009, 1942
=======
  xy: 1759, 1352
>>>>>>> b3498e69
  size: 32, 28
  orig: 32, 28
  offset: 0, 0
  index: -1
TileSets/FantasyHex/Units/Archer
  rotate: false
<<<<<<< HEAD
  xy: 1701, 1098
=======
  xy: 1661, 1098
>>>>>>> b3498e69
  size: 32, 28
  orig: 32, 28
  offset: 0, 0
  index: -1
TileSets/FantasyHex/Units/Artillery
  rotate: false
<<<<<<< HEAD
  xy: 2009, 1906
=======
  xy: 2009, 1942
>>>>>>> b3498e69
  size: 32, 28
  orig: 32, 28
  offset: 0, 0
  index: -1
TileSets/FantasyHex/Units/Atlatlist
  rotate: false
<<<<<<< HEAD
  xy: 2009, 1870
=======
  xy: 1759, 1316
>>>>>>> b3498e69
  size: 32, 28
  orig: 32, 28
  offset: 0, 0
  index: -1
TileSets/FantasyHex/Units/Axe Thrower
  rotate: false
<<<<<<< HEAD
  xy: 1616, 1062
=======
  xy: 2009, 1906
>>>>>>> b3498e69
  size: 32, 28
  orig: 32, 28
  offset: 0, 0
  index: -1
TileSets/FantasyHex/Units/Ballista
  rotate: false
<<<<<<< HEAD
  xy: 1656, 1062
=======
  xy: 1759, 1280
>>>>>>> b3498e69
  size: 32, 28
  orig: 32, 28
  offset: 0, 0
  index: -1
TileSets/FantasyHex/Units/Battering Ram
  rotate: false
<<<<<<< HEAD
  xy: 1656, 990
=======
  xy: 742, 20
>>>>>>> b3498e69
  size: 32, 28
  orig: 32, 28
  offset: 0, 0
  index: -1
TileSets/FantasyHex/Units/Battleship
  rotate: false
<<<<<<< HEAD
  xy: 1696, 1025
=======
  xy: 782, 20
>>>>>>> b3498e69
  size: 32, 28
  orig: 32, 28
  offset: 0, 0
  index: -1
TileSets/FantasyHex/Units/Bazooka
  rotate: false
<<<<<<< HEAD
  xy: 1616, 954
=======
  xy: 822, 20
>>>>>>> b3498e69
  size: 32, 28
  orig: 32, 28
  offset: 0, 0
  index: -1
TileSets/FantasyHex/Units/Berber Cavalry
  rotate: false
<<<<<<< HEAD
  xy: 1656, 954
=======
  xy: 862, 20
>>>>>>> b3498e69
  size: 32, 28
  orig: 32, 28
  offset: 0, 0
  index: -1
TileSets/FantasyHex/Units/Berserker
  rotate: false
<<<<<<< HEAD
  xy: 1696, 989
=======
  xy: 902, 20
>>>>>>> b3498e69
  size: 32, 28
  orig: 32, 28
  offset: 0, 0
  index: -1
TileSets/FantasyHex/Units/Bowman
  rotate: false
<<<<<<< HEAD
  xy: 1616, 918
=======
  xy: 942, 20
>>>>>>> b3498e69
  size: 32, 28
  orig: 32, 28
  offset: 0, 0
  index: -1
TileSets/FantasyHex/Units/Brute
  rotate: false
<<<<<<< HEAD
  xy: 1656, 918
=======
  xy: 982, 20
>>>>>>> b3498e69
  size: 32, 28
  orig: 32, 28
  offset: 0, 0
  index: -1
TileSets/FantasyHex/Units/Camel Archer
  rotate: false
<<<<<<< HEAD
  xy: 1696, 952
=======
  xy: 1022, 19
>>>>>>> b3498e69
  size: 32, 29
  orig: 32, 29
  offset: 0, 0
  index: -1
TileSets/FantasyHex/Units/Cannon
  rotate: false
<<<<<<< HEAD
  xy: 1616, 882
=======
  xy: 1062, 20
>>>>>>> b3498e69
  size: 32, 28
  orig: 32, 28
  offset: 0, 0
  index: -1
TileSets/FantasyHex/Units/Caravel
  rotate: false
<<<<<<< HEAD
  xy: 1656, 882
=======
  xy: 1102, 20
>>>>>>> b3498e69
  size: 32, 28
  orig: 32, 28
  offset: 0, 0
  index: -1
TileSets/FantasyHex/Units/Carolean
  rotate: false
<<<<<<< HEAD
  xy: 1696, 916
=======
  xy: 1759, 1171
>>>>>>> b3498e69
  size: 32, 28
  orig: 32, 28
  offset: 0, 0
  index: -1
TileSets/FantasyHex/Units/Carrier
  rotate: false
<<<<<<< HEAD
  xy: 1616, 846
=======
  xy: 1755, 1135
>>>>>>> b3498e69
  size: 32, 28
  orig: 32, 28
  offset: 0, 0
  index: -1
TileSets/FantasyHex/Units/Cataphract
  rotate: false
<<<<<<< HEAD
  xy: 1656, 846
=======
  xy: 1799, 1388
>>>>>>> b3498e69
  size: 32, 28
  orig: 32, 28
  offset: 0, 0
  index: -1
TileSets/FantasyHex/Units/Catapult
  rotate: false
<<<<<<< HEAD
  xy: 1696, 880
=======
  xy: 1799, 1352
>>>>>>> b3498e69
  size: 32, 28
  orig: 32, 28
  offset: 0, 0
  index: -1
TileSets/FantasyHex/Units/Cavalry
  rotate: false
<<<<<<< HEAD
  xy: 1656, 810
=======
  xy: 1799, 1240
>>>>>>> b3498e69
  size: 32, 28
  orig: 32, 28
  offset: 0, 0
  index: -1
TileSets/FantasyHex/Units/Chariot Archer
  rotate: false
<<<<<<< HEAD
  xy: 1616, 734
=======
  xy: 1799, 1168
>>>>>>> b3498e69
  size: 32, 28
  orig: 32, 28
  offset: 0, 0
  index: -1
TileSets/FantasyHex/Units/Chu-Ko-Nu
  rotate: false
<<<<<<< HEAD
  xy: 1656, 774
=======
  xy: 1795, 1132
>>>>>>> b3498e69
  size: 32, 28
  orig: 32, 28
  offset: 0, 0
  index: -1
TileSets/FantasyHex/Units/CivilianLandUnit
  rotate: false
<<<<<<< HEAD
  xy: 1696, 642
=======
  xy: 1861, 1096
>>>>>>> b3498e69
  size: 32, 28
  orig: 32, 28
  offset: 0, 0
  index: -1
TileSets/FantasyHex/Units/Comanche Rider
  rotate: false
<<<<<<< HEAD
  xy: 1696, 605
=======
  xy: 1857, 1405
>>>>>>> b3498e69
  size: 32, 29
  orig: 32, 29
  offset: 0, 0
  index: -1
TileSets/FantasyHex/Units/Companion Cavalry
  rotate: false
<<<<<<< HEAD
  xy: 1616, 499
=======
  xy: 1897, 1409
>>>>>>> b3498e69
  size: 32, 29
  orig: 32, 29
  offset: 0, 0
  index: -1
TileSets/FantasyHex/Units/Composite Bowman
  rotate: false
<<<<<<< HEAD
  xy: 1656, 541
=======
  xy: 1937, 1408
>>>>>>> b3498e69
  size: 32, 28
  orig: 32, 28
  offset: 0, 0
  index: -1
TileSets/FantasyHex/Units/Conquistador
  rotate: false
<<<<<<< HEAD
  xy: 1696, 569
=======
  xy: 1977, 1410
>>>>>>> b3498e69
  size: 32, 28
  orig: 32, 28
  offset: 0, 0
  index: -1
TileSets/FantasyHex/Units/Cossack
  rotate: false
<<<<<<< HEAD
  xy: 1616, 463
=======
  xy: 1839, 1369
>>>>>>> b3498e69
  size: 32, 28
  orig: 32, 28
  offset: 0, 0
  index: -1
TileSets/FantasyHex/Units/Crossbowman
  rotate: false
<<<<<<< HEAD
  xy: 1696, 533
=======
  xy: 1839, 1297
>>>>>>> b3498e69
  size: 32, 28
  orig: 32, 28
  offset: 0, 0
  index: -1
TileSets/FantasyHex/Units/Cruiser
  rotate: false
<<<<<<< HEAD
  xy: 1616, 429
=======
  xy: 1839, 1263
>>>>>>> b3498e69
  size: 32, 26
  orig: 32, 26
  offset: 0, 0
  index: -1
TileSets/FantasyHex/Units/Destroyer
  rotate: false
<<<<<<< HEAD
  xy: 1656, 390
=======
  xy: 1879, 1225
>>>>>>> b3498e69
  size: 32, 28
  orig: 32, 28
  offset: 0, 0
  index: -1
TileSets/FantasyHex/Units/Dromon
  rotate: false
<<<<<<< HEAD
  xy: 1696, 425
=======
  xy: 1879, 1189
>>>>>>> b3498e69
  size: 32, 28
  orig: 32, 28
  offset: 0, 0
  index: -1
TileSets/FantasyHex/Units/Foreign Legion
  rotate: false
<<<<<<< HEAD
  xy: 902, 20
=======
  xy: 1959, 1336
>>>>>>> b3498e69
  size: 32, 28
  orig: 32, 28
  offset: 0, 0
  index: -1
TileSets/FantasyHex/Units/Frigate
  rotate: false
<<<<<<< HEAD
  xy: 1062, 20
=======
  xy: 1959, 1179
>>>>>>> b3498e69
  size: 32, 28
  orig: 32, 28
  offset: 0, 0
  index: -1
TileSets/FantasyHex/Units/Galleass
  rotate: false
<<<<<<< HEAD
  xy: 1774, 1461
=======
  xy: 1999, 1302
>>>>>>> b3498e69
  size: 32, 28
  orig: 32, 28
  offset: 0, 0
  index: -1
TileSets/FantasyHex/Units/Galley
  rotate: false
<<<<<<< HEAD
  xy: 1759, 1425
=======
  xy: 1999, 1266
>>>>>>> b3498e69
  size: 32, 28
  orig: 32, 28
  offset: 0, 0
  index: -1
TileSets/FantasyHex/Units/Gatling Gun
  rotate: false
<<<<<<< HEAD
  xy: 1759, 1389
=======
  xy: 1999, 1230
>>>>>>> b3498e69
  size: 32, 28
  orig: 32, 28
  offset: 0, 0
  index: -1
TileSets/FantasyHex/Units/Great Admiral
  rotate: false
<<<<<<< HEAD
  xy: 1974, 1447
=======
  xy: 1696, 1020
>>>>>>> b3498e69
  size: 32, 31
  orig: 32, 31
  offset: 0, 0
  index: -1
TileSets/FantasyHex/Units/Great Artist
  rotate: false
<<<<<<< HEAD
  xy: 1759, 1169
=======
  xy: 1616, 911
>>>>>>> b3498e69
  size: 32, 28
  orig: 32, 28
  offset: 0, 0
  index: -1
TileSets/FantasyHex/Units/Great Engineer
  rotate: false
<<<<<<< HEAD
  xy: 1755, 1133
=======
  xy: 1696, 984
>>>>>>> b3498e69
  size: 32, 28
  orig: 32, 28
  offset: 0, 0
  index: -1
TileSets/FantasyHex/Units/Great Galleass
  rotate: false
<<<<<<< HEAD
  xy: 1741, 1097
=======
  xy: 1616, 875
>>>>>>> b3498e69
  size: 32, 28
  orig: 32, 28
  offset: 0, 0
  index: -1
TileSets/FantasyHex/Units/Great General
  rotate: false
<<<<<<< HEAD
  xy: 1736, 1058
=======
  xy: 1656, 909
>>>>>>> b3498e69
  size: 32, 31
  orig: 32, 31
  offset: 0, 0
  index: -1
TileSets/FantasyHex/Units/Great Merchant
  rotate: false
<<<<<<< HEAD
  xy: 1736, 1022
=======
  xy: 1696, 948
>>>>>>> b3498e69
  size: 32, 28
  orig: 32, 28
  offset: 0, 0
  index: -1
TileSets/FantasyHex/Units/Great Musician
  rotate: false
<<<<<<< HEAD
  xy: 1736, 986
=======
  xy: 1616, 839
>>>>>>> b3498e69
  size: 32, 28
  orig: 32, 28
  offset: 0, 0
  index: -1
TileSets/FantasyHex/Units/Great Prophet
  rotate: false
<<<<<<< HEAD
  xy: 1736, 950
=======
  xy: 1656, 873
>>>>>>> b3498e69
  size: 32, 28
  orig: 32, 28
  offset: 0, 0
  index: -1
TileSets/FantasyHex/Units/Great Scientist
  rotate: false
<<<<<<< HEAD
  xy: 1736, 914
=======
  xy: 1696, 912
>>>>>>> b3498e69
  size: 32, 28
  orig: 32, 28
  offset: 0, 0
  index: -1
TileSets/FantasyHex/Units/Great War Infantry
  rotate: false
<<<<<<< HEAD
  xy: 1736, 878
=======
  xy: 1616, 803
>>>>>>> b3498e69
  size: 32, 28
  orig: 32, 28
  offset: 0, 0
  index: -1
TileSets/FantasyHex/Units/Great Writer
  rotate: false
<<<<<<< HEAD
  xy: 1736, 842
=======
  xy: 1656, 837
>>>>>>> b3498e69
  size: 32, 28
  orig: 32, 28
  offset: 0, 0
  index: -1
TileSets/FantasyHex/Units/Hakkapeliitta
  rotate: false
<<<<<<< HEAD
  xy: 1736, 806
=======
  xy: 1696, 876
>>>>>>> b3498e69
  size: 32, 28
  orig: 32, 28
  offset: 0, 0
  index: -1
TileSets/FantasyHex/Units/Helicopter Gunship
  rotate: false
<<<<<<< HEAD
  xy: 1736, 770
=======
  xy: 1616, 767
>>>>>>> b3498e69
  size: 32, 28
  orig: 32, 28
  offset: 0, 0
  index: -1
TileSets/FantasyHex/Units/Hoplite
  rotate: false
<<<<<<< HEAD
  xy: 1736, 550
=======
  xy: 1616, 695
>>>>>>> b3498e69
  size: 32, 28
  orig: 32, 28
  offset: 0, 0
  index: -1
TileSets/FantasyHex/Units/Horse Archer
  rotate: false
<<<<<<< HEAD
  xy: 1736, 514
=======
  xy: 1656, 725
>>>>>>> b3498e69
  size: 32, 28
  orig: 32, 28
  offset: 0, 0
  index: -1
TileSets/FantasyHex/Units/Horseman
  rotate: false
<<<<<<< HEAD
  xy: 1736, 478
=======
  xy: 1696, 768
>>>>>>> b3498e69
  size: 32, 28
  orig: 32, 28
  offset: 0, 0
  index: -1
TileSets/FantasyHex/Units/Hussar
  rotate: false
<<<<<<< HEAD
  xy: 1736, 365
=======
  xy: 1696, 731
>>>>>>> b3498e69
  size: 32, 29
  orig: 32, 29
  offset: 0, 0
  index: -1
TileSets/FantasyHex/Units/Hwach'a
  rotate: false
<<<<<<< HEAD
  xy: 1854, 1414
=======
  xy: 1616, 623
>>>>>>> b3498e69
  size: 32, 28
  orig: 32, 28
  offset: 0, 0
  index: -1
TileSets/FantasyHex/Units/Immortal
  rotate: false
<<<<<<< HEAD
  xy: 1934, 1411
=======
  xy: 1696, 695
>>>>>>> b3498e69
  size: 32, 28
  orig: 32, 28
  offset: 0, 0
  index: -1
TileSets/FantasyHex/Units/Impi
  rotate: false
<<<<<<< HEAD
  xy: 1974, 1411
=======
  xy: 1616, 587
>>>>>>> b3498e69
  size: 32, 28
  orig: 32, 28
  offset: 0, 0
  index: -1
TileSets/FantasyHex/Units/Infantry
  rotate: false
<<<<<<< HEAD
  xy: 1839, 1306
=======
  xy: 1616, 551
>>>>>>> b3498e69
  size: 32, 28
  orig: 32, 28
  offset: 0, 0
  index: -1
TileSets/FantasyHex/Units/Ironclad
  rotate: false
<<<<<<< HEAD
  xy: 1839, 1234
=======
  xy: 1696, 623
>>>>>>> b3498e69
  size: 32, 28
  orig: 32, 28
  offset: 0, 0
  index: -1
TileSets/FantasyHex/Units/Jaguar
  rotate: false
<<<<<<< HEAD
  xy: 1879, 1338
=======
  xy: 1696, 587
>>>>>>> b3498e69
  size: 32, 28
  orig: 32, 28
  offset: 0, 0
  index: -1
TileSets/FantasyHex/Units/Janissary
  rotate: false
<<<<<<< HEAD
  xy: 1879, 1302
=======
  xy: 1616, 479
>>>>>>> b3498e69
  size: 32, 28
  orig: 32, 28
  offset: 0, 0
  index: -1
TileSets/FantasyHex/Units/Keshik
  rotate: false
<<<<<<< HEAD
  xy: 1879, 1226
=======
  xy: 1696, 551
>>>>>>> b3498e69
  size: 32, 28
  orig: 32, 28
  offset: 0, 0
  index: -1
TileSets/FantasyHex/Units/Khan
  rotate: false
<<<<<<< HEAD
  xy: 1879, 1187
=======
  xy: 1616, 440
>>>>>>> b3498e69
  size: 32, 31
  orig: 32, 31
  offset: 0, 0
  index: -1
TileSets/FantasyHex/Units/Knight
  rotate: false
<<<<<<< HEAD
  xy: 1839, 1162
=======
  xy: 1656, 465
>>>>>>> b3498e69
  size: 32, 28
  orig: 32, 28
  offset: 0, 0
  index: -1
TileSets/FantasyHex/Units/Kris Swordsman
  rotate: false
<<<<<<< HEAD
  xy: 1879, 1151
=======
  xy: 1616, 404
>>>>>>> b3498e69
  size: 32, 28
  orig: 32, 28
  offset: 0, 0
  index: -1
TileSets/FantasyHex/Units/Lancer
  rotate: false
<<<<<<< HEAD
  xy: 1879, 1115
=======
  xy: 1696, 477
>>>>>>> b3498e69
  size: 32, 28
  orig: 32, 28
  offset: 0, 0
  index: -1
TileSets/FantasyHex/Units/LandUnit
  rotate: false
<<<<<<< HEAD
  xy: 1736, 329
=======
  xy: 1616, 368
>>>>>>> b3498e69
  size: 32, 28
  orig: 32, 28
  offset: 0, 0
  index: -1
TileSets/FantasyHex/Units/Landship
  rotate: false
<<<<<<< HEAD
  xy: 1919, 1330
=======
  xy: 1696, 441
>>>>>>> b3498e69
  size: 32, 28
  orig: 32, 28
  offset: 0, 0
  index: -1
TileSets/FantasyHex/Units/Landsknecht
  rotate: false
<<<<<<< HEAD
  xy: 1919, 1294
=======
  xy: 1616, 332
>>>>>>> b3498e69
  size: 32, 28
  orig: 32, 28
  offset: 0, 0
  index: -1
TileSets/FantasyHex/Units/Legion
  rotate: false
<<<<<<< HEAD
  xy: 1919, 1258
=======
  xy: 1656, 349
>>>>>>> b3498e69
  size: 32, 28
  orig: 32, 28
  offset: 0, 0
  index: -1
TileSets/FantasyHex/Units/Longbowman
  rotate: false
<<<<<<< HEAD
  xy: 1919, 1222
=======
  xy: 1696, 405
>>>>>>> b3498e69
  size: 32, 28
  orig: 32, 28
  offset: 0, 0
  index: -1
TileSets/FantasyHex/Units/Longswordsman
  rotate: false
<<<<<<< HEAD
  xy: 1919, 1186
=======
  xy: 1696, 369
>>>>>>> b3498e69
  size: 32, 28
  orig: 32, 28
  offset: 0, 0
  index: -1
TileSets/FantasyHex/Units/Machine Gun
  rotate: false
<<<<<<< HEAD
  xy: 1919, 1150
=======
  xy: 1618, 296
>>>>>>> b3498e69
  size: 32, 28
  orig: 32, 28
  offset: 0, 0
  index: -1
TileSets/FantasyHex/Units/Mandekalu Cavalry
  rotate: false
<<<<<<< HEAD
  xy: 1959, 1375
=======
  xy: 1618, 260
>>>>>>> b3498e69
  size: 32, 28
  orig: 32, 28
  offset: 0, 0
  index: -1
TileSets/FantasyHex/Units/Maori Warrior
  rotate: false
<<<<<<< HEAD
  xy: 1959, 1292
=======
  xy: 1618, 224
>>>>>>> b3498e69
  size: 32, 28
  orig: 32, 28
  offset: 0, 0
  index: -1
TileSets/FantasyHex/Units/Marine
  rotate: false
<<<<<<< HEAD
  xy: 1959, 1220
=======
  xy: 1736, 936
>>>>>>> b3498e69
  size: 32, 28
  orig: 32, 28
  offset: 0, 0
  index: -1
TileSets/FantasyHex/Units/Mechanized Infantry
  rotate: false
<<<<<<< HEAD
  xy: 1919, 1114
=======
  xy: 1736, 863
>>>>>>> b3498e69
  size: 32, 28
  orig: 32, 28
  offset: 0, 0
  index: -1
TileSets/FantasyHex/Units/Mehal Sefari
  rotate: false
<<<<<<< HEAD
  xy: 1959, 1147
=======
  xy: 1736, 827
>>>>>>> b3498e69
  size: 32, 28
  orig: 32, 28
  offset: 0, 0
  index: -1
TileSets/FantasyHex/Units/Merchant Of Venice
  rotate: false
<<<<<<< HEAD
  xy: 1959, 1111
=======
  xy: 1736, 791
>>>>>>> b3498e69
  size: 32, 28
  orig: 32, 28
  offset: 0, 0
  index: -1
TileSets/FantasyHex/Units/Minuteman
  rotate: false
<<<<<<< HEAD
  xy: 1999, 1339
=======
  xy: 1736, 719
>>>>>>> b3498e69
  size: 32, 28
  orig: 32, 28
  offset: 0, 0
  index: -1
TileSets/FantasyHex/Units/Missile Cruiser
  rotate: false
<<<<<<< HEAD
  xy: 1999, 1303
=======
  xy: 1736, 683
>>>>>>> b3498e69
  size: 32, 28
  orig: 32, 28
  offset: 0, 0
  index: -1
TileSets/FantasyHex/Units/Mobile SAM
  rotate: false
<<<<<<< HEAD
  xy: 1999, 1230
=======
  xy: 1736, 610
>>>>>>> b3498e69
  size: 32, 28
  orig: 32, 28
  offset: 0, 0
  index: -1
TileSets/FantasyHex/Units/Modern Armor
  rotate: false
<<<<<<< HEAD
  xy: 1999, 1194
=======
  xy: 1736, 574
>>>>>>> b3498e69
  size: 32, 28
  orig: 32, 28
  offset: 0, 0
  index: -1
TileSets/FantasyHex/Units/Mohawk Warrior
  rotate: false
<<<<<<< HEAD
  xy: 1999, 1158
=======
  xy: 1736, 538
>>>>>>> b3498e69
  size: 32, 28
  orig: 32, 28
  offset: 0, 0
  index: -1
TileSets/FantasyHex/Units/Musketeer
  rotate: false
<<<<<<< HEAD
  xy: 1776, 1053
=======
  xy: 1736, 420
>>>>>>> b3498e69
  size: 32, 28
  orig: 32, 28
  offset: 0, 0
  index: -1
TileSets/FantasyHex/Units/Musketman
  rotate: false
<<<<<<< HEAD
  xy: 1776, 1017
=======
  xy: 1736, 384
>>>>>>> b3498e69
  size: 32, 28
  orig: 32, 28
  offset: 0, 0
  index: -1
TileSets/FantasyHex/Units/Naresuan's Elephant
  rotate: false
<<<<<<< HEAD
  xy: 1776, 981
=======
  xy: 1776, 1018
>>>>>>> b3498e69
  size: 32, 28
  orig: 32, 28
  offset: 0, 0
  index: -1
TileSets/FantasyHex/Units/Nau
  rotate: false
<<<<<<< HEAD
  xy: 1776, 945
=======
  xy: 1776, 982
>>>>>>> b3498e69
  size: 32, 28
  orig: 32, 28
  offset: 0, 0
  index: -1
TileSets/FantasyHex/Units/Norwegian Ski Infantry
  rotate: false
<<<<<<< HEAD
  xy: 1776, 909
=======
  xy: 1776, 946
>>>>>>> b3498e69
  size: 32, 28
  orig: 32, 28
  offset: 0, 0
  index: -1
TileSets/FantasyHex/Units/Panzer
  rotate: false
<<<<<<< HEAD
  xy: 1776, 653
=======
  xy: 1776, 690
>>>>>>> b3498e69
  size: 32, 28
  orig: 32, 28
  offset: 0, 0
  index: -1
TileSets/FantasyHex/Units/Paratrooper
  rotate: false
<<<<<<< HEAD
  xy: 1776, 617
=======
  xy: 1776, 654
>>>>>>> b3498e69
  size: 32, 28
  orig: 32, 28
  offset: 0, 0
  index: -1
TileSets/FantasyHex/Units/Pathfinder
  rotate: false
<<<<<<< HEAD
  xy: 1776, 541
=======
  xy: 1776, 578
>>>>>>> b3498e69
  size: 32, 28
  orig: 32, 28
  offset: 0, 0
  index: -1
TileSets/FantasyHex/Units/Persian Immortal
  rotate: false
<<<<<<< HEAD
  xy: 1776, 469
=======
  xy: 1776, 506
>>>>>>> b3498e69
  size: 32, 28
  orig: 32, 28
  offset: 0, 0
  index: -1
TileSets/FantasyHex/Units/Pictish Warrior
  rotate: false
<<<<<<< HEAD
  xy: 1776, 433
=======
  xy: 1776, 470
>>>>>>> b3498e69
  size: 32, 28
  orig: 32, 28
  offset: 0, 0
  index: -1
TileSets/FantasyHex/Units/Pikeman
  rotate: false
<<<<<<< HEAD
  xy: 1776, 397
=======
  xy: 1776, 434
>>>>>>> b3498e69
  size: 32, 28
  orig: 32, 28
  offset: 0, 0
  index: -1
TileSets/FantasyHex/Units/Pracinha
  rotate: false
<<<<<<< HEAD
  xy: 1816, 782
=======
  xy: 1816, 669
>>>>>>> b3498e69
  size: 32, 28
  orig: 32, 28
  offset: 0, 0
  index: -1
TileSets/FantasyHex/Units/Privateer
  rotate: false
<<<<<<< HEAD
  xy: 1816, 746
=======
  xy: 1816, 633
>>>>>>> b3498e69
  size: 32, 28
  orig: 32, 28
  offset: 0, 0
  index: -1
TileSets/FantasyHex/Units/Quinquereme
  rotate: false
<<<<<<< HEAD
  xy: 1816, 602
=======
  xy: 1816, 489
>>>>>>> b3498e69
  size: 32, 28
  orig: 32, 28
  offset: 0, 0
  index: -1
TileSets/FantasyHex/Units/Rifleman
  rotate: false
<<<<<<< HEAD
  xy: 1816, 566
=======
  xy: 1816, 453
>>>>>>> b3498e69
  size: 32, 28
  orig: 32, 28
  offset: 0, 0
  index: -1
TileSets/FantasyHex/Units/Rocket Artillery
  rotate: false
<<<<<<< HEAD
  xy: 1816, 382
=======
  xy: 1856, 876
>>>>>>> b3498e69
  size: 32, 28
  orig: 32, 28
  offset: 0, 0
  index: -1
TileSets/FantasyHex/Units/Samurai
  rotate: false
<<<<<<< HEAD
  xy: 1816, 346
=======
  xy: 1856, 840
>>>>>>> b3498e69
  size: 32, 28
  orig: 32, 28
  offset: 0, 0
  index: -1
TileSets/FantasyHex/Units/Scout
  rotate: false
<<<<<<< HEAD
  xy: 1816, 310
=======
  xy: 1856, 804
>>>>>>> b3498e69
  size: 32, 28
  orig: 32, 28
  offset: 0, 0
  index: -1
TileSets/FantasyHex/Units/Sea Beggar
  rotate: false
<<<<<<< HEAD
  xy: 1861, 1079
=======
  xy: 1856, 768
>>>>>>> b3498e69
  size: 32, 28
  orig: 32, 28
  offset: 0, 0
  index: -1
TileSets/FantasyHex/Units/Settler
  rotate: false
<<<<<<< HEAD
  xy: 1856, 1042
=======
  xy: 1856, 731
>>>>>>> b3498e69
  size: 32, 29
  orig: 32, 29
  offset: 0, 0
  index: -1
TileSets/FantasyHex/Units/Ship of the Line
  rotate: false
<<<<<<< HEAD
  xy: 1856, 929
=======
  xy: 1856, 618
>>>>>>> b3498e69
  size: 32, 29
  orig: 32, 29
  offset: 0, 0
  index: -1
TileSets/FantasyHex/Units/Siege Tower
  rotate: false
<<<<<<< HEAD
  xy: 1856, 893
=======
  xy: 1856, 582
>>>>>>> b3498e69
  size: 32, 28
  orig: 32, 28
  offset: 0, 0
  index: -1
TileSets/FantasyHex/Units/Sipahi
  rotate: false
<<<<<<< HEAD
  xy: 1856, 747
=======
  xy: 1856, 436
>>>>>>> b3498e69
  size: 32, 30
  orig: 32, 30
  offset: 0, 0
  index: -1
TileSets/FantasyHex/Units/Slinger
  rotate: false
<<<<<<< HEAD
  xy: 1856, 711
=======
  xy: 1696, 333
>>>>>>> b3498e69
  size: 32, 28
  orig: 32, 28
  offset: 0, 0
  index: -1
TileSets/FantasyHex/Units/Spearman
  rotate: false
<<<<<<< HEAD
  xy: 1856, 603
=======
  xy: 1816, 381
>>>>>>> b3498e69
  size: 32, 28
  orig: 32, 28
  offset: 0, 0
  index: -1
TileSets/FantasyHex/Units/Submarine
  rotate: false
<<<<<<< HEAD
  xy: 1856, 461
=======
  xy: 1776, 328
>>>>>>> b3498e69
  size: 32, 26
  orig: 32, 26
  offset: 0, 0
  index: -1
TileSets/FantasyHex/Units/Swordsman
  rotate: false
<<<<<<< HEAD
  xy: 1856, 353
=======
  xy: 1816, 309
>>>>>>> b3498e69
  size: 32, 28
  orig: 32, 28
  offset: 0, 0
  index: -1
TileSets/FantasyHex/Units/Tank
  rotate: false
<<<<<<< HEAD
  xy: 1856, 317
=======
  xy: 1776, 292
>>>>>>> b3498e69
  size: 32, 28
  orig: 32, 28
  offset: 0, 0
  index: -1
TileSets/FantasyHex/Units/Tercio
  rotate: false
<<<<<<< HEAD
  xy: 1901, 1078
=======
  xy: 1856, 292
>>>>>>> b3498e69
  size: 32, 28
  orig: 32, 28
  offset: 0, 0
  index: -1
TileSets/FantasyHex/Units/Trebuchet
  rotate: false
<<<<<<< HEAD
  xy: 1896, 934
=======
  xy: 1182, 12
>>>>>>> b3498e69
  size: 32, 28
  orig: 32, 28
  offset: 0, 0
  index: -1
TileSets/FantasyHex/Units/Trireme
  rotate: false
<<<<<<< HEAD
  xy: 1896, 898
=======
  xy: 1222, 4
>>>>>>> b3498e69
  size: 32, 28
  orig: 32, 28
  offset: 0, 0
  index: -1
TileSets/FantasyHex/Units/Turtle Ship
  rotate: false
<<<<<<< HEAD
  xy: 1896, 590
=======
  xy: 1342, 4
>>>>>>> b3498e69
  size: 32, 28
  orig: 32, 28
  offset: 0, 0
  index: -1
TileSets/FantasyHex/Units/War Chariot
  rotate: false
<<<<<<< HEAD
  xy: 1896, 518
=======
  xy: 1422, 4
>>>>>>> b3498e69
  size: 32, 28
  orig: 32, 28
  offset: 0, 0
  index: -1
TileSets/FantasyHex/Units/War Elephant
  rotate: false
<<<<<<< HEAD
  xy: 1896, 482
=======
  xy: 1462, 4
>>>>>>> b3498e69
  size: 32, 28
  orig: 32, 28
  offset: 0, 0
  index: -1
TileSets/FantasyHex/Units/Warrior
  rotate: false
<<<<<<< HEAD
  xy: 1896, 446
=======
  xy: 1502, 4
>>>>>>> b3498e69
  size: 32, 28
  orig: 32, 28
  offset: 0, 0
  index: -1
TileSets/FantasyHex/Units/WaterUnit
  rotate: false
<<<<<<< HEAD
  xy: 1896, 412
=======
  xy: 1941, 1029
>>>>>>> b3498e69
  size: 32, 26
  orig: 32, 26
  offset: 0, 0
  index: -1
TileSets/FantasyHex/Units/Winged Hussar
  rotate: false
<<<<<<< HEAD
  xy: 1941, 1075
=======
  xy: 1981, 1047
>>>>>>> b3498e69
  size: 32, 28
  orig: 32, 28
  offset: 0, 0
  index: -1
TileSets/FantasyHex/Units/Work Boats
  rotate: false
<<<<<<< HEAD
  xy: 1936, 1039
=======
  xy: 1981, 1011
>>>>>>> b3498e69
  size: 32, 28
  orig: 32, 28
  offset: 0, 0
  index: -1
TileSets/FantasyHex/Units/Worker
  rotate: false
<<<<<<< HEAD
  xy: 1936, 1003
=======
  xy: 1941, 993
>>>>>>> b3498e69
  size: 32, 28
  orig: 32, 28
  offset: 0, 0
  index: -1
TileSets/FantasyHex/road
  rotate: false
  xy: 1529, 1845
  size: 61, 11
  orig: 61, 11
  offset: 0, 0
  index: -1
TileSets/Default/road
  rotate: false
  xy: 1529, 1845
  size: 61, 11
  orig: 61, 11
  offset: 0, 0
  index: -1
UnitPromotionIcons/Accuracy
  rotate: false
  xy: 1816, 1806
  size: 50, 50
  orig: 50, 50
  offset: 0, 0
  index: -1
UnitPromotionIcons/Air Repair
  rotate: false
  xy: 1192, 164
  size: 50, 50
  orig: 50, 50
  offset: 0, 0
  index: -1
UnitPromotionIcons/Ambush
  rotate: false
  xy: 1816, 1690
  size: 50, 50
  orig: 50, 50
  offset: 0, 0
  index: -1
UnitPromotionIcons/Amphibious
  rotate: false
  xy: 1816, 1632
  size: 50, 50
  orig: 50, 50
  offset: 0, 0
  index: -1
UnitPromotionIcons/Armor Plating
  rotate: false
  xy: 1192, 106
  size: 50, 50
  orig: 50, 50
  offset: 0, 0
  index: -1
UnitPromotionIcons/Barrage
  rotate: false
  xy: 278, 11
  size: 50, 50
  orig: 50, 50
  offset: 0, 0
  index: -1
UnitPromotionIcons/Besiege
  rotate: false
  xy: 336, 11
  size: 50, 50
  orig: 50, 50
  offset: 0, 0
  index: -1
UnitPromotionIcons/Siege
  rotate: false
  xy: 336, 11
  size: 50, 50
  orig: 50, 50
  offset: 0, 0
  index: -1
UnitPromotionIcons/Blitz
  rotate: false
  xy: 394, 11
  size: 50, 50
  orig: 50, 50
  offset: 0, 0
  index: -1
UnitPromotionIcons/Boarding Party
  rotate: false
  xy: 452, 16
  size: 50, 50
  orig: 50, 50
  offset: 0, 0
  index: -1
UnitPromotionIcons/Bombardment
  rotate: false
  xy: 510, 16
  size: 50, 50
  orig: 50, 50
  offset: 0, 0
  index: -1
UnitPromotionIcons/Charge
  rotate: false
  xy: 568, 16
  size: 50, 50
  orig: 50, 50
  offset: 0, 0
  index: -1
UnitPromotionIcons/Coastal Raider
  rotate: false
  xy: 760, 56
  size: 50, 50
  orig: 50, 50
  offset: 0, 0
  index: -1
UnitPromotionIcons/Cover
  rotate: false
  xy: 992, 56
  size: 50, 50
  orig: 50, 50
  offset: 0, 0
  index: -1
PolicyIcons/Discipline
  rotate: false
  xy: 992, 56
  size: 50, 50
  orig: 50, 50
  offset: 0, 0
  index: -1
UnitPromotionIcons/Drill
  rotate: false
  xy: 1328, 272
  size: 50, 50
  orig: 50, 50
  offset: 0, 0
  index: -1
UnitPromotionIcons/Evasion
  rotate: false
  xy: 1444, 272
  size: 50, 50
  orig: 50, 50
  offset: 0, 0
  index: -1
UnitPromotionIcons/Extended Range
  rotate: false
  xy: 1502, 272
  size: 50, 50
  orig: 50, 50
  offset: 0, 0
  index: -1
UnitPromotionIcons/Operational Range
  rotate: false
  xy: 1502, 272
  size: 50, 50
  orig: 50, 50
  offset: 0, 0
  index: -1
UnitPromotionIcons/Flight Deck
  rotate: false
  xy: 1270, 214
  size: 50, 50
  orig: 50, 50
  offset: 0, 0
  index: -1
UnitPromotionIcons/Formation
  rotate: false
  xy: 1328, 214
  size: 50, 50
  orig: 50, 50
  offset: 0, 0
  index: -1
UnitPromotionIcons/Great Generals
  rotate: false
  xy: 1250, 156
  size: 50, 50
  orig: 50, 50
  offset: 0, 0
  index: -1
UnitPromotionIcons/Quick Study
  rotate: false
  xy: 1250, 156
  size: 50, 50
  orig: 50, 50
  offset: 0, 0
  index: -1
UnitPromotionIcons/Haka War Dance
  rotate: false
  xy: 1308, 156
  size: 50, 50
  orig: 50, 50
  offset: 0, 0
  index: -1
UnitPromotionIcons/Heal Instantly
  rotate: false
  xy: 1366, 156
  size: 50, 50
  orig: 50, 50
  offset: 0, 0
  index: -1
UnitPromotionIcons/Indirect Fire
  rotate: false
  xy: 1482, 156
  size: 50, 50
  orig: 50, 50
  offset: 0, 0
  index: -1
UnitPromotionIcons/Interception
  rotate: false
  xy: 1250, 98
  size: 50, 50
  orig: 50, 50
  offset: 0, 0
  index: -1
UnitPromotionIcons/Logistics
  rotate: false
<<<<<<< HEAD
  xy: 1482, 98
=======
  xy: 1424, 98
>>>>>>> b3498e69
  size: 50, 50
  orig: 50, 50
  offset: 0, 0
  index: -1
UnitPromotionIcons/March
  rotate: false
<<<<<<< HEAD
  xy: 1816, 1516
=======
  xy: 1540, 98
>>>>>>> b3498e69
  size: 50, 50
  orig: 50, 50
  offset: 0, 0
  index: -1
UnitPromotionIcons/Medic
  rotate: false
<<<<<<< HEAD
  xy: 1874, 1776
=======
  xy: 1816, 1516
>>>>>>> b3498e69
  size: 50, 50
  orig: 50, 50
  offset: 0, 0
  index: -1
UnitPromotionIcons/Mobility
  rotate: false
<<<<<<< HEAD
  xy: 1874, 1544
=======
  xy: 1932, 1660
>>>>>>> b3498e69
  size: 50, 50
  orig: 50, 50
  offset: 0, 0
  index: -1
UnitPromotionIcons/Morale
  rotate: false
<<<<<<< HEAD
  xy: 1932, 1544
=======
  xy: 1932, 1602
>>>>>>> b3498e69
  size: 50, 50
  orig: 50, 50
  offset: 0, 0
  index: -1
UnitPromotionIcons/Rejuvenation
  rotate: false
<<<<<<< HEAD
  xy: 1643, 1424
=======
  xy: 1585, 1366
>>>>>>> b3498e69
  size: 50, 50
  orig: 50, 50
  offset: 0, 0
  index: -1
UnitPromotionIcons/Scouting
  rotate: false
<<<<<<< HEAD
  xy: 1643, 1308
=======
  xy: 1585, 1250
>>>>>>> b3498e69
  size: 50, 50
  orig: 50, 50
  offset: 0, 0
  index: -1
UnitPromotionIcons/Sentry
  rotate: false
<<<<<<< HEAD
  xy: 1643, 1308
=======
  xy: 1585, 1250
>>>>>>> b3498e69
  size: 50, 50
  orig: 50, 50
  offset: 0, 0
  index: -1
UnitPromotionIcons/Shock
  rotate: false
<<<<<<< HEAD
  xy: 1643, 1250
=======
  xy: 1701, 1366
>>>>>>> b3498e69
  size: 50, 50
  orig: 50, 50
  offset: 0, 0
  index: -1
UnitPromotionIcons/Slinger Withdraw
  rotate: false
<<<<<<< HEAD
  xy: 1701, 1308
=======
  xy: 1643, 1250
>>>>>>> b3498e69
  size: 50, 50
  orig: 50, 50
  offset: 0, 0
  index: -1
UnitPromotionIcons/Sortie
  rotate: false
<<<<<<< HEAD
  xy: 1585, 1192
=======
  xy: 1701, 1250
  size: 50, 50
  orig: 50, 50
  offset: 0, 0
  index: -1
UnitPromotionIcons/Supply
  rotate: false
  xy: 1701, 1192
  size: 50, 50
  orig: 50, 50
  offset: 0, 0
  index: -1
UnitPromotionIcons/Survivalism
  rotate: false
  xy: 1581, 1134
>>>>>>> b3498e69
  size: 50, 50
  orig: 50, 50
  offset: 0, 0
  index: -1
UnitPromotionIcons/Targeting
  rotate: false
<<<<<<< HEAD
  xy: 1581, 1134
=======
  xy: 1639, 1134
>>>>>>> b3498e69
  size: 50, 50
  orig: 50, 50
  offset: 0, 0
  index: -1
UnitPromotionIcons/Targeting I (air)
  rotate: false
<<<<<<< HEAD
  xy: 1581, 1134
=======
  xy: 1639, 1134
>>>>>>> b3498e69
  size: 50, 50
  orig: 50, 50
  offset: 0, 0
  index: -1
UnitPromotionIcons/Volley
  rotate: false
<<<<<<< HEAD
  xy: 1990, 1660
=======
  xy: 1990, 1602
>>>>>>> b3498e69
  size: 50, 50
  orig: 50, 50
  offset: 0, 0
  index: -1
UnitPromotionIcons/Wolfpack
  rotate: false
<<<<<<< HEAD
  xy: 1990, 1544
=======
  xy: 1990, 1486
>>>>>>> b3498e69
  size: 50, 50
  orig: 50, 50
  offset: 0, 0
  index: -1
UnitPromotionIcons/Woodsman
  rotate: false
<<<<<<< HEAD
  xy: 1990, 1486
=======
  xy: 1759, 1424
>>>>>>> b3498e69
  size: 50, 50
  orig: 50, 50
  offset: 0, 0
  index: -1<|MERGE_RESOLUTION|>--- conflicted
+++ resolved
@@ -13,22 +13,14 @@
   index: -1
 EmojiIcons/Production
   rotate: false
-<<<<<<< HEAD
-  xy: 1572, 40
-=======
   xy: 1514, 40
->>>>>>> b3498e69
   size: 50, 50
   orig: 50, 50
   offset: 0, 0
   index: -1
 EmojiIcons/Turn
   rotate: false
-<<<<<<< HEAD
-  xy: 1598, 98
-=======
   xy: 1630, 40
->>>>>>> b3498e69
   size: 50, 50
   orig: 50, 50
   offset: 0, 0
@@ -278,8 +270,6 @@
   orig: 100, 100
   offset: 0, 0
   index: -1
-<<<<<<< HEAD
-=======
 NationIcons/Huns
   rotate: false
   xy: 4, 1641
@@ -287,7 +277,6 @@
   orig: 400, 401
   offset: 0, 0
   index: -1
->>>>>>> b3498e69
 NationIcons/Inca
   rotate: false
   xy: 717, 1086
@@ -377,13 +366,6 @@
   xy: 1076, 330
   size: 100, 100
   orig: 100, 100
-  offset: 0, 0
-  index: -1
-NationIcons/The Huns
-  rotate: false
-  xy: 4, 1641
-  size: 400, 401
-  orig: 400, 401
   offset: 0, 0
   index: -1
 NationIcons/The Ottomans
@@ -423,22 +405,14 @@
   index: -1
 OtherIcons/Border-outer
   rotate: false
-<<<<<<< HEAD
-  xy: 1616, 334
-=======
   xy: 1981, 988
->>>>>>> b3498e69
   size: 31, 15
   orig: 31, 15
   offset: 0, 0
   index: -1
 OtherIcons/Camera
   rotate: false
-<<<<<<< HEAD
-  xy: 2014, 1453
-=======
   xy: 2017, 1453
->>>>>>> b3498e69
   size: 25, 25
   orig: 25, 25
   offset: 0, 0
@@ -513,13 +487,6 @@
   orig: 277, 240
   offset: 0, 0
   index: -1
-OtherIcons/Link
-  rotate: false
-  xy: 1424, 98
-  size: 50, 50
-  orig: 50, 50
-  offset: 0, 0
-  index: -1
 OtherIcons/Load
   rotate: false
   xy: 320, 830
@@ -662,22 +629,14 @@
   index: -1
 OtherIcons/Up
   rotate: false
-<<<<<<< HEAD
-  xy: 1990, 1718
-=======
   xy: 1990, 1660
->>>>>>> b3498e69
   size: 50, 50
   orig: 50, 50
   offset: 0, 0
   index: -1
 OtherIcons/whiteDot
   rotate: false
-<<<<<<< HEAD
-  xy: 1795, 1133
-=======
   xy: 1817, 1424
->>>>>>> b3498e69
   size: 1, 1
   orig: 1, 1
   offset: 0, 0
@@ -803,352 +762,224 @@
   index: -1
 PolicyIcons/Mandate Of Heaven
   rotate: false
-<<<<<<< HEAD
-  xy: 1540, 98
-=======
   xy: 1482, 98
->>>>>>> b3498e69
   size: 50, 50
   orig: 50, 50
   offset: 0, 0
   index: -1
 PolicyIcons/Mercantilism
   rotate: false
-<<<<<<< HEAD
+  xy: 1874, 1776
+  size: 50, 50
+  orig: 50, 50
+  offset: 0, 0
+  index: -1
+PolicyIcons/Merchant Navy
+  rotate: false
   xy: 1874, 1718
-=======
-  xy: 1874, 1776
->>>>>>> b3498e69
-  size: 50, 50
-  orig: 50, 50
-  offset: 0, 0
-  index: -1
-PolicyIcons/Merchant Navy
-  rotate: false
-<<<<<<< HEAD
+  size: 50, 50
+  orig: 50, 50
+  offset: 0, 0
+  index: -1
+PolicyIcons/Meritocracy
+  rotate: false
   xy: 1932, 1776
-=======
-  xy: 1874, 1718
->>>>>>> b3498e69
-  size: 50, 50
-  orig: 50, 50
-  offset: 0, 0
-  index: -1
-PolicyIcons/Meritocracy
-  rotate: false
-<<<<<<< HEAD
+  size: 50, 50
+  orig: 50, 50
+  offset: 0, 0
+  index: -1
+PolicyIcons/Militarism
+  rotate: false
   xy: 1874, 1660
-=======
-  xy: 1932, 1776
->>>>>>> b3498e69
-  size: 50, 50
-  orig: 50, 50
-  offset: 0, 0
-  index: -1
-PolicyIcons/Militarism
-  rotate: false
-<<<<<<< HEAD
+  size: 50, 50
+  orig: 50, 50
+  offset: 0, 0
+  index: -1
+PolicyIcons/Military Caste
+  rotate: false
   xy: 1932, 1718
-=======
-  xy: 1874, 1660
->>>>>>> b3498e69
-  size: 50, 50
-  orig: 50, 50
-  offset: 0, 0
-  index: -1
-PolicyIcons/Military Caste
-  rotate: false
-<<<<<<< HEAD
+  size: 50, 50
+  orig: 50, 50
+  offset: 0, 0
+  index: -1
+PolicyIcons/Military Tradition
+  rotate: false
   xy: 1874, 1602
-=======
-  xy: 1932, 1718
->>>>>>> b3498e69
-  size: 50, 50
-  orig: 50, 50
-  offset: 0, 0
-  index: -1
-PolicyIcons/Military Tradition
-  rotate: false
-<<<<<<< HEAD
-  xy: 1932, 1660
-=======
-  xy: 1874, 1602
->>>>>>> b3498e69
   size: 50, 50
   orig: 50, 50
   offset: 0, 0
   index: -1
 PolicyIcons/Monarchy
   rotate: false
-<<<<<<< HEAD
-  xy: 1932, 1602
-=======
   xy: 1874, 1544
->>>>>>> b3498e69
   size: 50, 50
   orig: 50, 50
   offset: 0, 0
   index: -1
 PolicyIcons/Nationalism
   rotate: false
-<<<<<<< HEAD
+  xy: 1874, 1486
+  size: 50, 50
+  orig: 50, 50
+  offset: 0, 0
+  index: -1
+PolicyIcons/Naval Tradition
+  rotate: false
   xy: 1932, 1486
-=======
-  xy: 1874, 1486
->>>>>>> b3498e69
-  size: 50, 50
-  orig: 50, 50
-  offset: 0, 0
-  index: -1
-PolicyIcons/Naval Tradition
-  rotate: false
-<<<<<<< HEAD
+  size: 50, 50
+  orig: 50, 50
+  offset: 0, 0
+  index: -1
+PolicyIcons/Oligarchy
+  rotate: false
   xy: 1166, 48
-=======
-  xy: 1932, 1486
->>>>>>> b3498e69
-  size: 50, 50
-  orig: 50, 50
-  offset: 0, 0
-  index: -1
-PolicyIcons/Oligarchy
-  rotate: false
-<<<<<<< HEAD
+  size: 50, 50
+  orig: 50, 50
+  offset: 0, 0
+  index: -1
+PolicyIcons/Organized Religion
+  rotate: false
   xy: 1224, 40
-=======
-  xy: 1166, 48
->>>>>>> b3498e69
-  size: 50, 50
-  orig: 50, 50
-  offset: 0, 0
-  index: -1
-PolicyIcons/Organized Religion
-  rotate: false
-<<<<<<< HEAD
+  size: 50, 50
+  orig: 50, 50
+  offset: 0, 0
+  index: -1
+PolicyIcons/Philantropy
+  rotate: false
   xy: 1282, 40
-=======
-  xy: 1224, 40
->>>>>>> b3498e69
-  size: 50, 50
-  orig: 50, 50
-  offset: 0, 0
-  index: -1
-PolicyIcons/Philantropy
-  rotate: false
-<<<<<<< HEAD
+  size: 50, 50
+  orig: 50, 50
+  offset: 0, 0
+  index: -1
+PolicyIcons/Planned Economy
+  rotate: false
   xy: 1340, 40
-=======
-  xy: 1282, 40
->>>>>>> b3498e69
-  size: 50, 50
-  orig: 50, 50
-  offset: 0, 0
-  index: -1
-PolicyIcons/Planned Economy
-  rotate: false
-<<<<<<< HEAD
+  size: 50, 50
+  orig: 50, 50
+  offset: 0, 0
+  index: -1
+PolicyIcons/Police State
+  rotate: false
   xy: 1398, 40
-=======
-  xy: 1340, 40
->>>>>>> b3498e69
-  size: 50, 50
-  orig: 50, 50
-  offset: 0, 0
-  index: -1
-PolicyIcons/Police State
-  rotate: false
-<<<<<<< HEAD
+  size: 50, 50
+  orig: 50, 50
+  offset: 0, 0
+  index: -1
+PolicyIcons/Populism
+  rotate: false
   xy: 1456, 40
-=======
-  xy: 1398, 40
->>>>>>> b3498e69
-  size: 50, 50
-  orig: 50, 50
-  offset: 0, 0
-  index: -1
-PolicyIcons/Populism
-  rotate: false
-<<<<<<< HEAD
-  xy: 1514, 40
-=======
-  xy: 1456, 40
->>>>>>> b3498e69
   size: 50, 50
   orig: 50, 50
   offset: 0, 0
   index: -1
 PolicyIcons/Professional Army
   rotate: false
-<<<<<<< HEAD
+  xy: 1572, 40
+  size: 50, 50
+  orig: 50, 50
+  offset: 0, 0
+  index: -1
+PolicyIcons/Protectionism
+  rotate: false
   xy: 1600, 1482
-=======
-  xy: 1572, 40
->>>>>>> b3498e69
-  size: 50, 50
-  orig: 50, 50
-  offset: 0, 0
-  index: -1
-PolicyIcons/Protectionism
-  rotate: false
-<<<<<<< HEAD
-  xy: 1658, 1482
-=======
-  xy: 1600, 1482
->>>>>>> b3498e69
   size: 50, 50
   orig: 50, 50
   offset: 0, 0
   index: -1
 PolicyIcons/Reformation
   rotate: false
-<<<<<<< HEAD
-  xy: 1585, 1366
-=======
   xy: 1585, 1424
->>>>>>> b3498e69
   size: 50, 50
   orig: 50, 50
   offset: 0, 0
   index: -1
 PolicyIcons/Representation
   rotate: false
-<<<<<<< HEAD
+  xy: 1643, 1424
+  size: 50, 50
+  orig: 50, 50
+  offset: 0, 0
+  index: -1
+PolicyIcons/Republic
+  rotate: false
   xy: 1585, 1308
-=======
-  xy: 1643, 1424
->>>>>>> b3498e69
-  size: 50, 50
-  orig: 50, 50
-  offset: 0, 0
-  index: -1
-PolicyIcons/Republic
-  rotate: false
-<<<<<<< HEAD
+  size: 50, 50
+  orig: 50, 50
+  offset: 0, 0
+  index: -1
+PolicyIcons/Scholasticism
+  rotate: false
   xy: 1643, 1366
-=======
-  xy: 1585, 1308
->>>>>>> b3498e69
-  size: 50, 50
-  orig: 50, 50
-  offset: 0, 0
-  index: -1
-PolicyIcons/Scholasticism
-  rotate: false
-<<<<<<< HEAD
+  size: 50, 50
+  orig: 50, 50
+  offset: 0, 0
+  index: -1
+PolicyIcons/Scientific Revolution
+  rotate: false
   xy: 1701, 1424
-=======
-  xy: 1643, 1366
->>>>>>> b3498e69
-  size: 50, 50
-  orig: 50, 50
-  offset: 0, 0
-  index: -1
-PolicyIcons/Scientific Revolution
-  rotate: false
-<<<<<<< HEAD
-  xy: 1585, 1250
-=======
-  xy: 1701, 1424
->>>>>>> b3498e69
   size: 50, 50
   orig: 50, 50
   offset: 0, 0
   index: -1
 PolicyIcons/Secularism
   rotate: false
-<<<<<<< HEAD
-  xy: 1701, 1366
-=======
   xy: 1643, 1308
->>>>>>> b3498e69
   size: 50, 50
   orig: 50, 50
   offset: 0, 0
   index: -1
 PolicyIcons/Socialism
   rotate: false
-<<<<<<< HEAD
-  xy: 1701, 1250
-=======
   xy: 1701, 1308
->>>>>>> b3498e69
   size: 50, 50
   orig: 50, 50
   offset: 0, 0
   index: -1
 PolicyIcons/Sovereignty
   rotate: false
-<<<<<<< HEAD
-  xy: 1643, 1192
-=======
   xy: 1585, 1192
->>>>>>> b3498e69
   size: 50, 50
   orig: 50, 50
   offset: 0, 0
   index: -1
 PolicyIcons/Theocracy
   rotate: false
-<<<<<<< HEAD
-  xy: 1639, 1134
-=======
   xy: 1697, 1134
->>>>>>> b3498e69
   size: 50, 50
   orig: 50, 50
   offset: 0, 0
   index: -1
 PolicyIcons/Total War
   rotate: false
-<<<<<<< HEAD
-  xy: 1697, 1134
-=======
   xy: 1598, 156
->>>>>>> b3498e69
   size: 50, 50
   orig: 50, 50
   offset: 0, 0
   index: -1
 PolicyIcons/Trade Unions
   rotate: false
-<<<<<<< HEAD
-  xy: 1598, 156
-=======
   xy: 1598, 98
->>>>>>> b3498e69
   size: 50, 50
   orig: 50, 50
   offset: 0, 0
   index: -1
 PolicyIcons/United Front
   rotate: false
-<<<<<<< HEAD
-  xy: 1630, 40
-=======
   xy: 1990, 1776
->>>>>>> b3498e69
   size: 50, 50
   orig: 50, 50
   offset: 0, 0
   index: -1
 PolicyIcons/Universal Suffrage
   rotate: false
-<<<<<<< HEAD
-  xy: 1990, 1776
-=======
   xy: 1990, 1718
->>>>>>> b3498e69
   size: 50, 50
   orig: 50, 50
   offset: 0, 0
   index: -1
 PolicyIcons/Warrior Code
   rotate: false
-<<<<<<< HEAD
-  xy: 1990, 1602
-=======
   xy: 1990, 1544
->>>>>>> b3498e69
   size: 50, 50
   orig: 50, 50
   offset: 0, 0
@@ -1414,11 +1245,7 @@
   index: -1
 StatIcons/Movement
   rotate: false
-<<<<<<< HEAD
-  xy: 1874, 1486
-=======
   xy: 1932, 1544
->>>>>>> b3498e69
   size: 50, 50
   orig: 50, 50
   offset: 0, 0
@@ -1439,22 +1266,14 @@
   index: -1
 StatIcons/Range
   rotate: false
-<<<<<<< HEAD
+  xy: 1658, 1482
+  size: 50, 50
+  orig: 50, 50
+  offset: 0, 0
+  index: -1
+StatIcons/RangedStrength
+  rotate: false
   xy: 1716, 1482
-=======
-  xy: 1658, 1482
->>>>>>> b3498e69
-  size: 50, 50
-  orig: 50, 50
-  offset: 0, 0
-  index: -1
-StatIcons/RangedStrength
-  rotate: false
-<<<<<<< HEAD
-  xy: 1585, 1424
-=======
-  xy: 1716, 1482
->>>>>>> b3498e69
   size: 50, 50
   orig: 50, 50
   offset: 0, 0
@@ -1482,11 +1301,7 @@
   index: -1
 StatIcons/Strength
   rotate: false
-<<<<<<< HEAD
-  xy: 1701, 1192
-=======
   xy: 1643, 1192
->>>>>>> b3498e69
   size: 50, 50
   orig: 50, 50
   offset: 0, 0
@@ -2065,8 +1880,6 @@
   orig: 100, 100
   offset: 0, 0
   index: -1
-<<<<<<< HEAD
-=======
 TileSets/Default/CrosshatchHexagon
   rotate: false
   xy: 4, 1149
@@ -2081,7 +1894,6 @@
   orig: 273, 236
   offset: 0, 0
   index: -1
->>>>>>> b3498e69
 TileSets/Default/FalloutOverlay
   rotate: false
   xy: 1261, 1410
@@ -2103,8 +1915,6 @@
   orig: 100, 100
   offset: 0, 0
   index: -1
-<<<<<<< HEAD
-=======
 TileSets/Default/Hexagon
   rotate: false
   xy: 412, 1802
@@ -2119,7 +1929,6 @@
   orig: 277, 240
   offset: 0, 0
   index: -1
->>>>>>> b3498e69
 TileSets/Default/HillOverlay
   rotate: false
   xy: 1600, 1648
@@ -2190,13 +1999,6 @@
   orig: 100, 100
   offset: 0, 0
   index: -1
-<<<<<<< HEAD
-TileSets/FantasyHex/CrosshatchHexagon
-  rotate: false
-  xy: 4, 1149
-  size: 273, 236
-  orig: 273, 236
-=======
 TileSets/Default/Tiles/River-Bottom
   rotate: false
   xy: 1816, 417
@@ -2230,46 +2032,27 @@
   xy: 1856, 952
   size: 32, 28
   orig: 32, 28
->>>>>>> b3498e69
-  offset: 0, 0
-  index: -1
-TileSets/Default/CrosshatchHexagon
-  rotate: false
-<<<<<<< HEAD
-  xy: 4, 1149
-  size: 273, 236
-  orig: 273, 236
-=======
+  offset: 0, 0
+  index: -1
+TileSets/FantasyHex/Tiles/River-BottomRight
+  rotate: false
   xy: 1856, 952
   size: 32, 28
   orig: 32, 28
->>>>>>> b3498e69
-  offset: 0, 0
-  index: -1
-TileSets/FantasyHex/Hexagon
-  rotate: false
-<<<<<<< HEAD
-  xy: 412, 1802
-  size: 277, 240
-  orig: 277, 240
-=======
+  offset: 0, 0
+  index: -1
+TileSets/Default/road
+  rotate: false
   xy: 1529, 1845
   size: 61, 11
   orig: 61, 11
->>>>>>> b3498e69
-  offset: 0, 0
-  index: -1
-TileSets/Default/Hexagon
-  rotate: false
-<<<<<<< HEAD
-  xy: 412, 1802
-  size: 277, 240
-  orig: 277, 240
-=======
+  offset: 0, 0
+  index: -1
+TileSets/FantasyHex/road
+  rotate: false
   xy: 1529, 1845
   size: 61, 11
   orig: 61, 11
->>>>>>> b3498e69
   offset: 0, 0
   index: -1
 TileSets/FantasyHex/Railroad
@@ -2288,33 +2071,21 @@
   index: -1
 TileSets/FantasyHex/Tiles/Academy-Snow
   rotate: false
-<<<<<<< HEAD
-  xy: 1774, 1497
-=======
   xy: 1581, 1091
->>>>>>> b3498e69
   size: 32, 35
   orig: 32, 35
   offset: 0, 0
   index: -1
 TileSets/FantasyHex/Tiles/Aluminum
   rotate: false
-<<<<<<< HEAD
-  xy: 1581, 1098
-=======
   xy: 2009, 2014
->>>>>>> b3498e69
   size: 32, 28
   orig: 32, 28
   offset: 0, 0
   index: -1
 TileSets/FantasyHex/Tiles/Ancient ruins
   rotate: false
-<<<<<<< HEAD
-  xy: 2009, 2014
-=======
   xy: 1774, 1504
->>>>>>> b3498e69
   size: 32, 28
   orig: 32, 28
   offset: 0, 0
@@ -2328,1516 +2099,938 @@
   index: -1
 TileSets/FantasyHex/Tiles/Ancient ruins-Sand
   rotate: false
-<<<<<<< HEAD
+  xy: 325, 1173
+  size: 32, 28
+  orig: 32, 28
+  offset: 0, 0
+  index: -1
+TileSets/FantasyHex/Tiles/Ancient ruins-Snow
+  rotate: false
   xy: 1621, 1098
-=======
-  xy: 325, 1173
->>>>>>> b3498e69
-  size: 32, 28
-  orig: 32, 28
-  offset: 0, 0
-  index: -1
-TileSets/FantasyHex/Tiles/Ancient ruins-Snow
-  rotate: false
-<<<<<<< HEAD
-  xy: 2009, 1978
-=======
-  xy: 1621, 1098
->>>>>>> b3498e69
   size: 32, 28
   orig: 32, 28
   offset: 0, 0
   index: -1
 TileSets/FantasyHex/Tiles/Ancient ruins2
   rotate: false
-<<<<<<< HEAD
-  xy: 325, 1173
-=======
   xy: 1759, 1388
->>>>>>> b3498e69
   size: 32, 28
   orig: 32, 28
   offset: 0, 0
   index: -1
 TileSets/FantasyHex/Tiles/Atoll
   rotate: false
-<<<<<<< HEAD
+  xy: 1701, 1098
+  size: 32, 28
+  orig: 32, 28
+  offset: 0, 0
+  index: -1
+TileSets/FantasyHex/Tiles/Bananas
+  rotate: false
+  xy: 2009, 1870
+  size: 32, 28
+  orig: 32, 28
+  offset: 0, 0
+  index: -1
+TileSets/FantasyHex/Tiles/Barbarian encampment
+  rotate: false
   xy: 2009, 1834
-=======
-  xy: 1701, 1098
->>>>>>> b3498e69
-  size: 32, 28
-  orig: 32, 28
-  offset: 0, 0
-  index: -1
-TileSets/FantasyHex/Tiles/Bananas
-  rotate: false
-<<<<<<< HEAD
-  xy: 1616, 1026
-=======
-  xy: 2009, 1870
->>>>>>> b3498e69
-  size: 32, 28
-  orig: 32, 28
-  offset: 0, 0
-  index: -1
-TileSets/FantasyHex/Tiles/Barbarian encampment
-  rotate: false
-<<<<<<< HEAD
-  xy: 1656, 1026
-=======
-  xy: 2009, 1834
->>>>>>> b3498e69
   size: 32, 28
   orig: 32, 28
   offset: 0, 0
   index: -1
 TileSets/FantasyHex/Tiles/Barbarian encampment-Snow
   rotate: false
-<<<<<<< HEAD
-  xy: 1696, 1061
-=======
   xy: 1759, 1243
->>>>>>> b3498e69
   size: 32, 29
   orig: 32, 29
   offset: 0, 0
   index: -1
 TileSets/FantasyHex/Tiles/Barringer Crater
   rotate: false
-<<<<<<< HEAD
-  xy: 1616, 990
-=======
   xy: 1759, 1207
->>>>>>> b3498e69
   size: 32, 28
   orig: 32, 28
   offset: 0, 0
   index: -1
 TileSets/FantasyHex/Tiles/Cattle
   rotate: false
-<<<<<<< HEAD
-  xy: 1616, 810
-=======
   xy: 1799, 1316
->>>>>>> b3498e69
   size: 32, 28
   orig: 32, 28
   offset: 0, 0
   index: -1
 TileSets/FantasyHex/Tiles/Cattle+Pasture
   rotate: false
-<<<<<<< HEAD
-  xy: 1616, 770
-=======
   xy: 1799, 1276
->>>>>>> b3498e69
   size: 32, 32
   orig: 32, 32
   offset: 0, 0
   index: -1
 TileSets/FantasyHex/Tiles/Cerro de Potosi
   rotate: false
-<<<<<<< HEAD
-  xy: 1696, 844
-=======
   xy: 1799, 1204
->>>>>>> b3498e69
   size: 32, 28
   orig: 32, 28
   offset: 0, 0
   index: -1
 TileSets/FantasyHex/Tiles/Citadel
   rotate: false
-<<<<<<< HEAD
-  xy: 1696, 801
-=======
   xy: 1741, 1091
->>>>>>> b3498e69
   size: 32, 35
   orig: 32, 35
   offset: 0, 0
   index: -1
 TileSets/FantasyHex/Tiles/Citadel-Snow
   rotate: false
-<<<<<<< HEAD
-  xy: 1616, 696
-=======
   xy: 1781, 1094
->>>>>>> b3498e69
   size: 32, 30
   orig: 32, 30
   offset: 0, 0
   index: -1
 TileSets/FantasyHex/Tiles/City center
   rotate: false
-<<<<<<< HEAD
-  xy: 1656, 731
-=======
   xy: 1821, 1089
->>>>>>> b3498e69
   size: 32, 35
   orig: 32, 35
   offset: 0, 0
   index: -1
 TileSets/FantasyHex/Tiles/City center-Ancient era
   rotate: false
-<<<<<<< HEAD
-  xy: 1696, 761
-=======
   xy: 1781, 1054
->>>>>>> b3498e69
   size: 32, 32
   orig: 32, 32
   offset: 0, 0
   index: -1
 TileSets/FantasyHex/Tiles/City center-Classical era
   rotate: false
-<<<<<<< HEAD
-  xy: 1616, 656
-=======
   xy: 1821, 1049
->>>>>>> b3498e69
   size: 32, 32
   orig: 32, 32
   offset: 0, 0
   index: -1
 TileSets/FantasyHex/Tiles/City center-Future era
   rotate: false
-<<<<<<< HEAD
-  xy: 1656, 689
-=======
   xy: 1817, 1474
->>>>>>> b3498e69
   size: 32, 34
   orig: 32, 34
   offset: 0, 0
   index: -1
 TileSets/FantasyHex/Tiles/City center-Industrial era
   rotate: false
-<<<<<<< HEAD
-  xy: 1696, 720
-=======
   xy: 1817, 1433
->>>>>>> b3498e69
   size: 32, 33
   orig: 32, 33
   offset: 0, 0
   index: -1
 TileSets/FantasyHex/Tiles/City center-Information era
   rotate: false
-<<<<<<< HEAD
-  xy: 1616, 612
-=======
   xy: 1857, 1442
->>>>>>> b3498e69
   size: 32, 36
   orig: 32, 36
   offset: 0, 0
   index: -1
 TileSets/FantasyHex/Tiles/City center-Medieval era
   rotate: false
-<<<<<<< HEAD
-  xy: 1656, 649
-=======
   xy: 1897, 1446
->>>>>>> b3498e69
   size: 32, 32
   orig: 32, 32
   offset: 0, 0
   index: -1
 TileSets/FantasyHex/Tiles/City center-Modern era
   rotate: false
-<<<<<<< HEAD
-  xy: 1696, 678
-=======
   xy: 1937, 1444
->>>>>>> b3498e69
   size: 32, 34
   orig: 32, 34
   offset: 0, 0
   index: -1
 TileSets/FantasyHex/Tiles/City center-Renaissance era
   rotate: false
-<<<<<<< HEAD
-  xy: 1616, 572
-=======
   xy: 1977, 1446
->>>>>>> b3498e69
   size: 32, 32
   orig: 32, 32
   offset: 0, 0
   index: -1
 TileSets/FantasyHex/Tiles/City ruins
   rotate: false
-<<<<<<< HEAD
-  xy: 1656, 613
-=======
   xy: 1835, 1132
->>>>>>> b3498e69
   size: 32, 28
   orig: 32, 28
   offset: 0, 0
   index: -1
 TileSets/FantasyHex/Tiles/Coal
   rotate: false
-<<<<<<< HEAD
-  xy: 1616, 536
-=======
   xy: 1861, 1060
->>>>>>> b3498e69
   size: 32, 28
   orig: 32, 28
   offset: 0, 0
   index: -1
 TileSets/FantasyHex/Tiles/Coast
   rotate: false
-<<<<<<< HEAD
-  xy: 1656, 577
-=======
   xy: 1861, 1024
->>>>>>> b3498e69
   size: 32, 28
   orig: 32, 28
   offset: 0, 0
   index: -1
 TileSets/FantasyHex/Tiles/Cotton
   rotate: false
-<<<<<<< HEAD
-  xy: 1656, 505
-=======
   xy: 1839, 1333
->>>>>>> b3498e69
   size: 32, 28
   orig: 32, 28
   offset: 0, 0
   index: -1
 TileSets/FantasyHex/Tiles/Customs house
   rotate: false
-<<<<<<< HEAD
-  xy: 1656, 462
-=======
   xy: 1839, 1220
->>>>>>> b3498e69
   size: 32, 35
   orig: 32, 35
   offset: 0, 0
   index: -1
 TileSets/FantasyHex/Tiles/Deer
   rotate: false
-<<<<<<< HEAD
-  xy: 1696, 497
-=======
   xy: 1839, 1184
->>>>>>> b3498e69
   size: 32, 28
   orig: 32, 28
   offset: 0, 0
   index: -1
 TileSets/FantasyHex/Tiles/Deer+Camp
   rotate: false
-<<<<<<< HEAD
-  xy: 1616, 393
-=======
   xy: 1879, 1369
->>>>>>> b3498e69
   size: 32, 28
   orig: 32, 28
   offset: 0, 0
   index: -1
 TileSets/FantasyHex/Tiles/Desert
   rotate: false
-<<<<<<< HEAD
-  xy: 1656, 426
-=======
   xy: 1879, 1333
->>>>>>> b3498e69
   size: 32, 28
   orig: 32, 28
   offset: 0, 0
   index: -1
 TileSets/FantasyHex/Tiles/Desert+Farm
   rotate: false
-<<<<<<< HEAD
-  xy: 1696, 461
-=======
   xy: 1879, 1297
->>>>>>> b3498e69
   size: 32, 28
   orig: 32, 28
   offset: 0, 0
   index: -1
 TileSets/FantasyHex/Tiles/Desert+Flood plains+Farm
   rotate: false
-<<<<<<< HEAD
-  xy: 1616, 357
-=======
   xy: 1879, 1261
->>>>>>> b3498e69
   size: 32, 28
   orig: 32, 28
   offset: 0, 0
   index: -1
 TileSets/FantasyHex/Tiles/Dyes
   rotate: false
-<<<<<<< HEAD
-  xy: 1696, 389
-=======
   xy: 1919, 1372
->>>>>>> b3498e69
   size: 32, 28
   orig: 32, 28
   offset: 0, 0
   index: -1
 TileSets/FantasyHex/Tiles/Dyes+Plantation
   rotate: false
-<<<<<<< HEAD
-  xy: 1656, 354
-=======
   xy: 1919, 1336
->>>>>>> b3498e69
   size: 32, 28
   orig: 32, 28
   offset: 0, 0
   index: -1
 TileSets/FantasyHex/Tiles/El Dorado
   rotate: false
-<<<<<<< HEAD
-  xy: 1696, 352
-=======
   xy: 1919, 1299
->>>>>>> b3498e69
   size: 32, 29
   orig: 32, 29
   offset: 0, 0
   index: -1
 TileSets/FantasyHex/Tiles/Fallout
   rotate: false
-<<<<<<< HEAD
-  xy: 742, 13
-=======
   xy: 1919, 1256
->>>>>>> b3498e69
   size: 32, 35
   orig: 32, 35
   offset: 0, 0
   index: -1
 TileSets/FantasyHex/Tiles/Fish
   rotate: false
-<<<<<<< HEAD
-  xy: 782, 20
-=======
   xy: 1919, 1220
->>>>>>> b3498e69
   size: 32, 28
   orig: 32, 28
   offset: 0, 0
   index: -1
 TileSets/FantasyHex/Tiles/Fishing Boats
   rotate: false
-<<<<<<< HEAD
-  xy: 822, 20
-=======
   xy: 1919, 1184
->>>>>>> b3498e69
   size: 32, 28
   orig: 32, 28
   offset: 0, 0
   index: -1
 TileSets/FantasyHex/Tiles/Flood plains
   rotate: false
-<<<<<<< HEAD
-  xy: 862, 20
-=======
   xy: 1959, 1372
->>>>>>> b3498e69
   size: 32, 28
   orig: 32, 28
   offset: 0, 0
   index: -1
 TileSets/FantasyHex/Tiles/Forest
   rotate: false
-<<<<<<< HEAD
-  xy: 942, 16
-=======
   xy: 1959, 1296
->>>>>>> b3498e69
   size: 32, 32
   orig: 32, 32
   offset: 0, 0
   index: -1
 TileSets/FantasyHex/Tiles/Fort
   rotate: false
-<<<<<<< HEAD
-  xy: 982, 15
-=======
   xy: 1959, 1255
->>>>>>> b3498e69
   size: 32, 33
   orig: 32, 33
   offset: 0, 0
   index: -1
 TileSets/FantasyHex/Tiles/Fountain of Youth
   rotate: false
-<<<<<<< HEAD
-  xy: 1022, 16
-=======
   xy: 1959, 1215
->>>>>>> b3498e69
   size: 32, 32
   orig: 32, 32
   offset: 0, 0
   index: -1
 TileSets/FantasyHex/Tiles/Furs
   rotate: false
-<<<<<<< HEAD
-  xy: 1102, 20
-=======
   xy: 1999, 1374
->>>>>>> b3498e69
   size: 32, 28
   orig: 32, 28
   offset: 0, 0
   index: -1
 TileSets/FantasyHex/Tiles/Furs+Camp
   rotate: false
-<<<<<<< HEAD
-  xy: 1814, 1480
-=======
   xy: 1999, 1338
->>>>>>> b3498e69
   size: 32, 28
   orig: 32, 28
   offset: 0, 0
   index: -1
 TileSets/FantasyHex/Tiles/Gems
   rotate: false
-<<<<<<< HEAD
-  xy: 1759, 1353
-=======
   xy: 1999, 1194
->>>>>>> b3498e69
   size: 32, 28
   orig: 32, 28
   offset: 0, 0
   index: -1
 TileSets/FantasyHex/Tiles/Gold Ore
   rotate: false
-<<<<<<< HEAD
-  xy: 1759, 1317
-=======
   xy: 1999, 1158
->>>>>>> b3498e69
   size: 32, 28
   orig: 32, 28
   offset: 0, 0
   index: -1
 TileSets/FantasyHex/Tiles/Grand Mesa
   rotate: false
-<<<<<<< HEAD
-  xy: 1759, 1277
-=======
   xy: 1879, 1149
->>>>>>> b3498e69
   size: 32, 32
   orig: 32, 32
   offset: 0, 0
   index: -1
 TileSets/FantasyHex/Tiles/Grassland
   rotate: false
-<<<<<<< HEAD
-  xy: 1759, 1241
-=======
   xy: 1919, 1148
->>>>>>> b3498e69
   size: 32, 28
   orig: 32, 28
   offset: 0, 0
   index: -1
 TileSets/FantasyHex/Tiles/Grassland+Farm
   rotate: false
-<<<<<<< HEAD
-  xy: 1759, 1205
-=======
   xy: 1959, 1143
->>>>>>> b3498e69
   size: 32, 28
   orig: 32, 28
   offset: 0, 0
   index: -1
 TileSets/FantasyHex/Tiles/Grassland+Forest+Camp
   rotate: false
-<<<<<<< HEAD
-  xy: 1814, 1441
-=======
   xy: 1999, 1119
->>>>>>> b3498e69
   size: 32, 31
   orig: 32, 31
   offset: 0, 0
   index: -1
 TileSets/FantasyHex/Tiles/Grassland+Forest+Deer+Camp
   rotate: false
-<<<<<<< HEAD
-  xy: 1799, 1402
-=======
   xy: 1621, 1059
->>>>>>> b3498e69
   size: 32, 31
   orig: 32, 31
   offset: 0, 0
   index: -1
 TileSets/FantasyHex/Tiles/Grassland+Forest+Furs+Camp
   rotate: false
-<<<<<<< HEAD
-  xy: 1799, 1363
-=======
   xy: 1661, 1059
->>>>>>> b3498e69
   size: 32, 31
   orig: 32, 31
   offset: 0, 0
   index: -1
 TileSets/FantasyHex/Tiles/Grassland+Forest+Lumber mill
   rotate: false
-<<<<<<< HEAD
-  xy: 1799, 1324
-=======
   xy: 1701, 1059
->>>>>>> b3498e69
   size: 32, 31
   orig: 32, 31
   offset: 0, 0
   index: -1
 TileSets/FantasyHex/Tiles/Grassland+Hill+Farm
   rotate: false
-<<<<<<< HEAD
-  xy: 1799, 1288
-=======
   xy: 1741, 1055
->>>>>>> b3498e69
   size: 32, 28
   orig: 32, 28
   offset: 0, 0
   index: -1
 TileSets/FantasyHex/Tiles/Grassland+Hill+Forest+Camp
   rotate: false
-<<<<<<< HEAD
-  xy: 1799, 1252
-=======
   xy: 1616, 1023
->>>>>>> b3498e69
   size: 32, 28
   orig: 32, 28
   offset: 0, 0
   index: -1
 TileSets/FantasyHex/Tiles/Grassland+Hill+Forest+Lumber mill
   rotate: false
-<<<<<<< HEAD
-  xy: 1799, 1216
-=======
   xy: 1656, 1023
->>>>>>> b3498e69
   size: 32, 28
   orig: 32, 28
   offset: 0, 0
   index: -1
 TileSets/FantasyHex/Tiles/Grassland+Hill+Forest+Trading post
   rotate: false
-<<<<<<< HEAD
-  xy: 1854, 1450
-=======
   xy: 1616, 987
->>>>>>> b3498e69
   size: 32, 28
   orig: 32, 28
   offset: 0, 0
   index: -1
 TileSets/FantasyHex/Tiles/Grassland+Jungle+Trading post
   rotate: false
-<<<<<<< HEAD
-  xy: 1894, 1446
-=======
   xy: 1616, 947
->>>>>>> b3498e69
   size: 32, 32
   orig: 32, 32
   offset: 0, 0
   index: -1
 TileSets/FantasyHex/Tiles/GrasslandForest
   rotate: false
-<<<<<<< HEAD
-  xy: 1934, 1447
-=======
   xy: 1656, 984
->>>>>>> b3498e69
   size: 32, 31
   orig: 32, 31
   offset: 0, 0
   index: -1
 TileSets/FantasyHex/Tiles/Great Barrier Reef
   rotate: false
-<<<<<<< HEAD
-  xy: 1799, 1180
-=======
   xy: 1656, 948
->>>>>>> b3498e69
   size: 32, 28
   orig: 32, 28
   offset: 0, 0
   index: -1
 TileSets/FantasyHex/Tiles/Hill
   rotate: false
-<<<<<<< HEAD
-  xy: 1736, 730
-=======
   xy: 1656, 797
->>>>>>> b3498e69
   size: 32, 32
   orig: 32, 32
   offset: 0, 0
   index: -1
 TileSets/FantasyHex/Tiles/HillForest+Lumber mill
   rotate: false
-<<<<<<< HEAD
-  xy: 1736, 694
-=======
   xy: 1696, 840
->>>>>>> b3498e69
   size: 32, 28
   orig: 32, 28
   offset: 0, 0
   index: -1
 TileSets/FantasyHex/Tiles/HillMarbleQuarry
   rotate: false
-<<<<<<< HEAD
-  xy: 1736, 658
-=======
   xy: 1616, 731
->>>>>>> b3498e69
   size: 32, 28
   orig: 32, 28
   offset: 0, 0
   index: -1
 TileSets/FantasyHex/Tiles/HillMine
   rotate: false
-<<<<<<< HEAD
-  xy: 1736, 622
-=======
   xy: 1656, 761
->>>>>>> b3498e69
   size: 32, 28
   orig: 32, 28
   offset: 0, 0
   index: -1
 TileSets/FantasyHex/Tiles/HillStoneQuarry
   rotate: false
-<<<<<<< HEAD
-  xy: 1736, 586
-=======
   xy: 1696, 804
->>>>>>> b3498e69
   size: 32, 28
   orig: 32, 28
   offset: 0, 0
   index: -1
 TileSets/FantasyHex/Tiles/Horses
   rotate: false
-<<<<<<< HEAD
-  xy: 1736, 442
-=======
   xy: 1616, 659
->>>>>>> b3498e69
   size: 32, 28
   orig: 32, 28
   offset: 0, 0
   index: -1
 TileSets/FantasyHex/Tiles/Horses+Pasture
   rotate: false
-<<<<<<< HEAD
-  xy: 1736, 402
-=======
   xy: 1656, 685
->>>>>>> b3498e69
   size: 32, 32
   orig: 32, 32
   offset: 0, 0
   index: -1
 TileSets/FantasyHex/Tiles/Ice
   rotate: false
-<<<<<<< HEAD
-  xy: 1894, 1410
-=======
   xy: 1656, 649
->>>>>>> b3498e69
   size: 32, 28
   orig: 32, 28
   offset: 0, 0
   index: -1
 TileSets/FantasyHex/Tiles/Incense
   rotate: false
-<<<<<<< HEAD
-  xy: 1839, 1378
-=======
   xy: 1656, 613
->>>>>>> b3498e69
   size: 32, 28
   orig: 32, 28
   offset: 0, 0
   index: -1
 TileSets/FantasyHex/Tiles/Incense+Plantation
   rotate: false
-<<<<<<< HEAD
-  xy: 1839, 1342
-=======
   xy: 1696, 659
->>>>>>> b3498e69
   size: 32, 28
   orig: 32, 28
   offset: 0, 0
   index: -1
 TileSets/FantasyHex/Tiles/Iron
   rotate: false
-<<<<<<< HEAD
-  xy: 1839, 1270
-=======
   xy: 1656, 577
->>>>>>> b3498e69
   size: 32, 28
   orig: 32, 28
   offset: 0, 0
   index: -1
 TileSets/FantasyHex/Tiles/Ivory
   rotate: false
-<<<<<<< HEAD
-  xy: 1839, 1198
-=======
   xy: 1616, 515
->>>>>>> b3498e69
   size: 32, 28
   orig: 32, 28
   offset: 0, 0
   index: -1
 TileSets/FantasyHex/Tiles/Ivory+Camp
   rotate: false
-<<<<<<< HEAD
-  xy: 1879, 1374
-=======
   xy: 1656, 541
->>>>>>> b3498e69
   size: 32, 28
   orig: 32, 28
   offset: 0, 0
   index: -1
 TileSets/FantasyHex/Tiles/Jungle
   rotate: false
-<<<<<<< HEAD
-  xy: 1879, 1262
-=======
   xy: 1656, 501
->>>>>>> b3498e69
   size: 32, 32
   orig: 32, 32
   offset: 0, 0
   index: -1
 TileSets/FantasyHex/Tiles/Krakatoa
   rotate: false
-<<<<<<< HEAD
-  xy: 1799, 1142
-=======
   xy: 1696, 513
->>>>>>> b3498e69
   size: 32, 30
   orig: 32, 30
   offset: 0, 0
   index: -1
 TileSets/FantasyHex/Tiles/Lakes
   rotate: false
-<<<<<<< HEAD
-  xy: 1839, 1126
-=======
   xy: 1656, 429
->>>>>>> b3498e69
   size: 32, 28
   orig: 32, 28
   offset: 0, 0
   index: -1
 TileSets/FantasyHex/Tiles/Landmark
   rotate: false
-<<<<<<< HEAD
-  xy: 1919, 1366
-=======
   xy: 1656, 385
->>>>>>> b3498e69
   size: 32, 36
   orig: 32, 36
   offset: 0, 0
   index: -1
 TileSets/FantasyHex/Tiles/Manufactory
   rotate: false
-<<<<<<< HEAD
-  xy: 1959, 1328
-=======
   xy: 1736, 1008
->>>>>>> b3498e69
   size: 32, 39
   orig: 32, 39
   offset: 0, 0
   index: -1
 TileSets/FantasyHex/Tiles/Marble
   rotate: false
-<<<<<<< HEAD
-  xy: 1959, 1256
-=======
   xy: 1736, 972
->>>>>>> b3498e69
   size: 32, 28
   orig: 32, 28
   offset: 0, 0
   index: -1
 TileSets/FantasyHex/Tiles/Marsh
   rotate: false
-<<<<<<< HEAD
-  xy: 1959, 1183
-=======
   xy: 1736, 899
->>>>>>> b3498e69
   size: 32, 29
   orig: 32, 29
   offset: 0, 0
   index: -1
 TileSets/FantasyHex/Tiles/Mine
   rotate: false
-<<<<<<< HEAD
-  xy: 1999, 1375
-=======
   xy: 1736, 755
->>>>>>> b3498e69
   size: 32, 28
   orig: 32, 28
   offset: 0, 0
   index: -1
 TileSets/FantasyHex/Tiles/Moai
   rotate: false
-<<<<<<< HEAD
-  xy: 1999, 1266
-=======
   xy: 1736, 646
->>>>>>> b3498e69
   size: 32, 29
   orig: 32, 29
   offset: 0, 0
   index: -1
 TileSets/FantasyHex/Tiles/Mount Fuji
   rotate: false
-<<<<<<< HEAD
-  xy: 1999, 1120
-=======
   xy: 1736, 500
->>>>>>> b3498e69
   size: 32, 30
   orig: 32, 30
   offset: 0, 0
   index: -1
 TileSets/FantasyHex/Tiles/Mountain
   rotate: false
-<<<<<<< HEAD
-  xy: 1781, 1089
-=======
   xy: 1736, 456
->>>>>>> b3498e69
   size: 32, 36
   orig: 32, 36
   offset: 0, 0
   index: -1
 TileSets/FantasyHex/Tiles/Oasis
   rotate: false
-<<<<<<< HEAD
-  xy: 1776, 873
-=======
   xy: 1776, 910
->>>>>>> b3498e69
   size: 32, 28
   orig: 32, 28
   offset: 0, 0
   index: -1
 TileSets/FantasyHex/Tiles/Ocean
   rotate: false
-<<<<<<< HEAD
-  xy: 1776, 837
-=======
   xy: 1776, 874
->>>>>>> b3498e69
   size: 32, 28
   orig: 32, 28
   offset: 0, 0
   index: -1
 TileSets/FantasyHex/Tiles/Offshore Platform
   rotate: false
-<<<<<<< HEAD
-  xy: 1776, 801
-=======
   xy: 1776, 838
->>>>>>> b3498e69
   size: 32, 28
   orig: 32, 28
   offset: 0, 0
   index: -1
 TileSets/FantasyHex/Tiles/Oil
   rotate: false
-<<<<<<< HEAD
-  xy: 1776, 765
-=======
   xy: 1776, 802
->>>>>>> b3498e69
   size: 32, 28
   orig: 32, 28
   offset: 0, 0
   index: -1
 TileSets/FantasyHex/Tiles/Oil well
   rotate: false
-<<<<<<< HEAD
-  xy: 1776, 729
-=======
   xy: 1776, 766
->>>>>>> b3498e69
   size: 32, 28
   orig: 32, 28
   offset: 0, 0
   index: -1
 TileSets/FantasyHex/Tiles/Old Faithful
   rotate: false
-<<<<<<< HEAD
-  xy: 1776, 689
-=======
   xy: 1776, 726
->>>>>>> b3498e69
   size: 32, 32
   orig: 32, 32
   offset: 0, 0
   index: -1
 TileSets/FantasyHex/Tiles/Pasture
   rotate: false
-<<<<<<< HEAD
-  xy: 1776, 577
-=======
   xy: 1776, 614
->>>>>>> b3498e69
   size: 32, 32
   orig: 32, 32
   offset: 0, 0
   index: -1
 TileSets/FantasyHex/Tiles/Pearls
   rotate: false
-<<<<<<< HEAD
-  xy: 1776, 505
-=======
   xy: 1776, 542
->>>>>>> b3498e69
   size: 32, 28
   orig: 32, 28
   offset: 0, 0
   index: -1
 TileSets/FantasyHex/Tiles/Plains
   rotate: false
-<<<<<<< HEAD
-  xy: 1776, 361
-=======
   xy: 1776, 398
->>>>>>> b3498e69
   size: 32, 28
   orig: 32, 28
   offset: 0, 0
   index: -1
 TileSets/FantasyHex/Tiles/Plains+Farm
   rotate: false
-<<<<<<< HEAD
-  xy: 1776, 325
-=======
   xy: 1816, 1013
->>>>>>> b3498e69
   size: 32, 28
   orig: 32, 28
   offset: 0, 0
   index: -1
 TileSets/FantasyHex/Tiles/Plains+Forest+Camp
   rotate: false
-<<<<<<< HEAD
-  xy: 1821, 1086
-=======
   xy: 1816, 973
->>>>>>> b3498e69
   size: 32, 32
   orig: 32, 32
   offset: 0, 0
   index: -1
 TileSets/FantasyHex/Tiles/Plains+Forest+Lumber mill
   rotate: false
-<<<<<<< HEAD
-  xy: 1816, 1046
-=======
   xy: 1816, 933
->>>>>>> b3498e69
   size: 32, 32
   orig: 32, 32
   offset: 0, 0
   index: -1
 TileSets/FantasyHex/Tiles/Plains+Jungle+Trading post
   rotate: false
-<<<<<<< HEAD
-  xy: 1816, 1006
-=======
   xy: 1816, 893
->>>>>>> b3498e69
   size: 32, 32
   orig: 32, 32
   offset: 0, 0
   index: -1
 TileSets/FantasyHex/Tiles/PlainsForest
   rotate: false
-<<<<<<< HEAD
-  xy: 1816, 966
-=======
   xy: 1816, 853
->>>>>>> b3498e69
   size: 32, 32
   orig: 32, 32
   offset: 0, 0
   index: -1
 TileSets/FantasyHex/Tiles/PlainsJungle
   rotate: false
-<<<<<<< HEAD
-  xy: 1816, 926
-=======
   xy: 1816, 813
->>>>>>> b3498e69
   size: 32, 32
   orig: 32, 32
   offset: 0, 0
   index: -1
 TileSets/FantasyHex/Tiles/Plantation
   rotate: false
-<<<<<<< HEAD
-  xy: 1816, 890
-=======
   xy: 1816, 777
->>>>>>> b3498e69
   size: 32, 28
   orig: 32, 28
   offset: 0, 0
   index: -1
 TileSets/FantasyHex/Tiles/Plantation+Bananas
   rotate: false
-<<<<<<< HEAD
-  xy: 1816, 854
-=======
   xy: 1816, 741
->>>>>>> b3498e69
   size: 32, 28
   orig: 32, 28
   offset: 0, 0
   index: -1
 TileSets/FantasyHex/Tiles/Plantation+Cotton
   rotate: false
-<<<<<<< HEAD
-  xy: 1816, 818
-=======
   xy: 1816, 705
->>>>>>> b3498e69
   size: 32, 28
   orig: 32, 28
   offset: 0, 0
   index: -1
 TileSets/FantasyHex/Tiles/Quarry
   rotate: false
-<<<<<<< HEAD
-  xy: 1816, 710
-=======
   xy: 1816, 597
->>>>>>> b3498e69
   size: 32, 28
   orig: 32, 28
   offset: 0, 0
   index: -1
 TileSets/FantasyHex/Tiles/Quarry+Marble
   rotate: false
-<<<<<<< HEAD
-  xy: 1816, 674
-=======
   xy: 1816, 561
->>>>>>> b3498e69
   size: 32, 28
   orig: 32, 28
   offset: 0, 0
   index: -1
 TileSets/FantasyHex/Tiles/Quarry+Stone
   rotate: false
-<<<<<<< HEAD
-  xy: 1816, 638
-  size: 32, 28
-  orig: 32, 28
-  offset: 0, 0
-  index: -1
-TileSets/FantasyHex/Tiles/River-Bottom
-  rotate: false
-  xy: 1816, 530
-  size: 32, 28
-  orig: 32, 28
-  offset: 0, 0
-  index: -1
-TileSets/Default/Tiles/River-Bottom
-  rotate: false
-  xy: 1816, 530
-  size: 32, 28
-  orig: 32, 28
-  offset: 0, 0
-  index: -1
-TileSets/FantasyHex/Tiles/River-BottomLeft
-  rotate: false
-  xy: 1816, 494
-  size: 32, 28
-  orig: 32, 28
-  offset: 0, 0
-  index: -1
-TileSets/Default/Tiles/River-BottomLeft
-  rotate: false
-  xy: 1816, 494
-  size: 32, 28
-  orig: 32, 28
-  offset: 0, 0
-  index: -1
-TileSets/FantasyHex/Tiles/River-BottomRight
-  rotate: false
-  xy: 1816, 458
-  size: 32, 28
-  orig: 32, 28
-  offset: 0, 0
-  index: -1
-TileSets/Default/Tiles/River-BottomRight
-  rotate: false
-  xy: 1816, 458
-=======
   xy: 1816, 525
->>>>>>> b3498e69
   size: 32, 28
   orig: 32, 28
   offset: 0, 0
   index: -1
 TileSets/FantasyHex/Tiles/Rock of Gibraltar
   rotate: false
-<<<<<<< HEAD
-  xy: 1816, 418
-=======
   xy: 1856, 912
->>>>>>> b3498e69
   size: 32, 32
   orig: 32, 32
   offset: 0, 0
   index: -1
 TileSets/FantasyHex/Tiles/Sheep
   rotate: false
-<<<<<<< HEAD
-  xy: 1856, 1006
-=======
   xy: 1856, 695
->>>>>>> b3498e69
   size: 32, 28
   orig: 32, 28
   offset: 0, 0
   index: -1
 TileSets/FantasyHex/Tiles/Sheep+Pasture
   rotate: false
-<<<<<<< HEAD
-  xy: 1856, 966
-=======
   xy: 1856, 655
->>>>>>> b3498e69
   size: 32, 32
   orig: 32, 32
   offset: 0, 0
   index: -1
 TileSets/FantasyHex/Tiles/Silk
   rotate: false
-<<<<<<< HEAD
-  xy: 1856, 857
-=======
   xy: 1856, 546
->>>>>>> b3498e69
   size: 32, 28
   orig: 32, 28
   offset: 0, 0
   index: -1
 TileSets/FantasyHex/Tiles/Silk+Plantation
   rotate: false
-<<<<<<< HEAD
-  xy: 1856, 821
-=======
   xy: 1856, 510
->>>>>>> b3498e69
   size: 32, 28
   orig: 32, 28
   offset: 0, 0
   index: -1
 TileSets/FantasyHex/Tiles/Silver
   rotate: false
-<<<<<<< HEAD
-  xy: 1856, 785
-=======
   xy: 1856, 474
->>>>>>> b3498e69
   size: 32, 28
   orig: 32, 28
   offset: 0, 0
   index: -1
 TileSets/FantasyHex/Tiles/Snow
   rotate: false
-<<<<<<< HEAD
-  xy: 1856, 675
-=======
   xy: 1736, 348
->>>>>>> b3498e69
   size: 32, 28
   orig: 32, 28
   offset: 0, 0
   index: -1
 TileSets/FantasyHex/Tiles/Snow+Farm
   rotate: false
-<<<<<<< HEAD
-  xy: 1856, 639
-=======
   xy: 1776, 362
->>>>>>> b3498e69
   size: 32, 28
   orig: 32, 28
   offset: 0, 0
   index: -1
 TileSets/FantasyHex/Tiles/Spices
   rotate: false
-<<<<<<< HEAD
-  xy: 1856, 567
-=======
   xy: 1856, 400
->>>>>>> b3498e69
   size: 32, 28
   orig: 32, 28
   offset: 0, 0
   index: -1
 TileSets/FantasyHex/Tiles/Spices+Plantation
   rotate: false
-<<<<<<< HEAD
-  xy: 1856, 531
-=======
   xy: 1816, 345
->>>>>>> b3498e69
   size: 32, 28
   orig: 32, 28
   offset: 0, 0
   index: -1
 TileSets/FantasyHex/Tiles/Stone
   rotate: false
-<<<<<<< HEAD
-  xy: 1856, 495
-=======
   xy: 1856, 364
->>>>>>> b3498e69
   size: 32, 28
   orig: 32, 28
   offset: 0, 0
   index: -1
 TileSets/FantasyHex/Tiles/Sugar
   rotate: false
-<<<<<<< HEAD
-  xy: 1856, 425
-=======
   xy: 1736, 312
->>>>>>> b3498e69
   size: 32, 28
   orig: 32, 28
   offset: 0, 0
   index: -1
 TileSets/FantasyHex/Tiles/Sugar+Plantation
   rotate: false
-<<<<<<< HEAD
-  xy: 1856, 389
-=======
   xy: 1856, 328
->>>>>>> b3498e69
   size: 32, 28
   orig: 32, 28
   offset: 0, 0
   index: -1
 TileSets/FantasyHex/Tiles/Terrace farm
   rotate: false
-<<<<<<< HEAD
-  xy: 1896, 1042
-=======
   xy: 1816, 273
->>>>>>> b3498e69
   size: 32, 28
   orig: 32, 28
   offset: 0, 0
   index: -1
 TileSets/FantasyHex/Tiles/Trading post
   rotate: false
-<<<<<<< HEAD
-  xy: 1896, 970
-=======
   xy: 1142, 12
->>>>>>> b3498e69
   size: 32, 28
   orig: 32, 28
   offset: 0, 0
   index: -1
 TileSets/FantasyHex/Tiles/Tundra
   rotate: false
-<<<<<<< HEAD
-  xy: 1896, 862
-=======
   xy: 1262, 4
->>>>>>> b3498e69
   size: 32, 28
   orig: 32, 28
   offset: 0, 0
   index: -1
 TileSets/FantasyHex/Tiles/Tundra+Farm
   rotate: false
-<<<<<<< HEAD
-  xy: 1896, 826
-=======
   xy: 1302, 4
->>>>>>> b3498e69
   size: 32, 28
   orig: 32, 28
   offset: 0, 0
   index: -1
 TileSets/FantasyHex/Tiles/Tundra+Forest+Camp
   rotate: false
-<<<<<<< HEAD
-  xy: 1896, 786
-=======
   xy: 1901, 1108
->>>>>>> b3498e69
   size: 32, 32
   orig: 32, 32
   offset: 0, 0
   index: -1
 TileSets/FantasyHex/Tiles/Tundra+Forest+Camp+Furs
   rotate: false
-<<<<<<< HEAD
-  xy: 1896, 746
-=======
   xy: 1901, 1068
->>>>>>> b3498e69
   size: 32, 32
   orig: 32, 32
   offset: 0, 0
   index: -1
 TileSets/FantasyHex/Tiles/Tundra+Forest+Deer+Camp
   rotate: false
-<<<<<<< HEAD
-  xy: 1896, 706
-=======
   xy: 1901, 1028
->>>>>>> b3498e69
   size: 32, 32
   orig: 32, 32
   offset: 0, 0
   index: -1
 TileSets/FantasyHex/Tiles/Tundra+Forest+Lumber mill
   rotate: false
-<<<<<<< HEAD
-  xy: 1896, 666
-=======
   xy: 1941, 1103
->>>>>>> b3498e69
   size: 32, 32
   orig: 32, 32
   offset: 0, 0
   index: -1
 TileSets/FantasyHex/Tiles/TundraForest
   rotate: false
-<<<<<<< HEAD
-  xy: 1896, 626
-=======
   xy: 1941, 1063
->>>>>>> b3498e69
   size: 32, 32
   orig: 32, 32
   offset: 0, 0
   index: -1
 TileSets/FantasyHex/Tiles/Uranium
   rotate: false
-<<<<<<< HEAD
-  xy: 1896, 554
-=======
   xy: 1382, 4
->>>>>>> b3498e69
   size: 32, 28
   orig: 32, 28
   offset: 0, 0
   index: -1
 TileSets/FantasyHex/Tiles/Whales
   rotate: false
-<<<<<<< HEAD
-  xy: 1896, 376
-=======
   xy: 1542, 4
->>>>>>> b3498e69
   size: 32, 28
   orig: 32, 28
   offset: 0, 0
   index: -1
 TileSets/FantasyHex/Tiles/Whales+Fishing Boats
   rotate: false
-<<<<<<< HEAD
-  xy: 1896, 340
-=======
   xy: 1582, 4
->>>>>>> b3498e69
   size: 32, 28
   orig: 32, 28
   offset: 0, 0
   index: -1
 TileSets/FantasyHex/Tiles/Wheat
   rotate: false
-<<<<<<< HEAD
-  xy: 1896, 304
-=======
   xy: 1622, 4
->>>>>>> b3498e69
   size: 32, 28
   orig: 32, 28
   offset: 0, 0
   index: -1
 TileSets/FantasyHex/Tiles/Wine
   rotate: false
-<<<<<<< HEAD
-  xy: 1856, 281
-=======
   xy: 1662, 4
->>>>>>> b3498e69
   size: 32, 28
   orig: 32, 28
   offset: 0, 0
   index: -1
 TileSets/FantasyHex/Tiles/Wine+Plantation
   rotate: false
-<<<<<<< HEAD
-  xy: 1896, 268
-=======
   xy: 1981, 1083
->>>>>>> b3498e69
   size: 32, 28
   orig: 32, 28
   offset: 0, 0
   index: -1
 TileSets/FantasyHex/TopBorder
   rotate: false
-<<<<<<< HEAD
-  xy: 1896, 1006
-=======
   xy: 1856, 256
->>>>>>> b3498e69
   size: 32, 28
   orig: 32, 28
   offset: 0, 0
@@ -3851,1391 +3044,877 @@
   index: -1
 TileSets/FantasyHex/Units/Anti-Aircraft Gun
   rotate: false
-<<<<<<< HEAD
+  xy: 2009, 1978
+  size: 32, 28
+  orig: 32, 28
+  offset: 0, 0
+  index: -1
+TileSets/FantasyHex/Units/Anti-Tank Gun
+  rotate: false
+  xy: 1759, 1352
+  size: 32, 28
+  orig: 32, 28
+  offset: 0, 0
+  index: -1
+TileSets/FantasyHex/Units/Archer
+  rotate: false
   xy: 1661, 1098
-=======
-  xy: 2009, 1978
->>>>>>> b3498e69
-  size: 32, 28
-  orig: 32, 28
-  offset: 0, 0
-  index: -1
-TileSets/FantasyHex/Units/Anti-Tank Gun
-  rotate: false
-<<<<<<< HEAD
+  size: 32, 28
+  orig: 32, 28
+  offset: 0, 0
+  index: -1
+TileSets/FantasyHex/Units/Artillery
+  rotate: false
   xy: 2009, 1942
-=======
-  xy: 1759, 1352
->>>>>>> b3498e69
-  size: 32, 28
-  orig: 32, 28
-  offset: 0, 0
-  index: -1
-TileSets/FantasyHex/Units/Archer
-  rotate: false
-<<<<<<< HEAD
-  xy: 1701, 1098
-=======
-  xy: 1661, 1098
->>>>>>> b3498e69
-  size: 32, 28
-  orig: 32, 28
-  offset: 0, 0
-  index: -1
-TileSets/FantasyHex/Units/Artillery
-  rotate: false
-<<<<<<< HEAD
+  size: 32, 28
+  orig: 32, 28
+  offset: 0, 0
+  index: -1
+TileSets/FantasyHex/Units/Atlatlist
+  rotate: false
+  xy: 1759, 1316
+  size: 32, 28
+  orig: 32, 28
+  offset: 0, 0
+  index: -1
+TileSets/FantasyHex/Units/Axe Thrower
+  rotate: false
   xy: 2009, 1906
-=======
-  xy: 2009, 1942
->>>>>>> b3498e69
-  size: 32, 28
-  orig: 32, 28
-  offset: 0, 0
-  index: -1
-TileSets/FantasyHex/Units/Atlatlist
-  rotate: false
-<<<<<<< HEAD
-  xy: 2009, 1870
-=======
-  xy: 1759, 1316
->>>>>>> b3498e69
-  size: 32, 28
-  orig: 32, 28
-  offset: 0, 0
-  index: -1
-TileSets/FantasyHex/Units/Axe Thrower
-  rotate: false
-<<<<<<< HEAD
-  xy: 1616, 1062
-=======
-  xy: 2009, 1906
->>>>>>> b3498e69
   size: 32, 28
   orig: 32, 28
   offset: 0, 0
   index: -1
 TileSets/FantasyHex/Units/Ballista
   rotate: false
-<<<<<<< HEAD
-  xy: 1656, 1062
-=======
   xy: 1759, 1280
->>>>>>> b3498e69
   size: 32, 28
   orig: 32, 28
   offset: 0, 0
   index: -1
 TileSets/FantasyHex/Units/Battering Ram
   rotate: false
-<<<<<<< HEAD
-  xy: 1656, 990
-=======
   xy: 742, 20
->>>>>>> b3498e69
   size: 32, 28
   orig: 32, 28
   offset: 0, 0
   index: -1
 TileSets/FantasyHex/Units/Battleship
   rotate: false
-<<<<<<< HEAD
-  xy: 1696, 1025
-=======
   xy: 782, 20
->>>>>>> b3498e69
   size: 32, 28
   orig: 32, 28
   offset: 0, 0
   index: -1
 TileSets/FantasyHex/Units/Bazooka
   rotate: false
-<<<<<<< HEAD
-  xy: 1616, 954
-=======
   xy: 822, 20
->>>>>>> b3498e69
   size: 32, 28
   orig: 32, 28
   offset: 0, 0
   index: -1
 TileSets/FantasyHex/Units/Berber Cavalry
   rotate: false
-<<<<<<< HEAD
-  xy: 1656, 954
-=======
   xy: 862, 20
->>>>>>> b3498e69
   size: 32, 28
   orig: 32, 28
   offset: 0, 0
   index: -1
 TileSets/FantasyHex/Units/Berserker
   rotate: false
-<<<<<<< HEAD
-  xy: 1696, 989
-=======
   xy: 902, 20
->>>>>>> b3498e69
   size: 32, 28
   orig: 32, 28
   offset: 0, 0
   index: -1
 TileSets/FantasyHex/Units/Bowman
   rotate: false
-<<<<<<< HEAD
-  xy: 1616, 918
-=======
   xy: 942, 20
->>>>>>> b3498e69
   size: 32, 28
   orig: 32, 28
   offset: 0, 0
   index: -1
 TileSets/FantasyHex/Units/Brute
   rotate: false
-<<<<<<< HEAD
-  xy: 1656, 918
-=======
   xy: 982, 20
->>>>>>> b3498e69
   size: 32, 28
   orig: 32, 28
   offset: 0, 0
   index: -1
 TileSets/FantasyHex/Units/Camel Archer
   rotate: false
-<<<<<<< HEAD
-  xy: 1696, 952
-=======
   xy: 1022, 19
->>>>>>> b3498e69
   size: 32, 29
   orig: 32, 29
   offset: 0, 0
   index: -1
 TileSets/FantasyHex/Units/Cannon
   rotate: false
-<<<<<<< HEAD
-  xy: 1616, 882
-=======
   xy: 1062, 20
->>>>>>> b3498e69
   size: 32, 28
   orig: 32, 28
   offset: 0, 0
   index: -1
 TileSets/FantasyHex/Units/Caravel
   rotate: false
-<<<<<<< HEAD
-  xy: 1656, 882
-=======
   xy: 1102, 20
->>>>>>> b3498e69
   size: 32, 28
   orig: 32, 28
   offset: 0, 0
   index: -1
 TileSets/FantasyHex/Units/Carolean
   rotate: false
-<<<<<<< HEAD
-  xy: 1696, 916
-=======
   xy: 1759, 1171
->>>>>>> b3498e69
   size: 32, 28
   orig: 32, 28
   offset: 0, 0
   index: -1
 TileSets/FantasyHex/Units/Carrier
   rotate: false
-<<<<<<< HEAD
-  xy: 1616, 846
-=======
   xy: 1755, 1135
->>>>>>> b3498e69
   size: 32, 28
   orig: 32, 28
   offset: 0, 0
   index: -1
 TileSets/FantasyHex/Units/Cataphract
   rotate: false
-<<<<<<< HEAD
-  xy: 1656, 846
-=======
   xy: 1799, 1388
->>>>>>> b3498e69
   size: 32, 28
   orig: 32, 28
   offset: 0, 0
   index: -1
 TileSets/FantasyHex/Units/Catapult
   rotate: false
-<<<<<<< HEAD
-  xy: 1696, 880
-=======
   xy: 1799, 1352
->>>>>>> b3498e69
   size: 32, 28
   orig: 32, 28
   offset: 0, 0
   index: -1
 TileSets/FantasyHex/Units/Cavalry
   rotate: false
-<<<<<<< HEAD
-  xy: 1656, 810
-=======
   xy: 1799, 1240
->>>>>>> b3498e69
   size: 32, 28
   orig: 32, 28
   offset: 0, 0
   index: -1
 TileSets/FantasyHex/Units/Chariot Archer
   rotate: false
-<<<<<<< HEAD
-  xy: 1616, 734
-=======
   xy: 1799, 1168
->>>>>>> b3498e69
   size: 32, 28
   orig: 32, 28
   offset: 0, 0
   index: -1
 TileSets/FantasyHex/Units/Chu-Ko-Nu
   rotate: false
-<<<<<<< HEAD
-  xy: 1656, 774
-=======
   xy: 1795, 1132
->>>>>>> b3498e69
   size: 32, 28
   orig: 32, 28
   offset: 0, 0
   index: -1
 TileSets/FantasyHex/Units/CivilianLandUnit
   rotate: false
-<<<<<<< HEAD
-  xy: 1696, 642
-=======
   xy: 1861, 1096
->>>>>>> b3498e69
   size: 32, 28
   orig: 32, 28
   offset: 0, 0
   index: -1
 TileSets/FantasyHex/Units/Comanche Rider
   rotate: false
-<<<<<<< HEAD
-  xy: 1696, 605
-=======
   xy: 1857, 1405
->>>>>>> b3498e69
   size: 32, 29
   orig: 32, 29
   offset: 0, 0
   index: -1
 TileSets/FantasyHex/Units/Companion Cavalry
   rotate: false
-<<<<<<< HEAD
-  xy: 1616, 499
-=======
   xy: 1897, 1409
->>>>>>> b3498e69
   size: 32, 29
   orig: 32, 29
   offset: 0, 0
   index: -1
 TileSets/FantasyHex/Units/Composite Bowman
   rotate: false
-<<<<<<< HEAD
-  xy: 1656, 541
-=======
   xy: 1937, 1408
->>>>>>> b3498e69
   size: 32, 28
   orig: 32, 28
   offset: 0, 0
   index: -1
 TileSets/FantasyHex/Units/Conquistador
   rotate: false
-<<<<<<< HEAD
-  xy: 1696, 569
-=======
   xy: 1977, 1410
->>>>>>> b3498e69
   size: 32, 28
   orig: 32, 28
   offset: 0, 0
   index: -1
 TileSets/FantasyHex/Units/Cossack
   rotate: false
-<<<<<<< HEAD
-  xy: 1616, 463
-=======
   xy: 1839, 1369
->>>>>>> b3498e69
   size: 32, 28
   orig: 32, 28
   offset: 0, 0
   index: -1
 TileSets/FantasyHex/Units/Crossbowman
   rotate: false
-<<<<<<< HEAD
-  xy: 1696, 533
-=======
   xy: 1839, 1297
->>>>>>> b3498e69
   size: 32, 28
   orig: 32, 28
   offset: 0, 0
   index: -1
 TileSets/FantasyHex/Units/Cruiser
   rotate: false
-<<<<<<< HEAD
-  xy: 1616, 429
-=======
   xy: 1839, 1263
->>>>>>> b3498e69
   size: 32, 26
   orig: 32, 26
   offset: 0, 0
   index: -1
 TileSets/FantasyHex/Units/Destroyer
   rotate: false
-<<<<<<< HEAD
-  xy: 1656, 390
-=======
   xy: 1879, 1225
->>>>>>> b3498e69
   size: 32, 28
   orig: 32, 28
   offset: 0, 0
   index: -1
 TileSets/FantasyHex/Units/Dromon
   rotate: false
-<<<<<<< HEAD
-  xy: 1696, 425
-=======
   xy: 1879, 1189
->>>>>>> b3498e69
   size: 32, 28
   orig: 32, 28
   offset: 0, 0
   index: -1
 TileSets/FantasyHex/Units/Foreign Legion
   rotate: false
-<<<<<<< HEAD
-  xy: 902, 20
-=======
   xy: 1959, 1336
->>>>>>> b3498e69
   size: 32, 28
   orig: 32, 28
   offset: 0, 0
   index: -1
 TileSets/FantasyHex/Units/Frigate
   rotate: false
-<<<<<<< HEAD
-  xy: 1062, 20
-=======
   xy: 1959, 1179
->>>>>>> b3498e69
   size: 32, 28
   orig: 32, 28
   offset: 0, 0
   index: -1
 TileSets/FantasyHex/Units/Galleass
   rotate: false
-<<<<<<< HEAD
-  xy: 1774, 1461
-=======
   xy: 1999, 1302
->>>>>>> b3498e69
   size: 32, 28
   orig: 32, 28
   offset: 0, 0
   index: -1
 TileSets/FantasyHex/Units/Galley
   rotate: false
-<<<<<<< HEAD
-  xy: 1759, 1425
-=======
   xy: 1999, 1266
->>>>>>> b3498e69
   size: 32, 28
   orig: 32, 28
   offset: 0, 0
   index: -1
 TileSets/FantasyHex/Units/Gatling Gun
   rotate: false
-<<<<<<< HEAD
-  xy: 1759, 1389
-=======
   xy: 1999, 1230
->>>>>>> b3498e69
   size: 32, 28
   orig: 32, 28
   offset: 0, 0
   index: -1
 TileSets/FantasyHex/Units/Great Admiral
   rotate: false
-<<<<<<< HEAD
-  xy: 1974, 1447
-=======
   xy: 1696, 1020
->>>>>>> b3498e69
   size: 32, 31
   orig: 32, 31
   offset: 0, 0
   index: -1
 TileSets/FantasyHex/Units/Great Artist
   rotate: false
-<<<<<<< HEAD
-  xy: 1759, 1169
-=======
   xy: 1616, 911
->>>>>>> b3498e69
   size: 32, 28
   orig: 32, 28
   offset: 0, 0
   index: -1
 TileSets/FantasyHex/Units/Great Engineer
   rotate: false
-<<<<<<< HEAD
-  xy: 1755, 1133
-=======
   xy: 1696, 984
->>>>>>> b3498e69
   size: 32, 28
   orig: 32, 28
   offset: 0, 0
   index: -1
 TileSets/FantasyHex/Units/Great Galleass
   rotate: false
-<<<<<<< HEAD
-  xy: 1741, 1097
-=======
   xy: 1616, 875
->>>>>>> b3498e69
   size: 32, 28
   orig: 32, 28
   offset: 0, 0
   index: -1
 TileSets/FantasyHex/Units/Great General
   rotate: false
-<<<<<<< HEAD
-  xy: 1736, 1058
-=======
   xy: 1656, 909
->>>>>>> b3498e69
   size: 32, 31
   orig: 32, 31
   offset: 0, 0
   index: -1
 TileSets/FantasyHex/Units/Great Merchant
   rotate: false
-<<<<<<< HEAD
-  xy: 1736, 1022
-=======
   xy: 1696, 948
->>>>>>> b3498e69
   size: 32, 28
   orig: 32, 28
   offset: 0, 0
   index: -1
 TileSets/FantasyHex/Units/Great Musician
   rotate: false
-<<<<<<< HEAD
-  xy: 1736, 986
-=======
   xy: 1616, 839
->>>>>>> b3498e69
   size: 32, 28
   orig: 32, 28
   offset: 0, 0
   index: -1
 TileSets/FantasyHex/Units/Great Prophet
   rotate: false
-<<<<<<< HEAD
-  xy: 1736, 950
-=======
   xy: 1656, 873
->>>>>>> b3498e69
   size: 32, 28
   orig: 32, 28
   offset: 0, 0
   index: -1
 TileSets/FantasyHex/Units/Great Scientist
   rotate: false
-<<<<<<< HEAD
-  xy: 1736, 914
-=======
   xy: 1696, 912
->>>>>>> b3498e69
   size: 32, 28
   orig: 32, 28
   offset: 0, 0
   index: -1
 TileSets/FantasyHex/Units/Great War Infantry
   rotate: false
-<<<<<<< HEAD
-  xy: 1736, 878
-=======
   xy: 1616, 803
->>>>>>> b3498e69
   size: 32, 28
   orig: 32, 28
   offset: 0, 0
   index: -1
 TileSets/FantasyHex/Units/Great Writer
   rotate: false
-<<<<<<< HEAD
-  xy: 1736, 842
-=======
   xy: 1656, 837
->>>>>>> b3498e69
   size: 32, 28
   orig: 32, 28
   offset: 0, 0
   index: -1
 TileSets/FantasyHex/Units/Hakkapeliitta
   rotate: false
-<<<<<<< HEAD
-  xy: 1736, 806
-=======
   xy: 1696, 876
->>>>>>> b3498e69
   size: 32, 28
   orig: 32, 28
   offset: 0, 0
   index: -1
 TileSets/FantasyHex/Units/Helicopter Gunship
   rotate: false
-<<<<<<< HEAD
-  xy: 1736, 770
-=======
   xy: 1616, 767
->>>>>>> b3498e69
   size: 32, 28
   orig: 32, 28
   offset: 0, 0
   index: -1
 TileSets/FantasyHex/Units/Hoplite
   rotate: false
-<<<<<<< HEAD
-  xy: 1736, 550
-=======
   xy: 1616, 695
->>>>>>> b3498e69
   size: 32, 28
   orig: 32, 28
   offset: 0, 0
   index: -1
 TileSets/FantasyHex/Units/Horse Archer
   rotate: false
-<<<<<<< HEAD
-  xy: 1736, 514
-=======
   xy: 1656, 725
->>>>>>> b3498e69
   size: 32, 28
   orig: 32, 28
   offset: 0, 0
   index: -1
 TileSets/FantasyHex/Units/Horseman
   rotate: false
-<<<<<<< HEAD
-  xy: 1736, 478
-=======
   xy: 1696, 768
->>>>>>> b3498e69
   size: 32, 28
   orig: 32, 28
   offset: 0, 0
   index: -1
 TileSets/FantasyHex/Units/Hussar
   rotate: false
-<<<<<<< HEAD
-  xy: 1736, 365
-=======
   xy: 1696, 731
->>>>>>> b3498e69
   size: 32, 29
   orig: 32, 29
   offset: 0, 0
   index: -1
 TileSets/FantasyHex/Units/Hwach'a
   rotate: false
-<<<<<<< HEAD
-  xy: 1854, 1414
-=======
   xy: 1616, 623
->>>>>>> b3498e69
   size: 32, 28
   orig: 32, 28
   offset: 0, 0
   index: -1
 TileSets/FantasyHex/Units/Immortal
   rotate: false
-<<<<<<< HEAD
-  xy: 1934, 1411
-=======
   xy: 1696, 695
->>>>>>> b3498e69
   size: 32, 28
   orig: 32, 28
   offset: 0, 0
   index: -1
 TileSets/FantasyHex/Units/Impi
   rotate: false
-<<<<<<< HEAD
-  xy: 1974, 1411
-=======
   xy: 1616, 587
->>>>>>> b3498e69
   size: 32, 28
   orig: 32, 28
   offset: 0, 0
   index: -1
 TileSets/FantasyHex/Units/Infantry
   rotate: false
-<<<<<<< HEAD
-  xy: 1839, 1306
-=======
   xy: 1616, 551
->>>>>>> b3498e69
   size: 32, 28
   orig: 32, 28
   offset: 0, 0
   index: -1
 TileSets/FantasyHex/Units/Ironclad
   rotate: false
-<<<<<<< HEAD
-  xy: 1839, 1234
-=======
   xy: 1696, 623
->>>>>>> b3498e69
   size: 32, 28
   orig: 32, 28
   offset: 0, 0
   index: -1
 TileSets/FantasyHex/Units/Jaguar
   rotate: false
-<<<<<<< HEAD
-  xy: 1879, 1338
-=======
   xy: 1696, 587
->>>>>>> b3498e69
   size: 32, 28
   orig: 32, 28
   offset: 0, 0
   index: -1
 TileSets/FantasyHex/Units/Janissary
   rotate: false
-<<<<<<< HEAD
-  xy: 1879, 1302
-=======
   xy: 1616, 479
->>>>>>> b3498e69
   size: 32, 28
   orig: 32, 28
   offset: 0, 0
   index: -1
 TileSets/FantasyHex/Units/Keshik
   rotate: false
-<<<<<<< HEAD
-  xy: 1879, 1226
-=======
   xy: 1696, 551
->>>>>>> b3498e69
   size: 32, 28
   orig: 32, 28
   offset: 0, 0
   index: -1
 TileSets/FantasyHex/Units/Khan
   rotate: false
-<<<<<<< HEAD
-  xy: 1879, 1187
-=======
   xy: 1616, 440
->>>>>>> b3498e69
   size: 32, 31
   orig: 32, 31
   offset: 0, 0
   index: -1
 TileSets/FantasyHex/Units/Knight
   rotate: false
-<<<<<<< HEAD
-  xy: 1839, 1162
-=======
   xy: 1656, 465
->>>>>>> b3498e69
   size: 32, 28
   orig: 32, 28
   offset: 0, 0
   index: -1
 TileSets/FantasyHex/Units/Kris Swordsman
   rotate: false
-<<<<<<< HEAD
-  xy: 1879, 1151
-=======
   xy: 1616, 404
->>>>>>> b3498e69
   size: 32, 28
   orig: 32, 28
   offset: 0, 0
   index: -1
 TileSets/FantasyHex/Units/Lancer
   rotate: false
-<<<<<<< HEAD
-  xy: 1879, 1115
-=======
   xy: 1696, 477
->>>>>>> b3498e69
   size: 32, 28
   orig: 32, 28
   offset: 0, 0
   index: -1
 TileSets/FantasyHex/Units/LandUnit
   rotate: false
-<<<<<<< HEAD
-  xy: 1736, 329
-=======
   xy: 1616, 368
->>>>>>> b3498e69
   size: 32, 28
   orig: 32, 28
   offset: 0, 0
   index: -1
 TileSets/FantasyHex/Units/Landship
   rotate: false
-<<<<<<< HEAD
-  xy: 1919, 1330
-=======
   xy: 1696, 441
->>>>>>> b3498e69
   size: 32, 28
   orig: 32, 28
   offset: 0, 0
   index: -1
 TileSets/FantasyHex/Units/Landsknecht
   rotate: false
-<<<<<<< HEAD
-  xy: 1919, 1294
-=======
   xy: 1616, 332
->>>>>>> b3498e69
   size: 32, 28
   orig: 32, 28
   offset: 0, 0
   index: -1
 TileSets/FantasyHex/Units/Legion
   rotate: false
-<<<<<<< HEAD
-  xy: 1919, 1258
-=======
   xy: 1656, 349
->>>>>>> b3498e69
   size: 32, 28
   orig: 32, 28
   offset: 0, 0
   index: -1
 TileSets/FantasyHex/Units/Longbowman
   rotate: false
-<<<<<<< HEAD
-  xy: 1919, 1222
-=======
   xy: 1696, 405
->>>>>>> b3498e69
   size: 32, 28
   orig: 32, 28
   offset: 0, 0
   index: -1
 TileSets/FantasyHex/Units/Longswordsman
   rotate: false
-<<<<<<< HEAD
-  xy: 1919, 1186
-=======
   xy: 1696, 369
->>>>>>> b3498e69
   size: 32, 28
   orig: 32, 28
   offset: 0, 0
   index: -1
 TileSets/FantasyHex/Units/Machine Gun
   rotate: false
-<<<<<<< HEAD
-  xy: 1919, 1150
-=======
   xy: 1618, 296
->>>>>>> b3498e69
   size: 32, 28
   orig: 32, 28
   offset: 0, 0
   index: -1
 TileSets/FantasyHex/Units/Mandekalu Cavalry
   rotate: false
-<<<<<<< HEAD
-  xy: 1959, 1375
-=======
   xy: 1618, 260
->>>>>>> b3498e69
   size: 32, 28
   orig: 32, 28
   offset: 0, 0
   index: -1
 TileSets/FantasyHex/Units/Maori Warrior
   rotate: false
-<<<<<<< HEAD
-  xy: 1959, 1292
-=======
   xy: 1618, 224
->>>>>>> b3498e69
   size: 32, 28
   orig: 32, 28
   offset: 0, 0
   index: -1
 TileSets/FantasyHex/Units/Marine
   rotate: false
-<<<<<<< HEAD
-  xy: 1959, 1220
-=======
   xy: 1736, 936
->>>>>>> b3498e69
   size: 32, 28
   orig: 32, 28
   offset: 0, 0
   index: -1
 TileSets/FantasyHex/Units/Mechanized Infantry
   rotate: false
-<<<<<<< HEAD
-  xy: 1919, 1114
-=======
   xy: 1736, 863
->>>>>>> b3498e69
   size: 32, 28
   orig: 32, 28
   offset: 0, 0
   index: -1
 TileSets/FantasyHex/Units/Mehal Sefari
   rotate: false
-<<<<<<< HEAD
-  xy: 1959, 1147
-=======
   xy: 1736, 827
->>>>>>> b3498e69
   size: 32, 28
   orig: 32, 28
   offset: 0, 0
   index: -1
 TileSets/FantasyHex/Units/Merchant Of Venice
   rotate: false
-<<<<<<< HEAD
-  xy: 1959, 1111
-=======
   xy: 1736, 791
->>>>>>> b3498e69
   size: 32, 28
   orig: 32, 28
   offset: 0, 0
   index: -1
 TileSets/FantasyHex/Units/Minuteman
   rotate: false
-<<<<<<< HEAD
-  xy: 1999, 1339
-=======
   xy: 1736, 719
->>>>>>> b3498e69
   size: 32, 28
   orig: 32, 28
   offset: 0, 0
   index: -1
 TileSets/FantasyHex/Units/Missile Cruiser
   rotate: false
-<<<<<<< HEAD
-  xy: 1999, 1303
-=======
   xy: 1736, 683
->>>>>>> b3498e69
   size: 32, 28
   orig: 32, 28
   offset: 0, 0
   index: -1
 TileSets/FantasyHex/Units/Mobile SAM
   rotate: false
-<<<<<<< HEAD
-  xy: 1999, 1230
-=======
   xy: 1736, 610
->>>>>>> b3498e69
   size: 32, 28
   orig: 32, 28
   offset: 0, 0
   index: -1
 TileSets/FantasyHex/Units/Modern Armor
   rotate: false
-<<<<<<< HEAD
-  xy: 1999, 1194
-=======
   xy: 1736, 574
->>>>>>> b3498e69
   size: 32, 28
   orig: 32, 28
   offset: 0, 0
   index: -1
 TileSets/FantasyHex/Units/Mohawk Warrior
   rotate: false
-<<<<<<< HEAD
-  xy: 1999, 1158
-=======
   xy: 1736, 538
->>>>>>> b3498e69
   size: 32, 28
   orig: 32, 28
   offset: 0, 0
   index: -1
 TileSets/FantasyHex/Units/Musketeer
   rotate: false
-<<<<<<< HEAD
-  xy: 1776, 1053
-=======
   xy: 1736, 420
->>>>>>> b3498e69
   size: 32, 28
   orig: 32, 28
   offset: 0, 0
   index: -1
 TileSets/FantasyHex/Units/Musketman
   rotate: false
-<<<<<<< HEAD
-  xy: 1776, 1017
-=======
   xy: 1736, 384
->>>>>>> b3498e69
   size: 32, 28
   orig: 32, 28
   offset: 0, 0
   index: -1
 TileSets/FantasyHex/Units/Naresuan's Elephant
   rotate: false
-<<<<<<< HEAD
-  xy: 1776, 981
-=======
   xy: 1776, 1018
->>>>>>> b3498e69
   size: 32, 28
   orig: 32, 28
   offset: 0, 0
   index: -1
 TileSets/FantasyHex/Units/Nau
   rotate: false
-<<<<<<< HEAD
-  xy: 1776, 945
-=======
   xy: 1776, 982
->>>>>>> b3498e69
   size: 32, 28
   orig: 32, 28
   offset: 0, 0
   index: -1
 TileSets/FantasyHex/Units/Norwegian Ski Infantry
   rotate: false
-<<<<<<< HEAD
-  xy: 1776, 909
-=======
   xy: 1776, 946
->>>>>>> b3498e69
   size: 32, 28
   orig: 32, 28
   offset: 0, 0
   index: -1
 TileSets/FantasyHex/Units/Panzer
   rotate: false
-<<<<<<< HEAD
-  xy: 1776, 653
-=======
   xy: 1776, 690
->>>>>>> b3498e69
   size: 32, 28
   orig: 32, 28
   offset: 0, 0
   index: -1
 TileSets/FantasyHex/Units/Paratrooper
   rotate: false
-<<<<<<< HEAD
-  xy: 1776, 617
-=======
   xy: 1776, 654
->>>>>>> b3498e69
   size: 32, 28
   orig: 32, 28
   offset: 0, 0
   index: -1
 TileSets/FantasyHex/Units/Pathfinder
   rotate: false
-<<<<<<< HEAD
-  xy: 1776, 541
-=======
   xy: 1776, 578
->>>>>>> b3498e69
   size: 32, 28
   orig: 32, 28
   offset: 0, 0
   index: -1
 TileSets/FantasyHex/Units/Persian Immortal
   rotate: false
-<<<<<<< HEAD
-  xy: 1776, 469
-=======
   xy: 1776, 506
->>>>>>> b3498e69
   size: 32, 28
   orig: 32, 28
   offset: 0, 0
   index: -1
 TileSets/FantasyHex/Units/Pictish Warrior
   rotate: false
-<<<<<<< HEAD
-  xy: 1776, 433
-=======
   xy: 1776, 470
->>>>>>> b3498e69
   size: 32, 28
   orig: 32, 28
   offset: 0, 0
   index: -1
 TileSets/FantasyHex/Units/Pikeman
   rotate: false
-<<<<<<< HEAD
-  xy: 1776, 397
-=======
   xy: 1776, 434
->>>>>>> b3498e69
   size: 32, 28
   orig: 32, 28
   offset: 0, 0
   index: -1
 TileSets/FantasyHex/Units/Pracinha
   rotate: false
-<<<<<<< HEAD
-  xy: 1816, 782
-=======
   xy: 1816, 669
->>>>>>> b3498e69
   size: 32, 28
   orig: 32, 28
   offset: 0, 0
   index: -1
 TileSets/FantasyHex/Units/Privateer
   rotate: false
-<<<<<<< HEAD
-  xy: 1816, 746
-=======
   xy: 1816, 633
->>>>>>> b3498e69
   size: 32, 28
   orig: 32, 28
   offset: 0, 0
   index: -1
 TileSets/FantasyHex/Units/Quinquereme
   rotate: false
-<<<<<<< HEAD
-  xy: 1816, 602
-=======
   xy: 1816, 489
->>>>>>> b3498e69
   size: 32, 28
   orig: 32, 28
   offset: 0, 0
   index: -1
 TileSets/FantasyHex/Units/Rifleman
   rotate: false
-<<<<<<< HEAD
-  xy: 1816, 566
-=======
   xy: 1816, 453
->>>>>>> b3498e69
   size: 32, 28
   orig: 32, 28
   offset: 0, 0
   index: -1
 TileSets/FantasyHex/Units/Rocket Artillery
   rotate: false
-<<<<<<< HEAD
-  xy: 1816, 382
-=======
   xy: 1856, 876
->>>>>>> b3498e69
   size: 32, 28
   orig: 32, 28
   offset: 0, 0
   index: -1
 TileSets/FantasyHex/Units/Samurai
   rotate: false
-<<<<<<< HEAD
-  xy: 1816, 346
-=======
   xy: 1856, 840
->>>>>>> b3498e69
   size: 32, 28
   orig: 32, 28
   offset: 0, 0
   index: -1
 TileSets/FantasyHex/Units/Scout
   rotate: false
-<<<<<<< HEAD
-  xy: 1816, 310
-=======
   xy: 1856, 804
->>>>>>> b3498e69
   size: 32, 28
   orig: 32, 28
   offset: 0, 0
   index: -1
 TileSets/FantasyHex/Units/Sea Beggar
   rotate: false
-<<<<<<< HEAD
-  xy: 1861, 1079
-=======
   xy: 1856, 768
->>>>>>> b3498e69
   size: 32, 28
   orig: 32, 28
   offset: 0, 0
   index: -1
 TileSets/FantasyHex/Units/Settler
   rotate: false
-<<<<<<< HEAD
-  xy: 1856, 1042
-=======
   xy: 1856, 731
->>>>>>> b3498e69
   size: 32, 29
   orig: 32, 29
   offset: 0, 0
   index: -1
 TileSets/FantasyHex/Units/Ship of the Line
   rotate: false
-<<<<<<< HEAD
-  xy: 1856, 929
-=======
   xy: 1856, 618
->>>>>>> b3498e69
   size: 32, 29
   orig: 32, 29
   offset: 0, 0
   index: -1
 TileSets/FantasyHex/Units/Siege Tower
   rotate: false
-<<<<<<< HEAD
-  xy: 1856, 893
-=======
   xy: 1856, 582
->>>>>>> b3498e69
   size: 32, 28
   orig: 32, 28
   offset: 0, 0
   index: -1
 TileSets/FantasyHex/Units/Sipahi
   rotate: false
-<<<<<<< HEAD
-  xy: 1856, 747
-=======
   xy: 1856, 436
->>>>>>> b3498e69
   size: 32, 30
   orig: 32, 30
   offset: 0, 0
   index: -1
 TileSets/FantasyHex/Units/Slinger
   rotate: false
-<<<<<<< HEAD
-  xy: 1856, 711
-=======
   xy: 1696, 333
->>>>>>> b3498e69
   size: 32, 28
   orig: 32, 28
   offset: 0, 0
   index: -1
 TileSets/FantasyHex/Units/Spearman
   rotate: false
-<<<<<<< HEAD
-  xy: 1856, 603
-=======
   xy: 1816, 381
->>>>>>> b3498e69
   size: 32, 28
   orig: 32, 28
   offset: 0, 0
   index: -1
 TileSets/FantasyHex/Units/Submarine
   rotate: false
-<<<<<<< HEAD
-  xy: 1856, 461
-=======
   xy: 1776, 328
->>>>>>> b3498e69
   size: 32, 26
   orig: 32, 26
   offset: 0, 0
   index: -1
 TileSets/FantasyHex/Units/Swordsman
   rotate: false
-<<<<<<< HEAD
-  xy: 1856, 353
-=======
   xy: 1816, 309
->>>>>>> b3498e69
   size: 32, 28
   orig: 32, 28
   offset: 0, 0
   index: -1
 TileSets/FantasyHex/Units/Tank
   rotate: false
-<<<<<<< HEAD
-  xy: 1856, 317
-=======
   xy: 1776, 292
->>>>>>> b3498e69
   size: 32, 28
   orig: 32, 28
   offset: 0, 0
   index: -1
 TileSets/FantasyHex/Units/Tercio
   rotate: false
-<<<<<<< HEAD
-  xy: 1901, 1078
-=======
   xy: 1856, 292
->>>>>>> b3498e69
   size: 32, 28
   orig: 32, 28
   offset: 0, 0
   index: -1
 TileSets/FantasyHex/Units/Trebuchet
   rotate: false
-<<<<<<< HEAD
-  xy: 1896, 934
-=======
   xy: 1182, 12
->>>>>>> b3498e69
   size: 32, 28
   orig: 32, 28
   offset: 0, 0
   index: -1
 TileSets/FantasyHex/Units/Trireme
   rotate: false
-<<<<<<< HEAD
-  xy: 1896, 898
-=======
   xy: 1222, 4
->>>>>>> b3498e69
   size: 32, 28
   orig: 32, 28
   offset: 0, 0
   index: -1
 TileSets/FantasyHex/Units/Turtle Ship
   rotate: false
-<<<<<<< HEAD
-  xy: 1896, 590
-=======
   xy: 1342, 4
->>>>>>> b3498e69
   size: 32, 28
   orig: 32, 28
   offset: 0, 0
   index: -1
 TileSets/FantasyHex/Units/War Chariot
   rotate: false
-<<<<<<< HEAD
-  xy: 1896, 518
-=======
   xy: 1422, 4
->>>>>>> b3498e69
   size: 32, 28
   orig: 32, 28
   offset: 0, 0
   index: -1
 TileSets/FantasyHex/Units/War Elephant
   rotate: false
-<<<<<<< HEAD
-  xy: 1896, 482
-=======
   xy: 1462, 4
->>>>>>> b3498e69
   size: 32, 28
   orig: 32, 28
   offset: 0, 0
   index: -1
 TileSets/FantasyHex/Units/Warrior
   rotate: false
-<<<<<<< HEAD
-  xy: 1896, 446
-=======
   xy: 1502, 4
->>>>>>> b3498e69
   size: 32, 28
   orig: 32, 28
   offset: 0, 0
   index: -1
 TileSets/FantasyHex/Units/WaterUnit
   rotate: false
-<<<<<<< HEAD
-  xy: 1896, 412
-=======
   xy: 1941, 1029
->>>>>>> b3498e69
   size: 32, 26
   orig: 32, 26
   offset: 0, 0
   index: -1
 TileSets/FantasyHex/Units/Winged Hussar
   rotate: false
-<<<<<<< HEAD
-  xy: 1941, 1075
-=======
   xy: 1981, 1047
->>>>>>> b3498e69
   size: 32, 28
   orig: 32, 28
   offset: 0, 0
   index: -1
 TileSets/FantasyHex/Units/Work Boats
   rotate: false
-<<<<<<< HEAD
-  xy: 1936, 1039
-=======
   xy: 1981, 1011
->>>>>>> b3498e69
   size: 32, 28
   orig: 32, 28
   offset: 0, 0
   index: -1
 TileSets/FantasyHex/Units/Worker
   rotate: false
-<<<<<<< HEAD
-  xy: 1936, 1003
-=======
   xy: 1941, 993
->>>>>>> b3498e69
-  size: 32, 28
-  orig: 32, 28
-  offset: 0, 0
-  index: -1
-TileSets/FantasyHex/road
-  rotate: false
-  xy: 1529, 1845
-  size: 61, 11
-  orig: 61, 11
-  offset: 0, 0
-  index: -1
-TileSets/Default/road
-  rotate: false
-  xy: 1529, 1845
-  size: 61, 11
-  orig: 61, 11
+  size: 32, 28
+  orig: 32, 28
   offset: 0, 0
   index: -1
 UnitPromotionIcons/Accuracy
@@ -5429,119 +4108,76 @@
   index: -1
 UnitPromotionIcons/Logistics
   rotate: false
-<<<<<<< HEAD
-  xy: 1482, 98
-=======
   xy: 1424, 98
->>>>>>> b3498e69
   size: 50, 50
   orig: 50, 50
   offset: 0, 0
   index: -1
 UnitPromotionIcons/March
   rotate: false
-<<<<<<< HEAD
+  xy: 1540, 98
+  size: 50, 50
+  orig: 50, 50
+  offset: 0, 0
+  index: -1
+UnitPromotionIcons/Medic
+  rotate: false
   xy: 1816, 1516
-=======
-  xy: 1540, 98
->>>>>>> b3498e69
-  size: 50, 50
-  orig: 50, 50
-  offset: 0, 0
-  index: -1
-UnitPromotionIcons/Medic
-  rotate: false
-<<<<<<< HEAD
-  xy: 1874, 1776
-=======
-  xy: 1816, 1516
->>>>>>> b3498e69
   size: 50, 50
   orig: 50, 50
   offset: 0, 0
   index: -1
 UnitPromotionIcons/Mobility
   rotate: false
-<<<<<<< HEAD
-  xy: 1874, 1544
-=======
   xy: 1932, 1660
->>>>>>> b3498e69
   size: 50, 50
   orig: 50, 50
   offset: 0, 0
   index: -1
 UnitPromotionIcons/Morale
   rotate: false
-<<<<<<< HEAD
-  xy: 1932, 1544
-=======
   xy: 1932, 1602
->>>>>>> b3498e69
   size: 50, 50
   orig: 50, 50
   offset: 0, 0
   index: -1
 UnitPromotionIcons/Rejuvenation
   rotate: false
-<<<<<<< HEAD
-  xy: 1643, 1424
-=======
   xy: 1585, 1366
->>>>>>> b3498e69
   size: 50, 50
   orig: 50, 50
   offset: 0, 0
   index: -1
 UnitPromotionIcons/Scouting
   rotate: false
-<<<<<<< HEAD
-  xy: 1643, 1308
-=======
   xy: 1585, 1250
->>>>>>> b3498e69
   size: 50, 50
   orig: 50, 50
   offset: 0, 0
   index: -1
 UnitPromotionIcons/Sentry
   rotate: false
-<<<<<<< HEAD
-  xy: 1643, 1308
-=======
   xy: 1585, 1250
->>>>>>> b3498e69
   size: 50, 50
   orig: 50, 50
   offset: 0, 0
   index: -1
 UnitPromotionIcons/Shock
   rotate: false
-<<<<<<< HEAD
+  xy: 1701, 1366
+  size: 50, 50
+  orig: 50, 50
+  offset: 0, 0
+  index: -1
+UnitPromotionIcons/Slinger Withdraw
+  rotate: false
   xy: 1643, 1250
-=======
-  xy: 1701, 1366
->>>>>>> b3498e69
-  size: 50, 50
-  orig: 50, 50
-  offset: 0, 0
-  index: -1
-UnitPromotionIcons/Slinger Withdraw
-  rotate: false
-<<<<<<< HEAD
-  xy: 1701, 1308
-=======
-  xy: 1643, 1250
->>>>>>> b3498e69
   size: 50, 50
   orig: 50, 50
   offset: 0, 0
   index: -1
 UnitPromotionIcons/Sortie
   rotate: false
-<<<<<<< HEAD
-  xy: 1585, 1192
-=======
   xy: 1701, 1250
   size: 50, 50
   orig: 50, 50
@@ -5557,62 +4193,41 @@
 UnitPromotionIcons/Survivalism
   rotate: false
   xy: 1581, 1134
->>>>>>> b3498e69
   size: 50, 50
   orig: 50, 50
   offset: 0, 0
   index: -1
 UnitPromotionIcons/Targeting
   rotate: false
-<<<<<<< HEAD
-  xy: 1581, 1134
-=======
   xy: 1639, 1134
->>>>>>> b3498e69
   size: 50, 50
   orig: 50, 50
   offset: 0, 0
   index: -1
 UnitPromotionIcons/Targeting I (air)
   rotate: false
-<<<<<<< HEAD
-  xy: 1581, 1134
-=======
   xy: 1639, 1134
->>>>>>> b3498e69
   size: 50, 50
   orig: 50, 50
   offset: 0, 0
   index: -1
 UnitPromotionIcons/Volley
   rotate: false
-<<<<<<< HEAD
-  xy: 1990, 1660
-=======
   xy: 1990, 1602
->>>>>>> b3498e69
   size: 50, 50
   orig: 50, 50
   offset: 0, 0
   index: -1
 UnitPromotionIcons/Wolfpack
   rotate: false
-<<<<<<< HEAD
-  xy: 1990, 1544
-=======
   xy: 1990, 1486
->>>>>>> b3498e69
   size: 50, 50
   orig: 50, 50
   offset: 0, 0
   index: -1
 UnitPromotionIcons/Woodsman
   rotate: false
-<<<<<<< HEAD
-  xy: 1990, 1486
-=======
   xy: 1759, 1424
->>>>>>> b3498e69
   size: 50, 50
   orig: 50, 50
   offset: 0, 0
