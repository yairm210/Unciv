
game.png
size: 2048, 2048
format: RGBA8888
filter: MipMapLinearLinear, MipMapLinearLinear
repeat: none
EmojiIcons/Gold
  rotate: false
<<<<<<< HEAD
  xy: 1932, 1660
=======
  xy: 1250, 156
>>>>>>> 8fb55e77
  size: 50, 50
  orig: 50, 50
  offset: 0, 0
  index: -1
EmojiIcons/Production
  rotate: false
<<<<<<< HEAD
  xy: 1436, 278
=======
  xy: 1572, 40
>>>>>>> 8fb55e77
  size: 50, 50
  orig: 50, 50
  offset: 0, 0
  index: -1
EmojiIcons/Turn
  rotate: false
  xy: 1616, 1018
  size: 50, 50
  orig: 50, 50
  offset: 0, 0
  index: -1
ImprovementIcons/Academy
  rotate: false
  xy: 289, 1533
  size: 100, 100
  orig: 100, 100
  offset: 0, 0
  index: -1
ImprovementIcons/Ancient ruins
  rotate: false
  xy: 1901, 1834
  size: 100, 100
  orig: 100, 100
  offset: 0, 0
  index: -1
ImprovementIcons/Barbarian encampment
  rotate: false
  xy: 1168, 1734
  size: 100, 100
  orig: 100, 100
  offset: 0, 0
  index: -1
ImprovementIcons/Camp
  rotate: false
  xy: 520, 1586
  size: 100, 100
  orig: 100, 100
  offset: 0, 0
  index: -1
ImprovementIcons/Citadel
  rotate: false
  xy: 1060, 1626
  size: 100, 100
  orig: 100, 100
  offset: 0, 0
  index: -1
ImprovementIcons/City center
  rotate: false
  xy: 1276, 1626
  size: 100, 100
  orig: 100, 100
  offset: 0, 0
  index: -1
ImprovementIcons/City ruins
  rotate: false
  xy: 1384, 1626
  size: 100, 100
  orig: 100, 100
  offset: 0, 0
  index: -1
ImprovementIcons/Customs house
  rotate: false
  xy: 736, 1518
  size: 100, 100
  orig: 100, 100
  offset: 0, 0
  index: -1
ImprovementIcons/Farm
  rotate: false
  xy: 1261, 1302
  size: 100, 100
  orig: 100, 100
  offset: 0, 0
  index: -1
ImprovementIcons/Fishing Boats
  rotate: false
  xy: 829, 1194
  size: 100, 100
  orig: 100, 100
  offset: 0, 0
  index: -1
ImprovementIcons/Fort
  rotate: false
  xy: 1261, 1194
  size: 100, 100
  orig: 100, 100
  offset: 0, 0
  index: -1
ImprovementIcons/Holy site
  rotate: false
  xy: 1600, 1540
  size: 100, 100
  orig: 100, 100
  offset: 0, 0
  index: -1
ImprovementIcons/Landmark
  rotate: false
  xy: 428, 1046
  size: 100, 100
  orig: 100, 100
  offset: 0, 0
  index: -1
ImprovementIcons/Lumber mill
  rotate: false
  xy: 320, 722
  size: 100, 100
  orig: 100, 100
  offset: 0, 0
  index: -1
ImprovementIcons/Manufactory
  rotate: false
  xy: 428, 830
  size: 100, 100
  orig: 100, 100
  offset: 0, 0
  index: -1
ImprovementIcons/Mine
  rotate: false
  xy: 536, 506
  size: 100, 100
  orig: 100, 100
  offset: 0, 0
  index: -1
ImprovementIcons/Moai
  rotate: false
  xy: 536, 398
  size: 100, 100
  orig: 100, 100
  offset: 0, 0
  index: -1
ImprovementIcons/Oil well
  rotate: false
  xy: 752, 870
  size: 100, 100
  orig: 100, 100
  offset: 0, 0
  index: -1
ImprovementIcons/Pasture
  rotate: false
  xy: 752, 762
  size: 100, 100
  orig: 100, 100
  offset: 0, 0
  index: -1
ImprovementIcons/Plantation
  rotate: false
  xy: 1076, 870
  size: 100, 100
  orig: 100, 100
  offset: 0, 0
  index: -1
ImprovementIcons/Quarry
  rotate: false
  xy: 1184, 870
  size: 100, 100
  orig: 100, 100
  offset: 0, 0
  index: -1
ImprovementIcons/Railroad
  rotate: false
  xy: 752, 438
  size: 100, 100
  orig: 100, 100
  offset: 0, 0
  index: -1
TileSets/Default/Railroad
  rotate: false
  xy: 752, 438
  size: 100, 100
  orig: 100, 100
  offset: 0, 0
  index: -1
ImprovementIcons/Road
  rotate: false
  xy: 1400, 870
  size: 100, 100
  orig: 100, 100
  offset: 0, 0
  index: -1
ImprovementIcons/Terrace farm
  rotate: false
  xy: 1508, 330
  size: 100, 100
  orig: 100, 100
  offset: 0, 0
  index: -1
ImprovementIcons/Trading post
  rotate: false
  xy: 1054, 222
  size: 100, 100
  orig: 100, 100
  offset: 0, 0
  index: -1
NationIcons/America
  rotate: false
  xy: 112, 23
  size: 100, 100
  orig: 100, 100
  offset: 0, 0
  index: -1
NationIcons/Arabia
  rotate: false
  xy: 212, 933
  size: 100, 100
  orig: 100, 100
  offset: 0, 0
  index: -1
NationIcons/Aztecs
  rotate: false
  xy: 190, 177
  size: 100, 100
  orig: 100, 100
  offset: 0, 0
  index: -1
NationIcons/Babylon
  rotate: false
  xy: 628, 1694
  size: 100, 100
  orig: 100, 100
  offset: 0, 0
  index: -1
NationIcons/China
  rotate: false
  xy: 844, 1626
  size: 100, 100
  orig: 100, 100
  offset: 0, 0
  index: -1
NationIcons/CityState
  rotate: false
  xy: 613, 1478
  size: 100, 100
  orig: 100, 100
  offset: 0, 0
  index: -1
NationIcons/Denmark
  rotate: false
  xy: 952, 1518
  size: 100, 100
  orig: 100, 100
  offset: 0, 0
  index: -1
NationIcons/Egypt
  rotate: false
  xy: 937, 1302
  size: 100, 100
  orig: 100, 100
  offset: 0, 0
  index: -1
NationIcons/England
  rotate: false
  xy: 1153, 1302
  size: 100, 100
  orig: 100, 100
  offset: 0, 0
  index: -1
NationIcons/France
  rotate: false
  xy: 1369, 1194
  size: 100, 100
  orig: 100, 100
  offset: 0, 0
  index: -1
NationIcons/Germany
  rotate: false
  xy: 1477, 1410
  size: 100, 100
  orig: 100, 100
  offset: 0, 0
  index: -1
NationIcons/Greece
  rotate: false
  xy: 1477, 1194
  size: 100, 100
  orig: 100, 100
  offset: 0, 0
  index: -1
NationIcons/Inca
  rotate: false
  xy: 825, 1086
  size: 100, 100
  orig: 100, 100
  offset: 0, 0
  index: -1
NationIcons/India
  rotate: false
  xy: 1041, 1086
  size: 100, 100
  orig: 100, 100
  offset: 0, 0
  index: -1
NationIcons/Iroquois
  rotate: false
  xy: 1473, 1086
  size: 100, 100
  orig: 100, 100
  offset: 0, 0
  index: -1
NationIcons/Japan
  rotate: false
  xy: 298, 177
  size: 100, 100
  orig: 100, 100
  offset: 0, 0
  index: -1
NationIcons/Korea
  rotate: false
  xy: 320, 1046
  size: 100, 100
  orig: 100, 100
  offset: 0, 0
  index: -1
NationIcons/Mongolia
  rotate: false
  xy: 406, 182
  size: 100, 100
  orig: 100, 100
  offset: 0, 0
  index: -1
NationIcons/Persia
  rotate: false
  xy: 968, 870
  size: 100, 100
  orig: 100, 100
  offset: 0, 0
  index: -1
NationIcons/Polynesia
  rotate: false
  xy: 860, 654
  size: 100, 100
  orig: 100, 100
  offset: 0, 0
  index: -1
NationIcons/Rome
  rotate: false
  xy: 1076, 546
  size: 100, 100
  orig: 100, 100
  offset: 0, 0
  index: -1
NationIcons/Russia
  rotate: false
  xy: 968, 438
  size: 100, 100
  orig: 100, 100
  offset: 0, 0
  index: -1
NationIcons/Siam
  rotate: false
  xy: 968, 330
  size: 100, 100
  orig: 100, 100
  offset: 0, 0
  index: -1
NationIcons/Songhai
  rotate: false
  xy: 1076, 330
  size: 100, 100
  orig: 100, 100
  offset: 0, 0
  index: -1
NationIcons/Spain
  rotate: false
  xy: 1400, 546
  size: 100, 100
  orig: 100, 100
  offset: 0, 0
  index: -1
NationIcons/The Huns
  rotate: false
  xy: 4, 1641
  size: 400, 401
  orig: 400, 401
  offset: 0, 0
  index: -1
NationIcons/The Ottomans
  rotate: false
  xy: 730, 222
  size: 100, 100
  orig: 100, 100
  offset: 0, 0
  index: -1
OtherIcons/Aircraft
  rotate: false
  xy: 1816, 1690
  size: 50, 50
  orig: 50, 50
  offset: 0, 0
  index: -1
OtherIcons/BackArrow
  rotate: false
<<<<<<< HEAD
  xy: 1816, 1574
=======
  xy: 278, 11
>>>>>>> 8fb55e77
  size: 50, 50
  orig: 50, 50
  offset: 0, 0
  index: -1
OtherIcons/Banner
  rotate: false
  xy: 1060, 1734
  size: 100, 100
  orig: 100, 100
  offset: 0, 0
  index: -1
OtherIcons/Border-inner
  rotate: false
  xy: 697, 1819
  size: 31, 15
  orig: 31, 15
  offset: 0, 0
  index: -1
OtherIcons/Border-outer
  rotate: false
  xy: 1812, 956
  size: 31, 15
  orig: 31, 15
  offset: 0, 0
  index: -1
OtherIcons/Camera
  rotate: false
  xy: 1581, 1101
  size: 25, 25
  orig: 25, 25
  offset: 0, 0
  index: -1
OtherIcons/Circle
  rotate: false
  xy: 1529, 1864
  size: 178, 178
  orig: 178, 178
  offset: 0, 0
  index: -1
OtherIcons/Cities
  rotate: false
  xy: 1168, 1626
  size: 100, 100
  orig: 100, 100
  offset: 0, 0
  index: -1
OtherIcons/Close
  rotate: false
  xy: 505, 1370
  size: 100, 100
  orig: 100, 100
  offset: 0, 0
  index: -1
OtherIcons/Crosshair
  rotate: false
  xy: 501, 1154
  size: 100, 100
  orig: 100, 100
  offset: 0, 0
  index: -1
OtherIcons/Diplomacy
  rotate: false
  xy: 1060, 1518
  size: 100, 100
  orig: 100, 100
  offset: 0, 0
  index: -1
OtherIcons/DiplomacyW
  rotate: false
  xy: 1168, 1518
  size: 100, 100
  orig: 100, 100
  offset: 0, 0
  index: -1
OtherIcons/DisbandUnit
  rotate: false
  xy: 1276, 1518
  size: 100, 100
  orig: 100, 100
  offset: 0, 0
  index: -1
OtherIcons/Down
  rotate: false
<<<<<<< HEAD
  xy: 934, 56
=======
  xy: 1328, 272
>>>>>>> 8fb55e77
  size: 50, 50
  orig: 50, 50
  offset: 0, 0
  index: -1
OtherIcons/Fire
  rotate: false
  xy: 1369, 1302
  size: 100, 100
  orig: 100, 100
  offset: 0, 0
  index: -1
OtherIcons/Hexagon
  rotate: false
  xy: 4, 1393
  size: 277, 240
  orig: 277, 240
  offset: 0, 0
  index: -1
OtherIcons/Load
  rotate: false
  xy: 536, 1046
  size: 100, 100
  orig: 100, 100
  offset: 0, 0
  index: -1
OtherIcons/Lock
  rotate: false
  xy: 428, 938
  size: 100, 100
  orig: 100, 100
  offset: 0, 0
  index: -1
OtherIcons/MapEditor
  rotate: false
  xy: 320, 614
  size: 100, 100
  orig: 100, 100
  offset: 0, 0
  index: -1
OtherIcons/MenuIcon
  rotate: false
  xy: 320, 398
  size: 100, 100
  orig: 100, 100
  offset: 0, 0
  index: -1
OtherIcons/Mods
  rotate: false
  xy: 536, 290
  size: 100, 100
  orig: 100, 100
  offset: 0, 0
  index: -1
OtherIcons/Multiplayer
  rotate: false
  xy: 436, 74
  size: 100, 100
  orig: 100, 100
  offset: 0, 0
  index: -1
OtherIcons/New
  rotate: false
  xy: 644, 978
  size: 100, 100
  orig: 100, 100
  offset: 0, 0
  index: -1
OtherIcons/Options
  rotate: false
  xy: 968, 978
  size: 100, 100
  orig: 100, 100
  offset: 0, 0
  index: -1
OtherIcons/Pentagon
  rotate: false
  xy: 1076, 978
  size: 100, 100
  orig: 100, 100
  offset: 0, 0
  index: -1
OtherIcons/Pillage
  rotate: false
  xy: 1184, 978
  size: 100, 100
  orig: 100, 100
  offset: 0, 0
  index: -1
OtherIcons/Puppet
  rotate: false
  xy: 1292, 978
  size: 100, 100
  orig: 100, 100
  offset: 0, 0
  index: -1
OtherIcons/Quest
  rotate: false
  xy: 1076, 762
  size: 100, 100
  orig: 100, 100
  offset: 0, 0
  index: -1
OtherIcons/Quickstart
  rotate: false
  xy: 968, 654
  size: 100, 100
  orig: 100, 100
  offset: 0, 0
  index: -1
OtherIcons/Resume
  rotate: false
  xy: 860, 438
  size: 100, 100
  orig: 100, 100
  offset: 0, 0
  index: -1
OtherIcons/Shield
  rotate: false
  xy: 1076, 438
  size: 100, 100
  orig: 100, 100
  offset: 0, 0
  index: -1
OtherIcons/Sleep
  rotate: false
  xy: 1184, 438
  size: 100, 100
  orig: 100, 100
  offset: 0, 0
  index: -1
OtherIcons/Star
  rotate: false
  xy: 1400, 444
  size: 100, 94
  orig: 100, 94
  offset: 0, 0
  index: -1
OtherIcons/Stop
  rotate: false
  xy: 1508, 762
  size: 100, 100
  orig: 100, 100
  offset: 0, 0
  index: -1
OtherIcons/Swap
  rotate: false
  xy: 1508, 546
  size: 100, 100
  orig: 100, 100
  offset: 0, 0
  index: -1
OtherIcons/Triangle
  rotate: false
  xy: 1715, 1864
  size: 178, 178
  orig: 178, 178
  offset: 0, 0
  index: -1
OtherIcons/Up
  rotate: false
  xy: 1674, 1018
  size: 50, 50
  orig: 50, 50
  offset: 0, 0
  index: -1
OtherIcons/whiteDot
  rotate: false
  xy: 1874, 1477
  size: 1, 1
  orig: 1, 1
  offset: 0, 0
  index: -1
PolicyIcons/Aesthetics
  rotate: false
  xy: 644, 1096
  size: 50, 50
  orig: 50, 50
  offset: 0, 0
  index: -1
PolicyIcons/Aristocracy
  rotate: false
<<<<<<< HEAD
  xy: 1308, 164
=======
  xy: 1192, 106
>>>>>>> 8fb55e77
  size: 50, 50
  orig: 50, 50
  offset: 0, 0
  index: -1
PolicyIcons/Citizenship
  rotate: false
<<<<<<< HEAD
  xy: 394, 11
=======
  xy: 684, 16
>>>>>>> 8fb55e77
  size: 50, 50
  orig: 50, 50
  offset: 0, 0
  index: -1
PolicyIcons/Civil Society
  rotate: false
<<<<<<< HEAD
  xy: 452, 16
=======
  xy: 760, 56
>>>>>>> 8fb55e77
  size: 50, 50
  orig: 50, 50
  offset: 0, 0
  index: -1
PolicyIcons/Collective Rule
  rotate: false
<<<<<<< HEAD
  xy: 568, 16
=======
  xy: 876, 56
>>>>>>> 8fb55e77
  size: 50, 50
  orig: 50, 50
  offset: 0, 0
  index: -1
PolicyIcons/Communism
  rotate: false
<<<<<<< HEAD
  xy: 626, 16
=======
  xy: 934, 56
>>>>>>> 8fb55e77
  size: 50, 50
  orig: 50, 50
  offset: 0, 0
  index: -1
PolicyIcons/Constitution
  rotate: false
<<<<<<< HEAD
  xy: 684, 16
=======
  xy: 992, 56
>>>>>>> 8fb55e77
  size: 50, 50
  orig: 50, 50
  offset: 0, 0
  index: -1
PolicyIcons/Cultural Diplomacy
  rotate: false
<<<<<<< HEAD
  xy: 818, 56
=======
  xy: 1108, 56
>>>>>>> 8fb55e77
  size: 50, 50
  orig: 50, 50
  offset: 0, 0
  index: -1
PolicyIcons/Democracy
  rotate: false
<<<<<<< HEAD
  xy: 876, 56
=======
  xy: 1270, 272
>>>>>>> 8fb55e77
  size: 50, 50
  orig: 50, 50
  offset: 0, 0
  index: -1
PolicyIcons/Educated Elite
  rotate: false
<<<<<<< HEAD
  xy: 1050, 56
=======
  xy: 1444, 272
>>>>>>> 8fb55e77
  size: 50, 50
  orig: 50, 50
  offset: 0, 0
  index: -1
PolicyIcons/Fascism
  rotate: false
<<<<<<< HEAD
  xy: 1874, 1776
=======
  xy: 1270, 214
>>>>>>> 8fb55e77
  size: 50, 50
  orig: 50, 50
  offset: 0, 0
  index: -1
PolicyIcons/Free Religion
  rotate: false
<<<<<<< HEAD
  xy: 1874, 1660
=======
  xy: 1444, 214
>>>>>>> 8fb55e77
  size: 50, 50
  orig: 50, 50
  offset: 0, 0
  index: -1
PolicyIcons/Free Speech
  rotate: false
<<<<<<< HEAD
  xy: 1932, 1718
=======
  xy: 1502, 214
>>>>>>> 8fb55e77
  size: 50, 50
  orig: 50, 50
  offset: 0, 0
  index: -1
PolicyIcons/Free Thought
  rotate: false
<<<<<<< HEAD
  xy: 1874, 1602
=======
  xy: 1560, 214
>>>>>>> 8fb55e77
  size: 50, 50
  orig: 50, 50
  offset: 0, 0
  index: -1
PolicyIcons/Humanism
  rotate: false
<<<<<<< HEAD
  xy: 1874, 1486
=======
  xy: 1482, 156
>>>>>>> 8fb55e77
  size: 50, 50
  orig: 50, 50
  offset: 0, 0
  index: -1
PolicyIcons/Landed Elite
  rotate: false
<<<<<<< HEAD
  xy: 1282, 48
=======
  xy: 1366, 98
>>>>>>> 8fb55e77
  size: 50, 50
  orig: 50, 50
  offset: 0, 0
  index: -1
PolicyIcons/Legalism
  rotate: false
<<<<<<< HEAD
  xy: 1340, 48
=======
  xy: 1424, 98
>>>>>>> 8fb55e77
  size: 50, 50
  orig: 50, 50
  offset: 0, 0
  index: -1
PolicyIcons/Mandate Of Heaven
  rotate: false
<<<<<<< HEAD
  xy: 1658, 1482
=======
  xy: 1540, 98
>>>>>>> 8fb55e77
  size: 50, 50
  orig: 50, 50
  offset: 0, 0
  index: -1
PolicyIcons/Mercantilism
  rotate: false
<<<<<<< HEAD
  xy: 1585, 1366
=======
  xy: 1874, 1718
>>>>>>> 8fb55e77
  size: 50, 50
  orig: 50, 50
  offset: 0, 0
  index: -1
PolicyIcons/Merchant Navy
  rotate: false
<<<<<<< HEAD
  xy: 1643, 1424
=======
  xy: 1932, 1776
>>>>>>> 8fb55e77
  size: 50, 50
  orig: 50, 50
  offset: 0, 0
  index: -1
PolicyIcons/Meritocracy
  rotate: false
<<<<<<< HEAD
  xy: 1585, 1308
=======
  xy: 1874, 1660
>>>>>>> 8fb55e77
  size: 50, 50
  orig: 50, 50
  offset: 0, 0
  index: -1
PolicyIcons/Militarism
  rotate: false
<<<<<<< HEAD
  xy: 1643, 1366
=======
  xy: 1932, 1718
>>>>>>> 8fb55e77
  size: 50, 50
  orig: 50, 50
  offset: 0, 0
  index: -1
PolicyIcons/Military Caste
  rotate: false
<<<<<<< HEAD
  xy: 1701, 1424
=======
  xy: 1874, 1602
>>>>>>> 8fb55e77
  size: 50, 50
  orig: 50, 50
  offset: 0, 0
  index: -1
PolicyIcons/Military Tradition
  rotate: false
<<<<<<< HEAD
  xy: 1585, 1250
=======
  xy: 1932, 1660
>>>>>>> 8fb55e77
  size: 50, 50
  orig: 50, 50
  offset: 0, 0
  index: -1
PolicyIcons/Monarchy
  rotate: false
<<<<<<< HEAD
  xy: 1701, 1366
=======
  xy: 1932, 1602
>>>>>>> 8fb55e77
  size: 50, 50
  orig: 50, 50
  offset: 0, 0
  index: -1
PolicyIcons/Nationalism
  rotate: false
<<<<<<< HEAD
  xy: 1701, 1250
=======
  xy: 1932, 1486
>>>>>>> 8fb55e77
  size: 50, 50
  orig: 50, 50
  offset: 0, 0
  index: -1
PolicyIcons/Naval Tradition
  rotate: false
<<<<<<< HEAD
  xy: 1585, 1192
=======
  xy: 1166, 48
>>>>>>> 8fb55e77
  size: 50, 50
  orig: 50, 50
  offset: 0, 0
  index: -1
PolicyIcons/Oligarchy
  rotate: false
<<<<<<< HEAD
  xy: 1643, 1192
=======
  xy: 1224, 40
>>>>>>> 8fb55e77
  size: 50, 50
  orig: 50, 50
  offset: 0, 0
  index: -1
PolicyIcons/Organized Religion
  rotate: false
<<<<<<< HEAD
  xy: 1701, 1192
=======
  xy: 1282, 40
>>>>>>> 8fb55e77
  size: 50, 50
  orig: 50, 50
  offset: 0, 0
  index: -1
PolicyIcons/Philantropy
  rotate: false
<<<<<<< HEAD
  xy: 1581, 1134
=======
  xy: 1340, 40
>>>>>>> 8fb55e77
  size: 50, 50
  orig: 50, 50
  offset: 0, 0
  index: -1
PolicyIcons/Planned Economy
  rotate: false
<<<<<<< HEAD
  xy: 1639, 1134
=======
  xy: 1398, 40
>>>>>>> 8fb55e77
  size: 50, 50
  orig: 50, 50
  offset: 0, 0
  index: -1
PolicyIcons/Police State
  rotate: false
<<<<<<< HEAD
  xy: 1697, 1134
=======
  xy: 1456, 40
>>>>>>> 8fb55e77
  size: 50, 50
  orig: 50, 50
  offset: 0, 0
  index: -1
PolicyIcons/Populism
  rotate: false
<<<<<<< HEAD
  xy: 1378, 272
=======
  xy: 1514, 40
>>>>>>> 8fb55e77
  size: 50, 50
  orig: 50, 50
  offset: 0, 0
  index: -1
PolicyIcons/Professional Army
  rotate: false
<<<<<<< HEAD
  xy: 1378, 214
=======
  xy: 1600, 1482
>>>>>>> 8fb55e77
  size: 50, 50
  orig: 50, 50
  offset: 0, 0
  index: -1
PolicyIcons/Protectionism
  rotate: false
<<<<<<< HEAD
  xy: 1436, 220
=======
  xy: 1658, 1482
>>>>>>> 8fb55e77
  size: 50, 50
  orig: 50, 50
  offset: 0, 0
  index: -1
PolicyIcons/Reformation
  rotate: false
<<<<<<< HEAD
  xy: 1552, 272
=======
  xy: 1585, 1366
>>>>>>> 8fb55e77
  size: 50, 50
  orig: 50, 50
  offset: 0, 0
  index: -1
PolicyIcons/Representation
  rotate: false
<<<<<<< HEAD
  xy: 1552, 214
=======
  xy: 1585, 1308
>>>>>>> 8fb55e77
  size: 50, 50
  orig: 50, 50
  offset: 0, 0
  index: -1
PolicyIcons/Republic
  rotate: false
<<<<<<< HEAD
  xy: 1990, 1776
=======
  xy: 1643, 1366
>>>>>>> 8fb55e77
  size: 50, 50
  orig: 50, 50
  offset: 0, 0
  index: -1
PolicyIcons/Scholasticism
  rotate: false
<<<<<<< HEAD
  xy: 1990, 1718
=======
  xy: 1701, 1424
>>>>>>> 8fb55e77
  size: 50, 50
  orig: 50, 50
  offset: 0, 0
  index: -1
PolicyIcons/Scientific Revolution
  rotate: false
<<<<<<< HEAD
  xy: 1990, 1660
=======
  xy: 1585, 1250
>>>>>>> 8fb55e77
  size: 50, 50
  orig: 50, 50
  offset: 0, 0
  index: -1
PolicyIcons/Secularism
  rotate: false
<<<<<<< HEAD
  xy: 1990, 1544
=======
  xy: 1701, 1366
>>>>>>> 8fb55e77
  size: 50, 50
  orig: 50, 50
  offset: 0, 0
  index: -1
PolicyIcons/Socialism
  rotate: false
<<<<<<< HEAD
  xy: 1759, 1366
=======
  xy: 1701, 1250
>>>>>>> 8fb55e77
  size: 50, 50
  orig: 50, 50
  offset: 0, 0
  index: -1
PolicyIcons/Sovereignty
  rotate: false
<<<<<<< HEAD
  xy: 1759, 1250
=======
  xy: 1643, 1192
>>>>>>> 8fb55e77
  size: 50, 50
  orig: 50, 50
  offset: 0, 0
  index: -1
PolicyIcons/Theocracy
  rotate: false
  xy: 1540, 156
  size: 50, 50
  orig: 50, 50
  offset: 0, 0
  index: -1
PolicyIcons/Total War
  rotate: false
  xy: 1598, 156
  size: 50, 50
  orig: 50, 50
  offset: 0, 0
  index: -1
PolicyIcons/Trade Unions
  rotate: false
  xy: 1616, 1076
  size: 50, 50
  orig: 50, 50
  offset: 0, 0
  index: -1
PolicyIcons/United Front
  rotate: false
  xy: 1674, 1076
  size: 50, 50
  orig: 50, 50
  offset: 0, 0
  index: -1
PolicyIcons/Universal Suffrage
  rotate: false
  xy: 1616, 960
  size: 50, 50
  orig: 50, 50
  offset: 0, 0
  index: -1
PolicyIcons/Warrior Code
  rotate: false
  xy: 1616, 902
  size: 50, 50
  orig: 50, 50
  offset: 0, 0
  index: -1
ResourceIcons/Aluminum
  rotate: false
  xy: 520, 1694
  size: 100, 100
  orig: 100, 100
  offset: 0, 0
  index: -1
ResourceIcons/Bananas
  rotate: false
  xy: 844, 1734
  size: 100, 100
  orig: 100, 100
  offset: 0, 0
  index: -1
ResourceIcons/Cattle
  rotate: false
  xy: 628, 1586
  size: 100, 100
  orig: 100, 100
  offset: 0, 0
  index: -1
ResourceIcons/Coal
  rotate: false
  xy: 613, 1370
  size: 100, 100
  orig: 100, 100
  offset: 0, 0
  index: -1
ResourceIcons/Cotton
  rotate: false
  xy: 393, 1154
  size: 100, 100
  orig: 100, 100
  offset: 0, 0
  index: -1
ResourceIcons/Deer
  rotate: false
  xy: 844, 1518
  size: 100, 100
  orig: 100, 100
  offset: 0, 0
  index: -1
ResourceIcons/Dyes
  rotate: false
  xy: 721, 1410
  size: 100, 100
  orig: 100, 100
  offset: 0, 0
  index: -1
ResourceIcons/Fish
  rotate: false
  xy: 721, 1194
  size: 100, 100
  orig: 100, 100
  offset: 0, 0
  index: -1
ResourceIcons/Furs
  rotate: false
  xy: 1492, 1734
  size: 100, 100
  orig: 100, 100
  offset: 0, 0
  index: -1
ResourceIcons/Gems
  rotate: false
  xy: 1492, 1518
  size: 100, 100
  orig: 100, 100
  offset: 0, 0
  index: -1
ResourceIcons/Gold Ore
  rotate: false
  xy: 1477, 1302
  size: 100, 100
  orig: 100, 100
  offset: 0, 0
  index: -1
ResourceIcons/Horses
  rotate: false
  xy: 1708, 1540
  size: 100, 100
  orig: 100, 100
  offset: 0, 0
  index: -1
ResourceIcons/Incense
  rotate: false
  xy: 933, 1086
  size: 100, 100
  orig: 100, 100
  offset: 0, 0
  index: -1
ResourceIcons/Iron
  rotate: false
  xy: 1257, 1086
  size: 100, 100
  orig: 100, 100
  offset: 0, 0
  index: -1
ResourceIcons/Ivory
  rotate: false
  xy: 220, 69
  size: 100, 100
  orig: 100, 100
  offset: 0, 0
  index: -1
ResourceIcons/Marble
  rotate: false
  xy: 536, 830
  size: 100, 100
  orig: 100, 100
  offset: 0, 0
  index: -1
ResourceIcons/Oil
  rotate: false
  xy: 860, 978
  size: 100, 100
  orig: 100, 100
  offset: 0, 0
  index: -1
ResourceIcons/Pearls
  rotate: false
  xy: 644, 546
  size: 100, 100
  orig: 100, 100
  offset: 0, 0
  index: -1
ResourceIcons/Sheep
  rotate: false
  xy: 1184, 546
  size: 100, 100
  orig: 100, 100
  offset: 0, 0
  index: -1
ResourceIcons/Silk
  rotate: false
  xy: 1400, 654
  size: 100, 100
  orig: 100, 100
  offset: 0, 0
  index: -1
ResourceIcons/Silver
  rotate: false
  xy: 1292, 546
  size: 100, 100
  orig: 100, 100
  offset: 0, 0
  index: -1
ResourceIcons/Spices
  rotate: false
  xy: 1184, 330
  size: 100, 100
  orig: 100, 100
  offset: 0, 0
  index: -1
ResourceIcons/Stone
  rotate: false
  xy: 1508, 870
  size: 100, 100
  orig: 100, 100
  offset: 0, 0
  index: -1
ResourceIcons/Sugar
  rotate: false
  xy: 1508, 654
  size: 100, 100
  orig: 100, 100
  offset: 0, 0
  index: -1
ResourceIcons/Uranium
  rotate: false
  xy: 1270, 222
  size: 100, 100
  orig: 100, 100
  offset: 0, 0
  index: -1
ResourceIcons/Whales
  rotate: false
  xy: 760, 114
  size: 100, 100
  orig: 100, 100
  offset: 0, 0
  index: -1
ResourceIcons/Wheat
  rotate: false
  xy: 868, 114
  size: 100, 100
  orig: 100, 100
  offset: 0, 0
  index: -1
ResourceIcons/Wine
  rotate: false
  xy: 976, 114
  size: 100, 100
  orig: 100, 100
  offset: 0, 0
  index: -1
StatIcons/Acquire
  rotate: false
  xy: 4, 23
  size: 100, 100
  orig: 100, 100
  offset: 0, 0
  index: -1
StatIcons/CityConnection
  rotate: false
  xy: 397, 1478
  size: 100, 100
  orig: 100, 100
  offset: 0, 0
  index: -1
StatIcons/Culture
  rotate: false
  xy: 697, 1842
  size: 200, 200
  orig: 200, 200
  offset: 0, 0
  index: -1
StatIcons/Faith
  rotate: false
  xy: 4, 131
  size: 178, 178
  orig: 178, 178
  offset: 0, 0
  index: -1
StatIcons/Food
  rotate: false
  xy: 4, 941
  size: 200, 200
  orig: 200, 200
  offset: 0, 0
  index: -1
StatIcons/Gold
  rotate: false
  xy: 905, 1842
  size: 200, 200
  orig: 200, 200
  offset: 0, 0
  index: -1
StatIcons/Happiness
  rotate: false
  xy: 4, 733
  size: 200, 200
  orig: 200, 200
  offset: 0, 0
  index: -1
StatIcons/InterceptRange
  rotate: false
<<<<<<< HEAD
  xy: 1166, 48
=======
  xy: 1250, 98
>>>>>>> 8fb55e77
  size: 50, 50
  orig: 50, 50
  offset: 0, 0
  index: -1
StatIcons/Malcontent
  rotate: false
  xy: 1113, 1842
  size: 200, 200
  orig: 200, 200
  offset: 0, 0
  index: -1
StatIcons/Movement
  rotate: false
<<<<<<< HEAD
  xy: 1701, 1308
=======
  xy: 1874, 1486
>>>>>>> 8fb55e77
  size: 50, 50
  orig: 50, 50
  offset: 0, 0
  index: -1
StatIcons/Population
  rotate: false
  xy: 4, 525
  size: 200, 200
  orig: 200, 200
  offset: 0, 0
  index: -1
StatIcons/Production
  rotate: false
  xy: 1321, 1842
  size: 200, 200
  orig: 200, 200
  offset: 0, 0
  index: -1
StatIcons/Range
  rotate: false
<<<<<<< HEAD
  xy: 1366, 156
=======
  xy: 1716, 1482
>>>>>>> 8fb55e77
  size: 50, 50
  orig: 50, 50
  offset: 0, 0
  index: -1
StatIcons/RangedStrength
  rotate: false
<<<<<<< HEAD
  xy: 1494, 272
=======
  xy: 1585, 1424
>>>>>>> 8fb55e77
  size: 50, 50
  orig: 50, 50
  offset: 0, 0
  index: -1
StatIcons/Resistance
  rotate: false
  xy: 968, 546
  size: 100, 100
  orig: 100, 100
  offset: 0, 0
  index: -1
StatIcons/Science
  rotate: false
  xy: 4, 317
  size: 200, 200
  orig: 200, 200
  offset: 0, 0
  index: -1
StatIcons/Specialist
  rotate: false
  xy: 1292, 438
  size: 100, 100
  orig: 100, 100
  offset: 0, 0
  index: -1
StatIcons/Strength
  rotate: false
<<<<<<< HEAD
  xy: 1759, 1192
=======
  xy: 1701, 1192
>>>>>>> 8fb55e77
  size: 50, 50
  orig: 50, 50
  offset: 0, 0
  index: -1
TechIcons/Acoustics
  rotate: false
  xy: 412, 1694
  size: 100, 100
  orig: 100, 100
  offset: 0, 0
  index: -1
TechIcons/Advanced Ballistics
  rotate: false
  xy: 1901, 1942
  size: 100, 100
  orig: 100, 100
  offset: 0, 0
  index: -1
TechIcons/Agriculture
  rotate: false
  xy: 289, 1425
  size: 100, 100
  orig: 100, 100
  offset: 0, 0
  index: -1
TechIcons/Animal Husbandry
  rotate: false
  xy: 212, 1041
  size: 100, 100
  orig: 100, 100
  offset: 0, 0
  index: -1
TechIcons/Archaeology
  rotate: false
  xy: 212, 825
  size: 100, 100
  orig: 100, 100
  offset: 0, 0
  index: -1
TechIcons/Archery
  rotate: false
  xy: 212, 717
  size: 100, 100
  orig: 100, 100
  offset: 0, 0
  index: -1
TechIcons/Architecture
  rotate: false
  xy: 212, 609
  size: 100, 100
  orig: 100, 100
  offset: 0, 0
  index: -1
TechIcons/Astronomy
  rotate: false
  xy: 212, 501
  size: 100, 100
  orig: 100, 100
  offset: 0, 0
  index: -1
TechIcons/Atomic Theory
  rotate: false
  xy: 212, 285
  size: 100, 100
  orig: 100, 100
  offset: 0, 0
  index: -1
TechIcons/Ballistics
  rotate: false
  xy: 736, 1734
  size: 100, 100
  orig: 100, 100
  offset: 0, 0
  index: -1
TechIcons/Banking
  rotate: false
  xy: 952, 1734
  size: 100, 100
  orig: 100, 100
  offset: 0, 0
  index: -1
TechIcons/Biology
  rotate: false
  xy: 1276, 1734
  size: 100, 100
  orig: 100, 100
  offset: 0, 0
  index: -1
TechIcons/Bronze Working
  rotate: false
  xy: 1384, 1734
  size: 100, 100
  orig: 100, 100
  offset: 0, 0
  index: -1
TechIcons/Calendar
  rotate: false
  xy: 412, 1586
  size: 100, 100
  orig: 100, 100
  offset: 0, 0
  index: -1
TechIcons/Chemistry
  rotate: false
  xy: 736, 1626
  size: 100, 100
  orig: 100, 100
  offset: 0, 0
  index: -1
TechIcons/Chivalry
  rotate: false
  xy: 952, 1626
  size: 100, 100
  orig: 100, 100
  offset: 0, 0
  index: -1
TechIcons/Civil Service
  rotate: false
  xy: 397, 1370
  size: 100, 100
  orig: 100, 100
  offset: 0, 0
  index: -1
TechIcons/Combined Arms
  rotate: false
  xy: 289, 1317
  size: 100, 100
  orig: 100, 100
  offset: 0, 0
  index: -1
TechIcons/Combustion
  rotate: false
  xy: 285, 1209
  size: 100, 100
  orig: 100, 100
  offset: 0, 0
  index: -1
TechIcons/Compass
  rotate: false
  xy: 397, 1262
  size: 100, 100
  orig: 100, 100
  offset: 0, 0
  index: -1
TechIcons/Computers
  rotate: false
  xy: 505, 1262
  size: 100, 100
  orig: 100, 100
  offset: 0, 0
  index: -1
TechIcons/Construction
  rotate: false
  xy: 613, 1262
  size: 100, 100
  orig: 100, 100
  offset: 0, 0
  index: -1
TechIcons/Currency
  rotate: false
  xy: 609, 1154
  size: 100, 100
  orig: 100, 100
  offset: 0, 0
  index: -1
TechIcons/Drama and Poetry
  rotate: false
  xy: 1384, 1518
  size: 100, 100
  orig: 100, 100
  offset: 0, 0
  index: -1
TechIcons/Dynamite
  rotate: false
  xy: 721, 1302
  size: 100, 100
  orig: 100, 100
  offset: 0, 0
  index: -1
TechIcons/Ecology
  rotate: false
  xy: 829, 1410
  size: 100, 100
  orig: 100, 100
  offset: 0, 0
  index: -1
TechIcons/Economics
  rotate: false
  xy: 829, 1302
  size: 100, 100
  orig: 100, 100
  offset: 0, 0
  index: -1
TechIcons/Education
  rotate: false
  xy: 937, 1410
  size: 100, 100
  orig: 100, 100
  offset: 0, 0
  index: -1
TechIcons/Electricity
  rotate: false
  xy: 1045, 1410
  size: 100, 100
  orig: 100, 100
  offset: 0, 0
  index: -1
TechIcons/Electronics
  rotate: false
  xy: 1045, 1302
  size: 100, 100
  orig: 100, 100
  offset: 0, 0
  index: -1
TechIcons/Engineering
  rotate: false
  xy: 1153, 1410
  size: 100, 100
  orig: 100, 100
  offset: 0, 0
  index: -1
TechIcons/Fertilizer
  rotate: false
  xy: 1369, 1410
  size: 100, 100
  orig: 100, 100
  offset: 0, 0
  index: -1
TechIcons/Flight
  rotate: false
  xy: 937, 1194
  size: 100, 100
  orig: 100, 100
  offset: 0, 0
  index: -1
TechIcons/Future Tech
  rotate: false
  xy: 1492, 1626
  size: 100, 100
  orig: 100, 100
  offset: 0, 0
  index: -1
TechIcons/Guilds
  rotate: false
  xy: 1600, 1756
  size: 100, 100
  orig: 100, 100
  offset: 0, 0
  index: -1
TechIcons/Gunpowder
  rotate: false
  xy: 1708, 1756
  size: 100, 100
  orig: 100, 100
  offset: 0, 0
  index: -1
TechIcons/Horseback Riding
  rotate: false
  xy: 1708, 1648
  size: 100, 100
  orig: 100, 100
  offset: 0, 0
  index: -1
TechIcons/Industrialization
  rotate: false
  xy: 1149, 1086
  size: 100, 100
  orig: 100, 100
  offset: 0, 0
  index: -1
TechIcons/Iron Working
  rotate: false
  xy: 1365, 1086
  size: 100, 100
  orig: 100, 100
  offset: 0, 0
  index: -1
TechIcons/Lasers
  rotate: false
  xy: 320, 830
  size: 100, 100
  orig: 100, 100
  offset: 0, 0
  index: -1
TechIcons/Machinery
  rotate: false
  xy: 536, 938
  size: 100, 100
  orig: 100, 100
  offset: 0, 0
  index: -1
TechIcons/Masonry
  rotate: false
  xy: 320, 506
  size: 100, 100
  orig: 100, 100
  offset: 0, 0
  index: -1
TechIcons/Mass Media
  rotate: false
  xy: 536, 722
  size: 100, 100
  orig: 100, 100
  offset: 0, 0
  index: -1
TechIcons/Mathematics
  rotate: false
  xy: 428, 614
  size: 100, 100
  orig: 100, 100
  offset: 0, 0
  index: -1
TechIcons/Metal Casting
  rotate: false
  xy: 536, 614
  size: 100, 100
  orig: 100, 100
  offset: 0, 0
  index: -1
TechIcons/Metallurgy
  rotate: false
  xy: 428, 506
  size: 100, 100
  orig: 100, 100
  offset: 0, 0
  index: -1
TechIcons/Military Science
  rotate: false
  xy: 320, 290
  size: 100, 100
  orig: 100, 100
  offset: 0, 0
  index: -1
TechIcons/Mining
  rotate: false
  xy: 428, 398
  size: 100, 100
  orig: 100, 100
  offset: 0, 0
  index: -1
TechIcons/Mobile Tactics
  rotate: false
  xy: 428, 290
  size: 100, 100
  orig: 100, 100
  offset: 0, 0
  index: -1
TechIcons/Nanotechnology
  rotate: false
  xy: 544, 74
  size: 100, 100
  orig: 100, 100
  offset: 0, 0
  index: -1
TechIcons/Navigation
  rotate: false
  xy: 652, 74
  size: 100, 100
  orig: 100, 100
  offset: 0, 0
  index: -1
TechIcons/Nuclear Fission
  rotate: false
  xy: 644, 870
  size: 100, 100
  orig: 100, 100
  offset: 0, 0
  index: -1
TechIcons/Nuclear Fusion
  rotate: false
  xy: 752, 978
  size: 100, 100
  orig: 100, 100
  offset: 0, 0
  index: -1
TechIcons/Optics
  rotate: false
  xy: 644, 654
  size: 100, 100
  orig: 100, 100
  offset: 0, 0
  index: -1
TechIcons/Particle Physics
  rotate: false
  xy: 860, 870
  size: 100, 100
  orig: 100, 100
  offset: 0, 0
  index: -1
TechIcons/Pharmaceuticals
  rotate: false
  xy: 860, 762
  size: 100, 100
  orig: 100, 100
  offset: 0, 0
  index: -1
TechIcons/Philosophy
  rotate: false
  xy: 752, 654
  size: 100, 100
  orig: 100, 100
  offset: 0, 0
  index: -1
TechIcons/Physics
  rotate: false
  xy: 644, 438
  size: 100, 100
  orig: 100, 100
  offset: 0, 0
  index: -1
TechIcons/Plastics
  rotate: false
  xy: 968, 762
  size: 100, 100
  orig: 100, 100
  offset: 0, 0
  index: -1
TechIcons/Pottery
  rotate: false
  xy: 752, 546
  size: 100, 100
  orig: 100, 100
  offset: 0, 0
  index: -1
TechIcons/Printing Press
  rotate: false
  xy: 644, 330
  size: 100, 100
  orig: 100, 100
  offset: 0, 0
  index: -1
TechIcons/Radar
  rotate: false
  xy: 860, 546
  size: 100, 100
  orig: 100, 100
  offset: 0, 0
  index: -1
TechIcons/Radio
  rotate: false
  xy: 752, 438
  size: 100, 100
  orig: 100, 100
  offset: 0, 0
  index: -1
TechIcons/Railroad
  rotate: false
  xy: 1400, 978
  size: 100, 100
  orig: 100, 100
  offset: 0, 0
  index: -1
TechIcons/Refrigeration
  rotate: false
  xy: 1184, 762
  size: 100, 100
  orig: 100, 100
  offset: 0, 0
  index: -1
TechIcons/Replaceable Parts
  rotate: false
  xy: 1076, 654
  size: 100, 100
  orig: 100, 100
  offset: 0, 0
  index: -1
TechIcons/Rifling
  rotate: false
  xy: 752, 330
  size: 100, 100
  orig: 100, 100
  offset: 0, 0
  index: -1
TechIcons/Robotics
  rotate: false
  xy: 1292, 762
  size: 100, 100
  orig: 100, 100
  offset: 0, 0
  index: -1
TechIcons/Rocketry
  rotate: false
  xy: 1184, 654
  size: 100, 100
  orig: 100, 100
  offset: 0, 0
  index: -1
TechIcons/Sailing
  rotate: false
  xy: 860, 330
  size: 100, 100
  orig: 100, 100
  offset: 0, 0
  index: -1
TechIcons/Satellites
  rotate: false
  xy: 1400, 762
  size: 100, 100
  orig: 100, 100
  offset: 0, 0
  index: -1
TechIcons/Scientific Theory
  rotate: false
  xy: 1292, 654
  size: 100, 100
  orig: 100, 100
  offset: 0, 0
  index: -1
TechIcons/Stealth
  rotate: false
  xy: 1292, 330
  size: 100, 100
  orig: 100, 100
  offset: 0, 0
  index: -1
TechIcons/Steam Power
  rotate: false
  xy: 1400, 336
  size: 100, 100
  orig: 100, 100
  offset: 0, 0
  index: -1
TechIcons/Steel
  rotate: false
  xy: 1508, 978
  size: 100, 100
  orig: 100, 100
  offset: 0, 0
  index: -1
TechIcons/Telecommunications
  rotate: false
  xy: 1508, 438
  size: 100, 100
  orig: 100, 100
  offset: 0, 0
  index: -1
TechIcons/The Wheel
  rotate: false
  xy: 838, 222
  size: 100, 100
  orig: 100, 100
  offset: 0, 0
  index: -1
TechIcons/Theology
  rotate: false
  xy: 946, 222
  size: 100, 100
  orig: 100, 100
  offset: 0, 0
  index: -1
TechIcons/Trapping
  rotate: false
  xy: 1162, 222
  size: 100, 100
  orig: 100, 100
  offset: 0, 0
  index: -1
TechIcons/Writing
  rotate: false
  xy: 1084, 114
  size: 100, 100
  orig: 100, 100
  offset: 0, 0
  index: -1
TileSets/Default/AtollOverlay
  rotate: false
  xy: 212, 393
  size: 100, 100
  orig: 100, 100
  offset: 0, 0
  index: -1
TileSets/Default/CityOverlay
  rotate: false
  xy: 505, 1478
  size: 100, 100
  orig: 100, 100
  offset: 0, 0
  index: -1
TileSets/Default/CrosshatchHexagon
  rotate: false
  xy: 4, 1149
  size: 273, 236
  orig: 273, 236
  offset: 0, 0
  index: -1
TileSets/FantasyHex/CrosshatchHexagon
  rotate: false
  xy: 4, 1149
  size: 273, 236
  orig: 273, 236
  offset: 0, 0
  index: -1
TileSets/Default/FalloutOverlay
  rotate: false
  xy: 1261, 1410
  size: 100, 100
  orig: 100, 100
  offset: 0, 0
  index: -1
TileSets/Default/Flood plainsOverlay
  rotate: false
  xy: 1045, 1194
  size: 100, 100
  orig: 100, 100
  offset: 0, 0
  index: -1
TileSets/Default/ForestOverlay
  rotate: false
  xy: 1153, 1194
  size: 100, 100
  orig: 100, 100
  offset: 0, 0
  index: -1
TileSets/Default/Hexagon
  rotate: false
  xy: 412, 1802
  size: 277, 240
  orig: 277, 240
  offset: 0, 0
  index: -1
TileSets/FantasyHex/Hexagon
  rotate: false
  xy: 412, 1802
  size: 277, 240
  orig: 277, 240
  offset: 0, 0
  index: -1
TileSets/Default/HillOverlay
  rotate: false
  xy: 1600, 1648
  size: 100, 100
  orig: 100, 100
  offset: 0, 0
  index: -1
TileSets/Default/IceOverlay
  rotate: false
  xy: 717, 1086
  size: 100, 100
  orig: 100, 100
  offset: 0, 0
  index: -1
TileSets/Default/JungleOverlay
  rotate: false
  xy: 328, 69
  size: 100, 100
  orig: 100, 100
  offset: 0, 0
  index: -1
TileSets/Default/LakesOverlay
  rotate: false
  xy: 320, 938
  size: 100, 100
  orig: 100, 100
  offset: 0, 0
  index: -1
TileSets/Default/MarshOverlay
  rotate: false
  xy: 428, 722
  size: 100, 100
  orig: 100, 100
  offset: 0, 0
  index: -1
TileSets/Default/MountainOverlay
  rotate: false
  xy: 514, 182
  size: 100, 100
  orig: 100, 100
  offset: 0, 0
  index: -1
TileSets/Default/NaturalWonderOverlay
  rotate: false
  xy: 622, 182
  size: 100, 100
  orig: 100, 100
  offset: 0, 0
  index: -1
TileSets/Default/OasisOverlay
  rotate: false
  xy: 644, 762
  size: 100, 100
  orig: 100, 100
  offset: 0, 0
  index: -1
<<<<<<< HEAD
TileSets/Default/Railroad
  rotate: false
  xy: 1292, 870
  size: 100, 100
  orig: 100, 100
  offset: 0, 0
  index: -1
ImprovementIcons/Railroad
  rotate: false
  xy: 1292, 870
  size: 100, 100
  orig: 100, 100
  offset: 0, 0
  index: -1
=======
>>>>>>> 8fb55e77
TileSets/Default/Tiles/River-Bottom
  rotate: false
  xy: 1776, 97
  size: 32, 28
  orig: 32, 28
  offset: 0, 0
  index: -1
TileSets/FantasyHex/Tiles/River-Bottom
  rotate: false
  xy: 1776, 97
  size: 32, 28
  orig: 32, 28
  offset: 0, 0
  index: -1
TileSets/Default/Tiles/River-BottomLeft
  rotate: false
  xy: 1736, 94
  size: 32, 28
  orig: 32, 28
  offset: 0, 0
  index: -1
TileSets/FantasyHex/Tiles/River-BottomLeft
  rotate: false
  xy: 1736, 94
  size: 32, 28
  orig: 32, 28
  offset: 0, 0
  index: -1
TileSets/Default/Tiles/River-BottomRight
  rotate: false
  xy: 1816, 70
  size: 32, 28
  orig: 32, 28
  offset: 0, 0
  index: -1
TileSets/FantasyHex/Tiles/River-BottomRight
  rotate: false
  xy: 1816, 70
  size: 32, 28
  orig: 32, 28
  offset: 0, 0
  index: -1
TileSets/Default/road
  rotate: false
  xy: 1529, 1845
  size: 61, 11
  orig: 61, 11
  offset: 0, 0
  index: -1
TileSets/FantasyHex/road
  rotate: false
  xy: 1529, 1845
  size: 61, 11
  orig: 61, 11
  offset: 0, 0
  index: -1
TileSets/FantasyHex/Railroad
  rotate: false
  xy: 4, 4
  size: 61, 11
  orig: 61, 11
  offset: 0, 0
  index: -1
TileSets/FantasyHex/Tiles/Academy
  rotate: false
  xy: 285, 1165
  size: 32, 36
  orig: 32, 36
  offset: 0, 0
  index: -1
TileSets/FantasyHex/Tiles/Academy-Snow
  rotate: false
  xy: 1366, 113
  size: 32, 35
  orig: 32, 35
  offset: 0, 0
  index: -1
TileSets/FantasyHex/Tiles/Aluminum
  rotate: false
  xy: 2009, 2014
  size: 32, 28
  orig: 32, 28
  offset: 0, 0
  index: -1
TileSets/FantasyHex/Tiles/Ancient ruins
  rotate: false
  xy: 1774, 1504
  size: 32, 28
  orig: 32, 28
  offset: 0, 0
  index: -1
TileSets/FantasyHex/Tiles/Ancient ruins-Jungle
  rotate: false
  xy: 684, 290
  size: 32, 32
  orig: 32, 32
  offset: 0, 0
  index: -1
TileSets/FantasyHex/Tiles/Ancient ruins-Sand
  rotate: false
  xy: 1674, 924
  size: 32, 28
  orig: 32, 28
  offset: 0, 0
  index: -1
TileSets/FantasyHex/Tiles/Ancient ruins-Snow
  rotate: false
  xy: 1732, 982
  size: 32, 28
  orig: 32, 28
  offset: 0, 0
  index: -1
TileSets/FantasyHex/Tiles/Ancient ruins2
  rotate: false
  xy: 1616, 866
  size: 32, 28
  orig: 32, 28
  offset: 0, 0
  index: -1
TileSets/FantasyHex/Tiles/Atoll
  rotate: false
  xy: 2009, 1942
  size: 32, 28
  orig: 32, 28
  offset: 0, 0
  index: -1
TileSets/FantasyHex/Tiles/Bananas
  rotate: false
  xy: 2009, 1906
  size: 32, 28
  orig: 32, 28
  offset: 0, 0
  index: -1
TileSets/FantasyHex/Tiles/Barbarian encampment
  rotate: false
  xy: 1616, 758
  size: 32, 28
  orig: 32, 28
  offset: 0, 0
  index: -1
TileSets/FantasyHex/Tiles/Barbarian encampment-Snow
  rotate: false
  xy: 2009, 1869
  size: 32, 29
  orig: 32, 29
  offset: 0, 0
  index: -1
TileSets/FantasyHex/Tiles/Barringer Crater
  rotate: false
  xy: 1526, 120
  size: 32, 28
  orig: 32, 28
  offset: 0, 0
  index: -1
TileSets/FantasyHex/Tiles/Cattle
  rotate: false
  xy: 1610, 289
  size: 32, 28
  orig: 32, 28
  offset: 0, 0
  index: -1
TileSets/FantasyHex/Tiles/Cattle+Pasture
  rotate: false
  xy: 1610, 249
  size: 32, 32
  orig: 32, 32
  offset: 0, 0
  index: -1
TileSets/FantasyHex/Tiles/Cerro de Potosi
  rotate: false
  xy: 1732, 946
  size: 32, 28
  orig: 32, 28
  offset: 0, 0
  index: -1
TileSets/FantasyHex/Tiles/Citadel
  rotate: false
  xy: 1790, 1019
  size: 32, 35
  orig: 32, 35
  offset: 0, 0
  index: -1
TileSets/FantasyHex/Tiles/Citadel-Snow
  rotate: false
  xy: 742, 18
  size: 32, 30
  orig: 32, 30
  offset: 0, 0
  index: -1
TileSets/FantasyHex/Tiles/City center
  rotate: false
  xy: 782, 13
  size: 32, 35
  orig: 32, 35
  offset: 0, 0
  index: -1
TileSets/FantasyHex/Tiles/City center-Ancient era
  rotate: false
  xy: 822, 16
  size: 32, 32
  orig: 32, 32
  offset: 0, 0
  index: -1
TileSets/FantasyHex/Tiles/City center-Classical era
  rotate: false
  xy: 862, 16
  size: 32, 32
  orig: 32, 32
  offset: 0, 0
  index: -1
TileSets/FantasyHex/Tiles/City center-Future era
  rotate: false
  xy: 902, 14
  size: 32, 34
  orig: 32, 34
  offset: 0, 0
  index: -1
TileSets/FantasyHex/Tiles/City center-Industrial era
  rotate: false
  xy: 942, 15
  size: 32, 33
  orig: 32, 33
  offset: 0, 0
  index: -1
TileSets/FantasyHex/Tiles/City center-Information era
  rotate: false
  xy: 982, 12
  size: 32, 36
  orig: 32, 36
  offset: 0, 0
  index: -1
TileSets/FantasyHex/Tiles/City center-Medieval era
  rotate: false
  xy: 1022, 16
  size: 32, 32
  orig: 32, 32
  offset: 0, 0
  index: -1
TileSets/FantasyHex/Tiles/City center-Modern era
  rotate: false
  xy: 1062, 14
  size: 32, 34
  orig: 32, 34
  offset: 0, 0
  index: -1
TileSets/FantasyHex/Tiles/City center-Renaissance era
  rotate: false
  xy: 1102, 16
  size: 32, 32
  orig: 32, 32
  offset: 0, 0
  index: -1
TileSets/FantasyHex/Tiles/City ruins
  rotate: false
  xy: 1656, 852
  size: 32, 28
  orig: 32, 28
  offset: 0, 0
  index: -1
TileSets/FantasyHex/Tiles/Coal
  rotate: false
  xy: 1656, 780
  size: 32, 28
  orig: 32, 28
  offset: 0, 0
  index: -1
TileSets/FantasyHex/Tiles/Coast
  rotate: false
  xy: 1656, 744
  size: 32, 28
  orig: 32, 28
  offset: 0, 0
  index: -1
TileSets/FantasyHex/Tiles/Cotton
  rotate: false
  xy: 1656, 526
  size: 32, 28
  orig: 32, 28
  offset: 0, 0
  index: -1
TileSets/FantasyHex/Tiles/Customs house
  rotate: false
  xy: 1656, 447
  size: 32, 35
  orig: 32, 35
  offset: 0, 0
  index: -1
TileSets/FantasyHex/Tiles/Deer
  rotate: false
  xy: 1656, 411
  size: 32, 28
  orig: 32, 28
  offset: 0, 0
  index: -1
TileSets/FantasyHex/Tiles/Deer+Camp
  rotate: false
  xy: 1656, 375
  size: 32, 28
  orig: 32, 28
  offset: 0, 0
  index: -1
TileSets/FantasyHex/Tiles/Desert
  rotate: false
  xy: 1656, 339
  size: 32, 28
  orig: 32, 28
  offset: 0, 0
  index: -1
TileSets/FantasyHex/Tiles/Desert+Farm
  rotate: false
  xy: 1714, 910
  size: 32, 28
  orig: 32, 28
  offset: 0, 0
  index: -1
TileSets/FantasyHex/Tiles/Desert+Flood plains+Farm
  rotate: false
  xy: 1714, 874
  size: 32, 28
  orig: 32, 28
  offset: 0, 0
  index: -1
TileSets/FantasyHex/Tiles/Dyes
  rotate: false
  xy: 1696, 766
  size: 32, 28
  orig: 32, 28
  offset: 0, 0
  index: -1
TileSets/FantasyHex/Tiles/Dyes+Plantation
  rotate: false
  xy: 1696, 730
  size: 32, 28
  orig: 32, 28
  offset: 0, 0
  index: -1
TileSets/FantasyHex/Tiles/El Dorado
  rotate: false
  xy: 1696, 693
  size: 32, 29
  orig: 32, 29
  offset: 0, 0
  index: -1
TileSets/FantasyHex/Tiles/Fallout
  rotate: false
  xy: 1696, 650
  size: 32, 35
  orig: 32, 35
  offset: 0, 0
  index: -1
TileSets/FantasyHex/Tiles/Fish
  rotate: false
  xy: 1696, 614
  size: 32, 28
  orig: 32, 28
  offset: 0, 0
  index: -1
TileSets/FantasyHex/Tiles/Fishing Boats
  rotate: false
  xy: 1696, 578
  size: 32, 28
  orig: 32, 28
  offset: 0, 0
  index: -1
TileSets/FantasyHex/Tiles/Flood plains
  rotate: false
  xy: 1696, 542
  size: 32, 28
  orig: 32, 28
  offset: 0, 0
  index: -1
TileSets/FantasyHex/Tiles/Forest
  rotate: false
  xy: 1696, 466
  size: 32, 32
  orig: 32, 32
  offset: 0, 0
  index: -1
TileSets/FantasyHex/Tiles/Fort
  rotate: false
  xy: 1696, 425
  size: 32, 33
  orig: 32, 33
  offset: 0, 0
  index: -1
TileSets/FantasyHex/Tiles/Fountain of Youth
  rotate: false
  xy: 1696, 385
  size: 32, 32
  orig: 32, 32
  offset: 0, 0
  index: -1
TileSets/FantasyHex/Tiles/Furs
  rotate: false
  xy: 1772, 982
  size: 32, 28
  orig: 32, 28
  offset: 0, 0
  index: -1
TileSets/FantasyHex/Tiles/Furs+Camp
  rotate: false
  xy: 1772, 946
  size: 32, 28
  orig: 32, 28
  offset: 0, 0
  index: -1
TileSets/FantasyHex/Tiles/Gems
  rotate: false
  xy: 1736, 802
  size: 32, 28
  orig: 32, 28
  offset: 0, 0
  index: -1
TileSets/FantasyHex/Tiles/Gold Ore
  rotate: false
  xy: 1736, 766
  size: 32, 28
  orig: 32, 28
  offset: 0, 0
  index: -1
TileSets/FantasyHex/Tiles/Grand Mesa
  rotate: false
  xy: 1736, 726
  size: 32, 32
  orig: 32, 32
  offset: 0, 0
  index: -1
TileSets/FantasyHex/Tiles/Grassland
  rotate: false
  xy: 1736, 690
  size: 32, 28
  orig: 32, 28
  offset: 0, 0
  index: -1
TileSets/FantasyHex/Tiles/Grassland+Farm
  rotate: false
  xy: 1736, 654
  size: 32, 28
  orig: 32, 28
  offset: 0, 0
  index: -1
TileSets/FantasyHex/Tiles/Grassland+Forest+Camp
  rotate: false
  xy: 1736, 615
  size: 32, 31
  orig: 32, 31
  offset: 0, 0
  index: -1
TileSets/FantasyHex/Tiles/Grassland+Forest+Deer+Camp
  rotate: false
  xy: 1736, 576
  size: 32, 31
  orig: 32, 31
  offset: 0, 0
  index: -1
TileSets/FantasyHex/Tiles/Grassland+Forest+Furs+Camp
  rotate: false
  xy: 1736, 537
  size: 32, 31
  orig: 32, 31
  offset: 0, 0
  index: -1
TileSets/FantasyHex/Tiles/Grassland+Forest+Lumber mill
  rotate: false
  xy: 1736, 498
  size: 32, 31
  orig: 32, 31
  offset: 0, 0
  index: -1
TileSets/FantasyHex/Tiles/Grassland+Hill+Farm
  rotate: false
  xy: 1736, 462
  size: 32, 28
  orig: 32, 28
  offset: 0, 0
  index: -1
TileSets/FantasyHex/Tiles/Grassland+Hill+Forest+Camp
  rotate: false
  xy: 1736, 426
  size: 32, 28
  orig: 32, 28
  offset: 0, 0
  index: -1
TileSets/FantasyHex/Tiles/Grassland+Hill+Forest+Lumber mill
  rotate: false
  xy: 1736, 390
  size: 32, 28
  orig: 32, 28
  offset: 0, 0
  index: -1
TileSets/FantasyHex/Tiles/Grassland+Hill+Forest+Trading post
  rotate: false
  xy: 1736, 354
  size: 32, 28
  orig: 32, 28
  offset: 0, 0
  index: -1
TileSets/FantasyHex/Tiles/Grassland+Jungle+Trading post
  rotate: false
  xy: 1794, 906
  size: 32, 32
  orig: 32, 32
  offset: 0, 0
  index: -1
TileSets/FantasyHex/Tiles/GrasslandForest
  rotate: false
  xy: 1794, 867
  size: 32, 31
  orig: 32, 31
  offset: 0, 0
  index: -1
TileSets/FantasyHex/Tiles/Great Barrier Reef
  rotate: false
  xy: 1817, 1405
  size: 32, 28
  orig: 32, 28
  offset: 0, 0
  index: -1
TileSets/FantasyHex/Tiles/Hill
  rotate: false
  xy: 1776, 683
  size: 32, 32
  orig: 32, 32
  offset: 0, 0
  index: -1
TileSets/FantasyHex/Tiles/HillForest+Lumber mill
  rotate: false
  xy: 1776, 647
  size: 32, 28
  orig: 32, 28
  offset: 0, 0
  index: -1
TileSets/FantasyHex/Tiles/HillMarbleQuarry
  rotate: false
  xy: 1776, 611
  size: 32, 28
  orig: 32, 28
  offset: 0, 0
  index: -1
TileSets/FantasyHex/Tiles/HillMine
  rotate: false
  xy: 1776, 575
  size: 32, 28
  orig: 32, 28
  offset: 0, 0
  index: -1
TileSets/FantasyHex/Tiles/HillStoneQuarry
  rotate: false
  xy: 1776, 539
  size: 32, 28
  orig: 32, 28
  offset: 0, 0
  index: -1
TileSets/FantasyHex/Tiles/Horses
  rotate: false
  xy: 1776, 395
  size: 32, 28
  orig: 32, 28
  offset: 0, 0
  index: -1
TileSets/FantasyHex/Tiles/Horses+Pasture
  rotate: false
  xy: 1776, 355
  size: 32, 32
  orig: 32, 32
  offset: 0, 0
  index: -1
TileSets/FantasyHex/Tiles/Ice
  rotate: false
  xy: 1816, 758
  size: 32, 28
  orig: 32, 28
  offset: 0, 0
  index: -1
TileSets/FantasyHex/Tiles/Incense
  rotate: false
  xy: 1816, 650
  size: 32, 28
  orig: 32, 28
  offset: 0, 0
  index: -1
TileSets/FantasyHex/Tiles/Incense+Plantation
  rotate: false
  xy: 1816, 614
  size: 32, 28
  orig: 32, 28
  offset: 0, 0
  index: -1
TileSets/FantasyHex/Tiles/Iron
  rotate: false
  xy: 1816, 542
  size: 32, 28
  orig: 32, 28
  offset: 0, 0
  index: -1
TileSets/FantasyHex/Tiles/Ivory
  rotate: false
  xy: 1816, 470
  size: 32, 28
  orig: 32, 28
  offset: 0, 0
  index: -1
TileSets/FantasyHex/Tiles/Ivory+Camp
  rotate: false
  xy: 1816, 434
  size: 32, 28
  orig: 32, 28
  offset: 0, 0
  index: -1
TileSets/FantasyHex/Tiles/Jungle
  rotate: false
  xy: 1812, 979
  size: 32, 32
  orig: 32, 32
  offset: 0, 0
  index: -1
TileSets/FantasyHex/Tiles/Krakatoa
  rotate: false
  xy: 1776, 317
  size: 32, 30
  orig: 32, 30
  offset: 0, 0
  index: -1
TileSets/FantasyHex/Tiles/Lakes
  rotate: false
  xy: 1650, 267
  size: 32, 28
  orig: 32, 28
  offset: 0, 0
  index: -1
TileSets/FantasyHex/Tiles/Landmark
  rotate: false
  xy: 1857, 1397
  size: 32, 36
  orig: 32, 36
  offset: 0, 0
  index: -1
TileSets/FantasyHex/Tiles/Manufactory
  rotate: false
  xy: 1897, 1403
  size: 32, 39
  orig: 32, 39
  offset: 0, 0
  index: -1
TileSets/FantasyHex/Tiles/Marble
  rotate: false
  xy: 1897, 1367
  size: 32, 28
  orig: 32, 28
  offset: 0, 0
  index: -1
TileSets/FantasyHex/Tiles/Marsh
  rotate: false
  xy: 1977, 1449
  size: 32, 29
  orig: 32, 29
  offset: 0, 0
  index: -1
TileSets/FantasyHex/Tiles/Mine
  rotate: false
  xy: 1897, 1295
  size: 32, 28
  orig: 32, 28
  offset: 0, 0
  index: -1
TileSets/FantasyHex/Tiles/Moai
  rotate: false
  xy: 1897, 1258
  size: 32, 29
  orig: 32, 29
  offset: 0, 0
  index: -1
TileSets/FantasyHex/Tiles/Mount Fuji
  rotate: false
  xy: 1937, 1268
  size: 32, 30
  orig: 32, 30
  offset: 0, 0
  index: -1
TileSets/FantasyHex/Tiles/Mountain
  rotate: false
  xy: 1977, 1297
  size: 32, 36
  orig: 32, 36
  offset: 0, 0
  index: -1
TileSets/FantasyHex/Tiles/Oasis
  rotate: false
  xy: 1977, 1189
  size: 32, 28
  orig: 32, 28
  offset: 0, 0
  index: -1
TileSets/FantasyHex/Tiles/Ocean
  rotate: false
  xy: 1853, 1145
  size: 32, 28
  orig: 32, 28
  offset: 0, 0
  index: -1
TileSets/FantasyHex/Tiles/Offshore Platform
  rotate: false
  xy: 1937, 1160
  size: 32, 28
  orig: 32, 28
  offset: 0, 0
  index: -1
TileSets/FantasyHex/Tiles/Oil
  rotate: false
  xy: 1897, 1150
  size: 32, 28
  orig: 32, 28
  offset: 0, 0
  index: -1
TileSets/FantasyHex/Tiles/Oil well
  rotate: false
  xy: 1977, 1153
  size: 32, 28
  orig: 32, 28
  offset: 0, 0
  index: -1
TileSets/FantasyHex/Tiles/Old Faithful
  rotate: false
  xy: 1656, 191
  size: 32, 32
  orig: 32, 32
  offset: 0, 0
  index: -1
TileSets/FantasyHex/Tiles/Pasture
  rotate: false
  xy: 1937, 1120
  size: 32, 32
  orig: 32, 32
  offset: 0, 0
  index: -1
TileSets/FantasyHex/Tiles/Pearls
  rotate: false
  xy: 1736, 282
  size: 32, 28
  orig: 32, 28
  offset: 0, 0
  index: -1
TileSets/FantasyHex/Tiles/Plains
  rotate: false
  xy: 1690, 238
  size: 32, 28
  orig: 32, 28
  offset: 0, 0
  index: -1
TileSets/FantasyHex/Tiles/Plains+Farm
  rotate: false
  xy: 1696, 202
  size: 32, 28
  orig: 32, 28
  offset: 0, 0
  index: -1
TileSets/FantasyHex/Tiles/Plains+Forest+Camp
  rotate: false
  xy: 1696, 162
  size: 32, 32
  orig: 32, 32
  offset: 0, 0
  index: -1
TileSets/FantasyHex/Tiles/Plains+Forest+Lumber mill
  rotate: false
  xy: 1736, 242
  size: 32, 32
  orig: 32, 32
  offset: 0, 0
  index: -1
TileSets/FantasyHex/Tiles/Plains+Jungle+Trading post
  rotate: false
  xy: 1776, 241
  size: 32, 32
  orig: 32, 32
  offset: 0, 0
  index: -1
TileSets/FantasyHex/Tiles/PlainsForest
  rotate: false
  xy: 1816, 250
  size: 32, 32
  orig: 32, 32
  offset: 0, 0
  index: -1
TileSets/FantasyHex/Tiles/PlainsJungle
  rotate: false
  xy: 1736, 202
  size: 32, 32
  orig: 32, 32
  offset: 0, 0
  index: -1
TileSets/FantasyHex/Tiles/Plantation
  rotate: false
  xy: 1736, 166
  size: 32, 28
  orig: 32, 28
  offset: 0, 0
  index: -1
TileSets/FantasyHex/Tiles/Plantation+Bananas
  rotate: false
  xy: 1776, 205
  size: 32, 28
  orig: 32, 28
  offset: 0, 0
  index: -1
TileSets/FantasyHex/Tiles/Plantation+Cotton
  rotate: false
  xy: 1816, 214
  size: 32, 28
  orig: 32, 28
  offset: 0, 0
  index: -1
TileSets/FantasyHex/Tiles/Quarry
  rotate: false
  xy: 1816, 142
  size: 32, 28
  orig: 32, 28
  offset: 0, 0
  index: -1
TileSets/FantasyHex/Tiles/Quarry+Marble
  rotate: false
  xy: 1776, 133
  size: 32, 28
  orig: 32, 28
  offset: 0, 0
  index: -1
TileSets/FantasyHex/Tiles/Quarry+Stone
  rotate: false
  xy: 1736, 130
  size: 32, 28
  orig: 32, 28
  offset: 0, 0
  index: -1
TileSets/FantasyHex/Tiles/Rock of Gibraltar
  rotate: false
  xy: 1776, 57
  size: 32, 32
  orig: 32, 32
  offset: 0, 0
  index: -1
TileSets/FantasyHex/Tiles/Sheep
  rotate: false
  xy: 1302, 12
  size: 32, 28
  orig: 32, 28
  offset: 0, 0
  index: -1
TileSets/FantasyHex/Tiles/Sheep+Pasture
  rotate: false
  xy: 1342, 8
  size: 32, 32
  orig: 32, 32
  offset: 0, 0
  index: -1
TileSets/FantasyHex/Tiles/Silk
  rotate: false
  xy: 1398, 48
  size: 32, 28
  orig: 32, 28
  offset: 0, 0
  index: -1
TileSets/FantasyHex/Tiles/Silk+Plantation
  rotate: false
  xy: 1446, 84
  size: 32, 28
  orig: 32, 28
  offset: 0, 0
  index: -1
TileSets/FantasyHex/Tiles/Silver
  rotate: false
  xy: 1438, 48
  size: 32, 28
  orig: 32, 28
  offset: 0, 0
  index: -1
TileSets/FantasyHex/Tiles/Snow
  rotate: false
  xy: 1478, 48
  size: 32, 28
  orig: 32, 28
  offset: 0, 0
  index: -1
TileSets/FantasyHex/Tiles/Snow+Farm
  rotate: false
  xy: 1462, 12
  size: 32, 28
  orig: 32, 28
  offset: 0, 0
  index: -1
TileSets/FantasyHex/Tiles/Spices
  rotate: false
  xy: 1518, 48
  size: 32, 28
  orig: 32, 28
  offset: 0, 0
  index: -1
TileSets/FantasyHex/Tiles/Spices+Plantation
  rotate: false
  xy: 1502, 12
  size: 32, 28
  orig: 32, 28
  offset: 0, 0
  index: -1
TileSets/FantasyHex/Tiles/Stone
  rotate: false
  xy: 1566, 84
  size: 32, 28
  orig: 32, 28
  offset: 0, 0
  index: -1
TileSets/FantasyHex/Tiles/Sugar
  rotate: false
  xy: 1606, 84
  size: 32, 28
  orig: 32, 28
  offset: 0, 0
  index: -1
TileSets/FantasyHex/Tiles/Sugar+Plantation
  rotate: false
  xy: 1558, 48
  size: 32, 28
  orig: 32, 28
  offset: 0, 0
  index: -1
TileSets/FantasyHex/Tiles/Terrace farm
  rotate: false
  xy: 1646, 83
  size: 32, 28
  orig: 32, 28
  offset: 0, 0
  index: -1
TileSets/FantasyHex/Tiles/Trading post
  rotate: false
  xy: 1686, 90
  size: 32, 28
  orig: 32, 28
  offset: 0, 0
  index: -1
TileSets/FantasyHex/Tiles/Tundra
  rotate: false
  xy: 1678, 47
  size: 32, 28
  orig: 32, 28
  offset: 0, 0
  index: -1
TileSets/FantasyHex/Tiles/Tundra+Farm
  rotate: false
  xy: 1702, 11
  size: 32, 28
  orig: 32, 28
  offset: 0, 0
  index: -1
TileSets/FantasyHex/Tiles/Tundra+Forest+Camp
  rotate: false
  xy: 1830, 1105
  size: 32, 32
  orig: 32, 32
  offset: 0, 0
  index: -1
TileSets/FantasyHex/Tiles/Tundra+Forest+Camp+Furs
  rotate: false
  xy: 1830, 1065
  size: 32, 32
  orig: 32, 32
  offset: 0, 0
  index: -1
TileSets/FantasyHex/Tiles/Tundra+Forest+Deer+Camp
  rotate: false
  xy: 1830, 1025
  size: 32, 32
  orig: 32, 32
  offset: 0, 0
  index: -1
TileSets/FantasyHex/Tiles/Tundra+Forest+Lumber mill
  rotate: false
  xy: 1870, 1105
  size: 32, 32
  orig: 32, 32
  offset: 0, 0
  index: -1
TileSets/FantasyHex/Tiles/TundraForest
  rotate: false
  xy: 1870, 1065
  size: 32, 32
  orig: 32, 32
  offset: 0, 0
  index: -1
TileSets/FantasyHex/Tiles/Uranium
  rotate: false
  xy: 1910, 1084
  size: 32, 28
  orig: 32, 28
  offset: 0, 0
  index: -1
TileSets/FantasyHex/Tiles/Whales
  rotate: false
  xy: 1950, 1081
  size: 32, 28
  orig: 32, 28
  offset: 0, 0
  index: -1
TileSets/FantasyHex/Tiles/Whales+Fishing Boats
  rotate: false
  xy: 1950, 1045
  size: 32, 28
  orig: 32, 28
  offset: 0, 0
  index: -1
TileSets/FantasyHex/Tiles/Wheat
  rotate: false
  xy: 1950, 1009
  size: 32, 28
  orig: 32, 28
  offset: 0, 0
  index: -1
TileSets/FantasyHex/Tiles/Wine
  rotate: false
  xy: 1950, 973
  size: 32, 28
  orig: 32, 28
  offset: 0, 0
  index: -1
TileSets/FantasyHex/Tiles/Wine+Plantation
  rotate: false
  xy: 1990, 1081
  size: 32, 28
  orig: 32, 28
  offset: 0, 0
  index: -1
TileSets/FantasyHex/TopBorder
  rotate: false
  xy: 1638, 47
  size: 32, 28
  orig: 32, 28
  offset: 0, 0
  index: -1
TileSets/FantasyHex/Units/African Forest Elephant
  rotate: false
  xy: 644, 293
  size: 32, 29
  orig: 32, 29
  offset: 0, 0
  index: -1
TileSets/FantasyHex/Units/Anti-Aircraft Gun
  rotate: false
  xy: 325, 1173
  size: 32, 28
  orig: 32, 28
  offset: 0, 0
  index: -1
TileSets/FantasyHex/Units/Anti-Tank Gun
  rotate: false
  xy: 1406, 120
  size: 32, 28
  orig: 32, 28
  offset: 0, 0
  index: -1
TileSets/FantasyHex/Units/Archer
  rotate: false
  xy: 2009, 1978
  size: 32, 28
  orig: 32, 28
  offset: 0, 0
  index: -1
TileSets/FantasyHex/Units/Artillery
  rotate: false
  xy: 1616, 830
  size: 32, 28
  orig: 32, 28
  offset: 0, 0
  index: -1
TileSets/FantasyHex/Units/Atlatlist
  rotate: false
  xy: 1446, 120
  size: 32, 28
  orig: 32, 28
  offset: 0, 0
  index: -1
TileSets/FantasyHex/Units/Axe Thrower
  rotate: false
  xy: 1616, 794
  size: 32, 28
  orig: 32, 28
  offset: 0, 0
  index: -1
TileSets/FantasyHex/Units/Ballista
  rotate: false
  xy: 1486, 120
  size: 32, 28
  orig: 32, 28
  offset: 0, 0
  index: -1
TileSets/FantasyHex/Units/Battering Ram
  rotate: false
  xy: 1616, 722
  size: 32, 28
  orig: 32, 28
  offset: 0, 0
  index: -1
TileSets/FantasyHex/Units/Battleship
  rotate: false
  xy: 1566, 120
  size: 32, 28
  orig: 32, 28
  offset: 0, 0
  index: -1
TileSets/FantasyHex/Units/Bazooka
  rotate: false
  xy: 1616, 686
  size: 32, 28
  orig: 32, 28
  offset: 0, 0
  index: -1
TileSets/FantasyHex/Units/Berber Cavalry
  rotate: false
  xy: 1606, 120
  size: 32, 28
  orig: 32, 28
  offset: 0, 0
  index: -1
TileSets/FantasyHex/Units/Berserker
  rotate: false
  xy: 1616, 650
  size: 32, 28
  orig: 32, 28
  offset: 0, 0
  index: -1
TileSets/FantasyHex/Units/Bowman
  rotate: false
  xy: 1616, 614
  size: 32, 28
  orig: 32, 28
  offset: 0, 0
  index: -1
TileSets/FantasyHex/Units/Brute
  rotate: false
  xy: 1616, 578
  size: 32, 28
  orig: 32, 28
  offset: 0, 0
  index: -1
TileSets/FantasyHex/Units/Camel Archer
  rotate: false
  xy: 1616, 541
  size: 32, 29
  orig: 32, 29
  offset: 0, 0
  index: -1
TileSets/FantasyHex/Units/Cannon
  rotate: false
  xy: 1616, 505
  size: 32, 28
  orig: 32, 28
  offset: 0, 0
  index: -1
TileSets/FantasyHex/Units/Caravel
  rotate: false
  xy: 1616, 469
  size: 32, 28
  orig: 32, 28
  offset: 0, 0
  index: -1
TileSets/FantasyHex/Units/Carolean
  rotate: false
  xy: 1616, 433
  size: 32, 28
  orig: 32, 28
  offset: 0, 0
  index: -1
TileSets/FantasyHex/Units/Carrier
  rotate: false
  xy: 1616, 397
  size: 32, 28
  orig: 32, 28
  offset: 0, 0
  index: -1
TileSets/FantasyHex/Units/Cataphract
  rotate: false
  xy: 1616, 361
  size: 32, 28
  orig: 32, 28
  offset: 0, 0
  index: -1
TileSets/FantasyHex/Units/Catapult
  rotate: false
  xy: 1616, 325
  size: 32, 28
  orig: 32, 28
  offset: 0, 0
  index: -1
TileSets/FantasyHex/Units/Cavalry
  rotate: false
  xy: 1674, 888
  size: 32, 28
  orig: 32, 28
  offset: 0, 0
  index: -1
TileSets/FantasyHex/Units/Chariot Archer
  rotate: false
  xy: 1790, 1098
  size: 32, 28
  orig: 32, 28
  offset: 0, 0
  index: -1
TileSets/FantasyHex/Units/Chu-Ko-Nu
  rotate: false
  xy: 1790, 1062
  size: 32, 28
  orig: 32, 28
  offset: 0, 0
  index: -1
TileSets/FantasyHex/Units/CivilianLandUnit
  rotate: false
  xy: 1656, 816
  size: 32, 28
  orig: 32, 28
  offset: 0, 0
  index: -1
TileSets/FantasyHex/Units/Comanche Rider
  rotate: false
  xy: 1656, 707
  size: 32, 29
  orig: 32, 29
  offset: 0, 0
  index: -1
TileSets/FantasyHex/Units/Companion Cavalry
  rotate: false
  xy: 1656, 670
  size: 32, 29
  orig: 32, 29
  offset: 0, 0
  index: -1
TileSets/FantasyHex/Units/Composite Bowman
  rotate: false
  xy: 1656, 634
  size: 32, 28
  orig: 32, 28
  offset: 0, 0
  index: -1
TileSets/FantasyHex/Units/Conquistador
  rotate: false
  xy: 1656, 598
  size: 32, 28
  orig: 32, 28
  offset: 0, 0
  index: -1
TileSets/FantasyHex/Units/Cossack
  rotate: false
  xy: 1656, 562
  size: 32, 28
  orig: 32, 28
  offset: 0, 0
  index: -1
TileSets/FantasyHex/Units/Crossbowman
  rotate: false
  xy: 1656, 490
  size: 32, 28
  orig: 32, 28
  offset: 0, 0
  index: -1
TileSets/FantasyHex/Units/Cruiser
  rotate: false
  xy: 2009, 1835
  size: 32, 26
  orig: 32, 26
  offset: 0, 0
  index: -1
TileSets/FantasyHex/Units/Destroyer
  rotate: false
  xy: 1696, 838
  size: 32, 28
  orig: 32, 28
  offset: 0, 0
  index: -1
TileSets/FantasyHex/Units/Dromon
  rotate: false
  xy: 1696, 802
  size: 32, 28
  orig: 32, 28
  offset: 0, 0
  index: -1
TileSets/FantasyHex/Units/Foreign Legion
  rotate: false
  xy: 1696, 506
  size: 32, 28
  orig: 32, 28
  offset: 0, 0
  index: -1
TileSets/FantasyHex/Units/Frigate
  rotate: false
  xy: 1696, 349
  size: 32, 28
  orig: 32, 28
  offset: 0, 0
  index: -1
TileSets/FantasyHex/Units/Galleass
  rotate: false
  xy: 1754, 910
  size: 32, 28
  orig: 32, 28
  offset: 0, 0
  index: -1
TileSets/FantasyHex/Units/Galley
  rotate: false
  xy: 1754, 874
  size: 32, 28
  orig: 32, 28
  offset: 0, 0
  index: -1
TileSets/FantasyHex/Units/Gatling Gun
  rotate: false
  xy: 1736, 838
  size: 32, 28
  orig: 32, 28
  offset: 0, 0
  index: -1
TileSets/FantasyHex/Units/Great Admiral
  rotate: false
  xy: 1834, 1477
  size: 32, 31
  orig: 32, 31
  offset: 0, 0
  index: -1
TileSets/FantasyHex/Units/Great Artist
  rotate: false
  xy: 1817, 1441
  size: 32, 28
  orig: 32, 28
  offset: 0, 0
  index: -1
TileSets/FantasyHex/Units/Great Engineer
  rotate: false
  xy: 1817, 1369
  size: 32, 28
  orig: 32, 28
  offset: 0, 0
  index: -1
TileSets/FantasyHex/Units/Great Galleass
  rotate: false
  xy: 1817, 1333
  size: 32, 28
  orig: 32, 28
  offset: 0, 0
  index: -1
TileSets/FantasyHex/Units/Great General
  rotate: false
  xy: 1817, 1294
  size: 32, 31
  orig: 32, 31
  offset: 0, 0
  index: -1
TileSets/FantasyHex/Units/Great Merchant
  rotate: false
  xy: 1817, 1258
  size: 32, 28
  orig: 32, 28
  offset: 0, 0
  index: -1
TileSets/FantasyHex/Units/Great Musician
  rotate: false
  xy: 1817, 1222
  size: 32, 28
  orig: 32, 28
  offset: 0, 0
  index: -1
TileSets/FantasyHex/Units/Great Prophet
  rotate: false
  xy: 1817, 1186
  size: 32, 28
  orig: 32, 28
  offset: 0, 0
  index: -1
TileSets/FantasyHex/Units/Great Scientist
  rotate: false
  xy: 1813, 1150
  size: 32, 28
  orig: 32, 28
  offset: 0, 0
  index: -1
TileSets/FantasyHex/Units/Great War Infantry
  rotate: false
  xy: 1776, 831
  size: 32, 28
  orig: 32, 28
  offset: 0, 0
  index: -1
TileSets/FantasyHex/Units/Great Writer
  rotate: false
  xy: 1776, 795
  size: 32, 28
  orig: 32, 28
  offset: 0, 0
  index: -1
TileSets/FantasyHex/Units/Hakkapeliitta
  rotate: false
  xy: 1776, 759
  size: 32, 28
  orig: 32, 28
  offset: 0, 0
  index: -1
TileSets/FantasyHex/Units/Helicopter Gunship
  rotate: false
  xy: 1776, 723
  size: 32, 28
  orig: 32, 28
  offset: 0, 0
  index: -1
TileSets/FantasyHex/Units/Hoplite
  rotate: false
  xy: 1776, 503
  size: 32, 28
  orig: 32, 28
  offset: 0, 0
  index: -1
TileSets/FantasyHex/Units/Horse Archer
  rotate: false
  xy: 1776, 467
  size: 32, 28
  orig: 32, 28
  offset: 0, 0
  index: -1
TileSets/FantasyHex/Units/Horseman
  rotate: false
  xy: 1776, 431
  size: 32, 28
  orig: 32, 28
  offset: 0, 0
  index: -1
TileSets/FantasyHex/Units/Hussar
  rotate: false
  xy: 1816, 830
  size: 32, 29
  orig: 32, 29
  offset: 0, 0
  index: -1
TileSets/FantasyHex/Units/Hwach'a
  rotate: false
  xy: 1816, 794
  size: 32, 28
  orig: 32, 28
  offset: 0, 0
  index: -1
TileSets/FantasyHex/Units/Immortal
  rotate: false
  xy: 1816, 722
  size: 32, 28
  orig: 32, 28
  offset: 0, 0
  index: -1
TileSets/FantasyHex/Units/Impi
  rotate: false
  xy: 1816, 686
  size: 32, 28
  orig: 32, 28
  offset: 0, 0
  index: -1
TileSets/FantasyHex/Units/Infantry
  rotate: false
  xy: 1816, 578
  size: 32, 28
  orig: 32, 28
  offset: 0, 0
  index: -1
TileSets/FantasyHex/Units/Ironclad
  rotate: false
  xy: 1816, 506
  size: 32, 28
  orig: 32, 28
  offset: 0, 0
  index: -1
TileSets/FantasyHex/Units/Jaguar
  rotate: false
  xy: 1816, 398
  size: 32, 28
  orig: 32, 28
  offset: 0, 0
  index: -1
TileSets/FantasyHex/Units/Janissary
  rotate: false
  xy: 1816, 362
  size: 32, 28
  orig: 32, 28
  offset: 0, 0
  index: -1
TileSets/FantasyHex/Units/Keshik
  rotate: false
  xy: 1656, 303
  size: 32, 28
  orig: 32, 28
  offset: 0, 0
  index: -1
TileSets/FantasyHex/Units/Khan
  rotate: false
  xy: 1696, 310
  size: 32, 31
  orig: 32, 31
  offset: 0, 0
  index: -1
TileSets/FantasyHex/Units/Knight
  rotate: false
  xy: 1736, 318
  size: 32, 28
  orig: 32, 28
  offset: 0, 0
  index: -1
TileSets/FantasyHex/Units/Kris Swordsman
  rotate: false
  xy: 1816, 326
  size: 32, 28
  orig: 32, 28
  offset: 0, 0
  index: -1
TileSets/FantasyHex/Units/Lancer
  rotate: false
  xy: 1650, 231
  size: 32, 28
  orig: 32, 28
  offset: 0, 0
  index: -1
TileSets/FantasyHex/Units/LandUnit
  rotate: false
  xy: 1857, 1441
  size: 32, 28
  orig: 32, 28
  offset: 0, 0
  index: -1
TileSets/FantasyHex/Units/Landship
  rotate: false
  xy: 1857, 1361
  size: 32, 28
  orig: 32, 28
  offset: 0, 0
  index: -1
TileSets/FantasyHex/Units/Landsknecht
  rotate: false
  xy: 1857, 1325
  size: 32, 28
  orig: 32, 28
  offset: 0, 0
  index: -1
TileSets/FantasyHex/Units/Legion
  rotate: false
  xy: 1857, 1289
  size: 32, 28
  orig: 32, 28
  offset: 0, 0
  index: -1
TileSets/FantasyHex/Units/Longbowman
  rotate: false
  xy: 1857, 1253
  size: 32, 28
  orig: 32, 28
  offset: 0, 0
  index: -1
TileSets/FantasyHex/Units/Longswordsman
  rotate: false
  xy: 1857, 1217
  size: 32, 28
  orig: 32, 28
  offset: 0, 0
  index: -1
TileSets/FantasyHex/Units/Machine Gun
  rotate: false
  xy: 1857, 1181
  size: 32, 28
  orig: 32, 28
  offset: 0, 0
  index: -1
TileSets/FantasyHex/Units/Mandekalu Cavalry
  rotate: false
  xy: 1897, 1450
  size: 32, 28
  orig: 32, 28
  offset: 0, 0
  index: -1
TileSets/FantasyHex/Units/Maori Warrior
  rotate: false
  xy: 1937, 1450
  size: 32, 28
  orig: 32, 28
  offset: 0, 0
  index: -1
TileSets/FantasyHex/Units/Marine
  rotate: false
  xy: 1937, 1414
  size: 32, 28
  orig: 32, 28
  offset: 0, 0
  index: -1
TileSets/FantasyHex/Units/Mechanized Infantry
  rotate: false
  xy: 1897, 1331
  size: 32, 28
  orig: 32, 28
  offset: 0, 0
  index: -1
TileSets/FantasyHex/Units/Mehal Sefari
  rotate: false
  xy: 1937, 1378
  size: 32, 28
  orig: 32, 28
  offset: 0, 0
  index: -1
TileSets/FantasyHex/Units/Merchant Of Venice
  rotate: false
  xy: 1977, 1413
  size: 32, 28
  orig: 32, 28
  offset: 0, 0
  index: -1
TileSets/FantasyHex/Units/Minuteman
  rotate: false
  xy: 1937, 1342
  size: 32, 28
  orig: 32, 28
  offset: 0, 0
  index: -1
TileSets/FantasyHex/Units/Missile Cruiser
  rotate: false
  xy: 1977, 1377
  size: 32, 28
  orig: 32, 28
  offset: 0, 0
  index: -1
TileSets/FantasyHex/Units/Mobile SAM
  rotate: false
  xy: 1937, 1306
  size: 32, 28
  orig: 32, 28
  offset: 0, 0
  index: -1
TileSets/FantasyHex/Units/Modern Armor
  rotate: false
  xy: 1977, 1341
  size: 32, 28
  orig: 32, 28
  offset: 0, 0
  index: -1
TileSets/FantasyHex/Units/Mohawk Warrior
  rotate: false
  xy: 1897, 1222
  size: 32, 28
  orig: 32, 28
  offset: 0, 0
  index: -1
TileSets/FantasyHex/Units/Musketeer
  rotate: false
  xy: 1897, 1186
  size: 32, 28
  orig: 32, 28
  offset: 0, 0
  index: -1
TileSets/FantasyHex/Units/Musketman
  rotate: false
  xy: 1937, 1232
  size: 32, 28
  orig: 32, 28
  offset: 0, 0
  index: -1
TileSets/FantasyHex/Units/Naresuan's Elephant
  rotate: false
  xy: 1977, 1261
  size: 32, 28
  orig: 32, 28
  offset: 0, 0
  index: -1
TileSets/FantasyHex/Units/Nau
  rotate: false
  xy: 1937, 1196
  size: 32, 28
  orig: 32, 28
  offset: 0, 0
  index: -1
TileSets/FantasyHex/Units/Norwegian Ski Infantry
  rotate: false
  xy: 1977, 1225
  size: 32, 28
  orig: 32, 28
  offset: 0, 0
  index: -1
TileSets/FantasyHex/Units/Panzer
  rotate: false
  xy: 1656, 155
  size: 32, 28
  orig: 32, 28
  offset: 0, 0
  index: -1
TileSets/FantasyHex/Units/Paratrooper
  rotate: false
  xy: 1646, 119
  size: 32, 28
  orig: 32, 28
  offset: 0, 0
  index: -1
TileSets/FantasyHex/Units/Pathfinder
  rotate: false
  xy: 1977, 1117
  size: 32, 28
  orig: 32, 28
  offset: 0, 0
  index: -1
TileSets/FantasyHex/Units/Persian Immortal
  rotate: false
  xy: 1696, 274
  size: 32, 28
  orig: 32, 28
  offset: 0, 0
  index: -1
TileSets/FantasyHex/Units/Pictish Warrior
  rotate: false
  xy: 1776, 281
  size: 32, 28
  orig: 32, 28
  offset: 0, 0
  index: -1
TileSets/FantasyHex/Units/Pikeman
  rotate: false
  xy: 1816, 290
  size: 32, 28
  orig: 32, 28
  offset: 0, 0
  index: -1
TileSets/FantasyHex/Units/Pracinha
  rotate: false
  xy: 1776, 169
  size: 32, 28
  orig: 32, 28
  offset: 0, 0
  index: -1
TileSets/FantasyHex/Units/Privateer
  rotate: false
  xy: 1816, 178
  size: 32, 28
  orig: 32, 28
  offset: 0, 0
  index: -1
TileSets/FantasyHex/Units/Quinquereme
  rotate: false
  xy: 1696, 126
  size: 32, 28
  orig: 32, 28
  offset: 0, 0
  index: -1
TileSets/FantasyHex/Units/Rifleman
  rotate: false
  xy: 1816, 106
  size: 32, 28
  orig: 32, 28
  offset: 0, 0
  index: -1
TileSets/FantasyHex/Units/Rocket Artillery
  rotate: false
  xy: 1816, 34
  size: 32, 28
  orig: 32, 28
  offset: 0, 0
  index: -1
TileSets/FantasyHex/Units/Samurai
  rotate: false
  xy: 1142, 12
  size: 32, 28
  orig: 32, 28
  offset: 0, 0
  index: -1
TileSets/FantasyHex/Units/Scout
  rotate: false
  xy: 1182, 12
  size: 32, 28
  orig: 32, 28
  offset: 0, 0
  index: -1
TileSets/FantasyHex/Units/Sea Beggar
  rotate: false
  xy: 1222, 12
  size: 32, 28
  orig: 32, 28
  offset: 0, 0
  index: -1
TileSets/FantasyHex/Units/Settler
  rotate: false
  xy: 1262, 11
  size: 32, 29
  orig: 32, 29
  offset: 0, 0
  index: -1
TileSets/FantasyHex/Units/Ship of the Line
  rotate: false
  xy: 1382, 11
  size: 32, 29
  orig: 32, 29
  offset: 0, 0
  index: -1
TileSets/FantasyHex/Units/Siege Tower
  rotate: false
  xy: 1406, 84
  size: 32, 28
  orig: 32, 28
  offset: 0, 0
  index: -1
TileSets/FantasyHex/Units/Sipahi
  rotate: false
  xy: 1422, 10
  size: 32, 30
  orig: 32, 30
  offset: 0, 0
  index: -1
TileSets/FantasyHex/Units/Slinger
  rotate: false
  xy: 1486, 84
  size: 32, 28
  orig: 32, 28
  offset: 0, 0
  index: -1
TileSets/FantasyHex/Units/Spearman
  rotate: false
  xy: 1526, 84
  size: 32, 28
  orig: 32, 28
  offset: 0, 0
  index: -1
TileSets/FantasyHex/Units/Submarine
  rotate: false
  xy: 1610, 215
  size: 32, 26
  orig: 32, 26
  offset: 0, 0
  index: -1
TileSets/FantasyHex/Units/Swordsman
  rotate: false
  xy: 1542, 12
  size: 32, 28
  orig: 32, 28
  offset: 0, 0
  index: -1
TileSets/FantasyHex/Units/Tank
  rotate: false
  xy: 1598, 48
  size: 32, 28
  orig: 32, 28
  offset: 0, 0
  index: -1
TileSets/FantasyHex/Units/Tercio
  rotate: false
  xy: 1582, 12
  size: 32, 28
  orig: 32, 28
  offset: 0, 0
  index: -1
TileSets/FantasyHex/Units/Trebuchet
  rotate: false
  xy: 1622, 11
  size: 32, 28
  orig: 32, 28
  offset: 0, 0
  index: -1
TileSets/FantasyHex/Units/Trireme
  rotate: false
  xy: 1662, 11
  size: 32, 28
  orig: 32, 28
  offset: 0, 0
  index: -1
TileSets/FantasyHex/Units/Turtle Ship
  rotate: false
  xy: 1870, 1029
  size: 32, 28
  orig: 32, 28
  offset: 0, 0
  index: -1
TileSets/FantasyHex/Units/War Chariot
  rotate: false
  xy: 1910, 1048
  size: 32, 28
  orig: 32, 28
  offset: 0, 0
  index: -1
TileSets/FantasyHex/Units/War Elephant
  rotate: false
  xy: 1910, 1012
  size: 32, 28
  orig: 32, 28
  offset: 0, 0
  index: -1
TileSets/FantasyHex/Units/Warrior
  rotate: false
  xy: 1870, 993
  size: 32, 28
  orig: 32, 28
  offset: 0, 0
  index: -1
TileSets/FantasyHex/Units/WaterUnit
  rotate: false
  xy: 1910, 978
  size: 32, 26
  orig: 32, 26
  offset: 0, 0
  index: -1
TileSets/FantasyHex/Units/Winged Hussar
  rotate: false
  xy: 1990, 1045
  size: 32, 28
  orig: 32, 28
  offset: 0, 0
  index: -1
TileSets/FantasyHex/Units/Work Boats
  rotate: false
  xy: 1990, 1009
  size: 32, 28
  orig: 32, 28
  offset: 0, 0
  index: -1
TileSets/FantasyHex/Units/Worker
  rotate: false
  xy: 1990, 973
  size: 32, 28
  orig: 32, 28
  offset: 0, 0
  index: -1
UnitPromotionIcons/Accuracy
  rotate: false
  xy: 1816, 1806
  size: 50, 50
  orig: 50, 50
  offset: 0, 0
  index: -1
UnitPromotionIcons/Air Repair
  rotate: false
  xy: 1192, 164
  size: 50, 50
  orig: 50, 50
  offset: 0, 0
  index: -1
UnitPromotionIcons/Air Targeting
  rotate: false
  xy: 1816, 1748
  size: 50, 50
  orig: 50, 50
  offset: 0, 0
  index: -1
UnitPromotionIcons/Targeting
  rotate: false
  xy: 1816, 1748
  size: 50, 50
  orig: 50, 50
  offset: 0, 0
  index: -1
UnitPromotionIcons/Ambush
  rotate: false
<<<<<<< HEAD
  xy: 1250, 164
=======
  xy: 1816, 1632
>>>>>>> 8fb55e77
  size: 50, 50
  orig: 50, 50
  offset: 0, 0
  index: -1
UnitPromotionIcons/Amphibious
  rotate: false
<<<<<<< HEAD
  xy: 1816, 1690
=======
  xy: 1816, 1574
>>>>>>> 8fb55e77
  size: 50, 50
  orig: 50, 50
  offset: 0, 0
  index: -1
UnitPromotionIcons/Armor Plating
  rotate: false
<<<<<<< HEAD
  xy: 1816, 1632
=======
  xy: 220, 11
>>>>>>> 8fb55e77
  size: 50, 50
  orig: 50, 50
  offset: 0, 0
  index: -1
UnitPromotionIcons/Barrage
  rotate: false
<<<<<<< HEAD
  xy: 1192, 106
=======
  xy: 336, 11
>>>>>>> 8fb55e77
  size: 50, 50
  orig: 50, 50
  offset: 0, 0
  index: -1
UnitPromotionIcons/Besiege
  rotate: false
<<<<<<< HEAD
  xy: 1250, 106
=======
  xy: 394, 11
>>>>>>> 8fb55e77
  size: 50, 50
  orig: 50, 50
  offset: 0, 0
  index: -1
UnitPromotionIcons/Siege
  rotate: false
<<<<<<< HEAD
  xy: 1250, 106
=======
  xy: 394, 11
>>>>>>> 8fb55e77
  size: 50, 50
  orig: 50, 50
  offset: 0, 0
  index: -1
UnitPromotionIcons/Blitz
  rotate: false
<<<<<<< HEAD
  xy: 1308, 106
=======
  xy: 452, 16
>>>>>>> 8fb55e77
  size: 50, 50
  orig: 50, 50
  offset: 0, 0
  index: -1
UnitPromotionIcons/Boarding Party
  rotate: false
<<<<<<< HEAD
  xy: 220, 11
=======
  xy: 510, 16
>>>>>>> 8fb55e77
  size: 50, 50
  orig: 50, 50
  offset: 0, 0
  index: -1
UnitPromotionIcons/Bombardment
  rotate: false
<<<<<<< HEAD
  xy: 278, 11
=======
  xy: 568, 16
>>>>>>> 8fb55e77
  size: 50, 50
  orig: 50, 50
  offset: 0, 0
  index: -1
UnitPromotionIcons/Charge
  rotate: false
<<<<<<< HEAD
  xy: 336, 11
=======
  xy: 626, 16
>>>>>>> 8fb55e77
  size: 50, 50
  orig: 50, 50
  offset: 0, 0
  index: -1
UnitPromotionIcons/Coastal Raider
  rotate: false
<<<<<<< HEAD
  xy: 510, 16
=======
  xy: 818, 56
>>>>>>> 8fb55e77
  size: 50, 50
  orig: 50, 50
  offset: 0, 0
  index: -1
UnitPromotionIcons/Cover
  rotate: false
<<<<<<< HEAD
  xy: 760, 56
=======
  xy: 1050, 56
>>>>>>> 8fb55e77
  size: 50, 50
  orig: 50, 50
  offset: 0, 0
  index: -1
PolicyIcons/Discipline
  rotate: false
<<<<<<< HEAD
  xy: 760, 56
=======
  xy: 1050, 56
>>>>>>> 8fb55e77
  size: 50, 50
  orig: 50, 50
  offset: 0, 0
  index: -1
UnitPromotionIcons/Drill
  rotate: false
<<<<<<< HEAD
  xy: 992, 56
=======
  xy: 1386, 272
>>>>>>> 8fb55e77
  size: 50, 50
  orig: 50, 50
  offset: 0, 0
  index: -1
UnitPromotionIcons/Evasion
  rotate: false
<<<<<<< HEAD
  xy: 1108, 56
=======
  xy: 1502, 272
>>>>>>> 8fb55e77
  size: 50, 50
  orig: 50, 50
  offset: 0, 0
  index: -1
UnitPromotionIcons/Extended Range
  rotate: false
<<<<<<< HEAD
  xy: 1816, 1516
=======
  xy: 1560, 272
>>>>>>> 8fb55e77
  size: 50, 50
  orig: 50, 50
  offset: 0, 0
  index: -1
UnitPromotionIcons/Operational Range
  rotate: false
<<<<<<< HEAD
  xy: 1816, 1516
=======
  xy: 1560, 272
>>>>>>> 8fb55e77
  size: 50, 50
  orig: 50, 50
  offset: 0, 0
  index: -1
UnitPromotionIcons/Flight Deck
  rotate: false
<<<<<<< HEAD
  xy: 1874, 1718
=======
  xy: 1328, 214
>>>>>>> 8fb55e77
  size: 50, 50
  orig: 50, 50
  offset: 0, 0
  index: -1
UnitPromotionIcons/Formation
  rotate: false
<<<<<<< HEAD
  xy: 1932, 1776
=======
  xy: 1386, 214
>>>>>>> 8fb55e77
  size: 50, 50
  orig: 50, 50
  offset: 0, 0
  index: -1
UnitPromotionIcons/Great Generals
  rotate: false
<<<<<<< HEAD
  xy: 1874, 1544
=======
  xy: 1308, 156
>>>>>>> 8fb55e77
  size: 50, 50
  orig: 50, 50
  offset: 0, 0
  index: -1
UnitPromotionIcons/Quick Study
  rotate: false
<<<<<<< HEAD
  xy: 1874, 1544
=======
  xy: 1308, 156
>>>>>>> 8fb55e77
  size: 50, 50
  orig: 50, 50
  offset: 0, 0
  index: -1
UnitPromotionIcons/Haka War Dance
  rotate: false
<<<<<<< HEAD
  xy: 1932, 1602
=======
  xy: 1366, 156
>>>>>>> 8fb55e77
  size: 50, 50
  orig: 50, 50
  offset: 0, 0
  index: -1
UnitPromotionIcons/Heal Instantly
  rotate: false
<<<<<<< HEAD
  xy: 1932, 1544
=======
  xy: 1424, 156
>>>>>>> 8fb55e77
  size: 50, 50
  orig: 50, 50
  offset: 0, 0
  index: -1
UnitPromotionIcons/Indirect Fire
  rotate: false
<<<<<<< HEAD
  xy: 1932, 1486
=======
  xy: 1540, 156
>>>>>>> 8fb55e77
  size: 50, 50
  orig: 50, 50
  offset: 0, 0
  index: -1
UnitPromotionIcons/Interception
  rotate: false
<<<<<<< HEAD
  xy: 1224, 48
=======
  xy: 1308, 98
>>>>>>> 8fb55e77
  size: 50, 50
  orig: 50, 50
  offset: 0, 0
  index: -1
UnitPromotionIcons/Logistics
  rotate: false
<<<<<<< HEAD
  xy: 1600, 1482
=======
  xy: 1482, 98
>>>>>>> 8fb55e77
  size: 50, 50
  orig: 50, 50
  offset: 0, 0
  index: -1
UnitPromotionIcons/March
  rotate: false
<<<<<<< HEAD
  xy: 1716, 1482
=======
  xy: 1816, 1516
>>>>>>> 8fb55e77
  size: 50, 50
  orig: 50, 50
  offset: 0, 0
  index: -1
UnitPromotionIcons/Medic
  rotate: false
<<<<<<< HEAD
  xy: 1585, 1424
=======
  xy: 1874, 1776
>>>>>>> 8fb55e77
  size: 50, 50
  orig: 50, 50
  offset: 0, 0
  index: -1
UnitPromotionIcons/Mobility
  rotate: false
<<<<<<< HEAD
  xy: 1643, 1308
=======
  xy: 1874, 1544
>>>>>>> 8fb55e77
  size: 50, 50
  orig: 50, 50
  offset: 0, 0
  index: -1
UnitPromotionIcons/Morale
  rotate: false
<<<<<<< HEAD
  xy: 1643, 1250
=======
  xy: 1932, 1544
>>>>>>> 8fb55e77
  size: 50, 50
  orig: 50, 50
  offset: 0, 0
  index: -1
UnitPromotionIcons/Rejuvenation
  rotate: false
<<<<<<< HEAD
  xy: 1494, 214
=======
  xy: 1643, 1424
>>>>>>> 8fb55e77
  size: 50, 50
  orig: 50, 50
  offset: 0, 0
  index: -1
UnitPromotionIcons/Scouting
  rotate: false
<<<<<<< HEAD
  xy: 1990, 1602
=======
  xy: 1643, 1308
>>>>>>> 8fb55e77
  size: 50, 50
  orig: 50, 50
  offset: 0, 0
  index: -1
UnitPromotionIcons/Sentry
  rotate: false
<<<<<<< HEAD
  xy: 1990, 1602
=======
  xy: 1643, 1308
>>>>>>> 8fb55e77
  size: 50, 50
  orig: 50, 50
  offset: 0, 0
  index: -1
UnitPromotionIcons/Shock
  rotate: false
<<<<<<< HEAD
  xy: 1990, 1486
=======
  xy: 1643, 1250
>>>>>>> 8fb55e77
  size: 50, 50
  orig: 50, 50
  offset: 0, 0
  index: -1
UnitPromotionIcons/Slinger Withdraw
  rotate: false
<<<<<<< HEAD
  xy: 1759, 1424
=======
  xy: 1701, 1308
>>>>>>> 8fb55e77
  size: 50, 50
  orig: 50, 50
  offset: 0, 0
  index: -1
UnitPromotionIcons/Sortie
  rotate: false
<<<<<<< HEAD
  xy: 1759, 1308
=======
  xy: 1585, 1192
>>>>>>> 8fb55e77
  size: 50, 50
  orig: 50, 50
  offset: 0, 0
  index: -1
UnitPromotionIcons/Supply
  rotate: false
<<<<<<< HEAD
  xy: 1755, 1134
  size: 50, 50
  orig: 50, 50
  offset: 0, 0
  index: -1
UnitPromotionIcons/Survivalism
  rotate: false
  xy: 1424, 156
=======
  xy: 1581, 1134
>>>>>>> 8fb55e77
  size: 50, 50
  orig: 50, 50
  offset: 0, 0
  index: -1
<<<<<<< HEAD
UnitPromotionIcons/Targeting
  rotate: false
  xy: 1482, 156
  size: 50, 50
  orig: 50, 50
  offset: 0, 0
  index: -1
UnitPromotionIcons/Targeting I (air)
=======
UnitPromotionIcons/Survivalism
>>>>>>> 8fb55e77
  rotate: false
  xy: 1482, 156
  size: 50, 50
  orig: 50, 50
  offset: 0, 0
  index: -1
UnitPromotionIcons/Volley
  rotate: false
  xy: 1732, 1076
  size: 50, 50
  orig: 50, 50
  offset: 0, 0
  index: -1
UnitPromotionIcons/Wolfpack
  rotate: false
  xy: 1674, 960
  size: 50, 50
  orig: 50, 50
  offset: 0, 0
  index: -1
UnitPromotionIcons/Woodsman
  rotate: false
  xy: 1732, 1018
  size: 50, 50
  orig: 50, 50
  offset: 0, 0
  index: -1<|MERGE_RESOLUTION|>--- conflicted
+++ resolved
@@ -6,22 +6,14 @@
 repeat: none
 EmojiIcons/Gold
   rotate: false
-<<<<<<< HEAD
-  xy: 1932, 1660
-=======
-  xy: 1250, 156
->>>>>>> 8fb55e77
+  xy: 1874, 1544
   size: 50, 50
   orig: 50, 50
   offset: 0, 0
   index: -1
 EmojiIcons/Production
   rotate: false
-<<<<<<< HEAD
-  xy: 1436, 278
-=======
-  xy: 1572, 40
->>>>>>> 8fb55e77
+  xy: 1378, 214
   size: 50, 50
   orig: 50, 50
   offset: 0, 0
@@ -176,20 +168,6 @@
 ImprovementIcons/Quarry
   rotate: false
   xy: 1184, 870
-  size: 100, 100
-  orig: 100, 100
-  offset: 0, 0
-  index: -1
-ImprovementIcons/Railroad
-  rotate: false
-  xy: 752, 438
-  size: 100, 100
-  orig: 100, 100
-  offset: 0, 0
-  index: -1
-TileSets/Default/Railroad
-  rotate: false
-  xy: 752, 438
   size: 100, 100
   orig: 100, 100
   offset: 0, 0
@@ -406,18 +384,14 @@
   index: -1
 OtherIcons/Aircraft
   rotate: false
-  xy: 1816, 1690
+  xy: 1250, 164
   size: 50, 50
   orig: 50, 50
   offset: 0, 0
   index: -1
 OtherIcons/BackArrow
   rotate: false
-<<<<<<< HEAD
-  xy: 1816, 1574
-=======
-  xy: 278, 11
->>>>>>> 8fb55e77
+  xy: 1192, 106
   size: 50, 50
   orig: 50, 50
   offset: 0, 0
@@ -501,11 +475,7 @@
   index: -1
 OtherIcons/Down
   rotate: false
-<<<<<<< HEAD
-  xy: 934, 56
-=======
-  xy: 1328, 272
->>>>>>> 8fb55e77
+  xy: 992, 56
   size: 50, 50
   orig: 50, 50
   offset: 0, 0
@@ -687,462 +657,294 @@
   index: -1
 PolicyIcons/Aristocracy
   rotate: false
-<<<<<<< HEAD
-  xy: 1308, 164
-=======
-  xy: 1192, 106
->>>>>>> 8fb55e77
+  xy: 1816, 1632
   size: 50, 50
   orig: 50, 50
   offset: 0, 0
   index: -1
 PolicyIcons/Citizenship
   rotate: false
-<<<<<<< HEAD
-  xy: 394, 11
-=======
+  xy: 452, 16
+  size: 50, 50
+  orig: 50, 50
+  offset: 0, 0
+  index: -1
+PolicyIcons/Civil Society
+  rotate: false
+  xy: 510, 16
+  size: 50, 50
+  orig: 50, 50
+  offset: 0, 0
+  index: -1
+PolicyIcons/Collective Rule
+  rotate: false
+  xy: 626, 16
+  size: 50, 50
+  orig: 50, 50
+  offset: 0, 0
+  index: -1
+PolicyIcons/Communism
+  rotate: false
   xy: 684, 16
->>>>>>> 8fb55e77
-  size: 50, 50
-  orig: 50, 50
-  offset: 0, 0
-  index: -1
-PolicyIcons/Civil Society
-  rotate: false
-<<<<<<< HEAD
-  xy: 452, 16
-=======
+  size: 50, 50
+  orig: 50, 50
+  offset: 0, 0
+  index: -1
+PolicyIcons/Constitution
+  rotate: false
   xy: 760, 56
->>>>>>> 8fb55e77
-  size: 50, 50
-  orig: 50, 50
-  offset: 0, 0
-  index: -1
-PolicyIcons/Collective Rule
-  rotate: false
-<<<<<<< HEAD
-  xy: 568, 16
-=======
+  size: 50, 50
+  orig: 50, 50
+  offset: 0, 0
+  index: -1
+PolicyIcons/Cultural Diplomacy
+  rotate: false
   xy: 876, 56
->>>>>>> 8fb55e77
-  size: 50, 50
-  orig: 50, 50
-  offset: 0, 0
-  index: -1
-PolicyIcons/Communism
-  rotate: false
-<<<<<<< HEAD
-  xy: 626, 16
-=======
+  size: 50, 50
+  orig: 50, 50
+  offset: 0, 0
+  index: -1
+PolicyIcons/Democracy
+  rotate: false
   xy: 934, 56
->>>>>>> 8fb55e77
-  size: 50, 50
-  orig: 50, 50
-  offset: 0, 0
-  index: -1
-PolicyIcons/Constitution
-  rotate: false
-<<<<<<< HEAD
-  xy: 684, 16
-=======
-  xy: 992, 56
->>>>>>> 8fb55e77
-  size: 50, 50
-  orig: 50, 50
-  offset: 0, 0
-  index: -1
-PolicyIcons/Cultural Diplomacy
-  rotate: false
-<<<<<<< HEAD
-  xy: 818, 56
-=======
+  size: 50, 50
+  orig: 50, 50
+  offset: 0, 0
+  index: -1
+PolicyIcons/Educated Elite
+  rotate: false
   xy: 1108, 56
->>>>>>> 8fb55e77
-  size: 50, 50
-  orig: 50, 50
-  offset: 0, 0
-  index: -1
-PolicyIcons/Democracy
-  rotate: false
-<<<<<<< HEAD
-  xy: 876, 56
-=======
-  xy: 1270, 272
->>>>>>> 8fb55e77
-  size: 50, 50
-  orig: 50, 50
-  offset: 0, 0
-  index: -1
-PolicyIcons/Educated Elite
-  rotate: false
-<<<<<<< HEAD
-  xy: 1050, 56
-=======
-  xy: 1444, 272
->>>>>>> 8fb55e77
   size: 50, 50
   orig: 50, 50
   offset: 0, 0
   index: -1
 PolicyIcons/Fascism
   rotate: false
-<<<<<<< HEAD
-  xy: 1874, 1776
-=======
-  xy: 1270, 214
->>>>>>> 8fb55e77
+  xy: 1874, 1718
   size: 50, 50
   orig: 50, 50
   offset: 0, 0
   index: -1
 PolicyIcons/Free Religion
   rotate: false
-<<<<<<< HEAD
-  xy: 1874, 1660
-=======
-  xy: 1444, 214
->>>>>>> 8fb55e77
+  xy: 1932, 1718
   size: 50, 50
   orig: 50, 50
   offset: 0, 0
   index: -1
 PolicyIcons/Free Speech
   rotate: false
-<<<<<<< HEAD
-  xy: 1932, 1718
-=======
-  xy: 1502, 214
->>>>>>> 8fb55e77
+  xy: 1874, 1602
   size: 50, 50
   orig: 50, 50
   offset: 0, 0
   index: -1
 PolicyIcons/Free Thought
   rotate: false
-<<<<<<< HEAD
-  xy: 1874, 1602
-=======
-  xy: 1560, 214
->>>>>>> 8fb55e77
+  xy: 1932, 1660
   size: 50, 50
   orig: 50, 50
   offset: 0, 0
   index: -1
 PolicyIcons/Humanism
   rotate: false
-<<<<<<< HEAD
-  xy: 1874, 1486
-=======
-  xy: 1482, 156
->>>>>>> 8fb55e77
+  xy: 1932, 1486
   size: 50, 50
   orig: 50, 50
   offset: 0, 0
   index: -1
 PolicyIcons/Landed Elite
   rotate: false
-<<<<<<< HEAD
-  xy: 1282, 48
-=======
-  xy: 1366, 98
->>>>>>> 8fb55e77
+  xy: 1340, 48
   size: 50, 50
   orig: 50, 50
   offset: 0, 0
   index: -1
 PolicyIcons/Legalism
   rotate: false
-<<<<<<< HEAD
-  xy: 1340, 48
-=======
-  xy: 1424, 98
->>>>>>> 8fb55e77
+  xy: 1600, 1482
   size: 50, 50
   orig: 50, 50
   offset: 0, 0
   index: -1
 PolicyIcons/Mandate Of Heaven
   rotate: false
-<<<<<<< HEAD
-  xy: 1658, 1482
-=======
-  xy: 1540, 98
->>>>>>> 8fb55e77
+  xy: 1716, 1482
   size: 50, 50
   orig: 50, 50
   offset: 0, 0
   index: -1
 PolicyIcons/Mercantilism
   rotate: false
-<<<<<<< HEAD
-  xy: 1585, 1366
-=======
-  xy: 1874, 1718
->>>>>>> 8fb55e77
+  xy: 1643, 1424
   size: 50, 50
   orig: 50, 50
   offset: 0, 0
   index: -1
 PolicyIcons/Merchant Navy
   rotate: false
-<<<<<<< HEAD
-  xy: 1643, 1424
-=======
-  xy: 1932, 1776
->>>>>>> 8fb55e77
+  xy: 1585, 1308
   size: 50, 50
   orig: 50, 50
   offset: 0, 0
   index: -1
 PolicyIcons/Meritocracy
   rotate: false
-<<<<<<< HEAD
-  xy: 1585, 1308
-=======
-  xy: 1874, 1660
->>>>>>> 8fb55e77
+  xy: 1643, 1366
   size: 50, 50
   orig: 50, 50
   offset: 0, 0
   index: -1
 PolicyIcons/Militarism
   rotate: false
-<<<<<<< HEAD
-  xy: 1643, 1366
-=======
-  xy: 1932, 1718
->>>>>>> 8fb55e77
+  xy: 1701, 1424
   size: 50, 50
   orig: 50, 50
   offset: 0, 0
   index: -1
 PolicyIcons/Military Caste
   rotate: false
-<<<<<<< HEAD
-  xy: 1701, 1424
-=======
-  xy: 1874, 1602
->>>>>>> 8fb55e77
+  xy: 1585, 1250
   size: 50, 50
   orig: 50, 50
   offset: 0, 0
   index: -1
 PolicyIcons/Military Tradition
   rotate: false
-<<<<<<< HEAD
-  xy: 1585, 1250
-=======
-  xy: 1932, 1660
->>>>>>> 8fb55e77
+  xy: 1643, 1308
   size: 50, 50
   orig: 50, 50
   offset: 0, 0
   index: -1
 PolicyIcons/Monarchy
   rotate: false
-<<<<<<< HEAD
-  xy: 1701, 1366
-=======
-  xy: 1932, 1602
->>>>>>> 8fb55e77
+  xy: 1643, 1250
   size: 50, 50
   orig: 50, 50
   offset: 0, 0
   index: -1
 PolicyIcons/Nationalism
   rotate: false
-<<<<<<< HEAD
-  xy: 1701, 1250
-=======
-  xy: 1932, 1486
->>>>>>> 8fb55e77
+  xy: 1585, 1192
   size: 50, 50
   orig: 50, 50
   offset: 0, 0
   index: -1
 PolicyIcons/Naval Tradition
   rotate: false
-<<<<<<< HEAD
-  xy: 1585, 1192
-=======
-  xy: 1166, 48
->>>>>>> 8fb55e77
+  xy: 1643, 1192
   size: 50, 50
   orig: 50, 50
   offset: 0, 0
   index: -1
 PolicyIcons/Oligarchy
   rotate: false
-<<<<<<< HEAD
-  xy: 1643, 1192
-=======
-  xy: 1224, 40
->>>>>>> 8fb55e77
+  xy: 1701, 1192
   size: 50, 50
   orig: 50, 50
   offset: 0, 0
   index: -1
 PolicyIcons/Organized Religion
   rotate: false
-<<<<<<< HEAD
-  xy: 1701, 1192
-=======
-  xy: 1282, 40
->>>>>>> 8fb55e77
+  xy: 1581, 1134
   size: 50, 50
   orig: 50, 50
   offset: 0, 0
   index: -1
 PolicyIcons/Philantropy
   rotate: false
-<<<<<<< HEAD
-  xy: 1581, 1134
-=======
-  xy: 1340, 40
->>>>>>> 8fb55e77
+  xy: 1639, 1134
   size: 50, 50
   orig: 50, 50
   offset: 0, 0
   index: -1
 PolicyIcons/Planned Economy
   rotate: false
-<<<<<<< HEAD
-  xy: 1639, 1134
-=======
-  xy: 1398, 40
->>>>>>> 8fb55e77
+  xy: 1697, 1134
   size: 50, 50
   orig: 50, 50
   offset: 0, 0
   index: -1
 PolicyIcons/Police State
   rotate: false
-<<<<<<< HEAD
-  xy: 1697, 1134
-=======
-  xy: 1456, 40
->>>>>>> 8fb55e77
+  xy: 1378, 272
   size: 50, 50
   orig: 50, 50
   offset: 0, 0
   index: -1
 PolicyIcons/Populism
   rotate: false
-<<<<<<< HEAD
-  xy: 1378, 272
-=======
-  xy: 1514, 40
->>>>>>> 8fb55e77
+  xy: 1436, 278
   size: 50, 50
   orig: 50, 50
   offset: 0, 0
   index: -1
 PolicyIcons/Professional Army
   rotate: false
-<<<<<<< HEAD
-  xy: 1378, 214
-=======
-  xy: 1600, 1482
->>>>>>> 8fb55e77
+  xy: 1436, 220
   size: 50, 50
   orig: 50, 50
   offset: 0, 0
   index: -1
 PolicyIcons/Protectionism
   rotate: false
-<<<<<<< HEAD
-  xy: 1436, 220
-=======
-  xy: 1658, 1482
->>>>>>> 8fb55e77
+  xy: 1366, 156
   size: 50, 50
   orig: 50, 50
   offset: 0, 0
   index: -1
 PolicyIcons/Reformation
   rotate: false
-<<<<<<< HEAD
-  xy: 1552, 272
-=======
-  xy: 1585, 1366
->>>>>>> 8fb55e77
+  xy: 1494, 214
   size: 50, 50
   orig: 50, 50
   offset: 0, 0
   index: -1
 PolicyIcons/Representation
   rotate: false
-<<<<<<< HEAD
-  xy: 1552, 214
-=======
-  xy: 1585, 1308
->>>>>>> 8fb55e77
+  xy: 1990, 1776
   size: 50, 50
   orig: 50, 50
   offset: 0, 0
   index: -1
 PolicyIcons/Republic
   rotate: false
-<<<<<<< HEAD
-  xy: 1990, 1776
-=======
-  xy: 1643, 1366
->>>>>>> 8fb55e77
+  xy: 1990, 1718
   size: 50, 50
   orig: 50, 50
   offset: 0, 0
   index: -1
 PolicyIcons/Scholasticism
   rotate: false
-<<<<<<< HEAD
-  xy: 1990, 1718
-=======
-  xy: 1701, 1424
->>>>>>> 8fb55e77
+  xy: 1990, 1660
   size: 50, 50
   orig: 50, 50
   offset: 0, 0
   index: -1
 PolicyIcons/Scientific Revolution
   rotate: false
-<<<<<<< HEAD
-  xy: 1990, 1660
-=======
-  xy: 1585, 1250
->>>>>>> 8fb55e77
+  xy: 1990, 1602
   size: 50, 50
   orig: 50, 50
   offset: 0, 0
   index: -1
 PolicyIcons/Secularism
   rotate: false
-<<<<<<< HEAD
-  xy: 1990, 1544
-=======
-  xy: 1701, 1366
->>>>>>> 8fb55e77
+  xy: 1990, 1486
   size: 50, 50
   orig: 50, 50
   offset: 0, 0
   index: -1
 PolicyIcons/Socialism
   rotate: false
-<<<<<<< HEAD
-  xy: 1759, 1366
-=======
-  xy: 1701, 1250
->>>>>>> 8fb55e77
+  xy: 1759, 1308
   size: 50, 50
   orig: 50, 50
   offset: 0, 0
   index: -1
 PolicyIcons/Sovereignty
   rotate: false
-<<<<<<< HEAD
-  xy: 1759, 1250
-=======
-  xy: 1643, 1192
->>>>>>> 8fb55e77
+  xy: 1759, 1192
   size: 50, 50
   orig: 50, 50
   offset: 0, 0
@@ -1436,11 +1238,7 @@
   index: -1
 StatIcons/InterceptRange
   rotate: false
-<<<<<<< HEAD
-  xy: 1166, 48
-=======
-  xy: 1250, 98
->>>>>>> 8fb55e77
+  xy: 1224, 48
   size: 50, 50
   orig: 50, 50
   offset: 0, 0
@@ -1454,11 +1252,7 @@
   index: -1
 StatIcons/Movement
   rotate: false
-<<<<<<< HEAD
-  xy: 1701, 1308
-=======
-  xy: 1874, 1486
->>>>>>> 8fb55e77
+  xy: 1701, 1250
   size: 50, 50
   orig: 50, 50
   offset: 0, 0
@@ -1479,22 +1273,14 @@
   index: -1
 StatIcons/Range
   rotate: false
-<<<<<<< HEAD
-  xy: 1366, 156
-=======
-  xy: 1716, 1482
->>>>>>> 8fb55e77
+  xy: 1494, 272
   size: 50, 50
   orig: 50, 50
   offset: 0, 0
   index: -1
 StatIcons/RangedStrength
   rotate: false
-<<<<<<< HEAD
-  xy: 1494, 272
-=======
-  xy: 1585, 1424
->>>>>>> 8fb55e77
+  xy: 1552, 272
   size: 50, 50
   orig: 50, 50
   offset: 0, 0
@@ -1522,11 +1308,7 @@
   index: -1
 StatIcons/Strength
   rotate: false
-<<<<<<< HEAD
-  xy: 1759, 1192
-=======
-  xy: 1701, 1192
->>>>>>> 8fb55e77
+  xy: 1755, 1134
   size: 50, 50
   orig: 50, 50
   offset: 0, 0
@@ -2210,7 +1992,6 @@
   orig: 100, 100
   offset: 0, 0
   index: -1
-<<<<<<< HEAD
 TileSets/Default/Railroad
   rotate: false
   xy: 1292, 870
@@ -2225,8 +2006,6 @@
   orig: 100, 100
   offset: 0, 0
   index: -1
-=======
->>>>>>> 8fb55e77
 TileSets/Default/Tiles/River-Bottom
   rotate: false
   xy: 1776, 97
@@ -4175,436 +3954,270 @@
   index: -1
 UnitPromotionIcons/Ambush
   rotate: false
-<<<<<<< HEAD
-  xy: 1250, 164
-=======
-  xy: 1816, 1632
->>>>>>> 8fb55e77
+  xy: 1816, 1690
   size: 50, 50
   orig: 50, 50
   offset: 0, 0
   index: -1
 UnitPromotionIcons/Amphibious
   rotate: false
-<<<<<<< HEAD
-  xy: 1816, 1690
-=======
+  xy: 1308, 164
+  size: 50, 50
+  orig: 50, 50
+  offset: 0, 0
+  index: -1
+UnitPromotionIcons/Armor Plating
+  rotate: false
   xy: 1816, 1574
->>>>>>> 8fb55e77
-  size: 50, 50
-  orig: 50, 50
-  offset: 0, 0
-  index: -1
-UnitPromotionIcons/Armor Plating
-  rotate: false
-<<<<<<< HEAD
-  xy: 1816, 1632
-=======
+  size: 50, 50
+  orig: 50, 50
+  offset: 0, 0
+  index: -1
+UnitPromotionIcons/Barrage
+  rotate: false
+  xy: 1250, 106
+  size: 50, 50
+  orig: 50, 50
+  offset: 0, 0
+  index: -1
+UnitPromotionIcons/Besiege
+  rotate: false
+  xy: 1308, 106
+  size: 50, 50
+  orig: 50, 50
+  offset: 0, 0
+  index: -1
+UnitPromotionIcons/Siege
+  rotate: false
+  xy: 1308, 106
+  size: 50, 50
+  orig: 50, 50
+  offset: 0, 0
+  index: -1
+UnitPromotionIcons/Blitz
+  rotate: false
   xy: 220, 11
->>>>>>> 8fb55e77
-  size: 50, 50
-  orig: 50, 50
-  offset: 0, 0
-  index: -1
-UnitPromotionIcons/Barrage
-  rotate: false
-<<<<<<< HEAD
-  xy: 1192, 106
-=======
+  size: 50, 50
+  orig: 50, 50
+  offset: 0, 0
+  index: -1
+UnitPromotionIcons/Boarding Party
+  rotate: false
+  xy: 278, 11
+  size: 50, 50
+  orig: 50, 50
+  offset: 0, 0
+  index: -1
+UnitPromotionIcons/Bombardment
+  rotate: false
   xy: 336, 11
->>>>>>> 8fb55e77
-  size: 50, 50
-  orig: 50, 50
-  offset: 0, 0
-  index: -1
-UnitPromotionIcons/Besiege
-  rotate: false
-<<<<<<< HEAD
-  xy: 1250, 106
-=======
+  size: 50, 50
+  orig: 50, 50
+  offset: 0, 0
+  index: -1
+UnitPromotionIcons/Charge
+  rotate: false
   xy: 394, 11
->>>>>>> 8fb55e77
-  size: 50, 50
-  orig: 50, 50
-  offset: 0, 0
-  index: -1
-UnitPromotionIcons/Siege
-  rotate: false
-<<<<<<< HEAD
-  xy: 1250, 106
-=======
-  xy: 394, 11
->>>>>>> 8fb55e77
-  size: 50, 50
-  orig: 50, 50
-  offset: 0, 0
-  index: -1
-UnitPromotionIcons/Blitz
-  rotate: false
-<<<<<<< HEAD
-  xy: 1308, 106
-=======
-  xy: 452, 16
->>>>>>> 8fb55e77
-  size: 50, 50
-  orig: 50, 50
-  offset: 0, 0
-  index: -1
-UnitPromotionIcons/Boarding Party
-  rotate: false
-<<<<<<< HEAD
-  xy: 220, 11
-=======
-  xy: 510, 16
->>>>>>> 8fb55e77
-  size: 50, 50
-  orig: 50, 50
-  offset: 0, 0
-  index: -1
-UnitPromotionIcons/Bombardment
-  rotate: false
-<<<<<<< HEAD
-  xy: 278, 11
-=======
+  size: 50, 50
+  orig: 50, 50
+  offset: 0, 0
+  index: -1
+UnitPromotionIcons/Coastal Raider
+  rotate: false
   xy: 568, 16
->>>>>>> 8fb55e77
-  size: 50, 50
-  orig: 50, 50
-  offset: 0, 0
-  index: -1
-UnitPromotionIcons/Charge
-  rotate: false
-<<<<<<< HEAD
-  xy: 336, 11
-=======
-  xy: 626, 16
->>>>>>> 8fb55e77
-  size: 50, 50
-  orig: 50, 50
-  offset: 0, 0
-  index: -1
-UnitPromotionIcons/Coastal Raider
-  rotate: false
-<<<<<<< HEAD
-  xy: 510, 16
-=======
+  size: 50, 50
+  orig: 50, 50
+  offset: 0, 0
+  index: -1
+UnitPromotionIcons/Cover
+  rotate: false
   xy: 818, 56
->>>>>>> 8fb55e77
-  size: 50, 50
-  orig: 50, 50
-  offset: 0, 0
-  index: -1
-UnitPromotionIcons/Cover
-  rotate: false
-<<<<<<< HEAD
-  xy: 760, 56
-=======
+  size: 50, 50
+  orig: 50, 50
+  offset: 0, 0
+  index: -1
+PolicyIcons/Discipline
+  rotate: false
+  xy: 818, 56
+  size: 50, 50
+  orig: 50, 50
+  offset: 0, 0
+  index: -1
+UnitPromotionIcons/Drill
+  rotate: false
   xy: 1050, 56
->>>>>>> 8fb55e77
-  size: 50, 50
-  orig: 50, 50
-  offset: 0, 0
-  index: -1
-PolicyIcons/Discipline
-  rotate: false
-<<<<<<< HEAD
-  xy: 760, 56
-=======
-  xy: 1050, 56
->>>>>>> 8fb55e77
-  size: 50, 50
-  orig: 50, 50
-  offset: 0, 0
-  index: -1
-UnitPromotionIcons/Drill
-  rotate: false
-<<<<<<< HEAD
-  xy: 992, 56
-=======
-  xy: 1386, 272
->>>>>>> 8fb55e77
   size: 50, 50
   orig: 50, 50
   offset: 0, 0
   index: -1
 UnitPromotionIcons/Evasion
   rotate: false
-<<<<<<< HEAD
-  xy: 1108, 56
-=======
-  xy: 1502, 272
->>>>>>> 8fb55e77
+  xy: 1816, 1516
   size: 50, 50
   orig: 50, 50
   offset: 0, 0
   index: -1
 UnitPromotionIcons/Extended Range
   rotate: false
-<<<<<<< HEAD
-  xy: 1816, 1516
-=======
-  xy: 1560, 272
->>>>>>> 8fb55e77
+  xy: 1874, 1776
   size: 50, 50
   orig: 50, 50
   offset: 0, 0
   index: -1
 UnitPromotionIcons/Operational Range
   rotate: false
-<<<<<<< HEAD
-  xy: 1816, 1516
-=======
-  xy: 1560, 272
->>>>>>> 8fb55e77
+  xy: 1874, 1776
   size: 50, 50
   orig: 50, 50
   offset: 0, 0
   index: -1
 UnitPromotionIcons/Flight Deck
   rotate: false
-<<<<<<< HEAD
-  xy: 1874, 1718
-=======
-  xy: 1328, 214
->>>>>>> 8fb55e77
+  xy: 1932, 1776
   size: 50, 50
   orig: 50, 50
   offset: 0, 0
   index: -1
 UnitPromotionIcons/Formation
   rotate: false
-<<<<<<< HEAD
-  xy: 1932, 1776
-=======
-  xy: 1386, 214
->>>>>>> 8fb55e77
+  xy: 1874, 1660
   size: 50, 50
   orig: 50, 50
   offset: 0, 0
   index: -1
 UnitPromotionIcons/Great Generals
   rotate: false
-<<<<<<< HEAD
-  xy: 1874, 1544
-=======
-  xy: 1308, 156
->>>>>>> 8fb55e77
+  xy: 1932, 1602
   size: 50, 50
   orig: 50, 50
   offset: 0, 0
   index: -1
 UnitPromotionIcons/Quick Study
   rotate: false
-<<<<<<< HEAD
-  xy: 1874, 1544
-=======
-  xy: 1308, 156
->>>>>>> 8fb55e77
+  xy: 1932, 1602
   size: 50, 50
   orig: 50, 50
   offset: 0, 0
   index: -1
 UnitPromotionIcons/Haka War Dance
   rotate: false
-<<<<<<< HEAD
-  xy: 1932, 1602
-=======
-  xy: 1366, 156
->>>>>>> 8fb55e77
+  xy: 1932, 1544
   size: 50, 50
   orig: 50, 50
   offset: 0, 0
   index: -1
 UnitPromotionIcons/Heal Instantly
   rotate: false
-<<<<<<< HEAD
-  xy: 1932, 1544
-=======
+  xy: 1874, 1486
+  size: 50, 50
+  orig: 50, 50
+  offset: 0, 0
+  index: -1
+UnitPromotionIcons/Indirect Fire
+  rotate: false
+  xy: 1166, 48
+  size: 50, 50
+  orig: 50, 50
+  offset: 0, 0
+  index: -1
+UnitPromotionIcons/Interception
+  rotate: false
+  xy: 1282, 48
+  size: 50, 50
+  orig: 50, 50
+  offset: 0, 0
+  index: -1
+UnitPromotionIcons/Logistics
+  rotate: false
+  xy: 1658, 1482
+  size: 50, 50
+  orig: 50, 50
+  offset: 0, 0
+  index: -1
+UnitPromotionIcons/March
+  rotate: false
+  xy: 1585, 1424
+  size: 50, 50
+  orig: 50, 50
+  offset: 0, 0
+  index: -1
+UnitPromotionIcons/Medic
+  rotate: false
+  xy: 1585, 1366
+  size: 50, 50
+  orig: 50, 50
+  offset: 0, 0
+  index: -1
+UnitPromotionIcons/Mobility
+  rotate: false
+  xy: 1701, 1366
+  size: 50, 50
+  orig: 50, 50
+  offset: 0, 0
+  index: -1
+UnitPromotionIcons/Morale
+  rotate: false
+  xy: 1701, 1308
+  size: 50, 50
+  orig: 50, 50
+  offset: 0, 0
+  index: -1
+UnitPromotionIcons/Rejuvenation
+  rotate: false
+  xy: 1552, 214
+  size: 50, 50
+  orig: 50, 50
+  offset: 0, 0
+  index: -1
+UnitPromotionIcons/Scouting
+  rotate: false
+  xy: 1990, 1544
+  size: 50, 50
+  orig: 50, 50
+  offset: 0, 0
+  index: -1
+UnitPromotionIcons/Sentry
+  rotate: false
+  xy: 1990, 1544
+  size: 50, 50
+  orig: 50, 50
+  offset: 0, 0
+  index: -1
+UnitPromotionIcons/Shock
+  rotate: false
+  xy: 1759, 1424
+  size: 50, 50
+  orig: 50, 50
+  offset: 0, 0
+  index: -1
+UnitPromotionIcons/Slinger Withdraw
+  rotate: false
+  xy: 1759, 1366
+  size: 50, 50
+  orig: 50, 50
+  offset: 0, 0
+  index: -1
+UnitPromotionIcons/Sortie
+  rotate: false
+  xy: 1759, 1250
+  size: 50, 50
+  orig: 50, 50
+  offset: 0, 0
+  index: -1
+UnitPromotionIcons/Supply
+  rotate: false
   xy: 1424, 156
->>>>>>> 8fb55e77
-  size: 50, 50
-  orig: 50, 50
-  offset: 0, 0
-  index: -1
-UnitPromotionIcons/Indirect Fire
-  rotate: false
-<<<<<<< HEAD
-  xy: 1932, 1486
-=======
-  xy: 1540, 156
->>>>>>> 8fb55e77
-  size: 50, 50
-  orig: 50, 50
-  offset: 0, 0
-  index: -1
-UnitPromotionIcons/Interception
-  rotate: false
-<<<<<<< HEAD
-  xy: 1224, 48
-=======
-  xy: 1308, 98
->>>>>>> 8fb55e77
-  size: 50, 50
-  orig: 50, 50
-  offset: 0, 0
-  index: -1
-UnitPromotionIcons/Logistics
-  rotate: false
-<<<<<<< HEAD
-  xy: 1600, 1482
-=======
-  xy: 1482, 98
->>>>>>> 8fb55e77
-  size: 50, 50
-  orig: 50, 50
-  offset: 0, 0
-  index: -1
-UnitPromotionIcons/March
-  rotate: false
-<<<<<<< HEAD
-  xy: 1716, 1482
-=======
-  xy: 1816, 1516
->>>>>>> 8fb55e77
-  size: 50, 50
-  orig: 50, 50
-  offset: 0, 0
-  index: -1
-UnitPromotionIcons/Medic
-  rotate: false
-<<<<<<< HEAD
-  xy: 1585, 1424
-=======
-  xy: 1874, 1776
->>>>>>> 8fb55e77
-  size: 50, 50
-  orig: 50, 50
-  offset: 0, 0
-  index: -1
-UnitPromotionIcons/Mobility
-  rotate: false
-<<<<<<< HEAD
-  xy: 1643, 1308
-=======
-  xy: 1874, 1544
->>>>>>> 8fb55e77
-  size: 50, 50
-  orig: 50, 50
-  offset: 0, 0
-  index: -1
-UnitPromotionIcons/Morale
-  rotate: false
-<<<<<<< HEAD
-  xy: 1643, 1250
-=======
-  xy: 1932, 1544
->>>>>>> 8fb55e77
-  size: 50, 50
-  orig: 50, 50
-  offset: 0, 0
-  index: -1
-UnitPromotionIcons/Rejuvenation
-  rotate: false
-<<<<<<< HEAD
-  xy: 1494, 214
-=======
-  xy: 1643, 1424
->>>>>>> 8fb55e77
-  size: 50, 50
-  orig: 50, 50
-  offset: 0, 0
-  index: -1
-UnitPromotionIcons/Scouting
-  rotate: false
-<<<<<<< HEAD
-  xy: 1990, 1602
-=======
-  xy: 1643, 1308
->>>>>>> 8fb55e77
-  size: 50, 50
-  orig: 50, 50
-  offset: 0, 0
-  index: -1
-UnitPromotionIcons/Sentry
-  rotate: false
-<<<<<<< HEAD
-  xy: 1990, 1602
-=======
-  xy: 1643, 1308
->>>>>>> 8fb55e77
-  size: 50, 50
-  orig: 50, 50
-  offset: 0, 0
-  index: -1
-UnitPromotionIcons/Shock
-  rotate: false
-<<<<<<< HEAD
-  xy: 1990, 1486
-=======
-  xy: 1643, 1250
->>>>>>> 8fb55e77
-  size: 50, 50
-  orig: 50, 50
-  offset: 0, 0
-  index: -1
-UnitPromotionIcons/Slinger Withdraw
-  rotate: false
-<<<<<<< HEAD
-  xy: 1759, 1424
-=======
-  xy: 1701, 1308
->>>>>>> 8fb55e77
-  size: 50, 50
-  orig: 50, 50
-  offset: 0, 0
-  index: -1
-UnitPromotionIcons/Sortie
-  rotate: false
-<<<<<<< HEAD
-  xy: 1759, 1308
-=======
-  xy: 1585, 1192
->>>>>>> 8fb55e77
-  size: 50, 50
-  orig: 50, 50
-  offset: 0, 0
-  index: -1
-UnitPromotionIcons/Supply
-  rotate: false
-<<<<<<< HEAD
-  xy: 1755, 1134
   size: 50, 50
   orig: 50, 50
   offset: 0, 0
   index: -1
 UnitPromotionIcons/Survivalism
   rotate: false
-  xy: 1424, 156
-=======
-  xy: 1581, 1134
->>>>>>> 8fb55e77
-  size: 50, 50
-  orig: 50, 50
-  offset: 0, 0
-  index: -1
-<<<<<<< HEAD
-UnitPromotionIcons/Targeting
-  rotate: false
   xy: 1482, 156
   size: 50, 50
   orig: 50, 50
   offset: 0, 0
   index: -1
-UnitPromotionIcons/Targeting I (air)
-=======
-UnitPromotionIcons/Survivalism
->>>>>>> 8fb55e77
-  rotate: false
-  xy: 1482, 156
-  size: 50, 50
-  orig: 50, 50
-  offset: 0, 0
-  index: -1
 UnitPromotionIcons/Volley
   rotate: false
   xy: 1732, 1076
