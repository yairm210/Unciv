--- conflicted
+++ resolved
@@ -1476,93 +1476,6 @@
   index: -1
 TileSets/FantasyHex/Tiles/Ancient ruins
   rotate: false
-<<<<<<< HEAD
-  xy: 1261, 1620
-  size: 100, 100
-  orig: 100, 100
-  offset: 0, 0
-  index: -1
-TileSets/Default/NaturalWonderOverlay
-  rotate: false
-  xy: 1477, 1620
-  size: 100, 100
-  orig: 100, 100
-  offset: 0, 0
-  index: -1
-TileSets/Default/OasisOverlay
-  rotate: false
-  xy: 1693, 1620
-  size: 100, 100
-  orig: 100, 100
-  offset: 0, 0
-  index: -1
-TileSets/Default/Road
-  rotate: false
-  xy: 404, 1775
-  size: 61, 11
-  orig: 61, 11
-  offset: 0, 0
-  index: -1
-TileSets/Default/Tiles/River-Bottom
-  rotate: false
-  xy: 1580, 601
-  size: 32, 28
-  orig: 32, 28
-  offset: 0, 0
-  index: -1
-TileSets/Default/Tiles/River-BottomLeft
-  rotate: false
-  xy: 1660, 622
-  size: 32, 28
-  orig: 32, 28
-  offset: 0, 0
-  index: -1
-TileSets/Default/Tiles/River-BottomRight
-  rotate: false
-  xy: 1620, 570
-  size: 32, 28
-  orig: 32, 28
-  offset: 0, 0
-  index: -1
-TileSets/FantasyHex/Railroad
-  rotate: false
-  xy: 505, 1728
-  size: 60, 32
-  orig: 60, 32
-  offset: 0, 0
-  index: -1
-TileSets/FantasyHex/Road
-  rotate: false
-  xy: 220, 12
-  size: 60, 32
-  orig: 60, 32
-  offset: 0, 0
-  index: -1
-TileSets/FantasyHex/Tiles/Academy
-  rotate: false
-  xy: 2010, 2008
-  size: 32, 36
-  orig: 32, 36
-  offset: 0, 0
-  index: -1
-TileSets/FantasyHex/Tiles/Academy-Snow
-  rotate: false
-  xy: 998, 75
-  size: 32, 35
-  orig: 32, 35
-  offset: 0, 0
-  index: -1
-TileSets/FantasyHex/Tiles/Aluminum
-  rotate: false
-  xy: 2010, 1972
-  size: 32, 28
-  orig: 32, 28
-  offset: 0, 0
-  index: -1
-TileSets/FantasyHex/Tiles/Ancient ruins
-  rotate: false
-=======
->>>>>>> 5cd992a0
   xy: 940, 24
   size: 32, 28
   orig: 32, 28
@@ -2410,33 +2323,21 @@
   index: -1
 TileSets/FantasyHex/Tiles/River-Bottom
   rotate: false
-<<<<<<< HEAD
-  xy: 1620, 606
-=======
   xy: 1580, 601
->>>>>>> 5cd992a0
   size: 32, 28
   orig: 32, 28
   offset: 0, 0
   index: -1
 TileSets/FantasyHex/Tiles/River-BottomLeft
   rotate: false
-<<<<<<< HEAD
-  xy: 1660, 586
-=======
   xy: 1660, 622
->>>>>>> 5cd992a0
   size: 32, 28
   orig: 32, 28
   offset: 0, 0
   index: -1
 TileSets/FantasyHex/Tiles/River-BottomRight
   rotate: false
-<<<<<<< HEAD
-  xy: 1660, 550
-=======
   xy: 1620, 570
->>>>>>> 5cd992a0
   size: 32, 28
   orig: 32, 28
   offset: 0, 0
@@ -3753,8 +3654,6 @@
 TileSets/HexaRealm/Tiles/Barbarian encampment
   rotate: false
   xy: 220, 564
-<<<<<<< HEAD
-=======
   size: 64, 56
   orig: 64, 56
   offset: 0, 0
@@ -3867,7 +3766,6 @@
 TileSets/HexaRealm/Tiles/Cattle+Pasture-Modern era
   rotate: false
   xy: 220, 116
->>>>>>> 5cd992a0
   size: 64, 56
   orig: 64, 56
   offset: 0, 0
@@ -4133,1960 +4031,972 @@
   index: -1
 TileSets/HexaRealm/Tiles/Deer
   rotate: false
-<<<<<<< HEAD
-  xy: 220, 500
-=======
   xy: 364, 268
->>>>>>> 5cd992a0
   size: 64, 56
   orig: 64, 56
   offset: 0, 0
   index: -1
 TileSets/HexaRealm/Tiles/Deer+Camp
   rotate: false
-<<<<<<< HEAD
-  xy: 220, 436
-=======
   xy: 364, 204
->>>>>>> 5cd992a0
   size: 64, 56
   orig: 64, 56
   offset: 0, 0
   index: -1
 TileSets/HexaRealm/Tiles/Deer+Camp-Atomic era
   rotate: false
-<<<<<<< HEAD
-  xy: 220, 372
-=======
   xy: 364, 140
->>>>>>> 5cd992a0
   size: 64, 56
   orig: 64, 56
   offset: 0, 0
   index: -1
 TileSets/HexaRealm/Tiles/Deer+Camp-Future era
   rotate: false
-<<<<<<< HEAD
-  xy: 220, 308
-=======
   xy: 364, 140
->>>>>>> 5cd992a0
   size: 64, 56
   orig: 64, 56
   offset: 0, 0
   index: -1
 TileSets/HexaRealm/Tiles/Deer+Camp-Industrial era
   rotate: false
-<<<<<<< HEAD
-  xy: 220, 308
-=======
   xy: 364, 140
->>>>>>> 5cd992a0
   size: 64, 56
   orig: 64, 56
   offset: 0, 0
   index: -1
 TileSets/HexaRealm/Tiles/Deer+Camp-Information era
   rotate: false
-<<<<<<< HEAD
-  xy: 220, 308
-=======
   xy: 364, 140
->>>>>>> 5cd992a0
   size: 64, 56
   orig: 64, 56
   offset: 0, 0
   index: -1
 TileSets/HexaRealm/Tiles/Deer+Camp-Modern era
   rotate: false
-<<<<<<< HEAD
-  xy: 220, 308
-=======
   xy: 364, 140
->>>>>>> 5cd992a0
   size: 64, 56
   orig: 64, 56
   offset: 0, 0
   index: -1
 TileSets/HexaRealm/Tiles/Deer+CampT
   rotate: false
-<<<<<<< HEAD
-  xy: 220, 308
-=======
   xy: 364, 76
->>>>>>> 5cd992a0
   size: 64, 56
   orig: 64, 56
   offset: 0, 0
   index: -1
 TileSets/HexaRealm/Tiles/Deer+CampT-Atomic era
   rotate: false
-<<<<<<< HEAD
-  xy: 220, 244
-=======
   xy: 436, 1101
->>>>>>> 5cd992a0
   size: 64, 56
   orig: 64, 56
   offset: 0, 0
   index: -1
 TileSets/HexaRealm/Tiles/Deer+CampT-Future era
   rotate: false
-<<<<<<< HEAD
-  xy: 220, 244
-=======
   xy: 436, 1101
->>>>>>> 5cd992a0
   size: 64, 56
   orig: 64, 56
   offset: 0, 0
   index: -1
 TileSets/HexaRealm/Tiles/Deer+CampT-Industrial era
   rotate: false
-<<<<<<< HEAD
-  xy: 220, 180
-=======
   xy: 436, 1101
->>>>>>> 5cd992a0
   size: 64, 56
   orig: 64, 56
   offset: 0, 0
   index: -1
 TileSets/HexaRealm/Tiles/Deer+CampT-Information era
   rotate: false
-<<<<<<< HEAD
-  xy: 220, 116
-=======
   xy: 436, 1101
->>>>>>> 5cd992a0
   size: 64, 56
   orig: 64, 56
   offset: 0, 0
   index: -1
 TileSets/HexaRealm/Tiles/Deer+CampT-Modern era
   rotate: false
-<<<<<<< HEAD
-  xy: 220, 116
-=======
   xy: 436, 1101
->>>>>>> 5cd992a0
   size: 64, 56
   orig: 64, 56
   offset: 0, 0
   index: -1
 TileSets/HexaRealm/Tiles/Desert
   rotate: false
-<<<<<<< HEAD
-  xy: 220, 116
-=======
   xy: 436, 1037
->>>>>>> 5cd992a0
   size: 64, 56
   orig: 64, 56
   offset: 0, 0
   index: -1
 TileSets/HexaRealm/Tiles/Desert+Hill
   rotate: false
-<<<<<<< HEAD
-  xy: 220, 116
-=======
   xy: 508, 1037
->>>>>>> 5cd992a0
   size: 64, 56
   orig: 64, 56
   offset: 0, 0
   index: -1
 TileSets/HexaRealm/Tiles/Desert+Hill+Fallout
   rotate: false
-<<<<<<< HEAD
-  xy: 220, 116
-=======
   xy: 508, 973
->>>>>>> 5cd992a0
   size: 64, 56
   orig: 64, 56
   offset: 0, 0
   index: -1
 TileSets/HexaRealm/Tiles/Desert+Hill+Fallout2
   rotate: false
-<<<<<<< HEAD
-  xy: 220, 52
-=======
   xy: 436, 845
->>>>>>> 5cd992a0
   size: 64, 56
   orig: 64, 56
   offset: 0, 0
   index: -1
 TileSets/HexaRealm/Tiles/Desert+Hill2
   rotate: false
-<<<<<<< HEAD
-  xy: 1486, 1186
-=======
   xy: 436, 909
->>>>>>> 5cd992a0
-  size: 64, 56
-  orig: 64, 56
-  offset: 0, 0
-  index: -1
-<<<<<<< HEAD
-TileSets/HexaRealm/Tiles/Citadel
-  rotate: false
-  xy: 292, 1078
-  size: 64, 64
-  orig: 64, 64
-  offset: 0, 0
-  index: -1
-TileSets/HexaRealm/Tiles/Citadel-Atomic era
-  rotate: false
-  xy: 292, 1006
-  size: 64, 64
-  orig: 64, 64
-  offset: 0, 0
-  index: -1
-TileSets/HexaRealm/Tiles/Citadel-Future era
-  rotate: false
-  xy: 292, 1006
-  size: 64, 64
-  orig: 64, 64
-  offset: 0, 0
-  index: -1
-TileSets/HexaRealm/Tiles/Citadel-Information era
-  rotate: false
-  xy: 292, 1006
-  size: 64, 64
-  orig: 64, 64
-  offset: 0, 0
-  index: -1
-TileSets/HexaRealm/Tiles/CitadelT
-  rotate: false
-  xy: 292, 934
-  size: 64, 64
-  orig: 64, 64
-  offset: 0, 0
-  index: -1
-TileSets/HexaRealm/Tiles/CitadelT-Atomic era
-  rotate: false
-  xy: 292, 862
-  size: 64, 64
-  orig: 64, 64
-  offset: 0, 0
-  index: -1
-TileSets/HexaRealm/Tiles/CitadelT-Future era
-  rotate: false
-  xy: 292, 862
-  size: 64, 64
-  orig: 64, 64
-  offset: 0, 0
-  index: -1
-TileSets/HexaRealm/Tiles/CitadelT-Information era
-  rotate: false
-  xy: 292, 862
-  size: 64, 64
-  orig: 64, 64
-  offset: 0, 0
-  index: -1
-TileSets/HexaRealm/Tiles/Citrus
-  rotate: false
-  xy: 292, 798
-=======
+  size: 64, 56
+  orig: 64, 56
+  offset: 0, 0
+  index: -1
 TileSets/HexaRealm/Tiles/Desert2
   rotate: false
   xy: 508, 1101
->>>>>>> 5cd992a0
   size: 64, 56
   orig: 64, 56
   offset: 0, 0
   index: -1
 TileSets/HexaRealm/Tiles/Desert3
   rotate: false
-<<<<<<< HEAD
-  xy: 292, 734
-=======
   xy: 436, 973
->>>>>>> 5cd992a0
-  size: 64, 56
-  orig: 64, 56
-  offset: 0, 0
-  index: -1
-<<<<<<< HEAD
-TileSets/HexaRealm/Tiles/City center
-  rotate: false
-  xy: 292, 653
-  size: 64, 73
-  orig: 64, 73
-  offset: 0, 0
-  index: -1
-TileSets/HexaRealm/Tiles/City center-Ancient era
-  rotate: false
-  xy: 292, 581
-  size: 64, 64
-  orig: 64, 64
-  offset: 0, 0
-  index: -1
-TileSets/HexaRealm/Tiles/City center-Atomic era
-  rotate: false
-  xy: 292, 500
-  size: 64, 73
-  orig: 64, 73
-=======
+  size: 64, 56
+  orig: 64, 56
+  offset: 0, 0
+  index: -1
 TileSets/HexaRealm/Tiles/Dyes
   rotate: false
   xy: 508, 909
   size: 64, 56
   orig: 64, 56
->>>>>>> 5cd992a0
   offset: 0, 0
   index: -1
 TileSets/HexaRealm/Tiles/Dyes+Plantation
   rotate: false
-<<<<<<< HEAD
-  xy: 292, 428
-  size: 64, 64
-  orig: 64, 64
-=======
   xy: 436, 781
   size: 64, 56
   orig: 64, 56
->>>>>>> 5cd992a0
   offset: 0, 0
   index: -1
 TileSets/HexaRealm/Tiles/El Dorado
   rotate: false
-<<<<<<< HEAD
-  xy: 292, 343
-  size: 64, 77
-  orig: 64, 77
-=======
   xy: 508, 845
   size: 64, 56
   orig: 64, 56
->>>>>>> 5cd992a0
   offset: 0, 0
   index: -1
 TileSets/HexaRealm/Tiles/Fallout
   rotate: false
-<<<<<<< HEAD
-  xy: 292, 265
-  size: 64, 70
-  orig: 64, 70
-=======
   xy: 436, 717
   size: 64, 56
   orig: 64, 56
->>>>>>> 5cd992a0
   offset: 0, 0
   index: -1
 TileSets/HexaRealm/Tiles/Farm
   rotate: false
-<<<<<<< HEAD
-  xy: 292, 184
-  size: 64, 73
-  orig: 64, 73
-=======
   xy: 508, 781
   size: 64, 56
   orig: 64, 56
->>>>>>> 5cd992a0
   offset: 0, 0
   index: -1
 TileSets/HexaRealm/Tiles/Farm+Wheat
   rotate: false
-<<<<<<< HEAD
-  xy: 292, 110
-  size: 64, 66
-  orig: 64, 66
-=======
   xy: 436, 653
   size: 64, 56
   orig: 64, 56
->>>>>>> 5cd992a0
   offset: 0, 0
   index: -1
 TileSets/HexaRealm/Tiles/FarmD
   rotate: false
-<<<<<<< HEAD
-  xy: 292, 32
-  size: 64, 70
-  orig: 64, 70
-=======
   xy: 508, 717
   size: 64, 56
   orig: 64, 56
->>>>>>> 5cd992a0
   offset: 0, 0
   index: -1
 TileSets/HexaRealm/Tiles/FarmDH
   rotate: false
-<<<<<<< HEAD
-  xy: 364, 1076
-  size: 64, 66
-  orig: 64, 66
-=======
   xy: 436, 589
   size: 64, 56
   orig: 64, 56
->>>>>>> 5cd992a0
   offset: 0, 0
   index: -1
 TileSets/HexaRealm/Tiles/FarmG
   rotate: false
-<<<<<<< HEAD
-  xy: 364, 1004
-  size: 64, 64
-  orig: 64, 64
-=======
   xy: 508, 653
   size: 64, 56
   orig: 64, 56
->>>>>>> 5cd992a0
   offset: 0, 0
   index: -1
 TileSets/HexaRealm/Tiles/FarmGH
   rotate: false
-<<<<<<< HEAD
-  xy: 364, 940
-=======
   xy: 436, 525
->>>>>>> 5cd992a0
   size: 64, 56
   orig: 64, 56
   offset: 0, 0
   index: -1
 TileSets/HexaRealm/Tiles/FarmP
   rotate: false
-<<<<<<< HEAD
-  xy: 364, 876
-=======
   xy: 508, 589
->>>>>>> 5cd992a0
   size: 64, 56
   orig: 64, 56
   offset: 0, 0
   index: -1
 TileSets/HexaRealm/Tiles/FarmPH
   rotate: false
-<<<<<<< HEAD
-  xy: 364, 812
-=======
   xy: 436, 461
->>>>>>> 5cd992a0
   size: 64, 56
   orig: 64, 56
   offset: 0, 0
   index: -1
 TileSets/HexaRealm/Tiles/FarmS
   rotate: false
-<<<<<<< HEAD
-  xy: 364, 748
-=======
   xy: 508, 525
->>>>>>> 5cd992a0
   size: 64, 56
   orig: 64, 56
   offset: 0, 0
   index: -1
 TileSets/HexaRealm/Tiles/FarmSH
   rotate: false
-<<<<<<< HEAD
-  xy: 364, 684
-=======
   xy: 436, 397
->>>>>>> 5cd992a0
   size: 64, 56
   orig: 64, 56
   offset: 0, 0
   index: -1
 TileSets/HexaRealm/Tiles/FarmT
   rotate: false
-<<<<<<< HEAD
-  xy: 364, 620
-=======
   xy: 508, 461
->>>>>>> 5cd992a0
   size: 64, 56
   orig: 64, 56
   offset: 0, 0
   index: -1
 TileSets/HexaRealm/Tiles/FarmTH
   rotate: false
-<<<<<<< HEAD
-  xy: 364, 548
-  size: 64, 64
-  orig: 64, 64
-  offset: 0, 0
-  index: -1
-TileSets/HexaRealm/Tiles/Customs house-Atomic era
-  rotate: false
-  xy: 364, 476
-  size: 64, 64
-  orig: 64, 64
-  offset: 0, 0
-  index: -1
-TileSets/HexaRealm/Tiles/Customs house-Future era
-  rotate: false
-  xy: 364, 476
-  size: 64, 64
-  orig: 64, 64
-  offset: 0, 0
-  index: -1
-TileSets/HexaRealm/Tiles/Customs house-Information era
-  rotate: false
-  xy: 364, 476
-  size: 64, 64
-  orig: 64, 64
-=======
   xy: 436, 333
   size: 64, 56
   orig: 64, 56
->>>>>>> 5cd992a0
   offset: 0, 0
   index: -1
 TileSets/HexaRealm/Tiles/Fish
   rotate: false
-<<<<<<< HEAD
-  xy: 364, 404
-  size: 64, 64
-  orig: 64, 64
-  offset: 0, 0
-  index: -1
-TileSets/HexaRealm/Tiles/Customs houseT-Atomic era
-  rotate: false
-  xy: 364, 332
-  size: 64, 64
-  orig: 64, 64
-  offset: 0, 0
-  index: -1
-TileSets/HexaRealm/Tiles/Customs houseT-Future era
-  rotate: false
-  xy: 364, 332
-  size: 64, 64
-  orig: 64, 64
-  offset: 0, 0
-  index: -1
-TileSets/HexaRealm/Tiles/Customs houseT-Information era
-  rotate: false
-  xy: 364, 332
-  size: 64, 64
-  orig: 64, 64
-=======
   xy: 508, 397
   size: 64, 56
   orig: 64, 56
->>>>>>> 5cd992a0
   offset: 0, 0
   index: -1
 TileSets/HexaRealm/Tiles/Fishing Boats
   rotate: false
-<<<<<<< HEAD
-  xy: 364, 268
-=======
   xy: 436, 269
->>>>>>> 5cd992a0
   size: 64, 56
   orig: 64, 56
   offset: 0, 0
   index: -1
 TileSets/HexaRealm/Tiles/Fishing Boats-Atomic era
   rotate: false
-<<<<<<< HEAD
-  xy: 364, 204
-=======
   xy: 508, 333
->>>>>>> 5cd992a0
   size: 64, 56
   orig: 64, 56
   offset: 0, 0
   index: -1
 TileSets/HexaRealm/Tiles/Fishing Boats-Future era
   rotate: false
-<<<<<<< HEAD
-  xy: 364, 140
-=======
   xy: 508, 333
->>>>>>> 5cd992a0
   size: 64, 56
   orig: 64, 56
   offset: 0, 0
   index: -1
 TileSets/HexaRealm/Tiles/Fishing Boats-Industrial era
   rotate: false
-<<<<<<< HEAD
-  xy: 364, 140
-=======
   xy: 508, 333
->>>>>>> 5cd992a0
   size: 64, 56
   orig: 64, 56
   offset: 0, 0
   index: -1
 TileSets/HexaRealm/Tiles/Fishing Boats-Information era
   rotate: false
-<<<<<<< HEAD
-  xy: 364, 140
-=======
   xy: 508, 333
->>>>>>> 5cd992a0
   size: 64, 56
   orig: 64, 56
   offset: 0, 0
   index: -1
 TileSets/HexaRealm/Tiles/Fishing Boats-Modern era
   rotate: false
-<<<<<<< HEAD
-  xy: 364, 140
-=======
   xy: 508, 333
->>>>>>> 5cd992a0
   size: 64, 56
   orig: 64, 56
   offset: 0, 0
   index: -1
 TileSets/HexaRealm/Tiles/Flood plains
   rotate: false
-<<<<<<< HEAD
-  xy: 364, 140
-=======
   xy: 436, 205
->>>>>>> 5cd992a0
   size: 64, 56
   orig: 64, 56
   offset: 0, 0
   index: -1
 TileSets/HexaRealm/Tiles/ForestG
   rotate: false
-<<<<<<< HEAD
-  xy: 364, 76
-=======
   xy: 508, 269
->>>>>>> 5cd992a0
   size: 64, 56
   orig: 64, 56
   offset: 0, 0
   index: -1
 TileSets/HexaRealm/Tiles/ForestGH
   rotate: false
-<<<<<<< HEAD
-  xy: 436, 1101
-=======
   xy: 436, 141
->>>>>>> 5cd992a0
   size: 64, 56
   orig: 64, 56
   offset: 0, 0
   index: -1
 TileSets/HexaRealm/Tiles/ForestGHLow
   rotate: false
-<<<<<<< HEAD
-  xy: 436, 1101
-=======
   xy: 508, 205
->>>>>>> 5cd992a0
   size: 64, 56
   orig: 64, 56
   offset: 0, 0
   index: -1
 TileSets/HexaRealm/Tiles/ForestGHUp
   rotate: false
-<<<<<<< HEAD
-  xy: 436, 1101
-=======
   xy: 436, 77
->>>>>>> 5cd992a0
   size: 64, 56
   orig: 64, 56
   offset: 0, 0
   index: -1
 TileSets/HexaRealm/Tiles/ForestGLow
   rotate: false
-<<<<<<< HEAD
-  xy: 436, 1101
-=======
   xy: 508, 141
->>>>>>> 5cd992a0
   size: 64, 56
   orig: 64, 56
   offset: 0, 0
   index: -1
 TileSets/HexaRealm/Tiles/ForestGUp
   rotate: false
-<<<<<<< HEAD
-  xy: 436, 1101
-=======
   xy: 508, 77
->>>>>>> 5cd992a0
   size: 64, 56
   orig: 64, 56
   offset: 0, 0
   index: -1
 TileSets/HexaRealm/Tiles/ForestP
   rotate: false
-<<<<<<< HEAD
-  xy: 436, 1037
-=======
   xy: 364, 12
->>>>>>> 5cd992a0
   size: 64, 56
   orig: 64, 56
   offset: 0, 0
   index: -1
 TileSets/HexaRealm/Tiles/ForestPH
   rotate: false
-<<<<<<< HEAD
-  xy: 508, 1037
-=======
   xy: 436, 13
->>>>>>> 5cd992a0
   size: 64, 56
   orig: 64, 56
   offset: 0, 0
   index: -1
 TileSets/HexaRealm/Tiles/ForestPHLow
   rotate: false
-<<<<<<< HEAD
-  xy: 508, 973
-=======
   xy: 508, 13
->>>>>>> 5cd992a0
   size: 64, 56
   orig: 64, 56
   offset: 0, 0
   index: -1
 TileSets/HexaRealm/Tiles/ForestPHUp
   rotate: false
-<<<<<<< HEAD
-  xy: 436, 845
-=======
   xy: 1575, 1209
->>>>>>> 5cd992a0
   size: 64, 56
   orig: 64, 56
   offset: 0, 0
   index: -1
 TileSets/HexaRealm/Tiles/ForestPLow
   rotate: false
-<<<<<<< HEAD
-  xy: 436, 909
-=======
   xy: 1664, 1232
->>>>>>> 5cd992a0
   size: 64, 56
   orig: 64, 56
   offset: 0, 0
   index: -1
 TileSets/HexaRealm/Tiles/ForestPUp
   rotate: false
-<<<<<<< HEAD
-  xy: 508, 1101
-=======
   xy: 1736, 1232
->>>>>>> 5cd992a0
   size: 64, 56
   orig: 64, 56
   offset: 0, 0
   index: -1
 TileSets/HexaRealm/Tiles/ForestT
   rotate: false
-<<<<<<< HEAD
-  xy: 436, 973
-=======
   xy: 1808, 1232
->>>>>>> 5cd992a0
   size: 64, 56
   orig: 64, 56
   offset: 0, 0
   index: -1
 TileSets/HexaRealm/Tiles/ForestTH
   rotate: false
-<<<<<<< HEAD
-  xy: 508, 909
-=======
   xy: 1880, 1232
->>>>>>> 5cd992a0
   size: 64, 56
   orig: 64, 56
   offset: 0, 0
   index: -1
 TileSets/HexaRealm/Tiles/ForestTLow
   rotate: false
-<<<<<<< HEAD
-  xy: 436, 781
-=======
   xy: 1952, 1232
->>>>>>> 5cd992a0
   size: 64, 56
   orig: 64, 56
   offset: 0, 0
   index: -1
 TileSets/HexaRealm/Tiles/ForestTUp
   rotate: false
-<<<<<<< HEAD
-  xy: 508, 845
-=======
   xy: 584, 1124
->>>>>>> 5cd992a0
   size: 64, 56
   orig: 64, 56
   offset: 0, 0
   index: -1
 TileSets/HexaRealm/Tiles/Fort
   rotate: false
-<<<<<<< HEAD
-  xy: 436, 717
-=======
   xy: 656, 1124
->>>>>>> 5cd992a0
   size: 64, 56
   orig: 64, 56
   offset: 0, 0
   index: -1
 TileSets/HexaRealm/Tiles/Fort-Atomic era
   rotate: false
-<<<<<<< HEAD
-  xy: 508, 781
-=======
   xy: 580, 1060
->>>>>>> 5cd992a0
   size: 64, 56
   orig: 64, 56
   offset: 0, 0
   index: -1
 TileSets/HexaRealm/Tiles/Fort-Future era
   rotate: false
-<<<<<<< HEAD
-  xy: 436, 653
-=======
   xy: 580, 1060
->>>>>>> 5cd992a0
   size: 64, 56
   orig: 64, 56
   offset: 0, 0
   index: -1
 TileSets/HexaRealm/Tiles/Fort-Information era
   rotate: false
-<<<<<<< HEAD
-  xy: 508, 717
-=======
   xy: 580, 1060
->>>>>>> 5cd992a0
   size: 64, 56
   orig: 64, 56
   offset: 0, 0
   index: -1
 TileSets/HexaRealm/Tiles/Fort-Industrial era
   rotate: false
-<<<<<<< HEAD
-  xy: 436, 589
-=======
   xy: 580, 996
->>>>>>> 5cd992a0
   size: 64, 56
   orig: 64, 56
   offset: 0, 0
   index: -1
 TileSets/HexaRealm/Tiles/Fort-Modern era
   rotate: false
-<<<<<<< HEAD
-  xy: 508, 653
-=======
   xy: 580, 996
->>>>>>> 5cd992a0
   size: 64, 56
   orig: 64, 56
   offset: 0, 0
   index: -1
 TileSets/HexaRealm/Tiles/FortT
   rotate: false
-<<<<<<< HEAD
-  xy: 436, 525
-=======
   xy: 652, 1060
->>>>>>> 5cd992a0
   size: 64, 56
   orig: 64, 56
   offset: 0, 0
   index: -1
 TileSets/HexaRealm/Tiles/FortT-Atomic era
   rotate: false
-<<<<<<< HEAD
-  xy: 508, 589
-=======
   xy: 580, 932
->>>>>>> 5cd992a0
   size: 64, 56
   orig: 64, 56
   offset: 0, 0
   index: -1
 TileSets/HexaRealm/Tiles/FortT-Future era
   rotate: false
-<<<<<<< HEAD
-  xy: 436, 461
-=======
   xy: 580, 932
->>>>>>> 5cd992a0
   size: 64, 56
   orig: 64, 56
   offset: 0, 0
   index: -1
 TileSets/HexaRealm/Tiles/FortT-Information era
   rotate: false
-<<<<<<< HEAD
-  xy: 508, 525
-=======
   xy: 580, 932
->>>>>>> 5cd992a0
   size: 64, 56
   orig: 64, 56
   offset: 0, 0
   index: -1
 TileSets/HexaRealm/Tiles/FortT-Industrial era
   rotate: false
-<<<<<<< HEAD
-  xy: 436, 397
-=======
   xy: 652, 996
->>>>>>> 5cd992a0
   size: 64, 56
   orig: 64, 56
   offset: 0, 0
   index: -1
 TileSets/HexaRealm/Tiles/FortT-Modern era
   rotate: false
-<<<<<<< HEAD
-  xy: 508, 461
-=======
   xy: 652, 996
->>>>>>> 5cd992a0
   size: 64, 56
   orig: 64, 56
   offset: 0, 0
   index: -1
 TileSets/HexaRealm/Tiles/Fountain of Youth
   rotate: false
-<<<<<<< HEAD
-  xy: 436, 333
-=======
   xy: 580, 868
->>>>>>> 5cd992a0
   size: 64, 56
   orig: 64, 56
   offset: 0, 0
   index: -1
 TileSets/HexaRealm/Tiles/Furs
   rotate: false
-<<<<<<< HEAD
-  xy: 508, 397
-=======
   xy: 652, 932
->>>>>>> 5cd992a0
   size: 64, 56
   orig: 64, 56
   offset: 0, 0
   index: -1
 TileSets/HexaRealm/Tiles/Furs+Camp
   rotate: false
-<<<<<<< HEAD
-  xy: 436, 269
-=======
   xy: 580, 804
->>>>>>> 5cd992a0
   size: 64, 56
   orig: 64, 56
   offset: 0, 0
   index: -1
 TileSets/HexaRealm/Tiles/Furs+Camp-Atomic era
   rotate: false
-<<<<<<< HEAD
-  xy: 508, 333
-=======
   xy: 652, 868
->>>>>>> 5cd992a0
   size: 64, 56
   orig: 64, 56
   offset: 0, 0
   index: -1
 TileSets/HexaRealm/Tiles/Furs+Camp-Future era
   rotate: false
-<<<<<<< HEAD
-  xy: 508, 333
-=======
   xy: 652, 868
->>>>>>> 5cd992a0
   size: 64, 56
   orig: 64, 56
   offset: 0, 0
   index: -1
 TileSets/HexaRealm/Tiles/Furs+Camp-Industrial era
   rotate: false
-<<<<<<< HEAD
-  xy: 508, 333
-=======
   xy: 652, 868
->>>>>>> 5cd992a0
   size: 64, 56
   orig: 64, 56
   offset: 0, 0
   index: -1
 TileSets/HexaRealm/Tiles/Furs+Camp-Information era
   rotate: false
-<<<<<<< HEAD
-  xy: 508, 333
-=======
   xy: 652, 868
->>>>>>> 5cd992a0
   size: 64, 56
   orig: 64, 56
   offset: 0, 0
   index: -1
 TileSets/HexaRealm/Tiles/Furs+Camp-Modern era
   rotate: false
-<<<<<<< HEAD
-  xy: 508, 333
-=======
   xy: 652, 868
->>>>>>> 5cd992a0
   size: 64, 56
   orig: 64, 56
   offset: 0, 0
   index: -1
 TileSets/HexaRealm/Tiles/FursT
   rotate: false
-<<<<<<< HEAD
-  xy: 436, 205
-=======
   xy: 580, 740
->>>>>>> 5cd992a0
   size: 64, 56
   orig: 64, 56
   offset: 0, 0
   index: -1
 TileSets/HexaRealm/Tiles/FursT+Camp
   rotate: false
-<<<<<<< HEAD
-  xy: 508, 269
-=======
   xy: 652, 804
->>>>>>> 5cd992a0
   size: 64, 56
   orig: 64, 56
   offset: 0, 0
   index: -1
 TileSets/HexaRealm/Tiles/FursT+Camp-Atomic era
   rotate: false
-<<<<<<< HEAD
-  xy: 436, 141
-=======
   xy: 580, 676
->>>>>>> 5cd992a0
   size: 64, 56
   orig: 64, 56
   offset: 0, 0
   index: -1
 TileSets/HexaRealm/Tiles/FursT+Camp-Future era
   rotate: false
-<<<<<<< HEAD
-  xy: 508, 205
-=======
   xy: 580, 676
->>>>>>> 5cd992a0
   size: 64, 56
   orig: 64, 56
   offset: 0, 0
   index: -1
 TileSets/HexaRealm/Tiles/FursT+Camp-Industrial era
   rotate: false
-<<<<<<< HEAD
-  xy: 436, 77
-=======
   xy: 580, 676
->>>>>>> 5cd992a0
   size: 64, 56
   orig: 64, 56
   offset: 0, 0
   index: -1
 TileSets/HexaRealm/Tiles/FursT+Camp-Information era
   rotate: false
-<<<<<<< HEAD
-  xy: 508, 141
-=======
   xy: 580, 676
->>>>>>> 5cd992a0
   size: 64, 56
   orig: 64, 56
   offset: 0, 0
   index: -1
 TileSets/HexaRealm/Tiles/FursT+Camp-Modern era
   rotate: false
-<<<<<<< HEAD
-  xy: 508, 77
-=======
   xy: 580, 676
->>>>>>> 5cd992a0
   size: 64, 56
   orig: 64, 56
   offset: 0, 0
   index: -1
 TileSets/HexaRealm/Tiles/Gems
   rotate: false
-<<<<<<< HEAD
-  xy: 364, 12
-=======
   xy: 652, 740
->>>>>>> 5cd992a0
   size: 64, 56
   orig: 64, 56
   offset: 0, 0
   index: -1
 TileSets/HexaRealm/Tiles/Gold Ore
   rotate: false
-<<<<<<< HEAD
-  xy: 436, 13
-=======
   xy: 580, 612
->>>>>>> 5cd992a0
   size: 64, 56
   orig: 64, 56
   offset: 0, 0
   index: -1
 TileSets/HexaRealm/Tiles/Grand Mesa
   rotate: false
-<<<<<<< HEAD
-  xy: 508, 13
-=======
   xy: 652, 676
->>>>>>> 5cd992a0
   size: 64, 56
   orig: 64, 56
   offset: 0, 0
   index: -1
 TileSets/HexaRealm/Tiles/Grassland
   rotate: false
-<<<<<<< HEAD
-  xy: 1575, 1209
-=======
   xy: 580, 548
->>>>>>> 5cd992a0
   size: 64, 56
   orig: 64, 56
   offset: 0, 0
   index: -1
 TileSets/HexaRealm/Tiles/Grassland+Hill
   rotate: false
-<<<<<<< HEAD
-  xy: 1664, 1232
-=======
   xy: 652, 548
->>>>>>> 5cd992a0
   size: 64, 56
   orig: 64, 56
   offset: 0, 0
   index: -1
 TileSets/HexaRealm/Tiles/Grassland+Hill+Fallout
   rotate: false
-<<<<<<< HEAD
-  xy: 1736, 1232
-=======
   xy: 652, 484
->>>>>>> 5cd992a0
   size: 64, 56
   orig: 64, 56
   offset: 0, 0
   index: -1
 TileSets/HexaRealm/Tiles/Grassland+Hill+Fallout2
   rotate: false
-<<<<<<< HEAD
-  xy: 1808, 1232
-=======
   xy: 580, 356
->>>>>>> 5cd992a0
   size: 64, 56
   orig: 64, 56
   offset: 0, 0
   index: -1
 TileSets/HexaRealm/Tiles/Grassland+Hill2
   rotate: false
-<<<<<<< HEAD
-  xy: 1880, 1232
-=======
   xy: 580, 420
->>>>>>> 5cd992a0
   size: 64, 56
   orig: 64, 56
   offset: 0, 0
   index: -1
 TileSets/HexaRealm/Tiles/Grassland2
   rotate: false
-<<<<<<< HEAD
-  xy: 1952, 1232
-=======
   xy: 652, 612
->>>>>>> 5cd992a0
   size: 64, 56
   orig: 64, 56
   offset: 0, 0
   index: -1
 TileSets/HexaRealm/Tiles/Grassland3
   rotate: false
-<<<<<<< HEAD
-  xy: 584, 1124
-=======
   xy: 580, 484
->>>>>>> 5cd992a0
   size: 64, 56
   orig: 64, 56
   offset: 0, 0
   index: -1
 TileSets/HexaRealm/Tiles/Great Barrier Reef
   rotate: false
-<<<<<<< HEAD
-  xy: 656, 1124
-=======
   xy: 652, 420
->>>>>>> 5cd992a0
   size: 64, 56
   orig: 64, 56
   offset: 0, 0
   index: -1
 TileSets/HexaRealm/Tiles/Hill
   rotate: false
-<<<<<<< HEAD
-  xy: 580, 1060
-=======
   xy: 580, 292
->>>>>>> 5cd992a0
   size: 64, 56
   orig: 64, 56
   offset: 0, 0
   index: -1
 TileSets/HexaRealm/Tiles/Holy site
   rotate: false
-<<<<<<< HEAD
-  xy: 580, 1060
-  size: 64, 56
-  orig: 64, 56
-=======
   xy: 652, 348
   size: 64, 64
   orig: 64, 64
->>>>>>> 5cd992a0
   offset: 0, 0
   index: -1
 TileSets/HexaRealm/Tiles/Holy siteT
   rotate: false
-<<<<<<< HEAD
-  xy: 580, 1060
-  size: 64, 56
-  orig: 64, 56
-=======
   xy: 580, 220
   size: 64, 64
   orig: 64, 64
->>>>>>> 5cd992a0
   offset: 0, 0
   index: -1
 TileSets/HexaRealm/Tiles/Horses
   rotate: false
-<<<<<<< HEAD
-  xy: 580, 996
-=======
   xy: 652, 284
->>>>>>> 5cd992a0
   size: 64, 56
   orig: 64, 56
   offset: 0, 0
   index: -1
 TileSets/HexaRealm/Tiles/Horses+Pasture
   rotate: false
-<<<<<<< HEAD
-  xy: 580, 996
-=======
   xy: 580, 156
->>>>>>> 5cd992a0
-  size: 64, 56
-  orig: 64, 56
-  offset: 0, 0
-  index: -1
-<<<<<<< HEAD
-TileSets/HexaRealm/Tiles/FortT
-  rotate: false
-  xy: 652, 1060
-=======
+  size: 64, 56
+  orig: 64, 56
+  offset: 0, 0
+  index: -1
 TileSets/HexaRealm/Tiles/Horses+Pasture-Atomic era
   rotate: false
   xy: 652, 220
->>>>>>> 5cd992a0
-  size: 64, 56
-  orig: 64, 56
-  offset: 0, 0
-  index: -1
-<<<<<<< HEAD
-TileSets/HexaRealm/Tiles/FortT-Atomic era
-  rotate: false
-  xy: 580, 932
-=======
+  size: 64, 56
+  orig: 64, 56
+  offset: 0, 0
+  index: -1
 TileSets/HexaRealm/Tiles/Horses+Pasture-Future era
   rotate: false
   xy: 652, 220
->>>>>>> 5cd992a0
-  size: 64, 56
-  orig: 64, 56
-  offset: 0, 0
-  index: -1
-<<<<<<< HEAD
-TileSets/HexaRealm/Tiles/FortT-Future era
-  rotate: false
-  xy: 580, 932
-=======
+  size: 64, 56
+  orig: 64, 56
+  offset: 0, 0
+  index: -1
 TileSets/HexaRealm/Tiles/Horses+Pasture-Industrial era
   rotate: false
   xy: 652, 220
->>>>>>> 5cd992a0
-  size: 64, 56
-  orig: 64, 56
-  offset: 0, 0
-  index: -1
-<<<<<<< HEAD
-TileSets/HexaRealm/Tiles/FortT-Information era
-  rotate: false
-  xy: 580, 932
-=======
+  size: 64, 56
+  orig: 64, 56
+  offset: 0, 0
+  index: -1
 TileSets/HexaRealm/Tiles/Horses+Pasture-Information era
   rotate: false
   xy: 652, 220
->>>>>>> 5cd992a0
-  size: 64, 56
-  orig: 64, 56
-  offset: 0, 0
-  index: -1
-<<<<<<< HEAD
-TileSets/HexaRealm/Tiles/FortT-Industrial era
-  rotate: false
-  xy: 652, 996
-=======
+  size: 64, 56
+  orig: 64, 56
+  offset: 0, 0
+  index: -1
 TileSets/HexaRealm/Tiles/Horses+Pasture-Modern era
   rotate: false
   xy: 652, 220
->>>>>>> 5cd992a0
-  size: 64, 56
-  orig: 64, 56
-  offset: 0, 0
-  index: -1
-<<<<<<< HEAD
-TileSets/HexaRealm/Tiles/FortT-Modern era
-  rotate: false
-  xy: 652, 996
-=======
+  size: 64, 56
+  orig: 64, 56
+  offset: 0, 0
+  index: -1
 TileSets/HexaRealm/Tiles/HutFarm
   rotate: false
   xy: 580, 92
->>>>>>> 5cd992a0
-  size: 64, 56
-  orig: 64, 56
-  offset: 0, 0
-  index: -1
-<<<<<<< HEAD
-TileSets/HexaRealm/Tiles/Fountain of Youth
-  rotate: false
-  xy: 580, 868
-=======
+  size: 64, 56
+  orig: 64, 56
+  offset: 0, 0
+  index: -1
 TileSets/HexaRealm/Tiles/HutFarm-Atomic era
   rotate: false
   xy: 652, 92
->>>>>>> 5cd992a0
-  size: 64, 56
-  orig: 64, 56
-  offset: 0, 0
-  index: -1
-<<<<<<< HEAD
-TileSets/HexaRealm/Tiles/Furs
-  rotate: false
-  xy: 652, 932
-=======
+  size: 64, 56
+  orig: 64, 56
+  offset: 0, 0
+  index: -1
 TileSets/HexaRealm/Tiles/HutFarm-Future era
   rotate: false
   xy: 652, 92
->>>>>>> 5cd992a0
-  size: 64, 56
-  orig: 64, 56
-  offset: 0, 0
-  index: -1
-<<<<<<< HEAD
-TileSets/HexaRealm/Tiles/Furs+Camp
-  rotate: false
-  xy: 580, 804
-=======
+  size: 64, 56
+  orig: 64, 56
+  offset: 0, 0
+  index: -1
 TileSets/HexaRealm/Tiles/HutFarm-Information era
   rotate: false
   xy: 652, 92
->>>>>>> 5cd992a0
-  size: 64, 56
-  orig: 64, 56
-  offset: 0, 0
-  index: -1
-<<<<<<< HEAD
-TileSets/HexaRealm/Tiles/Furs+Camp-Atomic era
-  rotate: false
-  xy: 652, 868
-=======
+  size: 64, 56
+  orig: 64, 56
+  offset: 0, 0
+  index: -1
 TileSets/HexaRealm/Tiles/HutFarm-Atomic era2
   rotate: false
   xy: 652, 28
->>>>>>> 5cd992a0
-  size: 64, 56
-  orig: 64, 56
-  offset: 0, 0
-  index: -1
-<<<<<<< HEAD
-TileSets/HexaRealm/Tiles/Furs+Camp-Future era
-  rotate: false
-  xy: 652, 868
-=======
+  size: 64, 56
+  orig: 64, 56
+  offset: 0, 0
+  index: -1
 TileSets/HexaRealm/Tiles/HutFarm-Future era2
   rotate: false
   xy: 652, 28
->>>>>>> 5cd992a0
-  size: 64, 56
-  orig: 64, 56
-  offset: 0, 0
-  index: -1
-<<<<<<< HEAD
-TileSets/HexaRealm/Tiles/Furs+Camp-Industrial era
-  rotate: false
-  xy: 652, 868
-=======
+  size: 64, 56
+  orig: 64, 56
+  offset: 0, 0
+  index: -1
 TileSets/HexaRealm/Tiles/HutFarm-Information era2
   rotate: false
   xy: 652, 28
->>>>>>> 5cd992a0
-  size: 64, 56
-  orig: 64, 56
-  offset: 0, 0
-  index: -1
-<<<<<<< HEAD
-TileSets/HexaRealm/Tiles/Furs+Camp-Information era
-  rotate: false
-  xy: 652, 868
-=======
+  size: 64, 56
+  orig: 64, 56
+  offset: 0, 0
+  index: -1
 TileSets/HexaRealm/Tiles/HutFarm-Industrial era
   rotate: false
   xy: 730, 1141
->>>>>>> 5cd992a0
-  size: 64, 56
-  orig: 64, 56
-  offset: 0, 0
-  index: -1
-<<<<<<< HEAD
-TileSets/HexaRealm/Tiles/Furs+Camp-Modern era
-  rotate: false
-  xy: 652, 868
-  size: 64, 56
-  orig: 64, 56
-  offset: 0, 0
-  index: -1
-TileSets/HexaRealm/Tiles/FursT
-  rotate: false
-  xy: 580, 740
-  size: 64, 56
-  orig: 64, 56
-  offset: 0, 0
-  index: -1
-TileSets/HexaRealm/Tiles/FursT+Camp
-  rotate: false
-  xy: 652, 804
-  size: 64, 56
-  orig: 64, 56
-  offset: 0, 0
-  index: -1
-TileSets/HexaRealm/Tiles/FursT+Camp-Atomic era
-  rotate: false
-  xy: 580, 676
-  size: 64, 56
-  orig: 64, 56
-  offset: 0, 0
-  index: -1
-TileSets/HexaRealm/Tiles/FursT+Camp-Future era
-  rotate: false
-  xy: 580, 676
-  size: 64, 56
-  orig: 64, 56
-  offset: 0, 0
-  index: -1
-TileSets/HexaRealm/Tiles/FursT+Camp-Industrial era
-  rotate: false
-  xy: 580, 676
-  size: 64, 56
-  orig: 64, 56
-  offset: 0, 0
-  index: -1
-TileSets/HexaRealm/Tiles/FursT+Camp-Information era
-  rotate: false
-  xy: 580, 676
-=======
+  size: 64, 56
+  orig: 64, 56
+  offset: 0, 0
+  index: -1
 TileSets/HexaRealm/Tiles/HutFarm-Modern era
   rotate: false
   xy: 730, 1141
->>>>>>> 5cd992a0
   size: 64, 56
   orig: 64, 56
   offset: 0, 0
   index: -1
 TileSets/HexaRealm/Tiles/HutFarm-Industrial era2
   rotate: false
-<<<<<<< HEAD
-  xy: 580, 676
-=======
   xy: 802, 1141
->>>>>>> 5cd992a0
   size: 64, 56
   orig: 64, 56
   offset: 0, 0
   index: -1
 TileSets/HexaRealm/Tiles/HutFarm-Modern era2
   rotate: false
-<<<<<<< HEAD
-  xy: 652, 740
-=======
   xy: 802, 1141
->>>>>>> 5cd992a0
   size: 64, 56
   orig: 64, 56
   offset: 0, 0
   index: -1
 TileSets/HexaRealm/Tiles/HutFarm2
   rotate: false
-<<<<<<< HEAD
-  xy: 580, 612
-=======
   xy: 652, 156
->>>>>>> 5cd992a0
   size: 64, 56
   orig: 64, 56
   offset: 0, 0
   index: -1
 TileSets/HexaRealm/Tiles/HutFarm3
   rotate: false
-<<<<<<< HEAD
-  xy: 652, 676
-=======
   xy: 580, 28
->>>>>>> 5cd992a0
   size: 64, 56
   orig: 64, 56
   offset: 0, 0
   index: -1
 TileSets/HexaRealm/Tiles/HutFarm-Atomic era3
   rotate: false
-<<<<<<< HEAD
-  xy: 580, 548
-=======
   xy: 580, 28
->>>>>>> 5cd992a0
   size: 64, 56
   orig: 64, 56
   offset: 0, 0
   index: -1
 TileSets/HexaRealm/Tiles/HutFarm-Future era3
   rotate: false
-<<<<<<< HEAD
-  xy: 652, 548
-=======
   xy: 580, 28
->>>>>>> 5cd992a0
   size: 64, 56
   orig: 64, 56
   offset: 0, 0
   index: -1
 TileSets/HexaRealm/Tiles/HutFarm-Industrial era3
   rotate: false
-<<<<<<< HEAD
-  xy: 652, 484
-=======
   xy: 580, 28
->>>>>>> 5cd992a0
   size: 64, 56
   orig: 64, 56
   offset: 0, 0
   index: -1
 TileSets/HexaRealm/Tiles/HutFarm-Information era3
   rotate: false
-<<<<<<< HEAD
-  xy: 580, 356
-=======
   xy: 580, 28
->>>>>>> 5cd992a0
   size: 64, 56
   orig: 64, 56
   offset: 0, 0
   index: -1
 TileSets/HexaRealm/Tiles/HutFarm-Modern era3
   rotate: false
-<<<<<<< HEAD
-  xy: 580, 420
-=======
   xy: 580, 28
->>>>>>> 5cd992a0
   size: 64, 56
   orig: 64, 56
   offset: 0, 0
   index: -1
 TileSets/HexaRealm/Tiles/HutFarmT3
   rotate: false
-<<<<<<< HEAD
-  xy: 652, 612
-=======
   xy: 580, 28
->>>>>>> 5cd992a0
   size: 64, 56
   orig: 64, 56
   offset: 0, 0
   index: -1
 TileSets/HexaRealm/Tiles/HutFarmT
   rotate: false
-<<<<<<< HEAD
-  xy: 580, 484
-=======
   xy: 874, 1141
->>>>>>> 5cd992a0
   size: 64, 56
   orig: 64, 56
   offset: 0, 0
   index: -1
 TileSets/HexaRealm/Tiles/HutFarmT-Atomic era
   rotate: false
-<<<<<<< HEAD
-  xy: 652, 420
-=======
   xy: 1018, 1124
->>>>>>> 5cd992a0
   size: 64, 56
   orig: 64, 56
   offset: 0, 0
   index: -1
 TileSets/HexaRealm/Tiles/HutFarmT-Future era
   rotate: false
-<<<<<<< HEAD
-  xy: 580, 292
-=======
   xy: 1018, 1124
->>>>>>> 5cd992a0
   size: 64, 56
   orig: 64, 56
   offset: 0, 0
   index: -1
 TileSets/HexaRealm/Tiles/HutFarmT-Information era
   rotate: false
-<<<<<<< HEAD
-  xy: 652, 348
-  size: 64, 64
-  orig: 64, 64
-=======
   xy: 1018, 1124
   size: 64, 56
   orig: 64, 56
->>>>>>> 5cd992a0
   offset: 0, 0
   index: -1
 TileSets/HexaRealm/Tiles/HutFarmT-Atomic era2
   rotate: false
-<<<<<<< HEAD
-  xy: 580, 220
-  size: 64, 64
-  orig: 64, 64
-=======
   xy: 1090, 1124
   size: 64, 56
   orig: 64, 56
->>>>>>> 5cd992a0
   offset: 0, 0
   index: -1
 TileSets/HexaRealm/Tiles/HutFarmT-Future era2
   rotate: false
-<<<<<<< HEAD
-  xy: 652, 284
-=======
   xy: 1090, 1124
->>>>>>> 5cd992a0
   size: 64, 56
   orig: 64, 56
   offset: 0, 0
   index: -1
 TileSets/HexaRealm/Tiles/HutFarmT-Information era2
   rotate: false
-<<<<<<< HEAD
-  xy: 580, 156
-=======
   xy: 1090, 1124
->>>>>>> 5cd992a0
   size: 64, 56
   orig: 64, 56
   offset: 0, 0
   index: -1
 TileSets/HexaRealm/Tiles/HutFarmT-Industrial era
   rotate: false
-<<<<<<< HEAD
-  xy: 652, 220
-=======
   xy: 1162, 1124
->>>>>>> 5cd992a0
   size: 64, 56
   orig: 64, 56
   offset: 0, 0
   index: -1
 TileSets/HexaRealm/Tiles/HutFarmT-Modern era
   rotate: false
-<<<<<<< HEAD
-  xy: 652, 220
-=======
   xy: 1162, 1124
->>>>>>> 5cd992a0
   size: 64, 56
   orig: 64, 56
   offset: 0, 0
   index: -1
 TileSets/HexaRealm/Tiles/HutFarmT-Industrial era2
   rotate: false
-<<<<<<< HEAD
-  xy: 652, 220
-=======
   xy: 1234, 1124
->>>>>>> 5cd992a0
   size: 64, 56
   orig: 64, 56
   offset: 0, 0
   index: -1
 TileSets/HexaRealm/Tiles/HutFarmT-Modern era2
   rotate: false
-<<<<<<< HEAD
-  xy: 652, 220
-=======
   xy: 1234, 1124
->>>>>>> 5cd992a0
   size: 64, 56
   orig: 64, 56
   offset: 0, 0
   index: -1
 TileSets/HexaRealm/Tiles/HutFarmT2
   rotate: false
-<<<<<<< HEAD
-  xy: 652, 220
-  size: 64, 56
-  orig: 64, 56
-  offset: 0, 0
-  index: -1
-TileSets/HexaRealm/Tiles/HutFarm
-  rotate: false
-  xy: 580, 92
-  size: 64, 56
-  orig: 64, 56
-  offset: 0, 0
-  index: -1
-TileSets/HexaRealm/Tiles/HutFarm-Atomic era
-  rotate: false
-  xy: 652, 92
-  size: 64, 56
-  orig: 64, 56
-  offset: 0, 0
-  index: -1
-TileSets/HexaRealm/Tiles/HutFarm-Future era
-  rotate: false
-  xy: 652, 92
-  size: 64, 56
-  orig: 64, 56
-  offset: 0, 0
-  index: -1
-TileSets/HexaRealm/Tiles/HutFarm-Information era
-  rotate: false
-  xy: 652, 92
-  size: 64, 56
-  orig: 64, 56
-  offset: 0, 0
-  index: -1
-TileSets/HexaRealm/Tiles/HutFarm-Atomic era2
-  rotate: false
-  xy: 652, 28
-  size: 64, 56
-  orig: 64, 56
-  offset: 0, 0
-  index: -1
-TileSets/HexaRealm/Tiles/HutFarm-Future era2
-  rotate: false
-  xy: 652, 28
-  size: 64, 56
-  orig: 64, 56
-  offset: 0, 0
-  index: -1
-TileSets/HexaRealm/Tiles/HutFarm-Information era2
-  rotate: false
-  xy: 652, 28
-  size: 64, 56
-  orig: 64, 56
-  offset: 0, 0
-  index: -1
-TileSets/HexaRealm/Tiles/HutFarm-Industrial era
-  rotate: false
-  xy: 730, 1141
-  size: 64, 56
-  orig: 64, 56
-  offset: 0, 0
-  index: -1
-TileSets/HexaRealm/Tiles/HutFarm-Modern era
-  rotate: false
-  xy: 730, 1141
-  size: 64, 56
-  orig: 64, 56
-  offset: 0, 0
-  index: -1
-TileSets/HexaRealm/Tiles/HutFarm-Industrial era2
-  rotate: false
-  xy: 802, 1141
-  size: 64, 56
-  orig: 64, 56
-  offset: 0, 0
-  index: -1
-TileSets/HexaRealm/Tiles/HutFarm-Modern era2
-  rotate: false
-  xy: 802, 1141
-  size: 64, 56
-  orig: 64, 56
-  offset: 0, 0
-  index: -1
-TileSets/HexaRealm/Tiles/HutFarm2
-  rotate: false
-  xy: 652, 156
-  size: 64, 56
-  orig: 64, 56
-  offset: 0, 0
-  index: -1
-TileSets/HexaRealm/Tiles/HutFarm3
-  rotate: false
-  xy: 580, 28
-  size: 64, 56
-  orig: 64, 56
-  offset: 0, 0
-  index: -1
-TileSets/HexaRealm/Tiles/HutFarm-Atomic era3
-  rotate: false
-  xy: 580, 28
-  size: 64, 56
-  orig: 64, 56
-  offset: 0, 0
-  index: -1
-TileSets/HexaRealm/Tiles/HutFarm-Future era3
-  rotate: false
-  xy: 580, 28
-  size: 64, 56
-  orig: 64, 56
-  offset: 0, 0
-  index: -1
-TileSets/HexaRealm/Tiles/HutFarm-Industrial era3
-  rotate: false
-  xy: 580, 28
-  size: 64, 56
-  orig: 64, 56
-  offset: 0, 0
-  index: -1
-TileSets/HexaRealm/Tiles/HutFarm-Information era3
-  rotate: false
-  xy: 580, 28
-  size: 64, 56
-  orig: 64, 56
-  offset: 0, 0
-  index: -1
-TileSets/HexaRealm/Tiles/HutFarm-Modern era3
-  rotate: false
-  xy: 580, 28
-  size: 64, 56
-  orig: 64, 56
-  offset: 0, 0
-  index: -1
-TileSets/HexaRealm/Tiles/HutFarmT3
-  rotate: false
-  xy: 580, 28
-  size: 64, 56
-  orig: 64, 56
-  offset: 0, 0
-  index: -1
-TileSets/HexaRealm/Tiles/HutFarmT
-  rotate: false
-  xy: 874, 1141
-  size: 64, 56
-  orig: 64, 56
-  offset: 0, 0
-  index: -1
-TileSets/HexaRealm/Tiles/HutFarmT-Atomic era
-  rotate: false
-  xy: 1018, 1124
-  size: 64, 56
-  orig: 64, 56
-  offset: 0, 0
-  index: -1
-TileSets/HexaRealm/Tiles/HutFarmT-Future era
-  rotate: false
-  xy: 1018, 1124
-  size: 64, 56
-  orig: 64, 56
-  offset: 0, 0
-  index: -1
-TileSets/HexaRealm/Tiles/HutFarmT-Information era
-  rotate: false
-  xy: 1018, 1124
-  size: 64, 56
-  orig: 64, 56
-  offset: 0, 0
-  index: -1
-TileSets/HexaRealm/Tiles/HutFarmT-Atomic era2
-  rotate: false
-  xy: 1090, 1124
-  size: 64, 56
-  orig: 64, 56
-  offset: 0, 0
-  index: -1
-TileSets/HexaRealm/Tiles/HutFarmT-Future era2
-  rotate: false
-  xy: 1090, 1124
-  size: 64, 56
-  orig: 64, 56
-  offset: 0, 0
-  index: -1
-TileSets/HexaRealm/Tiles/HutFarmT-Information era2
-  rotate: false
-  xy: 1090, 1124
-  size: 64, 56
-  orig: 64, 56
-  offset: 0, 0
-  index: -1
-TileSets/HexaRealm/Tiles/HutFarmT-Industrial era
-  rotate: false
-  xy: 1162, 1124
-  size: 64, 56
-  orig: 64, 56
-  offset: 0, 0
-  index: -1
-TileSets/HexaRealm/Tiles/HutFarmT-Modern era
-  rotate: false
-  xy: 1162, 1124
-  size: 64, 56
-  orig: 64, 56
-  offset: 0, 0
-  index: -1
-TileSets/HexaRealm/Tiles/HutFarmT-Industrial era2
-  rotate: false
-  xy: 1234, 1124
-  size: 64, 56
-  orig: 64, 56
-  offset: 0, 0
-  index: -1
-TileSets/HexaRealm/Tiles/HutFarmT-Modern era2
-  rotate: false
-  xy: 1234, 1124
-  size: 64, 56
-  orig: 64, 56
-  offset: 0, 0
-  index: -1
-TileSets/HexaRealm/Tiles/HutFarmT2
-  rotate: false
-=======
->>>>>>> 5cd992a0
   xy: 946, 1124
   size: 64, 56
   orig: 64, 56
