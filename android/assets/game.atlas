--- conflicted
+++ resolved
@@ -6,33 +6,21 @@
 repeat: none
 EmojiIcons/Gold
   rotate: false
-<<<<<<< HEAD
-  xy: 1874, 1544
-=======
-  xy: 1932, 1604
->>>>>>> 5e01ce82
+  xy: 1166, 58
   size: 50, 50
   orig: 50, 50
   offset: 0, 0
   index: -1
 EmojiIcons/Production
   rotate: false
-<<<<<<< HEAD
-  xy: 1378, 214
-=======
-  xy: 1581, 1136
->>>>>>> 5e01ce82
+  xy: 1701, 1310
   size: 50, 50
   orig: 50, 50
   offset: 0, 0
   index: -1
 EmojiIcons/Turn
   rotate: false
-<<<<<<< HEAD
-  xy: 1616, 1018
-=======
-  xy: 1759, 1310
->>>>>>> 5e01ce82
+  xy: 1590, 100
   size: 50, 50
   orig: 50, 50
   offset: 0, 0
@@ -116,148 +104,98 @@
   index: -1
 ImprovementIcons/Holy site
   rotate: false
-  xy: 1600, 1540
+  xy: 1600, 1542
   size: 100, 100
   orig: 100, 100
   offset: 0, 0
   index: -1
 ImprovementIcons/Landmark
   rotate: false
-<<<<<<< HEAD
-  xy: 428, 1046
-=======
-  xy: 320, 940
->>>>>>> 5e01ce82
+  xy: 428, 1048
   size: 100, 100
   orig: 100, 100
   offset: 0, 0
   index: -1
 ImprovementIcons/Lumber mill
   rotate: false
-<<<<<<< HEAD
-  xy: 320, 722
-=======
-  xy: 428, 940
->>>>>>> 5e01ce82
+  xy: 320, 724
   size: 100, 100
   orig: 100, 100
   offset: 0, 0
   index: -1
 ImprovementIcons/Manufactory
   rotate: false
-<<<<<<< HEAD
-  xy: 428, 830
-=======
-  xy: 536, 940
->>>>>>> 5e01ce82
+  xy: 428, 832
   size: 100, 100
   orig: 100, 100
   offset: 0, 0
   index: -1
 ImprovementIcons/Mine
   rotate: false
-<<<<<<< HEAD
-  xy: 536, 506
-=======
-  xy: 320, 292
->>>>>>> 5e01ce82
+  xy: 536, 508
   size: 100, 100
   orig: 100, 100
   offset: 0, 0
   index: -1
 ImprovementIcons/Moai
   rotate: false
-<<<<<<< HEAD
-  xy: 536, 398
-=======
-  xy: 428, 400
->>>>>>> 5e01ce82
+  xy: 536, 400
   size: 100, 100
   orig: 100, 100
   offset: 0, 0
   index: -1
 ImprovementIcons/Oil well
   rotate: false
-<<<<<<< HEAD
-  xy: 752, 870
-=======
-  xy: 860, 980
->>>>>>> 5e01ce82
+  xy: 752, 872
   size: 100, 100
   orig: 100, 100
   offset: 0, 0
   index: -1
 ImprovementIcons/Pasture
   rotate: false
-<<<<<<< HEAD
-  xy: 752, 762
-=======
-  xy: 860, 872
->>>>>>> 5e01ce82
+  xy: 752, 764
   size: 100, 100
   orig: 100, 100
   offset: 0, 0
   index: -1
 ImprovementIcons/Plantation
   rotate: false
-<<<<<<< HEAD
-  xy: 1076, 870
-=======
-  xy: 1184, 980
->>>>>>> 5e01ce82
-  size: 100, 100
-  orig: 100, 100
-  offset: 0, 0
-  index: -1
-<<<<<<< HEAD
+  xy: 1076, 872
+  size: 100, 100
+  orig: 100, 100
+  offset: 0, 0
+  index: -1
+ImprovementIcons/Polder
+  rotate: false
+  xy: 860, 656
+  size: 100, 100
+  orig: 100, 100
+  offset: 0, 0
+  index: -1
 ImprovementIcons/Quarry
   rotate: false
-  xy: 1184, 870
-=======
-ImprovementIcons/Polder
-  rotate: false
-  xy: 968, 764
-  size: 100, 100
-  orig: 100, 100
-  offset: 0, 0
-  index: -1
-ImprovementIcons/Quarry
-  rotate: false
-  xy: 1184, 872
->>>>>>> 5e01ce82
+  xy: 1076, 764
   size: 100, 100
   orig: 100, 100
   offset: 0, 0
   index: -1
 ImprovementIcons/Road
   rotate: false
-<<<<<<< HEAD
-  xy: 1400, 870
-=======
-  xy: 1400, 872
->>>>>>> 5e01ce82
+  xy: 1292, 764
   size: 100, 100
   orig: 100, 100
   offset: 0, 0
   index: -1
 ImprovementIcons/Terrace farm
   rotate: false
-<<<<<<< HEAD
-  xy: 1508, 330
-=======
-  xy: 1508, 332
->>>>>>> 5e01ce82
+  xy: 730, 224
   size: 100, 100
   orig: 100, 100
   offset: 0, 0
   index: -1
 ImprovementIcons/Trading post
   rotate: false
-<<<<<<< HEAD
-  xy: 1054, 222
-=======
-  xy: 1162, 224
->>>>>>> 5e01ce82
+  xy: 760, 116
   size: 100, 100
   orig: 100, 100
   offset: 0, 0
@@ -348,143 +286,91 @@
   index: -1
 NationIcons/Inca
   rotate: false
-<<<<<<< HEAD
-  xy: 825, 1086
-=======
-  xy: 717, 1088
->>>>>>> 5e01ce82
+  xy: 825, 1088
   size: 100, 100
   orig: 100, 100
   offset: 0, 0
   index: -1
 NationIcons/India
   rotate: false
-<<<<<<< HEAD
-  xy: 1041, 1086
-=======
-  xy: 933, 1088
->>>>>>> 5e01ce82
+  xy: 1041, 1088
   size: 100, 100
   orig: 100, 100
   offset: 0, 0
   index: -1
 NationIcons/Iroquois
   rotate: false
-<<<<<<< HEAD
-  xy: 1473, 1086
-=======
-  xy: 1365, 1088
->>>>>>> 5e01ce82
+  xy: 1473, 1088
   size: 100, 100
   orig: 100, 100
   offset: 0, 0
   index: -1
 NationIcons/Japan
   rotate: false
-<<<<<<< HEAD
-  xy: 298, 177
-=======
-  xy: 220, 71
->>>>>>> 5e01ce82
+  xy: 298, 179
   size: 100, 100
   orig: 100, 100
   offset: 0, 0
   index: -1
 NationIcons/Korea
   rotate: false
-<<<<<<< HEAD
-  xy: 320, 1046
-=======
-  xy: 328, 71
->>>>>>> 5e01ce82
+  xy: 320, 1048
   size: 100, 100
   orig: 100, 100
   offset: 0, 0
   index: -1
 NationIcons/Mongolia
   rotate: false
-<<<<<<< HEAD
-  xy: 406, 182
-=======
-  xy: 536, 292
->>>>>>> 5e01ce82
+  xy: 406, 184
   size: 100, 100
   orig: 100, 100
   offset: 0, 0
   index: -1
 NationIcons/Persia
   rotate: false
-<<<<<<< HEAD
-  xy: 968, 870
-=======
-  xy: 1076, 980
->>>>>>> 5e01ce82
+  xy: 968, 872
   size: 100, 100
   orig: 100, 100
   offset: 0, 0
   index: -1
 NationIcons/Polynesia
   rotate: false
-<<<<<<< HEAD
-  xy: 860, 654
-=======
-  xy: 860, 656
->>>>>>> 5e01ce82
+  xy: 752, 548
   size: 100, 100
   orig: 100, 100
   offset: 0, 0
   index: -1
 NationIcons/Rome
   rotate: false
-<<<<<<< HEAD
-  xy: 1076, 546
-=======
-  xy: 1076, 548
->>>>>>> 5e01ce82
+  xy: 968, 440
   size: 100, 100
   orig: 100, 100
   offset: 0, 0
   index: -1
 NationIcons/Russia
   rotate: false
-<<<<<<< HEAD
-  xy: 968, 438
-=======
-  xy: 968, 440
->>>>>>> 5e01ce82
+  xy: 860, 332
   size: 100, 100
   orig: 100, 100
   offset: 0, 0
   index: -1
 NationIcons/Siam
   rotate: false
-<<<<<<< HEAD
-  xy: 968, 330
-=======
-  xy: 968, 332
->>>>>>> 5e01ce82
+  xy: 1400, 656
   size: 100, 100
   orig: 100, 100
   offset: 0, 0
   index: -1
 NationIcons/Songhai
   rotate: false
-<<<<<<< HEAD
-  xy: 1076, 330
-=======
-  xy: 1076, 332
->>>>>>> 5e01ce82
+  xy: 1400, 548
   size: 100, 100
   orig: 100, 100
   offset: 0, 0
   index: -1
 NationIcons/Spain
   rotate: false
-<<<<<<< HEAD
-  xy: 1400, 546
-=======
-  xy: 1400, 548
->>>>>>> 5e01ce82
+  xy: 1292, 440
   size: 100, 100
   orig: 100, 100
   offset: 0, 0
@@ -498,40 +384,28 @@
   index: -1
 NationIcons/The Netherlands
   rotate: false
-  xy: 730, 224
+  xy: 838, 224
   size: 100, 100
   orig: 100, 100
   offset: 0, 0
   index: -1
 NationIcons/The Ottomans
   rotate: false
-<<<<<<< HEAD
-  xy: 730, 222
-=======
-  xy: 838, 224
->>>>>>> 5e01ce82
+  xy: 946, 224
   size: 100, 100
   orig: 100, 100
   offset: 0, 0
   index: -1
 OtherIcons/Aircraft
   rotate: false
-<<<<<<< HEAD
-  xy: 1250, 164
-=======
-  xy: 1816, 1692
->>>>>>> 5e01ce82
+  xy: 1816, 1750
   size: 50, 50
   orig: 50, 50
   offset: 0, 0
   index: -1
 OtherIcons/BackArrow
   rotate: false
-<<<<<<< HEAD
-  xy: 1192, 106
-=======
-  xy: 278, 13
->>>>>>> 5e01ce82
+  xy: 1816, 1634
   size: 50, 50
   orig: 50, 50
   offset: 0, 0
@@ -552,22 +426,14 @@
   index: -1
 OtherIcons/Border-outer
   rotate: false
-<<<<<<< HEAD
-  xy: 1812, 956
-=======
   xy: 2009, 1842
->>>>>>> 5e01ce82
   size: 31, 15
   orig: 31, 15
   offset: 0, 0
   index: -1
 OtherIcons/Camera
   rotate: false
-<<<<<<< HEAD
-  xy: 1581, 1101
-=======
   xy: 1581, 1103
->>>>>>> 5e01ce82
   size: 25, 25
   orig: 25, 25
   offset: 0, 0
@@ -623,11 +489,7 @@
   index: -1
 OtherIcons/Down
   rotate: false
-<<<<<<< HEAD
-  xy: 992, 56
-=======
-  xy: 1224, 58
->>>>>>> 5e01ce82
+  xy: 510, 18
   size: 50, 50
   orig: 50, 50
   offset: 0, 0
@@ -648,216 +510,140 @@
   index: -1
 OtherIcons/Link
   rotate: false
-  xy: 1494, 216
+  xy: 1932, 1778
   size: 50, 50
   orig: 50, 50
   offset: 0, 0
   index: -1
 OtherIcons/Load
   rotate: false
-<<<<<<< HEAD
-  xy: 536, 1046
-=======
-  xy: 320, 832
->>>>>>> 5e01ce82
+  xy: 536, 1048
   size: 100, 100
   orig: 100, 100
   offset: 0, 0
   index: -1
 OtherIcons/Lock
   rotate: false
-<<<<<<< HEAD
-  xy: 428, 938
-=======
-  xy: 536, 1048
->>>>>>> 5e01ce82
+  xy: 428, 940
   size: 100, 100
   orig: 100, 100
   offset: 0, 0
   index: -1
 OtherIcons/MapEditor
   rotate: false
-<<<<<<< HEAD
-  xy: 320, 614
-=======
-  xy: 428, 832
->>>>>>> 5e01ce82
+  xy: 320, 616
   size: 100, 100
   orig: 100, 100
   offset: 0, 0
   index: -1
 OtherIcons/MenuIcon
   rotate: false
-<<<<<<< HEAD
-  xy: 320, 398
-=======
-  xy: 428, 616
->>>>>>> 5e01ce82
+  xy: 320, 400
   size: 100, 100
   orig: 100, 100
   offset: 0, 0
   index: -1
 OtherIcons/Mods
   rotate: false
-<<<<<<< HEAD
-  xy: 536, 290
-=======
-  xy: 428, 292
->>>>>>> 5e01ce82
+  xy: 536, 292
   size: 100, 100
   orig: 100, 100
   offset: 0, 0
   index: -1
 OtherIcons/Multiplayer
   rotate: false
-<<<<<<< HEAD
-  xy: 436, 74
-=======
-  xy: 514, 184
->>>>>>> 5e01ce82
+  xy: 436, 76
   size: 100, 100
   orig: 100, 100
   offset: 0, 0
   index: -1
 OtherIcons/New
   rotate: false
-<<<<<<< HEAD
-  xy: 644, 978
-=======
-  xy: 652, 76
->>>>>>> 5e01ce82
+  xy: 644, 980
   size: 100, 100
   orig: 100, 100
   offset: 0, 0
   index: -1
 OtherIcons/Options
   rotate: false
-<<<<<<< HEAD
-  xy: 968, 978
-=======
-  xy: 644, 656
->>>>>>> 5e01ce82
+  xy: 968, 980
   size: 100, 100
   orig: 100, 100
   offset: 0, 0
   index: -1
 OtherIcons/Pentagon
   rotate: false
-<<<<<<< HEAD
-  xy: 1076, 978
-=======
-  xy: 644, 548
->>>>>>> 5e01ce82
+  xy: 1076, 980
   size: 100, 100
   orig: 100, 100
   offset: 0, 0
   index: -1
 OtherIcons/Pillage
   rotate: false
-<<<<<<< HEAD
-  xy: 1184, 978
-=======
-  xy: 644, 440
->>>>>>> 5e01ce82
+  xy: 1184, 980
   size: 100, 100
   orig: 100, 100
   offset: 0, 0
   index: -1
 OtherIcons/Puppet
   rotate: false
-<<<<<<< HEAD
-  xy: 1292, 978
-=======
-  xy: 1292, 980
->>>>>>> 5e01ce82
+  xy: 1184, 872
   size: 100, 100
   orig: 100, 100
   offset: 0, 0
   index: -1
 OtherIcons/Quest
   rotate: false
-<<<<<<< HEAD
-  xy: 1076, 762
-=======
-  xy: 1076, 764
->>>>>>> 5e01ce82
+  xy: 968, 656
   size: 100, 100
   orig: 100, 100
   offset: 0, 0
   index: -1
 OtherIcons/Quickstart
   rotate: false
-<<<<<<< HEAD
-  xy: 968, 654
-=======
-  xy: 968, 656
->>>>>>> 5e01ce82
+  xy: 860, 548
   size: 100, 100
   orig: 100, 100
   offset: 0, 0
   index: -1
 OtherIcons/Resume
   rotate: false
-<<<<<<< HEAD
-  xy: 860, 438
-=======
-  xy: 860, 440
->>>>>>> 5e01ce82
+  xy: 752, 332
   size: 100, 100
   orig: 100, 100
   offset: 0, 0
   index: -1
 OtherIcons/Shield
   rotate: false
-<<<<<<< HEAD
-  xy: 1076, 438
-=======
-  xy: 1076, 440
->>>>>>> 5e01ce82
+  xy: 968, 332
   size: 100, 100
   orig: 100, 100
   offset: 0, 0
   index: -1
 OtherIcons/Sleep
   rotate: false
-<<<<<<< HEAD
-  xy: 1184, 438
-=======
-  xy: 1184, 440
->>>>>>> 5e01ce82
+  xy: 1076, 332
   size: 100, 100
   orig: 100, 100
   offset: 0, 0
   index: -1
 OtherIcons/Star
   rotate: false
-<<<<<<< HEAD
-  xy: 1400, 444
-=======
-  xy: 1400, 446
->>>>>>> 5e01ce82
+  xy: 1292, 338
   size: 100, 94
   orig: 100, 94
   offset: 0, 0
   index: -1
 OtherIcons/Stop
   rotate: false
-<<<<<<< HEAD
-  xy: 1508, 762
-=======
-  xy: 1508, 764
->>>>>>> 5e01ce82
+  xy: 1508, 656
   size: 100, 100
   orig: 100, 100
   offset: 0, 0
   index: -1
 OtherIcons/Swap
   rotate: false
-<<<<<<< HEAD
-  xy: 1508, 546
-=======
-  xy: 1508, 548
->>>>>>> 5e01ce82
+  xy: 1508, 440
   size: 100, 100
   orig: 100, 100
   offset: 0, 0
@@ -871,22 +657,14 @@
   index: -1
 OtherIcons/Up
   rotate: false
-<<<<<<< HEAD
-  xy: 1674, 1018
-=======
-  xy: 1755, 1136
->>>>>>> 5e01ce82
+  xy: 1648, 100
   size: 50, 50
   orig: 50, 50
   offset: 0, 0
   index: -1
 OtherIcons/whiteDot
   rotate: false
-<<<<<<< HEAD
-  xy: 1874, 1477
-=======
-  xy: 1812, 1064
->>>>>>> 5e01ce82
+  xy: 1874, 1479
   size: 1, 1
   orig: 1, 1
   offset: 0, 0
@@ -900,524 +678,336 @@
   index: -1
 PolicyIcons/Aristocracy
   rotate: false
-<<<<<<< HEAD
-  xy: 1816, 1632
-=======
-  xy: 1300, 108
->>>>>>> 5e01ce82
+  xy: 1816, 1692
   size: 50, 50
   orig: 50, 50
   offset: 0, 0
   index: -1
 PolicyIcons/Citizenship
   rotate: false
-<<<<<<< HEAD
-  xy: 452, 16
-=======
-  xy: 684, 18
->>>>>>> 5e01ce82
+  xy: 220, 13
   size: 50, 50
   orig: 50, 50
   offset: 0, 0
   index: -1
 PolicyIcons/Civil Society
   rotate: false
-<<<<<<< HEAD
-  xy: 510, 16
-=======
-  xy: 760, 58
->>>>>>> 5e01ce82
+  xy: 278, 13
   size: 50, 50
   orig: 50, 50
   offset: 0, 0
   index: -1
 PolicyIcons/Collective Rule
   rotate: false
-<<<<<<< HEAD
-  xy: 626, 16
-=======
-  xy: 876, 58
->>>>>>> 5e01ce82
+  xy: 1474, 158
   size: 50, 50
   orig: 50, 50
   offset: 0, 0
   index: -1
 PolicyIcons/Communism
   rotate: false
-<<<<<<< HEAD
-  xy: 684, 16
-=======
-  xy: 934, 58
->>>>>>> 5e01ce82
+  xy: 1532, 158
   size: 50, 50
   orig: 50, 50
   offset: 0, 0
   index: -1
 PolicyIcons/Constitution
   rotate: false
-<<<<<<< HEAD
-  xy: 760, 56
-=======
+  xy: 1474, 100
+  size: 50, 50
+  orig: 50, 50
+  offset: 0, 0
+  index: -1
+PolicyIcons/Cultural Diplomacy
+  rotate: false
+  xy: 394, 13
+  size: 50, 50
+  orig: 50, 50
+  offset: 0, 0
+  index: -1
+PolicyIcons/Democracy
+  rotate: false
+  xy: 452, 18
+  size: 50, 50
+  orig: 50, 50
+  offset: 0, 0
+  index: -1
+PolicyIcons/Educated Elite
+  rotate: false
+  xy: 626, 18
+  size: 50, 50
+  orig: 50, 50
+  offset: 0, 0
+  index: -1
+PolicyIcons/Fascism
+  rotate: false
+  xy: 818, 58
+  size: 50, 50
+  orig: 50, 50
+  offset: 0, 0
+  index: -1
+PolicyIcons/Free Religion
+  rotate: false
   xy: 992, 58
->>>>>>> 5e01ce82
-  size: 50, 50
-  orig: 50, 50
-  offset: 0, 0
-  index: -1
-PolicyIcons/Cultural Diplomacy
-  rotate: false
-<<<<<<< HEAD
-  xy: 876, 56
-=======
+  size: 50, 50
+  orig: 50, 50
+  offset: 0, 0
+  index: -1
+PolicyIcons/Free Speech
+  rotate: false
+  xy: 1050, 58
+  size: 50, 50
+  orig: 50, 50
+  offset: 0, 0
+  index: -1
+PolicyIcons/Free Thought
+  rotate: false
   xy: 1108, 58
->>>>>>> 5e01ce82
-  size: 50, 50
-  orig: 50, 50
-  offset: 0, 0
-  index: -1
-PolicyIcons/Democracy
-  rotate: false
-<<<<<<< HEAD
-  xy: 934, 56
-=======
-  xy: 1166, 58
->>>>>>> 5e01ce82
-  size: 50, 50
-  orig: 50, 50
-  offset: 0, 0
-  index: -1
-PolicyIcons/Educated Elite
-  rotate: false
-<<<<<<< HEAD
-  xy: 1108, 56
-=======
-  xy: 1282, 50
->>>>>>> 5e01ce82
-  size: 50, 50
-  orig: 50, 50
-  offset: 0, 0
-  index: -1
-PolicyIcons/Fascism
-  rotate: false
-<<<<<<< HEAD
-  xy: 1874, 1718
-=======
-  xy: 1932, 1778
->>>>>>> 5e01ce82
-  size: 50, 50
-  orig: 50, 50
-  offset: 0, 0
-  index: -1
-PolicyIcons/Free Religion
-  rotate: false
-<<<<<<< HEAD
-  xy: 1932, 1718
-=======
-  xy: 1874, 1604
->>>>>>> 5e01ce82
-  size: 50, 50
-  orig: 50, 50
-  offset: 0, 0
-  index: -1
-PolicyIcons/Free Speech
-  rotate: false
-<<<<<<< HEAD
-  xy: 1874, 1602
-=======
-  xy: 1932, 1662
->>>>>>> 5e01ce82
-  size: 50, 50
-  orig: 50, 50
-  offset: 0, 0
-  index: -1
-PolicyIcons/Free Thought
-  rotate: false
-<<<<<<< HEAD
-  xy: 1932, 1660
-=======
+  size: 50, 50
+  orig: 50, 50
+  offset: 0, 0
+  index: -1
+PolicyIcons/Humanism
+  rotate: false
+  xy: 1340, 50
+  size: 50, 50
+  orig: 50, 50
+  offset: 0, 0
+  index: -1
+PolicyIcons/Landed Elite
+  rotate: false
+  xy: 1874, 1778
+  size: 50, 50
+  orig: 50, 50
+  offset: 0, 0
+  index: -1
+PolicyIcons/Legalism
+  rotate: false
+  xy: 1874, 1720
+  size: 50, 50
+  orig: 50, 50
+  offset: 0, 0
+  index: -1
+PolicyIcons/Mandate Of Heaven
+  rotate: false
+  xy: 1932, 1720
+  size: 50, 50
+  orig: 50, 50
+  offset: 0, 0
+  index: -1
+PolicyIcons/Mercantilism
+  rotate: false
   xy: 1874, 1546
->>>>>>> 5e01ce82
-  size: 50, 50
-  orig: 50, 50
-  offset: 0, 0
-  index: -1
-PolicyIcons/Humanism
-  rotate: false
-<<<<<<< HEAD
-  xy: 1932, 1486
-=======
-  xy: 1378, 274
->>>>>>> 5e01ce82
-  size: 50, 50
-  orig: 50, 50
-  offset: 0, 0
-  index: -1
-PolicyIcons/Landed Elite
-  rotate: false
-<<<<<<< HEAD
-  xy: 1340, 48
-=======
-  xy: 1494, 274
->>>>>>> 5e01ce82
-  size: 50, 50
-  orig: 50, 50
-  offset: 0, 0
-  index: -1
-PolicyIcons/Legalism
-  rotate: false
-<<<<<<< HEAD
-  xy: 1600, 1482
-=======
-  xy: 1552, 274
->>>>>>> 5e01ce82
-  size: 50, 50
-  orig: 50, 50
-  offset: 0, 0
-  index: -1
-PolicyIcons/Mandate Of Heaven
-  rotate: false
-<<<<<<< HEAD
-  xy: 1716, 1482
-=======
-  xy: 1358, 158
->>>>>>> 5e01ce82
-  size: 50, 50
-  orig: 50, 50
-  offset: 0, 0
-  index: -1
-PolicyIcons/Mercantilism
-  rotate: false
-<<<<<<< HEAD
-  xy: 1643, 1424
-=======
+  size: 50, 50
+  orig: 50, 50
+  offset: 0, 0
+  index: -1
+PolicyIcons/Merchant Navy
+  rotate: false
+  xy: 1932, 1604
+  size: 50, 50
+  orig: 50, 50
+  offset: 0, 0
+  index: -1
+PolicyIcons/Meritocracy
+  rotate: false
+  xy: 1932, 1546
+  size: 50, 50
+  orig: 50, 50
+  offset: 0, 0
+  index: -1
+PolicyIcons/Militarism
+  rotate: false
+  xy: 1874, 1488
+  size: 50, 50
+  orig: 50, 50
+  offset: 0, 0
+  index: -1
+PolicyIcons/Military Caste
+  rotate: false
+  xy: 1932, 1488
+  size: 50, 50
+  orig: 50, 50
+  offset: 0, 0
+  index: -1
+PolicyIcons/Military Tradition
+  rotate: false
   xy: 1600, 1484
->>>>>>> 5e01ce82
-  size: 50, 50
-  orig: 50, 50
-  offset: 0, 0
-  index: -1
-PolicyIcons/Merchant Navy
-  rotate: false
-<<<<<<< HEAD
-  xy: 1585, 1308
-=======
-  xy: 1658, 1484
->>>>>>> 5e01ce82
-  size: 50, 50
-  orig: 50, 50
-  offset: 0, 0
-  index: -1
-PolicyIcons/Meritocracy
-  rotate: false
-<<<<<<< HEAD
-  xy: 1643, 1366
-=======
+  size: 50, 50
+  orig: 50, 50
+  offset: 0, 0
+  index: -1
+PolicyIcons/Monarchy
+  rotate: false
   xy: 1716, 1484
->>>>>>> 5e01ce82
-  size: 50, 50
-  orig: 50, 50
-  offset: 0, 0
-  index: -1
-PolicyIcons/Militarism
-  rotate: false
-<<<<<<< HEAD
-  xy: 1701, 1424
-=======
-  xy: 1585, 1426
->>>>>>> 5e01ce82
-  size: 50, 50
-  orig: 50, 50
-  offset: 0, 0
-  index: -1
-PolicyIcons/Military Caste
-  rotate: false
-<<<<<<< HEAD
-  xy: 1585, 1250
-=======
-  xy: 1585, 1368
->>>>>>> 5e01ce82
-  size: 50, 50
-  orig: 50, 50
-  offset: 0, 0
-  index: -1
-PolicyIcons/Military Tradition
-  rotate: false
-<<<<<<< HEAD
-  xy: 1643, 1308
-=======
+  size: 50, 50
+  orig: 50, 50
+  offset: 0, 0
+  index: -1
+PolicyIcons/Nationalism
+  rotate: false
   xy: 1643, 1426
->>>>>>> 5e01ce82
-  size: 50, 50
-  orig: 50, 50
-  offset: 0, 0
-  index: -1
-PolicyIcons/Monarchy
-  rotate: false
-<<<<<<< HEAD
-  xy: 1643, 1250
-=======
+  size: 50, 50
+  orig: 50, 50
+  offset: 0, 0
+  index: -1
+PolicyIcons/Naval Tradition
+  rotate: false
+  xy: 1585, 1310
+  size: 50, 50
+  orig: 50, 50
+  offset: 0, 0
+  index: -1
+PolicyIcons/Oligarchy
+  rotate: false
   xy: 1643, 1368
->>>>>>> 5e01ce82
-  size: 50, 50
-  orig: 50, 50
-  offset: 0, 0
-  index: -1
-PolicyIcons/Nationalism
-  rotate: false
-<<<<<<< HEAD
-  xy: 1585, 1192
-=======
+  size: 50, 50
+  orig: 50, 50
+  offset: 0, 0
+  index: -1
+PolicyIcons/Organized Religion
+  rotate: false
+  xy: 1701, 1426
+  size: 50, 50
+  orig: 50, 50
+  offset: 0, 0
+  index: -1
+PolicyIcons/Philantropy
+  rotate: false
+  xy: 1585, 1252
+  size: 50, 50
+  orig: 50, 50
+  offset: 0, 0
+  index: -1
+PolicyIcons/Planned Economy
+  rotate: false
   xy: 1643, 1310
->>>>>>> 5e01ce82
-  size: 50, 50
-  orig: 50, 50
-  offset: 0, 0
-  index: -1
-PolicyIcons/Naval Tradition
-  rotate: false
-<<<<<<< HEAD
-  xy: 1643, 1192
-=======
+  size: 50, 50
+  orig: 50, 50
+  offset: 0, 0
+  index: -1
+PolicyIcons/Police State
+  rotate: false
   xy: 1701, 1368
->>>>>>> 5e01ce82
-  size: 50, 50
-  orig: 50, 50
-  offset: 0, 0
-  index: -1
-PolicyIcons/Oligarchy
-  rotate: false
-<<<<<<< HEAD
-  xy: 1701, 1192
-=======
+  size: 50, 50
+  orig: 50, 50
+  offset: 0, 0
+  index: -1
+PolicyIcons/Populism
+  rotate: false
   xy: 1643, 1252
->>>>>>> 5e01ce82
-  size: 50, 50
-  orig: 50, 50
-  offset: 0, 0
-  index: -1
-PolicyIcons/Organized Religion
-  rotate: false
-<<<<<<< HEAD
-  xy: 1581, 1134
-=======
-  xy: 1701, 1310
->>>>>>> 5e01ce82
-  size: 50, 50
-  orig: 50, 50
-  offset: 0, 0
-  index: -1
-PolicyIcons/Philantropy
-  rotate: false
-<<<<<<< HEAD
-  xy: 1639, 1134
-=======
+  size: 50, 50
+  orig: 50, 50
+  offset: 0, 0
+  index: -1
+PolicyIcons/Professional Army
+  rotate: false
   xy: 1701, 1252
->>>>>>> 5e01ce82
-  size: 50, 50
-  orig: 50, 50
-  offset: 0, 0
-  index: -1
-PolicyIcons/Planned Economy
-  rotate: false
-<<<<<<< HEAD
-  xy: 1697, 1134
-=======
+  size: 50, 50
+  orig: 50, 50
+  offset: 0, 0
+  index: -1
+PolicyIcons/Protectionism
+  rotate: false
   xy: 1585, 1194
->>>>>>> 5e01ce82
-  size: 50, 50
-  orig: 50, 50
-  offset: 0, 0
-  index: -1
-PolicyIcons/Police State
-  rotate: false
-<<<<<<< HEAD
-  xy: 1378, 272
-=======
-  xy: 1643, 1194
->>>>>>> 5e01ce82
-  size: 50, 50
-  orig: 50, 50
-  offset: 0, 0
-  index: -1
-PolicyIcons/Populism
-  rotate: false
-<<<<<<< HEAD
-  xy: 1436, 278
-=======
-  xy: 1701, 1194
->>>>>>> 5e01ce82
-  size: 50, 50
-  orig: 50, 50
-  offset: 0, 0
-  index: -1
-PolicyIcons/Professional Army
-  rotate: false
-<<<<<<< HEAD
-  xy: 1436, 220
-=======
-  xy: 1639, 1136
->>>>>>> 5e01ce82
-  size: 50, 50
-  orig: 50, 50
-  offset: 0, 0
-  index: -1
-PolicyIcons/Protectionism
-  rotate: false
-<<<<<<< HEAD
-  xy: 1366, 156
-=======
+  size: 50, 50
+  orig: 50, 50
+  offset: 0, 0
+  index: -1
+PolicyIcons/Reformation
+  rotate: false
+  xy: 1581, 1136
+  size: 50, 50
+  orig: 50, 50
+  offset: 0, 0
+  index: -1
+PolicyIcons/Representation
+  rotate: false
   xy: 1697, 1136
->>>>>>> 5e01ce82
-  size: 50, 50
-  orig: 50, 50
-  offset: 0, 0
-  index: -1
-PolicyIcons/Reformation
-  rotate: false
-<<<<<<< HEAD
-  xy: 1494, 214
-=======
-  xy: 1398, 42
->>>>>>> 5e01ce82
-  size: 50, 50
-  orig: 50, 50
-  offset: 0, 0
-  index: -1
-PolicyIcons/Representation
-  rotate: false
-<<<<<<< HEAD
-  xy: 1990, 1776
-=======
-  xy: 1474, 100
->>>>>>> 5e01ce82
   size: 50, 50
   orig: 50, 50
   offset: 0, 0
   index: -1
 PolicyIcons/Republic
   rotate: false
-<<<<<<< HEAD
-  xy: 1990, 1718
-=======
-  xy: 1456, 42
->>>>>>> 5e01ce82
+  xy: 1990, 1778
   size: 50, 50
   orig: 50, 50
   offset: 0, 0
   index: -1
 PolicyIcons/Scholasticism
   rotate: false
-<<<<<<< HEAD
-  xy: 1990, 1660
-=======
-  xy: 1532, 158
->>>>>>> 5e01ce82
+  xy: 1990, 1720
   size: 50, 50
   orig: 50, 50
   offset: 0, 0
   index: -1
 PolicyIcons/Scientific Revolution
   rotate: false
-<<<<<<< HEAD
-  xy: 1990, 1602
-=======
-  xy: 1532, 100
->>>>>>> 5e01ce82
+  xy: 1990, 1662
   size: 50, 50
   orig: 50, 50
   offset: 0, 0
   index: -1
 PolicyIcons/Secularism
   rotate: false
-<<<<<<< HEAD
-  xy: 1990, 1486
-=======
+  xy: 1990, 1546
+  size: 50, 50
+  orig: 50, 50
+  offset: 0, 0
+  index: -1
+PolicyIcons/Socialism
+  rotate: false
+  xy: 1759, 1426
+  size: 50, 50
+  orig: 50, 50
+  offset: 0, 0
+  index: -1
+PolicyIcons/Sovereignty
+  rotate: false
+  xy: 1759, 1310
+  size: 50, 50
+  orig: 50, 50
+  offset: 0, 0
+  index: -1
+PolicyIcons/Theocracy
+  rotate: false
+  xy: 1602, 274
+  size: 50, 50
+  orig: 50, 50
+  offset: 0, 0
+  index: -1
+PolicyIcons/Total War
+  rotate: false
+  xy: 1602, 216
+  size: 50, 50
+  orig: 50, 50
+  offset: 0, 0
+  index: -1
+PolicyIcons/Trade Unions
+  rotate: false
   xy: 1590, 158
->>>>>>> 5e01ce82
-  size: 50, 50
-  orig: 50, 50
-  offset: 0, 0
-  index: -1
-PolicyIcons/Socialism
-  rotate: false
-<<<<<<< HEAD
-  xy: 1759, 1308
-=======
-  xy: 1990, 1778
->>>>>>> 5e01ce82
-  size: 50, 50
-  orig: 50, 50
-  offset: 0, 0
-  index: -1
-PolicyIcons/Sovereignty
-  rotate: false
-<<<<<<< HEAD
-  xy: 1759, 1192
-=======
-  xy: 1990, 1662
->>>>>>> 5e01ce82
-  size: 50, 50
-  orig: 50, 50
-  offset: 0, 0
-  index: -1
-PolicyIcons/Theocracy
-  rotate: false
-<<<<<<< HEAD
-  xy: 1540, 156
-=======
+  size: 50, 50
+  orig: 50, 50
+  offset: 0, 0
+  index: -1
+PolicyIcons/United Front
+  rotate: false
   xy: 1630, 42
->>>>>>> 5e01ce82
-  size: 50, 50
-  orig: 50, 50
-  offset: 0, 0
-  index: -1
-PolicyIcons/Total War
-  rotate: false
-  xy: 1759, 1426
-  size: 50, 50
-  orig: 50, 50
-  offset: 0, 0
-  index: -1
-PolicyIcons/Trade Unions
-  rotate: false
-<<<<<<< HEAD
-  xy: 1616, 1076
-=======
-  xy: 1759, 1368
->>>>>>> 5e01ce82
-  size: 50, 50
-  orig: 50, 50
-  offset: 0, 0
-  index: -1
-PolicyIcons/United Front
-  rotate: false
-<<<<<<< HEAD
-  xy: 1674, 1076
-=======
-  xy: 1759, 1252
->>>>>>> 5e01ce82
   size: 50, 50
   orig: 50, 50
   offset: 0, 0
   index: -1
 PolicyIcons/Universal Suffrage
   rotate: false
-<<<<<<< HEAD
-  xy: 1616, 960
-=======
-  xy: 1759, 1194
->>>>>>> 5e01ce82
+  xy: 1648, 158
   size: 50, 50
   orig: 50, 50
   offset: 0, 0
   index: -1
 PolicyIcons/Warrior Code
   rotate: false
-<<<<<<< HEAD
-  xy: 1616, 902
-=======
-  xy: 1616, 1020
->>>>>>> 5e01ce82
+  xy: 1616, 1078
   size: 50, 50
   orig: 50, 50
   offset: 0, 0
@@ -1501,187 +1091,119 @@
   index: -1
 ResourceIcons/Horses
   rotate: false
-<<<<<<< HEAD
-  xy: 1708, 1540
-=======
-  xy: 1708, 1650
->>>>>>> 5e01ce82
+  xy: 1708, 1542
   size: 100, 100
   orig: 100, 100
   offset: 0, 0
   index: -1
 ResourceIcons/Incense
   rotate: false
-<<<<<<< HEAD
-  xy: 933, 1086
-=======
-  xy: 825, 1088
->>>>>>> 5e01ce82
+  xy: 933, 1088
   size: 100, 100
   orig: 100, 100
   offset: 0, 0
   index: -1
 ResourceIcons/Iron
   rotate: false
-<<<<<<< HEAD
-  xy: 1257, 1086
-=======
-  xy: 1149, 1088
->>>>>>> 5e01ce82
+  xy: 1257, 1088
   size: 100, 100
   orig: 100, 100
   offset: 0, 0
   index: -1
 ResourceIcons/Ivory
   rotate: false
-<<<<<<< HEAD
-  xy: 220, 69
-=======
-  xy: 1473, 1088
->>>>>>> 5e01ce82
+  xy: 220, 71
   size: 100, 100
   orig: 100, 100
   offset: 0, 0
   index: -1
 ResourceIcons/Marble
   rotate: false
-<<<<<<< HEAD
-  xy: 536, 830
-=======
-  xy: 320, 616
->>>>>>> 5e01ce82
+  xy: 536, 832
   size: 100, 100
   orig: 100, 100
   offset: 0, 0
   index: -1
 ResourceIcons/Oil
   rotate: false
-<<<<<<< HEAD
-  xy: 860, 978
-=======
-  xy: 644, 764
->>>>>>> 5e01ce82
+  xy: 860, 980
   size: 100, 100
   orig: 100, 100
   offset: 0, 0
   index: -1
 ResourceIcons/Pearls
   rotate: false
-<<<<<<< HEAD
-  xy: 644, 546
-=======
-  xy: 752, 764
->>>>>>> 5e01ce82
+  xy: 644, 548
   size: 100, 100
   orig: 100, 100
   offset: 0, 0
   index: -1
 ResourceIcons/Sheep
   rotate: false
-<<<<<<< HEAD
-  xy: 1184, 546
-=======
-  xy: 1184, 548
->>>>>>> 5e01ce82
+  xy: 1076, 440
   size: 100, 100
   orig: 100, 100
   offset: 0, 0
   index: -1
 ResourceIcons/Silk
   rotate: false
-<<<<<<< HEAD
-  xy: 1400, 654
-=======
-  xy: 1400, 656
->>>>>>> 5e01ce82
+  xy: 1292, 548
   size: 100, 100
   orig: 100, 100
   offset: 0, 0
   index: -1
 ResourceIcons/Silver
   rotate: false
-<<<<<<< HEAD
-  xy: 1292, 546
-=======
-  xy: 1292, 548
->>>>>>> 5e01ce82
+  xy: 1184, 440
   size: 100, 100
   orig: 100, 100
   offset: 0, 0
   index: -1
 ResourceIcons/Spices
   rotate: false
-<<<<<<< HEAD
-  xy: 1184, 330
-=======
-  xy: 1184, 332
->>>>>>> 5e01ce82
+  xy: 1400, 440
   size: 100, 100
   orig: 100, 100
   offset: 0, 0
   index: -1
 ResourceIcons/Stone
   rotate: false
-<<<<<<< HEAD
-  xy: 1508, 870
-=======
-  xy: 1508, 872
->>>>>>> 5e01ce82
+  xy: 1508, 764
   size: 100, 100
   orig: 100, 100
   offset: 0, 0
   index: -1
 ResourceIcons/Sugar
   rotate: false
-<<<<<<< HEAD
-  xy: 1508, 654
-=======
-  xy: 1508, 656
->>>>>>> 5e01ce82
+  xy: 1508, 548
   size: 100, 100
   orig: 100, 100
   offset: 0, 0
   index: -1
 ResourceIcons/Uranium
   rotate: false
-<<<<<<< HEAD
-  xy: 1270, 222
-=======
-  xy: 760, 116
->>>>>>> 5e01ce82
+  xy: 976, 116
   size: 100, 100
   orig: 100, 100
   offset: 0, 0
   index: -1
 ResourceIcons/Whales
   rotate: false
-<<<<<<< HEAD
-  xy: 760, 114
-=======
-  xy: 868, 116
->>>>>>> 5e01ce82
+  xy: 1084, 116
   size: 100, 100
   orig: 100, 100
   offset: 0, 0
   index: -1
 ResourceIcons/Wheat
   rotate: false
-<<<<<<< HEAD
-  xy: 868, 114
-=======
-  xy: 976, 116
->>>>>>> 5e01ce82
+  xy: 1192, 116
   size: 100, 100
   orig: 100, 100
   offset: 0, 0
   index: -1
 ResourceIcons/Wine
   rotate: false
-<<<<<<< HEAD
-  xy: 976, 114
-=======
-  xy: 1084, 116
->>>>>>> 5e01ce82
+  xy: 1270, 224
   size: 100, 100
   orig: 100, 100
   offset: 0, 0
@@ -1737,11 +1259,7 @@
   index: -1
 StatIcons/InterceptRange
   rotate: false
-<<<<<<< HEAD
-  xy: 1224, 48
-=======
-  xy: 1378, 216
->>>>>>> 5e01ce82
+  xy: 1456, 42
   size: 50, 50
   orig: 50, 50
   offset: 0, 0
@@ -1755,11 +1273,7 @@
   index: -1
 StatIcons/Movement
   rotate: false
-<<<<<<< HEAD
-  xy: 1701, 1250
-=======
-  xy: 1585, 1252
->>>>>>> 5e01ce82
+  xy: 1585, 1368
   size: 50, 50
   orig: 50, 50
   offset: 0, 0
@@ -1780,33 +1294,21 @@
   index: -1
 StatIcons/Range
   rotate: false
-<<<<<<< HEAD
-  xy: 1494, 272
-=======
-  xy: 1416, 158
->>>>>>> 5e01ce82
+  xy: 1643, 1194
   size: 50, 50
   orig: 50, 50
   offset: 0, 0
   index: -1
 StatIcons/RangedStrength
   rotate: false
-<<<<<<< HEAD
-  xy: 1552, 272
-=======
-  xy: 1416, 100
->>>>>>> 5e01ce82
+  xy: 1701, 1194
   size: 50, 50
   orig: 50, 50
   offset: 0, 0
   index: -1
 StatIcons/Resistance
   rotate: false
-<<<<<<< HEAD
-  xy: 968, 546
-=======
-  xy: 968, 548
->>>>>>> 5e01ce82
+  xy: 860, 440
   size: 100, 100
   orig: 100, 100
   offset: 0, 0
@@ -1820,22 +1322,14 @@
   index: -1
 StatIcons/Specialist
   rotate: false
-<<<<<<< HEAD
-  xy: 1292, 438
-=======
-  xy: 1292, 440
->>>>>>> 5e01ce82
+  xy: 1184, 332
   size: 100, 100
   orig: 100, 100
   offset: 0, 0
   index: -1
 StatIcons/Strength
   rotate: false
-<<<<<<< HEAD
-  xy: 1755, 1134
-=======
-  xy: 1990, 1604
->>>>>>> 5e01ce82
+  xy: 1759, 1252
   size: 50, 50
   orig: 50, 50
   offset: 0, 0
@@ -2094,480 +1588,308 @@
   index: -1
 TechIcons/Horseback Riding
   rotate: false
-<<<<<<< HEAD
-  xy: 1708, 1648
-=======
-  xy: 1600, 1542
->>>>>>> 5e01ce82
+  xy: 1708, 1650
   size: 100, 100
   orig: 100, 100
   offset: 0, 0
   index: -1
 TechIcons/Industrialization
   rotate: false
-<<<<<<< HEAD
-  xy: 1149, 1086
-=======
-  xy: 1041, 1088
->>>>>>> 5e01ce82
+  xy: 1149, 1088
   size: 100, 100
   orig: 100, 100
   offset: 0, 0
   index: -1
 TechIcons/Iron Working
   rotate: false
-<<<<<<< HEAD
-  xy: 1365, 1086
-=======
-  xy: 1257, 1088
->>>>>>> 5e01ce82
+  xy: 1365, 1088
   size: 100, 100
   orig: 100, 100
   offset: 0, 0
   index: -1
 TechIcons/Lasers
   rotate: false
-<<<<<<< HEAD
-  xy: 320, 830
-=======
-  xy: 428, 1048
->>>>>>> 5e01ce82
+  xy: 320, 832
   size: 100, 100
   orig: 100, 100
   offset: 0, 0
   index: -1
 TechIcons/Machinery
   rotate: false
-<<<<<<< HEAD
-  xy: 536, 938
-=======
-  xy: 320, 724
->>>>>>> 5e01ce82
+  xy: 536, 940
   size: 100, 100
   orig: 100, 100
   offset: 0, 0
   index: -1
 TechIcons/Masonry
   rotate: false
-<<<<<<< HEAD
-  xy: 320, 506
-=======
-  xy: 428, 724
->>>>>>> 5e01ce82
+  xy: 320, 508
   size: 100, 100
   orig: 100, 100
   offset: 0, 0
   index: -1
 TechIcons/Mass Media
   rotate: false
-<<<<<<< HEAD
-  xy: 536, 722
-=======
-  xy: 320, 508
->>>>>>> 5e01ce82
+  xy: 536, 724
   size: 100, 100
   orig: 100, 100
   offset: 0, 0
   index: -1
 TechIcons/Mathematics
   rotate: false
-<<<<<<< HEAD
-  xy: 428, 614
-=======
-  xy: 536, 724
->>>>>>> 5e01ce82
+  xy: 428, 616
   size: 100, 100
   orig: 100, 100
   offset: 0, 0
   index: -1
 TechIcons/Metal Casting
   rotate: false
-<<<<<<< HEAD
-  xy: 536, 614
-=======
-  xy: 320, 400
->>>>>>> 5e01ce82
+  xy: 536, 616
   size: 100, 100
   orig: 100, 100
   offset: 0, 0
   index: -1
 TechIcons/Metallurgy
   rotate: false
-<<<<<<< HEAD
-  xy: 428, 506
-=======
-  xy: 536, 616
->>>>>>> 5e01ce82
+  xy: 428, 508
   size: 100, 100
   orig: 100, 100
   offset: 0, 0
   index: -1
 TechIcons/Military Science
   rotate: false
-<<<<<<< HEAD
-  xy: 320, 290
-=======
-  xy: 428, 508
->>>>>>> 5e01ce82
+  xy: 320, 292
   size: 100, 100
   orig: 100, 100
   offset: 0, 0
   index: -1
 TechIcons/Mining
   rotate: false
-<<<<<<< HEAD
-  xy: 428, 398
-=======
-  xy: 536, 508
->>>>>>> 5e01ce82
+  xy: 428, 400
   size: 100, 100
   orig: 100, 100
   offset: 0, 0
   index: -1
 TechIcons/Mobile Tactics
   rotate: false
-<<<<<<< HEAD
-  xy: 428, 290
-=======
-  xy: 536, 400
->>>>>>> 5e01ce82
+  xy: 428, 292
   size: 100, 100
   orig: 100, 100
   offset: 0, 0
   index: -1
 TechIcons/Nanotechnology
   rotate: false
-<<<<<<< HEAD
-  xy: 544, 74
-=======
-  xy: 436, 76
->>>>>>> 5e01ce82
+  xy: 544, 76
   size: 100, 100
   orig: 100, 100
   offset: 0, 0
   index: -1
 TechIcons/Navigation
   rotate: false
-<<<<<<< HEAD
-  xy: 652, 74
-=======
-  xy: 622, 184
->>>>>>> 5e01ce82
+  xy: 652, 76
   size: 100, 100
   orig: 100, 100
   offset: 0, 0
   index: -1
 TechIcons/Nuclear Fission
   rotate: false
-<<<<<<< HEAD
-  xy: 644, 870
-=======
-  xy: 644, 980
->>>>>>> 5e01ce82
+  xy: 644, 872
   size: 100, 100
   orig: 100, 100
   offset: 0, 0
   index: -1
 TechIcons/Nuclear Fusion
   rotate: false
-<<<<<<< HEAD
-  xy: 752, 978
-=======
-  xy: 644, 872
->>>>>>> 5e01ce82
+  xy: 752, 980
   size: 100, 100
   orig: 100, 100
   offset: 0, 0
   index: -1
 TechIcons/Optics
   rotate: false
-<<<<<<< HEAD
-  xy: 644, 654
-=======
-  xy: 752, 872
->>>>>>> 5e01ce82
+  xy: 644, 656
   size: 100, 100
   orig: 100, 100
   offset: 0, 0
   index: -1
 TechIcons/Particle Physics
   rotate: false
-<<<<<<< HEAD
-  xy: 860, 870
-=======
-  xy: 968, 980
->>>>>>> 5e01ce82
+  xy: 860, 872
   size: 100, 100
   orig: 100, 100
   offset: 0, 0
   index: -1
 TechIcons/Pharmaceuticals
   rotate: false
-<<<<<<< HEAD
-  xy: 860, 762
-=======
-  xy: 968, 872
->>>>>>> 5e01ce82
+  xy: 860, 764
   size: 100, 100
   orig: 100, 100
   offset: 0, 0
   index: -1
 TechIcons/Philosophy
   rotate: false
-<<<<<<< HEAD
-  xy: 752, 654
-=======
-  xy: 860, 764
->>>>>>> 5e01ce82
+  xy: 752, 656
   size: 100, 100
   orig: 100, 100
   offset: 0, 0
   index: -1
 TechIcons/Physics
   rotate: false
-<<<<<<< HEAD
-  xy: 644, 438
-=======
-  xy: 752, 656
->>>>>>> 5e01ce82
+  xy: 644, 440
   size: 100, 100
   orig: 100, 100
   offset: 0, 0
   index: -1
 TechIcons/Plastics
   rotate: false
-<<<<<<< HEAD
-  xy: 968, 762
-=======
-  xy: 1076, 872
->>>>>>> 5e01ce82
+  xy: 968, 764
   size: 100, 100
   orig: 100, 100
   offset: 0, 0
   index: -1
 TechIcons/Pottery
   rotate: false
-<<<<<<< HEAD
-  xy: 752, 546
-=======
-  xy: 752, 548
->>>>>>> 5e01ce82
+  xy: 644, 332
   size: 100, 100
   orig: 100, 100
   offset: 0, 0
   index: -1
 TechIcons/Printing Press
   rotate: false
-<<<<<<< HEAD
-  xy: 644, 330
-=======
-  xy: 644, 332
->>>>>>> 5e01ce82
+  xy: 1292, 980
   size: 100, 100
   orig: 100, 100
   offset: 0, 0
   index: -1
 TechIcons/Radar
   rotate: false
-<<<<<<< HEAD
-  xy: 860, 546
-=======
-  xy: 860, 548
->>>>>>> 5e01ce82
+  xy: 752, 440
   size: 100, 100
   orig: 100, 100
   offset: 0, 0
   index: -1
 TechIcons/Radio
   rotate: false
-<<<<<<< HEAD
-  xy: 752, 438
-=======
-  xy: 752, 440
->>>>>>> 5e01ce82
+  xy: 1400, 980
   size: 100, 100
   orig: 100, 100
   offset: 0, 0
   index: -1
 TechIcons/Railroad
   rotate: false
-  xy: 1400, 980
+  xy: 1292, 872
   size: 100, 100
   orig: 100, 100
   offset: 0, 0
   index: -1
 TechIcons/Refrigeration
   rotate: false
-<<<<<<< HEAD
-  xy: 1184, 762
-=======
-  xy: 1184, 764
->>>>>>> 5e01ce82
+  xy: 1076, 656
   size: 100, 100
   orig: 100, 100
   offset: 0, 0
   index: -1
 TechIcons/Replaceable Parts
   rotate: false
-<<<<<<< HEAD
-  xy: 1076, 654
-=======
-  xy: 1076, 656
->>>>>>> 5e01ce82
+  xy: 968, 548
   size: 100, 100
   orig: 100, 100
   offset: 0, 0
   index: -1
 TechIcons/Rifling
   rotate: false
-<<<<<<< HEAD
-  xy: 752, 330
-=======
-  xy: 752, 332
->>>>>>> 5e01ce82
+  xy: 1400, 872
   size: 100, 100
   orig: 100, 100
   offset: 0, 0
   index: -1
 TechIcons/Robotics
   rotate: false
-<<<<<<< HEAD
-  xy: 1292, 762
-=======
-  xy: 1292, 764
->>>>>>> 5e01ce82
+  xy: 1184, 656
   size: 100, 100
   orig: 100, 100
   offset: 0, 0
   index: -1
 TechIcons/Rocketry
   rotate: false
-<<<<<<< HEAD
-  xy: 1184, 654
-=======
-  xy: 1184, 656
->>>>>>> 5e01ce82
+  xy: 1076, 548
   size: 100, 100
   orig: 100, 100
   offset: 0, 0
   index: -1
 TechIcons/Sailing
   rotate: false
-<<<<<<< HEAD
-  xy: 860, 330
-=======
-  xy: 860, 332
->>>>>>> 5e01ce82
+  xy: 1400, 764
   size: 100, 100
   orig: 100, 100
   offset: 0, 0
   index: -1
 TechIcons/Satellites
   rotate: false
-<<<<<<< HEAD
-  xy: 1400, 762
-=======
-  xy: 1400, 764
->>>>>>> 5e01ce82
+  xy: 1292, 656
   size: 100, 100
   orig: 100, 100
   offset: 0, 0
   index: -1
 TechIcons/Scientific Theory
   rotate: false
-<<<<<<< HEAD
-  xy: 1292, 654
-=======
-  xy: 1292, 656
->>>>>>> 5e01ce82
+  xy: 1184, 548
   size: 100, 100
   orig: 100, 100
   offset: 0, 0
   index: -1
 TechIcons/Stealth
   rotate: false
-<<<<<<< HEAD
-  xy: 1292, 330
-=======
-  xy: 1292, 332
->>>>>>> 5e01ce82
+  xy: 1400, 332
   size: 100, 100
   orig: 100, 100
   offset: 0, 0
   index: -1
 TechIcons/Steam Power
   rotate: false
-<<<<<<< HEAD
-  xy: 1400, 336
-=======
-  xy: 1400, 338
->>>>>>> 5e01ce82
+  xy: 1508, 980
   size: 100, 100
   orig: 100, 100
   offset: 0, 0
   index: -1
 TechIcons/Steel
   rotate: false
-<<<<<<< HEAD
-  xy: 1508, 978
-=======
-  xy: 1508, 980
->>>>>>> 5e01ce82
+  xy: 1508, 872
   size: 100, 100
   orig: 100, 100
   offset: 0, 0
   index: -1
 TechIcons/Telecommunications
   rotate: false
-<<<<<<< HEAD
-  xy: 1508, 438
-=======
-  xy: 1508, 440
->>>>>>> 5e01ce82
+  xy: 1508, 332
   size: 100, 100
   orig: 100, 100
   offset: 0, 0
   index: -1
 TechIcons/The Wheel
   rotate: false
-<<<<<<< HEAD
-  xy: 838, 222
-=======
-  xy: 946, 224
->>>>>>> 5e01ce82
+  xy: 1054, 224
   size: 100, 100
   orig: 100, 100
   offset: 0, 0
   index: -1
 TechIcons/Theology
   rotate: false
-<<<<<<< HEAD
-  xy: 946, 222
-=======
-  xy: 1054, 224
->>>>>>> 5e01ce82
+  xy: 1162, 224
   size: 100, 100
   orig: 100, 100
   offset: 0, 0
   index: -1
 TechIcons/Trapping
   rotate: false
-<<<<<<< HEAD
-  xy: 1162, 222
-=======
-  xy: 1270, 224
->>>>>>> 5e01ce82
+  xy: 868, 116
   size: 100, 100
   orig: 100, 100
   offset: 0, 0
   index: -1
 TechIcons/Writing
   rotate: false
-<<<<<<< HEAD
-  xy: 1084, 114
-=======
-  xy: 1192, 116
->>>>>>> 5e01ce82
+  xy: 1378, 224
   size: 100, 100
   orig: 100, 100
   offset: 0, 0
@@ -2586,207 +1908,181 @@
   orig: 100, 100
   offset: 0, 0
   index: -1
-TileSets/Default/FalloutOverlay
-  rotate: false
-  xy: 1261, 1412
-  size: 100, 100
-  orig: 100, 100
-  offset: 0, 0
-  index: -1
-TileSets/Default/Flood plainsOverlay
-  rotate: false
-  xy: 1045, 1196
-  size: 100, 100
-  orig: 100, 100
-  offset: 0, 0
-  index: -1
-TileSets/Default/ForestOverlay
-  rotate: false
-  xy: 1153, 1196
-  size: 100, 100
-  orig: 100, 100
-  offset: 0, 0
-  index: -1
-TileSets/Default/HillOverlay
-  rotate: false
-  xy: 1600, 1650
-  size: 100, 100
-  orig: 100, 100
-  offset: 0, 0
-  index: -1
-TileSets/Default/IceOverlay
-  rotate: false
-<<<<<<< HEAD
-  xy: 717, 1086
-=======
-  xy: 1708, 1542
->>>>>>> 5e01ce82
-  size: 100, 100
-  orig: 100, 100
-  offset: 0, 0
-  index: -1
-TileSets/Default/JungleOverlay
-  rotate: false
-<<<<<<< HEAD
-  xy: 328, 69
-=======
-  xy: 298, 179
->>>>>>> 5e01ce82
-  size: 100, 100
-  orig: 100, 100
-  offset: 0, 0
-  index: -1
-TileSets/Default/LakesOverlay
-  rotate: false
-<<<<<<< HEAD
-  xy: 320, 938
-=======
-  xy: 320, 1048
->>>>>>> 5e01ce82
-  size: 100, 100
-  orig: 100, 100
-  offset: 0, 0
-  index: -1
-TileSets/Default/MarshOverlay
-  rotate: false
-<<<<<<< HEAD
-  xy: 428, 722
-=======
-  xy: 536, 832
->>>>>>> 5e01ce82
-  size: 100, 100
-  orig: 100, 100
-  offset: 0, 0
-  index: -1
-TileSets/Default/MountainOverlay
-  rotate: false
-<<<<<<< HEAD
-  xy: 514, 182
-=======
-  xy: 406, 184
->>>>>>> 5e01ce82
-  size: 100, 100
-  orig: 100, 100
-  offset: 0, 0
-  index: -1
-TileSets/Default/NaturalWonderOverlay
-  rotate: false
-<<<<<<< HEAD
-  xy: 622, 182
-=======
-  xy: 544, 76
->>>>>>> 5e01ce82
-  size: 100, 100
-  orig: 100, 100
-  offset: 0, 0
-  index: -1
-TileSets/Default/OasisOverlay
-  rotate: false
-<<<<<<< HEAD
-  xy: 644, 762
-  size: 100, 100
-  orig: 100, 100
-  offset: 0, 0
-  index: -1
-TileSets/Default/Railroad
-  rotate: false
-  xy: 1292, 870
-  size: 100, 100
-  orig: 100, 100
-  offset: 0, 0
-  index: -1
-ImprovementIcons/Railroad
-  rotate: false
-  xy: 1292, 870
-=======
-  xy: 752, 980
->>>>>>> 5e01ce82
-  size: 100, 100
-  orig: 100, 100
-  offset: 0, 0
-  index: -1
-<<<<<<< HEAD
-TileSets/Default/Tiles/River-Bottom
-  rotate: false
-  xy: 1776, 97
-  size: 32, 28
-  orig: 32, 28
-  offset: 0, 0
-  index: -1
-TileSets/FantasyHex/Tiles/River-Bottom
-  rotate: false
-  xy: 1776, 97
-  size: 32, 28
-  orig: 32, 28
-  offset: 0, 0
-  index: -1
-TileSets/Default/Tiles/River-BottomLeft
-  rotate: false
-  xy: 1736, 94
-  size: 32, 28
-  orig: 32, 28
-=======
-TileSets/Default/Railroad
-  rotate: false
-  xy: 1292, 872
-  size: 100, 100
-  orig: 100, 100
->>>>>>> 5e01ce82
-  offset: 0, 0
-  index: -1
-ImprovementIcons/Railroad
-  rotate: false
-<<<<<<< HEAD
-  xy: 1736, 94
-  size: 32, 28
-  orig: 32, 28
-=======
-  xy: 1292, 872
-  size: 100, 100
-  orig: 100, 100
->>>>>>> 5e01ce82
-  offset: 0, 0
-  index: -1
-TileSets/FantasyHex/CrosshatchHexagon
-  rotate: false
-<<<<<<< HEAD
-  xy: 1816, 70
-  size: 32, 28
-  orig: 32, 28
-=======
+TileSets/Default/CrosshatchHexagon
+  rotate: false
   xy: 4, 1151
   size: 273, 236
   orig: 273, 236
->>>>>>> 5e01ce82
-  offset: 0, 0
-  index: -1
-TileSets/Default/CrosshatchHexagon
-  rotate: false
-<<<<<<< HEAD
-  xy: 1816, 70
-  size: 32, 28
-  orig: 32, 28
-=======
+  offset: 0, 0
+  index: -1
+TileSets/FantasyHex/CrosshatchHexagon
+  rotate: false
   xy: 4, 1151
   size: 273, 236
   orig: 273, 236
->>>>>>> 5e01ce82
-  offset: 0, 0
-  index: -1
-TileSets/FantasyHex/Hexagon
+  offset: 0, 0
+  index: -1
+TileSets/Default/FalloutOverlay
+  rotate: false
+  xy: 1261, 1412
+  size: 100, 100
+  orig: 100, 100
+  offset: 0, 0
+  index: -1
+TileSets/Default/Flood plainsOverlay
+  rotate: false
+  xy: 1045, 1196
+  size: 100, 100
+  orig: 100, 100
+  offset: 0, 0
+  index: -1
+TileSets/Default/ForestOverlay
+  rotate: false
+  xy: 1153, 1196
+  size: 100, 100
+  orig: 100, 100
+  offset: 0, 0
+  index: -1
+TileSets/Default/Hexagon
   rotate: false
   xy: 412, 1804
   size: 277, 240
   orig: 277, 240
   offset: 0, 0
   index: -1
-TileSets/Default/Hexagon
+TileSets/FantasyHex/Hexagon
   rotate: false
   xy: 412, 1804
   size: 277, 240
   orig: 277, 240
   offset: 0, 0
   index: -1
+TileSets/Default/HillOverlay
+  rotate: false
+  xy: 1600, 1650
+  size: 100, 100
+  orig: 100, 100
+  offset: 0, 0
+  index: -1
+TileSets/Default/IceOverlay
+  rotate: false
+  xy: 717, 1088
+  size: 100, 100
+  orig: 100, 100
+  offset: 0, 0
+  index: -1
+TileSets/Default/JungleOverlay
+  rotate: false
+  xy: 328, 71
+  size: 100, 100
+  orig: 100, 100
+  offset: 0, 0
+  index: -1
+TileSets/Default/LakesOverlay
+  rotate: false
+  xy: 320, 940
+  size: 100, 100
+  orig: 100, 100
+  offset: 0, 0
+  index: -1
+TileSets/Default/MarshOverlay
+  rotate: false
+  xy: 428, 724
+  size: 100, 100
+  orig: 100, 100
+  offset: 0, 0
+  index: -1
+TileSets/Default/MountainOverlay
+  rotate: false
+  xy: 514, 184
+  size: 100, 100
+  orig: 100, 100
+  offset: 0, 0
+  index: -1
+TileSets/Default/NaturalWonderOverlay
+  rotate: false
+  xy: 622, 184
+  size: 100, 100
+  orig: 100, 100
+  offset: 0, 0
+  index: -1
+TileSets/Default/OasisOverlay
+  rotate: false
+  xy: 644, 764
+  size: 100, 100
+  orig: 100, 100
+  offset: 0, 0
+  index: -1
+TileSets/Default/Railroad
+  rotate: false
+  xy: 1184, 764
+  size: 100, 100
+  orig: 100, 100
+  offset: 0, 0
+  index: -1
+ImprovementIcons/Railroad
+  rotate: false
+  xy: 1184, 764
+  size: 100, 100
+  orig: 100, 100
+  offset: 0, 0
+  index: -1
+TileSets/Default/Tiles/River-Bottom
+  rotate: false
+  xy: 1816, 718
+  size: 32, 28
+  orig: 32, 28
+  offset: 0, 0
+  index: -1
+TileSets/FantasyHex/Tiles/River-Bottom
+  rotate: false
+  xy: 1816, 718
+  size: 32, 28
+  orig: 32, 28
+  offset: 0, 0
+  index: -1
+TileSets/Default/Tiles/River-BottomLeft
+  rotate: false
+  xy: 1816, 682
+  size: 32, 28
+  orig: 32, 28
+  offset: 0, 0
+  index: -1
+TileSets/FantasyHex/Tiles/River-BottomLeft
+  rotate: false
+  xy: 1816, 682
+  size: 32, 28
+  orig: 32, 28
+  offset: 0, 0
+  index: -1
+TileSets/Default/Tiles/River-BottomRight
+  rotate: false
+  xy: 1816, 646
+  size: 32, 28
+  orig: 32, 28
+  offset: 0, 0
+  index: -1
+TileSets/FantasyHex/Tiles/River-BottomRight
+  rotate: false
+  xy: 1816, 646
+  size: 32, 28
+  orig: 32, 28
+  offset: 0, 0
+  index: -1
+TileSets/Default/road
+  rotate: false
+  xy: 1529, 1847
+  size: 61, 11
+  orig: 61, 11
+  offset: 0, 0
+  index: -1
+TileSets/FantasyHex/road
+  rotate: false
+  xy: 1529, 1847
+  size: 61, 11
+  orig: 61, 11
+  offset: 0, 0
+  index: -1
 TileSets/FantasyHex/Railroad
   rotate: false
   xy: 4, 6
@@ -2803,11 +2099,7 @@
   index: -1
 TileSets/FantasyHex/Tiles/Academy-Snow
   rotate: false
-<<<<<<< HEAD
-  xy: 1366, 113
-=======
   xy: 2009, 2009
->>>>>>> 5e01ce82
   size: 32, 35
   orig: 32, 35
   offset: 0, 0
@@ -2821,7 +2113,7 @@
   index: -1
 TileSets/FantasyHex/Tiles/Ancient ruins
   rotate: false
-  xy: 1732, 1100
+  xy: 1616, 984
   size: 32, 28
   orig: 32, 28
   offset: 0, 0
@@ -2835,1500 +2127,938 @@
   index: -1
 TileSets/FantasyHex/Tiles/Ancient ruins-Sand
   rotate: false
-<<<<<<< HEAD
-  xy: 1674, 924
-=======
-  xy: 1616, 926
->>>>>>> 5e01ce82
+  xy: 1674, 1042
   size: 32, 28
   orig: 32, 28
   offset: 0, 0
   index: -1
 TileSets/FantasyHex/Tiles/Ancient ruins-Snow
   rotate: false
-<<<<<<< HEAD
-  xy: 1732, 982
-=======
   xy: 325, 1175
->>>>>>> 5e01ce82
   size: 32, 28
   orig: 32, 28
   offset: 0, 0
   index: -1
 TileSets/FantasyHex/Tiles/Ancient ruins2
   rotate: false
-<<<<<<< HEAD
-  xy: 1616, 866
-=======
-  xy: 1674, 1042
->>>>>>> 5e01ce82
+  xy: 1732, 1100
   size: 32, 28
   orig: 32, 28
   offset: 0, 0
   index: -1
 TileSets/FantasyHex/Tiles/Atoll
   rotate: false
-<<<<<<< HEAD
-  xy: 2009, 1942
-=======
-  xy: 1674, 970
->>>>>>> 5e01ce82
+  xy: 2009, 1901
   size: 32, 28
   orig: 32, 28
   offset: 0, 0
   index: -1
 TileSets/FantasyHex/Tiles/Bananas
   rotate: false
-<<<<<<< HEAD
-  xy: 2009, 1906
-=======
-  xy: 1616, 818
->>>>>>> 5e01ce82
+  xy: 1616, 840
   size: 32, 28
   orig: 32, 28
   offset: 0, 0
   index: -1
 TileSets/FantasyHex/Tiles/Barbarian encampment
   rotate: false
-<<<<<<< HEAD
-  xy: 1616, 758
-=======
-  xy: 2009, 1865
->>>>>>> 5e01ce82
+  xy: 1616, 804
   size: 32, 28
   orig: 32, 28
   offset: 0, 0
   index: -1
 TileSets/FantasyHex/Tiles/Barbarian encampment-Snow
   rotate: false
-<<<<<<< HEAD
-  xy: 2009, 1869
-=======
-  xy: 1616, 781
->>>>>>> 5e01ce82
+  xy: 1616, 767
   size: 32, 29
   orig: 32, 29
   offset: 0, 0
   index: -1
 TileSets/FantasyHex/Tiles/Barringer Crater
   rotate: false
-<<<<<<< HEAD
-  xy: 1526, 120
-=======
-  xy: 1616, 745
->>>>>>> 5e01ce82
+  xy: 1616, 731
   size: 32, 28
   orig: 32, 28
   offset: 0, 0
   index: -1
 TileSets/FantasyHex/Tiles/Cattle
   rotate: false
-<<<<<<< HEAD
-  xy: 1610, 289
-=======
-  xy: 782, 22
->>>>>>> 5e01ce82
+  xy: 742, 22
   size: 32, 28
   orig: 32, 28
   offset: 0, 0
   index: -1
 TileSets/FantasyHex/Tiles/Cattle+Pasture
   rotate: false
-<<<<<<< HEAD
-  xy: 1610, 249
-=======
-  xy: 822, 18
->>>>>>> 5e01ce82
+  xy: 782, 18
   size: 32, 32
   orig: 32, 32
   offset: 0, 0
   index: -1
 TileSets/FantasyHex/Tiles/Cerro de Potosi
   rotate: false
-<<<<<<< HEAD
-  xy: 1732, 946
-=======
-  xy: 902, 22
->>>>>>> 5e01ce82
+  xy: 862, 22
   size: 32, 28
   orig: 32, 28
   offset: 0, 0
   index: -1
 TileSets/FantasyHex/Tiles/Citadel
   rotate: false
-<<<<<<< HEAD
-  xy: 1790, 1019
-=======
-  xy: 1022, 15
->>>>>>> 5e01ce82
+  xy: 982, 15
   size: 32, 35
   orig: 32, 35
   offset: 0, 0
   index: -1
 TileSets/FantasyHex/Tiles/Citadel-Snow
   rotate: false
-<<<<<<< HEAD
-  xy: 742, 18
-=======
-  xy: 1062, 20
->>>>>>> 5e01ce82
+  xy: 1022, 20
   size: 32, 30
   orig: 32, 30
   offset: 0, 0
   index: -1
 TileSets/FantasyHex/Tiles/City center
   rotate: false
-<<<<<<< HEAD
-  xy: 782, 13
-=======
-  xy: 1102, 15
->>>>>>> 5e01ce82
+  xy: 1062, 15
   size: 32, 35
   orig: 32, 35
   offset: 0, 0
   index: -1
 TileSets/FantasyHex/Tiles/City center-Ancient era
   rotate: false
-<<<<<<< HEAD
-  xy: 822, 16
-=======
-  xy: 1142, 18
->>>>>>> 5e01ce82
+  xy: 1102, 18
   size: 32, 32
   orig: 32, 32
   offset: 0, 0
   index: -1
 TileSets/FantasyHex/Tiles/City center-Classical era
   rotate: false
-<<<<<<< HEAD
-  xy: 862, 16
-=======
-  xy: 1182, 18
->>>>>>> 5e01ce82
+  xy: 1142, 18
   size: 32, 32
   orig: 32, 32
   offset: 0, 0
   index: -1
 TileSets/FantasyHex/Tiles/City center-Future era
   rotate: false
-<<<<<<< HEAD
-  xy: 902, 14
-=======
-  xy: 1222, 16
->>>>>>> 5e01ce82
+  xy: 1182, 16
   size: 32, 34
   orig: 32, 34
   offset: 0, 0
   index: -1
 TileSets/FantasyHex/Tiles/City center-Industrial era
   rotate: false
-<<<<<<< HEAD
-  xy: 942, 15
-=======
-  xy: 1714, 1023
->>>>>>> 5e01ce82
+  xy: 1222, 17
   size: 32, 33
   orig: 32, 33
   offset: 0, 0
   index: -1
 TileSets/FantasyHex/Tiles/City center-Information era
   rotate: false
-<<<<<<< HEAD
-  xy: 982, 12
-=======
-  xy: 1714, 979
->>>>>>> 5e01ce82
+  xy: 1714, 1020
   size: 32, 36
   orig: 32, 36
   offset: 0, 0
   index: -1
 TileSets/FantasyHex/Tiles/City center-Medieval era
   rotate: false
-<<<<<<< HEAD
-  xy: 1022, 16
-=======
   xy: 1754, 1024
->>>>>>> 5e01ce82
   size: 32, 32
   orig: 32, 32
   offset: 0, 0
   index: -1
 TileSets/FantasyHex/Tiles/City center-Modern era
   rotate: false
-<<<<<<< HEAD
-  xy: 1062, 14
-=======
-  xy: 1754, 982
->>>>>>> 5e01ce82
+  xy: 1656, 964
   size: 32, 34
   orig: 32, 34
   offset: 0, 0
   index: -1
 TileSets/FantasyHex/Tiles/City center-Renaissance era
   rotate: false
-<<<<<<< HEAD
-  xy: 1102, 16
-=======
-  xy: 1656, 922
->>>>>>> 5e01ce82
+  xy: 1656, 924
   size: 32, 32
   orig: 32, 32
   offset: 0, 0
   index: -1
 TileSets/FantasyHex/Tiles/City ruins
   rotate: false
-<<<<<<< HEAD
-  xy: 1656, 852
-=======
-  xy: 1656, 886
->>>>>>> 5e01ce82
+  xy: 1656, 888
   size: 32, 28
   orig: 32, 28
   offset: 0, 0
   index: -1
 TileSets/FantasyHex/Tiles/Coal
   rotate: false
-<<<<<<< HEAD
+  xy: 1656, 816
+  size: 32, 28
+  orig: 32, 28
+  offset: 0, 0
+  index: -1
+TileSets/FantasyHex/Tiles/Coast
+  rotate: false
   xy: 1656, 780
-=======
-  xy: 1656, 814
->>>>>>> 5e01ce82
-  size: 32, 28
-  orig: 32, 28
-  offset: 0, 0
-  index: -1
-TileSets/FantasyHex/Tiles/Coast
-  rotate: false
-<<<<<<< HEAD
-  xy: 1656, 744
-=======
-  xy: 1656, 778
->>>>>>> 5e01ce82
   size: 32, 28
   orig: 32, 28
   offset: 0, 0
   index: -1
 TileSets/FantasyHex/Tiles/Cotton
   rotate: false
-<<<<<<< HEAD
-  xy: 1656, 526
-=======
-  xy: 1656, 560
->>>>>>> 5e01ce82
+  xy: 1656, 562
   size: 32, 28
   orig: 32, 28
   offset: 0, 0
   index: -1
 TileSets/FantasyHex/Tiles/Customs house
   rotate: false
-  xy: 1656, 447
+  xy: 1656, 449
   size: 32, 35
   orig: 32, 35
   offset: 0, 0
   index: -1
 TileSets/FantasyHex/Tiles/Deer
   rotate: false
-  xy: 1656, 411
+  xy: 1656, 413
   size: 32, 28
   orig: 32, 28
   offset: 0, 0
   index: -1
 TileSets/FantasyHex/Tiles/Deer+Camp
   rotate: false
-  xy: 1656, 375
+  xy: 1656, 377
   size: 32, 28
   orig: 32, 28
   offset: 0, 0
   index: -1
 TileSets/FantasyHex/Tiles/Desert
   rotate: false
-  xy: 1656, 339
+  xy: 1656, 341
   size: 32, 28
   orig: 32, 28
   offset: 0, 0
   index: -1
 TileSets/FantasyHex/Tiles/Desert+Farm
   rotate: false
-<<<<<<< HEAD
-  xy: 1714, 910
-=======
-  xy: 1616, 312
->>>>>>> 5e01ce82
+  xy: 1660, 305
   size: 32, 28
   orig: 32, 28
   offset: 0, 0
   index: -1
 TileSets/FantasyHex/Tiles/Desert+Flood plains+Farm
   rotate: false
-<<<<<<< HEAD
-  xy: 1714, 874
-=======
-  xy: 1610, 276
->>>>>>> 5e01ce82
+  xy: 1660, 269
   size: 32, 28
   orig: 32, 28
   offset: 0, 0
   index: -1
 TileSets/FantasyHex/Tiles/Dyes
   rotate: false
-<<<<<<< HEAD
-  xy: 1696, 766
-=======
-  xy: 1650, 267
->>>>>>> 5e01ce82
+  xy: 1754, 988
   size: 32, 28
   orig: 32, 28
   offset: 0, 0
   index: -1
 TileSets/FantasyHex/Tiles/Dyes+Plantation
   rotate: false
-<<<<<<< HEAD
-  xy: 1696, 730
-=======
-  xy: 1650, 231
->>>>>>> 5e01ce82
+  xy: 1696, 948
   size: 32, 28
   orig: 32, 28
   offset: 0, 0
   index: -1
 TileSets/FantasyHex/Tiles/El Dorado
   rotate: false
-<<<<<<< HEAD
-  xy: 1696, 693
-=======
-  xy: 1648, 194
->>>>>>> 5e01ce82
+  xy: 1696, 911
   size: 32, 29
   orig: 32, 29
   offset: 0, 0
   index: -1
 TileSets/FantasyHex/Tiles/Fallout
   rotate: false
-<<<<<<< HEAD
-  xy: 1696, 650
-=======
-  xy: 1648, 151
->>>>>>> 5e01ce82
+  xy: 1696, 868
   size: 32, 35
   orig: 32, 35
   offset: 0, 0
   index: -1
 TileSets/FantasyHex/Tiles/Fish
   rotate: false
-<<<<<<< HEAD
-  xy: 1696, 614
-=======
-  xy: 1648, 115
->>>>>>> 5e01ce82
+  xy: 1696, 832
   size: 32, 28
   orig: 32, 28
   offset: 0, 0
   index: -1
 TileSets/FantasyHex/Tiles/Fishing Boats
   rotate: false
-<<<<<<< HEAD
-  xy: 1696, 578
-=======
-  xy: 1262, 14
->>>>>>> 5e01ce82
+  xy: 1696, 796
   size: 32, 28
   orig: 32, 28
   offset: 0, 0
   index: -1
 TileSets/FantasyHex/Tiles/Flood plains
   rotate: false
-<<<<<<< HEAD
-  xy: 1696, 542
-=======
-  xy: 1794, 1028
->>>>>>> 5e01ce82
+  xy: 1696, 760
   size: 32, 28
   orig: 32, 28
   offset: 0, 0
   index: -1
 TileSets/FantasyHex/Tiles/Forest
   rotate: false
-<<<<<<< HEAD
-  xy: 1696, 466
-=======
-  xy: 1834, 1478
->>>>>>> 5e01ce82
+  xy: 1696, 684
   size: 32, 32
   orig: 32, 32
   offset: 0, 0
   index: -1
 TileSets/FantasyHex/Tiles/Fort
   rotate: false
-<<<<<<< HEAD
-  xy: 1696, 425
-=======
-  xy: 1817, 1437
->>>>>>> 5e01ce82
+  xy: 1696, 643
   size: 32, 33
   orig: 32, 33
   offset: 0, 0
   index: -1
 TileSets/FantasyHex/Tiles/Fountain of Youth
   rotate: false
-<<<<<<< HEAD
-  xy: 1696, 385
-=======
-  xy: 1817, 1397
->>>>>>> 5e01ce82
+  xy: 1696, 603
   size: 32, 32
   orig: 32, 32
   offset: 0, 0
   index: -1
 TileSets/FantasyHex/Tiles/Furs
   rotate: false
-<<<<<<< HEAD
-  xy: 1772, 982
-=======
-  xy: 1817, 1325
->>>>>>> 5e01ce82
+  xy: 1696, 531
   size: 32, 28
   orig: 32, 28
   offset: 0, 0
   index: -1
 TileSets/FantasyHex/Tiles/Furs+Camp
   rotate: false
-<<<<<<< HEAD
-  xy: 1772, 946
-=======
-  xy: 1817, 1289
->>>>>>> 5e01ce82
+  xy: 1696, 495
   size: 32, 28
   orig: 32, 28
   offset: 0, 0
   index: -1
 TileSets/FantasyHex/Tiles/Gems
   rotate: false
-<<<<<<< HEAD
-  xy: 1736, 802
-=======
-  xy: 1813, 1145
->>>>>>> 5e01ce82
+  xy: 1696, 351
   size: 32, 28
   orig: 32, 28
   offset: 0, 0
   index: -1
 TileSets/FantasyHex/Tiles/Gold Ore
   rotate: false
-<<<<<<< HEAD
-  xy: 1736, 766
-=======
-  xy: 1857, 1442
->>>>>>> 5e01ce82
+  xy: 1700, 315
   size: 32, 28
   orig: 32, 28
   offset: 0, 0
   index: -1
 TileSets/FantasyHex/Tiles/Grand Mesa
   rotate: false
-<<<<<<< HEAD
-  xy: 1736, 726
-=======
-  xy: 1857, 1402
->>>>>>> 5e01ce82
+  xy: 1700, 275
   size: 32, 32
   orig: 32, 32
   offset: 0, 0
   index: -1
 TileSets/FantasyHex/Tiles/Grassland
   rotate: false
-<<<<<<< HEAD
-  xy: 1736, 690
-=======
-  xy: 1857, 1366
->>>>>>> 5e01ce82
+  xy: 1700, 239
   size: 32, 28
   orig: 32, 28
   offset: 0, 0
   index: -1
 TileSets/FantasyHex/Tiles/Grassland+Farm
   rotate: false
-<<<<<<< HEAD
-  xy: 1736, 654
-=======
-  xy: 1857, 1330
->>>>>>> 5e01ce82
+  xy: 1794, 1028
   size: 32, 28
   orig: 32, 28
   offset: 0, 0
   index: -1
 TileSets/FantasyHex/Tiles/Grassland+Forest+Camp
   rotate: false
-<<<<<<< HEAD
-  xy: 1736, 615
-=======
-  xy: 1857, 1291
->>>>>>> 5e01ce82
+  xy: 1794, 989
   size: 32, 31
   orig: 32, 31
   offset: 0, 0
   index: -1
 TileSets/FantasyHex/Tiles/Grassland+Forest+Deer+Camp
   rotate: false
-<<<<<<< HEAD
-  xy: 1736, 576
-=======
-  xy: 1857, 1252
->>>>>>> 5e01ce82
+  xy: 1834, 1479
   size: 32, 31
   orig: 32, 31
   offset: 0, 0
   index: -1
 TileSets/FantasyHex/Tiles/Grassland+Forest+Furs+Camp
   rotate: false
-<<<<<<< HEAD
-  xy: 1736, 537
-=======
-  xy: 1857, 1213
->>>>>>> 5e01ce82
+  xy: 1817, 1440
   size: 32, 31
   orig: 32, 31
   offset: 0, 0
   index: -1
 TileSets/FantasyHex/Tiles/Grassland+Forest+Lumber mill
   rotate: false
-<<<<<<< HEAD
-  xy: 1736, 498
-=======
-  xy: 1857, 1174
->>>>>>> 5e01ce82
+  xy: 1817, 1401
   size: 32, 31
   orig: 32, 31
   offset: 0, 0
   index: -1
 TileSets/FantasyHex/Tiles/Grassland+Hill+Farm
   rotate: false
-<<<<<<< HEAD
-  xy: 1736, 462
-=======
-  xy: 1897, 1452
->>>>>>> 5e01ce82
+  xy: 1817, 1365
   size: 32, 28
   orig: 32, 28
   offset: 0, 0
   index: -1
 TileSets/FantasyHex/Tiles/Grassland+Hill+Forest+Camp
   rotate: false
-<<<<<<< HEAD
-  xy: 1736, 426
-=======
-  xy: 1897, 1416
->>>>>>> 5e01ce82
+  xy: 1817, 1329
   size: 32, 28
   orig: 32, 28
   offset: 0, 0
   index: -1
 TileSets/FantasyHex/Tiles/Grassland+Hill+Forest+Lumber mill
   rotate: false
-<<<<<<< HEAD
-  xy: 1736, 390
-=======
-  xy: 1937, 1452
->>>>>>> 5e01ce82
+  xy: 1817, 1293
   size: 32, 28
   orig: 32, 28
   offset: 0, 0
   index: -1
 TileSets/FantasyHex/Tiles/Grassland+Hill+Forest+Trading post
   rotate: false
-<<<<<<< HEAD
-  xy: 1736, 354
-=======
-  xy: 1897, 1380
->>>>>>> 5e01ce82
+  xy: 1817, 1257
   size: 32, 28
   orig: 32, 28
   offset: 0, 0
   index: -1
 TileSets/FantasyHex/Tiles/Grassland+Jungle+Trading post
   rotate: false
-<<<<<<< HEAD
-  xy: 1794, 906
-=======
-  xy: 1937, 1412
->>>>>>> 5e01ce82
+  xy: 1817, 1217
   size: 32, 32
   orig: 32, 32
   offset: 0, 0
   index: -1
 TileSets/FantasyHex/Tiles/GrasslandForest
   rotate: false
-<<<<<<< HEAD
-  xy: 1794, 867
-=======
-  xy: 1977, 1449
->>>>>>> 5e01ce82
+  xy: 1817, 1178
   size: 32, 31
   orig: 32, 31
   offset: 0, 0
   index: -1
 TileSets/FantasyHex/Tiles/Great Barrier Reef
   rotate: false
-<<<<<<< HEAD
-  xy: 1817, 1405
-=======
-  xy: 1977, 1413
->>>>>>> 5e01ce82
+  xy: 1736, 912
   size: 32, 28
   orig: 32, 28
   offset: 0, 0
   index: -1
 TileSets/FantasyHex/Tiles/Hill
   rotate: false
-<<<<<<< HEAD
-  xy: 1776, 683
-=======
-  xy: 1977, 1262
->>>>>>> 5e01ce82
+  xy: 1736, 473
   size: 32, 32
   orig: 32, 32
   offset: 0, 0
   index: -1
 TileSets/FantasyHex/Tiles/HillForest+Lumber mill
   rotate: false
-<<<<<<< HEAD
-  xy: 1776, 647
-=======
-  xy: 1937, 1196
->>>>>>> 5e01ce82
+  xy: 1736, 437
   size: 32, 28
   orig: 32, 28
   offset: 0, 0
   index: -1
 TileSets/FantasyHex/Tiles/HillMarbleQuarry
   rotate: false
-<<<<<<< HEAD
-  xy: 1776, 611
-=======
-  xy: 1977, 1226
->>>>>>> 5e01ce82
+  xy: 1736, 401
   size: 32, 28
   orig: 32, 28
   offset: 0, 0
   index: -1
 TileSets/FantasyHex/Tiles/HillMine
   rotate: false
-<<<<<<< HEAD
-  xy: 1776, 575
-=======
-  xy: 1977, 1190
->>>>>>> 5e01ce82
+  xy: 1736, 365
   size: 32, 28
   orig: 32, 28
   offset: 0, 0
   index: -1
 TileSets/FantasyHex/Tiles/HillStoneQuarry
   rotate: false
-<<<<<<< HEAD
-  xy: 1776, 539
-=======
-  xy: 1853, 1138
->>>>>>> 5e01ce82
+  xy: 1740, 329
   size: 32, 28
   orig: 32, 28
   offset: 0, 0
   index: -1
 TileSets/FantasyHex/Tiles/Horses
   rotate: false
-<<<<<<< HEAD
-  xy: 1776, 395
-=======
-  xy: 1893, 1125
->>>>>>> 5e01ce82
+  xy: 1262, 14
   size: 32, 28
   orig: 32, 28
   offset: 0, 0
   index: -1
 TileSets/FantasyHex/Tiles/Horses+Pasture
   rotate: false
-<<<<<<< HEAD
-  xy: 1776, 355
-=======
-  xy: 1933, 1120
->>>>>>> 5e01ce82
+  xy: 1302, 10
   size: 32, 32
   orig: 32, 32
   offset: 0, 0
   index: -1
 TileSets/FantasyHex/Tiles/Ice
   rotate: false
-<<<<<<< HEAD
-  xy: 1816, 758
-=======
-  xy: 1853, 1102
->>>>>>> 5e01ce82
+  xy: 1857, 1443
   size: 32, 28
   orig: 32, 28
   offset: 0, 0
   index: -1
 TileSets/FantasyHex/Tiles/Incense
   rotate: false
-<<<<<<< HEAD
-  xy: 1816, 650
-=======
-  xy: 1933, 1084
->>>>>>> 5e01ce82
+  xy: 1857, 1335
   size: 32, 28
   orig: 32, 28
   offset: 0, 0
   index: -1
 TileSets/FantasyHex/Tiles/Incense+Plantation
   rotate: false
-<<<<<<< HEAD
-  xy: 1816, 614
-=======
-  xy: 1973, 1081
->>>>>>> 5e01ce82
+  xy: 1857, 1299
   size: 32, 28
   orig: 32, 28
   offset: 0, 0
   index: -1
 TileSets/FantasyHex/Tiles/Iron
   rotate: false
-<<<<<<< HEAD
-  xy: 1816, 542
-=======
-  xy: 1892, 1053
->>>>>>> 5e01ce82
+  xy: 1857, 1227
   size: 32, 28
   orig: 32, 28
   offset: 0, 0
   index: -1
 TileSets/FantasyHex/Tiles/Ivory
   rotate: false
-<<<<<<< HEAD
-  xy: 1816, 470
-=======
-  xy: 1972, 1045
->>>>>>> 5e01ce82
+  xy: 1897, 1452
   size: 32, 28
   orig: 32, 28
   offset: 0, 0
   index: -1
 TileSets/FantasyHex/Tiles/Ivory+Camp
   rotate: false
-<<<<<<< HEAD
-  xy: 1816, 434
-=======
-  xy: 2012, 1045
->>>>>>> 5e01ce82
+  xy: 1897, 1416
   size: 32, 28
   orig: 32, 28
   offset: 0, 0
   index: -1
 TileSets/FantasyHex/Tiles/Jungle
   rotate: false
-<<<<<<< HEAD
-  xy: 1812, 979
-=======
-  xy: 1874, 1013
->>>>>>> 5e01ce82
+  xy: 1937, 1412
   size: 32, 32
   orig: 32, 32
   offset: 0, 0
   index: -1
 TileSets/FantasyHex/Tiles/Krakatoa
   rotate: false
-<<<<<<< HEAD
-  xy: 1776, 317
-=======
-  xy: 1302, 4
->>>>>>> 5e01ce82
+  xy: 1977, 1414
   size: 32, 30
   orig: 32, 30
   offset: 0, 0
   index: -1
 TileSets/FantasyHex/Tiles/Lakes
   rotate: false
-<<<<<<< HEAD
-  xy: 1650, 267
-=======
-  xy: 1382, 6
->>>>>>> 5e01ce82
+  xy: 1937, 1340
   size: 32, 28
   orig: 32, 28
   offset: 0, 0
   index: -1
 TileSets/FantasyHex/Tiles/Landmark
   rotate: false
-<<<<<<< HEAD
-  xy: 1857, 1397
-=======
-  xy: 1954, 1001
->>>>>>> 5e01ce82
+  xy: 1937, 1296
   size: 32, 36
   orig: 32, 36
   offset: 0, 0
   index: -1
 TileSets/FantasyHex/Tiles/Manufactory
   rotate: false
-<<<<<<< HEAD
-  xy: 1897, 1403
-=======
-  xy: 1834, 947
->>>>>>> 5e01ce82
+  xy: 1977, 1223
   size: 32, 39
   orig: 32, 39
   offset: 0, 0
   index: -1
 TileSets/FantasyHex/Tiles/Marble
   rotate: false
-<<<<<<< HEAD
-  xy: 1897, 1367
-=======
-  xy: 1874, 941
->>>>>>> 5e01ce82
+  xy: 1977, 1187
   size: 32, 28
   orig: 32, 28
   offset: 0, 0
   index: -1
 TileSets/FantasyHex/Tiles/Marsh
   rotate: false
-<<<<<<< HEAD
-  xy: 1977, 1449
-=======
-  xy: 1754, 945
->>>>>>> 5e01ce82
+  xy: 1857, 1154
   size: 32, 29
   orig: 32, 29
   offset: 0, 0
   index: -1
 TileSets/FantasyHex/Tiles/Mine
   rotate: false
-<<<<<<< HEAD
-  xy: 1897, 1295
-=======
-  xy: 1662, 6
->>>>>>> 5e01ce82
+  xy: 1937, 1116
   size: 32, 28
   orig: 32, 28
   offset: 0, 0
   index: -1
 TileSets/FantasyHex/Tiles/Moai
   rotate: false
-<<<<<<< HEAD
-  xy: 1897, 1258
-=======
-  xy: 1874, 904
->>>>>>> 5e01ce82
+  xy: 1813, 1102
   size: 32, 29
   orig: 32, 29
   offset: 0, 0
   index: -1
 TileSets/FantasyHex/Tiles/Mount Fuji
   rotate: false
-<<<<<<< HEAD
-  xy: 1937, 1268
-=======
-  xy: 1754, 907
->>>>>>> 5e01ce82
+  xy: 1422, 4
   size: 32, 30
   orig: 32, 30
   offset: 0, 0
   index: -1
 TileSets/FantasyHex/Tiles/Mountain
   rotate: false
-<<<<<<< HEAD
-  xy: 1977, 1297
-=======
-  xy: 1696, 899
->>>>>>> 5e01ce82
+  xy: 1933, 1072
   size: 32, 36
   orig: 32, 36
   offset: 0, 0
   index: -1
 TileSets/FantasyHex/Tiles/Oasis
   rotate: false
-<<<<<<< HEAD
-  xy: 1977, 1189
-=======
-  xy: 1696, 683
->>>>>>> 5e01ce82
+  xy: 1662, 6
   size: 32, 28
   orig: 32, 28
   offset: 0, 0
   index: -1
 TileSets/FantasyHex/Tiles/Ocean
   rotate: false
-<<<<<<< HEAD
-  xy: 1853, 1145
-=======
-  xy: 1696, 647
->>>>>>> 5e01ce82
+  xy: 1702, 6
   size: 32, 28
   orig: 32, 28
   offset: 0, 0
   index: -1
 TileSets/FantasyHex/Tiles/Offshore Platform
   rotate: false
-<<<<<<< HEAD
-  xy: 1937, 1160
-=======
-  xy: 1696, 611
->>>>>>> 5e01ce82
+  xy: 1973, 1079
   size: 32, 28
   orig: 32, 28
   offset: 0, 0
   index: -1
 TileSets/FantasyHex/Tiles/Oil
   rotate: false
-<<<<<<< HEAD
-  xy: 1897, 1150
-=======
-  xy: 1696, 575
->>>>>>> 5e01ce82
+  xy: 1893, 1053
   size: 32, 28
   orig: 32, 28
   offset: 0, 0
   index: -1
 TileSets/FantasyHex/Tiles/Oil well
   rotate: false
-<<<<<<< HEAD
-  xy: 1977, 1153
-=======
-  xy: 1696, 539
->>>>>>> 5e01ce82
+  xy: 1933, 1036
   size: 32, 28
   orig: 32, 28
   offset: 0, 0
   index: -1
 TileSets/FantasyHex/Tiles/Old Faithful
   rotate: false
-<<<<<<< HEAD
-  xy: 1656, 191
-=======
-  xy: 1696, 499
->>>>>>> 5e01ce82
+  xy: 1973, 1039
   size: 32, 32
   orig: 32, 32
   offset: 0, 0
   index: -1
 TileSets/FantasyHex/Tiles/Pasture
   rotate: false
-<<<<<<< HEAD
-  xy: 1937, 1120
-=======
-  xy: 1696, 387
->>>>>>> 5e01ce82
+  xy: 1834, 970
   size: 32, 32
   orig: 32, 32
   offset: 0, 0
   index: -1
 TileSets/FantasyHex/Tiles/Pearls
   rotate: false
-<<<<<<< HEAD
-  xy: 1736, 282
-=======
-  xy: 1696, 315
->>>>>>> 5e01ce82
+  xy: 1776, 917
   size: 32, 28
   orig: 32, 28
   offset: 0, 0
   index: -1
 TileSets/FantasyHex/Tiles/Plains
   rotate: false
-<<<<<<< HEAD
-  xy: 1690, 238
-=======
-  xy: 1914, 865
->>>>>>> 5e01ce82
+  xy: 1776, 773
   size: 32, 28
   orig: 32, 28
   offset: 0, 0
   index: -1
 TileSets/FantasyHex/Tiles/Plains+Farm
   rotate: false
-<<<<<<< HEAD
-  xy: 1696, 202
-=======
-  xy: 1954, 857
->>>>>>> 5e01ce82
+  xy: 1776, 737
   size: 32, 28
   orig: 32, 28
   offset: 0, 0
   index: -1
 TileSets/FantasyHex/Tiles/Plains+Forest+Camp
   rotate: false
-<<<<<<< HEAD
-  xy: 1696, 162
-=======
-  xy: 1994, 861
->>>>>>> 5e01ce82
+  xy: 1776, 697
   size: 32, 32
   orig: 32, 32
   offset: 0, 0
   index: -1
 TileSets/FantasyHex/Tiles/Plains+Forest+Lumber mill
   rotate: false
-<<<<<<< HEAD
-  xy: 1736, 242
-=======
-  xy: 1736, 867
->>>>>>> 5e01ce82
+  xy: 1776, 657
   size: 32, 32
   orig: 32, 32
   offset: 0, 0
   index: -1
 TileSets/FantasyHex/Tiles/Plains+Jungle+Trading post
   rotate: false
-<<<<<<< HEAD
-  xy: 1776, 241
-=======
-  xy: 1736, 827
->>>>>>> 5e01ce82
+  xy: 1776, 617
   size: 32, 32
   orig: 32, 32
   offset: 0, 0
   index: -1
 TileSets/FantasyHex/Tiles/PlainsForest
   rotate: false
-<<<<<<< HEAD
-  xy: 1816, 250
-=======
-  xy: 1736, 787
->>>>>>> 5e01ce82
+  xy: 1776, 577
   size: 32, 32
   orig: 32, 32
   offset: 0, 0
   index: -1
 TileSets/FantasyHex/Tiles/PlainsJungle
   rotate: false
-<<<<<<< HEAD
-  xy: 1736, 202
-=======
-  xy: 1736, 747
->>>>>>> 5e01ce82
+  xy: 1776, 537
   size: 32, 32
   orig: 32, 32
   offset: 0, 0
   index: -1
 TileSets/FantasyHex/Tiles/Plantation
   rotate: false
-<<<<<<< HEAD
-  xy: 1736, 166
-=======
-  xy: 1736, 711
->>>>>>> 5e01ce82
+  xy: 1776, 501
   size: 32, 28
   orig: 32, 28
   offset: 0, 0
   index: -1
 TileSets/FantasyHex/Tiles/Plantation+Bananas
   rotate: false
-<<<<<<< HEAD
-  xy: 1776, 205
-=======
-  xy: 1736, 675
->>>>>>> 5e01ce82
+  xy: 1776, 465
   size: 32, 28
   orig: 32, 28
   offset: 0, 0
   index: -1
 TileSets/FantasyHex/Tiles/Plantation+Cotton
   rotate: false
-<<<<<<< HEAD
-  xy: 1816, 214
-=======
-  xy: 1736, 639
->>>>>>> 5e01ce82
+  xy: 1776, 429
   size: 32, 28
   orig: 32, 28
   offset: 0, 0
   index: -1
 TileSets/FantasyHex/Tiles/Quarry
   rotate: false
-<<<<<<< HEAD
-  xy: 1816, 142
-=======
-  xy: 1736, 531
->>>>>>> 5e01ce82
+  xy: 1816, 898
   size: 32, 28
   orig: 32, 28
   offset: 0, 0
   index: -1
 TileSets/FantasyHex/Tiles/Quarry+Marble
   rotate: false
-<<<<<<< HEAD
-  xy: 1776, 133
-=======
-  xy: 1736, 495
->>>>>>> 5e01ce82
+  xy: 1816, 862
   size: 32, 28
   orig: 32, 28
   offset: 0, 0
   index: -1
 TileSets/FantasyHex/Tiles/Quarry+Stone
   rotate: false
-<<<<<<< HEAD
-  xy: 1736, 130
-=======
-  xy: 1736, 459
-  size: 32, 28
-  orig: 32, 28
-  offset: 0, 0
-  index: -1
-TileSets/FantasyHex/Tiles/River-Bottom
-  rotate: false
-  xy: 1736, 351
-  size: 32, 28
-  orig: 32, 28
-  offset: 0, 0
-  index: -1
-TileSets/Default/Tiles/River-Bottom
-  rotate: false
-  xy: 1736, 351
-  size: 32, 28
-  orig: 32, 28
-  offset: 0, 0
-  index: -1
-TileSets/FantasyHex/Tiles/River-BottomLeft
-  rotate: false
-  xy: 1736, 315
-  size: 32, 28
-  orig: 32, 28
-  offset: 0, 0
-  index: -1
-TileSets/Default/Tiles/River-BottomLeft
-  rotate: false
-  xy: 1736, 315
-  size: 32, 28
-  orig: 32, 28
-  offset: 0, 0
-  index: -1
-TileSets/FantasyHex/Tiles/River-BottomRight
-  rotate: false
-  xy: 1776, 848
-  size: 32, 28
-  orig: 32, 28
-  offset: 0, 0
-  index: -1
-TileSets/Default/Tiles/River-BottomRight
-  rotate: false
-  xy: 1776, 848
->>>>>>> 5e01ce82
+  xy: 1816, 826
   size: 32, 28
   orig: 32, 28
   offset: 0, 0
   index: -1
 TileSets/FantasyHex/Tiles/Rock of Gibraltar
   rotate: false
-<<<<<<< HEAD
-  xy: 1776, 57
-=======
-  xy: 1776, 808
->>>>>>> 5e01ce82
+  xy: 1816, 606
   size: 32, 32
   orig: 32, 32
   offset: 0, 0
   index: -1
 TileSets/FantasyHex/Tiles/Sheep
   rotate: false
-<<<<<<< HEAD
-  xy: 1302, 12
-=======
-  xy: 1776, 591
->>>>>>> 5e01ce82
+  xy: 1816, 389
   size: 32, 28
   orig: 32, 28
   offset: 0, 0
   index: -1
 TileSets/FantasyHex/Tiles/Sheep+Pasture
   rotate: false
-<<<<<<< HEAD
-  xy: 1342, 8
-=======
-  xy: 1776, 551
->>>>>>> 5e01ce82
+  xy: 1874, 1006
   size: 32, 32
   orig: 32, 32
   offset: 0, 0
   index: -1
 TileSets/FantasyHex/Tiles/Silk
   rotate: false
-<<<<<<< HEAD
-  xy: 1398, 48
-=======
-  xy: 1776, 442
->>>>>>> 5e01ce82
+  xy: 1856, 897
   size: 32, 28
   orig: 32, 28
   offset: 0, 0
   index: -1
 TileSets/FantasyHex/Tiles/Silk+Plantation
   rotate: false
-<<<<<<< HEAD
-  xy: 1446, 84
-=======
-  xy: 1776, 406
->>>>>>> 5e01ce82
+  xy: 1856, 861
   size: 32, 28
   orig: 32, 28
   offset: 0, 0
   index: -1
 TileSets/FantasyHex/Tiles/Silver
   rotate: false
-<<<<<<< HEAD
-  xy: 1438, 48
-=======
-  xy: 1776, 370
->>>>>>> 5e01ce82
+  xy: 1856, 825
   size: 32, 28
   orig: 32, 28
   offset: 0, 0
   index: -1
 TileSets/FantasyHex/Tiles/Snow
   rotate: false
-<<<<<<< HEAD
-  xy: 1478, 48
-=======
-  xy: 1816, 803
->>>>>>> 5e01ce82
+  xy: 1856, 753
   size: 32, 28
   orig: 32, 28
   offset: 0, 0
   index: -1
 TileSets/FantasyHex/Tiles/Snow+Farm
   rotate: false
-<<<<<<< HEAD
-  xy: 1462, 12
-=======
-  xy: 1816, 767
->>>>>>> 5e01ce82
+  xy: 1856, 717
   size: 32, 28
   orig: 32, 28
   offset: 0, 0
   index: -1
 TileSets/FantasyHex/Tiles/Spices
   rotate: false
-<<<<<<< HEAD
-  xy: 1518, 48
-=======
-  xy: 1816, 695
->>>>>>> 5e01ce82
+  xy: 1856, 645
   size: 32, 28
   orig: 32, 28
   offset: 0, 0
   index: -1
 TileSets/FantasyHex/Tiles/Spices+Plantation
   rotate: false
-<<<<<<< HEAD
-  xy: 1502, 12
-=======
-  xy: 1816, 659
->>>>>>> 5e01ce82
+  xy: 1856, 609
   size: 32, 28
   orig: 32, 28
   offset: 0, 0
   index: -1
 TileSets/FantasyHex/Tiles/Stone
   rotate: false
-<<<<<<< HEAD
-  xy: 1566, 84
-=======
-  xy: 1816, 623
->>>>>>> 5e01ce82
+  xy: 1856, 573
   size: 32, 28
   orig: 32, 28
   offset: 0, 0
   index: -1
 TileSets/FantasyHex/Tiles/Sugar
   rotate: false
-<<<<<<< HEAD
-  xy: 1606, 84
-=======
-  xy: 1816, 553
->>>>>>> 5e01ce82
+  xy: 1856, 503
   size: 32, 28
   orig: 32, 28
   offset: 0, 0
   index: -1
 TileSets/FantasyHex/Tiles/Sugar+Plantation
   rotate: false
-<<<<<<< HEAD
-  xy: 1558, 48
-=======
-  xy: 1816, 517
->>>>>>> 5e01ce82
+  xy: 1856, 467
   size: 32, 28
   orig: 32, 28
   offset: 0, 0
   index: -1
 TileSets/FantasyHex/Tiles/Terrace farm
   rotate: false
-<<<<<<< HEAD
-  xy: 1646, 83
-=======
-  xy: 1816, 373
->>>>>>> 5e01ce82
+  xy: 1914, 964
   size: 32, 28
   orig: 32, 28
   offset: 0, 0
   index: -1
 TileSets/FantasyHex/Tiles/Trading post
   rotate: false
-<<<<<<< HEAD
-  xy: 1686, 90
-=======
-  xy: 1856, 832
->>>>>>> 5e01ce82
+  xy: 1896, 892
   size: 32, 28
   orig: 32, 28
   offset: 0, 0
   index: -1
 TileSets/FantasyHex/Tiles/Tundra
   rotate: false
-<<<<<<< HEAD
-  xy: 1678, 47
-=======
-  xy: 1856, 724
->>>>>>> 5e01ce82
+  xy: 1896, 784
   size: 32, 28
   orig: 32, 28
   offset: 0, 0
   index: -1
 TileSets/FantasyHex/Tiles/Tundra+Farm
   rotate: false
-<<<<<<< HEAD
-  xy: 1702, 11
-=======
-  xy: 1856, 688
->>>>>>> 5e01ce82
+  xy: 1896, 748
   size: 32, 28
   orig: 32, 28
   offset: 0, 0
   index: -1
 TileSets/FantasyHex/Tiles/Tundra+Forest+Camp
   rotate: false
-<<<<<<< HEAD
-  xy: 1830, 1105
-=======
-  xy: 1856, 648
->>>>>>> 5e01ce82
+  xy: 1896, 708
   size: 32, 32
   orig: 32, 32
   offset: 0, 0
   index: -1
 TileSets/FantasyHex/Tiles/Tundra+Forest+Camp+Furs
   rotate: false
-<<<<<<< HEAD
-  xy: 1830, 1065
-=======
-  xy: 1856, 608
->>>>>>> 5e01ce82
+  xy: 1896, 668
   size: 32, 32
   orig: 32, 32
   offset: 0, 0
   index: -1
 TileSets/FantasyHex/Tiles/Tundra+Forest+Deer+Camp
   rotate: false
-<<<<<<< HEAD
-  xy: 1830, 1025
-=======
-  xy: 1856, 568
->>>>>>> 5e01ce82
+  xy: 1896, 628
   size: 32, 32
   orig: 32, 32
   offset: 0, 0
   index: -1
 TileSets/FantasyHex/Tiles/Tundra+Forest+Lumber mill
   rotate: false
-<<<<<<< HEAD
-  xy: 1870, 1105
-=======
-  xy: 1856, 528
->>>>>>> 5e01ce82
+  xy: 1896, 588
   size: 32, 32
   orig: 32, 32
   offset: 0, 0
   index: -1
 TileSets/FantasyHex/Tiles/TundraForest
   rotate: false
-<<<<<<< HEAD
-  xy: 1870, 1065
-=======
-  xy: 1856, 488
->>>>>>> 5e01ce82
+  xy: 1896, 548
   size: 32, 32
   orig: 32, 32
   offset: 0, 0
   index: -1
 TileSets/FantasyHex/Tiles/Uranium
   rotate: false
-<<<<<<< HEAD
-  xy: 1910, 1084
-=======
-  xy: 1856, 416
->>>>>>> 5e01ce82
+  xy: 1896, 476
   size: 32, 28
   orig: 32, 28
   offset: 0, 0
   index: -1
 TileSets/FantasyHex/Tiles/Whales
   rotate: false
-<<<<<<< HEAD
-  xy: 1950, 1081
-=======
-  xy: 1896, 759
->>>>>>> 5e01ce82
+  xy: 1954, 930
   size: 32, 28
   orig: 32, 28
   offset: 0, 0
   index: -1
 TileSets/FantasyHex/Tiles/Whales+Fishing Boats
   rotate: false
-<<<<<<< HEAD
-  xy: 1950, 1045
-=======
-  xy: 1896, 723
->>>>>>> 5e01ce82
+  xy: 1936, 892
   size: 32, 28
   orig: 32, 28
   offset: 0, 0
   index: -1
 TileSets/FantasyHex/Tiles/Wheat
   rotate: false
-<<<<<<< HEAD
-  xy: 1950, 1009
-=======
-  xy: 1896, 687
->>>>>>> 5e01ce82
+  xy: 1936, 856
   size: 32, 28
   orig: 32, 28
   offset: 0, 0
   index: -1
 TileSets/FantasyHex/Tiles/Wine
   rotate: false
-<<<<<<< HEAD
-  xy: 1950, 973
-=======
-  xy: 1896, 651
->>>>>>> 5e01ce82
+  xy: 1936, 820
   size: 32, 28
   orig: 32, 28
   offset: 0, 0
   index: -1
 TileSets/FantasyHex/Tiles/Wine+Plantation
   rotate: false
-<<<<<<< HEAD
-  xy: 1990, 1081
-=======
-  xy: 1896, 615
->>>>>>> 5e01ce82
+  xy: 1936, 784
   size: 32, 28
   orig: 32, 28
   offset: 0, 0
   index: -1
 TileSets/FantasyHex/TopBorder
   rotate: false
-<<<<<<< HEAD
-  xy: 1638, 47
-=======
-  xy: 1816, 337
->>>>>>> 5e01ce82
+  xy: 1914, 928
   size: 32, 28
   orig: 32, 28
   offset: 0, 0
@@ -4342,1391 +3072,877 @@
   index: -1
 TileSets/FantasyHex/Units/Anti-Aircraft Gun
   rotate: false
-<<<<<<< HEAD
-  xy: 325, 1173
-=======
   xy: 2009, 1973
->>>>>>> 5e01ce82
   size: 32, 28
   orig: 32, 28
   offset: 0, 0
   index: -1
 TileSets/FantasyHex/Units/Anti-Tank Gun
   rotate: false
-<<<<<<< HEAD
-  xy: 1406, 120
-=======
+  xy: 1616, 948
+  size: 32, 28
+  orig: 32, 28
+  offset: 0, 0
+  index: -1
+TileSets/FantasyHex/Units/Archer
+  rotate: false
   xy: 1772, 1100
->>>>>>> 5e01ce82
-  size: 32, 28
-  orig: 32, 28
-  offset: 0, 0
-  index: -1
-TileSets/FantasyHex/Units/Archer
-  rotate: false
-<<<<<<< HEAD
-  xy: 2009, 1978
-=======
-  xy: 1674, 1006
->>>>>>> 5e01ce82
   size: 32, 28
   orig: 32, 28
   offset: 0, 0
   index: -1
 TileSets/FantasyHex/Units/Artillery
   rotate: false
-<<<<<<< HEAD
-  xy: 1616, 830
-=======
-  xy: 1616, 890
->>>>>>> 5e01ce82
+  xy: 2009, 1937
   size: 32, 28
   orig: 32, 28
   offset: 0, 0
   index: -1
 TileSets/FantasyHex/Units/Atlatlist
   rotate: false
-<<<<<<< HEAD
-  xy: 1446, 120
-=======
-  xy: 2009, 1937
->>>>>>> 5e01ce82
+  xy: 1616, 912
   size: 32, 28
   orig: 32, 28
   offset: 0, 0
   index: -1
 TileSets/FantasyHex/Units/Axe Thrower
   rotate: false
-<<<<<<< HEAD
-  xy: 1616, 794
-=======
-  xy: 1616, 854
->>>>>>> 5e01ce82
+  xy: 1616, 876
   size: 32, 28
   orig: 32, 28
   offset: 0, 0
   index: -1
 TileSets/FantasyHex/Units/Ballista
   rotate: false
-<<<<<<< HEAD
-  xy: 1486, 120
-=======
-  xy: 2009, 1901
->>>>>>> 5e01ce82
+  xy: 2009, 1865
   size: 32, 28
   orig: 32, 28
   offset: 0, 0
   index: -1
 TileSets/FantasyHex/Units/Battering Ram
   rotate: false
-<<<<<<< HEAD
-  xy: 1616, 722
-=======
-  xy: 1616, 709
->>>>>>> 5e01ce82
+  xy: 1616, 695
   size: 32, 28
   orig: 32, 28
   offset: 0, 0
   index: -1
 TileSets/FantasyHex/Units/Battleship
   rotate: false
-<<<<<<< HEAD
-  xy: 1566, 120
-=======
-  xy: 1616, 673
->>>>>>> 5e01ce82
+  xy: 1616, 659
   size: 32, 28
   orig: 32, 28
   offset: 0, 0
   index: -1
 TileSets/FantasyHex/Units/Bazooka
   rotate: false
-<<<<<<< HEAD
-  xy: 1616, 686
-=======
-  xy: 1616, 637
->>>>>>> 5e01ce82
+  xy: 1616, 623
   size: 32, 28
   orig: 32, 28
   offset: 0, 0
   index: -1
 TileSets/FantasyHex/Units/Berber Cavalry
   rotate: false
-<<<<<<< HEAD
-  xy: 1606, 120
-=======
-  xy: 1616, 601
->>>>>>> 5e01ce82
+  xy: 1616, 587
   size: 32, 28
   orig: 32, 28
   offset: 0, 0
   index: -1
 TileSets/FantasyHex/Units/Berserker
   rotate: false
-<<<<<<< HEAD
-  xy: 1616, 650
-=======
-  xy: 1616, 565
->>>>>>> 5e01ce82
+  xy: 1616, 551
   size: 32, 28
   orig: 32, 28
   offset: 0, 0
   index: -1
 TileSets/FantasyHex/Units/Bowman
   rotate: false
-<<<<<<< HEAD
-  xy: 1616, 614
-=======
-  xy: 1616, 529
->>>>>>> 5e01ce82
+  xy: 1616, 515
   size: 32, 28
   orig: 32, 28
   offset: 0, 0
   index: -1
 TileSets/FantasyHex/Units/Brute
   rotate: false
-<<<<<<< HEAD
-  xy: 1616, 578
-=======
-  xy: 1616, 493
->>>>>>> 5e01ce82
+  xy: 1616, 479
   size: 32, 28
   orig: 32, 28
   offset: 0, 0
   index: -1
 TileSets/FantasyHex/Units/Camel Archer
   rotate: false
-<<<<<<< HEAD
-  xy: 1616, 541
-=======
-  xy: 1616, 456
->>>>>>> 5e01ce82
+  xy: 1616, 442
   size: 32, 29
   orig: 32, 29
   offset: 0, 0
   index: -1
 TileSets/FantasyHex/Units/Cannon
   rotate: false
-<<<<<<< HEAD
-  xy: 1616, 505
-=======
-  xy: 1616, 420
->>>>>>> 5e01ce82
+  xy: 1616, 406
   size: 32, 28
   orig: 32, 28
   offset: 0, 0
   index: -1
 TileSets/FantasyHex/Units/Caravel
   rotate: false
-<<<<<<< HEAD
-  xy: 1616, 469
-=======
-  xy: 1616, 384
->>>>>>> 5e01ce82
+  xy: 1616, 370
   size: 32, 28
   orig: 32, 28
   offset: 0, 0
   index: -1
 TileSets/FantasyHex/Units/Carolean
   rotate: false
-<<<<<<< HEAD
-  xy: 1616, 433
-=======
-  xy: 1616, 348
->>>>>>> 5e01ce82
+  xy: 1616, 334
   size: 32, 28
   orig: 32, 28
   offset: 0, 0
   index: -1
 TileSets/FantasyHex/Units/Carrier
   rotate: false
-<<<<<<< HEAD
-  xy: 1616, 397
-=======
   xy: 1732, 1064
->>>>>>> 5e01ce82
   size: 32, 28
   orig: 32, 28
   offset: 0, 0
   index: -1
 TileSets/FantasyHex/Units/Cataphract
   rotate: false
-<<<<<<< HEAD
-  xy: 1616, 361
-=======
   xy: 1772, 1064
->>>>>>> 5e01ce82
   size: 32, 28
   orig: 32, 28
   offset: 0, 0
   index: -1
 TileSets/FantasyHex/Units/Catapult
   rotate: false
-<<<<<<< HEAD
-  xy: 1616, 325
-=======
-  xy: 742, 22
->>>>>>> 5e01ce82
+  xy: 1674, 1006
   size: 32, 28
   orig: 32, 28
   offset: 0, 0
   index: -1
 TileSets/FantasyHex/Units/Cavalry
   rotate: false
-<<<<<<< HEAD
-  xy: 1674, 888
-=======
-  xy: 862, 22
->>>>>>> 5e01ce82
+  xy: 822, 22
   size: 32, 28
   orig: 32, 28
   offset: 0, 0
   index: -1
 TileSets/FantasyHex/Units/Chariot Archer
   rotate: false
-<<<<<<< HEAD
-  xy: 1790, 1098
-=======
+  xy: 902, 22
+  size: 32, 28
+  orig: 32, 28
+  offset: 0, 0
+  index: -1
+TileSets/FantasyHex/Units/Chu-Ko-Nu
+  rotate: false
   xy: 942, 22
->>>>>>> 5e01ce82
-  size: 32, 28
-  orig: 32, 28
-  offset: 0, 0
-  index: -1
-TileSets/FantasyHex/Units/Chu-Ko-Nu
-  rotate: false
-<<<<<<< HEAD
-  xy: 1790, 1062
-=======
-  xy: 982, 22
->>>>>>> 5e01ce82
   size: 32, 28
   orig: 32, 28
   offset: 0, 0
   index: -1
 TileSets/FantasyHex/Units/CivilianLandUnit
   rotate: false
-<<<<<<< HEAD
-  xy: 1656, 816
-=======
-  xy: 1656, 850
->>>>>>> 5e01ce82
+  xy: 1656, 852
   size: 32, 28
   orig: 32, 28
   offset: 0, 0
   index: -1
 TileSets/FantasyHex/Units/Comanche Rider
   rotate: false
-<<<<<<< HEAD
-  xy: 1656, 707
-=======
-  xy: 1656, 741
->>>>>>> 5e01ce82
+  xy: 1656, 743
   size: 32, 29
   orig: 32, 29
   offset: 0, 0
   index: -1
 TileSets/FantasyHex/Units/Companion Cavalry
   rotate: false
-<<<<<<< HEAD
-  xy: 1656, 670
-=======
-  xy: 1656, 704
->>>>>>> 5e01ce82
+  xy: 1656, 706
   size: 32, 29
   orig: 32, 29
   offset: 0, 0
   index: -1
 TileSets/FantasyHex/Units/Composite Bowman
   rotate: false
-<<<<<<< HEAD
+  xy: 1656, 670
+  size: 32, 28
+  orig: 32, 28
+  offset: 0, 0
+  index: -1
+TileSets/FantasyHex/Units/Conquistador
+  rotate: false
   xy: 1656, 634
-=======
-  xy: 1656, 668
->>>>>>> 5e01ce82
-  size: 32, 28
-  orig: 32, 28
-  offset: 0, 0
-  index: -1
-TileSets/FantasyHex/Units/Conquistador
-  rotate: false
-<<<<<<< HEAD
+  size: 32, 28
+  orig: 32, 28
+  offset: 0, 0
+  index: -1
+TileSets/FantasyHex/Units/Cossack
+  rotate: false
   xy: 1656, 598
-=======
-  xy: 1656, 632
->>>>>>> 5e01ce82
-  size: 32, 28
-  orig: 32, 28
-  offset: 0, 0
-  index: -1
-TileSets/FantasyHex/Units/Cossack
-  rotate: false
-<<<<<<< HEAD
-  xy: 1656, 562
-=======
-  xy: 1656, 596
->>>>>>> 5e01ce82
   size: 32, 28
   orig: 32, 28
   offset: 0, 0
   index: -1
 TileSets/FantasyHex/Units/Crossbowman
   rotate: false
-<<<<<<< HEAD
-  xy: 1656, 490
-=======
-  xy: 1656, 524
->>>>>>> 5e01ce82
+  xy: 1656, 526
   size: 32, 28
   orig: 32, 28
   offset: 0, 0
   index: -1
 TileSets/FantasyHex/Units/Cruiser
   rotate: false
-<<<<<<< HEAD
-  xy: 2009, 1835
-=======
-  xy: 1656, 490
->>>>>>> 5e01ce82
+  xy: 1656, 492
   size: 32, 26
   orig: 32, 26
   offset: 0, 0
   index: -1
 TileSets/FantasyHex/Units/Destroyer
   rotate: false
-<<<<<<< HEAD
-  xy: 1696, 838
-=======
-  xy: 1610, 240
->>>>>>> 5e01ce82
+  xy: 1660, 233
   size: 32, 28
   orig: 32, 28
   offset: 0, 0
   index: -1
 TileSets/FantasyHex/Units/Dromon
   rotate: false
-<<<<<<< HEAD
-  xy: 1696, 802
-=======
-  xy: 1656, 303
->>>>>>> 5e01ce82
+  xy: 1714, 984
   size: 32, 28
   orig: 32, 28
   offset: 0, 0
   index: -1
 TileSets/FantasyHex/Units/Foreign Legion
   rotate: false
-<<<<<<< HEAD
-  xy: 1696, 506
-=======
-  xy: 1794, 992
->>>>>>> 5e01ce82
+  xy: 1696, 724
   size: 32, 28
   orig: 32, 28
   offset: 0, 0
   index: -1
 TileSets/FantasyHex/Units/Frigate
   rotate: false
-<<<<<<< HEAD
-  xy: 1696, 349
-=======
-  xy: 1817, 1361
->>>>>>> 5e01ce82
+  xy: 1696, 567
   size: 32, 28
   orig: 32, 28
   offset: 0, 0
   index: -1
 TileSets/FantasyHex/Units/Galleass
   rotate: false
-<<<<<<< HEAD
-  xy: 1754, 910
-=======
-  xy: 1817, 1253
->>>>>>> 5e01ce82
+  xy: 1696, 459
   size: 32, 28
   orig: 32, 28
   offset: 0, 0
   index: -1
 TileSets/FantasyHex/Units/Galley
   rotate: false
-<<<<<<< HEAD
-  xy: 1754, 874
-=======
-  xy: 1817, 1217
->>>>>>> 5e01ce82
+  xy: 1696, 423
   size: 32, 28
   orig: 32, 28
   offset: 0, 0
   index: -1
 TileSets/FantasyHex/Units/Gatling Gun
   rotate: false
-<<<<<<< HEAD
-  xy: 1736, 838
-=======
-  xy: 1817, 1181
->>>>>>> 5e01ce82
+  xy: 1696, 387
   size: 32, 28
   orig: 32, 28
   offset: 0, 0
   index: -1
 TileSets/FantasyHex/Units/Great Admiral
   rotate: false
-<<<<<<< HEAD
-  xy: 1834, 1477
-=======
-  xy: 1897, 1341
->>>>>>> 5e01ce82
+  xy: 1813, 1139
   size: 32, 31
   orig: 32, 31
   offset: 0, 0
   index: -1
 TileSets/FantasyHex/Units/Great Artist
   rotate: false
-<<<<<<< HEAD
-  xy: 1817, 1441
-=======
-  xy: 1937, 1376
->>>>>>> 5e01ce82
+  xy: 1736, 948
   size: 32, 28
   orig: 32, 28
   offset: 0, 0
   index: -1
 TileSets/FantasyHex/Units/Great Engineer
   rotate: false
-<<<<<<< HEAD
-  xy: 1817, 1369
-=======
-  xy: 1897, 1305
->>>>>>> 5e01ce82
+  xy: 1736, 876
   size: 32, 28
   orig: 32, 28
   offset: 0, 0
   index: -1
 TileSets/FantasyHex/Units/Great Galleass
   rotate: false
-<<<<<<< HEAD
-  xy: 1817, 1333
-=======
-  xy: 1937, 1340
->>>>>>> 5e01ce82
+  xy: 1736, 840
   size: 32, 28
   orig: 32, 28
   offset: 0, 0
   index: -1
 TileSets/FantasyHex/Units/Great General
   rotate: false
-<<<<<<< HEAD
-  xy: 1817, 1294
-=======
-  xy: 1977, 1374
->>>>>>> 5e01ce82
+  xy: 1736, 801
   size: 32, 31
   orig: 32, 31
   offset: 0, 0
   index: -1
 TileSets/FantasyHex/Units/Great Merchant
   rotate: false
-<<<<<<< HEAD
-  xy: 1817, 1258
-=======
-  xy: 1897, 1269
->>>>>>> 5e01ce82
+  xy: 1736, 765
   size: 32, 28
   orig: 32, 28
   offset: 0, 0
   index: -1
 TileSets/FantasyHex/Units/Great Musician
   rotate: false
-<<<<<<< HEAD
-  xy: 1817, 1222
-=======
-  xy: 1937, 1304
->>>>>>> 5e01ce82
+  xy: 1736, 729
   size: 32, 28
   orig: 32, 28
   offset: 0, 0
   index: -1
 TileSets/FantasyHex/Units/Great Prophet
   rotate: false
-<<<<<<< HEAD
-  xy: 1817, 1186
-=======
-  xy: 1977, 1338
->>>>>>> 5e01ce82
+  xy: 1736, 693
   size: 32, 28
   orig: 32, 28
   offset: 0, 0
   index: -1
 TileSets/FantasyHex/Units/Great Scientist
   rotate: false
-<<<<<<< HEAD
-  xy: 1813, 1150
-=======
-  xy: 1897, 1233
->>>>>>> 5e01ce82
+  xy: 1736, 657
   size: 32, 28
   orig: 32, 28
   offset: 0, 0
   index: -1
 TileSets/FantasyHex/Units/Great War Infantry
   rotate: false
-<<<<<<< HEAD
-  xy: 1776, 831
-=======
-  xy: 1937, 1268
->>>>>>> 5e01ce82
+  xy: 1736, 621
   size: 32, 28
   orig: 32, 28
   offset: 0, 0
   index: -1
 TileSets/FantasyHex/Units/Great Writer
   rotate: false
-<<<<<<< HEAD
-  xy: 1776, 795
-=======
-  xy: 1977, 1302
->>>>>>> 5e01ce82
+  xy: 1736, 585
   size: 32, 28
   orig: 32, 28
   offset: 0, 0
   index: -1
 TileSets/FantasyHex/Units/Hakkapeliitta
   rotate: false
-<<<<<<< HEAD
-  xy: 1776, 759
-=======
-  xy: 1897, 1197
->>>>>>> 5e01ce82
+  xy: 1736, 549
   size: 32, 28
   orig: 32, 28
   offset: 0, 0
   index: -1
 TileSets/FantasyHex/Units/Helicopter Gunship
   rotate: false
-<<<<<<< HEAD
-  xy: 1776, 723
-=======
-  xy: 1937, 1232
->>>>>>> 5e01ce82
+  xy: 1736, 513
   size: 32, 28
   orig: 32, 28
   offset: 0, 0
   index: -1
 TileSets/FantasyHex/Units/Hoplite
   rotate: false
-<<<<<<< HEAD
-  xy: 1776, 503
-=======
-  xy: 1897, 1161
->>>>>>> 5e01ce82
+  xy: 1740, 293
   size: 32, 28
   orig: 32, 28
   offset: 0, 0
   index: -1
 TileSets/FantasyHex/Units/Horse Archer
   rotate: false
-<<<<<<< HEAD
-  xy: 1776, 467
-=======
-  xy: 1937, 1160
->>>>>>> 5e01ce82
+  xy: 1740, 257
   size: 32, 28
   orig: 32, 28
   offset: 0, 0
   index: -1
 TileSets/FantasyHex/Units/Horseman
   rotate: false
-<<<<<<< HEAD
-  xy: 1776, 431
-=======
-  xy: 1977, 1154
->>>>>>> 5e01ce82
+  xy: 1740, 221
   size: 32, 28
   orig: 32, 28
   offset: 0, 0
   index: -1
 TileSets/FantasyHex/Units/Hussar
   rotate: false
-<<<<<<< HEAD
-  xy: 1816, 830
-=======
-  xy: 1973, 1117
->>>>>>> 5e01ce82
+  xy: 1342, 13
   size: 32, 29
   orig: 32, 29
   offset: 0, 0
   index: -1
 TileSets/FantasyHex/Units/Hwach'a
   rotate: false
-<<<<<<< HEAD
-  xy: 1816, 794
-=======
-  xy: 1813, 1109
->>>>>>> 5e01ce82
+  xy: 1382, 14
   size: 32, 28
   orig: 32, 28
   offset: 0, 0
   index: -1
 TileSets/FantasyHex/Units/Immortal
   rotate: false
-<<<<<<< HEAD
-  xy: 1816, 722
-=======
-  xy: 1812, 1073
->>>>>>> 5e01ce82
+  xy: 1857, 1407
   size: 32, 28
   orig: 32, 28
   offset: 0, 0
   index: -1
 TileSets/FantasyHex/Units/Impi
   rotate: false
-<<<<<<< HEAD
-  xy: 1816, 686
-=======
-  xy: 1893, 1089
->>>>>>> 5e01ce82
+  xy: 1857, 1371
   size: 32, 28
   orig: 32, 28
   offset: 0, 0
   index: -1
 TileSets/FantasyHex/Units/Infantry
   rotate: false
-<<<<<<< HEAD
-  xy: 1816, 578
-=======
-  xy: 1852, 1066
->>>>>>> 5e01ce82
+  xy: 1857, 1263
   size: 32, 28
   orig: 32, 28
   offset: 0, 0
   index: -1
 TileSets/FantasyHex/Units/Ironclad
   rotate: false
-<<<<<<< HEAD
-  xy: 1816, 506
-=======
-  xy: 1932, 1048
->>>>>>> 5e01ce82
+  xy: 1857, 1191
   size: 32, 28
   orig: 32, 28
   offset: 0, 0
   index: -1
 TileSets/FantasyHex/Units/Jaguar
   rotate: false
-<<<<<<< HEAD
-  xy: 1816, 398
-=======
-  xy: 1834, 1030
->>>>>>> 5e01ce82
+  xy: 1937, 1452
   size: 32, 28
   orig: 32, 28
   offset: 0, 0
   index: -1
 TileSets/FantasyHex/Units/Janissary
   rotate: false
-<<<<<<< HEAD
-  xy: 1816, 362
-=======
-  xy: 1834, 994
->>>>>>> 5e01ce82
+  xy: 1897, 1380
   size: 32, 28
   orig: 32, 28
   offset: 0, 0
   index: -1
 TileSets/FantasyHex/Units/Keshik
   rotate: false
-<<<<<<< HEAD
-  xy: 1656, 303
-=======
-  xy: 1874, 977
->>>>>>> 5e01ce82
+  xy: 1977, 1452
   size: 32, 28
   orig: 32, 28
   offset: 0, 0
   index: -1
 TileSets/FantasyHex/Units/Khan
   rotate: false
-<<<<<<< HEAD
-  xy: 1696, 310
-=======
-  xy: 1914, 1009
->>>>>>> 5e01ce82
+  xy: 1897, 1341
   size: 32, 31
   orig: 32, 31
   offset: 0, 0
   index: -1
 TileSets/FantasyHex/Units/Knight
   rotate: false
-<<<<<<< HEAD
-  xy: 1736, 318
-=======
-  xy: 1914, 973
->>>>>>> 5e01ce82
+  xy: 1937, 1376
   size: 32, 28
   orig: 32, 28
   offset: 0, 0
   index: -1
 TileSets/FantasyHex/Units/Kris Swordsman
   rotate: false
-<<<<<<< HEAD
-  xy: 1816, 326
-=======
-  xy: 1342, 6
->>>>>>> 5e01ce82
+  xy: 1897, 1305
   size: 32, 28
   orig: 32, 28
   offset: 0, 0
   index: -1
 TileSets/FantasyHex/Units/Lancer
   rotate: false
-<<<<<<< HEAD
-  xy: 1650, 231
-=======
-  xy: 1422, 6
->>>>>>> 5e01ce82
+  xy: 1977, 1378
   size: 32, 28
   orig: 32, 28
   offset: 0, 0
   index: -1
 TileSets/FantasyHex/Units/LandUnit
   rotate: false
-<<<<<<< HEAD
-  xy: 1857, 1441
-=======
+  xy: 1897, 1269
+  size: 32, 28
+  orig: 32, 28
+  offset: 0, 0
+  index: -1
+TileSets/FantasyHex/Units/Landship
+  rotate: false
+  xy: 1977, 1342
+  size: 32, 28
+  orig: 32, 28
+  offset: 0, 0
+  index: -1
+TileSets/FantasyHex/Units/Landsknecht
+  rotate: false
+  xy: 1897, 1233
+  size: 32, 28
+  orig: 32, 28
+  offset: 0, 0
+  index: -1
+TileSets/FantasyHex/Units/Legion
+  rotate: false
+  xy: 1937, 1260
+  size: 32, 28
+  orig: 32, 28
+  offset: 0, 0
+  index: -1
+TileSets/FantasyHex/Units/Longbowman
+  rotate: false
+  xy: 1977, 1306
+  size: 32, 28
+  orig: 32, 28
+  offset: 0, 0
+  index: -1
+TileSets/FantasyHex/Units/Longswordsman
+  rotate: false
+  xy: 1897, 1197
+  size: 32, 28
+  orig: 32, 28
+  offset: 0, 0
+  index: -1
+TileSets/FantasyHex/Units/Machine Gun
+  rotate: false
+  xy: 1937, 1224
+  size: 32, 28
+  orig: 32, 28
+  offset: 0, 0
+  index: -1
+TileSets/FantasyHex/Units/Mandekalu Cavalry
+  rotate: false
+  xy: 1977, 1270
+  size: 32, 28
+  orig: 32, 28
+  offset: 0, 0
+  index: -1
+TileSets/FantasyHex/Units/Maori Warrior
+  rotate: false
+  xy: 1937, 1188
+  size: 32, 28
+  orig: 32, 28
+  offset: 0, 0
+  index: -1
+TileSets/FantasyHex/Units/Marine
+  rotate: false
+  xy: 1897, 1161
+  size: 32, 28
+  orig: 32, 28
+  offset: 0, 0
+  index: -1
+TileSets/FantasyHex/Units/Mechanized Infantry
+  rotate: false
+  xy: 1937, 1152
+  size: 32, 28
+  orig: 32, 28
+  offset: 0, 0
+  index: -1
+TileSets/FantasyHex/Units/Mehal Sefari
+  rotate: false
+  xy: 1977, 1151
+  size: 32, 28
+  orig: 32, 28
+  offset: 0, 0
+  index: -1
+TileSets/FantasyHex/Units/Merchant Of Venice
+  rotate: false
+  xy: 1897, 1125
+  size: 32, 28
+  orig: 32, 28
+  offset: 0, 0
+  index: -1
+TileSets/FantasyHex/Units/Minuteman
+  rotate: false
+  xy: 1977, 1115
+  size: 32, 28
+  orig: 32, 28
+  offset: 0, 0
+  index: -1
+TileSets/FantasyHex/Units/Missile Cruiser
+  rotate: false
+  xy: 1853, 1118
+  size: 32, 28
+  orig: 32, 28
+  offset: 0, 0
+  index: -1
+TileSets/FantasyHex/Units/Mobile SAM
+  rotate: false
+  xy: 1812, 1066
+  size: 32, 28
+  orig: 32, 28
+  offset: 0, 0
+  index: -1
+TileSets/FantasyHex/Units/Modern Armor
+  rotate: false
+  xy: 1853, 1082
+  size: 32, 28
+  orig: 32, 28
+  offset: 0, 0
+  index: -1
+TileSets/FantasyHex/Units/Mohawk Warrior
+  rotate: false
+  xy: 1893, 1089
+  size: 32, 28
+  orig: 32, 28
+  offset: 0, 0
+  index: -1
+TileSets/FantasyHex/Units/Musketeer
+  rotate: false
   xy: 1462, 6
->>>>>>> 5e01ce82
-  size: 32, 28
-  orig: 32, 28
-  offset: 0, 0
-  index: -1
-TileSets/FantasyHex/Units/Landship
-  rotate: false
-<<<<<<< HEAD
-  xy: 1857, 1361
-=======
+  size: 32, 28
+  orig: 32, 28
+  offset: 0, 0
+  index: -1
+TileSets/FantasyHex/Units/Musketman
+  rotate: false
   xy: 1502, 6
->>>>>>> 5e01ce82
-  size: 32, 28
-  orig: 32, 28
-  offset: 0, 0
-  index: -1
-TileSets/FantasyHex/Units/Landsknecht
-  rotate: false
-<<<<<<< HEAD
-  xy: 1857, 1325
-=======
-  xy: 1994, 1009
->>>>>>> 5e01ce82
-  size: 32, 28
-  orig: 32, 28
-  offset: 0, 0
-  index: -1
-TileSets/FantasyHex/Units/Legion
-  rotate: false
-<<<<<<< HEAD
-  xy: 1857, 1289
-=======
+  size: 32, 28
+  orig: 32, 28
+  offset: 0, 0
+  index: -1
+TileSets/FantasyHex/Units/Naresuan's Elephant
+  rotate: false
   xy: 1542, 6
->>>>>>> 5e01ce82
-  size: 32, 28
-  orig: 32, 28
-  offset: 0, 0
-  index: -1
-TileSets/FantasyHex/Units/Longbowman
-  rotate: false
-<<<<<<< HEAD
-  xy: 1857, 1253
-=======
+  size: 32, 28
+  orig: 32, 28
+  offset: 0, 0
+  index: -1
+TileSets/FantasyHex/Units/Nau
+  rotate: false
   xy: 1582, 6
->>>>>>> 5e01ce82
-  size: 32, 28
-  orig: 32, 28
-  offset: 0, 0
-  index: -1
-TileSets/FantasyHex/Units/Longswordsman
-  rotate: false
-<<<<<<< HEAD
-  xy: 1857, 1217
-=======
+  size: 32, 28
+  orig: 32, 28
+  offset: 0, 0
+  index: -1
+TileSets/FantasyHex/Units/Norwegian Ski Infantry
+  rotate: false
   xy: 1622, 6
->>>>>>> 5e01ce82
-  size: 32, 28
-  orig: 32, 28
-  offset: 0, 0
-  index: -1
-TileSets/FantasyHex/Units/Machine Gun
-  rotate: false
-<<<<<<< HEAD
-  xy: 1857, 1181
-=======
-  xy: 1954, 965
->>>>>>> 5e01ce82
-  size: 32, 28
-  orig: 32, 28
-  offset: 0, 0
-  index: -1
-TileSets/FantasyHex/Units/Mandekalu Cavalry
-  rotate: false
-<<<<<<< HEAD
-  xy: 1897, 1450
-=======
-  xy: 1994, 973
->>>>>>> 5e01ce82
-  size: 32, 28
-  orig: 32, 28
-  offset: 0, 0
-  index: -1
-TileSets/FantasyHex/Units/Maori Warrior
-  rotate: false
-<<<<<<< HEAD
-  xy: 1937, 1450
-=======
-  xy: 1794, 956
->>>>>>> 5e01ce82
-  size: 32, 28
-  orig: 32, 28
-  offset: 0, 0
-  index: -1
-TileSets/FantasyHex/Units/Marine
-  rotate: false
-<<<<<<< HEAD
-  xy: 1937, 1414
-=======
-  xy: 1914, 937
->>>>>>> 5e01ce82
-  size: 32, 28
-  orig: 32, 28
-  offset: 0, 0
-  index: -1
-TileSets/FantasyHex/Units/Mechanized Infantry
-  rotate: false
-<<<<<<< HEAD
-  xy: 1897, 1331
-=======
-  xy: 1714, 943
->>>>>>> 5e01ce82
-  size: 32, 28
-  orig: 32, 28
-  offset: 0, 0
-  index: -1
-TileSets/FantasyHex/Units/Mehal Sefari
-  rotate: false
-<<<<<<< HEAD
-  xy: 1937, 1378
-=======
-  xy: 1954, 929
->>>>>>> 5e01ce82
-  size: 32, 28
-  orig: 32, 28
-  offset: 0, 0
-  index: -1
-TileSets/FantasyHex/Units/Merchant Of Venice
-  rotate: false
-<<<<<<< HEAD
-  xy: 1977, 1413
-=======
-  xy: 1994, 937
->>>>>>> 5e01ce82
-  size: 32, 28
-  orig: 32, 28
-  offset: 0, 0
-  index: -1
-TileSets/FantasyHex/Units/Minuteman
-  rotate: false
-<<<<<<< HEAD
-  xy: 1937, 1342
-=======
-  xy: 1794, 920
->>>>>>> 5e01ce82
-  size: 32, 28
-  orig: 32, 28
-  offset: 0, 0
-  index: -1
-TileSets/FantasyHex/Units/Missile Cruiser
-  rotate: false
-<<<<<<< HEAD
-  xy: 1977, 1377
-=======
-  xy: 1834, 911
->>>>>>> 5e01ce82
-  size: 32, 28
-  orig: 32, 28
-  offset: 0, 0
-  index: -1
-TileSets/FantasyHex/Units/Mobile SAM
-  rotate: false
-<<<<<<< HEAD
-  xy: 1937, 1306
-=======
-  xy: 1914, 901
->>>>>>> 5e01ce82
-  size: 32, 28
-  orig: 32, 28
-  offset: 0, 0
-  index: -1
-TileSets/FantasyHex/Units/Modern Armor
-  rotate: false
-<<<<<<< HEAD
-  xy: 1977, 1341
-=======
-  xy: 1954, 893
->>>>>>> 5e01ce82
-  size: 32, 28
-  orig: 32, 28
-  offset: 0, 0
-  index: -1
-TileSets/FantasyHex/Units/Mohawk Warrior
-  rotate: false
-<<<<<<< HEAD
-  xy: 1897, 1222
-=======
-  xy: 1994, 901
->>>>>>> 5e01ce82
-  size: 32, 28
-  orig: 32, 28
-  offset: 0, 0
-  index: -1
-TileSets/FantasyHex/Units/Musketeer
-  rotate: false
-<<<<<<< HEAD
-  xy: 1897, 1186
-=======
-  xy: 1696, 863
->>>>>>> 5e01ce82
-  size: 32, 28
-  orig: 32, 28
-  offset: 0, 0
-  index: -1
-TileSets/FantasyHex/Units/Musketman
-  rotate: false
-<<<<<<< HEAD
-  xy: 1937, 1232
-=======
-  xy: 1696, 827
->>>>>>> 5e01ce82
-  size: 32, 28
-  orig: 32, 28
-  offset: 0, 0
-  index: -1
-TileSets/FantasyHex/Units/Naresuan's Elephant
-  rotate: false
-<<<<<<< HEAD
-  xy: 1977, 1261
-=======
-  xy: 1696, 791
->>>>>>> 5e01ce82
-  size: 32, 28
-  orig: 32, 28
-  offset: 0, 0
-  index: -1
-TileSets/FantasyHex/Units/Nau
-  rotate: false
-<<<<<<< HEAD
-  xy: 1937, 1196
-=======
-  xy: 1696, 755
->>>>>>> 5e01ce82
-  size: 32, 28
-  orig: 32, 28
-  offset: 0, 0
-  index: -1
-TileSets/FantasyHex/Units/Norwegian Ski Infantry
-  rotate: false
-<<<<<<< HEAD
-  xy: 1977, 1225
-=======
-  xy: 1696, 719
->>>>>>> 5e01ce82
   size: 32, 28
   orig: 32, 28
   offset: 0, 0
   index: -1
 TileSets/FantasyHex/Units/Panzer
   rotate: false
-<<<<<<< HEAD
-  xy: 1656, 155
-=======
-  xy: 1696, 463
->>>>>>> 5e01ce82
+  xy: 1852, 1046
   size: 32, 28
   orig: 32, 28
   offset: 0, 0
   index: -1
 TileSets/FantasyHex/Units/Paratrooper
   rotate: false
-<<<<<<< HEAD
-  xy: 1646, 119
-=======
-  xy: 1696, 427
->>>>>>> 5e01ce82
+  xy: 1834, 1010
   size: 32, 28
   orig: 32, 28
   offset: 0, 0
   index: -1
 TileSets/FantasyHex/Units/Pathfinder
   rotate: false
-<<<<<<< HEAD
-  xy: 1977, 1117
-=======
-  xy: 1696, 351
->>>>>>> 5e01ce82
+  xy: 1794, 953
   size: 32, 28
   orig: 32, 28
   offset: 0, 0
   index: -1
 TileSets/FantasyHex/Units/Persian Immortal
   rotate: false
-<<<<<<< HEAD
-  xy: 1696, 274
-=======
-  xy: 1794, 884
->>>>>>> 5e01ce82
+  xy: 1776, 881
   size: 32, 28
   orig: 32, 28
   offset: 0, 0
   index: -1
 TileSets/FantasyHex/Units/Pictish Warrior
   rotate: false
-<<<<<<< HEAD
-  xy: 1776, 281
-=======
-  xy: 1834, 875
->>>>>>> 5e01ce82
+  xy: 1776, 845
   size: 32, 28
   orig: 32, 28
   offset: 0, 0
   index: -1
 TileSets/FantasyHex/Units/Pikeman
   rotate: false
-<<<<<<< HEAD
-  xy: 1816, 290
-=======
-  xy: 1874, 868
->>>>>>> 5e01ce82
+  xy: 1776, 809
   size: 32, 28
   orig: 32, 28
   offset: 0, 0
   index: -1
 TileSets/FantasyHex/Units/Pracinha
   rotate: false
-<<<<<<< HEAD
-  xy: 1776, 169
-=======
-  xy: 1736, 603
->>>>>>> 5e01ce82
+  xy: 1776, 393
   size: 32, 28
   orig: 32, 28
   offset: 0, 0
   index: -1
 TileSets/FantasyHex/Units/Privateer
   rotate: false
-<<<<<<< HEAD
-  xy: 1816, 178
-=======
-  xy: 1736, 567
->>>>>>> 5e01ce82
+  xy: 1834, 934
   size: 32, 28
   orig: 32, 28
   offset: 0, 0
   index: -1
 TileSets/FantasyHex/Units/Quinquereme
   rotate: false
-<<<<<<< HEAD
-  xy: 1696, 126
-=======
-  xy: 1736, 423
->>>>>>> 5e01ce82
+  xy: 1816, 790
   size: 32, 28
   orig: 32, 28
   offset: 0, 0
   index: -1
 TileSets/FantasyHex/Units/Rifleman
   rotate: false
-<<<<<<< HEAD
-  xy: 1816, 106
-=======
-  xy: 1736, 387
->>>>>>> 5e01ce82
+  xy: 1816, 754
   size: 32, 28
   orig: 32, 28
   offset: 0, 0
   index: -1
 TileSets/FantasyHex/Units/Rocket Artillery
   rotate: false
-<<<<<<< HEAD
-  xy: 1816, 34
-=======
-  xy: 1776, 772
->>>>>>> 5e01ce82
+  xy: 1816, 570
   size: 32, 28
   orig: 32, 28
   offset: 0, 0
   index: -1
 TileSets/FantasyHex/Units/Samurai
   rotate: false
-<<<<<<< HEAD
-  xy: 1142, 12
-=======
-  xy: 1776, 736
->>>>>>> 5e01ce82
+  xy: 1816, 534
   size: 32, 28
   orig: 32, 28
   offset: 0, 0
   index: -1
 TileSets/FantasyHex/Units/Scout
   rotate: false
-<<<<<<< HEAD
-  xy: 1182, 12
-=======
-  xy: 1776, 700
->>>>>>> 5e01ce82
+  xy: 1816, 498
   size: 32, 28
   orig: 32, 28
   offset: 0, 0
   index: -1
 TileSets/FantasyHex/Units/Sea Beggar
   rotate: false
-<<<<<<< HEAD
-  xy: 1222, 12
-=======
-  xy: 1776, 664
->>>>>>> 5e01ce82
+  xy: 1816, 462
   size: 32, 28
   orig: 32, 28
   offset: 0, 0
   index: -1
 TileSets/FantasyHex/Units/Settler
   rotate: false
-<<<<<<< HEAD
-  xy: 1262, 11
-=======
-  xy: 1776, 627
->>>>>>> 5e01ce82
+  xy: 1816, 425
   size: 32, 29
   orig: 32, 29
   offset: 0, 0
   index: -1
 TileSets/FantasyHex/Units/Ship of the Line
   rotate: false
-<<<<<<< HEAD
-  xy: 1382, 11
-=======
-  xy: 1776, 514
->>>>>>> 5e01ce82
+  xy: 1874, 969
   size: 32, 29
   orig: 32, 29
   offset: 0, 0
   index: -1
 TileSets/FantasyHex/Units/Siege Tower
   rotate: false
-<<<<<<< HEAD
-  xy: 1406, 84
-=======
-  xy: 1776, 478
->>>>>>> 5e01ce82
+  xy: 1874, 933
   size: 32, 28
   orig: 32, 28
   offset: 0, 0
   index: -1
 TileSets/FantasyHex/Units/Sipahi
   rotate: false
-<<<<<<< HEAD
-  xy: 1422, 10
-=======
-  xy: 1776, 332
->>>>>>> 5e01ce82
+  xy: 1742, 4
   size: 32, 30
   orig: 32, 30
   offset: 0, 0
   index: -1
 TileSets/FantasyHex/Units/Slinger
   rotate: false
-<<<<<<< HEAD
-  xy: 1486, 84
-=======
-  xy: 1816, 839
->>>>>>> 5e01ce82
+  xy: 1856, 789
   size: 32, 28
   orig: 32, 28
   offset: 0, 0
   index: -1
 TileSets/FantasyHex/Units/Spearman
   rotate: false
-<<<<<<< HEAD
-  xy: 1526, 84
-=======
-  xy: 1816, 731
->>>>>>> 5e01ce82
+  xy: 1856, 681
   size: 32, 28
   orig: 32, 28
   offset: 0, 0
   index: -1
 TileSets/FantasyHex/Units/Submarine
   rotate: false
-<<<<<<< HEAD
-  xy: 1610, 215
-=======
-  xy: 1816, 589
->>>>>>> 5e01ce82
+  xy: 1856, 539
   size: 32, 26
   orig: 32, 26
   offset: 0, 0
   index: -1
 TileSets/FantasyHex/Units/Swordsman
   rotate: false
-<<<<<<< HEAD
-  xy: 1542, 12
-=======
-  xy: 1816, 481
->>>>>>> 5e01ce82
+  xy: 1856, 431
   size: 32, 28
   orig: 32, 28
   offset: 0, 0
   index: -1
 TileSets/FantasyHex/Units/Tank
   rotate: false
-<<<<<<< HEAD
-  xy: 1598, 48
-=======
-  xy: 1816, 445
->>>>>>> 5e01ce82
+  xy: 1856, 395
   size: 32, 28
   orig: 32, 28
   offset: 0, 0
   index: -1
 TileSets/FantasyHex/Units/Tercio
   rotate: false
-<<<<<<< HEAD
-  xy: 1582, 12
-=======
-  xy: 1816, 409
->>>>>>> 5e01ce82
+  xy: 1914, 1000
   size: 32, 28
   orig: 32, 28
   offset: 0, 0
   index: -1
 TileSets/FantasyHex/Units/Trebuchet
   rotate: false
-<<<<<<< HEAD
-  xy: 1622, 11
-=======
-  xy: 1856, 796
->>>>>>> 5e01ce82
+  xy: 1896, 856
   size: 32, 28
   orig: 32, 28
   offset: 0, 0
   index: -1
 TileSets/FantasyHex/Units/Trireme
   rotate: false
-<<<<<<< HEAD
-  xy: 1662, 11
-=======
-  xy: 1856, 760
->>>>>>> 5e01ce82
+  xy: 1896, 820
   size: 32, 28
   orig: 32, 28
   offset: 0, 0
   index: -1
 TileSets/FantasyHex/Units/Turtle Ship
   rotate: false
-<<<<<<< HEAD
-  xy: 1870, 1029
-=======
-  xy: 1856, 452
->>>>>>> 5e01ce82
+  xy: 1896, 512
   size: 32, 28
   orig: 32, 28
   offset: 0, 0
   index: -1
 TileSets/FantasyHex/Units/War Chariot
   rotate: false
-<<<<<<< HEAD
-  xy: 1910, 1048
-=======
-  xy: 1856, 380
->>>>>>> 5e01ce82
+  xy: 1896, 440
   size: 32, 28
   orig: 32, 28
   offset: 0, 0
   index: -1
 TileSets/FantasyHex/Units/War Elephant
   rotate: false
-<<<<<<< HEAD
-  xy: 1910, 1012
-=======
-  xy: 1856, 344
->>>>>>> 5e01ce82
+  xy: 1896, 404
   size: 32, 28
   orig: 32, 28
   offset: 0, 0
   index: -1
 TileSets/FantasyHex/Units/Warrior
   rotate: false
-<<<<<<< HEAD
-  xy: 1870, 993
-=======
-  xy: 1896, 829
->>>>>>> 5e01ce82
+  xy: 1954, 1000
   size: 32, 28
   orig: 32, 28
   offset: 0, 0
   index: -1
 TileSets/FantasyHex/Units/WaterUnit
   rotate: false
-<<<<<<< HEAD
-  xy: 1910, 978
-=======
-  xy: 1896, 795
->>>>>>> 5e01ce82
+  xy: 1954, 966
   size: 32, 26
   orig: 32, 26
   offset: 0, 0
   index: -1
 TileSets/FantasyHex/Units/Winged Hussar
   rotate: false
-<<<<<<< HEAD
-  xy: 1990, 1045
-=======
-  xy: 1896, 579
->>>>>>> 5e01ce82
+  xy: 1936, 748
   size: 32, 28
   orig: 32, 28
   offset: 0, 0
   index: -1
 TileSets/FantasyHex/Units/Work Boats
   rotate: false
-<<<<<<< HEAD
-  xy: 1990, 1009
-=======
-  xy: 1896, 543
->>>>>>> 5e01ce82
+  xy: 1936, 712
   size: 32, 28
   orig: 32, 28
   offset: 0, 0
   index: -1
 TileSets/FantasyHex/Units/Worker
   rotate: false
-<<<<<<< HEAD
-  xy: 1990, 973
-=======
-  xy: 1896, 507
->>>>>>> 5e01ce82
-  size: 32, 28
-  orig: 32, 28
-  offset: 0, 0
-  index: -1
-TileSets/FantasyHex/road
-  rotate: false
-  xy: 1529, 1847
-  size: 61, 11
-  orig: 61, 11
-  offset: 0, 0
-  index: -1
-TileSets/Default/road
-  rotate: false
-  xy: 1529, 1847
-  size: 61, 11
-  orig: 61, 11
+  xy: 1936, 676
+  size: 32, 28
+  orig: 32, 28
   offset: 0, 0
   index: -1
 UnitPromotionIcons/Accuracy
@@ -5745,465 +3961,301 @@
   index: -1
 UnitPromotionIcons/Air Targeting
   rotate: false
-  xy: 1816, 1750
+  xy: 1486, 274
   size: 50, 50
   orig: 50, 50
   offset: 0, 0
   index: -1
 UnitPromotionIcons/Targeting
   rotate: false
-  xy: 1816, 1750
+  xy: 1486, 274
   size: 50, 50
   orig: 50, 50
   offset: 0, 0
   index: -1
 UnitPromotionIcons/Ambush
   rotate: false
-<<<<<<< HEAD
-  xy: 1816, 1690
-=======
-  xy: 1816, 1634
->>>>>>> 5e01ce82
+  xy: 1358, 166
   size: 50, 50
   orig: 50, 50
   offset: 0, 0
   index: -1
 UnitPromotionIcons/Amphibious
   rotate: false
-<<<<<<< HEAD
-  xy: 1308, 164
-=======
+  xy: 1544, 274
+  size: 50, 50
+  orig: 50, 50
+  offset: 0, 0
+  index: -1
+UnitPromotionIcons/Armor Plating
+  rotate: false
+  xy: 1416, 166
+  size: 50, 50
+  orig: 50, 50
+  offset: 0, 0
+  index: -1
+UnitPromotionIcons/Barrage
+  rotate: false
   xy: 1816, 1576
->>>>>>> 5e01ce82
-  size: 50, 50
-  orig: 50, 50
-  offset: 0, 0
-  index: -1
-UnitPromotionIcons/Armor Plating
-  rotate: false
-<<<<<<< HEAD
-  xy: 1816, 1574
-=======
-  xy: 220, 13
->>>>>>> 5e01ce82
-  size: 50, 50
-  orig: 50, 50
-  offset: 0, 0
-  index: -1
-UnitPromotionIcons/Barrage
-  rotate: false
-<<<<<<< HEAD
-  xy: 1250, 106
-=======
+  size: 50, 50
+  orig: 50, 50
+  offset: 0, 0
+  index: -1
+UnitPromotionIcons/Besiege
+  rotate: false
+  xy: 1300, 108
+  size: 50, 50
+  orig: 50, 50
+  offset: 0, 0
+  index: -1
+UnitPromotionIcons/Siege
+  rotate: false
+  xy: 1300, 108
+  size: 50, 50
+  orig: 50, 50
+  offset: 0, 0
+  index: -1
+UnitPromotionIcons/Blitz
+  rotate: false
+  xy: 1358, 108
+  size: 50, 50
+  orig: 50, 50
+  offset: 0, 0
+  index: -1
+UnitPromotionIcons/Boarding Party
+  rotate: false
+  xy: 1416, 108
+  size: 50, 50
+  orig: 50, 50
+  offset: 0, 0
+  index: -1
+UnitPromotionIcons/Bombardment
+  rotate: false
+  xy: 1486, 216
+  size: 50, 50
+  orig: 50, 50
+  offset: 0, 0
+  index: -1
+UnitPromotionIcons/Charge
+  rotate: false
+  xy: 1544, 216
+  size: 50, 50
+  orig: 50, 50
+  offset: 0, 0
+  index: -1
+UnitPromotionIcons/Coastal Raider
+  rotate: false
   xy: 336, 13
->>>>>>> 5e01ce82
-  size: 50, 50
-  orig: 50, 50
-  offset: 0, 0
-  index: -1
-UnitPromotionIcons/Besiege
-  rotate: false
-<<<<<<< HEAD
-  xy: 1308, 106
-=======
-  xy: 394, 13
->>>>>>> 5e01ce82
-  size: 50, 50
-  orig: 50, 50
-  offset: 0, 0
-  index: -1
-UnitPromotionIcons/Siege
-  rotate: false
-<<<<<<< HEAD
-  xy: 1308, 106
-=======
-  xy: 394, 13
->>>>>>> 5e01ce82
-  size: 50, 50
-  orig: 50, 50
-  offset: 0, 0
-  index: -1
-UnitPromotionIcons/Blitz
-  rotate: false
-<<<<<<< HEAD
-  xy: 220, 11
-=======
-  xy: 452, 18
->>>>>>> 5e01ce82
-  size: 50, 50
-  orig: 50, 50
-  offset: 0, 0
-  index: -1
-UnitPromotionIcons/Boarding Party
-  rotate: false
-<<<<<<< HEAD
-  xy: 278, 11
-=======
-  xy: 510, 18
->>>>>>> 5e01ce82
-  size: 50, 50
-  orig: 50, 50
-  offset: 0, 0
-  index: -1
-UnitPromotionIcons/Bombardment
-  rotate: false
-<<<<<<< HEAD
-  xy: 336, 11
-=======
+  size: 50, 50
+  orig: 50, 50
+  offset: 0, 0
+  index: -1
+UnitPromotionIcons/Cover
+  rotate: false
+  xy: 1532, 100
+  size: 50, 50
+  orig: 50, 50
+  offset: 0, 0
+  index: -1
+PolicyIcons/Discipline
+  rotate: false
+  xy: 1532, 100
+  size: 50, 50
+  orig: 50, 50
+  offset: 0, 0
+  index: -1
+UnitPromotionIcons/Drill
+  rotate: false
   xy: 568, 18
->>>>>>> 5e01ce82
-  size: 50, 50
-  orig: 50, 50
-  offset: 0, 0
-  index: -1
-UnitPromotionIcons/Charge
-  rotate: false
-<<<<<<< HEAD
-  xy: 394, 11
-=======
-  xy: 626, 18
->>>>>>> 5e01ce82
-  size: 50, 50
-  orig: 50, 50
-  offset: 0, 0
-  index: -1
-UnitPromotionIcons/Coastal Raider
-  rotate: false
-<<<<<<< HEAD
-  xy: 568, 16
-=======
-  xy: 818, 58
->>>>>>> 5e01ce82
-  size: 50, 50
-  orig: 50, 50
-  offset: 0, 0
-  index: -1
-UnitPromotionIcons/Cover
-  rotate: false
-<<<<<<< HEAD
-  xy: 818, 56
-=======
-  xy: 1050, 58
->>>>>>> 5e01ce82
-  size: 50, 50
-  orig: 50, 50
-  offset: 0, 0
-  index: -1
-PolicyIcons/Discipline
-  rotate: false
-<<<<<<< HEAD
-  xy: 818, 56
-=======
-  xy: 1050, 58
->>>>>>> 5e01ce82
-  size: 50, 50
-  orig: 50, 50
-  offset: 0, 0
-  index: -1
-UnitPromotionIcons/Drill
-  rotate: false
-<<<<<<< HEAD
-  xy: 1050, 56
-=======
+  size: 50, 50
+  orig: 50, 50
+  offset: 0, 0
+  index: -1
+UnitPromotionIcons/Evasion
+  rotate: false
+  xy: 684, 18
+  size: 50, 50
+  orig: 50, 50
+  offset: 0, 0
+  index: -1
+UnitPromotionIcons/Extended Range
+  rotate: false
+  xy: 760, 58
+  size: 50, 50
+  orig: 50, 50
+  offset: 0, 0
+  index: -1
+UnitPromotionIcons/Operational Range
+  rotate: false
+  xy: 760, 58
+  size: 50, 50
+  orig: 50, 50
+  offset: 0, 0
+  index: -1
+UnitPromotionIcons/Flight Deck
+  rotate: false
+  xy: 876, 58
+  size: 50, 50
+  orig: 50, 50
+  offset: 0, 0
+  index: -1
+UnitPromotionIcons/Formation
+  rotate: false
+  xy: 934, 58
+  size: 50, 50
+  orig: 50, 50
+  offset: 0, 0
+  index: -1
+UnitPromotionIcons/Great Generals
+  rotate: false
+  xy: 1224, 58
+  size: 50, 50
+  orig: 50, 50
+  offset: 0, 0
+  index: -1
+UnitPromotionIcons/Quick Study
+  rotate: false
+  xy: 1224, 58
+  size: 50, 50
+  orig: 50, 50
+  offset: 0, 0
+  index: -1
+UnitPromotionIcons/Haka War Dance
+  rotate: false
   xy: 1816, 1518
->>>>>>> 5e01ce82
-  size: 50, 50
-  orig: 50, 50
-  offset: 0, 0
-  index: -1
-UnitPromotionIcons/Evasion
-  rotate: false
-<<<<<<< HEAD
-  xy: 1816, 1516
-=======
-  xy: 1874, 1778
->>>>>>> 5e01ce82
-  size: 50, 50
-  orig: 50, 50
-  offset: 0, 0
-  index: -1
-UnitPromotionIcons/Extended Range
-  rotate: false
-<<<<<<< HEAD
-  xy: 1874, 1776
-=======
-  xy: 1874, 1720
->>>>>>> 5e01ce82
-  size: 50, 50
-  orig: 50, 50
-  offset: 0, 0
-  index: -1
-UnitPromotionIcons/Operational Range
-  rotate: false
-<<<<<<< HEAD
-  xy: 1874, 1776
-=======
-  xy: 1874, 1720
->>>>>>> 5e01ce82
-  size: 50, 50
-  orig: 50, 50
-  offset: 0, 0
-  index: -1
-UnitPromotionIcons/Flight Deck
-  rotate: false
-<<<<<<< HEAD
-  xy: 1932, 1776
-=======
+  size: 50, 50
+  orig: 50, 50
+  offset: 0, 0
+  index: -1
+UnitPromotionIcons/Heal Instantly
+  rotate: false
+  xy: 1282, 50
+  size: 50, 50
+  orig: 50, 50
+  offset: 0, 0
+  index: -1
+UnitPromotionIcons/Indirect Fire
+  rotate: false
+  xy: 1398, 50
+  size: 50, 50
+  orig: 50, 50
+  offset: 0, 0
+  index: -1
+UnitPromotionIcons/Interception
+  rotate: false
+  xy: 1514, 42
+  size: 50, 50
+  orig: 50, 50
+  offset: 0, 0
+  index: -1
+UnitPromotionIcons/Logistics
+  rotate: false
   xy: 1874, 1662
->>>>>>> 5e01ce82
-  size: 50, 50
-  orig: 50, 50
-  offset: 0, 0
-  index: -1
-UnitPromotionIcons/Formation
-  rotate: false
-<<<<<<< HEAD
-  xy: 1874, 1660
-=======
-  xy: 1932, 1720
->>>>>>> 5e01ce82
-  size: 50, 50
-  orig: 50, 50
-  offset: 0, 0
-  index: -1
-UnitPromotionIcons/Great Generals
-  rotate: false
-<<<<<<< HEAD
-  xy: 1932, 1602
-=======
-  xy: 1932, 1546
->>>>>>> 5e01ce82
-  size: 50, 50
-  orig: 50, 50
-  offset: 0, 0
-  index: -1
-UnitPromotionIcons/Quick Study
-  rotate: false
-<<<<<<< HEAD
-  xy: 1932, 1602
-=======
-  xy: 1932, 1546
->>>>>>> 5e01ce82
-  size: 50, 50
-  orig: 50, 50
-  offset: 0, 0
-  index: -1
-UnitPromotionIcons/Haka War Dance
-  rotate: false
-<<<<<<< HEAD
-  xy: 1932, 1544
-=======
-  xy: 1874, 1488
->>>>>>> 5e01ce82
-  size: 50, 50
-  orig: 50, 50
-  offset: 0, 0
-  index: -1
-UnitPromotionIcons/Heal Instantly
-  rotate: false
-<<<<<<< HEAD
-  xy: 1874, 1486
-=======
-  xy: 1932, 1488
->>>>>>> 5e01ce82
-  size: 50, 50
-  orig: 50, 50
-  offset: 0, 0
-  index: -1
-UnitPromotionIcons/Indirect Fire
-  rotate: false
-<<<<<<< HEAD
-  xy: 1166, 48
-=======
-  xy: 1436, 280
->>>>>>> 5e01ce82
-  size: 50, 50
-  orig: 50, 50
-  offset: 0, 0
-  index: -1
-UnitPromotionIcons/Interception
-  rotate: false
-<<<<<<< HEAD
-  xy: 1282, 48
-=======
-  xy: 1436, 222
->>>>>>> 5e01ce82
-  size: 50, 50
-  orig: 50, 50
-  offset: 0, 0
-  index: -1
-UnitPromotionIcons/Logistics
-  rotate: false
-<<<<<<< HEAD
-  xy: 1658, 1482
-=======
-  xy: 1552, 216
->>>>>>> 5e01ce82
   size: 50, 50
   orig: 50, 50
   offset: 0, 0
   index: -1
 UnitPromotionIcons/March
   rotate: false
-<<<<<<< HEAD
-  xy: 1585, 1424
-=======
-  xy: 1358, 100
->>>>>>> 5e01ce82
+  xy: 1874, 1604
   size: 50, 50
   orig: 50, 50
   offset: 0, 0
   index: -1
 UnitPromotionIcons/Medic
   rotate: false
-<<<<<<< HEAD
-  xy: 1585, 1366
-=======
-  xy: 1340, 42
->>>>>>> 5e01ce82
+  xy: 1932, 1662
   size: 50, 50
   orig: 50, 50
   offset: 0, 0
   index: -1
 UnitPromotionIcons/Mobility
   rotate: false
-<<<<<<< HEAD
-  xy: 1701, 1366
-=======
-  xy: 1585, 1310
->>>>>>> 5e01ce82
+  xy: 1658, 1484
   size: 50, 50
   orig: 50, 50
   offset: 0, 0
   index: -1
 UnitPromotionIcons/Morale
   rotate: false
-<<<<<<< HEAD
-  xy: 1701, 1308
-=======
-  xy: 1701, 1426
->>>>>>> 5e01ce82
+  xy: 1585, 1426
   size: 50, 50
   orig: 50, 50
   offset: 0, 0
   index: -1
 UnitPromotionIcons/Rejuvenation
   rotate: false
-<<<<<<< HEAD
-  xy: 1552, 214
-=======
-  xy: 1474, 158
->>>>>>> 5e01ce82
+  xy: 1639, 1136
   size: 50, 50
   orig: 50, 50
   offset: 0, 0
   index: -1
 UnitPromotionIcons/Scouting
   rotate: false
-<<<<<<< HEAD
-  xy: 1990, 1544
-=======
-  xy: 1514, 42
->>>>>>> 5e01ce82
+  xy: 1990, 1604
   size: 50, 50
   orig: 50, 50
   offset: 0, 0
   index: -1
 UnitPromotionIcons/Sentry
   rotate: false
-<<<<<<< HEAD
-  xy: 1990, 1544
-=======
-  xy: 1514, 42
->>>>>>> 5e01ce82
+  xy: 1990, 1604
   size: 50, 50
   orig: 50, 50
   offset: 0, 0
   index: -1
 UnitPromotionIcons/Shock
   rotate: false
-<<<<<<< HEAD
-  xy: 1759, 1424
-=======
-  xy: 1590, 100
->>>>>>> 5e01ce82
+  xy: 1990, 1488
   size: 50, 50
   orig: 50, 50
   offset: 0, 0
   index: -1
 UnitPromotionIcons/Slinger Withdraw
   rotate: false
-<<<<<<< HEAD
-  xy: 1759, 1366
-=======
   xy: 1572, 42
->>>>>>> 5e01ce82
   size: 50, 50
   orig: 50, 50
   offset: 0, 0
   index: -1
 UnitPromotionIcons/Sortie
   rotate: false
-<<<<<<< HEAD
-  xy: 1759, 1250
-=======
-  xy: 1990, 1720
->>>>>>> 5e01ce82
+  xy: 1759, 1368
   size: 50, 50
   orig: 50, 50
   offset: 0, 0
   index: -1
 UnitPromotionIcons/Supply
   rotate: false
-<<<<<<< HEAD
-  xy: 1424, 156
-=======
-  xy: 1990, 1546
->>>>>>> 5e01ce82
+  xy: 1759, 1194
   size: 50, 50
   orig: 50, 50
   offset: 0, 0
   index: -1
 UnitPromotionIcons/Survivalism
   rotate: false
-<<<<<<< HEAD
-  xy: 1482, 156
-=======
-  xy: 1990, 1488
->>>>>>> 5e01ce82
+  xy: 1755, 1136
   size: 50, 50
   orig: 50, 50
   offset: 0, 0
   index: -1
 UnitPromotionIcons/Volley
   rotate: false
-<<<<<<< HEAD
-  xy: 1732, 1076
-=======
-  xy: 1616, 1078
->>>>>>> 5e01ce82
+  xy: 1688, 42
   size: 50, 50
   orig: 50, 50
   offset: 0, 0
   index: -1
 UnitPromotionIcons/Wolfpack
   rotate: false
-<<<<<<< HEAD
-  xy: 1674, 960
-=======
+  xy: 1616, 1020
+  size: 50, 50
+  orig: 50, 50
+  offset: 0, 0
+  index: -1
+UnitPromotionIcons/Woodsman
+  rotate: false
   xy: 1674, 1078
->>>>>>> 5e01ce82
-  size: 50, 50
-  orig: 50, 50
-  offset: 0, 0
-  index: -1
-UnitPromotionIcons/Woodsman
-  rotate: false
-<<<<<<< HEAD
-  xy: 1732, 1018
-=======
-  xy: 1616, 962
->>>>>>> 5e01ce82
   size: 50, 50
   orig: 50, 50
   offset: 0, 0
