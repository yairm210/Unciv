
game.png
size: 2048, 2048
format: RGBA8888
filter: MipMapLinearLinear, MipMapLinearLinear
repeat: none
EmojiIcons/Gold
  rotate: false
<<<<<<< HEAD
  xy: 1585, 1368
=======
  xy: 1585, 1306
>>>>>>> 7a42ab3e
  size: 50, 50
  orig: 50, 50
  offset: 0, 0
  index: -1
EmojiIcons/Production
  rotate: false
<<<<<<< HEAD
  xy: 1674, 1078
=======
  xy: 1674, 1016
>>>>>>> 7a42ab3e
  size: 50, 50
  orig: 50, 50
  offset: 0, 0
  index: -1
EmojiIcons/Turn
  rotate: false
<<<<<<< HEAD
  xy: 1732, 672
=======
  xy: 1674, 552
>>>>>>> 7a42ab3e
  size: 50, 50
  orig: 50, 50
  offset: 0, 0
  index: -1
ImprovementIcons/Academy
  rotate: false
  xy: 289, 1535
  size: 100, 100
  orig: 100, 100
  offset: 0, 0
  index: -1
ImprovementIcons/Ancient ruins
  rotate: false
  xy: 1901, 1836
  size: 100, 100
  orig: 100, 100
  offset: 0, 0
  index: -1
ImprovementIcons/Barbarian encampment
  rotate: false
  xy: 1168, 1736
  size: 100, 100
  orig: 100, 100
  offset: 0, 0
  index: -1
ImprovementIcons/Camp
  rotate: false
  xy: 628, 1588
  size: 100, 100
  orig: 100, 100
  offset: 0, 0
  index: -1
ImprovementIcons/Citadel
  rotate: false
  xy: 1276, 1628
  size: 100, 100
  orig: 100, 100
  offset: 0, 0
  index: -1
ImprovementIcons/City center
  rotate: false
  xy: 397, 1480
  size: 100, 100
  orig: 100, 100
  offset: 0, 0
  index: -1
ImprovementIcons/City ruins
  rotate: false
  xy: 505, 1480
  size: 100, 100
  orig: 100, 100
  offset: 0, 0
  index: -1
ImprovementIcons/Customs house
  rotate: false
  xy: 952, 1520
  size: 100, 100
  orig: 100, 100
  offset: 0, 0
  index: -1
ImprovementIcons/Farm
  rotate: false
  xy: 1369, 1304
  size: 100, 100
  orig: 100, 100
  offset: 0, 0
  index: -1
ImprovementIcons/Fishing Boats
  rotate: false
  xy: 1045, 1196
  size: 100, 100
  orig: 100, 100
  offset: 0, 0
  index: -1
ImprovementIcons/Fort
  rotate: false
<<<<<<< HEAD
  xy: 1492, 1736
=======
  xy: 1492, 1624
>>>>>>> 7a42ab3e
  size: 100, 100
  orig: 100, 100
  offset: 0, 0
  index: -1
ImprovementIcons/Holy site
  rotate: false
<<<<<<< HEAD
  xy: 825, 1088
=======
  xy: 825, 1084
>>>>>>> 7a42ab3e
  size: 100, 100
  orig: 100, 100
  offset: 0, 0
  index: -1
ImprovementIcons/Landmark
  rotate: false
<<<<<<< HEAD
  xy: 536, 940
=======
  xy: 536, 936
>>>>>>> 7a42ab3e
  size: 100, 100
  orig: 100, 100
  offset: 0, 0
  index: -1
ImprovementIcons/Lumber mill
  rotate: false
<<<<<<< HEAD
  xy: 428, 724
=======
  xy: 428, 720
>>>>>>> 7a42ab3e
  size: 100, 100
  orig: 100, 100
  offset: 0, 0
  index: -1
ImprovementIcons/Manufactory
  rotate: false
<<<<<<< HEAD
  xy: 536, 724
=======
  xy: 536, 720
>>>>>>> 7a42ab3e
  size: 100, 100
  orig: 100, 100
  offset: 0, 0
  index: -1
ImprovementIcons/Mine
  rotate: false
<<<<<<< HEAD
  xy: 406, 184
=======
  xy: 406, 180
>>>>>>> 7a42ab3e
  size: 100, 100
  orig: 100, 100
  offset: 0, 0
  index: -1
ImprovementIcons/Moai
  rotate: false
<<<<<<< HEAD
  xy: 436, 76
=======
  xy: 436, 72
>>>>>>> 7a42ab3e
  size: 100, 100
  orig: 100, 100
  offset: 0, 0
  index: -1
ImprovementIcons/Oil well
  rotate: false
<<<<<<< HEAD
  xy: 644, 548
=======
  xy: 644, 544
>>>>>>> 7a42ab3e
  size: 100, 100
  orig: 100, 100
  offset: 0, 0
  index: -1
ImprovementIcons/Pasture
  rotate: false
<<<<<<< HEAD
  xy: 644, 440
=======
  xy: 644, 436
>>>>>>> 7a42ab3e
  size: 100, 100
  orig: 100, 100
  offset: 0, 0
  index: -1
ImprovementIcons/Plantation
  rotate: false
<<<<<<< HEAD
  xy: 1184, 872
=======
  xy: 1184, 868
>>>>>>> 7a42ab3e
  size: 100, 100
  orig: 100, 100
  offset: 0, 0
  index: -1
ImprovementIcons/Polder
  rotate: false
<<<<<<< HEAD
  xy: 968, 656
=======
  xy: 968, 652
>>>>>>> 7a42ab3e
  size: 100, 100
  orig: 100, 100
  offset: 0, 0
  index: -1
ImprovementIcons/Quarry
  rotate: false
<<<<<<< HEAD
  xy: 1076, 656
=======
  xy: 1076, 652
>>>>>>> 7a42ab3e
  size: 100, 100
  orig: 100, 100
  offset: 0, 0
  index: -1
ImprovementIcons/Road
  rotate: false
<<<<<<< HEAD
  xy: 1184, 548
=======
  xy: 1076, 436
>>>>>>> 7a42ab3e
  size: 100, 100
  orig: 100, 100
  offset: 0, 0
  index: -1
ImprovementIcons/Terrace farm
  rotate: false
<<<<<<< HEAD
  xy: 976, 116
=======
  xy: 1084, 112
>>>>>>> 7a42ab3e
  size: 100, 100
  orig: 100, 100
  offset: 0, 0
  index: -1
ImprovementIcons/Trading post
  rotate: false
<<<<<<< HEAD
  xy: 1486, 224
=======
  xy: 1516, 112
>>>>>>> 7a42ab3e
  size: 100, 100
  orig: 100, 100
  offset: 0, 0
  index: -1
NationIcons/America
  rotate: false
  xy: 112, 25
  size: 100, 100
  orig: 100, 100
  offset: 0, 0
  index: -1
NationIcons/Arabia
  rotate: false
  xy: 212, 935
  size: 100, 100
  orig: 100, 100
  offset: 0, 0
  index: -1
NationIcons/Aztecs
  rotate: false
  xy: 190, 179
  size: 100, 100
  orig: 100, 100
  offset: 0, 0
  index: -1
NationIcons/Babylon
  rotate: false
  xy: 628, 1696
  size: 100, 100
  orig: 100, 100
  offset: 0, 0
  index: -1
NationIcons/China
  rotate: false
  xy: 952, 1628
  size: 100, 100
  orig: 100, 100
  offset: 0, 0
  index: -1
NationIcons/CityState
  rotate: false
  xy: 505, 1372
  size: 100, 100
  orig: 100, 100
  offset: 0, 0
  index: -1
NationIcons/Denmark
  rotate: false
  xy: 1168, 1520
  size: 100, 100
  orig: 100, 100
  offset: 0, 0
  index: -1
NationIcons/Egypt
  rotate: false
  xy: 1045, 1304
  size: 100, 100
  orig: 100, 100
  offset: 0, 0
  index: -1
NationIcons/England
  rotate: false
  xy: 1261, 1304
  size: 100, 100
  orig: 100, 100
  offset: 0, 0
  index: -1
NationIcons/France
  rotate: false
<<<<<<< HEAD
  xy: 1492, 1628
=======
  xy: 1492, 1516
>>>>>>> 7a42ab3e
  size: 100, 100
  orig: 100, 100
  offset: 0, 0
  index: -1
NationIcons/Germany
  rotate: false
<<<<<<< HEAD
  xy: 1477, 1196
=======
  xy: 1600, 1754
>>>>>>> 7a42ab3e
  size: 100, 100
  orig: 100, 100
  offset: 0, 0
  index: -1
NationIcons/Greece
  rotate: false
<<<<<<< HEAD
  xy: 1600, 1650
=======
  xy: 1600, 1646
>>>>>>> 7a42ab3e
  size: 100, 100
  orig: 100, 100
  offset: 0, 0
  index: -1
NationIcons/Inca
  rotate: false
<<<<<<< HEAD
  xy: 1257, 1088
=======
  xy: 1257, 1084
>>>>>>> 7a42ab3e
  size: 100, 100
  orig: 100, 100
  offset: 0, 0
  index: -1
NationIcons/India
  rotate: false
<<<<<<< HEAD
  xy: 1473, 1088
=======
  xy: 1473, 1084
>>>>>>> 7a42ab3e
  size: 100, 100
  orig: 100, 100
  offset: 0, 0
  index: -1
NationIcons/Iroquois
  rotate: false
<<<<<<< HEAD
  xy: 320, 1048
=======
  xy: 320, 1044
>>>>>>> 7a42ab3e
  size: 100, 100
  orig: 100, 100
  offset: 0, 0
  index: -1
NationIcons/Japan
  rotate: false
<<<<<<< HEAD
  xy: 320, 832
=======
  xy: 320, 828
>>>>>>> 7a42ab3e
  size: 100, 100
  orig: 100, 100
  offset: 0, 0
  index: -1
NationIcons/Korea
  rotate: false
<<<<<<< HEAD
  xy: 428, 940
=======
  xy: 428, 936
>>>>>>> 7a42ab3e
  size: 100, 100
  orig: 100, 100
  offset: 0, 0
  index: -1
NationIcons/Mongolia
  rotate: false
<<<<<<< HEAD
  xy: 652, 76
=======
  xy: 652, 72
>>>>>>> 7a42ab3e
  size: 100, 100
  orig: 100, 100
  offset: 0, 0
  index: -1
NationIcons/Persia
  rotate: false
<<<<<<< HEAD
  xy: 968, 764
=======
  xy: 968, 760
>>>>>>> 7a42ab3e
  size: 100, 100
  orig: 100, 100
  offset: 0, 0
  index: -1
NationIcons/Polynesia
  rotate: false
<<<<<<< HEAD
  xy: 860, 548
=======
  xy: 860, 544
>>>>>>> 7a42ab3e
  size: 100, 100
  orig: 100, 100
  offset: 0, 0
  index: -1
NationIcons/Rome
  rotate: false
<<<<<<< HEAD
  xy: 1400, 656
=======
  xy: 1292, 544
>>>>>>> 7a42ab3e
  size: 100, 100
  orig: 100, 100
  offset: 0, 0
  index: -1
NationIcons/Russia
  rotate: false
<<<<<<< HEAD
  xy: 1292, 548
=======
  xy: 1184, 436
>>>>>>> 7a42ab3e
  size: 100, 100
  orig: 100, 100
  offset: 0, 0
  index: -1
NationIcons/Siam
  rotate: false
<<<<<<< HEAD
  xy: 1400, 440
=======
  xy: 1292, 328
>>>>>>> 7a42ab3e
  size: 100, 100
  orig: 100, 100
  offset: 0, 0
  index: -1
NationIcons/Songhai
  rotate: false
<<<<<<< HEAD
  xy: 1508, 872
=======
  xy: 1508, 760
>>>>>>> 7a42ab3e
  size: 100, 100
  orig: 100, 100
  offset: 0, 0
  index: -1
NationIcons/Spain
  rotate: false
<<<<<<< HEAD
  xy: 1508, 764
=======
  xy: 1508, 652
>>>>>>> 7a42ab3e
  size: 100, 100
  orig: 100, 100
  offset: 0, 0
  index: -1
NationIcons/Sweden
  rotate: false
<<<<<<< HEAD
  xy: 1378, 224
=======
  xy: 760, 112
>>>>>>> 7a42ab3e
  size: 100, 100
  orig: 100, 100
  offset: 0, 0
  index: -1
NationIcons/The Huns
  rotate: false
  xy: 4, 1643
  size: 400, 401
  orig: 400, 401
  offset: 0, 0
  index: -1
NationIcons/The Netherlands
  rotate: false
<<<<<<< HEAD
  xy: 1084, 116
=======
  xy: 1192, 112
>>>>>>> 7a42ab3e
  size: 100, 100
  orig: 100, 100
  offset: 0, 0
  index: -1
NationIcons/The Ottomans
  rotate: false
<<<<<<< HEAD
  xy: 1192, 116
=======
  xy: 1300, 112
>>>>>>> 7a42ab3e
  size: 100, 100
  orig: 100, 100
  offset: 0, 0
  index: -1
OtherIcons/Aircraft
  rotate: false
  xy: 1816, 1731
  size: 50, 50
  orig: 50, 50
  offset: 0, 0
  index: -1
OtherIcons/ArrowLeft
  rotate: false
<<<<<<< HEAD
  xy: 1532, 58
=======
  xy: 220, 9
>>>>>>> 7a42ab3e
  size: 50, 50
  orig: 50, 50
  offset: 0, 0
  index: -1
OtherIcons/ArrowRight
  rotate: false
<<<<<<< HEAD
  xy: 1816, 1557
=======
  xy: 278, 9
>>>>>>> 7a42ab3e
  size: 50, 50
  orig: 50, 50
  offset: 0, 0
  index: -1
StatIcons/Movement
  rotate: false
<<<<<<< HEAD
  xy: 1816, 1557
=======
  xy: 278, 9
>>>>>>> 7a42ab3e
  size: 50, 50
  orig: 50, 50
  offset: 0, 0
  index: -1
OtherIcons/BackArrow
  rotate: false
<<<<<<< HEAD
  xy: 220, 13
=======
  xy: 336, 9
>>>>>>> 7a42ab3e
  size: 50, 50
  orig: 50, 50
  offset: 0, 0
  index: -1
OtherIcons/Banner
  rotate: false
  xy: 1060, 1736
  size: 100, 100
  orig: 100, 100
  offset: 0, 0
  index: -1
OtherIcons/Border-inner
  rotate: false
  xy: 697, 1821
  size: 31, 15
  orig: 31, 15
  offset: 0, 0
  index: -1
OtherIcons/Border-outer
  rotate: false
<<<<<<< HEAD
  xy: 1954, 460
=======
  xy: 1664, 133
>>>>>>> 7a42ab3e
  size: 31, 15
  orig: 31, 15
  offset: 0, 0
  index: -1
OtherIcons/Camera
  rotate: false
  xy: 1864, 4
  size: 25, 25
  orig: 25, 25
  offset: 0, 0
  index: -1
OtherIcons/Circle
  rotate: false
  xy: 1529, 1866
  size: 178, 178
  orig: 178, 178
  offset: 0, 0
  index: -1
OtherIcons/Cities
  rotate: false
  xy: 1384, 1628
  size: 100, 100
  orig: 100, 100
  offset: 0, 0
  index: -1
OtherIcons/Close
  rotate: false
  xy: 289, 1319
  size: 100, 100
  orig: 100, 100
  offset: 0, 0
  index: -1
OtherIcons/Crosshair
  rotate: false
  xy: 736, 1520
  size: 100, 100
  orig: 100, 100
  offset: 0, 0
  index: -1
OtherIcons/Diplomacy
  rotate: false
  xy: 1276, 1520
  size: 100, 100
  orig: 100, 100
  offset: 0, 0
  index: -1
OtherIcons/DiplomacyW
  rotate: false
  xy: 1384, 1520
  size: 100, 100
  orig: 100, 100
  offset: 0, 0
  index: -1
OtherIcons/DisbandUnit
  rotate: false
  xy: 721, 1412
  size: 100, 100
  orig: 100, 100
  offset: 0, 0
  index: -1
OtherIcons/Down
  rotate: false
<<<<<<< HEAD
  xy: 1932, 1662
=======
  xy: 1874, 1542
>>>>>>> 7a42ab3e
  size: 50, 50
  orig: 50, 50
  offset: 0, 0
  index: -1
OtherIcons/Fire
  rotate: false
  xy: 829, 1196
  size: 100, 100
  orig: 100, 100
  offset: 0, 0
  index: -1
OtherIcons/Hexagon
  rotate: false
  xy: 4, 1395
  size: 277, 240
  orig: 277, 240
  offset: 0, 0
  index: -1
OtherIcons/Link
  rotate: false
<<<<<<< HEAD
  xy: 1701, 1252
=======
  xy: 1643, 1190
>>>>>>> 7a42ab3e
  size: 50, 50
  orig: 50, 50
  offset: 0, 0
  index: -1
OtherIcons/Load
  rotate: false
<<<<<<< HEAD
  xy: 320, 616
=======
  xy: 320, 612
>>>>>>> 7a42ab3e
  size: 100, 100
  orig: 100, 100
  offset: 0, 0
  index: -1
OtherIcons/Lock
  rotate: false
<<<<<<< HEAD
  xy: 536, 832
=======
  xy: 536, 828
>>>>>>> 7a42ab3e
  size: 100, 100
  orig: 100, 100
  offset: 0, 0
  index: -1
OtherIcons/MapEditor
  rotate: false
<<<<<<< HEAD
  xy: 428, 616
=======
  xy: 428, 612
>>>>>>> 7a42ab3e
  size: 100, 100
  orig: 100, 100
  offset: 0, 0
  index: -1
OtherIcons/MenuIcon
  rotate: false
<<<<<<< HEAD
  xy: 428, 400
=======
  xy: 428, 396
>>>>>>> 7a42ab3e
  size: 100, 100
  orig: 100, 100
  offset: 0, 0
  index: -1
OtherIcons/Mods
  rotate: false
<<<<<<< HEAD
  xy: 622, 184
=======
  xy: 622, 180
>>>>>>> 7a42ab3e
  size: 100, 100
  orig: 100, 100
  offset: 0, 0
  index: -1
OtherIcons/Multiplayer
  rotate: false
<<<<<<< HEAD
  xy: 644, 872
=======
  xy: 644, 868
>>>>>>> 7a42ab3e
  size: 100, 100
  orig: 100, 100
  offset: 0, 0
  index: -1
OtherIcons/New
  rotate: false
<<<<<<< HEAD
  xy: 752, 872
=======
  xy: 752, 868
>>>>>>> 7a42ab3e
  size: 100, 100
  orig: 100, 100
  offset: 0, 0
  index: -1
OtherIcons/Options
  rotate: false
<<<<<<< HEAD
  xy: 968, 872
=======
  xy: 968, 868
>>>>>>> 7a42ab3e
  size: 100, 100
  orig: 100, 100
  offset: 0, 0
  index: -1
OtherIcons/Pentagon
  rotate: false
<<<<<<< HEAD
  xy: 1076, 872
=======
  xy: 1076, 868
>>>>>>> 7a42ab3e
  size: 100, 100
  orig: 100, 100
  offset: 0, 0
  index: -1
OtherIcons/Pillage
  rotate: false
<<<<<<< HEAD
  xy: 1292, 980
=======
  xy: 1292, 976
>>>>>>> 7a42ab3e
  size: 100, 100
  orig: 100, 100
  offset: 0, 0
  index: -1
OtherIcons/Present
  rotate: false
<<<<<<< HEAD
  xy: 1400, 980
=======
  xy: 1400, 976
>>>>>>> 7a42ab3e
  size: 100, 100
  orig: 100, 100
  offset: 0, 0
  index: -1
OtherIcons/Puppet
  rotate: false
<<<<<<< HEAD
  xy: 1184, 764
=======
  xy: 1184, 760
>>>>>>> 7a42ab3e
  size: 100, 100
  orig: 100, 100
  offset: 0, 0
  index: -1
OtherIcons/Quest
  rotate: false
<<<<<<< HEAD
  xy: 968, 548
=======
  xy: 968, 544
>>>>>>> 7a42ab3e
  size: 100, 100
  orig: 100, 100
  offset: 0, 0
  index: -1
OtherIcons/Quickstart
  rotate: false
<<<<<<< HEAD
  xy: 860, 440
=======
  xy: 860, 436
>>>>>>> 7a42ab3e
  size: 100, 100
  orig: 100, 100
  offset: 0, 0
  index: -1
OtherIcons/Resume
  rotate: false
<<<<<<< HEAD
  xy: 1400, 764
=======
  xy: 1292, 652
>>>>>>> 7a42ab3e
  size: 100, 100
  orig: 100, 100
  offset: 0, 0
  index: -1
OtherIcons/Shield
  rotate: false
<<<<<<< HEAD
  xy: 1184, 332
=======
  xy: 1400, 436
>>>>>>> 7a42ab3e
  size: 100, 100
  orig: 100, 100
  offset: 0, 0
  index: -1
OtherIcons/Sleep
  rotate: false
<<<<<<< HEAD
  xy: 1508, 980
=======
  xy: 1508, 868
>>>>>>> 7a42ab3e
  size: 100, 100
  orig: 100, 100
  offset: 0, 0
  index: -1
OtherIcons/Star
  rotate: false
<<<<<<< HEAD
  xy: 1508, 446
=======
  xy: 1508, 334
>>>>>>> 7a42ab3e
  size: 100, 94
  orig: 100, 94
  offset: 0, 0
  index: -1
OtherIcons/Stop
  rotate: false
<<<<<<< HEAD
  xy: 1054, 224
=======
  xy: 1162, 220
>>>>>>> 7a42ab3e
  size: 100, 100
  orig: 100, 100
  offset: 0, 0
  index: -1
OtherIcons/Swap
  rotate: false
<<<<<<< HEAD
  xy: 1270, 224
=======
  xy: 1378, 220
>>>>>>> 7a42ab3e
  size: 100, 100
  orig: 100, 100
  offset: 0, 0
  index: -1
OtherIcons/Triangle
  rotate: false
  xy: 1715, 1866
  size: 178, 178
  orig: 178, 178
  offset: 0, 0
  index: -1
OtherIcons/Up
  rotate: false
<<<<<<< HEAD
  xy: 1732, 614
=======
  xy: 1674, 494
>>>>>>> 7a42ab3e
  size: 50, 50
  orig: 50, 50
  offset: 0, 0
  index: -1
OtherIcons/whiteDot
  rotate: false
<<<<<<< HEAD
  xy: 1857, 1174
=======
  xy: 1794, 400
>>>>>>> 7a42ab3e
  size: 1, 1
  orig: 1, 1
  offset: 0, 0
  index: -1
PolicyIcons/Aesthetics
  rotate: false
<<<<<<< HEAD
  xy: 1300, 58
=======
  xy: 1408, 54
>>>>>>> 7a42ab3e
  size: 50, 50
  orig: 50, 50
  offset: 0, 0
  index: -1
PolicyIcons/Aristocracy
  rotate: false
<<<<<<< HEAD
  xy: 1474, 58
=======
  xy: 1816, 1611
>>>>>>> 7a42ab3e
  size: 50, 50
  orig: 50, 50
  offset: 0, 0
  index: -1
PolicyIcons/Citizenship
  rotate: false
<<<<<<< HEAD
  xy: 626, 18
=======
  xy: 684, 14
>>>>>>> 7a42ab3e
  size: 50, 50
  orig: 50, 50
  offset: 0, 0
  index: -1
PolicyIcons/Civil Society
  rotate: false
<<<<<<< HEAD
  xy: 684, 18
=======
  xy: 1874, 1774
>>>>>>> 7a42ab3e
  size: 50, 50
  orig: 50, 50
  offset: 0, 0
  index: -1
PolicyIcons/Collective Rule
  rotate: false
<<<<<<< HEAD
  xy: 1874, 1778
=======
  xy: 1932, 1774
>>>>>>> 7a42ab3e
  size: 50, 50
  orig: 50, 50
  offset: 0, 0
  index: -1
PolicyIcons/Communism
  rotate: false
<<<<<<< HEAD
  xy: 1874, 1720
=======
  xy: 1874, 1658
>>>>>>> 7a42ab3e
  size: 50, 50
  orig: 50, 50
  offset: 0, 0
  index: -1
PolicyIcons/Constitution
  rotate: false
<<<<<<< HEAD
  xy: 1932, 1778
=======
  xy: 1932, 1716
>>>>>>> 7a42ab3e
  size: 50, 50
  orig: 50, 50
  offset: 0, 0
  index: -1
PolicyIcons/Cultural Diplomacy
  rotate: false
<<<<<<< HEAD
  xy: 1932, 1720
=======
  xy: 1932, 1658
>>>>>>> 7a42ab3e
  size: 50, 50
  orig: 50, 50
  offset: 0, 0
  index: -1
PolicyIcons/Democracy
  rotate: false
<<<<<<< HEAD
  xy: 1874, 1604
=======
  xy: 1932, 1600
>>>>>>> 7a42ab3e
  size: 50, 50
  orig: 50, 50
  offset: 0, 0
  index: -1
PolicyIcons/Educated Elite
  rotate: false
<<<<<<< HEAD
  xy: 1874, 1546
=======
  xy: 1816, 1495
>>>>>>> 7a42ab3e
  size: 50, 50
  orig: 50, 50
  offset: 0, 0
  index: -1
PolicyIcons/Fascism
  rotate: false
<<<<<<< HEAD
  xy: 1874, 1488
=======
  xy: 1600, 1480
>>>>>>> 7a42ab3e
  size: 50, 50
  orig: 50, 50
  offset: 0, 0
  index: -1
PolicyIcons/Free Religion
  rotate: false
<<<<<<< HEAD
  xy: 1658, 1484
=======
  xy: 1585, 1422
>>>>>>> 7a42ab3e
  size: 50, 50
  orig: 50, 50
  offset: 0, 0
  index: -1
PolicyIcons/Free Speech
  rotate: false
<<<<<<< HEAD
  xy: 1716, 1484
=======
  xy: 1585, 1364
>>>>>>> 7a42ab3e
  size: 50, 50
  orig: 50, 50
  offset: 0, 0
  index: -1
PolicyIcons/Free Thought
  rotate: false
<<<<<<< HEAD
  xy: 1585, 1426
=======
  xy: 1643, 1422
>>>>>>> 7a42ab3e
  size: 50, 50
  orig: 50, 50
  offset: 0, 0
  index: -1
PolicyIcons/Humanism
  rotate: false
<<<<<<< HEAD
  xy: 1643, 1368
=======
  xy: 1643, 1306
>>>>>>> 7a42ab3e
  size: 50, 50
  orig: 50, 50
  offset: 0, 0
  index: -1
PolicyIcons/Landed Elite
  rotate: false
<<<<<<< HEAD
  xy: 1701, 1310
=======
  xy: 1701, 1248
>>>>>>> 7a42ab3e
  size: 50, 50
  orig: 50, 50
  offset: 0, 0
  index: -1
PolicyIcons/Legalism
  rotate: false
<<<<<<< HEAD
  xy: 1643, 1252
=======
  xy: 1585, 1190
>>>>>>> 7a42ab3e
  size: 50, 50
  orig: 50, 50
  offset: 0, 0
  index: -1
PolicyIcons/Mandate Of Heaven
  rotate: false
<<<<<<< HEAD
  xy: 1643, 1194
=======
  xy: 1581, 1132
>>>>>>> 7a42ab3e
  size: 50, 50
  orig: 50, 50
  offset: 0, 0
  index: -1
PolicyIcons/Mercantilism
  rotate: false
<<<<<<< HEAD
  xy: 1639, 1136
=======
  xy: 1990, 1774
>>>>>>> 7a42ab3e
  size: 50, 50
  orig: 50, 50
  offset: 0, 0
  index: -1
PolicyIcons/Merchant Navy
  rotate: false
<<<<<<< HEAD
  xy: 1697, 1136
=======
  xy: 1990, 1716
>>>>>>> 7a42ab3e
  size: 50, 50
  orig: 50, 50
  offset: 0, 0
  index: -1
PolicyIcons/Meritocracy
  rotate: false
<<<<<<< HEAD
  xy: 1990, 1778
=======
  xy: 1990, 1658
>>>>>>> 7a42ab3e
  size: 50, 50
  orig: 50, 50
  offset: 0, 0
  index: -1
PolicyIcons/Militarism
  rotate: false
<<<<<<< HEAD
  xy: 1990, 1720
=======
  xy: 1990, 1600
>>>>>>> 7a42ab3e
  size: 50, 50
  orig: 50, 50
  offset: 0, 0
  index: -1
PolicyIcons/Military Caste
  rotate: false
<<<<<<< HEAD
  xy: 1990, 1662
=======
  xy: 1990, 1542
>>>>>>> 7a42ab3e
  size: 50, 50
  orig: 50, 50
  offset: 0, 0
  index: -1
PolicyIcons/Military Tradition
  rotate: false
<<<<<<< HEAD
  xy: 1990, 1604
=======
  xy: 1990, 1484
>>>>>>> 7a42ab3e
  size: 50, 50
  orig: 50, 50
  offset: 0, 0
  index: -1
PolicyIcons/Monarchy
  rotate: false
<<<<<<< HEAD
  xy: 1990, 1488
=======
  xy: 1759, 1422
>>>>>>> 7a42ab3e
  size: 50, 50
  orig: 50, 50
  offset: 0, 0
  index: -1
PolicyIcons/Nationalism
  rotate: false
<<<<<<< HEAD
  xy: 1759, 1426
=======
  xy: 1759, 1306
>>>>>>> 7a42ab3e
  size: 50, 50
  orig: 50, 50
  offset: 0, 0
  index: -1
PolicyIcons/Naval Tradition
  rotate: false
<<<<<<< HEAD
  xy: 1759, 1368
=======
  xy: 1759, 1248
>>>>>>> 7a42ab3e
  size: 50, 50
  orig: 50, 50
  offset: 0, 0
  index: -1
PolicyIcons/Oligarchy
  rotate: false
<<<<<<< HEAD
  xy: 1759, 1310
=======
  xy: 1759, 1190
>>>>>>> 7a42ab3e
  size: 50, 50
  orig: 50, 50
  offset: 0, 0
  index: -1
PolicyIcons/Organized Religion
  rotate: false
<<<<<<< HEAD
  xy: 1759, 1252
=======
  xy: 1755, 1132
>>>>>>> 7a42ab3e
  size: 50, 50
  orig: 50, 50
  offset: 0, 0
  index: -1
PolicyIcons/Philantropy
  rotate: false
<<<<<<< HEAD
  xy: 1759, 1194
=======
  xy: 1616, 1074
>>>>>>> 7a42ab3e
  size: 50, 50
  orig: 50, 50
  offset: 0, 0
  index: -1
PolicyIcons/Planned Economy
  rotate: false
<<<<<<< HEAD
  xy: 1755, 1136
=======
  xy: 1616, 1016
>>>>>>> 7a42ab3e
  size: 50, 50
  orig: 50, 50
  offset: 0, 0
  index: -1
PolicyIcons/Police State
  rotate: false
<<<<<<< HEAD
  xy: 1616, 1078
=======
  xy: 1674, 1074
>>>>>>> 7a42ab3e
  size: 50, 50
  orig: 50, 50
  offset: 0, 0
  index: -1
PolicyIcons/Populism
  rotate: false
<<<<<<< HEAD
  xy: 1616, 1020
=======
  xy: 1616, 958
>>>>>>> 7a42ab3e
  size: 50, 50
  orig: 50, 50
  offset: 0, 0
  index: -1
PolicyIcons/Professional Army
  rotate: false
<<<<<<< HEAD
  xy: 1616, 962
=======
  xy: 1732, 1074
>>>>>>> 7a42ab3e
  size: 50, 50
  orig: 50, 50
  offset: 0, 0
  index: -1
PolicyIcons/Protectionism
  rotate: false
<<<<<<< HEAD
  xy: 1674, 1020
=======
  xy: 1616, 900
>>>>>>> 7a42ab3e
  size: 50, 50
  orig: 50, 50
  offset: 0, 0
  index: -1
PolicyIcons/Reformation
  rotate: false
<<<<<<< HEAD
  xy: 1674, 962
=======
  xy: 1616, 842
>>>>>>> 7a42ab3e
  size: 50, 50
  orig: 50, 50
  offset: 0, 0
  index: -1
PolicyIcons/Representation
  rotate: false
<<<<<<< HEAD
  xy: 1616, 846
=======
  xy: 1732, 958
>>>>>>> 7a42ab3e
  size: 50, 50
  orig: 50, 50
  offset: 0, 0
  index: -1
PolicyIcons/Republic
  rotate: false
<<<<<<< HEAD
  xy: 1674, 904
=======
  xy: 1616, 784
>>>>>>> 7a42ab3e
  size: 50, 50
  orig: 50, 50
  offset: 0, 0
  index: -1
PolicyIcons/Scholasticism
  rotate: false
<<<<<<< HEAD
  xy: 1732, 962
=======
  xy: 1674, 842
>>>>>>> 7a42ab3e
  size: 50, 50
  orig: 50, 50
  offset: 0, 0
  index: -1
PolicyIcons/Scientific Revolution
  rotate: false
<<<<<<< HEAD
  xy: 1616, 788
=======
  xy: 1732, 900
>>>>>>> 7a42ab3e
  size: 50, 50
  orig: 50, 50
  offset: 0, 0
  index: -1
PolicyIcons/Secularism
  rotate: false
<<<<<<< HEAD
  xy: 1732, 904
=======
  xy: 1674, 784
>>>>>>> 7a42ab3e
  size: 50, 50
  orig: 50, 50
  offset: 0, 0
  index: -1
PolicyIcons/Socialism
  rotate: false
<<<<<<< HEAD
  xy: 1732, 846
=======
  xy: 1674, 726
>>>>>>> 7a42ab3e
  size: 50, 50
  orig: 50, 50
  offset: 0, 0
  index: -1
PolicyIcons/Sovereignty
  rotate: false
<<<<<<< HEAD
  xy: 1674, 730
=======
  xy: 1616, 610
>>>>>>> 7a42ab3e
  size: 50, 50
  orig: 50, 50
  offset: 0, 0
  index: -1
PolicyIcons/Theocracy
  rotate: false
<<<<<<< HEAD
  xy: 1732, 730
=======
  xy: 1674, 610
>>>>>>> 7a42ab3e
  size: 50, 50
  orig: 50, 50
  offset: 0, 0
  index: -1
PolicyIcons/Total War
  rotate: false
<<<<<<< HEAD
  xy: 1616, 556
=======
  xy: 1732, 668
>>>>>>> 7a42ab3e
  size: 50, 50
  orig: 50, 50
  offset: 0, 0
  index: -1
PolicyIcons/Trade Unions
  rotate: false
<<<<<<< HEAD
  xy: 1674, 614
=======
  xy: 1616, 494
>>>>>>> 7a42ab3e
  size: 50, 50
  orig: 50, 50
  offset: 0, 0
  index: -1
PolicyIcons/United Front
  rotate: false
<<<<<<< HEAD
  xy: 1616, 498
=======
  xy: 1732, 610
>>>>>>> 7a42ab3e
  size: 50, 50
  orig: 50, 50
  offset: 0, 0
  index: -1
PolicyIcons/Universal Suffrage
  rotate: false
<<<<<<< HEAD
  xy: 1674, 556
=======
  xy: 1616, 436
>>>>>>> 7a42ab3e
  size: 50, 50
  orig: 50, 50
  offset: 0, 0
  index: -1
PolicyIcons/Warrior Code
  rotate: false
<<<<<<< HEAD
  xy: 1674, 498
=======
  xy: 1616, 378
>>>>>>> 7a42ab3e
  size: 50, 50
  orig: 50, 50
  offset: 0, 0
  index: -1
ReligionIcons/Buddhism
  rotate: false
  xy: 412, 1588
  size: 100, 100
  orig: 100, 100
  offset: 0, 0
  index: -1
ReligionIcons/Christianity
  rotate: false
  xy: 1168, 1628
  size: 100, 100
  orig: 100, 100
  offset: 0, 0
  index: -1
ReligionIcons/Follower
  rotate: false
  xy: 1369, 1192
  size: 100, 100
  orig: 100, 100
  offset: 0, 0
  index: -1
ReligionIcons/Hinduism
  rotate: false
<<<<<<< HEAD
  xy: 717, 1088
=======
  xy: 717, 1084
>>>>>>> 7a42ab3e
  size: 100, 100
  orig: 100, 100
  offset: 0, 0
  index: -1
ReligionIcons/Islam
  rotate: false
<<<<<<< HEAD
  xy: 320, 940
=======
  xy: 320, 936
>>>>>>> 7a42ab3e
  size: 100, 100
  orig: 100, 100
  offset: 0, 0
  index: -1
ReligionIcons/Pantheon
  rotate: false
<<<<<<< HEAD
  xy: 860, 764
=======
  xy: 860, 760
  size: 100, 100
  orig: 100, 100
  offset: 0, 0
  index: -1
ReligionIcons/Religion
  rotate: false
  xy: 968, 436
>>>>>>> 7a42ab3e
  size: 100, 100
  orig: 100, 100
  offset: 0, 0
  index: -1
ReligionIcons/Taoism
  rotate: false
<<<<<<< HEAD
  xy: 760, 116
=======
  xy: 868, 112
>>>>>>> 7a42ab3e
  size: 100, 100
  orig: 100, 100
  offset: 0, 0
  index: -1
ResourceIcons/Aluminum
  rotate: false
  xy: 520, 1696
  size: 100, 100
  orig: 100, 100
  offset: 0, 0
  index: -1
ResourceIcons/Bananas
  rotate: false
  xy: 844, 1736
  size: 100, 100
  orig: 100, 100
  offset: 0, 0
  index: -1
ResourceIcons/Cattle
  rotate: false
  xy: 736, 1628
  size: 100, 100
  orig: 100, 100
  offset: 0, 0
  index: -1
ResourceIcons/Coal
  rotate: false
  xy: 285, 1211
  size: 100, 100
  orig: 100, 100
  offset: 0, 0
  index: -1
ResourceIcons/Cotton
  rotate: false
  xy: 609, 1156
  size: 100, 100
  orig: 100, 100
  offset: 0, 0
  index: -1
ResourceIcons/Deer
  rotate: false
  xy: 1060, 1520
  size: 100, 100
  orig: 100, 100
  offset: 0, 0
  index: -1
ResourceIcons/Dyes
  rotate: false
  xy: 829, 1412
  size: 100, 100
  orig: 100, 100
  offset: 0, 0
  index: -1
ResourceIcons/Fish
  rotate: false
  xy: 937, 1196
  size: 100, 100
  orig: 100, 100
  offset: 0, 0
  index: -1
ResourceIcons/Furs
  rotate: false
<<<<<<< HEAD
  xy: 1492, 1520
=======
  xy: 1477, 1408
>>>>>>> 7a42ab3e
  size: 100, 100
  orig: 100, 100
  offset: 0, 0
  index: -1
ResourceIcons/Gems
  rotate: false
<<<<<<< HEAD
  xy: 1477, 1304
=======
  xy: 1477, 1192
>>>>>>> 7a42ab3e
  size: 100, 100
  orig: 100, 100
  offset: 0, 0
  index: -1
ResourceIcons/Gold Ore
  rotate: false
<<<<<<< HEAD
  xy: 1708, 1758
=======
  xy: 1708, 1754
>>>>>>> 7a42ab3e
  size: 100, 100
  orig: 100, 100
  offset: 0, 0
  index: -1
ResourceIcons/Horses
  rotate: false
<<<<<<< HEAD
  xy: 1041, 1088
=======
  xy: 1041, 1084
>>>>>>> 7a42ab3e
  size: 100, 100
  orig: 100, 100
  offset: 0, 0
  index: -1
ResourceIcons/Incense
  rotate: false
<<<<<<< HEAD
  xy: 1365, 1088
=======
  xy: 1365, 1084
>>>>>>> 7a42ab3e
  size: 100, 100
  orig: 100, 100
  offset: 0, 0
  index: -1
ResourceIcons/Iron
  rotate: false
<<<<<<< HEAD
  xy: 298, 179
=======
  xy: 298, 175
>>>>>>> 7a42ab3e
  size: 100, 100
  orig: 100, 100
  offset: 0, 0
  index: -1
ResourceIcons/Ivory
  rotate: false
<<<<<<< HEAD
  xy: 428, 1048
=======
  xy: 428, 1044
>>>>>>> 7a42ab3e
  size: 100, 100
  orig: 100, 100
  offset: 0, 0
  index: -1
ResourceIcons/Marble
  rotate: false
<<<<<<< HEAD
  xy: 320, 400
=======
  xy: 320, 396
>>>>>>> 7a42ab3e
  size: 100, 100
  orig: 100, 100
  offset: 0, 0
  index: -1
ResourceIcons/Oil
  rotate: false
<<<<<<< HEAD
  xy: 752, 764
=======
  xy: 752, 760
>>>>>>> 7a42ab3e
  size: 100, 100
  orig: 100, 100
  offset: 0, 0
  index: -1
ResourceIcons/Pearls
  rotate: false
<<<<<<< HEAD
  xy: 1184, 980
=======
  xy: 1184, 976
>>>>>>> 7a42ab3e
  size: 100, 100
  orig: 100, 100
  offset: 0, 0
  index: -1
ResourceIcons/Sheep
  rotate: false
<<<<<<< HEAD
  xy: 1292, 440
=======
  xy: 1184, 328
>>>>>>> 7a42ab3e
  size: 100, 100
  orig: 100, 100
  offset: 0, 0
  index: -1
ResourceIcons/Silk
  rotate: false
<<<<<<< HEAD
  xy: 1292, 332
=======
  xy: 1400, 328
>>>>>>> 7a42ab3e
  size: 100, 100
  orig: 100, 100
  offset: 0, 0
  index: -1
ResourceIcons/Silver
  rotate: false
<<<<<<< HEAD
  xy: 1400, 332
=======
  xy: 1508, 976
>>>>>>> 7a42ab3e
  size: 100, 100
  orig: 100, 100
  offset: 0, 0
  index: -1
ResourceIcons/Spices
  rotate: false
<<<<<<< HEAD
  xy: 1508, 548
=======
  xy: 1508, 436
>>>>>>> 7a42ab3e
  size: 100, 100
  orig: 100, 100
  offset: 0, 0
  index: -1
ResourceIcons/Stone
  rotate: false
<<<<<<< HEAD
  xy: 946, 224
=======
  xy: 1054, 220
>>>>>>> 7a42ab3e
  size: 100, 100
  orig: 100, 100
  offset: 0, 0
  index: -1
ResourceIcons/Sugar
  rotate: false
<<<<<<< HEAD
  xy: 1162, 224
=======
  xy: 1270, 220
>>>>>>> 7a42ab3e
  size: 100, 100
  orig: 100, 100
  offset: 0, 0
  index: -1
ResourceIcons/Uranium
  rotate: false
<<<<<<< HEAD
  xy: 760, 8
=======
  xy: 868, 4
>>>>>>> 7a42ab3e
  size: 100, 100
  orig: 100, 100
  offset: 0, 0
  index: -1
ResourceIcons/Whales
  rotate: false
<<<<<<< HEAD
  xy: 868, 8
=======
  xy: 976, 4
>>>>>>> 7a42ab3e
  size: 100, 100
  orig: 100, 100
  offset: 0, 0
  index: -1
ResourceIcons/Wheat
  rotate: false
<<<<<<< HEAD
  xy: 976, 8
=======
  xy: 1084, 4
>>>>>>> 7a42ab3e
  size: 100, 100
  orig: 100, 100
  offset: 0, 0
  index: -1
ResourceIcons/Wine
  rotate: false
<<<<<<< HEAD
  xy: 1084, 8
=======
  xy: 1192, 4
>>>>>>> 7a42ab3e
  size: 100, 100
  orig: 100, 100
  offset: 0, 0
  index: -1
StatIcons/Acquire
  rotate: false
  xy: 4, 25
  size: 100, 100
  orig: 100, 100
  offset: 0, 0
  index: -1
StatIcons/CityConnection
  rotate: false
  xy: 613, 1480
  size: 100, 100
  orig: 100, 100
  offset: 0, 0
  index: -1
StatIcons/Culture
  rotate: false
  xy: 697, 1844
  size: 200, 200
  orig: 200, 200
  offset: 0, 0
  index: -1
StatIcons/Faith
  rotate: false
  xy: 4, 133
  size: 178, 178
  orig: 178, 178
  offset: 0, 0
  index: -1
StatIcons/Food
  rotate: false
  xy: 4, 943
  size: 200, 200
  orig: 200, 200
  offset: 0, 0
  index: -1
StatIcons/Gold
  rotate: false
  xy: 905, 1844
  size: 200, 200
  orig: 200, 200
  offset: 0, 0
  index: -1
StatIcons/Happiness
  rotate: false
  xy: 4, 735
  size: 200, 200
  orig: 200, 200
  offset: 0, 0
  index: -1
StatIcons/InterceptRange
  rotate: false
<<<<<<< HEAD
  xy: 1701, 1368
=======
  xy: 1643, 1248
>>>>>>> 7a42ab3e
  size: 50, 50
  orig: 50, 50
  offset: 0, 0
  index: -1
StatIcons/Malcontent
  rotate: false
  xy: 1113, 1844
  size: 200, 200
  orig: 200, 200
  offset: 0, 0
  index: -1
StatIcons/Population
  rotate: false
  xy: 4, 527
  size: 200, 200
  orig: 200, 200
  offset: 0, 0
  index: -1
StatIcons/Production
  rotate: false
  xy: 1321, 1844
  size: 200, 200
  orig: 200, 200
  offset: 0, 0
  index: -1
StatIcons/Range
  rotate: false
<<<<<<< HEAD
  xy: 1732, 1078
=======
  xy: 1674, 958
>>>>>>> 7a42ab3e
  size: 50, 50
  orig: 50, 50
  offset: 0, 0
  index: -1
StatIcons/RangedStrength
  rotate: false
<<<<<<< HEAD
  xy: 1616, 904
=======
  xy: 1732, 1016
>>>>>>> 7a42ab3e
  size: 50, 50
  orig: 50, 50
  offset: 0, 0
  index: -1
StatIcons/Resistance
  rotate: false
<<<<<<< HEAD
  xy: 860, 332
=======
  xy: 1400, 760
>>>>>>> 7a42ab3e
  size: 100, 100
  orig: 100, 100
  offset: 0, 0
  index: -1
StatIcons/Science
  rotate: false
  xy: 4, 319
  size: 200, 200
  orig: 200, 200
  offset: 0, 0
  index: -1
StatIcons/Specialist
  rotate: false
<<<<<<< HEAD
  xy: 1508, 656
=======
  xy: 1508, 544
>>>>>>> 7a42ab3e
  size: 100, 100
  orig: 100, 100
  offset: 0, 0
  index: -1
StatIcons/Strength
  rotate: false
<<<<<<< HEAD
  xy: 1732, 788
=======
  xy: 1674, 668
>>>>>>> 7a42ab3e
  size: 50, 50
  orig: 50, 50
  offset: 0, 0
  index: -1
TechIcons/Acoustics
  rotate: false
  xy: 412, 1696
  size: 100, 100
  orig: 100, 100
  offset: 0, 0
  index: -1
TechIcons/Advanced Ballistics
  rotate: false
  xy: 1901, 1944
  size: 100, 100
  orig: 100, 100
  offset: 0, 0
  index: -1
TechIcons/Agriculture
  rotate: false
  xy: 289, 1427
  size: 100, 100
  orig: 100, 100
  offset: 0, 0
  index: -1
TechIcons/Animal Husbandry
  rotate: false
  xy: 212, 1043
  size: 100, 100
  orig: 100, 100
  offset: 0, 0
  index: -1
TechIcons/Archaeology
  rotate: false
  xy: 212, 827
  size: 100, 100
  orig: 100, 100
  offset: 0, 0
  index: -1
TechIcons/Archery
  rotate: false
  xy: 212, 719
  size: 100, 100
  orig: 100, 100
  offset: 0, 0
  index: -1
TechIcons/Architecture
  rotate: false
  xy: 212, 611
  size: 100, 100
  orig: 100, 100
  offset: 0, 0
  index: -1
TechIcons/Astronomy
  rotate: false
  xy: 212, 503
  size: 100, 100
  orig: 100, 100
  offset: 0, 0
  index: -1
TechIcons/Atomic Theory
  rotate: false
  xy: 212, 287
  size: 100, 100
  orig: 100, 100
  offset: 0, 0
  index: -1
TechIcons/Ballistics
  rotate: false
  xy: 736, 1736
  size: 100, 100
  orig: 100, 100
  offset: 0, 0
  index: -1
TechIcons/Banking
  rotate: false
  xy: 952, 1736
  size: 100, 100
  orig: 100, 100
  offset: 0, 0
  index: -1
TechIcons/Biology
  rotate: false
  xy: 1276, 1736
  size: 100, 100
  orig: 100, 100
  offset: 0, 0
  index: -1
TechIcons/Bronze Working
  rotate: false
  xy: 1384, 1736
  size: 100, 100
  orig: 100, 100
  offset: 0, 0
  index: -1
TechIcons/Calendar
  rotate: false
  xy: 520, 1588
  size: 100, 100
  orig: 100, 100
  offset: 0, 0
  index: -1
TechIcons/Chemistry
  rotate: false
  xy: 844, 1628
  size: 100, 100
  orig: 100, 100
  offset: 0, 0
  index: -1
TechIcons/Chivalry
  rotate: false
  xy: 1060, 1628
  size: 100, 100
  orig: 100, 100
  offset: 0, 0
  index: -1
TechIcons/Civil Service
  rotate: false
  xy: 613, 1372
  size: 100, 100
  orig: 100, 100
  offset: 0, 0
  index: -1
TechIcons/Combined Arms
  rotate: false
  xy: 397, 1264
  size: 100, 100
  orig: 100, 100
  offset: 0, 0
  index: -1
TechIcons/Combustion
  rotate: false
  xy: 505, 1264
  size: 100, 100
  orig: 100, 100
  offset: 0, 0
  index: -1
TechIcons/Compass
  rotate: false
  xy: 613, 1264
  size: 100, 100
  orig: 100, 100
  offset: 0, 0
  index: -1
TechIcons/Computers
  rotate: false
  xy: 393, 1156
  size: 100, 100
  orig: 100, 100
  offset: 0, 0
  index: -1
TechIcons/Construction
  rotate: false
  xy: 501, 1156
  size: 100, 100
  orig: 100, 100
  offset: 0, 0
  index: -1
TechIcons/Currency
  rotate: false
  xy: 844, 1520
  size: 100, 100
  orig: 100, 100
  offset: 0, 0
  index: -1
TechIcons/Drama and Poetry
  rotate: false
  xy: 721, 1304
  size: 100, 100
  orig: 100, 100
  offset: 0, 0
  index: -1
TechIcons/Dynamite
  rotate: false
  xy: 829, 1304
  size: 100, 100
  orig: 100, 100
  offset: 0, 0
  index: -1
TechIcons/Ecology
  rotate: false
  xy: 937, 1412
  size: 100, 100
  orig: 100, 100
  offset: 0, 0
  index: -1
TechIcons/Economics
  rotate: false
  xy: 937, 1304
  size: 100, 100
  orig: 100, 100
  offset: 0, 0
  index: -1
TechIcons/Education
  rotate: false
  xy: 1045, 1412
  size: 100, 100
  orig: 100, 100
  offset: 0, 0
  index: -1
TechIcons/Electricity
  rotate: false
  xy: 1153, 1412
  size: 100, 100
  orig: 100, 100
  offset: 0, 0
  index: -1
TechIcons/Electronics
  rotate: false
  xy: 1153, 1304
  size: 100, 100
  orig: 100, 100
  offset: 0, 0
  index: -1
TechIcons/Engineering
  rotate: false
  xy: 1261, 1412
  size: 100, 100
  orig: 100, 100
  offset: 0, 0
  index: -1
TechIcons/Fertilizer
  rotate: false
  xy: 721, 1196
  size: 100, 100
  orig: 100, 100
  offset: 0, 0
  index: -1
TechIcons/Flight
  rotate: false
  xy: 1153, 1196
  size: 100, 100
  orig: 100, 100
  offset: 0, 0
  index: -1
TechIcons/Future Tech
  rotate: false
<<<<<<< HEAD
  xy: 1477, 1412
  size: 100, 100
  orig: 100, 100
  offset: 0, 0
  index: -1
TechIcons/Globalization
  rotate: false
  xy: 1600, 1758
=======
  xy: 1477, 1300
>>>>>>> 7a42ab3e
  size: 100, 100
  orig: 100, 100
  offset: 0, 0
  index: -1
TechIcons/Guilds
  rotate: false
<<<<<<< HEAD
  xy: 1600, 1542
=======
  xy: 1600, 1538
>>>>>>> 7a42ab3e
  size: 100, 100
  orig: 100, 100
  offset: 0, 0
  index: -1
TechIcons/Gunpowder
  rotate: false
<<<<<<< HEAD
  xy: 1708, 1650
=======
  xy: 1708, 1646
>>>>>>> 7a42ab3e
  size: 100, 100
  orig: 100, 100
  offset: 0, 0
  index: -1
TechIcons/Horseback Riding
  rotate: false
<<<<<<< HEAD
  xy: 933, 1088
=======
  xy: 933, 1084
>>>>>>> 7a42ab3e
  size: 100, 100
  orig: 100, 100
  offset: 0, 0
  index: -1
TechIcons/Industrialization
  rotate: false
<<<<<<< HEAD
  xy: 220, 71
=======
  xy: 220, 67
>>>>>>> 7a42ab3e
  size: 100, 100
  orig: 100, 100
  offset: 0, 0
  index: -1
TechIcons/Iron Working
  rotate: false
<<<<<<< HEAD
  xy: 328, 71
=======
  xy: 328, 67
>>>>>>> 7a42ab3e
  size: 100, 100
  orig: 100, 100
  offset: 0, 0
  index: -1
TechIcons/Lasers
  rotate: false
<<<<<<< HEAD
  xy: 428, 832
=======
  xy: 428, 828
>>>>>>> 7a42ab3e
  size: 100, 100
  orig: 100, 100
  offset: 0, 0
  index: -1
TechIcons/Machinery
  rotate: false
<<<<<<< HEAD
  xy: 320, 508
=======
  xy: 320, 504
>>>>>>> 7a42ab3e
  size: 100, 100
  orig: 100, 100
  offset: 0, 0
  index: -1
TechIcons/Masonry
  rotate: false
<<<<<<< HEAD
  xy: 428, 508
=======
  xy: 428, 504
>>>>>>> 7a42ab3e
  size: 100, 100
  orig: 100, 100
  offset: 0, 0
  index: -1
TechIcons/Mass Media
  rotate: false
<<<<<<< HEAD
  xy: 320, 292
=======
  xy: 320, 288
>>>>>>> 7a42ab3e
  size: 100, 100
  orig: 100, 100
  offset: 0, 0
  index: -1
TechIcons/Mathematics
  rotate: false
<<<<<<< HEAD
  xy: 536, 508
=======
  xy: 536, 504
>>>>>>> 7a42ab3e
  size: 100, 100
  orig: 100, 100
  offset: 0, 0
  index: -1
TechIcons/Metal Casting
  rotate: false
<<<<<<< HEAD
  xy: 536, 400
=======
  xy: 536, 396
>>>>>>> 7a42ab3e
  size: 100, 100
  orig: 100, 100
  offset: 0, 0
  index: -1
TechIcons/Metallurgy
  rotate: false
<<<<<<< HEAD
  xy: 428, 292
=======
  xy: 428, 288
>>>>>>> 7a42ab3e
  size: 100, 100
  orig: 100, 100
  offset: 0, 0
  index: -1
TechIcons/Military Science
  rotate: false
<<<<<<< HEAD
  xy: 536, 292
=======
  xy: 536, 288
>>>>>>> 7a42ab3e
  size: 100, 100
  orig: 100, 100
  offset: 0, 0
  index: -1
TechIcons/Mining
  rotate: false
<<<<<<< HEAD
  xy: 514, 184
=======
  xy: 514, 180
>>>>>>> 7a42ab3e
  size: 100, 100
  orig: 100, 100
  offset: 0, 0
  index: -1
TechIcons/Mobile Tactics
  rotate: false
<<<<<<< HEAD
  xy: 544, 76
=======
  xy: 544, 72
>>>>>>> 7a42ab3e
  size: 100, 100
  orig: 100, 100
  offset: 0, 0
  index: -1
TechIcons/Nanotechnology
  rotate: false
<<<<<<< HEAD
  xy: 752, 980
=======
  xy: 752, 976
>>>>>>> 7a42ab3e
  size: 100, 100
  orig: 100, 100
  offset: 0, 0
  index: -1
TechIcons/Navigation
  rotate: false
<<<<<<< HEAD
  xy: 860, 980
=======
  xy: 860, 976
>>>>>>> 7a42ab3e
  size: 100, 100
  orig: 100, 100
  offset: 0, 0
  index: -1
TechIcons/Nuclear Fission
  rotate: false
<<<<<<< HEAD
  xy: 644, 656
=======
  xy: 644, 652
>>>>>>> 7a42ab3e
  size: 100, 100
  orig: 100, 100
  offset: 0, 0
  index: -1
TechIcons/Nuclear Fusion
  rotate: false
<<<<<<< HEAD
  xy: 968, 980
=======
  xy: 968, 976
>>>>>>> 7a42ab3e
  size: 100, 100
  orig: 100, 100
  offset: 0, 0
  index: -1
TechIcons/Optics
  rotate: false
<<<<<<< HEAD
  xy: 1076, 980
=======
  xy: 1076, 976
>>>>>>> 7a42ab3e
  size: 100, 100
  orig: 100, 100
  offset: 0, 0
  index: -1
TechIcons/Particle Physics
  rotate: false
<<<<<<< HEAD
  xy: 752, 656
=======
  xy: 752, 652
>>>>>>> 7a42ab3e
  size: 100, 100
  orig: 100, 100
  offset: 0, 0
  index: -1
TechIcons/Pharmaceuticals
  rotate: false
<<<<<<< HEAD
  xy: 860, 656
=======
  xy: 860, 652
>>>>>>> 7a42ab3e
  size: 100, 100
  orig: 100, 100
  offset: 0, 0
  index: -1
TechIcons/Philosophy
  rotate: false
<<<<<<< HEAD
  xy: 752, 548
=======
  xy: 752, 544
>>>>>>> 7a42ab3e
  size: 100, 100
  orig: 100, 100
  offset: 0, 0
  index: -1
TechIcons/Physics
  rotate: false
<<<<<<< HEAD
  xy: 644, 332
=======
  xy: 644, 328
>>>>>>> 7a42ab3e
  size: 100, 100
  orig: 100, 100
  offset: 0, 0
  index: -1
TechIcons/Plastics
  rotate: false
<<<<<<< HEAD
  xy: 1076, 764
=======
  xy: 1076, 760
>>>>>>> 7a42ab3e
  size: 100, 100
  orig: 100, 100
  offset: 0, 0
  index: -1
TechIcons/Pottery
  rotate: false
<<<<<<< HEAD
  xy: 752, 440
=======
  xy: 752, 436
>>>>>>> 7a42ab3e
  size: 100, 100
  orig: 100, 100
  offset: 0, 0
  index: -1
TechIcons/Printing Press
  rotate: false
<<<<<<< HEAD
  xy: 1292, 872
=======
  xy: 1292, 868
>>>>>>> 7a42ab3e
  size: 100, 100
  orig: 100, 100
  offset: 0, 0
  index: -1
TechIcons/Radar
  rotate: false
<<<<<<< HEAD
  xy: 752, 332
=======
  xy: 752, 328
>>>>>>> 7a42ab3e
  size: 100, 100
  orig: 100, 100
  offset: 0, 0
  index: -1
TechIcons/Radio
  rotate: false
<<<<<<< HEAD
  xy: 1400, 872
=======
  xy: 1400, 868
>>>>>>> 7a42ab3e
  size: 100, 100
  orig: 100, 100
  offset: 0, 0
  index: -1
TechIcons/Railroad
  rotate: false
<<<<<<< HEAD
  xy: 1292, 764
=======
  xy: 1292, 760
>>>>>>> 7a42ab3e
  size: 100, 100
  orig: 100, 100
  offset: 0, 0
  index: -1
TechIcons/Refrigeration
  rotate: false
<<<<<<< HEAD
  xy: 1076, 548
=======
  xy: 1076, 544
>>>>>>> 7a42ab3e
  size: 100, 100
  orig: 100, 100
  offset: 0, 0
  index: -1
TechIcons/Replaceable Parts
  rotate: false
<<<<<<< HEAD
  xy: 968, 440
=======
  xy: 860, 328
>>>>>>> 7a42ab3e
  size: 100, 100
  orig: 100, 100
  offset: 0, 0
  index: -1
TechIcons/Rifling
  rotate: false
<<<<<<< HEAD
  xy: 1292, 656
=======
  xy: 1184, 544
>>>>>>> 7a42ab3e
  size: 100, 100
  orig: 100, 100
  offset: 0, 0
  index: -1
TechIcons/Robotics
  rotate: false
<<<<<<< HEAD
  xy: 1076, 440
=======
  xy: 968, 328
>>>>>>> 7a42ab3e
  size: 100, 100
  orig: 100, 100
  offset: 0, 0
  index: -1
TechIcons/Rocketry
  rotate: false
<<<<<<< HEAD
  xy: 968, 332
=======
  xy: 1400, 652
>>>>>>> 7a42ab3e
  size: 100, 100
  orig: 100, 100
  offset: 0, 0
  index: -1
TechIcons/Sailing
  rotate: false
<<<<<<< HEAD
  xy: 1184, 440
=======
  xy: 1076, 328
>>>>>>> 7a42ab3e
  size: 100, 100
  orig: 100, 100
  offset: 0, 0
  index: -1
TechIcons/Satellites
  rotate: false
<<<<<<< HEAD
  xy: 1076, 332
=======
  xy: 1400, 544
>>>>>>> 7a42ab3e
  size: 100, 100
  orig: 100, 100
  offset: 0, 0
  index: -1
TechIcons/Scientific Theory
  rotate: false
<<<<<<< HEAD
  xy: 1400, 548
=======
  xy: 1292, 436
>>>>>>> 7a42ab3e
  size: 100, 100
  orig: 100, 100
  offset: 0, 0
  index: -1
TechIcons/Stealth
  rotate: false
<<<<<<< HEAD
  xy: 1508, 338
=======
  xy: 730, 220
>>>>>>> 7a42ab3e
  size: 100, 100
  orig: 100, 100
  offset: 0, 0
  index: -1
TechIcons/Steam Power
  rotate: false
<<<<<<< HEAD
  xy: 730, 224
=======
  xy: 838, 220
>>>>>>> 7a42ab3e
  size: 100, 100
  orig: 100, 100
  offset: 0, 0
  index: -1
TechIcons/Steel
  rotate: false
<<<<<<< HEAD
  xy: 838, 224
=======
  xy: 946, 220
>>>>>>> 7a42ab3e
  size: 100, 100
  orig: 100, 100
  offset: 0, 0
  index: -1
TechIcons/Telecommunications
  rotate: false
<<<<<<< HEAD
  xy: 868, 116
=======
  xy: 976, 112
>>>>>>> 7a42ab3e
  size: 100, 100
  orig: 100, 100
  offset: 0, 0
  index: -1
TechIcons/The Wheel
  rotate: false
<<<<<<< HEAD
  xy: 1300, 116
=======
  xy: 1408, 112
>>>>>>> 7a42ab3e
  size: 100, 100
  orig: 100, 100
  offset: 0, 0
  index: -1
TechIcons/Theology
  rotate: false
<<<<<<< HEAD
  xy: 1408, 116
=======
  xy: 1486, 220
>>>>>>> 7a42ab3e
  size: 100, 100
  orig: 100, 100
  offset: 0, 0
  index: -1
TechIcons/Trapping
  rotate: false
<<<<<<< HEAD
  xy: 1516, 116
=======
  xy: 760, 4
>>>>>>> 7a42ab3e
  size: 100, 100
  orig: 100, 100
  offset: 0, 0
  index: -1
TechIcons/Writing
  rotate: false
<<<<<<< HEAD
  xy: 1192, 8
=======
  xy: 1300, 4
>>>>>>> 7a42ab3e
  size: 100, 100
  orig: 100, 100
  offset: 0, 0
  index: -1
TileSets/Default/AtollOverlay
  rotate: false
<<<<<<< HEAD
  xy: 212, 395
  size: 100, 100
  orig: 100, 100
  offset: 0, 0
  index: -1
TileSets/Default/CityOverlay
  rotate: false
  xy: 397, 1372
  size: 100, 100
  orig: 100, 100
  offset: 0, 0
  index: -1
TileSets/Default/CrosshatchHexagon
  rotate: false
  xy: 4, 1151
  size: 273, 236
  orig: 273, 236
=======
  xy: 212, 391
  size: 100, 100
  orig: 100, 100
>>>>>>> 7a42ab3e
  offset: 0, 0
  index: -1
TileSets/Default/CityOverlay
  rotate: false
<<<<<<< HEAD
  xy: 4, 1151
  size: 273, 236
  orig: 273, 236
=======
  xy: 397, 1368
  size: 100, 100
  orig: 100, 100
>>>>>>> 7a42ab3e
  offset: 0, 0
  index: -1
TileSets/Default/FalloutOverlay
  rotate: false
  xy: 1369, 1412
  size: 100, 100
  orig: 100, 100
  offset: 0, 0
  index: -1
TileSets/Default/Flood plainsOverlay
  rotate: false
  xy: 1261, 1196
  size: 100, 100
  orig: 100, 100
  offset: 0, 0
  index: -1
TileSets/Default/ForestOverlay
  rotate: false
<<<<<<< HEAD
  xy: 1369, 1196
=======
  xy: 1492, 1732
>>>>>>> 7a42ab3e
  size: 100, 100
  orig: 100, 100
  offset: 0, 0
  index: -1
<<<<<<< HEAD
TileSets/Default/Hexagon
  rotate: false
  xy: 412, 1804
  size: 277, 240
  orig: 277, 240
  offset: 0, 0
  index: -1
TileSets/FantasyHex/Hexagon
  rotate: false
  xy: 412, 1804
  size: 277, 240
  orig: 277, 240
  offset: 0, 0
  index: -1
TileSets/Default/HillOverlay
  rotate: false
  xy: 1708, 1542
=======
TileSets/Default/HillOverlay
  rotate: false
  xy: 1708, 1538
>>>>>>> 7a42ab3e
  size: 100, 100
  orig: 100, 100
  offset: 0, 0
  index: -1
TileSets/Default/IceOverlay
  rotate: false
<<<<<<< HEAD
  xy: 1149, 1088
=======
  xy: 1149, 1084
>>>>>>> 7a42ab3e
  size: 100, 100
  orig: 100, 100
  offset: 0, 0
  index: -1
TileSets/Default/JungleOverlay
  rotate: false
<<<<<<< HEAD
  xy: 536, 1048
=======
  xy: 536, 1044
>>>>>>> 7a42ab3e
  size: 100, 100
  orig: 100, 100
  offset: 0, 0
  index: -1
TileSets/Default/LakesOverlay
  rotate: false
<<<<<<< HEAD
  xy: 320, 724
=======
  xy: 320, 720
>>>>>>> 7a42ab3e
  size: 100, 100
  orig: 100, 100
  offset: 0, 0
  index: -1
TileSets/Default/MarshOverlay
  rotate: false
<<<<<<< HEAD
  xy: 536, 616
=======
  xy: 536, 612
>>>>>>> 7a42ab3e
  size: 100, 100
  orig: 100, 100
  offset: 0, 0
  index: -1
TileSets/Default/MountainOverlay
  rotate: false
<<<<<<< HEAD
  xy: 644, 980
=======
  xy: 644, 976
>>>>>>> 7a42ab3e
  size: 100, 100
  orig: 100, 100
  offset: 0, 0
  index: -1
TileSets/Default/NaturalWonderOverlay
  rotate: false
<<<<<<< HEAD
  xy: 644, 764
=======
  xy: 644, 760
>>>>>>> 7a42ab3e
  size: 100, 100
  orig: 100, 100
  offset: 0, 0
  index: -1
TileSets/Default/OasisOverlay
  rotate: false
<<<<<<< HEAD
  xy: 860, 872
=======
  xy: 860, 868
>>>>>>> 7a42ab3e
  size: 100, 100
  orig: 100, 100
  offset: 0, 0
  index: -1
TileSets/Default/Railroad
  rotate: false
<<<<<<< HEAD
  xy: 1184, 656
=======
  xy: 1184, 652
>>>>>>> 7a42ab3e
  size: 100, 100
  orig: 100, 100
  offset: 0, 0
  index: -1
ImprovementIcons/Railroad
  rotate: false
<<<<<<< HEAD
  xy: 1184, 656
=======
  xy: 1184, 652
>>>>>>> 7a42ab3e
  size: 100, 100
  orig: 100, 100
  offset: 0, 0
  index: -1
<<<<<<< HEAD
TileSets/Default/Tiles/River-Bottom
  rotate: false
  xy: 1784, 25
  size: 32, 28
  orig: 32, 28
  offset: 0, 0
  index: -1
TileSets/FantasyHex/Tiles/River-Bottom
  rotate: false
  xy: 1784, 25
  size: 32, 28
  orig: 32, 28
  offset: 0, 0
  index: -1
TileSets/Default/Tiles/River-BottomLeft
  rotate: false
  xy: 1904, 29
  size: 32, 28
  orig: 32, 28
  offset: 0, 0
  index: -1
TileSets/FantasyHex/Tiles/River-BottomLeft
  rotate: false
  xy: 1904, 29
  size: 32, 28
  orig: 32, 28
  offset: 0, 0
  index: -1
TileSets/Default/Tiles/River-BottomRight
  rotate: false
  xy: 1977, 1127
  size: 32, 28
  orig: 32, 28
=======
TileSets/FantasyHex/CrosshatchHexagon
  rotate: false
  xy: 4, 1147
  size: 273, 236
  orig: 273, 236
>>>>>>> 7a42ab3e
  offset: 0, 0
  index: -1
TileSets/Default/CrosshatchHexagon
  rotate: false
<<<<<<< HEAD
  xy: 1977, 1127
  size: 32, 28
  orig: 32, 28
=======
  xy: 4, 1147
  size: 273, 236
  orig: 273, 236
>>>>>>> 7a42ab3e
  offset: 0, 0
  index: -1
TileSets/FantasyHex/Hexagon
  rotate: false
<<<<<<< HEAD
  xy: 1816, 1847
  size: 61, 11
  orig: 61, 11
=======
  xy: 412, 1800
  size: 277, 240
  orig: 277, 240
>>>>>>> 7a42ab3e
  offset: 0, 0
  index: -1
TileSets/Default/Hexagon
  rotate: false
<<<<<<< HEAD
  xy: 1816, 1847
  size: 61, 11
  orig: 61, 11
=======
  xy: 412, 1800
  size: 277, 240
  orig: 277, 240
>>>>>>> 7a42ab3e
  offset: 0, 0
  index: -1
TileSets/FantasyHex/Railroad
  rotate: false
  xy: 1529, 1847
  size: 61, 11
  orig: 61, 11
  offset: 0, 0
  index: -1
TileSets/FantasyHex/Tiles/Academy
  rotate: false
<<<<<<< HEAD
  xy: 1616, 338
=======
  xy: 1616, 334
>>>>>>> 7a42ab3e
  size: 32, 36
  orig: 32, 36
  offset: 0, 0
  index: -1
TileSets/FantasyHex/Tiles/Academy-Snow
  rotate: false
<<<<<<< HEAD
  xy: 285, 1168
=======
  xy: 285, 1164
>>>>>>> 7a42ab3e
  size: 32, 35
  orig: 32, 35
  offset: 0, 0
  index: -1
TileSets/FantasyHex/Tiles/Aluminum
  rotate: false
<<<<<<< HEAD
  xy: 1300, 22
=======
  xy: 1408, 18
>>>>>>> 7a42ab3e
  size: 32, 28
  orig: 32, 28
  offset: 0, 0
  index: -1
TileSets/FantasyHex/Tiles/Ancient ruins
  rotate: false
<<<<<<< HEAD
  xy: 2009, 2016
=======
  xy: 2009, 2012
>>>>>>> 7a42ab3e
  size: 32, 28
  orig: 32, 28
  offset: 0, 0
  index: -1
TileSets/FantasyHex/Tiles/Ancient ruins-Jungle
  rotate: false
  xy: 684, 292
  size: 32, 32
  orig: 32, 32
  offset: 0, 0
  index: -1
TileSets/FantasyHex/Tiles/Ancient ruins-Sand
  rotate: false
<<<<<<< HEAD
  xy: 1774, 1506
=======
  xy: 1774, 1502
>>>>>>> 7a42ab3e
  size: 32, 28
  orig: 32, 28
  offset: 0, 0
  index: -1
TileSets/FantasyHex/Tiles/Ancient ruins-Snow
  rotate: false
<<<<<<< HEAD
  xy: 1674, 462
=======
  xy: 1674, 400
>>>>>>> 7a42ab3e
  size: 32, 28
  orig: 32, 28
  offset: 0, 0
  index: -1
TileSets/FantasyHex/Tiles/Ancient ruins2
  rotate: false
<<<<<<< HEAD
  xy: 1594, 244
=======
  xy: 1594, 240
>>>>>>> 7a42ab3e
  size: 32, 28
  orig: 32, 28
  offset: 0, 0
  index: -1
TileSets/FantasyHex/Tiles/Atoll
  rotate: false
<<<<<<< HEAD
  xy: 1380, 22
=======
  xy: 2009, 1940
>>>>>>> 7a42ab3e
  size: 32, 28
  orig: 32, 28
  offset: 0, 0
  index: -1
TileSets/FantasyHex/Tiles/Bananas
  rotate: false
<<<<<<< HEAD
  xy: 1420, 22
=======
  xy: 1568, 18
>>>>>>> 7a42ab3e
  size: 32, 28
  orig: 32, 28
  offset: 0, 0
  index: -1
TileSets/FantasyHex/Tiles/Barbarian encampment
  rotate: false
<<<<<<< HEAD
  xy: 2009, 1908
=======
  xy: 2009, 1868
>>>>>>> 7a42ab3e
  size: 32, 28
  orig: 32, 28
  offset: 0, 0
  index: -1
TileSets/FantasyHex/Tiles/Barbarian encampment-Snow
  rotate: false
<<<<<<< HEAD
  xy: 2009, 1871
=======
  xy: 1608, 17
>>>>>>> 7a42ab3e
  size: 32, 29
  orig: 32, 29
  offset: 0, 0
  index: -1
TileSets/FantasyHex/Tiles/Barringer Crater
  rotate: false
<<<<<<< HEAD
  xy: 1460, 22
=======
  xy: 2009, 1832
>>>>>>> 7a42ab3e
  size: 32, 28
  orig: 32, 28
  offset: 0, 0
  index: -1
TileSets/FantasyHex/Tiles/Cattle
  rotate: false
<<<<<<< HEAD
  xy: 1790, 1064
=======
  xy: 1790, 952
>>>>>>> 7a42ab3e
  size: 32, 28
  orig: 32, 28
  offset: 0, 0
  index: -1
TileSets/FantasyHex/Tiles/Cattle+Pasture
  rotate: false
<<<<<<< HEAD
  xy: 1790, 1024
=======
  xy: 1790, 912
>>>>>>> 7a42ab3e
  size: 32, 32
  orig: 32, 32
  offset: 0, 0
  index: -1
TileSets/FantasyHex/Tiles/Cerro de Potosi
  rotate: false
<<<<<<< HEAD
  xy: 1790, 952
=======
  xy: 1790, 840
>>>>>>> 7a42ab3e
  size: 32, 28
  orig: 32, 28
  offset: 0, 0
  index: -1
TileSets/FantasyHex/Tiles/Citadel
  rotate: false
<<<<<<< HEAD
  xy: 1790, 837
=======
  xy: 1790, 725
>>>>>>> 7a42ab3e
  size: 32, 35
  orig: 32, 35
  offset: 0, 0
  index: -1
TileSets/FantasyHex/Tiles/Citadel-Snow
  rotate: false
<<<<<<< HEAD
  xy: 1790, 799
=======
  xy: 1790, 687
>>>>>>> 7a42ab3e
  size: 32, 30
  orig: 32, 30
  offset: 0, 0
  index: -1
TileSets/FantasyHex/Tiles/City center
  rotate: false
<<<<<<< HEAD
  xy: 1790, 756
=======
  xy: 1790, 644
>>>>>>> 7a42ab3e
  size: 32, 35
  orig: 32, 35
  offset: 0, 0
  index: -1
TileSets/FantasyHex/Tiles/City center-Ancient era
  rotate: false
<<<<<<< HEAD
  xy: 1790, 716
=======
  xy: 1790, 604
>>>>>>> 7a42ab3e
  size: 32, 32
  orig: 32, 32
  offset: 0, 0
  index: -1
TileSets/FantasyHex/Tiles/City center-Classical era
  rotate: false
<<<<<<< HEAD
  xy: 1790, 676
=======
  xy: 1790, 564
>>>>>>> 7a42ab3e
  size: 32, 32
  orig: 32, 32
  offset: 0, 0
  index: -1
TileSets/FantasyHex/Tiles/City center-Future era
  rotate: false
<<<<<<< HEAD
  xy: 1790, 634
=======
  xy: 1790, 522
>>>>>>> 7a42ab3e
  size: 32, 34
  orig: 32, 34
  offset: 0, 0
  index: -1
TileSets/FantasyHex/Tiles/City center-Industrial era
  rotate: false
<<<<<<< HEAD
  xy: 1790, 593
=======
  xy: 1790, 481
>>>>>>> 7a42ab3e
  size: 32, 33
  orig: 32, 33
  offset: 0, 0
  index: -1
TileSets/FantasyHex/Tiles/City center-Information era
  rotate: false
<<<<<<< HEAD
  xy: 1790, 549
=======
  xy: 1857, 1440
>>>>>>> 7a42ab3e
  size: 32, 36
  orig: 32, 36
  offset: 0, 0
  index: -1
TileSets/FantasyHex/Tiles/City center-Medieval era
  rotate: false
<<<<<<< HEAD
  xy: 1857, 1448
=======
  xy: 1857, 1400
>>>>>>> 7a42ab3e
  size: 32, 32
  orig: 32, 32
  offset: 0, 0
  index: -1
TileSets/FantasyHex/Tiles/City center-Modern era
  rotate: false
<<<<<<< HEAD
  xy: 1857, 1406
=======
  xy: 1897, 1442
>>>>>>> 7a42ab3e
  size: 32, 34
  orig: 32, 34
  offset: 0, 0
  index: -1
TileSets/FantasyHex/Tiles/City center-Renaissance era
  rotate: false
<<<<<<< HEAD
  xy: 1897, 1448
=======
  xy: 1857, 1360
>>>>>>> 7a42ab3e
  size: 32, 32
  orig: 32, 32
  offset: 0, 0
  index: -1
TileSets/FantasyHex/Tiles/City ruins
  rotate: false
<<<<<<< HEAD
  xy: 1857, 1370
=======
  xy: 1897, 1406
>>>>>>> 7a42ab3e
  size: 32, 28
  orig: 32, 28
  offset: 0, 0
  index: -1
TileSets/FantasyHex/Tiles/Coal
  rotate: false
<<<<<<< HEAD
  xy: 1937, 1452
=======
  xy: 1857, 1324
>>>>>>> 7a42ab3e
  size: 32, 28
  orig: 32, 28
  offset: 0, 0
  index: -1
TileSets/FantasyHex/Tiles/Coast
  rotate: false
<<<<<<< HEAD
  xy: 1857, 1334
=======
  xy: 1897, 1370
>>>>>>> 7a42ab3e
  size: 32, 28
  orig: 32, 28
  offset: 0, 0
  index: -1
TileSets/FantasyHex/Tiles/Cotton
  rotate: false
<<<<<<< HEAD
  xy: 1937, 1379
=======
  xy: 1977, 1411
>>>>>>> 7a42ab3e
  size: 32, 28
  orig: 32, 28
  offset: 0, 0
  index: -1
TileSets/FantasyHex/Tiles/Customs house
  rotate: false
<<<<<<< HEAD
  xy: 1857, 1255
=======
  xy: 1937, 1332
>>>>>>> 7a42ab3e
  size: 32, 35
  orig: 32, 35
  offset: 0, 0
  index: -1
TileSets/FantasyHex/Tiles/Deer
  rotate: false
<<<<<<< HEAD
  xy: 1897, 1303
=======
  xy: 1977, 1375
>>>>>>> 7a42ab3e
  size: 32, 28
  orig: 32, 28
  offset: 0, 0
  index: -1
TileSets/FantasyHex/Tiles/Deer+Camp
  rotate: false
<<<<<<< HEAD
  xy: 1937, 1343
=======
  xy: 1857, 1216
>>>>>>> 7a42ab3e
  size: 32, 28
  orig: 32, 28
  offset: 0, 0
  index: -1
TileSets/FantasyHex/Tiles/Desert
  rotate: false
<<<<<<< HEAD
  xy: 1977, 1380
=======
  xy: 1897, 1264
>>>>>>> 7a42ab3e
  size: 32, 28
  orig: 32, 28
  offset: 0, 0
  index: -1
TileSets/FantasyHex/Tiles/Desert+Farm
  rotate: false
<<<<<<< HEAD
  xy: 1857, 1219
=======
  xy: 1937, 1296
>>>>>>> 7a42ab3e
  size: 32, 28
  orig: 32, 28
  offset: 0, 0
  index: -1
TileSets/FantasyHex/Tiles/Desert+Flood plains+Farm
  rotate: false
<<<<<<< HEAD
  xy: 1897, 1267
=======
  xy: 1977, 1339
>>>>>>> 7a42ab3e
  size: 32, 28
  orig: 32, 28
  offset: 0, 0
  index: -1
TileSets/FantasyHex/Tiles/Dyes
  rotate: false
<<<<<<< HEAD
  xy: 1897, 1231
=======
  xy: 1977, 1303
>>>>>>> 7a42ab3e
  size: 32, 28
  orig: 32, 28
  offset: 0, 0
  index: -1
TileSets/FantasyHex/Tiles/Dyes+Plantation
  rotate: false
<<<<<<< HEAD
  xy: 1937, 1271
=======
  xy: 1977, 1267
>>>>>>> 7a42ab3e
  size: 32, 28
  orig: 32, 28
  offset: 0, 0
  index: -1
TileSets/FantasyHex/Tiles/El Dorado
  rotate: false
<<<<<<< HEAD
  xy: 1977, 1307
=======
  xy: 1937, 1223
>>>>>>> 7a42ab3e
  size: 32, 29
  orig: 32, 29
  offset: 0, 0
  index: -1
TileSets/FantasyHex/Tiles/Fallout
  rotate: false
<<<<<<< HEAD
  xy: 1937, 1228
=======
  xy: 1977, 1224
>>>>>>> 7a42ab3e
  size: 32, 35
  orig: 32, 35
  offset: 0, 0
  index: -1
TileSets/FantasyHex/Tiles/Fish
  rotate: false
<<<<<<< HEAD
  xy: 1977, 1271
=======
  xy: 1714, 386
>>>>>>> 7a42ab3e
  size: 32, 28
  orig: 32, 28
  offset: 0, 0
  index: -1
TileSets/FantasyHex/Tiles/Fishing Boats
  rotate: false
<<<<<<< HEAD
  xy: 1977, 1235
=======
  xy: 1714, 350
>>>>>>> 7a42ab3e
  size: 32, 28
  orig: 32, 28
  offset: 0, 0
  index: -1
TileSets/FantasyHex/Tiles/Flood plains
  rotate: false
<<<<<<< HEAD
  xy: 1714, 448
=======
  xy: 1772, 445
>>>>>>> 7a42ab3e
  size: 32, 28
  orig: 32, 28
  offset: 0, 0
  index: -1
TileSets/FantasyHex/Tiles/Forest
  rotate: false
<<<<<<< HEAD
  xy: 1772, 509
=======
  xy: 1754, 369
>>>>>>> 7a42ab3e
  size: 32, 32
  orig: 32, 32
  offset: 0, 0
  index: -1
TileSets/FantasyHex/Tiles/Fort
  rotate: false
<<<<<<< HEAD
  xy: 1772, 468
=======
  xy: 1812, 440
>>>>>>> 7a42ab3e
  size: 32, 33
  orig: 32, 33
  offset: 0, 0
  index: -1
TileSets/FantasyHex/Tiles/Fountain of Youth
  rotate: false
<<<<<<< HEAD
  xy: 1714, 372
=======
  xy: 1812, 400
>>>>>>> 7a42ab3e
  size: 32, 32
  orig: 32, 32
  offset: 0, 0
  index: -1
TileSets/FantasyHex/Tiles/Furs
  rotate: false
<<<<<<< HEAD
  xy: 1754, 432
=======
  xy: 1794, 364
>>>>>>> 7a42ab3e
  size: 32, 28
  orig: 32, 28
  offset: 0, 0
  index: -1
TileSets/FantasyHex/Tiles/Furs+Camp
  rotate: false
<<<<<<< HEAD
  xy: 1754, 396
=======
  xy: 1794, 328
>>>>>>> 7a42ab3e
  size: 32, 28
  orig: 32, 28
  offset: 0, 0
  index: -1
TileSets/FantasyHex/Tiles/Gems
  rotate: false
<<<<<<< HEAD
  xy: 1817, 1174
=======
  xy: 1813, 1134
>>>>>>> 7a42ab3e
  size: 32, 28
  orig: 32, 28
  offset: 0, 0
  index: -1
TileSets/FantasyHex/Tiles/Gold Ore
  rotate: false
<<<<<<< HEAD
  xy: 1857, 1183
=======
  xy: 1937, 1187
>>>>>>> 7a42ab3e
  size: 32, 28
  orig: 32, 28
  offset: 0, 0
  index: -1
TileSets/FantasyHex/Tiles/Grand Mesa
  rotate: false
<<<<<<< HEAD
  xy: 1897, 1191
=======
  xy: 1977, 1184
>>>>>>> 7a42ab3e
  size: 32, 32
  orig: 32, 32
  offset: 0, 0
  index: -1
TileSets/FantasyHex/Tiles/Grassland
  rotate: false
<<<<<<< HEAD
  xy: 1937, 1192
=======
  xy: 1830, 1098
>>>>>>> 7a42ab3e
  size: 32, 28
  orig: 32, 28
  offset: 0, 0
  index: -1
TileSets/FantasyHex/Tiles/Grassland+Farm
  rotate: false
<<<<<<< HEAD
  xy: 1977, 1199
=======
  xy: 1830, 1062
>>>>>>> 7a42ab3e
  size: 32, 28
  orig: 32, 28
  offset: 0, 0
  index: -1
TileSets/FantasyHex/Tiles/Grassland+Forest+Camp
  rotate: false
<<<<<<< HEAD
  xy: 1812, 510
=======
  xy: 1830, 1023
>>>>>>> 7a42ab3e
  size: 32, 31
  orig: 32, 31
  offset: 0, 0
  index: -1
TileSets/FantasyHex/Tiles/Grassland+Forest+Deer+Camp
  rotate: false
<<<<<<< HEAD
  xy: 1812, 471
=======
  xy: 1830, 984
>>>>>>> 7a42ab3e
  size: 32, 31
  orig: 32, 31
  offset: 0, 0
  index: -1
TileSets/FantasyHex/Tiles/Grassland+Forest+Furs+Camp
  rotate: false
<<<<<<< HEAD
  xy: 1794, 429
=======
  xy: 1830, 945
>>>>>>> 7a42ab3e
  size: 32, 31
  orig: 32, 31
  offset: 0, 0
  index: -1
TileSets/FantasyHex/Tiles/Grassland+Forest+Lumber mill
  rotate: false
<<<<<<< HEAD
  xy: 1794, 390
=======
  xy: 1830, 906
>>>>>>> 7a42ab3e
  size: 32, 31
  orig: 32, 31
  offset: 0, 0
  index: -1
TileSets/FantasyHex/Tiles/Grassland+Hill+Farm
  rotate: false
<<<<<<< HEAD
  xy: 1794, 354
=======
  xy: 1830, 870
>>>>>>> 7a42ab3e
  size: 32, 28
  orig: 32, 28
  offset: 0, 0
  index: -1
TileSets/FantasyHex/Tiles/Grassland+Hill+Forest+Camp
  rotate: false
<<<<<<< HEAD
  xy: 1813, 1138
=======
  xy: 1830, 834
>>>>>>> 7a42ab3e
  size: 32, 28
  orig: 32, 28
  offset: 0, 0
  index: -1
TileSets/FantasyHex/Tiles/Grassland+Hill+Forest+Lumber mill
  rotate: false
<<<<<<< HEAD
  xy: 1794, 318
=======
  xy: 1830, 798
>>>>>>> 7a42ab3e
  size: 32, 28
  orig: 32, 28
  offset: 0, 0
  index: -1
TileSets/FantasyHex/Tiles/Grassland+Hill+Forest+Trading post
  rotate: false
<<<<<<< HEAD
  xy: 1830, 1102
=======
  xy: 1830, 762
>>>>>>> 7a42ab3e
  size: 32, 28
  orig: 32, 28
  offset: 0, 0
  index: -1
TileSets/FantasyHex/Tiles/Grassland+Jungle+Trading post
  rotate: false
<<<<<<< HEAD
  xy: 1830, 1062
=======
  xy: 1830, 722
>>>>>>> 7a42ab3e
  size: 32, 32
  orig: 32, 32
  offset: 0, 0
  index: -1
TileSets/FantasyHex/Tiles/GrasslandForest
  rotate: false
<<<<<<< HEAD
  xy: 1830, 1023
=======
  xy: 1830, 683
>>>>>>> 7a42ab3e
  size: 32, 31
  orig: 32, 31
  offset: 0, 0
  index: -1
TileSets/FantasyHex/Tiles/Great Barrier Reef
  rotate: false
<<<<<<< HEAD
  xy: 1830, 912
=======
  xy: 1830, 572
>>>>>>> 7a42ab3e
  size: 32, 28
  orig: 32, 28
  offset: 0, 0
  index: -1
TileSets/FantasyHex/Tiles/Hill
  rotate: false
<<<<<<< HEAD
  xy: 1870, 1098
=======
  xy: 1634, 236
>>>>>>> 7a42ab3e
  size: 32, 32
  orig: 32, 32
  offset: 0, 0
  index: -1
TileSets/FantasyHex/Tiles/HillForest+Lumber mill
  rotate: false
<<<<<<< HEAD
  xy: 1870, 1062
=======
  xy: 1674, 328
>>>>>>> 7a42ab3e
  size: 32, 28
  orig: 32, 28
  offset: 0, 0
  index: -1
TileSets/FantasyHex/Tiles/HillMarbleQuarry
  rotate: false
<<<<<<< HEAD
  xy: 1870, 1026
=======
  xy: 1714, 314
>>>>>>> 7a42ab3e
  size: 32, 28
  orig: 32, 28
  offset: 0, 0
  index: -1
TileSets/FantasyHex/Tiles/HillMine
  rotate: false
<<<<<<< HEAD
  xy: 1870, 990
=======
  xy: 1754, 297
>>>>>>> 7a42ab3e
  size: 32, 28
  orig: 32, 28
  offset: 0, 0
  index: -1
TileSets/FantasyHex/Tiles/HillStoneQuarry
  rotate: false
<<<<<<< HEAD
  xy: 1870, 954
=======
  xy: 1794, 292
>>>>>>> 7a42ab3e
  size: 32, 28
  orig: 32, 28
  offset: 0, 0
  index: -1
TileSets/FantasyHex/Tiles/Horses
  rotate: false
<<<<<<< HEAD
  xy: 1870, 810
=======
  xy: 1624, 164
>>>>>>> 7a42ab3e
  size: 32, 28
  orig: 32, 28
  offset: 0, 0
  index: -1
TileSets/FantasyHex/Tiles/Horses+Pasture
  rotate: false
<<<<<<< HEAD
  xy: 1870, 770
=======
  xy: 1624, 124
>>>>>>> 7a42ab3e
  size: 32, 32
  orig: 32, 32
  offset: 0, 0
  index: -1
TileSets/FantasyHex/Tiles/Ice
  rotate: false
<<<<<<< HEAD
  xy: 1870, 661
=======
  xy: 1870, 1011
>>>>>>> 7a42ab3e
  size: 32, 28
  orig: 32, 28
  offset: 0, 0
  index: -1
TileSets/FantasyHex/Tiles/Incense
  rotate: false
<<<<<<< HEAD
  xy: 1870, 553
=======
  xy: 1870, 903
>>>>>>> 7a42ab3e
  size: 32, 28
  orig: 32, 28
  offset: 0, 0
  index: -1
TileSets/FantasyHex/Tiles/Incense+Plantation
  rotate: false
<<<<<<< HEAD
  xy: 1634, 244
=======
  xy: 1870, 867
>>>>>>> 7a42ab3e
  size: 32, 28
  orig: 32, 28
  offset: 0, 0
  index: -1
TileSets/FantasyHex/Tiles/Iron
  rotate: false
<<<<<<< HEAD
  xy: 1714, 300
=======
  xy: 1870, 795
>>>>>>> 7a42ab3e
  size: 32, 28
  orig: 32, 28
  offset: 0, 0
  index: -1
TileSets/FantasyHex/Tiles/Ivory
  rotate: false
<<<<<<< HEAD
  xy: 1794, 282
=======
  xy: 1870, 723
>>>>>>> 7a42ab3e
  size: 32, 28
  orig: 32, 28
  offset: 0, 0
  index: -1
TileSets/FantasyHex/Tiles/Ivory+Camp
  rotate: false
<<<<<<< HEAD
  xy: 1674, 282
=======
  xy: 1870, 687
>>>>>>> 7a42ab3e
  size: 32, 28
  orig: 32, 28
  offset: 0, 0
  index: -1
TileSets/FantasyHex/Tiles/Jungle
  rotate: false
<<<<<<< HEAD
  xy: 1754, 248
=======
  xy: 1870, 575
>>>>>>> 7a42ab3e
  size: 32, 32
  orig: 32, 32
  offset: 0, 0
  index: -1
TileSets/FantasyHex/Tiles/Krakatoa
  rotate: false
<<<<<<< HEAD
  xy: 1794, 205
=======
  xy: 1852, 426
>>>>>>> 7a42ab3e
  size: 32, 30
  orig: 32, 30
  offset: 0, 0
  index: -1
TileSets/FantasyHex/Tiles/Lakes
  rotate: false
<<<<<<< HEAD
  xy: 1714, 192
=======
  xy: 1892, 428
>>>>>>> 7a42ab3e
  size: 32, 28
  orig: 32, 28
  offset: 0, 0
  index: -1
TileSets/FantasyHex/Tiles/Landmark
  rotate: false
<<<<<<< HEAD
  xy: 1624, 200
=======
  xy: 1910, 999
>>>>>>> 7a42ab3e
  size: 32, 36
  orig: 32, 36
  offset: 0, 0
  index: -1
TileSets/FantasyHex/Tiles/Manufactory
  rotate: false
<<<<<<< HEAD
  xy: 1744, 129
=======
  xy: 1910, 700
>>>>>>> 7a42ab3e
  size: 32, 39
  orig: 32, 39
  offset: 0, 0
  index: -1
TileSets/FantasyHex/Tiles/Marble
  rotate: false
<<<<<<< HEAD
  xy: 1648, 66
=======
  xy: 1910, 628
>>>>>>> 7a42ab3e
  size: 32, 28
  orig: 32, 28
  offset: 0, 0
  index: -1
TileSets/FantasyHex/Tiles/Marsh
  rotate: false
<<<<<<< HEAD
  xy: 1744, 92
=======
  xy: 1910, 555
>>>>>>> 7a42ab3e
  size: 32, 29
  orig: 32, 29
  offset: 0, 0
  index: -1
TileSets/FantasyHex/Tiles/Mine
  rotate: false
<<<<<<< HEAD
  xy: 1852, 477
=======
  xy: 1950, 1004
>>>>>>> 7a42ab3e
  size: 32, 28
  orig: 32, 28
  offset: 0, 0
  index: -1
TileSets/FantasyHex/Tiles/Moai
  rotate: false
<<<<<<< HEAD
  xy: 1834, 434
=======
  xy: 1950, 895
>>>>>>> 7a42ab3e
  size: 32, 29
  orig: 32, 29
  offset: 0, 0
  index: -1
TileSets/FantasyHex/Tiles/Mount Fuji
  rotate: false
<<<<<<< HEAD
  xy: 1834, 288
=======
  xy: 1950, 749
>>>>>>> 7a42ab3e
  size: 32, 30
  orig: 32, 30
  offset: 0, 0
  index: -1
TileSets/FantasyHex/Tiles/Mountain
  rotate: false
<<<<<<< HEAD
  xy: 1834, 244
=======
  xy: 1950, 705
>>>>>>> 7a42ab3e
  size: 32, 36
  orig: 32, 36
  offset: 0, 0
  index: -1
TileSets/FantasyHex/Tiles/Oasis
  rotate: false
<<<<<<< HEAD
  xy: 1937, 1156
=======
  xy: 1990, 1076
>>>>>>> 7a42ab3e
  size: 32, 28
  orig: 32, 28
  offset: 0, 0
  index: -1
TileSets/FantasyHex/Tiles/Ocean
  rotate: false
<<<<<<< HEAD
  xy: 1977, 1163
=======
  xy: 1990, 1040
>>>>>>> 7a42ab3e
  size: 32, 28
  orig: 32, 28
  offset: 0, 0
  index: -1
TileSets/FantasyHex/Tiles/Offshore Platform
  rotate: false
<<<<<<< HEAD
  xy: 1744, 56
=======
  xy: 1990, 1004
>>>>>>> 7a42ab3e
  size: 32, 28
  orig: 32, 28
  offset: 0, 0
  index: -1
TileSets/FantasyHex/Tiles/Oil
  rotate: false
<<<<<<< HEAD
  xy: 1784, 61
=======
  xy: 1990, 968
>>>>>>> 7a42ab3e
  size: 32, 28
  orig: 32, 28
  offset: 0, 0
  index: -1
TileSets/FantasyHex/Tiles/Oil well
  rotate: false
<<<<<<< HEAD
  xy: 1740, 20
=======
  xy: 1990, 932
>>>>>>> 7a42ab3e
  size: 32, 28
  orig: 32, 28
  offset: 0, 0
  index: -1
TileSets/FantasyHex/Tiles/Old Faithful
  rotate: false
<<<<<<< HEAD
  xy: 1874, 437
=======
  xy: 1990, 892
>>>>>>> 7a42ab3e
  size: 32, 32
  orig: 32, 32
  offset: 0, 0
  index: -1
TileSets/FantasyHex/Tiles/Pasture
  rotate: false
<<<<<<< HEAD
  xy: 1874, 325
=======
  xy: 1990, 780
>>>>>>> 7a42ab3e
  size: 32, 32
  orig: 32, 32
  offset: 0, 0
  index: -1
TileSets/FantasyHex/Tiles/Pearls
  rotate: false
<<<<<<< HEAD
  xy: 1874, 253
=======
  xy: 1990, 708
>>>>>>> 7a42ab3e
  size: 32, 28
  orig: 32, 28
  offset: 0, 0
  index: -1
TileSets/FantasyHex/Tiles/Plains
  rotate: false
<<<<<<< HEAD
  xy: 1914, 409
=======
  xy: 1990, 564
>>>>>>> 7a42ab3e
  size: 32, 28
  orig: 32, 28
  offset: 0, 0
  index: -1
TileSets/FantasyHex/Tiles/Plains+Farm
  rotate: false
<<<<<<< HEAD
  xy: 1914, 373
=======
  xy: 1990, 528
>>>>>>> 7a42ab3e
  size: 32, 28
  orig: 32, 28
  offset: 0, 0
  index: -1
TileSets/FantasyHex/Tiles/Plains+Forest+Camp
  rotate: false
<<<<<<< HEAD
  xy: 1914, 333
=======
  xy: 1640, 84
>>>>>>> 7a42ab3e
  size: 32, 32
  orig: 32, 32
  offset: 0, 0
  index: -1
TileSets/FantasyHex/Tiles/Plains+Forest+Lumber mill
  rotate: false
<<<<<<< HEAD
  xy: 1914, 293
=======
  xy: 1664, 196
>>>>>>> 7a42ab3e
  size: 32, 32
  orig: 32, 32
  offset: 0, 0
  index: -1
TileSets/FantasyHex/Tiles/Plains+Jungle+Trading post
  rotate: false
<<<<<<< HEAD
  xy: 1914, 253
=======
  xy: 1664, 156
>>>>>>> 7a42ab3e
  size: 32, 32
  orig: 32, 32
  offset: 0, 0
  index: -1
TileSets/FantasyHex/Tiles/PlainsForest
  rotate: false
<<<<<<< HEAD
  xy: 1914, 213
=======
  xy: 1950, 485
>>>>>>> 7a42ab3e
  size: 32, 32
  orig: 32, 32
  offset: 0, 0
  index: -1
TileSets/FantasyHex/Tiles/PlainsJungle
  rotate: false
<<<<<<< HEAD
  xy: 1914, 173
=======
  xy: 1990, 488
>>>>>>> 7a42ab3e
  size: 32, 32
  orig: 32, 32
  offset: 0, 0
  index: -1
TileSets/FantasyHex/Tiles/Plantation
  rotate: false
<<<<<<< HEAD
  xy: 1874, 145
=======
  xy: 1932, 449
>>>>>>> 7a42ab3e
  size: 32, 28
  orig: 32, 28
  offset: 0, 0
  index: -1
TileSets/FantasyHex/Tiles/Plantation+Bananas
  rotate: false
<<<<<<< HEAD
  xy: 1834, 136
=======
  xy: 1932, 413
>>>>>>> 7a42ab3e
  size: 32, 28
  orig: 32, 28
  offset: 0, 0
  index: -1
TileSets/FantasyHex/Tiles/Plantation+Cotton
  rotate: false
<<<<<<< HEAD
  xy: 1914, 137
=======
  xy: 1892, 392
>>>>>>> 7a42ab3e
  size: 32, 28
  orig: 32, 28
  offset: 0, 0
  index: -1
TileSets/FantasyHex/Tiles/Polder
  rotate: false
<<<<<<< HEAD
  xy: 1824, 100
=======
  xy: 1932, 377
>>>>>>> 7a42ab3e
  size: 32, 28
  orig: 32, 28
  offset: 0, 0
  index: -1
TileSets/FantasyHex/Tiles/Quarry
  rotate: false
<<<<<<< HEAD
  xy: 1914, 101
=======
  xy: 1874, 284
>>>>>>> 7a42ab3e
  size: 32, 28
  orig: 32, 28
  offset: 0, 0
  index: -1
TileSets/FantasyHex/Tiles/Quarry+Marble
  rotate: false
<<<<<<< HEAD
  xy: 1864, 73
=======
  xy: 1914, 341
>>>>>>> 7a42ab3e
  size: 32, 28
  orig: 32, 28
  offset: 0, 0
  index: -1
TileSets/FantasyHex/Tiles/Quarry+Stone
  rotate: false
<<<<<<< HEAD
  xy: 1904, 65
=======
  xy: 1914, 305
  size: 32, 28
  orig: 32, 28
  offset: 0, 0
  index: -1
TileSets/FantasyHex/Tiles/River-Bottom
  rotate: false
  xy: 2012, 452
  size: 32, 28
  orig: 32, 28
  offset: 0, 0
  index: -1
TileSets/Default/Tiles/River-Bottom
  rotate: false
  xy: 2012, 452
  size: 32, 28
  orig: 32, 28
  offset: 0, 0
  index: -1
TileSets/FantasyHex/Tiles/River-BottomLeft
  rotate: false
  xy: 2012, 416
  size: 32, 28
  orig: 32, 28
  offset: 0, 0
  index: -1
TileSets/Default/Tiles/River-BottomLeft
  rotate: false
  xy: 2012, 416
  size: 32, 28
  orig: 32, 28
  offset: 0, 0
  index: -1
TileSets/FantasyHex/Tiles/River-BottomRight
  rotate: false
  xy: 1972, 413
  size: 32, 28
  orig: 32, 28
  offset: 0, 0
  index: -1
TileSets/Default/Tiles/River-BottomRight
  rotate: false
  xy: 1972, 413
>>>>>>> 7a42ab3e
  size: 32, 28
  orig: 32, 28
  offset: 0, 0
  index: -1
TileSets/FantasyHex/Tiles/Rock of Gibraltar
  rotate: false
<<<<<<< HEAD
  xy: 1937, 1116
=======
  xy: 2012, 376
>>>>>>> 7a42ab3e
  size: 32, 32
  orig: 32, 32
  offset: 0, 0
  index: -1
TileSets/FantasyHex/Tiles/Sheep
  rotate: false
<<<<<<< HEAD
  xy: 1910, 935
=======
  xy: 1994, 303
>>>>>>> 7a42ab3e
  size: 32, 28
  orig: 32, 28
  offset: 0, 0
  index: -1
TileSets/FantasyHex/Tiles/Sheep+Pasture
  rotate: false
<<<<<<< HEAD
  xy: 1910, 895
=======
  xy: 1994, 263
>>>>>>> 7a42ab3e
  size: 32, 32
  orig: 32, 32
  offset: 0, 0
  index: -1
TileSets/FantasyHex/Tiles/Silk
  rotate: false
<<<<<<< HEAD
  xy: 1910, 786
=======
  xy: 1714, 241
>>>>>>> 7a42ab3e
  size: 32, 28
  orig: 32, 28
  offset: 0, 0
  index: -1
TileSets/FantasyHex/Tiles/Silk+Plantation
  rotate: false
<<<<<<< HEAD
  xy: 1910, 750
=======
  xy: 1704, 205
>>>>>>> 7a42ab3e
  size: 32, 28
  orig: 32, 28
  offset: 0, 0
  index: -1
TileSets/FantasyHex/Tiles/Silver
  rotate: false
<<<<<<< HEAD
  xy: 1910, 714
=======
  xy: 1704, 169
>>>>>>> 7a42ab3e
  size: 32, 28
  orig: 32, 28
  offset: 0, 0
  index: -1
TileSets/FantasyHex/Tiles/Snow
  rotate: false
<<<<<<< HEAD
  xy: 1910, 604
=======
  xy: 1834, 253
>>>>>>> 7a42ab3e
  size: 32, 28
  orig: 32, 28
  offset: 0, 0
  index: -1
TileSets/FantasyHex/Tiles/Snow+Farm
  rotate: false
<<<<<<< HEAD
  xy: 1910, 568
=======
  xy: 1874, 248
>>>>>>> 7a42ab3e
  size: 32, 28
  orig: 32, 28
  offset: 0, 0
  index: -1
TileSets/FantasyHex/Tiles/Spices
  rotate: false
<<<<<<< HEAD
  xy: 1950, 1019
=======
  xy: 1794, 220
>>>>>>> 7a42ab3e
  size: 32, 28
  orig: 32, 28
  offset: 0, 0
  index: -1
TileSets/FantasyHex/Tiles/Spices+Plantation
  rotate: false
<<<<<<< HEAD
  xy: 1950, 983
=======
  xy: 1834, 217
>>>>>>> 7a42ab3e
  size: 32, 28
  orig: 32, 28
  offset: 0, 0
  index: -1
TileSets/FantasyHex/Tiles/Stone
  rotate: false
<<<<<<< HEAD
  xy: 1950, 947
=======
  xy: 1874, 212
>>>>>>> 7a42ab3e
  size: 32, 28
  orig: 32, 28
  offset: 0, 0
  index: -1
TileSets/FantasyHex/Tiles/Sugar
  rotate: false
<<<<<<< HEAD
  xy: 1950, 877
=======
  xy: 1954, 233
>>>>>>> 7a42ab3e
  size: 32, 28
  orig: 32, 28
  offset: 0, 0
  index: -1
TileSets/FantasyHex/Tiles/Sugar+Plantation
  rotate: false
<<<<<<< HEAD
  xy: 1950, 841
=======
  xy: 1994, 227
>>>>>>> 7a42ab3e
  size: 32, 28
  orig: 32, 28
  offset: 0, 0
  index: -1
TileSets/FantasyHex/Tiles/Terrace farm
  rotate: false
<<<<<<< HEAD
  xy: 1950, 697
=======
  xy: 1994, 191
>>>>>>> 7a42ab3e
  size: 32, 28
  orig: 32, 28
  offset: 0, 0
  index: -1
TileSets/FantasyHex/Tiles/Trading post
  rotate: false
<<<<<<< HEAD
  xy: 1950, 625
=======
  xy: 1824, 181
>>>>>>> 7a42ab3e
  size: 32, 28
  orig: 32, 28
  offset: 0, 0
  index: -1
TileSets/FantasyHex/Tiles/Tundra
  rotate: false
<<<<<<< HEAD
  xy: 1990, 1019
=======
  xy: 1824, 145
>>>>>>> 7a42ab3e
  size: 32, 28
  orig: 32, 28
  offset: 0, 0
  index: -1
TileSets/FantasyHex/Tiles/Tundra+Farm
  rotate: false
<<<<<<< HEAD
  xy: 1990, 983
=======
  xy: 1704, 133
>>>>>>> 7a42ab3e
  size: 32, 28
  orig: 32, 28
  offset: 0, 0
  index: -1
TileSets/FantasyHex/Tiles/Tundra+Forest+Camp
  rotate: false
<<<<<<< HEAD
  xy: 1990, 943
=======
  xy: 1864, 172
>>>>>>> 7a42ab3e
  size: 32, 32
  orig: 32, 32
  offset: 0, 0
  index: -1
TileSets/FantasyHex/Tiles/Tundra+Forest+Camp+Furs
  rotate: false
<<<<<<< HEAD
  xy: 1990, 903
=======
  xy: 1864, 132
>>>>>>> 7a42ab3e
  size: 32, 32
  orig: 32, 32
  offset: 0, 0
  index: -1
TileSets/FantasyHex/Tiles/Tundra+Forest+Deer+Camp
  rotate: false
<<<<<<< HEAD
  xy: 1990, 863
=======
  xy: 1904, 159
>>>>>>> 7a42ab3e
  size: 32, 32
  orig: 32, 32
  offset: 0, 0
  index: -1
TileSets/FantasyHex/Tiles/Tundra+Forest+Lumber mill
  rotate: false
<<<<<<< HEAD
  xy: 1990, 823
=======
  xy: 1944, 157
>>>>>>> 7a42ab3e
  size: 32, 32
  orig: 32, 32
  offset: 0, 0
  index: -1
TileSets/FantasyHex/Tiles/TundraForest
  rotate: false
<<<<<<< HEAD
  xy: 1990, 783
=======
  xy: 1904, 119
>>>>>>> 7a42ab3e
  size: 32, 32
  orig: 32, 32
  offset: 0, 0
  index: -1
TileSets/FantasyHex/Tiles/Uranium
  rotate: false
<<<<<<< HEAD
  xy: 1990, 711
=======
  xy: 1984, 155
>>>>>>> 7a42ab3e
  size: 32, 28
  orig: 32, 28
  offset: 0, 0
  index: -1
TileSets/FantasyHex/Tiles/Whales
  rotate: false
<<<<<<< HEAD
  xy: 1990, 567
=======
  xy: 1864, 96
>>>>>>> 7a42ab3e
  size: 32, 28
  orig: 32, 28
  offset: 0, 0
  index: -1
TileSets/FantasyHex/Tiles/Whales+Fishing Boats
  rotate: false
<<<<<<< HEAD
  xy: 1932, 519
=======
  xy: 1904, 83
>>>>>>> 7a42ab3e
  size: 32, 28
  orig: 32, 28
  offset: 0, 0
  index: -1
TileSets/FantasyHex/Tiles/Wheat
  rotate: false
<<<<<<< HEAD
  xy: 1932, 483
=======
  xy: 1944, 85
>>>>>>> 7a42ab3e
  size: 32, 28
  orig: 32, 28
  offset: 0, 0
  index: -1
TileSets/FantasyHex/Tiles/Wine
  rotate: false
<<<<<<< HEAD
  xy: 1972, 519
=======
  xy: 1984, 83
>>>>>>> 7a42ab3e
  size: 32, 28
  orig: 32, 28
  offset: 0, 0
  index: -1
TileSets/FantasyHex/Tiles/Wine+Plantation
  rotate: false
<<<<<<< HEAD
  xy: 2012, 531
=======
  xy: 1944, 49
>>>>>>> 7a42ab3e
  size: 32, 28
  orig: 32, 28
  offset: 0, 0
  index: -1
TileSets/FantasyHex/TopBorder
  rotate: false
<<<<<<< HEAD
  xy: 1950, 661
=======
  xy: 1784, 184
>>>>>>> 7a42ab3e
  size: 32, 28
  orig: 32, 28
  offset: 0, 0
  index: -1
TileSets/FantasyHex/Units/African Forest Elephant
  rotate: false
  xy: 644, 295
  size: 32, 29
  orig: 32, 29
  offset: 0, 0
  index: -1
TileSets/FantasyHex/Units/Anti-Aircraft Gun
  rotate: false
<<<<<<< HEAD
  xy: 1732, 520
=======
  xy: 1732, 458
>>>>>>> 7a42ab3e
  size: 32, 28
  orig: 32, 28
  offset: 0, 0
  index: -1
TileSets/FantasyHex/Units/Anti-Tank Gun
  rotate: false
  xy: 325, 1175
  size: 32, 28
  orig: 32, 28
  offset: 0, 0
  index: -1
TileSets/FantasyHex/Units/Archer
  rotate: false
<<<<<<< HEAD
  xy: 1340, 22
=======
  xy: 1448, 18
>>>>>>> 7a42ab3e
  size: 32, 28
  orig: 32, 28
  offset: 0, 0
  index: -1
TileSets/FantasyHex/Units/Artillery
  rotate: false
  xy: 2009, 1980
  size: 32, 28
  orig: 32, 28
  offset: 0, 0
  index: -1
TileSets/FantasyHex/Units/Atlatlist
  rotate: false
<<<<<<< HEAD
  xy: 1674, 426
=======
  xy: 1488, 18
>>>>>>> 7a42ab3e
  size: 32, 28
  orig: 32, 28
  offset: 0, 0
  index: -1
TileSets/FantasyHex/Units/Axe Thrower
  rotate: false
<<<<<<< HEAD
  xy: 2009, 1944
=======
  xy: 1528, 18
>>>>>>> 7a42ab3e
  size: 32, 28
  orig: 32, 28
  offset: 0, 0
  index: -1
TileSets/FantasyHex/Units/Ballista
  rotate: false
<<<<<<< HEAD
  xy: 1674, 390
=======
  xy: 2009, 1904
>>>>>>> 7a42ab3e
  size: 32, 28
  orig: 32, 28
  offset: 0, 0
  index: -1
TileSets/FantasyHex/Units/Battering Ram
  rotate: false
<<<<<<< HEAD
  xy: 1500, 22
=======
  xy: 1674, 364
>>>>>>> 7a42ab3e
  size: 32, 28
  orig: 32, 28
  offset: 0, 0
  index: -1
TileSets/FantasyHex/Units/Battleship
  rotate: false
<<<<<<< HEAD
  xy: 1540, 22
=======
  xy: 1732, 422
>>>>>>> 7a42ab3e
  size: 32, 28
  orig: 32, 28
  offset: 0, 0
  index: -1
TileSets/FantasyHex/Units/Bazooka
  rotate: false
<<<<<<< HEAD
  xy: 1580, 22
=======
  xy: 1817, 1459
>>>>>>> 7a42ab3e
  size: 32, 28
  orig: 32, 28
  offset: 0, 0
  index: -1
TileSets/FantasyHex/Units/Berber Cavalry
  rotate: false
<<<<<<< HEAD
  xy: 1620, 22
=======
  xy: 1817, 1423
>>>>>>> 7a42ab3e
  size: 32, 28
  orig: 32, 28
  offset: 0, 0
  index: -1
TileSets/FantasyHex/Units/Berserker
  rotate: false
<<<<<<< HEAD
  xy: 1732, 484
=======
  xy: 1817, 1387
>>>>>>> 7a42ab3e
  size: 32, 28
  orig: 32, 28
  offset: 0, 0
  index: -1
TileSets/FantasyHex/Units/Bowman
  rotate: false
<<<<<<< HEAD
  xy: 1817, 1463
=======
  xy: 1817, 1351
>>>>>>> 7a42ab3e
  size: 32, 28
  orig: 32, 28
  offset: 0, 0
  index: -1
TileSets/FantasyHex/Units/Brute
  rotate: false
<<<<<<< HEAD
  xy: 1817, 1427
=======
  xy: 1817, 1315
>>>>>>> 7a42ab3e
  size: 32, 28
  orig: 32, 28
  offset: 0, 0
  index: -1
TileSets/FantasyHex/Units/Camel Archer
  rotate: false
<<<<<<< HEAD
  xy: 1817, 1390
=======
  xy: 1817, 1278
>>>>>>> 7a42ab3e
  size: 32, 29
  orig: 32, 29
  offset: 0, 0
  index: -1
TileSets/FantasyHex/Units/Cannon
  rotate: false
<<<<<<< HEAD
  xy: 1817, 1354
=======
  xy: 1817, 1242
>>>>>>> 7a42ab3e
  size: 32, 28
  orig: 32, 28
  offset: 0, 0
  index: -1
TileSets/FantasyHex/Units/Caravel
  rotate: false
<<<<<<< HEAD
  xy: 1817, 1318
=======
  xy: 1817, 1206
>>>>>>> 7a42ab3e
  size: 32, 28
  orig: 32, 28
  offset: 0, 0
  index: -1
TileSets/FantasyHex/Units/Carolean
  rotate: false
<<<<<<< HEAD
  xy: 1817, 1282
=======
  xy: 1790, 1096
>>>>>>> 7a42ab3e
  size: 32, 28
  orig: 32, 28
  offset: 0, 0
  index: -1
TileSets/FantasyHex/Units/Carrier
  rotate: false
<<<<<<< HEAD
  xy: 1817, 1246
=======
  xy: 1790, 1060
>>>>>>> 7a42ab3e
  size: 32, 28
  orig: 32, 28
  offset: 0, 0
  index: -1
TileSets/FantasyHex/Units/Cataphract
  rotate: false
<<<<<<< HEAD
  xy: 1817, 1210
=======
  xy: 1790, 1024
>>>>>>> 7a42ab3e
  size: 32, 28
  orig: 32, 28
  offset: 0, 0
  index: -1
TileSets/FantasyHex/Units/Catapult
  rotate: false
<<<<<<< HEAD
  xy: 1790, 1100
=======
  xy: 1790, 988
>>>>>>> 7a42ab3e
  size: 32, 28
  orig: 32, 28
  offset: 0, 0
  index: -1
TileSets/FantasyHex/Units/Cavalry
  rotate: false
<<<<<<< HEAD
  xy: 1790, 988
=======
  xy: 1790, 876
>>>>>>> 7a42ab3e
  size: 32, 28
  orig: 32, 28
  offset: 0, 0
  index: -1
TileSets/FantasyHex/Units/Chariot Archer
  rotate: false
<<<<<<< HEAD
  xy: 1790, 916
=======
  xy: 1790, 804
>>>>>>> 7a42ab3e
  size: 32, 28
  orig: 32, 28
  offset: 0, 0
  index: -1
TileSets/FantasyHex/Units/Chu-Ko-Nu
  rotate: false
<<<<<<< HEAD
  xy: 1790, 880
=======
  xy: 1790, 768
>>>>>>> 7a42ab3e
  size: 32, 28
  orig: 32, 28
  offset: 0, 0
  index: -1
TileSets/FantasyHex/Units/CivilianLandUnit
  rotate: false
<<<<<<< HEAD
  xy: 1897, 1412
=======
  xy: 1937, 1448
>>>>>>> 7a42ab3e
  size: 32, 28
  orig: 32, 28
  offset: 0, 0
  index: -1
TileSets/FantasyHex/Units/Comanche Rider
  rotate: false
<<<<<<< HEAD
  xy: 1897, 1375
=======
  xy: 1937, 1411
>>>>>>> 7a42ab3e
  size: 32, 29
  orig: 32, 29
  offset: 0, 0
  index: -1
TileSets/FantasyHex/Units/Companion Cavalry
  rotate: false
<<<<<<< HEAD
  xy: 1937, 1415
=======
  xy: 1977, 1447
>>>>>>> 7a42ab3e
  size: 32, 29
  orig: 32, 29
  offset: 0, 0
  index: -1
TileSets/FantasyHex/Units/Composite Bowman
  rotate: false
<<<<<<< HEAD
  xy: 1977, 1452
=======
  xy: 1857, 1288
>>>>>>> 7a42ab3e
  size: 32, 28
  orig: 32, 28
  offset: 0, 0
  index: -1
TileSets/FantasyHex/Units/Conquistador
  rotate: false
<<<<<<< HEAD
  xy: 1857, 1298
=======
  xy: 1897, 1334
>>>>>>> 7a42ab3e
  size: 32, 28
  orig: 32, 28
  offset: 0, 0
  index: -1
TileSets/FantasyHex/Units/Cossack
  rotate: false
<<<<<<< HEAD
  xy: 1897, 1339
=======
  xy: 1937, 1375
>>>>>>> 7a42ab3e
  size: 32, 28
  orig: 32, 28
  offset: 0, 0
  index: -1
TileSets/FantasyHex/Units/Crossbowman
  rotate: false
<<<<<<< HEAD
  xy: 1977, 1416
=======
  xy: 1857, 1252
>>>>>>> 7a42ab3e
  size: 32, 28
  orig: 32, 28
  offset: 0, 0
  index: -1
TileSets/FantasyHex/Units/Cruiser
  rotate: false
<<<<<<< HEAD
  xy: 2009, 1837
=======
  xy: 1897, 1300
>>>>>>> 7a42ab3e
  size: 32, 26
  orig: 32, 26
  offset: 0, 0
  index: -1
TileSets/FantasyHex/Units/Destroyer
  rotate: false
<<<<<<< HEAD
  xy: 1937, 1307
=======
  xy: 1897, 1228
>>>>>>> 7a42ab3e
  size: 32, 28
  orig: 32, 28
  offset: 0, 0
  index: -1
TileSets/FantasyHex/Units/Dromon
  rotate: false
<<<<<<< HEAD
  xy: 1977, 1344
=======
  xy: 1937, 1260
>>>>>>> 7a42ab3e
  size: 32, 28
  orig: 32, 28
  offset: 0, 0
  index: -1
TileSets/FantasyHex/Units/Foreign Legion
  rotate: false
<<<<<<< HEAD
  xy: 1714, 412
=======
  xy: 1772, 409
>>>>>>> 7a42ab3e
  size: 32, 28
  orig: 32, 28
  offset: 0, 0
  index: -1
TileSets/FantasyHex/Units/Frigate
  rotate: false
<<<<<<< HEAD
  xy: 1674, 354
=======
  xy: 1754, 333
>>>>>>> 7a42ab3e
  size: 32, 28
  orig: 32, 28
  offset: 0, 0
  index: -1
TileSets/FantasyHex/Units/Galleass
  rotate: false
<<<<<<< HEAD
  xy: 1754, 360
=======
  xy: 1897, 1192
>>>>>>> 7a42ab3e
  size: 32, 28
  orig: 32, 28
  offset: 0, 0
  index: -1
TileSets/FantasyHex/Units/Galley
  rotate: false
<<<<<<< HEAD
  xy: 1714, 336
=======
  xy: 1857, 1180
>>>>>>> 7a42ab3e
  size: 32, 28
  orig: 32, 28
  offset: 0, 0
  index: -1
TileSets/FantasyHex/Units/Gatling Gun
  rotate: false
<<<<<<< HEAD
  xy: 1754, 324
=======
  xy: 1817, 1170
>>>>>>> 7a42ab3e
  size: 32, 28
  orig: 32, 28
  offset: 0, 0
  index: -1
TileSets/FantasyHex/Units/Great Admiral
  rotate: false
<<<<<<< HEAD
  xy: 1830, 984
=======
  xy: 1830, 644
>>>>>>> 7a42ab3e
  size: 32, 31
  orig: 32, 31
  offset: 0, 0
  index: -1
TileSets/FantasyHex/Units/Great Artist
  rotate: false
<<<<<<< HEAD
  xy: 1830, 948
=======
  xy: 1830, 608
>>>>>>> 7a42ab3e
  size: 32, 28
  orig: 32, 28
  offset: 0, 0
  index: -1
TileSets/FantasyHex/Units/Great Engineer
  rotate: false
<<<<<<< HEAD
  xy: 1830, 876
=======
  xy: 1830, 536
>>>>>>> 7a42ab3e
  size: 32, 28
  orig: 32, 28
  offset: 0, 0
  index: -1
TileSets/FantasyHex/Units/Great Galleass
  rotate: false
<<<<<<< HEAD
  xy: 1830, 840
=======
  xy: 1830, 500
>>>>>>> 7a42ab3e
  size: 32, 28
  orig: 32, 28
  offset: 0, 0
  index: -1
TileSets/FantasyHex/Units/Great General
  rotate: false
<<<<<<< HEAD
  xy: 1830, 801
=======
  xy: 1834, 361
>>>>>>> 7a42ab3e
  size: 32, 31
  orig: 32, 31
  offset: 0, 0
  index: -1
TileSets/FantasyHex/Units/Great Merchant
  rotate: false
<<<<<<< HEAD
  xy: 1830, 765
=======
  xy: 1834, 325
>>>>>>> 7a42ab3e
  size: 32, 28
  orig: 32, 28
  offset: 0, 0
  index: -1
TileSets/FantasyHex/Units/Great Musician
  rotate: false
<<<<<<< HEAD
  xy: 1830, 729
=======
  xy: 1897, 1156
>>>>>>> 7a42ab3e
  size: 32, 28
  orig: 32, 28
  offset: 0, 0
  index: -1
TileSets/FantasyHex/Units/Great Prophet
  rotate: false
<<<<<<< HEAD
  xy: 1830, 693
=======
  xy: 1937, 1151
>>>>>>> 7a42ab3e
  size: 32, 28
  orig: 32, 28
  offset: 0, 0
  index: -1
TileSets/FantasyHex/Units/Great Scientist
  rotate: false
<<<<<<< HEAD
  xy: 1830, 657
=======
  xy: 1857, 1144
>>>>>>> 7a42ab3e
  size: 32, 28
  orig: 32, 28
  offset: 0, 0
  index: -1
TileSets/FantasyHex/Units/Great War Infantry
  rotate: false
<<<<<<< HEAD
  xy: 1830, 621
=======
  xy: 1977, 1148
>>>>>>> 7a42ab3e
  size: 32, 28
  orig: 32, 28
  offset: 0, 0
  index: -1
TileSets/FantasyHex/Units/Great Writer
  rotate: false
<<<<<<< HEAD
  xy: 1830, 585
=======
  xy: 1897, 1120
>>>>>>> 7a42ab3e
  size: 32, 28
  orig: 32, 28
  offset: 0, 0
  index: -1
TileSets/FantasyHex/Units/Hakkapeliitta
  rotate: false
<<<<<<< HEAD
  xy: 1830, 549
=======
  xy: 1937, 1115
>>>>>>> 7a42ab3e
  size: 32, 28
  orig: 32, 28
  offset: 0, 0
  index: -1
TileSets/FantasyHex/Units/Helicopter Gunship
  rotate: false
<<<<<<< HEAD
  xy: 1853, 1138
=======
  xy: 1977, 1112
>>>>>>> 7a42ab3e
  size: 32, 28
  orig: 32, 28
  offset: 0, 0
  index: -1
TileSets/FantasyHex/Units/Hoplite
  rotate: false
<<<<<<< HEAD
  xy: 1870, 918
=======
  xy: 1834, 289
>>>>>>> 7a42ab3e
  size: 32, 28
  orig: 32, 28
  offset: 0, 0
  index: -1
TileSets/FantasyHex/Units/Horse Archer
  rotate: false
<<<<<<< HEAD
  xy: 1870, 882
=======
  xy: 1652, 292
>>>>>>> 7a42ab3e
  size: 32, 28
  orig: 32, 28
  offset: 0, 0
  index: -1
TileSets/FantasyHex/Units/Horseman
  rotate: false
<<<<<<< HEAD
  xy: 1870, 846
=======
  xy: 1624, 200
>>>>>>> 7a42ab3e
  size: 32, 28
  orig: 32, 28
  offset: 0, 0
  index: -1
TileSets/FantasyHex/Units/Hussar
  rotate: false
<<<<<<< HEAD
  xy: 1870, 733
=======
  xy: 1870, 1083
>>>>>>> 7a42ab3e
  size: 32, 29
  orig: 32, 29
  offset: 0, 0
  index: -1
TileSets/FantasyHex/Units/Hwach'a
  rotate: false
<<<<<<< HEAD
  xy: 1870, 697
=======
  xy: 1870, 1047
>>>>>>> 7a42ab3e
  size: 32, 28
  orig: 32, 28
  offset: 0, 0
  index: -1
TileSets/FantasyHex/Units/Immortal
  rotate: false
<<<<<<< HEAD
  xy: 1870, 625
=======
  xy: 1870, 975
>>>>>>> 7a42ab3e
  size: 32, 28
  orig: 32, 28
  offset: 0, 0
  index: -1
TileSets/FantasyHex/Units/Impi
  rotate: false
<<<<<<< HEAD
  xy: 1870, 589
=======
  xy: 1870, 939
>>>>>>> 7a42ab3e
  size: 32, 28
  orig: 32, 28
  offset: 0, 0
  index: -1
TileSets/FantasyHex/Units/Infantry
  rotate: false
<<<<<<< HEAD
  xy: 1674, 318
=======
  xy: 1870, 831
>>>>>>> 7a42ab3e
  size: 32, 28
  orig: 32, 28
  offset: 0, 0
  index: -1
TileSets/FantasyHex/Units/Ironclad
  rotate: false
<<<<<<< HEAD
  xy: 1754, 288
=======
  xy: 1870, 759
>>>>>>> 7a42ab3e
  size: 32, 28
  orig: 32, 28
  offset: 0, 0
  index: -1
TileSets/FantasyHex/Units/Jaguar
  rotate: false
<<<<<<< HEAD
  xy: 1674, 246
=======
  xy: 1870, 651
>>>>>>> 7a42ab3e
  size: 32, 28
  orig: 32, 28
  offset: 0, 0
  index: -1
TileSets/FantasyHex/Units/Janissary
  rotate: false
<<<<<<< HEAD
  xy: 1714, 264
=======
  xy: 1870, 615
>>>>>>> 7a42ab3e
  size: 32, 28
  orig: 32, 28
  offset: 0, 0
  index: -1
TileSets/FantasyHex/Units/Keshik
  rotate: false
<<<<<<< HEAD
  xy: 1714, 228
=======
  xy: 1870, 539
>>>>>>> 7a42ab3e
  size: 32, 28
  orig: 32, 28
  offset: 0, 0
  index: -1
TileSets/FantasyHex/Units/Khan
  rotate: false
<<<<<<< HEAD
  xy: 1794, 243
=======
  xy: 1870, 500
>>>>>>> 7a42ab3e
  size: 32, 31
  orig: 32, 31
  offset: 0, 0
  index: -1
TileSets/FantasyHex/Units/Knight
  rotate: false
<<<<<<< HEAD
  xy: 1754, 212
=======
  xy: 1852, 464
>>>>>>> 7a42ab3e
  size: 32, 28
  orig: 32, 28
  offset: 0, 0
  index: -1
TileSets/FantasyHex/Units/Kris Swordsman
  rotate: false
<<<<<<< HEAD
  xy: 1674, 210
=======
  xy: 1892, 464
>>>>>>> 7a42ab3e
  size: 32, 28
  orig: 32, 28
  offset: 0, 0
  index: -1
TileSets/FantasyHex/Units/Lancer
  rotate: false
<<<<<<< HEAD
  xy: 1754, 176
=======
  xy: 1910, 1079
>>>>>>> 7a42ab3e
  size: 32, 28
  orig: 32, 28
  offset: 0, 0
  index: -1
TileSets/FantasyHex/Units/LandUnit
  rotate: false
<<<<<<< HEAD
  xy: 1794, 169
=======
  xy: 1910, 1043
>>>>>>> 7a42ab3e
  size: 32, 28
  orig: 32, 28
  offset: 0, 0
  index: -1
TileSets/FantasyHex/Units/Landship
  rotate: false
<<<<<<< HEAD
  xy: 1624, 164
=======
  xy: 1910, 963
>>>>>>> 7a42ab3e
  size: 32, 28
  orig: 32, 28
  offset: 0, 0
  index: -1
TileSets/FantasyHex/Units/Landsknecht
  rotate: false
<<<<<<< HEAD
  xy: 1624, 128
=======
  xy: 1910, 927
>>>>>>> 7a42ab3e
  size: 32, 28
  orig: 32, 28
  offset: 0, 0
  index: -1
TileSets/FantasyHex/Units/Legion
  rotate: false
<<<<<<< HEAD
  xy: 1664, 174
=======
  xy: 1910, 891
>>>>>>> 7a42ab3e
  size: 32, 28
  orig: 32, 28
  offset: 0, 0
  index: -1
TileSets/FantasyHex/Units/Longbowman
  rotate: false
<<<<<<< HEAD
  xy: 1664, 138
=======
  xy: 1910, 855
>>>>>>> 7a42ab3e
  size: 32, 28
  orig: 32, 28
  offset: 0, 0
  index: -1
TileSets/FantasyHex/Units/Longswordsman
  rotate: false
<<<<<<< HEAD
  xy: 1704, 156
=======
  xy: 1910, 819
>>>>>>> 7a42ab3e
  size: 32, 28
  orig: 32, 28
  offset: 0, 0
  index: -1
TileSets/FantasyHex/Units/Machine Gun
  rotate: false
<<<<<<< HEAD
  xy: 1704, 120
=======
  xy: 1910, 783
>>>>>>> 7a42ab3e
  size: 32, 28
  orig: 32, 28
  offset: 0, 0
  index: -1
TileSets/FantasyHex/Units/Mandekalu Cavalry
  rotate: false
<<<<<<< HEAD
  xy: 1664, 102
=======
  xy: 1910, 747
>>>>>>> 7a42ab3e
  size: 32, 28
  orig: 32, 28
  offset: 0, 0
  index: -1
TileSets/FantasyHex/Units/Maori Warrior
  rotate: false
<<<<<<< HEAD
  xy: 1784, 133
=======
  xy: 1910, 664
>>>>>>> 7a42ab3e
  size: 32, 28
  orig: 32, 28
  offset: 0, 0
  index: -1
TileSets/FantasyHex/Units/Marine
  rotate: false
<<<<<<< HEAD
  xy: 1704, 84
=======
  xy: 1910, 592
>>>>>>> 7a42ab3e
  size: 32, 28
  orig: 32, 28
  offset: 0, 0
  index: -1
TileSets/FantasyHex/Units/Mechanized Infantry
  rotate: false
<<<<<<< HEAD
  xy: 1784, 97
=======
  xy: 1910, 519
>>>>>>> 7a42ab3e
  size: 32, 28
  orig: 32, 28
  offset: 0, 0
  index: -1
TileSets/FantasyHex/Units/Mehal Sefari
  rotate: false
<<<<<<< HEAD
  xy: 1660, 30
=======
  xy: 1950, 1076
>>>>>>> 7a42ab3e
  size: 32, 28
  orig: 32, 28
  offset: 0, 0
  index: -1
TileSets/FantasyHex/Units/Merchant Of Venice
  rotate: false
<<<<<<< HEAD
  xy: 1852, 513
=======
  xy: 1950, 1040
>>>>>>> 7a42ab3e
  size: 32, 28
  orig: 32, 28
  offset: 0, 0
  index: -1
TileSets/FantasyHex/Units/Minuteman
  rotate: false
<<<<<<< HEAD
  xy: 1700, 48
=======
  xy: 1950, 968
>>>>>>> 7a42ab3e
  size: 32, 28
  orig: 32, 28
  offset: 0, 0
  index: -1
TileSets/FantasyHex/Units/Missile Cruiser
  rotate: false
<<<<<<< HEAD
  xy: 1700, 12
=======
  xy: 1950, 932
>>>>>>> 7a42ab3e
  size: 32, 28
  orig: 32, 28
  offset: 0, 0
  index: -1
TileSets/FantasyHex/Units/Mobile SAM
  rotate: false
<<<<<<< HEAD
  xy: 1834, 398
=======
  xy: 1950, 859
>>>>>>> 7a42ab3e
  size: 32, 28
  orig: 32, 28
  offset: 0, 0
  index: -1
TileSets/FantasyHex/Units/Modern Armor
  rotate: false
<<<<<<< HEAD
  xy: 1834, 362
=======
  xy: 1950, 823
>>>>>>> 7a42ab3e
  size: 32, 28
  orig: 32, 28
  offset: 0, 0
  index: -1
TileSets/FantasyHex/Units/Mohawk Warrior
  rotate: false
<<<<<<< HEAD
  xy: 1834, 326
=======
  xy: 1950, 787
>>>>>>> 7a42ab3e
  size: 32, 28
  orig: 32, 28
  offset: 0, 0
  index: -1
TileSets/FantasyHex/Units/Musketeer
  rotate: false
<<<<<<< HEAD
  xy: 1834, 208
=======
  xy: 1950, 669
>>>>>>> 7a42ab3e
  size: 32, 28
  orig: 32, 28
  offset: 0, 0
  index: -1
TileSets/FantasyHex/Units/Musketman
  rotate: false
<<<<<<< HEAD
  xy: 1834, 172
=======
  xy: 1950, 633
>>>>>>> 7a42ab3e
  size: 32, 28
  orig: 32, 28
  offset: 0, 0
  index: -1
TileSets/FantasyHex/Units/Naresuan's Elephant
  rotate: false
<<<<<<< HEAD
  xy: 1892, 517
=======
  xy: 1950, 597
>>>>>>> 7a42ab3e
  size: 32, 28
  orig: 32, 28
  offset: 0, 0
  index: -1
TileSets/FantasyHex/Units/Nau
  rotate: false
<<<<<<< HEAD
  xy: 1892, 481
=======
  xy: 1950, 561
>>>>>>> 7a42ab3e
  size: 32, 28
  orig: 32, 28
  offset: 0, 0
  index: -1
TileSets/FantasyHex/Units/Norwegian Ski Infantry
  rotate: false
<<<<<<< HEAD
  xy: 1897, 1155
=======
  xy: 1950, 525
>>>>>>> 7a42ab3e
  size: 32, 28
  orig: 32, 28
  offset: 0, 0
  index: -1
TileSets/FantasyHex/Units/Panzer
  rotate: false
<<<<<<< HEAD
  xy: 1874, 401
=======
  xy: 1990, 856
>>>>>>> 7a42ab3e
  size: 32, 28
  orig: 32, 28
  offset: 0, 0
  index: -1
TileSets/FantasyHex/Units/Paratrooper
  rotate: false
<<<<<<< HEAD
  xy: 1874, 365
=======
  xy: 1990, 820
>>>>>>> 7a42ab3e
  size: 32, 28
  orig: 32, 28
  offset: 0, 0
  index: -1
TileSets/FantasyHex/Units/Pathfinder
  rotate: false
<<<<<<< HEAD
  xy: 1874, 289
=======
  xy: 1990, 744
>>>>>>> 7a42ab3e
  size: 32, 28
  orig: 32, 28
  offset: 0, 0
  index: -1
TileSets/FantasyHex/Units/Persian Immortal
  rotate: false
<<<<<<< HEAD
  xy: 1874, 217
=======
  xy: 1990, 672
>>>>>>> 7a42ab3e
  size: 32, 28
  orig: 32, 28
  offset: 0, 0
  index: -1
TileSets/FantasyHex/Units/Pictish Warrior
  rotate: false
<<<<<<< HEAD
  xy: 1874, 181
=======
  xy: 1990, 636
>>>>>>> 7a42ab3e
  size: 32, 28
  orig: 32, 28
  offset: 0, 0
  index: -1
TileSets/FantasyHex/Units/Pikeman
  rotate: false
<<<<<<< HEAD
  xy: 1914, 445
=======
  xy: 1990, 600
>>>>>>> 7a42ab3e
  size: 32, 28
  orig: 32, 28
  offset: 0, 0
  index: -1
TileSets/FantasyHex/Units/Pracinha
  rotate: false
<<<<<<< HEAD
  xy: 1824, 64
=======
  xy: 1874, 356
>>>>>>> 7a42ab3e
  size: 32, 28
  orig: 32, 28
  offset: 0, 0
  index: -1
TileSets/FantasyHex/Units/Privateer
  rotate: false
<<<<<<< HEAD
  xy: 1874, 109
=======
  xy: 1874, 320
>>>>>>> 7a42ab3e
  size: 32, 28
  orig: 32, 28
  offset: 0, 0
  index: -1
TileSets/FantasyHex/Units/Quinquereme
  rotate: false
<<<<<<< HEAD
  xy: 1864, 37
=======
  xy: 1914, 269
>>>>>>> 7a42ab3e
  size: 32, 28
  orig: 32, 28
  offset: 0, 0
  index: -1
TileSets/FantasyHex/Units/Rifleman
  rotate: false
<<<<<<< HEAD
  xy: 1824, 28
=======
  xy: 1972, 449
>>>>>>> 7a42ab3e
  size: 32, 28
  orig: 32, 28
  offset: 0, 0
  index: -1
TileSets/FantasyHex/Units/Rocket Artillery
  rotate: false
<<<<<<< HEAD
  xy: 1977, 1091
=======
  xy: 1972, 377
>>>>>>> 7a42ab3e
  size: 32, 28
  orig: 32, 28
  offset: 0, 0
  index: -1
TileSets/FantasyHex/Units/Samurai
  rotate: false
<<<<<<< HEAD
  xy: 1910, 1080
=======
  xy: 1954, 341
>>>>>>> 7a42ab3e
  size: 32, 28
  orig: 32, 28
  offset: 0, 0
  index: -1
TileSets/FantasyHex/Units/Scout
  rotate: false
<<<<<<< HEAD
  xy: 1910, 1044
=======
  xy: 1954, 305
>>>>>>> 7a42ab3e
  size: 32, 28
  orig: 32, 28
  offset: 0, 0
  index: -1
TileSets/FantasyHex/Units/Sea Beggar
  rotate: false
<<<<<<< HEAD
  xy: 1910, 1008
=======
  xy: 1954, 269
>>>>>>> 7a42ab3e
  size: 32, 28
  orig: 32, 28
  offset: 0, 0
  index: -1
TileSets/FantasyHex/Units/Settler
  rotate: false
<<<<<<< HEAD
  xy: 1910, 971
=======
  xy: 1994, 339
>>>>>>> 7a42ab3e
  size: 32, 29
  orig: 32, 29
  offset: 0, 0
  index: -1
TileSets/FantasyHex/Units/Ship of the Line
  rotate: false
<<<<<<< HEAD
  xy: 1910, 858
=======
  xy: 1692, 277
>>>>>>> 7a42ab3e
  size: 32, 29
  orig: 32, 29
  offset: 0, 0
  index: -1
TileSets/FantasyHex/Units/Siege Tower
  rotate: false
<<<<<<< HEAD
  xy: 1910, 822
=======
  xy: 1674, 241
>>>>>>> 7a42ab3e
  size: 32, 28
  orig: 32, 28
  offset: 0, 0
  index: -1
TileSets/FantasyHex/Units/Sipahi
  rotate: false
<<<<<<< HEAD
  xy: 1910, 676
=======
  xy: 1754, 259
>>>>>>> 7a42ab3e
  size: 32, 30
  orig: 32, 30
  offset: 0, 0
  index: -1
TileSets/FantasyHex/Units/Slinger
  rotate: false
<<<<<<< HEAD
  xy: 1910, 640
=======
  xy: 1794, 256
>>>>>>> 7a42ab3e
  size: 32, 28
  orig: 32, 28
  offset: 0, 0
  index: -1
TileSets/FantasyHex/Units/Spearman
  rotate: false
<<<<<<< HEAD
  xy: 1950, 1055
=======
  xy: 1754, 223
>>>>>>> 7a42ab3e
  size: 32, 28
  orig: 32, 28
  offset: 0, 0
  index: -1
TileSets/FantasyHex/Units/Submarine
  rotate: false
<<<<<<< HEAD
  xy: 1950, 913
=======
  xy: 1914, 235
>>>>>>> 7a42ab3e
  size: 32, 26
  orig: 32, 26
  offset: 0, 0
  index: -1
TileSets/FantasyHex/Units/Swordsman
  rotate: false
<<<<<<< HEAD
  xy: 1950, 805
=======
  xy: 1744, 187
>>>>>>> 7a42ab3e
  size: 32, 28
  orig: 32, 28
  offset: 0, 0
  index: -1
TileSets/FantasyHex/Units/Tank
  rotate: false
<<<<<<< HEAD
  xy: 1950, 769
=======
  xy: 1914, 199
>>>>>>> 7a42ab3e
  size: 32, 28
  orig: 32, 28
  offset: 0, 0
  index: -1
TileSets/FantasyHex/Units/Tercio
  rotate: false
<<<<<<< HEAD
  xy: 1950, 733
=======
  xy: 1954, 197
>>>>>>> 7a42ab3e
  size: 32, 28
  orig: 32, 28
  offset: 0, 0
  index: -1
TileSets/FantasyHex/Units/Trebuchet
  rotate: false
<<<<<<< HEAD
  xy: 1950, 589
=======
  xy: 1744, 151
>>>>>>> 7a42ab3e
  size: 32, 28
  orig: 32, 28
  offset: 0, 0
  index: -1
TileSets/FantasyHex/Units/Trireme
  rotate: false
<<<<<<< HEAD
  xy: 1990, 1055
=======
  xy: 1784, 148
>>>>>>> 7a42ab3e
  size: 32, 28
  orig: 32, 28
  offset: 0, 0
  index: -1
TileSets/FantasyHex/Units/Turtle Ship
  rotate: false
<<<<<<< HEAD
  xy: 1990, 747
=======
  xy: 1944, 121
>>>>>>> 7a42ab3e
  size: 32, 28
  orig: 32, 28
  offset: 0, 0
  index: -1
TileSets/FantasyHex/Units/War Chariot
  rotate: false
<<<<<<< HEAD
  xy: 1990, 675
=======
  xy: 1984, 119
>>>>>>> 7a42ab3e
  size: 32, 28
  orig: 32, 28
  offset: 0, 0
  index: -1
TileSets/FantasyHex/Units/War Elephant
  rotate: false
<<<<<<< HEAD
  xy: 1990, 639
=======
  xy: 1744, 115
>>>>>>> 7a42ab3e
  size: 32, 28
  orig: 32, 28
  offset: 0, 0
  index: -1
TileSets/FantasyHex/Units/Warrior
  rotate: false
<<<<<<< HEAD
  xy: 1990, 603
=======
  xy: 1784, 112
>>>>>>> 7a42ab3e
  size: 32, 28
  orig: 32, 28
  offset: 0, 0
  index: -1
TileSets/FantasyHex/Units/WaterUnit
  rotate: false
<<<<<<< HEAD
  xy: 1950, 555
=======
  xy: 1824, 111
>>>>>>> 7a42ab3e
  size: 32, 26
  orig: 32, 26
  offset: 0, 0
  index: -1
TileSets/FantasyHex/Units/Winged Hussar
  rotate: false
<<<<<<< HEAD
  xy: 2012, 495
=======
  xy: 1984, 47
>>>>>>> 7a42ab3e
  size: 32, 28
  orig: 32, 28
  offset: 0, 0
  index: -1
TileSets/FantasyHex/Units/Work Boats
  rotate: false
<<<<<<< HEAD
  xy: 1972, 483
=======
  xy: 1680, 97
>>>>>>> 7a42ab3e
  size: 32, 28
  orig: 32, 28
  offset: 0, 0
  index: -1
TileSets/FantasyHex/Units/Worker
  rotate: false
<<<<<<< HEAD
  xy: 2012, 459
=======
  xy: 1680, 61
>>>>>>> 7a42ab3e
  size: 32, 28
  orig: 32, 28
  offset: 0, 0
  index: -1
TileSets/FantasyHex/road
  rotate: false
  xy: 1816, 1843
  size: 61, 11
  orig: 61, 11
  offset: 0, 0
  index: -1
TileSets/Default/road
  rotate: false
  xy: 1816, 1843
  size: 61, 11
  orig: 61, 11
  offset: 0, 0
  index: -1
UnitPromotionIcons/Accuracy
  rotate: false
  xy: 644, 1098
  size: 50, 50
  orig: 50, 50
  offset: 0, 0
  index: -1
UnitPromotionIcons/Air Repair
  rotate: false
  xy: 1816, 1789
  size: 50, 50
  orig: 50, 50
  offset: 0, 0
  index: -1
UnitPromotionIcons/Air Targeting
  rotate: false
<<<<<<< HEAD
  xy: 1358, 58
=======
  xy: 1466, 54
>>>>>>> 7a42ab3e
  size: 50, 50
  orig: 50, 50
  offset: 0, 0
  index: -1
UnitPromotionIcons/Targeting
  rotate: false
<<<<<<< HEAD
  xy: 1358, 58
=======
  xy: 1466, 54
>>>>>>> 7a42ab3e
  size: 50, 50
  orig: 50, 50
  offset: 0, 0
  index: -1
UnitPromotionIcons/Ambush
  rotate: false
<<<<<<< HEAD
  xy: 1416, 58
=======
  xy: 1524, 54
>>>>>>> 7a42ab3e
  size: 50, 50
  orig: 50, 50
  offset: 0, 0
  index: -1
UnitPromotionIcons/Amphibious
  rotate: false
  xy: 1816, 1673
  size: 50, 50
  orig: 50, 50
  offset: 0, 0
  index: -1
UnitPromotionIcons/Armor Plating
  rotate: false
<<<<<<< HEAD
  xy: 1816, 1615
=======
  xy: 1816, 1553
>>>>>>> 7a42ab3e
  size: 50, 50
  orig: 50, 50
  offset: 0, 0
  index: -1
UnitPromotionIcons/Barrage
  rotate: false
<<<<<<< HEAD
  xy: 278, 13
=======
  xy: 1582, 54
>>>>>>> 7a42ab3e
  size: 50, 50
  orig: 50, 50
  offset: 0, 0
  index: -1
UnitPromotionIcons/Besiege
  rotate: false
<<<<<<< HEAD
  xy: 336, 13
=======
  xy: 394, 9
>>>>>>> 7a42ab3e
  size: 50, 50
  orig: 50, 50
  offset: 0, 0
  index: -1
UnitPromotionIcons/Siege
  rotate: false
<<<<<<< HEAD
  xy: 336, 13
=======
  xy: 394, 9
>>>>>>> 7a42ab3e
  size: 50, 50
  orig: 50, 50
  offset: 0, 0
  index: -1
UnitPromotionIcons/Blitz
  rotate: false
<<<<<<< HEAD
  xy: 394, 13
=======
  xy: 452, 14
>>>>>>> 7a42ab3e
  size: 50, 50
  orig: 50, 50
  offset: 0, 0
  index: -1
UnitPromotionIcons/Boarding Party
  rotate: false
<<<<<<< HEAD
  xy: 452, 18
=======
  xy: 510, 14
>>>>>>> 7a42ab3e
  size: 50, 50
  orig: 50, 50
  offset: 0, 0
  index: -1
UnitPromotionIcons/Bombardment
  rotate: false
<<<<<<< HEAD
  xy: 510, 18
=======
  xy: 568, 14
>>>>>>> 7a42ab3e
  size: 50, 50
  orig: 50, 50
  offset: 0, 0
  index: -1
UnitPromotionIcons/Charge
  rotate: false
<<<<<<< HEAD
  xy: 568, 18
=======
  xy: 626, 14
>>>>>>> 7a42ab3e
  size: 50, 50
  orig: 50, 50
  offset: 0, 0
  index: -1
UnitPromotionIcons/Coastal Raider
  rotate: false
<<<<<<< HEAD
  xy: 1590, 58
=======
  xy: 1874, 1716
>>>>>>> 7a42ab3e
  size: 50, 50
  orig: 50, 50
  offset: 0, 0
  index: -1
UnitPromotionIcons/Cover
  rotate: false
<<<<<<< HEAD
  xy: 1874, 1662
=======
  xy: 1874, 1600
>>>>>>> 7a42ab3e
  size: 50, 50
  orig: 50, 50
  offset: 0, 0
  index: -1
PolicyIcons/Discipline
  rotate: false
<<<<<<< HEAD
  xy: 1874, 1662
=======
  xy: 1874, 1600
>>>>>>> 7a42ab3e
  size: 50, 50
  orig: 50, 50
  offset: 0, 0
  index: -1
UnitPromotionIcons/Drill
  rotate: false
<<<<<<< HEAD
  xy: 1932, 1604
=======
  xy: 1932, 1542
>>>>>>> 7a42ab3e
  size: 50, 50
  orig: 50, 50
  offset: 0, 0
  index: -1
UnitPromotionIcons/Evasion
  rotate: false
<<<<<<< HEAD
  xy: 1932, 1546
=======
  xy: 1874, 1484
>>>>>>> 7a42ab3e
  size: 50, 50
  orig: 50, 50
  offset: 0, 0
  index: -1
UnitPromotionIcons/Extended Range
  rotate: false
<<<<<<< HEAD
  xy: 1816, 1499
=======
  xy: 1932, 1484
>>>>>>> 7a42ab3e
  size: 50, 50
  orig: 50, 50
  offset: 0, 0
  index: -1
UnitPromotionIcons/Operational Range
  rotate: false
<<<<<<< HEAD
  xy: 1816, 1499
=======
  xy: 1932, 1484
>>>>>>> 7a42ab3e
  size: 50, 50
  orig: 50, 50
  offset: 0, 0
  index: -1
UnitPromotionIcons/Flight Deck
  rotate: false
<<<<<<< HEAD
  xy: 1932, 1488
=======
  xy: 1658, 1480
>>>>>>> 7a42ab3e
  size: 50, 50
  orig: 50, 50
  offset: 0, 0
  index: -1
UnitPromotionIcons/Formation
  rotate: false
<<<<<<< HEAD
  xy: 1600, 1484
=======
  xy: 1716, 1480
>>>>>>> 7a42ab3e
  size: 50, 50
  orig: 50, 50
  offset: 0, 0
  index: -1
UnitPromotionIcons/Great Generals
  rotate: false
<<<<<<< HEAD
  xy: 1643, 1426
=======
  xy: 1643, 1364
>>>>>>> 7a42ab3e
  size: 50, 50
  orig: 50, 50
  offset: 0, 0
  index: -1
UnitPromotionIcons/Quick Study
  rotate: false
<<<<<<< HEAD
  xy: 1643, 1426
=======
  xy: 1643, 1364
>>>>>>> 7a42ab3e
  size: 50, 50
  orig: 50, 50
  offset: 0, 0
  index: -1
UnitPromotionIcons/Haka War Dance
  rotate: false
<<<<<<< HEAD
  xy: 1585, 1310
=======
  xy: 1701, 1422
>>>>>>> 7a42ab3e
  size: 50, 50
  orig: 50, 50
  offset: 0, 0
  index: -1
UnitPromotionIcons/Heal Instantly
  rotate: false
<<<<<<< HEAD
  xy: 1701, 1426
=======
  xy: 1585, 1248
>>>>>>> 7a42ab3e
  size: 50, 50
  orig: 50, 50
  offset: 0, 0
  index: -1
UnitPromotionIcons/Indirect Fire
  rotate: false
<<<<<<< HEAD
  xy: 1585, 1252
=======
  xy: 1701, 1364
>>>>>>> 7a42ab3e
  size: 50, 50
  orig: 50, 50
  offset: 0, 0
  index: -1
UnitPromotionIcons/Interception
  rotate: false
<<<<<<< HEAD
  xy: 1643, 1310
=======
  xy: 1701, 1306
>>>>>>> 7a42ab3e
  size: 50, 50
  orig: 50, 50
  offset: 0, 0
  index: -1
UnitPromotionIcons/Logistics
  rotate: false
<<<<<<< HEAD
  xy: 1585, 1194
=======
  xy: 1701, 1190
>>>>>>> 7a42ab3e
  size: 50, 50
  orig: 50, 50
  offset: 0, 0
  index: -1
UnitPromotionIcons/March
  rotate: false
<<<<<<< HEAD
  xy: 1701, 1194
=======
  xy: 1639, 1132
>>>>>>> 7a42ab3e
  size: 50, 50
  orig: 50, 50
  offset: 0, 0
  index: -1
UnitPromotionIcons/Medic
  rotate: false
<<<<<<< HEAD
  xy: 1581, 1136
=======
  xy: 1697, 1132
>>>>>>> 7a42ab3e
  size: 50, 50
  orig: 50, 50
  offset: 0, 0
  index: -1
UnitPromotionIcons/Mobility
  rotate: false
<<<<<<< HEAD
  xy: 1990, 1546
=======
  xy: 1594, 276
>>>>>>> 7a42ab3e
  size: 50, 50
  orig: 50, 50
  offset: 0, 0
  index: -1
UnitPromotionIcons/Morale
  rotate: false
<<<<<<< HEAD
  xy: 1594, 280
=======
  xy: 1759, 1364
>>>>>>> 7a42ab3e
  size: 50, 50
  orig: 50, 50
  offset: 0, 0
  index: -1
UnitPromotionIcons/Rejuvenation
  rotate: false
<<<<<<< HEAD
  xy: 1732, 1020
=======
  xy: 1674, 900
>>>>>>> 7a42ab3e
  size: 50, 50
  orig: 50, 50
  offset: 0, 0
  index: -1
UnitPromotionIcons/Scouting
  rotate: false
<<<<<<< HEAD
  xy: 1674, 846
=======
  xy: 1616, 726
>>>>>>> 7a42ab3e
  size: 50, 50
  orig: 50, 50
  offset: 0, 0
  index: -1
UnitPromotionIcons/Sentry
  rotate: false
<<<<<<< HEAD
  xy: 1674, 846
=======
  xy: 1616, 726
>>>>>>> 7a42ab3e
  size: 50, 50
  orig: 50, 50
  offset: 0, 0
  index: -1
UnitPromotionIcons/Shock
  rotate: false
<<<<<<< HEAD
  xy: 1616, 730
=======
  xy: 1732, 842
>>>>>>> 7a42ab3e
  size: 50, 50
  orig: 50, 50
  offset: 0, 0
  index: -1
UnitPromotionIcons/Slinger Withdraw
  rotate: false
<<<<<<< HEAD
  xy: 1674, 788
=======
  xy: 1616, 668
>>>>>>> 7a42ab3e
  size: 50, 50
  orig: 50, 50
  offset: 0, 0
  index: -1
UnitPromotionIcons/Sortie
  rotate: false
<<<<<<< HEAD
  xy: 1616, 672
=======
  xy: 1732, 784
>>>>>>> 7a42ab3e
  size: 50, 50
  orig: 50, 50
  offset: 0, 0
  index: -1
UnitPromotionIcons/Supply
  rotate: false
<<<<<<< HEAD
  xy: 1616, 614
=======
  xy: 1732, 726
>>>>>>> 7a42ab3e
  size: 50, 50
  orig: 50, 50
  offset: 0, 0
  index: -1
UnitPromotionIcons/Survivalism
  rotate: false
<<<<<<< HEAD
  xy: 1674, 672
=======
  xy: 1616, 552
>>>>>>> 7a42ab3e
  size: 50, 50
  orig: 50, 50
  offset: 0, 0
  index: -1
UnitPromotionIcons/Volley
  rotate: false
<<<<<<< HEAD
  xy: 1616, 440
=======
  xy: 1732, 552
>>>>>>> 7a42ab3e
  size: 50, 50
  orig: 50, 50
  offset: 0, 0
  index: -1
UnitPromotionIcons/Wolfpack
  rotate: false
<<<<<<< HEAD
  xy: 1732, 556
=======
  xy: 1674, 436
>>>>>>> 7a42ab3e
  size: 50, 50
  orig: 50, 50
  offset: 0, 0
  index: -1
UnitPromotionIcons/Woodsman
  rotate: false
<<<<<<< HEAD
  xy: 1616, 382
=======
  xy: 1732, 494
>>>>>>> 7a42ab3e
  size: 50, 50
  orig: 50, 50
  offset: 0, 0
  index: -1<|MERGE_RESOLUTION|>--- conflicted
+++ resolved
@@ -6,6478 +6,4354 @@
 repeat: none
 EmojiIcons/Gold
   rotate: false
-<<<<<<< HEAD
-  xy: 1585, 1368
-=======
-  xy: 1585, 1306
->>>>>>> 7a42ab3e
+  xy: 1817, 1278
   size: 50, 50
   orig: 50, 50
   offset: 0, 0
   index: -1
 EmojiIcons/Production
   rotate: false
-<<<<<<< HEAD
-  xy: 1674, 1078
-=======
-  xy: 1674, 1016
->>>>>>> 7a42ab3e
+  xy: 876, 106
   size: 50, 50
   orig: 50, 50
   offset: 0, 0
   index: -1
 EmojiIcons/Turn
   rotate: false
-<<<<<<< HEAD
-  xy: 1732, 672
-=======
-  xy: 1674, 552
->>>>>>> 7a42ab3e
+  xy: 1148, 48
   size: 50, 50
   orig: 50, 50
   offset: 0, 0
   index: -1
 ImprovementIcons/Academy
   rotate: false
-  xy: 289, 1535
+  xy: 289, 1533
   size: 100, 100
   orig: 100, 100
   offset: 0, 0
   index: -1
 ImprovementIcons/Ancient ruins
   rotate: false
-  xy: 1901, 1836
+  xy: 1901, 1834
   size: 100, 100
   orig: 100, 100
   offset: 0, 0
   index: -1
 ImprovementIcons/Barbarian encampment
   rotate: false
-  xy: 1168, 1736
+  xy: 1168, 1734
   size: 100, 100
   orig: 100, 100
   offset: 0, 0
   index: -1
 ImprovementIcons/Camp
   rotate: false
-  xy: 628, 1588
+  xy: 628, 1586
   size: 100, 100
   orig: 100, 100
   offset: 0, 0
   index: -1
 ImprovementIcons/Citadel
   rotate: false
-  xy: 1276, 1628
+  xy: 1276, 1626
   size: 100, 100
   orig: 100, 100
   offset: 0, 0
   index: -1
 ImprovementIcons/City center
   rotate: false
-  xy: 397, 1480
+  xy: 397, 1478
   size: 100, 100
   orig: 100, 100
   offset: 0, 0
   index: -1
 ImprovementIcons/City ruins
   rotate: false
-  xy: 505, 1480
+  xy: 505, 1478
   size: 100, 100
   orig: 100, 100
   offset: 0, 0
   index: -1
 ImprovementIcons/Customs house
   rotate: false
-  xy: 952, 1520
+  xy: 952, 1518
   size: 100, 100
   orig: 100, 100
   offset: 0, 0
   index: -1
 ImprovementIcons/Farm
   rotate: false
-  xy: 1369, 1304
+  xy: 1369, 1302
   size: 100, 100
   orig: 100, 100
   offset: 0, 0
   index: -1
 ImprovementIcons/Fishing Boats
   rotate: false
-  xy: 1045, 1196
+  xy: 1045, 1194
   size: 100, 100
   orig: 100, 100
   offset: 0, 0
   index: -1
 ImprovementIcons/Fort
   rotate: false
-<<<<<<< HEAD
-  xy: 1492, 1736
-=======
-  xy: 1492, 1624
->>>>>>> 7a42ab3e
+  xy: 1492, 1626
   size: 100, 100
   orig: 100, 100
   offset: 0, 0
   index: -1
 ImprovementIcons/Holy site
   rotate: false
-<<<<<<< HEAD
-  xy: 825, 1088
-=======
-  xy: 825, 1084
->>>>>>> 7a42ab3e
+  xy: 933, 1086
   size: 100, 100
   orig: 100, 100
   offset: 0, 0
   index: -1
 ImprovementIcons/Landmark
   rotate: false
-<<<<<<< HEAD
-  xy: 536, 940
-=======
-  xy: 536, 936
->>>>>>> 7a42ab3e
+  xy: 428, 830
   size: 100, 100
   orig: 100, 100
   offset: 0, 0
   index: -1
 ImprovementIcons/Lumber mill
   rotate: false
-<<<<<<< HEAD
-  xy: 428, 724
-=======
-  xy: 428, 720
->>>>>>> 7a42ab3e
+  xy: 320, 506
   size: 100, 100
   orig: 100, 100
   offset: 0, 0
   index: -1
 ImprovementIcons/Manufactory
   rotate: false
-<<<<<<< HEAD
-  xy: 536, 724
-=======
-  xy: 536, 720
->>>>>>> 7a42ab3e
+  xy: 428, 614
   size: 100, 100
   orig: 100, 100
   offset: 0, 0
   index: -1
 ImprovementIcons/Mine
   rotate: false
-<<<<<<< HEAD
-  xy: 406, 184
-=======
-  xy: 406, 180
->>>>>>> 7a42ab3e
+  xy: 514, 182
   size: 100, 100
   orig: 100, 100
   offset: 0, 0
   index: -1
 ImprovementIcons/Moai
   rotate: false
-<<<<<<< HEAD
-  xy: 436, 76
-=======
-  xy: 436, 72
->>>>>>> 7a42ab3e
+  xy: 544, 74
   size: 100, 100
   orig: 100, 100
   offset: 0, 0
   index: -1
 ImprovementIcons/Oil well
   rotate: false
-<<<<<<< HEAD
-  xy: 644, 548
-=======
-  xy: 644, 544
->>>>>>> 7a42ab3e
+  xy: 1076, 978
   size: 100, 100
   orig: 100, 100
   offset: 0, 0
   index: -1
 ImprovementIcons/Pasture
   rotate: false
-<<<<<<< HEAD
-  xy: 644, 440
-=======
-  xy: 644, 436
->>>>>>> 7a42ab3e
+  xy: 1184, 978
   size: 100, 100
   orig: 100, 100
   offset: 0, 0
   index: -1
 ImprovementIcons/Plantation
   rotate: false
-<<<<<<< HEAD
-  xy: 1184, 872
-=======
-  xy: 1184, 868
->>>>>>> 7a42ab3e
+  xy: 1076, 762
   size: 100, 100
   orig: 100, 100
   offset: 0, 0
   index: -1
 ImprovementIcons/Polder
   rotate: false
-<<<<<<< HEAD
-  xy: 968, 656
-=======
-  xy: 968, 652
->>>>>>> 7a42ab3e
+  xy: 860, 546
   size: 100, 100
   orig: 100, 100
   offset: 0, 0
   index: -1
 ImprovementIcons/Quarry
   rotate: false
-<<<<<<< HEAD
-  xy: 1076, 656
-=======
-  xy: 1076, 652
->>>>>>> 7a42ab3e
+  xy: 968, 546
   size: 100, 100
   orig: 100, 100
   offset: 0, 0
   index: -1
 ImprovementIcons/Road
   rotate: false
-<<<<<<< HEAD
-  xy: 1184, 548
-=======
-  xy: 1076, 436
->>>>>>> 7a42ab3e
+  xy: 968, 330
   size: 100, 100
   orig: 100, 100
   offset: 0, 0
   index: -1
 ImprovementIcons/Terrace farm
   rotate: false
-<<<<<<< HEAD
-  xy: 976, 116
-=======
-  xy: 1084, 112
->>>>>>> 7a42ab3e
+  xy: 1616, 762
   size: 100, 100
   orig: 100, 100
   offset: 0, 0
   index: -1
 ImprovementIcons/Trading post
   rotate: false
-<<<<<<< HEAD
-  xy: 1486, 224
-=======
-  xy: 1516, 112
->>>>>>> 7a42ab3e
+  xy: 1594, 222
   size: 100, 100
   orig: 100, 100
   offset: 0, 0
   index: -1
 NationIcons/America
   rotate: false
-  xy: 112, 25
+  xy: 112, 23
   size: 100, 100
   orig: 100, 100
   offset: 0, 0
   index: -1
 NationIcons/Arabia
   rotate: false
-  xy: 212, 935
+  xy: 212, 933
   size: 100, 100
   orig: 100, 100
   offset: 0, 0
   index: -1
 NationIcons/Aztecs
   rotate: false
-  xy: 190, 179
+  xy: 190, 177
   size: 100, 100
   orig: 100, 100
   offset: 0, 0
   index: -1
 NationIcons/Babylon
   rotate: false
-  xy: 628, 1696
+  xy: 628, 1694
   size: 100, 100
   orig: 100, 100
   offset: 0, 0
   index: -1
 NationIcons/China
   rotate: false
-  xy: 952, 1628
+  xy: 952, 1626
   size: 100, 100
   orig: 100, 100
   offset: 0, 0
   index: -1
 NationIcons/CityState
   rotate: false
-  xy: 505, 1372
+  xy: 505, 1370
   size: 100, 100
   orig: 100, 100
   offset: 0, 0
   index: -1
 NationIcons/Denmark
   rotate: false
-  xy: 1168, 1520
+  xy: 1168, 1518
   size: 100, 100
   orig: 100, 100
   offset: 0, 0
   index: -1
 NationIcons/Egypt
   rotate: false
-  xy: 1045, 1304
+  xy: 1045, 1302
   size: 100, 100
   orig: 100, 100
   offset: 0, 0
   index: -1
 NationIcons/England
   rotate: false
-  xy: 1261, 1304
+  xy: 1261, 1302
   size: 100, 100
   orig: 100, 100
   offset: 0, 0
   index: -1
 NationIcons/France
   rotate: false
-<<<<<<< HEAD
-  xy: 1492, 1628
-=======
-  xy: 1492, 1516
->>>>>>> 7a42ab3e
+  xy: 1492, 1518
   size: 100, 100
   orig: 100, 100
   offset: 0, 0
   index: -1
 NationIcons/Germany
   rotate: false
-<<<<<<< HEAD
-  xy: 1477, 1196
-=======
-  xy: 1600, 1754
->>>>>>> 7a42ab3e
+  xy: 1600, 1756
   size: 100, 100
   orig: 100, 100
   offset: 0, 0
   index: -1
 NationIcons/Greece
   rotate: false
-<<<<<<< HEAD
-  xy: 1600, 1650
-=======
-  xy: 1600, 1646
->>>>>>> 7a42ab3e
+  xy: 1600, 1540
   size: 100, 100
   orig: 100, 100
   offset: 0, 0
   index: -1
 NationIcons/Inca
   rotate: false
-<<<<<<< HEAD
-  xy: 1257, 1088
-=======
-  xy: 1257, 1084
->>>>>>> 7a42ab3e
+  xy: 1365, 1086
   size: 100, 100
   orig: 100, 100
   offset: 0, 0
   index: -1
 NationIcons/India
   rotate: false
-<<<<<<< HEAD
-  xy: 1473, 1088
-=======
-  xy: 1473, 1084
->>>>>>> 7a42ab3e
+  xy: 220, 69
   size: 100, 100
   orig: 100, 100
   offset: 0, 0
   index: -1
 NationIcons/Iroquois
   rotate: false
-<<<<<<< HEAD
-  xy: 320, 1048
-=======
-  xy: 320, 1044
->>>>>>> 7a42ab3e
+  xy: 320, 938
   size: 100, 100
   orig: 100, 100
   offset: 0, 0
   index: -1
 NationIcons/Japan
   rotate: false
-<<<<<<< HEAD
-  xy: 320, 832
-=======
-  xy: 320, 828
->>>>>>> 7a42ab3e
+  xy: 536, 1046
   size: 100, 100
   orig: 100, 100
   offset: 0, 0
   index: -1
 NationIcons/Korea
   rotate: false
-<<<<<<< HEAD
-  xy: 428, 940
-=======
-  xy: 428, 936
->>>>>>> 7a42ab3e
+  xy: 320, 722
   size: 100, 100
   orig: 100, 100
   offset: 0, 0
   index: -1
 NationIcons/Mongolia
   rotate: false
-<<<<<<< HEAD
-  xy: 652, 76
-=======
-  xy: 652, 72
->>>>>>> 7a42ab3e
+  xy: 644, 978
   size: 100, 100
   orig: 100, 100
   offset: 0, 0
   index: -1
 NationIcons/Persia
   rotate: false
-<<<<<<< HEAD
-  xy: 968, 764
-=======
-  xy: 968, 760
->>>>>>> 7a42ab3e
+  xy: 860, 654
   size: 100, 100
   orig: 100, 100
   offset: 0, 0
   index: -1
 NationIcons/Polynesia
   rotate: false
-<<<<<<< HEAD
-  xy: 860, 548
-=======
-  xy: 860, 544
->>>>>>> 7a42ab3e
+  xy: 752, 438
   size: 100, 100
   orig: 100, 100
   offset: 0, 0
   index: -1
 NationIcons/Rome
   rotate: false
-<<<<<<< HEAD
-  xy: 1400, 656
-=======
-  xy: 1292, 544
->>>>>>> 7a42ab3e
+  xy: 1184, 438
   size: 100, 100
   orig: 100, 100
   offset: 0, 0
   index: -1
 NationIcons/Russia
   rotate: false
-<<<<<<< HEAD
-  xy: 1292, 548
-=======
-  xy: 1184, 436
->>>>>>> 7a42ab3e
+  xy: 1076, 330
   size: 100, 100
   orig: 100, 100
   offset: 0, 0
   index: -1
 NationIcons/Siam
   rotate: false
-<<<<<<< HEAD
-  xy: 1400, 440
-=======
-  xy: 1292, 328
->>>>>>> 7a42ab3e
+  xy: 1400, 330
   size: 100, 100
   orig: 100, 100
   offset: 0, 0
   index: -1
 NationIcons/Songhai
   rotate: false
-<<<<<<< HEAD
-  xy: 1508, 872
-=======
-  xy: 1508, 760
->>>>>>> 7a42ab3e
+  xy: 1508, 654
   size: 100, 100
   orig: 100, 100
   offset: 0, 0
   index: -1
 NationIcons/Spain
   rotate: false
-<<<<<<< HEAD
-  xy: 1508, 764
-=======
-  xy: 1508, 652
->>>>>>> 7a42ab3e
+  xy: 1508, 546
   size: 100, 100
   orig: 100, 100
   offset: 0, 0
   index: -1
 NationIcons/Sweden
   rotate: false
-<<<<<<< HEAD
-  xy: 1378, 224
-=======
-  xy: 760, 112
->>>>>>> 7a42ab3e
+  xy: 1581, 1086
   size: 100, 100
   orig: 100, 100
   offset: 0, 0
   index: -1
 NationIcons/The Huns
   rotate: false
-  xy: 4, 1643
+  xy: 4, 1641
   size: 400, 401
   orig: 400, 401
   offset: 0, 0
   index: -1
 NationIcons/The Netherlands
   rotate: false
-<<<<<<< HEAD
-  xy: 1084, 116
-=======
-  xy: 1192, 112
->>>>>>> 7a42ab3e
+  xy: 1616, 654
   size: 100, 100
   orig: 100, 100
   offset: 0, 0
   index: -1
 NationIcons/The Ottomans
   rotate: false
-<<<<<<< HEAD
-  xy: 1192, 116
-=======
-  xy: 1300, 112
->>>>>>> 7a42ab3e
+  xy: 1616, 546
   size: 100, 100
   orig: 100, 100
   offset: 0, 0
   index: -1
 OtherIcons/Aircraft
   rotate: false
-  xy: 1816, 1731
+  xy: 394, 11
   size: 50, 50
   orig: 50, 50
   offset: 0, 0
   index: -1
 OtherIcons/ArrowLeft
   rotate: false
-<<<<<<< HEAD
-  xy: 1532, 58
-=======
-  xy: 220, 9
->>>>>>> 7a42ab3e
+  xy: 684, 16
   size: 50, 50
   orig: 50, 50
   offset: 0, 0
   index: -1
 OtherIcons/ArrowRight
   rotate: false
-<<<<<<< HEAD
-  xy: 1816, 1557
-=======
-  xy: 278, 9
->>>>>>> 7a42ab3e
+  xy: 1702, 272
   size: 50, 50
   orig: 50, 50
   offset: 0, 0
   index: -1
 StatIcons/Movement
   rotate: false
-<<<<<<< HEAD
-  xy: 1816, 1557
-=======
-  xy: 278, 9
->>>>>>> 7a42ab3e
+  xy: 1702, 272
   size: 50, 50
   orig: 50, 50
   offset: 0, 0
   index: -1
 OtherIcons/BackArrow
   rotate: false
-<<<<<<< HEAD
-  xy: 220, 13
-=======
-  xy: 336, 9
->>>>>>> 7a42ab3e
+  xy: 1702, 214
   size: 50, 50
   orig: 50, 50
   offset: 0, 0
   index: -1
 OtherIcons/Banner
   rotate: false
-  xy: 1060, 1736
+  xy: 1060, 1734
   size: 100, 100
   orig: 100, 100
   offset: 0, 0
   index: -1
 OtherIcons/Border-inner
   rotate: false
-  xy: 697, 1821
+  xy: 697, 1819
   size: 31, 15
   orig: 31, 15
   offset: 0, 0
   index: -1
 OtherIcons/Border-outer
   rotate: false
-<<<<<<< HEAD
-  xy: 1954, 460
-=======
-  xy: 1664, 133
->>>>>>> 7a42ab3e
+  xy: 1816, 1841
   size: 31, 15
   orig: 31, 15
   offset: 0, 0
   index: -1
 OtherIcons/Camera
   rotate: false
-  xy: 1864, 4
+  xy: 1852, 56
   size: 25, 25
   orig: 25, 25
   offset: 0, 0
   index: -1
 OtherIcons/Circle
   rotate: false
-  xy: 1529, 1866
+  xy: 1529, 1864
   size: 178, 178
   orig: 178, 178
   offset: 0, 0
   index: -1
 OtherIcons/Cities
   rotate: false
-  xy: 1384, 1628
+  xy: 1384, 1626
   size: 100, 100
   orig: 100, 100
   offset: 0, 0
   index: -1
 OtherIcons/Close
   rotate: false
-  xy: 289, 1319
+  xy: 289, 1317
   size: 100, 100
   orig: 100, 100
   offset: 0, 0
   index: -1
 OtherIcons/Crosshair
   rotate: false
-  xy: 736, 1520
+  xy: 736, 1518
   size: 100, 100
   orig: 100, 100
   offset: 0, 0
   index: -1
 OtherIcons/Diplomacy
   rotate: false
-  xy: 1276, 1520
+  xy: 1276, 1518
   size: 100, 100
   orig: 100, 100
   offset: 0, 0
   index: -1
 OtherIcons/DiplomacyW
   rotate: false
-  xy: 1384, 1520
+  xy: 1384, 1518
   size: 100, 100
   orig: 100, 100
   offset: 0, 0
   index: -1
 OtherIcons/DisbandUnit
   rotate: false
-  xy: 721, 1412
+  xy: 721, 1410
   size: 100, 100
   orig: 100, 100
   offset: 0, 0
   index: -1
 OtherIcons/Down
   rotate: false
-<<<<<<< HEAD
-  xy: 1932, 1662
-=======
-  xy: 1874, 1542
->>>>>>> 7a42ab3e
+  xy: 742, 16
   size: 50, 50
   orig: 50, 50
   offset: 0, 0
   index: -1
 OtherIcons/Fire
   rotate: false
-  xy: 829, 1196
+  xy: 829, 1194
   size: 100, 100
   orig: 100, 100
   offset: 0, 0
   index: -1
 OtherIcons/Hexagon
   rotate: false
-  xy: 4, 1395
+  xy: 4, 1393
   size: 277, 240
   orig: 277, 240
   offset: 0, 0
   index: -1
 OtherIcons/Link
   rotate: false
-<<<<<<< HEAD
-  xy: 1701, 1252
-=======
-  xy: 1643, 1190
->>>>>>> 7a42ab3e
+  xy: 1817, 1220
   size: 50, 50
   orig: 50, 50
   offset: 0, 0
   index: -1
 OtherIcons/Load
   rotate: false
-<<<<<<< HEAD
-  xy: 320, 616
-=======
-  xy: 320, 612
->>>>>>> 7a42ab3e
+  xy: 536, 830
   size: 100, 100
   orig: 100, 100
   offset: 0, 0
   index: -1
 OtherIcons/Lock
   rotate: false
-<<<<<<< HEAD
-  xy: 536, 832
-=======
-  xy: 536, 828
->>>>>>> 7a42ab3e
+  xy: 428, 722
   size: 100, 100
   orig: 100, 100
   offset: 0, 0
   index: -1
 OtherIcons/MapEditor
   rotate: false
-<<<<<<< HEAD
-  xy: 428, 616
-=======
-  xy: 428, 612
->>>>>>> 7a42ab3e
+  xy: 320, 398
   size: 100, 100
   orig: 100, 100
   offset: 0, 0
   index: -1
 OtherIcons/MenuIcon
   rotate: false
-<<<<<<< HEAD
-  xy: 428, 400
-=======
-  xy: 428, 396
->>>>>>> 7a42ab3e
+  xy: 536, 398
   size: 100, 100
   orig: 100, 100
   offset: 0, 0
   index: -1
 OtherIcons/Mods
   rotate: false
-<<<<<<< HEAD
-  xy: 622, 184
-=======
-  xy: 622, 180
->>>>>>> 7a42ab3e
+  xy: 652, 74
   size: 100, 100
   orig: 100, 100
   offset: 0, 0
   index: -1
 OtherIcons/Multiplayer
   rotate: false
-<<<<<<< HEAD
-  xy: 644, 872
-=======
-  xy: 644, 868
->>>>>>> 7a42ab3e
+  xy: 752, 978
   size: 100, 100
   orig: 100, 100
   offset: 0, 0
   index: -1
 OtherIcons/New
   rotate: false
-<<<<<<< HEAD
-  xy: 752, 872
-=======
-  xy: 752, 868
->>>>>>> 7a42ab3e
+  xy: 644, 654
   size: 100, 100
   orig: 100, 100
   offset: 0, 0
   index: -1
 OtherIcons/Options
   rotate: false
-<<<<<<< HEAD
-  xy: 968, 872
-=======
-  xy: 968, 868
->>>>>>> 7a42ab3e
+  xy: 860, 762
   size: 100, 100
   orig: 100, 100
   offset: 0, 0
   index: -1
 OtherIcons/Pentagon
   rotate: false
-<<<<<<< HEAD
-  xy: 1076, 872
-=======
-  xy: 1076, 868
->>>>>>> 7a42ab3e
+  xy: 968, 762
   size: 100, 100
   orig: 100, 100
   offset: 0, 0
   index: -1
 OtherIcons/Pillage
   rotate: false
-<<<<<<< HEAD
-  xy: 1292, 980
-=======
-  xy: 1292, 976
->>>>>>> 7a42ab3e
+  xy: 1184, 870
   size: 100, 100
   orig: 100, 100
   offset: 0, 0
   index: -1
 OtherIcons/Present
   rotate: false
-<<<<<<< HEAD
-  xy: 1400, 980
-=======
-  xy: 1400, 976
->>>>>>> 7a42ab3e
+  xy: 1292, 870
   size: 100, 100
   orig: 100, 100
   offset: 0, 0
   index: -1
 OtherIcons/Puppet
   rotate: false
-<<<<<<< HEAD
-  xy: 1184, 764
-=======
-  xy: 1184, 760
->>>>>>> 7a42ab3e
+  xy: 1076, 654
   size: 100, 100
   orig: 100, 100
   offset: 0, 0
   index: -1
 OtherIcons/Quest
   rotate: false
-<<<<<<< HEAD
-  xy: 968, 548
-=======
-  xy: 968, 544
->>>>>>> 7a42ab3e
+  xy: 860, 438
   size: 100, 100
   orig: 100, 100
   offset: 0, 0
   index: -1
 OtherIcons/Quickstart
   rotate: false
-<<<<<<< HEAD
-  xy: 860, 440
-=======
-  xy: 860, 436
->>>>>>> 7a42ab3e
+  xy: 752, 330
   size: 100, 100
   orig: 100, 100
   offset: 0, 0
   index: -1
 OtherIcons/Resume
   rotate: false
-<<<<<<< HEAD
-  xy: 1400, 764
-=======
-  xy: 1292, 652
->>>>>>> 7a42ab3e
+  xy: 1184, 546
   size: 100, 100
   orig: 100, 100
   offset: 0, 0
   index: -1
 OtherIcons/Shield
   rotate: false
-<<<<<<< HEAD
-  xy: 1184, 332
-=======
-  xy: 1400, 436
->>>>>>> 7a42ab3e
+  xy: 1292, 330
   size: 100, 100
   orig: 100, 100
   offset: 0, 0
   index: -1
 OtherIcons/Sleep
   rotate: false
-<<<<<<< HEAD
-  xy: 1508, 980
-=======
-  xy: 1508, 868
->>>>>>> 7a42ab3e
+  xy: 1508, 762
   size: 100, 100
   orig: 100, 100
   offset: 0, 0
   index: -1
 OtherIcons/Star
   rotate: false
-<<<<<<< HEAD
-  xy: 1508, 446
-=======
-  xy: 1508, 334
->>>>>>> 7a42ab3e
+  xy: 730, 228
   size: 100, 94
   orig: 100, 94
   offset: 0, 0
   index: -1
 OtherIcons/Stop
   rotate: false
-<<<<<<< HEAD
-  xy: 1054, 224
-=======
-  xy: 1162, 220
->>>>>>> 7a42ab3e
+  xy: 1270, 222
   size: 100, 100
   orig: 100, 100
   offset: 0, 0
   index: -1
 OtherIcons/Swap
   rotate: false
-<<<<<<< HEAD
-  xy: 1270, 224
-=======
-  xy: 1378, 220
->>>>>>> 7a42ab3e
+  xy: 1486, 222
   size: 100, 100
   orig: 100, 100
   offset: 0, 0
   index: -1
 OtherIcons/Triangle
   rotate: false
-  xy: 1715, 1866
+  xy: 1715, 1864
   size: 178, 178
   orig: 178, 178
   offset: 0, 0
   index: -1
 OtherIcons/Up
   rotate: false
-<<<<<<< HEAD
-  xy: 1732, 614
-=======
-  xy: 1674, 494
->>>>>>> 7a42ab3e
+  xy: 1322, 48
   size: 50, 50
   orig: 50, 50
   offset: 0, 0
   index: -1
 OtherIcons/whiteDot
   rotate: false
-<<<<<<< HEAD
-  xy: 1857, 1174
-=======
-  xy: 1794, 400
->>>>>>> 7a42ab3e
+  xy: 190, 308
   size: 1, 1
   orig: 1, 1
   offset: 0, 0
   index: -1
 PolicyIcons/Aesthetics
   rotate: false
-<<<<<<< HEAD
-  xy: 1300, 58
-=======
-  xy: 1408, 54
->>>>>>> 7a42ab3e
+  xy: 220, 11
   size: 50, 50
   orig: 50, 50
   offset: 0, 0
   index: -1
 PolicyIcons/Aristocracy
   rotate: false
-<<<<<<< HEAD
-  xy: 1474, 58
-=======
-  xy: 1816, 1611
->>>>>>> 7a42ab3e
+  xy: 568, 16
   size: 50, 50
   orig: 50, 50
   offset: 0, 0
   index: -1
 PolicyIcons/Citizenship
   rotate: false
-<<<<<<< HEAD
-  xy: 626, 18
-=======
-  xy: 684, 14
->>>>>>> 7a42ab3e
+  xy: 1585, 1308
   size: 50, 50
   orig: 50, 50
   offset: 0, 0
   index: -1
 PolicyIcons/Civil Society
   rotate: false
-<<<<<<< HEAD
-  xy: 684, 18
-=======
-  xy: 1874, 1774
->>>>>>> 7a42ab3e
+  xy: 1701, 1424
   size: 50, 50
   orig: 50, 50
   offset: 0, 0
   index: -1
 PolicyIcons/Collective Rule
   rotate: false
-<<<<<<< HEAD
-  xy: 1874, 1778
-=======
-  xy: 1932, 1774
->>>>>>> 7a42ab3e
+  xy: 1585, 1250
   size: 50, 50
   orig: 50, 50
   offset: 0, 0
   index: -1
 PolicyIcons/Communism
   rotate: false
-<<<<<<< HEAD
-  xy: 1874, 1720
-=======
-  xy: 1874, 1658
->>>>>>> 7a42ab3e
+  xy: 1701, 1366
   size: 50, 50
   orig: 50, 50
   offset: 0, 0
   index: -1
 PolicyIcons/Constitution
   rotate: false
-<<<<<<< HEAD
-  xy: 1932, 1778
-=======
-  xy: 1932, 1716
->>>>>>> 7a42ab3e
+  xy: 1643, 1308
   size: 50, 50
   orig: 50, 50
   offset: 0, 0
   index: -1
 PolicyIcons/Cultural Diplomacy
   rotate: false
-<<<<<<< HEAD
-  xy: 1932, 1720
-=======
-  xy: 1932, 1658
->>>>>>> 7a42ab3e
+  xy: 1643, 1250
   size: 50, 50
   orig: 50, 50
   offset: 0, 0
   index: -1
 PolicyIcons/Democracy
   rotate: false
-<<<<<<< HEAD
-  xy: 1874, 1604
-=======
-  xy: 1932, 1600
->>>>>>> 7a42ab3e
+  xy: 1701, 1250
   size: 50, 50
   orig: 50, 50
   offset: 0, 0
   index: -1
 PolicyIcons/Educated Elite
   rotate: false
-<<<<<<< HEAD
-  xy: 1874, 1546
-=======
-  xy: 1816, 1495
->>>>>>> 7a42ab3e
+  xy: 1759, 1366
   size: 50, 50
   orig: 50, 50
   offset: 0, 0
   index: -1
 PolicyIcons/Fascism
   rotate: false
-<<<<<<< HEAD
-  xy: 1874, 1488
-=======
-  xy: 1600, 1480
->>>>>>> 7a42ab3e
+  xy: 1817, 1452
   size: 50, 50
   orig: 50, 50
   offset: 0, 0
   index: -1
 PolicyIcons/Free Religion
   rotate: false
-<<<<<<< HEAD
-  xy: 1658, 1484
-=======
-  xy: 1585, 1422
->>>>>>> 7a42ab3e
+  xy: 1817, 1336
   size: 50, 50
   orig: 50, 50
   offset: 0, 0
   index: -1
 PolicyIcons/Free Speech
   rotate: false
-<<<<<<< HEAD
-  xy: 1716, 1484
-=======
-  xy: 1585, 1364
->>>>>>> 7a42ab3e
+  xy: 1875, 1394
   size: 50, 50
   orig: 50, 50
   offset: 0, 0
   index: -1
 PolicyIcons/Free Thought
   rotate: false
-<<<<<<< HEAD
-  xy: 1585, 1426
-=======
-  xy: 1643, 1422
->>>>>>> 7a42ab3e
+  xy: 1933, 1452
   size: 50, 50
   orig: 50, 50
   offset: 0, 0
   index: -1
 PolicyIcons/Humanism
   rotate: false
-<<<<<<< HEAD
-  xy: 1643, 1368
-=======
-  xy: 1643, 1306
->>>>>>> 7a42ab3e
+  xy: 1933, 1336
   size: 50, 50
   orig: 50, 50
   offset: 0, 0
   index: -1
 PolicyIcons/Landed Elite
   rotate: false
-<<<<<<< HEAD
-  xy: 1701, 1310
-=======
-  xy: 1701, 1248
->>>>>>> 7a42ab3e
+  xy: 1991, 1336
   size: 50, 50
   orig: 50, 50
   offset: 0, 0
   index: -1
 PolicyIcons/Legalism
   rotate: false
-<<<<<<< HEAD
-  xy: 1643, 1252
-=======
-  xy: 1585, 1190
->>>>>>> 7a42ab3e
+  xy: 1991, 1278
   size: 50, 50
   orig: 50, 50
   offset: 0, 0
   index: -1
 PolicyIcons/Mandate Of Heaven
   rotate: false
-<<<<<<< HEAD
-  xy: 1643, 1194
-=======
-  xy: 1581, 1132
->>>>>>> 7a42ab3e
+  xy: 1933, 1220
   size: 50, 50
   orig: 50, 50
   offset: 0, 0
   index: -1
 PolicyIcons/Mercantilism
   rotate: false
-<<<<<<< HEAD
-  xy: 1639, 1136
-=======
-  xy: 1990, 1774
->>>>>>> 7a42ab3e
+  xy: 760, 112
   size: 50, 50
   orig: 50, 50
   offset: 0, 0
   index: -1
 PolicyIcons/Merchant Navy
   rotate: false
-<<<<<<< HEAD
-  xy: 1697, 1136
-=======
-  xy: 1990, 1716
->>>>>>> 7a42ab3e
+  xy: 818, 164
   size: 50, 50
   orig: 50, 50
   offset: 0, 0
   index: -1
 PolicyIcons/Meritocracy
   rotate: false
-<<<<<<< HEAD
-  xy: 1990, 1778
-=======
-  xy: 1990, 1658
->>>>>>> 7a42ab3e
+  xy: 876, 164
   size: 50, 50
   orig: 50, 50
   offset: 0, 0
   index: -1
 PolicyIcons/Militarism
   rotate: false
-<<<<<<< HEAD
-  xy: 1990, 1720
-=======
-  xy: 1990, 1600
->>>>>>> 7a42ab3e
+  xy: 934, 164
   size: 50, 50
   orig: 50, 50
   offset: 0, 0
   index: -1
 PolicyIcons/Military Caste
   rotate: false
-<<<<<<< HEAD
-  xy: 1990, 1662
-=======
-  xy: 1990, 1542
->>>>>>> 7a42ab3e
+  xy: 992, 164
   size: 50, 50
   orig: 50, 50
   offset: 0, 0
   index: -1
 PolicyIcons/Military Tradition
   rotate: false
-<<<<<<< HEAD
-  xy: 1990, 1604
-=======
-  xy: 1990, 1484
->>>>>>> 7a42ab3e
+  xy: 1050, 164
   size: 50, 50
   orig: 50, 50
   offset: 0, 0
   index: -1
 PolicyIcons/Monarchy
   rotate: false
-<<<<<<< HEAD
-  xy: 1990, 1488
-=======
-  xy: 1759, 1422
->>>>>>> 7a42ab3e
+  xy: 1166, 164
   size: 50, 50
   orig: 50, 50
   offset: 0, 0
   index: -1
 PolicyIcons/Nationalism
   rotate: false
-<<<<<<< HEAD
-  xy: 1759, 1426
-=======
-  xy: 1759, 1306
->>>>>>> 7a42ab3e
+  xy: 1282, 164
   size: 50, 50
   orig: 50, 50
   offset: 0, 0
   index: -1
 PolicyIcons/Naval Tradition
   rotate: false
-<<<<<<< HEAD
-  xy: 1759, 1368
-=======
-  xy: 1759, 1248
->>>>>>> 7a42ab3e
+  xy: 1340, 164
   size: 50, 50
   orig: 50, 50
   offset: 0, 0
   index: -1
 PolicyIcons/Oligarchy
   rotate: false
-<<<<<<< HEAD
-  xy: 1759, 1310
-=======
-  xy: 1759, 1190
->>>>>>> 7a42ab3e
+  xy: 1398, 164
   size: 50, 50
   orig: 50, 50
   offset: 0, 0
   index: -1
 PolicyIcons/Organized Religion
   rotate: false
-<<<<<<< HEAD
-  xy: 1759, 1252
-=======
-  xy: 1755, 1132
->>>>>>> 7a42ab3e
+  xy: 1456, 164
   size: 50, 50
   orig: 50, 50
   offset: 0, 0
   index: -1
 PolicyIcons/Philantropy
   rotate: false
-<<<<<<< HEAD
-  xy: 1759, 1194
-=======
-  xy: 1616, 1074
->>>>>>> 7a42ab3e
+  xy: 1514, 164
   size: 50, 50
   orig: 50, 50
   offset: 0, 0
   index: -1
 PolicyIcons/Planned Economy
   rotate: false
-<<<<<<< HEAD
-  xy: 1755, 1136
-=======
-  xy: 1616, 1016
->>>>>>> 7a42ab3e
+  xy: 1572, 164
   size: 50, 50
   orig: 50, 50
   offset: 0, 0
   index: -1
 PolicyIcons/Police State
   rotate: false
-<<<<<<< HEAD
-  xy: 1616, 1078
-=======
-  xy: 1674, 1074
->>>>>>> 7a42ab3e
+  xy: 1630, 164
   size: 50, 50
   orig: 50, 50
   offset: 0, 0
   index: -1
 PolicyIcons/Populism
   rotate: false
-<<<<<<< HEAD
-  xy: 1616, 1020
-=======
-  xy: 1616, 958
->>>>>>> 7a42ab3e
+  xy: 818, 106
   size: 50, 50
   orig: 50, 50
   offset: 0, 0
   index: -1
 PolicyIcons/Professional Army
   rotate: false
-<<<<<<< HEAD
-  xy: 1616, 962
-=======
-  xy: 1732, 1074
->>>>>>> 7a42ab3e
+  xy: 934, 106
   size: 50, 50
   orig: 50, 50
   offset: 0, 0
   index: -1
 PolicyIcons/Protectionism
   rotate: false
-<<<<<<< HEAD
-  xy: 1674, 1020
-=======
-  xy: 1616, 900
->>>>>>> 7a42ab3e
+  xy: 992, 106
   size: 50, 50
   orig: 50, 50
   offset: 0, 0
   index: -1
 PolicyIcons/Reformation
   rotate: false
-<<<<<<< HEAD
-  xy: 1674, 962
-=======
-  xy: 1616, 842
->>>>>>> 7a42ab3e
+  xy: 1166, 106
   size: 50, 50
   orig: 50, 50
   offset: 0, 0
   index: -1
 PolicyIcons/Representation
   rotate: false
-<<<<<<< HEAD
-  xy: 1616, 846
-=======
-  xy: 1732, 958
->>>>>>> 7a42ab3e
+  xy: 1282, 106
   size: 50, 50
   orig: 50, 50
   offset: 0, 0
   index: -1
 PolicyIcons/Republic
   rotate: false
-<<<<<<< HEAD
-  xy: 1674, 904
-=======
-  xy: 1616, 784
->>>>>>> 7a42ab3e
+  xy: 1340, 106
   size: 50, 50
   orig: 50, 50
   offset: 0, 0
   index: -1
 PolicyIcons/Scholasticism
   rotate: false
-<<<<<<< HEAD
-  xy: 1732, 962
-=======
-  xy: 1674, 842
->>>>>>> 7a42ab3e
+  xy: 1398, 106
   size: 50, 50
   orig: 50, 50
   offset: 0, 0
   index: -1
 PolicyIcons/Scientific Revolution
   rotate: false
-<<<<<<< HEAD
-  xy: 1616, 788
-=======
-  xy: 1732, 900
->>>>>>> 7a42ab3e
+  xy: 1456, 106
   size: 50, 50
   orig: 50, 50
   offset: 0, 0
   index: -1
 PolicyIcons/Secularism
   rotate: false
-<<<<<<< HEAD
-  xy: 1732, 904
-=======
-  xy: 1674, 784
->>>>>>> 7a42ab3e
+  xy: 1572, 106
   size: 50, 50
   orig: 50, 50
   offset: 0, 0
   index: -1
 PolicyIcons/Socialism
   rotate: false
-<<<<<<< HEAD
-  xy: 1732, 846
-=======
-  xy: 1674, 726
->>>>>>> 7a42ab3e
+  xy: 1688, 98
   size: 50, 50
   orig: 50, 50
   offset: 0, 0
   index: -1
 PolicyIcons/Sovereignty
   rotate: false
-<<<<<<< HEAD
-  xy: 1674, 730
-=======
-  xy: 1616, 610
->>>>>>> 7a42ab3e
+  xy: 1746, 98
   size: 50, 50
   orig: 50, 50
   offset: 0, 0
   index: -1
 PolicyIcons/Theocracy
   rotate: false
-<<<<<<< HEAD
-  xy: 1732, 730
-=======
-  xy: 1674, 610
->>>>>>> 7a42ab3e
+  xy: 974, 48
   size: 50, 50
   orig: 50, 50
   offset: 0, 0
   index: -1
 PolicyIcons/Total War
   rotate: false
-<<<<<<< HEAD
-  xy: 1616, 556
-=======
-  xy: 1732, 668
->>>>>>> 7a42ab3e
+  xy: 1032, 48
   size: 50, 50
   orig: 50, 50
   offset: 0, 0
   index: -1
 PolicyIcons/Trade Unions
   rotate: false
-<<<<<<< HEAD
-  xy: 1674, 614
-=======
-  xy: 1616, 494
->>>>>>> 7a42ab3e
+  xy: 1090, 48
   size: 50, 50
   orig: 50, 50
   offset: 0, 0
   index: -1
 PolicyIcons/United Front
   rotate: false
-<<<<<<< HEAD
-  xy: 1616, 498
-=======
-  xy: 1732, 610
->>>>>>> 7a42ab3e
+  xy: 1206, 48
   size: 50, 50
   orig: 50, 50
   offset: 0, 0
   index: -1
 PolicyIcons/Universal Suffrage
   rotate: false
-<<<<<<< HEAD
-  xy: 1674, 556
-=======
-  xy: 1616, 436
->>>>>>> 7a42ab3e
+  xy: 1264, 48
   size: 50, 50
   orig: 50, 50
   offset: 0, 0
   index: -1
 PolicyIcons/Warrior Code
   rotate: false
-<<<<<<< HEAD
-  xy: 1674, 498
-=======
-  xy: 1616, 378
->>>>>>> 7a42ab3e
+  xy: 1438, 48
   size: 50, 50
   orig: 50, 50
   offset: 0, 0
   index: -1
 ReligionIcons/Buddhism
   rotate: false
-  xy: 412, 1588
+  xy: 412, 1586
   size: 100, 100
   orig: 100, 100
   offset: 0, 0
   index: -1
 ReligionIcons/Christianity
   rotate: false
-  xy: 1168, 1628
+  xy: 1168, 1626
   size: 100, 100
   orig: 100, 100
   offset: 0, 0
   index: -1
 ReligionIcons/Follower
   rotate: false
-  xy: 1369, 1192
+  xy: 1369, 1194
   size: 100, 100
   orig: 100, 100
   offset: 0, 0
   index: -1
 ReligionIcons/Hinduism
   rotate: false
-<<<<<<< HEAD
-  xy: 717, 1088
-=======
-  xy: 717, 1084
->>>>>>> 7a42ab3e
+  xy: 825, 1086
   size: 100, 100
   orig: 100, 100
   offset: 0, 0
   index: -1
 ReligionIcons/Islam
   rotate: false
-<<<<<<< HEAD
-  xy: 320, 940
-=======
-  xy: 320, 936
->>>>>>> 7a42ab3e
+  xy: 428, 1046
   size: 100, 100
   orig: 100, 100
   offset: 0, 0
   index: -1
 ReligionIcons/Pantheon
   rotate: false
-<<<<<<< HEAD
-  xy: 860, 764
-=======
-  xy: 860, 760
+  xy: 752, 654
   size: 100, 100
   orig: 100, 100
   offset: 0, 0
   index: -1
 ReligionIcons/Religion
   rotate: false
-  xy: 968, 436
->>>>>>> 7a42ab3e
+  xy: 860, 330
   size: 100, 100
   orig: 100, 100
   offset: 0, 0
   index: -1
 ReligionIcons/Taoism
   rotate: false
-<<<<<<< HEAD
-  xy: 760, 116
-=======
-  xy: 868, 112
->>>>>>> 7a42ab3e
+  xy: 1616, 978
   size: 100, 100
   orig: 100, 100
   offset: 0, 0
   index: -1
 ResourceIcons/Aluminum
   rotate: false
-  xy: 520, 1696
+  xy: 520, 1694
   size: 100, 100
   orig: 100, 100
   offset: 0, 0
   index: -1
 ResourceIcons/Bananas
   rotate: false
-  xy: 844, 1736
+  xy: 844, 1734
   size: 100, 100
   orig: 100, 100
   offset: 0, 0
   index: -1
 ResourceIcons/Cattle
   rotate: false
-  xy: 736, 1628
+  xy: 736, 1626
   size: 100, 100
   orig: 100, 100
   offset: 0, 0
   index: -1
 ResourceIcons/Coal
   rotate: false
-  xy: 285, 1211
+  xy: 285, 1209
   size: 100, 100
   orig: 100, 100
   offset: 0, 0
   index: -1
 ResourceIcons/Cotton
   rotate: false
-  xy: 609, 1156
+  xy: 609, 1154
   size: 100, 100
   orig: 100, 100
   offset: 0, 0
   index: -1
 ResourceIcons/Deer
   rotate: false
-  xy: 1060, 1520
+  xy: 1060, 1518
   size: 100, 100
   orig: 100, 100
   offset: 0, 0
   index: -1
 ResourceIcons/Dyes
   rotate: false
-  xy: 829, 1412
+  xy: 829, 1410
   size: 100, 100
   orig: 100, 100
   offset: 0, 0
   index: -1
 ResourceIcons/Fish
   rotate: false
-  xy: 937, 1196
+  xy: 937, 1194
   size: 100, 100
   orig: 100, 100
   offset: 0, 0
   index: -1
 ResourceIcons/Furs
   rotate: false
-<<<<<<< HEAD
-  xy: 1492, 1520
-=======
-  xy: 1477, 1408
->>>>>>> 7a42ab3e
+  xy: 1477, 1410
   size: 100, 100
   orig: 100, 100
   offset: 0, 0
   index: -1
 ResourceIcons/Gems
   rotate: false
-<<<<<<< HEAD
-  xy: 1477, 1304
-=======
-  xy: 1477, 1192
->>>>>>> 7a42ab3e
+  xy: 1477, 1194
   size: 100, 100
   orig: 100, 100
   offset: 0, 0
   index: -1
 ResourceIcons/Gold Ore
   rotate: false
-<<<<<<< HEAD
-  xy: 1708, 1758
-=======
-  xy: 1708, 1754
->>>>>>> 7a42ab3e
+  xy: 1600, 1648
   size: 100, 100
   orig: 100, 100
   offset: 0, 0
   index: -1
 ResourceIcons/Horses
   rotate: false
-<<<<<<< HEAD
-  xy: 1041, 1088
-=======
-  xy: 1041, 1084
->>>>>>> 7a42ab3e
+  xy: 1149, 1086
   size: 100, 100
   orig: 100, 100
   offset: 0, 0
   index: -1
 ResourceIcons/Incense
   rotate: false
-<<<<<<< HEAD
-  xy: 1365, 1088
-=======
-  xy: 1365, 1084
->>>>>>> 7a42ab3e
+  xy: 1473, 1086
   size: 100, 100
   orig: 100, 100
   offset: 0, 0
   index: -1
 ResourceIcons/Iron
   rotate: false
-<<<<<<< HEAD
-  xy: 298, 179
-=======
-  xy: 298, 175
->>>>>>> 7a42ab3e
+  xy: 328, 69
   size: 100, 100
   orig: 100, 100
   offset: 0, 0
   index: -1
 ResourceIcons/Ivory
   rotate: false
-<<<<<<< HEAD
-  xy: 428, 1048
-=======
-  xy: 428, 1044
->>>>>>> 7a42ab3e
+  xy: 320, 830
   size: 100, 100
   orig: 100, 100
   offset: 0, 0
   index: -1
 ResourceIcons/Marble
   rotate: false
-<<<<<<< HEAD
-  xy: 320, 400
-=======
-  xy: 320, 396
->>>>>>> 7a42ab3e
+  xy: 536, 614
   size: 100, 100
   orig: 100, 100
   offset: 0, 0
   index: -1
 ResourceIcons/Oil
   rotate: false
-<<<<<<< HEAD
-  xy: 752, 764
-=======
-  xy: 752, 760
->>>>>>> 7a42ab3e
+  xy: 644, 546
   size: 100, 100
   orig: 100, 100
   offset: 0, 0
   index: -1
 ResourceIcons/Pearls
   rotate: false
-<<<<<<< HEAD
-  xy: 1184, 980
-=======
-  xy: 1184, 976
->>>>>>> 7a42ab3e
+  xy: 1076, 870
   size: 100, 100
   orig: 100, 100
   offset: 0, 0
   index: -1
 ResourceIcons/Sheep
   rotate: false
-<<<<<<< HEAD
-  xy: 1292, 440
-=======
-  xy: 1184, 328
->>>>>>> 7a42ab3e
+  xy: 1400, 438
   size: 100, 100
   orig: 100, 100
   offset: 0, 0
   index: -1
 ResourceIcons/Silk
   rotate: false
-<<<<<<< HEAD
-  xy: 1292, 332
-=======
-  xy: 1400, 328
->>>>>>> 7a42ab3e
+  xy: 1508, 978
   size: 100, 100
   orig: 100, 100
   offset: 0, 0
   index: -1
 ResourceIcons/Silver
   rotate: false
-<<<<<<< HEAD
-  xy: 1400, 332
-=======
-  xy: 1508, 976
->>>>>>> 7a42ab3e
+  xy: 1508, 870
   size: 100, 100
   orig: 100, 100
   offset: 0, 0
   index: -1
 ResourceIcons/Spices
   rotate: false
-<<<<<<< HEAD
-  xy: 1508, 548
-=======
-  xy: 1508, 436
->>>>>>> 7a42ab3e
+  xy: 1508, 330
   size: 100, 100
   orig: 100, 100
   offset: 0, 0
   index: -1
 ResourceIcons/Stone
   rotate: false
-<<<<<<< HEAD
-  xy: 946, 224
-=======
-  xy: 1054, 220
->>>>>>> 7a42ab3e
+  xy: 1162, 222
   size: 100, 100
   orig: 100, 100
   offset: 0, 0
   index: -1
 ResourceIcons/Sugar
   rotate: false
-<<<<<<< HEAD
-  xy: 1162, 224
-=======
-  xy: 1270, 220
->>>>>>> 7a42ab3e
+  xy: 1378, 222
   size: 100, 100
   orig: 100, 100
   offset: 0, 0
   index: -1
 ResourceIcons/Uranium
   rotate: false
-<<<<<<< HEAD
-  xy: 760, 8
-=======
-  xy: 868, 4
->>>>>>> 7a42ab3e
+  xy: 1816, 1618
   size: 100, 100
   orig: 100, 100
   offset: 0, 0
   index: -1
 ResourceIcons/Whales
   rotate: false
-<<<<<<< HEAD
-  xy: 868, 8
-=======
-  xy: 976, 4
->>>>>>> 7a42ab3e
+  xy: 1924, 1726
   size: 100, 100
   orig: 100, 100
   offset: 0, 0
   index: -1
 ResourceIcons/Wheat
   rotate: false
-<<<<<<< HEAD
-  xy: 976, 8
-=======
-  xy: 1084, 4
->>>>>>> 7a42ab3e
+  xy: 1924, 1618
   size: 100, 100
   orig: 100, 100
   offset: 0, 0
   index: -1
 ResourceIcons/Wine
   rotate: false
-<<<<<<< HEAD
-  xy: 1084, 8
-=======
-  xy: 1192, 4
->>>>>>> 7a42ab3e
+  xy: 1816, 1510
   size: 100, 100
   orig: 100, 100
   offset: 0, 0
   index: -1
 StatIcons/Acquire
   rotate: false
-  xy: 4, 25
+  xy: 4, 23
   size: 100, 100
   orig: 100, 100
   offset: 0, 0
   index: -1
 StatIcons/CityConnection
   rotate: false
-  xy: 613, 1480
+  xy: 613, 1478
   size: 100, 100
   orig: 100, 100
   offset: 0, 0
   index: -1
 StatIcons/Culture
   rotate: false
-  xy: 697, 1844
+  xy: 697, 1842
   size: 200, 200
   orig: 200, 200
   offset: 0, 0
   index: -1
 StatIcons/Faith
   rotate: false
-  xy: 4, 133
+  xy: 4, 131
   size: 178, 178
   orig: 178, 178
   offset: 0, 0
   index: -1
 StatIcons/Food
   rotate: false
-  xy: 4, 943
+  xy: 4, 941
   size: 200, 200
   orig: 200, 200
   offset: 0, 0
   index: -1
 StatIcons/Gold
   rotate: false
-  xy: 905, 1844
+  xy: 905, 1842
   size: 200, 200
   orig: 200, 200
   offset: 0, 0
   index: -1
 StatIcons/Happiness
   rotate: false
-  xy: 4, 735
+  xy: 4, 733
   size: 200, 200
   orig: 200, 200
   offset: 0, 0
   index: -1
 StatIcons/InterceptRange
   rotate: false
-<<<<<<< HEAD
-  xy: 1701, 1368
-=======
-  xy: 1643, 1248
->>>>>>> 7a42ab3e
+  xy: 1991, 1452
   size: 50, 50
   orig: 50, 50
   offset: 0, 0
   index: -1
 StatIcons/Malcontent
   rotate: false
-  xy: 1113, 1844
+  xy: 1113, 1842
   size: 200, 200
   orig: 200, 200
   offset: 0, 0
   index: -1
 StatIcons/Population
   rotate: false
-  xy: 4, 527
+  xy: 4, 525
   size: 200, 200
   orig: 200, 200
   offset: 0, 0
   index: -1
 StatIcons/Production
   rotate: false
-  xy: 1321, 1844
+  xy: 1321, 1842
   size: 200, 200
   orig: 200, 200
   offset: 0, 0
   index: -1
 StatIcons/Range
   rotate: false
-<<<<<<< HEAD
-  xy: 1732, 1078
-=======
-  xy: 1674, 958
->>>>>>> 7a42ab3e
+  xy: 1050, 106
   size: 50, 50
   orig: 50, 50
   offset: 0, 0
   index: -1
 StatIcons/RangedStrength
   rotate: false
-<<<<<<< HEAD
-  xy: 1616, 904
-=======
-  xy: 1732, 1016
->>>>>>> 7a42ab3e
+  xy: 1108, 106
   size: 50, 50
   orig: 50, 50
   offset: 0, 0
   index: -1
 StatIcons/Resistance
   rotate: false
-<<<<<<< HEAD
-  xy: 860, 332
-=======
-  xy: 1400, 760
->>>>>>> 7a42ab3e
+  xy: 1292, 654
   size: 100, 100
   orig: 100, 100
   offset: 0, 0
   index: -1
 StatIcons/Science
   rotate: false
-  xy: 4, 319
+  xy: 4, 317
   size: 200, 200
   orig: 200, 200
   offset: 0, 0
   index: -1
 StatIcons/Specialist
   rotate: false
-<<<<<<< HEAD
-  xy: 1508, 656
-=======
-  xy: 1508, 544
->>>>>>> 7a42ab3e
+  xy: 1508, 438
   size: 100, 100
   orig: 100, 100
   offset: 0, 0
   index: -1
 StatIcons/Strength
   rotate: false
-<<<<<<< HEAD
-  xy: 1732, 788
-=======
-  xy: 1674, 668
->>>>>>> 7a42ab3e
+  xy: 800, 48
   size: 50, 50
   orig: 50, 50
   offset: 0, 0
   index: -1
 TechIcons/Acoustics
   rotate: false
-  xy: 412, 1696
+  xy: 412, 1694
   size: 100, 100
   orig: 100, 100
   offset: 0, 0
   index: -1
 TechIcons/Advanced Ballistics
   rotate: false
-  xy: 1901, 1944
+  xy: 1901, 1942
   size: 100, 100
   orig: 100, 100
   offset: 0, 0
   index: -1
 TechIcons/Agriculture
   rotate: false
-  xy: 289, 1427
+  xy: 289, 1425
   size: 100, 100
   orig: 100, 100
   offset: 0, 0
   index: -1
 TechIcons/Animal Husbandry
   rotate: false
-  xy: 212, 1043
+  xy: 212, 1041
   size: 100, 100
   orig: 100, 100
   offset: 0, 0
   index: -1
 TechIcons/Archaeology
   rotate: false
-  xy: 212, 827
+  xy: 212, 825
   size: 100, 100
   orig: 100, 100
   offset: 0, 0
   index: -1
 TechIcons/Archery
   rotate: false
-  xy: 212, 719
+  xy: 212, 717
   size: 100, 100
   orig: 100, 100
   offset: 0, 0
   index: -1
 TechIcons/Architecture
   rotate: false
-  xy: 212, 611
+  xy: 212, 609
   size: 100, 100
   orig: 100, 100
   offset: 0, 0
   index: -1
 TechIcons/Astronomy
   rotate: false
-  xy: 212, 503
+  xy: 212, 501
   size: 100, 100
   orig: 100, 100
   offset: 0, 0
   index: -1
 TechIcons/Atomic Theory
   rotate: false
-  xy: 212, 287
+  xy: 212, 285
   size: 100, 100
   orig: 100, 100
   offset: 0, 0
   index: -1
 TechIcons/Ballistics
   rotate: false
-  xy: 736, 1736
+  xy: 736, 1734
   size: 100, 100
   orig: 100, 100
   offset: 0, 0
   index: -1
 TechIcons/Banking
   rotate: false
-  xy: 952, 1736
+  xy: 952, 1734
   size: 100, 100
   orig: 100, 100
   offset: 0, 0
   index: -1
 TechIcons/Biology
   rotate: false
-  xy: 1276, 1736
+  xy: 1276, 1734
   size: 100, 100
   orig: 100, 100
   offset: 0, 0
   index: -1
 TechIcons/Bronze Working
   rotate: false
-  xy: 1384, 1736
+  xy: 1384, 1734
   size: 100, 100
   orig: 100, 100
   offset: 0, 0
   index: -1
 TechIcons/Calendar
   rotate: false
-  xy: 520, 1588
+  xy: 520, 1586
   size: 100, 100
   orig: 100, 100
   offset: 0, 0
   index: -1
 TechIcons/Chemistry
   rotate: false
-  xy: 844, 1628
+  xy: 844, 1626
   size: 100, 100
   orig: 100, 100
   offset: 0, 0
   index: -1
 TechIcons/Chivalry
   rotate: false
-  xy: 1060, 1628
+  xy: 1060, 1626
   size: 100, 100
   orig: 100, 100
   offset: 0, 0
   index: -1
 TechIcons/Civil Service
   rotate: false
-  xy: 613, 1372
+  xy: 613, 1370
   size: 100, 100
   orig: 100, 100
   offset: 0, 0
   index: -1
 TechIcons/Combined Arms
   rotate: false
-  xy: 397, 1264
+  xy: 397, 1262
   size: 100, 100
   orig: 100, 100
   offset: 0, 0
   index: -1
 TechIcons/Combustion
   rotate: false
-  xy: 505, 1264
+  xy: 505, 1262
   size: 100, 100
   orig: 100, 100
   offset: 0, 0
   index: -1
 TechIcons/Compass
   rotate: false
-  xy: 613, 1264
+  xy: 613, 1262
   size: 100, 100
   orig: 100, 100
   offset: 0, 0
   index: -1
 TechIcons/Computers
   rotate: false
-  xy: 393, 1156
+  xy: 393, 1154
   size: 100, 100
   orig: 100, 100
   offset: 0, 0
   index: -1
 TechIcons/Construction
   rotate: false
-  xy: 501, 1156
+  xy: 501, 1154
   size: 100, 100
   orig: 100, 100
   offset: 0, 0
   index: -1
 TechIcons/Currency
   rotate: false
-  xy: 844, 1520
+  xy: 844, 1518
   size: 100, 100
   orig: 100, 100
   offset: 0, 0
   index: -1
 TechIcons/Drama and Poetry
   rotate: false
-  xy: 721, 1304
+  xy: 721, 1302
   size: 100, 100
   orig: 100, 100
   offset: 0, 0
   index: -1
 TechIcons/Dynamite
   rotate: false
-  xy: 829, 1304
+  xy: 829, 1302
   size: 100, 100
   orig: 100, 100
   offset: 0, 0
   index: -1
 TechIcons/Ecology
   rotate: false
-  xy: 937, 1412
+  xy: 937, 1410
   size: 100, 100
   orig: 100, 100
   offset: 0, 0
   index: -1
 TechIcons/Economics
   rotate: false
-  xy: 937, 1304
+  xy: 937, 1302
   size: 100, 100
   orig: 100, 100
   offset: 0, 0
   index: -1
 TechIcons/Education
   rotate: false
-  xy: 1045, 1412
+  xy: 1045, 1410
   size: 100, 100
   orig: 100, 100
   offset: 0, 0
   index: -1
 TechIcons/Electricity
   rotate: false
-  xy: 1153, 1412
+  xy: 1153, 1410
   size: 100, 100
   orig: 100, 100
   offset: 0, 0
   index: -1
 TechIcons/Electronics
   rotate: false
-  xy: 1153, 1304
+  xy: 1153, 1302
   size: 100, 100
   orig: 100, 100
   offset: 0, 0
   index: -1
 TechIcons/Engineering
   rotate: false
-  xy: 1261, 1412
+  xy: 1261, 1410
   size: 100, 100
   orig: 100, 100
   offset: 0, 0
   index: -1
 TechIcons/Fertilizer
   rotate: false
-  xy: 721, 1196
+  xy: 721, 1194
   size: 100, 100
   orig: 100, 100
   offset: 0, 0
   index: -1
 TechIcons/Flight
   rotate: false
-  xy: 1153, 1196
+  xy: 1153, 1194
   size: 100, 100
   orig: 100, 100
   offset: 0, 0
   index: -1
 TechIcons/Future Tech
   rotate: false
-<<<<<<< HEAD
-  xy: 1477, 1412
+  xy: 1477, 1302
   size: 100, 100
   orig: 100, 100
   offset: 0, 0
   index: -1
 TechIcons/Globalization
   rotate: false
-  xy: 1600, 1758
-=======
-  xy: 1477, 1300
->>>>>>> 7a42ab3e
+  xy: 1708, 1756
   size: 100, 100
   orig: 100, 100
   offset: 0, 0
   index: -1
 TechIcons/Guilds
   rotate: false
-<<<<<<< HEAD
-  xy: 1600, 1542
-=======
-  xy: 1600, 1538
->>>>>>> 7a42ab3e
+  xy: 1708, 1648
   size: 100, 100
   orig: 100, 100
   offset: 0, 0
   index: -1
 TechIcons/Gunpowder
   rotate: false
-<<<<<<< HEAD
-  xy: 1708, 1650
-=======
-  xy: 1708, 1646
->>>>>>> 7a42ab3e
+  xy: 1708, 1540
   size: 100, 100
   orig: 100, 100
   offset: 0, 0
   index: -1
 TechIcons/Horseback Riding
   rotate: false
-<<<<<<< HEAD
-  xy: 933, 1088
-=======
-  xy: 933, 1084
->>>>>>> 7a42ab3e
+  xy: 1041, 1086
   size: 100, 100
   orig: 100, 100
   offset: 0, 0
   index: -1
 TechIcons/Industrialization
   rotate: false
-<<<<<<< HEAD
-  xy: 220, 71
-=======
-  xy: 220, 67
->>>>>>> 7a42ab3e
+  xy: 298, 177
   size: 100, 100
   orig: 100, 100
   offset: 0, 0
   index: -1
 TechIcons/Iron Working
   rotate: false
-<<<<<<< HEAD
-  xy: 328, 71
-=======
-  xy: 328, 67
->>>>>>> 7a42ab3e
+  xy: 320, 1046
   size: 100, 100
   orig: 100, 100
   offset: 0, 0
   index: -1
 TechIcons/Lasers
   rotate: false
-<<<<<<< HEAD
-  xy: 428, 832
-=======
-  xy: 428, 828
->>>>>>> 7a42ab3e
+  xy: 320, 614
   size: 100, 100
   orig: 100, 100
   offset: 0, 0
   index: -1
 TechIcons/Machinery
   rotate: false
-<<<<<<< HEAD
-  xy: 320, 508
-=======
-  xy: 320, 504
->>>>>>> 7a42ab3e
+  xy: 536, 722
   size: 100, 100
   orig: 100, 100
   offset: 0, 0
   index: -1
 TechIcons/Masonry
   rotate: false
-<<<<<<< HEAD
-  xy: 428, 508
-=======
-  xy: 428, 504
->>>>>>> 7a42ab3e
+  xy: 320, 290
   size: 100, 100
   orig: 100, 100
   offset: 0, 0
   index: -1
 TechIcons/Mass Media
   rotate: false
-<<<<<<< HEAD
-  xy: 320, 292
-=======
-  xy: 320, 288
->>>>>>> 7a42ab3e
+  xy: 536, 506
   size: 100, 100
   orig: 100, 100
   offset: 0, 0
   index: -1
 TechIcons/Mathematics
   rotate: false
-<<<<<<< HEAD
-  xy: 536, 508
-=======
-  xy: 536, 504
->>>>>>> 7a42ab3e
+  xy: 428, 398
   size: 100, 100
   orig: 100, 100
   offset: 0, 0
   index: -1
 TechIcons/Metal Casting
   rotate: false
-<<<<<<< HEAD
-  xy: 536, 400
-=======
-  xy: 536, 396
->>>>>>> 7a42ab3e
+  xy: 428, 290
   size: 100, 100
   orig: 100, 100
   offset: 0, 0
   index: -1
 TechIcons/Metallurgy
   rotate: false
-<<<<<<< HEAD
-  xy: 428, 292
-=======
-  xy: 428, 288
->>>>>>> 7a42ab3e
+  xy: 536, 290
   size: 100, 100
   orig: 100, 100
   offset: 0, 0
   index: -1
 TechIcons/Military Science
   rotate: false
-<<<<<<< HEAD
-  xy: 536, 292
-=======
-  xy: 536, 288
->>>>>>> 7a42ab3e
+  xy: 406, 182
   size: 100, 100
   orig: 100, 100
   offset: 0, 0
   index: -1
 TechIcons/Mining
   rotate: false
-<<<<<<< HEAD
-  xy: 514, 184
-=======
-  xy: 514, 180
->>>>>>> 7a42ab3e
+  xy: 436, 74
   size: 100, 100
   orig: 100, 100
   offset: 0, 0
   index: -1
 TechIcons/Mobile Tactics
   rotate: false
-<<<<<<< HEAD
-  xy: 544, 76
-=======
-  xy: 544, 72
->>>>>>> 7a42ab3e
+  xy: 622, 182
   size: 100, 100
   orig: 100, 100
   offset: 0, 0
   index: -1
 TechIcons/Nanotechnology
   rotate: false
-<<<<<<< HEAD
-  xy: 752, 980
-=======
-  xy: 752, 976
->>>>>>> 7a42ab3e
+  xy: 644, 762
   size: 100, 100
   orig: 100, 100
   offset: 0, 0
   index: -1
 TechIcons/Navigation
   rotate: false
-<<<<<<< HEAD
-  xy: 860, 980
-=======
-  xy: 860, 976
->>>>>>> 7a42ab3e
+  xy: 752, 870
   size: 100, 100
   orig: 100, 100
   offset: 0, 0
   index: -1
 TechIcons/Nuclear Fission
   rotate: false
-<<<<<<< HEAD
-  xy: 644, 656
-=======
-  xy: 644, 652
->>>>>>> 7a42ab3e
+  xy: 968, 978
   size: 100, 100
   orig: 100, 100
   offset: 0, 0
   index: -1
 TechIcons/Nuclear Fusion
   rotate: false
-<<<<<<< HEAD
-  xy: 968, 980
-=======
-  xy: 968, 976
->>>>>>> 7a42ab3e
+  xy: 860, 870
   size: 100, 100
   orig: 100, 100
   offset: 0, 0
   index: -1
 TechIcons/Optics
   rotate: false
-<<<<<<< HEAD
-  xy: 1076, 980
-=======
-  xy: 1076, 976
->>>>>>> 7a42ab3e
+  xy: 968, 870
   size: 100, 100
   orig: 100, 100
   offset: 0, 0
   index: -1
 TechIcons/Particle Physics
   rotate: false
-<<<<<<< HEAD
-  xy: 752, 656
-=======
-  xy: 752, 652
->>>>>>> 7a42ab3e
+  xy: 644, 438
   size: 100, 100
   orig: 100, 100
   offset: 0, 0
   index: -1
 TechIcons/Pharmaceuticals
   rotate: false
-<<<<<<< HEAD
-  xy: 860, 656
-=======
-  xy: 860, 652
->>>>>>> 7a42ab3e
+  xy: 752, 546
   size: 100, 100
   orig: 100, 100
   offset: 0, 0
   index: -1
 TechIcons/Philosophy
   rotate: false
-<<<<<<< HEAD
-  xy: 752, 548
-=======
-  xy: 752, 544
->>>>>>> 7a42ab3e
+  xy: 644, 330
   size: 100, 100
   orig: 100, 100
   offset: 0, 0
   index: -1
 TechIcons/Physics
   rotate: false
-<<<<<<< HEAD
-  xy: 644, 332
-=======
-  xy: 644, 328
->>>>>>> 7a42ab3e
+  xy: 1292, 978
   size: 100, 100
   orig: 100, 100
   offset: 0, 0
   index: -1
 TechIcons/Plastics
   rotate: false
-<<<<<<< HEAD
-  xy: 1076, 764
-=======
-  xy: 1076, 760
->>>>>>> 7a42ab3e
+  xy: 968, 654
   size: 100, 100
   orig: 100, 100
   offset: 0, 0
   index: -1
 TechIcons/Pottery
   rotate: false
-<<<<<<< HEAD
-  xy: 752, 440
-=======
-  xy: 752, 436
->>>>>>> 7a42ab3e
+  xy: 1400, 978
   size: 100, 100
   orig: 100, 100
   offset: 0, 0
   index: -1
 TechIcons/Printing Press
   rotate: false
-<<<<<<< HEAD
-  xy: 1292, 872
-=======
-  xy: 1292, 868
->>>>>>> 7a42ab3e
+  xy: 1184, 762
   size: 100, 100
   orig: 100, 100
   offset: 0, 0
   index: -1
 TechIcons/Radar
   rotate: false
-<<<<<<< HEAD
-  xy: 752, 332
-=======
-  xy: 752, 328
->>>>>>> 7a42ab3e
+  xy: 1400, 870
   size: 100, 100
   orig: 100, 100
   offset: 0, 0
   index: -1
 TechIcons/Radio
   rotate: false
-<<<<<<< HEAD
-  xy: 1400, 872
-=======
-  xy: 1400, 868
->>>>>>> 7a42ab3e
+  xy: 1292, 762
   size: 100, 100
   orig: 100, 100
   offset: 0, 0
   index: -1
 TechIcons/Railroad
   rotate: false
-<<<<<<< HEAD
-  xy: 1292, 764
-=======
-  xy: 1292, 760
->>>>>>> 7a42ab3e
+  xy: 1184, 654
   size: 100, 100
   orig: 100, 100
   offset: 0, 0
   index: -1
 TechIcons/Refrigeration
   rotate: false
-<<<<<<< HEAD
-  xy: 1076, 548
-=======
-  xy: 1076, 544
->>>>>>> 7a42ab3e
+  xy: 968, 438
   size: 100, 100
   orig: 100, 100
   offset: 0, 0
   index: -1
 TechIcons/Replaceable Parts
   rotate: false
-<<<<<<< HEAD
-  xy: 968, 440
-=======
-  xy: 860, 328
->>>>>>> 7a42ab3e
+  xy: 1400, 762
   size: 100, 100
   orig: 100, 100
   offset: 0, 0
   index: -1
 TechIcons/Rifling
   rotate: false
-<<<<<<< HEAD
-  xy: 1292, 656
-=======
-  xy: 1184, 544
->>>>>>> 7a42ab3e
+  xy: 1076, 438
   size: 100, 100
   orig: 100, 100
   offset: 0, 0
   index: -1
 TechIcons/Robotics
   rotate: false
-<<<<<<< HEAD
-  xy: 1076, 440
-=======
-  xy: 968, 328
->>>>>>> 7a42ab3e
+  xy: 1400, 654
   size: 100, 100
   orig: 100, 100
   offset: 0, 0
   index: -1
 TechIcons/Rocketry
   rotate: false
-<<<<<<< HEAD
-  xy: 968, 332
-=======
-  xy: 1400, 652
->>>>>>> 7a42ab3e
+  xy: 1292, 546
   size: 100, 100
   orig: 100, 100
   offset: 0, 0
   index: -1
 TechIcons/Sailing
   rotate: false
-<<<<<<< HEAD
-  xy: 1184, 440
-=======
-  xy: 1076, 328
->>>>>>> 7a42ab3e
+  xy: 1400, 546
   size: 100, 100
   orig: 100, 100
   offset: 0, 0
   index: -1
 TechIcons/Satellites
   rotate: false
-<<<<<<< HEAD
-  xy: 1076, 332
-=======
-  xy: 1400, 544
->>>>>>> 7a42ab3e
+  xy: 1292, 438
   size: 100, 100
   orig: 100, 100
   offset: 0, 0
   index: -1
 TechIcons/Scientific Theory
   rotate: false
-<<<<<<< HEAD
-  xy: 1400, 548
-=======
-  xy: 1292, 436
->>>>>>> 7a42ab3e
+  xy: 1184, 330
   size: 100, 100
   orig: 100, 100
   offset: 0, 0
   index: -1
 TechIcons/Stealth
   rotate: false
-<<<<<<< HEAD
-  xy: 1508, 338
-=======
-  xy: 730, 220
->>>>>>> 7a42ab3e
+  xy: 838, 222
   size: 100, 100
   orig: 100, 100
   offset: 0, 0
   index: -1
 TechIcons/Steam Power
   rotate: false
-<<<<<<< HEAD
-  xy: 730, 224
-=======
-  xy: 838, 220
->>>>>>> 7a42ab3e
+  xy: 946, 222
   size: 100, 100
   orig: 100, 100
   offset: 0, 0
   index: -1
 TechIcons/Steel
   rotate: false
-<<<<<<< HEAD
-  xy: 838, 224
-=======
-  xy: 946, 220
->>>>>>> 7a42ab3e
+  xy: 1054, 222
   size: 100, 100
   orig: 100, 100
   offset: 0, 0
   index: -1
 TechIcons/Telecommunications
   rotate: false
-<<<<<<< HEAD
-  xy: 868, 116
-=======
-  xy: 976, 112
->>>>>>> 7a42ab3e
+  xy: 1616, 870
   size: 100, 100
   orig: 100, 100
   offset: 0, 0
   index: -1
 TechIcons/The Wheel
   rotate: false
-<<<<<<< HEAD
-  xy: 1300, 116
-=======
-  xy: 1408, 112
->>>>>>> 7a42ab3e
+  xy: 1616, 438
   size: 100, 100
   orig: 100, 100
   offset: 0, 0
   index: -1
 TechIcons/Theology
   rotate: false
-<<<<<<< HEAD
-  xy: 1408, 116
-=======
-  xy: 1486, 220
->>>>>>> 7a42ab3e
+  xy: 1616, 330
   size: 100, 100
   orig: 100, 100
   offset: 0, 0
   index: -1
 TechIcons/Trapping
   rotate: false
-<<<<<<< HEAD
-  xy: 1516, 116
-=======
-  xy: 760, 4
->>>>>>> 7a42ab3e
+  xy: 1816, 1726
   size: 100, 100
   orig: 100, 100
   offset: 0, 0
   index: -1
 TechIcons/Writing
   rotate: false
-<<<<<<< HEAD
-  xy: 1192, 8
-=======
-  xy: 1300, 4
->>>>>>> 7a42ab3e
+  xy: 1924, 1510
   size: 100, 100
   orig: 100, 100
   offset: 0, 0
   index: -1
 TileSets/Default/AtollOverlay
   rotate: false
-<<<<<<< HEAD
-  xy: 212, 395
+  xy: 212, 393
   size: 100, 100
   orig: 100, 100
   offset: 0, 0
   index: -1
 TileSets/Default/CityOverlay
   rotate: false
-  xy: 397, 1372
+  xy: 397, 1370
   size: 100, 100
   orig: 100, 100
   offset: 0, 0
   index: -1
 TileSets/Default/CrosshatchHexagon
   rotate: false
-  xy: 4, 1151
+  xy: 4, 1149
   size: 273, 236
   orig: 273, 236
-=======
-  xy: 212, 391
-  size: 100, 100
-  orig: 100, 100
->>>>>>> 7a42ab3e
-  offset: 0, 0
-  index: -1
-TileSets/Default/CityOverlay
-  rotate: false
-<<<<<<< HEAD
-  xy: 4, 1151
+  offset: 0, 0
+  index: -1
+TileSets/FantasyHex/CrosshatchHexagon
+  rotate: false
+  xy: 4, 1149
   size: 273, 236
   orig: 273, 236
-=======
-  xy: 397, 1368
-  size: 100, 100
-  orig: 100, 100
->>>>>>> 7a42ab3e
   offset: 0, 0
   index: -1
 TileSets/Default/FalloutOverlay
   rotate: false
-  xy: 1369, 1412
+  xy: 1369, 1410
   size: 100, 100
   orig: 100, 100
   offset: 0, 0
   index: -1
 TileSets/Default/Flood plainsOverlay
   rotate: false
-  xy: 1261, 1196
+  xy: 1261, 1194
   size: 100, 100
   orig: 100, 100
   offset: 0, 0
   index: -1
 TileSets/Default/ForestOverlay
   rotate: false
-<<<<<<< HEAD
-  xy: 1369, 1196
-=======
-  xy: 1492, 1732
->>>>>>> 7a42ab3e
-  size: 100, 100
-  orig: 100, 100
-  offset: 0, 0
-  index: -1
-<<<<<<< HEAD
+  xy: 1492, 1734
+  size: 100, 100
+  orig: 100, 100
+  offset: 0, 0
+  index: -1
 TileSets/Default/Hexagon
   rotate: false
-  xy: 412, 1804
+  xy: 412, 1802
   size: 277, 240
   orig: 277, 240
   offset: 0, 0
   index: -1
 TileSets/FantasyHex/Hexagon
   rotate: false
-  xy: 412, 1804
+  xy: 412, 1802
   size: 277, 240
   orig: 277, 240
   offset: 0, 0
   index: -1
 TileSets/Default/HillOverlay
   rotate: false
-  xy: 1708, 1542
-=======
-TileSets/Default/HillOverlay
-  rotate: false
-  xy: 1708, 1538
->>>>>>> 7a42ab3e
+  xy: 717, 1086
   size: 100, 100
   orig: 100, 100
   offset: 0, 0
   index: -1
 TileSets/Default/IceOverlay
   rotate: false
-<<<<<<< HEAD
-  xy: 1149, 1088
-=======
-  xy: 1149, 1084
->>>>>>> 7a42ab3e
+  xy: 1257, 1086
   size: 100, 100
   orig: 100, 100
   offset: 0, 0
   index: -1
 TileSets/Default/JungleOverlay
   rotate: false
-<<<<<<< HEAD
-  xy: 536, 1048
-=======
-  xy: 536, 1044
->>>>>>> 7a42ab3e
+  xy: 428, 938
   size: 100, 100
   orig: 100, 100
   offset: 0, 0
   index: -1
 TileSets/Default/LakesOverlay
   rotate: false
-<<<<<<< HEAD
-  xy: 320, 724
-=======
-  xy: 320, 720
->>>>>>> 7a42ab3e
+  xy: 536, 938
   size: 100, 100
   orig: 100, 100
   offset: 0, 0
   index: -1
 TileSets/Default/MarshOverlay
   rotate: false
-<<<<<<< HEAD
-  xy: 536, 616
-=======
-  xy: 536, 612
->>>>>>> 7a42ab3e
+  xy: 428, 506
   size: 100, 100
   orig: 100, 100
   offset: 0, 0
   index: -1
 TileSets/Default/MountainOverlay
   rotate: false
-<<<<<<< HEAD
-  xy: 644, 980
-=======
-  xy: 644, 976
->>>>>>> 7a42ab3e
+  xy: 644, 870
   size: 100, 100
   orig: 100, 100
   offset: 0, 0
   index: -1
 TileSets/Default/NaturalWonderOverlay
   rotate: false
-<<<<<<< HEAD
-  xy: 644, 764
-=======
-  xy: 644, 760
->>>>>>> 7a42ab3e
+  xy: 860, 978
   size: 100, 100
   orig: 100, 100
   offset: 0, 0
   index: -1
 TileSets/Default/OasisOverlay
   rotate: false
-<<<<<<< HEAD
-  xy: 860, 872
-=======
-  xy: 860, 868
->>>>>>> 7a42ab3e
+  xy: 752, 762
   size: 100, 100
   orig: 100, 100
   offset: 0, 0
   index: -1
 TileSets/Default/Railroad
   rotate: false
-<<<<<<< HEAD
-  xy: 1184, 656
-=======
-  xy: 1184, 652
->>>>>>> 7a42ab3e
+  xy: 1076, 546
   size: 100, 100
   orig: 100, 100
   offset: 0, 0
   index: -1
 ImprovementIcons/Railroad
   rotate: false
-<<<<<<< HEAD
-  xy: 1184, 656
-=======
-  xy: 1184, 652
->>>>>>> 7a42ab3e
-  size: 100, 100
-  orig: 100, 100
-  offset: 0, 0
-  index: -1
-<<<<<<< HEAD
+  xy: 1076, 546
+  size: 100, 100
+  orig: 100, 100
+  offset: 0, 0
+  index: -1
 TileSets/Default/Tiles/River-Bottom
   rotate: false
-  xy: 1784, 25
+  xy: 1964, 856
   size: 32, 28
   orig: 32, 28
   offset: 0, 0
   index: -1
 TileSets/FantasyHex/Tiles/River-Bottom
   rotate: false
-  xy: 1784, 25
+  xy: 1964, 856
   size: 32, 28
   orig: 32, 28
   offset: 0, 0
   index: -1
 TileSets/Default/Tiles/River-BottomLeft
   rotate: false
-  xy: 1904, 29
+  xy: 1964, 820
   size: 32, 28
   orig: 32, 28
   offset: 0, 0
   index: -1
 TileSets/FantasyHex/Tiles/River-BottomLeft
   rotate: false
-  xy: 1904, 29
+  xy: 1964, 820
   size: 32, 28
   orig: 32, 28
   offset: 0, 0
   index: -1
 TileSets/Default/Tiles/River-BottomRight
   rotate: false
-  xy: 1977, 1127
-  size: 32, 28
-  orig: 32, 28
-=======
-TileSets/FantasyHex/CrosshatchHexagon
-  rotate: false
-  xy: 4, 1147
-  size: 273, 236
-  orig: 273, 236
->>>>>>> 7a42ab3e
-  offset: 0, 0
-  index: -1
-TileSets/Default/CrosshatchHexagon
-  rotate: false
-<<<<<<< HEAD
-  xy: 1977, 1127
-  size: 32, 28
-  orig: 32, 28
-=======
-  xy: 4, 1147
-  size: 273, 236
-  orig: 273, 236
->>>>>>> 7a42ab3e
-  offset: 0, 0
-  index: -1
-TileSets/FantasyHex/Hexagon
-  rotate: false
-<<<<<<< HEAD
-  xy: 1816, 1847
+  xy: 1964, 784
+  size: 32, 28
+  orig: 32, 28
+  offset: 0, 0
+  index: -1
+TileSets/FantasyHex/Tiles/River-BottomRight
+  rotate: false
+  xy: 1964, 784
+  size: 32, 28
+  orig: 32, 28
+  offset: 0, 0
+  index: -1
+TileSets/Default/road
+  rotate: false
+  xy: 1529, 1845
   size: 61, 11
   orig: 61, 11
-=======
-  xy: 412, 1800
-  size: 277, 240
-  orig: 277, 240
->>>>>>> 7a42ab3e
-  offset: 0, 0
-  index: -1
-TileSets/Default/Hexagon
-  rotate: false
-<<<<<<< HEAD
-  xy: 1816, 1847
+  offset: 0, 0
+  index: -1
+TileSets/FantasyHex/road
+  rotate: false
+  xy: 1529, 1845
   size: 61, 11
   orig: 61, 11
-=======
-  xy: 412, 1800
-  size: 277, 240
-  orig: 277, 240
->>>>>>> 7a42ab3e
   offset: 0, 0
   index: -1
 TileSets/FantasyHex/Railroad
   rotate: false
-  xy: 1529, 1847
+  xy: 4, 4
   size: 61, 11
   orig: 61, 11
   offset: 0, 0
   index: -1
 TileSets/FantasyHex/Tiles/Academy
   rotate: false
-<<<<<<< HEAD
-  xy: 1616, 338
-=======
-  xy: 1616, 334
->>>>>>> 7a42ab3e
+  xy: 285, 1165
   size: 32, 36
   orig: 32, 36
   offset: 0, 0
   index: -1
 TileSets/FantasyHex/Tiles/Academy-Snow
   rotate: false
-<<<<<<< HEAD
-  xy: 285, 1168
-=======
-  xy: 285, 1164
->>>>>>> 7a42ab3e
+  xy: 2009, 2007
   size: 32, 35
   orig: 32, 35
   offset: 0, 0
   index: -1
 TileSets/FantasyHex/Tiles/Aluminum
   rotate: false
-<<<<<<< HEAD
-  xy: 1300, 22
-=======
-  xy: 1408, 18
->>>>>>> 7a42ab3e
+  xy: 644, 294
   size: 32, 28
   orig: 32, 28
   offset: 0, 0
   index: -1
 TileSets/FantasyHex/Tiles/Ancient ruins
   rotate: false
-<<<<<<< HEAD
-  xy: 2009, 2016
-=======
-  xy: 2009, 2012
->>>>>>> 7a42ab3e
+  xy: 1774, 1504
   size: 32, 28
   orig: 32, 28
   offset: 0, 0
   index: -1
 TileSets/FantasyHex/Tiles/Ancient ruins-Jungle
   rotate: false
-  xy: 684, 292
+  xy: 684, 290
   size: 32, 32
   orig: 32, 32
   offset: 0, 0
   index: -1
 TileSets/FantasyHex/Tiles/Ancient ruins-Sand
   rotate: false
-<<<<<<< HEAD
-  xy: 1774, 1506
-=======
-  xy: 1774, 1502
->>>>>>> 7a42ab3e
+  xy: 1612, 70
   size: 32, 28
   orig: 32, 28
   offset: 0, 0
   index: -1
 TileSets/FantasyHex/Tiles/Ancient ruins-Snow
   rotate: false
-<<<<<<< HEAD
-  xy: 1674, 462
-=======
-  xy: 1674, 400
->>>>>>> 7a42ab3e
+  xy: 325, 1173
   size: 32, 28
   orig: 32, 28
   offset: 0, 0
   index: -1
 TileSets/FantasyHex/Tiles/Ancient ruins2
   rotate: false
-<<<<<<< HEAD
-  xy: 1594, 244
-=======
-  xy: 1594, 240
->>>>>>> 7a42ab3e
+  xy: 1585, 1214
   size: 32, 28
   orig: 32, 28
   offset: 0, 0
   index: -1
 TileSets/FantasyHex/Tiles/Atoll
   rotate: false
-<<<<<<< HEAD
-  xy: 1380, 22
-=======
-  xy: 2009, 1940
->>>>>>> 7a42ab3e
+  xy: 1705, 1214
   size: 32, 28
   orig: 32, 28
   offset: 0, 0
   index: -1
 TileSets/FantasyHex/Tiles/Bananas
   rotate: false
-<<<<<<< HEAD
-  xy: 1420, 22
-=======
-  xy: 1568, 18
->>>>>>> 7a42ab3e
+  xy: 800, 12
   size: 32, 28
   orig: 32, 28
   offset: 0, 0
   index: -1
 TileSets/FantasyHex/Tiles/Barbarian encampment
   rotate: false
-<<<<<<< HEAD
-  xy: 2009, 1908
-=======
-  xy: 2009, 1868
->>>>>>> 7a42ab3e
+  xy: 840, 12
   size: 32, 28
   orig: 32, 28
   offset: 0, 0
   index: -1
 TileSets/FantasyHex/Tiles/Barbarian encampment-Snow
   rotate: false
-<<<<<<< HEAD
-  xy: 2009, 1871
-=======
-  xy: 1608, 17
->>>>>>> 7a42ab3e
+  xy: 880, 11
   size: 32, 29
   orig: 32, 29
   offset: 0, 0
   index: -1
 TileSets/FantasyHex/Tiles/Barringer Crater
   rotate: false
-<<<<<<< HEAD
-  xy: 1460, 22
-=======
-  xy: 2009, 1832
->>>>>>> 7a42ab3e
+  xy: 920, 12
   size: 32, 28
   orig: 32, 28
   offset: 0, 0
   index: -1
 TileSets/FantasyHex/Tiles/Cattle
   rotate: false
-<<<<<<< HEAD
-  xy: 1790, 1064
-=======
-  xy: 1790, 952
->>>>>>> 7a42ab3e
+  xy: 1520, 12
   size: 32, 28
   orig: 32, 28
   offset: 0, 0
   index: -1
 TileSets/FantasyHex/Tiles/Cattle+Pasture
   rotate: false
-<<<<<<< HEAD
-  xy: 1790, 1024
-=======
-  xy: 1790, 912
->>>>>>> 7a42ab3e
+  xy: 1560, 8
   size: 32, 32
   orig: 32, 32
   offset: 0, 0
   index: -1
 TileSets/FantasyHex/Tiles/Cerro de Potosi
   rotate: false
-<<<<<<< HEAD
-  xy: 1790, 952
-=======
-  xy: 1790, 840
->>>>>>> 7a42ab3e
+  xy: 1689, 1178
   size: 32, 28
   orig: 32, 28
   offset: 0, 0
   index: -1
 TileSets/FantasyHex/Tiles/Citadel
   rotate: false
-<<<<<<< HEAD
-  xy: 1790, 837
-=======
-  xy: 1790, 725
->>>>>>> 7a42ab3e
+  xy: 1689, 1099
   size: 32, 35
   orig: 32, 35
   offset: 0, 0
   index: -1
 TileSets/FantasyHex/Tiles/Citadel-Snow
   rotate: false
-<<<<<<< HEAD
-  xy: 1790, 799
-=======
-  xy: 1790, 687
->>>>>>> 7a42ab3e
+  xy: 1729, 1140
   size: 32, 30
   orig: 32, 30
   offset: 0, 0
   index: -1
 TileSets/FantasyHex/Tiles/City center
   rotate: false
-<<<<<<< HEAD
-  xy: 1790, 756
-=======
-  xy: 1790, 644
->>>>>>> 7a42ab3e
+  xy: 1729, 1097
   size: 32, 35
   orig: 32, 35
   offset: 0, 0
   index: -1
 TileSets/FantasyHex/Tiles/City center-Ancient era
   rotate: false
-<<<<<<< HEAD
-  xy: 1790, 716
-=======
-  xy: 1790, 604
->>>>>>> 7a42ab3e
+  xy: 1724, 1057
   size: 32, 32
   orig: 32, 32
   offset: 0, 0
   index: -1
 TileSets/FantasyHex/Tiles/City center-Classical era
   rotate: false
-<<<<<<< HEAD
-  xy: 1790, 676
-=======
-  xy: 1790, 564
->>>>>>> 7a42ab3e
+  xy: 1724, 1017
   size: 32, 32
   orig: 32, 32
   offset: 0, 0
   index: -1
 TileSets/FantasyHex/Tiles/City center-Future era
   rotate: false
-<<<<<<< HEAD
-  xy: 1790, 634
-=======
-  xy: 1790, 522
->>>>>>> 7a42ab3e
+  xy: 1724, 975
   size: 32, 34
   orig: 32, 34
   offset: 0, 0
   index: -1
 TileSets/FantasyHex/Tiles/City center-Industrial era
   rotate: false
-<<<<<<< HEAD
-  xy: 1790, 593
-=======
-  xy: 1790, 481
->>>>>>> 7a42ab3e
+  xy: 1724, 934
   size: 32, 33
   orig: 32, 33
   offset: 0, 0
   index: -1
 TileSets/FantasyHex/Tiles/City center-Information era
   rotate: false
-<<<<<<< HEAD
-  xy: 1790, 549
-=======
-  xy: 1857, 1440
->>>>>>> 7a42ab3e
+  xy: 1724, 890
   size: 32, 36
   orig: 32, 36
   offset: 0, 0
   index: -1
 TileSets/FantasyHex/Tiles/City center-Medieval era
   rotate: false
-<<<<<<< HEAD
-  xy: 1857, 1448
-=======
-  xy: 1857, 1400
->>>>>>> 7a42ab3e
+  xy: 1724, 850
   size: 32, 32
   orig: 32, 32
   offset: 0, 0
   index: -1
 TileSets/FantasyHex/Tiles/City center-Modern era
   rotate: false
-<<<<<<< HEAD
-  xy: 1857, 1406
-=======
-  xy: 1897, 1442
->>>>>>> 7a42ab3e
+  xy: 1724, 808
   size: 32, 34
   orig: 32, 34
   offset: 0, 0
   index: -1
 TileSets/FantasyHex/Tiles/City center-Renaissance era
   rotate: false
-<<<<<<< HEAD
-  xy: 1897, 1448
-=======
-  xy: 1857, 1360
->>>>>>> 7a42ab3e
+  xy: 1724, 768
   size: 32, 32
   orig: 32, 32
   offset: 0, 0
   index: -1
 TileSets/FantasyHex/Tiles/City ruins
   rotate: false
-<<<<<<< HEAD
-  xy: 1857, 1370
-=======
-  xy: 1897, 1406
->>>>>>> 7a42ab3e
+  xy: 1724, 732
   size: 32, 28
   orig: 32, 28
   offset: 0, 0
   index: -1
 TileSets/FantasyHex/Tiles/Coal
   rotate: false
-<<<<<<< HEAD
-  xy: 1937, 1452
-=======
-  xy: 1857, 1324
->>>>>>> 7a42ab3e
+  xy: 1724, 660
   size: 32, 28
   orig: 32, 28
   offset: 0, 0
   index: -1
 TileSets/FantasyHex/Tiles/Coast
   rotate: false
-<<<<<<< HEAD
-  xy: 1857, 1334
-=======
-  xy: 1897, 1370
->>>>>>> 7a42ab3e
+  xy: 1724, 624
   size: 32, 28
   orig: 32, 28
   offset: 0, 0
   index: -1
 TileSets/FantasyHex/Tiles/Cotton
   rotate: false
-<<<<<<< HEAD
-  xy: 1937, 1379
-=======
-  xy: 1977, 1411
->>>>>>> 7a42ab3e
+  xy: 1724, 406
   size: 32, 28
   orig: 32, 28
   offset: 0, 0
   index: -1
 TileSets/FantasyHex/Tiles/Customs house
   rotate: false
-<<<<<<< HEAD
-  xy: 1857, 1255
-=======
-  xy: 1937, 1332
->>>>>>> 7a42ab3e
+  xy: 1769, 1171
   size: 32, 35
   orig: 32, 35
   offset: 0, 0
   index: -1
 TileSets/FantasyHex/Tiles/Deer
   rotate: false
-<<<<<<< HEAD
-  xy: 1897, 1303
-=======
-  xy: 1977, 1375
->>>>>>> 7a42ab3e
+  xy: 1769, 1135
   size: 32, 28
   orig: 32, 28
   offset: 0, 0
   index: -1
 TileSets/FantasyHex/Tiles/Deer+Camp
   rotate: false
-<<<<<<< HEAD
-  xy: 1937, 1343
-=======
-  xy: 1857, 1216
->>>>>>> 7a42ab3e
+  xy: 1769, 1099
   size: 32, 28
   orig: 32, 28
   offset: 0, 0
   index: -1
 TileSets/FantasyHex/Tiles/Desert
   rotate: false
-<<<<<<< HEAD
-  xy: 1977, 1380
-=======
-  xy: 1897, 1264
->>>>>>> 7a42ab3e
+  xy: 1809, 1184
   size: 32, 28
   orig: 32, 28
   offset: 0, 0
   index: -1
 TileSets/FantasyHex/Tiles/Desert+Farm
   rotate: false
-<<<<<<< HEAD
-  xy: 1857, 1219
-=======
-  xy: 1937, 1296
->>>>>>> 7a42ab3e
+  xy: 1809, 1148
   size: 32, 28
   orig: 32, 28
   offset: 0, 0
   index: -1
 TileSets/FantasyHex/Tiles/Desert+Flood plains+Farm
   rotate: false
-<<<<<<< HEAD
-  xy: 1897, 1267
-=======
-  xy: 1977, 1339
->>>>>>> 7a42ab3e
+  xy: 1849, 1184
   size: 32, 28
   orig: 32, 28
   offset: 0, 0
   index: -1
 TileSets/FantasyHex/Tiles/Dyes
   rotate: false
-<<<<<<< HEAD
-  xy: 1897, 1231
-=======
-  xy: 1977, 1303
->>>>>>> 7a42ab3e
+  xy: 1889, 1184
   size: 32, 28
   orig: 32, 28
   offset: 0, 0
   index: -1
 TileSets/FantasyHex/Tiles/Dyes+Plantation
   rotate: false
-<<<<<<< HEAD
-  xy: 1937, 1271
-=======
-  xy: 1977, 1267
->>>>>>> 7a42ab3e
+  xy: 1849, 1112
   size: 32, 28
   orig: 32, 28
   offset: 0, 0
   index: -1
 TileSets/FantasyHex/Tiles/El Dorado
   rotate: false
-<<<<<<< HEAD
-  xy: 1977, 1307
-=======
-  xy: 1937, 1223
->>>>>>> 7a42ab3e
+  xy: 1889, 1147
   size: 32, 29
   orig: 32, 29
   offset: 0, 0
   index: -1
 TileSets/FantasyHex/Tiles/Fallout
   rotate: false
-<<<<<<< HEAD
-  xy: 1937, 1228
-=======
-  xy: 1977, 1224
->>>>>>> 7a42ab3e
+  xy: 1929, 1177
   size: 32, 35
   orig: 32, 35
   offset: 0, 0
   index: -1
 TileSets/FantasyHex/Tiles/Fish
   rotate: false
-<<<<<<< HEAD
-  xy: 1977, 1271
-=======
-  xy: 1714, 386
->>>>>>> 7a42ab3e
+  xy: 1969, 1184
   size: 32, 28
   orig: 32, 28
   offset: 0, 0
   index: -1
 TileSets/FantasyHex/Tiles/Fishing Boats
   rotate: false
-<<<<<<< HEAD
-  xy: 1977, 1235
-=======
-  xy: 1714, 350
->>>>>>> 7a42ab3e
+  xy: 2009, 1184
   size: 32, 28
   orig: 32, 28
   offset: 0, 0
   index: -1
 TileSets/FantasyHex/Tiles/Flood plains
   rotate: false
-<<<<<<< HEAD
-  xy: 1714, 448
-=======
-  xy: 1772, 445
->>>>>>> 7a42ab3e
+  xy: 1889, 1111
   size: 32, 28
   orig: 32, 28
   offset: 0, 0
   index: -1
 TileSets/FantasyHex/Tiles/Forest
   rotate: false
-<<<<<<< HEAD
-  xy: 1772, 509
-=======
-  xy: 1754, 369
->>>>>>> 7a42ab3e
+  xy: 1969, 1144
   size: 32, 32
   orig: 32, 32
   offset: 0, 0
   index: -1
 TileSets/FantasyHex/Tiles/Fort
   rotate: false
-<<<<<<< HEAD
-  xy: 1772, 468
-=======
-  xy: 1812, 440
->>>>>>> 7a42ab3e
+  xy: 2009, 1143
   size: 32, 33
   orig: 32, 33
   offset: 0, 0
   index: -1
 TileSets/FantasyHex/Tiles/Fountain of Youth
   rotate: false
-<<<<<<< HEAD
-  xy: 1714, 372
-=======
-  xy: 1812, 400
->>>>>>> 7a42ab3e
+  xy: 1929, 1101
   size: 32, 32
   orig: 32, 32
   offset: 0, 0
   index: -1
 TileSets/FantasyHex/Tiles/Furs
   rotate: false
-<<<<<<< HEAD
-  xy: 1754, 432
-=======
-  xy: 1794, 364
->>>>>>> 7a42ab3e
+  xy: 2009, 1107
   size: 32, 28
   orig: 32, 28
   offset: 0, 0
   index: -1
 TileSets/FantasyHex/Tiles/Furs+Camp
   rotate: false
-<<<<<<< HEAD
-  xy: 1754, 396
-=======
-  xy: 1794, 328
->>>>>>> 7a42ab3e
+  xy: 1809, 1076
   size: 32, 28
   orig: 32, 28
   offset: 0, 0
   index: -1
 TileSets/FantasyHex/Tiles/Gems
   rotate: false
-<<<<<<< HEAD
-  xy: 1817, 1174
-=======
-  xy: 1813, 1134
->>>>>>> 7a42ab3e
+  xy: 1969, 1072
   size: 32, 28
   orig: 32, 28
   offset: 0, 0
   index: -1
 TileSets/FantasyHex/Tiles/Gold Ore
   rotate: false
-<<<<<<< HEAD
-  xy: 1857, 1183
-=======
-  xy: 1937, 1187
->>>>>>> 7a42ab3e
+  xy: 2009, 1071
   size: 32, 28
   orig: 32, 28
   offset: 0, 0
   index: -1
 TileSets/FantasyHex/Tiles/Grand Mesa
   rotate: false
-<<<<<<< HEAD
-  xy: 1897, 1191
-=======
-  xy: 1977, 1184
->>>>>>> 7a42ab3e
+  xy: 1769, 1059
   size: 32, 32
   orig: 32, 32
   offset: 0, 0
   index: -1
 TileSets/FantasyHex/Tiles/Grassland
   rotate: false
-<<<<<<< HEAD
-  xy: 1937, 1192
-=======
-  xy: 1830, 1098
->>>>>>> 7a42ab3e
+  xy: 1764, 1023
   size: 32, 28
   orig: 32, 28
   offset: 0, 0
   index: -1
 TileSets/FantasyHex/Tiles/Grassland+Farm
   rotate: false
-<<<<<<< HEAD
-  xy: 1977, 1199
-=======
-  xy: 1830, 1062
->>>>>>> 7a42ab3e
+  xy: 1764, 987
   size: 32, 28
   orig: 32, 28
   offset: 0, 0
   index: -1
 TileSets/FantasyHex/Tiles/Grassland+Forest+Camp
   rotate: false
-<<<<<<< HEAD
-  xy: 1812, 510
-=======
-  xy: 1830, 1023
->>>>>>> 7a42ab3e
+  xy: 1764, 948
   size: 32, 31
   orig: 32, 31
   offset: 0, 0
   index: -1
 TileSets/FantasyHex/Tiles/Grassland+Forest+Deer+Camp
   rotate: false
-<<<<<<< HEAD
-  xy: 1812, 471
-=======
-  xy: 1830, 984
->>>>>>> 7a42ab3e
+  xy: 1764, 909
   size: 32, 31
   orig: 32, 31
   offset: 0, 0
   index: -1
 TileSets/FantasyHex/Tiles/Grassland+Forest+Furs+Camp
   rotate: false
-<<<<<<< HEAD
-  xy: 1794, 429
-=======
-  xy: 1830, 945
->>>>>>> 7a42ab3e
+  xy: 1764, 870
   size: 32, 31
   orig: 32, 31
   offset: 0, 0
   index: -1
 TileSets/FantasyHex/Tiles/Grassland+Forest+Lumber mill
   rotate: false
-<<<<<<< HEAD
-  xy: 1794, 390
-=======
-  xy: 1830, 906
->>>>>>> 7a42ab3e
+  xy: 1764, 831
   size: 32, 31
   orig: 32, 31
   offset: 0, 0
   index: -1
 TileSets/FantasyHex/Tiles/Grassland+Hill+Farm
   rotate: false
-<<<<<<< HEAD
-  xy: 1794, 354
-=======
-  xy: 1830, 870
->>>>>>> 7a42ab3e
+  xy: 1764, 795
   size: 32, 28
   orig: 32, 28
   offset: 0, 0
   index: -1
 TileSets/FantasyHex/Tiles/Grassland+Hill+Forest+Camp
   rotate: false
-<<<<<<< HEAD
-  xy: 1813, 1138
-=======
-  xy: 1830, 834
->>>>>>> 7a42ab3e
+  xy: 1764, 759
   size: 32, 28
   orig: 32, 28
   offset: 0, 0
   index: -1
 TileSets/FantasyHex/Tiles/Grassland+Hill+Forest+Lumber mill
   rotate: false
-<<<<<<< HEAD
-  xy: 1794, 318
-=======
-  xy: 1830, 798
->>>>>>> 7a42ab3e
+  xy: 1764, 723
   size: 32, 28
   orig: 32, 28
   offset: 0, 0
   index: -1
 TileSets/FantasyHex/Tiles/Grassland+Hill+Forest+Trading post
   rotate: false
-<<<<<<< HEAD
-  xy: 1830, 1102
-=======
-  xy: 1830, 762
->>>>>>> 7a42ab3e
+  xy: 1764, 687
   size: 32, 28
   orig: 32, 28
   offset: 0, 0
   index: -1
 TileSets/FantasyHex/Tiles/Grassland+Jungle+Trading post
   rotate: false
-<<<<<<< HEAD
-  xy: 1830, 1062
-=======
-  xy: 1830, 722
->>>>>>> 7a42ab3e
+  xy: 1764, 647
   size: 32, 32
   orig: 32, 32
   offset: 0, 0
   index: -1
 TileSets/FantasyHex/Tiles/GrasslandForest
   rotate: false
-<<<<<<< HEAD
-  xy: 1830, 1023
-=======
-  xy: 1830, 683
->>>>>>> 7a42ab3e
+  xy: 1764, 608
   size: 32, 31
   orig: 32, 31
   offset: 0, 0
   index: -1
 TileSets/FantasyHex/Tiles/Great Barrier Reef
   rotate: false
-<<<<<<< HEAD
-  xy: 1830, 912
-=======
-  xy: 1830, 572
->>>>>>> 7a42ab3e
+  xy: 1764, 497
   size: 32, 28
   orig: 32, 28
   offset: 0, 0
   index: -1
 TileSets/FantasyHex/Tiles/Hill
   rotate: false
-<<<<<<< HEAD
-  xy: 1870, 1098
-=======
-  xy: 1634, 236
->>>>>>> 7a42ab3e
+  xy: 1844, 964
   size: 32, 32
   orig: 32, 32
   offset: 0, 0
   index: -1
 TileSets/FantasyHex/Tiles/HillForest+Lumber mill
   rotate: false
-<<<<<<< HEAD
-  xy: 1870, 1062
-=======
-  xy: 1674, 328
->>>>>>> 7a42ab3e
+  xy: 1804, 896
   size: 32, 28
   orig: 32, 28
   offset: 0, 0
   index: -1
 TileSets/FantasyHex/Tiles/HillMarbleQuarry
   rotate: false
-<<<<<<< HEAD
-  xy: 1870, 1026
-=======
-  xy: 1714, 314
->>>>>>> 7a42ab3e
+  xy: 1844, 928
   size: 32, 28
   orig: 32, 28
   offset: 0, 0
   index: -1
 TileSets/FantasyHex/Tiles/HillMine
   rotate: false
-<<<<<<< HEAD
-  xy: 1870, 990
-=======
-  xy: 1754, 297
->>>>>>> 7a42ab3e
+  xy: 1804, 860
   size: 32, 28
   orig: 32, 28
   offset: 0, 0
   index: -1
 TileSets/FantasyHex/Tiles/HillStoneQuarry
   rotate: false
-<<<<<<< HEAD
-  xy: 1870, 954
-=======
-  xy: 1794, 292
->>>>>>> 7a42ab3e
+  xy: 1844, 892
   size: 32, 28
   orig: 32, 28
   offset: 0, 0
   index: -1
 TileSets/FantasyHex/Tiles/Horses
   rotate: false
-<<<<<<< HEAD
-  xy: 1870, 810
-=======
-  xy: 1624, 164
->>>>>>> 7a42ab3e
+  xy: 1844, 820
   size: 32, 28
   orig: 32, 28
   offset: 0, 0
   index: -1
 TileSets/FantasyHex/Tiles/Horses+Pasture
   rotate: false
-<<<<<<< HEAD
-  xy: 1870, 770
-=======
-  xy: 1624, 124
->>>>>>> 7a42ab3e
+  xy: 1804, 748
   size: 32, 32
   orig: 32, 32
   offset: 0, 0
   index: -1
 TileSets/FantasyHex/Tiles/Ice
   rotate: false
-<<<<<<< HEAD
-  xy: 1870, 661
-=======
-  xy: 1870, 1011
->>>>>>> 7a42ab3e
+  xy: 1844, 747
   size: 32, 28
   orig: 32, 28
   offset: 0, 0
   index: -1
 TileSets/FantasyHex/Tiles/Incense
   rotate: false
-<<<<<<< HEAD
-  xy: 1870, 553
-=======
-  xy: 1870, 903
->>>>>>> 7a42ab3e
+  xy: 1804, 640
   size: 32, 28
   orig: 32, 28
   offset: 0, 0
   index: -1
 TileSets/FantasyHex/Tiles/Incense+Plantation
   rotate: false
-<<<<<<< HEAD
-  xy: 1634, 244
-=======
-  xy: 1870, 867
->>>>>>> 7a42ab3e
+  xy: 1844, 675
   size: 32, 28
   orig: 32, 28
   offset: 0, 0
   index: -1
 TileSets/FantasyHex/Tiles/Iron
   rotate: false
-<<<<<<< HEAD
-  xy: 1714, 300
-=======
-  xy: 1870, 795
->>>>>>> 7a42ab3e
+  xy: 1844, 639
   size: 32, 28
   orig: 32, 28
   offset: 0, 0
   index: -1
 TileSets/FantasyHex/Tiles/Ivory
   rotate: false
-<<<<<<< HEAD
-  xy: 1794, 282
-=======
-  xy: 1870, 723
->>>>>>> 7a42ab3e
+  xy: 1844, 603
   size: 32, 28
   orig: 32, 28
   offset: 0, 0
   index: -1
 TileSets/FantasyHex/Tiles/Ivory+Camp
   rotate: false
-<<<<<<< HEAD
-  xy: 1674, 282
-=======
-  xy: 1870, 687
->>>>>>> 7a42ab3e
+  xy: 1804, 532
   size: 32, 28
   orig: 32, 28
   offset: 0, 0
   index: -1
 TileSets/FantasyHex/Tiles/Jungle
   rotate: false
-<<<<<<< HEAD
-  xy: 1754, 248
-=======
-  xy: 1870, 575
->>>>>>> 7a42ab3e
+  xy: 1844, 527
   size: 32, 32
   orig: 32, 32
   offset: 0, 0
   index: -1
 TileSets/FantasyHex/Tiles/Krakatoa
   rotate: false
-<<<<<<< HEAD
-  xy: 1794, 205
-=======
-  xy: 1852, 426
->>>>>>> 7a42ab3e
+  xy: 1844, 450
   size: 32, 30
   orig: 32, 30
   offset: 0, 0
   index: -1
 TileSets/FantasyHex/Tiles/Lakes
   rotate: false
-<<<<<<< HEAD
-  xy: 1714, 192
-=======
-  xy: 1892, 428
->>>>>>> 7a42ab3e
+  xy: 1844, 414
   size: 32, 28
   orig: 32, 28
   offset: 0, 0
   index: -1
 TileSets/FantasyHex/Tiles/Landmark
   rotate: false
-<<<<<<< HEAD
-  xy: 1624, 200
-=======
-  xy: 1910, 999
->>>>>>> 7a42ab3e
+  xy: 1884, 995
   size: 32, 36
   orig: 32, 36
   offset: 0, 0
   index: -1
 TileSets/FantasyHex/Tiles/Manufactory
   rotate: false
-<<<<<<< HEAD
-  xy: 1744, 129
-=======
-  xy: 1910, 700
->>>>>>> 7a42ab3e
+  xy: 1884, 696
   size: 32, 39
   orig: 32, 39
   offset: 0, 0
   index: -1
 TileSets/FantasyHex/Tiles/Marble
   rotate: false
-<<<<<<< HEAD
-  xy: 1648, 66
-=======
-  xy: 1910, 628
->>>>>>> 7a42ab3e
+  xy: 1884, 624
   size: 32, 28
   orig: 32, 28
   offset: 0, 0
   index: -1
 TileSets/FantasyHex/Tiles/Marsh
   rotate: false
-<<<<<<< HEAD
-  xy: 1744, 92
-=======
-  xy: 1910, 555
->>>>>>> 7a42ab3e
+  xy: 1884, 551
   size: 32, 29
   orig: 32, 29
   offset: 0, 0
   index: -1
 TileSets/FantasyHex/Tiles/Mine
   rotate: false
-<<<<<<< HEAD
-  xy: 1852, 477
-=======
-  xy: 1950, 1004
->>>>>>> 7a42ab3e
+  xy: 1884, 407
   size: 32, 28
   orig: 32, 28
   offset: 0, 0
   index: -1
 TileSets/FantasyHex/Tiles/Moai
   rotate: false
-<<<<<<< HEAD
-  xy: 1834, 434
-=======
-  xy: 1950, 895
->>>>>>> 7a42ab3e
+  xy: 1884, 334
   size: 32, 29
   orig: 32, 29
   offset: 0, 0
   index: -1
 TileSets/FantasyHex/Tiles/Mount Fuji
   rotate: false
-<<<<<<< HEAD
-  xy: 1834, 288
-=======
-  xy: 1950, 749
->>>>>>> 7a42ab3e
+  xy: 1924, 991
   size: 32, 30
   orig: 32, 30
   offset: 0, 0
   index: -1
 TileSets/FantasyHex/Tiles/Mountain
   rotate: false
-<<<<<<< HEAD
-  xy: 1834, 244
-=======
-  xy: 1950, 705
->>>>>>> 7a42ab3e
+  xy: 1924, 947
   size: 32, 36
   orig: 32, 36
   offset: 0, 0
   index: -1
 TileSets/FantasyHex/Tiles/Oasis
   rotate: false
-<<<<<<< HEAD
-  xy: 1937, 1156
-=======
-  xy: 1990, 1076
->>>>>>> 7a42ab3e
+  xy: 1924, 731
   size: 32, 28
   orig: 32, 28
   offset: 0, 0
   index: -1
 TileSets/FantasyHex/Tiles/Ocean
   rotate: false
-<<<<<<< HEAD
-  xy: 1977, 1163
-=======
-  xy: 1990, 1040
->>>>>>> 7a42ab3e
+  xy: 1924, 695
   size: 32, 28
   orig: 32, 28
   offset: 0, 0
   index: -1
 TileSets/FantasyHex/Tiles/Offshore Platform
   rotate: false
-<<<<<<< HEAD
-  xy: 1744, 56
-=======
-  xy: 1990, 1004
->>>>>>> 7a42ab3e
+  xy: 1924, 659
   size: 32, 28
   orig: 32, 28
   offset: 0, 0
   index: -1
 TileSets/FantasyHex/Tiles/Oil
   rotate: false
-<<<<<<< HEAD
-  xy: 1784, 61
-=======
-  xy: 1990, 968
->>>>>>> 7a42ab3e
+  xy: 1924, 623
   size: 32, 28
   orig: 32, 28
   offset: 0, 0
   index: -1
 TileSets/FantasyHex/Tiles/Oil well
   rotate: false
-<<<<<<< HEAD
-  xy: 1740, 20
-=======
-  xy: 1990, 932
->>>>>>> 7a42ab3e
+  xy: 1924, 587
   size: 32, 28
   orig: 32, 28
   offset: 0, 0
   index: -1
 TileSets/FantasyHex/Tiles/Old Faithful
   rotate: false
-<<<<<<< HEAD
-  xy: 1874, 437
-=======
-  xy: 1990, 892
->>>>>>> 7a42ab3e
+  xy: 1924, 547
   size: 32, 32
   orig: 32, 32
   offset: 0, 0
   index: -1
 TileSets/FantasyHex/Tiles/Pasture
   rotate: false
-<<<<<<< HEAD
-  xy: 1874, 325
-=======
-  xy: 1990, 780
->>>>>>> 7a42ab3e
+  xy: 1924, 435
   size: 32, 32
   orig: 32, 32
   offset: 0, 0
   index: -1
 TileSets/FantasyHex/Tiles/Pearls
   rotate: false
-<<<<<<< HEAD
-  xy: 1874, 253
-=======
-  xy: 1990, 708
->>>>>>> 7a42ab3e
+  xy: 1924, 363
   size: 32, 28
   orig: 32, 28
   offset: 0, 0
   index: -1
 TileSets/FantasyHex/Tiles/Plains
   rotate: false
-<<<<<<< HEAD
-  xy: 1914, 409
-=======
-  xy: 1990, 564
->>>>>>> 7a42ab3e
+  xy: 1844, 306
   size: 32, 28
   orig: 32, 28
   offset: 0, 0
   index: -1
 TileSets/FantasyHex/Tiles/Plains+Farm
   rotate: false
-<<<<<<< HEAD
-  xy: 1914, 373
-=======
-  xy: 1990, 528
->>>>>>> 7a42ab3e
+  xy: 1884, 298
   size: 32, 28
   orig: 32, 28
   offset: 0, 0
   index: -1
 TileSets/FantasyHex/Tiles/Plains+Forest+Camp
   rotate: false
-<<<<<<< HEAD
-  xy: 1914, 333
-=======
-  xy: 1640, 84
->>>>>>> 7a42ab3e
+  xy: 1760, 274
   size: 32, 32
   orig: 32, 32
   offset: 0, 0
   index: -1
 TileSets/FantasyHex/Tiles/Plains+Forest+Lumber mill
   rotate: false
-<<<<<<< HEAD
-  xy: 1914, 293
-=======
-  xy: 1664, 196
->>>>>>> 7a42ab3e
+  xy: 1760, 234
   size: 32, 32
   orig: 32, 32
   offset: 0, 0
   index: -1
 TileSets/FantasyHex/Tiles/Plains+Jungle+Trading post
   rotate: false
-<<<<<<< HEAD
-  xy: 1914, 253
-=======
-  xy: 1664, 156
->>>>>>> 7a42ab3e
+  xy: 1924, 287
   size: 32, 32
   orig: 32, 32
   offset: 0, 0
   index: -1
 TileSets/FantasyHex/Tiles/PlainsForest
   rotate: false
-<<<<<<< HEAD
-  xy: 1914, 213
-=======
-  xy: 1950, 485
->>>>>>> 7a42ab3e
+  xy: 1804, 276
   size: 32, 32
   orig: 32, 32
   offset: 0, 0
   index: -1
 TileSets/FantasyHex/Tiles/PlainsJungle
   rotate: false
-<<<<<<< HEAD
-  xy: 1914, 173
-=======
-  xy: 1990, 488
->>>>>>> 7a42ab3e
+  xy: 1844, 266
   size: 32, 32
   orig: 32, 32
   offset: 0, 0
   index: -1
 TileSets/FantasyHex/Tiles/Plantation
   rotate: false
-<<<<<<< HEAD
-  xy: 1874, 145
-=======
-  xy: 1932, 449
->>>>>>> 7a42ab3e
+  xy: 1884, 262
   size: 32, 28
   orig: 32, 28
   offset: 0, 0
   index: -1
 TileSets/FantasyHex/Tiles/Plantation+Bananas
   rotate: false
-<<<<<<< HEAD
-  xy: 1834, 136
-=======
-  xy: 1932, 413
->>>>>>> 7a42ab3e
+  xy: 1800, 240
   size: 32, 28
   orig: 32, 28
   offset: 0, 0
   index: -1
 TileSets/FantasyHex/Tiles/Plantation+Cotton
   rotate: false
-<<<<<<< HEAD
-  xy: 1914, 137
-=======
-  xy: 1892, 392
->>>>>>> 7a42ab3e
+  xy: 1924, 251
   size: 32, 28
   orig: 32, 28
   offset: 0, 0
   index: -1
 TileSets/FantasyHex/Tiles/Polder
   rotate: false
-<<<<<<< HEAD
-  xy: 1824, 100
-=======
-  xy: 1932, 377
->>>>>>> 7a42ab3e
+  xy: 1840, 230
   size: 32, 28
   orig: 32, 28
   offset: 0, 0
   index: -1
 TileSets/FantasyHex/Tiles/Quarry
   rotate: false
-<<<<<<< HEAD
-  xy: 1914, 101
-=======
-  xy: 1874, 284
->>>>>>> 7a42ab3e
+  xy: 1969, 1000
   size: 32, 28
   orig: 32, 28
   offset: 0, 0
   index: -1
 TileSets/FantasyHex/Tiles/Quarry+Marble
   rotate: false
-<<<<<<< HEAD
-  xy: 1864, 73
-=======
-  xy: 1914, 341
->>>>>>> 7a42ab3e
+  xy: 2009, 999
   size: 32, 28
   orig: 32, 28
   offset: 0, 0
   index: -1
 TileSets/FantasyHex/Tiles/Quarry+Stone
   rotate: false
-<<<<<<< HEAD
-  xy: 1904, 65
-=======
-  xy: 1914, 305
-  size: 32, 28
-  orig: 32, 28
-  offset: 0, 0
-  index: -1
-TileSets/FantasyHex/Tiles/River-Bottom
-  rotate: false
-  xy: 2012, 452
-  size: 32, 28
-  orig: 32, 28
-  offset: 0, 0
-  index: -1
-TileSets/Default/Tiles/River-Bottom
-  rotate: false
-  xy: 2012, 452
-  size: 32, 28
-  orig: 32, 28
-  offset: 0, 0
-  index: -1
-TileSets/FantasyHex/Tiles/River-BottomLeft
-  rotate: false
-  xy: 2012, 416
-  size: 32, 28
-  orig: 32, 28
-  offset: 0, 0
-  index: -1
-TileSets/Default/Tiles/River-BottomLeft
-  rotate: false
-  xy: 2012, 416
-  size: 32, 28
-  orig: 32, 28
-  offset: 0, 0
-  index: -1
-TileSets/FantasyHex/Tiles/River-BottomRight
-  rotate: false
-  xy: 1972, 413
-  size: 32, 28
-  orig: 32, 28
-  offset: 0, 0
-  index: -1
-TileSets/Default/Tiles/River-BottomRight
-  rotate: false
-  xy: 1972, 413
->>>>>>> 7a42ab3e
+  xy: 1964, 964
   size: 32, 28
   orig: 32, 28
   offset: 0, 0
   index: -1
 TileSets/FantasyHex/Tiles/Rock of Gibraltar
   rotate: false
-<<<<<<< HEAD
-  xy: 1937, 1116
-=======
-  xy: 2012, 376
->>>>>>> 7a42ab3e
+  xy: 1964, 744
   size: 32, 32
   orig: 32, 32
   offset: 0, 0
   index: -1
 TileSets/FantasyHex/Tiles/Sheep
   rotate: false
-<<<<<<< HEAD
-  xy: 1910, 935
-=======
-  xy: 1994, 303
->>>>>>> 7a42ab3e
+  xy: 1964, 527
   size: 32, 28
   orig: 32, 28
   offset: 0, 0
   index: -1
 TileSets/FantasyHex/Tiles/Sheep+Pasture
   rotate: false
-<<<<<<< HEAD
-  xy: 1910, 895
-=======
-  xy: 1994, 263
->>>>>>> 7a42ab3e
+  xy: 1964, 487
   size: 32, 32
   orig: 32, 32
   offset: 0, 0
   index: -1
 TileSets/FantasyHex/Tiles/Silk
   rotate: false
-<<<<<<< HEAD
-  xy: 1910, 786
-=======
-  xy: 1714, 241
->>>>>>> 7a42ab3e
+  xy: 1964, 378
   size: 32, 28
   orig: 32, 28
   offset: 0, 0
   index: -1
 TileSets/FantasyHex/Tiles/Silk+Plantation
   rotate: false
-<<<<<<< HEAD
-  xy: 1910, 750
-=======
-  xy: 1704, 205
->>>>>>> 7a42ab3e
+  xy: 1964, 342
   size: 32, 28
   orig: 32, 28
   offset: 0, 0
   index: -1
 TileSets/FantasyHex/Tiles/Silver
   rotate: false
-<<<<<<< HEAD
-  xy: 1910, 714
-=======
-  xy: 1704, 169
->>>>>>> 7a42ab3e
+  xy: 1964, 306
   size: 32, 28
   orig: 32, 28
   offset: 0, 0
   index: -1
 TileSets/FantasyHex/Tiles/Snow
   rotate: false
-<<<<<<< HEAD
-  xy: 1910, 604
-=======
-  xy: 1834, 253
->>>>>>> 7a42ab3e
+  xy: 2004, 927
   size: 32, 28
   orig: 32, 28
   offset: 0, 0
   index: -1
 TileSets/FantasyHex/Tiles/Snow+Farm
   rotate: false
-<<<<<<< HEAD
-  xy: 1910, 568
-=======
-  xy: 1874, 248
->>>>>>> 7a42ab3e
+  xy: 2004, 891
   size: 32, 28
   orig: 32, 28
   offset: 0, 0
   index: -1
 TileSets/FantasyHex/Tiles/Spices
   rotate: false
-<<<<<<< HEAD
-  xy: 1950, 1019
-=======
-  xy: 1794, 220
->>>>>>> 7a42ab3e
+  xy: 2004, 819
   size: 32, 28
   orig: 32, 28
   offset: 0, 0
   index: -1
 TileSets/FantasyHex/Tiles/Spices+Plantation
   rotate: false
-<<<<<<< HEAD
-  xy: 1950, 983
-=======
-  xy: 1834, 217
->>>>>>> 7a42ab3e
+  xy: 2004, 783
   size: 32, 28
   orig: 32, 28
   offset: 0, 0
   index: -1
 TileSets/FantasyHex/Tiles/Stone
   rotate: false
-<<<<<<< HEAD
-  xy: 1950, 947
-=======
-  xy: 1874, 212
->>>>>>> 7a42ab3e
+  xy: 2004, 747
   size: 32, 28
   orig: 32, 28
   offset: 0, 0
   index: -1
 TileSets/FantasyHex/Tiles/Sugar
   rotate: false
-<<<<<<< HEAD
-  xy: 1950, 877
-=======
-  xy: 1954, 233
->>>>>>> 7a42ab3e
+  xy: 2004, 677
   size: 32, 28
   orig: 32, 28
   offset: 0, 0
   index: -1
 TileSets/FantasyHex/Tiles/Sugar+Plantation
   rotate: false
-<<<<<<< HEAD
-  xy: 1950, 841
-=======
-  xy: 1994, 227
->>>>>>> 7a42ab3e
+  xy: 2004, 641
   size: 32, 28
   orig: 32, 28
   offset: 0, 0
   index: -1
 TileSets/FantasyHex/Tiles/Terrace farm
   rotate: false
-<<<<<<< HEAD
-  xy: 1950, 697
-=======
-  xy: 1994, 191
->>>>>>> 7a42ab3e
+  xy: 2004, 497
   size: 32, 28
   orig: 32, 28
   offset: 0, 0
   index: -1
 TileSets/FantasyHex/Tiles/Trading post
   rotate: false
-<<<<<<< HEAD
-  xy: 1950, 625
-=======
-  xy: 1824, 181
->>>>>>> 7a42ab3e
+  xy: 2004, 425
   size: 32, 28
   orig: 32, 28
   offset: 0, 0
   index: -1
 TileSets/FantasyHex/Tiles/Tundra
   rotate: false
-<<<<<<< HEAD
-  xy: 1990, 1019
-=======
-  xy: 1824, 145
->>>>>>> 7a42ab3e
+  xy: 2004, 317
   size: 32, 28
   orig: 32, 28
   offset: 0, 0
   index: -1
 TileSets/FantasyHex/Tiles/Tundra+Farm
   rotate: false
-<<<<<<< HEAD
-  xy: 1990, 983
-=======
-  xy: 1704, 133
->>>>>>> 7a42ab3e
+  xy: 2004, 281
   size: 32, 28
   orig: 32, 28
   offset: 0, 0
   index: -1
 TileSets/FantasyHex/Tiles/Tundra+Forest+Camp
   rotate: false
-<<<<<<< HEAD
-  xy: 1990, 943
-=======
-  xy: 1864, 172
->>>>>>> 7a42ab3e
+  xy: 1964, 228
   size: 32, 32
   orig: 32, 32
   offset: 0, 0
   index: -1
 TileSets/FantasyHex/Tiles/Tundra+Forest+Camp+Furs
   rotate: false
-<<<<<<< HEAD
-  xy: 1990, 903
-=======
-  xy: 1864, 132
->>>>>>> 7a42ab3e
+  xy: 2004, 241
   size: 32, 32
   orig: 32, 32
   offset: 0, 0
   index: -1
 TileSets/FantasyHex/Tiles/Tundra+Forest+Deer+Camp
   rotate: false
-<<<<<<< HEAD
-  xy: 1990, 863
-=======
-  xy: 1904, 159
->>>>>>> 7a42ab3e
+  xy: 2004, 201
   size: 32, 32
   orig: 32, 32
   offset: 0, 0
   index: -1
 TileSets/FantasyHex/Tiles/Tundra+Forest+Lumber mill
   rotate: false
-<<<<<<< HEAD
-  xy: 1990, 823
-=======
-  xy: 1944, 157
->>>>>>> 7a42ab3e
+  xy: 1960, 188
   size: 32, 32
   orig: 32, 32
   offset: 0, 0
   index: -1
 TileSets/FantasyHex/Tiles/TundraForest
   rotate: false
-<<<<<<< HEAD
-  xy: 1990, 783
-=======
-  xy: 1904, 119
->>>>>>> 7a42ab3e
+  xy: 2000, 161
   size: 32, 32
   orig: 32, 32
   offset: 0, 0
   index: -1
 TileSets/FantasyHex/Tiles/Uranium
   rotate: false
-<<<<<<< HEAD
-  xy: 1990, 711
-=======
-  xy: 1984, 155
->>>>>>> 7a42ab3e
+  xy: 1692, 62
   size: 32, 28
   orig: 32, 28
   offset: 0, 0
   index: -1
 TileSets/FantasyHex/Tiles/Whales
   rotate: false
-<<<<<<< HEAD
-  xy: 1990, 567
-=======
-  xy: 1864, 96
->>>>>>> 7a42ab3e
+  xy: 1772, 62
   size: 32, 28
   orig: 32, 28
   offset: 0, 0
   index: -1
 TileSets/FantasyHex/Tiles/Whales+Fishing Boats
   rotate: false
-<<<<<<< HEAD
-  xy: 1932, 519
-=======
-  xy: 1904, 83
->>>>>>> 7a42ab3e
+  xy: 1772, 26
   size: 32, 28
   orig: 32, 28
   offset: 0, 0
   index: -1
 TileSets/FantasyHex/Tiles/Wheat
   rotate: false
-<<<<<<< HEAD
-  xy: 1932, 483
-=======
-  xy: 1944, 85
->>>>>>> 7a42ab3e
+  xy: 1804, 125
   size: 32, 28
   orig: 32, 28
   offset: 0, 0
   index: -1
 TileSets/FantasyHex/Tiles/Wine
   rotate: false
-<<<<<<< HEAD
-  xy: 1972, 519
-=======
-  xy: 1984, 83
->>>>>>> 7a42ab3e
+  xy: 1812, 89
   size: 32, 28
   orig: 32, 28
   offset: 0, 0
   index: -1
 TileSets/FantasyHex/Tiles/Wine+Plantation
   rotate: false
-<<<<<<< HEAD
-  xy: 2012, 531
-=======
-  xy: 1944, 49
->>>>>>> 7a42ab3e
+  xy: 1812, 53
   size: 32, 28
   orig: 32, 28
   offset: 0, 0
   index: -1
 TileSets/FantasyHex/TopBorder
   rotate: false
-<<<<<<< HEAD
-  xy: 1950, 661
-=======
-  xy: 1784, 184
->>>>>>> 7a42ab3e
+  xy: 2004, 461
   size: 32, 28
   orig: 32, 28
   offset: 0, 0
   index: -1
 TileSets/FantasyHex/Units/African Forest Elephant
   rotate: false
-  xy: 644, 295
+  xy: 760, 75
   size: 32, 29
   orig: 32, 29
   offset: 0, 0
   index: -1
 TileSets/FantasyHex/Units/Anti-Aircraft Gun
   rotate: false
-<<<<<<< HEAD
-  xy: 1732, 520
-=======
-  xy: 1732, 458
->>>>>>> 7a42ab3e
+  xy: 2009, 1971
   size: 32, 28
   orig: 32, 28
   offset: 0, 0
   index: -1
 TileSets/FantasyHex/Units/Anti-Tank Gun
   rotate: false
-  xy: 325, 1175
+  xy: 1625, 1214
   size: 32, 28
   orig: 32, 28
   offset: 0, 0
   index: -1
 TileSets/FantasyHex/Units/Archer
   rotate: false
-<<<<<<< HEAD
-  xy: 1340, 22
-=======
-  xy: 1448, 18
->>>>>>> 7a42ab3e
+  xy: 2009, 1935
   size: 32, 28
   orig: 32, 28
   offset: 0, 0
   index: -1
 TileSets/FantasyHex/Units/Artillery
   rotate: false
-  xy: 2009, 1980
+  xy: 1665, 1214
   size: 32, 28
   orig: 32, 28
   offset: 0, 0
   index: -1
 TileSets/FantasyHex/Units/Atlatlist
   rotate: false
-<<<<<<< HEAD
-  xy: 1674, 426
-=======
-  xy: 1488, 18
->>>>>>> 7a42ab3e
+  xy: 2009, 1899
   size: 32, 28
   orig: 32, 28
   offset: 0, 0
   index: -1
 TileSets/FantasyHex/Units/Axe Thrower
   rotate: false
-<<<<<<< HEAD
-  xy: 2009, 1944
-=======
-  xy: 1528, 18
->>>>>>> 7a42ab3e
+  xy: 2009, 1863
   size: 32, 28
   orig: 32, 28
   offset: 0, 0
   index: -1
 TileSets/FantasyHex/Units/Ballista
   rotate: false
-<<<<<<< HEAD
-  xy: 1674, 390
-=======
-  xy: 2009, 1904
->>>>>>> 7a42ab3e
+  xy: 1745, 1214
   size: 32, 28
   orig: 32, 28
   offset: 0, 0
   index: -1
 TileSets/FantasyHex/Units/Battering Ram
   rotate: false
-<<<<<<< HEAD
-  xy: 1500, 22
-=======
-  xy: 1674, 364
->>>>>>> 7a42ab3e
+  xy: 960, 12
   size: 32, 28
   orig: 32, 28
   offset: 0, 0
   index: -1
 TileSets/FantasyHex/Units/Battleship
   rotate: false
-<<<<<<< HEAD
-  xy: 1540, 22
-=======
-  xy: 1732, 422
->>>>>>> 7a42ab3e
+  xy: 1000, 12
   size: 32, 28
   orig: 32, 28
   offset: 0, 0
   index: -1
 TileSets/FantasyHex/Units/Bazooka
   rotate: false
-<<<<<<< HEAD
-  xy: 1580, 22
-=======
-  xy: 1817, 1459
->>>>>>> 7a42ab3e
+  xy: 1040, 12
   size: 32, 28
   orig: 32, 28
   offset: 0, 0
   index: -1
 TileSets/FantasyHex/Units/Berber Cavalry
   rotate: false
-<<<<<<< HEAD
-  xy: 1620, 22
-=======
-  xy: 1817, 1423
->>>>>>> 7a42ab3e
+  xy: 1080, 12
   size: 32, 28
   orig: 32, 28
   offset: 0, 0
   index: -1
 TileSets/FantasyHex/Units/Berserker
   rotate: false
-<<<<<<< HEAD
-  xy: 1732, 484
-=======
-  xy: 1817, 1387
->>>>>>> 7a42ab3e
+  xy: 1120, 12
   size: 32, 28
   orig: 32, 28
   offset: 0, 0
   index: -1
 TileSets/FantasyHex/Units/Bowman
   rotate: false
-<<<<<<< HEAD
-  xy: 1817, 1463
-=======
-  xy: 1817, 1351
->>>>>>> 7a42ab3e
+  xy: 1160, 12
   size: 32, 28
   orig: 32, 28
   offset: 0, 0
   index: -1
 TileSets/FantasyHex/Units/Brute
   rotate: false
-<<<<<<< HEAD
-  xy: 1817, 1427
-=======
-  xy: 1817, 1315
->>>>>>> 7a42ab3e
+  xy: 1200, 12
   size: 32, 28
   orig: 32, 28
   offset: 0, 0
   index: -1
 TileSets/FantasyHex/Units/Camel Archer
   rotate: false
-<<<<<<< HEAD
-  xy: 1817, 1390
-=======
-  xy: 1817, 1278
->>>>>>> 7a42ab3e
+  xy: 1240, 11
   size: 32, 29
   orig: 32, 29
   offset: 0, 0
   index: -1
 TileSets/FantasyHex/Units/Cannon
   rotate: false
-<<<<<<< HEAD
-  xy: 1817, 1354
-=======
-  xy: 1817, 1242
->>>>>>> 7a42ab3e
+  xy: 1280, 12
   size: 32, 28
   orig: 32, 28
   offset: 0, 0
   index: -1
 TileSets/FantasyHex/Units/Caravel
   rotate: false
-<<<<<<< HEAD
-  xy: 1817, 1318
-=======
-  xy: 1817, 1206
->>>>>>> 7a42ab3e
+  xy: 1320, 12
   size: 32, 28
   orig: 32, 28
   offset: 0, 0
   index: -1
 TileSets/FantasyHex/Units/Carolean
   rotate: false
-<<<<<<< HEAD
-  xy: 1817, 1282
-=======
-  xy: 1790, 1096
->>>>>>> 7a42ab3e
+  xy: 1360, 12
   size: 32, 28
   orig: 32, 28
   offset: 0, 0
   index: -1
 TileSets/FantasyHex/Units/Carrier
   rotate: false
-<<<<<<< HEAD
-  xy: 1817, 1246
-=======
-  xy: 1790, 1060
->>>>>>> 7a42ab3e
+  xy: 1400, 12
   size: 32, 28
   orig: 32, 28
   offset: 0, 0
   index: -1
 TileSets/FantasyHex/Units/Cataphract
   rotate: false
-<<<<<<< HEAD
-  xy: 1817, 1210
-=======
-  xy: 1790, 1024
->>>>>>> 7a42ab3e
+  xy: 1440, 12
   size: 32, 28
   orig: 32, 28
   offset: 0, 0
   index: -1
 TileSets/FantasyHex/Units/Catapult
   rotate: false
-<<<<<<< HEAD
-  xy: 1790, 1100
-=======
-  xy: 1790, 988
->>>>>>> 7a42ab3e
+  xy: 1480, 12
   size: 32, 28
   orig: 32, 28
   offset: 0, 0
   index: -1
 TileSets/FantasyHex/Units/Cavalry
   rotate: false
-<<<<<<< HEAD
-  xy: 1790, 988
-=======
-  xy: 1790, 876
->>>>>>> 7a42ab3e
+  xy: 1612, 34
   size: 32, 28
   orig: 32, 28
   offset: 0, 0
   index: -1
 TileSets/FantasyHex/Units/Chariot Archer
   rotate: false
-<<<<<<< HEAD
-  xy: 1790, 916
-=======
-  xy: 1790, 804
->>>>>>> 7a42ab3e
+  xy: 1689, 1142
   size: 32, 28
   orig: 32, 28
   offset: 0, 0
   index: -1
 TileSets/FantasyHex/Units/Chu-Ko-Nu
   rotate: false
-<<<<<<< HEAD
-  xy: 1790, 880
-=======
-  xy: 1790, 768
->>>>>>> 7a42ab3e
+  xy: 1729, 1178
   size: 32, 28
   orig: 32, 28
   offset: 0, 0
   index: -1
 TileSets/FantasyHex/Units/CivilianLandUnit
   rotate: false
-<<<<<<< HEAD
-  xy: 1897, 1412
-=======
-  xy: 1937, 1448
->>>>>>> 7a42ab3e
+  xy: 1724, 696
   size: 32, 28
   orig: 32, 28
   offset: 0, 0
   index: -1
 TileSets/FantasyHex/Units/Comanche Rider
   rotate: false
-<<<<<<< HEAD
-  xy: 1897, 1375
-=======
-  xy: 1937, 1411
->>>>>>> 7a42ab3e
+  xy: 1724, 587
   size: 32, 29
   orig: 32, 29
   offset: 0, 0
   index: -1
 TileSets/FantasyHex/Units/Companion Cavalry
   rotate: false
-<<<<<<< HEAD
-  xy: 1937, 1415
-=======
-  xy: 1977, 1447
->>>>>>> 7a42ab3e
+  xy: 1724, 550
   size: 32, 29
   orig: 32, 29
   offset: 0, 0
   index: -1
 TileSets/FantasyHex/Units/Composite Bowman
   rotate: false
-<<<<<<< HEAD
-  xy: 1977, 1452
-=======
-  xy: 1857, 1288
->>>>>>> 7a42ab3e
+  xy: 1724, 514
   size: 32, 28
   orig: 32, 28
   offset: 0, 0
   index: -1
 TileSets/FantasyHex/Units/Conquistador
   rotate: false
-<<<<<<< HEAD
-  xy: 1857, 1298
-=======
-  xy: 1897, 1334
->>>>>>> 7a42ab3e
+  xy: 1724, 478
   size: 32, 28
   orig: 32, 28
   offset: 0, 0
   index: -1
 TileSets/FantasyHex/Units/Cossack
   rotate: false
-<<<<<<< HEAD
-  xy: 1897, 1339
-=======
-  xy: 1937, 1375
->>>>>>> 7a42ab3e
+  xy: 1724, 442
   size: 32, 28
   orig: 32, 28
   offset: 0, 0
   index: -1
 TileSets/FantasyHex/Units/Crossbowman
   rotate: false
-<<<<<<< HEAD
-  xy: 1977, 1416
-=======
-  xy: 1857, 1252
->>>>>>> 7a42ab3e
+  xy: 1724, 370
   size: 32, 28
   orig: 32, 28
   offset: 0, 0
   index: -1
 TileSets/FantasyHex/Units/Cruiser
   rotate: false
-<<<<<<< HEAD
-  xy: 2009, 1837
-=======
-  xy: 1897, 1300
->>>>>>> 7a42ab3e
+  xy: 1724, 336
   size: 32, 26
   orig: 32, 26
   offset: 0, 0
   index: -1
 TileSets/FantasyHex/Units/Destroyer
   rotate: false
-<<<<<<< HEAD
-  xy: 1937, 1307
-=======
-  xy: 1897, 1228
->>>>>>> 7a42ab3e
+  xy: 1809, 1112
   size: 32, 28
   orig: 32, 28
   offset: 0, 0
   index: -1
 TileSets/FantasyHex/Units/Dromon
   rotate: false
-<<<<<<< HEAD
-  xy: 1977, 1344
-=======
-  xy: 1937, 1260
->>>>>>> 7a42ab3e
+  xy: 1849, 1148
   size: 32, 28
   orig: 32, 28
   offset: 0, 0
   index: -1
 TileSets/FantasyHex/Units/Foreign Legion
   rotate: false
-<<<<<<< HEAD
-  xy: 1714, 412
-=======
-  xy: 1772, 409
->>>>>>> 7a42ab3e
+  xy: 1929, 1141
   size: 32, 28
   orig: 32, 28
   offset: 0, 0
   index: -1
 TileSets/FantasyHex/Units/Frigate
   rotate: false
-<<<<<<< HEAD
-  xy: 1674, 354
-=======
-  xy: 1754, 333
->>>>>>> 7a42ab3e
+  xy: 1969, 1108
   size: 32, 28
   orig: 32, 28
   offset: 0, 0
   index: -1
 TileSets/FantasyHex/Units/Galleass
   rotate: false
-<<<<<<< HEAD
-  xy: 1754, 360
-=======
-  xy: 1897, 1192
->>>>>>> 7a42ab3e
+  xy: 1849, 1076
   size: 32, 28
   orig: 32, 28
   offset: 0, 0
   index: -1
 TileSets/FantasyHex/Units/Galley
   rotate: false
-<<<<<<< HEAD
-  xy: 1714, 336
-=======
-  xy: 1857, 1180
->>>>>>> 7a42ab3e
+  xy: 1889, 1075
   size: 32, 28
   orig: 32, 28
   offset: 0, 0
   index: -1
 TileSets/FantasyHex/Units/Gatling Gun
   rotate: false
-<<<<<<< HEAD
-  xy: 1754, 324
-=======
-  xy: 1817, 1170
->>>>>>> 7a42ab3e
+  xy: 1929, 1065
   size: 32, 28
   orig: 32, 28
   offset: 0, 0
   index: -1
 TileSets/FantasyHex/Units/Great Admiral
   rotate: false
-<<<<<<< HEAD
-  xy: 1830, 984
-=======
-  xy: 1830, 644
->>>>>>> 7a42ab3e
+  xy: 1764, 569
   size: 32, 31
   orig: 32, 31
   offset: 0, 0
   index: -1
 TileSets/FantasyHex/Units/Great Artist
   rotate: false
-<<<<<<< HEAD
-  xy: 1830, 948
-=======
-  xy: 1830, 608
->>>>>>> 7a42ab3e
+  xy: 1764, 533
   size: 32, 28
   orig: 32, 28
   offset: 0, 0
   index: -1
 TileSets/FantasyHex/Units/Great Engineer
   rotate: false
-<<<<<<< HEAD
-  xy: 1830, 876
-=======
-  xy: 1830, 536
->>>>>>> 7a42ab3e
+  xy: 1764, 461
   size: 32, 28
   orig: 32, 28
   offset: 0, 0
   index: -1
 TileSets/FantasyHex/Units/Great Galleass
   rotate: false
-<<<<<<< HEAD
-  xy: 1830, 840
-=======
-  xy: 1830, 500
->>>>>>> 7a42ab3e
+  xy: 1764, 425
   size: 32, 28
   orig: 32, 28
   offset: 0, 0
   index: -1
 TileSets/FantasyHex/Units/Great General
   rotate: false
-<<<<<<< HEAD
-  xy: 1830, 801
-=======
-  xy: 1834, 361
->>>>>>> 7a42ab3e
+  xy: 1764, 386
   size: 32, 31
   orig: 32, 31
   offset: 0, 0
   index: -1
 TileSets/FantasyHex/Units/Great Merchant
   rotate: false
-<<<<<<< HEAD
-  xy: 1830, 765
-=======
-  xy: 1834, 325
->>>>>>> 7a42ab3e
+  xy: 1764, 350
   size: 32, 28
   orig: 32, 28
   offset: 0, 0
   index: -1
 TileSets/FantasyHex/Units/Great Musician
   rotate: false
-<<<<<<< HEAD
-  xy: 1830, 729
-=======
-  xy: 1897, 1156
->>>>>>> 7a42ab3e
+  xy: 1809, 1040
   size: 32, 28
   orig: 32, 28
   offset: 0, 0
   index: -1
 TileSets/FantasyHex/Units/Great Prophet
   rotate: false
-<<<<<<< HEAD
-  xy: 1830, 693
-=======
-  xy: 1937, 1151
->>>>>>> 7a42ab3e
+  xy: 1849, 1040
   size: 32, 28
   orig: 32, 28
   offset: 0, 0
   index: -1
 TileSets/FantasyHex/Units/Great Scientist
   rotate: false
-<<<<<<< HEAD
-  xy: 1830, 657
-=======
-  xy: 1857, 1144
->>>>>>> 7a42ab3e
+  xy: 1889, 1039
   size: 32, 28
   orig: 32, 28
   offset: 0, 0
   index: -1
 TileSets/FantasyHex/Units/Great War Infantry
   rotate: false
-<<<<<<< HEAD
-  xy: 1830, 621
-=======
-  xy: 1977, 1148
->>>>>>> 7a42ab3e
+  xy: 1804, 1004
   size: 32, 28
   orig: 32, 28
   offset: 0, 0
   index: -1
 TileSets/FantasyHex/Units/Great Writer
   rotate: false
-<<<<<<< HEAD
-  xy: 1830, 585
-=======
-  xy: 1897, 1120
->>>>>>> 7a42ab3e
+  xy: 1804, 968
   size: 32, 28
   orig: 32, 28
   offset: 0, 0
   index: -1
 TileSets/FantasyHex/Units/Hakkapeliitta
   rotate: false
-<<<<<<< HEAD
-  xy: 1830, 549
-=======
-  xy: 1937, 1115
->>>>>>> 7a42ab3e
+  xy: 1844, 1004
   size: 32, 28
   orig: 32, 28
   offset: 0, 0
   index: -1
 TileSets/FantasyHex/Units/Helicopter Gunship
   rotate: false
-<<<<<<< HEAD
-  xy: 1853, 1138
-=======
-  xy: 1977, 1112
->>>>>>> 7a42ab3e
+  xy: 1804, 932
   size: 32, 28
   orig: 32, 28
   offset: 0, 0
   index: -1
 TileSets/FantasyHex/Units/Hoplite
   rotate: false
-<<<<<<< HEAD
-  xy: 1870, 918
-=======
-  xy: 1834, 289
->>>>>>> 7a42ab3e
+  xy: 1804, 824
   size: 32, 28
   orig: 32, 28
   offset: 0, 0
   index: -1
 TileSets/FantasyHex/Units/Horse Archer
   rotate: false
-<<<<<<< HEAD
-  xy: 1870, 882
-=======
-  xy: 1652, 292
->>>>>>> 7a42ab3e
+  xy: 1844, 856
   size: 32, 28
   orig: 32, 28
   offset: 0, 0
   index: -1
 TileSets/FantasyHex/Units/Horseman
   rotate: false
-<<<<<<< HEAD
-  xy: 1870, 846
-=======
-  xy: 1624, 200
->>>>>>> 7a42ab3e
+  xy: 1804, 788
   size: 32, 28
   orig: 32, 28
   offset: 0, 0
   index: -1
 TileSets/FantasyHex/Units/Hussar
   rotate: false
-<<<<<<< HEAD
-  xy: 1870, 733
-=======
-  xy: 1870, 1083
->>>>>>> 7a42ab3e
+  xy: 1844, 783
   size: 32, 29
   orig: 32, 29
   offset: 0, 0
   index: -1
 TileSets/FantasyHex/Units/Hwach'a
   rotate: false
-<<<<<<< HEAD
-  xy: 1870, 697
-=======
-  xy: 1870, 1047
->>>>>>> 7a42ab3e
+  xy: 1804, 712
   size: 32, 28
   orig: 32, 28
   offset: 0, 0
   index: -1
 TileSets/FantasyHex/Units/Immortal
   rotate: false
-<<<<<<< HEAD
-  xy: 1870, 625
-=======
-  xy: 1870, 975
->>>>>>> 7a42ab3e
+  xy: 1804, 676
   size: 32, 28
   orig: 32, 28
   offset: 0, 0
   index: -1
 TileSets/FantasyHex/Units/Impi
   rotate: false
-<<<<<<< HEAD
-  xy: 1870, 589
-=======
-  xy: 1870, 939
->>>>>>> 7a42ab3e
+  xy: 1844, 711
   size: 32, 28
   orig: 32, 28
   offset: 0, 0
   index: -1
 TileSets/FantasyHex/Units/Infantry
   rotate: false
-<<<<<<< HEAD
-  xy: 1674, 318
-=======
-  xy: 1870, 831
->>>>>>> 7a42ab3e
+  xy: 1804, 604
   size: 32, 28
   orig: 32, 28
   offset: 0, 0
   index: -1
 TileSets/FantasyHex/Units/Ironclad
   rotate: false
-<<<<<<< HEAD
-  xy: 1754, 288
-=======
-  xy: 1870, 759
->>>>>>> 7a42ab3e
+  xy: 1804, 568
   size: 32, 28
   orig: 32, 28
   offset: 0, 0
   index: -1
 TileSets/FantasyHex/Units/Jaguar
   rotate: false
-<<<<<<< HEAD
-  xy: 1674, 246
-=======
-  xy: 1870, 651
->>>>>>> 7a42ab3e
+  xy: 1844, 567
   size: 32, 28
   orig: 32, 28
   offset: 0, 0
   index: -1
 TileSets/FantasyHex/Units/Janissary
   rotate: false
-<<<<<<< HEAD
-  xy: 1714, 264
-=======
-  xy: 1870, 615
->>>>>>> 7a42ab3e
+  xy: 1804, 496
   size: 32, 28
   orig: 32, 28
   offset: 0, 0
   index: -1
 TileSets/FantasyHex/Units/Keshik
   rotate: false
-<<<<<<< HEAD
-  xy: 1714, 228
-=======
-  xy: 1870, 539
->>>>>>> 7a42ab3e
+  xy: 1804, 460
   size: 32, 28
   orig: 32, 28
   offset: 0, 0
   index: -1
 TileSets/FantasyHex/Units/Khan
   rotate: false
-<<<<<<< HEAD
-  xy: 1794, 243
-=======
-  xy: 1870, 500
->>>>>>> 7a42ab3e
+  xy: 1844, 488
   size: 32, 31
   orig: 32, 31
   offset: 0, 0
   index: -1
 TileSets/FantasyHex/Units/Knight
   rotate: false
-<<<<<<< HEAD
-  xy: 1754, 212
-=======
-  xy: 1852, 464
->>>>>>> 7a42ab3e
+  xy: 1804, 424
   size: 32, 28
   orig: 32, 28
   offset: 0, 0
   index: -1
 TileSets/FantasyHex/Units/Kris Swordsman
   rotate: false
-<<<<<<< HEAD
-  xy: 1674, 210
-=======
-  xy: 1892, 464
->>>>>>> 7a42ab3e
+  xy: 1804, 388
   size: 32, 28
   orig: 32, 28
   offset: 0, 0
   index: -1
 TileSets/FantasyHex/Units/Lancer
   rotate: false
-<<<<<<< HEAD
-  xy: 1754, 176
-=======
-  xy: 1910, 1079
->>>>>>> 7a42ab3e
+  xy: 1804, 352
   size: 32, 28
   orig: 32, 28
   offset: 0, 0
   index: -1
 TileSets/FantasyHex/Units/LandUnit
   rotate: false
-<<<<<<< HEAD
-  xy: 1794, 169
-=======
-  xy: 1910, 1043
->>>>>>> 7a42ab3e
+  xy: 1844, 378
   size: 32, 28
   orig: 32, 28
   offset: 0, 0
   index: -1
 TileSets/FantasyHex/Units/Landship
   rotate: false
-<<<<<<< HEAD
-  xy: 1624, 164
-=======
-  xy: 1910, 963
->>>>>>> 7a42ab3e
+  xy: 1884, 959
   size: 32, 28
   orig: 32, 28
   offset: 0, 0
   index: -1
 TileSets/FantasyHex/Units/Landsknecht
   rotate: false
-<<<<<<< HEAD
-  xy: 1624, 128
-=======
-  xy: 1910, 927
->>>>>>> 7a42ab3e
+  xy: 1884, 923
   size: 32, 28
   orig: 32, 28
   offset: 0, 0
   index: -1
 TileSets/FantasyHex/Units/Legion
   rotate: false
-<<<<<<< HEAD
-  xy: 1664, 174
-=======
-  xy: 1910, 891
->>>>>>> 7a42ab3e
+  xy: 1884, 887
   size: 32, 28
   orig: 32, 28
   offset: 0, 0
   index: -1
 TileSets/FantasyHex/Units/Longbowman
   rotate: false
-<<<<<<< HEAD
-  xy: 1664, 138
-=======
-  xy: 1910, 855
->>>>>>> 7a42ab3e
+  xy: 1884, 851
   size: 32, 28
   orig: 32, 28
   offset: 0, 0
   index: -1
 TileSets/FantasyHex/Units/Longswordsman
   rotate: false
-<<<<<<< HEAD
-  xy: 1704, 156
-=======
-  xy: 1910, 819
->>>>>>> 7a42ab3e
+  xy: 1884, 815
   size: 32, 28
   orig: 32, 28
   offset: 0, 0
   index: -1
 TileSets/FantasyHex/Units/Machine Gun
   rotate: false
-<<<<<<< HEAD
-  xy: 1704, 120
-=======
-  xy: 1910, 783
->>>>>>> 7a42ab3e
+  xy: 1884, 779
   size: 32, 28
   orig: 32, 28
   offset: 0, 0
   index: -1
 TileSets/FantasyHex/Units/Mandekalu Cavalry
   rotate: false
-<<<<<<< HEAD
-  xy: 1664, 102
-=======
-  xy: 1910, 747
->>>>>>> 7a42ab3e
+  xy: 1884, 743
   size: 32, 28
   orig: 32, 28
   offset: 0, 0
   index: -1
 TileSets/FantasyHex/Units/Maori Warrior
   rotate: false
-<<<<<<< HEAD
-  xy: 1784, 133
-=======
-  xy: 1910, 664
->>>>>>> 7a42ab3e
+  xy: 1884, 660
   size: 32, 28
   orig: 32, 28
   offset: 0, 0
   index: -1
 TileSets/FantasyHex/Units/Marine
   rotate: false
-<<<<<<< HEAD
-  xy: 1704, 84
-=======
-  xy: 1910, 592
->>>>>>> 7a42ab3e
+  xy: 1884, 588
   size: 32, 28
   orig: 32, 28
   offset: 0, 0
   index: -1
 TileSets/FantasyHex/Units/Mechanized Infantry
   rotate: false
-<<<<<<< HEAD
-  xy: 1784, 97
-=======
-  xy: 1910, 519
->>>>>>> 7a42ab3e
+  xy: 1884, 515
   size: 32, 28
   orig: 32, 28
   offset: 0, 0
   index: -1
 TileSets/FantasyHex/Units/Mehal Sefari
   rotate: false
-<<<<<<< HEAD
-  xy: 1660, 30
-=======
-  xy: 1950, 1076
->>>>>>> 7a42ab3e
+  xy: 1884, 479
   size: 32, 28
   orig: 32, 28
   offset: 0, 0
   index: -1
 TileSets/FantasyHex/Units/Merchant Of Venice
   rotate: false
-<<<<<<< HEAD
-  xy: 1852, 513
-=======
-  xy: 1950, 1040
->>>>>>> 7a42ab3e
+  xy: 1884, 443
   size: 32, 28
   orig: 32, 28
   offset: 0, 0
   index: -1
 TileSets/FantasyHex/Units/Minuteman
   rotate: false
-<<<<<<< HEAD
-  xy: 1700, 48
-=======
-  xy: 1950, 968
->>>>>>> 7a42ab3e
+  xy: 1884, 371
   size: 32, 28
   orig: 32, 28
   offset: 0, 0
   index: -1
 TileSets/FantasyHex/Units/Missile Cruiser
   rotate: false
-<<<<<<< HEAD
-  xy: 1700, 12
-=======
-  xy: 1950, 932
->>>>>>> 7a42ab3e
+  xy: 1844, 342
   size: 32, 28
   orig: 32, 28
   offset: 0, 0
   index: -1
 TileSets/FantasyHex/Units/Mobile SAM
   rotate: false
-<<<<<<< HEAD
-  xy: 1834, 398
-=======
-  xy: 1950, 859
->>>>>>> 7a42ab3e
+  xy: 1929, 1029
   size: 32, 28
   orig: 32, 28
   offset: 0, 0
   index: -1
 TileSets/FantasyHex/Units/Modern Armor
   rotate: false
-<<<<<<< HEAD
-  xy: 1834, 362
-=======
-  xy: 1950, 823
->>>>>>> 7a42ab3e
+  xy: 1969, 1036
   size: 32, 28
   orig: 32, 28
   offset: 0, 0
   index: -1
 TileSets/FantasyHex/Units/Mohawk Warrior
   rotate: false
-<<<<<<< HEAD
-  xy: 1834, 326
-=======
-  xy: 1950, 787
->>>>>>> 7a42ab3e
+  xy: 2009, 1035
   size: 32, 28
   orig: 32, 28
   offset: 0, 0
   index: -1
 TileSets/FantasyHex/Units/Musketeer
   rotate: false
-<<<<<<< HEAD
-  xy: 1834, 208
-=======
-  xy: 1950, 669
->>>>>>> 7a42ab3e
+  xy: 1924, 911
   size: 32, 28
   orig: 32, 28
   offset: 0, 0
   index: -1
 TileSets/FantasyHex/Units/Musketman
   rotate: false
-<<<<<<< HEAD
-  xy: 1834, 172
-=======
-  xy: 1950, 633
->>>>>>> 7a42ab3e
+  xy: 1924, 875
   size: 32, 28
   orig: 32, 28
   offset: 0, 0
   index: -1
 TileSets/FantasyHex/Units/Naresuan's Elephant
   rotate: false
-<<<<<<< HEAD
-  xy: 1892, 517
-=======
-  xy: 1950, 597
->>>>>>> 7a42ab3e
+  xy: 1924, 839
   size: 32, 28
   orig: 32, 28
   offset: 0, 0
   index: -1
 TileSets/FantasyHex/Units/Nau
   rotate: false
-<<<<<<< HEAD
-  xy: 1892, 481
-=======
-  xy: 1950, 561
->>>>>>> 7a42ab3e
+  xy: 1924, 803
   size: 32, 28
   orig: 32, 28
   offset: 0, 0
   index: -1
 TileSets/FantasyHex/Units/Norwegian Ski Infantry
   rotate: false
-<<<<<<< HEAD
-  xy: 1897, 1155
-=======
-  xy: 1950, 525
->>>>>>> 7a42ab3e
+  xy: 1924, 767
   size: 32, 28
   orig: 32, 28
   offset: 0, 0
   index: -1
 TileSets/FantasyHex/Units/Panzer
   rotate: false
-<<<<<<< HEAD
-  xy: 1874, 401
-=======
-  xy: 1990, 856
->>>>>>> 7a42ab3e
+  xy: 1924, 511
   size: 32, 28
   orig: 32, 28
   offset: 0, 0
   index: -1
 TileSets/FantasyHex/Units/Paratrooper
   rotate: false
-<<<<<<< HEAD
-  xy: 1874, 365
-=======
-  xy: 1990, 820
->>>>>>> 7a42ab3e
+  xy: 1924, 475
   size: 32, 28
   orig: 32, 28
   offset: 0, 0
   index: -1
 TileSets/FantasyHex/Units/Pathfinder
   rotate: false
-<<<<<<< HEAD
-  xy: 1874, 289
-=======
-  xy: 1990, 744
->>>>>>> 7a42ab3e
+  xy: 1924, 399
   size: 32, 28
   orig: 32, 28
   offset: 0, 0
   index: -1
 TileSets/FantasyHex/Units/Persian Immortal
   rotate: false
-<<<<<<< HEAD
-  xy: 1874, 217
-=======
-  xy: 1990, 672
->>>>>>> 7a42ab3e
+  xy: 1924, 327
   size: 32, 28
   orig: 32, 28
   offset: 0, 0
   index: -1
 TileSets/FantasyHex/Units/Pictish Warrior
   rotate: false
-<<<<<<< HEAD
-  xy: 1874, 181
-=======
-  xy: 1990, 636
->>>>>>> 7a42ab3e
+  xy: 1764, 314
   size: 32, 28
   orig: 32, 28
   offset: 0, 0
   index: -1
 TileSets/FantasyHex/Units/Pikeman
   rotate: false
-<<<<<<< HEAD
-  xy: 1914, 445
-=======
-  xy: 1990, 600
->>>>>>> 7a42ab3e
+  xy: 1804, 316
   size: 32, 28
   orig: 32, 28
   offset: 0, 0
   index: -1
 TileSets/FantasyHex/Units/Pracinha
   rotate: false
-<<<<<<< HEAD
-  xy: 1824, 64
-=======
-  xy: 1874, 356
->>>>>>> 7a42ab3e
+  xy: 1880, 226
   size: 32, 28
   orig: 32, 28
   offset: 0, 0
   index: -1
 TileSets/FantasyHex/Units/Privateer
   rotate: false
-<<<<<<< HEAD
-  xy: 1874, 109
-=======
-  xy: 1874, 320
->>>>>>> 7a42ab3e
+  xy: 1920, 215
   size: 32, 28
   orig: 32, 28
   offset: 0, 0
   index: -1
 TileSets/FantasyHex/Units/Quinquereme
   rotate: false
-<<<<<<< HEAD
-  xy: 1864, 37
-=======
-  xy: 1914, 269
->>>>>>> 7a42ab3e
+  xy: 1964, 928
   size: 32, 28
   orig: 32, 28
   offset: 0, 0
   index: -1
 TileSets/FantasyHex/Units/Rifleman
   rotate: false
-<<<<<<< HEAD
-  xy: 1824, 28
-=======
-  xy: 1972, 449
->>>>>>> 7a42ab3e
+  xy: 1964, 892
   size: 32, 28
   orig: 32, 28
   offset: 0, 0
   index: -1
 TileSets/FantasyHex/Units/Rocket Artillery
   rotate: false
-<<<<<<< HEAD
-  xy: 1977, 1091
-=======
-  xy: 1972, 377
->>>>>>> 7a42ab3e
+  xy: 1964, 708
   size: 32, 28
   orig: 32, 28
   offset: 0, 0
   index: -1
 TileSets/FantasyHex/Units/Samurai
   rotate: false
-<<<<<<< HEAD
-  xy: 1910, 1080
-=======
-  xy: 1954, 341
->>>>>>> 7a42ab3e
+  xy: 1964, 672
   size: 32, 28
   orig: 32, 28
   offset: 0, 0
   index: -1
 TileSets/FantasyHex/Units/Scout
   rotate: false
-<<<<<<< HEAD
-  xy: 1910, 1044
-=======
-  xy: 1954, 305
->>>>>>> 7a42ab3e
+  xy: 1964, 636
   size: 32, 28
   orig: 32, 28
   offset: 0, 0
   index: -1
 TileSets/FantasyHex/Units/Sea Beggar
   rotate: false
-<<<<<<< HEAD
-  xy: 1910, 1008
-=======
-  xy: 1954, 269
->>>>>>> 7a42ab3e
+  xy: 1964, 600
   size: 32, 28
   orig: 32, 28
   offset: 0, 0
   index: -1
 TileSets/FantasyHex/Units/Settler
   rotate: false
-<<<<<<< HEAD
-  xy: 1910, 971
-=======
-  xy: 1994, 339
->>>>>>> 7a42ab3e
+  xy: 1964, 563
   size: 32, 29
   orig: 32, 29
   offset: 0, 0
   index: -1
 TileSets/FantasyHex/Units/Ship of the Line
   rotate: false
-<<<<<<< HEAD
-  xy: 1910, 858
-=======
-  xy: 1692, 277
->>>>>>> 7a42ab3e
+  xy: 1964, 450
   size: 32, 29
   orig: 32, 29
   offset: 0, 0
   index: -1
 TileSets/FantasyHex/Units/Siege Tower
   rotate: false
-<<<<<<< HEAD
-  xy: 1910, 822
-=======
-  xy: 1674, 241
->>>>>>> 7a42ab3e
+  xy: 1964, 414
   size: 32, 28
   orig: 32, 28
   offset: 0, 0
   index: -1
 TileSets/FantasyHex/Units/Sipahi
   rotate: false
-<<<<<<< HEAD
-  xy: 1910, 676
-=======
-  xy: 1754, 259
->>>>>>> 7a42ab3e
+  xy: 1964, 268
   size: 32, 30
   orig: 32, 30
   offset: 0, 0
   index: -1
 TileSets/FantasyHex/Units/Slinger
   rotate: false
-<<<<<<< HEAD
-  xy: 1910, 640
-=======
-  xy: 1794, 256
->>>>>>> 7a42ab3e
+  xy: 2004, 963
   size: 32, 28
   orig: 32, 28
   offset: 0, 0
   index: -1
 TileSets/FantasyHex/Units/Spearman
   rotate: false
-<<<<<<< HEAD
-  xy: 1950, 1055
-=======
-  xy: 1754, 223
->>>>>>> 7a42ab3e
+  xy: 2004, 855
   size: 32, 28
   orig: 32, 28
   offset: 0, 0
   index: -1
 TileSets/FantasyHex/Units/Submarine
   rotate: false
-<<<<<<< HEAD
-  xy: 1950, 913
-=======
-  xy: 1914, 235
->>>>>>> 7a42ab3e
+  xy: 2004, 713
   size: 32, 26
   orig: 32, 26
   offset: 0, 0
   index: -1
 TileSets/FantasyHex/Units/Swordsman
   rotate: false
-<<<<<<< HEAD
-  xy: 1950, 805
-=======
-  xy: 1744, 187
->>>>>>> 7a42ab3e
+  xy: 2004, 605
   size: 32, 28
   orig: 32, 28
   offset: 0, 0
   index: -1
 TileSets/FantasyHex/Units/Tank
   rotate: false
-<<<<<<< HEAD
-  xy: 1950, 769
-=======
-  xy: 1914, 199
->>>>>>> 7a42ab3e
+  xy: 2004, 569
   size: 32, 28
   orig: 32, 28
   offset: 0, 0
   index: -1
 TileSets/FantasyHex/Units/Tercio
   rotate: false
-<<<<<<< HEAD
-  xy: 1950, 733
-=======
-  xy: 1954, 197
->>>>>>> 7a42ab3e
+  xy: 2004, 533
   size: 32, 28
   orig: 32, 28
   offset: 0, 0
   index: -1
 TileSets/FantasyHex/Units/Trebuchet
   rotate: false
-<<<<<<< HEAD
-  xy: 1950, 589
-=======
-  xy: 1744, 151
->>>>>>> 7a42ab3e
+  xy: 2004, 389
   size: 32, 28
   orig: 32, 28
   offset: 0, 0
   index: -1
 TileSets/FantasyHex/Units/Trireme
   rotate: false
-<<<<<<< HEAD
-  xy: 1990, 1055
-=======
-  xy: 1784, 148
->>>>>>> 7a42ab3e
+  xy: 2004, 353
   size: 32, 28
   orig: 32, 28
   offset: 0, 0
   index: -1
 TileSets/FantasyHex/Units/Turtle Ship
   rotate: false
-<<<<<<< HEAD
-  xy: 1990, 747
-=======
-  xy: 1944, 121
->>>>>>> 7a42ab3e
+  xy: 1652, 62
   size: 32, 28
   orig: 32, 28
   offset: 0, 0
   index: -1
 TileSets/FantasyHex/Units/War Chariot
   rotate: false
-<<<<<<< HEAD
-  xy: 1990, 675
-=======
-  xy: 1984, 119
->>>>>>> 7a42ab3e
+  xy: 1732, 62
   size: 32, 28
   orig: 32, 28
   offset: 0, 0
   index: -1
 TileSets/FantasyHex/Units/War Elephant
   rotate: false
-<<<<<<< HEAD
-  xy: 1990, 639
-=======
-  xy: 1744, 115
->>>>>>> 7a42ab3e
+  xy: 1652, 26
   size: 32, 28
   orig: 32, 28
   offset: 0, 0
   index: -1
 TileSets/FantasyHex/Units/Warrior
   rotate: false
-<<<<<<< HEAD
-  xy: 1990, 603
-=======
-  xy: 1784, 112
->>>>>>> 7a42ab3e
+  xy: 1692, 26
   size: 32, 28
   orig: 32, 28
   offset: 0, 0
   index: -1
 TileSets/FantasyHex/Units/WaterUnit
   rotate: false
-<<<<<<< HEAD
-  xy: 1950, 555
-=======
-  xy: 1824, 111
->>>>>>> 7a42ab3e
+  xy: 1732, 28
   size: 32, 26
   orig: 32, 26
   offset: 0, 0
   index: -1
 TileSets/FantasyHex/Units/Winged Hussar
   rotate: false
-<<<<<<< HEAD
-  xy: 2012, 495
-=======
-  xy: 1984, 47
->>>>>>> 7a42ab3e
+  xy: 1812, 17
   size: 32, 28
   orig: 32, 28
   offset: 0, 0
   index: -1
 TileSets/FantasyHex/Units/Work Boats
   rotate: false
-<<<<<<< HEAD
-  xy: 1972, 483
-=======
-  xy: 1680, 97
->>>>>>> 7a42ab3e
+  xy: 1844, 125
   size: 32, 28
   orig: 32, 28
   offset: 0, 0
   index: -1
 TileSets/FantasyHex/Units/Worker
   rotate: false
-<<<<<<< HEAD
-  xy: 2012, 459
-=======
-  xy: 1680, 61
->>>>>>> 7a42ab3e
-  size: 32, 28
-  orig: 32, 28
-  offset: 0, 0
-  index: -1
-TileSets/FantasyHex/road
-  rotate: false
-  xy: 1816, 1843
-  size: 61, 11
-  orig: 61, 11
-  offset: 0, 0
-  index: -1
-TileSets/Default/road
-  rotate: false
-  xy: 1816, 1843
-  size: 61, 11
-  orig: 61, 11
+  xy: 1852, 89
+  size: 32, 28
+  orig: 32, 28
   offset: 0, 0
   index: -1
 UnitPromotionIcons/Accuracy
   rotate: false
-  xy: 644, 1098
+  xy: 644, 1096
   size: 50, 50
   orig: 50, 50
   offset: 0, 0
   index: -1
 UnitPromotionIcons/Air Repair
   rotate: false
-  xy: 1816, 1789
+  xy: 278, 11
   size: 50, 50
   orig: 50, 50
   offset: 0, 0
   index: -1
 UnitPromotionIcons/Air Targeting
   rotate: false
-<<<<<<< HEAD
-  xy: 1358, 58
-=======
-  xy: 1466, 54
->>>>>>> 7a42ab3e
+  xy: 336, 11
   size: 50, 50
   orig: 50, 50
   offset: 0, 0
   index: -1
 UnitPromotionIcons/Targeting
   rotate: false
-<<<<<<< HEAD
-  xy: 1358, 58
-=======
-  xy: 1466, 54
->>>>>>> 7a42ab3e
+  xy: 336, 11
   size: 50, 50
   orig: 50, 50
   offset: 0, 0
   index: -1
 UnitPromotionIcons/Ambush
   rotate: false
-<<<<<<< HEAD
-  xy: 1416, 58
-=======
-  xy: 1524, 54
->>>>>>> 7a42ab3e
+  xy: 452, 16
   size: 50, 50
   orig: 50, 50
   offset: 0, 0
   index: -1
 UnitPromotionIcons/Amphibious
   rotate: false
-  xy: 1816, 1673
+  xy: 510, 16
   size: 50, 50
   orig: 50, 50
   offset: 0, 0
   index: -1
 UnitPromotionIcons/Armor Plating
   rotate: false
-<<<<<<< HEAD
-  xy: 1816, 1615
-=======
-  xy: 1816, 1553
->>>>>>> 7a42ab3e
+  xy: 626, 16
   size: 50, 50
   orig: 50, 50
   offset: 0, 0
   index: -1
 UnitPromotionIcons/Barrage
   rotate: false
-<<<<<<< HEAD
-  xy: 278, 13
-=======
-  xy: 1582, 54
->>>>>>> 7a42ab3e
+  xy: 1600, 1482
   size: 50, 50
   orig: 50, 50
   offset: 0, 0
   index: -1
 UnitPromotionIcons/Besiege
   rotate: false
-<<<<<<< HEAD
-  xy: 336, 13
-=======
-  xy: 394, 9
->>>>>>> 7a42ab3e
+  xy: 1658, 1482
   size: 50, 50
   orig: 50, 50
   offset: 0, 0
   index: -1
 UnitPromotionIcons/Siege
   rotate: false
-<<<<<<< HEAD
-  xy: 336, 13
-=======
-  xy: 394, 9
->>>>>>> 7a42ab3e
+  xy: 1658, 1482
   size: 50, 50
   orig: 50, 50
   offset: 0, 0
   index: -1
 UnitPromotionIcons/Blitz
   rotate: false
-<<<<<<< HEAD
-  xy: 394, 13
-=======
-  xy: 452, 14
->>>>>>> 7a42ab3e
+  xy: 1716, 1482
   size: 50, 50
   orig: 50, 50
   offset: 0, 0
   index: -1
 UnitPromotionIcons/Boarding Party
   rotate: false
-<<<<<<< HEAD
-  xy: 452, 18
-=======
-  xy: 510, 14
->>>>>>> 7a42ab3e
+  xy: 1585, 1424
   size: 50, 50
   orig: 50, 50
   offset: 0, 0
   index: -1
 UnitPromotionIcons/Bombardment
   rotate: false
-<<<<<<< HEAD
-  xy: 510, 18
-=======
-  xy: 568, 14
->>>>>>> 7a42ab3e
+  xy: 1585, 1366
   size: 50, 50
   orig: 50, 50
   offset: 0, 0
   index: -1
 UnitPromotionIcons/Charge
   rotate: false
-<<<<<<< HEAD
-  xy: 568, 18
-=======
-  xy: 626, 14
->>>>>>> 7a42ab3e
+  xy: 1643, 1424
   size: 50, 50
   orig: 50, 50
   offset: 0, 0
   index: -1
 UnitPromotionIcons/Coastal Raider
   rotate: false
-<<<<<<< HEAD
-  xy: 1590, 58
-=======
-  xy: 1874, 1716
->>>>>>> 7a42ab3e
+  xy: 1643, 1366
   size: 50, 50
   orig: 50, 50
   offset: 0, 0
   index: -1
 UnitPromotionIcons/Cover
   rotate: false
-<<<<<<< HEAD
-  xy: 1874, 1662
-=======
-  xy: 1874, 1600
->>>>>>> 7a42ab3e
+  xy: 1701, 1308
   size: 50, 50
   orig: 50, 50
   offset: 0, 0
   index: -1
 PolicyIcons/Discipline
   rotate: false
-<<<<<<< HEAD
-  xy: 1874, 1662
-=======
-  xy: 1874, 1600
->>>>>>> 7a42ab3e
+  xy: 1701, 1308
   size: 50, 50
   orig: 50, 50
   offset: 0, 0
   index: -1
 UnitPromotionIcons/Drill
   rotate: false
-<<<<<<< HEAD
-  xy: 1932, 1604
-=======
-  xy: 1932, 1542
->>>>>>> 7a42ab3e
+  xy: 1759, 1424
   size: 50, 50
   orig: 50, 50
   offset: 0, 0
   index: -1
 UnitPromotionIcons/Evasion
   rotate: false
-<<<<<<< HEAD
-  xy: 1932, 1546
-=======
-  xy: 1874, 1484
->>>>>>> 7a42ab3e
+  xy: 1759, 1308
   size: 50, 50
   orig: 50, 50
   offset: 0, 0
   index: -1
 UnitPromotionIcons/Extended Range
   rotate: false
-<<<<<<< HEAD
-  xy: 1816, 1499
-=======
-  xy: 1932, 1484
->>>>>>> 7a42ab3e
+  xy: 1759, 1250
   size: 50, 50
   orig: 50, 50
   offset: 0, 0
   index: -1
 UnitPromotionIcons/Operational Range
   rotate: false
-<<<<<<< HEAD
-  xy: 1816, 1499
-=======
-  xy: 1932, 1484
->>>>>>> 7a42ab3e
+  xy: 1759, 1250
   size: 50, 50
   orig: 50, 50
   offset: 0, 0
   index: -1
 UnitPromotionIcons/Flight Deck
   rotate: false
-<<<<<<< HEAD
-  xy: 1932, 1488
-=======
-  xy: 1658, 1480
->>>>>>> 7a42ab3e
+  xy: 1817, 1394
   size: 50, 50
   orig: 50, 50
   offset: 0, 0
   index: -1
 UnitPromotionIcons/Formation
   rotate: false
-<<<<<<< HEAD
-  xy: 1600, 1484
-=======
-  xy: 1716, 1480
->>>>>>> 7a42ab3e
+  xy: 1875, 1452
   size: 50, 50
   orig: 50, 50
   offset: 0, 0
   index: -1
 UnitPromotionIcons/Great Generals
   rotate: false
-<<<<<<< HEAD
-  xy: 1643, 1426
-=======
-  xy: 1643, 1364
->>>>>>> 7a42ab3e
+  xy: 1875, 1336
   size: 50, 50
   orig: 50, 50
   offset: 0, 0
   index: -1
 UnitPromotionIcons/Quick Study
   rotate: false
-<<<<<<< HEAD
-  xy: 1643, 1426
-=======
-  xy: 1643, 1364
->>>>>>> 7a42ab3e
+  xy: 1875, 1336
   size: 50, 50
   orig: 50, 50
   offset: 0, 0
   index: -1
 UnitPromotionIcons/Haka War Dance
   rotate: false
-<<<<<<< HEAD
-  xy: 1585, 1310
-=======
-  xy: 1701, 1422
->>>>>>> 7a42ab3e
+  xy: 1933, 1394
   size: 50, 50
   orig: 50, 50
   offset: 0, 0
   index: -1
 UnitPromotionIcons/Heal Instantly
   rotate: false
-<<<<<<< HEAD
-  xy: 1701, 1426
-=======
-  xy: 1585, 1248
->>>>>>> 7a42ab3e
+  xy: 1875, 1278
   size: 50, 50
   orig: 50, 50
   offset: 0, 0
   index: -1
 UnitPromotionIcons/Indirect Fire
   rotate: false
-<<<<<<< HEAD
-  xy: 1585, 1252
-=======
-  xy: 1701, 1364
->>>>>>> 7a42ab3e
+  xy: 1933, 1278
   size: 50, 50
   orig: 50, 50
   offset: 0, 0
   index: -1
 UnitPromotionIcons/Interception
   rotate: false
-<<<<<<< HEAD
-  xy: 1643, 1310
-=======
-  xy: 1701, 1306
->>>>>>> 7a42ab3e
+  xy: 1991, 1394
   size: 50, 50
   orig: 50, 50
   offset: 0, 0
   index: -1
 UnitPromotionIcons/Logistics
   rotate: false
-<<<<<<< HEAD
-  xy: 1585, 1194
-=======
-  xy: 1701, 1190
->>>>>>> 7a42ab3e
+  xy: 1875, 1220
   size: 50, 50
   orig: 50, 50
   offset: 0, 0
   index: -1
 UnitPromotionIcons/March
   rotate: false
-<<<<<<< HEAD
-  xy: 1701, 1194
-=======
-  xy: 1639, 1132
->>>>>>> 7a42ab3e
+  xy: 1991, 1220
   size: 50, 50
   orig: 50, 50
   offset: 0, 0
   index: -1
 UnitPromotionIcons/Medic
   rotate: false
-<<<<<<< HEAD
-  xy: 1581, 1136
-=======
-  xy: 1697, 1132
->>>>>>> 7a42ab3e
+  xy: 760, 170
   size: 50, 50
   orig: 50, 50
   offset: 0, 0
   index: -1
 UnitPromotionIcons/Mobility
   rotate: false
-<<<<<<< HEAD
-  xy: 1990, 1546
-=======
-  xy: 1594, 276
->>>>>>> 7a42ab3e
+  xy: 1108, 164
   size: 50, 50
   orig: 50, 50
   offset: 0, 0
   index: -1
 UnitPromotionIcons/Morale
   rotate: false
-<<<<<<< HEAD
-  xy: 1594, 280
-=======
-  xy: 1759, 1364
->>>>>>> 7a42ab3e
+  xy: 1224, 164
   size: 50, 50
   orig: 50, 50
   offset: 0, 0
   index: -1
 UnitPromotionIcons/Rejuvenation
   rotate: false
-<<<<<<< HEAD
-  xy: 1732, 1020
-=======
-  xy: 1674, 900
->>>>>>> 7a42ab3e
+  xy: 1224, 106
   size: 50, 50
   orig: 50, 50
   offset: 0, 0
   index: -1
 UnitPromotionIcons/Scouting
   rotate: false
-<<<<<<< HEAD
-  xy: 1674, 846
-=======
-  xy: 1616, 726
->>>>>>> 7a42ab3e
+  xy: 1514, 106
   size: 50, 50
   orig: 50, 50
   offset: 0, 0
   index: -1
 UnitPromotionIcons/Sentry
   rotate: false
-<<<<<<< HEAD
-  xy: 1674, 846
-=======
-  xy: 1616, 726
->>>>>>> 7a42ab3e
+  xy: 1514, 106
   size: 50, 50
   orig: 50, 50
   offset: 0, 0
   index: -1
 UnitPromotionIcons/Shock
   rotate: false
-<<<<<<< HEAD
-  xy: 1616, 730
-=======
-  xy: 1732, 842
->>>>>>> 7a42ab3e
+  xy: 1630, 106
   size: 50, 50
   orig: 50, 50
   offset: 0, 0
   index: -1
 UnitPromotionIcons/Slinger Withdraw
   rotate: false
-<<<<<<< HEAD
-  xy: 1674, 788
-=======
-  xy: 1616, 668
->>>>>>> 7a42ab3e
+  xy: 1688, 156
   size: 50, 50
   orig: 50, 50
   offset: 0, 0
   index: -1
 UnitPromotionIcons/Sortie
   rotate: false
-<<<<<<< HEAD
-  xy: 1616, 672
-=======
-  xy: 1732, 784
->>>>>>> 7a42ab3e
+  xy: 1746, 156
   size: 50, 50
   orig: 50, 50
   offset: 0, 0
   index: -1
 UnitPromotionIcons/Supply
   rotate: false
-<<<<<<< HEAD
-  xy: 1616, 614
-=======
-  xy: 1732, 726
->>>>>>> 7a42ab3e
+  xy: 858, 48
   size: 50, 50
   orig: 50, 50
   offset: 0, 0
   index: -1
 UnitPromotionIcons/Survivalism
   rotate: false
-<<<<<<< HEAD
-  xy: 1674, 672
-=======
-  xy: 1616, 552
->>>>>>> 7a42ab3e
+  xy: 916, 48
   size: 50, 50
   orig: 50, 50
   offset: 0, 0
   index: -1
 UnitPromotionIcons/Volley
   rotate: false
-<<<<<<< HEAD
-  xy: 1616, 440
-=======
-  xy: 1732, 552
->>>>>>> 7a42ab3e
+  xy: 1380, 48
   size: 50, 50
   orig: 50, 50
   offset: 0, 0
   index: -1
 UnitPromotionIcons/Wolfpack
   rotate: false
-<<<<<<< HEAD
-  xy: 1732, 556
-=======
-  xy: 1674, 436
->>>>>>> 7a42ab3e
+  xy: 1496, 48
   size: 50, 50
   orig: 50, 50
   offset: 0, 0
   index: -1
 UnitPromotionIcons/Woodsman
   rotate: false
-<<<<<<< HEAD
-  xy: 1616, 382
-=======
-  xy: 1732, 494
->>>>>>> 7a42ab3e
+  xy: 1554, 48
   size: 50, 50
   orig: 50, 50
   offset: 0, 0
