
game.png
<<<<<<< HEAD
size: 2206,2185
=======
size: 2048,2048
>>>>>>> 83aab24b
format: RGBA8888
filter: MipMapLinearLinear,MipMapLinearLinear
repeat: none
BuildingIcons/Alhambra
  rotate: false
<<<<<<< HEAD
  xy: 1362, 2083
=======
  xy: 132, 1564
>>>>>>> 83aab24b
  size: 100, 100
  orig: 100, 100
  offset: 0, 0
  index: -1
BuildingIcons/Angkor Wat
  rotate: false
<<<<<<< HEAD
  xy: 1770, 2083
=======
  xy: 770, 1532
>>>>>>> 83aab24b
  size: 100, 100
  orig: 100, 100
  offset: 0, 0
  index: -1
BuildingIcons/Apollo Program
  rotate: false
<<<<<<< HEAD
  xy: 281, 1953
=======
  xy: 1782, 1496
>>>>>>> 83aab24b
  size: 100, 100
  orig: 100, 100
  offset: 0, 0
  index: -1
BuildingIcons/Aqueduct
  rotate: false
<<<<<<< HEAD
  xy: 383, 1953
=======
  xy: 1884, 1496
>>>>>>> 83aab24b
  size: 100, 100
  orig: 100, 100
  offset: 0, 0
  index: -1
BuildingIcons/Armory
  rotate: false
<<<<<<< HEAD
  xy: 383, 1851
=======
  xy: 1586, 1474
>>>>>>> 83aab24b
  size: 100, 100
  orig: 100, 100
  offset: 0, 0
  index: -1
BuildingIcons/Bank
  rotate: false
<<<<<<< HEAD
  xy: 685, 1749
=======
  xy: 948, 1430
>>>>>>> 83aab24b
  size: 100, 100
  orig: 100, 100
  offset: 0, 0
  index: -1
BuildingIcons/Barracks
  rotate: false
<<<<<<< HEAD
  xy: 889, 1749
=======
  xy: 1892, 1394
>>>>>>> 83aab24b
  size: 100, 100
  orig: 100, 100
  offset: 0, 0
  index: -1
BuildingIcons/Bazaar
  rotate: false
<<<<<<< HEAD
  xy: 995, 1879
=======
  xy: 1152, 1372
>>>>>>> 83aab24b
  size: 100, 100
  orig: 100, 100
  offset: 0, 0
  index: -1
BuildingIcons/Big Ben
  rotate: false
<<<<<<< HEAD
  xy: 1097, 1981
=======
  xy: 1254, 1372
>>>>>>> 83aab24b
  size: 100, 100
  orig: 100, 100
  offset: 0, 0
  index: -1
BuildingIcons/Brandenburg Gate
  rotate: false
<<<<<<< HEAD
  xy: 1301, 1981
=======
  xy: 512, 1364
>>>>>>> 83aab24b
  size: 100, 100
  orig: 100, 100
  offset: 0, 0
  index: -1
BuildingIcons/Broadcast Tower
  rotate: false
<<<<<<< HEAD
  xy: 1301, 1879
=======
  xy: 614, 1364
>>>>>>> 83aab24b
  size: 100, 100
  orig: 100, 100
  offset: 0, 0
  index: -1
BuildingIcons/Burial Tomb
  rotate: false
<<<<<<< HEAD
  xy: 1505, 1981
=======
  xy: 308, 1360
>>>>>>> 83aab24b
  size: 100, 100
  orig: 100, 100
  offset: 0, 0
  index: -1
BuildingIcons/CN Tower
  rotate: false
<<<<<<< HEAD
  xy: 1505, 1879
=======
  xy: 2, 1348
>>>>>>> 83aab24b
  size: 100, 100
  orig: 100, 100
  offset: 0, 0
  index: -1
BuildingIcons/Castle
  rotate: false
<<<<<<< HEAD
  xy: 1811, 1879
=======
  xy: 1764, 1292
>>>>>>> 83aab24b
  size: 100, 100
  orig: 100, 100
  offset: 0, 0
  index: -1
BuildingIcons/Chichen Itza
  rotate: false
<<<<<<< HEAD
  xy: 334, 1269
=======
  xy: 1430, 1270
>>>>>>> 83aab24b
  size: 100, 100
  orig: 100, 100
  offset: 0, 0
  index: -1
BuildingIcons/Circus
  rotate: false
<<<<<<< HEAD
  xy: 334, 861
=======
  xy: 104, 1258
>>>>>>> 83aab24b
  size: 100, 100
  orig: 100, 100
  offset: 0, 0
  index: -1
BuildingIcons/Circus Maximus
  rotate: false
<<<<<<< HEAD
  xy: 334, 759
=======
  xy: 206, 1258
>>>>>>> 83aab24b
  size: 100, 100
  orig: 100, 100
  offset: 0, 0
  index: -1
BuildingIcons/Colosseum
  rotate: false
<<<<<<< HEAD
  xy: 995, 1777
=======
  xy: 1736, 1190
>>>>>>> 83aab24b
  size: 100, 100
  orig: 100, 100
  offset: 0, 0
  index: -1
BuildingIcons/Colossus
  rotate: false
<<<<<<< HEAD
  xy: 1097, 1777
=======
  xy: 1838, 1190
>>>>>>> 83aab24b
  size: 100, 100
  orig: 100, 100
  offset: 0, 0
  index: -1
BuildingIcons/Courthouse
  rotate: false
<<<<<<< HEAD
  xy: 2015, 1777
=======
  xy: 614, 1160
>>>>>>> 83aab24b
  size: 100, 100
  orig: 100, 100
  offset: 0, 0
  index: -1
BuildingIcons/Cristo Redentor
  rotate: false
<<<<<<< HEAD
  xy: 991, 1675
=======
  xy: 104, 1156
>>>>>>> 83aab24b
  size: 100, 100
  orig: 100, 100
  offset: 0, 0
  index: -1
BuildingIcons/Eiffel Tower
  rotate: false
<<<<<<< HEAD
  xy: 486, 1545
=======
  xy: 1226, 1066
>>>>>>> 83aab24b
  size: 100, 100
  orig: 100, 100
  offset: 0, 0
  index: -1
BuildingIcons/Factory
  rotate: false
<<<<<<< HEAD
  xy: 792, 1647
=======
  xy: 614, 1058
>>>>>>> 83aab24b
  size: 100, 100
  orig: 100, 100
  offset: 0, 0
  index: -1
BuildingIcons/Forbidden Palace
  rotate: false
<<<<<<< HEAD
  xy: 640, 1341
=======
  xy: 1634, 986
>>>>>>> 83aab24b
  size: 100, 100
  orig: 100, 100
  offset: 0, 0
  index: -1
BuildingIcons/Forge
  rotate: false
<<<<<<< HEAD
  xy: 538, 1137
=======
  xy: 1940, 986
>>>>>>> 83aab24b
  size: 100, 100
  orig: 100, 100
  offset: 0, 0
  index: -1
BuildingIcons/Granary
  rotate: false
<<<<<<< HEAD
  xy: 742, 1137
=======
  xy: 206, 952
>>>>>>> 83aab24b
  size: 100, 100
  orig: 100, 100
  offset: 0, 0
  index: -1
BuildingIcons/Great Wall
  rotate: false
<<<<<<< HEAD
  xy: 436, 627
=======
  xy: 1022, 920
>>>>>>> 83aab24b
  size: 100, 100
  orig: 100, 100
  offset: 0, 0
  index: -1
BuildingIcons/Hagia Sophia
  rotate: false
<<<<<<< HEAD
  xy: 640, 729
=======
  xy: 1124, 862
>>>>>>> 83aab24b
  size: 100, 100
  orig: 100, 100
  offset: 0, 0
  index: -1
BuildingIcons/Hanging Gardens
  rotate: false
<<<<<<< HEAD
  xy: 742, 831
=======
  xy: 1226, 862
>>>>>>> 83aab24b
  size: 100, 100
  orig: 100, 100
  offset: 0, 0
  index: -1
BuildingIcons/Hanse
  rotate: false
<<<<<<< HEAD
  xy: 436, 423
=======
  xy: 1328, 862
>>>>>>> 83aab24b
  size: 100, 100
  orig: 100, 100
  offset: 0, 0
  index: -1
BuildingIcons/Harbor
  rotate: false
<<<<<<< HEAD
  xy: 538, 525
=======
  xy: 1430, 862
>>>>>>> 83aab24b
  size: 100, 100
  orig: 100, 100
  offset: 0, 0
  index: -1
BuildingIcons/Hermitage
  rotate: false
<<<<<<< HEAD
  xy: 742, 729
=======
  xy: 512, 854
>>>>>>> 83aab24b
  size: 100, 100
  orig: 100, 100
  offset: 0, 0
  index: -1
BuildingIcons/Himeji Castle
  rotate: false
<<<<<<< HEAD
  xy: 538, 423
=======
  xy: 104, 850
>>>>>>> 83aab24b
  size: 100, 100
  orig: 100, 100
  offset: 0, 0
  index: -1
BuildingIcons/Hospital
  rotate: false
<<<<<<< HEAD
  xy: 640, 423
=======
  xy: 818, 818
>>>>>>> 83aab24b
  size: 100, 100
  orig: 100, 100
  offset: 0, 0
  index: -1
BuildingIcons/Hubble Space Telescope
  rotate: false
<<<<<<< HEAD
  xy: 742, 525
=======
  xy: 920, 818
>>>>>>> 83aab24b
  size: 100, 100
  orig: 100, 100
  offset: 0, 0
  index: -1
BuildingIcons/Hydro Plant
  rotate: false
<<<<<<< HEAD
  xy: 538, 219
=======
  xy: 1634, 782
>>>>>>> 83aab24b
  size: 100, 100
  orig: 100, 100
  offset: 0, 0
  index: -1
BuildingIcons/Ironworks
  rotate: false
<<<<<<< HEAD
  xy: 742, 117
=======
  xy: 1430, 760
>>>>>>> 83aab24b
  size: 100, 100
  orig: 100, 100
  offset: 0, 0
  index: -1
BuildingIcons/Kremlin
  rotate: false
<<<<<<< HEAD
  xy: 844, 1035
=======
  xy: 818, 716
>>>>>>> 83aab24b
  size: 100, 100
  orig: 100, 100
  offset: 0, 0
  index: -1
BuildingIcons/Krepost
  rotate: false
<<<<<<< HEAD
  xy: 844, 933
=======
  xy: 920, 716
>>>>>>> 83aab24b
  size: 100, 100
  orig: 100, 100
  offset: 0, 0
  index: -1
BuildingIcons/Leaning Tower of Pisa
  rotate: false
<<<<<<< HEAD
  xy: 844, 219
=======
  xy: 1124, 658
>>>>>>> 83aab24b
  size: 100, 100
  orig: 100, 100
  offset: 0, 0
  index: -1
BuildingIcons/Library
  rotate: false
<<<<<<< HEAD
  xy: 844, 15
=======
  xy: 1328, 658
>>>>>>> 83aab24b
  size: 100, 100
  orig: 100, 100
  offset: 0, 0
  index: -1
BuildingIcons/Lighthouse
  rotate: false
<<<<<<< HEAD
  xy: 894, 1573
=======
  xy: 1430, 658
>>>>>>> 83aab24b
  size: 100, 100
  orig: 100, 100
  offset: 0, 0
  index: -1
BuildingIcons/Longhouse
  rotate: false
<<<<<<< HEAD
  xy: 1098, 1573
=======
  xy: 512, 650
>>>>>>> 83aab24b
  size: 100, 100
  orig: 100, 100
  offset: 0, 0
  index: -1
BuildingIcons/Machu Picchu
  rotate: false
<<<<<<< HEAD
  xy: 1608, 1573
  size: 100, 100
  orig: 100, 100
  offset: 0, 0
  index: -1
BuildingIcons/Manhattan Project
  rotate: false
  xy: 1710, 1573
=======
  xy: 2, 634
>>>>>>> 83aab24b
  size: 100, 100
  orig: 100, 100
  offset: 0, 0
  index: -1
BuildingIcons/Market
  rotate: false
<<<<<<< HEAD
  xy: 946, 1471
=======
  xy: 1022, 614
>>>>>>> 83aab24b
  size: 100, 100
  orig: 100, 100
  offset: 0, 0
  index: -1
BuildingIcons/Medical Lab
  rotate: false
<<<<<<< HEAD
  xy: 946, 1165
=======
  xy: 1124, 556
>>>>>>> 83aab24b
  size: 100, 100
  orig: 100, 100
  offset: 0, 0
  index: -1
BuildingIcons/Military Academy
  rotate: false
<<<<<<< HEAD
  xy: 946, 1063
=======
  xy: 1532, 556
>>>>>>> 83aab24b
  size: 100, 100
  orig: 100, 100
  offset: 0, 0
  index: -1
BuildingIcons/Mint
  rotate: false
<<<<<<< HEAD
  xy: 1354, 1471
=======
  xy: 206, 544
>>>>>>> 83aab24b
  size: 100, 100
  orig: 100, 100
  offset: 0, 0
  index: -1
BuildingIcons/Monastery
  rotate: false
<<<<<<< HEAD
  xy: 1456, 1471
=======
  xy: 1022, 512
>>>>>>> 83aab24b
  size: 100, 100
  orig: 100, 100
  offset: 0, 0
  index: -1
BuildingIcons/Monument
  rotate: false
<<<<<<< HEAD
  xy: 946, 859
=======
  xy: 1634, 476
>>>>>>> 83aab24b
  size: 100, 100
  orig: 100, 100
  offset: 0, 0
  index: -1
BuildingIcons/Mughal Fort
  rotate: false
<<<<<<< HEAD
  xy: 1150, 1063
=======
  xy: 1838, 476
>>>>>>> 83aab24b
  size: 100, 100
  orig: 100, 100
  offset: 0, 0
  index: -1
BuildingIcons/Museum
  rotate: false
<<<<<<< HEAD
  xy: 1252, 1165
=======
  xy: 1940, 476
>>>>>>> 83aab24b
  size: 100, 100
  orig: 100, 100
  offset: 0, 0
  index: -1
BuildingIcons/National College
  rotate: false
<<<<<<< HEAD
  xy: 1048, 859
=======
  xy: 1430, 454
>>>>>>> 83aab24b
  size: 100, 100
  orig: 100, 100
  offset: 0, 0
  index: -1
BuildingIcons/Neuschwanstein
  rotate: false
<<<<<<< HEAD
  xy: 1252, 1063
=======
  xy: 512, 446
>>>>>>> 83aab24b
  size: 100, 100
  orig: 100, 100
  offset: 0, 0
  index: -1
BuildingIcons/Notre Dame
  rotate: false
<<<<<<< HEAD
  xy: 1354, 1165
=======
  xy: 614, 446
>>>>>>> 83aab24b
  size: 100, 100
  orig: 100, 100
  offset: 0, 0
  index: -1
BuildingIcons/Nuclear Plant
  rotate: false
<<<<<<< HEAD
  xy: 1660, 1471
=======
  xy: 206, 442
>>>>>>> 83aab24b
  size: 100, 100
  orig: 100, 100
  offset: 0, 0
  index: -1
BuildingIcons/Observatory
  rotate: false
<<<<<<< HEAD
  xy: 1048, 757
=======
  xy: 2, 430
>>>>>>> 83aab24b
  size: 100, 100
  orig: 100, 100
  offset: 0, 0
  index: -1
BuildingIcons/Opera House
  rotate: false
<<<<<<< HEAD
  xy: 1354, 1063
=======
  xy: 920, 410
>>>>>>> 83aab24b
  size: 100, 100
  orig: 100, 100
  offset: 0, 0
  index: -1
BuildingIcons/Oxford University
  rotate: false
<<<<<<< HEAD
  xy: 1558, 1267
=======
  xy: 1634, 374
>>>>>>> 83aab24b
  size: 100, 100
  orig: 100, 100
  offset: 0, 0
  index: -1
BuildingIcons/Palace
  rotate: false
<<<<<<< HEAD
  xy: 1660, 1369
=======
  xy: 1736, 374
>>>>>>> 83aab24b
  size: 100, 100
  orig: 100, 100
  offset: 0, 0
  index: -1
BuildingIcons/Paper Maker
  rotate: false
<<<<<<< HEAD
  xy: 946, 553
=======
  xy: 1940, 374
>>>>>>> 83aab24b
  size: 100, 100
  orig: 100, 100
  offset: 0, 0
  index: -1
BuildingIcons/Pentagon
  rotate: false
<<<<<<< HEAD
  xy: 1456, 1064
=======
  xy: 1328, 352
>>>>>>> 83aab24b
  size: 100, 100
  orig: 100, 100
  offset: 0, 0
  index: -1
BuildingIcons/Porcelain Tower
  rotate: false
<<<<<<< HEAD
  xy: 1558, 1063
=======
  xy: 1022, 308
>>>>>>> 83aab24b
  size: 100, 100
  orig: 100, 100
  offset: 0, 0
  index: -1
BuildingIcons/Public School
  rotate: false
<<<<<<< HEAD
  xy: 1864, 1369
=======
  xy: 1838, 272
>>>>>>> 83aab24b
  size: 100, 100
  orig: 100, 100
  offset: 0, 0
  index: -1
BuildingIcons/Research Lab
  rotate: false
<<<<<<< HEAD
  xy: 1660, 1063
=======
  xy: 614, 242
>>>>>>> 83aab24b
  size: 100, 100
  orig: 100, 100
  offset: 0, 0
  index: -1
BuildingIcons/SS Booster
  rotate: false
<<<<<<< HEAD
  xy: 1558, 859
=======
  xy: 1736, 170
>>>>>>> 83aab24b
  size: 100, 100
  orig: 100, 100
  offset: 0, 0
  index: -1
BuildingIcons/SS Cockpit
  rotate: false
<<<<<<< HEAD
  xy: 1660, 961
=======
  xy: 1838, 170
>>>>>>> 83aab24b
  size: 100, 100
  orig: 100, 100
  offset: 0, 0
  index: -1
BuildingIcons/SS Engine
  rotate: false
<<<<<<< HEAD
  xy: 1762, 1063
=======
  xy: 1940, 170
>>>>>>> 83aab24b
  size: 100, 100
  orig: 100, 100
  offset: 0, 0
  index: -1
BuildingIcons/SS Stasis Chamber
  rotate: false
<<<<<<< HEAD
  xy: 1864, 1165
=======
  xy: 410, 164
>>>>>>> 83aab24b
  size: 100, 100
  orig: 100, 100
  offset: 0, 0
  index: -1
BuildingIcons/Satrap's Court
  rotate: false
<<<<<<< HEAD
  xy: 1150, 349
=======
  xy: 1430, 148
>>>>>>> 83aab24b
  size: 100, 100
  orig: 100, 100
  offset: 0, 0
  index: -1
BuildingIcons/Seaport
  rotate: false
<<<<<<< HEAD
  xy: 1456, 656
=======
  xy: 614, 140
>>>>>>> 83aab24b
  size: 100, 100
  orig: 100, 100
  offset: 0, 0
  index: -1
BuildingIcons/Sistine Chapel
  rotate: false
<<<<<<< HEAD
  xy: 1252, 349
=======
  xy: 1634, 68
>>>>>>> 83aab24b
  size: 100, 100
  orig: 100, 100
  offset: 0, 0
  index: -1
BuildingIcons/Solar Plant
  rotate: false
<<<<<<< HEAD
  xy: 1456, 554
=======
  xy: 1838, 68
>>>>>>> 83aab24b
  size: 100, 100
  orig: 100, 100
  offset: 0, 0
  index: -1
BuildingIcons/Spaceship Factory
  rotate: false
<<<<<<< HEAD
  xy: 1660, 757
=======
  xy: 410, 62
>>>>>>> 83aab24b
  size: 100, 100
  orig: 100, 100
  offset: 0, 0
  index: -1
BuildingIcons/Stable
  rotate: false
<<<<<<< HEAD
  xy: 1048, 43
=======
  xy: 1430, 46
>>>>>>> 83aab24b
  size: 100, 100
  orig: 100, 100
  offset: 0, 0
  index: -1
BuildingIcons/Stadium
  rotate: false
<<<<<<< HEAD
  xy: 1150, 145
=======
  xy: 1532, 46
>>>>>>> 83aab24b
  size: 100, 100
  orig: 100, 100
  offset: 0, 0
  index: -1
BuildingIcons/Statue of Liberty
  rotate: false
<<<<<<< HEAD
  xy: 1252, 247
=======
  xy: 512, 38
>>>>>>> 83aab24b
  size: 100, 100
  orig: 100, 100
  offset: 0, 0
  index: -1
BuildingIcons/Stock Exchange
  rotate: false
<<<<<<< HEAD
  xy: 1660, 655
=======
  xy: 308, 34
>>>>>>> 83aab24b
  size: 100, 100
  orig: 100, 100
  offset: 0, 0
  index: -1
BuildingIcons/Stone Works
  rotate: false
<<<<<<< HEAD
  xy: 1864, 859
=======
  xy: 716, 8
>>>>>>> 83aab24b
  size: 100, 100
  orig: 100, 100
  offset: 0, 0
  index: -1
BuildingIcons/Stonehenge
  rotate: false
<<<<<<< HEAD
  xy: 1966, 961
  size: 100, 100
  orig: 100, 100
  offset: 0, 0
  index: -1
BuildingIcons/Sydney Opera House
  rotate: false
  xy: 1558, 451
  size: 100, 100
  orig: 100, 100
  offset: 0, 0
  index: -1
BuildingIcons/Taj Mahal
  rotate: false
  xy: 1660, 553
  size: 100, 100
  orig: 100, 100
  offset: 0, 0
  index: -1
BuildingIcons/Temple
  rotate: false
  xy: 1864, 757
  size: 100, 100
  orig: 100, 100
  offset: 0, 0
  index: -1
BuildingIcons/Terracotta Army
  rotate: false
  xy: 1966, 859
  size: 100, 100
  orig: 100, 100
  offset: 0, 0
  index: -1
BuildingIcons/The Great Library
  rotate: false
  xy: 1252, 43
  size: 100, 100
  orig: 100, 100
  offset: 0, 0
  index: -1
BuildingIcons/The Great Lighthouse
  rotate: false
  xy: 1354, 145
  size: 100, 100
  orig: 100, 100
  offset: 0, 0
  index: -1
BuildingIcons/The Louvre
  rotate: false
  xy: 1456, 248
  size: 100, 100
  orig: 100, 100
  offset: 0, 0
  index: -1
BuildingIcons/The Oracle
  rotate: false
  xy: 1558, 349
  size: 100, 100
  orig: 100, 100
  offset: 0, 0
  index: -1
BuildingIcons/The Pyramids
  rotate: false
  xy: 1762, 553
  size: 100, 100
  orig: 100, 100
  offset: 0, 0
  index: -1
BuildingIcons/Theatre
  rotate: false
  xy: 1966, 757
  size: 100, 100
  orig: 100, 100
  offset: 0, 0
  index: -1
BuildingIcons/University
  rotate: false
  xy: 1456, 44
  size: 100, 100
  orig: 100, 100
  offset: 0, 0
  index: -1
BuildingIcons/Walls
  rotate: false
  xy: 1660, 247
  size: 100, 100
  orig: 100, 100
  offset: 0, 0
  index: -1
BuildingIcons/Walls of Babylon
  rotate: false
  xy: 1762, 349
  size: 100, 100
  orig: 100, 100
  offset: 0, 0
  index: -1
BuildingIcons/Wat
  rotate: false
  xy: 1762, 247
  size: 100, 100
  orig: 100, 100
  offset: 0, 0
  index: -1
BuildingIcons/Windmill
  rotate: false
  xy: 1762, 145
  size: 100, 100
  orig: 100, 100
  offset: 0, 0
  index: -1
BuildingIcons/Workshop
  rotate: false
  xy: 1558, 43
=======
  xy: 818, 2
>>>>>>> 83aab24b
  size: 100, 100
  orig: 100, 100
  offset: 0, 0
  index: -1
FlagIcons/Czech
  rotate: false
<<<<<<< HEAD
  xy: 204, 1343
=======
  xy: 1868, 1728
>>>>>>> 83aab24b
  size: 128, 128
  orig: 128, 128
  offset: 0, 0
  index: -1
FlagIcons/Dutch
  rotate: false
<<<<<<< HEAD
  xy: 204, 1213
=======
  xy: 1262, 1706
>>>>>>> 83aab24b
  size: 128, 128
  orig: 128, 128
  offset: 0, 0
  index: -1
FlagIcons/English
  rotate: false
<<<<<<< HEAD
  xy: 204, 1083
=======
  xy: 1392, 1706
>>>>>>> 83aab24b
  size: 128, 128
  orig: 128, 128
  offset: 0, 0
  index: -1
FlagIcons/French
  rotate: false
<<<<<<< HEAD
  xy: 204, 953
=======
  xy: 1522, 1706
>>>>>>> 83aab24b
  size: 128, 128
  orig: 128, 128
  offset: 0, 0
  index: -1
FlagIcons/German
  rotate: false
<<<<<<< HEAD
  xy: 204, 823
=======
  xy: 1652, 1706
>>>>>>> 83aab24b
  size: 128, 128
  orig: 128, 128
  offset: 0, 0
  index: -1
FlagIcons/Italian
  rotate: false
<<<<<<< HEAD
  xy: 204, 693
=======
  xy: 583, 1670
>>>>>>> 83aab24b
  size: 128, 128
  orig: 128, 128
  offset: 0, 0
  index: -1
FlagIcons/Korean
  rotate: false
<<<<<<< HEAD
  xy: 204, 563
=======
  xy: 713, 1670
>>>>>>> 83aab24b
  size: 128, 128
  orig: 128, 128
  offset: 0, 0
  index: -1
FlagIcons/Polish
  rotate: false
<<<<<<< HEAD
  xy: 204, 433
=======
  xy: 204, 1666
>>>>>>> 83aab24b
  size: 128, 128
  orig: 128, 128
  offset: 0, 0
  index: -1
FlagIcons/Portuguese
  rotate: false
<<<<<<< HEAD
  xy: 204, 303
=======
  xy: 334, 1666
>>>>>>> 83aab24b
  size: 128, 128
  orig: 128, 128
  offset: 0, 0
  index: -1
FlagIcons/Romanian
  rotate: false
<<<<<<< HEAD
  xy: 204, 173
=======
  xy: 2, 1654
>>>>>>> 83aab24b
  size: 128, 128
  orig: 128, 128
  offset: 0, 0
  index: -1
FlagIcons/Russian
  rotate: false
<<<<<<< HEAD
  xy: 204, 43
=======
  xy: 1782, 1598
>>>>>>> 83aab24b
  size: 128, 128
  orig: 128, 128
  offset: 0, 0
  index: -1
FlagIcons/Simplified_Chinese
  rotate: false
<<<<<<< HEAD
  xy: 304, 2055
=======
  xy: 1912, 1598
>>>>>>> 83aab24b
  size: 128, 128
  orig: 128, 128
  offset: 0, 0
  index: -1
FlagIcons/Spanish
  rotate: false
<<<<<<< HEAD
  xy: 434, 2055
=======
  xy: 1262, 1576
>>>>>>> 83aab24b
  size: 128, 128
  orig: 128, 128
  offset: 0, 0
  index: -1
FlagIcons/Thai
  rotate: false
<<<<<<< HEAD
  xy: 564, 2055
=======
  xy: 1392, 1576
>>>>>>> 83aab24b
  size: 128, 128
  orig: 128, 128
  offset: 0, 0
  index: -1
FlagIcons/Traditional_Chinese
  rotate: false
<<<<<<< HEAD
  xy: 694, 2055
=======
  xy: 1522, 1576
>>>>>>> 83aab24b
  size: 128, 128
  orig: 128, 128
  offset: 0, 0
  index: -1
FlagIcons/Ukrainian
  rotate: false
<<<<<<< HEAD
  xy: 824, 2055
=======
  xy: 1652, 1576
>>>>>>> 83aab24b
  size: 128, 128
  orig: 128, 128
  offset: 0, 0
  index: -1
ImprovementIcons/Academy
  rotate: false
<<<<<<< HEAD
  xy: 954, 2083
=======
  xy: 464, 1694
>>>>>>> 83aab24b
  size: 100, 100
  orig: 100, 100
  offset: 0, 0
  index: -1
ImprovementIcons/Ancient ruins
  rotate: false
<<<<<<< HEAD
  xy: 1668, 2083
=======
  xy: 2, 1552
>>>>>>> 83aab24b
  size: 100, 100
  orig: 100, 100
  offset: 0, 0
  index: -1
ImprovementIcons/Barbarian encampment
  rotate: false
<<<<<<< HEAD
  xy: 893, 1851
=======
  xy: 1790, 1394
>>>>>>> 83aab24b
  size: 100, 100
  orig: 100, 100
  offset: 0, 0
  index: -1
ImprovementIcons/Camp
  rotate: false
<<<<<<< HEAD
  xy: 1709, 1981
=======
  xy: 920, 1328
>>>>>>> 83aab24b
  size: 100, 100
  orig: 100, 100
  offset: 0, 0
  index: -1
ImprovementIcons/City ruins
  rotate: false
<<<<<<< HEAD
  xy: 334, 657
=======
  xy: 308, 1258
>>>>>>> 83aab24b
  size: 100, 100
  orig: 100, 100
  offset: 0, 0
  index: -1
ImprovementIcons/Customs house
  rotate: false
<<<<<<< HEAD
  xy: 1399, 1675
=======
  xy: 716, 1124
>>>>>>> 83aab24b
  size: 100, 100
  orig: 100, 100
  offset: 0, 0
  index: -1
ImprovementIcons/Farm
  rotate: false
<<<<<<< HEAD
  xy: 436, 1443
=======
  xy: 104, 1054
>>>>>>> 83aab24b
  size: 100, 100
  orig: 100, 100
  offset: 0, 0
  index: -1
ImprovementIcons/Fishing Boats
  rotate: false
<<<<<<< HEAD
  xy: 640, 1443
=======
  xy: 818, 1022
>>>>>>> 83aab24b
  size: 100, 100
  orig: 100, 100
  offset: 0, 0
  index: -1
ImprovementIcons/Landmark
  rotate: false
<<<<<<< HEAD
  xy: 844, 627
=======
  xy: 1736, 680
>>>>>>> 83aab24b
  size: 100, 100
  orig: 100, 100
  offset: 0, 0
  index: -1
ImprovementIcons/Lumber mill
  rotate: false
<<<<<<< HEAD
  xy: 1302, 1573
=======
  xy: 104, 646
>>>>>>> 83aab24b
  size: 100, 100
  orig: 100, 100
  offset: 0, 0
  index: -1
ImprovementIcons/Manufactory
  rotate: false
<<<<<<< HEAD
  xy: 1812, 1573
=======
  xy: 716, 620
>>>>>>> 83aab24b
  size: 100, 100
  orig: 100, 100
  offset: 0, 0
  index: -1
ImprovementIcons/Mine
  rotate: false
<<<<<<< HEAD
  xy: 1150, 1267
=======
  xy: 614, 548
>>>>>>> 83aab24b
  size: 100, 100
  orig: 100, 100
  offset: 0, 0
  index: -1
ImprovementIcons/Moai
  rotate: false
<<<<<<< HEAD
  xy: 1048, 1063
=======
  xy: 2, 532
>>>>>>> 83aab24b
  size: 100, 100
  orig: 100, 100
  offset: 0, 0
  index: -1
ImprovementIcons/Oil well
  rotate: false
<<<<<<< HEAD
  xy: 1252, 961
=======
  xy: 818, 410
>>>>>>> 83aab24b
  size: 100, 100
  orig: 100, 100
  offset: 0, 0
  index: -1
ImprovementIcons/Pasture
  rotate: false
<<<<<<< HEAD
  xy: 1150, 757
=======
  xy: 1124, 353
>>>>>>> 83aab24b
  size: 100, 100
  orig: 100, 100
  offset: 0, 0
  index: -1
ImprovementIcons/Plantation
  rotate: false
<<<<<<< HEAD
  xy: 1252, 757
=======
  xy: 716, 314
>>>>>>> 83aab24b
  size: 100, 100
  orig: 100, 100
  offset: 0, 0
  index: -1
ImprovementIcons/Quarry
  rotate: false
<<<<<<< HEAD
  xy: 946, 349
=======
  xy: 410, 266
>>>>>>> 83aab24b
  size: 100, 100
  orig: 100, 100
  offset: 0, 0
  index: -1
ImprovementIcons/Railroad
  rotate: false
<<<<<<< HEAD
  xy: 1354, 757
=======
  xy: 1328, 250
>>>>>>> 83aab24b
  size: 100, 100
  orig: 100, 100
  offset: 0, 0
  index: -1
TileSets/Default/Railroad
  rotate: false
<<<<<<< HEAD
  xy: 1354, 757
=======
  xy: 1328, 250
>>>>>>> 83aab24b
  size: 100, 100
  orig: 100, 100
  offset: 0, 0
  index: -1
TileSets/FantasyHex/Railroad
  rotate: false
<<<<<<< HEAD
  xy: 1354, 757
=======
  xy: 1328, 250
>>>>>>> 83aab24b
  size: 100, 100
  orig: 100, 100
  offset: 0, 0
  index: -1
ImprovementIcons/Road
  rotate: false
<<<<<<< HEAD
  xy: 946, 247
  size: 100, 100
  orig: 100, 100
  offset: 0, 0
  index: -1
ImprovementIcons/Trading post
  rotate: false
  xy: 1456, 146
=======
  xy: 2, 226
>>>>>>> 83aab24b
  size: 100, 100
  orig: 100, 100
  offset: 0, 0
  index: -1
NationIcons/America
  rotate: false
<<<<<<< HEAD
  xy: 1566, 2083
=======
  xy: 336, 1564
>>>>>>> 83aab24b
  size: 100, 100
  orig: 100, 100
  offset: 0, 0
  index: -1
NationIcons/Arabia
  rotate: false
<<<<<<< HEAD
  xy: 485, 1953
=======
  xy: 438, 1490
>>>>>>> 83aab24b
  size: 100, 100
  orig: 100, 100
  offset: 0, 0
  index: -1
NationIcons/Babylon
  rotate: false
<<<<<<< HEAD
  xy: 277, 1749
=======
  xy: 308, 1462
>>>>>>> 83aab24b
  size: 100, 100
  orig: 100, 100
  offset: 0, 0
  index: -1
NationIcons/China
  rotate: false
<<<<<<< HEAD
  xy: 334, 1167
=======
  xy: 1532, 1270
>>>>>>> 83aab24b
  size: 100, 100
  orig: 100, 100
  offset: 0, 0
  index: -1
NationIcons/CityState
  rotate: false
<<<<<<< HEAD
  xy: 334, 351
=======
  xy: 818, 1226
>>>>>>> 83aab24b
  size: 100, 100
  orig: 100, 100
  offset: 0, 0
  index: -1
NationIcons/Egypt
  rotate: false
<<<<<<< HEAD
  xy: 486, 1647
=======
  xy: 1124, 1066
>>>>>>> 83aab24b
  size: 100, 100
  orig: 100, 100
  offset: 0, 0
  index: -1
NationIcons/England
  rotate: false
<<<<<<< HEAD
  xy: 690, 1545
=======
  xy: 512, 1058
>>>>>>> 83aab24b
  size: 100, 100
  orig: 100, 100
  offset: 0, 0
  index: -1
NationIcons/France
  rotate: false
<<<<<<< HEAD
  xy: 640, 1239
=======
  xy: 410, 980
>>>>>>> 83aab24b
  size: 100, 100
  orig: 100, 100
  offset: 0, 0
  index: -1
NationIcons/Germany
  rotate: false
<<<<<<< HEAD
  xy: 538, 933
=======
  xy: 614, 956
>>>>>>> 83aab24b
  size: 100, 100
  orig: 100, 100
  offset: 0, 0
  index: -1
NationIcons/Greece
  rotate: false
<<<<<<< HEAD
  xy: 742, 933
=======
  xy: 1838, 884
>>>>>>> 83aab24b
  size: 100, 100
  orig: 100, 100
  offset: 0, 0
  index: -1
NationIcons/India
  rotate: false
<<<<<<< HEAD
  xy: 742, 423
=======
  xy: 1838, 782
>>>>>>> 83aab24b
  size: 100, 100
  orig: 100, 100
  offset: 0, 0
  index: -1
NationIcons/Iroquois
  rotate: false
<<<<<<< HEAD
  xy: 436, 15
=======
  xy: 1532, 760
>>>>>>> 83aab24b
  size: 100, 100
  orig: 100, 100
  offset: 0, 0
  index: -1
NationIcons/Japan
  rotate: false
<<<<<<< HEAD
  xy: 742, 15
=======
  xy: 104, 748
>>>>>>> 83aab24b
  size: 100, 100
  orig: 100, 100
  offset: 0, 0
  index: -1
NationIcons/Korea
  rotate: false
<<<<<<< HEAD
  xy: 844, 1137
=======
  xy: 716, 722
>>>>>>> 83aab24b
  size: 100, 100
  orig: 100, 100
  offset: 0, 0
  index: -1
NationIcons/Persia
  rotate: false
<<<<<<< HEAD
  xy: 1558, 1165
=======
  xy: 1532, 352
>>>>>>> 83aab24b
  size: 100, 100
  orig: 100, 100
  offset: 0, 0
  index: -1
NationIcons/Polynesia
  rotate: false
<<<<<<< HEAD
  xy: 1456, 962
=======
  xy: 920, 308
>>>>>>> 83aab24b
  size: 100, 100
  orig: 100, 100
  offset: 0, 0
  index: -1
NationIcons/Rome
  rotate: false
<<<<<<< HEAD
  xy: 1354, 655
=======
  xy: 1022, 206
>>>>>>> 83aab24b
  size: 100, 100
  orig: 100, 100
  offset: 0, 0
  index: -1
NationIcons/Russia
  rotate: false
<<<<<<< HEAD
  xy: 1456, 758
=======
  xy: 1634, 170
>>>>>>> 83aab24b
  size: 100, 100
  orig: 100, 100
  offset: 0, 0
  index: -1
NationIcons/Siam
  rotate: false
<<<<<<< HEAD
  xy: 1966, 1165
=======
  xy: 716, 110
>>>>>>> 83aab24b
  size: 100, 100
  orig: 100, 100
  offset: 0, 0
  index: -1
NationIcons/Songhai
  rotate: false
<<<<<<< HEAD
  xy: 1558, 655
  size: 100, 100
  orig: 100, 100
  offset: 0, 0
  index: -1
NationIcons/The Ottomans
  rotate: false
  xy: 1660, 451
=======
  xy: 1940, 68
>>>>>>> 83aab24b
  size: 100, 100
  orig: 100, 100
  offset: 0, 0
  index: -1
<<<<<<< HEAD
OtherIcons/Aircraft
  rotate: false
  xy: 2117, 2031
  size: 50, 50
  orig: 50, 50
  offset: 0, 0
  index: -1
OtherIcons/BackArrow
  rotate: false
  xy: 1864, 142
  size: 50, 50
  orig: 50, 50
  offset: 0, 0
  index: -1
OtherIcons/Banner
  rotate: false
  xy: 893, 1953
=======
OtherIcons/Banner
  rotate: false
  xy: 1688, 1394
>>>>>>> 83aab24b
  size: 100, 100
  orig: 100, 100
  offset: 0, 0
  index: -1
OtherIcons/Circle
  rotate: false
<<<<<<< HEAD
  xy: 204, 1473
=======
  xy: 1868, 1858
>>>>>>> 83aab24b
  size: 178, 178
  orig: 178, 178
  offset: 0, 0
  index: -1
OtherIcons/Crosshair
  rotate: false
<<<<<<< HEAD
  xy: 1195, 1675
=======
  xy: 308, 1156
>>>>>>> 83aab24b
  size: 100, 100
  orig: 100, 100
  offset: 0, 0
  index: -1
OtherIcons/DisbandUnit
  rotate: false
<<<<<<< HEAD
  xy: 1705, 1675
=======
  xy: 1022, 1124
>>>>>>> 83aab24b
  size: 100, 100
  orig: 100, 100
  offset: 0, 0
  index: -1
OtherIcons/Fire
  rotate: false
<<<<<<< HEAD
  xy: 436, 1239
=======
  xy: 2, 1042
>>>>>>> 83aab24b
  size: 100, 100
  orig: 100, 100
  offset: 0, 0
  index: -1
OtherIcons/Hexagon
  rotate: false
<<<<<<< HEAD
  xy: 2, 1891
=======
  xy: 304, 1796
>>>>>>> 83aab24b
  size: 277, 240
  orig: 277, 240
  offset: 0, 0
  index: -1
TileSets/Default/Hexagon
  rotate: false
<<<<<<< HEAD
  xy: 2, 1891
=======
  xy: 304, 1796
>>>>>>> 83aab24b
  size: 277, 240
  orig: 277, 240
  offset: 0, 0
  index: -1
TileSets/FantasyHex/Hexagon
  rotate: false
<<<<<<< HEAD
  xy: 2, 1891
=======
  xy: 304, 1796
>>>>>>> 83aab24b
  size: 277, 240
  orig: 277, 240
  offset: 0, 0
  index: -1
OtherIcons/MenuIcon
  rotate: false
<<<<<<< HEAD
  xy: 1048, 1267
=======
  xy: 1226, 556
>>>>>>> 83aab24b
  size: 100, 100
  orig: 100, 100
  offset: 0, 0
  index: -1
OtherIcons/Pentagon
  rotate: false
<<<<<<< HEAD
  xy: 1354, 961
=======
  xy: 1430, 352
>>>>>>> 83aab24b
  size: 100, 100
  orig: 100, 100
  offset: 0, 0
  index: -1
OtherIcons/Pillage
  rotate: false
<<<<<<< HEAD
  xy: 1150, 655
=======
  xy: 2, 328
>>>>>>> 83aab24b
  size: 100, 100
  orig: 100, 100
  offset: 0, 0
  index: -1
OtherIcons/Puppet
  rotate: false
<<<<<<< HEAD
  xy: 1966, 1471
=======
  xy: 1940, 272
>>>>>>> 83aab24b
  size: 100, 100
  orig: 100, 100
  offset: 0, 0
  index: -1
OtherIcons/Shield
  rotate: false
<<<<<<< HEAD
  xy: 1762, 961
=======
  xy: 308, 136
>>>>>>> 83aab24b
  size: 100, 100
  orig: 100, 100
  offset: 0, 0
  index: -1
OtherIcons/Sleep
  rotate: false
<<<<<<< HEAD
  xy: 1354, 451
=======
  xy: 1736, 68
>>>>>>> 83aab24b
  size: 100, 100
  orig: 100, 100
  offset: 0, 0
  index: -1
OtherIcons/Stop
  rotate: false
<<<<<<< HEAD
  xy: 1150, 43
=======
  xy: 920, 2
>>>>>>> 83aab24b
  size: 100, 100
  orig: 100, 100
  offset: 0, 0
  index: -1
<<<<<<< HEAD
OtherIcons/TableBackground
  rotate: false
  xy: 2120, 1095
  size: 50, 50
  orig: 50, 50
  offset: 0, 0
  index: -1
OtherIcons/civTableBackground
  rotate: false
  xy: 2, 2133
=======
OtherIcons/civTableBackground
  rotate: false
  xy: 2, 1986
>>>>>>> 83aab24b
  size: 300, 50
  orig: 300, 50
  offset: 0, 0
  index: -1
ResourceIcons/Aluminum
  rotate: false
<<<<<<< HEAD
  xy: 2165, 1768
  size: 1, 1
  orig: 1, 1
=======
  xy: 234, 1564
  size: 100, 100
  orig: 100, 100
>>>>>>> 83aab24b
  offset: 0, 0
  index: -1
ResourceIcons/Bananas
  rotate: false
<<<<<<< HEAD
  xy: 2117, 1979
  size: 50, 50
  orig: 50, 50
=======
  xy: 846, 1430
  size: 100, 100
  orig: 100, 100
>>>>>>> 83aab24b
  offset: 0, 0
  index: -1
ResourceIcons/Cattle
  rotate: false
<<<<<<< HEAD
  xy: 2068, 1469
  size: 50, 50
  orig: 50, 50
=======
  xy: 410, 1286
  size: 100, 100
  orig: 100, 100
>>>>>>> 83aab24b
  offset: 0, 0
  index: -1
ResourceIcons/Coal
  rotate: false
<<<<<<< HEAD
  xy: 2068, 1417
  size: 50, 50
  orig: 50, 50
=======
  xy: 1634, 1190
  size: 100, 100
  orig: 100, 100
>>>>>>> 83aab24b
  offset: 0, 0
  index: -1
ResourceIcons/Cotton
  rotate: false
<<<<<<< HEAD
  xy: 2068, 1313
  size: 50, 50
  orig: 50, 50
=======
  xy: 512, 1160
  size: 100, 100
  orig: 100, 100
>>>>>>> 83aab24b
  offset: 0, 0
  index: -1
ResourceIcons/Deer
  rotate: false
<<<<<<< HEAD
  xy: 2068, 1261
  size: 50, 50
  orig: 50, 50
=======
  xy: 818, 1124
  size: 100, 100
  orig: 100, 100
>>>>>>> 83aab24b
  offset: 0, 0
  index: -1
ResourceIcons/Dyes
  rotate: false
<<<<<<< HEAD
  xy: 2068, 1157
  size: 50, 50
  orig: 50, 50
=======
  xy: 1634, 1088
  size: 100, 100
  orig: 100, 100
>>>>>>> 83aab24b
  offset: 0, 0
  index: -1
ResourceIcons/Fish
  rotate: false
<<<<<<< HEAD
  xy: 2068, 1053
  size: 50, 50
  orig: 50, 50
=======
  xy: 716, 1022
  size: 100, 100
  orig: 100, 100
>>>>>>> 83aab24b
  offset: 0, 0
  index: -1
ResourceIcons/Furs
  rotate: false
<<<<<<< HEAD
  xy: 2068, 897
  size: 50, 50
  orig: 50, 50
=======
  xy: 1226, 964
  size: 100, 100
  orig: 100, 100
>>>>>>> 83aab24b
  offset: 0, 0
  index: -1
ResourceIcons/Gems
  rotate: false
<<<<<<< HEAD
  xy: 2068, 793
  size: 50, 50
  orig: 50, 50
=======
  xy: 512, 956
  size: 100, 100
  orig: 100, 100
>>>>>>> 83aab24b
  offset: 0, 0
  index: -1
ResourceIcons/Gold
  rotate: false
<<<<<<< HEAD
  xy: 2068, 741
  size: 50, 50
  orig: 50, 50
=======
  xy: 104, 952
  size: 100, 100
  orig: 100, 100
>>>>>>> 83aab24b
  offset: 0, 0
  index: -1
ResourceIcons/Horses
  rotate: false
<<<<<<< HEAD
  xy: 2068, 689
  size: 50, 50
  orig: 50, 50
=======
  xy: 716, 824
  size: 100, 100
  orig: 100, 100
>>>>>>> 83aab24b
  offset: 0, 0
  index: -1
ResourceIcons/Incense
  rotate: false
<<<<<<< HEAD
  xy: 2068, 533
  size: 50, 50
  orig: 50, 50
=======
  xy: 1736, 782
  size: 100, 100
  orig: 100, 100
>>>>>>> 83aab24b
  offset: 0, 0
  index: -1
ResourceIcons/Iron
  rotate: false
<<<<<<< HEAD
  xy: 2068, 325
  size: 50, 50
  orig: 50, 50
=======
  xy: 1124, 760
  size: 100, 100
  orig: 100, 100
>>>>>>> 83aab24b
  offset: 0, 0
  index: -1
ResourceIcons/Ivory
  rotate: false
<<<<<<< HEAD
  xy: 2068, 273
  size: 50, 50
  orig: 50, 50
=======
  xy: 512, 752
  size: 100, 100
  orig: 100, 100
>>>>>>> 83aab24b
  offset: 0, 0
  index: -1
ResourceIcons/Marble
  rotate: false
<<<<<<< HEAD
  xy: 1916, 142
  size: 50, 50
  orig: 50, 50
=======
  xy: 920, 614
  size: 100, 100
  orig: 100, 100
>>>>>>> 83aab24b
  offset: 0, 0
  index: -1
ResourceIcons/Oil
  rotate: false
<<<<<<< HEAD
  xy: 1968, 143
  size: 50, 50
  orig: 50, 50
=======
  xy: 716, 416
  size: 100, 100
  orig: 100, 100
>>>>>>> 83aab24b
  offset: 0, 0
  index: -1
ResourceIcons/Pearls
  rotate: false
<<<<<<< HEAD
  xy: 1968, 91
  size: 50, 50
  orig: 50, 50
=======
  xy: 1226, 352
  size: 100, 100
  orig: 100, 100
>>>>>>> 83aab24b
  offset: 0, 0
  index: -1
ResourceIcons/Sheep
  rotate: false
<<<<<<< HEAD
  xy: 2020, 195
  size: 50, 50
  orig: 50, 50
=======
  xy: 206, 136
  size: 100, 100
  orig: 100, 100
>>>>>>> 83aab24b
  offset: 0, 0
  index: -1
ResourceIcons/Silk
  rotate: false
<<<<<<< HEAD
  xy: 2020, 143
  size: 50, 50
  orig: 50, 50
=======
  xy: 818, 104
  size: 100, 100
  orig: 100, 100
>>>>>>> 83aab24b
  offset: 0, 0
  index: -1
ResourceIcons/Silver
  rotate: false
<<<<<<< HEAD
  xy: 2020, 91
  size: 50, 50
  orig: 50, 50
=======
  xy: 920, 104
  size: 100, 100
  orig: 100, 100
>>>>>>> 83aab24b
  offset: 0, 0
  index: -1
ResourceIcons/Spices
  rotate: false
<<<<<<< HEAD
  xy: 1916, 38
  size: 50, 50
  orig: 50, 50
=======
  xy: 1328, 46
  size: 100, 100
  orig: 100, 100
>>>>>>> 83aab24b
  offset: 0, 0
  index: -1
ResourceIcons/Stone
  rotate: false
<<<<<<< HEAD
  xy: 2020, 39
  size: 50, 50
  orig: 50, 50
=======
  xy: 2, 22
  size: 100, 100
  orig: 100, 100
>>>>>>> 83aab24b
  offset: 0, 0
  index: -1
StatIcons/Acquire
  rotate: false
<<<<<<< HEAD
  xy: 2117, 1771
  size: 50, 50
  orig: 50, 50
=======
  xy: 566, 1568
  size: 100, 100
  orig: 100, 100
>>>>>>> 83aab24b
  offset: 0, 0
  index: -1
StatIcons/CityConnection
  rotate: false
<<<<<<< HEAD
  xy: 2113, 1719
  size: 50, 50
  orig: 50, 50
=======
  xy: 2, 1246
  size: 100, 100
  orig: 100, 100
>>>>>>> 83aab24b
  offset: 0, 0
  index: -1
StatIcons/City_Center_(Civ6)
  rotate: false
<<<<<<< HEAD
  xy: 2072, 221
  size: 50, 50
  orig: 50, 50
=======
  xy: 920, 1226
  size: 100, 100
  orig: 100, 100
>>>>>>> 83aab24b
  offset: 0, 0
  index: -1
StatIcons/Culture
  rotate: false
<<<<<<< HEAD
  xy: 2072, 169
  size: 50, 50
  orig: 50, 50
=======
  xy: 858, 1836
  size: 200, 200
  orig: 200, 200
>>>>>>> 83aab24b
  offset: 0, 0
  index: -1
StatIcons/Food
  rotate: false
<<<<<<< HEAD
  xy: 2072, 117
  size: 50, 50
  orig: 50, 50
=======
  xy: 1060, 1836
  size: 200, 200
  orig: 200, 200
>>>>>>> 83aab24b
  offset: 0, 0
  index: -1
StatIcons/Gold
  rotate: false
<<<<<<< HEAD
  xy: 2072, 65
  size: 50, 50
  orig: 50, 50
=======
  xy: 1262, 1836
  size: 200, 200
  orig: 200, 200
>>>>>>> 83aab24b
  offset: 0, 0
  index: -1
StatIcons/Happiness
  rotate: false
<<<<<<< HEAD
  xy: 2118, 1615
  size: 50, 50
  orig: 50, 50
=======
  xy: 1464, 1836
  size: 200, 200
  orig: 200, 200
>>>>>>> 83aab24b
  offset: 0, 0
  index: -1
StatIcons/Malcontent
  rotate: false
<<<<<<< HEAD
  xy: 2120, 1563
  size: 50, 50
  orig: 50, 50
=======
  xy: 1666, 1836
  size: 200, 200
  orig: 200, 200
>>>>>>> 83aab24b
  offset: 0, 0
  index: -1
StatIcons/Population
  rotate: false
<<<<<<< HEAD
  xy: 2120, 1511
  size: 50, 50
  orig: 50, 50
=======
  xy: 2, 1784
  size: 200, 200
  orig: 200, 200
>>>>>>> 83aab24b
  offset: 0, 0
  index: -1
StatIcons/Production
  rotate: false
<<<<<<< HEAD
  xy: 2120, 1459
  size: 50, 50
  orig: 50, 50
=======
  xy: 858, 1634
  size: 200, 200
  orig: 200, 200
>>>>>>> 83aab24b
  offset: 0, 0
  index: -1
StatIcons/Resistance
  rotate: false
<<<<<<< HEAD
  xy: 2120, 1355
  size: 50, 50
  orig: 50, 50
=======
  xy: 104, 238
  size: 100, 100
  orig: 100, 100
>>>>>>> 83aab24b
  offset: 0, 0
  index: -1
StatIcons/Science
  rotate: false
<<<<<<< HEAD
  xy: 2120, 1147
  size: 50, 50
  orig: 50, 50
=======
  xy: 1060, 1634
  size: 200, 200
  orig: 200, 200
>>>>>>> 83aab24b
  offset: 0, 0
  index: -1
StatIcons/Specialist
  rotate: false
<<<<<<< HEAD
  xy: 2120, 991
  size: 50, 50
  orig: 50, 50
=======
  xy: 1226, 46
  size: 100, 100
  orig: 100, 100
>>>>>>> 83aab24b
  offset: 0, 0
  index: -1
TechIcons/Acoustics
  rotate: false
<<<<<<< HEAD
  xy: 2120, 939
  size: 50, 50
  orig: 50, 50
=======
  xy: 464, 1592
  size: 100, 100
  orig: 100, 100
>>>>>>> 83aab24b
  offset: 0, 0
  index: -1
TechIcons/Agriculture
  rotate: false
<<<<<<< HEAD
  xy: 2120, 887
  size: 50, 50
  orig: 50, 50
=======
  xy: 668, 1568
  size: 100, 100
  orig: 100, 100
>>>>>>> 83aab24b
  offset: 0, 0
  index: -1
TechIcons/Animal Husbandry
  rotate: false
<<<<<<< HEAD
  xy: 2120, 835
  size: 50, 50
  orig: 50, 50
=======
  xy: 872, 1532
  size: 100, 100
  orig: 100, 100
>>>>>>> 83aab24b
  offset: 0, 0
  index: -1
TechIcons/Archaeology
  rotate: false
<<<<<<< HEAD
  xy: 2120, 731
  size: 50, 50
  orig: 50, 50
=======
  xy: 1178, 1474
  size: 100, 100
  orig: 100, 100
>>>>>>> 83aab24b
  offset: 0, 0
  index: -1
TechIcons/Archery
  rotate: false
<<<<<<< HEAD
  xy: 1464, 2083
=======
  xy: 1382, 1474
>>>>>>> 83aab24b
  size: 100, 100
  orig: 100, 100
  offset: 0, 0
  index: -1
TechIcons/Architecture
  rotate: false
<<<<<<< HEAD
  xy: 583, 1749
=======
  xy: 1484, 1474
>>>>>>> 83aab24b
  size: 100, 100
  orig: 100, 100
  offset: 0, 0
  index: -1
TechIcons/Astronomy
  rotate: false
<<<<<<< HEAD
  xy: 1913, 1879
=======
  xy: 642, 1466
>>>>>>> 83aab24b
  size: 100, 100
  orig: 100, 100
  offset: 0, 0
  index: -1
TechIcons/Atomic Theory
  rotate: false
<<<<<<< HEAD
  xy: 334, 45
=======
  xy: 104, 1462
>>>>>>> 83aab24b
  size: 100, 100
  orig: 100, 100
  offset: 0, 0
  index: -1
TechIcons/Ballistics
  rotate: false
<<<<<<< HEAD
  xy: 1913, 1777
=======
  xy: 744, 1430
>>>>>>> 83aab24b
  size: 100, 100
  orig: 100, 100
  offset: 0, 0
  index: -1
TechIcons/Banking
  rotate: false
<<<<<<< HEAD
  xy: 1501, 1675
=======
  xy: 1050, 1430
>>>>>>> 83aab24b
  size: 100, 100
  orig: 100, 100
  offset: 0, 0
  index: -1
TechIcons/Biology
  rotate: false
<<<<<<< HEAD
  xy: 1807, 1675
=======
  xy: 1356, 1372
>>>>>>> 83aab24b
  size: 100, 100
  orig: 100, 100
  offset: 0, 0
  index: -1
TechIcons/Bronze Working
  rotate: false
<<<<<<< HEAD
  xy: 538, 1341
=======
  xy: 104, 1360
>>>>>>> 83aab24b
  size: 100, 100
  orig: 100, 100
  offset: 0, 0
  index: -1
TechIcons/Calendar
  rotate: false
<<<<<<< HEAD
  xy: 436, 933
=======
  xy: 716, 1328
>>>>>>> 83aab24b
  size: 100, 100
  orig: 100, 100
  offset: 0, 0
  index: -1
TechIcons/Chemistry
  rotate: false
<<<<<<< HEAD
  xy: 436, 831
=======
  xy: 1328, 1270
>>>>>>> 83aab24b
  size: 100, 100
  orig: 100, 100
  offset: 0, 0
  index: -1
TechIcons/Chivalry
  rotate: false
<<<<<<< HEAD
  xy: 640, 1035
=======
  xy: 512, 1262
>>>>>>> 83aab24b
  size: 100, 100
  orig: 100, 100
  offset: 0, 0
  index: -1
TechIcons/Civil Service
  rotate: false
<<<<<<< HEAD
  xy: 538, 321
=======
  xy: 1022, 1226
>>>>>>> 83aab24b
  size: 100, 100
  orig: 100, 100
  offset: 0, 0
  index: -1
TechIcons/Combined Arms
  rotate: false
<<<<<<< HEAD
  xy: 640, 321
=======
  xy: 1940, 1190
>>>>>>> 83aab24b
  size: 100, 100
  orig: 100, 100
  offset: 0, 0
  index: -1
TechIcons/Combustion
  rotate: false
<<<<<<< HEAD
  xy: 742, 321
=======
  xy: 410, 1184
>>>>>>> 83aab24b
  size: 100, 100
  orig: 100, 100
  offset: 0, 0
  index: -1
TechIcons/Compass
  rotate: false
<<<<<<< HEAD
  xy: 538, 15
=======
  xy: 1226, 1168
>>>>>>> 83aab24b
  size: 100, 100
  orig: 100, 100
  offset: 0, 0
  index: -1
TechIcons/Computers
  rotate: false
<<<<<<< HEAD
  xy: 2016, 1573
=======
  xy: 1328, 1168
>>>>>>> 83aab24b
  size: 100, 100
  orig: 100, 100
  offset: 0, 0
  index: -1
TechIcons/Construction
  rotate: false
<<<<<<< HEAD
  xy: 1150, 859
=======
  xy: 1430, 1168
>>>>>>> 83aab24b
  size: 100, 100
  orig: 100, 100
  offset: 0, 0
  index: -1
TechIcons/Currency
  rotate: false
<<<<<<< HEAD
  xy: 1252, 859
=======
  xy: 2, 1144
>>>>>>> 83aab24b
  size: 100, 100
  orig: 100, 100
  offset: 0, 0
  index: -1
TechIcons/Dynamite
  rotate: false
<<<<<<< HEAD
  xy: 1660, 859
=======
  xy: 1736, 1088
>>>>>>> 83aab24b
  size: 100, 100
  orig: 100, 100
  offset: 0, 0
  index: -1
TechIcons/Ecology
  rotate: false
<<<<<<< HEAD
  xy: 946, 43
=======
  xy: 1838, 1088
>>>>>>> 83aab24b
  size: 100, 100
  orig: 100, 100
  offset: 0, 0
  index: -1
TechIcons/Economics
  rotate: false
<<<<<<< HEAD
  xy: 1048, 145
=======
  xy: 1940, 1088
>>>>>>> 83aab24b
  size: 100, 100
  orig: 100, 100
  offset: 0, 0
  index: -1
TechIcons/Education
  rotate: false
<<<<<<< HEAD
  xy: 1966, 1063
=======
  xy: 410, 1082
>>>>>>> 83aab24b
  size: 100, 100
  orig: 100, 100
  offset: 0, 0
  index: -1
TechIcons/Electricity
  rotate: false
<<<<<<< HEAD
  xy: 1762, 757
=======
  xy: 1328, 1066
>>>>>>> 83aab24b
  size: 100, 100
  orig: 100, 100
  offset: 0, 0
  index: -1
TechIcons/Electronics
  rotate: false
<<<<<<< HEAD
  xy: 1354, 247
=======
  xy: 1430, 1066
>>>>>>> 83aab24b
  size: 100, 100
  orig: 100, 100
  offset: 0, 0
  index: -1
TechIcons/Engineering
  rotate: false
<<<<<<< HEAD
  xy: 1558, 145
=======
  xy: 1532, 1066
>>>>>>> 83aab24b
  size: 100, 100
  orig: 100, 100
  offset: 0, 0
  index: -1
TechIcons/Fertilizer
  rotate: false
<<<<<<< HEAD
  xy: 1864, 348
=======
  xy: 206, 1054
>>>>>>> 83aab24b
  size: 100, 100
  orig: 100, 100
  offset: 0, 0
  index: -1
TechIcons/Flight
  rotate: false
<<<<<<< HEAD
  xy: 1966, 451
=======
  xy: 920, 1022
>>>>>>> 83aab24b
  size: 100, 100
  orig: 100, 100
  offset: 0, 0
  index: -1
TechIcons/Future Tech
  rotate: false
<<<<<<< HEAD
  xy: 1864, 246
=======
  xy: 1328, 964
>>>>>>> 83aab24b
  size: 100, 100
  orig: 100, 100
  offset: 0, 0
  index: -1
TechIcons/Guilds
  rotate: false
<<<<<<< HEAD
  xy: 1158, 2083
=======
  xy: 1940, 884
>>>>>>> 83aab24b
  size: 100, 100
  orig: 100, 100
  offset: 0, 0
  index: -1
TechIcons/Gunpowder
  rotate: false
<<<<<<< HEAD
  xy: 334, 555
=======
  xy: 410, 878
>>>>>>> 83aab24b
  size: 100, 100
  orig: 100, 100
  offset: 0, 0
  index: -1
TechIcons/Horseback Riding
  rotate: false
<<<<<<< HEAD
  xy: 334, 249
=======
  xy: 308, 850
>>>>>>> 83aab24b
  size: 100, 100
  orig: 100, 100
  offset: 0, 0
  index: -1
TechIcons/Industrialization
  rotate: false
<<<<<<< HEAD
  xy: 2, 1451
  size: 200, 200
  orig: 200, 200
=======
  xy: 1940, 782
  size: 100, 100
  orig: 100, 100
>>>>>>> 83aab24b
  offset: 0, 0
  index: -1
TechIcons/Iron Working
  rotate: false
<<<<<<< HEAD
  xy: 2, 1249
  size: 200, 200
  orig: 200, 200
=======
  xy: 1226, 760
  size: 100, 100
  orig: 100, 100
>>>>>>> 83aab24b
  offset: 0, 0
  index: -1
TechIcons/Lasers
  rotate: false
<<<<<<< HEAD
  xy: 2, 1047
  size: 200, 200
  orig: 200, 200
=======
  xy: 410, 674
  size: 100, 100
  orig: 100, 100
>>>>>>> 83aab24b
  offset: 0, 0
  index: -1
TechIcons/Machinery
  rotate: false
<<<<<<< HEAD
  xy: 2, 845
  size: 200, 200
  orig: 200, 200
=======
  xy: 308, 646
  size: 100, 100
  orig: 100, 100
>>>>>>> 83aab24b
  offset: 0, 0
  index: -1
TechIcons/Masonry
  rotate: false
<<<<<<< HEAD
  xy: 2068, 429
  size: 50, 50
  orig: 50, 50
=======
  xy: 1736, 578
  size: 100, 100
  orig: 100, 100
>>>>>>> 83aab24b
  offset: 0, 0
  index: -1
TechIcons/Mass Media (retired)
  rotate: false
<<<<<<< HEAD
  xy: 2, 643
  size: 200, 200
  orig: 200, 200
=======
  xy: 1838, 578
  size: 100, 100
  orig: 100, 100
>>>>>>> 83aab24b
  offset: 0, 0
  index: -1
TechIcons/Mathematics
  rotate: false
<<<<<<< HEAD
  xy: 1968, 39
  size: 50, 50
  orig: 50, 50
=======
  xy: 1940, 578
  size: 100, 100
  orig: 100, 100
>>>>>>> 83aab24b
  offset: 0, 0
  index: -1
TechIcons/Metal Casting
  rotate: false
<<<<<<< HEAD
  xy: 2, 441
  size: 200, 200
  orig: 200, 200
=======
  xy: 1328, 556
  size: 100, 100
  orig: 100, 100
>>>>>>> 83aab24b
  offset: 0, 0
  index: -1
TechIcons/Metallurgy
  rotate: false
<<<<<<< HEAD
  xy: 2, 239
  size: 200, 200
  orig: 200, 200
=======
  xy: 1430, 556
  size: 100, 100
  orig: 100, 100
>>>>>>> 83aab24b
  offset: 0, 0
  index: -1
TechIcons/Military Science
  rotate: false
<<<<<<< HEAD
  xy: 2072, 13
  size: 50, 50
  orig: 50, 50
=======
  xy: 512, 548
  size: 100, 100
  orig: 100, 100
>>>>>>> 83aab24b
  offset: 0, 0
  index: -1
TechIcons/Mining
  rotate: false
<<<<<<< HEAD
  xy: 2118, 1667
  size: 50, 50
  orig: 50, 50
=======
  xy: 104, 544
  size: 100, 100
  orig: 100, 100
>>>>>>> 83aab24b
  offset: 0, 0
  index: -1
TechIcons/Mobile Tactics
  rotate: false
<<<<<<< HEAD
  xy: 1762, 1165
=======
  xy: 716, 518
>>>>>>> 83aab24b
  size: 100, 100
  orig: 100, 100
  offset: 0, 0
  index: -1
TechIcons/Nanotechnology
  rotate: false
<<<<<<< HEAD
  xy: 2, 37
  size: 200, 200
  orig: 200, 200
=======
  xy: 1226, 454
  size: 100, 100
  orig: 100, 100
>>>>>>> 83aab24b
  offset: 0, 0
  index: -1
TechIcons/Navigation
  rotate: false
<<<<<<< HEAD
  xy: 1864, 961
=======
  xy: 1532, 454
>>>>>>> 83aab24b
  size: 100, 100
  orig: 100, 100
  offset: 0, 0
  index: -1
TechIcons/Nuclear Fission
  rotate: false
<<<<<<< HEAD
  xy: 1056, 2083
=======
  xy: 104, 442
>>>>>>> 83aab24b
  size: 100, 100
  orig: 100, 100
  offset: 0, 0
  index: -1
TechIcons/Optics
  rotate: false
<<<<<<< HEAD
  xy: 1260, 2083
=======
  xy: 1022, 410
>>>>>>> 83aab24b
  size: 100, 100
  orig: 100, 100
  offset: 0, 0
  index: -1
TechIcons/Particle Physics
  rotate: false
<<<<<<< HEAD
  xy: 1872, 2083
=======
  xy: 410, 368
>>>>>>> 83aab24b
  size: 100, 100
  orig: 100, 100
  offset: 0, 0
  index: -1
TechIcons/Pharmaceuticals
  rotate: false
<<<<<<< HEAD
  xy: 587, 1953
=======
  xy: 614, 344
>>>>>>> 83aab24b
  size: 100, 100
  orig: 100, 100
  offset: 0, 0
  index: -1
TechIcons/Philosophy
  rotate: false
<<<<<<< HEAD
  xy: 791, 1953
=======
  xy: 104, 340
>>>>>>> 83aab24b
  size: 100, 100
  orig: 100, 100
  offset: 0, 0
  index: -1
TechIcons/Physics
  rotate: false
<<<<<<< HEAD
  xy: 281, 1851
=======
  xy: 206, 340
>>>>>>> 83aab24b
  size: 100, 100
  orig: 100, 100
  offset: 0, 0
  index: -1
TechIcons/Plastics
  rotate: false
<<<<<<< HEAD
  xy: 587, 1851
=======
  xy: 818, 308
>>>>>>> 83aab24b
  size: 100, 100
  orig: 100, 100
  offset: 0, 0
  index: -1
TechIcons/Pottery
  rotate: false
<<<<<<< HEAD
  xy: 689, 1851
=======
  xy: 1634, 272
>>>>>>> 83aab24b
  size: 100, 100
  orig: 100, 100
  offset: 0, 0
  index: -1
TechIcons/Printing Press
  rotate: false
<<<<<<< HEAD
  xy: 481, 1749
=======
  xy: 1736, 272
>>>>>>> 83aab24b
  size: 100, 100
  orig: 100, 100
  offset: 0, 0
  index: -1
TechIcons/Radar
  rotate: false
<<<<<<< HEAD
  xy: 787, 1749
=======
  xy: 1124, 251
>>>>>>> 83aab24b
  size: 100, 100
  orig: 100, 100
  offset: 0, 0
  index: -1
TechIcons/Radio
  rotate: false
<<<<<<< HEAD
  xy: 1097, 1879
=======
  xy: 1226, 250
>>>>>>> 83aab24b
  size: 100, 100
  orig: 100, 100
  offset: 0, 0
  index: -1
TechIcons/Railroad
  rotate: false
<<<<<<< HEAD
  xy: 1403, 1981
=======
  xy: 1430, 250
>>>>>>> 83aab24b
  size: 100, 100
  orig: 100, 100
  offset: 0, 0
  index: -1
TechIcons/Refrigeration
  rotate: false
<<<<<<< HEAD
  xy: 1607, 1981
=======
  xy: 1532, 250
>>>>>>> 83aab24b
  size: 100, 100
  orig: 100, 100
  offset: 0, 0
  index: -1
TechIcons/Replaceable Parts
  rotate: false
<<<<<<< HEAD
  xy: 334, 1371
=======
  xy: 512, 242
>>>>>>> 83aab24b
  size: 100, 100
  orig: 100, 100
  offset: 0, 0
  index: -1
TechIcons/Rifling
  rotate: false
<<<<<<< HEAD
  xy: 334, 1065
=======
  xy: 308, 238
>>>>>>> 83aab24b
  size: 100, 100
  orig: 100, 100
  offset: 0, 0
  index: -1
TechIcons/Robotics
  rotate: false
<<<<<<< HEAD
  xy: 334, 147
=======
  xy: 716, 212
>>>>>>> 83aab24b
  size: 100, 100
  orig: 100, 100
  offset: 0, 0
  index: -1
TechIcons/Rocketry
  rotate: false
<<<<<<< HEAD
  xy: 1199, 1777
=======
  xy: 920, 206
>>>>>>> 83aab24b
  size: 100, 100
  orig: 100, 100
  offset: 0, 0
  index: -1
TechIcons/Sailing
  rotate: false
<<<<<<< HEAD
  xy: 1301, 1777
=======
  xy: 1124, 149
>>>>>>> 83aab24b
  size: 100, 100
  orig: 100, 100
  offset: 0, 0
  index: -1
TechIcons/Satellites
  rotate: false
<<<<<<< HEAD
  xy: 1505, 1777
=======
  xy: 1328, 148
>>>>>>> 83aab24b
  size: 100, 100
  orig: 100, 100
  offset: 0, 0
  index: -1
TechIcons/Scientific Theory
  rotate: false
<<<<<<< HEAD
  xy: 1607, 1777
=======
  xy: 1532, 148
>>>>>>> 83aab24b
  size: 100, 100
  orig: 100, 100
  offset: 0, 0
  index: -1
TechIcons/Steam Power
  rotate: false
<<<<<<< HEAD
  xy: 1709, 1777
=======
  xy: 104, 34
>>>>>>> 83aab24b
  size: 100, 100
  orig: 100, 100
  offset: 0, 0
  index: -1
TechIcons/Steel
  rotate: false
<<<<<<< HEAD
  xy: 1297, 1675
=======
  xy: 206, 34
>>>>>>> 83aab24b
  size: 100, 100
  orig: 100, 100
  offset: 0, 0
  index: -1
TileSets/Default/CityOverlay
  rotate: false
<<<<<<< HEAD
  xy: 1909, 1675
=======
  xy: 716, 1226
>>>>>>> 83aab24b
  size: 100, 100
  orig: 100, 100
  offset: 0, 0
  index: -1
TileSets/Default/CrosshatchHexagon
  rotate: false
<<<<<<< HEAD
  xy: 2011, 1675
  size: 100, 100
  orig: 100, 100
=======
  xy: 583, 1800
  size: 273, 236
  orig: 273, 236
>>>>>>> 83aab24b
  offset: 0, 0
  index: -1
TileSets/FantasyHex/CrosshatchHexagon
  rotate: false
  xy: 583, 1800
  size: 273, 236
  orig: 273, 236
  offset: 0, 0
  index: -1
TileSets/Default/Flood plainsOverlay
  rotate: false
<<<<<<< HEAD
  xy: 384, 1647
=======
  xy: 1022, 1022
>>>>>>> 83aab24b
  size: 100, 100
  orig: 100, 100
  offset: 0, 0
  index: -1
TileSets/Default/ForestOverlay
  rotate: false
<<<<<<< HEAD
  xy: 384, 1545
=======
  xy: 1838, 986
>>>>>>> 83aab24b
  size: 100, 100
  orig: 100, 100
  offset: 0, 0
  index: -1
TileSets/Default/HillOverlay
  rotate: false
<<<<<<< HEAD
  xy: 588, 1647
=======
  xy: 614, 854
>>>>>>> 83aab24b
  size: 100, 100
  orig: 100, 100
  offset: 0, 0
  index: -1
TileSets/Default/JungleOverlay
  rotate: false
<<<<<<< HEAD
  xy: 588, 1545
=======
  xy: 308, 748
>>>>>>> 83aab24b
  size: 100, 100
  orig: 100, 100
  offset: 0, 0
  index: -1
TileSets/Default/LakesOverlay
  rotate: false
<<<<<<< HEAD
  xy: 690, 1647
=======
  xy: 1022, 716
>>>>>>> 83aab24b
  size: 100, 100
  orig: 100, 100
  offset: 0, 0
  index: -1
TileSets/Default/MarshOverlay
  rotate: false
<<<<<<< HEAD
  xy: 436, 1341
=======
  xy: 1634, 578
>>>>>>> 83aab24b
  size: 100, 100
  orig: 100, 100
  offset: 0, 0
  index: -1
TileSets/Default/MountainOverlay
  rotate: false
<<<<<<< HEAD
  xy: 436, 1137
=======
  xy: 1736, 476
>>>>>>> 83aab24b
  size: 100, 100
  orig: 100, 100
  offset: 0, 0
  index: -1
TileSets/Default/OasisOverlay
  rotate: false
<<<<<<< HEAD
  xy: 538, 1035
=======
  xy: 308, 442
>>>>>>> 83aab24b
  size: 100, 100
  orig: 100, 100
  offset: 0, 0
  index: -1
UnitIcons/Anti-Aircraft Gun
  rotate: false
<<<<<<< HEAD
  xy: 436, 525
=======
  xy: 974, 1532
>>>>>>> 83aab24b
  size: 100, 100
  orig: 100, 100
  offset: 0, 0
  index: -1
UnitIcons/Anti-Tank Gun
  rotate: false
<<<<<<< HEAD
  xy: 538, 627
=======
  xy: 1076, 1532
>>>>>>> 83aab24b
  size: 100, 100
  orig: 100, 100
  offset: 0, 0
  index: -1
UnitIcons/Archer
  rotate: false
<<<<<<< HEAD
  xy: 742, 627
=======
  xy: 1280, 1474
>>>>>>> 83aab24b
  size: 100, 100
  orig: 100, 100
  offset: 0, 0
  index: -1
UnitIcons/Artillery
  rotate: false
<<<<<<< HEAD
  xy: 538, 117
=======
  xy: 540, 1466
>>>>>>> 83aab24b
  size: 100, 100
  orig: 100, 100
  offset: 0, 0
  index: -1
UnitIcons/B17
  rotate: false
<<<<<<< HEAD
  xy: 640, 117
=======
  xy: 206, 1462
>>>>>>> 83aab24b
  size: 100, 100
  orig: 100, 100
  offset: 0, 0
  index: -1
UnitIcons/Ballista
  rotate: false
<<<<<<< HEAD
  xy: 844, 321
=======
  xy: 2, 1450
>>>>>>> 83aab24b
  size: 100, 100
  orig: 100, 100
  offset: 0, 0
  index: -1
UnitIcons/Battleship
  rotate: false
<<<<<<< HEAD
  xy: 1506, 1573
=======
  xy: 410, 1388
>>>>>>> 83aab24b
  size: 100, 100
  orig: 100, 100
  offset: 0, 0
  index: -1
UnitIcons/Bomber
  rotate: false
<<<<<<< HEAD
  xy: 1048, 1471
=======
  xy: 1458, 1372
>>>>>>> 83aab24b
  size: 100, 100
  orig: 100, 100
  offset: 0, 0
  index: -1
UnitIcons/Bowman
  rotate: false
<<<<<<< HEAD
  xy: 946, 1267
=======
  xy: 1560, 1372
>>>>>>> 83aab24b
  size: 100, 100
  orig: 100, 100
  offset: 0, 0
  index: -1
UnitIcons/Brute
  rotate: false
<<<<<<< HEAD
  xy: 1048, 1369
=======
  xy: 206, 1360
>>>>>>> 83aab24b
  size: 100, 100
  orig: 100, 100
  offset: 0, 0
  index: -1
UnitIcons/Camel Archer
  rotate: false
<<<<<<< HEAD
  xy: 1150, 1369
=======
  xy: 818, 1328
>>>>>>> 83aab24b
  size: 100, 100
  orig: 100, 100
  offset: 0, 0
  index: -1
UnitIcons/Cannon
  rotate: false
<<<<<<< HEAD
  xy: 1252, 1471
=======
  xy: 1022, 1328
>>>>>>> 83aab24b
  size: 100, 100
  orig: 100, 100
  offset: 0, 0
  index: -1
UnitIcons/Caravel
  rotate: false
<<<<<<< HEAD
  xy: 1048, 1165
=======
  xy: 1662, 1292
>>>>>>> 83aab24b
  size: 100, 100
  orig: 100, 100
  offset: 0, 0
  index: -1
UnitIcons/Catapult
  rotate: false
<<<<<<< HEAD
  xy: 1252, 1369
=======
  xy: 1866, 1292
>>>>>>> 83aab24b
  size: 100, 100
  orig: 100, 100
  offset: 0, 0
  index: -1
UnitIcons/Cavalry
  rotate: false
<<<<<<< HEAD
  xy: 1150, 1165
=======
  xy: 1124, 1270
>>>>>>> 83aab24b
  size: 100, 100
  orig: 100, 100
  offset: 0, 0
  index: -1
UnitIcons/Chariot Archer
  rotate: false
<<<<<<< HEAD
  xy: 1558, 1471
=======
  xy: 1226, 1270
>>>>>>> 83aab24b
  size: 100, 100
  orig: 100, 100
  offset: 0, 0
  index: -1
UnitIcons/Chu-Ko-Nu
  rotate: false
<<<<<<< HEAD
  xy: 1150, 961
=======
  xy: 614, 1262
>>>>>>> 83aab24b
  size: 100, 100
  orig: 100, 100
  offset: 0, 0
  index: -1
UnitIcons/Companion Cavalry
  rotate: false
<<<<<<< HEAD
  xy: 1456, 1268
=======
  xy: 1124, 1168
>>>>>>> 83aab24b
  size: 100, 100
  orig: 100, 100
  offset: 0, 0
  index: -1
UnitIcons/Cossack
  rotate: false
<<<<<<< HEAD
  xy: 1456, 1166
=======
  xy: 1532, 1168
>>>>>>> 83aab24b
  size: 100, 100
  orig: 100, 100
  offset: 0, 0
  index: -1
UnitIcons/Crossbowman
  rotate: false
<<<<<<< HEAD
  xy: 1048, 655
=======
  xy: 206, 1156
>>>>>>> 83aab24b
  size: 100, 100
  orig: 100, 100
  offset: 0, 0
  index: -1
UnitIcons/Destroyer
  rotate: false
<<<<<<< HEAD
  xy: 1762, 1369
=======
  xy: 920, 1124
>>>>>>> 83aab24b
  size: 100, 100
  orig: 100, 100
  offset: 0, 0
  index: -1
UnitIcons/Fighter
  rotate: false
<<<<<<< HEAD
  xy: 1864, 1471
=======
  xy: 308, 1054
>>>>>>> 83aab24b
  size: 100, 100
  orig: 100, 100
  offset: 0, 0
  index: -1
UnitIcons/Foreign Legion
  rotate: false
<<<<<<< HEAD
  xy: 946, 451
=======
  xy: 1736, 986
>>>>>>> 83aab24b
  size: 100, 100
  orig: 100, 100
  offset: 0, 0
  index: -1
UnitIcons/Frigate
  rotate: false
<<<<<<< HEAD
  xy: 1354, 859
=======
  xy: 1124, 964
>>>>>>> 83aab24b
  size: 100, 100
  orig: 100, 100
  offset: 0, 0
  index: -1
UnitIcons/Galleass
  rotate: false
<<<<<<< HEAD
  xy: 1660, 1165
=======
  xy: 1430, 964
>>>>>>> 83aab24b
  size: 100, 100
  orig: 100, 100
  offset: 0, 0
  index: -1
UnitIcons/Gatling Gun
  rotate: false
<<<<<<< HEAD
  xy: 1762, 1267
=======
  xy: 1532, 964
>>>>>>> 83aab24b
  size: 100, 100
  orig: 100, 100
  offset: 0, 0
  index: -1
UnitIcons/Great Artist
  rotate: false
<<<<<<< HEAD
  xy: 1048, 451
=======
  xy: 308, 952
>>>>>>> 83aab24b
  size: 100, 100
  orig: 100, 100
  offset: 0, 0
  index: -1
UnitIcons/Great Engineer
  rotate: false
<<<<<<< HEAD
  xy: 1150, 553
=======
  xy: 2, 940
>>>>>>> 83aab24b
  size: 100, 100
  orig: 100, 100
  offset: 0, 0
  index: -1
UnitIcons/Great General
  rotate: false
  xy: 716, 926
  size: 100, 94
  orig: 100, 94
  offset: 0, 0
  index: -1
OtherIcons/Star
  rotate: false
  xy: 716, 926
  size: 100, 94
  orig: 100, 94
  offset: 0, 0
  index: -1
UnitIcons/Great Merchant
  rotate: false
<<<<<<< HEAD
  xy: 1252, 655
=======
  xy: 818, 920
>>>>>>> 83aab24b
  size: 100, 100
  orig: 100, 100
  offset: 0, 0
  index: -1
UnitIcons/Great Scientist
  rotate: false
<<<<<<< HEAD
  xy: 1456, 860
=======
  xy: 920, 920
>>>>>>> 83aab24b
  size: 100, 100
  orig: 100, 100
  offset: 0, 0
  index: -1
UnitIcons/Great War Bomber
  rotate: false
<<<<<<< HEAD
  xy: 1558, 961
=======
  xy: 1634, 884
>>>>>>> 83aab24b
  size: 100, 100
  orig: 100, 100
  offset: 0, 0
  index: -1
UnitIcons/Great War Infantry
  rotate: false
<<<<<<< HEAD
  xy: 1966, 1369
=======
  xy: 1736, 884
>>>>>>> 83aab24b
  size: 100, 100
  orig: 100, 100
  offset: 0, 0
  index: -1
UnitIcons/Helicopter
  rotate: false
<<<<<<< HEAD
  xy: 1048, 349
=======
  xy: 1532, 862
>>>>>>> 83aab24b
  size: 100, 100
  orig: 100, 100
  offset: 0, 0
  index: -1
UnitIcons/Hoplite
  rotate: false
<<<<<<< HEAD
  xy: 1252, 553
=======
  xy: 206, 850
>>>>>>> 83aab24b
  size: 100, 100
  orig: 100, 100
  offset: 0, 0
  index: -1
UnitIcons/Horseman
  rotate: false
<<<<<<< HEAD
  xy: 1966, 1267
=======
  xy: 2, 838
>>>>>>> 83aab24b
  size: 100, 100
  orig: 100, 100
  offset: 0, 0
  index: -1
UnitIcons/Hwach'a
  rotate: false
<<<<<<< HEAD
  xy: 1048, 247
=======
  xy: 1022, 818
>>>>>>> 83aab24b
  size: 100, 100
  orig: 100, 100
  offset: 0, 0
  index: -1
UnitIcons/Infantry
  rotate: false
<<<<<<< HEAD
  xy: 1252, 451
=======
  xy: 410, 776
>>>>>>> 83aab24b
  size: 100, 100
  orig: 100, 100
  offset: 0, 0
  index: -1
UnitIcons/Ironclad
  rotate: false
<<<<<<< HEAD
  xy: 1456, 452
=======
  xy: 1328, 760
>>>>>>> 83aab24b
  size: 100, 100
  orig: 100, 100
  offset: 0, 0
  index: -1
UnitIcons/Janissary
  rotate: false
<<<<<<< HEAD
  xy: 1558, 553
=======
  xy: 614, 752
>>>>>>> 83aab24b
  size: 100, 100
  orig: 100, 100
  offset: 0, 0
  index: -1
UnitIcons/Jet Fighter
  rotate: false
<<<<<<< HEAD
  xy: 1864, 655
=======
  xy: 206, 748
>>>>>>> 83aab24b
  size: 100, 100
  orig: 100, 100
  offset: 0, 0
  index: -1
UnitIcons/Knight
  rotate: false
<<<<<<< HEAD
  xy: 1354, 43
=======
  xy: 2, 736
>>>>>>> 83aab24b
  size: 100, 100
  orig: 100, 100
  offset: 0, 0
  index: -1
UnitIcons/Lancer
  rotate: false
<<<<<<< HEAD
  xy: 1558, 247
=======
  xy: 1634, 680
>>>>>>> 83aab24b
  size: 100, 100
  orig: 100, 100
  offset: 0, 0
  index: -1
UnitIcons/Landship
  rotate: false
<<<<<<< HEAD
  xy: 1660, 43
=======
  xy: 1838, 680
>>>>>>> 83aab24b
  size: 100, 100
  orig: 100, 100
  offset: 0, 0
  index: -1
UnitIcons/Landsknecht
  rotate: false
<<<<<<< HEAD
  xy: 334, 453
=======
  xy: 1940, 680
>>>>>>> 83aab24b
  size: 100, 100
  orig: 100, 100
  offset: 0, 0
  index: -1
UnitIcons/Legion
  rotate: false
<<<<<<< HEAD
  xy: 2, 1653
  size: 273, 236
  orig: 273, 236
=======
  xy: 1226, 658
  size: 100, 100
  orig: 100, 100
>>>>>>> 83aab24b
  offset: 0, 0
  index: -1
UnitIcons/Longbowman
  rotate: false
<<<<<<< HEAD
  xy: 2, 1653
  size: 273, 236
  orig: 273, 236
  offset: 0, 0
  index: -1
TileSets/Default/FalloutOverlay
  rotate: false
  xy: 792, 1545
  size: 100, 100
  orig: 100, 100
  offset: 0, 0
  index: -1
TileSets/Default/Flood plainsOverlay
  rotate: false
  xy: 538, 1239
=======
  xy: 1532, 658
  size: 100, 100
  orig: 100, 100
  offset: 0, 0
  index: -1
UnitIcons/Longswordsman
  rotate: false
  xy: 614, 650
>>>>>>> 83aab24b
  size: 100, 100
  orig: 100, 100
  offset: 0, 0
  index: -1
UnitIcons/Machine Gun
  rotate: false
<<<<<<< HEAD
  xy: 436, 1035
=======
  xy: 206, 646
>>>>>>> 83aab24b
  size: 100, 100
  orig: 100, 100
  offset: 0, 0
  index: -1
UnitIcons/Maori Warrior
  rotate: false
<<<<<<< HEAD
  xy: 436, 321
=======
  xy: 818, 614
>>>>>>> 83aab24b
  size: 100, 100
  orig: 100, 100
  offset: 0, 0
  index: -1
UnitIcons/Mechanized Infantry
  rotate: false
<<<<<<< HEAD
  xy: 844, 1341
=======
  xy: 410, 572
>>>>>>> 83aab24b
  size: 100, 100
  orig: 100, 100
  offset: 0, 0
  index: -1
UnitIcons/Minuteman
  rotate: false
<<<<<<< HEAD
  xy: 844, 831
=======
  xy: 308, 544
>>>>>>> 83aab24b
  size: 100, 100
  orig: 100, 100
  offset: 0, 0
  index: -1
UnitIcons/Modern Armor
  rotate: false
<<<<<<< HEAD
  xy: 946, 1369
=======
  xy: 818, 512
>>>>>>> 83aab24b
  size: 100, 100
  orig: 100, 100
  offset: 0, 0
  index: -1
UnitIcons/Mohawk Warrior
  rotate: false
<<<<<<< HEAD
  xy: 1048, 961
=======
  xy: 920, 512
>>>>>>> 83aab24b
  size: 100, 100
  orig: 100, 100
  offset: 0, 0
  index: -1
UnitIcons/Musketeer
  rotate: false
<<<<<<< HEAD
  xy: 946, 655
=======
  xy: 410, 470
>>>>>>> 83aab24b
  size: 100, 100
  orig: 100, 100
  offset: 0, 0
  index: -1
UnitIcons/Musketman
  rotate: false
<<<<<<< HEAD
  xy: 2, 24
  size: 61, 11
  orig: 61, 11
=======
  xy: 1124, 455
  size: 100, 99
  orig: 100, 99
>>>>>>> 83aab24b
  offset: 0, 0
  index: -1
UnitIcons/Naresuan's Elephant
  rotate: false
<<<<<<< HEAD
  xy: 2, 24
  size: 61, 11
  orig: 61, 11
=======
  xy: 1328, 454
  size: 100, 100
  orig: 100, 100
>>>>>>> 83aab24b
  offset: 0, 0
  index: -1
UnitIcons/Panzer
  rotate: false
<<<<<<< HEAD
  xy: 2120, 507
  size: 32, 28
  orig: 32, 28
=======
  xy: 1838, 374
  size: 100, 100
  orig: 100, 100
>>>>>>> 83aab24b
  offset: 0, 0
  index: -1
UnitIcons/Persian Immortal
  rotate: false
<<<<<<< HEAD
  xy: 1014, 6
  size: 32, 35
  orig: 32, 35
=======
  xy: 512, 344
  size: 100, 100
  orig: 100, 100
>>>>>>> 83aab24b
  offset: 0, 0
  index: -1
UnitIcons/Pikeman
  rotate: false
<<<<<<< HEAD
  xy: 1014, 6
  size: 32, 35
  orig: 32, 35
=======
  xy: 308, 340
  size: 100, 100
  orig: 100, 100
>>>>>>> 83aab24b
  offset: 0, 0
  index: -1
UnitIcons/Rifleman
  rotate: false
<<<<<<< HEAD
  xy: 1014, 6
  size: 32, 35
  orig: 32, 35
=======
  xy: 206, 238
  size: 100, 100
  orig: 100, 100
>>>>>>> 83aab24b
  offset: 0, 0
  index: -1
UnitIcons/Rocket Artillery
  rotate: false
<<<<<<< HEAD
  xy: 1048, 13
  size: 32, 28
  orig: 32, 28
=======
  xy: 818, 206
  size: 100, 100
  orig: 100, 100
>>>>>>> 83aab24b
  offset: 0, 0
  index: -1
UnitIcons/Samurai
  rotate: false
<<<<<<< HEAD
  xy: 1116, 13
  size: 32, 28
  orig: 32, 28
=======
  xy: 1226, 148
  size: 100, 100
  orig: 100, 100
>>>>>>> 83aab24b
  offset: 0, 0
  index: -1
UnitIcons/Scout
  rotate: false
<<<<<<< HEAD
  xy: 1218, 13
  size: 32, 28
  orig: 32, 28
=======
  xy: 512, 140
  size: 100, 100
  orig: 100, 100
>>>>>>> 83aab24b
  offset: 0, 0
  index: -1
UnitIcons/Settler
  rotate: false
<<<<<<< HEAD
  xy: 1252, 8
  size: 32, 33
  orig: 32, 33
=======
  xy: 104, 136
  size: 100, 100
  orig: 100, 100
>>>>>>> 83aab24b
  offset: 0, 0
  index: -1
UnitIcons/Ship of the Line
  rotate: false
<<<<<<< HEAD
  xy: 1286, 13
  size: 32, 28
  orig: 32, 28
  offset: 0, 0
  index: -1
TileSets/FantasyHex/Tiles/Desert+Fallout
  rotate: false
  xy: 1320, 13
  size: 32, 28
  orig: 32, 28
=======
  xy: 2, 124
  size: 100, 100
  orig: 100, 100
>>>>>>> 83aab24b
  offset: 0, 0
  index: -1
UnitIcons/Sipahi
  rotate: false
<<<<<<< HEAD
  xy: 1354, 13
  size: 32, 28
  orig: 32, 28
=======
  xy: 1022, 104
  size: 100, 100
  orig: 100, 100
>>>>>>> 83aab24b
  offset: 0, 0
  index: -1
UnitIcons/Spearman
  rotate: false
<<<<<<< HEAD
  xy: 1388, 13
  size: 32, 28
  orig: 32, 28
=======
  xy: 1124, 47
  size: 100, 100
  orig: 100, 100
>>>>>>> 83aab24b
  offset: 0, 0
  index: -1
UnitIcons/Stealth Bomber
  rotate: false
<<<<<<< HEAD
  xy: 1422, 13
  size: 32, 28
  orig: 32, 28
=======
  xy: 614, 38
  size: 100, 100
  orig: 100, 100
>>>>>>> 83aab24b
  offset: 0, 0
  index: -1
UnitIcons/Submarine
  rotate: false
<<<<<<< HEAD
  xy: 1456, 14
  size: 32, 28
  orig: 32, 28
=======
  xy: 1022, 2
  size: 100, 100
  orig: 100, 100
>>>>>>> 83aab24b
  offset: 0, 0
  index: -1

game2.png
size: 2048,512
format: RGBA8888
filter: MipMapLinearLinear,MipMapLinearLinear
repeat: none
BuildingIcons/Sydney Opera House
  rotate: false
<<<<<<< HEAD
  xy: 1490, 14
  size: 32, 28
  orig: 32, 28
=======
  xy: 104, 410
  size: 100, 100
  orig: 100, 100
>>>>>>> 83aab24b
  offset: 0, 0
  index: -1
BuildingIcons/Taj Mahal
  rotate: false
<<<<<<< HEAD
  xy: 1524, 14
  size: 32, 28
  orig: 32, 28
=======
  xy: 2, 206
  size: 100, 100
  orig: 100, 100
>>>>>>> 83aab24b
  offset: 0, 0
  index: -1
BuildingIcons/Temple
  rotate: false
<<<<<<< HEAD
  xy: 1558, 13
  size: 32, 28
  orig: 32, 28
=======
  xy: 206, 410
  size: 100, 100
  orig: 100, 100
>>>>>>> 83aab24b
  offset: 0, 0
  index: -1
BuildingIcons/Terracotta Army
  rotate: false
<<<<<<< HEAD
  xy: 1592, 13
  size: 32, 28
  orig: 32, 28
=======
  xy: 2, 104
  size: 100, 100
  orig: 100, 100
>>>>>>> 83aab24b
  offset: 0, 0
  index: -1
BuildingIcons/The Great Library
  rotate: false
<<<<<<< HEAD
  xy: 1626, 13
  size: 32, 28
  orig: 32, 28
=======
  xy: 2, 2
  size: 100, 100
  orig: 100, 100
>>>>>>> 83aab24b
  offset: 0, 0
  index: -1
BuildingIcons/The Great Lighthouse
  rotate: false
<<<<<<< HEAD
  xy: 1660, 13
  size: 32, 28
  orig: 32, 28
=======
  xy: 104, 206
  size: 100, 100
  orig: 100, 100
>>>>>>> 83aab24b
  offset: 0, 0
  index: -1
BuildingIcons/The Louvre
  rotate: false
<<<<<<< HEAD
  xy: 1762, 13
  size: 32, 28
  orig: 32, 28
=======
  xy: 206, 308
  size: 100, 100
  orig: 100, 100
>>>>>>> 83aab24b
  offset: 0, 0
  index: -1
BuildingIcons/The Oracle
  rotate: false
<<<<<<< HEAD
  xy: 1796, 13
  size: 32, 28
  orig: 32, 28
  offset: 0, 0
  index: -1
TileSets/FantasyHex/Tiles/Grassland+Fallout
  rotate: false
  xy: 1830, 13
  size: 32, 28
  orig: 32, 28
=======
  xy: 308, 410
  size: 100, 100
  orig: 100, 100
>>>>>>> 83aab24b
  offset: 0, 0
  index: -1
BuildingIcons/The Pyramids
  rotate: false
<<<<<<< HEAD
  xy: 1864, 8
  size: 32, 28
  orig: 32, 28
=======
  xy: 104, 2
  size: 100, 100
  orig: 100, 100
>>>>>>> 83aab24b
  offset: 0, 0
  index: -1
BuildingIcons/Theatre
  rotate: false
<<<<<<< HEAD
  xy: 1898, 5
  size: 32, 31
  orig: 32, 31
=======
  xy: 308, 308
  size: 100, 100
  orig: 100, 100
>>>>>>> 83aab24b
  offset: 0, 0
  index: -1
BuildingIcons/University
  rotate: false
<<<<<<< HEAD
  xy: 1932, 2
  size: 32, 34
  orig: 32, 34
=======
  xy: 308, 2
  size: 100, 100
  orig: 100, 100
>>>>>>> 83aab24b
  offset: 0, 0
  index: -1
BuildingIcons/Walls
  rotate: false
<<<<<<< HEAD
  xy: 946, 1683
  size: 32, 34
  orig: 32, 34
=======
  xy: 512, 307
  size: 100, 100
  orig: 100, 100
>>>>>>> 83aab24b
  offset: 0, 0
  index: -1
BuildingIcons/Walls of Babylon
  rotate: false
<<<<<<< HEAD
  xy: 2154, 589
  size: 32, 36
  orig: 32, 36
=======
  xy: 614, 410
  size: 100, 100
  orig: 100, 100
>>>>>>> 83aab24b
  offset: 0, 0
  index: -1
BuildingIcons/Wat
  rotate: false
<<<<<<< HEAD
  xy: 2154, 558
  size: 32, 29
  orig: 32, 29
=======
  xy: 614, 308
  size: 100, 100
  orig: 100, 100
>>>>>>> 83aab24b
  offset: 0, 0
  index: -1
BuildingIcons/Windmill
  rotate: false
<<<<<<< HEAD
  xy: 2154, 528
  size: 32, 28
  orig: 32, 28
=======
  xy: 614, 206
  size: 100, 100
  orig: 100, 100
>>>>>>> 83aab24b
  offset: 0, 0
  index: -1
BuildingIcons/Workshop
  rotate: false
<<<<<<< HEAD
  xy: 2154, 498
  size: 32, 28
  orig: 32, 28
=======
  xy: 614, 2
  size: 100, 100
  orig: 100, 100
>>>>>>> 83aab24b
  offset: 0, 0
  index: -1
ImprovementIcons/Trading post
  rotate: false
<<<<<<< HEAD
  xy: 2154, 468
  size: 32, 28
  orig: 32, 28
=======
  xy: 206, 104
  size: 100, 100
  orig: 100, 100
>>>>>>> 83aab24b
  offset: 0, 0
  index: -1
NationIcons/The Ottomans
  rotate: false
<<<<<<< HEAD
  xy: 65, 3
  size: 32, 32
  orig: 32, 32
=======
  xy: 104, 104
  size: 100, 100
  orig: 100, 100
>>>>>>> 83aab24b
  offset: 0, 0
  index: -1
OtherIcons/Aircraft
  rotate: false
<<<<<<< HEAD
  xy: 99, 3
  size: 32, 32
  orig: 32, 32
  offset: 0, 0
  index: -1
TileSets/FantasyHex/Tiles/Hill+Fallout
  rotate: false
  xy: 133, 3
  size: 32, 32
  orig: 32, 32
=======
  xy: 818, 256
  size: 50, 50
  orig: 50, 50
>>>>>>> 83aab24b
  offset: 0, 0
  index: -1
OtherIcons/BackArrow
  rotate: false
<<<<<<< HEAD
  xy: 2169, 2036
  size: 32, 45
  orig: 32, 45
=======
  xy: 920, 395
  size: 50, 50
  orig: 50, 50
>>>>>>> 83aab24b
  offset: 0, 0
  index: -1
OtherIcons/TableBackground
  rotate: false
<<<<<<< HEAD
  xy: 167, 3
  size: 32, 32
  orig: 32, 32
=======
  xy: 1804, 408
  size: 50, 50
  orig: 50, 50
>>>>>>> 83aab24b
  offset: 0, 0
  index: -1
OtherIcons/whiteDot
  rotate: false
<<<<<<< HEAD
  xy: 2169, 1828
  size: 32, 28
  orig: 32, 28
=======
  xy: 2023, 509
  size: 1, 1
  orig: 1, 1
>>>>>>> 83aab24b
  offset: 0, 0
  index: -1
PolicyIcons/Aristocracy
  rotate: false
<<<<<<< HEAD
  xy: 2165, 1738
  size: 32, 28
  orig: 32, 28
=======
  xy: 716, 102
  size: 50, 50
  orig: 50, 50
>>>>>>> 83aab24b
  offset: 0, 0
  index: -1
PolicyIcons/Citizenship
  rotate: false
<<<<<<< HEAD
  xy: 340, 15
  size: 32, 28
  orig: 32, 28
=======
  xy: 870, 256
  size: 50, 50
  orig: 50, 50
>>>>>>> 83aab24b
  offset: 0, 0
  index: -1
PolicyIcons/Civil Society
  rotate: false
<<<<<<< HEAD
  xy: 2170, 1670
  size: 32, 36
  orig: 32, 36
=======
  xy: 922, 291
  size: 50, 50
  orig: 50, 50
>>>>>>> 83aab24b
  offset: 0, 0
  index: -1
PolicyIcons/Collective Rule
  rotate: false
<<<<<<< HEAD
  xy: 2172, 1550
  size: 32, 28
  orig: 32, 28
=======
  xy: 983, 460
  size: 50, 50
  orig: 50, 50
>>>>>>> 83aab24b
  offset: 0, 0
  index: -1
PolicyIcons/Constitution
  rotate: false
<<<<<<< HEAD
  xy: 2172, 1520
  size: 32, 28
  orig: 32, 28
=======
  xy: 1035, 460
  size: 50, 50
  orig: 50, 50
>>>>>>> 83aab24b
  offset: 0, 0
  index: -1
PolicyIcons/Democracy
  rotate: false
<<<<<<< HEAD
  xy: 2172, 1430
  size: 32, 28
  orig: 32, 28
=======
  xy: 1139, 460
  size: 50, 50
  orig: 50, 50
>>>>>>> 83aab24b
  offset: 0, 0
  index: -1
PolicyIcons/Entrepreneurship
  rotate: false
  xy: 1243, 460
  size: 50, 50
  orig: 50, 50
  offset: 0, 0
  index: -1
PolicyIcons/Facism
  rotate: false
  xy: 1399, 460
  size: 50, 50
  orig: 50, 50
  offset: 0, 0
  index: -1
PolicyIcons/Free Religion
  rotate: false
  xy: 1503, 460
  size: 50, 50
  orig: 50, 50
  offset: 0, 0
  index: -1
PolicyIcons/Free Speech
  rotate: false
  xy: 1555, 460
  size: 50, 50
  orig: 50, 50
  offset: 0, 0
  index: -1
PolicyIcons/Free Thought
  rotate: false
  xy: 1607, 460
  size: 50, 50
  orig: 50, 50
  offset: 0, 0
  index: -1
PolicyIcons/Humanism
  rotate: false
  xy: 1763, 460
  size: 50, 50
  orig: 50, 50
  offset: 0, 0
  index: -1
PolicyIcons/Landed Elite
  rotate: false
  xy: 1971, 460
  size: 50, 50
  orig: 50, 50
  offset: 0, 0
  index: -1
PolicyIcons/Legalism
  rotate: false
  xy: 972, 408
  size: 50, 50
  orig: 50, 50
  offset: 0, 0
  index: -1
PolicyIcons/Mandate Of Heaven
  rotate: false
  xy: 1024, 408
  size: 50, 50
  orig: 50, 50
  offset: 0, 0
  index: -1
PolicyIcons/Mercantilism
  rotate: false
  xy: 1076, 356
  size: 50, 50
  orig: 50, 50
  offset: 0, 0
  index: -1
PolicyIcons/Meritocracy
  rotate: false
  xy: 1128, 408
  size: 50, 50
  orig: 50, 50
  offset: 0, 0
  index: -1
PolicyIcons/Militarism
  rotate: false
  xy: 1128, 356
  size: 50, 50
  orig: 50, 50
  offset: 0, 0
  index: -1
PolicyIcons/Military Caste
  rotate: false
  xy: 1180, 408
  size: 50, 50
  orig: 50, 50
  offset: 0, 0
  index: -1
PolicyIcons/Military Tradition
  rotate: false
  xy: 1180, 356
  size: 50, 50
  orig: 50, 50
  offset: 0, 0
  index: -1
PolicyIcons/Monarchy
  rotate: false
  xy: 1232, 356
  size: 50, 50
  orig: 50, 50
  offset: 0, 0
  index: -1
PolicyIcons/Oligarchy
  rotate: false
  xy: 1284, 356
  size: 50, 50
  orig: 50, 50
  offset: 0, 0
  index: -1
PolicyIcons/Organized Religion
  rotate: false
  xy: 1336, 408
  size: 50, 50
  orig: 50, 50
  offset: 0, 0
  index: -1
PolicyIcons/Patronage
  rotate: false
  xy: 1336, 356
  size: 50, 50
  orig: 50, 50
  offset: 0, 0
  index: -1
PolicyIcons/Police State
  rotate: false
  xy: 1388, 408
  size: 50, 50
  orig: 50, 50
  offset: 0, 0
  index: -1
PolicyIcons/Populism
  rotate: false
  xy: 1388, 356
  size: 50, 50
  orig: 50, 50
  offset: 0, 0
  index: -1
PolicyIcons/Professional Army
  rotate: false
  xy: 1440, 408
  size: 50, 50
  orig: 50, 50
  offset: 0, 0
  index: -1
PolicyIcons/Protectionism
  rotate: false
  xy: 1440, 356
  size: 50, 50
  orig: 50, 50
  offset: 0, 0
  index: -1
PolicyIcons/Reformation
  rotate: false
  xy: 1544, 408
  size: 50, 50
  orig: 50, 50
  offset: 0, 0
  index: -1
PolicyIcons/Representation
  rotate: false
  xy: 1544, 356
  size: 50, 50
  orig: 50, 50
  offset: 0, 0
  index: -1
PolicyIcons/Republic
  rotate: false
  xy: 1596, 408
  size: 50, 50
  orig: 50, 50
  offset: 0, 0
  index: -1
PolicyIcons/Scientific Revolution
  rotate: false
  xy: 1596, 356
  size: 50, 50
  orig: 50, 50
  offset: 0, 0
  index: -1
PolicyIcons/Secularism
  rotate: false
  xy: 1648, 356
  size: 50, 50
  orig: 50, 50
  offset: 0, 0
  index: -1
PolicyIcons/Sovereignty
  rotate: false
  xy: 1752, 356
  size: 50, 50
  orig: 50, 50
  offset: 0, 0
  index: -1
PolicyIcons/Theocracy
  rotate: false
  xy: 1856, 408
  size: 50, 50
  orig: 50, 50
  offset: 0, 0
  index: -1
PolicyIcons/Total War
  rotate: false
  xy: 1856, 356
  size: 50, 50
  orig: 50, 50
  offset: 0, 0
  index: -1
PolicyIcons/Trade Unions
  rotate: false
  xy: 1908, 408
  size: 50, 50
  orig: 50, 50
  offset: 0, 0
  index: -1
PolicyIcons/Universal Suffrage
  rotate: false
  xy: 1908, 356
  size: 50, 50
  orig: 50, 50
  offset: 0, 0
  index: -1
PolicyIcons/Warrior Code
  rotate: false
  xy: 1960, 356
  size: 50, 50
  orig: 50, 50
  offset: 0, 0
  index: -1
ResourceIcons/Sugar
  rotate: false
  xy: 2, 410
  size: 100, 100
  orig: 100, 100
  offset: 0, 0
  index: -1
ResourceIcons/Uranium
  rotate: false
  xy: 410, 206
  size: 100, 100
  orig: 100, 100
  offset: 0, 0
  index: -1
ResourceIcons/Whales
  rotate: false
  xy: 716, 410
  size: 100, 100
  orig: 100, 100
  offset: 0, 0
  index: -1
ResourceIcons/Wheat
  rotate: false
  xy: 512, 103
  size: 100, 100
  orig: 100, 100
  offset: 0, 0
  index: -1
ResourceIcons/Wine
  rotate: false
  xy: 716, 308
  size: 100, 100
  orig: 100, 100
  offset: 0, 0
  index: -1
StatIcons/InterceptRange
  rotate: false
  xy: 1867, 460
  size: 50, 50
  orig: 50, 50
  offset: 0, 0
  index: -1
StatIcons/Movement
  rotate: false
  xy: 1284, 408
  size: 50, 50
  orig: 50, 50
  offset: 0, 0
  index: -1
StatIcons/Range
  rotate: false
  xy: 1492, 408
  size: 50, 50
  orig: 50, 50
  offset: 0, 0
  index: -1
StatIcons/RangedStrength
  rotate: false
  xy: 1492, 356
  size: 50, 50
  orig: 50, 50
  offset: 0, 0
  index: -1
TechIcons/The Wheel
  rotate: false
  xy: 206, 206
  size: 100, 100
  orig: 100, 100
  offset: 0, 0
  index: -1
TechIcons/Theology
  rotate: false
  xy: 410, 410
  size: 100, 100
  orig: 100, 100
  offset: 0, 0
  index: -1
TechIcons/Trapping
  rotate: false
  xy: 206, 2
  size: 100, 100
  orig: 100, 100
  offset: 0, 0
  index: -1
TechIcons/Writing
  rotate: false
  xy: 716, 206
  size: 100, 100
  orig: 100, 100
  offset: 0, 0
  index: -1
TileSets/Default/road
  rotate: false
  xy: 920, 499
  size: 61, 11
  orig: 61, 11
  offset: 0, 0
  index: -1
TileSets/FantasyHex/road
  rotate: false
  xy: 920, 499
  size: 61, 11
  orig: 61, 11
  offset: 0, 0
  index: -1
TileSets/FantasyHex/Tiles/Academy
  rotate: false
  xy: 512, 12
  size: 32, 37
  orig: 32, 37
  offset: 0, 0
  index: -1
TileSets/FantasyHex/Tiles/Ancient ruins
  rotate: false
<<<<<<< HEAD
  xy: 2172, 1393
  size: 32, 35
  orig: 32, 35
=======
  xy: 564, 73
  size: 32, 28
  orig: 32, 28
>>>>>>> 83aab24b
  offset: 0, 0
  index: -1
TileSets/FantasyHex/Tiles/Atoll
  rotate: false
<<<<<<< HEAD
  xy: 2172, 1363
  size: 32, 28
  orig: 32, 28
  offset: 0, 0
  index: -1
TileSets/FantasyHex/Tiles/Plains+Fallout
  rotate: false
  xy: 2172, 1333
=======
  xy: 852, 226
>>>>>>> 83aab24b
  size: 32, 28
  orig: 32, 28
  offset: 0, 0
  index: -1
TileSets/FantasyHex/Tiles/Barbarian encampment
  rotate: false
<<<<<<< HEAD
  xy: 2172, 1303
=======
  xy: 1060, 326
>>>>>>> 83aab24b
  size: 32, 28
  orig: 32, 28
  offset: 0, 0
  index: -1
TileSets/FantasyHex/Tiles/Citadel
  rotate: false
<<<<<<< HEAD
  xy: 2172, 1268
=======
  xy: 1162, 291
>>>>>>> 83aab24b
  size: 32, 33
  orig: 32, 33
  offset: 0, 0
  index: -1
TileSets/FantasyHex/Tiles/City
  rotate: false
<<<<<<< HEAD
  xy: 2172, 1231
=======
  xy: 1196, 319
>>>>>>> 83aab24b
  size: 32, 35
  orig: 32, 35
  offset: 0, 0
  index: -1
TileSets/FantasyHex/Tiles/Grassland+City
  rotate: false
  xy: 1196, 319
  size: 32, 35
  orig: 32, 35
  offset: 0, 0
  index: -1
TileSets/FantasyHex/Tiles/Hill+City
  rotate: false
<<<<<<< HEAD
  xy: 2172, 1194
=======
  xy: 1196, 319
>>>>>>> 83aab24b
  size: 32, 35
  orig: 32, 35
  offset: 0, 0
  index: -1
TileSets/FantasyHex/Tiles/City ruins
  rotate: false
<<<<<<< HEAD
  xy: 2172, 1164
=======
  xy: 1128, 266
>>>>>>> 83aab24b
  size: 32, 28
  orig: 32, 28
  offset: 0, 0
  index: -1
TileSets/FantasyHex/Tiles/Coast
  rotate: false
<<<<<<< HEAD
  xy: 2172, 1134
=======
  xy: 1264, 326
>>>>>>> 83aab24b
  size: 32, 28
  orig: 32, 28
  offset: 0, 0
  index: -1
TileSets/FantasyHex/Tiles/Customs house
  rotate: false
<<<<<<< HEAD
  xy: 2172, 1104
=======
  xy: 1366, 326
>>>>>>> 83aab24b
  size: 32, 28
  orig: 32, 28
  offset: 0, 0
  index: -1
TileSets/FantasyHex/Tiles/Desert
  rotate: false
<<<<<<< HEAD
  xy: 2172, 1074
=======
  xy: 1400, 326
>>>>>>> 83aab24b
  size: 32, 28
  orig: 32, 28
  offset: 0, 0
  index: -1
TileSets/FantasyHex/Tiles/Desert+City
  rotate: false
<<<<<<< HEAD
  xy: 2172, 1012
  size: 32, 30
  orig: 32, 30
=======
  xy: 1434, 321
  size: 32, 33
  orig: 32, 33
>>>>>>> 83aab24b
  offset: 0, 0
  index: -1
TileSets/FantasyHex/Tiles/Desert+Farm
  rotate: false
<<<<<<< HEAD
  xy: 2172, 980
  size: 32, 30
  orig: 32, 30
=======
  xy: 1468, 326
  size: 32, 28
  orig: 32, 28
>>>>>>> 83aab24b
  offset: 0, 0
  index: -1
TileSets/FantasyHex/Tiles/Desert+Flood plains
  rotate: false
<<<<<<< HEAD
  xy: 2172, 948
  size: 32, 30
  orig: 32, 30
=======
  xy: 1502, 326
  size: 32, 28
  orig: 32, 28
>>>>>>> 83aab24b
  offset: 0, 0
  index: -1
TileSets/FantasyHex/Tiles/Desert+Flood plains+Farm
  rotate: false
<<<<<<< HEAD
  xy: 2172, 916
  size: 32, 30
  orig: 32, 30
=======
  xy: 1536, 326
  size: 32, 28
  orig: 32, 28
>>>>>>> 83aab24b
  offset: 0, 0
  index: -1
TileSets/FantasyHex/Tiles/Desert+Flood plains+Trading post
  rotate: false
<<<<<<< HEAD
  xy: 2172, 884
  size: 32, 30
  orig: 32, 30
=======
  xy: 1570, 326
  size: 32, 28
  orig: 32, 28
>>>>>>> 83aab24b
  offset: 0, 0
  index: -1
TileSets/FantasyHex/Tiles/Desert+Oasis
  rotate: false
<<<<<<< HEAD
  xy: 2172, 852
  size: 32, 30
  orig: 32, 30
=======
  xy: 1604, 326
  size: 32, 28
  orig: 32, 28
>>>>>>> 83aab24b
  offset: 0, 0
  index: -1
TileSets/FantasyHex/Tiles/Desert+Trading post
  rotate: false
<<<<<<< HEAD
  xy: 2124, 230
=======
  xy: 1638, 326
>>>>>>> 83aab24b
  size: 32, 28
  orig: 32, 28
  offset: 0, 0
  index: -1
TileSets/FantasyHex/Tiles/Fishing Boats
  rotate: false
<<<<<<< HEAD
  xy: 2124, 200
=======
  xy: 1672, 326
>>>>>>> 83aab24b
  size: 32, 28
  orig: 32, 28
  offset: 0, 0
  index: -1
TileSets/FantasyHex/Tiles/Fort
  rotate: false
<<<<<<< HEAD
  xy: 2124, 163
  size: 32, 35
  orig: 32, 35
=======
  xy: 1740, 321
  size: 32, 33
  orig: 32, 33
>>>>>>> 83aab24b
  offset: 0, 0
  index: -1
TileSets/FantasyHex/Tiles/Grassland
  rotate: false
<<<<<<< HEAD
  xy: 2124, 133
  size: 32, 28
  orig: 32, 28
  offset: 0, 0
  index: -1
TileSets/FantasyHex/Tiles/Tundra+Fallout
  rotate: false
  xy: 2124, 103
=======
  xy: 1842, 326
>>>>>>> 83aab24b
  size: 32, 28
  orig: 32, 28
  offset: 0, 0
  index: -1
TileSets/FantasyHex/Tiles/Grassland+Farm
  rotate: false
<<<<<<< HEAD
  xy: 2124, 69
  size: 32, 32
  orig: 32, 32
=======
  xy: 1876, 326
  size: 32, 28
  orig: 32, 28
>>>>>>> 83aab24b
  offset: 0, 0
  index: -1
TileSets/FantasyHex/Tiles/Grassland+Forest
  rotate: false
<<<<<<< HEAD
  xy: 2124, 35
  size: 32, 32
  orig: 32, 32
=======
  xy: 1910, 323
  size: 32, 31
  orig: 32, 31
>>>>>>> 83aab24b
  offset: 0, 0
  index: -1
TileSets/FantasyHex/Tiles/Grassland+Forest+Camp
  rotate: false
<<<<<<< HEAD
  xy: 2158, 258
  size: 32, 28
  orig: 32, 28
=======
  xy: 1944, 323
  size: 32, 31
  orig: 32, 31
>>>>>>> 83aab24b
  offset: 0, 0
  index: -1
TileSets/FantasyHex/Tiles/Grassland+Forest+Lumber mill
  rotate: false
<<<<<<< HEAD
  xy: 2158, 228
  size: 32, 28
  orig: 32, 28
=======
  xy: 1978, 323
  size: 32, 31
  orig: 32, 31
>>>>>>> 83aab24b
  offset: 0, 0
  index: -1
TileSets/FantasyHex/Tiles/Grassland+Jungle
  rotate: false
<<<<<<< HEAD
  xy: 2002, 9
  size: 32, 28
  orig: 32, 28
=======
  xy: 1332, 290
  size: 32, 34
  orig: 32, 34
>>>>>>> 83aab24b
  offset: 0, 0
  index: -1
TileSets/FantasyHex/Tiles/Grassland+Jungle+Camp
  rotate: false
<<<<<<< HEAD
  xy: 946, 1719
  size: 32, 28
  orig: 32, 28
=======
  xy: 1366, 290
  size: 32, 34
  orig: 32, 34
>>>>>>> 83aab24b
  offset: 0, 0
  index: -1
TileSets/FantasyHex/Tiles/Grassland+Jungle+Trading post
  rotate: false
<<<<<<< HEAD
  xy: 2120, 597
  size: 32, 28
  orig: 32, 28
=======
  xy: 1400, 290
  size: 32, 34
  orig: 32, 34
>>>>>>> 83aab24b
  offset: 0, 0
  index: -1
TileSets/FantasyHex/Tiles/Grassland+Marsh
  rotate: false
<<<<<<< HEAD
  xy: 2120, 567
  size: 32, 28
  orig: 32, 28
=======
  xy: 1434, 290
  size: 32, 29
  orig: 32, 29
>>>>>>> 83aab24b
  offset: 0, 0
  index: -1
TileSets/FantasyHex/Tiles/Grassland+Trading post
  rotate: false
<<<<<<< HEAD
  xy: 2120, 537
=======
  xy: 1468, 296
>>>>>>> 83aab24b
  size: 32, 28
  orig: 32, 28
  offset: 0, 0
  index: -1
TileSets/FantasyHex/Tiles/Hill
  rotate: false
<<<<<<< HEAD
  xy: 2120, 477
  size: 32, 28
  orig: 32, 28
=======
  xy: 1706, 292
  size: 32, 32
  orig: 32, 32
>>>>>>> 83aab24b
  offset: 0, 0
  index: -1
TileSets/FantasyHex/Tiles/Hill+Camp
  rotate: false
<<<<<<< HEAD
  xy: 2120, 447
  size: 32, 28
  orig: 32, 28
=======
  xy: 1740, 287
  size: 32, 32
  orig: 32, 32
>>>>>>> 83aab24b
  offset: 0, 0
  index: -1
TileSets/FantasyHex/Tiles/Hill+Customs house
  rotate: false
<<<<<<< HEAD
  xy: 2120, 417
  size: 32, 28
  orig: 32, 28
=======
  xy: 1774, 294
  size: 32, 32
  orig: 32, 32
>>>>>>> 83aab24b
  offset: 0, 0
  index: -1
TileSets/FantasyHex/Tiles/Hill+Forest
  rotate: false
<<<<<<< HEAD
  xy: 2120, 387
  size: 32, 28
  orig: 32, 28
=======
  xy: 1808, 279
  size: 32, 45
  orig: 32, 45
>>>>>>> 83aab24b
  offset: 0, 0
  index: -1
TileSets/FantasyHex/Tiles/Hill+Forest+Camp
  rotate: false
<<<<<<< HEAD
  xy: 2120, 357
  size: 32, 28
  orig: 32, 28
=======
  xy: 1842, 279
  size: 32, 45
  orig: 32, 45
>>>>>>> 83aab24b
  offset: 0, 0
  index: -1
TileSets/FantasyHex/Tiles/Hill+Mine
  rotate: false
<<<<<<< HEAD
  xy: 954, 2055
  size: 32, 26
  orig: 32, 26
=======
  xy: 1876, 292
  size: 32, 32
  orig: 32, 32
>>>>>>> 83aab24b
  offset: 0, 0
  index: -1
TileSets/FantasyHex/Tiles/Hill+Quarry
  rotate: false
<<<<<<< HEAD
  xy: 954, 2055
  size: 32, 26
  orig: 32, 26
=======
  xy: 1910, 289
  size: 32, 32
  orig: 32, 32
>>>>>>> 83aab24b
  offset: 0, 0
  index: -1
TileSets/FantasyHex/Tiles/Hill+Terrace Farm
  rotate: false
<<<<<<< HEAD
  xy: 2120, 327
  size: 32, 28
  orig: 32, 28
=======
  xy: 1944, 289
  size: 32, 32
  orig: 32, 32
>>>>>>> 83aab24b
  offset: 0, 0
  index: -1
TileSets/FantasyHex/Tiles/Lakes
  rotate: false
<<<<<<< HEAD
  xy: 2120, 297
=======
  xy: 1366, 260
>>>>>>> 83aab24b
  size: 32, 28
  orig: 32, 28
  offset: 0, 0
  index: -1
TileSets/FantasyHex/Tiles/Landmark
  rotate: false
<<<<<<< HEAD
  xy: 946, 13
=======
  xy: 1468, 266
>>>>>>> 83aab24b
  size: 32, 28
  orig: 32, 28
  offset: 0, 0
  index: -1
TileSets/FantasyHex/Tiles/Manufactory
  rotate: false
<<<<<<< HEAD
  xy: 980, 13
  size: 32, 28
  orig: 32, 28
=======
  xy: 1706, 255
  size: 32, 35
  orig: 32, 35
>>>>>>> 83aab24b
  offset: 0, 0
  index: -1
TileSets/FantasyHex/Tiles/Mine
  rotate: false
<<<<<<< HEAD
  xy: 1082, 13
=======
  xy: 1944, 259
>>>>>>> 83aab24b
  size: 32, 28
  orig: 32, 28
  offset: 0, 0
  index: -1
TileSets/FantasyHex/Tiles/Moai
  rotate: false
<<<<<<< HEAD
  xy: 1150, 13
=======
  xy: 1672, 238
>>>>>>> 83aab24b
  size: 32, 28
  orig: 32, 28
  offset: 0, 0
  index: -1
TileSets/FantasyHex/Tiles/Mountain
  rotate: false
<<<<<<< HEAD
  xy: 1184, 13
  size: 32, 28
  orig: 32, 28
=======
  xy: 1740, 219
  size: 32, 36
  orig: 32, 36
>>>>>>> 83aab24b
  offset: 0, 0
  index: -1
TileSets/FantasyHex/Tiles/Ocean
  rotate: false
<<<<<<< HEAD
  xy: 894, 1545
  size: 32, 26
  orig: 32, 26
=======
  xy: 1808, 219
  size: 32, 28
  orig: 32, 28
>>>>>>> 83aab24b
  offset: 0, 0
  index: -1
TileSets/FantasyHex/Tiles/Oil well
  rotate: false
<<<<<<< HEAD
  xy: 1694, 13
=======
  xy: 1842, 221
>>>>>>> 83aab24b
  size: 32, 28
  orig: 32, 28
  offset: 0, 0
  index: -1
TileSets/FantasyHex/Tiles/Pasture
  rotate: false
<<<<<<< HEAD
  xy: 1728, 13
=======
  xy: 1944, 229
>>>>>>> 83aab24b
  size: 32, 28
  orig: 32, 28
  offset: 0, 0
  index: -1
TileSets/FantasyHex/Tiles/Plains
  rotate: false
<<<<<<< HEAD
  xy: 1728, 13
=======
  xy: 1910, 201
>>>>>>> 83aab24b
  size: 32, 28
  orig: 32, 28
  offset: 0, 0
  index: -1
TileSets/FantasyHex/Tiles/Plains+City
  rotate: false
<<<<<<< HEAD
  xy: 2154, 438
  size: 32, 28
  orig: 32, 28
=======
  xy: 1944, 192
  size: 32, 35
  orig: 32, 35
>>>>>>> 83aab24b
  offset: 0, 0
  index: -1
TileSets/FantasyHex/Tiles/Plains+Farm
  rotate: false
<<<<<<< HEAD
  xy: 2154, 408
=======
  xy: 1978, 203
>>>>>>> 83aab24b
  size: 32, 28
  orig: 32, 28
  offset: 0, 0
  index: -1
TileSets/FantasyHex/Tiles/Plains+Forest
  rotate: false
<<<<<<< HEAD
  xy: 2154, 408
  size: 32, 28
  orig: 32, 28
=======
  xy: 1842, 186
  size: 32, 33
  orig: 32, 33
>>>>>>> 83aab24b
  offset: 0, 0
  index: -1
TileSets/FantasyHex/Tiles/Plains+Forest+Camp
  rotate: false
<<<<<<< HEAD
  xy: 2154, 378
  size: 32, 28
  orig: 32, 28
=======
  xy: 1808, 184
  size: 32, 33
  orig: 32, 33
>>>>>>> 83aab24b
  offset: 0, 0
  index: -1
TileSets/FantasyHex/Tiles/Plains+Forest+Lumber mill
  rotate: false
<<<<<<< HEAD
  xy: 2154, 348
  size: 32, 28
  orig: 32, 28
=======
  xy: 1876, 169
  size: 32, 33
  orig: 32, 33
>>>>>>> 83aab24b
  offset: 0, 0
  index: -1
TileSets/FantasyHex/Tiles/Plains+Jungle
  rotate: false
<<<<<<< HEAD
  xy: 2154, 348
  size: 32, 28
  orig: 32, 28
=======
  xy: 1910, 164
  size: 32, 35
  orig: 32, 35
>>>>>>> 83aab24b
  offset: 0, 0
  index: -1
TileSets/FantasyHex/Tiles/Plains+Jungle+Trading post
  rotate: false
<<<<<<< HEAD
  xy: 2154, 318
  size: 32, 28
  orig: 32, 28
=======
  xy: 1944, 155
  size: 32, 35
  orig: 32, 35
>>>>>>> 83aab24b
  offset: 0, 0
  index: -1
TileSets/FantasyHex/Tiles/Plains+Trading post
  rotate: false
<<<<<<< HEAD
  xy: 2154, 288
=======
  xy: 1978, 173
>>>>>>> 83aab24b
  size: 32, 28
  orig: 32, 28
  offset: 0, 0
  index: -1
TileSets/FantasyHex/Tiles/Plantation
  rotate: false
<<<<<<< HEAD
  xy: 2154, 288
=======
  xy: 1842, 156
>>>>>>> 83aab24b
  size: 32, 28
  orig: 32, 28
  offset: 0, 0
  index: -1
TileSets/FantasyHex/Tiles/Polder
  rotate: false
<<<<<<< HEAD
  xy: 2169, 2006
=======
  xy: 1978, 143
>>>>>>> 83aab24b
  size: 32, 28
  orig: 32, 28
  offset: 0, 0
  index: -1
TileSets/FantasyHex/Tiles/Quarry
  rotate: false
<<<<<<< HEAD
  xy: 2169, 1976
=======
  xy: 1876, 139
>>>>>>> 83aab24b
  size: 32, 28
  orig: 32, 28
  offset: 0, 0
  index: -1
TileSets/FantasyHex/Tiles/River-Bottom
  rotate: false
<<<<<<< HEAD
  xy: 2169, 1946
  size: 32, 28
  orig: 32, 28
=======
  xy: 1944, 123
  size: 32, 30
  orig: 32, 30
  offset: 0, 0
  index: -1
TileSets/FantasyHex/Tiles/River-BottomLeft
  rotate: false
  xy: 1978, 111
  size: 32, 30
  orig: 32, 30
  offset: 0, 0
  index: -1
TileSets/FantasyHex/Tiles/River-BottomRight
  rotate: false
  xy: 1026, 234
  size: 32, 30
  orig: 32, 30
  offset: 0, 0
  index: -1
TileSets/FantasyHex/Tiles/River-Top
  rotate: false
  xy: 1060, 234
  size: 32, 30
  orig: 32, 30
  offset: 0, 0
  index: -1
TileSets/FantasyHex/Tiles/River-TopLeft
  rotate: false
  xy: 1094, 236
  size: 32, 30
  orig: 32, 30
>>>>>>> 83aab24b
  offset: 0, 0
  index: -1
TileSets/FantasyHex/Tiles/River-TopRight
  rotate: false
<<<<<<< HEAD
  xy: 2169, 1918
  size: 32, 26
  orig: 32, 26
=======
  xy: 1128, 234
  size: 32, 30
  orig: 32, 30
>>>>>>> 83aab24b
  offset: 0, 0
  index: -1
TileSets/FantasyHex/Tiles/Tundra
  rotate: false
<<<<<<< HEAD
  xy: 2169, 1888
=======
  xy: 1604, 236
>>>>>>> 83aab24b
  size: 32, 28
  orig: 32, 28
  offset: 0, 0
  index: -1
TileSets/FantasyHex/Tiles/Tundra+Camp
  rotate: false
<<<<<<< HEAD
  xy: 2169, 1858
=======
  xy: 1638, 236
>>>>>>> 83aab24b
  size: 32, 28
  orig: 32, 28
  offset: 0, 0
  index: -1
TileSets/FantasyHex/Tiles/Tundra+City
  rotate: false
<<<<<<< HEAD
  xy: 2169, 1798
  size: 32, 28
  orig: 32, 28
=======
  xy: 820, 189
  size: 32, 35
  orig: 32, 35
>>>>>>> 83aab24b
  offset: 0, 0
  index: -1
TileSets/FantasyHex/Tiles/Tundra+Forest
  rotate: false
<<<<<<< HEAD
  xy: 2169, 1768
  size: 32, 28
  orig: 32, 28
=======
  xy: 854, 192
  size: 32, 32
  orig: 32, 32
>>>>>>> 83aab24b
  offset: 0, 0
  index: -1
TileSets/FantasyHex/Tiles/Tundra+Forest+Camp
  rotate: false
<<<<<<< HEAD
  xy: 2169, 1768
  size: 32, 28
  orig: 32, 28
=======
  xy: 820, 155
  size: 32, 32
  orig: 32, 32
>>>>>>> 83aab24b
  offset: 0, 0
  index: -1
TileSets/FantasyHex/Tiles/Tundra+Forest+Lumber mill
  rotate: false
<<<<<<< HEAD
  xy: 204, 13
  size: 32, 28
  orig: 32, 28
=======
  xy: 854, 158
  size: 32, 32
  orig: 32, 32
>>>>>>> 83aab24b
  offset: 0, 0
  index: -1
TileSets/FantasyHex/Tiles/Tundra+Trading post
  rotate: false
<<<<<<< HEAD
  xy: 238, 13
=======
  xy: 820, 125
>>>>>>> 83aab24b
  size: 32, 28
  orig: 32, 28
  offset: 0, 0
  index: -1
TileSets/FantasyHex/TopBorder
  rotate: false
<<<<<<< HEAD
  xy: 272, 13
=======
  xy: 1502, 236
>>>>>>> 83aab24b
  size: 32, 28
  orig: 32, 28
  offset: 0, 0
  index: -1
TileSets/FantasyHex/Units/Anti-Aircraft Gun
  rotate: false
<<<<<<< HEAD
  xy: 306, 13
=======
  xy: 716, 20
>>>>>>> 83aab24b
  size: 32, 28
  orig: 32, 28
  offset: 0, 0
  index: -1
TileSets/FantasyHex/Units/Anti-Tank Gun
  rotate: false
<<<<<<< HEAD
  xy: 374, 15
=======
  xy: 818, 226
>>>>>>> 83aab24b
  size: 32, 28
  orig: 32, 28
  offset: 0, 0
  index: -1
TileSets/FantasyHex/Units/Archer
  rotate: false
<<<<<<< HEAD
  xy: 2170, 1708
=======
  xy: 1026, 326
>>>>>>> 83aab24b
  size: 32, 28
  orig: 32, 28
  offset: 0, 0
  index: -1
TileSets/FantasyHex/Units/Artillery
  rotate: false
<<<<<<< HEAD
  xy: 2170, 1640
=======
  xy: 750, 20
>>>>>>> 83aab24b
  size: 32, 28
  orig: 32, 28
  offset: 0, 0
  index: -1
TileSets/FantasyHex/Units/Ballista
  rotate: false
<<<<<<< HEAD
  xy: 2172, 1610
=======
  xy: 1026, 296
>>>>>>> 83aab24b
  size: 32, 28
  orig: 32, 28
  offset: 0, 0
  index: -1
TileSets/FantasyHex/Units/Battleship
  rotate: false
<<<<<<< HEAD
  xy: 2172, 1580
  size: 32, 28
  orig: 32, 28
=======
  xy: 784, 22
  size: 32, 26
  orig: 32, 26
>>>>>>> 83aab24b
  offset: 0, 0
  index: -1
TileSets/FantasyHex/Units/Destroyer
  rotate: false
<<<<<<< HEAD
  xy: 2172, 1490
=======
  xy: 784, 22
  size: 32, 26
  orig: 32, 26
  offset: 0, 0
  index: -1
TileSets/FantasyHex/Units/Berserker
  rotate: false
  xy: 886, 226
>>>>>>> 83aab24b
  size: 32, 28
  orig: 32, 28
  offset: 0, 0
  index: -1
TileSets/FantasyHex/Units/Bowman
  rotate: false
<<<<<<< HEAD
  xy: 2172, 1460
=======
  xy: 1026, 266
>>>>>>> 83aab24b
  size: 32, 28
  orig: 32, 28
  offset: 0, 0
  index: -1
TileSets/FantasyHex/Units/Brute
  rotate: false
<<<<<<< HEAD
  xy: 2172, 1044
=======
  xy: 1060, 296
>>>>>>> 83aab24b
  size: 32, 28
  orig: 32, 28
  offset: 0, 0
  index: -1
TileSets/FantasyHex/Units/Camel Archer
  rotate: false
<<<<<<< HEAD
  xy: 2172, 822
=======
  xy: 1094, 326
>>>>>>> 83aab24b
  size: 32, 28
  orig: 32, 28
  offset: 0, 0
  index: -1
TileSets/FantasyHex/Units/Cannon
  rotate: false
<<<<<<< HEAD
  xy: 2172, 792
=======
  xy: 1060, 266
>>>>>>> 83aab24b
  size: 32, 28
  orig: 32, 28
  offset: 0, 0
  index: -1
TileSets/FantasyHex/Units/Caravel
  rotate: false
<<<<<<< HEAD
  xy: 2172, 764
=======
  xy: 1094, 298
>>>>>>> 83aab24b
  size: 32, 26
  orig: 32, 26
  offset: 0, 0
  index: -1
TileSets/FantasyHex/Units/Catapult
  rotate: false
<<<<<<< HEAD
  xy: 2172, 734
=======
  xy: 1128, 326
>>>>>>> 83aab24b
  size: 32, 28
  orig: 32, 28
  offset: 0, 0
  index: -1
TileSets/FantasyHex/Units/Cavalry
  rotate: false
<<<<<<< HEAD
  xy: 2172, 704
=======
  xy: 1094, 268
>>>>>>> 83aab24b
  size: 32, 28
  orig: 32, 28
  offset: 0, 0
  index: -1
<<<<<<< HEAD
TileSets/FantasyHex/Units/Submarine
  rotate: false
  xy: 2172, 676
  size: 32, 26
  orig: 32, 26
  offset: 0, 0
  index: -1
TileSets/FantasyHex/Units/Swordsman
  rotate: false
  xy: 2172, 646
=======
TileSets/FantasyHex/Units/Chariot Archer
  rotate: false
  xy: 1128, 296
>>>>>>> 83aab24b
  size: 32, 28
  orig: 32, 28
  offset: 0, 0
  index: -1
TileSets/FantasyHex/Units/Chu-Ko-Nu
  rotate: false
<<<<<<< HEAD
  xy: 1968, 9
=======
  xy: 1162, 326
>>>>>>> 83aab24b
  size: 32, 28
  orig: 32, 28
  offset: 0, 0
  index: -1
TileSets/FantasyHex/Units/CivilianLandUnit
  rotate: false
<<<<<<< HEAD
  xy: 2036, 9
=======
  xy: 1230, 326
>>>>>>> 83aab24b
  size: 32, 28
  orig: 32, 28
  offset: 0, 0
  index: -1
TileSets/FantasyHex/Units/Companion Cavalry
  rotate: false
<<<<<<< HEAD
  xy: 2124, 260
=======
  xy: 1196, 291
>>>>>>> 83aab24b
  size: 32, 26
  orig: 32, 26
  offset: 0, 0
  index: -1
TileSets/FantasyHex/Units/Conquistador
  rotate: false
<<<<<<< HEAD
  xy: 2158, 200
=======
  xy: 1230, 298
>>>>>>> 83aab24b
  size: 32, 26
  orig: 32, 26
  offset: 0, 0
  index: -1
TileSets/FantasyHex/Units/Cossack
  rotate: false
<<<<<<< HEAD
  xy: 2158, 170
=======
  xy: 1298, 326
>>>>>>> 83aab24b
  size: 32, 28
  orig: 32, 28
  offset: 0, 0
  index: -1
TileSets/FantasyHex/Units/Crossbowman
  rotate: false
<<<<<<< HEAD
  xy: 2158, 140
=======
  xy: 1332, 326
>>>>>>> 83aab24b
  size: 32, 28
  orig: 32, 28
  offset: 0, 0
  index: -1
TileSets/FantasyHex/Units/Foreign Legion
  rotate: false
<<<<<<< HEAD
  xy: 2158, 112
  size: 32, 26
  orig: 32, 26
=======
  xy: 1706, 326
  size: 32, 28
  orig: 32, 28
>>>>>>> 83aab24b
  offset: 0, 0
  index: -1
TileSets/FantasyHex/Units/Frigate
  rotate: false
<<<<<<< HEAD
  xy: 2158, 84
=======
  xy: 1264, 298
>>>>>>> 83aab24b
  size: 32, 26
  orig: 32, 26
  offset: 0, 0
  index: -1
<<<<<<< HEAD
UnitIcons/Anti-Aircraft Gun
  rotate: false
  xy: 1974, 2083
  size: 100, 100
  orig: 100, 100
  offset: 0, 0
  index: -1
UnitIcons/Anti-Tank Gun
  rotate: false
  xy: 2076, 2083
  size: 100, 100
  orig: 100, 100
  offset: 0, 0
  index: -1
UnitIcons/Archer
  rotate: false
  xy: 689, 1953
  size: 100, 100
  orig: 100, 100
  offset: 0, 0
  index: -1
UnitIcons/Artillery
  rotate: false
  xy: 485, 1851
  size: 100, 100
  orig: 100, 100
  offset: 0, 0
  index: -1
UnitIcons/B17
  rotate: false
  xy: 791, 1851
  size: 100, 100
  orig: 100, 100
  offset: 0, 0
  index: -1
UnitIcons/Ballista
  rotate: false
  xy: 379, 1749
  size: 100, 100
  orig: 100, 100
  offset: 0, 0
  index: -1
UnitIcons/Battleship
  rotate: false
  xy: 995, 1981
  size: 100, 100
  orig: 100, 100
  offset: 0, 0
  index: -1
UnitIcons/Bomber
  rotate: false
  xy: 1199, 1981
  size: 100, 100
  orig: 100, 100
  offset: 0, 0
  index: -1
UnitIcons/Bowman
  rotate: false
  xy: 1199, 1879
  size: 100, 100
  orig: 100, 100
  offset: 0, 0
  index: -1
UnitIcons/Brute
  rotate: false
  xy: 1403, 1879
  size: 100, 100
  orig: 100, 100
=======
TileSets/FantasyHex/Units/Galleass
  rotate: false
  xy: 1774, 328
  size: 32, 26
  orig: 32, 26
>>>>>>> 83aab24b
  offset: 0, 0
  index: -1
TileSets/FantasyHex/Units/Galley
  rotate: false
<<<<<<< HEAD
  xy: 1607, 1879
  size: 100, 100
  orig: 100, 100
=======
  xy: 1298, 298
  size: 32, 26
  orig: 32, 26
>>>>>>> 83aab24b
  offset: 0, 0
  index: -1
TileSets/FantasyHex/Units/Gatling Gun
  rotate: false
<<<<<<< HEAD
  xy: 1709, 1879
  size: 100, 100
  orig: 100, 100
=======
  xy: 1808, 326
  size: 32, 28
  orig: 32, 28
>>>>>>> 83aab24b
  offset: 0, 0
  index: -1
TileSets/FantasyHex/Units/Machine Gun
  rotate: false
<<<<<<< HEAD
  xy: 1811, 1981
  size: 100, 100
  orig: 100, 100
=======
  xy: 1808, 326
  size: 32, 28
  orig: 32, 28
>>>>>>> 83aab24b
  offset: 0, 0
  index: -1
TileSets/FantasyHex/Units/Great Artist
  rotate: false
<<<<<<< HEAD
  xy: 1913, 1981
  size: 100, 100
  orig: 100, 100
=======
  xy: 1502, 296
  size: 32, 28
  orig: 32, 28
>>>>>>> 83aab24b
  offset: 0, 0
  index: -1
TileSets/FantasyHex/Units/Great Engineer
  rotate: false
<<<<<<< HEAD
  xy: 2015, 1981
  size: 100, 100
  orig: 100, 100
=======
  xy: 1536, 296
  size: 32, 28
  orig: 32, 28
>>>>>>> 83aab24b
  offset: 0, 0
  index: -1
TileSets/FantasyHex/Units/Worker
  rotate: false
<<<<<<< HEAD
  xy: 2015, 1879
  size: 100, 100
  orig: 100, 100
=======
  xy: 1536, 296
  size: 32, 28
  orig: 32, 28
>>>>>>> 83aab24b
  offset: 0, 0
  index: -1
TileSets/FantasyHex/Units/Great General
  rotate: false
<<<<<<< HEAD
  xy: 334, 963
  size: 100, 100
  orig: 100, 100
=======
  xy: 1570, 296
  size: 32, 28
  orig: 32, 28
>>>>>>> 83aab24b
  offset: 0, 0
  index: -1
TileSets/FantasyHex/Units/Great Merchant
  rotate: false
<<<<<<< HEAD
  xy: 1403, 1777
  size: 100, 100
  orig: 100, 100
=======
  xy: 1604, 296
  size: 32, 28
  orig: 32, 28
>>>>>>> 83aab24b
  offset: 0, 0
  index: -1
TileSets/FantasyHex/Units/Settler
  rotate: false
<<<<<<< HEAD
  xy: 1811, 1777
  size: 100, 100
  orig: 100, 100
=======
  xy: 1604, 296
  size: 32, 28
  orig: 32, 28
>>>>>>> 83aab24b
  offset: 0, 0
  index: -1
TileSets/FantasyHex/Units/Great Scientist
  rotate: false
<<<<<<< HEAD
  xy: 1093, 1675
  size: 100, 100
  orig: 100, 100
=======
  xy: 1638, 296
  size: 32, 28
  orig: 32, 28
>>>>>>> 83aab24b
  offset: 0, 0
  index: -1
TileSets/FantasyHex/Units/Great War Infantry
  rotate: false
<<<<<<< HEAD
  xy: 1603, 1675
  size: 100, 100
  orig: 100, 100
=======
  xy: 1672, 296
  size: 32, 28
  orig: 32, 28
>>>>>>> 83aab24b
  offset: 0, 0
  index: -1
TileSets/FantasyHex/Units/Infantry
  rotate: false
<<<<<<< HEAD
  xy: 538, 1443
  size: 100, 100
  orig: 100, 100
=======
  xy: 1672, 296
  size: 32, 28
  orig: 32, 28
>>>>>>> 83aab24b
  offset: 0, 0
  index: -1
TileSets/FantasyHex/Units/Hoplite
  rotate: false
<<<<<<< HEAD
  xy: 742, 1443
  size: 100, 100
  orig: 100, 100
=======
  xy: 1978, 293
  size: 32, 28
  orig: 32, 28
>>>>>>> 83aab24b
  offset: 0, 0
  index: -1
TileSets/FantasyHex/Units/Horseman
  rotate: false
<<<<<<< HEAD
  xy: 742, 1341
  size: 100, 100
  orig: 100, 100
=======
  xy: 1162, 261
  size: 32, 28
  orig: 32, 28
>>>>>>> 83aab24b
  offset: 0, 0
  index: -1
TileSets/FantasyHex/Units/Hwach'a
  rotate: false
<<<<<<< HEAD
  xy: 640, 1137
  size: 100, 100
  orig: 100, 100
=======
  xy: 1196, 261
  size: 32, 28
  orig: 32, 28
>>>>>>> 83aab24b
  offset: 0, 0
  index: -1
TileSets/FantasyHex/Units/Ironclad
  rotate: false
<<<<<<< HEAD
  xy: 742, 1239
  size: 100, 100
  orig: 100, 100
=======
  xy: 1230, 270
  size: 32, 26
  orig: 32, 26
>>>>>>> 83aab24b
  offset: 0, 0
  index: -1
TileSets/FantasyHex/Units/Jaguar
  rotate: false
<<<<<<< HEAD
  xy: 436, 729
  size: 100, 100
  orig: 100, 100
=======
  xy: 1264, 268
  size: 32, 28
  orig: 32, 28
>>>>>>> 83aab24b
  offset: 0, 0
  index: -1
TileSets/FantasyHex/Units/Janissary
  rotate: false
<<<<<<< HEAD
  xy: 538, 831
  size: 100, 100
  orig: 100, 100
=======
  xy: 1298, 268
  size: 32, 28
  orig: 32, 28
>>>>>>> 83aab24b
  offset: 0, 0
  index: -1
TileSets/FantasyHex/Units/Keshik
  rotate: false
<<<<<<< HEAD
  xy: 277, 1653
  size: 100, 94
  orig: 100, 94
=======
  xy: 564, 45
  size: 32, 26
  orig: 32, 26
>>>>>>> 83aab24b
  offset: 0, 0
  index: -1
TileSets/FantasyHex/Units/Khan
  rotate: false
<<<<<<< HEAD
  xy: 277, 1653
  size: 100, 94
  orig: 100, 94
=======
  xy: 1774, 266
  size: 32, 26
  orig: 32, 26
>>>>>>> 83aab24b
  offset: 0, 0
  index: -1
TileSets/FantasyHex/Units/Knight
  rotate: false
<<<<<<< HEAD
  xy: 640, 933
  size: 100, 100
  orig: 100, 100
=======
  xy: 1332, 260
  size: 32, 28
  orig: 32, 28
>>>>>>> 83aab24b
  offset: 0, 0
  index: -1
TileSets/FantasyHex/Units/Lancer
  rotate: false
<<<<<<< HEAD
  xy: 742, 1035
  size: 100, 100
  orig: 100, 100
=======
  xy: 1400, 260
  size: 32, 28
  orig: 32, 28
>>>>>>> 83aab24b
  offset: 0, 0
  index: -1
TileSets/FantasyHex/Units/LandUnit
  rotate: false
<<<<<<< HEAD
  xy: 538, 729
  size: 100, 100
  orig: 100, 100
=======
  xy: 1434, 260
  size: 32, 28
  orig: 32, 28
>>>>>>> 83aab24b
  offset: 0, 0
  index: -1
TileSets/FantasyHex/Units/Warrior
  rotate: false
<<<<<<< HEAD
  xy: 640, 831
  size: 100, 100
  orig: 100, 100
=======
  xy: 1434, 260
  size: 32, 28
  orig: 32, 28
>>>>>>> 83aab24b
  offset: 0, 0
  index: -1
TileSets/FantasyHex/Units/Landship
  rotate: false
<<<<<<< HEAD
  xy: 640, 627
  size: 100, 100
  orig: 100, 100
=======
  xy: 1502, 266
  size: 32, 28
  orig: 32, 28
>>>>>>> 83aab24b
  offset: 0, 0
  index: -1
TileSets/FantasyHex/Units/Landsknecht
  rotate: false
<<<<<<< HEAD
  xy: 640, 525
  size: 100, 100
  orig: 100, 100
=======
  xy: 1536, 266
  size: 32, 28
  orig: 32, 28
>>>>>>> 83aab24b
  offset: 0, 0
  index: -1
TileSets/FantasyHex/Units/Legion
  rotate: false
<<<<<<< HEAD
  xy: 436, 219
  size: 100, 100
  orig: 100, 100
=======
  xy: 1570, 266
  size: 32, 28
  orig: 32, 28
>>>>>>> 83aab24b
  offset: 0, 0
  index: -1
TileSets/FantasyHex/Units/Longbowman
  rotate: false
<<<<<<< HEAD
  xy: 436, 117
  size: 100, 100
  orig: 100, 100
=======
  xy: 1604, 266
  size: 32, 28
  orig: 32, 28
>>>>>>> 83aab24b
  offset: 0, 0
  index: -1
TileSets/FantasyHex/Units/Longswordsman
  rotate: false
<<<<<<< HEAD
  xy: 640, 219
  size: 100, 100
  orig: 100, 100
=======
  xy: 1638, 266
  size: 32, 28
  orig: 32, 28
>>>>>>> 83aab24b
  offset: 0, 0
  index: -1
TileSets/FantasyHex/Units/Mandekalu Cavalry
  rotate: false
<<<<<<< HEAD
  xy: 742, 219
  size: 100, 100
  orig: 100, 100
=======
  xy: 1672, 268
  size: 32, 26
  orig: 32, 26
>>>>>>> 83aab24b
  offset: 0, 0
  index: -1
TileSets/FantasyHex/Units/Maori Warrior
  rotate: false
<<<<<<< HEAD
  xy: 640, 15
  size: 100, 100
  orig: 100, 100
=======
  xy: 1740, 257
  size: 32, 28
  orig: 32, 28
>>>>>>> 83aab24b
  offset: 0, 0
  index: -1
TileSets/FantasyHex/Units/Marine
  rotate: false
<<<<<<< HEAD
  xy: 844, 1443
  size: 100, 100
  orig: 100, 100
=======
  xy: 1876, 262
  size: 32, 28
  orig: 32, 28
>>>>>>> 83aab24b
  offset: 0, 0
  index: -1
TileSets/FantasyHex/Units/Mechanized Infantry
  rotate: false
<<<<<<< HEAD
  xy: 844, 1239
  size: 100, 100
  orig: 100, 100
=======
  xy: 1910, 261
  size: 32, 26
  orig: 32, 26
>>>>>>> 83aab24b
  offset: 0, 0
  index: -1
TileSets/FantasyHex/Units/Minuteman
  rotate: false
<<<<<<< HEAD
  xy: 844, 729
  size: 100, 100
  orig: 100, 100
=======
  xy: 1978, 263
  size: 32, 28
  orig: 32, 28
>>>>>>> 83aab24b
  offset: 0, 0
  index: -1
TileSets/FantasyHex/Units/Mohawk Warrior
  rotate: false
<<<<<<< HEAD
  xy: 844, 525
  size: 100, 100
  orig: 100, 100
=======
  xy: 1706, 225
  size: 32, 28
  orig: 32, 28
>>>>>>> 83aab24b
  offset: 0, 0
  index: -1
TileSets/FantasyHex/Units/Musketeer
  rotate: false
<<<<<<< HEAD
  xy: 844, 423
  size: 100, 100
  orig: 100, 100
=======
  xy: 1774, 236
  size: 32, 28
  orig: 32, 28
>>>>>>> 83aab24b
  offset: 0, 0
  index: -1
TileSets/FantasyHex/Units/Musketman
  rotate: false
<<<<<<< HEAD
  xy: 844, 117
  size: 100, 100
  orig: 100, 100
=======
  xy: 1808, 249
  size: 32, 28
  orig: 32, 28
>>>>>>> 83aab24b
  offset: 0, 0
  index: -1
TileSets/FantasyHex/Units/Naresuan's Elephant
  rotate: false
<<<<<<< HEAD
  xy: 996, 1573
  size: 100, 100
  orig: 100, 100
=======
  xy: 1842, 251
  size: 32, 26
  orig: 32, 26
>>>>>>> 83aab24b
  offset: 0, 0
  index: -1
TileSets/FantasyHex/Units/Norwegian Ski Infantry
  rotate: false
<<<<<<< HEAD
  xy: 1200, 1573
  size: 100, 100
  orig: 100, 100
=======
  xy: 1774, 206
  size: 32, 28
  orig: 32, 28
>>>>>>> 83aab24b
  offset: 0, 0
  index: -1
TileSets/FantasyHex/Units/Panzer
  rotate: false
<<<<<<< HEAD
  xy: 1404, 1573
  size: 100, 100
  orig: 100, 100
=======
  xy: 1876, 234
  size: 32, 26
  orig: 32, 26
>>>>>>> 83aab24b
  offset: 0, 0
  index: -1
TileSets/FantasyHex/Units/Paratrooper
  rotate: false
<<<<<<< HEAD
  xy: 1914, 1573
  size: 100, 100
  orig: 100, 100
=======
  xy: 1910, 231
  size: 32, 28
  orig: 32, 28
>>>>>>> 83aab24b
  offset: 0, 0
  index: -1
TileSets/FantasyHex/Units/Persian Immortal
  rotate: false
<<<<<<< HEAD
  xy: 1150, 1471
  size: 100, 100
  orig: 100, 100
=======
  xy: 1978, 233
  size: 32, 28
  orig: 32, 28
>>>>>>> 83aab24b
  offset: 0, 0
  index: -1
TileSets/FantasyHex/Units/Pikeman
  rotate: false
<<<<<<< HEAD
  xy: 946, 961
  size: 100, 100
  orig: 100, 100
=======
  xy: 1876, 204
  size: 32, 28
  orig: 32, 28
>>>>>>> 83aab24b
  offset: 0, 0
  index: -1
TileSets/FantasyHex/Units/Rifleman
  rotate: false
<<<<<<< HEAD
  xy: 1252, 1267
  size: 100, 100
  orig: 100, 100
=======
  xy: 1910, 134
  size: 32, 28
  orig: 32, 28
>>>>>>> 83aab24b
  offset: 0, 0
  index: -1
TileSets/FantasyHex/Units/Rocket Artillery
  rotate: false
<<<<<<< HEAD
  xy: 1354, 1369
  size: 100, 100
  orig: 100, 100
=======
  xy: 1162, 231
  size: 32, 28
  orig: 32, 28
>>>>>>> 83aab24b
  offset: 0, 0
  index: -1
TileSets/FantasyHex/Units/Scout
  rotate: false
<<<<<<< HEAD
  xy: 1354, 1267
  size: 100, 100
  orig: 100, 100
=======
  xy: 1196, 231
  size: 32, 28
  orig: 32, 28
>>>>>>> 83aab24b
  offset: 0, 0
  index: -1
TileSets/FantasyHex/Units/Ship of the Line
  rotate: false
<<<<<<< HEAD
  xy: 1456, 1370
  size: 100, 99
  orig: 100, 99
=======
  xy: 1230, 242
  size: 32, 26
  orig: 32, 26
>>>>>>> 83aab24b
  offset: 0, 0
  index: -1
TileSets/FantasyHex/Units/Sipahi
  rotate: false
<<<<<<< HEAD
  xy: 946, 757
  size: 100, 100
  orig: 100, 100
  offset: 0, 0
  index: -1
UnitIcons/Nuclear Missile
  rotate: false
  xy: 1558, 1369
  size: 100, 100
  orig: 100, 100
=======
  xy: 1264, 240
  size: 32, 26
  orig: 32, 26
>>>>>>> 83aab24b
  offset: 0, 0
  index: -1
TileSets/FantasyHex/Units/Slinger
  rotate: false
<<<<<<< HEAD
  xy: 1762, 1471
  size: 100, 100
  orig: 100, 100
=======
  xy: 1298, 238
  size: 32, 28
  orig: 32, 28
>>>>>>> 83aab24b
  offset: 0, 0
  index: -1
TileSets/FantasyHex/Units/Spearman
  rotate: false
<<<<<<< HEAD
  xy: 1660, 1267
  size: 100, 100
  orig: 100, 100
=======
  xy: 1332, 230
  size: 32, 28
  orig: 32, 28
>>>>>>> 83aab24b
  offset: 0, 0
  index: -1
TileSets/FantasyHex/Units/Submarine
  rotate: false
<<<<<<< HEAD
  xy: 1048, 553
  size: 100, 100
  orig: 100, 100
=======
  xy: 1366, 232
  size: 32, 26
  orig: 32, 26
>>>>>>> 83aab24b
  offset: 0, 0
  index: -1
TileSets/FantasyHex/Units/Swordsman
  rotate: false
<<<<<<< HEAD
  xy: 1864, 1267
  size: 100, 100
  orig: 100, 100
=======
  xy: 1400, 230
  size: 32, 28
  orig: 32, 28
>>>>>>> 83aab24b
  offset: 0, 0
  index: -1
TileSets/FantasyHex/Units/Tank
  rotate: false
<<<<<<< HEAD
  xy: 1150, 451
  size: 100, 100
  orig: 100, 100
=======
  xy: 1434, 230
  size: 32, 28
  orig: 32, 28
>>>>>>> 83aab24b
  offset: 0, 0
  index: -1
TileSets/FantasyHex/Units/Tercio
  rotate: false
<<<<<<< HEAD
  xy: 946, 145
  size: 100, 100
  orig: 100, 100
=======
  xy: 1468, 236
  size: 32, 28
  orig: 32, 28
>>>>>>> 83aab24b
  offset: 0, 0
  index: -1
TileSets/FantasyHex/Units/Trebuchet
  rotate: false
<<<<<<< HEAD
  xy: 1354, 553
  size: 100, 100
  orig: 100, 100
=======
  xy: 1536, 236
  size: 32, 28
  orig: 32, 28
>>>>>>> 83aab24b
  offset: 0, 0
  index: -1
TileSets/FantasyHex/Units/Trireme
  rotate: false
<<<<<<< HEAD
  xy: 1558, 757
  size: 100, 100
  orig: 100, 100
=======
  xy: 1570, 238
  size: 32, 26
  orig: 32, 26
>>>>>>> 83aab24b
  offset: 0, 0
  index: -1
TileSets/FantasyHex/Units/Turtle Ship
  rotate: false
<<<<<<< HEAD
  xy: 1864, 1063
  size: 100, 100
  orig: 100, 100
=======
  xy: 854, 130
  size: 32, 26
  orig: 32, 26
>>>>>>> 83aab24b
  offset: 0, 0
  index: -1
TileSets/FantasyHex/Units/War Chariot
  rotate: false
<<<<<<< HEAD
  xy: 1150, 247
  size: 100, 100
  orig: 100, 100
=======
  xy: 820, 95
  size: 32, 28
  orig: 32, 28
>>>>>>> 83aab24b
  offset: 0, 0
  index: -1
TileSets/FantasyHex/Units/War Elephant
  rotate: false
<<<<<<< HEAD
  xy: 1762, 859
  size: 100, 100
  orig: 100, 100
=======
  xy: 854, 102
  size: 32, 26
  orig: 32, 26
>>>>>>> 83aab24b
  offset: 0, 0
  index: -1
TileSets/FantasyHex/Units/WaterUnit
  rotate: false
<<<<<<< HEAD
  xy: 1354, 349
  size: 100, 100
  orig: 100, 100
=======
  xy: 820, 67
  size: 32, 26
  orig: 32, 26
>>>>>>> 83aab24b
  offset: 0, 0
  index: -1
TileSets/FantasyHex/Units/Work Boats
  rotate: false
<<<<<<< HEAD
  xy: 1252, 145
  size: 100, 100
  orig: 100, 100
=======
  xy: 854, 74
  size: 32, 26
  orig: 32, 26
>>>>>>> 83aab24b
  offset: 0, 0
  index: -1
UnitIcons/Swordsman
  rotate: false
<<<<<<< HEAD
  xy: 1456, 350
=======
  xy: 2, 308
>>>>>>> 83aab24b
  size: 100, 100
  orig: 100, 100
  offset: 0, 0
  index: -1
UnitIcons/Tank
  rotate: false
<<<<<<< HEAD
  xy: 1762, 655
=======
  xy: 104, 308
>>>>>>> 83aab24b
  size: 100, 100
  orig: 100, 100
  offset: 0, 0
  index: -1
UnitIcons/Trebuchet
  rotate: false
<<<<<<< HEAD
  xy: 1660, 349
=======
  xy: 308, 206
>>>>>>> 83aab24b
  size: 100, 100
  orig: 100, 100
  offset: 0, 0
  index: -1
UnitIcons/Triplane
  rotate: false
<<<<<<< HEAD
  xy: 1762, 451
=======
  xy: 410, 308
>>>>>>> 83aab24b
  size: 100, 100
  orig: 100, 100
  offset: 0, 0
  index: -1
UnitIcons/Trireme
  rotate: false
<<<<<<< HEAD
  xy: 1864, 552
=======
  xy: 512, 409
>>>>>>> 83aab24b
  size: 100, 101
  orig: 100, 101
  offset: 0, 0
  index: -1
UnitIcons/Turtle Ship
  rotate: false
<<<<<<< HEAD
  xy: 1966, 655
=======
  xy: 308, 104
>>>>>>> 83aab24b
  size: 100, 100
  orig: 100, 100
  offset: 0, 0
  index: -1
UnitIcons/War Chariot
  rotate: false
<<<<<<< HEAD
  xy: 1864, 450
=======
  xy: 410, 104
>>>>>>> 83aab24b
  size: 100, 100
  orig: 100, 100
  offset: 0, 0
  index: -1
UnitIcons/War Elephant
  rotate: false
<<<<<<< HEAD
  xy: 1966, 553
=======
  xy: 410, 2
>>>>>>> 83aab24b
  size: 100, 100
  orig: 100, 100
  offset: 0, 0
  index: -1
UnitIcons/Warrior
  rotate: false
<<<<<<< HEAD
  xy: 1660, 145
=======
  xy: 512, 205
>>>>>>> 83aab24b
  size: 100, 100
  orig: 100, 100
  offset: 0, 0
  index: -1
UnitIcons/Work Boats
  rotate: false
<<<<<<< HEAD
  xy: 1966, 349
=======
  xy: 818, 410
>>>>>>> 83aab24b
  size: 100, 100
  orig: 100, 100
  offset: 0, 0
  index: -1
UnitIcons/Worker
  rotate: false
<<<<<<< HEAD
  xy: 1966, 247
=======
  xy: 614, 104
>>>>>>> 83aab24b
  size: 100, 100
  orig: 100, 100
  offset: 0, 0
  index: -1
UnitIcons/Zero
  rotate: false
<<<<<<< HEAD
  xy: 1762, 43
=======
  xy: 818, 308
>>>>>>> 83aab24b
  size: 100, 100
  orig: 100, 100
  offset: 0, 0
  index: -1
UnitPromotionIcons/Accuracy
  rotate: false
<<<<<<< HEAD
  xy: 384, 1493
=======
  xy: 512, 51
>>>>>>> 83aab24b
  size: 50, 50
  orig: 50, 50
  offset: 0, 0
  index: -1
UnitPromotionIcons/Air Repair
  rotate: false
<<<<<<< HEAD
  xy: 894, 1697
=======
  xy: 716, 154
>>>>>>> 83aab24b
  size: 50, 50
  orig: 50, 50
  offset: 0, 0
  index: -1
UnitPromotionIcons/Ambush
  rotate: false
<<<<<<< HEAD
  xy: 1864, 194
=======
  xy: 920, 447
>>>>>>> 83aab24b
  size: 50, 50
  orig: 50, 50
  offset: 0, 0
  index: -1
UnitPromotionIcons/Barrage
  rotate: false
<<<<<<< HEAD
  xy: 2117, 1927
=======
  xy: 716, 50
>>>>>>> 83aab24b
  size: 50, 50
  orig: 50, 50
  offset: 0, 0
  index: -1
UnitPromotionIcons/Blitz
  rotate: false
<<<<<<< HEAD
  xy: 1864, 90
=======
  xy: 920, 343
>>>>>>> 83aab24b
  size: 50, 50
  orig: 50, 50
  offset: 0, 0
  index: -1
UnitPromotionIcons/Boarding Party
  rotate: false
<<<<<<< HEAD
  xy: 2117, 1875
=======
  xy: 768, 154
>>>>>>> 83aab24b
  size: 50, 50
  orig: 50, 50
  offset: 0, 0
  index: -1
UnitPromotionIcons/Bombardment
  rotate: false
<<<<<<< HEAD
  xy: 2117, 1823
=======
  xy: 768, 102
>>>>>>> 83aab24b
  size: 50, 50
  orig: 50, 50
  offset: 0, 0
  index: -1
UnitPromotionIcons/Charge
  rotate: false
<<<<<<< HEAD
  xy: 2068, 1521
=======
  xy: 768, 50
>>>>>>> 83aab24b
  size: 50, 50
  orig: 50, 50
  offset: 0, 0
  index: -1
UnitPromotionIcons/Coastal Raider
  rotate: false
<<<<<<< HEAD
  xy: 2068, 1365
=======
  xy: 922, 239
>>>>>>> 83aab24b
  size: 50, 50
  orig: 50, 50
  offset: 0, 0
  index: -1
UnitPromotionIcons/Cover
  rotate: false
<<<<<<< HEAD
  xy: 2068, 1209
=======
  xy: 1087, 460
>>>>>>> 83aab24b
  size: 50, 50
  orig: 50, 50
  offset: 0, 0
  index: -1
PolicyIcons/Discipline
  rotate: false
<<<<<<< HEAD
  xy: 2068, 1209
=======
  xy: 1087, 460
>>>>>>> 83aab24b
  size: 50, 50
  orig: 50, 50
  offset: 0, 0
  index: -1
StatIcons/Strength
  rotate: false
<<<<<<< HEAD
  xy: 2068, 1209
=======
  xy: 1087, 460
>>>>>>> 83aab24b
  size: 50, 50
  orig: 50, 50
  offset: 0, 0
  index: -1
UnitPromotionIcons/Drill
  rotate: false
<<<<<<< HEAD
  xy: 2068, 1105
=======
  xy: 1191, 460
>>>>>>> 83aab24b
  size: 50, 50
  orig: 50, 50
  offset: 0, 0
  index: -1
UnitPromotionIcons/Evasion
  rotate: false
<<<<<<< HEAD
  xy: 2068, 1001
=======
  xy: 1295, 460
>>>>>>> 83aab24b
  size: 50, 50
  orig: 50, 50
  offset: 0, 0
  index: -1
UnitPromotionIcons/Extended Range
  rotate: false
<<<<<<< HEAD
  xy: 2068, 949
=======
  xy: 1347, 460
>>>>>>> 83aab24b
  size: 50, 50
  orig: 50, 50
  offset: 0, 0
  index: -1
UnitPromotionIcons/Operational Range
  rotate: false
<<<<<<< HEAD
  xy: 2068, 949
=======
  xy: 1347, 460
>>>>>>> 83aab24b
  size: 50, 50
  orig: 50, 50
  offset: 0, 0
  index: -1
UnitPromotionIcons/Formation
  rotate: false
<<<<<<< HEAD
  xy: 2068, 845
=======
  xy: 1451, 460
>>>>>>> 83aab24b
  size: 50, 50
  orig: 50, 50
  offset: 0, 0
  index: -1
UnitPromotionIcons/Haka War Dance
  rotate: false
<<<<<<< HEAD
  xy: 2068, 637
=======
  xy: 1659, 460
>>>>>>> 83aab24b
  size: 50, 50
  orig: 50, 50
  offset: 0, 0
  index: -1
UnitPromotionIcons/Heal Instantly
  rotate: false
<<<<<<< HEAD
  xy: 2068, 585
=======
  xy: 1711, 460
>>>>>>> 83aab24b
  size: 50, 50
  orig: 50, 50
  offset: 0, 0
  index: -1
UnitPromotionIcons/Indirect Fire
  rotate: false
<<<<<<< HEAD
  xy: 2068, 481
=======
  xy: 1815, 460
>>>>>>> 83aab24b
  size: 50, 50
  orig: 50, 50
  offset: 0, 0
  index: -1
UnitPromotionIcons/Interception
  rotate: false
<<<<<<< HEAD
  xy: 2068, 377
=======
  xy: 1919, 460
>>>>>>> 83aab24b
  size: 50, 50
  orig: 50, 50
  offset: 0, 0
  index: -1
UnitPromotionIcons/Logistics
  rotate: false
<<<<<<< HEAD
  xy: 1916, 194
=======
  xy: 972, 356
>>>>>>> 83aab24b
  size: 50, 50
  orig: 50, 50
  offset: 0, 0
  index: -1
UnitPromotionIcons/March
  rotate: false
<<<<<<< HEAD
  xy: 1916, 90
=======
  xy: 1024, 356
>>>>>>> 83aab24b
  size: 50, 50
  orig: 50, 50
  offset: 0, 0
  index: -1
UnitPromotionIcons/Medic
  rotate: false
<<<<<<< HEAD
  xy: 1968, 195
=======
  xy: 1076, 408
>>>>>>> 83aab24b
  size: 50, 50
  orig: 50, 50
  offset: 0, 0
  index: -1
UnitPromotionIcons/Mobility
  rotate: false
<<<<<<< HEAD
  xy: 1864, 38
=======
  xy: 1232, 408
>>>>>>> 83aab24b
  size: 50, 50
  orig: 50, 50
  offset: 0, 0
  index: -1
UnitPromotionIcons/Scouting
  rotate: false
<<<<<<< HEAD
  xy: 2120, 1407
=======
  xy: 1648, 408
>>>>>>> 83aab24b
  size: 50, 50
  orig: 50, 50
  offset: 0, 0
  index: -1
UnitPromotionIcons/Sentry
  rotate: false
<<<<<<< HEAD
  xy: 2120, 1407
=======
  xy: 1648, 408
>>>>>>> 83aab24b
  size: 50, 50
  orig: 50, 50
  offset: 0, 0
  index: -1
UnitPromotionIcons/Shock
  rotate: false
<<<<<<< HEAD
  xy: 2120, 1303
=======
  xy: 1700, 408
>>>>>>> 83aab24b
  size: 50, 50
  orig: 50, 50
  offset: 0, 0
  index: -1
UnitPromotionIcons/Siege
  rotate: false
<<<<<<< HEAD
  xy: 2120, 1251
=======
  xy: 1700, 356
>>>>>>> 83aab24b
  size: 50, 50
  orig: 50, 50
  offset: 0, 0
  index: -1
UnitPromotionIcons/Sortie
  rotate: false
<<<<<<< HEAD
  xy: 2120, 1199
=======
  xy: 1752, 408
>>>>>>> 83aab24b
  size: 50, 50
  orig: 50, 50
  offset: 0, 0
  index: -1
UnitPromotionIcons/Targeting
  rotate: false
<<<<<<< HEAD
  xy: 2120, 1043
=======
  xy: 1804, 356
>>>>>>> 83aab24b
  size: 50, 50
  orig: 50, 50
  offset: 0, 0
  index: -1
UnitPromotionIcons/Targeting I (air)
  rotate: false
<<<<<<< HEAD
  xy: 2120, 1043
=======
  xy: 1804, 356
>>>>>>> 83aab24b
  size: 50, 50
  orig: 50, 50
  offset: 0, 0
  index: -1
UnitPromotionIcons/Volley
  rotate: false
<<<<<<< HEAD
  xy: 2120, 783
=======
  xy: 1960, 408
>>>>>>> 83aab24b
  size: 50, 50
  orig: 50, 50
  offset: 0, 0
  index: -1
UnitPromotionIcons/Wolfpack
  rotate: false
<<<<<<< HEAD
  xy: 2120, 679
=======
  xy: 974, 304
>>>>>>> 83aab24b
  size: 50, 50
  orig: 50, 50
  offset: 0, 0
  index: -1
UnitPromotionIcons/Woodsman
  rotate: false
<<<<<<< HEAD
  xy: 2120, 627
=======
  xy: 974, 252
>>>>>>> 83aab24b
  size: 50, 50
  orig: 50, 50
  offset: 0, 0
  index: -1<|MERGE_RESOLUTION|>--- conflicted
+++ resolved
@@ -1,3157 +1,1834 @@
 
 game.png
-<<<<<<< HEAD
-size: 2206,2185
-=======
 size: 2048,2048
->>>>>>> 83aab24b
 format: RGBA8888
 filter: MipMapLinearLinear,MipMapLinearLinear
 repeat: none
 BuildingIcons/Alhambra
   rotate: false
-<<<<<<< HEAD
-  xy: 1362, 2083
-=======
   xy: 132, 1564
->>>>>>> 83aab24b
   size: 100, 100
   orig: 100, 100
   offset: 0, 0
   index: -1
 BuildingIcons/Angkor Wat
   rotate: false
-<<<<<<< HEAD
-  xy: 1770, 2083
-=======
   xy: 770, 1532
->>>>>>> 83aab24b
   size: 100, 100
   orig: 100, 100
   offset: 0, 0
   index: -1
 BuildingIcons/Apollo Program
   rotate: false
-<<<<<<< HEAD
-  xy: 281, 1953
-=======
   xy: 1782, 1496
->>>>>>> 83aab24b
   size: 100, 100
   orig: 100, 100
   offset: 0, 0
   index: -1
 BuildingIcons/Aqueduct
   rotate: false
-<<<<<<< HEAD
-  xy: 383, 1953
-=======
   xy: 1884, 1496
->>>>>>> 83aab24b
   size: 100, 100
   orig: 100, 100
   offset: 0, 0
   index: -1
 BuildingIcons/Armory
   rotate: false
-<<<<<<< HEAD
-  xy: 383, 1851
-=======
   xy: 1586, 1474
->>>>>>> 83aab24b
   size: 100, 100
   orig: 100, 100
   offset: 0, 0
   index: -1
 BuildingIcons/Bank
   rotate: false
-<<<<<<< HEAD
-  xy: 685, 1749
-=======
   xy: 948, 1430
->>>>>>> 83aab24b
   size: 100, 100
   orig: 100, 100
   offset: 0, 0
   index: -1
 BuildingIcons/Barracks
   rotate: false
-<<<<<<< HEAD
-  xy: 889, 1749
-=======
   xy: 1892, 1394
->>>>>>> 83aab24b
   size: 100, 100
   orig: 100, 100
   offset: 0, 0
   index: -1
 BuildingIcons/Bazaar
   rotate: false
-<<<<<<< HEAD
-  xy: 995, 1879
-=======
   xy: 1152, 1372
->>>>>>> 83aab24b
   size: 100, 100
   orig: 100, 100
   offset: 0, 0
   index: -1
 BuildingIcons/Big Ben
   rotate: false
-<<<<<<< HEAD
-  xy: 1097, 1981
-=======
   xy: 1254, 1372
->>>>>>> 83aab24b
   size: 100, 100
   orig: 100, 100
   offset: 0, 0
   index: -1
 BuildingIcons/Brandenburg Gate
   rotate: false
-<<<<<<< HEAD
-  xy: 1301, 1981
-=======
   xy: 512, 1364
->>>>>>> 83aab24b
   size: 100, 100
   orig: 100, 100
   offset: 0, 0
   index: -1
 BuildingIcons/Broadcast Tower
   rotate: false
-<<<<<<< HEAD
-  xy: 1301, 1879
-=======
   xy: 614, 1364
->>>>>>> 83aab24b
   size: 100, 100
   orig: 100, 100
   offset: 0, 0
   index: -1
 BuildingIcons/Burial Tomb
   rotate: false
-<<<<<<< HEAD
-  xy: 1505, 1981
-=======
   xy: 308, 1360
->>>>>>> 83aab24b
   size: 100, 100
   orig: 100, 100
   offset: 0, 0
   index: -1
 BuildingIcons/CN Tower
   rotate: false
-<<<<<<< HEAD
-  xy: 1505, 1879
-=======
   xy: 2, 1348
->>>>>>> 83aab24b
   size: 100, 100
   orig: 100, 100
   offset: 0, 0
   index: -1
 BuildingIcons/Castle
   rotate: false
-<<<<<<< HEAD
-  xy: 1811, 1879
-=======
   xy: 1764, 1292
->>>>>>> 83aab24b
   size: 100, 100
   orig: 100, 100
   offset: 0, 0
   index: -1
 BuildingIcons/Chichen Itza
   rotate: false
-<<<<<<< HEAD
-  xy: 334, 1269
-=======
   xy: 1430, 1270
->>>>>>> 83aab24b
   size: 100, 100
   orig: 100, 100
   offset: 0, 0
   index: -1
 BuildingIcons/Circus
   rotate: false
-<<<<<<< HEAD
-  xy: 334, 861
-=======
   xy: 104, 1258
->>>>>>> 83aab24b
   size: 100, 100
   orig: 100, 100
   offset: 0, 0
   index: -1
 BuildingIcons/Circus Maximus
   rotate: false
-<<<<<<< HEAD
-  xy: 334, 759
-=======
   xy: 206, 1258
->>>>>>> 83aab24b
   size: 100, 100
   orig: 100, 100
   offset: 0, 0
   index: -1
 BuildingIcons/Colosseum
   rotate: false
-<<<<<<< HEAD
-  xy: 995, 1777
-=======
   xy: 1736, 1190
->>>>>>> 83aab24b
   size: 100, 100
   orig: 100, 100
   offset: 0, 0
   index: -1
 BuildingIcons/Colossus
   rotate: false
-<<<<<<< HEAD
-  xy: 1097, 1777
-=======
   xy: 1838, 1190
->>>>>>> 83aab24b
   size: 100, 100
   orig: 100, 100
   offset: 0, 0
   index: -1
 BuildingIcons/Courthouse
   rotate: false
-<<<<<<< HEAD
-  xy: 2015, 1777
-=======
   xy: 614, 1160
->>>>>>> 83aab24b
   size: 100, 100
   orig: 100, 100
   offset: 0, 0
   index: -1
 BuildingIcons/Cristo Redentor
   rotate: false
-<<<<<<< HEAD
-  xy: 991, 1675
-=======
   xy: 104, 1156
->>>>>>> 83aab24b
   size: 100, 100
   orig: 100, 100
   offset: 0, 0
   index: -1
 BuildingIcons/Eiffel Tower
   rotate: false
-<<<<<<< HEAD
-  xy: 486, 1545
-=======
   xy: 1226, 1066
->>>>>>> 83aab24b
   size: 100, 100
   orig: 100, 100
   offset: 0, 0
   index: -1
 BuildingIcons/Factory
   rotate: false
-<<<<<<< HEAD
-  xy: 792, 1647
-=======
   xy: 614, 1058
->>>>>>> 83aab24b
   size: 100, 100
   orig: 100, 100
   offset: 0, 0
   index: -1
 BuildingIcons/Forbidden Palace
   rotate: false
-<<<<<<< HEAD
-  xy: 640, 1341
-=======
-  xy: 1634, 986
->>>>>>> 83aab24b
+  xy: 1736, 986
   size: 100, 100
   orig: 100, 100
   offset: 0, 0
   index: -1
 BuildingIcons/Forge
   rotate: false
-<<<<<<< HEAD
-  xy: 538, 1137
-=======
-  xy: 1940, 986
->>>>>>> 83aab24b
+  xy: 410, 980
   size: 100, 100
   orig: 100, 100
   offset: 0, 0
   index: -1
 BuildingIcons/Granary
   rotate: false
-<<<<<<< HEAD
-  xy: 742, 1137
-=======
-  xy: 206, 952
->>>>>>> 83aab24b
+  xy: 308, 952
   size: 100, 100
   orig: 100, 100
   offset: 0, 0
   index: -1
 BuildingIcons/Great Wall
   rotate: false
-<<<<<<< HEAD
-  xy: 436, 627
-=======
-  xy: 1022, 920
->>>>>>> 83aab24b
+  xy: 1634, 884
   size: 100, 100
   orig: 100, 100
   offset: 0, 0
   index: -1
 BuildingIcons/Hagia Sophia
   rotate: false
-<<<<<<< HEAD
-  xy: 640, 729
-=======
-  xy: 1124, 862
->>>>>>> 83aab24b
+  xy: 1226, 862
   size: 100, 100
   orig: 100, 100
   offset: 0, 0
   index: -1
 BuildingIcons/Hanging Gardens
   rotate: false
-<<<<<<< HEAD
-  xy: 742, 831
-=======
-  xy: 1226, 862
->>>>>>> 83aab24b
+  xy: 1328, 862
   size: 100, 100
   orig: 100, 100
   offset: 0, 0
   index: -1
 BuildingIcons/Hanse
   rotate: false
-<<<<<<< HEAD
-  xy: 436, 423
-=======
-  xy: 1328, 862
->>>>>>> 83aab24b
+  xy: 1430, 862
   size: 100, 100
   orig: 100, 100
   offset: 0, 0
   index: -1
 BuildingIcons/Harbor
   rotate: false
-<<<<<<< HEAD
-  xy: 538, 525
-=======
-  xy: 1430, 862
->>>>>>> 83aab24b
+  xy: 1532, 862
   size: 100, 100
   orig: 100, 100
   offset: 0, 0
   index: -1
 BuildingIcons/Hermitage
   rotate: false
-<<<<<<< HEAD
-  xy: 742, 729
-=======
-  xy: 512, 854
->>>>>>> 83aab24b
+  xy: 614, 854
   size: 100, 100
   orig: 100, 100
   offset: 0, 0
   index: -1
 BuildingIcons/Himeji Castle
   rotate: false
-<<<<<<< HEAD
-  xy: 538, 423
-=======
-  xy: 104, 850
->>>>>>> 83aab24b
+  xy: 206, 850
   size: 100, 100
   orig: 100, 100
   offset: 0, 0
   index: -1
 BuildingIcons/Hospital
   rotate: false
-<<<<<<< HEAD
-  xy: 640, 423
-=======
-  xy: 818, 818
->>>>>>> 83aab24b
+  xy: 920, 818
   size: 100, 100
   orig: 100, 100
   offset: 0, 0
   index: -1
 BuildingIcons/Hubble Space Telescope
   rotate: false
-<<<<<<< HEAD
-  xy: 742, 525
-=======
-  xy: 920, 818
->>>>>>> 83aab24b
+  xy: 1022, 818
   size: 100, 100
   orig: 100, 100
   offset: 0, 0
   index: -1
 BuildingIcons/Hydro Plant
   rotate: false
-<<<<<<< HEAD
-  xy: 538, 219
-=======
-  xy: 1634, 782
->>>>>>> 83aab24b
+  xy: 1736, 782
   size: 100, 100
   orig: 100, 100
   offset: 0, 0
   index: -1
 BuildingIcons/Ironworks
   rotate: false
-<<<<<<< HEAD
-  xy: 742, 117
-=======
-  xy: 1430, 760
->>>>>>> 83aab24b
+  xy: 1532, 760
   size: 100, 100
   orig: 100, 100
   offset: 0, 0
   index: -1
 BuildingIcons/Kremlin
   rotate: false
-<<<<<<< HEAD
-  xy: 844, 1035
-=======
-  xy: 818, 716
->>>>>>> 83aab24b
+  xy: 920, 716
   size: 100, 100
   orig: 100, 100
   offset: 0, 0
   index: -1
 BuildingIcons/Krepost
   rotate: false
-<<<<<<< HEAD
-  xy: 844, 933
-=======
-  xy: 920, 716
->>>>>>> 83aab24b
+  xy: 1022, 716
   size: 100, 100
   orig: 100, 100
   offset: 0, 0
   index: -1
 BuildingIcons/Leaning Tower of Pisa
   rotate: false
-<<<<<<< HEAD
-  xy: 844, 219
-=======
-  xy: 1124, 658
->>>>>>> 83aab24b
+  xy: 1226, 658
   size: 100, 100
   orig: 100, 100
   offset: 0, 0
   index: -1
 BuildingIcons/Library
   rotate: false
-<<<<<<< HEAD
-  xy: 844, 15
-=======
-  xy: 1328, 658
->>>>>>> 83aab24b
+  xy: 1430, 658
   size: 100, 100
   orig: 100, 100
   offset: 0, 0
   index: -1
 BuildingIcons/Lighthouse
   rotate: false
-<<<<<<< HEAD
-  xy: 894, 1573
-=======
-  xy: 1430, 658
->>>>>>> 83aab24b
+  xy: 1532, 658
   size: 100, 100
   orig: 100, 100
   offset: 0, 0
   index: -1
 BuildingIcons/Longhouse
   rotate: false
-<<<<<<< HEAD
-  xy: 1098, 1573
-=======
-  xy: 512, 650
->>>>>>> 83aab24b
+  xy: 614, 650
   size: 100, 100
   orig: 100, 100
   offset: 0, 0
   index: -1
 BuildingIcons/Machu Picchu
   rotate: false
-<<<<<<< HEAD
-  xy: 1608, 1573
+  xy: 818, 620
   size: 100, 100
   orig: 100, 100
   offset: 0, 0
   index: -1
 BuildingIcons/Manhattan Project
   rotate: false
-  xy: 1710, 1573
-=======
-  xy: 2, 634
->>>>>>> 83aab24b
+  xy: 716, 614
   size: 100, 100
   orig: 100, 100
   offset: 0, 0
   index: -1
 BuildingIcons/Market
   rotate: false
-<<<<<<< HEAD
-  xy: 946, 1471
-=======
-  xy: 1022, 614
->>>>>>> 83aab24b
+  xy: 1736, 578
   size: 100, 100
   orig: 100, 100
   offset: 0, 0
   index: -1
 BuildingIcons/Medical Lab
   rotate: false
-<<<<<<< HEAD
-  xy: 946, 1165
-=======
-  xy: 1124, 556
->>>>>>> 83aab24b
+  xy: 1328, 556
   size: 100, 100
   orig: 100, 100
   offset: 0, 0
   index: -1
 BuildingIcons/Military Academy
   rotate: false
-<<<<<<< HEAD
-  xy: 946, 1063
-=======
-  xy: 1532, 556
->>>>>>> 83aab24b
+  xy: 614, 548
   size: 100, 100
   orig: 100, 100
   offset: 0, 0
   index: -1
 BuildingIcons/Mint
   rotate: false
-<<<<<<< HEAD
-  xy: 1354, 1471
-=======
-  xy: 206, 544
->>>>>>> 83aab24b
+  xy: 2, 532
   size: 100, 100
   orig: 100, 100
   offset: 0, 0
   index: -1
 BuildingIcons/Monastery
   rotate: false
-<<<<<<< HEAD
-  xy: 1456, 1471
-=======
-  xy: 1022, 512
->>>>>>> 83aab24b
+  xy: 1736, 476
   size: 100, 100
   orig: 100, 100
   offset: 0, 0
   index: -1
 BuildingIcons/Monument
   rotate: false
-<<<<<<< HEAD
-  xy: 946, 859
-=======
-  xy: 1634, 476
->>>>>>> 83aab24b
+  xy: 1838, 476
   size: 100, 100
   orig: 100, 100
   offset: 0, 0
   index: -1
 BuildingIcons/Mughal Fort
   rotate: false
-<<<<<<< HEAD
-  xy: 1150, 1063
-=======
-  xy: 1838, 476
->>>>>>> 83aab24b
+  xy: 410, 470
   size: 100, 100
   orig: 100, 100
   offset: 0, 0
   index: -1
 BuildingIcons/Museum
   rotate: false
-<<<<<<< HEAD
-  xy: 1252, 1165
-=======
-  xy: 1940, 476
->>>>>>> 83aab24b
+  xy: 1124, 454
   size: 100, 100
   orig: 100, 100
   offset: 0, 0
   index: -1
 BuildingIcons/National College
   rotate: false
-<<<<<<< HEAD
-  xy: 1048, 859
-=======
-  xy: 1430, 454
->>>>>>> 83aab24b
+  xy: 512, 446
   size: 100, 100
   orig: 100, 100
   offset: 0, 0
   index: -1
 BuildingIcons/Neuschwanstein
   rotate: false
-<<<<<<< HEAD
-  xy: 1252, 1063
-=======
-  xy: 512, 446
->>>>>>> 83aab24b
+  xy: 104, 442
   size: 100, 100
   orig: 100, 100
   offset: 0, 0
   index: -1
 BuildingIcons/Notre Dame
   rotate: false
-<<<<<<< HEAD
-  xy: 1354, 1165
-=======
-  xy: 614, 446
->>>>>>> 83aab24b
+  xy: 206, 442
   size: 100, 100
   orig: 100, 100
   offset: 0, 0
   index: -1
 BuildingIcons/Nuclear Plant
   rotate: false
-<<<<<<< HEAD
-  xy: 1660, 1471
-=======
-  xy: 206, 442
->>>>>>> 83aab24b
+  xy: 818, 416
   size: 100, 100
   orig: 100, 100
   offset: 0, 0
   index: -1
 BuildingIcons/Observatory
   rotate: false
-<<<<<<< HEAD
-  xy: 1048, 757
-=======
-  xy: 2, 430
->>>>>>> 83aab24b
+  xy: 920, 410
   size: 100, 100
   orig: 100, 100
   offset: 0, 0
   index: -1
 BuildingIcons/Opera House
   rotate: false
-<<<<<<< HEAD
-  xy: 1354, 1063
-=======
-  xy: 920, 410
->>>>>>> 83aab24b
+  xy: 1736, 374
   size: 100, 100
   orig: 100, 100
   offset: 0, 0
   index: -1
 BuildingIcons/Oxford University
   rotate: false
-<<<<<<< HEAD
-  xy: 1558, 1267
-=======
-  xy: 1634, 374
->>>>>>> 83aab24b
+  xy: 1940, 374
   size: 100, 100
   orig: 100, 100
   offset: 0, 0
   index: -1
 BuildingIcons/Palace
   rotate: false
-<<<<<<< HEAD
-  xy: 1660, 1369
-=======
-  xy: 1736, 374
->>>>>>> 83aab24b
+  xy: 410, 368
   size: 100, 100
   orig: 100, 100
   offset: 0, 0
   index: -1
 BuildingIcons/Paper Maker
   rotate: false
-<<<<<<< HEAD
-  xy: 946, 553
-=======
-  xy: 1940, 374
->>>>>>> 83aab24b
+  xy: 1124, 352
   size: 100, 100
   orig: 100, 100
   offset: 0, 0
   index: -1
 BuildingIcons/Pentagon
   rotate: false
-<<<<<<< HEAD
-  xy: 1456, 1064
-=======
-  xy: 1328, 352
->>>>>>> 83aab24b
+  xy: 614, 344
   size: 100, 100
   orig: 100, 100
   offset: 0, 0
   index: -1
 BuildingIcons/Porcelain Tower
   rotate: false
-<<<<<<< HEAD
-  xy: 1558, 1063
-=======
-  xy: 1022, 308
->>>>>>> 83aab24b
+  xy: 1838, 272
   size: 100, 100
   orig: 100, 100
   offset: 0, 0
   index: -1
 BuildingIcons/Public School
   rotate: false
-<<<<<<< HEAD
-  xy: 1864, 1369
-=======
-  xy: 1838, 272
->>>>>>> 83aab24b
+  xy: 1328, 251
   size: 100, 100
   orig: 100, 100
   offset: 0, 0
   index: -1
 BuildingIcons/Research Lab
   rotate: false
-<<<<<<< HEAD
-  xy: 1660, 1063
-=======
-  xy: 614, 242
->>>>>>> 83aab24b
+  xy: 308, 238
   size: 100, 100
   orig: 100, 100
   offset: 0, 0
   index: -1
 BuildingIcons/SS Booster
   rotate: false
-<<<<<<< HEAD
-  xy: 1558, 859
-=======
-  xy: 1736, 170
->>>>>>> 83aab24b
+  xy: 410, 164
   size: 100, 100
   orig: 100, 100
   offset: 0, 0
   index: -1
 BuildingIcons/SS Cockpit
   rotate: false
-<<<<<<< HEAD
-  xy: 1660, 961
-=======
-  xy: 1838, 170
->>>>>>> 83aab24b
+  xy: 1328, 149
   size: 100, 100
   orig: 100, 100
   offset: 0, 0
   index: -1
 BuildingIcons/SS Engine
   rotate: false
-<<<<<<< HEAD
-  xy: 1762, 1063
-=======
-  xy: 1940, 170
->>>>>>> 83aab24b
+  xy: 1124, 148
   size: 100, 100
   orig: 100, 100
   offset: 0, 0
   index: -1
 BuildingIcons/SS Stasis Chamber
   rotate: false
-<<<<<<< HEAD
-  xy: 1864, 1165
-=======
-  xy: 410, 164
->>>>>>> 83aab24b
+  xy: 1226, 148
   size: 100, 100
   orig: 100, 100
   offset: 0, 0
   index: -1
 BuildingIcons/Satrap's Court
   rotate: false
-<<<<<<< HEAD
-  xy: 1150, 349
-=======
-  xy: 1430, 148
->>>>>>> 83aab24b
+  xy: 614, 140
   size: 100, 100
   orig: 100, 100
   offset: 0, 0
   index: -1
 BuildingIcons/Seaport
   rotate: false
-<<<<<<< HEAD
-  xy: 1456, 656
-=======
-  xy: 614, 140
->>>>>>> 83aab24b
+  xy: 308, 136
   size: 100, 100
   orig: 100, 100
   offset: 0, 0
   index: -1
 BuildingIcons/Sistine Chapel
   rotate: false
-<<<<<<< HEAD
-  xy: 1252, 349
-=======
-  xy: 1634, 68
->>>>>>> 83aab24b
+  xy: 1940, 68
   size: 100, 100
   orig: 100, 100
   offset: 0, 0
   index: -1
 BuildingIcons/Solar Plant
   rotate: false
-<<<<<<< HEAD
-  xy: 1456, 554
-=======
-  xy: 1838, 68
->>>>>>> 83aab24b
+  xy: 1328, 47
   size: 100, 100
   orig: 100, 100
   offset: 0, 0
   index: -1
 BuildingIcons/Spaceship Factory
   rotate: false
-<<<<<<< HEAD
-  xy: 1660, 757
-=======
-  xy: 410, 62
->>>>>>> 83aab24b
+  xy: 1226, 46
   size: 100, 100
   orig: 100, 100
   offset: 0, 0
   index: -1
 BuildingIcons/Stable
   rotate: false
-<<<<<<< HEAD
-  xy: 1048, 43
-=======
-  xy: 1430, 46
->>>>>>> 83aab24b
+  xy: 614, 38
   size: 100, 100
   orig: 100, 100
   offset: 0, 0
   index: -1
 BuildingIcons/Stadium
   rotate: false
-<<<<<<< HEAD
-  xy: 1150, 145
-=======
-  xy: 1532, 46
->>>>>>> 83aab24b
+  xy: 104, 34
   size: 100, 100
   orig: 100, 100
   offset: 0, 0
   index: -1
 BuildingIcons/Statue of Liberty
   rotate: false
-<<<<<<< HEAD
-  xy: 1252, 247
-=======
-  xy: 512, 38
->>>>>>> 83aab24b
+  xy: 206, 34
   size: 100, 100
   orig: 100, 100
   offset: 0, 0
   index: -1
 BuildingIcons/Stock Exchange
   rotate: false
-<<<<<<< HEAD
-  xy: 1660, 655
-=======
-  xy: 308, 34
->>>>>>> 83aab24b
+  xy: 716, 2
   size: 100, 100
   orig: 100, 100
   offset: 0, 0
   index: -1
 BuildingIcons/Stone Works
   rotate: false
-<<<<<<< HEAD
-  xy: 1864, 859
-=======
-  xy: 716, 8
->>>>>>> 83aab24b
-  size: 100, 100
-  orig: 100, 100
-  offset: 0, 0
-  index: -1
-BuildingIcons/Stonehenge
-  rotate: false
-<<<<<<< HEAD
-  xy: 1966, 961
-  size: 100, 100
-  orig: 100, 100
-  offset: 0, 0
-  index: -1
-BuildingIcons/Sydney Opera House
-  rotate: false
-  xy: 1558, 451
-  size: 100, 100
-  orig: 100, 100
-  offset: 0, 0
-  index: -1
-BuildingIcons/Taj Mahal
-  rotate: false
-  xy: 1660, 553
-  size: 100, 100
-  orig: 100, 100
-  offset: 0, 0
-  index: -1
-BuildingIcons/Temple
-  rotate: false
-  xy: 1864, 757
-  size: 100, 100
-  orig: 100, 100
-  offset: 0, 0
-  index: -1
-BuildingIcons/Terracotta Army
-  rotate: false
-  xy: 1966, 859
-  size: 100, 100
-  orig: 100, 100
-  offset: 0, 0
-  index: -1
-BuildingIcons/The Great Library
-  rotate: false
-  xy: 1252, 43
-  size: 100, 100
-  orig: 100, 100
-  offset: 0, 0
-  index: -1
-BuildingIcons/The Great Lighthouse
-  rotate: false
-  xy: 1354, 145
-  size: 100, 100
-  orig: 100, 100
-  offset: 0, 0
-  index: -1
-BuildingIcons/The Louvre
-  rotate: false
-  xy: 1456, 248
-  size: 100, 100
-  orig: 100, 100
-  offset: 0, 0
-  index: -1
-BuildingIcons/The Oracle
-  rotate: false
-  xy: 1558, 349
-  size: 100, 100
-  orig: 100, 100
-  offset: 0, 0
-  index: -1
-BuildingIcons/The Pyramids
-  rotate: false
-  xy: 1762, 553
-  size: 100, 100
-  orig: 100, 100
-  offset: 0, 0
-  index: -1
-BuildingIcons/Theatre
-  rotate: false
-  xy: 1966, 757
-  size: 100, 100
-  orig: 100, 100
-  offset: 0, 0
-  index: -1
-BuildingIcons/University
-  rotate: false
-  xy: 1456, 44
-  size: 100, 100
-  orig: 100, 100
-  offset: 0, 0
-  index: -1
-BuildingIcons/Walls
-  rotate: false
-  xy: 1660, 247
-  size: 100, 100
-  orig: 100, 100
-  offset: 0, 0
-  index: -1
-BuildingIcons/Walls of Babylon
-  rotate: false
-  xy: 1762, 349
-  size: 100, 100
-  orig: 100, 100
-  offset: 0, 0
-  index: -1
-BuildingIcons/Wat
-  rotate: false
-  xy: 1762, 247
-  size: 100, 100
-  orig: 100, 100
-  offset: 0, 0
-  index: -1
-BuildingIcons/Windmill
-  rotate: false
-  xy: 1762, 145
-  size: 100, 100
-  orig: 100, 100
-  offset: 0, 0
-  index: -1
-BuildingIcons/Workshop
-  rotate: false
-  xy: 1558, 43
-=======
-  xy: 818, 2
->>>>>>> 83aab24b
+  xy: 1022, 2
   size: 100, 100
   orig: 100, 100
   offset: 0, 0
   index: -1
 FlagIcons/Czech
   rotate: false
-<<<<<<< HEAD
-  xy: 204, 1343
-=======
   xy: 1868, 1728
->>>>>>> 83aab24b
   size: 128, 128
   orig: 128, 128
   offset: 0, 0
   index: -1
 FlagIcons/Dutch
   rotate: false
-<<<<<<< HEAD
-  xy: 204, 1213
-=======
   xy: 1262, 1706
->>>>>>> 83aab24b
   size: 128, 128
   orig: 128, 128
   offset: 0, 0
   index: -1
 FlagIcons/English
   rotate: false
-<<<<<<< HEAD
-  xy: 204, 1083
-=======
   xy: 1392, 1706
->>>>>>> 83aab24b
   size: 128, 128
   orig: 128, 128
   offset: 0, 0
   index: -1
 FlagIcons/French
   rotate: false
-<<<<<<< HEAD
-  xy: 204, 953
-=======
   xy: 1522, 1706
->>>>>>> 83aab24b
   size: 128, 128
   orig: 128, 128
   offset: 0, 0
   index: -1
 FlagIcons/German
   rotate: false
-<<<<<<< HEAD
-  xy: 204, 823
-=======
   xy: 1652, 1706
->>>>>>> 83aab24b
   size: 128, 128
   orig: 128, 128
   offset: 0, 0
   index: -1
 FlagIcons/Italian
   rotate: false
-<<<<<<< HEAD
-  xy: 204, 693
-=======
   xy: 583, 1670
->>>>>>> 83aab24b
   size: 128, 128
   orig: 128, 128
   offset: 0, 0
   index: -1
 FlagIcons/Korean
   rotate: false
-<<<<<<< HEAD
-  xy: 204, 563
-=======
   xy: 713, 1670
->>>>>>> 83aab24b
   size: 128, 128
   orig: 128, 128
   offset: 0, 0
   index: -1
 FlagIcons/Polish
   rotate: false
-<<<<<<< HEAD
-  xy: 204, 433
-=======
   xy: 204, 1666
->>>>>>> 83aab24b
   size: 128, 128
   orig: 128, 128
   offset: 0, 0
   index: -1
 FlagIcons/Portuguese
   rotate: false
-<<<<<<< HEAD
-  xy: 204, 303
-=======
   xy: 334, 1666
->>>>>>> 83aab24b
   size: 128, 128
   orig: 128, 128
   offset: 0, 0
   index: -1
 FlagIcons/Romanian
   rotate: false
-<<<<<<< HEAD
-  xy: 204, 173
-=======
   xy: 2, 1654
->>>>>>> 83aab24b
   size: 128, 128
   orig: 128, 128
   offset: 0, 0
   index: -1
 FlagIcons/Russian
   rotate: false
-<<<<<<< HEAD
-  xy: 204, 43
-=======
   xy: 1782, 1598
->>>>>>> 83aab24b
   size: 128, 128
   orig: 128, 128
   offset: 0, 0
   index: -1
 FlagIcons/Simplified_Chinese
   rotate: false
-<<<<<<< HEAD
-  xy: 304, 2055
-=======
   xy: 1912, 1598
->>>>>>> 83aab24b
   size: 128, 128
   orig: 128, 128
   offset: 0, 0
   index: -1
 FlagIcons/Spanish
   rotate: false
-<<<<<<< HEAD
-  xy: 434, 2055
-=======
   xy: 1262, 1576
->>>>>>> 83aab24b
   size: 128, 128
   orig: 128, 128
   offset: 0, 0
   index: -1
 FlagIcons/Thai
   rotate: false
-<<<<<<< HEAD
-  xy: 564, 2055
-=======
   xy: 1392, 1576
->>>>>>> 83aab24b
   size: 128, 128
   orig: 128, 128
   offset: 0, 0
   index: -1
 FlagIcons/Traditional_Chinese
   rotate: false
-<<<<<<< HEAD
-  xy: 694, 2055
-=======
   xy: 1522, 1576
->>>>>>> 83aab24b
   size: 128, 128
   orig: 128, 128
   offset: 0, 0
   index: -1
 FlagIcons/Ukrainian
   rotate: false
-<<<<<<< HEAD
-  xy: 824, 2055
-=======
   xy: 1652, 1576
->>>>>>> 83aab24b
   size: 128, 128
   orig: 128, 128
   offset: 0, 0
   index: -1
 ImprovementIcons/Academy
   rotate: false
-<<<<<<< HEAD
-  xy: 954, 2083
-=======
   xy: 464, 1694
->>>>>>> 83aab24b
   size: 100, 100
   orig: 100, 100
   offset: 0, 0
   index: -1
 ImprovementIcons/Ancient ruins
   rotate: false
-<<<<<<< HEAD
-  xy: 1668, 2083
-=======
   xy: 2, 1552
->>>>>>> 83aab24b
   size: 100, 100
   orig: 100, 100
   offset: 0, 0
   index: -1
 ImprovementIcons/Barbarian encampment
   rotate: false
-<<<<<<< HEAD
-  xy: 893, 1851
-=======
   xy: 1790, 1394
->>>>>>> 83aab24b
   size: 100, 100
   orig: 100, 100
   offset: 0, 0
   index: -1
 ImprovementIcons/Camp
   rotate: false
-<<<<<<< HEAD
-  xy: 1709, 1981
-=======
   xy: 920, 1328
->>>>>>> 83aab24b
   size: 100, 100
   orig: 100, 100
   offset: 0, 0
   index: -1
 ImprovementIcons/City ruins
   rotate: false
-<<<<<<< HEAD
-  xy: 334, 657
-=======
   xy: 308, 1258
->>>>>>> 83aab24b
   size: 100, 100
   orig: 100, 100
   offset: 0, 0
   index: -1
 ImprovementIcons/Customs house
   rotate: false
-<<<<<<< HEAD
-  xy: 1399, 1675
-=======
   xy: 716, 1124
->>>>>>> 83aab24b
   size: 100, 100
   orig: 100, 100
   offset: 0, 0
   index: -1
 ImprovementIcons/Farm
   rotate: false
-<<<<<<< HEAD
-  xy: 436, 1443
-=======
-  xy: 104, 1054
->>>>>>> 83aab24b
+  xy: 206, 1054
   size: 100, 100
   orig: 100, 100
   offset: 0, 0
   index: -1
 ImprovementIcons/Fishing Boats
   rotate: false
-<<<<<<< HEAD
-  xy: 640, 1443
-=======
-  xy: 818, 1022
->>>>>>> 83aab24b
+  xy: 920, 1022
   size: 100, 100
   orig: 100, 100
   offset: 0, 0
   index: -1
 ImprovementIcons/Landmark
   rotate: false
-<<<<<<< HEAD
-  xy: 844, 627
-=======
-  xy: 1736, 680
->>>>>>> 83aab24b
+  xy: 1838, 680
   size: 100, 100
   orig: 100, 100
   offset: 0, 0
   index: -1
 ImprovementIcons/Lumber mill
   rotate: false
-<<<<<<< HEAD
-  xy: 1302, 1573
-=======
-  xy: 104, 646
->>>>>>> 83aab24b
+  xy: 206, 646
   size: 100, 100
   orig: 100, 100
   offset: 0, 0
   index: -1
 ImprovementIcons/Manufactory
   rotate: false
-<<<<<<< HEAD
-  xy: 1812, 1573
-=======
-  xy: 716, 620
->>>>>>> 83aab24b
+  xy: 920, 614
   size: 100, 100
   orig: 100, 100
   offset: 0, 0
   index: -1
 ImprovementIcons/Mine
   rotate: false
-<<<<<<< HEAD
-  xy: 1150, 1267
-=======
-  xy: 614, 548
->>>>>>> 83aab24b
+  xy: 206, 544
   size: 100, 100
   orig: 100, 100
   offset: 0, 0
   index: -1
 ImprovementIcons/Moai
   rotate: false
-<<<<<<< HEAD
-  xy: 1048, 1063
-=======
-  xy: 2, 532
->>>>>>> 83aab24b
+  xy: 716, 512
   size: 100, 100
   orig: 100, 100
   offset: 0, 0
   index: -1
 ImprovementIcons/Oil well
   rotate: false
-<<<<<<< HEAD
-  xy: 1252, 961
-=======
-  xy: 818, 410
->>>>>>> 83aab24b
+  xy: 1634, 374
   size: 100, 100
   orig: 100, 100
   offset: 0, 0
   index: -1
 ImprovementIcons/Pasture
   rotate: false
-<<<<<<< HEAD
-  xy: 1150, 757
-=======
-  xy: 1124, 353
->>>>>>> 83aab24b
+  xy: 1430, 352
   size: 100, 100
   orig: 100, 100
   offset: 0, 0
   index: -1
 ImprovementIcons/Plantation
   rotate: false
-<<<<<<< HEAD
-  xy: 1252, 757
-=======
-  xy: 716, 314
->>>>>>> 83aab24b
+  xy: 1022, 308
   size: 100, 100
   orig: 100, 100
   offset: 0, 0
   index: -1
 ImprovementIcons/Quarry
   rotate: false
-<<<<<<< HEAD
-  xy: 946, 349
-=======
-  xy: 410, 266
->>>>>>> 83aab24b
+  xy: 1226, 250
   size: 100, 100
   orig: 100, 100
   offset: 0, 0
   index: -1
 ImprovementIcons/Railroad
   rotate: false
-<<<<<<< HEAD
-  xy: 1354, 757
-=======
-  xy: 1328, 250
->>>>>>> 83aab24b
+  xy: 614, 242
   size: 100, 100
   orig: 100, 100
   offset: 0, 0
   index: -1
 TileSets/Default/Railroad
   rotate: false
-<<<<<<< HEAD
-  xy: 1354, 757
-=======
-  xy: 1328, 250
->>>>>>> 83aab24b
+  xy: 614, 242
   size: 100, 100
   orig: 100, 100
   offset: 0, 0
   index: -1
 TileSets/FantasyHex/Railroad
   rotate: false
-<<<<<<< HEAD
-  xy: 1354, 757
-=======
-  xy: 1328, 250
->>>>>>> 83aab24b
+  xy: 614, 242
   size: 100, 100
   orig: 100, 100
   offset: 0, 0
   index: -1
 ImprovementIcons/Road
   rotate: false
-<<<<<<< HEAD
-  xy: 946, 247
-  size: 100, 100
-  orig: 100, 100
-  offset: 0, 0
-  index: -1
-ImprovementIcons/Trading post
-  rotate: false
-  xy: 1456, 146
-=======
-  xy: 2, 226
->>>>>>> 83aab24b
+  xy: 920, 206
   size: 100, 100
   orig: 100, 100
   offset: 0, 0
   index: -1
 NationIcons/America
   rotate: false
-<<<<<<< HEAD
-  xy: 1566, 2083
-=======
   xy: 336, 1564
->>>>>>> 83aab24b
   size: 100, 100
   orig: 100, 100
   offset: 0, 0
   index: -1
 NationIcons/Arabia
   rotate: false
-<<<<<<< HEAD
-  xy: 485, 1953
-=======
   xy: 438, 1490
->>>>>>> 83aab24b
   size: 100, 100
   orig: 100, 100
   offset: 0, 0
   index: -1
 NationIcons/Babylon
   rotate: false
-<<<<<<< HEAD
-  xy: 277, 1749
-=======
   xy: 308, 1462
->>>>>>> 83aab24b
   size: 100, 100
   orig: 100, 100
   offset: 0, 0
   index: -1
 NationIcons/China
   rotate: false
-<<<<<<< HEAD
-  xy: 334, 1167
-=======
   xy: 1532, 1270
->>>>>>> 83aab24b
   size: 100, 100
   orig: 100, 100
   offset: 0, 0
   index: -1
 NationIcons/CityState
   rotate: false
-<<<<<<< HEAD
-  xy: 334, 351
-=======
   xy: 818, 1226
->>>>>>> 83aab24b
   size: 100, 100
   orig: 100, 100
   offset: 0, 0
   index: -1
 NationIcons/Egypt
   rotate: false
-<<<<<<< HEAD
-  xy: 486, 1647
-=======
   xy: 1124, 1066
->>>>>>> 83aab24b
   size: 100, 100
   orig: 100, 100
   offset: 0, 0
   index: -1
 NationIcons/England
   rotate: false
-<<<<<<< HEAD
-  xy: 690, 1545
-=======
   xy: 512, 1058
->>>>>>> 83aab24b
   size: 100, 100
   orig: 100, 100
   offset: 0, 0
   index: -1
 NationIcons/France
   rotate: false
-<<<<<<< HEAD
-  xy: 640, 1239
-=======
-  xy: 410, 980
->>>>>>> 83aab24b
+  xy: 1124, 964
   size: 100, 100
   orig: 100, 100
   offset: 0, 0
   index: -1
 NationIcons/Germany
   rotate: false
-<<<<<<< HEAD
-  xy: 538, 933
-=======
-  xy: 614, 956
->>>>>>> 83aab24b
+  xy: 104, 952
   size: 100, 100
   orig: 100, 100
   offset: 0, 0
   index: -1
 NationIcons/Greece
   rotate: false
-<<<<<<< HEAD
-  xy: 742, 933
-=======
-  xy: 1838, 884
->>>>>>> 83aab24b
+  xy: 1940, 884
   size: 100, 100
   orig: 100, 100
   offset: 0, 0
   index: -1
 NationIcons/India
   rotate: false
-<<<<<<< HEAD
-  xy: 742, 423
-=======
-  xy: 1838, 782
->>>>>>> 83aab24b
+  xy: 1940, 782
   size: 100, 100
   orig: 100, 100
   offset: 0, 0
   index: -1
 NationIcons/Iroquois
   rotate: false
-<<<<<<< HEAD
-  xy: 436, 15
-=======
-  xy: 1532, 760
->>>>>>> 83aab24b
+  xy: 512, 752
   size: 100, 100
   orig: 100, 100
   offset: 0, 0
   index: -1
 NationIcons/Japan
   rotate: false
-<<<<<<< HEAD
-  xy: 742, 15
-=======
-  xy: 104, 748
->>>>>>> 83aab24b
+  xy: 206, 748
   size: 100, 100
   orig: 100, 100
   offset: 0, 0
   index: -1
 NationIcons/Korea
   rotate: false
-<<<<<<< HEAD
-  xy: 844, 1137
-=======
-  xy: 716, 722
->>>>>>> 83aab24b
+  xy: 716, 716
   size: 100, 100
   orig: 100, 100
   offset: 0, 0
   index: -1
 NationIcons/Persia
   rotate: false
-<<<<<<< HEAD
-  xy: 1558, 1165
-=======
-  xy: 1532, 352
->>>>>>> 83aab24b
+  xy: 104, 340
   size: 100, 100
   orig: 100, 100
   offset: 0, 0
   index: -1
 NationIcons/Polynesia
   rotate: false
-<<<<<<< HEAD
-  xy: 1456, 962
-=======
-  xy: 920, 308
->>>>>>> 83aab24b
+  xy: 1736, 272
   size: 100, 100
   orig: 100, 100
   offset: 0, 0
   index: -1
 NationIcons/Rome
   rotate: false
-<<<<<<< HEAD
-  xy: 1354, 655
-=======
-  xy: 1022, 206
->>>>>>> 83aab24b
+  xy: 1838, 170
   size: 100, 100
   orig: 100, 100
   offset: 0, 0
   index: -1
 NationIcons/Russia
   rotate: false
-<<<<<<< HEAD
-  xy: 1456, 758
-=======
-  xy: 1634, 170
->>>>>>> 83aab24b
+  xy: 1940, 170
   size: 100, 100
   orig: 100, 100
   offset: 0, 0
   index: -1
 NationIcons/Siam
   rotate: false
-<<<<<<< HEAD
-  xy: 1966, 1165
-=======
-  xy: 716, 110
->>>>>>> 83aab24b
+  xy: 1022, 104
   size: 100, 100
   orig: 100, 100
   offset: 0, 0
   index: -1
 NationIcons/Songhai
   rotate: false
-<<<<<<< HEAD
-  xy: 1558, 655
-  size: 100, 100
-  orig: 100, 100
-  offset: 0, 0
-  index: -1
-NationIcons/The Ottomans
-  rotate: false
-  xy: 1660, 451
-=======
-  xy: 1940, 68
->>>>>>> 83aab24b
-  size: 100, 100
-  orig: 100, 100
-  offset: 0, 0
-  index: -1
-<<<<<<< HEAD
-OtherIcons/Aircraft
-  rotate: false
-  xy: 2117, 2031
-  size: 50, 50
-  orig: 50, 50
-  offset: 0, 0
-  index: -1
-OtherIcons/BackArrow
-  rotate: false
-  xy: 1864, 142
-  size: 50, 50
-  orig: 50, 50
+  xy: 1124, 46
+  size: 100, 100
+  orig: 100, 100
   offset: 0, 0
   index: -1
 OtherIcons/Banner
   rotate: false
-  xy: 893, 1953
-=======
-OtherIcons/Banner
-  rotate: false
   xy: 1688, 1394
->>>>>>> 83aab24b
   size: 100, 100
   orig: 100, 100
   offset: 0, 0
   index: -1
 OtherIcons/Circle
   rotate: false
-<<<<<<< HEAD
-  xy: 204, 1473
-=======
   xy: 1868, 1858
->>>>>>> 83aab24b
   size: 178, 178
   orig: 178, 178
   offset: 0, 0
   index: -1
 OtherIcons/Crosshair
   rotate: false
-<<<<<<< HEAD
-  xy: 1195, 1675
-=======
   xy: 308, 1156
->>>>>>> 83aab24b
   size: 100, 100
   orig: 100, 100
   offset: 0, 0
   index: -1
 OtherIcons/DisbandUnit
   rotate: false
-<<<<<<< HEAD
-  xy: 1705, 1675
-=======
   xy: 1022, 1124
->>>>>>> 83aab24b
   size: 100, 100
   orig: 100, 100
   offset: 0, 0
   index: -1
 OtherIcons/Fire
   rotate: false
-<<<<<<< HEAD
-  xy: 436, 1239
-=======
-  xy: 2, 1042
->>>>>>> 83aab24b
+  xy: 716, 1022
   size: 100, 100
   orig: 100, 100
   offset: 0, 0
   index: -1
 OtherIcons/Hexagon
   rotate: false
-<<<<<<< HEAD
-  xy: 2, 1891
-=======
   xy: 304, 1796
->>>>>>> 83aab24b
   size: 277, 240
   orig: 277, 240
   offset: 0, 0
   index: -1
 TileSets/Default/Hexagon
   rotate: false
-<<<<<<< HEAD
-  xy: 2, 1891
-=======
   xy: 304, 1796
->>>>>>> 83aab24b
   size: 277, 240
   orig: 277, 240
   offset: 0, 0
   index: -1
 TileSets/FantasyHex/Hexagon
   rotate: false
-<<<<<<< HEAD
-  xy: 2, 1891
-=======
   xy: 304, 1796
->>>>>>> 83aab24b
   size: 277, 240
   orig: 277, 240
   offset: 0, 0
   index: -1
 OtherIcons/MenuIcon
   rotate: false
-<<<<<<< HEAD
-  xy: 1048, 1267
-=======
-  xy: 1226, 556
->>>>>>> 83aab24b
+  xy: 1430, 556
   size: 100, 100
   orig: 100, 100
   offset: 0, 0
   index: -1
 OtherIcons/Pentagon
   rotate: false
-<<<<<<< HEAD
-  xy: 1354, 961
-=======
-  xy: 1430, 352
->>>>>>> 83aab24b
+  xy: 512, 344
   size: 100, 100
   orig: 100, 100
   offset: 0, 0
   index: -1
 OtherIcons/Pillage
   rotate: false
-<<<<<<< HEAD
-  xy: 1150, 655
-=======
-  xy: 2, 328
->>>>>>> 83aab24b
+  xy: 920, 308
   size: 100, 100
   orig: 100, 100
   offset: 0, 0
   index: -1
 OtherIcons/Puppet
   rotate: false
-<<<<<<< HEAD
-  xy: 1966, 1471
-=======
-  xy: 1940, 272
->>>>>>> 83aab24b
+  xy: 1124, 250
   size: 100, 100
   orig: 100, 100
   offset: 0, 0
   index: -1
 OtherIcons/Shield
   rotate: false
-<<<<<<< HEAD
-  xy: 1762, 961
-=======
-  xy: 308, 136
->>>>>>> 83aab24b
+  xy: 716, 104
   size: 100, 100
   orig: 100, 100
   offset: 0, 0
   index: -1
 OtherIcons/Sleep
   rotate: false
-<<<<<<< HEAD
-  xy: 1354, 451
-=======
-  xy: 1736, 68
->>>>>>> 83aab24b
-  size: 100, 100
-  orig: 100, 100
-  offset: 0, 0
-  index: -1
-OtherIcons/Stop
-  rotate: false
-<<<<<<< HEAD
-  xy: 1150, 43
-=======
-  xy: 920, 2
->>>>>>> 83aab24b
-  size: 100, 100
-  orig: 100, 100
-  offset: 0, 0
-  index: -1
-<<<<<<< HEAD
-OtherIcons/TableBackground
-  rotate: false
-  xy: 2120, 1095
-  size: 50, 50
-  orig: 50, 50
+  xy: 410, 62
+  size: 100, 100
+  orig: 100, 100
   offset: 0, 0
   index: -1
 OtherIcons/civTableBackground
   rotate: false
-  xy: 2, 2133
-=======
-OtherIcons/civTableBackground
-  rotate: false
   xy: 2, 1986
->>>>>>> 83aab24b
   size: 300, 50
   orig: 300, 50
   offset: 0, 0
   index: -1
 ResourceIcons/Aluminum
   rotate: false
-<<<<<<< HEAD
-  xy: 2165, 1768
-  size: 1, 1
-  orig: 1, 1
-=======
   xy: 234, 1564
   size: 100, 100
   orig: 100, 100
->>>>>>> 83aab24b
   offset: 0, 0
   index: -1
 ResourceIcons/Bananas
   rotate: false
-<<<<<<< HEAD
-  xy: 2117, 1979
-  size: 50, 50
-  orig: 50, 50
-=======
   xy: 846, 1430
   size: 100, 100
   orig: 100, 100
->>>>>>> 83aab24b
   offset: 0, 0
   index: -1
 ResourceIcons/Cattle
   rotate: false
-<<<<<<< HEAD
-  xy: 2068, 1469
-  size: 50, 50
-  orig: 50, 50
-=======
   xy: 410, 1286
   size: 100, 100
   orig: 100, 100
->>>>>>> 83aab24b
   offset: 0, 0
   index: -1
 ResourceIcons/Coal
   rotate: false
-<<<<<<< HEAD
-  xy: 2068, 1417
-  size: 50, 50
-  orig: 50, 50
-=======
   xy: 1634, 1190
   size: 100, 100
   orig: 100, 100
->>>>>>> 83aab24b
   offset: 0, 0
   index: -1
 ResourceIcons/Cotton
   rotate: false
-<<<<<<< HEAD
-  xy: 2068, 1313
-  size: 50, 50
-  orig: 50, 50
-=======
   xy: 512, 1160
   size: 100, 100
   orig: 100, 100
->>>>>>> 83aab24b
   offset: 0, 0
   index: -1
 ResourceIcons/Deer
   rotate: false
-<<<<<<< HEAD
-  xy: 2068, 1261
-  size: 50, 50
-  orig: 50, 50
-=======
   xy: 818, 1124
   size: 100, 100
   orig: 100, 100
->>>>>>> 83aab24b
   offset: 0, 0
   index: -1
 ResourceIcons/Dyes
   rotate: false
-<<<<<<< HEAD
-  xy: 2068, 1157
-  size: 50, 50
-  orig: 50, 50
-=======
   xy: 1634, 1088
   size: 100, 100
   orig: 100, 100
->>>>>>> 83aab24b
   offset: 0, 0
   index: -1
 ResourceIcons/Fish
   rotate: false
-<<<<<<< HEAD
-  xy: 2068, 1053
-  size: 50, 50
-  orig: 50, 50
-=======
-  xy: 716, 1022
-  size: 100, 100
-  orig: 100, 100
->>>>>>> 83aab24b
+  xy: 818, 1022
+  size: 100, 100
+  orig: 100, 100
   offset: 0, 0
   index: -1
 ResourceIcons/Furs
   rotate: false
-<<<<<<< HEAD
-  xy: 2068, 897
-  size: 50, 50
-  orig: 50, 50
-=======
-  xy: 1226, 964
-  size: 100, 100
-  orig: 100, 100
->>>>>>> 83aab24b
+  xy: 1328, 964
+  size: 100, 100
+  orig: 100, 100
   offset: 0, 0
   index: -1
 ResourceIcons/Gems
   rotate: false
-<<<<<<< HEAD
-  xy: 2068, 793
-  size: 50, 50
-  orig: 50, 50
-=======
-  xy: 512, 956
-  size: 100, 100
-  orig: 100, 100
->>>>>>> 83aab24b
+  xy: 614, 956
+  size: 100, 100
+  orig: 100, 100
   offset: 0, 0
   index: -1
 ResourceIcons/Gold
   rotate: false
-<<<<<<< HEAD
-  xy: 2068, 741
-  size: 50, 50
-  orig: 50, 50
-=======
-  xy: 104, 952
-  size: 100, 100
-  orig: 100, 100
->>>>>>> 83aab24b
+  xy: 206, 952
+  size: 100, 100
+  orig: 100, 100
   offset: 0, 0
   index: -1
 ResourceIcons/Horses
   rotate: false
-<<<<<<< HEAD
-  xy: 2068, 689
-  size: 50, 50
-  orig: 50, 50
-=======
-  xy: 716, 824
-  size: 100, 100
-  orig: 100, 100
->>>>>>> 83aab24b
+  xy: 716, 818
+  size: 100, 100
+  orig: 100, 100
   offset: 0, 0
   index: -1
 ResourceIcons/Incense
   rotate: false
-<<<<<<< HEAD
-  xy: 2068, 533
-  size: 50, 50
-  orig: 50, 50
-=======
-  xy: 1736, 782
-  size: 100, 100
-  orig: 100, 100
->>>>>>> 83aab24b
+  xy: 1838, 782
+  size: 100, 100
+  orig: 100, 100
   offset: 0, 0
   index: -1
 ResourceIcons/Iron
   rotate: false
-<<<<<<< HEAD
-  xy: 2068, 325
-  size: 50, 50
-  orig: 50, 50
-=======
-  xy: 1124, 760
-  size: 100, 100
-  orig: 100, 100
->>>>>>> 83aab24b
+  xy: 1226, 760
+  size: 100, 100
+  orig: 100, 100
   offset: 0, 0
   index: -1
 ResourceIcons/Ivory
   rotate: false
-<<<<<<< HEAD
-  xy: 2068, 273
-  size: 50, 50
-  orig: 50, 50
-=======
-  xy: 512, 752
-  size: 100, 100
-  orig: 100, 100
->>>>>>> 83aab24b
+  xy: 614, 752
+  size: 100, 100
+  orig: 100, 100
   offset: 0, 0
   index: -1
 ResourceIcons/Marble
   rotate: false
-<<<<<<< HEAD
-  xy: 1916, 142
-  size: 50, 50
-  orig: 50, 50
-=======
-  xy: 920, 614
-  size: 100, 100
-  orig: 100, 100
->>>>>>> 83aab24b
+  xy: 1634, 578
+  size: 100, 100
+  orig: 100, 100
   offset: 0, 0
   index: -1
 ResourceIcons/Oil
   rotate: false
-<<<<<<< HEAD
-  xy: 1968, 143
-  size: 50, 50
-  orig: 50, 50
-=======
-  xy: 716, 416
-  size: 100, 100
-  orig: 100, 100
->>>>>>> 83aab24b
+  xy: 1022, 410
+  size: 100, 100
+  orig: 100, 100
   offset: 0, 0
   index: -1
 ResourceIcons/Pearls
   rotate: false
-<<<<<<< HEAD
-  xy: 1968, 91
-  size: 50, 50
-  orig: 50, 50
-=======
-  xy: 1226, 352
-  size: 100, 100
-  orig: 100, 100
->>>>>>> 83aab24b
+  xy: 1532, 352
+  size: 100, 100
+  orig: 100, 100
   offset: 0, 0
   index: -1
 ResourceIcons/Sheep
   rotate: false
-<<<<<<< HEAD
-  xy: 2020, 195
-  size: 50, 50
-  orig: 50, 50
-=======
-  xy: 206, 136
-  size: 100, 100
-  orig: 100, 100
->>>>>>> 83aab24b
+  xy: 818, 110
+  size: 100, 100
+  orig: 100, 100
   offset: 0, 0
   index: -1
 ResourceIcons/Silk
   rotate: false
-<<<<<<< HEAD
-  xy: 2020, 143
-  size: 50, 50
-  orig: 50, 50
-=======
-  xy: 818, 104
-  size: 100, 100
-  orig: 100, 100
->>>>>>> 83aab24b
+  xy: 1634, 68
+  size: 100, 100
+  orig: 100, 100
   offset: 0, 0
   index: -1
 ResourceIcons/Silver
   rotate: false
-<<<<<<< HEAD
-  xy: 2020, 91
-  size: 50, 50
-  orig: 50, 50
-=======
-  xy: 920, 104
-  size: 100, 100
-  orig: 100, 100
->>>>>>> 83aab24b
+  xy: 1736, 68
+  size: 100, 100
+  orig: 100, 100
   offset: 0, 0
   index: -1
 ResourceIcons/Spices
   rotate: false
-<<<<<<< HEAD
-  xy: 1916, 38
-  size: 50, 50
-  orig: 50, 50
-=======
-  xy: 1328, 46
-  size: 100, 100
-  orig: 100, 100
->>>>>>> 83aab24b
+  xy: 512, 38
+  size: 100, 100
+  orig: 100, 100
   offset: 0, 0
   index: -1
 ResourceIcons/Stone
   rotate: false
-<<<<<<< HEAD
-  xy: 2020, 39
-  size: 50, 50
-  orig: 50, 50
-=======
-  xy: 2, 22
-  size: 100, 100
-  orig: 100, 100
->>>>>>> 83aab24b
+  xy: 920, 2
+  size: 100, 100
+  orig: 100, 100
   offset: 0, 0
   index: -1
 StatIcons/Acquire
   rotate: false
-<<<<<<< HEAD
-  xy: 2117, 1771
-  size: 50, 50
-  orig: 50, 50
-=======
   xy: 566, 1568
   size: 100, 100
   orig: 100, 100
->>>>>>> 83aab24b
   offset: 0, 0
   index: -1
 StatIcons/CityConnection
   rotate: false
-<<<<<<< HEAD
-  xy: 2113, 1719
-  size: 50, 50
-  orig: 50, 50
-=======
   xy: 2, 1246
   size: 100, 100
   orig: 100, 100
->>>>>>> 83aab24b
   offset: 0, 0
   index: -1
 StatIcons/City_Center_(Civ6)
   rotate: false
-<<<<<<< HEAD
-  xy: 2072, 221
-  size: 50, 50
-  orig: 50, 50
-=======
   xy: 920, 1226
   size: 100, 100
   orig: 100, 100
->>>>>>> 83aab24b
   offset: 0, 0
   index: -1
 StatIcons/Culture
   rotate: false
-<<<<<<< HEAD
-  xy: 2072, 169
-  size: 50, 50
-  orig: 50, 50
-=======
   xy: 858, 1836
   size: 200, 200
   orig: 200, 200
->>>>>>> 83aab24b
   offset: 0, 0
   index: -1
 StatIcons/Food
   rotate: false
-<<<<<<< HEAD
-  xy: 2072, 117
-  size: 50, 50
-  orig: 50, 50
-=======
   xy: 1060, 1836
   size: 200, 200
   orig: 200, 200
->>>>>>> 83aab24b
   offset: 0, 0
   index: -1
 StatIcons/Gold
   rotate: false
-<<<<<<< HEAD
-  xy: 2072, 65
-  size: 50, 50
-  orig: 50, 50
-=======
   xy: 1262, 1836
   size: 200, 200
   orig: 200, 200
->>>>>>> 83aab24b
   offset: 0, 0
   index: -1
 StatIcons/Happiness
   rotate: false
-<<<<<<< HEAD
-  xy: 2118, 1615
-  size: 50, 50
-  orig: 50, 50
-=======
   xy: 1464, 1836
   size: 200, 200
   orig: 200, 200
->>>>>>> 83aab24b
   offset: 0, 0
   index: -1
 StatIcons/Malcontent
   rotate: false
-<<<<<<< HEAD
-  xy: 2120, 1563
-  size: 50, 50
-  orig: 50, 50
-=======
   xy: 1666, 1836
   size: 200, 200
   orig: 200, 200
->>>>>>> 83aab24b
   offset: 0, 0
   index: -1
 StatIcons/Population
   rotate: false
-<<<<<<< HEAD
-  xy: 2120, 1511
-  size: 50, 50
-  orig: 50, 50
-=======
   xy: 2, 1784
   size: 200, 200
   orig: 200, 200
->>>>>>> 83aab24b
   offset: 0, 0
   index: -1
 StatIcons/Production
   rotate: false
-<<<<<<< HEAD
-  xy: 2120, 1459
-  size: 50, 50
-  orig: 50, 50
-=======
   xy: 858, 1634
   size: 200, 200
   orig: 200, 200
->>>>>>> 83aab24b
   offset: 0, 0
   index: -1
 StatIcons/Resistance
   rotate: false
-<<<<<<< HEAD
-  xy: 2120, 1355
-  size: 50, 50
-  orig: 50, 50
-=======
-  xy: 104, 238
-  size: 100, 100
-  orig: 100, 100
->>>>>>> 83aab24b
+  xy: 2, 226
+  size: 100, 100
+  orig: 100, 100
   offset: 0, 0
   index: -1
 StatIcons/Science
   rotate: false
-<<<<<<< HEAD
-  xy: 2120, 1147
-  size: 50, 50
-  orig: 50, 50
-=======
   xy: 1060, 1634
   size: 200, 200
   orig: 200, 200
->>>>>>> 83aab24b
   offset: 0, 0
   index: -1
 StatIcons/Specialist
   rotate: false
-<<<<<<< HEAD
-  xy: 2120, 991
-  size: 50, 50
-  orig: 50, 50
-=======
-  xy: 1226, 46
-  size: 100, 100
-  orig: 100, 100
->>>>>>> 83aab24b
+  xy: 1532, 46
+  size: 100, 100
+  orig: 100, 100
   offset: 0, 0
   index: -1
 TechIcons/Acoustics
   rotate: false
-<<<<<<< HEAD
-  xy: 2120, 939
-  size: 50, 50
-  orig: 50, 50
-=======
   xy: 464, 1592
   size: 100, 100
   orig: 100, 100
->>>>>>> 83aab24b
   offset: 0, 0
   index: -1
 TechIcons/Agriculture
   rotate: false
-<<<<<<< HEAD
-  xy: 2120, 887
-  size: 50, 50
-  orig: 50, 50
-=======
   xy: 668, 1568
   size: 100, 100
   orig: 100, 100
->>>>>>> 83aab24b
   offset: 0, 0
   index: -1
 TechIcons/Animal Husbandry
   rotate: false
-<<<<<<< HEAD
-  xy: 2120, 835
-  size: 50, 50
-  orig: 50, 50
-=======
   xy: 872, 1532
   size: 100, 100
   orig: 100, 100
->>>>>>> 83aab24b
   offset: 0, 0
   index: -1
 TechIcons/Archaeology
   rotate: false
-<<<<<<< HEAD
-  xy: 2120, 731
-  size: 50, 50
-  orig: 50, 50
-=======
   xy: 1178, 1474
   size: 100, 100
   orig: 100, 100
->>>>>>> 83aab24b
   offset: 0, 0
   index: -1
 TechIcons/Archery
   rotate: false
-<<<<<<< HEAD
-  xy: 1464, 2083
-=======
   xy: 1382, 1474
->>>>>>> 83aab24b
   size: 100, 100
   orig: 100, 100
   offset: 0, 0
   index: -1
 TechIcons/Architecture
   rotate: false
-<<<<<<< HEAD
-  xy: 583, 1749
-=======
   xy: 1484, 1474
->>>>>>> 83aab24b
   size: 100, 100
   orig: 100, 100
   offset: 0, 0
   index: -1
 TechIcons/Astronomy
   rotate: false
-<<<<<<< HEAD
-  xy: 1913, 1879
-=======
   xy: 642, 1466
->>>>>>> 83aab24b
   size: 100, 100
   orig: 100, 100
   offset: 0, 0
   index: -1
 TechIcons/Atomic Theory
   rotate: false
-<<<<<<< HEAD
-  xy: 334, 45
-=======
   xy: 104, 1462
->>>>>>> 83aab24b
   size: 100, 100
   orig: 100, 100
   offset: 0, 0
   index: -1
 TechIcons/Ballistics
   rotate: false
-<<<<<<< HEAD
-  xy: 1913, 1777
-=======
   xy: 744, 1430
->>>>>>> 83aab24b
   size: 100, 100
   orig: 100, 100
   offset: 0, 0
   index: -1
 TechIcons/Banking
   rotate: false
-<<<<<<< HEAD
-  xy: 1501, 1675
-=======
   xy: 1050, 1430
->>>>>>> 83aab24b
   size: 100, 100
   orig: 100, 100
   offset: 0, 0
   index: -1
 TechIcons/Biology
   rotate: false
-<<<<<<< HEAD
-  xy: 1807, 1675
-=======
   xy: 1356, 1372
->>>>>>> 83aab24b
   size: 100, 100
   orig: 100, 100
   offset: 0, 0
   index: -1
 TechIcons/Bronze Working
   rotate: false
-<<<<<<< HEAD
-  xy: 538, 1341
-=======
   xy: 104, 1360
->>>>>>> 83aab24b
   size: 100, 100
   orig: 100, 100
   offset: 0, 0
   index: -1
 TechIcons/Calendar
   rotate: false
-<<<<<<< HEAD
-  xy: 436, 933
-=======
   xy: 716, 1328
->>>>>>> 83aab24b
   size: 100, 100
   orig: 100, 100
   offset: 0, 0
   index: -1
 TechIcons/Chemistry
   rotate: false
-<<<<<<< HEAD
-  xy: 436, 831
-=======
   xy: 1328, 1270
->>>>>>> 83aab24b
   size: 100, 100
   orig: 100, 100
   offset: 0, 0
   index: -1
 TechIcons/Chivalry
   rotate: false
-<<<<<<< HEAD
-  xy: 640, 1035
-=======
   xy: 512, 1262
->>>>>>> 83aab24b
   size: 100, 100
   orig: 100, 100
   offset: 0, 0
   index: -1
 TechIcons/Civil Service
   rotate: false
-<<<<<<< HEAD
-  xy: 538, 321
-=======
   xy: 1022, 1226
->>>>>>> 83aab24b
   size: 100, 100
   orig: 100, 100
   offset: 0, 0
   index: -1
 TechIcons/Combined Arms
   rotate: false
-<<<<<<< HEAD
-  xy: 640, 321
-=======
   xy: 1940, 1190
->>>>>>> 83aab24b
   size: 100, 100
   orig: 100, 100
   offset: 0, 0
   index: -1
 TechIcons/Combustion
   rotate: false
-<<<<<<< HEAD
-  xy: 742, 321
-=======
   xy: 410, 1184
->>>>>>> 83aab24b
   size: 100, 100
   orig: 100, 100
   offset: 0, 0
   index: -1
 TechIcons/Compass
   rotate: false
-<<<<<<< HEAD
-  xy: 538, 15
-=======
   xy: 1226, 1168
->>>>>>> 83aab24b
   size: 100, 100
   orig: 100, 100
   offset: 0, 0
   index: -1
 TechIcons/Computers
   rotate: false
-<<<<<<< HEAD
-  xy: 2016, 1573
-=======
   xy: 1328, 1168
->>>>>>> 83aab24b
   size: 100, 100
   orig: 100, 100
   offset: 0, 0
   index: -1
 TechIcons/Construction
   rotate: false
-<<<<<<< HEAD
-  xy: 1150, 859
-=======
   xy: 1430, 1168
->>>>>>> 83aab24b
   size: 100, 100
   orig: 100, 100
   offset: 0, 0
   index: -1
 TechIcons/Currency
   rotate: false
-<<<<<<< HEAD
-  xy: 1252, 859
-=======
   xy: 2, 1144
->>>>>>> 83aab24b
   size: 100, 100
   orig: 100, 100
   offset: 0, 0
   index: -1
 TechIcons/Dynamite
   rotate: false
-<<<<<<< HEAD
-  xy: 1660, 859
-=======
   xy: 1736, 1088
->>>>>>> 83aab24b
   size: 100, 100
   orig: 100, 100
   offset: 0, 0
   index: -1
 TechIcons/Ecology
   rotate: false
-<<<<<<< HEAD
-  xy: 946, 43
-=======
   xy: 1838, 1088
->>>>>>> 83aab24b
   size: 100, 100
   orig: 100, 100
   offset: 0, 0
   index: -1
 TechIcons/Economics
   rotate: false
-<<<<<<< HEAD
-  xy: 1048, 145
-=======
   xy: 1940, 1088
->>>>>>> 83aab24b
   size: 100, 100
   orig: 100, 100
   offset: 0, 0
   index: -1
 TechIcons/Education
   rotate: false
-<<<<<<< HEAD
-  xy: 1966, 1063
-=======
   xy: 410, 1082
->>>>>>> 83aab24b
   size: 100, 100
   orig: 100, 100
   offset: 0, 0
   index: -1
 TechIcons/Electricity
   rotate: false
-<<<<<<< HEAD
-  xy: 1762, 757
-=======
   xy: 1328, 1066
->>>>>>> 83aab24b
   size: 100, 100
   orig: 100, 100
   offset: 0, 0
   index: -1
 TechIcons/Electronics
   rotate: false
-<<<<<<< HEAD
-  xy: 1354, 247
-=======
   xy: 1430, 1066
->>>>>>> 83aab24b
   size: 100, 100
   orig: 100, 100
   offset: 0, 0
   index: -1
 TechIcons/Engineering
   rotate: false
-<<<<<<< HEAD
-  xy: 1558, 145
-=======
   xy: 1532, 1066
->>>>>>> 83aab24b
   size: 100, 100
   orig: 100, 100
   offset: 0, 0
   index: -1
 TechIcons/Fertilizer
   rotate: false
-<<<<<<< HEAD
-  xy: 1864, 348
-=======
-  xy: 206, 1054
->>>>>>> 83aab24b
+  xy: 308, 1054
   size: 100, 100
   orig: 100, 100
   offset: 0, 0
   index: -1
 TechIcons/Flight
   rotate: false
-<<<<<<< HEAD
-  xy: 1966, 451
-=======
-  xy: 920, 1022
->>>>>>> 83aab24b
+  xy: 1022, 1022
   size: 100, 100
   orig: 100, 100
   offset: 0, 0
   index: -1
 TechIcons/Future Tech
   rotate: false
-<<<<<<< HEAD
-  xy: 1864, 246
-=======
-  xy: 1328, 964
->>>>>>> 83aab24b
+  xy: 1430, 964
   size: 100, 100
   orig: 100, 100
   offset: 0, 0
   index: -1
 TechIcons/Guilds
   rotate: false
-<<<<<<< HEAD
-  xy: 1158, 2083
-=======
-  xy: 1940, 884
->>>>>>> 83aab24b
+  xy: 410, 878
   size: 100, 100
   orig: 100, 100
   offset: 0, 0
   index: -1
 TechIcons/Gunpowder
   rotate: false
-<<<<<<< HEAD
-  xy: 334, 555
-=======
-  xy: 410, 878
->>>>>>> 83aab24b
+  xy: 1124, 862
   size: 100, 100
   orig: 100, 100
   offset: 0, 0
   index: -1
 TechIcons/Horseback Riding
   rotate: false
-<<<<<<< HEAD
-  xy: 334, 249
-=======
-  xy: 308, 850
->>>>>>> 83aab24b
+  xy: 2, 838
   size: 100, 100
   orig: 100, 100
   offset: 0, 0
   index: -1
 TechIcons/Industrialization
   rotate: false
-<<<<<<< HEAD
-  xy: 2, 1451
-  size: 200, 200
-  orig: 200, 200
-=======
-  xy: 1940, 782
-  size: 100, 100
-  orig: 100, 100
->>>>>>> 83aab24b
+  xy: 410, 776
+  size: 100, 100
+  orig: 100, 100
   offset: 0, 0
   index: -1
 TechIcons/Iron Working
   rotate: false
-<<<<<<< HEAD
-  xy: 2, 1249
-  size: 200, 200
-  orig: 200, 200
-=======
-  xy: 1226, 760
-  size: 100, 100
-  orig: 100, 100
->>>>>>> 83aab24b
+  xy: 1328, 760
+  size: 100, 100
+  orig: 100, 100
   offset: 0, 0
   index: -1
 TechIcons/Lasers
   rotate: false
-<<<<<<< HEAD
-  xy: 2, 1047
-  size: 200, 200
-  orig: 200, 200
-=======
-  xy: 410, 674
-  size: 100, 100
-  orig: 100, 100
->>>>>>> 83aab24b
+  xy: 1124, 658
+  size: 100, 100
+  orig: 100, 100
   offset: 0, 0
   index: -1
 TechIcons/Machinery
   rotate: false
-<<<<<<< HEAD
-  xy: 2, 845
-  size: 200, 200
-  orig: 200, 200
-=======
-  xy: 308, 646
-  size: 100, 100
-  orig: 100, 100
->>>>>>> 83aab24b
+  xy: 2, 634
+  size: 100, 100
+  orig: 100, 100
   offset: 0, 0
   index: -1
 TechIcons/Masonry
   rotate: false
-<<<<<<< HEAD
-  xy: 2068, 429
-  size: 50, 50
-  orig: 50, 50
-=======
-  xy: 1736, 578
-  size: 100, 100
-  orig: 100, 100
->>>>>>> 83aab24b
+  xy: 1940, 578
+  size: 100, 100
+  orig: 100, 100
   offset: 0, 0
   index: -1
 TechIcons/Mass Media (retired)
   rotate: false
-<<<<<<< HEAD
-  xy: 2, 643
-  size: 200, 200
-  orig: 200, 200
-=======
-  xy: 1838, 578
-  size: 100, 100
-  orig: 100, 100
->>>>>>> 83aab24b
+  xy: 410, 572
+  size: 100, 100
+  orig: 100, 100
   offset: 0, 0
   index: -1
 TechIcons/Mathematics
   rotate: false
-<<<<<<< HEAD
-  xy: 1968, 39
-  size: 50, 50
-  orig: 50, 50
-=======
-  xy: 1940, 578
-  size: 100, 100
-  orig: 100, 100
->>>>>>> 83aab24b
+  xy: 1124, 556
+  size: 100, 100
+  orig: 100, 100
   offset: 0, 0
   index: -1
 TechIcons/Metal Casting
   rotate: false
-<<<<<<< HEAD
-  xy: 2, 441
-  size: 200, 200
-  orig: 200, 200
-=======
-  xy: 1328, 556
-  size: 100, 100
-  orig: 100, 100
->>>>>>> 83aab24b
+  xy: 1532, 556
+  size: 100, 100
+  orig: 100, 100
   offset: 0, 0
   index: -1
 TechIcons/Metallurgy
   rotate: false
-<<<<<<< HEAD
-  xy: 2, 239
-  size: 200, 200
-  orig: 200, 200
-=======
-  xy: 1430, 556
-  size: 100, 100
-  orig: 100, 100
->>>>>>> 83aab24b
+  xy: 512, 548
+  size: 100, 100
+  orig: 100, 100
   offset: 0, 0
   index: -1
 TechIcons/Military Science
   rotate: false
-<<<<<<< HEAD
-  xy: 2072, 13
-  size: 50, 50
-  orig: 50, 50
-=======
-  xy: 512, 548
-  size: 100, 100
-  orig: 100, 100
->>>>>>> 83aab24b
+  xy: 104, 544
+  size: 100, 100
+  orig: 100, 100
   offset: 0, 0
   index: -1
 TechIcons/Mining
   rotate: false
-<<<<<<< HEAD
-  xy: 2118, 1667
-  size: 50, 50
-  orig: 50, 50
-=======
-  xy: 104, 544
-  size: 100, 100
-  orig: 100, 100
->>>>>>> 83aab24b
+  xy: 308, 544
+  size: 100, 100
+  orig: 100, 100
   offset: 0, 0
   index: -1
 TechIcons/Mobile Tactics
   rotate: false
-<<<<<<< HEAD
-  xy: 1762, 1165
-=======
-  xy: 716, 518
->>>>>>> 83aab24b
+  xy: 920, 512
   size: 100, 100
   orig: 100, 100
   offset: 0, 0
   index: -1
 TechIcons/Nanotechnology
   rotate: false
-<<<<<<< HEAD
-  xy: 2, 37
-  size: 200, 200
-  orig: 200, 200
-=======
-  xy: 1226, 454
-  size: 100, 100
-  orig: 100, 100
->>>>>>> 83aab24b
+  xy: 1430, 454
+  size: 100, 100
+  orig: 100, 100
   offset: 0, 0
   index: -1
 TechIcons/Navigation
   rotate: false
-<<<<<<< HEAD
-  xy: 1864, 961
-=======
-  xy: 1532, 454
->>>>>>> 83aab24b
+  xy: 614, 446
   size: 100, 100
   orig: 100, 100
   offset: 0, 0
   index: -1
 TechIcons/Nuclear Fission
   rotate: false
-<<<<<<< HEAD
-  xy: 1056, 2083
-=======
-  xy: 104, 442
->>>>>>> 83aab24b
+  xy: 308, 442
   size: 100, 100
   orig: 100, 100
   offset: 0, 0
   index: -1
 TechIcons/Optics
   rotate: false
-<<<<<<< HEAD
-  xy: 1260, 2083
-=======
-  xy: 1022, 410
->>>>>>> 83aab24b
+  xy: 1838, 374
   size: 100, 100
   orig: 100, 100
   offset: 0, 0
   index: -1
 TechIcons/Particle Physics
   rotate: false
-<<<<<<< HEAD
-  xy: 1872, 2083
-=======
-  xy: 410, 368
->>>>>>> 83aab24b
+  xy: 1226, 352
   size: 100, 100
   orig: 100, 100
   offset: 0, 0
   index: -1
 TechIcons/Pharmaceuticals
   rotate: false
-<<<<<<< HEAD
-  xy: 587, 1953
-=======
-  xy: 614, 344
->>>>>>> 83aab24b
+  xy: 308, 340
   size: 100, 100
   orig: 100, 100
   offset: 0, 0
   index: -1
 TechIcons/Philosophy
   rotate: false
-<<<<<<< HEAD
-  xy: 791, 1953
-=======
-  xy: 104, 340
->>>>>>> 83aab24b
+  xy: 2, 328
   size: 100, 100
   orig: 100, 100
   offset: 0, 0
   index: -1
 TechIcons/Physics
   rotate: false
-<<<<<<< HEAD
-  xy: 281, 1851
-=======
-  xy: 206, 340
->>>>>>> 83aab24b
+  xy: 818, 314
   size: 100, 100
   orig: 100, 100
   offset: 0, 0
   index: -1
 TechIcons/Plastics
   rotate: false
-<<<<<<< HEAD
-  xy: 587, 1851
-=======
-  xy: 818, 308
->>>>>>> 83aab24b
+  xy: 1634, 272
   size: 100, 100
   orig: 100, 100
   offset: 0, 0
   index: -1
 TechIcons/Pottery
   rotate: false
-<<<<<<< HEAD
-  xy: 689, 1851
-=======
-  xy: 1634, 272
->>>>>>> 83aab24b
+  xy: 1940, 272
   size: 100, 100
   orig: 100, 100
   offset: 0, 0
   index: -1
 TechIcons/Printing Press
   rotate: false
-<<<<<<< HEAD
-  xy: 481, 1749
-=======
-  xy: 1736, 272
->>>>>>> 83aab24b
+  xy: 410, 266
   size: 100, 100
   orig: 100, 100
   offset: 0, 0
   index: -1
 TechIcons/Radar
   rotate: false
-<<<<<<< HEAD
-  xy: 787, 1749
-=======
-  xy: 1124, 251
->>>>>>> 83aab24b
+  xy: 1430, 250
   size: 100, 100
   orig: 100, 100
   offset: 0, 0
   index: -1
 TechIcons/Radio
   rotate: false
-<<<<<<< HEAD
-  xy: 1097, 1879
-=======
-  xy: 1226, 250
->>>>>>> 83aab24b
+  xy: 1532, 250
   size: 100, 100
   orig: 100, 100
   offset: 0, 0
   index: -1
 TechIcons/Railroad
   rotate: false
-<<<<<<< HEAD
-  xy: 1403, 1981
-=======
-  xy: 1430, 250
->>>>>>> 83aab24b
+  xy: 512, 242
   size: 100, 100
   orig: 100, 100
   offset: 0, 0
   index: -1
 TechIcons/Refrigeration
   rotate: false
-<<<<<<< HEAD
-  xy: 1607, 1981
-=======
-  xy: 1532, 250
->>>>>>> 83aab24b
+  xy: 104, 238
   size: 100, 100
   orig: 100, 100
   offset: 0, 0
   index: -1
 TechIcons/Replaceable Parts
   rotate: false
-<<<<<<< HEAD
-  xy: 334, 1371
-=======
-  xy: 512, 242
->>>>>>> 83aab24b
+  xy: 206, 238
   size: 100, 100
   orig: 100, 100
   offset: 0, 0
   index: -1
 TechIcons/Rifling
   rotate: false
-<<<<<<< HEAD
-  xy: 334, 1065
-=======
-  xy: 308, 238
->>>>>>> 83aab24b
+  xy: 716, 206
   size: 100, 100
   orig: 100, 100
   offset: 0, 0
   index: -1
 TechIcons/Robotics
   rotate: false
-<<<<<<< HEAD
-  xy: 334, 147
-=======
-  xy: 716, 212
->>>>>>> 83aab24b
+  xy: 1022, 206
   size: 100, 100
   orig: 100, 100
   offset: 0, 0
   index: -1
 TechIcons/Rocketry
   rotate: false
-<<<<<<< HEAD
-  xy: 1199, 1777
-=======
-  xy: 920, 206
->>>>>>> 83aab24b
+  xy: 1736, 170
   size: 100, 100
   orig: 100, 100
   offset: 0, 0
   index: -1
 TechIcons/Sailing
   rotate: false
-<<<<<<< HEAD
-  xy: 1301, 1777
-=======
-  xy: 1124, 149
->>>>>>> 83aab24b
+  xy: 1430, 148
   size: 100, 100
   orig: 100, 100
   offset: 0, 0
   index: -1
 TechIcons/Satellites
   rotate: false
-<<<<<<< HEAD
-  xy: 1505, 1777
-=======
-  xy: 1328, 148
->>>>>>> 83aab24b
+  xy: 512, 140
   size: 100, 100
   orig: 100, 100
   offset: 0, 0
   index: -1
 TechIcons/Scientific Theory
   rotate: false
-<<<<<<< HEAD
-  xy: 1607, 1777
-=======
-  xy: 1532, 148
->>>>>>> 83aab24b
+  xy: 104, 136
   size: 100, 100
   orig: 100, 100
   offset: 0, 0
   index: -1
 TechIcons/Steam Power
   rotate: false
-<<<<<<< HEAD
-  xy: 1709, 1777
-=======
-  xy: 104, 34
->>>>>>> 83aab24b
+  xy: 2, 22
   size: 100, 100
   orig: 100, 100
   offset: 0, 0
   index: -1
 TechIcons/Steel
   rotate: false
-<<<<<<< HEAD
-  xy: 1297, 1675
-=======
-  xy: 206, 34
->>>>>>> 83aab24b
+  xy: 818, 8
   size: 100, 100
   orig: 100, 100
   offset: 0, 0
   index: -1
 TileSets/Default/CityOverlay
   rotate: false
-<<<<<<< HEAD
-  xy: 1909, 1675
-=======
   xy: 716, 1226
->>>>>>> 83aab24b
   size: 100, 100
   orig: 100, 100
   offset: 0, 0
   index: -1
 TileSets/Default/CrosshatchHexagon
   rotate: false
-<<<<<<< HEAD
-  xy: 2011, 1675
-  size: 100, 100
-  orig: 100, 100
-=======
   xy: 583, 1800
   size: 273, 236
   orig: 273, 236
->>>>>>> 83aab24b
   offset: 0, 0
   index: -1
 TileSets/FantasyHex/CrosshatchHexagon
@@ -3161,914 +1838,564 @@
   orig: 273, 236
   offset: 0, 0
   index: -1
+TileSets/Default/FalloutOverlay
+  rotate: false
+  xy: 104, 1054
+  size: 100, 100
+  orig: 100, 100
+  offset: 0, 0
+  index: -1
 TileSets/Default/Flood plainsOverlay
   rotate: false
-<<<<<<< HEAD
-  xy: 384, 1647
-=======
-  xy: 1022, 1022
->>>>>>> 83aab24b
+  xy: 1634, 986
   size: 100, 100
   orig: 100, 100
   offset: 0, 0
   index: -1
 TileSets/Default/ForestOverlay
   rotate: false
-<<<<<<< HEAD
-  xy: 384, 1545
-=======
+  xy: 1940, 986
+  size: 100, 100
+  orig: 100, 100
+  offset: 0, 0
+  index: -1
+TileSets/Default/HillOverlay
+  rotate: false
+  xy: 104, 850
+  size: 100, 100
+  orig: 100, 100
+  offset: 0, 0
+  index: -1
+TileSets/Default/JungleOverlay
+  rotate: false
+  xy: 2, 736
+  size: 100, 100
+  orig: 100, 100
+  offset: 0, 0
+  index: -1
+TileSets/Default/LakesOverlay
+  rotate: false
+  xy: 1634, 680
+  size: 100, 100
+  orig: 100, 100
+  offset: 0, 0
+  index: -1
+TileSets/Default/MarshOverlay
+  rotate: false
+  xy: 1838, 578
+  size: 100, 100
+  orig: 100, 100
+  offset: 0, 0
+  index: -1
+TileSets/Default/MountainOverlay
+  rotate: false
+  xy: 1940, 476
+  size: 100, 100
+  orig: 100, 100
+  offset: 0, 0
+  index: -1
+TileSets/Default/OasisOverlay
+  rotate: false
+  xy: 716, 410
+  size: 100, 100
+  orig: 100, 100
+  offset: 0, 0
+  index: -1
+UnitIcons/Anti-Aircraft Gun
+  rotate: false
+  xy: 974, 1532
+  size: 100, 100
+  orig: 100, 100
+  offset: 0, 0
+  index: -1
+UnitIcons/Anti-Tank Gun
+  rotate: false
+  xy: 1076, 1532
+  size: 100, 100
+  orig: 100, 100
+  offset: 0, 0
+  index: -1
+UnitIcons/Archer
+  rotate: false
+  xy: 1280, 1474
+  size: 100, 100
+  orig: 100, 100
+  offset: 0, 0
+  index: -1
+UnitIcons/Artillery
+  rotate: false
+  xy: 540, 1466
+  size: 100, 100
+  orig: 100, 100
+  offset: 0, 0
+  index: -1
+UnitIcons/B17
+  rotate: false
+  xy: 206, 1462
+  size: 100, 100
+  orig: 100, 100
+  offset: 0, 0
+  index: -1
+UnitIcons/Ballista
+  rotate: false
+  xy: 2, 1450
+  size: 100, 100
+  orig: 100, 100
+  offset: 0, 0
+  index: -1
+UnitIcons/Battleship
+  rotate: false
+  xy: 410, 1388
+  size: 100, 100
+  orig: 100, 100
+  offset: 0, 0
+  index: -1
+UnitIcons/Bomber
+  rotate: false
+  xy: 1458, 1372
+  size: 100, 100
+  orig: 100, 100
+  offset: 0, 0
+  index: -1
+UnitIcons/Bowman
+  rotate: false
+  xy: 1560, 1372
+  size: 100, 100
+  orig: 100, 100
+  offset: 0, 0
+  index: -1
+UnitIcons/Brute
+  rotate: false
+  xy: 206, 1360
+  size: 100, 100
+  orig: 100, 100
+  offset: 0, 0
+  index: -1
+UnitIcons/Camel Archer
+  rotate: false
+  xy: 818, 1328
+  size: 100, 100
+  orig: 100, 100
+  offset: 0, 0
+  index: -1
+UnitIcons/Cannon
+  rotate: false
+  xy: 1022, 1328
+  size: 100, 100
+  orig: 100, 100
+  offset: 0, 0
+  index: -1
+UnitIcons/Caravel
+  rotate: false
+  xy: 1662, 1292
+  size: 100, 100
+  orig: 100, 100
+  offset: 0, 0
+  index: -1
+UnitIcons/Catapult
+  rotate: false
+  xy: 1866, 1292
+  size: 100, 100
+  orig: 100, 100
+  offset: 0, 0
+  index: -1
+UnitIcons/Cavalry
+  rotate: false
+  xy: 1124, 1270
+  size: 100, 100
+  orig: 100, 100
+  offset: 0, 0
+  index: -1
+UnitIcons/Chariot Archer
+  rotate: false
+  xy: 1226, 1270
+  size: 100, 100
+  orig: 100, 100
+  offset: 0, 0
+  index: -1
+UnitIcons/Chu-Ko-Nu
+  rotate: false
+  xy: 614, 1262
+  size: 100, 100
+  orig: 100, 100
+  offset: 0, 0
+  index: -1
+UnitIcons/Companion Cavalry
+  rotate: false
+  xy: 1124, 1168
+  size: 100, 100
+  orig: 100, 100
+  offset: 0, 0
+  index: -1
+UnitIcons/Cossack
+  rotate: false
+  xy: 1532, 1168
+  size: 100, 100
+  orig: 100, 100
+  offset: 0, 0
+  index: -1
+UnitIcons/Crossbowman
+  rotate: false
+  xy: 206, 1156
+  size: 100, 100
+  orig: 100, 100
+  offset: 0, 0
+  index: -1
+UnitIcons/Destroyer
+  rotate: false
+  xy: 920, 1124
+  size: 100, 100
+  orig: 100, 100
+  offset: 0, 0
+  index: -1
+UnitIcons/Fighter
+  rotate: false
+  xy: 2, 1042
+  size: 100, 100
+  orig: 100, 100
+  offset: 0, 0
+  index: -1
+UnitIcons/Foreign Legion
+  rotate: false
   xy: 1838, 986
->>>>>>> 83aab24b
-  size: 100, 100
-  orig: 100, 100
-  offset: 0, 0
-  index: -1
-TileSets/Default/HillOverlay
-  rotate: false
-<<<<<<< HEAD
-  xy: 588, 1647
-=======
-  xy: 614, 854
->>>>>>> 83aab24b
-  size: 100, 100
-  orig: 100, 100
-  offset: 0, 0
-  index: -1
-TileSets/Default/JungleOverlay
-  rotate: false
-<<<<<<< HEAD
-  xy: 588, 1545
-=======
-  xy: 308, 748
->>>>>>> 83aab24b
-  size: 100, 100
-  orig: 100, 100
-  offset: 0, 0
-  index: -1
-TileSets/Default/LakesOverlay
-  rotate: false
-<<<<<<< HEAD
-  xy: 690, 1647
-=======
-  xy: 1022, 716
->>>>>>> 83aab24b
-  size: 100, 100
-  orig: 100, 100
-  offset: 0, 0
-  index: -1
-TileSets/Default/MarshOverlay
-  rotate: false
-<<<<<<< HEAD
-  xy: 436, 1341
-=======
-  xy: 1634, 578
->>>>>>> 83aab24b
-  size: 100, 100
-  orig: 100, 100
-  offset: 0, 0
-  index: -1
-TileSets/Default/MountainOverlay
-  rotate: false
-<<<<<<< HEAD
-  xy: 436, 1137
-=======
-  xy: 1736, 476
->>>>>>> 83aab24b
-  size: 100, 100
-  orig: 100, 100
-  offset: 0, 0
-  index: -1
-TileSets/Default/OasisOverlay
-  rotate: false
-<<<<<<< HEAD
-  xy: 538, 1035
-=======
-  xy: 308, 442
->>>>>>> 83aab24b
-  size: 100, 100
-  orig: 100, 100
-  offset: 0, 0
-  index: -1
-UnitIcons/Anti-Aircraft Gun
-  rotate: false
-<<<<<<< HEAD
-  xy: 436, 525
-=======
-  xy: 974, 1532
->>>>>>> 83aab24b
-  size: 100, 100
-  orig: 100, 100
-  offset: 0, 0
-  index: -1
-UnitIcons/Anti-Tank Gun
-  rotate: false
-<<<<<<< HEAD
-  xy: 538, 627
-=======
-  xy: 1076, 1532
->>>>>>> 83aab24b
-  size: 100, 100
-  orig: 100, 100
-  offset: 0, 0
-  index: -1
-UnitIcons/Archer
-  rotate: false
-<<<<<<< HEAD
-  xy: 742, 627
-=======
-  xy: 1280, 1474
->>>>>>> 83aab24b
-  size: 100, 100
-  orig: 100, 100
-  offset: 0, 0
-  index: -1
-UnitIcons/Artillery
-  rotate: false
-<<<<<<< HEAD
-  xy: 538, 117
-=======
-  xy: 540, 1466
->>>>>>> 83aab24b
-  size: 100, 100
-  orig: 100, 100
-  offset: 0, 0
-  index: -1
-UnitIcons/B17
-  rotate: false
-<<<<<<< HEAD
-  xy: 640, 117
-=======
-  xy: 206, 1462
->>>>>>> 83aab24b
-  size: 100, 100
-  orig: 100, 100
-  offset: 0, 0
-  index: -1
-UnitIcons/Ballista
-  rotate: false
-<<<<<<< HEAD
-  xy: 844, 321
-=======
-  xy: 2, 1450
->>>>>>> 83aab24b
-  size: 100, 100
-  orig: 100, 100
-  offset: 0, 0
-  index: -1
-UnitIcons/Battleship
-  rotate: false
-<<<<<<< HEAD
-  xy: 1506, 1573
-=======
-  xy: 410, 1388
->>>>>>> 83aab24b
-  size: 100, 100
-  orig: 100, 100
-  offset: 0, 0
-  index: -1
-UnitIcons/Bomber
-  rotate: false
-<<<<<<< HEAD
-  xy: 1048, 1471
-=======
-  xy: 1458, 1372
->>>>>>> 83aab24b
-  size: 100, 100
-  orig: 100, 100
-  offset: 0, 0
-  index: -1
-UnitIcons/Bowman
-  rotate: false
-<<<<<<< HEAD
-  xy: 946, 1267
-=======
-  xy: 1560, 1372
->>>>>>> 83aab24b
-  size: 100, 100
-  orig: 100, 100
-  offset: 0, 0
-  index: -1
-UnitIcons/Brute
-  rotate: false
-<<<<<<< HEAD
-  xy: 1048, 1369
-=======
-  xy: 206, 1360
->>>>>>> 83aab24b
-  size: 100, 100
-  orig: 100, 100
-  offset: 0, 0
-  index: -1
-UnitIcons/Camel Archer
-  rotate: false
-<<<<<<< HEAD
-  xy: 1150, 1369
-=======
-  xy: 818, 1328
->>>>>>> 83aab24b
-  size: 100, 100
-  orig: 100, 100
-  offset: 0, 0
-  index: -1
-UnitIcons/Cannon
-  rotate: false
-<<<<<<< HEAD
-  xy: 1252, 1471
-=======
-  xy: 1022, 1328
->>>>>>> 83aab24b
-  size: 100, 100
-  orig: 100, 100
-  offset: 0, 0
-  index: -1
-UnitIcons/Caravel
-  rotate: false
-<<<<<<< HEAD
-  xy: 1048, 1165
-=======
-  xy: 1662, 1292
->>>>>>> 83aab24b
-  size: 100, 100
-  orig: 100, 100
-  offset: 0, 0
-  index: -1
-UnitIcons/Catapult
-  rotate: false
-<<<<<<< HEAD
-  xy: 1252, 1369
-=======
-  xy: 1866, 1292
->>>>>>> 83aab24b
-  size: 100, 100
-  orig: 100, 100
-  offset: 0, 0
-  index: -1
-UnitIcons/Cavalry
-  rotate: false
-<<<<<<< HEAD
-  xy: 1150, 1165
-=======
-  xy: 1124, 1270
->>>>>>> 83aab24b
-  size: 100, 100
-  orig: 100, 100
-  offset: 0, 0
-  index: -1
-UnitIcons/Chariot Archer
-  rotate: false
-<<<<<<< HEAD
-  xy: 1558, 1471
-=======
-  xy: 1226, 1270
->>>>>>> 83aab24b
-  size: 100, 100
-  orig: 100, 100
-  offset: 0, 0
-  index: -1
-UnitIcons/Chu-Ko-Nu
-  rotate: false
-<<<<<<< HEAD
-  xy: 1150, 961
-=======
-  xy: 614, 1262
->>>>>>> 83aab24b
-  size: 100, 100
-  orig: 100, 100
-  offset: 0, 0
-  index: -1
-UnitIcons/Companion Cavalry
-  rotate: false
-<<<<<<< HEAD
-  xy: 1456, 1268
-=======
-  xy: 1124, 1168
->>>>>>> 83aab24b
-  size: 100, 100
-  orig: 100, 100
-  offset: 0, 0
-  index: -1
-UnitIcons/Cossack
-  rotate: false
-<<<<<<< HEAD
-  xy: 1456, 1166
-=======
-  xy: 1532, 1168
->>>>>>> 83aab24b
-  size: 100, 100
-  orig: 100, 100
-  offset: 0, 0
-  index: -1
-UnitIcons/Crossbowman
-  rotate: false
-<<<<<<< HEAD
-  xy: 1048, 655
-=======
-  xy: 206, 1156
->>>>>>> 83aab24b
-  size: 100, 100
-  orig: 100, 100
-  offset: 0, 0
-  index: -1
-UnitIcons/Destroyer
-  rotate: false
-<<<<<<< HEAD
-  xy: 1762, 1369
-=======
-  xy: 920, 1124
->>>>>>> 83aab24b
-  size: 100, 100
-  orig: 100, 100
-  offset: 0, 0
-  index: -1
-UnitIcons/Fighter
-  rotate: false
-<<<<<<< HEAD
-  xy: 1864, 1471
-=======
-  xy: 308, 1054
->>>>>>> 83aab24b
-  size: 100, 100
-  orig: 100, 100
-  offset: 0, 0
-  index: -1
-UnitIcons/Foreign Legion
-  rotate: false
-<<<<<<< HEAD
-  xy: 946, 451
-=======
-  xy: 1736, 986
->>>>>>> 83aab24b
   size: 100, 100
   orig: 100, 100
   offset: 0, 0
   index: -1
 UnitIcons/Frigate
   rotate: false
-<<<<<<< HEAD
-  xy: 1354, 859
-=======
-  xy: 1124, 964
->>>>>>> 83aab24b
+  xy: 1226, 964
   size: 100, 100
   orig: 100, 100
   offset: 0, 0
   index: -1
 UnitIcons/Galleass
   rotate: false
-<<<<<<< HEAD
-  xy: 1660, 1165
-=======
-  xy: 1430, 964
->>>>>>> 83aab24b
+  xy: 1532, 964
   size: 100, 100
   orig: 100, 100
   offset: 0, 0
   index: -1
 UnitIcons/Gatling Gun
   rotate: false
-<<<<<<< HEAD
-  xy: 1762, 1267
-=======
-  xy: 1532, 964
->>>>>>> 83aab24b
+  xy: 512, 956
   size: 100, 100
   orig: 100, 100
   offset: 0, 0
   index: -1
 UnitIcons/Great Artist
   rotate: false
-<<<<<<< HEAD
-  xy: 1048, 451
-=======
-  xy: 308, 952
->>>>>>> 83aab24b
+  xy: 2, 940
   size: 100, 100
   orig: 100, 100
   offset: 0, 0
   index: -1
 UnitIcons/Great Engineer
   rotate: false
-<<<<<<< HEAD
-  xy: 1150, 553
-=======
-  xy: 2, 940
->>>>>>> 83aab24b
+  xy: 716, 920
   size: 100, 100
   orig: 100, 100
   offset: 0, 0
   index: -1
 UnitIcons/Great General
   rotate: false
-  xy: 716, 926
+  xy: 818, 926
   size: 100, 94
   orig: 100, 94
   offset: 0, 0
   index: -1
 OtherIcons/Star
   rotate: false
-  xy: 716, 926
+  xy: 818, 926
   size: 100, 94
   orig: 100, 94
   offset: 0, 0
   index: -1
 UnitIcons/Great Merchant
   rotate: false
-<<<<<<< HEAD
-  xy: 1252, 655
-=======
-  xy: 818, 920
->>>>>>> 83aab24b
+  xy: 920, 920
   size: 100, 100
   orig: 100, 100
   offset: 0, 0
   index: -1
 UnitIcons/Great Scientist
   rotate: false
-<<<<<<< HEAD
-  xy: 1456, 860
-=======
-  xy: 920, 920
->>>>>>> 83aab24b
+  xy: 1022, 920
   size: 100, 100
   orig: 100, 100
   offset: 0, 0
   index: -1
 UnitIcons/Great War Bomber
   rotate: false
-<<<<<<< HEAD
-  xy: 1558, 961
-=======
-  xy: 1634, 884
->>>>>>> 83aab24b
+  xy: 1736, 884
   size: 100, 100
   orig: 100, 100
   offset: 0, 0
   index: -1
 UnitIcons/Great War Infantry
   rotate: false
-<<<<<<< HEAD
-  xy: 1966, 1369
-=======
-  xy: 1736, 884
->>>>>>> 83aab24b
+  xy: 1838, 884
   size: 100, 100
   orig: 100, 100
   offset: 0, 0
   index: -1
 UnitIcons/Helicopter
   rotate: false
-<<<<<<< HEAD
-  xy: 1048, 349
-=======
-  xy: 1532, 862
->>>>>>> 83aab24b
+  xy: 512, 854
   size: 100, 100
   orig: 100, 100
   offset: 0, 0
   index: -1
 UnitIcons/Hoplite
   rotate: false
-<<<<<<< HEAD
-  xy: 1252, 553
-=======
-  xy: 206, 850
->>>>>>> 83aab24b
+  xy: 308, 850
   size: 100, 100
   orig: 100, 100
   offset: 0, 0
   index: -1
 UnitIcons/Horseman
   rotate: false
-<<<<<<< HEAD
-  xy: 1966, 1267
-=======
-  xy: 2, 838
->>>>>>> 83aab24b
+  xy: 818, 824
   size: 100, 100
   orig: 100, 100
   offset: 0, 0
   index: -1
 UnitIcons/Hwach'a
   rotate: false
-<<<<<<< HEAD
-  xy: 1048, 247
-=======
-  xy: 1022, 818
->>>>>>> 83aab24b
+  xy: 1634, 782
   size: 100, 100
   orig: 100, 100
   offset: 0, 0
   index: -1
 UnitIcons/Infantry
   rotate: false
-<<<<<<< HEAD
-  xy: 1252, 451
-=======
-  xy: 410, 776
->>>>>>> 83aab24b
+  xy: 1124, 760
   size: 100, 100
   orig: 100, 100
   offset: 0, 0
   index: -1
 UnitIcons/Ironclad
   rotate: false
-<<<<<<< HEAD
-  xy: 1456, 452
-=======
-  xy: 1328, 760
->>>>>>> 83aab24b
+  xy: 1430, 760
   size: 100, 100
   orig: 100, 100
   offset: 0, 0
   index: -1
 UnitIcons/Janissary
   rotate: false
-<<<<<<< HEAD
-  xy: 1558, 553
-=======
-  xy: 614, 752
->>>>>>> 83aab24b
+  xy: 104, 748
   size: 100, 100
   orig: 100, 100
   offset: 0, 0
   index: -1
 UnitIcons/Jet Fighter
   rotate: false
-<<<<<<< HEAD
-  xy: 1864, 655
-=======
-  xy: 206, 748
->>>>>>> 83aab24b
+  xy: 308, 748
   size: 100, 100
   orig: 100, 100
   offset: 0, 0
   index: -1
 UnitIcons/Knight
   rotate: false
-<<<<<<< HEAD
-  xy: 1354, 43
-=======
-  xy: 2, 736
->>>>>>> 83aab24b
+  xy: 818, 722
   size: 100, 100
   orig: 100, 100
   offset: 0, 0
   index: -1
 UnitIcons/Lancer
   rotate: false
-<<<<<<< HEAD
-  xy: 1558, 247
-=======
-  xy: 1634, 680
->>>>>>> 83aab24b
+  xy: 1736, 680
   size: 100, 100
   orig: 100, 100
   offset: 0, 0
   index: -1
 UnitIcons/Landship
   rotate: false
-<<<<<<< HEAD
-  xy: 1660, 43
-=======
-  xy: 1838, 680
->>>>>>> 83aab24b
+  xy: 1940, 680
   size: 100, 100
   orig: 100, 100
   offset: 0, 0
   index: -1
 UnitIcons/Landsknecht
   rotate: false
-<<<<<<< HEAD
-  xy: 334, 453
-=======
-  xy: 1940, 680
->>>>>>> 83aab24b
+  xy: 410, 674
   size: 100, 100
   orig: 100, 100
   offset: 0, 0
   index: -1
 UnitIcons/Legion
   rotate: false
-<<<<<<< HEAD
-  xy: 2, 1653
-  size: 273, 236
-  orig: 273, 236
-=======
-  xy: 1226, 658
-  size: 100, 100
-  orig: 100, 100
->>>>>>> 83aab24b
+  xy: 1328, 658
+  size: 100, 100
+  orig: 100, 100
   offset: 0, 0
   index: -1
 UnitIcons/Longbowman
   rotate: false
-<<<<<<< HEAD
-  xy: 2, 1653
-  size: 273, 236
-  orig: 273, 236
-  offset: 0, 0
-  index: -1
-TileSets/Default/FalloutOverlay
-  rotate: false
-  xy: 792, 1545
-  size: 100, 100
-  orig: 100, 100
-  offset: 0, 0
-  index: -1
-TileSets/Default/Flood plainsOverlay
-  rotate: false
-  xy: 538, 1239
-=======
-  xy: 1532, 658
+  xy: 512, 650
   size: 100, 100
   orig: 100, 100
   offset: 0, 0
   index: -1
 UnitIcons/Longswordsman
   rotate: false
-  xy: 614, 650
->>>>>>> 83aab24b
+  xy: 104, 646
   size: 100, 100
   orig: 100, 100
   offset: 0, 0
   index: -1
 UnitIcons/Machine Gun
   rotate: false
-<<<<<<< HEAD
-  xy: 436, 1035
-=======
-  xy: 206, 646
->>>>>>> 83aab24b
+  xy: 308, 646
   size: 100, 100
   orig: 100, 100
   offset: 0, 0
   index: -1
 UnitIcons/Maori Warrior
   rotate: false
-<<<<<<< HEAD
-  xy: 436, 321
-=======
-  xy: 818, 614
->>>>>>> 83aab24b
+  xy: 1022, 614
   size: 100, 100
   orig: 100, 100
   offset: 0, 0
   index: -1
 UnitIcons/Mechanized Infantry
   rotate: false
-<<<<<<< HEAD
-  xy: 844, 1341
-=======
-  xy: 410, 572
->>>>>>> 83aab24b
+  xy: 1226, 556
   size: 100, 100
   orig: 100, 100
   offset: 0, 0
   index: -1
 UnitIcons/Minuteman
   rotate: false
-<<<<<<< HEAD
-  xy: 844, 831
-=======
-  xy: 308, 544
->>>>>>> 83aab24b
+  xy: 818, 518
   size: 100, 100
   orig: 100, 100
   offset: 0, 0
   index: -1
 UnitIcons/Modern Armor
   rotate: false
-<<<<<<< HEAD
-  xy: 946, 1369
-=======
-  xy: 818, 512
->>>>>>> 83aab24b
+  xy: 1022, 512
   size: 100, 100
   orig: 100, 100
   offset: 0, 0
   index: -1
 UnitIcons/Mohawk Warrior
   rotate: false
-<<<<<<< HEAD
-  xy: 1048, 961
-=======
-  xy: 920, 512
->>>>>>> 83aab24b
+  xy: 1634, 476
   size: 100, 100
   orig: 100, 100
   offset: 0, 0
   index: -1
 UnitIcons/Musketeer
   rotate: false
-<<<<<<< HEAD
-  xy: 946, 655
-=======
-  xy: 410, 470
->>>>>>> 83aab24b
+  xy: 1226, 454
   size: 100, 100
   orig: 100, 100
   offset: 0, 0
   index: -1
 UnitIcons/Musketman
   rotate: false
-<<<<<<< HEAD
-  xy: 2, 24
-  size: 61, 11
-  orig: 61, 11
-=======
-  xy: 1124, 455
+  xy: 1328, 455
   size: 100, 99
   orig: 100, 99
->>>>>>> 83aab24b
   offset: 0, 0
   index: -1
 UnitIcons/Naresuan's Elephant
   rotate: false
-<<<<<<< HEAD
-  xy: 2, 24
-  size: 61, 11
-  orig: 61, 11
-=======
-  xy: 1328, 454
-  size: 100, 100
-  orig: 100, 100
->>>>>>> 83aab24b
+  xy: 1532, 454
+  size: 100, 100
+  orig: 100, 100
+  offset: 0, 0
+  index: -1
+UnitIcons/Nuclear Missile
+  rotate: false
+  xy: 2, 430
+  size: 100, 100
+  orig: 100, 100
   offset: 0, 0
   index: -1
 UnitIcons/Panzer
   rotate: false
-<<<<<<< HEAD
-  xy: 2120, 507
-  size: 32, 28
-  orig: 32, 28
-=======
-  xy: 1838, 374
-  size: 100, 100
-  orig: 100, 100
->>>>>>> 83aab24b
+  xy: 1328, 353
+  size: 100, 100
+  orig: 100, 100
   offset: 0, 0
   index: -1
 UnitIcons/Persian Immortal
   rotate: false
-<<<<<<< HEAD
-  xy: 1014, 6
-  size: 32, 35
-  orig: 32, 35
-=======
-  xy: 512, 344
-  size: 100, 100
-  orig: 100, 100
->>>>>>> 83aab24b
+  xy: 206, 340
+  size: 100, 100
+  orig: 100, 100
   offset: 0, 0
   index: -1
 UnitIcons/Pikeman
   rotate: false
-<<<<<<< HEAD
-  xy: 1014, 6
-  size: 32, 35
-  orig: 32, 35
-=======
-  xy: 308, 340
-  size: 100, 100
-  orig: 100, 100
->>>>>>> 83aab24b
+  xy: 716, 308
+  size: 100, 100
+  orig: 100, 100
   offset: 0, 0
   index: -1
 UnitIcons/Rifleman
   rotate: false
-<<<<<<< HEAD
-  xy: 1014, 6
-  size: 32, 35
-  orig: 32, 35
-=======
-  xy: 206, 238
-  size: 100, 100
-  orig: 100, 100
->>>>>>> 83aab24b
+  xy: 818, 212
+  size: 100, 100
+  orig: 100, 100
   offset: 0, 0
   index: -1
 UnitIcons/Rocket Artillery
   rotate: false
-<<<<<<< HEAD
-  xy: 1048, 13
-  size: 32, 28
-  orig: 32, 28
-=======
-  xy: 818, 206
-  size: 100, 100
-  orig: 100, 100
->>>>>>> 83aab24b
+  xy: 1634, 170
+  size: 100, 100
+  orig: 100, 100
   offset: 0, 0
   index: -1
 UnitIcons/Samurai
   rotate: false
-<<<<<<< HEAD
-  xy: 1116, 13
-  size: 32, 28
-  orig: 32, 28
-=======
-  xy: 1226, 148
-  size: 100, 100
-  orig: 100, 100
->>>>>>> 83aab24b
+  xy: 1532, 148
+  size: 100, 100
+  orig: 100, 100
   offset: 0, 0
   index: -1
 UnitIcons/Scout
   rotate: false
-<<<<<<< HEAD
-  xy: 1218, 13
-  size: 32, 28
-  orig: 32, 28
-=======
-  xy: 512, 140
-  size: 100, 100
-  orig: 100, 100
->>>>>>> 83aab24b
+  xy: 206, 136
+  size: 100, 100
+  orig: 100, 100
   offset: 0, 0
   index: -1
 UnitIcons/Settler
   rotate: false
-<<<<<<< HEAD
-  xy: 1252, 8
-  size: 32, 33
-  orig: 32, 33
-=======
-  xy: 104, 136
-  size: 100, 100
-  orig: 100, 100
->>>>>>> 83aab24b
+  xy: 2, 124
+  size: 100, 100
+  orig: 100, 100
   offset: 0, 0
   index: -1
 UnitIcons/Ship of the Line
   rotate: false
-<<<<<<< HEAD
-  xy: 1286, 13
-  size: 32, 28
-  orig: 32, 28
-  offset: 0, 0
-  index: -1
-TileSets/FantasyHex/Tiles/Desert+Fallout
-  rotate: false
-  xy: 1320, 13
-  size: 32, 28
-  orig: 32, 28
-=======
-  xy: 2, 124
-  size: 100, 100
-  orig: 100, 100
->>>>>>> 83aab24b
+  xy: 920, 104
+  size: 100, 100
+  orig: 100, 100
   offset: 0, 0
   index: -1
 UnitIcons/Sipahi
   rotate: false
-<<<<<<< HEAD
-  xy: 1354, 13
-  size: 32, 28
-  orig: 32, 28
-=======
-  xy: 1022, 104
-  size: 100, 100
-  orig: 100, 100
->>>>>>> 83aab24b
+  xy: 1838, 68
+  size: 100, 100
+  orig: 100, 100
   offset: 0, 0
   index: -1
 UnitIcons/Spearman
   rotate: false
-<<<<<<< HEAD
-  xy: 1388, 13
-  size: 32, 28
-  orig: 32, 28
-=======
-  xy: 1124, 47
-  size: 100, 100
-  orig: 100, 100
->>>>>>> 83aab24b
+  xy: 1430, 46
+  size: 100, 100
+  orig: 100, 100
   offset: 0, 0
   index: -1
 UnitIcons/Stealth Bomber
   rotate: false
-<<<<<<< HEAD
-  xy: 1422, 13
-  size: 32, 28
-  orig: 32, 28
-=======
-  xy: 614, 38
-  size: 100, 100
-  orig: 100, 100
->>>>>>> 83aab24b
-  offset: 0, 0
-  index: -1
-UnitIcons/Submarine
-  rotate: false
-<<<<<<< HEAD
-  xy: 1456, 14
-  size: 32, 28
-  orig: 32, 28
-=======
-  xy: 1022, 2
-  size: 100, 100
-  orig: 100, 100
->>>>>>> 83aab24b
+  xy: 308, 34
+  size: 100, 100
+  orig: 100, 100
   offset: 0, 0
   index: -1
 
@@ -4077,3266 +2404,2039 @@
 format: RGBA8888
 filter: MipMapLinearLinear,MipMapLinearLinear
 repeat: none
+BuildingIcons/Stonehenge
+  rotate: false
+  xy: 2, 410
+  size: 100, 100
+  orig: 100, 100
+  offset: 0, 0
+  index: -1
 BuildingIcons/Sydney Opera House
   rotate: false
-<<<<<<< HEAD
-  xy: 1490, 14
-  size: 32, 28
-  orig: 32, 28
-=======
-  xy: 104, 410
-  size: 100, 100
-  orig: 100, 100
->>>>>>> 83aab24b
+  xy: 206, 410
+  size: 100, 100
+  orig: 100, 100
   offset: 0, 0
   index: -1
 BuildingIcons/Taj Mahal
   rotate: false
-<<<<<<< HEAD
-  xy: 1524, 14
-  size: 32, 28
-  orig: 32, 28
-=======
+  xy: 2, 104
+  size: 100, 100
+  orig: 100, 100
+  offset: 0, 0
+  index: -1
+BuildingIcons/Temple
+  rotate: false
+  xy: 104, 206
+  size: 100, 100
+  orig: 100, 100
+  offset: 0, 0
+  index: -1
+BuildingIcons/Terracotta Army
+  rotate: false
+  xy: 206, 308
+  size: 100, 100
+  orig: 100, 100
+  offset: 0, 0
+  index: -1
+BuildingIcons/The Great Library
+  rotate: false
+  xy: 308, 410
+  size: 100, 100
+  orig: 100, 100
+  offset: 0, 0
+  index: -1
+BuildingIcons/The Great Lighthouse
+  rotate: false
+  xy: 104, 104
+  size: 100, 100
+  orig: 100, 100
+  offset: 0, 0
+  index: -1
+BuildingIcons/The Louvre
+  rotate: false
+  xy: 104, 2
+  size: 100, 100
+  orig: 100, 100
+  offset: 0, 0
+  index: -1
+BuildingIcons/The Oracle
+  rotate: false
+  xy: 206, 206
+  size: 100, 100
+  orig: 100, 100
+  offset: 0, 0
+  index: -1
+BuildingIcons/The Pyramids
+  rotate: false
+  xy: 410, 410
+  size: 100, 100
+  orig: 100, 100
+  offset: 0, 0
+  index: -1
+BuildingIcons/Theatre
+  rotate: false
+  xy: 206, 2
+  size: 100, 100
+  orig: 100, 100
+  offset: 0, 0
+  index: -1
+BuildingIcons/University
+  rotate: false
+  xy: 614, 410
+  size: 100, 100
+  orig: 100, 100
+  offset: 0, 0
+  index: -1
+BuildingIcons/Walls
+  rotate: false
+  xy: 512, 206
+  size: 100, 100
+  orig: 100, 100
+  offset: 0, 0
+  index: -1
+BuildingIcons/Walls of Babylon
+  rotate: false
+  xy: 614, 308
+  size: 100, 100
+  orig: 100, 100
+  offset: 0, 0
+  index: -1
+BuildingIcons/Wat
+  rotate: false
+  xy: 614, 206
+  size: 100, 100
+  orig: 100, 100
+  offset: 0, 0
+  index: -1
+BuildingIcons/Windmill
+  rotate: false
+  xy: 614, 104
+  size: 100, 100
+  orig: 100, 100
+  offset: 0, 0
+  index: -1
+BuildingIcons/Workshop
+  rotate: false
+  xy: 920, 410
+  size: 100, 100
+  orig: 100, 100
+  offset: 0, 0
+  index: -1
+ImprovementIcons/Trading post
+  rotate: false
+  xy: 410, 308
+  size: 100, 100
+  orig: 100, 100
+  offset: 0, 0
+  index: -1
+NationIcons/The Ottomans
+  rotate: false
+  xy: 308, 308
+  size: 100, 100
+  orig: 100, 100
+  offset: 0, 0
+  index: -1
+OtherIcons/Aircraft
+  rotate: false
+  xy: 1022, 460
+  size: 50, 50
+  orig: 50, 50
+  offset: 0, 0
+  index: -1
+OtherIcons/BackArrow
+  rotate: false
+  xy: 1074, 460
+  size: 50, 50
+  orig: 50, 50
+  offset: 0, 0
+  index: -1
+OtherIcons/Stop
+  rotate: false
+  xy: 2, 308
+  size: 100, 100
+  orig: 100, 100
+  offset: 0, 0
+  index: -1
+OtherIcons/TableBackground
+  rotate: false
+  xy: 1026, 252
+  size: 50, 50
+  orig: 50, 50
+  offset: 0, 0
+  index: -1
+OtherIcons/whiteDot
+  rotate: false
+  xy: 1642, 347
+  size: 1, 1
+  orig: 1, 1
+  offset: 0, 0
+  index: -1
+PolicyIcons/Aristocracy
+  rotate: false
+  xy: 818, 204
+  size: 50, 50
+  orig: 50, 50
+  offset: 0, 0
+  index: -1
+PolicyIcons/Citizenship
+  rotate: false
+  xy: 1230, 460
+  size: 50, 50
+  orig: 50, 50
+  offset: 0, 0
+  index: -1
+PolicyIcons/Civil Society
+  rotate: false
+  xy: 1282, 460
+  size: 50, 50
+  orig: 50, 50
+  offset: 0, 0
+  index: -1
+PolicyIcons/Collective Rule
+  rotate: false
+  xy: 1386, 460
+  size: 50, 50
+  orig: 50, 50
+  offset: 0, 0
+  index: -1
+PolicyIcons/Constitution
+  rotate: false
+  xy: 1438, 460
+  size: 50, 50
+  orig: 50, 50
+  offset: 0, 0
+  index: -1
+PolicyIcons/Democracy
+  rotate: false
+  xy: 1542, 460
+  size: 50, 50
+  orig: 50, 50
+  offset: 0, 0
+  index: -1
+PolicyIcons/Entrepreneurship
+  rotate: false
+  xy: 1646, 460
+  size: 50, 50
+  orig: 50, 50
+  offset: 0, 0
+  index: -1
+PolicyIcons/Facism
+  rotate: false
+  xy: 1802, 460
+  size: 50, 50
+  orig: 50, 50
+  offset: 0, 0
+  index: -1
+PolicyIcons/Free Religion
+  rotate: false
+  xy: 1906, 460
+  size: 50, 50
+  orig: 50, 50
+  offset: 0, 0
+  index: -1
+PolicyIcons/Free Speech
+  rotate: false
+  xy: 1958, 460
+  size: 50, 50
+  orig: 50, 50
+  offset: 0, 0
+  index: -1
+PolicyIcons/Free Thought
+  rotate: false
+  xy: 870, 256
+  size: 50, 50
+  orig: 50, 50
+  offset: 0, 0
+  index: -1
+PolicyIcons/Humanism
+  rotate: false
+  xy: 870, 100
+  size: 50, 50
+  orig: 50, 50
+  offset: 0, 0
+  index: -1
+PolicyIcons/Landed Elite
+  rotate: false
+  xy: 922, 254
+  size: 50, 50
+  orig: 50, 50
+  offset: 0, 0
+  index: -1
+PolicyIcons/Legalism
+  rotate: false
+  xy: 922, 202
+  size: 50, 50
+  orig: 50, 50
+  offset: 0, 0
+  index: -1
+PolicyIcons/Mandate Of Heaven
+  rotate: false
+  xy: 922, 98
+  size: 50, 50
+  orig: 50, 50
+  offset: 0, 0
+  index: -1
+PolicyIcons/Mercantilism
+  rotate: false
+  xy: 974, 202
+  size: 50, 50
+  orig: 50, 50
+  offset: 0, 0
+  index: -1
+PolicyIcons/Meritocracy
+  rotate: false
+  xy: 974, 150
+  size: 50, 50
+  orig: 50, 50
+  offset: 0, 0
+  index: -1
+PolicyIcons/Militarism
+  rotate: false
+  xy: 974, 98
+  size: 50, 50
+  orig: 50, 50
+  offset: 0, 0
+  index: -1
+PolicyIcons/Military Caste
+  rotate: false
+  xy: 922, 46
+  size: 50, 50
+  orig: 50, 50
+  offset: 0, 0
+  index: -1
+PolicyIcons/Military Tradition
+  rotate: false
+  xy: 974, 46
+  size: 50, 50
+  orig: 50, 50
+  offset: 0, 0
+  index: -1
+PolicyIcons/Monarchy
+  rotate: false
+  xy: 1076, 408
+  size: 50, 50
+  orig: 50, 50
+  offset: 0, 0
+  index: -1
+PolicyIcons/Oligarchy
+  rotate: false
+  xy: 1180, 408
+  size: 50, 50
+  orig: 50, 50
+  offset: 0, 0
+  index: -1
+PolicyIcons/Organized Religion
+  rotate: false
+  xy: 1232, 408
+  size: 50, 50
+  orig: 50, 50
+  offset: 0, 0
+  index: -1
+PolicyIcons/Patronage
+  rotate: false
+  xy: 1284, 408
+  size: 50, 50
+  orig: 50, 50
+  offset: 0, 0
+  index: -1
+PolicyIcons/Police State
+  rotate: false
+  xy: 1336, 408
+  size: 50, 50
+  orig: 50, 50
+  offset: 0, 0
+  index: -1
+PolicyIcons/Populism
+  rotate: false
+  xy: 1388, 408
+  size: 50, 50
+  orig: 50, 50
+  offset: 0, 0
+  index: -1
+PolicyIcons/Professional Army
+  rotate: false
+  xy: 1440, 408
+  size: 50, 50
+  orig: 50, 50
+  offset: 0, 0
+  index: -1
+PolicyIcons/Protectionism
+  rotate: false
+  xy: 1492, 408
+  size: 50, 50
+  orig: 50, 50
+  offset: 0, 0
+  index: -1
+PolicyIcons/Reformation
+  rotate: false
+  xy: 1648, 408
+  size: 50, 50
+  orig: 50, 50
+  offset: 0, 0
+  index: -1
+PolicyIcons/Representation
+  rotate: false
+  xy: 1700, 408
+  size: 50, 50
+  orig: 50, 50
+  offset: 0, 0
+  index: -1
+PolicyIcons/Republic
+  rotate: false
+  xy: 1752, 408
+  size: 50, 50
+  orig: 50, 50
+  offset: 0, 0
+  index: -1
+PolicyIcons/Scientific Revolution
+  rotate: false
+  xy: 1804, 408
+  size: 50, 50
+  orig: 50, 50
+  offset: 0, 0
+  index: -1
+PolicyIcons/Secularism
+  rotate: false
+  xy: 1908, 408
+  size: 50, 50
+  orig: 50, 50
+  offset: 0, 0
+  index: -1
+PolicyIcons/Sovereignty
+  rotate: false
+  xy: 1078, 356
+  size: 50, 50
+  orig: 50, 50
+  offset: 0, 0
+  index: -1
+PolicyIcons/Theocracy
+  rotate: false
+  xy: 1130, 356
+  size: 50, 50
+  orig: 50, 50
+  offset: 0, 0
+  index: -1
+PolicyIcons/Total War
+  rotate: false
+  xy: 1026, 200
+  size: 50, 50
+  orig: 50, 50
+  offset: 0, 0
+  index: -1
+PolicyIcons/Trade Unions
+  rotate: false
+  xy: 1078, 252
+  size: 50, 50
+  orig: 50, 50
+  offset: 0, 0
+  index: -1
+PolicyIcons/Universal Suffrage
+  rotate: false
+  xy: 1130, 304
+  size: 50, 50
+  orig: 50, 50
+  offset: 0, 0
+  index: -1
+PolicyIcons/Warrior Code
+  rotate: false
+  xy: 1026, 148
+  size: 50, 50
+  orig: 50, 50
+  offset: 0, 0
+  index: -1
+ResourceIcons/Sugar
+  rotate: false
   xy: 2, 206
   size: 100, 100
   orig: 100, 100
->>>>>>> 83aab24b
-  offset: 0, 0
-  index: -1
-BuildingIcons/Temple
-  rotate: false
-<<<<<<< HEAD
-  xy: 1558, 13
-  size: 32, 28
-  orig: 32, 28
-=======
-  xy: 206, 410
-  size: 100, 100
-  orig: 100, 100
->>>>>>> 83aab24b
-  offset: 0, 0
-  index: -1
-BuildingIcons/Terracotta Army
-  rotate: false
-<<<<<<< HEAD
-  xy: 1592, 13
-  size: 32, 28
-  orig: 32, 28
-=======
-  xy: 2, 104
-  size: 100, 100
-  orig: 100, 100
->>>>>>> 83aab24b
-  offset: 0, 0
-  index: -1
-BuildingIcons/The Great Library
-  rotate: false
-<<<<<<< HEAD
-  xy: 1626, 13
-  size: 32, 28
-  orig: 32, 28
-=======
-  xy: 2, 2
-  size: 100, 100
-  orig: 100, 100
->>>>>>> 83aab24b
-  offset: 0, 0
-  index: -1
-BuildingIcons/The Great Lighthouse
-  rotate: false
-<<<<<<< HEAD
-  xy: 1660, 13
-  size: 32, 28
-  orig: 32, 28
-=======
-  xy: 104, 206
-  size: 100, 100
-  orig: 100, 100
->>>>>>> 83aab24b
-  offset: 0, 0
-  index: -1
-BuildingIcons/The Louvre
-  rotate: false
-<<<<<<< HEAD
-  xy: 1762, 13
-  size: 32, 28
-  orig: 32, 28
-=======
-  xy: 206, 308
-  size: 100, 100
-  orig: 100, 100
->>>>>>> 83aab24b
-  offset: 0, 0
-  index: -1
-BuildingIcons/The Oracle
-  rotate: false
-<<<<<<< HEAD
-  xy: 1796, 13
+  offset: 0, 0
+  index: -1
+ResourceIcons/Uranium
+  rotate: false
+  xy: 410, 103
+  size: 100, 100
+  orig: 100, 100
+  offset: 0, 0
+  index: -1
+ResourceIcons/Whales
+  rotate: false
+  xy: 716, 308
+  size: 100, 100
+  orig: 100, 100
+  offset: 0, 0
+  index: -1
+ResourceIcons/Wheat
+  rotate: false
+  xy: 818, 410
+  size: 100, 100
+  orig: 100, 100
+  offset: 0, 0
+  index: -1
+ResourceIcons/Wine
+  rotate: false
+  xy: 614, 2
+  size: 100, 100
+  orig: 100, 100
+  offset: 0, 0
+  index: -1
+StatIcons/InterceptRange
+  rotate: false
+  xy: 972, 358
+  size: 50, 50
+  orig: 50, 50
+  offset: 0, 0
+  index: -1
+StatIcons/Movement
+  rotate: false
+  xy: 1128, 408
+  size: 50, 50
+  orig: 50, 50
+  offset: 0, 0
+  index: -1
+StatIcons/Range
+  rotate: false
+  xy: 1544, 408
+  size: 50, 50
+  orig: 50, 50
+  offset: 0, 0
+  index: -1
+StatIcons/RangedStrength
+  rotate: false
+  xy: 1596, 408
+  size: 50, 50
+  orig: 50, 50
+  offset: 0, 0
+  index: -1
+TechIcons/The Wheel
+  rotate: false
+  xy: 206, 104
+  size: 100, 100
+  orig: 100, 100
+  offset: 0, 0
+  index: -1
+TechIcons/Theology
+  rotate: false
+  xy: 308, 206
+  size: 100, 100
+  orig: 100, 100
+  offset: 0, 0
+  index: -1
+TechIcons/Trapping
+  rotate: false
+  xy: 512, 410
+  size: 100, 100
+  orig: 100, 100
+  offset: 0, 0
+  index: -1
+TechIcons/Writing
+  rotate: false
+  xy: 716, 104
+  size: 100, 100
+  orig: 100, 100
+  offset: 0, 0
+  index: -1
+TileSets/Default/road
+  rotate: false
+  xy: 410, 90
+  size: 61, 11
+  orig: 61, 11
+  offset: 0, 0
+  index: -1
+TileSets/FantasyHex/road
+  rotate: false
+  xy: 410, 90
+  size: 61, 11
+  orig: 61, 11
+  offset: 0, 0
+  index: -1
+TileSets/FantasyHex/Tiles/Academy
+  rotate: false
+  xy: 818, 9
+  size: 32, 37
+  orig: 32, 37
+  offset: 0, 0
+  index: -1
+TileSets/FantasyHex/Tiles/Ancient ruins
+  rotate: false
+  xy: 410, 8
+  size: 32, 28
+  orig: 32, 28
+  offset: 0, 0
+  index: -1
+TileSets/FantasyHex/Tiles/Atoll
+  rotate: false
+  xy: 1078, 170
+  size: 32, 28
+  orig: 32, 28
+  offset: 0, 0
+  index: -1
+TileSets/FantasyHex/Tiles/Barbarian encampment
+  rotate: false
+  xy: 852, 18
+  size: 32, 28
+  orig: 32, 28
+  offset: 0, 0
+  index: -1
+TileSets/FantasyHex/Tiles/Citadel
+  rotate: false
+  xy: 1472, 373
+  size: 32, 33
+  orig: 32, 33
+  offset: 0, 0
+  index: -1
+TileSets/FantasyHex/Tiles/City
+  rotate: false
+  xy: 1506, 371
+  size: 32, 35
+  orig: 32, 35
+  offset: 0, 0
+  index: -1
+TileSets/FantasyHex/Tiles/Grassland+City
+  rotate: false
+  xy: 1506, 371
+  size: 32, 35
+  orig: 32, 35
+  offset: 0, 0
+  index: -1
+TileSets/FantasyHex/Tiles/Hill+City
+  rotate: false
+  xy: 1506, 371
+  size: 32, 35
+  orig: 32, 35
+  offset: 0, 0
+  index: -1
+TileSets/FantasyHex/Tiles/City ruins
+  rotate: false
+  xy: 1540, 378
+  size: 32, 28
+  orig: 32, 28
+  offset: 0, 0
+  index: -1
+TileSets/FantasyHex/Tiles/Coast
+  rotate: false
+  xy: 1608, 378
+  size: 32, 28
+  orig: 32, 28
+  offset: 0, 0
+  index: -1
+TileSets/FantasyHex/Tiles/Customs house
+  rotate: false
+  xy: 1778, 378
+  size: 32, 28
+  orig: 32, 28
+  offset: 0, 0
+  index: -1
+TileSets/FantasyHex/Tiles/Desert
+  rotate: false
+  xy: 1812, 378
+  size: 32, 28
+  orig: 32, 28
+  offset: 0, 0
+  index: -1
+TileSets/FantasyHex/Tiles/Desert+City
+  rotate: false
+  xy: 1846, 373
+  size: 32, 33
+  orig: 32, 33
+  offset: 0, 0
+  index: -1
+TileSets/FantasyHex/Tiles/Desert+Fallout
+  rotate: false
+  xy: 1880, 378
+  size: 32, 28
+  orig: 32, 28
+  offset: 0, 0
+  index: -1
+TileSets/FantasyHex/Tiles/Desert+Farm
+  rotate: false
+  xy: 1914, 378
+  size: 32, 28
+  orig: 32, 28
+  offset: 0, 0
+  index: -1
+TileSets/FantasyHex/Tiles/Desert+Flood plains
+  rotate: false
+  xy: 1948, 378
+  size: 32, 28
+  orig: 32, 28
+  offset: 0, 0
+  index: -1
+TileSets/FantasyHex/Tiles/Desert+Flood plains+Farm
+  rotate: false
+  xy: 920, 16
+  size: 32, 28
+  orig: 32, 28
+  offset: 0, 0
+  index: -1
+TileSets/FantasyHex/Tiles/Desert+Flood plains+Trading post
+  rotate: false
+  xy: 954, 16
+  size: 32, 28
+  orig: 32, 28
+  offset: 0, 0
+  index: -1
+TileSets/FantasyHex/Tiles/Desert+Oasis
+  rotate: false
+  xy: 988, 16
+  size: 32, 28
+  orig: 32, 28
+  offset: 0, 0
+  index: -1
+TileSets/FantasyHex/Tiles/Desert+Trading post
+  rotate: false
+  xy: 1982, 378
+  size: 32, 28
+  orig: 32, 28
+  offset: 0, 0
+  index: -1
+TileSets/FantasyHex/Tiles/Fishing Boats
+  rotate: false
+  xy: 1078, 140
+  size: 32, 28
+  orig: 32, 28
+  offset: 0, 0
+  index: -1
+TileSets/FantasyHex/Tiles/Fort
+  rotate: false
+  xy: 1234, 343
+  size: 32, 33
+  orig: 32, 33
+  offset: 0, 0
+  index: -1
+TileSets/FantasyHex/Tiles/Grassland
+  rotate: false
+  xy: 1404, 348
   size: 32, 28
   orig: 32, 28
   offset: 0, 0
   index: -1
 TileSets/FantasyHex/Tiles/Grassland+Fallout
   rotate: false
-  xy: 1830, 13
-  size: 32, 28
-  orig: 32, 28
-=======
-  xy: 308, 410
-  size: 100, 100
-  orig: 100, 100
->>>>>>> 83aab24b
-  offset: 0, 0
-  index: -1
-BuildingIcons/The Pyramids
-  rotate: false
-<<<<<<< HEAD
-  xy: 1864, 8
-  size: 32, 28
-  orig: 32, 28
-=======
-  xy: 104, 2
-  size: 100, 100
-  orig: 100, 100
->>>>>>> 83aab24b
-  offset: 0, 0
-  index: -1
-BuildingIcons/Theatre
-  rotate: false
-<<<<<<< HEAD
-  xy: 1898, 5
+  xy: 1438, 348
+  size: 32, 28
+  orig: 32, 28
+  offset: 0, 0
+  index: -1
+TileSets/FantasyHex/Tiles/Grassland+Farm
+  rotate: false
+  xy: 1472, 343
+  size: 32, 28
+  orig: 32, 28
+  offset: 0, 0
+  index: -1
+TileSets/FantasyHex/Tiles/Grassland+Forest
+  rotate: false
+  xy: 1506, 338
   size: 32, 31
   orig: 32, 31
-=======
-  xy: 308, 308
-  size: 100, 100
-  orig: 100, 100
->>>>>>> 83aab24b
-  offset: 0, 0
-  index: -1
-BuildingIcons/University
-  rotate: false
-<<<<<<< HEAD
-  xy: 1932, 2
+  offset: 0, 0
+  index: -1
+TileSets/FantasyHex/Tiles/Grassland+Forest+Camp
+  rotate: false
+  xy: 1540, 345
+  size: 32, 31
+  orig: 32, 31
+  offset: 0, 0
+  index: -1
+TileSets/FantasyHex/Tiles/Grassland+Forest+Lumber mill
+  rotate: false
+  xy: 1574, 345
+  size: 32, 31
+  orig: 32, 31
+  offset: 0, 0
+  index: -1
+TileSets/FantasyHex/Tiles/Grassland+Jungle
+  rotate: false
+  xy: 444, 2
   size: 32, 34
   orig: 32, 34
-=======
-  xy: 308, 2
-  size: 100, 100
-  orig: 100, 100
->>>>>>> 83aab24b
-  offset: 0, 0
-  index: -1
-BuildingIcons/Walls
-  rotate: false
-<<<<<<< HEAD
-  xy: 946, 1683
+  offset: 0, 0
+  index: -1
+TileSets/FantasyHex/Tiles/Grassland+Jungle+Camp
+  rotate: false
+  xy: 478, 67
   size: 32, 34
   orig: 32, 34
-=======
-  xy: 512, 307
-  size: 100, 100
-  orig: 100, 100
->>>>>>> 83aab24b
-  offset: 0, 0
-  index: -1
-BuildingIcons/Walls of Babylon
-  rotate: false
-<<<<<<< HEAD
-  xy: 2154, 589
+  offset: 0, 0
+  index: -1
+TileSets/FantasyHex/Tiles/Grassland+Jungle+Trading post
+  rotate: false
+  xy: 478, 31
+  size: 32, 34
+  orig: 32, 34
+  offset: 0, 0
+  index: -1
+TileSets/FantasyHex/Tiles/Grassland+Marsh
+  rotate: false
+  xy: 1608, 347
+  size: 32, 29
+  orig: 32, 29
+  offset: 0, 0
+  index: -1
+TileSets/FantasyHex/Tiles/Grassland+Trading post
+  rotate: false
+  xy: 1642, 350
+  size: 32, 28
+  orig: 32, 28
+  offset: 0, 0
+  index: -1
+TileSets/FantasyHex/Tiles/Hill
+  rotate: false
+  xy: 1880, 344
+  size: 32, 32
+  orig: 32, 32
+  offset: 0, 0
+  index: -1
+TileSets/FantasyHex/Tiles/Hill+Camp
+  rotate: false
+  xy: 1914, 344
+  size: 32, 32
+  orig: 32, 32
+  offset: 0, 0
+  index: -1
+TileSets/FantasyHex/Tiles/Hill+Customs house
+  rotate: false
+  xy: 1948, 344
+  size: 32, 32
+  orig: 32, 32
+  offset: 0, 0
+  index: -1
+TileSets/FantasyHex/Tiles/Hill+Fallout
+  rotate: false
+  xy: 1982, 344
+  size: 32, 32
+  orig: 32, 32
+  offset: 0, 0
+  index: -1
+TileSets/FantasyHex/Tiles/Hill+Forest
+  rotate: false
+  xy: 1164, 205
+  size: 32, 45
+  orig: 32, 45
+  offset: 0, 0
+  index: -1
+TileSets/FantasyHex/Tiles/Hill+Forest+Camp
+  rotate: false
+  xy: 1060, 93
+  size: 32, 45
+  orig: 32, 45
+  offset: 0, 0
+  index: -1
+TileSets/FantasyHex/Tiles/Hill+Mine
+  rotate: false
+  xy: 1060, 59
+  size: 32, 32
+  orig: 32, 32
+  offset: 0, 0
+  index: -1
+TileSets/FantasyHex/Tiles/Hill+Quarry
+  rotate: false
+  xy: 1094, 106
+  size: 32, 32
+  orig: 32, 32
+  offset: 0, 0
+  index: -1
+TileSets/FantasyHex/Tiles/Hill+Terrace Farm
+  rotate: false
+  xy: 1094, 72
+  size: 32, 32
+  orig: 32, 32
+  offset: 0, 0
+  index: -1
+TileSets/FantasyHex/Tiles/Lakes
+  rotate: false
+  xy: 1216, 255
+  size: 32, 28
+  orig: 32, 28
+  offset: 0, 0
+  index: -1
+TileSets/FantasyHex/Tiles/Landmark
+  rotate: false
+  xy: 1250, 253
+  size: 32, 28
+  orig: 32, 28
+  offset: 0, 0
+  index: -1
+TileSets/FantasyHex/Tiles/Manufactory
+  rotate: false
+  xy: 1112, 155
+  size: 32, 35
+  orig: 32, 35
+  offset: 0, 0
+  index: -1
+TileSets/FantasyHex/Tiles/Mine
+  rotate: false
+  xy: 1420, 318
+  size: 32, 28
+  orig: 32, 28
+  offset: 0, 0
+  index: -1
+TileSets/FantasyHex/Tiles/Moai
+  rotate: false
+  xy: 1386, 288
+  size: 32, 28
+  orig: 32, 28
+  offset: 0, 0
+  index: -1
+TileSets/FantasyHex/Tiles/Mountain
+  rotate: false
+  xy: 1386, 250
   size: 32, 36
   orig: 32, 36
-=======
-  xy: 614, 410
-  size: 100, 100
-  orig: 100, 100
->>>>>>> 83aab24b
-  offset: 0, 0
-  index: -1
-BuildingIcons/Wat
-  rotate: false
-<<<<<<< HEAD
-  xy: 2154, 558
-  size: 32, 29
-  orig: 32, 29
-=======
-  xy: 614, 308
-  size: 100, 100
-  orig: 100, 100
->>>>>>> 83aab24b
-  offset: 0, 0
-  index: -1
-BuildingIcons/Windmill
-  rotate: false
-<<<<<<< HEAD
-  xy: 2154, 528
-  size: 32, 28
-  orig: 32, 28
-=======
-  xy: 614, 206
-  size: 100, 100
-  orig: 100, 100
->>>>>>> 83aab24b
-  offset: 0, 0
-  index: -1
-BuildingIcons/Workshop
-  rotate: false
-<<<<<<< HEAD
-  xy: 2154, 498
-  size: 32, 28
-  orig: 32, 28
-=======
-  xy: 614, 2
-  size: 100, 100
-  orig: 100, 100
->>>>>>> 83aab24b
-  offset: 0, 0
-  index: -1
-ImprovementIcons/Trading post
-  rotate: false
-<<<<<<< HEAD
-  xy: 2154, 468
-  size: 32, 28
-  orig: 32, 28
-=======
-  xy: 206, 104
-  size: 100, 100
-  orig: 100, 100
->>>>>>> 83aab24b
-  offset: 0, 0
-  index: -1
-NationIcons/The Ottomans
-  rotate: false
-<<<<<<< HEAD
-  xy: 65, 3
+  offset: 0, 0
+  index: -1
+TileSets/FantasyHex/Tiles/Ocean
+  rotate: false
+  xy: 1488, 308
+  size: 32, 28
+  orig: 32, 28
+  offset: 0, 0
+  index: -1
+TileSets/FantasyHex/Tiles/Oil well
+  rotate: false
+  xy: 1488, 278
+  size: 32, 28
+  orig: 32, 28
+  offset: 0, 0
+  index: -1
+TileSets/FantasyHex/Tiles/Pasture
+  rotate: false
+  xy: 1522, 278
+  size: 32, 28
+  orig: 32, 28
+  offset: 0, 0
+  index: -1
+TileSets/FantasyHex/Tiles/Plains
+  rotate: false
+  xy: 1556, 285
+  size: 32, 28
+  orig: 32, 28
+  offset: 0, 0
+  index: -1
+TileSets/FantasyHex/Tiles/Plains+City
+  rotate: false
+  xy: 1556, 248
+  size: 32, 35
+  orig: 32, 35
+  offset: 0, 0
+  index: -1
+TileSets/FantasyHex/Tiles/Plains+Fallout
+  rotate: false
+  xy: 1590, 315
+  size: 32, 28
+  orig: 32, 28
+  offset: 0, 0
+  index: -1
+TileSets/FantasyHex/Tiles/Plains+Farm
+  rotate: false
+  xy: 1590, 285
+  size: 32, 28
+  orig: 32, 28
+  offset: 0, 0
+  index: -1
+TileSets/FantasyHex/Tiles/Plains+Forest
+  rotate: false
+  xy: 1590, 250
+  size: 32, 33
+  orig: 32, 33
+  offset: 0, 0
+  index: -1
+TileSets/FantasyHex/Tiles/Plains+Forest+Camp
+  rotate: false
+  xy: 1624, 312
+  size: 32, 33
+  orig: 32, 33
+  offset: 0, 0
+  index: -1
+TileSets/FantasyHex/Tiles/Plains+Forest+Lumber mill
+  rotate: false
+  xy: 1624, 277
+  size: 32, 33
+  orig: 32, 33
+  offset: 0, 0
+  index: -1
+TileSets/FantasyHex/Tiles/Plains+Jungle
+  rotate: false
+  xy: 1658, 313
+  size: 32, 35
+  orig: 32, 35
+  offset: 0, 0
+  index: -1
+TileSets/FantasyHex/Tiles/Plains+Jungle+Trading post
+  rotate: false
+  xy: 1658, 276
+  size: 32, 35
+  orig: 32, 35
+  offset: 0, 0
+  index: -1
+TileSets/FantasyHex/Tiles/Plains+Trading post
+  rotate: false
+  xy: 1624, 247
+  size: 32, 28
+  orig: 32, 28
+  offset: 0, 0
+  index: -1
+TileSets/FantasyHex/Tiles/Plantation
+  rotate: false
+  xy: 1658, 246
+  size: 32, 28
+  orig: 32, 28
+  offset: 0, 0
+  index: -1
+TileSets/FantasyHex/Tiles/Polder
+  rotate: false
+  xy: 1692, 318
+  size: 32, 28
+  orig: 32, 28
+  offset: 0, 0
+  index: -1
+TileSets/FantasyHex/Tiles/Quarry
+  rotate: false
+  xy: 1726, 318
+  size: 32, 28
+  orig: 32, 28
+  offset: 0, 0
+  index: -1
+TileSets/FantasyHex/Tiles/River-Bottom
+  rotate: false
+  xy: 1692, 256
+  size: 32, 30
+  orig: 32, 30
+  offset: 0, 0
+  index: -1
+TileSets/FantasyHex/Tiles/River-BottomLeft
+  rotate: false
+  xy: 1726, 286
+  size: 32, 30
+  orig: 32, 30
+  offset: 0, 0
+  index: -1
+TileSets/FantasyHex/Tiles/River-BottomRight
+  rotate: false
+  xy: 1760, 316
+  size: 32, 30
+  orig: 32, 30
+  offset: 0, 0
+  index: -1
+TileSets/FantasyHex/Tiles/River-Top
+  rotate: false
+  xy: 1794, 316
+  size: 32, 30
+  orig: 32, 30
+  offset: 0, 0
+  index: -1
+TileSets/FantasyHex/Tiles/River-TopLeft
+  rotate: false
+  xy: 1726, 254
+  size: 32, 30
+  orig: 32, 30
+  offset: 0, 0
+  index: -1
+TileSets/FantasyHex/Tiles/River-TopRight
+  rotate: false
+  xy: 1760, 284
+  size: 32, 30
+  orig: 32, 30
+  offset: 0, 0
+  index: -1
+TileSets/FantasyHex/Tiles/Tundra
+  rotate: false
+  xy: 1862, 255
+  size: 32, 28
+  orig: 32, 28
+  offset: 0, 0
+  index: -1
+TileSets/FantasyHex/Tiles/Tundra+Camp
+  rotate: false
+  xy: 1862, 225
+  size: 32, 28
+  orig: 32, 28
+  offset: 0, 0
+  index: -1
+TileSets/FantasyHex/Tiles/Tundra+City
+  rotate: false
+  xy: 1896, 307
+  size: 32, 35
+  orig: 32, 35
+  offset: 0, 0
+  index: -1
+TileSets/FantasyHex/Tiles/Tundra+Fallout
+  rotate: false
+  xy: 1896, 277
+  size: 32, 28
+  orig: 32, 28
+  offset: 0, 0
+  index: -1
+TileSets/FantasyHex/Tiles/Tundra+Forest
+  rotate: false
+  xy: 1930, 310
   size: 32, 32
   orig: 32, 32
-=======
-  xy: 104, 104
-  size: 100, 100
-  orig: 100, 100
->>>>>>> 83aab24b
-  offset: 0, 0
-  index: -1
-OtherIcons/Aircraft
-  rotate: false
-<<<<<<< HEAD
-  xy: 99, 3
+  offset: 0, 0
+  index: -1
+TileSets/FantasyHex/Tiles/Tundra+Forest+Camp
+  rotate: false
+  xy: 1896, 243
   size: 32, 32
   orig: 32, 32
   offset: 0, 0
   index: -1
-TileSets/FantasyHex/Tiles/Hill+Fallout
-  rotate: false
-  xy: 133, 3
+TileSets/FantasyHex/Tiles/Tundra+Forest+Lumber mill
+  rotate: false
+  xy: 1930, 276
   size: 32, 32
   orig: 32, 32
-=======
-  xy: 818, 256
-  size: 50, 50
-  orig: 50, 50
->>>>>>> 83aab24b
-  offset: 0, 0
-  index: -1
-OtherIcons/BackArrow
-  rotate: false
-<<<<<<< HEAD
-  xy: 2169, 2036
-  size: 32, 45
-  orig: 32, 45
-=======
-  xy: 920, 395
-  size: 50, 50
-  orig: 50, 50
->>>>>>> 83aab24b
-  offset: 0, 0
-  index: -1
-OtherIcons/TableBackground
-  rotate: false
-<<<<<<< HEAD
-  xy: 167, 3
-  size: 32, 32
-  orig: 32, 32
-=======
-  xy: 1804, 408
-  size: 50, 50
-  orig: 50, 50
->>>>>>> 83aab24b
-  offset: 0, 0
-  index: -1
-OtherIcons/whiteDot
-  rotate: false
-<<<<<<< HEAD
-  xy: 2169, 1828
-  size: 32, 28
-  orig: 32, 28
-=======
-  xy: 2023, 509
-  size: 1, 1
-  orig: 1, 1
->>>>>>> 83aab24b
-  offset: 0, 0
-  index: -1
-PolicyIcons/Aristocracy
-  rotate: false
-<<<<<<< HEAD
-  xy: 2165, 1738
-  size: 32, 28
-  orig: 32, 28
-=======
-  xy: 716, 102
-  size: 50, 50
-  orig: 50, 50
->>>>>>> 83aab24b
-  offset: 0, 0
-  index: -1
-PolicyIcons/Citizenship
-  rotate: false
-<<<<<<< HEAD
-  xy: 340, 15
-  size: 32, 28
-  orig: 32, 28
-=======
-  xy: 870, 256
-  size: 50, 50
-  orig: 50, 50
->>>>>>> 83aab24b
-  offset: 0, 0
-  index: -1
-PolicyIcons/Civil Society
-  rotate: false
-<<<<<<< HEAD
-  xy: 2170, 1670
-  size: 32, 36
-  orig: 32, 36
-=======
-  xy: 922, 291
-  size: 50, 50
-  orig: 50, 50
->>>>>>> 83aab24b
-  offset: 0, 0
-  index: -1
-PolicyIcons/Collective Rule
-  rotate: false
-<<<<<<< HEAD
-  xy: 2172, 1550
-  size: 32, 28
-  orig: 32, 28
-=======
-  xy: 983, 460
-  size: 50, 50
-  orig: 50, 50
->>>>>>> 83aab24b
-  offset: 0, 0
-  index: -1
-PolicyIcons/Constitution
-  rotate: false
-<<<<<<< HEAD
-  xy: 2172, 1520
-  size: 32, 28
-  orig: 32, 28
-=======
-  xy: 1035, 460
-  size: 50, 50
-  orig: 50, 50
->>>>>>> 83aab24b
-  offset: 0, 0
-  index: -1
-PolicyIcons/Democracy
-  rotate: false
-<<<<<<< HEAD
-  xy: 2172, 1430
-  size: 32, 28
-  orig: 32, 28
-=======
-  xy: 1139, 460
-  size: 50, 50
-  orig: 50, 50
->>>>>>> 83aab24b
-  offset: 0, 0
-  index: -1
-PolicyIcons/Entrepreneurship
-  rotate: false
-  xy: 1243, 460
-  size: 50, 50
-  orig: 50, 50
-  offset: 0, 0
-  index: -1
-PolicyIcons/Facism
-  rotate: false
-  xy: 1399, 460
-  size: 50, 50
-  orig: 50, 50
-  offset: 0, 0
-  index: -1
-PolicyIcons/Free Religion
-  rotate: false
-  xy: 1503, 460
-  size: 50, 50
-  orig: 50, 50
-  offset: 0, 0
-  index: -1
-PolicyIcons/Free Speech
-  rotate: false
-  xy: 1555, 460
-  size: 50, 50
-  orig: 50, 50
-  offset: 0, 0
-  index: -1
-PolicyIcons/Free Thought
-  rotate: false
-  xy: 1607, 460
-  size: 50, 50
-  orig: 50, 50
-  offset: 0, 0
-  index: -1
-PolicyIcons/Humanism
-  rotate: false
-  xy: 1763, 460
-  size: 50, 50
-  orig: 50, 50
-  offset: 0, 0
-  index: -1
-PolicyIcons/Landed Elite
-  rotate: false
-  xy: 1971, 460
-  size: 50, 50
-  orig: 50, 50
-  offset: 0, 0
-  index: -1
-PolicyIcons/Legalism
-  rotate: false
-  xy: 972, 408
-  size: 50, 50
-  orig: 50, 50
-  offset: 0, 0
-  index: -1
-PolicyIcons/Mandate Of Heaven
-  rotate: false
-  xy: 1024, 408
-  size: 50, 50
-  orig: 50, 50
-  offset: 0, 0
-  index: -1
-PolicyIcons/Mercantilism
-  rotate: false
-  xy: 1076, 356
-  size: 50, 50
-  orig: 50, 50
-  offset: 0, 0
-  index: -1
-PolicyIcons/Meritocracy
-  rotate: false
-  xy: 1128, 408
-  size: 50, 50
-  orig: 50, 50
-  offset: 0, 0
-  index: -1
-PolicyIcons/Militarism
-  rotate: false
-  xy: 1128, 356
-  size: 50, 50
-  orig: 50, 50
-  offset: 0, 0
-  index: -1
-PolicyIcons/Military Caste
-  rotate: false
-  xy: 1180, 408
-  size: 50, 50
-  orig: 50, 50
-  offset: 0, 0
-  index: -1
-PolicyIcons/Military Tradition
-  rotate: false
-  xy: 1180, 356
-  size: 50, 50
-  orig: 50, 50
-  offset: 0, 0
-  index: -1
-PolicyIcons/Monarchy
-  rotate: false
-  xy: 1232, 356
-  size: 50, 50
-  orig: 50, 50
-  offset: 0, 0
-  index: -1
-PolicyIcons/Oligarchy
-  rotate: false
-  xy: 1284, 356
-  size: 50, 50
-  orig: 50, 50
-  offset: 0, 0
-  index: -1
-PolicyIcons/Organized Religion
-  rotate: false
-  xy: 1336, 408
-  size: 50, 50
-  orig: 50, 50
-  offset: 0, 0
-  index: -1
-PolicyIcons/Patronage
-  rotate: false
-  xy: 1336, 356
-  size: 50, 50
-  orig: 50, 50
-  offset: 0, 0
-  index: -1
-PolicyIcons/Police State
-  rotate: false
-  xy: 1388, 408
-  size: 50, 50
-  orig: 50, 50
-  offset: 0, 0
-  index: -1
-PolicyIcons/Populism
-  rotate: false
-  xy: 1388, 356
-  size: 50, 50
-  orig: 50, 50
-  offset: 0, 0
-  index: -1
-PolicyIcons/Professional Army
-  rotate: false
-  xy: 1440, 408
-  size: 50, 50
-  orig: 50, 50
-  offset: 0, 0
-  index: -1
-PolicyIcons/Protectionism
-  rotate: false
-  xy: 1440, 356
-  size: 50, 50
-  orig: 50, 50
-  offset: 0, 0
-  index: -1
-PolicyIcons/Reformation
-  rotate: false
-  xy: 1544, 408
-  size: 50, 50
-  orig: 50, 50
-  offset: 0, 0
-  index: -1
-PolicyIcons/Representation
-  rotate: false
-  xy: 1544, 356
-  size: 50, 50
-  orig: 50, 50
-  offset: 0, 0
-  index: -1
-PolicyIcons/Republic
-  rotate: false
-  xy: 1596, 408
-  size: 50, 50
-  orig: 50, 50
-  offset: 0, 0
-  index: -1
-PolicyIcons/Scientific Revolution
-  rotate: false
-  xy: 1596, 356
-  size: 50, 50
-  orig: 50, 50
-  offset: 0, 0
-  index: -1
-PolicyIcons/Secularism
-  rotate: false
-  xy: 1648, 356
-  size: 50, 50
-  orig: 50, 50
-  offset: 0, 0
-  index: -1
-PolicyIcons/Sovereignty
-  rotate: false
-  xy: 1752, 356
-  size: 50, 50
-  orig: 50, 50
-  offset: 0, 0
-  index: -1
-PolicyIcons/Theocracy
-  rotate: false
-  xy: 1856, 408
-  size: 50, 50
-  orig: 50, 50
-  offset: 0, 0
-  index: -1
-PolicyIcons/Total War
-  rotate: false
-  xy: 1856, 356
-  size: 50, 50
-  orig: 50, 50
-  offset: 0, 0
-  index: -1
-PolicyIcons/Trade Unions
-  rotate: false
-  xy: 1908, 408
-  size: 50, 50
-  orig: 50, 50
-  offset: 0, 0
-  index: -1
-PolicyIcons/Universal Suffrage
-  rotate: false
-  xy: 1908, 356
-  size: 50, 50
-  orig: 50, 50
-  offset: 0, 0
-  index: -1
-PolicyIcons/Warrior Code
-  rotate: false
-  xy: 1960, 356
-  size: 50, 50
-  orig: 50, 50
-  offset: 0, 0
-  index: -1
-ResourceIcons/Sugar
-  rotate: false
-  xy: 2, 410
-  size: 100, 100
-  orig: 100, 100
-  offset: 0, 0
-  index: -1
-ResourceIcons/Uranium
-  rotate: false
-  xy: 410, 206
-  size: 100, 100
-  orig: 100, 100
-  offset: 0, 0
-  index: -1
-ResourceIcons/Whales
-  rotate: false
-  xy: 716, 410
-  size: 100, 100
-  orig: 100, 100
-  offset: 0, 0
-  index: -1
-ResourceIcons/Wheat
-  rotate: false
-  xy: 512, 103
-  size: 100, 100
-  orig: 100, 100
-  offset: 0, 0
-  index: -1
-ResourceIcons/Wine
-  rotate: false
-  xy: 716, 308
-  size: 100, 100
-  orig: 100, 100
-  offset: 0, 0
-  index: -1
-StatIcons/InterceptRange
-  rotate: false
-  xy: 1867, 460
-  size: 50, 50
-  orig: 50, 50
-  offset: 0, 0
-  index: -1
-StatIcons/Movement
-  rotate: false
-  xy: 1284, 408
-  size: 50, 50
-  orig: 50, 50
-  offset: 0, 0
-  index: -1
-StatIcons/Range
-  rotate: false
-  xy: 1492, 408
-  size: 50, 50
-  orig: 50, 50
-  offset: 0, 0
-  index: -1
-StatIcons/RangedStrength
-  rotate: false
-  xy: 1492, 356
-  size: 50, 50
-  orig: 50, 50
-  offset: 0, 0
-  index: -1
-TechIcons/The Wheel
-  rotate: false
-  xy: 206, 206
-  size: 100, 100
-  orig: 100, 100
-  offset: 0, 0
-  index: -1
-TechIcons/Theology
-  rotate: false
-  xy: 410, 410
-  size: 100, 100
-  orig: 100, 100
-  offset: 0, 0
-  index: -1
-TechIcons/Trapping
-  rotate: false
-  xy: 206, 2
-  size: 100, 100
-  orig: 100, 100
-  offset: 0, 0
-  index: -1
-TechIcons/Writing
-  rotate: false
-  xy: 716, 206
-  size: 100, 100
-  orig: 100, 100
-  offset: 0, 0
-  index: -1
-TileSets/Default/road
-  rotate: false
-  xy: 920, 499
-  size: 61, 11
-  orig: 61, 11
-  offset: 0, 0
-  index: -1
-TileSets/FantasyHex/road
-  rotate: false
-  xy: 920, 499
-  size: 61, 11
-  orig: 61, 11
-  offset: 0, 0
-  index: -1
-TileSets/FantasyHex/Tiles/Academy
-  rotate: false
-  xy: 512, 12
-  size: 32, 37
-  orig: 32, 37
-  offset: 0, 0
-  index: -1
-TileSets/FantasyHex/Tiles/Ancient ruins
-  rotate: false
-<<<<<<< HEAD
-  xy: 2172, 1393
-  size: 32, 35
-  orig: 32, 35
-=======
-  xy: 564, 73
-  size: 32, 28
-  orig: 32, 28
->>>>>>> 83aab24b
-  offset: 0, 0
-  index: -1
-TileSets/FantasyHex/Tiles/Atoll
-  rotate: false
-<<<<<<< HEAD
-  xy: 2172, 1363
-  size: 32, 28
-  orig: 32, 28
-  offset: 0, 0
-  index: -1
-TileSets/FantasyHex/Tiles/Plains+Fallout
-  rotate: false
-  xy: 2172, 1333
-=======
-  xy: 852, 226
->>>>>>> 83aab24b
-  size: 32, 28
-  orig: 32, 28
-  offset: 0, 0
-  index: -1
-TileSets/FantasyHex/Tiles/Barbarian encampment
-  rotate: false
-<<<<<<< HEAD
-  xy: 2172, 1303
-=======
-  xy: 1060, 326
->>>>>>> 83aab24b
-  size: 32, 28
-  orig: 32, 28
-  offset: 0, 0
-  index: -1
-TileSets/FantasyHex/Tiles/Citadel
-  rotate: false
-<<<<<<< HEAD
-  xy: 2172, 1268
-=======
-  xy: 1162, 291
->>>>>>> 83aab24b
-  size: 32, 33
-  orig: 32, 33
-  offset: 0, 0
-  index: -1
-TileSets/FantasyHex/Tiles/City
-  rotate: false
-<<<<<<< HEAD
-  xy: 2172, 1231
-=======
-  xy: 1196, 319
->>>>>>> 83aab24b
-  size: 32, 35
-  orig: 32, 35
-  offset: 0, 0
-  index: -1
-TileSets/FantasyHex/Tiles/Grassland+City
-  rotate: false
-  xy: 1196, 319
-  size: 32, 35
-  orig: 32, 35
-  offset: 0, 0
-  index: -1
-TileSets/FantasyHex/Tiles/Hill+City
-  rotate: false
-<<<<<<< HEAD
-  xy: 2172, 1194
-=======
-  xy: 1196, 319
->>>>>>> 83aab24b
-  size: 32, 35
-  orig: 32, 35
-  offset: 0, 0
-  index: -1
-TileSets/FantasyHex/Tiles/City ruins
-  rotate: false
-<<<<<<< HEAD
-  xy: 2172, 1164
-=======
-  xy: 1128, 266
->>>>>>> 83aab24b
-  size: 32, 28
-  orig: 32, 28
-  offset: 0, 0
-  index: -1
-TileSets/FantasyHex/Tiles/Coast
-  rotate: false
-<<<<<<< HEAD
-  xy: 2172, 1134
-=======
-  xy: 1264, 326
->>>>>>> 83aab24b
-  size: 32, 28
-  orig: 32, 28
-  offset: 0, 0
-  index: -1
-TileSets/FantasyHex/Tiles/Customs house
-  rotate: false
-<<<<<<< HEAD
-  xy: 2172, 1104
-=======
-  xy: 1366, 326
->>>>>>> 83aab24b
-  size: 32, 28
-  orig: 32, 28
-  offset: 0, 0
-  index: -1
-TileSets/FantasyHex/Tiles/Desert
-  rotate: false
-<<<<<<< HEAD
-  xy: 2172, 1074
-=======
-  xy: 1400, 326
->>>>>>> 83aab24b
-  size: 32, 28
-  orig: 32, 28
-  offset: 0, 0
-  index: -1
-TileSets/FantasyHex/Tiles/Desert+City
-  rotate: false
-<<<<<<< HEAD
-  xy: 2172, 1012
-  size: 32, 30
-  orig: 32, 30
-=======
-  xy: 1434, 321
-  size: 32, 33
-  orig: 32, 33
->>>>>>> 83aab24b
-  offset: 0, 0
-  index: -1
-TileSets/FantasyHex/Tiles/Desert+Farm
-  rotate: false
-<<<<<<< HEAD
-  xy: 2172, 980
-  size: 32, 30
-  orig: 32, 30
-=======
-  xy: 1468, 326
-  size: 32, 28
-  orig: 32, 28
->>>>>>> 83aab24b
-  offset: 0, 0
-  index: -1
-TileSets/FantasyHex/Tiles/Desert+Flood plains
-  rotate: false
-<<<<<<< HEAD
-  xy: 2172, 948
-  size: 32, 30
-  orig: 32, 30
-=======
-  xy: 1502, 326
-  size: 32, 28
-  orig: 32, 28
->>>>>>> 83aab24b
-  offset: 0, 0
-  index: -1
-TileSets/FantasyHex/Tiles/Desert+Flood plains+Farm
-  rotate: false
-<<<<<<< HEAD
-  xy: 2172, 916
-  size: 32, 30
-  orig: 32, 30
-=======
-  xy: 1536, 326
-  size: 32, 28
-  orig: 32, 28
->>>>>>> 83aab24b
-  offset: 0, 0
-  index: -1
-TileSets/FantasyHex/Tiles/Desert+Flood plains+Trading post
-  rotate: false
-<<<<<<< HEAD
-  xy: 2172, 884
-  size: 32, 30
-  orig: 32, 30
-=======
-  xy: 1570, 326
-  size: 32, 28
-  orig: 32, 28
->>>>>>> 83aab24b
-  offset: 0, 0
-  index: -1
-TileSets/FantasyHex/Tiles/Desert+Oasis
-  rotate: false
-<<<<<<< HEAD
-  xy: 2172, 852
-  size: 32, 30
-  orig: 32, 30
-=======
-  xy: 1604, 326
-  size: 32, 28
-  orig: 32, 28
->>>>>>> 83aab24b
-  offset: 0, 0
-  index: -1
-TileSets/FantasyHex/Tiles/Desert+Trading post
-  rotate: false
-<<<<<<< HEAD
-  xy: 2124, 230
-=======
-  xy: 1638, 326
->>>>>>> 83aab24b
-  size: 32, 28
-  orig: 32, 28
-  offset: 0, 0
-  index: -1
-TileSets/FantasyHex/Tiles/Fishing Boats
-  rotate: false
-<<<<<<< HEAD
-  xy: 2124, 200
-=======
-  xy: 1672, 326
->>>>>>> 83aab24b
-  size: 32, 28
-  orig: 32, 28
-  offset: 0, 0
-  index: -1
-TileSets/FantasyHex/Tiles/Fort
-  rotate: false
-<<<<<<< HEAD
-  xy: 2124, 163
-  size: 32, 35
-  orig: 32, 35
-=======
-  xy: 1740, 321
-  size: 32, 33
-  orig: 32, 33
->>>>>>> 83aab24b
-  offset: 0, 0
-  index: -1
-TileSets/FantasyHex/Tiles/Grassland
-  rotate: false
-<<<<<<< HEAD
-  xy: 2124, 133
-  size: 32, 28
-  orig: 32, 28
-  offset: 0, 0
-  index: -1
-TileSets/FantasyHex/Tiles/Tundra+Fallout
-  rotate: false
-  xy: 2124, 103
-=======
-  xy: 1842, 326
->>>>>>> 83aab24b
-  size: 32, 28
-  orig: 32, 28
-  offset: 0, 0
-  index: -1
-TileSets/FantasyHex/Tiles/Grassland+Farm
-  rotate: false
-<<<<<<< HEAD
-  xy: 2124, 69
-  size: 32, 32
-  orig: 32, 32
-=======
-  xy: 1876, 326
-  size: 32, 28
-  orig: 32, 28
->>>>>>> 83aab24b
-  offset: 0, 0
-  index: -1
-TileSets/FantasyHex/Tiles/Grassland+Forest
-  rotate: false
-<<<<<<< HEAD
-  xy: 2124, 35
-  size: 32, 32
-  orig: 32, 32
-=======
-  xy: 1910, 323
-  size: 32, 31
-  orig: 32, 31
->>>>>>> 83aab24b
-  offset: 0, 0
-  index: -1
-TileSets/FantasyHex/Tiles/Grassland+Forest+Camp
-  rotate: false
-<<<<<<< HEAD
-  xy: 2158, 258
-  size: 32, 28
-  orig: 32, 28
-=======
-  xy: 1944, 323
-  size: 32, 31
-  orig: 32, 31
->>>>>>> 83aab24b
-  offset: 0, 0
-  index: -1
-TileSets/FantasyHex/Tiles/Grassland+Forest+Lumber mill
-  rotate: false
-<<<<<<< HEAD
-  xy: 2158, 228
-  size: 32, 28
-  orig: 32, 28
-=======
-  xy: 1978, 323
-  size: 32, 31
-  orig: 32, 31
->>>>>>> 83aab24b
-  offset: 0, 0
-  index: -1
-TileSets/FantasyHex/Tiles/Grassland+Jungle
-  rotate: false
-<<<<<<< HEAD
-  xy: 2002, 9
-  size: 32, 28
-  orig: 32, 28
-=======
-  xy: 1332, 290
-  size: 32, 34
-  orig: 32, 34
->>>>>>> 83aab24b
-  offset: 0, 0
-  index: -1
-TileSets/FantasyHex/Tiles/Grassland+Jungle+Camp
-  rotate: false
-<<<<<<< HEAD
-  xy: 946, 1719
-  size: 32, 28
-  orig: 32, 28
-=======
-  xy: 1366, 290
-  size: 32, 34
-  orig: 32, 34
->>>>>>> 83aab24b
-  offset: 0, 0
-  index: -1
-TileSets/FantasyHex/Tiles/Grassland+Jungle+Trading post
-  rotate: false
-<<<<<<< HEAD
-  xy: 2120, 597
-  size: 32, 28
-  orig: 32, 28
-=======
-  xy: 1400, 290
-  size: 32, 34
-  orig: 32, 34
->>>>>>> 83aab24b
-  offset: 0, 0
-  index: -1
-TileSets/FantasyHex/Tiles/Grassland+Marsh
-  rotate: false
-<<<<<<< HEAD
-  xy: 2120, 567
-  size: 32, 28
-  orig: 32, 28
-=======
-  xy: 1434, 290
-  size: 32, 29
-  orig: 32, 29
->>>>>>> 83aab24b
-  offset: 0, 0
-  index: -1
-TileSets/FantasyHex/Tiles/Grassland+Trading post
-  rotate: false
-<<<<<<< HEAD
-  xy: 2120, 537
-=======
-  xy: 1468, 296
->>>>>>> 83aab24b
-  size: 32, 28
-  orig: 32, 28
-  offset: 0, 0
-  index: -1
-TileSets/FantasyHex/Tiles/Hill
-  rotate: false
-<<<<<<< HEAD
-  xy: 2120, 477
-  size: 32, 28
-  orig: 32, 28
-=======
-  xy: 1706, 292
-  size: 32, 32
-  orig: 32, 32
->>>>>>> 83aab24b
-  offset: 0, 0
-  index: -1
-TileSets/FantasyHex/Tiles/Hill+Camp
-  rotate: false
-<<<<<<< HEAD
-  xy: 2120, 447
-  size: 32, 28
-  orig: 32, 28
-=======
-  xy: 1740, 287
-  size: 32, 32
-  orig: 32, 32
->>>>>>> 83aab24b
-  offset: 0, 0
-  index: -1
-TileSets/FantasyHex/Tiles/Hill+Customs house
-  rotate: false
-<<<<<<< HEAD
-  xy: 2120, 417
-  size: 32, 28
-  orig: 32, 28
-=======
-  xy: 1774, 294
-  size: 32, 32
-  orig: 32, 32
->>>>>>> 83aab24b
-  offset: 0, 0
-  index: -1
-TileSets/FantasyHex/Tiles/Hill+Forest
-  rotate: false
-<<<<<<< HEAD
-  xy: 2120, 387
-  size: 32, 28
-  orig: 32, 28
-=======
-  xy: 1808, 279
-  size: 32, 45
-  orig: 32, 45
->>>>>>> 83aab24b
-  offset: 0, 0
-  index: -1
-TileSets/FantasyHex/Tiles/Hill+Forest+Camp
-  rotate: false
-<<<<<<< HEAD
-  xy: 2120, 357
-  size: 32, 28
-  orig: 32, 28
-=======
-  xy: 1842, 279
-  size: 32, 45
-  orig: 32, 45
->>>>>>> 83aab24b
-  offset: 0, 0
-  index: -1
-TileSets/FantasyHex/Tiles/Hill+Mine
-  rotate: false
-<<<<<<< HEAD
-  xy: 954, 2055
+  offset: 0, 0
+  index: -1
+TileSets/FantasyHex/Tiles/Tundra+Trading post
+  rotate: false
+  xy: 1964, 314
+  size: 32, 28
+  orig: 32, 28
+  offset: 0, 0
+  index: -1
+TileSets/FantasyHex/TopBorder
+  rotate: false
+  xy: 1828, 223
+  size: 32, 28
+  orig: 32, 28
+  offset: 0, 0
+  index: -1
+TileSets/FantasyHex/Units/Anti-Aircraft Gun
+  rotate: false
+  xy: 2010, 482
+  size: 32, 28
+  orig: 32, 28
+  offset: 0, 0
+  index: -1
+TileSets/FantasyHex/Units/Anti-Tank Gun
+  rotate: false
+  xy: 1182, 326
+  size: 32, 28
+  orig: 32, 28
+  offset: 0, 0
+  index: -1
+TileSets/FantasyHex/Units/Archer
+  rotate: false
+  xy: 1234, 378
+  size: 32, 28
+  orig: 32, 28
+  offset: 0, 0
+  index: -1
+TileSets/FantasyHex/Units/Artillery
+  rotate: false
+  xy: 1026, 118
+  size: 32, 28
+  orig: 32, 28
+  offset: 0, 0
+  index: -1
+TileSets/FantasyHex/Units/Ballista
+  rotate: false
+  xy: 1130, 222
+  size: 32, 28
+  orig: 32, 28
+  offset: 0, 0
+  index: -1
+TileSets/FantasyHex/Units/Battleship
+  rotate: false
+  xy: 1182, 298
   size: 32, 26
   orig: 32, 26
-=======
-  xy: 1876, 292
-  size: 32, 32
-  orig: 32, 32
->>>>>>> 83aab24b
-  offset: 0, 0
-  index: -1
-TileSets/FantasyHex/Tiles/Hill+Quarry
-  rotate: false
-<<<<<<< HEAD
-  xy: 954, 2055
+  offset: 0, 0
+  index: -1
+TileSets/FantasyHex/Units/Destroyer
+  rotate: false
+  xy: 1182, 298
   size: 32, 26
   orig: 32, 26
-=======
-  xy: 1910, 289
-  size: 32, 32
-  orig: 32, 32
->>>>>>> 83aab24b
-  offset: 0, 0
-  index: -1
-TileSets/FantasyHex/Tiles/Hill+Terrace Farm
-  rotate: false
-<<<<<<< HEAD
-  xy: 2120, 327
-  size: 32, 28
-  orig: 32, 28
-=======
-  xy: 1944, 289
-  size: 32, 32
-  orig: 32, 32
->>>>>>> 83aab24b
-  offset: 0, 0
-  index: -1
-TileSets/FantasyHex/Tiles/Lakes
-  rotate: false
-<<<<<<< HEAD
-  xy: 2120, 297
-=======
-  xy: 1366, 260
->>>>>>> 83aab24b
-  size: 32, 28
-  orig: 32, 28
-  offset: 0, 0
-  index: -1
-TileSets/FantasyHex/Tiles/Landmark
-  rotate: false
-<<<<<<< HEAD
-  xy: 946, 13
-=======
-  xy: 1468, 266
->>>>>>> 83aab24b
-  size: 32, 28
-  orig: 32, 28
-  offset: 0, 0
-  index: -1
-TileSets/FantasyHex/Tiles/Manufactory
-  rotate: false
-<<<<<<< HEAD
-  xy: 980, 13
-  size: 32, 28
-  orig: 32, 28
-=======
-  xy: 1706, 255
-  size: 32, 35
-  orig: 32, 35
->>>>>>> 83aab24b
-  offset: 0, 0
-  index: -1
-TileSets/FantasyHex/Tiles/Mine
-  rotate: false
-<<<<<<< HEAD
-  xy: 1082, 13
-=======
-  xy: 1944, 259
->>>>>>> 83aab24b
-  size: 32, 28
-  orig: 32, 28
-  offset: 0, 0
-  index: -1
-TileSets/FantasyHex/Tiles/Moai
-  rotate: false
-<<<<<<< HEAD
-  xy: 1150, 13
-=======
-  xy: 1672, 238
->>>>>>> 83aab24b
-  size: 32, 28
-  orig: 32, 28
-  offset: 0, 0
-  index: -1
-TileSets/FantasyHex/Tiles/Mountain
-  rotate: false
-<<<<<<< HEAD
-  xy: 1184, 13
-  size: 32, 28
-  orig: 32, 28
-=======
-  xy: 1740, 219
-  size: 32, 36
-  orig: 32, 36
->>>>>>> 83aab24b
-  offset: 0, 0
-  index: -1
-TileSets/FantasyHex/Tiles/Ocean
-  rotate: false
-<<<<<<< HEAD
-  xy: 894, 1545
+  offset: 0, 0
+  index: -1
+TileSets/FantasyHex/Units/Berserker
+  rotate: false
+  xy: 1268, 378
+  size: 32, 28
+  orig: 32, 28
+  offset: 0, 0
+  index: -1
+TileSets/FantasyHex/Units/Bowman
+  rotate: false
+  xy: 1026, 88
+  size: 32, 28
+  orig: 32, 28
+  offset: 0, 0
+  index: -1
+TileSets/FantasyHex/Units/Brute
+  rotate: false
+  xy: 886, 18
+  size: 32, 28
+  orig: 32, 28
+  offset: 0, 0
+  index: -1
+TileSets/FantasyHex/Units/Camel Archer
+  rotate: false
+  xy: 1182, 268
+  size: 32, 28
+  orig: 32, 28
+  offset: 0, 0
+  index: -1
+TileSets/FantasyHex/Units/Cannon
+  rotate: false
+  xy: 1302, 378
+  size: 32, 28
+  orig: 32, 28
+  offset: 0, 0
+  index: -1
+TileSets/FantasyHex/Units/Caravel
+  rotate: false
+  xy: 1026, 60
   size: 32, 26
   orig: 32, 26
-=======
-  xy: 1808, 219
-  size: 32, 28
-  orig: 32, 28
->>>>>>> 83aab24b
-  offset: 0, 0
-  index: -1
-TileSets/FantasyHex/Tiles/Oil well
-  rotate: false
-<<<<<<< HEAD
-  xy: 1694, 13
-=======
-  xy: 1842, 221
->>>>>>> 83aab24b
-  size: 32, 28
-  orig: 32, 28
-  offset: 0, 0
-  index: -1
-TileSets/FantasyHex/Tiles/Pasture
-  rotate: false
-<<<<<<< HEAD
-  xy: 1728, 13
-=======
-  xy: 1944, 229
->>>>>>> 83aab24b
-  size: 32, 28
-  orig: 32, 28
-  offset: 0, 0
-  index: -1
-TileSets/FantasyHex/Tiles/Plains
-  rotate: false
-<<<<<<< HEAD
-  xy: 1728, 13
-=======
-  xy: 1910, 201
->>>>>>> 83aab24b
-  size: 32, 28
-  orig: 32, 28
-  offset: 0, 0
-  index: -1
-TileSets/FantasyHex/Tiles/Plains+City
-  rotate: false
-<<<<<<< HEAD
-  xy: 2154, 438
-  size: 32, 28
-  orig: 32, 28
-=======
-  xy: 1944, 192
-  size: 32, 35
-  orig: 32, 35
->>>>>>> 83aab24b
-  offset: 0, 0
-  index: -1
-TileSets/FantasyHex/Tiles/Plains+Farm
-  rotate: false
-<<<<<<< HEAD
-  xy: 2154, 408
-=======
-  xy: 1978, 203
->>>>>>> 83aab24b
-  size: 32, 28
-  orig: 32, 28
-  offset: 0, 0
-  index: -1
-TileSets/FantasyHex/Tiles/Plains+Forest
-  rotate: false
-<<<<<<< HEAD
-  xy: 2154, 408
-  size: 32, 28
-  orig: 32, 28
-=======
-  xy: 1842, 186
-  size: 32, 33
-  orig: 32, 33
->>>>>>> 83aab24b
-  offset: 0, 0
-  index: -1
-TileSets/FantasyHex/Tiles/Plains+Forest+Camp
-  rotate: false
-<<<<<<< HEAD
-  xy: 2154, 378
-  size: 32, 28
-  orig: 32, 28
-=======
-  xy: 1808, 184
-  size: 32, 33
-  orig: 32, 33
->>>>>>> 83aab24b
-  offset: 0, 0
-  index: -1
-TileSets/FantasyHex/Tiles/Plains+Forest+Lumber mill
-  rotate: false
-<<<<<<< HEAD
-  xy: 2154, 348
-  size: 32, 28
-  orig: 32, 28
-=======
-  xy: 1876, 169
-  size: 32, 33
-  orig: 32, 33
->>>>>>> 83aab24b
-  offset: 0, 0
-  index: -1
-TileSets/FantasyHex/Tiles/Plains+Jungle
-  rotate: false
-<<<<<<< HEAD
-  xy: 2154, 348
-  size: 32, 28
-  orig: 32, 28
-=======
-  xy: 1910, 164
-  size: 32, 35
-  orig: 32, 35
->>>>>>> 83aab24b
-  offset: 0, 0
-  index: -1
-TileSets/FantasyHex/Tiles/Plains+Jungle+Trading post
-  rotate: false
-<<<<<<< HEAD
-  xy: 2154, 318
-  size: 32, 28
-  orig: 32, 28
-=======
-  xy: 1944, 155
-  size: 32, 35
-  orig: 32, 35
->>>>>>> 83aab24b
-  offset: 0, 0
-  index: -1
-TileSets/FantasyHex/Tiles/Plains+Trading post
-  rotate: false
-<<<<<<< HEAD
-  xy: 2154, 288
-=======
-  xy: 1978, 173
->>>>>>> 83aab24b
-  size: 32, 28
-  orig: 32, 28
-  offset: 0, 0
-  index: -1
-TileSets/FantasyHex/Tiles/Plantation
-  rotate: false
-<<<<<<< HEAD
-  xy: 2154, 288
-=======
-  xy: 1842, 156
->>>>>>> 83aab24b
-  size: 32, 28
-  orig: 32, 28
-  offset: 0, 0
-  index: -1
-TileSets/FantasyHex/Tiles/Polder
-  rotate: false
-<<<<<<< HEAD
-  xy: 2169, 2006
-=======
-  xy: 1978, 143
->>>>>>> 83aab24b
-  size: 32, 28
-  orig: 32, 28
-  offset: 0, 0
-  index: -1
-TileSets/FantasyHex/Tiles/Quarry
-  rotate: false
-<<<<<<< HEAD
-  xy: 2169, 1976
-=======
-  xy: 1876, 139
->>>>>>> 83aab24b
-  size: 32, 28
-  orig: 32, 28
-  offset: 0, 0
-  index: -1
-TileSets/FantasyHex/Tiles/River-Bottom
-  rotate: false
-<<<<<<< HEAD
-  xy: 2169, 1946
-  size: 32, 28
-  orig: 32, 28
-=======
-  xy: 1944, 123
-  size: 32, 30
-  orig: 32, 30
-  offset: 0, 0
-  index: -1
-TileSets/FantasyHex/Tiles/River-BottomLeft
-  rotate: false
-  xy: 1978, 111
-  size: 32, 30
-  orig: 32, 30
-  offset: 0, 0
-  index: -1
-TileSets/FantasyHex/Tiles/River-BottomRight
-  rotate: false
-  xy: 1026, 234
-  size: 32, 30
-  orig: 32, 30
-  offset: 0, 0
-  index: -1
-TileSets/FantasyHex/Tiles/River-Top
-  rotate: false
-  xy: 1060, 234
-  size: 32, 30
-  orig: 32, 30
-  offset: 0, 0
-  index: -1
-TileSets/FantasyHex/Tiles/River-TopLeft
-  rotate: false
-  xy: 1094, 236
-  size: 32, 30
-  orig: 32, 30
->>>>>>> 83aab24b
-  offset: 0, 0
-  index: -1
-TileSets/FantasyHex/Tiles/River-TopRight
-  rotate: false
-<<<<<<< HEAD
-  xy: 2169, 1918
+  offset: 0, 0
+  index: -1
+TileSets/FantasyHex/Units/Catapult
+  rotate: false
+  xy: 1336, 378
+  size: 32, 28
+  orig: 32, 28
+  offset: 0, 0
+  index: -1
+TileSets/FantasyHex/Units/Cavalry
+  rotate: false
+  xy: 1370, 378
+  size: 32, 28
+  orig: 32, 28
+  offset: 0, 0
+  index: -1
+TileSets/FantasyHex/Units/Chariot Archer
+  rotate: false
+  xy: 1404, 378
+  size: 32, 28
+  orig: 32, 28
+  offset: 0, 0
+  index: -1
+TileSets/FantasyHex/Units/Chu-Ko-Nu
+  rotate: false
+  xy: 1438, 378
+  size: 32, 28
+  orig: 32, 28
+  offset: 0, 0
+  index: -1
+TileSets/FantasyHex/Units/CivilianLandUnit
+  rotate: false
+  xy: 1574, 378
+  size: 32, 28
+  orig: 32, 28
+  offset: 0, 0
+  index: -1
+TileSets/FantasyHex/Units/Companion Cavalry
+  rotate: false
+  xy: 1642, 380
   size: 32, 26
   orig: 32, 26
-=======
-  xy: 1128, 234
-  size: 32, 30
-  orig: 32, 30
->>>>>>> 83aab24b
-  offset: 0, 0
-  index: -1
-TileSets/FantasyHex/Tiles/Tundra
-  rotate: false
-<<<<<<< HEAD
-  xy: 2169, 1888
-=======
-  xy: 1604, 236
->>>>>>> 83aab24b
-  size: 32, 28
-  orig: 32, 28
-  offset: 0, 0
-  index: -1
-TileSets/FantasyHex/Tiles/Tundra+Camp
-  rotate: false
-<<<<<<< HEAD
-  xy: 2169, 1858
-=======
-  xy: 1638, 236
->>>>>>> 83aab24b
-  size: 32, 28
-  orig: 32, 28
-  offset: 0, 0
-  index: -1
-TileSets/FantasyHex/Tiles/Tundra+City
-  rotate: false
-<<<<<<< HEAD
-  xy: 2169, 1798
-  size: 32, 28
-  orig: 32, 28
-=======
-  xy: 820, 189
-  size: 32, 35
-  orig: 32, 35
->>>>>>> 83aab24b
-  offset: 0, 0
-  index: -1
-TileSets/FantasyHex/Tiles/Tundra+Forest
-  rotate: false
-<<<<<<< HEAD
-  xy: 2169, 1768
-  size: 32, 28
-  orig: 32, 28
-=======
-  xy: 854, 192
-  size: 32, 32
-  orig: 32, 32
->>>>>>> 83aab24b
-  offset: 0, 0
-  index: -1
-TileSets/FantasyHex/Tiles/Tundra+Forest+Camp
-  rotate: false
-<<<<<<< HEAD
-  xy: 2169, 1768
-  size: 32, 28
-  orig: 32, 28
-=======
-  xy: 820, 155
-  size: 32, 32
-  orig: 32, 32
->>>>>>> 83aab24b
-  offset: 0, 0
-  index: -1
-TileSets/FantasyHex/Tiles/Tundra+Forest+Lumber mill
-  rotate: false
-<<<<<<< HEAD
-  xy: 204, 13
-  size: 32, 28
-  orig: 32, 28
-=======
-  xy: 854, 158
-  size: 32, 32
-  orig: 32, 32
->>>>>>> 83aab24b
-  offset: 0, 0
-  index: -1
-TileSets/FantasyHex/Tiles/Tundra+Trading post
-  rotate: false
-<<<<<<< HEAD
-  xy: 238, 13
-=======
-  xy: 820, 125
->>>>>>> 83aab24b
-  size: 32, 28
-  orig: 32, 28
-  offset: 0, 0
-  index: -1
-TileSets/FantasyHex/TopBorder
-  rotate: false
-<<<<<<< HEAD
-  xy: 272, 13
-=======
-  xy: 1502, 236
->>>>>>> 83aab24b
-  size: 32, 28
-  orig: 32, 28
-  offset: 0, 0
-  index: -1
-TileSets/FantasyHex/Units/Anti-Aircraft Gun
-  rotate: false
-<<<<<<< HEAD
-  xy: 306, 13
-=======
-  xy: 716, 20
->>>>>>> 83aab24b
-  size: 32, 28
-  orig: 32, 28
-  offset: 0, 0
-  index: -1
-TileSets/FantasyHex/Units/Anti-Tank Gun
-  rotate: false
-<<<<<<< HEAD
-  xy: 374, 15
-=======
-  xy: 818, 226
->>>>>>> 83aab24b
-  size: 32, 28
-  orig: 32, 28
-  offset: 0, 0
-  index: -1
-TileSets/FantasyHex/Units/Archer
-  rotate: false
-<<<<<<< HEAD
-  xy: 2170, 1708
-=======
-  xy: 1026, 326
->>>>>>> 83aab24b
-  size: 32, 28
-  orig: 32, 28
-  offset: 0, 0
-  index: -1
-TileSets/FantasyHex/Units/Artillery
-  rotate: false
-<<<<<<< HEAD
-  xy: 2170, 1640
-=======
-  xy: 750, 20
->>>>>>> 83aab24b
-  size: 32, 28
-  orig: 32, 28
-  offset: 0, 0
-  index: -1
-TileSets/FantasyHex/Units/Ballista
-  rotate: false
-<<<<<<< HEAD
-  xy: 2172, 1610
-=======
-  xy: 1026, 296
->>>>>>> 83aab24b
-  size: 32, 28
-  orig: 32, 28
-  offset: 0, 0
-  index: -1
-TileSets/FantasyHex/Units/Battleship
-  rotate: false
-<<<<<<< HEAD
-  xy: 2172, 1580
-  size: 32, 28
-  orig: 32, 28
-=======
-  xy: 784, 22
+  offset: 0, 0
+  index: -1
+TileSets/FantasyHex/Units/Conquistador
+  rotate: false
+  xy: 1676, 380
   size: 32, 26
   orig: 32, 26
->>>>>>> 83aab24b
-  offset: 0, 0
-  index: -1
-TileSets/FantasyHex/Units/Destroyer
-  rotate: false
-<<<<<<< HEAD
-  xy: 2172, 1490
-=======
-  xy: 784, 22
+  offset: 0, 0
+  index: -1
+TileSets/FantasyHex/Units/Cossack
+  rotate: false
+  xy: 1710, 378
+  size: 32, 28
+  orig: 32, 28
+  offset: 0, 0
+  index: -1
+TileSets/FantasyHex/Units/Crossbowman
+  rotate: false
+  xy: 1744, 378
+  size: 32, 28
+  orig: 32, 28
+  offset: 0, 0
+  index: -1
+TileSets/FantasyHex/Units/Foreign Legion
+  rotate: false
+  xy: 1130, 192
+  size: 32, 28
+  orig: 32, 28
+  offset: 0, 0
+  index: -1
+TileSets/FantasyHex/Units/Frigate
+  rotate: false
+  xy: 1268, 350
   size: 32, 26
   orig: 32, 26
   offset: 0, 0
   index: -1
-TileSets/FantasyHex/Units/Berserker
-  rotate: false
-  xy: 886, 226
->>>>>>> 83aab24b
-  size: 32, 28
-  orig: 32, 28
-  offset: 0, 0
-  index: -1
-TileSets/FantasyHex/Units/Bowman
-  rotate: false
-<<<<<<< HEAD
-  xy: 2172, 1460
-=======
-  xy: 1026, 266
->>>>>>> 83aab24b
-  size: 32, 28
-  orig: 32, 28
-  offset: 0, 0
-  index: -1
-TileSets/FantasyHex/Units/Brute
-  rotate: false
-<<<<<<< HEAD
-  xy: 2172, 1044
-=======
-  xy: 1060, 296
->>>>>>> 83aab24b
-  size: 32, 28
-  orig: 32, 28
-  offset: 0, 0
-  index: -1
-TileSets/FantasyHex/Units/Camel Archer
-  rotate: false
-<<<<<<< HEAD
-  xy: 2172, 822
-=======
-  xy: 1094, 326
->>>>>>> 83aab24b
-  size: 32, 28
-  orig: 32, 28
-  offset: 0, 0
-  index: -1
-TileSets/FantasyHex/Units/Cannon
-  rotate: false
-<<<<<<< HEAD
-  xy: 2172, 792
-=======
-  xy: 1060, 266
->>>>>>> 83aab24b
-  size: 32, 28
-  orig: 32, 28
-  offset: 0, 0
-  index: -1
-TileSets/FantasyHex/Units/Caravel
-  rotate: false
-<<<<<<< HEAD
-  xy: 2172, 764
-=======
-  xy: 1094, 298
->>>>>>> 83aab24b
+TileSets/FantasyHex/Units/Galleass
+  rotate: false
+  xy: 1302, 350
   size: 32, 26
   orig: 32, 26
   offset: 0, 0
   index: -1
-TileSets/FantasyHex/Units/Catapult
-  rotate: false
-<<<<<<< HEAD
-  xy: 2172, 734
-=======
-  xy: 1128, 326
->>>>>>> 83aab24b
-  size: 32, 28
-  orig: 32, 28
-  offset: 0, 0
-  index: -1
-TileSets/FantasyHex/Units/Cavalry
-  rotate: false
-<<<<<<< HEAD
-  xy: 2172, 704
-=======
-  xy: 1094, 268
->>>>>>> 83aab24b
-  size: 32, 28
-  orig: 32, 28
-  offset: 0, 0
-  index: -1
-<<<<<<< HEAD
-TileSets/FantasyHex/Units/Submarine
-  rotate: false
-  xy: 2172, 676
+TileSets/FantasyHex/Units/Galley
+  rotate: false
+  xy: 1336, 350
   size: 32, 26
   orig: 32, 26
   offset: 0, 0
   index: -1
-TileSets/FantasyHex/Units/Swordsman
-  rotate: false
-  xy: 2172, 646
-=======
-TileSets/FantasyHex/Units/Chariot Archer
-  rotate: false
-  xy: 1128, 296
->>>>>>> 83aab24b
-  size: 32, 28
-  orig: 32, 28
-  offset: 0, 0
-  index: -1
-TileSets/FantasyHex/Units/Chu-Ko-Nu
-  rotate: false
-<<<<<<< HEAD
-  xy: 1968, 9
-=======
-  xy: 1162, 326
->>>>>>> 83aab24b
-  size: 32, 28
-  orig: 32, 28
-  offset: 0, 0
-  index: -1
-TileSets/FantasyHex/Units/CivilianLandUnit
-  rotate: false
-<<<<<<< HEAD
-  xy: 2036, 9
-=======
-  xy: 1230, 326
->>>>>>> 83aab24b
-  size: 32, 28
-  orig: 32, 28
-  offset: 0, 0
-  index: -1
-TileSets/FantasyHex/Units/Companion Cavalry
-  rotate: false
-<<<<<<< HEAD
-  xy: 2124, 260
-=======
-  xy: 1196, 291
->>>>>>> 83aab24b
+TileSets/FantasyHex/Units/Gatling Gun
+  rotate: false
+  xy: 1370, 348
+  size: 32, 28
+  orig: 32, 28
+  offset: 0, 0
+  index: -1
+TileSets/FantasyHex/Units/Machine Gun
+  rotate: false
+  xy: 1370, 348
+  size: 32, 28
+  orig: 32, 28
+  offset: 0, 0
+  index: -1
+TileSets/FantasyHex/Units/Great Artist
+  rotate: false
+  xy: 1676, 350
+  size: 32, 28
+  orig: 32, 28
+  offset: 0, 0
+  index: -1
+TileSets/FantasyHex/Units/Great Engineer
+  rotate: false
+  xy: 1710, 348
+  size: 32, 28
+  orig: 32, 28
+  offset: 0, 0
+  index: -1
+TileSets/FantasyHex/Units/Worker
+  rotate: false
+  xy: 1710, 348
+  size: 32, 28
+  orig: 32, 28
+  offset: 0, 0
+  index: -1
+TileSets/FantasyHex/Units/Great General
+  rotate: false
+  xy: 1744, 348
+  size: 32, 28
+  orig: 32, 28
+  offset: 0, 0
+  index: -1
+TileSets/FantasyHex/Units/Great Merchant
+  rotate: false
+  xy: 1778, 348
+  size: 32, 28
+  orig: 32, 28
+  offset: 0, 0
+  index: -1
+TileSets/FantasyHex/Units/Settler
+  rotate: false
+  xy: 1778, 348
+  size: 32, 28
+  orig: 32, 28
+  offset: 0, 0
+  index: -1
+TileSets/FantasyHex/Units/Great Scientist
+  rotate: false
+  xy: 1812, 348
+  size: 32, 28
+  orig: 32, 28
+  offset: 0, 0
+  index: -1
+TileSets/FantasyHex/Units/Great War Infantry
+  rotate: false
+  xy: 1846, 343
+  size: 32, 28
+  orig: 32, 28
+  offset: 0, 0
+  index: -1
+TileSets/FantasyHex/Units/Infantry
+  rotate: false
+  xy: 1846, 343
+  size: 32, 28
+  orig: 32, 28
+  offset: 0, 0
+  index: -1
+TileSets/FantasyHex/Units/Hoplite
+  rotate: false
+  xy: 1026, 30
+  size: 32, 28
+  orig: 32, 28
+  offset: 0, 0
+  index: -1
+TileSets/FantasyHex/Units/Horseman
+  rotate: false
+  xy: 1060, 29
+  size: 32, 28
+  orig: 32, 28
+  offset: 0, 0
+  index: -1
+TileSets/FantasyHex/Units/Hwach'a
+  rotate: false
+  xy: 1094, 42
+  size: 32, 28
+  orig: 32, 28
+  offset: 0, 0
+  index: -1
+TileSets/FantasyHex/Units/Ironclad
+  rotate: false
+  xy: 478, 3
   size: 32, 26
   orig: 32, 26
   offset: 0, 0
   index: -1
-TileSets/FantasyHex/Units/Conquistador
-  rotate: false
-<<<<<<< HEAD
-  xy: 2158, 200
-=======
-  xy: 1230, 298
->>>>>>> 83aab24b
+TileSets/FantasyHex/Units/Jaguar
+  rotate: false
+  xy: 1164, 175
+  size: 32, 28
+  orig: 32, 28
+  offset: 0, 0
+  index: -1
+TileSets/FantasyHex/Units/Janissary
+  rotate: false
+  xy: 1094, 12
+  size: 32, 28
+  orig: 32, 28
+  offset: 0, 0
+  index: -1
+TileSets/FantasyHex/Units/Keshik
+  rotate: false
+  xy: 1022, 2
   size: 32, 26
   orig: 32, 26
   offset: 0, 0
   index: -1
-TileSets/FantasyHex/Units/Cossack
-  rotate: false
-<<<<<<< HEAD
-  xy: 2158, 170
-=======
-  xy: 1298, 326
->>>>>>> 83aab24b
-  size: 32, 28
-  orig: 32, 28
-  offset: 0, 0
-  index: -1
-TileSets/FantasyHex/Units/Crossbowman
-  rotate: false
-<<<<<<< HEAD
-  xy: 2158, 140
-=======
-  xy: 1332, 326
->>>>>>> 83aab24b
-  size: 32, 28
-  orig: 32, 28
-  offset: 0, 0
-  index: -1
-TileSets/FantasyHex/Units/Foreign Legion
-  rotate: false
-<<<<<<< HEAD
-  xy: 2158, 112
+TileSets/FantasyHex/Units/Khan
+  rotate: false
+  xy: 1216, 315
   size: 32, 26
   orig: 32, 26
-=======
-  xy: 1706, 326
-  size: 32, 28
-  orig: 32, 28
->>>>>>> 83aab24b
-  offset: 0, 0
-  index: -1
-TileSets/FantasyHex/Units/Frigate
-  rotate: false
-<<<<<<< HEAD
-  xy: 2158, 84
-=======
-  xy: 1264, 298
->>>>>>> 83aab24b
+  offset: 0, 0
+  index: -1
+TileSets/FantasyHex/Units/Knight
+  rotate: false
+  xy: 1216, 285
+  size: 32, 28
+  orig: 32, 28
+  offset: 0, 0
+  index: -1
+TileSets/FantasyHex/Units/Lancer
+  rotate: false
+  xy: 1250, 313
+  size: 32, 28
+  orig: 32, 28
+  offset: 0, 0
+  index: -1
+TileSets/FantasyHex/Units/LandUnit
+  rotate: false
+  xy: 1250, 283
+  size: 32, 28
+  orig: 32, 28
+  offset: 0, 0
+  index: -1
+TileSets/FantasyHex/Units/Warrior
+  rotate: false
+  xy: 1250, 283
+  size: 32, 28
+  orig: 32, 28
+  offset: 0, 0
+  index: -1
+TileSets/FantasyHex/Units/Landship
+  rotate: false
+  xy: 1284, 320
+  size: 32, 28
+  orig: 32, 28
+  offset: 0, 0
+  index: -1
+TileSets/FantasyHex/Units/Landsknecht
+  rotate: false
+  xy: 1318, 320
+  size: 32, 28
+  orig: 32, 28
+  offset: 0, 0
+  index: -1
+TileSets/FantasyHex/Units/Legion
+  rotate: false
+  xy: 1284, 290
+  size: 32, 28
+  orig: 32, 28
+  offset: 0, 0
+  index: -1
+TileSets/FantasyHex/Units/Longbowman
+  rotate: false
+  xy: 1284, 260
+  size: 32, 28
+  orig: 32, 28
+  offset: 0, 0
+  index: -1
+TileSets/FantasyHex/Units/Longswordsman
+  rotate: false
+  xy: 1318, 290
+  size: 32, 28
+  orig: 32, 28
+  offset: 0, 0
+  index: -1
+TileSets/FantasyHex/Units/Mandekalu Cavalry
+  rotate: false
+  xy: 1318, 262
   size: 32, 26
   orig: 32, 26
   offset: 0, 0
   index: -1
-<<<<<<< HEAD
-UnitIcons/Anti-Aircraft Gun
-  rotate: false
-  xy: 1974, 2083
-  size: 100, 100
-  orig: 100, 100
-  offset: 0, 0
-  index: -1
-UnitIcons/Anti-Tank Gun
-  rotate: false
-  xy: 2076, 2083
-  size: 100, 100
-  orig: 100, 100
-  offset: 0, 0
-  index: -1
-UnitIcons/Archer
-  rotate: false
-  xy: 689, 1953
-  size: 100, 100
-  orig: 100, 100
-  offset: 0, 0
-  index: -1
-UnitIcons/Artillery
-  rotate: false
-  xy: 485, 1851
-  size: 100, 100
-  orig: 100, 100
-  offset: 0, 0
-  index: -1
-UnitIcons/B17
-  rotate: false
-  xy: 791, 1851
-  size: 100, 100
-  orig: 100, 100
-  offset: 0, 0
-  index: -1
-UnitIcons/Ballista
-  rotate: false
-  xy: 379, 1749
-  size: 100, 100
-  orig: 100, 100
-  offset: 0, 0
-  index: -1
-UnitIcons/Battleship
-  rotate: false
-  xy: 995, 1981
-  size: 100, 100
-  orig: 100, 100
-  offset: 0, 0
-  index: -1
-UnitIcons/Bomber
-  rotate: false
-  xy: 1199, 1981
-  size: 100, 100
-  orig: 100, 100
-  offset: 0, 0
-  index: -1
-UnitIcons/Bowman
-  rotate: false
-  xy: 1199, 1879
-  size: 100, 100
-  orig: 100, 100
-  offset: 0, 0
-  index: -1
-UnitIcons/Brute
-  rotate: false
-  xy: 1403, 1879
-  size: 100, 100
-  orig: 100, 100
-=======
-TileSets/FantasyHex/Units/Galleass
-  rotate: false
-  xy: 1774, 328
+TileSets/FantasyHex/Units/Maori Warrior
+  rotate: false
+  xy: 1352, 318
+  size: 32, 28
+  orig: 32, 28
+  offset: 0, 0
+  index: -1
+TileSets/FantasyHex/Units/Marine
+  rotate: false
+  xy: 1386, 318
+  size: 32, 28
+  orig: 32, 28
+  offset: 0, 0
+  index: -1
+TileSets/FantasyHex/Units/Mechanized Infantry
+  rotate: false
+  xy: 1352, 290
   size: 32, 26
   orig: 32, 26
->>>>>>> 83aab24b
-  offset: 0, 0
-  index: -1
-TileSets/FantasyHex/Units/Galley
-  rotate: false
-<<<<<<< HEAD
-  xy: 1607, 1879
-  size: 100, 100
-  orig: 100, 100
-=======
-  xy: 1298, 298
+  offset: 0, 0
+  index: -1
+TileSets/FantasyHex/Units/Minuteman
+  rotate: false
+  xy: 1352, 260
+  size: 32, 28
+  orig: 32, 28
+  offset: 0, 0
+  index: -1
+TileSets/FantasyHex/Units/Mohawk Warrior
+  rotate: false
+  xy: 1420, 288
+  size: 32, 28
+  orig: 32, 28
+  offset: 0, 0
+  index: -1
+TileSets/FantasyHex/Units/Musketeer
+  rotate: false
+  xy: 1420, 258
+  size: 32, 28
+  orig: 32, 28
+  offset: 0, 0
+  index: -1
+TileSets/FantasyHex/Units/Musketman
+  rotate: false
+  xy: 1454, 313
+  size: 32, 28
+  orig: 32, 28
+  offset: 0, 0
+  index: -1
+TileSets/FantasyHex/Units/Naresuan's Elephant
+  rotate: false
+  xy: 1454, 285
   size: 32, 26
   orig: 32, 26
->>>>>>> 83aab24b
-  offset: 0, 0
-  index: -1
-TileSets/FantasyHex/Units/Gatling Gun
-  rotate: false
-<<<<<<< HEAD
-  xy: 1709, 1879
-  size: 100, 100
-  orig: 100, 100
-=======
-  xy: 1808, 326
-  size: 32, 28
-  orig: 32, 28
->>>>>>> 83aab24b
-  offset: 0, 0
-  index: -1
-TileSets/FantasyHex/Units/Machine Gun
-  rotate: false
-<<<<<<< HEAD
-  xy: 1811, 1981
-  size: 100, 100
-  orig: 100, 100
-=======
-  xy: 1808, 326
-  size: 32, 28
-  orig: 32, 28
->>>>>>> 83aab24b
-  offset: 0, 0
-  index: -1
-TileSets/FantasyHex/Units/Great Artist
-  rotate: false
-<<<<<<< HEAD
-  xy: 1913, 1981
-  size: 100, 100
-  orig: 100, 100
-=======
-  xy: 1502, 296
-  size: 32, 28
-  orig: 32, 28
->>>>>>> 83aab24b
-  offset: 0, 0
-  index: -1
-TileSets/FantasyHex/Units/Great Engineer
-  rotate: false
-<<<<<<< HEAD
-  xy: 2015, 1981
-  size: 100, 100
-  orig: 100, 100
-=======
-  xy: 1536, 296
-  size: 32, 28
-  orig: 32, 28
->>>>>>> 83aab24b
-  offset: 0, 0
-  index: -1
-TileSets/FantasyHex/Units/Worker
-  rotate: false
-<<<<<<< HEAD
-  xy: 2015, 1879
-  size: 100, 100
-  orig: 100, 100
-=======
-  xy: 1536, 296
-  size: 32, 28
-  orig: 32, 28
->>>>>>> 83aab24b
-  offset: 0, 0
-  index: -1
-TileSets/FantasyHex/Units/Great General
-  rotate: false
-<<<<<<< HEAD
-  xy: 334, 963
-  size: 100, 100
-  orig: 100, 100
-=======
-  xy: 1570, 296
-  size: 32, 28
-  orig: 32, 28
->>>>>>> 83aab24b
-  offset: 0, 0
-  index: -1
-TileSets/FantasyHex/Units/Great Merchant
-  rotate: false
-<<<<<<< HEAD
-  xy: 1403, 1777
-  size: 100, 100
-  orig: 100, 100
-=======
-  xy: 1604, 296
-  size: 32, 28
-  orig: 32, 28
->>>>>>> 83aab24b
-  offset: 0, 0
-  index: -1
-TileSets/FantasyHex/Units/Settler
-  rotate: false
-<<<<<<< HEAD
-  xy: 1811, 1777
-  size: 100, 100
-  orig: 100, 100
-=======
-  xy: 1604, 296
-  size: 32, 28
-  orig: 32, 28
->>>>>>> 83aab24b
-  offset: 0, 0
-  index: -1
-TileSets/FantasyHex/Units/Great Scientist
-  rotate: false
-<<<<<<< HEAD
-  xy: 1093, 1675
-  size: 100, 100
-  orig: 100, 100
-=======
-  xy: 1638, 296
-  size: 32, 28
-  orig: 32, 28
->>>>>>> 83aab24b
-  offset: 0, 0
-  index: -1
-TileSets/FantasyHex/Units/Great War Infantry
-  rotate: false
-<<<<<<< HEAD
-  xy: 1603, 1675
-  size: 100, 100
-  orig: 100, 100
-=======
-  xy: 1672, 296
-  size: 32, 28
-  orig: 32, 28
->>>>>>> 83aab24b
-  offset: 0, 0
-  index: -1
-TileSets/FantasyHex/Units/Infantry
-  rotate: false
-<<<<<<< HEAD
-  xy: 538, 1443
-  size: 100, 100
-  orig: 100, 100
-=======
-  xy: 1672, 296
-  size: 32, 28
-  orig: 32, 28
->>>>>>> 83aab24b
-  offset: 0, 0
-  index: -1
-TileSets/FantasyHex/Units/Hoplite
-  rotate: false
-<<<<<<< HEAD
-  xy: 742, 1443
-  size: 100, 100
-  orig: 100, 100
-=======
-  xy: 1978, 293
-  size: 32, 28
-  orig: 32, 28
->>>>>>> 83aab24b
-  offset: 0, 0
-  index: -1
-TileSets/FantasyHex/Units/Horseman
-  rotate: false
-<<<<<<< HEAD
-  xy: 742, 1341
-  size: 100, 100
-  orig: 100, 100
-=======
-  xy: 1162, 261
-  size: 32, 28
-  orig: 32, 28
->>>>>>> 83aab24b
-  offset: 0, 0
-  index: -1
-TileSets/FantasyHex/Units/Hwach'a
-  rotate: false
-<<<<<<< HEAD
-  xy: 640, 1137
-  size: 100, 100
-  orig: 100, 100
-=======
-  xy: 1196, 261
-  size: 32, 28
-  orig: 32, 28
->>>>>>> 83aab24b
-  offset: 0, 0
-  index: -1
-TileSets/FantasyHex/Units/Ironclad
-  rotate: false
-<<<<<<< HEAD
-  xy: 742, 1239
-  size: 100, 100
-  orig: 100, 100
-=======
-  xy: 1230, 270
+  offset: 0, 0
+  index: -1
+TileSets/FantasyHex/Units/Norwegian Ski Infantry
+  rotate: false
+  xy: 1454, 255
+  size: 32, 28
+  orig: 32, 28
+  offset: 0, 0
+  index: -1
+TileSets/FantasyHex/Units/Panzer
+  rotate: false
+  xy: 1488, 250
   size: 32, 26
   orig: 32, 26
->>>>>>> 83aab24b
-  offset: 0, 0
-  index: -1
-TileSets/FantasyHex/Units/Jaguar
-  rotate: false
-<<<<<<< HEAD
-  xy: 436, 729
-  size: 100, 100
-  orig: 100, 100
-=======
-  xy: 1264, 268
-  size: 32, 28
-  orig: 32, 28
->>>>>>> 83aab24b
-  offset: 0, 0
-  index: -1
-TileSets/FantasyHex/Units/Janissary
-  rotate: false
-<<<<<<< HEAD
-  xy: 538, 831
-  size: 100, 100
-  orig: 100, 100
-=======
-  xy: 1298, 268
-  size: 32, 28
-  orig: 32, 28
->>>>>>> 83aab24b
-  offset: 0, 0
-  index: -1
-TileSets/FantasyHex/Units/Keshik
-  rotate: false
-<<<<<<< HEAD
-  xy: 277, 1653
-  size: 100, 94
-  orig: 100, 94
-=======
-  xy: 564, 45
+  offset: 0, 0
+  index: -1
+TileSets/FantasyHex/Units/Paratrooper
+  rotate: false
+  xy: 1522, 308
+  size: 32, 28
+  orig: 32, 28
+  offset: 0, 0
+  index: -1
+TileSets/FantasyHex/Units/Persian Immortal
+  rotate: false
+  xy: 1522, 248
+  size: 32, 28
+  orig: 32, 28
+  offset: 0, 0
+  index: -1
+TileSets/FantasyHex/Units/Pikeman
+  rotate: false
+  xy: 1556, 315
+  size: 32, 28
+  orig: 32, 28
+  offset: 0, 0
+  index: -1
+TileSets/FantasyHex/Units/Rifleman
+  rotate: false
+  xy: 1692, 288
+  size: 32, 28
+  orig: 32, 28
+  offset: 0, 0
+  index: -1
+TileSets/FantasyHex/Units/Rocket Artillery
+  rotate: false
+  xy: 1760, 254
+  size: 32, 28
+  orig: 32, 28
+  offset: 0, 0
+  index: -1
+TileSets/FantasyHex/Units/Scout
+  rotate: false
+  xy: 1794, 286
+  size: 32, 28
+  orig: 32, 28
+  offset: 0, 0
+  index: -1
+TileSets/FantasyHex/Units/Ship of the Line
+  rotate: false
+  xy: 1794, 258
   size: 32, 26
   orig: 32, 26
->>>>>>> 83aab24b
-  offset: 0, 0
-  index: -1
-TileSets/FantasyHex/Units/Khan
-  rotate: false
-<<<<<<< HEAD
-  xy: 277, 1653
-  size: 100, 94
-  orig: 100, 94
-=======
-  xy: 1774, 266
+  offset: 0, 0
+  index: -1
+TileSets/FantasyHex/Units/Sipahi
+  rotate: false
+  xy: 1692, 228
   size: 32, 26
   orig: 32, 26
->>>>>>> 83aab24b
-  offset: 0, 0
-  index: -1
-TileSets/FantasyHex/Units/Knight
-  rotate: false
-<<<<<<< HEAD
-  xy: 640, 933
-  size: 100, 100
-  orig: 100, 100
-=======
-  xy: 1332, 260
-  size: 32, 28
-  orig: 32, 28
->>>>>>> 83aab24b
-  offset: 0, 0
-  index: -1
-TileSets/FantasyHex/Units/Lancer
-  rotate: false
-<<<<<<< HEAD
-  xy: 742, 1035
-  size: 100, 100
-  orig: 100, 100
-=======
-  xy: 1400, 260
-  size: 32, 28
-  orig: 32, 28
->>>>>>> 83aab24b
-  offset: 0, 0
-  index: -1
-TileSets/FantasyHex/Units/LandUnit
-  rotate: false
-<<<<<<< HEAD
-  xy: 538, 729
-  size: 100, 100
-  orig: 100, 100
-=======
-  xy: 1434, 260
-  size: 32, 28
-  orig: 32, 28
->>>>>>> 83aab24b
-  offset: 0, 0
-  index: -1
-TileSets/FantasyHex/Units/Warrior
-  rotate: false
-<<<<<<< HEAD
-  xy: 640, 831
-  size: 100, 100
-  orig: 100, 100
-=======
-  xy: 1434, 260
-  size: 32, 28
-  orig: 32, 28
->>>>>>> 83aab24b
-  offset: 0, 0
-  index: -1
-TileSets/FantasyHex/Units/Landship
-  rotate: false
-<<<<<<< HEAD
-  xy: 640, 627
-  size: 100, 100
-  orig: 100, 100
-=======
-  xy: 1502, 266
-  size: 32, 28
-  orig: 32, 28
->>>>>>> 83aab24b
-  offset: 0, 0
-  index: -1
-TileSets/FantasyHex/Units/Landsknecht
-  rotate: false
-<<<<<<< HEAD
-  xy: 640, 525
-  size: 100, 100
-  orig: 100, 100
-=======
-  xy: 1536, 266
-  size: 32, 28
-  orig: 32, 28
->>>>>>> 83aab24b
-  offset: 0, 0
-  index: -1
-TileSets/FantasyHex/Units/Legion
-  rotate: false
-<<<<<<< HEAD
-  xy: 436, 219
-  size: 100, 100
-  orig: 100, 100
-=======
-  xy: 1570, 266
-  size: 32, 28
-  orig: 32, 28
->>>>>>> 83aab24b
-  offset: 0, 0
-  index: -1
-TileSets/FantasyHex/Units/Longbowman
-  rotate: false
-<<<<<<< HEAD
-  xy: 436, 117
-  size: 100, 100
-  orig: 100, 100
-=======
-  xy: 1604, 266
-  size: 32, 28
-  orig: 32, 28
->>>>>>> 83aab24b
-  offset: 0, 0
-  index: -1
-TileSets/FantasyHex/Units/Longswordsman
-  rotate: false
-<<<<<<< HEAD
-  xy: 640, 219
-  size: 100, 100
-  orig: 100, 100
-=======
-  xy: 1638, 266
-  size: 32, 28
-  orig: 32, 28
->>>>>>> 83aab24b
-  offset: 0, 0
-  index: -1
-TileSets/FantasyHex/Units/Mandekalu Cavalry
-  rotate: false
-<<<<<<< HEAD
-  xy: 742, 219
-  size: 100, 100
-  orig: 100, 100
-=======
-  xy: 1672, 268
+  offset: 0, 0
+  index: -1
+TileSets/FantasyHex/Units/Slinger
+  rotate: false
+  xy: 1726, 224
+  size: 32, 28
+  orig: 32, 28
+  offset: 0, 0
+  index: -1
+TileSets/FantasyHex/Units/Spearman
+  rotate: false
+  xy: 1760, 224
+  size: 32, 28
+  orig: 32, 28
+  offset: 0, 0
+  index: -1
+TileSets/FantasyHex/Units/Submarine
+  rotate: false
+  xy: 1794, 230
   size: 32, 26
   orig: 32, 26
->>>>>>> 83aab24b
-  offset: 0, 0
-  index: -1
-TileSets/FantasyHex/Units/Maori Warrior
-  rotate: false
-<<<<<<< HEAD
-  xy: 640, 15
-  size: 100, 100
-  orig: 100, 100
-=======
-  xy: 1740, 257
-  size: 32, 28
-  orig: 32, 28
->>>>>>> 83aab24b
-  offset: 0, 0
-  index: -1
-TileSets/FantasyHex/Units/Marine
-  rotate: false
-<<<<<<< HEAD
-  xy: 844, 1443
-  size: 100, 100
-  orig: 100, 100
-=======
-  xy: 1876, 262
-  size: 32, 28
-  orig: 32, 28
->>>>>>> 83aab24b
-  offset: 0, 0
-  index: -1
-TileSets/FantasyHex/Units/Mechanized Infantry
-  rotate: false
-<<<<<<< HEAD
-  xy: 844, 1239
-  size: 100, 100
-  orig: 100, 100
-=======
-  xy: 1910, 261
+  offset: 0, 0
+  index: -1
+TileSets/FantasyHex/Units/Swordsman
+  rotate: false
+  xy: 1828, 313
+  size: 32, 28
+  orig: 32, 28
+  offset: 0, 0
+  index: -1
+TileSets/FantasyHex/Units/Tank
+  rotate: false
+  xy: 1828, 283
+  size: 32, 28
+  orig: 32, 28
+  offset: 0, 0
+  index: -1
+TileSets/FantasyHex/Units/Tercio
+  rotate: false
+  xy: 1828, 253
+  size: 32, 28
+  orig: 32, 28
+  offset: 0, 0
+  index: -1
+TileSets/FantasyHex/Units/Trebuchet
+  rotate: false
+  xy: 1862, 313
+  size: 32, 28
+  orig: 32, 28
+  offset: 0, 0
+  index: -1
+TileSets/FantasyHex/Units/Trireme
+  rotate: false
+  xy: 1862, 285
   size: 32, 26
   orig: 32, 26
->>>>>>> 83aab24b
-  offset: 0, 0
-  index: -1
-TileSets/FantasyHex/Units/Minuteman
-  rotate: false
-<<<<<<< HEAD
-  xy: 844, 729
-  size: 100, 100
-  orig: 100, 100
-=======
-  xy: 1978, 263
-  size: 32, 28
-  orig: 32, 28
->>>>>>> 83aab24b
-  offset: 0, 0
-  index: -1
-TileSets/FantasyHex/Units/Mohawk Warrior
-  rotate: false
-<<<<<<< HEAD
-  xy: 844, 525
-  size: 100, 100
-  orig: 100, 100
-=======
-  xy: 1706, 225
-  size: 32, 28
-  orig: 32, 28
->>>>>>> 83aab24b
-  offset: 0, 0
-  index: -1
-TileSets/FantasyHex/Units/Musketeer
-  rotate: false
-<<<<<<< HEAD
-  xy: 844, 423
-  size: 100, 100
-  orig: 100, 100
-=======
-  xy: 1774, 236
-  size: 32, 28
-  orig: 32, 28
->>>>>>> 83aab24b
-  offset: 0, 0
-  index: -1
-TileSets/FantasyHex/Units/Musketman
-  rotate: false
-<<<<<<< HEAD
-  xy: 844, 117
-  size: 100, 100
-  orig: 100, 100
-=======
-  xy: 1808, 249
-  size: 32, 28
-  orig: 32, 28
->>>>>>> 83aab24b
-  offset: 0, 0
-  index: -1
-TileSets/FantasyHex/Units/Naresuan's Elephant
-  rotate: false
-<<<<<<< HEAD
-  xy: 996, 1573
-  size: 100, 100
-  orig: 100, 100
-=======
-  xy: 1842, 251
+  offset: 0, 0
+  index: -1
+TileSets/FantasyHex/Units/Turtle Ship
+  rotate: false
+  xy: 1930, 248
   size: 32, 26
   orig: 32, 26
->>>>>>> 83aab24b
-  offset: 0, 0
-  index: -1
-TileSets/FantasyHex/Units/Norwegian Ski Infantry
-  rotate: false
-<<<<<<< HEAD
-  xy: 1200, 1573
-  size: 100, 100
-  orig: 100, 100
-=======
-  xy: 1774, 206
-  size: 32, 28
-  orig: 32, 28
->>>>>>> 83aab24b
-  offset: 0, 0
-  index: -1
-TileSets/FantasyHex/Units/Panzer
-  rotate: false
-<<<<<<< HEAD
-  xy: 1404, 1573
-  size: 100, 100
-  orig: 100, 100
-=======
-  xy: 1876, 234
+  offset: 0, 0
+  index: -1
+TileSets/FantasyHex/Units/War Chariot
+  rotate: false
+  xy: 1964, 284
+  size: 32, 28
+  orig: 32, 28
+  offset: 0, 0
+  index: -1
+TileSets/FantasyHex/Units/War Elephant
+  rotate: false
+  xy: 1964, 256
   size: 32, 26
   orig: 32, 26
->>>>>>> 83aab24b
-  offset: 0, 0
-  index: -1
-TileSets/FantasyHex/Units/Paratrooper
-  rotate: false
-<<<<<<< HEAD
-  xy: 1914, 1573
-  size: 100, 100
-  orig: 100, 100
-=======
-  xy: 1910, 231
-  size: 32, 28
-  orig: 32, 28
->>>>>>> 83aab24b
-  offset: 0, 0
-  index: -1
-TileSets/FantasyHex/Units/Persian Immortal
-  rotate: false
-<<<<<<< HEAD
-  xy: 1150, 1471
-  size: 100, 100
-  orig: 100, 100
-=======
-  xy: 1978, 233
-  size: 32, 28
-  orig: 32, 28
->>>>>>> 83aab24b
-  offset: 0, 0
-  index: -1
-TileSets/FantasyHex/Units/Pikeman
-  rotate: false
-<<<<<<< HEAD
-  xy: 946, 961
-  size: 100, 100
-  orig: 100, 100
-=======
-  xy: 1876, 204
-  size: 32, 28
-  orig: 32, 28
->>>>>>> 83aab24b
-  offset: 0, 0
-  index: -1
-TileSets/FantasyHex/Units/Rifleman
-  rotate: false
-<<<<<<< HEAD
-  xy: 1252, 1267
-  size: 100, 100
-  orig: 100, 100
-=======
-  xy: 1910, 134
-  size: 32, 28
-  orig: 32, 28
->>>>>>> 83aab24b
-  offset: 0, 0
-  index: -1
-TileSets/FantasyHex/Units/Rocket Artillery
-  rotate: false
-<<<<<<< HEAD
-  xy: 1354, 1369
-  size: 100, 100
-  orig: 100, 100
-=======
-  xy: 1162, 231
-  size: 32, 28
-  orig: 32, 28
->>>>>>> 83aab24b
-  offset: 0, 0
-  index: -1
-TileSets/FantasyHex/Units/Scout
-  rotate: false
-<<<<<<< HEAD
-  xy: 1354, 1267
-  size: 100, 100
-  orig: 100, 100
-=======
-  xy: 1196, 231
-  size: 32, 28
-  orig: 32, 28
->>>>>>> 83aab24b
-  offset: 0, 0
-  index: -1
-TileSets/FantasyHex/Units/Ship of the Line
-  rotate: false
-<<<<<<< HEAD
-  xy: 1456, 1370
-  size: 100, 99
-  orig: 100, 99
-=======
-  xy: 1230, 242
+  offset: 0, 0
+  index: -1
+TileSets/FantasyHex/Units/WaterUnit
+  rotate: false
+  xy: 1896, 215
   size: 32, 26
   orig: 32, 26
->>>>>>> 83aab24b
-  offset: 0, 0
-  index: -1
-TileSets/FantasyHex/Units/Sipahi
-  rotate: false
-<<<<<<< HEAD
-  xy: 946, 757
-  size: 100, 100
-  orig: 100, 100
-  offset: 0, 0
-  index: -1
-UnitIcons/Nuclear Missile
-  rotate: false
-  xy: 1558, 1369
-  size: 100, 100
-  orig: 100, 100
-=======
-  xy: 1264, 240
+  offset: 0, 0
+  index: -1
+TileSets/FantasyHex/Units/Work Boats
+  rotate: false
+  xy: 1930, 220
   size: 32, 26
   orig: 32, 26
->>>>>>> 83aab24b
-  offset: 0, 0
-  index: -1
-TileSets/FantasyHex/Units/Slinger
-  rotate: false
-<<<<<<< HEAD
-  xy: 1762, 1471
-  size: 100, 100
-  orig: 100, 100
-=======
-  xy: 1298, 238
-  size: 32, 28
-  orig: 32, 28
->>>>>>> 83aab24b
-  offset: 0, 0
-  index: -1
-TileSets/FantasyHex/Units/Spearman
-  rotate: false
-<<<<<<< HEAD
-  xy: 1660, 1267
-  size: 100, 100
-  orig: 100, 100
-=======
-  xy: 1332, 230
-  size: 32, 28
-  orig: 32, 28
->>>>>>> 83aab24b
-  offset: 0, 0
-  index: -1
-TileSets/FantasyHex/Units/Submarine
-  rotate: false
-<<<<<<< HEAD
-  xy: 1048, 553
-  size: 100, 100
-  orig: 100, 100
-=======
-  xy: 1366, 232
-  size: 32, 26
-  orig: 32, 26
->>>>>>> 83aab24b
-  offset: 0, 0
-  index: -1
-TileSets/FantasyHex/Units/Swordsman
-  rotate: false
-<<<<<<< HEAD
-  xy: 1864, 1267
-  size: 100, 100
-  orig: 100, 100
-=======
-  xy: 1400, 230
-  size: 32, 28
-  orig: 32, 28
->>>>>>> 83aab24b
-  offset: 0, 0
-  index: -1
-TileSets/FantasyHex/Units/Tank
-  rotate: false
-<<<<<<< HEAD
-  xy: 1150, 451
-  size: 100, 100
-  orig: 100, 100
-=======
-  xy: 1434, 230
-  size: 32, 28
-  orig: 32, 28
->>>>>>> 83aab24b
-  offset: 0, 0
-  index: -1
-TileSets/FantasyHex/Units/Tercio
-  rotate: false
-<<<<<<< HEAD
-  xy: 946, 145
-  size: 100, 100
-  orig: 100, 100
-=======
-  xy: 1468, 236
-  size: 32, 28
-  orig: 32, 28
->>>>>>> 83aab24b
-  offset: 0, 0
-  index: -1
-TileSets/FantasyHex/Units/Trebuchet
-  rotate: false
-<<<<<<< HEAD
-  xy: 1354, 553
-  size: 100, 100
-  orig: 100, 100
-=======
-  xy: 1536, 236
-  size: 32, 28
-  orig: 32, 28
->>>>>>> 83aab24b
-  offset: 0, 0
-  index: -1
-TileSets/FantasyHex/Units/Trireme
-  rotate: false
-<<<<<<< HEAD
-  xy: 1558, 757
-  size: 100, 100
-  orig: 100, 100
-=======
-  xy: 1570, 238
-  size: 32, 26
-  orig: 32, 26
->>>>>>> 83aab24b
-  offset: 0, 0
-  index: -1
-TileSets/FantasyHex/Units/Turtle Ship
-  rotate: false
-<<<<<<< HEAD
-  xy: 1864, 1063
-  size: 100, 100
-  orig: 100, 100
-=======
-  xy: 854, 130
-  size: 32, 26
-  orig: 32, 26
->>>>>>> 83aab24b
-  offset: 0, 0
-  index: -1
-TileSets/FantasyHex/Units/War Chariot
-  rotate: false
-<<<<<<< HEAD
-  xy: 1150, 247
-  size: 100, 100
-  orig: 100, 100
-=======
-  xy: 820, 95
-  size: 32, 28
-  orig: 32, 28
->>>>>>> 83aab24b
-  offset: 0, 0
-  index: -1
-TileSets/FantasyHex/Units/War Elephant
-  rotate: false
-<<<<<<< HEAD
-  xy: 1762, 859
-  size: 100, 100
-  orig: 100, 100
-=======
-  xy: 854, 102
-  size: 32, 26
-  orig: 32, 26
->>>>>>> 83aab24b
-  offset: 0, 0
-  index: -1
-TileSets/FantasyHex/Units/WaterUnit
-  rotate: false
-<<<<<<< HEAD
-  xy: 1354, 349
-  size: 100, 100
-  orig: 100, 100
-=======
-  xy: 820, 67
-  size: 32, 26
-  orig: 32, 26
->>>>>>> 83aab24b
-  offset: 0, 0
-  index: -1
-TileSets/FantasyHex/Units/Work Boats
-  rotate: false
-<<<<<<< HEAD
-  xy: 1252, 145
-  size: 100, 100
-  orig: 100, 100
-=======
-  xy: 854, 74
-  size: 32, 26
-  orig: 32, 26
->>>>>>> 83aab24b
+  offset: 0, 0
+  index: -1
+UnitIcons/Submarine
+  rotate: false
+  xy: 104, 410
+  size: 100, 100
+  orig: 100, 100
   offset: 0, 0
   index: -1
 UnitIcons/Swordsman
   rotate: false
-<<<<<<< HEAD
-  xy: 1456, 350
-=======
-  xy: 2, 308
->>>>>>> 83aab24b
+  xy: 104, 308
   size: 100, 100
   orig: 100, 100
   offset: 0, 0
   index: -1
 UnitIcons/Tank
   rotate: false
-<<<<<<< HEAD
-  xy: 1762, 655
-=======
-  xy: 104, 308
->>>>>>> 83aab24b
+  xy: 2, 2
   size: 100, 100
   orig: 100, 100
   offset: 0, 0
   index: -1
 UnitIcons/Trebuchet
   rotate: false
-<<<<<<< HEAD
-  xy: 1660, 349
-=======
-  xy: 308, 206
->>>>>>> 83aab24b
+  xy: 308, 104
   size: 100, 100
   orig: 100, 100
   offset: 0, 0
   index: -1
 UnitIcons/Triplane
   rotate: false
-<<<<<<< HEAD
-  xy: 1762, 451
-=======
-  xy: 410, 308
->>>>>>> 83aab24b
+  xy: 308, 2
   size: 100, 100
   orig: 100, 100
   offset: 0, 0
   index: -1
 UnitIcons/Trireme
   rotate: false
-<<<<<<< HEAD
-  xy: 1864, 552
-=======
-  xy: 512, 409
->>>>>>> 83aab24b
+  xy: 410, 205
   size: 100, 101
   orig: 100, 101
   offset: 0, 0
   index: -1
 UnitIcons/Turtle Ship
   rotate: false
-<<<<<<< HEAD
-  xy: 1966, 655
-=======
-  xy: 308, 104
->>>>>>> 83aab24b
+  xy: 512, 308
   size: 100, 100
   orig: 100, 100
   offset: 0, 0
   index: -1
 UnitIcons/War Chariot
   rotate: false
-<<<<<<< HEAD
-  xy: 1864, 450
-=======
-  xy: 410, 104
->>>>>>> 83aab24b
+  xy: 716, 410
   size: 100, 100
   orig: 100, 100
   offset: 0, 0
   index: -1
 UnitIcons/War Elephant
   rotate: false
-<<<<<<< HEAD
-  xy: 1966, 553
-=======
-  xy: 410, 2
->>>>>>> 83aab24b
+  xy: 512, 104
   size: 100, 100
   orig: 100, 100
   offset: 0, 0
   index: -1
 UnitIcons/Warrior
   rotate: false
-<<<<<<< HEAD
-  xy: 1660, 145
-=======
-  xy: 512, 205
->>>>>>> 83aab24b
+  xy: 512, 2
   size: 100, 100
   orig: 100, 100
   offset: 0, 0
   index: -1
 UnitIcons/Work Boats
   rotate: false
-<<<<<<< HEAD
-  xy: 1966, 349
-=======
-  xy: 818, 410
->>>>>>> 83aab24b
+  xy: 716, 206
   size: 100, 100
   orig: 100, 100
   offset: 0, 0
   index: -1
 UnitIcons/Worker
   rotate: false
-<<<<<<< HEAD
-  xy: 1966, 247
-=======
-  xy: 614, 104
->>>>>>> 83aab24b
+  xy: 818, 308
   size: 100, 100
   orig: 100, 100
   offset: 0, 0
   index: -1
 UnitIcons/Zero
   rotate: false
-<<<<<<< HEAD
-  xy: 1762, 43
-=======
-  xy: 818, 308
->>>>>>> 83aab24b
+  xy: 716, 2
   size: 100, 100
   orig: 100, 100
   offset: 0, 0
   index: -1
 UnitPromotionIcons/Accuracy
   rotate: false
-<<<<<<< HEAD
-  xy: 384, 1493
-=======
-  xy: 512, 51
->>>>>>> 83aab24b
+  xy: 818, 256
   size: 50, 50
   orig: 50, 50
   offset: 0, 0
   index: -1
 UnitPromotionIcons/Air Repair
   rotate: false
-<<<<<<< HEAD
-  xy: 894, 1697
-=======
-  xy: 716, 154
->>>>>>> 83aab24b
+  xy: 920, 358
   size: 50, 50
   orig: 50, 50
   offset: 0, 0
   index: -1
 UnitPromotionIcons/Ambush
   rotate: false
-<<<<<<< HEAD
-  xy: 1864, 194
-=======
-  xy: 920, 447
->>>>>>> 83aab24b
+  xy: 410, 38
   size: 50, 50
   orig: 50, 50
   offset: 0, 0
   index: -1
 UnitPromotionIcons/Barrage
   rotate: false
-<<<<<<< HEAD
-  xy: 2117, 1927
-=======
-  xy: 716, 50
->>>>>>> 83aab24b
+  xy: 818, 152
   size: 50, 50
   orig: 50, 50
   offset: 0, 0
   index: -1
 UnitPromotionIcons/Blitz
   rotate: false
-<<<<<<< HEAD
-  xy: 1864, 90
-=======
-  xy: 920, 343
->>>>>>> 83aab24b
+  xy: 1126, 460
   size: 50, 50
   orig: 50, 50
   offset: 0, 0
   index: -1
 UnitPromotionIcons/Boarding Party
   rotate: false
-<<<<<<< HEAD
-  xy: 2117, 1875
-=======
-  xy: 768, 154
->>>>>>> 83aab24b
+  xy: 818, 100
   size: 50, 50
   orig: 50, 50
   offset: 0, 0
   index: -1
 UnitPromotionIcons/Bombardment
   rotate: false
-<<<<<<< HEAD
-  xy: 2117, 1823
-=======
-  xy: 768, 102
->>>>>>> 83aab24b
+  xy: 1178, 460
   size: 50, 50
   orig: 50, 50
   offset: 0, 0
   index: -1
 UnitPromotionIcons/Charge
   rotate: false
-<<<<<<< HEAD
-  xy: 2068, 1521
-=======
-  xy: 768, 50
->>>>>>> 83aab24b
+  xy: 818, 48
   size: 50, 50
   orig: 50, 50
   offset: 0, 0
   index: -1
 UnitPromotionIcons/Coastal Raider
   rotate: false
-<<<<<<< HEAD
-  xy: 2068, 1365
-=======
-  xy: 922, 239
->>>>>>> 83aab24b
+  xy: 1334, 460
   size: 50, 50
   orig: 50, 50
   offset: 0, 0
   index: -1
 UnitPromotionIcons/Cover
   rotate: false
-<<<<<<< HEAD
-  xy: 2068, 1209
-=======
-  xy: 1087, 460
->>>>>>> 83aab24b
+  xy: 1490, 460
   size: 50, 50
   orig: 50, 50
   offset: 0, 0
   index: -1
 PolicyIcons/Discipline
   rotate: false
-<<<<<<< HEAD
-  xy: 2068, 1209
-=======
-  xy: 1087, 460
->>>>>>> 83aab24b
+  xy: 1490, 460
   size: 50, 50
   orig: 50, 50
   offset: 0, 0
   index: -1
 StatIcons/Strength
   rotate: false
-<<<<<<< HEAD
-  xy: 2068, 1209
-=======
-  xy: 1087, 460
->>>>>>> 83aab24b
+  xy: 1490, 460
   size: 50, 50
   orig: 50, 50
   offset: 0, 0
   index: -1
 UnitPromotionIcons/Drill
   rotate: false
-<<<<<<< HEAD
-  xy: 2068, 1105
-=======
-  xy: 1191, 460
->>>>>>> 83aab24b
+  xy: 1594, 460
   size: 50, 50
   orig: 50, 50
   offset: 0, 0
   index: -1
 UnitPromotionIcons/Evasion
   rotate: false
-<<<<<<< HEAD
-  xy: 2068, 1001
-=======
-  xy: 1295, 460
->>>>>>> 83aab24b
+  xy: 1698, 460
   size: 50, 50
   orig: 50, 50
   offset: 0, 0
   index: -1
 UnitPromotionIcons/Extended Range
   rotate: false
-<<<<<<< HEAD
-  xy: 2068, 949
-=======
-  xy: 1347, 460
->>>>>>> 83aab24b
+  xy: 1750, 460
   size: 50, 50
   orig: 50, 50
   offset: 0, 0
   index: -1
 UnitPromotionIcons/Operational Range
   rotate: false
-<<<<<<< HEAD
-  xy: 2068, 949
-=======
-  xy: 1347, 460
->>>>>>> 83aab24b
+  xy: 1750, 460
   size: 50, 50
   orig: 50, 50
   offset: 0, 0
   index: -1
 UnitPromotionIcons/Formation
   rotate: false
-<<<<<<< HEAD
-  xy: 2068, 845
-=======
-  xy: 1451, 460
->>>>>>> 83aab24b
+  xy: 1854, 460
   size: 50, 50
   orig: 50, 50
   offset: 0, 0
   index: -1
 UnitPromotionIcons/Haka War Dance
   rotate: false
-<<<<<<< HEAD
-  xy: 2068, 637
-=======
-  xy: 1659, 460
->>>>>>> 83aab24b
+  xy: 870, 204
   size: 50, 50
   orig: 50, 50
   offset: 0, 0
   index: -1
 UnitPromotionIcons/Heal Instantly
   rotate: false
-<<<<<<< HEAD
-  xy: 2068, 585
-=======
-  xy: 1711, 460
->>>>>>> 83aab24b
+  xy: 870, 152
   size: 50, 50
   orig: 50, 50
   offset: 0, 0
   index: -1
 UnitPromotionIcons/Indirect Fire
   rotate: false
-<<<<<<< HEAD
-  xy: 2068, 481
-=======
-  xy: 1815, 460
->>>>>>> 83aab24b
+  xy: 870, 48
   size: 50, 50
   orig: 50, 50
   offset: 0, 0
   index: -1
 UnitPromotionIcons/Interception
   rotate: false
-<<<<<<< HEAD
-  xy: 2068, 377
-=======
-  xy: 1919, 460
->>>>>>> 83aab24b
+  xy: 922, 306
   size: 50, 50
   orig: 50, 50
   offset: 0, 0
   index: -1
 UnitPromotionIcons/Logistics
   rotate: false
-<<<<<<< HEAD
-  xy: 1916, 194
-=======
-  xy: 972, 356
->>>>>>> 83aab24b
+  xy: 922, 150
   size: 50, 50
   orig: 50, 50
   offset: 0, 0
   index: -1
 UnitPromotionIcons/March
   rotate: false
-<<<<<<< HEAD
-  xy: 1916, 90
-=======
-  xy: 1024, 356
->>>>>>> 83aab24b
+  xy: 974, 306
   size: 50, 50
   orig: 50, 50
   offset: 0, 0
   index: -1
 UnitPromotionIcons/Medic
   rotate: false
-<<<<<<< HEAD
-  xy: 1968, 195
-=======
-  xy: 1076, 408
->>>>>>> 83aab24b
+  xy: 974, 254
   size: 50, 50
   orig: 50, 50
   offset: 0, 0
   index: -1
 UnitPromotionIcons/Mobility
   rotate: false
-<<<<<<< HEAD
-  xy: 1864, 38
-=======
-  xy: 1232, 408
->>>>>>> 83aab24b
+  xy: 1024, 408
   size: 50, 50
   orig: 50, 50
   offset: 0, 0
   index: -1
 UnitPromotionIcons/Scouting
   rotate: false
-<<<<<<< HEAD
-  xy: 2120, 1407
-=======
-  xy: 1648, 408
->>>>>>> 83aab24b
+  xy: 1856, 408
   size: 50, 50
   orig: 50, 50
   offset: 0, 0
   index: -1
 UnitPromotionIcons/Sentry
   rotate: false
-<<<<<<< HEAD
-  xy: 2120, 1407
-=======
-  xy: 1648, 408
->>>>>>> 83aab24b
+  xy: 1856, 408
   size: 50, 50
   orig: 50, 50
   offset: 0, 0
   index: -1
 UnitPromotionIcons/Shock
   rotate: false
-<<<<<<< HEAD
-  xy: 2120, 1303
-=======
-  xy: 1700, 408
->>>>>>> 83aab24b
+  xy: 1960, 408
   size: 50, 50
   orig: 50, 50
   offset: 0, 0
   index: -1
 UnitPromotionIcons/Siege
   rotate: false
-<<<<<<< HEAD
-  xy: 2120, 1251
-=======
-  xy: 1700, 356
->>>>>>> 83aab24b
+  xy: 1026, 356
   size: 50, 50
   orig: 50, 50
   offset: 0, 0
   index: -1
 UnitPromotionIcons/Sortie
   rotate: false
-<<<<<<< HEAD
-  xy: 2120, 1199
-=======
-  xy: 1752, 408
->>>>>>> 83aab24b
+  xy: 1026, 304
   size: 50, 50
   orig: 50, 50
   offset: 0, 0
   index: -1
 UnitPromotionIcons/Targeting
   rotate: false
-<<<<<<< HEAD
-  xy: 2120, 1043
-=======
-  xy: 1804, 356
->>>>>>> 83aab24b
+  xy: 1078, 304
   size: 50, 50
   orig: 50, 50
   offset: 0, 0
   index: -1
 UnitPromotionIcons/Targeting I (air)
   rotate: false
-<<<<<<< HEAD
-  xy: 2120, 1043
-=======
-  xy: 1804, 356
->>>>>>> 83aab24b
+  xy: 1078, 304
   size: 50, 50
   orig: 50, 50
   offset: 0, 0
   index: -1
 UnitPromotionIcons/Volley
   rotate: false
-<<<<<<< HEAD
-  xy: 2120, 783
-=======
-  xy: 1960, 408
->>>>>>> 83aab24b
+  xy: 1182, 356
   size: 50, 50
   orig: 50, 50
   offset: 0, 0
   index: -1
 UnitPromotionIcons/Wolfpack
   rotate: false
-<<<<<<< HEAD
-  xy: 2120, 679
-=======
-  xy: 974, 304
->>>>>>> 83aab24b
+  xy: 1078, 200
   size: 50, 50
   orig: 50, 50
   offset: 0, 0
   index: -1
 UnitPromotionIcons/Woodsman
   rotate: false
-<<<<<<< HEAD
-  xy: 2120, 627
-=======
-  xy: 974, 252
->>>>>>> 83aab24b
+  xy: 1130, 252
   size: 50, 50
   orig: 50, 50
   offset: 0, 0
