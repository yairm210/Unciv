--- conflicted
+++ resolved
@@ -3140,16 +3140,6 @@
   orig: 100, 100
   offset: 0, 0
   index: -1
-<<<<<<< HEAD
-UnitIcons/Persian Immortal
-  rotate: false
-  xy: 410, 898
-  size: 100, 100
-  orig: 100, 100
-  offset: 0, 0
-  index: -1
-=======
->>>>>>> 777d1391
 UnitIcons/Infantry
   rotate: false
   xy: 2144, 880
