
game.png
size: 2048, 2048
format: RGBA8888
filter: MipMapLinearLinear, MipMapLinearLinear
repeat: none
EmojiIcons/Culture
  rotate: false
  xy: 422, 4
  size: 50, 50
  orig: 50, 50
  offset: 0, 0
  index: -1
EmojiIcons/Faith
  rotate: false
  xy: 1228, 154
  size: 50, 50
  orig: 50, 50
  offset: 0, 0
  index: -1
EmojiIcons/Food
  rotate: false
  xy: 1372, 1062
  size: 50, 50
  orig: 50, 50
  offset: 0, 0
  index: -1
EmojiIcons/Gold
  rotate: false
  xy: 1372, 1004
  size: 50, 50
  orig: 50, 50
  offset: 0, 0
  index: -1
EmojiIcons/Happiness
  rotate: false
  xy: 1372, 946
  size: 50, 50
  orig: 50, 50
  offset: 0, 0
  index: -1
EmojiIcons/Production
  rotate: false
  xy: 1372, 656
  size: 50, 50
  orig: 50, 50
  offset: 0, 0
  index: -1
EmojiIcons/Science
  rotate: false
  xy: 1372, 482
  size: 50, 50
  orig: 50, 50
  offset: 0, 0
  index: -1
EmojiIcons/Turn
  rotate: false
  xy: 1372, 308
  size: 50, 50
  orig: 50, 50
  offset: 0, 0
  index: -1
ImprovementIcons/Academy
  rotate: false
  xy: 4, 1046
  size: 100, 100
  orig: 100, 100
  offset: 0, 0
  index: -1
ImprovementIcons/Ancient ruins
  rotate: false
  xy: 4, 830
  size: 100, 100
  orig: 100, 100
  offset: 0, 0
  index: -1
ImprovementIcons/Barbarian encampment
  rotate: false
  xy: 4, 614
  size: 100, 100
  orig: 100, 100
  offset: 0, 0
  index: -1
ImprovementIcons/Camp
  rotate: false
  xy: 1038, 1944
  size: 100, 100
  orig: 100, 100
  offset: 0, 0
  index: -1
ImprovementIcons/Citadel
  rotate: false
  xy: 4, 398
  size: 100, 100
  orig: 100, 100
  offset: 0, 0
  index: -1
ImprovementIcons/City center
  rotate: false
  xy: 1362, 1944
  size: 100, 100
  orig: 100, 100
  offset: 0, 0
  index: -1
ImprovementIcons/City ruins
  rotate: false
  xy: 1470, 1944
  size: 100, 100
  orig: 100, 100
  offset: 0, 0
  index: -1
ImprovementIcons/Customs house
  rotate: false
  xy: 112, 722
  size: 100, 100
  orig: 100, 100
  offset: 0, 0
  index: -1
ImprovementIcons/Farm
  rotate: false
  xy: 806, 1836
  size: 100, 100
  orig: 100, 100
  offset: 0, 0
  index: -1
ImprovementIcons/Fishing Boats
  rotate: false
  xy: 1130, 1836
  size: 100, 100
  orig: 100, 100
  offset: 0, 0
  index: -1
ImprovementIcons/Fort
  rotate: false
  xy: 1562, 1836
  size: 100, 100
  orig: 100, 100
  offset: 0, 0
  index: -1
ImprovementIcons/Holy site
  rotate: false
  xy: 806, 1728
  size: 100, 100
  orig: 100, 100
  offset: 0, 0
  index: -1
ImprovementIcons/Landmark
  rotate: false
  xy: 1778, 1728
  size: 100, 100
  orig: 100, 100
  offset: 0, 0
  index: -1
ImprovementIcons/Lumber mill
  rotate: false
  xy: 289, 1542
  size: 100, 100
  orig: 100, 100
  offset: 0, 0
  index: -1
ImprovementIcons/Manufactory
  rotate: false
  xy: 397, 1650
  size: 100, 100
  orig: 100, 100
  offset: 0, 0
  index: -1
ImprovementIcons/Mine
  rotate: false
  xy: 1045, 1620
  size: 100, 100
  orig: 100, 100
  offset: 0, 0
  index: -1
ImprovementIcons/Moai
  rotate: false
  xy: 1153, 1620
  size: 100, 100
  orig: 100, 100
  offset: 0, 0
  index: -1
ImprovementIcons/Offshore Platform
  rotate: false
  xy: 505, 1512
  size: 100, 100
  orig: 100, 100
  offset: 0, 0
  index: -1
ImprovementIcons/Oil well
  rotate: false
  xy: 721, 1512
  size: 100, 100
  orig: 100, 100
  offset: 0, 0
  index: -1
ImprovementIcons/Pasture
  rotate: false
  xy: 937, 1512
  size: 100, 100
  orig: 100, 100
  offset: 0, 0
  index: -1
ImprovementIcons/Plantation
  rotate: false
  xy: 1477, 1512
  size: 100, 100
  orig: 100, 100
  offset: 0, 0
  index: -1
ImprovementIcons/Polder
  rotate: false
  xy: 1585, 1512
  size: 100, 100
  orig: 100, 100
  offset: 0, 0
  index: -1
ImprovementIcons/Quarry
  rotate: false
  xy: 717, 1404
  size: 100, 100
  orig: 100, 100
  offset: 0, 0
  index: -1
<<<<<<< HEAD
=======
ImprovementIcons/Railroad
  rotate: false
  xy: 1149, 1404
  size: 100, 100
  orig: 100, 100
  offset: 0, 0
  index: -1
TileSets/Minimal/Railroad
  rotate: false
  xy: 1149, 1404
  size: 100, 100
  orig: 100, 100
  offset: 0, 0
  index: -1
>>>>>>> 2e81a615
ImprovementIcons/Road
  rotate: false
  xy: 1905, 1404
  size: 100, 100
  orig: 100, 100
  offset: 0, 0
  index: -1
ImprovementIcons/Terrace farm
  rotate: false
  xy: 730, 1188
  size: 100, 100
  orig: 100, 100
  offset: 0, 0
  index: -1
ImprovementIcons/Trading post
  rotate: false
  xy: 946, 1188
  size: 100, 100
  orig: 100, 100
  offset: 0, 0
  index: -1
OtherIcons/AirSweep
  rotate: false
  xy: 4, 938
  size: 100, 100
  orig: 100, 100
  offset: 0, 0
  index: -1
OtherIcons/Aircraft
  rotate: false
  xy: 1994, 1886
  size: 50, 50
  orig: 50, 50
  offset: 0, 0
  index: -1
OtherIcons/ArrowRight
  rotate: false
  xy: 1994, 1828
  size: 50, 50
  orig: 50, 50
  offset: 0, 0
  index: -1
StatIcons/Movement
  rotate: false
  xy: 1994, 1828
  size: 50, 50
  orig: 50, 50
  offset: 0, 0
  index: -1
OtherIcons/BackArrow
  rotate: false
  xy: 1994, 1770
  size: 50, 50
  orig: 50, 50
  offset: 0, 0
  index: -1
OtherIcons/Banner
  rotate: false
  xy: 930, 1944
  size: 100, 100
  orig: 100, 100
  offset: 0, 0
  index: -1
OtherIcons/Camera
  rotate: false
  xy: 328, 13
  size: 25, 25
  orig: 25, 25
  offset: 0, 0
  index: -1
OtherIcons/Checkmark
  rotate: false
  xy: 1146, 1944
  size: 100, 100
  orig: 100, 100
  offset: 0, 0
  index: -1
OtherIcons/Circle
  rotate: false
  xy: 296, 1866
  size: 178, 178
  orig: 178, 178
  offset: 0, 0
  index: -1
OtherIcons/Cities
  rotate: false
  xy: 1254, 1944
  size: 100, 100
  orig: 100, 100
  offset: 0, 0
  index: -1
OtherIcons/CityState
  rotate: false
  xy: 364, 4
  size: 50, 50
  orig: 50, 50
  offset: 0, 0
  index: -1
OtherIcons/Close
  rotate: false
  xy: 1578, 1944
  size: 100, 100
  orig: 100, 100
  offset: 0, 0
  index: -1
OtherIcons/CrosshairB
  rotate: false
  xy: 112, 1046
  size: 100, 100
  orig: 100, 100
  offset: 0, 0
  index: -1
OtherIcons/Cultured
  rotate: false
  xy: 112, 830
  size: 100, 100
  orig: 100, 100
  offset: 0, 0
  index: -1
OtherIcons/Diplomacy
  rotate: false
  xy: 112, 506
  size: 100, 100
  orig: 100, 100
  offset: 0, 0
  index: -1
OtherIcons/DiplomacyW
  rotate: false
  xy: 112, 398
  size: 100, 100
  orig: 100, 100
  offset: 0, 0
  index: -1
OtherIcons/DisbandUnit
  rotate: false
  xy: 112, 290
  size: 100, 100
  orig: 100, 100
  offset: 0, 0
  index: -1
OtherIcons/ExclamationMark
  rotate: false
  xy: 112, 74
  size: 100, 100
  orig: 100, 100
  offset: 0, 0
  index: -1
OtherIcons/Fire
  rotate: false
  xy: 914, 1836
  size: 100, 100
  orig: 100, 100
  offset: 0, 0
  index: -1
OtherIcons/Hexagon
  rotate: false
  xy: 4, 1584
  size: 277, 240
  orig: 277, 240
  offset: 0, 0
  index: -1
TileSets/FantasyHex/Hexagon
  rotate: false
  xy: 4, 1584
  size: 277, 240
  orig: 277, 240
  offset: 0, 0
  index: -1
TileSets/Minimal/Hexagon
  rotate: false
  xy: 4, 1584
  size: 277, 240
  orig: 277, 240
  offset: 0, 0
  index: -1
OtherIcons/Improvements
  rotate: false
  xy: 1372, 888
  size: 50, 50
  orig: 50, 50
  offset: 0, 0
  index: -1
OtherIcons/Link
  rotate: false
  xy: 1372, 772
  size: 50, 50
  orig: 50, 50
  offset: 0, 0
  index: -1
OtherIcons/Load
  rotate: false
  xy: 1886, 1728
  size: 100, 100
  orig: 100, 100
  offset: 0, 0
  index: -1
OtherIcons/Loading
  rotate: false
  xy: 296, 1758
  size: 100, 100
  orig: 100, 100
  offset: 0, 0
  index: -1
OtherIcons/Lock
  rotate: false
  xy: 289, 1650
  size: 100, 100
  orig: 100, 100
  offset: 0, 0
  index: -1
OtherIcons/MapEditor
  rotate: false
  xy: 397, 1542
  size: 100, 100
  orig: 100, 100
  offset: 0, 0
  index: -1
OtherIcons/Maritime
  rotate: false
  xy: 505, 1620
  size: 100, 100
  orig: 100, 100
  offset: 0, 0
  index: -1
OtherIcons/MenuIcon
  rotate: false
  xy: 721, 1620
  size: 100, 100
  orig: 100, 100
  offset: 0, 0
  index: -1
OtherIcons/Mercantile
  rotate: false
  xy: 829, 1620
  size: 100, 100
  orig: 100, 100
  offset: 0, 0
  index: -1
OtherIcons/Militaristic
  rotate: false
  xy: 937, 1620
  size: 100, 100
  orig: 100, 100
  offset: 0, 0
  index: -1
OtherIcons/Mods
  rotate: false
  xy: 1261, 1620
  size: 100, 100
  orig: 100, 100
  offset: 0, 0
  index: -1
OtherIcons/Multiplayer
  rotate: false
  xy: 1477, 1620
  size: 100, 100
  orig: 100, 100
  offset: 0, 0
  index: -1
OtherIcons/Nations
  rotate: false
  xy: 1372, 714
  size: 50, 50
  orig: 50, 50
  offset: 0, 0
  index: -1
OtherIcons/New
  rotate: false
  xy: 1693, 1620
  size: 100, 100
  orig: 100, 100
  offset: 0, 0
  index: -1
OtherIcons/Notifications
  rotate: false
  xy: 1801, 1620
  size: 100, 100
  orig: 100, 100
  offset: 0, 0
  index: -1
OtherIcons/Options
  rotate: false
  xy: 829, 1512
  size: 100, 100
  orig: 100, 100
  offset: 0, 0
  index: -1
OtherIcons/Pencil
  rotate: false
  xy: 1153, 1512
  size: 100, 100
  orig: 100, 100
  offset: 0, 0
  index: -1
OtherIcons/Pentagon
  rotate: false
  xy: 1261, 1512
  size: 100, 100
  orig: 100, 100
  offset: 0, 0
  index: -1
OtherIcons/Pillage
  rotate: false
  xy: 1369, 1512
  size: 100, 100
  orig: 100, 100
  offset: 0, 0
  index: -1
OtherIcons/Present
  rotate: false
  xy: 1909, 1512
  size: 100, 100
  orig: 100, 100
  offset: 0, 0
  index: -1
OtherIcons/Puppet
  rotate: false
  xy: 609, 1404
  size: 100, 100
  orig: 100, 100
  offset: 0, 0
  index: -1
OtherIcons/Quest
  rotate: false
  xy: 825, 1404
  size: 100, 100
  orig: 100, 100
  offset: 0, 0
  index: -1
OtherIcons/Question
  rotate: false
  xy: 933, 1404
  size: 100, 100
  orig: 100, 100
  offset: 0, 0
  index: -1
OtherIcons/Quickstart
  rotate: false
  xy: 1041, 1404
  size: 100, 100
  orig: 100, 100
  offset: 0, 0
  index: -1
OtherIcons/Religious
  rotate: false
  xy: 1257, 1404
  size: 100, 100
  orig: 100, 100
  offset: 0, 0
  index: -1
OtherIcons/Remove Heresy
  rotate: false
  xy: 1473, 1404
  size: 100, 100
  orig: 100, 100
  offset: 0, 0
  index: -1
OtherIcons/Resources
  rotate: false
  xy: 1689, 1404
  size: 100, 100
  orig: 100, 100
  offset: 0, 0
  index: -1
OtherIcons/Resume
  rotate: false
  xy: 1797, 1404
  size: 100, 100
  orig: 100, 100
  offset: 0, 0
  index: -1
OtherIcons/Search
  rotate: false
  xy: 406, 1296
  size: 100, 100
  orig: 100, 100
  offset: 0, 0
  index: -1
OtherIcons/SecretOptions
  rotate: false
  xy: 514, 1296
  size: 100, 100
  orig: 100, 100
  offset: 0, 0
  index: -1
OtherIcons/Settings
  rotate: false
  xy: 622, 1296
  size: 100, 100
  orig: 100, 100
  offset: 0, 0
  index: -1
OtherIcons/Shield
  rotate: false
  xy: 838, 1296
  size: 100, 100
  orig: 100, 100
  offset: 0, 0
  index: -1
OtherIcons/Sleep
  rotate: false
  xy: 1162, 1296
  size: 100, 100
  orig: 100, 100
  offset: 0, 0
  index: -1
OtherIcons/Speaker
  rotate: false
  xy: 1270, 1296
  size: 100, 100
  orig: 100, 100
  offset: 0, 0
  index: -1
OtherIcons/Spy
  rotate: false
  xy: 1594, 1296
  size: 100, 100
  orig: 100, 100
  offset: 0, 0
  index: -1
OtherIcons/Spy_White
  rotate: false
  xy: 1702, 1296
  size: 100, 100
  orig: 100, 100
  offset: 0, 0
  index: -1
OtherIcons/Star
  rotate: false
  xy: 1810, 1302
  size: 100, 94
  orig: 100, 94
  offset: 0, 0
  index: -1
OtherIcons/Stop
  rotate: false
  xy: 406, 1188
  size: 100, 100
  orig: 100, 100
  offset: 0, 0
  index: -1
OtherIcons/Swap
  rotate: false
  xy: 622, 1188
  size: 100, 100
  orig: 100, 100
  offset: 0, 0
  index: -1
OtherIcons/Terrains
  rotate: false
  xy: 1372, 366
  size: 50, 50
  orig: 50, 50
  offset: 0, 0
  index: -1
OtherIcons/Timer
  rotate: false
  xy: 838, 1188
  size: 100, 100
  orig: 100, 100
  offset: 0, 0
  index: -1
OtherIcons/Triangle
  rotate: false
  xy: 4, 1154
  size: 178, 178
  orig: 178, 178
  offset: 0, 0
  index: -1
OtherIcons/Turn right
  rotate: false
  xy: 1162, 1188
  size: 100, 100
  orig: 100, 100
  offset: 0, 0
  index: -1
OtherIcons/Tyrannosaurus
  rotate: false
  xy: 1270, 1188
  size: 100, 100
  orig: 100, 100
  offset: 0, 0
  index: -1
OtherIcons/Wonders
  rotate: false
  xy: 1378, 1120
  size: 100, 100
  orig: 100, 100
  offset: 0, 0
  index: -1
OtherIcons/whiteDot
  rotate: false
  xy: 473, 1785
  size: 1, 1
  orig: 1, 1
  offset: 0, 0
  index: -1
ResourceIcons/Aluminum
  rotate: false
  xy: 714, 1944
  size: 100, 100
  orig: 100, 100
  offset: 0, 0
  index: -1
ResourceIcons/Bananas
  rotate: false
  xy: 4, 722
  size: 100, 100
  orig: 100, 100
  offset: 0, 0
  index: -1
ResourceIcons/Cattle
  rotate: false
  xy: 4, 506
  size: 100, 100
  orig: 100, 100
  offset: 0, 0
  index: -1
ResourceIcons/Citrus
  rotate: false
  xy: 4, 290
  size: 100, 100
  orig: 100, 100
  offset: 0, 0
  index: -1
ResourceIcons/Coal
  rotate: false
  xy: 1686, 1944
  size: 100, 100
  orig: 100, 100
  offset: 0, 0
  index: -1
ResourceIcons/Copper
  rotate: false
  xy: 1794, 1944
  size: 100, 100
  orig: 100, 100
  offset: 0, 0
  index: -1
ResourceIcons/Cotton
  rotate: false
  xy: 1902, 1944
  size: 100, 100
  orig: 100, 100
  offset: 0, 0
  index: -1
ResourceIcons/Crab
  rotate: false
  xy: 190, 1232
  size: 100, 100
  orig: 100, 100
  offset: 0, 0
  index: -1
ResourceIcons/Deer
  rotate: false
  xy: 112, 614
  size: 100, 100
  orig: 100, 100
  offset: 0, 0
  index: -1
ResourceIcons/Dyes
  rotate: false
  xy: 112, 182
  size: 100, 100
  orig: 100, 100
  offset: 0, 0
  index: -1
ResourceIcons/Fish
  rotate: false
  xy: 1022, 1836
  size: 100, 100
  orig: 100, 100
  offset: 0, 0
  index: -1
ResourceIcons/Furs
  rotate: false
  xy: 1670, 1836
  size: 100, 100
  orig: 100, 100
  offset: 0, 0
  index: -1
ResourceIcons/Gems
  rotate: false
  xy: 1778, 1836
  size: 100, 100
  orig: 100, 100
  offset: 0, 0
  index: -1
ResourceIcons/Gold Ore
  rotate: false
  xy: 482, 1768
  size: 100, 100
  orig: 100, 100
  offset: 0, 0
  index: -1
ResourceIcons/Horses
  rotate: false
  xy: 914, 1728
  size: 100, 100
  orig: 100, 100
  offset: 0, 0
  index: -1
ResourceIcons/Incense
  rotate: false
  xy: 1130, 1728
  size: 100, 100
  orig: 100, 100
  offset: 0, 0
  index: -1
ResourceIcons/Iron
  rotate: false
  xy: 1238, 1728
  size: 100, 100
  orig: 100, 100
  offset: 0, 0
  index: -1
ResourceIcons/Ivory
  rotate: false
  xy: 1346, 1728
  size: 100, 100
  orig: 100, 100
  offset: 0, 0
  index: -1
ResourceIcons/Jewelry
  rotate: false
  xy: 1454, 1728
  size: 100, 100
  orig: 100, 100
  offset: 0, 0
  index: -1
ResourceIcons/Marble
  rotate: false
  xy: 393, 1434
  size: 100, 100
  orig: 100, 100
  offset: 0, 0
  index: -1
ResourceIcons/Oil
  rotate: false
  xy: 613, 1512
  size: 100, 100
  orig: 100, 100
  offset: 0, 0
  index: -1
ResourceIcons/Pearls
  rotate: false
  xy: 1045, 1512
  size: 100, 100
  orig: 100, 100
  offset: 0, 0
  index: -1
ResourceIcons/Porcelain
  rotate: false
  xy: 1801, 1512
  size: 100, 100
  orig: 100, 100
  offset: 0, 0
  index: -1
ResourceIcons/Salt
  rotate: false
  xy: 298, 1326
  size: 100, 100
  orig: 100, 100
  offset: 0, 0
  index: -1
ResourceIcons/Sheep
  rotate: false
  xy: 730, 1296
  size: 100, 100
  orig: 100, 100
  offset: 0, 0
  index: -1
ResourceIcons/Silk
  rotate: false
  xy: 946, 1296
  size: 100, 100
  orig: 100, 100
  offset: 0, 0
  index: -1
ResourceIcons/Silver
  rotate: false
  xy: 1054, 1296
  size: 100, 100
  orig: 100, 100
  offset: 0, 0
  index: -1
ResourceIcons/Spices
  rotate: false
  xy: 1486, 1296
  size: 100, 100
  orig: 100, 100
  offset: 0, 0
  index: -1
ResourceIcons/Stone
  rotate: false
  xy: 1918, 1296
  size: 100, 100
  orig: 100, 100
  offset: 0, 0
  index: -1
ResourceIcons/Sugar
  rotate: false
  xy: 514, 1188
  size: 100, 100
  orig: 100, 100
  offset: 0, 0
  index: -1
ResourceIcons/Truffles
  rotate: false
  xy: 1054, 1188
  size: 100, 100
  orig: 100, 100
  offset: 0, 0
  index: -1
ResourceIcons/Uranium
  rotate: false
  xy: 1594, 1188
  size: 100, 100
  orig: 100, 100
  offset: 0, 0
  index: -1
ResourceIcons/Whales
  rotate: false
  xy: 1702, 1188
  size: 100, 100
  orig: 100, 100
  offset: 0, 0
  index: -1
ResourceIcons/Wheat
  rotate: false
  xy: 1810, 1194
  size: 100, 100
  orig: 100, 100
  offset: 0, 0
  index: -1
ResourceIcons/Wine
  rotate: false
  xy: 1918, 1188
  size: 100, 100
  orig: 100, 100
  offset: 0, 0
  index: -1
StatIcons/Acquire
  rotate: false
  xy: 606, 1944
  size: 100, 100
  orig: 100, 100
  offset: 0, 0
  index: -1
StatIcons/CityConnection
  rotate: false
  xy: 4, 74
  size: 100, 100
  orig: 100, 100
  offset: 0, 0
  index: -1
StatIcons/Culture
  rotate: false
  xy: 112, 938
  size: 100, 100
  orig: 100, 100
  offset: 0, 0
  index: -1
StatIcons/Faith
  rotate: false
  xy: 590, 1836
  size: 100, 100
  orig: 100, 100
  offset: 0, 0
  index: -1
StatIcons/Food
  rotate: false
  xy: 1346, 1836
  size: 100, 100
  orig: 100, 100
  offset: 0, 0
  index: -1
StatIcons/Gold
  rotate: false
  xy: 1886, 1836
  size: 100, 100
  orig: 100, 100
  offset: 0, 0
  index: -1
StatIcons/Happiness
  rotate: false
  xy: 590, 1728
  size: 100, 100
  orig: 100, 100
  offset: 0, 0
  index: -1
StatIcons/InterceptRange
  rotate: false
  xy: 1372, 830
  size: 50, 50
  orig: 50, 50
  offset: 0, 0
  index: -1
StatIcons/Malcontent
  rotate: false
  xy: 285, 1434
  size: 100, 100
  orig: 100, 100
  offset: 0, 0
  index: -1
StatIcons/Population
  rotate: false
  xy: 1693, 1512
  size: 100, 100
  orig: 100, 100
  offset: 0, 0
  index: -1
StatIcons/Production
  rotate: false
  xy: 501, 1404
  size: 100, 100
  orig: 100, 100
  offset: 0, 0
  index: -1
StatIcons/Range
  rotate: false
  xy: 1372, 598
  size: 50, 50
  orig: 50, 50
  offset: 0, 0
  index: -1
StatIcons/RangedStrength
  rotate: false
  xy: 1372, 540
  size: 50, 50
  orig: 50, 50
  offset: 0, 0
  index: -1
StatIcons/ReligiousStrength
  rotate: false
  xy: 1365, 1404
  size: 100, 100
  orig: 100, 100
  offset: 0, 0
  index: -1
StatIcons/Resistance
  rotate: false
  xy: 1581, 1404
  size: 100, 100
  orig: 100, 100
  offset: 0, 0
  index: -1
StatIcons/Science
  rotate: false
  xy: 298, 1218
  size: 100, 100
  orig: 100, 100
  offset: 0, 0
  index: -1
StatIcons/Specialist
  rotate: false
  xy: 1378, 1296
  size: 100, 100
  orig: 100, 100
  offset: 0, 0
  index: -1
StatIcons/Strength
  rotate: false
  xy: 1372, 424
  size: 50, 50
  orig: 50, 50
  offset: 0, 0
  index: -1
TileSets/FantasyHex/Arrows/Generic
  rotate: false
  xy: 4, 6
  size: 100, 60
  orig: 100, 60
  offset: 0, 0
  index: -1
TileSets/Minimal/Arrows/Generic
  rotate: false
  xy: 4, 6
  size: 100, 60
  orig: 100, 60
  offset: 0, 0
  index: -1
TileSets/FantasyHex/Arrows/UnitAttacked
  rotate: false
  xy: 190, 1164
  size: 100, 60
  orig: 100, 60
  offset: 0, 0
  index: -1
TileSets/Minimal/Arrows/UnitAttacked
  rotate: false
  xy: 190, 1164
  size: 100, 60
  orig: 100, 60
  offset: 0, 0
  index: -1
TileSets/FantasyHex/Arrows/UnitMoved
  rotate: false
  xy: 298, 1150
  size: 100, 60
  orig: 100, 60
  offset: 0, 0
  index: -1
TileSets/Minimal/Arrows/UnitMoved
  rotate: false
  xy: 298, 1150
  size: 100, 60
  orig: 100, 60
  offset: 0, 0
  index: -1
TileSets/FantasyHex/Arrows/UnitMoving
  rotate: false
  xy: 112, 6
  size: 100, 60
  orig: 100, 60
  offset: 0, 0
  index: -1
TileSets/Minimal/Arrows/UnitMoving
  rotate: false
  xy: 112, 6
  size: 100, 60
  orig: 100, 60
  offset: 0, 0
  index: -1
TileSets/FantasyHex/Arrows/UnitTeleported
  rotate: false
  xy: 1378, 1228
  size: 100, 60
  orig: 100, 60
  offset: 0, 0
  index: -1
TileSets/Minimal/Arrows/UnitTeleported
  rotate: false
  xy: 1378, 1228
  size: 100, 60
  orig: 100, 60
  offset: 0, 0
  index: -1
TileSets/FantasyHex/Arrows/UnitWithdrew
  rotate: false
  xy: 1486, 1228
  size: 100, 60
  orig: 100, 60
  offset: 0, 0
  index: -1
TileSets/Minimal/Arrows/UnitWithdrew
  rotate: false
  xy: 1486, 1228
  size: 100, 60
  orig: 100, 60
  offset: 0, 0
  index: -1
TileSets/FantasyHex/Borders/ConcaveConvexInner
  rotate: false
  xy: 406, 1411
  size: 81, 15
  orig: 81, 15
  offset: 0, 0
  index: -1
TileSets/Minimal/Borders/ConcaveConvexInner
  rotate: false
  xy: 406, 1411
  size: 81, 15
  orig: 81, 15
  offset: 0, 0
  index: -1
TileSets/FantasyHex/Borders/ConcaveConvexOuter
  rotate: false
  xy: 406, 1165
  size: 81, 15
  orig: 81, 15
  offset: 0, 0
  index: -1
TileSets/Minimal/Borders/ConcaveConvexOuter
  rotate: false
  xy: 406, 1165
  size: 81, 15
  orig: 81, 15
  offset: 0, 0
  index: -1
TileSets/FantasyHex/Borders/ConcaveInner
  rotate: false
  xy: 1486, 1205
  size: 81, 15
  orig: 81, 15
  offset: 0, 0
  index: -1
TileSets/Minimal/Borders/ConcaveInner
  rotate: false
  xy: 1486, 1205
  size: 81, 15
  orig: 81, 15
  offset: 0, 0
  index: -1
TileSets/FantasyHex/Borders/ConcaveOuter
  rotate: false
  xy: 495, 1165
  size: 81, 15
  orig: 81, 15
  offset: 0, 0
  index: -1
TileSets/Minimal/Borders/ConcaveOuter
  rotate: false
  xy: 495, 1165
  size: 81, 15
  orig: 81, 15
  offset: 0, 0
  index: -1
TileSets/FantasyHex/Borders/ConvexConcaveInner
  rotate: false
  xy: 1486, 1182
  size: 81, 15
  orig: 81, 15
  offset: 0, 0
  index: -1
TileSets/Minimal/Borders/ConvexConcaveInner
  rotate: false
  xy: 1486, 1182
  size: 81, 15
  orig: 81, 15
  offset: 0, 0
  index: -1
TileSets/FantasyHex/Borders/ConvexConcaveOuter
  rotate: false
  xy: 584, 1165
  size: 81, 15
  orig: 81, 15
  offset: 0, 0
  index: -1
TileSets/Minimal/Borders/ConvexConcaveOuter
  rotate: false
  xy: 584, 1165
  size: 81, 15
  orig: 81, 15
  offset: 0, 0
  index: -1
TileSets/FantasyHex/Borders/ConvexInner
  rotate: false
  xy: 1486, 1159
  size: 81, 15
  orig: 81, 15
  offset: 0, 0
  index: -1
TileSets/Minimal/Borders/ConvexInner
  rotate: false
  xy: 1486, 1159
  size: 81, 15
  orig: 81, 15
  offset: 0, 0
  index: -1
TileSets/FantasyHex/Borders/ConvexOuter
  rotate: false
  xy: 673, 1165
  size: 81, 15
  orig: 81, 15
  offset: 0, 0
  index: -1
TileSets/Minimal/Borders/ConvexOuter
  rotate: false
  xy: 673, 1165
  size: 81, 15
  orig: 81, 15
  offset: 0, 0
  index: -1
TileSets/FantasyHex/Crosshair
  rotate: false
  xy: 482, 1944
  size: 116, 100
  orig: 116, 100
  offset: 0, 0
  index: -1
TileSets/Minimal/Crosshair
  rotate: false
  xy: 482, 1944
  size: 116, 100
  orig: 116, 100
  offset: 0, 0
  index: -1
TileSets/FantasyHex/CrosshatchHexagon
  rotate: false
  xy: 4, 1340
  size: 273, 236
  orig: 273, 236
  offset: 0, 0
  index: -1
TileSets/Minimal/CrosshatchHexagon
  rotate: false
  xy: 4, 1340
  size: 273, 236
  orig: 273, 236
  offset: 0, 0
  index: -1
TileSets/FantasyHex/Highlight
  rotate: false
  xy: 4, 1832
  size: 284, 212
  orig: 284, 212
  offset: 0, 0
  index: -1
TileSets/Minimal/Highlight
  rotate: false
  xy: 4, 1832
  size: 284, 212
  orig: 284, 212
  offset: 0, 0
  index: -1
<<<<<<< HEAD
TileSets/Default/HillOverlay
  rotate: false
  xy: 698, 1728
  size: 100, 100
  orig: 100, 100
  offset: 0, 0
  index: -1
TileSets/Default/IceOverlay
  rotate: false
  xy: 1022, 1728
  size: 100, 100
  orig: 100, 100
  offset: 0, 0
  index: -1
TileSets/Default/JungleOverlay
  rotate: false
  xy: 1562, 1728
  size: 100, 100
  orig: 100, 100
  offset: 0, 0
  index: -1
TileSets/Default/LakesOverlay
  rotate: false
  xy: 1670, 1728
  size: 100, 100
  orig: 100, 100
  offset: 0, 0
  index: -1
TileSets/Default/MarshOverlay
  rotate: false
  xy: 613, 1620
  size: 100, 100
  orig: 100, 100
  offset: 0, 0
  index: -1
TileSets/Default/MountainOverlay
  rotate: false
  xy: 1369, 1620
  size: 100, 100
  orig: 100, 100
  offset: 0, 0
  index: -1
TileSets/Default/NaturalWonderOverlay
  rotate: false
  xy: 1585, 1620
  size: 100, 100
  orig: 100, 100
  offset: 0, 0
  index: -1
TileSets/Default/OasisOverlay
  rotate: false
  xy: 1909, 1620
  size: 100, 100
  orig: 100, 100
  offset: 0, 0
  index: -1
TileSets/Default/Railroad
  rotate: false
  xy: 1149, 1404
  size: 100, 100
  orig: 100, 100
  offset: 0, 0
  index: -1
ImprovementIcons/Railroad
  rotate: false
  xy: 1149, 1404
  size: 100, 100
  orig: 100, 100
  offset: 0, 0
  index: -1
TileSets/Default/Road
  rotate: false
  xy: 404, 1775
  size: 61, 11
  orig: 61, 11
  offset: 0, 0
  index: -1
TileSets/Default/Tiles/River-Bottom
  rotate: false
  xy: 1750, 935
  size: 32, 28
  orig: 32, 28
  offset: 0, 0
  index: -1
TileSets/Default/Tiles/River-BottomLeft
  rotate: false
  xy: 1670, 820
  size: 32, 28
  orig: 32, 28
  offset: 0, 0
  index: -1
TileSets/Default/Tiles/River-BottomRight
  rotate: false
  xy: 1750, 899
  size: 32, 28
  orig: 32, 28
  offset: 0, 0
  index: -1
=======
>>>>>>> 2e81a615
TileSets/FantasyHex/Railroad
  rotate: false
  xy: 505, 1728
  size: 60, 32
  orig: 60, 32
  offset: 0, 0
  index: -1
TileSets/FantasyHex/Road
  rotate: false
  xy: 220, 12
  size: 60, 32
  orig: 60, 32
  offset: 0, 0
  index: -1
TileSets/FantasyHex/Tiles/Academy
  rotate: false
  xy: 2010, 2008
  size: 32, 36
  orig: 32, 36
  offset: 0, 0
  index: -1
TileSets/FantasyHex/Tiles/Academy-Snow
  rotate: false
  xy: 1430, 1077
  size: 32, 35
  orig: 32, 35
  offset: 0, 0
  index: -1
TileSets/FantasyHex/Tiles/Aluminum
  rotate: false
  xy: 1994, 1734
  size: 32, 28
  orig: 32, 28
  offset: 0, 0
  index: -1
TileSets/FantasyHex/Tiles/Ancient ruins
  rotate: false
  xy: 1372, 272
  size: 32, 28
  orig: 32, 28
  offset: 0, 0
  index: -1
TileSets/FantasyHex/Tiles/Ancient ruins-Jungle
  rotate: false
  xy: 1430, 1037
  size: 32, 32
  orig: 32, 32
  offset: 0, 0
  index: -1
TileSets/FantasyHex/Tiles/Ancient ruins-Sand
  rotate: false
  xy: 1372, 236
  size: 32, 28
  orig: 32, 28
  offset: 0, 0
  index: -1
TileSets/FantasyHex/Tiles/Ancient ruins-Snow
  rotate: false
  xy: 1430, 1001
  size: 32, 28
  orig: 32, 28
  offset: 0, 0
  index: -1
TileSets/FantasyHex/Tiles/Ancient ruins2
  rotate: false
  xy: 2010, 1972
  size: 32, 28
  orig: 32, 28
  offset: 0, 0
  index: -1
TileSets/FantasyHex/Tiles/Atoll
  rotate: false
  xy: 1430, 749
  size: 32, 28
  orig: 32, 28
  offset: 0, 0
  index: -1
TileSets/FantasyHex/Tiles/Bananas
  rotate: false
  xy: 1430, 641
  size: 32, 28
  orig: 32, 28
  offset: 0, 0
  index: -1
TileSets/FantasyHex/Tiles/Barbarian encampment
  rotate: false
  xy: 1430, 605
  size: 32, 28
  orig: 32, 28
  offset: 0, 0
  index: -1
TileSets/FantasyHex/Tiles/Barbarian encampment-Snow
  rotate: false
  xy: 1430, 568
  size: 32, 29
  orig: 32, 29
  offset: 0, 0
  index: -1
TileSets/FantasyHex/Tiles/Barringer Crater
  rotate: false
  xy: 1430, 532
  size: 32, 28
  orig: 32, 28
  offset: 0, 0
  index: -1
TileSets/FantasyHex/Tiles/Bison
  rotate: false
  xy: 1430, 316
  size: 32, 28
  orig: 32, 28
  offset: 0, 0
  index: -1
TileSets/FantasyHex/Tiles/Bison+Camp
  rotate: false
  xy: 288, 10
  size: 32, 28
  orig: 32, 28
  offset: 0, 0
  index: -1
TileSets/FantasyHex/Tiles/Cattle
  rotate: false
  xy: 948, 67
  size: 32, 28
  orig: 32, 28
  offset: 0, 0
  index: -1
TileSets/FantasyHex/Tiles/Cattle+Pasture
  rotate: false
  xy: 988, 64
  size: 32, 32
  orig: 32, 32
  offset: 0, 0
  index: -1
TileSets/FantasyHex/Tiles/Cerro de Potosi
  rotate: false
  xy: 1470, 1023
  size: 32, 28
  orig: 32, 28
  offset: 0, 0
  index: -1
TileSets/FantasyHex/Tiles/Citadel
  rotate: false
  xy: 1510, 1016
  size: 32, 35
  orig: 32, 35
  offset: 0, 0
  index: -1
TileSets/FantasyHex/Tiles/Citadel-Snow
  rotate: false
  xy: 1470, 949
  size: 32, 30
  orig: 32, 30
  offset: 0, 0
  index: -1
TileSets/FantasyHex/Tiles/Citrus
  rotate: false
  xy: 1510, 980
  size: 32, 28
  orig: 32, 28
  offset: 0, 0
  index: -1
TileSets/FantasyHex/Tiles/Citrus+Plantation
  rotate: false
  xy: 1470, 913
  size: 32, 28
  orig: 32, 28
  offset: 0, 0
  index: -1
TileSets/FantasyHex/Tiles/City center
  rotate: false
  xy: 1510, 937
  size: 32, 35
  orig: 32, 35
  offset: 0, 0
  index: -1
TileSets/FantasyHex/Tiles/City center-Ancient era
  rotate: false
  xy: 1470, 873
  size: 32, 32
  orig: 32, 32
  offset: 0, 0
  index: -1
TileSets/FantasyHex/Tiles/City center-Atomic era
  rotate: false
  xy: 1510, 895
  size: 32, 34
  orig: 32, 34
  offset: 0, 0
  index: -1
TileSets/FantasyHex/Tiles/City center-Classical era
  rotate: false
  xy: 1470, 833
  size: 32, 32
  orig: 32, 32
  offset: 0, 0
  index: -1
TileSets/FantasyHex/Tiles/City center-Future era
  rotate: false
  xy: 1510, 853
  size: 32, 34
  orig: 32, 34
  offset: 0, 0
  index: -1
TileSets/FantasyHex/Tiles/City center-Industrial era
  rotate: false
  xy: 1470, 792
  size: 32, 33
  orig: 32, 33
  offset: 0, 0
  index: -1
TileSets/FantasyHex/Tiles/City center-Information era
  rotate: false
  xy: 1510, 809
  size: 32, 36
  orig: 32, 36
  offset: 0, 0
  index: -1
TileSets/FantasyHex/Tiles/City center-Medieval era
  rotate: false
  xy: 1470, 752
  size: 32, 32
  orig: 32, 32
  offset: 0, 0
  index: -1
TileSets/FantasyHex/Tiles/City center-Modern era
  rotate: false
  xy: 1510, 767
  size: 32, 34
  orig: 32, 34
  offset: 0, 0
  index: -1
TileSets/FantasyHex/Tiles/City center-Renaissance era
  rotate: false
  xy: 1470, 712
  size: 32, 32
  orig: 32, 32
  offset: 0, 0
  index: -1
TileSets/FantasyHex/Tiles/City ruins
  rotate: false
  xy: 1510, 731
  size: 32, 28
  orig: 32, 28
  offset: 0, 0
  index: -1
TileSets/FantasyHex/Tiles/Coal
  rotate: false
  xy: 1510, 695
  size: 32, 28
  orig: 32, 28
  offset: 0, 0
  index: -1
TileSets/FantasyHex/Tiles/Coast
  rotate: false
  xy: 1470, 640
  size: 32, 28
  orig: 32, 28
  offset: 0, 0
  index: -1
TileSets/FantasyHex/Tiles/Cocoa
  rotate: false
  xy: 1510, 659
  size: 32, 28
  orig: 32, 28
  offset: 0, 0
  index: -1
TileSets/FantasyHex/Tiles/Cocoa+Plantation
  rotate: false
  xy: 1470, 604
  size: 32, 28
  orig: 32, 28
  offset: 0, 0
  index: -1
TileSets/FantasyHex/Tiles/Copper
  rotate: false
  xy: 640, 5
  size: 32, 28
  orig: 32, 28
  offset: 0, 0
  index: -1
TileSets/FantasyHex/Tiles/Cotton
  rotate: false
  xy: 1470, 532
  size: 32, 28
  orig: 32, 28
  offset: 0, 0
  index: -1
TileSets/FantasyHex/Tiles/Crab
  rotate: false
  xy: 680, 5
  size: 32, 28
  orig: 32, 28
  offset: 0, 0
  index: -1
TileSets/FantasyHex/Tiles/Customs house
  rotate: false
  xy: 1510, 508
  size: 32, 35
  orig: 32, 35
  offset: 0, 0
  index: -1
TileSets/FantasyHex/Tiles/Deer
  rotate: false
  xy: 1470, 462
  size: 32, 28
  orig: 32, 28
  offset: 0, 0
  index: -1
TileSets/FantasyHex/Tiles/Deer+Camp
  rotate: false
  xy: 1510, 472
  size: 32, 28
  orig: 32, 28
  offset: 0, 0
  index: -1
TileSets/FantasyHex/Tiles/Desert
  rotate: false
  xy: 1470, 426
  size: 32, 28
  orig: 32, 28
  offset: 0, 0
  index: -1
TileSets/FantasyHex/Tiles/Desert+Farm
  rotate: false
  xy: 1510, 436
  size: 32, 28
  orig: 32, 28
  offset: 0, 0
  index: -1
TileSets/FantasyHex/Tiles/Desert+Flood plains+Farm
  rotate: false
  xy: 1470, 390
  size: 32, 28
  orig: 32, 28
  offset: 0, 0
  index: -1
TileSets/FantasyHex/Tiles/Dyes
  rotate: false
  xy: 1510, 364
  size: 32, 28
  orig: 32, 28
  offset: 0, 0
  index: -1
TileSets/FantasyHex/Tiles/Dyes+Plantation
  rotate: false
  xy: 1470, 318
  size: 32, 28
  orig: 32, 28
  offset: 0, 0
  index: -1
TileSets/FantasyHex/Tiles/El Dorado
  rotate: false
  xy: 1510, 327
  size: 32, 29
  orig: 32, 29
  offset: 0, 0
  index: -1
TileSets/FantasyHex/Tiles/Fallout
  rotate: false
  xy: 720, 18
  size: 32, 35
  orig: 32, 35
  offset: 0, 0
  index: -1
TileSets/FantasyHex/Tiles/Fish
  rotate: false
  xy: 760, 25
  size: 32, 28
  orig: 32, 28
  offset: 0, 0
  index: -1
TileSets/FantasyHex/Tiles/Fishing Boats
  rotate: false
  xy: 1060, 112
  size: 32, 28
  orig: 32, 28
  offset: 0, 0
  index: -1
TileSets/FantasyHex/Tiles/Flood plains
  rotate: false
  xy: 1028, 76
  size: 32, 28
  orig: 32, 28
  offset: 0, 0
  index: -1
TileSets/FantasyHex/Tiles/Forest
  rotate: false
  xy: 1068, 72
  size: 32, 32
  orig: 32, 32
  offset: 0, 0
  index: -1
TileSets/FantasyHex/Tiles/Fort
  rotate: false
  xy: 1108, 79
  size: 32, 33
  orig: 32, 33
  offset: 0, 0
  index: -1
TileSets/FantasyHex/Tiles/Fountain of Youth
  rotate: false
  xy: 800, 40
  size: 32, 32
  orig: 32, 32
  offset: 0, 0
  index: -1
TileSets/FantasyHex/Tiles/Furs
  rotate: false
  xy: 1028, 40
  size: 32, 28
  orig: 32, 28
  offset: 0, 0
  index: -1
TileSets/FantasyHex/Tiles/Furs+Camp
  rotate: false
  xy: 840, 4
  size: 32, 28
  orig: 32, 28
  offset: 0, 0
  index: -1
TileSets/FantasyHex/Tiles/Gems
  rotate: false
  xy: 1000, 4
  size: 32, 28
  orig: 32, 28
  offset: 0, 0
  index: -1
TileSets/FantasyHex/Tiles/Gold Ore
  rotate: false
  xy: 1108, 43
  size: 32, 28
  orig: 32, 28
  offset: 0, 0
  index: -1
TileSets/FantasyHex/Tiles/Grand Mesa
  rotate: false
  xy: 1412, 268
  size: 32, 32
  orig: 32, 32
  offset: 0, 0
  index: -1
TileSets/FantasyHex/Tiles/Grassland
  rotate: false
  xy: 1412, 232
  size: 32, 28
  orig: 32, 28
  offset: 0, 0
  index: -1
TileSets/FantasyHex/Tiles/Grassland+Farm
  rotate: false
  xy: 1300, 190
  size: 32, 28
  orig: 32, 28
  offset: 0, 0
  index: -1
TileSets/FantasyHex/Tiles/Grassland+Forest+Camp
  rotate: false
  xy: 1108, 4
  size: 32, 31
  orig: 32, 31
  offset: 0, 0
  index: -1
TileSets/FantasyHex/Tiles/Grassland+Forest+Deer+Camp
  rotate: false
  xy: 1340, 187
  size: 32, 31
  orig: 32, 31
  offset: 0, 0
  index: -1
TileSets/FantasyHex/Tiles/Grassland+Forest+Furs+Camp
  rotate: false
  xy: 1286, 151
  size: 32, 31
  orig: 32, 31
  offset: 0, 0
  index: -1
TileSets/FantasyHex/Tiles/Grassland+Forest+Lumber mill
  rotate: false
  xy: 1326, 148
  size: 32, 31
  orig: 32, 31
  offset: 0, 0
  index: -1
TileSets/FantasyHex/Tiles/Grassland+Forest+Truffles+Camp
  rotate: false
  xy: 1558, 1120
  size: 32, 31
  orig: 32, 31
  offset: 0, 0
  index: -1
TileSets/FantasyHex/Tiles/Grassland+Hill+Farm
  rotate: false
  xy: 1558, 1084
  size: 32, 28
  orig: 32, 28
  offset: 0, 0
  index: -1
TileSets/FantasyHex/Tiles/Grassland+Hill+Forest+Camp
  rotate: false
  xy: 1550, 1048
  size: 32, 28
  orig: 32, 28
  offset: 0, 0
  index: -1
TileSets/FantasyHex/Tiles/Grassland+Hill+Forest+Trading post
  rotate: false
  xy: 1550, 1012
  size: 32, 28
  orig: 32, 28
  offset: 0, 0
  index: -1
TileSets/FantasyHex/Tiles/Grassland+Jungle+Trading post
  rotate: false
  xy: 1550, 972
  size: 32, 32
  orig: 32, 32
  offset: 0, 0
  index: -1
TileSets/FantasyHex/Tiles/GrasslandForest
  rotate: false
  xy: 1550, 933
  size: 32, 31
  orig: 32, 31
  offset: 0, 0
  index: -1
TileSets/FantasyHex/Tiles/Great Barrier Reef
  rotate: false
  xy: 1550, 822
  size: 32, 28
  orig: 32, 28
  offset: 0, 0
  index: -1
TileSets/FantasyHex/Tiles/Hill
  rotate: false
  xy: 1550, 383
  size: 32, 32
  orig: 32, 32
  offset: 0, 0
  index: -1
TileSets/FantasyHex/Tiles/HillForest+Lumber mill
  rotate: false
  xy: 1550, 347
  size: 32, 28
  orig: 32, 28
  offset: 0, 0
  index: -1
TileSets/FantasyHex/Tiles/HillMarbleQuarry
  rotate: false
  xy: 1550, 311
  size: 32, 28
  orig: 32, 28
  offset: 0, 0
  index: -1
TileSets/FantasyHex/Tiles/HillMine
  rotate: false
  xy: 1510, 291
  size: 32, 28
  orig: 32, 28
  offset: 0, 0
  index: -1
TileSets/FantasyHex/Tiles/HillStoneQuarry
  rotate: false
  xy: 1470, 282
  size: 32, 28
  orig: 32, 28
  offset: 0, 0
  index: -1
TileSets/FantasyHex/Tiles/Holy site
  rotate: false
  xy: 1452, 238
  size: 32, 36
  orig: 32, 36
  offset: 0, 0
  index: -1
TileSets/FantasyHex/Tiles/Horses
  rotate: false
  xy: 1366, 151
  size: 32, 28
  orig: 32, 28
  offset: 0, 0
  index: -1
TileSets/FantasyHex/Tiles/Horses+Pasture
  rotate: false
  xy: 1598, 1148
  size: 32, 32
  orig: 32, 32
  offset: 0, 0
  index: -1
TileSets/FantasyHex/Tiles/Ice
  rotate: false
  xy: 1638, 1116
  size: 32, 28
  orig: 32, 28
  offset: 0, 0
  index: -1
TileSets/FantasyHex/Tiles/Incense
  rotate: false
  xy: 1718, 1152
  size: 32, 28
  orig: 32, 28
  offset: 0, 0
  index: -1
TileSets/FantasyHex/Tiles/Incense+Plantation
  rotate: false
  xy: 1718, 1116
  size: 32, 28
  orig: 32, 28
  offset: 0, 0
  index: -1
TileSets/FantasyHex/Tiles/Iron
  rotate: false
  xy: 1598, 1075
  size: 32, 28
  orig: 32, 28
  offset: 0, 0
  index: -1
TileSets/FantasyHex/Tiles/Ivory
  rotate: false
  xy: 1678, 1080
  size: 32, 28
  orig: 32, 28
  offset: 0, 0
  index: -1
TileSets/FantasyHex/Tiles/Ivory+Camp
  rotate: false
  xy: 1718, 1080
  size: 32, 28
  orig: 32, 28
  offset: 0, 0
  index: -1
TileSets/FantasyHex/Tiles/Jungle
  rotate: false
  xy: 1590, 999
  size: 32, 32
  orig: 32, 32
  offset: 0, 0
  index: -1
TileSets/FantasyHex/Tiles/Krakatoa
  rotate: false
  xy: 1590, 850
  size: 32, 30
  orig: 32, 30
  offset: 0, 0
  index: -1
TileSets/FantasyHex/Tiles/Lakes
  rotate: false
  xy: 1590, 778
  size: 32, 28
  orig: 32, 28
  offset: 0, 0
  index: -1
TileSets/FantasyHex/Tiles/Landmark
  rotate: false
  xy: 1590, 662
  size: 32, 36
  orig: 32, 36
  offset: 0, 0
  index: -1
TileSets/FantasyHex/Tiles/Manufactory
  rotate: false
  xy: 1590, 363
  size: 32, 39
  orig: 32, 39
  offset: 0, 0
  index: -1
TileSets/FantasyHex/Tiles/Marble
  rotate: false
  xy: 1590, 255
  size: 32, 28
  orig: 32, 28
  offset: 0, 0
  index: -1
TileSets/FantasyHex/Tiles/Marsh
  rotate: false
  xy: 1798, 1151
  size: 32, 29
  orig: 32, 29
  offset: 0, 0
  index: -1
TileSets/FantasyHex/Tiles/Mine
  rotate: false
  xy: 1878, 1158
  size: 32, 28
  orig: 32, 28
  offset: 0, 0
  index: -1
TileSets/FantasyHex/Tiles/Moai
  rotate: false
  xy: 1918, 1151
  size: 32, 29
  orig: 32, 29
  offset: 0, 0
  index: -1
TileSets/FantasyHex/Tiles/Mount Fuji
  rotate: false
  xy: 1958, 1114
  size: 32, 30
  orig: 32, 30
  offset: 0, 0
  index: -1
TileSets/FantasyHex/Tiles/Mount Kailash
  rotate: false
  xy: 1918, 1075
  size: 32, 32
  orig: 32, 32
  offset: 0, 0
  index: -1
TileSets/FantasyHex/Tiles/Mount Sinai
  rotate: false
  xy: 1958, 1074
  size: 32, 32
  orig: 32, 32
  offset: 0, 0
  index: -1
TileSets/FantasyHex/Tiles/Mountain
  rotate: false
  xy: 1998, 1144
  size: 32, 36
  orig: 32, 36
  offset: 0, 0
  index: -1
TileSets/FantasyHex/Tiles/Oasis
  rotate: false
  xy: 1998, 1036
  size: 32, 28
  orig: 32, 28
  offset: 0, 0
  index: -1
TileSets/FantasyHex/Tiles/Ocean
  rotate: false
  xy: 1452, 202
  size: 32, 28
  orig: 32, 28
  offset: 0, 0
  index: -1
TileSets/FantasyHex/Tiles/Offshore Platform
  rotate: false
  xy: 1492, 219
  size: 32, 28
  orig: 32, 28
  offset: 0, 0
  index: -1
TileSets/FantasyHex/Tiles/Oil
  rotate: false
  xy: 1492, 183
  size: 32, 28
  orig: 32, 28
  offset: 0, 0
  index: -1
TileSets/FantasyHex/Tiles/Oil well
  rotate: false
  xy: 1532, 203
  size: 32, 28
  orig: 32, 28
  offset: 0, 0
  index: -1
TileSets/FantasyHex/Tiles/Old Faithful
  rotate: false
  xy: 1532, 163
  size: 32, 32
  orig: 32, 32
  offset: 0, 0
  index: -1
TileSets/FantasyHex/Tiles/Pasture
  rotate: false
  xy: 1612, 179
  size: 32, 32
  orig: 32, 32
  offset: 0, 0
  index: -1
TileSets/FantasyHex/Tiles/Pearls
  rotate: false
  xy: 1638, 1044
  size: 32, 28
  orig: 32, 28
  offset: 0, 0
  index: -1
TileSets/FantasyHex/Tiles/Plains
  rotate: false
  xy: 1798, 1043
  size: 32, 28
  orig: 32, 28
  offset: 0, 0
  index: -1
TileSets/FantasyHex/Tiles/Plains+Farm
  rotate: false
  xy: 1630, 1008
  size: 32, 28
  orig: 32, 28
  offset: 0, 0
  index: -1
TileSets/FantasyHex/Tiles/Plains+Forest+Camp
  rotate: false
  xy: 1630, 968
  size: 32, 32
  orig: 32, 32
  offset: 0, 0
  index: -1
TileSets/FantasyHex/Tiles/Plains+Forest+Lumber mill
  rotate: false
  xy: 1670, 1004
  size: 32, 32
  orig: 32, 32
  offset: 0, 0
  index: -1
TileSets/FantasyHex/Tiles/Plains+Jungle+Trading post
  rotate: false
  xy: 1630, 928
  size: 32, 32
  orig: 32, 32
  offset: 0, 0
  index: -1
TileSets/FantasyHex/Tiles/PlainsForest
  rotate: false
  xy: 1670, 964
  size: 32, 32
  orig: 32, 32
  offset: 0, 0
  index: -1
TileSets/FantasyHex/Tiles/PlainsJungle
  rotate: false
  xy: 1710, 1004
  size: 32, 32
  orig: 32, 32
  offset: 0, 0
  index: -1
TileSets/FantasyHex/Tiles/Plantation
  rotate: false
  xy: 1630, 892
  size: 32, 28
  orig: 32, 28
  offset: 0, 0
  index: -1
TileSets/FantasyHex/Tiles/Plantation+Bananas
  rotate: false
  xy: 1670, 928
  size: 32, 28
  orig: 32, 28
  offset: 0, 0
  index: -1
TileSets/FantasyHex/Tiles/Plantation+Cotton
  rotate: false
  xy: 1710, 968
  size: 32, 28
  orig: 32, 28
  offset: 0, 0
  index: -1
TileSets/FantasyHex/Tiles/Polder
  rotate: false
  xy: 1750, 1007
  size: 32, 29
  orig: 32, 29
  offset: 0, 0
  index: -1
TileSets/FantasyHex/Tiles/Quarry
  rotate: false
  xy: 1710, 932
  size: 32, 28
  orig: 32, 28
  offset: 0, 0
  index: -1
TileSets/FantasyHex/Tiles/Quarry+Marble
  rotate: false
  xy: 1750, 971
  size: 32, 28
  orig: 32, 28
  offset: 0, 0
  index: -1
TileSets/FantasyHex/Tiles/Quarry+Stone
  rotate: false
  xy: 1630, 820
  size: 32, 28
  orig: 32, 28
  offset: 0, 0
  index: -1
TileSets/FantasyHex/Tiles/River-Bottom
  rotate: false
<<<<<<< HEAD
  xy: 1630, 784
=======
  xy: 1550, 1008
>>>>>>> 2e81a615
  size: 32, 28
  orig: 32, 28
  offset: 0, 0
  index: -1
TileSets/FantasyHex/Tiles/River-BottomLeft
  rotate: false
<<<<<<< HEAD
  xy: 1710, 860
=======
  xy: 1550, 972
>>>>>>> 2e81a615
  size: 32, 28
  orig: 32, 28
  offset: 0, 0
  index: -1
TileSets/FantasyHex/Tiles/River-BottomRight
  rotate: false
<<<<<<< HEAD
  xy: 1630, 748
=======
  xy: 1590, 972
>>>>>>> 2e81a615
  size: 32, 28
  orig: 32, 28
  offset: 0, 0
  index: -1
TileSets/FantasyHex/Tiles/Rock of Gibraltar
  rotate: false
  xy: 1670, 780
  size: 32, 32
  orig: 32, 32
  offset: 0, 0
  index: -1
TileSets/FantasyHex/Tiles/Salt
  rotate: false
  xy: 1750, 827
  size: 32, 28
  orig: 32, 28
  offset: 0, 0
  index: -1
TileSets/FantasyHex/Tiles/Sheep
  rotate: false
  xy: 1630, 640
  size: 32, 28
  orig: 32, 28
  offset: 0, 0
  index: -1
TileSets/FantasyHex/Tiles/Sheep+Pasture
  rotate: false
  xy: 1670, 668
  size: 32, 32
  orig: 32, 32
  offset: 0, 0
  index: -1
TileSets/FantasyHex/Tiles/Silk
  rotate: false
  xy: 1630, 604
  size: 32, 28
  orig: 32, 28
  offset: 0, 0
  index: -1
TileSets/FantasyHex/Tiles/Silk+Plantation
  rotate: false
  xy: 1670, 632
  size: 32, 28
  orig: 32, 28
  offset: 0, 0
  index: -1
TileSets/FantasyHex/Tiles/Silver
  rotate: false
  xy: 1710, 679
  size: 32, 28
  orig: 32, 28
  offset: 0, 0
  index: -1
TileSets/FantasyHex/Tiles/Snow
  rotate: false
  xy: 1710, 643
  size: 32, 28
  orig: 32, 28
  offset: 0, 0
  index: -1
TileSets/FantasyHex/Tiles/Snow+Farm
  rotate: false
  xy: 1750, 680
  size: 32, 28
  orig: 32, 28
  offset: 0, 0
  index: -1
TileSets/FantasyHex/Tiles/Spices
  rotate: false
  xy: 1670, 560
  size: 32, 28
  orig: 32, 28
  offset: 0, 0
  index: -1
TileSets/FantasyHex/Tiles/Spices+Plantation
  rotate: false
  xy: 1710, 607
  size: 32, 28
  orig: 32, 28
  offset: 0, 0
  index: -1
TileSets/FantasyHex/Tiles/Sri Pada
  rotate: false
  xy: 1750, 640
  size: 32, 32
  orig: 32, 32
  offset: 0, 0
  index: -1
TileSets/FantasyHex/Tiles/Stone
  rotate: false
  xy: 1630, 496
  size: 32, 28
  orig: 32, 28
  offset: 0, 0
  index: -1
TileSets/FantasyHex/Tiles/Sugar
  rotate: false
  xy: 1710, 571
  size: 32, 28
  orig: 32, 28
  offset: 0, 0
  index: -1
TileSets/FantasyHex/Tiles/Sugar+Plantation
  rotate: false
  xy: 1750, 604
  size: 32, 28
  orig: 32, 28
  offset: 0, 0
  index: -1
TileSets/FantasyHex/Tiles/Terrace farm
  rotate: false
  xy: 1750, 568
  size: 32, 28
  orig: 32, 28
  offset: 0, 0
  index: -1
TileSets/FantasyHex/Tiles/Trading post
  rotate: false
  xy: 1670, 454
  size: 32, 28
  orig: 32, 28
  offset: 0, 0
  index: -1
TileSets/FantasyHex/Tiles/Truffles
  rotate: false
  xy: 1630, 388
  size: 32, 28
  orig: 32, 28
  offset: 0, 0
  index: -1
TileSets/FantasyHex/Tiles/Truffles+Camp
  rotate: false
  xy: 1670, 418
  size: 32, 28
  orig: 32, 28
  offset: 0, 0
  index: -1
TileSets/FantasyHex/Tiles/Tundra
  rotate: false
  xy: 1710, 463
  size: 32, 28
  orig: 32, 28
  offset: 0, 0
  index: -1
TileSets/FantasyHex/Tiles/Tundra+Farm
  rotate: false
  xy: 1750, 496
  size: 32, 28
  orig: 32, 28
  offset: 0, 0
  index: -1
TileSets/FantasyHex/Tiles/Tundra+Forest+Camp
  rotate: false
  xy: 1630, 348
  size: 32, 32
  orig: 32, 32
  offset: 0, 0
  index: -1
TileSets/FantasyHex/Tiles/Tundra+Forest+Camp+Furs
  rotate: false
  xy: 1670, 378
  size: 32, 32
  orig: 32, 32
  offset: 0, 0
  index: -1
TileSets/FantasyHex/Tiles/Tundra+Forest+Deer+Camp
  rotate: false
  xy: 1710, 423
  size: 32, 32
  orig: 32, 32
  offset: 0, 0
  index: -1
TileSets/FantasyHex/Tiles/Tundra+Forest+Lumber mill
  rotate: false
  xy: 1750, 456
  size: 32, 32
  orig: 32, 32
  offset: 0, 0
  index: -1
TileSets/FantasyHex/Tiles/Tundra+Forest+Truffles+Camp
  rotate: false
  xy: 1630, 308
  size: 32, 32
  orig: 32, 32
  offset: 0, 0
  index: -1
TileSets/FantasyHex/Tiles/TundraForest
  rotate: false
  xy: 1670, 338
  size: 32, 32
  orig: 32, 32
  offset: 0, 0
  index: -1
TileSets/FantasyHex/Tiles/Uluru
  rotate: false
  xy: 1750, 416
  size: 32, 32
  orig: 32, 32
  offset: 0, 0
  index: -1
TileSets/FantasyHex/Tiles/Uranium
  rotate: false
  xy: 1630, 272
  size: 32, 28
  orig: 32, 28
  offset: 0, 0
  index: -1
TileSets/FantasyHex/Tiles/Whales
  rotate: false
  xy: 1670, 266
  size: 32, 28
  orig: 32, 28
  offset: 0, 0
  index: -1
TileSets/FantasyHex/Tiles/Whales+Fishing Boats
  rotate: false
  xy: 1710, 315
  size: 32, 28
  orig: 32, 28
  offset: 0, 0
  index: -1
TileSets/FantasyHex/Tiles/Wheat
  rotate: false
  xy: 1750, 344
  size: 32, 28
  orig: 32, 28
  offset: 0, 0
  index: -1
TileSets/FantasyHex/Tiles/Wine
  rotate: false
  xy: 1710, 279
  size: 32, 28
  orig: 32, 28
  offset: 0, 0
  index: -1
TileSets/FantasyHex/Tiles/Wine+Plantation
  rotate: false
  xy: 1750, 308
  size: 32, 28
  orig: 32, 28
  offset: 0, 0
  index: -1
TileSets/FantasyHex/TopBorder
  rotate: false
  xy: 1630, 424
  size: 32, 28
  orig: 32, 28
  offset: 0, 0
  index: -1
TileSets/FantasyHex/Units/African Forest Elephant
  rotate: false
  xy: 940, 103
  size: 32, 29
  orig: 32, 29
  offset: 0, 0
  index: -1
TileSets/FantasyHex/Units/Anti-Aircraft Gun
  rotate: false
  xy: 1430, 965
  size: 32, 28
  orig: 32, 28
  offset: 0, 0
  index: -1
TileSets/FantasyHex/Units/Anti-Tank Gun
  rotate: false
  xy: 1430, 929
  size: 32, 28
  orig: 32, 28
  offset: 0, 0
  index: -1
TileSets/FantasyHex/Units/Archaeologist
  rotate: false
  xy: 1430, 893
  size: 32, 28
  orig: 32, 28
  offset: 0, 0
  index: -1
TileSets/FantasyHex/Units/Archer
  rotate: false
  xy: 1430, 857
  size: 32, 28
  orig: 32, 28
  offset: 0, 0
  index: -1
TileSets/FantasyHex/Units/Artillery
  rotate: false
  xy: 1430, 821
  size: 32, 28
  orig: 32, 28
  offset: 0, 0
  index: -1
TileSets/FantasyHex/Units/Atlatlist
  rotate: false
  xy: 1430, 785
  size: 32, 28
  orig: 32, 28
  offset: 0, 0
  index: -1
TileSets/FantasyHex/Units/Axe Thrower
  rotate: false
  xy: 1430, 713
  size: 32, 28
  orig: 32, 28
  offset: 0, 0
  index: -1
TileSets/FantasyHex/Units/Ballista
  rotate: false
  xy: 1430, 677
  size: 32, 28
  orig: 32, 28
  offset: 0, 0
  index: -1
TileSets/FantasyHex/Units/Battering Ram
  rotate: false
  xy: 1430, 496
  size: 32, 28
  orig: 32, 28
  offset: 0, 0
  index: -1
TileSets/FantasyHex/Units/Battleship
  rotate: false
  xy: 1430, 460
  size: 32, 28
  orig: 32, 28
  offset: 0, 0
  index: -1
TileSets/FantasyHex/Units/Bazooka
  rotate: false
  xy: 1430, 424
  size: 32, 28
  orig: 32, 28
  offset: 0, 0
  index: -1
TileSets/FantasyHex/Units/Berber Cavalry
  rotate: false
  xy: 1430, 388
  size: 32, 28
  orig: 32, 28
  offset: 0, 0
  index: -1
TileSets/FantasyHex/Units/Berserker
  rotate: false
  xy: 1430, 352
  size: 32, 28
  orig: 32, 28
  offset: 0, 0
  index: -1
TileSets/FantasyHex/Units/Bowman
  rotate: false
  xy: 980, 104
  size: 32, 28
  orig: 32, 28
  offset: 0, 0
  index: -1
TileSets/FantasyHex/Units/Brute
  rotate: false
  xy: 1020, 112
  size: 32, 28
  orig: 32, 28
  offset: 0, 0
  index: -1
TileSets/FantasyHex/Units/Camel Archer
  rotate: false
  xy: 480, 40
  size: 32, 29
  orig: 32, 29
  offset: 0, 0
  index: -1
TileSets/FantasyHex/Units/Cannon
  rotate: false
  xy: 480, 4
  size: 32, 28
  orig: 32, 28
  offset: 0, 0
  index: -1
TileSets/FantasyHex/Units/Caravan
  rotate: false
  xy: 520, 35
  size: 32, 34
  orig: 32, 34
  offset: 0, 0
  index: -1
TileSets/FantasyHex/Units/Caravel
  rotate: false
  xy: 560, 41
  size: 32, 28
  orig: 32, 28
  offset: 0, 0
  index: -1
TileSets/FantasyHex/Units/Cargo Ship
  rotate: false
  xy: 600, 41
  size: 32, 28
  orig: 32, 28
  offset: 0, 0
  index: -1
TileSets/FantasyHex/Units/Carolean
  rotate: false
  xy: 640, 41
  size: 32, 28
  orig: 32, 28
  offset: 0, 0
  index: -1
TileSets/FantasyHex/Units/Carrier
  rotate: false
  xy: 680, 41
  size: 32, 28
  orig: 32, 28
  offset: 0, 0
  index: -1
TileSets/FantasyHex/Units/Cataphract
  rotate: false
  xy: 868, 64
  size: 32, 28
  orig: 32, 28
  offset: 0, 0
  index: -1
TileSets/FantasyHex/Units/Catapult
  rotate: false
  xy: 908, 64
  size: 32, 28
  orig: 32, 28
  offset: 0, 0
  index: -1
TileSets/FantasyHex/Units/Cavalry
  rotate: false
  xy: 1470, 1059
  size: 32, 28
  orig: 32, 28
  offset: 0, 0
  index: -1
TileSets/FantasyHex/Units/Chariot Archer
  rotate: false
  xy: 1510, 1059
  size: 32, 28
  orig: 32, 28
  offset: 0, 0
  index: -1
TileSets/FantasyHex/Units/Chu-Ko-Nu
  rotate: false
  xy: 1470, 987
  size: 32, 28
  orig: 32, 28
  offset: 0, 0
  index: -1
TileSets/FantasyHex/Units/CivilianLandUnit
  rotate: false
  xy: 1470, 676
  size: 32, 28
  orig: 32, 28
  offset: 0, 0
  index: -1
TileSets/FantasyHex/Units/Comanche Rider
  rotate: false
  xy: 560, 4
  size: 32, 29
  orig: 32, 29
  offset: 0, 0
  index: -1
TileSets/FantasyHex/Units/Companion Cavalry
  rotate: false
  xy: 600, 4
  size: 32, 29
  orig: 32, 29
  offset: 0, 0
  index: -1
TileSets/FantasyHex/Units/Composite Bowman
  rotate: false
  xy: 1510, 623
  size: 32, 28
  orig: 32, 28
  offset: 0, 0
  index: -1
TileSets/FantasyHex/Units/Conquistador
  rotate: false
  xy: 1470, 568
  size: 32, 28
  orig: 32, 28
  offset: 0, 0
  index: -1
TileSets/FantasyHex/Units/Cossack
  rotate: false
  xy: 1510, 587
  size: 32, 28
  orig: 32, 28
  offset: 0, 0
  index: -1
TileSets/FantasyHex/Units/Crossbowman
  rotate: false
  xy: 1510, 551
  size: 32, 28
  orig: 32, 28
  offset: 0, 0
  index: -1
TileSets/FantasyHex/Units/Cruiser
  rotate: false
  xy: 1470, 498
  size: 32, 26
  orig: 32, 26
  offset: 0, 0
  index: -1
TileSets/FantasyHex/Units/Destroyer
  rotate: false
  xy: 1510, 400
  size: 32, 28
  orig: 32, 28
  offset: 0, 0
  index: -1
TileSets/FantasyHex/Units/Dromon
  rotate: false
  xy: 1470, 354
  size: 32, 28
  orig: 32, 28
  offset: 0, 0
  index: -1
TileSets/FantasyHex/Units/Foreign Legion
  rotate: false
  xy: 1100, 120
  size: 32, 28
  orig: 32, 28
  offset: 0, 0
  index: -1
TileSets/FantasyHex/Units/Frigate
  rotate: false
  xy: 800, 4
  size: 32, 28
  orig: 32, 28
  offset: 0, 0
  index: -1
TileSets/FantasyHex/Units/Galleass
  rotate: false
  xy: 880, 4
  size: 32, 28
  orig: 32, 28
  offset: 0, 0
  index: -1
TileSets/FantasyHex/Units/Galley
  rotate: false
  xy: 920, 4
  size: 32, 28
  orig: 32, 28
  offset: 0, 0
  index: -1
TileSets/FantasyHex/Units/Gatling Gun
  rotate: false
  xy: 960, 4
  size: 32, 28
  orig: 32, 28
  offset: 0, 0
  index: -1
TileSets/FantasyHex/Units/Giant Death Robot
  rotate: false
  xy: 1068, 33
  size: 32, 31
  orig: 32, 31
  offset: 0, 0
  index: -1
TileSets/FantasyHex/Units/Great Admiral
  rotate: false
  xy: 1550, 894
  size: 32, 31
  orig: 32, 31
  offset: 0, 0
  index: -1
TileSets/FantasyHex/Units/Great Artist
  rotate: false
  xy: 1550, 858
  size: 32, 28
  orig: 32, 28
  offset: 0, 0
  index: -1
TileSets/FantasyHex/Units/Great Engineer
  rotate: false
  xy: 1550, 786
  size: 32, 28
  orig: 32, 28
  offset: 0, 0
  index: -1
TileSets/FantasyHex/Units/Great Galleass
  rotate: false
  xy: 1550, 750
  size: 32, 28
  orig: 32, 28
  offset: 0, 0
  index: -1
TileSets/FantasyHex/Units/Great General
  rotate: false
  xy: 1550, 711
  size: 32, 31
  orig: 32, 31
  offset: 0, 0
  index: -1
TileSets/FantasyHex/Units/Great Merchant
  rotate: false
  xy: 1550, 675
  size: 32, 28
  orig: 32, 28
  offset: 0, 0
  index: -1
TileSets/FantasyHex/Units/Great Musician
  rotate: false
  xy: 1550, 639
  size: 32, 28
  orig: 32, 28
  offset: 0, 0
  index: -1
TileSets/FantasyHex/Units/Great Prophet
  rotate: false
  xy: 1550, 603
  size: 32, 28
  orig: 32, 28
  offset: 0, 0
  index: -1
TileSets/FantasyHex/Units/Great Scientist
  rotate: false
  xy: 1550, 567
  size: 32, 28
  orig: 32, 28
  offset: 0, 0
  index: -1
TileSets/FantasyHex/Units/Great War Infantry
  rotate: false
  xy: 1550, 531
  size: 32, 28
  orig: 32, 28
  offset: 0, 0
  index: -1
TileSets/FantasyHex/Units/Great Writer
  rotate: false
  xy: 1550, 495
  size: 32, 28
  orig: 32, 28
  offset: 0, 0
  index: -1
TileSets/FantasyHex/Units/Hakkapeliitta
  rotate: false
  xy: 1550, 459
  size: 32, 28
  orig: 32, 28
  offset: 0, 0
  index: -1
TileSets/FantasyHex/Units/Helicopter Gunship
  rotate: false
  xy: 1550, 423
  size: 32, 28
  orig: 32, 28
  offset: 0, 0
  index: -1
TileSets/FantasyHex/Units/Hoplite
  rotate: false
  xy: 1550, 275
  size: 32, 28
  orig: 32, 28
  offset: 0, 0
  index: -1
TileSets/FantasyHex/Units/Horse Archer
  rotate: false
  xy: 1510, 255
  size: 32, 28
  orig: 32, 28
  offset: 0, 0
  index: -1
TileSets/FantasyHex/Units/Horseman
  rotate: false
  xy: 1550, 239
  size: 32, 28
  orig: 32, 28
  offset: 0, 0
  index: -1
TileSets/FantasyHex/Units/Hussar
  rotate: false
  xy: 1598, 1111
  size: 32, 29
  orig: 32, 29
  offset: 0, 0
  index: -1
TileSets/FantasyHex/Units/Hwach'a
  rotate: false
  xy: 1638, 1152
  size: 32, 28
  orig: 32, 28
  offset: 0, 0
  index: -1
TileSets/FantasyHex/Units/Immortal
  rotate: false
  xy: 1678, 1152
  size: 32, 28
  orig: 32, 28
  offset: 0, 0
  index: -1
TileSets/FantasyHex/Units/Impi
  rotate: false
  xy: 1678, 1116
  size: 32, 28
  orig: 32, 28
  offset: 0, 0
  index: -1
TileSets/FantasyHex/Units/Infantry
  rotate: false
  xy: 1758, 1152
  size: 32, 28
  orig: 32, 28
  offset: 0, 0
  index: -1
TileSets/FantasyHex/Units/Inquisitor
  rotate: false
  xy: 1758, 1116
  size: 32, 28
  orig: 32, 28
  offset: 0, 0
  index: -1
TileSets/FantasyHex/Units/Ironclad
  rotate: false
  xy: 1638, 1080
  size: 32, 28
  orig: 32, 28
  offset: 0, 0
  index: -1
TileSets/FantasyHex/Units/Jaguar
  rotate: false
  xy: 1758, 1080
  size: 32, 28
  orig: 32, 28
  offset: 0, 0
  index: -1
TileSets/FantasyHex/Units/Janissary
  rotate: false
  xy: 1590, 1039
  size: 32, 28
  orig: 32, 28
  offset: 0, 0
  index: -1
TileSets/FantasyHex/Units/Keshik
  rotate: false
  xy: 1590, 963
  size: 32, 28
  orig: 32, 28
  offset: 0, 0
  index: -1
TileSets/FantasyHex/Units/Khan
  rotate: false
  xy: 1590, 924
  size: 32, 31
  orig: 32, 31
  offset: 0, 0
  index: -1
TileSets/FantasyHex/Units/Knight
  rotate: false
  xy: 1590, 888
  size: 32, 28
  orig: 32, 28
  offset: 0, 0
  index: -1
TileSets/FantasyHex/Units/Kris Swordsman
  rotate: false
  xy: 1590, 814
  size: 32, 28
  orig: 32, 28
  offset: 0, 0
  index: -1
TileSets/FantasyHex/Units/Lancer
  rotate: false
  xy: 1590, 742
  size: 32, 28
  orig: 32, 28
  offset: 0, 0
  index: -1
TileSets/FantasyHex/Units/LandUnit
  rotate: false
  xy: 1590, 706
  size: 32, 28
  orig: 32, 28
  offset: 0, 0
  index: -1
TileSets/FantasyHex/Units/Landship
  rotate: false
  xy: 1590, 626
  size: 32, 28
  orig: 32, 28
  offset: 0, 0
  index: -1
TileSets/FantasyHex/Units/Landsknecht
  rotate: false
  xy: 1590, 590
  size: 32, 28
  orig: 32, 28
  offset: 0, 0
  index: -1
TileSets/FantasyHex/Units/Legion
  rotate: false
  xy: 1590, 554
  size: 32, 28
  orig: 32, 28
  offset: 0, 0
  index: -1
TileSets/FantasyHex/Units/Longbowman
  rotate: false
  xy: 1590, 518
  size: 32, 28
  orig: 32, 28
  offset: 0, 0
  index: -1
TileSets/FantasyHex/Units/Longswordsman
  rotate: false
  xy: 1590, 482
  size: 32, 28
  orig: 32, 28
  offset: 0, 0
  index: -1
TileSets/FantasyHex/Units/Machine Gun
  rotate: false
  xy: 1590, 446
  size: 32, 28
  orig: 32, 28
  offset: 0, 0
  index: -1
TileSets/FantasyHex/Units/Mandekalu Cavalry
  rotate: false
  xy: 1590, 410
  size: 32, 28
  orig: 32, 28
  offset: 0, 0
  index: -1
TileSets/FantasyHex/Units/Maori Warrior
  rotate: false
  xy: 1590, 327
  size: 32, 28
  orig: 32, 28
  offset: 0, 0
  index: -1
TileSets/FantasyHex/Units/Marauder
  rotate: false
  xy: 1590, 291
  size: 32, 28
  orig: 32, 28
  offset: 0, 0
  index: -1
TileSets/FantasyHex/Units/Marine
  rotate: false
  xy: 1590, 219
  size: 32, 28
  orig: 32, 28
  offset: 0, 0
  index: -1
TileSets/FantasyHex/Units/Mechanized Infantry
  rotate: false
  xy: 1798, 1115
  size: 32, 28
  orig: 32, 28
  offset: 0, 0
  index: -1
TileSets/FantasyHex/Units/Mehal Sefari
  rotate: false
  xy: 1798, 1079
  size: 32, 28
  orig: 32, 28
  offset: 0, 0
  index: -1
TileSets/FantasyHex/Units/Merchant Of Venice
  rotate: false
  xy: 1838, 1158
  size: 32, 28
  orig: 32, 28
  offset: 0, 0
  index: -1
TileSets/FantasyHex/Units/Minuteman
  rotate: false
  xy: 1838, 1122
  size: 32, 28
  orig: 32, 28
  offset: 0, 0
  index: -1
TileSets/FantasyHex/Units/Missile Cruiser
  rotate: false
  xy: 1838, 1086
  size: 32, 28
  orig: 32, 28
  offset: 0, 0
  index: -1
TileSets/FantasyHex/Units/Missionary
  rotate: false
  xy: 1878, 1122
  size: 32, 28
  orig: 32, 28
  offset: 0, 0
  index: -1
TileSets/FantasyHex/Units/Mobile SAM
  rotate: false
  xy: 1878, 1086
  size: 32, 28
  orig: 32, 28
  offset: 0, 0
  index: -1
TileSets/FantasyHex/Units/Modern Armor
  rotate: false
  xy: 1918, 1115
  size: 32, 28
  orig: 32, 28
  offset: 0, 0
  index: -1
TileSets/FantasyHex/Units/Mohawk Warrior
  rotate: false
  xy: 1958, 1152
  size: 32, 28
  orig: 32, 28
  offset: 0, 0
  index: -1
TileSets/FantasyHex/Units/Musketeer
  rotate: false
  xy: 1998, 1108
  size: 32, 28
  orig: 32, 28
  offset: 0, 0
  index: -1
TileSets/FantasyHex/Units/Musketman
  rotate: false
  xy: 1998, 1072
  size: 32, 28
  orig: 32, 28
  offset: 0, 0
  index: -1
TileSets/FantasyHex/Units/Naresuan's Elephant
  rotate: false
  xy: 1838, 1050
  size: 32, 28
  orig: 32, 28
  offset: 0, 0
  index: -1
TileSets/FantasyHex/Units/Nau
  rotate: false
  xy: 1878, 1050
  size: 32, 28
  orig: 32, 28
  offset: 0, 0
  index: -1
TileSets/FantasyHex/Units/Norwegian Ski Infantry
  rotate: false
  xy: 1918, 1039
  size: 32, 28
  orig: 32, 28
  offset: 0, 0
  index: -1
TileSets/FantasyHex/Units/Nuclear Submarine
  rotate: false
  xy: 1958, 1038
  size: 32, 28
  orig: 32, 28
  offset: 0, 0
  index: -1
TileSets/FantasyHex/Units/Panzer
  rotate: false
  xy: 1572, 183
  size: 32, 28
  orig: 32, 28
  offset: 0, 0
  index: -1
TileSets/FantasyHex/Units/Paratrooper
  rotate: false
  xy: 1572, 147
  size: 32, 28
  orig: 32, 28
  offset: 0, 0
  index: -1
TileSets/FantasyHex/Units/Pathfinder
  rotate: false
  xy: 1612, 143
  size: 32, 28
  orig: 32, 28
  offset: 0, 0
  index: -1
TileSets/FantasyHex/Units/Persian Immortal
  rotate: false
  xy: 1678, 1044
  size: 32, 28
  orig: 32, 28
  offset: 0, 0
  index: -1
TileSets/FantasyHex/Units/Pictish Warrior
  rotate: false
  xy: 1718, 1044
  size: 32, 28
  orig: 32, 28
  offset: 0, 0
  index: -1
TileSets/FantasyHex/Units/Pikeman
  rotate: false
  xy: 1758, 1044
  size: 32, 28
  orig: 32, 28
  offset: 0, 0
  index: -1
TileSets/FantasyHex/Units/Pracinha
  rotate: false
  xy: 1630, 856
  size: 32, 28
  orig: 32, 28
  offset: 0, 0
  index: -1
TileSets/FantasyHex/Units/Privateer
  rotate: false
  xy: 1670, 892
  size: 32, 28
  orig: 32, 28
  offset: 0, 0
  index: -1
TileSets/FantasyHex/Units/Quinquereme
  rotate: false
  xy: 1670, 856
  size: 32, 28
  orig: 32, 28
  offset: 0, 0
  index: -1
TileSets/FantasyHex/Units/Rifleman
  rotate: false
  xy: 1710, 896
  size: 32, 28
  orig: 32, 28
  offset: 0, 0
  index: -1
TileSets/FantasyHex/Units/Rocket Artillery
  rotate: false
  xy: 1710, 824
  size: 32, 28
  orig: 32, 28
  offset: 0, 0
  index: -1
TileSets/FantasyHex/Units/SS Booster
  rotate: false
  xy: 1750, 863
  size: 32, 28
  orig: 32, 28
  offset: 0, 0
  index: -1
TileSets/FantasyHex/Units/SS Cockpit
  rotate: false
  xy: 1630, 712
  size: 32, 28
  orig: 32, 28
  offset: 0, 0
  index: -1
TileSets/FantasyHex/Units/SS Engine
  rotate: false
  xy: 1670, 744
  size: 32, 28
  orig: 32, 28
  offset: 0, 0
  index: -1
TileSets/FantasyHex/Units/SS Stasis Chamber
  rotate: false
  xy: 1710, 788
  size: 32, 28
  orig: 32, 28
  offset: 0, 0
  index: -1
TileSets/FantasyHex/Units/Samurai
  rotate: false
  xy: 1630, 676
  size: 32, 28
  orig: 32, 28
  offset: 0, 0
  index: -1
TileSets/FantasyHex/Units/Scout
  rotate: false
  xy: 1670, 708
  size: 32, 28
  orig: 32, 28
  offset: 0, 0
  index: -1
TileSets/FantasyHex/Units/Sea Beggar
  rotate: false
  xy: 1710, 752
  size: 32, 28
  orig: 32, 28
  offset: 0, 0
  index: -1
TileSets/FantasyHex/Units/Settler
  rotate: false
  xy: 1750, 790
  size: 32, 29
  orig: 32, 29
  offset: 0, 0
  index: -1
TileSets/FantasyHex/Units/Ship of the Line
  rotate: false
  xy: 1710, 715
  size: 32, 29
  orig: 32, 29
  offset: 0, 0
  index: -1
TileSets/FantasyHex/Units/Siege Tower
  rotate: false
  xy: 1750, 754
  size: 32, 28
  orig: 32, 28
  offset: 0, 0
  index: -1
TileSets/FantasyHex/Units/Sipahi
  rotate: false
  xy: 1750, 716
  size: 32, 30
  orig: 32, 30
  offset: 0, 0
  index: -1
TileSets/FantasyHex/Units/Skirmisher
  rotate: false
  xy: 1630, 568
  size: 32, 28
  orig: 32, 28
  offset: 0, 0
  index: -1
TileSets/FantasyHex/Units/Slinger
  rotate: false
  xy: 1670, 596
  size: 32, 28
  orig: 32, 28
  offset: 0, 0
  index: -1
TileSets/FantasyHex/Units/Spearman
  rotate: false
  xy: 1630, 532
  size: 32, 28
  orig: 32, 28
  offset: 0, 0
  index: -1
TileSets/FantasyHex/Units/Submarine
  rotate: false
  xy: 1670, 526
  size: 32, 26
  orig: 32, 26
  offset: 0, 0
  index: -1
TileSets/FantasyHex/Units/Swordsman
  rotate: false
  xy: 1630, 460
  size: 32, 28
  orig: 32, 28
  offset: 0, 0
  index: -1
TileSets/FantasyHex/Units/Tank
  rotate: false
  xy: 1670, 490
  size: 32, 28
  orig: 32, 28
  offset: 0, 0
  index: -1
TileSets/FantasyHex/Units/Tercio
  rotate: false
  xy: 1710, 535
  size: 32, 28
  orig: 32, 28
  offset: 0, 0
  index: -1
TileSets/FantasyHex/Units/Trebuchet
  rotate: false
  xy: 1710, 499
  size: 32, 28
  orig: 32, 28
  offset: 0, 0
  index: -1
TileSets/FantasyHex/Units/Trireme
  rotate: false
  xy: 1750, 532
  size: 32, 28
  orig: 32, 28
  offset: 0, 0
  index: -1
TileSets/FantasyHex/Units/Turtle Ship
  rotate: false
  xy: 1710, 387
  size: 32, 28
  orig: 32, 28
  offset: 0, 0
  index: -1
TileSets/FantasyHex/Units/War Chariot
  rotate: false
  xy: 1670, 302
  size: 32, 28
  orig: 32, 28
  offset: 0, 0
  index: -1
TileSets/FantasyHex/Units/War Elephant
  rotate: false
  xy: 1710, 351
  size: 32, 28
  orig: 32, 28
  offset: 0, 0
  index: -1
TileSets/FantasyHex/Units/Warrior
  rotate: false
  xy: 1750, 380
  size: 32, 28
  orig: 32, 28
  offset: 0, 0
  index: -1
TileSets/FantasyHex/Units/WaterUnit
  rotate: false
  xy: 1630, 238
  size: 32, 26
  orig: 32, 26
  offset: 0, 0
  index: -1
TileSets/FantasyHex/Units/Winged Hussar
  rotate: false
  xy: 1750, 272
  size: 32, 28
  orig: 32, 28
  offset: 0, 0
  index: -1
TileSets/FantasyHex/Units/Work Boats
  rotate: false
  xy: 1790, 1007
  size: 32, 28
  orig: 32, 28
  offset: 0, 0
  index: -1
TileSets/FantasyHex/Units/Worker
  rotate: false
  xy: 1790, 971
  size: 32, 28
  orig: 32, 28
  offset: 0, 0
  index: -1
TileSets/HexaRealm/Tiles/Academy
  rotate: false
  xy: 404, 1794
  size: 64, 64
  orig: 64, 64
  offset: 0, 0
  index: -1
TileSets/HexaRealm/Tiles/Academy-Atomic era
  rotate: false
  xy: 220, 1092
  size: 64, 64
  orig: 64, 64
  offset: 0, 0
  index: -1
TileSets/HexaRealm/Tiles/Academy-Future era
  rotate: false
  xy: 220, 1092
  size: 64, 64
  orig: 64, 64
  offset: 0, 0
  index: -1
TileSets/HexaRealm/Tiles/Academy-Information era
  rotate: false
  xy: 220, 1092
  size: 64, 64
  orig: 64, 64
  offset: 0, 0
  index: -1
TileSets/HexaRealm/Tiles/AcademyT
  rotate: false
  xy: 220, 1020
  size: 64, 64
  orig: 64, 64
  offset: 0, 0
  index: -1
TileSets/HexaRealm/Tiles/AcademyT-Atomic era
  rotate: false
  xy: 220, 948
  size: 64, 64
  orig: 64, 64
  offset: 0, 0
  index: -1
TileSets/HexaRealm/Tiles/AcademyT-Future era
  rotate: false
  xy: 220, 948
  size: 64, 64
  orig: 64, 64
  offset: 0, 0
  index: -1
TileSets/HexaRealm/Tiles/AcademyT-Information era
  rotate: false
  xy: 220, 948
  size: 64, 64
  orig: 64, 64
  offset: 0, 0
  index: -1
TileSets/HexaRealm/Tiles/Aluminum
  rotate: false
  xy: 220, 884
  size: 64, 56
  orig: 64, 56
  offset: 0, 0
  index: -1
TileSets/HexaRealm/Tiles/Ancient ruins
  rotate: false
  xy: 220, 820
  size: 64, 56
  orig: 64, 56
  offset: 0, 0
  index: -1
TileSets/HexaRealm/Tiles/Atoll
  rotate: false
  xy: 220, 756
  size: 64, 56
  orig: 64, 56
  offset: 0, 0
  index: -1
TileSets/HexaRealm/Tiles/Bananas
  rotate: false
  xy: 220, 692
  size: 64, 56
  orig: 64, 56
  offset: 0, 0
  index: -1
TileSets/HexaRealm/Tiles/Bananas+Plantation
  rotate: false
  xy: 220, 628
  size: 64, 56
  orig: 64, 56
  offset: 0, 0
  index: -1
TileSets/HexaRealm/Tiles/Barbarian encampment
  rotate: false
  xy: 220, 564
  size: 64, 56
  orig: 64, 56
  offset: 0, 0
  index: -1
TileSets/HexaRealm/Tiles/Barbarian encampmentT
  rotate: false
  xy: 220, 500
  size: 64, 56
  orig: 64, 56
  offset: 0, 0
  index: -1
TileSets/HexaRealm/Tiles/Barringer Crater
  rotate: false
  xy: 220, 436
  size: 64, 56
  orig: 64, 56
  offset: 0, 0
  index: -1
TileSets/HexaRealm/Tiles/Camp
  rotate: false
  xy: 220, 372
  size: 64, 56
  orig: 64, 56
  offset: 0, 0
  index: -1
TileSets/HexaRealm/Tiles/Camp-Industrial era
  rotate: false
  xy: 220, 308
  size: 64, 56
  orig: 64, 56
  offset: 0, 0
  index: -1
TileSets/HexaRealm/Tiles/Cattle
  rotate: false
  xy: 220, 244
  size: 64, 56
  orig: 64, 56
  offset: 0, 0
  index: -1
TileSets/HexaRealm/Tiles/CattleP
  rotate: false
  xy: 220, 244
  size: 64, 56
  orig: 64, 56
  offset: 0, 0
  index: -1
TileSets/HexaRealm/Tiles/Cattle+Pasture
  rotate: false
  xy: 220, 180
  size: 64, 56
  orig: 64, 56
  offset: 0, 0
  index: -1
TileSets/HexaRealm/Tiles/Cattle+Pasture-Industrial era
  rotate: false
  xy: 220, 116
  size: 64, 56
  orig: 64, 56
  offset: 0, 0
  index: -1
TileSets/HexaRealm/Tiles/CattleG
  rotate: false
  xy: 220, 52
  size: 64, 56
  orig: 64, 56
  offset: 0, 0
  index: -1
TileSets/HexaRealm/Tiles/Cerro de Potosi
  rotate: false
  xy: 292, 1086
  size: 64, 56
  orig: 64, 56
  offset: 0, 0
  index: -1
TileSets/HexaRealm/Tiles/Citadel
  rotate: false
  xy: 292, 1014
  size: 64, 64
  orig: 64, 64
  offset: 0, 0
  index: -1
TileSets/HexaRealm/Tiles/Citadel-Atomic era
  rotate: false
  xy: 292, 942
  size: 64, 64
  orig: 64, 64
  offset: 0, 0
  index: -1
TileSets/HexaRealm/Tiles/CitadelT
  rotate: false
  xy: 292, 870
  size: 64, 64
  orig: 64, 64
  offset: 0, 0
  index: -1
TileSets/HexaRealm/Tiles/CitadelT-Atomic era
  rotate: false
  xy: 292, 798
  size: 64, 64
  orig: 64, 64
  offset: 0, 0
  index: -1
TileSets/HexaRealm/Tiles/Citrus
  rotate: false
  xy: 292, 734
  size: 64, 56
  orig: 64, 56
  offset: 0, 0
  index: -1
TileSets/HexaRealm/Tiles/Citrus+Plantation
  rotate: false
  xy: 292, 670
  size: 64, 56
  orig: 64, 56
  offset: 0, 0
  index: -1
TileSets/HexaRealm/Tiles/City center
  rotate: false
  xy: 292, 589
  size: 64, 73
  orig: 64, 73
  offset: 0, 0
  index: -1
TileSets/HexaRealm/Tiles/City center-Ancient era
  rotate: false
  xy: 292, 517
  size: 64, 64
  orig: 64, 64
  offset: 0, 0
  index: -1
TileSets/HexaRealm/Tiles/City center-Atomic era
  rotate: false
  xy: 292, 436
  size: 64, 73
  orig: 64, 73
  offset: 0, 0
  index: -1
TileSets/HexaRealm/Tiles/City center-Classical era
  rotate: false
  xy: 292, 364
  size: 64, 64
  orig: 64, 64
  offset: 0, 0
  index: -1
TileSets/HexaRealm/Tiles/City center-Future era
  rotate: false
  xy: 292, 279
  size: 64, 77
  orig: 64, 77
  offset: 0, 0
  index: -1
TileSets/HexaRealm/Tiles/City center-Industrial era
  rotate: false
  xy: 292, 201
  size: 64, 70
  orig: 64, 70
  offset: 0, 0
  index: -1
TileSets/HexaRealm/Tiles/City center-Information era
  rotate: false
  xy: 292, 120
  size: 64, 73
  orig: 64, 73
  offset: 0, 0
  index: -1
TileSets/HexaRealm/Tiles/City center-Medieval era
  rotate: false
  xy: 292, 46
  size: 64, 66
  orig: 64, 66
  offset: 0, 0
  index: -1
TileSets/HexaRealm/Tiles/City center-Modern era
  rotate: false
  xy: 364, 1072
  size: 64, 70
  orig: 64, 70
  offset: 0, 0
  index: -1
TileSets/HexaRealm/Tiles/City center-Renaissance era
  rotate: false
  xy: 364, 998
  size: 64, 66
  orig: 64, 66
  offset: 0, 0
  index: -1
TileSets/HexaRealm/Tiles/City ruins
  rotate: false
  xy: 364, 926
  size: 64, 64
  orig: 64, 64
  offset: 0, 0
  index: -1
TileSets/HexaRealm/Tiles/Coal
  rotate: false
  xy: 364, 862
  size: 64, 56
  orig: 64, 56
  offset: 0, 0
  index: -1
TileSets/HexaRealm/Tiles/Coast
  rotate: false
  xy: 364, 798
  size: 64, 56
  orig: 64, 56
  offset: 0, 0
  index: -1
TileSets/HexaRealm/Tiles/Copper
  rotate: false
  xy: 364, 734
  size: 64, 56
  orig: 64, 56
  offset: 0, 0
  index: -1
TileSets/HexaRealm/Tiles/Cotton
  rotate: false
  xy: 364, 670
  size: 64, 56
  orig: 64, 56
  offset: 0, 0
  index: -1
TileSets/HexaRealm/Tiles/Cotton+Plantation
  rotate: false
  xy: 364, 606
  size: 64, 56
  orig: 64, 56
  offset: 0, 0
  index: -1
TileSets/HexaRealm/Tiles/Crab
  rotate: false
  xy: 364, 542
  size: 64, 56
  orig: 64, 56
  offset: 0, 0
  index: -1
TileSets/HexaRealm/Tiles/Customs house
  rotate: false
  xy: 364, 470
  size: 64, 64
  orig: 64, 64
  offset: 0, 0
  index: -1
TileSets/HexaRealm/Tiles/Customs house-Atomic era
  rotate: false
  xy: 364, 398
  size: 64, 64
  orig: 64, 64
  offset: 0, 0
  index: -1
TileSets/HexaRealm/Tiles/Customs houseT
  rotate: false
  xy: 364, 326
  size: 64, 64
  orig: 64, 64
  offset: 0, 0
  index: -1
TileSets/HexaRealm/Tiles/Customs houseT-Atomic era
  rotate: false
  xy: 364, 254
  size: 64, 64
  orig: 64, 64
  offset: 0, 0
  index: -1
TileSets/HexaRealm/Tiles/Deer
  rotate: false
  xy: 364, 190
  size: 64, 56
  orig: 64, 56
  offset: 0, 0
  index: -1
TileSets/HexaRealm/Tiles/Deer+Camp
  rotate: false
  xy: 364, 126
  size: 64, 56
  orig: 64, 56
  offset: 0, 0
  index: -1
TileSets/HexaRealm/Tiles/Deer+Camp-Industrial era
  rotate: false
  xy: 364, 62
  size: 64, 56
  orig: 64, 56
  offset: 0, 0
  index: -1
TileSets/HexaRealm/Tiles/Deer+CampT
  rotate: false
  xy: 436, 1101
  size: 64, 56
  orig: 64, 56
  offset: 0, 0
  index: -1
TileSets/HexaRealm/Tiles/Deer+CampT-Industrial era
  rotate: false
  xy: 508, 1101
  size: 64, 56
  orig: 64, 56
  offset: 0, 0
  index: -1
TileSets/HexaRealm/Tiles/Desert
  rotate: false
  xy: 436, 1037
  size: 64, 56
  orig: 64, 56
  offset: 0, 0
  index: -1
TileSets/HexaRealm/Tiles/Desert+Hill
  rotate: false
  xy: 508, 1037
  size: 64, 56
  orig: 64, 56
  offset: 0, 0
  index: -1
TileSets/HexaRealm/Tiles/Desert+Hill+Fallout
  rotate: false
  xy: 436, 909
  size: 64, 56
  orig: 64, 56
  offset: 0, 0
  index: -1
TileSets/HexaRealm/Tiles/Desert+Hill+Fallout2
  rotate: false
  xy: 508, 973
  size: 64, 56
  orig: 64, 56
  offset: 0, 0
  index: -1
TileSets/HexaRealm/Tiles/Desert+Hill2
  rotate: false
  xy: 652, 1101
  size: 64, 56
  orig: 64, 56
  offset: 0, 0
  index: -1
TileSets/HexaRealm/Tiles/Desert2
  rotate: false
  xy: 580, 1101
  size: 64, 56
  orig: 64, 56
  offset: 0, 0
  index: -1
TileSets/HexaRealm/Tiles/Desert3
  rotate: false
  xy: 436, 973
  size: 64, 56
  orig: 64, 56
  offset: 0, 0
  index: -1
TileSets/HexaRealm/Tiles/Dyes
  rotate: false
  xy: 580, 1037
  size: 64, 56
  orig: 64, 56
  offset: 0, 0
  index: -1
TileSets/HexaRealm/Tiles/Dyes+Plantation
  rotate: false
  xy: 436, 845
  size: 64, 56
  orig: 64, 56
  offset: 0, 0
  index: -1
TileSets/HexaRealm/Tiles/El Dorado
  rotate: false
  xy: 508, 909
  size: 64, 56
  orig: 64, 56
  offset: 0, 0
  index: -1
TileSets/HexaRealm/Tiles/Fallout
  rotate: false
  xy: 580, 973
  size: 64, 56
  orig: 64, 56
  offset: 0, 0
  index: -1
TileSets/HexaRealm/Tiles/Farm
  rotate: false
  xy: 652, 1037
  size: 64, 56
  orig: 64, 56
  offset: 0, 0
  index: -1
TileSets/HexaRealm/Tiles/Farm+Wheat
  rotate: false
  xy: 436, 781
  size: 64, 56
  orig: 64, 56
  offset: 0, 0
  index: -1
TileSets/HexaRealm/Tiles/FarmD
  rotate: false
  xy: 508, 845
  size: 64, 56
  orig: 64, 56
  offset: 0, 0
  index: -1
TileSets/HexaRealm/Tiles/FarmDH
  rotate: false
  xy: 580, 909
  size: 64, 56
  orig: 64, 56
  offset: 0, 0
  index: -1
TileSets/HexaRealm/Tiles/FarmG
  rotate: false
  xy: 652, 973
  size: 64, 56
  orig: 64, 56
  offset: 0, 0
  index: -1
TileSets/HexaRealm/Tiles/FarmGH
  rotate: false
  xy: 436, 717
  size: 64, 56
  orig: 64, 56
  offset: 0, 0
  index: -1
TileSets/HexaRealm/Tiles/FarmP
  rotate: false
  xy: 508, 781
  size: 64, 56
  orig: 64, 56
  offset: 0, 0
  index: -1
TileSets/HexaRealm/Tiles/FarmPH
  rotate: false
  xy: 580, 845
  size: 64, 56
  orig: 64, 56
  offset: 0, 0
  index: -1
TileSets/HexaRealm/Tiles/FarmS
  rotate: false
  xy: 652, 909
  size: 64, 56
  orig: 64, 56
  offset: 0, 0
  index: -1
TileSets/HexaRealm/Tiles/FarmSH
  rotate: false
  xy: 436, 653
  size: 64, 56
  orig: 64, 56
  offset: 0, 0
  index: -1
TileSets/HexaRealm/Tiles/FarmT
  rotate: false
  xy: 508, 717
  size: 64, 56
  orig: 64, 56
  offset: 0, 0
  index: -1
TileSets/HexaRealm/Tiles/FarmTH
  rotate: false
  xy: 580, 781
  size: 64, 56
  orig: 64, 56
  offset: 0, 0
  index: -1
TileSets/HexaRealm/Tiles/Fish
  rotate: false
  xy: 652, 845
  size: 64, 56
  orig: 64, 56
  offset: 0, 0
  index: -1
TileSets/HexaRealm/Tiles/Fishing Boats
  rotate: false
  xy: 436, 589
  size: 64, 56
  orig: 64, 56
  offset: 0, 0
  index: -1
TileSets/HexaRealm/Tiles/Fishing Boats-Industrial era
  rotate: false
  xy: 508, 653
  size: 64, 56
  orig: 64, 56
  offset: 0, 0
  index: -1
TileSets/HexaRealm/Tiles/Flood plains
  rotate: false
  xy: 580, 717
  size: 64, 56
  orig: 64, 56
  offset: 0, 0
  index: -1
TileSets/HexaRealm/Tiles/ForestG
  rotate: false
  xy: 652, 781
  size: 64, 56
  orig: 64, 56
  offset: 0, 0
  index: -1
TileSets/HexaRealm/Tiles/ForestGH
  rotate: false
  xy: 436, 525
  size: 64, 56
  orig: 64, 56
  offset: 0, 0
  index: -1
TileSets/HexaRealm/Tiles/ForestGHLow
  rotate: false
  xy: 508, 589
  size: 64, 56
  orig: 64, 56
  offset: 0, 0
  index: -1
TileSets/HexaRealm/Tiles/ForestGHUp
  rotate: false
  xy: 580, 653
  size: 64, 56
  orig: 64, 56
  offset: 0, 0
  index: -1
TileSets/HexaRealm/Tiles/ForestGLow
  rotate: false
  xy: 652, 717
  size: 64, 56
  orig: 64, 56
  offset: 0, 0
  index: -1
TileSets/HexaRealm/Tiles/ForestGUp
  rotate: false
  xy: 436, 461
  size: 64, 56
  orig: 64, 56
  offset: 0, 0
  index: -1
TileSets/HexaRealm/Tiles/ForestP
  rotate: false
  xy: 508, 525
  size: 64, 56
  orig: 64, 56
  offset: 0, 0
  index: -1
TileSets/HexaRealm/Tiles/ForestPH
  rotate: false
  xy: 580, 589
  size: 64, 56
  orig: 64, 56
  offset: 0, 0
  index: -1
TileSets/HexaRealm/Tiles/ForestPHLow
  rotate: false
  xy: 652, 653
  size: 64, 56
  orig: 64, 56
  offset: 0, 0
  index: -1
TileSets/HexaRealm/Tiles/ForestPHUp
  rotate: false
  xy: 436, 397
  size: 64, 56
  orig: 64, 56
  offset: 0, 0
  index: -1
TileSets/HexaRealm/Tiles/ForestPLow
  rotate: false
  xy: 508, 461
  size: 64, 56
  orig: 64, 56
  offset: 0, 0
  index: -1
TileSets/HexaRealm/Tiles/ForestPUp
  rotate: false
  xy: 580, 525
  size: 64, 56
  orig: 64, 56
  offset: 0, 0
  index: -1
TileSets/HexaRealm/Tiles/ForestT
  rotate: false
  xy: 652, 589
  size: 64, 56
  orig: 64, 56
  offset: 0, 0
  index: -1
TileSets/HexaRealm/Tiles/ForestTH
  rotate: false
  xy: 436, 333
  size: 64, 56
  orig: 64, 56
  offset: 0, 0
  index: -1
TileSets/HexaRealm/Tiles/ForestTLow
  rotate: false
  xy: 508, 397
  size: 64, 56
  orig: 64, 56
  offset: 0, 0
  index: -1
TileSets/HexaRealm/Tiles/ForestTUp
  rotate: false
  xy: 580, 461
  size: 64, 56
  orig: 64, 56
  offset: 0, 0
  index: -1
TileSets/HexaRealm/Tiles/Fort
  rotate: false
  xy: 652, 525
  size: 64, 56
  orig: 64, 56
  offset: 0, 0
  index: -1
TileSets/HexaRealm/Tiles/Fort-Atomic era
  rotate: false
  xy: 436, 269
  size: 64, 56
  orig: 64, 56
  offset: 0, 0
  index: -1
TileSets/HexaRealm/Tiles/Fort-Industrial era
  rotate: false
  xy: 508, 333
  size: 64, 56
  orig: 64, 56
  offset: 0, 0
  index: -1
TileSets/HexaRealm/Tiles/FortT
  rotate: false
  xy: 580, 397
  size: 64, 56
  orig: 64, 56
  offset: 0, 0
  index: -1
TileSets/HexaRealm/Tiles/FortT-Atomic era
  rotate: false
  xy: 652, 461
  size: 64, 56
  orig: 64, 56
  offset: 0, 0
  index: -1
TileSets/HexaRealm/Tiles/FortT-Industrial era
  rotate: false
  xy: 436, 205
  size: 64, 56
  orig: 64, 56
  offset: 0, 0
  index: -1
TileSets/HexaRealm/Tiles/Fountain of Youth
  rotate: false
  xy: 508, 269
  size: 64, 56
  orig: 64, 56
  offset: 0, 0
  index: -1
TileSets/HexaRealm/Tiles/Furs
  rotate: false
  xy: 580, 333
  size: 64, 56
  orig: 64, 56
  offset: 0, 0
  index: -1
TileSets/HexaRealm/Tiles/Furs+Camp
  rotate: false
  xy: 652, 397
  size: 64, 56
  orig: 64, 56
  offset: 0, 0
  index: -1
TileSets/HexaRealm/Tiles/Furs+Camp-Industrial era
  rotate: false
  xy: 436, 141
  size: 64, 56
  orig: 64, 56
  offset: 0, 0
  index: -1
TileSets/HexaRealm/Tiles/FursT
  rotate: false
  xy: 508, 205
  size: 64, 56
  orig: 64, 56
  offset: 0, 0
  index: -1
TileSets/HexaRealm/Tiles/FursT+Camp
  rotate: false
  xy: 580, 269
  size: 64, 56
  orig: 64, 56
  offset: 0, 0
  index: -1
TileSets/HexaRealm/Tiles/FursT+Camp-Industrial era
  rotate: false
  xy: 652, 333
  size: 64, 56
  orig: 64, 56
  offset: 0, 0
  index: -1
TileSets/HexaRealm/Tiles/Gems
  rotate: false
  xy: 436, 77
  size: 64, 56
  orig: 64, 56
  offset: 0, 0
  index: -1
TileSets/HexaRealm/Tiles/Gold Ore
  rotate: false
  xy: 508, 141
  size: 64, 56
  orig: 64, 56
  offset: 0, 0
  index: -1
TileSets/HexaRealm/Tiles/Grand Mesa
  rotate: false
  xy: 580, 205
  size: 64, 56
  orig: 64, 56
  offset: 0, 0
  index: -1
TileSets/HexaRealm/Tiles/Grassland
  rotate: false
  xy: 652, 269
  size: 64, 56
  orig: 64, 56
  offset: 0, 0
  index: -1
TileSets/HexaRealm/Tiles/Grassland+Hill
  rotate: false
  xy: 652, 205
  size: 64, 56
  orig: 64, 56
  offset: 0, 0
  index: -1
TileSets/HexaRealm/Tiles/Grassland+Hill+Fallout
  rotate: false
  xy: 652, 141
  size: 64, 56
  orig: 64, 56
  offset: 0, 0
  index: -1
TileSets/HexaRealm/Tiles/Grassland+Hill+Fallout2
  rotate: false
  xy: 652, 77
  size: 64, 56
  orig: 64, 56
  offset: 0, 0
  index: -1
TileSets/HexaRealm/Tiles/Grassland+Hill2
  rotate: false
  xy: 580, 77
  size: 64, 56
  orig: 64, 56
  offset: 0, 0
  index: -1
TileSets/HexaRealm/Tiles/Grassland2
  rotate: false
  xy: 508, 77
  size: 64, 56
  orig: 64, 56
  offset: 0, 0
  index: -1
TileSets/HexaRealm/Tiles/Grassland3
  rotate: false
  xy: 580, 141
  size: 64, 56
  orig: 64, 56
  offset: 0, 0
  index: -1
TileSets/HexaRealm/Tiles/Great Barrier Reef
  rotate: false
  xy: 1486, 1095
  size: 64, 56
  orig: 64, 56
  offset: 0, 0
  index: -1
TileSets/HexaRealm/Tiles/Hill
  rotate: false
  xy: 724, 1101
  size: 64, 56
  orig: 64, 56
  offset: 0, 0
  index: -1
TileSets/HexaRealm/Tiles/Holy site
  rotate: false
  xy: 724, 1029
  size: 64, 64
  orig: 64, 64
  offset: 0, 0
  index: -1
TileSets/HexaRealm/Tiles/Holy siteT
  rotate: false
  xy: 724, 957
  size: 64, 64
  orig: 64, 64
  offset: 0, 0
  index: -1
TileSets/HexaRealm/Tiles/Horses
  rotate: false
  xy: 724, 893
  size: 64, 56
  orig: 64, 56
  offset: 0, 0
  index: -1
TileSets/HexaRealm/Tiles/Horses+Pasture
  rotate: false
  xy: 724, 829
  size: 64, 56
  orig: 64, 56
  offset: 0, 0
  index: -1
TileSets/HexaRealm/Tiles/Horses+Pasture-Industrial era
  rotate: false
  xy: 724, 765
  size: 64, 56
  orig: 64, 56
  offset: 0, 0
  index: -1
TileSets/HexaRealm/Tiles/HutFarm
  rotate: false
  xy: 724, 701
  size: 64, 56
  orig: 64, 56
  offset: 0, 0
  index: -1
TileSets/HexaRealm/Tiles/HutFarm-Atomic era
  rotate: false
  xy: 724, 509
  size: 64, 56
  orig: 64, 56
  offset: 0, 0
  index: -1
TileSets/HexaRealm/Tiles/HutFarm-Atomic era2
  rotate: false
  xy: 724, 445
  size: 64, 56
  orig: 64, 56
  offset: 0, 0
  index: -1
TileSets/HexaRealm/Tiles/HutFarm-Industrial era
  rotate: false
  xy: 724, 381
  size: 64, 56
  orig: 64, 56
  offset: 0, 0
  index: -1
TileSets/HexaRealm/Tiles/HutFarm-Industrial era2
  rotate: false
  xy: 724, 317
  size: 64, 56
  orig: 64, 56
  offset: 0, 0
  index: -1
TileSets/HexaRealm/Tiles/HutFarm2
  rotate: false
  xy: 724, 637
  size: 64, 56
  orig: 64, 56
  offset: 0, 0
  index: -1
TileSets/HexaRealm/Tiles/HutFarm3
  rotate: false
  xy: 724, 573
  size: 64, 56
  orig: 64, 56
  offset: 0, 0
  index: -1
TileSets/HexaRealm/Tiles/HutFarm-Atomic era3
  rotate: false
  xy: 724, 573
  size: 64, 56
  orig: 64, 56
  offset: 0, 0
  index: -1
TileSets/HexaRealm/Tiles/HutFarm-Industrial era3
  rotate: false
  xy: 724, 573
  size: 64, 56
  orig: 64, 56
  offset: 0, 0
  index: -1
TileSets/HexaRealm/Tiles/HutFarmT3
  rotate: false
  xy: 724, 573
  size: 64, 56
  orig: 64, 56
  offset: 0, 0
  index: -1
TileSets/HexaRealm/Tiles/HutFarmT
  rotate: false
  xy: 724, 253
  size: 64, 56
  orig: 64, 56
  offset: 0, 0
  index: -1
TileSets/HexaRealm/Tiles/HutFarmT-Atomic era
  rotate: false
  xy: 724, 125
  size: 64, 56
  orig: 64, 56
  offset: 0, 0
  index: -1
TileSets/HexaRealm/Tiles/HutFarmT-Atomic era2
  rotate: false
  xy: 724, 61
  size: 64, 56
  orig: 64, 56
  offset: 0, 0
  index: -1
TileSets/HexaRealm/Tiles/HutFarmT-Industrial era
  rotate: false
  xy: 796, 1124
  size: 64, 56
  orig: 64, 56
  offset: 0, 0
  index: -1
TileSets/HexaRealm/Tiles/HutFarmT-Industrial era2
  rotate: false
  xy: 796, 1060
  size: 64, 56
  orig: 64, 56
  offset: 0, 0
  index: -1
TileSets/HexaRealm/Tiles/HutFarmT2
  rotate: false
  xy: 724, 189
  size: 64, 56
  orig: 64, 56
  offset: 0, 0
  index: -1
TileSets/HexaRealm/Tiles/Ice
  rotate: false
  xy: 868, 1124
  size: 64, 56
  orig: 64, 56
  offset: 0, 0
  index: -1
TileSets/HexaRealm/Tiles/Incense
  rotate: false
  xy: 796, 996
  size: 64, 56
  orig: 64, 56
  offset: 0, 0
  index: -1
TileSets/HexaRealm/Tiles/Incense+Plantation
  rotate: false
  xy: 868, 1060
  size: 64, 56
  orig: 64, 56
  offset: 0, 0
  index: -1
TileSets/HexaRealm/Tiles/Iron
  rotate: false
  xy: 940, 1124
  size: 64, 56
  orig: 64, 56
  offset: 0, 0
  index: -1
TileSets/HexaRealm/Tiles/Ivory
  rotate: false
  xy: 796, 932
  size: 64, 56
  orig: 64, 56
  offset: 0, 0
  index: -1
TileSets/HexaRealm/Tiles/Ivory+Camp
  rotate: false
  xy: 868, 996
  size: 64, 56
  orig: 64, 56
  offset: 0, 0
  index: -1
TileSets/HexaRealm/Tiles/Ivory+Camp-Industrial era
  rotate: false
  xy: 940, 1060
  size: 64, 56
  orig: 64, 56
  offset: 0, 0
  index: -1
TileSets/HexaRealm/Tiles/JungleG
  rotate: false
  xy: 1012, 1124
  size: 64, 56
  orig: 64, 56
  offset: 0, 0
  index: -1
TileSets/HexaRealm/Tiles/JungleGLow
  rotate: false
  xy: 796, 868
  size: 64, 56
  orig: 64, 56
  offset: 0, 0
  index: -1
TileSets/HexaRealm/Tiles/JungleGUp
  rotate: false
  xy: 868, 932
  size: 64, 56
  orig: 64, 56
  offset: 0, 0
  index: -1
TileSets/HexaRealm/Tiles/JungleP
  rotate: false
  xy: 940, 996
  size: 64, 56
  orig: 64, 56
  offset: 0, 0
  index: -1
TileSets/HexaRealm/Tiles/JunglePLow
  rotate: false
  xy: 1012, 1060
  size: 64, 56
  orig: 64, 56
  offset: 0, 0
  index: -1
TileSets/HexaRealm/Tiles/JunglePUp
  rotate: false
  xy: 1084, 1124
  size: 64, 56
  orig: 64, 56
  offset: 0, 0
  index: -1
TileSets/HexaRealm/Tiles/Krakatoa
  rotate: false
  xy: 796, 804
  size: 64, 56
  orig: 64, 56
  offset: 0, 0
  index: -1
TileSets/HexaRealm/Tiles/Lakes
  rotate: false
  xy: 868, 868
  size: 64, 56
  orig: 64, 56
  offset: 0, 0
  index: -1
TileSets/HexaRealm/Tiles/Landmark
  rotate: false
  xy: 940, 924
  size: 64, 64
  orig: 64, 64
  offset: 0, 0
  index: -1
TileSets/HexaRealm/Tiles/LandmarkT
  rotate: false
  xy: 1012, 988
  size: 64, 64
  orig: 64, 64
  offset: 0, 0
  index: -1
TileSets/HexaRealm/Tiles/Lumber mill
  rotate: false
  xy: 1084, 1060
  size: 64, 56
  orig: 64, 56
  offset: 0, 0
  index: -1
TileSets/HexaRealm/Tiles/Lumber mill-Industrial era
  rotate: false
  xy: 1156, 1124
  size: 64, 56
  orig: 64, 56
  offset: 0, 0
  index: -1
TileSets/HexaRealm/Tiles/Lumber millT
  rotate: false
  xy: 796, 740
  size: 64, 56
  orig: 64, 56
  offset: 0, 0
  index: -1
TileSets/HexaRealm/Tiles/Lumber millT-Industrial era
  rotate: false
  xy: 868, 804
  size: 64, 56
  orig: 64, 56
  offset: 0, 0
  index: -1
TileSets/HexaRealm/Tiles/Manufactory
  rotate: false
  xy: 940, 852
  size: 64, 64
  orig: 64, 64
  offset: 0, 0
  index: -1
TileSets/HexaRealm/Tiles/Manufactory-Atomic era
  rotate: false
  xy: 1012, 916
  size: 64, 64
  orig: 64, 64
  offset: 0, 0
  index: -1
TileSets/HexaRealm/Tiles/Manufactory-Industrial era
  rotate: false
  xy: 1084, 988
  size: 64, 64
  orig: 64, 64
  offset: 0, 0
  index: -1
TileSets/HexaRealm/Tiles/ManufactoryT
  rotate: false
  xy: 1156, 1052
  size: 64, 64
  orig: 64, 64
  offset: 0, 0
  index: -1
TileSets/HexaRealm/Tiles/ManufactoryT-Atomic era
  rotate: false
  xy: 1228, 1116
  size: 64, 64
  orig: 64, 64
  offset: 0, 0
  index: -1
TileSets/HexaRealm/Tiles/ManufactoryT-Industrial era
  rotate: false
  xy: 796, 668
  size: 64, 64
  orig: 64, 64
  offset: 0, 0
  index: -1
TileSets/HexaRealm/Tiles/Marble
  rotate: false
  xy: 868, 740
  size: 64, 56
  orig: 64, 56
  offset: 0, 0
  index: -1
TileSets/HexaRealm/Tiles/Marble+Quarry
  rotate: false
  xy: 940, 788
  size: 64, 56
  orig: 64, 56
  offset: 0, 0
  index: -1
TileSets/HexaRealm/Tiles/Marble+Quarry-Industrial era
  rotate: false
  xy: 1012, 852
  size: 64, 56
  orig: 64, 56
  offset: 0, 0
  index: -1
TileSets/HexaRealm/Tiles/Marble+QuarryT
  rotate: false
  xy: 1084, 924
  size: 64, 56
  orig: 64, 56
  offset: 0, 0
  index: -1
TileSets/HexaRealm/Tiles/Marble+QuarryT-Industrial era
  rotate: false
  xy: 1156, 988
  size: 64, 56
  orig: 64, 56
  offset: 0, 0
  index: -1
TileSets/HexaRealm/Tiles/Marsh
  rotate: false
  xy: 1300, 1124
  size: 64, 56
  orig: 64, 56
  offset: 0, 0
  index: -1
TileSets/HexaRealm/Tiles/Mine
  rotate: false
  xy: 1228, 1052
  size: 64, 56
  orig: 64, 56
  offset: 0, 0
  index: -1
TileSets/HexaRealm/Tiles/Mine-Industrial era
  rotate: false
  xy: 796, 604
  size: 64, 56
  orig: 64, 56
  offset: 0, 0
  index: -1
TileSets/HexaRealm/Tiles/MineT
  rotate: false
  xy: 868, 676
  size: 64, 56
  orig: 64, 56
  offset: 0, 0
  index: -1
TileSets/HexaRealm/Tiles/MineT-Industrial era
  rotate: false
  xy: 940, 724
  size: 64, 56
  orig: 64, 56
  offset: 0, 0
  index: -1
TileSets/HexaRealm/Tiles/Moai
  rotate: false
  xy: 1012, 788
  size: 64, 56
  orig: 64, 56
  offset: 0, 0
  index: -1
TileSets/HexaRealm/Tiles/Mount Fuji
  rotate: false
  xy: 1084, 860
  size: 64, 56
  orig: 64, 56
  offset: 0, 0
  index: -1
TileSets/HexaRealm/Tiles/Mount Kailash
  rotate: false
  xy: 1156, 922
  size: 64, 58
  orig: 64, 58
  offset: 0, 0
  index: -1
TileSets/HexaRealm/Tiles/Mount Sinai
  rotate: false
  xy: 1300, 1058
  size: 64, 58
  orig: 64, 58
  offset: 0, 0
  index: -1
TileSets/HexaRealm/Tiles/Mountain
  rotate: false
  xy: 1228, 980
  size: 64, 64
  orig: 64, 64
  offset: 0, 0
  index: -1
TileSets/HexaRealm/Tiles/Mountain-1
  rotate: false
  xy: 1228, 980
  size: 64, 64
  orig: 64, 64
  offset: 0, 0
  index: -1
TileSets/HexaRealm/Tiles/Mountain2
  rotate: false
  xy: 796, 532
  size: 64, 64
  orig: 64, 64
  offset: 0, 0
  index: -1
TileSets/HexaRealm/Tiles/Oasis
  rotate: false
  xy: 868, 612
  size: 64, 56
  orig: 64, 56
  offset: 0, 0
  index: -1
TileSets/HexaRealm/Tiles/Ocean
  rotate: false
  xy: 940, 660
  size: 64, 56
  orig: 64, 56
  offset: 0, 0
  index: -1
TileSets/HexaRealm/Tiles/Offshore Platform
  rotate: false
  xy: 1012, 724
  size: 64, 56
  orig: 64, 56
  offset: 0, 0
  index: -1
TileSets/HexaRealm/Tiles/Oil+Offshore Platform
  rotate: false
  xy: 1012, 724
  size: 64, 56
  orig: 64, 56
  offset: 0, 0
  index: -1
TileSets/HexaRealm/Tiles/Oil
  rotate: false
  xy: 1084, 796
  size: 64, 56
  orig: 64, 56
  offset: 0, 0
  index: -1
TileSets/HexaRealm/Tiles/Oil well
  rotate: false
  xy: 1156, 857
  size: 64, 57
  orig: 64, 57
  offset: 0, 0
  index: -1
TileSets/HexaRealm/Tiles/Oil+Oil well
  rotate: false
  xy: 1156, 857
  size: 64, 57
  orig: 64, 57
  offset: 0, 0
  index: -1
TileSets/HexaRealm/Tiles/OilS
  rotate: false
  xy: 1300, 994
  size: 64, 56
  orig: 64, 56
  offset: 0, 0
  index: -1
TileSets/HexaRealm/Tiles/Old Faithful
  rotate: false
  xy: 1228, 916
  size: 64, 56
  orig: 64, 56
  offset: 0, 0
  index: -1
TileSets/HexaRealm/Tiles/Pasture
  rotate: false
  xy: 796, 468
  size: 64, 56
  orig: 64, 56
  offset: 0, 0
  index: -1
TileSets/HexaRealm/Tiles/Pasture-Industrial era
  rotate: false
  xy: 868, 548
  size: 64, 56
  orig: 64, 56
  offset: 0, 0
  index: -1
TileSets/HexaRealm/Tiles/Pearls
  rotate: false
  xy: 940, 596
  size: 64, 56
  orig: 64, 56
  offset: 0, 0
  index: -1
TileSets/HexaRealm/Tiles/Plains
  rotate: false
  xy: 1012, 660
  size: 64, 56
  orig: 64, 56
  offset: 0, 0
  index: -1
TileSets/HexaRealm/Tiles/Plains+Hill
  rotate: false
  xy: 1300, 930
  size: 64, 56
  orig: 64, 56
  offset: 0, 0
  index: -1
TileSets/HexaRealm/Tiles/Plains+Hill+Fallout
  rotate: false
  xy: 796, 404
  size: 64, 56
  orig: 64, 56
  offset: 0, 0
  index: -1
TileSets/HexaRealm/Tiles/Plains+Hill+Fallout2
  rotate: false
  xy: 868, 484
  size: 64, 56
  orig: 64, 56
  offset: 0, 0
  index: -1
TileSets/HexaRealm/Tiles/Plains+Hill2
  rotate: false
  xy: 1228, 852
  size: 64, 56
  orig: 64, 56
  offset: 0, 0
  index: -1
TileSets/HexaRealm/Tiles/Plains2
  rotate: false
  xy: 1084, 732
  size: 64, 56
  orig: 64, 56
  offset: 0, 0
  index: -1
TileSets/HexaRealm/Tiles/Plains3
  rotate: false
  xy: 1156, 793
  size: 64, 56
  orig: 64, 56
  offset: 0, 0
  index: -1
TileSets/HexaRealm/Tiles/Plantation
  rotate: false
  xy: 940, 532
  size: 64, 56
  orig: 64, 56
  offset: 0, 0
  index: -1
TileSets/HexaRealm/Tiles/Polder
  rotate: false
  xy: 1012, 596
  size: 64, 56
  orig: 64, 56
  offset: 0, 0
  index: -1
TileSets/HexaRealm/Tiles/Polder-Industrial era
  rotate: false
  xy: 1084, 668
  size: 64, 56
  orig: 64, 56
  offset: 0, 0
  index: -1
TileSets/HexaRealm/Tiles/Quarry
  rotate: false
  xy: 1156, 729
  size: 64, 56
  orig: 64, 56
  offset: 0, 0
  index: -1
TileSets/HexaRealm/Tiles/Quarry-Industrial era
  rotate: false
  xy: 1300, 866
  size: 64, 56
  orig: 64, 56
  offset: 0, 0
  index: -1
TileSets/HexaRealm/Tiles/QuarryT
  rotate: false
  xy: 1228, 788
  size: 64, 56
  orig: 64, 56
  offset: 0, 0
  index: -1
TileSets/HexaRealm/Tiles/QuarryT-Industrial era
  rotate: false
  xy: 796, 340
  size: 64, 56
  orig: 64, 56
  offset: 0, 0
  index: -1
TileSets/HexaRealm/Tiles/River-Bottom
  rotate: false
  xy: 868, 420
  size: 64, 56
  orig: 64, 56
  offset: 0, 0
  index: -1
TileSets/HexaRealm/Tiles/River-BottomLeft
  rotate: false
  xy: 940, 468
  size: 64, 56
  orig: 64, 56
  offset: 0, 0
  index: -1
TileSets/HexaRealm/Tiles/River-BottomRight
  rotate: false
  xy: 1012, 532
  size: 64, 56
  orig: 64, 56
  offset: 0, 0
  index: -1
TileSets/HexaRealm/Tiles/Rock of Gibraltar
  rotate: false
  xy: 1084, 604
  size: 64, 56
  orig: 64, 56
  offset: 0, 0
  index: -1
TileSets/HexaRealm/Tiles/RuinsD
  rotate: false
  xy: 1156, 665
  size: 64, 56
  orig: 64, 56
  offset: 0, 0
  index: -1
TileSets/HexaRealm/Tiles/RuinsG
  rotate: false
  xy: 1300, 802
  size: 64, 56
  orig: 64, 56
  offset: 0, 0
  index: -1
TileSets/HexaRealm/Tiles/RuinsT
  rotate: false
  xy: 1228, 724
  size: 64, 56
  orig: 64, 56
  offset: 0, 0
  index: -1
TileSets/HexaRealm/Tiles/Salt
  rotate: false
  xy: 796, 276
  size: 64, 56
  orig: 64, 56
  offset: 0, 0
  index: -1
TileSets/HexaRealm/Tiles/Sheep
  rotate: false
  xy: 868, 356
  size: 64, 56
  orig: 64, 56
  offset: 0, 0
  index: -1
TileSets/HexaRealm/Tiles/Sheep+Pasture
  rotate: false
  xy: 940, 404
  size: 64, 56
  orig: 64, 56
  offset: 0, 0
  index: -1
TileSets/HexaRealm/Tiles/Sheep+Pasture-Industrial era
  rotate: false
  xy: 1012, 468
  size: 64, 56
  orig: 64, 56
  offset: 0, 0
  index: -1
TileSets/HexaRealm/Tiles/Silk
  rotate: false
  xy: 1084, 540
  size: 64, 56
  orig: 64, 56
  offset: 0, 0
  index: -1
TileSets/HexaRealm/Tiles/Silk+Plantation
  rotate: false
  xy: 1156, 601
  size: 64, 56
  orig: 64, 56
  offset: 0, 0
  index: -1
TileSets/HexaRealm/Tiles/Silver
  rotate: false
  xy: 1300, 738
  size: 64, 56
  orig: 64, 56
  offset: 0, 0
  index: -1
TileSets/HexaRealm/Tiles/Snow
  rotate: false
  xy: 1228, 660
  size: 64, 56
  orig: 64, 56
  offset: 0, 0
  index: -1
TileSets/HexaRealm/Tiles/Snow+Hill
  rotate: false
  xy: 940, 340
  size: 64, 56
  orig: 64, 56
  offset: 0, 0
  index: -1
TileSets/HexaRealm/Tiles/Snow+Hill+Fallout
  rotate: false
  xy: 1084, 476
  size: 64, 56
  orig: 64, 56
  offset: 0, 0
  index: -1
TileSets/HexaRealm/Tiles/Snow+Hill+Fallout2
  rotate: false
  xy: 1156, 537
  size: 64, 56
  orig: 64, 56
  offset: 0, 0
  index: -1
TileSets/HexaRealm/Tiles/Snow+Hill2
  rotate: false
  xy: 1012, 404
  size: 64, 56
  orig: 64, 56
  offset: 0, 0
  index: -1
TileSets/HexaRealm/Tiles/Snow2
  rotate: false
  xy: 796, 212
  size: 64, 56
  orig: 64, 56
  offset: 0, 0
  index: -1
TileSets/HexaRealm/Tiles/Snow3
  rotate: false
  xy: 868, 292
  size: 64, 56
  orig: 64, 56
  offset: 0, 0
  index: -1
TileSets/HexaRealm/Tiles/Spices
  rotate: false
  xy: 1300, 674
  size: 64, 56
  orig: 64, 56
  offset: 0, 0
  index: -1
TileSets/HexaRealm/Tiles/Spices+Plantation
  rotate: false
  xy: 1228, 596
  size: 64, 56
  orig: 64, 56
  offset: 0, 0
  index: -1
TileSets/HexaRealm/Tiles/Sri Pada
  rotate: false
  xy: 796, 144
  size: 64, 60
  orig: 64, 60
  offset: 0, 0
  index: -1
TileSets/HexaRealm/Tiles/Stone
  rotate: false
  xy: 868, 228
  size: 64, 56
  orig: 64, 56
  offset: 0, 0
  index: -1
TileSets/HexaRealm/Tiles/Stone+Quarry
  rotate: false
  xy: 940, 276
  size: 64, 56
  orig: 64, 56
  offset: 0, 0
  index: -1
TileSets/HexaRealm/Tiles/Stone+Quarry-Industrial era
  rotate: false
  xy: 1012, 340
  size: 64, 56
  orig: 64, 56
  offset: 0, 0
  index: -1
TileSets/HexaRealm/Tiles/Stone+QuarryT
  rotate: false
  xy: 1084, 412
  size: 64, 56
  orig: 64, 56
  offset: 0, 0
  index: -1
TileSets/HexaRealm/Tiles/Stone+QuarryT-Industrial era
  rotate: false
  xy: 1156, 473
  size: 64, 56
  orig: 64, 56
  offset: 0, 0
  index: -1
TileSets/HexaRealm/Tiles/StoneD
  rotate: false
  xy: 1300, 610
  size: 64, 56
  orig: 64, 56
  offset: 0, 0
  index: -1
TileSets/HexaRealm/Tiles/StoneD+Quarry
  rotate: false
  xy: 1228, 532
  size: 64, 56
  orig: 64, 56
  offset: 0, 0
  index: -1
TileSets/HexaRealm/Tiles/StoneD+Quarry-Industrial era
  rotate: false
  xy: 796, 80
  size: 64, 56
  orig: 64, 56
  offset: 0, 0
  index: -1
TileSets/HexaRealm/Tiles/Sugar
  rotate: false
  xy: 868, 164
  size: 64, 56
  orig: 64, 56
  offset: 0, 0
  index: -1
TileSets/HexaRealm/Tiles/Sugar+Plantation
  rotate: false
  xy: 940, 204
  size: 64, 64
  orig: 64, 64
  offset: 0, 0
  index: -1
TileSets/HexaRealm/Tiles/Terrace farm
  rotate: false
  xy: 1012, 276
  size: 64, 56
  orig: 64, 56
  offset: 0, 0
  index: -1
TileSets/HexaRealm/Tiles/Trading post
  rotate: false
  xy: 1084, 348
  size: 64, 56
  orig: 64, 56
  offset: 0, 0
  index: -1
TileSets/HexaRealm/Tiles/Trading post-Industrial era
  rotate: false
  xy: 1156, 409
  size: 64, 56
  orig: 64, 56
  offset: 0, 0
  index: -1
TileSets/HexaRealm/Tiles/Trading postT
  rotate: false
  xy: 1300, 546
  size: 64, 56
  orig: 64, 56
  offset: 0, 0
  index: -1
TileSets/HexaRealm/Tiles/Trading postT-Industrial era
  rotate: false
  xy: 1228, 468
  size: 64, 56
  orig: 64, 56
  offset: 0, 0
  index: -1
TileSets/HexaRealm/Tiles/Truffles
  rotate: false
  xy: 868, 100
  size: 64, 56
  orig: 64, 56
  offset: 0, 0
  index: -1
TileSets/HexaRealm/Tiles/Truffles+Camp
  rotate: false
  xy: 940, 140
  size: 64, 56
  orig: 64, 56
  offset: 0, 0
  index: -1
TileSets/HexaRealm/Tiles/Truffles+Camp-Industrial era
  rotate: false
  xy: 1012, 212
  size: 64, 56
  orig: 64, 56
  offset: 0, 0
  index: -1
TileSets/HexaRealm/Tiles/Truffles+CampT
  rotate: false
  xy: 1084, 284
  size: 64, 56
  orig: 64, 56
  offset: 0, 0
  index: -1
TileSets/HexaRealm/Tiles/Truffles+CampT-Industrial era
  rotate: false
  xy: 1156, 345
  size: 64, 56
  orig: 64, 56
  offset: 0, 0
  index: -1
TileSets/HexaRealm/Tiles/Tundra
  rotate: false
  xy: 1300, 482
  size: 64, 56
  orig: 64, 56
  offset: 0, 0
  index: -1
TileSets/HexaRealm/Tiles/Tundra+Hill
  rotate: false
  xy: 1084, 220
  size: 64, 56
  orig: 64, 56
  offset: 0, 0
  index: -1
TileSets/HexaRealm/Tiles/Tundra+Hill+Fallout
  rotate: false
  xy: 1300, 418
  size: 64, 56
  orig: 64, 56
  offset: 0, 0
  index: -1
TileSets/HexaRealm/Tiles/Tundra+Hill+Fallout2
  rotate: false
  xy: 1228, 340
  size: 64, 56
  orig: 64, 56
  offset: 0, 0
  index: -1
TileSets/HexaRealm/Tiles/Tundra+Hill2
  rotate: false
  xy: 1156, 281
  size: 64, 56
  orig: 64, 56
  offset: 0, 0
  index: -1
TileSets/HexaRealm/Tiles/Tundra2
  rotate: false
  xy: 1228, 404
  size: 64, 56
  orig: 64, 56
  offset: 0, 0
  index: -1
TileSets/HexaRealm/Tiles/Tundra3
  rotate: false
  xy: 1012, 148
  size: 64, 56
  orig: 64, 56
  offset: 0, 0
  index: -1
TileSets/HexaRealm/Tiles/Uluru
  rotate: false
  xy: 1084, 156
  size: 64, 56
  orig: 64, 56
  offset: 0, 0
  index: -1
TileSets/HexaRealm/Tiles/Uranium
  rotate: false
  xy: 1156, 217
  size: 64, 56
  orig: 64, 56
  offset: 0, 0
  index: -1
TileSets/HexaRealm/Tiles/Whales
  rotate: false
  xy: 1300, 354
  size: 64, 56
  orig: 64, 56
  offset: 0, 0
  index: -1
TileSets/HexaRealm/Tiles/Whales+Fishing Boats
  rotate: false
  xy: 1228, 276
  size: 64, 56
  orig: 64, 56
  offset: 0, 0
  index: -1
TileSets/HexaRealm/Tiles/Whales+Fishing Boats-Industrial era
  rotate: false
  xy: 1300, 290
  size: 64, 56
  orig: 64, 56
  offset: 0, 0
  index: -1
TileSets/HexaRealm/Tiles/Wheat
  rotate: false
  xy: 1156, 153
  size: 64, 56
  orig: 64, 56
  offset: 0, 0
  index: -1
TileSets/HexaRealm/Tiles/Wine
  rotate: false
  xy: 1228, 212
  size: 64, 56
  orig: 64, 56
  offset: 0, 0
  index: -1
TileSets/HexaRealm/Tiles/Wine+Plantation
  rotate: false
  xy: 1300, 226
  size: 64, 56
  orig: 64, 56
  offset: 0, 0
  index: -1
TileSets/Minimal/Arrows/CityHasAttacked
  rotate: false
  xy: 482, 1876
  size: 100, 60
  orig: 100, 60
  offset: 0, 0
  index: -1
TileSets/FantasyHex/Arrows/UnitHasAttacked
  rotate: false
  xy: 482, 1876
  size: 100, 60
  orig: 100, 60
  offset: 0, 0
  index: -1
TileSets/Minimal/Arrows/UnitHasAttacked
  rotate: false
  xy: 482, 1876
  size: 100, 60
  orig: 100, 60
  offset: 0, 0
  index: -1
TileSets/Minimal/Road
  rotate: false
  xy: 404, 1775
  size: 61, 11
  orig: 61, 11
  offset: 0, 0
  index: -1
TileSets/Minimal/Tiles/Atoll
  rotate: false
  xy: 822, 1944
  size: 100, 100
  orig: 100, 100
  offset: 0, 0
  index: -1
TileSets/Minimal/Tiles/City center
  rotate: false
  xy: 4, 182
  size: 100, 100
  orig: 100, 100
  offset: 0, 0
  index: -1
TileSets/Minimal/Tiles/Fallout
  rotate: false
  xy: 698, 1836
  size: 100, 100
  orig: 100, 100
  offset: 0, 0
  index: -1
TileSets/Minimal/Tiles/Flood plains
  rotate: false
  xy: 1238, 1836
  size: 100, 100
  orig: 100, 100
  offset: 0, 0
  index: -1
TileSets/Minimal/Tiles/Forest
  rotate: false
  xy: 1454, 1836
  size: 100, 100
  orig: 100, 100
  offset: 0, 0
  index: -1
TileSets/Minimal/Tiles/Hill
  rotate: false
  xy: 698, 1728
  size: 100, 100
  orig: 100, 100
  offset: 0, 0
  index: -1
TileSets/Minimal/Tiles/Ice
  rotate: false
  xy: 1022, 1728
  size: 100, 100
  orig: 100, 100
  offset: 0, 0
  index: -1
TileSets/Minimal/Tiles/Jungle
  rotate: false
  xy: 1562, 1728
  size: 100, 100
  orig: 100, 100
  offset: 0, 0
  index: -1
TileSets/Minimal/Tiles/Lakes
  rotate: false
  xy: 1670, 1728
  size: 100, 100
  orig: 100, 100
  offset: 0, 0
  index: -1
TileSets/Minimal/Tiles/Marsh
  rotate: false
  xy: 613, 1620
  size: 100, 100
  orig: 100, 100
  offset: 0, 0
  index: -1
TileSets/Minimal/Tiles/Mountain
  rotate: false
  xy: 1369, 1620
  size: 100, 100
  orig: 100, 100
  offset: 0, 0
  index: -1
TileSets/Minimal/Tiles/NaturalWonder
  rotate: false
  xy: 1585, 1620
  size: 100, 100
  orig: 100, 100
  offset: 0, 0
  index: -1
TileSets/Minimal/Tiles/Oasis
  rotate: false
  xy: 1909, 1620
  size: 100, 100
  orig: 100, 100
  offset: 0, 0
  index: -1
TileSets/Minimal/Tiles/River-Bottom
  rotate: false
  xy: 1590, 1008
  size: 32, 28
  orig: 32, 28
  offset: 0, 0
  index: -1
TileSets/Minimal/Tiles/River-BottomLeft
  rotate: false
  xy: 1550, 936
  size: 32, 28
  orig: 32, 28
  offset: 0, 0
  index: -1
TileSets/Minimal/Tiles/River-BottomRight
  rotate: false
  xy: 1550, 900
  size: 32, 28
  orig: 32, 28
  offset: 0, 0
  index: -1<|MERGE_RESOLUTION|>--- conflicted
+++ resolved
@@ -13,49 +13,49 @@
   index: -1
 EmojiIcons/Faith
   rotate: false
-  xy: 1228, 154
+  xy: 868, 33
   size: 50, 50
   orig: 50, 50
   offset: 0, 0
   index: -1
 EmojiIcons/Food
   rotate: false
-  xy: 1372, 1062
+  xy: 480, 19
   size: 50, 50
   orig: 50, 50
   offset: 0, 0
   index: -1
 EmojiIcons/Gold
   rotate: false
-  xy: 1372, 1004
+  xy: 538, 19
   size: 50, 50
   orig: 50, 50
   offset: 0, 0
   index: -1
 EmojiIcons/Happiness
   rotate: false
-  xy: 1372, 946
+  xy: 596, 19
   size: 50, 50
   orig: 50, 50
   offset: 0, 0
   index: -1
 EmojiIcons/Production
   rotate: false
-  xy: 1372, 656
+  xy: 1300, 1008
   size: 50, 50
   orig: 50, 50
   offset: 0, 0
   index: -1
 EmojiIcons/Science
   rotate: false
-  xy: 1372, 482
+  xy: 1300, 834
   size: 50, 50
   orig: 50, 50
   offset: 0, 0
   index: -1
 EmojiIcons/Turn
   rotate: false
-  xy: 1372, 308
+  xy: 1300, 660
   size: 50, 50
   orig: 50, 50
   offset: 0, 0
@@ -97,7 +97,7 @@
   index: -1
 ImprovementIcons/City center
   rotate: false
-  xy: 1362, 1944
+  xy: 4, 182
   size: 100, 100
   orig: 100, 100
   offset: 0, 0
@@ -221,23 +221,6 @@
   orig: 100, 100
   offset: 0, 0
   index: -1
-<<<<<<< HEAD
-=======
-ImprovementIcons/Railroad
-  rotate: false
-  xy: 1149, 1404
-  size: 100, 100
-  orig: 100, 100
-  offset: 0, 0
-  index: -1
-TileSets/Minimal/Railroad
-  rotate: false
-  xy: 1149, 1404
-  size: 100, 100
-  orig: 100, 100
-  offset: 0, 0
-  index: -1
->>>>>>> 2e81a615
 ImprovementIcons/Road
   rotate: false
   xy: 1905, 1404
@@ -303,7 +286,7 @@
   index: -1
 OtherIcons/Camera
   rotate: false
-  xy: 328, 13
+  xy: 1772, 1155
   size: 25, 25
   orig: 25, 25
   offset: 0, 0
@@ -415,14 +398,14 @@
   index: -1
 OtherIcons/Improvements
   rotate: false
-  xy: 1372, 888
+  xy: 654, 26
   size: 50, 50
   orig: 50, 50
   offset: 0, 0
   index: -1
 OtherIcons/Link
   rotate: false
-  xy: 1372, 772
+  xy: 984, 28
   size: 50, 50
   orig: 50, 50
   offset: 0, 0
@@ -499,7 +482,7 @@
   index: -1
 OtherIcons/Nations
   rotate: false
-  xy: 1372, 714
+  xy: 1300, 1066
   size: 50, 50
   orig: 50, 50
   offset: 0, 0
@@ -688,7 +671,7 @@
   index: -1
 OtherIcons/Terrains
   rotate: false
-  xy: 1372, 366
+  xy: 1300, 718
   size: 50, 50
   orig: 50, 50
   offset: 0, 0
@@ -721,9 +704,16 @@
   orig: 100, 100
   offset: 0, 0
   index: -1
+OtherIcons/Wait
+  rotate: false
+  xy: 1702, 1188
+  size: 100, 100
+  orig: 100, 100
+  offset: 0, 0
+  index: -1
 OtherIcons/Wonders
   rotate: false
-  xy: 1378, 1120
+  xy: 1486, 1120
   size: 100, 100
   orig: 100, 100
   offset: 0, 0
@@ -961,21 +951,21 @@
   index: -1
 ResourceIcons/Whales
   rotate: false
-  xy: 1702, 1188
+  xy: 1810, 1194
   size: 100, 100
   orig: 100, 100
   offset: 0, 0
   index: -1
 ResourceIcons/Wheat
   rotate: false
-  xy: 1810, 1194
+  xy: 1918, 1188
   size: 100, 100
   orig: 100, 100
   offset: 0, 0
   index: -1
 ResourceIcons/Wine
   rotate: false
-  xy: 1918, 1188
+  xy: 1378, 1120
   size: 100, 100
   orig: 100, 100
   offset: 0, 0
@@ -1031,7 +1021,7 @@
   index: -1
 StatIcons/InterceptRange
   rotate: false
-  xy: 1372, 830
+  xy: 926, 28
   size: 50, 50
   orig: 50, 50
   offset: 0, 0
@@ -1059,14 +1049,14 @@
   index: -1
 StatIcons/Range
   rotate: false
-  xy: 1372, 598
+  xy: 1300, 950
   size: 50, 50
   orig: 50, 50
   offset: 0, 0
   index: -1
 StatIcons/RangedStrength
   rotate: false
-  xy: 1372, 540
+  xy: 1300, 892
   size: 50, 50
   orig: 50, 50
   offset: 0, 0
@@ -1101,7 +1091,7 @@
   index: -1
 StatIcons/Strength
   rotate: false
-  xy: 1372, 424
+  xy: 1300, 776
   size: 50, 50
   orig: 50, 50
   offset: 0, 0
@@ -1220,14 +1210,14 @@
   index: -1
 TileSets/FantasyHex/Borders/ConcaveInner
   rotate: false
-  xy: 1486, 1205
+  xy: 1594, 1165
   size: 81, 15
   orig: 81, 15
   offset: 0, 0
   index: -1
 TileSets/Minimal/Borders/ConcaveInner
   rotate: false
-  xy: 1486, 1205
+  xy: 1594, 1165
   size: 81, 15
   orig: 81, 15
   offset: 0, 0
@@ -1248,56 +1238,56 @@
   index: -1
 TileSets/FantasyHex/Borders/ConvexConcaveInner
   rotate: false
-  xy: 1486, 1182
+  xy: 1594, 1142
   size: 81, 15
   orig: 81, 15
   offset: 0, 0
   index: -1
 TileSets/Minimal/Borders/ConvexConcaveInner
   rotate: false
-  xy: 1486, 1182
+  xy: 1594, 1142
   size: 81, 15
   orig: 81, 15
   offset: 0, 0
   index: -1
 TileSets/FantasyHex/Borders/ConvexConcaveOuter
+  rotate: false
+  xy: 1683, 1165
+  size: 81, 15
+  orig: 81, 15
+  offset: 0, 0
+  index: -1
+TileSets/Minimal/Borders/ConvexConcaveOuter
+  rotate: false
+  xy: 1683, 1165
+  size: 81, 15
+  orig: 81, 15
+  offset: 0, 0
+  index: -1
+TileSets/FantasyHex/Borders/ConvexInner
   rotate: false
   xy: 584, 1165
   size: 81, 15
   orig: 81, 15
   offset: 0, 0
   index: -1
-TileSets/Minimal/Borders/ConvexConcaveOuter
+TileSets/Minimal/Borders/ConvexInner
   rotate: false
   xy: 584, 1165
   size: 81, 15
   orig: 81, 15
   offset: 0, 0
   index: -1
-TileSets/FantasyHex/Borders/ConvexInner
-  rotate: false
-  xy: 1486, 1159
+TileSets/FantasyHex/Borders/ConvexOuter
+  rotate: false
+  xy: 1683, 1142
   size: 81, 15
   orig: 81, 15
   offset: 0, 0
   index: -1
-TileSets/Minimal/Borders/ConvexInner
-  rotate: false
-  xy: 1486, 1159
-  size: 81, 15
-  orig: 81, 15
-  offset: 0, 0
-  index: -1
-TileSets/FantasyHex/Borders/ConvexOuter
-  rotate: false
-  xy: 673, 1165
-  size: 81, 15
-  orig: 81, 15
-  offset: 0, 0
-  index: -1
 TileSets/Minimal/Borders/ConvexOuter
   rotate: false
-  xy: 673, 1165
+  xy: 1683, 1142
   size: 81, 15
   orig: 81, 15
   offset: 0, 0
@@ -1344,64 +1334,4060 @@
   orig: 284, 212
   offset: 0, 0
   index: -1
-<<<<<<< HEAD
-TileSets/Default/HillOverlay
-  rotate: false
-  xy: 698, 1728
-  size: 100, 100
-  orig: 100, 100
-  offset: 0, 0
-  index: -1
-TileSets/Default/IceOverlay
-  rotate: false
-  xy: 1022, 1728
-  size: 100, 100
-  orig: 100, 100
-  offset: 0, 0
-  index: -1
-TileSets/Default/JungleOverlay
-  rotate: false
-  xy: 1562, 1728
-  size: 100, 100
-  orig: 100, 100
-  offset: 0, 0
-  index: -1
-TileSets/Default/LakesOverlay
-  rotate: false
-  xy: 1670, 1728
-  size: 100, 100
-  orig: 100, 100
-  offset: 0, 0
-  index: -1
-TileSets/Default/MarshOverlay
-  rotate: false
-  xy: 613, 1620
-  size: 100, 100
-  orig: 100, 100
-  offset: 0, 0
-  index: -1
-TileSets/Default/MountainOverlay
-  rotate: false
-  xy: 1369, 1620
-  size: 100, 100
-  orig: 100, 100
-  offset: 0, 0
-  index: -1
-TileSets/Default/NaturalWonderOverlay
-  rotate: false
-  xy: 1585, 1620
-  size: 100, 100
-  orig: 100, 100
-  offset: 0, 0
-  index: -1
-TileSets/Default/OasisOverlay
-  rotate: false
-  xy: 1909, 1620
-  size: 100, 100
-  orig: 100, 100
-  offset: 0, 0
-  index: -1
-TileSets/Default/Railroad
+TileSets/FantasyHex/Railroad
+  rotate: false
+  xy: 505, 1728
+  size: 60, 32
+  orig: 60, 32
+  offset: 0, 0
+  index: -1
+TileSets/FantasyHex/Road
+  rotate: false
+  xy: 220, 12
+  size: 60, 32
+  orig: 60, 32
+  offset: 0, 0
+  index: -1
+TileSets/FantasyHex/Tiles/Academy
+  rotate: false
+  xy: 2010, 2008
+  size: 32, 36
+  orig: 32, 36
+  offset: 0, 0
+  index: -1
+TileSets/FantasyHex/Tiles/Academy-Snow
+  rotate: false
+  xy: 1321, 1145
+  size: 32, 35
+  orig: 32, 35
+  offset: 0, 0
+  index: -1
+TileSets/FantasyHex/Tiles/Aluminum
+  rotate: false
+  xy: 1300, 624
+  size: 32, 28
+  orig: 32, 28
+  offset: 0, 0
+  index: -1
+TileSets/FantasyHex/Tiles/Ancient ruins
+  rotate: false
+  xy: 2010, 1972
+  size: 32, 28
+  orig: 32, 28
+  offset: 0, 0
+  index: -1
+TileSets/FantasyHex/Tiles/Ancient ruins-Jungle
+  rotate: false
+  xy: 1300, 548
+  size: 32, 32
+  orig: 32, 32
+  offset: 0, 0
+  index: -1
+TileSets/FantasyHex/Tiles/Ancient ruins-Sand
+  rotate: false
+  xy: 1300, 512
+  size: 32, 28
+  orig: 32, 28
+  offset: 0, 0
+  index: -1
+TileSets/FantasyHex/Tiles/Ancient ruins-Snow
+  rotate: false
+  xy: 1300, 476
+  size: 32, 28
+  orig: 32, 28
+  offset: 0, 0
+  index: -1
+TileSets/FantasyHex/Tiles/Ancient ruins2
+  rotate: false
+  xy: 1300, 588
+  size: 32, 28
+  orig: 32, 28
+  offset: 0, 0
+  index: -1
+TileSets/FantasyHex/Tiles/Atoll
+  rotate: false
+  xy: 1300, 224
+  size: 32, 28
+  orig: 32, 28
+  offset: 0, 0
+  index: -1
+TileSets/FantasyHex/Tiles/Bananas
+  rotate: false
+  xy: 1300, 116
+  size: 32, 28
+  orig: 32, 28
+  offset: 0, 0
+  index: -1
+TileSets/FantasyHex/Tiles/Barbarian encampment
+  rotate: false
+  xy: 1042, 54
+  size: 32, 28
+  orig: 32, 28
+  offset: 0, 0
+  index: -1
+TileSets/FantasyHex/Tiles/Barbarian encampment-Snow
+  rotate: false
+  xy: 1300, 79
+  size: 32, 29
+  orig: 32, 29
+  offset: 0, 0
+  index: -1
+TileSets/FantasyHex/Tiles/Barringer Crater
+  rotate: false
+  xy: 288, 10
+  size: 32, 28
+  orig: 32, 28
+  offset: 0, 0
+  index: -1
+TileSets/FantasyHex/Tiles/Bison
+  rotate: false
+  xy: 1398, 1084
+  size: 32, 28
+  orig: 32, 28
+  offset: 0, 0
+  index: -1
+TileSets/FantasyHex/Tiles/Bison+Camp
+  rotate: false
+  xy: 1358, 1012
+  size: 32, 28
+  orig: 32, 28
+  offset: 0, 0
+  index: -1
+TileSets/FantasyHex/Tiles/Cattle
+  rotate: false
+  xy: 1358, 903
+  size: 32, 28
+  orig: 32, 28
+  offset: 0, 0
+  index: -1
+TileSets/FantasyHex/Tiles/Cattle+Pasture
+  rotate: false
+  xy: 1398, 936
+  size: 32, 32
+  orig: 32, 32
+  offset: 0, 0
+  index: -1
+TileSets/FantasyHex/Tiles/Cerro de Potosi
+  rotate: false
+  xy: 1478, 1012
+  size: 32, 28
+  orig: 32, 28
+  offset: 0, 0
+  index: -1
+TileSets/FantasyHex/Tiles/Citadel
+  rotate: false
+  xy: 1398, 893
+  size: 32, 35
+  orig: 32, 35
+  offset: 0, 0
+  index: -1
+TileSets/FantasyHex/Tiles/Citadel-Snow
+  rotate: false
+  xy: 1438, 932
+  size: 32, 30
+  orig: 32, 30
+  offset: 0, 0
+  index: -1
+TileSets/FantasyHex/Tiles/Citrus
+  rotate: false
+  xy: 1478, 976
+  size: 32, 28
+  orig: 32, 28
+  offset: 0, 0
+  index: -1
+TileSets/FantasyHex/Tiles/Citrus+Plantation
+  rotate: false
+  xy: 1518, 1012
+  size: 32, 28
+  orig: 32, 28
+  offset: 0, 0
+  index: -1
+TileSets/FantasyHex/Tiles/City center
+  rotate: false
+  xy: 1358, 824
+  size: 32, 35
+  orig: 32, 35
+  offset: 0, 0
+  index: -1
+TileSets/FantasyHex/Tiles/City center-Ancient era
+  rotate: false
+  xy: 1398, 853
+  size: 32, 32
+  orig: 32, 32
+  offset: 0, 0
+  index: -1
+TileSets/FantasyHex/Tiles/City center-Atomic era
+  rotate: false
+  xy: 1438, 890
+  size: 32, 34
+  orig: 32, 34
+  offset: 0, 0
+  index: -1
+TileSets/FantasyHex/Tiles/City center-Classical era
+  rotate: false
+  xy: 1478, 936
+  size: 32, 32
+  orig: 32, 32
+  offset: 0, 0
+  index: -1
+TileSets/FantasyHex/Tiles/City center-Future era
+  rotate: false
+  xy: 1518, 970
+  size: 32, 34
+  orig: 32, 34
+  offset: 0, 0
+  index: -1
+TileSets/FantasyHex/Tiles/City center-Industrial era
+  rotate: false
+  xy: 1358, 783
+  size: 32, 33
+  orig: 32, 33
+  offset: 0, 0
+  index: -1
+TileSets/FantasyHex/Tiles/City center-Information era
+  rotate: false
+  xy: 1398, 809
+  size: 32, 36
+  orig: 32, 36
+  offset: 0, 0
+  index: -1
+TileSets/FantasyHex/Tiles/City center-Medieval era
+  rotate: false
+  xy: 1438, 850
+  size: 32, 32
+  orig: 32, 32
+  offset: 0, 0
+  index: -1
+TileSets/FantasyHex/Tiles/City center-Modern era
+  rotate: false
+  xy: 1478, 894
+  size: 32, 34
+  orig: 32, 34
+  offset: 0, 0
+  index: -1
+TileSets/FantasyHex/Tiles/City center-Renaissance era
+  rotate: false
+  xy: 1518, 930
+  size: 32, 32
+  orig: 32, 32
+  offset: 0, 0
+  index: -1
+TileSets/FantasyHex/Tiles/City ruins
+  rotate: false
+  xy: 1358, 747
+  size: 32, 28
+  orig: 32, 28
+  offset: 0, 0
+  index: -1
+TileSets/FantasyHex/Tiles/Coal
+  rotate: false
+  xy: 1438, 814
+  size: 32, 28
+  orig: 32, 28
+  offset: 0, 0
+  index: -1
+TileSets/FantasyHex/Tiles/Coast
+  rotate: false
+  xy: 1478, 858
+  size: 32, 28
+  orig: 32, 28
+  offset: 0, 0
+  index: -1
+TileSets/FantasyHex/Tiles/Cocoa
+  rotate: false
+  xy: 1518, 894
+  size: 32, 28
+  orig: 32, 28
+  offset: 0, 0
+  index: -1
+TileSets/FantasyHex/Tiles/Cocoa+Plantation
+  rotate: false
+  xy: 1358, 711
+  size: 32, 28
+  orig: 32, 28
+  offset: 0, 0
+  index: -1
+TileSets/FantasyHex/Tiles/Copper
+  rotate: false
+  xy: 1358, 675
+  size: 32, 28
+  orig: 32, 28
+  offset: 0, 0
+  index: -1
+TileSets/FantasyHex/Tiles/Cotton
+  rotate: false
+  xy: 1438, 741
+  size: 32, 28
+  orig: 32, 28
+  offset: 0, 0
+  index: -1
+TileSets/FantasyHex/Tiles/Crab
+  rotate: false
+  xy: 1478, 786
+  size: 32, 28
+  orig: 32, 28
+  offset: 0, 0
+  index: -1
+TileSets/FantasyHex/Tiles/Customs house
+  rotate: false
+  xy: 1478, 743
+  size: 32, 35
+  orig: 32, 35
+  offset: 0, 0
+  index: -1
+TileSets/FantasyHex/Tiles/Deer
+  rotate: false
+  xy: 1518, 786
+  size: 32, 28
+  orig: 32, 28
+  offset: 0, 0
+  index: -1
+TileSets/FantasyHex/Tiles/Deer+Camp
+  rotate: false
+  xy: 1478, 707
+  size: 32, 28
+  orig: 32, 28
+  offset: 0, 0
+  index: -1
+TileSets/FantasyHex/Tiles/Desert
+  rotate: false
+  xy: 1518, 750
+  size: 32, 28
+  orig: 32, 28
+  offset: 0, 0
+  index: -1
+TileSets/FantasyHex/Tiles/Desert+Farm
+  rotate: false
+  xy: 1518, 714
+  size: 32, 28
+  orig: 32, 28
+  offset: 0, 0
+  index: -1
+TileSets/FantasyHex/Tiles/Desert+Flood plains+Farm
+  rotate: false
+  xy: 1398, 664
+  size: 32, 28
+  orig: 32, 28
+  offset: 0, 0
+  index: -1
+TileSets/FantasyHex/Tiles/Dyes
+  rotate: false
+  xy: 1518, 678
+  size: 32, 28
+  orig: 32, 28
+  offset: 0, 0
+  index: -1
+TileSets/FantasyHex/Tiles/Dyes+Plantation
+  rotate: false
+  xy: 1358, 639
+  size: 32, 28
+  orig: 32, 28
+  offset: 0, 0
+  index: -1
+TileSets/FantasyHex/Tiles/El Dorado
+  rotate: false
+  xy: 1398, 627
+  size: 32, 29
+  orig: 32, 29
+  offset: 0, 0
+  index: -1
+TileSets/FantasyHex/Tiles/Fallout
+  rotate: false
+  xy: 1438, 628
+  size: 32, 35
+  orig: 32, 35
+  offset: 0, 0
+  index: -1
+TileSets/FantasyHex/Tiles/Fish
+  rotate: false
+  xy: 1478, 635
+  size: 32, 28
+  orig: 32, 28
+  offset: 0, 0
+  index: -1
+TileSets/FantasyHex/Tiles/Fishing Boats
+  rotate: false
+  xy: 1518, 642
+  size: 32, 28
+  orig: 32, 28
+  offset: 0, 0
+  index: -1
+TileSets/FantasyHex/Tiles/Flood plains
+  rotate: false
+  xy: 1340, 603
+  size: 32, 28
+  orig: 32, 28
+  offset: 0, 0
+  index: -1
+TileSets/FantasyHex/Tiles/Forest
+  rotate: false
+  xy: 1340, 527
+  size: 32, 32
+  orig: 32, 32
+  offset: 0, 0
+  index: -1
+TileSets/FantasyHex/Tiles/Fort
+  rotate: false
+  xy: 1340, 486
+  size: 32, 33
+  orig: 32, 33
+  offset: 0, 0
+  index: -1
+TileSets/FantasyHex/Tiles/Fountain of Youth
+  rotate: false
+  xy: 1340, 446
+  size: 32, 32
+  orig: 32, 32
+  offset: 0, 0
+  index: -1
+TileSets/FantasyHex/Tiles/Furs
+  rotate: false
+  xy: 1340, 374
+  size: 32, 28
+  orig: 32, 28
+  offset: 0, 0
+  index: -1
+TileSets/FantasyHex/Tiles/Furs+Camp
+  rotate: false
+  xy: 1340, 338
+  size: 32, 28
+  orig: 32, 28
+  offset: 0, 0
+  index: -1
+TileSets/FantasyHex/Tiles/Gems
+  rotate: false
+  xy: 1340, 194
+  size: 32, 28
+  orig: 32, 28
+  offset: 0, 0
+  index: -1
+TileSets/FantasyHex/Tiles/Gold Ore
+  rotate: false
+  xy: 1340, 119
+  size: 32, 28
+  orig: 32, 28
+  offset: 0, 0
+  index: -1
+TileSets/FantasyHex/Tiles/Grand Mesa
+  rotate: false
+  xy: 1340, 79
+  size: 32, 32
+  orig: 32, 32
+  offset: 0, 0
+  index: -1
+TileSets/FantasyHex/Tiles/Grassland
+  rotate: false
+  xy: 1380, 591
+  size: 32, 28
+  orig: 32, 28
+  offset: 0, 0
+  index: -1
+TileSets/FantasyHex/Tiles/Grassland+Farm
+  rotate: false
+  xy: 1380, 555
+  size: 32, 28
+  orig: 32, 28
+  offset: 0, 0
+  index: -1
+TileSets/FantasyHex/Tiles/Grassland+Forest+Camp
+  rotate: false
+  xy: 1380, 516
+  size: 32, 31
+  orig: 32, 31
+  offset: 0, 0
+  index: -1
+TileSets/FantasyHex/Tiles/Grassland+Forest+Deer+Camp
+  rotate: false
+  xy: 1380, 477
+  size: 32, 31
+  orig: 32, 31
+  offset: 0, 0
+  index: -1
+TileSets/FantasyHex/Tiles/Grassland+Forest+Furs+Camp
+  rotate: false
+  xy: 1380, 438
+  size: 32, 31
+  orig: 32, 31
+  offset: 0, 0
+  index: -1
+TileSets/FantasyHex/Tiles/Grassland+Forest+Lumber mill
+  rotate: false
+  xy: 1380, 399
+  size: 32, 31
+  orig: 32, 31
+  offset: 0, 0
+  index: -1
+TileSets/FantasyHex/Tiles/Grassland+Forest+Truffles+Camp
+  rotate: false
+  xy: 1380, 360
+  size: 32, 31
+  orig: 32, 31
+  offset: 0, 0
+  index: -1
+TileSets/FantasyHex/Tiles/Grassland+Hill+Farm
+  rotate: false
+  xy: 1380, 324
+  size: 32, 28
+  orig: 32, 28
+  offset: 0, 0
+  index: -1
+TileSets/FantasyHex/Tiles/Grassland+Hill+Forest+Camp
+  rotate: false
+  xy: 1380, 288
+  size: 32, 28
+  orig: 32, 28
+  offset: 0, 0
+  index: -1
+TileSets/FantasyHex/Tiles/Grassland+Hill+Forest+Trading post
+  rotate: false
+  xy: 1380, 252
+  size: 32, 28
+  orig: 32, 28
+  offset: 0, 0
+  index: -1
+TileSets/FantasyHex/Tiles/Grassland+Jungle+Trading post
+  rotate: false
+  xy: 1380, 212
+  size: 32, 32
+  orig: 32, 32
+  offset: 0, 0
+  index: -1
+TileSets/FantasyHex/Tiles/GrasslandForest
+  rotate: false
+  xy: 1380, 173
+  size: 32, 31
+  orig: 32, 31
+  offset: 0, 0
+  index: -1
+TileSets/FantasyHex/Tiles/Great Barrier Reef
+  rotate: false
+  xy: 1380, 62
+  size: 32, 28
+  orig: 32, 28
+  offset: 0, 0
+  index: -1
+TileSets/FantasyHex/Tiles/Hill
+  rotate: false
+  xy: 1420, 188
+  size: 32, 32
+  orig: 32, 32
+  offset: 0, 0
+  index: -1
+TileSets/FantasyHex/Tiles/HillForest+Lumber mill
+  rotate: false
+  xy: 1420, 152
+  size: 32, 28
+  orig: 32, 28
+  offset: 0, 0
+  index: -1
+TileSets/FantasyHex/Tiles/HillMarbleQuarry
+  rotate: false
+  xy: 1420, 116
+  size: 32, 28
+  orig: 32, 28
+  offset: 0, 0
+  index: -1
+TileSets/FantasyHex/Tiles/HillMine
+  rotate: false
+  xy: 1420, 80
+  size: 32, 28
+  orig: 32, 28
+  offset: 0, 0
+  index: -1
+TileSets/FantasyHex/Tiles/HillStoneQuarry
+  rotate: false
+  xy: 1420, 44
+  size: 32, 28
+  orig: 32, 28
+  offset: 0, 0
+  index: -1
+TileSets/FantasyHex/Tiles/Holy site
+  rotate: false
+  xy: 1460, 584
+  size: 32, 36
+  orig: 32, 36
+  offset: 0, 0
+  index: -1
+TileSets/FantasyHex/Tiles/Horses
+  rotate: false
+  xy: 1460, 440
+  size: 32, 28
+  orig: 32, 28
+  offset: 0, 0
+  index: -1
+TileSets/FantasyHex/Tiles/Horses+Pasture
+  rotate: false
+  xy: 1460, 400
+  size: 32, 32
+  orig: 32, 32
+  offset: 0, 0
+  index: -1
+TileSets/FantasyHex/Tiles/Ice
+  rotate: false
+  xy: 1460, 291
+  size: 32, 28
+  orig: 32, 28
+  offset: 0, 0
+  index: -1
+TileSets/FantasyHex/Tiles/Incense
+  rotate: false
+  xy: 1460, 183
+  size: 32, 28
+  orig: 32, 28
+  offset: 0, 0
+  index: -1
+TileSets/FantasyHex/Tiles/Incense+Plantation
+  rotate: false
+  xy: 1460, 147
+  size: 32, 28
+  orig: 32, 28
+  offset: 0, 0
+  index: -1
+TileSets/FantasyHex/Tiles/Iron
+  rotate: false
+  xy: 1460, 39
+  size: 32, 28
+  orig: 32, 28
+  offset: 0, 0
+  index: -1
+TileSets/FantasyHex/Tiles/Ivory
+  rotate: false
+  xy: 712, 20
+  size: 32, 28
+  orig: 32, 28
+  offset: 0, 0
+  index: -1
+TileSets/FantasyHex/Tiles/Ivory+Camp
+  rotate: false
+  xy: 1228, 48
+  size: 32, 28
+  orig: 32, 28
+  offset: 0, 0
+  index: -1
+TileSets/FantasyHex/Tiles/Jungle
+  rotate: false
+  xy: 1122, 4
+  size: 32, 32
+  orig: 32, 32
+  offset: 0, 0
+  index: -1
+TileSets/FantasyHex/Tiles/Krakatoa
+  rotate: false
+  xy: 1500, 457
+  size: 32, 30
+  orig: 32, 30
+  offset: 0, 0
+  index: -1
+TileSets/FantasyHex/Tiles/Lakes
+  rotate: false
+  xy: 1500, 385
+  size: 32, 28
+  orig: 32, 28
+  offset: 0, 0
+  index: -1
+TileSets/FantasyHex/Tiles/Landmark
+  rotate: false
+  xy: 1500, 269
+  size: 32, 36
+  orig: 32, 36
+  offset: 0, 0
+  index: -1
+TileSets/FantasyHex/Tiles/Manufactory
+  rotate: false
+  xy: 1540, 523
+  size: 32, 39
+  orig: 32, 39
+  offset: 0, 0
+  index: -1
+TileSets/FantasyHex/Tiles/Marble
+  rotate: false
+  xy: 1540, 415
+  size: 32, 28
+  orig: 32, 28
+  offset: 0, 0
+  index: -1
+TileSets/FantasyHex/Tiles/Marsh
+  rotate: false
+  xy: 1540, 342
+  size: 32, 29
+  orig: 32, 29
+  offset: 0, 0
+  index: -1
+TileSets/FantasyHex/Tiles/Mine
+  rotate: false
+  xy: 1540, 198
+  size: 32, 28
+  orig: 32, 28
+  offset: 0, 0
+  index: -1
+TileSets/FantasyHex/Tiles/Moai
+  rotate: false
+  xy: 1540, 53
+  size: 32, 29
+  orig: 32, 29
+  offset: 0, 0
+  index: -1
+TileSets/FantasyHex/Tiles/Mount Fuji
+  rotate: false
+  xy: 1558, 1040
+  size: 32, 30
+  orig: 32, 30
+  offset: 0, 0
+  index: -1
+TileSets/FantasyHex/Tiles/Mount Kailash
+  rotate: false
+  xy: 1558, 1000
+  size: 32, 32
+  orig: 32, 32
+  offset: 0, 0
+  index: -1
+TileSets/FantasyHex/Tiles/Mount Sinai
+  rotate: false
+  xy: 1598, 1038
+  size: 32, 32
+  orig: 32, 32
+  offset: 0, 0
+  index: -1
+TileSets/FantasyHex/Tiles/Mountain
+  rotate: false
+  xy: 1558, 956
+  size: 32, 36
+  orig: 32, 36
+  offset: 0, 0
+  index: -1
+TileSets/FantasyHex/Tiles/Oasis
+  rotate: false
+  xy: 1598, 966
+  size: 32, 28
+  orig: 32, 28
+  offset: 0, 0
+  index: -1
+TileSets/FantasyHex/Tiles/Ocean
+  rotate: false
+  xy: 1558, 884
+  size: 32, 28
+  orig: 32, 28
+  offset: 0, 0
+  index: -1
+TileSets/FantasyHex/Tiles/Offshore Platform
+  rotate: false
+  xy: 1718, 1042
+  size: 32, 28
+  orig: 32, 28
+  offset: 0, 0
+  index: -1
+TileSets/FantasyHex/Tiles/Oil
+  rotate: false
+  xy: 1638, 970
+  size: 32, 28
+  orig: 32, 28
+  offset: 0, 0
+  index: -1
+TileSets/FantasyHex/Tiles/Oil well
+  rotate: false
+  xy: 1678, 1006
+  size: 32, 28
+  orig: 32, 28
+  offset: 0, 0
+  index: -1
+TileSets/FantasyHex/Tiles/Old Faithful
+  rotate: false
+  xy: 1202, 4
+  size: 32, 32
+  orig: 32, 32
+  offset: 0, 0
+  index: -1
+TileSets/FantasyHex/Tiles/Pasture
+  rotate: false
+  xy: 1638, 930
+  size: 32, 32
+  orig: 32, 32
+  offset: 0, 0
+  index: -1
+TileSets/FantasyHex/Tiles/Pearls
+  rotate: false
+  xy: 1678, 970
+  size: 32, 28
+  orig: 32, 28
+  offset: 0, 0
+  index: -1
+TileSets/FantasyHex/Tiles/Plains
+  rotate: false
+  xy: 1678, 934
+  size: 32, 28
+  orig: 32, 28
+  offset: 0, 0
+  index: -1
+TileSets/FantasyHex/Tiles/Plains+Farm
+  rotate: false
+  xy: 1718, 970
+  size: 32, 28
+  orig: 32, 28
+  offset: 0, 0
+  index: -1
+TileSets/FantasyHex/Tiles/Plains+Forest+Camp
+  rotate: false
+  xy: 1242, 4
+  size: 32, 32
+  orig: 32, 32
+  offset: 0, 0
+  index: -1
+TileSets/FantasyHex/Tiles/Plains+Forest+Lumber mill
+  rotate: false
+  xy: 1758, 1002
+  size: 32, 32
+  orig: 32, 32
+  offset: 0, 0
+  index: -1
+TileSets/FantasyHex/Tiles/Plains+Jungle+Trading post
+  rotate: false
+  xy: 1598, 854
+  size: 32, 32
+  orig: 32, 32
+  offset: 0, 0
+  index: -1
+TileSets/FantasyHex/Tiles/PlainsForest
+  rotate: false
+  xy: 1638, 890
+  size: 32, 32
+  orig: 32, 32
+  offset: 0, 0
+  index: -1
+TileSets/FantasyHex/Tiles/PlainsJungle
+  rotate: false
+  xy: 1558, 772
+  size: 32, 32
+  orig: 32, 32
+  offset: 0, 0
+  index: -1
+TileSets/FantasyHex/Tiles/Plantation
+  rotate: false
+  xy: 1678, 898
+  size: 32, 28
+  orig: 32, 28
+  offset: 0, 0
+  index: -1
+TileSets/FantasyHex/Tiles/Plantation+Bananas
+  rotate: false
+  xy: 1718, 934
+  size: 32, 28
+  orig: 32, 28
+  offset: 0, 0
+  index: -1
+TileSets/FantasyHex/Tiles/Plantation+Cotton
+  rotate: false
+  xy: 1758, 966
+  size: 32, 28
+  orig: 32, 28
+  offset: 0, 0
+  index: -1
+TileSets/FantasyHex/Tiles/Polder
+  rotate: false
+  xy: 1598, 817
+  size: 32, 29
+  orig: 32, 29
+  offset: 0, 0
+  index: -1
+TileSets/FantasyHex/Tiles/Quarry
+  rotate: false
+  xy: 1678, 862
+  size: 32, 28
+  orig: 32, 28
+  offset: 0, 0
+  index: -1
+TileSets/FantasyHex/Tiles/Quarry+Marble
+  rotate: false
+  xy: 1718, 898
+  size: 32, 28
+  orig: 32, 28
+  offset: 0, 0
+  index: -1
+TileSets/FantasyHex/Tiles/Quarry+Stone
+  rotate: false
+  xy: 1758, 930
+  size: 32, 28
+  orig: 32, 28
+  offset: 0, 0
+  index: -1
+TileSets/FantasyHex/Tiles/River-Bottom
+  rotate: false
+  xy: 1558, 700
+  size: 32, 28
+  orig: 32, 28
+  offset: 0, 0
+  index: -1
+TileSets/FantasyHex/Tiles/River-BottomLeft
+  rotate: false
+  xy: 1718, 862
+  size: 32, 28
+  orig: 32, 28
+  offset: 0, 0
+  index: -1
+TileSets/FantasyHex/Tiles/River-BottomRight
+  rotate: false
+  xy: 1598, 745
+  size: 32, 28
+  orig: 32, 28
+  offset: 0, 0
+  index: -1
+TileSets/FantasyHex/Tiles/Rock of Gibraltar
+  rotate: false
+  xy: 1282, 4
+  size: 32, 32
+  orig: 32, 32
+  offset: 0, 0
+  index: -1
+TileSets/FantasyHex/Tiles/Salt
+  rotate: false
+  xy: 1638, 746
+  size: 32, 28
+  orig: 32, 28
+  offset: 0, 0
+  index: -1
+TileSets/FantasyHex/Tiles/Sheep
+  rotate: false
+  xy: 1598, 673
+  size: 32, 28
+  orig: 32, 28
+  offset: 0, 0
+  index: -1
+TileSets/FantasyHex/Tiles/Sheep+Pasture
+  rotate: false
+  xy: 1322, 4
+  size: 32, 32
+  orig: 32, 32
+  offset: 0, 0
+  index: -1
+TileSets/FantasyHex/Tiles/Silk
+  rotate: false
+  xy: 1718, 754
+  size: 32, 28
+  orig: 32, 28
+  offset: 0, 0
+  index: -1
+TileSets/FantasyHex/Tiles/Silk+Plantation
+  rotate: false
+  xy: 1758, 785
+  size: 32, 28
+  orig: 32, 28
+  offset: 0, 0
+  index: -1
+TileSets/FantasyHex/Tiles/Silver
+  rotate: false
+  xy: 1598, 637
+  size: 32, 28
+  orig: 32, 28
+  offset: 0, 0
+  index: -1
+TileSets/FantasyHex/Tiles/Snow
+  rotate: false
+  xy: 1758, 749
+  size: 32, 28
+  orig: 32, 28
+  offset: 0, 0
+  index: -1
+TileSets/FantasyHex/Tiles/Snow+Farm
+  rotate: false
+  xy: 1718, 682
+  size: 32, 28
+  orig: 32, 28
+  offset: 0, 0
+  index: -1
+TileSets/FantasyHex/Tiles/Spices
+  rotate: false
+  xy: 1638, 635
+  size: 32, 28
+  orig: 32, 28
+  offset: 0, 0
+  index: -1
+TileSets/FantasyHex/Tiles/Spices+Plantation
+  rotate: false
+  xy: 1678, 646
+  size: 32, 28
+  orig: 32, 28
+  offset: 0, 0
+  index: -1
+TileSets/FantasyHex/Tiles/Sri Pada
+  rotate: false
+  xy: 1362, 4
+  size: 32, 32
+  orig: 32, 32
+  offset: 0, 0
+  index: -1
+TileSets/FantasyHex/Tiles/Stone
+  rotate: false
+  xy: 1718, 646
+  size: 32, 28
+  orig: 32, 28
+  offset: 0, 0
+  index: -1
+TileSets/FantasyHex/Tiles/Sugar
+  rotate: false
+  xy: 1758, 643
+  size: 32, 28
+  orig: 32, 28
+  offset: 0, 0
+  index: -1
+TileSets/FantasyHex/Tiles/Sugar+Plantation
+  rotate: false
+  xy: 1798, 1030
+  size: 32, 28
+  orig: 32, 28
+  offset: 0, 0
+  index: -1
+TileSets/FantasyHex/Tiles/Terrace farm
+  rotate: false
+  xy: 1838, 994
+  size: 32, 28
+  orig: 32, 28
+  offset: 0, 0
+  index: -1
+TileSets/FantasyHex/Tiles/Trading post
+  rotate: false
+  xy: 1838, 958
+  size: 32, 28
+  orig: 32, 28
+  offset: 0, 0
+  index: -1
+TileSets/FantasyHex/Tiles/Truffles
+  rotate: false
+  xy: 1798, 850
+  size: 32, 28
+  orig: 32, 28
+  offset: 0, 0
+  index: -1
+TileSets/FantasyHex/Tiles/Truffles+Camp
+  rotate: false
+  xy: 1838, 886
+  size: 32, 28
+  orig: 32, 28
+  offset: 0, 0
+  index: -1
+TileSets/FantasyHex/Tiles/Tundra
+  rotate: false
+  xy: 1798, 814
+  size: 32, 28
+  orig: 32, 28
+  offset: 0, 0
+  index: -1
+TileSets/FantasyHex/Tiles/Tundra+Farm
+  rotate: false
+  xy: 1838, 850
+  size: 32, 28
+  orig: 32, 28
+  offset: 0, 0
+  index: -1
+TileSets/FantasyHex/Tiles/Tundra+Forest+Camp
+  rotate: false
+  xy: 1402, 4
+  size: 32, 32
+  orig: 32, 32
+  offset: 0, 0
+  index: -1
+TileSets/FantasyHex/Tiles/Tundra+Forest+Camp+Furs
+  rotate: false
+  xy: 1798, 774
+  size: 32, 32
+  orig: 32, 32
+  offset: 0, 0
+  index: -1
+TileSets/FantasyHex/Tiles/Tundra+Forest+Deer+Camp
+  rotate: false
+  xy: 1838, 810
+  size: 32, 32
+  orig: 32, 32
+  offset: 0, 0
+  index: -1
+TileSets/FantasyHex/Tiles/Tundra+Forest+Lumber mill
+  rotate: false
+  xy: 1798, 734
+  size: 32, 32
+  orig: 32, 32
+  offset: 0, 0
+  index: -1
+TileSets/FantasyHex/Tiles/Tundra+Forest+Truffles+Camp
+  rotate: false
+  xy: 1838, 770
+  size: 32, 32
+  orig: 32, 32
+  offset: 0, 0
+  index: -1
+TileSets/FantasyHex/Tiles/TundraForest
+  rotate: false
+  xy: 1798, 694
+  size: 32, 32
+  orig: 32, 32
+  offset: 0, 0
+  index: -1
+TileSets/FantasyHex/Tiles/Uluru
+  rotate: false
+  xy: 1798, 654
+  size: 32, 32
+  orig: 32, 32
+  offset: 0, 0
+  index: -1
+TileSets/FantasyHex/Tiles/Uranium
+  rotate: false
+  xy: 1838, 698
+  size: 32, 28
+  orig: 32, 28
+  offset: 0, 0
+  index: -1
+TileSets/FantasyHex/Tiles/Whales
+  rotate: false
+  xy: 1878, 952
+  size: 32, 28
+  orig: 32, 28
+  offset: 0, 0
+  index: -1
+TileSets/FantasyHex/Tiles/Whales+Fishing Boats
+  rotate: false
+  xy: 1918, 990
+  size: 32, 28
+  orig: 32, 28
+  offset: 0, 0
+  index: -1
+TileSets/FantasyHex/Tiles/Wheat
+  rotate: false
+  xy: 1958, 1024
+  size: 32, 28
+  orig: 32, 28
+  offset: 0, 0
+  index: -1
+TileSets/FantasyHex/Tiles/Wine
+  rotate: false
+  xy: 1878, 916
+  size: 32, 28
+  orig: 32, 28
+  offset: 0, 0
+  index: -1
+TileSets/FantasyHex/Tiles/Wine+Plantation
+  rotate: false
+  xy: 1918, 954
+  size: 32, 28
+  orig: 32, 28
+  offset: 0, 0
+  index: -1
+TileSets/FantasyHex/TopBorder
+  rotate: false
+  xy: 1798, 922
+  size: 32, 28
+  orig: 32, 28
+  offset: 0, 0
+  index: -1
+TileSets/FantasyHex/Units/African Forest Elephant
+  rotate: false
+  xy: 1994, 1733
+  size: 32, 29
+  orig: 32, 29
+  offset: 0, 0
+  index: -1
+TileSets/FantasyHex/Units/Anti-Aircraft Gun
+  rotate: false
+  xy: 1300, 440
+  size: 32, 28
+  orig: 32, 28
+  offset: 0, 0
+  index: -1
+TileSets/FantasyHex/Units/Anti-Tank Gun
+  rotate: false
+  xy: 1300, 404
+  size: 32, 28
+  orig: 32, 28
+  offset: 0, 0
+  index: -1
+TileSets/FantasyHex/Units/Archaeologist
+  rotate: false
+  xy: 1300, 368
+  size: 32, 28
+  orig: 32, 28
+  offset: 0, 0
+  index: -1
+TileSets/FantasyHex/Units/Archer
+  rotate: false
+  xy: 1300, 332
+  size: 32, 28
+  orig: 32, 28
+  offset: 0, 0
+  index: -1
+TileSets/FantasyHex/Units/Artillery
+  rotate: false
+  xy: 1300, 296
+  size: 32, 28
+  orig: 32, 28
+  offset: 0, 0
+  index: -1
+TileSets/FantasyHex/Units/Atlatlist
+  rotate: false
+  xy: 1300, 260
+  size: 32, 28
+  orig: 32, 28
+  offset: 0, 0
+  index: -1
+TileSets/FantasyHex/Units/Axe Thrower
+  rotate: false
+  xy: 1300, 188
+  size: 32, 28
+  orig: 32, 28
+  offset: 0, 0
+  index: -1
+TileSets/FantasyHex/Units/Ballista
+  rotate: false
+  xy: 1300, 152
+  size: 32, 28
+  orig: 32, 28
+  offset: 0, 0
+  index: -1
+TileSets/FantasyHex/Units/Battering Ram
+  rotate: false
+  xy: 1082, 48
+  size: 32, 28
+  orig: 32, 28
+  offset: 0, 0
+  index: -1
+TileSets/FantasyHex/Units/Battleship
+  rotate: false
+  xy: 1042, 18
+  size: 32, 28
+  orig: 32, 28
+  offset: 0, 0
+  index: -1
+TileSets/FantasyHex/Units/Bazooka
+  rotate: false
+  xy: 1082, 12
+  size: 32, 28
+  orig: 32, 28
+  offset: 0, 0
+  index: -1
+TileSets/FantasyHex/Units/Berber Cavalry
+  rotate: false
+  xy: 1358, 1084
+  size: 32, 28
+  orig: 32, 28
+  offset: 0, 0
+  index: -1
+TileSets/FantasyHex/Units/Berserker
+  rotate: false
+  xy: 1358, 1048
+  size: 32, 28
+  orig: 32, 28
+  offset: 0, 0
+  index: -1
+TileSets/FantasyHex/Units/Bowman
+  rotate: false
+  xy: 1398, 1048
+  size: 32, 28
+  orig: 32, 28
+  offset: 0, 0
+  index: -1
+TileSets/FantasyHex/Units/Brute
+  rotate: false
+  xy: 1438, 1084
+  size: 32, 28
+  orig: 32, 28
+  offset: 0, 0
+  index: -1
+TileSets/FantasyHex/Units/Camel Archer
+  rotate: false
+  xy: 1358, 975
+  size: 32, 29
+  orig: 32, 29
+  offset: 0, 0
+  index: -1
+TileSets/FantasyHex/Units/Cannon
+  rotate: false
+  xy: 1398, 1012
+  size: 32, 28
+  orig: 32, 28
+  offset: 0, 0
+  index: -1
+TileSets/FantasyHex/Units/Caravan
+  rotate: false
+  xy: 1438, 1042
+  size: 32, 34
+  orig: 32, 34
+  offset: 0, 0
+  index: -1
+TileSets/FantasyHex/Units/Caravel
+  rotate: false
+  xy: 1478, 1084
+  size: 32, 28
+  orig: 32, 28
+  offset: 0, 0
+  index: -1
+TileSets/FantasyHex/Units/Cargo Ship
+  rotate: false
+  xy: 1358, 939
+  size: 32, 28
+  orig: 32, 28
+  offset: 0, 0
+  index: -1
+TileSets/FantasyHex/Units/Carolean
+  rotate: false
+  xy: 1398, 976
+  size: 32, 28
+  orig: 32, 28
+  offset: 0, 0
+  index: -1
+TileSets/FantasyHex/Units/Carrier
+  rotate: false
+  xy: 1438, 1006
+  size: 32, 28
+  orig: 32, 28
+  offset: 0, 0
+  index: -1
+TileSets/FantasyHex/Units/Cataphract
+  rotate: false
+  xy: 1478, 1048
+  size: 32, 28
+  orig: 32, 28
+  offset: 0, 0
+  index: -1
+TileSets/FantasyHex/Units/Catapult
+  rotate: false
+  xy: 1518, 1084
+  size: 32, 28
+  orig: 32, 28
+  offset: 0, 0
+  index: -1
+TileSets/FantasyHex/Units/Cavalry
+  rotate: false
+  xy: 1438, 970
+  size: 32, 28
+  orig: 32, 28
+  offset: 0, 0
+  index: -1
+TileSets/FantasyHex/Units/Chariot Archer
+  rotate: false
+  xy: 1518, 1048
+  size: 32, 28
+  orig: 32, 28
+  offset: 0, 0
+  index: -1
+TileSets/FantasyHex/Units/Chu-Ko-Nu
+  rotate: false
+  xy: 1358, 867
+  size: 32, 28
+  orig: 32, 28
+  offset: 0, 0
+  index: -1
+TileSets/FantasyHex/Units/CivilianLandUnit
+  rotate: false
+  xy: 1398, 773
+  size: 32, 28
+  orig: 32, 28
+  offset: 0, 0
+  index: -1
+TileSets/FantasyHex/Units/Comanche Rider
+  rotate: false
+  xy: 1398, 736
+  size: 32, 29
+  orig: 32, 29
+  offset: 0, 0
+  index: -1
+TileSets/FantasyHex/Units/Companion Cavalry
+  rotate: false
+  xy: 1438, 777
+  size: 32, 29
+  orig: 32, 29
+  offset: 0, 0
+  index: -1
+TileSets/FantasyHex/Units/Composite Bowman
+  rotate: false
+  xy: 1478, 822
+  size: 32, 28
+  orig: 32, 28
+  offset: 0, 0
+  index: -1
+TileSets/FantasyHex/Units/Conquistador
+  rotate: false
+  xy: 1518, 858
+  size: 32, 28
+  orig: 32, 28
+  offset: 0, 0
+  index: -1
+TileSets/FantasyHex/Units/Cossack
+  rotate: false
+  xy: 1398, 700
+  size: 32, 28
+  orig: 32, 28
+  offset: 0, 0
+  index: -1
+TileSets/FantasyHex/Units/Crossbowman
+  rotate: false
+  xy: 1518, 822
+  size: 32, 28
+  orig: 32, 28
+  offset: 0, 0
+  index: -1
+TileSets/FantasyHex/Units/Cruiser
+  rotate: false
+  xy: 1438, 707
+  size: 32, 26
+  orig: 32, 26
+  offset: 0, 0
+  index: -1
+TileSets/FantasyHex/Units/Destroyer
+  rotate: false
+  xy: 1438, 671
+  size: 32, 28
+  orig: 32, 28
+  offset: 0, 0
+  index: -1
+TileSets/FantasyHex/Units/Dromon
+  rotate: false
+  xy: 1478, 671
+  size: 32, 28
+  orig: 32, 28
+  offset: 0, 0
+  index: -1
+TileSets/FantasyHex/Units/Foreign Legion
+  rotate: false
+  xy: 1340, 567
+  size: 32, 28
+  orig: 32, 28
+  offset: 0, 0
+  index: -1
+TileSets/FantasyHex/Units/Frigate
+  rotate: false
+  xy: 1340, 410
+  size: 32, 28
+  orig: 32, 28
+  offset: 0, 0
+  index: -1
+TileSets/FantasyHex/Units/Galleass
+  rotate: false
+  xy: 1340, 302
+  size: 32, 28
+  orig: 32, 28
+  offset: 0, 0
+  index: -1
+TileSets/FantasyHex/Units/Galley
+  rotate: false
+  xy: 1340, 266
+  size: 32, 28
+  orig: 32, 28
+  offset: 0, 0
+  index: -1
+TileSets/FantasyHex/Units/Gatling Gun
+  rotate: false
+  xy: 1340, 230
+  size: 32, 28
+  orig: 32, 28
+  offset: 0, 0
+  index: -1
+TileSets/FantasyHex/Units/Giant Death Robot
+  rotate: false
+  xy: 1340, 155
+  size: 32, 31
+  orig: 32, 31
+  offset: 0, 0
+  index: -1
+TileSets/FantasyHex/Units/Great Admiral
+  rotate: false
+  xy: 1380, 134
+  size: 32, 31
+  orig: 32, 31
+  offset: 0, 0
+  index: -1
+TileSets/FantasyHex/Units/Great Artist
+  rotate: false
+  xy: 1380, 98
+  size: 32, 28
+  orig: 32, 28
+  offset: 0, 0
+  index: -1
+TileSets/FantasyHex/Units/Great Engineer
+  rotate: false
+  xy: 1420, 591
+  size: 32, 28
+  orig: 32, 28
+  offset: 0, 0
+  index: -1
+TileSets/FantasyHex/Units/Great Galleass
+  rotate: false
+  xy: 1420, 555
+  size: 32, 28
+  orig: 32, 28
+  offset: 0, 0
+  index: -1
+TileSets/FantasyHex/Units/Great General
+  rotate: false
+  xy: 1420, 516
+  size: 32, 31
+  orig: 32, 31
+  offset: 0, 0
+  index: -1
+TileSets/FantasyHex/Units/Great Merchant
+  rotate: false
+  xy: 1420, 480
+  size: 32, 28
+  orig: 32, 28
+  offset: 0, 0
+  index: -1
+TileSets/FantasyHex/Units/Great Musician
+  rotate: false
+  xy: 1420, 444
+  size: 32, 28
+  orig: 32, 28
+  offset: 0, 0
+  index: -1
+TileSets/FantasyHex/Units/Great Prophet
+  rotate: false
+  xy: 1420, 408
+  size: 32, 28
+  orig: 32, 28
+  offset: 0, 0
+  index: -1
+TileSets/FantasyHex/Units/Great Scientist
+  rotate: false
+  xy: 1420, 372
+  size: 32, 28
+  orig: 32, 28
+  offset: 0, 0
+  index: -1
+TileSets/FantasyHex/Units/Great War Infantry
+  rotate: false
+  xy: 1420, 336
+  size: 32, 28
+  orig: 32, 28
+  offset: 0, 0
+  index: -1
+TileSets/FantasyHex/Units/Great Writer
+  rotate: false
+  xy: 1420, 300
+  size: 32, 28
+  orig: 32, 28
+  offset: 0, 0
+  index: -1
+TileSets/FantasyHex/Units/Hakkapeliitta
+  rotate: false
+  xy: 1420, 264
+  size: 32, 28
+  orig: 32, 28
+  offset: 0, 0
+  index: -1
+TileSets/FantasyHex/Units/Helicopter Gunship
+  rotate: false
+  xy: 1420, 228
+  size: 32, 28
+  orig: 32, 28
+  offset: 0, 0
+  index: -1
+TileSets/FantasyHex/Units/Hoplite
+  rotate: false
+  xy: 1460, 548
+  size: 32, 28
+  orig: 32, 28
+  offset: 0, 0
+  index: -1
+TileSets/FantasyHex/Units/Horse Archer
+  rotate: false
+  xy: 1460, 512
+  size: 32, 28
+  orig: 32, 28
+  offset: 0, 0
+  index: -1
+TileSets/FantasyHex/Units/Horseman
+  rotate: false
+  xy: 1460, 476
+  size: 32, 28
+  orig: 32, 28
+  offset: 0, 0
+  index: -1
+TileSets/FantasyHex/Units/Hussar
+  rotate: false
+  xy: 1460, 363
+  size: 32, 29
+  orig: 32, 29
+  offset: 0, 0
+  index: -1
+TileSets/FantasyHex/Units/Hwach'a
+  rotate: false
+  xy: 1460, 327
+  size: 32, 28
+  orig: 32, 28
+  offset: 0, 0
+  index: -1
+TileSets/FantasyHex/Units/Immortal
+  rotate: false
+  xy: 1460, 255
+  size: 32, 28
+  orig: 32, 28
+  offset: 0, 0
+  index: -1
+TileSets/FantasyHex/Units/Impi
+  rotate: false
+  xy: 1460, 219
+  size: 32, 28
+  orig: 32, 28
+  offset: 0, 0
+  index: -1
+TileSets/FantasyHex/Units/Infantry
+  rotate: false
+  xy: 1460, 111
+  size: 32, 28
+  orig: 32, 28
+  offset: 0, 0
+  index: -1
+TileSets/FantasyHex/Units/Inquisitor
+  rotate: false
+  xy: 1460, 75
+  size: 32, 28
+  orig: 32, 28
+  offset: 0, 0
+  index: -1
+TileSets/FantasyHex/Units/Ironclad
+  rotate: false
+  xy: 724, 56
+  size: 32, 28
+  orig: 32, 28
+  offset: 0, 0
+  index: -1
+TileSets/FantasyHex/Units/Jaguar
+  rotate: false
+  xy: 752, 20
+  size: 32, 28
+  orig: 32, 28
+  offset: 0, 0
+  index: -1
+TileSets/FantasyHex/Units/Janissary
+  rotate: false
+  xy: 1518, 606
+  size: 32, 28
+  orig: 32, 28
+  offset: 0, 0
+  index: -1
+TileSets/FantasyHex/Units/Keshik
+  rotate: false
+  xy: 1500, 570
+  size: 32, 28
+  orig: 32, 28
+  offset: 0, 0
+  index: -1
+TileSets/FantasyHex/Units/Khan
+  rotate: false
+  xy: 1500, 531
+  size: 32, 31
+  orig: 32, 31
+  offset: 0, 0
+  index: -1
+TileSets/FantasyHex/Units/Knight
+  rotate: false
+  xy: 1500, 495
+  size: 32, 28
+  orig: 32, 28
+  offset: 0, 0
+  index: -1
+TileSets/FantasyHex/Units/Kris Swordsman
+  rotate: false
+  xy: 1500, 421
+  size: 32, 28
+  orig: 32, 28
+  offset: 0, 0
+  index: -1
+TileSets/FantasyHex/Units/Lancer
+  rotate: false
+  xy: 1500, 349
+  size: 32, 28
+  orig: 32, 28
+  offset: 0, 0
+  index: -1
+TileSets/FantasyHex/Units/LandUnit
+  rotate: false
+  xy: 1500, 313
+  size: 32, 28
+  orig: 32, 28
+  offset: 0, 0
+  index: -1
+TileSets/FantasyHex/Units/Landship
+  rotate: false
+  xy: 1500, 233
+  size: 32, 28
+  orig: 32, 28
+  offset: 0, 0
+  index: -1
+TileSets/FantasyHex/Units/Landsknecht
+  rotate: false
+  xy: 1500, 197
+  size: 32, 28
+  orig: 32, 28
+  offset: 0, 0
+  index: -1
+TileSets/FantasyHex/Units/Legion
+  rotate: false
+  xy: 1500, 161
+  size: 32, 28
+  orig: 32, 28
+  offset: 0, 0
+  index: -1
+TileSets/FantasyHex/Units/Longbowman
+  rotate: false
+  xy: 1500, 125
+  size: 32, 28
+  orig: 32, 28
+  offset: 0, 0
+  index: -1
+TileSets/FantasyHex/Units/Longswordsman
+  rotate: false
+  xy: 1500, 89
+  size: 32, 28
+  orig: 32, 28
+  offset: 0, 0
+  index: -1
+TileSets/FantasyHex/Units/Machine Gun
+  rotate: false
+  xy: 1500, 53
+  size: 32, 28
+  orig: 32, 28
+  offset: 0, 0
+  index: -1
+TileSets/FantasyHex/Units/Mandekalu Cavalry
+  rotate: false
+  xy: 1540, 570
+  size: 32, 28
+  orig: 32, 28
+  offset: 0, 0
+  index: -1
+TileSets/FantasyHex/Units/Maori Warrior
+  rotate: false
+  xy: 1540, 487
+  size: 32, 28
+  orig: 32, 28
+  offset: 0, 0
+  index: -1
+TileSets/FantasyHex/Units/Marauder
+  rotate: false
+  xy: 1540, 451
+  size: 32, 28
+  orig: 32, 28
+  offset: 0, 0
+  index: -1
+TileSets/FantasyHex/Units/Marine
+  rotate: false
+  xy: 1540, 379
+  size: 32, 28
+  orig: 32, 28
+  offset: 0, 0
+  index: -1
+TileSets/FantasyHex/Units/Mechanized Infantry
+  rotate: false
+  xy: 1540, 306
+  size: 32, 28
+  orig: 32, 28
+  offset: 0, 0
+  index: -1
+TileSets/FantasyHex/Units/Mehal Sefari
+  rotate: false
+  xy: 1540, 270
+  size: 32, 28
+  orig: 32, 28
+  offset: 0, 0
+  index: -1
+TileSets/FantasyHex/Units/Merchant Of Venice
+  rotate: false
+  xy: 1540, 234
+  size: 32, 28
+  orig: 32, 28
+  offset: 0, 0
+  index: -1
+TileSets/FantasyHex/Units/Minuteman
+  rotate: false
+  xy: 1540, 162
+  size: 32, 28
+  orig: 32, 28
+  offset: 0, 0
+  index: -1
+TileSets/FantasyHex/Units/Missile Cruiser
+  rotate: false
+  xy: 1540, 126
+  size: 32, 28
+  orig: 32, 28
+  offset: 0, 0
+  index: -1
+TileSets/FantasyHex/Units/Missionary
+  rotate: false
+  xy: 1540, 90
+  size: 32, 28
+  orig: 32, 28
+  offset: 0, 0
+  index: -1
+TileSets/FantasyHex/Units/Mobile SAM
+  rotate: false
+  xy: 1500, 17
+  size: 32, 28
+  orig: 32, 28
+  offset: 0, 0
+  index: -1
+TileSets/FantasyHex/Units/Modern Armor
+  rotate: false
+  xy: 1540, 17
+  size: 32, 28
+  orig: 32, 28
+  offset: 0, 0
+  index: -1
+TileSets/FantasyHex/Units/Mohawk Warrior
+  rotate: false
+  xy: 1162, 40
+  size: 32, 28
+  orig: 32, 28
+  offset: 0, 0
+  index: -1
+TileSets/FantasyHex/Units/Musketeer
+  rotate: false
+  xy: 1162, 4
+  size: 32, 28
+  orig: 32, 28
+  offset: 0, 0
+  index: -1
+TileSets/FantasyHex/Units/Musketman
+  rotate: false
+  xy: 1638, 1042
+  size: 32, 28
+  orig: 32, 28
+  offset: 0, 0
+  index: -1
+TileSets/FantasyHex/Units/Naresuan's Elephant
+  rotate: false
+  xy: 1598, 1002
+  size: 32, 28
+  orig: 32, 28
+  offset: 0, 0
+  index: -1
+TileSets/FantasyHex/Units/Nau
+  rotate: false
+  xy: 1558, 920
+  size: 32, 28
+  orig: 32, 28
+  offset: 0, 0
+  index: -1
+TileSets/FantasyHex/Units/Norwegian Ski Infantry
+  rotate: false
+  xy: 1678, 1042
+  size: 32, 28
+  orig: 32, 28
+  offset: 0, 0
+  index: -1
+TileSets/FantasyHex/Units/Nuclear Submarine
+  rotate: false
+  xy: 1638, 1006
+  size: 32, 28
+  orig: 32, 28
+  offset: 0, 0
+  index: -1
+TileSets/FantasyHex/Units/Panzer
+  rotate: false
+  xy: 1598, 930
+  size: 32, 28
+  orig: 32, 28
+  offset: 0, 0
+  index: -1
+TileSets/FantasyHex/Units/Paratrooper
+  rotate: false
+  xy: 1558, 848
+  size: 32, 28
+  orig: 32, 28
+  offset: 0, 0
+  index: -1
+TileSets/FantasyHex/Units/Pathfinder
+  rotate: false
+  xy: 1758, 1042
+  size: 32, 28
+  orig: 32, 28
+  offset: 0, 0
+  index: -1
+TileSets/FantasyHex/Units/Persian Immortal
+  rotate: false
+  xy: 1718, 1006
+  size: 32, 28
+  orig: 32, 28
+  offset: 0, 0
+  index: -1
+TileSets/FantasyHex/Units/Pictish Warrior
+  rotate: false
+  xy: 1598, 894
+  size: 32, 28
+  orig: 32, 28
+  offset: 0, 0
+  index: -1
+TileSets/FantasyHex/Units/Pikeman
+  rotate: false
+  xy: 1558, 812
+  size: 32, 28
+  orig: 32, 28
+  offset: 0, 0
+  index: -1
+TileSets/FantasyHex/Units/Pracinha
+  rotate: false
+  xy: 1638, 854
+  size: 32, 28
+  orig: 32, 28
+  offset: 0, 0
+  index: -1
+TileSets/FantasyHex/Units/Privateer
+  rotate: false
+  xy: 1558, 736
+  size: 32, 28
+  orig: 32, 28
+  offset: 0, 0
+  index: -1
+TileSets/FantasyHex/Units/Quinquereme
+  rotate: false
+  xy: 1598, 781
+  size: 32, 28
+  orig: 32, 28
+  offset: 0, 0
+  index: -1
+TileSets/FantasyHex/Units/Rifleman
+  rotate: false
+  xy: 1638, 818
+  size: 32, 28
+  orig: 32, 28
+  offset: 0, 0
+  index: -1
+TileSets/FantasyHex/Units/Rocket Artillery
+  rotate: false
+  xy: 1558, 664
+  size: 32, 28
+  orig: 32, 28
+  offset: 0, 0
+  index: -1
+TileSets/FantasyHex/Units/SS Booster
+  rotate: false
+  xy: 1678, 790
+  size: 32, 28
+  orig: 32, 28
+  offset: 0, 0
+  index: -1
+TileSets/FantasyHex/Units/SS Cockpit
+  rotate: false
+  xy: 1718, 826
+  size: 32, 28
+  orig: 32, 28
+  offset: 0, 0
+  index: -1
+TileSets/FantasyHex/Units/SS Engine
+  rotate: false
+  xy: 1758, 858
+  size: 32, 28
+  orig: 32, 28
+  offset: 0, 0
+  index: -1
+TileSets/FantasyHex/Units/SS Stasis Chamber
+  rotate: false
+  xy: 1598, 709
+  size: 32, 28
+  orig: 32, 28
+  offset: 0, 0
+  index: -1
+TileSets/FantasyHex/Units/Samurai
+  rotate: false
+  xy: 1558, 628
+  size: 32, 28
+  orig: 32, 28
+  offset: 0, 0
+  index: -1
+TileSets/FantasyHex/Units/Scout
+  rotate: false
+  xy: 1678, 754
+  size: 32, 28
+  orig: 32, 28
+  offset: 0, 0
+  index: -1
+TileSets/FantasyHex/Units/Sea Beggar
+  rotate: false
+  xy: 1718, 790
+  size: 32, 28
+  orig: 32, 28
+  offset: 0, 0
+  index: -1
+TileSets/FantasyHex/Units/Settler
+  rotate: false
+  xy: 1758, 821
+  size: 32, 29
+  orig: 32, 29
+  offset: 0, 0
+  index: -1
+TileSets/FantasyHex/Units/Ship of the Line
+  rotate: false
+  xy: 1638, 709
+  size: 32, 29
+  orig: 32, 29
+  offset: 0, 0
+  index: -1
+TileSets/FantasyHex/Units/Siege Tower
+  rotate: false
+  xy: 1678, 718
+  size: 32, 28
+  orig: 32, 28
+  offset: 0, 0
+  index: -1
+TileSets/FantasyHex/Units/Sipahi
+  rotate: false
+  xy: 1638, 671
+  size: 32, 30
+  orig: 32, 30
+  offset: 0, 0
+  index: -1
+TileSets/FantasyHex/Units/Skirmisher
+  rotate: false
+  xy: 1678, 682
+  size: 32, 28
+  orig: 32, 28
+  offset: 0, 0
+  index: -1
+TileSets/FantasyHex/Units/Slinger
+  rotate: false
+  xy: 1718, 718
+  size: 32, 28
+  orig: 32, 28
+  offset: 0, 0
+  index: -1
+TileSets/FantasyHex/Units/Spearman
+  rotate: false
+  xy: 1758, 713
+  size: 32, 28
+  orig: 32, 28
+  offset: 0, 0
+  index: -1
+TileSets/FantasyHex/Units/Submarine
+  rotate: false
+  xy: 1758, 679
+  size: 32, 26
+  orig: 32, 26
+  offset: 0, 0
+  index: -1
+TileSets/FantasyHex/Units/Swordsman
+  rotate: false
+  xy: 1798, 994
+  size: 32, 28
+  orig: 32, 28
+  offset: 0, 0
+  index: -1
+TileSets/FantasyHex/Units/Tank
+  rotate: false
+  xy: 1838, 1030
+  size: 32, 28
+  orig: 32, 28
+  offset: 0, 0
+  index: -1
+TileSets/FantasyHex/Units/Tercio
+  rotate: false
+  xy: 1798, 958
+  size: 32, 28
+  orig: 32, 28
+  offset: 0, 0
+  index: -1
+TileSets/FantasyHex/Units/Trebuchet
+  rotate: false
+  xy: 1798, 886
+  size: 32, 28
+  orig: 32, 28
+  offset: 0, 0
+  index: -1
+TileSets/FantasyHex/Units/Trireme
+  rotate: false
+  xy: 1838, 922
+  size: 32, 28
+  orig: 32, 28
+  offset: 0, 0
+  index: -1
+TileSets/FantasyHex/Units/Turtle Ship
+  rotate: false
+  xy: 1838, 734
+  size: 32, 28
+  orig: 32, 28
+  offset: 0, 0
+  index: -1
+TileSets/FantasyHex/Units/War Chariot
+  rotate: false
+  xy: 1838, 662
+  size: 32, 28
+  orig: 32, 28
+  offset: 0, 0
+  index: -1
+TileSets/FantasyHex/Units/War Elephant
+  rotate: false
+  xy: 1878, 1024
+  size: 32, 28
+  orig: 32, 28
+  offset: 0, 0
+  index: -1
+TileSets/FantasyHex/Units/Warrior
+  rotate: false
+  xy: 1878, 988
+  size: 32, 28
+  orig: 32, 28
+  offset: 0, 0
+  index: -1
+TileSets/FantasyHex/Units/WaterUnit
+  rotate: false
+  xy: 1918, 1026
+  size: 32, 26
+  orig: 32, 26
+  offset: 0, 0
+  index: -1
+TileSets/FantasyHex/Units/Winged Hussar
+  rotate: false
+  xy: 1958, 988
+  size: 32, 28
+  orig: 32, 28
+  offset: 0, 0
+  index: -1
+TileSets/FantasyHex/Units/Work Boats
+  rotate: false
+  xy: 1878, 880
+  size: 32, 28
+  orig: 32, 28
+  offset: 0, 0
+  index: -1
+TileSets/FantasyHex/Units/Worker
+  rotate: false
+  xy: 1918, 918
+  size: 32, 28
+  orig: 32, 28
+  offset: 0, 0
+  index: -1
+TileSets/HexaRealm/Tiles/Academy
+  rotate: false
+  xy: 404, 1794
+  size: 64, 64
+  orig: 64, 64
+  offset: 0, 0
+  index: -1
+TileSets/HexaRealm/Tiles/Academy-Atomic era
+  rotate: false
+  xy: 220, 1092
+  size: 64, 64
+  orig: 64, 64
+  offset: 0, 0
+  index: -1
+TileSets/HexaRealm/Tiles/Academy-Future era
+  rotate: false
+  xy: 220, 1092
+  size: 64, 64
+  orig: 64, 64
+  offset: 0, 0
+  index: -1
+TileSets/HexaRealm/Tiles/Academy-Information era
+  rotate: false
+  xy: 220, 1092
+  size: 64, 64
+  orig: 64, 64
+  offset: 0, 0
+  index: -1
+TileSets/HexaRealm/Tiles/AcademyT
+  rotate: false
+  xy: 220, 1020
+  size: 64, 64
+  orig: 64, 64
+  offset: 0, 0
+  index: -1
+TileSets/HexaRealm/Tiles/AcademyT-Atomic era
+  rotate: false
+  xy: 220, 948
+  size: 64, 64
+  orig: 64, 64
+  offset: 0, 0
+  index: -1
+TileSets/HexaRealm/Tiles/AcademyT-Future era
+  rotate: false
+  xy: 220, 948
+  size: 64, 64
+  orig: 64, 64
+  offset: 0, 0
+  index: -1
+TileSets/HexaRealm/Tiles/AcademyT-Information era
+  rotate: false
+  xy: 220, 948
+  size: 64, 64
+  orig: 64, 64
+  offset: 0, 0
+  index: -1
+TileSets/HexaRealm/Tiles/Aluminum
+  rotate: false
+  xy: 220, 884
+  size: 64, 56
+  orig: 64, 56
+  offset: 0, 0
+  index: -1
+TileSets/HexaRealm/Tiles/Ancient ruins
+  rotate: false
+  xy: 220, 820
+  size: 64, 56
+  orig: 64, 56
+  offset: 0, 0
+  index: -1
+TileSets/HexaRealm/Tiles/Atoll
+  rotate: false
+  xy: 220, 756
+  size: 64, 56
+  orig: 64, 56
+  offset: 0, 0
+  index: -1
+TileSets/HexaRealm/Tiles/Bananas
+  rotate: false
+  xy: 220, 692
+  size: 64, 56
+  orig: 64, 56
+  offset: 0, 0
+  index: -1
+TileSets/HexaRealm/Tiles/Bananas+Plantation
+  rotate: false
+  xy: 220, 628
+  size: 64, 56
+  orig: 64, 56
+  offset: 0, 0
+  index: -1
+TileSets/HexaRealm/Tiles/Barbarian encampment
+  rotate: false
+  xy: 220, 564
+  size: 64, 56
+  orig: 64, 56
+  offset: 0, 0
+  index: -1
+TileSets/HexaRealm/Tiles/Barbarian encampmentT
+  rotate: false
+  xy: 220, 500
+  size: 64, 56
+  orig: 64, 56
+  offset: 0, 0
+  index: -1
+TileSets/HexaRealm/Tiles/Barringer Crater
+  rotate: false
+  xy: 220, 436
+  size: 64, 56
+  orig: 64, 56
+  offset: 0, 0
+  index: -1
+TileSets/HexaRealm/Tiles/Camp
+  rotate: false
+  xy: 220, 372
+  size: 64, 56
+  orig: 64, 56
+  offset: 0, 0
+  index: -1
+TileSets/HexaRealm/Tiles/Camp-Industrial era
+  rotate: false
+  xy: 220, 308
+  size: 64, 56
+  orig: 64, 56
+  offset: 0, 0
+  index: -1
+TileSets/HexaRealm/Tiles/Cattle
+  rotate: false
+  xy: 220, 244
+  size: 64, 56
+  orig: 64, 56
+  offset: 0, 0
+  index: -1
+TileSets/HexaRealm/Tiles/CattleP
+  rotate: false
+  xy: 220, 244
+  size: 64, 56
+  orig: 64, 56
+  offset: 0, 0
+  index: -1
+TileSets/HexaRealm/Tiles/Cattle+Pasture
+  rotate: false
+  xy: 220, 180
+  size: 64, 56
+  orig: 64, 56
+  offset: 0, 0
+  index: -1
+TileSets/HexaRealm/Tiles/Cattle+Pasture-Industrial era
+  rotate: false
+  xy: 220, 116
+  size: 64, 56
+  orig: 64, 56
+  offset: 0, 0
+  index: -1
+TileSets/HexaRealm/Tiles/CattleG
+  rotate: false
+  xy: 220, 52
+  size: 64, 56
+  orig: 64, 56
+  offset: 0, 0
+  index: -1
+TileSets/HexaRealm/Tiles/Cerro de Potosi
+  rotate: false
+  xy: 292, 1086
+  size: 64, 56
+  orig: 64, 56
+  offset: 0, 0
+  index: -1
+TileSets/HexaRealm/Tiles/Citadel
+  rotate: false
+  xy: 292, 1014
+  size: 64, 64
+  orig: 64, 64
+  offset: 0, 0
+  index: -1
+TileSets/HexaRealm/Tiles/Citadel-Atomic era
+  rotate: false
+  xy: 292, 942
+  size: 64, 64
+  orig: 64, 64
+  offset: 0, 0
+  index: -1
+TileSets/HexaRealm/Tiles/CitadelT
+  rotate: false
+  xy: 292, 870
+  size: 64, 64
+  orig: 64, 64
+  offset: 0, 0
+  index: -1
+TileSets/HexaRealm/Tiles/CitadelT-Atomic era
+  rotate: false
+  xy: 292, 798
+  size: 64, 64
+  orig: 64, 64
+  offset: 0, 0
+  index: -1
+TileSets/HexaRealm/Tiles/Citrus
+  rotate: false
+  xy: 292, 734
+  size: 64, 56
+  orig: 64, 56
+  offset: 0, 0
+  index: -1
+TileSets/HexaRealm/Tiles/Citrus+Plantation
+  rotate: false
+  xy: 292, 670
+  size: 64, 56
+  orig: 64, 56
+  offset: 0, 0
+  index: -1
+TileSets/HexaRealm/Tiles/City center
+  rotate: false
+  xy: 292, 589
+  size: 64, 73
+  orig: 64, 73
+  offset: 0, 0
+  index: -1
+TileSets/HexaRealm/Tiles/City center-Ancient era
+  rotate: false
+  xy: 292, 517
+  size: 64, 64
+  orig: 64, 64
+  offset: 0, 0
+  index: -1
+TileSets/HexaRealm/Tiles/City center-Atomic era
+  rotate: false
+  xy: 292, 436
+  size: 64, 73
+  orig: 64, 73
+  offset: 0, 0
+  index: -1
+TileSets/HexaRealm/Tiles/City center-Classical era
+  rotate: false
+  xy: 292, 364
+  size: 64, 64
+  orig: 64, 64
+  offset: 0, 0
+  index: -1
+TileSets/HexaRealm/Tiles/City center-Future era
+  rotate: false
+  xy: 292, 279
+  size: 64, 77
+  orig: 64, 77
+  offset: 0, 0
+  index: -1
+TileSets/HexaRealm/Tiles/City center-Industrial era
+  rotate: false
+  xy: 292, 201
+  size: 64, 70
+  orig: 64, 70
+  offset: 0, 0
+  index: -1
+TileSets/HexaRealm/Tiles/City center-Information era
+  rotate: false
+  xy: 292, 120
+  size: 64, 73
+  orig: 64, 73
+  offset: 0, 0
+  index: -1
+TileSets/HexaRealm/Tiles/City center-Medieval era
+  rotate: false
+  xy: 292, 46
+  size: 64, 66
+  orig: 64, 66
+  offset: 0, 0
+  index: -1
+TileSets/HexaRealm/Tiles/City center-Modern era
+  rotate: false
+  xy: 364, 1072
+  size: 64, 70
+  orig: 64, 70
+  offset: 0, 0
+  index: -1
+TileSets/HexaRealm/Tiles/City center-Renaissance era
+  rotate: false
+  xy: 364, 998
+  size: 64, 66
+  orig: 64, 66
+  offset: 0, 0
+  index: -1
+TileSets/HexaRealm/Tiles/City ruins
+  rotate: false
+  xy: 364, 926
+  size: 64, 64
+  orig: 64, 64
+  offset: 0, 0
+  index: -1
+TileSets/HexaRealm/Tiles/Coal
+  rotate: false
+  xy: 364, 862
+  size: 64, 56
+  orig: 64, 56
+  offset: 0, 0
+  index: -1
+TileSets/HexaRealm/Tiles/Coast
+  rotate: false
+  xy: 364, 798
+  size: 64, 56
+  orig: 64, 56
+  offset: 0, 0
+  index: -1
+TileSets/HexaRealm/Tiles/Copper
+  rotate: false
+  xy: 364, 734
+  size: 64, 56
+  orig: 64, 56
+  offset: 0, 0
+  index: -1
+TileSets/HexaRealm/Tiles/Cotton
+  rotate: false
+  xy: 364, 670
+  size: 64, 56
+  orig: 64, 56
+  offset: 0, 0
+  index: -1
+TileSets/HexaRealm/Tiles/Cotton+Plantation
+  rotate: false
+  xy: 364, 606
+  size: 64, 56
+  orig: 64, 56
+  offset: 0, 0
+  index: -1
+TileSets/HexaRealm/Tiles/Crab
+  rotate: false
+  xy: 364, 542
+  size: 64, 56
+  orig: 64, 56
+  offset: 0, 0
+  index: -1
+TileSets/HexaRealm/Tiles/Customs house
+  rotate: false
+  xy: 364, 470
+  size: 64, 64
+  orig: 64, 64
+  offset: 0, 0
+  index: -1
+TileSets/HexaRealm/Tiles/Customs house-Atomic era
+  rotate: false
+  xy: 364, 398
+  size: 64, 64
+  orig: 64, 64
+  offset: 0, 0
+  index: -1
+TileSets/HexaRealm/Tiles/Customs houseT
+  rotate: false
+  xy: 364, 326
+  size: 64, 64
+  orig: 64, 64
+  offset: 0, 0
+  index: -1
+TileSets/HexaRealm/Tiles/Customs houseT-Atomic era
+  rotate: false
+  xy: 364, 254
+  size: 64, 64
+  orig: 64, 64
+  offset: 0, 0
+  index: -1
+TileSets/HexaRealm/Tiles/Deer
+  rotate: false
+  xy: 364, 190
+  size: 64, 56
+  orig: 64, 56
+  offset: 0, 0
+  index: -1
+TileSets/HexaRealm/Tiles/Deer+Camp
+  rotate: false
+  xy: 364, 126
+  size: 64, 56
+  orig: 64, 56
+  offset: 0, 0
+  index: -1
+TileSets/HexaRealm/Tiles/Deer+Camp-Industrial era
+  rotate: false
+  xy: 364, 62
+  size: 64, 56
+  orig: 64, 56
+  offset: 0, 0
+  index: -1
+TileSets/HexaRealm/Tiles/Deer+CampT
+  rotate: false
+  xy: 436, 1101
+  size: 64, 56
+  orig: 64, 56
+  offset: 0, 0
+  index: -1
+TileSets/HexaRealm/Tiles/Deer+CampT-Industrial era
+  rotate: false
+  xy: 508, 1101
+  size: 64, 56
+  orig: 64, 56
+  offset: 0, 0
+  index: -1
+TileSets/HexaRealm/Tiles/Desert
+  rotate: false
+  xy: 436, 1037
+  size: 64, 56
+  orig: 64, 56
+  offset: 0, 0
+  index: -1
+TileSets/HexaRealm/Tiles/Desert+Hill
+  rotate: false
+  xy: 508, 1037
+  size: 64, 56
+  orig: 64, 56
+  offset: 0, 0
+  index: -1
+TileSets/HexaRealm/Tiles/Desert+Hill+Fallout
+  rotate: false
+  xy: 508, 973
+  size: 64, 56
+  orig: 64, 56
+  offset: 0, 0
+  index: -1
+TileSets/HexaRealm/Tiles/Desert+Hill+Fallout2
+  rotate: false
+  xy: 580, 1037
+  size: 64, 56
+  orig: 64, 56
+  offset: 0, 0
+  index: -1
+TileSets/HexaRealm/Tiles/Desert+Hill2
+  rotate: false
+  xy: 436, 909
+  size: 64, 56
+  orig: 64, 56
+  offset: 0, 0
+  index: -1
+TileSets/HexaRealm/Tiles/Desert2
+  rotate: false
+  xy: 580, 1101
+  size: 64, 56
+  orig: 64, 56
+  offset: 0, 0
+  index: -1
+TileSets/HexaRealm/Tiles/Desert3
+  rotate: false
+  xy: 436, 973
+  size: 64, 56
+  orig: 64, 56
+  offset: 0, 0
+  index: -1
+TileSets/HexaRealm/Tiles/Dyes
+  rotate: false
+  xy: 436, 845
+  size: 64, 56
+  orig: 64, 56
+  offset: 0, 0
+  index: -1
+TileSets/HexaRealm/Tiles/Dyes+Plantation
+  rotate: false
+  xy: 508, 909
+  size: 64, 56
+  orig: 64, 56
+  offset: 0, 0
+  index: -1
+TileSets/HexaRealm/Tiles/El Dorado
+  rotate: false
+  xy: 580, 973
+  size: 64, 56
+  orig: 64, 56
+  offset: 0, 0
+  index: -1
+TileSets/HexaRealm/Tiles/Fallout
+  rotate: false
+  xy: 436, 781
+  size: 64, 56
+  orig: 64, 56
+  offset: 0, 0
+  index: -1
+TileSets/HexaRealm/Tiles/Farm
+  rotate: false
+  xy: 508, 845
+  size: 64, 56
+  orig: 64, 56
+  offset: 0, 0
+  index: -1
+TileSets/HexaRealm/Tiles/Farm+Wheat
+  rotate: false
+  xy: 580, 909
+  size: 64, 56
+  orig: 64, 56
+  offset: 0, 0
+  index: -1
+TileSets/HexaRealm/Tiles/FarmD
+  rotate: false
+  xy: 436, 717
+  size: 64, 56
+  orig: 64, 56
+  offset: 0, 0
+  index: -1
+TileSets/HexaRealm/Tiles/FarmDH
+  rotate: false
+  xy: 508, 781
+  size: 64, 56
+  orig: 64, 56
+  offset: 0, 0
+  index: -1
+TileSets/HexaRealm/Tiles/FarmG
+  rotate: false
+  xy: 580, 845
+  size: 64, 56
+  orig: 64, 56
+  offset: 0, 0
+  index: -1
+TileSets/HexaRealm/Tiles/FarmGH
+  rotate: false
+  xy: 436, 653
+  size: 64, 56
+  orig: 64, 56
+  offset: 0, 0
+  index: -1
+TileSets/HexaRealm/Tiles/FarmP
+  rotate: false
+  xy: 508, 717
+  size: 64, 56
+  orig: 64, 56
+  offset: 0, 0
+  index: -1
+TileSets/HexaRealm/Tiles/FarmPH
+  rotate: false
+  xy: 580, 781
+  size: 64, 56
+  orig: 64, 56
+  offset: 0, 0
+  index: -1
+TileSets/HexaRealm/Tiles/FarmS
+  rotate: false
+  xy: 436, 589
+  size: 64, 56
+  orig: 64, 56
+  offset: 0, 0
+  index: -1
+TileSets/HexaRealm/Tiles/FarmSH
+  rotate: false
+  xy: 508, 653
+  size: 64, 56
+  orig: 64, 56
+  offset: 0, 0
+  index: -1
+TileSets/HexaRealm/Tiles/FarmT
+  rotate: false
+  xy: 580, 717
+  size: 64, 56
+  orig: 64, 56
+  offset: 0, 0
+  index: -1
+TileSets/HexaRealm/Tiles/FarmTH
+  rotate: false
+  xy: 436, 525
+  size: 64, 56
+  orig: 64, 56
+  offset: 0, 0
+  index: -1
+TileSets/HexaRealm/Tiles/Fish
+  rotate: false
+  xy: 508, 589
+  size: 64, 56
+  orig: 64, 56
+  offset: 0, 0
+  index: -1
+TileSets/HexaRealm/Tiles/Fishing Boats
+  rotate: false
+  xy: 580, 653
+  size: 64, 56
+  orig: 64, 56
+  offset: 0, 0
+  index: -1
+TileSets/HexaRealm/Tiles/Fishing Boats-Industrial era
+  rotate: false
+  xy: 436, 461
+  size: 64, 56
+  orig: 64, 56
+  offset: 0, 0
+  index: -1
+TileSets/HexaRealm/Tiles/Flood plains
+  rotate: false
+  xy: 508, 525
+  size: 64, 56
+  orig: 64, 56
+  offset: 0, 0
+  index: -1
+TileSets/HexaRealm/Tiles/ForestG
+  rotate: false
+  xy: 580, 589
+  size: 64, 56
+  orig: 64, 56
+  offset: 0, 0
+  index: -1
+TileSets/HexaRealm/Tiles/ForestGH
+  rotate: false
+  xy: 436, 397
+  size: 64, 56
+  orig: 64, 56
+  offset: 0, 0
+  index: -1
+TileSets/HexaRealm/Tiles/ForestGHLow
+  rotate: false
+  xy: 508, 461
+  size: 64, 56
+  orig: 64, 56
+  offset: 0, 0
+  index: -1
+TileSets/HexaRealm/Tiles/ForestGHUp
+  rotate: false
+  xy: 580, 525
+  size: 64, 56
+  orig: 64, 56
+  offset: 0, 0
+  index: -1
+TileSets/HexaRealm/Tiles/ForestGLow
+  rotate: false
+  xy: 436, 333
+  size: 64, 56
+  orig: 64, 56
+  offset: 0, 0
+  index: -1
+TileSets/HexaRealm/Tiles/ForestGUp
+  rotate: false
+  xy: 508, 397
+  size: 64, 56
+  orig: 64, 56
+  offset: 0, 0
+  index: -1
+TileSets/HexaRealm/Tiles/ForestP
+  rotate: false
+  xy: 580, 461
+  size: 64, 56
+  orig: 64, 56
+  offset: 0, 0
+  index: -1
+TileSets/HexaRealm/Tiles/ForestPH
+  rotate: false
+  xy: 436, 269
+  size: 64, 56
+  orig: 64, 56
+  offset: 0, 0
+  index: -1
+TileSets/HexaRealm/Tiles/ForestPHLow
+  rotate: false
+  xy: 508, 333
+  size: 64, 56
+  orig: 64, 56
+  offset: 0, 0
+  index: -1
+TileSets/HexaRealm/Tiles/ForestPHUp
+  rotate: false
+  xy: 580, 397
+  size: 64, 56
+  orig: 64, 56
+  offset: 0, 0
+  index: -1
+TileSets/HexaRealm/Tiles/ForestPLow
+  rotate: false
+  xy: 436, 205
+  size: 64, 56
+  orig: 64, 56
+  offset: 0, 0
+  index: -1
+TileSets/HexaRealm/Tiles/ForestPUp
+  rotate: false
+  xy: 508, 269
+  size: 64, 56
+  orig: 64, 56
+  offset: 0, 0
+  index: -1
+TileSets/HexaRealm/Tiles/ForestT
+  rotate: false
+  xy: 580, 333
+  size: 64, 56
+  orig: 64, 56
+  offset: 0, 0
+  index: -1
+TileSets/HexaRealm/Tiles/ForestTH
+  rotate: false
+  xy: 436, 141
+  size: 64, 56
+  orig: 64, 56
+  offset: 0, 0
+  index: -1
+TileSets/HexaRealm/Tiles/ForestTLow
+  rotate: false
+  xy: 508, 205
+  size: 64, 56
+  orig: 64, 56
+  offset: 0, 0
+  index: -1
+TileSets/HexaRealm/Tiles/ForestTUp
+  rotate: false
+  xy: 580, 269
+  size: 64, 56
+  orig: 64, 56
+  offset: 0, 0
+  index: -1
+TileSets/HexaRealm/Tiles/Fort
+  rotate: false
+  xy: 436, 77
+  size: 64, 56
+  orig: 64, 56
+  offset: 0, 0
+  index: -1
+TileSets/HexaRealm/Tiles/Fort-Atomic era
+  rotate: false
+  xy: 508, 141
+  size: 64, 56
+  orig: 64, 56
+  offset: 0, 0
+  index: -1
+TileSets/HexaRealm/Tiles/Fort-Industrial era
+  rotate: false
+  xy: 580, 205
+  size: 64, 56
+  orig: 64, 56
+  offset: 0, 0
+  index: -1
+TileSets/HexaRealm/Tiles/FortT
+  rotate: false
+  xy: 508, 77
+  size: 64, 56
+  orig: 64, 56
+  offset: 0, 0
+  index: -1
+TileSets/HexaRealm/Tiles/FortT-Atomic era
+  rotate: false
+  xy: 580, 141
+  size: 64, 56
+  orig: 64, 56
+  offset: 0, 0
+  index: -1
+TileSets/HexaRealm/Tiles/FortT-Industrial era
+  rotate: false
+  xy: 580, 77
+  size: 64, 56
+  orig: 64, 56
+  offset: 0, 0
+  index: -1
+TileSets/HexaRealm/Tiles/Fountain of Youth
+  rotate: false
+  xy: 673, 1124
+  size: 64, 56
+  orig: 64, 56
+  offset: 0, 0
+  index: -1
+TileSets/HexaRealm/Tiles/Furs
+  rotate: false
+  xy: 745, 1124
+  size: 64, 56
+  orig: 64, 56
+  offset: 0, 0
+  index: -1
+TileSets/HexaRealm/Tiles/Furs+Camp
+  rotate: false
+  xy: 817, 1124
+  size: 64, 56
+  orig: 64, 56
+  offset: 0, 0
+  index: -1
+TileSets/HexaRealm/Tiles/Furs+Camp-Industrial era
+  rotate: false
+  xy: 889, 1124
+  size: 64, 56
+  orig: 64, 56
+  offset: 0, 0
+  index: -1
+TileSets/HexaRealm/Tiles/FursT
+  rotate: false
+  xy: 961, 1124
+  size: 64, 56
+  orig: 64, 56
+  offset: 0, 0
+  index: -1
+TileSets/HexaRealm/Tiles/FursT+Camp
+  rotate: false
+  xy: 1033, 1124
+  size: 64, 56
+  orig: 64, 56
+  offset: 0, 0
+  index: -1
+TileSets/HexaRealm/Tiles/FursT+Camp-Industrial era
+  rotate: false
+  xy: 1105, 1124
+  size: 64, 56
+  orig: 64, 56
+  offset: 0, 0
+  index: -1
+TileSets/HexaRealm/Tiles/Gems
+  rotate: false
+  xy: 1177, 1124
+  size: 64, 56
+  orig: 64, 56
+  offset: 0, 0
+  index: -1
+TileSets/HexaRealm/Tiles/Gold Ore
+  rotate: false
+  xy: 1249, 1124
+  size: 64, 56
+  orig: 64, 56
+  offset: 0, 0
+  index: -1
+TileSets/HexaRealm/Tiles/Grand Mesa
+  rotate: false
+  xy: 652, 1060
+  size: 64, 56
+  orig: 64, 56
+  offset: 0, 0
+  index: -1
+TileSets/HexaRealm/Tiles/Grassland
+  rotate: false
+  xy: 652, 996
+  size: 64, 56
+  orig: 64, 56
+  offset: 0, 0
+  index: -1
+TileSets/HexaRealm/Tiles/Grassland+Hill
+  rotate: false
+  xy: 724, 996
+  size: 64, 56
+  orig: 64, 56
+  offset: 0, 0
+  index: -1
+TileSets/HexaRealm/Tiles/Grassland+Hill+Fallout
+  rotate: false
+  xy: 652, 868
+  size: 64, 56
+  orig: 64, 56
+  offset: 0, 0
+  index: -1
+TileSets/HexaRealm/Tiles/Grassland+Hill+Fallout2
+  rotate: false
+  xy: 724, 932
+  size: 64, 56
+  orig: 64, 56
+  offset: 0, 0
+  index: -1
+TileSets/HexaRealm/Tiles/Grassland+Hill2
+  rotate: false
+  xy: 796, 1060
+  size: 64, 56
+  orig: 64, 56
+  offset: 0, 0
+  index: -1
+TileSets/HexaRealm/Tiles/Grassland2
+  rotate: false
+  xy: 724, 1060
+  size: 64, 56
+  orig: 64, 56
+  offset: 0, 0
+  index: -1
+TileSets/HexaRealm/Tiles/Grassland3
+  rotate: false
+  xy: 652, 932
+  size: 64, 56
+  orig: 64, 56
+  offset: 0, 0
+  index: -1
+TileSets/HexaRealm/Tiles/Great Barrier Reef
+  rotate: false
+  xy: 796, 996
+  size: 64, 56
+  orig: 64, 56
+  offset: 0, 0
+  index: -1
+TileSets/HexaRealm/Tiles/Hill
+  rotate: false
+  xy: 868, 1060
+  size: 64, 56
+  orig: 64, 56
+  offset: 0, 0
+  index: -1
+TileSets/HexaRealm/Tiles/Holy site
+  rotate: false
+  xy: 652, 796
+  size: 64, 64
+  orig: 64, 64
+  offset: 0, 0
+  index: -1
+TileSets/HexaRealm/Tiles/Holy siteT
+  rotate: false
+  xy: 724, 860
+  size: 64, 64
+  orig: 64, 64
+  offset: 0, 0
+  index: -1
+TileSets/HexaRealm/Tiles/Horses
+  rotate: false
+  xy: 796, 932
+  size: 64, 56
+  orig: 64, 56
+  offset: 0, 0
+  index: -1
+TileSets/HexaRealm/Tiles/Horses+Pasture
+  rotate: false
+  xy: 868, 996
+  size: 64, 56
+  orig: 64, 56
+  offset: 0, 0
+  index: -1
+TileSets/HexaRealm/Tiles/Horses+Pasture-Industrial era
+  rotate: false
+  xy: 940, 1060
+  size: 64, 56
+  orig: 64, 56
+  offset: 0, 0
+  index: -1
+TileSets/HexaRealm/Tiles/HutFarm
+  rotate: false
+  xy: 652, 732
+  size: 64, 56
+  orig: 64, 56
+  offset: 0, 0
+  index: -1
+TileSets/HexaRealm/Tiles/HutFarm-Atomic era
+  rotate: false
+  xy: 868, 932
+  size: 64, 56
+  orig: 64, 56
+  offset: 0, 0
+  index: -1
+TileSets/HexaRealm/Tiles/HutFarm-Atomic era2
+  rotate: false
+  xy: 940, 996
+  size: 64, 56
+  orig: 64, 56
+  offset: 0, 0
+  index: -1
+TileSets/HexaRealm/Tiles/HutFarm-Industrial era
+  rotate: false
+  xy: 1012, 1060
+  size: 64, 56
+  orig: 64, 56
+  offset: 0, 0
+  index: -1
+TileSets/HexaRealm/Tiles/HutFarm-Industrial era2
+  rotate: false
+  xy: 652, 668
+  size: 64, 56
+  orig: 64, 56
+  offset: 0, 0
+  index: -1
+TileSets/HexaRealm/Tiles/HutFarm2
+  rotate: false
+  xy: 724, 796
+  size: 64, 56
+  orig: 64, 56
+  offset: 0, 0
+  index: -1
+TileSets/HexaRealm/Tiles/HutFarm3
+  rotate: false
+  xy: 796, 868
+  size: 64, 56
+  orig: 64, 56
+  offset: 0, 0
+  index: -1
+TileSets/HexaRealm/Tiles/HutFarm-Atomic era3
+  rotate: false
+  xy: 796, 868
+  size: 64, 56
+  orig: 64, 56
+  offset: 0, 0
+  index: -1
+TileSets/HexaRealm/Tiles/HutFarm-Industrial era3
+  rotate: false
+  xy: 796, 868
+  size: 64, 56
+  orig: 64, 56
+  offset: 0, 0
+  index: -1
+TileSets/HexaRealm/Tiles/HutFarmT3
+  rotate: false
+  xy: 796, 868
+  size: 64, 56
+  orig: 64, 56
+  offset: 0, 0
+  index: -1
+TileSets/HexaRealm/Tiles/HutFarmT
+  rotate: false
+  xy: 724, 732
+  size: 64, 56
+  orig: 64, 56
+  offset: 0, 0
+  index: -1
+TileSets/HexaRealm/Tiles/HutFarmT-Atomic era
+  rotate: false
+  xy: 868, 868
+  size: 64, 56
+  orig: 64, 56
+  offset: 0, 0
+  index: -1
+TileSets/HexaRealm/Tiles/HutFarmT-Atomic era2
+  rotate: false
+  xy: 940, 932
+  size: 64, 56
+  orig: 64, 56
+  offset: 0, 0
+  index: -1
+TileSets/HexaRealm/Tiles/HutFarmT-Industrial era
+  rotate: false
+  xy: 1012, 996
+  size: 64, 56
+  orig: 64, 56
+  offset: 0, 0
+  index: -1
+TileSets/HexaRealm/Tiles/HutFarmT-Industrial era2
+  rotate: false
+  xy: 1084, 1060
+  size: 64, 56
+  orig: 64, 56
+  offset: 0, 0
+  index: -1
+TileSets/HexaRealm/Tiles/HutFarmT2
+  rotate: false
+  xy: 796, 804
+  size: 64, 56
+  orig: 64, 56
+  offset: 0, 0
+  index: -1
+TileSets/HexaRealm/Tiles/Ice
+  rotate: false
+  xy: 652, 604
+  size: 64, 56
+  orig: 64, 56
+  offset: 0, 0
+  index: -1
+TileSets/HexaRealm/Tiles/Incense
+  rotate: false
+  xy: 724, 668
+  size: 64, 56
+  orig: 64, 56
+  offset: 0, 0
+  index: -1
+TileSets/HexaRealm/Tiles/Incense+Plantation
+  rotate: false
+  xy: 796, 740
+  size: 64, 56
+  orig: 64, 56
+  offset: 0, 0
+  index: -1
+TileSets/HexaRealm/Tiles/Iron
+  rotate: false
+  xy: 868, 804
+  size: 64, 56
+  orig: 64, 56
+  offset: 0, 0
+  index: -1
+TileSets/HexaRealm/Tiles/Ivory
+  rotate: false
+  xy: 940, 868
+  size: 64, 56
+  orig: 64, 56
+  offset: 0, 0
+  index: -1
+TileSets/HexaRealm/Tiles/Ivory+Camp
+  rotate: false
+  xy: 1012, 932
+  size: 64, 56
+  orig: 64, 56
+  offset: 0, 0
+  index: -1
+TileSets/HexaRealm/Tiles/Ivory+Camp-Industrial era
+  rotate: false
+  xy: 1084, 996
+  size: 64, 56
+  orig: 64, 56
+  offset: 0, 0
+  index: -1
+TileSets/HexaRealm/Tiles/JungleG
+  rotate: false
+  xy: 1156, 1060
+  size: 64, 56
+  orig: 64, 56
+  offset: 0, 0
+  index: -1
+TileSets/HexaRealm/Tiles/JungleGLow
+  rotate: false
+  xy: 652, 540
+  size: 64, 56
+  orig: 64, 56
+  offset: 0, 0
+  index: -1
+TileSets/HexaRealm/Tiles/JungleGUp
+  rotate: false
+  xy: 724, 604
+  size: 64, 56
+  orig: 64, 56
+  offset: 0, 0
+  index: -1
+TileSets/HexaRealm/Tiles/JungleP
+  rotate: false
+  xy: 796, 676
+  size: 64, 56
+  orig: 64, 56
+  offset: 0, 0
+  index: -1
+TileSets/HexaRealm/Tiles/JunglePLow
+  rotate: false
+  xy: 868, 740
+  size: 64, 56
+  orig: 64, 56
+  offset: 0, 0
+  index: -1
+TileSets/HexaRealm/Tiles/JunglePUp
+  rotate: false
+  xy: 940, 804
+  size: 64, 56
+  orig: 64, 56
+  offset: 0, 0
+  index: -1
+TileSets/HexaRealm/Tiles/Krakatoa
+  rotate: false
+  xy: 1012, 868
+  size: 64, 56
+  orig: 64, 56
+  offset: 0, 0
+  index: -1
+TileSets/HexaRealm/Tiles/Lakes
+  rotate: false
+  xy: 1084, 932
+  size: 64, 56
+  orig: 64, 56
+  offset: 0, 0
+  index: -1
+TileSets/HexaRealm/Tiles/Landmark
+  rotate: false
+  xy: 1156, 988
+  size: 64, 64
+  orig: 64, 64
+  offset: 0, 0
+  index: -1
+TileSets/HexaRealm/Tiles/LandmarkT
+  rotate: false
+  xy: 1228, 1052
+  size: 64, 64
+  orig: 64, 64
+  offset: 0, 0
+  index: -1
+TileSets/HexaRealm/Tiles/Lumber mill
+  rotate: false
+  xy: 652, 476
+  size: 64, 56
+  orig: 64, 56
+  offset: 0, 0
+  index: -1
+TileSets/HexaRealm/Tiles/Lumber mill-Industrial era
+  rotate: false
+  xy: 724, 540
+  size: 64, 56
+  orig: 64, 56
+  offset: 0, 0
+  index: -1
+TileSets/HexaRealm/Tiles/Lumber millT
+  rotate: false
+  xy: 796, 612
+  size: 64, 56
+  orig: 64, 56
+  offset: 0, 0
+  index: -1
+TileSets/HexaRealm/Tiles/Lumber millT-Industrial era
+  rotate: false
+  xy: 868, 676
+  size: 64, 56
+  orig: 64, 56
+  offset: 0, 0
+  index: -1
+TileSets/HexaRealm/Tiles/Manufactory
+  rotate: false
+  xy: 940, 732
+  size: 64, 64
+  orig: 64, 64
+  offset: 0, 0
+  index: -1
+TileSets/HexaRealm/Tiles/Manufactory-Atomic era
+  rotate: false
+  xy: 1012, 796
+  size: 64, 64
+  orig: 64, 64
+  offset: 0, 0
+  index: -1
+TileSets/HexaRealm/Tiles/Manufactory-Industrial era
+  rotate: false
+  xy: 1084, 860
+  size: 64, 64
+  orig: 64, 64
+  offset: 0, 0
+  index: -1
+TileSets/HexaRealm/Tiles/ManufactoryT
+  rotate: false
+  xy: 1156, 916
+  size: 64, 64
+  orig: 64, 64
+  offset: 0, 0
+  index: -1
+TileSets/HexaRealm/Tiles/ManufactoryT-Atomic era
+  rotate: false
+  xy: 1228, 980
+  size: 64, 64
+  orig: 64, 64
+  offset: 0, 0
+  index: -1
+TileSets/HexaRealm/Tiles/ManufactoryT-Industrial era
+  rotate: false
+  xy: 652, 404
+  size: 64, 64
+  orig: 64, 64
+  offset: 0, 0
+  index: -1
+TileSets/HexaRealm/Tiles/Marble
+  rotate: false
+  xy: 724, 476
+  size: 64, 56
+  orig: 64, 56
+  offset: 0, 0
+  index: -1
+TileSets/HexaRealm/Tiles/Marble+Quarry
+  rotate: false
+  xy: 796, 548
+  size: 64, 56
+  orig: 64, 56
+  offset: 0, 0
+  index: -1
+TileSets/HexaRealm/Tiles/Marble+Quarry-Industrial era
+  rotate: false
+  xy: 868, 612
+  size: 64, 56
+  orig: 64, 56
+  offset: 0, 0
+  index: -1
+TileSets/HexaRealm/Tiles/Marble+QuarryT
+  rotate: false
+  xy: 940, 668
+  size: 64, 56
+  orig: 64, 56
+  offset: 0, 0
+  index: -1
+TileSets/HexaRealm/Tiles/Marble+QuarryT-Industrial era
+  rotate: false
+  xy: 1012, 732
+  size: 64, 56
+  orig: 64, 56
+  offset: 0, 0
+  index: -1
+TileSets/HexaRealm/Tiles/Marsh
+  rotate: false
+  xy: 1084, 796
+  size: 64, 56
+  orig: 64, 56
+  offset: 0, 0
+  index: -1
+TileSets/HexaRealm/Tiles/Mine
+  rotate: false
+  xy: 1156, 852
+  size: 64, 56
+  orig: 64, 56
+  offset: 0, 0
+  index: -1
+TileSets/HexaRealm/Tiles/Mine-Industrial era
+  rotate: false
+  xy: 1228, 916
+  size: 64, 56
+  orig: 64, 56
+  offset: 0, 0
+  index: -1
+TileSets/HexaRealm/Tiles/MineT
+  rotate: false
+  xy: 652, 340
+  size: 64, 56
+  orig: 64, 56
+  offset: 0, 0
+  index: -1
+TileSets/HexaRealm/Tiles/MineT-Industrial era
+  rotate: false
+  xy: 724, 412
+  size: 64, 56
+  orig: 64, 56
+  offset: 0, 0
+  index: -1
+TileSets/HexaRealm/Tiles/Moai
+  rotate: false
+  xy: 796, 484
+  size: 64, 56
+  orig: 64, 56
+  offset: 0, 0
+  index: -1
+TileSets/HexaRealm/Tiles/Mount Fuji
+  rotate: false
+  xy: 868, 548
+  size: 64, 56
+  orig: 64, 56
+  offset: 0, 0
+  index: -1
+TileSets/HexaRealm/Tiles/Mount Kailash
+  rotate: false
+  xy: 940, 602
+  size: 64, 58
+  orig: 64, 58
+  offset: 0, 0
+  index: -1
+TileSets/HexaRealm/Tiles/Mount Sinai
+  rotate: false
+  xy: 1012, 666
+  size: 64, 58
+  orig: 64, 58
+  offset: 0, 0
+  index: -1
+TileSets/HexaRealm/Tiles/Mountain
+  rotate: false
+  xy: 1084, 724
+  size: 64, 64
+  orig: 64, 64
+  offset: 0, 0
+  index: -1
+TileSets/HexaRealm/Tiles/Mountain-1
+  rotate: false
+  xy: 1084, 724
+  size: 64, 64
+  orig: 64, 64
+  offset: 0, 0
+  index: -1
+TileSets/HexaRealm/Tiles/Mountain2
+  rotate: false
+  xy: 1156, 780
+  size: 64, 64
+  orig: 64, 64
+  offset: 0, 0
+  index: -1
+TileSets/HexaRealm/Tiles/Oasis
+  rotate: false
+  xy: 1228, 852
+  size: 64, 56
+  orig: 64, 56
+  offset: 0, 0
+  index: -1
+TileSets/HexaRealm/Tiles/Ocean
+  rotate: false
+  xy: 652, 276
+  size: 64, 56
+  orig: 64, 56
+  offset: 0, 0
+  index: -1
+TileSets/HexaRealm/Tiles/Offshore Platform
+  rotate: false
+  xy: 724, 348
+  size: 64, 56
+  orig: 64, 56
+  offset: 0, 0
+  index: -1
+TileSets/HexaRealm/Tiles/Oil+Offshore Platform
+  rotate: false
+  xy: 724, 348
+  size: 64, 56
+  orig: 64, 56
+  offset: 0, 0
+  index: -1
+TileSets/HexaRealm/Tiles/Oil
+  rotate: false
+  xy: 796, 420
+  size: 64, 56
+  orig: 64, 56
+  offset: 0, 0
+  index: -1
+TileSets/HexaRealm/Tiles/Oil well
+  rotate: false
+  xy: 868, 483
+  size: 64, 57
+  orig: 64, 57
+  offset: 0, 0
+  index: -1
+TileSets/HexaRealm/Tiles/Oil+Oil well
+  rotate: false
+  xy: 868, 483
+  size: 64, 57
+  orig: 64, 57
+  offset: 0, 0
+  index: -1
+TileSets/HexaRealm/Tiles/OilS
+  rotate: false
+  xy: 940, 538
+  size: 64, 56
+  orig: 64, 56
+  offset: 0, 0
+  index: -1
+TileSets/HexaRealm/Tiles/Old Faithful
+  rotate: false
+  xy: 1012, 602
+  size: 64, 56
+  orig: 64, 56
+  offset: 0, 0
+  index: -1
+TileSets/HexaRealm/Tiles/Pasture
+  rotate: false
+  xy: 1084, 660
+  size: 64, 56
+  orig: 64, 56
+  offset: 0, 0
+  index: -1
+TileSets/HexaRealm/Tiles/Pasture-Industrial era
+  rotate: false
+  xy: 1156, 716
+  size: 64, 56
+  orig: 64, 56
+  offset: 0, 0
+  index: -1
+TileSets/HexaRealm/Tiles/Pearls
+  rotate: false
+  xy: 1228, 788
+  size: 64, 56
+  orig: 64, 56
+  offset: 0, 0
+  index: -1
+TileSets/HexaRealm/Tiles/Plains
+  rotate: false
+  xy: 652, 212
+  size: 64, 56
+  orig: 64, 56
+  offset: 0, 0
+  index: -1
+TileSets/HexaRealm/Tiles/Plains+Hill
+  rotate: false
+  xy: 868, 419
+  size: 64, 56
+  orig: 64, 56
+  offset: 0, 0
+  index: -1
+TileSets/HexaRealm/Tiles/Plains+Hill+Fallout
+  rotate: false
+  xy: 1012, 538
+  size: 64, 56
+  orig: 64, 56
+  offset: 0, 0
+  index: -1
+TileSets/HexaRealm/Tiles/Plains+Hill+Fallout2
+  rotate: false
+  xy: 1084, 596
+  size: 64, 56
+  orig: 64, 56
+  offset: 0, 0
+  index: -1
+TileSets/HexaRealm/Tiles/Plains+Hill2
+  rotate: false
+  xy: 940, 474
+  size: 64, 56
+  orig: 64, 56
+  offset: 0, 0
+  index: -1
+TileSets/HexaRealm/Tiles/Plains2
+  rotate: false
+  xy: 724, 284
+  size: 64, 56
+  orig: 64, 56
+  offset: 0, 0
+  index: -1
+TileSets/HexaRealm/Tiles/Plains3
+  rotate: false
+  xy: 796, 356
+  size: 64, 56
+  orig: 64, 56
+  offset: 0, 0
+  index: -1
+TileSets/HexaRealm/Tiles/Plantation
+  rotate: false
+  xy: 1156, 652
+  size: 64, 56
+  orig: 64, 56
+  offset: 0, 0
+  index: -1
+TileSets/HexaRealm/Tiles/Polder
+  rotate: false
+  xy: 1228, 724
+  size: 64, 56
+  orig: 64, 56
+  offset: 0, 0
+  index: -1
+TileSets/HexaRealm/Tiles/Polder-Industrial era
+  rotate: false
+  xy: 652, 148
+  size: 64, 56
+  orig: 64, 56
+  offset: 0, 0
+  index: -1
+TileSets/HexaRealm/Tiles/Quarry
+  rotate: false
+  xy: 724, 220
+  size: 64, 56
+  orig: 64, 56
+  offset: 0, 0
+  index: -1
+TileSets/HexaRealm/Tiles/Quarry-Industrial era
+  rotate: false
+  xy: 796, 292
+  size: 64, 56
+  orig: 64, 56
+  offset: 0, 0
+  index: -1
+TileSets/HexaRealm/Tiles/QuarryT
+  rotate: false
+  xy: 868, 355
+  size: 64, 56
+  orig: 64, 56
+  offset: 0, 0
+  index: -1
+TileSets/HexaRealm/Tiles/QuarryT-Industrial era
+  rotate: false
+  xy: 940, 410
+  size: 64, 56
+  orig: 64, 56
+  offset: 0, 0
+  index: -1
+TileSets/HexaRealm/Tiles/River-Bottom
+  rotate: false
+  xy: 1012, 474
+  size: 64, 56
+  orig: 64, 56
+  offset: 0, 0
+  index: -1
+TileSets/HexaRealm/Tiles/River-BottomLeft
+  rotate: false
+  xy: 1084, 532
+  size: 64, 56
+  orig: 64, 56
+  offset: 0, 0
+  index: -1
+TileSets/HexaRealm/Tiles/River-BottomRight
+  rotate: false
+  xy: 1156, 588
+  size: 64, 56
+  orig: 64, 56
+  offset: 0, 0
+  index: -1
+TileSets/HexaRealm/Tiles/Rock of Gibraltar
+  rotate: false
+  xy: 1228, 660
+  size: 64, 56
+  orig: 64, 56
+  offset: 0, 0
+  index: -1
+TileSets/HexaRealm/Tiles/RuinsD
+  rotate: false
+  xy: 652, 84
+  size: 64, 56
+  orig: 64, 56
+  offset: 0, 0
+  index: -1
+TileSets/HexaRealm/Tiles/RuinsG
+  rotate: false
+  xy: 724, 156
+  size: 64, 56
+  orig: 64, 56
+  offset: 0, 0
+  index: -1
+TileSets/HexaRealm/Tiles/RuinsT
+  rotate: false
+  xy: 796, 228
+  size: 64, 56
+  orig: 64, 56
+  offset: 0, 0
+  index: -1
+TileSets/HexaRealm/Tiles/Salt
+  rotate: false
+  xy: 868, 291
+  size: 64, 56
+  orig: 64, 56
+  offset: 0, 0
+  index: -1
+TileSets/HexaRealm/Tiles/Sheep
+  rotate: false
+  xy: 940, 346
+  size: 64, 56
+  orig: 64, 56
+  offset: 0, 0
+  index: -1
+TileSets/HexaRealm/Tiles/Sheep+Pasture
+  rotate: false
+  xy: 1012, 410
+  size: 64, 56
+  orig: 64, 56
+  offset: 0, 0
+  index: -1
+TileSets/HexaRealm/Tiles/Sheep+Pasture-Industrial era
+  rotate: false
+  xy: 1084, 468
+  size: 64, 56
+  orig: 64, 56
+  offset: 0, 0
+  index: -1
+TileSets/HexaRealm/Tiles/Silk
+  rotate: false
+  xy: 1156, 524
+  size: 64, 56
+  orig: 64, 56
+  offset: 0, 0
+  index: -1
+TileSets/HexaRealm/Tiles/Silk+Plantation
+  rotate: false
+  xy: 1228, 596
+  size: 64, 56
+  orig: 64, 56
+  offset: 0, 0
+  index: -1
+TileSets/HexaRealm/Tiles/Silver
+  rotate: false
+  xy: 724, 92
+  size: 64, 56
+  orig: 64, 56
+  offset: 0, 0
+  index: -1
+TileSets/HexaRealm/Tiles/Snow
+  rotate: false
+  xy: 796, 164
+  size: 64, 56
+  orig: 64, 56
+  offset: 0, 0
+  index: -1
+TileSets/HexaRealm/Tiles/Snow+Hill
+  rotate: false
+  xy: 1012, 346
+  size: 64, 56
+  orig: 64, 56
+  offset: 0, 0
+  index: -1
+TileSets/HexaRealm/Tiles/Snow+Hill+Fallout
+  rotate: false
+  xy: 1156, 460
+  size: 64, 56
+  orig: 64, 56
+  offset: 0, 0
+  index: -1
+TileSets/HexaRealm/Tiles/Snow+Hill+Fallout2
+  rotate: false
+  xy: 1228, 532
+  size: 64, 56
+  orig: 64, 56
+  offset: 0, 0
+  index: -1
+TileSets/HexaRealm/Tiles/Snow+Hill2
+  rotate: false
+  xy: 1084, 404
+  size: 64, 56
+  orig: 64, 56
+  offset: 0, 0
+  index: -1
+TileSets/HexaRealm/Tiles/Snow2
+  rotate: false
+  xy: 868, 227
+  size: 64, 56
+  orig: 64, 56
+  offset: 0, 0
+  index: -1
+TileSets/HexaRealm/Tiles/Snow3
+  rotate: false
+  xy: 940, 282
+  size: 64, 56
+  orig: 64, 56
+  offset: 0, 0
+  index: -1
+TileSets/HexaRealm/Tiles/Spices
+  rotate: false
+  xy: 796, 100
+  size: 64, 56
+  orig: 64, 56
+  offset: 0, 0
+  index: -1
+TileSets/HexaRealm/Tiles/Spices+Plantation
+  rotate: false
+  xy: 868, 163
+  size: 64, 56
+  orig: 64, 56
+  offset: 0, 0
+  index: -1
+TileSets/HexaRealm/Tiles/Sri Pada
+  rotate: false
+  xy: 940, 214
+  size: 64, 60
+  orig: 64, 60
+  offset: 0, 0
+  index: -1
+TileSets/HexaRealm/Tiles/Stone
+  rotate: false
+  xy: 1012, 282
+  size: 64, 56
+  orig: 64, 56
+  offset: 0, 0
+  index: -1
+TileSets/HexaRealm/Tiles/Stone+Quarry
+  rotate: false
+  xy: 1084, 340
+  size: 64, 56
+  orig: 64, 56
+  offset: 0, 0
+  index: -1
+TileSets/HexaRealm/Tiles/Stone+Quarry-Industrial era
+  rotate: false
+  xy: 1156, 396
+  size: 64, 56
+  orig: 64, 56
+  offset: 0, 0
+  index: -1
+TileSets/HexaRealm/Tiles/Stone+QuarryT
+  rotate: false
+  xy: 1228, 468
+  size: 64, 56
+  orig: 64, 56
+  offset: 0, 0
+  index: -1
+TileSets/HexaRealm/Tiles/Stone+QuarryT-Industrial era
+  rotate: false
+  xy: 1012, 218
+  size: 64, 56
+  orig: 64, 56
+  offset: 0, 0
+  index: -1
+TileSets/HexaRealm/Tiles/StoneD
+  rotate: false
+  xy: 1084, 276
+  size: 64, 56
+  orig: 64, 56
+  offset: 0, 0
+  index: -1
+TileSets/HexaRealm/Tiles/StoneD+Quarry
+  rotate: false
+  xy: 1156, 332
+  size: 64, 56
+  orig: 64, 56
+  offset: 0, 0
+  index: -1
+TileSets/HexaRealm/Tiles/StoneD+Quarry-Industrial era
+  rotate: false
+  xy: 1228, 404
+  size: 64, 56
+  orig: 64, 56
+  offset: 0, 0
+  index: -1
+TileSets/HexaRealm/Tiles/Sugar
+  rotate: false
+  xy: 1228, 340
+  size: 64, 56
+  orig: 64, 56
+  offset: 0, 0
+  index: -1
+TileSets/HexaRealm/Tiles/Sugar+Plantation
+  rotate: false
+  xy: 868, 91
+  size: 64, 64
+  orig: 64, 64
+  offset: 0, 0
+  index: -1
+TileSets/HexaRealm/Tiles/Terrace farm
+  rotate: false
+  xy: 940, 150
+  size: 64, 56
+  orig: 64, 56
+  offset: 0, 0
+  index: -1
+TileSets/HexaRealm/Tiles/Trading post
+  rotate: false
+  xy: 1012, 154
+  size: 64, 56
+  orig: 64, 56
+  offset: 0, 0
+  index: -1
+TileSets/HexaRealm/Tiles/Trading post-Industrial era
+  rotate: false
+  xy: 1084, 212
+  size: 64, 56
+  orig: 64, 56
+  offset: 0, 0
+  index: -1
+TileSets/HexaRealm/Tiles/Trading postT
+  rotate: false
+  xy: 1156, 268
+  size: 64, 56
+  orig: 64, 56
+  offset: 0, 0
+  index: -1
+TileSets/HexaRealm/Tiles/Trading postT-Industrial era
+  rotate: false
+  xy: 1228, 276
+  size: 64, 56
+  orig: 64, 56
+  offset: 0, 0
+  index: -1
+TileSets/HexaRealm/Tiles/Truffles
+  rotate: false
+  xy: 940, 86
+  size: 64, 56
+  orig: 64, 56
+  offset: 0, 0
+  index: -1
+TileSets/HexaRealm/Tiles/Truffles+Camp
+  rotate: false
+  xy: 1012, 90
+  size: 64, 56
+  orig: 64, 56
+  offset: 0, 0
+  index: -1
+TileSets/HexaRealm/Tiles/Truffles+Camp-Industrial era
+  rotate: false
+  xy: 1084, 148
+  size: 64, 56
+  orig: 64, 56
+  offset: 0, 0
+  index: -1
+TileSets/HexaRealm/Tiles/Truffles+CampT
+  rotate: false
+  xy: 1156, 204
+  size: 64, 56
+  orig: 64, 56
+  offset: 0, 0
+  index: -1
+TileSets/HexaRealm/Tiles/Truffles+CampT-Industrial era
+  rotate: false
+  xy: 1228, 212
+  size: 64, 56
+  orig: 64, 56
+  offset: 0, 0
+  index: -1
+TileSets/HexaRealm/Tiles/Tundra
+  rotate: false
+  xy: 1084, 84
+  size: 64, 56
+  orig: 64, 56
+  offset: 0, 0
+  index: -1
+TileSets/HexaRealm/Tiles/Tundra+Hill
+  rotate: false
+  xy: 1156, 76
+  size: 64, 56
+  orig: 64, 56
+  offset: 0, 0
+  index: -1
+TileSets/HexaRealm/Tiles/Tundra+Hill+Fallout
+  rotate: false
+  xy: 1594, 1078
+  size: 64, 56
+  orig: 64, 56
+  offset: 0, 0
+  index: -1
+TileSets/HexaRealm/Tiles/Tundra+Hill+Fallout2
+  rotate: false
+  xy: 1666, 1078
+  size: 64, 56
+  orig: 64, 56
+  offset: 0, 0
+  index: -1
+TileSets/HexaRealm/Tiles/Tundra+Hill2
+  rotate: false
+  xy: 1228, 84
+  size: 64, 56
+  orig: 64, 56
+  offset: 0, 0
+  index: -1
+TileSets/HexaRealm/Tiles/Tundra2
+  rotate: false
+  xy: 1156, 140
+  size: 64, 56
+  orig: 64, 56
+  offset: 0, 0
+  index: -1
+TileSets/HexaRealm/Tiles/Tundra3
+  rotate: false
+  xy: 1228, 148
+  size: 64, 56
+  orig: 64, 56
+  offset: 0, 0
+  index: -1
+TileSets/HexaRealm/Tiles/Uluru
+  rotate: false
+  xy: 1738, 1078
+  size: 64, 56
+  orig: 64, 56
+  offset: 0, 0
+  index: -1
+TileSets/HexaRealm/Tiles/Uranium
+  rotate: false
+  xy: 1810, 1130
+  size: 64, 56
+  orig: 64, 56
+  offset: 0, 0
+  index: -1
+TileSets/HexaRealm/Tiles/Whales
+  rotate: false
+  xy: 1810, 1066
+  size: 64, 56
+  orig: 64, 56
+  offset: 0, 0
+  index: -1
+TileSets/HexaRealm/Tiles/Whales+Fishing Boats
+  rotate: false
+  xy: 1882, 1124
+  size: 64, 56
+  orig: 64, 56
+  offset: 0, 0
+  index: -1
+TileSets/HexaRealm/Tiles/Whales+Fishing Boats-Industrial era
+  rotate: false
+  xy: 1954, 1124
+  size: 64, 56
+  orig: 64, 56
+  offset: 0, 0
+  index: -1
+TileSets/HexaRealm/Tiles/Wheat
+  rotate: false
+  xy: 1882, 1060
+  size: 64, 56
+  orig: 64, 56
+  offset: 0, 0
+  index: -1
+TileSets/HexaRealm/Tiles/Wine
+  rotate: false
+  xy: 1954, 1060
+  size: 64, 56
+  orig: 64, 56
+  offset: 0, 0
+  index: -1
+TileSets/HexaRealm/Tiles/Wine+Plantation
+  rotate: false
+  xy: 796, 36
+  size: 64, 56
+  orig: 64, 56
+  offset: 0, 0
+  index: -1
+TileSets/Minimal/Arrows/CityHasAttacked
+  rotate: false
+  xy: 482, 1876
+  size: 100, 60
+  orig: 100, 60
+  offset: 0, 0
+  index: -1
+TileSets/FantasyHex/Arrows/UnitHasAttacked
+  rotate: false
+  xy: 482, 1876
+  size: 100, 60
+  orig: 100, 60
+  offset: 0, 0
+  index: -1
+TileSets/Minimal/Arrows/UnitHasAttacked
+  rotate: false
+  xy: 482, 1876
+  size: 100, 60
+  orig: 100, 60
+  offset: 0, 0
+  index: -1
+TileSets/Minimal/Railroad
   rotate: false
   xy: 1149, 1404
   size: 100, 100
@@ -1415,4108 +5401,13 @@
   orig: 100, 100
   offset: 0, 0
   index: -1
-TileSets/Default/Road
+TileSets/Minimal/Road
   rotate: false
   xy: 404, 1775
   size: 61, 11
   orig: 61, 11
   offset: 0, 0
   index: -1
-TileSets/Default/Tiles/River-Bottom
-  rotate: false
-  xy: 1750, 935
-  size: 32, 28
-  orig: 32, 28
-  offset: 0, 0
-  index: -1
-TileSets/Default/Tiles/River-BottomLeft
-  rotate: false
-  xy: 1670, 820
-  size: 32, 28
-  orig: 32, 28
-  offset: 0, 0
-  index: -1
-TileSets/Default/Tiles/River-BottomRight
-  rotate: false
-  xy: 1750, 899
-  size: 32, 28
-  orig: 32, 28
-  offset: 0, 0
-  index: -1
-=======
->>>>>>> 2e81a615
-TileSets/FantasyHex/Railroad
-  rotate: false
-  xy: 505, 1728
-  size: 60, 32
-  orig: 60, 32
-  offset: 0, 0
-  index: -1
-TileSets/FantasyHex/Road
-  rotate: false
-  xy: 220, 12
-  size: 60, 32
-  orig: 60, 32
-  offset: 0, 0
-  index: -1
-TileSets/FantasyHex/Tiles/Academy
-  rotate: false
-  xy: 2010, 2008
-  size: 32, 36
-  orig: 32, 36
-  offset: 0, 0
-  index: -1
-TileSets/FantasyHex/Tiles/Academy-Snow
-  rotate: false
-  xy: 1430, 1077
-  size: 32, 35
-  orig: 32, 35
-  offset: 0, 0
-  index: -1
-TileSets/FantasyHex/Tiles/Aluminum
-  rotate: false
-  xy: 1994, 1734
-  size: 32, 28
-  orig: 32, 28
-  offset: 0, 0
-  index: -1
-TileSets/FantasyHex/Tiles/Ancient ruins
-  rotate: false
-  xy: 1372, 272
-  size: 32, 28
-  orig: 32, 28
-  offset: 0, 0
-  index: -1
-TileSets/FantasyHex/Tiles/Ancient ruins-Jungle
-  rotate: false
-  xy: 1430, 1037
-  size: 32, 32
-  orig: 32, 32
-  offset: 0, 0
-  index: -1
-TileSets/FantasyHex/Tiles/Ancient ruins-Sand
-  rotate: false
-  xy: 1372, 236
-  size: 32, 28
-  orig: 32, 28
-  offset: 0, 0
-  index: -1
-TileSets/FantasyHex/Tiles/Ancient ruins-Snow
-  rotate: false
-  xy: 1430, 1001
-  size: 32, 28
-  orig: 32, 28
-  offset: 0, 0
-  index: -1
-TileSets/FantasyHex/Tiles/Ancient ruins2
-  rotate: false
-  xy: 2010, 1972
-  size: 32, 28
-  orig: 32, 28
-  offset: 0, 0
-  index: -1
-TileSets/FantasyHex/Tiles/Atoll
-  rotate: false
-  xy: 1430, 749
-  size: 32, 28
-  orig: 32, 28
-  offset: 0, 0
-  index: -1
-TileSets/FantasyHex/Tiles/Bananas
-  rotate: false
-  xy: 1430, 641
-  size: 32, 28
-  orig: 32, 28
-  offset: 0, 0
-  index: -1
-TileSets/FantasyHex/Tiles/Barbarian encampment
-  rotate: false
-  xy: 1430, 605
-  size: 32, 28
-  orig: 32, 28
-  offset: 0, 0
-  index: -1
-TileSets/FantasyHex/Tiles/Barbarian encampment-Snow
-  rotate: false
-  xy: 1430, 568
-  size: 32, 29
-  orig: 32, 29
-  offset: 0, 0
-  index: -1
-TileSets/FantasyHex/Tiles/Barringer Crater
-  rotate: false
-  xy: 1430, 532
-  size: 32, 28
-  orig: 32, 28
-  offset: 0, 0
-  index: -1
-TileSets/FantasyHex/Tiles/Bison
-  rotate: false
-  xy: 1430, 316
-  size: 32, 28
-  orig: 32, 28
-  offset: 0, 0
-  index: -1
-TileSets/FantasyHex/Tiles/Bison+Camp
-  rotate: false
-  xy: 288, 10
-  size: 32, 28
-  orig: 32, 28
-  offset: 0, 0
-  index: -1
-TileSets/FantasyHex/Tiles/Cattle
-  rotate: false
-  xy: 948, 67
-  size: 32, 28
-  orig: 32, 28
-  offset: 0, 0
-  index: -1
-TileSets/FantasyHex/Tiles/Cattle+Pasture
-  rotate: false
-  xy: 988, 64
-  size: 32, 32
-  orig: 32, 32
-  offset: 0, 0
-  index: -1
-TileSets/FantasyHex/Tiles/Cerro de Potosi
-  rotate: false
-  xy: 1470, 1023
-  size: 32, 28
-  orig: 32, 28
-  offset: 0, 0
-  index: -1
-TileSets/FantasyHex/Tiles/Citadel
-  rotate: false
-  xy: 1510, 1016
-  size: 32, 35
-  orig: 32, 35
-  offset: 0, 0
-  index: -1
-TileSets/FantasyHex/Tiles/Citadel-Snow
-  rotate: false
-  xy: 1470, 949
-  size: 32, 30
-  orig: 32, 30
-  offset: 0, 0
-  index: -1
-TileSets/FantasyHex/Tiles/Citrus
-  rotate: false
-  xy: 1510, 980
-  size: 32, 28
-  orig: 32, 28
-  offset: 0, 0
-  index: -1
-TileSets/FantasyHex/Tiles/Citrus+Plantation
-  rotate: false
-  xy: 1470, 913
-  size: 32, 28
-  orig: 32, 28
-  offset: 0, 0
-  index: -1
-TileSets/FantasyHex/Tiles/City center
-  rotate: false
-  xy: 1510, 937
-  size: 32, 35
-  orig: 32, 35
-  offset: 0, 0
-  index: -1
-TileSets/FantasyHex/Tiles/City center-Ancient era
-  rotate: false
-  xy: 1470, 873
-  size: 32, 32
-  orig: 32, 32
-  offset: 0, 0
-  index: -1
-TileSets/FantasyHex/Tiles/City center-Atomic era
-  rotate: false
-  xy: 1510, 895
-  size: 32, 34
-  orig: 32, 34
-  offset: 0, 0
-  index: -1
-TileSets/FantasyHex/Tiles/City center-Classical era
-  rotate: false
-  xy: 1470, 833
-  size: 32, 32
-  orig: 32, 32
-  offset: 0, 0
-  index: -1
-TileSets/FantasyHex/Tiles/City center-Future era
-  rotate: false
-  xy: 1510, 853
-  size: 32, 34
-  orig: 32, 34
-  offset: 0, 0
-  index: -1
-TileSets/FantasyHex/Tiles/City center-Industrial era
-  rotate: false
-  xy: 1470, 792
-  size: 32, 33
-  orig: 32, 33
-  offset: 0, 0
-  index: -1
-TileSets/FantasyHex/Tiles/City center-Information era
-  rotate: false
-  xy: 1510, 809
-  size: 32, 36
-  orig: 32, 36
-  offset: 0, 0
-  index: -1
-TileSets/FantasyHex/Tiles/City center-Medieval era
-  rotate: false
-  xy: 1470, 752
-  size: 32, 32
-  orig: 32, 32
-  offset: 0, 0
-  index: -1
-TileSets/FantasyHex/Tiles/City center-Modern era
-  rotate: false
-  xy: 1510, 767
-  size: 32, 34
-  orig: 32, 34
-  offset: 0, 0
-  index: -1
-TileSets/FantasyHex/Tiles/City center-Renaissance era
-  rotate: false
-  xy: 1470, 712
-  size: 32, 32
-  orig: 32, 32
-  offset: 0, 0
-  index: -1
-TileSets/FantasyHex/Tiles/City ruins
-  rotate: false
-  xy: 1510, 731
-  size: 32, 28
-  orig: 32, 28
-  offset: 0, 0
-  index: -1
-TileSets/FantasyHex/Tiles/Coal
-  rotate: false
-  xy: 1510, 695
-  size: 32, 28
-  orig: 32, 28
-  offset: 0, 0
-  index: -1
-TileSets/FantasyHex/Tiles/Coast
-  rotate: false
-  xy: 1470, 640
-  size: 32, 28
-  orig: 32, 28
-  offset: 0, 0
-  index: -1
-TileSets/FantasyHex/Tiles/Cocoa
-  rotate: false
-  xy: 1510, 659
-  size: 32, 28
-  orig: 32, 28
-  offset: 0, 0
-  index: -1
-TileSets/FantasyHex/Tiles/Cocoa+Plantation
-  rotate: false
-  xy: 1470, 604
-  size: 32, 28
-  orig: 32, 28
-  offset: 0, 0
-  index: -1
-TileSets/FantasyHex/Tiles/Copper
-  rotate: false
-  xy: 640, 5
-  size: 32, 28
-  orig: 32, 28
-  offset: 0, 0
-  index: -1
-TileSets/FantasyHex/Tiles/Cotton
-  rotate: false
-  xy: 1470, 532
-  size: 32, 28
-  orig: 32, 28
-  offset: 0, 0
-  index: -1
-TileSets/FantasyHex/Tiles/Crab
-  rotate: false
-  xy: 680, 5
-  size: 32, 28
-  orig: 32, 28
-  offset: 0, 0
-  index: -1
-TileSets/FantasyHex/Tiles/Customs house
-  rotate: false
-  xy: 1510, 508
-  size: 32, 35
-  orig: 32, 35
-  offset: 0, 0
-  index: -1
-TileSets/FantasyHex/Tiles/Deer
-  rotate: false
-  xy: 1470, 462
-  size: 32, 28
-  orig: 32, 28
-  offset: 0, 0
-  index: -1
-TileSets/FantasyHex/Tiles/Deer+Camp
-  rotate: false
-  xy: 1510, 472
-  size: 32, 28
-  orig: 32, 28
-  offset: 0, 0
-  index: -1
-TileSets/FantasyHex/Tiles/Desert
-  rotate: false
-  xy: 1470, 426
-  size: 32, 28
-  orig: 32, 28
-  offset: 0, 0
-  index: -1
-TileSets/FantasyHex/Tiles/Desert+Farm
-  rotate: false
-  xy: 1510, 436
-  size: 32, 28
-  orig: 32, 28
-  offset: 0, 0
-  index: -1
-TileSets/FantasyHex/Tiles/Desert+Flood plains+Farm
-  rotate: false
-  xy: 1470, 390
-  size: 32, 28
-  orig: 32, 28
-  offset: 0, 0
-  index: -1
-TileSets/FantasyHex/Tiles/Dyes
-  rotate: false
-  xy: 1510, 364
-  size: 32, 28
-  orig: 32, 28
-  offset: 0, 0
-  index: -1
-TileSets/FantasyHex/Tiles/Dyes+Plantation
-  rotate: false
-  xy: 1470, 318
-  size: 32, 28
-  orig: 32, 28
-  offset: 0, 0
-  index: -1
-TileSets/FantasyHex/Tiles/El Dorado
-  rotate: false
-  xy: 1510, 327
-  size: 32, 29
-  orig: 32, 29
-  offset: 0, 0
-  index: -1
-TileSets/FantasyHex/Tiles/Fallout
-  rotate: false
-  xy: 720, 18
-  size: 32, 35
-  orig: 32, 35
-  offset: 0, 0
-  index: -1
-TileSets/FantasyHex/Tiles/Fish
-  rotate: false
-  xy: 760, 25
-  size: 32, 28
-  orig: 32, 28
-  offset: 0, 0
-  index: -1
-TileSets/FantasyHex/Tiles/Fishing Boats
-  rotate: false
-  xy: 1060, 112
-  size: 32, 28
-  orig: 32, 28
-  offset: 0, 0
-  index: -1
-TileSets/FantasyHex/Tiles/Flood plains
-  rotate: false
-  xy: 1028, 76
-  size: 32, 28
-  orig: 32, 28
-  offset: 0, 0
-  index: -1
-TileSets/FantasyHex/Tiles/Forest
-  rotate: false
-  xy: 1068, 72
-  size: 32, 32
-  orig: 32, 32
-  offset: 0, 0
-  index: -1
-TileSets/FantasyHex/Tiles/Fort
-  rotate: false
-  xy: 1108, 79
-  size: 32, 33
-  orig: 32, 33
-  offset: 0, 0
-  index: -1
-TileSets/FantasyHex/Tiles/Fountain of Youth
-  rotate: false
-  xy: 800, 40
-  size: 32, 32
-  orig: 32, 32
-  offset: 0, 0
-  index: -1
-TileSets/FantasyHex/Tiles/Furs
-  rotate: false
-  xy: 1028, 40
-  size: 32, 28
-  orig: 32, 28
-  offset: 0, 0
-  index: -1
-TileSets/FantasyHex/Tiles/Furs+Camp
-  rotate: false
-  xy: 840, 4
-  size: 32, 28
-  orig: 32, 28
-  offset: 0, 0
-  index: -1
-TileSets/FantasyHex/Tiles/Gems
-  rotate: false
-  xy: 1000, 4
-  size: 32, 28
-  orig: 32, 28
-  offset: 0, 0
-  index: -1
-TileSets/FantasyHex/Tiles/Gold Ore
-  rotate: false
-  xy: 1108, 43
-  size: 32, 28
-  orig: 32, 28
-  offset: 0, 0
-  index: -1
-TileSets/FantasyHex/Tiles/Grand Mesa
-  rotate: false
-  xy: 1412, 268
-  size: 32, 32
-  orig: 32, 32
-  offset: 0, 0
-  index: -1
-TileSets/FantasyHex/Tiles/Grassland
-  rotate: false
-  xy: 1412, 232
-  size: 32, 28
-  orig: 32, 28
-  offset: 0, 0
-  index: -1
-TileSets/FantasyHex/Tiles/Grassland+Farm
-  rotate: false
-  xy: 1300, 190
-  size: 32, 28
-  orig: 32, 28
-  offset: 0, 0
-  index: -1
-TileSets/FantasyHex/Tiles/Grassland+Forest+Camp
-  rotate: false
-  xy: 1108, 4
-  size: 32, 31
-  orig: 32, 31
-  offset: 0, 0
-  index: -1
-TileSets/FantasyHex/Tiles/Grassland+Forest+Deer+Camp
-  rotate: false
-  xy: 1340, 187
-  size: 32, 31
-  orig: 32, 31
-  offset: 0, 0
-  index: -1
-TileSets/FantasyHex/Tiles/Grassland+Forest+Furs+Camp
-  rotate: false
-  xy: 1286, 151
-  size: 32, 31
-  orig: 32, 31
-  offset: 0, 0
-  index: -1
-TileSets/FantasyHex/Tiles/Grassland+Forest+Lumber mill
-  rotate: false
-  xy: 1326, 148
-  size: 32, 31
-  orig: 32, 31
-  offset: 0, 0
-  index: -1
-TileSets/FantasyHex/Tiles/Grassland+Forest+Truffles+Camp
-  rotate: false
-  xy: 1558, 1120
-  size: 32, 31
-  orig: 32, 31
-  offset: 0, 0
-  index: -1
-TileSets/FantasyHex/Tiles/Grassland+Hill+Farm
-  rotate: false
-  xy: 1558, 1084
-  size: 32, 28
-  orig: 32, 28
-  offset: 0, 0
-  index: -1
-TileSets/FantasyHex/Tiles/Grassland+Hill+Forest+Camp
-  rotate: false
-  xy: 1550, 1048
-  size: 32, 28
-  orig: 32, 28
-  offset: 0, 0
-  index: -1
-TileSets/FantasyHex/Tiles/Grassland+Hill+Forest+Trading post
-  rotate: false
-  xy: 1550, 1012
-  size: 32, 28
-  orig: 32, 28
-  offset: 0, 0
-  index: -1
-TileSets/FantasyHex/Tiles/Grassland+Jungle+Trading post
-  rotate: false
-  xy: 1550, 972
-  size: 32, 32
-  orig: 32, 32
-  offset: 0, 0
-  index: -1
-TileSets/FantasyHex/Tiles/GrasslandForest
-  rotate: false
-  xy: 1550, 933
-  size: 32, 31
-  orig: 32, 31
-  offset: 0, 0
-  index: -1
-TileSets/FantasyHex/Tiles/Great Barrier Reef
-  rotate: false
-  xy: 1550, 822
-  size: 32, 28
-  orig: 32, 28
-  offset: 0, 0
-  index: -1
-TileSets/FantasyHex/Tiles/Hill
-  rotate: false
-  xy: 1550, 383
-  size: 32, 32
-  orig: 32, 32
-  offset: 0, 0
-  index: -1
-TileSets/FantasyHex/Tiles/HillForest+Lumber mill
-  rotate: false
-  xy: 1550, 347
-  size: 32, 28
-  orig: 32, 28
-  offset: 0, 0
-  index: -1
-TileSets/FantasyHex/Tiles/HillMarbleQuarry
-  rotate: false
-  xy: 1550, 311
-  size: 32, 28
-  orig: 32, 28
-  offset: 0, 0
-  index: -1
-TileSets/FantasyHex/Tiles/HillMine
-  rotate: false
-  xy: 1510, 291
-  size: 32, 28
-  orig: 32, 28
-  offset: 0, 0
-  index: -1
-TileSets/FantasyHex/Tiles/HillStoneQuarry
-  rotate: false
-  xy: 1470, 282
-  size: 32, 28
-  orig: 32, 28
-  offset: 0, 0
-  index: -1
-TileSets/FantasyHex/Tiles/Holy site
-  rotate: false
-  xy: 1452, 238
-  size: 32, 36
-  orig: 32, 36
-  offset: 0, 0
-  index: -1
-TileSets/FantasyHex/Tiles/Horses
-  rotate: false
-  xy: 1366, 151
-  size: 32, 28
-  orig: 32, 28
-  offset: 0, 0
-  index: -1
-TileSets/FantasyHex/Tiles/Horses+Pasture
-  rotate: false
-  xy: 1598, 1148
-  size: 32, 32
-  orig: 32, 32
-  offset: 0, 0
-  index: -1
-TileSets/FantasyHex/Tiles/Ice
-  rotate: false
-  xy: 1638, 1116
-  size: 32, 28
-  orig: 32, 28
-  offset: 0, 0
-  index: -1
-TileSets/FantasyHex/Tiles/Incense
-  rotate: false
-  xy: 1718, 1152
-  size: 32, 28
-  orig: 32, 28
-  offset: 0, 0
-  index: -1
-TileSets/FantasyHex/Tiles/Incense+Plantation
-  rotate: false
-  xy: 1718, 1116
-  size: 32, 28
-  orig: 32, 28
-  offset: 0, 0
-  index: -1
-TileSets/FantasyHex/Tiles/Iron
-  rotate: false
-  xy: 1598, 1075
-  size: 32, 28
-  orig: 32, 28
-  offset: 0, 0
-  index: -1
-TileSets/FantasyHex/Tiles/Ivory
-  rotate: false
-  xy: 1678, 1080
-  size: 32, 28
-  orig: 32, 28
-  offset: 0, 0
-  index: -1
-TileSets/FantasyHex/Tiles/Ivory+Camp
-  rotate: false
-  xy: 1718, 1080
-  size: 32, 28
-  orig: 32, 28
-  offset: 0, 0
-  index: -1
-TileSets/FantasyHex/Tiles/Jungle
-  rotate: false
-  xy: 1590, 999
-  size: 32, 32
-  orig: 32, 32
-  offset: 0, 0
-  index: -1
-TileSets/FantasyHex/Tiles/Krakatoa
-  rotate: false
-  xy: 1590, 850
-  size: 32, 30
-  orig: 32, 30
-  offset: 0, 0
-  index: -1
-TileSets/FantasyHex/Tiles/Lakes
-  rotate: false
-  xy: 1590, 778
-  size: 32, 28
-  orig: 32, 28
-  offset: 0, 0
-  index: -1
-TileSets/FantasyHex/Tiles/Landmark
-  rotate: false
-  xy: 1590, 662
-  size: 32, 36
-  orig: 32, 36
-  offset: 0, 0
-  index: -1
-TileSets/FantasyHex/Tiles/Manufactory
-  rotate: false
-  xy: 1590, 363
-  size: 32, 39
-  orig: 32, 39
-  offset: 0, 0
-  index: -1
-TileSets/FantasyHex/Tiles/Marble
-  rotate: false
-  xy: 1590, 255
-  size: 32, 28
-  orig: 32, 28
-  offset: 0, 0
-  index: -1
-TileSets/FantasyHex/Tiles/Marsh
-  rotate: false
-  xy: 1798, 1151
-  size: 32, 29
-  orig: 32, 29
-  offset: 0, 0
-  index: -1
-TileSets/FantasyHex/Tiles/Mine
-  rotate: false
-  xy: 1878, 1158
-  size: 32, 28
-  orig: 32, 28
-  offset: 0, 0
-  index: -1
-TileSets/FantasyHex/Tiles/Moai
-  rotate: false
-  xy: 1918, 1151
-  size: 32, 29
-  orig: 32, 29
-  offset: 0, 0
-  index: -1
-TileSets/FantasyHex/Tiles/Mount Fuji
-  rotate: false
-  xy: 1958, 1114
-  size: 32, 30
-  orig: 32, 30
-  offset: 0, 0
-  index: -1
-TileSets/FantasyHex/Tiles/Mount Kailash
-  rotate: false
-  xy: 1918, 1075
-  size: 32, 32
-  orig: 32, 32
-  offset: 0, 0
-  index: -1
-TileSets/FantasyHex/Tiles/Mount Sinai
-  rotate: false
-  xy: 1958, 1074
-  size: 32, 32
-  orig: 32, 32
-  offset: 0, 0
-  index: -1
-TileSets/FantasyHex/Tiles/Mountain
-  rotate: false
-  xy: 1998, 1144
-  size: 32, 36
-  orig: 32, 36
-  offset: 0, 0
-  index: -1
-TileSets/FantasyHex/Tiles/Oasis
-  rotate: false
-  xy: 1998, 1036
-  size: 32, 28
-  orig: 32, 28
-  offset: 0, 0
-  index: -1
-TileSets/FantasyHex/Tiles/Ocean
-  rotate: false
-  xy: 1452, 202
-  size: 32, 28
-  orig: 32, 28
-  offset: 0, 0
-  index: -1
-TileSets/FantasyHex/Tiles/Offshore Platform
-  rotate: false
-  xy: 1492, 219
-  size: 32, 28
-  orig: 32, 28
-  offset: 0, 0
-  index: -1
-TileSets/FantasyHex/Tiles/Oil
-  rotate: false
-  xy: 1492, 183
-  size: 32, 28
-  orig: 32, 28
-  offset: 0, 0
-  index: -1
-TileSets/FantasyHex/Tiles/Oil well
-  rotate: false
-  xy: 1532, 203
-  size: 32, 28
-  orig: 32, 28
-  offset: 0, 0
-  index: -1
-TileSets/FantasyHex/Tiles/Old Faithful
-  rotate: false
-  xy: 1532, 163
-  size: 32, 32
-  orig: 32, 32
-  offset: 0, 0
-  index: -1
-TileSets/FantasyHex/Tiles/Pasture
-  rotate: false
-  xy: 1612, 179
-  size: 32, 32
-  orig: 32, 32
-  offset: 0, 0
-  index: -1
-TileSets/FantasyHex/Tiles/Pearls
-  rotate: false
-  xy: 1638, 1044
-  size: 32, 28
-  orig: 32, 28
-  offset: 0, 0
-  index: -1
-TileSets/FantasyHex/Tiles/Plains
-  rotate: false
-  xy: 1798, 1043
-  size: 32, 28
-  orig: 32, 28
-  offset: 0, 0
-  index: -1
-TileSets/FantasyHex/Tiles/Plains+Farm
-  rotate: false
-  xy: 1630, 1008
-  size: 32, 28
-  orig: 32, 28
-  offset: 0, 0
-  index: -1
-TileSets/FantasyHex/Tiles/Plains+Forest+Camp
-  rotate: false
-  xy: 1630, 968
-  size: 32, 32
-  orig: 32, 32
-  offset: 0, 0
-  index: -1
-TileSets/FantasyHex/Tiles/Plains+Forest+Lumber mill
-  rotate: false
-  xy: 1670, 1004
-  size: 32, 32
-  orig: 32, 32
-  offset: 0, 0
-  index: -1
-TileSets/FantasyHex/Tiles/Plains+Jungle+Trading post
-  rotate: false
-  xy: 1630, 928
-  size: 32, 32
-  orig: 32, 32
-  offset: 0, 0
-  index: -1
-TileSets/FantasyHex/Tiles/PlainsForest
-  rotate: false
-  xy: 1670, 964
-  size: 32, 32
-  orig: 32, 32
-  offset: 0, 0
-  index: -1
-TileSets/FantasyHex/Tiles/PlainsJungle
-  rotate: false
-  xy: 1710, 1004
-  size: 32, 32
-  orig: 32, 32
-  offset: 0, 0
-  index: -1
-TileSets/FantasyHex/Tiles/Plantation
-  rotate: false
-  xy: 1630, 892
-  size: 32, 28
-  orig: 32, 28
-  offset: 0, 0
-  index: -1
-TileSets/FantasyHex/Tiles/Plantation+Bananas
-  rotate: false
-  xy: 1670, 928
-  size: 32, 28
-  orig: 32, 28
-  offset: 0, 0
-  index: -1
-TileSets/FantasyHex/Tiles/Plantation+Cotton
-  rotate: false
-  xy: 1710, 968
-  size: 32, 28
-  orig: 32, 28
-  offset: 0, 0
-  index: -1
-TileSets/FantasyHex/Tiles/Polder
-  rotate: false
-  xy: 1750, 1007
-  size: 32, 29
-  orig: 32, 29
-  offset: 0, 0
-  index: -1
-TileSets/FantasyHex/Tiles/Quarry
-  rotate: false
-  xy: 1710, 932
-  size: 32, 28
-  orig: 32, 28
-  offset: 0, 0
-  index: -1
-TileSets/FantasyHex/Tiles/Quarry+Marble
-  rotate: false
-  xy: 1750, 971
-  size: 32, 28
-  orig: 32, 28
-  offset: 0, 0
-  index: -1
-TileSets/FantasyHex/Tiles/Quarry+Stone
-  rotate: false
-  xy: 1630, 820
-  size: 32, 28
-  orig: 32, 28
-  offset: 0, 0
-  index: -1
-TileSets/FantasyHex/Tiles/River-Bottom
-  rotate: false
-<<<<<<< HEAD
-  xy: 1630, 784
-=======
-  xy: 1550, 1008
->>>>>>> 2e81a615
-  size: 32, 28
-  orig: 32, 28
-  offset: 0, 0
-  index: -1
-TileSets/FantasyHex/Tiles/River-BottomLeft
-  rotate: false
-<<<<<<< HEAD
-  xy: 1710, 860
-=======
-  xy: 1550, 972
->>>>>>> 2e81a615
-  size: 32, 28
-  orig: 32, 28
-  offset: 0, 0
-  index: -1
-TileSets/FantasyHex/Tiles/River-BottomRight
-  rotate: false
-<<<<<<< HEAD
-  xy: 1630, 748
-=======
-  xy: 1590, 972
->>>>>>> 2e81a615
-  size: 32, 28
-  orig: 32, 28
-  offset: 0, 0
-  index: -1
-TileSets/FantasyHex/Tiles/Rock of Gibraltar
-  rotate: false
-  xy: 1670, 780
-  size: 32, 32
-  orig: 32, 32
-  offset: 0, 0
-  index: -1
-TileSets/FantasyHex/Tiles/Salt
-  rotate: false
-  xy: 1750, 827
-  size: 32, 28
-  orig: 32, 28
-  offset: 0, 0
-  index: -1
-TileSets/FantasyHex/Tiles/Sheep
-  rotate: false
-  xy: 1630, 640
-  size: 32, 28
-  orig: 32, 28
-  offset: 0, 0
-  index: -1
-TileSets/FantasyHex/Tiles/Sheep+Pasture
-  rotate: false
-  xy: 1670, 668
-  size: 32, 32
-  orig: 32, 32
-  offset: 0, 0
-  index: -1
-TileSets/FantasyHex/Tiles/Silk
-  rotate: false
-  xy: 1630, 604
-  size: 32, 28
-  orig: 32, 28
-  offset: 0, 0
-  index: -1
-TileSets/FantasyHex/Tiles/Silk+Plantation
-  rotate: false
-  xy: 1670, 632
-  size: 32, 28
-  orig: 32, 28
-  offset: 0, 0
-  index: -1
-TileSets/FantasyHex/Tiles/Silver
-  rotate: false
-  xy: 1710, 679
-  size: 32, 28
-  orig: 32, 28
-  offset: 0, 0
-  index: -1
-TileSets/FantasyHex/Tiles/Snow
-  rotate: false
-  xy: 1710, 643
-  size: 32, 28
-  orig: 32, 28
-  offset: 0, 0
-  index: -1
-TileSets/FantasyHex/Tiles/Snow+Farm
-  rotate: false
-  xy: 1750, 680
-  size: 32, 28
-  orig: 32, 28
-  offset: 0, 0
-  index: -1
-TileSets/FantasyHex/Tiles/Spices
-  rotate: false
-  xy: 1670, 560
-  size: 32, 28
-  orig: 32, 28
-  offset: 0, 0
-  index: -1
-TileSets/FantasyHex/Tiles/Spices+Plantation
-  rotate: false
-  xy: 1710, 607
-  size: 32, 28
-  orig: 32, 28
-  offset: 0, 0
-  index: -1
-TileSets/FantasyHex/Tiles/Sri Pada
-  rotate: false
-  xy: 1750, 640
-  size: 32, 32
-  orig: 32, 32
-  offset: 0, 0
-  index: -1
-TileSets/FantasyHex/Tiles/Stone
-  rotate: false
-  xy: 1630, 496
-  size: 32, 28
-  orig: 32, 28
-  offset: 0, 0
-  index: -1
-TileSets/FantasyHex/Tiles/Sugar
-  rotate: false
-  xy: 1710, 571
-  size: 32, 28
-  orig: 32, 28
-  offset: 0, 0
-  index: -1
-TileSets/FantasyHex/Tiles/Sugar+Plantation
-  rotate: false
-  xy: 1750, 604
-  size: 32, 28
-  orig: 32, 28
-  offset: 0, 0
-  index: -1
-TileSets/FantasyHex/Tiles/Terrace farm
-  rotate: false
-  xy: 1750, 568
-  size: 32, 28
-  orig: 32, 28
-  offset: 0, 0
-  index: -1
-TileSets/FantasyHex/Tiles/Trading post
-  rotate: false
-  xy: 1670, 454
-  size: 32, 28
-  orig: 32, 28
-  offset: 0, 0
-  index: -1
-TileSets/FantasyHex/Tiles/Truffles
-  rotate: false
-  xy: 1630, 388
-  size: 32, 28
-  orig: 32, 28
-  offset: 0, 0
-  index: -1
-TileSets/FantasyHex/Tiles/Truffles+Camp
-  rotate: false
-  xy: 1670, 418
-  size: 32, 28
-  orig: 32, 28
-  offset: 0, 0
-  index: -1
-TileSets/FantasyHex/Tiles/Tundra
-  rotate: false
-  xy: 1710, 463
-  size: 32, 28
-  orig: 32, 28
-  offset: 0, 0
-  index: -1
-TileSets/FantasyHex/Tiles/Tundra+Farm
-  rotate: false
-  xy: 1750, 496
-  size: 32, 28
-  orig: 32, 28
-  offset: 0, 0
-  index: -1
-TileSets/FantasyHex/Tiles/Tundra+Forest+Camp
-  rotate: false
-  xy: 1630, 348
-  size: 32, 32
-  orig: 32, 32
-  offset: 0, 0
-  index: -1
-TileSets/FantasyHex/Tiles/Tundra+Forest+Camp+Furs
-  rotate: false
-  xy: 1670, 378
-  size: 32, 32
-  orig: 32, 32
-  offset: 0, 0
-  index: -1
-TileSets/FantasyHex/Tiles/Tundra+Forest+Deer+Camp
-  rotate: false
-  xy: 1710, 423
-  size: 32, 32
-  orig: 32, 32
-  offset: 0, 0
-  index: -1
-TileSets/FantasyHex/Tiles/Tundra+Forest+Lumber mill
-  rotate: false
-  xy: 1750, 456
-  size: 32, 32
-  orig: 32, 32
-  offset: 0, 0
-  index: -1
-TileSets/FantasyHex/Tiles/Tundra+Forest+Truffles+Camp
-  rotate: false
-  xy: 1630, 308
-  size: 32, 32
-  orig: 32, 32
-  offset: 0, 0
-  index: -1
-TileSets/FantasyHex/Tiles/TundraForest
-  rotate: false
-  xy: 1670, 338
-  size: 32, 32
-  orig: 32, 32
-  offset: 0, 0
-  index: -1
-TileSets/FantasyHex/Tiles/Uluru
-  rotate: false
-  xy: 1750, 416
-  size: 32, 32
-  orig: 32, 32
-  offset: 0, 0
-  index: -1
-TileSets/FantasyHex/Tiles/Uranium
-  rotate: false
-  xy: 1630, 272
-  size: 32, 28
-  orig: 32, 28
-  offset: 0, 0
-  index: -1
-TileSets/FantasyHex/Tiles/Whales
-  rotate: false
-  xy: 1670, 266
-  size: 32, 28
-  orig: 32, 28
-  offset: 0, 0
-  index: -1
-TileSets/FantasyHex/Tiles/Whales+Fishing Boats
-  rotate: false
-  xy: 1710, 315
-  size: 32, 28
-  orig: 32, 28
-  offset: 0, 0
-  index: -1
-TileSets/FantasyHex/Tiles/Wheat
-  rotate: false
-  xy: 1750, 344
-  size: 32, 28
-  orig: 32, 28
-  offset: 0, 0
-  index: -1
-TileSets/FantasyHex/Tiles/Wine
-  rotate: false
-  xy: 1710, 279
-  size: 32, 28
-  orig: 32, 28
-  offset: 0, 0
-  index: -1
-TileSets/FantasyHex/Tiles/Wine+Plantation
-  rotate: false
-  xy: 1750, 308
-  size: 32, 28
-  orig: 32, 28
-  offset: 0, 0
-  index: -1
-TileSets/FantasyHex/TopBorder
-  rotate: false
-  xy: 1630, 424
-  size: 32, 28
-  orig: 32, 28
-  offset: 0, 0
-  index: -1
-TileSets/FantasyHex/Units/African Forest Elephant
-  rotate: false
-  xy: 940, 103
-  size: 32, 29
-  orig: 32, 29
-  offset: 0, 0
-  index: -1
-TileSets/FantasyHex/Units/Anti-Aircraft Gun
-  rotate: false
-  xy: 1430, 965
-  size: 32, 28
-  orig: 32, 28
-  offset: 0, 0
-  index: -1
-TileSets/FantasyHex/Units/Anti-Tank Gun
-  rotate: false
-  xy: 1430, 929
-  size: 32, 28
-  orig: 32, 28
-  offset: 0, 0
-  index: -1
-TileSets/FantasyHex/Units/Archaeologist
-  rotate: false
-  xy: 1430, 893
-  size: 32, 28
-  orig: 32, 28
-  offset: 0, 0
-  index: -1
-TileSets/FantasyHex/Units/Archer
-  rotate: false
-  xy: 1430, 857
-  size: 32, 28
-  orig: 32, 28
-  offset: 0, 0
-  index: -1
-TileSets/FantasyHex/Units/Artillery
-  rotate: false
-  xy: 1430, 821
-  size: 32, 28
-  orig: 32, 28
-  offset: 0, 0
-  index: -1
-TileSets/FantasyHex/Units/Atlatlist
-  rotate: false
-  xy: 1430, 785
-  size: 32, 28
-  orig: 32, 28
-  offset: 0, 0
-  index: -1
-TileSets/FantasyHex/Units/Axe Thrower
-  rotate: false
-  xy: 1430, 713
-  size: 32, 28
-  orig: 32, 28
-  offset: 0, 0
-  index: -1
-TileSets/FantasyHex/Units/Ballista
-  rotate: false
-  xy: 1430, 677
-  size: 32, 28
-  orig: 32, 28
-  offset: 0, 0
-  index: -1
-TileSets/FantasyHex/Units/Battering Ram
-  rotate: false
-  xy: 1430, 496
-  size: 32, 28
-  orig: 32, 28
-  offset: 0, 0
-  index: -1
-TileSets/FantasyHex/Units/Battleship
-  rotate: false
-  xy: 1430, 460
-  size: 32, 28
-  orig: 32, 28
-  offset: 0, 0
-  index: -1
-TileSets/FantasyHex/Units/Bazooka
-  rotate: false
-  xy: 1430, 424
-  size: 32, 28
-  orig: 32, 28
-  offset: 0, 0
-  index: -1
-TileSets/FantasyHex/Units/Berber Cavalry
-  rotate: false
-  xy: 1430, 388
-  size: 32, 28
-  orig: 32, 28
-  offset: 0, 0
-  index: -1
-TileSets/FantasyHex/Units/Berserker
-  rotate: false
-  xy: 1430, 352
-  size: 32, 28
-  orig: 32, 28
-  offset: 0, 0
-  index: -1
-TileSets/FantasyHex/Units/Bowman
-  rotate: false
-  xy: 980, 104
-  size: 32, 28
-  orig: 32, 28
-  offset: 0, 0
-  index: -1
-TileSets/FantasyHex/Units/Brute
-  rotate: false
-  xy: 1020, 112
-  size: 32, 28
-  orig: 32, 28
-  offset: 0, 0
-  index: -1
-TileSets/FantasyHex/Units/Camel Archer
-  rotate: false
-  xy: 480, 40
-  size: 32, 29
-  orig: 32, 29
-  offset: 0, 0
-  index: -1
-TileSets/FantasyHex/Units/Cannon
-  rotate: false
-  xy: 480, 4
-  size: 32, 28
-  orig: 32, 28
-  offset: 0, 0
-  index: -1
-TileSets/FantasyHex/Units/Caravan
-  rotate: false
-  xy: 520, 35
-  size: 32, 34
-  orig: 32, 34
-  offset: 0, 0
-  index: -1
-TileSets/FantasyHex/Units/Caravel
-  rotate: false
-  xy: 560, 41
-  size: 32, 28
-  orig: 32, 28
-  offset: 0, 0
-  index: -1
-TileSets/FantasyHex/Units/Cargo Ship
-  rotate: false
-  xy: 600, 41
-  size: 32, 28
-  orig: 32, 28
-  offset: 0, 0
-  index: -1
-TileSets/FantasyHex/Units/Carolean
-  rotate: false
-  xy: 640, 41
-  size: 32, 28
-  orig: 32, 28
-  offset: 0, 0
-  index: -1
-TileSets/FantasyHex/Units/Carrier
-  rotate: false
-  xy: 680, 41
-  size: 32, 28
-  orig: 32, 28
-  offset: 0, 0
-  index: -1
-TileSets/FantasyHex/Units/Cataphract
-  rotate: false
-  xy: 868, 64
-  size: 32, 28
-  orig: 32, 28
-  offset: 0, 0
-  index: -1
-TileSets/FantasyHex/Units/Catapult
-  rotate: false
-  xy: 908, 64
-  size: 32, 28
-  orig: 32, 28
-  offset: 0, 0
-  index: -1
-TileSets/FantasyHex/Units/Cavalry
-  rotate: false
-  xy: 1470, 1059
-  size: 32, 28
-  orig: 32, 28
-  offset: 0, 0
-  index: -1
-TileSets/FantasyHex/Units/Chariot Archer
-  rotate: false
-  xy: 1510, 1059
-  size: 32, 28
-  orig: 32, 28
-  offset: 0, 0
-  index: -1
-TileSets/FantasyHex/Units/Chu-Ko-Nu
-  rotate: false
-  xy: 1470, 987
-  size: 32, 28
-  orig: 32, 28
-  offset: 0, 0
-  index: -1
-TileSets/FantasyHex/Units/CivilianLandUnit
-  rotate: false
-  xy: 1470, 676
-  size: 32, 28
-  orig: 32, 28
-  offset: 0, 0
-  index: -1
-TileSets/FantasyHex/Units/Comanche Rider
-  rotate: false
-  xy: 560, 4
-  size: 32, 29
-  orig: 32, 29
-  offset: 0, 0
-  index: -1
-TileSets/FantasyHex/Units/Companion Cavalry
-  rotate: false
-  xy: 600, 4
-  size: 32, 29
-  orig: 32, 29
-  offset: 0, 0
-  index: -1
-TileSets/FantasyHex/Units/Composite Bowman
-  rotate: false
-  xy: 1510, 623
-  size: 32, 28
-  orig: 32, 28
-  offset: 0, 0
-  index: -1
-TileSets/FantasyHex/Units/Conquistador
-  rotate: false
-  xy: 1470, 568
-  size: 32, 28
-  orig: 32, 28
-  offset: 0, 0
-  index: -1
-TileSets/FantasyHex/Units/Cossack
-  rotate: false
-  xy: 1510, 587
-  size: 32, 28
-  orig: 32, 28
-  offset: 0, 0
-  index: -1
-TileSets/FantasyHex/Units/Crossbowman
-  rotate: false
-  xy: 1510, 551
-  size: 32, 28
-  orig: 32, 28
-  offset: 0, 0
-  index: -1
-TileSets/FantasyHex/Units/Cruiser
-  rotate: false
-  xy: 1470, 498
-  size: 32, 26
-  orig: 32, 26
-  offset: 0, 0
-  index: -1
-TileSets/FantasyHex/Units/Destroyer
-  rotate: false
-  xy: 1510, 400
-  size: 32, 28
-  orig: 32, 28
-  offset: 0, 0
-  index: -1
-TileSets/FantasyHex/Units/Dromon
-  rotate: false
-  xy: 1470, 354
-  size: 32, 28
-  orig: 32, 28
-  offset: 0, 0
-  index: -1
-TileSets/FantasyHex/Units/Foreign Legion
-  rotate: false
-  xy: 1100, 120
-  size: 32, 28
-  orig: 32, 28
-  offset: 0, 0
-  index: -1
-TileSets/FantasyHex/Units/Frigate
-  rotate: false
-  xy: 800, 4
-  size: 32, 28
-  orig: 32, 28
-  offset: 0, 0
-  index: -1
-TileSets/FantasyHex/Units/Galleass
-  rotate: false
-  xy: 880, 4
-  size: 32, 28
-  orig: 32, 28
-  offset: 0, 0
-  index: -1
-TileSets/FantasyHex/Units/Galley
-  rotate: false
-  xy: 920, 4
-  size: 32, 28
-  orig: 32, 28
-  offset: 0, 0
-  index: -1
-TileSets/FantasyHex/Units/Gatling Gun
-  rotate: false
-  xy: 960, 4
-  size: 32, 28
-  orig: 32, 28
-  offset: 0, 0
-  index: -1
-TileSets/FantasyHex/Units/Giant Death Robot
-  rotate: false
-  xy: 1068, 33
-  size: 32, 31
-  orig: 32, 31
-  offset: 0, 0
-  index: -1
-TileSets/FantasyHex/Units/Great Admiral
-  rotate: false
-  xy: 1550, 894
-  size: 32, 31
-  orig: 32, 31
-  offset: 0, 0
-  index: -1
-TileSets/FantasyHex/Units/Great Artist
-  rotate: false
-  xy: 1550, 858
-  size: 32, 28
-  orig: 32, 28
-  offset: 0, 0
-  index: -1
-TileSets/FantasyHex/Units/Great Engineer
-  rotate: false
-  xy: 1550, 786
-  size: 32, 28
-  orig: 32, 28
-  offset: 0, 0
-  index: -1
-TileSets/FantasyHex/Units/Great Galleass
-  rotate: false
-  xy: 1550, 750
-  size: 32, 28
-  orig: 32, 28
-  offset: 0, 0
-  index: -1
-TileSets/FantasyHex/Units/Great General
-  rotate: false
-  xy: 1550, 711
-  size: 32, 31
-  orig: 32, 31
-  offset: 0, 0
-  index: -1
-TileSets/FantasyHex/Units/Great Merchant
-  rotate: false
-  xy: 1550, 675
-  size: 32, 28
-  orig: 32, 28
-  offset: 0, 0
-  index: -1
-TileSets/FantasyHex/Units/Great Musician
-  rotate: false
-  xy: 1550, 639
-  size: 32, 28
-  orig: 32, 28
-  offset: 0, 0
-  index: -1
-TileSets/FantasyHex/Units/Great Prophet
-  rotate: false
-  xy: 1550, 603
-  size: 32, 28
-  orig: 32, 28
-  offset: 0, 0
-  index: -1
-TileSets/FantasyHex/Units/Great Scientist
-  rotate: false
-  xy: 1550, 567
-  size: 32, 28
-  orig: 32, 28
-  offset: 0, 0
-  index: -1
-TileSets/FantasyHex/Units/Great War Infantry
-  rotate: false
-  xy: 1550, 531
-  size: 32, 28
-  orig: 32, 28
-  offset: 0, 0
-  index: -1
-TileSets/FantasyHex/Units/Great Writer
-  rotate: false
-  xy: 1550, 495
-  size: 32, 28
-  orig: 32, 28
-  offset: 0, 0
-  index: -1
-TileSets/FantasyHex/Units/Hakkapeliitta
-  rotate: false
-  xy: 1550, 459
-  size: 32, 28
-  orig: 32, 28
-  offset: 0, 0
-  index: -1
-TileSets/FantasyHex/Units/Helicopter Gunship
-  rotate: false
-  xy: 1550, 423
-  size: 32, 28
-  orig: 32, 28
-  offset: 0, 0
-  index: -1
-TileSets/FantasyHex/Units/Hoplite
-  rotate: false
-  xy: 1550, 275
-  size: 32, 28
-  orig: 32, 28
-  offset: 0, 0
-  index: -1
-TileSets/FantasyHex/Units/Horse Archer
-  rotate: false
-  xy: 1510, 255
-  size: 32, 28
-  orig: 32, 28
-  offset: 0, 0
-  index: -1
-TileSets/FantasyHex/Units/Horseman
-  rotate: false
-  xy: 1550, 239
-  size: 32, 28
-  orig: 32, 28
-  offset: 0, 0
-  index: -1
-TileSets/FantasyHex/Units/Hussar
-  rotate: false
-  xy: 1598, 1111
-  size: 32, 29
-  orig: 32, 29
-  offset: 0, 0
-  index: -1
-TileSets/FantasyHex/Units/Hwach'a
-  rotate: false
-  xy: 1638, 1152
-  size: 32, 28
-  orig: 32, 28
-  offset: 0, 0
-  index: -1
-TileSets/FantasyHex/Units/Immortal
-  rotate: false
-  xy: 1678, 1152
-  size: 32, 28
-  orig: 32, 28
-  offset: 0, 0
-  index: -1
-TileSets/FantasyHex/Units/Impi
-  rotate: false
-  xy: 1678, 1116
-  size: 32, 28
-  orig: 32, 28
-  offset: 0, 0
-  index: -1
-TileSets/FantasyHex/Units/Infantry
-  rotate: false
-  xy: 1758, 1152
-  size: 32, 28
-  orig: 32, 28
-  offset: 0, 0
-  index: -1
-TileSets/FantasyHex/Units/Inquisitor
-  rotate: false
-  xy: 1758, 1116
-  size: 32, 28
-  orig: 32, 28
-  offset: 0, 0
-  index: -1
-TileSets/FantasyHex/Units/Ironclad
-  rotate: false
-  xy: 1638, 1080
-  size: 32, 28
-  orig: 32, 28
-  offset: 0, 0
-  index: -1
-TileSets/FantasyHex/Units/Jaguar
-  rotate: false
-  xy: 1758, 1080
-  size: 32, 28
-  orig: 32, 28
-  offset: 0, 0
-  index: -1
-TileSets/FantasyHex/Units/Janissary
-  rotate: false
-  xy: 1590, 1039
-  size: 32, 28
-  orig: 32, 28
-  offset: 0, 0
-  index: -1
-TileSets/FantasyHex/Units/Keshik
-  rotate: false
-  xy: 1590, 963
-  size: 32, 28
-  orig: 32, 28
-  offset: 0, 0
-  index: -1
-TileSets/FantasyHex/Units/Khan
-  rotate: false
-  xy: 1590, 924
-  size: 32, 31
-  orig: 32, 31
-  offset: 0, 0
-  index: -1
-TileSets/FantasyHex/Units/Knight
-  rotate: false
-  xy: 1590, 888
-  size: 32, 28
-  orig: 32, 28
-  offset: 0, 0
-  index: -1
-TileSets/FantasyHex/Units/Kris Swordsman
-  rotate: false
-  xy: 1590, 814
-  size: 32, 28
-  orig: 32, 28
-  offset: 0, 0
-  index: -1
-TileSets/FantasyHex/Units/Lancer
-  rotate: false
-  xy: 1590, 742
-  size: 32, 28
-  orig: 32, 28
-  offset: 0, 0
-  index: -1
-TileSets/FantasyHex/Units/LandUnit
-  rotate: false
-  xy: 1590, 706
-  size: 32, 28
-  orig: 32, 28
-  offset: 0, 0
-  index: -1
-TileSets/FantasyHex/Units/Landship
-  rotate: false
-  xy: 1590, 626
-  size: 32, 28
-  orig: 32, 28
-  offset: 0, 0
-  index: -1
-TileSets/FantasyHex/Units/Landsknecht
-  rotate: false
-  xy: 1590, 590
-  size: 32, 28
-  orig: 32, 28
-  offset: 0, 0
-  index: -1
-TileSets/FantasyHex/Units/Legion
-  rotate: false
-  xy: 1590, 554
-  size: 32, 28
-  orig: 32, 28
-  offset: 0, 0
-  index: -1
-TileSets/FantasyHex/Units/Longbowman
-  rotate: false
-  xy: 1590, 518
-  size: 32, 28
-  orig: 32, 28
-  offset: 0, 0
-  index: -1
-TileSets/FantasyHex/Units/Longswordsman
-  rotate: false
-  xy: 1590, 482
-  size: 32, 28
-  orig: 32, 28
-  offset: 0, 0
-  index: -1
-TileSets/FantasyHex/Units/Machine Gun
-  rotate: false
-  xy: 1590, 446
-  size: 32, 28
-  orig: 32, 28
-  offset: 0, 0
-  index: -1
-TileSets/FantasyHex/Units/Mandekalu Cavalry
-  rotate: false
-  xy: 1590, 410
-  size: 32, 28
-  orig: 32, 28
-  offset: 0, 0
-  index: -1
-TileSets/FantasyHex/Units/Maori Warrior
-  rotate: false
-  xy: 1590, 327
-  size: 32, 28
-  orig: 32, 28
-  offset: 0, 0
-  index: -1
-TileSets/FantasyHex/Units/Marauder
-  rotate: false
-  xy: 1590, 291
-  size: 32, 28
-  orig: 32, 28
-  offset: 0, 0
-  index: -1
-TileSets/FantasyHex/Units/Marine
-  rotate: false
-  xy: 1590, 219
-  size: 32, 28
-  orig: 32, 28
-  offset: 0, 0
-  index: -1
-TileSets/FantasyHex/Units/Mechanized Infantry
-  rotate: false
-  xy: 1798, 1115
-  size: 32, 28
-  orig: 32, 28
-  offset: 0, 0
-  index: -1
-TileSets/FantasyHex/Units/Mehal Sefari
-  rotate: false
-  xy: 1798, 1079
-  size: 32, 28
-  orig: 32, 28
-  offset: 0, 0
-  index: -1
-TileSets/FantasyHex/Units/Merchant Of Venice
-  rotate: false
-  xy: 1838, 1158
-  size: 32, 28
-  orig: 32, 28
-  offset: 0, 0
-  index: -1
-TileSets/FantasyHex/Units/Minuteman
-  rotate: false
-  xy: 1838, 1122
-  size: 32, 28
-  orig: 32, 28
-  offset: 0, 0
-  index: -1
-TileSets/FantasyHex/Units/Missile Cruiser
-  rotate: false
-  xy: 1838, 1086
-  size: 32, 28
-  orig: 32, 28
-  offset: 0, 0
-  index: -1
-TileSets/FantasyHex/Units/Missionary
-  rotate: false
-  xy: 1878, 1122
-  size: 32, 28
-  orig: 32, 28
-  offset: 0, 0
-  index: -1
-TileSets/FantasyHex/Units/Mobile SAM
-  rotate: false
-  xy: 1878, 1086
-  size: 32, 28
-  orig: 32, 28
-  offset: 0, 0
-  index: -1
-TileSets/FantasyHex/Units/Modern Armor
-  rotate: false
-  xy: 1918, 1115
-  size: 32, 28
-  orig: 32, 28
-  offset: 0, 0
-  index: -1
-TileSets/FantasyHex/Units/Mohawk Warrior
-  rotate: false
-  xy: 1958, 1152
-  size: 32, 28
-  orig: 32, 28
-  offset: 0, 0
-  index: -1
-TileSets/FantasyHex/Units/Musketeer
-  rotate: false
-  xy: 1998, 1108
-  size: 32, 28
-  orig: 32, 28
-  offset: 0, 0
-  index: -1
-TileSets/FantasyHex/Units/Musketman
-  rotate: false
-  xy: 1998, 1072
-  size: 32, 28
-  orig: 32, 28
-  offset: 0, 0
-  index: -1
-TileSets/FantasyHex/Units/Naresuan's Elephant
-  rotate: false
-  xy: 1838, 1050
-  size: 32, 28
-  orig: 32, 28
-  offset: 0, 0
-  index: -1
-TileSets/FantasyHex/Units/Nau
-  rotate: false
-  xy: 1878, 1050
-  size: 32, 28
-  orig: 32, 28
-  offset: 0, 0
-  index: -1
-TileSets/FantasyHex/Units/Norwegian Ski Infantry
-  rotate: false
-  xy: 1918, 1039
-  size: 32, 28
-  orig: 32, 28
-  offset: 0, 0
-  index: -1
-TileSets/FantasyHex/Units/Nuclear Submarine
-  rotate: false
-  xy: 1958, 1038
-  size: 32, 28
-  orig: 32, 28
-  offset: 0, 0
-  index: -1
-TileSets/FantasyHex/Units/Panzer
-  rotate: false
-  xy: 1572, 183
-  size: 32, 28
-  orig: 32, 28
-  offset: 0, 0
-  index: -1
-TileSets/FantasyHex/Units/Paratrooper
-  rotate: false
-  xy: 1572, 147
-  size: 32, 28
-  orig: 32, 28
-  offset: 0, 0
-  index: -1
-TileSets/FantasyHex/Units/Pathfinder
-  rotate: false
-  xy: 1612, 143
-  size: 32, 28
-  orig: 32, 28
-  offset: 0, 0
-  index: -1
-TileSets/FantasyHex/Units/Persian Immortal
-  rotate: false
-  xy: 1678, 1044
-  size: 32, 28
-  orig: 32, 28
-  offset: 0, 0
-  index: -1
-TileSets/FantasyHex/Units/Pictish Warrior
-  rotate: false
-  xy: 1718, 1044
-  size: 32, 28
-  orig: 32, 28
-  offset: 0, 0
-  index: -1
-TileSets/FantasyHex/Units/Pikeman
-  rotate: false
-  xy: 1758, 1044
-  size: 32, 28
-  orig: 32, 28
-  offset: 0, 0
-  index: -1
-TileSets/FantasyHex/Units/Pracinha
-  rotate: false
-  xy: 1630, 856
-  size: 32, 28
-  orig: 32, 28
-  offset: 0, 0
-  index: -1
-TileSets/FantasyHex/Units/Privateer
-  rotate: false
-  xy: 1670, 892
-  size: 32, 28
-  orig: 32, 28
-  offset: 0, 0
-  index: -1
-TileSets/FantasyHex/Units/Quinquereme
-  rotate: false
-  xy: 1670, 856
-  size: 32, 28
-  orig: 32, 28
-  offset: 0, 0
-  index: -1
-TileSets/FantasyHex/Units/Rifleman
-  rotate: false
-  xy: 1710, 896
-  size: 32, 28
-  orig: 32, 28
-  offset: 0, 0
-  index: -1
-TileSets/FantasyHex/Units/Rocket Artillery
-  rotate: false
-  xy: 1710, 824
-  size: 32, 28
-  orig: 32, 28
-  offset: 0, 0
-  index: -1
-TileSets/FantasyHex/Units/SS Booster
-  rotate: false
-  xy: 1750, 863
-  size: 32, 28
-  orig: 32, 28
-  offset: 0, 0
-  index: -1
-TileSets/FantasyHex/Units/SS Cockpit
-  rotate: false
-  xy: 1630, 712
-  size: 32, 28
-  orig: 32, 28
-  offset: 0, 0
-  index: -1
-TileSets/FantasyHex/Units/SS Engine
-  rotate: false
-  xy: 1670, 744
-  size: 32, 28
-  orig: 32, 28
-  offset: 0, 0
-  index: -1
-TileSets/FantasyHex/Units/SS Stasis Chamber
-  rotate: false
-  xy: 1710, 788
-  size: 32, 28
-  orig: 32, 28
-  offset: 0, 0
-  index: -1
-TileSets/FantasyHex/Units/Samurai
-  rotate: false
-  xy: 1630, 676
-  size: 32, 28
-  orig: 32, 28
-  offset: 0, 0
-  index: -1
-TileSets/FantasyHex/Units/Scout
-  rotate: false
-  xy: 1670, 708
-  size: 32, 28
-  orig: 32, 28
-  offset: 0, 0
-  index: -1
-TileSets/FantasyHex/Units/Sea Beggar
-  rotate: false
-  xy: 1710, 752
-  size: 32, 28
-  orig: 32, 28
-  offset: 0, 0
-  index: -1
-TileSets/FantasyHex/Units/Settler
-  rotate: false
-  xy: 1750, 790
-  size: 32, 29
-  orig: 32, 29
-  offset: 0, 0
-  index: -1
-TileSets/FantasyHex/Units/Ship of the Line
-  rotate: false
-  xy: 1710, 715
-  size: 32, 29
-  orig: 32, 29
-  offset: 0, 0
-  index: -1
-TileSets/FantasyHex/Units/Siege Tower
-  rotate: false
-  xy: 1750, 754
-  size: 32, 28
-  orig: 32, 28
-  offset: 0, 0
-  index: -1
-TileSets/FantasyHex/Units/Sipahi
-  rotate: false
-  xy: 1750, 716
-  size: 32, 30
-  orig: 32, 30
-  offset: 0, 0
-  index: -1
-TileSets/FantasyHex/Units/Skirmisher
-  rotate: false
-  xy: 1630, 568
-  size: 32, 28
-  orig: 32, 28
-  offset: 0, 0
-  index: -1
-TileSets/FantasyHex/Units/Slinger
-  rotate: false
-  xy: 1670, 596
-  size: 32, 28
-  orig: 32, 28
-  offset: 0, 0
-  index: -1
-TileSets/FantasyHex/Units/Spearman
-  rotate: false
-  xy: 1630, 532
-  size: 32, 28
-  orig: 32, 28
-  offset: 0, 0
-  index: -1
-TileSets/FantasyHex/Units/Submarine
-  rotate: false
-  xy: 1670, 526
-  size: 32, 26
-  orig: 32, 26
-  offset: 0, 0
-  index: -1
-TileSets/FantasyHex/Units/Swordsman
-  rotate: false
-  xy: 1630, 460
-  size: 32, 28
-  orig: 32, 28
-  offset: 0, 0
-  index: -1
-TileSets/FantasyHex/Units/Tank
-  rotate: false
-  xy: 1670, 490
-  size: 32, 28
-  orig: 32, 28
-  offset: 0, 0
-  index: -1
-TileSets/FantasyHex/Units/Tercio
-  rotate: false
-  xy: 1710, 535
-  size: 32, 28
-  orig: 32, 28
-  offset: 0, 0
-  index: -1
-TileSets/FantasyHex/Units/Trebuchet
-  rotate: false
-  xy: 1710, 499
-  size: 32, 28
-  orig: 32, 28
-  offset: 0, 0
-  index: -1
-TileSets/FantasyHex/Units/Trireme
-  rotate: false
-  xy: 1750, 532
-  size: 32, 28
-  orig: 32, 28
-  offset: 0, 0
-  index: -1
-TileSets/FantasyHex/Units/Turtle Ship
-  rotate: false
-  xy: 1710, 387
-  size: 32, 28
-  orig: 32, 28
-  offset: 0, 0
-  index: -1
-TileSets/FantasyHex/Units/War Chariot
-  rotate: false
-  xy: 1670, 302
-  size: 32, 28
-  orig: 32, 28
-  offset: 0, 0
-  index: -1
-TileSets/FantasyHex/Units/War Elephant
-  rotate: false
-  xy: 1710, 351
-  size: 32, 28
-  orig: 32, 28
-  offset: 0, 0
-  index: -1
-TileSets/FantasyHex/Units/Warrior
-  rotate: false
-  xy: 1750, 380
-  size: 32, 28
-  orig: 32, 28
-  offset: 0, 0
-  index: -1
-TileSets/FantasyHex/Units/WaterUnit
-  rotate: false
-  xy: 1630, 238
-  size: 32, 26
-  orig: 32, 26
-  offset: 0, 0
-  index: -1
-TileSets/FantasyHex/Units/Winged Hussar
-  rotate: false
-  xy: 1750, 272
-  size: 32, 28
-  orig: 32, 28
-  offset: 0, 0
-  index: -1
-TileSets/FantasyHex/Units/Work Boats
-  rotate: false
-  xy: 1790, 1007
-  size: 32, 28
-  orig: 32, 28
-  offset: 0, 0
-  index: -1
-TileSets/FantasyHex/Units/Worker
-  rotate: false
-  xy: 1790, 971
-  size: 32, 28
-  orig: 32, 28
-  offset: 0, 0
-  index: -1
-TileSets/HexaRealm/Tiles/Academy
-  rotate: false
-  xy: 404, 1794
-  size: 64, 64
-  orig: 64, 64
-  offset: 0, 0
-  index: -1
-TileSets/HexaRealm/Tiles/Academy-Atomic era
-  rotate: false
-  xy: 220, 1092
-  size: 64, 64
-  orig: 64, 64
-  offset: 0, 0
-  index: -1
-TileSets/HexaRealm/Tiles/Academy-Future era
-  rotate: false
-  xy: 220, 1092
-  size: 64, 64
-  orig: 64, 64
-  offset: 0, 0
-  index: -1
-TileSets/HexaRealm/Tiles/Academy-Information era
-  rotate: false
-  xy: 220, 1092
-  size: 64, 64
-  orig: 64, 64
-  offset: 0, 0
-  index: -1
-TileSets/HexaRealm/Tiles/AcademyT
-  rotate: false
-  xy: 220, 1020
-  size: 64, 64
-  orig: 64, 64
-  offset: 0, 0
-  index: -1
-TileSets/HexaRealm/Tiles/AcademyT-Atomic era
-  rotate: false
-  xy: 220, 948
-  size: 64, 64
-  orig: 64, 64
-  offset: 0, 0
-  index: -1
-TileSets/HexaRealm/Tiles/AcademyT-Future era
-  rotate: false
-  xy: 220, 948
-  size: 64, 64
-  orig: 64, 64
-  offset: 0, 0
-  index: -1
-TileSets/HexaRealm/Tiles/AcademyT-Information era
-  rotate: false
-  xy: 220, 948
-  size: 64, 64
-  orig: 64, 64
-  offset: 0, 0
-  index: -1
-TileSets/HexaRealm/Tiles/Aluminum
-  rotate: false
-  xy: 220, 884
-  size: 64, 56
-  orig: 64, 56
-  offset: 0, 0
-  index: -1
-TileSets/HexaRealm/Tiles/Ancient ruins
-  rotate: false
-  xy: 220, 820
-  size: 64, 56
-  orig: 64, 56
-  offset: 0, 0
-  index: -1
-TileSets/HexaRealm/Tiles/Atoll
-  rotate: false
-  xy: 220, 756
-  size: 64, 56
-  orig: 64, 56
-  offset: 0, 0
-  index: -1
-TileSets/HexaRealm/Tiles/Bananas
-  rotate: false
-  xy: 220, 692
-  size: 64, 56
-  orig: 64, 56
-  offset: 0, 0
-  index: -1
-TileSets/HexaRealm/Tiles/Bananas+Plantation
-  rotate: false
-  xy: 220, 628
-  size: 64, 56
-  orig: 64, 56
-  offset: 0, 0
-  index: -1
-TileSets/HexaRealm/Tiles/Barbarian encampment
-  rotate: false
-  xy: 220, 564
-  size: 64, 56
-  orig: 64, 56
-  offset: 0, 0
-  index: -1
-TileSets/HexaRealm/Tiles/Barbarian encampmentT
-  rotate: false
-  xy: 220, 500
-  size: 64, 56
-  orig: 64, 56
-  offset: 0, 0
-  index: -1
-TileSets/HexaRealm/Tiles/Barringer Crater
-  rotate: false
-  xy: 220, 436
-  size: 64, 56
-  orig: 64, 56
-  offset: 0, 0
-  index: -1
-TileSets/HexaRealm/Tiles/Camp
-  rotate: false
-  xy: 220, 372
-  size: 64, 56
-  orig: 64, 56
-  offset: 0, 0
-  index: -1
-TileSets/HexaRealm/Tiles/Camp-Industrial era
-  rotate: false
-  xy: 220, 308
-  size: 64, 56
-  orig: 64, 56
-  offset: 0, 0
-  index: -1
-TileSets/HexaRealm/Tiles/Cattle
-  rotate: false
-  xy: 220, 244
-  size: 64, 56
-  orig: 64, 56
-  offset: 0, 0
-  index: -1
-TileSets/HexaRealm/Tiles/CattleP
-  rotate: false
-  xy: 220, 244
-  size: 64, 56
-  orig: 64, 56
-  offset: 0, 0
-  index: -1
-TileSets/HexaRealm/Tiles/Cattle+Pasture
-  rotate: false
-  xy: 220, 180
-  size: 64, 56
-  orig: 64, 56
-  offset: 0, 0
-  index: -1
-TileSets/HexaRealm/Tiles/Cattle+Pasture-Industrial era
-  rotate: false
-  xy: 220, 116
-  size: 64, 56
-  orig: 64, 56
-  offset: 0, 0
-  index: -1
-TileSets/HexaRealm/Tiles/CattleG
-  rotate: false
-  xy: 220, 52
-  size: 64, 56
-  orig: 64, 56
-  offset: 0, 0
-  index: -1
-TileSets/HexaRealm/Tiles/Cerro de Potosi
-  rotate: false
-  xy: 292, 1086
-  size: 64, 56
-  orig: 64, 56
-  offset: 0, 0
-  index: -1
-TileSets/HexaRealm/Tiles/Citadel
-  rotate: false
-  xy: 292, 1014
-  size: 64, 64
-  orig: 64, 64
-  offset: 0, 0
-  index: -1
-TileSets/HexaRealm/Tiles/Citadel-Atomic era
-  rotate: false
-  xy: 292, 942
-  size: 64, 64
-  orig: 64, 64
-  offset: 0, 0
-  index: -1
-TileSets/HexaRealm/Tiles/CitadelT
-  rotate: false
-  xy: 292, 870
-  size: 64, 64
-  orig: 64, 64
-  offset: 0, 0
-  index: -1
-TileSets/HexaRealm/Tiles/CitadelT-Atomic era
-  rotate: false
-  xy: 292, 798
-  size: 64, 64
-  orig: 64, 64
-  offset: 0, 0
-  index: -1
-TileSets/HexaRealm/Tiles/Citrus
-  rotate: false
-  xy: 292, 734
-  size: 64, 56
-  orig: 64, 56
-  offset: 0, 0
-  index: -1
-TileSets/HexaRealm/Tiles/Citrus+Plantation
-  rotate: false
-  xy: 292, 670
-  size: 64, 56
-  orig: 64, 56
-  offset: 0, 0
-  index: -1
-TileSets/HexaRealm/Tiles/City center
-  rotate: false
-  xy: 292, 589
-  size: 64, 73
-  orig: 64, 73
-  offset: 0, 0
-  index: -1
-TileSets/HexaRealm/Tiles/City center-Ancient era
-  rotate: false
-  xy: 292, 517
-  size: 64, 64
-  orig: 64, 64
-  offset: 0, 0
-  index: -1
-TileSets/HexaRealm/Tiles/City center-Atomic era
-  rotate: false
-  xy: 292, 436
-  size: 64, 73
-  orig: 64, 73
-  offset: 0, 0
-  index: -1
-TileSets/HexaRealm/Tiles/City center-Classical era
-  rotate: false
-  xy: 292, 364
-  size: 64, 64
-  orig: 64, 64
-  offset: 0, 0
-  index: -1
-TileSets/HexaRealm/Tiles/City center-Future era
-  rotate: false
-  xy: 292, 279
-  size: 64, 77
-  orig: 64, 77
-  offset: 0, 0
-  index: -1
-TileSets/HexaRealm/Tiles/City center-Industrial era
-  rotate: false
-  xy: 292, 201
-  size: 64, 70
-  orig: 64, 70
-  offset: 0, 0
-  index: -1
-TileSets/HexaRealm/Tiles/City center-Information era
-  rotate: false
-  xy: 292, 120
-  size: 64, 73
-  orig: 64, 73
-  offset: 0, 0
-  index: -1
-TileSets/HexaRealm/Tiles/City center-Medieval era
-  rotate: false
-  xy: 292, 46
-  size: 64, 66
-  orig: 64, 66
-  offset: 0, 0
-  index: -1
-TileSets/HexaRealm/Tiles/City center-Modern era
-  rotate: false
-  xy: 364, 1072
-  size: 64, 70
-  orig: 64, 70
-  offset: 0, 0
-  index: -1
-TileSets/HexaRealm/Tiles/City center-Renaissance era
-  rotate: false
-  xy: 364, 998
-  size: 64, 66
-  orig: 64, 66
-  offset: 0, 0
-  index: -1
-TileSets/HexaRealm/Tiles/City ruins
-  rotate: false
-  xy: 364, 926
-  size: 64, 64
-  orig: 64, 64
-  offset: 0, 0
-  index: -1
-TileSets/HexaRealm/Tiles/Coal
-  rotate: false
-  xy: 364, 862
-  size: 64, 56
-  orig: 64, 56
-  offset: 0, 0
-  index: -1
-TileSets/HexaRealm/Tiles/Coast
-  rotate: false
-  xy: 364, 798
-  size: 64, 56
-  orig: 64, 56
-  offset: 0, 0
-  index: -1
-TileSets/HexaRealm/Tiles/Copper
-  rotate: false
-  xy: 364, 734
-  size: 64, 56
-  orig: 64, 56
-  offset: 0, 0
-  index: -1
-TileSets/HexaRealm/Tiles/Cotton
-  rotate: false
-  xy: 364, 670
-  size: 64, 56
-  orig: 64, 56
-  offset: 0, 0
-  index: -1
-TileSets/HexaRealm/Tiles/Cotton+Plantation
-  rotate: false
-  xy: 364, 606
-  size: 64, 56
-  orig: 64, 56
-  offset: 0, 0
-  index: -1
-TileSets/HexaRealm/Tiles/Crab
-  rotate: false
-  xy: 364, 542
-  size: 64, 56
-  orig: 64, 56
-  offset: 0, 0
-  index: -1
-TileSets/HexaRealm/Tiles/Customs house
-  rotate: false
-  xy: 364, 470
-  size: 64, 64
-  orig: 64, 64
-  offset: 0, 0
-  index: -1
-TileSets/HexaRealm/Tiles/Customs house-Atomic era
-  rotate: false
-  xy: 364, 398
-  size: 64, 64
-  orig: 64, 64
-  offset: 0, 0
-  index: -1
-TileSets/HexaRealm/Tiles/Customs houseT
-  rotate: false
-  xy: 364, 326
-  size: 64, 64
-  orig: 64, 64
-  offset: 0, 0
-  index: -1
-TileSets/HexaRealm/Tiles/Customs houseT-Atomic era
-  rotate: false
-  xy: 364, 254
-  size: 64, 64
-  orig: 64, 64
-  offset: 0, 0
-  index: -1
-TileSets/HexaRealm/Tiles/Deer
-  rotate: false
-  xy: 364, 190
-  size: 64, 56
-  orig: 64, 56
-  offset: 0, 0
-  index: -1
-TileSets/HexaRealm/Tiles/Deer+Camp
-  rotate: false
-  xy: 364, 126
-  size: 64, 56
-  orig: 64, 56
-  offset: 0, 0
-  index: -1
-TileSets/HexaRealm/Tiles/Deer+Camp-Industrial era
-  rotate: false
-  xy: 364, 62
-  size: 64, 56
-  orig: 64, 56
-  offset: 0, 0
-  index: -1
-TileSets/HexaRealm/Tiles/Deer+CampT
-  rotate: false
-  xy: 436, 1101
-  size: 64, 56
-  orig: 64, 56
-  offset: 0, 0
-  index: -1
-TileSets/HexaRealm/Tiles/Deer+CampT-Industrial era
-  rotate: false
-  xy: 508, 1101
-  size: 64, 56
-  orig: 64, 56
-  offset: 0, 0
-  index: -1
-TileSets/HexaRealm/Tiles/Desert
-  rotate: false
-  xy: 436, 1037
-  size: 64, 56
-  orig: 64, 56
-  offset: 0, 0
-  index: -1
-TileSets/HexaRealm/Tiles/Desert+Hill
-  rotate: false
-  xy: 508, 1037
-  size: 64, 56
-  orig: 64, 56
-  offset: 0, 0
-  index: -1
-TileSets/HexaRealm/Tiles/Desert+Hill+Fallout
-  rotate: false
-  xy: 436, 909
-  size: 64, 56
-  orig: 64, 56
-  offset: 0, 0
-  index: -1
-TileSets/HexaRealm/Tiles/Desert+Hill+Fallout2
-  rotate: false
-  xy: 508, 973
-  size: 64, 56
-  orig: 64, 56
-  offset: 0, 0
-  index: -1
-TileSets/HexaRealm/Tiles/Desert+Hill2
-  rotate: false
-  xy: 652, 1101
-  size: 64, 56
-  orig: 64, 56
-  offset: 0, 0
-  index: -1
-TileSets/HexaRealm/Tiles/Desert2
-  rotate: false
-  xy: 580, 1101
-  size: 64, 56
-  orig: 64, 56
-  offset: 0, 0
-  index: -1
-TileSets/HexaRealm/Tiles/Desert3
-  rotate: false
-  xy: 436, 973
-  size: 64, 56
-  orig: 64, 56
-  offset: 0, 0
-  index: -1
-TileSets/HexaRealm/Tiles/Dyes
-  rotate: false
-  xy: 580, 1037
-  size: 64, 56
-  orig: 64, 56
-  offset: 0, 0
-  index: -1
-TileSets/HexaRealm/Tiles/Dyes+Plantation
-  rotate: false
-  xy: 436, 845
-  size: 64, 56
-  orig: 64, 56
-  offset: 0, 0
-  index: -1
-TileSets/HexaRealm/Tiles/El Dorado
-  rotate: false
-  xy: 508, 909
-  size: 64, 56
-  orig: 64, 56
-  offset: 0, 0
-  index: -1
-TileSets/HexaRealm/Tiles/Fallout
-  rotate: false
-  xy: 580, 973
-  size: 64, 56
-  orig: 64, 56
-  offset: 0, 0
-  index: -1
-TileSets/HexaRealm/Tiles/Farm
-  rotate: false
-  xy: 652, 1037
-  size: 64, 56
-  orig: 64, 56
-  offset: 0, 0
-  index: -1
-TileSets/HexaRealm/Tiles/Farm+Wheat
-  rotate: false
-  xy: 436, 781
-  size: 64, 56
-  orig: 64, 56
-  offset: 0, 0
-  index: -1
-TileSets/HexaRealm/Tiles/FarmD
-  rotate: false
-  xy: 508, 845
-  size: 64, 56
-  orig: 64, 56
-  offset: 0, 0
-  index: -1
-TileSets/HexaRealm/Tiles/FarmDH
-  rotate: false
-  xy: 580, 909
-  size: 64, 56
-  orig: 64, 56
-  offset: 0, 0
-  index: -1
-TileSets/HexaRealm/Tiles/FarmG
-  rotate: false
-  xy: 652, 973
-  size: 64, 56
-  orig: 64, 56
-  offset: 0, 0
-  index: -1
-TileSets/HexaRealm/Tiles/FarmGH
-  rotate: false
-  xy: 436, 717
-  size: 64, 56
-  orig: 64, 56
-  offset: 0, 0
-  index: -1
-TileSets/HexaRealm/Tiles/FarmP
-  rotate: false
-  xy: 508, 781
-  size: 64, 56
-  orig: 64, 56
-  offset: 0, 0
-  index: -1
-TileSets/HexaRealm/Tiles/FarmPH
-  rotate: false
-  xy: 580, 845
-  size: 64, 56
-  orig: 64, 56
-  offset: 0, 0
-  index: -1
-TileSets/HexaRealm/Tiles/FarmS
-  rotate: false
-  xy: 652, 909
-  size: 64, 56
-  orig: 64, 56
-  offset: 0, 0
-  index: -1
-TileSets/HexaRealm/Tiles/FarmSH
-  rotate: false
-  xy: 436, 653
-  size: 64, 56
-  orig: 64, 56
-  offset: 0, 0
-  index: -1
-TileSets/HexaRealm/Tiles/FarmT
-  rotate: false
-  xy: 508, 717
-  size: 64, 56
-  orig: 64, 56
-  offset: 0, 0
-  index: -1
-TileSets/HexaRealm/Tiles/FarmTH
-  rotate: false
-  xy: 580, 781
-  size: 64, 56
-  orig: 64, 56
-  offset: 0, 0
-  index: -1
-TileSets/HexaRealm/Tiles/Fish
-  rotate: false
-  xy: 652, 845
-  size: 64, 56
-  orig: 64, 56
-  offset: 0, 0
-  index: -1
-TileSets/HexaRealm/Tiles/Fishing Boats
-  rotate: false
-  xy: 436, 589
-  size: 64, 56
-  orig: 64, 56
-  offset: 0, 0
-  index: -1
-TileSets/HexaRealm/Tiles/Fishing Boats-Industrial era
-  rotate: false
-  xy: 508, 653
-  size: 64, 56
-  orig: 64, 56
-  offset: 0, 0
-  index: -1
-TileSets/HexaRealm/Tiles/Flood plains
-  rotate: false
-  xy: 580, 717
-  size: 64, 56
-  orig: 64, 56
-  offset: 0, 0
-  index: -1
-TileSets/HexaRealm/Tiles/ForestG
-  rotate: false
-  xy: 652, 781
-  size: 64, 56
-  orig: 64, 56
-  offset: 0, 0
-  index: -1
-TileSets/HexaRealm/Tiles/ForestGH
-  rotate: false
-  xy: 436, 525
-  size: 64, 56
-  orig: 64, 56
-  offset: 0, 0
-  index: -1
-TileSets/HexaRealm/Tiles/ForestGHLow
-  rotate: false
-  xy: 508, 589
-  size: 64, 56
-  orig: 64, 56
-  offset: 0, 0
-  index: -1
-TileSets/HexaRealm/Tiles/ForestGHUp
-  rotate: false
-  xy: 580, 653
-  size: 64, 56
-  orig: 64, 56
-  offset: 0, 0
-  index: -1
-TileSets/HexaRealm/Tiles/ForestGLow
-  rotate: false
-  xy: 652, 717
-  size: 64, 56
-  orig: 64, 56
-  offset: 0, 0
-  index: -1
-TileSets/HexaRealm/Tiles/ForestGUp
-  rotate: false
-  xy: 436, 461
-  size: 64, 56
-  orig: 64, 56
-  offset: 0, 0
-  index: -1
-TileSets/HexaRealm/Tiles/ForestP
-  rotate: false
-  xy: 508, 525
-  size: 64, 56
-  orig: 64, 56
-  offset: 0, 0
-  index: -1
-TileSets/HexaRealm/Tiles/ForestPH
-  rotate: false
-  xy: 580, 589
-  size: 64, 56
-  orig: 64, 56
-  offset: 0, 0
-  index: -1
-TileSets/HexaRealm/Tiles/ForestPHLow
-  rotate: false
-  xy: 652, 653
-  size: 64, 56
-  orig: 64, 56
-  offset: 0, 0
-  index: -1
-TileSets/HexaRealm/Tiles/ForestPHUp
-  rotate: false
-  xy: 436, 397
-  size: 64, 56
-  orig: 64, 56
-  offset: 0, 0
-  index: -1
-TileSets/HexaRealm/Tiles/ForestPLow
-  rotate: false
-  xy: 508, 461
-  size: 64, 56
-  orig: 64, 56
-  offset: 0, 0
-  index: -1
-TileSets/HexaRealm/Tiles/ForestPUp
-  rotate: false
-  xy: 580, 525
-  size: 64, 56
-  orig: 64, 56
-  offset: 0, 0
-  index: -1
-TileSets/HexaRealm/Tiles/ForestT
-  rotate: false
-  xy: 652, 589
-  size: 64, 56
-  orig: 64, 56
-  offset: 0, 0
-  index: -1
-TileSets/HexaRealm/Tiles/ForestTH
-  rotate: false
-  xy: 436, 333
-  size: 64, 56
-  orig: 64, 56
-  offset: 0, 0
-  index: -1
-TileSets/HexaRealm/Tiles/ForestTLow
-  rotate: false
-  xy: 508, 397
-  size: 64, 56
-  orig: 64, 56
-  offset: 0, 0
-  index: -1
-TileSets/HexaRealm/Tiles/ForestTUp
-  rotate: false
-  xy: 580, 461
-  size: 64, 56
-  orig: 64, 56
-  offset: 0, 0
-  index: -1
-TileSets/HexaRealm/Tiles/Fort
-  rotate: false
-  xy: 652, 525
-  size: 64, 56
-  orig: 64, 56
-  offset: 0, 0
-  index: -1
-TileSets/HexaRealm/Tiles/Fort-Atomic era
-  rotate: false
-  xy: 436, 269
-  size: 64, 56
-  orig: 64, 56
-  offset: 0, 0
-  index: -1
-TileSets/HexaRealm/Tiles/Fort-Industrial era
-  rotate: false
-  xy: 508, 333
-  size: 64, 56
-  orig: 64, 56
-  offset: 0, 0
-  index: -1
-TileSets/HexaRealm/Tiles/FortT
-  rotate: false
-  xy: 580, 397
-  size: 64, 56
-  orig: 64, 56
-  offset: 0, 0
-  index: -1
-TileSets/HexaRealm/Tiles/FortT-Atomic era
-  rotate: false
-  xy: 652, 461
-  size: 64, 56
-  orig: 64, 56
-  offset: 0, 0
-  index: -1
-TileSets/HexaRealm/Tiles/FortT-Industrial era
-  rotate: false
-  xy: 436, 205
-  size: 64, 56
-  orig: 64, 56
-  offset: 0, 0
-  index: -1
-TileSets/HexaRealm/Tiles/Fountain of Youth
-  rotate: false
-  xy: 508, 269
-  size: 64, 56
-  orig: 64, 56
-  offset: 0, 0
-  index: -1
-TileSets/HexaRealm/Tiles/Furs
-  rotate: false
-  xy: 580, 333
-  size: 64, 56
-  orig: 64, 56
-  offset: 0, 0
-  index: -1
-TileSets/HexaRealm/Tiles/Furs+Camp
-  rotate: false
-  xy: 652, 397
-  size: 64, 56
-  orig: 64, 56
-  offset: 0, 0
-  index: -1
-TileSets/HexaRealm/Tiles/Furs+Camp-Industrial era
-  rotate: false
-  xy: 436, 141
-  size: 64, 56
-  orig: 64, 56
-  offset: 0, 0
-  index: -1
-TileSets/HexaRealm/Tiles/FursT
-  rotate: false
-  xy: 508, 205
-  size: 64, 56
-  orig: 64, 56
-  offset: 0, 0
-  index: -1
-TileSets/HexaRealm/Tiles/FursT+Camp
-  rotate: false
-  xy: 580, 269
-  size: 64, 56
-  orig: 64, 56
-  offset: 0, 0
-  index: -1
-TileSets/HexaRealm/Tiles/FursT+Camp-Industrial era
-  rotate: false
-  xy: 652, 333
-  size: 64, 56
-  orig: 64, 56
-  offset: 0, 0
-  index: -1
-TileSets/HexaRealm/Tiles/Gems
-  rotate: false
-  xy: 436, 77
-  size: 64, 56
-  orig: 64, 56
-  offset: 0, 0
-  index: -1
-TileSets/HexaRealm/Tiles/Gold Ore
-  rotate: false
-  xy: 508, 141
-  size: 64, 56
-  orig: 64, 56
-  offset: 0, 0
-  index: -1
-TileSets/HexaRealm/Tiles/Grand Mesa
-  rotate: false
-  xy: 580, 205
-  size: 64, 56
-  orig: 64, 56
-  offset: 0, 0
-  index: -1
-TileSets/HexaRealm/Tiles/Grassland
-  rotate: false
-  xy: 652, 269
-  size: 64, 56
-  orig: 64, 56
-  offset: 0, 0
-  index: -1
-TileSets/HexaRealm/Tiles/Grassland+Hill
-  rotate: false
-  xy: 652, 205
-  size: 64, 56
-  orig: 64, 56
-  offset: 0, 0
-  index: -1
-TileSets/HexaRealm/Tiles/Grassland+Hill+Fallout
-  rotate: false
-  xy: 652, 141
-  size: 64, 56
-  orig: 64, 56
-  offset: 0, 0
-  index: -1
-TileSets/HexaRealm/Tiles/Grassland+Hill+Fallout2
-  rotate: false
-  xy: 652, 77
-  size: 64, 56
-  orig: 64, 56
-  offset: 0, 0
-  index: -1
-TileSets/HexaRealm/Tiles/Grassland+Hill2
-  rotate: false
-  xy: 580, 77
-  size: 64, 56
-  orig: 64, 56
-  offset: 0, 0
-  index: -1
-TileSets/HexaRealm/Tiles/Grassland2
-  rotate: false
-  xy: 508, 77
-  size: 64, 56
-  orig: 64, 56
-  offset: 0, 0
-  index: -1
-TileSets/HexaRealm/Tiles/Grassland3
-  rotate: false
-  xy: 580, 141
-  size: 64, 56
-  orig: 64, 56
-  offset: 0, 0
-  index: -1
-TileSets/HexaRealm/Tiles/Great Barrier Reef
-  rotate: false
-  xy: 1486, 1095
-  size: 64, 56
-  orig: 64, 56
-  offset: 0, 0
-  index: -1
-TileSets/HexaRealm/Tiles/Hill
-  rotate: false
-  xy: 724, 1101
-  size: 64, 56
-  orig: 64, 56
-  offset: 0, 0
-  index: -1
-TileSets/HexaRealm/Tiles/Holy site
-  rotate: false
-  xy: 724, 1029
-  size: 64, 64
-  orig: 64, 64
-  offset: 0, 0
-  index: -1
-TileSets/HexaRealm/Tiles/Holy siteT
-  rotate: false
-  xy: 724, 957
-  size: 64, 64
-  orig: 64, 64
-  offset: 0, 0
-  index: -1
-TileSets/HexaRealm/Tiles/Horses
-  rotate: false
-  xy: 724, 893
-  size: 64, 56
-  orig: 64, 56
-  offset: 0, 0
-  index: -1
-TileSets/HexaRealm/Tiles/Horses+Pasture
-  rotate: false
-  xy: 724, 829
-  size: 64, 56
-  orig: 64, 56
-  offset: 0, 0
-  index: -1
-TileSets/HexaRealm/Tiles/Horses+Pasture-Industrial era
-  rotate: false
-  xy: 724, 765
-  size: 64, 56
-  orig: 64, 56
-  offset: 0, 0
-  index: -1
-TileSets/HexaRealm/Tiles/HutFarm
-  rotate: false
-  xy: 724, 701
-  size: 64, 56
-  orig: 64, 56
-  offset: 0, 0
-  index: -1
-TileSets/HexaRealm/Tiles/HutFarm-Atomic era
-  rotate: false
-  xy: 724, 509
-  size: 64, 56
-  orig: 64, 56
-  offset: 0, 0
-  index: -1
-TileSets/HexaRealm/Tiles/HutFarm-Atomic era2
-  rotate: false
-  xy: 724, 445
-  size: 64, 56
-  orig: 64, 56
-  offset: 0, 0
-  index: -1
-TileSets/HexaRealm/Tiles/HutFarm-Industrial era
-  rotate: false
-  xy: 724, 381
-  size: 64, 56
-  orig: 64, 56
-  offset: 0, 0
-  index: -1
-TileSets/HexaRealm/Tiles/HutFarm-Industrial era2
-  rotate: false
-  xy: 724, 317
-  size: 64, 56
-  orig: 64, 56
-  offset: 0, 0
-  index: -1
-TileSets/HexaRealm/Tiles/HutFarm2
-  rotate: false
-  xy: 724, 637
-  size: 64, 56
-  orig: 64, 56
-  offset: 0, 0
-  index: -1
-TileSets/HexaRealm/Tiles/HutFarm3
-  rotate: false
-  xy: 724, 573
-  size: 64, 56
-  orig: 64, 56
-  offset: 0, 0
-  index: -1
-TileSets/HexaRealm/Tiles/HutFarm-Atomic era3
-  rotate: false
-  xy: 724, 573
-  size: 64, 56
-  orig: 64, 56
-  offset: 0, 0
-  index: -1
-TileSets/HexaRealm/Tiles/HutFarm-Industrial era3
-  rotate: false
-  xy: 724, 573
-  size: 64, 56
-  orig: 64, 56
-  offset: 0, 0
-  index: -1
-TileSets/HexaRealm/Tiles/HutFarmT3
-  rotate: false
-  xy: 724, 573
-  size: 64, 56
-  orig: 64, 56
-  offset: 0, 0
-  index: -1
-TileSets/HexaRealm/Tiles/HutFarmT
-  rotate: false
-  xy: 724, 253
-  size: 64, 56
-  orig: 64, 56
-  offset: 0, 0
-  index: -1
-TileSets/HexaRealm/Tiles/HutFarmT-Atomic era
-  rotate: false
-  xy: 724, 125
-  size: 64, 56
-  orig: 64, 56
-  offset: 0, 0
-  index: -1
-TileSets/HexaRealm/Tiles/HutFarmT-Atomic era2
-  rotate: false
-  xy: 724, 61
-  size: 64, 56
-  orig: 64, 56
-  offset: 0, 0
-  index: -1
-TileSets/HexaRealm/Tiles/HutFarmT-Industrial era
-  rotate: false
-  xy: 796, 1124
-  size: 64, 56
-  orig: 64, 56
-  offset: 0, 0
-  index: -1
-TileSets/HexaRealm/Tiles/HutFarmT-Industrial era2
-  rotate: false
-  xy: 796, 1060
-  size: 64, 56
-  orig: 64, 56
-  offset: 0, 0
-  index: -1
-TileSets/HexaRealm/Tiles/HutFarmT2
-  rotate: false
-  xy: 724, 189
-  size: 64, 56
-  orig: 64, 56
-  offset: 0, 0
-  index: -1
-TileSets/HexaRealm/Tiles/Ice
-  rotate: false
-  xy: 868, 1124
-  size: 64, 56
-  orig: 64, 56
-  offset: 0, 0
-  index: -1
-TileSets/HexaRealm/Tiles/Incense
-  rotate: false
-  xy: 796, 996
-  size: 64, 56
-  orig: 64, 56
-  offset: 0, 0
-  index: -1
-TileSets/HexaRealm/Tiles/Incense+Plantation
-  rotate: false
-  xy: 868, 1060
-  size: 64, 56
-  orig: 64, 56
-  offset: 0, 0
-  index: -1
-TileSets/HexaRealm/Tiles/Iron
-  rotate: false
-  xy: 940, 1124
-  size: 64, 56
-  orig: 64, 56
-  offset: 0, 0
-  index: -1
-TileSets/HexaRealm/Tiles/Ivory
-  rotate: false
-  xy: 796, 932
-  size: 64, 56
-  orig: 64, 56
-  offset: 0, 0
-  index: -1
-TileSets/HexaRealm/Tiles/Ivory+Camp
-  rotate: false
-  xy: 868, 996
-  size: 64, 56
-  orig: 64, 56
-  offset: 0, 0
-  index: -1
-TileSets/HexaRealm/Tiles/Ivory+Camp-Industrial era
-  rotate: false
-  xy: 940, 1060
-  size: 64, 56
-  orig: 64, 56
-  offset: 0, 0
-  index: -1
-TileSets/HexaRealm/Tiles/JungleG
-  rotate: false
-  xy: 1012, 1124
-  size: 64, 56
-  orig: 64, 56
-  offset: 0, 0
-  index: -1
-TileSets/HexaRealm/Tiles/JungleGLow
-  rotate: false
-  xy: 796, 868
-  size: 64, 56
-  orig: 64, 56
-  offset: 0, 0
-  index: -1
-TileSets/HexaRealm/Tiles/JungleGUp
-  rotate: false
-  xy: 868, 932
-  size: 64, 56
-  orig: 64, 56
-  offset: 0, 0
-  index: -1
-TileSets/HexaRealm/Tiles/JungleP
-  rotate: false
-  xy: 940, 996
-  size: 64, 56
-  orig: 64, 56
-  offset: 0, 0
-  index: -1
-TileSets/HexaRealm/Tiles/JunglePLow
-  rotate: false
-  xy: 1012, 1060
-  size: 64, 56
-  orig: 64, 56
-  offset: 0, 0
-  index: -1
-TileSets/HexaRealm/Tiles/JunglePUp
-  rotate: false
-  xy: 1084, 1124
-  size: 64, 56
-  orig: 64, 56
-  offset: 0, 0
-  index: -1
-TileSets/HexaRealm/Tiles/Krakatoa
-  rotate: false
-  xy: 796, 804
-  size: 64, 56
-  orig: 64, 56
-  offset: 0, 0
-  index: -1
-TileSets/HexaRealm/Tiles/Lakes
-  rotate: false
-  xy: 868, 868
-  size: 64, 56
-  orig: 64, 56
-  offset: 0, 0
-  index: -1
-TileSets/HexaRealm/Tiles/Landmark
-  rotate: false
-  xy: 940, 924
-  size: 64, 64
-  orig: 64, 64
-  offset: 0, 0
-  index: -1
-TileSets/HexaRealm/Tiles/LandmarkT
-  rotate: false
-  xy: 1012, 988
-  size: 64, 64
-  orig: 64, 64
-  offset: 0, 0
-  index: -1
-TileSets/HexaRealm/Tiles/Lumber mill
-  rotate: false
-  xy: 1084, 1060
-  size: 64, 56
-  orig: 64, 56
-  offset: 0, 0
-  index: -1
-TileSets/HexaRealm/Tiles/Lumber mill-Industrial era
-  rotate: false
-  xy: 1156, 1124
-  size: 64, 56
-  orig: 64, 56
-  offset: 0, 0
-  index: -1
-TileSets/HexaRealm/Tiles/Lumber millT
-  rotate: false
-  xy: 796, 740
-  size: 64, 56
-  orig: 64, 56
-  offset: 0, 0
-  index: -1
-TileSets/HexaRealm/Tiles/Lumber millT-Industrial era
-  rotate: false
-  xy: 868, 804
-  size: 64, 56
-  orig: 64, 56
-  offset: 0, 0
-  index: -1
-TileSets/HexaRealm/Tiles/Manufactory
-  rotate: false
-  xy: 940, 852
-  size: 64, 64
-  orig: 64, 64
-  offset: 0, 0
-  index: -1
-TileSets/HexaRealm/Tiles/Manufactory-Atomic era
-  rotate: false
-  xy: 1012, 916
-  size: 64, 64
-  orig: 64, 64
-  offset: 0, 0
-  index: -1
-TileSets/HexaRealm/Tiles/Manufactory-Industrial era
-  rotate: false
-  xy: 1084, 988
-  size: 64, 64
-  orig: 64, 64
-  offset: 0, 0
-  index: -1
-TileSets/HexaRealm/Tiles/ManufactoryT
-  rotate: false
-  xy: 1156, 1052
-  size: 64, 64
-  orig: 64, 64
-  offset: 0, 0
-  index: -1
-TileSets/HexaRealm/Tiles/ManufactoryT-Atomic era
-  rotate: false
-  xy: 1228, 1116
-  size: 64, 64
-  orig: 64, 64
-  offset: 0, 0
-  index: -1
-TileSets/HexaRealm/Tiles/ManufactoryT-Industrial era
-  rotate: false
-  xy: 796, 668
-  size: 64, 64
-  orig: 64, 64
-  offset: 0, 0
-  index: -1
-TileSets/HexaRealm/Tiles/Marble
-  rotate: false
-  xy: 868, 740
-  size: 64, 56
-  orig: 64, 56
-  offset: 0, 0
-  index: -1
-TileSets/HexaRealm/Tiles/Marble+Quarry
-  rotate: false
-  xy: 940, 788
-  size: 64, 56
-  orig: 64, 56
-  offset: 0, 0
-  index: -1
-TileSets/HexaRealm/Tiles/Marble+Quarry-Industrial era
-  rotate: false
-  xy: 1012, 852
-  size: 64, 56
-  orig: 64, 56
-  offset: 0, 0
-  index: -1
-TileSets/HexaRealm/Tiles/Marble+QuarryT
-  rotate: false
-  xy: 1084, 924
-  size: 64, 56
-  orig: 64, 56
-  offset: 0, 0
-  index: -1
-TileSets/HexaRealm/Tiles/Marble+QuarryT-Industrial era
-  rotate: false
-  xy: 1156, 988
-  size: 64, 56
-  orig: 64, 56
-  offset: 0, 0
-  index: -1
-TileSets/HexaRealm/Tiles/Marsh
-  rotate: false
-  xy: 1300, 1124
-  size: 64, 56
-  orig: 64, 56
-  offset: 0, 0
-  index: -1
-TileSets/HexaRealm/Tiles/Mine
-  rotate: false
-  xy: 1228, 1052
-  size: 64, 56
-  orig: 64, 56
-  offset: 0, 0
-  index: -1
-TileSets/HexaRealm/Tiles/Mine-Industrial era
-  rotate: false
-  xy: 796, 604
-  size: 64, 56
-  orig: 64, 56
-  offset: 0, 0
-  index: -1
-TileSets/HexaRealm/Tiles/MineT
-  rotate: false
-  xy: 868, 676
-  size: 64, 56
-  orig: 64, 56
-  offset: 0, 0
-  index: -1
-TileSets/HexaRealm/Tiles/MineT-Industrial era
-  rotate: false
-  xy: 940, 724
-  size: 64, 56
-  orig: 64, 56
-  offset: 0, 0
-  index: -1
-TileSets/HexaRealm/Tiles/Moai
-  rotate: false
-  xy: 1012, 788
-  size: 64, 56
-  orig: 64, 56
-  offset: 0, 0
-  index: -1
-TileSets/HexaRealm/Tiles/Mount Fuji
-  rotate: false
-  xy: 1084, 860
-  size: 64, 56
-  orig: 64, 56
-  offset: 0, 0
-  index: -1
-TileSets/HexaRealm/Tiles/Mount Kailash
-  rotate: false
-  xy: 1156, 922
-  size: 64, 58
-  orig: 64, 58
-  offset: 0, 0
-  index: -1
-TileSets/HexaRealm/Tiles/Mount Sinai
-  rotate: false
-  xy: 1300, 1058
-  size: 64, 58
-  orig: 64, 58
-  offset: 0, 0
-  index: -1
-TileSets/HexaRealm/Tiles/Mountain
-  rotate: false
-  xy: 1228, 980
-  size: 64, 64
-  orig: 64, 64
-  offset: 0, 0
-  index: -1
-TileSets/HexaRealm/Tiles/Mountain-1
-  rotate: false
-  xy: 1228, 980
-  size: 64, 64
-  orig: 64, 64
-  offset: 0, 0
-  index: -1
-TileSets/HexaRealm/Tiles/Mountain2
-  rotate: false
-  xy: 796, 532
-  size: 64, 64
-  orig: 64, 64
-  offset: 0, 0
-  index: -1
-TileSets/HexaRealm/Tiles/Oasis
-  rotate: false
-  xy: 868, 612
-  size: 64, 56
-  orig: 64, 56
-  offset: 0, 0
-  index: -1
-TileSets/HexaRealm/Tiles/Ocean
-  rotate: false
-  xy: 940, 660
-  size: 64, 56
-  orig: 64, 56
-  offset: 0, 0
-  index: -1
-TileSets/HexaRealm/Tiles/Offshore Platform
-  rotate: false
-  xy: 1012, 724
-  size: 64, 56
-  orig: 64, 56
-  offset: 0, 0
-  index: -1
-TileSets/HexaRealm/Tiles/Oil+Offshore Platform
-  rotate: false
-  xy: 1012, 724
-  size: 64, 56
-  orig: 64, 56
-  offset: 0, 0
-  index: -1
-TileSets/HexaRealm/Tiles/Oil
-  rotate: false
-  xy: 1084, 796
-  size: 64, 56
-  orig: 64, 56
-  offset: 0, 0
-  index: -1
-TileSets/HexaRealm/Tiles/Oil well
-  rotate: false
-  xy: 1156, 857
-  size: 64, 57
-  orig: 64, 57
-  offset: 0, 0
-  index: -1
-TileSets/HexaRealm/Tiles/Oil+Oil well
-  rotate: false
-  xy: 1156, 857
-  size: 64, 57
-  orig: 64, 57
-  offset: 0, 0
-  index: -1
-TileSets/HexaRealm/Tiles/OilS
-  rotate: false
-  xy: 1300, 994
-  size: 64, 56
-  orig: 64, 56
-  offset: 0, 0
-  index: -1
-TileSets/HexaRealm/Tiles/Old Faithful
-  rotate: false
-  xy: 1228, 916
-  size: 64, 56
-  orig: 64, 56
-  offset: 0, 0
-  index: -1
-TileSets/HexaRealm/Tiles/Pasture
-  rotate: false
-  xy: 796, 468
-  size: 64, 56
-  orig: 64, 56
-  offset: 0, 0
-  index: -1
-TileSets/HexaRealm/Tiles/Pasture-Industrial era
-  rotate: false
-  xy: 868, 548
-  size: 64, 56
-  orig: 64, 56
-  offset: 0, 0
-  index: -1
-TileSets/HexaRealm/Tiles/Pearls
-  rotate: false
-  xy: 940, 596
-  size: 64, 56
-  orig: 64, 56
-  offset: 0, 0
-  index: -1
-TileSets/HexaRealm/Tiles/Plains
-  rotate: false
-  xy: 1012, 660
-  size: 64, 56
-  orig: 64, 56
-  offset: 0, 0
-  index: -1
-TileSets/HexaRealm/Tiles/Plains+Hill
-  rotate: false
-  xy: 1300, 930
-  size: 64, 56
-  orig: 64, 56
-  offset: 0, 0
-  index: -1
-TileSets/HexaRealm/Tiles/Plains+Hill+Fallout
-  rotate: false
-  xy: 796, 404
-  size: 64, 56
-  orig: 64, 56
-  offset: 0, 0
-  index: -1
-TileSets/HexaRealm/Tiles/Plains+Hill+Fallout2
-  rotate: false
-  xy: 868, 484
-  size: 64, 56
-  orig: 64, 56
-  offset: 0, 0
-  index: -1
-TileSets/HexaRealm/Tiles/Plains+Hill2
-  rotate: false
-  xy: 1228, 852
-  size: 64, 56
-  orig: 64, 56
-  offset: 0, 0
-  index: -1
-TileSets/HexaRealm/Tiles/Plains2
-  rotate: false
-  xy: 1084, 732
-  size: 64, 56
-  orig: 64, 56
-  offset: 0, 0
-  index: -1
-TileSets/HexaRealm/Tiles/Plains3
-  rotate: false
-  xy: 1156, 793
-  size: 64, 56
-  orig: 64, 56
-  offset: 0, 0
-  index: -1
-TileSets/HexaRealm/Tiles/Plantation
-  rotate: false
-  xy: 940, 532
-  size: 64, 56
-  orig: 64, 56
-  offset: 0, 0
-  index: -1
-TileSets/HexaRealm/Tiles/Polder
-  rotate: false
-  xy: 1012, 596
-  size: 64, 56
-  orig: 64, 56
-  offset: 0, 0
-  index: -1
-TileSets/HexaRealm/Tiles/Polder-Industrial era
-  rotate: false
-  xy: 1084, 668
-  size: 64, 56
-  orig: 64, 56
-  offset: 0, 0
-  index: -1
-TileSets/HexaRealm/Tiles/Quarry
-  rotate: false
-  xy: 1156, 729
-  size: 64, 56
-  orig: 64, 56
-  offset: 0, 0
-  index: -1
-TileSets/HexaRealm/Tiles/Quarry-Industrial era
-  rotate: false
-  xy: 1300, 866
-  size: 64, 56
-  orig: 64, 56
-  offset: 0, 0
-  index: -1
-TileSets/HexaRealm/Tiles/QuarryT
-  rotate: false
-  xy: 1228, 788
-  size: 64, 56
-  orig: 64, 56
-  offset: 0, 0
-  index: -1
-TileSets/HexaRealm/Tiles/QuarryT-Industrial era
-  rotate: false
-  xy: 796, 340
-  size: 64, 56
-  orig: 64, 56
-  offset: 0, 0
-  index: -1
-TileSets/HexaRealm/Tiles/River-Bottom
-  rotate: false
-  xy: 868, 420
-  size: 64, 56
-  orig: 64, 56
-  offset: 0, 0
-  index: -1
-TileSets/HexaRealm/Tiles/River-BottomLeft
-  rotate: false
-  xy: 940, 468
-  size: 64, 56
-  orig: 64, 56
-  offset: 0, 0
-  index: -1
-TileSets/HexaRealm/Tiles/River-BottomRight
-  rotate: false
-  xy: 1012, 532
-  size: 64, 56
-  orig: 64, 56
-  offset: 0, 0
-  index: -1
-TileSets/HexaRealm/Tiles/Rock of Gibraltar
-  rotate: false
-  xy: 1084, 604
-  size: 64, 56
-  orig: 64, 56
-  offset: 0, 0
-  index: -1
-TileSets/HexaRealm/Tiles/RuinsD
-  rotate: false
-  xy: 1156, 665
-  size: 64, 56
-  orig: 64, 56
-  offset: 0, 0
-  index: -1
-TileSets/HexaRealm/Tiles/RuinsG
-  rotate: false
-  xy: 1300, 802
-  size: 64, 56
-  orig: 64, 56
-  offset: 0, 0
-  index: -1
-TileSets/HexaRealm/Tiles/RuinsT
-  rotate: false
-  xy: 1228, 724
-  size: 64, 56
-  orig: 64, 56
-  offset: 0, 0
-  index: -1
-TileSets/HexaRealm/Tiles/Salt
-  rotate: false
-  xy: 796, 276
-  size: 64, 56
-  orig: 64, 56
-  offset: 0, 0
-  index: -1
-TileSets/HexaRealm/Tiles/Sheep
-  rotate: false
-  xy: 868, 356
-  size: 64, 56
-  orig: 64, 56
-  offset: 0, 0
-  index: -1
-TileSets/HexaRealm/Tiles/Sheep+Pasture
-  rotate: false
-  xy: 940, 404
-  size: 64, 56
-  orig: 64, 56
-  offset: 0, 0
-  index: -1
-TileSets/HexaRealm/Tiles/Sheep+Pasture-Industrial era
-  rotate: false
-  xy: 1012, 468
-  size: 64, 56
-  orig: 64, 56
-  offset: 0, 0
-  index: -1
-TileSets/HexaRealm/Tiles/Silk
-  rotate: false
-  xy: 1084, 540
-  size: 64, 56
-  orig: 64, 56
-  offset: 0, 0
-  index: -1
-TileSets/HexaRealm/Tiles/Silk+Plantation
-  rotate: false
-  xy: 1156, 601
-  size: 64, 56
-  orig: 64, 56
-  offset: 0, 0
-  index: -1
-TileSets/HexaRealm/Tiles/Silver
-  rotate: false
-  xy: 1300, 738
-  size: 64, 56
-  orig: 64, 56
-  offset: 0, 0
-  index: -1
-TileSets/HexaRealm/Tiles/Snow
-  rotate: false
-  xy: 1228, 660
-  size: 64, 56
-  orig: 64, 56
-  offset: 0, 0
-  index: -1
-TileSets/HexaRealm/Tiles/Snow+Hill
-  rotate: false
-  xy: 940, 340
-  size: 64, 56
-  orig: 64, 56
-  offset: 0, 0
-  index: -1
-TileSets/HexaRealm/Tiles/Snow+Hill+Fallout
-  rotate: false
-  xy: 1084, 476
-  size: 64, 56
-  orig: 64, 56
-  offset: 0, 0
-  index: -1
-TileSets/HexaRealm/Tiles/Snow+Hill+Fallout2
-  rotate: false
-  xy: 1156, 537
-  size: 64, 56
-  orig: 64, 56
-  offset: 0, 0
-  index: -1
-TileSets/HexaRealm/Tiles/Snow+Hill2
-  rotate: false
-  xy: 1012, 404
-  size: 64, 56
-  orig: 64, 56
-  offset: 0, 0
-  index: -1
-TileSets/HexaRealm/Tiles/Snow2
-  rotate: false
-  xy: 796, 212
-  size: 64, 56
-  orig: 64, 56
-  offset: 0, 0
-  index: -1
-TileSets/HexaRealm/Tiles/Snow3
-  rotate: false
-  xy: 868, 292
-  size: 64, 56
-  orig: 64, 56
-  offset: 0, 0
-  index: -1
-TileSets/HexaRealm/Tiles/Spices
-  rotate: false
-  xy: 1300, 674
-  size: 64, 56
-  orig: 64, 56
-  offset: 0, 0
-  index: -1
-TileSets/HexaRealm/Tiles/Spices+Plantation
-  rotate: false
-  xy: 1228, 596
-  size: 64, 56
-  orig: 64, 56
-  offset: 0, 0
-  index: -1
-TileSets/HexaRealm/Tiles/Sri Pada
-  rotate: false
-  xy: 796, 144
-  size: 64, 60
-  orig: 64, 60
-  offset: 0, 0
-  index: -1
-TileSets/HexaRealm/Tiles/Stone
-  rotate: false
-  xy: 868, 228
-  size: 64, 56
-  orig: 64, 56
-  offset: 0, 0
-  index: -1
-TileSets/HexaRealm/Tiles/Stone+Quarry
-  rotate: false
-  xy: 940, 276
-  size: 64, 56
-  orig: 64, 56
-  offset: 0, 0
-  index: -1
-TileSets/HexaRealm/Tiles/Stone+Quarry-Industrial era
-  rotate: false
-  xy: 1012, 340
-  size: 64, 56
-  orig: 64, 56
-  offset: 0, 0
-  index: -1
-TileSets/HexaRealm/Tiles/Stone+QuarryT
-  rotate: false
-  xy: 1084, 412
-  size: 64, 56
-  orig: 64, 56
-  offset: 0, 0
-  index: -1
-TileSets/HexaRealm/Tiles/Stone+QuarryT-Industrial era
-  rotate: false
-  xy: 1156, 473
-  size: 64, 56
-  orig: 64, 56
-  offset: 0, 0
-  index: -1
-TileSets/HexaRealm/Tiles/StoneD
-  rotate: false
-  xy: 1300, 610
-  size: 64, 56
-  orig: 64, 56
-  offset: 0, 0
-  index: -1
-TileSets/HexaRealm/Tiles/StoneD+Quarry
-  rotate: false
-  xy: 1228, 532
-  size: 64, 56
-  orig: 64, 56
-  offset: 0, 0
-  index: -1
-TileSets/HexaRealm/Tiles/StoneD+Quarry-Industrial era
-  rotate: false
-  xy: 796, 80
-  size: 64, 56
-  orig: 64, 56
-  offset: 0, 0
-  index: -1
-TileSets/HexaRealm/Tiles/Sugar
-  rotate: false
-  xy: 868, 164
-  size: 64, 56
-  orig: 64, 56
-  offset: 0, 0
-  index: -1
-TileSets/HexaRealm/Tiles/Sugar+Plantation
-  rotate: false
-  xy: 940, 204
-  size: 64, 64
-  orig: 64, 64
-  offset: 0, 0
-  index: -1
-TileSets/HexaRealm/Tiles/Terrace farm
-  rotate: false
-  xy: 1012, 276
-  size: 64, 56
-  orig: 64, 56
-  offset: 0, 0
-  index: -1
-TileSets/HexaRealm/Tiles/Trading post
-  rotate: false
-  xy: 1084, 348
-  size: 64, 56
-  orig: 64, 56
-  offset: 0, 0
-  index: -1
-TileSets/HexaRealm/Tiles/Trading post-Industrial era
-  rotate: false
-  xy: 1156, 409
-  size: 64, 56
-  orig: 64, 56
-  offset: 0, 0
-  index: -1
-TileSets/HexaRealm/Tiles/Trading postT
-  rotate: false
-  xy: 1300, 546
-  size: 64, 56
-  orig: 64, 56
-  offset: 0, 0
-  index: -1
-TileSets/HexaRealm/Tiles/Trading postT-Industrial era
-  rotate: false
-  xy: 1228, 468
-  size: 64, 56
-  orig: 64, 56
-  offset: 0, 0
-  index: -1
-TileSets/HexaRealm/Tiles/Truffles
-  rotate: false
-  xy: 868, 100
-  size: 64, 56
-  orig: 64, 56
-  offset: 0, 0
-  index: -1
-TileSets/HexaRealm/Tiles/Truffles+Camp
-  rotate: false
-  xy: 940, 140
-  size: 64, 56
-  orig: 64, 56
-  offset: 0, 0
-  index: -1
-TileSets/HexaRealm/Tiles/Truffles+Camp-Industrial era
-  rotate: false
-  xy: 1012, 212
-  size: 64, 56
-  orig: 64, 56
-  offset: 0, 0
-  index: -1
-TileSets/HexaRealm/Tiles/Truffles+CampT
-  rotate: false
-  xy: 1084, 284
-  size: 64, 56
-  orig: 64, 56
-  offset: 0, 0
-  index: -1
-TileSets/HexaRealm/Tiles/Truffles+CampT-Industrial era
-  rotate: false
-  xy: 1156, 345
-  size: 64, 56
-  orig: 64, 56
-  offset: 0, 0
-  index: -1
-TileSets/HexaRealm/Tiles/Tundra
-  rotate: false
-  xy: 1300, 482
-  size: 64, 56
-  orig: 64, 56
-  offset: 0, 0
-  index: -1
-TileSets/HexaRealm/Tiles/Tundra+Hill
-  rotate: false
-  xy: 1084, 220
-  size: 64, 56
-  orig: 64, 56
-  offset: 0, 0
-  index: -1
-TileSets/HexaRealm/Tiles/Tundra+Hill+Fallout
-  rotate: false
-  xy: 1300, 418
-  size: 64, 56
-  orig: 64, 56
-  offset: 0, 0
-  index: -1
-TileSets/HexaRealm/Tiles/Tundra+Hill+Fallout2
-  rotate: false
-  xy: 1228, 340
-  size: 64, 56
-  orig: 64, 56
-  offset: 0, 0
-  index: -1
-TileSets/HexaRealm/Tiles/Tundra+Hill2
-  rotate: false
-  xy: 1156, 281
-  size: 64, 56
-  orig: 64, 56
-  offset: 0, 0
-  index: -1
-TileSets/HexaRealm/Tiles/Tundra2
-  rotate: false
-  xy: 1228, 404
-  size: 64, 56
-  orig: 64, 56
-  offset: 0, 0
-  index: -1
-TileSets/HexaRealm/Tiles/Tundra3
-  rotate: false
-  xy: 1012, 148
-  size: 64, 56
-  orig: 64, 56
-  offset: 0, 0
-  index: -1
-TileSets/HexaRealm/Tiles/Uluru
-  rotate: false
-  xy: 1084, 156
-  size: 64, 56
-  orig: 64, 56
-  offset: 0, 0
-  index: -1
-TileSets/HexaRealm/Tiles/Uranium
-  rotate: false
-  xy: 1156, 217
-  size: 64, 56
-  orig: 64, 56
-  offset: 0, 0
-  index: -1
-TileSets/HexaRealm/Tiles/Whales
-  rotate: false
-  xy: 1300, 354
-  size: 64, 56
-  orig: 64, 56
-  offset: 0, 0
-  index: -1
-TileSets/HexaRealm/Tiles/Whales+Fishing Boats
-  rotate: false
-  xy: 1228, 276
-  size: 64, 56
-  orig: 64, 56
-  offset: 0, 0
-  index: -1
-TileSets/HexaRealm/Tiles/Whales+Fishing Boats-Industrial era
-  rotate: false
-  xy: 1300, 290
-  size: 64, 56
-  orig: 64, 56
-  offset: 0, 0
-  index: -1
-TileSets/HexaRealm/Tiles/Wheat
-  rotate: false
-  xy: 1156, 153
-  size: 64, 56
-  orig: 64, 56
-  offset: 0, 0
-  index: -1
-TileSets/HexaRealm/Tiles/Wine
-  rotate: false
-  xy: 1228, 212
-  size: 64, 56
-  orig: 64, 56
-  offset: 0, 0
-  index: -1
-TileSets/HexaRealm/Tiles/Wine+Plantation
-  rotate: false
-  xy: 1300, 226
-  size: 64, 56
-  orig: 64, 56
-  offset: 0, 0
-  index: -1
-TileSets/Minimal/Arrows/CityHasAttacked
-  rotate: false
-  xy: 482, 1876
-  size: 100, 60
-  orig: 100, 60
-  offset: 0, 0
-  index: -1
-TileSets/FantasyHex/Arrows/UnitHasAttacked
-  rotate: false
-  xy: 482, 1876
-  size: 100, 60
-  orig: 100, 60
-  offset: 0, 0
-  index: -1
-TileSets/Minimal/Arrows/UnitHasAttacked
-  rotate: false
-  xy: 482, 1876
-  size: 100, 60
-  orig: 100, 60
-  offset: 0, 0
-  index: -1
-TileSets/Minimal/Road
-  rotate: false
-  xy: 404, 1775
-  size: 61, 11
-  orig: 61, 11
-  offset: 0, 0
-  index: -1
 TileSets/Minimal/Tiles/Atoll
   rotate: false
   xy: 822, 1944
@@ -5526,7 +5417,7 @@
   index: -1
 TileSets/Minimal/Tiles/City center
   rotate: false
-  xy: 4, 182
+  xy: 1362, 1944
   size: 100, 100
   orig: 100, 100
   offset: 0, 0
@@ -5610,21 +5501,21 @@
   index: -1
 TileSets/Minimal/Tiles/River-Bottom
   rotate: false
-  xy: 1590, 1008
+  xy: 1678, 826
   size: 32, 28
   orig: 32, 28
   offset: 0, 0
   index: -1
 TileSets/Minimal/Tiles/River-BottomLeft
   rotate: false
-  xy: 1550, 936
+  xy: 1758, 894
   size: 32, 28
   orig: 32, 28
   offset: 0, 0
   index: -1
 TileSets/Minimal/Tiles/River-BottomRight
   rotate: false
-  xy: 1550, 900
+  xy: 1638, 782
   size: 32, 28
   orig: 32, 28
   offset: 0, 0
