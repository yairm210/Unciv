
game.png
size: 2048, 2048
format: RGBA8888
filter: MipMapLinearLinear, MipMapLinearLinear
repeat: none
EmojiIcons/Culture
  rotate: false
<<<<<<< HEAD
  xy: 760, 1056
=======
  xy: 436, 183
>>>>>>> 2e436371
  size: 50, 50
  orig: 50, 50
  offset: 0, 0
  index: -1
EmojiIcons/Faith
  rotate: false
<<<<<<< HEAD
  xy: 818, 1056
=======
  xy: 1896, 1345
>>>>>>> 2e436371
  size: 50, 50
  orig: 50, 50
  offset: 0, 0
  index: -1
EmojiIcons/Food
  rotate: false
<<<<<<< HEAD
  xy: 992, 1230
=======
  xy: 710, 913
>>>>>>> 2e436371
  size: 50, 50
  orig: 50, 50
  offset: 0, 0
  index: -1
EmojiIcons/Gold
  rotate: false
<<<<<<< HEAD
  xy: 876, 1056
=======
  xy: 1034, 1237
>>>>>>> 2e436371
  size: 50, 50
  orig: 50, 50
  offset: 0, 0
  index: -1
EmojiIcons/Happiness
  rotate: false
<<<<<<< HEAD
  xy: 1050, 1230
=======
  xy: 436, 125
>>>>>>> 2e436371
  size: 50, 50
  orig: 50, 50
  offset: 0, 0
  index: -1
EmojiIcons/Production
  rotate: false
  xy: 1614, 1287
  size: 50, 50
  orig: 50, 50
  offset: 0, 0
  index: -1
EmojiIcons/Science
  rotate: false
<<<<<<< HEAD
  xy: 1166, 1114
=======
  xy: 1324, 1229
>>>>>>> 2e436371
  size: 50, 50
  orig: 50, 50
  offset: 0, 0
  index: -1
EmojiIcons/Turn
  rotate: false
<<<<<<< HEAD
  xy: 1340, 1230
=======
  xy: 552, 587
>>>>>>> 2e436371
  size: 50, 50
  orig: 50, 50
  offset: 0, 0
  index: -1
ImprovementIcons/Academy
  rotate: false
<<<<<<< HEAD
  xy: 756, 1944
=======
  xy: 475, 1943
>>>>>>> 2e436371
  size: 100, 100
  orig: 100, 100
  offset: 0, 0
  index: -1
ImprovementIcons/Ancient ruins
  rotate: false
<<<<<<< HEAD
  xy: 972, 1944
=======
  xy: 691, 1943
>>>>>>> 2e436371
  size: 100, 100
  orig: 100, 100
  offset: 0, 0
  index: -1
ImprovementIcons/Barbarian encampment
  rotate: false
<<<<<<< HEAD
  xy: 4, 650
=======
  xy: 1123, 1943
>>>>>>> 2e436371
  size: 100, 100
  orig: 100, 100
  offset: 0, 0
  index: -1
ImprovementIcons/Camp
  rotate: false
<<<<<<< HEAD
  xy: 4, 542
=======
  xy: 1231, 1943
>>>>>>> 2e436371
  size: 100, 100
  orig: 100, 100
  offset: 0, 0
  index: -1
ImprovementIcons/Citadel
  rotate: false
<<<<<<< HEAD
  xy: 4, 326
=======
  xy: 1447, 1943
>>>>>>> 2e436371
  size: 100, 100
  orig: 100, 100
  offset: 0, 0
  index: -1
ImprovementIcons/City center
  rotate: false
<<<<<<< HEAD
  xy: 1836, 1944
=======
  xy: 4, 185
>>>>>>> 2e436371
  size: 100, 100
  orig: 100, 100
  offset: 0, 0
  index: -1
ImprovementIcons/City ruins
  rotate: false
<<<<<<< HEAD
  xy: 1944, 1944
=======
  xy: 1663, 1943
>>>>>>> 2e436371
  size: 100, 100
  orig: 100, 100
  offset: 0, 0
  index: -1
ImprovementIcons/Customs house
  rotate: false
<<<<<<< HEAD
  xy: 1728, 1836
=======
  xy: 1231, 1835
>>>>>>> 2e436371
  size: 100, 100
  orig: 100, 100
  offset: 0, 0
  index: -1
ImprovementIcons/Farm
  rotate: false
<<<<<<< HEAD
  xy: 112, 434
=======
  xy: 112, 833
>>>>>>> 2e436371
  size: 100, 100
  orig: 100, 100
  offset: 0, 0
  index: -1
ImprovementIcons/Fishing Boats
  rotate: false
<<<<<<< HEAD
  xy: 112, 110
=======
  xy: 112, 509
>>>>>>> 2e436371
  size: 100, 100
  orig: 100, 100
  offset: 0, 0
  index: -1
ImprovementIcons/Fort
  rotate: false
<<<<<<< HEAD
  xy: 220, 764
=======
  xy: 289, 1757
>>>>>>> 2e436371
  size: 100, 100
  orig: 100, 100
  offset: 0, 0
  index: -1
ImprovementIcons/Holy site
  rotate: false
<<<<<<< HEAD
  xy: 1110, 1728
=======
  xy: 1041, 1727
>>>>>>> 2e436371
  size: 100, 100
  orig: 100, 100
  offset: 0, 0
  index: -1
ImprovementIcons/Landmark
  rotate: false
<<<<<<< HEAD
  xy: 1650, 1620
=======
  xy: 946, 1619
>>>>>>> 2e436371
  size: 100, 100
  orig: 100, 100
  offset: 0, 0
  index: -1
ImprovementIcons/Lumber mill
  rotate: false
<<<<<<< HEAD
  xy: 289, 1700
=======
  xy: 1054, 1511
>>>>>>> 2e436371
  size: 100, 100
  orig: 100, 100
  offset: 0, 0
  index: -1
ImprovementIcons/Manufactory
  rotate: false
<<<<<<< HEAD
  xy: 288, 1592
=======
  xy: 1162, 1511
>>>>>>> 2e436371
  size: 100, 100
  orig: 100, 100
  offset: 0, 0
  index: -1
ImprovementIcons/Mine
  rotate: false
<<<<<<< HEAD
  xy: 406, 1376
=======
  xy: 1486, 1619
>>>>>>> 2e436371
  size: 100, 100
  orig: 100, 100
  offset: 0, 0
  index: -1
ImprovementIcons/Moai
  rotate: false
<<<<<<< HEAD
  xy: 328, 1268
=======
  xy: 1486, 1511
>>>>>>> 2e436371
  size: 100, 100
  orig: 100, 100
  offset: 0, 0
  index: -1
ImprovementIcons/Oil well
  rotate: false
<<<<<<< HEAD
  xy: 328, 296
=======
  xy: 514, 1403
>>>>>>> 2e436371
  size: 100, 100
  orig: 100, 100
  offset: 0, 0
  index: -1
ImprovementIcons/Pasture
  rotate: false
<<<<<<< HEAD
  xy: 436, 1268
=======
  xy: 838, 1403
>>>>>>> 2e436371
  size: 100, 100
  orig: 100, 100
  offset: 0, 0
  index: -1
ImprovementIcons/Plantation
  rotate: false
<<<<<<< HEAD
  xy: 436, 728
=======
  xy: 1378, 1403
>>>>>>> 2e436371
  size: 100, 100
  orig: 100, 100
  offset: 0, 0
  index: -1
ImprovementIcons/Polder
  rotate: false
<<<<<<< HEAD
  xy: 436, 620
=======
  xy: 1486, 1403
>>>>>>> 2e436371
  size: 100, 100
  orig: 100, 100
  offset: 0, 0
  index: -1
ImprovementIcons/Quarry
  rotate: false
<<<<<<< HEAD
  xy: 514, 1484
=======
  xy: 220, 1079
>>>>>>> 2e436371
  size: 100, 100
  orig: 100, 100
  offset: 0, 0
  index: -1
ImprovementIcons/Road
  rotate: false
<<<<<<< HEAD
  xy: 544, 620
=======
  xy: 220, 107
>>>>>>> 2e436371
  size: 100, 100
  orig: 100, 100
  offset: 0, 0
  index: -1
ImprovementIcons/Terrace farm
  rotate: false
<<<<<<< HEAD
  xy: 1054, 1512
=======
  xy: 652, 1079
>>>>>>> 2e436371
  size: 100, 100
  orig: 100, 100
  offset: 0, 0
  index: -1
ImprovementIcons/Trading post
  rotate: false
<<<<<<< HEAD
  xy: 1270, 1512
=======
  xy: 544, 869
>>>>>>> 2e436371
  size: 100, 100
  orig: 100, 100
  offset: 0, 0
  index: -1
NationIcons/America
  rotate: false
<<<<<<< HEAD
  xy: 4, 1082
=======
  xy: 4, 1157
>>>>>>> 2e436371
  size: 100, 100
  orig: 100, 100
  offset: 0, 0
  index: -1
NationIcons/Arabia
  rotate: false
<<<<<<< HEAD
  xy: 4, 974
=======
  xy: 4, 1049
  size: 100, 100
  orig: 100, 100
  offset: 0, 0
  index: -1
NationIcons/Austria
  rotate: false
  xy: 4, 941
>>>>>>> 2e436371
  size: 100, 100
  orig: 100, 100
  offset: 0, 0
  index: -1
NationIcons/Aztecs
  rotate: false
<<<<<<< HEAD
  xy: 4, 866
=======
  xy: 907, 1943
>>>>>>> 2e436371
  size: 100, 100
  orig: 100, 100
  offset: 0, 0
  index: -1
NationIcons/Babylon
  rotate: false
<<<<<<< HEAD
  xy: 1188, 1944
=======
  xy: 4, 833
>>>>>>> 2e436371
  size: 100, 100
  orig: 100, 100
  offset: 0, 0
  index: -1
NationIcons/China
  rotate: false
<<<<<<< HEAD
  xy: 4, 434
=======
  xy: 1339, 1943
>>>>>>> 2e436371
  size: 100, 100
  orig: 100, 100
  offset: 0, 0
  index: -1
NationIcons/CityState
  rotate: false
<<<<<<< HEAD
  xy: 756, 1836
=======
  xy: 1879, 1943
>>>>>>> 2e436371
  size: 100, 100
  orig: 100, 100
  offset: 0, 0
  index: -1
NationIcons/Denmark
  rotate: false
<<<<<<< HEAD
  xy: 1944, 1836
=======
  xy: 1447, 1835
>>>>>>> 2e436371
  size: 100, 100
  orig: 100, 100
  offset: 0, 0
  index: -1
NationIcons/Egypt
  rotate: false
<<<<<<< HEAD
  xy: 112, 866
=======
  xy: 112, 1265
>>>>>>> 2e436371
  size: 100, 100
  orig: 100, 100
  offset: 0, 0
  index: -1
NationIcons/England
  rotate: false
<<<<<<< HEAD
  xy: 112, 758
=======
  xy: 112, 1157
>>>>>>> 2e436371
  size: 100, 100
  orig: 100, 100
  offset: 0, 0
  index: -1
NationIcons/France
  rotate: false
<<<<<<< HEAD
  xy: 220, 548
=======
  xy: 298, 1541
>>>>>>> 2e436371
  size: 100, 100
  orig: 100, 100
  offset: 0, 0
  index: -1
NationIcons/Germany
  rotate: false
<<<<<<< HEAD
  xy: 220, 224
=======
  xy: 406, 1541
>>>>>>> 2e436371
  size: 100, 100
  orig: 100, 100
  offset: 0, 0
  index: -1
NationIcons/Greece
  rotate: false
<<<<<<< HEAD
  xy: 678, 1722
=======
  xy: 609, 1727
>>>>>>> 2e436371
  size: 100, 100
  orig: 100, 100
  offset: 0, 0
  index: -1
NationIcons/Inca
  rotate: false
<<<<<<< HEAD
  xy: 1542, 1728
=======
  xy: 1473, 1727
>>>>>>> 2e436371
  size: 100, 100
  orig: 100, 100
  offset: 0, 0
  index: -1
NationIcons/India
  rotate: false
<<<<<<< HEAD
  xy: 1758, 1728
=======
  xy: 1689, 1727
>>>>>>> 2e436371
  size: 100, 100
  orig: 100, 100
  offset: 0, 0
  index: -1
NationIcons/Iroquois
  rotate: false
<<<<<<< HEAD
  xy: 220, 8
=======
  xy: 1905, 1727
>>>>>>> 2e436371
  size: 100, 100
  orig: 100, 100
  offset: 0, 0
  index: -1
NationIcons/Japan
  rotate: false
<<<<<<< HEAD
  xy: 1002, 1620
=======
  xy: 622, 1619
>>>>>>> 2e436371
  size: 100, 100
  orig: 100, 100
  offset: 0, 0
  index: -1
NationIcons/Korea
  rotate: false
<<<<<<< HEAD
  xy: 1434, 1620
=======
  xy: 838, 1619
>>>>>>> 2e436371
  size: 100, 100
  orig: 100, 100
  offset: 0, 0
  index: -1
NationIcons/Mongolia
  rotate: false
<<<<<<< HEAD
  xy: 328, 1052
=======
  xy: 1594, 1511
>>>>>>> 2e436371
  size: 100, 100
  orig: 100, 100
  offset: 0, 0
  index: -1
NationIcons/Persia
  rotate: false
<<<<<<< HEAD
  xy: 436, 944
=======
  xy: 1162, 1403
>>>>>>> 2e436371
  size: 100, 100
  orig: 100, 100
  offset: 0, 0
  index: -1
NationIcons/Polynesia
  rotate: false
<<<<<<< HEAD
  xy: 436, 512
=======
  xy: 1594, 1403
>>>>>>> 2e436371
  size: 100, 100
  orig: 100, 100
  offset: 0, 0
  index: -1
NationIcons/Rome
  rotate: false
<<<<<<< HEAD
  xy: 544, 512
=======
  xy: 328, 1325
>>>>>>> 2e436371
  size: 100, 100
  orig: 100, 100
  offset: 0, 0
  index: -1
NationIcons/Russia
  rotate: false
<<<<<<< HEAD
  xy: 544, 404
=======
  xy: 328, 1217
>>>>>>> 2e436371
  size: 100, 100
  orig: 100, 100
  offset: 0, 0
  index: -1
NationIcons/Siam
  rotate: false
<<<<<<< HEAD
  xy: 652, 1074
=======
  xy: 328, 569
>>>>>>> 2e436371
  size: 100, 100
  orig: 100, 100
  offset: 0, 0
  index: -1
NationIcons/Songhai
  rotate: false
<<<<<<< HEAD
  xy: 652, 534
=======
  xy: 436, 1295
>>>>>>> 2e436371
  size: 100, 100
  orig: 100, 100
  offset: 0, 0
  index: -1
NationIcons/Spain
  rotate: false
<<<<<<< HEAD
  xy: 652, 426
=======
  xy: 436, 1187
>>>>>>> 2e436371
  size: 100, 100
  orig: 100, 100
  offset: 0, 0
  index: -1
NationIcons/Sweden
  rotate: false
<<<<<<< HEAD
  xy: 838, 1404
=======
  xy: 760, 1295
>>>>>>> 2e436371
  size: 100, 100
  orig: 100, 100
  offset: 0, 0
  index: -1
NationIcons/The Huns
  rotate: false
<<<<<<< HEAD
  xy: 1054, 1404
=======
  xy: 760, 1187
>>>>>>> 2e436371
  size: 100, 100
  orig: 100, 100
  offset: 0, 0
  index: -1
NationIcons/The Netherlands
  rotate: false
<<<<<<< HEAD
  xy: 1162, 1512
=======
  xy: 868, 1295
>>>>>>> 2e436371
  size: 100, 100
  orig: 100, 100
  offset: 0, 0
  index: -1
NationIcons/The Ottomans
  rotate: false
<<<<<<< HEAD
  xy: 1162, 1404
=======
  xy: 436, 755
>>>>>>> 2e436371
  size: 100, 100
  orig: 100, 100
  offset: 0, 0
  index: -1
OtherIcons/Aircraft
  rotate: false
<<<<<<< HEAD
  xy: 1974, 1759
=======
  xy: 976, 1237
>>>>>>> 2e436371
  size: 50, 50
  orig: 50, 50
  offset: 0, 0
  index: -1
OtherIcons/ArrowLeft
  rotate: false
<<<<<<< HEAD
  xy: 1974, 1643
=======
  xy: 1987, 1935
>>>>>>> 2e436371
  size: 50, 50
  orig: 50, 50
  offset: 0, 0
  index: -1
OtherIcons/ArrowRight
  rotate: false
<<<<<<< HEAD
  xy: 1876, 1562
=======
  xy: 652, 855
>>>>>>> 2e436371
  size: 50, 50
  orig: 50, 50
  offset: 0, 0
  index: -1
StatIcons/Movement
  rotate: false
<<<<<<< HEAD
  xy: 1876, 1562
=======
  xy: 652, 855
>>>>>>> 2e436371
  size: 50, 50
  orig: 50, 50
  offset: 0, 0
  index: -1
OtherIcons/BackArrow
  rotate: false
<<<<<<< HEAD
  xy: 760, 1346
=======
  xy: 1142, 1345
>>>>>>> 2e436371
  size: 50, 50
  orig: 50, 50
  offset: 0, 0
  index: -1
OtherIcons/Banner
  rotate: false
<<<<<<< HEAD
  xy: 1296, 1944
=======
  xy: 4, 725
>>>>>>> 2e436371
  size: 100, 100
  orig: 100, 100
  offset: 0, 0
  index: -1
OtherIcons/Border-inner
  rotate: false
<<<<<<< HEAD
  xy: 636, 9
=======
  xy: 436, 1410
>>>>>>> 2e436371
  size: 31, 15
  orig: 31, 15
  offset: 0, 0
  index: -1
OtherIcons/Border-outer
  rotate: false
<<<<<<< HEAD
  xy: 1040, 473
=======
  xy: 475, 1410
>>>>>>> 2e436371
  size: 31, 15
  orig: 31, 15
  offset: 0, 0
  index: -1
OtherIcons/Camera
  rotate: false
<<<<<<< HEAD
  xy: 156, 1301
=======
  xy: 840, 988
>>>>>>> 2e436371
  size: 25, 25
  orig: 25, 25
  offset: 0, 0
  index: -1
OtherIcons/Circle
  rotate: false
<<<<<<< HEAD
  xy: 4, 1334
=======
  xy: 289, 1865
>>>>>>> 2e436371
  size: 178, 178
  orig: 178, 178
  offset: 0, 0
  index: -1
OtherIcons/Cities
  rotate: false
<<<<<<< HEAD
  xy: 1728, 1944
=======
  xy: 4, 293
>>>>>>> 2e436371
  size: 100, 100
  orig: 100, 100
  offset: 0, 0
  index: -1
OtherIcons/Close
  rotate: false
<<<<<<< HEAD
  xy: 864, 1836
=======
  xy: 190, 1451
>>>>>>> 2e436371
  size: 100, 100
  orig: 100, 100
  offset: 0, 0
  index: -1
OtherIcons/Crosshair
  rotate: false
<<<<<<< HEAD
  xy: 1512, 1836
=======
  xy: 1015, 1835
>>>>>>> 2e436371
  size: 100, 100
  orig: 100, 100
  offset: 0, 0
  index: -1
OtherIcons/Diplomacy
  rotate: false
<<<<<<< HEAD
  xy: 190, 1304
=======
  xy: 1555, 1835
>>>>>>> 2e436371
  size: 100, 100
  orig: 100, 100
  offset: 0, 0
  index: -1
OtherIcons/DiplomacyW
  rotate: false
<<<<<<< HEAD
  xy: 112, 1190
=======
  xy: 1663, 1835
>>>>>>> 2e436371
  size: 100, 100
  orig: 100, 100
  offset: 0, 0
  index: -1
OtherIcons/DisbandUnit
  rotate: false
<<<<<<< HEAD
  xy: 112, 1082
=======
  xy: 1771, 1835
>>>>>>> 2e436371
  size: 100, 100
  orig: 100, 100
  offset: 0, 0
  index: -1
OtherIcons/Down
  rotate: false
<<<<<<< HEAD
  xy: 876, 1172
=======
  xy: 1606, 1345
>>>>>>> 2e436371
  size: 50, 50
  orig: 50, 50
  offset: 0, 0
  index: -1
OtherIcons/Fire
  rotate: false
<<<<<<< HEAD
  xy: 112, 326
=======
  xy: 112, 725
>>>>>>> 2e436371
  size: 100, 100
  orig: 100, 100
  offset: 0, 0
  index: -1
OtherIcons/Hexagon
  rotate: false
  xy: 4, 1803
  size: 277, 240
  orig: 277, 240
  offset: 0, 0
  index: -1
TileSets/Default/Hexagon
  rotate: false
  xy: 4, 1803
  size: 277, 240
  orig: 277, 240
  offset: 0, 0
  index: -1
TileSets/FantasyHex/Hexagon
  rotate: false
  xy: 4, 1803
  size: 277, 240
  orig: 277, 240
  offset: 0, 0
  index: -1
OtherIcons/Link
  rotate: false
<<<<<<< HEAD
  xy: 1050, 1172
=======
  xy: 718, 681
>>>>>>> 2e436371
  size: 50, 50
  orig: 50, 50
  offset: 0, 0
  index: -1
OtherIcons/Load
  rotate: false
<<<<<<< HEAD
  xy: 1758, 1620
=======
  xy: 946, 1511
>>>>>>> 2e436371
  size: 100, 100
  orig: 100, 100
  offset: 0, 0
  index: -1
OtherIcons/Lock
  rotate: false
<<<<<<< HEAD
  xy: 1866, 1620
=======
  xy: 1054, 1619
>>>>>>> 2e436371
  size: 100, 100
  orig: 100, 100
  offset: 0, 0
  index: -1
OtherIcons/MapEditor
  rotate: false
<<<<<<< HEAD
  xy: 396, 1592
=======
  xy: 1270, 1619
>>>>>>> 2e436371
  size: 100, 100
  orig: 100, 100
  offset: 0, 0
  index: -1
OtherIcons/MenuIcon
  rotate: false
<<<<<<< HEAD
  xy: 406, 1484
=======
  xy: 1378, 1511
>>>>>>> 2e436371
  size: 100, 100
  orig: 100, 100
  offset: 0, 0
  index: -1
OtherIcons/Mods
  rotate: false
<<<<<<< HEAD
  xy: 328, 1160
=======
  xy: 1594, 1619
>>>>>>> 2e436371
  size: 100, 100
  orig: 100, 100
  offset: 0, 0
  index: -1
OtherIcons/Multiplayer
  rotate: false
<<<<<<< HEAD
  xy: 328, 836
=======
  xy: 1702, 1511
>>>>>>> 2e436371
  size: 100, 100
  orig: 100, 100
  offset: 0, 0
  index: -1
OtherIcons/New
  rotate: false
<<<<<<< HEAD
  xy: 328, 620
=======
  xy: 1810, 1511
>>>>>>> 2e436371
  size: 100, 100
  orig: 100, 100
  offset: 0, 0
  index: -1
OtherIcons/Options
  rotate: false
<<<<<<< HEAD
  xy: 328, 188
=======
  xy: 622, 1403
>>>>>>> 2e436371
  size: 100, 100
  orig: 100, 100
  offset: 0, 0
  index: -1
OtherIcons/Pentagon
  rotate: false
<<<<<<< HEAD
  xy: 436, 1052
=======
  xy: 1054, 1403
>>>>>>> 2e436371
  size: 100, 100
  orig: 100, 100
  offset: 0, 0
  index: -1
OtherIcons/Pillage
  rotate: false
<<<<<<< HEAD
  xy: 436, 836
=======
  xy: 1270, 1403
>>>>>>> 2e436371
  size: 100, 100
  orig: 100, 100
  offset: 0, 0
  index: -1
OtherIcons/Present
  rotate: false
<<<<<<< HEAD
  xy: 436, 188
=======
  xy: 1918, 1403
>>>>>>> 2e436371
  size: 100, 100
  orig: 100, 100
  offset: 0, 0
  index: -1
OtherIcons/Puppet
  rotate: false
<<<<<<< HEAD
  xy: 504, 1592
=======
  xy: 220, 1187
>>>>>>> 2e436371
  size: 100, 100
  orig: 100, 100
  offset: 0, 0
  index: -1
OtherIcons/Quest
  rotate: false
<<<<<<< HEAD
  xy: 514, 1376
=======
  xy: 220, 971
>>>>>>> 2e436371
  size: 100, 100
  orig: 100, 100
  offset: 0, 0
  index: -1
OtherIcons/Quickstart
  rotate: false
<<<<<<< HEAD
  xy: 612, 1614
=======
  xy: 220, 863
>>>>>>> 2e436371
  size: 100, 100
  orig: 100, 100
  offset: 0, 0
  index: -1
OtherIcons/Remove Heresy
  rotate: false
<<<<<<< HEAD
  xy: 544, 944
=======
  xy: 220, 431
>>>>>>> 2e436371
  size: 100, 100
  orig: 100, 100
  offset: 0, 0
  index: -1
OtherIcons/Resume
  rotate: false
<<<<<<< HEAD
  xy: 544, 728
  size: 100, 100
  orig: 100, 100
  offset: 0, 0
  index: -1
OtherIcons/SecretOptions
  rotate: false
  xy: 544, 80
  size: 100, 100
  orig: 100, 100
  offset: 0, 0
  index: -1
OtherIcons/Settings
  rotate: false
  xy: 622, 1506
=======
  xy: 220, 215
>>>>>>> 2e436371
  size: 100, 100
  orig: 100, 100
  offset: 0, 0
  index: -1
OtherIcons/Shield
  rotate: false
<<<<<<< HEAD
  xy: 652, 1290
=======
  xy: 328, 785
>>>>>>> 2e436371
  size: 100, 100
  orig: 100, 100
  offset: 0, 0
  index: -1
OtherIcons/Sleep
  rotate: false
<<<<<<< HEAD
  xy: 652, 642
=======
  xy: 328, 137
>>>>>>> 2e436371
  size: 100, 100
  orig: 100, 100
  offset: 0, 0
  index: -1
OtherIcons/Speaker
  rotate: false
  xy: 4, 1520
  size: 276, 276
  orig: 276, 276
  offset: 0, 0
  index: -1
OtherIcons/Star
  rotate: false
<<<<<<< HEAD
  xy: 4, 8
=======
  xy: 544, 1193
>>>>>>> 2e436371
  size: 100, 94
  orig: 100, 94
  offset: 0, 0
  index: -1
OtherIcons/Stop
  rotate: false
<<<<<<< HEAD
  xy: 730, 1512
=======
  xy: 436, 971
>>>>>>> 2e436371
  size: 100, 100
  orig: 100, 100
  offset: 0, 0
  index: -1
OtherIcons/Swap
  rotate: false
<<<<<<< HEAD
  xy: 838, 1512
=======
  xy: 652, 1187
>>>>>>> 2e436371
  size: 100, 100
  orig: 100, 100
  offset: 0, 0
  index: -1
OtherIcons/Triangle
  rotate: false
<<<<<<< HEAD
  xy: 570, 1866
=======
  xy: 4, 1373
>>>>>>> 2e436371
  size: 178, 178
  orig: 178, 178
  offset: 0, 0
  index: -1
OtherIcons/Up
  rotate: false
<<<<<<< HEAD
  xy: 760, 592
=======
  xy: 494, 413
>>>>>>> 2e436371
  size: 50, 50
  orig: 50, 50
  offset: 0, 0
  index: -1
OtherIcons/whiteDot
  rotate: false
<<<<<<< HEAD
  xy: 2043, 1827
=======
  xy: 694, 208
>>>>>>> 2e436371
  size: 1, 1
  orig: 1, 1
  offset: 0, 0
  index: -1
PolicyIcons/Aesthetics
  rotate: false
<<<<<<< HEAD
  xy: 720, 1664
=======
  xy: 652, 913
>>>>>>> 2e436371
  size: 50, 50
  orig: 50, 50
  offset: 0, 0
  index: -1
PolicyIcons/Aristocracy
  rotate: false
<<<<<<< HEAD
  xy: 1974, 1701
=======
  xy: 544, 703
>>>>>>> 2e436371
  size: 50, 50
  orig: 50, 50
  offset: 0, 0
  index: -1
PolicyIcons/Citizenship
  rotate: false
<<<<<<< HEAD
  xy: 818, 1230
=======
  xy: 436, 415
>>>>>>> 2e436371
  size: 50, 50
  orig: 50, 50
  offset: 0, 0
  index: -1
PolicyIcons/Civil Society
  rotate: false
<<<<<<< HEAD
  xy: 876, 1288
=======
  xy: 1316, 1345
>>>>>>> 2e436371
  size: 50, 50
  orig: 50, 50
  offset: 0, 0
  index: -1
PolicyIcons/Collective Rule
  rotate: false
<<<<<<< HEAD
  xy: 760, 1114
=======
  xy: 1374, 1345
>>>>>>> 2e436371
  size: 50, 50
  orig: 50, 50
  offset: 0, 0
  index: -1
PolicyIcons/Communism
  rotate: false
<<<<<<< HEAD
  xy: 818, 1172
=======
  xy: 436, 299
>>>>>>> 2e436371
  size: 50, 50
  orig: 50, 50
  offset: 0, 0
  index: -1
PolicyIcons/Constitution
  rotate: false
  xy: 1432, 1345
  size: 50, 50
  orig: 50, 50
  offset: 0, 0
  index: -1
PolicyIcons/Cultural Diplomacy
  rotate: false
  xy: 1490, 1345
  size: 50, 50
  orig: 50, 50
  offset: 0, 0
  index: -1
PolicyIcons/Democracy
  rotate: false
<<<<<<< HEAD
  xy: 818, 1114
=======
  xy: 1548, 1345
>>>>>>> 2e436371
  size: 50, 50
  orig: 50, 50
  offset: 0, 0
  index: -1
PolicyIcons/Educated Elite
  rotate: false
<<<<<<< HEAD
  xy: 992, 1288
=======
  xy: 1722, 1345
>>>>>>> 2e436371
  size: 50, 50
  orig: 50, 50
  offset: 0, 0
  index: -1
PolicyIcons/Fascism
  rotate: false
<<<<<<< HEAD
  xy: 876, 1114
=======
  xy: 1954, 1345
>>>>>>> 2e436371
  size: 50, 50
  orig: 50, 50
  offset: 0, 0
  index: -1
PolicyIcons/Free Religion
  rotate: false
<<<<<<< HEAD
  xy: 1108, 1346
=======
  xy: 710, 797
>>>>>>> 2e436371
  size: 50, 50
  orig: 50, 50
  offset: 0, 0
  index: -1
PolicyIcons/Free Speech
  rotate: false
<<<<<<< HEAD
  xy: 760, 940
=======
  xy: 818, 1021
>>>>>>> 2e436371
  size: 50, 50
  orig: 50, 50
  offset: 0, 0
  index: -1
PolicyIcons/Free Thought
  rotate: false
<<<<<<< HEAD
  xy: 818, 998
=======
  xy: 926, 1129
>>>>>>> 2e436371
  size: 50, 50
  orig: 50, 50
  offset: 0, 0
  index: -1
PolicyIcons/Humanism
  rotate: false
<<<<<<< HEAD
  xy: 1166, 1346
=======
  xy: 278, 49
>>>>>>> 2e436371
  size: 50, 50
  orig: 50, 50
  offset: 0, 0
  index: -1
PolicyIcons/Landed Elite
  rotate: false
<<<<<<< HEAD
  xy: 934, 1056
=======
  xy: 660, 681
>>>>>>> 2e436371
  size: 50, 50
  orig: 50, 50
  offset: 0, 0
  index: -1
PolicyIcons/Legalism
  rotate: false
<<<<<<< HEAD
  xy: 992, 1114
=======
  xy: 718, 739
>>>>>>> 2e436371
  size: 50, 50
  orig: 50, 50
  offset: 0, 0
  index: -1
PolicyIcons/Mandate Of Heaven
  rotate: false
<<<<<<< HEAD
  xy: 1166, 1288
=======
  xy: 718, 623
>>>>>>> 2e436371
  size: 50, 50
  orig: 50, 50
  offset: 0, 0
  index: -1
PolicyIcons/Mercantilism
  rotate: false
<<<<<<< HEAD
  xy: 818, 882
=======
  xy: 394, 67
>>>>>>> 2e436371
  size: 50, 50
  orig: 50, 50
  offset: 0, 0
  index: -1
PolicyIcons/Merchant Navy
  rotate: false
<<<<<<< HEAD
  xy: 876, 940
=======
  xy: 394, 9
>>>>>>> 2e436371
  size: 50, 50
  orig: 50, 50
  offset: 0, 0
  index: -1
PolicyIcons/Meritocracy
  rotate: false
<<<<<<< HEAD
  xy: 934, 998
=======
  xy: 452, 67
>>>>>>> 2e436371
  size: 50, 50
  orig: 50, 50
  offset: 0, 0
  index: -1
PolicyIcons/Militarism
  rotate: false
<<<<<<< HEAD
  xy: 992, 1056
=======
  xy: 452, 9
>>>>>>> 2e436371
  size: 50, 50
  orig: 50, 50
  offset: 0, 0
  index: -1
PolicyIcons/Military Caste
  rotate: false
<<<<<<< HEAD
  xy: 1050, 1114
=======
  xy: 876, 1071
>>>>>>> 2e436371
  size: 50, 50
  orig: 50, 50
  offset: 0, 0
  index: -1
PolicyIcons/Military Tradition
  rotate: false
<<<<<<< HEAD
  xy: 1108, 1172
=======
  xy: 876, 1013
>>>>>>> 2e436371
  size: 50, 50
  orig: 50, 50
  offset: 0, 0
  index: -1
PolicyIcons/Monarchy
  rotate: false
<<<<<<< HEAD
  xy: 1224, 1288
=======
  xy: 934, 1013
>>>>>>> 2e436371
  size: 50, 50
  orig: 50, 50
  offset: 0, 0
  index: -1
PolicyIcons/Nationalism
  rotate: false
<<<<<<< HEAD
  xy: 760, 766
=======
  xy: 1150, 1287
>>>>>>> 2e436371
  size: 50, 50
  orig: 50, 50
  offset: 0, 0
  index: -1
PolicyIcons/Naval Tradition
  rotate: false
<<<<<<< HEAD
  xy: 818, 824
=======
  xy: 1208, 1287
>>>>>>> 2e436371
  size: 50, 50
  orig: 50, 50
  offset: 0, 0
  index: -1
PolicyIcons/Oligarchy
  rotate: false
<<<<<<< HEAD
  xy: 876, 882
=======
  xy: 1266, 1287
>>>>>>> 2e436371
  size: 50, 50
  orig: 50, 50
  offset: 0, 0
  index: -1
PolicyIcons/Organized Religion
  rotate: false
<<<<<<< HEAD
  xy: 934, 940
=======
  xy: 1324, 1287
>>>>>>> 2e436371
  size: 50, 50
  orig: 50, 50
  offset: 0, 0
  index: -1
PolicyIcons/Philantropy
  rotate: false
<<<<<<< HEAD
  xy: 992, 998
=======
  xy: 1382, 1287
>>>>>>> 2e436371
  size: 50, 50
  orig: 50, 50
  offset: 0, 0
  index: -1
PolicyIcons/Planned Economy
  rotate: false
<<<<<<< HEAD
  xy: 1050, 1056
=======
  xy: 1440, 1287
>>>>>>> 2e436371
  size: 50, 50
  orig: 50, 50
  offset: 0, 0
  index: -1
PolicyIcons/Police State
  rotate: false
<<<<<<< HEAD
  xy: 1108, 1114
=======
  xy: 1498, 1287
>>>>>>> 2e436371
  size: 50, 50
  orig: 50, 50
  offset: 0, 0
  index: -1
PolicyIcons/Populism
  rotate: false
<<<<<<< HEAD
  xy: 1166, 1172
=======
  xy: 1556, 1287
>>>>>>> 2e436371
  size: 50, 50
  orig: 50, 50
  offset: 0, 0
  index: -1
PolicyIcons/Professional Army
  rotate: false
<<<<<<< HEAD
  xy: 1282, 1288
=======
  xy: 1672, 1287
>>>>>>> 2e436371
  size: 50, 50
  orig: 50, 50
  offset: 0, 0
  index: -1
PolicyIcons/Protectionism
  rotate: false
<<<<<<< HEAD
  xy: 1340, 1346
=======
  xy: 1730, 1287
>>>>>>> 2e436371
  size: 50, 50
  orig: 50, 50
  offset: 0, 0
  index: -1
PolicyIcons/Reformation
  rotate: false
<<<<<<< HEAD
  xy: 876, 824
=======
  xy: 1904, 1287
>>>>>>> 2e436371
  size: 50, 50
  orig: 50, 50
  offset: 0, 0
  index: -1
PolicyIcons/Representation
  rotate: false
<<<<<<< HEAD
  xy: 992, 940
=======
  xy: 1150, 1229
>>>>>>> 2e436371
  size: 50, 50
  orig: 50, 50
  offset: 0, 0
  index: -1
PolicyIcons/Republic
  rotate: false
<<<<<<< HEAD
  xy: 1050, 998
=======
  xy: 1208, 1229
>>>>>>> 2e436371
  size: 50, 50
  orig: 50, 50
  offset: 0, 0
  index: -1
PolicyIcons/Scholasticism
  rotate: false
<<<<<<< HEAD
  xy: 1108, 1056
=======
  xy: 1266, 1229
>>>>>>> 2e436371
  size: 50, 50
  orig: 50, 50
  offset: 0, 0
  index: -1
PolicyIcons/Scientific Revolution
  rotate: false
<<<<<<< HEAD
  xy: 1224, 1172
=======
  xy: 1382, 1229
>>>>>>> 2e436371
  size: 50, 50
  orig: 50, 50
  offset: 0, 0
  index: -1
PolicyIcons/Secularism
  rotate: false
<<<<<<< HEAD
  xy: 1340, 1288
=======
  xy: 1498, 1229
>>>>>>> 2e436371
  size: 50, 50
  orig: 50, 50
  offset: 0, 0
  index: -1
PolicyIcons/Socialism
  rotate: false
<<<<<<< HEAD
  xy: 818, 708
=======
  xy: 1672, 1229
>>>>>>> 2e436371
  size: 50, 50
  orig: 50, 50
  offset: 0, 0
  index: -1
PolicyIcons/Sovereignty
  rotate: false
<<<<<<< HEAD
  xy: 934, 824
=======
  xy: 1788, 1229
>>>>>>> 2e436371
  size: 50, 50
  orig: 50, 50
  offset: 0, 0
  index: -1
PolicyIcons/Theocracy
  rotate: false
<<<<<<< HEAD
  xy: 1166, 1056
=======
  xy: 1962, 1229
>>>>>>> 2e436371
  size: 50, 50
  orig: 50, 50
  offset: 0, 0
  index: -1
PolicyIcons/Total War
  rotate: false
<<<<<<< HEAD
  xy: 1224, 1114
=======
  xy: 494, 587
>>>>>>> 2e436371
  size: 50, 50
  orig: 50, 50
  offset: 0, 0
  index: -1
PolicyIcons/Trade Unions
  rotate: false
<<<<<<< HEAD
  xy: 1282, 1172
=======
  xy: 494, 529
>>>>>>> 2e436371
  size: 50, 50
  orig: 50, 50
  offset: 0, 0
  index: -1
PolicyIcons/United Front
  rotate: false
<<<<<<< HEAD
  xy: 1398, 1288
=======
  xy: 494, 471
>>>>>>> 2e436371
  size: 50, 50
  orig: 50, 50
  offset: 0, 0
  index: -1
PolicyIcons/Universal Suffrage
  rotate: false
<<<<<<< HEAD
  xy: 1456, 1346
=======
  xy: 552, 529
>>>>>>> 2e436371
  size: 50, 50
  orig: 50, 50
  offset: 0, 0
  index: -1
PolicyIcons/Warrior Code
  rotate: false
<<<<<<< HEAD
  xy: 876, 708
=======
  xy: 494, 355
>>>>>>> 2e436371
  size: 50, 50
  orig: 50, 50
  offset: 0, 0
  index: -1
ReligionIcons/Buddhism
  rotate: false
<<<<<<< HEAD
  xy: 1404, 1944
=======
  xy: 4, 617
>>>>>>> 2e436371
  size: 100, 100
  orig: 100, 100
  offset: 0, 0
  index: -1
ReligionIcons/Christianity
  rotate: false
<<<<<<< HEAD
  xy: 1620, 1944
=======
  xy: 4, 401
>>>>>>> 2e436371
  size: 100, 100
  orig: 100, 100
  offset: 0, 0
  index: -1
ReligionIcons/Confucianism
  rotate: false
<<<<<<< HEAD
  xy: 1080, 1836
=======
  xy: 583, 1835
>>>>>>> 2e436371
  size: 100, 100
  orig: 100, 100
  offset: 0, 0
  index: -1
ReligionIcons/Follower
  rotate: false
<<<<<<< HEAD
  xy: 220, 1088
=======
  xy: 112, 293
>>>>>>> 2e436371
  size: 100, 100
  orig: 100, 100
  offset: 0, 0
  index: -1
ReligionIcons/Founder
  rotate: false
<<<<<<< HEAD
  xy: 220, 656
=======
  xy: 285, 1649
>>>>>>> 2e436371
  size: 100, 100
  orig: 100, 100
  offset: 0, 0
  index: -1
ReligionIcons/Hinduism
  rotate: false
<<<<<<< HEAD
  xy: 1002, 1728
=======
  xy: 933, 1727
>>>>>>> 2e436371
  size: 100, 100
  orig: 100, 100
  offset: 0, 0
  index: -1
ReligionIcons/Islam
  rotate: false
<<<<<<< HEAD
  xy: 786, 1620
=======
  xy: 514, 1619
>>>>>>> 2e436371
  size: 100, 100
  orig: 100, 100
  offset: 0, 0
  index: -1
ReligionIcons/Judaism
  rotate: false
<<<<<<< HEAD
  xy: 1218, 1620
=======
  xy: 730, 1619
>>>>>>> 2e436371
  size: 100, 100
  orig: 100, 100
  offset: 0, 0
  index: -1
ReligionIcons/Pantheon
  rotate: false
<<<<<<< HEAD
  xy: 328, 80
=======
  xy: 730, 1403
>>>>>>> 2e436371
  size: 100, 100
  orig: 100, 100
  offset: 0, 0
  index: -1
ReligionIcons/Religion
  rotate: false
<<<<<<< HEAD
  xy: 544, 1160
=======
  xy: 220, 647
>>>>>>> 2e436371
  size: 100, 100
  orig: 100, 100
  offset: 0, 0
  index: -1
ReligionIcons/Shinto
  rotate: false
<<<<<<< HEAD
  xy: 652, 1182
=======
  xy: 328, 677
>>>>>>> 2e436371
  size: 100, 100
  orig: 100, 100
  offset: 0, 0
  index: -1
ReligionIcons/Sikhism
  rotate: false
<<<<<<< HEAD
  xy: 652, 966
=======
  xy: 328, 461
>>>>>>> 2e436371
  size: 100, 100
  orig: 100, 100
  offset: 0, 0
  index: -1
ReligionIcons/Taoism
  rotate: false
<<<<<<< HEAD
  xy: 946, 1512
=======
  xy: 436, 863
>>>>>>> 2e436371
  size: 100, 100
  orig: 100, 100
  offset: 0, 0
  index: -1
ReligionIcons/Tengriism
  rotate: false
<<<<<<< HEAD
  xy: 946, 1404
=======
  xy: 544, 977
>>>>>>> 2e436371
  size: 100, 100
  orig: 100, 100
  offset: 0, 0
  index: -1
ReligionIcons/Zoroastrianism
  rotate: false
<<<<<<< HEAD
  xy: 1594, 1512
=======
  xy: 544, 761
>>>>>>> 2e436371
  size: 100, 100
  orig: 100, 100
  offset: 0, 0
  index: -1
ResourceIcons/Aluminum
  rotate: false
<<<<<<< HEAD
  xy: 864, 1944
=======
  xy: 583, 1943
>>>>>>> 2e436371
  size: 100, 100
  orig: 100, 100
  offset: 0, 0
  index: -1
ResourceIcons/Bananas
  rotate: false
<<<<<<< HEAD
  xy: 4, 758
=======
  xy: 1015, 1943
>>>>>>> 2e436371
  size: 100, 100
  orig: 100, 100
  offset: 0, 0
  index: -1
ResourceIcons/Cattle
  rotate: false
<<<<<<< HEAD
  xy: 1512, 1944
=======
  xy: 4, 509
>>>>>>> 2e436371
  size: 100, 100
  orig: 100, 100
  offset: 0, 0
  index: -1
ResourceIcons/Citrus
  rotate: false
<<<<<<< HEAD
  xy: 4, 218
=======
  xy: 1555, 1943
>>>>>>> 2e436371
  size: 100, 100
  orig: 100, 100
  offset: 0, 0
  index: -1
ResourceIcons/Coal
  rotate: false
<<<<<<< HEAD
  xy: 972, 1836
=======
  xy: 475, 1835
>>>>>>> 2e436371
  size: 100, 100
  orig: 100, 100
  offset: 0, 0
  index: -1
ResourceIcons/Copper
  rotate: false
<<<<<<< HEAD
  xy: 1188, 1836
=======
  xy: 691, 1835
>>>>>>> 2e436371
  size: 100, 100
  orig: 100, 100
  offset: 0, 0
  index: -1
ResourceIcons/Cotton
  rotate: false
<<<<<<< HEAD
  xy: 1296, 1836
=======
  xy: 799, 1835
>>>>>>> 2e436371
  size: 100, 100
  orig: 100, 100
  offset: 0, 0
  index: -1
ResourceIcons/Crab
  rotate: false
<<<<<<< HEAD
  xy: 1404, 1836
=======
  xy: 907, 1835
>>>>>>> 2e436371
  size: 100, 100
  orig: 100, 100
  offset: 0, 0
  index: -1
ResourceIcons/Deer
  rotate: false
<<<<<<< HEAD
  xy: 1836, 1836
=======
  xy: 1339, 1835
>>>>>>> 2e436371
  size: 100, 100
  orig: 100, 100
  offset: 0, 0
  index: -1
ResourceIcons/Dyes
  rotate: false
<<<<<<< HEAD
  xy: 112, 974
=======
  xy: 1879, 1835
>>>>>>> 2e436371
  size: 100, 100
  orig: 100, 100
  offset: 0, 0
  index: -1
ResourceIcons/Fish
  rotate: false
<<<<<<< HEAD
  xy: 112, 218
=======
  xy: 112, 617
>>>>>>> 2e436371
  size: 100, 100
  orig: 100, 100
  offset: 0, 0
  index: -1
ResourceIcons/Furs
  rotate: false
<<<<<<< HEAD
  xy: 220, 440
=======
  xy: 298, 1433
>>>>>>> 2e436371
  size: 100, 100
  orig: 100, 100
  offset: 0, 0
  index: -1
ResourceIcons/Gems
  rotate: false
<<<<<<< HEAD
  xy: 220, 332
=======
  xy: 393, 1649
>>>>>>> 2e436371
  size: 100, 100
  orig: 100, 100
  offset: 0, 0
  index: -1
ResourceIcons/Gold Ore
  rotate: false
<<<<<<< HEAD
  xy: 570, 1722
=======
  xy: 501, 1727
>>>>>>> 2e436371
  size: 100, 100
  orig: 100, 100
  offset: 0, 0
  index: -1
ResourceIcons/Horses
  rotate: false
<<<<<<< HEAD
  xy: 1218, 1728
=======
  xy: 1149, 1727
>>>>>>> 2e436371
  size: 100, 100
  orig: 100, 100
  offset: 0, 0
  index: -1
ResourceIcons/Incense
  rotate: false
<<<<<<< HEAD
  xy: 1650, 1728
=======
  xy: 1581, 1727
>>>>>>> 2e436371
  size: 100, 100
  orig: 100, 100
  offset: 0, 0
  index: -1
ResourceIcons/Iron
  rotate: false
<<<<<<< HEAD
  xy: 1866, 1728
=======
  xy: 1797, 1727
>>>>>>> 2e436371
  size: 100, 100
  orig: 100, 100
  offset: 0, 0
  index: -1
ResourceIcons/Ivory
  rotate: false
<<<<<<< HEAD
  xy: 894, 1620
=======
  xy: 514, 1511
>>>>>>> 2e436371
  size: 100, 100
  orig: 100, 100
  offset: 0, 0
  index: -1
ResourceIcons/Jewelry
  rotate: false
<<<<<<< HEAD
  xy: 1110, 1620
=======
  xy: 622, 1511
>>>>>>> 2e436371
  size: 100, 100
  orig: 100, 100
  offset: 0, 0
  index: -1
ResourceIcons/Marble
  rotate: false
<<<<<<< HEAD
  xy: 298, 1484
=======
  xy: 1270, 1511
>>>>>>> 2e436371
  size: 100, 100
  orig: 100, 100
  offset: 0, 0
  index: -1
ResourceIcons/Oil
  rotate: false
<<<<<<< HEAD
  xy: 328, 404
=======
  xy: 1918, 1511
>>>>>>> 2e436371
  size: 100, 100
  orig: 100, 100
  offset: 0, 0
  index: -1
ResourceIcons/Pearls
  rotate: false
<<<<<<< HEAD
  xy: 436, 1160
=======
  xy: 946, 1403
>>>>>>> 2e436371
  size: 100, 100
  orig: 100, 100
  offset: 0, 0
  index: -1
ResourceIcons/Porcelain
  rotate: false
<<<<<<< HEAD
  xy: 436, 296
=======
  xy: 1810, 1403
>>>>>>> 2e436371
  size: 100, 100
  orig: 100, 100
  offset: 0, 0
  index: -1
ResourceIcons/Salt
  rotate: false
<<<<<<< HEAD
  xy: 544, 296
=======
  xy: 328, 1109
>>>>>>> 2e436371
  size: 100, 100
  orig: 100, 100
  offset: 0, 0
  index: -1
ResourceIcons/Sheep
  rotate: false
<<<<<<< HEAD
  xy: 622, 1398
=======
  xy: 328, 893
>>>>>>> 2e436371
  size: 100, 100
  orig: 100, 100
  offset: 0, 0
  index: -1
ResourceIcons/Silk
  rotate: false
<<<<<<< HEAD
  xy: 652, 858
=======
  xy: 328, 353
>>>>>>> 2e436371
  size: 100, 100
  orig: 100, 100
  offset: 0, 0
  index: -1
ResourceIcons/Silver
  rotate: false
<<<<<<< HEAD
  xy: 652, 750
=======
  xy: 328, 245
>>>>>>> 2e436371
  size: 100, 100
  orig: 100, 100
  offset: 0, 0
  index: -1
ResourceIcons/Spices
  rotate: false
<<<<<<< HEAD
  xy: 652, 210
=======
  xy: 436, 1079
>>>>>>> 2e436371
  size: 100, 100
  orig: 100, 100
  offset: 0, 0
  index: -1
ResourceIcons/Stone
  rotate: false
<<<<<<< HEAD
  xy: 652, 102
=======
  xy: 652, 1295
>>>>>>> 2e436371
  size: 100, 100
  orig: 100, 100
  offset: 0, 0
  index: -1
ResourceIcons/Sugar
  rotate: false
<<<<<<< HEAD
  xy: 730, 1404
=======
  xy: 544, 1085
>>>>>>> 2e436371
  size: 100, 100
  orig: 100, 100
  offset: 0, 0
  index: -1
ResourceIcons/Truffles
  rotate: false
<<<<<<< HEAD
  xy: 1270, 1404
=======
  xy: 652, 971
>>>>>>> 2e436371
  size: 100, 100
  orig: 100, 100
  offset: 0, 0
  index: -1
ResourceIcons/Uranium
  rotate: false
<<<<<<< HEAD
  xy: 1378, 1512
=======
  xy: 760, 1079
>>>>>>> 2e436371
  size: 100, 100
  orig: 100, 100
  offset: 0, 0
  index: -1
ResourceIcons/Whales
  rotate: false
<<<<<<< HEAD
  xy: 1378, 1404
=======
  xy: 868, 1187
>>>>>>> 2e436371
  size: 100, 100
  orig: 100, 100
  offset: 0, 0
  index: -1
ResourceIcons/Wheat
  rotate: false
<<<<<<< HEAD
  xy: 1486, 1512
=======
  xy: 976, 1295
>>>>>>> 2e436371
  size: 100, 100
  orig: 100, 100
  offset: 0, 0
  index: -1
ResourceIcons/Wine
  rotate: false
<<<<<<< HEAD
  xy: 1486, 1404
=======
  xy: 436, 647
>>>>>>> 2e436371
  size: 100, 100
  orig: 100, 100
  offset: 0, 0
  index: -1
StatIcons/Acquire
  rotate: false
<<<<<<< HEAD
  xy: 4, 1190
=======
  xy: 4, 1265
>>>>>>> 2e436371
  size: 100, 100
  orig: 100, 100
  offset: 0, 0
  index: -1
StatIcons/CityConnection
  rotate: false
<<<<<<< HEAD
  xy: 4, 110
=======
  xy: 4, 77
>>>>>>> 2e436371
  size: 100, 100
  orig: 100, 100
  offset: 0, 0
  index: -1
StatIcons/Culture
  rotate: false
<<<<<<< HEAD
  xy: 1620, 1836
=======
  xy: 1123, 1835
>>>>>>> 2e436371
  size: 100, 100
  orig: 100, 100
  offset: 0, 0
  index: -1
StatIcons/Faith
  rotate: false
<<<<<<< HEAD
  xy: 112, 650
=======
  xy: 112, 1049
>>>>>>> 2e436371
  size: 100, 100
  orig: 100, 100
  offset: 0, 0
  index: -1
StatIcons/Food
  rotate: false
<<<<<<< HEAD
  xy: 220, 980
=======
  xy: 112, 185
>>>>>>> 2e436371
  size: 100, 100
  orig: 100, 100
  offset: 0, 0
  index: -1
StatIcons/Gold
  rotate: false
<<<<<<< HEAD
  xy: 220, 116
=======
  xy: 406, 1433
>>>>>>> 2e436371
  size: 100, 100
  orig: 100, 100
  offset: 0, 0
  index: -1
StatIcons/Happiness
  rotate: false
<<<<<<< HEAD
  xy: 786, 1728
=======
  xy: 717, 1727
>>>>>>> 2e436371
  size: 100, 100
  orig: 100, 100
  offset: 0, 0
  index: -1
StatIcons/InterceptRange
  rotate: false
<<<<<<< HEAD
  xy: 818, 940
=======
  xy: 336, 21
>>>>>>> 2e436371
  size: 50, 50
  orig: 50, 50
  offset: 0, 0
  index: -1
StatIcons/Malcontent
  rotate: false
<<<<<<< HEAD
  xy: 397, 1700
=======
  xy: 1162, 1619
>>>>>>> 2e436371
  size: 100, 100
  orig: 100, 100
  offset: 0, 0
  index: -1
StatIcons/Population
  rotate: false
<<<<<<< HEAD
  xy: 436, 404
=======
  xy: 1702, 1403
>>>>>>> 2e436371
  size: 100, 100
  orig: 100, 100
  offset: 0, 0
  index: -1
StatIcons/Production
  rotate: false
<<<<<<< HEAD
  xy: 436, 80
=======
  xy: 220, 1295
>>>>>>> 2e436371
  size: 100, 100
  orig: 100, 100
  offset: 0, 0
  index: -1
StatIcons/Range
  rotate: false
<<<<<<< HEAD
  xy: 760, 708
=======
  xy: 1788, 1287
>>>>>>> 2e436371
  size: 50, 50
  orig: 50, 50
  offset: 0, 0
  index: -1
StatIcons/RangedStrength
  rotate: false
<<<<<<< HEAD
  xy: 818, 766
=======
  xy: 1846, 1287
>>>>>>> 2e436371
  size: 50, 50
  orig: 50, 50
  offset: 0, 0
  index: -1
StatIcons/ReligiousStrength
  rotate: false
<<<<<<< HEAD
  xy: 544, 1052
=======
  xy: 220, 539
>>>>>>> 2e436371
  size: 100, 100
  orig: 100, 100
  offset: 0, 0
  index: -1
StatIcons/Resistance
  rotate: false
<<<<<<< HEAD
  xy: 544, 836
=======
  xy: 220, 323
>>>>>>> 2e436371
  size: 100, 100
  orig: 100, 100
  offset: 0, 0
  index: -1
StatIcons/Science
  rotate: false
<<<<<<< HEAD
  xy: 544, 188
=======
  xy: 328, 1001
>>>>>>> 2e436371
  size: 100, 100
  orig: 100, 100
  offset: 0, 0
  index: -1
StatIcons/Specialist
  rotate: false
<<<<<<< HEAD
  xy: 652, 318
=======
  xy: 544, 1295
>>>>>>> 2e436371
  size: 100, 100
  orig: 100, 100
  offset: 0, 0
  index: -1
StatIcons/Strength
  rotate: false
<<<<<<< HEAD
  xy: 992, 882
=======
  xy: 1846, 1229
>>>>>>> 2e436371
  size: 50, 50
  orig: 50, 50
  offset: 0, 0
  index: -1
TileSets/Default/AtollOverlay
  rotate: false
<<<<<<< HEAD
  xy: 1080, 1944
=======
  xy: 799, 1943
>>>>>>> 2e436371
  size: 100, 100
  orig: 100, 100
  offset: 0, 0
  index: -1
TileSets/Default/CityOverlay
  rotate: false
<<<<<<< HEAD
  xy: 190, 1412
=======
  xy: 1771, 1943
>>>>>>> 2e436371
  size: 100, 100
  orig: 100, 100
  offset: 0, 0
  index: -1
TileSets/Default/CrosshatchHexagon
  rotate: false
  xy: 4, 1559
  size: 273, 236
  orig: 273, 236
  offset: 0, 0
  index: -1
TileSets/FantasyHex/CrosshatchHexagon
  rotate: false
  xy: 4, 1559
  size: 273, 236
  orig: 273, 236
  offset: 0, 0
  index: -1
TileSets/Default/FalloutOverlay
  rotate: false
<<<<<<< HEAD
  xy: 112, 542
=======
  xy: 112, 941
>>>>>>> 2e436371
  size: 100, 100
  orig: 100, 100
  offset: 0, 0
  index: -1
TileSets/Default/Flood plainsOverlay
  rotate: false
<<<<<<< HEAD
  xy: 220, 1196
=======
  xy: 112, 401
>>>>>>> 2e436371
  size: 100, 100
  orig: 100, 100
  offset: 0, 0
  index: -1
TileSets/Default/ForestOverlay
  rotate: false
<<<<<<< HEAD
  xy: 220, 872
=======
  xy: 112, 77
>>>>>>> 2e436371
  size: 100, 100
  orig: 100, 100
  offset: 0, 0
  index: -1
TileSets/Default/HillOverlay
  rotate: false
<<<<<<< HEAD
  xy: 894, 1728
=======
  xy: 825, 1727
>>>>>>> 2e436371
  size: 100, 100
  orig: 100, 100
  offset: 0, 0
  index: -1
TileSets/Default/IceOverlay
  rotate: false
<<<<<<< HEAD
  xy: 1326, 1728
=======
  xy: 1257, 1727
>>>>>>> 2e436371
  size: 100, 100
  orig: 100, 100
  offset: 0, 0
  index: -1
TileSets/Default/JungleOverlay
  rotate: false
<<<<<<< HEAD
  xy: 1326, 1620
=======
  xy: 730, 1511
>>>>>>> 2e436371
  size: 100, 100
  orig: 100, 100
  offset: 0, 0
  index: -1
TileSets/Default/LakesOverlay
  rotate: false
<<<<<<< HEAD
  xy: 1542, 1620
=======
  xy: 838, 1511
>>>>>>> 2e436371
  size: 100, 100
  orig: 100, 100
  offset: 0, 0
  index: -1
TileSets/Default/MarshOverlay
  rotate: false
<<<<<<< HEAD
  xy: 298, 1376
=======
  xy: 1378, 1619
>>>>>>> 2e436371
  size: 100, 100
  orig: 100, 100
  offset: 0, 0
  index: -1
TileSets/Default/MountainOverlay
  rotate: false
<<<<<<< HEAD
  xy: 328, 944
=======
  xy: 1702, 1619
>>>>>>> 2e436371
  size: 100, 100
  orig: 100, 100
  offset: 0, 0
  index: -1
TileSets/Default/NaturalWonderOverlay
  rotate: false
<<<<<<< HEAD
  xy: 328, 728
=======
  xy: 1810, 1619
>>>>>>> 2e436371
  size: 100, 100
  orig: 100, 100
  offset: 0, 0
  index: -1
TileSets/Default/OasisOverlay
  rotate: false
<<<<<<< HEAD
  xy: 328, 512
=======
  xy: 1918, 1619
>>>>>>> 2e436371
  size: 100, 100
  orig: 100, 100
  offset: 0, 0
  index: -1
TileSets/Default/Railroad
  rotate: false
<<<<<<< HEAD
  xy: 544, 1268
=======
  xy: 220, 755
>>>>>>> 2e436371
  size: 100, 100
  orig: 100, 100
  offset: 0, 0
  index: -1
ImprovementIcons/Railroad
  rotate: false
<<<<<<< HEAD
  xy: 544, 1268
=======
  xy: 220, 755
>>>>>>> 2e436371
  size: 100, 100
  orig: 100, 100
  offset: 0, 0
  index: -1
TileSets/Default/Road
  rotate: false
<<<<<<< HEAD
  xy: 1974, 1817
=======
  xy: 4, 58
>>>>>>> 2e436371
  size: 61, 11
  orig: 61, 11
  offset: 0, 0
  index: -1
TileSets/Default/Tiles/River-Bottom
  rotate: false
<<<<<<< HEAD
  xy: 1562, 1036
=======
  xy: 970, 572
>>>>>>> 2e436371
  size: 32, 28
  orig: 32, 28
  offset: 0, 0
  index: -1
TileSets/Default/Tiles/River-BottomLeft
  rotate: false
<<<<<<< HEAD
  xy: 1308, 880
=======
  xy: 1050, 610
>>>>>>> 2e436371
  size: 32, 28
  orig: 32, 28
  offset: 0, 0
  index: -1
TileSets/Default/Tiles/River-BottomRight
  rotate: false
<<<<<<< HEAD
  xy: 1290, 808
=======
  xy: 930, 532
>>>>>>> 2e436371
  size: 32, 28
  orig: 32, 28
  offset: 0, 0
  index: -1
<<<<<<< HEAD
TileSets/FantasyHex/CrosshatchHexagon
  rotate: false
  xy: 289, 1808
  size: 273, 236
  orig: 273, 236
  offset: 0, 0
  index: -1
TileSets/Default/CrosshatchHexagon
  rotate: false
  xy: 289, 1808
  size: 273, 236
  orig: 273, 236
  offset: 0, 0
  index: -1
TileSets/FantasyHex/Railroad
  rotate: false
  xy: 328, 40
=======
TileSets/FantasyHex/Railroad
  rotate: false
  xy: 397, 1825
>>>>>>> 2e436371
  size: 60, 32
  orig: 60, 32
  offset: 0, 0
  index: -1
TileSets/FantasyHex/Road
  rotate: false
<<<<<<< HEAD
  xy: 112, 70
=======
  xy: 190, 1411
>>>>>>> 2e436371
  size: 60, 32
  orig: 60, 32
  offset: 0, 0
  index: -1
TileSets/FantasyHex/Tiles/Academy
  rotate: false
<<<<<<< HEAD
  xy: 180, 66
=======
  xy: 2012, 1359
>>>>>>> 2e436371
  size: 32, 36
  orig: 32, 36
  offset: 0, 0
  index: -1
TileSets/FantasyHex/Tiles/Academy-Snow
  rotate: false
<<<<<<< HEAD
  xy: 505, 1707
=======
  xy: 258, 1408
>>>>>>> 2e436371
  size: 32, 35
  orig: 32, 35
  offset: 0, 0
  index: -1
TileSets/FantasyHex/Tiles/Aluminum
  rotate: false
<<<<<<< HEAD
  xy: 328, 4
=======
  xy: 4, 22
>>>>>>> 2e436371
  size: 32, 28
  orig: 32, 28
  offset: 0, 0
  index: -1
TileSets/FantasyHex/Tiles/Ancient ruins
  rotate: false
<<<<<<< HEAD
  xy: 368, 4
=======
  xy: 760, 985
>>>>>>> 2e436371
  size: 32, 28
  orig: 32, 28
  offset: 0, 0
  index: -1
TileSets/FantasyHex/Tiles/Ancient ruins-Jungle
  rotate: false
<<<<<<< HEAD
  xy: 1594, 1414
=======
  xy: 610, 605
>>>>>>> 2e436371
  size: 32, 32
  orig: 32, 32
  offset: 0, 0
  index: -1
TileSets/FantasyHex/Tiles/Ancient ruins-Sand
  rotate: false
<<<<<<< HEAD
  xy: 1652, 1476
=======
  xy: 552, 377
>>>>>>> 2e436371
  size: 32, 28
  orig: 32, 28
  offset: 0, 0
  index: -1
TileSets/FantasyHex/Tiles/Ancient ruins-Snow
  rotate: false
<<<<<<< HEAD
  xy: 1702, 1526
=======
  xy: 494, 261
>>>>>>> 2e436371
  size: 32, 28
  orig: 32, 28
  offset: 0, 0
  index: -1
TileSets/FantasyHex/Tiles/Ancient ruins2
  rotate: false
<<<<<<< HEAD
  xy: 720, 1628
=======
  xy: 976, 1201
>>>>>>> 2e436371
  size: 32, 28
  orig: 32, 28
  offset: 0, 0
  index: -1
TileSets/FantasyHex/Tiles/Atoll
  rotate: false
<<<<<<< HEAD
  xy: 1282, 1136
=======
  xy: 552, 305
>>>>>>> 2e436371
  size: 32, 28
  orig: 32, 28
  offset: 0, 0
  index: -1
TileSets/FantasyHex/Tiles/Bananas
  rotate: false
<<<<<<< HEAD
  xy: 1456, 1310
=======
  xy: 494, 153
>>>>>>> 2e436371
  size: 32, 28
  orig: 32, 28
  offset: 0, 0
  index: -1
TileSets/FantasyHex/Tiles/Barbarian encampment
  rotate: false
<<<<<<< HEAD
  xy: 1514, 1368
=======
  xy: 610, 461
>>>>>>> 2e436371
  size: 32, 28
  orig: 32, 28
  offset: 0, 0
  index: -1
TileSets/FantasyHex/Tiles/Barbarian encampment-Snow
  rotate: false
<<<<<<< HEAD
  xy: 760, 555
=======
  xy: 610, 424
>>>>>>> 2e436371
  size: 32, 29
  orig: 32, 29
  offset: 0, 0
  index: -1
TileSets/FantasyHex/Tiles/Barringer Crater
  rotate: false
<<<<<<< HEAD
  xy: 818, 614
=======
  xy: 650, 587
>>>>>>> 2e436371
  size: 32, 28
  orig: 32, 28
  offset: 0, 0
  index: -1
TileSets/FantasyHex/Tiles/Bison
  rotate: false
<<<<<<< HEAD
  xy: 1050, 868
=======
  xy: 650, 479
>>>>>>> 2e436371
  size: 32, 28
  orig: 32, 28
  offset: 0, 0
  index: -1
TileSets/FantasyHex/Tiles/Bison+Camp
  rotate: false
<<<<<<< HEAD
  xy: 1554, 1368
=======
  xy: 690, 515
>>>>>>> 2e436371
  size: 32, 28
  orig: 32, 28
  offset: 0, 0
  index: -1
TileSets/FantasyHex/Tiles/Cattle
  rotate: false
<<<<<<< HEAD
  xy: 1862, 1526
=======
  xy: 768, 805
>>>>>>> 2e436371
  size: 32, 28
  orig: 32, 28
  offset: 0, 0
  index: -1
TileSets/FantasyHex/Tiles/Cattle+Pasture
  rotate: false
<<<<<<< HEAD
  xy: 436, 4
=======
  xy: 808, 945
>>>>>>> 2e436371
  size: 32, 32
  orig: 32, 32
  offset: 0, 0
  index: -1
TileSets/FantasyHex/Tiles/Cerro de Potosi
  rotate: false
<<<<<<< HEAD
  xy: 760, 369
=======
  xy: 808, 873
>>>>>>> 2e436371
  size: 32, 28
  orig: 32, 28
  offset: 0, 0
  index: -1
TileSets/FantasyHex/Tiles/Citadel
  rotate: false
<<<<<<< HEAD
  xy: 760, 290
=======
  xy: 984, 1158
>>>>>>> 2e436371
  size: 32, 35
  orig: 32, 35
  offset: 0, 0
  index: -1
TileSets/FantasyHex/Tiles/Citadel-Snow
  rotate: false
<<<<<<< HEAD
  xy: 760, 252
=======
  xy: 1024, 1163
>>>>>>> 2e436371
  size: 32, 30
  orig: 32, 30
  offset: 0, 0
  index: -1
TileSets/FantasyHex/Tiles/Citrus
  rotate: false
<<<<<<< HEAD
  xy: 516, 8
=======
  xy: 650, 407
>>>>>>> 2e436371
  size: 32, 28
  orig: 32, 28
  offset: 0, 0
  index: -1
TileSets/FantasyHex/Tiles/Citrus+Plantation
  rotate: false
<<<<<<< HEAD
  xy: 760, 216
=======
  xy: 690, 406
>>>>>>> 2e436371
  size: 32, 28
  orig: 32, 28
  offset: 0, 0
  index: -1
TileSets/FantasyHex/Tiles/City center
  rotate: false
<<<<<<< HEAD
  xy: 760, 173
=======
  xy: 730, 394
>>>>>>> 2e436371
  size: 32, 35
  orig: 32, 35
  offset: 0, 0
  index: -1
TileSets/FantasyHex/Tiles/City center-Ancient era
  rotate: false
<<<<<<< HEAD
  xy: 556, 4
=======
  xy: 610, 384
>>>>>>> 2e436371
  size: 32, 32
  orig: 32, 32
  offset: 0, 0
  index: -1
TileSets/FantasyHex/Tiles/City center-Atomic era
  rotate: false
<<<<<<< HEAD
  xy: 760, 131
=======
  xy: 650, 365
>>>>>>> 2e436371
  size: 32, 34
  orig: 32, 34
  offset: 0, 0
  index: -1
TileSets/FantasyHex/Tiles/City center-Classical era
  rotate: false
<<<<<<< HEAD
  xy: 596, 4
=======
  xy: 690, 366
>>>>>>> 2e436371
  size: 32, 32
  orig: 32, 32
  offset: 0, 0
  index: -1
TileSets/FantasyHex/Tiles/City center-Future era
  rotate: false
<<<<<<< HEAD
  xy: 170, 24
=======
  xy: 730, 352
>>>>>>> 2e436371
  size: 32, 34
  orig: 32, 34
  offset: 0, 0
  index: -1
TileSets/FantasyHex/Tiles/City center-Industrial era
  rotate: false
<<<<<<< HEAD
  xy: 760, 90
=======
  xy: 592, 343
>>>>>>> 2e436371
  size: 32, 33
  orig: 32, 33
  offset: 0, 0
  index: -1
TileSets/FantasyHex/Tiles/City center-Information era
  rotate: false
<<<<<<< HEAD
  xy: 1902, 1518
=======
  xy: 592, 299
>>>>>>> 2e436371
  size: 32, 36
  orig: 32, 36
  offset: 0, 0
  index: -1
TileSets/FantasyHex/Tiles/City center-Medieval era
  rotate: false
<<<<<<< HEAD
  xy: 1974, 1567
=======
  xy: 632, 325
>>>>>>> 2e436371
  size: 32, 32
  orig: 32, 32
  offset: 0, 0
  index: -1
TileSets/FantasyHex/Tiles/City center-Modern era
  rotate: false
<<<<<<< HEAD
  xy: 1652, 1434
=======
  xy: 632, 283
>>>>>>> 2e436371
  size: 32, 34
  orig: 32, 34
  offset: 0, 0
  index: -1
TileSets/FantasyHex/Tiles/City center-Renaissance era
  rotate: false
<<<<<<< HEAD
  xy: 1108, 922
=======
  xy: 672, 325
>>>>>>> 2e436371
  size: 32, 32
  orig: 32, 32
  offset: 0, 0
  index: -1
TileSets/FantasyHex/Tiles/City ruins
  rotate: false
<<<<<<< HEAD
  xy: 1166, 984
=======
  xy: 672, 289
>>>>>>> 2e436371
  size: 32, 28
  orig: 32, 28
  offset: 0, 0
  index: -1
TileSets/FantasyHex/Tiles/Coal
  rotate: false
<<<<<<< HEAD
  xy: 1282, 1100
=======
  xy: 712, 280
>>>>>>> 2e436371
  size: 32, 28
  orig: 32, 28
  offset: 0, 0
  index: -1
TileSets/FantasyHex/Tiles/Coast
  rotate: false
<<<<<<< HEAD
  xy: 1340, 1158
=======
  xy: 672, 253
>>>>>>> 2e436371
  size: 32, 28
  orig: 32, 28
  offset: 0, 0
  index: -1
TileSets/FantasyHex/Tiles/Cocoa
  rotate: false
<<<<<<< HEAD
  xy: 1398, 1216
=======
  xy: 712, 244
>>>>>>> 2e436371
  size: 32, 28
  orig: 32, 28
  offset: 0, 0
  index: -1
TileSets/FantasyHex/Tiles/Cocoa+Plantation
  rotate: false
<<<<<<< HEAD
  xy: 1456, 1274
=======
  xy: 552, 269
>>>>>>> 2e436371
  size: 32, 28
  orig: 32, 28
  offset: 0, 0
  index: -1
TileSets/FantasyHex/Tiles/Copper
  rotate: false
<<<<<<< HEAD
  xy: 876, 636
=======
  xy: 534, 161
>>>>>>> 2e436371
  size: 32, 28
  orig: 32, 28
  offset: 0, 0
  index: -1
TileSets/FantasyHex/Tiles/Cotton
  rotate: false
<<<<<<< HEAD
  xy: 992, 752
=======
  xy: 574, 190
>>>>>>> 2e436371
  size: 32, 28
  orig: 32, 28
  offset: 0, 0
  index: -1
TileSets/FantasyHex/Tiles/Crab
  rotate: false
<<<<<<< HEAD
  xy: 652, 66
=======
  xy: 574, 154
>>>>>>> 2e436371
  size: 32, 28
  orig: 32, 28
  offset: 0, 0
  index: -1
TileSets/FantasyHex/Tiles/Customs house
  rotate: false
<<<<<<< HEAD
  xy: 676, 23
=======
  xy: 614, 133
>>>>>>> 2e436371
  size: 32, 35
  orig: 32, 35
  offset: 0, 0
  index: -1
TileSets/FantasyHex/Tiles/Deer
  rotate: false
<<<<<<< HEAD
  xy: 1634, 1398
=======
  xy: 672, 217
>>>>>>> 2e436371
  size: 32, 28
  orig: 32, 28
  offset: 0, 0
  index: -1
TileSets/FantasyHex/Tiles/Deer+Camp
  rotate: false
<<<<<<< HEAD
  xy: 1634, 1362
=======
  xy: 712, 208
>>>>>>> 2e436371
  size: 32, 28
  orig: 32, 28
  offset: 0, 0
  index: -1
TileSets/FantasyHex/Tiles/Desert
  rotate: false
<<<<<<< HEAD
  xy: 1634, 1326
=======
  xy: 654, 181
>>>>>>> 2e436371
  size: 32, 28
  orig: 32, 28
  offset: 0, 0
  index: -1
TileSets/FantasyHex/Tiles/Desert+Farm
  rotate: false
<<<<<<< HEAD
  xy: 1594, 1306
=======
  xy: 654, 145
>>>>>>> 2e436371
  size: 32, 28
  orig: 32, 28
  offset: 0, 0
  index: -1
TileSets/FantasyHex/Tiles/Desert+Flood plains+Farm
  rotate: false
<<<<<<< HEAD
  xy: 1634, 1290
=======
  xy: 694, 172
>>>>>>> 2e436371
  size: 32, 28
  orig: 32, 28
  offset: 0, 0
  index: -1
TileSets/FantasyHex/Tiles/Dyes
  rotate: false
<<<<<<< HEAD
  xy: 1090, 814
=======
  xy: 694, 100
>>>>>>> 2e436371
  size: 32, 28
  orig: 32, 28
  offset: 0, 0
  index: -1
TileSets/FantasyHex/Tiles/Dyes+Plantation
  rotate: false
<<<<<<< HEAD
  xy: 1050, 795
=======
  xy: 534, 125
>>>>>>> 2e436371
  size: 32, 28
  orig: 32, 28
  offset: 0, 0
  index: -1
TileSets/FantasyHex/Tiles/El Dorado
  rotate: false
<<<<<<< HEAD
  xy: 1148, 947
=======
  xy: 574, 117
>>>>>>> 2e436371
  size: 32, 29
  orig: 32, 29
  offset: 0, 0
  index: -1
TileSets/FantasyHex/Tiles/Fallout
  rotate: false
<<<<<<< HEAD
  xy: 1206, 999
=======
  xy: 614, 90
>>>>>>> 2e436371
  size: 32, 35
  orig: 32, 35
  offset: 0, 0
  index: -1
TileSets/FantasyHex/Tiles/Fish
  rotate: false
<<<<<<< HEAD
  xy: 1148, 911
=======
  xy: 654, 73
>>>>>>> 2e436371
  size: 32, 28
  orig: 32, 28
  offset: 0, 0
  index: -1
TileSets/FantasyHex/Tiles/Fishing Boats
  rotate: false
<<<<<<< HEAD
  xy: 1090, 778
=======
  xy: 694, 64
>>>>>>> 2e436371
  size: 32, 28
  orig: 32, 28
  offset: 0, 0
  index: -1
TileSets/FantasyHex/Tiles/Flood plains
  rotate: false
<<<<<<< HEAD
  xy: 1264, 1064
=======
  xy: 752, 316
>>>>>>> 2e436371
  size: 32, 28
  orig: 32, 28
  offset: 0, 0
  index: -1
TileSets/FantasyHex/Tiles/Forest
  rotate: false
<<<<<<< HEAD
  xy: 1322, 1118
=======
  xy: 752, 240
>>>>>>> 2e436371
  size: 32, 32
  orig: 32, 32
  offset: 0, 0
  index: -1
TileSets/FantasyHex/Tiles/Fort
  rotate: false
<<<<<<< HEAD
  xy: 1380, 1175
=======
  xy: 752, 199
>>>>>>> 2e436371
  size: 32, 33
  orig: 32, 33
  offset: 0, 0
  index: -1
TileSets/FantasyHex/Tiles/Fountain of Youth
  rotate: false
<<<<<<< HEAD
  xy: 1438, 1234
=======
  xy: 734, 159
>>>>>>> 2e436371
  size: 32, 32
  orig: 32, 32
  offset: 0, 0
  index: -1
TileSets/FantasyHex/Tiles/Furs
  rotate: false
<<<<<<< HEAD
  xy: 800, 506
=======
  xy: 734, 87
>>>>>>> 2e436371
  size: 32, 28
  orig: 32, 28
  offset: 0, 0
  index: -1
TileSets/FantasyHex/Tiles/Furs+Camp
  rotate: false
<<<<<<< HEAD
  xy: 800, 470
=======
  xy: 734, 51
>>>>>>> 2e436371
  size: 32, 28
  orig: 32, 28
  offset: 0, 0
  index: -1
TileSets/FantasyHex/Tiles/Gems
  rotate: false
<<<<<<< HEAD
  xy: 800, 326
=======
  xy: 774, 55
>>>>>>> 2e436371
  size: 32, 28
  orig: 32, 28
  offset: 0, 0
  index: -1
TileSets/FantasyHex/Tiles/Gold Ore
  rotate: false
<<<<<<< HEAD
  xy: 800, 251
=======
  xy: 510, 50
>>>>>>> 2e436371
  size: 32, 28
  orig: 32, 28
  offset: 0, 0
  index: -1
TileSets/FantasyHex/Tiles/Grand Mesa
  rotate: false
<<<<<<< HEAD
  xy: 800, 211
=======
  xy: 510, 10
>>>>>>> 2e436371
  size: 32, 32
  orig: 32, 32
  offset: 0, 0
  index: -1
TileSets/FantasyHex/Tiles/Grassland
  rotate: false
<<<<<<< HEAD
  xy: 800, 175
=======
  xy: 550, 81
>>>>>>> 2e436371
  size: 32, 28
  orig: 32, 28
  offset: 0, 0
  index: -1
TileSets/FantasyHex/Tiles/Grassland+Farm
  rotate: false
<<<<<<< HEAD
  xy: 800, 139
=======
  xy: 550, 45
>>>>>>> 2e436371
  size: 32, 28
  orig: 32, 28
  offset: 0, 0
  index: -1
TileSets/FantasyHex/Tiles/Grassland+Forest+Camp
  rotate: false
<<<<<<< HEAD
  xy: 800, 100
=======
  xy: 550, 6
>>>>>>> 2e436371
  size: 32, 31
  orig: 32, 31
  offset: 0, 0
  index: -1
TileSets/FantasyHex/Tiles/Grassland+Forest+Deer+Camp
  rotate: false
<<<<<<< HEAD
  xy: 858, 597
=======
  xy: 590, 51
>>>>>>> 2e436371
  size: 32, 31
  orig: 32, 31
  offset: 0, 0
  index: -1
TileSets/FantasyHex/Tiles/Grassland+Forest+Furs+Camp
  rotate: false
<<<<<<< HEAD
  xy: 916, 655
=======
  xy: 590, 12
>>>>>>> 2e436371
  size: 32, 31
  orig: 32, 31
  offset: 0, 0
  index: -1
TileSets/FantasyHex/Tiles/Grassland+Forest+Lumber mill
  rotate: false
<<<<<<< HEAD
  xy: 974, 713
=======
  xy: 630, 34
>>>>>>> 2e436371
  size: 32, 31
  orig: 32, 31
  offset: 0, 0
  index: -1
TileSets/FantasyHex/Tiles/Grassland+Forest+Truffles+Camp
  rotate: false
<<<<<<< HEAD
  xy: 1496, 1292
=======
  xy: 455, 1786
>>>>>>> 2e436371
  size: 32, 31
  orig: 32, 31
  offset: 0, 0
  index: -1
TileSets/FantasyHex/Tiles/Grassland+Hill+Farm
  rotate: false
<<<<<<< HEAD
  xy: 1536, 1295
=======
  xy: 670, 28
>>>>>>> 2e436371
  size: 32, 28
  orig: 32, 28
  offset: 0, 0
  index: -1
TileSets/FantasyHex/Tiles/Grassland+Hill+Forest+Camp
  rotate: false
<<<<<<< HEAD
  xy: 858, 561
=======
  xy: 1024, 1127
>>>>>>> 2e436371
  size: 32, 28
  orig: 32, 28
  offset: 0, 0
  index: -1
TileSets/FantasyHex/Tiles/Grassland+Hill+Forest+Lumber mill
  rotate: false
<<<<<<< HEAD
  xy: 916, 619
=======
  xy: 774, 19
>>>>>>> 2e436371
  size: 32, 28
  orig: 32, 28
  offset: 0, 0
  index: -1
TileSets/FantasyHex/Tiles/Grassland+Hill+Forest+Trading post
  rotate: false
<<<<<<< HEAD
  xy: 974, 677
=======
  xy: 992, 1091
>>>>>>> 2e436371
  size: 32, 28
  orig: 32, 28
  offset: 0, 0
  index: -1
TileSets/FantasyHex/Tiles/Grassland+Jungle+Trading post
  rotate: false
<<<<<<< HEAD
  xy: 1130, 871
=======
  xy: 992, 1051
>>>>>>> 2e436371
  size: 32, 32
  orig: 32, 32
  offset: 0, 0
  index: -1
TileSets/FantasyHex/Tiles/GrasslandForest
  rotate: false
<<<<<<< HEAD
  xy: 1130, 832
=======
  xy: 992, 1012
>>>>>>> 2e436371
  size: 32, 31
  orig: 32, 31
  offset: 0, 0
  index: -1
TileSets/FantasyHex/Tiles/Great Barrier Reef
  rotate: false
<<<<<<< HEAD
  xy: 1322, 1082
=======
  xy: 1032, 1016
>>>>>>> 2e436371
  size: 32, 28
  orig: 32, 28
  offset: 0, 0
  index: -1
TileSets/FantasyHex/Tiles/Hill
  rotate: false
<<<<<<< HEAD
  xy: 840, 269
=======
  xy: 776, 653
>>>>>>> 2e436371
  size: 32, 32
  orig: 32, 32
  offset: 0, 0
  index: -1
TileSets/FantasyHex/Tiles/HillForest+Lumber mill
  rotate: false
<<<<<<< HEAD
  xy: 840, 233
=======
  xy: 816, 765
>>>>>>> 2e436371
  size: 32, 28
  orig: 32, 28
  offset: 0, 0
  index: -1
TileSets/FantasyHex/Tiles/HillMarbleQuarry
  rotate: false
<<<<<<< HEAD
  xy: 840, 197
=======
  xy: 816, 729
>>>>>>> 2e436371
  size: 32, 28
  orig: 32, 28
  offset: 0, 0
  index: -1
TileSets/FantasyHex/Tiles/HillMine
  rotate: false
<<<<<<< HEAD
  xy: 840, 161
=======
  xy: 816, 693
>>>>>>> 2e436371
  size: 32, 28
  orig: 32, 28
  offset: 0, 0
  index: -1
TileSets/FantasyHex/Tiles/HillStoneQuarry
  rotate: false
<<<<<<< HEAD
  xy: 840, 125
=======
  xy: 816, 657
>>>>>>> 2e436371
  size: 32, 28
  orig: 32, 28
  offset: 0, 0
  index: -1
TileSets/FantasyHex/Tiles/Holy Site
  rotate: false
<<<<<<< HEAD
  xy: 898, 575
=======
  xy: 792, 324
>>>>>>> 2e436371
  size: 32, 36
  orig: 32, 36
  offset: 0, 0
  index: -1
TileSets/FantasyHex/Tiles/Horses
  rotate: false
<<<<<<< HEAD
  xy: 956, 641
=======
  xy: 816, 621
>>>>>>> 2e436371
  size: 32, 28
  orig: 32, 28
  offset: 0, 0
  index: -1
TileSets/FantasyHex/Tiles/Horses+Pasture
  rotate: false
<<<<<<< HEAD
  xy: 1304, 1042
=======
  xy: 810, 581
>>>>>>> 2e436371
  size: 32, 32
  orig: 32, 32
  offset: 0, 0
  index: -1
TileSets/FantasyHex/Tiles/Ice
  rotate: false
<<<<<<< HEAD
  xy: 1518, 1220
=======
  xy: 810, 472
>>>>>>> 2e436371
  size: 32, 28
  orig: 32, 28
  offset: 0, 0
  index: -1
TileSets/FantasyHex/Tiles/Incense
  rotate: false
<<<<<<< HEAD
  xy: 1380, 1139
=======
  xy: 850, 585
>>>>>>> 2e436371
  size: 32, 28
  orig: 32, 28
  offset: 0, 0
  index: -1
TileSets/FantasyHex/Tiles/Incense+Plantation
  rotate: false
<<<<<<< HEAD
  xy: 1420, 1162
=======
  xy: 850, 549
>>>>>>> 2e436371
  size: 32, 28
  orig: 32, 28
  offset: 0, 0
  index: -1
TileSets/FantasyHex/Tiles/Iron
  rotate: false
<<<<<<< HEAD
  xy: 1500, 1148
=======
  xy: 850, 441
>>>>>>> 2e436371
  size: 32, 28
  orig: 32, 28
  offset: 0, 0
  index: -1
TileSets/FantasyHex/Tiles/Ivory
  rotate: false
<<<<<<< HEAD
  xy: 1500, 1112
=======
  xy: 850, 369
>>>>>>> 2e436371
  size: 32, 28
  orig: 32, 28
  offset: 0, 0
  index: -1
TileSets/FantasyHex/Tiles/Ivory+Camp
  rotate: false
<<<<<<< HEAD
  xy: 1362, 1103
=======
  xy: 832, 333
>>>>>>> 2e436371
  size: 32, 28
  orig: 32, 28
  offset: 0, 0
  index: -1
TileSets/FantasyHex/Tiles/Jungle
  rotate: false
<<<<<<< HEAD
  xy: 1402, 1050
=======
  xy: 832, 221
>>>>>>> 2e436371
  size: 32, 32
  orig: 32, 32
  offset: 0, 0
  index: -1
TileSets/FantasyHex/Tiles/Krakatoa
  rotate: false
<<<<<<< HEAD
  xy: 1482, 1035
=======
  xy: 872, 220
>>>>>>> 2e436371
  size: 32, 30
  orig: 32, 30
  offset: 0, 0
  index: -1
TileSets/FantasyHex/Tiles/Lakes
  rotate: false
<<<<<<< HEAD
  xy: 1246, 992
=======
  xy: 872, 184
>>>>>>> 2e436371
  size: 32, 28
  orig: 32, 28
  offset: 0, 0
  index: -1
TileSets/FantasyHex/Tiles/Landmark
  rotate: false
<<<<<<< HEAD
  xy: 1674, 1390
=======
  xy: 814, 69
>>>>>>> 2e436371
  size: 32, 36
  orig: 32, 36
  offset: 0, 0
  index: -1
TileSets/FantasyHex/Tiles/Manufactory
  rotate: false
<<<<<<< HEAD
  xy: 1170, 808
=======
  xy: 894, 65
>>>>>>> 2e436371
  size: 32, 39
  orig: 32, 39
  offset: 0, 0
  index: -1
TileSets/FantasyHex/Tiles/Marble
  rotate: false
<<<<<<< HEAD
  xy: 1210, 812
=======
  xy: 854, 4
>>>>>>> 2e436371
  size: 32, 28
  orig: 32, 28
  offset: 0, 0
  index: -1
TileSets/FantasyHex/Tiles/Marsh
  rotate: false
<<<<<<< HEAD
  xy: 1170, 771
=======
  xy: 930, 976
>>>>>>> 2e436371
  size: 32, 29
  orig: 32, 29
  offset: 0, 0
  index: -1
TileSets/FantasyHex/Tiles/Mine
  rotate: false
<<<<<<< HEAD
  xy: 1576, 1234
=======
  xy: 970, 940
>>>>>>> 2e436371
  size: 32, 28
  orig: 32, 28
  offset: 0, 0
  index: -1
TileSets/FantasyHex/Tiles/Moai
  rotate: false
<<<<<<< HEAD
  xy: 1656, 1209
=======
  xy: 1050, 907
>>>>>>> 2e436371
  size: 32, 29
  orig: 32, 29
  offset: 0, 0
  index: -1
TileSets/FantasyHex/Tiles/Mount Fuji
  rotate: false
<<<<<<< HEAD
  xy: 880, 451
=======
  xy: 1010, 870
>>>>>>> 2e436371
  size: 32, 30
  orig: 32, 30
  offset: 0, 0
  index: -1
TileSets/FantasyHex/Tiles/Mount Kailash
  rotate: false
<<<<<<< HEAD
  xy: 880, 411
=======
  xy: 1050, 867
>>>>>>> 2e436371
  size: 32, 32
  orig: 32, 32
  offset: 0, 0
  index: -1
TileSets/FantasyHex/Tiles/Mount Sinai
  rotate: false
<<<<<<< HEAD
  xy: 880, 371
=======
  xy: 890, 865
>>>>>>> 2e436371
  size: 32, 32
  orig: 32, 32
  offset: 0, 0
  index: -1
TileSets/FantasyHex/Tiles/Mountain
  rotate: false
<<<<<<< HEAD
  xy: 880, 327
=======
  xy: 930, 860
>>>>>>> 2e436371
  size: 32, 36
  orig: 32, 36
  offset: 0, 0
  index: -1
TileSets/FantasyHex/Tiles/Oasis
  rotate: false
<<<<<<< HEAD
  xy: 880, 75
=======
  xy: 970, 796
>>>>>>> 2e436371
  size: 32, 28
  orig: 32, 28
  offset: 0, 0
  index: -1
TileSets/FantasyHex/Tiles/Ocean
  rotate: false
<<<<<<< HEAD
  xy: 880, 39
=======
  xy: 1010, 798
>>>>>>> 2e436371
  size: 32, 28
  orig: 32, 28
  offset: 0, 0
  index: -1
TileSets/FantasyHex/Tiles/Offshore Platform
  rotate: false
<<<<<<< HEAD
  xy: 996, 641
=======
  xy: 1050, 795
>>>>>>> 2e436371
  size: 32, 28
  orig: 32, 28
  offset: 0, 0
  index: -1
TileSets/FantasyHex/Tiles/Oil
  rotate: false
<<<<<<< HEAD
  xy: 996, 605
=======
  xy: 890, 793
>>>>>>> 2e436371
  size: 32, 28
  orig: 32, 28
  offset: 0, 0
  index: -1
TileSets/FantasyHex/Tiles/Oil well
  rotate: false
<<<<<<< HEAD
  xy: 1540, 1148
=======
  xy: 930, 788
>>>>>>> 2e436371
  size: 32, 28
  orig: 32, 28
  offset: 0, 0
  index: -1
TileSets/FantasyHex/Tiles/Old Faithful
  rotate: false
<<<<<<< HEAD
  xy: 1540, 1108
=======
  xy: 970, 756
>>>>>>> 2e436371
  size: 32, 32
  orig: 32, 32
  offset: 0, 0
  index: -1
TileSets/FantasyHex/Tiles/Pasture
  rotate: false
<<<<<<< HEAD
  xy: 1286, 988
=======
  xy: 1010, 722
>>>>>>> 2e436371
  size: 32, 32
  orig: 32, 32
  offset: 0, 0
  index: -1
TileSets/FantasyHex/Tiles/Pearls
  rotate: false
<<<<<<< HEAD
  xy: 1268, 916
=======
  xy: 890, 757
>>>>>>> 2e436371
  size: 32, 28
  orig: 32, 28
  offset: 0, 0
  index: -1
TileSets/FantasyHex/Tiles/Plains
  rotate: false
<<<<<<< HEAD
  xy: 1250, 772
=======
  xy: 930, 716
>>>>>>> 2e436371
  size: 32, 28
  orig: 32, 28
  offset: 0, 0
  index: -1
TileSets/FantasyHex/Tiles/Plains+Farm
  rotate: false
<<<<<<< HEAD
  xy: 1702, 1490
=======
  xy: 890, 685
>>>>>>> 2e436371
  size: 32, 28
  orig: 32, 28
  offset: 0, 0
  index: -1
TileSets/FantasyHex/Tiles/Plains+Forest+Camp
  rotate: false
<<<<<<< HEAD
  xy: 1742, 1486
=======
  xy: 930, 676
>>>>>>> 2e436371
  size: 32, 32
  orig: 32, 32
  offset: 0, 0
  index: -1
TileSets/FantasyHex/Tiles/Plains+Forest+Lumber mill
  rotate: false
<<<<<<< HEAD
  xy: 1782, 1486
=======
  xy: 970, 680
>>>>>>> 2e436371
  size: 32, 32
  orig: 32, 32
  offset: 0, 0
  index: -1
TileSets/FantasyHex/Tiles/Plains+Jungle+Trading post
  rotate: false
<<<<<<< HEAD
  xy: 1822, 1486
=======
  xy: 1010, 682
>>>>>>> 2e436371
  size: 32, 32
  orig: 32, 32
  offset: 0, 0
  index: -1
TileSets/FantasyHex/Tiles/PlainsForest
  rotate: false
<<<<<<< HEAD
  xy: 1862, 1486
=======
  xy: 1050, 683
>>>>>>> 2e436371
  size: 32, 32
  orig: 32, 32
  offset: 0, 0
  index: -1
TileSets/FantasyHex/Tiles/PlainsJungle
  rotate: false
<<<<<<< HEAD
  xy: 1902, 1478
=======
  xy: 890, 645
>>>>>>> 2e436371
  size: 32, 32
  orig: 32, 32
  offset: 0, 0
  index: -1
TileSets/FantasyHex/Tiles/Plantation
  rotate: false
<<<<<<< HEAD
  xy: 1692, 1454
=======
  xy: 930, 640
>>>>>>> 2e436371
  size: 32, 28
  orig: 32, 28
  offset: 0, 0
  index: -1
TileSets/FantasyHex/Tiles/Plantation+Bananas
  rotate: false
<<<<<<< HEAD
  xy: 1732, 1450
=======
  xy: 970, 644
>>>>>>> 2e436371
  size: 32, 28
  orig: 32, 28
  offset: 0, 0
  index: -1
TileSets/FantasyHex/Tiles/Plantation+Cotton
  rotate: false
<<<<<<< HEAD
  xy: 1772, 1450
=======
  xy: 1010, 646
>>>>>>> 2e436371
  size: 32, 28
  orig: 32, 28
  offset: 0, 0
  index: -1
TileSets/FantasyHex/Tiles/Polder
  rotate: false
<<<<<<< HEAD
  xy: 1812, 1449
=======
  xy: 1050, 646
>>>>>>> 2e436371
  size: 32, 29
  orig: 32, 29
  offset: 0, 0
  index: -1
TileSets/FantasyHex/Tiles/Quarry
  rotate: false
<<<<<<< HEAD
  xy: 1170, 735
=======
  xy: 930, 604
>>>>>>> 2e436371
  size: 32, 28
  orig: 32, 28
  offset: 0, 0
  index: -1
TileSets/FantasyHex/Tiles/Quarry+Marble
  rotate: false
<<<<<<< HEAD
  xy: 1210, 740
=======
  xy: 970, 608
>>>>>>> 2e436371
  size: 32, 28
  orig: 32, 28
  offset: 0, 0
  index: -1
TileSets/FantasyHex/Tiles/Quarry+Stone
  rotate: false
<<<<<<< HEAD
  xy: 1250, 736
=======
  xy: 1010, 610
>>>>>>> 2e436371
  size: 32, 28
  orig: 32, 28
  offset: 0, 0
  index: -1
TileSets/FantasyHex/Tiles/River-Bottom
  rotate: false
<<<<<<< HEAD
  xy: 1562, 1072
=======
  xy: 1010, 574
>>>>>>> 2e436371
  size: 32, 28
  orig: 32, 28
  offset: 0, 0
  index: -1
TileSets/FantasyHex/Tiles/River-BottomLeft
  rotate: false
<<<<<<< HEAD
  xy: 1308, 916
=======
  xy: 890, 501
>>>>>>> 2e436371
  size: 32, 28
  orig: 32, 28
  offset: 0, 0
  index: -1
TileSets/FantasyHex/Tiles/River-BottomRight
  rotate: false
<<<<<<< HEAD
  xy: 1290, 844
=======
  xy: 970, 536
>>>>>>> 2e436371
  size: 32, 28
  orig: 32, 28
  offset: 0, 0
  index: -1
TileSets/FantasyHex/Tiles/Rock of Gibraltar
  rotate: false
<<<<<<< HEAD
  xy: 1290, 768
=======
  xy: 890, 461
>>>>>>> 2e436371
  size: 32, 32
  orig: 32, 32
  offset: 0, 0
  index: -1
TileSets/FantasyHex/Tiles/Salt
  rotate: false
<<<<<<< HEAD
  xy: 1330, 844
=======
  xy: 1050, 574
>>>>>>> 2e436371
  size: 32, 28
  orig: 32, 28
  offset: 0, 0
  index: -1
TileSets/FantasyHex/Tiles/Sheep
  rotate: false
<<<<<<< HEAD
  xy: 938, 568
=======
  xy: 1050, 538
>>>>>>> 2e436371
  size: 32, 28
  orig: 32, 28
  offset: 0, 0
  index: -1
TileSets/FantasyHex/Tiles/Sheep+Pasture
  rotate: false
<<<<<<< HEAD
  xy: 1036, 640
=======
  xy: 930, 456
>>>>>>> 2e436371
  size: 32, 32
  orig: 32, 32
  offset: 0, 0
  index: -1
TileSets/FantasyHex/Tiles/Silk
  rotate: false
<<<<<<< HEAD
  xy: 1058, 568
=======
  xy: 1050, 502
>>>>>>> 2e436371
  size: 32, 28
  orig: 32, 28
  offset: 0, 0
  index: -1
TileSets/FantasyHex/Tiles/Silk+Plantation
  rotate: false
<<<<<<< HEAD
  xy: 920, 532
=======
  xy: 930, 420
>>>>>>> 2e436371
  size: 32, 28
  orig: 32, 28
  offset: 0, 0
  index: -1
TileSets/FantasyHex/Tiles/Silver
  rotate: false
<<<<<<< HEAD
  xy: 920, 496
=======
  xy: 970, 428
>>>>>>> 2e436371
  size: 32, 28
  orig: 32, 28
  offset: 0, 0
  index: -1
TileSets/FantasyHex/Tiles/Snow
  rotate: false
<<<<<<< HEAD
  xy: 920, 386
=======
  xy: 1050, 430
>>>>>>> 2e436371
  size: 32, 28
  orig: 32, 28
  offset: 0, 0
  index: -1
TileSets/FantasyHex/Tiles/Snow+Farm
  rotate: false
<<<<<<< HEAD
  xy: 920, 350
=======
  xy: 930, 384
>>>>>>> 2e436371
  size: 32, 28
  orig: 32, 28
  offset: 0, 0
  index: -1
TileSets/FantasyHex/Tiles/Spices
  rotate: false
<<<<<<< HEAD
  xy: 920, 278
=======
  xy: 1010, 391
>>>>>>> 2e436371
  size: 32, 28
  orig: 32, 28
  offset: 0, 0
  index: -1
TileSets/FantasyHex/Tiles/Spices+Plantation
  rotate: false
<<<<<<< HEAD
  xy: 920, 242
=======
  xy: 1050, 394
>>>>>>> 2e436371
  size: 32, 28
  orig: 32, 28
  offset: 0, 0
  index: -1
TileSets/FantasyHex/Tiles/Sri Pada
  rotate: false
<<<<<<< HEAD
  xy: 920, 202
=======
  xy: 970, 352
>>>>>>> 2e436371
  size: 32, 32
  orig: 32, 32
  offset: 0, 0
  index: -1
TileSets/FantasyHex/Tiles/Stone
  rotate: false
<<<<<<< HEAD
  xy: 920, 166
=======
  xy: 1010, 355
>>>>>>> 2e436371
  size: 32, 28
  orig: 32, 28
  offset: 0, 0
  index: -1
TileSets/FantasyHex/Tiles/Sugar
  rotate: false
<<<<<<< HEAD
  xy: 920, 96
=======
  xy: 1050, 324
>>>>>>> 2e436371
  size: 32, 28
  orig: 32, 28
  offset: 0, 0
  index: -1
TileSets/FantasyHex/Tiles/Sugar+Plantation
  rotate: false
<<<<<<< HEAD
  xy: 920, 60
=======
  xy: 1010, 319
>>>>>>> 2e436371
  size: 32, 28
  orig: 32, 28
  offset: 0, 0
  index: -1
TileSets/FantasyHex/Tiles/Terrace farm
  rotate: false
<<<<<<< HEAD
  xy: 960, 459
=======
  xy: 912, 276
>>>>>>> 2e436371
  size: 32, 28
  orig: 32, 28
  offset: 0, 0
  index: -1
TileSets/FantasyHex/Tiles/Trading post
  rotate: false
<<<<<<< HEAD
  xy: 960, 387
=======
  xy: 912, 204
>>>>>>> 2e436371
  size: 32, 28
  orig: 32, 28
  offset: 0, 0
  index: -1
TileSets/FantasyHex/Tiles/Truffles
  rotate: false
<<<<<<< HEAD
  xy: 960, 279
=======
  xy: 952, 244
>>>>>>> 2e436371
  size: 32, 28
  orig: 32, 28
  offset: 0, 0
  index: -1
TileSets/FantasyHex/Tiles/Truffles+Camp
  rotate: false
<<<<<<< HEAD
  xy: 960, 243
=======
  xy: 952, 208
>>>>>>> 2e436371
  size: 32, 28
  orig: 32, 28
  offset: 0, 0
  index: -1
TileSets/FantasyHex/Tiles/Tundra
  rotate: false
<<<<<<< HEAD
  xy: 960, 207
=======
  xy: 992, 283
>>>>>>> 2e436371
  size: 32, 28
  orig: 32, 28
  offset: 0, 0
  index: -1
TileSets/FantasyHex/Tiles/Tundra+Farm
  rotate: false
<<<<<<< HEAD
  xy: 960, 171
=======
  xy: 992, 247
>>>>>>> 2e436371
  size: 32, 28
  orig: 32, 28
  offset: 0, 0
  index: -1
TileSets/FantasyHex/Tiles/Tundra+Forest+Camp
  rotate: false
<<<<<<< HEAD
  xy: 960, 131
=======
  xy: 992, 207
>>>>>>> 2e436371
  size: 32, 32
  orig: 32, 32
  offset: 0, 0
  index: -1
TileSets/FantasyHex/Tiles/Tundra+Forest+Camp+Furs
  rotate: false
<<<<<<< HEAD
  xy: 960, 91
=======
  xy: 1032, 248
>>>>>>> 2e436371
  size: 32, 32
  orig: 32, 32
  offset: 0, 0
  index: -1
TileSets/FantasyHex/Tiles/Tundra+Forest+Deer+Camp
  rotate: false
<<<<<<< HEAD
  xy: 960, 51
=======
  xy: 1032, 208
>>>>>>> 2e436371
  size: 32, 32
  orig: 32, 32
  offset: 0, 0
  index: -1
TileSets/FantasyHex/Tiles/Tundra+Forest+Lumber mill
  rotate: false
<<<<<<< HEAD
  xy: 960, 11
=======
  xy: 1072, 248
>>>>>>> 2e436371
  size: 32, 32
  orig: 32, 32
  offset: 0, 0
  index: -1
TileSets/FantasyHex/Tiles/Tundra+Forest+Truffles+Camp
  rotate: false
<<<<<<< HEAD
  xy: 1000, 527
=======
  xy: 1072, 208
>>>>>>> 2e436371
  size: 32, 32
  orig: 32, 32
  offset: 0, 0
  index: -1
TileSets/FantasyHex/Tiles/TundraForest
  rotate: false
<<<<<<< HEAD
  xy: 1000, 487
=======
  xy: 952, 168
>>>>>>> 2e436371
  size: 32, 32
  orig: 32, 32
  offset: 0, 0
  index: -1
TileSets/FantasyHex/Tiles/Uluru
  rotate: false
<<<<<<< HEAD
  xy: 1000, 411
=======
  xy: 1032, 168
>>>>>>> 2e436371
  size: 32, 32
  orig: 32, 32
  offset: 0, 0
  index: -1
TileSets/FantasyHex/Tiles/Uranium
  rotate: false
<<<<<<< HEAD
  xy: 1000, 375
=======
  xy: 1072, 172
>>>>>>> 2e436371
  size: 32, 28
  orig: 32, 28
  offset: 0, 0
  index: -1
TileSets/FantasyHex/Tiles/Whales
  rotate: false
<<<<<<< HEAD
  xy: 1000, 197
=======
  xy: 974, 132
>>>>>>> 2e436371
  size: 32, 28
  orig: 32, 28
  offset: 0, 0
  index: -1
TileSets/FantasyHex/Tiles/Whales+Fishing Boats
  rotate: false
<<<<<<< HEAD
  xy: 1000, 161
=======
  xy: 974, 96
>>>>>>> 2e436371
  size: 32, 28
  orig: 32, 28
  offset: 0, 0
  index: -1
TileSets/FantasyHex/Tiles/Wheat
  rotate: false
<<<<<<< HEAD
  xy: 1000, 125
=======
  xy: 974, 60
>>>>>>> 2e436371
  size: 32, 28
  orig: 32, 28
  offset: 0, 0
  index: -1
TileSets/FantasyHex/Tiles/Wine
  rotate: false
<<<<<<< HEAD
  xy: 1000, 89
=======
  xy: 974, 24
>>>>>>> 2e436371
  size: 32, 28
  orig: 32, 28
  offset: 0, 0
  index: -1
TileSets/FantasyHex/Tiles/Wine+Plantation
  rotate: false
<<<<<<< HEAD
  xy: 1000, 53
=======
  xy: 1014, 132
>>>>>>> 2e436371
  size: 32, 28
  orig: 32, 28
  offset: 0, 0
  index: -1
TileSets/FantasyHex/TopBorder
  rotate: false
<<<<<<< HEAD
  xy: 960, 423
=======
  xy: 912, 240
>>>>>>> 2e436371
  size: 32, 28
  orig: 32, 28
  offset: 0, 0
  index: -1
TileSets/FantasyHex/Units/African Forest Elephant
  rotate: false
<<<<<<< HEAD
  xy: 396, 43
=======
  xy: 1987, 1840
>>>>>>> 2e436371
  size: 32, 29
  orig: 32, 29
  offset: 0, 0
  index: -1
TileSets/FantasyHex/Units/Anti-Aircraft Gun
  rotate: false
<<<<<<< HEAD
  xy: 1934, 1584
=======
  xy: 800, 985
>>>>>>> 2e436371
  size: 32, 28
  orig: 32, 28
  offset: 0, 0
  index: -1
TileSets/FantasyHex/Units/Anti-Tank Gun
  rotate: false
<<<<<<< HEAD
  xy: 1974, 1607
=======
  xy: 1016, 1201
>>>>>>> 2e436371
  size: 32, 28
  orig: 32, 28
  offset: 0, 0
  index: -1
TileSets/FantasyHex/Units/Archaeologist
  rotate: false
<<<<<<< HEAD
  xy: 1050, 904
=======
  xy: 610, 569
>>>>>>> 2e436371
  size: 32, 28
  orig: 32, 28
  offset: 0, 0
  index: -1
TileSets/FantasyHex/Units/Archer
  rotate: false
<<<<<<< HEAD
  xy: 1108, 962
=======
  xy: 552, 341
>>>>>>> 2e436371
  size: 32, 28
  orig: 32, 28
  offset: 0, 0
  index: -1
TileSets/FantasyHex/Units/Artillery
  rotate: false
<<<<<<< HEAD
  xy: 1166, 1020
=======
  xy: 494, 225
>>>>>>> 2e436371
  size: 32, 28
  orig: 32, 28
  offset: 0, 0
  index: -1
TileSets/FantasyHex/Units/Atlatlist
  rotate: false
<<<<<<< HEAD
  xy: 1224, 1078
=======
  xy: 610, 533
>>>>>>> 2e436371
  size: 32, 28
  orig: 32, 28
  offset: 0, 0
  index: -1
TileSets/FantasyHex/Units/Axe Thrower
  rotate: false
<<<<<<< HEAD
  xy: 1340, 1194
=======
  xy: 494, 189
>>>>>>> 2e436371
  size: 32, 28
  orig: 32, 28
  offset: 0, 0
  index: -1
TileSets/FantasyHex/Units/Ballista
  rotate: false
<<<<<<< HEAD
  xy: 1398, 1252
=======
  xy: 610, 497
>>>>>>> 2e436371
  size: 32, 28
  orig: 32, 28
  offset: 0, 0
  index: -1
TileSets/FantasyHex/Units/Battering Ram
  rotate: false
<<<<<<< HEAD
  xy: 876, 672
=======
  xy: 650, 551
>>>>>>> 2e436371
  size: 32, 28
  orig: 32, 28
  offset: 0, 0
  index: -1
TileSets/FantasyHex/Units/Battleship
  rotate: false
<<<<<<< HEAD
  xy: 934, 730
=======
  xy: 690, 587
>>>>>>> 2e436371
  size: 32, 28
  orig: 32, 28
  offset: 0, 0
  index: -1
TileSets/FantasyHex/Units/Bazooka
  rotate: false
<<<<<<< HEAD
  xy: 992, 788
=======
  xy: 650, 515
>>>>>>> 2e436371
  size: 32, 28
  orig: 32, 28
  offset: 0, 0
  index: -1
TileSets/FantasyHex/Units/Berber Cavalry
  rotate: false
<<<<<<< HEAD
  xy: 436, 44
=======
  xy: 690, 551
>>>>>>> 2e436371
  size: 32, 28
  orig: 32, 28
  offset: 0, 0
  index: -1
TileSets/FantasyHex/Units/Berserker
  rotate: false
<<<<<<< HEAD
  xy: 1742, 1526
=======
  xy: 730, 587
>>>>>>> 2e436371
  size: 32, 28
  orig: 32, 28
  offset: 0, 0
  index: -1
TileSets/FantasyHex/Units/Bowman
  rotate: false
<<<<<<< HEAD
  xy: 1594, 1378
=======
  xy: 730, 551
>>>>>>> 2e436371
  size: 32, 28
  orig: 32, 28
  offset: 0, 0
  index: -1
TileSets/FantasyHex/Units/Brute
  rotate: false
<<<<<<< HEAD
  xy: 760, 519
=======
  xy: 650, 443
>>>>>>> 2e436371
  size: 32, 28
  orig: 32, 28
  offset: 0, 0
  index: -1
TileSets/FantasyHex/Units/Camel Archer
  rotate: false
<<<<<<< HEAD
  xy: 1050, 831
=======
  xy: 690, 478
>>>>>>> 2e436371
  size: 32, 29
  orig: 32, 29
  offset: 0, 0
  index: -1
TileSets/FantasyHex/Units/Cannon
  rotate: false
<<<<<<< HEAD
  xy: 476, 44
=======
  xy: 730, 515
>>>>>>> 2e436371
  size: 32, 28
  orig: 32, 28
  offset: 0, 0
  index: -1
TileSets/FantasyHex/Units/Caravan
  rotate: false
<<<<<<< HEAD
  xy: 760, 477
=======
  xy: 730, 473
>>>>>>> 2e436371
  size: 32, 34
  orig: 32, 34
  offset: 0, 0
  index: -1
TileSets/FantasyHex/Units/Caravel
  rotate: false
<<<<<<< HEAD
  xy: 1782, 1526
=======
  xy: 690, 442
>>>>>>> 2e436371
  size: 32, 28
  orig: 32, 28
  offset: 0, 0
  index: -1
TileSets/FantasyHex/Units/Cargo Ship
  rotate: false
<<<<<<< HEAD
  xy: 516, 44
=======
  xy: 730, 437
>>>>>>> 2e436371
  size: 32, 28
  orig: 32, 28
  offset: 0, 0
  index: -1
TileSets/FantasyHex/Units/Carolean
  rotate: false
<<<<<<< HEAD
  xy: 760, 441
=======
  xy: 768, 949
>>>>>>> 2e436371
  size: 32, 28
  orig: 32, 28
  offset: 0, 0
  index: -1
TileSets/FantasyHex/Units/Carrier
  rotate: false
<<<<<<< HEAD
  xy: 1822, 1526
=======
  xy: 768, 913
>>>>>>> 2e436371
  size: 32, 28
  orig: 32, 28
  offset: 0, 0
  index: -1
TileSets/FantasyHex/Units/Cataphract
  rotate: false
<<<<<<< HEAD
  xy: 556, 44
=======
  xy: 768, 877
>>>>>>> 2e436371
  size: 32, 28
  orig: 32, 28
  offset: 0, 0
  index: -1
TileSets/FantasyHex/Units/Catapult
  rotate: false
<<<<<<< HEAD
  xy: 760, 405
=======
  xy: 768, 841
>>>>>>> 2e436371
  size: 32, 28
  orig: 32, 28
  offset: 0, 0
  index: -1
TileSets/FantasyHex/Units/Cavalry
  rotate: false
<<<<<<< HEAD
  xy: 596, 44
=======
  xy: 808, 909
>>>>>>> 2e436371
  size: 32, 28
  orig: 32, 28
  offset: 0, 0
  index: -1
TileSets/FantasyHex/Units/Chariot Archer
  rotate: false
<<<<<<< HEAD
  xy: 476, 8
=======
  xy: 808, 837
>>>>>>> 2e436371
  size: 32, 28
  orig: 32, 28
  offset: 0, 0
  index: -1
TileSets/FantasyHex/Units/Chu-Ko-Nu
  rotate: false
<<<<<<< HEAD
  xy: 760, 333
=======
  xy: 808, 801
>>>>>>> 2e436371
  size: 32, 28
  orig: 32, 28
  offset: 0, 0
  index: -1
TileSets/FantasyHex/Units/CivilianLandUnit
  rotate: false
<<<<<<< HEAD
  xy: 1224, 1042
=======
  xy: 712, 316
>>>>>>> 2e436371
  size: 32, 28
  orig: 32, 28
  offset: 0, 0
  index: -1
TileSets/FantasyHex/Units/Comanche Rider
  rotate: false
<<<<<<< HEAD
  xy: 1514, 1331
=======
  xy: 592, 262
>>>>>>> 2e436371
  size: 32, 29
  orig: 32, 29
  offset: 0, 0
  index: -1
TileSets/FantasyHex/Units/Companion Cavalry
  rotate: false
<<<<<<< HEAD
  xy: 1554, 1331
=======
  xy: 632, 246
>>>>>>> 2e436371
  size: 32, 29
  orig: 32, 29
  offset: 0, 0
  index: -1
TileSets/FantasyHex/Units/Composite Bowman
  rotate: false
<<<<<<< HEAD
  xy: 1594, 1342
=======
  xy: 534, 233
>>>>>>> 2e436371
  size: 32, 28
  orig: 32, 28
  offset: 0, 0
  index: -1
TileSets/FantasyHex/Units/Conquistador
  rotate: false
<<<<<<< HEAD
  xy: 818, 578
=======
  xy: 534, 197
>>>>>>> 2e436371
  size: 32, 28
  orig: 32, 28
  offset: 0, 0
  index: -1
TileSets/FantasyHex/Units/Cossack
  rotate: false
<<<<<<< HEAD
  xy: 934, 694
=======
  xy: 574, 226
>>>>>>> 2e436371
  size: 32, 28
  orig: 32, 28
  offset: 0, 0
  index: -1
TileSets/FantasyHex/Units/Crossbowman
  rotate: false
<<<<<<< HEAD
  xy: 692, 66
=======
  xy: 614, 210
>>>>>>> 2e436371
  size: 32, 28
  orig: 32, 28
  offset: 0, 0
  index: -1
TileSets/FantasyHex/Units/Cruiser
  rotate: false
<<<<<<< HEAD
  xy: 636, 32
=======
  xy: 614, 176
>>>>>>> 2e436371
  size: 32, 26
  orig: 32, 26
  offset: 0, 0
  index: -1
TileSets/FantasyHex/Units/Destroyer
  rotate: false
<<<<<<< HEAD
  xy: 1090, 886
=======
  xy: 694, 136
>>>>>>> 2e436371
  size: 32, 28
  orig: 32, 28
  offset: 0, 0
  index: -1
TileSets/FantasyHex/Units/Dromon
  rotate: false
<<<<<<< HEAD
  xy: 1090, 850
=======
  xy: 654, 109
>>>>>>> 2e436371
  size: 32, 28
  orig: 32, 28
  offset: 0, 0
  index: -1
TileSets/FantasyHex/Units/Foreign Legion
  rotate: false
<<<<<<< HEAD
  xy: 1264, 1028
=======
  xy: 752, 280
>>>>>>> 2e436371
  size: 32, 28
  orig: 32, 28
  offset: 0, 0
  index: -1
TileSets/FantasyHex/Units/Frigate
  rotate: false
<<<<<<< HEAD
  xy: 800, 542
=======
  xy: 734, 123
>>>>>>> 2e436371
  size: 32, 28
  orig: 32, 28
  offset: 0, 0
  index: -1
TileSets/FantasyHex/Units/Galleass
  rotate: false
<<<<<<< HEAD
  xy: 800, 434
=======
  xy: 774, 163
>>>>>>> 2e436371
  size: 32, 28
  orig: 32, 28
  offset: 0, 0
  index: -1
TileSets/FantasyHex/Units/Galley
  rotate: false
<<<<<<< HEAD
  xy: 800, 398
=======
  xy: 774, 127
>>>>>>> 2e436371
  size: 32, 28
  orig: 32, 28
  offset: 0, 0
  index: -1
TileSets/FantasyHex/Units/Gatling Gun
  rotate: false
<<<<<<< HEAD
  xy: 800, 362
=======
  xy: 774, 91
>>>>>>> 2e436371
  size: 32, 28
  orig: 32, 28
  offset: 0, 0
  index: -1
TileSets/FantasyHex/Units/Giant Death Robot
  rotate: false
<<<<<<< HEAD
  xy: 800, 287
=======
  xy: 510, 86
>>>>>>> 2e436371
  size: 32, 31
  orig: 32, 31
  offset: 0, 0
  index: -1
TileSets/FantasyHex/Units/Great Admiral
  rotate: false
<<<<<<< HEAD
  xy: 1130, 793
=======
  xy: 1032, 1088
>>>>>>> 2e436371
  size: 32, 31
  orig: 32, 31
  offset: 0, 0
  index: -1
TileSets/FantasyHex/Units/Great Artist
  rotate: false
<<<<<<< HEAD
  xy: 1032, 759
=======
  xy: 1032, 1052
>>>>>>> 2e436371
  size: 32, 28
  orig: 32, 28
  offset: 0, 0
  index: -1
TileSets/FantasyHex/Units/Great Engineer
  rotate: false
<<<<<<< HEAD
  xy: 1438, 1198
=======
  xy: 1032, 980
>>>>>>> 2e436371
  size: 32, 28
  orig: 32, 28
  offset: 0, 0
  index: -1
TileSets/FantasyHex/Units/Great Galleass
  rotate: false
<<<<<<< HEAD
  xy: 1496, 1256
=======
  xy: 770, 587
>>>>>>> 2e436371
  size: 32, 28
  orig: 32, 28
  offset: 0, 0
  index: -1
TileSets/FantasyHex/Units/Great General
  rotate: false
<<<<<<< HEAD
  xy: 1536, 1256
=======
  xy: 770, 548
>>>>>>> 2e436371
  size: 32, 31
  orig: 32, 31
  offset: 0, 0
  index: -1
TileSets/FantasyHex/Units/Great Merchant
  rotate: false
<<<<<<< HEAD
  xy: 1576, 1270
=======
  xy: 770, 512
>>>>>>> 2e436371
  size: 32, 28
  orig: 32, 28
  offset: 0, 0
  index: -1
TileSets/FantasyHex/Units/Great Musician
  rotate: false
<<<<<<< HEAD
  xy: 840, 525
=======
  xy: 770, 476
>>>>>>> 2e436371
  size: 32, 28
  orig: 32, 28
  offset: 0, 0
  index: -1
TileSets/FantasyHex/Units/Great Prophet
  rotate: false
<<<<<<< HEAD
  xy: 840, 489
=======
  xy: 770, 440
>>>>>>> 2e436371
  size: 32, 28
  orig: 32, 28
  offset: 0, 0
  index: -1
TileSets/FantasyHex/Units/Great Scientist
  rotate: false
<<<<<<< HEAD
  xy: 840, 453
=======
  xy: 770, 404
>>>>>>> 2e436371
  size: 32, 28
  orig: 32, 28
  offset: 0, 0
  index: -1
TileSets/FantasyHex/Units/Great War Infantry
  rotate: false
<<<<<<< HEAD
  xy: 840, 417
=======
  xy: 770, 368
>>>>>>> 2e436371
  size: 32, 28
  orig: 32, 28
  offset: 0, 0
  index: -1
TileSets/FantasyHex/Units/Great Writer
  rotate: false
<<<<<<< HEAD
  xy: 840, 381
=======
  xy: 776, 765
>>>>>>> 2e436371
  size: 32, 28
  orig: 32, 28
  offset: 0, 0
  index: -1
TileSets/FantasyHex/Units/Hakkapeliitta
  rotate: false
<<<<<<< HEAD
  xy: 840, 345
=======
  xy: 776, 729
>>>>>>> 2e436371
  size: 32, 28
  orig: 32, 28
  offset: 0, 0
  index: -1
TileSets/FantasyHex/Units/Helicopter Gunship
  rotate: false
<<<<<<< HEAD
  xy: 840, 309
=======
  xy: 776, 693
>>>>>>> 2e436371
  size: 32, 28
  orig: 32, 28
  offset: 0, 0
  index: -1
TileSets/FantasyHex/Units/Hoplite
  rotate: false
<<<<<<< HEAD
  xy: 840, 89
=======
  xy: 792, 288
>>>>>>> 2e436371
  size: 32, 28
  orig: 32, 28
  offset: 0, 0
  index: -1
TileSets/FantasyHex/Units/Horse Archer
  rotate: false
<<<<<<< HEAD
  xy: 800, 64
=======
  xy: 792, 252
>>>>>>> 2e436371
  size: 32, 28
  orig: 32, 28
  offset: 0, 0
  index: -1
TileSets/FantasyHex/Units/Horseman
  rotate: false
<<<<<<< HEAD
  xy: 840, 53
=======
  xy: 792, 216
>>>>>>> 2e436371
  size: 32, 28
  orig: 32, 28
  offset: 0, 0
  index: -1
TileSets/FantasyHex/Units/Hussar
  rotate: false
<<<<<<< HEAD
  xy: 956, 604
=======
  xy: 810, 544
>>>>>>> 2e436371
  size: 32, 29
  orig: 32, 29
  offset: 0, 0
  index: -1
TileSets/FantasyHex/Units/Hwach'a
  rotate: false
<<<<<<< HEAD
  xy: 1478, 1220
=======
  xy: 810, 508
>>>>>>> 2e436371
  size: 32, 28
  orig: 32, 28
  offset: 0, 0
  index: -1
TileSets/FantasyHex/Units/Immortal
  rotate: false
<<<<<<< HEAD
  xy: 1478, 1184
=======
  xy: 810, 436
>>>>>>> 2e436371
  size: 32, 28
  orig: 32, 28
  offset: 0, 0
  index: -1
TileSets/FantasyHex/Units/Impi
  rotate: false
<<<<<<< HEAD
  xy: 1518, 1184
=======
  xy: 810, 400
>>>>>>> 2e436371
  size: 32, 28
  orig: 32, 28
  offset: 0, 0
  index: -1
TileSets/FantasyHex/Units/Infantry
  rotate: false
<<<<<<< HEAD
  xy: 1420, 1126
=======
  xy: 850, 513
>>>>>>> 2e436371
  size: 32, 28
  orig: 32, 28
  offset: 0, 0
  index: -1
TileSets/FantasyHex/Units/Inquisitor
  rotate: false
<<<<<<< HEAD
  xy: 1460, 1148
=======
  xy: 850, 477
>>>>>>> 2e436371
  size: 32, 28
  orig: 32, 28
  offset: 0, 0
  index: -1
TileSets/FantasyHex/Units/Ironclad
  rotate: false
<<<<<<< HEAD
  xy: 1460, 1112
=======
  xy: 850, 405
>>>>>>> 2e436371
  size: 32, 28
  orig: 32, 28
  offset: 0, 0
  index: -1
TileSets/FantasyHex/Units/Jaguar
  rotate: false
<<<<<<< HEAD
  xy: 1362, 1067
=======
  xy: 832, 297
>>>>>>> 2e436371
  size: 32, 28
  orig: 32, 28
  offset: 0, 0
  index: -1
TileSets/FantasyHex/Units/Janissary
  rotate: false
<<<<<<< HEAD
  xy: 1402, 1090
=======
  xy: 832, 261
>>>>>>> 2e436371
  size: 32, 28
  orig: 32, 28
  offset: 0, 0
  index: -1
TileSets/FantasyHex/Units/Keshik
  rotate: false
<<<<<<< HEAD
  xy: 1442, 1076
=======
  xy: 872, 333
>>>>>>> 2e436371
  size: 32, 28
  orig: 32, 28
  offset: 0, 0
  index: -1
TileSets/FantasyHex/Units/Khan
  rotate: false
<<<<<<< HEAD
  xy: 1482, 1073
=======
  xy: 872, 294
>>>>>>> 2e436371
  size: 32, 31
  orig: 32, 31
  offset: 0, 0
  index: -1
TileSets/FantasyHex/Units/Knight
  rotate: false
<<<<<<< HEAD
  xy: 1442, 1040
=======
  xy: 872, 258
>>>>>>> 2e436371
  size: 32, 28
  orig: 32, 28
  offset: 0, 0
  index: -1
TileSets/FantasyHex/Units/Kris Swordsman
  rotate: false
<<<<<<< HEAD
  xy: 1206, 963
=======
  xy: 832, 185
>>>>>>> 2e436371
  size: 32, 28
  orig: 32, 28
  offset: 0, 0
  index: -1
TileSets/FantasyHex/Units/Lancer
  rotate: false
<<<<<<< HEAD
  xy: 1246, 956
=======
  xy: 814, 149
>>>>>>> 2e436371
  size: 32, 28
  orig: 32, 28
  offset: 0, 0
  index: -1
TileSets/FantasyHex/Units/LandUnit
  rotate: false
<<<<<<< HEAD
  xy: 1188, 927
=======
  xy: 814, 113
>>>>>>> 2e436371
  size: 32, 28
  orig: 32, 28
  offset: 0, 0
  index: -1
TileSets/FantasyHex/Units/Landship
  rotate: false
<<<<<<< HEAD
  xy: 1674, 1354
=======
  xy: 814, 33
>>>>>>> 2e436371
  size: 32, 28
  orig: 32, 28
  offset: 0, 0
  index: -1
TileSets/FantasyHex/Units/Landsknecht
  rotate: false
<<<<<<< HEAD
  xy: 1674, 1318
=======
  xy: 854, 148
>>>>>>> 2e436371
  size: 32, 28
  orig: 32, 28
  offset: 0, 0
  index: -1
TileSets/FantasyHex/Units/Legion
  rotate: false
<<<<<<< HEAD
  xy: 1674, 1282
=======
  xy: 854, 112
>>>>>>> 2e436371
  size: 32, 28
  orig: 32, 28
  offset: 0, 0
  index: -1
TileSets/FantasyHex/Units/Longbowman
  rotate: false
<<<<<<< HEAD
  xy: 1188, 891
=======
  xy: 854, 76
>>>>>>> 2e436371
  size: 32, 28
  orig: 32, 28
  offset: 0, 0
  index: -1
TileSets/FantasyHex/Units/Longswordsman
  rotate: false
<<<<<<< HEAD
  xy: 1228, 920
=======
  xy: 854, 40
>>>>>>> 2e436371
  size: 32, 28
  orig: 32, 28
  offset: 0, 0
  index: -1
TileSets/FantasyHex/Units/Machine Gun
  rotate: false
<<<<<<< HEAD
  xy: 1228, 884
=======
  xy: 894, 148
>>>>>>> 2e436371
  size: 32, 28
  orig: 32, 28
  offset: 0, 0
  index: -1
TileSets/FantasyHex/Units/Mandekalu Cavalry
  rotate: false
<<<<<<< HEAD
  xy: 1170, 855
=======
  xy: 894, 112
>>>>>>> 2e436371
  size: 32, 28
  orig: 32, 28
  offset: 0, 0
  index: -1
TileSets/FantasyHex/Units/Maori Warrior
  rotate: false
<<<<<<< HEAD
  xy: 1210, 848
=======
  xy: 894, 29
>>>>>>> 2e436371
  size: 32, 28
  orig: 32, 28
  offset: 0, 0
  index: -1
TileSets/FantasyHex/Units/Marine
  rotate: false
<<<<<<< HEAD
  xy: 1130, 757
=======
  xy: 890, 977
>>>>>>> 2e436371
  size: 32, 28
  orig: 32, 28
  offset: 0, 0
  index: -1
TileSets/FantasyHex/Units/Mechanized Infantry
  rotate: false
<<<<<<< HEAD
  xy: 1210, 776
=======
  xy: 970, 976
>>>>>>> 2e436371
  size: 32, 28
  orig: 32, 28
  offset: 0, 0
  index: -1
TileSets/FantasyHex/Units/Mehal Sefari
  rotate: false
<<<<<<< HEAD
  xy: 1014, 716
=======
  xy: 890, 941
>>>>>>> 2e436371
  size: 32, 28
  orig: 32, 28
  offset: 0, 0
  index: -1
TileSets/FantasyHex/Units/Merchant Of Venice
  rotate: false
<<<<<<< HEAD
  xy: 1014, 680
=======
  xy: 930, 940
>>>>>>> 2e436371
  size: 32, 28
  orig: 32, 28
  offset: 0, 0
  index: -1
TileSets/FantasyHex/Units/Minuteman
  rotate: false
<<<<<<< HEAD
  xy: 1616, 1254
=======
  xy: 1010, 944
>>>>>>> 2e436371
  size: 32, 28
  orig: 32, 28
  offset: 0, 0
  index: -1
TileSets/FantasyHex/Units/Missile Cruiser
  rotate: false
<<<<<<< HEAD
  xy: 1616, 1218
=======
  xy: 1050, 944
>>>>>>> 2e436371
  size: 32, 28
  orig: 32, 28
  offset: 0, 0
  index: -1
TileSets/FantasyHex/Units/Missionary
  rotate: false
<<<<<<< HEAD
  xy: 1656, 1246
=======
  xy: 1010, 908
>>>>>>> 2e436371
  size: 32, 28
  orig: 32, 28
  offset: 0, 0
  index: -1
TileSets/FantasyHex/Units/Mobile SAM
  rotate: false
<<<<<<< HEAD
  xy: 1558, 1198
=======
  xy: 890, 905
>>>>>>> 2e436371
  size: 32, 28
  orig: 32, 28
  offset: 0, 0
  index: -1
TileSets/FantasyHex/Units/Modern Armor
  rotate: false
<<<<<<< HEAD
  xy: 880, 525
=======
  xy: 930, 904
>>>>>>> 2e436371
  size: 32, 28
  orig: 32, 28
  offset: 0, 0
  index: -1
TileSets/FantasyHex/Units/Mohawk Warrior
  rotate: false
<<<<<<< HEAD
  xy: 880, 489
=======
  xy: 970, 904
>>>>>>> 2e436371
  size: 32, 28
  orig: 32, 28
  offset: 0, 0
  index: -1
TileSets/FantasyHex/Units/Musketeer
  rotate: false
<<<<<<< HEAD
  xy: 880, 291
=======
  xy: 970, 868
>>>>>>> 2e436371
  size: 32, 28
  orig: 32, 28
  offset: 0, 0
  index: -1
TileSets/FantasyHex/Units/Musketman
  rotate: false
<<<<<<< HEAD
  xy: 880, 255
=======
  xy: 970, 832
>>>>>>> 2e436371
  size: 32, 28
  orig: 32, 28
  offset: 0, 0
  index: -1
TileSets/FantasyHex/Units/Naresuan's Elephant
  rotate: false
<<<<<<< HEAD
  xy: 880, 219
=======
  xy: 1010, 834
>>>>>>> 2e436371
  size: 32, 28
  orig: 32, 28
  offset: 0, 0
  index: -1
TileSets/FantasyHex/Units/Nau
  rotate: false
<<<<<<< HEAD
  xy: 880, 183
=======
  xy: 1050, 831
>>>>>>> 2e436371
  size: 32, 28
  orig: 32, 28
  offset: 0, 0
  index: -1
TileSets/FantasyHex/Units/Norwegian Ski Infantry
  rotate: false
<<<<<<< HEAD
  xy: 880, 147
=======
  xy: 890, 829
>>>>>>> 2e436371
  size: 32, 28
  orig: 32, 28
  offset: 0, 0
  index: -1
TileSets/FantasyHex/Units/Nuclear Submarine
  rotate: false
<<<<<<< HEAD
  xy: 880, 111
=======
  xy: 930, 824
>>>>>>> 2e436371
  size: 32, 28
  orig: 32, 28
  offset: 0, 0
  index: -1
TileSets/FantasyHex/Units/Panzer
  rotate: false
<<<<<<< HEAD
  xy: 1522, 1072
=======
  xy: 1010, 762
>>>>>>> 2e436371
  size: 32, 28
  orig: 32, 28
  offset: 0, 0
  index: -1
TileSets/FantasyHex/Units/Paratrooper
  rotate: false
<<<<<<< HEAD
  xy: 1522, 1036
=======
  xy: 1050, 759
>>>>>>> 2e436371
  size: 32, 28
  orig: 32, 28
  offset: 0, 0
  index: -1
TileSets/FantasyHex/Units/Pathfinder
  rotate: false
<<<<<<< HEAD
  xy: 1286, 952
=======
  xy: 1050, 723
>>>>>>> 2e436371
  size: 32, 28
  orig: 32, 28
  offset: 0, 0
  index: -1
TileSets/FantasyHex/Units/Persian Immortal
  rotate: false
<<<<<<< HEAD
  xy: 1268, 880
=======
  xy: 930, 752
>>>>>>> 2e436371
  size: 32, 28
  orig: 32, 28
  offset: 0, 0
  index: -1
TileSets/FantasyHex/Units/Pictish Warrior
  rotate: false
<<<<<<< HEAD
  xy: 1250, 844
=======
  xy: 970, 720
>>>>>>> 2e436371
  size: 32, 28
  orig: 32, 28
  offset: 0, 0
  index: -1
TileSets/FantasyHex/Units/Pikeman
  rotate: false
<<<<<<< HEAD
  xy: 1250, 808
=======
  xy: 890, 721
>>>>>>> 2e436371
  size: 32, 28
  orig: 32, 28
  offset: 0, 0
  index: -1
TileSets/FantasyHex/Units/Pracinha
  rotate: false
<<<<<<< HEAD
  xy: 1852, 1450
=======
  xy: 890, 609
>>>>>>> 2e436371
  size: 32, 28
  orig: 32, 28
  offset: 0, 0
  index: -1
TileSets/FantasyHex/Units/Privateer
  rotate: false
<<<<<<< HEAD
  xy: 1892, 1442
=======
  xy: 890, 573
>>>>>>> 2e436371
  size: 32, 28
  orig: 32, 28
  offset: 0, 0
  index: -1
TileSets/FantasyHex/Units/Quinquereme
  rotate: false
<<<<<<< HEAD
  xy: 1696, 1246
=======
  xy: 890, 537
>>>>>>> 2e436371
  size: 32, 28
  orig: 32, 28
  offset: 0, 0
  index: -1
TileSets/FantasyHex/Units/Rifleman
  rotate: false
<<<<<<< HEAD
  xy: 1696, 1210
=======
  xy: 930, 568
>>>>>>> 2e436371
  size: 32, 28
  orig: 32, 28
  offset: 0, 0
  index: -1
TileSets/FantasyHex/Units/Rocket Artillery
  rotate: false
<<<<<<< HEAD
  xy: 1290, 732
=======
  xy: 1010, 538
>>>>>>> 2e436371
  size: 32, 28
  orig: 32, 28
  offset: 0, 0
  index: -1
TileSets/FantasyHex/Units/Samurai
  rotate: false
<<<<<<< HEAD
  xy: 1330, 808
=======
  xy: 930, 496
>>>>>>> 2e436371
  size: 32, 28
  orig: 32, 28
  offset: 0, 0
  index: -1
TileSets/FantasyHex/Units/Scout
  rotate: false
<<<<<<< HEAD
  xy: 1330, 772
=======
  xy: 970, 500
>>>>>>> 2e436371
  size: 32, 28
  orig: 32, 28
  offset: 0, 0
  index: -1
TileSets/FantasyHex/Units/Sea Beggar
  rotate: false
<<<<<<< HEAD
  xy: 1330, 736
=======
  xy: 890, 425
>>>>>>> 2e436371
  size: 32, 28
  orig: 32, 28
  offset: 0, 0
  index: -1
TileSets/FantasyHex/Units/Settler
  rotate: false
<<<<<<< HEAD
  xy: 716, 29
=======
  xy: 1010, 501
>>>>>>> 2e436371
  size: 32, 29
  orig: 32, 29
  offset: 0, 0
  index: -1
TileSets/FantasyHex/Units/Ship Of The Line
  rotate: false
<<<<<<< HEAD
  xy: 1036, 604
=======
  xy: 970, 464
>>>>>>> 2e436371
  size: 32, 28
  orig: 32, 28
  offset: 0, 0
  index: -1
TileSets/FantasyHex/Units/Ship of the Line
  rotate: false
<<<<<<< HEAD
  xy: 978, 567
=======
  xy: 890, 388
>>>>>>> 2e436371
  size: 32, 29
  orig: 32, 29
  offset: 0, 0
  index: -1
TileSets/FantasyHex/Units/Siege Tower
  rotate: false
<<<<<<< HEAD
  xy: 1018, 568
=======
  xy: 1010, 465
>>>>>>> 2e436371
  size: 32, 28
  orig: 32, 28
  offset: 0, 0
  index: -1
TileSets/FantasyHex/Units/Sipahi
  rotate: false
<<<<<<< HEAD
  xy: 920, 458
=======
  xy: 1010, 427
>>>>>>> 2e436371
  size: 32, 30
  orig: 32, 30
  offset: 0, 0
  index: -1
TileSets/FantasyHex/Units/Slinger
  rotate: false
<<<<<<< HEAD
  xy: 920, 422
=======
  xy: 1050, 466
>>>>>>> 2e436371
  size: 32, 28
  orig: 32, 28
  offset: 0, 0
  index: -1
TileSets/FantasyHex/Units/Spearman
  rotate: false
<<<<<<< HEAD
  xy: 920, 314
=======
  xy: 970, 392
>>>>>>> 2e436371
  size: 32, 28
  orig: 32, 28
  offset: 0, 0
  index: -1
TileSets/FantasyHex/Units/Submarine
  rotate: false
<<<<<<< HEAD
  xy: 920, 132
=======
  xy: 1050, 360
>>>>>>> 2e436371
  size: 32, 26
  orig: 32, 26
  offset: 0, 0
  index: -1
TileSets/FantasyHex/Units/Swordsman
  rotate: false
<<<<<<< HEAD
  xy: 920, 24
=======
  xy: 1050, 288
>>>>>>> 2e436371
  size: 32, 28
  orig: 32, 28
  offset: 0, 0
  index: -1
TileSets/FantasyHex/Units/Tank
  rotate: false
<<<<<<< HEAD
  xy: 960, 531
=======
  xy: 912, 348
>>>>>>> 2e436371
  size: 32, 28
  orig: 32, 28
  offset: 0, 0
  index: -1
TileSets/FantasyHex/Units/Tercio
  rotate: false
<<<<<<< HEAD
  xy: 960, 495
=======
  xy: 912, 312
>>>>>>> 2e436371
  size: 32, 28
  orig: 32, 28
  offset: 0, 0
  index: -1
TileSets/FantasyHex/Units/Trebuchet
  rotate: false
<<<<<<< HEAD
  xy: 960, 351
=======
  xy: 952, 316
>>>>>>> 2e436371
  size: 32, 28
  orig: 32, 28
  offset: 0, 0
  index: -1
TileSets/FantasyHex/Units/Trireme
  rotate: false
<<<<<<< HEAD
  xy: 960, 315
=======
  xy: 952, 280
>>>>>>> 2e436371
  size: 32, 28
  orig: 32, 28
  offset: 0, 0
  index: -1
TileSets/FantasyHex/Units/Turtle Ship
  rotate: false
<<<<<<< HEAD
  xy: 1000, 451
=======
  xy: 992, 171
>>>>>>> 2e436371
  size: 32, 28
  orig: 32, 28
  offset: 0, 0
  index: -1
TileSets/FantasyHex/Units/War Chariot
  rotate: false
<<<<<<< HEAD
  xy: 1000, 339
=======
  xy: 934, 132
>>>>>>> 2e436371
  size: 32, 28
  orig: 32, 28
  offset: 0, 0
  index: -1
TileSets/FantasyHex/Units/War Elephant
  rotate: false
<<<<<<< HEAD
  xy: 1000, 303
=======
  xy: 934, 96
>>>>>>> 2e436371
  size: 32, 28
  orig: 32, 28
  offset: 0, 0
  index: -1
TileSets/FantasyHex/Units/Warrior
  rotate: false
<<<<<<< HEAD
  xy: 1000, 267
=======
  xy: 934, 60
>>>>>>> 2e436371
  size: 32, 28
  orig: 32, 28
  offset: 0, 0
  index: -1
TileSets/FantasyHex/Units/WaterUnit
  rotate: false
<<<<<<< HEAD
  xy: 1000, 233
=======
  xy: 934, 26
>>>>>>> 2e436371
  size: 32, 26
  orig: 32, 26
  offset: 0, 0
  index: -1
TileSets/FantasyHex/Units/Winged Hussar
  rotate: false
<<<<<<< HEAD
  xy: 1000, 17
=======
  xy: 1014, 96
>>>>>>> 2e436371
  size: 32, 28
  orig: 32, 28
  offset: 0, 0
  index: -1
TileSets/FantasyHex/Units/Work Boats
  rotate: false
<<<<<<< HEAD
  xy: 1040, 532
=======
  xy: 1014, 60
>>>>>>> 2e436371
  size: 32, 28
  orig: 32, 28
  offset: 0, 0
  index: -1
TileSets/FantasyHex/Units/Worker
  rotate: false
<<<<<<< HEAD
  xy: 1040, 496
=======
  xy: 1014, 24
>>>>>>> 2e436371
  size: 32, 28
  orig: 32, 28
  offset: 0, 0
  index: -1
<<<<<<< HEAD
TileSets/FantasyHex/bak/Railroad
  rotate: false
  xy: 4, 1298
  size: 144, 28
  orig: 144, 28
  offset: 0, 0
  index: -1
TileSets/FantasyHex/bak/road
  rotate: false
  xy: 570, 1830
  size: 144, 28
  orig: 144, 28
  offset: 0, 0
  index: -1
UnitPromotionIcons/Accuracy
  rotate: false
  xy: 505, 1750
=======
UnitPromotionIcons/Accuracy
  rotate: false
  xy: 1987, 1993
>>>>>>> 2e436371
  size: 50, 50
  orig: 50, 50
  offset: 0, 0
  index: -1
UnitPromotionIcons/Air Repair
  rotate: false
<<<<<<< HEAD
  xy: 1594, 1454
=======
  xy: 760, 1021
>>>>>>> 2e436371
  size: 50, 50
  orig: 50, 50
  offset: 0, 0
  index: -1
UnitPromotionIcons/Air Targeting
  rotate: false
<<<<<<< HEAD
  xy: 1702, 1562
=======
  xy: 868, 1129
>>>>>>> 2e436371
  size: 50, 50
  orig: 50, 50
  offset: 0, 0
  index: -1
UnitPromotionIcons/Targeting
  rotate: false
<<<<<<< HEAD
  xy: 1702, 1562
=======
  xy: 868, 1129
>>>>>>> 2e436371
  size: 50, 50
  orig: 50, 50
  offset: 0, 0
  index: -1
UnitPromotionIcons/Ambush
  rotate: false
<<<<<<< HEAD
  xy: 112, 12
=======
  xy: 1084, 1345
>>>>>>> 2e436371
  size: 50, 50
  orig: 50, 50
  offset: 0, 0
  index: -1
UnitPromotionIcons/Anti-Armor
  rotate: false
<<<<<<< HEAD
  xy: 112, 12
=======
  xy: 1084, 1345
>>>>>>> 2e436371
  size: 50, 50
  orig: 50, 50
  offset: 0, 0
  index: -1
UnitPromotionIcons/Amphibious
  rotate: false
<<<<<<< HEAD
  xy: 1760, 1562
=======
  xy: 436, 589
>>>>>>> 2e436371
  size: 50, 50
  orig: 50, 50
  offset: 0, 0
  index: -1
UnitPromotionIcons/Armor Plating
  rotate: false
<<<<<<< HEAD
  xy: 1818, 1562
=======
  xy: 397, 1767
>>>>>>> 2e436371
  size: 50, 50
  orig: 50, 50
  offset: 0, 0
  index: -1
UnitPromotionIcons/Barrage
  rotate: false
<<<<<<< HEAD
  xy: 760, 1288
=======
  xy: 436, 531
>>>>>>> 2e436371
  size: 50, 50
  orig: 50, 50
  offset: 0, 0
  index: -1
UnitPromotionIcons/Besiege
  rotate: false
<<<<<<< HEAD
  xy: 818, 1346
=======
  xy: 1987, 1877
>>>>>>> 2e436371
  size: 50, 50
  orig: 50, 50
  offset: 0, 0
  index: -1
UnitPromotionIcons/Siege
  rotate: false
<<<<<<< HEAD
  xy: 818, 1346
=======
  xy: 1987, 1877
>>>>>>> 2e436371
  size: 50, 50
  orig: 50, 50
  offset: 0, 0
  index: -1
UnitPromotionIcons/Blitz
  rotate: false
<<<<<<< HEAD
  xy: 760, 1230
=======
  xy: 652, 797
>>>>>>> 2e436371
  size: 50, 50
  orig: 50, 50
  offset: 0, 0
  index: -1
UnitPromotionIcons/Boarding Party
  rotate: false
<<<<<<< HEAD
  xy: 818, 1288
=======
  xy: 1200, 1345
>>>>>>> 2e436371
  size: 50, 50
  orig: 50, 50
  offset: 0, 0
  index: -1
UnitPromotionIcons/Bombardment
  rotate: false
<<<<<<< HEAD
  xy: 876, 1346
=======
  xy: 436, 473
>>>>>>> 2e436371
  size: 50, 50
  orig: 50, 50
  offset: 0, 0
  index: -1
UnitPromotionIcons/Charge
  rotate: false
<<<<<<< HEAD
  xy: 760, 1172
=======
  xy: 1258, 1345
>>>>>>> 2e436371
  size: 50, 50
  orig: 50, 50
  offset: 0, 0
  index: -1
UnitPromotionIcons/Coastal Raider
  rotate: false
<<<<<<< HEAD
  xy: 934, 1346
=======
  xy: 436, 357
>>>>>>> 2e436371
  size: 50, 50
  orig: 50, 50
  offset: 0, 0
  index: -1
UnitPromotionIcons/Cover
  rotate: false
  xy: 436, 241
  size: 50, 50
  orig: 50, 50
  offset: 0, 0
  index: -1
PolicyIcons/Discipline
  rotate: false
  xy: 436, 241
  size: 50, 50
  orig: 50, 50
  offset: 0, 0
  index: -1
UnitPromotionIcons/Drill
  rotate: false
<<<<<<< HEAD
  xy: 934, 1230
=======
  xy: 1664, 1345
>>>>>>> 2e436371
  size: 50, 50
  orig: 50, 50
  offset: 0, 0
  index: -1
UnitPromotionIcons/Evasion
  rotate: false
<<<<<<< HEAD
  xy: 1050, 1346
=======
  xy: 1780, 1345
>>>>>>> 2e436371
  size: 50, 50
  orig: 50, 50
  offset: 0, 0
  index: -1
UnitPromotionIcons/Extended Range
  rotate: false
<<<<<<< HEAD
  xy: 760, 998
=======
  xy: 1838, 1345
>>>>>>> 2e436371
  size: 50, 50
  orig: 50, 50
  offset: 0, 0
  index: -1
UnitPromotionIcons/Operational Range
  rotate: false
<<<<<<< HEAD
  xy: 760, 998
=======
  xy: 1838, 1345
>>>>>>> 2e436371
  size: 50, 50
  orig: 50, 50
  offset: 0, 0
  index: -1
UnitPromotionIcons/Flight Deck
  rotate: false
<<<<<<< HEAD
  xy: 934, 1172
=======
  xy: 544, 645
>>>>>>> 2e436371
  size: 50, 50
  orig: 50, 50
  offset: 0, 0
  index: -1
UnitPromotionIcons/Formation
  rotate: false
<<<<<<< HEAD
  xy: 1050, 1288
=======
  xy: 710, 855
>>>>>>> 2e436371
  size: 50, 50
  orig: 50, 50
  offset: 0, 0
  index: -1
UnitPromotionIcons/Great Generals
  rotate: false
<<<<<<< HEAD
  xy: 934, 1114
=======
  xy: 602, 703
>>>>>>> 2e436371
  size: 50, 50
  orig: 50, 50
  offset: 0, 0
  index: -1
UnitPromotionIcons/Quick Study
  rotate: false
<<<<<<< HEAD
  xy: 934, 1114
=======
  xy: 602, 703
>>>>>>> 2e436371
  size: 50, 50
  orig: 50, 50
  offset: 0, 0
  index: -1
UnitPromotionIcons/Haka War Dance
  rotate: false
<<<<<<< HEAD
  xy: 992, 1172
=======
  xy: 602, 645
>>>>>>> 2e436371
  size: 50, 50
  orig: 50, 50
  offset: 0, 0
  index: -1
UnitPromotionIcons/Heal Instantly
  rotate: false
<<<<<<< HEAD
  xy: 1108, 1288
=======
  xy: 220, 49
>>>>>>> 2e436371
  size: 50, 50
  orig: 50, 50
  offset: 0, 0
  index: -1
UnitPromotionIcons/Ignore terrain cost
  rotate: false
<<<<<<< HEAD
  xy: 1434, 1728
=======
  xy: 1365, 1727
>>>>>>> 2e436371
  size: 100, 100
  orig: 100, 100
  offset: 0, 0
  index: -1
UnitPromotionIcons/Indirect Fire
  rotate: false
<<<<<<< HEAD
  xy: 760, 882
=======
  xy: 336, 79
>>>>>>> 2e436371
  size: 50, 50
  orig: 50, 50
  offset: 0, 0
  index: -1
UnitPromotionIcons/Interception
  rotate: false
<<<<<<< HEAD
  xy: 876, 998
=======
  xy: 660, 739
>>>>>>> 2e436371
  size: 50, 50
  orig: 50, 50
  offset: 0, 0
  index: -1
UnitPromotionIcons/Logistics
  rotate: false
<<<<<<< HEAD
  xy: 1108, 1230
=======
  xy: 660, 623
>>>>>>> 2e436371
  size: 50, 50
  orig: 50, 50
  offset: 0, 0
  index: -1
UnitPromotionIcons/March
  rotate: false
<<<<<<< HEAD
  xy: 1224, 1346
=======
  xy: 73, 19
>>>>>>> 2e436371
  size: 50, 50
  orig: 50, 50
  offset: 0, 0
  index: -1
UnitPromotionIcons/Medic
  rotate: false
<<<<<<< HEAD
  xy: 760, 824
=======
  xy: 131, 19
>>>>>>> 2e436371
  size: 50, 50
  orig: 50, 50
  offset: 0, 0
  index: -1
UnitPromotionIcons/Mobility
  rotate: false
<<<<<<< HEAD
  xy: 1166, 1230
=======
  xy: 934, 1071
>>>>>>> 2e436371
  size: 50, 50
  orig: 50, 50
  offset: 0, 0
  index: -1
UnitPromotionIcons/Morale
  rotate: false
<<<<<<< HEAD
  xy: 1282, 1346
=======
  xy: 1092, 1287
>>>>>>> 2e436371
  size: 50, 50
  orig: 50, 50
  offset: 0, 0
  index: -1
UnitPromotionIcons/Rejuvenation
  rotate: false
<<<<<<< HEAD
  xy: 934, 882
=======
  xy: 1092, 1229
>>>>>>> 2e436371
  size: 50, 50
  orig: 50, 50
  offset: 0, 0
  index: -1
UnitPromotionIcons/Scouting
  rotate: false
<<<<<<< HEAD
  xy: 1282, 1230
=======
  xy: 1440, 1229
>>>>>>> 2e436371
  size: 50, 50
  orig: 50, 50
  offset: 0, 0
  index: -1
UnitPromotionIcons/Sentry
  rotate: false
<<<<<<< HEAD
  xy: 1282, 1230
=======
  xy: 1440, 1229
>>>>>>> 2e436371
  size: 50, 50
  orig: 50, 50
  offset: 0, 0
  index: -1
UnitPromotionIcons/Shock
  rotate: false
<<<<<<< HEAD
  xy: 1398, 1346
=======
  xy: 1556, 1229
>>>>>>> 2e436371
  size: 50, 50
  orig: 50, 50
  offset: 0, 0
  index: -1
UnitPromotionIcons/Slinger Withdraw
  rotate: false
<<<<<<< HEAD
  xy: 760, 650
=======
  xy: 1614, 1229
>>>>>>> 2e436371
  size: 50, 50
  orig: 50, 50
  offset: 0, 0
  index: -1
UnitPromotionIcons/Sortie
  rotate: false
<<<<<<< HEAD
  xy: 876, 766
=======
  xy: 1730, 1229
>>>>>>> 2e436371
  size: 50, 50
  orig: 50, 50
  offset: 0, 0
  index: -1
UnitPromotionIcons/Supply
  rotate: false
<<<<<<< HEAD
  xy: 1050, 940
=======
  xy: 1904, 1229
>>>>>>> 2e436371
  size: 50, 50
  orig: 50, 50
  offset: 0, 0
  index: -1
UnitPromotionIcons/Survivalism
  rotate: false
<<<<<<< HEAD
  xy: 1108, 998
=======
  xy: 1962, 1287
>>>>>>> 2e436371
  size: 50, 50
  orig: 50, 50
  offset: 0, 0
  index: -1
UnitPromotionIcons/Volley
  rotate: false
<<<<<<< HEAD
  xy: 818, 650
=======
  xy: 552, 471
>>>>>>> 2e436371
  size: 50, 50
  orig: 50, 50
  offset: 0, 0
  index: -1
UnitPromotionIcons/Wolfpack
  rotate: false
<<<<<<< HEAD
  xy: 934, 766
=======
  xy: 552, 413
>>>>>>> 2e436371
  size: 50, 50
  orig: 50, 50
  offset: 0, 0
  index: -1
UnitPromotionIcons/Woodsman
  rotate: false
<<<<<<< HEAD
  xy: 992, 824
=======
  xy: 494, 297
>>>>>>> 2e436371
  size: 50, 50
  orig: 50, 50
  offset: 0, 0
  index: -1<|MERGE_RESOLUTION|>--- conflicted
+++ resolved
@@ -6,55 +6,35 @@
 repeat: none
 EmojiIcons/Culture
   rotate: false
-<<<<<<< HEAD
-  xy: 760, 1056
-=======
   xy: 436, 183
->>>>>>> 2e436371
   size: 50, 50
   orig: 50, 50
   offset: 0, 0
   index: -1
 EmojiIcons/Faith
   rotate: false
-<<<<<<< HEAD
-  xy: 818, 1056
-=======
   xy: 1896, 1345
->>>>>>> 2e436371
   size: 50, 50
   orig: 50, 50
   offset: 0, 0
   index: -1
 EmojiIcons/Food
   rotate: false
-<<<<<<< HEAD
-  xy: 992, 1230
-=======
   xy: 710, 913
->>>>>>> 2e436371
   size: 50, 50
   orig: 50, 50
   offset: 0, 0
   index: -1
 EmojiIcons/Gold
   rotate: false
-<<<<<<< HEAD
-  xy: 876, 1056
-=======
   xy: 1034, 1237
->>>>>>> 2e436371
   size: 50, 50
   orig: 50, 50
   offset: 0, 0
   index: -1
 EmojiIcons/Happiness
   rotate: false
-<<<<<<< HEAD
-  xy: 1050, 1230
-=======
   xy: 436, 125
->>>>>>> 2e436371
   size: 50, 50
   orig: 50, 50
   offset: 0, 0
@@ -68,317 +48,202 @@
   index: -1
 EmojiIcons/Science
   rotate: false
-<<<<<<< HEAD
-  xy: 1166, 1114
-=======
   xy: 1324, 1229
->>>>>>> 2e436371
   size: 50, 50
   orig: 50, 50
   offset: 0, 0
   index: -1
 EmojiIcons/Turn
   rotate: false
-<<<<<<< HEAD
-  xy: 1340, 1230
-=======
   xy: 552, 587
->>>>>>> 2e436371
   size: 50, 50
   orig: 50, 50
   offset: 0, 0
   index: -1
 ImprovementIcons/Academy
   rotate: false
-<<<<<<< HEAD
-  xy: 756, 1944
-=======
   xy: 475, 1943
->>>>>>> 2e436371
   size: 100, 100
   orig: 100, 100
   offset: 0, 0
   index: -1
 ImprovementIcons/Ancient ruins
   rotate: false
-<<<<<<< HEAD
-  xy: 972, 1944
-=======
   xy: 691, 1943
->>>>>>> 2e436371
   size: 100, 100
   orig: 100, 100
   offset: 0, 0
   index: -1
 ImprovementIcons/Barbarian encampment
   rotate: false
-<<<<<<< HEAD
-  xy: 4, 650
-=======
   xy: 1123, 1943
->>>>>>> 2e436371
   size: 100, 100
   orig: 100, 100
   offset: 0, 0
   index: -1
 ImprovementIcons/Camp
   rotate: false
-<<<<<<< HEAD
-  xy: 4, 542
-=======
   xy: 1231, 1943
->>>>>>> 2e436371
   size: 100, 100
   orig: 100, 100
   offset: 0, 0
   index: -1
 ImprovementIcons/Citadel
   rotate: false
-<<<<<<< HEAD
-  xy: 4, 326
-=======
   xy: 1447, 1943
->>>>>>> 2e436371
   size: 100, 100
   orig: 100, 100
   offset: 0, 0
   index: -1
 ImprovementIcons/City center
   rotate: false
-<<<<<<< HEAD
-  xy: 1836, 1944
-=======
   xy: 4, 185
->>>>>>> 2e436371
   size: 100, 100
   orig: 100, 100
   offset: 0, 0
   index: -1
 ImprovementIcons/City ruins
   rotate: false
-<<<<<<< HEAD
-  xy: 1944, 1944
-=======
   xy: 1663, 1943
->>>>>>> 2e436371
   size: 100, 100
   orig: 100, 100
   offset: 0, 0
   index: -1
 ImprovementIcons/Customs house
   rotate: false
-<<<<<<< HEAD
-  xy: 1728, 1836
-=======
   xy: 1231, 1835
->>>>>>> 2e436371
   size: 100, 100
   orig: 100, 100
   offset: 0, 0
   index: -1
 ImprovementIcons/Farm
   rotate: false
-<<<<<<< HEAD
-  xy: 112, 434
-=======
   xy: 112, 833
->>>>>>> 2e436371
   size: 100, 100
   orig: 100, 100
   offset: 0, 0
   index: -1
 ImprovementIcons/Fishing Boats
   rotate: false
-<<<<<<< HEAD
-  xy: 112, 110
-=======
   xy: 112, 509
->>>>>>> 2e436371
   size: 100, 100
   orig: 100, 100
   offset: 0, 0
   index: -1
 ImprovementIcons/Fort
   rotate: false
-<<<<<<< HEAD
-  xy: 220, 764
-=======
   xy: 289, 1757
->>>>>>> 2e436371
   size: 100, 100
   orig: 100, 100
   offset: 0, 0
   index: -1
 ImprovementIcons/Holy site
   rotate: false
-<<<<<<< HEAD
-  xy: 1110, 1728
-=======
   xy: 1041, 1727
->>>>>>> 2e436371
   size: 100, 100
   orig: 100, 100
   offset: 0, 0
   index: -1
 ImprovementIcons/Landmark
   rotate: false
-<<<<<<< HEAD
-  xy: 1650, 1620
-=======
   xy: 946, 1619
->>>>>>> 2e436371
   size: 100, 100
   orig: 100, 100
   offset: 0, 0
   index: -1
 ImprovementIcons/Lumber mill
   rotate: false
-<<<<<<< HEAD
-  xy: 289, 1700
-=======
   xy: 1054, 1511
->>>>>>> 2e436371
   size: 100, 100
   orig: 100, 100
   offset: 0, 0
   index: -1
 ImprovementIcons/Manufactory
   rotate: false
-<<<<<<< HEAD
-  xy: 288, 1592
-=======
   xy: 1162, 1511
->>>>>>> 2e436371
   size: 100, 100
   orig: 100, 100
   offset: 0, 0
   index: -1
 ImprovementIcons/Mine
   rotate: false
-<<<<<<< HEAD
-  xy: 406, 1376
-=======
   xy: 1486, 1619
->>>>>>> 2e436371
   size: 100, 100
   orig: 100, 100
   offset: 0, 0
   index: -1
 ImprovementIcons/Moai
   rotate: false
-<<<<<<< HEAD
-  xy: 328, 1268
-=======
   xy: 1486, 1511
->>>>>>> 2e436371
   size: 100, 100
   orig: 100, 100
   offset: 0, 0
   index: -1
 ImprovementIcons/Oil well
   rotate: false
-<<<<<<< HEAD
-  xy: 328, 296
-=======
   xy: 514, 1403
->>>>>>> 2e436371
   size: 100, 100
   orig: 100, 100
   offset: 0, 0
   index: -1
 ImprovementIcons/Pasture
   rotate: false
-<<<<<<< HEAD
-  xy: 436, 1268
-=======
   xy: 838, 1403
->>>>>>> 2e436371
   size: 100, 100
   orig: 100, 100
   offset: 0, 0
   index: -1
 ImprovementIcons/Plantation
   rotate: false
-<<<<<<< HEAD
-  xy: 436, 728
-=======
   xy: 1378, 1403
->>>>>>> 2e436371
   size: 100, 100
   orig: 100, 100
   offset: 0, 0
   index: -1
 ImprovementIcons/Polder
   rotate: false
-<<<<<<< HEAD
-  xy: 436, 620
-=======
   xy: 1486, 1403
->>>>>>> 2e436371
   size: 100, 100
   orig: 100, 100
   offset: 0, 0
   index: -1
 ImprovementIcons/Quarry
   rotate: false
-<<<<<<< HEAD
-  xy: 514, 1484
-=======
   xy: 220, 1079
->>>>>>> 2e436371
   size: 100, 100
   orig: 100, 100
   offset: 0, 0
   index: -1
 ImprovementIcons/Road
   rotate: false
-<<<<<<< HEAD
-  xy: 544, 620
-=======
   xy: 220, 107
->>>>>>> 2e436371
   size: 100, 100
   orig: 100, 100
   offset: 0, 0
   index: -1
 ImprovementIcons/Terrace farm
   rotate: false
-<<<<<<< HEAD
-  xy: 1054, 1512
-=======
   xy: 652, 1079
->>>>>>> 2e436371
   size: 100, 100
   orig: 100, 100
   offset: 0, 0
   index: -1
 ImprovementIcons/Trading post
   rotate: false
-<<<<<<< HEAD
-  xy: 1270, 1512
-=======
   xy: 544, 869
->>>>>>> 2e436371
   size: 100, 100
   orig: 100, 100
   offset: 0, 0
   index: -1
 NationIcons/America
   rotate: false
-<<<<<<< HEAD
-  xy: 4, 1082
-=======
   xy: 4, 1157
->>>>>>> 2e436371
   size: 100, 100
   orig: 100, 100
   offset: 0, 0
   index: -1
 NationIcons/Arabia
   rotate: false
-<<<<<<< HEAD
-  xy: 4, 974
-=======
   xy: 4, 1049
   size: 100, 100
   orig: 100, 100
@@ -387,502 +252,321 @@
 NationIcons/Austria
   rotate: false
   xy: 4, 941
->>>>>>> 2e436371
   size: 100, 100
   orig: 100, 100
   offset: 0, 0
   index: -1
 NationIcons/Aztecs
   rotate: false
-<<<<<<< HEAD
-  xy: 4, 866
-=======
   xy: 907, 1943
->>>>>>> 2e436371
   size: 100, 100
   orig: 100, 100
   offset: 0, 0
   index: -1
 NationIcons/Babylon
   rotate: false
-<<<<<<< HEAD
-  xy: 1188, 1944
-=======
   xy: 4, 833
->>>>>>> 2e436371
   size: 100, 100
   orig: 100, 100
   offset: 0, 0
   index: -1
 NationIcons/China
   rotate: false
-<<<<<<< HEAD
-  xy: 4, 434
-=======
   xy: 1339, 1943
->>>>>>> 2e436371
   size: 100, 100
   orig: 100, 100
   offset: 0, 0
   index: -1
 NationIcons/CityState
   rotate: false
-<<<<<<< HEAD
-  xy: 756, 1836
-=======
   xy: 1879, 1943
->>>>>>> 2e436371
   size: 100, 100
   orig: 100, 100
   offset: 0, 0
   index: -1
 NationIcons/Denmark
   rotate: false
-<<<<<<< HEAD
-  xy: 1944, 1836
-=======
   xy: 1447, 1835
->>>>>>> 2e436371
   size: 100, 100
   orig: 100, 100
   offset: 0, 0
   index: -1
 NationIcons/Egypt
   rotate: false
-<<<<<<< HEAD
-  xy: 112, 866
-=======
   xy: 112, 1265
->>>>>>> 2e436371
   size: 100, 100
   orig: 100, 100
   offset: 0, 0
   index: -1
 NationIcons/England
   rotate: false
-<<<<<<< HEAD
-  xy: 112, 758
-=======
   xy: 112, 1157
->>>>>>> 2e436371
   size: 100, 100
   orig: 100, 100
   offset: 0, 0
   index: -1
 NationIcons/France
   rotate: false
-<<<<<<< HEAD
-  xy: 220, 548
-=======
   xy: 298, 1541
->>>>>>> 2e436371
   size: 100, 100
   orig: 100, 100
   offset: 0, 0
   index: -1
 NationIcons/Germany
   rotate: false
-<<<<<<< HEAD
-  xy: 220, 224
-=======
   xy: 406, 1541
->>>>>>> 2e436371
   size: 100, 100
   orig: 100, 100
   offset: 0, 0
   index: -1
 NationIcons/Greece
   rotate: false
-<<<<<<< HEAD
-  xy: 678, 1722
-=======
   xy: 609, 1727
->>>>>>> 2e436371
   size: 100, 100
   orig: 100, 100
   offset: 0, 0
   index: -1
 NationIcons/Inca
   rotate: false
-<<<<<<< HEAD
-  xy: 1542, 1728
-=======
   xy: 1473, 1727
->>>>>>> 2e436371
   size: 100, 100
   orig: 100, 100
   offset: 0, 0
   index: -1
 NationIcons/India
   rotate: false
-<<<<<<< HEAD
-  xy: 1758, 1728
-=======
   xy: 1689, 1727
->>>>>>> 2e436371
   size: 100, 100
   orig: 100, 100
   offset: 0, 0
   index: -1
 NationIcons/Iroquois
   rotate: false
-<<<<<<< HEAD
-  xy: 220, 8
-=======
   xy: 1905, 1727
->>>>>>> 2e436371
   size: 100, 100
   orig: 100, 100
   offset: 0, 0
   index: -1
 NationIcons/Japan
   rotate: false
-<<<<<<< HEAD
-  xy: 1002, 1620
-=======
   xy: 622, 1619
->>>>>>> 2e436371
   size: 100, 100
   orig: 100, 100
   offset: 0, 0
   index: -1
 NationIcons/Korea
   rotate: false
-<<<<<<< HEAD
-  xy: 1434, 1620
-=======
   xy: 838, 1619
->>>>>>> 2e436371
   size: 100, 100
   orig: 100, 100
   offset: 0, 0
   index: -1
 NationIcons/Mongolia
   rotate: false
-<<<<<<< HEAD
-  xy: 328, 1052
-=======
   xy: 1594, 1511
->>>>>>> 2e436371
   size: 100, 100
   orig: 100, 100
   offset: 0, 0
   index: -1
 NationIcons/Persia
   rotate: false
-<<<<<<< HEAD
-  xy: 436, 944
-=======
   xy: 1162, 1403
->>>>>>> 2e436371
   size: 100, 100
   orig: 100, 100
   offset: 0, 0
   index: -1
 NationIcons/Polynesia
   rotate: false
-<<<<<<< HEAD
-  xy: 436, 512
-=======
   xy: 1594, 1403
->>>>>>> 2e436371
   size: 100, 100
   orig: 100, 100
   offset: 0, 0
   index: -1
 NationIcons/Rome
   rotate: false
-<<<<<<< HEAD
-  xy: 544, 512
-=======
   xy: 328, 1325
->>>>>>> 2e436371
   size: 100, 100
   orig: 100, 100
   offset: 0, 0
   index: -1
 NationIcons/Russia
   rotate: false
-<<<<<<< HEAD
-  xy: 544, 404
-=======
   xy: 328, 1217
->>>>>>> 2e436371
   size: 100, 100
   orig: 100, 100
   offset: 0, 0
   index: -1
 NationIcons/Siam
   rotate: false
-<<<<<<< HEAD
-  xy: 652, 1074
-=======
   xy: 328, 569
->>>>>>> 2e436371
   size: 100, 100
   orig: 100, 100
   offset: 0, 0
   index: -1
 NationIcons/Songhai
   rotate: false
-<<<<<<< HEAD
-  xy: 652, 534
-=======
   xy: 436, 1295
->>>>>>> 2e436371
   size: 100, 100
   orig: 100, 100
   offset: 0, 0
   index: -1
 NationIcons/Spain
   rotate: false
-<<<<<<< HEAD
-  xy: 652, 426
-=======
   xy: 436, 1187
->>>>>>> 2e436371
   size: 100, 100
   orig: 100, 100
   offset: 0, 0
   index: -1
 NationIcons/Sweden
   rotate: false
-<<<<<<< HEAD
-  xy: 838, 1404
-=======
   xy: 760, 1295
->>>>>>> 2e436371
   size: 100, 100
   orig: 100, 100
   offset: 0, 0
   index: -1
 NationIcons/The Huns
   rotate: false
-<<<<<<< HEAD
-  xy: 1054, 1404
-=======
   xy: 760, 1187
->>>>>>> 2e436371
   size: 100, 100
   orig: 100, 100
   offset: 0, 0
   index: -1
 NationIcons/The Netherlands
   rotate: false
-<<<<<<< HEAD
-  xy: 1162, 1512
-=======
   xy: 868, 1295
->>>>>>> 2e436371
   size: 100, 100
   orig: 100, 100
   offset: 0, 0
   index: -1
 NationIcons/The Ottomans
   rotate: false
-<<<<<<< HEAD
-  xy: 1162, 1404
-=======
   xy: 436, 755
->>>>>>> 2e436371
   size: 100, 100
   orig: 100, 100
   offset: 0, 0
   index: -1
 OtherIcons/Aircraft
   rotate: false
-<<<<<<< HEAD
-  xy: 1974, 1759
-=======
   xy: 976, 1237
->>>>>>> 2e436371
   size: 50, 50
   orig: 50, 50
   offset: 0, 0
   index: -1
 OtherIcons/ArrowLeft
   rotate: false
-<<<<<<< HEAD
-  xy: 1974, 1643
-=======
   xy: 1987, 1935
->>>>>>> 2e436371
   size: 50, 50
   orig: 50, 50
   offset: 0, 0
   index: -1
 OtherIcons/ArrowRight
   rotate: false
-<<<<<<< HEAD
-  xy: 1876, 1562
-=======
   xy: 652, 855
->>>>>>> 2e436371
   size: 50, 50
   orig: 50, 50
   offset: 0, 0
   index: -1
 StatIcons/Movement
   rotate: false
-<<<<<<< HEAD
-  xy: 1876, 1562
-=======
   xy: 652, 855
->>>>>>> 2e436371
   size: 50, 50
   orig: 50, 50
   offset: 0, 0
   index: -1
 OtherIcons/BackArrow
   rotate: false
-<<<<<<< HEAD
-  xy: 760, 1346
-=======
   xy: 1142, 1345
->>>>>>> 2e436371
   size: 50, 50
   orig: 50, 50
   offset: 0, 0
   index: -1
 OtherIcons/Banner
   rotate: false
-<<<<<<< HEAD
-  xy: 1296, 1944
-=======
   xy: 4, 725
->>>>>>> 2e436371
   size: 100, 100
   orig: 100, 100
   offset: 0, 0
   index: -1
 OtherIcons/Border-inner
   rotate: false
-<<<<<<< HEAD
-  xy: 636, 9
-=======
   xy: 436, 1410
->>>>>>> 2e436371
   size: 31, 15
   orig: 31, 15
   offset: 0, 0
   index: -1
 OtherIcons/Border-outer
   rotate: false
-<<<<<<< HEAD
-  xy: 1040, 473
-=======
   xy: 475, 1410
->>>>>>> 2e436371
   size: 31, 15
   orig: 31, 15
   offset: 0, 0
   index: -1
 OtherIcons/Camera
   rotate: false
-<<<<<<< HEAD
-  xy: 156, 1301
-=======
   xy: 840, 988
->>>>>>> 2e436371
   size: 25, 25
   orig: 25, 25
   offset: 0, 0
   index: -1
 OtherIcons/Circle
   rotate: false
-<<<<<<< HEAD
-  xy: 4, 1334
-=======
   xy: 289, 1865
->>>>>>> 2e436371
   size: 178, 178
   orig: 178, 178
   offset: 0, 0
   index: -1
 OtherIcons/Cities
   rotate: false
-<<<<<<< HEAD
-  xy: 1728, 1944
-=======
   xy: 4, 293
->>>>>>> 2e436371
   size: 100, 100
   orig: 100, 100
   offset: 0, 0
   index: -1
 OtherIcons/Close
   rotate: false
-<<<<<<< HEAD
-  xy: 864, 1836
-=======
   xy: 190, 1451
->>>>>>> 2e436371
   size: 100, 100
   orig: 100, 100
   offset: 0, 0
   index: -1
 OtherIcons/Crosshair
   rotate: false
-<<<<<<< HEAD
-  xy: 1512, 1836
-=======
   xy: 1015, 1835
->>>>>>> 2e436371
   size: 100, 100
   orig: 100, 100
   offset: 0, 0
   index: -1
 OtherIcons/Diplomacy
   rotate: false
-<<<<<<< HEAD
-  xy: 190, 1304
-=======
   xy: 1555, 1835
->>>>>>> 2e436371
   size: 100, 100
   orig: 100, 100
   offset: 0, 0
   index: -1
 OtherIcons/DiplomacyW
   rotate: false
-<<<<<<< HEAD
-  xy: 112, 1190
-=======
   xy: 1663, 1835
->>>>>>> 2e436371
   size: 100, 100
   orig: 100, 100
   offset: 0, 0
   index: -1
 OtherIcons/DisbandUnit
   rotate: false
-<<<<<<< HEAD
-  xy: 112, 1082
-=======
   xy: 1771, 1835
->>>>>>> 2e436371
   size: 100, 100
   orig: 100, 100
   offset: 0, 0
   index: -1
 OtherIcons/Down
   rotate: false
-<<<<<<< HEAD
-  xy: 876, 1172
-=======
   xy: 1606, 1345
->>>>>>> 2e436371
   size: 50, 50
   orig: 50, 50
   offset: 0, 0
   index: -1
 OtherIcons/Fire
   rotate: false
-<<<<<<< HEAD
-  xy: 112, 326
-=======
   xy: 112, 725
->>>>>>> 2e436371
   size: 100, 100
   orig: 100, 100
   offset: 0, 0
@@ -910,362 +594,217 @@
   index: -1
 OtherIcons/Link
   rotate: false
-<<<<<<< HEAD
-  xy: 1050, 1172
-=======
   xy: 718, 681
->>>>>>> 2e436371
   size: 50, 50
   orig: 50, 50
   offset: 0, 0
   index: -1
 OtherIcons/Load
   rotate: false
-<<<<<<< HEAD
-  xy: 1758, 1620
-=======
   xy: 946, 1511
->>>>>>> 2e436371
   size: 100, 100
   orig: 100, 100
   offset: 0, 0
   index: -1
 OtherIcons/Lock
   rotate: false
-<<<<<<< HEAD
-  xy: 1866, 1620
-=======
   xy: 1054, 1619
->>>>>>> 2e436371
   size: 100, 100
   orig: 100, 100
   offset: 0, 0
   index: -1
 OtherIcons/MapEditor
   rotate: false
-<<<<<<< HEAD
-  xy: 396, 1592
-=======
   xy: 1270, 1619
->>>>>>> 2e436371
   size: 100, 100
   orig: 100, 100
   offset: 0, 0
   index: -1
 OtherIcons/MenuIcon
   rotate: false
-<<<<<<< HEAD
-  xy: 406, 1484
-=======
   xy: 1378, 1511
->>>>>>> 2e436371
   size: 100, 100
   orig: 100, 100
   offset: 0, 0
   index: -1
 OtherIcons/Mods
   rotate: false
-<<<<<<< HEAD
-  xy: 328, 1160
-=======
   xy: 1594, 1619
->>>>>>> 2e436371
   size: 100, 100
   orig: 100, 100
   offset: 0, 0
   index: -1
 OtherIcons/Multiplayer
   rotate: false
-<<<<<<< HEAD
-  xy: 328, 836
-=======
   xy: 1702, 1511
->>>>>>> 2e436371
   size: 100, 100
   orig: 100, 100
   offset: 0, 0
   index: -1
 OtherIcons/New
   rotate: false
-<<<<<<< HEAD
-  xy: 328, 620
-=======
   xy: 1810, 1511
->>>>>>> 2e436371
   size: 100, 100
   orig: 100, 100
   offset: 0, 0
   index: -1
 OtherIcons/Options
   rotate: false
-<<<<<<< HEAD
-  xy: 328, 188
-=======
   xy: 622, 1403
->>>>>>> 2e436371
   size: 100, 100
   orig: 100, 100
   offset: 0, 0
   index: -1
 OtherIcons/Pentagon
   rotate: false
-<<<<<<< HEAD
-  xy: 436, 1052
-=======
   xy: 1054, 1403
->>>>>>> 2e436371
   size: 100, 100
   orig: 100, 100
   offset: 0, 0
   index: -1
 OtherIcons/Pillage
   rotate: false
-<<<<<<< HEAD
-  xy: 436, 836
-=======
   xy: 1270, 1403
->>>>>>> 2e436371
   size: 100, 100
   orig: 100, 100
   offset: 0, 0
   index: -1
 OtherIcons/Present
   rotate: false
-<<<<<<< HEAD
-  xy: 436, 188
-=======
   xy: 1918, 1403
->>>>>>> 2e436371
   size: 100, 100
   orig: 100, 100
   offset: 0, 0
   index: -1
 OtherIcons/Puppet
   rotate: false
-<<<<<<< HEAD
-  xy: 504, 1592
-=======
   xy: 220, 1187
->>>>>>> 2e436371
   size: 100, 100
   orig: 100, 100
   offset: 0, 0
   index: -1
 OtherIcons/Quest
   rotate: false
-<<<<<<< HEAD
-  xy: 514, 1376
-=======
   xy: 220, 971
->>>>>>> 2e436371
   size: 100, 100
   orig: 100, 100
   offset: 0, 0
   index: -1
 OtherIcons/Quickstart
   rotate: false
-<<<<<<< HEAD
-  xy: 612, 1614
-=======
   xy: 220, 863
->>>>>>> 2e436371
   size: 100, 100
   orig: 100, 100
   offset: 0, 0
   index: -1
 OtherIcons/Remove Heresy
   rotate: false
-<<<<<<< HEAD
-  xy: 544, 944
-=======
   xy: 220, 431
->>>>>>> 2e436371
   size: 100, 100
   orig: 100, 100
   offset: 0, 0
   index: -1
 OtherIcons/Resume
   rotate: false
-<<<<<<< HEAD
-  xy: 544, 728
-  size: 100, 100
-  orig: 100, 100
-  offset: 0, 0
-  index: -1
-OtherIcons/SecretOptions
-  rotate: false
-  xy: 544, 80
-  size: 100, 100
-  orig: 100, 100
-  offset: 0, 0
-  index: -1
-OtherIcons/Settings
-  rotate: false
-  xy: 622, 1506
-=======
   xy: 220, 215
->>>>>>> 2e436371
   size: 100, 100
   orig: 100, 100
   offset: 0, 0
   index: -1
 OtherIcons/Shield
   rotate: false
-<<<<<<< HEAD
-  xy: 652, 1290
-=======
   xy: 328, 785
->>>>>>> 2e436371
   size: 100, 100
   orig: 100, 100
   offset: 0, 0
   index: -1
 OtherIcons/Sleep
   rotate: false
-<<<<<<< HEAD
-  xy: 652, 642
-=======
   xy: 328, 137
->>>>>>> 2e436371
-  size: 100, 100
-  orig: 100, 100
-  offset: 0, 0
-  index: -1
-OtherIcons/Speaker
-  rotate: false
-  xy: 4, 1520
-  size: 276, 276
-  orig: 276, 276
+  size: 100, 100
+  orig: 100, 100
   offset: 0, 0
   index: -1
 OtherIcons/Star
   rotate: false
-<<<<<<< HEAD
-  xy: 4, 8
-=======
   xy: 544, 1193
->>>>>>> 2e436371
   size: 100, 94
   orig: 100, 94
   offset: 0, 0
   index: -1
 OtherIcons/Stop
   rotate: false
-<<<<<<< HEAD
-  xy: 730, 1512
-=======
   xy: 436, 971
->>>>>>> 2e436371
   size: 100, 100
   orig: 100, 100
   offset: 0, 0
   index: -1
 OtherIcons/Swap
   rotate: false
-<<<<<<< HEAD
-  xy: 838, 1512
-=======
   xy: 652, 1187
->>>>>>> 2e436371
   size: 100, 100
   orig: 100, 100
   offset: 0, 0
   index: -1
 OtherIcons/Triangle
   rotate: false
-<<<<<<< HEAD
-  xy: 570, 1866
-=======
   xy: 4, 1373
->>>>>>> 2e436371
   size: 178, 178
   orig: 178, 178
   offset: 0, 0
   index: -1
 OtherIcons/Up
   rotate: false
-<<<<<<< HEAD
-  xy: 760, 592
-=======
   xy: 494, 413
->>>>>>> 2e436371
   size: 50, 50
   orig: 50, 50
   offset: 0, 0
   index: -1
 OtherIcons/whiteDot
   rotate: false
-<<<<<<< HEAD
-  xy: 2043, 1827
-=======
   xy: 694, 208
->>>>>>> 2e436371
   size: 1, 1
   orig: 1, 1
   offset: 0, 0
   index: -1
 PolicyIcons/Aesthetics
   rotate: false
-<<<<<<< HEAD
-  xy: 720, 1664
-=======
   xy: 652, 913
->>>>>>> 2e436371
   size: 50, 50
   orig: 50, 50
   offset: 0, 0
   index: -1
 PolicyIcons/Aristocracy
   rotate: false
-<<<<<<< HEAD
-  xy: 1974, 1701
-=======
   xy: 544, 703
->>>>>>> 2e436371
   size: 50, 50
   orig: 50, 50
   offset: 0, 0
   index: -1
 PolicyIcons/Citizenship
   rotate: false
-<<<<<<< HEAD
-  xy: 818, 1230
-=======
   xy: 436, 415
->>>>>>> 2e436371
   size: 50, 50
   orig: 50, 50
   offset: 0, 0
   index: -1
 PolicyIcons/Civil Society
   rotate: false
-<<<<<<< HEAD
-  xy: 876, 1288
-=======
   xy: 1316, 1345
->>>>>>> 2e436371
   size: 50, 50
   orig: 50, 50
   offset: 0, 0
   index: -1
 PolicyIcons/Collective Rule
   rotate: false
-<<<<<<< HEAD
-  xy: 760, 1114
-=======
   xy: 1374, 1345
->>>>>>> 2e436371
   size: 50, 50
   orig: 50, 50
   offset: 0, 0
   index: -1
 PolicyIcons/Communism
   rotate: false
-<<<<<<< HEAD
-  xy: 818, 1172
-=======
   xy: 436, 299
->>>>>>> 2e436371
   size: 50, 50
   orig: 50, 50
   offset: 0, 0
@@ -1286,1221 +825,777 @@
   index: -1
 PolicyIcons/Democracy
   rotate: false
-<<<<<<< HEAD
-  xy: 818, 1114
-=======
   xy: 1548, 1345
->>>>>>> 2e436371
   size: 50, 50
   orig: 50, 50
   offset: 0, 0
   index: -1
 PolicyIcons/Educated Elite
   rotate: false
-<<<<<<< HEAD
-  xy: 992, 1288
-=======
   xy: 1722, 1345
->>>>>>> 2e436371
   size: 50, 50
   orig: 50, 50
   offset: 0, 0
   index: -1
 PolicyIcons/Fascism
   rotate: false
-<<<<<<< HEAD
-  xy: 876, 1114
-=======
   xy: 1954, 1345
->>>>>>> 2e436371
   size: 50, 50
   orig: 50, 50
   offset: 0, 0
   index: -1
 PolicyIcons/Free Religion
   rotate: false
-<<<<<<< HEAD
-  xy: 1108, 1346
-=======
   xy: 710, 797
->>>>>>> 2e436371
   size: 50, 50
   orig: 50, 50
   offset: 0, 0
   index: -1
 PolicyIcons/Free Speech
   rotate: false
-<<<<<<< HEAD
-  xy: 760, 940
-=======
   xy: 818, 1021
->>>>>>> 2e436371
   size: 50, 50
   orig: 50, 50
   offset: 0, 0
   index: -1
 PolicyIcons/Free Thought
   rotate: false
-<<<<<<< HEAD
-  xy: 818, 998
-=======
   xy: 926, 1129
->>>>>>> 2e436371
   size: 50, 50
   orig: 50, 50
   offset: 0, 0
   index: -1
 PolicyIcons/Humanism
   rotate: false
-<<<<<<< HEAD
-  xy: 1166, 1346
-=======
   xy: 278, 49
->>>>>>> 2e436371
   size: 50, 50
   orig: 50, 50
   offset: 0, 0
   index: -1
 PolicyIcons/Landed Elite
   rotate: false
-<<<<<<< HEAD
-  xy: 934, 1056
-=======
   xy: 660, 681
->>>>>>> 2e436371
   size: 50, 50
   orig: 50, 50
   offset: 0, 0
   index: -1
 PolicyIcons/Legalism
   rotate: false
-<<<<<<< HEAD
-  xy: 992, 1114
-=======
   xy: 718, 739
->>>>>>> 2e436371
   size: 50, 50
   orig: 50, 50
   offset: 0, 0
   index: -1
 PolicyIcons/Mandate Of Heaven
   rotate: false
-<<<<<<< HEAD
-  xy: 1166, 1288
-=======
   xy: 718, 623
->>>>>>> 2e436371
   size: 50, 50
   orig: 50, 50
   offset: 0, 0
   index: -1
 PolicyIcons/Mercantilism
   rotate: false
-<<<<<<< HEAD
-  xy: 818, 882
-=======
   xy: 394, 67
->>>>>>> 2e436371
   size: 50, 50
   orig: 50, 50
   offset: 0, 0
   index: -1
 PolicyIcons/Merchant Navy
   rotate: false
-<<<<<<< HEAD
-  xy: 876, 940
-=======
   xy: 394, 9
->>>>>>> 2e436371
   size: 50, 50
   orig: 50, 50
   offset: 0, 0
   index: -1
 PolicyIcons/Meritocracy
   rotate: false
-<<<<<<< HEAD
-  xy: 934, 998
-=======
   xy: 452, 67
->>>>>>> 2e436371
   size: 50, 50
   orig: 50, 50
   offset: 0, 0
   index: -1
 PolicyIcons/Militarism
   rotate: false
-<<<<<<< HEAD
-  xy: 992, 1056
-=======
   xy: 452, 9
->>>>>>> 2e436371
   size: 50, 50
   orig: 50, 50
   offset: 0, 0
   index: -1
 PolicyIcons/Military Caste
   rotate: false
-<<<<<<< HEAD
-  xy: 1050, 1114
-=======
   xy: 876, 1071
->>>>>>> 2e436371
   size: 50, 50
   orig: 50, 50
   offset: 0, 0
   index: -1
 PolicyIcons/Military Tradition
   rotate: false
-<<<<<<< HEAD
-  xy: 1108, 1172
-=======
   xy: 876, 1013
->>>>>>> 2e436371
   size: 50, 50
   orig: 50, 50
   offset: 0, 0
   index: -1
 PolicyIcons/Monarchy
   rotate: false
-<<<<<<< HEAD
-  xy: 1224, 1288
-=======
   xy: 934, 1013
->>>>>>> 2e436371
   size: 50, 50
   orig: 50, 50
   offset: 0, 0
   index: -1
 PolicyIcons/Nationalism
   rotate: false
-<<<<<<< HEAD
-  xy: 760, 766
-=======
   xy: 1150, 1287
->>>>>>> 2e436371
   size: 50, 50
   orig: 50, 50
   offset: 0, 0
   index: -1
 PolicyIcons/Naval Tradition
   rotate: false
-<<<<<<< HEAD
-  xy: 818, 824
-=======
   xy: 1208, 1287
->>>>>>> 2e436371
   size: 50, 50
   orig: 50, 50
   offset: 0, 0
   index: -1
 PolicyIcons/Oligarchy
   rotate: false
-<<<<<<< HEAD
-  xy: 876, 882
-=======
   xy: 1266, 1287
->>>>>>> 2e436371
   size: 50, 50
   orig: 50, 50
   offset: 0, 0
   index: -1
 PolicyIcons/Organized Religion
   rotate: false
-<<<<<<< HEAD
-  xy: 934, 940
-=======
   xy: 1324, 1287
->>>>>>> 2e436371
   size: 50, 50
   orig: 50, 50
   offset: 0, 0
   index: -1
 PolicyIcons/Philantropy
   rotate: false
-<<<<<<< HEAD
-  xy: 992, 998
-=======
   xy: 1382, 1287
->>>>>>> 2e436371
   size: 50, 50
   orig: 50, 50
   offset: 0, 0
   index: -1
 PolicyIcons/Planned Economy
   rotate: false
-<<<<<<< HEAD
-  xy: 1050, 1056
-=======
   xy: 1440, 1287
->>>>>>> 2e436371
   size: 50, 50
   orig: 50, 50
   offset: 0, 0
   index: -1
 PolicyIcons/Police State
   rotate: false
-<<<<<<< HEAD
-  xy: 1108, 1114
-=======
   xy: 1498, 1287
->>>>>>> 2e436371
   size: 50, 50
   orig: 50, 50
   offset: 0, 0
   index: -1
 PolicyIcons/Populism
   rotate: false
-<<<<<<< HEAD
-  xy: 1166, 1172
-=======
   xy: 1556, 1287
->>>>>>> 2e436371
   size: 50, 50
   orig: 50, 50
   offset: 0, 0
   index: -1
 PolicyIcons/Professional Army
   rotate: false
-<<<<<<< HEAD
-  xy: 1282, 1288
-=======
   xy: 1672, 1287
->>>>>>> 2e436371
   size: 50, 50
   orig: 50, 50
   offset: 0, 0
   index: -1
 PolicyIcons/Protectionism
   rotate: false
-<<<<<<< HEAD
-  xy: 1340, 1346
-=======
   xy: 1730, 1287
->>>>>>> 2e436371
   size: 50, 50
   orig: 50, 50
   offset: 0, 0
   index: -1
 PolicyIcons/Reformation
   rotate: false
-<<<<<<< HEAD
-  xy: 876, 824
-=======
   xy: 1904, 1287
->>>>>>> 2e436371
   size: 50, 50
   orig: 50, 50
   offset: 0, 0
   index: -1
 PolicyIcons/Representation
   rotate: false
-<<<<<<< HEAD
-  xy: 992, 940
-=======
   xy: 1150, 1229
->>>>>>> 2e436371
   size: 50, 50
   orig: 50, 50
   offset: 0, 0
   index: -1
 PolicyIcons/Republic
   rotate: false
-<<<<<<< HEAD
-  xy: 1050, 998
-=======
   xy: 1208, 1229
->>>>>>> 2e436371
   size: 50, 50
   orig: 50, 50
   offset: 0, 0
   index: -1
 PolicyIcons/Scholasticism
   rotate: false
-<<<<<<< HEAD
-  xy: 1108, 1056
-=======
   xy: 1266, 1229
->>>>>>> 2e436371
   size: 50, 50
   orig: 50, 50
   offset: 0, 0
   index: -1
 PolicyIcons/Scientific Revolution
   rotate: false
-<<<<<<< HEAD
-  xy: 1224, 1172
-=======
   xy: 1382, 1229
->>>>>>> 2e436371
   size: 50, 50
   orig: 50, 50
   offset: 0, 0
   index: -1
 PolicyIcons/Secularism
   rotate: false
-<<<<<<< HEAD
-  xy: 1340, 1288
-=======
   xy: 1498, 1229
->>>>>>> 2e436371
   size: 50, 50
   orig: 50, 50
   offset: 0, 0
   index: -1
 PolicyIcons/Socialism
   rotate: false
-<<<<<<< HEAD
-  xy: 818, 708
-=======
   xy: 1672, 1229
->>>>>>> 2e436371
   size: 50, 50
   orig: 50, 50
   offset: 0, 0
   index: -1
 PolicyIcons/Sovereignty
   rotate: false
-<<<<<<< HEAD
-  xy: 934, 824
-=======
   xy: 1788, 1229
->>>>>>> 2e436371
   size: 50, 50
   orig: 50, 50
   offset: 0, 0
   index: -1
 PolicyIcons/Theocracy
   rotate: false
-<<<<<<< HEAD
-  xy: 1166, 1056
-=======
   xy: 1962, 1229
->>>>>>> 2e436371
   size: 50, 50
   orig: 50, 50
   offset: 0, 0
   index: -1
 PolicyIcons/Total War
   rotate: false
-<<<<<<< HEAD
-  xy: 1224, 1114
-=======
   xy: 494, 587
->>>>>>> 2e436371
   size: 50, 50
   orig: 50, 50
   offset: 0, 0
   index: -1
 PolicyIcons/Trade Unions
   rotate: false
-<<<<<<< HEAD
-  xy: 1282, 1172
-=======
   xy: 494, 529
->>>>>>> 2e436371
   size: 50, 50
   orig: 50, 50
   offset: 0, 0
   index: -1
 PolicyIcons/United Front
   rotate: false
-<<<<<<< HEAD
-  xy: 1398, 1288
-=======
   xy: 494, 471
->>>>>>> 2e436371
   size: 50, 50
   orig: 50, 50
   offset: 0, 0
   index: -1
 PolicyIcons/Universal Suffrage
   rotate: false
-<<<<<<< HEAD
-  xy: 1456, 1346
-=======
   xy: 552, 529
->>>>>>> 2e436371
   size: 50, 50
   orig: 50, 50
   offset: 0, 0
   index: -1
 PolicyIcons/Warrior Code
   rotate: false
-<<<<<<< HEAD
-  xy: 876, 708
-=======
   xy: 494, 355
->>>>>>> 2e436371
   size: 50, 50
   orig: 50, 50
   offset: 0, 0
   index: -1
 ReligionIcons/Buddhism
   rotate: false
-<<<<<<< HEAD
-  xy: 1404, 1944
-=======
   xy: 4, 617
->>>>>>> 2e436371
   size: 100, 100
   orig: 100, 100
   offset: 0, 0
   index: -1
 ReligionIcons/Christianity
   rotate: false
-<<<<<<< HEAD
-  xy: 1620, 1944
-=======
   xy: 4, 401
->>>>>>> 2e436371
   size: 100, 100
   orig: 100, 100
   offset: 0, 0
   index: -1
 ReligionIcons/Confucianism
   rotate: false
-<<<<<<< HEAD
-  xy: 1080, 1836
-=======
   xy: 583, 1835
->>>>>>> 2e436371
   size: 100, 100
   orig: 100, 100
   offset: 0, 0
   index: -1
 ReligionIcons/Follower
   rotate: false
-<<<<<<< HEAD
-  xy: 220, 1088
-=======
   xy: 112, 293
->>>>>>> 2e436371
   size: 100, 100
   orig: 100, 100
   offset: 0, 0
   index: -1
 ReligionIcons/Founder
   rotate: false
-<<<<<<< HEAD
-  xy: 220, 656
-=======
   xy: 285, 1649
->>>>>>> 2e436371
   size: 100, 100
   orig: 100, 100
   offset: 0, 0
   index: -1
 ReligionIcons/Hinduism
   rotate: false
-<<<<<<< HEAD
-  xy: 1002, 1728
-=======
   xy: 933, 1727
->>>>>>> 2e436371
   size: 100, 100
   orig: 100, 100
   offset: 0, 0
   index: -1
 ReligionIcons/Islam
   rotate: false
-<<<<<<< HEAD
-  xy: 786, 1620
-=======
   xy: 514, 1619
->>>>>>> 2e436371
   size: 100, 100
   orig: 100, 100
   offset: 0, 0
   index: -1
 ReligionIcons/Judaism
   rotate: false
-<<<<<<< HEAD
-  xy: 1218, 1620
-=======
   xy: 730, 1619
->>>>>>> 2e436371
   size: 100, 100
   orig: 100, 100
   offset: 0, 0
   index: -1
 ReligionIcons/Pantheon
   rotate: false
-<<<<<<< HEAD
-  xy: 328, 80
-=======
   xy: 730, 1403
->>>>>>> 2e436371
   size: 100, 100
   orig: 100, 100
   offset: 0, 0
   index: -1
 ReligionIcons/Religion
   rotate: false
-<<<<<<< HEAD
-  xy: 544, 1160
-=======
   xy: 220, 647
->>>>>>> 2e436371
   size: 100, 100
   orig: 100, 100
   offset: 0, 0
   index: -1
 ReligionIcons/Shinto
   rotate: false
-<<<<<<< HEAD
-  xy: 652, 1182
-=======
   xy: 328, 677
->>>>>>> 2e436371
   size: 100, 100
   orig: 100, 100
   offset: 0, 0
   index: -1
 ReligionIcons/Sikhism
   rotate: false
-<<<<<<< HEAD
-  xy: 652, 966
-=======
   xy: 328, 461
->>>>>>> 2e436371
   size: 100, 100
   orig: 100, 100
   offset: 0, 0
   index: -1
 ReligionIcons/Taoism
   rotate: false
-<<<<<<< HEAD
-  xy: 946, 1512
-=======
   xy: 436, 863
->>>>>>> 2e436371
   size: 100, 100
   orig: 100, 100
   offset: 0, 0
   index: -1
 ReligionIcons/Tengriism
   rotate: false
-<<<<<<< HEAD
-  xy: 946, 1404
-=======
   xy: 544, 977
->>>>>>> 2e436371
   size: 100, 100
   orig: 100, 100
   offset: 0, 0
   index: -1
 ReligionIcons/Zoroastrianism
   rotate: false
-<<<<<<< HEAD
-  xy: 1594, 1512
-=======
   xy: 544, 761
->>>>>>> 2e436371
   size: 100, 100
   orig: 100, 100
   offset: 0, 0
   index: -1
 ResourceIcons/Aluminum
   rotate: false
-<<<<<<< HEAD
-  xy: 864, 1944
-=======
   xy: 583, 1943
->>>>>>> 2e436371
   size: 100, 100
   orig: 100, 100
   offset: 0, 0
   index: -1
 ResourceIcons/Bananas
   rotate: false
-<<<<<<< HEAD
-  xy: 4, 758
-=======
   xy: 1015, 1943
->>>>>>> 2e436371
   size: 100, 100
   orig: 100, 100
   offset: 0, 0
   index: -1
 ResourceIcons/Cattle
   rotate: false
-<<<<<<< HEAD
-  xy: 1512, 1944
-=======
   xy: 4, 509
->>>>>>> 2e436371
   size: 100, 100
   orig: 100, 100
   offset: 0, 0
   index: -1
 ResourceIcons/Citrus
   rotate: false
-<<<<<<< HEAD
-  xy: 4, 218
-=======
   xy: 1555, 1943
->>>>>>> 2e436371
   size: 100, 100
   orig: 100, 100
   offset: 0, 0
   index: -1
 ResourceIcons/Coal
   rotate: false
-<<<<<<< HEAD
-  xy: 972, 1836
-=======
   xy: 475, 1835
->>>>>>> 2e436371
   size: 100, 100
   orig: 100, 100
   offset: 0, 0
   index: -1
 ResourceIcons/Copper
   rotate: false
-<<<<<<< HEAD
-  xy: 1188, 1836
-=======
   xy: 691, 1835
->>>>>>> 2e436371
   size: 100, 100
   orig: 100, 100
   offset: 0, 0
   index: -1
 ResourceIcons/Cotton
   rotate: false
-<<<<<<< HEAD
-  xy: 1296, 1836
-=======
   xy: 799, 1835
->>>>>>> 2e436371
   size: 100, 100
   orig: 100, 100
   offset: 0, 0
   index: -1
 ResourceIcons/Crab
   rotate: false
-<<<<<<< HEAD
-  xy: 1404, 1836
-=======
   xy: 907, 1835
->>>>>>> 2e436371
   size: 100, 100
   orig: 100, 100
   offset: 0, 0
   index: -1
 ResourceIcons/Deer
   rotate: false
-<<<<<<< HEAD
-  xy: 1836, 1836
-=======
   xy: 1339, 1835
->>>>>>> 2e436371
   size: 100, 100
   orig: 100, 100
   offset: 0, 0
   index: -1
 ResourceIcons/Dyes
   rotate: false
-<<<<<<< HEAD
-  xy: 112, 974
-=======
   xy: 1879, 1835
->>>>>>> 2e436371
   size: 100, 100
   orig: 100, 100
   offset: 0, 0
   index: -1
 ResourceIcons/Fish
   rotate: false
-<<<<<<< HEAD
-  xy: 112, 218
-=======
   xy: 112, 617
->>>>>>> 2e436371
   size: 100, 100
   orig: 100, 100
   offset: 0, 0
   index: -1
 ResourceIcons/Furs
   rotate: false
-<<<<<<< HEAD
-  xy: 220, 440
-=======
   xy: 298, 1433
->>>>>>> 2e436371
   size: 100, 100
   orig: 100, 100
   offset: 0, 0
   index: -1
 ResourceIcons/Gems
   rotate: false
-<<<<<<< HEAD
-  xy: 220, 332
-=======
   xy: 393, 1649
->>>>>>> 2e436371
   size: 100, 100
   orig: 100, 100
   offset: 0, 0
   index: -1
 ResourceIcons/Gold Ore
   rotate: false
-<<<<<<< HEAD
-  xy: 570, 1722
-=======
   xy: 501, 1727
->>>>>>> 2e436371
   size: 100, 100
   orig: 100, 100
   offset: 0, 0
   index: -1
 ResourceIcons/Horses
   rotate: false
-<<<<<<< HEAD
-  xy: 1218, 1728
-=======
   xy: 1149, 1727
->>>>>>> 2e436371
   size: 100, 100
   orig: 100, 100
   offset: 0, 0
   index: -1
 ResourceIcons/Incense
   rotate: false
-<<<<<<< HEAD
-  xy: 1650, 1728
-=======
   xy: 1581, 1727
->>>>>>> 2e436371
   size: 100, 100
   orig: 100, 100
   offset: 0, 0
   index: -1
 ResourceIcons/Iron
   rotate: false
-<<<<<<< HEAD
-  xy: 1866, 1728
-=======
   xy: 1797, 1727
->>>>>>> 2e436371
   size: 100, 100
   orig: 100, 100
   offset: 0, 0
   index: -1
 ResourceIcons/Ivory
   rotate: false
-<<<<<<< HEAD
-  xy: 894, 1620
-=======
   xy: 514, 1511
->>>>>>> 2e436371
   size: 100, 100
   orig: 100, 100
   offset: 0, 0
   index: -1
 ResourceIcons/Jewelry
   rotate: false
-<<<<<<< HEAD
-  xy: 1110, 1620
-=======
   xy: 622, 1511
->>>>>>> 2e436371
   size: 100, 100
   orig: 100, 100
   offset: 0, 0
   index: -1
 ResourceIcons/Marble
   rotate: false
-<<<<<<< HEAD
-  xy: 298, 1484
-=======
   xy: 1270, 1511
->>>>>>> 2e436371
   size: 100, 100
   orig: 100, 100
   offset: 0, 0
   index: -1
 ResourceIcons/Oil
   rotate: false
-<<<<<<< HEAD
-  xy: 328, 404
-=======
   xy: 1918, 1511
->>>>>>> 2e436371
   size: 100, 100
   orig: 100, 100
   offset: 0, 0
   index: -1
 ResourceIcons/Pearls
   rotate: false
-<<<<<<< HEAD
-  xy: 436, 1160
-=======
   xy: 946, 1403
->>>>>>> 2e436371
   size: 100, 100
   orig: 100, 100
   offset: 0, 0
   index: -1
 ResourceIcons/Porcelain
   rotate: false
-<<<<<<< HEAD
-  xy: 436, 296
-=======
   xy: 1810, 1403
->>>>>>> 2e436371
   size: 100, 100
   orig: 100, 100
   offset: 0, 0
   index: -1
 ResourceIcons/Salt
   rotate: false
-<<<<<<< HEAD
-  xy: 544, 296
-=======
   xy: 328, 1109
->>>>>>> 2e436371
   size: 100, 100
   orig: 100, 100
   offset: 0, 0
   index: -1
 ResourceIcons/Sheep
   rotate: false
-<<<<<<< HEAD
-  xy: 622, 1398
-=======
   xy: 328, 893
->>>>>>> 2e436371
   size: 100, 100
   orig: 100, 100
   offset: 0, 0
   index: -1
 ResourceIcons/Silk
   rotate: false
-<<<<<<< HEAD
-  xy: 652, 858
-=======
   xy: 328, 353
->>>>>>> 2e436371
   size: 100, 100
   orig: 100, 100
   offset: 0, 0
   index: -1
 ResourceIcons/Silver
   rotate: false
-<<<<<<< HEAD
-  xy: 652, 750
-=======
   xy: 328, 245
->>>>>>> 2e436371
   size: 100, 100
   orig: 100, 100
   offset: 0, 0
   index: -1
 ResourceIcons/Spices
   rotate: false
-<<<<<<< HEAD
-  xy: 652, 210
-=======
   xy: 436, 1079
->>>>>>> 2e436371
   size: 100, 100
   orig: 100, 100
   offset: 0, 0
   index: -1
 ResourceIcons/Stone
   rotate: false
-<<<<<<< HEAD
-  xy: 652, 102
-=======
   xy: 652, 1295
->>>>>>> 2e436371
   size: 100, 100
   orig: 100, 100
   offset: 0, 0
   index: -1
 ResourceIcons/Sugar
   rotate: false
-<<<<<<< HEAD
-  xy: 730, 1404
-=======
   xy: 544, 1085
->>>>>>> 2e436371
   size: 100, 100
   orig: 100, 100
   offset: 0, 0
   index: -1
 ResourceIcons/Truffles
   rotate: false
-<<<<<<< HEAD
-  xy: 1270, 1404
-=======
   xy: 652, 971
->>>>>>> 2e436371
   size: 100, 100
   orig: 100, 100
   offset: 0, 0
   index: -1
 ResourceIcons/Uranium
   rotate: false
-<<<<<<< HEAD
-  xy: 1378, 1512
-=======
   xy: 760, 1079
->>>>>>> 2e436371
   size: 100, 100
   orig: 100, 100
   offset: 0, 0
   index: -1
 ResourceIcons/Whales
   rotate: false
-<<<<<<< HEAD
-  xy: 1378, 1404
-=======
   xy: 868, 1187
->>>>>>> 2e436371
   size: 100, 100
   orig: 100, 100
   offset: 0, 0
   index: -1
 ResourceIcons/Wheat
   rotate: false
-<<<<<<< HEAD
-  xy: 1486, 1512
-=======
   xy: 976, 1295
->>>>>>> 2e436371
   size: 100, 100
   orig: 100, 100
   offset: 0, 0
   index: -1
 ResourceIcons/Wine
   rotate: false
-<<<<<<< HEAD
-  xy: 1486, 1404
-=======
   xy: 436, 647
->>>>>>> 2e436371
   size: 100, 100
   orig: 100, 100
   offset: 0, 0
   index: -1
 StatIcons/Acquire
   rotate: false
-<<<<<<< HEAD
-  xy: 4, 1190
-=======
   xy: 4, 1265
->>>>>>> 2e436371
   size: 100, 100
   orig: 100, 100
   offset: 0, 0
   index: -1
 StatIcons/CityConnection
   rotate: false
-<<<<<<< HEAD
-  xy: 4, 110
-=======
   xy: 4, 77
->>>>>>> 2e436371
   size: 100, 100
   orig: 100, 100
   offset: 0, 0
   index: -1
 StatIcons/Culture
   rotate: false
-<<<<<<< HEAD
-  xy: 1620, 1836
-=======
   xy: 1123, 1835
->>>>>>> 2e436371
   size: 100, 100
   orig: 100, 100
   offset: 0, 0
   index: -1
 StatIcons/Faith
   rotate: false
-<<<<<<< HEAD
-  xy: 112, 650
-=======
   xy: 112, 1049
->>>>>>> 2e436371
   size: 100, 100
   orig: 100, 100
   offset: 0, 0
   index: -1
 StatIcons/Food
   rotate: false
-<<<<<<< HEAD
-  xy: 220, 980
-=======
   xy: 112, 185
->>>>>>> 2e436371
   size: 100, 100
   orig: 100, 100
   offset: 0, 0
   index: -1
 StatIcons/Gold
   rotate: false
-<<<<<<< HEAD
-  xy: 220, 116
-=======
   xy: 406, 1433
->>>>>>> 2e436371
   size: 100, 100
   orig: 100, 100
   offset: 0, 0
   index: -1
 StatIcons/Happiness
   rotate: false
-<<<<<<< HEAD
-  xy: 786, 1728
-=======
   xy: 717, 1727
->>>>>>> 2e436371
   size: 100, 100
   orig: 100, 100
   offset: 0, 0
   index: -1
 StatIcons/InterceptRange
   rotate: false
-<<<<<<< HEAD
-  xy: 818, 940
-=======
   xy: 336, 21
->>>>>>> 2e436371
   size: 50, 50
   orig: 50, 50
   offset: 0, 0
   index: -1
 StatIcons/Malcontent
   rotate: false
-<<<<<<< HEAD
-  xy: 397, 1700
-=======
   xy: 1162, 1619
->>>>>>> 2e436371
   size: 100, 100
   orig: 100, 100
   offset: 0, 0
   index: -1
 StatIcons/Population
   rotate: false
-<<<<<<< HEAD
-  xy: 436, 404
-=======
   xy: 1702, 1403
->>>>>>> 2e436371
   size: 100, 100
   orig: 100, 100
   offset: 0, 0
   index: -1
 StatIcons/Production
   rotate: false
-<<<<<<< HEAD
-  xy: 436, 80
-=======
   xy: 220, 1295
->>>>>>> 2e436371
   size: 100, 100
   orig: 100, 100
   offset: 0, 0
   index: -1
 StatIcons/Range
   rotate: false
-<<<<<<< HEAD
-  xy: 760, 708
-=======
   xy: 1788, 1287
->>>>>>> 2e436371
   size: 50, 50
   orig: 50, 50
   offset: 0, 0
   index: -1
 StatIcons/RangedStrength
   rotate: false
-<<<<<<< HEAD
-  xy: 818, 766
-=======
   xy: 1846, 1287
->>>>>>> 2e436371
   size: 50, 50
   orig: 50, 50
   offset: 0, 0
   index: -1
 StatIcons/ReligiousStrength
   rotate: false
-<<<<<<< HEAD
-  xy: 544, 1052
-=======
   xy: 220, 539
->>>>>>> 2e436371
   size: 100, 100
   orig: 100, 100
   offset: 0, 0
   index: -1
 StatIcons/Resistance
   rotate: false
-<<<<<<< HEAD
-  xy: 544, 836
-=======
   xy: 220, 323
->>>>>>> 2e436371
   size: 100, 100
   orig: 100, 100
   offset: 0, 0
   index: -1
 StatIcons/Science
   rotate: false
-<<<<<<< HEAD
-  xy: 544, 188
-=======
   xy: 328, 1001
->>>>>>> 2e436371
   size: 100, 100
   orig: 100, 100
   offset: 0, 0
   index: -1
 StatIcons/Specialist
   rotate: false
-<<<<<<< HEAD
-  xy: 652, 318
-=======
   xy: 544, 1295
->>>>>>> 2e436371
   size: 100, 100
   orig: 100, 100
   offset: 0, 0
   index: -1
 StatIcons/Strength
   rotate: false
-<<<<<<< HEAD
-  xy: 992, 882
-=======
   xy: 1846, 1229
->>>>>>> 2e436371
   size: 50, 50
   orig: 50, 50
   offset: 0, 0
   index: -1
 TileSets/Default/AtollOverlay
   rotate: false
-<<<<<<< HEAD
-  xy: 1080, 1944
-=======
   xy: 799, 1943
->>>>>>> 2e436371
   size: 100, 100
   orig: 100, 100
   offset: 0, 0
   index: -1
 TileSets/Default/CityOverlay
   rotate: false
-<<<<<<< HEAD
-  xy: 190, 1412
-=======
   xy: 1771, 1943
->>>>>>> 2e436371
   size: 100, 100
   orig: 100, 100
   offset: 0, 0
@@ -2521,3673 +1616,2317 @@
   index: -1
 TileSets/Default/FalloutOverlay
   rotate: false
-<<<<<<< HEAD
-  xy: 112, 542
-=======
   xy: 112, 941
->>>>>>> 2e436371
   size: 100, 100
   orig: 100, 100
   offset: 0, 0
   index: -1
 TileSets/Default/Flood plainsOverlay
   rotate: false
-<<<<<<< HEAD
-  xy: 220, 1196
-=======
   xy: 112, 401
->>>>>>> 2e436371
   size: 100, 100
   orig: 100, 100
   offset: 0, 0
   index: -1
 TileSets/Default/ForestOverlay
   rotate: false
-<<<<<<< HEAD
-  xy: 220, 872
-=======
   xy: 112, 77
->>>>>>> 2e436371
   size: 100, 100
   orig: 100, 100
   offset: 0, 0
   index: -1
 TileSets/Default/HillOverlay
   rotate: false
-<<<<<<< HEAD
-  xy: 894, 1728
-=======
   xy: 825, 1727
->>>>>>> 2e436371
   size: 100, 100
   orig: 100, 100
   offset: 0, 0
   index: -1
 TileSets/Default/IceOverlay
   rotate: false
-<<<<<<< HEAD
-  xy: 1326, 1728
-=======
   xy: 1257, 1727
->>>>>>> 2e436371
   size: 100, 100
   orig: 100, 100
   offset: 0, 0
   index: -1
 TileSets/Default/JungleOverlay
   rotate: false
-<<<<<<< HEAD
-  xy: 1326, 1620
-=======
   xy: 730, 1511
->>>>>>> 2e436371
   size: 100, 100
   orig: 100, 100
   offset: 0, 0
   index: -1
 TileSets/Default/LakesOverlay
   rotate: false
-<<<<<<< HEAD
-  xy: 1542, 1620
-=======
   xy: 838, 1511
->>>>>>> 2e436371
   size: 100, 100
   orig: 100, 100
   offset: 0, 0
   index: -1
 TileSets/Default/MarshOverlay
   rotate: false
-<<<<<<< HEAD
-  xy: 298, 1376
-=======
   xy: 1378, 1619
->>>>>>> 2e436371
   size: 100, 100
   orig: 100, 100
   offset: 0, 0
   index: -1
 TileSets/Default/MountainOverlay
   rotate: false
-<<<<<<< HEAD
-  xy: 328, 944
-=======
   xy: 1702, 1619
->>>>>>> 2e436371
   size: 100, 100
   orig: 100, 100
   offset: 0, 0
   index: -1
 TileSets/Default/NaturalWonderOverlay
   rotate: false
-<<<<<<< HEAD
-  xy: 328, 728
-=======
   xy: 1810, 1619
->>>>>>> 2e436371
   size: 100, 100
   orig: 100, 100
   offset: 0, 0
   index: -1
 TileSets/Default/OasisOverlay
   rotate: false
-<<<<<<< HEAD
-  xy: 328, 512
-=======
   xy: 1918, 1619
->>>>>>> 2e436371
   size: 100, 100
   orig: 100, 100
   offset: 0, 0
   index: -1
 TileSets/Default/Railroad
   rotate: false
-<<<<<<< HEAD
-  xy: 544, 1268
-=======
   xy: 220, 755
->>>>>>> 2e436371
   size: 100, 100
   orig: 100, 100
   offset: 0, 0
   index: -1
 ImprovementIcons/Railroad
   rotate: false
-<<<<<<< HEAD
-  xy: 544, 1268
-=======
   xy: 220, 755
->>>>>>> 2e436371
   size: 100, 100
   orig: 100, 100
   offset: 0, 0
   index: -1
 TileSets/Default/Road
   rotate: false
-<<<<<<< HEAD
-  xy: 1974, 1817
-=======
   xy: 4, 58
->>>>>>> 2e436371
   size: 61, 11
   orig: 61, 11
   offset: 0, 0
   index: -1
 TileSets/Default/Tiles/River-Bottom
   rotate: false
-<<<<<<< HEAD
-  xy: 1562, 1036
-=======
   xy: 970, 572
->>>>>>> 2e436371
   size: 32, 28
   orig: 32, 28
   offset: 0, 0
   index: -1
 TileSets/Default/Tiles/River-BottomLeft
   rotate: false
-<<<<<<< HEAD
-  xy: 1308, 880
-=======
   xy: 1050, 610
->>>>>>> 2e436371
   size: 32, 28
   orig: 32, 28
   offset: 0, 0
   index: -1
 TileSets/Default/Tiles/River-BottomRight
   rotate: false
-<<<<<<< HEAD
-  xy: 1290, 808
-=======
   xy: 930, 532
->>>>>>> 2e436371
-  size: 32, 28
-  orig: 32, 28
-  offset: 0, 0
-  index: -1
-<<<<<<< HEAD
-TileSets/FantasyHex/CrosshatchHexagon
-  rotate: false
-  xy: 289, 1808
-  size: 273, 236
-  orig: 273, 236
-  offset: 0, 0
-  index: -1
-TileSets/Default/CrosshatchHexagon
-  rotate: false
-  xy: 289, 1808
-  size: 273, 236
-  orig: 273, 236
+  size: 32, 28
+  orig: 32, 28
   offset: 0, 0
   index: -1
 TileSets/FantasyHex/Railroad
   rotate: false
-  xy: 328, 40
-=======
-TileSets/FantasyHex/Railroad
-  rotate: false
   xy: 397, 1825
->>>>>>> 2e436371
   size: 60, 32
   orig: 60, 32
   offset: 0, 0
   index: -1
 TileSets/FantasyHex/Road
   rotate: false
-<<<<<<< HEAD
-  xy: 112, 70
-=======
   xy: 190, 1411
->>>>>>> 2e436371
   size: 60, 32
   orig: 60, 32
   offset: 0, 0
   index: -1
 TileSets/FantasyHex/Tiles/Academy
   rotate: false
-<<<<<<< HEAD
-  xy: 180, 66
-=======
   xy: 2012, 1359
->>>>>>> 2e436371
   size: 32, 36
   orig: 32, 36
   offset: 0, 0
   index: -1
 TileSets/FantasyHex/Tiles/Academy-Snow
   rotate: false
-<<<<<<< HEAD
-  xy: 505, 1707
-=======
   xy: 258, 1408
->>>>>>> 2e436371
   size: 32, 35
   orig: 32, 35
   offset: 0, 0
   index: -1
 TileSets/FantasyHex/Tiles/Aluminum
   rotate: false
-<<<<<<< HEAD
-  xy: 328, 4
-=======
   xy: 4, 22
->>>>>>> 2e436371
   size: 32, 28
   orig: 32, 28
   offset: 0, 0
   index: -1
 TileSets/FantasyHex/Tiles/Ancient ruins
   rotate: false
-<<<<<<< HEAD
-  xy: 368, 4
-=======
   xy: 760, 985
->>>>>>> 2e436371
   size: 32, 28
   orig: 32, 28
   offset: 0, 0
   index: -1
 TileSets/FantasyHex/Tiles/Ancient ruins-Jungle
   rotate: false
-<<<<<<< HEAD
-  xy: 1594, 1414
-=======
   xy: 610, 605
->>>>>>> 2e436371
   size: 32, 32
   orig: 32, 32
   offset: 0, 0
   index: -1
 TileSets/FantasyHex/Tiles/Ancient ruins-Sand
   rotate: false
-<<<<<<< HEAD
-  xy: 1652, 1476
-=======
   xy: 552, 377
->>>>>>> 2e436371
   size: 32, 28
   orig: 32, 28
   offset: 0, 0
   index: -1
 TileSets/FantasyHex/Tiles/Ancient ruins-Snow
   rotate: false
-<<<<<<< HEAD
-  xy: 1702, 1526
-=======
   xy: 494, 261
->>>>>>> 2e436371
   size: 32, 28
   orig: 32, 28
   offset: 0, 0
   index: -1
 TileSets/FantasyHex/Tiles/Ancient ruins2
   rotate: false
-<<<<<<< HEAD
-  xy: 720, 1628
-=======
   xy: 976, 1201
->>>>>>> 2e436371
   size: 32, 28
   orig: 32, 28
   offset: 0, 0
   index: -1
 TileSets/FantasyHex/Tiles/Atoll
   rotate: false
-<<<<<<< HEAD
-  xy: 1282, 1136
-=======
   xy: 552, 305
->>>>>>> 2e436371
   size: 32, 28
   orig: 32, 28
   offset: 0, 0
   index: -1
 TileSets/FantasyHex/Tiles/Bananas
   rotate: false
-<<<<<<< HEAD
-  xy: 1456, 1310
-=======
   xy: 494, 153
->>>>>>> 2e436371
   size: 32, 28
   orig: 32, 28
   offset: 0, 0
   index: -1
 TileSets/FantasyHex/Tiles/Barbarian encampment
   rotate: false
-<<<<<<< HEAD
-  xy: 1514, 1368
-=======
   xy: 610, 461
->>>>>>> 2e436371
   size: 32, 28
   orig: 32, 28
   offset: 0, 0
   index: -1
 TileSets/FantasyHex/Tiles/Barbarian encampment-Snow
   rotate: false
-<<<<<<< HEAD
-  xy: 760, 555
-=======
   xy: 610, 424
->>>>>>> 2e436371
   size: 32, 29
   orig: 32, 29
   offset: 0, 0
   index: -1
 TileSets/FantasyHex/Tiles/Barringer Crater
   rotate: false
-<<<<<<< HEAD
-  xy: 818, 614
-=======
   xy: 650, 587
->>>>>>> 2e436371
   size: 32, 28
   orig: 32, 28
   offset: 0, 0
   index: -1
 TileSets/FantasyHex/Tiles/Bison
   rotate: false
-<<<<<<< HEAD
-  xy: 1050, 868
-=======
   xy: 650, 479
->>>>>>> 2e436371
   size: 32, 28
   orig: 32, 28
   offset: 0, 0
   index: -1
 TileSets/FantasyHex/Tiles/Bison+Camp
   rotate: false
-<<<<<<< HEAD
-  xy: 1554, 1368
-=======
   xy: 690, 515
->>>>>>> 2e436371
   size: 32, 28
   orig: 32, 28
   offset: 0, 0
   index: -1
 TileSets/FantasyHex/Tiles/Cattle
   rotate: false
-<<<<<<< HEAD
-  xy: 1862, 1526
-=======
   xy: 768, 805
->>>>>>> 2e436371
   size: 32, 28
   orig: 32, 28
   offset: 0, 0
   index: -1
 TileSets/FantasyHex/Tiles/Cattle+Pasture
   rotate: false
-<<<<<<< HEAD
-  xy: 436, 4
-=======
   xy: 808, 945
->>>>>>> 2e436371
   size: 32, 32
   orig: 32, 32
   offset: 0, 0
   index: -1
 TileSets/FantasyHex/Tiles/Cerro de Potosi
   rotate: false
-<<<<<<< HEAD
-  xy: 760, 369
-=======
   xy: 808, 873
->>>>>>> 2e436371
   size: 32, 28
   orig: 32, 28
   offset: 0, 0
   index: -1
 TileSets/FantasyHex/Tiles/Citadel
   rotate: false
-<<<<<<< HEAD
-  xy: 760, 290
-=======
   xy: 984, 1158
->>>>>>> 2e436371
   size: 32, 35
   orig: 32, 35
   offset: 0, 0
   index: -1
 TileSets/FantasyHex/Tiles/Citadel-Snow
   rotate: false
-<<<<<<< HEAD
-  xy: 760, 252
-=======
   xy: 1024, 1163
->>>>>>> 2e436371
   size: 32, 30
   orig: 32, 30
   offset: 0, 0
   index: -1
 TileSets/FantasyHex/Tiles/Citrus
   rotate: false
-<<<<<<< HEAD
-  xy: 516, 8
-=======
   xy: 650, 407
->>>>>>> 2e436371
   size: 32, 28
   orig: 32, 28
   offset: 0, 0
   index: -1
 TileSets/FantasyHex/Tiles/Citrus+Plantation
   rotate: false
-<<<<<<< HEAD
-  xy: 760, 216
-=======
   xy: 690, 406
->>>>>>> 2e436371
   size: 32, 28
   orig: 32, 28
   offset: 0, 0
   index: -1
 TileSets/FantasyHex/Tiles/City center
   rotate: false
-<<<<<<< HEAD
-  xy: 760, 173
-=======
   xy: 730, 394
->>>>>>> 2e436371
   size: 32, 35
   orig: 32, 35
   offset: 0, 0
   index: -1
 TileSets/FantasyHex/Tiles/City center-Ancient era
   rotate: false
-<<<<<<< HEAD
-  xy: 556, 4
-=======
   xy: 610, 384
->>>>>>> 2e436371
   size: 32, 32
   orig: 32, 32
   offset: 0, 0
   index: -1
 TileSets/FantasyHex/Tiles/City center-Atomic era
   rotate: false
-<<<<<<< HEAD
-  xy: 760, 131
-=======
   xy: 650, 365
->>>>>>> 2e436371
   size: 32, 34
   orig: 32, 34
   offset: 0, 0
   index: -1
 TileSets/FantasyHex/Tiles/City center-Classical era
   rotate: false
-<<<<<<< HEAD
-  xy: 596, 4
-=======
   xy: 690, 366
->>>>>>> 2e436371
   size: 32, 32
   orig: 32, 32
   offset: 0, 0
   index: -1
 TileSets/FantasyHex/Tiles/City center-Future era
   rotate: false
-<<<<<<< HEAD
-  xy: 170, 24
-=======
   xy: 730, 352
->>>>>>> 2e436371
   size: 32, 34
   orig: 32, 34
   offset: 0, 0
   index: -1
 TileSets/FantasyHex/Tiles/City center-Industrial era
   rotate: false
-<<<<<<< HEAD
-  xy: 760, 90
-=======
   xy: 592, 343
->>>>>>> 2e436371
   size: 32, 33
   orig: 32, 33
   offset: 0, 0
   index: -1
 TileSets/FantasyHex/Tiles/City center-Information era
   rotate: false
-<<<<<<< HEAD
-  xy: 1902, 1518
-=======
   xy: 592, 299
->>>>>>> 2e436371
   size: 32, 36
   orig: 32, 36
   offset: 0, 0
   index: -1
 TileSets/FantasyHex/Tiles/City center-Medieval era
   rotate: false
-<<<<<<< HEAD
-  xy: 1974, 1567
-=======
   xy: 632, 325
->>>>>>> 2e436371
   size: 32, 32
   orig: 32, 32
   offset: 0, 0
   index: -1
 TileSets/FantasyHex/Tiles/City center-Modern era
   rotate: false
-<<<<<<< HEAD
-  xy: 1652, 1434
-=======
   xy: 632, 283
->>>>>>> 2e436371
   size: 32, 34
   orig: 32, 34
   offset: 0, 0
   index: -1
 TileSets/FantasyHex/Tiles/City center-Renaissance era
   rotate: false
-<<<<<<< HEAD
-  xy: 1108, 922
-=======
   xy: 672, 325
->>>>>>> 2e436371
   size: 32, 32
   orig: 32, 32
   offset: 0, 0
   index: -1
 TileSets/FantasyHex/Tiles/City ruins
   rotate: false
-<<<<<<< HEAD
-  xy: 1166, 984
-=======
   xy: 672, 289
->>>>>>> 2e436371
   size: 32, 28
   orig: 32, 28
   offset: 0, 0
   index: -1
 TileSets/FantasyHex/Tiles/Coal
   rotate: false
-<<<<<<< HEAD
-  xy: 1282, 1100
-=======
   xy: 712, 280
->>>>>>> 2e436371
   size: 32, 28
   orig: 32, 28
   offset: 0, 0
   index: -1
 TileSets/FantasyHex/Tiles/Coast
   rotate: false
-<<<<<<< HEAD
-  xy: 1340, 1158
-=======
   xy: 672, 253
->>>>>>> 2e436371
   size: 32, 28
   orig: 32, 28
   offset: 0, 0
   index: -1
 TileSets/FantasyHex/Tiles/Cocoa
   rotate: false
-<<<<<<< HEAD
-  xy: 1398, 1216
-=======
   xy: 712, 244
->>>>>>> 2e436371
   size: 32, 28
   orig: 32, 28
   offset: 0, 0
   index: -1
 TileSets/FantasyHex/Tiles/Cocoa+Plantation
   rotate: false
-<<<<<<< HEAD
-  xy: 1456, 1274
-=======
   xy: 552, 269
->>>>>>> 2e436371
   size: 32, 28
   orig: 32, 28
   offset: 0, 0
   index: -1
 TileSets/FantasyHex/Tiles/Copper
   rotate: false
-<<<<<<< HEAD
-  xy: 876, 636
-=======
   xy: 534, 161
->>>>>>> 2e436371
   size: 32, 28
   orig: 32, 28
   offset: 0, 0
   index: -1
 TileSets/FantasyHex/Tiles/Cotton
   rotate: false
-<<<<<<< HEAD
-  xy: 992, 752
-=======
   xy: 574, 190
->>>>>>> 2e436371
   size: 32, 28
   orig: 32, 28
   offset: 0, 0
   index: -1
 TileSets/FantasyHex/Tiles/Crab
   rotate: false
-<<<<<<< HEAD
-  xy: 652, 66
-=======
   xy: 574, 154
->>>>>>> 2e436371
   size: 32, 28
   orig: 32, 28
   offset: 0, 0
   index: -1
 TileSets/FantasyHex/Tiles/Customs house
   rotate: false
-<<<<<<< HEAD
-  xy: 676, 23
-=======
   xy: 614, 133
->>>>>>> 2e436371
   size: 32, 35
   orig: 32, 35
   offset: 0, 0
   index: -1
 TileSets/FantasyHex/Tiles/Deer
   rotate: false
-<<<<<<< HEAD
-  xy: 1634, 1398
-=======
   xy: 672, 217
->>>>>>> 2e436371
   size: 32, 28
   orig: 32, 28
   offset: 0, 0
   index: -1
 TileSets/FantasyHex/Tiles/Deer+Camp
   rotate: false
-<<<<<<< HEAD
-  xy: 1634, 1362
-=======
   xy: 712, 208
->>>>>>> 2e436371
   size: 32, 28
   orig: 32, 28
   offset: 0, 0
   index: -1
 TileSets/FantasyHex/Tiles/Desert
   rotate: false
-<<<<<<< HEAD
-  xy: 1634, 1326
-=======
   xy: 654, 181
->>>>>>> 2e436371
   size: 32, 28
   orig: 32, 28
   offset: 0, 0
   index: -1
 TileSets/FantasyHex/Tiles/Desert+Farm
   rotate: false
-<<<<<<< HEAD
-  xy: 1594, 1306
-=======
   xy: 654, 145
->>>>>>> 2e436371
   size: 32, 28
   orig: 32, 28
   offset: 0, 0
   index: -1
 TileSets/FantasyHex/Tiles/Desert+Flood plains+Farm
   rotate: false
-<<<<<<< HEAD
-  xy: 1634, 1290
-=======
   xy: 694, 172
->>>>>>> 2e436371
   size: 32, 28
   orig: 32, 28
   offset: 0, 0
   index: -1
 TileSets/FantasyHex/Tiles/Dyes
   rotate: false
-<<<<<<< HEAD
-  xy: 1090, 814
-=======
   xy: 694, 100
->>>>>>> 2e436371
   size: 32, 28
   orig: 32, 28
   offset: 0, 0
   index: -1
 TileSets/FantasyHex/Tiles/Dyes+Plantation
   rotate: false
-<<<<<<< HEAD
-  xy: 1050, 795
-=======
   xy: 534, 125
->>>>>>> 2e436371
   size: 32, 28
   orig: 32, 28
   offset: 0, 0
   index: -1
 TileSets/FantasyHex/Tiles/El Dorado
   rotate: false
-<<<<<<< HEAD
-  xy: 1148, 947
-=======
   xy: 574, 117
->>>>>>> 2e436371
   size: 32, 29
   orig: 32, 29
   offset: 0, 0
   index: -1
 TileSets/FantasyHex/Tiles/Fallout
   rotate: false
-<<<<<<< HEAD
-  xy: 1206, 999
-=======
   xy: 614, 90
->>>>>>> 2e436371
   size: 32, 35
   orig: 32, 35
   offset: 0, 0
   index: -1
 TileSets/FantasyHex/Tiles/Fish
   rotate: false
-<<<<<<< HEAD
-  xy: 1148, 911
-=======
   xy: 654, 73
->>>>>>> 2e436371
   size: 32, 28
   orig: 32, 28
   offset: 0, 0
   index: -1
 TileSets/FantasyHex/Tiles/Fishing Boats
   rotate: false
-<<<<<<< HEAD
-  xy: 1090, 778
-=======
   xy: 694, 64
->>>>>>> 2e436371
   size: 32, 28
   orig: 32, 28
   offset: 0, 0
   index: -1
 TileSets/FantasyHex/Tiles/Flood plains
   rotate: false
-<<<<<<< HEAD
-  xy: 1264, 1064
-=======
   xy: 752, 316
->>>>>>> 2e436371
   size: 32, 28
   orig: 32, 28
   offset: 0, 0
   index: -1
 TileSets/FantasyHex/Tiles/Forest
   rotate: false
-<<<<<<< HEAD
-  xy: 1322, 1118
-=======
   xy: 752, 240
->>>>>>> 2e436371
   size: 32, 32
   orig: 32, 32
   offset: 0, 0
   index: -1
 TileSets/FantasyHex/Tiles/Fort
   rotate: false
-<<<<<<< HEAD
-  xy: 1380, 1175
-=======
   xy: 752, 199
->>>>>>> 2e436371
   size: 32, 33
   orig: 32, 33
   offset: 0, 0
   index: -1
 TileSets/FantasyHex/Tiles/Fountain of Youth
   rotate: false
-<<<<<<< HEAD
-  xy: 1438, 1234
-=======
   xy: 734, 159
->>>>>>> 2e436371
   size: 32, 32
   orig: 32, 32
   offset: 0, 0
   index: -1
 TileSets/FantasyHex/Tiles/Furs
   rotate: false
-<<<<<<< HEAD
-  xy: 800, 506
-=======
   xy: 734, 87
->>>>>>> 2e436371
   size: 32, 28
   orig: 32, 28
   offset: 0, 0
   index: -1
 TileSets/FantasyHex/Tiles/Furs+Camp
   rotate: false
-<<<<<<< HEAD
-  xy: 800, 470
-=======
   xy: 734, 51
->>>>>>> 2e436371
   size: 32, 28
   orig: 32, 28
   offset: 0, 0
   index: -1
 TileSets/FantasyHex/Tiles/Gems
   rotate: false
-<<<<<<< HEAD
-  xy: 800, 326
-=======
   xy: 774, 55
->>>>>>> 2e436371
   size: 32, 28
   orig: 32, 28
   offset: 0, 0
   index: -1
 TileSets/FantasyHex/Tiles/Gold Ore
   rotate: false
-<<<<<<< HEAD
-  xy: 800, 251
-=======
   xy: 510, 50
->>>>>>> 2e436371
   size: 32, 28
   orig: 32, 28
   offset: 0, 0
   index: -1
 TileSets/FantasyHex/Tiles/Grand Mesa
   rotate: false
-<<<<<<< HEAD
-  xy: 800, 211
-=======
   xy: 510, 10
->>>>>>> 2e436371
   size: 32, 32
   orig: 32, 32
   offset: 0, 0
   index: -1
 TileSets/FantasyHex/Tiles/Grassland
   rotate: false
-<<<<<<< HEAD
-  xy: 800, 175
-=======
   xy: 550, 81
->>>>>>> 2e436371
   size: 32, 28
   orig: 32, 28
   offset: 0, 0
   index: -1
 TileSets/FantasyHex/Tiles/Grassland+Farm
   rotate: false
-<<<<<<< HEAD
-  xy: 800, 139
-=======
   xy: 550, 45
->>>>>>> 2e436371
   size: 32, 28
   orig: 32, 28
   offset: 0, 0
   index: -1
 TileSets/FantasyHex/Tiles/Grassland+Forest+Camp
   rotate: false
-<<<<<<< HEAD
-  xy: 800, 100
-=======
   xy: 550, 6
->>>>>>> 2e436371
   size: 32, 31
   orig: 32, 31
   offset: 0, 0
   index: -1
 TileSets/FantasyHex/Tiles/Grassland+Forest+Deer+Camp
   rotate: false
-<<<<<<< HEAD
-  xy: 858, 597
-=======
   xy: 590, 51
->>>>>>> 2e436371
   size: 32, 31
   orig: 32, 31
   offset: 0, 0
   index: -1
 TileSets/FantasyHex/Tiles/Grassland+Forest+Furs+Camp
   rotate: false
-<<<<<<< HEAD
-  xy: 916, 655
-=======
   xy: 590, 12
->>>>>>> 2e436371
   size: 32, 31
   orig: 32, 31
   offset: 0, 0
   index: -1
 TileSets/FantasyHex/Tiles/Grassland+Forest+Lumber mill
   rotate: false
-<<<<<<< HEAD
-  xy: 974, 713
-=======
   xy: 630, 34
->>>>>>> 2e436371
   size: 32, 31
   orig: 32, 31
   offset: 0, 0
   index: -1
 TileSets/FantasyHex/Tiles/Grassland+Forest+Truffles+Camp
   rotate: false
-<<<<<<< HEAD
-  xy: 1496, 1292
-=======
   xy: 455, 1786
->>>>>>> 2e436371
   size: 32, 31
   orig: 32, 31
   offset: 0, 0
   index: -1
 TileSets/FantasyHex/Tiles/Grassland+Hill+Farm
   rotate: false
-<<<<<<< HEAD
-  xy: 1536, 1295
-=======
   xy: 670, 28
->>>>>>> 2e436371
   size: 32, 28
   orig: 32, 28
   offset: 0, 0
   index: -1
 TileSets/FantasyHex/Tiles/Grassland+Hill+Forest+Camp
   rotate: false
-<<<<<<< HEAD
-  xy: 858, 561
-=======
   xy: 1024, 1127
->>>>>>> 2e436371
   size: 32, 28
   orig: 32, 28
   offset: 0, 0
   index: -1
 TileSets/FantasyHex/Tiles/Grassland+Hill+Forest+Lumber mill
   rotate: false
-<<<<<<< HEAD
-  xy: 916, 619
-=======
   xy: 774, 19
->>>>>>> 2e436371
   size: 32, 28
   orig: 32, 28
   offset: 0, 0
   index: -1
 TileSets/FantasyHex/Tiles/Grassland+Hill+Forest+Trading post
   rotate: false
-<<<<<<< HEAD
-  xy: 974, 677
-=======
   xy: 992, 1091
->>>>>>> 2e436371
   size: 32, 28
   orig: 32, 28
   offset: 0, 0
   index: -1
 TileSets/FantasyHex/Tiles/Grassland+Jungle+Trading post
   rotate: false
-<<<<<<< HEAD
-  xy: 1130, 871
-=======
   xy: 992, 1051
->>>>>>> 2e436371
   size: 32, 32
   orig: 32, 32
   offset: 0, 0
   index: -1
 TileSets/FantasyHex/Tiles/GrasslandForest
   rotate: false
-<<<<<<< HEAD
-  xy: 1130, 832
-=======
   xy: 992, 1012
->>>>>>> 2e436371
   size: 32, 31
   orig: 32, 31
   offset: 0, 0
   index: -1
 TileSets/FantasyHex/Tiles/Great Barrier Reef
   rotate: false
-<<<<<<< HEAD
-  xy: 1322, 1082
-=======
   xy: 1032, 1016
->>>>>>> 2e436371
   size: 32, 28
   orig: 32, 28
   offset: 0, 0
   index: -1
 TileSets/FantasyHex/Tiles/Hill
   rotate: false
-<<<<<<< HEAD
-  xy: 840, 269
-=======
   xy: 776, 653
->>>>>>> 2e436371
   size: 32, 32
   orig: 32, 32
   offset: 0, 0
   index: -1
 TileSets/FantasyHex/Tiles/HillForest+Lumber mill
   rotate: false
-<<<<<<< HEAD
-  xy: 840, 233
-=======
   xy: 816, 765
->>>>>>> 2e436371
   size: 32, 28
   orig: 32, 28
   offset: 0, 0
   index: -1
 TileSets/FantasyHex/Tiles/HillMarbleQuarry
   rotate: false
-<<<<<<< HEAD
-  xy: 840, 197
-=======
   xy: 816, 729
->>>>>>> 2e436371
   size: 32, 28
   orig: 32, 28
   offset: 0, 0
   index: -1
 TileSets/FantasyHex/Tiles/HillMine
   rotate: false
-<<<<<<< HEAD
-  xy: 840, 161
-=======
   xy: 816, 693
->>>>>>> 2e436371
   size: 32, 28
   orig: 32, 28
   offset: 0, 0
   index: -1
 TileSets/FantasyHex/Tiles/HillStoneQuarry
   rotate: false
-<<<<<<< HEAD
-  xy: 840, 125
-=======
   xy: 816, 657
->>>>>>> 2e436371
   size: 32, 28
   orig: 32, 28
   offset: 0, 0
   index: -1
 TileSets/FantasyHex/Tiles/Holy Site
   rotate: false
-<<<<<<< HEAD
-  xy: 898, 575
-=======
   xy: 792, 324
->>>>>>> 2e436371
   size: 32, 36
   orig: 32, 36
   offset: 0, 0
   index: -1
 TileSets/FantasyHex/Tiles/Horses
   rotate: false
-<<<<<<< HEAD
-  xy: 956, 641
-=======
   xy: 816, 621
->>>>>>> 2e436371
   size: 32, 28
   orig: 32, 28
   offset: 0, 0
   index: -1
 TileSets/FantasyHex/Tiles/Horses+Pasture
   rotate: false
-<<<<<<< HEAD
-  xy: 1304, 1042
-=======
   xy: 810, 581
->>>>>>> 2e436371
   size: 32, 32
   orig: 32, 32
   offset: 0, 0
   index: -1
 TileSets/FantasyHex/Tiles/Ice
   rotate: false
-<<<<<<< HEAD
-  xy: 1518, 1220
-=======
   xy: 810, 472
->>>>>>> 2e436371
   size: 32, 28
   orig: 32, 28
   offset: 0, 0
   index: -1
 TileSets/FantasyHex/Tiles/Incense
   rotate: false
-<<<<<<< HEAD
-  xy: 1380, 1139
-=======
   xy: 850, 585
->>>>>>> 2e436371
   size: 32, 28
   orig: 32, 28
   offset: 0, 0
   index: -1
 TileSets/FantasyHex/Tiles/Incense+Plantation
   rotate: false
-<<<<<<< HEAD
-  xy: 1420, 1162
-=======
   xy: 850, 549
->>>>>>> 2e436371
   size: 32, 28
   orig: 32, 28
   offset: 0, 0
   index: -1
 TileSets/FantasyHex/Tiles/Iron
   rotate: false
-<<<<<<< HEAD
-  xy: 1500, 1148
-=======
   xy: 850, 441
->>>>>>> 2e436371
   size: 32, 28
   orig: 32, 28
   offset: 0, 0
   index: -1
 TileSets/FantasyHex/Tiles/Ivory
   rotate: false
-<<<<<<< HEAD
-  xy: 1500, 1112
-=======
   xy: 850, 369
->>>>>>> 2e436371
   size: 32, 28
   orig: 32, 28
   offset: 0, 0
   index: -1
 TileSets/FantasyHex/Tiles/Ivory+Camp
   rotate: false
-<<<<<<< HEAD
-  xy: 1362, 1103
-=======
   xy: 832, 333
->>>>>>> 2e436371
   size: 32, 28
   orig: 32, 28
   offset: 0, 0
   index: -1
 TileSets/FantasyHex/Tiles/Jungle
   rotate: false
-<<<<<<< HEAD
-  xy: 1402, 1050
-=======
   xy: 832, 221
->>>>>>> 2e436371
   size: 32, 32
   orig: 32, 32
   offset: 0, 0
   index: -1
 TileSets/FantasyHex/Tiles/Krakatoa
   rotate: false
-<<<<<<< HEAD
-  xy: 1482, 1035
-=======
   xy: 872, 220
->>>>>>> 2e436371
   size: 32, 30
   orig: 32, 30
   offset: 0, 0
   index: -1
 TileSets/FantasyHex/Tiles/Lakes
   rotate: false
-<<<<<<< HEAD
-  xy: 1246, 992
-=======
   xy: 872, 184
->>>>>>> 2e436371
   size: 32, 28
   orig: 32, 28
   offset: 0, 0
   index: -1
 TileSets/FantasyHex/Tiles/Landmark
   rotate: false
-<<<<<<< HEAD
-  xy: 1674, 1390
-=======
   xy: 814, 69
->>>>>>> 2e436371
   size: 32, 36
   orig: 32, 36
   offset: 0, 0
   index: -1
 TileSets/FantasyHex/Tiles/Manufactory
   rotate: false
-<<<<<<< HEAD
-  xy: 1170, 808
-=======
   xy: 894, 65
->>>>>>> 2e436371
   size: 32, 39
   orig: 32, 39
   offset: 0, 0
   index: -1
 TileSets/FantasyHex/Tiles/Marble
   rotate: false
-<<<<<<< HEAD
-  xy: 1210, 812
-=======
   xy: 854, 4
->>>>>>> 2e436371
   size: 32, 28
   orig: 32, 28
   offset: 0, 0
   index: -1
 TileSets/FantasyHex/Tiles/Marsh
   rotate: false
-<<<<<<< HEAD
-  xy: 1170, 771
-=======
   xy: 930, 976
->>>>>>> 2e436371
   size: 32, 29
   orig: 32, 29
   offset: 0, 0
   index: -1
 TileSets/FantasyHex/Tiles/Mine
   rotate: false
-<<<<<<< HEAD
-  xy: 1576, 1234
-=======
   xy: 970, 940
->>>>>>> 2e436371
   size: 32, 28
   orig: 32, 28
   offset: 0, 0
   index: -1
 TileSets/FantasyHex/Tiles/Moai
   rotate: false
-<<<<<<< HEAD
-  xy: 1656, 1209
-=======
   xy: 1050, 907
->>>>>>> 2e436371
   size: 32, 29
   orig: 32, 29
   offset: 0, 0
   index: -1
 TileSets/FantasyHex/Tiles/Mount Fuji
   rotate: false
-<<<<<<< HEAD
-  xy: 880, 451
-=======
   xy: 1010, 870
->>>>>>> 2e436371
   size: 32, 30
   orig: 32, 30
   offset: 0, 0
   index: -1
 TileSets/FantasyHex/Tiles/Mount Kailash
   rotate: false
-<<<<<<< HEAD
-  xy: 880, 411
-=======
   xy: 1050, 867
->>>>>>> 2e436371
   size: 32, 32
   orig: 32, 32
   offset: 0, 0
   index: -1
 TileSets/FantasyHex/Tiles/Mount Sinai
   rotate: false
-<<<<<<< HEAD
-  xy: 880, 371
-=======
   xy: 890, 865
->>>>>>> 2e436371
   size: 32, 32
   orig: 32, 32
   offset: 0, 0
   index: -1
 TileSets/FantasyHex/Tiles/Mountain
   rotate: false
-<<<<<<< HEAD
-  xy: 880, 327
-=======
   xy: 930, 860
->>>>>>> 2e436371
   size: 32, 36
   orig: 32, 36
   offset: 0, 0
   index: -1
 TileSets/FantasyHex/Tiles/Oasis
   rotate: false
-<<<<<<< HEAD
-  xy: 880, 75
-=======
   xy: 970, 796
->>>>>>> 2e436371
   size: 32, 28
   orig: 32, 28
   offset: 0, 0
   index: -1
 TileSets/FantasyHex/Tiles/Ocean
   rotate: false
-<<<<<<< HEAD
-  xy: 880, 39
-=======
   xy: 1010, 798
->>>>>>> 2e436371
   size: 32, 28
   orig: 32, 28
   offset: 0, 0
   index: -1
 TileSets/FantasyHex/Tiles/Offshore Platform
   rotate: false
-<<<<<<< HEAD
-  xy: 996, 641
-=======
   xy: 1050, 795
->>>>>>> 2e436371
   size: 32, 28
   orig: 32, 28
   offset: 0, 0
   index: -1
 TileSets/FantasyHex/Tiles/Oil
   rotate: false
-<<<<<<< HEAD
-  xy: 996, 605
-=======
   xy: 890, 793
->>>>>>> 2e436371
   size: 32, 28
   orig: 32, 28
   offset: 0, 0
   index: -1
 TileSets/FantasyHex/Tiles/Oil well
   rotate: false
-<<<<<<< HEAD
-  xy: 1540, 1148
-=======
   xy: 930, 788
->>>>>>> 2e436371
   size: 32, 28
   orig: 32, 28
   offset: 0, 0
   index: -1
 TileSets/FantasyHex/Tiles/Old Faithful
   rotate: false
-<<<<<<< HEAD
-  xy: 1540, 1108
-=======
   xy: 970, 756
->>>>>>> 2e436371
   size: 32, 32
   orig: 32, 32
   offset: 0, 0
   index: -1
 TileSets/FantasyHex/Tiles/Pasture
   rotate: false
-<<<<<<< HEAD
-  xy: 1286, 988
-=======
   xy: 1010, 722
->>>>>>> 2e436371
   size: 32, 32
   orig: 32, 32
   offset: 0, 0
   index: -1
 TileSets/FantasyHex/Tiles/Pearls
   rotate: false
-<<<<<<< HEAD
-  xy: 1268, 916
-=======
   xy: 890, 757
->>>>>>> 2e436371
   size: 32, 28
   orig: 32, 28
   offset: 0, 0
   index: -1
 TileSets/FantasyHex/Tiles/Plains
   rotate: false
-<<<<<<< HEAD
-  xy: 1250, 772
-=======
   xy: 930, 716
->>>>>>> 2e436371
   size: 32, 28
   orig: 32, 28
   offset: 0, 0
   index: -1
 TileSets/FantasyHex/Tiles/Plains+Farm
   rotate: false
-<<<<<<< HEAD
-  xy: 1702, 1490
-=======
   xy: 890, 685
->>>>>>> 2e436371
   size: 32, 28
   orig: 32, 28
   offset: 0, 0
   index: -1
 TileSets/FantasyHex/Tiles/Plains+Forest+Camp
   rotate: false
-<<<<<<< HEAD
-  xy: 1742, 1486
-=======
   xy: 930, 676
->>>>>>> 2e436371
   size: 32, 32
   orig: 32, 32
   offset: 0, 0
   index: -1
 TileSets/FantasyHex/Tiles/Plains+Forest+Lumber mill
   rotate: false
-<<<<<<< HEAD
-  xy: 1782, 1486
-=======
   xy: 970, 680
->>>>>>> 2e436371
   size: 32, 32
   orig: 32, 32
   offset: 0, 0
   index: -1
 TileSets/FantasyHex/Tiles/Plains+Jungle+Trading post
   rotate: false
-<<<<<<< HEAD
-  xy: 1822, 1486
-=======
   xy: 1010, 682
->>>>>>> 2e436371
   size: 32, 32
   orig: 32, 32
   offset: 0, 0
   index: -1
 TileSets/FantasyHex/Tiles/PlainsForest
   rotate: false
-<<<<<<< HEAD
-  xy: 1862, 1486
-=======
   xy: 1050, 683
->>>>>>> 2e436371
   size: 32, 32
   orig: 32, 32
   offset: 0, 0
   index: -1
 TileSets/FantasyHex/Tiles/PlainsJungle
   rotate: false
-<<<<<<< HEAD
-  xy: 1902, 1478
-=======
   xy: 890, 645
->>>>>>> 2e436371
   size: 32, 32
   orig: 32, 32
   offset: 0, 0
   index: -1
 TileSets/FantasyHex/Tiles/Plantation
   rotate: false
-<<<<<<< HEAD
-  xy: 1692, 1454
-=======
   xy: 930, 640
->>>>>>> 2e436371
   size: 32, 28
   orig: 32, 28
   offset: 0, 0
   index: -1
 TileSets/FantasyHex/Tiles/Plantation+Bananas
   rotate: false
-<<<<<<< HEAD
-  xy: 1732, 1450
-=======
   xy: 970, 644
->>>>>>> 2e436371
   size: 32, 28
   orig: 32, 28
   offset: 0, 0
   index: -1
 TileSets/FantasyHex/Tiles/Plantation+Cotton
   rotate: false
-<<<<<<< HEAD
-  xy: 1772, 1450
-=======
   xy: 1010, 646
->>>>>>> 2e436371
   size: 32, 28
   orig: 32, 28
   offset: 0, 0
   index: -1
 TileSets/FantasyHex/Tiles/Polder
   rotate: false
-<<<<<<< HEAD
-  xy: 1812, 1449
-=======
   xy: 1050, 646
->>>>>>> 2e436371
   size: 32, 29
   orig: 32, 29
   offset: 0, 0
   index: -1
 TileSets/FantasyHex/Tiles/Quarry
   rotate: false
-<<<<<<< HEAD
-  xy: 1170, 735
-=======
   xy: 930, 604
->>>>>>> 2e436371
   size: 32, 28
   orig: 32, 28
   offset: 0, 0
   index: -1
 TileSets/FantasyHex/Tiles/Quarry+Marble
   rotate: false
-<<<<<<< HEAD
-  xy: 1210, 740
-=======
   xy: 970, 608
->>>>>>> 2e436371
   size: 32, 28
   orig: 32, 28
   offset: 0, 0
   index: -1
 TileSets/FantasyHex/Tiles/Quarry+Stone
   rotate: false
-<<<<<<< HEAD
-  xy: 1250, 736
-=======
   xy: 1010, 610
->>>>>>> 2e436371
   size: 32, 28
   orig: 32, 28
   offset: 0, 0
   index: -1
 TileSets/FantasyHex/Tiles/River-Bottom
   rotate: false
-<<<<<<< HEAD
-  xy: 1562, 1072
-=======
   xy: 1010, 574
->>>>>>> 2e436371
   size: 32, 28
   orig: 32, 28
   offset: 0, 0
   index: -1
 TileSets/FantasyHex/Tiles/River-BottomLeft
   rotate: false
-<<<<<<< HEAD
-  xy: 1308, 916
-=======
   xy: 890, 501
->>>>>>> 2e436371
   size: 32, 28
   orig: 32, 28
   offset: 0, 0
   index: -1
 TileSets/FantasyHex/Tiles/River-BottomRight
   rotate: false
-<<<<<<< HEAD
-  xy: 1290, 844
-=======
   xy: 970, 536
->>>>>>> 2e436371
   size: 32, 28
   orig: 32, 28
   offset: 0, 0
   index: -1
 TileSets/FantasyHex/Tiles/Rock of Gibraltar
   rotate: false
-<<<<<<< HEAD
-  xy: 1290, 768
-=======
   xy: 890, 461
->>>>>>> 2e436371
   size: 32, 32
   orig: 32, 32
   offset: 0, 0
   index: -1
 TileSets/FantasyHex/Tiles/Salt
   rotate: false
-<<<<<<< HEAD
-  xy: 1330, 844
-=======
   xy: 1050, 574
->>>>>>> 2e436371
   size: 32, 28
   orig: 32, 28
   offset: 0, 0
   index: -1
 TileSets/FantasyHex/Tiles/Sheep
   rotate: false
-<<<<<<< HEAD
-  xy: 938, 568
-=======
   xy: 1050, 538
->>>>>>> 2e436371
   size: 32, 28
   orig: 32, 28
   offset: 0, 0
   index: -1
 TileSets/FantasyHex/Tiles/Sheep+Pasture
   rotate: false
-<<<<<<< HEAD
-  xy: 1036, 640
-=======
   xy: 930, 456
->>>>>>> 2e436371
   size: 32, 32
   orig: 32, 32
   offset: 0, 0
   index: -1
 TileSets/FantasyHex/Tiles/Silk
   rotate: false
-<<<<<<< HEAD
-  xy: 1058, 568
-=======
   xy: 1050, 502
->>>>>>> 2e436371
   size: 32, 28
   orig: 32, 28
   offset: 0, 0
   index: -1
 TileSets/FantasyHex/Tiles/Silk+Plantation
   rotate: false
-<<<<<<< HEAD
-  xy: 920, 532
-=======
   xy: 930, 420
->>>>>>> 2e436371
   size: 32, 28
   orig: 32, 28
   offset: 0, 0
   index: -1
 TileSets/FantasyHex/Tiles/Silver
   rotate: false
-<<<<<<< HEAD
-  xy: 920, 496
-=======
   xy: 970, 428
->>>>>>> 2e436371
   size: 32, 28
   orig: 32, 28
   offset: 0, 0
   index: -1
 TileSets/FantasyHex/Tiles/Snow
   rotate: false
-<<<<<<< HEAD
-  xy: 920, 386
-=======
   xy: 1050, 430
->>>>>>> 2e436371
   size: 32, 28
   orig: 32, 28
   offset: 0, 0
   index: -1
 TileSets/FantasyHex/Tiles/Snow+Farm
   rotate: false
-<<<<<<< HEAD
-  xy: 920, 350
-=======
   xy: 930, 384
->>>>>>> 2e436371
   size: 32, 28
   orig: 32, 28
   offset: 0, 0
   index: -1
 TileSets/FantasyHex/Tiles/Spices
   rotate: false
-<<<<<<< HEAD
-  xy: 920, 278
-=======
   xy: 1010, 391
->>>>>>> 2e436371
   size: 32, 28
   orig: 32, 28
   offset: 0, 0
   index: -1
 TileSets/FantasyHex/Tiles/Spices+Plantation
   rotate: false
-<<<<<<< HEAD
-  xy: 920, 242
-=======
   xy: 1050, 394
->>>>>>> 2e436371
   size: 32, 28
   orig: 32, 28
   offset: 0, 0
   index: -1
 TileSets/FantasyHex/Tiles/Sri Pada
   rotate: false
-<<<<<<< HEAD
-  xy: 920, 202
-=======
   xy: 970, 352
->>>>>>> 2e436371
   size: 32, 32
   orig: 32, 32
   offset: 0, 0
   index: -1
 TileSets/FantasyHex/Tiles/Stone
   rotate: false
-<<<<<<< HEAD
-  xy: 920, 166
-=======
   xy: 1010, 355
->>>>>>> 2e436371
   size: 32, 28
   orig: 32, 28
   offset: 0, 0
   index: -1
 TileSets/FantasyHex/Tiles/Sugar
   rotate: false
-<<<<<<< HEAD
-  xy: 920, 96
-=======
   xy: 1050, 324
->>>>>>> 2e436371
   size: 32, 28
   orig: 32, 28
   offset: 0, 0
   index: -1
 TileSets/FantasyHex/Tiles/Sugar+Plantation
   rotate: false
-<<<<<<< HEAD
-  xy: 920, 60
-=======
   xy: 1010, 319
->>>>>>> 2e436371
   size: 32, 28
   orig: 32, 28
   offset: 0, 0
   index: -1
 TileSets/FantasyHex/Tiles/Terrace farm
   rotate: false
-<<<<<<< HEAD
-  xy: 960, 459
-=======
   xy: 912, 276
->>>>>>> 2e436371
   size: 32, 28
   orig: 32, 28
   offset: 0, 0
   index: -1
 TileSets/FantasyHex/Tiles/Trading post
   rotate: false
-<<<<<<< HEAD
-  xy: 960, 387
-=======
   xy: 912, 204
->>>>>>> 2e436371
   size: 32, 28
   orig: 32, 28
   offset: 0, 0
   index: -1
 TileSets/FantasyHex/Tiles/Truffles
   rotate: false
-<<<<<<< HEAD
-  xy: 960, 279
-=======
   xy: 952, 244
->>>>>>> 2e436371
   size: 32, 28
   orig: 32, 28
   offset: 0, 0
   index: -1
 TileSets/FantasyHex/Tiles/Truffles+Camp
   rotate: false
-<<<<<<< HEAD
-  xy: 960, 243
-=======
   xy: 952, 208
->>>>>>> 2e436371
   size: 32, 28
   orig: 32, 28
   offset: 0, 0
   index: -1
 TileSets/FantasyHex/Tiles/Tundra
   rotate: false
-<<<<<<< HEAD
-  xy: 960, 207
-=======
   xy: 992, 283
->>>>>>> 2e436371
   size: 32, 28
   orig: 32, 28
   offset: 0, 0
   index: -1
 TileSets/FantasyHex/Tiles/Tundra+Farm
   rotate: false
-<<<<<<< HEAD
-  xy: 960, 171
-=======
   xy: 992, 247
->>>>>>> 2e436371
   size: 32, 28
   orig: 32, 28
   offset: 0, 0
   index: -1
 TileSets/FantasyHex/Tiles/Tundra+Forest+Camp
   rotate: false
-<<<<<<< HEAD
-  xy: 960, 131
-=======
   xy: 992, 207
->>>>>>> 2e436371
   size: 32, 32
   orig: 32, 32
   offset: 0, 0
   index: -1
 TileSets/FantasyHex/Tiles/Tundra+Forest+Camp+Furs
   rotate: false
-<<<<<<< HEAD
-  xy: 960, 91
-=======
   xy: 1032, 248
->>>>>>> 2e436371
   size: 32, 32
   orig: 32, 32
   offset: 0, 0
   index: -1
 TileSets/FantasyHex/Tiles/Tundra+Forest+Deer+Camp
   rotate: false
-<<<<<<< HEAD
-  xy: 960, 51
-=======
   xy: 1032, 208
->>>>>>> 2e436371
   size: 32, 32
   orig: 32, 32
   offset: 0, 0
   index: -1
 TileSets/FantasyHex/Tiles/Tundra+Forest+Lumber mill
   rotate: false
-<<<<<<< HEAD
-  xy: 960, 11
-=======
   xy: 1072, 248
->>>>>>> 2e436371
   size: 32, 32
   orig: 32, 32
   offset: 0, 0
   index: -1
 TileSets/FantasyHex/Tiles/Tundra+Forest+Truffles+Camp
   rotate: false
-<<<<<<< HEAD
-  xy: 1000, 527
-=======
   xy: 1072, 208
->>>>>>> 2e436371
   size: 32, 32
   orig: 32, 32
   offset: 0, 0
   index: -1
 TileSets/FantasyHex/Tiles/TundraForest
   rotate: false
-<<<<<<< HEAD
-  xy: 1000, 487
-=======
   xy: 952, 168
->>>>>>> 2e436371
   size: 32, 32
   orig: 32, 32
   offset: 0, 0
   index: -1
 TileSets/FantasyHex/Tiles/Uluru
   rotate: false
-<<<<<<< HEAD
-  xy: 1000, 411
-=======
   xy: 1032, 168
->>>>>>> 2e436371
   size: 32, 32
   orig: 32, 32
   offset: 0, 0
   index: -1
 TileSets/FantasyHex/Tiles/Uranium
   rotate: false
-<<<<<<< HEAD
-  xy: 1000, 375
-=======
   xy: 1072, 172
->>>>>>> 2e436371
   size: 32, 28
   orig: 32, 28
   offset: 0, 0
   index: -1
 TileSets/FantasyHex/Tiles/Whales
   rotate: false
-<<<<<<< HEAD
-  xy: 1000, 197
-=======
   xy: 974, 132
->>>>>>> 2e436371
   size: 32, 28
   orig: 32, 28
   offset: 0, 0
   index: -1
 TileSets/FantasyHex/Tiles/Whales+Fishing Boats
   rotate: false
-<<<<<<< HEAD
-  xy: 1000, 161
-=======
   xy: 974, 96
->>>>>>> 2e436371
   size: 32, 28
   orig: 32, 28
   offset: 0, 0
   index: -1
 TileSets/FantasyHex/Tiles/Wheat
   rotate: false
-<<<<<<< HEAD
-  xy: 1000, 125
-=======
   xy: 974, 60
->>>>>>> 2e436371
   size: 32, 28
   orig: 32, 28
   offset: 0, 0
   index: -1
 TileSets/FantasyHex/Tiles/Wine
   rotate: false
-<<<<<<< HEAD
-  xy: 1000, 89
-=======
   xy: 974, 24
->>>>>>> 2e436371
   size: 32, 28
   orig: 32, 28
   offset: 0, 0
   index: -1
 TileSets/FantasyHex/Tiles/Wine+Plantation
   rotate: false
-<<<<<<< HEAD
-  xy: 1000, 53
-=======
   xy: 1014, 132
->>>>>>> 2e436371
   size: 32, 28
   orig: 32, 28
   offset: 0, 0
   index: -1
 TileSets/FantasyHex/TopBorder
   rotate: false
-<<<<<<< HEAD
-  xy: 960, 423
-=======
   xy: 912, 240
->>>>>>> 2e436371
   size: 32, 28
   orig: 32, 28
   offset: 0, 0
   index: -1
 TileSets/FantasyHex/Units/African Forest Elephant
   rotate: false
-<<<<<<< HEAD
-  xy: 396, 43
-=======
   xy: 1987, 1840
->>>>>>> 2e436371
   size: 32, 29
   orig: 32, 29
   offset: 0, 0
   index: -1
 TileSets/FantasyHex/Units/Anti-Aircraft Gun
   rotate: false
-<<<<<<< HEAD
-  xy: 1934, 1584
-=======
   xy: 800, 985
->>>>>>> 2e436371
   size: 32, 28
   orig: 32, 28
   offset: 0, 0
   index: -1
 TileSets/FantasyHex/Units/Anti-Tank Gun
   rotate: false
-<<<<<<< HEAD
-  xy: 1974, 1607
-=======
   xy: 1016, 1201
->>>>>>> 2e436371
   size: 32, 28
   orig: 32, 28
   offset: 0, 0
   index: -1
 TileSets/FantasyHex/Units/Archaeologist
   rotate: false
-<<<<<<< HEAD
-  xy: 1050, 904
-=======
   xy: 610, 569
->>>>>>> 2e436371
   size: 32, 28
   orig: 32, 28
   offset: 0, 0
   index: -1
 TileSets/FantasyHex/Units/Archer
   rotate: false
-<<<<<<< HEAD
-  xy: 1108, 962
-=======
   xy: 552, 341
->>>>>>> 2e436371
   size: 32, 28
   orig: 32, 28
   offset: 0, 0
   index: -1
 TileSets/FantasyHex/Units/Artillery
   rotate: false
-<<<<<<< HEAD
-  xy: 1166, 1020
-=======
   xy: 494, 225
->>>>>>> 2e436371
   size: 32, 28
   orig: 32, 28
   offset: 0, 0
   index: -1
 TileSets/FantasyHex/Units/Atlatlist
   rotate: false
-<<<<<<< HEAD
-  xy: 1224, 1078
-=======
   xy: 610, 533
->>>>>>> 2e436371
   size: 32, 28
   orig: 32, 28
   offset: 0, 0
   index: -1
 TileSets/FantasyHex/Units/Axe Thrower
   rotate: false
-<<<<<<< HEAD
-  xy: 1340, 1194
-=======
   xy: 494, 189
->>>>>>> 2e436371
   size: 32, 28
   orig: 32, 28
   offset: 0, 0
   index: -1
 TileSets/FantasyHex/Units/Ballista
   rotate: false
-<<<<<<< HEAD
-  xy: 1398, 1252
-=======
   xy: 610, 497
->>>>>>> 2e436371
   size: 32, 28
   orig: 32, 28
   offset: 0, 0
   index: -1
 TileSets/FantasyHex/Units/Battering Ram
   rotate: false
-<<<<<<< HEAD
-  xy: 876, 672
-=======
   xy: 650, 551
->>>>>>> 2e436371
   size: 32, 28
   orig: 32, 28
   offset: 0, 0
   index: -1
 TileSets/FantasyHex/Units/Battleship
   rotate: false
-<<<<<<< HEAD
-  xy: 934, 730
-=======
   xy: 690, 587
->>>>>>> 2e436371
   size: 32, 28
   orig: 32, 28
   offset: 0, 0
   index: -1
 TileSets/FantasyHex/Units/Bazooka
   rotate: false
-<<<<<<< HEAD
-  xy: 992, 788
-=======
   xy: 650, 515
->>>>>>> 2e436371
   size: 32, 28
   orig: 32, 28
   offset: 0, 0
   index: -1
 TileSets/FantasyHex/Units/Berber Cavalry
   rotate: false
-<<<<<<< HEAD
-  xy: 436, 44
-=======
   xy: 690, 551
->>>>>>> 2e436371
   size: 32, 28
   orig: 32, 28
   offset: 0, 0
   index: -1
 TileSets/FantasyHex/Units/Berserker
   rotate: false
-<<<<<<< HEAD
-  xy: 1742, 1526
-=======
   xy: 730, 587
->>>>>>> 2e436371
   size: 32, 28
   orig: 32, 28
   offset: 0, 0
   index: -1
 TileSets/FantasyHex/Units/Bowman
   rotate: false
-<<<<<<< HEAD
-  xy: 1594, 1378
-=======
   xy: 730, 551
->>>>>>> 2e436371
   size: 32, 28
   orig: 32, 28
   offset: 0, 0
   index: -1
 TileSets/FantasyHex/Units/Brute
   rotate: false
-<<<<<<< HEAD
-  xy: 760, 519
-=======
   xy: 650, 443
->>>>>>> 2e436371
   size: 32, 28
   orig: 32, 28
   offset: 0, 0
   index: -1
 TileSets/FantasyHex/Units/Camel Archer
   rotate: false
-<<<<<<< HEAD
-  xy: 1050, 831
-=======
   xy: 690, 478
->>>>>>> 2e436371
   size: 32, 29
   orig: 32, 29
   offset: 0, 0
   index: -1
 TileSets/FantasyHex/Units/Cannon
   rotate: false
-<<<<<<< HEAD
-  xy: 476, 44
-=======
   xy: 730, 515
->>>>>>> 2e436371
   size: 32, 28
   orig: 32, 28
   offset: 0, 0
   index: -1
 TileSets/FantasyHex/Units/Caravan
   rotate: false
-<<<<<<< HEAD
-  xy: 760, 477
-=======
   xy: 730, 473
->>>>>>> 2e436371
   size: 32, 34
   orig: 32, 34
   offset: 0, 0
   index: -1
 TileSets/FantasyHex/Units/Caravel
   rotate: false
-<<<<<<< HEAD
-  xy: 1782, 1526
-=======
   xy: 690, 442
->>>>>>> 2e436371
   size: 32, 28
   orig: 32, 28
   offset: 0, 0
   index: -1
 TileSets/FantasyHex/Units/Cargo Ship
   rotate: false
-<<<<<<< HEAD
-  xy: 516, 44
-=======
   xy: 730, 437
->>>>>>> 2e436371
   size: 32, 28
   orig: 32, 28
   offset: 0, 0
   index: -1
 TileSets/FantasyHex/Units/Carolean
   rotate: false
-<<<<<<< HEAD
-  xy: 760, 441
-=======
   xy: 768, 949
->>>>>>> 2e436371
   size: 32, 28
   orig: 32, 28
   offset: 0, 0
   index: -1
 TileSets/FantasyHex/Units/Carrier
   rotate: false
-<<<<<<< HEAD
-  xy: 1822, 1526
-=======
   xy: 768, 913
->>>>>>> 2e436371
   size: 32, 28
   orig: 32, 28
   offset: 0, 0
   index: -1
 TileSets/FantasyHex/Units/Cataphract
   rotate: false
-<<<<<<< HEAD
-  xy: 556, 44
-=======
   xy: 768, 877
->>>>>>> 2e436371
   size: 32, 28
   orig: 32, 28
   offset: 0, 0
   index: -1
 TileSets/FantasyHex/Units/Catapult
   rotate: false
-<<<<<<< HEAD
-  xy: 760, 405
-=======
   xy: 768, 841
->>>>>>> 2e436371
   size: 32, 28
   orig: 32, 28
   offset: 0, 0
   index: -1
 TileSets/FantasyHex/Units/Cavalry
   rotate: false
-<<<<<<< HEAD
-  xy: 596, 44
-=======
   xy: 808, 909
->>>>>>> 2e436371
   size: 32, 28
   orig: 32, 28
   offset: 0, 0
   index: -1
 TileSets/FantasyHex/Units/Chariot Archer
   rotate: false
-<<<<<<< HEAD
-  xy: 476, 8
-=======
   xy: 808, 837
->>>>>>> 2e436371
   size: 32, 28
   orig: 32, 28
   offset: 0, 0
   index: -1
 TileSets/FantasyHex/Units/Chu-Ko-Nu
   rotate: false
-<<<<<<< HEAD
-  xy: 760, 333
-=======
   xy: 808, 801
->>>>>>> 2e436371
   size: 32, 28
   orig: 32, 28
   offset: 0, 0
   index: -1
 TileSets/FantasyHex/Units/CivilianLandUnit
   rotate: false
-<<<<<<< HEAD
-  xy: 1224, 1042
-=======
   xy: 712, 316
->>>>>>> 2e436371
   size: 32, 28
   orig: 32, 28
   offset: 0, 0
   index: -1
 TileSets/FantasyHex/Units/Comanche Rider
   rotate: false
-<<<<<<< HEAD
-  xy: 1514, 1331
-=======
   xy: 592, 262
->>>>>>> 2e436371
   size: 32, 29
   orig: 32, 29
   offset: 0, 0
   index: -1
 TileSets/FantasyHex/Units/Companion Cavalry
   rotate: false
-<<<<<<< HEAD
-  xy: 1554, 1331
-=======
   xy: 632, 246
->>>>>>> 2e436371
   size: 32, 29
   orig: 32, 29
   offset: 0, 0
   index: -1
 TileSets/FantasyHex/Units/Composite Bowman
   rotate: false
-<<<<<<< HEAD
-  xy: 1594, 1342
-=======
   xy: 534, 233
->>>>>>> 2e436371
   size: 32, 28
   orig: 32, 28
   offset: 0, 0
   index: -1
 TileSets/FantasyHex/Units/Conquistador
   rotate: false
-<<<<<<< HEAD
-  xy: 818, 578
-=======
   xy: 534, 197
->>>>>>> 2e436371
   size: 32, 28
   orig: 32, 28
   offset: 0, 0
   index: -1
 TileSets/FantasyHex/Units/Cossack
   rotate: false
-<<<<<<< HEAD
-  xy: 934, 694
-=======
   xy: 574, 226
->>>>>>> 2e436371
   size: 32, 28
   orig: 32, 28
   offset: 0, 0
   index: -1
 TileSets/FantasyHex/Units/Crossbowman
   rotate: false
-<<<<<<< HEAD
-  xy: 692, 66
-=======
   xy: 614, 210
->>>>>>> 2e436371
   size: 32, 28
   orig: 32, 28
   offset: 0, 0
   index: -1
 TileSets/FantasyHex/Units/Cruiser
   rotate: false
-<<<<<<< HEAD
-  xy: 636, 32
-=======
   xy: 614, 176
->>>>>>> 2e436371
   size: 32, 26
   orig: 32, 26
   offset: 0, 0
   index: -1
 TileSets/FantasyHex/Units/Destroyer
   rotate: false
-<<<<<<< HEAD
-  xy: 1090, 886
-=======
   xy: 694, 136
->>>>>>> 2e436371
   size: 32, 28
   orig: 32, 28
   offset: 0, 0
   index: -1
 TileSets/FantasyHex/Units/Dromon
   rotate: false
-<<<<<<< HEAD
-  xy: 1090, 850
-=======
   xy: 654, 109
->>>>>>> 2e436371
   size: 32, 28
   orig: 32, 28
   offset: 0, 0
   index: -1
 TileSets/FantasyHex/Units/Foreign Legion
   rotate: false
-<<<<<<< HEAD
-  xy: 1264, 1028
-=======
   xy: 752, 280
->>>>>>> 2e436371
   size: 32, 28
   orig: 32, 28
   offset: 0, 0
   index: -1
 TileSets/FantasyHex/Units/Frigate
   rotate: false
-<<<<<<< HEAD
-  xy: 800, 542
-=======
   xy: 734, 123
->>>>>>> 2e436371
   size: 32, 28
   orig: 32, 28
   offset: 0, 0
   index: -1
 TileSets/FantasyHex/Units/Galleass
   rotate: false
-<<<<<<< HEAD
-  xy: 800, 434
-=======
   xy: 774, 163
->>>>>>> 2e436371
   size: 32, 28
   orig: 32, 28
   offset: 0, 0
   index: -1
 TileSets/FantasyHex/Units/Galley
   rotate: false
-<<<<<<< HEAD
-  xy: 800, 398
-=======
   xy: 774, 127
->>>>>>> 2e436371
   size: 32, 28
   orig: 32, 28
   offset: 0, 0
   index: -1
 TileSets/FantasyHex/Units/Gatling Gun
   rotate: false
-<<<<<<< HEAD
-  xy: 800, 362
-=======
   xy: 774, 91
->>>>>>> 2e436371
   size: 32, 28
   orig: 32, 28
   offset: 0, 0
   index: -1
 TileSets/FantasyHex/Units/Giant Death Robot
   rotate: false
-<<<<<<< HEAD
-  xy: 800, 287
-=======
   xy: 510, 86
->>>>>>> 2e436371
   size: 32, 31
   orig: 32, 31
   offset: 0, 0
   index: -1
 TileSets/FantasyHex/Units/Great Admiral
   rotate: false
-<<<<<<< HEAD
-  xy: 1130, 793
-=======
   xy: 1032, 1088
->>>>>>> 2e436371
   size: 32, 31
   orig: 32, 31
   offset: 0, 0
   index: -1
 TileSets/FantasyHex/Units/Great Artist
   rotate: false
-<<<<<<< HEAD
-  xy: 1032, 759
-=======
   xy: 1032, 1052
->>>>>>> 2e436371
   size: 32, 28
   orig: 32, 28
   offset: 0, 0
   index: -1
 TileSets/FantasyHex/Units/Great Engineer
   rotate: false
-<<<<<<< HEAD
-  xy: 1438, 1198
-=======
   xy: 1032, 980
->>>>>>> 2e436371
   size: 32, 28
   orig: 32, 28
   offset: 0, 0
   index: -1
 TileSets/FantasyHex/Units/Great Galleass
   rotate: false
-<<<<<<< HEAD
-  xy: 1496, 1256
-=======
   xy: 770, 587
->>>>>>> 2e436371
   size: 32, 28
   orig: 32, 28
   offset: 0, 0
   index: -1
 TileSets/FantasyHex/Units/Great General
   rotate: false
-<<<<<<< HEAD
-  xy: 1536, 1256
-=======
   xy: 770, 548
->>>>>>> 2e436371
   size: 32, 31
   orig: 32, 31
   offset: 0, 0
   index: -1
 TileSets/FantasyHex/Units/Great Merchant
   rotate: false
-<<<<<<< HEAD
-  xy: 1576, 1270
-=======
   xy: 770, 512
->>>>>>> 2e436371
   size: 32, 28
   orig: 32, 28
   offset: 0, 0
   index: -1
 TileSets/FantasyHex/Units/Great Musician
   rotate: false
-<<<<<<< HEAD
-  xy: 840, 525
-=======
   xy: 770, 476
->>>>>>> 2e436371
   size: 32, 28
   orig: 32, 28
   offset: 0, 0
   index: -1
 TileSets/FantasyHex/Units/Great Prophet
   rotate: false
-<<<<<<< HEAD
-  xy: 840, 489
-=======
   xy: 770, 440
->>>>>>> 2e436371
   size: 32, 28
   orig: 32, 28
   offset: 0, 0
   index: -1
 TileSets/FantasyHex/Units/Great Scientist
   rotate: false
-<<<<<<< HEAD
-  xy: 840, 453
-=======
   xy: 770, 404
->>>>>>> 2e436371
   size: 32, 28
   orig: 32, 28
   offset: 0, 0
   index: -1
 TileSets/FantasyHex/Units/Great War Infantry
   rotate: false
-<<<<<<< HEAD
-  xy: 840, 417
-=======
   xy: 770, 368
->>>>>>> 2e436371
   size: 32, 28
   orig: 32, 28
   offset: 0, 0
   index: -1
 TileSets/FantasyHex/Units/Great Writer
   rotate: false
-<<<<<<< HEAD
-  xy: 840, 381
-=======
   xy: 776, 765
->>>>>>> 2e436371
   size: 32, 28
   orig: 32, 28
   offset: 0, 0
   index: -1
 TileSets/FantasyHex/Units/Hakkapeliitta
   rotate: false
-<<<<<<< HEAD
-  xy: 840, 345
-=======
   xy: 776, 729
->>>>>>> 2e436371
   size: 32, 28
   orig: 32, 28
   offset: 0, 0
   index: -1
 TileSets/FantasyHex/Units/Helicopter Gunship
   rotate: false
-<<<<<<< HEAD
-  xy: 840, 309
-=======
   xy: 776, 693
->>>>>>> 2e436371
   size: 32, 28
   orig: 32, 28
   offset: 0, 0
   index: -1
 TileSets/FantasyHex/Units/Hoplite
   rotate: false
-<<<<<<< HEAD
-  xy: 840, 89
-=======
   xy: 792, 288
->>>>>>> 2e436371
   size: 32, 28
   orig: 32, 28
   offset: 0, 0
   index: -1
 TileSets/FantasyHex/Units/Horse Archer
   rotate: false
-<<<<<<< HEAD
-  xy: 800, 64
-=======
   xy: 792, 252
->>>>>>> 2e436371
   size: 32, 28
   orig: 32, 28
   offset: 0, 0
   index: -1
 TileSets/FantasyHex/Units/Horseman
   rotate: false
-<<<<<<< HEAD
-  xy: 840, 53
-=======
   xy: 792, 216
->>>>>>> 2e436371
   size: 32, 28
   orig: 32, 28
   offset: 0, 0
   index: -1
 TileSets/FantasyHex/Units/Hussar
   rotate: false
-<<<<<<< HEAD
-  xy: 956, 604
-=======
   xy: 810, 544
->>>>>>> 2e436371
   size: 32, 29
   orig: 32, 29
   offset: 0, 0
   index: -1
 TileSets/FantasyHex/Units/Hwach'a
   rotate: false
-<<<<<<< HEAD
-  xy: 1478, 1220
-=======
   xy: 810, 508
->>>>>>> 2e436371
   size: 32, 28
   orig: 32, 28
   offset: 0, 0
   index: -1
 TileSets/FantasyHex/Units/Immortal
   rotate: false
-<<<<<<< HEAD
-  xy: 1478, 1184
-=======
   xy: 810, 436
->>>>>>> 2e436371
   size: 32, 28
   orig: 32, 28
   offset: 0, 0
   index: -1
 TileSets/FantasyHex/Units/Impi
   rotate: false
-<<<<<<< HEAD
-  xy: 1518, 1184
-=======
   xy: 810, 400
->>>>>>> 2e436371
   size: 32, 28
   orig: 32, 28
   offset: 0, 0
   index: -1
 TileSets/FantasyHex/Units/Infantry
   rotate: false
-<<<<<<< HEAD
-  xy: 1420, 1126
-=======
   xy: 850, 513
->>>>>>> 2e436371
   size: 32, 28
   orig: 32, 28
   offset: 0, 0
   index: -1
 TileSets/FantasyHex/Units/Inquisitor
   rotate: false
-<<<<<<< HEAD
-  xy: 1460, 1148
-=======
   xy: 850, 477
->>>>>>> 2e436371
   size: 32, 28
   orig: 32, 28
   offset: 0, 0
   index: -1
 TileSets/FantasyHex/Units/Ironclad
   rotate: false
-<<<<<<< HEAD
-  xy: 1460, 1112
-=======
   xy: 850, 405
->>>>>>> 2e436371
   size: 32, 28
   orig: 32, 28
   offset: 0, 0
   index: -1
 TileSets/FantasyHex/Units/Jaguar
   rotate: false
-<<<<<<< HEAD
-  xy: 1362, 1067
-=======
   xy: 832, 297
->>>>>>> 2e436371
   size: 32, 28
   orig: 32, 28
   offset: 0, 0
   index: -1
 TileSets/FantasyHex/Units/Janissary
   rotate: false
-<<<<<<< HEAD
-  xy: 1402, 1090
-=======
   xy: 832, 261
->>>>>>> 2e436371
   size: 32, 28
   orig: 32, 28
   offset: 0, 0
   index: -1
 TileSets/FantasyHex/Units/Keshik
   rotate: false
-<<<<<<< HEAD
-  xy: 1442, 1076
-=======
   xy: 872, 333
->>>>>>> 2e436371
   size: 32, 28
   orig: 32, 28
   offset: 0, 0
   index: -1
 TileSets/FantasyHex/Units/Khan
   rotate: false
-<<<<<<< HEAD
-  xy: 1482, 1073
-=======
   xy: 872, 294
->>>>>>> 2e436371
   size: 32, 31
   orig: 32, 31
   offset: 0, 0
   index: -1
 TileSets/FantasyHex/Units/Knight
   rotate: false
-<<<<<<< HEAD
-  xy: 1442, 1040
-=======
   xy: 872, 258
->>>>>>> 2e436371
   size: 32, 28
   orig: 32, 28
   offset: 0, 0
   index: -1
 TileSets/FantasyHex/Units/Kris Swordsman
   rotate: false
-<<<<<<< HEAD
-  xy: 1206, 963
-=======
   xy: 832, 185
->>>>>>> 2e436371
   size: 32, 28
   orig: 32, 28
   offset: 0, 0
   index: -1
 TileSets/FantasyHex/Units/Lancer
   rotate: false
-<<<<<<< HEAD
-  xy: 1246, 956
-=======
   xy: 814, 149
->>>>>>> 2e436371
   size: 32, 28
   orig: 32, 28
   offset: 0, 0
   index: -1
 TileSets/FantasyHex/Units/LandUnit
   rotate: false
-<<<<<<< HEAD
-  xy: 1188, 927
-=======
   xy: 814, 113
->>>>>>> 2e436371
   size: 32, 28
   orig: 32, 28
   offset: 0, 0
   index: -1
 TileSets/FantasyHex/Units/Landship
   rotate: false
-<<<<<<< HEAD
-  xy: 1674, 1354
-=======
   xy: 814, 33
->>>>>>> 2e436371
   size: 32, 28
   orig: 32, 28
   offset: 0, 0
   index: -1
 TileSets/FantasyHex/Units/Landsknecht
   rotate: false
-<<<<<<< HEAD
-  xy: 1674, 1318
-=======
   xy: 854, 148
->>>>>>> 2e436371
   size: 32, 28
   orig: 32, 28
   offset: 0, 0
   index: -1
 TileSets/FantasyHex/Units/Legion
   rotate: false
-<<<<<<< HEAD
-  xy: 1674, 1282
-=======
   xy: 854, 112
->>>>>>> 2e436371
   size: 32, 28
   orig: 32, 28
   offset: 0, 0
   index: -1
 TileSets/FantasyHex/Units/Longbowman
   rotate: false
-<<<<<<< HEAD
-  xy: 1188, 891
-=======
   xy: 854, 76
->>>>>>> 2e436371
   size: 32, 28
   orig: 32, 28
   offset: 0, 0
   index: -1
 TileSets/FantasyHex/Units/Longswordsman
   rotate: false
-<<<<<<< HEAD
-  xy: 1228, 920
-=======
   xy: 854, 40
->>>>>>> 2e436371
   size: 32, 28
   orig: 32, 28
   offset: 0, 0
   index: -1
 TileSets/FantasyHex/Units/Machine Gun
   rotate: false
-<<<<<<< HEAD
-  xy: 1228, 884
-=======
   xy: 894, 148
->>>>>>> 2e436371
   size: 32, 28
   orig: 32, 28
   offset: 0, 0
   index: -1
 TileSets/FantasyHex/Units/Mandekalu Cavalry
   rotate: false
-<<<<<<< HEAD
-  xy: 1170, 855
-=======
   xy: 894, 112
->>>>>>> 2e436371
   size: 32, 28
   orig: 32, 28
   offset: 0, 0
   index: -1
 TileSets/FantasyHex/Units/Maori Warrior
   rotate: false
-<<<<<<< HEAD
-  xy: 1210, 848
-=======
   xy: 894, 29
->>>>>>> 2e436371
   size: 32, 28
   orig: 32, 28
   offset: 0, 0
   index: -1
 TileSets/FantasyHex/Units/Marine
   rotate: false
-<<<<<<< HEAD
-  xy: 1130, 757
-=======
   xy: 890, 977
->>>>>>> 2e436371
   size: 32, 28
   orig: 32, 28
   offset: 0, 0
   index: -1
 TileSets/FantasyHex/Units/Mechanized Infantry
   rotate: false
-<<<<<<< HEAD
-  xy: 1210, 776
-=======
   xy: 970, 976
->>>>>>> 2e436371
   size: 32, 28
   orig: 32, 28
   offset: 0, 0
   index: -1
 TileSets/FantasyHex/Units/Mehal Sefari
   rotate: false
-<<<<<<< HEAD
-  xy: 1014, 716
-=======
   xy: 890, 941
->>>>>>> 2e436371
   size: 32, 28
   orig: 32, 28
   offset: 0, 0
   index: -1
 TileSets/FantasyHex/Units/Merchant Of Venice
   rotate: false
-<<<<<<< HEAD
-  xy: 1014, 680
-=======
   xy: 930, 940
->>>>>>> 2e436371
   size: 32, 28
   orig: 32, 28
   offset: 0, 0
   index: -1
 TileSets/FantasyHex/Units/Minuteman
   rotate: false
-<<<<<<< HEAD
-  xy: 1616, 1254
-=======
   xy: 1010, 944
->>>>>>> 2e436371
   size: 32, 28
   orig: 32, 28
   offset: 0, 0
   index: -1
 TileSets/FantasyHex/Units/Missile Cruiser
   rotate: false
-<<<<<<< HEAD
-  xy: 1616, 1218
-=======
   xy: 1050, 944
->>>>>>> 2e436371
   size: 32, 28
   orig: 32, 28
   offset: 0, 0
   index: -1
 TileSets/FantasyHex/Units/Missionary
   rotate: false
-<<<<<<< HEAD
-  xy: 1656, 1246
-=======
   xy: 1010, 908
->>>>>>> 2e436371
   size: 32, 28
   orig: 32, 28
   offset: 0, 0
   index: -1
 TileSets/FantasyHex/Units/Mobile SAM
   rotate: false
-<<<<<<< HEAD
-  xy: 1558, 1198
-=======
   xy: 890, 905
->>>>>>> 2e436371
   size: 32, 28
   orig: 32, 28
   offset: 0, 0
   index: -1
 TileSets/FantasyHex/Units/Modern Armor
   rotate: false
-<<<<<<< HEAD
-  xy: 880, 525
-=======
   xy: 930, 904
->>>>>>> 2e436371
   size: 32, 28
   orig: 32, 28
   offset: 0, 0
   index: -1
 TileSets/FantasyHex/Units/Mohawk Warrior
   rotate: false
-<<<<<<< HEAD
-  xy: 880, 489
-=======
   xy: 970, 904
->>>>>>> 2e436371
   size: 32, 28
   orig: 32, 28
   offset: 0, 0
   index: -1
 TileSets/FantasyHex/Units/Musketeer
   rotate: false
-<<<<<<< HEAD
-  xy: 880, 291
-=======
   xy: 970, 868
->>>>>>> 2e436371
   size: 32, 28
   orig: 32, 28
   offset: 0, 0
   index: -1
 TileSets/FantasyHex/Units/Musketman
   rotate: false
-<<<<<<< HEAD
-  xy: 880, 255
-=======
   xy: 970, 832
->>>>>>> 2e436371
   size: 32, 28
   orig: 32, 28
   offset: 0, 0
   index: -1
 TileSets/FantasyHex/Units/Naresuan's Elephant
   rotate: false
-<<<<<<< HEAD
-  xy: 880, 219
-=======
   xy: 1010, 834
->>>>>>> 2e436371
   size: 32, 28
   orig: 32, 28
   offset: 0, 0
   index: -1
 TileSets/FantasyHex/Units/Nau
   rotate: false
-<<<<<<< HEAD
-  xy: 880, 183
-=======
   xy: 1050, 831
->>>>>>> 2e436371
   size: 32, 28
   orig: 32, 28
   offset: 0, 0
   index: -1
 TileSets/FantasyHex/Units/Norwegian Ski Infantry
   rotate: false
-<<<<<<< HEAD
-  xy: 880, 147
-=======
   xy: 890, 829
->>>>>>> 2e436371
   size: 32, 28
   orig: 32, 28
   offset: 0, 0
   index: -1
 TileSets/FantasyHex/Units/Nuclear Submarine
   rotate: false
-<<<<<<< HEAD
-  xy: 880, 111
-=======
   xy: 930, 824
->>>>>>> 2e436371
   size: 32, 28
   orig: 32, 28
   offset: 0, 0
   index: -1
 TileSets/FantasyHex/Units/Panzer
   rotate: false
-<<<<<<< HEAD
-  xy: 1522, 1072
-=======
   xy: 1010, 762
->>>>>>> 2e436371
   size: 32, 28
   orig: 32, 28
   offset: 0, 0
   index: -1
 TileSets/FantasyHex/Units/Paratrooper
   rotate: false
-<<<<<<< HEAD
-  xy: 1522, 1036
-=======
   xy: 1050, 759
->>>>>>> 2e436371
   size: 32, 28
   orig: 32, 28
   offset: 0, 0
   index: -1
 TileSets/FantasyHex/Units/Pathfinder
   rotate: false
-<<<<<<< HEAD
-  xy: 1286, 952
-=======
   xy: 1050, 723
->>>>>>> 2e436371
   size: 32, 28
   orig: 32, 28
   offset: 0, 0
   index: -1
 TileSets/FantasyHex/Units/Persian Immortal
   rotate: false
-<<<<<<< HEAD
-  xy: 1268, 880
-=======
   xy: 930, 752
->>>>>>> 2e436371
   size: 32, 28
   orig: 32, 28
   offset: 0, 0
   index: -1
 TileSets/FantasyHex/Units/Pictish Warrior
   rotate: false
-<<<<<<< HEAD
-  xy: 1250, 844
-=======
   xy: 970, 720
->>>>>>> 2e436371
   size: 32, 28
   orig: 32, 28
   offset: 0, 0
   index: -1
 TileSets/FantasyHex/Units/Pikeman
   rotate: false
-<<<<<<< HEAD
-  xy: 1250, 808
-=======
   xy: 890, 721
->>>>>>> 2e436371
   size: 32, 28
   orig: 32, 28
   offset: 0, 0
   index: -1
 TileSets/FantasyHex/Units/Pracinha
   rotate: false
-<<<<<<< HEAD
-  xy: 1852, 1450
-=======
   xy: 890, 609
->>>>>>> 2e436371
   size: 32, 28
   orig: 32, 28
   offset: 0, 0
   index: -1
 TileSets/FantasyHex/Units/Privateer
   rotate: false
-<<<<<<< HEAD
-  xy: 1892, 1442
-=======
   xy: 890, 573
->>>>>>> 2e436371
   size: 32, 28
   orig: 32, 28
   offset: 0, 0
   index: -1
 TileSets/FantasyHex/Units/Quinquereme
   rotate: false
-<<<<<<< HEAD
-  xy: 1696, 1246
-=======
   xy: 890, 537
->>>>>>> 2e436371
   size: 32, 28
   orig: 32, 28
   offset: 0, 0
   index: -1
 TileSets/FantasyHex/Units/Rifleman
   rotate: false
-<<<<<<< HEAD
-  xy: 1696, 1210
-=======
   xy: 930, 568
->>>>>>> 2e436371
   size: 32, 28
   orig: 32, 28
   offset: 0, 0
   index: -1
 TileSets/FantasyHex/Units/Rocket Artillery
   rotate: false
-<<<<<<< HEAD
-  xy: 1290, 732
-=======
   xy: 1010, 538
->>>>>>> 2e436371
   size: 32, 28
   orig: 32, 28
   offset: 0, 0
   index: -1
 TileSets/FantasyHex/Units/Samurai
   rotate: false
-<<<<<<< HEAD
-  xy: 1330, 808
-=======
   xy: 930, 496
->>>>>>> 2e436371
   size: 32, 28
   orig: 32, 28
   offset: 0, 0
   index: -1
 TileSets/FantasyHex/Units/Scout
   rotate: false
-<<<<<<< HEAD
-  xy: 1330, 772
-=======
   xy: 970, 500
->>>>>>> 2e436371
   size: 32, 28
   orig: 32, 28
   offset: 0, 0
   index: -1
 TileSets/FantasyHex/Units/Sea Beggar
   rotate: false
-<<<<<<< HEAD
-  xy: 1330, 736
-=======
   xy: 890, 425
->>>>>>> 2e436371
   size: 32, 28
   orig: 32, 28
   offset: 0, 0
   index: -1
 TileSets/FantasyHex/Units/Settler
   rotate: false
-<<<<<<< HEAD
-  xy: 716, 29
-=======
   xy: 1010, 501
->>>>>>> 2e436371
   size: 32, 29
   orig: 32, 29
   offset: 0, 0
   index: -1
 TileSets/FantasyHex/Units/Ship Of The Line
   rotate: false
-<<<<<<< HEAD
-  xy: 1036, 604
-=======
   xy: 970, 464
->>>>>>> 2e436371
   size: 32, 28
   orig: 32, 28
   offset: 0, 0
   index: -1
 TileSets/FantasyHex/Units/Ship of the Line
   rotate: false
-<<<<<<< HEAD
-  xy: 978, 567
-=======
   xy: 890, 388
->>>>>>> 2e436371
   size: 32, 29
   orig: 32, 29
   offset: 0, 0
   index: -1
 TileSets/FantasyHex/Units/Siege Tower
   rotate: false
-<<<<<<< HEAD
-  xy: 1018, 568
-=======
   xy: 1010, 465
->>>>>>> 2e436371
   size: 32, 28
   orig: 32, 28
   offset: 0, 0
   index: -1
 TileSets/FantasyHex/Units/Sipahi
   rotate: false
-<<<<<<< HEAD
-  xy: 920, 458
-=======
   xy: 1010, 427
->>>>>>> 2e436371
   size: 32, 30
   orig: 32, 30
   offset: 0, 0
   index: -1
 TileSets/FantasyHex/Units/Slinger
   rotate: false
-<<<<<<< HEAD
-  xy: 920, 422
-=======
   xy: 1050, 466
->>>>>>> 2e436371
   size: 32, 28
   orig: 32, 28
   offset: 0, 0
   index: -1
 TileSets/FantasyHex/Units/Spearman
   rotate: false
-<<<<<<< HEAD
-  xy: 920, 314
-=======
   xy: 970, 392
->>>>>>> 2e436371
   size: 32, 28
   orig: 32, 28
   offset: 0, 0
   index: -1
 TileSets/FantasyHex/Units/Submarine
   rotate: false
-<<<<<<< HEAD
-  xy: 920, 132
-=======
   xy: 1050, 360
->>>>>>> 2e436371
   size: 32, 26
   orig: 32, 26
   offset: 0, 0
   index: -1
 TileSets/FantasyHex/Units/Swordsman
   rotate: false
-<<<<<<< HEAD
-  xy: 920, 24
-=======
   xy: 1050, 288
->>>>>>> 2e436371
   size: 32, 28
   orig: 32, 28
   offset: 0, 0
   index: -1
 TileSets/FantasyHex/Units/Tank
   rotate: false
-<<<<<<< HEAD
-  xy: 960, 531
-=======
   xy: 912, 348
->>>>>>> 2e436371
   size: 32, 28
   orig: 32, 28
   offset: 0, 0
   index: -1
 TileSets/FantasyHex/Units/Tercio
   rotate: false
-<<<<<<< HEAD
-  xy: 960, 495
-=======
   xy: 912, 312
->>>>>>> 2e436371
   size: 32, 28
   orig: 32, 28
   offset: 0, 0
   index: -1
 TileSets/FantasyHex/Units/Trebuchet
   rotate: false
-<<<<<<< HEAD
-  xy: 960, 351
-=======
   xy: 952, 316
->>>>>>> 2e436371
   size: 32, 28
   orig: 32, 28
   offset: 0, 0
   index: -1
 TileSets/FantasyHex/Units/Trireme
   rotate: false
-<<<<<<< HEAD
-  xy: 960, 315
-=======
   xy: 952, 280
->>>>>>> 2e436371
   size: 32, 28
   orig: 32, 28
   offset: 0, 0
   index: -1
 TileSets/FantasyHex/Units/Turtle Ship
   rotate: false
-<<<<<<< HEAD
-  xy: 1000, 451
-=======
   xy: 992, 171
->>>>>>> 2e436371
   size: 32, 28
   orig: 32, 28
   offset: 0, 0
   index: -1
 TileSets/FantasyHex/Units/War Chariot
   rotate: false
-<<<<<<< HEAD
-  xy: 1000, 339
-=======
   xy: 934, 132
->>>>>>> 2e436371
   size: 32, 28
   orig: 32, 28
   offset: 0, 0
   index: -1
 TileSets/FantasyHex/Units/War Elephant
   rotate: false
-<<<<<<< HEAD
-  xy: 1000, 303
-=======
   xy: 934, 96
->>>>>>> 2e436371
   size: 32, 28
   orig: 32, 28
   offset: 0, 0
   index: -1
 TileSets/FantasyHex/Units/Warrior
   rotate: false
-<<<<<<< HEAD
-  xy: 1000, 267
-=======
   xy: 934, 60
->>>>>>> 2e436371
   size: 32, 28
   orig: 32, 28
   offset: 0, 0
   index: -1
 TileSets/FantasyHex/Units/WaterUnit
   rotate: false
-<<<<<<< HEAD
-  xy: 1000, 233
-=======
   xy: 934, 26
->>>>>>> 2e436371
   size: 32, 26
   orig: 32, 26
   offset: 0, 0
   index: -1
 TileSets/FantasyHex/Units/Winged Hussar
   rotate: false
-<<<<<<< HEAD
-  xy: 1000, 17
-=======
   xy: 1014, 96
->>>>>>> 2e436371
   size: 32, 28
   orig: 32, 28
   offset: 0, 0
   index: -1
 TileSets/FantasyHex/Units/Work Boats
   rotate: false
-<<<<<<< HEAD
-  xy: 1040, 532
-=======
   xy: 1014, 60
->>>>>>> 2e436371
   size: 32, 28
   orig: 32, 28
   offset: 0, 0
   index: -1
 TileSets/FantasyHex/Units/Worker
   rotate: false
-<<<<<<< HEAD
-  xy: 1040, 496
-=======
   xy: 1014, 24
->>>>>>> 2e436371
-  size: 32, 28
-  orig: 32, 28
-  offset: 0, 0
-  index: -1
-<<<<<<< HEAD
-TileSets/FantasyHex/bak/Railroad
-  rotate: false
-  xy: 4, 1298
-  size: 144, 28
-  orig: 144, 28
-  offset: 0, 0
-  index: -1
-TileSets/FantasyHex/bak/road
-  rotate: false
-  xy: 570, 1830
-  size: 144, 28
-  orig: 144, 28
+  size: 32, 28
+  orig: 32, 28
   offset: 0, 0
   index: -1
 UnitPromotionIcons/Accuracy
   rotate: false
-  xy: 505, 1750
-=======
-UnitPromotionIcons/Accuracy
-  rotate: false
   xy: 1987, 1993
->>>>>>> 2e436371
   size: 50, 50
   orig: 50, 50
   offset: 0, 0
   index: -1
 UnitPromotionIcons/Air Repair
   rotate: false
-<<<<<<< HEAD
-  xy: 1594, 1454
-=======
   xy: 760, 1021
->>>>>>> 2e436371
   size: 50, 50
   orig: 50, 50
   offset: 0, 0
   index: -1
 UnitPromotionIcons/Air Targeting
   rotate: false
-<<<<<<< HEAD
-  xy: 1702, 1562
-=======
   xy: 868, 1129
->>>>>>> 2e436371
   size: 50, 50
   orig: 50, 50
   offset: 0, 0
   index: -1
 UnitPromotionIcons/Targeting
   rotate: false
-<<<<<<< HEAD
-  xy: 1702, 1562
-=======
   xy: 868, 1129
->>>>>>> 2e436371
   size: 50, 50
   orig: 50, 50
   offset: 0, 0
   index: -1
 UnitPromotionIcons/Ambush
   rotate: false
-<<<<<<< HEAD
-  xy: 112, 12
-=======
   xy: 1084, 1345
->>>>>>> 2e436371
   size: 50, 50
   orig: 50, 50
   offset: 0, 0
   index: -1
 UnitPromotionIcons/Anti-Armor
   rotate: false
-<<<<<<< HEAD
-  xy: 112, 12
-=======
   xy: 1084, 1345
->>>>>>> 2e436371
   size: 50, 50
   orig: 50, 50
   offset: 0, 0
   index: -1
 UnitPromotionIcons/Amphibious
   rotate: false
-<<<<<<< HEAD
-  xy: 1760, 1562
-=======
   xy: 436, 589
->>>>>>> 2e436371
   size: 50, 50
   orig: 50, 50
   offset: 0, 0
   index: -1
 UnitPromotionIcons/Armor Plating
   rotate: false
-<<<<<<< HEAD
-  xy: 1818, 1562
-=======
   xy: 397, 1767
->>>>>>> 2e436371
   size: 50, 50
   orig: 50, 50
   offset: 0, 0
   index: -1
 UnitPromotionIcons/Barrage
   rotate: false
-<<<<<<< HEAD
-  xy: 760, 1288
-=======
   xy: 436, 531
->>>>>>> 2e436371
   size: 50, 50
   orig: 50, 50
   offset: 0, 0
   index: -1
 UnitPromotionIcons/Besiege
   rotate: false
-<<<<<<< HEAD
-  xy: 818, 1346
-=======
   xy: 1987, 1877
->>>>>>> 2e436371
   size: 50, 50
   orig: 50, 50
   offset: 0, 0
   index: -1
 UnitPromotionIcons/Siege
   rotate: false
-<<<<<<< HEAD
-  xy: 818, 1346
-=======
   xy: 1987, 1877
->>>>>>> 2e436371
   size: 50, 50
   orig: 50, 50
   offset: 0, 0
   index: -1
 UnitPromotionIcons/Blitz
   rotate: false
-<<<<<<< HEAD
-  xy: 760, 1230
-=======
   xy: 652, 797
->>>>>>> 2e436371
   size: 50, 50
   orig: 50, 50
   offset: 0, 0
   index: -1
 UnitPromotionIcons/Boarding Party
   rotate: false
-<<<<<<< HEAD
-  xy: 818, 1288
-=======
   xy: 1200, 1345
->>>>>>> 2e436371
   size: 50, 50
   orig: 50, 50
   offset: 0, 0
   index: -1
 UnitPromotionIcons/Bombardment
   rotate: false
-<<<<<<< HEAD
-  xy: 876, 1346
-=======
   xy: 436, 473
->>>>>>> 2e436371
   size: 50, 50
   orig: 50, 50
   offset: 0, 0
   index: -1
 UnitPromotionIcons/Charge
   rotate: false
-<<<<<<< HEAD
-  xy: 760, 1172
-=======
   xy: 1258, 1345
->>>>>>> 2e436371
   size: 50, 50
   orig: 50, 50
   offset: 0, 0
   index: -1
 UnitPromotionIcons/Coastal Raider
   rotate: false
-<<<<<<< HEAD
-  xy: 934, 1346
-=======
   xy: 436, 357
->>>>>>> 2e436371
   size: 50, 50
   orig: 50, 50
   offset: 0, 0
@@ -6208,319 +3947,203 @@
   index: -1
 UnitPromotionIcons/Drill
   rotate: false
-<<<<<<< HEAD
-  xy: 934, 1230
-=======
   xy: 1664, 1345
->>>>>>> 2e436371
   size: 50, 50
   orig: 50, 50
   offset: 0, 0
   index: -1
 UnitPromotionIcons/Evasion
   rotate: false
-<<<<<<< HEAD
-  xy: 1050, 1346
-=======
   xy: 1780, 1345
->>>>>>> 2e436371
   size: 50, 50
   orig: 50, 50
   offset: 0, 0
   index: -1
 UnitPromotionIcons/Extended Range
   rotate: false
-<<<<<<< HEAD
-  xy: 760, 998
-=======
   xy: 1838, 1345
->>>>>>> 2e436371
   size: 50, 50
   orig: 50, 50
   offset: 0, 0
   index: -1
 UnitPromotionIcons/Operational Range
   rotate: false
-<<<<<<< HEAD
-  xy: 760, 998
-=======
   xy: 1838, 1345
->>>>>>> 2e436371
   size: 50, 50
   orig: 50, 50
   offset: 0, 0
   index: -1
 UnitPromotionIcons/Flight Deck
   rotate: false
-<<<<<<< HEAD
-  xy: 934, 1172
-=======
   xy: 544, 645
->>>>>>> 2e436371
   size: 50, 50
   orig: 50, 50
   offset: 0, 0
   index: -1
 UnitPromotionIcons/Formation
   rotate: false
-<<<<<<< HEAD
-  xy: 1050, 1288
-=======
   xy: 710, 855
->>>>>>> 2e436371
   size: 50, 50
   orig: 50, 50
   offset: 0, 0
   index: -1
 UnitPromotionIcons/Great Generals
   rotate: false
-<<<<<<< HEAD
-  xy: 934, 1114
-=======
   xy: 602, 703
->>>>>>> 2e436371
   size: 50, 50
   orig: 50, 50
   offset: 0, 0
   index: -1
 UnitPromotionIcons/Quick Study
   rotate: false
-<<<<<<< HEAD
-  xy: 934, 1114
-=======
   xy: 602, 703
->>>>>>> 2e436371
   size: 50, 50
   orig: 50, 50
   offset: 0, 0
   index: -1
 UnitPromotionIcons/Haka War Dance
   rotate: false
-<<<<<<< HEAD
-  xy: 992, 1172
-=======
   xy: 602, 645
->>>>>>> 2e436371
   size: 50, 50
   orig: 50, 50
   offset: 0, 0
   index: -1
 UnitPromotionIcons/Heal Instantly
   rotate: false
-<<<<<<< HEAD
-  xy: 1108, 1288
-=======
   xy: 220, 49
->>>>>>> 2e436371
   size: 50, 50
   orig: 50, 50
   offset: 0, 0
   index: -1
 UnitPromotionIcons/Ignore terrain cost
   rotate: false
-<<<<<<< HEAD
-  xy: 1434, 1728
-=======
   xy: 1365, 1727
->>>>>>> 2e436371
   size: 100, 100
   orig: 100, 100
   offset: 0, 0
   index: -1
 UnitPromotionIcons/Indirect Fire
   rotate: false
-<<<<<<< HEAD
-  xy: 760, 882
-=======
   xy: 336, 79
->>>>>>> 2e436371
   size: 50, 50
   orig: 50, 50
   offset: 0, 0
   index: -1
 UnitPromotionIcons/Interception
   rotate: false
-<<<<<<< HEAD
-  xy: 876, 998
-=======
   xy: 660, 739
->>>>>>> 2e436371
   size: 50, 50
   orig: 50, 50
   offset: 0, 0
   index: -1
 UnitPromotionIcons/Logistics
   rotate: false
-<<<<<<< HEAD
-  xy: 1108, 1230
-=======
   xy: 660, 623
->>>>>>> 2e436371
   size: 50, 50
   orig: 50, 50
   offset: 0, 0
   index: -1
 UnitPromotionIcons/March
   rotate: false
-<<<<<<< HEAD
-  xy: 1224, 1346
-=======
   xy: 73, 19
->>>>>>> 2e436371
   size: 50, 50
   orig: 50, 50
   offset: 0, 0
   index: -1
 UnitPromotionIcons/Medic
   rotate: false
-<<<<<<< HEAD
-  xy: 760, 824
-=======
   xy: 131, 19
->>>>>>> 2e436371
   size: 50, 50
   orig: 50, 50
   offset: 0, 0
   index: -1
 UnitPromotionIcons/Mobility
   rotate: false
-<<<<<<< HEAD
-  xy: 1166, 1230
-=======
   xy: 934, 1071
->>>>>>> 2e436371
   size: 50, 50
   orig: 50, 50
   offset: 0, 0
   index: -1
 UnitPromotionIcons/Morale
   rotate: false
-<<<<<<< HEAD
-  xy: 1282, 1346
-=======
   xy: 1092, 1287
->>>>>>> 2e436371
   size: 50, 50
   orig: 50, 50
   offset: 0, 0
   index: -1
 UnitPromotionIcons/Rejuvenation
   rotate: false
-<<<<<<< HEAD
-  xy: 934, 882
-=======
   xy: 1092, 1229
->>>>>>> 2e436371
   size: 50, 50
   orig: 50, 50
   offset: 0, 0
   index: -1
 UnitPromotionIcons/Scouting
   rotate: false
-<<<<<<< HEAD
-  xy: 1282, 1230
-=======
   xy: 1440, 1229
->>>>>>> 2e436371
   size: 50, 50
   orig: 50, 50
   offset: 0, 0
   index: -1
 UnitPromotionIcons/Sentry
   rotate: false
-<<<<<<< HEAD
-  xy: 1282, 1230
-=======
   xy: 1440, 1229
->>>>>>> 2e436371
   size: 50, 50
   orig: 50, 50
   offset: 0, 0
   index: -1
 UnitPromotionIcons/Shock
   rotate: false
-<<<<<<< HEAD
-  xy: 1398, 1346
-=======
   xy: 1556, 1229
->>>>>>> 2e436371
   size: 50, 50
   orig: 50, 50
   offset: 0, 0
   index: -1
 UnitPromotionIcons/Slinger Withdraw
   rotate: false
-<<<<<<< HEAD
-  xy: 760, 650
-=======
   xy: 1614, 1229
->>>>>>> 2e436371
   size: 50, 50
   orig: 50, 50
   offset: 0, 0
   index: -1
 UnitPromotionIcons/Sortie
   rotate: false
-<<<<<<< HEAD
-  xy: 876, 766
-=======
   xy: 1730, 1229
->>>>>>> 2e436371
   size: 50, 50
   orig: 50, 50
   offset: 0, 0
   index: -1
 UnitPromotionIcons/Supply
   rotate: false
-<<<<<<< HEAD
-  xy: 1050, 940
-=======
   xy: 1904, 1229
->>>>>>> 2e436371
   size: 50, 50
   orig: 50, 50
   offset: 0, 0
   index: -1
 UnitPromotionIcons/Survivalism
   rotate: false
-<<<<<<< HEAD
-  xy: 1108, 998
-=======
   xy: 1962, 1287
->>>>>>> 2e436371
   size: 50, 50
   orig: 50, 50
   offset: 0, 0
   index: -1
 UnitPromotionIcons/Volley
   rotate: false
-<<<<<<< HEAD
-  xy: 818, 650
-=======
   xy: 552, 471
->>>>>>> 2e436371
   size: 50, 50
   orig: 50, 50
   offset: 0, 0
   index: -1
 UnitPromotionIcons/Wolfpack
   rotate: false
-<<<<<<< HEAD
-  xy: 934, 766
-=======
   xy: 552, 413
->>>>>>> 2e436371
   size: 50, 50
   orig: 50, 50
   offset: 0, 0
   index: -1
 UnitPromotionIcons/Woodsman
   rotate: false
-<<<<<<< HEAD
-  xy: 992, 824
-=======
   xy: 494, 297
->>>>>>> 2e436371
   size: 50, 50
   orig: 50, 50
   offset: 0, 0
