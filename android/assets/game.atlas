
game.png
size: 2048, 2048
format: RGBA8888
filter: MipMapLinearLinear, MipMapLinearLinear
repeat: none
EmojiIcons/Gold
  rotate: false
  xy: 1932, 1484
  size: 50, 50
  orig: 50, 50
  offset: 0, 0
  index: -1
EmojiIcons/Production
  rotate: false
  xy: 1759, 1248
  size: 50, 50
  orig: 50, 50
  offset: 0, 0
  index: -1
EmojiIcons/Turn
  rotate: false
  xy: 1732, 726
  size: 50, 50
  orig: 50, 50
  offset: 0, 0
  index: -1
ImprovementIcons/Academy
  rotate: false
  xy: 289, 1531
  size: 100, 100
  orig: 100, 100
  offset: 0, 0
  index: -1
ImprovementIcons/Ancient ruins
  rotate: false
  xy: 1901, 1832
  size: 100, 100
  orig: 100, 100
  offset: 0, 0
  index: -1
ImprovementIcons/Barbarian encampment
  rotate: false
  xy: 1168, 1732
  size: 100, 100
  orig: 100, 100
  offset: 0, 0
  index: -1
ImprovementIcons/Camp
  rotate: false
  xy: 628, 1584
  size: 100, 100
  orig: 100, 100
  offset: 0, 0
  index: -1
ImprovementIcons/Citadel
  rotate: false
  xy: 1276, 1624
  size: 100, 100
  orig: 100, 100
  offset: 0, 0
  index: -1
ImprovementIcons/City center
  rotate: false
  xy: 397, 1476
  size: 100, 100
  orig: 100, 100
  offset: 0, 0
  index: -1
ImprovementIcons/City ruins
  rotate: false
  xy: 505, 1476
  size: 100, 100
  orig: 100, 100
  offset: 0, 0
  index: -1
ImprovementIcons/Customs house
  rotate: false
  xy: 952, 1516
  size: 100, 100
  orig: 100, 100
  offset: 0, 0
  index: -1
ImprovementIcons/Farm
  rotate: false
  xy: 1369, 1300
  size: 100, 100
  orig: 100, 100
  offset: 0, 0
  index: -1
ImprovementIcons/Fishing Boats
  rotate: false
  xy: 1045, 1192
  size: 100, 100
  orig: 100, 100
  offset: 0, 0
  index: -1
ImprovementIcons/Fort
  rotate: false
  xy: 1492, 1732
  size: 100, 100
  orig: 100, 100
  offset: 0, 0
  index: -1
ImprovementIcons/Holy site
  rotate: false
  xy: 717, 1084
  size: 100, 100
  orig: 100, 100
  offset: 0, 0
  index: -1
ImprovementIcons/Landmark
  rotate: false
  xy: 320, 720
  size: 100, 100
  orig: 100, 100
  offset: 0, 0
  index: -1
ImprovementIcons/Lumber mill
  rotate: false
  xy: 536, 828
  size: 100, 100
  orig: 100, 100
  offset: 0, 0
  index: -1
ImprovementIcons/Manufactory
  rotate: false
  xy: 320, 504
  size: 100, 100
  orig: 100, 100
  offset: 0, 0
  index: -1
ImprovementIcons/Mine
  rotate: false
  xy: 536, 288
  size: 100, 100
  orig: 100, 100
  offset: 0, 0
  index: -1
ImprovementIcons/Moai
  rotate: false
  xy: 514, 180
  size: 100, 100
  orig: 100, 100
  offset: 0, 0
  index: -1
ImprovementIcons/Oil well
  rotate: false
  xy: 752, 760
  size: 100, 100
  orig: 100, 100
  offset: 0, 0
  index: -1
ImprovementIcons/Pasture
  rotate: false
  xy: 752, 652
  size: 100, 100
  orig: 100, 100
  offset: 0, 0
  index: -1
ImprovementIcons/Plantation
  rotate: false
  xy: 1292, 976
  size: 100, 100
  orig: 100, 100
  offset: 0, 0
  index: -1
ImprovementIcons/Polder
  rotate: false
  xy: 1076, 760
  size: 100, 100
  orig: 100, 100
  offset: 0, 0
  index: -1
ImprovementIcons/Quarry
  rotate: false
  xy: 1184, 760
  size: 100, 100
  orig: 100, 100
  offset: 0, 0
  index: -1
ImprovementIcons/Railroad
  rotate: false
  xy: 752, 328
  size: 100, 100
  orig: 100, 100
  offset: 0, 0
  index: -1
TileSets/Default/Railroad
  rotate: false
  xy: 752, 328
  size: 100, 100
  orig: 100, 100
  offset: 0, 0
  index: -1
ImprovementIcons/Road
  rotate: false
  xy: 1292, 652
  size: 100, 100
  orig: 100, 100
  offset: 0, 0
  index: -1
ImprovementIcons/Terrace farm
  rotate: false
  xy: 760, 112
  size: 100, 100
  orig: 100, 100
  offset: 0, 0
  index: -1
ImprovementIcons/Trading post
  rotate: false
  xy: 1300, 112
  size: 100, 100
  orig: 100, 100
  offset: 0, 0
  index: -1
NationIcons/America
  rotate: false
  xy: 112, 21
  size: 100, 100
  orig: 100, 100
  offset: 0, 0
  index: -1
NationIcons/Arabia
  rotate: false
  xy: 212, 931
  size: 100, 100
  orig: 100, 100
  offset: 0, 0
  index: -1
NationIcons/Aztecs
  rotate: false
  xy: 190, 175
  size: 100, 100
  orig: 100, 100
  offset: 0, 0
  index: -1
NationIcons/Babylon
  rotate: false
  xy: 628, 1692
  size: 100, 100
  orig: 100, 100
  offset: 0, 0
  index: -1
NationIcons/China
  rotate: false
  xy: 952, 1624
  size: 100, 100
  orig: 100, 100
  offset: 0, 0
  index: -1
NationIcons/CityState
  rotate: false
  xy: 505, 1368
  size: 100, 100
  orig: 100, 100
  offset: 0, 0
  index: -1
NationIcons/Denmark
  rotate: false
  xy: 1168, 1516
  size: 100, 100
  orig: 100, 100
  offset: 0, 0
  index: -1
NationIcons/Egypt
  rotate: false
  xy: 1045, 1300
  size: 100, 100
  orig: 100, 100
  offset: 0, 0
  index: -1
NationIcons/England
  rotate: false
  xy: 1261, 1300
  size: 100, 100
  orig: 100, 100
  offset: 0, 0
  index: -1
NationIcons/France
  rotate: false
  xy: 1492, 1624
  size: 100, 100
  orig: 100, 100
  offset: 0, 0
  index: -1
NationIcons/Germany
  rotate: false
  xy: 1477, 1192
  size: 100, 100
  orig: 100, 100
  offset: 0, 0
  index: -1
NationIcons/Greece
  rotate: false
  xy: 1708, 1754
  size: 100, 100
  orig: 100, 100
  offset: 0, 0
  index: -1
NationIcons/Inca
  rotate: false
  xy: 1149, 1084
  size: 100, 100
  orig: 100, 100
  offset: 0, 0
  index: -1
NationIcons/India
  rotate: false
  xy: 1365, 1084
  size: 100, 100
  orig: 100, 100
  offset: 0, 0
  index: -1
NationIcons/Iroquois
  rotate: false
  xy: 328, 67
  size: 100, 100
  orig: 100, 100
  offset: 0, 0
  index: -1
NationIcons/Japan
  rotate: false
  xy: 428, 1044
  size: 100, 100
  orig: 100, 100
  offset: 0, 0
  index: -1
NationIcons/Korea
  rotate: false
  xy: 536, 1044
  size: 100, 100
  orig: 100, 100
  offset: 0, 0
  index: -1
NationIcons/Mongolia
  rotate: false
  xy: 622, 180
  size: 100, 100
  orig: 100, 100
  offset: 0, 0
  index: -1
NationIcons/Persia
  rotate: false
  xy: 1076, 868
  size: 100, 100
  orig: 100, 100
  offset: 0, 0
  index: -1
NationIcons/Polynesia
  rotate: false
  xy: 968, 652
  size: 100, 100
  orig: 100, 100
  offset: 0, 0
  index: -1
NationIcons/Rome
  rotate: false
  xy: 968, 328
  size: 100, 100
  orig: 100, 100
  offset: 0, 0
  index: -1
NationIcons/Russia
  rotate: false
  xy: 1400, 652
  size: 100, 100
  orig: 100, 100
  offset: 0, 0
  index: -1
NationIcons/Siam
  rotate: false
  xy: 1184, 328
  size: 100, 100
  orig: 100, 100
  offset: 0, 0
  index: -1
NationIcons/Songhai
  rotate: false
  xy: 1508, 976
  size: 100, 100
  orig: 100, 100
  offset: 0, 0
  index: -1
NationIcons/Spain
  rotate: false
  xy: 1508, 868
  size: 100, 100
  orig: 100, 100
  offset: 0, 0
  index: -1
NationIcons/The Huns
  rotate: false
  xy: 4, 1639
  size: 400, 401
  orig: 400, 401
  offset: 0, 0
  index: -1
NationIcons/The Netherlands
  rotate: false
  xy: 868, 112
  size: 100, 100
  orig: 100, 100
  offset: 0, 0
  index: -1
NationIcons/The Ottomans
  rotate: false
  xy: 976, 112
  size: 100, 100
  orig: 100, 100
  offset: 0, 0
  index: -1
OtherIcons/Aircraft
  rotate: false
  xy: 1816, 1727
  size: 50, 50
  orig: 50, 50
  offset: 0, 0
  index: -1
OtherIcons/BackArrow
  rotate: false
  xy: 1316, 54
  size: 50, 50
  orig: 50, 50
  offset: 0, 0
  index: -1
OtherIcons/Banner
  rotate: false
  xy: 1060, 1732
  size: 100, 100
  orig: 100, 100
  offset: 0, 0
  index: -1
OtherIcons/Border-inner
  rotate: false
  xy: 697, 1817
  size: 31, 15
  orig: 31, 15
  offset: 0, 0
  index: -1
OtherIcons/Border-outer
  rotate: false
  xy: 1870, 601
  size: 31, 15
  orig: 31, 15
  offset: 0, 0
  index: -1
OtherIcons/Camera
  rotate: false
  xy: 1581, 1099
  size: 25, 25
  orig: 25, 25
  offset: 0, 0
  index: -1
OtherIcons/Circle
  rotate: false
  xy: 1529, 1862
  size: 178, 178
  orig: 178, 178
  offset: 0, 0
  index: -1
OtherIcons/Cities
  rotate: false
  xy: 1384, 1624
  size: 100, 100
  orig: 100, 100
  offset: 0, 0
  index: -1
OtherIcons/Close
  rotate: false
  xy: 289, 1315
  size: 100, 100
  orig: 100, 100
  offset: 0, 0
  index: -1
OtherIcons/Crosshair
  rotate: false
  xy: 736, 1516
  size: 100, 100
  orig: 100, 100
  offset: 0, 0
  index: -1
OtherIcons/Diplomacy
  rotate: false
  xy: 1276, 1516
  size: 100, 100
  orig: 100, 100
  offset: 0, 0
  index: -1
OtherIcons/DiplomacyW
  rotate: false
  xy: 1384, 1516
  size: 100, 100
  orig: 100, 100
  offset: 0, 0
  index: -1
OtherIcons/DisbandUnit
  rotate: false
  xy: 721, 1408
  size: 100, 100
  orig: 100, 100
  offset: 0, 0
  index: -1
OtherIcons/Down
  rotate: false
  xy: 1874, 1716
  size: 50, 50
  orig: 50, 50
  offset: 0, 0
  index: -1
OtherIcons/Fire
  rotate: false
  xy: 829, 1192
  size: 100, 100
  orig: 100, 100
  offset: 0, 0
  index: -1
OtherIcons/Hexagon
  rotate: false
  xy: 4, 1391
  size: 277, 240
  orig: 277, 240
  offset: 0, 0
  index: -1
OtherIcons/Link
  rotate: false
  xy: 1585, 1248
  size: 50, 50
  orig: 50, 50
  offset: 0, 0
  index: -1
OtherIcons/Load
  rotate: false
  xy: 428, 828
  size: 100, 100
  orig: 100, 100
  offset: 0, 0
  index: -1
OtherIcons/Lock
  rotate: false
  xy: 320, 612
  size: 100, 100
  orig: 100, 100
  offset: 0, 0
  index: -1
OtherIcons/MapEditor
  rotate: false
  xy: 536, 720
  size: 100, 100
  orig: 100, 100
  offset: 0, 0
  index: -1
OtherIcons/MenuIcon
  rotate: false
  xy: 536, 504
  size: 100, 100
  orig: 100, 100
  offset: 0, 0
  index: -1
OtherIcons/Mods
  rotate: false
  xy: 544, 72
  size: 100, 100
  orig: 100, 100
  offset: 0, 0
  index: -1
OtherIcons/Multiplayer
  rotate: false
  xy: 644, 976
  size: 100, 100
  orig: 100, 100
  offset: 0, 0
  index: -1
OtherIcons/New
  rotate: false
  xy: 860, 976
  size: 100, 100
  orig: 100, 100
  offset: 0, 0
  index: -1
OtherIcons/Options
  rotate: false
  xy: 1076, 976
  size: 100, 100
  orig: 100, 100
  offset: 0, 0
  index: -1
OtherIcons/Pentagon
  rotate: false
  xy: 1184, 976
  size: 100, 100
  orig: 100, 100
  offset: 0, 0
  index: -1
OtherIcons/Pillage
  rotate: false
  xy: 644, 328
  size: 100, 100
  orig: 100, 100
  offset: 0, 0
  index: -1
OtherIcons/Present
  rotate: false
  xy: 752, 436
  size: 100, 100
  orig: 100, 100
  offset: 0, 0
  index: -1
OtherIcons/Puppet
  rotate: false
  xy: 1292, 868
  size: 100, 100
  orig: 100, 100
  offset: 0, 0
  index: -1
OtherIcons/Quest
  rotate: false
  xy: 1076, 652
  size: 100, 100
  orig: 100, 100
  offset: 0, 0
  index: -1
OtherIcons/Quickstart
  rotate: false
  xy: 968, 544
  size: 100, 100
  orig: 100, 100
  offset: 0, 0
  index: -1
OtherIcons/Resume
  rotate: false
  xy: 860, 328
  size: 100, 100
  orig: 100, 100
  offset: 0, 0
  index: -1
OtherIcons/Shield
  rotate: false
  xy: 1292, 436
  size: 100, 100
  orig: 100, 100
  offset: 0, 0
  index: -1
OtherIcons/Sleep
  rotate: false
  xy: 1400, 328
  size: 100, 100
  orig: 100, 100
  offset: 0, 0
  index: -1
OtherIcons/Star
  rotate: false
  xy: 1508, 550
  size: 100, 94
  orig: 100, 94
  offset: 0, 0
  index: -1
OtherIcons/Stop
  rotate: false
  xy: 946, 220
  size: 100, 100
  orig: 100, 100
  offset: 0, 0
  index: -1
OtherIcons/Swap
  rotate: false
  xy: 1162, 220
  size: 100, 100
  orig: 100, 100
  offset: 0, 0
  index: -1
OtherIcons/Triangle
  rotate: false
  xy: 1715, 1862
  size: 178, 178
  orig: 178, 178
  offset: 0, 0
  index: -1
OtherIcons/Up
  rotate: false
  xy: 1732, 668
  size: 50, 50
  orig: 50, 50
  offset: 0, 0
  index: -1
OtherIcons/whiteDot
  rotate: false
  xy: 1790, 610
  size: 1, 1
  orig: 1, 1
  offset: 0, 0
  index: -1
PolicyIcons/Aesthetics
  rotate: false
  xy: 1084, 54
  size: 50, 50
  orig: 50, 50
  offset: 0, 0
  index: -1
PolicyIcons/Aristocracy
  rotate: false
  xy: 1258, 54
  size: 50, 50
  orig: 50, 50
  offset: 0, 0
  index: -1
PolicyIcons/Citizenship
  rotate: false
  xy: 278, 9
  size: 50, 50
  orig: 50, 50
  offset: 0, 0
  index: -1
PolicyIcons/Civil Society
  rotate: false
  xy: 336, 9
  size: 50, 50
  orig: 50, 50
  offset: 0, 0
  index: -1
PolicyIcons/Collective Rule
  rotate: false
  xy: 452, 14
  size: 50, 50
  orig: 50, 50
  offset: 0, 0
  index: -1
PolicyIcons/Communism
  rotate: false
  xy: 510, 14
  size: 50, 50
  orig: 50, 50
  offset: 0, 0
  index: -1
PolicyIcons/Constitution
  rotate: false
  xy: 568, 14
  size: 50, 50
  orig: 50, 50
  offset: 0, 0
  index: -1
PolicyIcons/Cultural Diplomacy
  rotate: false
  xy: 684, 14
  size: 50, 50
  orig: 50, 50
  offset: 0, 0
  index: -1
PolicyIcons/Democracy
  rotate: false
  xy: 1874, 1774
  size: 50, 50
  orig: 50, 50
  offset: 0, 0
  index: -1
PolicyIcons/Educated Elite
  rotate: false
  xy: 1874, 1658
  size: 50, 50
  orig: 50, 50
  offset: 0, 0
  index: -1
PolicyIcons/Fascism
  rotate: false
  xy: 1932, 1658
  size: 50, 50
  orig: 50, 50
  offset: 0, 0
  index: -1
PolicyIcons/Free Religion
  rotate: false
  xy: 1932, 1542
  size: 50, 50
  orig: 50, 50
  offset: 0, 0
  index: -1
PolicyIcons/Free Speech
  rotate: false
  xy: 1816, 1495
  size: 50, 50
  orig: 50, 50
  offset: 0, 0
  index: -1
PolicyIcons/Free Thought
  rotate: false
  xy: 1874, 1484
  size: 50, 50
  orig: 50, 50
  offset: 0, 0
  index: -1
PolicyIcons/Humanism
  rotate: false
  xy: 1585, 1422
  size: 50, 50
  orig: 50, 50
  offset: 0, 0
  index: -1
PolicyIcons/Landed Elite
  rotate: false
  xy: 1643, 1364
  size: 50, 50
  orig: 50, 50
  offset: 0, 0
  index: -1
PolicyIcons/Legalism
  rotate: false
  xy: 1701, 1422
  size: 50, 50
  orig: 50, 50
  offset: 0, 0
  index: -1
PolicyIcons/Mandate Of Heaven
  rotate: false
  xy: 1701, 1364
  size: 50, 50
  orig: 50, 50
  offset: 0, 0
  index: -1
PolicyIcons/Mercantilism
  rotate: false
  xy: 1701, 1248
  size: 50, 50
  orig: 50, 50
  offset: 0, 0
  index: -1
PolicyIcons/Merchant Navy
  rotate: false
  xy: 1585, 1190
  size: 50, 50
  orig: 50, 50
  offset: 0, 0
  index: -1
PolicyIcons/Meritocracy
  rotate: false
  xy: 1643, 1190
  size: 50, 50
  orig: 50, 50
  offset: 0, 0
  index: -1
PolicyIcons/Militarism
  rotate: false
  xy: 1701, 1190
  size: 50, 50
  orig: 50, 50
  offset: 0, 0
  index: -1
PolicyIcons/Military Caste
  rotate: false
  xy: 1581, 1132
  size: 50, 50
  orig: 50, 50
  offset: 0, 0
  index: -1
PolicyIcons/Military Tradition
  rotate: false
  xy: 1639, 1132
  size: 50, 50
  orig: 50, 50
  offset: 0, 0
  index: -1
PolicyIcons/Monarchy
  rotate: false
  xy: 1990, 1774
  size: 50, 50
  orig: 50, 50
  offset: 0, 0
  index: -1
PolicyIcons/Nationalism
  rotate: false
  xy: 1990, 1600
  size: 50, 50
  orig: 50, 50
  offset: 0, 0
  index: -1
PolicyIcons/Naval Tradition
  rotate: false
  xy: 1990, 1542
  size: 50, 50
  orig: 50, 50
  offset: 0, 0
  index: -1
PolicyIcons/Oligarchy
  rotate: false
  xy: 1990, 1484
  size: 50, 50
  orig: 50, 50
  offset: 0, 0
  index: -1
PolicyIcons/Organized Religion
  rotate: false
  xy: 1606, 54
  size: 50, 50
  orig: 50, 50
  offset: 0, 0
  index: -1
PolicyIcons/Philantropy
  rotate: false
  xy: 1594, 276
  size: 50, 50
  orig: 50, 50
  offset: 0, 0
  index: -1
PolicyIcons/Planned Economy
  rotate: false
  xy: 1759, 1422
  size: 50, 50
  orig: 50, 50
  offset: 0, 0
  index: -1
PolicyIcons/Police State
  rotate: false
  xy: 1759, 1364
  size: 50, 50
  orig: 50, 50
  offset: 0, 0
  index: -1
PolicyIcons/Populism
  rotate: false
  xy: 1759, 1306
  size: 50, 50
  orig: 50, 50
  offset: 0, 0
  index: -1
PolicyIcons/Professional Army
  rotate: false
  xy: 1759, 1190
  size: 50, 50
  orig: 50, 50
  offset: 0, 0
  index: -1
PolicyIcons/Protectionism
  rotate: false
  xy: 1755, 1132
  size: 50, 50
  orig: 50, 50
  offset: 0, 0
  index: -1
PolicyIcons/Reformation
  rotate: false
  xy: 1616, 1016
  size: 50, 50
  orig: 50, 50
  offset: 0, 0
  index: -1
PolicyIcons/Representation
  rotate: false
  xy: 1674, 1016
  size: 50, 50
  orig: 50, 50
  offset: 0, 0
  index: -1
PolicyIcons/Republic
  rotate: false
  xy: 1616, 958
  size: 50, 50
  orig: 50, 50
  offset: 0, 0
  index: -1
PolicyIcons/Scholasticism
  rotate: false
  xy: 1732, 1016
  size: 50, 50
  orig: 50, 50
  offset: 0, 0
  index: -1
PolicyIcons/Scientific Revolution
  rotate: false
  xy: 1674, 958
  size: 50, 50
  orig: 50, 50
  offset: 0, 0
  index: -1
PolicyIcons/Secularism
  rotate: false
  xy: 1732, 958
  size: 50, 50
  orig: 50, 50
  offset: 0, 0
  index: -1
PolicyIcons/Socialism
  rotate: false
  xy: 1732, 900
  size: 50, 50
  orig: 50, 50
  offset: 0, 0
  index: -1
PolicyIcons/Sovereignty
  rotate: false
  xy: 1616, 784
  size: 50, 50
  orig: 50, 50
  offset: 0, 0
  index: -1
PolicyIcons/Theocracy
  rotate: false
  xy: 1732, 784
  size: 50, 50
  orig: 50, 50
  offset: 0, 0
  index: -1
PolicyIcons/Total War
  rotate: false
  xy: 1674, 726
  size: 50, 50
  orig: 50, 50
  offset: 0, 0
  index: -1
PolicyIcons/Trade Unions
  rotate: false
  xy: 1616, 668
  size: 50, 50
  orig: 50, 50
  offset: 0, 0
  index: -1
PolicyIcons/United Front
  rotate: false
  xy: 1674, 668
  size: 50, 50
  orig: 50, 50
  offset: 0, 0
  index: -1
PolicyIcons/Universal Suffrage
  rotate: false
  xy: 1616, 610
  size: 50, 50
  orig: 50, 50
  offset: 0, 0
  index: -1
PolicyIcons/Warrior Code
  rotate: false
  xy: 1616, 552
  size: 50, 50
  orig: 50, 50
  offset: 0, 0
  index: -1
ReligionIcons/Buddhism
  rotate: false
  xy: 412, 1584
  size: 100, 100
  orig: 100, 100
  offset: 0, 0
  index: -1
ReligionIcons/Christianity
  rotate: false
  xy: 1168, 1624
  size: 100, 100
  orig: 100, 100
  offset: 0, 0
  index: -1
ReligionIcons/Hinduism
  rotate: false
  xy: 1708, 1538
  size: 100, 100
  orig: 100, 100
  offset: 0, 0
  index: -1
ReligionIcons/Islam
  rotate: false
  xy: 320, 1044
  size: 100, 100
  orig: 100, 100
  offset: 0, 0
  index: -1
ReligionIcons/Pantheon
  rotate: false
  xy: 968, 868
  size: 100, 100
  orig: 100, 100
  offset: 0, 0
  index: -1
ReligionIcons/Taoism
  rotate: false
  xy: 1270, 220
  size: 100, 100
  orig: 100, 100
  offset: 0, 0
  index: -1
ResourceIcons/Aluminum
  rotate: false
  xy: 520, 1692
  size: 100, 100
  orig: 100, 100
  offset: 0, 0
  index: -1
ResourceIcons/Bananas
  rotate: false
  xy: 844, 1732
  size: 100, 100
  orig: 100, 100
  offset: 0, 0
  index: -1
ResourceIcons/Cattle
  rotate: false
  xy: 736, 1624
  size: 100, 100
  orig: 100, 100
  offset: 0, 0
  index: -1
ResourceIcons/Coal
  rotate: false
  xy: 285, 1207
  size: 100, 100
  orig: 100, 100
  offset: 0, 0
  index: -1
ResourceIcons/Cotton
  rotate: false
  xy: 609, 1152
  size: 100, 100
  orig: 100, 100
  offset: 0, 0
  index: -1
ResourceIcons/Deer
  rotate: false
  xy: 1060, 1516
  size: 100, 100
  orig: 100, 100
  offset: 0, 0
  index: -1
ResourceIcons/Dyes
  rotate: false
  xy: 829, 1408
  size: 100, 100
  orig: 100, 100
  offset: 0, 0
  index: -1
ResourceIcons/Fish
  rotate: false
  xy: 937, 1192
  size: 100, 100
  orig: 100, 100
  offset: 0, 0
  index: -1
ResourceIcons/Furs
  rotate: false
  xy: 1492, 1516
  size: 100, 100
  orig: 100, 100
  offset: 0, 0
  index: -1
ResourceIcons/Gems
  rotate: false
  xy: 1477, 1300
  size: 100, 100
  orig: 100, 100
  offset: 0, 0
  index: -1
ResourceIcons/Gold Ore
  rotate: false
  xy: 1600, 1754
  size: 100, 100
  orig: 100, 100
  offset: 0, 0
  index: -1
ResourceIcons/Horses
  rotate: false
  xy: 933, 1084
  size: 100, 100
  orig: 100, 100
  offset: 0, 0
  index: -1
ResourceIcons/Incense
  rotate: false
  xy: 1257, 1084
  size: 100, 100
  orig: 100, 100
  offset: 0, 0
  index: -1
ResourceIcons/Iron
  rotate: false
  xy: 220, 67
  size: 100, 100
  orig: 100, 100
  offset: 0, 0
  index: -1
ResourceIcons/Ivory
  rotate: false
  xy: 320, 936
  size: 100, 100
  orig: 100, 100
  offset: 0, 0
  index: -1
ResourceIcons/Marble
  rotate: false
  xy: 428, 612
  size: 100, 100
  orig: 100, 100
  offset: 0, 0
  index: -1
ResourceIcons/Oil
  rotate: false
  xy: 860, 868
  size: 100, 100
  orig: 100, 100
  offset: 0, 0
  index: -1
ResourceIcons/Pearls
  rotate: false
  xy: 644, 436
  size: 100, 100
  orig: 100, 100
  offset: 0, 0
  index: -1
ResourceIcons/Sheep
  rotate: false
  xy: 1400, 544
  size: 100, 100
  orig: 100, 100
  offset: 0, 0
  index: -1
ResourceIcons/Silk
  rotate: false
  xy: 1400, 436
  size: 100, 100
  orig: 100, 100
  offset: 0, 0
  index: -1
ResourceIcons/Silver
  rotate: false
  xy: 1292, 328
  size: 100, 100
  orig: 100, 100
  offset: 0, 0
  index: -1
ResourceIcons/Spices
  rotate: false
  xy: 1508, 652
  size: 100, 100
  orig: 100, 100
  offset: 0, 0
  index: -1
ResourceIcons/Stone
  rotate: false
  xy: 838, 220
  size: 100, 100
  orig: 100, 100
  offset: 0, 0
  index: -1
ResourceIcons/Sugar
  rotate: false
  xy: 1054, 220
  size: 100, 100
  orig: 100, 100
  offset: 0, 0
  index: -1
ResourceIcons/Uranium
  rotate: false
  xy: 1486, 220
  size: 100, 100
  orig: 100, 100
  offset: 0, 0
  index: -1
ResourceIcons/Whales
  rotate: false
  xy: 1516, 112
  size: 100, 100
  orig: 100, 100
  offset: 0, 0
  index: -1
ResourceIcons/Wheat
  rotate: false
  xy: 760, 4
  size: 100, 100
  orig: 100, 100
  offset: 0, 0
  index: -1
ResourceIcons/Wine
  rotate: false
  xy: 868, 4
  size: 100, 100
  orig: 100, 100
  offset: 0, 0
  index: -1
StatIcons/Acquire
  rotate: false
  xy: 4, 21
  size: 100, 100
  orig: 100, 100
  offset: 0, 0
  index: -1
StatIcons/CityConnection
  rotate: false
  xy: 613, 1476
  size: 100, 100
  orig: 100, 100
  offset: 0, 0
  index: -1
StatIcons/Culture
  rotate: false
  xy: 697, 1840
  size: 200, 200
  orig: 200, 200
  offset: 0, 0
  index: -1
StatIcons/Faith
  rotate: false
  xy: 4, 129
  size: 178, 178
  orig: 178, 178
  offset: 0, 0
  index: -1
StatIcons/Food
  rotate: false
  xy: 4, 939
  size: 200, 200
  orig: 200, 200
  offset: 0, 0
  index: -1
StatIcons/Gold
  rotate: false
  xy: 905, 1840
  size: 200, 200
  orig: 200, 200
  offset: 0, 0
  index: -1
StatIcons/Happiness
  rotate: false
  xy: 4, 731
  size: 200, 200
  orig: 200, 200
  offset: 0, 0
  index: -1
StatIcons/InterceptRange
  rotate: false
  xy: 1643, 1422
  size: 50, 50
  orig: 50, 50
  offset: 0, 0
  index: -1
StatIcons/Malcontent
  rotate: false
  xy: 1113, 1840
  size: 200, 200
  orig: 200, 200
  offset: 0, 0
  index: -1
StatIcons/Movement
  rotate: false
  xy: 1990, 1658
  size: 50, 50
  orig: 50, 50
  offset: 0, 0
  index: -1
StatIcons/Population
  rotate: false
  xy: 4, 523
  size: 200, 200
  orig: 200, 200
  offset: 0, 0
  index: -1
StatIcons/Production
  rotate: false
  xy: 1321, 1840
  size: 200, 200
  orig: 200, 200
  offset: 0, 0
  index: -1
StatIcons/Range
  rotate: false
  xy: 1616, 1074
  size: 50, 50
  orig: 50, 50
  offset: 0, 0
  index: -1
StatIcons/RangedStrength
  rotate: false
  xy: 1674, 1074
  size: 50, 50
  orig: 50, 50
  offset: 0, 0
  index: -1
StatIcons/Resistance
  rotate: false
  xy: 968, 436
  size: 100, 100
  orig: 100, 100
  offset: 0, 0
  index: -1
StatIcons/Science
  rotate: false
  xy: 4, 315
  size: 200, 200
  orig: 200, 200
  offset: 0, 0
  index: -1
StatIcons/Specialist
  rotate: false
  xy: 1508, 760
  size: 100, 100
  orig: 100, 100
  offset: 0, 0
  index: -1
StatIcons/Strength
  rotate: false
  xy: 1732, 842
  size: 50, 50
  orig: 50, 50
  offset: 0, 0
  index: -1
TechIcons/Acoustics
  rotate: false
  xy: 412, 1692
  size: 100, 100
  orig: 100, 100
  offset: 0, 0
  index: -1
TechIcons/Advanced Ballistics
  rotate: false
  xy: 1901, 1940
  size: 100, 100
  orig: 100, 100
  offset: 0, 0
  index: -1
TechIcons/Agriculture
  rotate: false
  xy: 289, 1423
  size: 100, 100
  orig: 100, 100
  offset: 0, 0
  index: -1
TechIcons/Animal Husbandry
  rotate: false
  xy: 212, 1039
  size: 100, 100
  orig: 100, 100
  offset: 0, 0
  index: -1
TechIcons/Archaeology
  rotate: false
  xy: 212, 823
  size: 100, 100
  orig: 100, 100
  offset: 0, 0
  index: -1
TechIcons/Archery
  rotate: false
  xy: 212, 715
  size: 100, 100
  orig: 100, 100
  offset: 0, 0
  index: -1
TechIcons/Architecture
  rotate: false
  xy: 212, 607
  size: 100, 100
  orig: 100, 100
  offset: 0, 0
  index: -1
TechIcons/Astronomy
  rotate: false
  xy: 212, 499
  size: 100, 100
  orig: 100, 100
  offset: 0, 0
  index: -1
TechIcons/Atomic Theory
  rotate: false
  xy: 212, 283
  size: 100, 100
  orig: 100, 100
  offset: 0, 0
  index: -1
TechIcons/Ballistics
  rotate: false
  xy: 736, 1732
  size: 100, 100
  orig: 100, 100
  offset: 0, 0
  index: -1
TechIcons/Banking
  rotate: false
  xy: 952, 1732
  size: 100, 100
  orig: 100, 100
  offset: 0, 0
  index: -1
TechIcons/Biology
  rotate: false
  xy: 1276, 1732
  size: 100, 100
  orig: 100, 100
  offset: 0, 0
  index: -1
TechIcons/Bronze Working
  rotate: false
  xy: 1384, 1732
  size: 100, 100
  orig: 100, 100
  offset: 0, 0
  index: -1
TechIcons/Calendar
  rotate: false
  xy: 520, 1584
  size: 100, 100
  orig: 100, 100
  offset: 0, 0
  index: -1
TechIcons/Chemistry
  rotate: false
  xy: 844, 1624
  size: 100, 100
  orig: 100, 100
  offset: 0, 0
  index: -1
TechIcons/Chivalry
  rotate: false
  xy: 1060, 1624
  size: 100, 100
  orig: 100, 100
  offset: 0, 0
  index: -1
TechIcons/Civil Service
  rotate: false
  xy: 613, 1368
  size: 100, 100
  orig: 100, 100
  offset: 0, 0
  index: -1
TechIcons/Combined Arms
  rotate: false
  xy: 397, 1260
  size: 100, 100
  orig: 100, 100
  offset: 0, 0
  index: -1
TechIcons/Combustion
  rotate: false
  xy: 505, 1260
  size: 100, 100
  orig: 100, 100
  offset: 0, 0
  index: -1
TechIcons/Compass
  rotate: false
  xy: 613, 1260
  size: 100, 100
  orig: 100, 100
  offset: 0, 0
  index: -1
TechIcons/Computers
  rotate: false
  xy: 393, 1152
  size: 100, 100
  orig: 100, 100
  offset: 0, 0
  index: -1
TechIcons/Construction
  rotate: false
  xy: 501, 1152
  size: 100, 100
  orig: 100, 100
  offset: 0, 0
  index: -1
TechIcons/Currency
  rotate: false
  xy: 844, 1516
  size: 100, 100
  orig: 100, 100
  offset: 0, 0
  index: -1
TechIcons/Drama and Poetry
  rotate: false
  xy: 721, 1300
  size: 100, 100
  orig: 100, 100
  offset: 0, 0
  index: -1
TechIcons/Dynamite
  rotate: false
  xy: 829, 1300
  size: 100, 100
  orig: 100, 100
  offset: 0, 0
  index: -1
TechIcons/Ecology
  rotate: false
  xy: 937, 1408
  size: 100, 100
  orig: 100, 100
  offset: 0, 0
  index: -1
TechIcons/Economics
  rotate: false
  xy: 937, 1300
  size: 100, 100
  orig: 100, 100
  offset: 0, 0
  index: -1
TechIcons/Education
  rotate: false
  xy: 1045, 1408
  size: 100, 100
  orig: 100, 100
  offset: 0, 0
  index: -1
TechIcons/Electricity
  rotate: false
  xy: 1153, 1408
  size: 100, 100
  orig: 100, 100
  offset: 0, 0
  index: -1
TechIcons/Electronics
  rotate: false
  xy: 1153, 1300
  size: 100, 100
  orig: 100, 100
  offset: 0, 0
  index: -1
TechIcons/Engineering
  rotate: false
  xy: 1261, 1408
  size: 100, 100
  orig: 100, 100
  offset: 0, 0
  index: -1
TechIcons/Fertilizer
  rotate: false
  xy: 721, 1192
  size: 100, 100
  orig: 100, 100
  offset: 0, 0
  index: -1
TechIcons/Flight
  rotate: false
  xy: 1153, 1192
  size: 100, 100
  orig: 100, 100
  offset: 0, 0
  index: -1
TechIcons/Future Tech
  rotate: false
  xy: 1477, 1408
  size: 100, 100
  orig: 100, 100
  offset: 0, 0
  index: -1
TechIcons/Guilds
  rotate: false
  xy: 1600, 1646
  size: 100, 100
  orig: 100, 100
  offset: 0, 0
  index: -1
TechIcons/Gunpowder
  rotate: false
  xy: 1600, 1538
  size: 100, 100
  orig: 100, 100
  offset: 0, 0
  index: -1
TechIcons/Horseback Riding
  rotate: false
  xy: 825, 1084
  size: 100, 100
  orig: 100, 100
  offset: 0, 0
  index: -1
TechIcons/Industrialization
  rotate: false
  xy: 1473, 1084
  size: 100, 100
  orig: 100, 100
  offset: 0, 0
  index: -1
TechIcons/Iron Working
  rotate: false
  xy: 298, 175
  size: 100, 100
  orig: 100, 100
  offset: 0, 0
  index: -1
TechIcons/Lasers
  rotate: false
  xy: 536, 936
  size: 100, 100
  orig: 100, 100
  offset: 0, 0
  index: -1
TechIcons/Machinery
  rotate: false
  xy: 428, 720
  size: 100, 100
  orig: 100, 100
  offset: 0, 0
  index: -1
TechIcons/Masonry
  rotate: false
  xy: 536, 612
  size: 100, 100
  orig: 100, 100
  offset: 0, 0
  index: -1
TechIcons/Mass Media
  rotate: false
  xy: 428, 504
  size: 100, 100
  orig: 100, 100
  offset: 0, 0
  index: -1
TechIcons/Mathematics
  rotate: false
  xy: 320, 288
  size: 100, 100
  orig: 100, 100
  offset: 0, 0
  index: -1
TechIcons/Metal Casting
  rotate: false
  xy: 428, 396
  size: 100, 100
  orig: 100, 100
  offset: 0, 0
  index: -1
TechIcons/Metallurgy
  rotate: false
  xy: 536, 396
  size: 100, 100
  orig: 100, 100
  offset: 0, 0
  index: -1
TechIcons/Military Science
  rotate: false
  xy: 428, 288
  size: 100, 100
  orig: 100, 100
  offset: 0, 0
  index: -1
TechIcons/Mining
  rotate: false
  xy: 406, 180
  size: 100, 100
  orig: 100, 100
  offset: 0, 0
  index: -1
TechIcons/Mobile Tactics
  rotate: false
  xy: 436, 72
  size: 100, 100
  orig: 100, 100
  offset: 0, 0
  index: -1
TechIcons/Nanotechnology
  rotate: false
  xy: 644, 868
  size: 100, 100
  orig: 100, 100
  offset: 0, 0
  index: -1
TechIcons/Navigation
  rotate: false
  xy: 644, 760
  size: 100, 100
  orig: 100, 100
  offset: 0, 0
  index: -1
TechIcons/Nuclear Fission
  rotate: false
  xy: 752, 868
  size: 100, 100
  orig: 100, 100
  offset: 0, 0
  index: -1
TechIcons/Nuclear Fusion
  rotate: false
  xy: 644, 652
  size: 100, 100
  orig: 100, 100
  offset: 0, 0
  index: -1
TechIcons/Optics
  rotate: false
  xy: 644, 544
  size: 100, 100
  orig: 100, 100
  offset: 0, 0
  index: -1
TechIcons/Particle Physics
  rotate: false
  xy: 860, 760
  size: 100, 100
  orig: 100, 100
  offset: 0, 0
  index: -1
TechIcons/Pharmaceuticals
  rotate: false
  xy: 968, 760
  size: 100, 100
  orig: 100, 100
  offset: 0, 0
  index: -1
TechIcons/Philosophy
  rotate: false
  xy: 860, 652
  size: 100, 100
  orig: 100, 100
  offset: 0, 0
  index: -1
TechIcons/Physics
  rotate: false
  xy: 752, 544
  size: 100, 100
  orig: 100, 100
  offset: 0, 0
  index: -1
TechIcons/Plastics
  rotate: false
  xy: 1184, 868
  size: 100, 100
  orig: 100, 100
  offset: 0, 0
  index: -1
TechIcons/Pottery
  rotate: false
  xy: 860, 544
  size: 100, 100
  orig: 100, 100
  offset: 0, 0
  index: -1
TechIcons/Printing Press
  rotate: false
  xy: 1400, 976
  size: 100, 100
  orig: 100, 100
  offset: 0, 0
  index: -1
TechIcons/Radar
  rotate: false
  xy: 860, 436
  size: 100, 100
  orig: 100, 100
  offset: 0, 0
  index: -1
TechIcons/Radio
  rotate: false
  xy: 752, 328
  size: 100, 100
  orig: 100, 100
  offset: 0, 0
  index: -1
TechIcons/Railroad
  rotate: false
  xy: 1400, 868
  size: 100, 100
  orig: 100, 100
  offset: 0, 0
  index: -1
TechIcons/Refrigeration
  rotate: false
  xy: 1184, 652
  size: 100, 100
  orig: 100, 100
  offset: 0, 0
  index: -1
TechIcons/Replaceable Parts
  rotate: false
  xy: 1076, 544
  size: 100, 100
  orig: 100, 100
  offset: 0, 0
  index: -1
TechIcons/Rifling
  rotate: false
  xy: 1400, 760
  size: 100, 100
  orig: 100, 100
  offset: 0, 0
  index: -1
TechIcons/Robotics
  rotate: false
  xy: 1184, 544
  size: 100, 100
  orig: 100, 100
  offset: 0, 0
  index: -1
TechIcons/Rocketry
  rotate: false
  xy: 1076, 436
  size: 100, 100
  orig: 100, 100
  offset: 0, 0
  index: -1
TechIcons/Sailing
  rotate: false
  xy: 1292, 544
  size: 100, 100
  orig: 100, 100
  offset: 0, 0
  index: -1
TechIcons/Satellites
  rotate: false
  xy: 1184, 436
  size: 100, 100
  orig: 100, 100
  offset: 0, 0
  index: -1
TechIcons/Scientific Theory
  rotate: false
  xy: 1076, 328
  size: 100, 100
  orig: 100, 100
  offset: 0, 0
  index: -1
TechIcons/Stealth
  rotate: false
  xy: 1508, 442
  size: 100, 100
  orig: 100, 100
  offset: 0, 0
  index: -1
TechIcons/Steam Power
  rotate: false
  xy: 1508, 334
  size: 100, 100
  orig: 100, 100
  offset: 0, 0
  index: -1
TechIcons/Steel
  rotate: false
  xy: 730, 220
  size: 100, 100
  orig: 100, 100
  offset: 0, 0
  index: -1
TechIcons/Telecommunications
  rotate: false
  xy: 1378, 220
  size: 100, 100
  orig: 100, 100
  offset: 0, 0
  index: -1
TechIcons/The Wheel
  rotate: false
  xy: 1084, 112
  size: 100, 100
  orig: 100, 100
  offset: 0, 0
  index: -1
TechIcons/Theology
  rotate: false
  xy: 1192, 112
  size: 100, 100
  orig: 100, 100
  offset: 0, 0
  index: -1
TechIcons/Trapping
  rotate: false
  xy: 1408, 112
  size: 100, 100
  orig: 100, 100
  offset: 0, 0
  index: -1
TechIcons/Writing
  rotate: false
  xy: 976, 4
  size: 100, 100
  orig: 100, 100
  offset: 0, 0
  index: -1
TileSets/Default/AtollOverlay
  rotate: false
  xy: 212, 391
  size: 100, 100
  orig: 100, 100
  offset: 0, 0
  index: -1
TileSets/Default/CityOverlay
  rotate: false
  xy: 397, 1368
  size: 100, 100
  orig: 100, 100
  offset: 0, 0
  index: -1
TileSets/Default/FalloutOverlay
  rotate: false
  xy: 1369, 1408
  size: 100, 100
  orig: 100, 100
  offset: 0, 0
  index: -1
TileSets/Default/Flood plainsOverlay
  rotate: false
  xy: 1261, 1192
  size: 100, 100
  orig: 100, 100
  offset: 0, 0
  index: -1
TileSets/Default/ForestOverlay
  rotate: false
  xy: 1369, 1192
  size: 100, 100
  orig: 100, 100
  offset: 0, 0
  index: -1
TileSets/Default/HillOverlay
  rotate: false
  xy: 1708, 1646
  size: 100, 100
  orig: 100, 100
  offset: 0, 0
  index: -1
TileSets/Default/IceOverlay
  rotate: false
  xy: 1041, 1084
  size: 100, 100
  orig: 100, 100
  offset: 0, 0
  index: -1
TileSets/Default/JungleOverlay
  rotate: false
  xy: 320, 828
  size: 100, 100
  orig: 100, 100
  offset: 0, 0
  index: -1
TileSets/Default/LakesOverlay
  rotate: false
  xy: 428, 936
  size: 100, 100
  orig: 100, 100
  offset: 0, 0
  index: -1
TileSets/Default/MarshOverlay
  rotate: false
  xy: 320, 396
  size: 100, 100
  orig: 100, 100
  offset: 0, 0
  index: -1
TileSets/Default/MountainOverlay
  rotate: false
  xy: 652, 72
  size: 100, 100
  orig: 100, 100
  offset: 0, 0
  index: -1
TileSets/Default/NaturalWonderOverlay
  rotate: false
  xy: 752, 976
  size: 100, 100
  orig: 100, 100
  offset: 0, 0
  index: -1
TileSets/Default/OasisOverlay
  rotate: false
  xy: 968, 976
  size: 100, 100
  orig: 100, 100
  offset: 0, 0
  index: -1
<<<<<<< HEAD
TileSets/Default/Railroad
  rotate: false
  xy: 1292, 760
  size: 100, 100
  orig: 100, 100
  offset: 0, 0
  index: -1
ImprovementIcons/Railroad
  rotate: false
  xy: 1292, 760
  size: 100, 100
  orig: 100, 100
  offset: 0, 0
  index: -1
TileSets/FantasyHex/CrosshatchHexagon
  rotate: false
  xy: 4, 1147
  size: 273, 236
  orig: 273, 236
=======
TileSets/Default/Tiles/River-Bottom
  rotate: false
  xy: 1990, 860
  size: 32, 28
  orig: 32, 28
  offset: 0, 0
  index: -1
TileSets/FantasyHex/Tiles/River-Bottom
  rotate: false
  xy: 1990, 860
  size: 32, 28
  orig: 32, 28
  offset: 0, 0
  index: -1
TileSets/Default/Tiles/River-BottomLeft
  rotate: false
  xy: 1990, 824
  size: 32, 28
  orig: 32, 28
  offset: 0, 0
  index: -1
TileSets/FantasyHex/Tiles/River-BottomLeft
  rotate: false
  xy: 1990, 824
  size: 32, 28
  orig: 32, 28
  offset: 0, 0
  index: -1
TileSets/Default/Tiles/River-BottomRight
  rotate: false
  xy: 1990, 788
  size: 32, 28
  orig: 32, 28
>>>>>>> b8830f80
  offset: 0, 0
  index: -1
TileSets/Default/CrosshatchHexagon
  rotate: false
<<<<<<< HEAD
  xy: 4, 1147
  size: 273, 236
  orig: 273, 236
=======
  xy: 1990, 788
  size: 32, 28
  orig: 32, 28
>>>>>>> b8830f80
  offset: 0, 0
  index: -1
TileSets/FantasyHex/Hexagon
  rotate: false
  xy: 412, 1800
  size: 277, 240
  orig: 277, 240
  offset: 0, 0
  index: -1
TileSets/Default/Hexagon
  rotate: false
  xy: 412, 1800
  size: 277, 240
  orig: 277, 240
  offset: 0, 0
  index: -1
TileSets/FantasyHex/Railroad
  rotate: false
  xy: 1529, 1843
  size: 61, 11
  orig: 61, 11
  offset: 0, 0
  index: -1
TileSets/FantasyHex/Tiles/Academy
  rotate: false
  xy: 285, 1163
  size: 32, 36
  orig: 32, 36
  offset: 0, 0
  index: -1
TileSets/FantasyHex/Tiles/Academy-Snow
  rotate: false
  xy: 1084, 11
  size: 32, 35
  orig: 32, 35
  offset: 0, 0
  index: -1
TileSets/FantasyHex/Tiles/Aluminum
  rotate: false
  xy: 2009, 2012
  size: 32, 28
  orig: 32, 28
  offset: 0, 0
  index: -1
TileSets/FantasyHex/Tiles/Ancient ruins
  rotate: false
  xy: 1594, 240
  size: 32, 28
  orig: 32, 28
  offset: 0, 0
  index: -1
TileSets/FantasyHex/Tiles/Ancient ruins-Jungle
  rotate: false
  xy: 684, 288
  size: 32, 32
  orig: 32, 32
  offset: 0, 0
  index: -1
TileSets/FantasyHex/Tiles/Ancient ruins-Sand
  rotate: false
  xy: 1616, 516
  size: 32, 28
  orig: 32, 28
  offset: 0, 0
  index: -1
TileSets/FantasyHex/Tiles/Ancient ruins-Snow
  rotate: false
  xy: 1732, 574
  size: 32, 28
  orig: 32, 28
  offset: 0, 0
  index: -1
TileSets/FantasyHex/Tiles/Ancient ruins2
  rotate: false
  xy: 1774, 1502
  size: 32, 28
  orig: 32, 28
  offset: 0, 0
  index: -1
TileSets/FantasyHex/Tiles/Atoll
  rotate: false
  xy: 1164, 18
  size: 32, 28
  orig: 32, 28
  offset: 0, 0
  index: -1
TileSets/FantasyHex/Tiles/Bananas
  rotate: false
  xy: 1656, 480
  size: 32, 28
  orig: 32, 28
  offset: 0, 0
  index: -1
TileSets/FantasyHex/Tiles/Barbarian encampment
  rotate: false
  xy: 1204, 18
  size: 32, 28
  orig: 32, 28
  offset: 0, 0
  index: -1
TileSets/FantasyHex/Tiles/Barbarian encampment-Snow
  rotate: false
  xy: 2009, 1903
  size: 32, 29
  orig: 32, 29
  offset: 0, 0
  index: -1
TileSets/FantasyHex/Tiles/Barringer Crater
  rotate: false
  xy: 1616, 408
  size: 32, 28
  orig: 32, 28
  offset: 0, 0
  index: -1
TileSets/FantasyHex/Tiles/Cattle
  rotate: false
  xy: 1564, 18
  size: 32, 28
  orig: 32, 28
  offset: 0, 0
  index: -1
TileSets/FantasyHex/Tiles/Cattle+Pasture
  rotate: false
  xy: 1696, 512
  size: 32, 32
  orig: 32, 32
  offset: 0, 0
  index: -1
TileSets/FantasyHex/Tiles/Cerro de Potosi
  rotate: false
  xy: 1696, 476
  size: 32, 28
  orig: 32, 28
  offset: 0, 0
  index: -1
TileSets/FantasyHex/Tiles/Citadel
  rotate: false
  xy: 1656, 328
  size: 32, 35
  orig: 32, 35
  offset: 0, 0
  index: -1
TileSets/FantasyHex/Tiles/Citadel-Snow
  rotate: false
  xy: 1696, 366
  size: 32, 30
  orig: 32, 30
  offset: 0, 0
  index: -1
TileSets/FantasyHex/Tiles/City center
  rotate: false
  xy: 1652, 285
  size: 32, 35
  orig: 32, 35
  offset: 0, 0
  index: -1
TileSets/FantasyHex/Tiles/City center-Ancient era
  rotate: false
  xy: 1696, 326
  size: 32, 32
  orig: 32, 32
  offset: 0, 0
  index: -1
TileSets/FantasyHex/Tiles/City center-Classical era
  rotate: false
  xy: 1692, 286
  size: 32, 32
  orig: 32, 32
  offset: 0, 0
  index: -1
TileSets/FantasyHex/Tiles/City center-Future era
  rotate: false
  xy: 1817, 1453
  size: 32, 34
  orig: 32, 34
  offset: 0, 0
  index: -1
TileSets/FantasyHex/Tiles/City center-Industrial era
  rotate: false
  xy: 1817, 1412
  size: 32, 33
  orig: 32, 33
  offset: 0, 0
  index: -1
TileSets/FantasyHex/Tiles/City center-Information era
  rotate: false
  xy: 1817, 1368
  size: 32, 36
  orig: 32, 36
  offset: 0, 0
  index: -1
TileSets/FantasyHex/Tiles/City center-Medieval era
  rotate: false
  xy: 1817, 1328
  size: 32, 32
  orig: 32, 32
  offset: 0, 0
  index: -1
TileSets/FantasyHex/Tiles/City center-Modern era
  rotate: false
  xy: 1817, 1286
  size: 32, 34
  orig: 32, 34
  offset: 0, 0
  index: -1
TileSets/FantasyHex/Tiles/City center-Renaissance era
  rotate: false
  xy: 1817, 1246
  size: 32, 32
  orig: 32, 32
  offset: 0, 0
  index: -1
TileSets/FantasyHex/Tiles/City ruins
  rotate: false
  xy: 1817, 1210
  size: 32, 28
  orig: 32, 28
  offset: 0, 0
  index: -1
TileSets/FantasyHex/Tiles/Coal
  rotate: false
  xy: 1813, 1138
  size: 32, 28
  orig: 32, 28
  offset: 0, 0
  index: -1
TileSets/FantasyHex/Tiles/Coast
  rotate: false
  xy: 1790, 1096
  size: 32, 28
  orig: 32, 28
  offset: 0, 0
  index: -1
TileSets/FantasyHex/Tiles/Cotton
  rotate: false
  xy: 1790, 878
  size: 32, 28
  orig: 32, 28
  offset: 0, 0
  index: -1
TileSets/FantasyHex/Tiles/Customs house
  rotate: false
  xy: 1790, 799
  size: 32, 35
  orig: 32, 35
  offset: 0, 0
  index: -1
TileSets/FantasyHex/Tiles/Deer
  rotate: false
  xy: 1790, 763
  size: 32, 28
  orig: 32, 28
  offset: 0, 0
  index: -1
TileSets/FantasyHex/Tiles/Deer+Camp
  rotate: false
  xy: 1790, 727
  size: 32, 28
  orig: 32, 28
  offset: 0, 0
  index: -1
TileSets/FantasyHex/Tiles/Desert
  rotate: false
  xy: 1790, 691
  size: 32, 28
  orig: 32, 28
  offset: 0, 0
  index: -1
TileSets/FantasyHex/Tiles/Desert+Farm
  rotate: false
  xy: 1790, 655
  size: 32, 28
  orig: 32, 28
  offset: 0, 0
  index: -1
TileSets/FantasyHex/Tiles/Desert+Flood plains+Farm
  rotate: false
  xy: 1790, 619
  size: 32, 28
  orig: 32, 28
  offset: 0, 0
  index: -1
TileSets/FantasyHex/Tiles/Dyes
  rotate: false
  xy: 1897, 1448
  size: 32, 28
  orig: 32, 28
  offset: 0, 0
  index: -1
TileSets/FantasyHex/Tiles/Dyes+Plantation
  rotate: false
  xy: 1857, 1376
  size: 32, 28
  orig: 32, 28
  offset: 0, 0
  index: -1
TileSets/FantasyHex/Tiles/El Dorado
  rotate: false
  xy: 1897, 1411
  size: 32, 29
  orig: 32, 29
  offset: 0, 0
  index: -1
TileSets/FantasyHex/Tiles/Fallout
  rotate: false
  xy: 1937, 1441
  size: 32, 35
  orig: 32, 35
  offset: 0, 0
  index: -1
TileSets/FantasyHex/Tiles/Fish
  rotate: false
  xy: 1857, 1340
  size: 32, 28
  orig: 32, 28
  offset: 0, 0
  index: -1
TileSets/FantasyHex/Tiles/Fishing Boats
  rotate: false
  xy: 1897, 1375
  size: 32, 28
  orig: 32, 28
  offset: 0, 0
  index: -1
TileSets/FantasyHex/Tiles/Flood plains
  rotate: false
  xy: 1937, 1405
  size: 32, 28
  orig: 32, 28
  offset: 0, 0
  index: -1
TileSets/FantasyHex/Tiles/Forest
  rotate: false
  xy: 1857, 1300
  size: 32, 32
  orig: 32, 32
  offset: 0, 0
  index: -1
TileSets/FantasyHex/Tiles/Fort
  rotate: false
  xy: 1897, 1334
  size: 32, 33
  orig: 32, 33
  offset: 0, 0
  index: -1
TileSets/FantasyHex/Tiles/Fountain of Youth
  rotate: false
  xy: 1937, 1365
  size: 32, 32
  orig: 32, 32
  offset: 0, 0
  index: -1
TileSets/FantasyHex/Tiles/Furs
  rotate: false
  xy: 1857, 1264
  size: 32, 28
  orig: 32, 28
  offset: 0, 0
  index: -1
TileSets/FantasyHex/Tiles/Furs+Camp
  rotate: false
  xy: 1897, 1298
  size: 32, 28
  orig: 32, 28
  offset: 0, 0
  index: -1
TileSets/FantasyHex/Tiles/Gems
  rotate: false
  xy: 1897, 1262
  size: 32, 28
  orig: 32, 28
  offset: 0, 0
  index: -1
TileSets/FantasyHex/Tiles/Gold Ore
  rotate: false
  xy: 1937, 1293
  size: 32, 28
  orig: 32, 28
  offset: 0, 0
  index: -1
TileSets/FantasyHex/Tiles/Grand Mesa
  rotate: false
  xy: 1977, 1336
  size: 32, 32
  orig: 32, 32
  offset: 0, 0
  index: -1
TileSets/FantasyHex/Tiles/Grassland
  rotate: false
  xy: 1857, 1192
  size: 32, 28
  orig: 32, 28
  offset: 0, 0
  index: -1
TileSets/FantasyHex/Tiles/Grassland+Farm
  rotate: false
  xy: 1897, 1226
  size: 32, 28
  orig: 32, 28
  offset: 0, 0
  index: -1
TileSets/FantasyHex/Tiles/Grassland+Forest+Camp
  rotate: false
  xy: 1937, 1254
  size: 32, 31
  orig: 32, 31
  offset: 0, 0
  index: -1
TileSets/FantasyHex/Tiles/Grassland+Forest+Deer+Camp
  rotate: false
  xy: 1977, 1297
  size: 32, 31
  orig: 32, 31
  offset: 0, 0
  index: -1
TileSets/FantasyHex/Tiles/Grassland+Forest+Furs+Camp
  rotate: false
  xy: 1977, 1258
  size: 32, 31
  orig: 32, 31
  offset: 0, 0
  index: -1
TileSets/FantasyHex/Tiles/Grassland+Forest+Lumber mill
  rotate: false
  xy: 1897, 1187
  size: 32, 31
  orig: 32, 31
  offset: 0, 0
  index: -1
TileSets/FantasyHex/Tiles/Grassland+Hill+Farm
  rotate: false
  xy: 1937, 1218
  size: 32, 28
  orig: 32, 28
  offset: 0, 0
  index: -1
TileSets/FantasyHex/Tiles/Grassland+Hill+Forest+Camp
  rotate: false
  xy: 1977, 1222
  size: 32, 28
  orig: 32, 28
  offset: 0, 0
  index: -1
TileSets/FantasyHex/Tiles/Grassland+Hill+Forest+Lumber mill
  rotate: false
  xy: 1937, 1182
  size: 32, 28
  orig: 32, 28
  offset: 0, 0
  index: -1
TileSets/FantasyHex/Tiles/Grassland+Hill+Forest+Trading post
  rotate: false
  xy: 1977, 1186
  size: 32, 28
  orig: 32, 28
  offset: 0, 0
  index: -1
TileSets/FantasyHex/Tiles/Grassland+Jungle+Trading post
  rotate: false
  xy: 1857, 1152
  size: 32, 32
  orig: 32, 32
  offset: 0, 0
  index: -1
TileSets/FantasyHex/Tiles/GrasslandForest
  rotate: false
  xy: 1897, 1148
  size: 32, 31
  orig: 32, 31
  offset: 0, 0
  index: -1
TileSets/FantasyHex/Tiles/Great Barrier Reef
  rotate: false
  xy: 1644, 18
  size: 32, 28
  orig: 32, 28
  offset: 0, 0
  index: -1
TileSets/FantasyHex/Tiles/Hill
  rotate: false
  xy: 1776, 534
  size: 32, 32
  orig: 32, 32
  offset: 0, 0
  index: -1
TileSets/FantasyHex/Tiles/HillForest+Lumber mill
  rotate: false
  xy: 1776, 498
  size: 32, 28
  orig: 32, 28
  offset: 0, 0
  index: -1
TileSets/FantasyHex/Tiles/HillMarbleQuarry
  rotate: false
  xy: 1776, 462
  size: 32, 28
  orig: 32, 28
  offset: 0, 0
  index: -1
TileSets/FantasyHex/Tiles/HillMine
  rotate: false
  xy: 1776, 426
  size: 32, 28
  orig: 32, 28
  offset: 0, 0
  index: -1
TileSets/FantasyHex/Tiles/HillStoneQuarry
  rotate: false
  xy: 1776, 390
  size: 32, 28
  orig: 32, 28
  offset: 0, 0
  index: -1
TileSets/FantasyHex/Tiles/Horses
  rotate: false
  xy: 1776, 318
  size: 32, 28
  orig: 32, 28
  offset: 0, 0
  index: -1
TileSets/FantasyHex/Tiles/Horses+Pasture
  rotate: false
  xy: 1772, 278
  size: 32, 32
  orig: 32, 32
  offset: 0, 0
  index: -1
TileSets/FantasyHex/Tiles/Ice
  rotate: false
  xy: 1830, 1029
  size: 32, 28
  orig: 32, 28
  offset: 0, 0
  index: -1
TileSets/FantasyHex/Tiles/Incense
  rotate: false
  xy: 1830, 921
  size: 32, 28
  orig: 32, 28
  offset: 0, 0
  index: -1
TileSets/FantasyHex/Tiles/Incense+Plantation
  rotate: false
  xy: 1830, 885
  size: 32, 28
  orig: 32, 28
  offset: 0, 0
  index: -1
TileSets/FantasyHex/Tiles/Iron
  rotate: false
  xy: 1830, 813
  size: 32, 28
  orig: 32, 28
  offset: 0, 0
  index: -1
TileSets/FantasyHex/Tiles/Ivory
  rotate: false
  xy: 1830, 741
  size: 32, 28
  orig: 32, 28
  offset: 0, 0
  index: -1
TileSets/FantasyHex/Tiles/Ivory+Camp
  rotate: false
  xy: 1830, 705
  size: 32, 28
  orig: 32, 28
  offset: 0, 0
  index: -1
TileSets/FantasyHex/Tiles/Jungle
  rotate: false
  xy: 1830, 593
  size: 32, 32
  orig: 32, 32
  offset: 0, 0
  index: -1
TileSets/FantasyHex/Tiles/Krakatoa
  rotate: false
  xy: 1664, 127
  size: 32, 30
  orig: 32, 30
  offset: 0, 0
  index: -1
TileSets/FantasyHex/Tiles/Lakes
  rotate: false
  xy: 1664, 55
  size: 32, 28
  orig: 32, 28
  offset: 0, 0
  index: -1
TileSets/FantasyHex/Tiles/Landmark
  rotate: false
  xy: 1714, 242
  size: 32, 36
  orig: 32, 36
  offset: 0, 0
  index: -1
TileSets/FantasyHex/Tiles/Manufactory
  rotate: false
  xy: 1744, 159
  size: 32, 39
  orig: 32, 39
  offset: 0, 0
  index: -1
TileSets/FantasyHex/Tiles/Marble
  rotate: false
  xy: 1744, 87
  size: 32, 28
  orig: 32, 28
  offset: 0, 0
  index: -1
TileSets/FantasyHex/Tiles/Marsh
  rotate: false
  xy: 1794, 241
  size: 32, 29
  orig: 32, 29
  offset: 0, 0
  index: -1
TileSets/FantasyHex/Tiles/Mine
  rotate: false
  xy: 1784, 97
  size: 32, 28
  orig: 32, 28
  offset: 0, 0
  index: -1
TileSets/FantasyHex/Tiles/Moai
  rotate: false
  xy: 1764, 14
  size: 32, 29
  orig: 32, 29
  offset: 0, 0
  index: -1
TileSets/FantasyHex/Tiles/Mount Fuji
  rotate: false
  xy: 1824, 95
  size: 32, 30
  orig: 32, 30
  offset: 0, 0
  index: -1
TileSets/FantasyHex/Tiles/Mountain
  rotate: false
  xy: 1824, 51
  size: 32, 36
  orig: 32, 36
  offset: 0, 0
  index: -1
TileSets/FantasyHex/Tiles/Oasis
  rotate: false
  xy: 1816, 449
  size: 32, 28
  orig: 32, 28
  offset: 0, 0
  index: -1
TileSets/FantasyHex/Tiles/Ocean
  rotate: false
  xy: 1816, 413
  size: 32, 28
  orig: 32, 28
  offset: 0, 0
  index: -1
TileSets/FantasyHex/Tiles/Offshore Platform
  rotate: false
  xy: 1816, 377
  size: 32, 28
  orig: 32, 28
  offset: 0, 0
  index: -1
TileSets/FantasyHex/Tiles/Oil
  rotate: false
  xy: 1816, 341
  size: 32, 28
  orig: 32, 28
  offset: 0, 0
  index: -1
TileSets/FantasyHex/Tiles/Oil well
  rotate: false
  xy: 1816, 305
  size: 32, 28
  orig: 32, 28
  offset: 0, 0
  index: -1
TileSets/FantasyHex/Tiles/Old Faithful
  rotate: false
  xy: 1856, 553
  size: 32, 32
  orig: 32, 32
  offset: 0, 0
  index: -1
TileSets/FantasyHex/Tiles/Pasture
  rotate: false
  xy: 1856, 441
  size: 32, 32
  orig: 32, 32
  offset: 0, 0
  index: -1
TileSets/FantasyHex/Tiles/Pearls
  rotate: false
  xy: 1856, 369
  size: 32, 28
  orig: 32, 28
  offset: 0, 0
  index: -1
TileSets/FantasyHex/Tiles/Plains
  rotate: false
  xy: 1870, 1076
  size: 32, 28
  orig: 32, 28
  offset: 0, 0
  index: -1
TileSets/FantasyHex/Tiles/Plains+Farm
  rotate: false
  xy: 1870, 1040
  size: 32, 28
  orig: 32, 28
  offset: 0, 0
  index: -1
TileSets/FantasyHex/Tiles/Plains+Forest+Camp
  rotate: false
  xy: 1870, 1000
  size: 32, 32
  orig: 32, 32
  offset: 0, 0
  index: -1
TileSets/FantasyHex/Tiles/Plains+Forest+Lumber mill
  rotate: false
  xy: 1870, 960
  size: 32, 32
  orig: 32, 32
  offset: 0, 0
  index: -1
TileSets/FantasyHex/Tiles/Plains+Jungle+Trading post
  rotate: false
  xy: 1870, 920
  size: 32, 32
  orig: 32, 32
  offset: 0, 0
  index: -1
TileSets/FantasyHex/Tiles/PlainsForest
  rotate: false
  xy: 1870, 880
  size: 32, 32
  orig: 32, 32
  offset: 0, 0
  index: -1
TileSets/FantasyHex/Tiles/PlainsJungle
  rotate: false
  xy: 1870, 840
  size: 32, 32
  orig: 32, 32
  offset: 0, 0
  index: -1
TileSets/FantasyHex/Tiles/Plantation
  rotate: false
  xy: 1870, 804
  size: 32, 28
  orig: 32, 28
  offset: 0, 0
  index: -1
TileSets/FantasyHex/Tiles/Plantation+Bananas
  rotate: false
  xy: 1870, 768
  size: 32, 28
  orig: 32, 28
  offset: 0, 0
  index: -1
TileSets/FantasyHex/Tiles/Plantation+Cotton
  rotate: false
  xy: 1870, 732
  size: 32, 28
  orig: 32, 28
  offset: 0, 0
  index: -1
TileSets/FantasyHex/Tiles/Polder
  rotate: false
  xy: 1950, 730
  size: 32, 28
  orig: 32, 28
  offset: 0, 0
  index: -1
TileSets/FantasyHex/Tiles/Quarry
  rotate: false
<<<<<<< HEAD
  xy: 1870, 624
=======
  xy: 1990, 1040
>>>>>>> b8830f80
  size: 32, 28
  orig: 32, 28
  offset: 0, 0
  index: -1
TileSets/FantasyHex/Tiles/Quarry+Marble
  rotate: false
<<<<<<< HEAD
  xy: 1910, 1107
=======
  xy: 1990, 1004
>>>>>>> b8830f80
  size: 32, 28
  orig: 32, 28
  offset: 0, 0
  index: -1
TileSets/FantasyHex/Tiles/Quarry+Stone
  rotate: false
<<<<<<< HEAD
  xy: 1910, 1071
  size: 32, 28
  orig: 32, 28
  offset: 0, 0
  index: -1
TileSets/FantasyHex/Tiles/River-Bottom
  rotate: false
  xy: 1910, 963
  size: 32, 28
  orig: 32, 28
  offset: 0, 0
  index: -1
TileSets/Default/Tiles/River-Bottom
  rotate: false
  xy: 1910, 963
  size: 32, 28
  orig: 32, 28
  offset: 0, 0
  index: -1
TileSets/FantasyHex/Tiles/River-BottomLeft
  rotate: false
  xy: 1910, 927
  size: 32, 28
  orig: 32, 28
  offset: 0, 0
  index: -1
TileSets/Default/Tiles/River-BottomLeft
  rotate: false
  xy: 1910, 927
  size: 32, 28
  orig: 32, 28
  offset: 0, 0
  index: -1
TileSets/FantasyHex/Tiles/River-BottomRight
  rotate: false
  xy: 1910, 891
  size: 32, 28
  orig: 32, 28
  offset: 0, 0
  index: -1
TileSets/Default/Tiles/River-BottomRight
  rotate: false
  xy: 1910, 891
=======
  xy: 1990, 968
>>>>>>> b8830f80
  size: 32, 28
  orig: 32, 28
  offset: 0, 0
  index: -1
TileSets/FantasyHex/Tiles/Rock of Gibraltar
  rotate: false
<<<<<<< HEAD
  xy: 1910, 851
=======
  xy: 1990, 748
>>>>>>> b8830f80
  size: 32, 32
  orig: 32, 32
  offset: 0, 0
  index: -1
TileSets/FantasyHex/Tiles/Sheep
  rotate: false
  xy: 1910, 634
  size: 32, 28
  orig: 32, 28
  offset: 0, 0
  index: -1
TileSets/FantasyHex/Tiles/Sheep+Pasture
  rotate: false
<<<<<<< HEAD
  xy: 1950, 1074
=======
  xy: 1656, 14
>>>>>>> b8830f80
  size: 32, 32
  orig: 32, 32
  offset: 0, 0
  index: -1
TileSets/FantasyHex/Tiles/Silk
  rotate: false
<<<<<<< HEAD
  xy: 1950, 965
=======
  xy: 1816, 268
>>>>>>> b8830f80
  size: 32, 28
  orig: 32, 28
  offset: 0, 0
  index: -1
TileSets/FantasyHex/Tiles/Silk+Plantation
  rotate: false
<<<<<<< HEAD
  xy: 1950, 929
=======
  xy: 1732, 231
>>>>>>> b8830f80
  size: 32, 28
  orig: 32, 28
  offset: 0, 0
  index: -1
TileSets/FantasyHex/Tiles/Silver
  rotate: false
<<<<<<< HEAD
  xy: 1950, 893
=======
  xy: 1772, 231
>>>>>>> b8830f80
  size: 32, 28
  orig: 32, 28
  offset: 0, 0
  index: -1
TileSets/FantasyHex/Tiles/Snow
  rotate: false
<<<<<<< HEAD
  xy: 1950, 783
=======
  xy: 1932, 622
>>>>>>> b8830f80
  size: 32, 28
  orig: 32, 28
  offset: 0, 0
  index: -1
TileSets/FantasyHex/Tiles/Snow+Farm
  rotate: false
<<<<<<< HEAD
  xy: 1950, 747
=======
  xy: 1816, 232
>>>>>>> b8830f80
  size: 32, 28
  orig: 32, 28
  offset: 0, 0
  index: -1
TileSets/FantasyHex/Tiles/Spices
  rotate: false
<<<<<<< HEAD
  xy: 1950, 675
=======
  xy: 1896, 228
>>>>>>> b8830f80
  size: 32, 28
  orig: 32, 28
  offset: 0, 0
  index: -1
TileSets/FantasyHex/Tiles/Spices+Plantation
  rotate: false
<<<<<<< HEAD
  xy: 1950, 639
=======
  xy: 1732, 195
>>>>>>> b8830f80
  size: 32, 28
  orig: 32, 28
  offset: 0, 0
  index: -1
TileSets/FantasyHex/Tiles/Stone
  rotate: false
<<<<<<< HEAD
  xy: 1990, 1078
=======
  xy: 1772, 195
>>>>>>> b8830f80
  size: 32, 28
  orig: 32, 28
  offset: 0, 0
  index: -1
TileSets/FantasyHex/Tiles/Sugar
  rotate: false
<<<<<<< HEAD
  xy: 1990, 1008
=======
  xy: 1852, 190
>>>>>>> b8830f80
  size: 32, 28
  orig: 32, 28
  offset: 0, 0
  index: -1
TileSets/FantasyHex/Tiles/Sugar+Plantation
  rotate: false
<<<<<<< HEAD
  xy: 1990, 972
=======
  xy: 1812, 162
>>>>>>> b8830f80
  size: 32, 28
  orig: 32, 28
  offset: 0, 0
  index: -1
TileSets/FantasyHex/Tiles/Terrace farm
  rotate: false
<<<<<<< HEAD
  xy: 1990, 828
=======
  xy: 1892, 120
>>>>>>> b8830f80
  size: 32, 28
  orig: 32, 28
  offset: 0, 0
  index: -1
TileSets/FantasyHex/Tiles/Trading post
  rotate: false
<<<<<<< HEAD
  xy: 1990, 756
=======
  xy: 2012, 604
>>>>>>> b8830f80
  size: 32, 28
  orig: 32, 28
  offset: 0, 0
  index: -1
TileSets/FantasyHex/Tiles/Tundra
  rotate: false
<<<<<<< HEAD
  xy: 1990, 648
=======
  xy: 1972, 568
>>>>>>> b8830f80
  size: 32, 28
  orig: 32, 28
  offset: 0, 0
  index: -1
TileSets/FantasyHex/Tiles/Tundra+Farm
  rotate: false
<<<<<<< HEAD
  xy: 1910, 598
=======
  xy: 2012, 568
>>>>>>> b8830f80
  size: 32, 28
  orig: 32, 28
  offset: 0, 0
  index: -1
TileSets/FantasyHex/Tiles/Tundra+Forest+Camp
  rotate: false
<<<<<<< HEAD
  xy: 1950, 599
=======
  xy: 1624, 155
>>>>>>> b8830f80
  size: 32, 32
  orig: 32, 32
  offset: 0, 0
  index: -1
TileSets/FantasyHex/Tiles/Tundra+Forest+Camp+Furs
  rotate: false
<<<<<<< HEAD
  xy: 1990, 608
=======
  xy: 1624, 115
>>>>>>> b8830f80
  size: 32, 32
  orig: 32, 32
  offset: 0, 0
  index: -1
TileSets/FantasyHex/Tiles/Tundra+Forest+Deer+Camp
  rotate: false
<<<<<<< HEAD
  xy: 1896, 558
=======
  xy: 1914, 582
>>>>>>> b8830f80
  size: 32, 32
  orig: 32, 32
  offset: 0, 0
  index: -1
TileSets/FantasyHex/Tiles/Tundra+Forest+Lumber mill
  rotate: false
<<<<<<< HEAD
  xy: 1896, 518
=======
  xy: 1914, 542
>>>>>>> b8830f80
  size: 32, 32
  orig: 32, 32
  offset: 0, 0
  index: -1
TileSets/FantasyHex/Tiles/TundraForest
  rotate: false
<<<<<<< HEAD
  xy: 1896, 478
=======
  xy: 1954, 528
>>>>>>> b8830f80
  size: 32, 32
  orig: 32, 32
  offset: 0, 0
  index: -1
TileSets/FantasyHex/Tiles/Uranium
  rotate: false
<<<<<<< HEAD
  xy: 1896, 406
=======
  xy: 1936, 492
>>>>>>> b8830f80
  size: 32, 28
  orig: 32, 28
  offset: 0, 0
  index: -1
TileSets/FantasyHex/Tiles/Whales
  rotate: false
<<<<<<< HEAD
  xy: 1950, 563
=======
  xy: 1936, 314
>>>>>>> b8830f80
  size: 32, 28
  orig: 32, 28
  offset: 0, 0
  index: -1
TileSets/FantasyHex/Tiles/Whales+Fishing Boats
  rotate: false
<<<<<<< HEAD
  xy: 1936, 527
=======
  xy: 1936, 278
>>>>>>> b8830f80
  size: 32, 28
  orig: 32, 28
  offset: 0, 0
  index: -1
TileSets/FantasyHex/Tiles/Wheat
  rotate: false
<<<<<<< HEAD
  xy: 1936, 491
=======
  xy: 1936, 242
>>>>>>> b8830f80
  size: 32, 28
  orig: 32, 28
  offset: 0, 0
  index: -1
TileSets/FantasyHex/Tiles/Wine
  rotate: false
<<<<<<< HEAD
  xy: 1936, 455
=======
  xy: 1936, 206
>>>>>>> b8830f80
  size: 32, 28
  orig: 32, 28
  offset: 0, 0
  index: -1
TileSets/FantasyHex/Tiles/Wine+Plantation
  rotate: false
<<<<<<< HEAD
  xy: 1936, 419
=======
  xy: 1976, 492
>>>>>>> b8830f80
  size: 32, 28
  orig: 32, 28
  offset: 0, 0
  index: -1
TileSets/FantasyHex/TopBorder
  rotate: false
<<<<<<< HEAD
  xy: 1990, 792
=======
  xy: 1972, 604
>>>>>>> b8830f80
  size: 32, 28
  orig: 32, 28
  offset: 0, 0
  index: -1
TileSets/FantasyHex/Units/African Forest Elephant
  rotate: false
  xy: 644, 291
  size: 32, 29
  orig: 32, 29
  offset: 0, 0
  index: -1
TileSets/FantasyHex/Units/Anti-Aircraft Gun
  rotate: false
  xy: 325, 1171
  size: 32, 28
  orig: 32, 28
  offset: 0, 0
  index: -1
TileSets/FantasyHex/Units/Anti-Tank Gun
  rotate: false
  xy: 1124, 18
  size: 32, 28
  orig: 32, 28
  offset: 0, 0
  index: -1
TileSets/FantasyHex/Units/Archer
  rotate: false
  xy: 2009, 1976
  size: 32, 28
  orig: 32, 28
  offset: 0, 0
  index: -1
TileSets/FantasyHex/Units/Artillery
  rotate: false
  xy: 1616, 480
  size: 32, 28
  orig: 32, 28
  offset: 0, 0
  index: -1
TileSets/FantasyHex/Units/Atlatlist
  rotate: false
  xy: 1656, 516
  size: 32, 28
  orig: 32, 28
  offset: 0, 0
  index: -1
TileSets/FantasyHex/Units/Axe Thrower
  rotate: false
  xy: 2009, 1940
  size: 32, 28
  orig: 32, 28
  offset: 0, 0
  index: -1
TileSets/FantasyHex/Units/Ballista
  rotate: false
  xy: 1616, 444
  size: 32, 28
  orig: 32, 28
  offset: 0, 0
  index: -1
TileSets/FantasyHex/Units/Battering Ram
  rotate: false
  xy: 1656, 444
  size: 32, 28
  orig: 32, 28
  offset: 0, 0
  index: -1
TileSets/FantasyHex/Units/Battleship
  rotate: false
  xy: 1244, 18
  size: 32, 28
  orig: 32, 28
  offset: 0, 0
  index: -1
TileSets/FantasyHex/Units/Bazooka
  rotate: false
  xy: 2009, 1867
  size: 32, 28
  orig: 32, 28
  offset: 0, 0
  index: -1
TileSets/FantasyHex/Units/Berber Cavalry
  rotate: false
  xy: 1616, 372
  size: 32, 28
  orig: 32, 28
  offset: 0, 0
  index: -1
TileSets/FantasyHex/Units/Berserker
  rotate: false
  xy: 1656, 408
  size: 32, 28
  orig: 32, 28
  offset: 0, 0
  index: -1
TileSets/FantasyHex/Units/Bowman
  rotate: false
  xy: 1284, 18
  size: 32, 28
  orig: 32, 28
  offset: 0, 0
  index: -1
TileSets/FantasyHex/Units/Brute
  rotate: false
  xy: 1616, 336
  size: 32, 28
  orig: 32, 28
  offset: 0, 0
  index: -1
TileSets/FantasyHex/Units/Camel Archer
  rotate: false
  xy: 1656, 371
  size: 32, 29
  orig: 32, 29
  offset: 0, 0
  index: -1
TileSets/FantasyHex/Units/Cannon
  rotate: false
  xy: 1324, 18
  size: 32, 28
  orig: 32, 28
  offset: 0, 0
  index: -1
TileSets/FantasyHex/Units/Caravel
  rotate: false
  xy: 1364, 18
  size: 32, 28
  orig: 32, 28
  offset: 0, 0
  index: -1
TileSets/FantasyHex/Units/Carolean
  rotate: false
  xy: 1404, 18
  size: 32, 28
  orig: 32, 28
  offset: 0, 0
  index: -1
TileSets/FantasyHex/Units/Carrier
  rotate: false
  xy: 1444, 18
  size: 32, 28
  orig: 32, 28
  offset: 0, 0
  index: -1
TileSets/FantasyHex/Units/Cataphract
  rotate: false
  xy: 1484, 18
  size: 32, 28
  orig: 32, 28
  offset: 0, 0
  index: -1
TileSets/FantasyHex/Units/Catapult
  rotate: false
  xy: 1524, 18
  size: 32, 28
  orig: 32, 28
  offset: 0, 0
  index: -1
TileSets/FantasyHex/Units/Cavalry
  rotate: false
  xy: 1604, 18
  size: 32, 28
  orig: 32, 28
  offset: 0, 0
  index: -1
TileSets/FantasyHex/Units/Chariot Archer
  rotate: false
  xy: 1696, 440
  size: 32, 28
  orig: 32, 28
  offset: 0, 0
  index: -1
TileSets/FantasyHex/Units/Chu-Ko-Nu
  rotate: false
  xy: 1696, 404
  size: 32, 28
  orig: 32, 28
  offset: 0, 0
  index: -1
TileSets/FantasyHex/Units/CivilianLandUnit
  rotate: false
  xy: 1817, 1174
  size: 32, 28
  orig: 32, 28
  offset: 0, 0
  index: -1
TileSets/FantasyHex/Units/Comanche Rider
  rotate: false
  xy: 1790, 1059
  size: 32, 29
  orig: 32, 29
  offset: 0, 0
  index: -1
TileSets/FantasyHex/Units/Companion Cavalry
  rotate: false
  xy: 1790, 1022
  size: 32, 29
  orig: 32, 29
  offset: 0, 0
  index: -1
TileSets/FantasyHex/Units/Composite Bowman
  rotate: false
  xy: 1790, 986
  size: 32, 28
  orig: 32, 28
  offset: 0, 0
  index: -1
TileSets/FantasyHex/Units/Conquistador
  rotate: false
  xy: 1790, 950
  size: 32, 28
  orig: 32, 28
  offset: 0, 0
  index: -1
TileSets/FantasyHex/Units/Cossack
  rotate: false
  xy: 1790, 914
  size: 32, 28
  orig: 32, 28
  offset: 0, 0
  index: -1
TileSets/FantasyHex/Units/Crossbowman
  rotate: false
  xy: 1790, 842
  size: 32, 28
  orig: 32, 28
  offset: 0, 0
  index: -1
TileSets/FantasyHex/Units/Cruiser
  rotate: false
  xy: 2009, 1833
  size: 32, 26
  orig: 32, 26
  offset: 0, 0
  index: -1
TileSets/FantasyHex/Units/Destroyer
  rotate: false
  xy: 1857, 1448
  size: 32, 28
  orig: 32, 28
  offset: 0, 0
  index: -1
TileSets/FantasyHex/Units/Dromon
  rotate: false
  xy: 1857, 1412
  size: 32, 28
  orig: 32, 28
  offset: 0, 0
  index: -1
TileSets/FantasyHex/Units/Foreign Legion
  rotate: false
  xy: 1977, 1448
  size: 32, 28
  orig: 32, 28
  offset: 0, 0
  index: -1
TileSets/FantasyHex/Units/Frigate
  rotate: false
  xy: 1977, 1412
  size: 32, 28
  orig: 32, 28
  offset: 0, 0
  index: -1
TileSets/FantasyHex/Units/Galleass
  rotate: false
  xy: 1937, 1329
  size: 32, 28
  orig: 32, 28
  offset: 0, 0
  index: -1
TileSets/FantasyHex/Units/Galley
  rotate: false
  xy: 1977, 1376
  size: 32, 28
  orig: 32, 28
  offset: 0, 0
  index: -1
TileSets/FantasyHex/Units/Gatling Gun
  rotate: false
  xy: 1857, 1228
  size: 32, 28
  orig: 32, 28
  offset: 0, 0
  index: -1
TileSets/FantasyHex/Units/Great Admiral
  rotate: false
  xy: 1937, 1143
  size: 32, 31
  orig: 32, 31
  offset: 0, 0
  index: -1
TileSets/FantasyHex/Units/Great Artist
  rotate: false
  xy: 1977, 1150
  size: 32, 28
  orig: 32, 28
  offset: 0, 0
  index: -1
TileSets/FantasyHex/Units/Great Engineer
  rotate: false
  xy: 1634, 240
  size: 32, 28
  orig: 32, 28
  offset: 0, 0
  index: -1
TileSets/FantasyHex/Units/Great Galleass
  rotate: false
  xy: 1624, 204
  size: 32, 28
  orig: 32, 28
  offset: 0, 0
  index: -1
TileSets/FantasyHex/Units/Great General
  rotate: false
  xy: 1624, 165
  size: 32, 31
  orig: 32, 31
  offset: 0, 0
  index: -1
TileSets/FantasyHex/Units/Great Merchant
  rotate: false
  xy: 1624, 129
  size: 32, 28
  orig: 32, 28
  offset: 0, 0
  index: -1
TileSets/FantasyHex/Units/Great Musician
  rotate: false
  xy: 1772, 574
  size: 32, 28
  orig: 32, 28
  offset: 0, 0
  index: -1
TileSets/FantasyHex/Units/Great Prophet
  rotate: false
  xy: 1736, 538
  size: 32, 28
  orig: 32, 28
  offset: 0, 0
  index: -1
TileSets/FantasyHex/Units/Great Scientist
  rotate: false
  xy: 1736, 502
  size: 32, 28
  orig: 32, 28
  offset: 0, 0
  index: -1
TileSets/FantasyHex/Units/Great War Infantry
  rotate: false
  xy: 1736, 466
  size: 32, 28
  orig: 32, 28
  offset: 0, 0
  index: -1
TileSets/FantasyHex/Units/Great Writer
  rotate: false
  xy: 1736, 430
  size: 32, 28
  orig: 32, 28
  offset: 0, 0
  index: -1
TileSets/FantasyHex/Units/Hakkapeliitta
  rotate: false
  xy: 1736, 394
  size: 32, 28
  orig: 32, 28
  offset: 0, 0
  index: -1
TileSets/FantasyHex/Units/Helicopter Gunship
  rotate: false
  xy: 1736, 358
  size: 32, 28
  orig: 32, 28
  offset: 0, 0
  index: -1
TileSets/FantasyHex/Units/Hoplite
  rotate: false
  xy: 1736, 322
  size: 32, 28
  orig: 32, 28
  offset: 0, 0
  index: -1
TileSets/FantasyHex/Units/Horse Archer
  rotate: false
  xy: 1776, 354
  size: 32, 28
  orig: 32, 28
  offset: 0, 0
  index: -1
TileSets/FantasyHex/Units/Horseman
  rotate: false
  xy: 1732, 286
  size: 32, 28
  orig: 32, 28
  offset: 0, 0
  index: -1
TileSets/FantasyHex/Units/Hussar
  rotate: false
  xy: 1830, 1101
  size: 32, 29
  orig: 32, 29
  offset: 0, 0
  index: -1
TileSets/FantasyHex/Units/Hwach'a
  rotate: false
  xy: 1830, 1065
  size: 32, 28
  orig: 32, 28
  offset: 0, 0
  index: -1
TileSets/FantasyHex/Units/Immortal
  rotate: false
  xy: 1830, 993
  size: 32, 28
  orig: 32, 28
  offset: 0, 0
  index: -1
TileSets/FantasyHex/Units/Impi
  rotate: false
  xy: 1830, 957
  size: 32, 28
  orig: 32, 28
  offset: 0, 0
  index: -1
TileSets/FantasyHex/Units/Infantry
  rotate: false
  xy: 1830, 849
  size: 32, 28
  orig: 32, 28
  offset: 0, 0
  index: -1
TileSets/FantasyHex/Units/Ironclad
  rotate: false
  xy: 1830, 777
  size: 32, 28
  orig: 32, 28
  offset: 0, 0
  index: -1
TileSets/FantasyHex/Units/Jaguar
  rotate: false
  xy: 1830, 669
  size: 32, 28
  orig: 32, 28
  offset: 0, 0
  index: -1
TileSets/FantasyHex/Units/Janissary
  rotate: false
  xy: 1830, 633
  size: 32, 28
  orig: 32, 28
  offset: 0, 0
  index: -1
TileSets/FantasyHex/Units/Keshik
  rotate: false
  xy: 1977, 1114
  size: 32, 28
  orig: 32, 28
  offset: 0, 0
  index: -1
TileSets/FantasyHex/Units/Khan
  rotate: false
  xy: 1664, 201
  size: 32, 31
  orig: 32, 31
  offset: 0, 0
  index: -1
TileSets/FantasyHex/Units/Knight
  rotate: false
  xy: 1664, 165
  size: 32, 28
  orig: 32, 28
  offset: 0, 0
  index: -1
TileSets/FantasyHex/Units/Kris Swordsman
  rotate: false
  xy: 1664, 91
  size: 32, 28
  orig: 32, 28
  offset: 0, 0
  index: -1
TileSets/FantasyHex/Units/Lancer
  rotate: false
  xy: 1684, 19
  size: 32, 28
  orig: 32, 28
  offset: 0, 0
  index: -1
TileSets/FantasyHex/Units/LandUnit
  rotate: false
  xy: 1674, 249
  size: 32, 28
  orig: 32, 28
  offset: 0, 0
  index: -1
TileSets/FantasyHex/Units/Landship
  rotate: false
  xy: 1704, 206
  size: 32, 28
  orig: 32, 28
  offset: 0, 0
  index: -1
TileSets/FantasyHex/Units/Landsknecht
  rotate: false
  xy: 1704, 170
  size: 32, 28
  orig: 32, 28
  offset: 0, 0
  index: -1
TileSets/FantasyHex/Units/Legion
  rotate: false
  xy: 1704, 134
  size: 32, 28
  orig: 32, 28
  offset: 0, 0
  index: -1
TileSets/FantasyHex/Units/Longbowman
  rotate: false
  xy: 1704, 98
  size: 32, 28
  orig: 32, 28
  offset: 0, 0
  index: -1
TileSets/FantasyHex/Units/Longswordsman
  rotate: false
  xy: 1704, 62
  size: 32, 28
  orig: 32, 28
  offset: 0, 0
  index: -1
TileSets/FantasyHex/Units/Machine Gun
  rotate: false
  xy: 1754, 242
  size: 32, 28
  orig: 32, 28
  offset: 0, 0
  index: -1
TileSets/FantasyHex/Units/Mandekalu Cavalry
  rotate: false
  xy: 1744, 206
  size: 32, 28
  orig: 32, 28
  offset: 0, 0
  index: -1
TileSets/FantasyHex/Units/Maori Warrior
  rotate: false
  xy: 1744, 123
  size: 32, 28
  orig: 32, 28
  offset: 0, 0
  index: -1
TileSets/FantasyHex/Units/Marine
  rotate: false
  xy: 1744, 51
  size: 32, 28
  orig: 32, 28
  offset: 0, 0
  index: -1
TileSets/FantasyHex/Units/Mechanized Infantry
  rotate: false
  xy: 1784, 205
  size: 32, 28
  orig: 32, 28
  offset: 0, 0
  index: -1
TileSets/FantasyHex/Units/Mehal Sefari
  rotate: false
  xy: 1784, 169
  size: 32, 28
  orig: 32, 28
  offset: 0, 0
  index: -1
TileSets/FantasyHex/Units/Merchant Of Venice
  rotate: false
  xy: 1784, 133
  size: 32, 28
  orig: 32, 28
  offset: 0, 0
  index: -1
TileSets/FantasyHex/Units/Minuteman
  rotate: false
  xy: 1784, 61
  size: 32, 28
  orig: 32, 28
  offset: 0, 0
  index: -1
TileSets/FantasyHex/Units/Missile Cruiser
  rotate: false
  xy: 1724, 15
  size: 32, 28
  orig: 32, 28
  offset: 0, 0
  index: -1
TileSets/FantasyHex/Units/Mobile SAM
  rotate: false
  xy: 1824, 205
  size: 32, 28
  orig: 32, 28
  offset: 0, 0
  index: -1
TileSets/FantasyHex/Units/Modern Armor
  rotate: false
  xy: 1824, 169
  size: 32, 28
  orig: 32, 28
  offset: 0, 0
  index: -1
TileSets/FantasyHex/Units/Mohawk Warrior
  rotate: false
  xy: 1824, 133
  size: 32, 28
  orig: 32, 28
  offset: 0, 0
  index: -1
TileSets/FantasyHex/Units/Musketeer
  rotate: false
  xy: 1804, 15
  size: 32, 28
  orig: 32, 28
  offset: 0, 0
  index: -1
TileSets/FantasyHex/Units/Musketman
  rotate: false
  xy: 1844, 15
  size: 32, 28
  orig: 32, 28
  offset: 0, 0
  index: -1
TileSets/FantasyHex/Units/Naresuan's Elephant
  rotate: false
  xy: 1816, 557
  size: 32, 28
  orig: 32, 28
  offset: 0, 0
  index: -1
TileSets/FantasyHex/Units/Nau
  rotate: false
  xy: 1816, 521
  size: 32, 28
  orig: 32, 28
  offset: 0, 0
  index: -1
TileSets/FantasyHex/Units/Norwegian Ski Infantry
  rotate: false
  xy: 1816, 485
  size: 32, 28
  orig: 32, 28
  offset: 0, 0
  index: -1
TileSets/FantasyHex/Units/Panzer
  rotate: false
  xy: 1856, 517
  size: 32, 28
  orig: 32, 28
  offset: 0, 0
  index: -1
TileSets/FantasyHex/Units/Paratrooper
  rotate: false
  xy: 1856, 481
  size: 32, 28
  orig: 32, 28
  offset: 0, 0
  index: -1
TileSets/FantasyHex/Units/Pathfinder
  rotate: false
  xy: 1856, 405
  size: 32, 28
  orig: 32, 28
  offset: 0, 0
  index: -1
TileSets/FantasyHex/Units/Persian Immortal
  rotate: false
  xy: 1856, 333
  size: 32, 28
  orig: 32, 28
  offset: 0, 0
  index: -1
TileSets/FantasyHex/Units/Pictish Warrior
  rotate: false
  xy: 1856, 297
  size: 32, 28
  orig: 32, 28
  offset: 0, 0
  index: -1
TileSets/FantasyHex/Units/Pikeman
  rotate: false
  xy: 1870, 1112
  size: 32, 28
  orig: 32, 28
  offset: 0, 0
  index: -1
TileSets/FantasyHex/Units/Pracinha
  rotate: false
<<<<<<< HEAD
  xy: 1870, 696
=======
  xy: 1950, 694
>>>>>>> b8830f80
  size: 32, 28
  orig: 32, 28
  offset: 0, 0
  index: -1
TileSets/FantasyHex/Units/Privateer
  rotate: false
<<<<<<< HEAD
  xy: 1870, 660
=======
  xy: 1990, 1076
>>>>>>> b8830f80
  size: 32, 28
  orig: 32, 28
  offset: 0, 0
  index: -1
TileSets/FantasyHex/Units/Quinquereme
  rotate: false
<<<<<<< HEAD
  xy: 1910, 1035
=======
  xy: 1990, 932
>>>>>>> b8830f80
  size: 32, 28
  orig: 32, 28
  offset: 0, 0
  index: -1
TileSets/FantasyHex/Units/Rifleman
  rotate: false
<<<<<<< HEAD
  xy: 1910, 999
=======
  xy: 1990, 896
>>>>>>> b8830f80
  size: 32, 28
  orig: 32, 28
  offset: 0, 0
  index: -1
TileSets/FantasyHex/Units/Rocket Artillery
  rotate: false
<<<<<<< HEAD
  xy: 1910, 815
=======
  xy: 1990, 712
>>>>>>> b8830f80
  size: 32, 28
  orig: 32, 28
  offset: 0, 0
  index: -1
TileSets/FantasyHex/Units/Samurai
  rotate: false
<<<<<<< HEAD
  xy: 1910, 779
=======
  xy: 1990, 676
>>>>>>> b8830f80
  size: 32, 28
  orig: 32, 28
  offset: 0, 0
  index: -1
TileSets/FantasyHex/Units/Scout
  rotate: false
<<<<<<< HEAD
  xy: 1910, 743
=======
  xy: 1910, 670
>>>>>>> b8830f80
  size: 32, 28
  orig: 32, 28
  offset: 0, 0
  index: -1
TileSets/FantasyHex/Units/Sea Beggar
  rotate: false
<<<<<<< HEAD
  xy: 1910, 707
=======
  xy: 1950, 658
>>>>>>> b8830f80
  size: 32, 28
  orig: 32, 28
  offset: 0, 0
  index: -1
TileSets/FantasyHex/Units/Settler
  rotate: false
<<<<<<< HEAD
  xy: 1910, 670
=======
  xy: 1892, 633
>>>>>>> b8830f80
  size: 32, 29
  orig: 32, 29
  offset: 0, 0
  index: -1
TileSets/FantasyHex/Units/Ship of the Line
  rotate: false
<<<<<<< HEAD
  xy: 1950, 1037
=======
  xy: 1736, 267
>>>>>>> b8830f80
  size: 32, 29
  orig: 32, 29
  offset: 0, 0
  index: -1
TileSets/FantasyHex/Units/Siege Tower
  rotate: false
<<<<<<< HEAD
  xy: 1950, 1001
=======
  xy: 1776, 267
>>>>>>> b8830f80
  size: 32, 28
  orig: 32, 28
  offset: 0, 0
  index: -1
TileSets/FantasyHex/Units/Sipahi
  rotate: false
<<<<<<< HEAD
  xy: 1950, 855
=======
  xy: 1856, 262
>>>>>>> b8830f80
  size: 32, 30
  orig: 32, 30
  offset: 0, 0
  index: -1
TileSets/FantasyHex/Units/Slinger
  rotate: false
<<<<<<< HEAD
  xy: 1950, 819
=======
  xy: 1896, 264
>>>>>>> b8830f80
  size: 32, 28
  orig: 32, 28
  offset: 0, 0
  index: -1
TileSets/FantasyHex/Units/Spearman
  rotate: false
<<<<<<< HEAD
  xy: 1950, 711
=======
  xy: 1856, 226
>>>>>>> b8830f80
  size: 32, 28
  orig: 32, 28
  offset: 0, 0
  index: -1
TileSets/FantasyHex/Units/Submarine
  rotate: false
<<<<<<< HEAD
  xy: 1990, 1044
=======
  xy: 1812, 198
>>>>>>> b8830f80
  size: 32, 26
  orig: 32, 26
  offset: 0, 0
  index: -1
TileSets/FantasyHex/Units/Swordsman
  rotate: false
<<<<<<< HEAD
  xy: 1990, 936
=======
  xy: 1852, 154
>>>>>>> b8830f80
  size: 32, 28
  orig: 32, 28
  offset: 0, 0
  index: -1
TileSets/FantasyHex/Units/Tank
  rotate: false
<<<<<<< HEAD
  xy: 1990, 900
=======
  xy: 1896, 192
>>>>>>> b8830f80
  size: 32, 28
  orig: 32, 28
  offset: 0, 0
  index: -1
TileSets/FantasyHex/Units/Tercio
  rotate: false
<<<<<<< HEAD
  xy: 1990, 864
=======
  xy: 1892, 156
>>>>>>> b8830f80
  size: 32, 28
  orig: 32, 28
  offset: 0, 0
  index: -1
TileSets/FantasyHex/Units/Trebuchet
  rotate: false
<<<<<<< HEAD
  xy: 1990, 720
=======
  xy: 1932, 156
>>>>>>> b8830f80
  size: 32, 28
  orig: 32, 28
  offset: 0, 0
  index: -1
TileSets/FantasyHex/Units/Trireme
  rotate: false
<<<<<<< HEAD
  xy: 1990, 684
=======
  xy: 1932, 120
>>>>>>> b8830f80
  size: 32, 28
  orig: 32, 28
  offset: 0, 0
  index: -1
TileSets/FantasyHex/Units/Turtle Ship
  rotate: false
<<<<<<< HEAD
  xy: 1896, 442
=======
  xy: 1994, 532
>>>>>>> b8830f80
  size: 32, 28
  orig: 32, 28
  offset: 0, 0
  index: -1
TileSets/FantasyHex/Units/War Chariot
  rotate: false
<<<<<<< HEAD
  xy: 1896, 370
=======
  xy: 1936, 456
>>>>>>> b8830f80
  size: 32, 28
  orig: 32, 28
  offset: 0, 0
  index: -1
TileSets/FantasyHex/Units/War Elephant
  rotate: false
<<<<<<< HEAD
  xy: 1896, 334
=======
  xy: 1936, 420
>>>>>>> b8830f80
  size: 32, 28
  orig: 32, 28
  offset: 0, 0
  index: -1
TileSets/FantasyHex/Units/Warrior
  rotate: false
<<<<<<< HEAD
  xy: 1896, 298
=======
  xy: 1936, 384
>>>>>>> b8830f80
  size: 32, 28
  orig: 32, 28
  offset: 0, 0
  index: -1
TileSets/FantasyHex/Units/WaterUnit
  rotate: false
<<<<<<< HEAD
  xy: 1990, 574
=======
  xy: 1936, 350
>>>>>>> b8830f80
  size: 32, 26
  orig: 32, 26
  offset: 0, 0
  index: -1
TileSets/FantasyHex/Units/Winged Hussar
  rotate: false
<<<<<<< HEAD
  xy: 1936, 383
=======
  xy: 1976, 456
>>>>>>> b8830f80
  size: 32, 28
  orig: 32, 28
  offset: 0, 0
  index: -1
TileSets/FantasyHex/Units/Work Boats
  rotate: false
<<<<<<< HEAD
  xy: 1936, 347
=======
  xy: 1976, 420
>>>>>>> b8830f80
  size: 32, 28
  orig: 32, 28
  offset: 0, 0
  index: -1
TileSets/FantasyHex/Units/Worker
  rotate: false
<<<<<<< HEAD
  xy: 1936, 311
=======
  xy: 1976, 384
>>>>>>> b8830f80
  size: 32, 28
  orig: 32, 28
  offset: 0, 0
  index: -1
TileSets/FantasyHex/road
  rotate: false
  xy: 1816, 1843
  size: 61, 11
  orig: 61, 11
  offset: 0, 0
  index: -1
TileSets/Default/road
  rotate: false
  xy: 1816, 1843
  size: 61, 11
  orig: 61, 11
  offset: 0, 0
  index: -1
UnitPromotionIcons/Accuracy
  rotate: false
  xy: 644, 1094
  size: 50, 50
  orig: 50, 50
  offset: 0, 0
  index: -1
UnitPromotionIcons/Air Repair
  rotate: false
  xy: 1816, 1785
  size: 50, 50
  orig: 50, 50
  offset: 0, 0
  index: -1
UnitPromotionIcons/Air Targeting
  rotate: false
  xy: 1142, 54
  size: 50, 50
  orig: 50, 50
  offset: 0, 0
  index: -1
UnitPromotionIcons/Targeting
  rotate: false
  xy: 1142, 54
  size: 50, 50
  orig: 50, 50
  offset: 0, 0
  index: -1
UnitPromotionIcons/Ambush
  rotate: false
  xy: 1200, 54
  size: 50, 50
  orig: 50, 50
  offset: 0, 0
  index: -1
UnitPromotionIcons/Amphibious
  rotate: false
  xy: 1816, 1669
  size: 50, 50
  orig: 50, 50
  offset: 0, 0
  index: -1
UnitPromotionIcons/Armor Plating
  rotate: false
  xy: 1816, 1611
  size: 50, 50
  orig: 50, 50
  offset: 0, 0
  index: -1
UnitPromotionIcons/Barrage
  rotate: false
  xy: 1816, 1553
  size: 50, 50
  orig: 50, 50
  offset: 0, 0
  index: -1
UnitPromotionIcons/Besiege
  rotate: false
  xy: 1374, 54
  size: 50, 50
  orig: 50, 50
  offset: 0, 0
  index: -1
UnitPromotionIcons/Siege
  rotate: false
  xy: 1374, 54
  size: 50, 50
  orig: 50, 50
  offset: 0, 0
  index: -1
UnitPromotionIcons/Blitz
  rotate: false
  xy: 1432, 54
  size: 50, 50
  orig: 50, 50
  offset: 0, 0
  index: -1
UnitPromotionIcons/Boarding Party
  rotate: false
  xy: 1490, 54
  size: 50, 50
  orig: 50, 50
  offset: 0, 0
  index: -1
UnitPromotionIcons/Bombardment
  rotate: false
  xy: 1548, 54
  size: 50, 50
  orig: 50, 50
  offset: 0, 0
  index: -1
UnitPromotionIcons/Charge
  rotate: false
  xy: 220, 9
  size: 50, 50
  orig: 50, 50
  offset: 0, 0
  index: -1
UnitPromotionIcons/Coastal Raider
  rotate: false
  xy: 394, 9
  size: 50, 50
  orig: 50, 50
  offset: 0, 0
  index: -1
UnitPromotionIcons/Cover
  rotate: false
  xy: 626, 14
  size: 50, 50
  orig: 50, 50
  offset: 0, 0
  index: -1
PolicyIcons/Discipline
  rotate: false
  xy: 626, 14
  size: 50, 50
  orig: 50, 50
  offset: 0, 0
  index: -1
UnitPromotionIcons/Drill
  rotate: false
  xy: 1932, 1774
  size: 50, 50
  orig: 50, 50
  offset: 0, 0
  index: -1
UnitPromotionIcons/Evasion
  rotate: false
  xy: 1932, 1716
  size: 50, 50
  orig: 50, 50
  offset: 0, 0
  index: -1
UnitPromotionIcons/Extended Range
  rotate: false
  xy: 1874, 1600
  size: 50, 50
  orig: 50, 50
  offset: 0, 0
  index: -1
UnitPromotionIcons/Operational Range
  rotate: false
  xy: 1874, 1600
  size: 50, 50
  orig: 50, 50
  offset: 0, 0
  index: -1
UnitPromotionIcons/Flight Deck
  rotate: false
  xy: 1932, 1600
  size: 50, 50
  orig: 50, 50
  offset: 0, 0
  index: -1
UnitPromotionIcons/Formation
  rotate: false
  xy: 1874, 1542
  size: 50, 50
  orig: 50, 50
  offset: 0, 0
  index: -1
UnitPromotionIcons/Great Generals
  rotate: false
  xy: 1600, 1480
  size: 50, 50
  orig: 50, 50
  offset: 0, 0
  index: -1
UnitPromotionIcons/Quick Study
  rotate: false
  xy: 1600, 1480
  size: 50, 50
  orig: 50, 50
  offset: 0, 0
  index: -1
UnitPromotionIcons/Haka War Dance
  rotate: false
  xy: 1658, 1480
  size: 50, 50
  orig: 50, 50
  offset: 0, 0
  index: -1
UnitPromotionIcons/Heal Instantly
  rotate: false
  xy: 1716, 1480
  size: 50, 50
  orig: 50, 50
  offset: 0, 0
  index: -1
UnitPromotionIcons/Indirect Fire
  rotate: false
  xy: 1585, 1364
  size: 50, 50
  orig: 50, 50
  offset: 0, 0
  index: -1
UnitPromotionIcons/Interception
  rotate: false
  xy: 1585, 1306
  size: 50, 50
  orig: 50, 50
  offset: 0, 0
  index: -1
UnitPromotionIcons/Logistics
  rotate: false
  xy: 1643, 1306
  size: 50, 50
  orig: 50, 50
  offset: 0, 0
  index: -1
UnitPromotionIcons/March
  rotate: false
  xy: 1643, 1248
  size: 50, 50
  orig: 50, 50
  offset: 0, 0
  index: -1
UnitPromotionIcons/Medic
  rotate: false
  xy: 1701, 1306
  size: 50, 50
  orig: 50, 50
  offset: 0, 0
  index: -1
UnitPromotionIcons/Mobility
  rotate: false
  xy: 1697, 1132
  size: 50, 50
  orig: 50, 50
  offset: 0, 0
  index: -1
UnitPromotionIcons/Morale
  rotate: false
  xy: 1990, 1716
  size: 50, 50
  orig: 50, 50
  offset: 0, 0
  index: -1
UnitPromotionIcons/Rejuvenation
  rotate: false
  xy: 1732, 1074
  size: 50, 50
  orig: 50, 50
  offset: 0, 0
  index: -1
UnitPromotionIcons/Scouting
  rotate: false
  xy: 1616, 900
  size: 50, 50
  orig: 50, 50
  offset: 0, 0
  index: -1
UnitPromotionIcons/Sentry
  rotate: false
  xy: 1616, 900
  size: 50, 50
  orig: 50, 50
  offset: 0, 0
  index: -1
UnitPromotionIcons/Shock
  rotate: false
  xy: 1674, 900
  size: 50, 50
  orig: 50, 50
  offset: 0, 0
  index: -1
UnitPromotionIcons/Slinger Withdraw
  rotate: false
  xy: 1616, 842
  size: 50, 50
  orig: 50, 50
  offset: 0, 0
  index: -1
UnitPromotionIcons/Sortie
  rotate: false
  xy: 1674, 842
  size: 50, 50
  orig: 50, 50
  offset: 0, 0
  index: -1
UnitPromotionIcons/Supply
  rotate: false
  xy: 1674, 784
  size: 50, 50
  orig: 50, 50
  offset: 0, 0
  index: -1
UnitPromotionIcons/Survivalism
  rotate: false
  xy: 1616, 726
  size: 50, 50
  orig: 50, 50
  offset: 0, 0
  index: -1
UnitPromotionIcons/Volley
  rotate: false
  xy: 1674, 610
  size: 50, 50
  orig: 50, 50
  offset: 0, 0
  index: -1
UnitPromotionIcons/Wolfpack
  rotate: false
  xy: 1732, 610
  size: 50, 50
  orig: 50, 50
  offset: 0, 0
  index: -1
UnitPromotionIcons/Woodsman
  rotate: false
  xy: 1674, 552
  size: 50, 50
  orig: 50, 50
  offset: 0, 0
  index: -1<|MERGE_RESOLUTION|>--- conflicted
+++ resolved
@@ -6,21 +6,21 @@
 repeat: none
 EmojiIcons/Gold
   rotate: false
-  xy: 1932, 1484
+  xy: 1816, 1495
   size: 50, 50
   orig: 50, 50
   offset: 0, 0
   index: -1
 EmojiIcons/Production
   rotate: false
-  xy: 1759, 1248
+  xy: 1759, 1306
   size: 50, 50
   orig: 50, 50
   offset: 0, 0
   index: -1
 EmojiIcons/Turn
   rotate: false
-  xy: 1732, 726
+  xy: 1674, 726
   size: 50, 50
   orig: 50, 50
   offset: 0, 0
@@ -174,7 +174,7 @@
   index: -1
 ImprovementIcons/Quarry
   rotate: false
-  xy: 1184, 760
+  xy: 1292, 868
   size: 100, 100
   orig: 100, 100
   offset: 0, 0
@@ -195,21 +195,21 @@
   index: -1
 ImprovementIcons/Road
   rotate: false
-  xy: 1292, 652
+  xy: 1400, 760
   size: 100, 100
   orig: 100, 100
   offset: 0, 0
   index: -1
 ImprovementIcons/Terrace farm
   rotate: false
-  xy: 760, 112
+  xy: 1378, 220
   size: 100, 100
   orig: 100, 100
   offset: 0, 0
   index: -1
 ImprovementIcons/Trading post
   rotate: false
-  xy: 1300, 112
+  xy: 1192, 112
   size: 100, 100
   orig: 100, 100
   offset: 0, 0
@@ -356,35 +356,35 @@
   index: -1
 NationIcons/Rome
   rotate: false
+  xy: 1076, 436
+  size: 100, 100
+  orig: 100, 100
+  offset: 0, 0
+  index: -1
+NationIcons/Russia
+  rotate: false
   xy: 968, 328
   size: 100, 100
   orig: 100, 100
   offset: 0, 0
   index: -1
-NationIcons/Russia
-  rotate: false
-  xy: 1400, 652
-  size: 100, 100
-  orig: 100, 100
-  offset: 0, 0
-  index: -1
 NationIcons/Siam
   rotate: false
-  xy: 1184, 328
+  xy: 1292, 436
   size: 100, 100
   orig: 100, 100
   offset: 0, 0
   index: -1
 NationIcons/Songhai
   rotate: false
+  xy: 1400, 328
+  size: 100, 100
+  orig: 100, 100
+  offset: 0, 0
+  index: -1
+NationIcons/Spain
+  rotate: false
   xy: 1508, 976
-  size: 100, 100
-  orig: 100, 100
-  offset: 0, 0
-  index: -1
-NationIcons/Spain
-  rotate: false
-  xy: 1508, 868
   size: 100, 100
   orig: 100, 100
   offset: 0, 0
@@ -398,18 +398,18 @@
   index: -1
 NationIcons/The Netherlands
   rotate: false
+  xy: 760, 112
+  size: 100, 100
+  orig: 100, 100
+  offset: 0, 0
+  index: -1
+NationIcons/The Ottomans
+  rotate: false
   xy: 868, 112
   size: 100, 100
   orig: 100, 100
   offset: 0, 0
   index: -1
-NationIcons/The Ottomans
-  rotate: false
-  xy: 976, 112
-  size: 100, 100
-  orig: 100, 100
-  offset: 0, 0
-  index: -1
 OtherIcons/Aircraft
   rotate: false
   xy: 1816, 1727
@@ -419,7 +419,7 @@
   index: -1
 OtherIcons/BackArrow
   rotate: false
-  xy: 1316, 54
+  xy: 1208, 54
   size: 50, 50
   orig: 50, 50
   offset: 0, 0
@@ -440,7 +440,7 @@
   index: -1
 OtherIcons/Border-outer
   rotate: false
-  xy: 1870, 601
+  xy: 1870, 681
   size: 31, 15
   orig: 31, 15
   offset: 0, 0
@@ -503,7 +503,7 @@
   index: -1
 OtherIcons/Down
   rotate: false
-  xy: 1874, 1716
+  xy: 684, 14
   size: 50, 50
   orig: 50, 50
   offset: 0, 0
@@ -524,7 +524,7 @@
   index: -1
 OtherIcons/Link
   rotate: false
-  xy: 1585, 1248
+  xy: 1643, 1364
   size: 50, 50
   orig: 50, 50
   offset: 0, 0
@@ -599,72 +599,65 @@
   orig: 100, 100
   offset: 0, 0
   index: -1
-OtherIcons/Present
-  rotate: false
-  xy: 752, 436
-  size: 100, 100
-  orig: 100, 100
-  offset: 0, 0
-  index: -1
 OtherIcons/Puppet
   rotate: false
-  xy: 1292, 868
+  xy: 1400, 976
   size: 100, 100
   orig: 100, 100
   offset: 0, 0
   index: -1
 OtherIcons/Quest
   rotate: false
+  xy: 1184, 760
+  size: 100, 100
+  orig: 100, 100
+  offset: 0, 0
+  index: -1
+OtherIcons/Quickstart
+  rotate: false
   xy: 1076, 652
   size: 100, 100
   orig: 100, 100
   offset: 0, 0
   index: -1
-OtherIcons/Quickstart
-  rotate: false
-  xy: 968, 544
-  size: 100, 100
-  orig: 100, 100
-  offset: 0, 0
-  index: -1
 OtherIcons/Resume
   rotate: false
-  xy: 860, 328
+  xy: 968, 436
   size: 100, 100
   orig: 100, 100
   offset: 0, 0
   index: -1
 OtherIcons/Shield
   rotate: false
-  xy: 1292, 436
+  xy: 1400, 544
   size: 100, 100
   orig: 100, 100
   offset: 0, 0
   index: -1
 OtherIcons/Sleep
   rotate: false
-  xy: 1400, 328
+  xy: 1292, 328
   size: 100, 100
   orig: 100, 100
   offset: 0, 0
   index: -1
 OtherIcons/Star
   rotate: false
-  xy: 1508, 550
+  xy: 1508, 658
   size: 100, 94
   orig: 100, 94
   offset: 0, 0
   index: -1
 OtherIcons/Stop
   rotate: false
-  xy: 946, 220
+  xy: 838, 220
   size: 100, 100
   orig: 100, 100
   offset: 0, 0
   index: -1
 OtherIcons/Swap
   rotate: false
-  xy: 1162, 220
+  xy: 1054, 220
   size: 100, 100
   orig: 100, 100
   offset: 0, 0
@@ -678,308 +671,308 @@
   index: -1
 OtherIcons/Up
   rotate: false
-  xy: 1732, 668
+  xy: 1674, 668
   size: 50, 50
   orig: 50, 50
   offset: 0, 0
   index: -1
 OtherIcons/whiteDot
   rotate: false
-  xy: 1790, 610
+  xy: 1870, 672
   size: 1, 1
   orig: 1, 1
   offset: 0, 0
   index: -1
 PolicyIcons/Aesthetics
   rotate: false
-  xy: 1084, 54
+  xy: 976, 54
   size: 50, 50
   orig: 50, 50
   offset: 0, 0
   index: -1
 PolicyIcons/Aristocracy
   rotate: false
-  xy: 1258, 54
+  xy: 1150, 54
   size: 50, 50
   orig: 50, 50
   offset: 0, 0
   index: -1
 PolicyIcons/Citizenship
   rotate: false
-  xy: 278, 9
+  xy: 1556, 54
   size: 50, 50
   orig: 50, 50
   offset: 0, 0
   index: -1
 PolicyIcons/Civil Society
   rotate: false
+  xy: 220, 9
+  size: 50, 50
+  orig: 50, 50
+  offset: 0, 0
+  index: -1
+PolicyIcons/Collective Rule
+  rotate: false
   xy: 336, 9
   size: 50, 50
   orig: 50, 50
   offset: 0, 0
   index: -1
-PolicyIcons/Collective Rule
+PolicyIcons/Communism
+  rotate: false
+  xy: 394, 9
+  size: 50, 50
+  orig: 50, 50
+  offset: 0, 0
+  index: -1
+PolicyIcons/Constitution
   rotate: false
   xy: 452, 14
   size: 50, 50
   orig: 50, 50
   offset: 0, 0
   index: -1
-PolicyIcons/Communism
-  rotate: false
-  xy: 510, 14
-  size: 50, 50
-  orig: 50, 50
-  offset: 0, 0
-  index: -1
-PolicyIcons/Constitution
+PolicyIcons/Cultural Diplomacy
   rotate: false
   xy: 568, 14
   size: 50, 50
   orig: 50, 50
   offset: 0, 0
   index: -1
-PolicyIcons/Cultural Diplomacy
-  rotate: false
-  xy: 684, 14
-  size: 50, 50
-  orig: 50, 50
-  offset: 0, 0
-  index: -1
 PolicyIcons/Democracy
   rotate: false
-  xy: 1874, 1774
+  xy: 626, 14
   size: 50, 50
   orig: 50, 50
   offset: 0, 0
   index: -1
 PolicyIcons/Educated Elite
   rotate: false
-  xy: 1874, 1658
+  xy: 1874, 1716
   size: 50, 50
   orig: 50, 50
   offset: 0, 0
   index: -1
 PolicyIcons/Fascism
   rotate: false
-  xy: 1932, 1658
+  xy: 1932, 1716
   size: 50, 50
   orig: 50, 50
   offset: 0, 0
   index: -1
 PolicyIcons/Free Religion
   rotate: false
+  xy: 1932, 1600
+  size: 50, 50
+  orig: 50, 50
+  offset: 0, 0
+  index: -1
+PolicyIcons/Free Speech
+  rotate: false
+  xy: 1874, 1542
+  size: 50, 50
+  orig: 50, 50
+  offset: 0, 0
+  index: -1
+PolicyIcons/Free Thought
+  rotate: false
   xy: 1932, 1542
   size: 50, 50
   orig: 50, 50
   offset: 0, 0
   index: -1
-PolicyIcons/Free Speech
-  rotate: false
-  xy: 1816, 1495
-  size: 50, 50
-  orig: 50, 50
-  offset: 0, 0
-  index: -1
-PolicyIcons/Free Thought
-  rotate: false
-  xy: 1874, 1484
-  size: 50, 50
-  orig: 50, 50
-  offset: 0, 0
-  index: -1
 PolicyIcons/Humanism
   rotate: false
-  xy: 1585, 1422
+  xy: 1658, 1480
   size: 50, 50
   orig: 50, 50
   offset: 0, 0
   index: -1
 PolicyIcons/Landed Elite
   rotate: false
-  xy: 1643, 1364
+  xy: 1643, 1422
   size: 50, 50
   orig: 50, 50
   offset: 0, 0
   index: -1
 PolicyIcons/Legalism
   rotate: false
-  xy: 1701, 1422
+  xy: 1585, 1306
   size: 50, 50
   orig: 50, 50
   offset: 0, 0
   index: -1
 PolicyIcons/Mandate Of Heaven
   rotate: false
-  xy: 1701, 1364
+  xy: 1585, 1248
   size: 50, 50
   orig: 50, 50
   offset: 0, 0
   index: -1
 PolicyIcons/Mercantilism
   rotate: false
+  xy: 1643, 1248
+  size: 50, 50
+  orig: 50, 50
+  offset: 0, 0
+  index: -1
+PolicyIcons/Merchant Navy
+  rotate: false
+  xy: 1701, 1306
+  size: 50, 50
+  orig: 50, 50
+  offset: 0, 0
+  index: -1
+PolicyIcons/Meritocracy
+  rotate: false
   xy: 1701, 1248
   size: 50, 50
   orig: 50, 50
   offset: 0, 0
   index: -1
-PolicyIcons/Merchant Navy
+PolicyIcons/Militarism
   rotate: false
   xy: 1585, 1190
   size: 50, 50
   orig: 50, 50
   offset: 0, 0
   index: -1
-PolicyIcons/Meritocracy
+PolicyIcons/Military Caste
   rotate: false
   xy: 1643, 1190
   size: 50, 50
   orig: 50, 50
   offset: 0, 0
   index: -1
-PolicyIcons/Militarism
+PolicyIcons/Military Tradition
   rotate: false
   xy: 1701, 1190
   size: 50, 50
   orig: 50, 50
   offset: 0, 0
   index: -1
-PolicyIcons/Military Caste
-  rotate: false
-  xy: 1581, 1132
-  size: 50, 50
-  orig: 50, 50
-  offset: 0, 0
-  index: -1
-PolicyIcons/Military Tradition
+PolicyIcons/Monarchy
   rotate: false
   xy: 1639, 1132
   size: 50, 50
   orig: 50, 50
   offset: 0, 0
   index: -1
-PolicyIcons/Monarchy
-  rotate: false
-  xy: 1990, 1774
-  size: 50, 50
-  orig: 50, 50
-  offset: 0, 0
-  index: -1
 PolicyIcons/Nationalism
   rotate: false
+  xy: 1990, 1716
+  size: 50, 50
+  orig: 50, 50
+  offset: 0, 0
+  index: -1
+PolicyIcons/Naval Tradition
+  rotate: false
+  xy: 1990, 1658
+  size: 50, 50
+  orig: 50, 50
+  offset: 0, 0
+  index: -1
+PolicyIcons/Oligarchy
+  rotate: false
   xy: 1990, 1600
   size: 50, 50
   orig: 50, 50
   offset: 0, 0
   index: -1
-PolicyIcons/Naval Tradition
+PolicyIcons/Organized Religion
   rotate: false
   xy: 1990, 1542
   size: 50, 50
   orig: 50, 50
   offset: 0, 0
   index: -1
-PolicyIcons/Oligarchy
+PolicyIcons/Philantropy
   rotate: false
   xy: 1990, 1484
   size: 50, 50
   orig: 50, 50
   offset: 0, 0
   index: -1
-PolicyIcons/Organized Religion
-  rotate: false
-  xy: 1606, 54
-  size: 50, 50
-  orig: 50, 50
-  offset: 0, 0
-  index: -1
-PolicyIcons/Philantropy
+PolicyIcons/Planned Economy
   rotate: false
   xy: 1594, 276
   size: 50, 50
   orig: 50, 50
   offset: 0, 0
   index: -1
-PolicyIcons/Planned Economy
+PolicyIcons/Police State
   rotate: false
   xy: 1759, 1422
   size: 50, 50
   orig: 50, 50
   offset: 0, 0
   index: -1
-PolicyIcons/Police State
+PolicyIcons/Populism
   rotate: false
   xy: 1759, 1364
   size: 50, 50
   orig: 50, 50
   offset: 0, 0
   index: -1
-PolicyIcons/Populism
-  rotate: false
-  xy: 1759, 1306
-  size: 50, 50
-  orig: 50, 50
-  offset: 0, 0
-  index: -1
 PolicyIcons/Professional Army
   rotate: false
+  xy: 1759, 1248
+  size: 50, 50
+  orig: 50, 50
+  offset: 0, 0
+  index: -1
+PolicyIcons/Protectionism
+  rotate: false
   xy: 1759, 1190
   size: 50, 50
   orig: 50, 50
   offset: 0, 0
   index: -1
-PolicyIcons/Protectionism
-  rotate: false
-  xy: 1755, 1132
-  size: 50, 50
-  orig: 50, 50
-  offset: 0, 0
-  index: -1
 PolicyIcons/Reformation
   rotate: false
-  xy: 1616, 1016
+  xy: 1616, 1074
   size: 50, 50
   orig: 50, 50
   offset: 0, 0
   index: -1
 PolicyIcons/Representation
   rotate: false
+  xy: 1674, 1074
+  size: 50, 50
+  orig: 50, 50
+  offset: 0, 0
+  index: -1
+PolicyIcons/Republic
+  rotate: false
+  xy: 1616, 958
+  size: 50, 50
+  orig: 50, 50
+  offset: 0, 0
+  index: -1
+PolicyIcons/Scholasticism
+  rotate: false
   xy: 1674, 1016
   size: 50, 50
   orig: 50, 50
   offset: 0, 0
   index: -1
-PolicyIcons/Republic
-  rotate: false
-  xy: 1616, 958
-  size: 50, 50
-  orig: 50, 50
-  offset: 0, 0
-  index: -1
-PolicyIcons/Scholasticism
-  rotate: false
-  xy: 1732, 1016
-  size: 50, 50
-  orig: 50, 50
-  offset: 0, 0
-  index: -1
 PolicyIcons/Scientific Revolution
   rotate: false
+  xy: 1732, 1074
+  size: 50, 50
+  orig: 50, 50
+  offset: 0, 0
+  index: -1
+PolicyIcons/Secularism
+  rotate: false
   xy: 1674, 958
   size: 50, 50
   orig: 50, 50
   offset: 0, 0
   index: -1
-PolicyIcons/Secularism
-  rotate: false
-  xy: 1732, 958
-  size: 50, 50
-  orig: 50, 50
-  offset: 0, 0
-  index: -1
 PolicyIcons/Socialism
   rotate: false
-  xy: 1732, 900
+  xy: 1674, 900
   size: 50, 50
   orig: 50, 50
   offset: 0, 0
@@ -993,32 +986,32 @@
   index: -1
 PolicyIcons/Theocracy
   rotate: false
+  xy: 1674, 784
+  size: 50, 50
+  orig: 50, 50
+  offset: 0, 0
+  index: -1
+PolicyIcons/Total War
+  rotate: false
+  xy: 1732, 842
+  size: 50, 50
+  orig: 50, 50
+  offset: 0, 0
+  index: -1
+PolicyIcons/Trade Unions
+  rotate: false
+  xy: 1616, 668
+  size: 50, 50
+  orig: 50, 50
+  offset: 0, 0
+  index: -1
+PolicyIcons/United Front
+  rotate: false
   xy: 1732, 784
   size: 50, 50
   orig: 50, 50
   offset: 0, 0
   index: -1
-PolicyIcons/Total War
-  rotate: false
-  xy: 1674, 726
-  size: 50, 50
-  orig: 50, 50
-  offset: 0, 0
-  index: -1
-PolicyIcons/Trade Unions
-  rotate: false
-  xy: 1616, 668
-  size: 50, 50
-  orig: 50, 50
-  offset: 0, 0
-  index: -1
-PolicyIcons/United Front
-  rotate: false
-  xy: 1674, 668
-  size: 50, 50
-  orig: 50, 50
-  offset: 0, 0
-  index: -1
 PolicyIcons/Universal Suffrage
   rotate: false
   xy: 1616, 610
@@ -1070,7 +1063,7 @@
   index: -1
 ReligionIcons/Taoism
   rotate: false
-  xy: 1270, 220
+  xy: 1162, 220
   size: 100, 100
   orig: 100, 100
   offset: 0, 0
@@ -1203,70 +1196,70 @@
   index: -1
 ResourceIcons/Sheep
   rotate: false
-  xy: 1400, 544
+  xy: 1076, 328
   size: 100, 100
   orig: 100, 100
   offset: 0, 0
   index: -1
 ResourceIcons/Silk
   rotate: false
+  xy: 1184, 328
+  size: 100, 100
+  orig: 100, 100
+  offset: 0, 0
+  index: -1
+ResourceIcons/Silver
+  rotate: false
   xy: 1400, 436
   size: 100, 100
   orig: 100, 100
   offset: 0, 0
   index: -1
-ResourceIcons/Silver
-  rotate: false
-  xy: 1292, 328
-  size: 100, 100
-  orig: 100, 100
-  offset: 0, 0
-  index: -1
 ResourceIcons/Spices
   rotate: false
-  xy: 1508, 652
+  xy: 1508, 760
   size: 100, 100
   orig: 100, 100
   offset: 0, 0
   index: -1
 ResourceIcons/Stone
   rotate: false
-  xy: 838, 220
+  xy: 730, 220
   size: 100, 100
   orig: 100, 100
   offset: 0, 0
   index: -1
 ResourceIcons/Sugar
   rotate: false
-  xy: 1054, 220
+  xy: 946, 220
   size: 100, 100
   orig: 100, 100
   offset: 0, 0
   index: -1
 ResourceIcons/Uranium
   rotate: false
+  xy: 1408, 112
+  size: 100, 100
+  orig: 100, 100
+  offset: 0, 0
+  index: -1
+ResourceIcons/Whales
+  rotate: false
   xy: 1486, 220
   size: 100, 100
   orig: 100, 100
   offset: 0, 0
   index: -1
-ResourceIcons/Whales
+ResourceIcons/Wheat
   rotate: false
   xy: 1516, 112
   size: 100, 100
   orig: 100, 100
   offset: 0, 0
   index: -1
-ResourceIcons/Wheat
+ResourceIcons/Wine
   rotate: false
   xy: 760, 4
-  size: 100, 100
-  orig: 100, 100
-  offset: 0, 0
-  index: -1
-ResourceIcons/Wine
-  rotate: false
-  xy: 868, 4
   size: 100, 100
   orig: 100, 100
   offset: 0, 0
@@ -1322,7 +1315,7 @@
   index: -1
 StatIcons/InterceptRange
   rotate: false
-  xy: 1643, 1422
+  xy: 1585, 1422
   size: 50, 50
   orig: 50, 50
   offset: 0, 0
@@ -1336,7 +1329,7 @@
   index: -1
 StatIcons/Movement
   rotate: false
-  xy: 1990, 1658
+  xy: 1990, 1774
   size: 50, 50
   orig: 50, 50
   offset: 0, 0
@@ -1357,21 +1350,21 @@
   index: -1
 StatIcons/Range
   rotate: false
-  xy: 1616, 1074
+  xy: 1755, 1132
   size: 50, 50
   orig: 50, 50
   offset: 0, 0
   index: -1
 StatIcons/RangedStrength
   rotate: false
-  xy: 1674, 1074
+  xy: 1614, 54
   size: 50, 50
   orig: 50, 50
   offset: 0, 0
   index: -1
 StatIcons/Resistance
   rotate: false
-  xy: 968, 436
+  xy: 1076, 544
   size: 100, 100
   orig: 100, 100
   offset: 0, 0
@@ -1385,14 +1378,14 @@
   index: -1
 StatIcons/Specialist
   rotate: false
-  xy: 1508, 760
+  xy: 1508, 868
   size: 100, 100
   orig: 100, 100
   offset: 0, 0
   index: -1
 StatIcons/Strength
   rotate: false
-  xy: 1732, 842
+  xy: 1674, 842
   size: 50, 50
   orig: 50, 50
   offset: 0, 0
@@ -1819,25 +1812,25 @@
   index: -1
 TechIcons/Printing Press
   rotate: false
-  xy: 1400, 976
+  xy: 752, 436
   size: 100, 100
   orig: 100, 100
   offset: 0, 0
   index: -1
 TechIcons/Radar
   rotate: false
+  xy: 968, 544
+  size: 100, 100
+  orig: 100, 100
+  offset: 0, 0
+  index: -1
+TechIcons/Radio
+  rotate: false
   xy: 860, 436
   size: 100, 100
   orig: 100, 100
   offset: 0, 0
   index: -1
-TechIcons/Radio
-  rotate: false
-  xy: 752, 328
-  size: 100, 100
-  orig: 100, 100
-  offset: 0, 0
-  index: -1
 TechIcons/Railroad
   rotate: false
   xy: 1400, 868
@@ -1847,112 +1840,112 @@
   index: -1
 TechIcons/Refrigeration
   rotate: false
+  xy: 1292, 760
+  size: 100, 100
+  orig: 100, 100
+  offset: 0, 0
+  index: -1
+TechIcons/Replaceable Parts
+  rotate: false
   xy: 1184, 652
   size: 100, 100
   orig: 100, 100
   offset: 0, 0
   index: -1
-TechIcons/Replaceable Parts
-  rotate: false
-  xy: 1076, 544
-  size: 100, 100
-  orig: 100, 100
-  offset: 0, 0
-  index: -1
 TechIcons/Rifling
   rotate: false
-  xy: 1400, 760
+  xy: 860, 328
   size: 100, 100
   orig: 100, 100
   offset: 0, 0
   index: -1
 TechIcons/Robotics
   rotate: false
+  xy: 1292, 652
+  size: 100, 100
+  orig: 100, 100
+  offset: 0, 0
+  index: -1
+TechIcons/Rocketry
+  rotate: false
   xy: 1184, 544
   size: 100, 100
   orig: 100, 100
   offset: 0, 0
   index: -1
-TechIcons/Rocketry
-  rotate: false
-  xy: 1076, 436
-  size: 100, 100
-  orig: 100, 100
-  offset: 0, 0
-  index: -1
 TechIcons/Sailing
   rotate: false
+  xy: 1400, 652
+  size: 100, 100
+  orig: 100, 100
+  offset: 0, 0
+  index: -1
+TechIcons/Satellites
+  rotate: false
   xy: 1292, 544
   size: 100, 100
   orig: 100, 100
   offset: 0, 0
   index: -1
-TechIcons/Satellites
+TechIcons/Scientific Theory
   rotate: false
   xy: 1184, 436
   size: 100, 100
   orig: 100, 100
   offset: 0, 0
   index: -1
-TechIcons/Scientific Theory
-  rotate: false
-  xy: 1076, 328
-  size: 100, 100
-  orig: 100, 100
-  offset: 0, 0
-  index: -1
 TechIcons/Stealth
   rotate: false
+  xy: 1508, 550
+  size: 100, 100
+  orig: 100, 100
+  offset: 0, 0
+  index: -1
+TechIcons/Steam Power
+  rotate: false
   xy: 1508, 442
   size: 100, 100
   orig: 100, 100
   offset: 0, 0
   index: -1
-TechIcons/Steam Power
+TechIcons/Steel
   rotate: false
   xy: 1508, 334
   size: 100, 100
   orig: 100, 100
   offset: 0, 0
   index: -1
-TechIcons/Steel
-  rotate: false
-  xy: 730, 220
-  size: 100, 100
-  orig: 100, 100
-  offset: 0, 0
-  index: -1
 TechIcons/Telecommunications
   rotate: false
-  xy: 1378, 220
+  xy: 1270, 220
   size: 100, 100
   orig: 100, 100
   offset: 0, 0
   index: -1
 TechIcons/The Wheel
   rotate: false
+  xy: 976, 112
+  size: 100, 100
+  orig: 100, 100
+  offset: 0, 0
+  index: -1
+TechIcons/Theology
+  rotate: false
   xy: 1084, 112
   size: 100, 100
   orig: 100, 100
   offset: 0, 0
   index: -1
-TechIcons/Theology
-  rotate: false
-  xy: 1192, 112
-  size: 100, 100
-  orig: 100, 100
-  offset: 0, 0
-  index: -1
 TechIcons/Trapping
   rotate: false
-  xy: 1408, 112
+  xy: 1300, 112
   size: 100, 100
   orig: 100, 100
   offset: 0, 0
   index: -1
 TechIcons/Writing
   rotate: false
-  xy: 976, 4
+  xy: 868, 4
   size: 100, 100
   orig: 100, 100
   offset: 0, 0
@@ -1971,167 +1964,167 @@
   orig: 100, 100
   offset: 0, 0
   index: -1
-TileSets/Default/FalloutOverlay
-  rotate: false
-  xy: 1369, 1408
-  size: 100, 100
-  orig: 100, 100
-  offset: 0, 0
-  index: -1
-TileSets/Default/Flood plainsOverlay
-  rotate: false
-  xy: 1261, 1192
-  size: 100, 100
-  orig: 100, 100
-  offset: 0, 0
-  index: -1
-TileSets/Default/ForestOverlay
-  rotate: false
-  xy: 1369, 1192
-  size: 100, 100
-  orig: 100, 100
-  offset: 0, 0
-  index: -1
-TileSets/Default/HillOverlay
-  rotate: false
-  xy: 1708, 1646
-  size: 100, 100
-  orig: 100, 100
-  offset: 0, 0
-  index: -1
-TileSets/Default/IceOverlay
-  rotate: false
-  xy: 1041, 1084
-  size: 100, 100
-  orig: 100, 100
-  offset: 0, 0
-  index: -1
-TileSets/Default/JungleOverlay
-  rotate: false
-  xy: 320, 828
-  size: 100, 100
-  orig: 100, 100
-  offset: 0, 0
-  index: -1
-TileSets/Default/LakesOverlay
-  rotate: false
-  xy: 428, 936
-  size: 100, 100
-  orig: 100, 100
-  offset: 0, 0
-  index: -1
-TileSets/Default/MarshOverlay
-  rotate: false
-  xy: 320, 396
-  size: 100, 100
-  orig: 100, 100
-  offset: 0, 0
-  index: -1
-TileSets/Default/MountainOverlay
-  rotate: false
-  xy: 652, 72
-  size: 100, 100
-  orig: 100, 100
-  offset: 0, 0
-  index: -1
-TileSets/Default/NaturalWonderOverlay
-  rotate: false
-  xy: 752, 976
-  size: 100, 100
-  orig: 100, 100
-  offset: 0, 0
-  index: -1
-TileSets/Default/OasisOverlay
-  rotate: false
-  xy: 968, 976
-  size: 100, 100
-  orig: 100, 100
-  offset: 0, 0
-  index: -1
-<<<<<<< HEAD
-TileSets/Default/Railroad
-  rotate: false
-  xy: 1292, 760
-  size: 100, 100
-  orig: 100, 100
-  offset: 0, 0
-  index: -1
-ImprovementIcons/Railroad
-  rotate: false
-  xy: 1292, 760
-  size: 100, 100
-  orig: 100, 100
-  offset: 0, 0
-  index: -1
-TileSets/FantasyHex/CrosshatchHexagon
+TileSets/Default/CrosshatchHexagon
   rotate: false
   xy: 4, 1147
   size: 273, 236
   orig: 273, 236
-=======
-TileSets/Default/Tiles/River-Bottom
-  rotate: false
-  xy: 1990, 860
-  size: 32, 28
-  orig: 32, 28
-  offset: 0, 0
-  index: -1
-TileSets/FantasyHex/Tiles/River-Bottom
-  rotate: false
-  xy: 1990, 860
-  size: 32, 28
-  orig: 32, 28
-  offset: 0, 0
-  index: -1
-TileSets/Default/Tiles/River-BottomLeft
-  rotate: false
-  xy: 1990, 824
-  size: 32, 28
-  orig: 32, 28
-  offset: 0, 0
-  index: -1
-TileSets/FantasyHex/Tiles/River-BottomLeft
-  rotate: false
-  xy: 1990, 824
-  size: 32, 28
-  orig: 32, 28
-  offset: 0, 0
-  index: -1
-TileSets/Default/Tiles/River-BottomRight
-  rotate: false
-  xy: 1990, 788
-  size: 32, 28
-  orig: 32, 28
->>>>>>> b8830f80
-  offset: 0, 0
-  index: -1
-TileSets/Default/CrosshatchHexagon
-  rotate: false
-<<<<<<< HEAD
+  offset: 0, 0
+  index: -1
+TileSets/FantasyHex/CrosshatchHexagon
+  rotate: false
   xy: 4, 1147
   size: 273, 236
   orig: 273, 236
-=======
-  xy: 1990, 788
-  size: 32, 28
-  orig: 32, 28
->>>>>>> b8830f80
-  offset: 0, 0
-  index: -1
-TileSets/FantasyHex/Hexagon
+  offset: 0, 0
+  index: -1
+TileSets/Default/FalloutOverlay
+  rotate: false
+  xy: 1369, 1408
+  size: 100, 100
+  orig: 100, 100
+  offset: 0, 0
+  index: -1
+TileSets/Default/Flood plainsOverlay
+  rotate: false
+  xy: 1261, 1192
+  size: 100, 100
+  orig: 100, 100
+  offset: 0, 0
+  index: -1
+TileSets/Default/ForestOverlay
+  rotate: false
+  xy: 1369, 1192
+  size: 100, 100
+  orig: 100, 100
+  offset: 0, 0
+  index: -1
+TileSets/Default/Hexagon
   rotate: false
   xy: 412, 1800
   size: 277, 240
   orig: 277, 240
   offset: 0, 0
   index: -1
-TileSets/Default/Hexagon
+TileSets/FantasyHex/Hexagon
   rotate: false
   xy: 412, 1800
   size: 277, 240
   orig: 277, 240
   offset: 0, 0
   index: -1
+TileSets/Default/HillOverlay
+  rotate: false
+  xy: 1708, 1646
+  size: 100, 100
+  orig: 100, 100
+  offset: 0, 0
+  index: -1
+TileSets/Default/IceOverlay
+  rotate: false
+  xy: 1041, 1084
+  size: 100, 100
+  orig: 100, 100
+  offset: 0, 0
+  index: -1
+TileSets/Default/JungleOverlay
+  rotate: false
+  xy: 320, 828
+  size: 100, 100
+  orig: 100, 100
+  offset: 0, 0
+  index: -1
+TileSets/Default/LakesOverlay
+  rotate: false
+  xy: 428, 936
+  size: 100, 100
+  orig: 100, 100
+  offset: 0, 0
+  index: -1
+TileSets/Default/MarshOverlay
+  rotate: false
+  xy: 320, 396
+  size: 100, 100
+  orig: 100, 100
+  offset: 0, 0
+  index: -1
+TileSets/Default/MountainOverlay
+  rotate: false
+  xy: 652, 72
+  size: 100, 100
+  orig: 100, 100
+  offset: 0, 0
+  index: -1
+TileSets/Default/NaturalWonderOverlay
+  rotate: false
+  xy: 752, 976
+  size: 100, 100
+  orig: 100, 100
+  offset: 0, 0
+  index: -1
+TileSets/Default/OasisOverlay
+  rotate: false
+  xy: 968, 976
+  size: 100, 100
+  orig: 100, 100
+  offset: 0, 0
+  index: -1
+TileSets/Default/Tiles/River-Bottom
+  rotate: false
+  xy: 1990, 860
+  size: 32, 28
+  orig: 32, 28
+  offset: 0, 0
+  index: -1
+TileSets/FantasyHex/Tiles/River-Bottom
+  rotate: false
+  xy: 1990, 860
+  size: 32, 28
+  orig: 32, 28
+  offset: 0, 0
+  index: -1
+TileSets/Default/Tiles/River-BottomLeft
+  rotate: false
+  xy: 1990, 824
+  size: 32, 28
+  orig: 32, 28
+  offset: 0, 0
+  index: -1
+TileSets/FantasyHex/Tiles/River-BottomLeft
+  rotate: false
+  xy: 1990, 824
+  size: 32, 28
+  orig: 32, 28
+  offset: 0, 0
+  index: -1
+TileSets/Default/Tiles/River-BottomRight
+  rotate: false
+  xy: 1990, 788
+  size: 32, 28
+  orig: 32, 28
+  offset: 0, 0
+  index: -1
+TileSets/FantasyHex/Tiles/River-BottomRight
+  rotate: false
+  xy: 1990, 788
+  size: 32, 28
+  orig: 32, 28
+  offset: 0, 0
+  index: -1
+TileSets/Default/road
+  rotate: false
+  xy: 1816, 1843
+  size: 61, 11
+  orig: 61, 11
+  offset: 0, 0
+  index: -1
+TileSets/FantasyHex/road
+  rotate: false
+  xy: 1816, 1843
+  size: 61, 11
+  orig: 61, 11
+  offset: 0, 0
+  index: -1
 TileSets/FantasyHex/Railroad
   rotate: false
   xy: 1529, 1843
@@ -2148,7 +2141,7 @@
   index: -1
 TileSets/FantasyHex/Tiles/Academy-Snow
   rotate: false
-  xy: 1084, 11
+  xy: 976, 11
   size: 32, 35
   orig: 32, 35
   offset: 0, 0
@@ -2183,7 +2176,7 @@
   index: -1
 TileSets/FantasyHex/Tiles/Ancient ruins-Snow
   rotate: false
-  xy: 1732, 574
+  xy: 1674, 574
   size: 32, 28
   orig: 32, 28
   offset: 0, 0
@@ -2197,693 +2190,693 @@
   index: -1
 TileSets/FantasyHex/Tiles/Atoll
   rotate: false
-  xy: 1164, 18
+  xy: 1056, 18
   size: 32, 28
   orig: 32, 28
   offset: 0, 0
   index: -1
 TileSets/FantasyHex/Tiles/Bananas
   rotate: false
-  xy: 1656, 480
+  xy: 1096, 18
   size: 32, 28
   orig: 32, 28
   offset: 0, 0
   index: -1
 TileSets/FantasyHex/Tiles/Barbarian encampment
   rotate: false
-  xy: 1204, 18
+  xy: 2009, 1904
   size: 32, 28
   orig: 32, 28
   offset: 0, 0
   index: -1
 TileSets/FantasyHex/Tiles/Barbarian encampment-Snow
   rotate: false
-  xy: 2009, 1903
+  xy: 1616, 407
   size: 32, 29
   orig: 32, 29
   offset: 0, 0
   index: -1
 TileSets/FantasyHex/Tiles/Barringer Crater
   rotate: false
-  xy: 1616, 408
+  xy: 1136, 18
   size: 32, 28
   orig: 32, 28
   offset: 0, 0
   index: -1
 TileSets/FantasyHex/Tiles/Cattle
   rotate: false
-  xy: 1564, 18
+  xy: 1576, 18
   size: 32, 28
   orig: 32, 28
   offset: 0, 0
   index: -1
 TileSets/FantasyHex/Tiles/Cattle+Pasture
   rotate: false
-  xy: 1696, 512
+  xy: 1616, 14
   size: 32, 32
   orig: 32, 32
   offset: 0, 0
   index: -1
 TileSets/FantasyHex/Tiles/Cerro de Potosi
   rotate: false
-  xy: 1696, 476
+  xy: 1732, 596
   size: 32, 28
   orig: 32, 28
   offset: 0, 0
   index: -1
 TileSets/FantasyHex/Tiles/Citadel
   rotate: false
-  xy: 1656, 328
+  xy: 1817, 1380
   size: 32, 35
   orig: 32, 35
   offset: 0, 0
   index: -1
 TileSets/FantasyHex/Tiles/Citadel-Snow
   rotate: false
-  xy: 1696, 366
+  xy: 1817, 1342
   size: 32, 30
   orig: 32, 30
   offset: 0, 0
   index: -1
 TileSets/FantasyHex/Tiles/City center
   rotate: false
-  xy: 1652, 285
+  xy: 1817, 1299
   size: 32, 35
   orig: 32, 35
   offset: 0, 0
   index: -1
 TileSets/FantasyHex/Tiles/City center-Ancient era
   rotate: false
-  xy: 1696, 326
+  xy: 1817, 1259
   size: 32, 32
   orig: 32, 32
   offset: 0, 0
   index: -1
 TileSets/FantasyHex/Tiles/City center-Classical era
   rotate: false
-  xy: 1692, 286
+  xy: 1817, 1219
   size: 32, 32
   orig: 32, 32
   offset: 0, 0
   index: -1
 TileSets/FantasyHex/Tiles/City center-Future era
   rotate: false
-  xy: 1817, 1453
+  xy: 1817, 1177
   size: 32, 34
   orig: 32, 34
   offset: 0, 0
   index: -1
 TileSets/FantasyHex/Tiles/City center-Industrial era
   rotate: false
-  xy: 1817, 1412
+  xy: 1813, 1136
   size: 32, 33
   orig: 32, 33
   offset: 0, 0
   index: -1
 TileSets/FantasyHex/Tiles/City center-Information era
   rotate: false
-  xy: 1817, 1368
+  xy: 1790, 1088
   size: 32, 36
   orig: 32, 36
   offset: 0, 0
   index: -1
 TileSets/FantasyHex/Tiles/City center-Medieval era
   rotate: false
-  xy: 1817, 1328
+  xy: 1790, 1048
   size: 32, 32
   orig: 32, 32
   offset: 0, 0
   index: -1
 TileSets/FantasyHex/Tiles/City center-Modern era
   rotate: false
-  xy: 1817, 1286
+  xy: 1790, 1006
   size: 32, 34
   orig: 32, 34
   offset: 0, 0
   index: -1
 TileSets/FantasyHex/Tiles/City center-Renaissance era
   rotate: false
-  xy: 1817, 1246
+  xy: 1790, 966
   size: 32, 32
   orig: 32, 32
   offset: 0, 0
   index: -1
 TileSets/FantasyHex/Tiles/City ruins
   rotate: false
-  xy: 1817, 1210
+  xy: 1790, 930
   size: 32, 28
   orig: 32, 28
   offset: 0, 0
   index: -1
 TileSets/FantasyHex/Tiles/Coal
   rotate: false
-  xy: 1813, 1138
+  xy: 1790, 858
   size: 32, 28
   orig: 32, 28
   offset: 0, 0
   index: -1
 TileSets/FantasyHex/Tiles/Coast
   rotate: false
-  xy: 1790, 1096
+  xy: 1790, 822
   size: 32, 28
   orig: 32, 28
   offset: 0, 0
   index: -1
 TileSets/FantasyHex/Tiles/Cotton
   rotate: false
-  xy: 1790, 878
+  xy: 1857, 1412
   size: 32, 28
   orig: 32, 28
   offset: 0, 0
   index: -1
 TileSets/FantasyHex/Tiles/Customs house
   rotate: false
-  xy: 1790, 799
+  xy: 1897, 1405
   size: 32, 35
   orig: 32, 35
   offset: 0, 0
   index: -1
 TileSets/FantasyHex/Tiles/Deer
   rotate: false
-  xy: 1790, 763
+  xy: 1937, 1448
   size: 32, 28
   orig: 32, 28
   offset: 0, 0
   index: -1
 TileSets/FantasyHex/Tiles/Deer+Camp
   rotate: false
-  xy: 1790, 727
+  xy: 1857, 1342
   size: 32, 28
   orig: 32, 28
   offset: 0, 0
   index: -1
 TileSets/FantasyHex/Tiles/Desert
   rotate: false
-  xy: 1790, 691
+  xy: 1897, 1369
   size: 32, 28
   orig: 32, 28
   offset: 0, 0
   index: -1
 TileSets/FantasyHex/Tiles/Desert+Farm
   rotate: false
-  xy: 1790, 655
+  xy: 1937, 1412
   size: 32, 28
   orig: 32, 28
   offset: 0, 0
   index: -1
 TileSets/FantasyHex/Tiles/Desert+Flood plains+Farm
   rotate: false
-  xy: 1790, 619
+  xy: 1977, 1448
   size: 32, 28
   orig: 32, 28
   offset: 0, 0
   index: -1
 TileSets/FantasyHex/Tiles/Dyes
   rotate: false
-  xy: 1897, 1448
+  xy: 1937, 1376
   size: 32, 28
   orig: 32, 28
   offset: 0, 0
   index: -1
 TileSets/FantasyHex/Tiles/Dyes+Plantation
   rotate: false
-  xy: 1857, 1376
+  xy: 1977, 1412
   size: 32, 28
   orig: 32, 28
   offset: 0, 0
   index: -1
 TileSets/FantasyHex/Tiles/El Dorado
   rotate: false
-  xy: 1897, 1411
+  xy: 1857, 1269
   size: 32, 29
   orig: 32, 29
   offset: 0, 0
   index: -1
 TileSets/FantasyHex/Tiles/Fallout
   rotate: false
-  xy: 1937, 1441
+  xy: 1897, 1290
   size: 32, 35
   orig: 32, 35
   offset: 0, 0
   index: -1
 TileSets/FantasyHex/Tiles/Fish
   rotate: false
-  xy: 1857, 1340
+  xy: 1937, 1340
   size: 32, 28
   orig: 32, 28
   offset: 0, 0
   index: -1
 TileSets/FantasyHex/Tiles/Fishing Boats
   rotate: false
-  xy: 1897, 1375
+  xy: 1977, 1376
   size: 32, 28
   orig: 32, 28
   offset: 0, 0
   index: -1
 TileSets/FantasyHex/Tiles/Flood plains
   rotate: false
-  xy: 1937, 1405
+  xy: 1857, 1233
   size: 32, 28
   orig: 32, 28
   offset: 0, 0
   index: -1
 TileSets/FantasyHex/Tiles/Forest
   rotate: false
-  xy: 1857, 1300
+  xy: 1937, 1300
   size: 32, 32
   orig: 32, 32
   offset: 0, 0
   index: -1
 TileSets/FantasyHex/Tiles/Fort
   rotate: false
-  xy: 1897, 1334
+  xy: 1977, 1335
   size: 32, 33
   orig: 32, 33
   offset: 0, 0
   index: -1
 TileSets/FantasyHex/Tiles/Fountain of Youth
   rotate: false
-  xy: 1937, 1365
+  xy: 1857, 1193
   size: 32, 32
   orig: 32, 32
   offset: 0, 0
   index: -1
 TileSets/FantasyHex/Tiles/Furs
   rotate: false
-  xy: 1857, 1264
+  xy: 1937, 1264
   size: 32, 28
   orig: 32, 28
   offset: 0, 0
   index: -1
 TileSets/FantasyHex/Tiles/Furs+Camp
   rotate: false
-  xy: 1897, 1298
+  xy: 1977, 1299
   size: 32, 28
   orig: 32, 28
   offset: 0, 0
   index: -1
 TileSets/FantasyHex/Tiles/Gems
   rotate: false
-  xy: 1897, 1262
+  xy: 1897, 1182
   size: 32, 28
   orig: 32, 28
   offset: 0, 0
   index: -1
 TileSets/FantasyHex/Tiles/Gold Ore
   rotate: false
-  xy: 1937, 1293
+  xy: 1937, 1192
   size: 32, 28
   orig: 32, 28
   offset: 0, 0
   index: -1
 TileSets/FantasyHex/Tiles/Grand Mesa
   rotate: false
-  xy: 1977, 1336
+  xy: 1977, 1187
   size: 32, 32
   orig: 32, 32
   offset: 0, 0
   index: -1
 TileSets/FantasyHex/Tiles/Grassland
   rotate: false
-  xy: 1857, 1192
+  xy: 1857, 1157
   size: 32, 28
   orig: 32, 28
   offset: 0, 0
   index: -1
 TileSets/FantasyHex/Tiles/Grassland+Farm
   rotate: false
-  xy: 1897, 1226
+  xy: 1897, 1146
   size: 32, 28
   orig: 32, 28
   offset: 0, 0
   index: -1
 TileSets/FantasyHex/Tiles/Grassland+Forest+Camp
   rotate: false
-  xy: 1937, 1254
+  xy: 1937, 1153
   size: 32, 31
   orig: 32, 31
   offset: 0, 0
   index: -1
 TileSets/FantasyHex/Tiles/Grassland+Forest+Deer+Camp
   rotate: false
-  xy: 1977, 1297
+  xy: 1977, 1148
   size: 32, 31
   orig: 32, 31
   offset: 0, 0
   index: -1
 TileSets/FantasyHex/Tiles/Grassland+Forest+Furs+Camp
   rotate: false
-  xy: 1977, 1258
+  xy: 1656, 499
   size: 32, 31
   orig: 32, 31
   offset: 0, 0
   index: -1
 TileSets/FantasyHex/Tiles/Grassland+Forest+Lumber mill
   rotate: false
-  xy: 1897, 1187
+  xy: 1656, 460
   size: 32, 31
   orig: 32, 31
   offset: 0, 0
   index: -1
 TileSets/FantasyHex/Tiles/Grassland+Hill+Farm
   rotate: false
-  xy: 1937, 1218
+  xy: 1656, 424
   size: 32, 28
   orig: 32, 28
   offset: 0, 0
   index: -1
 TileSets/FantasyHex/Tiles/Grassland+Hill+Forest+Camp
   rotate: false
-  xy: 1977, 1222
+  xy: 1656, 388
   size: 32, 28
   orig: 32, 28
   offset: 0, 0
   index: -1
 TileSets/FantasyHex/Tiles/Grassland+Hill+Forest+Lumber mill
   rotate: false
-  xy: 1937, 1182
+  xy: 1656, 352
   size: 32, 28
   orig: 32, 28
   offset: 0, 0
   index: -1
 TileSets/FantasyHex/Tiles/Grassland+Hill+Forest+Trading post
   rotate: false
-  xy: 1977, 1186
+  xy: 1714, 560
   size: 32, 28
   orig: 32, 28
   offset: 0, 0
   index: -1
 TileSets/FantasyHex/Tiles/Grassland+Jungle+Trading post
   rotate: false
-  xy: 1857, 1152
+  xy: 1714, 520
   size: 32, 32
   orig: 32, 32
   offset: 0, 0
   index: -1
 TileSets/FantasyHex/Tiles/GrasslandForest
   rotate: false
-  xy: 1897, 1148
+  xy: 1696, 481
   size: 32, 31
   orig: 32, 31
   offset: 0, 0
   index: -1
 TileSets/FantasyHex/Tiles/Great Barrier Reef
   rotate: false
-  xy: 1644, 18
+  xy: 1696, 370
   size: 32, 28
   orig: 32, 28
   offset: 0, 0
   index: -1
 TileSets/FantasyHex/Tiles/Hill
   rotate: false
-  xy: 1776, 534
+  xy: 1754, 556
   size: 32, 32
   orig: 32, 32
   offset: 0, 0
   index: -1
 TileSets/FantasyHex/Tiles/HillForest+Lumber mill
   rotate: false
-  xy: 1776, 498
+  xy: 1754, 520
   size: 32, 28
   orig: 32, 28
   offset: 0, 0
   index: -1
 TileSets/FantasyHex/Tiles/HillMarbleQuarry
   rotate: false
-  xy: 1776, 462
+  xy: 1736, 484
   size: 32, 28
   orig: 32, 28
   offset: 0, 0
   index: -1
 TileSets/FantasyHex/Tiles/HillMine
   rotate: false
-  xy: 1776, 426
+  xy: 1736, 448
   size: 32, 28
   orig: 32, 28
   offset: 0, 0
   index: -1
 TileSets/FantasyHex/Tiles/HillStoneQuarry
   rotate: false
-  xy: 1776, 390
+  xy: 1736, 412
   size: 32, 28
   orig: 32, 28
   offset: 0, 0
   index: -1
 TileSets/FantasyHex/Tiles/Horses
   rotate: false
-  xy: 1776, 318
+  xy: 1794, 560
   size: 32, 28
   orig: 32, 28
   offset: 0, 0
   index: -1
 TileSets/FantasyHex/Tiles/Horses+Pasture
   rotate: false
-  xy: 1772, 278
+  xy: 1794, 520
   size: 32, 32
   orig: 32, 32
   offset: 0, 0
   index: -1
 TileSets/FantasyHex/Tiles/Ice
   rotate: false
-  xy: 1830, 1029
+  xy: 1776, 411
   size: 32, 28
   orig: 32, 28
   offset: 0, 0
   index: -1
 TileSets/FantasyHex/Tiles/Incense
   rotate: false
-  xy: 1830, 921
+  xy: 1776, 303
   size: 32, 28
   orig: 32, 28
   offset: 0, 0
   index: -1
 TileSets/FantasyHex/Tiles/Incense+Plantation
   rotate: false
-  xy: 1830, 885
+  xy: 1816, 484
   size: 32, 28
   orig: 32, 28
   offset: 0, 0
   index: -1
 TileSets/FantasyHex/Tiles/Iron
   rotate: false
-  xy: 1830, 813
+  xy: 1816, 412
   size: 32, 28
   orig: 32, 28
   offset: 0, 0
   index: -1
 TileSets/FantasyHex/Tiles/Ivory
   rotate: false
-  xy: 1830, 741
+  xy: 1816, 340
   size: 32, 28
   orig: 32, 28
   offset: 0, 0
   index: -1
 TileSets/FantasyHex/Tiles/Ivory+Camp
   rotate: false
-  xy: 1830, 705
+  xy: 1816, 304
   size: 32, 28
   orig: 32, 28
   offset: 0, 0
   index: -1
 TileSets/FantasyHex/Tiles/Jungle
   rotate: false
-  xy: 1830, 593
+  xy: 1830, 1009
   size: 32, 32
   orig: 32, 32
   offset: 0, 0
   index: -1
 TileSets/FantasyHex/Tiles/Krakatoa
   rotate: false
-  xy: 1664, 127
+  xy: 1830, 860
   size: 32, 30
   orig: 32, 30
   offset: 0, 0
   index: -1
 TileSets/FantasyHex/Tiles/Lakes
   rotate: false
-  xy: 1664, 55
+  xy: 1830, 788
   size: 32, 28
   orig: 32, 28
   offset: 0, 0
   index: -1
 TileSets/FantasyHex/Tiles/Landmark
   rotate: false
-  xy: 1714, 242
+  xy: 1830, 672
   size: 32, 36
   orig: 32, 36
   offset: 0, 0
   index: -1
 TileSets/FantasyHex/Tiles/Manufactory
   rotate: false
-  xy: 1744, 159
+  xy: 1874, 517
   size: 32, 39
   orig: 32, 39
   offset: 0, 0
   index: -1
 TileSets/FantasyHex/Tiles/Marble
   rotate: false
-  xy: 1744, 87
+  xy: 1856, 445
   size: 32, 28
   orig: 32, 28
   offset: 0, 0
   index: -1
 TileSets/FantasyHex/Tiles/Marsh
   rotate: false
-  xy: 1794, 241
+  xy: 1856, 372
   size: 32, 29
   orig: 32, 29
   offset: 0, 0
   index: -1
 TileSets/FantasyHex/Tiles/Mine
   rotate: false
-  xy: 1784, 97
+  xy: 1896, 445
   size: 32, 28
   orig: 32, 28
   offset: 0, 0
   index: -1
 TileSets/FantasyHex/Tiles/Moai
   rotate: false
-  xy: 1764, 14
+  xy: 1896, 336
   size: 32, 29
   orig: 32, 29
   offset: 0, 0
   index: -1
 TileSets/FantasyHex/Tiles/Mount Fuji
   rotate: false
-  xy: 1824, 95
+  xy: 1870, 1000
   size: 32, 30
   orig: 32, 30
   offset: 0, 0
   index: -1
 TileSets/FantasyHex/Tiles/Mountain
   rotate: false
-  xy: 1824, 51
+  xy: 1870, 956
   size: 32, 36
   orig: 32, 36
   offset: 0, 0
   index: -1
 TileSets/FantasyHex/Tiles/Oasis
   rotate: false
-  xy: 1816, 449
+  xy: 1870, 740
   size: 32, 28
   orig: 32, 28
   offset: 0, 0
   index: -1
 TileSets/FantasyHex/Tiles/Ocean
   rotate: false
-  xy: 1816, 413
+  xy: 1870, 704
   size: 32, 28
   orig: 32, 28
   offset: 0, 0
   index: -1
 TileSets/FantasyHex/Tiles/Offshore Platform
   rotate: false
-  xy: 1816, 377
+  xy: 1910, 1074
   size: 32, 28
   orig: 32, 28
   offset: 0, 0
   index: -1
 TileSets/FantasyHex/Tiles/Oil
   rotate: false
-  xy: 1816, 341
+  xy: 1910, 1038
   size: 32, 28
   orig: 32, 28
   offset: 0, 0
   index: -1
 TileSets/FantasyHex/Tiles/Oil well
   rotate: false
-  xy: 1816, 305
+  xy: 1910, 1002
   size: 32, 28
   orig: 32, 28
   offset: 0, 0
   index: -1
 TileSets/FantasyHex/Tiles/Old Faithful
   rotate: false
-  xy: 1856, 553
+  xy: 1910, 962
   size: 32, 32
   orig: 32, 32
   offset: 0, 0
   index: -1
 TileSets/FantasyHex/Tiles/Pasture
   rotate: false
-  xy: 1856, 441
+  xy: 1910, 850
   size: 32, 32
   orig: 32, 32
   offset: 0, 0
   index: -1
 TileSets/FantasyHex/Tiles/Pearls
   rotate: false
-  xy: 1856, 369
+  xy: 1910, 778
   size: 32, 28
   orig: 32, 28
   offset: 0, 0
   index: -1
 TileSets/FantasyHex/Tiles/Plains
   rotate: false
-  xy: 1870, 1076
+  xy: 1973, 1112
   size: 32, 28
   orig: 32, 28
   offset: 0, 0
   index: -1
 TileSets/FantasyHex/Tiles/Plains+Farm
   rotate: false
-  xy: 1870, 1040
+  xy: 1950, 1074
   size: 32, 28
   orig: 32, 28
   offset: 0, 0
   index: -1
 TileSets/FantasyHex/Tiles/Plains+Forest+Camp
   rotate: false
-  xy: 1870, 1000
+  xy: 1950, 1034
   size: 32, 32
   orig: 32, 32
   offset: 0, 0
   index: -1
 TileSets/FantasyHex/Tiles/Plains+Forest+Lumber mill
   rotate: false
-  xy: 1870, 960
+  xy: 1950, 994
   size: 32, 32
   orig: 32, 32
   offset: 0, 0
   index: -1
 TileSets/FantasyHex/Tiles/Plains+Jungle+Trading post
   rotate: false
-  xy: 1870, 920
+  xy: 1950, 954
   size: 32, 32
   orig: 32, 32
   offset: 0, 0
   index: -1
 TileSets/FantasyHex/Tiles/PlainsForest
   rotate: false
-  xy: 1870, 880
+  xy: 1950, 914
   size: 32, 32
   orig: 32, 32
   offset: 0, 0
   index: -1
 TileSets/FantasyHex/Tiles/PlainsJungle
   rotate: false
-  xy: 1870, 840
+  xy: 1950, 874
   size: 32, 32
   orig: 32, 32
   offset: 0, 0
   index: -1
 TileSets/FantasyHex/Tiles/Plantation
   rotate: false
-  xy: 1870, 804
+  xy: 1950, 838
   size: 32, 28
   orig: 32, 28
   offset: 0, 0
   index: -1
 TileSets/FantasyHex/Tiles/Plantation+Bananas
   rotate: false
-  xy: 1870, 768
+  xy: 1950, 802
   size: 32, 28
   orig: 32, 28
   offset: 0, 0
   index: -1
 TileSets/FantasyHex/Tiles/Plantation+Cotton
   rotate: false
-  xy: 1870, 732
+  xy: 1950, 766
   size: 32, 28
   orig: 32, 28
   offset: 0, 0
@@ -2897,390 +2890,224 @@
   index: -1
 TileSets/FantasyHex/Tiles/Quarry
   rotate: false
-<<<<<<< HEAD
-  xy: 1870, 624
-=======
   xy: 1990, 1040
->>>>>>> b8830f80
   size: 32, 28
   orig: 32, 28
   offset: 0, 0
   index: -1
 TileSets/FantasyHex/Tiles/Quarry+Marble
   rotate: false
-<<<<<<< HEAD
-  xy: 1910, 1107
-=======
   xy: 1990, 1004
->>>>>>> b8830f80
   size: 32, 28
   orig: 32, 28
   offset: 0, 0
   index: -1
 TileSets/FantasyHex/Tiles/Quarry+Stone
   rotate: false
-<<<<<<< HEAD
-  xy: 1910, 1071
-  size: 32, 28
-  orig: 32, 28
-  offset: 0, 0
-  index: -1
-TileSets/FantasyHex/Tiles/River-Bottom
-  rotate: false
-  xy: 1910, 963
-  size: 32, 28
-  orig: 32, 28
-  offset: 0, 0
-  index: -1
-TileSets/Default/Tiles/River-Bottom
-  rotate: false
-  xy: 1910, 963
-  size: 32, 28
-  orig: 32, 28
-  offset: 0, 0
-  index: -1
-TileSets/FantasyHex/Tiles/River-BottomLeft
-  rotate: false
-  xy: 1910, 927
-  size: 32, 28
-  orig: 32, 28
-  offset: 0, 0
-  index: -1
-TileSets/Default/Tiles/River-BottomLeft
-  rotate: false
-  xy: 1910, 927
-  size: 32, 28
-  orig: 32, 28
-  offset: 0, 0
-  index: -1
-TileSets/FantasyHex/Tiles/River-BottomRight
-  rotate: false
-  xy: 1910, 891
-  size: 32, 28
-  orig: 32, 28
-  offset: 0, 0
-  index: -1
-TileSets/Default/Tiles/River-BottomRight
-  rotate: false
-  xy: 1910, 891
-=======
   xy: 1990, 968
->>>>>>> b8830f80
   size: 32, 28
   orig: 32, 28
   offset: 0, 0
   index: -1
 TileSets/FantasyHex/Tiles/Rock of Gibraltar
   rotate: false
-<<<<<<< HEAD
-  xy: 1910, 851
-=======
   xy: 1990, 748
->>>>>>> b8830f80
   size: 32, 32
   orig: 32, 32
   offset: 0, 0
   index: -1
 TileSets/FantasyHex/Tiles/Sheep
   rotate: false
-  xy: 1910, 634
+  xy: 1990, 640
   size: 32, 28
   orig: 32, 28
   offset: 0, 0
   index: -1
 TileSets/FantasyHex/Tiles/Sheep+Pasture
   rotate: false
-<<<<<<< HEAD
-  xy: 1950, 1074
-=======
   xy: 1656, 14
->>>>>>> b8830f80
   size: 32, 32
   orig: 32, 32
   offset: 0, 0
   index: -1
 TileSets/FantasyHex/Tiles/Silk
   rotate: false
-<<<<<<< HEAD
-  xy: 1950, 965
-=======
   xy: 1816, 268
->>>>>>> b8830f80
   size: 32, 28
   orig: 32, 28
   offset: 0, 0
   index: -1
 TileSets/FantasyHex/Tiles/Silk+Plantation
   rotate: false
-<<<<<<< HEAD
-  xy: 1950, 929
-=======
   xy: 1732, 231
->>>>>>> b8830f80
   size: 32, 28
   orig: 32, 28
   offset: 0, 0
   index: -1
 TileSets/FantasyHex/Tiles/Silver
   rotate: false
-<<<<<<< HEAD
-  xy: 1950, 893
-=======
   xy: 1772, 231
->>>>>>> b8830f80
   size: 32, 28
   orig: 32, 28
   offset: 0, 0
   index: -1
 TileSets/FantasyHex/Tiles/Snow
   rotate: false
-<<<<<<< HEAD
-  xy: 1950, 783
-=======
   xy: 1932, 622
->>>>>>> b8830f80
   size: 32, 28
   orig: 32, 28
   offset: 0, 0
   index: -1
 TileSets/FantasyHex/Tiles/Snow+Farm
   rotate: false
-<<<<<<< HEAD
-  xy: 1950, 747
-=======
   xy: 1816, 232
->>>>>>> b8830f80
   size: 32, 28
   orig: 32, 28
   offset: 0, 0
   index: -1
 TileSets/FantasyHex/Tiles/Spices
   rotate: false
-<<<<<<< HEAD
-  xy: 1950, 675
-=======
   xy: 1896, 228
->>>>>>> b8830f80
   size: 32, 28
   orig: 32, 28
   offset: 0, 0
   index: -1
 TileSets/FantasyHex/Tiles/Spices+Plantation
   rotate: false
-<<<<<<< HEAD
-  xy: 1950, 639
-=======
   xy: 1732, 195
->>>>>>> b8830f80
   size: 32, 28
   orig: 32, 28
   offset: 0, 0
   index: -1
 TileSets/FantasyHex/Tiles/Stone
   rotate: false
-<<<<<<< HEAD
-  xy: 1990, 1078
-=======
   xy: 1772, 195
->>>>>>> b8830f80
   size: 32, 28
   orig: 32, 28
   offset: 0, 0
   index: -1
 TileSets/FantasyHex/Tiles/Sugar
   rotate: false
-<<<<<<< HEAD
-  xy: 1990, 1008
-=======
   xy: 1852, 190
->>>>>>> b8830f80
   size: 32, 28
   orig: 32, 28
   offset: 0, 0
   index: -1
 TileSets/FantasyHex/Tiles/Sugar+Plantation
   rotate: false
-<<<<<<< HEAD
-  xy: 1990, 972
-=======
   xy: 1812, 162
->>>>>>> b8830f80
   size: 32, 28
   orig: 32, 28
   offset: 0, 0
   index: -1
 TileSets/FantasyHex/Tiles/Terrace farm
   rotate: false
-<<<<<<< HEAD
-  xy: 1990, 828
-=======
   xy: 1892, 120
->>>>>>> b8830f80
   size: 32, 28
   orig: 32, 28
   offset: 0, 0
   index: -1
 TileSets/FantasyHex/Tiles/Trading post
   rotate: false
-<<<<<<< HEAD
-  xy: 1990, 756
-=======
   xy: 2012, 604
->>>>>>> b8830f80
   size: 32, 28
   orig: 32, 28
   offset: 0, 0
   index: -1
 TileSets/FantasyHex/Tiles/Tundra
   rotate: false
-<<<<<<< HEAD
-  xy: 1990, 648
-=======
   xy: 1972, 568
->>>>>>> b8830f80
   size: 32, 28
   orig: 32, 28
   offset: 0, 0
   index: -1
 TileSets/FantasyHex/Tiles/Tundra+Farm
   rotate: false
-<<<<<<< HEAD
-  xy: 1910, 598
-=======
   xy: 2012, 568
->>>>>>> b8830f80
   size: 32, 28
   orig: 32, 28
   offset: 0, 0
   index: -1
 TileSets/FantasyHex/Tiles/Tundra+Forest+Camp
   rotate: false
-<<<<<<< HEAD
-  xy: 1950, 599
-=======
   xy: 1624, 155
->>>>>>> b8830f80
   size: 32, 32
   orig: 32, 32
   offset: 0, 0
   index: -1
 TileSets/FantasyHex/Tiles/Tundra+Forest+Camp+Furs
   rotate: false
-<<<<<<< HEAD
-  xy: 1990, 608
-=======
   xy: 1624, 115
->>>>>>> b8830f80
   size: 32, 32
   orig: 32, 32
   offset: 0, 0
   index: -1
 TileSets/FantasyHex/Tiles/Tundra+Forest+Deer+Camp
   rotate: false
-<<<<<<< HEAD
-  xy: 1896, 558
-=======
   xy: 1914, 582
->>>>>>> b8830f80
   size: 32, 32
   orig: 32, 32
   offset: 0, 0
   index: -1
 TileSets/FantasyHex/Tiles/Tundra+Forest+Lumber mill
   rotate: false
-<<<<<<< HEAD
-  xy: 1896, 518
-=======
   xy: 1914, 542
->>>>>>> b8830f80
   size: 32, 32
   orig: 32, 32
   offset: 0, 0
   index: -1
 TileSets/FantasyHex/Tiles/TundraForest
   rotate: false
-<<<<<<< HEAD
-  xy: 1896, 478
-=======
   xy: 1954, 528
->>>>>>> b8830f80
   size: 32, 32
   orig: 32, 32
   offset: 0, 0
   index: -1
 TileSets/FantasyHex/Tiles/Uranium
   rotate: false
-<<<<<<< HEAD
-  xy: 1896, 406
-=======
   xy: 1936, 492
->>>>>>> b8830f80
   size: 32, 28
   orig: 32, 28
   offset: 0, 0
   index: -1
 TileSets/FantasyHex/Tiles/Whales
   rotate: false
-<<<<<<< HEAD
-  xy: 1950, 563
-=======
   xy: 1936, 314
->>>>>>> b8830f80
   size: 32, 28
   orig: 32, 28
   offset: 0, 0
   index: -1
 TileSets/FantasyHex/Tiles/Whales+Fishing Boats
   rotate: false
-<<<<<<< HEAD
-  xy: 1936, 527
-=======
   xy: 1936, 278
->>>>>>> b8830f80
   size: 32, 28
   orig: 32, 28
   offset: 0, 0
   index: -1
 TileSets/FantasyHex/Tiles/Wheat
   rotate: false
-<<<<<<< HEAD
-  xy: 1936, 491
-=======
   xy: 1936, 242
->>>>>>> b8830f80
   size: 32, 28
   orig: 32, 28
   offset: 0, 0
   index: -1
 TileSets/FantasyHex/Tiles/Wine
   rotate: false
-<<<<<<< HEAD
-  xy: 1936, 455
-=======
   xy: 1936, 206
->>>>>>> b8830f80
   size: 32, 28
   orig: 32, 28
   offset: 0, 0
   index: -1
 TileSets/FantasyHex/Tiles/Wine+Plantation
   rotate: false
-<<<<<<< HEAD
-  xy: 1936, 419
-=======
   xy: 1976, 492
->>>>>>> b8830f80
   size: 32, 28
   orig: 32, 28
   offset: 0, 0
   index: -1
 TileSets/FantasyHex/TopBorder
   rotate: false
-<<<<<<< HEAD
-  xy: 1990, 792
-=======
   xy: 1972, 604
->>>>>>> b8830f80
   size: 32, 28
   orig: 32, 28
   offset: 0, 0
@@ -3294,39 +3121,39 @@
   index: -1
 TileSets/FantasyHex/Units/Anti-Aircraft Gun
   rotate: false
+  xy: 1732, 632
+  size: 32, 28
+  orig: 32, 28
+  offset: 0, 0
+  index: -1
+TileSets/FantasyHex/Units/Anti-Tank Gun
+  rotate: false
   xy: 325, 1171
   size: 32, 28
   orig: 32, 28
   offset: 0, 0
   index: -1
-TileSets/FantasyHex/Units/Anti-Tank Gun
-  rotate: false
-  xy: 1124, 18
-  size: 32, 28
-  orig: 32, 28
-  offset: 0, 0
-  index: -1
 TileSets/FantasyHex/Units/Archer
   rotate: false
+  xy: 1016, 18
+  size: 32, 28
+  orig: 32, 28
+  offset: 0, 0
+  index: -1
+TileSets/FantasyHex/Units/Artillery
+  rotate: false
   xy: 2009, 1976
   size: 32, 28
   orig: 32, 28
   offset: 0, 0
   index: -1
-TileSets/FantasyHex/Units/Artillery
+TileSets/FantasyHex/Units/Atlatlist
   rotate: false
   xy: 1616, 480
   size: 32, 28
   orig: 32, 28
   offset: 0, 0
   index: -1
-TileSets/FantasyHex/Units/Atlatlist
-  rotate: false
-  xy: 1656, 516
-  size: 32, 28
-  orig: 32, 28
-  offset: 0, 0
-  index: -1
 TileSets/FantasyHex/Units/Axe Thrower
   rotate: false
   xy: 2009, 1940
@@ -3343,954 +3170,828 @@
   index: -1
 TileSets/FantasyHex/Units/Battering Ram
   rotate: false
-  xy: 1656, 444
+  xy: 2009, 1868
   size: 32, 28
   orig: 32, 28
   offset: 0, 0
   index: -1
 TileSets/FantasyHex/Units/Battleship
   rotate: false
-  xy: 1244, 18
+  xy: 2009, 1832
   size: 32, 28
   orig: 32, 28
   offset: 0, 0
   index: -1
 TileSets/FantasyHex/Units/Bazooka
   rotate: false
-  xy: 2009, 1867
+  xy: 1616, 371
   size: 32, 28
   orig: 32, 28
   offset: 0, 0
   index: -1
 TileSets/FantasyHex/Units/Berber Cavalry
   rotate: false
-  xy: 1616, 372
+  xy: 1176, 18
   size: 32, 28
   orig: 32, 28
   offset: 0, 0
   index: -1
 TileSets/FantasyHex/Units/Berserker
   rotate: false
-  xy: 1656, 408
+  xy: 1616, 335
   size: 32, 28
   orig: 32, 28
   offset: 0, 0
   index: -1
 TileSets/FantasyHex/Units/Bowman
   rotate: false
-  xy: 1284, 18
+  xy: 1216, 18
   size: 32, 28
   orig: 32, 28
   offset: 0, 0
   index: -1
 TileSets/FantasyHex/Units/Brute
   rotate: false
-  xy: 1616, 336
+  xy: 1256, 18
   size: 32, 28
   orig: 32, 28
   offset: 0, 0
   index: -1
 TileSets/FantasyHex/Units/Camel Archer
   rotate: false
-  xy: 1656, 371
+  xy: 1296, 17
   size: 32, 29
   orig: 32, 29
   offset: 0, 0
   index: -1
 TileSets/FantasyHex/Units/Cannon
   rotate: false
-  xy: 1324, 18
+  xy: 1336, 18
   size: 32, 28
   orig: 32, 28
   offset: 0, 0
   index: -1
 TileSets/FantasyHex/Units/Caravel
   rotate: false
-  xy: 1364, 18
+  xy: 1376, 18
   size: 32, 28
   orig: 32, 28
   offset: 0, 0
   index: -1
 TileSets/FantasyHex/Units/Carolean
   rotate: false
-  xy: 1404, 18
+  xy: 1416, 18
   size: 32, 28
   orig: 32, 28
   offset: 0, 0
   index: -1
 TileSets/FantasyHex/Units/Carrier
   rotate: false
-  xy: 1444, 18
+  xy: 1456, 18
   size: 32, 28
   orig: 32, 28
   offset: 0, 0
   index: -1
 TileSets/FantasyHex/Units/Cataphract
   rotate: false
-  xy: 1484, 18
+  xy: 1496, 18
   size: 32, 28
   orig: 32, 28
   offset: 0, 0
   index: -1
 TileSets/FantasyHex/Units/Catapult
   rotate: false
-  xy: 1524, 18
+  xy: 1536, 18
   size: 32, 28
   orig: 32, 28
   offset: 0, 0
   index: -1
 TileSets/FantasyHex/Units/Cavalry
   rotate: false
-  xy: 1604, 18
+  xy: 1674, 538
   size: 32, 28
   orig: 32, 28
   offset: 0, 0
   index: -1
 TileSets/FantasyHex/Units/Chariot Archer
   rotate: false
-  xy: 1696, 440
+  xy: 1817, 1459
   size: 32, 28
   orig: 32, 28
   offset: 0, 0
   index: -1
 TileSets/FantasyHex/Units/Chu-Ko-Nu
   rotate: false
-  xy: 1696, 404
+  xy: 1817, 1423
   size: 32, 28
   orig: 32, 28
   offset: 0, 0
   index: -1
 TileSets/FantasyHex/Units/CivilianLandUnit
   rotate: false
-  xy: 1817, 1174
+  xy: 1790, 894
   size: 32, 28
   orig: 32, 28
   offset: 0, 0
   index: -1
 TileSets/FantasyHex/Units/Comanche Rider
   rotate: false
-  xy: 1790, 1059
+  xy: 1790, 785
   size: 32, 29
   orig: 32, 29
   offset: 0, 0
   index: -1
 TileSets/FantasyHex/Units/Companion Cavalry
   rotate: false
-  xy: 1790, 1022
+  xy: 1790, 748
   size: 32, 29
   orig: 32, 29
   offset: 0, 0
   index: -1
 TileSets/FantasyHex/Units/Composite Bowman
   rotate: false
-  xy: 1790, 986
+  xy: 1790, 712
   size: 32, 28
   orig: 32, 28
   offset: 0, 0
   index: -1
 TileSets/FantasyHex/Units/Conquistador
   rotate: false
-  xy: 1790, 950
+  xy: 1790, 676
   size: 32, 28
   orig: 32, 28
   offset: 0, 0
   index: -1
 TileSets/FantasyHex/Units/Cossack
   rotate: false
-  xy: 1790, 914
+  xy: 1857, 1448
   size: 32, 28
   orig: 32, 28
   offset: 0, 0
   index: -1
 TileSets/FantasyHex/Units/Crossbowman
   rotate: false
-  xy: 1790, 842
+  xy: 1897, 1448
   size: 32, 28
   orig: 32, 28
   offset: 0, 0
   index: -1
 TileSets/FantasyHex/Units/Cruiser
   rotate: false
-  xy: 2009, 1833
+  xy: 1857, 1378
   size: 32, 26
   orig: 32, 26
   offset: 0, 0
   index: -1
 TileSets/FantasyHex/Units/Destroyer
   rotate: false
-  xy: 1857, 1448
+  xy: 1857, 1306
   size: 32, 28
   orig: 32, 28
   offset: 0, 0
   index: -1
 TileSets/FantasyHex/Units/Dromon
   rotate: false
-  xy: 1857, 1412
+  xy: 1897, 1333
   size: 32, 28
   orig: 32, 28
   offset: 0, 0
   index: -1
 TileSets/FantasyHex/Units/Foreign Legion
   rotate: false
-  xy: 1977, 1448
+  xy: 1897, 1254
   size: 32, 28
   orig: 32, 28
   offset: 0, 0
   index: -1
 TileSets/FantasyHex/Units/Frigate
   rotate: false
-  xy: 1977, 1412
+  xy: 1897, 1218
   size: 32, 28
   orig: 32, 28
   offset: 0, 0
   index: -1
 TileSets/FantasyHex/Units/Galleass
   rotate: false
-  xy: 1937, 1329
+  xy: 1937, 1228
   size: 32, 28
   orig: 32, 28
   offset: 0, 0
   index: -1
 TileSets/FantasyHex/Units/Galley
   rotate: false
-  xy: 1977, 1376
+  xy: 1977, 1263
   size: 32, 28
   orig: 32, 28
   offset: 0, 0
   index: -1
 TileSets/FantasyHex/Units/Gatling Gun
   rotate: false
-  xy: 1857, 1228
+  xy: 1977, 1227
   size: 32, 28
   orig: 32, 28
   offset: 0, 0
   index: -1
 TileSets/FantasyHex/Units/Great Admiral
   rotate: false
-  xy: 1937, 1143
+  xy: 1696, 442
   size: 32, 31
   orig: 32, 31
   offset: 0, 0
   index: -1
 TileSets/FantasyHex/Units/Great Artist
   rotate: false
-  xy: 1977, 1150
+  xy: 1696, 406
   size: 32, 28
   orig: 32, 28
   offset: 0, 0
   index: -1
 TileSets/FantasyHex/Units/Great Engineer
   rotate: false
-  xy: 1634, 240
+  xy: 1696, 334
   size: 32, 28
   orig: 32, 28
   offset: 0, 0
   index: -1
 TileSets/FantasyHex/Units/Great Galleass
   rotate: false
-  xy: 1624, 204
+  xy: 1656, 316
   size: 32, 28
   orig: 32, 28
   offset: 0, 0
   index: -1
 TileSets/FantasyHex/Units/Great General
   rotate: false
-  xy: 1624, 165
+  xy: 1652, 277
   size: 32, 31
   orig: 32, 31
   offset: 0, 0
   index: -1
 TileSets/FantasyHex/Units/Great Merchant
   rotate: false
-  xy: 1624, 129
+  xy: 1696, 298
   size: 32, 28
   orig: 32, 28
   offset: 0, 0
   index: -1
 TileSets/FantasyHex/Units/Great Musician
   rotate: false
-  xy: 1772, 574
+  xy: 1853, 1121
   size: 32, 28
   orig: 32, 28
   offset: 0, 0
   index: -1
 TileSets/FantasyHex/Units/Great Prophet
   rotate: false
-  xy: 1736, 538
+  xy: 1893, 1110
   size: 32, 28
   orig: 32, 28
   offset: 0, 0
   index: -1
 TileSets/FantasyHex/Units/Great Scientist
   rotate: false
-  xy: 1736, 502
+  xy: 1692, 262
   size: 32, 28
   orig: 32, 28
   offset: 0, 0
   index: -1
 TileSets/FantasyHex/Units/Great War Infantry
   rotate: false
-  xy: 1736, 466
+  xy: 1652, 241
   size: 32, 28
   orig: 32, 28
   offset: 0, 0
   index: -1
 TileSets/FantasyHex/Units/Great Writer
   rotate: false
-  xy: 1736, 430
+  xy: 1692, 226
   size: 32, 28
   orig: 32, 28
   offset: 0, 0
   index: -1
 TileSets/FantasyHex/Units/Hakkapeliitta
   rotate: false
-  xy: 1736, 394
+  xy: 1772, 632
   size: 32, 28
   orig: 32, 28
   offset: 0, 0
   index: -1
 TileSets/FantasyHex/Units/Helicopter Gunship
   rotate: false
-  xy: 1736, 358
+  xy: 1772, 596
   size: 32, 28
   orig: 32, 28
   offset: 0, 0
   index: -1
 TileSets/FantasyHex/Units/Hoplite
   rotate: false
-  xy: 1736, 322
+  xy: 1736, 376
   size: 32, 28
   orig: 32, 28
   offset: 0, 0
   index: -1
 TileSets/FantasyHex/Units/Horse Archer
   rotate: false
-  xy: 1776, 354
+  xy: 1736, 340
   size: 32, 28
   orig: 32, 28
   offset: 0, 0
   index: -1
 TileSets/FantasyHex/Units/Horseman
   rotate: false
-  xy: 1732, 286
+  xy: 1736, 304
   size: 32, 28
   orig: 32, 28
   offset: 0, 0
   index: -1
 TileSets/FantasyHex/Units/Hussar
   rotate: false
-  xy: 1830, 1101
+  xy: 1776, 483
   size: 32, 29
   orig: 32, 29
   offset: 0, 0
   index: -1
 TileSets/FantasyHex/Units/Hwach'a
   rotate: false
-  xy: 1830, 1065
+  xy: 1776, 447
   size: 32, 28
   orig: 32, 28
   offset: 0, 0
   index: -1
 TileSets/FantasyHex/Units/Immortal
   rotate: false
-  xy: 1830, 993
+  xy: 1776, 375
   size: 32, 28
   orig: 32, 28
   offset: 0, 0
   index: -1
 TileSets/FantasyHex/Units/Impi
   rotate: false
-  xy: 1830, 957
+  xy: 1776, 339
   size: 32, 28
   orig: 32, 28
   offset: 0, 0
   index: -1
 TileSets/FantasyHex/Units/Infantry
   rotate: false
-  xy: 1830, 849
+  xy: 1816, 448
   size: 32, 28
   orig: 32, 28
   offset: 0, 0
   index: -1
 TileSets/FantasyHex/Units/Ironclad
   rotate: false
-  xy: 1830, 777
+  xy: 1816, 376
   size: 32, 28
   orig: 32, 28
   offset: 0, 0
   index: -1
 TileSets/FantasyHex/Units/Jaguar
   rotate: false
-  xy: 1830, 669
+  xy: 1830, 1085
   size: 32, 28
   orig: 32, 28
   offset: 0, 0
   index: -1
 TileSets/FantasyHex/Units/Janissary
   rotate: false
-  xy: 1830, 633
+  xy: 1830, 1049
   size: 32, 28
   orig: 32, 28
   offset: 0, 0
   index: -1
 TileSets/FantasyHex/Units/Keshik
   rotate: false
-  xy: 1977, 1114
+  xy: 1830, 973
   size: 32, 28
   orig: 32, 28
   offset: 0, 0
   index: -1
 TileSets/FantasyHex/Units/Khan
   rotate: false
-  xy: 1664, 201
+  xy: 1830, 934
   size: 32, 31
   orig: 32, 31
   offset: 0, 0
   index: -1
 TileSets/FantasyHex/Units/Knight
   rotate: false
-  xy: 1664, 165
+  xy: 1830, 898
   size: 32, 28
   orig: 32, 28
   offset: 0, 0
   index: -1
 TileSets/FantasyHex/Units/Kris Swordsman
   rotate: false
-  xy: 1664, 91
+  xy: 1830, 824
   size: 32, 28
   orig: 32, 28
   offset: 0, 0
   index: -1
 TileSets/FantasyHex/Units/Lancer
   rotate: false
-  xy: 1684, 19
+  xy: 1830, 752
   size: 32, 28
   orig: 32, 28
   offset: 0, 0
   index: -1
 TileSets/FantasyHex/Units/LandUnit
   rotate: false
-  xy: 1674, 249
+  xy: 1830, 716
   size: 32, 28
   orig: 32, 28
   offset: 0, 0
   index: -1
 TileSets/FantasyHex/Units/Landship
   rotate: false
-  xy: 1704, 206
+  xy: 1812, 636
   size: 32, 28
   orig: 32, 28
   offset: 0, 0
   index: -1
 TileSets/FantasyHex/Units/Landsknecht
   rotate: false
-  xy: 1704, 170
+  xy: 1812, 600
   size: 32, 28
   orig: 32, 28
   offset: 0, 0
   index: -1
 TileSets/FantasyHex/Units/Legion
   rotate: false
-  xy: 1704, 134
+  xy: 1852, 636
   size: 32, 28
   orig: 32, 28
   offset: 0, 0
   index: -1
 TileSets/FantasyHex/Units/Longbowman
   rotate: false
-  xy: 1704, 98
+  xy: 1852, 600
   size: 32, 28
   orig: 32, 28
   offset: 0, 0
   index: -1
 TileSets/FantasyHex/Units/Longswordsman
   rotate: false
-  xy: 1704, 62
+  xy: 1834, 564
   size: 32, 28
   orig: 32, 28
   offset: 0, 0
   index: -1
 TileSets/FantasyHex/Units/Machine Gun
   rotate: false
-  xy: 1754, 242
+  xy: 1834, 528
   size: 32, 28
   orig: 32, 28
   offset: 0, 0
   index: -1
 TileSets/FantasyHex/Units/Mandekalu Cavalry
   rotate: false
-  xy: 1744, 206
+  xy: 1874, 564
   size: 32, 28
   orig: 32, 28
   offset: 0, 0
   index: -1
 TileSets/FantasyHex/Units/Maori Warrior
   rotate: false
-  xy: 1744, 123
+  xy: 1856, 481
   size: 32, 28
   orig: 32, 28
   offset: 0, 0
   index: -1
 TileSets/FantasyHex/Units/Marine
   rotate: false
-  xy: 1744, 51
+  xy: 1856, 409
   size: 32, 28
   orig: 32, 28
   offset: 0, 0
   index: -1
 TileSets/FantasyHex/Units/Mechanized Infantry
   rotate: false
-  xy: 1784, 205
+  xy: 1856, 336
   size: 32, 28
   orig: 32, 28
   offset: 0, 0
   index: -1
 TileSets/FantasyHex/Units/Mehal Sefari
   rotate: false
-  xy: 1784, 169
+  xy: 1856, 300
   size: 32, 28
   orig: 32, 28
   offset: 0, 0
   index: -1
 TileSets/FantasyHex/Units/Merchant Of Venice
   rotate: false
-  xy: 1784, 133
+  xy: 1896, 481
   size: 32, 28
   orig: 32, 28
   offset: 0, 0
   index: -1
 TileSets/FantasyHex/Units/Minuteman
   rotate: false
-  xy: 1784, 61
+  xy: 1896, 409
   size: 32, 28
   orig: 32, 28
   offset: 0, 0
   index: -1
 TileSets/FantasyHex/Units/Missile Cruiser
   rotate: false
-  xy: 1724, 15
+  xy: 1896, 373
   size: 32, 28
   orig: 32, 28
   offset: 0, 0
   index: -1
 TileSets/FantasyHex/Units/Mobile SAM
   rotate: false
-  xy: 1824, 205
+  xy: 1896, 300
   size: 32, 28
   orig: 32, 28
   offset: 0, 0
   index: -1
 TileSets/FantasyHex/Units/Modern Armor
   rotate: false
-  xy: 1824, 169
+  xy: 1870, 1074
   size: 32, 28
   orig: 32, 28
   offset: 0, 0
   index: -1
 TileSets/FantasyHex/Units/Mohawk Warrior
   rotate: false
-  xy: 1824, 133
+  xy: 1870, 1038
   size: 32, 28
   orig: 32, 28
   offset: 0, 0
   index: -1
 TileSets/FantasyHex/Units/Musketeer
   rotate: false
-  xy: 1804, 15
+  xy: 1870, 920
   size: 32, 28
   orig: 32, 28
   offset: 0, 0
   index: -1
 TileSets/FantasyHex/Units/Musketman
   rotate: false
-  xy: 1844, 15
+  xy: 1870, 884
   size: 32, 28
   orig: 32, 28
   offset: 0, 0
   index: -1
 TileSets/FantasyHex/Units/Naresuan's Elephant
   rotate: false
-  xy: 1816, 557
+  xy: 1870, 848
   size: 32, 28
   orig: 32, 28
   offset: 0, 0
   index: -1
 TileSets/FantasyHex/Units/Nau
   rotate: false
-  xy: 1816, 521
+  xy: 1870, 812
   size: 32, 28
   orig: 32, 28
   offset: 0, 0
   index: -1
 TileSets/FantasyHex/Units/Norwegian Ski Infantry
   rotate: false
-  xy: 1816, 485
+  xy: 1870, 776
   size: 32, 28
   orig: 32, 28
   offset: 0, 0
   index: -1
 TileSets/FantasyHex/Units/Panzer
   rotate: false
-  xy: 1856, 517
+  xy: 1910, 926
   size: 32, 28
   orig: 32, 28
   offset: 0, 0
   index: -1
 TileSets/FantasyHex/Units/Paratrooper
   rotate: false
-  xy: 1856, 481
+  xy: 1910, 890
   size: 32, 28
   orig: 32, 28
   offset: 0, 0
   index: -1
 TileSets/FantasyHex/Units/Pathfinder
   rotate: false
-  xy: 1856, 405
+  xy: 1910, 814
   size: 32, 28
   orig: 32, 28
   offset: 0, 0
   index: -1
 TileSets/FantasyHex/Units/Persian Immortal
   rotate: false
-  xy: 1856, 333
+  xy: 1910, 742
   size: 32, 28
   orig: 32, 28
   offset: 0, 0
   index: -1
 TileSets/FantasyHex/Units/Pictish Warrior
   rotate: false
-  xy: 1856, 297
+  xy: 1910, 706
   size: 32, 28
   orig: 32, 28
   offset: 0, 0
   index: -1
 TileSets/FantasyHex/Units/Pikeman
   rotate: false
-  xy: 1870, 1112
+  xy: 1933, 1110
   size: 32, 28
   orig: 32, 28
   offset: 0, 0
   index: -1
 TileSets/FantasyHex/Units/Pracinha
   rotate: false
-<<<<<<< HEAD
-  xy: 1870, 696
-=======
   xy: 1950, 694
->>>>>>> b8830f80
   size: 32, 28
   orig: 32, 28
   offset: 0, 0
   index: -1
 TileSets/FantasyHex/Units/Privateer
   rotate: false
-<<<<<<< HEAD
-  xy: 1870, 660
-=======
   xy: 1990, 1076
->>>>>>> b8830f80
   size: 32, 28
   orig: 32, 28
   offset: 0, 0
   index: -1
 TileSets/FantasyHex/Units/Quinquereme
   rotate: false
-<<<<<<< HEAD
-  xy: 1910, 1035
-=======
   xy: 1990, 932
->>>>>>> b8830f80
   size: 32, 28
   orig: 32, 28
   offset: 0, 0
   index: -1
 TileSets/FantasyHex/Units/Rifleman
   rotate: false
-<<<<<<< HEAD
-  xy: 1910, 999
-=======
   xy: 1990, 896
->>>>>>> b8830f80
   size: 32, 28
   orig: 32, 28
   offset: 0, 0
   index: -1
 TileSets/FantasyHex/Units/Rocket Artillery
   rotate: false
-<<<<<<< HEAD
-  xy: 1910, 815
-=======
   xy: 1990, 712
->>>>>>> b8830f80
   size: 32, 28
   orig: 32, 28
   offset: 0, 0
   index: -1
 TileSets/FantasyHex/Units/Samurai
   rotate: false
-<<<<<<< HEAD
-  xy: 1910, 779
-=======
   xy: 1990, 676
->>>>>>> b8830f80
   size: 32, 28
   orig: 32, 28
   offset: 0, 0
   index: -1
 TileSets/FantasyHex/Units/Scout
   rotate: false
-<<<<<<< HEAD
-  xy: 1910, 743
-=======
   xy: 1910, 670
->>>>>>> b8830f80
   size: 32, 28
   orig: 32, 28
   offset: 0, 0
   index: -1
 TileSets/FantasyHex/Units/Sea Beggar
   rotate: false
-<<<<<<< HEAD
-  xy: 1910, 707
-=======
   xy: 1950, 658
->>>>>>> b8830f80
   size: 32, 28
   orig: 32, 28
   offset: 0, 0
   index: -1
 TileSets/FantasyHex/Units/Settler
   rotate: false
-<<<<<<< HEAD
-  xy: 1910, 670
-=======
   xy: 1892, 633
->>>>>>> b8830f80
   size: 32, 29
   orig: 32, 29
   offset: 0, 0
   index: -1
 TileSets/FantasyHex/Units/Ship of the Line
   rotate: false
-<<<<<<< HEAD
-  xy: 1950, 1037
-=======
   xy: 1736, 267
->>>>>>> b8830f80
   size: 32, 29
   orig: 32, 29
   offset: 0, 0
   index: -1
 TileSets/FantasyHex/Units/Siege Tower
   rotate: false
-<<<<<<< HEAD
-  xy: 1950, 1001
-=======
   xy: 1776, 267
->>>>>>> b8830f80
   size: 32, 28
   orig: 32, 28
   offset: 0, 0
   index: -1
 TileSets/FantasyHex/Units/Sipahi
   rotate: false
-<<<<<<< HEAD
-  xy: 1950, 855
-=======
   xy: 1856, 262
->>>>>>> b8830f80
   size: 32, 30
   orig: 32, 30
   offset: 0, 0
   index: -1
 TileSets/FantasyHex/Units/Slinger
   rotate: false
-<<<<<<< HEAD
-  xy: 1950, 819
-=======
   xy: 1896, 264
->>>>>>> b8830f80
   size: 32, 28
   orig: 32, 28
   offset: 0, 0
   index: -1
 TileSets/FantasyHex/Units/Spearman
   rotate: false
-<<<<<<< HEAD
-  xy: 1950, 711
-=======
   xy: 1856, 226
->>>>>>> b8830f80
   size: 32, 28
   orig: 32, 28
   offset: 0, 0
   index: -1
 TileSets/FantasyHex/Units/Submarine
   rotate: false
-<<<<<<< HEAD
-  xy: 1990, 1044
-=======
   xy: 1812, 198
->>>>>>> b8830f80
   size: 32, 26
   orig: 32, 26
   offset: 0, 0
   index: -1
 TileSets/FantasyHex/Units/Swordsman
   rotate: false
-<<<<<<< HEAD
-  xy: 1990, 936
-=======
   xy: 1852, 154
->>>>>>> b8830f80
   size: 32, 28
   orig: 32, 28
   offset: 0, 0
   index: -1
 TileSets/FantasyHex/Units/Tank
   rotate: false
-<<<<<<< HEAD
-  xy: 1990, 900
-=======
   xy: 1896, 192
->>>>>>> b8830f80
   size: 32, 28
   orig: 32, 28
   offset: 0, 0
   index: -1
 TileSets/FantasyHex/Units/Tercio
   rotate: false
-<<<<<<< HEAD
-  xy: 1990, 864
-=======
   xy: 1892, 156
->>>>>>> b8830f80
   size: 32, 28
   orig: 32, 28
   offset: 0, 0
   index: -1
 TileSets/FantasyHex/Units/Trebuchet
   rotate: false
-<<<<<<< HEAD
-  xy: 1990, 720
-=======
   xy: 1932, 156
->>>>>>> b8830f80
   size: 32, 28
   orig: 32, 28
   offset: 0, 0
   index: -1
 TileSets/FantasyHex/Units/Trireme
   rotate: false
-<<<<<<< HEAD
-  xy: 1990, 684
-=======
   xy: 1932, 120
->>>>>>> b8830f80
   size: 32, 28
   orig: 32, 28
   offset: 0, 0
   index: -1
 TileSets/FantasyHex/Units/Turtle Ship
   rotate: false
-<<<<<<< HEAD
-  xy: 1896, 442
-=======
   xy: 1994, 532
->>>>>>> b8830f80
   size: 32, 28
   orig: 32, 28
   offset: 0, 0
   index: -1
 TileSets/FantasyHex/Units/War Chariot
   rotate: false
-<<<<<<< HEAD
-  xy: 1896, 370
-=======
   xy: 1936, 456
->>>>>>> b8830f80
   size: 32, 28
   orig: 32, 28
   offset: 0, 0
   index: -1
 TileSets/FantasyHex/Units/War Elephant
   rotate: false
-<<<<<<< HEAD
-  xy: 1896, 334
-=======
   xy: 1936, 420
->>>>>>> b8830f80
   size: 32, 28
   orig: 32, 28
   offset: 0, 0
   index: -1
 TileSets/FantasyHex/Units/Warrior
   rotate: false
-<<<<<<< HEAD
-  xy: 1896, 298
-=======
   xy: 1936, 384
->>>>>>> b8830f80
   size: 32, 28
   orig: 32, 28
   offset: 0, 0
   index: -1
 TileSets/FantasyHex/Units/WaterUnit
   rotate: false
-<<<<<<< HEAD
-  xy: 1990, 574
-=======
   xy: 1936, 350
->>>>>>> b8830f80
   size: 32, 26
   orig: 32, 26
   offset: 0, 0
   index: -1
 TileSets/FantasyHex/Units/Winged Hussar
   rotate: false
-<<<<<<< HEAD
-  xy: 1936, 383
-=======
   xy: 1976, 456
->>>>>>> b8830f80
   size: 32, 28
   orig: 32, 28
   offset: 0, 0
   index: -1
 TileSets/FantasyHex/Units/Work Boats
   rotate: false
-<<<<<<< HEAD
-  xy: 1936, 347
-=======
   xy: 1976, 420
->>>>>>> b8830f80
   size: 32, 28
   orig: 32, 28
   offset: 0, 0
   index: -1
 TileSets/FantasyHex/Units/Worker
   rotate: false
-<<<<<<< HEAD
-  xy: 1936, 311
-=======
   xy: 1976, 384
->>>>>>> b8830f80
-  size: 32, 28
-  orig: 32, 28
-  offset: 0, 0
-  index: -1
-TileSets/FantasyHex/road
-  rotate: false
-  xy: 1816, 1843
-  size: 61, 11
-  orig: 61, 11
-  offset: 0, 0
-  index: -1
-TileSets/Default/road
-  rotate: false
-  xy: 1816, 1843
-  size: 61, 11
-  orig: 61, 11
+  size: 32, 28
+  orig: 32, 28
   offset: 0, 0
   index: -1
 UnitPromotionIcons/Accuracy
@@ -4309,21 +4010,21 @@
   index: -1
 UnitPromotionIcons/Air Targeting
   rotate: false
-  xy: 1142, 54
+  xy: 1034, 54
   size: 50, 50
   orig: 50, 50
   offset: 0, 0
   index: -1
 UnitPromotionIcons/Targeting
   rotate: false
-  xy: 1142, 54
+  xy: 1034, 54
   size: 50, 50
   orig: 50, 50
   offset: 0, 0
   index: -1
 UnitPromotionIcons/Ambush
   rotate: false
-  xy: 1200, 54
+  xy: 1092, 54
   size: 50, 50
   orig: 50, 50
   offset: 0, 0
@@ -4351,189 +4052,189 @@
   index: -1
 UnitPromotionIcons/Besiege
   rotate: false
-  xy: 1374, 54
+  xy: 1266, 54
   size: 50, 50
   orig: 50, 50
   offset: 0, 0
   index: -1
 UnitPromotionIcons/Siege
   rotate: false
-  xy: 1374, 54
+  xy: 1266, 54
   size: 50, 50
   orig: 50, 50
   offset: 0, 0
   index: -1
 UnitPromotionIcons/Blitz
   rotate: false
-  xy: 1432, 54
+  xy: 1324, 54
   size: 50, 50
   orig: 50, 50
   offset: 0, 0
   index: -1
 UnitPromotionIcons/Boarding Party
   rotate: false
-  xy: 1490, 54
+  xy: 1382, 54
   size: 50, 50
   orig: 50, 50
   offset: 0, 0
   index: -1
 UnitPromotionIcons/Bombardment
   rotate: false
-  xy: 1548, 54
+  xy: 1440, 54
   size: 50, 50
   orig: 50, 50
   offset: 0, 0
   index: -1
 UnitPromotionIcons/Charge
   rotate: false
-  xy: 220, 9
+  xy: 1498, 54
   size: 50, 50
   orig: 50, 50
   offset: 0, 0
   index: -1
 UnitPromotionIcons/Coastal Raider
   rotate: false
-  xy: 394, 9
+  xy: 278, 9
   size: 50, 50
   orig: 50, 50
   offset: 0, 0
   index: -1
 UnitPromotionIcons/Cover
   rotate: false
-  xy: 626, 14
+  xy: 510, 14
   size: 50, 50
   orig: 50, 50
   offset: 0, 0
   index: -1
 PolicyIcons/Discipline
   rotate: false
-  xy: 626, 14
+  xy: 510, 14
   size: 50, 50
   orig: 50, 50
   offset: 0, 0
   index: -1
 UnitPromotionIcons/Drill
   rotate: false
+  xy: 1874, 1774
+  size: 50, 50
+  orig: 50, 50
+  offset: 0, 0
+  index: -1
+UnitPromotionIcons/Evasion
+  rotate: false
   xy: 1932, 1774
   size: 50, 50
   orig: 50, 50
   offset: 0, 0
   index: -1
-UnitPromotionIcons/Evasion
-  rotate: false
-  xy: 1932, 1716
-  size: 50, 50
-  orig: 50, 50
-  offset: 0, 0
-  index: -1
 UnitPromotionIcons/Extended Range
   rotate: false
+  xy: 1874, 1658
+  size: 50, 50
+  orig: 50, 50
+  offset: 0, 0
+  index: -1
+UnitPromotionIcons/Operational Range
+  rotate: false
+  xy: 1874, 1658
+  size: 50, 50
+  orig: 50, 50
+  offset: 0, 0
+  index: -1
+UnitPromotionIcons/Flight Deck
+  rotate: false
   xy: 1874, 1600
   size: 50, 50
   orig: 50, 50
   offset: 0, 0
   index: -1
-UnitPromotionIcons/Operational Range
-  rotate: false
-  xy: 1874, 1600
-  size: 50, 50
-  orig: 50, 50
-  offset: 0, 0
-  index: -1
-UnitPromotionIcons/Flight Deck
-  rotate: false
-  xy: 1932, 1600
-  size: 50, 50
-  orig: 50, 50
-  offset: 0, 0
-  index: -1
 UnitPromotionIcons/Formation
   rotate: false
-  xy: 1874, 1542
+  xy: 1932, 1658
   size: 50, 50
   orig: 50, 50
   offset: 0, 0
   index: -1
 UnitPromotionIcons/Great Generals
   rotate: false
+  xy: 1874, 1484
+  size: 50, 50
+  orig: 50, 50
+  offset: 0, 0
+  index: -1
+UnitPromotionIcons/Quick Study
+  rotate: false
+  xy: 1874, 1484
+  size: 50, 50
+  orig: 50, 50
+  offset: 0, 0
+  index: -1
+UnitPromotionIcons/Haka War Dance
+  rotate: false
+  xy: 1932, 1484
+  size: 50, 50
+  orig: 50, 50
+  offset: 0, 0
+  index: -1
+UnitPromotionIcons/Heal Instantly
+  rotate: false
   xy: 1600, 1480
   size: 50, 50
   orig: 50, 50
   offset: 0, 0
   index: -1
-UnitPromotionIcons/Quick Study
-  rotate: false
-  xy: 1600, 1480
-  size: 50, 50
-  orig: 50, 50
-  offset: 0, 0
-  index: -1
-UnitPromotionIcons/Haka War Dance
-  rotate: false
-  xy: 1658, 1480
-  size: 50, 50
-  orig: 50, 50
-  offset: 0, 0
-  index: -1
-UnitPromotionIcons/Heal Instantly
+UnitPromotionIcons/Indirect Fire
   rotate: false
   xy: 1716, 1480
   size: 50, 50
   orig: 50, 50
   offset: 0, 0
   index: -1
-UnitPromotionIcons/Indirect Fire
+UnitPromotionIcons/Interception
   rotate: false
   xy: 1585, 1364
   size: 50, 50
   orig: 50, 50
   offset: 0, 0
   index: -1
-UnitPromotionIcons/Interception
-  rotate: false
-  xy: 1585, 1306
-  size: 50, 50
-  orig: 50, 50
-  offset: 0, 0
-  index: -1
 UnitPromotionIcons/Logistics
   rotate: false
+  xy: 1701, 1422
+  size: 50, 50
+  orig: 50, 50
+  offset: 0, 0
+  index: -1
+UnitPromotionIcons/March
+  rotate: false
   xy: 1643, 1306
   size: 50, 50
   orig: 50, 50
   offset: 0, 0
   index: -1
-UnitPromotionIcons/March
-  rotate: false
-  xy: 1643, 1248
-  size: 50, 50
-  orig: 50, 50
-  offset: 0, 0
-  index: -1
 UnitPromotionIcons/Medic
   rotate: false
-  xy: 1701, 1306
+  xy: 1701, 1364
   size: 50, 50
   orig: 50, 50
   offset: 0, 0
   index: -1
 UnitPromotionIcons/Mobility
   rotate: false
+  xy: 1581, 1132
+  size: 50, 50
+  orig: 50, 50
+  offset: 0, 0
+  index: -1
+UnitPromotionIcons/Morale
+  rotate: false
   xy: 1697, 1132
   size: 50, 50
   orig: 50, 50
   offset: 0, 0
   index: -1
-UnitPromotionIcons/Morale
-  rotate: false
-  xy: 1990, 1716
-  size: 50, 50
-  orig: 50, 50
-  offset: 0, 0
-  index: -1
 UnitPromotionIcons/Rejuvenation
   rotate: false
-  xy: 1732, 1074
+  xy: 1616, 1016
   size: 50, 50
   orig: 50, 50
   offset: 0, 0
@@ -4554,7 +4255,7 @@
   index: -1
 UnitPromotionIcons/Shock
   rotate: false
-  xy: 1674, 900
+  xy: 1732, 1016
   size: 50, 50
   orig: 50, 50
   offset: 0, 0
@@ -4568,14 +4269,14 @@
   index: -1
 UnitPromotionIcons/Sortie
   rotate: false
-  xy: 1674, 842
+  xy: 1732, 958
   size: 50, 50
   orig: 50, 50
   offset: 0, 0
   index: -1
 UnitPromotionIcons/Supply
   rotate: false
-  xy: 1674, 784
+  xy: 1732, 900
   size: 50, 50
   orig: 50, 50
   offset: 0, 0
@@ -4589,21 +4290,21 @@
   index: -1
 UnitPromotionIcons/Volley
   rotate: false
+  xy: 1732, 726
+  size: 50, 50
+  orig: 50, 50
+  offset: 0, 0
+  index: -1
+UnitPromotionIcons/Wolfpack
+  rotate: false
   xy: 1674, 610
   size: 50, 50
   orig: 50, 50
   offset: 0, 0
   index: -1
-UnitPromotionIcons/Wolfpack
-  rotate: false
-  xy: 1732, 610
-  size: 50, 50
-  orig: 50, 50
-  offset: 0, 0
-  index: -1
 UnitPromotionIcons/Woodsman
   rotate: false
-  xy: 1674, 552
+  xy: 1732, 668
   size: 50, 50
   orig: 50, 50
   offset: 0, 0
