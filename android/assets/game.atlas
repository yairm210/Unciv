
game.png
size: 2048, 2048
format: RGBA8888
filter: MipMapLinearLinear, MipMapLinearLinear
repeat: none
EmojiIcons/Gold
  rotate: false
<<<<<<< HEAD
  xy: 1682, 408
=======
  xy: 328, 454
>>>>>>> 4d6b4cd9
  size: 50, 50
  orig: 50, 50
  offset: 0, 0
  index: -1
EmojiIcons/Production
  rotate: false
<<<<<<< HEAD
  xy: 502, 330
=======
  xy: 502, 272
>>>>>>> 4d6b4cd9
  size: 50, 50
  orig: 50, 50
  offset: 0, 0
  index: -1
EmojiIcons/Turn
  rotate: false
<<<<<<< HEAD
  xy: 676, 490
=======
  xy: 676, 374
>>>>>>> 4d6b4cd9
  size: 50, 50
  orig: 50, 50
  offset: 0, 0
  index: -1
ImprovementIcons/Academy
  rotate: false
  xy: 4, 430
  size: 100, 100
  orig: 100, 100
  offset: 0, 0
  index: -1
ImprovementIcons/Ancient ruins
  rotate: false
  xy: 1890, 1944
  size: 100, 100
  orig: 100, 100
  offset: 0, 0
  index: -1
ImprovementIcons/Barbarian encampment
  rotate: false
  xy: 212, 800
  size: 100, 100
  orig: 100, 100
  offset: 0, 0
  index: -1
ImprovementIcons/Camp
  rotate: false
  xy: 497, 1592
  size: 100, 100
  orig: 100, 100
  offset: 0, 0
  index: -1
ImprovementIcons/Citadel
  rotate: false
  xy: 821, 1736
  size: 100, 100
  orig: 100, 100
  offset: 0, 0
  index: -1
ImprovementIcons/City center
  rotate: false
  xy: 929, 1736
  size: 100, 100
  orig: 100, 100
  offset: 0, 0
  index: -1
ImprovementIcons/City ruins
  rotate: false
  xy: 929, 1628
  size: 100, 100
  orig: 100, 100
  offset: 0, 0
  index: -1
ImprovementIcons/Customs house
  rotate: false
  xy: 1253, 1650
  size: 100, 100
  orig: 100, 100
  offset: 0, 0
  index: -1
ImprovementIcons/Farm
  rotate: false
  xy: 536, 944
  size: 100, 100
  orig: 100, 100
  offset: 0, 0
  index: -1
ImprovementIcons/Fishing Boats
  rotate: false
  xy: 644, 1520
  size: 100, 100
  orig: 100, 100
  offset: 0, 0
  index: -1
ImprovementIcons/Fort
  rotate: false
  xy: 752, 1412
  size: 100, 100
  orig: 100, 100
  offset: 0, 0
  index: -1
ImprovementIcons/Landmark
  rotate: false
  xy: 644, 656
  size: 100, 100
  orig: 100, 100
  offset: 0, 0
  index: -1
ImprovementIcons/Lumber mill
  rotate: false
  xy: 1076, 1088
  size: 100, 100
  orig: 100, 100
  offset: 0, 0
  index: -1
ImprovementIcons/Manufactory
  rotate: false
  xy: 860, 764
  size: 100, 100
  orig: 100, 100
  offset: 0, 0
  index: -1
ImprovementIcons/Mine
  rotate: false
  xy: 1184, 1304
  size: 100, 100
  orig: 100, 100
  offset: 0, 0
  index: -1
ImprovementIcons/Moai
  rotate: false
  xy: 1184, 1088
  size: 100, 100
  orig: 100, 100
  offset: 0, 0
  index: -1
ImprovementIcons/Oil well
  rotate: false
  xy: 1292, 678
  size: 100, 100
  orig: 100, 100
  offset: 0, 0
  index: -1
ImprovementIcons/Pasture
  rotate: false
  xy: 1400, 1218
  size: 100, 100
  orig: 100, 100
  offset: 0, 0
  index: -1
ImprovementIcons/Plantation
  rotate: false
  xy: 860, 548
  size: 100, 100
  orig: 100, 100
  offset: 0, 0
  index: -1
ImprovementIcons/Quarry
  rotate: false
  xy: 220, 476
<<<<<<< HEAD
=======
  size: 100, 100
  orig: 100, 100
  offset: 0, 0
  index: -1
ImprovementIcons/Railroad
  rotate: false
  xy: 1292, 462
  size: 100, 100
  orig: 100, 100
  offset: 0, 0
  index: -1
TileSets/Default/Railroad
  rotate: false
  xy: 1292, 462
>>>>>>> 4d6b4cd9
  size: 100, 100
  orig: 100, 100
  offset: 0, 0
  index: -1
ImprovementIcons/Road
  rotate: false
  xy: 1508, 1620
  size: 100, 100
  orig: 100, 100
  offset: 0, 0
  index: -1
ImprovementIcons/Terrace farm
  rotate: false
  xy: 1724, 1080
  size: 100, 100
  orig: 100, 100
  offset: 0, 0
  index: -1
ImprovementIcons/Trading post
  rotate: false
  xy: 1724, 972
  size: 100, 100
  orig: 100, 100
  offset: 0, 0
  index: -1
NationIcons/America
  rotate: false
  xy: 4, 106
  size: 100, 100
  orig: 100, 100
  offset: 0, 0
  index: -1
NationIcons/Arabia
  rotate: false
  xy: 112, 322
  size: 100, 100
  orig: 100, 100
  offset: 0, 0
  index: -1
NationIcons/Aztecs
  rotate: false
  xy: 212, 1448
  size: 100, 100
  orig: 100, 100
  offset: 0, 0
  index: -1
NationIcons/Babylon
  rotate: false
  xy: 212, 1340
  size: 100, 100
  orig: 100, 100
  offset: 0, 0
  index: -1
NationIcons/China
  rotate: false
  xy: 713, 1736
  size: 100, 100
  orig: 100, 100
  offset: 0, 0
  index: -1
NationIcons/CityState
  rotate: false
  xy: 320, 1492
  size: 100, 100
  orig: 100, 100
  offset: 0, 0
  index: -1
NationIcons/Denmark
  rotate: false
  xy: 320, 628
  size: 100, 100
  orig: 100, 100
  offset: 0, 0
  index: -1
NationIcons/Egypt
  rotate: false
  xy: 428, 620
  size: 100, 100
  orig: 100, 100
  offset: 0, 0
  index: -1
NationIcons/England
  rotate: false
  xy: 536, 1160
  size: 100, 100
  orig: 100, 100
  offset: 0, 0
  index: -1
NationIcons/France
  rotate: false
  xy: 860, 1520
  size: 100, 100
  orig: 100, 100
  offset: 0, 0
  index: -1
NationIcons/Germany
  rotate: false
  xy: 968, 1520
  size: 100, 100
  orig: 100, 100
  offset: 0, 0
  index: -1
NationIcons/Greece
  rotate: false
  xy: 752, 1196
  size: 100, 100
  orig: 100, 100
  offset: 0, 0
  index: -1
NationIcons/Inca
  rotate: false
  xy: 968, 1304
  size: 100, 100
  orig: 100, 100
  offset: 0, 0
  index: -1
NationIcons/India
  rotate: false
  xy: 644, 872
  size: 100, 100
  orig: 100, 100
  offset: 0, 0
  index: -1
NationIcons/Iroquois
  rotate: false
  xy: 1076, 1304
  size: 100, 100
  orig: 100, 100
  offset: 0, 0
  index: -1
NationIcons/Japan
  rotate: false
  xy: 752, 872
  size: 100, 100
  orig: 100, 100
  offset: 0, 0
  index: -1
NationIcons/Korea
  rotate: false
  xy: 968, 1088
  size: 100, 100
  orig: 100, 100
  offset: 0, 0
  index: -1
NationIcons/Mongolia
  rotate: false
  xy: 1184, 764
  size: 100, 100
  orig: 100, 100
  offset: 0, 0
  index: -1
NationIcons/Persia
  rotate: false
  xy: 1400, 894
  size: 100, 100
  orig: 100, 100
  offset: 0, 0
  index: -1
NationIcons/Polynesia
  rotate: false
  xy: 1076, 548
  size: 100, 100
  orig: 100, 100
  offset: 0, 0
  index: -1
NationIcons/Rome
  rotate: false
  xy: 1508, 1404
  size: 100, 100
  orig: 100, 100
  offset: 0, 0
  index: -1
NationIcons/Russia
  rotate: false
  xy: 1616, 1512
  size: 100, 100
  orig: 100, 100
  offset: 0, 0
  index: -1
NationIcons/Siam
  rotate: false
  xy: 1508, 1188
  size: 100, 100
  orig: 100, 100
  offset: 0, 0
  index: -1
NationIcons/Songhai
  rotate: false
  xy: 1508, 1080
  size: 100, 100
  orig: 100, 100
  offset: 0, 0
  index: -1
NationIcons/Spain
  rotate: false
  xy: 1616, 1188
  size: 100, 100
  orig: 100, 100
  offset: 0, 0
  index: -1
NationIcons/The Ottomans
  rotate: false
  xy: 1832, 1188
  size: 100, 100
  orig: 100, 100
  offset: 0, 0
  index: -1
OtherIcons/Aircraft
  rotate: false
<<<<<<< HEAD
  xy: 1724, 806
=======
  xy: 1832, 914
>>>>>>> 4d6b4cd9
  size: 50, 50
  orig: 50, 50
  offset: 0, 0
  index: -1
OtherIcons/BackArrow
  rotate: false
  xy: 1616, 582
  size: 50, 50
  orig: 50, 50
  offset: 0, 0
  index: -1
OtherIcons/Banner
  rotate: false
  xy: 212, 908
  size: 100, 100
  orig: 100, 100
  offset: 0, 0
  index: -1
OtherIcons/Border-inner
  rotate: false
  xy: 605, 1605
  size: 31, 15
  orig: 31, 15
  offset: 0, 0
  index: -1
OtherIcons/Border-outer
  rotate: false
  xy: 1469, 1705
  size: 31, 15
  orig: 31, 15
  offset: 0, 0
  index: -1
OtherIcons/Camera
  rotate: false
  xy: 1018, 4
  size: 25, 25
  orig: 25, 25
  offset: 0, 0
  index: -1
OtherIcons/Circle
  rotate: false
  xy: 1194, 1866
  size: 178, 178
  orig: 178, 178
  offset: 0, 0
  index: -1
OtherIcons/Cities
  rotate: false
  xy: 821, 1628
  size: 100, 100
  orig: 100, 100
  offset: 0, 0
  index: -1
OtherIcons/Close
  rotate: false
  xy: 320, 1276
  size: 100, 100
  orig: 100, 100
  offset: 0, 0
  index: -1
OtherIcons/Crosshair
  rotate: false
  xy: 1253, 1758
  size: 100, 100
  orig: 100, 100
  offset: 0, 0
  index: -1
OtherIcons/Diplomacy
  rotate: false
  xy: 428, 1484
  size: 100, 100
  orig: 100, 100
  offset: 0, 0
  index: -1
OtherIcons/DiplomacyW
  rotate: false
  xy: 428, 1376
  size: 100, 100
  orig: 100, 100
  offset: 0, 0
  index: -1
OtherIcons/DisbandUnit
  rotate: false
  xy: 428, 1268
  size: 100, 100
  orig: 100, 100
  offset: 0, 0
  index: -1
OtherIcons/Down
  rotate: false
<<<<<<< HEAD
  xy: 1782, 806
=======
  xy: 1566, 482
>>>>>>> 4d6b4cd9
  size: 50, 50
  orig: 50, 50
  offset: 0, 0
  index: -1
OtherIcons/Fire
  rotate: false
  xy: 536, 728
  size: 100, 100
  orig: 100, 100
  offset: 0, 0
  index: -1
OtherIcons/Hexagon
  rotate: false
  xy: 4, 1556
  size: 277, 240
  orig: 277, 240
  offset: 0, 0
  index: -1
OtherIcons/Load
  rotate: false
  xy: 860, 872
  size: 100, 100
  orig: 100, 100
  offset: 0, 0
  index: -1
OtherIcons/Lock
  rotate: false
  xy: 968, 980
  size: 100, 100
  orig: 100, 100
  offset: 0, 0
  index: -1
OtherIcons/MapEditor
  rotate: false
  xy: 968, 872
  size: 100, 100
  orig: 100, 100
  offset: 0, 0
  index: -1
OtherIcons/MenuIcon
  rotate: false
  xy: 1076, 764
  size: 100, 100
  orig: 100, 100
  offset: 0, 0
  index: -1
OtherIcons/Mods
  rotate: false
  xy: 1184, 872
  size: 100, 100
  orig: 100, 100
  offset: 0, 0
  index: -1
OtherIcons/Multiplayer
  rotate: false
  xy: 1292, 1542
  size: 100, 100
  orig: 100, 100
  offset: 0, 0
  index: -1
OtherIcons/New
  rotate: false
  xy: 1292, 1110
  size: 100, 100
  orig: 100, 100
  offset: 0, 0
  index: -1
OtherIcons/Options
  rotate: false
  xy: 1400, 1434
  size: 100, 100
  orig: 100, 100
  offset: 0, 0
  index: -1
OtherIcons/Pentagon
  rotate: false
  xy: 1400, 1002
  size: 100, 100
  orig: 100, 100
  offset: 0, 0
  index: -1
OtherIcons/Pillage
  rotate: false
  xy: 752, 548
  size: 100, 100
  orig: 100, 100
  offset: 0, 0
  index: -1
OtherIcons/Puppet
  rotate: false
  xy: 1400, 570
  size: 100, 100
  orig: 100, 100
  offset: 0, 0
  index: -1
OtherIcons/Quest
  rotate: false
  xy: 220, 368
  size: 100, 100
  orig: 100, 100
  offset: 0, 0
  index: -1
OtherIcons/Quickstart
  rotate: false
  xy: 220, 260
  size: 100, 100
  orig: 100, 100
  offset: 0, 0
  index: -1
OtherIcons/Resume
  rotate: false
  xy: 1793, 1728
  size: 100, 100
  orig: 100, 100
  offset: 0, 0
  index: -1
OtherIcons/Shield
  rotate: false
  xy: 1832, 1620
  size: 100, 100
  orig: 100, 100
  offset: 0, 0
  index: -1
OtherIcons/Sleep
  rotate: false
  xy: 1832, 1512
  size: 100, 100
  orig: 100, 100
  offset: 0, 0
  index: -1
OtherIcons/Star
  rotate: false
  xy: 4, 4
  size: 100, 94
  orig: 100, 94
  offset: 0, 0
  index: -1
OtherIcons/Stop
  rotate: false
  xy: 1832, 1296
  size: 100, 100
  orig: 100, 100
  offset: 0, 0
  index: -1
OtherIcons/Swap
  rotate: false
  xy: 1616, 972
  size: 100, 100
  orig: 100, 100
  offset: 0, 0
  index: -1
OtherIcons/Triangle
  rotate: false
  xy: 1380, 1866
  size: 178, 178
  orig: 178, 178
  offset: 0, 0
  index: -1
OtherIcons/Up
  rotate: false
<<<<<<< HEAD
  xy: 734, 490
=======
  xy: 618, 258
>>>>>>> 4d6b4cd9
  size: 50, 50
  orig: 50, 50
  offset: 0, 0
  index: -1
OtherIcons/whiteDot
  rotate: false
  xy: 190, 715
  size: 1, 1
  orig: 1, 1
  offset: 0, 0
  index: -1
PolicyIcons/Aesthetics
  rotate: false
  xy: 1616, 698
  size: 50, 50
  orig: 50, 50
  offset: 0, 0
  index: -1
PolicyIcons/Aristocracy
  rotate: false
  xy: 1616, 640
  size: 50, 50
  orig: 50, 50
  offset: 0, 0
  index: -1
PolicyIcons/Citizenship
  rotate: false
  xy: 1940, 1187
  size: 50, 50
  orig: 50, 50
  offset: 0, 0
  index: -1
PolicyIcons/Civil Society
  rotate: false
  xy: 1940, 1129
  size: 50, 50
  orig: 50, 50
  offset: 0, 0
  index: -1
PolicyIcons/Collective Rule
  rotate: false
  xy: 1940, 1013
  size: 50, 50
  orig: 50, 50
  offset: 0, 0
  index: -1
PolicyIcons/Communism
  rotate: false
  xy: 1674, 698
  size: 50, 50
  orig: 50, 50
  offset: 0, 0
  index: -1
PolicyIcons/Constitution
  rotate: false
<<<<<<< HEAD
  xy: 1674, 698
=======
  xy: 1674, 640
  size: 50, 50
  orig: 50, 50
  offset: 0, 0
  index: -1
PolicyIcons/Cultural Diplomacy
  rotate: false
  xy: 1782, 806
>>>>>>> 4d6b4cd9
  size: 50, 50
  orig: 50, 50
  offset: 0, 0
  index: -1
PolicyIcons/Democracy
  rotate: false
<<<<<<< HEAD
  xy: 1674, 582
=======
  xy: 1890, 914
  size: 50, 50
  orig: 50, 50
  offset: 0, 0
  index: -1
PolicyIcons/Educated Elite
  rotate: false
  xy: 1566, 424
>>>>>>> 4d6b4cd9
  size: 50, 50
  orig: 50, 50
  offset: 0, 0
  index: -1
PolicyIcons/Fascism
  rotate: false
<<<<<<< HEAD
  xy: 1566, 424
=======
  xy: 1682, 524
>>>>>>> 4d6b4cd9
  size: 50, 50
  orig: 50, 50
  offset: 0, 0
  index: -1
PolicyIcons/Free Religion
  rotate: false
<<<<<<< HEAD
  xy: 1682, 524
=======
  xy: 1682, 408
>>>>>>> 4d6b4cd9
  size: 50, 50
  orig: 50, 50
  offset: 0, 0
  index: -1
PolicyIcons/Free Speech
  rotate: false
<<<<<<< HEAD
  xy: 1682, 466
=======
  xy: 328, 570
>>>>>>> 4d6b4cd9
  size: 50, 50
  orig: 50, 50
  offset: 0, 0
  index: -1
PolicyIcons/Free Thought
  rotate: false
<<<<<<< HEAD
  xy: 1624, 408
=======
  xy: 328, 512
>>>>>>> 4d6b4cd9
  size: 50, 50
  orig: 50, 50
  offset: 0, 0
  index: -1
PolicyIcons/Humanism
  rotate: false
<<<<<<< HEAD
  xy: 328, 396
=======
  xy: 328, 222
>>>>>>> 4d6b4cd9
  size: 50, 50
  orig: 50, 50
  offset: 0, 0
  index: -1
PolicyIcons/Landed Elite
  rotate: false
<<<<<<< HEAD
  xy: 328, 164
=======
  xy: 386, 562
>>>>>>> 4d6b4cd9
  size: 50, 50
  orig: 50, 50
  offset: 0, 0
  index: -1
PolicyIcons/Legalism
  rotate: false
<<<<<<< HEAD
  xy: 328, 106
=======
  xy: 386, 504
>>>>>>> 4d6b4cd9
  size: 50, 50
  orig: 50, 50
  offset: 0, 0
  index: -1
PolicyIcons/Mandate Of Heaven
  rotate: false
<<<<<<< HEAD
  xy: 386, 562
=======
  xy: 386, 446
>>>>>>> 4d6b4cd9
  size: 50, 50
  orig: 50, 50
  offset: 0, 0
  index: -1
PolicyIcons/Mercantilism
  rotate: false
<<<<<<< HEAD
  xy: 386, 446
=======
  xy: 386, 388
>>>>>>> 4d6b4cd9
  size: 50, 50
  orig: 50, 50
  offset: 0, 0
  index: -1
PolicyIcons/Merchant Navy
  rotate: false
<<<<<<< HEAD
  xy: 444, 504
=======
  xy: 444, 446
>>>>>>> 4d6b4cd9
  size: 50, 50
  orig: 50, 50
  offset: 0, 0
  index: -1
PolicyIcons/Meritocracy
  rotate: false
<<<<<<< HEAD
  xy: 502, 562
=======
  xy: 502, 504
>>>>>>> 4d6b4cd9
  size: 50, 50
  orig: 50, 50
  offset: 0, 0
  index: -1
PolicyIcons/Militarism
  rotate: false
<<<<<<< HEAD
  xy: 386, 388
=======
  xy: 560, 562
>>>>>>> 4d6b4cd9
  size: 50, 50
  orig: 50, 50
  offset: 0, 0
  index: -1
PolicyIcons/Military Caste
  rotate: false
<<<<<<< HEAD
  xy: 444, 446
=======
  xy: 386, 330
>>>>>>> 4d6b4cd9
  size: 50, 50
  orig: 50, 50
  offset: 0, 0
  index: -1
PolicyIcons/Military Tradition
  rotate: false
<<<<<<< HEAD
  xy: 502, 504
=======
  xy: 444, 388
>>>>>>> 4d6b4cd9
  size: 50, 50
  orig: 50, 50
  offset: 0, 0
  index: -1
PolicyIcons/Monarchy
  rotate: false
<<<<<<< HEAD
  xy: 386, 330
=======
  xy: 560, 504
>>>>>>> 4d6b4cd9
  size: 50, 50
  orig: 50, 50
  offset: 0, 0
  index: -1
PolicyIcons/Nationalism
  rotate: false
<<<<<<< HEAD
  xy: 560, 504
=======
  xy: 502, 388
>>>>>>> 4d6b4cd9
  size: 50, 50
  orig: 50, 50
  offset: 0, 0
  index: -1
PolicyIcons/Naval Tradition
  rotate: false
<<<<<<< HEAD
  xy: 386, 272
=======
  xy: 560, 446
>>>>>>> 4d6b4cd9
  size: 50, 50
  orig: 50, 50
  offset: 0, 0
  index: -1
PolicyIcons/Oligarchy
  rotate: false
<<<<<<< HEAD
  xy: 444, 330
=======
  xy: 386, 214
>>>>>>> 4d6b4cd9
  size: 50, 50
  orig: 50, 50
  offset: 0, 0
  index: -1
PolicyIcons/Organized Religion
  rotate: false
<<<<<<< HEAD
  xy: 502, 388
=======
  xy: 444, 272
  size: 50, 50
  orig: 50, 50
  offset: 0, 0
  index: -1
PolicyIcons/Philantropy
  rotate: false
  xy: 502, 330
>>>>>>> 4d6b4cd9
  size: 50, 50
  orig: 50, 50
  offset: 0, 0
  index: -1
PolicyIcons/Planned Economy
  rotate: false
<<<<<<< HEAD
  xy: 560, 446
=======
  xy: 560, 388
>>>>>>> 4d6b4cd9
  size: 50, 50
  orig: 50, 50
  offset: 0, 0
  index: -1
PolicyIcons/Police State
  rotate: false
<<<<<<< HEAD
  xy: 386, 214
=======
  xy: 386, 156
>>>>>>> 4d6b4cd9
  size: 50, 50
  orig: 50, 50
  offset: 0, 0
  index: -1
PolicyIcons/Populism
  rotate: false
<<<<<<< HEAD
  xy: 444, 272
=======
  xy: 444, 214
>>>>>>> 4d6b4cd9
  size: 50, 50
  orig: 50, 50
  offset: 0, 0
  index: -1
PolicyIcons/Professional Army
  rotate: false
<<<<<<< HEAD
  xy: 560, 388
=======
  xy: 560, 330
>>>>>>> 4d6b4cd9
  size: 50, 50
  orig: 50, 50
  offset: 0, 0
  index: -1
PolicyIcons/Protectionism
  rotate: false
<<<<<<< HEAD
  xy: 386, 156
=======
  xy: 386, 98
>>>>>>> 4d6b4cd9
  size: 50, 50
  orig: 50, 50
  offset: 0, 0
  index: -1
PolicyIcons/Reformation
  rotate: false
<<<<<<< HEAD
  xy: 560, 330
=======
  xy: 560, 272
>>>>>>> 4d6b4cd9
  size: 50, 50
  orig: 50, 50
  offset: 0, 0
  index: -1
PolicyIcons/Representation
  rotate: false
<<<<<<< HEAD
  xy: 444, 156
=======
  xy: 502, 156
>>>>>>> 4d6b4cd9
  size: 50, 50
  orig: 50, 50
  offset: 0, 0
  index: -1
PolicyIcons/Republic
  rotate: false
<<<<<<< HEAD
  xy: 502, 214
=======
  xy: 560, 214
  size: 50, 50
  orig: 50, 50
  offset: 0, 0
  index: -1
PolicyIcons/Scholasticism
  rotate: false
  xy: 502, 98
>>>>>>> 4d6b4cd9
  size: 50, 50
  orig: 50, 50
  offset: 0, 0
  index: -1
PolicyIcons/Scientific Revolution
  rotate: false
<<<<<<< HEAD
  xy: 560, 272
=======
  xy: 560, 156
>>>>>>> 4d6b4cd9
  size: 50, 50
  orig: 50, 50
  offset: 0, 0
  index: -1
PolicyIcons/Secularism
  rotate: false
<<<<<<< HEAD
  xy: 502, 156
=======
  xy: 386, 40
>>>>>>> 4d6b4cd9
  size: 50, 50
  orig: 50, 50
  offset: 0, 0
  index: -1
PolicyIcons/Socialism
  rotate: false
<<<<<<< HEAD
  xy: 560, 156
=======
  xy: 560, 40
>>>>>>> 4d6b4cd9
  size: 50, 50
  orig: 50, 50
  offset: 0, 0
  index: -1
PolicyIcons/Sovereignty
  rotate: false
<<<<<<< HEAD
  xy: 386, 40
=======
  xy: 618, 432
>>>>>>> 4d6b4cd9
  size: 50, 50
  orig: 50, 50
  offset: 0, 0
  index: -1
PolicyIcons/Theocracy
  rotate: false
<<<<<<< HEAD
  xy: 560, 40
=======
  xy: 676, 432
>>>>>>> 4d6b4cd9
  size: 50, 50
  orig: 50, 50
  offset: 0, 0
  index: -1
PolicyIcons/Total War
  rotate: false
<<<<<<< HEAD
  xy: 618, 490
=======
  xy: 734, 490
>>>>>>> 4d6b4cd9
  size: 50, 50
  orig: 50, 50
  offset: 0, 0
  index: -1
PolicyIcons/Trade Unions
  rotate: false
<<<<<<< HEAD
  xy: 618, 432
=======
  xy: 618, 316
>>>>>>> 4d6b4cd9
  size: 50, 50
  orig: 50, 50
  offset: 0, 0
  index: -1
PolicyIcons/United Front
  rotate: false
<<<<<<< HEAD
  xy: 618, 374
=======
  xy: 734, 432
>>>>>>> 4d6b4cd9
  size: 50, 50
  orig: 50, 50
  offset: 0, 0
  index: -1
PolicyIcons/Universal Suffrage
  rotate: false
<<<<<<< HEAD
  xy: 676, 432
=======
  xy: 792, 490
>>>>>>> 4d6b4cd9
  size: 50, 50
  orig: 50, 50
  offset: 0, 0
  index: -1
PolicyIcons/Warrior Code
  rotate: false
<<<<<<< HEAD
  xy: 676, 374
=======
  xy: 734, 374
>>>>>>> 4d6b4cd9
  size: 50, 50
  orig: 50, 50
  offset: 0, 0
  index: -1
ResourceIcons/Aluminum
  rotate: false
  xy: 1782, 1944
  size: 100, 100
  orig: 100, 100
  offset: 0, 0
  index: -1
ResourceIcons/Bananas
  rotate: false
  xy: 212, 1124
  size: 100, 100
  orig: 100, 100
  offset: 0, 0
  index: -1
ResourceIcons/Cattle
  rotate: false
  xy: 605, 1736
  size: 100, 100
  orig: 100, 100
  offset: 0, 0
  index: -1
ResourceIcons/Coal
  rotate: false
  xy: 320, 1168
  size: 100, 100
  orig: 100, 100
  offset: 0, 0
  index: -1
ResourceIcons/Cotton
  rotate: false
  xy: 1145, 1628
  size: 100, 100
  orig: 100, 100
  offset: 0, 0
  index: -1
ResourceIcons/Deer
  rotate: false
  xy: 1361, 1650
  size: 100, 100
  orig: 100, 100
  offset: 0, 0
  index: -1
ResourceIcons/Dyes
  rotate: false
  xy: 428, 1160
  size: 100, 100
  orig: 100, 100
  offset: 0, 0
  index: -1
ResourceIcons/Fish
  rotate: false
  xy: 536, 620
  size: 100, 100
  orig: 100, 100
  offset: 0, 0
  index: -1
ResourceIcons/Furs
  rotate: false
  xy: 644, 1196
  size: 100, 100
  orig: 100, 100
  offset: 0, 0
  index: -1
ResourceIcons/Gems
  rotate: false
  xy: 860, 1412
  size: 100, 100
  orig: 100, 100
  offset: 0, 0
  index: -1
ResourceIcons/Gold Ore
  rotate: false
  xy: 644, 1088
  size: 100, 100
  orig: 100, 100
  offset: 0, 0
  index: -1
ResourceIcons/Horses
  rotate: false
  xy: 752, 1088
  size: 100, 100
  orig: 100, 100
  offset: 0, 0
  index: -1
ResourceIcons/Incense
  rotate: false
  xy: 1076, 1412
  size: 100, 100
  orig: 100, 100
  offset: 0, 0
  index: -1
ResourceIcons/Iron
  rotate: false
  xy: 860, 1088
  size: 100, 100
  orig: 100, 100
  offset: 0, 0
  index: -1
ResourceIcons/Ivory
  rotate: false
  xy: 644, 764
  size: 100, 100
  orig: 100, 100
  offset: 0, 0
  index: -1
ResourceIcons/Marble
  rotate: false
  xy: 1076, 980
  size: 100, 100
  orig: 100, 100
  offset: 0, 0
  index: -1
ResourceIcons/Oil
  rotate: false
  xy: 1292, 786
  size: 100, 100
  orig: 100, 100
  offset: 0, 0
  index: -1
ResourceIcons/Pearls
  rotate: false
  xy: 1400, 1110
  size: 100, 100
  orig: 100, 100
  offset: 0, 0
  index: -1
ResourceIcons/Sheep
  rotate: false
  xy: 1724, 1512
  size: 100, 100
  orig: 100, 100
  offset: 0, 0
  index: -1
ResourceIcons/Silk
  rotate: false
  xy: 1616, 1296
  size: 100, 100
  orig: 100, 100
  offset: 0, 0
  index: -1
ResourceIcons/Silver
  rotate: false
  xy: 1724, 1404
  size: 100, 100
  orig: 100, 100
  offset: 0, 0
  index: -1
ResourceIcons/Spices
  rotate: false
  xy: 1832, 1404
  size: 100, 100
  orig: 100, 100
  offset: 0, 0
  index: -1
ResourceIcons/Stone
  rotate: false
  xy: 1724, 1188
  size: 100, 100
  orig: 100, 100
  offset: 0, 0
  index: -1
ResourceIcons/Sugar
  rotate: false
  xy: 1508, 864
  size: 100, 100
  orig: 100, 100
  offset: 0, 0
  index: -1
ResourceIcons/Uranium
  rotate: false
  xy: 1508, 648
  size: 100, 100
  orig: 100, 100
  offset: 0, 0
  index: -1
ResourceIcons/Whales
  rotate: false
  xy: 1616, 756
  size: 100, 100
  orig: 100, 100
  offset: 0, 0
  index: -1
ResourceIcons/Wheat
  rotate: false
  xy: 1724, 864
  size: 100, 100
  orig: 100, 100
  offset: 0, 0
  index: -1
ResourceIcons/Wine
  rotate: false
  xy: 1832, 972
  size: 100, 100
  orig: 100, 100
  offset: 0, 0
  index: -1
StatIcons/Acquire
  rotate: false
  xy: 4, 322
  size: 100, 100
  orig: 100, 100
  offset: 0, 0
  index: -1
StatIcons/CityConnection
  rotate: false
  xy: 1037, 1736
  size: 100, 100
  orig: 100, 100
  offset: 0, 0
  index: -1
StatIcons/Culture
  rotate: false
  xy: 4, 1348
  size: 200, 200
  orig: 200, 200
  offset: 0, 0
  index: -1
StatIcons/Faith
  rotate: false
  xy: 4, 538
  size: 178, 178
  orig: 178, 178
  offset: 0, 0
  index: -1
StatIcons/Food
  rotate: false
  xy: 289, 1600
  size: 200, 200
  orig: 200, 200
  offset: 0, 0
  index: -1
StatIcons/Gold
  rotate: false
  xy: 570, 1844
  size: 200, 200
  orig: 200, 200
  offset: 0, 0
  index: -1
StatIcons/Happiness
  rotate: false
  xy: 4, 1140
  size: 200, 200
  orig: 200, 200
  offset: 0, 0
  index: -1
StatIcons/InterceptRange
  rotate: false
<<<<<<< HEAD
  xy: 328, 280
=======
  xy: 328, 106
>>>>>>> 4d6b4cd9
  size: 50, 50
  orig: 50, 50
  offset: 0, 0
  index: -1
StatIcons/Malcontent
  rotate: false
  xy: 778, 1844
  size: 200, 200
  orig: 200, 200
  offset: 0, 0
  index: -1
StatIcons/Movement
  rotate: false
<<<<<<< HEAD
  xy: 502, 446
=======
  xy: 444, 330
>>>>>>> 4d6b4cd9
  size: 50, 50
  orig: 50, 50
  offset: 0, 0
  index: -1
StatIcons/Population
  rotate: false
  xy: 4, 932
  size: 200, 200
  orig: 200, 200
  offset: 0, 0
  index: -1
StatIcons/Production
  rotate: false
  xy: 986, 1844
  size: 200, 200
  orig: 200, 200
  offset: 0, 0
  index: -1
StatIcons/Range
  rotate: false
<<<<<<< HEAD
  xy: 444, 214
=======
  xy: 444, 156
>>>>>>> 4d6b4cd9
  size: 50, 50
  orig: 50, 50
  offset: 0, 0
  index: -1
StatIcons/RangedStrength
  rotate: false
<<<<<<< HEAD
  xy: 502, 272
=======
  xy: 502, 214
>>>>>>> 4d6b4cd9
  size: 50, 50
  orig: 50, 50
  offset: 0, 0
  index: -1
StatIcons/Resistance
  rotate: false
  xy: 1685, 1728
  size: 100, 100
  orig: 100, 100
  offset: 0, 0
  index: -1
StatIcons/Science
  rotate: false
  xy: 4, 724
  size: 200, 200
  orig: 200, 200
  offset: 0, 0
  index: -1
StatIcons/Specialist
  rotate: false
  xy: 1724, 1296
  size: 100, 100
  orig: 100, 100
  offset: 0, 0
  index: -1
StatIcons/Strength
  rotate: false
<<<<<<< HEAD
  xy: 444, 40
=======
  xy: 676, 490
>>>>>>> 4d6b4cd9
  size: 50, 50
  orig: 50, 50
  offset: 0, 0
  index: -1
TechIcons/Acoustics
  rotate: false
  xy: 1566, 1944
  size: 100, 100
  orig: 100, 100
  offset: 0, 0
  index: -1
TechIcons/Advanced Ballistics
  rotate: false
  xy: 1674, 1944
  size: 100, 100
  orig: 100, 100
  offset: 0, 0
  index: -1
TechIcons/Agriculture
  rotate: false
  xy: 4, 214
  size: 100, 100
  orig: 100, 100
  offset: 0, 0
  index: -1
TechIcons/Animal Husbandry
  rotate: false
  xy: 112, 430
  size: 100, 100
  orig: 100, 100
  offset: 0, 0
  index: -1
TechIcons/Archaeology
  rotate: false
  xy: 112, 214
  size: 100, 100
  orig: 100, 100
  offset: 0, 0
  index: -1
TechIcons/Archery
  rotate: false
  xy: 112, 106
  size: 100, 100
  orig: 100, 100
  offset: 0, 0
  index: -1
TechIcons/Architecture
  rotate: false
  xy: 1566, 1836
  size: 100, 100
  orig: 100, 100
  offset: 0, 0
  index: -1
TechIcons/Astronomy
  rotate: false
  xy: 1674, 1836
  size: 100, 100
  orig: 100, 100
  offset: 0, 0
  index: -1
TechIcons/Atomic Theory
  rotate: false
  xy: 1890, 1836
  size: 100, 100
  orig: 100, 100
  offset: 0, 0
  index: -1
TechIcons/Ballistics
  rotate: false
  xy: 212, 1232
  size: 100, 100
  orig: 100, 100
  offset: 0, 0
  index: -1
TechIcons/Banking
  rotate: false
  xy: 212, 1016
  size: 100, 100
  orig: 100, 100
  offset: 0, 0
  index: -1
TechIcons/Biology
  rotate: false
  xy: 212, 692
  size: 100, 100
  orig: 100, 100
  offset: 0, 0
  index: -1
TechIcons/Bronze Working
  rotate: false
  xy: 190, 584
  size: 100, 100
  orig: 100, 100
  offset: 0, 0
  index: -1
TechIcons/Calendar
  rotate: false
  xy: 497, 1700
  size: 100, 100
  orig: 100, 100
  offset: 0, 0
  index: -1
TechIcons/Chemistry
  rotate: false
  xy: 605, 1628
  size: 100, 100
  orig: 100, 100
  offset: 0, 0
  index: -1
TechIcons/Chivalry
  rotate: false
  xy: 713, 1628
  size: 100, 100
  orig: 100, 100
  offset: 0, 0
  index: -1
TechIcons/Civil Service
  rotate: false
  xy: 320, 1384
  size: 100, 100
  orig: 100, 100
  offset: 0, 0
  index: -1
TechIcons/Combined Arms
  rotate: false
  xy: 320, 1060
  size: 100, 100
  orig: 100, 100
  offset: 0, 0
  index: -1
TechIcons/Combustion
  rotate: false
  xy: 320, 952
  size: 100, 100
  orig: 100, 100
  offset: 0, 0
  index: -1
TechIcons/Compass
  rotate: false
  xy: 320, 844
  size: 100, 100
  orig: 100, 100
  offset: 0, 0
  index: -1
TechIcons/Computers
  rotate: false
  xy: 320, 736
  size: 100, 100
  orig: 100, 100
  offset: 0, 0
  index: -1
TechIcons/Construction
  rotate: false
  xy: 1145, 1736
  size: 100, 100
  orig: 100, 100
  offset: 0, 0
  index: -1
TechIcons/Currency
  rotate: false
  xy: 1361, 1758
  size: 100, 100
  orig: 100, 100
  offset: 0, 0
  index: -1
TechIcons/Dynamite
  rotate: false
  xy: 428, 1052
  size: 100, 100
  orig: 100, 100
  offset: 0, 0
  index: -1
TechIcons/Ecology
  rotate: false
  xy: 428, 944
  size: 100, 100
  orig: 100, 100
  offset: 0, 0
  index: -1
TechIcons/Economics
  rotate: false
  xy: 428, 836
  size: 100, 100
  orig: 100, 100
  offset: 0, 0
  index: -1
TechIcons/Education
  rotate: false
  xy: 428, 728
  size: 100, 100
  orig: 100, 100
  offset: 0, 0
  index: -1
TechIcons/Electricity
  rotate: false
  xy: 536, 1484
  size: 100, 100
  orig: 100, 100
  offset: 0, 0
  index: -1
TechIcons/Electronics
  rotate: false
  xy: 536, 1376
  size: 100, 100
  orig: 100, 100
  offset: 0, 0
  index: -1
TechIcons/Engineering
  rotate: false
  xy: 536, 1268
  size: 100, 100
  orig: 100, 100
  offset: 0, 0
  index: -1
TechIcons/Fertilizer
  rotate: false
  xy: 536, 836
  size: 100, 100
  orig: 100, 100
  offset: 0, 0
  index: -1
TechIcons/Flight
  rotate: false
  xy: 644, 1412
  size: 100, 100
  orig: 100, 100
  offset: 0, 0
  index: -1
TechIcons/Future Tech
  rotate: false
  xy: 752, 1304
  size: 100, 100
  orig: 100, 100
  offset: 0, 0
  index: -1
TechIcons/Guilds
  rotate: false
  xy: 860, 1304
  size: 100, 100
  orig: 100, 100
  offset: 0, 0
  index: -1
TechIcons/Gunpowder
  rotate: false
  xy: 968, 1412
  size: 100, 100
  orig: 100, 100
  offset: 0, 0
  index: -1
TechIcons/Horseback Riding
  rotate: false
  xy: 644, 980
  size: 100, 100
  orig: 100, 100
  offset: 0, 0
  index: -1
TechIcons/Industrialization
  rotate: false
  xy: 752, 980
  size: 100, 100
  orig: 100, 100
  offset: 0, 0
  index: -1
TechIcons/Iron Working
  rotate: false
  xy: 968, 1196
  size: 100, 100
  orig: 100, 100
  offset: 0, 0
  index: -1
TechIcons/Lasers
  rotate: false
  xy: 752, 764
  size: 100, 100
  orig: 100, 100
  offset: 0, 0
  index: -1
TechIcons/Machinery
  rotate: false
  xy: 752, 656
  size: 100, 100
  orig: 100, 100
  offset: 0, 0
  index: -1
TechIcons/Masonry
  rotate: false
  xy: 968, 764
  size: 100, 100
  orig: 100, 100
  offset: 0, 0
  index: -1
TechIcons/Mass Media
  rotate: false
  xy: 1076, 872
  size: 100, 100
  orig: 100, 100
  offset: 0, 0
  index: -1
TechIcons/Mathematics
  rotate: false
  xy: 968, 656
  size: 100, 100
  orig: 100, 100
  offset: 0, 0
  index: -1
TechIcons/Metal Casting
  rotate: false
  xy: 1076, 656
  size: 100, 100
  orig: 100, 100
  offset: 0, 0
  index: -1
TechIcons/Metallurgy
  rotate: false
  xy: 1184, 1520
  size: 100, 100
  orig: 100, 100
  offset: 0, 0
  index: -1
TechIcons/Military Science
  rotate: false
  xy: 1184, 1412
  size: 100, 100
  orig: 100, 100
  offset: 0, 0
  index: -1
TechIcons/Mining
  rotate: false
  xy: 1184, 1196
  size: 100, 100
  orig: 100, 100
  offset: 0, 0
  index: -1
TechIcons/Mobile Tactics
  rotate: false
  xy: 1184, 980
  size: 100, 100
  orig: 100, 100
  offset: 0, 0
  index: -1
TechIcons/Nanotechnology
  rotate: false
  xy: 1292, 1434
  size: 100, 100
  orig: 100, 100
  offset: 0, 0
  index: -1
TechIcons/Navigation
  rotate: false
  xy: 1292, 1218
  size: 100, 100
  orig: 100, 100
  offset: 0, 0
  index: -1
TechIcons/Nuclear Fission
  rotate: false
  xy: 1292, 1002
  size: 100, 100
  orig: 100, 100
  offset: 0, 0
  index: -1
TechIcons/Nuclear Fusion
  rotate: false
  xy: 1292, 1002
  size: 100, 100
  orig: 100, 100
  offset: 0, 0
  index: -1
TechIcons/Optics
  rotate: false
  xy: 1400, 1542
  size: 100, 100
  orig: 100, 100
  offset: 0, 0
  index: -1
TechIcons/Particle Physics
  rotate: false
  xy: 1400, 1326
  size: 100, 100
  orig: 100, 100
  offset: 0, 0
  index: -1
TechIcons/Pharmaceuticals
  rotate: false
  xy: 1400, 786
  size: 100, 100
  orig: 100, 100
  offset: 0, 0
  index: -1
TechIcons/Philosophy
  rotate: false
  xy: 1400, 678
  size: 100, 100
  orig: 100, 100
  offset: 0, 0
  index: -1
TechIcons/Physics
  rotate: false
  xy: 644, 548
  size: 100, 100
  orig: 100, 100
  offset: 0, 0
  index: -1
TechIcons/Plastics
  rotate: false
  xy: 968, 548
  size: 100, 100
  orig: 100, 100
  offset: 0, 0
  index: -1
TechIcons/Pottery
  rotate: false
  xy: 1184, 548
  size: 100, 100
  orig: 100, 100
  offset: 0, 0
  index: -1
TechIcons/Printing Press
  rotate: false
  xy: 1292, 570
  size: 100, 100
  orig: 100, 100
  offset: 0, 0
  index: -1
TechIcons/Radar
  rotate: false
  xy: 220, 152
  size: 100, 100
  orig: 100, 100
  offset: 0, 0
  index: -1
TechIcons/Radio
  rotate: false
  xy: 220, 44
  size: 100, 100
  orig: 100, 100
  offset: 0, 0
  index: -1
TechIcons/Railroad
  rotate: false
<<<<<<< HEAD
  xy: 1292, 462
=======
  xy: 1400, 462
>>>>>>> 4d6b4cd9
  size: 100, 100
  orig: 100, 100
  offset: 0, 0
  index: -1
TechIcons/Refrigeration
  rotate: false
  xy: 1469, 1728
  size: 100, 100
  orig: 100, 100
  offset: 0, 0
  index: -1
TechIcons/Replaceable Parts
  rotate: false
  xy: 1577, 1728
  size: 100, 100
  orig: 100, 100
  offset: 0, 0
  index: -1
TechIcons/Rifling
  rotate: false
  xy: 1901, 1728
  size: 100, 100
  orig: 100, 100
  offset: 0, 0
  index: -1
TechIcons/Robotics
  rotate: false
  xy: 1508, 1512
  size: 100, 100
  orig: 100, 100
  offset: 0, 0
  index: -1
TechIcons/Rocketry
  rotate: false
  xy: 1616, 1620
  size: 100, 100
  orig: 100, 100
  offset: 0, 0
  index: -1
TechIcons/Sailing
  rotate: false
  xy: 1724, 1620
  size: 100, 100
  orig: 100, 100
  offset: 0, 0
  index: -1
TechIcons/Satellites
  rotate: false
  xy: 1508, 1296
  size: 100, 100
  orig: 100, 100
  offset: 0, 0
  index: -1
TechIcons/Scientific Theory
  rotate: false
  xy: 1616, 1404
  size: 100, 100
  orig: 100, 100
  offset: 0, 0
  index: -1
TechIcons/Steam Power
  rotate: false
  xy: 1508, 972
  size: 100, 100
  orig: 100, 100
  offset: 0, 0
  index: -1
TechIcons/Steel
  rotate: false
  xy: 1616, 1080
  size: 100, 100
  orig: 100, 100
  offset: 0, 0
  index: -1
TechIcons/The Wheel
  rotate: false
  xy: 1508, 756
  size: 100, 100
  orig: 100, 100
  offset: 0, 0
  index: -1
TechIcons/Theology
  rotate: false
  xy: 1616, 864
  size: 100, 100
  orig: 100, 100
  offset: 0, 0
  index: -1
TechIcons/Trapping
  rotate: false
  xy: 1832, 1080
  size: 100, 100
  orig: 100, 100
  offset: 0, 0
  index: -1
TechIcons/Writing
  rotate: false
  xy: 1508, 540
  size: 100, 100
  orig: 100, 100
  offset: 0, 0
  index: -1
TileSets/Default/AtollOverlay
  rotate: false
  xy: 1782, 1836
  size: 100, 100
  orig: 100, 100
  offset: 0, 0
  index: -1
TileSets/Default/CityOverlay
  rotate: false
  xy: 1037, 1628
  size: 100, 100
  orig: 100, 100
  offset: 0, 0
  index: -1
TileSets/Default/CrosshatchHexagon
  rotate: false
  xy: 289, 1808
  size: 273, 236
  orig: 273, 236
  offset: 0, 0
  index: -1
TileSets/FantasyHex/CrosshatchHexagon
  rotate: false
  xy: 289, 1808
  size: 273, 236
  orig: 273, 236
  offset: 0, 0
  index: -1
TileSets/Default/FalloutOverlay
  rotate: false
  xy: 536, 1052
  size: 100, 100
  orig: 100, 100
  offset: 0, 0
  index: -1
TileSets/Default/Flood plainsOverlay
  rotate: false
  xy: 752, 1520
  size: 100, 100
  orig: 100, 100
  offset: 0, 0
  index: -1
TileSets/Default/ForestOverlay
  rotate: false
  xy: 644, 1304
  size: 100, 100
  orig: 100, 100
  offset: 0, 0
  index: -1
TileSets/Default/Hexagon
  rotate: false
  xy: 4, 1804
  size: 277, 240
  orig: 277, 240
  offset: 0, 0
  index: -1
TileSets/FantasyHex/Hexagon
  rotate: false
  xy: 4, 1804
  size: 277, 240
  orig: 277, 240
  offset: 0, 0
  index: -1
TileSets/Default/HillOverlay
  rotate: false
  xy: 1076, 1520
  size: 100, 100
  orig: 100, 100
  offset: 0, 0
  index: -1
TileSets/Default/IceOverlay
  rotate: false
  xy: 860, 1196
  size: 100, 100
  orig: 100, 100
  offset: 0, 0
  index: -1
TileSets/Default/JungleOverlay
  rotate: false
  xy: 860, 980
  size: 100, 100
  orig: 100, 100
  offset: 0, 0
  index: -1
TileSets/Default/LakesOverlay
  rotate: false
  xy: 1076, 1196
  size: 100, 100
  orig: 100, 100
  offset: 0, 0
  index: -1
TileSets/Default/MarshOverlay
  rotate: false
  xy: 860, 656
  size: 100, 100
  orig: 100, 100
  offset: 0, 0
  index: -1
TileSets/Default/MountainOverlay
  rotate: false
  xy: 1184, 656
  size: 100, 100
  orig: 100, 100
  offset: 0, 0
  index: -1
TileSets/Default/NaturalWonderOverlay
  rotate: false
  xy: 1292, 1326
  size: 100, 100
  orig: 100, 100
  offset: 0, 0
  index: -1
TileSets/Default/OasisOverlay
  rotate: false
  xy: 1292, 894
<<<<<<< HEAD
  size: 100, 100
  orig: 100, 100
  offset: 0, 0
  index: -1
TileSets/Default/Railroad
  rotate: false
  xy: 1400, 462
  size: 100, 100
  orig: 100, 100
  offset: 0, 0
  index: -1
ImprovementIcons/Railroad
  rotate: false
  xy: 1400, 462
=======
>>>>>>> 4d6b4cd9
  size: 100, 100
  orig: 100, 100
  offset: 0, 0
  index: -1
TileSets/Default/Tiles/River-Bottom
  rotate: false
<<<<<<< HEAD
  xy: 1998, 1113
=======
  xy: 1530, 316
>>>>>>> 4d6b4cd9
  size: 32, 28
  orig: 32, 28
  offset: 0, 0
  index: -1
TileSets/FantasyHex/Tiles/River-Bottom
  rotate: false
<<<<<<< HEAD
  xy: 1998, 1113
=======
  xy: 1530, 316
>>>>>>> 4d6b4cd9
  size: 32, 28
  orig: 32, 28
  offset: 0, 0
  index: -1
TileSets/Default/Tiles/River-BottomLeft
  rotate: false
<<<<<<< HEAD
  xy: 1998, 1077
=======
  xy: 1570, 312
>>>>>>> 4d6b4cd9
  size: 32, 28
  orig: 32, 28
  offset: 0, 0
  index: -1
TileSets/FantasyHex/Tiles/River-BottomLeft
  rotate: false
<<<<<<< HEAD
  xy: 1998, 1077
=======
  xy: 1570, 312
>>>>>>> 4d6b4cd9
  size: 32, 28
  orig: 32, 28
  offset: 0, 0
  index: -1
TileSets/Default/Tiles/River-BottomRight
  rotate: false
<<<<<<< HEAD
  xy: 1998, 1041
=======
  xy: 1610, 292
>>>>>>> 4d6b4cd9
  size: 32, 28
  orig: 32, 28
  offset: 0, 0
  index: -1
TileSets/FantasyHex/Tiles/River-BottomRight
  rotate: false
<<<<<<< HEAD
  xy: 1998, 1041
=======
  xy: 1610, 292
>>>>>>> 4d6b4cd9
  size: 32, 28
  orig: 32, 28
  offset: 0, 0
  index: -1
TileSets/Default/road
  rotate: false
  xy: 1940, 1709
  size: 61, 11
  orig: 61, 11
  offset: 0, 0
  index: -1
TileSets/FantasyHex/road
  rotate: false
  xy: 1940, 1709
  size: 61, 11
  orig: 61, 11
  offset: 0, 0
  index: -1
TileSets/FantasyHex/Railroad
  rotate: false
  xy: 1469, 1847
  size: 61, 11
  orig: 61, 11
  offset: 0, 0
  index: -1
TileSets/FantasyHex/Tiles/Academy
  rotate: false
  xy: 112, 4
  size: 32, 36
  orig: 32, 36
  offset: 0, 0
  index: -1
TileSets/FantasyHex/Tiles/Academy-Snow
  rotate: false
  xy: 1998, 2009
  size: 32, 35
  orig: 32, 35
  offset: 0, 0
  index: -1
TileSets/FantasyHex/Tiles/Aluminum
  rotate: false
  xy: 1724, 770
  size: 32, 28
  orig: 32, 28
  offset: 0, 0
  index: -1
TileSets/FantasyHex/Tiles/Ancient ruins
  rotate: false
  xy: 1832, 878
  size: 32, 28
  orig: 32, 28
  offset: 0, 0
  index: -1
TileSets/FantasyHex/Tiles/Ancient ruins-Jungle
  rotate: false
<<<<<<< HEAD
  xy: 618, 276
=======
  xy: 618, 218
>>>>>>> 4d6b4cd9
  size: 32, 32
  orig: 32, 32
  offset: 0, 0
  index: -1
TileSets/FantasyHex/Tiles/Ancient ruins-Sand
  rotate: false
<<<<<<< HEAD
  xy: 676, 338
=======
  xy: 676, 280
>>>>>>> 4d6b4cd9
  size: 32, 28
  orig: 32, 28
  offset: 0, 0
  index: -1
TileSets/FantasyHex/Tiles/Ancient ruins-Snow
  rotate: false
<<<<<<< HEAD
  xy: 734, 396
=======
  xy: 734, 338
>>>>>>> 4d6b4cd9
  size: 32, 28
  orig: 32, 28
  offset: 0, 0
  index: -1
TileSets/FantasyHex/Tiles/Ancient ruins2
  rotate: false
  xy: 1940, 977
  size: 32, 28
  orig: 32, 28
  offset: 0, 0
  index: -1
TileSets/FantasyHex/Tiles/Atoll
  rotate: false
<<<<<<< HEAD
  xy: 1872, 878
=======
  xy: 1764, 770
>>>>>>> 4d6b4cd9
  size: 32, 28
  orig: 32, 28
  offset: 0, 0
  index: -1
TileSets/FantasyHex/Tiles/Bananas
  rotate: false
<<<<<<< HEAD
  xy: 192, 4
=======
  xy: 948, 512
>>>>>>> 4d6b4cd9
  size: 32, 28
  orig: 32, 28
  offset: 0, 0
  index: -1
TileSets/FantasyHex/Tiles/Barbarian encampment
  rotate: false
<<<<<<< HEAD
  xy: 1998, 1937
=======
  xy: 192, 4
>>>>>>> 4d6b4cd9
  size: 32, 28
  orig: 32, 28
  offset: 0, 0
  index: -1
TileSets/FantasyHex/Tiles/Barbarian encampment-Snow
  rotate: false
<<<<<<< HEAD
  xy: 618, 203
=======
  xy: 1998, 1936
>>>>>>> 4d6b4cd9
  size: 32, 29
  orig: 32, 29
  offset: 0, 0
  index: -1
TileSets/FantasyHex/Tiles/Barringer Crater
  rotate: false
<<<<<<< HEAD
  xy: 930, 512
=======
  xy: 618, 146
>>>>>>> 4d6b4cd9
  size: 32, 28
  orig: 32, 28
  offset: 0, 0
  index: -1
TileSets/FantasyHex/Tiles/Cattle
  rotate: false
  xy: 512, 4
  size: 32, 28
  orig: 32, 28
  offset: 0, 0
  index: -1
TileSets/FantasyHex/Tiles/Cattle+Pasture
  rotate: false
  xy: 618, 54
  size: 32, 32
  orig: 32, 32
  offset: 0, 0
  index: -1
TileSets/FantasyHex/Tiles/Cerro de Potosi
  rotate: false
  xy: 592, 4
  size: 32, 28
  orig: 32, 28
  offset: 0, 0
  index: -1
TileSets/FantasyHex/Tiles/Citadel
  rotate: false
<<<<<<< HEAD
  xy: 1130, 505
=======
  xy: 1228, 505
>>>>>>> 4d6b4cd9
  size: 32, 35
  orig: 32, 35
  offset: 0, 0
  index: -1
TileSets/FantasyHex/Tiles/Citadel-Snow
  rotate: false
<<<<<<< HEAD
  xy: 1170, 510
=======
  xy: 1804, 768
>>>>>>> 4d6b4cd9
  size: 32, 30
  orig: 32, 30
  offset: 0, 0
  index: -1
TileSets/FantasyHex/Tiles/City center
  rotate: false
<<<<<<< HEAD
  xy: 1210, 505
=======
  xy: 1912, 871
>>>>>>> 4d6b4cd9
  size: 32, 35
  orig: 32, 35
  offset: 0, 0
  index: -1
TileSets/FantasyHex/Tiles/City center-Ancient era
  rotate: false
<<<<<<< HEAD
  xy: 1250, 508
=======
  xy: 1948, 937
>>>>>>> 4d6b4cd9
  size: 32, 32
  orig: 32, 32
  offset: 0, 0
  index: -1
TileSets/FantasyHex/Tiles/City center-Classical era
  rotate: false
  xy: 1732, 730
  size: 32, 32
  orig: 32, 32
  offset: 0, 0
  index: -1
TileSets/FantasyHex/Tiles/City center-Future era
  rotate: false
<<<<<<< HEAD
  xy: 1912, 872
=======
  xy: 1732, 688
>>>>>>> 4d6b4cd9
  size: 32, 34
  orig: 32, 34
  offset: 0, 0
  index: -1
TileSets/FantasyHex/Tiles/City center-Industrial era
  rotate: false
<<<<<<< HEAD
  xy: 1948, 936
=======
  xy: 1732, 647
>>>>>>> 4d6b4cd9
  size: 32, 33
  orig: 32, 33
  offset: 0, 0
  index: -1
TileSets/FantasyHex/Tiles/City center-Information era
  rotate: false
<<<<<<< HEAD
  xy: 1732, 726
=======
  xy: 1732, 603
>>>>>>> 4d6b4cd9
  size: 32, 36
  orig: 32, 36
  offset: 0, 0
  index: -1
TileSets/FantasyHex/Tiles/City center-Medieval era
  rotate: false
<<<<<<< HEAD
  xy: 1732, 686
=======
  xy: 1840, 838
>>>>>>> 4d6b4cd9
  size: 32, 32
  orig: 32, 32
  offset: 0, 0
  index: -1
TileSets/FantasyHex/Tiles/City center-Modern era
  rotate: false
<<<<<<< HEAD
  xy: 1732, 644
=======
  xy: 676, 238
>>>>>>> 4d6b4cd9
  size: 32, 34
  orig: 32, 34
  offset: 0, 0
  index: -1
TileSets/FantasyHex/Tiles/City center-Renaissance era
  rotate: false
<<<<<<< HEAD
  xy: 1732, 604
=======
  xy: 734, 298
>>>>>>> 4d6b4cd9
  size: 32, 32
  orig: 32, 32
  offset: 0, 0
  index: -1
TileSets/FantasyHex/Tiles/City ruins
  rotate: false
<<<<<<< HEAD
  xy: 676, 302
=======
  xy: 792, 360
>>>>>>> 4d6b4cd9
  size: 32, 28
  orig: 32, 28
  offset: 0, 0
  index: -1
TileSets/FantasyHex/Tiles/Coal
  rotate: false
<<<<<<< HEAD
  xy: 792, 418
=======
  xy: 908, 476
>>>>>>> 4d6b4cd9
  size: 32, 28
  orig: 32, 28
  offset: 0, 0
  index: -1
TileSets/FantasyHex/Tiles/Coast
  rotate: false
<<<<<<< HEAD
  xy: 850, 476
=======
  xy: 948, 476
>>>>>>> 4d6b4cd9
  size: 32, 28
  orig: 32, 28
  offset: 0, 0
  index: -1
TileSets/FantasyHex/Tiles/Cotton
  rotate: false
<<<<<<< HEAD
  xy: 1090, 476
=======
  xy: 1188, 476
>>>>>>> 4d6b4cd9
  size: 32, 28
  orig: 32, 28
  offset: 0, 0
  index: -1
TileSets/FantasyHex/Tiles/Customs house
  rotate: false
<<<<<<< HEAD
  xy: 1840, 835
=======
  xy: 658, 161
>>>>>>> 4d6b4cd9
  size: 32, 35
  orig: 32, 35
  offset: 0, 0
  index: -1
TileSets/FantasyHex/Tiles/Deer
  rotate: false
<<<<<<< HEAD
  xy: 1210, 469
=======
  xy: 658, 125
>>>>>>> 4d6b4cd9
  size: 32, 28
  orig: 32, 28
  offset: 0, 0
  index: -1
TileSets/FantasyHex/Tiles/Deer+Camp
  rotate: false
<<<<<<< HEAD
  xy: 1250, 472
=======
  xy: 658, 89
>>>>>>> 4d6b4cd9
  size: 32, 28
  orig: 32, 28
  offset: 0, 0
  index: -1
TileSets/FantasyHex/Tiles/Desert
  rotate: false
  xy: 1980, 977
  size: 32, 28
  orig: 32, 28
  offset: 0, 0
  index: -1
TileSets/FantasyHex/Tiles/Desert+Farm
  rotate: false
  xy: 1988, 941
  size: 32, 28
  orig: 32, 28
  offset: 0, 0
  index: -1
TileSets/FantasyHex/Tiles/Desert+Flood plains+Farm
  rotate: false
<<<<<<< HEAD
  xy: 658, 266
=======
  xy: 716, 262
>>>>>>> 4d6b4cd9
  size: 32, 28
  orig: 32, 28
  offset: 0, 0
  index: -1
TileSets/FantasyHex/Tiles/Dyes
  rotate: false
<<<<<<< HEAD
  xy: 658, 158
=======
  xy: 774, 288
>>>>>>> 4d6b4cd9
  size: 32, 28
  orig: 32, 28
  offset: 0, 0
  index: -1
TileSets/FantasyHex/Tiles/Dyes+Plantation
  rotate: false
<<<<<<< HEAD
  xy: 658, 122
=======
  xy: 832, 382
>>>>>>> 4d6b4cd9
  size: 32, 28
  orig: 32, 28
  offset: 0, 0
  index: -1
TileSets/FantasyHex/Tiles/El Dorado
  rotate: false
<<<<<<< HEAD
  xy: 658, 85
=======
  xy: 832, 345
>>>>>>> 4d6b4cd9
  size: 32, 29
  orig: 32, 29
  offset: 0, 0
  index: -1
TileSets/FantasyHex/Tiles/Fallout
  rotate: false
<<<<<<< HEAD
  xy: 658, 42
=======
  xy: 890, 433
>>>>>>> 4d6b4cd9
  size: 32, 35
  orig: 32, 35
  offset: 0, 0
  index: -1
TileSets/FantasyHex/Tiles/Fish
  rotate: false
<<<<<<< HEAD
  xy: 716, 324
=======
  xy: 930, 440
>>>>>>> 4d6b4cd9
  size: 32, 28
  orig: 32, 28
  offset: 0, 0
  index: -1
TileSets/FantasyHex/Tiles/Fishing Boats
  rotate: false
<<<<<<< HEAD
  xy: 716, 288
=======
  xy: 698, 190
>>>>>>> 4d6b4cd9
  size: 32, 28
  orig: 32, 28
  offset: 0, 0
  index: -1
TileSets/FantasyHex/Tiles/Flood plains
  rotate: false
<<<<<<< HEAD
  xy: 774, 382
=======
  xy: 698, 154
>>>>>>> 4d6b4cd9
  size: 32, 28
  orig: 32, 28
  offset: 0, 0
  index: -1
TileSets/FantasyHex/Tiles/Forest
  rotate: false
<<<<<<< HEAD
  xy: 832, 436
=======
  xy: 698, 78
>>>>>>> 4d6b4cd9
  size: 32, 32
  orig: 32, 32
  offset: 0, 0
  index: -1
TileSets/FantasyHex/Tiles/Fort
  rotate: false
<<<<<<< HEAD
  xy: 698, 247
=======
  xy: 658, 48
>>>>>>> 4d6b4cd9
  size: 32, 33
  orig: 32, 33
  offset: 0, 0
  index: -1
TileSets/FantasyHex/Tiles/Fountain of Youth
  rotate: false
<<<<<<< HEAD
  xy: 698, 207
=======
  xy: 698, 38
>>>>>>> 4d6b4cd9
  size: 32, 32
  orig: 32, 32
  offset: 0, 0
  index: -1
TileSets/FantasyHex/Tiles/Furs
  rotate: false
<<<<<<< HEAD
  xy: 698, 135
=======
  xy: 756, 216
>>>>>>> 4d6b4cd9
  size: 32, 28
  orig: 32, 28
  offset: 0, 0
  index: -1
TileSets/FantasyHex/Tiles/Furs+Camp
  rotate: false
<<<<<<< HEAD
  xy: 698, 99
=======
  xy: 814, 309
>>>>>>> 4d6b4cd9
  size: 32, 28
  orig: 32, 28
  offset: 0, 0
  index: -1
TileSets/FantasyHex/Tiles/Gems
  rotate: false
<<<<<<< HEAD
  xy: 756, 274
=======
  xy: 738, 108
>>>>>>> 4d6b4cd9
  size: 32, 28
  orig: 32, 28
  offset: 0, 0
  index: -1
TileSets/FantasyHex/Tiles/Gold Ore
  rotate: false
<<<<<<< HEAD
  xy: 832, 400
=======
  xy: 738, 72
>>>>>>> 4d6b4cd9
  size: 32, 28
  orig: 32, 28
  offset: 0, 0
  index: -1
TileSets/FantasyHex/Tiles/Grand Mesa
  rotate: false
<<<<<<< HEAD
  xy: 872, 435
=======
  xy: 738, 32
>>>>>>> 4d6b4cd9
  size: 32, 32
  orig: 32, 32
  offset: 0, 0
  index: -1
TileSets/FantasyHex/Tiles/Grassland
  rotate: false
<<<<<<< HEAD
  xy: 912, 439
=======
  xy: 796, 237
>>>>>>> 4d6b4cd9
  size: 32, 28
  orig: 32, 28
  offset: 0, 0
  index: -1
TileSets/FantasyHex/Tiles/Grassland+Farm
  rotate: false
<<<<<<< HEAD
  xy: 872, 399
=======
  xy: 796, 201
>>>>>>> 4d6b4cd9
  size: 32, 28
  orig: 32, 28
  offset: 0, 0
  index: -1
TileSets/FantasyHex/Tiles/Grassland+Forest+Camp
  rotate: false
<<<<<<< HEAD
  xy: 912, 400
=======
  xy: 778, 162
>>>>>>> 4d6b4cd9
  size: 32, 31
  orig: 32, 31
  offset: 0, 0
  index: -1
TileSets/FantasyHex/Tiles/Grassland+Forest+Deer+Camp
  rotate: false
<<<<<<< HEAD
  xy: 738, 235
=======
  xy: 778, 123
>>>>>>> 4d6b4cd9
  size: 32, 31
  orig: 32, 31
  offset: 0, 0
  index: -1
TileSets/FantasyHex/Tiles/Grassland+Forest+Furs+Camp
  rotate: false
<<<<<<< HEAD
  xy: 738, 196
=======
  xy: 778, 84
>>>>>>> 4d6b4cd9
  size: 32, 31
  orig: 32, 31
  offset: 0, 0
  index: -1
TileSets/FantasyHex/Tiles/Grassland+Forest+Lumber mill
  rotate: false
<<<<<<< HEAD
  xy: 738, 157
=======
  xy: 778, 45
>>>>>>> 4d6b4cd9
  size: 32, 31
  orig: 32, 31
  offset: 0, 0
  index: -1
TileSets/FantasyHex/Tiles/Grassland+Hill+Farm
  rotate: false
<<<<<<< HEAD
  xy: 738, 121
=======
  xy: 970, 439
>>>>>>> 4d6b4cd9
  size: 32, 28
  orig: 32, 28
  offset: 0, 0
  index: -1
TileSets/FantasyHex/Tiles/Grassland+Hill+Forest+Camp
  rotate: false
<<<<<<< HEAD
  xy: 738, 85
=======
  xy: 1010, 439
>>>>>>> 4d6b4cd9
  size: 32, 28
  orig: 32, 28
  offset: 0, 0
  index: -1
TileSets/FantasyHex/Tiles/Grassland+Hill+Forest+Lumber mill
  rotate: false
<<<<<<< HEAD
  xy: 738, 49
=======
  xy: 890, 397
>>>>>>> 4d6b4cd9
  size: 32, 28
  orig: 32, 28
  offset: 0, 0
  index: -1
TileSets/FantasyHex/Tiles/Grassland+Hill+Forest+Trading post
  rotate: false
<<<<<<< HEAD
  xy: 738, 13
=======
  xy: 930, 404
>>>>>>> 4d6b4cd9
  size: 32, 28
  orig: 32, 28
  offset: 0, 0
  index: -1
TileSets/FantasyHex/Tiles/Grassland+Jungle+Trading post
  rotate: false
<<<<<<< HEAD
  xy: 814, 360
=======
  xy: 970, 399
>>>>>>> 4d6b4cd9
  size: 32, 32
  orig: 32, 32
  offset: 0, 0
  index: -1
TileSets/FantasyHex/Tiles/GrasslandForest
  rotate: false
<<<<<<< HEAD
  xy: 854, 360
=======
  xy: 1010, 400
>>>>>>> 4d6b4cd9
  size: 32, 31
  orig: 32, 31
  offset: 0, 0
  index: -1
TileSets/FantasyHex/Tiles/Great Barrier Reef
  rotate: false
<<<<<<< HEAD
  xy: 836, 324
=======
  xy: 854, 273
>>>>>>> 4d6b4cd9
  size: 32, 28
  orig: 32, 28
  offset: 0, 0
  index: -1
TileSets/FantasyHex/Tiles/Hill
  rotate: false
<<<<<<< HEAD
  xy: 818, 140
=======
  xy: 876, 233
>>>>>>> 4d6b4cd9
  size: 32, 32
  orig: 32, 32
  offset: 0, 0
  index: -1
TileSets/FantasyHex/Tiles/HillForest+Lumber mill
  rotate: false
<<<<<<< HEAD
  xy: 818, 104
=======
  xy: 876, 197
>>>>>>> 4d6b4cd9
  size: 32, 28
  orig: 32, 28
  offset: 0, 0
  index: -1
TileSets/FantasyHex/Tiles/HillMarbleQuarry
  rotate: false
<<<<<<< HEAD
  xy: 818, 68
=======
  xy: 858, 161
>>>>>>> 4d6b4cd9
  size: 32, 28
  orig: 32, 28
  offset: 0, 0
  index: -1
TileSets/FantasyHex/Tiles/HillMine
  rotate: false
<<<<<<< HEAD
  xy: 818, 32
=======
  xy: 858, 125
>>>>>>> 4d6b4cd9
  size: 32, 28
  orig: 32, 28
  offset: 0, 0
  index: -1
TileSets/FantasyHex/Tiles/HillStoneQuarry
  rotate: false
<<<<<<< HEAD
  xy: 1170, 440
=======
  xy: 858, 89
>>>>>>> 4d6b4cd9
  size: 32, 28
  orig: 32, 28
  offset: 0, 0
  index: -1
TileSets/FantasyHex/Tiles/Horses
  rotate: false
<<<<<<< HEAD
  xy: 1330, 426
=======
  xy: 1130, 400
>>>>>>> 4d6b4cd9
  size: 32, 28
  orig: 32, 28
  offset: 0, 0
  index: -1
TileSets/FantasyHex/Tiles/Horses+Pasture
  rotate: false
<<<<<<< HEAD
  xy: 1370, 422
=======
  xy: 1170, 436
>>>>>>> 4d6b4cd9
  size: 32, 32
  orig: 32, 32
  offset: 0, 0
  index: -1
TileSets/FantasyHex/Tiles/Ice
  rotate: false
<<<<<<< HEAD
  xy: 952, 439
=======
  xy: 1210, 397
>>>>>>> 4d6b4cd9
  size: 32, 28
  orig: 32, 28
  offset: 0, 0
  index: -1
TileSets/FantasyHex/Tiles/Incense
  rotate: false
<<<<<<< HEAD
  xy: 992, 404
=======
  xy: 898, 89
>>>>>>> 4d6b4cd9
  size: 32, 28
  orig: 32, 28
  offset: 0, 0
  index: -1
TileSets/FantasyHex/Tiles/Incense+Plantation
  rotate: false
<<<<<<< HEAD
  xy: 1032, 440
=======
  xy: 898, 53
>>>>>>> 4d6b4cd9
  size: 32, 28
  orig: 32, 28
  offset: 0, 0
  index: -1
TileSets/FantasyHex/Tiles/Iron
  rotate: false
<<<<<<< HEAD
  xy: 1072, 440
=======
  xy: 1250, 397
>>>>>>> 4d6b4cd9
  size: 32, 28
  orig: 32, 28
  offset: 0, 0
  index: -1
TileSets/FantasyHex/Tiles/Ivory
  rotate: false
<<<<<<< HEAD
  xy: 1112, 433
=======
  xy: 1330, 426
>>>>>>> 4d6b4cd9
  size: 32, 28
  orig: 32, 28
  offset: 0, 0
  index: -1
TileSets/FantasyHex/Tiles/Ivory+Camp
  rotate: false
<<<<<<< HEAD
  xy: 1112, 397
=======
  xy: 1370, 426
>>>>>>> 4d6b4cd9
  size: 32, 28
  orig: 32, 28
  offset: 0, 0
  index: -1
TileSets/FantasyHex/Tiles/Jungle
  rotate: false
<<<<<<< HEAD
  xy: 876, 284
=======
  xy: 1290, 386
>>>>>>> 4d6b4cd9
  size: 32, 32
  orig: 32, 32
  offset: 0, 0
  index: -1
TileSets/FantasyHex/Tiles/Krakatoa
  rotate: false
<<<<<<< HEAD
  xy: 632, 4
=======
  xy: 1450, 388
>>>>>>> 4d6b4cd9
  size: 32, 30
  orig: 32, 30
  offset: 0, 0
  index: -1
TileSets/FantasyHex/Tiles/Lakes
  rotate: false
<<<<<<< HEAD
  xy: 858, 140
=======
  xy: 1530, 388
>>>>>>> 4d6b4cd9
  size: 32, 28
  orig: 32, 28
  offset: 0, 0
  index: -1
TileSets/FantasyHex/Tiles/Landmark
  rotate: false
<<<<<<< HEAD
  xy: 858, 24
=======
  xy: 632, 4
>>>>>>> 4d6b4cd9
  size: 32, 36
  orig: 32, 36
  offset: 0, 0
  index: -1
TileSets/FantasyHex/Tiles/Manufactory
  rotate: false
<<<<<<< HEAD
  xy: 898, 57
=======
  xy: 1952, 890
>>>>>>> 4d6b4cd9
  size: 32, 39
  orig: 32, 39
  offset: 0, 0
  index: -1
TileSets/FantasyHex/Tiles/Marble
  rotate: false
<<<<<<< HEAD
  xy: 1250, 400
=======
  xy: 1952, 854
>>>>>>> 4d6b4cd9
  size: 32, 28
  orig: 32, 28
  offset: 0, 0
  index: -1
TileSets/FantasyHex/Tiles/Marsh
  rotate: false
<<<<<<< HEAD
  xy: 1330, 389
=======
  xy: 1152, 362
>>>>>>> 4d6b4cd9
  size: 32, 29
  orig: 32, 29
  offset: 0, 0
  index: -1
TileSets/FantasyHex/Tiles/Mine
  rotate: false
<<<<<<< HEAD
  xy: 1490, 388
=======
  xy: 1740, 567
>>>>>>> 4d6b4cd9
  size: 32, 28
  orig: 32, 28
  offset: 0, 0
  index: -1
TileSets/FantasyHex/Tiles/Moai
  rotate: false
<<<<<<< HEAD
  xy: 934, 360
=======
  xy: 1740, 458
>>>>>>> 4d6b4cd9
  size: 32, 29
  orig: 32, 29
  offset: 0, 0
  index: -1
TileSets/FantasyHex/Tiles/Mount Fuji
  rotate: false
<<<<<<< HEAD
  xy: 938, 214
=======
  xy: 1998, 1635
>>>>>>> 4d6b4cd9
  size: 32, 30
  orig: 32, 30
  offset: 0, 0
  index: -1
TileSets/FantasyHex/Tiles/Mountain
  rotate: false
<<<<<<< HEAD
  xy: 938, 170
=======
  xy: 1998, 1591
>>>>>>> 4d6b4cd9
  size: 32, 36
  orig: 32, 36
  offset: 0, 0
  index: -1
TileSets/FantasyHex/Tiles/Oasis
  rotate: false
<<<<<<< HEAD
  xy: 978, 180
=======
  xy: 1998, 1375
>>>>>>> 4d6b4cd9
  size: 32, 28
  orig: 32, 28
  offset: 0, 0
  index: -1
TileSets/FantasyHex/Tiles/Ocean
  rotate: false
<<<<<<< HEAD
  xy: 978, 144
=======
  xy: 1998, 1339
>>>>>>> 4d6b4cd9
  size: 32, 28
  orig: 32, 28
  offset: 0, 0
  index: -1
TileSets/FantasyHex/Tiles/Offshore Platform
  rotate: false
<<<<<<< HEAD
  xy: 978, 108
=======
  xy: 1998, 1303
>>>>>>> 4d6b4cd9
  size: 32, 28
  orig: 32, 28
  offset: 0, 0
  index: -1
TileSets/FantasyHex/Tiles/Oil
  rotate: false
<<<<<<< HEAD
  xy: 978, 72
=======
  xy: 1998, 1267
>>>>>>> 4d6b4cd9
  size: 32, 28
  orig: 32, 28
  offset: 0, 0
  index: -1
TileSets/FantasyHex/Tiles/Oil well
  rotate: false
<<<<<<< HEAD
  xy: 978, 36
=======
  xy: 1998, 1231
>>>>>>> 4d6b4cd9
  size: 32, 28
  orig: 32, 28
  offset: 0, 0
  index: -1
TileSets/FantasyHex/Tiles/Old Faithful
  rotate: false
<<<<<<< HEAD
  xy: 1952, 896
=======
  xy: 1998, 1191
>>>>>>> 4d6b4cd9
  size: 32, 32
  orig: 32, 32
  offset: 0, 0
  index: -1
TileSets/FantasyHex/Tiles/Pasture
  rotate: false
<<<<<<< HEAD
  xy: 1992, 865
=======
  xy: 1998, 1079
>>>>>>> 4d6b4cd9
  size: 32, 32
  orig: 32, 32
  offset: 0, 0
  index: -1
TileSets/FantasyHex/Tiles/Pearls
  rotate: false
<<<<<<< HEAD
  xy: 1152, 368
=======
  xy: 1330, 354
>>>>>>> 4d6b4cd9
  size: 32, 28
  orig: 32, 28
  offset: 0, 0
  index: -1
TileSets/FantasyHex/Tiles/Plains
  rotate: false
<<<<<<< HEAD
  xy: 1014, 368
=======
  xy: 1490, 352
>>>>>>> 4d6b4cd9
  size: 32, 28
  orig: 32, 28
  offset: 0, 0
  index: -1
TileSets/FantasyHex/Tiles/Plains+Farm
  rotate: false
<<<<<<< HEAD
  xy: 1054, 368
=======
  xy: 1530, 352
>>>>>>> 4d6b4cd9
  size: 32, 28
  orig: 32, 28
  offset: 0, 0
  index: -1
TileSets/FantasyHex/Tiles/Plains+Forest+Camp
  rotate: false
<<<<<<< HEAD
  xy: 1998, 1669
=======
  xy: 1570, 348
>>>>>>> 4d6b4cd9
  size: 32, 32
  orig: 32, 32
  offset: 0, 0
  index: -1
TileSets/FantasyHex/Tiles/Plains+Forest+Lumber mill
  rotate: false
<<<<<<< HEAD
  xy: 1998, 1629
=======
  xy: 1610, 368
>>>>>>> 4d6b4cd9
  size: 32, 32
  orig: 32, 32
  offset: 0, 0
  index: -1
TileSets/FantasyHex/Tiles/Plains+Jungle+Trading post
  rotate: false
<<<<<<< HEAD
  xy: 1998, 1589
=======
  xy: 1650, 368
>>>>>>> 4d6b4cd9
  size: 32, 32
  orig: 32, 32
  offset: 0, 0
  index: -1
TileSets/FantasyHex/Tiles/PlainsForest
  rotate: false
<<<<<<< HEAD
  xy: 1998, 1549
=======
  xy: 1690, 368
>>>>>>> 4d6b4cd9
  size: 32, 32
  orig: 32, 32
  offset: 0, 0
  index: -1
TileSets/FantasyHex/Tiles/PlainsJungle
  rotate: false
<<<<<<< HEAD
  xy: 1998, 1509
=======
  xy: 1610, 328
>>>>>>> 4d6b4cd9
  size: 32, 32
  orig: 32, 32
  offset: 0, 0
  index: -1
TileSets/FantasyHex/Tiles/Plantation
  rotate: false
<<<<<<< HEAD
  xy: 1998, 1473
=======
  xy: 1650, 332
>>>>>>> 4d6b4cd9
  size: 32, 28
  orig: 32, 28
  offset: 0, 0
  index: -1
TileSets/FantasyHex/Tiles/Plantation+Bananas
  rotate: false
<<<<<<< HEAD
  xy: 1998, 1437
=======
  xy: 1690, 332
>>>>>>> 4d6b4cd9
  size: 32, 28
  orig: 32, 28
  offset: 0, 0
  index: -1
TileSets/FantasyHex/Tiles/Plantation+Cotton
  rotate: false
<<<<<<< HEAD
  xy: 1998, 1401
=======
  xy: 1730, 350
>>>>>>> 4d6b4cd9
  size: 32, 28
  orig: 32, 28
  offset: 0, 0
  index: -1
TileSets/FantasyHex/Tiles/Quarry
  rotate: false
<<<<<<< HEAD
  xy: 1998, 1293
=======
  xy: 1770, 350
>>>>>>> 4d6b4cd9
  size: 32, 28
  orig: 32, 28
  offset: 0, 0
  index: -1
TileSets/FantasyHex/Tiles/Quarry+Marble
  rotate: false
<<<<<<< HEAD
  xy: 1998, 1257
=======
  xy: 1770, 314
>>>>>>> 4d6b4cd9
  size: 32, 28
  orig: 32, 28
  offset: 0, 0
  index: -1
TileSets/FantasyHex/Tiles/Quarry+Stone
  rotate: false
<<<<<<< HEAD
  xy: 1998, 1221
=======
  xy: 1410, 318
>>>>>>> 4d6b4cd9
  size: 32, 28
  orig: 32, 28
  offset: 0, 0
  index: -1
TileSets/FantasyHex/Tiles/Rock of Gibraltar
  rotate: false
<<<<<<< HEAD
  xy: 996, 327
=======
  xy: 1650, 292
>>>>>>> 4d6b4cd9
  size: 32, 32
  orig: 32, 32
  offset: 0, 0
  index: -1
TileSets/FantasyHex/Tiles/Sheep
  rotate: false
<<<<<<< HEAD
  xy: 1076, 332
=======
  xy: 1770, 242
>>>>>>> 4d6b4cd9
  size: 32, 28
  orig: 32, 28
  offset: 0, 0
  index: -1
TileSets/FantasyHex/Tiles/Sheep+Pasture
  rotate: false
<<<<<<< HEAD
  xy: 1076, 292
=======
  xy: 1772, 728
>>>>>>> 4d6b4cd9
  size: 32, 32
  orig: 32, 32
  offset: 0, 0
  index: -1
TileSets/FantasyHex/Tiles/Silk
  rotate: false
<<<<<<< HEAD
  xy: 1018, 183
=======
  xy: 1772, 619
>>>>>>> 4d6b4cd9
  size: 32, 28
  orig: 32, 28
  offset: 0, 0
  index: -1
TileSets/FantasyHex/Tiles/Silk+Plantation
  rotate: false
<<<<<<< HEAD
  xy: 1018, 147
=======
  xy: 1812, 732
>>>>>>> 4d6b4cd9
  size: 32, 28
  orig: 32, 28
  offset: 0, 0
  index: -1
TileSets/FantasyHex/Tiles/Silver
  rotate: false
<<<<<<< HEAD
  xy: 1018, 111
=======
  xy: 1812, 696
>>>>>>> 4d6b4cd9
  size: 32, 28
  orig: 32, 28
  offset: 0, 0
  index: -1
TileSets/FantasyHex/Tiles/Snow
  rotate: false
<<<<<<< HEAD
  xy: 1058, 219
=======
  xy: 1780, 583
>>>>>>> 4d6b4cd9
  size: 32, 28
  orig: 32, 28
  offset: 0, 0
  index: -1
TileSets/FantasyHex/Tiles/Snow+Farm
  rotate: false
<<<<<<< HEAD
  xy: 1058, 183
=======
  xy: 1780, 547
>>>>>>> 4d6b4cd9
  size: 32, 28
  orig: 32, 28
  offset: 0, 0
  index: -1
TileSets/FantasyHex/Tiles/Spices
  rotate: false
<<<<<<< HEAD
  xy: 1058, 111
=======
  xy: 1780, 475
>>>>>>> 4d6b4cd9
  size: 32, 28
  orig: 32, 28
  offset: 0, 0
  index: -1
TileSets/FantasyHex/Tiles/Spices+Plantation
  rotate: false
<<<<<<< HEAD
  xy: 1058, 75
=======
  xy: 1780, 439
>>>>>>> 4d6b4cd9
  size: 32, 28
  orig: 32, 28
  offset: 0, 0
  index: -1
TileSets/FantasyHex/Tiles/Stone
  rotate: false
<<<<<<< HEAD
  xy: 1058, 39
=======
  xy: 1780, 403
>>>>>>> 4d6b4cd9
  size: 32, 28
  orig: 32, 28
  offset: 0, 0
  index: -1
TileSets/FantasyHex/Tiles/Sugar
  rotate: false
<<<<<<< HEAD
  xy: 1098, 185
=======
  xy: 1820, 586
>>>>>>> 4d6b4cd9
  size: 32, 28
  orig: 32, 28
  offset: 0, 0
  index: -1
TileSets/FantasyHex/Tiles/Sugar+Plantation
  rotate: false
<<<<<<< HEAD
  xy: 1098, 149
=======
  xy: 1820, 550
>>>>>>> 4d6b4cd9
  size: 32, 28
  orig: 32, 28
  offset: 0, 0
  index: -1
TileSets/FantasyHex/Tiles/Terrace farm
  rotate: false
<<<<<<< HEAD
  xy: 1272, 354
=======
  xy: 1820, 406
>>>>>>> 4d6b4cd9
  size: 32, 28
  orig: 32, 28
  offset: 0, 0
  index: -1
TileSets/FantasyHex/Tiles/Trading post
  rotate: false
<<<<<<< HEAD
  xy: 1352, 350
=======
  xy: 952, 327
>>>>>>> 4d6b4cd9
  size: 32, 28
  orig: 32, 28
  offset: 0, 0
  index: -1
TileSets/FantasyHex/Tiles/Tundra
  rotate: false
<<<<<<< HEAD
  xy: 1272, 318
=======
  xy: 1072, 328
>>>>>>> 4d6b4cd9
  size: 32, 28
  orig: 32, 28
  offset: 0, 0
  index: -1
TileSets/FantasyHex/Tiles/Tundra+Farm
  rotate: false
<<<<<<< HEAD
  xy: 1312, 317
=======
  xy: 1112, 328
>>>>>>> 4d6b4cd9
  size: 32, 28
  orig: 32, 28
  offset: 0, 0
  index: -1
TileSets/FantasyHex/Tiles/Tundra+Forest+Camp
  rotate: false
<<<<<<< HEAD
  xy: 1352, 310
=======
  xy: 1152, 322
>>>>>>> 4d6b4cd9
  size: 32, 32
  orig: 32, 32
  offset: 0, 0
  index: -1
TileSets/FantasyHex/Tiles/Tundra+Forest+Camp+Furs
  rotate: false
<<<<<<< HEAD
  xy: 1392, 310
=======
  xy: 1192, 321
>>>>>>> 4d6b4cd9
  size: 32, 32
  orig: 32, 32
  offset: 0, 0
  index: -1
TileSets/FantasyHex/Tiles/Tundra+Forest+Deer+Camp
  rotate: false
<<<<<<< HEAD
  xy: 1432, 349
=======
  xy: 1232, 321
>>>>>>> 4d6b4cd9
  size: 32, 32
  orig: 32, 32
  offset: 0, 0
  index: -1
TileSets/FantasyHex/Tiles/Tundra+Forest+Lumber mill
  rotate: false
<<<<<<< HEAD
  xy: 1432, 309
=======
  xy: 1272, 310
>>>>>>> 4d6b4cd9
  size: 32, 32
  orig: 32, 32
  offset: 0, 0
  index: -1
TileSets/FantasyHex/Tiles/TundraForest
  rotate: false
<<<<<<< HEAD
  xy: 1472, 348
=======
  xy: 1312, 314
>>>>>>> 4d6b4cd9
  size: 32, 32
  orig: 32, 32
  offset: 0, 0
  index: -1
TileSets/FantasyHex/Tiles/Uranium
  rotate: false
<<<<<<< HEAD
  xy: 1512, 352
=======
  xy: 1352, 315
>>>>>>> 4d6b4cd9
  size: 32, 28
  orig: 32, 28
  offset: 0, 0
  index: -1
TileSets/FantasyHex/Tiles/Whales
  rotate: false
<<<<<<< HEAD
  xy: 1592, 318
=======
  xy: 1014, 291
>>>>>>> 4d6b4cd9
  size: 32, 28
  orig: 32, 28
  offset: 0, 0
  index: -1
TileSets/FantasyHex/Tiles/Whales+Fishing Boats
  rotate: false
<<<<<<< HEAD
  xy: 1632, 372
=======
  xy: 1054, 292
>>>>>>> 4d6b4cd9
  size: 32, 28
  orig: 32, 28
  offset: 0, 0
  index: -1
TileSets/FantasyHex/Tiles/Wheat
  rotate: false
<<<<<<< HEAD
  xy: 1632, 336
=======
  xy: 1094, 292
>>>>>>> 4d6b4cd9
  size: 32, 28
  orig: 32, 28
  offset: 0, 0
  index: -1
TileSets/FantasyHex/Tiles/Wine
  rotate: false
<<<<<<< HEAD
  xy: 1672, 372
=======
  xy: 956, 253
>>>>>>> 4d6b4cd9
  size: 32, 28
  orig: 32, 28
  offset: 0, 0
  index: -1
TileSets/FantasyHex/Tiles/Wine+Plantation
  rotate: false
<<<<<<< HEAD
  xy: 1672, 336
=======
  xy: 996, 255
>>>>>>> 4d6b4cd9
  size: 32, 28
  orig: 32, 28
  offset: 0, 0
  index: -1
TileSets/FantasyHex/TopBorder
  rotate: false
<<<<<<< HEAD
  xy: 1312, 353
=======
  xy: 912, 325
>>>>>>> 4d6b4cd9
  size: 32, 28
  orig: 32, 28
  offset: 0, 0
  index: -1
TileSets/FantasyHex/Units/African Forest Elephant
  rotate: false
  xy: 170, 69
  size: 32, 29
  orig: 32, 29
  offset: 0, 0
  index: -1
TileSets/FantasyHex/Units/Anti-Aircraft Gun
  rotate: false
<<<<<<< HEAD
  xy: 792, 454
=======
  xy: 792, 396
>>>>>>> 4d6b4cd9
  size: 32, 28
  orig: 32, 28
  offset: 0, 0
  index: -1
TileSets/FantasyHex/Units/Anti-Tank Gun
  rotate: false
<<<<<<< HEAD
  xy: 850, 512
=======
  xy: 850, 454
>>>>>>> 4d6b4cd9
  size: 32, 28
  orig: 32, 28
  offset: 0, 0
  index: -1
TileSets/FantasyHex/Units/Archer
  rotate: false
<<<<<<< HEAD
  xy: 152, 4
=======
  xy: 908, 512
>>>>>>> 4d6b4cd9
  size: 32, 28
  orig: 32, 28
  offset: 0, 0
  index: -1
TileSets/FantasyHex/Units/Artillery
  rotate: false
<<<<<<< HEAD
  xy: 1998, 1973
=======
  xy: 152, 4
>>>>>>> 4d6b4cd9
  size: 32, 28
  orig: 32, 28
  offset: 0, 0
  index: -1
TileSets/FantasyHex/Units/Atlatlist
  rotate: false
<<<<<<< HEAD
  xy: 1764, 770
=======
  xy: 1998, 1973
>>>>>>> 4d6b4cd9
  size: 32, 28
  orig: 32, 28
  offset: 0, 0
  index: -1
TileSets/FantasyHex/Units/Axe Thrower
  rotate: false
<<<<<<< HEAD
  xy: 618, 240
=======
  xy: 1872, 878
>>>>>>> 4d6b4cd9
  size: 32, 28
  orig: 32, 28
  offset: 0, 0
  index: -1
TileSets/FantasyHex/Units/Ballista
  rotate: false
<<<<<<< HEAD
  xy: 890, 512
=======
  xy: 618, 182
>>>>>>> 4d6b4cd9
  size: 32, 28
  orig: 32, 28
  offset: 0, 0
  index: -1
TileSets/FantasyHex/Units/Battering Ram
  rotate: false
<<<<<<< HEAD
  xy: 232, 4
=======
  xy: 988, 512
>>>>>>> 4d6b4cd9
  size: 32, 28
  orig: 32, 28
  offset: 0, 0
  index: -1
TileSets/FantasyHex/Units/Battleship
  rotate: false
<<<<<<< HEAD
  xy: 1998, 1901
=======
  xy: 232, 4
>>>>>>> 4d6b4cd9
  size: 32, 28
  orig: 32, 28
  offset: 0, 0
  index: -1
TileSets/FantasyHex/Units/Bazooka
  rotate: false
<<<<<<< HEAD
  xy: 618, 167
=======
  xy: 1998, 1900
>>>>>>> 4d6b4cd9
  size: 32, 28
  orig: 32, 28
  offset: 0, 0
  index: -1
TileSets/FantasyHex/Units/Berber Cavalry
  rotate: false
<<<<<<< HEAD
  xy: 970, 512
=======
  xy: 618, 110
>>>>>>> 4d6b4cd9
  size: 32, 28
  orig: 32, 28
  offset: 0, 0
  index: -1
TileSets/FantasyHex/Units/Berserker
  rotate: false
<<<<<<< HEAD
  xy: 272, 4
=======
  xy: 1028, 512
>>>>>>> 4d6b4cd9
  size: 32, 28
  orig: 32, 28
  offset: 0, 0
  index: -1
TileSets/FantasyHex/Units/Bowman
  rotate: false
<<<<<<< HEAD
  xy: 1998, 1865
=======
  xy: 272, 4
>>>>>>> 4d6b4cd9
  size: 32, 28
  orig: 32, 28
  offset: 0, 0
  index: -1
TileSets/FantasyHex/Units/Brute
  rotate: false
<<<<<<< HEAD
  xy: 618, 131
=======
  xy: 1998, 1864
>>>>>>> 4d6b4cd9
  size: 32, 28
  orig: 32, 28
  offset: 0, 0
  index: -1
TileSets/FantasyHex/Units/Camel Archer
  rotate: false
<<<<<<< HEAD
  xy: 618, 94
=======
  xy: 618, 73
>>>>>>> 4d6b4cd9
  size: 32, 29
  orig: 32, 29
  offset: 0, 0
  index: -1
TileSets/FantasyHex/Units/Cannon
  rotate: false
<<<<<<< HEAD
  xy: 1010, 512
=======
  xy: 1068, 512
>>>>>>> 4d6b4cd9
  size: 32, 28
  orig: 32, 28
  offset: 0, 0
  index: -1
TileSets/FantasyHex/Units/Caravel
  rotate: false
  xy: 312, 4
  size: 32, 28
  orig: 32, 28
  offset: 0, 0
  index: -1
TileSets/FantasyHex/Units/Carolean
  rotate: false
  xy: 352, 4
  size: 32, 28
  orig: 32, 28
  offset: 0, 0
  index: -1
TileSets/FantasyHex/Units/Carrier
  rotate: false
  xy: 392, 4
  size: 32, 28
  orig: 32, 28
  offset: 0, 0
  index: -1
TileSets/FantasyHex/Units/Cataphract
  rotate: false
  xy: 432, 4
  size: 32, 28
  orig: 32, 28
  offset: 0, 0
  index: -1
TileSets/FantasyHex/Units/Catapult
  rotate: false
  xy: 472, 4
  size: 32, 28
  orig: 32, 28
  offset: 0, 0
  index: -1
TileSets/FantasyHex/Units/Cavalry
  rotate: false
  xy: 552, 4
  size: 32, 28
  orig: 32, 28
  offset: 0, 0
  index: -1
TileSets/FantasyHex/Units/Chariot Archer
  rotate: false
<<<<<<< HEAD
  xy: 1050, 512
=======
  xy: 1148, 512
>>>>>>> 4d6b4cd9
  size: 32, 28
  orig: 32, 28
  offset: 0, 0
  index: -1
TileSets/FantasyHex/Units/Chu-Ko-Nu
  rotate: false
<<<<<<< HEAD
  xy: 1090, 512
=======
  xy: 1188, 512
>>>>>>> 4d6b4cd9
  size: 32, 28
  orig: 32, 28
  offset: 0, 0
  index: -1
TileSets/FantasyHex/Units/CivilianLandUnit
  rotate: false
  xy: 734, 360
  size: 32, 28
  orig: 32, 28
  offset: 0, 0
  index: -1
TileSets/FantasyHex/Units/Comanche Rider
  rotate: false
<<<<<<< HEAD
  xy: 890, 475
=======
  xy: 988, 475
>>>>>>> 4d6b4cd9
  size: 32, 29
  orig: 32, 29
  offset: 0, 0
  index: -1
TileSets/FantasyHex/Units/Companion Cavalry
  rotate: false
<<<<<<< HEAD
  xy: 930, 475
=======
  xy: 1028, 475
>>>>>>> 4d6b4cd9
  size: 32, 29
  orig: 32, 29
  offset: 0, 0
  index: -1
TileSets/FantasyHex/Units/Composite Bowman
  rotate: false
<<<<<<< HEAD
  xy: 970, 476
=======
  xy: 1068, 476
>>>>>>> 4d6b4cd9
  size: 32, 28
  orig: 32, 28
  offset: 0, 0
  index: -1
TileSets/FantasyHex/Units/Conquistador
  rotate: false
<<<<<<< HEAD
  xy: 1010, 476
=======
  xy: 1108, 472
>>>>>>> 4d6b4cd9
  size: 32, 28
  orig: 32, 28
  offset: 0, 0
  index: -1
TileSets/FantasyHex/Units/Cossack
  rotate: false
<<<<<<< HEAD
  xy: 1050, 476
=======
  xy: 1148, 476
>>>>>>> 4d6b4cd9
  size: 32, 28
  orig: 32, 28
  offset: 0, 0
  index: -1
TileSets/FantasyHex/Units/Crossbowman
  rotate: false
<<<<<<< HEAD
  xy: 1130, 469
=======
  xy: 1228, 469
>>>>>>> 4d6b4cd9
  size: 32, 28
  orig: 32, 28
  offset: 0, 0
  index: -1
TileSets/FantasyHex/Units/Cruiser
  rotate: false
<<<<<<< HEAD
  xy: 1170, 476
=======
  xy: 658, 204
>>>>>>> 4d6b4cd9
  size: 32, 26
  orig: 32, 26
  offset: 0, 0
  index: -1
TileSets/FantasyHex/Units/Destroyer
  rotate: false
<<<<<<< HEAD
  xy: 658, 230
=======
  xy: 716, 226
>>>>>>> 4d6b4cd9
  size: 32, 28
  orig: 32, 28
  offset: 0, 0
  index: -1
TileSets/FantasyHex/Units/Dromon
  rotate: false
<<<<<<< HEAD
  xy: 658, 194
=======
  xy: 774, 324
>>>>>>> 4d6b4cd9
  size: 32, 28
  orig: 32, 28
  offset: 0, 0
  index: -1
TileSets/FantasyHex/Units/Foreign Legion
  rotate: false
<<<<<<< HEAD
  xy: 774, 346
=======
  xy: 698, 118
>>>>>>> 4d6b4cd9
  size: 32, 28
  orig: 32, 28
  offset: 0, 0
  index: -1
TileSets/FantasyHex/Units/Frigate
  rotate: false
<<<<<<< HEAD
  xy: 698, 171
=======
  xy: 756, 252
>>>>>>> 4d6b4cd9
  size: 32, 28
  orig: 32, 28
  offset: 0, 0
  index: -1
TileSets/FantasyHex/Units/Galleass
  rotate: false
<<<<<<< HEAD
  xy: 698, 63
=======
  xy: 814, 273
>>>>>>> 4d6b4cd9
  size: 32, 28
  orig: 32, 28
  offset: 0, 0
  index: -1
TileSets/FantasyHex/Units/Galley
  rotate: false
<<<<<<< HEAD
  xy: 698, 27
=======
  xy: 738, 180
>>>>>>> 4d6b4cd9
  size: 32, 28
  orig: 32, 28
  offset: 0, 0
  index: -1
TileSets/FantasyHex/Units/Gatling Gun
  rotate: false
<<<<<<< HEAD
  xy: 756, 310
=======
  xy: 738, 144
>>>>>>> 4d6b4cd9
  size: 32, 28
  orig: 32, 28
  offset: 0, 0
  index: -1
TileSets/FantasyHex/Units/Great Admiral
  rotate: false
<<<<<<< HEAD
  xy: 796, 307
=======
  xy: 872, 358
>>>>>>> 4d6b4cd9
  size: 32, 31
  orig: 32, 31
  offset: 0, 0
  index: -1
TileSets/FantasyHex/Units/Great Artist
  rotate: false
<<<<<<< HEAD
  xy: 796, 271
=======
  xy: 854, 309
>>>>>>> 4d6b4cd9
  size: 32, 28
  orig: 32, 28
  offset: 0, 0
  index: -1
TileSets/FantasyHex/Units/Great Engineer
  rotate: false
<<<<<<< HEAD
  xy: 836, 288
=======
  xy: 836, 237
>>>>>>> 4d6b4cd9
  size: 32, 28
  orig: 32, 28
  offset: 0, 0
  index: -1
TileSets/FantasyHex/Units/Great Galleass
  rotate: false
<<<<<<< HEAD
  xy: 778, 235
=======
  xy: 836, 201
>>>>>>> 4d6b4cd9
  size: 32, 28
  orig: 32, 28
  offset: 0, 0
  index: -1
TileSets/FantasyHex/Units/Great General
  rotate: false
<<<<<<< HEAD
  xy: 778, 196
=======
  xy: 818, 162
>>>>>>> 4d6b4cd9
  size: 32, 31
  orig: 32, 31
  offset: 0, 0
  index: -1
TileSets/FantasyHex/Units/Great Merchant
  rotate: false
<<<<<<< HEAD
  xy: 778, 160
=======
  xy: 818, 126
>>>>>>> 4d6b4cd9
  size: 32, 28
  orig: 32, 28
  offset: 0, 0
  index: -1
TileSets/FantasyHex/Units/Great Musician
  rotate: false
<<<<<<< HEAD
  xy: 778, 124
=======
  xy: 818, 90
>>>>>>> 4d6b4cd9
  size: 32, 28
  orig: 32, 28
  offset: 0, 0
  index: -1
TileSets/FantasyHex/Units/Great Prophet
  rotate: false
<<<<<<< HEAD
  xy: 778, 88
=======
  xy: 818, 54
>>>>>>> 4d6b4cd9
  size: 32, 28
  orig: 32, 28
  offset: 0, 0
  index: -1
TileSets/FantasyHex/Units/Great Scientist
  rotate: false
<<<<<<< HEAD
  xy: 778, 52
=======
  xy: 1050, 439
>>>>>>> 4d6b4cd9
  size: 32, 28
  orig: 32, 28
  offset: 0, 0
  index: -1
TileSets/FantasyHex/Units/Great War Infantry
  rotate: false
<<<<<<< HEAD
  xy: 778, 16
=======
  xy: 1050, 403
>>>>>>> 4d6b4cd9
  size: 32, 28
  orig: 32, 28
  offset: 0, 0
  index: -1
TileSets/FantasyHex/Units/Great Writer
  rotate: false
<<<<<<< HEAD
  xy: 836, 252
=======
  xy: 1090, 436
>>>>>>> 4d6b4cd9
  size: 32, 28
  orig: 32, 28
  offset: 0, 0
  index: -1
TileSets/FantasyHex/Units/Hakkapeliitta
  rotate: false
<<<<<<< HEAD
  xy: 818, 216
=======
  xy: 1090, 400
>>>>>>> 4d6b4cd9
  size: 32, 28
  orig: 32, 28
  offset: 0, 0
  index: -1
TileSets/FantasyHex/Units/Helicopter Gunship
  rotate: false
<<<<<<< HEAD
  xy: 818, 180
=======
  xy: 912, 361
>>>>>>> 4d6b4cd9
  size: 32, 28
  orig: 32, 28
  offset: 0, 0
  index: -1
TileSets/FantasyHex/Units/Hoplite
  rotate: false
<<<<<<< HEAD
  xy: 1210, 433
=======
  xy: 858, 53
>>>>>>> 4d6b4cd9
  size: 32, 28
  orig: 32, 28
  offset: 0, 0
  index: -1
TileSets/FantasyHex/Units/Horse Archer
  rotate: false
<<<<<<< HEAD
  xy: 1250, 436
=======
  xy: 952, 363
>>>>>>> 4d6b4cd9
  size: 32, 28
  orig: 32, 28
  offset: 0, 0
  index: -1
TileSets/FantasyHex/Units/Horseman
  rotate: false
<<<<<<< HEAD
  xy: 1290, 426
=======
  xy: 1130, 436
>>>>>>> 4d6b4cd9
  size: 32, 28
  orig: 32, 28
  offset: 0, 0
  index: -1
TileSets/FantasyHex/Units/Hussar
  rotate: false
<<<<<<< HEAD
  xy: 1410, 425
=======
  xy: 1170, 399
>>>>>>> 4d6b4cd9
  size: 32, 29
  orig: 32, 29
  offset: 0, 0
  index: -1
TileSets/FantasyHex/Units/Hwach'a
  rotate: false
<<<<<<< HEAD
  xy: 1450, 426
=======
  xy: 1210, 433
>>>>>>> 4d6b4cd9
  size: 32, 28
  orig: 32, 28
  offset: 0, 0
  index: -1
TileSets/FantasyHex/Units/Immortal
  rotate: false
<<<<<<< HEAD
  xy: 952, 403
=======
  xy: 898, 161
>>>>>>> 4d6b4cd9
  size: 32, 28
  orig: 32, 28
  offset: 0, 0
  index: -1
TileSets/FantasyHex/Units/Impi
  rotate: false
<<<<<<< HEAD
  xy: 992, 440
=======
  xy: 898, 125
>>>>>>> 4d6b4cd9
  size: 32, 28
  orig: 32, 28
  offset: 0, 0
  index: -1
TileSets/FantasyHex/Units/Infantry
  rotate: false
<<<<<<< HEAD
  xy: 1032, 404
=======
  xy: 1250, 433
>>>>>>> 4d6b4cd9
  size: 32, 28
  orig: 32, 28
  offset: 0, 0
  index: -1
TileSets/FantasyHex/Units/Ironclad
  rotate: false
<<<<<<< HEAD
  xy: 1072, 404
=======
  xy: 1290, 426
>>>>>>> 4d6b4cd9
  size: 32, 28
  orig: 32, 28
  offset: 0, 0
  index: -1
TileSets/FantasyHex/Units/Jaguar
  rotate: false
<<<<<<< HEAD
  xy: 1152, 404
=======
  xy: 1410, 426
>>>>>>> 4d6b4cd9
  size: 32, 28
  orig: 32, 28
  offset: 0, 0
  index: -1
TileSets/FantasyHex/Units/Janissary
  rotate: false
<<<<<<< HEAD
  xy: 876, 324
=======
  xy: 1450, 426
>>>>>>> 4d6b4cd9
  size: 32, 28
  orig: 32, 28
  offset: 0, 0
  index: -1
TileSets/FantasyHex/Units/Keshik
  rotate: false
<<<<<<< HEAD
  xy: 876, 248
=======
  xy: 1330, 390
>>>>>>> 4d6b4cd9
  size: 32, 28
  orig: 32, 28
  offset: 0, 0
  index: -1
TileSets/FantasyHex/Units/Khan
  rotate: false
<<<<<<< HEAD
  xy: 894, 360
=======
  xy: 1370, 387
>>>>>>> 4d6b4cd9
  size: 32, 31
  orig: 32, 31
  offset: 0, 0
  index: -1
TileSets/FantasyHex/Units/Knight
  rotate: false
<<<<<<< HEAD
  xy: 858, 212
=======
  xy: 1410, 390
>>>>>>> 4d6b4cd9
  size: 32, 28
  orig: 32, 28
  offset: 0, 0
  index: -1
TileSets/FantasyHex/Units/Kris Swordsman
  rotate: false
<<<<<<< HEAD
  xy: 858, 176
=======
  xy: 1490, 388
>>>>>>> 4d6b4cd9
  size: 32, 28
  orig: 32, 28
  offset: 0, 0
  index: -1
TileSets/FantasyHex/Units/Lancer
  rotate: false
<<<<<<< HEAD
  xy: 858, 104
=======
  xy: 1570, 388
>>>>>>> 4d6b4cd9
  size: 32, 28
  orig: 32, 28
  offset: 0, 0
  index: -1
TileSets/FantasyHex/Units/LandUnit
  rotate: false
<<<<<<< HEAD
  xy: 858, 68
=======
  xy: 992, 363
>>>>>>> 4d6b4cd9
  size: 32, 28
  orig: 32, 28
  offset: 0, 0
  index: -1
TileSets/FantasyHex/Units/Landship
  rotate: false
<<<<<<< HEAD
  xy: 916, 324
=======
  xy: 778, 9
>>>>>>> 4d6b4cd9
  size: 32, 28
  orig: 32, 28
  offset: 0, 0
  index: -1
TileSets/FantasyHex/Units/Landsknecht
  rotate: false
<<<<<<< HEAD
  xy: 916, 288
=======
  xy: 818, 18
>>>>>>> 4d6b4cd9
  size: 32, 28
  orig: 32, 28
  offset: 0, 0
  index: -1
TileSets/FantasyHex/Units/Legion
  rotate: false
<<<<<<< HEAD
  xy: 916, 252
=======
  xy: 858, 17
>>>>>>> 4d6b4cd9
  size: 32, 28
  orig: 32, 28
  offset: 0, 0
  index: -1
TileSets/FantasyHex/Units/Longbowman
  rotate: false
<<<<<<< HEAD
  xy: 898, 212
=======
  xy: 898, 17
>>>>>>> 4d6b4cd9
  size: 32, 28
  orig: 32, 28
  offset: 0, 0
  index: -1
TileSets/FantasyHex/Units/Longswordsman
  rotate: false
<<<<<<< HEAD
  xy: 898, 176
=======
  xy: 1032, 364
>>>>>>> 4d6b4cd9
  size: 32, 28
  orig: 32, 28
  offset: 0, 0
  index: -1
TileSets/FantasyHex/Units/Machine Gun
  rotate: false
<<<<<<< HEAD
  xy: 898, 140
=======
  xy: 1072, 364
>>>>>>> 4d6b4cd9
  size: 32, 28
  orig: 32, 28
  offset: 0, 0
  index: -1
TileSets/FantasyHex/Units/Mandekalu Cavalry
  rotate: false
<<<<<<< HEAD
  xy: 898, 104
=======
  xy: 1112, 364
>>>>>>> 4d6b4cd9
  size: 32, 28
  orig: 32, 28
  offset: 0, 0
  index: -1
TileSets/FantasyHex/Units/Maori Warrior
  rotate: false
<<<<<<< HEAD
  xy: 898, 21
=======
  xy: 1992, 905
>>>>>>> 4d6b4cd9
  size: 32, 28
  orig: 32, 28
  offset: 0, 0
  index: -1
TileSets/FantasyHex/Units/Marine
  rotate: false
<<<<<<< HEAD
  xy: 1290, 390
=======
  xy: 1992, 869
>>>>>>> 4d6b4cd9
  size: 32, 28
  orig: 32, 28
  offset: 0, 0
  index: -1
TileSets/FantasyHex/Units/Mechanized Infantry
  rotate: false
<<<<<<< HEAD
  xy: 1370, 386
=======
  xy: 1192, 361
>>>>>>> 4d6b4cd9
  size: 32, 28
  orig: 32, 28
  offset: 0, 0
  index: -1
TileSets/FantasyHex/Units/Mehal Sefari
  rotate: false
<<<<<<< HEAD
  xy: 1410, 389
=======
  xy: 1232, 361
>>>>>>> 4d6b4cd9
  size: 32, 28
  orig: 32, 28
  offset: 0, 0
  index: -1
TileSets/FantasyHex/Units/Merchant Of Venice
  rotate: false
<<<<<<< HEAD
  xy: 1450, 390
=======
  xy: 1992, 833
>>>>>>> 4d6b4cd9
  size: 32, 28
  orig: 32, 28
  offset: 0, 0
  index: -1
TileSets/FantasyHex/Units/Minuteman
  rotate: false
<<<<<<< HEAD
  xy: 1530, 388
=======
  xy: 1740, 531
>>>>>>> 4d6b4cd9
  size: 32, 28
  orig: 32, 28
  offset: 0, 0
  index: -1
TileSets/FantasyHex/Units/Missile Cruiser
  rotate: false
<<<<<<< HEAD
  xy: 1570, 388
=======
  xy: 1740, 495
>>>>>>> 4d6b4cd9
  size: 32, 28
  orig: 32, 28
  offset: 0, 0
  index: -1
TileSets/FantasyHex/Units/Mobile SAM
  rotate: false
<<<<<<< HEAD
  xy: 956, 324
=======
  xy: 1740, 422
>>>>>>> 4d6b4cd9
  size: 32, 28
  orig: 32, 28
  offset: 0, 0
  index: -1
TileSets/FantasyHex/Units/Modern Armor
  rotate: false
<<<<<<< HEAD
  xy: 956, 288
=======
  xy: 1740, 386
>>>>>>> 4d6b4cd9
  size: 32, 28
  orig: 32, 28
  offset: 0, 0
  index: -1
TileSets/FantasyHex/Units/Mohawk Warrior
  rotate: false
<<<<<<< HEAD
  xy: 956, 252
=======
  xy: 1998, 1673
>>>>>>> 4d6b4cd9
  size: 32, 28
  orig: 32, 28
  offset: 0, 0
  index: -1
TileSets/FantasyHex/Units/Musketeer
  rotate: false
<<<<<<< HEAD
  xy: 938, 134
=======
  xy: 1998, 1555
>>>>>>> 4d6b4cd9
  size: 32, 28
  orig: 32, 28
  offset: 0, 0
  index: -1
TileSets/FantasyHex/Units/Musketman
  rotate: false
<<<<<<< HEAD
  xy: 938, 98
=======
  xy: 1998, 1519
>>>>>>> 4d6b4cd9
  size: 32, 28
  orig: 32, 28
  offset: 0, 0
  index: -1
TileSets/FantasyHex/Units/Naresuan's Elephant
  rotate: false
<<<<<<< HEAD
  xy: 938, 62
=======
  xy: 1998, 1483
>>>>>>> 4d6b4cd9
  size: 32, 28
  orig: 32, 28
  offset: 0, 0
  index: -1
TileSets/FantasyHex/Units/Nau
  rotate: false
<<<<<<< HEAD
  xy: 938, 26
=======
  xy: 1998, 1447
>>>>>>> 4d6b4cd9
  size: 32, 28
  orig: 32, 28
  offset: 0, 0
  index: -1
TileSets/FantasyHex/Units/Norwegian Ski Infantry
  rotate: false
<<<<<<< HEAD
  xy: 978, 216
=======
  xy: 1998, 1411
>>>>>>> 4d6b4cd9
  size: 32, 28
  orig: 32, 28
  offset: 0, 0
  index: -1
TileSets/FantasyHex/Units/Panzer
  rotate: false
<<<<<<< HEAD
  xy: 1992, 905
=======
  xy: 1998, 1155
>>>>>>> 4d6b4cd9
  size: 32, 28
  orig: 32, 28
  offset: 0, 0
  index: -1
TileSets/FantasyHex/Units/Paratrooper
  rotate: false
<<<<<<< HEAD
  xy: 1952, 860
=======
  xy: 1998, 1119
>>>>>>> 4d6b4cd9
  size: 32, 28
  orig: 32, 28
  offset: 0, 0
  index: -1
TileSets/FantasyHex/Units/Pathfinder
  rotate: false
<<<<<<< HEAD
  xy: 1192, 397
=======
  xy: 1998, 1043
>>>>>>> 4d6b4cd9
  size: 32, 28
  orig: 32, 28
  offset: 0, 0
  index: -1
TileSets/FantasyHex/Units/Persian Immortal
  rotate: false
<<<<<<< HEAD
  xy: 1192, 361
=======
  xy: 1370, 351
>>>>>>> 4d6b4cd9
  size: 32, 28
  orig: 32, 28
  offset: 0, 0
  index: -1
TileSets/FantasyHex/Units/Pictish Warrior
  rotate: false
<<<<<<< HEAD
  xy: 1232, 364
=======
  xy: 1410, 354
>>>>>>> 4d6b4cd9
  size: 32, 28
  orig: 32, 28
  offset: 0, 0
  index: -1
TileSets/FantasyHex/Units/Pikeman
  rotate: false
<<<<<<< HEAD
  xy: 974, 367
=======
  xy: 1450, 352
>>>>>>> 4d6b4cd9
  size: 32, 28
  orig: 32, 28
  offset: 0, 0
  index: -1
TileSets/FantasyHex/Units/Pracinha
  rotate: false
<<<<<<< HEAD
  xy: 1998, 1365
=======
  xy: 1730, 314
>>>>>>> 4d6b4cd9
  size: 32, 28
  orig: 32, 28
  offset: 0, 0
  index: -1
TileSets/FantasyHex/Units/Privateer
  rotate: false
<<<<<<< HEAD
  xy: 1998, 1329
=======
  xy: 1272, 350
>>>>>>> 4d6b4cd9
  size: 32, 28
  orig: 32, 28
  offset: 0, 0
  index: -1
TileSets/FantasyHex/Units/Quinquereme
  rotate: false
<<<<<<< HEAD
  xy: 1998, 1185
=======
  xy: 1450, 316
>>>>>>> 4d6b4cd9
  size: 32, 28
  orig: 32, 28
  offset: 0, 0
  index: -1
TileSets/FantasyHex/Units/Rifleman
  rotate: false
<<<<<<< HEAD
  xy: 1998, 1149
=======
  xy: 1490, 316
>>>>>>> 4d6b4cd9
  size: 32, 28
  orig: 32, 28
  offset: 0, 0
  index: -1
TileSets/FantasyHex/Units/Rocket Artillery
  rotate: false
<<<<<<< HEAD
  xy: 996, 291
=======
  xy: 1690, 296
>>>>>>> 4d6b4cd9
  size: 32, 28
  orig: 32, 28
  offset: 0, 0
  index: -1
TileSets/FantasyHex/Units/Samurai
  rotate: false
<<<<<<< HEAD
  xy: 996, 255
=======
  xy: 1730, 278
>>>>>>> 4d6b4cd9
  size: 32, 28
  orig: 32, 28
  offset: 0, 0
  index: -1
TileSets/FantasyHex/Units/Scout
  rotate: false
<<<<<<< HEAD
  xy: 1036, 332
=======
  xy: 1770, 278
>>>>>>> 4d6b4cd9
  size: 32, 28
  orig: 32, 28
  offset: 0, 0
  index: -1
TileSets/FantasyHex/Units/Sea Beggar
  rotate: false
<<<<<<< HEAD
  xy: 1036, 296
=======
  xy: 1690, 260
>>>>>>> 4d6b4cd9
  size: 32, 28
  orig: 32, 28
  offset: 0, 0
  index: -1
TileSets/FantasyHex/Units/Settler
  rotate: false
<<<<<<< HEAD
  xy: 1036, 259
=======
  xy: 1730, 241
>>>>>>> 4d6b4cd9
  size: 32, 29
  orig: 32, 29
  offset: 0, 0
  index: -1
TileSets/FantasyHex/Units/Ship of the Line
  rotate: false
<<<<<<< HEAD
  xy: 1076, 255
=======
  xy: 1772, 691
>>>>>>> 4d6b4cd9
  size: 32, 29
  orig: 32, 29
  offset: 0, 0
  index: -1
TileSets/FantasyHex/Units/Siege Tower
  rotate: false
<<<<<<< HEAD
  xy: 1018, 219
=======
  xy: 1772, 655
>>>>>>> 4d6b4cd9
  size: 32, 28
  orig: 32, 28
  offset: 0, 0
  index: -1
TileSets/FantasyHex/Units/Sipahi
  rotate: false
<<<<<<< HEAD
  xy: 1018, 73
=======
  xy: 1812, 658
>>>>>>> 4d6b4cd9
  size: 32, 30
  orig: 32, 30
  offset: 0, 0
  index: -1
TileSets/FantasyHex/Units/Slinger
  rotate: false
<<<<<<< HEAD
  xy: 1018, 37
=======
  xy: 1812, 622
>>>>>>> 4d6b4cd9
  size: 32, 28
  orig: 32, 28
  offset: 0, 0
  index: -1
TileSets/FantasyHex/Units/Spearman
  rotate: false
<<<<<<< HEAD
  xy: 1058, 147
=======
  xy: 1780, 511
>>>>>>> 4d6b4cd9
  size: 32, 28
  orig: 32, 28
  offset: 0, 0
  index: -1
TileSets/FantasyHex/Units/Submarine
  rotate: false
<<<<<<< HEAD
  xy: 1098, 221
=======
  xy: 672, 4
>>>>>>> 4d6b4cd9
  size: 32, 26
  orig: 32, 26
  offset: 0, 0
  index: -1
TileSets/FantasyHex/Units/Swordsman
  rotate: false
<<<<<<< HEAD
  xy: 1098, 113
=======
  xy: 1820, 514
>>>>>>> 4d6b4cd9
  size: 32, 28
  orig: 32, 28
  offset: 0, 0
  index: -1
TileSets/FantasyHex/Units/Tank
  rotate: false
<<<<<<< HEAD
  xy: 1098, 77
=======
  xy: 1820, 478
>>>>>>> 4d6b4cd9
  size: 32, 28
  orig: 32, 28
  offset: 0, 0
  index: -1
TileSets/FantasyHex/Units/Tercio
  rotate: false
<<<<<<< HEAD
  xy: 1098, 41
=======
  xy: 1820, 442
>>>>>>> 4d6b4cd9
  size: 32, 28
  orig: 32, 28
  offset: 0, 0
  index: -1
TileSets/FantasyHex/Units/Trebuchet
  rotate: false
<<<<<<< HEAD
  xy: 1392, 350
=======
  xy: 992, 327
>>>>>>> 4d6b4cd9
  size: 32, 28
  orig: 32, 28
  offset: 0, 0
  index: -1
TileSets/FantasyHex/Units/Trireme
  rotate: false
<<<<<<< HEAD
  xy: 1232, 328
=======
  xy: 1032, 328
>>>>>>> 4d6b4cd9
  size: 32, 28
  orig: 32, 28
  offset: 0, 0
  index: -1
TileSets/FantasyHex/Units/Turtle Ship
  rotate: false
<<<<<<< HEAD
  xy: 1472, 312
=======
  xy: 894, 289
>>>>>>> 4d6b4cd9
  size: 32, 28
  orig: 32, 28
  offset: 0, 0
  index: -1
TileSets/FantasyHex/Units/War Chariot
  rotate: false
<<<<<<< HEAD
  xy: 1512, 316
=======
  xy: 934, 289
>>>>>>> 4d6b4cd9
  size: 32, 28
  orig: 32, 28
  offset: 0, 0
  index: -1
TileSets/FantasyHex/Units/War Elephant
  rotate: false
<<<<<<< HEAD
  xy: 1552, 352
=======
  xy: 974, 291
>>>>>>> 4d6b4cd9
  size: 32, 28
  orig: 32, 28
  offset: 0, 0
  index: -1
TileSets/FantasyHex/Units/Warrior
  rotate: false
<<<<<<< HEAD
  xy: 1552, 316
=======
  xy: 916, 253
>>>>>>> 4d6b4cd9
  size: 32, 28
  orig: 32, 28
  offset: 0, 0
  index: -1
TileSets/FantasyHex/Units/WaterUnit
  rotate: false
<<<<<<< HEAD
  xy: 1592, 354
=======
  xy: 916, 219
>>>>>>> 4d6b4cd9
  size: 32, 26
  orig: 32, 26
  offset: 0, 0
  index: -1
TileSets/FantasyHex/Units/Winged Hussar
  rotate: false
<<<<<<< HEAD
  xy: 1712, 372
=======
  xy: 956, 217
>>>>>>> 4d6b4cd9
  size: 32, 28
  orig: 32, 28
  offset: 0, 0
  index: -1
TileSets/FantasyHex/Units/Work Boats
  rotate: false
<<<<<<< HEAD
  xy: 1712, 336
=======
  xy: 996, 219
>>>>>>> 4d6b4cd9
  size: 32, 28
  orig: 32, 28
  offset: 0, 0
  index: -1
TileSets/FantasyHex/Units/Worker
  rotate: false
<<<<<<< HEAD
  xy: 1632, 300
=======
  xy: 1036, 255
>>>>>>> 4d6b4cd9
  size: 32, 28
  orig: 32, 28
  offset: 0, 0
  index: -1
UnitPromotionIcons/Accuracy
  rotate: false
  xy: 112, 48
  size: 50, 50
  orig: 50, 50
  offset: 0, 0
  index: -1
UnitPromotionIcons/Air Repair
  rotate: false
<<<<<<< HEAD
  xy: 1616, 698
=======
  xy: 1724, 806
>>>>>>> 4d6b4cd9
  size: 50, 50
  orig: 50, 50
  offset: 0, 0
  index: -1
UnitPromotionIcons/Ambush
  rotate: false
<<<<<<< HEAD
  xy: 1832, 914
=======
  xy: 1508, 482
>>>>>>> 4d6b4cd9
  size: 50, 50
  orig: 50, 50
  offset: 0, 0
  index: -1
UnitPromotionIcons/Amphibious
  rotate: false
<<<<<<< HEAD
  xy: 1508, 482
=======
  xy: 1940, 1651
>>>>>>> 4d6b4cd9
  size: 50, 50
  orig: 50, 50
  offset: 0, 0
  index: -1
UnitPromotionIcons/Armor Plating
  rotate: false
<<<<<<< HEAD
  xy: 1616, 640
=======
  xy: 1940, 1593
>>>>>>> 4d6b4cd9
  size: 50, 50
  orig: 50, 50
  offset: 0, 0
  index: -1
UnitPromotionIcons/Barrage
  rotate: false
<<<<<<< HEAD
  xy: 1616, 582
=======
  xy: 1940, 1535
>>>>>>> 4d6b4cd9
  size: 50, 50
  orig: 50, 50
  offset: 0, 0
  index: -1
UnitPromotionIcons/Besiege
  rotate: false
  xy: 1940, 1477
  size: 50, 50
  orig: 50, 50
  offset: 0, 0
  index: -1
UnitPromotionIcons/Siege
  rotate: false
  xy: 1940, 1477
  size: 50, 50
  orig: 50, 50
  offset: 0, 0
  index: -1
UnitPromotionIcons/Blitz
  rotate: false
  xy: 1940, 1419
  size: 50, 50
  orig: 50, 50
  offset: 0, 0
  index: -1
UnitPromotionIcons/Boarding Party
  rotate: false
  xy: 1940, 1361
  size: 50, 50
  orig: 50, 50
  offset: 0, 0
  index: -1
UnitPromotionIcons/Bombardment
  rotate: false
  xy: 1940, 1303
  size: 50, 50
  orig: 50, 50
  offset: 0, 0
  index: -1
UnitPromotionIcons/Charge
  rotate: false
  xy: 1940, 1245
  size: 50, 50
  orig: 50, 50
  offset: 0, 0
  index: -1
UnitPromotionIcons/Coastal Raider
  rotate: false
  xy: 1940, 1071
  size: 50, 50
  orig: 50, 50
  offset: 0, 0
  index: -1
UnitPromotionIcons/Cover
  rotate: false
<<<<<<< HEAD
  xy: 1674, 640
=======
  xy: 1674, 582
>>>>>>> 4d6b4cd9
  size: 50, 50
  orig: 50, 50
  offset: 0, 0
  index: -1
PolicyIcons/Discipline
  rotate: false
<<<<<<< HEAD
  xy: 1674, 640
=======
  xy: 1674, 582
>>>>>>> 4d6b4cd9
  size: 50, 50
  orig: 50, 50
  offset: 0, 0
  index: -1
UnitPromotionIcons/Drill
  rotate: false
<<<<<<< HEAD
  xy: 1890, 914
=======
  xy: 1508, 424
>>>>>>> 4d6b4cd9
  size: 50, 50
  orig: 50, 50
  offset: 0, 0
  index: -1
UnitPromotionIcons/Evasion
  rotate: false
<<<<<<< HEAD
  xy: 1566, 482
=======
  xy: 1624, 524
>>>>>>> 4d6b4cd9
  size: 50, 50
  orig: 50, 50
  offset: 0, 0
  index: -1
UnitPromotionIcons/Extended Range
  rotate: false
<<<<<<< HEAD
  xy: 1508, 424
=======
  xy: 1624, 466
>>>>>>> 4d6b4cd9
  size: 50, 50
  orig: 50, 50
  offset: 0, 0
  index: -1
UnitPromotionIcons/Operational Range
  rotate: false
<<<<<<< HEAD
  xy: 1508, 424
=======
  xy: 1624, 466
>>>>>>> 4d6b4cd9
  size: 50, 50
  orig: 50, 50
  offset: 0, 0
  index: -1
UnitPromotionIcons/Flight Deck
  rotate: false
<<<<<<< HEAD
  xy: 1624, 524
=======
  xy: 1682, 466
>>>>>>> 4d6b4cd9
  size: 50, 50
  orig: 50, 50
  offset: 0, 0
  index: -1
UnitPromotionIcons/Formation
  rotate: false
<<<<<<< HEAD
  xy: 1624, 466
=======
  xy: 1624, 408
>>>>>>> 4d6b4cd9
  size: 50, 50
  orig: 50, 50
  offset: 0, 0
  index: -1
UnitPromotionIcons/Great Generals
  rotate: false
<<<<<<< HEAD
  xy: 328, 570
=======
  xy: 328, 396
>>>>>>> 4d6b4cd9
  size: 50, 50
  orig: 50, 50
  offset: 0, 0
  index: -1
UnitPromotionIcons/Quick Study
  rotate: false
<<<<<<< HEAD
  xy: 328, 570
=======
  xy: 328, 396
>>>>>>> 4d6b4cd9
  size: 50, 50
  orig: 50, 50
  offset: 0, 0
  index: -1
UnitPromotionIcons/Haka War Dance
  rotate: false
<<<<<<< HEAD
  xy: 328, 512
=======
  xy: 328, 338
>>>>>>> 4d6b4cd9
  size: 50, 50
  orig: 50, 50
  offset: 0, 0
  index: -1
UnitPromotionIcons/Heal Instantly
  rotate: false
<<<<<<< HEAD
  xy: 328, 454
=======
  xy: 328, 280
>>>>>>> 4d6b4cd9
  size: 50, 50
  orig: 50, 50
  offset: 0, 0
  index: -1
UnitPromotionIcons/Indirect Fire
  rotate: false
<<<<<<< HEAD
  xy: 328, 338
=======
  xy: 328, 164
>>>>>>> 4d6b4cd9
  size: 50, 50
  orig: 50, 50
  offset: 0, 0
  index: -1
UnitPromotionIcons/Interception
  rotate: false
<<<<<<< HEAD
  xy: 328, 222
=======
  xy: 328, 48
>>>>>>> 4d6b4cd9
  size: 50, 50
  orig: 50, 50
  offset: 0, 0
  index: -1
UnitPromotionIcons/Logistics
  rotate: false
<<<<<<< HEAD
  xy: 328, 48
=======
  xy: 444, 562
>>>>>>> 4d6b4cd9
  size: 50, 50
  orig: 50, 50
  offset: 0, 0
  index: -1
UnitPromotionIcons/March
  rotate: false
<<<<<<< HEAD
  xy: 386, 504
=======
  xy: 444, 504
>>>>>>> 4d6b4cd9
  size: 50, 50
  orig: 50, 50
  offset: 0, 0
  index: -1
UnitPromotionIcons/Medic
  rotate: false
<<<<<<< HEAD
  xy: 444, 562
=======
  xy: 502, 562
>>>>>>> 4d6b4cd9
  size: 50, 50
  orig: 50, 50
  offset: 0, 0
  index: -1
UnitPromotionIcons/Mobility
  rotate: false
<<<<<<< HEAD
  xy: 560, 562
=======
  xy: 502, 446
>>>>>>> 4d6b4cd9
  size: 50, 50
  orig: 50, 50
  offset: 0, 0
  index: -1
UnitPromotionIcons/Morale
  rotate: false
<<<<<<< HEAD
  xy: 444, 388
=======
  xy: 386, 272
>>>>>>> 4d6b4cd9
  size: 50, 50
  orig: 50, 50
  offset: 0, 0
  index: -1
UnitPromotionIcons/Rejuvenation
  rotate: false
<<<<<<< HEAD
  xy: 386, 98
=======
  xy: 444, 98
>>>>>>> 4d6b4cd9
  size: 50, 50
  orig: 50, 50
  offset: 0, 0
  index: -1
UnitPromotionIcons/Scouting
  rotate: false
<<<<<<< HEAD
  xy: 444, 98
=======
  xy: 560, 98
>>>>>>> 4d6b4cd9
  size: 50, 50
  orig: 50, 50
  offset: 0, 0
  index: -1
UnitPromotionIcons/Sentry
  rotate: false
<<<<<<< HEAD
  xy: 444, 98
=======
  xy: 560, 98
>>>>>>> 4d6b4cd9
  size: 50, 50
  orig: 50, 50
  offset: 0, 0
  index: -1
UnitPromotionIcons/Shock
  rotate: false
<<<<<<< HEAD
  xy: 560, 214
=======
  xy: 444, 40
>>>>>>> 4d6b4cd9
  size: 50, 50
  orig: 50, 50
  offset: 0, 0
  index: -1
UnitPromotionIcons/Slinger Withdraw
  rotate: false
<<<<<<< HEAD
  xy: 502, 98
=======
  xy: 502, 40
>>>>>>> 4d6b4cd9
  size: 50, 50
  orig: 50, 50
  offset: 0, 0
  index: -1
UnitPromotionIcons/Sortie
  rotate: false
<<<<<<< HEAD
  xy: 560, 98
=======
  xy: 618, 490
>>>>>>> 4d6b4cd9
  size: 50, 50
  orig: 50, 50
  offset: 0, 0
  index: -1
UnitPromotionIcons/Targeting
  rotate: false
<<<<<<< HEAD
  xy: 502, 40
=======
  xy: 618, 374
>>>>>>> 4d6b4cd9
  size: 50, 50
  orig: 50, 50
  offset: 0, 0
  index: -1
UnitPromotionIcons/Targeting I (air)
  rotate: false
<<<<<<< HEAD
  xy: 502, 40
=======
  xy: 618, 374
>>>>>>> 4d6b4cd9
  size: 50, 50
  orig: 50, 50
  offset: 0, 0
  index: -1
UnitPromotionIcons/Volley
  rotate: false
<<<<<<< HEAD
  xy: 618, 316
=======
  xy: 676, 316
>>>>>>> 4d6b4cd9
  size: 50, 50
  orig: 50, 50
  offset: 0, 0
  index: -1
UnitPromotionIcons/Wolfpack
  rotate: false
<<<<<<< HEAD
  xy: 734, 432
=======
  xy: 792, 432
>>>>>>> 4d6b4cd9
  size: 50, 50
  orig: 50, 50
  offset: 0, 0
  index: -1
UnitPromotionIcons/Woodsman
  rotate: false
<<<<<<< HEAD
  xy: 792, 490
=======
  xy: 850, 490
>>>>>>> 4d6b4cd9
  size: 50, 50
  orig: 50, 50
  offset: 0, 0
  index: -1<|MERGE_RESOLUTION|>--- conflicted
+++ resolved
@@ -6,33 +6,21 @@
 repeat: none
 EmojiIcons/Gold
   rotate: false
-<<<<<<< HEAD
-  xy: 1682, 408
-=======
-  xy: 328, 454
->>>>>>> 4d6b4cd9
+  xy: 328, 338
   size: 50, 50
   orig: 50, 50
   offset: 0, 0
   index: -1
 EmojiIcons/Production
   rotate: false
-<<<<<<< HEAD
-  xy: 502, 330
-=======
-  xy: 502, 272
->>>>>>> 4d6b4cd9
+  xy: 386, 98
   size: 50, 50
   orig: 50, 50
   offset: 0, 0
   index: -1
 EmojiIcons/Turn
   rotate: false
-<<<<<<< HEAD
-  xy: 676, 490
-=======
-  xy: 676, 374
->>>>>>> 4d6b4cd9
+  xy: 792, 490
   size: 50, 50
   orig: 50, 50
   offset: 0, 0
@@ -151,66 +139,49 @@
   index: -1
 ImprovementIcons/Oil well
   rotate: false
-  xy: 1292, 678
+  xy: 1400, 1542
   size: 100, 100
   orig: 100, 100
   offset: 0, 0
   index: -1
 ImprovementIcons/Pasture
   rotate: false
-  xy: 1400, 1218
+  xy: 1400, 1110
   size: 100, 100
   orig: 100, 100
   offset: 0, 0
   index: -1
 ImprovementIcons/Plantation
   rotate: false
-  xy: 860, 548
+  xy: 968, 548
   size: 100, 100
   orig: 100, 100
   offset: 0, 0
   index: -1
 ImprovementIcons/Quarry
   rotate: false
-  xy: 220, 476
-<<<<<<< HEAD
-=======
-  size: 100, 100
-  orig: 100, 100
-  offset: 0, 0
-  index: -1
-ImprovementIcons/Railroad
-  rotate: false
-  xy: 1292, 462
-  size: 100, 100
-  orig: 100, 100
-  offset: 0, 0
-  index: -1
-TileSets/Default/Railroad
-  rotate: false
-  xy: 1292, 462
->>>>>>> 4d6b4cd9
+  xy: 220, 368
   size: 100, 100
   orig: 100, 100
   offset: 0, 0
   index: -1
 ImprovementIcons/Road
   rotate: false
-  xy: 1508, 1620
+  xy: 1508, 1512
   size: 100, 100
   orig: 100, 100
   offset: 0, 0
   index: -1
 ImprovementIcons/Terrace farm
   rotate: false
-  xy: 1724, 1080
+  xy: 1832, 1188
   size: 100, 100
   orig: 100, 100
   offset: 0, 0
   index: -1
 ImprovementIcons/Trading post
   rotate: false
-  xy: 1724, 972
+  xy: 1832, 1080
   size: 100, 100
   orig: 100, 100
   offset: 0, 0
@@ -343,74 +314,70 @@
   index: -1
 NationIcons/Persia
   rotate: false
-  xy: 1400, 894
+  xy: 1400, 786
   size: 100, 100
   orig: 100, 100
   offset: 0, 0
   index: -1
 NationIcons/Polynesia
   rotate: false
-  xy: 1076, 548
+  xy: 1184, 548
   size: 100, 100
   orig: 100, 100
   offset: 0, 0
   index: -1
 NationIcons/Rome
   rotate: false
-  xy: 1508, 1404
+  xy: 1616, 1512
   size: 100, 100
   orig: 100, 100
   offset: 0, 0
   index: -1
 NationIcons/Russia
   rotate: false
-  xy: 1616, 1512
+  xy: 1724, 1620
   size: 100, 100
   orig: 100, 100
   offset: 0, 0
   index: -1
 NationIcons/Siam
   rotate: false
-  xy: 1508, 1188
+  xy: 1616, 1296
   size: 100, 100
   orig: 100, 100
   offset: 0, 0
   index: -1
 NationIcons/Songhai
   rotate: false
-  xy: 1508, 1080
+  xy: 1616, 1188
   size: 100, 100
   orig: 100, 100
   offset: 0, 0
   index: -1
 NationIcons/Spain
   rotate: false
-  xy: 1616, 1188
+  xy: 1724, 1296
   size: 100, 100
   orig: 100, 100
   offset: 0, 0
   index: -1
 NationIcons/The Ottomans
   rotate: false
-  xy: 1832, 1188
+  xy: 1508, 756
   size: 100, 100
   orig: 100, 100
   offset: 0, 0
   index: -1
 OtherIcons/Aircraft
   rotate: false
-<<<<<<< HEAD
-  xy: 1724, 806
-=======
-  xy: 1832, 914
->>>>>>> 4d6b4cd9
+  xy: 1508, 482
   size: 50, 50
   orig: 50, 50
   offset: 0, 0
   index: -1
 OtherIcons/BackArrow
   rotate: false
-  xy: 1616, 582
+  xy: 1724, 690
   size: 50, 50
   orig: 50, 50
   offset: 0, 0
@@ -438,7 +405,7 @@
   index: -1
 OtherIcons/Camera
   rotate: false
-  xy: 1018, 4
+  xy: 1880, 694
   size: 25, 25
   orig: 25, 25
   offset: 0, 0
@@ -494,1634 +461,1446 @@
   index: -1
 OtherIcons/Down
   rotate: false
-<<<<<<< HEAD
+  xy: 1674, 590
+  size: 50, 50
+  orig: 50, 50
+  offset: 0, 0
+  index: -1
+OtherIcons/Fire
+  rotate: false
+  xy: 536, 728
+  size: 100, 100
+  orig: 100, 100
+  offset: 0, 0
+  index: -1
+OtherIcons/Hexagon
+  rotate: false
+  xy: 4, 1804
+  size: 277, 240
+  orig: 277, 240
+  offset: 0, 0
+  index: -1
+OtherIcons/Load
+  rotate: false
+  xy: 860, 872
+  size: 100, 100
+  orig: 100, 100
+  offset: 0, 0
+  index: -1
+OtherIcons/Lock
+  rotate: false
+  xy: 968, 980
+  size: 100, 100
+  orig: 100, 100
+  offset: 0, 0
+  index: -1
+OtherIcons/MapEditor
+  rotate: false
+  xy: 968, 872
+  size: 100, 100
+  orig: 100, 100
+  offset: 0, 0
+  index: -1
+OtherIcons/MenuIcon
+  rotate: false
+  xy: 1076, 764
+  size: 100, 100
+  orig: 100, 100
+  offset: 0, 0
+  index: -1
+OtherIcons/Mods
+  rotate: false
+  xy: 1184, 872
+  size: 100, 100
+  orig: 100, 100
+  offset: 0, 0
+  index: -1
+OtherIcons/Multiplayer
+  rotate: false
+  xy: 1292, 1542
+  size: 100, 100
+  orig: 100, 100
+  offset: 0, 0
+  index: -1
+OtherIcons/New
+  rotate: false
+  xy: 1292, 1110
+  size: 100, 100
+  orig: 100, 100
+  offset: 0, 0
+  index: -1
+OtherIcons/Options
+  rotate: false
+  xy: 1400, 1326
+  size: 100, 100
+  orig: 100, 100
+  offset: 0, 0
+  index: -1
+OtherIcons/Pentagon
+  rotate: false
+  xy: 1400, 894
+  size: 100, 100
+  orig: 100, 100
+  offset: 0, 0
+  index: -1
+OtherIcons/Pillage
+  rotate: false
+  xy: 860, 548
+  size: 100, 100
+  orig: 100, 100
+  offset: 0, 0
+  index: -1
+OtherIcons/Puppet
+  rotate: false
+  xy: 220, 476
+  size: 100, 100
+  orig: 100, 100
+  offset: 0, 0
+  index: -1
+OtherIcons/Quest
+  rotate: false
+  xy: 220, 260
+  size: 100, 100
+  orig: 100, 100
+  offset: 0, 0
+  index: -1
+OtherIcons/Quickstart
+  rotate: false
+  xy: 220, 152
+  size: 100, 100
+  orig: 100, 100
+  offset: 0, 0
+  index: -1
+OtherIcons/Resume
+  rotate: false
+  xy: 1901, 1728
+  size: 100, 100
+  orig: 100, 100
+  offset: 0, 0
+  index: -1
+OtherIcons/Shield
+  rotate: false
+  xy: 1508, 1188
+  size: 100, 100
+  orig: 100, 100
+  offset: 0, 0
+  index: -1
+OtherIcons/Sleep
+  rotate: false
+  xy: 1508, 1080
+  size: 100, 100
+  orig: 100, 100
+  offset: 0, 0
+  index: -1
+OtherIcons/Star
+  rotate: false
+  xy: 4, 4
+  size: 100, 94
+  orig: 100, 94
+  offset: 0, 0
+  index: -1
+OtherIcons/Stop
+  rotate: false
+  xy: 1508, 864
+  size: 100, 100
+  orig: 100, 100
+  offset: 0, 0
+  index: -1
+OtherIcons/Swap
+  rotate: false
+  xy: 1724, 1080
+  size: 100, 100
+  orig: 100, 100
+  offset: 0, 0
+  index: -1
+OtherIcons/Triangle
+  rotate: false
+  xy: 1380, 1866
+  size: 178, 178
+  orig: 178, 178
+  offset: 0, 0
+  index: -1
+OtherIcons/Up
+  rotate: false
+  xy: 734, 374
+  size: 50, 50
+  orig: 50, 50
+  offset: 0, 0
+  index: -1
+OtherIcons/whiteDot
+  rotate: false
+  xy: 970, 469
+  size: 1, 1
+  orig: 1, 1
+  offset: 0, 0
+  index: -1
+PolicyIcons/Aesthetics
+  rotate: false
+  xy: 1724, 806
+  size: 50, 50
+  orig: 50, 50
+  offset: 0, 0
+  index: -1
+PolicyIcons/Aristocracy
+  rotate: false
+  xy: 1724, 748
+  size: 50, 50
+  orig: 50, 50
+  offset: 0, 0
+  index: -1
+PolicyIcons/Citizenship
+  rotate: false
+  xy: 1940, 1187
+  size: 50, 50
+  orig: 50, 50
+  offset: 0, 0
+  index: -1
+PolicyIcons/Civil Society
+  rotate: false
+  xy: 1940, 1129
+  size: 50, 50
+  orig: 50, 50
+  offset: 0, 0
+  index: -1
+PolicyIcons/Collective Rule
+  rotate: false
+  xy: 1940, 1013
+  size: 50, 50
+  orig: 50, 50
+  offset: 0, 0
+  index: -1
+PolicyIcons/Communism
+  rotate: false
   xy: 1782, 806
-=======
+  size: 50, 50
+  orig: 50, 50
+  offset: 0, 0
+  index: -1
+PolicyIcons/Constitution
+  rotate: false
+  xy: 1782, 748
+  size: 50, 50
+  orig: 50, 50
+  offset: 0, 0
+  index: -1
+PolicyIcons/Cultural Diplomacy
+  rotate: false
+  xy: 1890, 914
+  size: 50, 50
+  orig: 50, 50
+  offset: 0, 0
+  index: -1
+PolicyIcons/Democracy
+  rotate: false
   xy: 1566, 482
->>>>>>> 4d6b4cd9
-  size: 50, 50
-  orig: 50, 50
-  offset: 0, 0
-  index: -1
-OtherIcons/Fire
-  rotate: false
-  xy: 536, 728
-  size: 100, 100
-  orig: 100, 100
-  offset: 0, 0
-  index: -1
-OtherIcons/Hexagon
+  size: 50, 50
+  orig: 50, 50
+  offset: 0, 0
+  index: -1
+PolicyIcons/Educated Elite
+  rotate: false
+  xy: 1566, 424
+  size: 50, 50
+  orig: 50, 50
+  offset: 0, 0
+  index: -1
+PolicyIcons/Fascism
+  rotate: false
+  xy: 1732, 574
+  size: 50, 50
+  orig: 50, 50
+  offset: 0, 0
+  index: -1
+PolicyIcons/Free Religion
+  rotate: false
+  xy: 328, 512
+  size: 50, 50
+  orig: 50, 50
+  offset: 0, 0
+  index: -1
+PolicyIcons/Free Speech
+  rotate: false
+  xy: 328, 454
+  size: 50, 50
+  orig: 50, 50
+  offset: 0, 0
+  index: -1
+PolicyIcons/Free Thought
+  rotate: false
+  xy: 328, 396
+  size: 50, 50
+  orig: 50, 50
+  offset: 0, 0
+  index: -1
+PolicyIcons/Humanism
+  rotate: false
+  xy: 328, 106
+  size: 50, 50
+  orig: 50, 50
+  offset: 0, 0
+  index: -1
+PolicyIcons/Landed Elite
+  rotate: false
+  xy: 444, 562
+  size: 50, 50
+  orig: 50, 50
+  offset: 0, 0
+  index: -1
+PolicyIcons/Legalism
+  rotate: false
+  xy: 386, 446
+  size: 50, 50
+  orig: 50, 50
+  offset: 0, 0
+  index: -1
+PolicyIcons/Mandate Of Heaven
+  rotate: false
+  xy: 502, 562
+  size: 50, 50
+  orig: 50, 50
+  offset: 0, 0
+  index: -1
+PolicyIcons/Mercantilism
+  rotate: false
+  xy: 502, 504
+  size: 50, 50
+  orig: 50, 50
+  offset: 0, 0
+  index: -1
+PolicyIcons/Merchant Navy
+  rotate: false
+  xy: 560, 562
+  size: 50, 50
+  orig: 50, 50
+  offset: 0, 0
+  index: -1
+PolicyIcons/Meritocracy
+  rotate: false
+  xy: 386, 330
+  size: 50, 50
+  orig: 50, 50
+  offset: 0, 0
+  index: -1
+PolicyIcons/Militarism
+  rotate: false
+  xy: 444, 388
+  size: 50, 50
+  orig: 50, 50
+  offset: 0, 0
+  index: -1
+PolicyIcons/Military Caste
+  rotate: false
+  xy: 502, 446
+  size: 50, 50
+  orig: 50, 50
+  offset: 0, 0
+  index: -1
+PolicyIcons/Military Tradition
+  rotate: false
+  xy: 560, 504
+  size: 50, 50
+  orig: 50, 50
+  offset: 0, 0
+  index: -1
+PolicyIcons/Monarchy
+  rotate: false
+  xy: 444, 330
+  size: 50, 50
+  orig: 50, 50
+  offset: 0, 0
+  index: -1
+PolicyIcons/Nationalism
+  rotate: false
+  xy: 386, 214
+  size: 50, 50
+  orig: 50, 50
+  offset: 0, 0
+  index: -1
+PolicyIcons/Naval Tradition
+  rotate: false
+  xy: 444, 272
+  size: 50, 50
+  orig: 50, 50
+  offset: 0, 0
+  index: -1
+PolicyIcons/Oligarchy
+  rotate: false
+  xy: 502, 330
+  size: 50, 50
+  orig: 50, 50
+  offset: 0, 0
+  index: -1
+PolicyIcons/Organized Religion
+  rotate: false
+  xy: 560, 388
+  size: 50, 50
+  orig: 50, 50
+  offset: 0, 0
+  index: -1
+PolicyIcons/Philantropy
+  rotate: false
+  xy: 386, 156
+  size: 50, 50
+  orig: 50, 50
+  offset: 0, 0
+  index: -1
+PolicyIcons/Planned Economy
+  rotate: false
+  xy: 444, 214
+  size: 50, 50
+  orig: 50, 50
+  offset: 0, 0
+  index: -1
+PolicyIcons/Police State
+  rotate: false
+  xy: 502, 272
+  size: 50, 50
+  orig: 50, 50
+  offset: 0, 0
+  index: -1
+PolicyIcons/Populism
+  rotate: false
+  xy: 560, 330
+  size: 50, 50
+  orig: 50, 50
+  offset: 0, 0
+  index: -1
+PolicyIcons/Professional Army
+  rotate: false
+  xy: 444, 156
+  size: 50, 50
+  orig: 50, 50
+  offset: 0, 0
+  index: -1
+PolicyIcons/Protectionism
+  rotate: false
+  xy: 502, 214
+  size: 50, 50
+  orig: 50, 50
+  offset: 0, 0
+  index: -1
+PolicyIcons/Reformation
+  rotate: false
+  xy: 502, 156
+  size: 50, 50
+  orig: 50, 50
+  offset: 0, 0
+  index: -1
+PolicyIcons/Representation
+  rotate: false
+  xy: 502, 98
+  size: 50, 50
+  orig: 50, 50
+  offset: 0, 0
+  index: -1
+PolicyIcons/Republic
+  rotate: false
+  xy: 560, 156
+  size: 50, 50
+  orig: 50, 50
+  offset: 0, 0
+  index: -1
+PolicyIcons/Scholasticism
+  rotate: false
+  xy: 560, 98
+  size: 50, 50
+  orig: 50, 50
+  offset: 0, 0
+  index: -1
+PolicyIcons/Scientific Revolution
+  rotate: false
+  xy: 386, 40
+  size: 50, 50
+  orig: 50, 50
+  offset: 0, 0
+  index: -1
+PolicyIcons/Secularism
+  rotate: false
+  xy: 502, 40
+  size: 50, 50
+  orig: 50, 50
+  offset: 0, 0
+  index: -1
+PolicyIcons/Socialism
+  rotate: false
+  xy: 618, 432
+  size: 50, 50
+  orig: 50, 50
+  offset: 0, 0
+  index: -1
+PolicyIcons/Sovereignty
+  rotate: false
+  xy: 618, 374
+  size: 50, 50
+  orig: 50, 50
+  offset: 0, 0
+  index: -1
+PolicyIcons/Theocracy
+  rotate: false
+  xy: 618, 316
+  size: 50, 50
+  orig: 50, 50
+  offset: 0, 0
+  index: -1
+PolicyIcons/Total War
+  rotate: false
+  xy: 676, 374
+  size: 50, 50
+  orig: 50, 50
+  offset: 0, 0
+  index: -1
+PolicyIcons/Trade Unions
+  rotate: false
+  xy: 734, 432
+  size: 50, 50
+  orig: 50, 50
+  offset: 0, 0
+  index: -1
+PolicyIcons/United Front
+  rotate: false
+  xy: 618, 258
+  size: 50, 50
+  orig: 50, 50
+  offset: 0, 0
+  index: -1
+PolicyIcons/Universal Suffrage
+  rotate: false
+  xy: 676, 316
+  size: 50, 50
+  orig: 50, 50
+  offset: 0, 0
+  index: -1
+PolicyIcons/Warrior Code
+  rotate: false
+  xy: 850, 490
+  size: 50, 50
+  orig: 50, 50
+  offset: 0, 0
+  index: -1
+ResourceIcons/Aluminum
+  rotate: false
+  xy: 1782, 1944
+  size: 100, 100
+  orig: 100, 100
+  offset: 0, 0
+  index: -1
+ResourceIcons/Bananas
+  rotate: false
+  xy: 212, 1124
+  size: 100, 100
+  orig: 100, 100
+  offset: 0, 0
+  index: -1
+ResourceIcons/Cattle
+  rotate: false
+  xy: 605, 1736
+  size: 100, 100
+  orig: 100, 100
+  offset: 0, 0
+  index: -1
+ResourceIcons/Coal
+  rotate: false
+  xy: 320, 1168
+  size: 100, 100
+  orig: 100, 100
+  offset: 0, 0
+  index: -1
+ResourceIcons/Cotton
+  rotate: false
+  xy: 1145, 1628
+  size: 100, 100
+  orig: 100, 100
+  offset: 0, 0
+  index: -1
+ResourceIcons/Deer
+  rotate: false
+  xy: 1361, 1650
+  size: 100, 100
+  orig: 100, 100
+  offset: 0, 0
+  index: -1
+ResourceIcons/Dyes
+  rotate: false
+  xy: 428, 1160
+  size: 100, 100
+  orig: 100, 100
+  offset: 0, 0
+  index: -1
+ResourceIcons/Fish
+  rotate: false
+  xy: 536, 620
+  size: 100, 100
+  orig: 100, 100
+  offset: 0, 0
+  index: -1
+ResourceIcons/Furs
+  rotate: false
+  xy: 644, 1196
+  size: 100, 100
+  orig: 100, 100
+  offset: 0, 0
+  index: -1
+ResourceIcons/Gems
+  rotate: false
+  xy: 860, 1412
+  size: 100, 100
+  orig: 100, 100
+  offset: 0, 0
+  index: -1
+ResourceIcons/Gold Ore
+  rotate: false
+  xy: 644, 1088
+  size: 100, 100
+  orig: 100, 100
+  offset: 0, 0
+  index: -1
+ResourceIcons/Horses
+  rotate: false
+  xy: 752, 1088
+  size: 100, 100
+  orig: 100, 100
+  offset: 0, 0
+  index: -1
+ResourceIcons/Incense
+  rotate: false
+  xy: 1076, 1412
+  size: 100, 100
+  orig: 100, 100
+  offset: 0, 0
+  index: -1
+ResourceIcons/Iron
+  rotate: false
+  xy: 860, 1088
+  size: 100, 100
+  orig: 100, 100
+  offset: 0, 0
+  index: -1
+ResourceIcons/Ivory
+  rotate: false
+  xy: 644, 764
+  size: 100, 100
+  orig: 100, 100
+  offset: 0, 0
+  index: -1
+ResourceIcons/Marble
+  rotate: false
+  xy: 1076, 980
+  size: 100, 100
+  orig: 100, 100
+  offset: 0, 0
+  index: -1
+ResourceIcons/Oil
+  rotate: false
+  xy: 1292, 678
+  size: 100, 100
+  orig: 100, 100
+  offset: 0, 0
+  index: -1
+ResourceIcons/Pearls
+  rotate: false
+  xy: 1400, 1002
+  size: 100, 100
+  orig: 100, 100
+  offset: 0, 0
+  index: -1
+ResourceIcons/Sheep
+  rotate: false
+  xy: 1832, 1620
+  size: 100, 100
+  orig: 100, 100
+  offset: 0, 0
+  index: -1
+ResourceIcons/Silk
+  rotate: false
+  xy: 1724, 1404
+  size: 100, 100
+  orig: 100, 100
+  offset: 0, 0
+  index: -1
+ResourceIcons/Silver
+  rotate: false
+  xy: 1832, 1512
+  size: 100, 100
+  orig: 100, 100
+  offset: 0, 0
+  index: -1
+ResourceIcons/Spices
+  rotate: false
+  xy: 1508, 972
+  size: 100, 100
+  orig: 100, 100
+  offset: 0, 0
+  index: -1
+ResourceIcons/Stone
+  rotate: false
+  xy: 1832, 1296
+  size: 100, 100
+  orig: 100, 100
+  offset: 0, 0
+  index: -1
+ResourceIcons/Sugar
+  rotate: false
+  xy: 1616, 972
+  size: 100, 100
+  orig: 100, 100
+  offset: 0, 0
+  index: -1
+ResourceIcons/Uranium
+  rotate: false
+  xy: 1616, 756
+  size: 100, 100
+  orig: 100, 100
+  offset: 0, 0
+  index: -1
+ResourceIcons/Whales
+  rotate: false
+  xy: 1724, 864
+  size: 100, 100
+  orig: 100, 100
+  offset: 0, 0
+  index: -1
+ResourceIcons/Wheat
+  rotate: false
+  xy: 1832, 972
+  size: 100, 100
+  orig: 100, 100
+  offset: 0, 0
+  index: -1
+ResourceIcons/Wine
+  rotate: false
+  xy: 1508, 540
+  size: 100, 100
+  orig: 100, 100
+  offset: 0, 0
+  index: -1
+StatIcons/Acquire
+  rotate: false
+  xy: 4, 322
+  size: 100, 100
+  orig: 100, 100
+  offset: 0, 0
+  index: -1
+StatIcons/CityConnection
+  rotate: false
+  xy: 1037, 1736
+  size: 100, 100
+  orig: 100, 100
+  offset: 0, 0
+  index: -1
+StatIcons/Culture
+  rotate: false
+  xy: 4, 1348
+  size: 200, 200
+  orig: 200, 200
+  offset: 0, 0
+  index: -1
+StatIcons/Faith
+  rotate: false
+  xy: 4, 538
+  size: 178, 178
+  orig: 178, 178
+  offset: 0, 0
+  index: -1
+StatIcons/Food
+  rotate: false
+  xy: 289, 1600
+  size: 200, 200
+  orig: 200, 200
+  offset: 0, 0
+  index: -1
+StatIcons/Gold
+  rotate: false
+  xy: 570, 1844
+  size: 200, 200
+  orig: 200, 200
+  offset: 0, 0
+  index: -1
+StatIcons/Happiness
+  rotate: false
+  xy: 4, 1140
+  size: 200, 200
+  orig: 200, 200
+  offset: 0, 0
+  index: -1
+StatIcons/InterceptRange
+  rotate: false
+  xy: 386, 562
+  size: 50, 50
+  orig: 50, 50
+  offset: 0, 0
+  index: -1
+StatIcons/Malcontent
+  rotate: false
+  xy: 778, 1844
+  size: 200, 200
+  orig: 200, 200
+  offset: 0, 0
+  index: -1
+StatIcons/Movement
+  rotate: false
+  xy: 560, 446
+  size: 50, 50
+  orig: 50, 50
+  offset: 0, 0
+  index: -1
+StatIcons/Population
+  rotate: false
+  xy: 4, 932
+  size: 200, 200
+  orig: 200, 200
+  offset: 0, 0
+  index: -1
+StatIcons/Production
+  rotate: false
+  xy: 986, 1844
+  size: 200, 200
+  orig: 200, 200
+  offset: 0, 0
+  index: -1
+StatIcons/Range
+  rotate: false
+  xy: 560, 272
+  size: 50, 50
+  orig: 50, 50
+  offset: 0, 0
+  index: -1
+StatIcons/RangedStrength
+  rotate: false
+  xy: 444, 98
+  size: 50, 50
+  orig: 50, 50
+  offset: 0, 0
+  index: -1
+StatIcons/Resistance
+  rotate: false
+  xy: 1793, 1728
+  size: 100, 100
+  orig: 100, 100
+  offset: 0, 0
+  index: -1
+StatIcons/Science
+  rotate: false
+  xy: 4, 724
+  size: 200, 200
+  orig: 200, 200
+  offset: 0, 0
+  index: -1
+StatIcons/Specialist
+  rotate: false
+  xy: 1832, 1404
+  size: 100, 100
+  orig: 100, 100
+  offset: 0, 0
+  index: -1
+StatIcons/Strength
+  rotate: false
+  xy: 676, 432
+  size: 50, 50
+  orig: 50, 50
+  offset: 0, 0
+  index: -1
+TechIcons/Acoustics
+  rotate: false
+  xy: 1566, 1944
+  size: 100, 100
+  orig: 100, 100
+  offset: 0, 0
+  index: -1
+TechIcons/Advanced Ballistics
+  rotate: false
+  xy: 1674, 1944
+  size: 100, 100
+  orig: 100, 100
+  offset: 0, 0
+  index: -1
+TechIcons/Agriculture
+  rotate: false
+  xy: 4, 214
+  size: 100, 100
+  orig: 100, 100
+  offset: 0, 0
+  index: -1
+TechIcons/Animal Husbandry
+  rotate: false
+  xy: 112, 430
+  size: 100, 100
+  orig: 100, 100
+  offset: 0, 0
+  index: -1
+TechIcons/Archaeology
+  rotate: false
+  xy: 112, 214
+  size: 100, 100
+  orig: 100, 100
+  offset: 0, 0
+  index: -1
+TechIcons/Archery
+  rotate: false
+  xy: 112, 106
+  size: 100, 100
+  orig: 100, 100
+  offset: 0, 0
+  index: -1
+TechIcons/Architecture
+  rotate: false
+  xy: 1566, 1836
+  size: 100, 100
+  orig: 100, 100
+  offset: 0, 0
+  index: -1
+TechIcons/Astronomy
+  rotate: false
+  xy: 1674, 1836
+  size: 100, 100
+  orig: 100, 100
+  offset: 0, 0
+  index: -1
+TechIcons/Atomic Theory
+  rotate: false
+  xy: 1890, 1836
+  size: 100, 100
+  orig: 100, 100
+  offset: 0, 0
+  index: -1
+TechIcons/Ballistics
+  rotate: false
+  xy: 212, 1232
+  size: 100, 100
+  orig: 100, 100
+  offset: 0, 0
+  index: -1
+TechIcons/Banking
+  rotate: false
+  xy: 212, 1016
+  size: 100, 100
+  orig: 100, 100
+  offset: 0, 0
+  index: -1
+TechIcons/Biology
+  rotate: false
+  xy: 212, 692
+  size: 100, 100
+  orig: 100, 100
+  offset: 0, 0
+  index: -1
+TechIcons/Bronze Working
+  rotate: false
+  xy: 190, 584
+  size: 100, 100
+  orig: 100, 100
+  offset: 0, 0
+  index: -1
+TechIcons/Calendar
+  rotate: false
+  xy: 497, 1700
+  size: 100, 100
+  orig: 100, 100
+  offset: 0, 0
+  index: -1
+TechIcons/Chemistry
+  rotate: false
+  xy: 605, 1628
+  size: 100, 100
+  orig: 100, 100
+  offset: 0, 0
+  index: -1
+TechIcons/Chivalry
+  rotate: false
+  xy: 713, 1628
+  size: 100, 100
+  orig: 100, 100
+  offset: 0, 0
+  index: -1
+TechIcons/Civil Service
+  rotate: false
+  xy: 320, 1384
+  size: 100, 100
+  orig: 100, 100
+  offset: 0, 0
+  index: -1
+TechIcons/Combined Arms
+  rotate: false
+  xy: 320, 1060
+  size: 100, 100
+  orig: 100, 100
+  offset: 0, 0
+  index: -1
+TechIcons/Combustion
+  rotate: false
+  xy: 320, 952
+  size: 100, 100
+  orig: 100, 100
+  offset: 0, 0
+  index: -1
+TechIcons/Compass
+  rotate: false
+  xy: 320, 844
+  size: 100, 100
+  orig: 100, 100
+  offset: 0, 0
+  index: -1
+TechIcons/Computers
+  rotate: false
+  xy: 320, 736
+  size: 100, 100
+  orig: 100, 100
+  offset: 0, 0
+  index: -1
+TechIcons/Construction
+  rotate: false
+  xy: 1145, 1736
+  size: 100, 100
+  orig: 100, 100
+  offset: 0, 0
+  index: -1
+TechIcons/Currency
+  rotate: false
+  xy: 1361, 1758
+  size: 100, 100
+  orig: 100, 100
+  offset: 0, 0
+  index: -1
+TechIcons/Dynamite
+  rotate: false
+  xy: 428, 1052
+  size: 100, 100
+  orig: 100, 100
+  offset: 0, 0
+  index: -1
+TechIcons/Ecology
+  rotate: false
+  xy: 428, 944
+  size: 100, 100
+  orig: 100, 100
+  offset: 0, 0
+  index: -1
+TechIcons/Economics
+  rotate: false
+  xy: 428, 836
+  size: 100, 100
+  orig: 100, 100
+  offset: 0, 0
+  index: -1
+TechIcons/Education
+  rotate: false
+  xy: 428, 728
+  size: 100, 100
+  orig: 100, 100
+  offset: 0, 0
+  index: -1
+TechIcons/Electricity
+  rotate: false
+  xy: 536, 1484
+  size: 100, 100
+  orig: 100, 100
+  offset: 0, 0
+  index: -1
+TechIcons/Electronics
+  rotate: false
+  xy: 536, 1376
+  size: 100, 100
+  orig: 100, 100
+  offset: 0, 0
+  index: -1
+TechIcons/Engineering
+  rotate: false
+  xy: 536, 1268
+  size: 100, 100
+  orig: 100, 100
+  offset: 0, 0
+  index: -1
+TechIcons/Fertilizer
+  rotate: false
+  xy: 536, 836
+  size: 100, 100
+  orig: 100, 100
+  offset: 0, 0
+  index: -1
+TechIcons/Flight
+  rotate: false
+  xy: 644, 1412
+  size: 100, 100
+  orig: 100, 100
+  offset: 0, 0
+  index: -1
+TechIcons/Future Tech
+  rotate: false
+  xy: 752, 1304
+  size: 100, 100
+  orig: 100, 100
+  offset: 0, 0
+  index: -1
+TechIcons/Guilds
+  rotate: false
+  xy: 860, 1304
+  size: 100, 100
+  orig: 100, 100
+  offset: 0, 0
+  index: -1
+TechIcons/Gunpowder
+  rotate: false
+  xy: 968, 1412
+  size: 100, 100
+  orig: 100, 100
+  offset: 0, 0
+  index: -1
+TechIcons/Horseback Riding
+  rotate: false
+  xy: 644, 980
+  size: 100, 100
+  orig: 100, 100
+  offset: 0, 0
+  index: -1
+TechIcons/Industrialization
+  rotate: false
+  xy: 752, 980
+  size: 100, 100
+  orig: 100, 100
+  offset: 0, 0
+  index: -1
+TechIcons/Iron Working
+  rotate: false
+  xy: 968, 1196
+  size: 100, 100
+  orig: 100, 100
+  offset: 0, 0
+  index: -1
+TechIcons/Lasers
+  rotate: false
+  xy: 752, 764
+  size: 100, 100
+  orig: 100, 100
+  offset: 0, 0
+  index: -1
+TechIcons/Machinery
+  rotate: false
+  xy: 752, 656
+  size: 100, 100
+  orig: 100, 100
+  offset: 0, 0
+  index: -1
+TechIcons/Masonry
+  rotate: false
+  xy: 968, 764
+  size: 100, 100
+  orig: 100, 100
+  offset: 0, 0
+  index: -1
+TechIcons/Mass Media
+  rotate: false
+  xy: 1076, 872
+  size: 100, 100
+  orig: 100, 100
+  offset: 0, 0
+  index: -1
+TechIcons/Mathematics
+  rotate: false
+  xy: 968, 656
+  size: 100, 100
+  orig: 100, 100
+  offset: 0, 0
+  index: -1
+TechIcons/Metal Casting
+  rotate: false
+  xy: 1076, 656
+  size: 100, 100
+  orig: 100, 100
+  offset: 0, 0
+  index: -1
+TechIcons/Metallurgy
+  rotate: false
+  xy: 1184, 1520
+  size: 100, 100
+  orig: 100, 100
+  offset: 0, 0
+  index: -1
+TechIcons/Military Science
+  rotate: false
+  xy: 1184, 1412
+  size: 100, 100
+  orig: 100, 100
+  offset: 0, 0
+  index: -1
+TechIcons/Mining
+  rotate: false
+  xy: 1184, 1196
+  size: 100, 100
+  orig: 100, 100
+  offset: 0, 0
+  index: -1
+TechIcons/Mobile Tactics
+  rotate: false
+  xy: 1184, 980
+  size: 100, 100
+  orig: 100, 100
+  offset: 0, 0
+  index: -1
+TechIcons/Nanotechnology
+  rotate: false
+  xy: 1292, 1434
+  size: 100, 100
+  orig: 100, 100
+  offset: 0, 0
+  index: -1
+TechIcons/Navigation
+  rotate: false
+  xy: 1292, 1218
+  size: 100, 100
+  orig: 100, 100
+  offset: 0, 0
+  index: -1
+TechIcons/Nuclear Fission
+  rotate: false
+  xy: 1292, 1002
+  size: 100, 100
+  orig: 100, 100
+  offset: 0, 0
+  index: -1
+TechIcons/Nuclear Fusion
+  rotate: false
+  xy: 1292, 894
+  size: 100, 100
+  orig: 100, 100
+  offset: 0, 0
+  index: -1
+TechIcons/Optics
+  rotate: false
+  xy: 1400, 1434
+  size: 100, 100
+  orig: 100, 100
+  offset: 0, 0
+  index: -1
+TechIcons/Particle Physics
+  rotate: false
+  xy: 1400, 1218
+  size: 100, 100
+  orig: 100, 100
+  offset: 0, 0
+  index: -1
+TechIcons/Pharmaceuticals
+  rotate: false
+  xy: 1400, 678
+  size: 100, 100
+  orig: 100, 100
+  offset: 0, 0
+  index: -1
+TechIcons/Philosophy
+  rotate: false
+  xy: 644, 548
+  size: 100, 100
+  orig: 100, 100
+  offset: 0, 0
+  index: -1
+TechIcons/Physics
+  rotate: false
+  xy: 752, 548
+  size: 100, 100
+  orig: 100, 100
+  offset: 0, 0
+  index: -1
+TechIcons/Plastics
+  rotate: false
+  xy: 1076, 548
+  size: 100, 100
+  orig: 100, 100
+  offset: 0, 0
+  index: -1
+TechIcons/Pottery
+  rotate: false
+  xy: 1292, 570
+  size: 100, 100
+  orig: 100, 100
+  offset: 0, 0
+  index: -1
+TechIcons/Printing Press
+  rotate: false
+  xy: 1400, 570
+  size: 100, 100
+  orig: 100, 100
+  offset: 0, 0
+  index: -1
+TechIcons/Radar
+  rotate: false
+  xy: 220, 44
+  size: 100, 100
+  orig: 100, 100
+  offset: 0, 0
+  index: -1
+TechIcons/Radio
+  rotate: false
+  xy: 1292, 462
+  size: 100, 100
+  orig: 100, 100
+  offset: 0, 0
+  index: -1
+TechIcons/Railroad
+  rotate: false
+  xy: 1400, 462
+  size: 100, 100
+  orig: 100, 100
+  offset: 0, 0
+  index: -1
+TechIcons/Refrigeration
+  rotate: false
+  xy: 1577, 1728
+  size: 100, 100
+  orig: 100, 100
+  offset: 0, 0
+  index: -1
+TechIcons/Replaceable Parts
+  rotate: false
+  xy: 1685, 1728
+  size: 100, 100
+  orig: 100, 100
+  offset: 0, 0
+  index: -1
+TechIcons/Rifling
+  rotate: false
+  xy: 1508, 1620
+  size: 100, 100
+  orig: 100, 100
+  offset: 0, 0
+  index: -1
+TechIcons/Robotics
+  rotate: false
+  xy: 1616, 1620
+  size: 100, 100
+  orig: 100, 100
+  offset: 0, 0
+  index: -1
+TechIcons/Rocketry
+  rotate: false
+  xy: 1508, 1404
+  size: 100, 100
+  orig: 100, 100
+  offset: 0, 0
+  index: -1
+TechIcons/Sailing
+  rotate: false
+  xy: 1508, 1296
+  size: 100, 100
+  orig: 100, 100
+  offset: 0, 0
+  index: -1
+TechIcons/Satellites
+  rotate: false
+  xy: 1616, 1404
+  size: 100, 100
+  orig: 100, 100
+  offset: 0, 0
+  index: -1
+TechIcons/Scientific Theory
+  rotate: false
+  xy: 1724, 1512
+  size: 100, 100
+  orig: 100, 100
+  offset: 0, 0
+  index: -1
+TechIcons/Steam Power
+  rotate: false
+  xy: 1616, 1080
+  size: 100, 100
+  orig: 100, 100
+  offset: 0, 0
+  index: -1
+TechIcons/Steel
+  rotate: false
+  xy: 1724, 1188
+  size: 100, 100
+  orig: 100, 100
+  offset: 0, 0
+  index: -1
+TechIcons/The Wheel
+  rotate: false
+  xy: 1616, 864
+  size: 100, 100
+  orig: 100, 100
+  offset: 0, 0
+  index: -1
+TechIcons/Theology
+  rotate: false
+  xy: 1724, 972
+  size: 100, 100
+  orig: 100, 100
+  offset: 0, 0
+  index: -1
+TechIcons/Trapping
+  rotate: false
+  xy: 1508, 648
+  size: 100, 100
+  orig: 100, 100
+  offset: 0, 0
+  index: -1
+TechIcons/Writing
+  rotate: false
+  xy: 1616, 648
+  size: 100, 100
+  orig: 100, 100
+  offset: 0, 0
+  index: -1
+TileSets/Default/AtollOverlay
+  rotate: false
+  xy: 1782, 1836
+  size: 100, 100
+  orig: 100, 100
+  offset: 0, 0
+  index: -1
+TileSets/Default/CityOverlay
+  rotate: false
+  xy: 1037, 1628
+  size: 100, 100
+  orig: 100, 100
+  offset: 0, 0
+  index: -1
+TileSets/Default/CrosshatchHexagon
+  rotate: false
+  xy: 289, 1808
+  size: 273, 236
+  orig: 273, 236
+  offset: 0, 0
+  index: -1
+TileSets/FantasyHex/CrosshatchHexagon
+  rotate: false
+  xy: 289, 1808
+  size: 273, 236
+  orig: 273, 236
+  offset: 0, 0
+  index: -1
+TileSets/Default/FalloutOverlay
+  rotate: false
+  xy: 536, 1052
+  size: 100, 100
+  orig: 100, 100
+  offset: 0, 0
+  index: -1
+TileSets/Default/Flood plainsOverlay
+  rotate: false
+  xy: 752, 1520
+  size: 100, 100
+  orig: 100, 100
+  offset: 0, 0
+  index: -1
+TileSets/Default/ForestOverlay
+  rotate: false
+  xy: 644, 1304
+  size: 100, 100
+  orig: 100, 100
+  offset: 0, 0
+  index: -1
+TileSets/Default/Hexagon
   rotate: false
   xy: 4, 1556
   size: 277, 240
   orig: 277, 240
   offset: 0, 0
   index: -1
-OtherIcons/Load
-  rotate: false
-  xy: 860, 872
-  size: 100, 100
-  orig: 100, 100
-  offset: 0, 0
-  index: -1
-OtherIcons/Lock
-  rotate: false
-  xy: 968, 980
-  size: 100, 100
-  orig: 100, 100
-  offset: 0, 0
-  index: -1
-OtherIcons/MapEditor
-  rotate: false
-  xy: 968, 872
-  size: 100, 100
-  orig: 100, 100
-  offset: 0, 0
-  index: -1
-OtherIcons/MenuIcon
-  rotate: false
-  xy: 1076, 764
-  size: 100, 100
-  orig: 100, 100
-  offset: 0, 0
-  index: -1
-OtherIcons/Mods
-  rotate: false
-  xy: 1184, 872
-  size: 100, 100
-  orig: 100, 100
-  offset: 0, 0
-  index: -1
-OtherIcons/Multiplayer
-  rotate: false
-  xy: 1292, 1542
-  size: 100, 100
-  orig: 100, 100
-  offset: 0, 0
-  index: -1
-OtherIcons/New
-  rotate: false
-  xy: 1292, 1110
-  size: 100, 100
-  orig: 100, 100
-  offset: 0, 0
-  index: -1
-OtherIcons/Options
-  rotate: false
-  xy: 1400, 1434
-  size: 100, 100
-  orig: 100, 100
-  offset: 0, 0
-  index: -1
-OtherIcons/Pentagon
-  rotate: false
-  xy: 1400, 1002
-  size: 100, 100
-  orig: 100, 100
-  offset: 0, 0
-  index: -1
-OtherIcons/Pillage
-  rotate: false
-  xy: 752, 548
-  size: 100, 100
-  orig: 100, 100
-  offset: 0, 0
-  index: -1
-OtherIcons/Puppet
-  rotate: false
-  xy: 1400, 570
-  size: 100, 100
-  orig: 100, 100
-  offset: 0, 0
-  index: -1
-OtherIcons/Quest
-  rotate: false
-  xy: 220, 368
-  size: 100, 100
-  orig: 100, 100
-  offset: 0, 0
-  index: -1
-OtherIcons/Quickstart
-  rotate: false
-  xy: 220, 260
-  size: 100, 100
-  orig: 100, 100
-  offset: 0, 0
-  index: -1
-OtherIcons/Resume
-  rotate: false
-  xy: 1793, 1728
-  size: 100, 100
-  orig: 100, 100
-  offset: 0, 0
-  index: -1
-OtherIcons/Shield
-  rotate: false
-  xy: 1832, 1620
-  size: 100, 100
-  orig: 100, 100
-  offset: 0, 0
-  index: -1
-OtherIcons/Sleep
-  rotate: false
-  xy: 1832, 1512
-  size: 100, 100
-  orig: 100, 100
-  offset: 0, 0
-  index: -1
-OtherIcons/Star
-  rotate: false
-  xy: 4, 4
-  size: 100, 94
-  orig: 100, 94
-  offset: 0, 0
-  index: -1
-OtherIcons/Stop
-  rotate: false
-  xy: 1832, 1296
-  size: 100, 100
-  orig: 100, 100
-  offset: 0, 0
-  index: -1
-OtherIcons/Swap
-  rotate: false
-  xy: 1616, 972
-  size: 100, 100
-  orig: 100, 100
-  offset: 0, 0
-  index: -1
-OtherIcons/Triangle
-  rotate: false
-  xy: 1380, 1866
-  size: 178, 178
-  orig: 178, 178
-  offset: 0, 0
-  index: -1
-OtherIcons/Up
-  rotate: false
-<<<<<<< HEAD
-  xy: 734, 490
-=======
-  xy: 618, 258
->>>>>>> 4d6b4cd9
-  size: 50, 50
-  orig: 50, 50
-  offset: 0, 0
-  index: -1
-OtherIcons/whiteDot
-  rotate: false
-  xy: 190, 715
-  size: 1, 1
-  orig: 1, 1
-  offset: 0, 0
-  index: -1
-PolicyIcons/Aesthetics
-  rotate: false
-  xy: 1616, 698
-  size: 50, 50
-  orig: 50, 50
-  offset: 0, 0
-  index: -1
-PolicyIcons/Aristocracy
-  rotate: false
-  xy: 1616, 640
-  size: 50, 50
-  orig: 50, 50
-  offset: 0, 0
-  index: -1
-PolicyIcons/Citizenship
-  rotate: false
-  xy: 1940, 1187
-  size: 50, 50
-  orig: 50, 50
-  offset: 0, 0
-  index: -1
-PolicyIcons/Civil Society
-  rotate: false
-  xy: 1940, 1129
-  size: 50, 50
-  orig: 50, 50
-  offset: 0, 0
-  index: -1
-PolicyIcons/Collective Rule
-  rotate: false
-  xy: 1940, 1013
-  size: 50, 50
-  orig: 50, 50
-  offset: 0, 0
-  index: -1
-PolicyIcons/Communism
-  rotate: false
-  xy: 1674, 698
-  size: 50, 50
-  orig: 50, 50
-  offset: 0, 0
-  index: -1
-PolicyIcons/Constitution
-  rotate: false
-<<<<<<< HEAD
-  xy: 1674, 698
-=======
-  xy: 1674, 640
-  size: 50, 50
-  orig: 50, 50
-  offset: 0, 0
-  index: -1
-PolicyIcons/Cultural Diplomacy
-  rotate: false
-  xy: 1782, 806
->>>>>>> 4d6b4cd9
-  size: 50, 50
-  orig: 50, 50
-  offset: 0, 0
-  index: -1
-PolicyIcons/Democracy
-  rotate: false
-<<<<<<< HEAD
-  xy: 1674, 582
-=======
-  xy: 1890, 914
-  size: 50, 50
-  orig: 50, 50
-  offset: 0, 0
-  index: -1
-PolicyIcons/Educated Elite
-  rotate: false
-  xy: 1566, 424
->>>>>>> 4d6b4cd9
-  size: 50, 50
-  orig: 50, 50
-  offset: 0, 0
-  index: -1
-PolicyIcons/Fascism
-  rotate: false
-<<<<<<< HEAD
-  xy: 1566, 424
-=======
-  xy: 1682, 524
->>>>>>> 4d6b4cd9
-  size: 50, 50
-  orig: 50, 50
-  offset: 0, 0
-  index: -1
-PolicyIcons/Free Religion
-  rotate: false
-<<<<<<< HEAD
-  xy: 1682, 524
-=======
-  xy: 1682, 408
->>>>>>> 4d6b4cd9
-  size: 50, 50
-  orig: 50, 50
-  offset: 0, 0
-  index: -1
-PolicyIcons/Free Speech
-  rotate: false
-<<<<<<< HEAD
-  xy: 1682, 466
-=======
-  xy: 328, 570
->>>>>>> 4d6b4cd9
-  size: 50, 50
-  orig: 50, 50
-  offset: 0, 0
-  index: -1
-PolicyIcons/Free Thought
-  rotate: false
-<<<<<<< HEAD
-  xy: 1624, 408
-=======
-  xy: 328, 512
->>>>>>> 4d6b4cd9
-  size: 50, 50
-  orig: 50, 50
-  offset: 0, 0
-  index: -1
-PolicyIcons/Humanism
-  rotate: false
-<<<<<<< HEAD
-  xy: 328, 396
-=======
-  xy: 328, 222
->>>>>>> 4d6b4cd9
-  size: 50, 50
-  orig: 50, 50
-  offset: 0, 0
-  index: -1
-PolicyIcons/Landed Elite
-  rotate: false
-<<<<<<< HEAD
-  xy: 328, 164
-=======
-  xy: 386, 562
->>>>>>> 4d6b4cd9
-  size: 50, 50
-  orig: 50, 50
-  offset: 0, 0
-  index: -1
-PolicyIcons/Legalism
-  rotate: false
-<<<<<<< HEAD
-  xy: 328, 106
-=======
-  xy: 386, 504
->>>>>>> 4d6b4cd9
-  size: 50, 50
-  orig: 50, 50
-  offset: 0, 0
-  index: -1
-PolicyIcons/Mandate Of Heaven
-  rotate: false
-<<<<<<< HEAD
-  xy: 386, 562
-=======
-  xy: 386, 446
->>>>>>> 4d6b4cd9
-  size: 50, 50
-  orig: 50, 50
-  offset: 0, 0
-  index: -1
-PolicyIcons/Mercantilism
-  rotate: false
-<<<<<<< HEAD
-  xy: 386, 446
-=======
-  xy: 386, 388
->>>>>>> 4d6b4cd9
-  size: 50, 50
-  orig: 50, 50
-  offset: 0, 0
-  index: -1
-PolicyIcons/Merchant Navy
-  rotate: false
-<<<<<<< HEAD
-  xy: 444, 504
-=======
-  xy: 444, 446
->>>>>>> 4d6b4cd9
-  size: 50, 50
-  orig: 50, 50
-  offset: 0, 0
-  index: -1
-PolicyIcons/Meritocracy
-  rotate: false
-<<<<<<< HEAD
-  xy: 502, 562
-=======
-  xy: 502, 504
->>>>>>> 4d6b4cd9
-  size: 50, 50
-  orig: 50, 50
-  offset: 0, 0
-  index: -1
-PolicyIcons/Militarism
-  rotate: false
-<<<<<<< HEAD
-  xy: 386, 388
-=======
-  xy: 560, 562
->>>>>>> 4d6b4cd9
-  size: 50, 50
-  orig: 50, 50
-  offset: 0, 0
-  index: -1
-PolicyIcons/Military Caste
-  rotate: false
-<<<<<<< HEAD
-  xy: 444, 446
-=======
-  xy: 386, 330
->>>>>>> 4d6b4cd9
-  size: 50, 50
-  orig: 50, 50
-  offset: 0, 0
-  index: -1
-PolicyIcons/Military Tradition
-  rotate: false
-<<<<<<< HEAD
-  xy: 502, 504
-=======
-  xy: 444, 388
->>>>>>> 4d6b4cd9
-  size: 50, 50
-  orig: 50, 50
-  offset: 0, 0
-  index: -1
-PolicyIcons/Monarchy
-  rotate: false
-<<<<<<< HEAD
-  xy: 386, 330
-=======
-  xy: 560, 504
->>>>>>> 4d6b4cd9
-  size: 50, 50
-  orig: 50, 50
-  offset: 0, 0
-  index: -1
-PolicyIcons/Nationalism
-  rotate: false
-<<<<<<< HEAD
-  xy: 560, 504
-=======
-  xy: 502, 388
->>>>>>> 4d6b4cd9
-  size: 50, 50
-  orig: 50, 50
-  offset: 0, 0
-  index: -1
-PolicyIcons/Naval Tradition
-  rotate: false
-<<<<<<< HEAD
-  xy: 386, 272
-=======
-  xy: 560, 446
->>>>>>> 4d6b4cd9
-  size: 50, 50
-  orig: 50, 50
-  offset: 0, 0
-  index: -1
-PolicyIcons/Oligarchy
-  rotate: false
-<<<<<<< HEAD
-  xy: 444, 330
-=======
-  xy: 386, 214
->>>>>>> 4d6b4cd9
-  size: 50, 50
-  orig: 50, 50
-  offset: 0, 0
-  index: -1
-PolicyIcons/Organized Religion
-  rotate: false
-<<<<<<< HEAD
-  xy: 502, 388
-=======
-  xy: 444, 272
-  size: 50, 50
-  orig: 50, 50
-  offset: 0, 0
-  index: -1
-PolicyIcons/Philantropy
-  rotate: false
-  xy: 502, 330
->>>>>>> 4d6b4cd9
-  size: 50, 50
-  orig: 50, 50
-  offset: 0, 0
-  index: -1
-PolicyIcons/Planned Economy
-  rotate: false
-<<<<<<< HEAD
-  xy: 560, 446
-=======
-  xy: 560, 388
->>>>>>> 4d6b4cd9
-  size: 50, 50
-  orig: 50, 50
-  offset: 0, 0
-  index: -1
-PolicyIcons/Police State
-  rotate: false
-<<<<<<< HEAD
-  xy: 386, 214
-=======
-  xy: 386, 156
->>>>>>> 4d6b4cd9
-  size: 50, 50
-  orig: 50, 50
-  offset: 0, 0
-  index: -1
-PolicyIcons/Populism
-  rotate: false
-<<<<<<< HEAD
-  xy: 444, 272
-=======
-  xy: 444, 214
->>>>>>> 4d6b4cd9
-  size: 50, 50
-  orig: 50, 50
-  offset: 0, 0
-  index: -1
-PolicyIcons/Professional Army
-  rotate: false
-<<<<<<< HEAD
-  xy: 560, 388
-=======
-  xy: 560, 330
->>>>>>> 4d6b4cd9
-  size: 50, 50
-  orig: 50, 50
-  offset: 0, 0
-  index: -1
-PolicyIcons/Protectionism
-  rotate: false
-<<<<<<< HEAD
-  xy: 386, 156
-=======
-  xy: 386, 98
->>>>>>> 4d6b4cd9
-  size: 50, 50
-  orig: 50, 50
-  offset: 0, 0
-  index: -1
-PolicyIcons/Reformation
-  rotate: false
-<<<<<<< HEAD
-  xy: 560, 330
-=======
-  xy: 560, 272
->>>>>>> 4d6b4cd9
-  size: 50, 50
-  orig: 50, 50
-  offset: 0, 0
-  index: -1
-PolicyIcons/Representation
-  rotate: false
-<<<<<<< HEAD
-  xy: 444, 156
-=======
-  xy: 502, 156
->>>>>>> 4d6b4cd9
-  size: 50, 50
-  orig: 50, 50
-  offset: 0, 0
-  index: -1
-PolicyIcons/Republic
-  rotate: false
-<<<<<<< HEAD
-  xy: 502, 214
-=======
-  xy: 560, 214
-  size: 50, 50
-  orig: 50, 50
-  offset: 0, 0
-  index: -1
-PolicyIcons/Scholasticism
-  rotate: false
-  xy: 502, 98
->>>>>>> 4d6b4cd9
-  size: 50, 50
-  orig: 50, 50
-  offset: 0, 0
-  index: -1
-PolicyIcons/Scientific Revolution
-  rotate: false
-<<<<<<< HEAD
-  xy: 560, 272
-=======
-  xy: 560, 156
->>>>>>> 4d6b4cd9
-  size: 50, 50
-  orig: 50, 50
-  offset: 0, 0
-  index: -1
-PolicyIcons/Secularism
-  rotate: false
-<<<<<<< HEAD
-  xy: 502, 156
-=======
-  xy: 386, 40
->>>>>>> 4d6b4cd9
-  size: 50, 50
-  orig: 50, 50
-  offset: 0, 0
-  index: -1
-PolicyIcons/Socialism
-  rotate: false
-<<<<<<< HEAD
-  xy: 560, 156
-=======
-  xy: 560, 40
->>>>>>> 4d6b4cd9
-  size: 50, 50
-  orig: 50, 50
-  offset: 0, 0
-  index: -1
-PolicyIcons/Sovereignty
-  rotate: false
-<<<<<<< HEAD
-  xy: 386, 40
-=======
-  xy: 618, 432
->>>>>>> 4d6b4cd9
-  size: 50, 50
-  orig: 50, 50
-  offset: 0, 0
-  index: -1
-PolicyIcons/Theocracy
-  rotate: false
-<<<<<<< HEAD
-  xy: 560, 40
-=======
-  xy: 676, 432
->>>>>>> 4d6b4cd9
-  size: 50, 50
-  orig: 50, 50
-  offset: 0, 0
-  index: -1
-PolicyIcons/Total War
-  rotate: false
-<<<<<<< HEAD
-  xy: 618, 490
-=======
-  xy: 734, 490
->>>>>>> 4d6b4cd9
-  size: 50, 50
-  orig: 50, 50
-  offset: 0, 0
-  index: -1
-PolicyIcons/Trade Unions
-  rotate: false
-<<<<<<< HEAD
-  xy: 618, 432
-=======
-  xy: 618, 316
->>>>>>> 4d6b4cd9
-  size: 50, 50
-  orig: 50, 50
-  offset: 0, 0
-  index: -1
-PolicyIcons/United Front
-  rotate: false
-<<<<<<< HEAD
-  xy: 618, 374
-=======
-  xy: 734, 432
->>>>>>> 4d6b4cd9
-  size: 50, 50
-  orig: 50, 50
-  offset: 0, 0
-  index: -1
-PolicyIcons/Universal Suffrage
-  rotate: false
-<<<<<<< HEAD
-  xy: 676, 432
-=======
-  xy: 792, 490
->>>>>>> 4d6b4cd9
-  size: 50, 50
-  orig: 50, 50
-  offset: 0, 0
-  index: -1
-PolicyIcons/Warrior Code
-  rotate: false
-<<<<<<< HEAD
-  xy: 676, 374
-=======
-  xy: 734, 374
->>>>>>> 4d6b4cd9
-  size: 50, 50
-  orig: 50, 50
-  offset: 0, 0
-  index: -1
-ResourceIcons/Aluminum
-  rotate: false
-  xy: 1782, 1944
-  size: 100, 100
-  orig: 100, 100
-  offset: 0, 0
-  index: -1
-ResourceIcons/Bananas
-  rotate: false
-  xy: 212, 1124
-  size: 100, 100
-  orig: 100, 100
-  offset: 0, 0
-  index: -1
-ResourceIcons/Cattle
-  rotate: false
-  xy: 605, 1736
-  size: 100, 100
-  orig: 100, 100
-  offset: 0, 0
-  index: -1
-ResourceIcons/Coal
-  rotate: false
-  xy: 320, 1168
-  size: 100, 100
-  orig: 100, 100
-  offset: 0, 0
-  index: -1
-ResourceIcons/Cotton
-  rotate: false
-  xy: 1145, 1628
-  size: 100, 100
-  orig: 100, 100
-  offset: 0, 0
-  index: -1
-ResourceIcons/Deer
-  rotate: false
-  xy: 1361, 1650
-  size: 100, 100
-  orig: 100, 100
-  offset: 0, 0
-  index: -1
-ResourceIcons/Dyes
-  rotate: false
-  xy: 428, 1160
-  size: 100, 100
-  orig: 100, 100
-  offset: 0, 0
-  index: -1
-ResourceIcons/Fish
-  rotate: false
-  xy: 536, 620
-  size: 100, 100
-  orig: 100, 100
-  offset: 0, 0
-  index: -1
-ResourceIcons/Furs
-  rotate: false
-  xy: 644, 1196
-  size: 100, 100
-  orig: 100, 100
-  offset: 0, 0
-  index: -1
-ResourceIcons/Gems
-  rotate: false
-  xy: 860, 1412
-  size: 100, 100
-  orig: 100, 100
-  offset: 0, 0
-  index: -1
-ResourceIcons/Gold Ore
-  rotate: false
-  xy: 644, 1088
-  size: 100, 100
-  orig: 100, 100
-  offset: 0, 0
-  index: -1
-ResourceIcons/Horses
-  rotate: false
-  xy: 752, 1088
-  size: 100, 100
-  orig: 100, 100
-  offset: 0, 0
-  index: -1
-ResourceIcons/Incense
-  rotate: false
-  xy: 1076, 1412
-  size: 100, 100
-  orig: 100, 100
-  offset: 0, 0
-  index: -1
-ResourceIcons/Iron
-  rotate: false
-  xy: 860, 1088
-  size: 100, 100
-  orig: 100, 100
-  offset: 0, 0
-  index: -1
-ResourceIcons/Ivory
-  rotate: false
-  xy: 644, 764
-  size: 100, 100
-  orig: 100, 100
-  offset: 0, 0
-  index: -1
-ResourceIcons/Marble
-  rotate: false
-  xy: 1076, 980
-  size: 100, 100
-  orig: 100, 100
-  offset: 0, 0
-  index: -1
-ResourceIcons/Oil
-  rotate: false
-  xy: 1292, 786
-  size: 100, 100
-  orig: 100, 100
-  offset: 0, 0
-  index: -1
-ResourceIcons/Pearls
-  rotate: false
-  xy: 1400, 1110
-  size: 100, 100
-  orig: 100, 100
-  offset: 0, 0
-  index: -1
-ResourceIcons/Sheep
-  rotate: false
-  xy: 1724, 1512
-  size: 100, 100
-  orig: 100, 100
-  offset: 0, 0
-  index: -1
-ResourceIcons/Silk
-  rotate: false
-  xy: 1616, 1296
-  size: 100, 100
-  orig: 100, 100
-  offset: 0, 0
-  index: -1
-ResourceIcons/Silver
-  rotate: false
-  xy: 1724, 1404
-  size: 100, 100
-  orig: 100, 100
-  offset: 0, 0
-  index: -1
-ResourceIcons/Spices
-  rotate: false
-  xy: 1832, 1404
-  size: 100, 100
-  orig: 100, 100
-  offset: 0, 0
-  index: -1
-ResourceIcons/Stone
-  rotate: false
-  xy: 1724, 1188
-  size: 100, 100
-  orig: 100, 100
-  offset: 0, 0
-  index: -1
-ResourceIcons/Sugar
-  rotate: false
-  xy: 1508, 864
-  size: 100, 100
-  orig: 100, 100
-  offset: 0, 0
-  index: -1
-ResourceIcons/Uranium
-  rotate: false
-  xy: 1508, 648
-  size: 100, 100
-  orig: 100, 100
-  offset: 0, 0
-  index: -1
-ResourceIcons/Whales
-  rotate: false
-  xy: 1616, 756
-  size: 100, 100
-  orig: 100, 100
-  offset: 0, 0
-  index: -1
-ResourceIcons/Wheat
-  rotate: false
-  xy: 1724, 864
-  size: 100, 100
-  orig: 100, 100
-  offset: 0, 0
-  index: -1
-ResourceIcons/Wine
-  rotate: false
-  xy: 1832, 972
-  size: 100, 100
-  orig: 100, 100
-  offset: 0, 0
-  index: -1
-StatIcons/Acquire
-  rotate: false
-  xy: 4, 322
-  size: 100, 100
-  orig: 100, 100
-  offset: 0, 0
-  index: -1
-StatIcons/CityConnection
-  rotate: false
-  xy: 1037, 1736
-  size: 100, 100
-  orig: 100, 100
-  offset: 0, 0
-  index: -1
-StatIcons/Culture
-  rotate: false
-  xy: 4, 1348
-  size: 200, 200
-  orig: 200, 200
-  offset: 0, 0
-  index: -1
-StatIcons/Faith
-  rotate: false
-  xy: 4, 538
-  size: 178, 178
-  orig: 178, 178
-  offset: 0, 0
-  index: -1
-StatIcons/Food
-  rotate: false
-  xy: 289, 1600
-  size: 200, 200
-  orig: 200, 200
-  offset: 0, 0
-  index: -1
-StatIcons/Gold
-  rotate: false
-  xy: 570, 1844
-  size: 200, 200
-  orig: 200, 200
-  offset: 0, 0
-  index: -1
-StatIcons/Happiness
-  rotate: false
-  xy: 4, 1140
-  size: 200, 200
-  orig: 200, 200
-  offset: 0, 0
-  index: -1
-StatIcons/InterceptRange
-  rotate: false
-<<<<<<< HEAD
-  xy: 328, 280
-=======
-  xy: 328, 106
->>>>>>> 4d6b4cd9
-  size: 50, 50
-  orig: 50, 50
-  offset: 0, 0
-  index: -1
-StatIcons/Malcontent
-  rotate: false
-  xy: 778, 1844
-  size: 200, 200
-  orig: 200, 200
-  offset: 0, 0
-  index: -1
-StatIcons/Movement
-  rotate: false
-<<<<<<< HEAD
-  xy: 502, 446
-=======
-  xy: 444, 330
->>>>>>> 4d6b4cd9
-  size: 50, 50
-  orig: 50, 50
-  offset: 0, 0
-  index: -1
-StatIcons/Population
-  rotate: false
-  xy: 4, 932
-  size: 200, 200
-  orig: 200, 200
-  offset: 0, 0
-  index: -1
-StatIcons/Production
-  rotate: false
-  xy: 986, 1844
-  size: 200, 200
-  orig: 200, 200
-  offset: 0, 0
-  index: -1
-StatIcons/Range
-  rotate: false
-<<<<<<< HEAD
-  xy: 444, 214
-=======
-  xy: 444, 156
->>>>>>> 4d6b4cd9
-  size: 50, 50
-  orig: 50, 50
-  offset: 0, 0
-  index: -1
-StatIcons/RangedStrength
-  rotate: false
-<<<<<<< HEAD
-  xy: 502, 272
-=======
-  xy: 502, 214
->>>>>>> 4d6b4cd9
-  size: 50, 50
-  orig: 50, 50
-  offset: 0, 0
-  index: -1
-StatIcons/Resistance
-  rotate: false
-  xy: 1685, 1728
-  size: 100, 100
-  orig: 100, 100
-  offset: 0, 0
-  index: -1
-StatIcons/Science
-  rotate: false
-  xy: 4, 724
-  size: 200, 200
-  orig: 200, 200
-  offset: 0, 0
-  index: -1
-StatIcons/Specialist
-  rotate: false
-  xy: 1724, 1296
-  size: 100, 100
-  orig: 100, 100
-  offset: 0, 0
-  index: -1
-StatIcons/Strength
-  rotate: false
-<<<<<<< HEAD
-  xy: 444, 40
-=======
-  xy: 676, 490
->>>>>>> 4d6b4cd9
-  size: 50, 50
-  orig: 50, 50
-  offset: 0, 0
-  index: -1
-TechIcons/Acoustics
-  rotate: false
-  xy: 1566, 1944
-  size: 100, 100
-  orig: 100, 100
-  offset: 0, 0
-  index: -1
-TechIcons/Advanced Ballistics
-  rotate: false
-  xy: 1674, 1944
-  size: 100, 100
-  orig: 100, 100
-  offset: 0, 0
-  index: -1
-TechIcons/Agriculture
-  rotate: false
-  xy: 4, 214
-  size: 100, 100
-  orig: 100, 100
-  offset: 0, 0
-  index: -1
-TechIcons/Animal Husbandry
-  rotate: false
-  xy: 112, 430
-  size: 100, 100
-  orig: 100, 100
-  offset: 0, 0
-  index: -1
-TechIcons/Archaeology
-  rotate: false
-  xy: 112, 214
-  size: 100, 100
-  orig: 100, 100
-  offset: 0, 0
-  index: -1
-TechIcons/Archery
-  rotate: false
-  xy: 112, 106
-  size: 100, 100
-  orig: 100, 100
-  offset: 0, 0
-  index: -1
-TechIcons/Architecture
-  rotate: false
-  xy: 1566, 1836
-  size: 100, 100
-  orig: 100, 100
-  offset: 0, 0
-  index: -1
-TechIcons/Astronomy
-  rotate: false
-  xy: 1674, 1836
-  size: 100, 100
-  orig: 100, 100
-  offset: 0, 0
-  index: -1
-TechIcons/Atomic Theory
-  rotate: false
-  xy: 1890, 1836
-  size: 100, 100
-  orig: 100, 100
-  offset: 0, 0
-  index: -1
-TechIcons/Ballistics
-  rotate: false
-  xy: 212, 1232
-  size: 100, 100
-  orig: 100, 100
-  offset: 0, 0
-  index: -1
-TechIcons/Banking
-  rotate: false
-  xy: 212, 1016
-  size: 100, 100
-  orig: 100, 100
-  offset: 0, 0
-  index: -1
-TechIcons/Biology
-  rotate: false
-  xy: 212, 692
-  size: 100, 100
-  orig: 100, 100
-  offset: 0, 0
-  index: -1
-TechIcons/Bronze Working
-  rotate: false
-  xy: 190, 584
-  size: 100, 100
-  orig: 100, 100
-  offset: 0, 0
-  index: -1
-TechIcons/Calendar
-  rotate: false
-  xy: 497, 1700
-  size: 100, 100
-  orig: 100, 100
-  offset: 0, 0
-  index: -1
-TechIcons/Chemistry
-  rotate: false
-  xy: 605, 1628
-  size: 100, 100
-  orig: 100, 100
-  offset: 0, 0
-  index: -1
-TechIcons/Chivalry
-  rotate: false
-  xy: 713, 1628
-  size: 100, 100
-  orig: 100, 100
-  offset: 0, 0
-  index: -1
-TechIcons/Civil Service
-  rotate: false
-  xy: 320, 1384
-  size: 100, 100
-  orig: 100, 100
-  offset: 0, 0
-  index: -1
-TechIcons/Combined Arms
-  rotate: false
-  xy: 320, 1060
-  size: 100, 100
-  orig: 100, 100
-  offset: 0, 0
-  index: -1
-TechIcons/Combustion
-  rotate: false
-  xy: 320, 952
-  size: 100, 100
-  orig: 100, 100
-  offset: 0, 0
-  index: -1
-TechIcons/Compass
-  rotate: false
-  xy: 320, 844
-  size: 100, 100
-  orig: 100, 100
-  offset: 0, 0
-  index: -1
-TechIcons/Computers
-  rotate: false
-  xy: 320, 736
-  size: 100, 100
-  orig: 100, 100
-  offset: 0, 0
-  index: -1
-TechIcons/Construction
-  rotate: false
-  xy: 1145, 1736
-  size: 100, 100
-  orig: 100, 100
-  offset: 0, 0
-  index: -1
-TechIcons/Currency
-  rotate: false
-  xy: 1361, 1758
-  size: 100, 100
-  orig: 100, 100
-  offset: 0, 0
-  index: -1
-TechIcons/Dynamite
-  rotate: false
-  xy: 428, 1052
-  size: 100, 100
-  orig: 100, 100
-  offset: 0, 0
-  index: -1
-TechIcons/Ecology
-  rotate: false
-  xy: 428, 944
-  size: 100, 100
-  orig: 100, 100
-  offset: 0, 0
-  index: -1
-TechIcons/Economics
-  rotate: false
-  xy: 428, 836
-  size: 100, 100
-  orig: 100, 100
-  offset: 0, 0
-  index: -1
-TechIcons/Education
-  rotate: false
-  xy: 428, 728
-  size: 100, 100
-  orig: 100, 100
-  offset: 0, 0
-  index: -1
-TechIcons/Electricity
-  rotate: false
-  xy: 536, 1484
-  size: 100, 100
-  orig: 100, 100
-  offset: 0, 0
-  index: -1
-TechIcons/Electronics
-  rotate: false
-  xy: 536, 1376
-  size: 100, 100
-  orig: 100, 100
-  offset: 0, 0
-  index: -1
-TechIcons/Engineering
-  rotate: false
-  xy: 536, 1268
-  size: 100, 100
-  orig: 100, 100
-  offset: 0, 0
-  index: -1
-TechIcons/Fertilizer
-  rotate: false
-  xy: 536, 836
-  size: 100, 100
-  orig: 100, 100
-  offset: 0, 0
-  index: -1
-TechIcons/Flight
-  rotate: false
-  xy: 644, 1412
-  size: 100, 100
-  orig: 100, 100
-  offset: 0, 0
-  index: -1
-TechIcons/Future Tech
-  rotate: false
-  xy: 752, 1304
-  size: 100, 100
-  orig: 100, 100
-  offset: 0, 0
-  index: -1
-TechIcons/Guilds
-  rotate: false
-  xy: 860, 1304
-  size: 100, 100
-  orig: 100, 100
-  offset: 0, 0
-  index: -1
-TechIcons/Gunpowder
-  rotate: false
-  xy: 968, 1412
-  size: 100, 100
-  orig: 100, 100
-  offset: 0, 0
-  index: -1
-TechIcons/Horseback Riding
-  rotate: false
-  xy: 644, 980
-  size: 100, 100
-  orig: 100, 100
-  offset: 0, 0
-  index: -1
-TechIcons/Industrialization
-  rotate: false
-  xy: 752, 980
-  size: 100, 100
-  orig: 100, 100
-  offset: 0, 0
-  index: -1
-TechIcons/Iron Working
-  rotate: false
-  xy: 968, 1196
-  size: 100, 100
-  orig: 100, 100
-  offset: 0, 0
-  index: -1
-TechIcons/Lasers
-  rotate: false
-  xy: 752, 764
-  size: 100, 100
-  orig: 100, 100
-  offset: 0, 0
-  index: -1
-TechIcons/Machinery
-  rotate: false
-  xy: 752, 656
-  size: 100, 100
-  orig: 100, 100
-  offset: 0, 0
-  index: -1
-TechIcons/Masonry
-  rotate: false
-  xy: 968, 764
-  size: 100, 100
-  orig: 100, 100
-  offset: 0, 0
-  index: -1
-TechIcons/Mass Media
-  rotate: false
-  xy: 1076, 872
-  size: 100, 100
-  orig: 100, 100
-  offset: 0, 0
-  index: -1
-TechIcons/Mathematics
-  rotate: false
-  xy: 968, 656
-  size: 100, 100
-  orig: 100, 100
-  offset: 0, 0
-  index: -1
-TechIcons/Metal Casting
-  rotate: false
-  xy: 1076, 656
-  size: 100, 100
-  orig: 100, 100
-  offset: 0, 0
-  index: -1
-TechIcons/Metallurgy
-  rotate: false
-  xy: 1184, 1520
-  size: 100, 100
-  orig: 100, 100
-  offset: 0, 0
-  index: -1
-TechIcons/Military Science
-  rotate: false
-  xy: 1184, 1412
-  size: 100, 100
-  orig: 100, 100
-  offset: 0, 0
-  index: -1
-TechIcons/Mining
-  rotate: false
-  xy: 1184, 1196
-  size: 100, 100
-  orig: 100, 100
-  offset: 0, 0
-  index: -1
-TechIcons/Mobile Tactics
-  rotate: false
-  xy: 1184, 980
-  size: 100, 100
-  orig: 100, 100
-  offset: 0, 0
-  index: -1
-TechIcons/Nanotechnology
-  rotate: false
-  xy: 1292, 1434
-  size: 100, 100
-  orig: 100, 100
-  offset: 0, 0
-  index: -1
-TechIcons/Navigation
-  rotate: false
-  xy: 1292, 1218
-  size: 100, 100
-  orig: 100, 100
-  offset: 0, 0
-  index: -1
-TechIcons/Nuclear Fission
-  rotate: false
-  xy: 1292, 1002
-  size: 100, 100
-  orig: 100, 100
-  offset: 0, 0
-  index: -1
-TechIcons/Nuclear Fusion
-  rotate: false
-  xy: 1292, 1002
-  size: 100, 100
-  orig: 100, 100
-  offset: 0, 0
-  index: -1
-TechIcons/Optics
-  rotate: false
-  xy: 1400, 1542
-  size: 100, 100
-  orig: 100, 100
-  offset: 0, 0
-  index: -1
-TechIcons/Particle Physics
-  rotate: false
-  xy: 1400, 1326
-  size: 100, 100
-  orig: 100, 100
-  offset: 0, 0
-  index: -1
-TechIcons/Pharmaceuticals
-  rotate: false
-  xy: 1400, 786
-  size: 100, 100
-  orig: 100, 100
-  offset: 0, 0
-  index: -1
-TechIcons/Philosophy
-  rotate: false
-  xy: 1400, 678
-  size: 100, 100
-  orig: 100, 100
-  offset: 0, 0
-  index: -1
-TechIcons/Physics
-  rotate: false
-  xy: 644, 548
-  size: 100, 100
-  orig: 100, 100
-  offset: 0, 0
-  index: -1
-TechIcons/Plastics
-  rotate: false
-  xy: 968, 548
-  size: 100, 100
-  orig: 100, 100
-  offset: 0, 0
-  index: -1
-TechIcons/Pottery
-  rotate: false
-  xy: 1184, 548
-  size: 100, 100
-  orig: 100, 100
-  offset: 0, 0
-  index: -1
-TechIcons/Printing Press
-  rotate: false
-  xy: 1292, 570
-  size: 100, 100
-  orig: 100, 100
-  offset: 0, 0
-  index: -1
-TechIcons/Radar
-  rotate: false
-  xy: 220, 152
-  size: 100, 100
-  orig: 100, 100
-  offset: 0, 0
-  index: -1
-TechIcons/Radio
-  rotate: false
-  xy: 220, 44
-  size: 100, 100
-  orig: 100, 100
-  offset: 0, 0
-  index: -1
-TechIcons/Railroad
-  rotate: false
-<<<<<<< HEAD
-  xy: 1292, 462
-=======
-  xy: 1400, 462
->>>>>>> 4d6b4cd9
-  size: 100, 100
-  orig: 100, 100
-  offset: 0, 0
-  index: -1
-TechIcons/Refrigeration
-  rotate: false
-  xy: 1469, 1728
-  size: 100, 100
-  orig: 100, 100
-  offset: 0, 0
-  index: -1
-TechIcons/Replaceable Parts
-  rotate: false
-  xy: 1577, 1728
-  size: 100, 100
-  orig: 100, 100
-  offset: 0, 0
-  index: -1
-TechIcons/Rifling
-  rotate: false
-  xy: 1901, 1728
-  size: 100, 100
-  orig: 100, 100
-  offset: 0, 0
-  index: -1
-TechIcons/Robotics
-  rotate: false
-  xy: 1508, 1512
-  size: 100, 100
-  orig: 100, 100
-  offset: 0, 0
-  index: -1
-TechIcons/Rocketry
-  rotate: false
-  xy: 1616, 1620
-  size: 100, 100
-  orig: 100, 100
-  offset: 0, 0
-  index: -1
-TechIcons/Sailing
-  rotate: false
-  xy: 1724, 1620
-  size: 100, 100
-  orig: 100, 100
-  offset: 0, 0
-  index: -1
-TechIcons/Satellites
-  rotate: false
-  xy: 1508, 1296
-  size: 100, 100
-  orig: 100, 100
-  offset: 0, 0
-  index: -1
-TechIcons/Scientific Theory
-  rotate: false
-  xy: 1616, 1404
-  size: 100, 100
-  orig: 100, 100
-  offset: 0, 0
-  index: -1
-TechIcons/Steam Power
-  rotate: false
-  xy: 1508, 972
-  size: 100, 100
-  orig: 100, 100
-  offset: 0, 0
-  index: -1
-TechIcons/Steel
-  rotate: false
-  xy: 1616, 1080
-  size: 100, 100
-  orig: 100, 100
-  offset: 0, 0
-  index: -1
-TechIcons/The Wheel
-  rotate: false
-  xy: 1508, 756
-  size: 100, 100
-  orig: 100, 100
-  offset: 0, 0
-  index: -1
-TechIcons/Theology
-  rotate: false
-  xy: 1616, 864
-  size: 100, 100
-  orig: 100, 100
-  offset: 0, 0
-  index: -1
-TechIcons/Trapping
-  rotate: false
-  xy: 1832, 1080
-  size: 100, 100
-  orig: 100, 100
-  offset: 0, 0
-  index: -1
-TechIcons/Writing
-  rotate: false
-  xy: 1508, 540
-  size: 100, 100
-  orig: 100, 100
-  offset: 0, 0
-  index: -1
-TileSets/Default/AtollOverlay
-  rotate: false
-  xy: 1782, 1836
-  size: 100, 100
-  orig: 100, 100
-  offset: 0, 0
-  index: -1
-TileSets/Default/CityOverlay
-  rotate: false
-  xy: 1037, 1628
-  size: 100, 100
-  orig: 100, 100
-  offset: 0, 0
-  index: -1
-TileSets/Default/CrosshatchHexagon
-  rotate: false
-  xy: 289, 1808
-  size: 273, 236
-  orig: 273, 236
-  offset: 0, 0
-  index: -1
-TileSets/FantasyHex/CrosshatchHexagon
-  rotate: false
-  xy: 289, 1808
-  size: 273, 236
-  orig: 273, 236
-  offset: 0, 0
-  index: -1
-TileSets/Default/FalloutOverlay
-  rotate: false
-  xy: 536, 1052
-  size: 100, 100
-  orig: 100, 100
-  offset: 0, 0
-  index: -1
-TileSets/Default/Flood plainsOverlay
-  rotate: false
-  xy: 752, 1520
-  size: 100, 100
-  orig: 100, 100
-  offset: 0, 0
-  index: -1
-TileSets/Default/ForestOverlay
-  rotate: false
-  xy: 644, 1304
-  size: 100, 100
-  orig: 100, 100
-  offset: 0, 0
-  index: -1
-TileSets/Default/Hexagon
-  rotate: false
-  xy: 4, 1804
+TileSets/FantasyHex/Hexagon
+  rotate: false
+  xy: 4, 1556
   size: 277, 240
   orig: 277, 240
   offset: 0, 0
   index: -1
-TileSets/FantasyHex/Hexagon
-  rotate: false
-  xy: 4, 1804
-  size: 277, 240
-  orig: 277, 240
-  offset: 0, 0
-  index: -1
 TileSets/Default/HillOverlay
   rotate: false
   xy: 1076, 1520
@@ -2173,90 +1952,63 @@
   index: -1
 TileSets/Default/OasisOverlay
   rotate: false
-  xy: 1292, 894
-<<<<<<< HEAD
+  xy: 1292, 786
   size: 100, 100
   orig: 100, 100
   offset: 0, 0
   index: -1
 TileSets/Default/Railroad
   rotate: false
-  xy: 1400, 462
+  xy: 1469, 1728
   size: 100, 100
   orig: 100, 100
   offset: 0, 0
   index: -1
 ImprovementIcons/Railroad
   rotate: false
-  xy: 1400, 462
-=======
->>>>>>> 4d6b4cd9
+  xy: 1469, 1728
   size: 100, 100
   orig: 100, 100
   offset: 0, 0
   index: -1
 TileSets/Default/Tiles/River-Bottom
   rotate: false
-<<<<<<< HEAD
-  xy: 1998, 1113
-=======
-  xy: 1530, 316
->>>>>>> 4d6b4cd9
+  xy: 1998, 1153
   size: 32, 28
   orig: 32, 28
   offset: 0, 0
   index: -1
 TileSets/FantasyHex/Tiles/River-Bottom
   rotate: false
-<<<<<<< HEAD
-  xy: 1998, 1113
-=======
-  xy: 1530, 316
->>>>>>> 4d6b4cd9
+  xy: 1998, 1153
   size: 32, 28
   orig: 32, 28
   offset: 0, 0
   index: -1
 TileSets/Default/Tiles/River-BottomLeft
   rotate: false
-<<<<<<< HEAD
-  xy: 1998, 1077
-=======
-  xy: 1570, 312
->>>>>>> 4d6b4cd9
+  xy: 1998, 1117
   size: 32, 28
   orig: 32, 28
   offset: 0, 0
   index: -1
 TileSets/FantasyHex/Tiles/River-BottomLeft
   rotate: false
-<<<<<<< HEAD
-  xy: 1998, 1077
-=======
-  xy: 1570, 312
->>>>>>> 4d6b4cd9
+  xy: 1998, 1117
   size: 32, 28
   orig: 32, 28
   offset: 0, 0
   index: -1
 TileSets/Default/Tiles/River-BottomRight
   rotate: false
-<<<<<<< HEAD
-  xy: 1998, 1041
-=======
-  xy: 1610, 292
->>>>>>> 4d6b4cd9
+  xy: 1998, 1081
   size: 32, 28
   orig: 32, 28
   offset: 0, 0
   index: -1
 TileSets/FantasyHex/Tiles/River-BottomRight
   rotate: false
-<<<<<<< HEAD
-  xy: 1998, 1041
-=======
-  xy: 1610, 292
->>>>>>> 4d6b4cd9
+  xy: 1998, 1081
   size: 32, 28
   orig: 32, 28
   offset: 0, 0
@@ -2298,1471 +2050,959 @@
   index: -1
 TileSets/FantasyHex/Tiles/Aluminum
   rotate: false
-  xy: 1724, 770
+  xy: 1832, 878
   size: 32, 28
   orig: 32, 28
   offset: 0, 0
   index: -1
 TileSets/FantasyHex/Tiles/Ancient ruins
   rotate: false
-  xy: 1832, 878
+  xy: 1940, 977
   size: 32, 28
   orig: 32, 28
   offset: 0, 0
   index: -1
 TileSets/FantasyHex/Tiles/Ancient ruins-Jungle
   rotate: false
-<<<<<<< HEAD
-  xy: 618, 276
-=======
-  xy: 618, 218
->>>>>>> 4d6b4cd9
+  xy: 734, 334
   size: 32, 32
   orig: 32, 32
   offset: 0, 0
   index: -1
 TileSets/FantasyHex/Tiles/Ancient ruins-Sand
   rotate: false
-<<<<<<< HEAD
-  xy: 676, 338
-=======
-  xy: 676, 280
->>>>>>> 4d6b4cd9
+  xy: 792, 396
   size: 32, 28
   orig: 32, 28
   offset: 0, 0
   index: -1
 TileSets/FantasyHex/Tiles/Ancient ruins-Snow
   rotate: false
-<<<<<<< HEAD
-  xy: 734, 396
-=======
-  xy: 734, 338
->>>>>>> 4d6b4cd9
+  xy: 850, 454
   size: 32, 28
   orig: 32, 28
   offset: 0, 0
   index: -1
 TileSets/FantasyHex/Tiles/Ancient ruins2
   rotate: false
-  xy: 1940, 977
+  xy: 1616, 554
   size: 32, 28
   orig: 32, 28
   offset: 0, 0
   index: -1
 TileSets/FantasyHex/Tiles/Atoll
   rotate: false
-<<<<<<< HEAD
   xy: 1872, 878
-=======
-  xy: 1764, 770
->>>>>>> 4d6b4cd9
   size: 32, 28
   orig: 32, 28
   offset: 0, 0
   index: -1
 TileSets/FantasyHex/Tiles/Bananas
   rotate: false
-<<<<<<< HEAD
-  xy: 192, 4
-=======
   xy: 948, 512
->>>>>>> 4d6b4cd9
   size: 32, 28
   orig: 32, 28
   offset: 0, 0
   index: -1
 TileSets/FantasyHex/Tiles/Barbarian encampment
   rotate: false
-<<<<<<< HEAD
-  xy: 1998, 1937
-=======
-  xy: 192, 4
->>>>>>> 4d6b4cd9
+  xy: 618, 128
   size: 32, 28
   orig: 32, 28
   offset: 0, 0
   index: -1
 TileSets/FantasyHex/Tiles/Barbarian encampment-Snow
   rotate: false
-<<<<<<< HEAD
-  xy: 618, 203
-=======
   xy: 1998, 1936
->>>>>>> 4d6b4cd9
   size: 32, 29
   orig: 32, 29
   offset: 0, 0
   index: -1
 TileSets/FantasyHex/Tiles/Barringer Crater
   rotate: false
-<<<<<<< HEAD
-  xy: 930, 512
-=======
-  xy: 618, 146
->>>>>>> 4d6b4cd9
+  xy: 192, 4
   size: 32, 28
   orig: 32, 28
   offset: 0, 0
   index: -1
 TileSets/FantasyHex/Tiles/Cattle
   rotate: false
-  xy: 512, 4
+  xy: 472, 4
   size: 32, 28
   orig: 32, 28
   offset: 0, 0
   index: -1
 TileSets/FantasyHex/Tiles/Cattle+Pasture
   rotate: false
-  xy: 618, 54
+  xy: 1108, 508
   size: 32, 32
   orig: 32, 32
   offset: 0, 0
   index: -1
 TileSets/FantasyHex/Tiles/Cerro de Potosi
   rotate: false
-  xy: 592, 4
+  xy: 552, 4
   size: 32, 28
   orig: 32, 28
   offset: 0, 0
   index: -1
 TileSets/FantasyHex/Tiles/Citadel
   rotate: false
-<<<<<<< HEAD
-  xy: 1130, 505
-=======
-  xy: 1228, 505
->>>>>>> 4d6b4cd9
+  xy: 1188, 505
   size: 32, 35
   orig: 32, 35
   offset: 0, 0
   index: -1
 TileSets/FantasyHex/Tiles/Citadel-Snow
   rotate: false
-<<<<<<< HEAD
-  xy: 1170, 510
-=======
-  xy: 1804, 768
->>>>>>> 4d6b4cd9
+  xy: 1228, 510
   size: 32, 30
   orig: 32, 30
   offset: 0, 0
   index: -1
 TileSets/FantasyHex/Tiles/City center
   rotate: false
-<<<<<<< HEAD
-  xy: 1210, 505
-=======
   xy: 1912, 871
->>>>>>> 4d6b4cd9
   size: 32, 35
   orig: 32, 35
   offset: 0, 0
   index: -1
 TileSets/FantasyHex/Tiles/City center-Ancient era
   rotate: false
-<<<<<<< HEAD
-  xy: 1250, 508
-=======
   xy: 1948, 937
->>>>>>> 4d6b4cd9
   size: 32, 32
   orig: 32, 32
   offset: 0, 0
   index: -1
 TileSets/FantasyHex/Tiles/City center-Classical era
   rotate: false
-  xy: 1732, 730
+  xy: 1624, 514
   size: 32, 32
   orig: 32, 32
   offset: 0, 0
   index: -1
 TileSets/FantasyHex/Tiles/City center-Future era
   rotate: false
-<<<<<<< HEAD
-  xy: 1912, 872
-=======
-  xy: 1732, 688
->>>>>>> 4d6b4cd9
+  xy: 1624, 472
   size: 32, 34
   orig: 32, 34
   offset: 0, 0
   index: -1
 TileSets/FantasyHex/Tiles/City center-Industrial era
   rotate: false
-<<<<<<< HEAD
-  xy: 1948, 936
-=======
-  xy: 1732, 647
->>>>>>> 4d6b4cd9
+  xy: 1624, 431
   size: 32, 33
   orig: 32, 33
   offset: 0, 0
   index: -1
 TileSets/FantasyHex/Tiles/City center-Information era
   rotate: false
-<<<<<<< HEAD
-  xy: 1732, 726
-=======
-  xy: 1732, 603
->>>>>>> 4d6b4cd9
+  xy: 1664, 510
   size: 32, 36
   orig: 32, 36
   offset: 0, 0
   index: -1
 TileSets/FantasyHex/Tiles/City center-Medieval era
   rotate: false
-<<<<<<< HEAD
-  xy: 1732, 686
-=======
-  xy: 1840, 838
->>>>>>> 4d6b4cd9
+  xy: 1664, 470
   size: 32, 32
   orig: 32, 32
   offset: 0, 0
   index: -1
 TileSets/FantasyHex/Tiles/City center-Modern era
   rotate: false
-<<<<<<< HEAD
-  xy: 1732, 644
-=======
-  xy: 676, 238
->>>>>>> 4d6b4cd9
+  xy: 1664, 428
   size: 32, 34
   orig: 32, 34
   offset: 0, 0
   index: -1
 TileSets/FantasyHex/Tiles/City center-Renaissance era
   rotate: false
-<<<<<<< HEAD
-  xy: 1732, 604
-=======
-  xy: 734, 298
->>>>>>> 4d6b4cd9
+  xy: 1840, 838
   size: 32, 32
   orig: 32, 32
   offset: 0, 0
   index: -1
 TileSets/FantasyHex/Tiles/City ruins
   rotate: false
-<<<<<<< HEAD
-  xy: 676, 302
-=======
-  xy: 792, 360
->>>>>>> 4d6b4cd9
+  xy: 1840, 802
   size: 32, 28
   orig: 32, 28
   offset: 0, 0
   index: -1
 TileSets/FantasyHex/Tiles/Coal
   rotate: false
-<<<<<<< HEAD
-  xy: 792, 418
-=======
-  xy: 908, 476
->>>>>>> 4d6b4cd9
+  xy: 1840, 730
   size: 32, 28
   orig: 32, 28
   offset: 0, 0
   index: -1
 TileSets/FantasyHex/Tiles/Coast
   rotate: false
-<<<<<<< HEAD
-  xy: 850, 476
-=======
-  xy: 948, 476
->>>>>>> 4d6b4cd9
+  xy: 1840, 694
   size: 32, 28
   orig: 32, 28
   offset: 0, 0
   index: -1
 TileSets/FantasyHex/Tiles/Cotton
   rotate: false
-<<<<<<< HEAD
-  xy: 1090, 476
-=======
-  xy: 1188, 476
->>>>>>> 4d6b4cd9
+  xy: 676, 186
   size: 32, 28
   orig: 32, 28
   offset: 0, 0
   index: -1
 TileSets/FantasyHex/Tiles/Customs house
   rotate: false
-<<<<<<< HEAD
-  xy: 1840, 835
-=======
-  xy: 658, 161
->>>>>>> 4d6b4cd9
+  xy: 988, 469
   size: 32, 35
   orig: 32, 35
   offset: 0, 0
   index: -1
 TileSets/FantasyHex/Tiles/Deer
   rotate: false
-<<<<<<< HEAD
-  xy: 1210, 469
-=======
-  xy: 658, 125
->>>>>>> 4d6b4cd9
+  xy: 1028, 476
   size: 32, 28
   orig: 32, 28
   offset: 0, 0
   index: -1
 TileSets/FantasyHex/Tiles/Deer+Camp
   rotate: false
-<<<<<<< HEAD
-  xy: 1250, 472
-=======
-  xy: 658, 89
->>>>>>> 4d6b4cd9
+  xy: 1068, 476
   size: 32, 28
   orig: 32, 28
   offset: 0, 0
   index: -1
 TileSets/FantasyHex/Tiles/Desert
   rotate: false
-  xy: 1980, 977
+  xy: 1108, 472
   size: 32, 28
   orig: 32, 28
   offset: 0, 0
   index: -1
 TileSets/FantasyHex/Tiles/Desert+Farm
   rotate: false
+  xy: 1148, 476
+  size: 32, 28
+  orig: 32, 28
+  offset: 0, 0
+  index: -1
+TileSets/FantasyHex/Tiles/Desert+Flood plains+Farm
+  rotate: false
+  xy: 1188, 469
+  size: 32, 28
+  orig: 32, 28
+  offset: 0, 0
+  index: -1
+TileSets/FantasyHex/Tiles/Dyes
+  rotate: false
   xy: 1988, 941
   size: 32, 28
   orig: 32, 28
   offset: 0, 0
   index: -1
-TileSets/FantasyHex/Tiles/Desert+Flood plains+Farm
-  rotate: false
-<<<<<<< HEAD
-  xy: 658, 266
-=======
-  xy: 716, 262
->>>>>>> 4d6b4cd9
-  size: 32, 28
-  orig: 32, 28
-  offset: 0, 0
-  index: -1
-TileSets/FantasyHex/Tiles/Dyes
-  rotate: false
-<<<<<<< HEAD
-  xy: 658, 158
-=======
-  xy: 774, 288
->>>>>>> 4d6b4cd9
-  size: 32, 28
-  orig: 32, 28
-  offset: 0, 0
-  index: -1
 TileSets/FantasyHex/Tiles/Dyes+Plantation
   rotate: false
-<<<<<<< HEAD
-  xy: 658, 122
-=======
-  xy: 832, 382
->>>>>>> 4d6b4cd9
+  xy: 774, 324
   size: 32, 28
   orig: 32, 28
   offset: 0, 0
   index: -1
 TileSets/FantasyHex/Tiles/El Dorado
   rotate: false
-<<<<<<< HEAD
-  xy: 658, 85
-=======
-  xy: 832, 345
->>>>>>> 4d6b4cd9
+  xy: 774, 287
   size: 32, 29
   orig: 32, 29
   offset: 0, 0
   index: -1
 TileSets/FantasyHex/Tiles/Fallout
   rotate: false
-<<<<<<< HEAD
-  xy: 658, 42
-=======
-  xy: 890, 433
->>>>>>> 4d6b4cd9
+  xy: 832, 375
   size: 32, 35
   orig: 32, 35
   offset: 0, 0
   index: -1
 TileSets/FantasyHex/Tiles/Fish
   rotate: false
-<<<<<<< HEAD
-  xy: 716, 324
-=======
-  xy: 930, 440
->>>>>>> 4d6b4cd9
+  xy: 774, 251
   size: 32, 28
   orig: 32, 28
   offset: 0, 0
   index: -1
 TileSets/FantasyHex/Tiles/Fishing Boats
   rotate: false
-<<<<<<< HEAD
-  xy: 716, 288
-=======
-  xy: 698, 190
->>>>>>> 4d6b4cd9
+  xy: 658, 150
   size: 32, 28
   orig: 32, 28
   offset: 0, 0
   index: -1
 TileSets/FantasyHex/Tiles/Flood plains
   rotate: false
-<<<<<<< HEAD
-  xy: 774, 382
-=======
-  xy: 698, 154
->>>>>>> 4d6b4cd9
+  xy: 658, 114
   size: 32, 28
   orig: 32, 28
   offset: 0, 0
   index: -1
 TileSets/FantasyHex/Tiles/Forest
   rotate: false
-<<<<<<< HEAD
-  xy: 832, 436
-=======
-  xy: 698, 78
->>>>>>> 4d6b4cd9
+  xy: 890, 436
   size: 32, 32
   orig: 32, 32
   offset: 0, 0
   index: -1
 TileSets/FantasyHex/Tiles/Fort
   rotate: false
-<<<<<<< HEAD
-  xy: 698, 247
-=======
-  xy: 658, 48
->>>>>>> 4d6b4cd9
+  xy: 658, 37
   size: 32, 33
   orig: 32, 33
   offset: 0, 0
   index: -1
 TileSets/FantasyHex/Tiles/Fountain of Youth
   rotate: false
-<<<<<<< HEAD
-  xy: 698, 207
-=======
-  xy: 698, 38
->>>>>>> 4d6b4cd9
+  xy: 814, 320
   size: 32, 32
   orig: 32, 32
   offset: 0, 0
   index: -1
 TileSets/FantasyHex/Tiles/Furs
   rotate: false
-<<<<<<< HEAD
-  xy: 698, 135
-=======
-  xy: 756, 216
->>>>>>> 4d6b4cd9
+  xy: 814, 248
   size: 32, 28
   orig: 32, 28
   offset: 0, 0
   index: -1
 TileSets/FantasyHex/Tiles/Furs+Camp
   rotate: false
-<<<<<<< HEAD
-  xy: 698, 99
-=======
-  xy: 814, 309
->>>>>>> 4d6b4cd9
+  xy: 890, 400
   size: 32, 28
   orig: 32, 28
   offset: 0, 0
   index: -1
 TileSets/FantasyHex/Tiles/Gems
   rotate: false
-<<<<<<< HEAD
-  xy: 756, 274
-=======
-  xy: 738, 108
->>>>>>> 4d6b4cd9
+  xy: 716, 190
   size: 32, 28
   orig: 32, 28
   offset: 0, 0
   index: -1
 TileSets/FantasyHex/Tiles/Gold Ore
   rotate: false
-<<<<<<< HEAD
-  xy: 832, 400
-=======
-  xy: 738, 72
->>>>>>> 4d6b4cd9
+  xy: 698, 150
   size: 32, 28
   orig: 32, 28
   offset: 0, 0
   index: -1
 TileSets/FantasyHex/Tiles/Grand Mesa
   rotate: false
-<<<<<<< HEAD
-  xy: 872, 435
-=======
-  xy: 738, 32
->>>>>>> 4d6b4cd9
+  xy: 698, 110
   size: 32, 32
   orig: 32, 32
   offset: 0, 0
   index: -1
 TileSets/FantasyHex/Tiles/Grassland
   rotate: false
-<<<<<<< HEAD
-  xy: 912, 439
-=======
-  xy: 796, 237
->>>>>>> 4d6b4cd9
+  xy: 698, 74
   size: 32, 28
   orig: 32, 28
   offset: 0, 0
   index: -1
 TileSets/FantasyHex/Tiles/Grassland+Farm
   rotate: false
-<<<<<<< HEAD
-  xy: 872, 399
-=======
-  xy: 796, 201
->>>>>>> 4d6b4cd9
+  xy: 698, 38
   size: 32, 28
   orig: 32, 28
   offset: 0, 0
   index: -1
 TileSets/FantasyHex/Tiles/Grassland+Forest+Camp
   rotate: false
-<<<<<<< HEAD
-  xy: 912, 400
-=======
-  xy: 778, 162
->>>>>>> 4d6b4cd9
+  xy: 930, 437
   size: 32, 31
   orig: 32, 31
   offset: 0, 0
   index: -1
 TileSets/FantasyHex/Tiles/Grassland+Forest+Deer+Camp
   rotate: false
-<<<<<<< HEAD
-  xy: 738, 235
-=======
-  xy: 778, 123
->>>>>>> 4d6b4cd9
+  xy: 930, 398
   size: 32, 31
   orig: 32, 31
   offset: 0, 0
   index: -1
 TileSets/FantasyHex/Tiles/Grassland+Forest+Furs+Camp
   rotate: false
-<<<<<<< HEAD
-  xy: 738, 196
-=======
-  xy: 778, 84
->>>>>>> 4d6b4cd9
+  xy: 970, 430
   size: 32, 31
   orig: 32, 31
   offset: 0, 0
   index: -1
 TileSets/FantasyHex/Tiles/Grassland+Forest+Lumber mill
   rotate: false
-<<<<<<< HEAD
-  xy: 738, 157
-=======
-  xy: 778, 45
->>>>>>> 4d6b4cd9
+  xy: 970, 391
   size: 32, 31
   orig: 32, 31
   offset: 0, 0
   index: -1
 TileSets/FantasyHex/Tiles/Grassland+Hill+Farm
   rotate: false
-<<<<<<< HEAD
-  xy: 738, 121
-=======
-  xy: 970, 439
->>>>>>> 4d6b4cd9
+  xy: 1010, 433
   size: 32, 28
   orig: 32, 28
   offset: 0, 0
   index: -1
 TileSets/FantasyHex/Tiles/Grassland+Hill+Forest+Camp
   rotate: false
-<<<<<<< HEAD
-  xy: 738, 85
-=======
-  xy: 1010, 439
->>>>>>> 4d6b4cd9
+  xy: 1010, 397
   size: 32, 28
   orig: 32, 28
   offset: 0, 0
   index: -1
 TileSets/FantasyHex/Tiles/Grassland+Hill+Forest+Lumber mill
   rotate: false
-<<<<<<< HEAD
-  xy: 738, 49
-=======
-  xy: 890, 397
->>>>>>> 4d6b4cd9
+  xy: 1050, 440
   size: 32, 28
   orig: 32, 28
   offset: 0, 0
   index: -1
 TileSets/FantasyHex/Tiles/Grassland+Hill+Forest+Trading post
   rotate: false
-<<<<<<< HEAD
-  xy: 738, 13
-=======
-  xy: 930, 404
->>>>>>> 4d6b4cd9
+  xy: 1050, 404
   size: 32, 28
   orig: 32, 28
   offset: 0, 0
   index: -1
 TileSets/FantasyHex/Tiles/Grassland+Jungle+Trading post
   rotate: false
-<<<<<<< HEAD
-  xy: 814, 360
-=======
-  xy: 970, 399
->>>>>>> 4d6b4cd9
+  xy: 1090, 432
   size: 32, 32
   orig: 32, 32
   offset: 0, 0
   index: -1
 TileSets/FantasyHex/Tiles/GrasslandForest
   rotate: false
-<<<<<<< HEAD
-  xy: 854, 360
-=======
-  xy: 1010, 400
->>>>>>> 4d6b4cd9
+  xy: 1090, 393
   size: 32, 31
   orig: 32, 31
   offset: 0, 0
   index: -1
 TileSets/FantasyHex/Tiles/Great Barrier Reef
   rotate: false
-<<<<<<< HEAD
-  xy: 836, 324
-=======
-  xy: 854, 273
->>>>>>> 4d6b4cd9
+  xy: 1090, 357
   size: 32, 28
   orig: 32, 28
   offset: 0, 0
   index: -1
 TileSets/FantasyHex/Tiles/Hill
   rotate: false
-<<<<<<< HEAD
-  xy: 818, 140
-=======
-  xy: 876, 233
->>>>>>> 4d6b4cd9
+  xy: 1130, 321
   size: 32, 32
   orig: 32, 32
   offset: 0, 0
   index: -1
 TileSets/FantasyHex/Tiles/HillForest+Lumber mill
   rotate: false
-<<<<<<< HEAD
-  xy: 818, 104
-=======
-  xy: 876, 197
->>>>>>> 4d6b4cd9
+  xy: 1170, 325
   size: 32, 28
   orig: 32, 28
   offset: 0, 0
   index: -1
 TileSets/FantasyHex/Tiles/HillMarbleQuarry
   rotate: false
-<<<<<<< HEAD
-  xy: 818, 68
-=======
-  xy: 858, 161
->>>>>>> 4d6b4cd9
+  xy: 1210, 325
   size: 32, 28
   orig: 32, 28
   offset: 0, 0
   index: -1
 TileSets/FantasyHex/Tiles/HillMine
   rotate: false
-<<<<<<< HEAD
-  xy: 818, 32
-=======
-  xy: 858, 125
->>>>>>> 4d6b4cd9
+  xy: 1624, 395
   size: 32, 28
   orig: 32, 28
   offset: 0, 0
   index: -1
 TileSets/FantasyHex/Tiles/HillStoneQuarry
   rotate: false
-<<<<<<< HEAD
-  xy: 1170, 440
-=======
-  xy: 858, 89
->>>>>>> 4d6b4cd9
+  xy: 1664, 392
   size: 32, 28
   orig: 32, 28
   offset: 0, 0
   index: -1
 TileSets/FantasyHex/Tiles/Horses
   rotate: false
-<<<<<<< HEAD
-  xy: 1330, 426
-=======
-  xy: 1130, 400
->>>>>>> 4d6b4cd9
+  xy: 738, 82
   size: 32, 28
   orig: 32, 28
   offset: 0, 0
   index: -1
 TileSets/FantasyHex/Tiles/Horses+Pasture
   rotate: false
-<<<<<<< HEAD
-  xy: 1370, 422
-=======
-  xy: 1170, 436
->>>>>>> 4d6b4cd9
+  xy: 738, 42
   size: 32, 32
   orig: 32, 32
   offset: 0, 0
   index: -1
 TileSets/FantasyHex/Tiles/Ice
   rotate: false
-<<<<<<< HEAD
-  xy: 952, 439
-=======
-  xy: 1210, 397
->>>>>>> 4d6b4cd9
+  xy: 1992, 905
   size: 32, 28
   orig: 32, 28
   offset: 0, 0
   index: -1
 TileSets/FantasyHex/Tiles/Incense
   rotate: false
-<<<<<<< HEAD
-  xy: 992, 404
-=======
-  xy: 898, 89
->>>>>>> 4d6b4cd9
+  xy: 1250, 402
   size: 32, 28
   orig: 32, 28
   offset: 0, 0
   index: -1
 TileSets/FantasyHex/Tiles/Incense+Plantation
   rotate: false
-<<<<<<< HEAD
-  xy: 1032, 440
-=======
-  xy: 898, 53
->>>>>>> 4d6b4cd9
+  xy: 1250, 366
   size: 32, 28
   orig: 32, 28
   offset: 0, 0
   index: -1
 TileSets/FantasyHex/Tiles/Iron
   rotate: false
-<<<<<<< HEAD
-  xy: 1072, 440
-=======
-  xy: 1250, 397
->>>>>>> 4d6b4cd9
+  xy: 1290, 426
   size: 32, 28
   orig: 32, 28
   offset: 0, 0
   index: -1
 TileSets/FantasyHex/Tiles/Ivory
   rotate: false
-<<<<<<< HEAD
-  xy: 1112, 433
-=======
   xy: 1330, 426
->>>>>>> 4d6b4cd9
   size: 32, 28
   orig: 32, 28
   offset: 0, 0
   index: -1
 TileSets/FantasyHex/Tiles/Ivory+Camp
   rotate: false
-<<<<<<< HEAD
-  xy: 1112, 397
-=======
-  xy: 1370, 426
->>>>>>> 4d6b4cd9
+  xy: 1290, 354
   size: 32, 28
   orig: 32, 28
   offset: 0, 0
   index: -1
 TileSets/FantasyHex/Tiles/Jungle
   rotate: false
-<<<<<<< HEAD
-  xy: 876, 284
-=======
-  xy: 1290, 386
->>>>>>> 4d6b4cd9
+  xy: 1330, 350
   size: 32, 32
   orig: 32, 32
   offset: 0, 0
   index: -1
 TileSets/FantasyHex/Tiles/Krakatoa
   rotate: false
-<<<<<<< HEAD
-  xy: 632, 4
-=======
-  xy: 1450, 388
->>>>>>> 4d6b4cd9
+  xy: 738, 4
   size: 32, 30
   orig: 32, 30
   offset: 0, 0
   index: -1
 TileSets/FantasyHex/Tiles/Lakes
   rotate: false
-<<<<<<< HEAD
-  xy: 858, 140
-=======
-  xy: 1530, 388
->>>>>>> 4d6b4cd9
+  xy: 1410, 387
   size: 32, 28
   orig: 32, 28
   offset: 0, 0
   index: -1
 TileSets/FantasyHex/Tiles/Landmark
   rotate: false
-<<<<<<< HEAD
-  xy: 858, 24
-=======
-  xy: 632, 4
->>>>>>> 4d6b4cd9
+  xy: 1450, 346
   size: 32, 36
   orig: 32, 36
   offset: 0, 0
   index: -1
 TileSets/FantasyHex/Tiles/Manufactory
   rotate: false
-<<<<<<< HEAD
-  xy: 898, 57
-=======
-  xy: 1952, 890
->>>>>>> 4d6b4cd9
+  xy: 1490, 341
   size: 32, 39
   orig: 32, 39
   offset: 0, 0
   index: -1
 TileSets/FantasyHex/Tiles/Marble
   rotate: false
-<<<<<<< HEAD
-  xy: 1250, 400
-=======
-  xy: 1952, 854
->>>>>>> 4d6b4cd9
+  xy: 1530, 352
   size: 32, 28
   orig: 32, 28
   offset: 0, 0
   index: -1
 TileSets/FantasyHex/Tiles/Marsh
   rotate: false
-<<<<<<< HEAD
-  xy: 1330, 389
-=======
-  xy: 1152, 362
->>>>>>> 4d6b4cd9
+  xy: 1490, 304
   size: 32, 29
   orig: 32, 29
   offset: 0, 0
   index: -1
 TileSets/FantasyHex/Tiles/Mine
   rotate: false
-<<<<<<< HEAD
-  xy: 1490, 388
-=======
-  xy: 1740, 567
->>>>>>> 4d6b4cd9
+  xy: 1610, 323
   size: 32, 28
   orig: 32, 28
   offset: 0, 0
   index: -1
 TileSets/FantasyHex/Tiles/Moai
   rotate: false
-<<<<<<< HEAD
-  xy: 934, 360
-=======
-  xy: 1740, 458
->>>>>>> 4d6b4cd9
+  xy: 1250, 293
   size: 32, 29
   orig: 32, 29
   offset: 0, 0
   index: -1
 TileSets/FantasyHex/Tiles/Mount Fuji
   rotate: false
-<<<<<<< HEAD
-  xy: 938, 214
-=======
-  xy: 1998, 1635
->>>>>>> 4d6b4cd9
+  xy: 1410, 277
   size: 32, 30
   orig: 32, 30
   offset: 0, 0
   index: -1
 TileSets/FantasyHex/Tiles/Mountain
   rotate: false
-<<<<<<< HEAD
-  xy: 938, 170
-=======
-  xy: 1998, 1591
->>>>>>> 4d6b4cd9
+  xy: 1450, 266
   size: 32, 36
   orig: 32, 36
   offset: 0, 0
   index: -1
 TileSets/FantasyHex/Tiles/Oasis
   rotate: false
-<<<<<<< HEAD
-  xy: 978, 180
-=======
-  xy: 1998, 1375
->>>>>>> 4d6b4cd9
+  xy: 1530, 244
   size: 32, 28
   orig: 32, 28
   offset: 0, 0
   index: -1
 TileSets/FantasyHex/Tiles/Ocean
   rotate: false
-<<<<<<< HEAD
-  xy: 978, 144
-=======
-  xy: 1998, 1339
->>>>>>> 4d6b4cd9
+  xy: 1570, 244
   size: 32, 28
   orig: 32, 28
   offset: 0, 0
   index: -1
 TileSets/FantasyHex/Tiles/Offshore Platform
   rotate: false
-<<<<<<< HEAD
-  xy: 978, 108
-=======
-  xy: 1998, 1303
->>>>>>> 4d6b4cd9
+  xy: 1610, 251
   size: 32, 28
   orig: 32, 28
   offset: 0, 0
   index: -1
 TileSets/FantasyHex/Tiles/Oil
   rotate: false
-<<<<<<< HEAD
-  xy: 978, 72
-=======
-  xy: 1998, 1267
->>>>>>> 4d6b4cd9
+  xy: 1650, 248
   size: 32, 28
   orig: 32, 28
   offset: 0, 0
   index: -1
 TileSets/FantasyHex/Tiles/Oil well
   rotate: false
-<<<<<<< HEAD
-  xy: 978, 36
-=======
-  xy: 1998, 1231
->>>>>>> 4d6b4cd9
+  xy: 1490, 232
   size: 32, 28
   orig: 32, 28
   offset: 0, 0
   index: -1
 TileSets/FantasyHex/Tiles/Old Faithful
   rotate: false
-<<<<<<< HEAD
-  xy: 1952, 896
-=======
-  xy: 1998, 1191
->>>>>>> 4d6b4cd9
+  xy: 1690, 352
   size: 32, 32
   orig: 32, 32
   offset: 0, 0
   index: -1
 TileSets/FantasyHex/Tiles/Pasture
   rotate: false
-<<<<<<< HEAD
-  xy: 1992, 865
-=======
-  xy: 1998, 1079
->>>>>>> 4d6b4cd9
+  xy: 1690, 240
   size: 32, 32
   orig: 32, 32
   offset: 0, 0
   index: -1
 TileSets/FantasyHex/Tiles/Pearls
   rotate: false
-<<<<<<< HEAD
-  xy: 1152, 368
-=======
-  xy: 1330, 354
->>>>>>> 4d6b4cd9
+  xy: 1570, 208
   size: 32, 28
   orig: 32, 28
   offset: 0, 0
   index: -1
 TileSets/FantasyHex/Tiles/Plains
   rotate: false
-<<<<<<< HEAD
-  xy: 1014, 368
-=======
-  xy: 1490, 352
->>>>>>> 4d6b4cd9
+  xy: 1610, 179
   size: 32, 28
   orig: 32, 28
   offset: 0, 0
   index: -1
 TileSets/FantasyHex/Tiles/Plains+Farm
   rotate: false
-<<<<<<< HEAD
-  xy: 1054, 368
-=======
-  xy: 1530, 352
->>>>>>> 4d6b4cd9
+  xy: 1650, 176
   size: 32, 28
   orig: 32, 28
   offset: 0, 0
   index: -1
 TileSets/FantasyHex/Tiles/Plains+Forest+Camp
   rotate: false
-<<<<<<< HEAD
-  xy: 1998, 1669
-=======
-  xy: 1570, 348
->>>>>>> 4d6b4cd9
+  xy: 1690, 164
   size: 32, 32
   orig: 32, 32
   offset: 0, 0
   index: -1
 TileSets/FantasyHex/Tiles/Plains+Forest+Lumber mill
   rotate: false
-<<<<<<< HEAD
-  xy: 1998, 1629
-=======
-  xy: 1610, 368
->>>>>>> 4d6b4cd9
+  xy: 1998, 1669
   size: 32, 32
   orig: 32, 32
   offset: 0, 0
   index: -1
 TileSets/FantasyHex/Tiles/Plains+Jungle+Trading post
   rotate: false
-<<<<<<< HEAD
-  xy: 1998, 1589
-=======
-  xy: 1650, 368
->>>>>>> 4d6b4cd9
+  xy: 1998, 1629
   size: 32, 32
   orig: 32, 32
   offset: 0, 0
   index: -1
 TileSets/FantasyHex/Tiles/PlainsForest
   rotate: false
-<<<<<<< HEAD
-  xy: 1998, 1549
-=======
-  xy: 1690, 368
->>>>>>> 4d6b4cd9
+  xy: 1998, 1589
   size: 32, 32
   orig: 32, 32
   offset: 0, 0
   index: -1
 TileSets/FantasyHex/Tiles/PlainsJungle
   rotate: false
-<<<<<<< HEAD
-  xy: 1998, 1509
-=======
-  xy: 1610, 328
->>>>>>> 4d6b4cd9
+  xy: 1998, 1549
   size: 32, 32
   orig: 32, 32
   offset: 0, 0
   index: -1
 TileSets/FantasyHex/Tiles/Plantation
   rotate: false
-<<<<<<< HEAD
-  xy: 1998, 1473
-=======
-  xy: 1650, 332
->>>>>>> 4d6b4cd9
+  xy: 1998, 1513
   size: 32, 28
   orig: 32, 28
   offset: 0, 0
   index: -1
 TileSets/FantasyHex/Tiles/Plantation+Bananas
   rotate: false
-<<<<<<< HEAD
-  xy: 1998, 1437
-=======
-  xy: 1690, 332
->>>>>>> 4d6b4cd9
+  xy: 1998, 1477
   size: 32, 28
   orig: 32, 28
   offset: 0, 0
   index: -1
 TileSets/FantasyHex/Tiles/Plantation+Cotton
   rotate: false
-<<<<<<< HEAD
-  xy: 1998, 1401
-=======
-  xy: 1730, 350
->>>>>>> 4d6b4cd9
+  xy: 1998, 1441
   size: 32, 28
   orig: 32, 28
   offset: 0, 0
   index: -1
 TileSets/FantasyHex/Tiles/Quarry
   rotate: false
-<<<<<<< HEAD
-  xy: 1998, 1293
-=======
-  xy: 1770, 350
->>>>>>> 4d6b4cd9
+  xy: 1998, 1333
   size: 32, 28
   orig: 32, 28
   offset: 0, 0
   index: -1
 TileSets/FantasyHex/Tiles/Quarry+Marble
   rotate: false
-<<<<<<< HEAD
-  xy: 1998, 1257
-=======
-  xy: 1770, 314
->>>>>>> 4d6b4cd9
+  xy: 1998, 1297
   size: 32, 28
   orig: 32, 28
   offset: 0, 0
   index: -1
 TileSets/FantasyHex/Tiles/Quarry+Stone
   rotate: false
-<<<<<<< HEAD
-  xy: 1998, 1221
-=======
-  xy: 1410, 318
->>>>>>> 4d6b4cd9
+  xy: 1998, 1261
   size: 32, 28
   orig: 32, 28
   offset: 0, 0
   index: -1
 TileSets/FantasyHex/Tiles/Rock of Gibraltar
   rotate: false
-<<<<<<< HEAD
-  xy: 996, 327
-=======
-  xy: 1650, 292
->>>>>>> 4d6b4cd9
+  xy: 1998, 1041
   size: 32, 32
   orig: 32, 32
   offset: 0, 0
   index: -1
 TileSets/FantasyHex/Tiles/Sheep
   rotate: false
-<<<<<<< HEAD
-  xy: 1076, 332
-=======
-  xy: 1770, 242
->>>>>>> 4d6b4cd9
+  xy: 1570, 172
   size: 32, 28
   orig: 32, 28
   offset: 0, 0
   index: -1
 TileSets/FantasyHex/Tiles/Sheep+Pasture
   rotate: false
-<<<<<<< HEAD
-  xy: 1076, 292
-=======
-  xy: 1772, 728
->>>>>>> 4d6b4cd9
+  xy: 1610, 139
   size: 32, 32
   orig: 32, 32
   offset: 0, 0
   index: -1
 TileSets/FantasyHex/Tiles/Silk
   rotate: false
-<<<<<<< HEAD
-  xy: 1018, 183
-=======
-  xy: 1772, 619
->>>>>>> 4d6b4cd9
+  xy: 1690, 128
   size: 32, 28
   orig: 32, 28
   offset: 0, 0
   index: -1
 TileSets/FantasyHex/Tiles/Silk+Plantation
   rotate: false
-<<<<<<< HEAD
-  xy: 1018, 147
-=======
-  xy: 1812, 732
->>>>>>> 4d6b4cd9
+  xy: 872, 364
   size: 32, 28
   orig: 32, 28
   offset: 0, 0
   index: -1
 TileSets/FantasyHex/Tiles/Silver
   rotate: false
-<<<<<<< HEAD
-  xy: 1018, 111
-=======
-  xy: 1812, 696
->>>>>>> 4d6b4cd9
+  xy: 912, 362
   size: 32, 28
   orig: 32, 28
   offset: 0, 0
   index: -1
 TileSets/FantasyHex/Tiles/Snow
   rotate: false
-<<<<<<< HEAD
-  xy: 1058, 219
-=======
-  xy: 1780, 583
->>>>>>> 4d6b4cd9
+  xy: 854, 254
   size: 32, 28
   orig: 32, 28
   offset: 0, 0
   index: -1
 TileSets/FantasyHex/Tiles/Snow+Farm
   rotate: false
-<<<<<<< HEAD
-  xy: 1058, 183
-=======
-  xy: 1780, 547
->>>>>>> 4d6b4cd9
+  xy: 854, 218
   size: 32, 28
   orig: 32, 28
   offset: 0, 0
   index: -1
 TileSets/FantasyHex/Tiles/Spices
   rotate: false
-<<<<<<< HEAD
-  xy: 1058, 111
-=======
-  xy: 1780, 475
->>>>>>> 4d6b4cd9
+  xy: 894, 290
   size: 32, 28
   orig: 32, 28
   offset: 0, 0
   index: -1
 TileSets/FantasyHex/Tiles/Spices+Plantation
   rotate: false
-<<<<<<< HEAD
-  xy: 1058, 75
-=======
-  xy: 1780, 439
->>>>>>> 4d6b4cd9
+  xy: 894, 254
   size: 32, 28
   orig: 32, 28
   offset: 0, 0
   index: -1
 TileSets/FantasyHex/Tiles/Stone
   rotate: false
-<<<<<<< HEAD
-  xy: 1058, 39
-=======
-  xy: 1780, 403
->>>>>>> 4d6b4cd9
+  xy: 894, 218
   size: 32, 28
   orig: 32, 28
   offset: 0, 0
   index: -1
 TileSets/FantasyHex/Tiles/Sugar
   rotate: false
-<<<<<<< HEAD
-  xy: 1098, 185
-=======
-  xy: 1820, 586
->>>>>>> 4d6b4cd9
+  xy: 934, 326
   size: 32, 28
   orig: 32, 28
   offset: 0, 0
   index: -1
 TileSets/FantasyHex/Tiles/Sugar+Plantation
   rotate: false
-<<<<<<< HEAD
-  xy: 1098, 149
-=======
-  xy: 1820, 550
->>>>>>> 4d6b4cd9
+  xy: 934, 290
   size: 32, 28
   orig: 32, 28
   offset: 0, 0
   index: -1
 TileSets/FantasyHex/Tiles/Terrace farm
   rotate: false
-<<<<<<< HEAD
-  xy: 1272, 354
-=======
-  xy: 1820, 406
->>>>>>> 4d6b4cd9
+  xy: 894, 182
   size: 32, 28
   orig: 32, 28
   offset: 0, 0
   index: -1
 TileSets/FantasyHex/Tiles/Trading post
   rotate: false
-<<<<<<< HEAD
-  xy: 1352, 350
-=======
-  xy: 952, 327
->>>>>>> 4d6b4cd9
+  xy: 1992, 833
   size: 32, 28
   orig: 32, 28
   offset: 0, 0
   index: -1
 TileSets/FantasyHex/Tiles/Tundra
   rotate: false
-<<<<<<< HEAD
-  xy: 1272, 318
-=======
-  xy: 1072, 328
->>>>>>> 4d6b4cd9
+  xy: 1880, 763
   size: 32, 28
   orig: 32, 28
   offset: 0, 0
   index: -1
 TileSets/FantasyHex/Tiles/Tundra+Farm
   rotate: false
-<<<<<<< HEAD
-  xy: 1312, 317
-=======
-  xy: 1112, 328
->>>>>>> 4d6b4cd9
+  xy: 1880, 727
   size: 32, 28
   orig: 32, 28
   offset: 0, 0
   index: -1
 TileSets/FantasyHex/Tiles/Tundra+Forest+Camp
   rotate: false
-<<<<<<< HEAD
-  xy: 1352, 310
-=======
-  xy: 1152, 322
->>>>>>> 4d6b4cd9
+  xy: 1920, 824
   size: 32, 32
   orig: 32, 32
   offset: 0, 0
   index: -1
 TileSets/FantasyHex/Tiles/Tundra+Forest+Camp+Furs
   rotate: false
-<<<<<<< HEAD
-  xy: 1392, 310
-=======
-  xy: 1192, 321
->>>>>>> 4d6b4cd9
+  xy: 1920, 784
   size: 32, 32
   orig: 32, 32
   offset: 0, 0
   index: -1
 TileSets/FantasyHex/Tiles/Tundra+Forest+Deer+Camp
   rotate: false
-<<<<<<< HEAD
-  xy: 1432, 349
-=======
-  xy: 1232, 321
->>>>>>> 4d6b4cd9
+  xy: 1920, 744
   size: 32, 32
   orig: 32, 32
   offset: 0, 0
   index: -1
 TileSets/FantasyHex/Tiles/Tundra+Forest+Lumber mill
   rotate: false
-<<<<<<< HEAD
-  xy: 1432, 309
-=======
-  xy: 1272, 310
->>>>>>> 4d6b4cd9
+  xy: 1920, 704
   size: 32, 32
   orig: 32, 32
   offset: 0, 0
   index: -1
 TileSets/FantasyHex/Tiles/TundraForest
   rotate: false
-<<<<<<< HEAD
-  xy: 1472, 348
-=======
-  xy: 1312, 314
->>>>>>> 4d6b4cd9
+  xy: 1960, 793
   size: 32, 32
   orig: 32, 32
   offset: 0, 0
   index: -1
 TileSets/FantasyHex/Tiles/Uranium
   rotate: false
-<<<<<<< HEAD
-  xy: 1512, 352
-=======
-  xy: 1352, 315
->>>>>>> 4d6b4cd9
+  xy: 1960, 721
   size: 32, 28
   orig: 32, 28
   offset: 0, 0
   index: -1
 TileSets/FantasyHex/Tiles/Whales
   rotate: false
-<<<<<<< HEAD
-  xy: 1592, 318
-=======
-  xy: 1014, 291
->>>>>>> 4d6b4cd9
+  xy: 2000, 689
   size: 32, 28
   orig: 32, 28
   offset: 0, 0
   index: -1
 TileSets/FantasyHex/Tiles/Whales+Fishing Boats
   rotate: false
-<<<<<<< HEAD
-  xy: 1632, 372
-=======
-  xy: 1054, 292
->>>>>>> 4d6b4cd9
+  xy: 1170, 289
   size: 32, 28
   orig: 32, 28
   offset: 0, 0
   index: -1
 TileSets/FantasyHex/Tiles/Wheat
   rotate: false
-<<<<<<< HEAD
-  xy: 1632, 336
-=======
-  xy: 1094, 292
->>>>>>> 4d6b4cd9
+  xy: 1210, 289
   size: 32, 28
   orig: 32, 28
   offset: 0, 0
   index: -1
 TileSets/FantasyHex/Tiles/Wine
   rotate: false
-<<<<<<< HEAD
-  xy: 1672, 372
-=======
-  xy: 956, 253
->>>>>>> 4d6b4cd9
+  xy: 1250, 257
   size: 32, 28
   orig: 32, 28
   offset: 0, 0
   index: -1
 TileSets/FantasyHex/Tiles/Wine+Plantation
   rotate: false
-<<<<<<< HEAD
-  xy: 1672, 336
-=======
-  xy: 996, 255
->>>>>>> 4d6b4cd9
+  xy: 1290, 246
   size: 32, 28
   orig: 32, 28
   offset: 0, 0
   index: -1
 TileSets/FantasyHex/TopBorder
   rotate: false
-<<<<<<< HEAD
-  xy: 1312, 353
-=======
-  xy: 912, 325
->>>>>>> 4d6b4cd9
+  xy: 934, 182
   size: 32, 28
   orig: 32, 28
   offset: 0, 0
@@ -3776,1347 +3016,875 @@
   index: -1
 TileSets/FantasyHex/Units/Anti-Aircraft Gun
   rotate: false
-<<<<<<< HEAD
-  xy: 792, 454
-=======
-  xy: 792, 396
->>>>>>> 4d6b4cd9
+  xy: 908, 512
   size: 32, 28
   orig: 32, 28
   offset: 0, 0
   index: -1
 TileSets/FantasyHex/Units/Anti-Tank Gun
   rotate: false
-<<<<<<< HEAD
-  xy: 850, 512
-=======
-  xy: 850, 454
->>>>>>> 4d6b4cd9
+  xy: 618, 164
   size: 32, 28
   orig: 32, 28
   offset: 0, 0
   index: -1
 TileSets/FantasyHex/Units/Archer
   rotate: false
-<<<<<<< HEAD
+  xy: 676, 222
+  size: 32, 28
+  orig: 32, 28
+  offset: 0, 0
+  index: -1
+TileSets/FantasyHex/Units/Artillery
+  rotate: false
   xy: 152, 4
-=======
-  xy: 908, 512
->>>>>>> 4d6b4cd9
-  size: 32, 28
-  orig: 32, 28
-  offset: 0, 0
-  index: -1
-TileSets/FantasyHex/Units/Artillery
-  rotate: false
-<<<<<<< HEAD
+  size: 32, 28
+  orig: 32, 28
+  offset: 0, 0
+  index: -1
+TileSets/FantasyHex/Units/Atlatlist
+  rotate: false
   xy: 1998, 1973
-=======
-  xy: 152, 4
->>>>>>> 4d6b4cd9
-  size: 32, 28
-  orig: 32, 28
-  offset: 0, 0
-  index: -1
-TileSets/FantasyHex/Units/Atlatlist
-  rotate: false
-<<<<<<< HEAD
-  xy: 1764, 770
-=======
-  xy: 1998, 1973
->>>>>>> 4d6b4cd9
   size: 32, 28
   orig: 32, 28
   offset: 0, 0
   index: -1
 TileSets/FantasyHex/Units/Axe Thrower
   rotate: false
-<<<<<<< HEAD
-  xy: 618, 240
-=======
-  xy: 1872, 878
->>>>>>> 4d6b4cd9
+  xy: 1656, 554
   size: 32, 28
   orig: 32, 28
   offset: 0, 0
   index: -1
 TileSets/FantasyHex/Units/Ballista
   rotate: false
-<<<<<<< HEAD
-  xy: 890, 512
-=======
-  xy: 618, 182
->>>>>>> 4d6b4cd9
+  xy: 734, 298
   size: 32, 28
   orig: 32, 28
   offset: 0, 0
   index: -1
 TileSets/FantasyHex/Units/Battering Ram
   rotate: false
-<<<<<<< HEAD
+  xy: 734, 262
+  size: 32, 28
+  orig: 32, 28
+  offset: 0, 0
+  index: -1
+TileSets/FantasyHex/Units/Battleship
+  rotate: false
+  xy: 988, 512
+  size: 32, 28
+  orig: 32, 28
+  offset: 0, 0
+  index: -1
+TileSets/FantasyHex/Units/Bazooka
+  rotate: false
+  xy: 618, 92
+  size: 32, 28
+  orig: 32, 28
+  offset: 0, 0
+  index: -1
+TileSets/FantasyHex/Units/Berber Cavalry
+  rotate: false
+  xy: 1998, 1900
+  size: 32, 28
+  orig: 32, 28
+  offset: 0, 0
+  index: -1
+TileSets/FantasyHex/Units/Berserker
+  rotate: false
   xy: 232, 4
-=======
-  xy: 988, 512
->>>>>>> 4d6b4cd9
-  size: 32, 28
-  orig: 32, 28
-  offset: 0, 0
-  index: -1
-TileSets/FantasyHex/Units/Battleship
-  rotate: false
-<<<<<<< HEAD
-  xy: 1998, 1901
-=======
-  xy: 232, 4
->>>>>>> 4d6b4cd9
-  size: 32, 28
-  orig: 32, 28
-  offset: 0, 0
-  index: -1
-TileSets/FantasyHex/Units/Bazooka
-  rotate: false
-<<<<<<< HEAD
-  xy: 618, 167
-=======
-  xy: 1998, 1900
->>>>>>> 4d6b4cd9
-  size: 32, 28
-  orig: 32, 28
-  offset: 0, 0
-  index: -1
-TileSets/FantasyHex/Units/Berber Cavalry
-  rotate: false
-<<<<<<< HEAD
-  xy: 970, 512
-=======
-  xy: 618, 110
->>>>>>> 4d6b4cd9
-  size: 32, 28
-  orig: 32, 28
-  offset: 0, 0
-  index: -1
-TileSets/FantasyHex/Units/Berserker
-  rotate: false
-<<<<<<< HEAD
-  xy: 272, 4
-=======
+  size: 32, 28
+  orig: 32, 28
+  offset: 0, 0
+  index: -1
+TileSets/FantasyHex/Units/Bowman
+  rotate: false
   xy: 1028, 512
->>>>>>> 4d6b4cd9
-  size: 32, 28
-  orig: 32, 28
-  offset: 0, 0
-  index: -1
-TileSets/FantasyHex/Units/Bowman
-  rotate: false
-<<<<<<< HEAD
-  xy: 1998, 1865
-=======
-  xy: 272, 4
->>>>>>> 4d6b4cd9
   size: 32, 28
   orig: 32, 28
   offset: 0, 0
   index: -1
 TileSets/FantasyHex/Units/Brute
   rotate: false
-<<<<<<< HEAD
-  xy: 618, 131
-=======
-  xy: 1998, 1864
->>>>>>> 4d6b4cd9
+  xy: 618, 56
   size: 32, 28
   orig: 32, 28
   offset: 0, 0
   index: -1
 TileSets/FantasyHex/Units/Camel Archer
   rotate: false
-<<<<<<< HEAD
-  xy: 618, 94
-=======
-  xy: 618, 73
->>>>>>> 4d6b4cd9
+  xy: 1998, 1863
   size: 32, 29
   orig: 32, 29
   offset: 0, 0
   index: -1
 TileSets/FantasyHex/Units/Cannon
   rotate: false
-<<<<<<< HEAD
-  xy: 1010, 512
-=======
+  xy: 272, 4
+  size: 32, 28
+  orig: 32, 28
+  offset: 0, 0
+  index: -1
+TileSets/FantasyHex/Units/Caravel
+  rotate: false
   xy: 1068, 512
->>>>>>> 4d6b4cd9
-  size: 32, 28
-  orig: 32, 28
-  offset: 0, 0
-  index: -1
-TileSets/FantasyHex/Units/Caravel
+  size: 32, 28
+  orig: 32, 28
+  offset: 0, 0
+  index: -1
+TileSets/FantasyHex/Units/Carolean
   rotate: false
   xy: 312, 4
   size: 32, 28
   orig: 32, 28
   offset: 0, 0
   index: -1
-TileSets/FantasyHex/Units/Carolean
+TileSets/FantasyHex/Units/Carrier
   rotate: false
   xy: 352, 4
   size: 32, 28
   orig: 32, 28
   offset: 0, 0
   index: -1
-TileSets/FantasyHex/Units/Carrier
+TileSets/FantasyHex/Units/Cataphract
   rotate: false
   xy: 392, 4
   size: 32, 28
   orig: 32, 28
   offset: 0, 0
   index: -1
-TileSets/FantasyHex/Units/Cataphract
+TileSets/FantasyHex/Units/Catapult
   rotate: false
   xy: 432, 4
   size: 32, 28
   orig: 32, 28
   offset: 0, 0
   index: -1
-TileSets/FantasyHex/Units/Catapult
-  rotate: false
-  xy: 472, 4
-  size: 32, 28
-  orig: 32, 28
-  offset: 0, 0
-  index: -1
 TileSets/FantasyHex/Units/Cavalry
   rotate: false
-  xy: 552, 4
+  xy: 512, 4
   size: 32, 28
   orig: 32, 28
   offset: 0, 0
   index: -1
 TileSets/FantasyHex/Units/Chariot Archer
   rotate: false
-<<<<<<< HEAD
-  xy: 1050, 512
-=======
+  xy: 592, 4
+  size: 32, 28
+  orig: 32, 28
+  offset: 0, 0
+  index: -1
+TileSets/FantasyHex/Units/Chu-Ko-Nu
+  rotate: false
   xy: 1148, 512
->>>>>>> 4d6b4cd9
-  size: 32, 28
-  orig: 32, 28
-  offset: 0, 0
-  index: -1
-TileSets/FantasyHex/Units/Chu-Ko-Nu
-  rotate: false
-<<<<<<< HEAD
-  xy: 1090, 512
-=======
-  xy: 1188, 512
->>>>>>> 4d6b4cd9
   size: 32, 28
   orig: 32, 28
   offset: 0, 0
   index: -1
 TileSets/FantasyHex/Units/CivilianLandUnit
   rotate: false
-  xy: 734, 360
+  xy: 1840, 766
   size: 32, 28
   orig: 32, 28
   offset: 0, 0
   index: -1
 TileSets/FantasyHex/Units/Comanche Rider
   rotate: false
-<<<<<<< HEAD
-  xy: 890, 475
-=======
-  xy: 988, 475
->>>>>>> 4d6b4cd9
+  xy: 1848, 657
   size: 32, 29
   orig: 32, 29
   offset: 0, 0
   index: -1
 TileSets/FantasyHex/Units/Companion Cavalry
   rotate: false
-<<<<<<< HEAD
-  xy: 930, 475
-=======
-  xy: 1028, 475
->>>>>>> 4d6b4cd9
+  xy: 1848, 620
   size: 32, 29
   orig: 32, 29
   offset: 0, 0
   index: -1
 TileSets/FantasyHex/Units/Composite Bowman
   rotate: false
-<<<<<<< HEAD
-  xy: 970, 476
-=======
-  xy: 1068, 476
->>>>>>> 4d6b4cd9
+  xy: 1848, 584
   size: 32, 28
   orig: 32, 28
   offset: 0, 0
   index: -1
 TileSets/FantasyHex/Units/Conquistador
   rotate: false
-<<<<<<< HEAD
-  xy: 1010, 476
-=======
-  xy: 1108, 472
->>>>>>> 4d6b4cd9
+  xy: 792, 360
   size: 32, 28
   orig: 32, 28
   offset: 0, 0
   index: -1
 TileSets/FantasyHex/Units/Cossack
   rotate: false
-<<<<<<< HEAD
-  xy: 1050, 476
-=======
-  xy: 1148, 476
->>>>>>> 4d6b4cd9
+  xy: 850, 418
   size: 32, 28
   orig: 32, 28
   offset: 0, 0
   index: -1
 TileSets/FantasyHex/Units/Crossbowman
   rotate: false
-<<<<<<< HEAD
-  xy: 1130, 469
-=======
-  xy: 1228, 469
->>>>>>> 4d6b4cd9
+  xy: 908, 476
   size: 32, 28
   orig: 32, 28
   offset: 0, 0
   index: -1
 TileSets/FantasyHex/Units/Cruiser
   rotate: false
-<<<<<<< HEAD
-  xy: 1170, 476
-=======
-  xy: 658, 204
->>>>>>> 4d6b4cd9
+  xy: 948, 478
   size: 32, 26
   orig: 32, 26
   offset: 0, 0
   index: -1
 TileSets/FantasyHex/Units/Destroyer
   rotate: false
-<<<<<<< HEAD
-  xy: 658, 230
-=======
-  xy: 716, 226
->>>>>>> 4d6b4cd9
+  xy: 1228, 474
   size: 32, 28
   orig: 32, 28
   offset: 0, 0
   index: -1
 TileSets/FantasyHex/Units/Dromon
   rotate: false
-<<<<<<< HEAD
-  xy: 658, 194
-=======
-  xy: 774, 324
->>>>>>> 4d6b4cd9
+  xy: 1980, 977
   size: 32, 28
   orig: 32, 28
   offset: 0, 0
   index: -1
 TileSets/FantasyHex/Units/Foreign Legion
   rotate: false
-<<<<<<< HEAD
-  xy: 774, 346
-=======
-  xy: 698, 118
->>>>>>> 4d6b4cd9
+  xy: 658, 78
   size: 32, 28
   orig: 32, 28
   offset: 0, 0
   index: -1
 TileSets/FantasyHex/Units/Frigate
   rotate: false
-<<<<<<< HEAD
-  xy: 698, 171
-=======
-  xy: 756, 252
->>>>>>> 4d6b4cd9
+  xy: 814, 284
   size: 32, 28
   orig: 32, 28
   offset: 0, 0
   index: -1
 TileSets/FantasyHex/Units/Galleass
   rotate: false
-<<<<<<< HEAD
-  xy: 698, 63
-=======
-  xy: 814, 273
->>>>>>> 4d6b4cd9
+  xy: 734, 226
   size: 32, 28
   orig: 32, 28
   offset: 0, 0
   index: -1
 TileSets/FantasyHex/Units/Galley
   rotate: false
-<<<<<<< HEAD
-  xy: 698, 27
-=======
-  xy: 738, 180
->>>>>>> 4d6b4cd9
+  xy: 774, 215
   size: 32, 28
   orig: 32, 28
   offset: 0, 0
   index: -1
 TileSets/FantasyHex/Units/Gatling Gun
   rotate: false
-<<<<<<< HEAD
-  xy: 756, 310
-=======
-  xy: 738, 144
->>>>>>> 4d6b4cd9
+  xy: 814, 212
   size: 32, 28
   orig: 32, 28
   offset: 0, 0
   index: -1
 TileSets/FantasyHex/Units/Great Admiral
   rotate: false
-<<<<<<< HEAD
-  xy: 796, 307
-=======
-  xy: 872, 358
->>>>>>> 4d6b4cd9
+  xy: 1050, 365
   size: 32, 31
   orig: 32, 31
   offset: 0, 0
   index: -1
 TileSets/FantasyHex/Units/Great Artist
   rotate: false
-<<<<<<< HEAD
-  xy: 796, 271
-=======
-  xy: 854, 309
->>>>>>> 4d6b4cd9
+  xy: 1010, 361
   size: 32, 28
   orig: 32, 28
   offset: 0, 0
   index: -1
 TileSets/FantasyHex/Units/Great Engineer
   rotate: false
-<<<<<<< HEAD
-  xy: 836, 288
-=======
-  xy: 836, 237
->>>>>>> 4d6b4cd9
+  xy: 1130, 436
   size: 32, 28
   orig: 32, 28
   offset: 0, 0
   index: -1
 TileSets/FantasyHex/Units/Great Galleass
   rotate: false
-<<<<<<< HEAD
-  xy: 778, 235
-=======
-  xy: 836, 201
->>>>>>> 4d6b4cd9
+  xy: 1130, 400
   size: 32, 28
   orig: 32, 28
   offset: 0, 0
   index: -1
 TileSets/FantasyHex/Units/Great General
   rotate: false
-<<<<<<< HEAD
-  xy: 778, 196
-=======
-  xy: 818, 162
->>>>>>> 4d6b4cd9
+  xy: 1130, 361
   size: 32, 31
   orig: 32, 31
   offset: 0, 0
   index: -1
 TileSets/FantasyHex/Units/Great Merchant
   rotate: false
-<<<<<<< HEAD
-  xy: 778, 160
-=======
-  xy: 818, 126
->>>>>>> 4d6b4cd9
+  xy: 1170, 433
   size: 32, 28
   orig: 32, 28
   offset: 0, 0
   index: -1
 TileSets/FantasyHex/Units/Great Musician
   rotate: false
-<<<<<<< HEAD
-  xy: 778, 124
-=======
-  xy: 818, 90
->>>>>>> 4d6b4cd9
+  xy: 1170, 397
   size: 32, 28
   orig: 32, 28
   offset: 0, 0
   index: -1
 TileSets/FantasyHex/Units/Great Prophet
   rotate: false
-<<<<<<< HEAD
-  xy: 778, 88
-=======
-  xy: 818, 54
->>>>>>> 4d6b4cd9
+  xy: 1170, 361
   size: 32, 28
   orig: 32, 28
   offset: 0, 0
   index: -1
 TileSets/FantasyHex/Units/Great Scientist
   rotate: false
-<<<<<<< HEAD
-  xy: 778, 52
-=======
-  xy: 1050, 439
->>>>>>> 4d6b4cd9
+  xy: 1210, 433
   size: 32, 28
   orig: 32, 28
   offset: 0, 0
   index: -1
 TileSets/FantasyHex/Units/Great War Infantry
   rotate: false
-<<<<<<< HEAD
-  xy: 778, 16
-=======
-  xy: 1050, 403
->>>>>>> 4d6b4cd9
+  xy: 1210, 397
   size: 32, 28
   orig: 32, 28
   offset: 0, 0
   index: -1
 TileSets/FantasyHex/Units/Great Writer
   rotate: false
-<<<<<<< HEAD
-  xy: 836, 252
-=======
-  xy: 1090, 436
->>>>>>> 4d6b4cd9
+  xy: 1210, 361
   size: 32, 28
   orig: 32, 28
   offset: 0, 0
   index: -1
 TileSets/FantasyHex/Units/Hakkapeliitta
   rotate: false
-<<<<<<< HEAD
-  xy: 818, 216
-=======
-  xy: 1090, 400
->>>>>>> 4d6b4cd9
+  xy: 1050, 329
   size: 32, 28
   orig: 32, 28
   offset: 0, 0
   index: -1
 TileSets/FantasyHex/Units/Helicopter Gunship
   rotate: false
-<<<<<<< HEAD
-  xy: 818, 180
-=======
-  xy: 912, 361
->>>>>>> 4d6b4cd9
+  xy: 1090, 321
   size: 32, 28
   orig: 32, 28
   offset: 0, 0
   index: -1
 TileSets/FantasyHex/Units/Hoplite
   rotate: false
-<<<<<<< HEAD
-  xy: 1210, 433
-=======
-  xy: 858, 53
->>>>>>> 4d6b4cd9
+  xy: 1848, 548
   size: 32, 28
   orig: 32, 28
   offset: 0, 0
   index: -1
 TileSets/FantasyHex/Units/Horse Archer
   rotate: false
-<<<<<<< HEAD
-  xy: 1250, 436
-=======
-  xy: 952, 363
->>>>>>> 4d6b4cd9
+  xy: 738, 154
   size: 32, 28
   orig: 32, 28
   offset: 0, 0
   index: -1
 TileSets/FantasyHex/Units/Horseman
   rotate: false
-<<<<<<< HEAD
-  xy: 1290, 426
-=======
-  xy: 1130, 436
->>>>>>> 4d6b4cd9
+  xy: 738, 118
   size: 32, 28
   orig: 32, 28
   offset: 0, 0
   index: -1
 TileSets/FantasyHex/Units/Hussar
   rotate: false
-<<<<<<< HEAD
-  xy: 1410, 425
-=======
-  xy: 1170, 399
->>>>>>> 4d6b4cd9
+  xy: 1952, 900
   size: 32, 29
   orig: 32, 29
   offset: 0, 0
   index: -1
 TileSets/FantasyHex/Units/Hwach'a
   rotate: false
-<<<<<<< HEAD
-  xy: 1450, 426
-=======
-  xy: 1210, 433
->>>>>>> 4d6b4cd9
+  xy: 1952, 864
   size: 32, 28
   orig: 32, 28
   offset: 0, 0
   index: -1
 TileSets/FantasyHex/Units/Immortal
   rotate: false
-<<<<<<< HEAD
-  xy: 952, 403
-=======
-  xy: 898, 161
->>>>>>> 4d6b4cd9
+  xy: 1992, 869
   size: 32, 28
   orig: 32, 28
   offset: 0, 0
   index: -1
 TileSets/FantasyHex/Units/Impi
   rotate: false
-<<<<<<< HEAD
-  xy: 992, 440
-=======
-  xy: 898, 125
->>>>>>> 4d6b4cd9
+  xy: 1250, 438
   size: 32, 28
   orig: 32, 28
   offset: 0, 0
   index: -1
 TileSets/FantasyHex/Units/Infantry
   rotate: false
-<<<<<<< HEAD
-  xy: 1032, 404
-=======
-  xy: 1250, 433
->>>>>>> 4d6b4cd9
+  xy: 1250, 330
   size: 32, 28
   orig: 32, 28
   offset: 0, 0
   index: -1
 TileSets/FantasyHex/Units/Ironclad
   rotate: false
-<<<<<<< HEAD
-  xy: 1072, 404
-=======
-  xy: 1290, 426
->>>>>>> 4d6b4cd9
+  xy: 1290, 390
   size: 32, 28
   orig: 32, 28
   offset: 0, 0
   index: -1
 TileSets/FantasyHex/Units/Jaguar
   rotate: false
-<<<<<<< HEAD
-  xy: 1152, 404
-=======
-  xy: 1410, 426
->>>>>>> 4d6b4cd9
+  xy: 1330, 390
   size: 32, 28
   orig: 32, 28
   offset: 0, 0
   index: -1
 TileSets/FantasyHex/Units/Janissary
   rotate: false
-<<<<<<< HEAD
-  xy: 876, 324
-=======
-  xy: 1450, 426
->>>>>>> 4d6b4cd9
+  xy: 1370, 426
   size: 32, 28
   orig: 32, 28
   offset: 0, 0
   index: -1
 TileSets/FantasyHex/Units/Keshik
   rotate: false
-<<<<<<< HEAD
-  xy: 876, 248
-=======
-  xy: 1330, 390
->>>>>>> 4d6b4cd9
+  xy: 1370, 390
   size: 32, 28
   orig: 32, 28
   offset: 0, 0
   index: -1
 TileSets/FantasyHex/Units/Khan
   rotate: false
-<<<<<<< HEAD
-  xy: 894, 360
-=======
-  xy: 1370, 387
->>>>>>> 4d6b4cd9
+  xy: 1410, 423
   size: 32, 31
   orig: 32, 31
   offset: 0, 0
   index: -1
 TileSets/FantasyHex/Units/Knight
   rotate: false
-<<<<<<< HEAD
-  xy: 858, 212
-=======
-  xy: 1410, 390
->>>>>>> 4d6b4cd9
+  xy: 1370, 354
   size: 32, 28
   orig: 32, 28
   offset: 0, 0
   index: -1
 TileSets/FantasyHex/Units/Kris Swordsman
   rotate: false
-<<<<<<< HEAD
-  xy: 858, 176
-=======
+  xy: 1450, 426
+  size: 32, 28
+  orig: 32, 28
+  offset: 0, 0
+  index: -1
+TileSets/FantasyHex/Units/Lancer
+  rotate: false
+  xy: 1450, 390
+  size: 32, 28
+  orig: 32, 28
+  offset: 0, 0
+  index: -1
+TileSets/FantasyHex/Units/LandUnit
+  rotate: false
+  xy: 1410, 351
+  size: 32, 28
+  orig: 32, 28
+  offset: 0, 0
+  index: -1
+TileSets/FantasyHex/Units/Landship
+  rotate: false
+  xy: 1290, 318
+  size: 32, 28
+  orig: 32, 28
+  offset: 0, 0
+  index: -1
+TileSets/FantasyHex/Units/Landsknecht
+  rotate: false
+  xy: 1330, 314
+  size: 32, 28
+  orig: 32, 28
+  offset: 0, 0
+  index: -1
+TileSets/FantasyHex/Units/Legion
+  rotate: false
+  xy: 1370, 318
+  size: 32, 28
+  orig: 32, 28
+  offset: 0, 0
+  index: -1
+TileSets/FantasyHex/Units/Longbowman
+  rotate: false
+  xy: 1410, 315
+  size: 32, 28
+  orig: 32, 28
+  offset: 0, 0
+  index: -1
+TileSets/FantasyHex/Units/Longswordsman
+  rotate: false
+  xy: 1450, 310
+  size: 32, 28
+  orig: 32, 28
+  offset: 0, 0
+  index: -1
+TileSets/FantasyHex/Units/Machine Gun
+  rotate: false
   xy: 1490, 388
->>>>>>> 4d6b4cd9
-  size: 32, 28
-  orig: 32, 28
-  offset: 0, 0
-  index: -1
-TileSets/FantasyHex/Units/Lancer
-  rotate: false
-<<<<<<< HEAD
-  xy: 858, 104
-=======
+  size: 32, 28
+  orig: 32, 28
+  offset: 0, 0
+  index: -1
+TileSets/FantasyHex/Units/Mandekalu Cavalry
+  rotate: false
+  xy: 1530, 388
+  size: 32, 28
+  orig: 32, 28
+  offset: 0, 0
+  index: -1
+TileSets/FantasyHex/Units/Maori Warrior
+  rotate: false
   xy: 1570, 388
->>>>>>> 4d6b4cd9
-  size: 32, 28
-  orig: 32, 28
-  offset: 0, 0
-  index: -1
-TileSets/FantasyHex/Units/LandUnit
-  rotate: false
-<<<<<<< HEAD
-  xy: 858, 68
-=======
-  xy: 992, 363
->>>>>>> 4d6b4cd9
-  size: 32, 28
-  orig: 32, 28
-  offset: 0, 0
-  index: -1
-TileSets/FantasyHex/Units/Landship
-  rotate: false
-<<<<<<< HEAD
-  xy: 916, 324
-=======
-  xy: 778, 9
->>>>>>> 4d6b4cd9
-  size: 32, 28
-  orig: 32, 28
-  offset: 0, 0
-  index: -1
-TileSets/FantasyHex/Units/Landsknecht
-  rotate: false
-<<<<<<< HEAD
-  xy: 916, 288
-=======
-  xy: 818, 18
->>>>>>> 4d6b4cd9
-  size: 32, 28
-  orig: 32, 28
-  offset: 0, 0
-  index: -1
-TileSets/FantasyHex/Units/Legion
-  rotate: false
-<<<<<<< HEAD
-  xy: 916, 252
-=======
-  xy: 858, 17
->>>>>>> 4d6b4cd9
-  size: 32, 28
-  orig: 32, 28
-  offset: 0, 0
-  index: -1
-TileSets/FantasyHex/Units/Longbowman
-  rotate: false
-<<<<<<< HEAD
-  xy: 898, 212
-=======
-  xy: 898, 17
->>>>>>> 4d6b4cd9
-  size: 32, 28
-  orig: 32, 28
-  offset: 0, 0
-  index: -1
-TileSets/FantasyHex/Units/Longswordsman
-  rotate: false
-<<<<<<< HEAD
-  xy: 898, 176
-=======
-  xy: 1032, 364
->>>>>>> 4d6b4cd9
-  size: 32, 28
-  orig: 32, 28
-  offset: 0, 0
-  index: -1
-TileSets/FantasyHex/Units/Machine Gun
-  rotate: false
-<<<<<<< HEAD
-  xy: 898, 140
-=======
-  xy: 1072, 364
->>>>>>> 4d6b4cd9
-  size: 32, 28
-  orig: 32, 28
-  offset: 0, 0
-  index: -1
-TileSets/FantasyHex/Units/Mandekalu Cavalry
-  rotate: false
-<<<<<<< HEAD
-  xy: 898, 104
-=======
-  xy: 1112, 364
->>>>>>> 4d6b4cd9
-  size: 32, 28
-  orig: 32, 28
-  offset: 0, 0
-  index: -1
-TileSets/FantasyHex/Units/Maori Warrior
-  rotate: false
-<<<<<<< HEAD
-  xy: 898, 21
-=======
-  xy: 1992, 905
->>>>>>> 4d6b4cd9
   size: 32, 28
   orig: 32, 28
   offset: 0, 0
   index: -1
 TileSets/FantasyHex/Units/Marine
   rotate: false
-<<<<<<< HEAD
-  xy: 1290, 390
-=======
-  xy: 1992, 869
->>>>>>> 4d6b4cd9
+  xy: 1570, 352
   size: 32, 28
   orig: 32, 28
   offset: 0, 0
   index: -1
 TileSets/FantasyHex/Units/Mechanized Infantry
   rotate: false
-<<<<<<< HEAD
-  xy: 1370, 386
-=======
-  xy: 1192, 361
->>>>>>> 4d6b4cd9
+  xy: 1530, 316
   size: 32, 28
   orig: 32, 28
   offset: 0, 0
   index: -1
 TileSets/FantasyHex/Units/Mehal Sefari
   rotate: false
-<<<<<<< HEAD
-  xy: 1410, 389
-=======
-  xy: 1232, 361
->>>>>>> 4d6b4cd9
+  xy: 1570, 316
   size: 32, 28
   orig: 32, 28
   offset: 0, 0
   index: -1
 TileSets/FantasyHex/Units/Merchant Of Venice
   rotate: false
-<<<<<<< HEAD
-  xy: 1450, 390
-=======
-  xy: 1992, 833
->>>>>>> 4d6b4cd9
+  xy: 1610, 359
   size: 32, 28
   orig: 32, 28
   offset: 0, 0
   index: -1
 TileSets/FantasyHex/Units/Minuteman
   rotate: false
-<<<<<<< HEAD
-  xy: 1530, 388
-=======
-  xy: 1740, 531
->>>>>>> 4d6b4cd9
+  xy: 1650, 356
   size: 32, 28
   orig: 32, 28
   offset: 0, 0
   index: -1
 TileSets/FantasyHex/Units/Missile Cruiser
   rotate: false
-<<<<<<< HEAD
-  xy: 1570, 388
-=======
-  xy: 1740, 495
->>>>>>> 4d6b4cd9
+  xy: 1650, 320
   size: 32, 28
   orig: 32, 28
   offset: 0, 0
   index: -1
 TileSets/FantasyHex/Units/Mobile SAM
   rotate: false
-<<<<<<< HEAD
-  xy: 956, 324
-=======
-  xy: 1740, 422
->>>>>>> 4d6b4cd9
+  xy: 1290, 282
   size: 32, 28
   orig: 32, 28
   offset: 0, 0
   index: -1
 TileSets/FantasyHex/Units/Modern Armor
   rotate: false
-<<<<<<< HEAD
-  xy: 956, 288
-=======
-  xy: 1740, 386
->>>>>>> 4d6b4cd9
+  xy: 1330, 278
   size: 32, 28
   orig: 32, 28
   offset: 0, 0
   index: -1
 TileSets/FantasyHex/Units/Mohawk Warrior
   rotate: false
-<<<<<<< HEAD
-  xy: 956, 252
-=======
-  xy: 1998, 1673
->>>>>>> 4d6b4cd9
+  xy: 1370, 282
   size: 32, 28
   orig: 32, 28
   offset: 0, 0
   index: -1
 TileSets/FantasyHex/Units/Musketeer
   rotate: false
-<<<<<<< HEAD
-  xy: 938, 134
-=======
-  xy: 1998, 1555
->>>>>>> 4d6b4cd9
+  xy: 1490, 268
   size: 32, 28
   orig: 32, 28
   offset: 0, 0
   index: -1
 TileSets/FantasyHex/Units/Musketman
   rotate: false
-<<<<<<< HEAD
-  xy: 938, 98
-=======
-  xy: 1998, 1519
->>>>>>> 4d6b4cd9
+  xy: 1530, 280
   size: 32, 28
   orig: 32, 28
   offset: 0, 0
   index: -1
 TileSets/FantasyHex/Units/Naresuan's Elephant
   rotate: false
-<<<<<<< HEAD
-  xy: 938, 62
-=======
-  xy: 1998, 1483
->>>>>>> 4d6b4cd9
+  xy: 1570, 280
   size: 32, 28
   orig: 32, 28
   offset: 0, 0
   index: -1
 TileSets/FantasyHex/Units/Nau
   rotate: false
-<<<<<<< HEAD
-  xy: 938, 26
-=======
-  xy: 1998, 1447
->>>>>>> 4d6b4cd9
+  xy: 1610, 287
   size: 32, 28
   orig: 32, 28
   offset: 0, 0
   index: -1
 TileSets/FantasyHex/Units/Norwegian Ski Infantry
   rotate: false
-<<<<<<< HEAD
-  xy: 978, 216
-=======
-  xy: 1998, 1411
->>>>>>> 4d6b4cd9
+  xy: 1650, 284
   size: 32, 28
   orig: 32, 28
   offset: 0, 0
   index: -1
 TileSets/FantasyHex/Units/Panzer
   rotate: false
-<<<<<<< HEAD
-  xy: 1992, 905
-=======
-  xy: 1998, 1155
->>>>>>> 4d6b4cd9
+  xy: 1690, 316
   size: 32, 28
   orig: 32, 28
   offset: 0, 0
   index: -1
 TileSets/FantasyHex/Units/Paratrooper
   rotate: false
-<<<<<<< HEAD
-  xy: 1952, 860
-=======
-  xy: 1998, 1119
->>>>>>> 4d6b4cd9
+  xy: 1690, 280
   size: 32, 28
   orig: 32, 28
   offset: 0, 0
   index: -1
 TileSets/FantasyHex/Units/Pathfinder
   rotate: false
-<<<<<<< HEAD
-  xy: 1192, 397
-=======
-  xy: 1998, 1043
->>>>>>> 4d6b4cd9
+  xy: 1530, 208
   size: 32, 28
   orig: 32, 28
   offset: 0, 0
   index: -1
 TileSets/FantasyHex/Units/Persian Immortal
   rotate: false
-<<<<<<< HEAD
-  xy: 1192, 361
-=======
-  xy: 1370, 351
->>>>>>> 4d6b4cd9
+  xy: 1610, 215
   size: 32, 28
   orig: 32, 28
   offset: 0, 0
   index: -1
 TileSets/FantasyHex/Units/Pictish Warrior
   rotate: false
-<<<<<<< HEAD
-  xy: 1232, 364
-=======
-  xy: 1410, 354
->>>>>>> 4d6b4cd9
+  xy: 1650, 212
   size: 32, 28
   orig: 32, 28
   offset: 0, 0
   index: -1
 TileSets/FantasyHex/Units/Pikeman
   rotate: false
-<<<<<<< HEAD
-  xy: 974, 367
-=======
-  xy: 1450, 352
->>>>>>> 4d6b4cd9
+  xy: 1690, 204
   size: 32, 28
   orig: 32, 28
   offset: 0, 0
   index: -1
 TileSets/FantasyHex/Units/Pracinha
   rotate: false
-<<<<<<< HEAD
-  xy: 1998, 1365
-=======
-  xy: 1730, 314
->>>>>>> 4d6b4cd9
+  xy: 1998, 1405
   size: 32, 28
   orig: 32, 28
   offset: 0, 0
   index: -1
 TileSets/FantasyHex/Units/Privateer
   rotate: false
-<<<<<<< HEAD
-  xy: 1998, 1329
-=======
-  xy: 1272, 350
->>>>>>> 4d6b4cd9
+  xy: 1998, 1369
   size: 32, 28
   orig: 32, 28
   offset: 0, 0
   index: -1
 TileSets/FantasyHex/Units/Quinquereme
   rotate: false
-<<<<<<< HEAD
-  xy: 1998, 1185
-=======
-  xy: 1450, 316
->>>>>>> 4d6b4cd9
+  xy: 1998, 1225
   size: 32, 28
   orig: 32, 28
   offset: 0, 0
   index: -1
 TileSets/FantasyHex/Units/Rifleman
   rotate: false
-<<<<<<< HEAD
-  xy: 1998, 1149
-=======
-  xy: 1490, 316
->>>>>>> 4d6b4cd9
+  xy: 1998, 1189
   size: 32, 28
   orig: 32, 28
   offset: 0, 0
   index: -1
 TileSets/FantasyHex/Units/Rocket Artillery
   rotate: false
-<<<<<<< HEAD
-  xy: 996, 291
-=======
-  xy: 1690, 296
->>>>>>> 4d6b4cd9
+  xy: 1370, 246
   size: 32, 28
   orig: 32, 28
   offset: 0, 0
   index: -1
 TileSets/FantasyHex/Units/Samurai
   rotate: false
-<<<<<<< HEAD
-  xy: 996, 255
-=======
-  xy: 1730, 278
->>>>>>> 4d6b4cd9
+  xy: 1410, 241
   size: 32, 28
   orig: 32, 28
   offset: 0, 0
   index: -1
 TileSets/FantasyHex/Units/Scout
   rotate: false
-<<<<<<< HEAD
-  xy: 1036, 332
-=======
-  xy: 1770, 278
->>>>>>> 4d6b4cd9
+  xy: 1450, 230
   size: 32, 28
   orig: 32, 28
   offset: 0, 0
   index: -1
 TileSets/FantasyHex/Units/Sea Beggar
   rotate: false
-<<<<<<< HEAD
-  xy: 1036, 296
-=======
-  xy: 1690, 260
->>>>>>> 4d6b4cd9
+  xy: 1490, 196
   size: 32, 28
   orig: 32, 28
   offset: 0, 0
   index: -1
 TileSets/FantasyHex/Units/Settler
   rotate: false
-<<<<<<< HEAD
-  xy: 1036, 259
-=======
-  xy: 1730, 241
->>>>>>> 4d6b4cd9
+  xy: 1530, 171
   size: 32, 29
   orig: 32, 29
   offset: 0, 0
   index: -1
 TileSets/FantasyHex/Units/Ship of the Line
   rotate: false
-<<<<<<< HEAD
-  xy: 1076, 255
-=======
-  xy: 1772, 691
->>>>>>> 4d6b4cd9
+  xy: 1650, 139
   size: 32, 29
   orig: 32, 29
   offset: 0, 0
   index: -1
 TileSets/FantasyHex/Units/Siege Tower
   rotate: false
-<<<<<<< HEAD
-  xy: 1018, 219
-=======
-  xy: 1772, 655
->>>>>>> 4d6b4cd9
+  xy: 1570, 136
   size: 32, 28
   orig: 32, 28
   offset: 0, 0
   index: -1
 TileSets/FantasyHex/Units/Sipahi
   rotate: false
-<<<<<<< HEAD
-  xy: 1018, 73
-=======
-  xy: 1812, 658
->>>>>>> 4d6b4cd9
+  xy: 854, 326
   size: 32, 30
   orig: 32, 30
   offset: 0, 0
   index: -1
 TileSets/FantasyHex/Units/Slinger
   rotate: false
-<<<<<<< HEAD
-  xy: 1018, 37
-=======
-  xy: 1812, 622
->>>>>>> 4d6b4cd9
+  xy: 854, 290
   size: 32, 28
   orig: 32, 28
   offset: 0, 0
   index: -1
 TileSets/FantasyHex/Units/Spearman
   rotate: false
-<<<<<<< HEAD
-  xy: 1058, 147
-=======
-  xy: 1780, 511
->>>>>>> 4d6b4cd9
+  xy: 894, 326
   size: 32, 28
   orig: 32, 28
   offset: 0, 0
   index: -1
 TileSets/FantasyHex/Units/Submarine
   rotate: false
-<<<<<<< HEAD
-  xy: 1098, 221
-=======
-  xy: 672, 4
->>>>>>> 4d6b4cd9
+  xy: 698, 4
   size: 32, 26
   orig: 32, 26
   offset: 0, 0
   index: -1
 TileSets/FantasyHex/Units/Swordsman
   rotate: false
-<<<<<<< HEAD
-  xy: 1098, 113
-=======
-  xy: 1820, 514
->>>>>>> 4d6b4cd9
+  xy: 934, 254
   size: 32, 28
   orig: 32, 28
   offset: 0, 0
   index: -1
 TileSets/FantasyHex/Units/Tank
   rotate: false
-<<<<<<< HEAD
-  xy: 1098, 77
-=======
-  xy: 1820, 478
->>>>>>> 4d6b4cd9
+  xy: 934, 218
   size: 32, 28
   orig: 32, 28
   offset: 0, 0
   index: -1
 TileSets/FantasyHex/Units/Tercio
   rotate: false
-<<<<<<< HEAD
-  xy: 1098, 41
-=======
-  xy: 1820, 442
->>>>>>> 4d6b4cd9
+  xy: 854, 182
   size: 32, 28
   orig: 32, 28
   offset: 0, 0
   index: -1
 TileSets/FantasyHex/Units/Trebuchet
   rotate: false
-<<<<<<< HEAD
-  xy: 1392, 350
-=======
-  xy: 992, 327
->>>>>>> 4d6b4cd9
+  xy: 1880, 835
   size: 32, 28
   orig: 32, 28
   offset: 0, 0
   index: -1
 TileSets/FantasyHex/Units/Trireme
   rotate: false
-<<<<<<< HEAD
-  xy: 1232, 328
-=======
-  xy: 1032, 328
->>>>>>> 4d6b4cd9
+  xy: 1880, 799
   size: 32, 28
   orig: 32, 28
   offset: 0, 0
   index: -1
 TileSets/FantasyHex/Units/Turtle Ship
   rotate: false
-<<<<<<< HEAD
-  xy: 1472, 312
-=======
-  xy: 894, 289
->>>>>>> 4d6b4cd9
+  xy: 1960, 757
   size: 32, 28
   orig: 32, 28
   offset: 0, 0
   index: -1
 TileSets/FantasyHex/Units/War Chariot
   rotate: false
-<<<<<<< HEAD
-  xy: 1512, 316
-=======
-  xy: 934, 289
->>>>>>> 4d6b4cd9
+  xy: 2000, 797
   size: 32, 28
   orig: 32, 28
   offset: 0, 0
   index: -1
 TileSets/FantasyHex/Units/War Elephant
   rotate: false
-<<<<<<< HEAD
-  xy: 1552, 352
-=======
-  xy: 974, 291
->>>>>>> 4d6b4cd9
+  xy: 2000, 761
   size: 32, 28
   orig: 32, 28
   offset: 0, 0
   index: -1
 TileSets/FantasyHex/Units/Warrior
   rotate: false
-<<<<<<< HEAD
-  xy: 1552, 316
-=======
-  xy: 916, 253
->>>>>>> 4d6b4cd9
+  xy: 2000, 725
   size: 32, 28
   orig: 32, 28
   offset: 0, 0
   index: -1
 TileSets/FantasyHex/Units/WaterUnit
   rotate: false
-<<<<<<< HEAD
-  xy: 1592, 354
-=======
-  xy: 916, 219
->>>>>>> 4d6b4cd9
+  xy: 1960, 687
   size: 32, 26
   orig: 32, 26
   offset: 0, 0
   index: -1
 TileSets/FantasyHex/Units/Winged Hussar
   rotate: false
-<<<<<<< HEAD
-  xy: 1712, 372
-=======
-  xy: 956, 217
->>>>>>> 4d6b4cd9
+  xy: 1330, 242
   size: 32, 28
   orig: 32, 28
   offset: 0, 0
   index: -1
 TileSets/FantasyHex/Units/Work Boats
   rotate: false
-<<<<<<< HEAD
-  xy: 1712, 336
-=======
-  xy: 996, 219
->>>>>>> 4d6b4cd9
+  xy: 1370, 210
   size: 32, 28
   orig: 32, 28
   offset: 0, 0
   index: -1
 TileSets/FantasyHex/Units/Worker
   rotate: false
-<<<<<<< HEAD
-  xy: 1632, 300
-=======
-  xy: 1036, 255
->>>>>>> 4d6b4cd9
+  xy: 1410, 205
   size: 32, 28
   orig: 32, 28
   offset: 0, 0
@@ -5130,55 +3898,35 @@
   index: -1
 UnitPromotionIcons/Air Repair
   rotate: false
-<<<<<<< HEAD
-  xy: 1616, 698
-=======
-  xy: 1724, 806
->>>>>>> 4d6b4cd9
+  xy: 1832, 914
   size: 50, 50
   orig: 50, 50
   offset: 0, 0
   index: -1
 UnitPromotionIcons/Ambush
   rotate: false
-<<<<<<< HEAD
-  xy: 1832, 914
-=======
-  xy: 1508, 482
->>>>>>> 4d6b4cd9
+  xy: 1616, 590
   size: 50, 50
   orig: 50, 50
   offset: 0, 0
   index: -1
 UnitPromotionIcons/Amphibious
   rotate: false
-<<<<<<< HEAD
-  xy: 1508, 482
-=======
   xy: 1940, 1651
->>>>>>> 4d6b4cd9
   size: 50, 50
   orig: 50, 50
   offset: 0, 0
   index: -1
 UnitPromotionIcons/Armor Plating
   rotate: false
-<<<<<<< HEAD
-  xy: 1616, 640
-=======
   xy: 1940, 1593
->>>>>>> 4d6b4cd9
   size: 50, 50
   orig: 50, 50
   offset: 0, 0
   index: -1
 UnitPromotionIcons/Barrage
   rotate: false
-<<<<<<< HEAD
-  xy: 1616, 582
-=======
   xy: 1940, 1535
->>>>>>> 4d6b4cd9
   size: 50, 50
   orig: 50, 50
   offset: 0, 0
@@ -5234,330 +3982,210 @@
   index: -1
 UnitPromotionIcons/Cover
   rotate: false
-<<<<<<< HEAD
-  xy: 1674, 640
-=======
-  xy: 1674, 582
->>>>>>> 4d6b4cd9
+  xy: 1782, 690
   size: 50, 50
   orig: 50, 50
   offset: 0, 0
   index: -1
 PolicyIcons/Discipline
   rotate: false
-<<<<<<< HEAD
-  xy: 1674, 640
-=======
-  xy: 1674, 582
->>>>>>> 4d6b4cd9
+  xy: 1782, 690
   size: 50, 50
   orig: 50, 50
   offset: 0, 0
   index: -1
 UnitPromotionIcons/Drill
   rotate: false
-<<<<<<< HEAD
-  xy: 1890, 914
-=======
   xy: 1508, 424
->>>>>>> 4d6b4cd9
   size: 50, 50
   orig: 50, 50
   offset: 0, 0
   index: -1
 UnitPromotionIcons/Evasion
   rotate: false
-<<<<<<< HEAD
-  xy: 1566, 482
-=======
-  xy: 1624, 524
->>>>>>> 4d6b4cd9
+  xy: 1732, 632
   size: 50, 50
   orig: 50, 50
   offset: 0, 0
   index: -1
 UnitPromotionIcons/Extended Range
   rotate: false
-<<<<<<< HEAD
-  xy: 1508, 424
-=======
-  xy: 1624, 466
->>>>>>> 4d6b4cd9
+  xy: 1790, 632
   size: 50, 50
   orig: 50, 50
   offset: 0, 0
   index: -1
 UnitPromotionIcons/Operational Range
   rotate: false
-<<<<<<< HEAD
-  xy: 1508, 424
-=======
-  xy: 1624, 466
->>>>>>> 4d6b4cd9
+  xy: 1790, 632
   size: 50, 50
   orig: 50, 50
   offset: 0, 0
   index: -1
 UnitPromotionIcons/Flight Deck
   rotate: false
-<<<<<<< HEAD
-  xy: 1624, 524
-=======
-  xy: 1682, 466
->>>>>>> 4d6b4cd9
+  xy: 1790, 574
   size: 50, 50
   orig: 50, 50
   offset: 0, 0
   index: -1
 UnitPromotionIcons/Formation
   rotate: false
-<<<<<<< HEAD
-  xy: 1624, 466
-=======
-  xy: 1624, 408
->>>>>>> 4d6b4cd9
+  xy: 328, 570
   size: 50, 50
   orig: 50, 50
   offset: 0, 0
   index: -1
 UnitPromotionIcons/Great Generals
   rotate: false
-<<<<<<< HEAD
-  xy: 328, 570
-=======
-  xy: 328, 396
->>>>>>> 4d6b4cd9
+  xy: 328, 280
   size: 50, 50
   orig: 50, 50
   offset: 0, 0
   index: -1
 UnitPromotionIcons/Quick Study
   rotate: false
-<<<<<<< HEAD
-  xy: 328, 570
-=======
-  xy: 328, 396
->>>>>>> 4d6b4cd9
+  xy: 328, 280
   size: 50, 50
   orig: 50, 50
   offset: 0, 0
   index: -1
 UnitPromotionIcons/Haka War Dance
   rotate: false
-<<<<<<< HEAD
-  xy: 328, 512
-=======
-  xy: 328, 338
->>>>>>> 4d6b4cd9
+  xy: 328, 222
   size: 50, 50
   orig: 50, 50
   offset: 0, 0
   index: -1
 UnitPromotionIcons/Heal Instantly
   rotate: false
-<<<<<<< HEAD
-  xy: 328, 454
-=======
-  xy: 328, 280
->>>>>>> 4d6b4cd9
+  xy: 328, 164
   size: 50, 50
   orig: 50, 50
   offset: 0, 0
   index: -1
 UnitPromotionIcons/Indirect Fire
   rotate: false
-<<<<<<< HEAD
-  xy: 328, 338
-=======
-  xy: 328, 164
->>>>>>> 4d6b4cd9
+  xy: 328, 48
   size: 50, 50
   orig: 50, 50
   offset: 0, 0
   index: -1
 UnitPromotionIcons/Interception
   rotate: false
-<<<<<<< HEAD
-  xy: 328, 222
-=======
-  xy: 328, 48
->>>>>>> 4d6b4cd9
+  xy: 386, 504
   size: 50, 50
   orig: 50, 50
   offset: 0, 0
   index: -1
 UnitPromotionIcons/Logistics
   rotate: false
-<<<<<<< HEAD
-  xy: 328, 48
-=======
-  xy: 444, 562
->>>>>>> 4d6b4cd9
+  xy: 444, 504
   size: 50, 50
   orig: 50, 50
   offset: 0, 0
   index: -1
 UnitPromotionIcons/March
   rotate: false
-<<<<<<< HEAD
-  xy: 386, 504
-=======
-  xy: 444, 504
->>>>>>> 4d6b4cd9
+  xy: 386, 388
   size: 50, 50
   orig: 50, 50
   offset: 0, 0
   index: -1
 UnitPromotionIcons/Medic
   rotate: false
-<<<<<<< HEAD
-  xy: 444, 562
-=======
-  xy: 502, 562
->>>>>>> 4d6b4cd9
+  xy: 444, 446
   size: 50, 50
   orig: 50, 50
   offset: 0, 0
   index: -1
 UnitPromotionIcons/Mobility
   rotate: false
-<<<<<<< HEAD
-  xy: 560, 562
-=======
-  xy: 502, 446
->>>>>>> 4d6b4cd9
+  xy: 386, 272
   size: 50, 50
   orig: 50, 50
   offset: 0, 0
   index: -1
 UnitPromotionIcons/Morale
   rotate: false
-<<<<<<< HEAD
-  xy: 444, 388
-=======
-  xy: 386, 272
->>>>>>> 4d6b4cd9
+  xy: 502, 388
   size: 50, 50
   orig: 50, 50
   offset: 0, 0
   index: -1
 UnitPromotionIcons/Rejuvenation
   rotate: false
-<<<<<<< HEAD
-  xy: 386, 98
-=======
-  xy: 444, 98
->>>>>>> 4d6b4cd9
+  xy: 560, 214
   size: 50, 50
   orig: 50, 50
   offset: 0, 0
   index: -1
 UnitPromotionIcons/Scouting
   rotate: false
-<<<<<<< HEAD
-  xy: 444, 98
-=======
-  xy: 560, 98
->>>>>>> 4d6b4cd9
+  xy: 444, 40
   size: 50, 50
   orig: 50, 50
   offset: 0, 0
   index: -1
 UnitPromotionIcons/Sentry
   rotate: false
-<<<<<<< HEAD
-  xy: 444, 98
-=======
-  xy: 560, 98
->>>>>>> 4d6b4cd9
+  xy: 444, 40
   size: 50, 50
   orig: 50, 50
   offset: 0, 0
   index: -1
 UnitPromotionIcons/Shock
   rotate: false
-<<<<<<< HEAD
-  xy: 560, 214
-=======
-  xy: 444, 40
->>>>>>> 4d6b4cd9
+  xy: 560, 40
   size: 50, 50
   orig: 50, 50
   offset: 0, 0
   index: -1
 UnitPromotionIcons/Slinger Withdraw
   rotate: false
-<<<<<<< HEAD
-  xy: 502, 98
-=======
-  xy: 502, 40
->>>>>>> 4d6b4cd9
+  xy: 618, 490
   size: 50, 50
   orig: 50, 50
   offset: 0, 0
   index: -1
 UnitPromotionIcons/Sortie
   rotate: false
-<<<<<<< HEAD
-  xy: 560, 98
-=======
-  xy: 618, 490
->>>>>>> 4d6b4cd9
+  xy: 676, 490
   size: 50, 50
   orig: 50, 50
   offset: 0, 0
   index: -1
 UnitPromotionIcons/Targeting
   rotate: false
-<<<<<<< HEAD
-  xy: 502, 40
-=======
-  xy: 618, 374
->>>>>>> 4d6b4cd9
+  xy: 734, 490
   size: 50, 50
   orig: 50, 50
   offset: 0, 0
   index: -1
 UnitPromotionIcons/Targeting I (air)
   rotate: false
-<<<<<<< HEAD
-  xy: 502, 40
-=======
-  xy: 618, 374
->>>>>>> 4d6b4cd9
+  xy: 734, 490
   size: 50, 50
   orig: 50, 50
   offset: 0, 0
   index: -1
 UnitPromotionIcons/Volley
   rotate: false
-<<<<<<< HEAD
-  xy: 618, 316
-=======
-  xy: 676, 316
->>>>>>> 4d6b4cd9
+  xy: 792, 432
   size: 50, 50
   orig: 50, 50
   offset: 0, 0
   index: -1
 UnitPromotionIcons/Wolfpack
   rotate: false
-<<<<<<< HEAD
-  xy: 734, 432
-=======
-  xy: 792, 432
->>>>>>> 4d6b4cd9
+  xy: 618, 200
   size: 50, 50
   orig: 50, 50
   offset: 0, 0
   index: -1
 UnitPromotionIcons/Woodsman
   rotate: false
-<<<<<<< HEAD
-  xy: 792, 490
-=======
-  xy: 850, 490
->>>>>>> 4d6b4cd9
+  xy: 676, 258
   size: 50, 50
   orig: 50, 50
   offset: 0, 0
