--- conflicted
+++ resolved
@@ -13,66 +13,42 @@
   index: -1
 EmojiIcons/Faith
   rotate: false
-<<<<<<< HEAD
-  xy: 652, 234
-=======
   xy: 652, 176
->>>>>>> bae8bd24
   size: 50, 50
   orig: 50, 50
   offset: 0, 0
   index: -1
 EmojiIcons/Food
   rotate: false
-<<<<<<< HEAD
-  xy: 652, 118
-=======
   xy: 818, 856
->>>>>>> bae8bd24
   size: 50, 50
   orig: 50, 50
   offset: 0, 0
   index: -1
 EmojiIcons/Gold
   rotate: false
-<<<<<<< HEAD
-  xy: 1034, 1130
-=======
   xy: 710, 698
->>>>>>> bae8bd24
   size: 50, 50
   orig: 50, 50
   offset: 0, 0
   index: -1
 EmojiIcons/Happiness
   rotate: false
-<<<<<<< HEAD
-  xy: 710, 640
-=======
   xy: 710, 524
->>>>>>> bae8bd24
   size: 50, 50
   orig: 50, 50
   offset: 0, 0
   index: -1
 EmojiIcons/Production
   rotate: false
-<<<<<<< HEAD
-  xy: 768, 682
-=======
   xy: 768, 566
->>>>>>> bae8bd24
   size: 50, 50
   orig: 50, 50
   offset: 0, 0
   index: -1
 EmojiIcons/Science
   rotate: false
-<<<<<<< HEAD
-  xy: 768, 102
-=======
   xy: 826, 682
->>>>>>> bae8bd24
   size: 50, 50
   orig: 50, 50
   offset: 0, 0
@@ -114,548 +90,364 @@
   index: -1
 ImprovementIcons/Citadel
   rotate: false
-<<<<<<< HEAD
-  xy: 112, 726
-=======
   xy: 112, 618
->>>>>>> bae8bd24
   size: 100, 100
   orig: 100, 100
   offset: 0, 0
   index: -1
 ImprovementIcons/City center
   rotate: false
-<<<<<<< HEAD
-  xy: 112, 402
-=======
   xy: 112, 294
->>>>>>> bae8bd24
   size: 100, 100
   orig: 100, 100
   offset: 0, 0
   index: -1
 ImprovementIcons/City ruins
   rotate: false
-<<<<<<< HEAD
-  xy: 112, 294
-=======
   xy: 112, 186
->>>>>>> bae8bd24
   size: 100, 100
   orig: 100, 100
   offset: 0, 0
   index: -1
 ImprovementIcons/Customs house
   rotate: false
-<<<<<<< HEAD
-  xy: 1663, 1944
-=======
   xy: 1771, 1944
->>>>>>> bae8bd24
   size: 100, 100
   orig: 100, 100
   offset: 0, 0
   index: -1
 ImprovementIcons/Farm
   rotate: false
-<<<<<<< HEAD
-  xy: 1555, 1836
-=======
   xy: 1663, 1836
->>>>>>> bae8bd24
   size: 100, 100
   orig: 100, 100
   offset: 0, 0
   index: -1
 ImprovementIcons/Fishing Boats
   rotate: false
-<<<<<<< HEAD
-  xy: 1879, 1836
-=======
   xy: 691, 1728
->>>>>>> bae8bd24
   size: 100, 100
   orig: 100, 100
   offset: 0, 0
   index: -1
 ImprovementIcons/Fort
   rotate: false
-<<<<<<< HEAD
-  xy: 1123, 1728
-=======
   xy: 1231, 1728
->>>>>>> bae8bd24
   size: 100, 100
   orig: 100, 100
   offset: 0, 0
   index: -1
 ImprovementIcons/Holy site
   rotate: false
-<<<<<<< HEAD
-  xy: 393, 1614
-=======
   xy: 406, 1506
->>>>>>> bae8bd24
   size: 100, 100
   orig: 100, 100
   offset: 0, 0
   index: -1
 ImprovementIcons/Landmark
   rotate: false
-<<<<<<< HEAD
-  xy: 328, 858
-=======
   xy: 220, 642
->>>>>>> bae8bd24
   size: 100, 100
   orig: 100, 100
   offset: 0, 0
   index: -1
 ImprovementIcons/Lumber mill
   rotate: false
-<<<<<<< HEAD
-  xy: 220, 534
-=======
   xy: 328, 642
->>>>>>> bae8bd24
   size: 100, 100
   orig: 100, 100
   offset: 0, 0
   index: -1
 ImprovementIcons/Manufactory
   rotate: false
-<<<<<<< HEAD
-  xy: 220, 426
-=======
   xy: 328, 534
->>>>>>> bae8bd24
   size: 100, 100
   orig: 100, 100
   offset: 0, 0
   index: -1
 ImprovementIcons/Mine
   rotate: false
-<<<<<<< HEAD
-  xy: 328, 102
-=======
   xy: 436, 1260
->>>>>>> bae8bd24
   size: 100, 100
   orig: 100, 100
   offset: 0, 0
   index: -1
 ImprovementIcons/Moai
   rotate: false
-<<<<<<< HEAD
-  xy: 436, 1260
-=======
   xy: 436, 1152
->>>>>>> bae8bd24
   size: 100, 100
   orig: 100, 100
   offset: 0, 0
   index: -1
 ImprovementIcons/Oil well
   rotate: false
-<<<<<<< HEAD
-  xy: 436, 288
-=======
   xy: 436, 180
->>>>>>> bae8bd24
   size: 100, 100
   orig: 100, 100
   offset: 0, 0
   index: -1
 ImprovementIcons/Pasture
   rotate: false
-<<<<<<< HEAD
-  xy: 544, 1152
-=======
   xy: 544, 1044
->>>>>>> bae8bd24
   size: 100, 100
   orig: 100, 100
   offset: 0, 0
   index: -1
 ImprovementIcons/Plantation
   rotate: false
-<<<<<<< HEAD
-  xy: 544, 504
-=======
   xy: 544, 396
->>>>>>> bae8bd24
   size: 100, 100
   orig: 100, 100
   offset: 0, 0
   index: -1
 ImprovementIcons/Polder
   rotate: false
-<<<<<<< HEAD
-  xy: 544, 396
-=======
   xy: 544, 288
->>>>>>> bae8bd24
   size: 100, 100
   orig: 100, 100
   offset: 0, 0
   index: -1
 ImprovementIcons/Quarry
   rotate: false
-<<<<<<< HEAD
-  xy: 730, 1620
-=======
   xy: 622, 1404
->>>>>>> bae8bd24
   size: 100, 100
   orig: 100, 100
   offset: 0, 0
   index: -1
 ImprovementIcons/Road
   rotate: false
-<<<<<<< HEAD
-  xy: 1054, 1620
-=======
   xy: 946, 1404
->>>>>>> bae8bd24
   size: 100, 100
   orig: 100, 100
   offset: 0, 0
   index: -1
 ImprovementIcons/Terrace farm
   rotate: false
-<<<<<<< HEAD
-  xy: 760, 1188
-=======
   xy: 868, 1296
->>>>>>> bae8bd24
   size: 100, 100
   orig: 100, 100
   offset: 0, 0
   index: -1
 ImprovementIcons/Trading post
   rotate: false
-<<<<<<< HEAD
+  xy: 976, 1296
+  size: 100, 100
+  orig: 100, 100
+  offset: 0, 0
+  index: -1
+NationIcons/America
+  rotate: false
+  xy: 4, 1050
+  size: 100, 100
+  orig: 100, 100
+  offset: 0, 0
+  index: -1
+NationIcons/Arabia
+  rotate: false
+  xy: 4, 834
+  size: 100, 100
+  orig: 100, 100
+  offset: 0, 0
+  index: -1
+NationIcons/Austria
+  rotate: false
+  xy: 4, 618
+  size: 100, 100
+  orig: 100, 100
+  offset: 0, 0
+  index: -1
+NationIcons/Aztecs
+  rotate: false
+  xy: 4, 510
+  size: 100, 100
+  orig: 100, 100
+  offset: 0, 0
+  index: -1
+NationIcons/Babylon
+  rotate: false
+  xy: 4, 402
+  size: 100, 100
+  orig: 100, 100
+  offset: 0, 0
+  index: -1
+NationIcons/Carthage
+  rotate: false
+  xy: 112, 1158
+  size: 100, 100
+  orig: 100, 100
+  offset: 0, 0
+  index: -1
+NationIcons/China
+  rotate: false
+  xy: 112, 834
+  size: 100, 100
+  orig: 100, 100
+  offset: 0, 0
+  index: -1
+NationIcons/CityState
+  rotate: false
+  xy: 691, 1944
+  size: 100, 100
+  orig: 100, 100
+  offset: 0, 0
+  index: -1
+NationIcons/Denmark
+  rotate: false
+  xy: 475, 1800
+  size: 100, 100
+  orig: 100, 100
+  offset: 0, 0
+  index: -1
+NationIcons/Egypt
+  rotate: false
+  xy: 1015, 1836
+  size: 100, 100
+  orig: 100, 100
+  offset: 0, 0
+  index: -1
+NationIcons/England
+  rotate: false
+  xy: 1123, 1836
+  size: 100, 100
+  orig: 100, 100
+  offset: 0, 0
+  index: -1
+NationIcons/France
+  rotate: false
+  xy: 1447, 1728
+  size: 100, 100
+  orig: 100, 100
+  offset: 0, 0
+  index: -1
+NationIcons/Germany
+  rotate: false
+  xy: 1771, 1728
+  size: 100, 100
+  orig: 100, 100
+  offset: 0, 0
+  index: -1
+NationIcons/Greece
+  rotate: false
+  xy: 285, 1614
+  size: 100, 100
+  orig: 100, 100
+  offset: 0, 0
+  index: -1
+NationIcons/Inca
+  rotate: false
+  xy: 514, 1476
+  size: 100, 100
+  orig: 100, 100
+  offset: 0, 0
+  index: -1
+NationIcons/India
+  rotate: false
+  xy: 220, 1290
+  size: 100, 100
+  orig: 100, 100
+  offset: 0, 0
+  index: -1
+NationIcons/Iroquois
+  rotate: false
+  xy: 328, 1290
+  size: 100, 100
+  orig: 100, 100
+  offset: 0, 0
+  index: -1
+NationIcons/Japan
+  rotate: false
+  xy: 220, 966
+  size: 100, 100
+  orig: 100, 100
+  offset: 0, 0
+  index: -1
+NationIcons/Korea
+  rotate: false
+  xy: 220, 750
+  size: 100, 100
+  orig: 100, 100
+  offset: 0, 0
+  index: -1
+NationIcons/Mongolia
+  rotate: false
+  xy: 436, 936
+  size: 100, 100
+  orig: 100, 100
+  offset: 0, 0
+  index: -1
+NationIcons/Persia
+  rotate: false
+  xy: 544, 612
+  size: 100, 100
+  orig: 100, 100
+  offset: 0, 0
+  index: -1
+NationIcons/Polynesia
+  rotate: false
+  xy: 544, 180
+  size: 100, 100
+  orig: 100, 100
+  offset: 0, 0
+  index: -1
+NationIcons/Rome
+  rotate: false
+  xy: 1054, 1512
+  size: 100, 100
+  orig: 100, 100
+  offset: 0, 0
+  index: -1
+NationIcons/Russia
+  rotate: false
+  xy: 1162, 1620
+  size: 100, 100
+  orig: 100, 100
+  offset: 0, 0
+  index: -1
+NationIcons/Siam
+  rotate: false
+  xy: 1486, 1620
+  size: 100, 100
+  orig: 100, 100
+  offset: 0, 0
+  index: -1
+NationIcons/Songhai
+  rotate: false
+  xy: 1594, 1512
+  size: 100, 100
+  orig: 100, 100
+  offset: 0, 0
+  index: -1
+NationIcons/Spain
+  rotate: false
+  xy: 1702, 1620
+  size: 100, 100
+  orig: 100, 100
+  offset: 0, 0
+  index: -1
+NationIcons/Sweden
+  rotate: false
+  xy: 760, 1296
+  size: 100, 100
+  orig: 100, 100
+  offset: 0, 0
+  index: -1
+NationIcons/The Huns
+  rotate: false
+  xy: 652, 972
+  size: 100, 100
+  orig: 100, 100
+  offset: 0, 0
+  index: -1
+NationIcons/The Netherlands
+  rotate: false
+  xy: 760, 1080
+  size: 100, 100
+  orig: 100, 100
+  offset: 0, 0
+  index: -1
+NationIcons/The Ottomans
+  rotate: false
   xy: 868, 1188
-=======
-  xy: 976, 1296
->>>>>>> bae8bd24
-  size: 100, 100
-  orig: 100, 100
-  offset: 0, 0
-  index: -1
-NationIcons/America
-  rotate: false
-  xy: 4, 1050
-  size: 100, 100
-  orig: 100, 100
-  offset: 0, 0
-  index: -1
-NationIcons/Arabia
-  rotate: false
-  xy: 4, 834
-  size: 100, 100
-  orig: 100, 100
-  offset: 0, 0
-  index: -1
-NationIcons/Austria
-  rotate: false
-  xy: 4, 618
-  size: 100, 100
-  orig: 100, 100
-  offset: 0, 0
-  index: -1
-NationIcons/Aztecs
-  rotate: false
-  xy: 4, 510
-  size: 100, 100
-  orig: 100, 100
-  offset: 0, 0
-  index: -1
-NationIcons/Babylon
-  rotate: false
-  xy: 4, 402
-  size: 100, 100
-  orig: 100, 100
-  offset: 0, 0
-  index: -1
-NationIcons/Carthage
-  rotate: false
-  xy: 112, 1158
-  size: 100, 100
-  orig: 100, 100
-  offset: 0, 0
-  index: -1
-NationIcons/China
-  rotate: false
-<<<<<<< HEAD
-  xy: 112, 942
-=======
-  xy: 112, 834
->>>>>>> bae8bd24
-  size: 100, 100
-  orig: 100, 100
-  offset: 0, 0
-  index: -1
-NationIcons/CityState
-  rotate: false
-<<<<<<< HEAD
-  xy: 583, 1908
-=======
-  xy: 691, 1944
->>>>>>> bae8bd24
-  size: 100, 100
-  orig: 100, 100
-  offset: 0, 0
-  index: -1
-NationIcons/Denmark
-  rotate: false
-<<<<<<< HEAD
-  xy: 1879, 1944
-=======
-  xy: 475, 1800
->>>>>>> bae8bd24
-  size: 100, 100
-  orig: 100, 100
-  offset: 0, 0
-  index: -1
-NationIcons/Egypt
-  rotate: false
-<<<<<<< HEAD
-  xy: 907, 1836
-=======
-  xy: 1015, 1836
->>>>>>> bae8bd24
-  size: 100, 100
-  orig: 100, 100
-  offset: 0, 0
-  index: -1
-NationIcons/England
-  rotate: false
-<<<<<<< HEAD
-  xy: 1015, 1836
-=======
-  xy: 1123, 1836
->>>>>>> bae8bd24
-  size: 100, 100
-  orig: 100, 100
-  offset: 0, 0
-  index: -1
-NationIcons/France
-  rotate: false
-<<<<<<< HEAD
-  xy: 1339, 1728
-=======
-  xy: 1447, 1728
->>>>>>> bae8bd24
-  size: 100, 100
-  orig: 100, 100
-  offset: 0, 0
-  index: -1
-NationIcons/Germany
-  rotate: false
-<<<<<<< HEAD
-  xy: 1663, 1728
-=======
-  xy: 1771, 1728
->>>>>>> bae8bd24
-  size: 100, 100
-  orig: 100, 100
-  offset: 0, 0
-  index: -1
-NationIcons/Greece
-  rotate: false
-<<<<<<< HEAD
-  xy: 289, 1722
-=======
-  xy: 285, 1614
->>>>>>> bae8bd24
-  size: 100, 100
-  orig: 100, 100
-  offset: 0, 0
-  index: -1
-NationIcons/Inca
-  rotate: false
-<<<<<<< HEAD
-  xy: 514, 1584
-=======
-  xy: 514, 1476
->>>>>>> bae8bd24
-  size: 100, 100
-  orig: 100, 100
-  offset: 0, 0
-  index: -1
-NationIcons/India
-  rotate: false
-<<<<<<< HEAD
-  xy: 514, 1368
-=======
-  xy: 220, 1290
->>>>>>> bae8bd24
-  size: 100, 100
-  orig: 100, 100
-  offset: 0, 0
-  index: -1
-NationIcons/Iroquois
-  rotate: false
-<<<<<<< HEAD
-  xy: 220, 1182
-=======
-  xy: 328, 1290
->>>>>>> bae8bd24
-  size: 100, 100
-  orig: 100, 100
-  offset: 0, 0
-  index: -1
-NationIcons/Japan
-  rotate: false
-<<<<<<< HEAD
-  xy: 328, 1182
-=======
-  xy: 220, 966
->>>>>>> bae8bd24
-  size: 100, 100
-  orig: 100, 100
-  offset: 0, 0
-  index: -1
-NationIcons/Korea
-  rotate: false
-<<<<<<< HEAD
-  xy: 328, 966
-=======
-  xy: 220, 750
->>>>>>> bae8bd24
-  size: 100, 100
-  orig: 100, 100
-  offset: 0, 0
-  index: -1
-NationIcons/Mongolia
-  rotate: false
-<<<<<<< HEAD
-  xy: 436, 1044
-=======
-  xy: 436, 936
->>>>>>> bae8bd24
-  size: 100, 100
-  orig: 100, 100
-  offset: 0, 0
-  index: -1
-NationIcons/Persia
-  rotate: false
-<<<<<<< HEAD
-  xy: 544, 720
-=======
-  xy: 544, 612
->>>>>>> bae8bd24
-  size: 100, 100
-  orig: 100, 100
-  offset: 0, 0
-  index: -1
-NationIcons/Polynesia
-  rotate: false
-<<<<<<< HEAD
-  xy: 544, 288
-=======
-  xy: 544, 180
->>>>>>> bae8bd24
-  size: 100, 100
-  orig: 100, 100
-  offset: 0, 0
-  index: -1
-NationIcons/Rome
-  rotate: false
-<<<<<<< HEAD
-  xy: 946, 1404
-=======
-  xy: 1054, 1512
->>>>>>> bae8bd24
-  size: 100, 100
-  orig: 100, 100
-  offset: 0, 0
-  index: -1
-NationIcons/Russia
-  rotate: false
-<<<<<<< HEAD
-  xy: 1054, 1512
-=======
-  xy: 1162, 1620
->>>>>>> bae8bd24
-  size: 100, 100
-  orig: 100, 100
-  offset: 0, 0
-  index: -1
-NationIcons/Siam
-  rotate: false
-<<<<<<< HEAD
-  xy: 1378, 1512
-=======
-  xy: 1486, 1620
->>>>>>> bae8bd24
-  size: 100, 100
-  orig: 100, 100
-  offset: 0, 0
-  index: -1
-NationIcons/Songhai
-  rotate: false
-<<<<<<< HEAD
-  xy: 1486, 1404
-=======
-  xy: 1594, 1512
->>>>>>> bae8bd24
-  size: 100, 100
-  orig: 100, 100
-  offset: 0, 0
-  index: -1
-NationIcons/Spain
-  rotate: false
-<<<<<<< HEAD
-  xy: 1594, 1512
-=======
-  xy: 1702, 1620
->>>>>>> bae8bd24
-  size: 100, 100
-  orig: 100, 100
-  offset: 0, 0
-  index: -1
-NationIcons/Sweden
-  rotate: false
-<<<<<<< HEAD
-  xy: 652, 1188
-=======
-  xy: 760, 1296
->>>>>>> bae8bd24
-  size: 100, 100
-  orig: 100, 100
-  offset: 0, 0
-  index: -1
-NationIcons/The Huns
-  rotate: false
-<<<<<<< HEAD
-  xy: 868, 1296
-=======
-  xy: 652, 972
->>>>>>> bae8bd24
-  size: 100, 100
-  orig: 100, 100
-  offset: 0, 0
-  index: -1
-NationIcons/The Netherlands
-  rotate: false
-<<<<<<< HEAD
-  xy: 652, 972
-=======
-  xy: 760, 1080
->>>>>>> bae8bd24
-  size: 100, 100
-  orig: 100, 100
-  offset: 0, 0
-  index: -1
-NationIcons/The Ottomans
-  rotate: false
-<<<<<<< HEAD
-  xy: 760, 1080
-=======
-  xy: 868, 1188
->>>>>>> bae8bd24
   size: 100, 100
   orig: 100, 100
   offset: 0, 0
@@ -718,11 +510,7 @@
   index: -1
 OtherIcons/Camera
   rotate: false
-<<<<<<< HEAD
-  xy: 924, 4
-=======
   xy: 441, 1833
->>>>>>> bae8bd24
   size: 25, 25
   orig: 25, 25
   offset: 0, 0
@@ -743,77 +531,49 @@
   index: -1
 OtherIcons/Cities
   rotate: false
-<<<<<<< HEAD
-  xy: 112, 618
-=======
   xy: 112, 510
->>>>>>> bae8bd24
   size: 100, 100
   orig: 100, 100
   offset: 0, 0
   index: -1
 OtherIcons/Close
   rotate: false
-<<<<<<< HEAD
-  xy: 691, 1944
-=======
   xy: 799, 1944
->>>>>>> bae8bd24
   size: 100, 100
   orig: 100, 100
   offset: 0, 0
   index: -1
 OtherIcons/Crosshair
   rotate: false
-<<<<<<< HEAD
-  xy: 1339, 1944
-=======
   xy: 1447, 1944
->>>>>>> bae8bd24
   size: 100, 100
   orig: 100, 100
   offset: 0, 0
   index: -1
 OtherIcons/Cultured
   rotate: false
-<<<<<<< HEAD
-  xy: 1555, 1944
-=======
   xy: 1663, 1944
->>>>>>> bae8bd24
   size: 100, 100
   orig: 100, 100
   offset: 0, 0
   index: -1
 OtherIcons/Diplomacy
   rotate: false
-<<<<<<< HEAD
-  xy: 475, 1800
-=======
   xy: 583, 1800
->>>>>>> bae8bd24
   size: 100, 100
   orig: 100, 100
   offset: 0, 0
   index: -1
 OtherIcons/DiplomacyW
   rotate: false
-<<<<<<< HEAD
-  xy: 583, 1800
-=======
   xy: 691, 1836
->>>>>>> bae8bd24
   size: 100, 100
   orig: 100, 100
   offset: 0, 0
   index: -1
 OtherIcons/DisbandUnit
   rotate: false
-<<<<<<< HEAD
-  xy: 691, 1836
-=======
   xy: 799, 1836
->>>>>>> bae8bd24
   size: 100, 100
   orig: 100, 100
   offset: 0, 0
@@ -827,22 +587,14 @@
   index: -1
 OtherIcons/ExclamationMark
   rotate: false
-<<<<<<< HEAD
-  xy: 1231, 1836
-=======
   xy: 1339, 1836
->>>>>>> bae8bd24
   size: 100, 100
   orig: 100, 100
   offset: 0, 0
   index: -1
 OtherIcons/Fire
   rotate: false
-<<<<<<< HEAD
-  xy: 1663, 1836
-=======
   xy: 1771, 1836
->>>>>>> bae8bd24
   size: 100, 100
   orig: 100, 100
   offset: 0, 0
@@ -870,330 +622,210 @@
   index: -1
 OtherIcons/Link
   rotate: false
-<<<<<<< HEAD
-  xy: 710, 176
-=======
   xy: 1656, 1346
->>>>>>> bae8bd24
   size: 50, 50
   orig: 50, 50
   offset: 0, 0
   index: -1
 OtherIcons/Load
   rotate: false
-<<<<<<< HEAD
-  xy: 220, 642
-=======
   xy: 328, 750
->>>>>>> bae8bd24
   size: 100, 100
   orig: 100, 100
   offset: 0, 0
   index: -1
 OtherIcons/Lock
   rotate: false
-<<<<<<< HEAD
-  xy: 328, 750
-=======
   xy: 220, 534
->>>>>>> bae8bd24
   size: 100, 100
   orig: 100, 100
   offset: 0, 0
   index: -1
 OtherIcons/MapEditor
   rotate: false
-<<<<<<< HEAD
-  xy: 328, 534
-=======
   xy: 220, 318
->>>>>>> bae8bd24
   size: 100, 100
   orig: 100, 100
   offset: 0, 0
   index: -1
 OtherIcons/Maritime
   rotate: false
-<<<<<<< HEAD
-  xy: 328, 426
-=======
   xy: 220, 210
->>>>>>> bae8bd24
   size: 100, 100
   orig: 100, 100
   offset: 0, 0
   index: -1
 OtherIcons/MenuIcon
   rotate: false
-<<<<<<< HEAD
-  xy: 328, 318
-=======
   xy: 220, 102
->>>>>>> bae8bd24
   size: 100, 100
   orig: 100, 100
   offset: 0, 0
   index: -1
 OtherIcons/Mercantile
   rotate: false
-<<<<<<< HEAD
-  xy: 220, 102
-=======
   xy: 328, 210
->>>>>>> bae8bd24
   size: 100, 100
   orig: 100, 100
   offset: 0, 0
   index: -1
 OtherIcons/Militaristic
   rotate: false
-<<<<<<< HEAD
-  xy: 328, 210
-=======
   xy: 328, 102
->>>>>>> bae8bd24
   size: 100, 100
   orig: 100, 100
   offset: 0, 0
   index: -1
 OtherIcons/Mods
   rotate: false
-<<<<<<< HEAD
-  xy: 436, 1152
-=======
   xy: 436, 1044
->>>>>>> bae8bd24
   size: 100, 100
   orig: 100, 100
   offset: 0, 0
   index: -1
 OtherIcons/Multiplayer
   rotate: false
-<<<<<<< HEAD
-  xy: 436, 828
-=======
   xy: 436, 720
->>>>>>> bae8bd24
   size: 100, 100
   orig: 100, 100
   offset: 0, 0
   index: -1
 OtherIcons/New
   rotate: false
-<<<<<<< HEAD
-  xy: 436, 612
-=======
   xy: 436, 504
->>>>>>> bae8bd24
   size: 100, 100
   orig: 100, 100
   offset: 0, 0
   index: -1
 OtherIcons/Options
   rotate: false
-<<<<<<< HEAD
-  xy: 436, 180
-=======
   xy: 544, 1260
->>>>>>> bae8bd24
   size: 100, 100
   orig: 100, 100
   offset: 0, 0
   index: -1
 OtherIcons/Pencil
   rotate: false
-<<<<<<< HEAD
-  xy: 544, 936
-=======
   xy: 544, 828
->>>>>>> bae8bd24
   size: 100, 100
   orig: 100, 100
   offset: 0, 0
   index: -1
 OtherIcons/Pentagon
   rotate: false
-<<<<<<< HEAD
-  xy: 544, 828
-=======
   xy: 544, 720
->>>>>>> bae8bd24
   size: 100, 100
   orig: 100, 100
   offset: 0, 0
   index: -1
 OtherIcons/Pillage
   rotate: false
-<<<<<<< HEAD
-  xy: 544, 612
-=======
   xy: 544, 504
->>>>>>> bae8bd24
   size: 100, 100
   orig: 100, 100
   offset: 0, 0
   index: -1
 OtherIcons/Present
   rotate: false
-<<<<<<< HEAD
-  xy: 544, 72
-=======
   xy: 622, 1620
->>>>>>> bae8bd24
   size: 100, 100
   orig: 100, 100
   offset: 0, 0
   index: -1
 OtherIcons/Puppet
   rotate: false
-<<<<<<< HEAD
-  xy: 622, 1512
-=======
   xy: 730, 1620
->>>>>>> bae8bd24
   size: 100, 100
   orig: 100, 100
   offset: 0, 0
   index: -1
 OtherIcons/Quest
   rotate: false
-<<<<<<< HEAD
-  xy: 622, 1404
-=======
   xy: 730, 1512
->>>>>>> bae8bd24
   size: 100, 100
   orig: 100, 100
   offset: 0, 0
   index: -1
 OtherIcons/Quickstart
   rotate: false
-<<<<<<< HEAD
-  xy: 730, 1512
-=======
   xy: 838, 1620
->>>>>>> bae8bd24
   size: 100, 100
   orig: 100, 100
   offset: 0, 0
   index: -1
 OtherIcons/Remove Heresy
   rotate: false
-<<<<<<< HEAD
-  xy: 946, 1620
-=======
   xy: 838, 1404
->>>>>>> bae8bd24
   size: 100, 100
   orig: 100, 100
   offset: 0, 0
   index: -1
 OtherIcons/Resume
   rotate: false
-<<<<<<< HEAD
-  xy: 946, 1512
-=======
   xy: 1054, 1620
->>>>>>> bae8bd24
   size: 100, 100
   orig: 100, 100
   offset: 0, 0
   index: -1
 OtherIcons/Search
   rotate: false
-<<<<<<< HEAD
-  xy: 1162, 1512
-=======
   xy: 1270, 1620
->>>>>>> bae8bd24
   size: 100, 100
   orig: 100, 100
   offset: 0, 0
   index: -1
 OtherIcons/SecretOptions
   rotate: false
-<<<<<<< HEAD
-  xy: 1270, 1620
-=======
   xy: 1162, 1404
->>>>>>> bae8bd24
   size: 100, 100
   orig: 100, 100
   offset: 0, 0
   index: -1
 OtherIcons/Settings
   rotate: false
-<<<<<<< HEAD
-  xy: 1162, 1404
-=======
   xy: 1270, 1512
->>>>>>> bae8bd24
   size: 100, 100
   orig: 100, 100
   offset: 0, 0
   index: -1
 OtherIcons/Shield
   rotate: false
-<<<<<<< HEAD
-  xy: 1378, 1620
-=======
   xy: 1270, 1404
->>>>>>> bae8bd24
   size: 100, 100
   orig: 100, 100
   offset: 0, 0
   index: -1
 OtherIcons/Sleep
   rotate: false
-<<<<<<< HEAD
-  xy: 1594, 1620
-=======
   xy: 1486, 1404
->>>>>>> bae8bd24
   size: 100, 100
   orig: 100, 100
   offset: 0, 0
   index: -1
 OtherIcons/Speaker
   rotate: false
-<<<<<<< HEAD
-  xy: 1702, 1620
-=======
   xy: 1594, 1404
->>>>>>> bae8bd24
   size: 100, 100
   orig: 100, 100
   offset: 0, 0
   index: -1
 OtherIcons/Star
   rotate: false
-<<<<<<< HEAD
-  xy: 1810, 1626
-=======
   xy: 1702, 1410
->>>>>>> bae8bd24
   size: 100, 94
   orig: 100, 94
   offset: 0, 0
   index: -1
 OtherIcons/Stop
   rotate: false
-<<<<<<< HEAD
-  xy: 1810, 1518
-=======
   xy: 1810, 1404
->>>>>>> bae8bd24
   size: 100, 100
   orig: 100, 100
   offset: 0, 0
   index: -1
 OtherIcons/Swap
   rotate: false
-<<<<<<< HEAD
-  xy: 652, 1296
-=======
   xy: 652, 1188
->>>>>>> bae8bd24
   size: 100, 100
   orig: 100, 100
   offset: 0, 0
@@ -1212,20 +844,9 @@
   orig: 50, 50
   offset: 0, 0
   index: -1
-OtherIcons/Wonders
-  rotate: false
-  xy: 1084, 1296
-  size: 100, 100
-  orig: 100, 100
-  offset: 0, 0
-  index: -1
 OtherIcons/whiteDot
   rotate: false
-<<<<<<< HEAD
-  xy: 1236, 901
-=======
   xy: 964, 793
->>>>>>> bae8bd24
   size: 1, 1
   orig: 1, 1
   offset: 0, 0
@@ -1302,1316 +923,868 @@
   index: -1
 PolicyIcons/Fascism
   rotate: false
-<<<<<<< HEAD
-  xy: 1714, 1346
-=======
   xy: 652, 118
->>>>>>> bae8bd24
   size: 50, 50
   orig: 50, 50
   offset: 0, 0
   index: -1
 PolicyIcons/Free Religion
   rotate: false
-<<<<<<< HEAD
-  xy: 818, 856
-=======
   xy: 926, 1022
->>>>>>> bae8bd24
   size: 50, 50
   orig: 50, 50
   offset: 0, 0
   index: -1
 PolicyIcons/Free Speech
   rotate: false
-<<<<<<< HEAD
-  xy: 818, 798
-=======
   xy: 1034, 1130
->>>>>>> bae8bd24
   size: 50, 50
   orig: 50, 50
   offset: 0, 0
   index: -1
 PolicyIcons/Free Thought
   rotate: false
-<<<<<<< HEAD
-  xy: 926, 1022
-=======
   xy: 1142, 1238
->>>>>>> bae8bd24
   size: 50, 50
   orig: 50, 50
   offset: 0, 0
   index: -1
 PolicyIcons/Humanism
   rotate: false
-<<<<<<< HEAD
-  xy: 710, 524
-=======
   xy: 710, 408
->>>>>>> bae8bd24
   size: 50, 50
   orig: 50, 50
   offset: 0, 0
   index: -1
 PolicyIcons/Landed Elite
   rotate: false
-<<<<<<< HEAD
+  xy: 710, 176
+  size: 50, 50
+  orig: 50, 50
+  offset: 0, 0
+  index: -1
+PolicyIcons/Legalism
+  rotate: false
+  xy: 710, 118
+  size: 50, 50
+  orig: 50, 50
+  offset: 0, 0
+  index: -1
+PolicyIcons/Mandate Of Heaven
+  rotate: false
+  xy: 652, 60
+  size: 50, 50
+  orig: 50, 50
+  offset: 0, 0
+  index: -1
+PolicyIcons/Mercantilism
+  rotate: false
+  xy: 72, 20
+  size: 50, 50
+  orig: 50, 50
+  offset: 0, 0
+  index: -1
+PolicyIcons/Merchant Navy
+  rotate: false
+  xy: 130, 20
+  size: 50, 50
+  orig: 50, 50
+  offset: 0, 0
+  index: -1
+PolicyIcons/Meritocracy
+  rotate: false
+  xy: 1987, 1704
+  size: 50, 50
+  orig: 50, 50
+  offset: 0, 0
+  index: -1
+PolicyIcons/Militarism
+  rotate: false
+  xy: 1976, 1646
+  size: 50, 50
+  orig: 50, 50
+  offset: 0, 0
+  index: -1
+PolicyIcons/Military Caste
+  rotate: false
+  xy: 1976, 1588
+  size: 50, 50
+  orig: 50, 50
+  offset: 0, 0
+  index: -1
+PolicyIcons/Military Tradition
+  rotate: false
+  xy: 1976, 1530
+  size: 50, 50
+  orig: 50, 50
+  offset: 0, 0
+  index: -1
+PolicyIcons/Monarchy
+  rotate: false
+  xy: 1918, 1380
+  size: 50, 50
+  orig: 50, 50
+  offset: 0, 0
+  index: -1
+PolicyIcons/Nationalism
+  rotate: false
+  xy: 1976, 1356
+  size: 50, 50
+  orig: 50, 50
+  offset: 0, 0
+  index: -1
+PolicyIcons/Naval Tradition
+  rotate: false
+  xy: 188, 20
+  size: 50, 50
+  orig: 50, 50
+  offset: 0, 0
+  index: -1
+PolicyIcons/Oligarchy
+  rotate: false
+  xy: 246, 44
+  size: 50, 50
+  orig: 50, 50
+  offset: 0, 0
+  index: -1
+PolicyIcons/Organized Religion
+  rotate: false
+  xy: 304, 44
+  size: 50, 50
+  orig: 50, 50
+  offset: 0, 0
+  index: -1
+PolicyIcons/Philantropy
+  rotate: false
+  xy: 362, 44
+  size: 50, 50
+  orig: 50, 50
+  offset: 0, 0
+  index: -1
+PolicyIcons/Planned Economy
+  rotate: false
+  xy: 768, 740
+  size: 50, 50
+  orig: 50, 50
+  offset: 0, 0
+  index: -1
+PolicyIcons/Police State
+  rotate: false
+  xy: 768, 682
+  size: 50, 50
+  orig: 50, 50
+  offset: 0, 0
+  index: -1
+PolicyIcons/Populism
+  rotate: false
+  xy: 768, 624
+  size: 50, 50
+  orig: 50, 50
+  offset: 0, 0
+  index: -1
+PolicyIcons/Professional Army
+  rotate: false
+  xy: 768, 508
+  size: 50, 50
+  orig: 50, 50
+  offset: 0, 0
+  index: -1
+PolicyIcons/Protectionism
+  rotate: false
+  xy: 768, 450
+  size: 50, 50
+  orig: 50, 50
+  offset: 0, 0
+  index: -1
+PolicyIcons/Reformation
+  rotate: false
+  xy: 768, 276
+  size: 50, 50
+  orig: 50, 50
+  offset: 0, 0
+  index: -1
+PolicyIcons/Representation
+  rotate: false
+  xy: 768, 160
+  size: 50, 50
+  orig: 50, 50
+  offset: 0, 0
+  index: -1
+PolicyIcons/Republic
+  rotate: false
+  xy: 768, 102
+  size: 50, 50
+  orig: 50, 50
+  offset: 0, 0
+  index: -1
+PolicyIcons/Scholasticism
+  rotate: false
+  xy: 826, 740
+  size: 50, 50
+  orig: 50, 50
+  offset: 0, 0
+  index: -1
+PolicyIcons/Scientific Revolution
+  rotate: false
+  xy: 826, 624
+  size: 50, 50
+  orig: 50, 50
+  offset: 0, 0
+  index: -1
+PolicyIcons/Secularism
+  rotate: false
+  xy: 826, 508
+  size: 50, 50
+  orig: 50, 50
+  offset: 0, 0
+  index: -1
+PolicyIcons/Socialism
+  rotate: false
+  xy: 826, 334
+  size: 50, 50
+  orig: 50, 50
+  offset: 0, 0
+  index: -1
+PolicyIcons/Sovereignty
+  rotate: false
+  xy: 826, 218
+  size: 50, 50
+  orig: 50, 50
+  offset: 0, 0
+  index: -1
+PolicyIcons/Theocracy
+  rotate: false
+  xy: 826, 44
+  size: 50, 50
+  orig: 50, 50
+  offset: 0, 0
+  index: -1
+PolicyIcons/Total War
+  rotate: false
+  xy: 1772, 1346
+  size: 50, 50
+  orig: 50, 50
+  offset: 0, 0
+  index: -1
+PolicyIcons/Trade Unions
+  rotate: false
+  xy: 1830, 1346
+  size: 50, 50
+  orig: 50, 50
+  offset: 0, 0
+  index: -1
+PolicyIcons/United Front
+  rotate: false
+  xy: 478, 14
+  size: 50, 50
+  orig: 50, 50
+  offset: 0, 0
+  index: -1
+PolicyIcons/Universal Suffrage
+  rotate: false
+  xy: 536, 14
+  size: 50, 50
+  orig: 50, 50
+  offset: 0, 0
+  index: -1
+PolicyIcons/Warrior Code
+  rotate: false
+  xy: 1772, 1288
+  size: 50, 50
+  orig: 50, 50
+  offset: 0, 0
+  index: -1
+ReligionIcons/Buddhism
+  rotate: false
+  xy: 190, 1452
+  size: 100, 100
+  orig: 100, 100
+  offset: 0, 0
+  index: -1
+ReligionIcons/Christianity
+  rotate: false
+  xy: 112, 726
+  size: 100, 100
+  orig: 100, 100
+  offset: 0, 0
+  index: -1
+ReligionIcons/Confucianism
+  rotate: false
+  xy: 1015, 1944
+  size: 100, 100
+  orig: 100, 100
+  offset: 0, 0
+  index: -1
+ReligionIcons/Enhancer
+  rotate: false
+  xy: 1231, 1836
+  size: 100, 100
+  orig: 100, 100
+  offset: 0, 0
+  index: -1
+ReligionIcons/Follower
+  rotate: false
+  xy: 907, 1728
+  size: 100, 100
+  orig: 100, 100
+  offset: 0, 0
+  index: -1
+ReligionIcons/Founder
+  rotate: false
+  xy: 1339, 1728
+  size: 100, 100
+  orig: 100, 100
+  offset: 0, 0
+  index: -1
+ReligionIcons/Hinduism
+  rotate: false
+  xy: 393, 1614
+  size: 100, 100
+  orig: 100, 100
+  offset: 0, 0
+  index: -1
+ReligionIcons/Islam
+  rotate: false
+  xy: 220, 1074
+  size: 100, 100
+  orig: 100, 100
+  offset: 0, 0
+  index: -1
+ReligionIcons/Judaism
+  rotate: false
+  xy: 220, 858
+  size: 100, 100
+  orig: 100, 100
+  offset: 0, 0
+  index: -1
+ReligionIcons/Pantheon
+  rotate: false
+  xy: 544, 1152
+  size: 100, 100
+  orig: 100, 100
+  offset: 0, 0
+  index: -1
+ReligionIcons/Religion
+  rotate: false
+  xy: 838, 1512
+  size: 100, 100
+  orig: 100, 100
+  offset: 0, 0
+  index: -1
+OtherIcons/Religious
+  rotate: false
+  xy: 838, 1512
+  size: 100, 100
+  orig: 100, 100
+  offset: 0, 0
+  index: -1
+ReligionIcons/Shinto
+  rotate: false
+  xy: 1378, 1512
+  size: 100, 100
+  orig: 100, 100
+  offset: 0, 0
+  index: -1
+ReligionIcons/Sikhism
+  rotate: false
+  xy: 1378, 1404
+  size: 100, 100
+  orig: 100, 100
+  offset: 0, 0
+  index: -1
+ReligionIcons/Taoism
+  rotate: false
+  xy: 652, 1080
+  size: 100, 100
+  orig: 100, 100
+  offset: 0, 0
+  index: -1
+ReligionIcons/Tengriism
+  rotate: false
+  xy: 760, 1188
+  size: 100, 100
+  orig: 100, 100
+  offset: 0, 0
+  index: -1
+ReligionIcons/Zoroastrianism
+  rotate: false
+  xy: 652, 756
+  size: 100, 100
+  orig: 100, 100
+  offset: 0, 0
+  index: -1
+ResourceIcons/Aluminum
+  rotate: false
+  xy: 4, 1158
+  size: 100, 100
+  orig: 100, 100
+  offset: 0, 0
+  index: -1
+ResourceIcons/Bananas
+  rotate: false
+  xy: 4, 294
+  size: 100, 100
+  orig: 100, 100
+  offset: 0, 0
+  index: -1
+ResourceIcons/Cattle
+  rotate: false
+  xy: 112, 1050
+  size: 100, 100
+  orig: 100, 100
+  offset: 0, 0
+  index: -1
+ResourceIcons/Citrus
+  rotate: false
+  xy: 112, 402
+  size: 100, 100
+  orig: 100, 100
+  offset: 0, 0
+  index: -1
+ResourceIcons/Coal
+  rotate: false
+  xy: 907, 1944
+  size: 100, 100
+  orig: 100, 100
+  offset: 0, 0
+  index: -1
+ResourceIcons/Copper
+  rotate: false
+  xy: 1123, 1944
+  size: 100, 100
+  orig: 100, 100
+  offset: 0, 0
+  index: -1
+ResourceIcons/Cotton
+  rotate: false
+  xy: 1231, 1944
+  size: 100, 100
+  orig: 100, 100
+  offset: 0, 0
+  index: -1
+ResourceIcons/Crab
+  rotate: false
+  xy: 1339, 1944
+  size: 100, 100
+  orig: 100, 100
+  offset: 0, 0
+  index: -1
+ResourceIcons/Deer
+  rotate: false
+  xy: 1879, 1944
+  size: 100, 100
+  orig: 100, 100
+  offset: 0, 0
+  index: -1
+ResourceIcons/Dyes
+  rotate: false
+  xy: 907, 1836
+  size: 100, 100
+  orig: 100, 100
+  offset: 0, 0
+  index: -1
+ResourceIcons/Fish
+  rotate: false
+  xy: 1879, 1836
+  size: 100, 100
+  orig: 100, 100
+  offset: 0, 0
+  index: -1
+ResourceIcons/Furs
+  rotate: false
+  xy: 1555, 1728
+  size: 100, 100
+  orig: 100, 100
+  offset: 0, 0
+  index: -1
+ResourceIcons/Gems
+  rotate: false
+  xy: 1663, 1728
+  size: 100, 100
+  orig: 100, 100
+  offset: 0, 0
+  index: -1
+ResourceIcons/Gold Ore
+  rotate: false
+  xy: 289, 1722
+  size: 100, 100
+  orig: 100, 100
+  offset: 0, 0
+  index: -1
+ResourceIcons/Horses
+  rotate: false
+  xy: 406, 1398
+  size: 100, 100
+  orig: 100, 100
+  offset: 0, 0
+  index: -1
+ResourceIcons/Incense
+  rotate: false
+  xy: 514, 1368
+  size: 100, 100
+  orig: 100, 100
+  offset: 0, 0
+  index: -1
+ResourceIcons/Iron
+  rotate: false
+  xy: 220, 1182
+  size: 100, 100
+  orig: 100, 100
+  offset: 0, 0
+  index: -1
+ResourceIcons/Ivory
+  rotate: false
+  xy: 328, 1182
+  size: 100, 100
+  orig: 100, 100
+  offset: 0, 0
+  index: -1
+ResourceIcons/Jewelry
+  rotate: false
+  xy: 328, 1074
+  size: 100, 100
+  orig: 100, 100
+  offset: 0, 0
+  index: -1
+ResourceIcons/Marble
+  rotate: false
+  xy: 328, 426
+  size: 100, 100
+  orig: 100, 100
+  offset: 0, 0
+  index: -1
+ResourceIcons/Oil
+  rotate: false
+  xy: 436, 288
+  size: 100, 100
+  orig: 100, 100
+  offset: 0, 0
+  index: -1
+ResourceIcons/Pearls
+  rotate: false
+  xy: 544, 936
+  size: 100, 100
+  orig: 100, 100
+  offset: 0, 0
+  index: -1
+ResourceIcons/Porcelain
+  rotate: false
+  xy: 544, 72
+  size: 100, 100
+  orig: 100, 100
+  offset: 0, 0
+  index: -1
+ResourceIcons/Salt
+  rotate: false
+  xy: 1054, 1404
+  size: 100, 100
+  orig: 100, 100
+  offset: 0, 0
+  index: -1
+ResourceIcons/Sheep
+  rotate: false
+  xy: 1378, 1620
+  size: 100, 100
+  orig: 100, 100
+  offset: 0, 0
+  index: -1
+ResourceIcons/Silk
+  rotate: false
+  xy: 1486, 1512
+  size: 100, 100
+  orig: 100, 100
+  offset: 0, 0
+  index: -1
+ResourceIcons/Silver
+  rotate: false
+  xy: 1594, 1620
+  size: 100, 100
+  orig: 100, 100
+  offset: 0, 0
+  index: -1
+ResourceIcons/Spices
+  rotate: false
+  xy: 1810, 1620
+  size: 100, 100
+  orig: 100, 100
+  offset: 0, 0
+  index: -1
+ResourceIcons/Stone
+  rotate: false
+  xy: 1810, 1512
+  size: 100, 100
+  orig: 100, 100
+  offset: 0, 0
+  index: -1
+ResourceIcons/Sugar
+  rotate: false
+  xy: 652, 1296
+  size: 100, 100
+  orig: 100, 100
+  offset: 0, 0
+  index: -1
+ResourceIcons/Truffles
+  rotate: false
+  xy: 652, 864
+  size: 100, 100
+  orig: 100, 100
+  offset: 0, 0
+  index: -1
+ResourceIcons/Uranium
+  rotate: false
+  xy: 760, 972
+  size: 100, 100
+  orig: 100, 100
+  offset: 0, 0
+  index: -1
+ResourceIcons/Whales
+  rotate: false
+  xy: 868, 1080
+  size: 100, 100
+  orig: 100, 100
+  offset: 0, 0
+  index: -1
+ResourceIcons/Wheat
+  rotate: false
+  xy: 976, 1188
+  size: 100, 100
+  orig: 100, 100
+  offset: 0, 0
+  index: -1
+ResourceIcons/Wine
+  rotate: false
+  xy: 1084, 1296
+  size: 100, 100
+  orig: 100, 100
+  offset: 0, 0
+  index: -1
+StatIcons/Acquire
+  rotate: false
+  xy: 475, 1908
+  size: 100, 100
+  orig: 100, 100
+  offset: 0, 0
+  index: -1
+StatIcons/CityConnection
+  rotate: false
+  xy: 112, 78
+  size: 100, 100
+  orig: 100, 100
+  offset: 0, 0
+  index: -1
+StatIcons/Culture
+  rotate: false
+  xy: 1555, 1944
+  size: 100, 100
+  orig: 100, 100
+  offset: 0, 0
+  index: -1
+StatIcons/Faith
+  rotate: false
+  xy: 1447, 1836
+  size: 100, 100
+  orig: 100, 100
+  offset: 0, 0
+  index: -1
+StatIcons/Food
+  rotate: false
+  xy: 1015, 1728
+  size: 100, 100
+  orig: 100, 100
+  offset: 0, 0
+  index: -1
+StatIcons/Gold
+  rotate: false
+  xy: 1879, 1728
+  size: 100, 100
+  orig: 100, 100
+  offset: 0, 0
+  index: -1
+StatIcons/Happiness
+  rotate: false
+  xy: 298, 1506
+  size: 100, 100
+  orig: 100, 100
+  offset: 0, 0
+  index: -1
+StatIcons/InterceptRange
+  rotate: false
   xy: 710, 292
-=======
-  xy: 710, 176
->>>>>>> bae8bd24
-  size: 50, 50
-  orig: 50, 50
-  offset: 0, 0
-  index: -1
-PolicyIcons/Legalism
-  rotate: false
-<<<<<<< HEAD
-  xy: 710, 234
-=======
-  xy: 710, 118
->>>>>>> bae8bd24
-  size: 50, 50
-  orig: 50, 50
-  offset: 0, 0
-  index: -1
-PolicyIcons/Mandate Of Heaven
-  rotate: false
-  xy: 652, 60
-  size: 50, 50
-  orig: 50, 50
-  offset: 0, 0
-  index: -1
-PolicyIcons/Mercantilism
-  rotate: false
-  xy: 72, 20
-  size: 50, 50
-  orig: 50, 50
-  offset: 0, 0
-  index: -1
-PolicyIcons/Merchant Navy
-  rotate: false
-  xy: 130, 20
-  size: 50, 50
-  orig: 50, 50
-  offset: 0, 0
-  index: -1
-PolicyIcons/Meritocracy
-  rotate: false
-<<<<<<< HEAD
-  xy: 1772, 1346
-=======
-  xy: 1987, 1704
->>>>>>> bae8bd24
-  size: 50, 50
-  orig: 50, 50
-  offset: 0, 0
-  index: -1
-PolicyIcons/Militarism
-  rotate: false
-<<<<<<< HEAD
-  xy: 1830, 1352
-=======
-  xy: 1976, 1646
->>>>>>> bae8bd24
-  size: 50, 50
-  orig: 50, 50
-  offset: 0, 0
-  index: -1
-PolicyIcons/Military Caste
-  rotate: false
-<<<<<<< HEAD
-  xy: 1987, 1704
-=======
-  xy: 1976, 1588
->>>>>>> bae8bd24
-  size: 50, 50
-  orig: 50, 50
-  offset: 0, 0
-  index: -1
-PolicyIcons/Military Tradition
-  rotate: false
-<<<<<<< HEAD
-  xy: 1976, 1646
-=======
-  xy: 1976, 1530
->>>>>>> bae8bd24
-  size: 50, 50
-  orig: 50, 50
-  offset: 0, 0
-  index: -1
-PolicyIcons/Monarchy
-  rotate: false
-<<<<<<< HEAD
-  xy: 1976, 1530
-=======
-  xy: 1918, 1380
->>>>>>> bae8bd24
-  size: 50, 50
-  orig: 50, 50
-  offset: 0, 0
-  index: -1
-PolicyIcons/Nationalism
-  rotate: false
-<<<<<<< HEAD
-  xy: 1976, 1414
-=======
-  xy: 1976, 1356
->>>>>>> bae8bd24
-  size: 50, 50
-  orig: 50, 50
-  offset: 0, 0
-  index: -1
-PolicyIcons/Naval Tradition
-  rotate: false
-<<<<<<< HEAD
-  xy: 1918, 1380
-=======
-  xy: 188, 20
->>>>>>> bae8bd24
-  size: 50, 50
-  orig: 50, 50
-  offset: 0, 0
-  index: -1
-PolicyIcons/Oligarchy
-  rotate: false
-<<<<<<< HEAD
-  xy: 1976, 1356
-=======
-  xy: 246, 44
->>>>>>> bae8bd24
-  size: 50, 50
-  orig: 50, 50
-  offset: 0, 0
-  index: -1
-PolicyIcons/Organized Religion
-  rotate: false
-<<<<<<< HEAD
-  xy: 188, 20
-=======
-  xy: 304, 44
->>>>>>> bae8bd24
-  size: 50, 50
-  orig: 50, 50
-  offset: 0, 0
-  index: -1
-PolicyIcons/Philantropy
-  rotate: false
-<<<<<<< HEAD
-  xy: 246, 44
-=======
-  xy: 362, 44
->>>>>>> bae8bd24
-  size: 50, 50
-  orig: 50, 50
-  offset: 0, 0
-  index: -1
-PolicyIcons/Planned Economy
-  rotate: false
-<<<<<<< HEAD
-  xy: 304, 44
-=======
-  xy: 768, 740
->>>>>>> bae8bd24
-  size: 50, 50
-  orig: 50, 50
-  offset: 0, 0
-  index: -1
-PolicyIcons/Police State
-  rotate: false
-<<<<<<< HEAD
-  xy: 362, 44
-=======
-  xy: 768, 682
->>>>>>> bae8bd24
-  size: 50, 50
-  orig: 50, 50
-  offset: 0, 0
-  index: -1
-PolicyIcons/Populism
-  rotate: false
-<<<<<<< HEAD
-  xy: 768, 740
-=======
-  xy: 768, 624
->>>>>>> bae8bd24
-  size: 50, 50
-  orig: 50, 50
-  offset: 0, 0
-  index: -1
-PolicyIcons/Professional Army
-  rotate: false
-<<<<<<< HEAD
-  xy: 768, 624
-=======
-  xy: 768, 508
->>>>>>> bae8bd24
-  size: 50, 50
-  orig: 50, 50
-  offset: 0, 0
-  index: -1
-PolicyIcons/Protectionism
-  rotate: false
-<<<<<<< HEAD
-  xy: 768, 566
-=======
-  xy: 768, 450
->>>>>>> bae8bd24
-  size: 50, 50
-  orig: 50, 50
-  offset: 0, 0
-  index: -1
-PolicyIcons/Reformation
-  rotate: false
-<<<<<<< HEAD
+  size: 50, 50
+  orig: 50, 50
+  offset: 0, 0
+  index: -1
+StatIcons/Malcontent
+  rotate: false
+  xy: 220, 426
+  size: 100, 100
+  orig: 100, 100
+  offset: 0, 0
+  index: -1
+StatIcons/Population
+  rotate: false
+  xy: 436, 72
+  size: 100, 100
+  orig: 100, 100
+  offset: 0, 0
+  index: -1
+StatIcons/Production
+  rotate: false
+  xy: 622, 1512
+  size: 100, 100
+  orig: 100, 100
+  offset: 0, 0
+  index: -1
+StatIcons/Range
+  rotate: false
   xy: 768, 392
-=======
-  xy: 768, 276
->>>>>>> bae8bd24
-  size: 50, 50
-  orig: 50, 50
-  offset: 0, 0
-  index: -1
-PolicyIcons/Representation
-  rotate: false
-<<<<<<< HEAD
-  xy: 768, 276
-=======
-  xy: 768, 160
->>>>>>> bae8bd24
-  size: 50, 50
-  orig: 50, 50
-  offset: 0, 0
-  index: -1
-PolicyIcons/Republic
-  rotate: false
-<<<<<<< HEAD
-  xy: 768, 218
-=======
-  xy: 768, 102
->>>>>>> bae8bd24
-  size: 50, 50
-  orig: 50, 50
-  offset: 0, 0
-  index: -1
-PolicyIcons/Scholasticism
-  rotate: false
-<<<<<<< HEAD
-  xy: 768, 160
-=======
-  xy: 826, 740
->>>>>>> bae8bd24
-  size: 50, 50
-  orig: 50, 50
-  offset: 0, 0
-  index: -1
-PolicyIcons/Scientific Revolution
-  rotate: false
-<<<<<<< HEAD
-  xy: 826, 740
-=======
-  xy: 826, 624
->>>>>>> bae8bd24
-  size: 50, 50
-  orig: 50, 50
-  offset: 0, 0
-  index: -1
-PolicyIcons/Secularism
-  rotate: false
-<<<<<<< HEAD
-  xy: 826, 624
-=======
-  xy: 826, 508
->>>>>>> bae8bd24
-  size: 50, 50
-  orig: 50, 50
-  offset: 0, 0
-  index: -1
-PolicyIcons/Socialism
-  rotate: false
-<<<<<<< HEAD
-  xy: 826, 450
-=======
-  xy: 826, 334
->>>>>>> bae8bd24
-  size: 50, 50
-  orig: 50, 50
-  offset: 0, 0
-  index: -1
-PolicyIcons/Sovereignty
-  rotate: false
-<<<<<<< HEAD
-  xy: 826, 334
-=======
-  xy: 826, 218
->>>>>>> bae8bd24
-  size: 50, 50
-  orig: 50, 50
-  offset: 0, 0
-  index: -1
-PolicyIcons/Theocracy
-  rotate: false
-<<<<<<< HEAD
-  xy: 826, 102
-=======
-  xy: 826, 44
->>>>>>> bae8bd24
-  size: 50, 50
-  orig: 50, 50
-  offset: 0, 0
-  index: -1
-PolicyIcons/Total War
-  rotate: false
-<<<<<<< HEAD
-  xy: 768, 44
-=======
-  xy: 1772, 1346
->>>>>>> bae8bd24
-  size: 50, 50
-  orig: 50, 50
-  offset: 0, 0
-  index: -1
-PolicyIcons/Trade Unions
-  rotate: false
-<<<<<<< HEAD
-  xy: 826, 44
-=======
-  xy: 1830, 1346
->>>>>>> bae8bd24
-  size: 50, 50
-  orig: 50, 50
-  offset: 0, 0
-  index: -1
-PolicyIcons/United Front
-  rotate: false
-  xy: 478, 14
-  size: 50, 50
-  orig: 50, 50
-  offset: 0, 0
-  index: -1
-PolicyIcons/Universal Suffrage
-  rotate: false
-  xy: 536, 14
-  size: 50, 50
-  orig: 50, 50
-  offset: 0, 0
-  index: -1
-PolicyIcons/Warrior Code
-  rotate: false
-<<<<<<< HEAD
-  xy: 984, 1014
-=======
-  xy: 1772, 1288
->>>>>>> bae8bd24
-  size: 50, 50
-  orig: 50, 50
-  offset: 0, 0
-  index: -1
-ReligionIcons/Buddhism
-  rotate: false
-  xy: 190, 1452
-  size: 100, 100
-  orig: 100, 100
-  offset: 0, 0
-  index: -1
-ReligionIcons/Christianity
-  rotate: false
-<<<<<<< HEAD
-  xy: 112, 834
-=======
-  xy: 112, 726
->>>>>>> bae8bd24
-  size: 100, 100
-  orig: 100, 100
-  offset: 0, 0
-  index: -1
-ReligionIcons/Confucianism
-  rotate: false
-<<<<<<< HEAD
-  xy: 907, 1944
-=======
-  xy: 1015, 1944
->>>>>>> bae8bd24
-  size: 100, 100
-  orig: 100, 100
-  offset: 0, 0
-  index: -1
-ReligionIcons/Enhancer
-  rotate: false
-<<<<<<< HEAD
-  xy: 1123, 1836
-=======
-  xy: 1231, 1836
->>>>>>> bae8bd24
-  size: 100, 100
-  orig: 100, 100
-  offset: 0, 0
-  index: -1
-ReligionIcons/Follower
-  rotate: false
-<<<<<<< HEAD
+  size: 50, 50
+  orig: 50, 50
+  offset: 0, 0
+  index: -1
+StatIcons/RangedStrength
+  rotate: false
+  xy: 768, 334
+  size: 50, 50
+  orig: 50, 50
+  offset: 0, 0
+  index: -1
+StatIcons/ReligiousStrength
+  rotate: false
+  xy: 946, 1620
+  size: 100, 100
+  orig: 100, 100
+  offset: 0, 0
+  index: -1
+StatIcons/Resistance
+  rotate: false
+  xy: 946, 1512
+  size: 100, 100
+  orig: 100, 100
+  offset: 0, 0
+  index: -1
+StatIcons/Science
+  rotate: false
+  xy: 1162, 1512
+  size: 100, 100
+  orig: 100, 100
+  offset: 0, 0
+  index: -1
+StatIcons/Specialist
+  rotate: false
+  xy: 1702, 1512
+  size: 100, 100
+  orig: 100, 100
+  offset: 0, 0
+  index: -1
+StatIcons/Strength
+  rotate: false
+  xy: 826, 160
+  size: 50, 50
+  orig: 50, 50
+  offset: 0, 0
+  index: -1
+TileSets/Default/AtollOverlay
+  rotate: false
+  xy: 4, 726
+  size: 100, 100
+  orig: 100, 100
+  offset: 0, 0
+  index: -1
+TileSets/Default/CityOverlay
+  rotate: false
+  xy: 583, 1908
+  size: 100, 100
+  orig: 100, 100
+  offset: 0, 0
+  index: -1
+TileSets/Default/FalloutOverlay
+  rotate: false
+  xy: 1555, 1836
+  size: 100, 100
+  orig: 100, 100
+  offset: 0, 0
+  index: -1
+TileSets/Default/Flood plainsOverlay
+  rotate: false
   xy: 799, 1728
-=======
-  xy: 907, 1728
->>>>>>> bae8bd24
-  size: 100, 100
-  orig: 100, 100
-  offset: 0, 0
-  index: -1
-ReligionIcons/Founder
-  rotate: false
-<<<<<<< HEAD
-  xy: 1231, 1728
-=======
-  xy: 1339, 1728
->>>>>>> bae8bd24
-  size: 100, 100
-  orig: 100, 100
-  offset: 0, 0
-  index: -1
-ReligionIcons/Hinduism
-  rotate: false
-<<<<<<< HEAD
+  size: 100, 100
+  orig: 100, 100
+  offset: 0, 0
+  index: -1
+TileSets/Default/ForestOverlay
+  rotate: false
+  xy: 1123, 1728
+  size: 100, 100
+  orig: 100, 100
+  offset: 0, 0
+  index: -1
+TileSets/Default/HillOverlay
+  rotate: false
   xy: 298, 1398
-=======
-  xy: 393, 1614
->>>>>>> bae8bd24
-  size: 100, 100
-  orig: 100, 100
-  offset: 0, 0
-  index: -1
-ReligionIcons/Islam
-  rotate: false
-<<<<<<< HEAD
-  xy: 328, 1290
-=======
-  xy: 220, 1074
->>>>>>> bae8bd24
-  size: 100, 100
-  orig: 100, 100
-  offset: 0, 0
-  index: -1
-ReligionIcons/Judaism
-  rotate: false
-<<<<<<< HEAD
-  xy: 328, 1074
-=======
-  xy: 220, 858
->>>>>>> bae8bd24
-  size: 100, 100
-  orig: 100, 100
-  offset: 0, 0
-  index: -1
-ReligionIcons/Pantheon
-  rotate: false
-<<<<<<< HEAD
-  xy: 544, 1260
-=======
-  xy: 544, 1152
->>>>>>> bae8bd24
-  size: 100, 100
-  orig: 100, 100
-  offset: 0, 0
-  index: -1
-ReligionIcons/Religion
-  rotate: false
-<<<<<<< HEAD
+  size: 100, 100
+  orig: 100, 100
+  offset: 0, 0
+  index: -1
+TileSets/Default/IceOverlay
+  rotate: false
+  xy: 501, 1692
+  size: 100, 100
+  orig: 100, 100
+  offset: 0, 0
+  index: -1
+TileSets/Default/JungleOverlay
+  rotate: false
+  xy: 328, 966
+  size: 100, 100
+  orig: 100, 100
+  offset: 0, 0
+  index: -1
+TileSets/Default/LakesOverlay
+  rotate: false
+  xy: 328, 858
+  size: 100, 100
+  orig: 100, 100
+  offset: 0, 0
+  index: -1
+TileSets/Default/MarshOverlay
+  rotate: false
+  xy: 328, 318
+  size: 100, 100
+  orig: 100, 100
+  offset: 0, 0
+  index: -1
+TileSets/Default/MountainOverlay
+  rotate: false
+  xy: 436, 828
+  size: 100, 100
+  orig: 100, 100
+  offset: 0, 0
+  index: -1
+TileSets/Default/NaturalWonderOverlay
+  rotate: false
+  xy: 436, 612
+  size: 100, 100
+  orig: 100, 100
+  offset: 0, 0
+  index: -1
+TileSets/Default/OasisOverlay
+  rotate: false
+  xy: 436, 396
+  size: 100, 100
+  orig: 100, 100
+  offset: 0, 0
+  index: -1
+TileSets/Default/Railroad
+  rotate: false
   xy: 730, 1404
-=======
-  xy: 838, 1512
->>>>>>> bae8bd24
-  size: 100, 100
-  orig: 100, 100
-  offset: 0, 0
-  index: -1
-OtherIcons/Religious
-  rotate: false
-<<<<<<< HEAD
+  size: 100, 100
+  orig: 100, 100
+  offset: 0, 0
+  index: -1
+ImprovementIcons/Railroad
+  rotate: false
   xy: 730, 1404
-=======
-  xy: 838, 1512
->>>>>>> bae8bd24
-  size: 100, 100
-  orig: 100, 100
-  offset: 0, 0
-  index: -1
-ReligionIcons/Shinto
-  rotate: false
-<<<<<<< HEAD
-  xy: 1270, 1404
-=======
-  xy: 1378, 1512
->>>>>>> bae8bd24
-  size: 100, 100
-  orig: 100, 100
-  offset: 0, 0
-  index: -1
-ReligionIcons/Sikhism
-  rotate: false
-<<<<<<< HEAD
-  xy: 1486, 1620
-=======
-  xy: 1378, 1404
->>>>>>> bae8bd24
-  size: 100, 100
-  orig: 100, 100
-  offset: 0, 0
-  index: -1
-ReligionIcons/Taoism
-  rotate: false
-<<<<<<< HEAD
-  xy: 760, 1296
-=======
-  xy: 652, 1080
->>>>>>> bae8bd24
-  size: 100, 100
-  orig: 100, 100
-  offset: 0, 0
-  index: -1
-ReligionIcons/Tengriism
-  rotate: false
-<<<<<<< HEAD
-  xy: 652, 1080
-=======
-  xy: 760, 1188
->>>>>>> bae8bd24
-  size: 100, 100
-  orig: 100, 100
-  offset: 0, 0
-  index: -1
-ReligionIcons/Zoroastrianism
-  rotate: false
-  xy: 652, 756
-  size: 100, 100
-  orig: 100, 100
-  offset: 0, 0
-  index: -1
-ResourceIcons/Aluminum
-  rotate: false
-  xy: 4, 1158
-  size: 100, 100
-  orig: 100, 100
-  offset: 0, 0
-  index: -1
-ResourceIcons/Bananas
-  rotate: false
-  xy: 4, 294
-  size: 100, 100
-  orig: 100, 100
-  offset: 0, 0
-  index: -1
-ResourceIcons/Cattle
-  rotate: false
-  xy: 112, 1050
-  size: 100, 100
-  orig: 100, 100
-  offset: 0, 0
-  index: -1
-ResourceIcons/Citrus
-  rotate: false
-<<<<<<< HEAD
-  xy: 112, 510
-=======
-  xy: 112, 402
->>>>>>> bae8bd24
-  size: 100, 100
-  orig: 100, 100
-  offset: 0, 0
-  index: -1
-ResourceIcons/Coal
-  rotate: false
-<<<<<<< HEAD
-  xy: 799, 1944
-=======
-  xy: 907, 1944
->>>>>>> bae8bd24
-  size: 100, 100
-  orig: 100, 100
-  offset: 0, 0
-  index: -1
-ResourceIcons/Copper
-  rotate: false
-<<<<<<< HEAD
-  xy: 1015, 1944
-=======
-  xy: 1123, 1944
->>>>>>> bae8bd24
-  size: 100, 100
-  orig: 100, 100
-  offset: 0, 0
-  index: -1
-ResourceIcons/Cotton
-  rotate: false
-<<<<<<< HEAD
-  xy: 1123, 1944
-=======
-  xy: 1231, 1944
->>>>>>> bae8bd24
-  size: 100, 100
-  orig: 100, 100
-  offset: 0, 0
-  index: -1
-ResourceIcons/Crab
-  rotate: false
-<<<<<<< HEAD
-  xy: 1231, 1944
-=======
-  xy: 1339, 1944
->>>>>>> bae8bd24
-  size: 100, 100
-  orig: 100, 100
-  offset: 0, 0
-  index: -1
-ResourceIcons/Deer
-  rotate: false
-<<<<<<< HEAD
-  xy: 1771, 1944
-=======
-  xy: 1879, 1944
->>>>>>> bae8bd24
-  size: 100, 100
-  orig: 100, 100
-  offset: 0, 0
-  index: -1
-ResourceIcons/Dyes
-  rotate: false
-<<<<<<< HEAD
-  xy: 799, 1836
-=======
-  xy: 907, 1836
->>>>>>> bae8bd24
-  size: 100, 100
-  orig: 100, 100
-  offset: 0, 0
-  index: -1
-ResourceIcons/Fish
-  rotate: false
-<<<<<<< HEAD
-  xy: 1771, 1836
-=======
-  xy: 1879, 1836
->>>>>>> bae8bd24
-  size: 100, 100
-  orig: 100, 100
-  offset: 0, 0
-  index: -1
-ResourceIcons/Furs
-  rotate: false
-<<<<<<< HEAD
-  xy: 1447, 1728
-=======
-  xy: 1555, 1728
->>>>>>> bae8bd24
-  size: 100, 100
-  orig: 100, 100
-  offset: 0, 0
-  index: -1
-ResourceIcons/Gems
-  rotate: false
-<<<<<<< HEAD
-  xy: 1555, 1728
-=======
-  xy: 1663, 1728
->>>>>>> bae8bd24
-  size: 100, 100
-  orig: 100, 100
-  offset: 0, 0
-  index: -1
-ResourceIcons/Gold Ore
-  rotate: false
-<<<<<<< HEAD
-  xy: 1879, 1728
-=======
-  xy: 289, 1722
->>>>>>> bae8bd24
-  size: 100, 100
-  orig: 100, 100
-  offset: 0, 0
-  index: -1
-ResourceIcons/Horses
-  rotate: false
-<<<<<<< HEAD
-  xy: 406, 1506
-=======
-  xy: 406, 1398
->>>>>>> bae8bd24
-  size: 100, 100
-  orig: 100, 100
-  offset: 0, 0
-  index: -1
-ResourceIcons/Incense
-  rotate: false
-<<<<<<< HEAD
-  xy: 514, 1476
-=======
-  xy: 514, 1368
->>>>>>> bae8bd24
-  size: 100, 100
-  orig: 100, 100
-  offset: 0, 0
-  index: -1
-ResourceIcons/Iron
-  rotate: false
-<<<<<<< HEAD
-  xy: 220, 1290
-=======
-  xy: 220, 1182
->>>>>>> bae8bd24
-  size: 100, 100
-  orig: 100, 100
-  offset: 0, 0
-  index: -1
-ResourceIcons/Ivory
-  rotate: false
-<<<<<<< HEAD
-  xy: 220, 1074
-=======
-  xy: 328, 1182
->>>>>>> bae8bd24
-  size: 100, 100
-  orig: 100, 100
-  offset: 0, 0
-  index: -1
-ResourceIcons/Jewelry
-  rotate: false
-<<<<<<< HEAD
-  xy: 220, 966
-=======
-  xy: 328, 1074
->>>>>>> bae8bd24
-  size: 100, 100
-  orig: 100, 100
-  offset: 0, 0
-  index: -1
-ResourceIcons/Marble
-  rotate: false
-<<<<<<< HEAD
-  xy: 220, 318
-=======
-  xy: 328, 426
->>>>>>> bae8bd24
-  size: 100, 100
-  orig: 100, 100
-  offset: 0, 0
-  index: -1
-ResourceIcons/Oil
-  rotate: false
-<<<<<<< HEAD
-  xy: 436, 396
-=======
-  xy: 436, 288
->>>>>>> bae8bd24
-  size: 100, 100
-  orig: 100, 100
-  offset: 0, 0
-  index: -1
-ResourceIcons/Pearls
-  rotate: false
-<<<<<<< HEAD
-  xy: 544, 1044
-=======
-  xy: 544, 936
->>>>>>> bae8bd24
-  size: 100, 100
-  orig: 100, 100
-  offset: 0, 0
-  index: -1
-ResourceIcons/Porcelain
-  rotate: false
-<<<<<<< HEAD
-  xy: 436, 72
-=======
-  xy: 544, 72
->>>>>>> bae8bd24
-  size: 100, 100
-  orig: 100, 100
-  offset: 0, 0
-  index: -1
-ResourceIcons/Salt
-  rotate: false
-<<<<<<< HEAD
-  xy: 1162, 1620
-=======
-  xy: 1054, 1404
->>>>>>> bae8bd24
-  size: 100, 100
-  orig: 100, 100
-  offset: 0, 0
-  index: -1
-ResourceIcons/Sheep
-  rotate: false
-<<<<<<< HEAD
-  xy: 1270, 1512
-=======
-  xy: 1378, 1620
->>>>>>> bae8bd24
-  size: 100, 100
-  orig: 100, 100
-  offset: 0, 0
-  index: -1
-ResourceIcons/Silk
-  rotate: false
-<<<<<<< HEAD
-  xy: 1378, 1404
-=======
-  xy: 1486, 1512
->>>>>>> bae8bd24
-  size: 100, 100
-  orig: 100, 100
-  offset: 0, 0
-  index: -1
-ResourceIcons/Silver
-  rotate: false
-<<<<<<< HEAD
-  xy: 1486, 1512
-=======
-  xy: 1594, 1620
->>>>>>> bae8bd24
-  size: 100, 100
-  orig: 100, 100
-  offset: 0, 0
-  index: -1
-ResourceIcons/Spices
-  rotate: false
-<<<<<<< HEAD
-  xy: 1702, 1512
-=======
-  xy: 1810, 1620
->>>>>>> bae8bd24
-  size: 100, 100
-  orig: 100, 100
-  offset: 0, 0
-  index: -1
-ResourceIcons/Stone
-  rotate: false
-<<<<<<< HEAD
-  xy: 1702, 1404
-=======
-  xy: 1810, 1512
->>>>>>> bae8bd24
-  size: 100, 100
-  orig: 100, 100
-  offset: 0, 0
-  index: -1
-ResourceIcons/Sugar
-  rotate: false
-<<<<<<< HEAD
-  xy: 1810, 1410
-=======
-  xy: 652, 1296
->>>>>>> bae8bd24
-  size: 100, 100
-  orig: 100, 100
-  offset: 0, 0
-  index: -1
-ResourceIcons/Truffles
-  rotate: false
-<<<<<<< HEAD
-  xy: 976, 1296
-=======
-  xy: 652, 864
->>>>>>> bae8bd24
-  size: 100, 100
-  orig: 100, 100
-  offset: 0, 0
-  index: -1
-ResourceIcons/Uranium
-  rotate: false
-<<<<<<< HEAD
-  xy: 652, 864
-=======
-  xy: 760, 972
->>>>>>> bae8bd24
-  size: 100, 100
-  orig: 100, 100
-  offset: 0, 0
-  index: -1
-ResourceIcons/Whales
-  rotate: false
-<<<<<<< HEAD
-  xy: 760, 972
-=======
-  xy: 868, 1080
->>>>>>> bae8bd24
-  size: 100, 100
-  orig: 100, 100
-  offset: 0, 0
-  index: -1
-ResourceIcons/Wheat
-  rotate: false
-<<<<<<< HEAD
-  xy: 868, 1080
-=======
-  xy: 976, 1188
->>>>>>> bae8bd24
-  size: 100, 100
-  orig: 100, 100
-  offset: 0, 0
-  index: -1
-ResourceIcons/Wine
-  rotate: false
-<<<<<<< HEAD
-  xy: 976, 1188
-=======
-  xy: 1084, 1296
->>>>>>> bae8bd24
-  size: 100, 100
-  orig: 100, 100
-  offset: 0, 0
-  index: -1
-StatIcons/Acquire
-  rotate: false
-  xy: 475, 1908
-  size: 100, 100
-  orig: 100, 100
-  offset: 0, 0
-  index: -1
-StatIcons/CityConnection
-  rotate: false
-<<<<<<< HEAD
-  xy: 112, 186
-=======
-  xy: 112, 78
->>>>>>> bae8bd24
-  size: 100, 100
-  orig: 100, 100
-  offset: 0, 0
-  index: -1
-StatIcons/Culture
-  rotate: false
-<<<<<<< HEAD
-  xy: 1447, 1944
-=======
-  xy: 1555, 1944
->>>>>>> bae8bd24
-  size: 100, 100
-  orig: 100, 100
-  offset: 0, 0
-  index: -1
-StatIcons/Faith
-  rotate: false
-<<<<<<< HEAD
-  xy: 1339, 1836
-=======
-  xy: 1447, 1836
->>>>>>> bae8bd24
-  size: 100, 100
-  orig: 100, 100
-  offset: 0, 0
-  index: -1
-StatIcons/Food
-  rotate: false
-<<<<<<< HEAD
-  xy: 907, 1728
-=======
-  xy: 1015, 1728
->>>>>>> bae8bd24
-  size: 100, 100
-  orig: 100, 100
-  offset: 0, 0
-  index: -1
-StatIcons/Gold
-  rotate: false
-<<<<<<< HEAD
-  xy: 1771, 1728
-=======
-  xy: 1879, 1728
->>>>>>> bae8bd24
-  size: 100, 100
-  orig: 100, 100
-  offset: 0, 0
-  index: -1
-StatIcons/Happiness
-  rotate: false
-<<<<<<< HEAD
-  xy: 285, 1614
-=======
-  xy: 298, 1506
->>>>>>> bae8bd24
-  size: 100, 100
-  orig: 100, 100
-  offset: 0, 0
-  index: -1
-StatIcons/InterceptRange
-  rotate: false
-<<<<<<< HEAD
-  xy: 710, 408
-=======
-  xy: 710, 292
->>>>>>> bae8bd24
-  size: 50, 50
-  orig: 50, 50
-  offset: 0, 0
-  index: -1
-StatIcons/Malcontent
-  rotate: false
-<<<<<<< HEAD
-  xy: 328, 642
-=======
-  xy: 220, 426
->>>>>>> bae8bd24
-  size: 100, 100
-  orig: 100, 100
-  offset: 0, 0
-  index: -1
-StatIcons/Population
-  rotate: false
-<<<<<<< HEAD
-  xy: 544, 180
-=======
-  xy: 436, 72
->>>>>>> bae8bd24
-  size: 100, 100
-  orig: 100, 100
-  offset: 0, 0
-  index: -1
-StatIcons/Production
-  rotate: false
-<<<<<<< HEAD
-  xy: 622, 1620
-=======
-  xy: 622, 1512
->>>>>>> bae8bd24
-  size: 100, 100
-  orig: 100, 100
-  offset: 0, 0
-  index: -1
-StatIcons/Range
-  rotate: false
-<<<<<<< HEAD
-  xy: 768, 508
-=======
-  xy: 768, 392
->>>>>>> bae8bd24
-  size: 50, 50
-  orig: 50, 50
-  offset: 0, 0
-  index: -1
-StatIcons/RangedStrength
-  rotate: false
-<<<<<<< HEAD
-  xy: 768, 450
-=======
-  xy: 768, 334
->>>>>>> bae8bd24
-  size: 50, 50
-  orig: 50, 50
-  offset: 0, 0
-  index: -1
-StatIcons/ReligiousStrength
-  rotate: false
-<<<<<<< HEAD
-  xy: 838, 1512
-=======
-  xy: 946, 1620
->>>>>>> bae8bd24
-  size: 100, 100
-  orig: 100, 100
-  offset: 0, 0
-  index: -1
-StatIcons/Resistance
-  rotate: false
-<<<<<<< HEAD
-  xy: 838, 1404
-=======
-  xy: 946, 1512
->>>>>>> bae8bd24
-  size: 100, 100
-  orig: 100, 100
-  offset: 0, 0
-  index: -1
-StatIcons/Science
-  rotate: false
-<<<<<<< HEAD
-  xy: 1054, 1404
-=======
-  xy: 1162, 1512
->>>>>>> bae8bd24
-  size: 100, 100
-  orig: 100, 100
-  offset: 0, 0
-  index: -1
-StatIcons/Specialist
-  rotate: false
-<<<<<<< HEAD
-  xy: 1594, 1404
-=======
-  xy: 1702, 1512
->>>>>>> bae8bd24
-  size: 100, 100
-  orig: 100, 100
-  offset: 0, 0
-  index: -1
-StatIcons/Strength
-  rotate: false
-<<<<<<< HEAD
-  xy: 826, 276
-=======
-  xy: 826, 160
->>>>>>> bae8bd24
-  size: 50, 50
-  orig: 50, 50
-  offset: 0, 0
-  index: -1
-TileSets/Default/AtollOverlay
-  rotate: false
-  xy: 4, 726
-  size: 100, 100
-  orig: 100, 100
-  offset: 0, 0
-  index: -1
-TileSets/Default/CityOverlay
-  rotate: false
-<<<<<<< HEAD
-  xy: 112, 78
-=======
-  xy: 583, 1908
->>>>>>> bae8bd24
-  size: 100, 100
-  orig: 100, 100
-  offset: 0, 0
-  index: -1
-TileSets/Default/FalloutOverlay
-  rotate: false
-<<<<<<< HEAD
-  xy: 1447, 1836
-=======
-  xy: 1555, 1836
->>>>>>> bae8bd24
-  size: 100, 100
-  orig: 100, 100
-  offset: 0, 0
-  index: -1
-TileSets/Default/Flood plainsOverlay
-  rotate: false
-<<<<<<< HEAD
-  xy: 691, 1728
-=======
-  xy: 799, 1728
->>>>>>> bae8bd24
-  size: 100, 100
-  orig: 100, 100
-  offset: 0, 0
-  index: -1
-TileSets/Default/ForestOverlay
-  rotate: false
-<<<<<<< HEAD
-  xy: 1015, 1728
-=======
-  xy: 1123, 1728
->>>>>>> bae8bd24
-  size: 100, 100
-  orig: 100, 100
-  offset: 0, 0
-  index: -1
-TileSets/Default/HillOverlay
-  rotate: false
-<<<<<<< HEAD
-  xy: 298, 1506
-=======
-  xy: 298, 1398
->>>>>>> bae8bd24
-  size: 100, 100
-  orig: 100, 100
-  offset: 0, 0
-  index: -1
-TileSets/Default/IceOverlay
-  rotate: false
-<<<<<<< HEAD
-  xy: 406, 1398
-=======
-  xy: 501, 1692
->>>>>>> bae8bd24
-  size: 100, 100
-  orig: 100, 100
-  offset: 0, 0
-  index: -1
-TileSets/Default/JungleOverlay
-  rotate: false
-<<<<<<< HEAD
-  xy: 220, 858
-=======
-  xy: 328, 966
->>>>>>> bae8bd24
-  size: 100, 100
-  orig: 100, 100
-  offset: 0, 0
-  index: -1
-TileSets/Default/LakesOverlay
-  rotate: false
-<<<<<<< HEAD
-  xy: 220, 750
-=======
-  xy: 328, 858
->>>>>>> bae8bd24
-  size: 100, 100
-  orig: 100, 100
-  offset: 0, 0
-  index: -1
-TileSets/Default/MarshOverlay
-  rotate: false
-<<<<<<< HEAD
-  xy: 220, 210
-=======
-  xy: 328, 318
->>>>>>> bae8bd24
-  size: 100, 100
-  orig: 100, 100
-  offset: 0, 0
-  index: -1
-TileSets/Default/MountainOverlay
-  rotate: false
-<<<<<<< HEAD
-  xy: 436, 936
-=======
-  xy: 436, 828
->>>>>>> bae8bd24
-  size: 100, 100
-  orig: 100, 100
-  offset: 0, 0
-  index: -1
-TileSets/Default/NaturalWonderOverlay
-  rotate: false
-<<<<<<< HEAD
-  xy: 436, 720
-=======
-  xy: 436, 612
->>>>>>> bae8bd24
-  size: 100, 100
-  orig: 100, 100
-  offset: 0, 0
-  index: -1
-TileSets/Default/OasisOverlay
-  rotate: false
-<<<<<<< HEAD
-  xy: 436, 504
-=======
-  xy: 436, 396
->>>>>>> bae8bd24
-  size: 100, 100
-  orig: 100, 100
-  offset: 0, 0
-  index: -1
-TileSets/Default/Railroad
-  rotate: false
-<<<<<<< HEAD
-  xy: 838, 1620
-=======
-  xy: 730, 1404
->>>>>>> bae8bd24
-  size: 100, 100
-  orig: 100, 100
-  offset: 0, 0
-  index: -1
-ImprovementIcons/Railroad
-  rotate: false
-<<<<<<< HEAD
-  xy: 838, 1620
-=======
-  xy: 730, 1404
->>>>>>> bae8bd24
   size: 100, 100
   orig: 100, 100
   offset: 0, 0
@@ -2625,33 +1798,21 @@
   index: -1
 TileSets/Default/Tiles/River-Bottom
   rotate: false
-<<<<<<< HEAD
-  xy: 2000, 1068
-=======
   xy: 964, 469
->>>>>>> bae8bd24
   size: 32, 28
   orig: 32, 28
   offset: 0, 0
   index: -1
 TileSets/Default/Tiles/River-BottomLeft
   rotate: false
-<<<<<<< HEAD
-  xy: 2000, 996
-=======
   xy: 964, 397
->>>>>>> bae8bd24
   size: 32, 28
   orig: 32, 28
   offset: 0, 0
   index: -1
 TileSets/Default/Tiles/River-BottomRight
   rotate: false
-<<<<<<< HEAD
-  xy: 2000, 960
-=======
   xy: 964, 325
->>>>>>> bae8bd24
   size: 32, 28
   orig: 32, 28
   offset: 0, 0
@@ -2686,22 +1847,14 @@
   index: -1
 TileSets/FantasyHex/Tiles/Academy
   rotate: false
-<<<<<<< HEAD
-  xy: 1084, 1194
-=======
   xy: 868, 978
->>>>>>> bae8bd24
   size: 32, 36
   orig: 32, 36
   offset: 0, 0
   index: -1
 TileSets/FantasyHex/Tiles/Academy-Snow
   rotate: false
-<<<<<<< HEAD
-  xy: 1192, 1303
-=======
   xy: 976, 1087
->>>>>>> bae8bd24
   size: 32, 35
   orig: 32, 35
   offset: 0, 0
@@ -2715,11 +1868,7 @@
   index: -1
 TileSets/FantasyHex/Tiles/Ancient ruins
   rotate: false
-<<<<<<< HEAD
-  xy: 652, 24
-=======
   xy: 397, 1736
->>>>>>> bae8bd24
   size: 32, 28
   orig: 32, 28
   offset: 0, 0
@@ -2733,2112 +1882,1344 @@
   index: -1
 TileSets/FantasyHex/Tiles/Ancient ruins-Sand
   rotate: false
-<<<<<<< HEAD
-  xy: 1124, 1202
-=======
   xy: 1192, 1310
->>>>>>> bae8bd24
   size: 32, 28
   orig: 32, 28
   offset: 0, 0
   index: -1
 TileSets/FantasyHex/Tiles/Ancient ruins-Snow
   rotate: false
-<<<<<<< HEAD
-  xy: 1232, 1310
-=======
   xy: 908, 986
->>>>>>> bae8bd24
   size: 32, 28
   orig: 32, 28
   offset: 0, 0
   index: -1
 TileSets/FantasyHex/Tiles/Ancient ruins2
   rotate: false
-<<<<<<< HEAD
-  xy: 868, 986
-=======
   xy: 652, 24
->>>>>>> bae8bd24
   size: 32, 28
   orig: 32, 28
   offset: 0, 0
   index: -1
 TileSets/FantasyHex/Tiles/Atoll
   rotate: false
-<<<<<<< HEAD
-  xy: 366, 8
-=======
   xy: 1272, 1310
->>>>>>> bae8bd24
   size: 32, 28
   orig: 32, 28
   offset: 0, 0
   index: -1
 TileSets/FantasyHex/Tiles/Bananas
   rotate: false
-<<<<<<< HEAD
-  xy: 1432, 1310
-=======
   xy: 1352, 1310
->>>>>>> bae8bd24
   size: 32, 28
   orig: 32, 28
   offset: 0, 0
   index: -1
 TileSets/FantasyHex/Tiles/Barbarian encampment
   rotate: false
-<<<<<<< HEAD
-  xy: 1472, 1310
-=======
   xy: 1392, 1310
->>>>>>> bae8bd24
   size: 32, 28
   orig: 32, 28
   offset: 0, 0
   index: -1
 TileSets/FantasyHex/Tiles/Barbarian encampment-Snow
   rotate: false
-<<<<<<< HEAD
-  xy: 1512, 1309
-=======
   xy: 1432, 1309
->>>>>>> bae8bd24
   size: 32, 29
   orig: 32, 29
   offset: 0, 0
   index: -1
 TileSets/FantasyHex/Tiles/Barringer Crater
   rotate: false
-<<<<<<< HEAD
-  xy: 1552, 1310
-=======
   xy: 1472, 1310
->>>>>>> bae8bd24
   size: 32, 28
   orig: 32, 28
   offset: 0, 0
   index: -1
 TileSets/FantasyHex/Tiles/Bison
   rotate: false
-<<<<<<< HEAD
-  xy: 1792, 1310
-=======
   xy: 1888, 1286
->>>>>>> bae8bd24
   size: 32, 28
   orig: 32, 28
   offset: 0, 0
   index: -1
 TileSets/FantasyHex/Tiles/Bison+Camp
   rotate: false
-<<<<<<< HEAD
-  xy: 1164, 1202
-=======
   xy: 948, 986
->>>>>>> bae8bd24
   size: 32, 28
   orig: 32, 28
   offset: 0, 0
   index: -1
 TileSets/FantasyHex/Tiles/Cattle
   rotate: false
-<<<<<<< HEAD
-  xy: 916, 878
-=======
   xy: 956, 914
->>>>>>> bae8bd24
   size: 32, 28
   orig: 32, 28
   offset: 0, 0
   index: -1
 TileSets/FantasyHex/Tiles/Cattle+Pasture
   rotate: false
-<<<<<<< HEAD
-  xy: 916, 838
-=======
   xy: 956, 874
->>>>>>> bae8bd24
   size: 32, 32
   orig: 32, 32
   offset: 0, 0
   index: -1
 TileSets/FantasyHex/Tiles/Cerro de Potosi
   rotate: false
-<<<<<<< HEAD
-  xy: 884, 764
-=======
   xy: 1200, 1274
->>>>>>> bae8bd24
   size: 32, 28
   orig: 32, 28
   offset: 0, 0
   index: -1
 TileSets/FantasyHex/Tiles/Citadel
   rotate: false
-<<<<<<< HEAD
-  xy: 884, 649
-=======
   xy: 1280, 1267
->>>>>>> bae8bd24
   size: 32, 35
   orig: 32, 35
   offset: 0, 0
   index: -1
 TileSets/FantasyHex/Tiles/Citadel-Snow
   rotate: false
-<<<<<<< HEAD
-  xy: 884, 611
-=======
   xy: 1240, 1236
->>>>>>> bae8bd24
   size: 32, 30
   orig: 32, 30
   offset: 0, 0
   index: -1
 TileSets/FantasyHex/Tiles/Citrus
   rotate: false
-<<<<<<< HEAD
-  xy: 884, 575
-=======
   xy: 1320, 1274
->>>>>>> bae8bd24
   size: 32, 28
   orig: 32, 28
   offset: 0, 0
   index: -1
 TileSets/FantasyHex/Tiles/Citrus+Plantation
   rotate: false
-<<<<<<< HEAD
-  xy: 884, 539
-=======
   xy: 1360, 1274
->>>>>>> bae8bd24
   size: 32, 28
   orig: 32, 28
   offset: 0, 0
   index: -1
 TileSets/FantasyHex/Tiles/City center
   rotate: false
-<<<<<<< HEAD
-  xy: 884, 496
-=======
   xy: 1280, 1224
->>>>>>> bae8bd24
   size: 32, 35
   orig: 32, 35
   offset: 0, 0
   index: -1
 TileSets/FantasyHex/Tiles/City center-Ancient era
   rotate: false
-<<<<<<< HEAD
-  xy: 884, 456
-=======
   xy: 1320, 1234
->>>>>>> bae8bd24
   size: 32, 32
   orig: 32, 32
   offset: 0, 0
   index: -1
 TileSets/FantasyHex/Tiles/City center-Atomic era
   rotate: false
-<<<<<<< HEAD
-  xy: 884, 414
-=======
   xy: 1360, 1232
->>>>>>> bae8bd24
   size: 32, 34
   orig: 32, 34
   offset: 0, 0
   index: -1
 TileSets/FantasyHex/Tiles/City center-Classical era
   rotate: false
-<<<<<<< HEAD
-  xy: 884, 374
-=======
   xy: 984, 1047
->>>>>>> bae8bd24
   size: 32, 32
   orig: 32, 32
   offset: 0, 0
   index: -1
 TileSets/FantasyHex/Tiles/City center-Future era
   rotate: false
-<<<<<<< HEAD
-  xy: 884, 332
-=======
   xy: 1024, 1052
->>>>>>> bae8bd24
   size: 32, 34
   orig: 32, 34
   offset: 0, 0
   index: -1
 TileSets/FantasyHex/Tiles/City center-Industrial era
   rotate: false
-<<<<<<< HEAD
-  xy: 884, 291
-=======
   xy: 1064, 1053
->>>>>>> bae8bd24
   size: 32, 33
   orig: 32, 33
   offset: 0, 0
   index: -1
 TileSets/FantasyHex/Tiles/City center-Information era
   rotate: false
-<<<<<<< HEAD
-  xy: 884, 247
-=======
   xy: 1092, 1157
->>>>>>> bae8bd24
   size: 32, 36
   orig: 32, 36
   offset: 0, 0
   index: -1
 TileSets/FantasyHex/Tiles/City center-Medieval era
   rotate: false
-<<<<<<< HEAD
-  xy: 884, 207
-=======
   xy: 1132, 1162
->>>>>>> bae8bd24
   size: 32, 32
   orig: 32, 32
   offset: 0, 0
   index: -1
 TileSets/FantasyHex/Tiles/City center-Modern era
   rotate: false
-<<<<<<< HEAD
-  xy: 884, 165
-=======
   xy: 1172, 1160
->>>>>>> bae8bd24
   size: 32, 34
   orig: 32, 34
   offset: 0, 0
   index: -1
 TileSets/FantasyHex/Tiles/City center-Renaissance era
   rotate: false
-<<<<<<< HEAD
-  xy: 884, 125
-=======
   xy: 732, 4
->>>>>>> bae8bd24
   size: 32, 32
   orig: 32, 32
   offset: 0, 0
   index: -1
 TileSets/FantasyHex/Tiles/City ruins
   rotate: false
-<<<<<<< HEAD
-  xy: 884, 89
-=======
   xy: 772, 8
->>>>>>> bae8bd24
   size: 32, 28
   orig: 32, 28
   offset: 0, 0
   index: -1
 TileSets/FantasyHex/Tiles/Coal
   rotate: false
-<<<<<<< HEAD
-  xy: 924, 766
-=======
   xy: 852, 8
->>>>>>> bae8bd24
   size: 32, 28
   orig: 32, 28
   offset: 0, 0
   index: -1
 TileSets/FantasyHex/Tiles/Coast
   rotate: false
-<<<<<<< HEAD
-  xy: 924, 730
-=======
   xy: 916, 806
->>>>>>> bae8bd24
   size: 32, 28
   orig: 32, 28
   offset: 0, 0
   index: -1
 TileSets/FantasyHex/Tiles/Cocoa
   rotate: false
-<<<<<<< HEAD
-  xy: 924, 694
-=======
   xy: 956, 802
->>>>>>> bae8bd24
   size: 32, 28
   orig: 32, 28
   offset: 0, 0
   index: -1
 TileSets/FantasyHex/Tiles/Cocoa+Plantation
   rotate: false
-<<<<<<< HEAD
-  xy: 924, 658
-=======
   xy: 437, 1736
->>>>>>> bae8bd24
   size: 32, 28
   orig: 32, 28
   offset: 0, 0
   index: -1
 TileSets/FantasyHex/Tiles/Copper
   rotate: false
-<<<<<<< HEAD
-  xy: 924, 476
-=======
   xy: 1028, 1016
->>>>>>> bae8bd24
   size: 32, 28
   orig: 32, 28
   offset: 0, 0
   index: -1
 TileSets/FantasyHex/Tiles/Cotton
   rotate: false
-<<<<<<< HEAD
-  xy: 924, 404
-=======
   xy: 1132, 1126
->>>>>>> bae8bd24
   size: 32, 28
   orig: 32, 28
   offset: 0, 0
   index: -1
 TileSets/FantasyHex/Tiles/Crab
   rotate: false
-<<<<<<< HEAD
-  xy: 924, 368
-=======
   xy: 1172, 1124
->>>>>>> bae8bd24
   size: 32, 28
   orig: 32, 28
   offset: 0, 0
   index: -1
 TileSets/FantasyHex/Tiles/Customs house
   rotate: false
-<<<<<<< HEAD
-  xy: 924, 289
-=======
   xy: 1068, 974
->>>>>>> bae8bd24
   size: 32, 35
   orig: 32, 35
   offset: 0, 0
   index: -1
 TileSets/FantasyHex/Tiles/Deer
   rotate: false
-<<<<<<< HEAD
-  xy: 924, 253
-=======
   xy: 1400, 1273
->>>>>>> bae8bd24
   size: 32, 28
   orig: 32, 28
   offset: 0, 0
   index: -1
 TileSets/FantasyHex/Tiles/Deer+Camp
   rotate: false
-<<<<<<< HEAD
-  xy: 924, 217
-=======
   xy: 1400, 1237
->>>>>>> bae8bd24
   size: 32, 28
   orig: 32, 28
   offset: 0, 0
   index: -1
 TileSets/FantasyHex/Tiles/Desert
   rotate: false
-<<<<<<< HEAD
-  xy: 924, 181
-=======
   xy: 1400, 1201
->>>>>>> bae8bd24
   size: 32, 28
   orig: 32, 28
   offset: 0, 0
   index: -1
 TileSets/FantasyHex/Tiles/Desert+Farm
   rotate: false
-<<<<<<< HEAD
-  xy: 924, 145
-=======
   xy: 1440, 1273
->>>>>>> bae8bd24
   size: 32, 28
   orig: 32, 28
   offset: 0, 0
   index: -1
 TileSets/FantasyHex/Tiles/Desert+Flood plains+Farm
   rotate: false
-<<<<<<< HEAD
-  xy: 924, 109
-=======
   xy: 1440, 1237
->>>>>>> bae8bd24
   size: 32, 28
   orig: 32, 28
   offset: 0, 0
   index: -1
 TileSets/FantasyHex/Tiles/Dyes
   rotate: false
-<<<<<<< HEAD
-  xy: 1240, 1274
-=======
   xy: 1520, 1274
->>>>>>> bae8bd24
   size: 32, 28
   orig: 32, 28
   offset: 0, 0
   index: -1
 TileSets/FantasyHex/Tiles/Dyes+Plantation
   rotate: false
-<<<<<<< HEAD
-  xy: 1280, 1274
-=======
   xy: 1480, 1238
->>>>>>> bae8bd24
   size: 32, 28
   orig: 32, 28
   offset: 0, 0
   index: -1
 TileSets/FantasyHex/Tiles/El Dorado
   rotate: false
-<<<<<<< HEAD
-  xy: 1320, 1273
-=======
   xy: 1480, 1201
->>>>>>> bae8bd24
   size: 32, 29
   orig: 32, 29
   offset: 0, 0
   index: -1
 TileSets/FantasyHex/Tiles/Fallout
   rotate: false
-<<<<<<< HEAD
-  xy: 1360, 1267
-=======
   xy: 1520, 1231
->>>>>>> bae8bd24
   size: 32, 35
   orig: 32, 35
   offset: 0, 0
   index: -1
 TileSets/FantasyHex/Tiles/Fish
   rotate: false
-<<<<<<< HEAD
-  xy: 1400, 1274
-=======
   xy: 1560, 1274
->>>>>>> bae8bd24
   size: 32, 28
   orig: 32, 28
   offset: 0, 0
   index: -1
 TileSets/FantasyHex/Tiles/Fishing Boats
   rotate: false
-<<<<<<< HEAD
-  xy: 1440, 1274
-=======
   xy: 1600, 1274
->>>>>>> bae8bd24
   size: 32, 28
   orig: 32, 28
   offset: 0, 0
   index: -1
 TileSets/FantasyHex/Tiles/Flood plains
   rotate: false
-<<<<<<< HEAD
-  xy: 924, 37
-=======
   xy: 1560, 1238
->>>>>>> bae8bd24
   size: 32, 28
   orig: 32, 28
   offset: 0, 0
   index: -1
 TileSets/FantasyHex/Tiles/Forest
   rotate: false
-<<<<<<< HEAD
-  xy: 732, 4
-=======
   xy: 1600, 1234
->>>>>>> bae8bd24
   size: 32, 32
   orig: 32, 32
   offset: 0, 0
   index: -1
 TileSets/FantasyHex/Tiles/Fort
   rotate: false
-<<<<<<< HEAD
-  xy: 437, 1731
-=======
   xy: 1640, 1233
->>>>>>> bae8bd24
   size: 32, 33
   orig: 32, 33
   offset: 0, 0
   index: -1
 TileSets/FantasyHex/Tiles/Fountain of Youth
   rotate: false
-<<<<<<< HEAD
-  xy: 772, 4
-=======
   xy: 1520, 1191
->>>>>>> bae8bd24
   size: 32, 32
   orig: 32, 32
   offset: 0, 0
   index: -1
 TileSets/FantasyHex/Tiles/Furs
   rotate: false
-<<<<<<< HEAD
-  xy: 1872, 1316
-=======
   xy: 1600, 1198
->>>>>>> bae8bd24
   size: 32, 28
   orig: 32, 28
   offset: 0, 0
   index: -1
 TileSets/FantasyHex/Tiles/Furs+Camp
   rotate: false
-<<<<<<< HEAD
-  xy: 1132, 1129
-=======
   xy: 1640, 1197
->>>>>>> bae8bd24
   size: 32, 28
   orig: 32, 28
   offset: 0, 0
   index: -1
 TileSets/FantasyHex/Tiles/Gems
   rotate: false
-<<<<<<< HEAD
-  xy: 1320, 1237
-=======
   xy: 1400, 1165
->>>>>>> bae8bd24
   size: 32, 28
   orig: 32, 28
   offset: 0, 0
   index: -1
 TileSets/FantasyHex/Tiles/Gold Ore
   rotate: false
-<<<<<<< HEAD
-  xy: 1400, 1238
-=======
   xy: 1480, 1165
->>>>>>> bae8bd24
   size: 32, 28
   orig: 32, 28
   offset: 0, 0
   index: -1
 TileSets/FantasyHex/Tiles/Grand Mesa
   rotate: false
-<<<<<<< HEAD
-  xy: 1440, 1234
-=======
   xy: 1520, 1151
->>>>>>> bae8bd24
   size: 32, 32
   orig: 32, 32
   offset: 0, 0
   index: -1
 TileSets/FantasyHex/Tiles/Grassland
   rotate: false
-<<<<<<< HEAD
-  xy: 1400, 1202
-=======
   xy: 1560, 1130
->>>>>>> bae8bd24
   size: 32, 28
   orig: 32, 28
   offset: 0, 0
   index: -1
 TileSets/FantasyHex/Tiles/Grassland+Farm
   rotate: false
-<<<<<<< HEAD
-  xy: 1440, 1198
-=======
   xy: 1600, 1126
->>>>>>> bae8bd24
   size: 32, 28
   orig: 32, 28
   offset: 0, 0
   index: -1
 TileSets/FantasyHex/Tiles/Grassland+Forest+Camp
   rotate: false
-<<<<<<< HEAD
-  xy: 1480, 1270
-=======
   xy: 1640, 1122
->>>>>>> bae8bd24
   size: 32, 31
   orig: 32, 31
   offset: 0, 0
   index: -1
 TileSets/FantasyHex/Tiles/Grassland+Forest+Deer+Camp
   rotate: false
-<<<<<<< HEAD
-  xy: 1480, 1231
-=======
   xy: 1480, 1126
->>>>>>> bae8bd24
   size: 32, 31
   orig: 32, 31
   offset: 0, 0
   index: -1
 TileSets/FantasyHex/Tiles/Grassland+Forest+Furs+Camp
   rotate: false
-<<<<<<< HEAD
-  xy: 1480, 1192
-=======
   xy: 1520, 1112
->>>>>>> bae8bd24
   size: 32, 31
   orig: 32, 31
   offset: 0, 0
   index: -1
 TileSets/FantasyHex/Tiles/Grassland+Forest+Lumber mill
   rotate: false
-<<<<<<< HEAD
-  xy: 1520, 1270
-=======
   xy: 1560, 1091
->>>>>>> bae8bd24
   size: 32, 31
   orig: 32, 31
   offset: 0, 0
   index: -1
 TileSets/FantasyHex/Tiles/Grassland+Forest+Truffles+Camp
   rotate: false
-<<<<<<< HEAD
-  xy: 1520, 1231
-=======
   xy: 1600, 1087
->>>>>>> bae8bd24
   size: 32, 31
   orig: 32, 31
   offset: 0, 0
   index: -1
 TileSets/FantasyHex/Tiles/Grassland+Hill+Farm
   rotate: false
-<<<<<<< HEAD
-  xy: 1520, 1195
-=======
   xy: 1640, 1086
->>>>>>> bae8bd24
   size: 32, 28
   orig: 32, 28
   offset: 0, 0
   index: -1
 TileSets/FantasyHex/Tiles/Grassland+Hill+Forest+Camp
   rotate: false
-<<<<<<< HEAD
-  xy: 1560, 1274
-=======
   xy: 996, 944
->>>>>>> bae8bd24
   size: 32, 28
   orig: 32, 28
   offset: 0, 0
   index: -1
 TileSets/FantasyHex/Tiles/Grassland+Hill+Forest+Lumber mill
   rotate: false
-<<<<<<< HEAD
-  xy: 1560, 1238
-=======
   xy: 996, 908
->>>>>>> bae8bd24
   size: 32, 28
   orig: 32, 28
   offset: 0, 0
   index: -1
 TileSets/FantasyHex/Tiles/Grassland+Hill+Forest+Trading post
   rotate: false
-<<<<<<< HEAD
-  xy: 1600, 1274
-=======
   xy: 996, 872
->>>>>>> bae8bd24
   size: 32, 28
   orig: 32, 28
   offset: 0, 0
   index: -1
 TileSets/FantasyHex/Tiles/Grassland+Jungle+Trading post
   rotate: false
-<<<<<<< HEAD
-  xy: 1560, 1198
-=======
   xy: 996, 832
->>>>>>> bae8bd24
   size: 32, 32
   orig: 32, 32
   offset: 0, 0
   index: -1
 TileSets/FantasyHex/Tiles/GrasslandForest
   rotate: false
-<<<<<<< HEAD
-  xy: 1600, 1235
-=======
   xy: 996, 793
->>>>>>> bae8bd24
   size: 32, 31
   orig: 32, 31
   offset: 0, 0
   index: -1
 TileSets/FantasyHex/Tiles/Great Barrier Reef
   rotate: false
-<<<<<<< HEAD
-  xy: 1640, 1235
-=======
   xy: 1036, 863
->>>>>>> bae8bd24
   size: 32, 28
   orig: 32, 28
   offset: 0, 0
   index: -1
 TileSets/FantasyHex/Tiles/Hill
   rotate: false
-<<<<<<< HEAD
-  xy: 1800, 1234
-=======
   xy: 1720, 1218
->>>>>>> bae8bd24
   size: 32, 32
   orig: 32, 32
   offset: 0, 0
   index: -1
 TileSets/FantasyHex/Tiles/HillForest+Lumber mill
   rotate: false
-<<<<<<< HEAD
-  xy: 1800, 1198
-=======
   xy: 1680, 1150
->>>>>>> bae8bd24
   size: 32, 28
   orig: 32, 28
   offset: 0, 0
   index: -1
 TileSets/FantasyHex/Tiles/HillMarbleQuarry
   rotate: false
-<<<<<<< HEAD
-  xy: 1840, 1280
-=======
   xy: 1720, 1182
->>>>>>> bae8bd24
   size: 32, 28
   orig: 32, 28
   offset: 0, 0
   index: -1
 TileSets/FantasyHex/Tiles/HillMine
   rotate: false
-<<<<<<< HEAD
-  xy: 1840, 1244
-=======
   xy: 1680, 1114
->>>>>>> bae8bd24
   size: 32, 28
   orig: 32, 28
   offset: 0, 0
   index: -1
 TileSets/FantasyHex/Tiles/HillStoneQuarry
   rotate: false
-<<<<<<< HEAD
-  xy: 1840, 1208
-=======
   xy: 1720, 1146
->>>>>>> bae8bd24
   size: 32, 28
   orig: 32, 28
   offset: 0, 0
   index: -1
 TileSets/FantasyHex/Tiles/Holy site
   rotate: false
-<<<<<<< HEAD
-  xy: 1880, 1272
-=======
   xy: 1760, 1244
->>>>>>> bae8bd24
   size: 32, 36
   orig: 32, 36
   offset: 0, 0
   index: -1
 TileSets/FantasyHex/Tiles/Horses
   rotate: false
-<<<<<<< HEAD
-  xy: 1880, 1164
-=======
   xy: 1800, 1216
->>>>>>> bae8bd24
   size: 32, 28
   orig: 32, 28
   offset: 0, 0
   index: -1
 TileSets/FantasyHex/Tiles/Horses+Pasture
   rotate: false
-<<<<<<< HEAD
-  xy: 1100, 1089
-=======
   xy: 1760, 1168
->>>>>>> bae8bd24
   size: 32, 32
   orig: 32, 32
   offset: 0, 0
   index: -1
 TileSets/FantasyHex/Tiles/Ice
   rotate: false
-<<<<<<< HEAD
-  xy: 1140, 1093
-=======
   xy: 1840, 1180
->>>>>>> bae8bd24
   size: 32, 28
   orig: 32, 28
   offset: 0, 0
   index: -1
 TileSets/FantasyHex/Tiles/Incense
   rotate: false
-<<<<<<< HEAD
-  xy: 1180, 1094
-=======
   xy: 1800, 1143
->>>>>>> bae8bd24
   size: 32, 28
   orig: 32, 28
   offset: 0, 0
   index: -1
 TileSets/FantasyHex/Tiles/Incense+Plantation
   rotate: false
-<<<<<<< HEAD
-  xy: 1180, 1058
-=======
   xy: 1840, 1144
->>>>>>> bae8bd24
   size: 32, 28
   orig: 32, 28
   offset: 0, 0
   index: -1
 TileSets/FantasyHex/Tiles/Iron
   rotate: false
-<<<<<<< HEAD
-  xy: 1244, 1202
-=======
   xy: 1760, 1096
->>>>>>> bae8bd24
   size: 32, 28
   orig: 32, 28
   offset: 0, 0
   index: -1
 TileSets/FantasyHex/Tiles/Ivory
   rotate: false
-<<<<<<< HEAD
-  xy: 1212, 1130
-=======
   xy: 1840, 1108
->>>>>>> bae8bd24
   size: 32, 28
   orig: 32, 28
   offset: 0, 0
   index: -1
 TileSets/FantasyHex/Tiles/Ivory+Camp
   rotate: false
-<<<<<<< HEAD
-  xy: 1252, 1166
-=======
   xy: 1880, 1250
->>>>>>> bae8bd24
   size: 32, 28
   orig: 32, 28
   offset: 0, 0
   index: -1
 TileSets/FantasyHex/Tiles/Jungle
   rotate: false
-<<<<<<< HEAD
-  xy: 1220, 1054
-=======
   xy: 1880, 1138
->>>>>>> bae8bd24
   size: 32, 32
   orig: 32, 32
   offset: 0, 0
   index: -1
 TileSets/FantasyHex/Tiles/Krakatoa
   rotate: false
-<<<<<<< HEAD
-  xy: 1260, 1017
-=======
   xy: 1920, 1172
->>>>>>> bae8bd24
   size: 32, 30
   orig: 32, 30
   offset: 0, 0
   index: -1
 TileSets/FantasyHex/Tiles/Lakes
   rotate: false
-<<<<<<< HEAD
-  xy: 1180, 986
-=======
   xy: 1920, 1100
->>>>>>> bae8bd24
   size: 32, 28
   orig: 32, 28
   offset: 0, 0
   index: -1
 TileSets/FantasyHex/Tiles/Landmark
   rotate: false
-<<<<<<< HEAD
-  xy: 1260, 973
-=======
   xy: 1840, 1064
->>>>>>> bae8bd24
   size: 32, 36
   orig: 32, 36
   offset: 0, 0
   index: -1
 TileSets/FantasyHex/Tiles/Manufactory
   rotate: false
-<<<<<<< HEAD
-  xy: 1912, 1333
-=======
   xy: 1960, 1202
->>>>>>> bae8bd24
   size: 32, 39
   orig: 32, 39
   offset: 0, 0
   index: -1
 TileSets/FantasyHex/Tiles/Marble
   rotate: false
-<<<<<<< HEAD
-  xy: 1920, 1261
-=======
   xy: 1960, 1130
->>>>>>> bae8bd24
   size: 32, 28
   orig: 32, 28
   offset: 0, 0
   index: -1
 TileSets/FantasyHex/Tiles/Marsh
   rotate: false
-<<<<<<< HEAD
-  xy: 1920, 1188
-=======
   xy: 1960, 1057
->>>>>>> bae8bd24
   size: 32, 29
   orig: 32, 29
   offset: 0, 0
   index: -1
 TileSets/FantasyHex/Tiles/Mine
   rotate: false
-<<<<<<< HEAD
-  xy: 1800, 1162
-=======
   xy: 1960, 985
->>>>>>> bae8bd24
   size: 32, 28
   orig: 32, 28
   offset: 0, 0
   index: -1
 TileSets/FantasyHex/Tiles/Moai
   rotate: false
-<<<<<<< HEAD
-  xy: 1520, 1158
-=======
   xy: 884, 661
->>>>>>> bae8bd24
   size: 32, 29
   orig: 32, 29
   offset: 0, 0
   index: -1
 TileSets/FantasyHex/Tiles/Mount Fuji
   rotate: false
-<<<<<<< HEAD
-  xy: 1680, 1161
-=======
   xy: 884, 515
->>>>>>> bae8bd24
   size: 32, 30
   orig: 32, 30
   offset: 0, 0
   index: -1
 TileSets/FantasyHex/Tiles/Mount Kailash
   rotate: false
-<<<<<<< HEAD
-  xy: 1720, 1126
-=======
   xy: 884, 475
->>>>>>> bae8bd24
   size: 32, 32
   orig: 32, 32
   offset: 0, 0
   index: -1
 TileSets/FantasyHex/Tiles/Mount Sinai
   rotate: false
-<<<<<<< HEAD
-  xy: 1760, 1126
-=======
   xy: 884, 435
->>>>>>> bae8bd24
   size: 32, 32
   orig: 32, 32
   offset: 0, 0
   index: -1
 TileSets/FantasyHex/Tiles/Mountain
   rotate: false
-<<<<<<< HEAD
-  xy: 1800, 1118
-=======
   xy: 884, 391
->>>>>>> bae8bd24
   size: 32, 36
   orig: 32, 36
   offset: 0, 0
   index: -1
 TileSets/FantasyHex/Tiles/Oasis
   rotate: false
-<<<<<<< HEAD
-  xy: 1680, 1125
-=======
   xy: 884, 139
->>>>>>> bae8bd24
   size: 32, 28
   orig: 32, 28
   offset: 0, 0
   index: -1
 TileSets/FantasyHex/Tiles/Ocean
   rotate: false
-<<<<<<< HEAD
-  xy: 1720, 1090
-=======
   xy: 884, 103
->>>>>>> bae8bd24
   size: 32, 28
   orig: 32, 28
   offset: 0, 0
   index: -1
 TileSets/FantasyHex/Tiles/Offshore Platform
   rotate: false
-<<<<<<< HEAD
-  xy: 1760, 1090
-=======
   xy: 884, 67
->>>>>>> bae8bd24
   size: 32, 28
   orig: 32, 28
   offset: 0, 0
   index: -1
 TileSets/FantasyHex/Tiles/Oil
   rotate: false
-<<<<<<< HEAD
-  xy: 1800, 1082
-=======
   xy: 892, 31
->>>>>>> bae8bd24
   size: 32, 28
   orig: 32, 28
   offset: 0, 0
   index: -1
 TileSets/FantasyHex/Tiles/Oil well
   rotate: false
-<<<<<<< HEAD
-  xy: 1840, 1064
-=======
   xy: 924, 766
->>>>>>> bae8bd24
   size: 32, 28
   orig: 32, 28
   offset: 0, 0
   index: -1
 TileSets/FantasyHex/Tiles/Old Faithful
   rotate: false
-<<<<<<< HEAD
-  xy: 1880, 1052
-=======
   xy: 924, 726
->>>>>>> bae8bd24
   size: 32, 32
   orig: 32, 32
   offset: 0, 0
   index: -1
 TileSets/FantasyHex/Tiles/Pasture
   rotate: false
-<<<<<<< HEAD
-  xy: 1640, 1087
-=======
   xy: 924, 614
->>>>>>> bae8bd24
   size: 32, 32
   orig: 32, 32
   offset: 0, 0
   index: -1
 TileSets/FantasyHex/Tiles/Pearls
   rotate: false
-<<<<<<< HEAD
-  xy: 1680, 1053
-=======
   xy: 924, 542
->>>>>>> bae8bd24
   size: 32, 28
   orig: 32, 28
   offset: 0, 0
   index: -1
 TileSets/FantasyHex/Tiles/Plains
   rotate: false
-<<<<<<< HEAD
-  xy: 1840, 1028
-=======
   xy: 924, 398
->>>>>>> bae8bd24
   size: 32, 28
   orig: 32, 28
   offset: 0, 0
   index: -1
 TileSets/FantasyHex/Tiles/Plains+Farm
   rotate: false
-<<<<<<< HEAD
-  xy: 1880, 1016
-=======
   xy: 924, 362
->>>>>>> bae8bd24
   size: 32, 28
   orig: 32, 28
   offset: 0, 0
   index: -1
 TileSets/FantasyHex/Tiles/Plains+Forest+Camp
   rotate: false
-<<<<<<< HEAD
-  xy: 1920, 1004
-=======
   xy: 924, 322
->>>>>>> bae8bd24
   size: 32, 32
   orig: 32, 32
   offset: 0, 0
   index: -1
 TileSets/FantasyHex/Tiles/Plains+Forest+Lumber mill
   rotate: false
-<<<<<<< HEAD
-  xy: 1960, 1316
-=======
   xy: 924, 282
->>>>>>> bae8bd24
   size: 32, 32
   orig: 32, 32
   offset: 0, 0
   index: -1
 TileSets/FantasyHex/Tiles/Plains+Jungle+Trading post
   rotate: false
-<<<<<<< HEAD
-  xy: 1960, 1276
-=======
   xy: 924, 242
->>>>>>> bae8bd24
   size: 32, 32
   orig: 32, 32
   offset: 0, 0
   index: -1
 TileSets/FantasyHex/Tiles/PlainsForest
   rotate: false
-<<<<<<< HEAD
-  xy: 1960, 1236
-=======
   xy: 924, 202
->>>>>>> bae8bd24
   size: 32, 32
   orig: 32, 32
   offset: 0, 0
   index: -1
 TileSets/FantasyHex/Tiles/PlainsJungle
   rotate: false
-<<<<<<< HEAD
-  xy: 1960, 1196
-=======
   xy: 924, 162
->>>>>>> bae8bd24
   size: 32, 32
   orig: 32, 32
   offset: 0, 0
   index: -1
 TileSets/FantasyHex/Tiles/Plantation
   rotate: false
-<<<<<<< HEAD
-  xy: 1960, 1160
-=======
   xy: 924, 126
->>>>>>> bae8bd24
   size: 32, 28
   orig: 32, 28
   offset: 0, 0
   index: -1
 TileSets/FantasyHex/Tiles/Plantation+Bananas
   rotate: false
-<<<<<<< HEAD
-  xy: 1960, 1124
-=======
   xy: 924, 90
->>>>>>> bae8bd24
   size: 32, 28
   orig: 32, 28
   offset: 0, 0
   index: -1
 TileSets/FantasyHex/Tiles/Plantation+Cotton
   rotate: false
-<<<<<<< HEAD
-  xy: 1960, 1088
-=======
   xy: 932, 54
->>>>>>> bae8bd24
   size: 32, 28
   orig: 32, 28
   offset: 0, 0
   index: -1
 TileSets/FantasyHex/Tiles/Polder
   rotate: false
-<<<<<<< HEAD
-  xy: 1960, 1051
-=======
   xy: 932, 17
->>>>>>> bae8bd24
   size: 32, 29
   orig: 32, 29
   offset: 0, 0
   index: -1
 TileSets/FantasyHex/Tiles/Quarry
   rotate: false
-<<<<<<< HEAD
-  xy: 2000, 1284
-=======
   xy: 964, 685
->>>>>>> bae8bd24
   size: 32, 28
   orig: 32, 28
   offset: 0, 0
   index: -1
 TileSets/FantasyHex/Tiles/Quarry+Marble
   rotate: false
-<<<<<<< HEAD
-  xy: 2000, 1248
-=======
   xy: 964, 649
->>>>>>> bae8bd24
   size: 32, 28
   orig: 32, 28
   offset: 0, 0
   index: -1
 TileSets/FantasyHex/Tiles/Quarry+Stone
   rotate: false
-<<<<<<< HEAD
-  xy: 2000, 1212
-=======
   xy: 964, 613
->>>>>>> bae8bd24
   size: 32, 28
   orig: 32, 28
   offset: 0, 0
   index: -1
 TileSets/FantasyHex/Tiles/River-Bottom
   rotate: false
-<<<<<<< HEAD
-  xy: 2000, 1104
-=======
   xy: 964, 505
->>>>>>> bae8bd24
   size: 32, 28
   orig: 32, 28
   offset: 0, 0
   index: -1
 TileSets/FantasyHex/Tiles/River-BottomLeft
   rotate: false
-<<<<<<< HEAD
-  xy: 2000, 1032
-=======
   xy: 964, 433
->>>>>>> bae8bd24
   size: 32, 28
   orig: 32, 28
   offset: 0, 0
   index: -1
 TileSets/FantasyHex/Tiles/River-BottomRight
   rotate: false
-<<<<<<< HEAD
-  xy: 1960, 979
-=======
   xy: 964, 361
->>>>>>> bae8bd24
   size: 32, 28
   orig: 32, 28
   offset: 0, 0
   index: -1
 TileSets/FantasyHex/Tiles/Rock of Gibraltar
   rotate: false
-<<<<<<< HEAD
-  xy: 1720, 1014
-=======
   xy: 964, 285
->>>>>>> bae8bd24
   size: 32, 32
   orig: 32, 32
   offset: 0, 0
   index: -1
 TileSets/FantasyHex/Tiles/Salt
   rotate: false
-<<<<<<< HEAD
-  xy: 1800, 1010
-=======
   xy: 964, 213
->>>>>>> bae8bd24
   size: 32, 28
   orig: 32, 28
   offset: 0, 0
   index: -1
 TileSets/FantasyHex/Tiles/Sheep
   rotate: false
-<<<<<<< HEAD
-  xy: 2000, 924
-=======
   xy: 972, 32
->>>>>>> bae8bd24
   size: 32, 28
   orig: 32, 28
   offset: 0, 0
   index: -1
 TileSets/FantasyHex/Tiles/Sheep+Pasture
   rotate: false
-<<<<<<< HEAD
-  xy: 1760, 978
-=======
   xy: 1004, 751
->>>>>>> bae8bd24
   size: 32, 32
   orig: 32, 32
   offset: 0, 0
   index: -1
 TileSets/FantasyHex/Tiles/Silk
   rotate: false
-<<<<<<< HEAD
-  xy: 1880, 944
-=======
   xy: 1004, 678
->>>>>>> bae8bd24
   size: 32, 28
   orig: 32, 28
   offset: 0, 0
   index: -1
 TileSets/FantasyHex/Tiles/Silk+Plantation
   rotate: false
-<<<<<<< HEAD
-  xy: 1920, 932
-=======
   xy: 1044, 719
->>>>>>> bae8bd24
   size: 32, 28
   orig: 32, 28
   offset: 0, 0
   index: -1
 TileSets/FantasyHex/Tiles/Silver
   rotate: false
-<<<<<<< HEAD
-  xy: 1960, 906
-=======
   xy: 1004, 642
->>>>>>> bae8bd24
   size: 32, 28
   orig: 32, 28
   offset: 0, 0
   index: -1
 TileSets/FantasyHex/Tiles/Snow
   rotate: false
-<<<<<<< HEAD
-  xy: 1292, 1130
-=======
   xy: 1044, 645
->>>>>>> bae8bd24
   size: 32, 28
   orig: 32, 28
   offset: 0, 0
   index: -1
 TileSets/FantasyHex/Tiles/Snow+Farm
   rotate: false
-<<<<<<< HEAD
-  xy: 1300, 1094
-=======
   xy: 1004, 570
->>>>>>> bae8bd24
   size: 32, 28
   orig: 32, 28
   offset: 0, 0
   index: -1
 TileSets/FantasyHex/Tiles/Spices
   rotate: false
-<<<<<<< HEAD
-  xy: 1300, 1022
-=======
   xy: 1004, 534
->>>>>>> bae8bd24
   size: 32, 28
   orig: 32, 28
   offset: 0, 0
   index: -1
 TileSets/FantasyHex/Tiles/Spices+Plantation
   rotate: false
-<<<<<<< HEAD
-  xy: 1300, 986
-=======
   xy: 1044, 573
->>>>>>> bae8bd24
   size: 32, 28
   orig: 32, 28
   offset: 0, 0
   index: -1
 TileSets/FantasyHex/Tiles/Sri Pada
   rotate: false
-<<<<<<< HEAD
-  xy: 1300, 946
-=======
   xy: 1004, 494
->>>>>>> bae8bd24
   size: 32, 32
   orig: 32, 32
   offset: 0, 0
   index: -1
 TileSets/FantasyHex/Tiles/Stone
   rotate: false
-<<<<<<< HEAD
-  xy: 1300, 910
-=======
   xy: 1044, 537
->>>>>>> bae8bd24
   size: 32, 28
   orig: 32, 28
   offset: 0, 0
   index: -1
 TileSets/FantasyHex/Tiles/Sugar
   rotate: false
-<<<<<<< HEAD
-  xy: 1300, 874
-=======
   xy: 1004, 458
->>>>>>> bae8bd24
   size: 32, 28
   orig: 32, 28
   offset: 0, 0
   index: -1
 TileSets/FantasyHex/Tiles/Sugar+Plantation
   rotate: false
-<<<<<<< HEAD
-  xy: 956, 944
-=======
   xy: 1044, 501
->>>>>>> bae8bd24
   size: 32, 28
   orig: 32, 28
   offset: 0, 0
   index: -1
 TileSets/FantasyHex/Tiles/Terrace farm
   rotate: false
-<<<<<<< HEAD
-  xy: 996, 978
-=======
   xy: 1044, 429
->>>>>>> bae8bd24
   size: 32, 28
   orig: 32, 28
   offset: 0, 0
   index: -1
 TileSets/FantasyHex/Tiles/Trading post
   rotate: false
-<<<<<<< HEAD
-  xy: 996, 942
-=======
   xy: 1044, 393
->>>>>>> bae8bd24
   size: 32, 28
   orig: 32, 28
   offset: 0, 0
   index: -1
 TileSets/FantasyHex/Tiles/Truffles
   rotate: false
-<<<<<<< HEAD
-  xy: 996, 870
-=======
   xy: 1004, 278
->>>>>>> bae8bd24
   size: 32, 28
   orig: 32, 28
   offset: 0, 0
   index: -1
 TileSets/FantasyHex/Tiles/Truffles+Camp
   rotate: false
-<<<<<<< HEAD
-  xy: 1036, 906
-=======
   xy: 1044, 321
->>>>>>> bae8bd24
   size: 32, 28
   orig: 32, 28
   offset: 0, 0
   index: -1
 TileSets/FantasyHex/Tiles/Tundra
   rotate: false
-<<<<<<< HEAD
-  xy: 1036, 870
-=======
   xy: 1004, 242
->>>>>>> bae8bd24
   size: 32, 28
   orig: 32, 28
   offset: 0, 0
   index: -1
 TileSets/FantasyHex/Tiles/Tundra+Farm
   rotate: false
-<<<<<<< HEAD
-  xy: 996, 834
-=======
   xy: 1044, 285
->>>>>>> bae8bd24
   size: 32, 28
   orig: 32, 28
   offset: 0, 0
   index: -1
 TileSets/FantasyHex/Tiles/Tundra+Forest+Camp
   rotate: false
-<<<<<<< HEAD
-  xy: 1036, 830
-=======
   xy: 1004, 202
->>>>>>> bae8bd24
   size: 32, 32
   orig: 32, 32
   offset: 0, 0
   index: -1
 TileSets/FantasyHex/Tiles/Tundra+Forest+Camp+Furs
   rotate: false
-<<<<<<< HEAD
-  xy: 1076, 940
-=======
   xy: 1044, 245
->>>>>>> bae8bd24
   size: 32, 32
   orig: 32, 32
   offset: 0, 0
   index: -1
 TileSets/FantasyHex/Tiles/Tundra+Forest+Deer+Camp
   rotate: false
-<<<<<<< HEAD
-  xy: 1076, 900
-=======
   xy: 1004, 162
->>>>>>> bae8bd24
   size: 32, 32
   orig: 32, 32
   offset: 0, 0
   index: -1
 TileSets/FantasyHex/Tiles/Tundra+Forest+Lumber mill
   rotate: false
-<<<<<<< HEAD
-  xy: 1076, 860
-=======
   xy: 1044, 205
->>>>>>> bae8bd24
   size: 32, 32
   orig: 32, 32
   offset: 0, 0
   index: -1
 TileSets/FantasyHex/Tiles/Tundra+Forest+Truffles+Camp
   rotate: false
-<<<<<<< HEAD
-  xy: 1076, 820
-=======
   xy: 1004, 122
->>>>>>> bae8bd24
   size: 32, 32
   orig: 32, 32
   offset: 0, 0
   index: -1
 TileSets/FantasyHex/Tiles/TundraForest
   rotate: false
-<<<<<<< HEAD
-  xy: 1116, 909
-=======
   xy: 1044, 165
->>>>>>> bae8bd24
   size: 32, 32
   orig: 32, 32
   offset: 0, 0
   index: -1
 TileSets/FantasyHex/Tiles/Uluru
   rotate: false
-<<<<<<< HEAD
-  xy: 1116, 833
-=======
   xy: 1084, 751
->>>>>>> bae8bd24
   size: 32, 32
   orig: 32, 32
   offset: 0, 0
   index: -1
 TileSets/FantasyHex/Tiles/Uranium
   rotate: false
-<<<<<<< HEAD
-  xy: 1116, 797
-=======
   xy: 1084, 715
->>>>>>> bae8bd24
   size: 32, 28
   orig: 32, 28
   offset: 0, 0
   index: -1
 TileSets/FantasyHex/Tiles/Whales
   rotate: false
-<<<<<<< HEAD
-  xy: 1196, 874
-=======
   xy: 1084, 537
->>>>>>> bae8bd24
   size: 32, 28
   orig: 32, 28
   offset: 0, 0
   index: -1
 TileSets/FantasyHex/Tiles/Whales+Fishing Boats
   rotate: false
-<<<<<<< HEAD
-  xy: 1196, 838
-=======
   xy: 1084, 501
->>>>>>> bae8bd24
   size: 32, 28
   orig: 32, 28
   offset: 0, 0
   index: -1
 TileSets/FantasyHex/Tiles/Wheat
   rotate: false
-<<<<<<< HEAD
-  xy: 1196, 802
-=======
   xy: 1084, 465
->>>>>>> bae8bd24
   size: 32, 28
   orig: 32, 28
   offset: 0, 0
   index: -1
 TileSets/FantasyHex/Tiles/Wine
   rotate: false
-<<<<<<< HEAD
-  xy: 1156, 770
-=======
   xy: 1084, 429
->>>>>>> bae8bd24
   size: 32, 28
   orig: 32, 28
   offset: 0, 0
   index: -1
 TileSets/FantasyHex/Tiles/Wine+Plantation
   rotate: false
-<<<<<<< HEAD
-  xy: 1196, 766
-=======
   xy: 1084, 393
->>>>>>> bae8bd24
   size: 32, 28
   orig: 32, 28
   offset: 0, 0
   index: -1
 TileSets/FantasyHex/TopBorder
   rotate: false
-<<<<<<< HEAD
-  xy: 1036, 978
-=======
   xy: 1004, 350
->>>>>>> bae8bd24
   size: 32, 28
   orig: 32, 28
   offset: 0, 0
   index: -1
 TileSets/FantasyHex/Units/African Forest Elephant
   rotate: false
-<<<<<<< HEAD
-  xy: 397, 1735
-=======
   xy: 1084, 1201
->>>>>>> bae8bd24
   size: 32, 29
   orig: 32, 29
   offset: 0, 0
   index: -1
 TileSets/FantasyHex/Units/Anti-Aircraft Gun
   rotate: false
-<<<<<<< HEAD
+  xy: 1016, 1094
+  size: 32, 28
+  orig: 32, 28
+  offset: 0, 0
+  index: -1
+TileSets/FantasyHex/Units/Anti-Tank Gun
+  rotate: false
+  xy: 1124, 1202
+  size: 32, 28
+  orig: 32, 28
+  offset: 0, 0
+  index: -1
+TileSets/FantasyHex/Units/Archaeologist
+  rotate: false
   xy: 692, 24
-=======
-  xy: 1016, 1094
->>>>>>> bae8bd24
-  size: 32, 28
-  orig: 32, 28
-  offset: 0, 0
-  index: -1
-TileSets/FantasyHex/Units/Anti-Tank Gun
-  rotate: false
-<<<<<<< HEAD
-  xy: 908, 986
-=======
-  xy: 1124, 1202
->>>>>>> bae8bd24
-  size: 32, 28
-  orig: 32, 28
-  offset: 0, 0
-  index: -1
-TileSets/FantasyHex/Units/Archaeologist
-  rotate: false
-<<<<<<< HEAD
+  size: 32, 28
+  orig: 32, 28
+  offset: 0, 0
+  index: -1
+TileSets/FantasyHex/Units/Archer
+  rotate: false
   xy: 286, 8
-=======
-  xy: 692, 24
->>>>>>> bae8bd24
-  size: 32, 28
-  orig: 32, 28
-  offset: 0, 0
-  index: -1
-TileSets/FantasyHex/Units/Archer
-  rotate: false
-<<<<<<< HEAD
-  xy: 1272, 1310
-=======
-  xy: 286, 8
->>>>>>> bae8bd24
   size: 32, 28
   orig: 32, 28
   offset: 0, 0
   index: -1
 TileSets/FantasyHex/Units/Artillery
   rotate: false
-<<<<<<< HEAD
+  xy: 1232, 1310
+  size: 32, 28
+  orig: 32, 28
+  offset: 0, 0
+  index: -1
+TileSets/FantasyHex/Units/Atlatlist
+  rotate: false
   xy: 326, 8
-=======
-  xy: 1232, 1310
->>>>>>> bae8bd24
-  size: 32, 28
-  orig: 32, 28
-  offset: 0, 0
-  index: -1
-TileSets/FantasyHex/Units/Atlatlist
-  rotate: false
-<<<<<<< HEAD
+  size: 32, 28
+  orig: 32, 28
+  offset: 0, 0
+  index: -1
+TileSets/FantasyHex/Units/Axe Thrower
+  rotate: false
+  xy: 366, 8
+  size: 32, 28
+  orig: 32, 28
+  offset: 0, 0
+  index: -1
+TileSets/FantasyHex/Units/Ballista
+  rotate: false
   xy: 1312, 1310
-=======
-  xy: 326, 8
->>>>>>> bae8bd24
-  size: 32, 28
-  orig: 32, 28
-  offset: 0, 0
-  index: -1
-TileSets/FantasyHex/Units/Axe Thrower
-  rotate: false
-<<<<<<< HEAD
-  xy: 1352, 1310
-=======
-  xy: 366, 8
->>>>>>> bae8bd24
-  size: 32, 28
-  orig: 32, 28
-  offset: 0, 0
-  index: -1
-TileSets/FantasyHex/Units/Ballista
-  rotate: false
-<<<<<<< HEAD
-  xy: 1392, 1310
-=======
-  xy: 1312, 1310
->>>>>>> bae8bd24
   size: 32, 28
   orig: 32, 28
   offset: 0, 0
   index: -1
 TileSets/FantasyHex/Units/Battering Ram
   rotate: false
-<<<<<<< HEAD
+  xy: 1512, 1310
+  size: 32, 28
+  orig: 32, 28
+  offset: 0, 0
+  index: -1
+TileSets/FantasyHex/Units/Battleship
+  rotate: false
+  xy: 1552, 1310
+  size: 32, 28
+  orig: 32, 28
+  offset: 0, 0
+  index: -1
+TileSets/FantasyHex/Units/Bazooka
+  rotate: false
   xy: 1592, 1310
-=======
-  xy: 1512, 1310
->>>>>>> bae8bd24
-  size: 32, 28
-  orig: 32, 28
-  offset: 0, 0
-  index: -1
-TileSets/FantasyHex/Units/Battleship
-  rotate: false
-<<<<<<< HEAD
+  size: 32, 28
+  orig: 32, 28
+  offset: 0, 0
+  index: -1
+TileSets/FantasyHex/Units/Berber Cavalry
+  rotate: false
   xy: 1632, 1310
-=======
-  xy: 1552, 1310
->>>>>>> bae8bd24
-  size: 32, 28
-  orig: 32, 28
-  offset: 0, 0
-  index: -1
-TileSets/FantasyHex/Units/Bazooka
-  rotate: false
-<<<<<<< HEAD
+  size: 32, 28
+  orig: 32, 28
+  offset: 0, 0
+  index: -1
+TileSets/FantasyHex/Units/Berserker
+  rotate: false
   xy: 1672, 1310
-=======
-  xy: 1592, 1310
->>>>>>> bae8bd24
-  size: 32, 28
-  orig: 32, 28
-  offset: 0, 0
-  index: -1
-TileSets/FantasyHex/Units/Berber Cavalry
-  rotate: false
-<<<<<<< HEAD
-  xy: 1712, 1310
-=======
-  xy: 1632, 1310
->>>>>>> bae8bd24
-  size: 32, 28
-  orig: 32, 28
-  offset: 0, 0
-  index: -1
-TileSets/FantasyHex/Units/Berserker
-  rotate: false
-<<<<<<< HEAD
-  xy: 1752, 1310
-=======
-  xy: 1672, 1310
->>>>>>> bae8bd24
   size: 32, 28
   orig: 32, 28
   offset: 0, 0
   index: -1
 TileSets/FantasyHex/Units/Bowman
   rotate: false
-<<<<<<< HEAD
-  xy: 1832, 1316
-=======
   xy: 1056, 1094
->>>>>>> bae8bd24
   size: 32, 28
   orig: 32, 28
   offset: 0, 0
   index: -1
 TileSets/FantasyHex/Units/Brute
   rotate: false
-<<<<<<< HEAD
-  xy: 1092, 1158
-=======
   xy: 1164, 1202
->>>>>>> bae8bd24
   size: 32, 28
   orig: 32, 28
   offset: 0, 0
   index: -1
 TileSets/FantasyHex/Units/Camel Archer
   rotate: false
-<<<<<<< HEAD
-  xy: 1132, 1165
-=======
   xy: 876, 941
->>>>>>> bae8bd24
   size: 32, 29
   orig: 32, 29
   offset: 0, 0
   index: -1
 TileSets/FantasyHex/Units/Cannon
   rotate: false
-<<<<<<< HEAD
-  xy: 1172, 1166
-=======
   xy: 876, 905
->>>>>>> bae8bd24
   size: 32, 28
   orig: 32, 28
   offset: 0, 0
   index: -1
 TileSets/FantasyHex/Units/Caravan
   rotate: false
-<<<<<<< HEAD
-  xy: 876, 944
-=======
   xy: 876, 863
->>>>>>> bae8bd24
   size: 32, 34
   orig: 32, 34
   offset: 0, 0
   index: -1
 TileSets/FantasyHex/Units/Caravel
   rotate: false
-<<<<<<< HEAD
-  xy: 876, 908
-=======
   xy: 876, 827
->>>>>>> bae8bd24
   size: 32, 28
   orig: 32, 28
   offset: 0, 0
   index: -1
 TileSets/FantasyHex/Units/Cargo Ship
   rotate: false
-<<<<<<< HEAD
-  xy: 876, 872
-=======
   xy: 916, 950
->>>>>>> bae8bd24
   size: 32, 28
   orig: 32, 28
   offset: 0, 0
   index: -1
 TileSets/FantasyHex/Units/Carolean
   rotate: false
-<<<<<<< HEAD
-  xy: 876, 836
-=======
   xy: 916, 914
->>>>>>> bae8bd24
   size: 32, 28
   orig: 32, 28
   offset: 0, 0
   index: -1
 TileSets/FantasyHex/Units/Carrier
   rotate: false
-<<<<<<< HEAD
-  xy: 876, 800
-=======
   xy: 916, 878
->>>>>>> bae8bd24
   size: 32, 28
   orig: 32, 28
   offset: 0, 0
   index: -1
 TileSets/FantasyHex/Units/Cataphract
   rotate: false
-<<<<<<< HEAD
-  xy: 916, 950
-=======
   xy: 916, 842
->>>>>>> bae8bd24
   size: 32, 28
   orig: 32, 28
   offset: 0, 0
   index: -1
 TileSets/FantasyHex/Units/Catapult
   rotate: false
-<<<<<<< HEAD
-  xy: 916, 914
-=======
   xy: 956, 950
->>>>>>> bae8bd24
   size: 32, 28
   orig: 32, 28
   offset: 0, 0
   index: -1
 TileSets/FantasyHex/Units/Cavalry
   rotate: false
-<<<<<<< HEAD
-  xy: 916, 802
-=======
   xy: 956, 838
->>>>>>> bae8bd24
   size: 32, 28
   orig: 32, 28
   offset: 0, 0
   index: -1
 TileSets/FantasyHex/Units/Chariot Archer
   rotate: false
-<<<<<<< HEAD
-  xy: 884, 728
-=======
   xy: 1200, 1238
->>>>>>> bae8bd24
   size: 32, 28
   orig: 32, 28
   offset: 0, 0
   index: -1
 TileSets/FantasyHex/Units/Chu-Ko-Nu
   rotate: false
-<<<<<<< HEAD
-  xy: 884, 692
-=======
   xy: 1240, 1274
->>>>>>> bae8bd24
   size: 32, 28
   orig: 32, 28
   offset: 0, 0
   index: -1
 TileSets/FantasyHex/Units/CivilianLandUnit
   rotate: false
-<<<<<<< HEAD
-  xy: 884, 53
-=======
   xy: 812, 8
->>>>>>> bae8bd24
   size: 32, 28
   orig: 32, 28
   offset: 0, 0
   index: -1
 TileSets/FantasyHex/Units/Comanche Rider
   rotate: false
-<<<<<<< HEAD
-  xy: 924, 621
-=======
   xy: 1928, 1285
->>>>>>> bae8bd24
   size: 32, 29
   orig: 32, 29
   offset: 0, 0
   index: -1
 TileSets/FantasyHex/Units/Companion Cavalry
   rotate: false
-<<<<<<< HEAD
-  xy: 924, 584
-=======
   xy: 1320, 1197
->>>>>>> bae8bd24
   size: 32, 29
   orig: 32, 29
   offset: 0, 0
   index: -1
 TileSets/FantasyHex/Units/Composite Bowman
   rotate: false
-<<<<<<< HEAD
-  xy: 924, 548
-=======
   xy: 1360, 1196
->>>>>>> bae8bd24
   size: 32, 28
   orig: 32, 28
   offset: 0, 0
   index: -1
 TileSets/FantasyHex/Units/Conquistador
   rotate: false
-<<<<<<< HEAD
-  xy: 924, 512
-=======
   xy: 988, 1011
->>>>>>> bae8bd24
   size: 32, 28
   orig: 32, 28
   offset: 0, 0
   index: -1
 TileSets/FantasyHex/Units/Cossack
   rotate: false
-<<<<<<< HEAD
-  xy: 924, 440
-=======
   xy: 1068, 1017
->>>>>>> bae8bd24
   size: 32, 28
   orig: 32, 28
   offset: 0, 0
   index: -1
 TileSets/FantasyHex/Units/Crossbowman
   rotate: false
-<<<<<<< HEAD
-  xy: 924, 332
-=======
   xy: 1028, 980
->>>>>>> bae8bd24
   size: 32, 28
   orig: 32, 28
   offset: 0, 0
@@ -4852,924 +3233,588 @@
   index: -1
 TileSets/FantasyHex/Units/Destroyer
   rotate: false
-<<<<<<< HEAD
-  xy: 924, 73
-=======
   xy: 1440, 1201
->>>>>>> bae8bd24
   size: 32, 28
   orig: 32, 28
   offset: 0, 0
   index: -1
 TileSets/FantasyHex/Units/Dromon
   rotate: false
-<<<<<<< HEAD
-  xy: 1200, 1267
-=======
   xy: 1480, 1274
->>>>>>> bae8bd24
   size: 32, 28
   orig: 32, 28
   offset: 0, 0
   index: -1
 TileSets/FantasyHex/Units/Foreign Legion
   rotate: false
-<<<<<<< HEAD
-  xy: 884, 17
-=======
   xy: 1640, 1274
->>>>>>> bae8bd24
   size: 32, 28
   orig: 32, 28
   offset: 0, 0
   index: -1
 TileSets/FantasyHex/Units/Frigate
   rotate: false
-<<<<<<< HEAD
-  xy: 812, 8
-=======
   xy: 1560, 1202
->>>>>>> bae8bd24
   size: 32, 28
   orig: 32, 28
   offset: 0, 0
   index: -1
 TileSets/FantasyHex/Units/Galleass
   rotate: false
-<<<<<<< HEAD
-  xy: 1172, 1130
-=======
   xy: 1560, 1166
->>>>>>> bae8bd24
   size: 32, 28
   orig: 32, 28
   offset: 0, 0
   index: -1
 TileSets/FantasyHex/Units/Galley
   rotate: false
-<<<<<<< HEAD
-  xy: 1240, 1238
-=======
   xy: 1600, 1162
->>>>>>> bae8bd24
   size: 32, 28
   orig: 32, 28
   offset: 0, 0
   index: -1
 TileSets/FantasyHex/Units/Gatling Gun
   rotate: false
-<<<<<<< HEAD
-  xy: 1280, 1238
-=======
   xy: 1640, 1161
->>>>>>> bae8bd24
   size: 32, 28
   orig: 32, 28
   offset: 0, 0
   index: -1
 TileSets/FantasyHex/Units/Giant Death Robot
   rotate: false
-<<<<<<< HEAD
-  xy: 1360, 1228
-=======
   xy: 1440, 1162
->>>>>>> bae8bd24
   size: 32, 31
   orig: 32, 31
   offset: 0, 0
   index: -1
 TileSets/FantasyHex/Units/Great Admiral
   rotate: false
-<<<<<<< HEAD
-  xy: 1640, 1271
-=======
   xy: 1036, 935
->>>>>>> bae8bd24
   size: 32, 31
   orig: 32, 31
   offset: 0, 0
   index: -1
 TileSets/FantasyHex/Units/Great Artist
   rotate: false
-<<<<<<< HEAD
-  xy: 1600, 1199
-=======
   xy: 1036, 899
->>>>>>> bae8bd24
   size: 32, 28
   orig: 32, 28
   offset: 0, 0
   index: -1
 TileSets/FantasyHex/Units/Great Engineer
   rotate: false
-<<<<<<< HEAD
-  xy: 1680, 1274
-=======
   xy: 1036, 827
->>>>>>> bae8bd24
   size: 32, 28
   orig: 32, 28
   offset: 0, 0
   index: -1
 TileSets/FantasyHex/Units/Great Galleass
   rotate: false
-<<<<<<< HEAD
-  xy: 1640, 1199
-=======
   xy: 1036, 791
->>>>>>> bae8bd24
   size: 32, 28
   orig: 32, 28
   offset: 0, 0
   index: -1
 TileSets/FantasyHex/Units/Great General
   rotate: false
-<<<<<<< HEAD
-  xy: 1680, 1235
-=======
   xy: 1076, 935
->>>>>>> bae8bd24
   size: 32, 31
   orig: 32, 31
   offset: 0, 0
   index: -1
 TileSets/FantasyHex/Units/Great Merchant
   rotate: false
-<<<<<<< HEAD
-  xy: 1720, 1274
-=======
   xy: 1076, 899
->>>>>>> bae8bd24
   size: 32, 28
   orig: 32, 28
   offset: 0, 0
   index: -1
 TileSets/FantasyHex/Units/Great Musician
   rotate: false
-<<<<<<< HEAD
-  xy: 1680, 1199
-=======
   xy: 1076, 863
->>>>>>> bae8bd24
   size: 32, 28
   orig: 32, 28
   offset: 0, 0
   index: -1
 TileSets/FantasyHex/Units/Great Prophet
   rotate: false
-<<<<<<< HEAD
-  xy: 1720, 1238
-=======
   xy: 1076, 827
->>>>>>> bae8bd24
   size: 32, 28
   orig: 32, 28
   offset: 0, 0
   index: -1
 TileSets/FantasyHex/Units/Great Scientist
   rotate: false
-<<<<<<< HEAD
-  xy: 1760, 1274
-=======
   xy: 1076, 791
->>>>>>> bae8bd24
   size: 32, 28
   orig: 32, 28
   offset: 0, 0
   index: -1
 TileSets/FantasyHex/Units/Great War Infantry
   rotate: false
-<<<<<<< HEAD
-  xy: 1720, 1202
-=======
   xy: 1680, 1258
->>>>>>> bae8bd24
   size: 32, 28
   orig: 32, 28
   offset: 0, 0
   index: -1
 TileSets/FantasyHex/Units/Great Writer
   rotate: false
-<<<<<<< HEAD
-  xy: 1760, 1238
-=======
   xy: 1720, 1258
->>>>>>> bae8bd24
   size: 32, 28
   orig: 32, 28
   offset: 0, 0
   index: -1
 TileSets/FantasyHex/Units/Hakkapeliitta
   rotate: false
-<<<<<<< HEAD
-  xy: 1760, 1202
-=======
   xy: 1680, 1222
->>>>>>> bae8bd24
   size: 32, 28
   orig: 32, 28
   offset: 0, 0
   index: -1
 TileSets/FantasyHex/Units/Helicopter Gunship
   rotate: false
-<<<<<<< HEAD
-  xy: 1800, 1274
-=======
   xy: 1680, 1186
->>>>>>> bae8bd24
   size: 32, 28
   orig: 32, 28
   offset: 0, 0
   index: -1
 TileSets/FantasyHex/Units/Hoplite
   rotate: false
-<<<<<<< HEAD
-  xy: 1880, 1236
-=======
   xy: 1800, 1252
->>>>>>> bae8bd24
   size: 32, 28
   orig: 32, 28
   offset: 0, 0
   index: -1
 TileSets/FantasyHex/Units/Horse Archer
   rotate: false
-<<<<<<< HEAD
-  xy: 1880, 1200
-=======
   xy: 1760, 1208
->>>>>>> bae8bd24
   size: 32, 28
   orig: 32, 28
   offset: 0, 0
   index: -1
 TileSets/FantasyHex/Units/Horseman
   rotate: false
-<<<<<<< HEAD
-  xy: 1840, 1172
-=======
   xy: 1840, 1252
->>>>>>> bae8bd24
   size: 32, 28
   orig: 32, 28
   offset: 0, 0
   index: -1
 TileSets/FantasyHex/Units/Hussar
   rotate: false
-<<<<<<< HEAD
-  xy: 1100, 1052
-=======
   xy: 1800, 1179
->>>>>>> bae8bd24
   size: 32, 29
   orig: 32, 29
   offset: 0, 0
   index: -1
 TileSets/FantasyHex/Units/Hwach'a
   rotate: false
-<<<<<<< HEAD
-  xy: 1100, 1016
-=======
   xy: 1840, 1216
->>>>>>> bae8bd24
   size: 32, 28
   orig: 32, 28
   offset: 0, 0
   index: -1
 TileSets/FantasyHex/Units/Immortal
   rotate: false
-<<<<<<< HEAD
-  xy: 1140, 1057
-=======
   xy: 1720, 1110
->>>>>>> bae8bd24
   size: 32, 28
   orig: 32, 28
   offset: 0, 0
   index: -1
 TileSets/FantasyHex/Units/Impi
   rotate: false
-<<<<<<< HEAD
-  xy: 1140, 1021
-=======
   xy: 1760, 1132
->>>>>>> bae8bd24
   size: 32, 28
   orig: 32, 28
   offset: 0, 0
   index: -1
 TileSets/FantasyHex/Units/Infantry
   rotate: false
-<<<<<<< HEAD
-  xy: 1180, 1022
-=======
   xy: 1680, 1078
->>>>>>> bae8bd24
   size: 32, 28
   orig: 32, 28
   offset: 0, 0
   index: -1
 TileSets/FantasyHex/Units/Inquisitor
   rotate: false
-<<<<<<< HEAD
-  xy: 1204, 1202
-=======
   xy: 1720, 1074
->>>>>>> bae8bd24
   size: 32, 28
   orig: 32, 28
   offset: 0, 0
   index: -1
 TileSets/FantasyHex/Units/Ironclad
   rotate: false
-<<<<<<< HEAD
-  xy: 1212, 1166
-=======
   xy: 1800, 1107
->>>>>>> bae8bd24
   size: 32, 28
   orig: 32, 28
   offset: 0, 0
   index: -1
 TileSets/FantasyHex/Units/Jaguar
   rotate: false
-<<<<<<< HEAD
-  xy: 1252, 1130
-=======
   xy: 1880, 1214
->>>>>>> bae8bd24
   size: 32, 28
   orig: 32, 28
   offset: 0, 0
   index: -1
 TileSets/FantasyHex/Units/Janissary
   rotate: false
-<<<<<<< HEAD
-  xy: 1220, 1094
-=======
   xy: 1880, 1178
->>>>>>> bae8bd24
   size: 32, 28
   orig: 32, 28
   offset: 0, 0
   index: -1
 TileSets/FantasyHex/Units/Keshik
   rotate: false
-<<<<<<< HEAD
-  xy: 1220, 1018
-=======
   xy: 1880, 1102
->>>>>>> bae8bd24
   size: 32, 28
   orig: 32, 28
   offset: 0, 0
   index: -1
 TileSets/FantasyHex/Units/Khan
   rotate: false
-<<<<<<< HEAD
-  xy: 1260, 1091
-=======
   xy: 1920, 1246
->>>>>>> bae8bd24
   size: 32, 31
   orig: 32, 31
   offset: 0, 0
   index: -1
 TileSets/FantasyHex/Units/Knight
   rotate: false
-<<<<<<< HEAD
-  xy: 1260, 1055
-=======
   xy: 1920, 1210
->>>>>>> bae8bd24
   size: 32, 28
   orig: 32, 28
   offset: 0, 0
   index: -1
 TileSets/FantasyHex/Units/Kris Swordsman
   rotate: false
-<<<<<<< HEAD
-  xy: 1140, 985
-=======
   xy: 1920, 1136
->>>>>>> bae8bd24
   size: 32, 28
   orig: 32, 28
   offset: 0, 0
   index: -1
 TileSets/FantasyHex/Units/Lancer
   rotate: false
-<<<<<<< HEAD
-  xy: 1100, 980
-=======
   xy: 1760, 1060
->>>>>>> bae8bd24
   size: 32, 28
   orig: 32, 28
   offset: 0, 0
   index: -1
 TileSets/FantasyHex/Units/LandUnit
   rotate: false
-<<<<<<< HEAD
-  xy: 1220, 982
-=======
   xy: 1800, 1071
->>>>>>> bae8bd24
   size: 32, 28
   orig: 32, 28
   offset: 0, 0
   index: -1
 TileSets/FantasyHex/Units/Landship
   rotate: false
-<<<<<<< HEAD
-  xy: 1180, 950
-=======
   xy: 1880, 1066
->>>>>>> bae8bd24
   size: 32, 28
   orig: 32, 28
   offset: 0, 0
   index: -1
 TileSets/FantasyHex/Units/Landsknecht
   rotate: false
-<<<<<<< HEAD
-  xy: 1220, 946
-=======
   xy: 1920, 1064
->>>>>>> bae8bd24
   size: 32, 28
   orig: 32, 28
   offset: 0, 0
   index: -1
 TileSets/FantasyHex/Units/Legion
   rotate: false
-<<<<<<< HEAD
-  xy: 1140, 949
-=======
   xy: 1800, 1035
->>>>>>> bae8bd24
   size: 32, 28
   orig: 32, 28
   offset: 0, 0
   index: -1
 TileSets/FantasyHex/Units/Longbowman
   rotate: false
-<<<<<<< HEAD
-  xy: 1260, 937
-=======
   xy: 1840, 1028
->>>>>>> bae8bd24
   size: 32, 28
   orig: 32, 28
   offset: 0, 0
   index: -1
 TileSets/FantasyHex/Units/Longswordsman
   rotate: false
-<<<<<<< HEAD
-  xy: 1180, 914
-=======
   xy: 1880, 1030
->>>>>>> bae8bd24
   size: 32, 28
   orig: 32, 28
   offset: 0, 0
   index: -1
 TileSets/FantasyHex/Units/Machine Gun
   rotate: false
-<<<<<<< HEAD
-  xy: 1220, 910
-=======
   xy: 1920, 1028
->>>>>>> bae8bd24
   size: 32, 28
   orig: 32, 28
   offset: 0, 0
   index: -1
 TileSets/FantasyHex/Units/Mandekalu Cavalry
   rotate: false
-<<<<<<< HEAD
-  xy: 1260, 901
-=======
   xy: 1960, 1249
->>>>>>> bae8bd24
   size: 32, 28
   orig: 32, 28
   offset: 0, 0
   index: -1
 TileSets/FantasyHex/Units/Maori Warrior
   rotate: false
-<<<<<<< HEAD
-  xy: 1920, 1297
-=======
   xy: 1960, 1166
->>>>>>> bae8bd24
   size: 32, 28
   orig: 32, 28
   offset: 0, 0
   index: -1
 TileSets/FantasyHex/Units/Marine
   rotate: false
-<<<<<<< HEAD
-  xy: 1920, 1225
-=======
   xy: 1960, 1094
->>>>>>> bae8bd24
   size: 32, 28
   orig: 32, 28
   offset: 0, 0
   index: -1
 TileSets/FantasyHex/Units/Mechanized Infantry
   rotate: false
-<<<<<<< HEAD
-  xy: 1920, 1152
-=======
   xy: 1960, 1021
->>>>>>> bae8bd24
   size: 32, 28
   orig: 32, 28
   offset: 0, 0
   index: -1
 TileSets/FantasyHex/Units/Mehal Sefari
   rotate: false
-<<<<<<< HEAD
-  xy: 1720, 1166
-=======
   xy: 1880, 994
->>>>>>> bae8bd24
   size: 32, 28
   orig: 32, 28
   offset: 0, 0
   index: -1
 TileSets/FantasyHex/Units/Merchant Of Venice
   rotate: false
-<<<<<<< HEAD
-  xy: 1760, 1166
-=======
   xy: 1920, 992
->>>>>>> bae8bd24
   size: 32, 28
   orig: 32, 28
   offset: 0, 0
   index: -1
 TileSets/FantasyHex/Units/Minuteman
   rotate: false
-<<<<<<< HEAD
-  xy: 1840, 1136
-=======
   xy: 884, 770
->>>>>>> bae8bd24
   size: 32, 28
   orig: 32, 28
   offset: 0, 0
   index: -1
 TileSets/FantasyHex/Units/Missile Cruiser
   rotate: false
-<<<<<<< HEAD
-  xy: 1880, 1128
-=======
   xy: 884, 734
->>>>>>> bae8bd24
   size: 32, 28
   orig: 32, 28
   offset: 0, 0
   index: -1
 TileSets/FantasyHex/Units/Missionary
   rotate: false
-<<<<<<< HEAD
-  xy: 1920, 1116
-=======
   xy: 884, 698
->>>>>>> bae8bd24
   size: 32, 28
   orig: 32, 28
   offset: 0, 0
   index: -1
 TileSets/FantasyHex/Units/Mobile SAM
   rotate: false
-<<<<<<< HEAD
-  xy: 1560, 1162
-=======
   xy: 884, 625
->>>>>>> bae8bd24
   size: 32, 28
   orig: 32, 28
   offset: 0, 0
   index: -1
 TileSets/FantasyHex/Units/Modern Armor
   rotate: false
-<<<<<<< HEAD
-  xy: 1600, 1163
-=======
   xy: 884, 589
->>>>>>> bae8bd24
   size: 32, 28
   orig: 32, 28
   offset: 0, 0
   index: -1
 TileSets/FantasyHex/Units/Mohawk Warrior
   rotate: false
-<<<<<<< HEAD
-  xy: 1640, 1163
-=======
   xy: 884, 553
->>>>>>> bae8bd24
   size: 32, 28
   orig: 32, 28
   offset: 0, 0
   index: -1
 TileSets/FantasyHex/Units/Musketeer
   rotate: false
-<<<<<<< HEAD
-  xy: 1840, 1100
-=======
   xy: 884, 355
->>>>>>> bae8bd24
   size: 32, 28
   orig: 32, 28
   offset: 0, 0
   index: -1
 TileSets/FantasyHex/Units/Musketman
   rotate: false
-<<<<<<< HEAD
-  xy: 1880, 1092
-=======
   xy: 884, 319
->>>>>>> bae8bd24
   size: 32, 28
   orig: 32, 28
   offset: 0, 0
   index: -1
 TileSets/FantasyHex/Units/Naresuan's Elephant
   rotate: false
-<<<<<<< HEAD
-  xy: 1920, 1080
-=======
   xy: 884, 283
->>>>>>> bae8bd24
   size: 32, 28
   orig: 32, 28
   offset: 0, 0
   index: -1
 TileSets/FantasyHex/Units/Nau
   rotate: false
-<<<<<<< HEAD
-  xy: 1560, 1126
-=======
   xy: 884, 247
->>>>>>> bae8bd24
   size: 32, 28
   orig: 32, 28
   offset: 0, 0
   index: -1
 TileSets/FantasyHex/Units/Norwegian Ski Infantry
   rotate: false
-<<<<<<< HEAD
-  xy: 1600, 1127
-=======
   xy: 884, 211
->>>>>>> bae8bd24
   size: 32, 28
   orig: 32, 28
   offset: 0, 0
   index: -1
 TileSets/FantasyHex/Units/Nuclear Submarine
   rotate: false
-<<<<<<< HEAD
-  xy: 1640, 1127
-=======
   xy: 884, 175
->>>>>>> bae8bd24
   size: 32, 28
   orig: 32, 28
   offset: 0, 0
   index: -1
 TileSets/FantasyHex/Units/Panzer
   rotate: false
-<<<<<<< HEAD
-  xy: 1920, 1044
-=======
   xy: 924, 690
->>>>>>> bae8bd24
   size: 32, 28
   orig: 32, 28
   offset: 0, 0
   index: -1
 TileSets/FantasyHex/Units/Paratrooper
   rotate: false
-<<<<<<< HEAD
-  xy: 1600, 1091
-=======
   xy: 924, 654
->>>>>>> bae8bd24
   size: 32, 28
   orig: 32, 28
   offset: 0, 0
   index: -1
 TileSets/FantasyHex/Units/Pathfinder
   rotate: false
-<<<<<<< HEAD
-  xy: 1680, 1089
-=======
   xy: 924, 578
->>>>>>> bae8bd24
   size: 32, 28
   orig: 32, 28
   offset: 0, 0
   index: -1
 TileSets/FantasyHex/Units/Persian Immortal
   rotate: false
-<<<<<<< HEAD
-  xy: 1720, 1054
-=======
   xy: 924, 506
->>>>>>> bae8bd24
   size: 32, 28
   orig: 32, 28
   offset: 0, 0
   index: -1
 TileSets/FantasyHex/Units/Pictish Warrior
   rotate: false
-<<<<<<< HEAD
-  xy: 1760, 1054
-=======
   xy: 924, 470
->>>>>>> bae8bd24
   size: 32, 28
   orig: 32, 28
   offset: 0, 0
   index: -1
 TileSets/FantasyHex/Units/Pikeman
   rotate: false
-<<<<<<< HEAD
-  xy: 1800, 1046
-=======
   xy: 924, 434
->>>>>>> bae8bd24
   size: 32, 28
   orig: 32, 28
   offset: 0, 0
   index: -1
 TileSets/FantasyHex/Units/Pracinha
   rotate: false
-<<<<<<< HEAD
-  xy: 1960, 1015
-=======
   xy: 964, 757
->>>>>>> bae8bd24
   size: 32, 28
   orig: 32, 28
   offset: 0, 0
   index: -1
 TileSets/FantasyHex/Units/Privateer
   rotate: false
-<<<<<<< HEAD
-  xy: 2000, 1320
-=======
   xy: 964, 721
->>>>>>> bae8bd24
   size: 32, 28
   orig: 32, 28
   offset: 0, 0
   index: -1
 TileSets/FantasyHex/Units/Quinquereme
   rotate: false
-<<<<<<< HEAD
-  xy: 2000, 1176
-=======
   xy: 964, 577
->>>>>>> bae8bd24
   size: 32, 28
   orig: 32, 28
   offset: 0, 0
   index: -1
 TileSets/FantasyHex/Units/Rifleman
   rotate: false
-<<<<<<< HEAD
-  xy: 2000, 1140
-=======
   xy: 964, 541
->>>>>>> bae8bd24
   size: 32, 28
   orig: 32, 28
   offset: 0, 0
   index: -1
 TileSets/FantasyHex/Units/Rocket Artillery
   rotate: false
-<<<<<<< HEAD
-  xy: 1760, 1018
-=======
   xy: 964, 249
->>>>>>> bae8bd24
   size: 32, 28
   orig: 32, 28
   offset: 0, 0
   index: -1
 TileSets/FantasyHex/Units/Samurai
   rotate: false
-<<<<<<< HEAD
-  xy: 1840, 992
-=======
   xy: 964, 177
->>>>>>> bae8bd24
   size: 32, 28
   orig: 32, 28
   offset: 0, 0
   index: -1
 TileSets/FantasyHex/Units/Scout
   rotate: false
-<<<<<<< HEAD
-  xy: 1880, 980
-=======
   xy: 964, 141
->>>>>>> bae8bd24
   size: 32, 28
   orig: 32, 28
   offset: 0, 0
   index: -1
 TileSets/FantasyHex/Units/Sea Beggar
   rotate: false
-<<<<<<< HEAD
-  xy: 1920, 968
-=======
   xy: 964, 105
->>>>>>> bae8bd24
   size: 32, 28
   orig: 32, 28
   offset: 0, 0
   index: -1
 TileSets/FantasyHex/Units/Settler
   rotate: false
-<<<<<<< HEAD
-  xy: 1960, 942
-=======
   xy: 972, 68
->>>>>>> bae8bd24
   size: 32, 29
   orig: 32, 29
   offset: 0, 0
   index: -1
 TileSets/FantasyHex/Units/Ship Of The Line
   rotate: false
-<<<<<<< HEAD
-  xy: 1800, 973
-=======
   xy: 1004, 714
->>>>>>> bae8bd24
   size: 32, 29
   orig: 32, 29
   offset: 0, 0
   index: -1
 TileSets/FantasyHex/Units/Ship of the Line
   rotate: false
-<<<<<<< HEAD
-  xy: 1800, 973
-=======
   xy: 1004, 714
->>>>>>> bae8bd24
   size: 32, 29
   orig: 32, 29
   offset: 0, 0
   index: -1
 TileSets/FantasyHex/Units/Siege Tower
   rotate: false
-<<<<<<< HEAD
-  xy: 1840, 956
-=======
   xy: 1044, 755
->>>>>>> bae8bd24
   size: 32, 28
   orig: 32, 28
   offset: 0, 0
   index: -1
 TileSets/FantasyHex/Units/Sipahi
   rotate: false
-<<<<<<< HEAD
-  xy: 2000, 886
-=======
   xy: 1044, 681
->>>>>>> bae8bd24
   size: 32, 30
   orig: 32, 30
   offset: 0, 0
   index: -1
 TileSets/FantasyHex/Units/Slinger
   rotate: false
-<<<<<<< HEAD
-  xy: 1292, 1166
-=======
   xy: 1004, 606
->>>>>>> bae8bd24
   size: 32, 28
   orig: 32, 28
   offset: 0, 0
   index: -1
 TileSets/FantasyHex/Units/Spearman
   rotate: false
-<<<<<<< HEAD
-  xy: 1300, 1058
-=======
   xy: 1044, 609
->>>>>>> bae8bd24
   size: 32, 28
   orig: 32, 28
   offset: 0, 0
@@ -5783,143 +3828,91 @@
   index: -1
 TileSets/FantasyHex/Units/Swordsman
   rotate: false
-<<<<<<< HEAD
-  xy: 956, 908
-=======
   xy: 1004, 422
->>>>>>> bae8bd24
   size: 32, 28
   orig: 32, 28
   offset: 0, 0
   index: -1
 TileSets/FantasyHex/Units/Tank
   rotate: false
-<<<<<<< HEAD
-  xy: 956, 872
-=======
   xy: 1044, 465
->>>>>>> bae8bd24
   size: 32, 28
   orig: 32, 28
   offset: 0, 0
   index: -1
 TileSets/FantasyHex/Units/Tercio
   rotate: false
-<<<<<<< HEAD
-  xy: 956, 836
-=======
   xy: 1004, 386
->>>>>>> bae8bd24
   size: 32, 28
   orig: 32, 28
   offset: 0, 0
   index: -1
 TileSets/FantasyHex/Units/Trebuchet
   rotate: false
-<<<<<<< HEAD
-  xy: 996, 906
-=======
   xy: 1004, 314
->>>>>>> bae8bd24
   size: 32, 28
   orig: 32, 28
   offset: 0, 0
   index: -1
 TileSets/FantasyHex/Units/Trireme
   rotate: false
-<<<<<<< HEAD
-  xy: 1036, 942
-=======
   xy: 1044, 357
->>>>>>> bae8bd24
   size: 32, 28
   orig: 32, 28
   offset: 0, 0
   index: -1
 TileSets/FantasyHex/Units/Turtle Ship
   rotate: false
-<<<<<<< HEAD
-  xy: 1116, 873
-=======
   xy: 1044, 129
->>>>>>> bae8bd24
   size: 32, 28
   orig: 32, 28
   offset: 0, 0
   index: -1
 TileSets/FantasyHex/Units/War Chariot
   rotate: false
-<<<<<<< HEAD
-  xy: 1156, 878
-=======
   xy: 1084, 679
->>>>>>> bae8bd24
   size: 32, 28
   orig: 32, 28
   offset: 0, 0
   index: -1
 TileSets/FantasyHex/Units/War Elephant
   rotate: false
-<<<<<<< HEAD
-  xy: 1156, 842
-=======
   xy: 1084, 643
->>>>>>> bae8bd24
   size: 32, 28
   orig: 32, 28
   offset: 0, 0
   index: -1
 TileSets/FantasyHex/Units/Warrior
   rotate: false
-<<<<<<< HEAD
-  xy: 1156, 806
-=======
   xy: 1084, 607
->>>>>>> bae8bd24
   size: 32, 28
   orig: 32, 28
   offset: 0, 0
   index: -1
 TileSets/FantasyHex/Units/WaterUnit
   rotate: false
-<<<<<<< HEAD
-  xy: 956, 980
-=======
   xy: 1084, 573
->>>>>>> bae8bd24
   size: 32, 26
   orig: 32, 26
   offset: 0, 0
   index: -1
 TileSets/FantasyHex/Units/Winged Hussar
   rotate: false
-<<<<<<< HEAD
-  xy: 1236, 865
-=======
   xy: 1084, 357
->>>>>>> bae8bd24
   size: 32, 28
   orig: 32, 28
   offset: 0, 0
   index: -1
 TileSets/FantasyHex/Units/Work Boats
   rotate: false
-<<<<<<< HEAD
-  xy: 1236, 829
-=======
   xy: 1084, 321
->>>>>>> bae8bd24
   size: 32, 28
   orig: 32, 28
   offset: 0, 0
   index: -1
 TileSets/FantasyHex/Units/Worker
   rotate: false
-<<<<<<< HEAD
-  xy: 1236, 793
-=======
   xy: 1084, 285
->>>>>>> bae8bd24
   size: 32, 28
   orig: 32, 28
   offset: 0, 0
@@ -6080,132 +4073,84 @@
   index: -1
 UnitPromotionIcons/Extended Range
   rotate: false
-<<<<<<< HEAD
-  xy: 1656, 1346
-=======
   xy: 652, 234
->>>>>>> bae8bd24
   size: 50, 50
   orig: 50, 50
   offset: 0, 0
   index: -1
 UnitPromotionIcons/Operational Range
   rotate: false
-<<<<<<< HEAD
-  xy: 1656, 1346
-=======
   xy: 652, 234
->>>>>>> bae8bd24
   size: 50, 50
   orig: 50, 50
   offset: 0, 0
   index: -1
 UnitPromotionIcons/Flight Deck
   rotate: false
-<<<<<<< HEAD
-  xy: 652, 176
-=======
   xy: 818, 914
->>>>>>> bae8bd24
   size: 50, 50
   orig: 50, 50
   offset: 0, 0
   index: -1
 UnitPromotionIcons/Formation
   rotate: false
-<<<<<<< HEAD
-  xy: 818, 914
-=======
   xy: 818, 798
->>>>>>> bae8bd24
   size: 50, 50
   orig: 50, 50
   offset: 0, 0
   index: -1
 UnitPromotionIcons/Great Generals
   rotate: false
-<<<<<<< HEAD
-  xy: 1142, 1238
-=======
   xy: 710, 640
->>>>>>> bae8bd24
   size: 50, 50
   orig: 50, 50
   offset: 0, 0
   index: -1
 UnitPromotionIcons/Quick Study
   rotate: false
-<<<<<<< HEAD
-  xy: 1142, 1238
-=======
   xy: 710, 640
->>>>>>> bae8bd24
   size: 50, 50
   orig: 50, 50
   offset: 0, 0
   index: -1
 UnitPromotionIcons/Haka War Dance
   rotate: false
-<<<<<<< HEAD
-  xy: 710, 698
-=======
   xy: 710, 582
->>>>>>> bae8bd24
   size: 50, 50
   orig: 50, 50
   offset: 0, 0
   index: -1
 UnitPromotionIcons/Heal Instantly
   rotate: false
-<<<<<<< HEAD
-  xy: 710, 582
-=======
   xy: 710, 466
->>>>>>> bae8bd24
   size: 50, 50
   orig: 50, 50
   offset: 0, 0
   index: -1
 UnitPromotionIcons/Ignore terrain cost
   rotate: false
-<<<<<<< HEAD
-  xy: 501, 1692
-=======
   xy: 514, 1584
->>>>>>> bae8bd24
   size: 100, 100
   orig: 100, 100
   offset: 0, 0
   index: -1
 UnitPromotionIcons/Indirect Fire
   rotate: false
-<<<<<<< HEAD
-  xy: 710, 466
-=======
   xy: 710, 350
->>>>>>> bae8bd24
   size: 50, 50
   orig: 50, 50
   offset: 0, 0
   index: -1
 UnitPromotionIcons/Interception
   rotate: false
-<<<<<<< HEAD
-  xy: 710, 350
-=======
   xy: 710, 234
->>>>>>> bae8bd24
   size: 50, 50
   orig: 50, 50
   offset: 0, 0
   index: -1
 UnitPromotionIcons/Logistics
   rotate: false
-<<<<<<< HEAD
-  xy: 710, 118
-=======
   xy: 1714, 1352
->>>>>>> bae8bd24
   size: 50, 50
   orig: 50, 50
   offset: 0, 0
@@ -6226,143 +4171,91 @@
   index: -1
 UnitPromotionIcons/Mobility
   rotate: false
-<<<<<<< HEAD
-  xy: 1976, 1588
-=======
   xy: 1976, 1472
->>>>>>> bae8bd24
   size: 50, 50
   orig: 50, 50
   offset: 0, 0
   index: -1
 UnitPromotionIcons/Morale
   rotate: false
-<<<<<<< HEAD
-  xy: 1976, 1472
-=======
   xy: 1976, 1414
->>>>>>> bae8bd24
   size: 50, 50
   orig: 50, 50
   offset: 0, 0
   index: -1
 UnitPromotionIcons/Rejuvenation
   rotate: false
-<<<<<<< HEAD
-  xy: 768, 334
-=======
   xy: 768, 218
->>>>>>> bae8bd24
   size: 50, 50
   orig: 50, 50
   offset: 0, 0
   index: -1
 UnitPromotionIcons/Scouting
   rotate: false
-<<<<<<< HEAD
-  xy: 826, 682
-=======
   xy: 826, 566
->>>>>>> bae8bd24
   size: 50, 50
   orig: 50, 50
   offset: 0, 0
   index: -1
 UnitPromotionIcons/Sentry
   rotate: false
-<<<<<<< HEAD
-  xy: 826, 682
-=======
   xy: 826, 566
->>>>>>> bae8bd24
   size: 50, 50
   orig: 50, 50
   offset: 0, 0
   index: -1
 UnitPromotionIcons/Shock
   rotate: false
-<<<<<<< HEAD
-  xy: 826, 566
-=======
   xy: 826, 450
->>>>>>> bae8bd24
   size: 50, 50
   orig: 50, 50
   offset: 0, 0
   index: -1
 UnitPromotionIcons/Slinger Withdraw
   rotate: false
-<<<<<<< HEAD
-  xy: 826, 508
-=======
   xy: 826, 392
->>>>>>> bae8bd24
   size: 50, 50
   orig: 50, 50
   offset: 0, 0
   index: -1
 UnitPromotionIcons/Sortie
   rotate: false
-<<<<<<< HEAD
-  xy: 826, 392
-=======
   xy: 826, 276
->>>>>>> bae8bd24
   size: 50, 50
   orig: 50, 50
   offset: 0, 0
   index: -1
 UnitPromotionIcons/Supply
   rotate: false
-<<<<<<< HEAD
-  xy: 826, 218
-=======
   xy: 826, 102
->>>>>>> bae8bd24
   size: 50, 50
   orig: 50, 50
   offset: 0, 0
   index: -1
 UnitPromotionIcons/Survivalism
   rotate: false
-<<<<<<< HEAD
-  xy: 826, 160
-=======
   xy: 768, 44
->>>>>>> bae8bd24
   size: 50, 50
   orig: 50, 50
   offset: 0, 0
   index: -1
 UnitPromotionIcons/Volley
   rotate: false
-<<<<<<< HEAD
-  xy: 984, 1072
-=======
   xy: 1714, 1294
->>>>>>> bae8bd24
   size: 50, 50
   orig: 50, 50
   offset: 0, 0
   index: -1
 UnitPromotionIcons/Wolfpack
   rotate: false
-<<<<<<< HEAD
-  xy: 1042, 1072
-=======
   xy: 1830, 1288
->>>>>>> bae8bd24
   size: 50, 50
   orig: 50, 50
   offset: 0, 0
   index: -1
 UnitPromotionIcons/Woodsman
   rotate: false
-<<<<<<< HEAD
-  xy: 1042, 1014
-=======
   xy: 1888, 1322
->>>>>>> bae8bd24
   size: 50, 50
   orig: 50, 50
   offset: 0, 0
