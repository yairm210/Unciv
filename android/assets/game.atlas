--- conflicted
+++ resolved
@@ -1314,7 +1314,6 @@
   offset: 0, 0
   index: -1
 
-<<<<<<< HEAD
 UnitFlags.png
 size: 2048, 1024
 format: RGBA8888
@@ -1374,7 +1373,9 @@
   xy: 890, 0
   size: 178, 210
   orig: 178, 210
-=======
+  offset: 0, 0
+  index: -1
+
 NotificationIcons.png
 size: 512, 64
 format: RGBA8888
@@ -1476,6 +1477,3 @@
   xy: 198, 0
   size: 33, 33
   orig: 33, 33
->>>>>>> 557735cb
-  offset: 0, 0
-  index: -1