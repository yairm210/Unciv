--- conflicted
+++ resolved
@@ -6,564 +6,539 @@
 repeat: none
 EmojiIcons/Culture
   rotate: false
-  xy: 354, 58
+  xy: 328, 346
   size: 50, 50
   orig: 50, 50
   offset: 0, 0
   index: -1
 EmojiIcons/Faith
   rotate: false
-  xy: 610, 208
+  xy: 760, 304
   size: 50, 50
   orig: 50, 50
   offset: 0, 0
   index: -1
 EmojiIcons/Food
   rotate: false
-  xy: 586, 34
+  xy: 934, 304
   size: 50, 50
   orig: 50, 50
   offset: 0, 0
   index: -1
 EmojiIcons/Gold
   rotate: false
-  xy: 718, 432
+  xy: 1224, 304
   size: 50, 50
   orig: 50, 50
   offset: 0, 0
   index: -1
 EmojiIcons/Happiness
   rotate: false
-  xy: 776, 432
+  xy: 444, 288
   size: 50, 50
   orig: 50, 50
   offset: 0, 0
   index: -1
 EmojiIcons/Production
   rotate: false
-  xy: 784, 200
+  xy: 178, 238
   size: 50, 50
   orig: 50, 50
   offset: 0, 0
   index: -1
 EmojiIcons/Science
   rotate: false
-  xy: 1074, 200
+  xy: 584, 224
   size: 50, 50
   orig: 50, 50
   offset: 0, 0
   index: -1
 EmojiIcons/Turn
   rotate: false
-  xy: 992, 142
+  xy: 700, 188
   size: 50, 50
   orig: 50, 50
   offset: 0, 0
   index: -1
 ImprovementIcons/Academy
   rotate: false
-  xy: 4, 434
+  xy: 1336, 1736
   size: 100, 100
   orig: 100, 100
   offset: 0, 0
   index: -1
 ImprovementIcons/Ancient ruins
   rotate: false
-  xy: 1817, 1944
+  xy: 397, 1700
   size: 100, 100
   orig: 100, 100
   offset: 0, 0
   index: -1
 ImprovementIcons/Barbarian encampment
   rotate: false
-  xy: 212, 1020
+  xy: 886, 1550
   size: 100, 100
   orig: 100, 100
   offset: 0, 0
   index: -1
 ImprovementIcons/Camp
   rotate: false
-  xy: 289, 1736
+  xy: 652, 1528
   size: 100, 100
   orig: 100, 100
   offset: 0, 0
   index: -1
 ImprovementIcons/Citadel
   rotate: false
-  xy: 937, 1736
+  xy: 1858, 1520
   size: 100, 100
   orig: 100, 100
   offset: 0, 0
   index: -1
 ImprovementIcons/City center
   rotate: false
-  xy: 501, 1628
+  xy: 436, 1484
   size: 100, 100
   orig: 100, 100
   offset: 0, 0
   index: -1
 ImprovementIcons/City ruins
   rotate: false
-  xy: 609, 1628
+  xy: 4, 1480
   size: 100, 100
   orig: 100, 100
   offset: 0, 0
   index: -1
 ImprovementIcons/Customs house
   rotate: false
-  xy: 428, 1412
+  xy: 4, 1372
   size: 100, 100
   orig: 100, 100
   offset: 0, 0
   index: -1
 ImprovementIcons/Farm
   rotate: false
-  xy: 428, 980
+  xy: 4, 1264
   size: 100, 100
   orig: 100, 100
   offset: 0, 0
   index: -1
 ImprovementIcons/Fishing Boats
   rotate: false
-  xy: 860, 1412
+  xy: 976, 1226
   size: 100, 100
   orig: 100, 100
   offset: 0, 0
   index: -1
 ImprovementIcons/Fort
   rotate: false
-  xy: 644, 1088
+  xy: 1300, 1196
   size: 100, 100
   orig: 100, 100
   offset: 0, 0
   index: -1
 ImprovementIcons/Holy site
   rotate: false
-  xy: 860, 1088
+  xy: 976, 1118
   size: 100, 100
   orig: 100, 100
   offset: 0, 0
   index: -1
 ImprovementIcons/Landmark
   rotate: false
-  xy: 320, 656
+  xy: 1192, 1010
   size: 100, 100
   orig: 100, 100
   offset: 0, 0
   index: -1
 ImprovementIcons/Lumber mill
   rotate: false
-  xy: 752, 656
+  xy: 1408, 980
   size: 100, 100
   orig: 100, 100
   offset: 0, 0
   index: -1
 ImprovementIcons/Manufactory
   rotate: false
-  xy: 968, 656
+  xy: 1624, 980
   size: 100, 100
   orig: 100, 100
   offset: 0, 0
   index: -1
 ImprovementIcons/Mine
   rotate: false
-  xy: 1257, 1650
+  xy: 1084, 902
   size: 100, 100
   orig: 100, 100
   offset: 0, 0
   index: -1
 ImprovementIcons/Moai
   rotate: false
-  xy: 1473, 1620
+  xy: 544, 880
   size: 100, 100
   orig: 100, 100
   offset: 0, 0
   index: -1
 ImprovementIcons/Oil well
   rotate: false
-  xy: 1162, 548
+  xy: 868, 794
   size: 100, 100
   orig: 100, 100
   offset: 0, 0
   index: -1
 ImprovementIcons/Pasture
   rotate: false
-  xy: 1292, 1110
+  xy: 652, 772
   size: 100, 100
   orig: 100, 100
   offset: 0, 0
   index: -1
 ImprovementIcons/Plantation
   rotate: false
-  xy: 1400, 1296
+  xy: 328, 728
   size: 100, 100
   orig: 100, 100
   offset: 0, 0
   index: -1
 ImprovementIcons/Polder
   rotate: false
-  xy: 1616, 1512
+  xy: 4, 724
   size: 100, 100
   orig: 100, 100
   offset: 0, 0
   index: -1
 ImprovementIcons/Quarry
   rotate: false
-<<<<<<< HEAD
-  xy: 1508, 1188
-=======
-  xy: 1616, 1296
->>>>>>> 0868e31a
+  xy: 544, 664
   size: 100, 100
   orig: 100, 100
   offset: 0, 0
   index: -1
 ImprovementIcons/Road
   rotate: false
-  xy: 1508, 864
+  xy: 976, 578
   size: 100, 100
   orig: 100, 100
   offset: 0, 0
   index: -1
 ImprovementIcons/Terrace farm
   rotate: false
-  xy: 1724, 540
+  xy: 112, 400
   size: 100, 100
   orig: 100, 100
   offset: 0, 0
   index: -1
 ImprovementIcons/Trading post
   rotate: false
-  xy: 220, 224
+  xy: 544, 346
   size: 100, 100
   orig: 100, 100
   offset: 0, 0
   index: -1
 NationIcons/America
   rotate: false
-  xy: 4, 110
+  xy: 289, 1700
   size: 100, 100
   orig: 100, 100
   offset: 0, 0
   index: -1
 NationIcons/Arabia
   rotate: false
-  xy: 112, 434
+  xy: 112, 1696
   size: 100, 100
   orig: 100, 100
   offset: 0, 0
   index: -1
 NationIcons/Aztecs
   rotate: false
-  xy: 1817, 1836
+  xy: 220, 1592
   size: 100, 100
   orig: 100, 100
   offset: 0, 0
   index: -1
 NationIcons/Babylon
   rotate: false
-  xy: 1925, 1836
+  xy: 328, 1592
   size: 100, 100
   orig: 100, 100
   offset: 0, 0
   index: -1
 NationIcons/China
   rotate: false
-  xy: 613, 1736
+  xy: 1534, 1520
   size: 100, 100
   orig: 100, 100
   offset: 0, 0
   index: -1
 NationIcons/CityState
   rotate: false
-  xy: 933, 1628
+  xy: 868, 1442
   size: 100, 100
   orig: 100, 100
   offset: 0, 0
   index: -1
 NationIcons/Denmark
   rotate: false
-  xy: 320, 1196
+  xy: 760, 1334
   size: 100, 100
   orig: 100, 100
   offset: 0, 0
   index: -1
 NationIcons/Egypt
   rotate: false
-  xy: 428, 1088
+  xy: 1624, 1304
   size: 100, 100
   orig: 100, 100
   offset: 0, 0
   index: -1
 NationIcons/England
   rotate: false
-  xy: 860, 1520
+  xy: 328, 1268
   size: 100, 100
   orig: 100, 100
   offset: 0, 0
   index: -1
 NationIcons/France
   rotate: false
-  xy: 752, 1196
+  xy: 1408, 1196
   size: 100, 100
   orig: 100, 100
   offset: 0, 0
   index: -1
 NationIcons/Germany
   rotate: false
-  xy: 536, 872
+  xy: 1840, 1196
   size: 100, 100
   orig: 100, 100
   offset: 0, 0
   index: -1
 NationIcons/Greece
   rotate: false
-  xy: 860, 1196
+  xy: 436, 1160
   size: 100, 100
   orig: 100, 100
   offset: 0, 0
   index: -1
 NationIcons/Inca
   rotate: false
-  xy: 968, 1088
+  xy: 1300, 1088
   size: 100, 100
   orig: 100, 100
   offset: 0, 0
   index: -1
 NationIcons/India
   rotate: false
-  xy: 860, 872
+  xy: 1516, 1088
   size: 100, 100
   orig: 100, 100
   offset: 0, 0
   index: -1
 NationIcons/Iroquois
   rotate: false
-  xy: 968, 764
+  xy: 220, 1052
   size: 100, 100
   orig: 100, 100
   offset: 0, 0
   index: -1
 NationIcons/Japan
   rotate: false
-  xy: 1076, 1304
+  xy: 4, 1048
   size: 100, 100
   orig: 100, 100
   offset: 0, 0
   index: -1
 NationIcons/Korea
   rotate: false
-  xy: 1076, 872
+  xy: 976, 1010
   size: 100, 100
   orig: 100, 100
   offset: 0, 0
   index: -1
 NationIcons/Mongolia
   rotate: false
-  xy: 1797, 1620
+  xy: 1408, 872
   size: 100, 100
   orig: 100, 100
   offset: 0, 0
   index: -1
 NationIcons/Persia
   rotate: false
-  xy: 1292, 786
+  xy: 1516, 764
   size: 100, 100
   orig: 100, 100
   offset: 0, 0
   index: -1
 NationIcons/Polynesia
   rotate: false
-  xy: 1400, 1188
+  xy: 112, 724
   size: 100, 100
   orig: 100, 100
   offset: 0, 0
   index: -1
 NationIcons/Rome
   rotate: false
-  xy: 1832, 1188
+  xy: 544, 556
   size: 100, 100
   orig: 100, 100
   offset: 0, 0
   index: -1
 NationIcons/Russia
   rotate: false
-  xy: 1508, 756
+  xy: 652, 556
   size: 100, 100
   orig: 100, 100
   offset: 0, 0
   index: -1
 NationIcons/Siam
   rotate: false
-  xy: 1832, 864
+  xy: 328, 512
   size: 100, 100
   orig: 100, 100
   offset: 0, 0
   index: -1
 NationIcons/Songhai
   rotate: false
-  xy: 1724, 648
+  xy: 868, 470
   size: 100, 100
   orig: 100, 100
   offset: 0, 0
   index: -1
 NationIcons/Spain
   rotate: false
-  xy: 1832, 648
+  xy: 976, 470
   size: 100, 100
   orig: 100, 100
   offset: 0, 0
   index: -1
 NationIcons/Sweden
   rotate: false
-  xy: 1292, 570
+  xy: 220, 404
   size: 100, 100
   orig: 100, 100
   offset: 0, 0
   index: -1
 NationIcons/The Huns
   rotate: false
-  xy: 1832, 540
+  xy: 760, 362
   size: 100, 100
   orig: 100, 100
   offset: 0, 0
   index: -1
 NationIcons/The Netherlands
   rotate: false
-  xy: 1940, 540
+  xy: 868, 362
   size: 100, 100
   orig: 100, 100
   offset: 0, 0
   index: -1
 NationIcons/The Ottomans
   rotate: false
-  xy: 220, 440
+  xy: 976, 362
   size: 100, 100
   orig: 100, 100
   offset: 0, 0
   index: -1
 OtherIcons/Aircraft
   rotate: false
-  xy: 544, 324
+  xy: 1984, 1590
   size: 50, 50
   orig: 50, 50
   offset: 0, 0
   index: -1
 OtherIcons/ArrowLeft
   rotate: false
-  xy: 884, 490
+  xy: 1948, 1300
   size: 50, 50
   orig: 50, 50
   offset: 0, 0
   index: -1
 OtherIcons/ArrowRight
   rotate: false
-  xy: 942, 490
+  xy: 1948, 1242
   size: 50, 50
   orig: 50, 50
   offset: 0, 0
   index: -1
 StatIcons/Movement
   rotate: false
-  xy: 942, 490
+  xy: 1948, 1242
   size: 50, 50
   orig: 50, 50
   offset: 0, 0
   index: -1
 OtherIcons/BackArrow
   rotate: false
-  xy: 1000, 490
+  xy: 1948, 1184
   size: 50, 50
   orig: 50, 50
   offset: 0, 0
   index: -1
 OtherIcons/Banner
   rotate: false
-  xy: 212, 1128
-  size: 100, 100
-  orig: 100, 100
-  offset: 0, 0
-  index: -1
-OtherIcons/Border-inner
-  rotate: false
-  xy: 1400, 1627
-  size: 31, 15
-  orig: 31, 15
-  offset: 0, 0
-  index: -1
-OtherIcons/Border-outer
-  rotate: false
-  xy: 1248, 206
-  size: 31, 15
-  orig: 31, 15
-  offset: 0, 0
-  index: -1
-OtherIcons/Camera
-  rotate: false
-  xy: 285, 1595
-  size: 25, 25
-  orig: 25, 25
+  xy: 778, 1550
+  size: 100, 100
+  orig: 100, 100
   offset: 0, 0
   index: -1
 OtherIcons/Circle
   rotate: false
-  xy: 1121, 1866
+  xy: 778, 1658
   size: 178, 178
   orig: 178, 178
   offset: 0, 0
   index: -1
 OtherIcons/Cities
   rotate: false
-  xy: 285, 1628
+  xy: 220, 1484
   size: 100, 100
   orig: 100, 100
   offset: 0, 0
   index: -1
 OtherIcons/Close
   rotate: false
-  xy: 1041, 1628
+  xy: 1084, 1442
   size: 100, 100
   orig: 100, 100
   offset: 0, 0
   index: -1
 OtherIcons/Crosshair
   rotate: false
-  xy: 428, 1520
+  xy: 328, 1376
   size: 100, 100
   orig: 100, 100
   offset: 0, 0
   index: -1
 OtherIcons/Diplomacy
   rotate: false
-  xy: 428, 1304
+  xy: 868, 1334
   size: 100, 100
   orig: 100, 100
   offset: 0, 0
   index: -1
 OtherIcons/DiplomacyW
   rotate: false
-  xy: 536, 1412
+  xy: 976, 1334
   size: 100, 100
   orig: 100, 100
   offset: 0, 0
   index: -1
 OtherIcons/DisbandUnit
   rotate: false
-  xy: 644, 1520
+  xy: 1084, 1334
   size: 100, 100
   orig: 100, 100
   offset: 0, 0
   index: -1
 OtherIcons/Down
   rotate: false
-  xy: 470, 50
+  xy: 444, 346
   size: 50, 50
   orig: 50, 50
   offset: 0, 0
   index: -1
 OtherIcons/Fire
   rotate: false
-  xy: 644, 1196
+  xy: 760, 1226
   size: 100, 100
   orig: 100, 100
   offset: 0, 0
@@ -591,4117 +566,4130 @@
   index: -1
 OtherIcons/Link
   rotate: false
-  xy: 892, 374
+  xy: 1282, 274
   size: 50, 50
   orig: 50, 50
   offset: 0, 0
   index: -1
 OtherIcons/Load
   rotate: false
-  xy: 536, 656
+  xy: 652, 988
   size: 100, 100
   orig: 100, 100
   offset: 0, 0
   index: -1
 OtherIcons/Lock
   rotate: false
-  xy: 644, 656
+  xy: 1300, 980
   size: 100, 100
   orig: 100, 100
   offset: 0, 0
   index: -1
 OtherIcons/MapEditor
   rotate: false
-  xy: 1076, 656
+  xy: 1732, 980
   size: 100, 100
   orig: 100, 100
   offset: 0, 0
   index: -1
 OtherIcons/MenuIcon
   rotate: false
-  xy: 838, 548
+  xy: 112, 940
   size: 100, 100
   orig: 100, 100
   offset: 0, 0
   index: -1
 OtherIcons/Mods
   rotate: false
-  xy: 1689, 1620
+  xy: 1300, 872
   size: 100, 100
   orig: 100, 100
   offset: 0, 0
   index: -1
 OtherIcons/Multiplayer
   rotate: false
-  xy: 1184, 1520
+  xy: 1624, 872
   size: 100, 100
   orig: 100, 100
   offset: 0, 0
   index: -1
 OtherIcons/New
   rotate: false
-  xy: 1184, 1088
+  xy: 328, 836
   size: 100, 100
   orig: 100, 100
   offset: 0, 0
   index: -1
 OtherIcons/Options
   rotate: false
-  xy: 1292, 1434
+  xy: 1084, 794
   size: 100, 100
   orig: 100, 100
   offset: 0, 0
   index: -1
 OtherIcons/Pentagon
   rotate: false
-  xy: 1292, 894
+  xy: 1408, 764
   size: 100, 100
   orig: 100, 100
   offset: 0, 0
   index: -1
 OtherIcons/Pillage
   rotate: false
-  xy: 1508, 1512
+  xy: 220, 728
   size: 100, 100
   orig: 100, 100
   offset: 0, 0
   index: -1
 OtherIcons/Present
   rotate: false
-  xy: 1724, 1512
+  xy: 976, 686
   size: 100, 100
   orig: 100, 100
   offset: 0, 0
   index: -1
 OtherIcons/Puppet
   rotate: false
-  xy: 1508, 1188
+  xy: 1192, 686
   size: 100, 100
   orig: 100, 100
   offset: 0, 0
   index: -1
 OtherIcons/Quest
   rotate: false
-  xy: 1724, 1404
+  xy: 652, 664
   size: 100, 100
   orig: 100, 100
   offset: 0, 0
   index: -1
 OtherIcons/Quickstart
   rotate: false
-  xy: 1832, 1512
+  xy: 1300, 656
   size: 100, 100
   orig: 100, 100
   offset: 0, 0
   index: -1
 OtherIcons/Remove Heresy
   rotate: false
-  xy: 1508, 972
+  xy: 436, 620
   size: 100, 100
   orig: 100, 100
   offset: 0, 0
   index: -1
 OtherIcons/Resume
   rotate: false
-  xy: 1832, 1296
+  xy: 760, 578
   size: 100, 100
   orig: 100, 100
   offset: 0, 0
   index: -1
 OtherIcons/Shield
   rotate: false
-  xy: 1832, 972
+  xy: 1840, 548
   size: 100, 100
   orig: 100, 100
   offset: 0, 0
   index: -1
 OtherIcons/Sleep
   rotate: false
-  xy: 1616, 648
+  xy: 760, 470
   size: 100, 100
   orig: 100, 100
   offset: 0, 0
   index: -1
 OtherIcons/Star
   rotate: false
-  xy: 4, 8
+  xy: 544, 454
   size: 100, 94
   orig: 100, 94
   offset: 0, 0
   index: -1
 OtherIcons/Stop
   rotate: false
-  xy: 1940, 864
+  xy: 1624, 440
   size: 100, 100
   orig: 100, 100
   offset: 0, 0
   index: -1
 OtherIcons/Swap
   rotate: false
-  xy: 1940, 648
+  xy: 1840, 440
   size: 100, 100
   orig: 100, 100
   offset: 0, 0
   index: -1
 OtherIcons/Triangle
   rotate: false
-  xy: 1307, 1866
+  xy: 1150, 1658
   size: 178, 178
   orig: 178, 178
   offset: 0, 0
   index: -1
 OtherIcons/Up
   rotate: false
-  xy: 1050, 84
-  size: 50, 50
-  orig: 50, 50
+  xy: 874, 188
+  size: 50, 50
+  orig: 50, 50
+  offset: 0, 0
+  index: -1
+PolicyIcons/Aesthetics
+  rotate: false
+  xy: 220, 1727
+  size: 50, 50
+  orig: 50, 50
+  offset: 0, 0
+  index: -1
+PolicyIcons/Aristocracy
+  rotate: false
+  xy: 1948, 1416
+  size: 50, 50
+  orig: 50, 50
+  offset: 0, 0
+  index: -1
+PolicyIcons/Citizenship
+  rotate: false
+  xy: 1948, 778
+  size: 50, 50
+  orig: 50, 50
+  offset: 0, 0
+  index: -1
+PolicyIcons/Civil Society
+  rotate: false
+  xy: 1948, 720
+  size: 50, 50
+  orig: 50, 50
+  offset: 0, 0
+  index: -1
+PolicyIcons/Collective Rule
+  rotate: false
+  xy: 1948, 604
+  size: 50, 50
+  orig: 50, 50
+  offset: 0, 0
+  index: -1
+PolicyIcons/Communism
+  rotate: false
+  xy: 1948, 546
+  size: 50, 50
+  orig: 50, 50
+  offset: 0, 0
+  index: -1
+PolicyIcons/Constitution
+  rotate: false
+  xy: 1948, 488
+  size: 50, 50
+  orig: 50, 50
+  offset: 0, 0
+  index: -1
+PolicyIcons/Cultural Diplomacy
+  rotate: false
+  xy: 1948, 372
+  size: 50, 50
+  orig: 50, 50
+  offset: 0, 0
+  index: -1
+PolicyIcons/Democracy
+  rotate: false
+  xy: 386, 346
+  size: 50, 50
+  orig: 50, 50
+  offset: 0, 0
+  index: -1
+PolicyIcons/Educated Elite
+  rotate: false
+  xy: 62, 342
+  size: 50, 50
+  orig: 50, 50
+  offset: 0, 0
+  index: -1
+PolicyIcons/Fascism
+  rotate: false
+  xy: 818, 304
+  size: 50, 50
+  orig: 50, 50
+  offset: 0, 0
+  index: -1
+PolicyIcons/Free Religion
+  rotate: false
+  xy: 1050, 304
+  size: 50, 50
+  orig: 50, 50
+  offset: 0, 0
+  index: -1
+PolicyIcons/Free Speech
+  rotate: false
+  xy: 1108, 304
+  size: 50, 50
+  orig: 50, 50
+  offset: 0, 0
+  index: -1
+PolicyIcons/Free Thought
+  rotate: false
+  xy: 1166, 304
+  size: 50, 50
+  orig: 50, 50
+  offset: 0, 0
+  index: -1
+PolicyIcons/Humanism
+  rotate: false
+  xy: 560, 288
+  size: 50, 50
+  orig: 50, 50
+  offset: 0, 0
+  index: -1
+PolicyIcons/Landed Elite
+  rotate: false
+  xy: 618, 282
+  size: 50, 50
+  orig: 50, 50
+  offset: 0, 0
+  index: -1
+PolicyIcons/Legalism
+  rotate: false
+  xy: 676, 282
+  size: 50, 50
+  orig: 50, 50
+  offset: 0, 0
+  index: -1
+PolicyIcons/Mandate Of Heaven
+  rotate: false
+  xy: 1398, 274
+  size: 50, 50
+  orig: 50, 50
+  offset: 0, 0
+  index: -1
+PolicyIcons/Mercantilism
+  rotate: false
+  xy: 1572, 274
+  size: 50, 50
+  orig: 50, 50
+  offset: 0, 0
+  index: -1
+PolicyIcons/Merchant Navy
+  rotate: false
+  xy: 1630, 274
+  size: 50, 50
+  orig: 50, 50
+  offset: 0, 0
+  index: -1
+PolicyIcons/Meritocracy
+  rotate: false
+  xy: 1688, 274
+  size: 50, 50
+  orig: 50, 50
+  offset: 0, 0
+  index: -1
+PolicyIcons/Militarism
+  rotate: false
+  xy: 1746, 274
+  size: 50, 50
+  orig: 50, 50
+  offset: 0, 0
+  index: -1
+PolicyIcons/Military Caste
+  rotate: false
+  xy: 1804, 274
+  size: 50, 50
+  orig: 50, 50
+  offset: 0, 0
+  index: -1
+PolicyIcons/Military Tradition
+  rotate: false
+  xy: 1862, 274
+  size: 50, 50
+  orig: 50, 50
+  offset: 0, 0
+  index: -1
+PolicyIcons/Monarchy
+  rotate: false
+  xy: 1978, 256
+  size: 50, 50
+  orig: 50, 50
+  offset: 0, 0
+  index: -1
+PolicyIcons/Nationalism
+  rotate: false
+  xy: 792, 246
+  size: 50, 50
+  orig: 50, 50
+  offset: 0, 0
+  index: -1
+PolicyIcons/Naval Tradition
+  rotate: false
+  xy: 850, 246
+  size: 50, 50
+  orig: 50, 50
+  offset: 0, 0
+  index: -1
+PolicyIcons/Oligarchy
+  rotate: false
+  xy: 908, 246
+  size: 50, 50
+  orig: 50, 50
+  offset: 0, 0
+  index: -1
+PolicyIcons/Organized Religion
+  rotate: false
+  xy: 966, 246
+  size: 50, 50
+  orig: 50, 50
+  offset: 0, 0
+  index: -1
+PolicyIcons/Philantropy
+  rotate: false
+  xy: 1024, 246
+  size: 50, 50
+  orig: 50, 50
+  offset: 0, 0
+  index: -1
+PolicyIcons/Planned Economy
+  rotate: false
+  xy: 1082, 246
+  size: 50, 50
+  orig: 50, 50
+  offset: 0, 0
+  index: -1
+PolicyIcons/Police State
+  rotate: false
+  xy: 1140, 246
+  size: 50, 50
+  orig: 50, 50
+  offset: 0, 0
+  index: -1
+PolicyIcons/Populism
+  rotate: false
+  xy: 1198, 246
+  size: 50, 50
+  orig: 50, 50
+  offset: 0, 0
+  index: -1
+PolicyIcons/Professional Army
+  rotate: false
+  xy: 236, 238
+  size: 50, 50
+  orig: 50, 50
+  offset: 0, 0
+  index: -1
+PolicyIcons/Protectionism
+  rotate: false
+  xy: 294, 230
+  size: 50, 50
+  orig: 50, 50
+  offset: 0, 0
+  index: -1
+PolicyIcons/Reformation
+  rotate: false
+  xy: 468, 230
+  size: 50, 50
+  orig: 50, 50
+  offset: 0, 0
+  index: -1
+PolicyIcons/Representation
+  rotate: false
+  xy: 4, 226
+  size: 50, 50
+  orig: 50, 50
+  offset: 0, 0
+  index: -1
+PolicyIcons/Republic
+  rotate: false
+  xy: 62, 226
+  size: 50, 50
+  orig: 50, 50
+  offset: 0, 0
+  index: -1
+PolicyIcons/Scholasticism
+  rotate: false
+  xy: 120, 226
+  size: 50, 50
+  orig: 50, 50
+  offset: 0, 0
+  index: -1
+PolicyIcons/Scientific Revolution
+  rotate: false
+  xy: 642, 224
+  size: 50, 50
+  orig: 50, 50
+  offset: 0, 0
+  index: -1
+PolicyIcons/Secularism
+  rotate: false
+  xy: 1314, 216
+  size: 50, 50
+  orig: 50, 50
+  offset: 0, 0
+  index: -1
+PolicyIcons/Socialism
+  rotate: false
+  xy: 1488, 216
+  size: 50, 50
+  orig: 50, 50
+  offset: 0, 0
+  index: -1
+PolicyIcons/Sovereignty
+  rotate: false
+  xy: 1604, 216
+  size: 50, 50
+  orig: 50, 50
+  offset: 0, 0
+  index: -1
+PolicyIcons/Theocracy
+  rotate: false
+  xy: 1836, 216
+  size: 50, 50
+  orig: 50, 50
+  offset: 0, 0
+  index: -1
+PolicyIcons/Total War
+  rotate: false
+  xy: 1894, 198
+  size: 50, 50
+  orig: 50, 50
+  offset: 0, 0
+  index: -1
+PolicyIcons/Trade Unions
+  rotate: false
+  xy: 1952, 198
+  size: 50, 50
+  orig: 50, 50
+  offset: 0, 0
+  index: -1
+PolicyIcons/United Front
+  rotate: false
+  xy: 758, 188
+  size: 50, 50
+  orig: 50, 50
+  offset: 0, 0
+  index: -1
+PolicyIcons/Universal Suffrage
+  rotate: false
+  xy: 816, 188
+  size: 50, 50
+  orig: 50, 50
+  offset: 0, 0
+  index: -1
+PolicyIcons/Warrior Code
+  rotate: false
+  xy: 990, 188
+  size: 50, 50
+  orig: 50, 50
+  offset: 0, 0
+  index: -1
+ReligionIcons/Buddhism
+  rotate: false
+  xy: 1210, 1550
+  size: 100, 100
+  orig: 100, 100
+  offset: 0, 0
+  index: -1
+ReligionIcons/Christianity
+  rotate: false
+  xy: 1750, 1520
+  size: 100, 100
+  orig: 100, 100
+  offset: 0, 0
+  index: -1
+ReligionIcons/Confucianism
+  rotate: false
+  xy: 1516, 1412
+  size: 100, 100
+  orig: 100, 100
+  offset: 0, 0
+  index: -1
+ReligionIcons/Follower
+  rotate: false
+  xy: 544, 1204
+  size: 100, 100
+  orig: 100, 100
+  offset: 0, 0
+  index: -1
+ReligionIcons/Hinduism
+  rotate: false
+  xy: 868, 1118
+  size: 100, 100
+  orig: 100, 100
+  offset: 0, 0
+  index: -1
+ReligionIcons/Islam
+  rotate: false
+  xy: 328, 1052
+  size: 100, 100
+  orig: 100, 100
+  offset: 0, 0
+  index: -1
+ReligionIcons/Judaism
+  rotate: false
+  xy: 760, 1010
+  size: 100, 100
+  orig: 100, 100
+  offset: 0, 0
+  index: -1
+ReligionIcons/Pantheon
+  rotate: false
+  xy: 1192, 794
+  size: 100, 100
+  orig: 100, 100
+  offset: 0, 0
+  index: -1
+ReligionIcons/Religion
+  rotate: false
+  xy: 220, 620
+  size: 100, 100
+  orig: 100, 100
+  offset: 0, 0
+  index: -1
+ReligionIcons/Shinto
+  rotate: false
+  xy: 220, 512
+  size: 100, 100
+  orig: 100, 100
+  offset: 0, 0
+  index: -1
+ReligionIcons/Sikhism
+  rotate: false
+  xy: 436, 512
+  size: 100, 100
+  orig: 100, 100
+  offset: 0, 0
+  index: -1
+ReligionIcons/Taoism
+  rotate: false
+  xy: 328, 404
+  size: 100, 100
+  orig: 100, 100
+  offset: 0, 0
+  index: -1
+ReligionIcons/Tengriism
+  rotate: false
+  xy: 4, 400
+  size: 100, 100
+  orig: 100, 100
+  offset: 0, 0
+  index: -1
+ReligionIcons/Zoroastrianism
+  rotate: false
+  xy: 220, 296
+  size: 100, 100
+  orig: 100, 100
+  offset: 0, 0
+  index: -1
+ResourceIcons/Aluminum
+  rotate: false
+  xy: 1876, 1736
+  size: 100, 100
+  orig: 100, 100
+  offset: 0, 0
+  index: -1
+ResourceIcons/Bananas
+  rotate: false
+  xy: 4, 1588
+  size: 100, 100
+  orig: 100, 100
+  offset: 0, 0
+  index: -1
+ResourceIcons/Cattle
+  rotate: false
+  xy: 1318, 1520
+  size: 100, 100
+  orig: 100, 100
+  offset: 0, 0
+  index: -1
+ResourceIcons/Citrus
+  rotate: false
+  xy: 328, 1484
+  size: 100, 100
+  orig: 100, 100
+  offset: 0, 0
+  index: -1
+ResourceIcons/Coal
+  rotate: false
+  xy: 1192, 1442
+  size: 100, 100
+  orig: 100, 100
+  offset: 0, 0
+  index: -1
+ResourceIcons/Copper
+  rotate: false
+  xy: 1732, 1412
+  size: 100, 100
+  orig: 100, 100
+  offset: 0, 0
+  index: -1
+ResourceIcons/Cotton
+  rotate: false
+  xy: 1840, 1412
+  size: 100, 100
+  orig: 100, 100
+  offset: 0, 0
+  index: -1
+ResourceIcons/Crab
+  rotate: false
+  xy: 220, 1376
+  size: 100, 100
+  orig: 100, 100
+  offset: 0, 0
+  index: -1
+ResourceIcons/Deer
+  rotate: false
+  xy: 112, 1372
+  size: 100, 100
+  orig: 100, 100
+  offset: 0, 0
+  index: -1
+ResourceIcons/Dyes
+  rotate: false
+  xy: 544, 1312
+  size: 100, 100
+  orig: 100, 100
+  offset: 0, 0
+  index: -1
+ResourceIcons/Fish
+  rotate: false
+  xy: 868, 1226
+  size: 100, 100
+  orig: 100, 100
+  offset: 0, 0
+  index: -1
+ResourceIcons/Furs
+  rotate: false
+  xy: 1516, 1196
+  size: 100, 100
+  orig: 100, 100
+  offset: 0, 0
+  index: -1
+ResourceIcons/Gems
+  rotate: false
+  xy: 1732, 1196
+  size: 100, 100
+  orig: 100, 100
+  offset: 0, 0
+  index: -1
+ResourceIcons/Gold Ore
+  rotate: false
+  xy: 328, 1160
+  size: 100, 100
+  orig: 100, 100
+  offset: 0, 0
+  index: -1
+ResourceIcons/Horses
+  rotate: false
+  xy: 1192, 1118
+  size: 100, 100
+  orig: 100, 100
+  offset: 0, 0
+  index: -1
+ResourceIcons/Incense
+  rotate: false
+  xy: 1408, 1088
+  size: 100, 100
+  orig: 100, 100
+  offset: 0, 0
+  index: -1
+ResourceIcons/Iron
+  rotate: false
+  xy: 1732, 1088
+  size: 100, 100
+  orig: 100, 100
+  offset: 0, 0
+  index: -1
+ResourceIcons/Ivory
+  rotate: false
+  xy: 436, 1052
+  size: 100, 100
+  orig: 100, 100
+  offset: 0, 0
+  index: -1
+ResourceIcons/Jewelry
+  rotate: false
+  xy: 112, 1048
+  size: 100, 100
+  orig: 100, 100
+  offset: 0, 0
+  index: -1
+ResourceIcons/Marble
+  rotate: false
+  xy: 1840, 980
+  size: 100, 100
+  orig: 100, 100
+  offset: 0, 0
+  index: -1
+ResourceIcons/Oil
+  rotate: false
+  xy: 760, 794
+  size: 100, 100
+  orig: 100, 100
+  offset: 0, 0
+  index: -1
+ResourceIcons/Pearls
+  rotate: false
+  xy: 1300, 764
+  size: 100, 100
+  orig: 100, 100
+  offset: 0, 0
+  index: -1
+ResourceIcons/Porcelain
+  rotate: false
+  xy: 760, 686
+  size: 100, 100
+  orig: 100, 100
+  offset: 0, 0
+  index: -1
+ResourceIcons/Salt
+  rotate: false
+  xy: 1408, 548
+  size: 100, 100
+  orig: 100, 100
+  offset: 0, 0
+  index: -1
+ResourceIcons/Sheep
+  rotate: false
+  xy: 1732, 548
+  size: 100, 100
+  orig: 100, 100
+  offset: 0, 0
+  index: -1
+ResourceIcons/Silk
+  rotate: false
+  xy: 4, 508
+  size: 100, 100
+  orig: 100, 100
+  offset: 0, 0
+  index: -1
+ResourceIcons/Silver
+  rotate: false
+  xy: 112, 508
+  size: 100, 100
+  orig: 100, 100
+  offset: 0, 0
+  index: -1
+ResourceIcons/Spices
+  rotate: false
+  xy: 1192, 470
+  size: 100, 100
+  orig: 100, 100
+  offset: 0, 0
+  index: -1
+ResourceIcons/Stone
+  rotate: false
+  xy: 1516, 440
+  size: 100, 100
+  orig: 100, 100
+  offset: 0, 0
+  index: -1
+ResourceIcons/Sugar
+  rotate: false
+  xy: 1732, 440
+  size: 100, 100
+  orig: 100, 100
+  offset: 0, 0
+  index: -1
+ResourceIcons/Truffles
+  rotate: false
+  xy: 1300, 332
+  size: 100, 100
+  orig: 100, 100
+  offset: 0, 0
+  index: -1
+ResourceIcons/Uranium
+  rotate: false
+  xy: 1408, 332
+  size: 100, 100
+  orig: 100, 100
+  offset: 0, 0
+  index: -1
+ResourceIcons/Whales
+  rotate: false
+  xy: 1516, 332
+  size: 100, 100
+  orig: 100, 100
+  offset: 0, 0
+  index: -1
+ResourceIcons/Wheat
+  rotate: false
+  xy: 1624, 332
+  size: 100, 100
+  orig: 100, 100
+  offset: 0, 0
+  index: -1
+ResourceIcons/Wine
+  rotate: false
+  xy: 1732, 332
+  size: 100, 100
+  orig: 100, 100
+  offset: 0, 0
+  index: -1
+StatIcons/Acquire
+  rotate: false
+  xy: 1552, 1736
+  size: 100, 100
+  orig: 100, 100
+  offset: 0, 0
+  index: -1
+StatIcons/CityConnection
+  rotate: false
+  xy: 112, 1480
+  size: 100, 100
+  orig: 100, 100
+  offset: 0, 0
+  index: -1
+StatIcons/Culture
+  rotate: false
+  xy: 570, 1844
+  size: 200, 200
+  orig: 200, 200
+  offset: 0, 0
+  index: -1
+StatIcons/Faith
+  rotate: false
+  xy: 964, 1658
+  size: 178, 178
+  orig: 178, 178
+  offset: 0, 0
+  index: -1
+StatIcons/Food
+  rotate: false
+  xy: 778, 1844
+  size: 200, 200
+  orig: 200, 200
+  offset: 0, 0
+  index: -1
+StatIcons/Gold
+  rotate: false
+  xy: 986, 1844
+  size: 200, 200
+  orig: 200, 200
+  offset: 0, 0
+  index: -1
+StatIcons/Happiness
+  rotate: false
+  xy: 1194, 1844
+  size: 200, 200
+  orig: 200, 200
+  offset: 0, 0
+  index: -1
+StatIcons/InterceptRange
+  rotate: false
+  xy: 62, 284
+  size: 50, 50
+  orig: 50, 50
+  offset: 0, 0
+  index: -1
+StatIcons/Malcontent
+  rotate: false
+  xy: 1402, 1844
+  size: 200, 200
+  orig: 200, 200
+  offset: 0, 0
+  index: -1
+StatIcons/Population
+  rotate: false
+  xy: 1610, 1844
+  size: 200, 200
+  orig: 200, 200
+  offset: 0, 0
+  index: -1
+StatIcons/Production
+  rotate: false
+  xy: 1818, 1844
+  size: 200, 200
+  orig: 200, 200
+  offset: 0, 0
+  index: -1
+StatIcons/Range
+  rotate: false
+  xy: 352, 230
+  size: 50, 50
+  orig: 50, 50
+  offset: 0, 0
+  index: -1
+StatIcons/RangedStrength
+  rotate: false
+  xy: 410, 230
+  size: 50, 50
+  orig: 50, 50
+  offset: 0, 0
+  index: -1
+StatIcons/ReligiousStrength
+  rotate: false
+  xy: 328, 620
+  size: 100, 100
+  orig: 100, 100
+  offset: 0, 0
+  index: -1
+StatIcons/Resistance
+  rotate: false
+  xy: 112, 616
+  size: 100, 100
+  orig: 100, 100
+  offset: 0, 0
+  index: -1
+StatIcons/Science
+  rotate: false
+  xy: 570, 1636
+  size: 200, 200
+  orig: 200, 200
+  offset: 0, 0
+  index: -1
+StatIcons/Specialist
+  rotate: false
+  xy: 1084, 470
+  size: 100, 100
+  orig: 100, 100
+  offset: 0, 0
+  index: -1
+StatIcons/Strength
+  rotate: false
+  xy: 1662, 216
+  size: 50, 50
+  orig: 50, 50
+  offset: 0, 0
+  index: -1
+TechIcons/Acoustics
+  rotate: false
+  xy: 1444, 1736
+  size: 100, 100
+  orig: 100, 100
+  offset: 0, 0
+  index: -1
+TechIcons/Advanced Ballistics
+  rotate: false
+  xy: 1660, 1736
+  size: 100, 100
+  orig: 100, 100
+  offset: 0, 0
+  index: -1
+TechIcons/Agriculture
+  rotate: false
+  xy: 1768, 1736
+  size: 100, 100
+  orig: 100, 100
+  offset: 0, 0
+  index: -1
+TechIcons/Animal Husbandry
+  rotate: false
+  xy: 4, 1696
+  size: 100, 100
+  orig: 100, 100
+  offset: 0, 0
+  index: -1
+TechIcons/Archaeology
+  rotate: false
+  xy: 1336, 1628
+  size: 100, 100
+  orig: 100, 100
+  offset: 0, 0
+  index: -1
+TechIcons/Archery
+  rotate: false
+  xy: 1444, 1628
+  size: 100, 100
+  orig: 100, 100
+  offset: 0, 0
+  index: -1
+TechIcons/Architecture
+  rotate: false
+  xy: 1552, 1628
+  size: 100, 100
+  orig: 100, 100
+  offset: 0, 0
+  index: -1
+TechIcons/Astronomy
+  rotate: false
+  xy: 1660, 1628
+  size: 100, 100
+  orig: 100, 100
+  offset: 0, 0
+  index: -1
+TechIcons/Atomic Theory
+  rotate: false
+  xy: 1876, 1628
+  size: 100, 100
+  orig: 100, 100
+  offset: 0, 0
+  index: -1
+TechIcons/Ballistics
+  rotate: false
+  xy: 436, 1592
+  size: 100, 100
+  orig: 100, 100
+  offset: 0, 0
+  index: -1
+TechIcons/Banking
+  rotate: false
+  xy: 112, 1588
+  size: 100, 100
+  orig: 100, 100
+  offset: 0, 0
+  index: -1
+TechIcons/Biology
+  rotate: false
+  xy: 994, 1550
+  size: 100, 100
+  orig: 100, 100
+  offset: 0, 0
+  index: -1
+TechIcons/Bronze Working
+  rotate: false
+  xy: 1102, 1550
+  size: 100, 100
+  orig: 100, 100
+  offset: 0, 0
+  index: -1
+TechIcons/Calendar
+  rotate: false
+  xy: 544, 1528
+  size: 100, 100
+  orig: 100, 100
+  offset: 0, 0
+  index: -1
+TechIcons/Chemistry
+  rotate: false
+  xy: 1426, 1520
+  size: 100, 100
+  orig: 100, 100
+  offset: 0, 0
+  index: -1
+TechIcons/Chivalry
+  rotate: false
+  xy: 1642, 1520
+  size: 100, 100
+  orig: 100, 100
+  offset: 0, 0
+  index: -1
+TechIcons/Civil Service
+  rotate: false
+  xy: 976, 1442
+  size: 100, 100
+  orig: 100, 100
+  offset: 0, 0
+  index: -1
+TechIcons/Combined Arms
+  rotate: false
+  xy: 544, 1420
+  size: 100, 100
+  orig: 100, 100
+  offset: 0, 0
+  index: -1
+TechIcons/Combustion
+  rotate: false
+  xy: 652, 1420
+  size: 100, 100
+  orig: 100, 100
+  offset: 0, 0
+  index: -1
+TechIcons/Compass
+  rotate: false
+  xy: 1300, 1412
+  size: 100, 100
+  orig: 100, 100
+  offset: 0, 0
+  index: -1
+TechIcons/Computers
+  rotate: false
+  xy: 1408, 1412
+  size: 100, 100
+  orig: 100, 100
+  offset: 0, 0
+  index: -1
+TechIcons/Construction
+  rotate: false
+  xy: 1624, 1412
+  size: 100, 100
+  orig: 100, 100
+  offset: 0, 0
+  index: -1
+TechIcons/Currency
+  rotate: false
+  xy: 436, 1376
+  size: 100, 100
+  orig: 100, 100
+  offset: 0, 0
+  index: -1
+TechIcons/Drama and Poetry
+  rotate: false
+  xy: 1192, 1334
+  size: 100, 100
+  orig: 100, 100
+  offset: 0, 0
+  index: -1
+TechIcons/Dynamite
+  rotate: false
+  xy: 652, 1312
+  size: 100, 100
+  orig: 100, 100
+  offset: 0, 0
+  index: -1
+TechIcons/Ecology
+  rotate: false
+  xy: 1300, 1304
+  size: 100, 100
+  orig: 100, 100
+  offset: 0, 0
+  index: -1
+TechIcons/Economics
+  rotate: false
+  xy: 1408, 1304
+  size: 100, 100
+  orig: 100, 100
+  offset: 0, 0
+  index: -1
+TechIcons/Education
+  rotate: false
+  xy: 1516, 1304
+  size: 100, 100
+  orig: 100, 100
+  offset: 0, 0
+  index: -1
+TechIcons/Electricity
+  rotate: false
+  xy: 1732, 1304
+  size: 100, 100
+  orig: 100, 100
+  offset: 0, 0
+  index: -1
+TechIcons/Electronics
+  rotate: false
+  xy: 1840, 1304
+  size: 100, 100
+  orig: 100, 100
+  offset: 0, 0
+  index: -1
+TechIcons/Engineering
+  rotate: false
+  xy: 220, 1268
+  size: 100, 100
+  orig: 100, 100
+  offset: 0, 0
+  index: -1
+TechIcons/Fertilizer
+  rotate: false
+  xy: 112, 1264
+  size: 100, 100
+  orig: 100, 100
+  offset: 0, 0
+  index: -1
+TechIcons/Flight
+  rotate: false
+  xy: 1084, 1226
+  size: 100, 100
+  orig: 100, 100
+  offset: 0, 0
+  index: -1
+TechIcons/Future Tech
+  rotate: false
+  xy: 1624, 1196
+  size: 100, 100
+  orig: 100, 100
+  offset: 0, 0
+  index: -1
+TechIcons/Globalization
+  rotate: false
+  xy: 220, 1160
+  size: 100, 100
+  orig: 100, 100
+  offset: 0, 0
+  index: -1
+TechIcons/Guilds
+  rotate: false
+  xy: 4, 1156
+  size: 100, 100
+  orig: 100, 100
+  offset: 0, 0
+  index: -1
+TechIcons/Gunpowder
+  rotate: false
+  xy: 112, 1156
+  size: 100, 100
+  orig: 100, 100
+  offset: 0, 0
+  index: -1
+TechIcons/Horseback Riding
+  rotate: false
+  xy: 1084, 1118
+  size: 100, 100
+  orig: 100, 100
+  offset: 0, 0
+  index: -1
+TechIcons/Industrialization
+  rotate: false
+  xy: 1624, 1088
+  size: 100, 100
+  orig: 100, 100
+  offset: 0, 0
+  index: -1
+TechIcons/Iron Working
+  rotate: false
+  xy: 1840, 1088
+  size: 100, 100
+  orig: 100, 100
+  offset: 0, 0
+  index: -1
+TechIcons/Lasers
+  rotate: false
+  xy: 544, 988
+  size: 100, 100
+  orig: 100, 100
+  offset: 0, 0
+  index: -1
+TechIcons/Machinery
+  rotate: false
+  xy: 1516, 980
+  size: 100, 100
+  orig: 100, 100
+  offset: 0, 0
+  index: -1
+TechIcons/Masonry
+  rotate: false
+  xy: 328, 944
+  size: 100, 100
+  orig: 100, 100
+  offset: 0, 0
+  index: -1
+TechIcons/Mass Media
+  rotate: false
+  xy: 436, 944
+  size: 100, 100
+  orig: 100, 100
+  offset: 0, 0
+  index: -1
+TechIcons/Mathematics
+  rotate: false
+  xy: 4, 940
+  size: 100, 100
+  orig: 100, 100
+  offset: 0, 0
+  index: -1
+TechIcons/Metal Casting
+  rotate: false
+  xy: 760, 902
+  size: 100, 100
+  orig: 100, 100
+  offset: 0, 0
+  index: -1
+TechIcons/Metallurgy
+  rotate: false
+  xy: 868, 902
+  size: 100, 100
+  orig: 100, 100
+  offset: 0, 0
+  index: -1
+TechIcons/Military Science
+  rotate: false
+  xy: 976, 902
+  size: 100, 100
+  orig: 100, 100
+  offset: 0, 0
+  index: -1
+TechIcons/Mining
+  rotate: false
+  xy: 1192, 902
+  size: 100, 100
+  orig: 100, 100
+  offset: 0, 0
+  index: -1
+TechIcons/Mobile Tactics
+  rotate: false
+  xy: 652, 880
+  size: 100, 100
+  orig: 100, 100
+  offset: 0, 0
+  index: -1
+TechIcons/Nanotechnology
+  rotate: false
+  xy: 1732, 872
+  size: 100, 100
+  orig: 100, 100
+  offset: 0, 0
+  index: -1
+TechIcons/Navigation
+  rotate: false
+  xy: 220, 836
+  size: 100, 100
+  orig: 100, 100
+  offset: 0, 0
+  index: -1
+TechIcons/Nuclear Fission
+  rotate: false
+  xy: 436, 836
+  size: 100, 100
+  orig: 100, 100
+  offset: 0, 0
+  index: -1
+TechIcons/Nuclear Fusion
+  rotate: false
+  xy: 4, 832
+  size: 100, 100
+  orig: 100, 100
+  offset: 0, 0
+  index: -1
+TechIcons/Optics
+  rotate: false
+  xy: 976, 794
+  size: 100, 100
+  orig: 100, 100
+  offset: 0, 0
+  index: -1
+TechIcons/Particle Physics
+  rotate: false
+  xy: 544, 772
+  size: 100, 100
+  orig: 100, 100
+  offset: 0, 0
+  index: -1
+TechIcons/Pharmaceuticals
+  rotate: false
+  xy: 1624, 764
+  size: 100, 100
+  orig: 100, 100
+  offset: 0, 0
+  index: -1
+TechIcons/Philosophy
+  rotate: false
+  xy: 1732, 764
+  size: 100, 100
+  orig: 100, 100
+  offset: 0, 0
+  index: -1
+TechIcons/Physics
+  rotate: false
+  xy: 1840, 764
+  size: 100, 100
+  orig: 100, 100
+  offset: 0, 0
+  index: -1
+TechIcons/Plastics
+  rotate: false
+  xy: 436, 728
+  size: 100, 100
+  orig: 100, 100
+  offset: 0, 0
+  index: -1
+TechIcons/Pottery
+  rotate: false
+  xy: 868, 686
+  size: 100, 100
+  orig: 100, 100
+  offset: 0, 0
+  index: -1
+TechIcons/Printing Press
+  rotate: false
+  xy: 1084, 686
+  size: 100, 100
+  orig: 100, 100
+  offset: 0, 0
+  index: -1
+TechIcons/Radar
+  rotate: false
+  xy: 1408, 656
+  size: 100, 100
+  orig: 100, 100
+  offset: 0, 0
+  index: -1
+TechIcons/Radio
+  rotate: false
+  xy: 1516, 656
+  size: 100, 100
+  orig: 100, 100
+  offset: 0, 0
+  index: -1
+TechIcons/Railroads
+  rotate: false
+  xy: 1732, 656
+  size: 100, 100
+  orig: 100, 100
+  offset: 0, 0
+  index: -1
+TechIcons/Refrigeration
+  rotate: false
+  xy: 1840, 656
+  size: 100, 100
+  orig: 100, 100
+  offset: 0, 0
+  index: -1
+TechIcons/Replaceable Parts
+  rotate: false
+  xy: 4, 616
+  size: 100, 100
+  orig: 100, 100
+  offset: 0, 0
+  index: -1
+TechIcons/Rifling
+  rotate: false
+  xy: 868, 578
+  size: 100, 100
+  orig: 100, 100
+  offset: 0, 0
+  index: -1
+TechIcons/Robotics
+  rotate: false
+  xy: 1084, 578
+  size: 100, 100
+  orig: 100, 100
+  offset: 0, 0
+  index: -1
+TechIcons/Rocketry
+  rotate: false
+  xy: 1192, 578
+  size: 100, 100
+  orig: 100, 100
+  offset: 0, 0
+  index: -1
+TechIcons/Sailing
+  rotate: false
+  xy: 1300, 548
+  size: 100, 100
+  orig: 100, 100
+  offset: 0, 0
+  index: -1
+TechIcons/Satellites
+  rotate: false
+  xy: 1516, 548
+  size: 100, 100
+  orig: 100, 100
+  offset: 0, 0
+  index: -1
+TechIcons/Scientific Theory
+  rotate: false
+  xy: 1624, 548
+  size: 100, 100
+  orig: 100, 100
+  offset: 0, 0
+  index: -1
+TechIcons/Stealth
+  rotate: false
+  xy: 652, 448
+  size: 100, 100
+  orig: 100, 100
+  offset: 0, 0
+  index: -1
+TechIcons/Steam Power
+  rotate: false
+  xy: 1300, 440
+  size: 100, 100
+  orig: 100, 100
+  offset: 0, 0
+  index: -1
+TechIcons/Steel
+  rotate: false
+  xy: 1408, 440
+  size: 100, 100
+  orig: 100, 100
+  offset: 0, 0
+  index: -1
+TechIcons/Telecommunications
+  rotate: false
+  xy: 436, 404
+  size: 100, 100
+  orig: 100, 100
+  offset: 0, 0
+  index: -1
+TechIcons/The Wheel
+  rotate: false
+  xy: 1084, 362
+  size: 100, 100
+  orig: 100, 100
+  offset: 0, 0
+  index: -1
+TechIcons/Theology
+  rotate: false
+  xy: 1192, 362
+  size: 100, 100
+  orig: 100, 100
+  offset: 0, 0
+  index: -1
+TechIcons/Trapping
+  rotate: false
+  xy: 652, 340
+  size: 100, 100
+  orig: 100, 100
+  offset: 0, 0
+  index: -1
+TechIcons/Writing
+  rotate: false
+  xy: 1840, 332
+  size: 100, 100
+  orig: 100, 100
+  offset: 0, 0
+  index: -1
+TileSets/Default/AtollOverlay
+  rotate: false
+  xy: 1768, 1628
+  size: 100, 100
+  orig: 100, 100
+  offset: 0, 0
+  index: -1
+TileSets/Default/CityOverlay
+  rotate: false
+  xy: 760, 1442
+  size: 100, 100
+  orig: 100, 100
+  offset: 0, 0
+  index: -1
+TileSets/Default/CrosshatchHexagon
+  rotate: false
+  xy: 289, 1808
+  size: 273, 236
+  orig: 273, 236
+  offset: 0, 0
+  index: -1
+TileSets/FantasyHex/CrosshatchHexagon
+  rotate: false
+  xy: 289, 1808
+  size: 273, 236
+  orig: 273, 236
+  offset: 0, 0
+  index: -1
+TileSets/Default/FalloutOverlay
+  rotate: false
+  xy: 436, 1268
+  size: 100, 100
+  orig: 100, 100
+  offset: 0, 0
+  index: -1
+TileSets/Default/Flood plainsOverlay
+  rotate: false
+  xy: 1192, 1226
+  size: 100, 100
+  orig: 100, 100
+  offset: 0, 0
+  index: -1
+TileSets/Default/ForestOverlay
+  rotate: false
+  xy: 652, 1204
+  size: 100, 100
+  orig: 100, 100
+  offset: 0, 0
+  index: -1
+TileSets/Default/HillOverlay
+  rotate: false
+  xy: 760, 1118
+  size: 100, 100
+  orig: 100, 100
+  offset: 0, 0
+  index: -1
+TileSets/Default/IceOverlay
+  rotate: false
+  xy: 544, 1096
+  size: 100, 100
+  orig: 100, 100
+  offset: 0, 0
+  index: -1
+TileSets/Default/JungleOverlay
+  rotate: false
+  xy: 868, 1010
+  size: 100, 100
+  orig: 100, 100
+  offset: 0, 0
+  index: -1
+TileSets/Default/LakesOverlay
+  rotate: false
+  xy: 1084, 1010
+  size: 100, 100
+  orig: 100, 100
+  offset: 0, 0
+  index: -1
+TileSets/Default/MarshOverlay
+  rotate: false
+  xy: 220, 944
+  size: 100, 100
+  orig: 100, 100
+  offset: 0, 0
+  index: -1
+TileSets/Default/MountainOverlay
+  rotate: false
+  xy: 1516, 872
+  size: 100, 100
+  orig: 100, 100
+  offset: 0, 0
+  index: -1
+TileSets/Default/NaturalWonderOverlay
+  rotate: false
+  xy: 1840, 872
+  size: 100, 100
+  orig: 100, 100
+  offset: 0, 0
+  index: -1
+TileSets/Default/OasisOverlay
+  rotate: false
+  xy: 112, 832
+  size: 100, 100
+  orig: 100, 100
+  offset: 0, 0
+  index: -1
+TileSets/Default/Railroad
+  rotate: false
+  xy: 1624, 656
+  size: 100, 100
+  orig: 100, 100
+  offset: 0, 0
+  index: -1
+ImprovementIcons/Railroad
+  rotate: false
+  xy: 1624, 656
+  size: 100, 100
+  orig: 100, 100
+  offset: 0, 0
+  index: -1
+TileSets/Default/Road
+  rotate: false
+  xy: 220, 1785
+  size: 61, 11
+  orig: 61, 11
+  offset: 0, 0
+  index: -1
+TileSets/Default/Tiles/River-Bottom
+  rotate: false
+  xy: 1884, 47
+  size: 32, 28
+  orig: 32, 28
+  offset: 0, 0
+  index: -1
+TileSets/Default/Tiles/River-BottomLeft
+  rotate: false
+  xy: 444, 46
+  size: 32, 28
+  orig: 32, 28
+  offset: 0, 0
+  index: -1
+TileSets/Default/Tiles/River-BottomRight
+  rotate: false
+  xy: 778, 44
+  size: 32, 28
+  orig: 32, 28
+  offset: 0, 0
+  index: -1
+TileSets/FantasyHex/Railroad
+  rotate: false
+  xy: 1984, 1804
+  size: 60, 32
+  orig: 60, 32
+  offset: 0, 0
+  index: -1
+TileSets/FantasyHex/Road
+  rotate: false
+  xy: 1984, 1764
+  size: 60, 32
+  orig: 60, 32
+  offset: 0, 0
+  index: -1
+TileSets/FantasyHex/Tiles/Academy
+  rotate: false
+  xy: 505, 1706
+  size: 32, 36
+  orig: 32, 36
+  offset: 0, 0
+  index: -1
+TileSets/FantasyHex/Tiles/Academy-Snow
+  rotate: false
+  xy: 2006, 1431
+  size: 32, 35
+  orig: 32, 35
+  offset: 0, 0
+  index: -1
+TileSets/FantasyHex/Tiles/Aluminum
+  rotate: false
+  xy: 2006, 1358
+  size: 32, 28
+  orig: 32, 28
+  offset: 0, 0
+  index: -1
+TileSets/FantasyHex/Tiles/Ancient ruins
+  rotate: false
+  xy: 2006, 1322
+  size: 32, 28
+  orig: 32, 28
+  offset: 0, 0
+  index: -1
+TileSets/FantasyHex/Tiles/Ancient ruins-Jungle
+  rotate: false
+  xy: 2006, 1246
+  size: 32, 32
+  orig: 32, 32
+  offset: 0, 0
+  index: -1
+TileSets/FantasyHex/Tiles/Ancient ruins-Sand
+  rotate: false
+  xy: 2006, 1210
+  size: 32, 28
+  orig: 32, 28
+  offset: 0, 0
+  index: -1
+TileSets/FantasyHex/Tiles/Ancient ruins-Snow
+  rotate: false
+  xy: 2006, 1174
+  size: 32, 28
+  orig: 32, 28
+  offset: 0, 0
+  index: -1
+TileSets/FantasyHex/Tiles/Ancient ruins2
+  rotate: false
+  xy: 2006, 1286
+  size: 32, 28
+  orig: 32, 28
+  offset: 0, 0
+  index: -1
+TileSets/FantasyHex/Tiles/Atoll
+  rotate: false
+  xy: 2006, 922
+  size: 32, 28
+  orig: 32, 28
+  offset: 0, 0
+  index: -1
+TileSets/FantasyHex/Tiles/Bananas
+  rotate: false
+  xy: 2006, 814
+  size: 32, 28
+  orig: 32, 28
+  offset: 0, 0
+  index: -1
+TileSets/FantasyHex/Tiles/Barbarian encampment
+  rotate: false
+  xy: 2006, 778
+  size: 32, 28
+  orig: 32, 28
+  offset: 0, 0
+  index: -1
+TileSets/FantasyHex/Tiles/Barbarian encampment-Snow
+  rotate: false
+  xy: 2006, 741
+  size: 32, 29
+  orig: 32, 29
+  offset: 0, 0
+  index: -1
+TileSets/FantasyHex/Tiles/Barringer Crater
+  rotate: false
+  xy: 2006, 705
+  size: 32, 28
+  orig: 32, 28
+  offset: 0, 0
+  index: -1
+TileSets/FantasyHex/Tiles/Bison
+  rotate: false
+  xy: 2006, 489
+  size: 32, 28
+  orig: 32, 28
+  offset: 0, 0
+  index: -1
+TileSets/FantasyHex/Tiles/Bison+Camp
+  rotate: false
+  xy: 2006, 453
+  size: 32, 28
+  orig: 32, 28
+  offset: 0, 0
+  index: -1
+TileSets/FantasyHex/Tiles/Cattle
+  rotate: false
+  xy: 258, 194
+  size: 32, 28
+  orig: 32, 28
+  offset: 0, 0
+  index: -1
+TileSets/FantasyHex/Tiles/Cattle+Pasture
+  rotate: false
+  xy: 298, 190
+  size: 32, 32
+  orig: 32, 32
+  offset: 0, 0
+  index: -1
+TileSets/FantasyHex/Tiles/Cerro de Potosi
+  rotate: false
+  xy: 378, 194
+  size: 32, 28
+  orig: 32, 28
+  offset: 0, 0
+  index: -1
+TileSets/FantasyHex/Tiles/Citadel
+  rotate: false
+  xy: 498, 187
+  size: 32, 35
+  orig: 32, 35
+  offset: 0, 0
+  index: -1
+TileSets/FantasyHex/Tiles/Citadel-Snow
+  rotate: false
+  xy: 538, 192
+  size: 32, 30
+  orig: 32, 30
+  offset: 0, 0
+  index: -1
+TileSets/FantasyHex/Tiles/Citrus
+  rotate: false
+  xy: 4, 190
+  size: 32, 28
+  orig: 32, 28
+  offset: 0, 0
+  index: -1
+TileSets/FantasyHex/Tiles/Citrus+Plantation
+  rotate: false
+  xy: 44, 190
+  size: 32, 28
+  orig: 32, 28
+  offset: 0, 0
+  index: -1
+TileSets/FantasyHex/Tiles/City center
+  rotate: false
+  xy: 84, 183
+  size: 32, 35
+  orig: 32, 35
+  offset: 0, 0
+  index: -1
+TileSets/FantasyHex/Tiles/City center-Ancient era
+  rotate: false
+  xy: 124, 186
+  size: 32, 32
+  orig: 32, 32
+  offset: 0, 0
+  index: -1
+TileSets/FantasyHex/Tiles/City center-Atomic era
+  rotate: false
+  xy: 578, 182
+  size: 32, 34
+  orig: 32, 34
+  offset: 0, 0
+  index: -1
+TileSets/FantasyHex/Tiles/City center-Classical era
+  rotate: false
+  xy: 618, 184
+  size: 32, 32
+  orig: 32, 32
+  offset: 0, 0
+  index: -1
+TileSets/FantasyHex/Tiles/City center-Future era
+  rotate: false
+  xy: 658, 182
+  size: 32, 34
+  orig: 32, 34
+  offset: 0, 0
+  index: -1
+TileSets/FantasyHex/Tiles/City center-Industrial era
+  rotate: false
+  xy: 2010, 179
+  size: 32, 33
+  orig: 32, 33
+  offset: 0, 0
+  index: -1
+TileSets/FantasyHex/Tiles/City center-Information era
+  rotate: false
+  xy: 1244, 172
+  size: 32, 36
+  orig: 32, 36
+  offset: 0, 0
+  index: -1
+TileSets/FantasyHex/Tiles/City center-Medieval era
+  rotate: false
+  xy: 1284, 176
+  size: 32, 32
+  orig: 32, 32
+  offset: 0, 0
+  index: -1
+TileSets/FantasyHex/Tiles/City center-Modern era
+  rotate: false
+  xy: 1324, 174
+  size: 32, 34
+  orig: 32, 34
+  offset: 0, 0
+  index: -1
+TileSets/FantasyHex/Tiles/City center-Renaissance era
+  rotate: false
+  xy: 1364, 176
+  size: 32, 32
+  orig: 32, 32
+  offset: 0, 0
+  index: -1
+TileSets/FantasyHex/Tiles/City ruins
+  rotate: false
+  xy: 1404, 180
+  size: 32, 28
+  orig: 32, 28
+  offset: 0, 0
+  index: -1
+TileSets/FantasyHex/Tiles/Coal
+  rotate: false
+  xy: 1484, 180
+  size: 32, 28
+  orig: 32, 28
+  offset: 0, 0
+  index: -1
+TileSets/FantasyHex/Tiles/Coast
+  rotate: false
+  xy: 1524, 180
+  size: 32, 28
+  orig: 32, 28
+  offset: 0, 0
+  index: -1
+TileSets/FantasyHex/Tiles/Cocoa
+  rotate: false
+  xy: 1564, 180
+  size: 32, 28
+  orig: 32, 28
+  offset: 0, 0
+  index: -1
+TileSets/FantasyHex/Tiles/Cocoa+Plantation
+  rotate: false
+  xy: 1604, 180
+  size: 32, 28
+  orig: 32, 28
+  offset: 0, 0
+  index: -1
+TileSets/FantasyHex/Tiles/Copper
+  rotate: false
+  xy: 1804, 180
+  size: 32, 28
+  orig: 32, 28
+  offset: 0, 0
+  index: -1
+TileSets/FantasyHex/Tiles/Cotton
+  rotate: false
+  xy: 1164, 174
+  size: 32, 28
+  orig: 32, 28
+  offset: 0, 0
+  index: -1
+TileSets/FantasyHex/Tiles/Crab
+  rotate: false
+  xy: 1204, 174
+  size: 32, 28
+  orig: 32, 28
+  offset: 0, 0
+  index: -1
+TileSets/FantasyHex/Tiles/Customs house
+  rotate: false
+  xy: 1884, 155
+  size: 32, 35
+  orig: 32, 35
+  offset: 0, 0
+  index: -1
+TileSets/FantasyHex/Tiles/Deer
+  rotate: false
+  xy: 1924, 162
+  size: 32, 28
+  orig: 32, 28
+  offset: 0, 0
+  index: -1
+TileSets/FantasyHex/Tiles/Deer+Camp
+  rotate: false
+  xy: 1964, 162
+  size: 32, 28
+  orig: 32, 28
+  offset: 0, 0
+  index: -1
+TileSets/FantasyHex/Tiles/Desert
+  rotate: false
+  xy: 244, 158
+  size: 32, 28
+  orig: 32, 28
+  offset: 0, 0
+  index: -1
+TileSets/FantasyHex/Tiles/Desert+Farm
+  rotate: false
+  xy: 338, 158
+  size: 32, 28
+  orig: 32, 28
+  offset: 0, 0
+  index: -1
+TileSets/FantasyHex/Tiles/Desert+Flood plains+Farm
+  rotate: false
+  xy: 378, 158
+  size: 32, 28
+  orig: 32, 28
+  offset: 0, 0
+  index: -1
+TileSets/FantasyHex/Tiles/Dyes
+  rotate: false
+  xy: 538, 156
+  size: 32, 28
+  orig: 32, 28
+  offset: 0, 0
+  index: -1
+TileSets/FantasyHex/Tiles/Dyes+Plantation
+  rotate: false
+  xy: 4, 154
+  size: 32, 28
+  orig: 32, 28
+  offset: 0, 0
+  index: -1
+TileSets/FantasyHex/Tiles/El Dorado
+  rotate: false
+  xy: 44, 153
+  size: 32, 29
+  orig: 32, 29
+  offset: 0, 0
+  index: -1
+TileSets/FantasyHex/Tiles/Fallout
+  rotate: false
+  xy: 284, 147
+  size: 32, 35
+  orig: 32, 35
+  offset: 0, 0
+  index: -1
+TileSets/FantasyHex/Tiles/Fish
+  rotate: false
+  xy: 698, 152
+  size: 32, 28
+  orig: 32, 28
+  offset: 0, 0
+  index: -1
+TileSets/FantasyHex/Tiles/Fishing Boats
+  rotate: false
+  xy: 738, 152
+  size: 32, 28
+  orig: 32, 28
+  offset: 0, 0
+  index: -1
+TileSets/FantasyHex/Tiles/Flood plains
+  rotate: false
+  xy: 778, 152
+  size: 32, 28
+  orig: 32, 28
+  offset: 0, 0
+  index: -1
+TileSets/FantasyHex/Tiles/Forest
+  rotate: false
+  xy: 858, 148
+  size: 32, 32
+  orig: 32, 32
+  offset: 0, 0
+  index: -1
+TileSets/FantasyHex/Tiles/Fort
+  rotate: false
+  xy: 898, 147
+  size: 32, 33
+  orig: 32, 33
+  offset: 0, 0
+  index: -1
+TileSets/FantasyHex/Tiles/Fountain of Youth
+  rotate: false
+  xy: 938, 148
+  size: 32, 32
+  orig: 32, 32
+  offset: 0, 0
+  index: -1
+TileSets/FantasyHex/Tiles/Furs
+  rotate: false
+  xy: 1018, 152
+  size: 32, 28
+  orig: 32, 28
+  offset: 0, 0
+  index: -1
+TileSets/FantasyHex/Tiles/Furs+Camp
+  rotate: false
+  xy: 1058, 152
+  size: 32, 28
+  orig: 32, 28
+  offset: 0, 0
+  index: -1
+TileSets/FantasyHex/Tiles/Gems
+  rotate: false
+  xy: 618, 148
+  size: 32, 28
+  orig: 32, 28
+  offset: 0, 0
+  index: -1
+TileSets/FantasyHex/Tiles/Gold Ore
+  rotate: false
+  xy: 578, 146
+  size: 32, 28
+  orig: 32, 28
+  offset: 0, 0
+  index: -1
+TileSets/FantasyHex/Tiles/Grand Mesa
+  rotate: false
+  xy: 658, 142
+  size: 32, 32
+  orig: 32, 32
+  offset: 0, 0
+  index: -1
+TileSets/FantasyHex/Tiles/Grassland
+  rotate: false
+  xy: 1404, 144
+  size: 32, 28
+  orig: 32, 28
+  offset: 0, 0
+  index: -1
+TileSets/FantasyHex/Tiles/Grassland+Farm
+  rotate: false
+  xy: 1444, 144
+  size: 32, 28
+  orig: 32, 28
+  offset: 0, 0
+  index: -1
+TileSets/FantasyHex/Tiles/Grassland+Forest+Camp
+  rotate: false
+  xy: 1484, 141
+  size: 32, 31
+  orig: 32, 31
+  offset: 0, 0
+  index: -1
+TileSets/FantasyHex/Tiles/Grassland+Forest+Deer+Camp
+  rotate: false
+  xy: 1524, 141
+  size: 32, 31
+  orig: 32, 31
+  offset: 0, 0
+  index: -1
+TileSets/FantasyHex/Tiles/Grassland+Forest+Furs+Camp
+  rotate: false
+  xy: 1564, 141
+  size: 32, 31
+  orig: 32, 31
+  offset: 0, 0
+  index: -1
+TileSets/FantasyHex/Tiles/Grassland+Forest+Lumber mill
+  rotate: false
+  xy: 1604, 141
+  size: 32, 31
+  orig: 32, 31
+  offset: 0, 0
+  index: -1
+TileSets/FantasyHex/Tiles/Grassland+Forest+Truffles+Camp
+  rotate: false
+  xy: 1724, 141
+  size: 32, 31
+  orig: 32, 31
+  offset: 0, 0
+  index: -1
+TileSets/FantasyHex/Tiles/Grassland+Hill+Farm
+  rotate: false
+  xy: 1764, 144
+  size: 32, 28
+  orig: 32, 28
+  offset: 0, 0
+  index: -1
+TileSets/FantasyHex/Tiles/Grassland+Hill+Forest+Camp
+  rotate: false
+  xy: 1804, 144
+  size: 32, 28
+  orig: 32, 28
+  offset: 0, 0
+  index: -1
+TileSets/FantasyHex/Tiles/Grassland+Hill+Forest+Lumber mill
+  rotate: false
+  xy: 1844, 144
+  size: 32, 28
+  orig: 32, 28
+  offset: 0, 0
+  index: -1
+TileSets/FantasyHex/Tiles/Grassland+Hill+Forest+Trading post
+  rotate: false
+  xy: 1644, 143
+  size: 32, 28
+  orig: 32, 28
+  offset: 0, 0
+  index: -1
+TileSets/FantasyHex/Tiles/Grassland+Jungle+Trading post
+  rotate: false
+  xy: 1684, 139
+  size: 32, 32
+  orig: 32, 32
+  offset: 0, 0
+  index: -1
+TileSets/FantasyHex/Tiles/GrasslandForest
+  rotate: false
+  xy: 2004, 140
+  size: 32, 31
+  orig: 32, 31
+  offset: 0, 0
+  index: -1
+TileSets/FantasyHex/Tiles/Great Barrier Reef
+  rotate: false
+  xy: 1138, 138
+  size: 32, 28
+  orig: 32, 28
+  offset: 0, 0
+  index: -1
+TileSets/FantasyHex/Tiles/Hill
+  rotate: false
+  xy: 444, 118
+  size: 32, 32
+  orig: 32, 32
+  offset: 0, 0
+  index: -1
+TileSets/FantasyHex/Tiles/HillForest+Lumber mill
+  rotate: false
+  xy: 538, 120
+  size: 32, 28
+  orig: 32, 28
+  offset: 0, 0
+  index: -1
+TileSets/FantasyHex/Tiles/HillMarbleQuarry
+  rotate: false
+  xy: 1884, 119
+  size: 32, 28
+  orig: 32, 28
+  offset: 0, 0
+  index: -1
+TileSets/FantasyHex/Tiles/HillMine
+  rotate: false
+  xy: 4, 118
+  size: 32, 28
+  orig: 32, 28
+  offset: 0, 0
+  index: -1
+TileSets/FantasyHex/Tiles/HillStoneQuarry
+  rotate: false
+  xy: 44, 117
+  size: 32, 28
+  orig: 32, 28
+  offset: 0, 0
+  index: -1
+TileSets/FantasyHex/Tiles/Holy Site
+  rotate: false
+  xy: 698, 108
+  size: 32, 36
+  orig: 32, 36
+  offset: 0, 0
+  index: -1
+TileSets/FantasyHex/Tiles/Horses
+  rotate: false
+  xy: 978, 116
+  size: 32, 28
+  orig: 32, 28
+  offset: 0, 0
+  index: -1
+TileSets/FantasyHex/Tiles/Horses+Pasture
+  rotate: false
+  xy: 1018, 112
+  size: 32, 32
+  orig: 32, 32
+  offset: 0, 0
+  index: -1
+TileSets/FantasyHex/Tiles/Ice
+  rotate: false
+  xy: 484, 115
+  size: 32, 28
+  orig: 32, 28
+  offset: 0, 0
+  index: -1
+TileSets/FantasyHex/Tiles/Incense
+  rotate: false
+  xy: 858, 112
+  size: 32, 28
+  orig: 32, 28
+  offset: 0, 0
+  index: -1
+TileSets/FantasyHex/Tiles/Incense+Plantation
+  rotate: false
+  xy: 938, 112
+  size: 32, 28
+  orig: 32, 28
+  offset: 0, 0
+  index: -1
+TileSets/FantasyHex/Tiles/Iron
+  rotate: false
+  xy: 578, 110
+  size: 32, 28
+  orig: 32, 28
+  offset: 0, 0
+  index: -1
+TileSets/FantasyHex/Tiles/Ivory
+  rotate: false
+  xy: 1404, 108
+  size: 32, 28
+  orig: 32, 28
+  offset: 0, 0
+  index: -1
+TileSets/FantasyHex/Tiles/Ivory+Camp
+  rotate: false
+  xy: 1444, 108
+  size: 32, 28
+  orig: 32, 28
+  offset: 0, 0
+  index: -1
+TileSets/FantasyHex/Tiles/Jungle
+  rotate: false
+  xy: 1844, 104
+  size: 32, 32
+  orig: 32, 32
+  offset: 0, 0
+  index: -1
+TileSets/FantasyHex/Tiles/Krakatoa
+  rotate: false
+  xy: 1524, 103
+  size: 32, 30
+  orig: 32, 30
+  offset: 0, 0
+  index: -1
+TileSets/FantasyHex/Tiles/Lakes
+  rotate: false
+  xy: 1604, 105
+  size: 32, 28
+  orig: 32, 28
+  offset: 0, 0
+  index: -1
+TileSets/FantasyHex/Tiles/Landmark
+  rotate: false
+  xy: 2004, 96
+  size: 32, 36
+  orig: 32, 36
+  offset: 0, 0
+  index: -1
+TileSets/FantasyHex/Tiles/Manufactory
+  rotate: false
+  xy: 164, 83
+  size: 32, 39
+  orig: 32, 39
+  offset: 0, 0
+  index: -1
+TileSets/FantasyHex/Tiles/Marble
+  rotate: false
+  xy: 1964, 90
+  size: 32, 28
+  orig: 32, 28
+  offset: 0, 0
+  index: -1
+TileSets/FantasyHex/Tiles/Marsh
+  rotate: false
+  xy: 324, 85
+  size: 32, 29
+  orig: 32, 29
+  offset: 0, 0
+  index: -1
+TileSets/FantasyHex/Tiles/Mine
+  rotate: false
+  xy: 1884, 83
+  size: 32, 28
+  orig: 32, 28
+  offset: 0, 0
+  index: -1
+TileSets/FantasyHex/Tiles/Moai
+  rotate: false
+  xy: 738, 79
+  size: 32, 29
+  orig: 32, 29
+  offset: 0, 0
+  index: -1
+TileSets/FantasyHex/Tiles/Mount Fuji
+  rotate: false
+  xy: 1098, 78
+  size: 32, 30
+  orig: 32, 30
+  offset: 0, 0
+  index: -1
+TileSets/FantasyHex/Tiles/Mount Kailash
+  rotate: false
+  xy: 484, 75
+  size: 32, 32
+  orig: 32, 32
+  offset: 0, 0
+  index: -1
+TileSets/FantasyHex/Tiles/Mount Sinai
+  rotate: false
+  xy: 1058, 75
+  size: 32, 32
+  orig: 32, 32
+  offset: 0, 0
+  index: -1
+TileSets/FantasyHex/Tiles/Mountain
+  rotate: false
+  xy: 124, 70
+  size: 32, 36
+  orig: 32, 36
+  offset: 0, 0
+  index: -1
+TileSets/FantasyHex/Tiles/Oasis
+  rotate: false
+  xy: 564, 74
+  size: 32, 28
+  orig: 32, 28
+  offset: 0, 0
+  index: -1
+TileSets/FantasyHex/Tiles/Ocean
+  rotate: false
+  xy: 84, 72
+  size: 32, 28
+  orig: 32, 28
+  offset: 0, 0
+  index: -1
+TileSets/FantasyHex/Tiles/Offshore Platform
+  rotate: false
+  xy: 698, 72
+  size: 32, 28
+  orig: 32, 28
+  offset: 0, 0
+  index: -1
+TileSets/FantasyHex/Tiles/Oil
+  rotate: false
+  xy: 1404, 72
+  size: 32, 28
+  orig: 32, 28
+  offset: 0, 0
+  index: -1
+TileSets/FantasyHex/Tiles/Oil well
+  rotate: false
+  xy: 1444, 72
+  size: 32, 28
+  orig: 32, 28
+  offset: 0, 0
+  index: -1
+TileSets/FantasyHex/Tiles/Old Faithful
+  rotate: false
+  xy: 1764, 68
+  size: 32, 32
+  orig: 32, 32
+  offset: 0, 0
+  index: -1
+TileSets/FantasyHex/Tiles/Pasture
+  rotate: false
+  xy: 1484, 65
+  size: 32, 32
+  orig: 32, 32
+  offset: 0, 0
+  index: -1
+TileSets/FantasyHex/Tiles/Pearls
+  rotate: false
+  xy: 1604, 69
+  size: 32, 28
+  orig: 32, 28
+  offset: 0, 0
+  index: -1
+TileSets/FantasyHex/Tiles/Plains
+  rotate: false
+  xy: 658, 67
+  size: 32, 28
+  orig: 32, 28
+  offset: 0, 0
+  index: -1
+TileSets/FantasyHex/Tiles/Plains+Farm
+  rotate: false
+  xy: 1524, 67
+  size: 32, 28
+  orig: 32, 28
+  offset: 0, 0
+  index: -1
+TileSets/FantasyHex/Tiles/Plains+Forest+Camp
+  rotate: false
+  xy: 1684, 63
+  size: 32, 32
+  orig: 32, 32
+  offset: 0, 0
+  index: -1
+TileSets/FantasyHex/Tiles/Plains+Forest+Lumber mill
+  rotate: false
+  xy: 1138, 62
+  size: 32, 32
+  orig: 32, 32
+  offset: 0, 0
+  index: -1
+TileSets/FantasyHex/Tiles/Plains+Jungle+Trading post
+  rotate: false
+  xy: 1178, 62
+  size: 32, 32
+  orig: 32, 32
+  offset: 0, 0
+  index: -1
+TileSets/FantasyHex/Tiles/PlainsForest
+  rotate: false
+  xy: 1298, 62
+  size: 32, 32
+  orig: 32, 32
+  offset: 0, 0
+  index: -1
+TileSets/FantasyHex/Tiles/PlainsJungle
+  rotate: false
+  xy: 1258, 61
+  size: 32, 32
+  orig: 32, 32
+  offset: 0, 0
+  index: -1
+TileSets/FantasyHex/Tiles/Plantation
+  rotate: false
+  xy: 1218, 61
+  size: 32, 28
+  orig: 32, 28
+  offset: 0, 0
+  index: -1
+TileSets/FantasyHex/Tiles/Plantation+Bananas
+  rotate: false
+  xy: 204, 60
+  size: 32, 28
+  orig: 32, 28
+  offset: 0, 0
+  index: -1
+TileSets/FantasyHex/Tiles/Plantation+Cotton
+  rotate: false
+  xy: 2004, 60
+  size: 32, 28
+  orig: 32, 28
+  offset: 0, 0
+  index: -1
+TileSets/FantasyHex/Tiles/Polder
+  rotate: false
+  xy: 1924, 53
+  size: 32, 29
+  orig: 32, 29
+  offset: 0, 0
+  index: -1
+TileSets/FantasyHex/Tiles/Quarry
+  rotate: false
+  xy: 364, 50
+  size: 32, 28
+  orig: 32, 28
+  offset: 0, 0
+  index: -1
+TileSets/FantasyHex/Tiles/Quarry+Marble
+  rotate: false
+  xy: 404, 50
+  size: 32, 28
+  orig: 32, 28
+  offset: 0, 0
+  index: -1
+TileSets/FantasyHex/Tiles/Quarry+Stone
+  rotate: false
+  xy: 324, 49
+  size: 32, 28
+  orig: 32, 28
+  offset: 0, 0
+  index: -1
+TileSets/FantasyHex/Tiles/River-Bottom
+  rotate: false
+  xy: 4, 46
+  size: 32, 28
+  orig: 32, 28
+  offset: 0, 0
+  index: -1
+TileSets/FantasyHex/Tiles/River-BottomLeft
+  rotate: false
+  xy: 44, 45
+  size: 32, 28
+  orig: 32, 28
+  offset: 0, 0
+  index: -1
+TileSets/FantasyHex/Tiles/River-BottomRight
+  rotate: false
+  xy: 818, 44
+  size: 32, 28
+  orig: 32, 28
+  offset: 0, 0
+  index: -1
+TileSets/FantasyHex/Tiles/Rock of Gibraltar
+  rotate: false
+  xy: 978, 40
+  size: 32, 32
+  orig: 32, 32
+  offset: 0, 0
+  index: -1
+TileSets/FantasyHex/Tiles/Salt
+  rotate: false
+  xy: 1098, 42
+  size: 32, 28
+  orig: 32, 28
+  offset: 0, 0
+  index: -1
+TileSets/FantasyHex/Tiles/Sheep
+  rotate: false
+  xy: 284, 39
+  size: 32, 28
+  orig: 32, 28
+  offset: 0, 0
+  index: -1
+TileSets/FantasyHex/Tiles/Sheep+Pasture
+  rotate: false
+  xy: 484, 35
+  size: 32, 32
+  orig: 32, 32
+  offset: 0, 0
+  index: -1
+TileSets/FantasyHex/Tiles/Silk
+  rotate: false
+  xy: 564, 38
+  size: 32, 28
+  orig: 32, 28
+  offset: 0, 0
+  index: -1
+TileSets/FantasyHex/Tiles/Silk+Plantation
+  rotate: false
+  xy: 84, 36
+  size: 32, 28
+  orig: 32, 28
+  offset: 0, 0
+  index: -1
+TileSets/FantasyHex/Tiles/Silver
+  rotate: false
+  xy: 698, 36
+  size: 32, 28
+  orig: 32, 28
+  offset: 0, 0
+  index: -1
+TileSets/FantasyHex/Tiles/Snow
+  rotate: false
+  xy: 1804, 36
+  size: 32, 28
+  orig: 32, 28
+  offset: 0, 0
+  index: -1
+TileSets/FantasyHex/Tiles/Snow+Farm
+  rotate: false
+  xy: 1644, 35
+  size: 32, 28
+  orig: 32, 28
+  offset: 0, 0
+  index: -1
+TileSets/FantasyHex/Tiles/Spices
+  rotate: false
+  xy: 1564, 33
+  size: 32, 28
+  orig: 32, 28
+  offset: 0, 0
+  index: -1
+TileSets/FantasyHex/Tiles/Spices+Plantation
+  rotate: false
+  xy: 1604, 33
+  size: 32, 28
+  orig: 32, 28
+  offset: 0, 0
+  index: -1
+TileSets/FantasyHex/Tiles/Sri Pada
+  rotate: false
+  xy: 1724, 29
+  size: 32, 32
+  orig: 32, 32
+  offset: 0, 0
+  index: -1
+TileSets/FantasyHex/Tiles/Stone
+  rotate: false
+  xy: 1338, 32
+  size: 32, 28
+  orig: 32, 28
+  offset: 0, 0
+  index: -1
+TileSets/FantasyHex/Tiles/Sugar
+  rotate: false
+  xy: 1844, 32
+  size: 32, 28
+  orig: 32, 28
+  offset: 0, 0
+  index: -1
+TileSets/FantasyHex/Tiles/Sugar+Plantation
+  rotate: false
+  xy: 644, 31
+  size: 32, 28
+  orig: 32, 28
+  offset: 0, 0
+  index: -1
+TileSets/FantasyHex/Tiles/Terrace farm
+  rotate: false
+  xy: 1138, 26
+  size: 32, 28
+  orig: 32, 28
+  offset: 0, 0
+  index: -1
+TileSets/FantasyHex/Tiles/Trading post
+  rotate: false
+  xy: 1298, 26
+  size: 32, 28
+  orig: 32, 28
+  offset: 0, 0
+  index: -1
+TileSets/FantasyHex/Tiles/Truffles
+  rotate: false
+  xy: 204, 24
+  size: 32, 28
+  orig: 32, 28
+  offset: 0, 0
+  index: -1
+TileSets/FantasyHex/Tiles/Truffles+Camp
+  rotate: false
+  xy: 2004, 24
+  size: 32, 28
+  orig: 32, 28
+  offset: 0, 0
+  index: -1
+TileSets/FantasyHex/Tiles/Tundra
+  rotate: false
+  xy: 1964, 18
+  size: 32, 28
+  orig: 32, 28
+  offset: 0, 0
+  index: -1
+TileSets/FantasyHex/Tiles/Tundra+Farm
+  rotate: false
+  xy: 1924, 17
+  size: 32, 28
+  orig: 32, 28
+  offset: 0, 0
+  index: -1
+TileSets/FantasyHex/Tiles/Tundra+Forest+Camp
+  rotate: false
+  xy: 244, 10
+  size: 32, 32
+  orig: 32, 32
+  offset: 0, 0
+  index: -1
+TileSets/FantasyHex/Tiles/Tundra+Forest+Camp+Furs
+  rotate: false
+  xy: 364, 10
+  size: 32, 32
+  orig: 32, 32
+  offset: 0, 0
+  index: -1
+TileSets/FantasyHex/Tiles/Tundra+Forest+Deer+Camp
+  rotate: false
+  xy: 404, 10
+  size: 32, 32
+  orig: 32, 32
+  offset: 0, 0
+  index: -1
+TileSets/FantasyHex/Tiles/Tundra+Forest+Lumber mill
+  rotate: false
+  xy: 324, 9
+  size: 32, 32
+  orig: 32, 32
+  offset: 0, 0
+  index: -1
+TileSets/FantasyHex/Tiles/Tundra+Forest+Truffles+Camp
+  rotate: false
+  xy: 524, 8
+  size: 32, 32
+  orig: 32, 32
+  offset: 0, 0
+  index: -1
+TileSets/FantasyHex/Tiles/TundraForest
+  rotate: false
+  xy: 164, 7
+  size: 32, 32
+  orig: 32, 32
+  offset: 0, 0
+  index: -1
+TileSets/FantasyHex/Tiles/Uluru
+  rotate: false
+  xy: 4, 6
+  size: 32, 32
+  orig: 32, 32
+  offset: 0, 0
+  index: -1
+TileSets/FantasyHex/Tiles/Uranium
+  rotate: false
+  xy: 444, 10
+  size: 32, 28
+  orig: 32, 28
+  offset: 0, 0
+  index: -1
+TileSets/FantasyHex/Tiles/Whales
+  rotate: false
+  xy: 1098, 6
+  size: 32, 28
+  orig: 32, 28
+  offset: 0, 0
+  index: -1
+TileSets/FantasyHex/Tiles/Whales+Fishing Boats
+  rotate: false
+  xy: 604, 4
+  size: 32, 28
+  orig: 32, 28
+  offset: 0, 0
+  index: -1
+TileSets/FantasyHex/Tiles/Wheat
+  rotate: false
+  xy: 858, 4
+  size: 32, 28
+  orig: 32, 28
+  offset: 0, 0
+  index: -1
+TileSets/FantasyHex/Tiles/Wine
+  rotate: false
+  xy: 938, 4
+  size: 32, 28
+  orig: 32, 28
+  offset: 0, 0
+  index: -1
+TileSets/FantasyHex/Tiles/Wine+Plantation
+  rotate: false
+  xy: 978, 4
+  size: 32, 28
+  orig: 32, 28
+  offset: 0, 0
+  index: -1
+TileSets/FantasyHex/TopBorder
+  rotate: false
+  xy: 1178, 26
+  size: 32, 28
+  orig: 32, 28
+  offset: 0, 0
+  index: -1
+TileSets/FantasyHex/Units/African Forest Elephant
+  rotate: false
+  xy: 2006, 1394
+  size: 32, 29
+  orig: 32, 29
+  offset: 0, 0
+  index: -1
+TileSets/FantasyHex/Units/Anti-Aircraft Gun
+  rotate: false
+  xy: 2006, 1138
+  size: 32, 28
+  orig: 32, 28
+  offset: 0, 0
+  index: -1
+TileSets/FantasyHex/Units/Anti-Tank Gun
+  rotate: false
+  xy: 2006, 1102
+  size: 32, 28
+  orig: 32, 28
+  offset: 0, 0
+  index: -1
+TileSets/FantasyHex/Units/Archaeologist
+  rotate: false
+  xy: 2006, 1066
+  size: 32, 28
+  orig: 32, 28
+  offset: 0, 0
+  index: -1
+TileSets/FantasyHex/Units/Archer
+  rotate: false
+  xy: 2006, 1030
+  size: 32, 28
+  orig: 32, 28
+  offset: 0, 0
+  index: -1
+TileSets/FantasyHex/Units/Artillery
+  rotate: false
+  xy: 2006, 994
+  size: 32, 28
+  orig: 32, 28
+  offset: 0, 0
+  index: -1
+TileSets/FantasyHex/Units/Atlatlist
+  rotate: false
+  xy: 2006, 958
+  size: 32, 28
+  orig: 32, 28
+  offset: 0, 0
+  index: -1
+TileSets/FantasyHex/Units/Axe Thrower
+  rotate: false
+  xy: 2006, 886
+  size: 32, 28
+  orig: 32, 28
+  offset: 0, 0
+  index: -1
+TileSets/FantasyHex/Units/Ballista
+  rotate: false
+  xy: 2006, 850
+  size: 32, 28
+  orig: 32, 28
+  offset: 0, 0
+  index: -1
+TileSets/FantasyHex/Units/Battering Ram
+  rotate: false
+  xy: 2006, 669
+  size: 32, 28
+  orig: 32, 28
+  offset: 0, 0
+  index: -1
+TileSets/FantasyHex/Units/Battleship
+  rotate: false
+  xy: 2006, 633
+  size: 32, 28
+  orig: 32, 28
+  offset: 0, 0
+  index: -1
+TileSets/FantasyHex/Units/Bazooka
+  rotate: false
+  xy: 2006, 597
+  size: 32, 28
+  orig: 32, 28
+  offset: 0, 0
+  index: -1
+TileSets/FantasyHex/Units/Berber Cavalry
+  rotate: false
+  xy: 2006, 561
+  size: 32, 28
+  orig: 32, 28
+  offset: 0, 0
+  index: -1
+TileSets/FantasyHex/Units/Berserker
+  rotate: false
+  xy: 2006, 525
+  size: 32, 28
+  orig: 32, 28
+  offset: 0, 0
+  index: -1
+TileSets/FantasyHex/Units/Bowman
+  rotate: false
+  xy: 2006, 417
+  size: 32, 28
+  orig: 32, 28
+  offset: 0, 0
+  index: -1
+TileSets/FantasyHex/Units/Brute
+  rotate: false
+  xy: 2006, 381
+  size: 32, 28
+  orig: 32, 28
+  offset: 0, 0
+  index: -1
+TileSets/FantasyHex/Units/Camel Archer
+  rotate: false
+  xy: 502, 367
+  size: 32, 29
+  orig: 32, 29
+  offset: 0, 0
+  index: -1
+TileSets/FantasyHex/Units/Cannon
+  rotate: false
+  xy: 178, 364
+  size: 32, 28
+  orig: 32, 28
+  offset: 0, 0
+  index: -1
+TileSets/FantasyHex/Units/Caravan
+  rotate: false
+  xy: 2006, 339
+  size: 32, 34
+  orig: 32, 34
+  offset: 0, 0
+  index: -1
+TileSets/FantasyHex/Units/Caravel
+  rotate: false
+  xy: 178, 328
+  size: 32, 28
+  orig: 32, 28
+  offset: 0, 0
+  index: -1
+TileSets/FantasyHex/Units/Cargo Ship
+  rotate: false
+  xy: 2010, 220
+  size: 32, 28
+  orig: 32, 28
+  offset: 0, 0
+  index: -1
+TileSets/FantasyHex/Units/Carolean
+  rotate: false
+  xy: 1164, 210
+  size: 32, 28
+  orig: 32, 28
+  offset: 0, 0
+  index: -1
+TileSets/FantasyHex/Units/Carrier
+  rotate: false
+  xy: 1204, 210
+  size: 32, 28
+  orig: 32, 28
+  offset: 0, 0
+  index: -1
+TileSets/FantasyHex/Units/Cataphract
+  rotate: false
+  xy: 178, 202
+  size: 32, 28
+  orig: 32, 28
+  offset: 0, 0
+  index: -1
+TileSets/FantasyHex/Units/Catapult
+  rotate: false
+  xy: 218, 202
+  size: 32, 28
+  orig: 32, 28
+  offset: 0, 0
+  index: -1
+TileSets/FantasyHex/Units/Cavalry
+  rotate: false
+  xy: 338, 194
+  size: 32, 28
+  orig: 32, 28
+  offset: 0, 0
+  index: -1
+TileSets/FantasyHex/Units/Chariot Archer
+  rotate: false
+  xy: 418, 194
+  size: 32, 28
+  orig: 32, 28
+  offset: 0, 0
+  index: -1
+TileSets/FantasyHex/Units/Chu-Ko-Nu
+  rotate: false
+  xy: 458, 194
+  size: 32, 28
+  orig: 32, 28
+  offset: 0, 0
+  index: -1
+TileSets/FantasyHex/Units/CivilianLandUnit
+  rotate: false
+  xy: 1444, 180
+  size: 32, 28
+  orig: 32, 28
+  offset: 0, 0
+  index: -1
+TileSets/FantasyHex/Units/Comanche Rider
+  rotate: false
+  xy: 1644, 179
+  size: 32, 29
+  orig: 32, 29
+  offset: 0, 0
+  index: -1
+TileSets/FantasyHex/Units/Companion Cavalry
+  rotate: false
+  xy: 1684, 179
+  size: 32, 29
+  orig: 32, 29
+  offset: 0, 0
+  index: -1
+TileSets/FantasyHex/Units/Composite Bowman
+  rotate: false
+  xy: 1724, 180
+  size: 32, 28
+  orig: 32, 28
+  offset: 0, 0
+  index: -1
+TileSets/FantasyHex/Units/Conquistador
+  rotate: false
+  xy: 1764, 180
+  size: 32, 28
+  orig: 32, 28
+  offset: 0, 0
+  index: -1
+TileSets/FantasyHex/Units/Cossack
+  rotate: false
+  xy: 1844, 180
+  size: 32, 28
+  orig: 32, 28
+  offset: 0, 0
+  index: -1
+TileSets/FantasyHex/Units/Crossbowman
+  rotate: false
+  xy: 164, 166
+  size: 32, 28
+  orig: 32, 28
+  offset: 0, 0
+  index: -1
+TileSets/FantasyHex/Units/Cruiser
+  rotate: false
+  xy: 204, 168
+  size: 32, 26
+  orig: 32, 26
+  offset: 0, 0
+  index: -1
+TileSets/FantasyHex/Units/Destroyer
+  rotate: false
+  xy: 418, 158
+  size: 32, 28
+  orig: 32, 28
+  offset: 0, 0
+  index: -1
+TileSets/FantasyHex/Units/Dromon
+  rotate: false
+  xy: 458, 158
+  size: 32, 28
+  orig: 32, 28
+  offset: 0, 0
+  index: -1
+TileSets/FantasyHex/Units/Foreign Legion
+  rotate: false
+  xy: 818, 152
+  size: 32, 28
+  orig: 32, 28
+  offset: 0, 0
+  index: -1
+TileSets/FantasyHex/Units/Frigate
+  rotate: false
+  xy: 978, 152
+  size: 32, 28
+  orig: 32, 28
+  offset: 0, 0
+  index: -1
+TileSets/FantasyHex/Units/Galleass
+  rotate: false
+  xy: 1098, 152
+  size: 32, 28
+  orig: 32, 28
+  offset: 0, 0
+  index: -1
+TileSets/FantasyHex/Units/Galley
+  rotate: false
+  xy: 498, 151
+  size: 32, 28
+  orig: 32, 28
+  offset: 0, 0
+  index: -1
+TileSets/FantasyHex/Units/Gatling Gun
+  rotate: false
+  xy: 124, 150
+  size: 32, 28
+  orig: 32, 28
+  offset: 0, 0
+  index: -1
+TileSets/FantasyHex/Units/Giant Death Robot
+  rotate: false
+  xy: 84, 144
+  size: 32, 31
+  orig: 32, 31
+  offset: 0, 0
+  index: -1
+TileSets/FantasyHex/Units/Great Admiral
+  rotate: false
+  xy: 1284, 137
+  size: 32, 31
+  orig: 32, 31
+  offset: 0, 0
+  index: -1
+TileSets/FantasyHex/Units/Great Artist
+  rotate: false
+  xy: 1364, 140
+  size: 32, 28
+  orig: 32, 28
+  offset: 0, 0
+  index: -1
+TileSets/FantasyHex/Units/Great Engineer
+  rotate: false
+  xy: 1178, 138
+  size: 32, 28
+  orig: 32, 28
+  offset: 0, 0
+  index: -1
+TileSets/FantasyHex/Units/Great Galleass
+  rotate: false
+  xy: 1324, 138
+  size: 32, 28
+  orig: 32, 28
+  offset: 0, 0
+  index: -1
+TileSets/FantasyHex/Units/Great General
+  rotate: false
+  xy: 1218, 133
+  size: 32, 31
+  orig: 32, 31
+  offset: 0, 0
+  index: -1
+TileSets/FantasyHex/Units/Great Merchant
+  rotate: false
+  xy: 204, 132
+  size: 32, 28
+  orig: 32, 28
+  offset: 0, 0
+  index: -1
+TileSets/FantasyHex/Units/Great Musician
+  rotate: false
+  xy: 164, 130
+  size: 32, 28
+  orig: 32, 28
+  offset: 0, 0
+  index: -1
+TileSets/FantasyHex/Units/Great Prophet
+  rotate: false
+  xy: 1924, 126
+  size: 32, 28
+  orig: 32, 28
+  offset: 0, 0
+  index: -1
+TileSets/FantasyHex/Units/Great Scientist
+  rotate: false
+  xy: 1964, 126
+  size: 32, 28
+  orig: 32, 28
+  offset: 0, 0
+  index: -1
+TileSets/FantasyHex/Units/Great War Infantry
+  rotate: false
+  xy: 244, 122
+  size: 32, 28
+  orig: 32, 28
+  offset: 0, 0
+  index: -1
+TileSets/FantasyHex/Units/Great Writer
+  rotate: false
+  xy: 324, 122
+  size: 32, 28
+  orig: 32, 28
+  offset: 0, 0
+  index: -1
+TileSets/FantasyHex/Units/Hakkapeliitta
+  rotate: false
+  xy: 364, 122
+  size: 32, 28
+  orig: 32, 28
+  offset: 0, 0
+  index: -1
+TileSets/FantasyHex/Units/Helicopter Gunship
+  rotate: false
+  xy: 404, 122
+  size: 32, 28
+  orig: 32, 28
+  offset: 0, 0
+  index: -1
+TileSets/FantasyHex/Units/Hoplite
+  rotate: false
+  xy: 738, 116
+  size: 32, 28
+  orig: 32, 28
+  offset: 0, 0
+  index: -1
+TileSets/FantasyHex/Units/Horse Archer
+  rotate: false
+  xy: 778, 116
+  size: 32, 28
+  orig: 32, 28
+  offset: 0, 0
+  index: -1
+TileSets/FantasyHex/Units/Horseman
+  rotate: false
+  xy: 818, 116
+  size: 32, 28
+  orig: 32, 28
+  offset: 0, 0
+  index: -1
+TileSets/FantasyHex/Units/Hussar
+  rotate: false
+  xy: 1058, 115
+  size: 32, 29
+  orig: 32, 29
+  offset: 0, 0
+  index: -1
+TileSets/FantasyHex/Units/Hwach'a
+  rotate: false
+  xy: 1098, 116
+  size: 32, 28
+  orig: 32, 28
+  offset: 0, 0
+  index: -1
+TileSets/FantasyHex/Units/Immortal
+  rotate: false
+  xy: 124, 114
+  size: 32, 28
+  orig: 32, 28
+  offset: 0, 0
+  index: -1
+TileSets/FantasyHex/Units/Impi
+  rotate: false
+  xy: 618, 112
+  size: 32, 28
+  orig: 32, 28
+  offset: 0, 0
+  index: -1
+TileSets/FantasyHex/Units/Infantry
+  rotate: false
+  xy: 284, 111
+  size: 32, 28
+  orig: 32, 28
+  offset: 0, 0
+  index: -1
+TileSets/FantasyHex/Units/Inquisitor
+  rotate: false
+  xy: 898, 111
+  size: 32, 28
+  orig: 32, 28
+  offset: 0, 0
+  index: -1
+TileSets/FantasyHex/Units/Ironclad
+  rotate: false
+  xy: 84, 108
+  size: 32, 28
+  orig: 32, 28
+  offset: 0, 0
+  index: -1
+TileSets/FantasyHex/Units/Jaguar
+  rotate: false
+  xy: 1764, 108
+  size: 32, 28
+  orig: 32, 28
+  offset: 0, 0
+  index: -1
+TileSets/FantasyHex/Units/Janissary
+  rotate: false
+  xy: 1804, 108
+  size: 32, 28
+  orig: 32, 28
+  offset: 0, 0
+  index: -1
+TileSets/FantasyHex/Units/Keshik
+  rotate: false
+  xy: 1644, 107
+  size: 32, 28
+  orig: 32, 28
+  offset: 0, 0
+  index: -1
+TileSets/FantasyHex/Units/Khan
+  rotate: false
+  xy: 658, 103
+  size: 32, 31
+  orig: 32, 31
+  offset: 0, 0
+  index: -1
+TileSets/FantasyHex/Units/Knight
+  rotate: false
+  xy: 1484, 105
+  size: 32, 28
+  orig: 32, 28
+  offset: 0, 0
+  index: -1
+TileSets/FantasyHex/Units/Kris Swordsman
+  rotate: false
+  xy: 1564, 105
+  size: 32, 28
+  orig: 32, 28
+  offset: 0, 0
+  index: -1
+TileSets/FantasyHex/Units/Lancer
+  rotate: false
+  xy: 1724, 105
+  size: 32, 28
+  orig: 32, 28
+  offset: 0, 0
+  index: -1
+TileSets/FantasyHex/Units/LandUnit
+  rotate: false
+  xy: 1364, 104
+  size: 32, 28
+  orig: 32, 28
+  offset: 0, 0
+  index: -1
+TileSets/FantasyHex/Units/Landship
+  rotate: false
+  xy: 1684, 103
+  size: 32, 28
+  orig: 32, 28
+  offset: 0, 0
+  index: -1
+TileSets/FantasyHex/Units/Landsknecht
+  rotate: false
+  xy: 1138, 102
+  size: 32, 28
+  orig: 32, 28
+  offset: 0, 0
+  index: -1
+TileSets/FantasyHex/Units/Legion
+  rotate: false
+  xy: 1178, 102
+  size: 32, 28
+  orig: 32, 28
+  offset: 0, 0
+  index: -1
+TileSets/FantasyHex/Units/Longbowman
+  rotate: false
+  xy: 1324, 102
+  size: 32, 28
+  orig: 32, 28
+  offset: 0, 0
+  index: -1
+TileSets/FantasyHex/Units/Longswordsman
+  rotate: false
+  xy: 1258, 101
+  size: 32, 28
+  orig: 32, 28
+  offset: 0, 0
+  index: -1
+TileSets/FantasyHex/Units/Machine Gun
+  rotate: false
+  xy: 1218, 97
+  size: 32, 28
+  orig: 32, 28
+  offset: 0, 0
+  index: -1
+TileSets/FantasyHex/Units/Mandekalu Cavalry
+  rotate: false
+  xy: 204, 96
+  size: 32, 28
+  orig: 32, 28
+  offset: 0, 0
+  index: -1
+TileSets/FantasyHex/Units/Maori Warrior
+  rotate: false
+  xy: 1924, 90
+  size: 32, 28
+  orig: 32, 28
+  offset: 0, 0
+  index: -1
+TileSets/FantasyHex/Units/Marine
+  rotate: false
+  xy: 244, 86
+  size: 32, 28
+  orig: 32, 28
+  offset: 0, 0
+  index: -1
+TileSets/FantasyHex/Units/Mechanized Infantry
+  rotate: false
+  xy: 364, 86
+  size: 32, 28
+  orig: 32, 28
+  offset: 0, 0
+  index: -1
+TileSets/FantasyHex/Units/Mehal Sefari
+  rotate: false
+  xy: 404, 86
+  size: 32, 28
+  orig: 32, 28
+  offset: 0, 0
+  index: -1
+TileSets/FantasyHex/Units/Merchant Of Venice
+  rotate: false
+  xy: 524, 84
+  size: 32, 28
+  orig: 32, 28
+  offset: 0, 0
+  index: -1
+TileSets/FantasyHex/Units/Minuteman
+  rotate: false
+  xy: 4, 82
+  size: 32, 28
+  orig: 32, 28
+  offset: 0, 0
+  index: -1
+TileSets/FantasyHex/Units/Missile Cruiser
+  rotate: false
+  xy: 444, 82
+  size: 32, 28
+  orig: 32, 28
+  offset: 0, 0
+  index: -1
+TileSets/FantasyHex/Units/Missionary
+  rotate: false
+  xy: 44, 81
+  size: 32, 28
+  orig: 32, 28
+  offset: 0, 0
+  index: -1
+TileSets/FantasyHex/Units/Mobile SAM
+  rotate: false
+  xy: 778, 80
+  size: 32, 28
+  orig: 32, 28
+  offset: 0, 0
+  index: -1
+TileSets/FantasyHex/Units/Modern Armor
+  rotate: false
+  xy: 818, 80
+  size: 32, 28
+  orig: 32, 28
+  offset: 0, 0
+  index: -1
+TileSets/FantasyHex/Units/Mohawk Warrior
+  rotate: false
+  xy: 978, 80
+  size: 32, 28
+  orig: 32, 28
+  offset: 0, 0
+  index: -1
+TileSets/FantasyHex/Units/Musketeer
+  rotate: false
+  xy: 618, 76
+  size: 32, 28
+  orig: 32, 28
+  offset: 0, 0
+  index: -1
+TileSets/FantasyHex/Units/Musketman
+  rotate: false
+  xy: 858, 76
+  size: 32, 28
+  orig: 32, 28
+  offset: 0, 0
+  index: -1
+TileSets/FantasyHex/Units/Naresuan's Elephant
+  rotate: false
+  xy: 938, 76
+  size: 32, 28
+  orig: 32, 28
+  offset: 0, 0
+  index: -1
+TileSets/FantasyHex/Units/Nau
+  rotate: false
+  xy: 1018, 76
+  size: 32, 28
+  orig: 32, 28
+  offset: 0, 0
+  index: -1
+TileSets/FantasyHex/Units/Norwegian Ski Infantry
+  rotate: false
+  xy: 284, 75
+  size: 32, 28
+  orig: 32, 28
+  offset: 0, 0
+  index: -1
+TileSets/FantasyHex/Units/Nuclear Submarine
+  rotate: false
+  xy: 898, 75
+  size: 32, 28
+  orig: 32, 28
+  offset: 0, 0
+  index: -1
+TileSets/FantasyHex/Units/Panzer
+  rotate: false
+  xy: 1804, 72
+  size: 32, 28
+  orig: 32, 28
+  offset: 0, 0
+  index: -1
+TileSets/FantasyHex/Units/Paratrooper
+  rotate: false
+  xy: 1644, 71
+  size: 32, 28
+  orig: 32, 28
+  offset: 0, 0
+  index: -1
+TileSets/FantasyHex/Units/Pathfinder
+  rotate: false
+  xy: 1564, 69
+  size: 32, 28
+  orig: 32, 28
+  offset: 0, 0
+  index: -1
+TileSets/FantasyHex/Units/Persian Immortal
+  rotate: false
+  xy: 1724, 69
+  size: 32, 28
+  orig: 32, 28
+  offset: 0, 0
+  index: -1
+TileSets/FantasyHex/Units/Pictish Warrior
+  rotate: false
+  xy: 1364, 68
+  size: 32, 28
+  orig: 32, 28
+  offset: 0, 0
+  index: -1
+TileSets/FantasyHex/Units/Pikeman
+  rotate: false
+  xy: 1844, 68
+  size: 32, 28
+  orig: 32, 28
+  offset: 0, 0
+  index: -1
+TileSets/FantasyHex/Units/Pracinha
+  rotate: false
+  xy: 1964, 54
+  size: 32, 28
+  orig: 32, 28
+  offset: 0, 0
+  index: -1
+TileSets/FantasyHex/Units/Privateer
+  rotate: false
+  xy: 244, 50
+  size: 32, 28
+  orig: 32, 28
+  offset: 0, 0
+  index: -1
+TileSets/FantasyHex/Units/Quinquereme
+  rotate: false
+  xy: 524, 48
+  size: 32, 28
+  orig: 32, 28
+  offset: 0, 0
+  index: -1
+TileSets/FantasyHex/Units/Rifleman
+  rotate: false
+  xy: 164, 47
+  size: 32, 28
+  orig: 32, 28
+  offset: 0, 0
+  index: -1
+TileSets/FantasyHex/Units/Rocket Artillery
+  rotate: false
+  xy: 738, 43
+  size: 32, 28
+  orig: 32, 28
+  offset: 0, 0
+  index: -1
+TileSets/FantasyHex/Units/Samurai
+  rotate: false
+  xy: 604, 40
+  size: 32, 28
+  orig: 32, 28
+  offset: 0, 0
+  index: -1
+TileSets/FantasyHex/Units/Scout
+  rotate: false
+  xy: 858, 40
+  size: 32, 28
+  orig: 32, 28
+  offset: 0, 0
+  index: -1
+TileSets/FantasyHex/Units/Sea Beggar
+  rotate: false
+  xy: 938, 40
+  size: 32, 28
+  orig: 32, 28
+  offset: 0, 0
+  index: -1
+TileSets/FantasyHex/Units/Settler
+  rotate: false
+  xy: 1018, 39
+  size: 32, 29
+  orig: 32, 29
+  offset: 0, 0
+  index: -1
+TileSets/FantasyHex/Units/Ship of the Line
+  rotate: false
+  xy: 898, 38
+  size: 32, 29
+  orig: 32, 29
+  offset: 0, 0
+  index: -1
+TileSets/FantasyHex/Units/Siege Tower
+  rotate: false
+  xy: 1058, 39
+  size: 32, 28
+  orig: 32, 28
+  offset: 0, 0
+  index: -1
+TileSets/FantasyHex/Units/Sipahi
+  rotate: false
+  xy: 1404, 34
+  size: 32, 30
+  orig: 32, 30
+  offset: 0, 0
+  index: -1
+TileSets/FantasyHex/Units/Slinger
+  rotate: false
+  xy: 1444, 36
+  size: 32, 28
+  orig: 32, 28
+  offset: 0, 0
+  index: -1
+TileSets/FantasyHex/Units/Spearman
+  rotate: false
+  xy: 124, 34
+  size: 32, 28
+  orig: 32, 28
+  offset: 0, 0
+  index: -1
+TileSets/FantasyHex/Units/Submarine
+  rotate: false
+  xy: 1764, 34
+  size: 32, 26
+  orig: 32, 26
+  offset: 0, 0
+  index: -1
+TileSets/FantasyHex/Units/Swordsman
+  rotate: false
+  xy: 1524, 31
+  size: 32, 28
+  orig: 32, 28
+  offset: 0, 0
+  index: -1
+TileSets/FantasyHex/Units/Tank
+  rotate: false
+  xy: 1484, 29
+  size: 32, 28
+  orig: 32, 28
+  offset: 0, 0
+  index: -1
+TileSets/FantasyHex/Units/Tercio
+  rotate: false
+  xy: 1684, 27
+  size: 32, 28
+  orig: 32, 28
+  offset: 0, 0
+  index: -1
+TileSets/FantasyHex/Units/Trebuchet
+  rotate: false
+  xy: 1218, 25
+  size: 32, 28
+  orig: 32, 28
+  offset: 0, 0
+  index: -1
+TileSets/FantasyHex/Units/Trireme
+  rotate: false
+  xy: 1258, 25
+  size: 32, 28
+  orig: 32, 28
+  offset: 0, 0
+  index: -1
+TileSets/FantasyHex/Units/Turtle Ship
+  rotate: false
+  xy: 1884, 11
+  size: 32, 28
+  orig: 32, 28
+  offset: 0, 0
+  index: -1
+TileSets/FantasyHex/Units/War Chariot
+  rotate: false
+  xy: 44, 9
+  size: 32, 28
+  orig: 32, 28
+  offset: 0, 0
+  index: -1
+TileSets/FantasyHex/Units/War Elephant
+  rotate: false
+  xy: 778, 8
+  size: 32, 28
+  orig: 32, 28
+  offset: 0, 0
+  index: -1
+TileSets/FantasyHex/Units/Warrior
+  rotate: false
+  xy: 818, 8
+  size: 32, 28
+  orig: 32, 28
+  offset: 0, 0
+  index: -1
+TileSets/FantasyHex/Units/WaterUnit
+  rotate: false
+  xy: 738, 9
+  size: 32, 26
+  orig: 32, 26
+  offset: 0, 0
+  index: -1
+UnitPromotionIcons/Accuracy
+  rotate: false
+  xy: 505, 1750
+  size: 50, 50
+  orig: 50, 50
+  offset: 0, 0
+  index: -1
+UnitPromotionIcons/Air Repair
+  rotate: false
+  xy: 1984, 1706
+  size: 50, 50
+  orig: 50, 50
+  offset: 0, 0
+  index: -1
+UnitPromotionIcons/Air Targeting
+  rotate: false
+  xy: 1984, 1648
+  size: 50, 50
+  orig: 50, 50
+  offset: 0, 0
+  index: -1
+UnitPromotionIcons/Targeting
+  rotate: false
+  xy: 1984, 1648
+  size: 50, 50
+  orig: 50, 50
+  offset: 0, 0
+  index: -1
+UnitPromotionIcons/Ambush
+  rotate: false
+  xy: 1966, 1532
+  size: 50, 50
+  orig: 50, 50
+  offset: 0, 0
+  index: -1
+UnitPromotionIcons/Amphibious
+  rotate: false
+  xy: 1966, 1474
+  size: 50, 50
+  orig: 50, 50
+  offset: 0, 0
+  index: -1
+UnitPromotionIcons/Armor Plating
+  rotate: false
+  xy: 1948, 1358
+  size: 50, 50
+  orig: 50, 50
+  offset: 0, 0
+  index: -1
+UnitPromotionIcons/Barrage
+  rotate: false
+  xy: 1948, 1126
+  size: 50, 50
+  orig: 50, 50
+  offset: 0, 0
+  index: -1
+UnitPromotionIcons/Besiege
+  rotate: false
+  xy: 1948, 1068
+  size: 50, 50
+  orig: 50, 50
+  offset: 0, 0
+  index: -1
+UnitPromotionIcons/Siege
+  rotate: false
+  xy: 1948, 1068
+  size: 50, 50
+  orig: 50, 50
+  offset: 0, 0
+  index: -1
+UnitPromotionIcons/Blitz
+  rotate: false
+  xy: 1948, 1010
+  size: 50, 50
+  orig: 50, 50
+  offset: 0, 0
+  index: -1
+UnitPromotionIcons/Boarding Party
+  rotate: false
+  xy: 1948, 952
+  size: 50, 50
+  orig: 50, 50
+  offset: 0, 0
+  index: -1
+UnitPromotionIcons/Bombardment
+  rotate: false
+  xy: 1948, 894
+  size: 50, 50
+  orig: 50, 50
+  offset: 0, 0
+  index: -1
+UnitPromotionIcons/Charge
+  rotate: false
+  xy: 1948, 836
+  size: 50, 50
+  orig: 50, 50
+  offset: 0, 0
+  index: -1
+UnitPromotionIcons/Coastal Raider
+  rotate: false
+  xy: 1948, 662
+  size: 50, 50
+  orig: 50, 50
+  offset: 0, 0
+  index: -1
+UnitPromotionIcons/Cover
+  rotate: false
+  xy: 1948, 430
+  size: 50, 50
+  orig: 50, 50
+  offset: 0, 0
+  index: -1
+PolicyIcons/Discipline
+  rotate: false
+  xy: 1948, 430
+  size: 50, 50
+  orig: 50, 50
+  offset: 0, 0
+  index: -1
+UnitPromotionIcons/Drill
+  rotate: false
+  xy: 4, 342
+  size: 50, 50
+  orig: 50, 50
+  offset: 0, 0
+  index: -1
+UnitPromotionIcons/Evasion
+  rotate: false
+  xy: 120, 342
+  size: 50, 50
+  orig: 50, 50
+  offset: 0, 0
+  index: -1
+UnitPromotionIcons/Extended Range
+  rotate: false
+  xy: 1948, 314
+  size: 50, 50
+  orig: 50, 50
+  offset: 0, 0
+  index: -1
+UnitPromotionIcons/Operational Range
+  rotate: false
+  xy: 1948, 314
+  size: 50, 50
+  orig: 50, 50
+  offset: 0, 0
+  index: -1
+UnitPromotionIcons/Flight Deck
+  rotate: false
+  xy: 876, 304
+  size: 50, 50
+  orig: 50, 50
+  offset: 0, 0
+  index: -1
+UnitPromotionIcons/Formation
+  rotate: false
+  xy: 992, 304
+  size: 50, 50
+  orig: 50, 50
+  offset: 0, 0
+  index: -1
+UnitPromotionIcons/Great Generals
+  rotate: false
+  xy: 328, 288
+  size: 50, 50
+  orig: 50, 50
+  offset: 0, 0
+  index: -1
+UnitPromotionIcons/Quick Study
+  rotate: false
+  xy: 328, 288
+  size: 50, 50
+  orig: 50, 50
+  offset: 0, 0
+  index: -1
+UnitPromotionIcons/Haka War Dance
+  rotate: false
+  xy: 386, 288
+  size: 50, 50
+  orig: 50, 50
+  offset: 0, 0
+  index: -1
+UnitPromotionIcons/Heal Instantly
+  rotate: false
+  xy: 502, 288
+  size: 50, 50
+  orig: 50, 50
+  offset: 0, 0
+  index: -1
+UnitPromotionIcons/Ignore terrain cost
+  rotate: false
+  xy: 652, 1096
+  size: 100, 100
+  orig: 100, 100
+  offset: 0, 0
+  index: -1
+UnitPromotionIcons/Indirect Fire
+  rotate: false
+  xy: 4, 284
+  size: 50, 50
+  orig: 50, 50
+  offset: 0, 0
+  index: -1
+UnitPromotionIcons/Interception
+  rotate: false
+  xy: 120, 284
+  size: 50, 50
+  orig: 50, 50
+  offset: 0, 0
+  index: -1
+UnitPromotionIcons/Logistics
+  rotate: false
+  xy: 1340, 274
+  size: 50, 50
+  orig: 50, 50
+  offset: 0, 0
+  index: -1
+UnitPromotionIcons/March
+  rotate: false
+  xy: 1456, 274
+  size: 50, 50
+  orig: 50, 50
+  offset: 0, 0
+  index: -1
+UnitPromotionIcons/Medic
+  rotate: false
+  xy: 1514, 274
+  size: 50, 50
+  orig: 50, 50
+  offset: 0, 0
+  index: -1
+UnitPromotionIcons/Mobility
+  rotate: false
+  xy: 1920, 256
+  size: 50, 50
+  orig: 50, 50
+  offset: 0, 0
+  index: -1
+UnitPromotionIcons/Morale
+  rotate: false
+  xy: 734, 246
+  size: 50, 50
+  orig: 50, 50
+  offset: 0, 0
+  index: -1
+UnitPromotionIcons/Rejuvenation
+  rotate: false
+  xy: 526, 230
+  size: 50, 50
+  orig: 50, 50
+  offset: 0, 0
+  index: -1
+UnitPromotionIcons/Scouting
+  rotate: false
+  xy: 1256, 216
+  size: 50, 50
+  orig: 50, 50
+  offset: 0, 0
+  index: -1
+UnitPromotionIcons/Sentry
+  rotate: false
+  xy: 1256, 216
+  size: 50, 50
+  orig: 50, 50
+  offset: 0, 0
+  index: -1
+UnitPromotionIcons/Shock
+  rotate: false
+  xy: 1372, 216
+  size: 50, 50
+  orig: 50, 50
+  offset: 0, 0
+  index: -1
+UnitPromotionIcons/Slinger Withdraw
+  rotate: false
+  xy: 1430, 216
+  size: 50, 50
+  orig: 50, 50
+  offset: 0, 0
+  index: -1
+UnitPromotionIcons/Sortie
+  rotate: false
+  xy: 1546, 216
+  size: 50, 50
+  orig: 50, 50
+  offset: 0, 0
+  index: -1
+UnitPromotionIcons/Supply
+  rotate: false
+  xy: 1720, 216
+  size: 50, 50
+  orig: 50, 50
+  offset: 0, 0
+  index: -1
+UnitPromotionIcons/Survivalism
+  rotate: false
+  xy: 1778, 216
+  size: 50, 50
+  orig: 50, 50
+  offset: 0, 0
+  index: -1
+UnitPromotionIcons/Volley
+  rotate: false
+  xy: 932, 188
+  size: 50, 50
+  orig: 50, 50
+  offset: 0, 0
+  index: -1
+UnitPromotionIcons/Wolfpack
+  rotate: false
+  xy: 1048, 188
+  size: 50, 50
+  orig: 50, 50
+  offset: 0, 0
+  index: -1
+UnitPromotionIcons/Woodsman
+  rotate: false
+  xy: 1106, 188
+  size: 50, 50
+  orig: 50, 50
+  offset: 0, 0
+  index: -1
+
+game2.png
+size: 256, 64
+format: RGBA8888
+filter: MipMapLinearLinear, MipMapLinearLinear
+repeat: none
+OtherIcons/Border-inner
+  rotate: false
+  xy: 4, 4
+  size: 31, 15
+  orig: 31, 15
+  offset: 0, 0
+  index: -1
+OtherIcons/Border-outer
+  rotate: false
+  xy: 124, 40
+  size: 31, 15
+  orig: 31, 15
+  offset: 0, 0
+  index: -1
+OtherIcons/Camera
+  rotate: false
+  xy: 163, 30
+  size: 25, 25
+  orig: 25, 25
   offset: 0, 0
   index: -1
 OtherIcons/whiteDot
   rotate: false
-  xy: 190, 719
+  xy: 43, 18
   size: 1, 1
   orig: 1, 1
   offset: 0, 0
   index: -1
-PolicyIcons/Aesthetics
-  rotate: false
-  xy: 652, 490
-  size: 50, 50
-  orig: 50, 50
-  offset: 0, 0
-  index: -1
-PolicyIcons/Aristocracy
-  rotate: false
-  xy: 768, 490
-  size: 50, 50
-  orig: 50, 50
-  offset: 0, 0
-  index: -1
-PolicyIcons/Citizenship
-  rotate: false
-  xy: 436, 108
-  size: 50, 50
-  orig: 50, 50
-  offset: 0, 0
-  index: -1
-PolicyIcons/Civil Society
-  rotate: false
-  xy: 494, 166
-  size: 50, 50
-  orig: 50, 50
-  offset: 0, 0
-  index: -1
-PolicyIcons/Collective Rule
-  rotate: false
-  xy: 1232, 490
-  size: 50, 50
-  orig: 50, 50
-  offset: 0, 0
-  index: -1
-PolicyIcons/Communism
-  rotate: false
-  xy: 1290, 512
-  size: 50, 50
-  orig: 50, 50
-  offset: 0, 0
-  index: -1
-PolicyIcons/Constitution
-  rotate: false
-  xy: 180, 52
-  size: 50, 50
-  orig: 50, 50
-  offset: 0, 0
-  index: -1
-PolicyIcons/Cultural Diplomacy
-  rotate: false
-  xy: 296, 58
-  size: 50, 50
-  orig: 50, 50
-  offset: 0, 0
-  index: -1
-PolicyIcons/Democracy
-  rotate: false
-  xy: 412, 50
-  size: 50, 50
-  orig: 50, 50
-  offset: 0, 0
-  index: -1
-PolicyIcons/Educated Elite
-  rotate: false
-  xy: 1290, 454
-  size: 50, 50
-  orig: 50, 50
-  offset: 0, 0
-  index: -1
-PolicyIcons/Fascism
-  rotate: false
-  xy: 610, 150
-  size: 50, 50
-  orig: 50, 50
-  offset: 0, 0
-  index: -1
-PolicyIcons/Free Religion
-  rotate: false
-  xy: 644, 34
-  size: 50, 50
-  orig: 50, 50
-  offset: 0, 0
-  index: -1
-PolicyIcons/Free Speech
-  rotate: false
-  xy: 660, 432
-  size: 50, 50
-  orig: 50, 50
-  offset: 0, 0
-  index: -1
-PolicyIcons/Free Thought
-  rotate: false
-  xy: 660, 374
-  size: 50, 50
-  orig: 50, 50
-  offset: 0, 0
-  index: -1
-PolicyIcons/Humanism
-  rotate: false
-  xy: 776, 374
-  size: 50, 50
-  orig: 50, 50
-  offset: 0, 0
-  index: -1
-PolicyIcons/Landed Elite
-  rotate: false
-  xy: 892, 432
-  size: 50, 50
-  orig: 50, 50
-  offset: 0, 0
-  index: -1
-PolicyIcons/Legalism
-  rotate: false
-  xy: 834, 316
-  size: 50, 50
-  orig: 50, 50
-  offset: 0, 0
-  index: -1
-PolicyIcons/Mandate Of Heaven
-  rotate: false
-  xy: 892, 316
-  size: 50, 50
-  orig: 50, 50
-  offset: 0, 0
-  index: -1
-PolicyIcons/Mercantilism
-  rotate: false
-  xy: 950, 316
-  size: 50, 50
-  orig: 50, 50
-  offset: 0, 0
-  index: -1
-PolicyIcons/Merchant Navy
-  rotate: false
-  xy: 1008, 374
-  size: 50, 50
-  orig: 50, 50
-  offset: 0, 0
-  index: -1
-PolicyIcons/Meritocracy
-  rotate: false
-  xy: 1066, 432
-  size: 50, 50
-  orig: 50, 50
-  offset: 0, 0
-  index: -1
-PolicyIcons/Militarism
-  rotate: false
-  xy: 1008, 316
-  size: 50, 50
-  orig: 50, 50
-  offset: 0, 0
-  index: -1
-PolicyIcons/Military Caste
-  rotate: false
-  xy: 1066, 374
-  size: 50, 50
-  orig: 50, 50
-  offset: 0, 0
-  index: -1
-PolicyIcons/Military Tradition
-  rotate: false
-  xy: 1124, 432
-  size: 50, 50
-  orig: 50, 50
-  offset: 0, 0
-  index: -1
-PolicyIcons/Monarchy
-  rotate: false
-  xy: 1124, 374
-  size: 50, 50
-  orig: 50, 50
-  offset: 0, 0
-  index: -1
-PolicyIcons/Nationalism
-  rotate: false
-  xy: 1124, 316
-  size: 50, 50
-  orig: 50, 50
-  offset: 0, 0
-  index: -1
-PolicyIcons/Naval Tradition
-  rotate: false
-  xy: 1182, 374
-  size: 50, 50
-  orig: 50, 50
-  offset: 0, 0
-  index: -1
-PolicyIcons/Oligarchy
-  rotate: false
-  xy: 1182, 316
-  size: 50, 50
-  orig: 50, 50
-  offset: 0, 0
-  index: -1
-PolicyIcons/Organized Religion
-  rotate: false
-  xy: 668, 258
-  size: 50, 50
-  orig: 50, 50
-  offset: 0, 0
-  index: -1
-PolicyIcons/Philantropy
-  rotate: false
-  xy: 668, 200
-  size: 50, 50
-  orig: 50, 50
-  offset: 0, 0
-  index: -1
-PolicyIcons/Planned Economy
-  rotate: false
-  xy: 726, 258
-  size: 50, 50
-  orig: 50, 50
-  offset: 0, 0
-  index: -1
-PolicyIcons/Police State
-  rotate: false
-  xy: 726, 200
-  size: 50, 50
-  orig: 50, 50
-  offset: 0, 0
-  index: -1
-PolicyIcons/Populism
-  rotate: false
-  xy: 784, 258
-  size: 50, 50
-  orig: 50, 50
-  offset: 0, 0
-  index: -1
-PolicyIcons/Professional Army
-  rotate: false
-  xy: 842, 258
-  size: 50, 50
-  orig: 50, 50
-  offset: 0, 0
-  index: -1
-PolicyIcons/Protectionism
-  rotate: false
-  xy: 842, 200
-  size: 50, 50
-  orig: 50, 50
-  offset: 0, 0
-  index: -1
-PolicyIcons/Reformation
-  rotate: false
-  xy: 958, 258
-  size: 50, 50
-  orig: 50, 50
-  offset: 0, 0
-  index: -1
-PolicyIcons/Representation
-  rotate: false
-  xy: 1016, 258
-  size: 50, 50
-  orig: 50, 50
-  offset: 0, 0
-  index: -1
-PolicyIcons/Republic
-  rotate: false
-  xy: 1016, 200
-  size: 50, 50
-  orig: 50, 50
-  offset: 0, 0
-  index: -1
-PolicyIcons/Scholasticism
-  rotate: false
-  xy: 1074, 258
-  size: 50, 50
-  orig: 50, 50
-  offset: 0, 0
-  index: -1
-PolicyIcons/Scientific Revolution
-  rotate: false
-  xy: 1132, 258
-  size: 50, 50
-  orig: 50, 50
-  offset: 0, 0
-  index: -1
-PolicyIcons/Secularism
-  rotate: false
-  xy: 1190, 258
-  size: 50, 50
-  orig: 50, 50
-  offset: 0, 0
-  index: -1
-PolicyIcons/Socialism
-  rotate: false
-  xy: 702, 84
-  size: 50, 50
-  orig: 50, 50
-  offset: 0, 0
-  index: -1
-PolicyIcons/Sovereignty
-  rotate: false
-  xy: 760, 84
-  size: 50, 50
-  orig: 50, 50
-  offset: 0, 0
-  index: -1
-PolicyIcons/Theocracy
-  rotate: false
-  xy: 876, 84
-  size: 50, 50
-  orig: 50, 50
-  offset: 0, 0
-  index: -1
-PolicyIcons/Total War
-  rotate: false
-  xy: 934, 142
-  size: 50, 50
-  orig: 50, 50
-  offset: 0, 0
-  index: -1
-PolicyIcons/Trade Unions
-  rotate: false
-  xy: 934, 84
-  size: 50, 50
-  orig: 50, 50
-  offset: 0, 0
-  index: -1
-PolicyIcons/United Front
-  rotate: false
-  xy: 992, 84
-  size: 50, 50
-  orig: 50, 50
-  offset: 0, 0
-  index: -1
-PolicyIcons/Universal Suffrage
-  rotate: false
-  xy: 1050, 142
-  size: 50, 50
-  orig: 50, 50
-  offset: 0, 0
-  index: -1
-PolicyIcons/Warrior Code
-  rotate: false
-  xy: 1108, 84
-  size: 50, 50
-  orig: 50, 50
-  offset: 0, 0
-  index: -1
-ReligionIcons/Buddhism
-  rotate: false
-  xy: 212, 696
-  size: 100, 100
-  orig: 100, 100
-  offset: 0, 0
-  index: -1
-ReligionIcons/Christianity
-  rotate: false
-  xy: 829, 1736
-  size: 100, 100
-  orig: 100, 100
-  offset: 0, 0
-  index: -1
-ReligionIcons/Confucianism
-  rotate: false
-  xy: 1693, 1728
-  size: 100, 100
-  orig: 100, 100
-  offset: 0, 0
-  index: -1
-ReligionIcons/Follower
-  rotate: false
-  xy: 428, 872
-  size: 100, 100
-  orig: 100, 100
-  offset: 0, 0
-  index: -1
-ReligionIcons/Hinduism
-  rotate: false
-  xy: 752, 980
-  size: 100, 100
-  orig: 100, 100
-  offset: 0, 0
-  index: -1
-ReligionIcons/Islam
-  rotate: false
-  xy: 1076, 1520
-  size: 100, 100
-  orig: 100, 100
-  offset: 0, 0
-  index: -1
-ReligionIcons/Judaism
-  rotate: false
-  xy: 1076, 1088
-  size: 100, 100
-  orig: 100, 100
-  offset: 0, 0
-  index: -1
-ReligionIcons/Pantheon
-  rotate: false
-  xy: 1292, 1326
-  size: 100, 100
-  orig: 100, 100
-  offset: 0, 0
-  index: -1
-ReligionIcons/Religion
-  rotate: false
-  xy: 1400, 864
-  size: 100, 100
-  orig: 100, 100
-  offset: 0, 0
-  index: -1
-ReligionIcons/Shinto
-  rotate: false
-  xy: 1724, 756
-  size: 100, 100
-  orig: 100, 100
-  offset: 0, 0
-  index: -1
-ReligionIcons/Sikhism
-  rotate: false
-  xy: 1832, 756
-  size: 100, 100
-  orig: 100, 100
-  offset: 0, 0
-  index: -1
-ReligionIcons/Taoism
-  rotate: false
-  xy: 1400, 540
-  size: 100, 100
-  orig: 100, 100
-  offset: 0, 0
-  index: -1
-ReligionIcons/Tengriism
-  rotate: false
-  xy: 1616, 540
-  size: 100, 100
-  orig: 100, 100
-  offset: 0, 0
-  index: -1
-ReligionIcons/Zoroastrianism
-  rotate: false
-  xy: 436, 224
-  size: 100, 100
-  orig: 100, 100
-  offset: 0, 0
-  index: -1
-ResourceIcons/Aluminum
-  rotate: false
-  xy: 1709, 1944
-  size: 100, 100
-  orig: 100, 100
-  offset: 0, 0
-  index: -1
-ResourceIcons/Bananas
-  rotate: false
-  xy: 212, 1344
-  size: 100, 100
-  orig: 100, 100
-  offset: 0, 0
-  index: -1
-ResourceIcons/Cattle
-  rotate: false
-  xy: 397, 1736
-  size: 100, 100
-  orig: 100, 100
-  offset: 0, 0
-  index: -1
-ResourceIcons/Citrus
-  rotate: false
-  xy: 393, 1628
-  size: 100, 100
-  orig: 100, 100
-  offset: 0, 0
-  index: -1
-ResourceIcons/Coal
-  rotate: false
-  xy: 1153, 1758
-  size: 100, 100
-  orig: 100, 100
-  offset: 0, 0
-  index: -1
-ResourceIcons/Copper
-  rotate: false
-  xy: 1909, 1728
-  size: 100, 100
-  orig: 100, 100
-  offset: 0, 0
-  index: -1
-ResourceIcons/Cotton
-  rotate: false
-  xy: 320, 1520
-  size: 100, 100
-  orig: 100, 100
-  offset: 0, 0
-  index: -1
-ResourceIcons/Crab
-  rotate: false
-  xy: 320, 1412
-  size: 100, 100
-  orig: 100, 100
-  offset: 0, 0
-  index: -1
-ResourceIcons/Deer
-  rotate: false
-  xy: 536, 1520
-  size: 100, 100
-  orig: 100, 100
-  offset: 0, 0
-  index: -1
-ResourceIcons/Dyes
-  rotate: false
-  xy: 428, 1196
-  size: 100, 100
-  orig: 100, 100
-  offset: 0, 0
-  index: -1
-ResourceIcons/Fish
-  rotate: false
-  xy: 752, 1304
-  size: 100, 100
-  orig: 100, 100
-  offset: 0, 0
-  index: -1
-ResourceIcons/Furs
-  rotate: false
-  xy: 860, 1304
-  size: 100, 100
-  orig: 100, 100
-  offset: 0, 0
-  index: -1
-ResourceIcons/Gems
-  rotate: false
-  xy: 428, 764
-  size: 100, 100
-  orig: 100, 100
-  offset: 0, 0
-  index: -1
-ResourceIcons/Gold Ore
-  rotate: false
-  xy: 752, 1088
-  size: 100, 100
-  orig: 100, 100
-  offset: 0, 0
-  index: -1
-ResourceIcons/Horses
-  rotate: false
-  xy: 644, 764
-  size: 100, 100
-  orig: 100, 100
-  offset: 0, 0
-  index: -1
-ResourceIcons/Incense
-  rotate: false
-  xy: 752, 764
-  size: 100, 100
-  orig: 100, 100
-  offset: 0, 0
-  index: -1
-ResourceIcons/Iron
-  rotate: false
-  xy: 860, 764
-  size: 100, 100
-  orig: 100, 100
-  offset: 0, 0
-  index: -1
-ResourceIcons/Ivory
-  rotate: false
-  xy: 1076, 1412
-  size: 100, 100
-  orig: 100, 100
-  offset: 0, 0
-  index: -1
-ResourceIcons/Jewelry
-  rotate: false
-  xy: 1076, 1196
-  size: 100, 100
-  orig: 100, 100
-  offset: 0, 0
-  index: -1
-ResourceIcons/Marble
-  rotate: false
-  xy: 298, 548
-  size: 100, 100
-  orig: 100, 100
-  offset: 0, 0
-  index: -1
-ResourceIcons/Oil
-  rotate: false
-  xy: 1184, 656
-  size: 100, 100
-  orig: 100, 100
-  offset: 0, 0
-  index: -1
-ResourceIcons/Pearls
-  rotate: false
-  xy: 1292, 1002
-  size: 100, 100
-  orig: 100, 100
-  offset: 0, 0
-  index: -1
-ResourceIcons/Porcelain
-  rotate: false
-  xy: 1508, 1296
-  size: 100, 100
-  orig: 100, 100
-  offset: 0, 0
-  index: -1
-ResourceIcons/Salt
-  rotate: false
-  xy: 1724, 972
-  size: 100, 100
-  orig: 100, 100
-  offset: 0, 0
-  index: -1
-ResourceIcons/Sheep
-  rotate: false
-  xy: 1724, 864
-  size: 100, 100
-  orig: 100, 100
-  offset: 0, 0
-  index: -1
-ResourceIcons/Silk
-  rotate: false
-  xy: 1400, 648
-  size: 100, 100
-  orig: 100, 100
-  offset: 0, 0
-  index: -1
-ResourceIcons/Silver
-  rotate: false
-  xy: 1508, 648
-  size: 100, 100
-  orig: 100, 100
-  offset: 0, 0
-  index: -1
-ResourceIcons/Spices
-  rotate: false
-  xy: 1940, 1404
-  size: 100, 100
-  orig: 100, 100
-  offset: 0, 0
-  index: -1
-ResourceIcons/Stone
-  rotate: false
-  xy: 1940, 972
-  size: 100, 100
-  orig: 100, 100
-  offset: 0, 0
-  index: -1
-ResourceIcons/Sugar
-  rotate: false
-  xy: 1940, 756
-  size: 100, 100
-  orig: 100, 100
-  offset: 0, 0
-  index: -1
-ResourceIcons/Truffles
-  rotate: false
-  xy: 436, 440
-  size: 100, 100
-  orig: 100, 100
-  offset: 0, 0
-  index: -1
-ResourceIcons/Uranium
-  rotate: false
-  xy: 220, 116
-  size: 100, 100
-  orig: 100, 100
-  offset: 0, 0
-  index: -1
-ResourceIcons/Whales
-  rotate: false
-  xy: 328, 224
-  size: 100, 100
-  orig: 100, 100
-  offset: 0, 0
-  index: -1
-ResourceIcons/Wheat
-  rotate: false
-  xy: 436, 332
-  size: 100, 100
-  orig: 100, 100
-  offset: 0, 0
-  index: -1
-ResourceIcons/Wine
-  rotate: false
-  xy: 544, 440
-  size: 100, 100
-  orig: 100, 100
-  offset: 0, 0
-  index: -1
-StatIcons/Acquire
-  rotate: false
-  xy: 4, 326
-  size: 100, 100
-  orig: 100, 100
-  offset: 0, 0
-  index: -1
-StatIcons/CityConnection
-  rotate: false
-  xy: 717, 1628
-  size: 100, 100
-  orig: 100, 100
-  offset: 0, 0
-  index: -1
-StatIcons/Culture
-  rotate: false
-  xy: 289, 1844
-  size: 200, 200
-  orig: 200, 200
-  offset: 0, 0
-  index: -1
-StatIcons/Faith
-  rotate: false
-  xy: 4, 542
-  size: 178, 178
-  orig: 178, 178
-  offset: 0, 0
-  index: -1
-StatIcons/Food
-  rotate: false
-  xy: 4, 1352
-  size: 200, 200
-  orig: 200, 200
-  offset: 0, 0
-  index: -1
-StatIcons/Gold
-  rotate: false
-  xy: 497, 1844
-  size: 200, 200
-  orig: 200, 200
-  offset: 0, 0
-  index: -1
-StatIcons/Happiness
-  rotate: false
-  xy: 4, 1144
-  size: 200, 200
-  orig: 200, 200
-  offset: 0, 0
-  index: -1
-StatIcons/InterceptRange
-  rotate: false
-  xy: 776, 316
-  size: 50, 50
-  orig: 50, 50
-  offset: 0, 0
-  index: -1
-StatIcons/Malcontent
-  rotate: false
-  xy: 705, 1844
-  size: 200, 200
-  orig: 200, 200
-  offset: 0, 0
-  index: -1
-StatIcons/Population
-  rotate: false
-  xy: 4, 936
-  size: 200, 200
-  orig: 200, 200
-  offset: 0, 0
-  index: -1
-StatIcons/Production
-  rotate: false
-  xy: 913, 1844
-  size: 200, 200
-  orig: 200, 200
-  offset: 0, 0
-  index: -1
-StatIcons/Range
-  rotate: false
-  xy: 900, 258
-  size: 50, 50
-  orig: 50, 50
-  offset: 0, 0
-  index: -1
-StatIcons/RangedStrength
-  rotate: false
-  xy: 900, 200
-  size: 50, 50
-  orig: 50, 50
-  offset: 0, 0
-  index: -1
-StatIcons/ReligiousStrength
-  rotate: false
-  xy: 1508, 972
-  size: 100, 100
-  orig: 100, 100
-  offset: 0, 0
-  index: -1
-StatIcons/Resistance
-  rotate: false
-  xy: 1724, 1188
-  size: 100, 100
-  orig: 100, 100
-  offset: 0, 0
-  index: -1
-StatIcons/Science
-  rotate: false
-  xy: 4, 728
-  size: 200, 200
-  orig: 200, 200
-  offset: 0, 0
-  index: -1
-StatIcons/Specialist
-  rotate: false
-  xy: 1940, 1512
-  size: 100, 100
-  orig: 100, 100
-  offset: 0, 0
-  index: -1
-StatIcons/Strength
-  rotate: false
-  xy: 818, 142
-  size: 50, 50
-  orig: 50, 50
-  offset: 0, 0
-  index: -1
-TechIcons/Acoustics
-  rotate: false
-  xy: 1493, 1944
-  size: 100, 100
-  orig: 100, 100
-  offset: 0, 0
-  index: -1
-TechIcons/Advanced Ballistics
-  rotate: false
-  xy: 1601, 1944
-  size: 100, 100
-  orig: 100, 100
-  offset: 0, 0
-  index: -1
-TechIcons/Agriculture
-  rotate: false
-  xy: 4, 218
-  size: 100, 100
-  orig: 100, 100
-  offset: 0, 0
-  index: -1
-TechIcons/Animal Husbandry
-  rotate: false
-  xy: 1925, 1944
-  size: 100, 100
-  orig: 100, 100
-  offset: 0, 0
-  index: -1
-TechIcons/Archaeology
-  rotate: false
-  xy: 112, 326
-  size: 100, 100
-  orig: 100, 100
-  offset: 0, 0
-  index: -1
-TechIcons/Archery
-  rotate: false
-  xy: 112, 218
-  size: 100, 100
-  orig: 100, 100
-  offset: 0, 0
-  index: -1
-TechIcons/Architecture
-  rotate: false
-  xy: 112, 110
-  size: 100, 100
-  orig: 100, 100
-  offset: 0, 0
-  index: -1
-TechIcons/Astronomy
-  rotate: false
-  xy: 1493, 1836
-  size: 100, 100
-  orig: 100, 100
-  offset: 0, 0
-  index: -1
-TechIcons/Atomic Theory
-  rotate: false
-  xy: 1709, 1836
-  size: 100, 100
-  orig: 100, 100
-  offset: 0, 0
-  index: -1
-TechIcons/Ballistics
-  rotate: false
-  xy: 212, 1452
-  size: 100, 100
-  orig: 100, 100
-  offset: 0, 0
-  index: -1
-TechIcons/Banking
-  rotate: false
-  xy: 212, 1236
-  size: 100, 100
-  orig: 100, 100
-  offset: 0, 0
-  index: -1
-TechIcons/Biology
-  rotate: false
-  xy: 212, 912
-  size: 100, 100
-  orig: 100, 100
-  offset: 0, 0
-  index: -1
-TechIcons/Bronze Working
-  rotate: false
-  xy: 212, 804
-  size: 100, 100
-  orig: 100, 100
-  offset: 0, 0
-  index: -1
-TechIcons/Calendar
-  rotate: false
-  xy: 190, 588
-  size: 100, 100
-  orig: 100, 100
-  offset: 0, 0
-  index: -1
-TechIcons/Chemistry
-  rotate: false
-  xy: 505, 1736
-  size: 100, 100
-  orig: 100, 100
-  offset: 0, 0
-  index: -1
-TechIcons/Chivalry
-  rotate: false
-  xy: 721, 1736
-  size: 100, 100
-  orig: 100, 100
-  offset: 0, 0
-  index: -1
-TechIcons/Civil Service
-  rotate: false
-  xy: 1045, 1736
-  size: 100, 100
-  orig: 100, 100
-  offset: 0, 0
-  index: -1
-TechIcons/Combined Arms
-  rotate: false
-  xy: 1261, 1758
-  size: 100, 100
-  orig: 100, 100
-  offset: 0, 0
-  index: -1
-TechIcons/Combustion
-  rotate: false
-  xy: 1369, 1758
-  size: 100, 100
-  orig: 100, 100
-  offset: 0, 0
-  index: -1
-TechIcons/Compass
-  rotate: false
-  xy: 1477, 1728
-  size: 100, 100
-  orig: 100, 100
-  offset: 0, 0
-  index: -1
-TechIcons/Computers
-  rotate: false
-  xy: 1585, 1728
-  size: 100, 100
-  orig: 100, 100
-  offset: 0, 0
-  index: -1
-TechIcons/Construction
-  rotate: false
-  xy: 1801, 1728
-  size: 100, 100
-  orig: 100, 100
-  offset: 0, 0
-  index: -1
-TechIcons/Currency
-  rotate: false
-  xy: 320, 1304
-  size: 100, 100
-  orig: 100, 100
-  offset: 0, 0
-  index: -1
-TechIcons/Drama and Poetry
-  rotate: false
-  xy: 320, 1088
-  size: 100, 100
-  orig: 100, 100
-  offset: 0, 0
-  index: -1
-TechIcons/Dynamite
-  rotate: false
-  xy: 536, 1304
-  size: 100, 100
-  orig: 100, 100
-  offset: 0, 0
-  index: -1
-TechIcons/Ecology
-  rotate: false
-  xy: 644, 1412
-  size: 100, 100
-  orig: 100, 100
-  offset: 0, 0
-  index: -1
-TechIcons/Economics
-  rotate: false
-  xy: 752, 1520
-  size: 100, 100
-  orig: 100, 100
-  offset: 0, 0
-  index: -1
-TechIcons/Education
-  rotate: false
-  xy: 320, 980
-  size: 100, 100
-  orig: 100, 100
-  offset: 0, 0
-  index: -1
-TechIcons/Electricity
-  rotate: false
-  xy: 536, 1196
-  size: 100, 100
-  orig: 100, 100
-  offset: 0, 0
-  index: -1
-TechIcons/Electronics
-  rotate: false
-  xy: 644, 1304
-  size: 100, 100
-  orig: 100, 100
-  offset: 0, 0
-  index: -1
-TechIcons/Engineering
-  rotate: false
-  xy: 752, 1412
-  size: 100, 100
-  orig: 100, 100
-  offset: 0, 0
-  index: -1
-TechIcons/Fertilizer
-  rotate: false
-  xy: 536, 1088
-  size: 100, 100
-  orig: 100, 100
-  offset: 0, 0
-  index: -1
-TechIcons/Flight
-  rotate: false
-  xy: 968, 1520
-  size: 100, 100
-  orig: 100, 100
-  offset: 0, 0
-  index: -1
-TechIcons/Future Tech
-  rotate: false
-  xy: 968, 1412
-  size: 100, 100
-  orig: 100, 100
-  offset: 0, 0
-  index: -1
-TechIcons/Globalization
-  rotate: false
-  xy: 644, 980
-  size: 100, 100
-  orig: 100, 100
-  offset: 0, 0
-  index: -1
-TechIcons/Guilds
-  rotate: false
-  xy: 968, 1304
-  size: 100, 100
-  orig: 100, 100
-  offset: 0, 0
-  index: -1
-TechIcons/Gunpowder
-  rotate: false
-  xy: 536, 764
-  size: 100, 100
-  orig: 100, 100
-  offset: 0, 0
-  index: -1
-TechIcons/Horseback Riding
-  rotate: false
-  xy: 968, 1196
-  size: 100, 100
-  orig: 100, 100
-  offset: 0, 0
-  index: -1
-TechIcons/Industrialization
-  rotate: false
-  xy: 968, 980
-  size: 100, 100
-  orig: 100, 100
-  offset: 0, 0
-  index: -1
-TechIcons/Iron Working
-  rotate: false
-  xy: 968, 872
-  size: 100, 100
-  orig: 100, 100
-  offset: 0, 0
-  index: -1
-TechIcons/Lasers
-  rotate: false
-  xy: 428, 656
-  size: 100, 100
-  orig: 100, 100
-  offset: 0, 0
-  index: -1
-TechIcons/Machinery
-  rotate: false
-  xy: 860, 656
-  size: 100, 100
-  orig: 100, 100
-  offset: 0, 0
-  index: -1
-TechIcons/Masonry
-  rotate: false
-  xy: 514, 548
-  size: 100, 100
-  orig: 100, 100
-  offset: 0, 0
-  index: -1
-TechIcons/Mass Media
-  rotate: false
-  xy: 622, 548
-  size: 100, 100
-  orig: 100, 100
-  offset: 0, 0
-  index: -1
-TechIcons/Mathematics
-  rotate: false
-  xy: 730, 548
-  size: 100, 100
-  orig: 100, 100
-  offset: 0, 0
-  index: -1
-TechIcons/Metal Casting
-  rotate: false
-  xy: 946, 548
-  size: 100, 100
-  orig: 100, 100
-  offset: 0, 0
-  index: -1
-TechIcons/Metallurgy
-  rotate: false
-  xy: 1054, 548
-  size: 100, 100
-  orig: 100, 100
-  offset: 0, 0
-  index: -1
-TechIcons/Military Science
-  rotate: false
-  xy: 1149, 1628
-  size: 100, 100
-  orig: 100, 100
-  offset: 0, 0
-  index: -1
-TechIcons/Mining
-  rotate: false
-  xy: 1365, 1650
-  size: 100, 100
-  orig: 100, 100
-  offset: 0, 0
-  index: -1
-TechIcons/Mobile Tactics
-  rotate: false
-  xy: 1581, 1620
-  size: 100, 100
-  orig: 100, 100
-  offset: 0, 0
-  index: -1
-TechIcons/Nanotechnology
-  rotate: false
-  xy: 1184, 1412
-  size: 100, 100
-  orig: 100, 100
-  offset: 0, 0
-  index: -1
-TechIcons/Navigation
-  rotate: false
-  xy: 1184, 1196
-  size: 100, 100
-  orig: 100, 100
-  offset: 0, 0
-  index: -1
-TechIcons/Nuclear Fission
-  rotate: false
-  xy: 1184, 980
-  size: 100, 100
-  orig: 100, 100
-  offset: 0, 0
-  index: -1
-TechIcons/Nuclear Fusion
-  rotate: false
-  xy: 1184, 872
-  size: 100, 100
-  orig: 100, 100
-  offset: 0, 0
-  index: -1
-TechIcons/Optics
-  rotate: false
-  xy: 1292, 1542
-  size: 100, 100
-  orig: 100, 100
-  offset: 0, 0
-  index: -1
-TechIcons/Particle Physics
-  rotate: false
-  xy: 1292, 1218
-  size: 100, 100
-  orig: 100, 100
-  offset: 0, 0
-  index: -1
-TechIcons/Pharmaceuticals
-  rotate: false
-  xy: 1292, 678
-  size: 100, 100
-  orig: 100, 100
-  offset: 0, 0
-  index: -1
-TechIcons/Philosophy
-  rotate: false
-  xy: 1400, 1512
-  size: 100, 100
-  orig: 100, 100
-  offset: 0, 0
-  index: -1
-TechIcons/Physics
-  rotate: false
-  xy: 1400, 1404
-  size: 100, 100
-  orig: 100, 100
-  offset: 0, 0
-  index: -1
-TechIcons/Plastics
-  rotate: false
-  xy: 1508, 1404
-  size: 100, 100
-  orig: 100, 100
-  offset: 0, 0
-  index: -1
-TechIcons/Pottery
-  rotate: false
-  xy: 1616, 1404
-  size: 100, 100
-  orig: 100, 100
-  offset: 0, 0
-  index: -1
-TechIcons/Printing Press
-  rotate: false
-  xy: 1400, 1080
-  size: 100, 100
-  orig: 100, 100
-  offset: 0, 0
-  index: -1
-TechIcons/Radar
-  rotate: false
-  xy: 1400, 972
-  size: 100, 100
-  orig: 100, 100
-  offset: 0, 0
-  index: -1
-TechIcons/Radio
-  rotate: false
-  xy: 1508, 1080
-  size: 100, 100
-  orig: 100, 100
-  offset: 0, 0
-  index: -1
-TechIcons/Railroads
-  rotate: false
-  xy: 1724, 1296
-  size: 100, 100
-  orig: 100, 100
-  offset: 0, 0
-  index: -1
-TechIcons/Refrigeration
-  rotate: false
-  xy: 1832, 1404
-  size: 100, 100
-  orig: 100, 100
-  offset: 0, 0
-  index: -1
-TechIcons/Replaceable Parts
-  rotate: false
-  xy: 1616, 1080
-  size: 100, 100
-  orig: 100, 100
-  offset: 0, 0
-  index: -1
-TechIcons/Rifling
-  rotate: false
-  xy: 1400, 756
-  size: 100, 100
-  orig: 100, 100
-  offset: 0, 0
-  index: -1
-TechIcons/Robotics
-  rotate: false
-  xy: 1616, 972
-  size: 100, 100
-  orig: 100, 100
-  offset: 0, 0
-  index: -1
-TechIcons/Rocketry
-  rotate: false
-  xy: 1724, 1080
-  size: 100, 100
-  orig: 100, 100
-  offset: 0, 0
-  index: -1
-TechIcons/Sailing
-  rotate: false
-  xy: 1616, 864
-  size: 100, 100
-  orig: 100, 100
-  offset: 0, 0
-  index: -1
-TechIcons/Satellites
-  rotate: false
-  xy: 1832, 1080
-  size: 100, 100
-  orig: 100, 100
-  offset: 0, 0
-  index: -1
-TechIcons/Scientific Theory
-  rotate: false
-  xy: 1616, 756
-  size: 100, 100
-  orig: 100, 100
-  offset: 0, 0
-  index: -1
-TechIcons/Stealth
-  rotate: false
-  xy: 1940, 1296
-  size: 100, 100
-  orig: 100, 100
-  offset: 0, 0
-  index: -1
-TechIcons/Steam Power
-  rotate: false
-  xy: 1940, 1188
-  size: 100, 100
-  orig: 100, 100
-  offset: 0, 0
-  index: -1
-TechIcons/Steel
-  rotate: false
-  xy: 1940, 1080
-  size: 100, 100
-  orig: 100, 100
-  offset: 0, 0
-  index: -1
-TechIcons/Telecommunications
-  rotate: false
-  xy: 1508, 540
-  size: 100, 100
-  orig: 100, 100
-  offset: 0, 0
-  index: -1
-TechIcons/The Wheel
-  rotate: false
-  xy: 220, 332
-  size: 100, 100
-  orig: 100, 100
-  offset: 0, 0
-  index: -1
-TechIcons/Theology
-  rotate: false
-  xy: 328, 440
-  size: 100, 100
-  orig: 100, 100
-  offset: 0, 0
-  index: -1
-TechIcons/Trapping
-  rotate: false
-  xy: 328, 332
-  size: 100, 100
-  orig: 100, 100
-  offset: 0, 0
-  index: -1
-TechIcons/Writing
-  rotate: false
-  xy: 328, 116
-  size: 100, 100
-  orig: 100, 100
-  offset: 0, 0
-  index: -1
-TileSets/Default/AtollOverlay
-  rotate: false
-  xy: 1601, 1836
-  size: 100, 100
-  orig: 100, 100
-  offset: 0, 0
-  index: -1
-TileSets/Default/CityOverlay
-  rotate: false
-  xy: 825, 1628
-  size: 100, 100
-  orig: 100, 100
-  offset: 0, 0
-  index: -1
-TileSets/Default/CrosshatchHexagon
-  rotate: false
-  xy: 4, 1560
-  size: 273, 236
-  orig: 273, 236
-  offset: 0, 0
-  index: -1
-TileSets/FantasyHex/CrosshatchHexagon
-  rotate: false
-  xy: 4, 1560
-  size: 273, 236
-  orig: 273, 236
-  offset: 0, 0
-  index: -1
-TileSets/Default/FalloutOverlay
-  rotate: false
-  xy: 320, 872
-  size: 100, 100
-  orig: 100, 100
-  offset: 0, 0
-  index: -1
-TileSets/Default/Flood plainsOverlay
-  rotate: false
-  xy: 320, 764
-  size: 100, 100
-  orig: 100, 100
-  offset: 0, 0
-  index: -1
-TileSets/Default/ForestOverlay
-  rotate: false
-  xy: 536, 980
-  size: 100, 100
-  orig: 100, 100
-  offset: 0, 0
-  index: -1
-TileSets/Default/HillOverlay
-  rotate: false
-  xy: 644, 872
-  size: 100, 100
-  orig: 100, 100
-  offset: 0, 0
-  index: -1
-TileSets/Default/IceOverlay
-  rotate: false
-  xy: 752, 872
-  size: 100, 100
-  orig: 100, 100
-  offset: 0, 0
-  index: -1
-TileSets/Default/JungleOverlay
-  rotate: false
-  xy: 1076, 980
-  size: 100, 100
-  orig: 100, 100
-  offset: 0, 0
-  index: -1
-TileSets/Default/LakesOverlay
-  rotate: false
-  xy: 1076, 764
-  size: 100, 100
-  orig: 100, 100
-  offset: 0, 0
-  index: -1
-TileSets/Default/MarshOverlay
-  rotate: false
-  xy: 406, 548
-  size: 100, 100
-  orig: 100, 100
-  offset: 0, 0
-  index: -1
-TileSets/Default/MountainOverlay
-  rotate: false
-  xy: 1905, 1620
-  size: 100, 100
-  orig: 100, 100
-  offset: 0, 0
-  index: -1
-TileSets/Default/NaturalWonderOverlay
-  rotate: false
-  xy: 1184, 1304
-  size: 100, 100
-  orig: 100, 100
-  offset: 0, 0
-  index: -1
-TileSets/Default/OasisOverlay
-  rotate: false
-  xy: 1184, 764
-  size: 100, 100
-  orig: 100, 100
-  offset: 0, 0
-  index: -1
-TileSets/Default/Railroad
-  rotate: false
-  xy: 1616, 1188
-  size: 100, 100
-  orig: 100, 100
-  offset: 0, 0
-  index: -1
-ImprovementIcons/Railroad
-  rotate: false
-  xy: 1616, 1188
-  size: 100, 100
-  orig: 100, 100
-  offset: 0, 0
-  index: -1
-TileSets/Default/Railroad
-  rotate: false
-  xy: 1508, 1080
-  size: 100, 100
-  orig: 100, 100
-  offset: 0, 0
-  index: -1
-ImprovementIcons/Railroad
-  rotate: false
-  xy: 1508, 1080
-  size: 100, 100
-  orig: 100, 100
-  offset: 0, 0
-  index: -1
-TileSets/Default/Road
-  rotate: false
-  xy: 1153, 1739
-  size: 61, 11
-  orig: 61, 11
-  offset: 0, 0
-  index: -1
-TileSets/Default/Tiles/River-Bottom
-  rotate: false
-  xy: 1808, 207
-  size: 32, 28
-  orig: 32, 28
-  offset: 0, 0
-  index: -1
-TileSets/Default/Tiles/River-BottomLeft
-  rotate: false
-  xy: 1888, 237
-  size: 32, 28
-  orig: 32, 28
-  offset: 0, 0
-  index: -1
-TileSets/Default/Tiles/River-BottomRight
-  rotate: false
-  xy: 1928, 212
-  size: 32, 28
-  orig: 32, 28
-  offset: 0, 0
-  index: -1
-TileSets/FantasyHex/Railroad
-  rotate: false
-  xy: 190, 548
-  size: 60, 32
-  orig: 60, 32
-  offset: 0, 0
-  index: -1
-TileSets/FantasyHex/Road
-  rotate: false
-  xy: 112, 70
-  size: 60, 32
-  orig: 60, 32
-  offset: 0, 0
-  index: -1
-TileSets/FantasyHex/Tiles/Academy
-  rotate: false
-  xy: 1348, 526
-  size: 32, 36
-  orig: 32, 36
-  offset: 0, 0
-  index: -1
-TileSets/FantasyHex/Tiles/Academy-Snow
-  rotate: false
-  xy: 1240, 447
-  size: 32, 35
-  orig: 32, 35
-  offset: 0, 0
-  index: -1
-TileSets/FantasyHex/Tiles/Aluminum
-  rotate: false
-  xy: 702, 48
-  size: 32, 28
-  orig: 32, 28
-  offset: 0, 0
-  index: -1
-TileSets/FantasyHex/Tiles/Ancient ruins
-  rotate: false
-  xy: 1348, 490
-  size: 32, 28
-  orig: 32, 28
-  offset: 0, 0
-  index: -1
-TileSets/FantasyHex/Tiles/Ancient ruins-Jungle
-  rotate: false
-  xy: 1240, 371
-  size: 32, 32
-  orig: 32, 32
-  offset: 0, 0
-  index: -1
-TileSets/FantasyHex/Tiles/Ancient ruins-Sand
-  rotate: false
-  xy: 742, 48
-  size: 32, 28
-  orig: 32, 28
-  offset: 0, 0
-  index: -1
-TileSets/FantasyHex/Tiles/Ancient ruins-Snow
-  rotate: false
-  xy: 1348, 454
-  size: 32, 28
-  orig: 32, 28
-  offset: 0, 0
-  index: -1
-TileSets/FantasyHex/Tiles/Ancient ruins2
-  rotate: false
-  xy: 1240, 411
-  size: 32, 28
-  orig: 32, 28
-  offset: 0, 0
-  index: -1
-TileSets/FantasyHex/Tiles/Atoll
-  rotate: false
-  xy: 982, 48
-  size: 32, 28
-  orig: 32, 28
-  offset: 0, 0
-  index: -1
-TileSets/FantasyHex/Tiles/Bananas
-  rotate: false
-  xy: 1102, 48
-  size: 32, 28
-  orig: 32, 28
-  offset: 0, 0
-  index: -1
-TileSets/FantasyHex/Tiles/Barbarian encampment
-  rotate: false
-  xy: 1142, 48
-  size: 32, 28
-  orig: 32, 28
-  offset: 0, 0
-  index: -1
-TileSets/FantasyHex/Tiles/Barbarian encampment-Snow
-  rotate: false
-  xy: 1182, 47
-  size: 32, 29
-  orig: 32, 29
-  offset: 0, 0
-  index: -1
-TileSets/FantasyHex/Tiles/Barringer Crater
-  rotate: false
-  xy: 170, 16
-  size: 32, 28
-  orig: 32, 28
-  offset: 0, 0
-  index: -1
-TileSets/FantasyHex/Tiles/Bison
-  rotate: false
-  xy: 1320, 346
-  size: 32, 28
-  orig: 32, 28
-  offset: 0, 0
-  index: -1
-TileSets/FantasyHex/Tiles/Bison+Camp
-  rotate: false
-  xy: 1388, 504
-  size: 32, 28
-  orig: 32, 28
-  offset: 0, 0
-  index: -1
-TileSets/FantasyHex/Tiles/Cattle
-  rotate: false
-  xy: 1628, 504
-  size: 32, 28
-  orig: 32, 28
-  offset: 0, 0
-  index: -1
-TileSets/FantasyHex/Tiles/Cattle+Pasture
-  rotate: false
-  xy: 1628, 464
-  size: 32, 32
-  orig: 32, 32
-  offset: 0, 0
-  index: -1
-TileSets/FantasyHex/Tiles/Cerro de Potosi
-  rotate: false
-  xy: 1668, 468
-  size: 32, 28
-  orig: 32, 28
-  offset: 0, 0
-  index: -1
-TileSets/FantasyHex/Tiles/Citadel
-  rotate: false
-  xy: 1748, 497
-  size: 32, 35
-  orig: 32, 35
-  offset: 0, 0
-  index: -1
-TileSets/FantasyHex/Tiles/Citadel-Snow
-  rotate: false
-  xy: 1788, 502
-  size: 32, 30
-  orig: 32, 30
-  offset: 0, 0
-  index: -1
-TileSets/FantasyHex/Tiles/Citrus
-  rotate: false
-  xy: 1828, 504
-  size: 32, 28
-  orig: 32, 28
-  offset: 0, 0
-  index: -1
-TileSets/FantasyHex/Tiles/Citrus+Plantation
-  rotate: false
-  xy: 1868, 504
-  size: 32, 28
-  orig: 32, 28
-  offset: 0, 0
-  index: -1
-TileSets/FantasyHex/Tiles/City center
-  rotate: false
-  xy: 1908, 497
-  size: 32, 35
-  orig: 32, 35
-  offset: 0, 0
-  index: -1
-TileSets/FantasyHex/Tiles/City center-Ancient era
-  rotate: false
-  xy: 1948, 500
-  size: 32, 32
-  orig: 32, 32
-  offset: 0, 0
-  index: -1
-TileSets/FantasyHex/Tiles/City center-Atomic era
-  rotate: false
-  xy: 1988, 498
-  size: 32, 34
-  orig: 32, 34
-  offset: 0, 0
-  index: -1
-TileSets/FantasyHex/Tiles/City center-Classical era
-  rotate: false
-  xy: 1748, 457
-  size: 32, 32
-  orig: 32, 32
-  offset: 0, 0
-  index: -1
-TileSets/FantasyHex/Tiles/City center-Future era
-  rotate: false
-  xy: 1788, 460
-  size: 32, 34
-  orig: 32, 34
-  offset: 0, 0
-  index: -1
-TileSets/FantasyHex/Tiles/City center-Industrial era
-  rotate: false
-  xy: 1828, 463
-  size: 32, 33
-  orig: 32, 33
-  offset: 0, 0
-  index: -1
-TileSets/FantasyHex/Tiles/City center-Information era
-  rotate: false
-  xy: 702, 4
-  size: 32, 36
-  orig: 32, 36
-  offset: 0, 0
-  index: -1
-TileSets/FantasyHex/Tiles/City center-Medieval era
-  rotate: false
-  xy: 1868, 464
-  size: 32, 32
-  orig: 32, 32
-  offset: 0, 0
-  index: -1
-TileSets/FantasyHex/Tiles/City center-Modern era
-  rotate: false
-  xy: 742, 6
-  size: 32, 34
-  orig: 32, 34
-  offset: 0, 0
-  index: -1
-TileSets/FantasyHex/Tiles/City center-Renaissance era
-  rotate: false
-  xy: 782, 8
-  size: 32, 32
-  orig: 32, 32
-  offset: 0, 0
-  index: -1
-TileSets/FantasyHex/Tiles/City ruins
-  rotate: false
-  xy: 822, 12
-  size: 32, 28
-  orig: 32, 28
-  offset: 0, 0
-  index: -1
-TileSets/FantasyHex/Tiles/Coal
-  rotate: false
-  xy: 902, 12
-  size: 32, 28
-  orig: 32, 28
-  offset: 0, 0
-  index: -1
-TileSets/FantasyHex/Tiles/Coast
-  rotate: false
-  xy: 942, 12
-  size: 32, 28
-  orig: 32, 28
-  offset: 0, 0
-  index: -1
-TileSets/FantasyHex/Tiles/Cocoa
-  rotate: false
-  xy: 982, 12
-  size: 32, 28
-  orig: 32, 28
-  offset: 0, 0
-  index: -1
-TileSets/FantasyHex/Tiles/Cocoa+Plantation
-  rotate: false
-  xy: 1022, 12
-  size: 32, 28
-  orig: 32, 28
-  offset: 0, 0
-  index: -1
-TileSets/FantasyHex/Tiles/Copper
-  rotate: false
-  xy: 1908, 461
-  size: 32, 28
-  orig: 32, 28
-  offset: 0, 0
-  index: -1
-TileSets/FantasyHex/Tiles/Cotton
-  rotate: false
-  xy: 1988, 462
-  size: 32, 28
-  orig: 32, 28
-  offset: 0, 0
-  index: -1
-TileSets/FantasyHex/Tiles/Crab
-  rotate: false
-  xy: 210, 16
-  size: 32, 28
-  orig: 32, 28
-  offset: 0, 0
-  index: -1
-TileSets/FantasyHex/Tiles/Customs house
-  rotate: false
-  xy: 330, 15
-  size: 32, 35
-  orig: 32, 35
-  offset: 0, 0
-  index: -1
-TileSets/FantasyHex/Tiles/Deer
-  rotate: false
-  xy: 370, 22
-  size: 32, 28
-  orig: 32, 28
-  offset: 0, 0
-  index: -1
-TileSets/FantasyHex/Tiles/Deer+Camp
-  rotate: false
-  xy: 410, 14
-  size: 32, 28
-  orig: 32, 28
-  offset: 0, 0
-  index: -1
-TileSets/FantasyHex/Tiles/Desert
-  rotate: false
-  xy: 450, 14
-  size: 32, 28
-  orig: 32, 28
-  offset: 0, 0
-  index: -1
-TileSets/FantasyHex/Tiles/Desert+Farm
-  rotate: false
-  xy: 490, 14
-  size: 32, 28
-  orig: 32, 28
-  offset: 0, 0
-  index: -1
-TileSets/FantasyHex/Tiles/Desert+Flood plains+Farm
-  rotate: false
-  xy: 530, 14
-  size: 32, 28
-  orig: 32, 28
-  offset: 0, 0
-  index: -1
-TileSets/FantasyHex/Tiles/Dyes
-  rotate: false
-  xy: 1360, 346
-  size: 32, 28
-  orig: 32, 28
-  offset: 0, 0
-  index: -1
-TileSets/FantasyHex/Tiles/Dyes+Plantation
-  rotate: false
-  xy: 1224, 164
-  size: 32, 28
-  orig: 32, 28
-  offset: 0, 0
-  index: -1
-TileSets/FantasyHex/Tiles/El Dorado
-  rotate: false
-  xy: 1224, 127
-  size: 32, 29
-  orig: 32, 29
-  offset: 0, 0
-  index: -1
-TileSets/FantasyHex/Tiles/Fallout
-  rotate: false
-  xy: 1224, 84
-  size: 32, 35
-  orig: 32, 35
-  offset: 0, 0
-  index: -1
-TileSets/FantasyHex/Tiles/Fish
-  rotate: false
-  xy: 1222, 48
-  size: 32, 28
-  orig: 32, 28
-  offset: 0, 0
-  index: -1
-TileSets/FantasyHex/Tiles/Fishing Boats
-  rotate: false
-  xy: 1222, 12
-  size: 32, 28
-  orig: 32, 28
-  offset: 0, 0
-  index: -1
-TileSets/FantasyHex/Tiles/Flood plains
-  rotate: false
-  xy: 1280, 310
-  size: 32, 28
-  orig: 32, 28
-  offset: 0, 0
-  index: -1
-TileSets/FantasyHex/Tiles/Forest
-  rotate: false
-  xy: 1360, 306
-  size: 32, 32
-  orig: 32, 32
-  offset: 0, 0
-  index: -1
-TileSets/FantasyHex/Tiles/Fort
-  rotate: false
-  xy: 1248, 269
-  size: 32, 33
-  orig: 32, 33
-  offset: 0, 0
-  index: -1
-TileSets/FantasyHex/Tiles/Fountain of Youth
-  rotate: false
-  xy: 1248, 229
-  size: 32, 32
-  orig: 32, 32
-  offset: 0, 0
-  index: -1
-TileSets/FantasyHex/Tiles/Furs
-  rotate: false
-  xy: 1288, 238
-  size: 32, 28
-  orig: 32, 28
-  offset: 0, 0
-  index: -1
-TileSets/FantasyHex/Tiles/Furs+Camp
-  rotate: false
-  xy: 1288, 202
-  size: 32, 28
-  orig: 32, 28
-  offset: 0, 0
-  index: -1
-TileSets/FantasyHex/Tiles/Gems
-  rotate: false
-  xy: 1304, 166
-  size: 32, 28
-  orig: 32, 28
-  offset: 0, 0
-  index: -1
-TileSets/FantasyHex/Tiles/Gold Ore
-  rotate: false
-  xy: 1304, 91
-  size: 32, 28
-  orig: 32, 28
-  offset: 0, 0
-  index: -1
-TileSets/FantasyHex/Tiles/Grand Mesa
-  rotate: false
-  xy: 1264, 54
-  size: 32, 32
-  orig: 32, 32
-  offset: 0, 0
-  index: -1
-TileSets/FantasyHex/Tiles/Grassland
-  rotate: false
-  xy: 1304, 55
-  size: 32, 28
-  orig: 32, 28
-  offset: 0, 0
-  index: -1
-TileSets/FantasyHex/Tiles/Grassland+Farm
-  rotate: false
-  xy: 1262, 18
-  size: 32, 28
-  orig: 32, 28
-  offset: 0, 0
-  index: -1
-TileSets/FantasyHex/Tiles/Grassland+Forest+Camp
-  rotate: false
-  xy: 1328, 267
-  size: 32, 31
-  orig: 32, 31
-  offset: 0, 0
-  index: -1
-TileSets/FantasyHex/Tiles/Grassland+Forest+Deer+Camp
-  rotate: false
-  xy: 1328, 228
-  size: 32, 31
-  orig: 32, 31
-  offset: 0, 0
-  index: -1
-TileSets/FantasyHex/Tiles/Grassland+Forest+Furs+Camp
-  rotate: false
-  xy: 1368, 267
-  size: 32, 31
-  orig: 32, 31
-  offset: 0, 0
-  index: -1
-TileSets/FantasyHex/Tiles/Grassland+Forest+Lumber mill
-  rotate: false
-  xy: 1368, 228
-  size: 32, 31
-  orig: 32, 31
-  offset: 0, 0
-  index: -1
-TileSets/FantasyHex/Tiles/Grassland+Forest+Truffles+Camp
-  rotate: false
-  xy: 1344, 189
-  size: 32, 31
-  orig: 32, 31
-  offset: 0, 0
-  index: -1
-TileSets/FantasyHex/Tiles/Grassland+Hill+Farm
-  rotate: false
-  xy: 1344, 153
-  size: 32, 28
-  orig: 32, 28
-  offset: 0, 0
-  index: -1
-TileSets/FantasyHex/Tiles/Grassland+Hill+Forest+Camp
-  rotate: false
-  xy: 1344, 117
-  size: 32, 28
-  orig: 32, 28
-  offset: 0, 0
-  index: -1
-TileSets/FantasyHex/Tiles/Grassland+Hill+Forest+Lumber mill
-  rotate: false
-  xy: 1344, 81
-  size: 32, 28
-  orig: 32, 28
-  offset: 0, 0
-  index: -1
-TileSets/FantasyHex/Tiles/Grassland+Hill+Forest+Trading post
-  rotate: false
-  xy: 1344, 45
-  size: 32, 28
-  orig: 32, 28
-  offset: 0, 0
-  index: -1
-TileSets/FantasyHex/Tiles/Grassland+Jungle+Trading post
-  rotate: false
-  xy: 1384, 188
-  size: 32, 32
-  orig: 32, 32
-  offset: 0, 0
-  index: -1
-TileSets/FantasyHex/Tiles/GrasslandForest
-  rotate: false
-  xy: 1384, 149
-  size: 32, 31
-  orig: 32, 31
-  offset: 0, 0
-  index: -1
-TileSets/FantasyHex/Tiles/Great Barrier Reef
-  rotate: false
-  xy: 1384, 38
-  size: 32, 28
-  orig: 32, 28
-  offset: 0, 0
-  index: -1
-TileSets/FantasyHex/Tiles/Hill
-  rotate: false
-  xy: 1868, 424
-  size: 32, 32
-  orig: 32, 32
-  offset: 0, 0
-  index: -1
-TileSets/FantasyHex/Tiles/HillForest+Lumber mill
-  rotate: false
-  xy: 1908, 425
-  size: 32, 28
-  orig: 32, 28
-  offset: 0, 0
-  index: -1
-TileSets/FantasyHex/Tiles/HillMarbleQuarry
-  rotate: false
-  xy: 1948, 428
-  size: 32, 28
-  orig: 32, 28
-  offset: 0, 0
-  index: -1
-TileSets/FantasyHex/Tiles/HillMine
-  rotate: false
-  xy: 1988, 426
-  size: 32, 28
-  orig: 32, 28
-  offset: 0, 0
-  index: -1
-TileSets/FantasyHex/Tiles/HillStoneQuarry
-  rotate: false
-  xy: 1828, 391
-  size: 32, 28
-  orig: 32, 28
-  offset: 0, 0
-  index: -1
-TileSets/FantasyHex/Tiles/Holy Site
-  rotate: false
-  xy: 1788, 380
-  size: 32, 36
-  orig: 32, 36
-  offset: 0, 0
-  index: -1
-TileSets/FantasyHex/Tiles/Horses
-  rotate: false
-  xy: 1988, 390
-  size: 32, 28
-  orig: 32, 28
-  offset: 0, 0
-  index: -1
-TileSets/FantasyHex/Tiles/Horses+Pasture
-  rotate: false
-  xy: 1828, 351
-  size: 32, 32
-  orig: 32, 32
-  offset: 0, 0
-  index: -1
-TileSets/FantasyHex/Tiles/Ice
-  rotate: false
-  xy: 1948, 356
-  size: 32, 28
-  orig: 32, 28
-  offset: 0, 0
-  index: -1
-TileSets/FantasyHex/Tiles/Incense
-  rotate: false
-  xy: 1908, 317
-  size: 32, 28
-  orig: 32, 28
-  offset: 0, 0
-  index: -1
-TileSets/FantasyHex/Tiles/Incense+Plantation
-  rotate: false
-  xy: 1988, 318
-  size: 32, 28
-  orig: 32, 28
-  offset: 0, 0
-  index: -1
-TileSets/FantasyHex/Tiles/Iron
-  rotate: false
-  xy: 1668, 396
-  size: 32, 28
-  orig: 32, 28
-  offset: 0, 0
-  index: -1
-TileSets/FantasyHex/Tiles/Ivory
-  rotate: false
-  xy: 1748, 385
-  size: 32, 28
-  orig: 32, 28
-  offset: 0, 0
-  index: -1
-TileSets/FantasyHex/Tiles/Ivory+Camp
-  rotate: false
-  xy: 1548, 396
-  size: 32, 28
-  orig: 32, 28
-  offset: 0, 0
-  index: -1
-TileSets/FantasyHex/Tiles/Jungle
-  rotate: false
-  xy: 1668, 356
-  size: 32, 32
-  orig: 32, 32
-  offset: 0, 0
-  index: -1
-TileSets/FantasyHex/Tiles/Krakatoa
-  rotate: false
-  xy: 1708, 322
-  size: 32, 30
-  orig: 32, 30
-  offset: 0, 0
-  index: -1
-TileSets/FantasyHex/Tiles/Lakes
-  rotate: false
-  xy: 1788, 308
-  size: 32, 28
-  orig: 32, 28
-  offset: 0, 0
-  index: -1
-TileSets/FantasyHex/Tiles/Landmark
-  rotate: false
-  xy: 1908, 273
-  size: 32, 36
-  orig: 32, 36
-  offset: 0, 0
-  index: -1
-TileSets/FantasyHex/Tiles/Manufactory
-  rotate: false
-  xy: 1400, 348
-  size: 32, 39
-  orig: 32, 39
-  offset: 0, 0
-  index: -1
-TileSets/FantasyHex/Tiles/Marble
-  rotate: false
-  xy: 1408, 276
-  size: 32, 28
-  orig: 32, 28
-  offset: 0, 0
-  index: -1
-TileSets/FantasyHex/Tiles/Marsh
-  rotate: false
-  xy: 1440, 389
-  size: 32, 29
-  orig: 32, 29
-  offset: 0, 0
-  index: -1
-TileSets/FantasyHex/Tiles/Mine
-  rotate: false
-  xy: 1448, 245
-  size: 32, 28
-  orig: 32, 28
-  offset: 0, 0
-  index: -1
-TileSets/FantasyHex/Tiles/Moai
-  rotate: false
-  xy: 1488, 281
-  size: 32, 29
-  orig: 32, 29
-  offset: 0, 0
-  index: -1
-TileSets/FantasyHex/Tiles/Mount Fuji
-  rotate: false
-  xy: 1424, 130
-  size: 32, 30
-  orig: 32, 30
-  offset: 0, 0
-  index: -1
-TileSets/FantasyHex/Tiles/Mount Kailash
-  rotate: false
-  xy: 1424, 90
-  size: 32, 32
-  orig: 32, 32
-  offset: 0, 0
-  index: -1
-TileSets/FantasyHex/Tiles/Mount Sinai
-  rotate: false
-  xy: 1424, 50
-  size: 32, 32
-  orig: 32, 32
-  offset: 0, 0
-  index: -1
-TileSets/FantasyHex/Tiles/Mountain
-  rotate: false
-  xy: 1464, 201
-  size: 32, 36
-  orig: 32, 36
-  offset: 0, 0
-  index: -1
-TileSets/FantasyHex/Tiles/Oasis
-  rotate: false
-  xy: 1504, 137
-  size: 32, 28
-  orig: 32, 28
-  offset: 0, 0
-  index: -1
-TileSets/FantasyHex/Tiles/Ocean
-  rotate: false
-  xy: 1504, 101
-  size: 32, 28
-  orig: 32, 28
-  offset: 0, 0
-  index: -1
-TileSets/FantasyHex/Tiles/Offshore Platform
-  rotate: false
-  xy: 1504, 65
-  size: 32, 28
-  orig: 32, 28
-  offset: 0, 0
-  index: -1
-TileSets/FantasyHex/Tiles/Oil
-  rotate: false
-  xy: 1424, 14
-  size: 32, 28
-  orig: 32, 28
-  offset: 0, 0
-  index: -1
-TileSets/FantasyHex/Tiles/Oil well
-  rotate: false
-  xy: 1464, 21
-  size: 32, 28
-  orig: 32, 28
-  offset: 0, 0
-  index: -1
-TileSets/FantasyHex/Tiles/Old Faithful
-  rotate: false
-  xy: 1504, 25
-  size: 32, 32
-  orig: 32, 32
-  offset: 0, 0
-  index: -1
-TileSets/FantasyHex/Tiles/Pasture
-  rotate: false
-  xy: 1560, 356
-  size: 32, 32
-  orig: 32, 32
-  offset: 0, 0
-  index: -1
-TileSets/FantasyHex/Tiles/Pearls
-  rotate: false
-  xy: 1600, 356
-  size: 32, 28
-  orig: 32, 28
-  offset: 0, 0
-  index: -1
-TileSets/FantasyHex/Tiles/Plains
-  rotate: false
-  xy: 1528, 248
-  size: 32, 28
-  orig: 32, 28
-  offset: 0, 0
-  index: -1
-TileSets/FantasyHex/Tiles/Plains+Farm
-  rotate: false
-  xy: 1568, 284
-  size: 32, 28
-  orig: 32, 28
-  offset: 0, 0
-  index: -1
-TileSets/FantasyHex/Tiles/Plains+Forest+Camp
-  rotate: false
-  xy: 1568, 244
-  size: 32, 32
-  orig: 32, 32
-  offset: 0, 0
-  index: -1
-TileSets/FantasyHex/Tiles/Plains+Forest+Lumber mill
-  rotate: false
-  xy: 1608, 280
-  size: 32, 32
-  orig: 32, 32
-  offset: 0, 0
-  index: -1
-TileSets/FantasyHex/Tiles/Plains+Jungle+Trading post
-  rotate: false
-  xy: 1608, 240
-  size: 32, 32
-  orig: 32, 32
-  offset: 0, 0
-  index: -1
-TileSets/FantasyHex/Tiles/PlainsForest
-  rotate: false
-  xy: 1648, 280
-  size: 32, 32
-  orig: 32, 32
-  offset: 0, 0
-  index: -1
-TileSets/FantasyHex/Tiles/PlainsJungle
-  rotate: false
-  xy: 1648, 240
-  size: 32, 32
-  orig: 32, 32
-  offset: 0, 0
-  index: -1
-TileSets/FantasyHex/Tiles/Plantation
-  rotate: false
-  xy: 1688, 286
-  size: 32, 28
-  orig: 32, 28
-  offset: 0, 0
-  index: -1
-TileSets/FantasyHex/Tiles/Plantation+Bananas
-  rotate: false
-  xy: 1688, 250
-  size: 32, 28
-  orig: 32, 28
-  offset: 0, 0
-  index: -1
-TileSets/FantasyHex/Tiles/Plantation+Cotton
-  rotate: false
-  xy: 1728, 274
-  size: 32, 28
-  orig: 32, 28
-  offset: 0, 0
-  index: -1
-TileSets/FantasyHex/Tiles/Polder
-  rotate: false
-  xy: 1728, 237
-  size: 32, 29
-  orig: 32, 29
-  offset: 0, 0
-  index: -1
-TileSets/FantasyHex/Tiles/Quarry
-  rotate: false
-  xy: 1768, 272
-  size: 32, 28
-  orig: 32, 28
-  offset: 0, 0
-  index: -1
-TileSets/FantasyHex/Tiles/Quarry+Marble
-  rotate: false
-  xy: 1768, 236
-  size: 32, 28
-  orig: 32, 28
-  offset: 0, 0
-  index: -1
-TileSets/FantasyHex/Tiles/Quarry+Stone
-  rotate: false
-  xy: 1768, 200
-  size: 32, 28
-  orig: 32, 28
-  offset: 0, 0
-  index: -1
-TileSets/FantasyHex/Tiles/River-Bottom
-  rotate: false
-  xy: 1848, 207
-  size: 32, 28
-  orig: 32, 28
-  offset: 0, 0
-  index: -1
-TileSets/FantasyHex/Tiles/River-BottomLeft
-  rotate: false
-  xy: 1888, 201
-  size: 32, 28
-  orig: 32, 28
-  offset: 0, 0
-  index: -1
-TileSets/FantasyHex/Tiles/River-BottomRight
-  rotate: false
-  xy: 1968, 210
-  size: 32, 28
-  orig: 32, 28
-  offset: 0, 0
-  index: -1
-TileSets/FantasyHex/Tiles/Rock of Gibraltar
-  rotate: false
-  xy: 1544, 204
-  size: 32, 32
-  orig: 32, 32
-  offset: 0, 0
-  index: -1
-TileSets/FantasyHex/Tiles/Salt
-  rotate: false
-  xy: 1544, 132
-  size: 32, 28
-  orig: 32, 28
-  offset: 0, 0
-  index: -1
-TileSets/FantasyHex/Tiles/Sheep
-  rotate: false
-  xy: 1928, 176
-  size: 32, 28
-  orig: 32, 28
-  offset: 0, 0
-  index: -1
-TileSets/FantasyHex/Tiles/Sheep+Pasture
-  rotate: false
-  xy: 1968, 170
-  size: 32, 32
-  orig: 32, 32
-  offset: 0, 0
-  index: -1
-TileSets/FantasyHex/Tiles/Silk
-  rotate: false
-  xy: 1624, 204
-  size: 32, 28
-  orig: 32, 28
-  offset: 0, 0
-  index: -1
-TileSets/FantasyHex/Tiles/Silk+Plantation
-  rotate: false
-  xy: 1584, 168
-  size: 32, 28
-  orig: 32, 28
-  offset: 0, 0
-  index: -1
-TileSets/FantasyHex/Tiles/Silver
-  rotate: false
-  xy: 1584, 132
-  size: 32, 28
-  orig: 32, 28
-  offset: 0, 0
-  index: -1
-TileSets/FantasyHex/Tiles/Snow
-  rotate: false
-  xy: 1624, 130
-  size: 32, 28
-  orig: 32, 28
-  offset: 0, 0
-  index: -1
-TileSets/FantasyHex/Tiles/Snow+Farm
-  rotate: false
-  xy: 1584, 60
-  size: 32, 28
-  orig: 32, 28
-  offset: 0, 0
-  index: -1
-TileSets/FantasyHex/Tiles/Spices
-  rotate: false
-  xy: 1584, 24
-  size: 32, 28
-  orig: 32, 28
-  offset: 0, 0
-  index: -1
-TileSets/FantasyHex/Tiles/Spices+Plantation
-  rotate: false
-  xy: 1624, 58
-  size: 32, 28
-  orig: 32, 28
-  offset: 0, 0
-  index: -1
-TileSets/FantasyHex/Tiles/Sri Pada
-  rotate: false
-  xy: 1624, 18
-  size: 32, 32
-  orig: 32, 32
-  offset: 0, 0
-  index: -1
-TileSets/FantasyHex/Tiles/Stone
-  rotate: false
-  xy: 1664, 178
-  size: 32, 28
-  orig: 32, 28
-  offset: 0, 0
-  index: -1
-TileSets/FantasyHex/Tiles/Sugar
-  rotate: false
-  xy: 1664, 142
-  size: 32, 28
-  orig: 32, 28
-  offset: 0, 0
-  index: -1
-TileSets/FantasyHex/Tiles/Sugar+Plantation
-  rotate: false
-  xy: 1664, 106
-  size: 32, 28
-  orig: 32, 28
-  offset: 0, 0
-  index: -1
-TileSets/FantasyHex/Tiles/Terrace farm
-  rotate: false
-  xy: 1704, 129
-  size: 32, 28
-  orig: 32, 28
-  offset: 0, 0
-  index: -1
-TileSets/FantasyHex/Tiles/Trading post
-  rotate: false
-  xy: 1704, 57
-  size: 32, 28
-  orig: 32, 28
-  offset: 0, 0
-  index: -1
-TileSets/FantasyHex/Tiles/Truffles
-  rotate: false
-  xy: 1744, 128
-  size: 32, 28
-  orig: 32, 28
-  offset: 0, 0
-  index: -1
-TileSets/FantasyHex/Tiles/Truffles+Camp
-  rotate: false
-  xy: 1744, 92
-  size: 32, 28
-  orig: 32, 28
-  offset: 0, 0
-  index: -1
-TileSets/FantasyHex/Tiles/Tundra
-  rotate: false
-  xy: 1744, 56
-  size: 32, 28
-  orig: 32, 28
-  offset: 0, 0
-  index: -1
-TileSets/FantasyHex/Tiles/Tundra+Farm
-  rotate: false
-  xy: 1744, 20
-  size: 32, 28
-  orig: 32, 28
-  offset: 0, 0
-  index: -1
-TileSets/FantasyHex/Tiles/Tundra+Forest+Camp
-  rotate: false
-  xy: 1784, 160
-  size: 32, 32
-  orig: 32, 32
-  offset: 0, 0
-  index: -1
-TileSets/FantasyHex/Tiles/Tundra+Forest+Camp+Furs
-  rotate: false
-  xy: 1784, 120
-  size: 32, 32
-  orig: 32, 32
-  offset: 0, 0
-  index: -1
-TileSets/FantasyHex/Tiles/Tundra+Forest+Deer+Camp
-  rotate: false
-  xy: 1784, 80
-  size: 32, 32
-  orig: 32, 32
-  offset: 0, 0
-  index: -1
-TileSets/FantasyHex/Tiles/Tundra+Forest+Lumber mill
-  rotate: false
-  xy: 1784, 40
-  size: 32, 32
-  orig: 32, 32
-  offset: 0, 0
-  index: -1
-TileSets/FantasyHex/Tiles/Tundra+Forest+Truffles+Camp
-  rotate: false
-  xy: 1824, 167
-  size: 32, 32
-  orig: 32, 32
-  offset: 0, 0
-  index: -1
-TileSets/FantasyHex/Tiles/TundraForest
-  rotate: false
-  xy: 1824, 127
-  size: 32, 32
-  orig: 32, 32
-  offset: 0, 0
-  index: -1
-TileSets/FantasyHex/Tiles/Uluru
-  rotate: false
-  xy: 1824, 87
-  size: 32, 32
-  orig: 32, 32
-  offset: 0, 0
-  index: -1
-TileSets/FantasyHex/Tiles/Uranium
-  rotate: false
-  xy: 1824, 51
-  size: 32, 28
-  orig: 32, 28
-  offset: 0, 0
-  index: -1
-TileSets/FantasyHex/Tiles/Whales
-  rotate: false
-  xy: 1864, 59
-  size: 32, 28
-  orig: 32, 28
-  offset: 0, 0
-  index: -1
-TileSets/FantasyHex/Tiles/Whales+Fishing Boats
-  rotate: false
-  xy: 1864, 23
-  size: 32, 28
-  orig: 32, 28
-  offset: 0, 0
-  index: -1
-TileSets/FantasyHex/Tiles/Wheat
-  rotate: false
-  xy: 1904, 140
-  size: 32, 28
-  orig: 32, 28
-  offset: 0, 0
-  index: -1
-TileSets/FantasyHex/Tiles/Wine
-  rotate: false
-  xy: 1904, 104
-  size: 32, 28
-  orig: 32, 28
-  offset: 0, 0
-  index: -1
-TileSets/FantasyHex/Tiles/Wine+Plantation
-  rotate: false
-  xy: 1904, 68
-  size: 32, 28
-  orig: 32, 28
-  offset: 0, 0
-  index: -1
-TileSets/FantasyHex/TopBorder
-  rotate: false
-  xy: 1704, 93
-  size: 32, 28
-  orig: 32, 28
-  offset: 0, 0
-  index: -1
-TileSets/FantasyHex/Units/African Forest Elephant
-  rotate: false
-  xy: 258, 551
-  size: 32, 29
-  orig: 32, 29
-  offset: 0, 0
-  index: -1
-TileSets/FantasyHex/Units/Anti-Aircraft Gun
-  rotate: false
-  xy: 1240, 335
-  size: 32, 28
-  orig: 32, 28
-  offset: 0, 0
-  index: -1
-TileSets/FantasyHex/Units/Anti-Tank Gun
-  rotate: false
-  xy: 782, 48
-  size: 32, 28
-  orig: 32, 28
-  offset: 0, 0
-  index: -1
-TileSets/FantasyHex/Units/Archaeologist
-  rotate: false
-  xy: 822, 48
-  size: 32, 28
-  orig: 32, 28
-  offset: 0, 0
-  index: -1
-TileSets/FantasyHex/Units/Archer
-  rotate: false
-  xy: 862, 48
-  size: 32, 28
-  orig: 32, 28
-  offset: 0, 0
-  index: -1
-TileSets/FantasyHex/Units/Artillery
-  rotate: false
-  xy: 902, 48
-  size: 32, 28
-  orig: 32, 28
-  offset: 0, 0
-  index: -1
-TileSets/FantasyHex/Units/Atlatlist
-  rotate: false
-  xy: 942, 48
-  size: 32, 28
-  orig: 32, 28
-  offset: 0, 0
-  index: -1
-TileSets/FantasyHex/Units/Axe Thrower
-  rotate: false
-  xy: 1022, 48
-  size: 32, 28
-  orig: 32, 28
-  offset: 0, 0
-  index: -1
-TileSets/FantasyHex/Units/Ballista
-  rotate: false
-  xy: 1062, 48
-  size: 32, 28
-  orig: 32, 28
-  offset: 0, 0
-  index: -1
-TileSets/FantasyHex/Units/Battering Ram
-  rotate: false
-  xy: 1280, 418
-  size: 32, 28
-  orig: 32, 28
-  offset: 0, 0
-  index: -1
-TileSets/FantasyHex/Units/Battleship
-  rotate: false
-  xy: 1280, 382
-  size: 32, 28
-  orig: 32, 28
-  offset: 0, 0
-  index: -1
-TileSets/FantasyHex/Units/Bazooka
-  rotate: false
-  xy: 1320, 418
-  size: 32, 28
-  orig: 32, 28
-  offset: 0, 0
-  index: -1
-TileSets/FantasyHex/Units/Berber Cavalry
-  rotate: false
-  xy: 1280, 346
-  size: 32, 28
-  orig: 32, 28
-  offset: 0, 0
-  index: -1
-TileSets/FantasyHex/Units/Berserker
-  rotate: false
-  xy: 1320, 382
-  size: 32, 28
-  orig: 32, 28
-  offset: 0, 0
-  index: -1
-TileSets/FantasyHex/Units/Bowman
-  rotate: false
-  xy: 1388, 468
-  size: 32, 28
-  orig: 32, 28
-  offset: 0, 0
-  index: -1
-TileSets/FantasyHex/Units/Brute
-  rotate: false
-  xy: 1428, 504
-  size: 32, 28
-  orig: 32, 28
-  offset: 0, 0
-  index: -1
-TileSets/FantasyHex/Units/Camel Archer
-  rotate: false
-  xy: 1428, 467
-  size: 32, 29
-  orig: 32, 29
-  offset: 0, 0
-  index: -1
-TileSets/FantasyHex/Units/Cannon
-  rotate: false
-  xy: 1468, 504
-  size: 32, 28
-  orig: 32, 28
-  offset: 0, 0
-  index: -1
-TileSets/FantasyHex/Units/Caravan
-  rotate: false
-  xy: 1468, 462
-  size: 32, 34
-  orig: 32, 34
-  offset: 0, 0
-  index: -1
-TileSets/FantasyHex/Units/Caravel
-  rotate: false
-  xy: 1508, 504
-  size: 32, 28
-  orig: 32, 28
-  offset: 0, 0
-  index: -1
-TileSets/FantasyHex/Units/Cargo Ship
-  rotate: false
-  xy: 1508, 468
-  size: 32, 28
-  orig: 32, 28
-  offset: 0, 0
-  index: -1
-TileSets/FantasyHex/Units/Carolean
-  rotate: false
-  xy: 1548, 504
-  size: 32, 28
-  orig: 32, 28
-  offset: 0, 0
-  index: -1
-TileSets/FantasyHex/Units/Carrier
-  rotate: false
-  xy: 1548, 468
-  size: 32, 28
-  orig: 32, 28
-  offset: 0, 0
-  index: -1
-TileSets/FantasyHex/Units/Cataphract
-  rotate: false
-  xy: 1588, 504
-  size: 32, 28
-  orig: 32, 28
-  offset: 0, 0
-  index: -1
-TileSets/FantasyHex/Units/Catapult
-  rotate: false
-  xy: 1588, 468
-  size: 32, 28
-  orig: 32, 28
-  offset: 0, 0
-  index: -1
-TileSets/FantasyHex/Units/Cavalry
-  rotate: false
-  xy: 1668, 504
-  size: 32, 28
-  orig: 32, 28
-  offset: 0, 0
-  index: -1
-TileSets/FantasyHex/Units/Chariot Archer
-  rotate: false
-  xy: 1708, 504
-  size: 32, 28
-  orig: 32, 28
-  offset: 0, 0
-  index: -1
-TileSets/FantasyHex/Units/Chu-Ko-Nu
-  rotate: false
-  xy: 1708, 468
-  size: 32, 28
-  orig: 32, 28
-  offset: 0, 0
-  index: -1
-TileSets/FantasyHex/Units/CivilianLandUnit
-  rotate: false
-  xy: 862, 12
-  size: 32, 28
-  orig: 32, 28
-  offset: 0, 0
-  index: -1
-TileSets/FantasyHex/Units/Comanche Rider
-  rotate: false
-  xy: 1062, 11
-  size: 32, 29
-  orig: 32, 29
-  offset: 0, 0
-  index: -1
-TileSets/FantasyHex/Units/Companion Cavalry
-  rotate: false
-  xy: 1102, 11
-  size: 32, 29
-  orig: 32, 29
-  offset: 0, 0
-  index: -1
-TileSets/FantasyHex/Units/Composite Bowman
-  rotate: false
-  xy: 1142, 12
-  size: 32, 28
-  orig: 32, 28
-  offset: 0, 0
-  index: -1
-TileSets/FantasyHex/Units/Conquistador
-  rotate: false
-  xy: 1182, 11
-  size: 32, 28
-  orig: 32, 28
-  offset: 0, 0
-  index: -1
-TileSets/FantasyHex/Units/Cossack
-  rotate: false
-  xy: 1948, 464
-  size: 32, 28
-  orig: 32, 28
-  offset: 0, 0
-  index: -1
-TileSets/FantasyHex/Units/Crossbowman
-  rotate: false
-  xy: 250, 22
-  size: 32, 28
-  orig: 32, 28
-  offset: 0, 0
-  index: -1
-TileSets/FantasyHex/Units/Cruiser
-  rotate: false
-  xy: 290, 24
-  size: 32, 26
-  orig: 32, 26
-  offset: 0, 0
-  index: -1
-TileSets/FantasyHex/Units/Destroyer
-  rotate: false
-  xy: 1360, 418
-  size: 32, 28
-  orig: 32, 28
-  offset: 0, 0
-  index: -1
-TileSets/FantasyHex/Units/Dromon
-  rotate: false
-  xy: 1360, 382
-  size: 32, 28
-  orig: 32, 28
-  offset: 0, 0
-  index: -1
-TileSets/FantasyHex/Units/Foreign Legion
-  rotate: false
-  xy: 1320, 310
-  size: 32, 28
-  orig: 32, 28
-  offset: 0, 0
-  index: -1
-TileSets/FantasyHex/Units/Frigate
-  rotate: false
-  xy: 1288, 274
-  size: 32, 28
-  orig: 32, 28
-  offset: 0, 0
-  index: -1
-TileSets/FantasyHex/Units/Galleass
-  rotate: false
-  xy: 1264, 166
-  size: 32, 28
-  orig: 32, 28
-  offset: 0, 0
-  index: -1
-TileSets/FantasyHex/Units/Galley
-  rotate: false
-  xy: 1264, 130
-  size: 32, 28
-  orig: 32, 28
-  offset: 0, 0
-  index: -1
-TileSets/FantasyHex/Units/Gatling Gun
-  rotate: false
-  xy: 1264, 94
-  size: 32, 28
-  orig: 32, 28
-  offset: 0, 0
-  index: -1
-TileSets/FantasyHex/Units/Giant Death Robot
-  rotate: false
-  xy: 1304, 127
-  size: 32, 31
-  orig: 32, 31
-  offset: 0, 0
-  index: -1
-TileSets/FantasyHex/Units/Great Admiral
-  rotate: false
-  xy: 1384, 110
-  size: 32, 31
-  orig: 32, 31
-  offset: 0, 0
-  index: -1
-TileSets/FantasyHex/Units/Great Artist
-  rotate: false
-  xy: 1384, 74
-  size: 32, 28
-  orig: 32, 28
-  offset: 0, 0
-  index: -1
-TileSets/FantasyHex/Units/Great Engineer
-  rotate: false
-  xy: 1304, 19
-  size: 32, 28
-  orig: 32, 28
-  offset: 0, 0
-  index: -1
-TileSets/FantasyHex/Units/Great Galleass
-  rotate: false
-  xy: 1344, 9
-  size: 32, 28
-  orig: 32, 28
-  offset: 0, 0
-  index: -1
-TileSets/FantasyHex/Units/Great General
-  rotate: false
-  xy: 1508, 429
-  size: 32, 31
-  orig: 32, 31
-  offset: 0, 0
-  index: -1
-TileSets/FantasyHex/Units/Great Merchant
-  rotate: false
-  xy: 1548, 432
-  size: 32, 28
-  orig: 32, 28
-  offset: 0, 0
-  index: -1
-TileSets/FantasyHex/Units/Great Musician
-  rotate: false
-  xy: 1588, 432
-  size: 32, 28
-  orig: 32, 28
-  offset: 0, 0
-  index: -1
-TileSets/FantasyHex/Units/Great Prophet
-  rotate: false
-  xy: 1628, 428
-  size: 32, 28
-  orig: 32, 28
-  offset: 0, 0
-  index: -1
-TileSets/FantasyHex/Units/Great Scientist
-  rotate: false
-  xy: 1668, 432
-  size: 32, 28
-  orig: 32, 28
-  offset: 0, 0
-  index: -1
-TileSets/FantasyHex/Units/Great War Infantry
-  rotate: false
-  xy: 1708, 432
-  size: 32, 28
-  orig: 32, 28
-  offset: 0, 0
-  index: -1
-TileSets/FantasyHex/Units/Great Writer
-  rotate: false
-  xy: 1748, 421
-  size: 32, 28
-  orig: 32, 28
-  offset: 0, 0
-  index: -1
-TileSets/FantasyHex/Units/Hakkapeliitta
-  rotate: false
-  xy: 1788, 424
-  size: 32, 28
-  orig: 32, 28
-  offset: 0, 0
-  index: -1
-TileSets/FantasyHex/Units/Helicopter Gunship
-  rotate: false
-  xy: 1828, 427
-  size: 32, 28
-  orig: 32, 28
-  offset: 0, 0
-  index: -1
-TileSets/FantasyHex/Units/Hoplite
-  rotate: false
-  xy: 1868, 388
-  size: 32, 28
-  orig: 32, 28
-  offset: 0, 0
-  index: -1
-TileSets/FantasyHex/Units/Horse Archer
-  rotate: false
-  xy: 1908, 389
-  size: 32, 28
-  orig: 32, 28
-  offset: 0, 0
-  index: -1
-TileSets/FantasyHex/Units/Horseman
-  rotate: false
-  xy: 1948, 392
-  size: 32, 28
-  orig: 32, 28
-  offset: 0, 0
-  index: -1
-TileSets/FantasyHex/Units/Hussar
-  rotate: false
-  xy: 1868, 351
-  size: 32, 29
-  orig: 32, 29
-  offset: 0, 0
-  index: -1
-TileSets/FantasyHex/Units/Hwach'a
-  rotate: false
-  xy: 1908, 353
-  size: 32, 28
-  orig: 32, 28
-  offset: 0, 0
-  index: -1
-TileSets/FantasyHex/Units/Immortal
-  rotate: false
-  xy: 1988, 354
-  size: 32, 28
-  orig: 32, 28
-  offset: 0, 0
-  index: -1
-TileSets/FantasyHex/Units/Impi
-  rotate: false
-  xy: 1948, 320
-  size: 32, 28
-  orig: 32, 28
-  offset: 0, 0
-  index: -1
-TileSets/FantasyHex/Units/Infantry
-  rotate: false
-  xy: 1948, 284
-  size: 32, 28
-  orig: 32, 28
-  offset: 0, 0
-  index: -1
-TileSets/FantasyHex/Units/Inquisitor
-  rotate: false
-  xy: 1988, 282
-  size: 32, 28
-  orig: 32, 28
-  offset: 0, 0
-  index: -1
-TileSets/FantasyHex/Units/Ironclad
-  rotate: false
-  xy: 1708, 396
-  size: 32, 28
-  orig: 32, 28
-  offset: 0, 0
-  index: -1
-TileSets/FantasyHex/Units/Jaguar
-  rotate: false
-  xy: 1588, 396
-  size: 32, 28
-  orig: 32, 28
-  offset: 0, 0
-  index: -1
-TileSets/FantasyHex/Units/Janissary
-  rotate: false
-  xy: 1628, 392
-  size: 32, 28
-  orig: 32, 28
-  offset: 0, 0
-  index: -1
-TileSets/FantasyHex/Units/Keshik
-  rotate: false
-  xy: 1708, 360
-  size: 32, 28
-  orig: 32, 28
-  offset: 0, 0
-  index: -1
-TileSets/FantasyHex/Units/Khan
-  rotate: false
-  xy: 1748, 346
-  size: 32, 31
-  orig: 32, 31
-  offset: 0, 0
-  index: -1
-TileSets/FantasyHex/Units/Knight
-  rotate: false
-  xy: 1788, 344
-  size: 32, 28
-  orig: 32, 28
-  offset: 0, 0
-  index: -1
-TileSets/FantasyHex/Units/Kris Swordsman
-  rotate: false
-  xy: 1748, 310
-  size: 32, 28
-  orig: 32, 28
-  offset: 0, 0
-  index: -1
-TileSets/FantasyHex/Units/Lancer
-  rotate: false
-  xy: 1828, 315
-  size: 32, 28
-  orig: 32, 28
-  offset: 0, 0
-  index: -1
-TileSets/FantasyHex/Units/LandUnit
-  rotate: false
-  xy: 1868, 315
-  size: 32, 28
-  orig: 32, 28
-  offset: 0, 0
-  index: -1
-TileSets/FantasyHex/Units/Landship
-  rotate: false
-  xy: 1948, 248
-  size: 32, 28
-  orig: 32, 28
-  offset: 0, 0
-  index: -1
-TileSets/FantasyHex/Units/Landsknecht
-  rotate: false
-  xy: 1988, 246
-  size: 32, 28
-  orig: 32, 28
-  offset: 0, 0
-  index: -1
-TileSets/FantasyHex/Units/Legion
-  rotate: false
-  xy: 1828, 279
-  size: 32, 28
-  orig: 32, 28
-  offset: 0, 0
-  index: -1
-TileSets/FantasyHex/Units/Longbowman
-  rotate: false
-  xy: 1868, 279
-  size: 32, 28
-  orig: 32, 28
-  offset: 0, 0
-  index: -1
-TileSets/FantasyHex/Units/Longswordsman
-  rotate: false
-  xy: 1424, 431
-  size: 32, 28
-  orig: 32, 28
-  offset: 0, 0
-  index: -1
-TileSets/FantasyHex/Units/Machine Gun
-  rotate: false
-  xy: 1464, 426
-  size: 32, 28
-  orig: 32, 28
-  offset: 0, 0
-  index: -1
-TileSets/FantasyHex/Units/Mandekalu Cavalry
-  rotate: false
-  xy: 1400, 395
-  size: 32, 28
-  orig: 32, 28
-  offset: 0, 0
-  index: -1
-TileSets/FantasyHex/Units/Maori Warrior
-  rotate: false
-  xy: 1400, 312
-  size: 32, 28
-  orig: 32, 28
-  offset: 0, 0
-  index: -1
-TileSets/FantasyHex/Units/Marine
-  rotate: false
-  xy: 1408, 240
-  size: 32, 28
-  orig: 32, 28
-  offset: 0, 0
-  index: -1
-TileSets/FantasyHex/Units/Mechanized Infantry
-  rotate: false
-  xy: 1440, 353
-  size: 32, 28
-  orig: 32, 28
-  offset: 0, 0
-  index: -1
-TileSets/FantasyHex/Units/Mehal Sefari
-  rotate: false
-  xy: 1440, 317
-  size: 32, 28
-  orig: 32, 28
-  offset: 0, 0
-  index: -1
-TileSets/FantasyHex/Units/Merchant Of Venice
-  rotate: false
-  xy: 1448, 281
-  size: 32, 28
-  orig: 32, 28
-  offset: 0, 0
-  index: -1
-TileSets/FantasyHex/Units/Minuteman
-  rotate: false
-  xy: 1480, 390
-  size: 32, 28
-  orig: 32, 28
-  offset: 0, 0
-  index: -1
-TileSets/FantasyHex/Units/Missile Cruiser
-  rotate: false
-  xy: 1480, 354
-  size: 32, 28
-  orig: 32, 28
-  offset: 0, 0
-  index: -1
-TileSets/FantasyHex/Units/Missionary
-  rotate: false
-  xy: 1480, 318
-  size: 32, 28
-  orig: 32, 28
-  offset: 0, 0
-  index: -1
-TileSets/FantasyHex/Units/Mobile SAM
-  rotate: false
-  xy: 1488, 245
-  size: 32, 28
-  orig: 32, 28
-  offset: 0, 0
-  index: -1
-TileSets/FantasyHex/Units/Modern Armor
-  rotate: false
-  xy: 1424, 204
-  size: 32, 28
-  orig: 32, 28
-  offset: 0, 0
-  index: -1
-TileSets/FantasyHex/Units/Mohawk Warrior
-  rotate: false
-  xy: 1424, 168
-  size: 32, 28
-  orig: 32, 28
-  offset: 0, 0
-  index: -1
-TileSets/FantasyHex/Units/Musketeer
-  rotate: false
-  xy: 1464, 165
-  size: 32, 28
-  orig: 32, 28
-  offset: 0, 0
-  index: -1
-TileSets/FantasyHex/Units/Musketman
-  rotate: false
-  xy: 1464, 129
-  size: 32, 28
-  orig: 32, 28
-  offset: 0, 0
-  index: -1
-TileSets/FantasyHex/Units/Naresuan's Elephant
-  rotate: false
-  xy: 1464, 93
-  size: 32, 28
-  orig: 32, 28
-  offset: 0, 0
-  index: -1
-TileSets/FantasyHex/Units/Nau
-  rotate: false
-  xy: 1464, 57
-  size: 32, 28
-  orig: 32, 28
-  offset: 0, 0
-  index: -1
-TileSets/FantasyHex/Units/Norwegian Ski Infantry
-  rotate: false
-  xy: 1504, 209
-  size: 32, 28
-  orig: 32, 28
-  offset: 0, 0
-  index: -1
-TileSets/FantasyHex/Units/Nuclear Submarine
-  rotate: false
-  xy: 1504, 173
-  size: 32, 28
-  orig: 32, 28
-  offset: 0, 0
-  index: -1
-TileSets/FantasyHex/Units/Panzer
-  rotate: false
-  xy: 1520, 360
-  size: 32, 28
-  orig: 32, 28
-  offset: 0, 0
-  index: -1
-TileSets/FantasyHex/Units/Paratrooper
-  rotate: false
-  xy: 1520, 324
-  size: 32, 28
-  orig: 32, 28
-  offset: 0, 0
-  index: -1
-TileSets/FantasyHex/Units/Pathfinder
-  rotate: false
-  xy: 1560, 320
-  size: 32, 28
-  orig: 32, 28
-  offset: 0, 0
-  index: -1
-TileSets/FantasyHex/Units/Persian Immortal
-  rotate: false
-  xy: 1600, 320
-  size: 32, 28
-  orig: 32, 28
-  offset: 0, 0
-  index: -1
-TileSets/FantasyHex/Units/Pictish Warrior
-  rotate: false
-  xy: 1640, 320
-  size: 32, 28
-  orig: 32, 28
-  offset: 0, 0
-  index: -1
-TileSets/FantasyHex/Units/Pikeman
-  rotate: false
-  xy: 1528, 284
-  size: 32, 28
-  orig: 32, 28
-  offset: 0, 0
-  index: -1
-TileSets/FantasyHex/Units/Pracinha
-  rotate: false
-  xy: 1688, 214
-  size: 32, 28
-  orig: 32, 28
-  offset: 0, 0
-  index: -1
-TileSets/FantasyHex/Units/Privateer
-  rotate: false
-  xy: 1728, 201
-  size: 32, 28
-  orig: 32, 28
-  offset: 0, 0
-  index: -1
-TileSets/FantasyHex/Units/Quinquereme
-  rotate: false
-  xy: 1808, 243
-  size: 32, 28
-  orig: 32, 28
-  offset: 0, 0
-  index: -1
-TileSets/FantasyHex/Units/Rifleman
-  rotate: false
-  xy: 1848, 243
-  size: 32, 28
-  orig: 32, 28
-  offset: 0, 0
-  index: -1
-TileSets/FantasyHex/Units/Rocket Artillery
-  rotate: false
-  xy: 1544, 168
-  size: 32, 28
-  orig: 32, 28
-  offset: 0, 0
-  index: -1
-TileSets/FantasyHex/Units/Samurai
-  rotate: false
-  xy: 1544, 96
-  size: 32, 28
-  orig: 32, 28
-  offset: 0, 0
-  index: -1
-TileSets/FantasyHex/Units/Scout
-  rotate: false
-  xy: 1544, 60
-  size: 32, 28
-  orig: 32, 28
-  offset: 0, 0
-  index: -1
-TileSets/FantasyHex/Units/Sea Beggar
-  rotate: false
-  xy: 1544, 24
-  size: 32, 28
-  orig: 32, 28
-  offset: 0, 0
-  index: -1
-TileSets/FantasyHex/Units/Settler
-  rotate: false
-  xy: 2008, 209
-  size: 32, 29
-  orig: 32, 29
-  offset: 0, 0
-  index: -1
-TileSets/FantasyHex/Units/Ship of the Line
-  rotate: false
-  xy: 2008, 172
-  size: 32, 29
-  orig: 32, 29
-  offset: 0, 0
-  index: -1
-TileSets/FantasyHex/Units/Siege Tower
-  rotate: false
-  xy: 1584, 204
-  size: 32, 28
-  orig: 32, 28
-  offset: 0, 0
-  index: -1
-TileSets/FantasyHex/Units/Sipahi
-  rotate: false
-  xy: 1624, 166
-  size: 32, 30
-  orig: 32, 30
-  offset: 0, 0
-  index: -1
-TileSets/FantasyHex/Units/Slinger
-  rotate: false
-  xy: 1584, 96
-  size: 32, 28
-  orig: 32, 28
-  offset: 0, 0
-  index: -1
-TileSets/FantasyHex/Units/Spearman
-  rotate: false
-  xy: 1624, 94
-  size: 32, 28
-  orig: 32, 28
-  offset: 0, 0
-  index: -1
-TileSets/FantasyHex/Units/Submarine
-  rotate: false
-  xy: 1384, 4
-  size: 32, 26
-  orig: 32, 26
-  offset: 0, 0
-  index: -1
-TileSets/FantasyHex/Units/Swordsman
-  rotate: false
-  xy: 1664, 70
-  size: 32, 28
-  orig: 32, 28
-  offset: 0, 0
-  index: -1
-TileSets/FantasyHex/Units/Tank
-  rotate: false
-  xy: 1664, 34
-  size: 32, 28
-  orig: 32, 28
-  offset: 0, 0
-  index: -1
-TileSets/FantasyHex/Units/Tercio
-  rotate: false
-  xy: 1704, 165
-  size: 32, 28
-  orig: 32, 28
-  offset: 0, 0
-  index: -1
-TileSets/FantasyHex/Units/Trebuchet
-  rotate: false
-  xy: 1704, 21
-  size: 32, 28
-  orig: 32, 28
-  offset: 0, 0
-  index: -1
-TileSets/FantasyHex/Units/Trireme
-  rotate: false
-  xy: 1744, 164
-  size: 32, 28
-  orig: 32, 28
-  offset: 0, 0
-  index: -1
-TileSets/FantasyHex/Units/Turtle Ship
-  rotate: false
-  xy: 1784, 4
-  size: 32, 28
-  orig: 32, 28
-  offset: 0, 0
-  index: -1
-TileSets/FantasyHex/Units/War Chariot
-  rotate: false
-  xy: 1824, 15
-  size: 32, 28
-  orig: 32, 28
-  offset: 0, 0
-  index: -1
-TileSets/FantasyHex/Units/War Elephant
-  rotate: false
-  xy: 1864, 165
-  size: 32, 28
-  orig: 32, 28
-  offset: 0, 0
-  index: -1
-TileSets/FantasyHex/Units/Warrior
-  rotate: false
-  xy: 1864, 129
-  size: 32, 28
-  orig: 32, 28
-  offset: 0, 0
-  index: -1
-TileSets/FantasyHex/Units/WaterUnit
-  rotate: false
-  xy: 1864, 95
-  size: 32, 26
-  orig: 32, 26
-  offset: 0, 0
-  index: -1
 TileSets/FantasyHex/Units/Winged Hussar
   rotate: false
-  xy: 1904, 32
+  xy: 4, 27
   size: 32, 28
   orig: 32, 28
   offset: 0, 0
   index: -1
 TileSets/FantasyHex/Units/Work Boats
   rotate: false
-  xy: 1944, 134
+  xy: 44, 27
   size: 32, 28
   orig: 32, 28
   offset: 0, 0
   index: -1
 TileSets/FantasyHex/Units/Worker
   rotate: false
-  xy: 1944, 98
-  size: 32, 28
-  orig: 32, 28
-  offset: 0, 0
-  index: -1
-UnitPromotionIcons/Accuracy
-  rotate: false
-  xy: 544, 382
-  size: 50, 50
-  orig: 50, 50
-  offset: 0, 0
-  index: -1
-UnitPromotionIcons/Air Repair
-  rotate: false
-  xy: 436, 166
-  size: 50, 50
-  orig: 50, 50
-  offset: 0, 0
-  index: -1
-UnitPromotionIcons/Air Targeting
-  rotate: false
-  xy: 112, 12
-  size: 50, 50
-  orig: 50, 50
-  offset: 0, 0
-  index: -1
-UnitPromotionIcons/Targeting
-  rotate: false
-  xy: 112, 12
-  size: 50, 50
-  orig: 50, 50
-  offset: 0, 0
-  index: -1
-UnitPromotionIcons/Ambush
-  rotate: false
-  xy: 710, 490
-  size: 50, 50
-  orig: 50, 50
-  offset: 0, 0
-  index: -1
-UnitPromotionIcons/Amphibious
-  rotate: false
-  xy: 544, 266
-  size: 50, 50
-  orig: 50, 50
-  offset: 0, 0
-  index: -1
-UnitPromotionIcons/Armor Plating
-  rotate: false
-  xy: 826, 490
-  size: 50, 50
-  orig: 50, 50
-  offset: 0, 0
-  index: -1
-UnitPromotionIcons/Barrage
-  rotate: false
-  xy: 1058, 490
-  size: 50, 50
-  orig: 50, 50
-  offset: 0, 0
-  index: -1
-UnitPromotionIcons/Besiege
-  rotate: false
-  xy: 1116, 490
-  size: 50, 50
-  orig: 50, 50
-  offset: 0, 0
-  index: -1
-UnitPromotionIcons/Siege
-  rotate: false
-  xy: 1116, 490
-  size: 50, 50
-  orig: 50, 50
-  offset: 0, 0
-  index: -1
-UnitPromotionIcons/Blitz
-  rotate: false
-  xy: 1174, 490
-  size: 50, 50
-  orig: 50, 50
-  offset: 0, 0
-  index: -1
-UnitPromotionIcons/Boarding Party
-  rotate: false
-  xy: 602, 382
-  size: 50, 50
-  orig: 50, 50
-  offset: 0, 0
-  index: -1
-UnitPromotionIcons/Bombardment
-  rotate: false
-  xy: 602, 324
-  size: 50, 50
-  orig: 50, 50
-  offset: 0, 0
-  index: -1
-UnitPromotionIcons/Charge
-  rotate: false
-  xy: 602, 266
-  size: 50, 50
-  orig: 50, 50
-  offset: 0, 0
-  index: -1
-UnitPromotionIcons/Coastal Raider
-  rotate: false
-  xy: 494, 108
-  size: 50, 50
-  orig: 50, 50
-  offset: 0, 0
-  index: -1
-UnitPromotionIcons/Cover
-  rotate: false
-  xy: 238, 58
-  size: 50, 50
-  orig: 50, 50
-  offset: 0, 0
-  index: -1
-PolicyIcons/Discipline
-  rotate: false
-  xy: 238, 58
-  size: 50, 50
-  orig: 50, 50
-  offset: 0, 0
-  index: -1
-UnitPromotionIcons/Drill
-  rotate: false
-  xy: 528, 50
-  size: 50, 50
-  orig: 50, 50
-  offset: 0, 0
-  index: -1
-UnitPromotionIcons/Evasion
-  rotate: false
-  xy: 552, 208
-  size: 50, 50
-  orig: 50, 50
-  offset: 0, 0
-  index: -1
-UnitPromotionIcons/Extended Range
-  rotate: false
-  xy: 552, 150
-  size: 50, 50
-  orig: 50, 50
-  offset: 0, 0
-  index: -1
-UnitPromotionIcons/Operational Range
-  rotate: false
-  xy: 552, 150
-  size: 50, 50
-  orig: 50, 50
-  offset: 0, 0
-  index: -1
-UnitPromotionIcons/Flight Deck
-  rotate: false
-  xy: 586, 92
-  size: 50, 50
-  orig: 50, 50
-  offset: 0, 0
-  index: -1
-UnitPromotionIcons/Formation
-  rotate: false
-  xy: 644, 92
-  size: 50, 50
-  orig: 50, 50
-  offset: 0, 0
-  index: -1
-UnitPromotionIcons/Great Generals
-  rotate: false
-  xy: 660, 316
-  size: 50, 50
-  orig: 50, 50
-  offset: 0, 0
-  index: -1
-UnitPromotionIcons/Quick Study
-  rotate: false
-  xy: 660, 316
-  size: 50, 50
-  orig: 50, 50
-  offset: 0, 0
-  index: -1
-UnitPromotionIcons/Haka War Dance
-  rotate: false
-  xy: 718, 374
-  size: 50, 50
-  orig: 50, 50
-  offset: 0, 0
-  index: -1
-UnitPromotionIcons/Heal Instantly
-  rotate: false
-  xy: 718, 316
-  size: 50, 50
-  orig: 50, 50
-  offset: 0, 0
-  index: -1
-UnitPromotionIcons/Ignore terrain cost
-  rotate: false
-  xy: 860, 980
-  size: 100, 100
-  orig: 100, 100
-  offset: 0, 0
-  index: -1
-UnitPromotionIcons/Indirect Fire
-  rotate: false
-  xy: 834, 432
-  size: 50, 50
-  orig: 50, 50
-  offset: 0, 0
-  index: -1
-UnitPromotionIcons/Interception
-  rotate: false
-  xy: 834, 374
-  size: 50, 50
-  orig: 50, 50
-  offset: 0, 0
-  index: -1
-UnitPromotionIcons/Logistics
-  rotate: false
-  xy: 950, 432
-  size: 50, 50
-  orig: 50, 50
-  offset: 0, 0
-  index: -1
-UnitPromotionIcons/March
-  rotate: false
-  xy: 950, 374
-  size: 50, 50
-  orig: 50, 50
-  offset: 0, 0
-  index: -1
-UnitPromotionIcons/Medic
-  rotate: false
-  xy: 1008, 432
-  size: 50, 50
-  orig: 50, 50
-  offset: 0, 0
-  index: -1
-UnitPromotionIcons/Mobility
-  rotate: false
-  xy: 1066, 316
-  size: 50, 50
-  orig: 50, 50
-  offset: 0, 0
-  index: -1
-UnitPromotionIcons/Morale
-  rotate: false
-  xy: 1182, 432
-  size: 50, 50
-  orig: 50, 50
-  offset: 0, 0
-  index: -1
-UnitPromotionIcons/Rejuvenation
-  rotate: false
-  xy: 958, 200
-  size: 50, 50
-  orig: 50, 50
-  offset: 0, 0
-  index: -1
-UnitPromotionIcons/Scouting
-  rotate: false
-  xy: 1132, 200
-  size: 50, 50
-  orig: 50, 50
-  offset: 0, 0
-  index: -1
-UnitPromotionIcons/Sentry
-  rotate: false
-  xy: 1132, 200
-  size: 50, 50
-  orig: 50, 50
-  offset: 0, 0
-  index: -1
-UnitPromotionIcons/Shock
-  rotate: false
-  xy: 1190, 200
-  size: 50, 50
-  orig: 50, 50
-  offset: 0, 0
-  index: -1
-UnitPromotionIcons/Slinger Withdraw
-  rotate: false
-  xy: 702, 142
-  size: 50, 50
-  orig: 50, 50
-  offset: 0, 0
-  index: -1
-UnitPromotionIcons/Sortie
-  rotate: false
-  xy: 760, 142
-  size: 50, 50
-  orig: 50, 50
-  offset: 0, 0
-  index: -1
-UnitPromotionIcons/Supply
-  rotate: false
-  xy: 818, 84
-  size: 50, 50
-  orig: 50, 50
-  offset: 0, 0
-  index: -1
-UnitPromotionIcons/Survivalism
-  rotate: false
-  xy: 876, 142
-  size: 50, 50
-  orig: 50, 50
-  offset: 0, 0
-  index: -1
-UnitPromotionIcons/Volley
-  rotate: false
-  xy: 1108, 142
-  size: 50, 50
-  orig: 50, 50
-  offset: 0, 0
-  index: -1
-UnitPromotionIcons/Wolfpack
-  rotate: false
-  xy: 1166, 142
-  size: 50, 50
-  orig: 50, 50
-  offset: 0, 0
-  index: -1
-UnitPromotionIcons/Woodsman
-  rotate: false
-  xy: 1166, 84
-  size: 50, 50
-  orig: 50, 50
+  xy: 84, 27
+  size: 32, 28
+  orig: 32, 28
   offset: 0, 0
   index: -1