
game.png
size: 2048, 2048
format: RGBA8888
filter: Nearest, Nearest
repeat: none
EmojiIcons/Production
  rotate: false
<<<<<<< HEAD
  xy: 1378, 792
=======
  xy: 1224, 592
>>>>>>> 5f66c57d
  size: 50, 50
  orig: 50, 50
  offset: 0, 0
  index: -1
EmojiIcons/Turn
  rotate: false
<<<<<<< HEAD
  xy: 1482, 688
=======
  xy: 1688, 612
>>>>>>> 5f66c57d
  size: 50, 50
  orig: 50, 50
  offset: 0, 0
  index: -1
ImprovementIcons/Academy
  rotate: false
<<<<<<< HEAD
  xy: 2, 180
=======
  xy: 2, 474
>>>>>>> 5f66c57d
  size: 100, 100
  orig: 100, 100
  offset: 0, 0
  index: -1
ImprovementIcons/Ancient ruins
  rotate: false
<<<<<<< HEAD
  xy: 1747, 1844
=======
  xy: 2, 168
>>>>>>> 5f66c57d
  size: 100, 100
  orig: 100, 100
  offset: 0, 0
  index: -1
ImprovementIcons/Barbarian encampment
  rotate: false
<<<<<<< HEAD
  xy: 1110, 1642
=======
  xy: 204, 1360
>>>>>>> 5f66c57d
  size: 100, 100
  orig: 100, 100
  offset: 0, 0
  index: -1
ImprovementIcons/Camp
  rotate: false
<<<<<<< HEAD
  xy: 1212, 1642
=======
  xy: 204, 952
>>>>>>> 5f66c57d
  size: 100, 100
  orig: 100, 100
  offset: 0, 0
  index: -1
ImprovementIcons/Citadel
  rotate: false
<<<<<<< HEAD
  xy: 1314, 1642
=======
  xy: 483, 1606
>>>>>>> 5f66c57d
  size: 100, 100
  orig: 100, 100
  offset: 0, 0
  index: -1
ImprovementIcons/City center
  rotate: false
<<<<<<< HEAD
  xy: 1314, 1438
=======
  xy: 585, 1642
>>>>>>> 5f66c57d
  size: 100, 100
  orig: 100, 100
  offset: 0, 0
  index: -1
ImprovementIcons/City ruins
  rotate: false
<<<<<<< HEAD
  xy: 1416, 1766
=======
  xy: 687, 1744
>>>>>>> 5f66c57d
  size: 100, 100
  orig: 100, 100
  offset: 0, 0
  index: -1
ImprovementIcons/Customs house
  rotate: false
<<<<<<< HEAD
  xy: 1722, 1538
=======
  xy: 1401, 1664
>>>>>>> 5f66c57d
  size: 100, 100
  orig: 100, 100
  offset: 0, 0
  index: -1
ImprovementIcons/Farm
  rotate: false
<<<<<<< HEAD
  xy: 281, 1042
=======
  xy: 306, 894
>>>>>>> 5f66c57d
  size: 100, 100
  orig: 100, 100
  offset: 0, 0
  index: -1
ImprovementIcons/Fishing Boats
  rotate: false
<<<<<<< HEAD
  xy: 379, 940
=======
  xy: 687, 1540
>>>>>>> 5f66c57d
  size: 100, 100
  orig: 100, 100
  offset: 0, 0
  index: -1
ImprovementIcons/Fort
  rotate: false
<<<<<<< HEAD
  xy: 408, 838
=======
  xy: 1095, 1540
>>>>>>> 5f66c57d
  size: 100, 100
  orig: 100, 100
  offset: 0, 0
  index: -1
ImprovementIcons/Landmark
  rotate: false
<<<<<<< HEAD
  xy: 1926, 1538
=======
  xy: 714, 1336
>>>>>>> 5f66c57d
  size: 100, 100
  orig: 100, 100
  offset: 0, 0
  index: -1
ImprovementIcons/Lumber mill
  rotate: false
<<<<<<< HEAD
  xy: 1518, 1256
=======
  xy: 714, 1234
>>>>>>> 5f66c57d
  size: 100, 100
  orig: 100, 100
  offset: 0, 0
  index: -1
ImprovementIcons/Manufactory
  rotate: false
<<<<<<< HEAD
  xy: 1722, 1232
=======
  xy: 918, 1438
>>>>>>> 5f66c57d
  size: 100, 100
  orig: 100, 100
  offset: 0, 0
  index: -1
ImprovementIcons/Mine
  rotate: false
<<<<<<< HEAD
  xy: 816, 892
=======
  xy: 918, 1234
>>>>>>> 5f66c57d
  size: 100, 100
  orig: 100, 100
  offset: 0, 0
  index: -1
ImprovementIcons/Moai
  rotate: false
<<<<<<< HEAD
  xy: 816, 688
=======
  xy: 510, 724
>>>>>>> 5f66c57d
  size: 100, 100
  orig: 100, 100
  offset: 0, 0
  index: -1
ImprovementIcons/Oil well
  rotate: false
<<<<<<< HEAD
  xy: 918, 518
=======
  xy: 918, 928
>>>>>>> 5f66c57d
  size: 100, 100
  orig: 100, 100
  offset: 0, 0
  index: -1
ImprovementIcons/Pasture
  rotate: false
<<<<<<< HEAD
  xy: 308, 124
=======
  xy: 1020, 928
>>>>>>> 5f66c57d
  size: 100, 100
  orig: 100, 100
  offset: 0, 0
  index: -1
ImprovementIcons/Plantation
  rotate: false
<<<<<<< HEAD
  xy: 410, 22
=======
  xy: 1122, 1030
>>>>>>> 5f66c57d
  size: 100, 100
  orig: 100, 100
  offset: 0, 0
  index: -1
ImprovementIcons/Quarry
  rotate: false
<<<<<<< HEAD
  xy: 818, 76
=======
  xy: 1224, 1358
>>>>>>> 5f66c57d
  size: 100, 100
  orig: 100, 100
  offset: 0, 0
  index: -1
ImprovementIcons/Road
  rotate: false
<<<<<<< HEAD
  xy: 1022, 212
=======
  xy: 1326, 848
>>>>>>> 5f66c57d
  size: 100, 100
  orig: 100, 100
  offset: 0, 0
  index: -1
ImprovementIcons/Terrace farm
  rotate: false
<<<<<<< HEAD
  xy: 1224, 622
=======
  xy: 1836, 1436
>>>>>>> 5f66c57d
  size: 100, 100
  orig: 100, 100
  offset: 0, 0
  index: -1
ImprovementIcons/Trading post
  rotate: false
<<<<<<< HEAD
  xy: 1399, 1052
=======
  xy: 1734, 1232
>>>>>>> 5f66c57d
  size: 100, 100
  orig: 100, 100
  offset: 0, 0
  index: -1
NationIcons/America
  rotate: false
<<<<<<< HEAD
  xy: 104, 78
=======
  xy: 1726, 1946
>>>>>>> 5f66c57d
  size: 100, 100
  orig: 100, 100
  offset: 0, 0
  index: -1
NationIcons/Arabia
  rotate: false
<<<<<<< HEAD
  xy: 906, 1704
=======
  xy: 2, 66
>>>>>>> 5f66c57d
  size: 100, 100
  orig: 100, 100
  offset: 0, 0
  index: -1
NationIcons/Aztecs
  rotate: false
<<<<<<< HEAD
  xy: 204, 458
=======
  xy: 1522, 1844
>>>>>>> 5f66c57d
  size: 100, 100
  orig: 100, 100
  offset: 0, 0
  index: -1
NationIcons/Babylon
  rotate: false
<<<<<<< HEAD
  xy: 182, 356
=======
  xy: 1624, 1844
>>>>>>> 5f66c57d
  size: 100, 100
  orig: 100, 100
  offset: 0, 0
  index: -1
NationIcons/China
  rotate: false
<<<<<<< HEAD
  xy: 1212, 1438
=======
  xy: 182, 646
>>>>>>> 5f66c57d
  size: 100, 100
  orig: 100, 100
  offset: 0, 0
  index: -1
NationIcons/CityState
  rotate: false
<<<<<<< HEAD
  xy: 1620, 1766
=======
  xy: 789, 1642
>>>>>>> 5f66c57d
  size: 100, 100
  orig: 100, 100
  offset: 0, 0
  index: -1
NationIcons/Denmark
  rotate: false
<<<<<<< HEAD
  xy: 1824, 1538
=======
  xy: 1605, 1742
>>>>>>> 5f66c57d
  size: 100, 100
  orig: 100, 100
  offset: 0, 0
  index: -1
NationIcons/Egypt
  rotate: false
<<<<<<< HEAD
  xy: 1314, 1336
=======
  xy: 306, 1506
>>>>>>> 5f66c57d
  size: 100, 100
  orig: 100, 100
  offset: 0, 0
  index: -1
NationIcons/England
  rotate: false
<<<<<<< HEAD
  xy: 1722, 1334
=======
  xy: 306, 1098
>>>>>>> 5f66c57d
  size: 100, 100
  orig: 100, 100
  offset: 0, 0
  index: -1
NationIcons/France
  rotate: false
<<<<<<< HEAD
  xy: 306, 634
=======
  xy: 1197, 1562
>>>>>>> 5f66c57d
  size: 100, 100
  orig: 100, 100
  offset: 0, 0
  index: -1
NationIcons/Germany
  rotate: false
<<<<<<< HEAD
  xy: 408, 532
=======
  xy: 1605, 1538
>>>>>>> 5f66c57d
  size: 100, 100
  orig: 100, 100
  offset: 0, 0
  index: -1
NationIcons/Greece
  rotate: false
<<<<<<< HEAD
  xy: 408, 430
=======
  xy: 1809, 1538
>>>>>>> 5f66c57d
  size: 100, 100
  orig: 100, 100
  offset: 0, 0
  index: -1
NationIcons/Inca
  rotate: false
<<<<<<< HEAD
  xy: 386, 328
=======
  xy: 408, 994
>>>>>>> 5f66c57d
  size: 100, 100
  orig: 100, 100
  offset: 0, 0
  index: -1
NationIcons/India
  rotate: false
<<<<<<< HEAD
  xy: 583, 940
=======
  xy: 408, 790
>>>>>>> 5f66c57d
  size: 100, 100
  orig: 100, 100
  offset: 0, 0
  index: -1
NationIcons/Iroquois
  rotate: false
<<<<<<< HEAD
  xy: 612, 532
=======
  xy: 612, 1438
>>>>>>> 5f66c57d
  size: 100, 100
  orig: 100, 100
  offset: 0, 0
  index: -1
NationIcons/Japan
  rotate: false
<<<<<<< HEAD
  xy: 590, 328
=======
  xy: 612, 1336
>>>>>>> 5f66c57d
  size: 100, 100
  orig: 100, 100
  offset: 0, 0
  index: -1
NationIcons/Korea
  rotate: false
<<<<<<< HEAD
  xy: 1926, 1742
=======
  xy: 510, 1132
>>>>>>> 5f66c57d
  size: 100, 100
  orig: 100, 100
  offset: 0, 0
  index: -1
NationIcons/Mongolia
  rotate: false
<<<<<<< HEAD
  xy: 794, 382
=======
  xy: 816, 1030
>>>>>>> 5f66c57d
  size: 100, 100
  orig: 100, 100
  offset: 0, 0
  index: -1
NationIcons/Persia
  rotate: false
<<<<<<< HEAD
  xy: 512, 226
=======
  xy: 1020, 724
>>>>>>> 5f66c57d
  size: 100, 100
  orig: 100, 100
  offset: 0, 0
  index: -1
NationIcons/Polynesia
  rotate: false
<<<<<<< HEAD
  xy: 614, 22
=======
  xy: 1122, 826
>>>>>>> 5f66c57d
  size: 100, 100
  orig: 100, 100
  offset: 0, 0
  index: -1
NationIcons/Rome
  rotate: false
<<<<<<< HEAD
  xy: 1100, 416
=======
  xy: 612, 622
>>>>>>> 5f66c57d
  size: 100, 100
  orig: 100, 100
  offset: 0, 0
  index: -1
NationIcons/Russia
  rotate: false
<<<<<<< HEAD
  xy: 1100, 314
=======
  xy: 714, 622
>>>>>>> 5f66c57d
  size: 100, 100
  orig: 100, 100
  offset: 0, 0
  index: -1
NationIcons/Siam
  rotate: false
<<<<<<< HEAD
  xy: 1297, 1234
=======
  xy: 1326, 644
>>>>>>> 5f66c57d
  size: 100, 100
  orig: 100, 100
  offset: 0, 0
  index: -1
NationIcons/Songhai
  rotate: false
<<<<<<< HEAD
  xy: 1297, 1132
=======
  xy: 1428, 1232
>>>>>>> 5f66c57d
  size: 100, 100
  orig: 100, 100
  offset: 0, 0
  index: -1
NationIcons/Spain
  rotate: false
<<<<<<< HEAD
  xy: 1195, 1030
=======
  xy: 1530, 1334
>>>>>>> 5f66c57d
  size: 100, 100
  orig: 100, 100
  offset: 0, 0
  index: -1
NationIcons/The Ottomans
  rotate: false
<<<<<<< HEAD
  xy: 1224, 520
=======
  xy: 1428, 926
>>>>>>> 5f66c57d
  size: 100, 100
  orig: 100, 100
  offset: 0, 0
  index: -1
OtherIcons/Aircraft
  rotate: false
<<<<<<< HEAD
  xy: 714, 432
=======
  xy: 1428, 772
>>>>>>> 5f66c57d
  size: 50, 50
  orig: 50, 50
  offset: 0, 0
  index: -1
OtherIcons/BackArrow
  rotate: false
<<<<<<< HEAD
  xy: 182, 291
=======
  xy: 510, 1541
>>>>>>> 5f66c57d
  size: 50, 50
  orig: 50, 50
  offset: 0, 0
  index: -1
OtherIcons/Banner
  rotate: false
<<<<<<< HEAD
  xy: 1008, 1540
=======
  xy: 204, 1462
>>>>>>> 5f66c57d
  size: 100, 100
  orig: 100, 100
  offset: 0, 0
  index: -1
OtherIcons/Border
  rotate: false
  xy: 1162, 1851
  size: 31, 15
  orig: 31, 15
  offset: 0, 0
  index: -1
OtherIcons/Border-inner
  rotate: false
  xy: 1428, 1545
  size: 31, 15
  orig: 31, 15
  offset: 0, 0
  index: -1
OtherIcons/Border-outer
  rotate: false
  xy: 2, 5
  size: 31, 15
  orig: 31, 15
  offset: 0, 0
  index: -1
OtherIcons/Camera
  rotate: false
<<<<<<< HEAD
  xy: 277, 913
=======
  xy: 556, 1819
>>>>>>> 5f66c57d
  size: 25, 25
  orig: 25, 25
  offset: 0, 0
  index: -1
OtherIcons/Circle
  rotate: false
<<<<<<< HEAD
  xy: 1387, 1868
=======
  xy: 1162, 1868
>>>>>>> 5f66c57d
  size: 178, 178
  orig: 178, 178
  offset: 0, 0
  index: -1
OtherIcons/Cities
  rotate: false
<<<<<<< HEAD
  xy: 1314, 1540
=======
  xy: 585, 1744
>>>>>>> 5f66c57d
  size: 100, 100
  orig: 100, 100
  offset: 0, 0
  index: -1
OtherIcons/Close
  rotate: false
<<<<<<< HEAD
  xy: 1518, 1664
=======
  xy: 891, 1642
>>>>>>> 5f66c57d
  size: 100, 100
  orig: 100, 100
  offset: 0, 0
  index: -1
OtherIcons/Crosshair
  rotate: false
<<<<<<< HEAD
  xy: 1722, 1640
=======
  xy: 1401, 1766
>>>>>>> 5f66c57d
  size: 100, 100
  orig: 100, 100
  offset: 0, 0
  index: -1
OtherIcons/Diplomacy
  rotate: false
<<<<<<< HEAD
  xy: 1722, 1436
=======
  xy: 1707, 1742
>>>>>>> 5f66c57d
  size: 100, 100
  orig: 100, 100
  offset: 0, 0
  index: -1
OtherIcons/DiplomacyW
  rotate: false
<<<<<<< HEAD
  xy: 1824, 1436
=======
  xy: 1809, 1742
>>>>>>> 5f66c57d
  size: 100, 100
  orig: 100, 100
  offset: 0, 0
  index: -1
OtherIcons/DisbandUnit
  rotate: false
<<<<<<< HEAD
  xy: 704, 1300
=======
  xy: 1911, 1742
>>>>>>> 5f66c57d
  size: 100, 100
  orig: 100, 100
  offset: 0, 0
  index: -1
OtherIcons/Down
  rotate: false
<<<<<<< HEAD
  xy: 1861, 1078
=======
  xy: 1684, 976
>>>>>>> 5f66c57d
  size: 50, 50
  orig: 50, 50
  offset: 0, 0
  index: -1
OtherIcons/Fire
  rotate: false
<<<<<<< HEAD
  xy: 485, 1042
=======
  xy: 306, 690
>>>>>>> 5f66c57d
  size: 100, 100
  orig: 100, 100
  offset: 0, 0
  index: -1
OtherIcons/Hexagon
  rotate: false
<<<<<<< HEAD
  xy: 2, 1104
=======
  xy: 2, 1806
>>>>>>> 5f66c57d
  size: 277, 240
  orig: 277, 240
  offset: 0, 0
  index: -1
OtherIcons/Load
  rotate: false
<<<<<<< HEAD
  xy: 1926, 1334
=======
  xy: 510, 1030
>>>>>>> 5f66c57d
  size: 100, 100
  orig: 100, 100
  offset: 0, 0
  index: -1
OtherIcons/Lock
  rotate: false
<<<<<<< HEAD
  xy: 1416, 1256
=======
  xy: 612, 1132
>>>>>>> 5f66c57d
  size: 100, 100
  orig: 100, 100
  offset: 0, 0
  index: -1
OtherIcons/MapEditor
  rotate: false
<<<<<<< HEAD
  xy: 1824, 1232
=======
  xy: 510, 928
>>>>>>> 5f66c57d
  size: 100, 100
  orig: 100, 100
  offset: 0, 0
  index: -1
OtherIcons/MenuIcon
  rotate: false
<<<<<<< HEAD
  xy: 714, 586
=======
  xy: 510, 826
>>>>>>> 5f66c57d
  size: 100, 100
  orig: 100, 100
  offset: 0, 0
  index: -1
OtherIcons/Mods
  rotate: false
<<<<<<< HEAD
  xy: 816, 484
=======
  xy: 714, 928
>>>>>>> 5f66c57d
  size: 100, 100
  orig: 100, 100
  offset: 0, 0
  index: -1
OtherIcons/Multiplayer
  rotate: false
<<<<<<< HEAD
  xy: 896, 382
=======
  xy: 1020, 1234
>>>>>>> 5f66c57d
  size: 100, 100
  orig: 100, 100
  offset: 0, 0
  index: -1
OtherIcons/New
  rotate: false
<<<<<<< HEAD
  xy: 918, 926
=======
  xy: 918, 1030
>>>>>>> 5f66c57d
  size: 100, 100
  orig: 100, 100
  offset: 0, 0
  index: -1
OtherIcons/Options
  rotate: false
<<<<<<< HEAD
  xy: 206, 76
=======
  xy: 816, 724
>>>>>>> 5f66c57d
  size: 100, 100
  orig: 100, 100
  offset: 0, 0
  index: -1
OtherIcons/Pentagon
  rotate: false
<<<<<<< HEAD
  xy: 410, 124
=======
  xy: 1020, 826
>>>>>>> 5f66c57d
  size: 100, 100
  orig: 100, 100
  offset: 0, 0
  index: -1
OtherIcons/Pillage
  rotate: false
<<<<<<< HEAD
  xy: 308, 22
=======
  xy: 1122, 1132
>>>>>>> 5f66c57d
  size: 100, 100
  orig: 100, 100
  offset: 0, 0
  index: -1
OtherIcons/Puppet
  rotate: false
<<<<<<< HEAD
  xy: 818, 178
=======
  xy: 1326, 1460
>>>>>>> 5f66c57d
  size: 100, 100
  orig: 100, 100
  offset: 0, 0
  index: -1
OtherIcons/Quest
  rotate: false
<<<<<<< HEAD
  xy: 920, 178
=======
  xy: 1224, 1256
>>>>>>> 5f66c57d
  size: 100, 100
  orig: 100, 100
  offset: 0, 0
  index: -1
OtherIcons/Quickstart
  rotate: false
<<<<<<< HEAD
  xy: 920, 76
=======
  xy: 1326, 1358
>>>>>>> 5f66c57d
  size: 100, 100
  orig: 100, 100
  offset: 0, 0
  index: -1
OtherIcons/Resume
  rotate: false
<<<<<<< HEAD
  xy: 998, 416
=======
  xy: 1326, 950
>>>>>>> 5f66c57d
  size: 100, 100
  orig: 100, 100
  offset: 0, 0
  index: -1
OtherIcons/Shield
  rotate: false
<<<<<<< HEAD
  xy: 1195, 1234
=======
  xy: 1224, 644
>>>>>>> 5f66c57d
  size: 100, 100
  orig: 100, 100
  offset: 0, 0
  index: -1
OtherIcons/Sleep
  rotate: false
<<<<<<< HEAD
  xy: 1195, 1132
=======
  xy: 1530, 1436
>>>>>>> 5f66c57d
  size: 100, 100
  orig: 100, 100
  offset: 0, 0
  index: -1
OtherIcons/Star
  rotate: false
<<<<<<< HEAD
  xy: 1122, 832
=======
  xy: 1530, 1238
>>>>>>> 5f66c57d
  size: 100, 94
  orig: 100, 94
  offset: 0, 0
  index: -1
OtherIcons/Stop
  rotate: false
<<<<<<< HEAD
  xy: 1122, 628
=======
  xy: 1530, 1136
>>>>>>> 5f66c57d
  size: 100, 100
  orig: 100, 100
  offset: 0, 0
  index: -1
OtherIcons/Swap
  rotate: false
<<<<<<< HEAD
  xy: 1122, 526
=======
  xy: 1734, 1334
>>>>>>> 5f66c57d
  size: 100, 100
  orig: 100, 100
  offset: 0, 0
  index: -1
OtherIcons/Triangle
  rotate: false
<<<<<<< HEAD
  xy: 1567, 1868
=======
  xy: 1342, 1868
>>>>>>> 5f66c57d
  size: 178, 178
  orig: 178, 178
  offset: 0, 0
  index: -1
OtherIcons/Up
  rotate: false
<<<<<<< HEAD
  xy: 1586, 792
=======
  xy: 1992, 1226
>>>>>>> 5f66c57d
  size: 50, 50
  orig: 50, 50
  offset: 0, 0
  index: -1
OtherIcons/whiteDot
  rotate: false
<<<<<<< HEAD
  xy: 918, 484
=======
  xy: 2, 2
>>>>>>> 5f66c57d
  size: 1, 1
  orig: 1, 1
  offset: 0, 0
  index: -1
PolicyIcons/Aristocracy
  rotate: false
<<<<<<< HEAD
  xy: 1326, 978
=======
  xy: 1734, 1078
>>>>>>> 5f66c57d
  size: 50, 50
  orig: 50, 50
  offset: 0, 0
  index: -1
PolicyIcons/Citizenship
  rotate: false
<<<<<<< HEAD
  xy: 1951, 1892
=======
  xy: 1938, 1278
>>>>>>> 5f66c57d
  size: 50, 50
  orig: 50, 50
  offset: 0, 0
  index: -1
PolicyIcons/Civil Society
  rotate: false
<<<<<<< HEAD
  xy: 106, 26
=======
  xy: 234, 594
>>>>>>> 5f66c57d
  size: 50, 50
  orig: 50, 50
  offset: 0, 0
  index: -1
PolicyIcons/Collective Rule
  rotate: false
<<<<<<< HEAD
  xy: 1326, 874
=======
  xy: 1480, 720
>>>>>>> 5f66c57d
  size: 50, 50
  orig: 50, 50
  offset: 0, 0
  index: -1
PolicyIcons/Constitution
  rotate: false
<<<<<<< HEAD
  xy: 1809, 1078
=======
  xy: 1480, 668
>>>>>>> 5f66c57d
  size: 50, 50
  orig: 50, 50
  offset: 0, 0
  index: -1
PolicyIcons/Democracy
  rotate: false
<<<<<<< HEAD
  xy: 1326, 822
=======
  xy: 1582, 828
  size: 50, 50
  orig: 50, 50
  offset: 0, 0
  index: -1
PolicyIcons/Entrepreneurship
  rotate: false
  xy: 1888, 1180
>>>>>>> 5f66c57d
  size: 50, 50
  orig: 50, 50
  offset: 0, 0
  index: -1
PolicyIcons/Fascism
  rotate: false
<<<<<<< HEAD
  xy: 1326, 718
=======
  xy: 1532, 672
>>>>>>> 5f66c57d
  size: 50, 50
  orig: 50, 50
  offset: 0, 0
  index: -1
PolicyIcons/Free Religion
  rotate: false
<<<<<<< HEAD
  xy: 1326, 562
=======
  xy: 1584, 672
>>>>>>> 5f66c57d
  size: 50, 50
  orig: 50, 50
  offset: 0, 0
  index: -1
PolicyIcons/Free Speech
  rotate: false
<<<<<<< HEAD
  xy: 1965, 1078
=======
  xy: 206, 542
>>>>>>> 5f66c57d
  size: 50, 50
  orig: 50, 50
  offset: 0, 0
  index: -1
PolicyIcons/Free Thought
  rotate: false
<<<<<<< HEAD
  xy: 1326, 510
=======
  xy: 206, 490
>>>>>>> 5f66c57d
  size: 50, 50
  orig: 50, 50
  offset: 0, 0
  index: -1
PolicyIcons/Humanism
  rotate: false
<<<<<<< HEAD
  xy: 1202, 364
=======
  xy: 206, 282
>>>>>>> 5f66c57d
  size: 50, 50
  orig: 50, 50
  offset: 0, 0
  index: -1
PolicyIcons/Landed Elite
  rotate: false
<<<<<<< HEAD
  xy: 1306, 406
=======
  xy: 206, 74
>>>>>>> 5f66c57d
  size: 50, 50
  orig: 50, 50
  offset: 0, 0
  index: -1
PolicyIcons/Legalism
  rotate: false
<<<<<<< HEAD
  xy: 1306, 354
=======
  xy: 258, 542
>>>>>>> 5f66c57d
  size: 50, 50
  orig: 50, 50
  offset: 0, 0
  index: -1
PolicyIcons/Mandate Of Heaven
  rotate: false
<<<<<<< HEAD
  xy: 1757, 1026
=======
  xy: 258, 438
>>>>>>> 5f66c57d
  size: 50, 50
  orig: 50, 50
  offset: 0, 0
  index: -1
PolicyIcons/Mercantilism
  rotate: false
<<<<<<< HEAD
  xy: 1913, 1026
=======
  xy: 258, 282
>>>>>>> 5f66c57d
  size: 50, 50
  orig: 50, 50
  offset: 0, 0
  index: -1
PolicyIcons/Merchant Navy
  rotate: false
  xy: 714, 484
  size: 100, 100
  orig: 100, 100
  offset: 0, 0
  index: -1
PolicyIcons/Meritocracy
  rotate: false
<<<<<<< HEAD
  xy: 1965, 1026
=======
  xy: 258, 230
>>>>>>> 5f66c57d
  size: 50, 50
  orig: 50, 50
  offset: 0, 0
  index: -1
PolicyIcons/Militarism
  rotate: false
<<<<<<< HEAD
  xy: 1399, 1000
=======
  xy: 258, 178
>>>>>>> 5f66c57d
  size: 50, 50
  orig: 50, 50
  offset: 0, 0
  index: -1
PolicyIcons/Military Caste
  rotate: false
<<<<<<< HEAD
  xy: 1451, 1000
=======
  xy: 258, 126
>>>>>>> 5f66c57d
  size: 50, 50
  orig: 50, 50
  offset: 0, 0
  index: -1
PolicyIcons/Military Tradition
  rotate: false
<<<<<<< HEAD
  xy: 1503, 1000
=======
  xy: 258, 74
>>>>>>> 5f66c57d
  size: 50, 50
  orig: 50, 50
  offset: 0, 0
  index: -1
PolicyIcons/Monarchy
  rotate: false
<<<<<<< HEAD
  xy: 1607, 1000
=======
  xy: 1480, 616
>>>>>>> 5f66c57d
  size: 50, 50
  orig: 50, 50
  offset: 0, 0
  index: -1
PolicyIcons/Naval Tradition
  rotate: false
<<<<<<< HEAD
  xy: 2, 1346
  size: 700, 700
  orig: 700, 700
=======
  xy: 1990, 1486
  size: 50, 50
  orig: 50, 50
>>>>>>> 5f66c57d
  offset: 0, 0
  index: -1
PolicyIcons/Oligarchy
  rotate: false
<<<<<<< HEAD
  xy: 1430, 948
=======
  xy: 1990, 1434
>>>>>>> 5f66c57d
  size: 50, 50
  orig: 50, 50
  offset: 0, 0
  index: -1
PolicyIcons/Organized Religion
  rotate: false
<<<<<<< HEAD
  xy: 1378, 844
=======
  xy: 1990, 1382
>>>>>>> 5f66c57d
  size: 50, 50
  orig: 50, 50
  offset: 0, 0
  index: -1
PolicyIcons/Police State
  rotate: false
<<<<<<< HEAD
  xy: 1430, 896
=======
  xy: 1990, 1330
>>>>>>> 5f66c57d
  size: 50, 50
  orig: 50, 50
  offset: 0, 0
  index: -1
PolicyIcons/Populism
  rotate: false
<<<<<<< HEAD
  xy: 1482, 948
=======
  xy: 1990, 1278
>>>>>>> 5f66c57d
  size: 50, 50
  orig: 50, 50
  offset: 0, 0
  index: -1
PolicyIcons/Professional Army
  rotate: false
<<<<<<< HEAD
  xy: 1430, 844
=======
  xy: 1276, 592
>>>>>>> 5f66c57d
  size: 50, 50
  orig: 50, 50
  offset: 0, 0
  index: -1
PolicyIcons/Protectionism
  rotate: false
<<<<<<< HEAD
  xy: 1482, 896
=======
  xy: 1328, 592
>>>>>>> 5f66c57d
  size: 50, 50
  orig: 50, 50
  offset: 0, 0
  index: -1
PolicyIcons/Reformation
  rotate: false
<<<<<<< HEAD
  xy: 1430, 792
=======
  xy: 169, 14
>>>>>>> 5f66c57d
  size: 50, 50
  orig: 50, 50
  offset: 0, 0
  index: -1
PolicyIcons/Representation
  rotate: false
<<<<<<< HEAD
  xy: 1534, 896
=======
  xy: 273, 22
>>>>>>> 5f66c57d
  size: 50, 50
  orig: 50, 50
  offset: 0, 0
  index: -1
PolicyIcons/Republic
  rotate: false
<<<<<<< HEAD
  xy: 1586, 948
=======
  xy: 1634, 924
>>>>>>> 5f66c57d
  size: 50, 50
  orig: 50, 50
  offset: 0, 0
  index: -1
PolicyIcons/Scientific Revolution
  rotate: false
<<<<<<< HEAD
  xy: 1378, 688
=======
  xy: 1634, 872
>>>>>>> 5f66c57d
  size: 50, 50
  orig: 50, 50
  offset: 0, 0
  index: -1
PolicyIcons/Secularism
  rotate: false
<<<<<<< HEAD
  xy: 1482, 792
=======
  xy: 1686, 872
>>>>>>> 5f66c57d
  size: 50, 50
  orig: 50, 50
  offset: 0, 0
  index: -1
PolicyIcons/Sovereignty
  rotate: false
<<<<<<< HEAD
  xy: 1430, 688
=======
  xy: 1636, 664
>>>>>>> 5f66c57d
  size: 50, 50
  orig: 50, 50
  offset: 0, 0
  index: -1
PolicyIcons/Theocracy
  rotate: false
<<<<<<< HEAD
  xy: 1586, 844
=======
  xy: 1688, 716
>>>>>>> 5f66c57d
  size: 50, 50
  orig: 50, 50
  offset: 0, 0
  index: -1
PolicyIcons/Total War
  rotate: false
<<<<<<< HEAD
  xy: 1378, 584
=======
  xy: 1688, 664
>>>>>>> 5f66c57d
  size: 50, 50
  orig: 50, 50
  offset: 0, 0
  index: -1
PolicyIcons/Trade Unions
  rotate: false
<<<<<<< HEAD
  xy: 1430, 636
=======
  xy: 1636, 612
>>>>>>> 5f66c57d
  size: 50, 50
  orig: 50, 50
  offset: 0, 0
  index: -1
PolicyIcons/Universal Suffrage
  rotate: false
<<<<<<< HEAD
  xy: 1534, 740
=======
  xy: 1940, 1226
>>>>>>> 5f66c57d
  size: 50, 50
  orig: 50, 50
  offset: 0, 0
  index: -1
PolicyIcons/Warrior Code
  rotate: false
<<<<<<< HEAD
  xy: 1430, 584
=======
  xy: 1992, 1174
>>>>>>> 5f66c57d
  size: 50, 50
  orig: 50, 50
  offset: 0, 0
  index: -1
ResourceIcons/Aluminum
  rotate: false
<<<<<<< HEAD
  xy: 104, 180
=======
  xy: 2, 270
>>>>>>> 5f66c57d
  size: 100, 100
  orig: 100, 100
  offset: 0, 0
  index: -1
ResourceIcons/Bananas
  rotate: false
<<<<<<< HEAD
  xy: 1008, 1642
=======
  xy: 1828, 1844
>>>>>>> 5f66c57d
  size: 100, 100
  orig: 100, 100
  offset: 0, 0
  index: -1
ResourceIcons/Cattle
  rotate: false
<<<<<<< HEAD
  xy: 1110, 1438
=======
  xy: 204, 850
>>>>>>> 5f66c57d
  size: 100, 100
  orig: 100, 100
  offset: 0, 0
  index: -1
ResourceIcons/Coal
  rotate: false
<<<<<<< HEAD
  xy: 1416, 1460
=======
  xy: 993, 1744
>>>>>>> 5f66c57d
  size: 100, 100
  orig: 100, 100
  offset: 0, 0
  index: -1
ResourceIcons/Cotton
  rotate: false
<<<<<<< HEAD
  xy: 1722, 1742
=======
  xy: 1197, 1664
>>>>>>> 5f66c57d
  size: 100, 100
  orig: 100, 100
  offset: 0, 0
  index: -1
ResourceIcons/Deer
  rotate: false
<<<<<<< HEAD
  xy: 1824, 1640
=======
  xy: 1503, 1742
>>>>>>> 5f66c57d
  size: 100, 100
  orig: 100, 100
  offset: 0, 0
  index: -1
ResourceIcons/Dyes
  rotate: false
<<<<<<< HEAD
  xy: 685, 1198
=======
  xy: 1503, 1640
>>>>>>> 5f66c57d
  size: 100, 100
  orig: 100, 100
  offset: 0, 0
  index: -1
ResourceIcons/Fish
  rotate: false
<<<<<<< HEAD
  xy: 277, 940
=======
  xy: 585, 1540
>>>>>>> 5f66c57d
  size: 100, 100
  orig: 100, 100
  offset: 0, 0
  index: -1
ResourceIcons/Furs
  rotate: false
<<<<<<< HEAD
  xy: 408, 736
=======
  xy: 1299, 1562
>>>>>>> 5f66c57d
  size: 100, 100
  orig: 100, 100
  offset: 0, 0
  index: -1
ResourceIcons/Gems
  rotate: false
<<<<<<< HEAD
  xy: 408, 634
=======
  xy: 1503, 1538
>>>>>>> 5f66c57d
  size: 100, 100
  orig: 100, 100
  offset: 0, 0
  index: -1
ResourceIcons/Gold Ore
  rotate: false
<<<<<<< HEAD
  xy: 306, 430
=======
  xy: 1707, 1538
>>>>>>> 5f66c57d
  size: 100, 100
  orig: 100, 100
  offset: 0, 0
  index: -1
ResourceIcons/Horses
  rotate: false
<<<<<<< HEAD
  xy: 510, 430
=======
  xy: 408, 1198
>>>>>>> 5f66c57d
  size: 100, 100
  orig: 100, 100
  offset: 0, 0
  index: -1
ResourceIcons/Incense
  rotate: false
<<<<<<< HEAD
  xy: 488, 328
=======
  xy: 408, 892
>>>>>>> 5f66c57d
  size: 100, 100
  orig: 100, 100
  offset: 0, 0
  index: -1
ResourceIcons/Iron
  rotate: false
<<<<<<< HEAD
  xy: 612, 736
=======
  xy: 510, 1438
>>>>>>> 5f66c57d
  size: 100, 100
  orig: 100, 100
  offset: 0, 0
  index: -1
ResourceIcons/Ivory
  rotate: false
<<<<<<< HEAD
  xy: 612, 430
=======
  xy: 510, 1234
>>>>>>> 5f66c57d
  size: 100, 100
  orig: 100, 100
  offset: 0, 0
  index: -1
ResourceIcons/Marble
  rotate: false
<<<<<<< HEAD
  xy: 1926, 1232
=======
  xy: 612, 1030
>>>>>>> 5f66c57d
  size: 100, 100
  orig: 100, 100
  offset: 0, 0
  index: -1
ResourceIcons/Oil
  rotate: false
<<<<<<< HEAD
  xy: 918, 620
=======
  xy: 816, 826
>>>>>>> 5f66c57d
  size: 100, 100
  orig: 100, 100
  offset: 0, 0
  index: -1
ResourceIcons/Pearls
  rotate: false
<<<<<<< HEAD
  xy: 410, 226
=======
  xy: 918, 724
>>>>>>> 5f66c57d
  size: 100, 100
  orig: 100, 100
  offset: 0, 0
  index: -1
ResourceIcons/Sheep
  rotate: false
<<<<<<< HEAD
  xy: 1093, 1234
=======
  xy: 1122, 622
>>>>>>> 5f66c57d
  size: 100, 100
  orig: 100, 100
  offset: 0, 0
  index: -1
ResourceIcons/Silk
  rotate: false
<<<<<<< HEAD
  xy: 1093, 1132
=======
  xy: 1428, 1436
>>>>>>> 5f66c57d
  size: 100, 100
  orig: 100, 100
  offset: 0, 0
  index: -1
ResourceIcons/Silver
  rotate: false
<<<<<<< HEAD
  xy: 1093, 1030
=======
  xy: 1428, 1334
>>>>>>> 5f66c57d
  size: 100, 100
  orig: 100, 100
  offset: 0, 0
  index: -1
ResourceIcons/Spices
  rotate: false
<<<<<<< HEAD
  xy: 1122, 928
=======
  xy: 1428, 1130
>>>>>>> 5f66c57d
  size: 100, 100
  orig: 100, 100
  offset: 0, 0
  index: -1
ResourceIcons/Stone
  rotate: false
<<<<<<< HEAD
  xy: 1224, 826
=======
  xy: 1428, 1028
>>>>>>> 5f66c57d
  size: 100, 100
  orig: 100, 100
  offset: 0, 0
  index: -1
ResourceIcons/Sugar
  rotate: false
<<<<<<< HEAD
  xy: 1224, 724
=======
  xy: 1632, 1232
>>>>>>> 5f66c57d
  size: 100, 100
  orig: 100, 100
  offset: 0, 0
  index: -1
ResourceIcons/Uranium
  rotate: false
<<<<<<< HEAD
  xy: 1501, 1052
=======
  xy: 1428, 824
>>>>>>> 5f66c57d
  size: 100, 100
  orig: 100, 100
  offset: 0, 0
  index: -1
ResourceIcons/Whales
  rotate: false
<<<<<<< HEAD
  xy: 1603, 1052
=======
  xy: 1530, 932
>>>>>>> 5f66c57d
  size: 100, 100
  orig: 100, 100
  offset: 0, 0
  index: -1
ResourceIcons/Wheat
  rotate: false
<<<<<<< HEAD
  xy: 1705, 1130
=======
  xy: 1632, 1028
>>>>>>> 5f66c57d
  size: 100, 100
  orig: 100, 100
  offset: 0, 0
  index: -1
ResourceIcons/Wine
  rotate: false
<<<<<<< HEAD
  xy: 1807, 1130
=======
  xy: 1734, 1130
>>>>>>> 5f66c57d
  size: 100, 100
  orig: 100, 100
  offset: 0, 0
  index: -1
StatIcons/Acquire
  rotate: false
<<<<<<< HEAD
  xy: 2, 78
=======
  xy: 2, 372
>>>>>>> 5f66c57d
  size: 100, 100
  orig: 100, 100
  offset: 0, 0
  index: -1
StatIcons/CityConnection
  rotate: false
<<<<<<< HEAD
  xy: 1518, 1766
=======
  xy: 687, 1642
>>>>>>> 5f66c57d
  size: 100, 100
  orig: 100, 100
  offset: 0, 0
  index: -1
StatIcons/Culture
  rotate: false
<<<<<<< HEAD
  xy: 281, 1144
=======
  xy: 2, 1362
>>>>>>> 5f66c57d
  size: 200, 200
  orig: 200, 200
  offset: 0, 0
  index: -1
StatIcons/Faith
  rotate: false
<<<<<<< HEAD
  xy: 2, 282
=======
  xy: 2, 576
>>>>>>> 5f66c57d
  size: 178, 178
  orig: 178, 178
  offset: 0, 0
  index: -1
StatIcons/Food
  rotate: false
<<<<<<< HEAD
  xy: 704, 1604
=======
  xy: 281, 1608
>>>>>>> 5f66c57d
  size: 200, 200
  orig: 200, 200
  offset: 0, 0
  index: -1
StatIcons/Gold
  rotate: false
<<<<<<< HEAD
  xy: 983, 1846
=======
  xy: 556, 1846
>>>>>>> 5f66c57d
  size: 200, 200
  orig: 200, 200
  offset: 0, 0
  index: -1
StatIcons/Happiness
  rotate: false
<<<<<<< HEAD
  xy: 2, 664
=======
  xy: 2, 1160
>>>>>>> 5f66c57d
  size: 200, 200
  orig: 200, 200
  offset: 0, 0
  index: -1
StatIcons/InterceptRange
  rotate: false
<<<<<<< HEAD
  xy: 1254, 364
=======
  xy: 206, 178
>>>>>>> 5f66c57d
  size: 50, 50
  orig: 50, 50
  offset: 0, 0
  index: -1
StatIcons/Malcontent
  rotate: false
<<<<<<< HEAD
  xy: 483, 1144
=======
  xy: 758, 1846
>>>>>>> 5f66c57d
  size: 200, 200
  orig: 200, 200
  offset: 0, 0
  index: -1
StatIcons/Movement
  rotate: false
<<<<<<< HEAD
  xy: 1378, 896
=======
  xy: 1584, 620
>>>>>>> 5f66c57d
  size: 50, 50
  orig: 50, 50
  offset: 0, 0
  index: -1
StatIcons/Population
  rotate: false
<<<<<<< HEAD
  xy: 704, 1402
=======
  xy: 2, 958
>>>>>>> 5f66c57d
  size: 200, 200
  orig: 200, 200
  offset: 0, 0
  index: -1
StatIcons/Production
  rotate: false
<<<<<<< HEAD
  xy: 1185, 1846
=======
  xy: 960, 1846
>>>>>>> 5f66c57d
  size: 200, 200
  orig: 200, 200
  offset: 0, 0
  index: -1
StatIcons/Range
  rotate: false
<<<<<<< HEAD
  xy: 1534, 948
=======
  xy: 65, 14
>>>>>>> 5f66c57d
  size: 50, 50
  orig: 50, 50
  offset: 0, 0
  index: -1
StatIcons/RangedStrength
  rotate: false
<<<<<<< HEAD
  xy: 1378, 740
=======
  xy: 117, 14
>>>>>>> 5f66c57d
  size: 50, 50
  orig: 50, 50
  offset: 0, 0
  index: -1
StatIcons/Resistance
  rotate: false
<<<<<<< HEAD
  xy: 1020, 518
=======
  xy: 1224, 848
>>>>>>> 5f66c57d
  size: 100, 100
  orig: 100, 100
  offset: 0, 0
  index: -1
StatIcons/Science
  rotate: false
<<<<<<< HEAD
  xy: 2, 462
=======
  xy: 2, 756
>>>>>>> 5f66c57d
  size: 200, 200
  orig: 200, 200
  offset: 0, 0
  index: -1
StatIcons/Specialist
  rotate: false
<<<<<<< HEAD
  xy: 1297, 1030
=======
  xy: 1632, 1436
>>>>>>> 5f66c57d
  size: 100, 100
  orig: 100, 100
  offset: 0, 0
  index: -1
StatIcons/Strength
  rotate: false
<<<<<<< HEAD
  xy: 1482, 740
=======
  xy: 1688, 820
>>>>>>> 5f66c57d
  size: 50, 50
  orig: 50, 50
  offset: 0, 0
  index: -1
TechIcons/Acoustics
  rotate: false
<<<<<<< HEAD
  xy: 1747, 1946
=======
  xy: 1522, 1946
>>>>>>> 5f66c57d
  size: 100, 100
  orig: 100, 100
  offset: 0, 0
  index: -1
TechIcons/Agriculture
  rotate: false
<<<<<<< HEAD
  xy: 1849, 1946
=======
  xy: 1624, 1946
>>>>>>> 5f66c57d
  size: 100, 100
  orig: 100, 100
  offset: 0, 0
  index: -1
TechIcons/Animal Husbandry
  rotate: false
<<<<<<< HEAD
  xy: 1849, 1844
=======
  xy: 1828, 1946
>>>>>>> 5f66c57d
  size: 100, 100
  orig: 100, 100
  offset: 0, 0
  index: -1
TechIcons/Archaeology
  rotate: false
<<<<<<< HEAD
  xy: 906, 1602
=======
  xy: 1930, 1946
>>>>>>> 5f66c57d
  size: 100, 100
  orig: 100, 100
  offset: 0, 0
  index: -1
TechIcons/Archery
  rotate: false
<<<<<<< HEAD
  xy: 906, 1500
=======
  xy: 104, 474
>>>>>>> 5f66c57d
  size: 100, 100
  orig: 100, 100
  offset: 0, 0
  index: -1
TechIcons/Architecture
  rotate: false
<<<<<<< HEAD
  xy: 906, 1398
=======
  xy: 104, 372
>>>>>>> 5f66c57d
  size: 100, 100
  orig: 100, 100
  offset: 0, 0
  index: -1
TechIcons/Astronomy
  rotate: false
<<<<<<< HEAD
  xy: 204, 764
=======
  xy: 104, 270
>>>>>>> 5f66c57d
  size: 100, 100
  orig: 100, 100
  offset: 0, 0
  index: -1
TechIcons/Atomic Theory
  rotate: false
<<<<<<< HEAD
  xy: 204, 560
=======
  xy: 104, 66
>>>>>>> 5f66c57d
  size: 100, 100
  orig: 100, 100
  offset: 0, 0
  index: -1
TechIcons/Ballistics
  rotate: false
<<<<<<< HEAD
  xy: 1008, 1744
=======
  xy: 1726, 1844
>>>>>>> 5f66c57d
  size: 100, 100
  orig: 100, 100
  offset: 0, 0
  index: -1
TechIcons/Banking
  rotate: false
<<<<<<< HEAD
  xy: 1110, 1744
=======
  xy: 1930, 1844
>>>>>>> 5f66c57d
  size: 100, 100
  orig: 100, 100
  offset: 0, 0
  index: -1
TechIcons/Biology
  rotate: false
<<<<<<< HEAD
  xy: 1212, 1744
=======
  xy: 204, 1258
>>>>>>> 5f66c57d
  size: 100, 100
  orig: 100, 100
  offset: 0, 0
  index: -1
TechIcons/Bronze Working
  rotate: false
<<<<<<< HEAD
  xy: 1008, 1438
=======
  xy: 204, 1156
>>>>>>> 5f66c57d
  size: 100, 100
  orig: 100, 100
  offset: 0, 0
  index: -1
TechIcons/Calendar
  rotate: false
<<<<<<< HEAD
  xy: 1110, 1540
=======
  xy: 204, 1054
>>>>>>> 5f66c57d
  size: 100, 100
  orig: 100, 100
  offset: 0, 0
  index: -1
TechIcons/Chemistry
  rotate: false
<<<<<<< HEAD
  xy: 1212, 1540
=======
  xy: 204, 748
>>>>>>> 5f66c57d
  size: 100, 100
  orig: 100, 100
  offset: 0, 0
  index: -1
TechIcons/Chivalry
  rotate: false
<<<<<<< HEAD
  xy: 1314, 1744
=======
  xy: 483, 1708
>>>>>>> 5f66c57d
  size: 100, 100
  orig: 100, 100
  offset: 0, 0
  index: -1
TechIcons/Civil Service
  rotate: false
<<<<<<< HEAD
  xy: 1416, 1562
=======
  xy: 891, 1744
>>>>>>> 5f66c57d
  size: 100, 100
  orig: 100, 100
  offset: 0, 0
  index: -1
TechIcons/Combined Arms
  rotate: false
<<<<<<< HEAD
  xy: 1518, 1562
=======
  xy: 993, 1642
>>>>>>> 5f66c57d
  size: 100, 100
  orig: 100, 100
  offset: 0, 0
  index: -1
TechIcons/Combustion
  rotate: false
<<<<<<< HEAD
  xy: 1620, 1664
=======
  xy: 1095, 1744
>>>>>>> 5f66c57d
  size: 100, 100
  orig: 100, 100
  offset: 0, 0
  index: -1
TechIcons/Compass
  rotate: false
<<<<<<< HEAD
  xy: 1518, 1460
=======
  xy: 1095, 1642
>>>>>>> 5f66c57d
  size: 100, 100
  orig: 100, 100
  offset: 0, 0
  index: -1
TechIcons/Computers
  rotate: false
<<<<<<< HEAD
  xy: 1620, 1562
=======
  xy: 1197, 1766
>>>>>>> 5f66c57d
  size: 100, 100
  orig: 100, 100
  offset: 0, 0
  index: -1
TechIcons/Construction
  rotate: false
<<<<<<< HEAD
  xy: 1620, 1460
=======
  xy: 1299, 1766
>>>>>>> 5f66c57d
  size: 100, 100
  orig: 100, 100
  offset: 0, 0
  index: -1
TechIcons/Currency
  rotate: false
<<<<<<< HEAD
  xy: 1824, 1742
=======
  xy: 1299, 1664
>>>>>>> 5f66c57d
  size: 100, 100
  orig: 100, 100
  offset: 0, 0
  index: -1
TechIcons/Dynamite
  rotate: false
<<<<<<< HEAD
  xy: 685, 1096
=======
  xy: 1605, 1640
>>>>>>> 5f66c57d
  size: 100, 100
  orig: 100, 100
  offset: 0, 0
  index: -1
TechIcons/Ecology
  rotate: false
<<<<<<< HEAD
  xy: 1008, 1336
=======
  xy: 1707, 1640
>>>>>>> 5f66c57d
  size: 100, 100
  orig: 100, 100
  offset: 0, 0
  index: -1
TechIcons/Economics
  rotate: false
<<<<<<< HEAD
  xy: 1110, 1336
=======
  xy: 1809, 1640
>>>>>>> 5f66c57d
  size: 100, 100
  orig: 100, 100
  offset: 0, 0
  index: -1
TechIcons/Education
  rotate: false
<<<<<<< HEAD
  xy: 1212, 1336
=======
  xy: 1911, 1640
>>>>>>> 5f66c57d
  size: 100, 100
  orig: 100, 100
  offset: 0, 0
  index: -1
TechIcons/Electricity
  rotate: false
<<<<<<< HEAD
  xy: 1416, 1358
=======
  xy: 306, 1404
>>>>>>> 5f66c57d
  size: 100, 100
  orig: 100, 100
  offset: 0, 0
  index: -1
TechIcons/Electronics
  rotate: false
<<<<<<< HEAD
  xy: 1518, 1358
=======
  xy: 306, 1302
>>>>>>> 5f66c57d
  size: 100, 100
  orig: 100, 100
  offset: 0, 0
  index: -1
TechIcons/Engineering
  rotate: false
<<<<<<< HEAD
  xy: 1620, 1358
=======
  xy: 306, 1200
>>>>>>> 5f66c57d
  size: 100, 100
  orig: 100, 100
  offset: 0, 0
  index: -1
TechIcons/Fertilizer
  rotate: false
<<<<<<< HEAD
  xy: 383, 1042
=======
  xy: 306, 792
>>>>>>> 5f66c57d
  size: 100, 100
  orig: 100, 100
  offset: 0, 0
  index: -1
TechIcons/Flight
  rotate: false
<<<<<<< HEAD
  xy: 481, 940
=======
  xy: 789, 1540
>>>>>>> 5f66c57d
  size: 100, 100
  orig: 100, 100
  offset: 0, 0
  index: -1
TechIcons/Future Tech
  rotate: false
<<<<<<< HEAD
  xy: 306, 532
=======
  xy: 1401, 1562
>>>>>>> 5f66c57d
  size: 100, 100
  orig: 100, 100
  offset: 0, 0
  index: -1
TechIcons/Guilds
  rotate: false
<<<<<<< HEAD
  xy: 510, 838
=======
  xy: 1911, 1538
>>>>>>> 5f66c57d
  size: 100, 100
  orig: 100, 100
  offset: 0, 0
  index: -1
TechIcons/Gunpowder
  rotate: false
<<<<<<< HEAD
  xy: 510, 736
=======
  xy: 408, 1504
>>>>>>> 5f66c57d
  size: 100, 100
  orig: 100, 100
  offset: 0, 0
  index: -1
TechIcons/Horseback Riding
  rotate: false
<<<<<<< HEAD
  xy: 510, 532
=======
  xy: 408, 1300
>>>>>>> 5f66c57d
  size: 100, 100
  orig: 100, 100
  offset: 0, 0
  index: -1
TechIcons/Industrialization
  rotate: false
<<<<<<< HEAD
  xy: 612, 838
=======
  xy: 408, 688
>>>>>>> 5f66c57d
  size: 100, 100
  orig: 100, 100
  offset: 0, 0
  index: -1
TechIcons/Iron Working
  rotate: false
<<<<<<< HEAD
  xy: 612, 634
=======
  xy: 510, 1336
>>>>>>> 5f66c57d
  size: 100, 100
  orig: 100, 100
  offset: 0, 0
  index: -1
TechIcons/Lasers
  rotate: false
<<<<<<< HEAD
  xy: 1926, 1436
=======
  xy: 816, 1438
>>>>>>> 5f66c57d
  size: 100, 100
  orig: 100, 100
  offset: 0, 0
  index: -1
TechIcons/Machinery
  rotate: false
<<<<<<< HEAD
  xy: 1620, 1256
=======
  xy: 816, 1336
>>>>>>> 5f66c57d
  size: 100, 100
  orig: 100, 100
  offset: 0, 0
  index: -1
TechIcons/Masonry
  rotate: false
<<<<<<< HEAD
  xy: 714, 892
=======
  xy: 816, 1234
>>>>>>> 5f66c57d
  size: 100, 100
  orig: 100, 100
  offset: 0, 0
  index: -1
TechIcons/Mass Media
  rotate: false
<<<<<<< HEAD
  xy: 714, 790
=======
  xy: 918, 1336
>>>>>>> 5f66c57d
  size: 100, 100
  orig: 100, 100
  offset: 0, 0
  index: -1
TechIcons/Mathematics
  rotate: false
<<<<<<< HEAD
  xy: 714, 688
=======
  xy: 1020, 1438
>>>>>>> 5f66c57d
  size: 100, 100
  orig: 100, 100
  offset: 0, 0
  index: -1
TechIcons/Metal Casting
  rotate: false
<<<<<<< HEAD
  xy: 787, 1198
=======
  xy: 612, 928
>>>>>>> 5f66c57d
  size: 100, 100
  orig: 100, 100
  offset: 0, 0
  index: -1
TechIcons/Metallurgy
  rotate: false
<<<<<<< HEAD
  xy: 787, 1096
=======
  xy: 714, 1030
>>>>>>> 5f66c57d
  size: 100, 100
  orig: 100, 100
  offset: 0, 0
  index: -1
TechIcons/Military Science
  rotate: false
<<<<<<< HEAD
  xy: 787, 994
=======
  xy: 816, 1132
>>>>>>> 5f66c57d
  size: 100, 100
  orig: 100, 100
  offset: 0, 0
  index: -1
TechIcons/Mining
  rotate: false
<<<<<<< HEAD
  xy: 816, 790
=======
  xy: 1020, 1336
>>>>>>> 5f66c57d
  size: 100, 100
  orig: 100, 100
  offset: 0, 0
  index: -1
TechIcons/Mobile Tactics
  rotate: false
<<<<<<< HEAD
  xy: 816, 586
=======
  xy: 612, 826
>>>>>>> 5f66c57d
  size: 100, 100
  orig: 100, 100
  offset: 0, 0
  index: -1
TechIcons/Nanotechnology
  rotate: false
<<<<<<< HEAD
  xy: 896, 280
=======
  xy: 612, 724
>>>>>>> 5f66c57d
  size: 100, 100
  orig: 100, 100
  offset: 0, 0
  index: -1
TechIcons/Navigation
  rotate: false
<<<<<<< HEAD
  xy: 889, 1028
=======
  xy: 816, 928
>>>>>>> 5f66c57d
  size: 100, 100
  orig: 100, 100
  offset: 0, 0
  index: -1
TechIcons/Nuclear Fission
  rotate: false
<<<<<<< HEAD
  xy: 918, 824
=======
  xy: 1020, 1132
>>>>>>> 5f66c57d
  size: 100, 100
  orig: 100, 100
  offset: 0, 0
  index: -1
TechIcons/Optics
  rotate: false
<<<<<<< HEAD
  xy: 206, 178
=======
  xy: 1020, 1030
>>>>>>> 5f66c57d
  size: 100, 100
  orig: 100, 100
  offset: 0, 0
  index: -1
TechIcons/Particle Physics
  rotate: false
<<<<<<< HEAD
  xy: 308, 226
=======
  xy: 918, 826
>>>>>>> 5f66c57d
  size: 100, 100
  orig: 100, 100
  offset: 0, 0
  index: -1
TechIcons/Pharmaceuticals
  rotate: false
<<<<<<< HEAD
  xy: 512, 124
=======
  xy: 1122, 1438
>>>>>>> 5f66c57d
  size: 100, 100
  orig: 100, 100
  offset: 0, 0
  index: -1
TechIcons/Philosophy
  rotate: false
<<<<<<< HEAD
  xy: 614, 226
=======
  xy: 1122, 1336
>>>>>>> 5f66c57d
  size: 100, 100
  orig: 100, 100
  offset: 0, 0
  index: -1
TechIcons/Physics
  rotate: false
<<<<<<< HEAD
  xy: 614, 124
=======
  xy: 1122, 1234
>>>>>>> 5f66c57d
  size: 100, 100
  orig: 100, 100
  offset: 0, 0
  index: -1
TechIcons/Plastics
  rotate: false
<<<<<<< HEAD
  xy: 512, 22
=======
  xy: 1122, 928
>>>>>>> 5f66c57d
  size: 100, 100
  orig: 100, 100
  offset: 0, 0
  index: -1
TechIcons/Pottery
  rotate: false
<<<<<<< HEAD
  xy: 716, 178
=======
  xy: 1122, 724
>>>>>>> 5f66c57d
  size: 100, 100
  orig: 100, 100
  offset: 0, 0
  index: -1
TechIcons/Printing Press
  rotate: false
<<<<<<< HEAD
  xy: 716, 76
=======
  xy: 1224, 1460
>>>>>>> 5f66c57d
  size: 100, 100
  orig: 100, 100
  offset: 0, 0
  index: -1
TechIcons/Radar
  rotate: false
<<<<<<< HEAD
  xy: 991, 1130
=======
  xy: 1224, 1154
>>>>>>> 5f66c57d
  size: 100, 100
  orig: 100, 100
  offset: 0, 0
  index: -1
TechIcons/Radio
  rotate: false
<<<<<<< HEAD
  xy: 991, 1028
=======
  xy: 1326, 1256
>>>>>>> 5f66c57d
  size: 100, 100
  orig: 100, 100
  offset: 0, 0
  index: -1
TechIcons/Railroad
  rotate: false
<<<<<<< HEAD
  xy: 1020, 926
=======
  xy: 1224, 1052
>>>>>>> 5f66c57d
  size: 100, 100
  orig: 100, 100
  offset: 0, 0
  index: -1
TechIcons/Refrigeration
  rotate: false
<<<<<<< HEAD
  xy: 1020, 722
=======
  xy: 1224, 950
>>>>>>> 5f66c57d
  size: 100, 100
  orig: 100, 100
  offset: 0, 0
  index: -1
TechIcons/Replaceable Parts
  rotate: false
<<<<<<< HEAD
  xy: 1020, 620
=======
  xy: 1326, 1052
>>>>>>> 5f66c57d
  size: 100, 100
  orig: 100, 100
  offset: 0, 0
  index: -1
TechIcons/Rifling
  rotate: false
<<<<<<< HEAD
  xy: 998, 314
=======
  xy: 1224, 746
>>>>>>> 5f66c57d
  size: 100, 100
  orig: 100, 100
  offset: 0, 0
  index: -1
TechIcons/Robotics
  rotate: false
<<<<<<< HEAD
  xy: 1022, 110
=======
  xy: 1326, 746
>>>>>>> 5f66c57d
  size: 100, 100
  orig: 100, 100
  offset: 0, 0
  index: -1
TechIcons/Rocketry
  rotate: false
<<<<<<< HEAD
  xy: 1022, 8
=======
  xy: 510, 622
>>>>>>> 5f66c57d
  size: 100, 100
  orig: 100, 100
  offset: 0, 0
  index: -1
TechIcons/Sailing
  rotate: false
<<<<<<< HEAD
  xy: 1124, 212
=======
  xy: 816, 622
>>>>>>> 5f66c57d
  size: 100, 100
  orig: 100, 100
  offset: 0, 0
  index: -1
TechIcons/Satellites
  rotate: false
<<<<<<< HEAD
  xy: 1124, 110
=======
  xy: 918, 622
>>>>>>> 5f66c57d
  size: 100, 100
  orig: 100, 100
  offset: 0, 0
  index: -1
TechIcons/Scientific Theory
  rotate: false
<<<<<<< HEAD
  xy: 1124, 8
=======
  xy: 1020, 622
>>>>>>> 5f66c57d
  size: 100, 100
  orig: 100, 100
  offset: 0, 0
  index: -1
TechIcons/Steam Power
  rotate: false
<<<<<<< HEAD
  xy: 1224, 928
=======
  xy: 1632, 1334
>>>>>>> 5f66c57d
  size: 100, 100
  orig: 100, 100
  offset: 0, 0
  index: -1
TechIcons/Steel
  rotate: false
<<<<<<< HEAD
  xy: 1122, 730
=======
  xy: 1734, 1436
>>>>>>> 5f66c57d
  size: 100, 100
  orig: 100, 100
  offset: 0, 0
  index: -1
TechIcons/The Wheel
  rotate: false
<<<<<<< HEAD
  xy: 1399, 1154
=======
  xy: 1530, 1034
>>>>>>> 5f66c57d
  size: 100, 100
  orig: 100, 100
  offset: 0, 0
  index: -1
TechIcons/Theology
  rotate: false
<<<<<<< HEAD
  xy: 1501, 1154
=======
  xy: 1632, 1130
>>>>>>> 5f66c57d
  size: 100, 100
  orig: 100, 100
  offset: 0, 0
  index: -1
TechIcons/Trapping
  rotate: false
<<<<<<< HEAD
  xy: 1603, 1154
=======
  xy: 1836, 1334
>>>>>>> 5f66c57d
  size: 100, 100
  orig: 100, 100
  offset: 0, 0
  index: -1
TechIcons/Writing
  rotate: false
<<<<<<< HEAD
  xy: 1909, 1130
=======
  xy: 1836, 1232
>>>>>>> 5f66c57d
  size: 100, 100
  orig: 100, 100
  offset: 0, 0
  index: -1
TileSets/Default/AtollOverlay
  rotate: false
<<<<<<< HEAD
  xy: 204, 662
=======
  xy: 104, 168
>>>>>>> 5f66c57d
  size: 100, 100
  orig: 100, 100
  offset: 0, 0
  index: -1
TileSets/Default/CityOverlay
  rotate: false
<<<<<<< HEAD
  xy: 1416, 1664
=======
  xy: 789, 1744
>>>>>>> 5f66c57d
  size: 100, 100
  orig: 100, 100
  offset: 0, 0
  index: -1
<<<<<<< HEAD
TileSets/Default/CrosshatchHexagon
  rotate: false
  xy: 2, 866
  size: 273, 236
  orig: 273, 236
  offset: 0, 0
  index: -1
TileSets/FantasyHex/CrosshatchHexagon
  rotate: false
  xy: 2, 866
  size: 273, 236
  orig: 273, 236
  offset: 0, 0
  index: -1
TileSets/Default/FalloutOverlay
  rotate: false
  xy: 1824, 1334
=======
TileSets/Default/FalloutOverlay
  rotate: false
  xy: 306, 996
>>>>>>> 5f66c57d
  size: 100, 100
  orig: 100, 100
  offset: 0, 0
  index: -1
TileSets/Default/Flood plainsOverlay
  rotate: false
<<<<<<< HEAD
  xy: 306, 838
=======
  xy: 891, 1540
>>>>>>> 5f66c57d
  size: 100, 100
  orig: 100, 100
  offset: 0, 0
  index: -1
TileSets/Default/ForestOverlay
  rotate: false
<<<<<<< HEAD
  xy: 306, 736
=======
  xy: 993, 1540
>>>>>>> 5f66c57d
  size: 100, 100
  orig: 100, 100
  offset: 0, 0
  index: -1
<<<<<<< HEAD
TileSets/Default/Hexagon
  rotate: false
  xy: 704, 1806
  size: 277, 240
  orig: 277, 240
  offset: 0, 0
  index: -1
TileSets/FantasyHex/Hexagon
  rotate: false
  xy: 704, 1806
  size: 277, 240
  orig: 277, 240
  offset: 0, 0
  index: -1
TileSets/Default/HillOverlay
  rotate: false
  xy: 510, 634
=======
TileSets/Default/HillOverlay
  rotate: false
  xy: 408, 1402
>>>>>>> 5f66c57d
  size: 100, 100
  orig: 100, 100
  offset: 0, 0
  index: -1
TileSets/Default/IceOverlay
  rotate: false
<<<<<<< HEAD
  xy: 284, 328
=======
  xy: 408, 1096
>>>>>>> 5f66c57d
  size: 100, 100
  orig: 100, 100
  offset: 0, 0
  index: -1
TileSets/Default/JungleOverlay
  rotate: false
<<<<<<< HEAD
  xy: 685, 994
=======
  xy: 714, 1438
>>>>>>> 5f66c57d
  size: 100, 100
  orig: 100, 100
  offset: 0, 0
  index: -1
TileSets/Default/LakesOverlay
  rotate: false
<<<<<<< HEAD
  xy: 1926, 1640
=======
  xy: 612, 1234
>>>>>>> 5f66c57d
  size: 100, 100
  orig: 100, 100
  offset: 0, 0
  index: -1
TileSets/Default/MarshOverlay
  rotate: false
<<<<<<< HEAD
  xy: 692, 328
=======
  xy: 714, 1132
>>>>>>> 5f66c57d
  size: 100, 100
  orig: 100, 100
  offset: 0, 0
  index: -1
TileSets/Default/MountainOverlay
  rotate: false
<<<<<<< HEAD
  xy: 794, 280
=======
  xy: 918, 1132
>>>>>>> 5f66c57d
  size: 100, 100
  orig: 100, 100
  offset: 0, 0
  index: -1
TileSets/Default/NaturalWonderOverlay
  rotate: false
<<<<<<< HEAD
  xy: 889, 1130
=======
  xy: 714, 826
>>>>>>> 5f66c57d
  size: 100, 100
  orig: 100, 100
  offset: 0, 0
  index: -1
TileSets/Default/OasisOverlay
  rotate: false
<<<<<<< HEAD
  xy: 918, 722
  size: 100, 100
  orig: 100, 100
  offset: 0, 0
  index: -1
TileSets/Default/Railroad
  rotate: false
  xy: 1020, 824
  size: 100, 100
  orig: 100, 100
  offset: 0, 0
  index: -1
ImprovementIcons/Railroad
  rotate: false
  xy: 1020, 824
=======
  xy: 714, 724
>>>>>>> 5f66c57d
  size: 100, 100
  orig: 100, 100
  offset: 0, 0
  index: -1
<<<<<<< HEAD
TileSets/Default/Tiles/River-Bottom
  rotate: false
  xy: 1892, 718
  size: 32, 28
  orig: 32, 28
  offset: 0, 0
  index: -1
TileSets/FantasyHex/Tiles/River-Bottom
  rotate: false
  xy: 1892, 718
  size: 32, 28
  orig: 32, 28
  offset: 0, 0
  index: -1
TileSets/Default/Tiles/River-BottomLeft
  rotate: false
  xy: 1892, 688
  size: 32, 28
  orig: 32, 28
=======
TileSets/Default/Railroad
  rotate: false
  xy: 1326, 1154
  size: 100, 100
  orig: 100, 100
>>>>>>> 5f66c57d
  offset: 0, 0
  index: -1
ImprovementIcons/Railroad
  rotate: false
<<<<<<< HEAD
  xy: 1892, 688
  size: 32, 28
  orig: 32, 28
=======
  xy: 1326, 1154
  size: 100, 100
  orig: 100, 100
>>>>>>> 5f66c57d
  offset: 0, 0
  index: -1
TileSets/FantasyHex/CrosshatchHexagon
  rotate: false
<<<<<<< HEAD
  xy: 1892, 658
  size: 32, 28
  orig: 32, 28
=======
  xy: 281, 1810
  size: 273, 236
  orig: 273, 236
>>>>>>> 5f66c57d
  offset: 0, 0
  index: -1
TileSets/Default/CrosshatchHexagon
  rotate: false
<<<<<<< HEAD
  xy: 1892, 658
  size: 32, 28
  orig: 32, 28
=======
  xy: 281, 1810
  size: 273, 236
  orig: 273, 236
>>>>>>> 5f66c57d
  offset: 0, 0
  index: -1
TileSets/FantasyHex/Hexagon
  rotate: false
<<<<<<< HEAD
  xy: 587, 1131
  size: 61, 11
  orig: 61, 11
=======
  xy: 2, 1564
  size: 277, 240
  orig: 277, 240
>>>>>>> 5f66c57d
  offset: 0, 0
  index: -1
TileSets/Default/Hexagon
  rotate: false
<<<<<<< HEAD
  xy: 587, 1131
  size: 61, 11
  orig: 61, 11
=======
  xy: 2, 1564
  size: 277, 240
  orig: 277, 240
>>>>>>> 5f66c57d
  offset: 0, 0
  index: -1
TileSets/FantasyHex/Railroad
  rotate: false
<<<<<<< HEAD
  xy: 182, 343
=======
  xy: 2, 53
>>>>>>> 5f66c57d
  size: 61, 11
  orig: 61, 11
  offset: 0, 0
  index: -1
TileSets/FantasyHex/Tiles/Academy
  rotate: false
<<<<<<< HEAD
  xy: 716, 290
=======
  xy: 1734, 1040
>>>>>>> 5f66c57d
  size: 32, 36
  orig: 32, 36
  offset: 0, 0
  index: -1
TileSets/FantasyHex/Tiles/Academy-Snow
  rotate: false
<<<<<<< HEAD
  xy: 587, 1042
=======
  xy: 1380, 607
>>>>>>> 5f66c57d
  size: 32, 35
  orig: 32, 35
  offset: 0, 0
  index: -1
TileSets/FantasyHex/Tiles/Aluminum
  rotate: false
<<<<<<< HEAD
  xy: 2003, 2018
=======
  xy: 1836, 1150
>>>>>>> 5f66c57d
  size: 32, 28
  orig: 32, 28
  offset: 0, 0
  index: -1
TileSets/FantasyHex/Tiles/Ancient ruins
  rotate: false
<<<<<<< HEAD
  xy: 858, 1372
=======
  xy: 1636, 582
>>>>>>> 5f66c57d
  size: 32, 28
  orig: 32, 28
  offset: 0, 0
  index: -1
TileSets/FantasyHex/Tiles/Ancient ruins-Jungle
  rotate: false
<<<<<<< HEAD
  xy: 952, 484
=======
  xy: 1870, 1146
>>>>>>> 5f66c57d
  size: 32, 32
  orig: 32, 32
  offset: 0, 0
  index: -1
TileSets/FantasyHex/Tiles/Ancient ruins-Sand
  rotate: false
<<<<<<< HEAD
  xy: 1951, 1862
=======
  xy: 1670, 582
>>>>>>> 5f66c57d
  size: 32, 28
  orig: 32, 28
  offset: 0, 0
  index: -1
TileSets/FantasyHex/Tiles/Ancient ruins-Snow
  rotate: false
<<<<<<< HEAD
  xy: 158, 48
=======
  xy: 1802, 1048
>>>>>>> 5f66c57d
  size: 32, 28
  orig: 32, 28
  offset: 0, 0
  index: -1
TileSets/FantasyHex/Tiles/Ancient ruins2
  rotate: false
<<<<<<< HEAD
  xy: 806, 1320
=======
  xy: 1768, 1048
>>>>>>> 5f66c57d
  size: 32, 28
  orig: 32, 28
  offset: 0, 0
  index: -1
TileSets/FantasyHex/Tiles/Atoll
  rotate: false
<<<<<<< HEAD
  xy: 1482, 606
=======
  xy: 1736, 1010
>>>>>>> 5f66c57d
  size: 32, 28
  orig: 32, 28
  offset: 0, 0
  index: -1
TileSets/FantasyHex/Tiles/Bananas
  rotate: false
<<<<<<< HEAD
  xy: 2003, 1988
=======
  xy: 1738, 920
>>>>>>> 5f66c57d
  size: 32, 28
  orig: 32, 28
  offset: 0, 0
  index: -1
TileSets/FantasyHex/Tiles/Barbarian encampment
  rotate: false
<<<<<<< HEAD
  xy: 1236, 334
=======
  xy: 1738, 890
>>>>>>> 5f66c57d
  size: 32, 28
  orig: 32, 28
  offset: 0, 0
  index: -1
TileSets/FantasyHex/Tiles/Barbarian encampment-Snow
  rotate: false
<<<<<<< HEAD
  xy: 1586, 731
=======
  xy: 1770, 1017
>>>>>>> 5f66c57d
  size: 32, 29
  orig: 32, 29
  offset: 0, 0
  index: -1
TileSets/FantasyHex/Tiles/Barringer Crater
  rotate: false
<<<<<<< HEAD
  xy: 2003, 1958
=======
  xy: 1770, 987
>>>>>>> 5f66c57d
  size: 32, 28
  orig: 32, 28
  offset: 0, 0
  index: -1
TileSets/FantasyHex/Tiles/Cattle
  rotate: false
<<<<<<< HEAD
  xy: 1761, 996
=======
  xy: 2013, 1634
>>>>>>> 5f66c57d
  size: 32, 28
  orig: 32, 28
  offset: 0, 0
  index: -1
TileSets/FantasyHex/Tiles/Cattle+Pasture
  rotate: false
<<<<<<< HEAD
  xy: 1795, 992
=======
  xy: 2013, 1600
>>>>>>> 5f66c57d
  size: 32, 32
  orig: 32, 32
  offset: 0, 0
  index: -1
TileSets/FantasyHex/Tiles/Cerro de Potosi
  rotate: false
<<<<<<< HEAD
  xy: 1863, 996
=======
  xy: 2013, 1540
>>>>>>> 5f66c57d
  size: 32, 28
  orig: 32, 28
  offset: 0, 0
  index: -1
TileSets/FantasyHex/Tiles/Citadel
  rotate: false
<<<<<<< HEAD
  xy: 621, 1042
=======
  xy: 1448, 579
>>>>>>> 5f66c57d
  size: 32, 35
  orig: 32, 35
  offset: 0, 0
  index: -1
TileSets/FantasyHex/Tiles/Citadel-Snow
  rotate: false
<<<<<<< HEAD
  xy: 1965, 994
=======
  xy: 1482, 584
>>>>>>> 5f66c57d
  size: 32, 30
  orig: 32, 30
  offset: 0, 0
  index: -1
TileSets/FantasyHex/Tiles/City center
  rotate: false
<<<<<<< HEAD
  xy: 892, 1361
=======
  xy: 1740, 853
>>>>>>> 5f66c57d
  size: 32, 35
  orig: 32, 35
  offset: 0, 0
  index: -1
TileSets/FantasyHex/Tiles/City center-Ancient era
  rotate: false
<<<<<<< HEAD
  xy: 926, 1364
=======
  xy: 1740, 819
>>>>>>> 5f66c57d
  size: 32, 32
  orig: 32, 32
  offset: 0, 0
  index: -1
TileSets/FantasyHex/Tiles/City center-Classical era
  rotate: false
<<<<<<< HEAD
  xy: 960, 1364
=======
  xy: 1740, 785
>>>>>>> 5f66c57d
  size: 32, 32
  orig: 32, 32
  offset: 0, 0
  index: -1
TileSets/FantasyHex/Tiles/City center-Future era
  rotate: false
<<<<<<< HEAD
  xy: 192, 40
=======
  xy: 1740, 749
>>>>>>> 5f66c57d
  size: 32, 34
  orig: 32, 34
  offset: 0, 0
  index: -1
TileSets/FantasyHex/Tiles/City center-Industrial era
  rotate: false
<<<<<<< HEAD
  xy: 226, 41
=======
  xy: 1740, 714
>>>>>>> 5f66c57d
  size: 32, 33
  orig: 32, 33
  offset: 0, 0
  index: -1
TileSets/FantasyHex/Tiles/City center-Information era
  rotate: false
<<<<<<< HEAD
  xy: 192, 2
=======
  xy: 1740, 676
>>>>>>> 5f66c57d
  size: 32, 36
  orig: 32, 36
  offset: 0, 0
  index: -1
TileSets/FantasyHex/Tiles/City center-Medieval era
  rotate: false
<<<<<<< HEAD
  xy: 226, 7
=======
  xy: 1740, 642
>>>>>>> 5f66c57d
  size: 32, 32
  orig: 32, 32
  offset: 0, 0
  index: -1
TileSets/FantasyHex/Tiles/City center-Modern era
  rotate: false
<<<<<<< HEAD
  xy: 260, 40
=======
  xy: 1740, 606
>>>>>>> 5f66c57d
  size: 32, 34
  orig: 32, 34
  offset: 0, 0
  index: -1
TileSets/FantasyHex/Tiles/City center-Renaissance era
  rotate: false
<<<<<<< HEAD
  xy: 260, 6
=======
  xy: 1774, 863
>>>>>>> 5f66c57d
  size: 32, 32
  orig: 32, 32
  offset: 0, 0
  index: -1
TileSets/FantasyHex/Tiles/City ruins
  rotate: false
<<<<<<< HEAD
  xy: 892, 1331
=======
  xy: 1774, 833
>>>>>>> 5f66c57d
  size: 32, 28
  orig: 32, 28
  offset: 0, 0
  index: -1
TileSets/FantasyHex/Tiles/Coal
  rotate: false
<<<<<<< HEAD
  xy: 960, 1334
=======
  xy: 1774, 773
>>>>>>> 5f66c57d
  size: 32, 28
  orig: 32, 28
  offset: 0, 0
  index: -1
TileSets/FantasyHex/Tiles/Coast
  rotate: false
<<<<<<< HEAD
  xy: 1304, 324
=======
  xy: 1774, 743
>>>>>>> 5f66c57d
  size: 32, 28
  orig: 32, 28
  offset: 0, 0
  index: -1
TileSets/FantasyHex/Tiles/Cotton
  rotate: false
<<<<<<< HEAD
  xy: 1568, 658
=======
  xy: 1808, 837
>>>>>>> 5f66c57d
  size: 32, 28
  orig: 32, 28
  offset: 0, 0
  index: -1
TileSets/FantasyHex/Tiles/Customs house
  rotate: false
<<<<<<< HEAD
  xy: 1602, 636
=======
  xy: 1808, 742
>>>>>>> 5f66c57d
  size: 32, 35
  orig: 32, 35
  offset: 0, 0
  index: -1
TileSets/FantasyHex/Tiles/Deer
  rotate: false
<<<<<<< HEAD
  xy: 1999, 996
=======
  xy: 1808, 712
>>>>>>> 5f66c57d
  size: 32, 28
  orig: 32, 28
  offset: 0, 0
  index: -1
TileSets/FantasyHex/Tiles/Deer+Camp
  rotate: false
<<<<<<< HEAD
  xy: 1636, 671
=======
  xy: 1808, 682
>>>>>>> 5f66c57d
  size: 32, 28
  orig: 32, 28
  offset: 0, 0
  index: -1
TileSets/FantasyHex/Tiles/Desert
  rotate: false
<<<<<<< HEAD
  xy: 1636, 641
=======
  xy: 1808, 652
>>>>>>> 5f66c57d
  size: 32, 28
  orig: 32, 28
  offset: 0, 0
  index: -1
TileSets/FantasyHex/Tiles/Desert+Farm
  rotate: false
<<<<<<< HEAD
  xy: 245, 326
=======
  xy: 1808, 622
>>>>>>> 5f66c57d
  size: 32, 28
  orig: 32, 28
  offset: 0, 0
  index: -1
TileSets/FantasyHex/Tiles/Desert+Flood plains+Farm
  rotate: false
<<<<<<< HEAD
  xy: 234, 296
=======
  xy: 1738, 576
>>>>>>> 5f66c57d
  size: 32, 28
  orig: 32, 28
  offset: 0, 0
  index: -1
TileSets/FantasyHex/Tiles/Dyes
  rotate: false
<<<<<<< HEAD
  xy: 2011, 1142
=======
  xy: 1482, 554
>>>>>>> 5f66c57d
  size: 32, 28
  orig: 32, 28
  offset: 0, 0
  index: -1
TileSets/FantasyHex/Tiles/Dyes+Plantation
  rotate: false
<<<<<<< HEAD
  xy: 650, 1114
=======
  xy: 1774, 591
>>>>>>> 5f66c57d
  size: 32, 28
  orig: 32, 28
  offset: 0, 0
  index: -1
TileSets/FantasyHex/Tiles/El Dorado
  rotate: false
<<<<<<< HEAD
  xy: 639, 1083
=======
  xy: 1808, 591
>>>>>>> 5f66c57d
  size: 32, 29
  orig: 32, 29
  offset: 0, 0
  index: -1
TileSets/FantasyHex/Tiles/Fallout
  rotate: false
<<<<<<< HEAD
  xy: 1464, 539
=======
  xy: 284, 653
>>>>>>> 5f66c57d
  size: 32, 35
  orig: 32, 35
  offset: 0, 0
  index: -1
TileSets/FantasyHex/Tiles/Fish
  rotate: false
<<<<<<< HEAD
  xy: 1464, 509
=======
  xy: 318, 660
>>>>>>> 5f66c57d
  size: 32, 28
  orig: 32, 28
  offset: 0, 0
  index: -1
TileSets/FantasyHex/Tiles/Fishing Boats
  rotate: false
<<<<<<< HEAD
  xy: 1498, 546
=======
  xy: 352, 660
>>>>>>> 5f66c57d
  size: 32, 28
  orig: 32, 28
  offset: 0, 0
  index: -1
TileSets/FantasyHex/Tiles/Flood plains
  rotate: false
<<<<<<< HEAD
  xy: 1498, 516
=======
  xy: 286, 623
>>>>>>> 5f66c57d
  size: 32, 28
  orig: 32, 28
  offset: 0, 0
  index: -1
TileSets/FantasyHex/Tiles/Forest
  rotate: false
<<<<<<< HEAD
  xy: 1550, 594
=======
  xy: 354, 626
>>>>>>> 5f66c57d
  size: 32, 32
  orig: 32, 32
  offset: 0, 0
  index: -1
TileSets/FantasyHex/Tiles/Fort
  rotate: false
<<<<<<< HEAD
  xy: 1584, 593
=======
  xy: 1636, 547
>>>>>>> 5f66c57d
  size: 32, 33
  orig: 32, 33
  offset: 0, 0
  index: -1
TileSets/FantasyHex/Tiles/Fountain of Youth
  rotate: false
<<<<<<< HEAD
  xy: 1226, 300
=======
  xy: 1670, 548
>>>>>>> 5f66c57d
  size: 32, 32
  orig: 32, 32
  offset: 0, 0
  index: -1
TileSets/FantasyHex/Tiles/Furs
  rotate: false
<<<<<<< HEAD
  xy: 1226, 270
=======
  xy: 1738, 546
>>>>>>> 5f66c57d
  size: 32, 28
  orig: 32, 28
  offset: 0, 0
  index: -1
TileSets/FantasyHex/Tiles/Furs+Camp
  rotate: false
<<<<<<< HEAD
  xy: 1260, 274
=======
  xy: 1772, 561
>>>>>>> 5f66c57d
  size: 32, 28
  orig: 32, 28
  offset: 0, 0
  index: -1
TileSets/FantasyHex/Tiles/Gems
  rotate: false
<<<<<<< HEAD
  xy: 1260, 214
=======
  xy: 320, 600
>>>>>>> 5f66c57d
  size: 32, 28
  orig: 32, 28
  offset: 0, 0
  index: -1
TileSets/FantasyHex/Tiles/Gold Ore
  rotate: false
<<<<<<< HEAD
  xy: 1226, 180
=======
  xy: 354, 596
>>>>>>> 5f66c57d
  size: 32, 28
  orig: 32, 28
  offset: 0, 0
  index: -1
TileSets/FantasyHex/Tiles/Grand Mesa
  rotate: false
<<<<<<< HEAD
  xy: 1260, 180
=======
  xy: 310, 566
>>>>>>> 5f66c57d
  size: 32, 32
  orig: 32, 32
  offset: 0, 0
  index: -1
TileSets/FantasyHex/Tiles/Grassland
  rotate: false
<<<<<<< HEAD
  xy: 1226, 150
=======
  xy: 310, 536
>>>>>>> 5f66c57d
  size: 32, 28
  orig: 32, 28
  offset: 0, 0
  index: -1
TileSets/FantasyHex/Tiles/Grassland+Farm
  rotate: false
<<<<<<< HEAD
  xy: 1226, 120
=======
  xy: 310, 506
>>>>>>> 5f66c57d
  size: 32, 28
  orig: 32, 28
  offset: 0, 0
  index: -1
TileSets/FantasyHex/Tiles/Grassland+Forest+Camp
  rotate: false
<<<<<<< HEAD
  xy: 1260, 147
=======
  xy: 310, 473
>>>>>>> 5f66c57d
  size: 32, 31
  orig: 32, 31
  offset: 0, 0
  index: -1
TileSets/FantasyHex/Tiles/Grassland+Forest+Deer+Camp
  rotate: false
<<<<<<< HEAD
  xy: 1226, 87
=======
  xy: 310, 440
>>>>>>> 5f66c57d
  size: 32, 31
  orig: 32, 31
  offset: 0, 0
  index: -1
TileSets/FantasyHex/Tiles/Grassland+Forest+Furs+Camp
  rotate: false
<<<<<<< HEAD
  xy: 1260, 114
=======
  xy: 310, 407
>>>>>>> 5f66c57d
  size: 32, 31
  orig: 32, 31
  offset: 0, 0
  index: -1
TileSets/FantasyHex/Tiles/Grassland+Forest+Lumber mill
  rotate: false
<<<<<<< HEAD
  xy: 1226, 54
=======
  xy: 310, 374
>>>>>>> 5f66c57d
  size: 32, 31
  orig: 32, 31
  offset: 0, 0
  index: -1
TileSets/FantasyHex/Tiles/Grassland+Hill+Farm
  rotate: false
<<<<<<< HEAD
  xy: 1260, 84
=======
  xy: 310, 344
>>>>>>> 5f66c57d
  size: 32, 28
  orig: 32, 28
  offset: 0, 0
  index: -1
TileSets/FantasyHex/Tiles/Grassland+Hill+Forest+Camp
  rotate: false
<<<<<<< HEAD
  xy: 1226, 24
=======
  xy: 310, 314
>>>>>>> 5f66c57d
  size: 32, 28
  orig: 32, 28
  offset: 0, 0
  index: -1
TileSets/FantasyHex/Tiles/Grassland+Hill+Forest+Lumber mill
  rotate: false
<<<<<<< HEAD
  xy: 1260, 54
=======
  xy: 310, 284
>>>>>>> 5f66c57d
  size: 32, 28
  orig: 32, 28
  offset: 0, 0
  index: -1
TileSets/FantasyHex/Tiles/Grassland+Hill+Forest+Trading post
  rotate: false
<<<<<<< HEAD
  xy: 1260, 24
=======
  xy: 310, 254
>>>>>>> 5f66c57d
  size: 32, 28
  orig: 32, 28
  offset: 0, 0
  index: -1
TileSets/FantasyHex/Tiles/Grassland+Jungle+Trading post
  rotate: false
<<<<<<< HEAD
  xy: 1294, 290
=======
  xy: 310, 220
>>>>>>> 5f66c57d
  size: 32, 32
  orig: 32, 32
  offset: 0, 0
  index: -1
TileSets/FantasyHex/Tiles/GrasslandForest
  rotate: false
<<<<<<< HEAD
  xy: 1294, 257
=======
  xy: 310, 187
>>>>>>> 5f66c57d
  size: 32, 31
  orig: 32, 31
  offset: 0, 0
  index: -1
TileSets/FantasyHex/Tiles/Great Barrier Reef
  rotate: false
<<<<<<< HEAD
  xy: 1294, 164
=======
  xy: 310, 94
>>>>>>> 5f66c57d
  size: 32, 28
  orig: 32, 28
  offset: 0, 0
  index: -1
TileSets/FantasyHex/Tiles/Hill
  rotate: false
<<<<<<< HEAD
  xy: 1328, 79
=======
  xy: 344, 229
>>>>>>> 5f66c57d
  size: 32, 32
  orig: 32, 32
  offset: 0, 0
  index: -1
TileSets/FantasyHex/Tiles/HillForest+Lumber mill
  rotate: false
<<<<<<< HEAD
  xy: 1328, 49
=======
  xy: 344, 199
>>>>>>> 5f66c57d
  size: 32, 28
  orig: 32, 28
  offset: 0, 0
  index: -1
TileSets/FantasyHex/Tiles/HillMarbleQuarry
  rotate: false
<<<<<<< HEAD
  xy: 1294, 11
=======
  xy: 344, 169
>>>>>>> 5f66c57d
  size: 32, 28
  orig: 32, 28
  offset: 0, 0
  index: -1
TileSets/FantasyHex/Tiles/HillMine
  rotate: false
<<<<<<< HEAD
  xy: 1328, 19
=======
  xy: 344, 139
>>>>>>> 5f66c57d
  size: 32, 28
  orig: 32, 28
  offset: 0, 0
  index: -1
TileSets/FantasyHex/Tiles/HillStoneQuarry
  rotate: false
<<<<<<< HEAD
  xy: 1358, 472
=======
  xy: 344, 109
>>>>>>> 5f66c57d
  size: 32, 28
  orig: 32, 28
  offset: 0, 0
  index: -1
TileSets/FantasyHex/Tiles/Horses
  rotate: false
<<<<<<< HEAD
  xy: 1392, 472
=======
  xy: 1972, 1114
>>>>>>> 5f66c57d
  size: 32, 28
  orig: 32, 28
  offset: 0, 0
  index: -1
TileSets/FantasyHex/Tiles/Horses+Pasture
  rotate: false
<<<<<<< HEAD
  xy: 1392, 438
=======
  xy: 2006, 1110
>>>>>>> 5f66c57d
  size: 32, 32
  orig: 32, 32
  offset: 0, 0
  index: -1
TileSets/FantasyHex/Tiles/Ice
  rotate: false
<<<<<<< HEAD
  xy: 1638, 962
=======
  xy: 1670, 518
>>>>>>> 5f66c57d
  size: 32, 28
  orig: 32, 28
  offset: 0, 0
  index: -1
TileSets/FantasyHex/Tiles/Incense
  rotate: false
<<<<<<< HEAD
  xy: 1638, 872
=======
  xy: 1704, 491
>>>>>>> 5f66c57d
  size: 32, 28
  orig: 32, 28
  offset: 0, 0
  index: -1
TileSets/FantasyHex/Tiles/Incense+Plantation
  rotate: false
<<<<<<< HEAD
  xy: 1638, 842
=======
  xy: 1738, 486
>>>>>>> 5f66c57d
  size: 32, 28
  orig: 32, 28
  offset: 0, 0
  index: -1
TileSets/FantasyHex/Tiles/Iron
  rotate: false
<<<<<<< HEAD
  xy: 1672, 962
=======
  xy: 1806, 471
>>>>>>> 5f66c57d
  size: 32, 28
  orig: 32, 28
  offset: 0, 0
  index: -1
TileSets/FantasyHex/Tiles/Ivory
  rotate: false
<<<<<<< HEAD
  xy: 1672, 902
=======
  xy: 378, 536
>>>>>>> 5f66c57d
  size: 32, 28
  orig: 32, 28
  offset: 0, 0
  index: -1
TileSets/FantasyHex/Tiles/Ivory+Camp
  rotate: false
<<<<<<< HEAD
  xy: 1672, 872
=======
  xy: 378, 506
>>>>>>> 5f66c57d
  size: 32, 28
  orig: 32, 28
  offset: 0, 0
  index: -1
TileSets/FantasyHex/Tiles/Jungle
  rotate: false
<<<<<<< HEAD
  xy: 1706, 962
=======
  xy: 378, 412
>>>>>>> 5f66c57d
  size: 32, 32
  orig: 32, 32
  offset: 0, 0
  index: -1
TileSets/FantasyHex/Tiles/Krakatoa
  rotate: false
<<<<<<< HEAD
  xy: 1706, 897
=======
  xy: 378, 287
>>>>>>> 5f66c57d
  size: 32, 30
  orig: 32, 30
  offset: 0, 0
  index: -1
TileSets/FantasyHex/Tiles/Lakes
  rotate: false
<<<<<<< HEAD
  xy: 1706, 867
=======
  xy: 378, 227
>>>>>>> 5f66c57d
  size: 32, 28
  orig: 32, 28
  offset: 0, 0
  index: -1
TileSets/FantasyHex/Tiles/Landmark
  rotate: false
<<<<<<< HEAD
  xy: 1740, 838
=======
  xy: 378, 129
>>>>>>> 5f66c57d
  size: 32, 36
  orig: 32, 36
  offset: 0, 0
  index: -1
TileSets/FantasyHex/Tiles/Manufactory
  rotate: false
<<<<<<< HEAD
  xy: 1722, 766
=======
  xy: 1840, 550
>>>>>>> 5f66c57d
  size: 32, 39
  orig: 32, 39
  offset: 0, 0
  index: -1
TileSets/FantasyHex/Tiles/Marble
  rotate: false
<<<<<<< HEAD
  xy: 1722, 736
=======
  xy: 1840, 520
>>>>>>> 5f66c57d
  size: 32, 28
  orig: 32, 28
  offset: 0, 0
  index: -1
TileSets/FantasyHex/Tiles/Marsh
  rotate: false
<<<<<<< HEAD
  xy: 1756, 777
=======
  xy: 1840, 459
>>>>>>> 5f66c57d
  size: 32, 29
  orig: 32, 29
  offset: 0, 0
  index: -1
TileSets/FantasyHex/Tiles/Mine
  rotate: false
<<<<<<< HEAD
  xy: 1774, 962
=======
  xy: 1584, 538
>>>>>>> 5f66c57d
  size: 32, 28
  orig: 32, 28
  offset: 0, 0
  index: -1
TileSets/FantasyHex/Tiles/Moai
  rotate: false
<<<<<<< HEAD
  xy: 1774, 871
=======
  xy: 1584, 507
>>>>>>> 5f66c57d
  size: 32, 29
  orig: 32, 29
  offset: 0, 0
  index: -1
TileSets/FantasyHex/Tiles/Mount Fuji
  rotate: false
<<<<<<< HEAD
  xy: 1808, 930
=======
  xy: 1652, 456
>>>>>>> 5f66c57d
  size: 32, 30
  orig: 32, 30
  offset: 0, 0
  index: -1
TileSets/FantasyHex/Tiles/Mountain
  rotate: false
<<<<<<< HEAD
  xy: 1808, 892
=======
  xy: 1686, 453
>>>>>>> 5f66c57d
  size: 32, 36
  orig: 32, 36
  offset: 0, 0
  index: -1
TileSets/FantasyHex/Tiles/Oasis
  rotate: false
<<<<<<< HEAD
  xy: 1842, 906
=======
  xy: 1788, 411
>>>>>>> 5f66c57d
  size: 32, 28
  orig: 32, 28
  offset: 0, 0
  index: -1
TileSets/FantasyHex/Tiles/Ocean
  rotate: false
<<<<<<< HEAD
  xy: 1876, 936
=======
  xy: 1822, 429
>>>>>>> 5f66c57d
  size: 32, 28
  orig: 32, 28
  offset: 0, 0
  index: -1
TileSets/FantasyHex/Tiles/Offshore Platform
  rotate: false
<<<<<<< HEAD
  xy: 1910, 966
=======
  xy: 1822, 399
>>>>>>> 5f66c57d
  size: 32, 28
  orig: 32, 28
  offset: 0, 0
  index: -1
TileSets/FantasyHex/Tiles/Oil
  rotate: false
<<<<<<< HEAD
  xy: 1842, 876
=======
  xy: 1856, 429
>>>>>>> 5f66c57d
  size: 32, 28
  orig: 32, 28
  offset: 0, 0
  index: -1
TileSets/FantasyHex/Tiles/Oil well
  rotate: false
<<<<<<< HEAD
  xy: 1876, 906
=======
  xy: 1856, 399
>>>>>>> 5f66c57d
  size: 32, 28
  orig: 32, 28
  offset: 0, 0
  index: -1
TileSets/FantasyHex/Tiles/Old Faithful
  rotate: false
<<<<<<< HEAD
  xy: 1910, 932
=======
  xy: 1838, 1086
>>>>>>> 5f66c57d
  size: 32, 32
  orig: 32, 32
  offset: 0, 0
  index: -1
TileSets/FantasyHex/Tiles/Pasture
  rotate: false
<<<<<<< HEAD
  xy: 1910, 898
=======
  xy: 1838, 992
>>>>>>> 5f66c57d
  size: 32, 32
  orig: 32, 32
  offset: 0, 0
  index: -1
TileSets/FantasyHex/Tiles/Pearls
  rotate: false
<<<<<<< HEAD
  xy: 1910, 868
=======
  xy: 1840, 932
>>>>>>> 5f66c57d
  size: 32, 28
  orig: 32, 28
  offset: 0, 0
  index: -1
TileSets/FantasyHex/Tiles/Plains
  rotate: false
<<<<<<< HEAD
  xy: 1876, 816
=======
  xy: 1842, 812
>>>>>>> 5f66c57d
  size: 32, 28
  orig: 32, 28
  offset: 0, 0
  index: -1
TileSets/FantasyHex/Tiles/Plains+Farm
  rotate: false
<<<<<<< HEAD
  xy: 1910, 808
=======
  xy: 1842, 782
>>>>>>> 5f66c57d
  size: 32, 28
  orig: 32, 28
  offset: 0, 0
  index: -1
TileSets/FantasyHex/Tiles/Plains+Forest+Camp
  rotate: false
<<<<<<< HEAD
  xy: 1790, 768
=======
  xy: 1842, 748
>>>>>>> 5f66c57d
  size: 32, 32
  orig: 32, 32
  offset: 0, 0
  index: -1
TileSets/FantasyHex/Tiles/Plains+Forest+Lumber mill
  rotate: false
<<<<<<< HEAD
  xy: 1790, 734
=======
  xy: 1842, 714
>>>>>>> 5f66c57d
  size: 32, 32
  orig: 32, 32
  offset: 0, 0
  index: -1
TileSets/FantasyHex/Tiles/Plains+Jungle+Trading post
  rotate: false
<<<<<<< HEAD
  xy: 1790, 700
=======
  xy: 1842, 680
>>>>>>> 5f66c57d
  size: 32, 32
  orig: 32, 32
  offset: 0, 0
  index: -1
TileSets/FantasyHex/Tiles/PlainsForest
  rotate: false
<<<<<<< HEAD
  xy: 1824, 768
=======
  xy: 1842, 646
>>>>>>> 5f66c57d
  size: 32, 32
  orig: 32, 32
  offset: 0, 0
  index: -1
TileSets/FantasyHex/Tiles/PlainsJungle
  rotate: false
<<<<<<< HEAD
  xy: 1824, 734
=======
  xy: 1842, 612
>>>>>>> 5f66c57d
  size: 32, 32
  orig: 32, 32
  offset: 0, 0
  index: -1
TileSets/FantasyHex/Tiles/Plantation
  rotate: false
<<<<<<< HEAD
  xy: 1824, 704
=======
  xy: 412, 658
>>>>>>> 5f66c57d
  size: 32, 28
  orig: 32, 28
  offset: 0, 0
  index: -1
TileSets/FantasyHex/Tiles/Plantation+Bananas
  rotate: false
<<<<<<< HEAD
  xy: 1858, 786
=======
  xy: 446, 658
>>>>>>> 5f66c57d
  size: 32, 28
  orig: 32, 28
  offset: 0, 0
  index: -1
TileSets/FantasyHex/Tiles/Plantation+Cotton
  rotate: false
<<<<<<< HEAD
  xy: 1858, 756
=======
  xy: 388, 628
>>>>>>> 5f66c57d
  size: 32, 28
  orig: 32, 28
  offset: 0, 0
  index: -1
TileSets/FantasyHex/Tiles/Quarry
  rotate: false
<<<<<<< HEAD
  xy: 1790, 670
=======
  xy: 422, 598
>>>>>>> 5f66c57d
  size: 32, 28
  orig: 32, 28
  offset: 0, 0
  index: -1
TileSets/FantasyHex/Tiles/Quarry+Marble
  rotate: false
<<<<<<< HEAD
  xy: 1824, 674
=======
  xy: 412, 568
>>>>>>> 5f66c57d
  size: 32, 28
  orig: 32, 28
  offset: 0, 0
  index: -1
TileSets/FantasyHex/Tiles/Quarry+Stone
  rotate: false
<<<<<<< HEAD
  xy: 1858, 666
=======
  xy: 412, 538
  size: 32, 28
  orig: 32, 28
  offset: 0, 0
  index: -1
TileSets/FantasyHex/Tiles/River-Bottom
  rotate: false
  xy: 412, 448
  size: 32, 28
  orig: 32, 28
  offset: 0, 0
  index: -1
TileSets/Default/Tiles/River-Bottom
  rotate: false
  xy: 412, 448
  size: 32, 28
  orig: 32, 28
  offset: 0, 0
  index: -1
TileSets/FantasyHex/Tiles/River-BottomLeft
  rotate: false
  xy: 412, 418
  size: 32, 28
  orig: 32, 28
  offset: 0, 0
  index: -1
TileSets/Default/Tiles/River-BottomLeft
  rotate: false
  xy: 412, 418
  size: 32, 28
  orig: 32, 28
  offset: 0, 0
  index: -1
TileSets/FantasyHex/Tiles/River-BottomRight
  rotate: false
  xy: 412, 388
  size: 32, 28
  orig: 32, 28
  offset: 0, 0
  index: -1
TileSets/Default/Tiles/River-BottomRight
  rotate: false
  xy: 412, 388
>>>>>>> 5f66c57d
  size: 32, 28
  orig: 32, 28
  offset: 0, 0
  index: -1
TileSets/FantasyHex/Tiles/Rock of Gibraltar
  rotate: false
<<<<<<< HEAD
  xy: 1926, 774
=======
  xy: 412, 354
>>>>>>> 5f66c57d
  size: 32, 32
  orig: 32, 32
  offset: 0, 0
  index: -1
TileSets/FantasyHex/Tiles/Sheep
  rotate: false
<<<<<<< HEAD
  xy: 1858, 636
=======
  xy: 412, 173
>>>>>>> 5f66c57d
  size: 32, 28
  orig: 32, 28
  offset: 0, 0
  index: -1
TileSets/FantasyHex/Tiles/Sheep+Pasture
  rotate: false
<<<<<<< HEAD
  xy: 1892, 624
=======
  xy: 412, 139
>>>>>>> 5f66c57d
  size: 32, 32
  orig: 32, 32
  offset: 0, 0
  index: -1
TileSets/FantasyHex/Tiles/Silk
  rotate: false
<<<<<<< HEAD
  xy: 1944, 934
=======
  xy: 456, 628
>>>>>>> 5f66c57d
  size: 32, 28
  orig: 32, 28
  offset: 0, 0
  index: -1
TileSets/FantasyHex/Tiles/Silk+Plantation
  rotate: false
<<<<<<< HEAD
  xy: 1944, 904
=======
  xy: 456, 598
>>>>>>> 5f66c57d
  size: 32, 28
  orig: 32, 28
  offset: 0, 0
  index: -1
TileSets/FantasyHex/Tiles/Silver
  rotate: false
<<<<<<< HEAD
  xy: 1944, 874
=======
  xy: 446, 568
>>>>>>> 5f66c57d
  size: 32, 28
  orig: 32, 28
  offset: 0, 0
  index: -1
TileSets/FantasyHex/Tiles/Snow
  rotate: false
<<<<<<< HEAD
  xy: 1978, 964
=======
  xy: 446, 476
>>>>>>> 5f66c57d
  size: 32, 28
  orig: 32, 28
  offset: 0, 0
  index: -1
TileSets/FantasyHex/Tiles/Snow+Farm
  rotate: false
<<<<<<< HEAD
  xy: 1978, 934
=======
  xy: 446, 446
>>>>>>> 5f66c57d
  size: 32, 28
  orig: 32, 28
  offset: 0, 0
  index: -1
TileSets/FantasyHex/Tiles/Spices
  rotate: false
<<<<<<< HEAD
  xy: 1978, 874
=======
  xy: 446, 386
>>>>>>> 5f66c57d
  size: 32, 28
  orig: 32, 28
  offset: 0, 0
  index: -1
TileSets/FantasyHex/Tiles/Spices+Plantation
  rotate: false
<<<<<<< HEAD
  xy: 1978, 844
=======
  xy: 446, 356
>>>>>>> 5f66c57d
  size: 32, 28
  orig: 32, 28
  offset: 0, 0
  index: -1
TileSets/FantasyHex/Tiles/Stone
  rotate: false
<<<<<<< HEAD
  xy: 1978, 814
=======
  xy: 446, 326
>>>>>>> 5f66c57d
  size: 32, 28
  orig: 32, 28
  offset: 0, 0
  index: -1
TileSets/FantasyHex/Tiles/Sugar
  rotate: false
<<<<<<< HEAD
  xy: 1392, 347
=======
  xy: 446, 268
>>>>>>> 5f66c57d
  size: 32, 28
  orig: 32, 28
  offset: 0, 0
  index: -1
TileSets/FantasyHex/Tiles/Sugar+Plantation
  rotate: false
<<<<<<< HEAD
  xy: 2012, 966
=======
  xy: 446, 238
>>>>>>> 5f66c57d
  size: 32, 28
  orig: 32, 28
  offset: 0, 0
  index: -1
TileSets/FantasyHex/Tiles/Terrace farm
  rotate: false
<<<<<<< HEAD
  xy: 2012, 846
=======
  xy: 446, 118
>>>>>>> 5f66c57d
  size: 32, 28
  orig: 32, 28
  offset: 0, 0
  index: -1
TileSets/FantasyHex/Tiles/Trading post
  rotate: false
<<<<<<< HEAD
  xy: 1960, 782
=======
  xy: 446, 58
>>>>>>> 5f66c57d
  size: 32, 28
  orig: 32, 28
  offset: 0, 0
  index: -1
TileSets/FantasyHex/Tiles/Tundra
  rotate: false
<<<<<<< HEAD
  xy: 1960, 692
=======
  xy: 480, 568
>>>>>>> 5f66c57d
  size: 32, 28
  orig: 32, 28
  offset: 0, 0
  index: -1
TileSets/FantasyHex/Tiles/Tundra+Farm
  rotate: false
<<<<<<< HEAD
  xy: 1960, 662
=======
  xy: 480, 538
>>>>>>> 5f66c57d
  size: 32, 28
  orig: 32, 28
  offset: 0, 0
  index: -1
TileSets/FantasyHex/Tiles/Tundra+Forest+Camp
  rotate: false
<<<<<<< HEAD
  xy: 1960, 628
=======
  xy: 480, 504
>>>>>>> 5f66c57d
  size: 32, 32
  orig: 32, 32
  offset: 0, 0
  index: -1
TileSets/FantasyHex/Tiles/Tundra+Forest+Camp+Furs
  rotate: false
<<<<<<< HEAD
  xy: 1994, 780
=======
  xy: 480, 470
>>>>>>> 5f66c57d
  size: 32, 32
  orig: 32, 32
  offset: 0, 0
  index: -1
TileSets/FantasyHex/Tiles/Tundra+Forest+Deer+Camp
  rotate: false
<<<<<<< HEAD
  xy: 1994, 746
=======
  xy: 480, 436
>>>>>>> 5f66c57d
  size: 32, 32
  orig: 32, 32
  offset: 0, 0
  index: -1
TileSets/FantasyHex/Tiles/Tundra+Forest+Lumber mill
  rotate: false
<<<<<<< HEAD
  xy: 1994, 712
=======
  xy: 480, 402
>>>>>>> 5f66c57d
  size: 32, 32
  orig: 32, 32
  offset: 0, 0
  index: -1
TileSets/FantasyHex/Tiles/TundraForest
  rotate: false
<<<<<<< HEAD
  xy: 1994, 678
=======
  xy: 480, 368
>>>>>>> 5f66c57d
  size: 32, 32
  orig: 32, 32
  offset: 0, 0
  index: -1
TileSets/FantasyHex/Tiles/Uranium
  rotate: false
<<<<<<< HEAD
  xy: 1994, 618
=======
  xy: 480, 308
>>>>>>> 5f66c57d
  size: 32, 28
  orig: 32, 28
  offset: 0, 0
  index: -1
TileSets/FantasyHex/Tiles/Whales
  rotate: false
<<<<<<< HEAD
  xy: 1362, 293
=======
  xy: 480, 160
>>>>>>> 5f66c57d
  size: 32, 28
  orig: 32, 28
  offset: 0, 0
  index: -1
TileSets/FantasyHex/Tiles/Whales+Fishing Boats
  rotate: false
<<<<<<< HEAD
  xy: 1362, 263
=======
  xy: 480, 130
>>>>>>> 5f66c57d
  size: 32, 28
  orig: 32, 28
  offset: 0, 0
  index: -1
TileSets/FantasyHex/Tiles/Wheat
  rotate: false
<<<<<<< HEAD
  xy: 1362, 233
=======
  xy: 480, 100
>>>>>>> 5f66c57d
  size: 32, 28
  orig: 32, 28
  offset: 0, 0
  index: -1
TileSets/FantasyHex/Tiles/Wine
  rotate: false
<<<<<<< HEAD
  xy: 1362, 203
=======
  xy: 480, 70
>>>>>>> 5f66c57d
  size: 32, 28
  orig: 32, 28
  offset: 0, 0
  index: -1
TileSets/FantasyHex/Tiles/Wine+Plantation
  rotate: false
<<<<<<< HEAD
  xy: 1362, 173
=======
  xy: 514, 592
>>>>>>> 5f66c57d
  size: 32, 28
  orig: 32, 28
  offset: 0, 0
  index: -1
TileSets/FantasyHex/TopBorder
  rotate: false
<<<<<<< HEAD
  xy: 2012, 816
=======
  xy: 446, 88
>>>>>>> 5f66c57d
  size: 32, 28
  orig: 32, 28
  offset: 0, 0
  index: -1
TileSets/FantasyHex/Units/African Forest Elephant
  rotate: false
<<<<<<< HEAD
  xy: 918, 487
=======
  xy: 2, 22
>>>>>>> 5f66c57d
  size: 32, 29
  orig: 32, 29
  offset: 0, 0
  index: -1
TileSets/FantasyHex/Units/Anti-Aircraft Gun
  rotate: false
<<<<<<< HEAD
  xy: 976, 46
=======
  xy: 1904, 1150
>>>>>>> 5f66c57d
  size: 32, 28
  orig: 32, 28
  offset: 0, 0
  index: -1
TileSets/FantasyHex/Units/Anti-Tank Gun
  rotate: false
<<<<<<< HEAD
  xy: 1202, 334
=======
  xy: 1704, 582
>>>>>>> 5f66c57d
  size: 32, 28
  orig: 32, 28
  offset: 0, 0
  index: -1
TileSets/FantasyHex/Units/Archer
  rotate: false
<<<<<<< HEAD
  xy: 1659, 1022
=======
  xy: 1938, 1144
>>>>>>> 5f66c57d
  size: 32, 28
  orig: 32, 28
  offset: 0, 0
  index: -1
TileSets/FantasyHex/Units/Artillery
  rotate: false
<<<<<<< HEAD
  xy: 1586, 762
=======
  xy: 1972, 1144
>>>>>>> 5f66c57d
  size: 32, 28
  orig: 32, 28
  offset: 0, 0
  index: -1
TileSets/FantasyHex/Units/Atlatlist
  rotate: false
<<<<<<< HEAD
  xy: 1430, 554
=======
  xy: 2006, 1144
>>>>>>> 5f66c57d
  size: 32, 28
  orig: 32, 28
  offset: 0, 0
  index: -1
TileSets/FantasyHex/Units/Axe Thrower
  rotate: false
<<<<<<< HEAD
  xy: 1534, 658
=======
  xy: 1736, 980
>>>>>>> 5f66c57d
  size: 32, 28
  orig: 32, 28
  offset: 0, 0
  index: -1
TileSets/FantasyHex/Units/Ballista
  rotate: false
<<<<<<< HEAD
  xy: 750, 298
=======
  xy: 1738, 950
>>>>>>> 5f66c57d
  size: 32, 28
  orig: 32, 28
  offset: 0, 0
  index: -1
TileSets/FantasyHex/Units/Battering Ram
  rotate: false
<<<<<<< HEAD
  xy: 1270, 334
=======
  xy: 1804, 1018
>>>>>>> 5f66c57d
  size: 32, 28
  orig: 32, 28
  offset: 0, 0
  index: -1
TileSets/FantasyHex/Units/Battleship
  rotate: false
<<<<<<< HEAD
  xy: 1586, 701
=======
  xy: 1804, 988
>>>>>>> 5f66c57d
  size: 32, 28
  orig: 32, 28
  offset: 0, 0
  index: -1
TileSets/FantasyHex/Units/Bazooka
  rotate: false
<<<<<<< HEAD
  xy: 2003, 1928
=======
  xy: 1772, 957
>>>>>>> 5f66c57d
  size: 32, 28
  orig: 32, 28
  offset: 0, 0
  index: -1
TileSets/FantasyHex/Units/Berber Cavalry
  rotate: false
<<<<<<< HEAD
  xy: 2003, 1898
=======
  xy: 1772, 927
>>>>>>> 5f66c57d
  size: 32, 28
  orig: 32, 28
  offset: 0, 0
  index: -1
TileSets/FantasyHex/Units/Berserker
  rotate: false
<<<<<<< HEAD
  xy: 1378, 502
=======
  xy: 1772, 897
>>>>>>> 5f66c57d
  size: 32, 28
  orig: 32, 28
  offset: 0, 0
  index: -1
TileSets/FantasyHex/Units/Bowman
  rotate: false
<<<<<<< HEAD
  xy: 858, 1342
=======
  xy: 1806, 958
>>>>>>> 5f66c57d
  size: 32, 28
  orig: 32, 28
  offset: 0, 0
  index: -1
TileSets/FantasyHex/Units/Brute
  rotate: false
<<<<<<< HEAD
  xy: 158, 18
=======
  xy: 1806, 928
>>>>>>> 5f66c57d
  size: 32, 28
  orig: 32, 28
  offset: 0, 0
  index: -1
TileSets/FantasyHex/Units/Camel Archer
  rotate: false
<<<<<<< HEAD
  xy: 976, 15
=======
  xy: 1806, 897
>>>>>>> 5f66c57d
  size: 32, 29
  orig: 32, 29
  offset: 0, 0
  index: -1
TileSets/FantasyHex/Units/Cannon
  rotate: false
<<<<<<< HEAD
  xy: 1659, 992
=======
  xy: 2013, 1814
>>>>>>> 5f66c57d
  size: 32, 28
  orig: 32, 28
  offset: 0, 0
  index: -1
TileSets/FantasyHex/Units/Caravel
  rotate: false
<<<<<<< HEAD
  xy: 1430, 524
=======
  xy: 2013, 1784
>>>>>>> 5f66c57d
  size: 32, 28
  orig: 32, 28
  offset: 0, 0
  index: -1
TileSets/FantasyHex/Units/Carolean
  rotate: false
<<<<<<< HEAD
  xy: 1482, 576
=======
  xy: 2013, 1754
>>>>>>> 5f66c57d
  size: 32, 28
  orig: 32, 28
  offset: 0, 0
  index: -1
TileSets/FantasyHex/Units/Carrier
  rotate: false
<<<<<<< HEAD
  xy: 1534, 628
=======
  xy: 2013, 1724
>>>>>>> 5f66c57d
  size: 32, 28
  orig: 32, 28
  offset: 0, 0
  index: -1
TileSets/FantasyHex/Units/Cataphract
  rotate: false
<<<<<<< HEAD
  xy: 1693, 996
=======
  xy: 2013, 1694
>>>>>>> 5f66c57d
  size: 32, 28
  orig: 32, 28
  offset: 0, 0
  index: -1
TileSets/FantasyHex/Units/Catapult
  rotate: false
<<<<<<< HEAD
  xy: 1727, 996
=======
  xy: 2013, 1664
>>>>>>> 5f66c57d
  size: 32, 28
  orig: 32, 28
  offset: 0, 0
  index: -1
TileSets/FantasyHex/Units/Cavalry
  rotate: false
<<<<<<< HEAD
  xy: 1829, 996
=======
  xy: 2013, 1570
>>>>>>> 5f66c57d
  size: 32, 28
  orig: 32, 28
  offset: 0, 0
  index: -1
TileSets/FantasyHex/Units/Chariot Archer
  rotate: false
<<<<<<< HEAD
  xy: 1897, 996
=======
  xy: 1380, 577
>>>>>>> 5f66c57d
  size: 32, 28
  orig: 32, 28
  offset: 0, 0
  index: -1
TileSets/FantasyHex/Units/Chu-Ko-Nu
  rotate: false
<<<<<<< HEAD
  xy: 1931, 996
=======
  xy: 1414, 586
>>>>>>> 5f66c57d
  size: 32, 28
  orig: 32, 28
  offset: 0, 0
  index: -1
TileSets/FantasyHex/Units/CivilianLandUnit
  rotate: false
<<<<<<< HEAD
  xy: 926, 1334
=======
  xy: 1774, 803
>>>>>>> 5f66c57d
  size: 32, 28
  orig: 32, 28
  offset: 0, 0
  index: -1
TileSets/FantasyHex/Units/Comanche Rider
  rotate: false
<<<<<<< HEAD
  xy: 1338, 323
=======
  xy: 1774, 712
>>>>>>> 5f66c57d
  size: 32, 29
  orig: 32, 29
  offset: 0, 0
  index: -1
TileSets/FantasyHex/Units/Companion Cavalry
  rotate: false
<<<<<<< HEAD
  xy: 1620, 761
=======
  xy: 1774, 681
>>>>>>> 5f66c57d
  size: 32, 29
  orig: 32, 29
  offset: 0, 0
  index: -1
TileSets/FantasyHex/Units/Composite Bowman
  rotate: false
<<<<<<< HEAD
  xy: 1620, 731
=======
  xy: 1774, 651
>>>>>>> 5f66c57d
  size: 32, 28
  orig: 32, 28
  offset: 0, 0
  index: -1
TileSets/FantasyHex/Units/Conquistador
  rotate: false
<<<<<<< HEAD
  xy: 1620, 701
=======
  xy: 1774, 621
>>>>>>> 5f66c57d
  size: 32, 28
  orig: 32, 28
  offset: 0, 0
  index: -1
TileSets/FantasyHex/Units/Cossack
  rotate: false
<<<<<<< HEAD
  xy: 1985, 1862
=======
  xy: 1808, 867
>>>>>>> 5f66c57d
  size: 32, 28
  orig: 32, 28
  offset: 0, 0
  index: -1
TileSets/FantasyHex/Units/Crossbowman
  rotate: false
<<<<<<< HEAD
  xy: 1568, 628
=======
  xy: 1808, 807
>>>>>>> 5f66c57d
  size: 32, 28
  orig: 32, 28
  offset: 0, 0
  index: -1
TileSets/FantasyHex/Units/Cruiser
  rotate: false
<<<<<<< HEAD
  xy: 1602, 673
=======
  xy: 1808, 779
>>>>>>> 5f66c57d
  size: 32, 26
  orig: 32, 26
  offset: 0, 0
  index: -1
TileSets/FantasyHex/Units/Destroyer
  rotate: false
<<<<<<< HEAD
  xy: 2011, 1202
=======
  xy: 1414, 556
>>>>>>> 5f66c57d
  size: 32, 28
  orig: 32, 28
  offset: 0, 0
  index: -1
TileSets/FantasyHex/Units/Dromon
  rotate: false
<<<<<<< HEAD
  xy: 2011, 1172
=======
  xy: 1448, 549
>>>>>>> 5f66c57d
  size: 32, 28
  orig: 32, 28
  offset: 0, 0
  index: -1
TileSets/FantasyHex/Units/Foreign Legion
  rotate: false
<<<<<<< HEAD
  xy: 1516, 598
=======
  xy: 320, 630
>>>>>>> 5f66c57d
  size: 32, 28
  orig: 32, 28
  offset: 0, 0
  index: -1
TileSets/FantasyHex/Units/Frigate
  rotate: false
<<<<<<< HEAD
  xy: 1260, 304
=======
  xy: 1704, 552
>>>>>>> 5f66c57d
  size: 32, 28
  orig: 32, 28
  offset: 0, 0
  index: -1
TileSets/FantasyHex/Units/Galleass
  rotate: false
<<<<<<< HEAD
  xy: 1226, 240
=======
  xy: 1806, 561
>>>>>>> 5f66c57d
  size: 32, 28
  orig: 32, 28
  offset: 0, 0
  index: -1
TileSets/FantasyHex/Units/Galley
  rotate: false
<<<<<<< HEAD
  xy: 1260, 244
=======
  xy: 1772, 531
>>>>>>> 5f66c57d
  size: 32, 28
  orig: 32, 28
  offset: 0, 0
  index: -1
TileSets/FantasyHex/Units/Gatling Gun
  rotate: false
<<<<<<< HEAD
  xy: 1226, 210
=======
  xy: 1806, 531
>>>>>>> 5f66c57d
  size: 32, 28
  orig: 32, 28
  offset: 0, 0
  index: -1
TileSets/FantasyHex/Units/Great Admiral
  rotate: false
<<<<<<< HEAD
  xy: 1294, 224
=======
  xy: 310, 154
>>>>>>> 5f66c57d
  size: 32, 31
  orig: 32, 31
  offset: 0, 0
  index: -1
TileSets/FantasyHex/Units/Great Artist
  rotate: false
<<<<<<< HEAD
  xy: 1294, 194
=======
  xy: 310, 124
>>>>>>> 5f66c57d
  size: 32, 28
  orig: 32, 28
  offset: 0, 0
  index: -1
TileSets/FantasyHex/Units/Great Engineer
  rotate: false
<<<<<<< HEAD
  xy: 1294, 134
=======
  xy: 344, 566
>>>>>>> 5f66c57d
  size: 32, 28
  orig: 32, 28
  offset: 0, 0
  index: -1
TileSets/FantasyHex/Units/Great Galleass
  rotate: false
<<<<<<< HEAD
  xy: 1294, 104
=======
  xy: 344, 536
>>>>>>> 5f66c57d
  size: 32, 28
  orig: 32, 28
  offset: 0, 0
  index: -1
TileSets/FantasyHex/Units/Great General
  rotate: false
<<<<<<< HEAD
  xy: 1294, 71
=======
  xy: 344, 503
>>>>>>> 5f66c57d
  size: 32, 31
  orig: 32, 31
  offset: 0, 0
  index: -1
TileSets/FantasyHex/Units/Great Merchant
  rotate: false
<<<<<<< HEAD
  xy: 1294, 41
=======
  xy: 344, 473
>>>>>>> 5f66c57d
  size: 32, 28
  orig: 32, 28
  offset: 0, 0
  index: -1
TileSets/FantasyHex/Units/Great Musician
  rotate: false
<<<<<<< HEAD
  xy: 1328, 293
=======
  xy: 344, 443
>>>>>>> 5f66c57d
  size: 32, 28
  orig: 32, 28
  offset: 0, 0
  index: -1
TileSets/FantasyHex/Units/Great Prophet
  rotate: false
<<<<<<< HEAD
  xy: 1328, 263
=======
  xy: 344, 413
>>>>>>> 5f66c57d
  size: 32, 28
  orig: 32, 28
  offset: 0, 0
  index: -1
TileSets/FantasyHex/Units/Great Scientist
  rotate: false
<<<<<<< HEAD
  xy: 1328, 233
=======
  xy: 344, 383
>>>>>>> 5f66c57d
  size: 32, 28
  orig: 32, 28
  offset: 0, 0
  index: -1
TileSets/FantasyHex/Units/Great War Infantry
  rotate: false
<<<<<<< HEAD
  xy: 1328, 203
=======
  xy: 344, 353
>>>>>>> 5f66c57d
  size: 32, 28
  orig: 32, 28
  offset: 0, 0
  index: -1
TileSets/FantasyHex/Units/Great Writer
  rotate: false
<<<<<<< HEAD
  xy: 1328, 173
=======
  xy: 344, 323
>>>>>>> 5f66c57d
  size: 32, 28
  orig: 32, 28
  offset: 0, 0
  index: -1
TileSets/FantasyHex/Units/Hakkapeliitta
  rotate: false
<<<<<<< HEAD
  xy: 1328, 143
=======
  xy: 344, 293
>>>>>>> 5f66c57d
  size: 32, 28
  orig: 32, 28
  offset: 0, 0
  index: -1
TileSets/FantasyHex/Units/Helicopter Gunship
  rotate: false
<<<<<<< HEAD
  xy: 1328, 113
=======
  xy: 344, 263
>>>>>>> 5f66c57d
  size: 32, 28
  orig: 32, 28
  offset: 0, 0
  index: -1
TileSets/FantasyHex/Units/Hoplite
  rotate: false
<<<<<<< HEAD
  xy: 1358, 442
=======
  xy: 344, 79
>>>>>>> 5f66c57d
  size: 32, 28
  orig: 32, 28
  offset: 0, 0
  index: -1
TileSets/FantasyHex/Units/Horse Archer
  rotate: false
<<<<<<< HEAD
  xy: 1358, 412
=======
  xy: 1904, 1120
>>>>>>> 5f66c57d
  size: 32, 28
  orig: 32, 28
  offset: 0, 0
  index: -1
TileSets/FantasyHex/Units/Horseman
  rotate: false
<<<<<<< HEAD
  xy: 1358, 382
=======
  xy: 1938, 1114
>>>>>>> 5f66c57d
  size: 32, 28
  orig: 32, 28
  offset: 0, 0
  index: -1
TileSets/FantasyHex/Units/Hussar
  rotate: false
<<<<<<< HEAD
  xy: 1392, 407
=======
  xy: 1704, 521
>>>>>>> 5f66c57d
  size: 32, 29
  orig: 32, 29
  offset: 0, 0
  index: -1
TileSets/FantasyHex/Units/Hwach'a
  rotate: false
<<<<<<< HEAD
  xy: 1392, 377
=======
  xy: 1738, 516
>>>>>>> 5f66c57d
  size: 32, 28
  orig: 32, 28
  offset: 0, 0
  index: -1
TileSets/FantasyHex/Units/Immortal
  rotate: false
<<<<<<< HEAD
  xy: 1638, 932
=======
  xy: 1772, 501
>>>>>>> 5f66c57d
  size: 32, 28
  orig: 32, 28
  offset: 0, 0
  index: -1
TileSets/FantasyHex/Units/Impi
  rotate: false
<<<<<<< HEAD
  xy: 1638, 902
=======
  xy: 1806, 501
>>>>>>> 5f66c57d
  size: 32, 28
  orig: 32, 28
  offset: 0, 0
  index: -1
TileSets/FantasyHex/Units/Infantry
  rotate: false
<<<<<<< HEAD
  xy: 1638, 812
=======
  xy: 1772, 471
>>>>>>> 5f66c57d
  size: 32, 28
  orig: 32, 28
  offset: 0, 0
  index: -1
TileSets/FantasyHex/Units/Ironclad
  rotate: false
<<<<<<< HEAD
  xy: 1672, 932
=======
  xy: 378, 566
>>>>>>> 5f66c57d
  size: 32, 28
  orig: 32, 28
  offset: 0, 0
  index: -1
TileSets/FantasyHex/Units/Jaguar
  rotate: false
<<<<<<< HEAD
  xy: 1672, 842
=======
  xy: 378, 476
>>>>>>> 5f66c57d
  size: 32, 28
  orig: 32, 28
  offset: 0, 0
  index: -1
TileSets/FantasyHex/Units/Janissary
  rotate: false
<<<<<<< HEAD
  xy: 1672, 812
=======
  xy: 378, 446
>>>>>>> 5f66c57d
  size: 32, 28
  orig: 32, 28
  offset: 0, 0
  index: -1
TileSets/FantasyHex/Units/Keshik
  rotate: false
<<<<<<< HEAD
  xy: 1740, 966
=======
  xy: 378, 382
>>>>>>> 5f66c57d
  size: 32, 28
  orig: 32, 28
  offset: 0, 0
  index: -1
TileSets/FantasyHex/Units/Khan
  rotate: false
<<<<<<< HEAD
  xy: 1706, 929
=======
  xy: 378, 349
>>>>>>> 5f66c57d
  size: 32, 31
  orig: 32, 31
  offset: 0, 0
  index: -1
TileSets/FantasyHex/Units/Knight
  rotate: false
<<<<<<< HEAD
  xy: 1740, 936
=======
  xy: 378, 319
>>>>>>> 5f66c57d
  size: 32, 28
  orig: 32, 28
  offset: 0, 0
  index: -1
TileSets/FantasyHex/Units/Kris Swordsman
  rotate: false
<<<<<<< HEAD
  xy: 1740, 906
=======
  xy: 378, 257
>>>>>>> 5f66c57d
  size: 32, 28
  orig: 32, 28
  offset: 0, 0
  index: -1
TileSets/FantasyHex/Units/Lancer
  rotate: false
<<<<<<< HEAD
  xy: 1740, 876
=======
  xy: 378, 197
>>>>>>> 5f66c57d
  size: 32, 28
  orig: 32, 28
  offset: 0, 0
  index: -1
TileSets/FantasyHex/Units/LandUnit
  rotate: false
<<<<<<< HEAD
  xy: 1706, 837
=======
  xy: 378, 167
>>>>>>> 5f66c57d
  size: 32, 28
  orig: 32, 28
  offset: 0, 0
  index: -1
TileSets/FantasyHex/Units/Landship
  rotate: false
<<<<<<< HEAD
  xy: 1706, 807
=======
  xy: 378, 99
>>>>>>> 5f66c57d
  size: 32, 28
  orig: 32, 28
  offset: 0, 0
  index: -1
TileSets/FantasyHex/Units/Landsknecht
  rotate: false
<<<<<<< HEAD
  xy: 1740, 808
=======
  xy: 378, 69
>>>>>>> 5f66c57d
  size: 32, 28
  orig: 32, 28
  offset: 0, 0
  index: -1
TileSets/FantasyHex/Units/Legion
  rotate: false
<<<<<<< HEAD
  xy: 1654, 782
=======
  xy: 325, 49
>>>>>>> 5f66c57d
  size: 32, 28
  orig: 32, 28
  offset: 0, 0
  index: -1
TileSets/FantasyHex/Units/Longbowman
  rotate: false
<<<<<<< HEAD
  xy: 1654, 752
=======
  xy: 325, 19
>>>>>>> 5f66c57d
  size: 32, 28
  orig: 32, 28
  offset: 0, 0
  index: -1
TileSets/FantasyHex/Units/Longswordsman
  rotate: false
<<<<<<< HEAD
  xy: 1654, 722
=======
  xy: 359, 39
>>>>>>> 5f66c57d
  size: 32, 28
  orig: 32, 28
  offset: 0, 0
  index: -1
TileSets/FantasyHex/Units/Machine Gun
  rotate: false
<<<<<<< HEAD
  xy: 1688, 777
=======
  xy: 359, 9
>>>>>>> 5f66c57d
  size: 32, 28
  orig: 32, 28
  offset: 0, 0
  index: -1
TileSets/FantasyHex/Units/Mandekalu Cavalry
  rotate: false
<<<<<<< HEAD
  xy: 1688, 747
=======
  xy: 393, 39
>>>>>>> 5f66c57d
  size: 32, 28
  orig: 32, 28
  offset: 0, 0
  index: -1
TileSets/FantasyHex/Units/Maori Warrior
  rotate: false
<<<<<<< HEAD
  xy: 1688, 717
=======
  xy: 393, 9
>>>>>>> 5f66c57d
  size: 32, 28
  orig: 32, 28
  offset: 0, 0
  index: -1
TileSets/FantasyHex/Units/Marine
  rotate: false
<<<<<<< HEAD
  xy: 1722, 706
=======
  xy: 1840, 490
>>>>>>> 5f66c57d
  size: 32, 28
  orig: 32, 28
  offset: 0, 0
  index: -1
TileSets/FantasyHex/Units/Mechanized Infantry
  rotate: false
<<<<<<< HEAD
  xy: 1756, 747
=======
  xy: 1482, 524
>>>>>>> 5f66c57d
  size: 32, 28
  orig: 32, 28
  offset: 0, 0
  index: -1
TileSets/FantasyHex/Units/Mehal Sefari
  rotate: false
<<<<<<< HEAD
  xy: 1756, 717
=======
  xy: 1516, 538
>>>>>>> 5f66c57d
  size: 32, 28
  orig: 32, 28
  offset: 0, 0
  index: -1
TileSets/FantasyHex/Units/Merchant Of Venice
  rotate: false
<<<<<<< HEAD
  xy: 1756, 687
=======
  xy: 1550, 538
>>>>>>> 5f66c57d
  size: 32, 28
  orig: 32, 28
  offset: 0, 0
  index: -1
TileSets/FantasyHex/Units/Minuteman
  rotate: false
<<<<<<< HEAD
  xy: 1774, 932
=======
  xy: 1516, 508
>>>>>>> 5f66c57d
  size: 32, 28
  orig: 32, 28
  offset: 0, 0
  index: -1
TileSets/FantasyHex/Units/Missile Cruiser
  rotate: false
<<<<<<< HEAD
  xy: 1774, 902
=======
  xy: 1550, 508
>>>>>>> 5f66c57d
  size: 32, 28
  orig: 32, 28
  offset: 0, 0
  index: -1
TileSets/FantasyHex/Units/Mobile SAM
  rotate: false
<<<<<<< HEAD
  xy: 1774, 841
=======
  xy: 1618, 517
>>>>>>> 5f66c57d
  size: 32, 28
  orig: 32, 28
  offset: 0, 0
  index: -1
TileSets/FantasyHex/Units/Modern Armor
  rotate: false
<<<<<<< HEAD
  xy: 1774, 811
=======
  xy: 1618, 487
>>>>>>> 5f66c57d
  size: 32, 28
  orig: 32, 28
  offset: 0, 0
  index: -1
TileSets/FantasyHex/Units/Mohawk Warrior
  rotate: false
<<<<<<< HEAD
  xy: 1808, 962
=======
  xy: 1652, 488
>>>>>>> 5f66c57d
  size: 32, 28
  orig: 32, 28
  offset: 0, 0
  index: -1
TileSets/FantasyHex/Units/Musketeer
  rotate: false
<<<<<<< HEAD
  xy: 1808, 862
=======
  xy: 1720, 456
>>>>>>> 5f66c57d
  size: 32, 28
  orig: 32, 28
  offset: 0, 0
  index: -1
TileSets/FantasyHex/Units/Musketman
  rotate: false
<<<<<<< HEAD
  xy: 1808, 832
=======
  xy: 1720, 426
>>>>>>> 5f66c57d
  size: 32, 28
  orig: 32, 28
  offset: 0, 0
  index: -1
TileSets/FantasyHex/Units/Naresuan's Elephant
  rotate: false
<<<<<<< HEAD
  xy: 1842, 966
=======
  xy: 1754, 441
>>>>>>> 5f66c57d
  size: 32, 28
  orig: 32, 28
  offset: 0, 0
  index: -1
TileSets/FantasyHex/Units/Nau
  rotate: false
<<<<<<< HEAD
  xy: 1842, 936
=======
  xy: 1788, 441
>>>>>>> 5f66c57d
  size: 32, 28
  orig: 32, 28
  offset: 0, 0
  index: -1
TileSets/FantasyHex/Units/Norwegian Ski Infantry
  rotate: false
<<<<<<< HEAD
  xy: 1876, 966
=======
  xy: 1754, 411
>>>>>>> 5f66c57d
  size: 32, 28
  orig: 32, 28
  offset: 0, 0
  index: -1
TileSets/FantasyHex/Units/Panzer
  rotate: false
<<<<<<< HEAD
  xy: 1842, 846
=======
  xy: 1838, 1056
>>>>>>> 5f66c57d
  size: 32, 28
  orig: 32, 28
  offset: 0, 0
  index: -1
TileSets/FantasyHex/Units/Paratrooper
  rotate: false
<<<<<<< HEAD
  xy: 1876, 876
=======
  xy: 1838, 1026
>>>>>>> 5f66c57d
  size: 32, 28
  orig: 32, 28
  offset: 0, 0
  index: -1
TileSets/FantasyHex/Units/Pathfinder
  rotate: false
<<<<<<< HEAD
  xy: 1876, 846
=======
  xy: 1840, 962
>>>>>>> 5f66c57d
  size: 32, 28
  orig: 32, 28
  offset: 0, 0
  index: -1
TileSets/FantasyHex/Units/Persian Immortal
  rotate: false
<<<<<<< HEAD
  xy: 1910, 838
=======
  xy: 1840, 902
>>>>>>> 5f66c57d
  size: 32, 28
  orig: 32, 28
  offset: 0, 0
  index: -1
TileSets/FantasyHex/Units/Pictish Warrior
  rotate: false
<<<<<<< HEAD
  xy: 1808, 802
=======
  xy: 1842, 872
>>>>>>> 5f66c57d
  size: 32, 28
  orig: 32, 28
  offset: 0, 0
  index: -1
TileSets/FantasyHex/Units/Pikeman
  rotate: false
<<<<<<< HEAD
  xy: 1842, 816
=======
  xy: 1842, 842
>>>>>>> 5f66c57d
  size: 32, 28
  orig: 32, 28
  offset: 0, 0
  index: -1
TileSets/FantasyHex/Units/Pracinha
  rotate: false
<<<<<<< HEAD
  xy: 1858, 726
=======
  xy: 388, 598
>>>>>>> 5f66c57d
  size: 32, 28
  orig: 32, 28
  offset: 0, 0
  index: -1
TileSets/FantasyHex/Units/Privateer
  rotate: false
<<<<<<< HEAD
  xy: 1858, 696
=======
  xy: 422, 628
>>>>>>> 5f66c57d
  size: 32, 28
  orig: 32, 28
  offset: 0, 0
  index: -1
TileSets/FantasyHex/Units/Quinquereme
  rotate: false
<<<<<<< HEAD
  xy: 1892, 778
=======
  xy: 412, 508
>>>>>>> 5f66c57d
  size: 32, 28
  orig: 32, 28
  offset: 0, 0
  index: -1
TileSets/FantasyHex/Units/Rifleman
  rotate: false
<<<<<<< HEAD
  xy: 1892, 748
=======
  xy: 412, 478
>>>>>>> 5f66c57d
  size: 32, 28
  orig: 32, 28
  offset: 0, 0
  index: -1
TileSets/FantasyHex/Units/Rocket Artillery
  rotate: false
<<<<<<< HEAD
  xy: 1926, 744
=======
  xy: 412, 324
>>>>>>> 5f66c57d
  size: 32, 28
  orig: 32, 28
  offset: 0, 0
  index: -1
TileSets/FantasyHex/Units/Samurai
  rotate: false
<<<<<<< HEAD
  xy: 1926, 714
=======
  xy: 412, 294
>>>>>>> 5f66c57d
  size: 32, 28
  orig: 32, 28
  offset: 0, 0
  index: -1
TileSets/FantasyHex/Units/Scout
  rotate: false
<<<<<<< HEAD
  xy: 1926, 684
=======
  xy: 412, 264
>>>>>>> 5f66c57d
  size: 32, 28
  orig: 32, 28
  offset: 0, 0
  index: -1
TileSets/FantasyHex/Units/Sea Beggar
  rotate: false
<<<<<<< HEAD
  xy: 1926, 654
=======
  xy: 412, 234
>>>>>>> 5f66c57d
  size: 32, 28
  orig: 32, 28
  offset: 0, 0
  index: -1
TileSets/FantasyHex/Units/Settler
  rotate: false
<<<<<<< HEAD
  xy: 1824, 643
=======
  xy: 412, 203
>>>>>>> 5f66c57d
  size: 32, 29
  orig: 32, 29
  offset: 0, 0
  index: -1
TileSets/FantasyHex/Units/Ship of the Line
  rotate: false
<<<<<<< HEAD
  xy: 1926, 623
=======
  xy: 412, 108
>>>>>>> 5f66c57d
  size: 32, 29
  orig: 32, 29
  offset: 0, 0
  index: -1
TileSets/FantasyHex/Units/Siege Tower
  rotate: false
<<<<<<< HEAD
  xy: 1944, 964
=======
  xy: 412, 78
>>>>>>> 5f66c57d
  size: 32, 28
  orig: 32, 28
  offset: 0, 0
  index: -1
TileSets/FantasyHex/Units/Sipahi
  rotate: false
<<<<<<< HEAD
  xy: 1944, 842
=======
  xy: 446, 536
>>>>>>> 5f66c57d
  size: 32, 30
  orig: 32, 30
  offset: 0, 0
  index: -1
TileSets/FantasyHex/Units/Slinger
  rotate: false
<<<<<<< HEAD
  xy: 1944, 812
=======
  xy: 446, 506
>>>>>>> 5f66c57d
  size: 32, 28
  orig: 32, 28
  offset: 0, 0
  index: -1
TileSets/FantasyHex/Units/Spearman
  rotate: false
<<<<<<< HEAD
  xy: 1978, 904
=======
  xy: 446, 416
>>>>>>> 5f66c57d
  size: 32, 28
  orig: 32, 28
  offset: 0, 0
  index: -1
TileSets/FantasyHex/Units/Submarine
  rotate: false
<<<<<<< HEAD
  xy: 1358, 354
=======
  xy: 446, 298
>>>>>>> 5f66c57d
  size: 32, 26
  orig: 32, 26
  offset: 0, 0
  index: -1
TileSets/FantasyHex/Units/Swordsman
  rotate: false
<<<<<<< HEAD
  xy: 2012, 936
=======
  xy: 446, 208
>>>>>>> 5f66c57d
  size: 32, 28
  orig: 32, 28
  offset: 0, 0
  index: -1
TileSets/FantasyHex/Units/Tank
  rotate: false
<<<<<<< HEAD
  xy: 2012, 906
=======
  xy: 446, 178
>>>>>>> 5f66c57d
  size: 32, 28
  orig: 32, 28
  offset: 0, 0
  index: -1
TileSets/FantasyHex/Units/Tercio
  rotate: false
<<<<<<< HEAD
  xy: 2012, 876
=======
  xy: 446, 148
>>>>>>> 5f66c57d
  size: 32, 28
  orig: 32, 28
  offset: 0, 0
  index: -1
TileSets/FantasyHex/Units/Trebuchet
  rotate: false
<<<<<<< HEAD
  xy: 1960, 752
=======
  xy: 427, 28
>>>>>>> 5f66c57d
  size: 32, 28
  orig: 32, 28
  offset: 0, 0
  index: -1
TileSets/FantasyHex/Units/Trireme
  rotate: false
<<<<<<< HEAD
  xy: 1960, 722
=======
  xy: 461, 28
>>>>>>> 5f66c57d
  size: 32, 28
  orig: 32, 28
  offset: 0, 0
  index: -1
TileSets/FantasyHex/Units/Turtle Ship
  rotate: false
<<<<<<< HEAD
  xy: 1994, 648
=======
  xy: 480, 338
>>>>>>> 5f66c57d
  size: 32, 28
  orig: 32, 28
  offset: 0, 0
  index: -1
TileSets/FantasyHex/Units/War Chariot
  rotate: false
<<<<<<< HEAD
  xy: 1960, 598
=======
  xy: 480, 278
>>>>>>> 5f66c57d
  size: 32, 28
  orig: 32, 28
  offset: 0, 0
  index: -1
TileSets/FantasyHex/Units/War Elephant
  rotate: false
<<<<<<< HEAD
  xy: 1994, 588
=======
  xy: 480, 248
>>>>>>> 5f66c57d
  size: 32, 28
  orig: 32, 28
  offset: 0, 0
  index: -1
TileSets/FantasyHex/Units/Warrior
  rotate: false
<<<<<<< HEAD
  xy: 268, 296
=======
  xy: 480, 218
>>>>>>> 5f66c57d
  size: 32, 28
  orig: 32, 28
  offset: 0, 0
  index: -1
TileSets/FantasyHex/Units/WaterUnit
  rotate: false
<<<<<<< HEAD
  xy: 1498, 488
=======
  xy: 480, 190
>>>>>>> 5f66c57d
  size: 32, 26
  orig: 32, 26
  offset: 0, 0
  index: -1
TileSets/FantasyHex/Units/Winged Hussar
  rotate: false
<<<<<<< HEAD
  xy: 1362, 143
=======
  xy: 514, 562
>>>>>>> 5f66c57d
  size: 32, 28
  orig: 32, 28
  offset: 0, 0
  index: -1
TileSets/FantasyHex/Units/Work Boats
  rotate: false
<<<<<<< HEAD
  xy: 1362, 113
=======
  xy: 548, 592
>>>>>>> 5f66c57d
  size: 32, 28
  orig: 32, 28
  offset: 0, 0
  index: -1
TileSets/FantasyHex/Units/Worker
  rotate: false
<<<<<<< HEAD
  xy: 1362, 83
=======
  xy: 548, 562
>>>>>>> 5f66c57d
  size: 32, 28
  orig: 32, 28
  offset: 0, 0
  index: -1
TileSets/FantasyHex/road
  rotate: false
  xy: 510, 1593
  size: 61, 11
  orig: 61, 11
  offset: 0, 0
  index: -1
TileSets/Default/road
  rotate: false
  xy: 510, 1593
  size: 61, 11
  orig: 61, 11
  offset: 0, 0
  index: -1
UnitPromotionIcons/Accuracy
  rotate: false
<<<<<<< HEAD
  xy: 1951, 1996
=======
  xy: 182, 594
>>>>>>> 5f66c57d
  size: 50, 50
  orig: 50, 50
  offset: 0, 0
  index: -1
UnitPromotionIcons/Air Repair
  rotate: false
<<<<<<< HEAD
  xy: 806, 1350
=======
  xy: 1938, 1486
>>>>>>> 5f66c57d
  size: 50, 50
  orig: 50, 50
  offset: 0, 0
  index: -1
UnitPromotionIcons/Ambush
  rotate: false
<<<<<<< HEAD
  xy: 2, 26
=======
  xy: 1530, 880
>>>>>>> 5f66c57d
  size: 50, 50
  orig: 50, 50
  offset: 0, 0
  index: -1
UnitPromotionIcons/Amphibious
  rotate: false
<<<<<<< HEAD
  xy: 716, 24
=======
  xy: 1632, 976
>>>>>>> 5f66c57d
  size: 50, 50
  orig: 50, 50
  offset: 0, 0
  index: -1
UnitPromotionIcons/Armor Plating
  rotate: false
<<<<<<< HEAD
  xy: 1705, 1078
=======
  xy: 1836, 1180
>>>>>>> 5f66c57d
  size: 50, 50
  orig: 50, 50
  offset: 0, 0
  index: -1
UnitPromotionIcons/Barrage
  rotate: false
<<<<<<< HEAD
  xy: 587, 1079
=======
  xy: 1938, 1434
>>>>>>> 5f66c57d
  size: 50, 50
  orig: 50, 50
  offset: 0, 0
  index: -1
UnitPromotionIcons/Besiege
  rotate: false
<<<<<<< HEAD
  xy: 1951, 1944
=======
  xy: 1428, 720
>>>>>>> 5f66c57d
  size: 50, 50
  orig: 50, 50
  offset: 0, 0
  index: -1
UnitPromotionIcons/Siege
  rotate: false
<<<<<<< HEAD
  xy: 1951, 1944
=======
  xy: 1428, 720
>>>>>>> 5f66c57d
  size: 50, 50
  orig: 50, 50
  offset: 0, 0
  index: -1
UnitPromotionIcons/Blitz
  rotate: false
<<<<<<< HEAD
  xy: 54, 26
=======
  xy: 1530, 828
>>>>>>> 5f66c57d
  size: 50, 50
  orig: 50, 50
  offset: 0, 0
  index: -1
UnitPromotionIcons/Boarding Party
  rotate: false
<<<<<<< HEAD
  xy: 768, 24
=======
  xy: 1938, 1382
>>>>>>> 5f66c57d
  size: 50, 50
  orig: 50, 50
  offset: 0, 0
  index: -1
UnitPromotionIcons/Bombardment
  rotate: false
<<<<<<< HEAD
  xy: 1326, 926
=======
  xy: 1428, 668
>>>>>>> 5f66c57d
  size: 50, 50
  orig: 50, 50
  offset: 0, 0
  index: -1
UnitPromotionIcons/Charge
  rotate: false
<<<<<<< HEAD
  xy: 1757, 1078
=======
  xy: 1938, 1330
>>>>>>> 5f66c57d
  size: 50, 50
  orig: 50, 50
  offset: 0, 0
  index: -1
UnitPromotionIcons/Coastal Raider
  rotate: false
<<<<<<< HEAD
  xy: 820, 24
=======
  xy: 1480, 772
>>>>>>> 5f66c57d
  size: 50, 50
  orig: 50, 50
  offset: 0, 0
  index: -1
UnitPromotionIcons/Cover
  rotate: false
<<<<<<< HEAD
  xy: 872, 24
=======
  xy: 1582, 880
>>>>>>> 5f66c57d
  size: 50, 50
  orig: 50, 50
  offset: 0, 0
  index: -1
PolicyIcons/Discipline
  rotate: false
<<<<<<< HEAD
  xy: 872, 24
=======
  xy: 1582, 880
>>>>>>> 5f66c57d
  size: 50, 50
  orig: 50, 50
  offset: 0, 0
  index: -1
UnitPromotionIcons/Drill
  rotate: false
<<<<<<< HEAD
  xy: 924, 24
=======
  xy: 1786, 1078
>>>>>>> 5f66c57d
  size: 50, 50
  orig: 50, 50
  offset: 0, 0
  index: -1
UnitPromotionIcons/Evasion
  rotate: false
<<<<<<< HEAD
  xy: 1326, 770
=======
  xy: 1532, 776
>>>>>>> 5f66c57d
  size: 50, 50
  orig: 50, 50
  offset: 0, 0
  index: -1
UnitPromotionIcons/Extended Range
  rotate: false
<<<<<<< HEAD
  xy: 1913, 1078
=======
  xy: 1532, 724
>>>>>>> 5f66c57d
  size: 50, 50
  orig: 50, 50
  offset: 0, 0
  index: -1
UnitPromotionIcons/Operational Range
  rotate: false
<<<<<<< HEAD
  xy: 1913, 1078
=======
  xy: 1532, 724
>>>>>>> 5f66c57d
  size: 50, 50
  orig: 50, 50
  offset: 0, 0
  index: -1
UnitPromotionIcons/Flight Deck
  rotate: false
<<<<<<< HEAD
  xy: 1326, 666
=======
  xy: 1584, 776
>>>>>>> 5f66c57d
  size: 50, 50
  orig: 50, 50
  offset: 0, 0
  index: -1
UnitPromotionIcons/Formation
  rotate: false
<<<<<<< HEAD
  xy: 1326, 614
=======
  xy: 1584, 724
>>>>>>> 5f66c57d
  size: 50, 50
  orig: 50, 50
  offset: 0, 0
  index: -1
UnitPromotionIcons/Great Generals
  rotate: false
<<<<<<< HEAD
  xy: 1202, 468
=======
  xy: 206, 438
>>>>>>> 5f66c57d
  size: 50, 50
  orig: 50, 50
  offset: 0, 0
  index: -1
UnitPromotionIcons/Quick Study
  rotate: false
<<<<<<< HEAD
  xy: 1202, 468
=======
  xy: 206, 438
>>>>>>> 5f66c57d
  size: 50, 50
  orig: 50, 50
  offset: 0, 0
  index: -1
UnitPromotionIcons/Haka War Dance
  rotate: false
<<<<<<< HEAD
  xy: 1202, 416
=======
  xy: 206, 386
>>>>>>> 5f66c57d
  size: 50, 50
  orig: 50, 50
  offset: 0, 0
  index: -1
UnitPromotionIcons/Heal Instantly
  rotate: false
<<<<<<< HEAD
  xy: 1254, 468
=======
  xy: 206, 334
>>>>>>> 5f66c57d
  size: 50, 50
  orig: 50, 50
  offset: 0, 0
  index: -1
UnitPromotionIcons/Indirect Fire
  rotate: false
<<<<<<< HEAD
  xy: 1254, 416
=======
  xy: 206, 230
>>>>>>> 5f66c57d
  size: 50, 50
  orig: 50, 50
  offset: 0, 0
  index: -1
UnitPromotionIcons/Interception
  rotate: false
<<<<<<< HEAD
  xy: 1306, 458
=======
  xy: 206, 126
>>>>>>> 5f66c57d
  size: 50, 50
  orig: 50, 50
  offset: 0, 0
  index: -1
UnitPromotionIcons/Logistics
  rotate: false
<<<<<<< HEAD
  xy: 1705, 1026
=======
  xy: 258, 490
>>>>>>> 5f66c57d
  size: 50, 50
  orig: 50, 50
  offset: 0, 0
  index: -1
UnitPromotionIcons/March
  rotate: false
<<<<<<< HEAD
  xy: 1809, 1026
=======
  xy: 258, 386
>>>>>>> 5f66c57d
  size: 50, 50
  orig: 50, 50
  offset: 0, 0
  index: -1
UnitPromotionIcons/Medic
  rotate: false
<<<<<<< HEAD
  xy: 1861, 1026
=======
  xy: 258, 334
>>>>>>> 5f66c57d
  size: 50, 50
  orig: 50, 50
  offset: 0, 0
  index: -1
UnitPromotionIcons/Mobility
  rotate: false
<<<<<<< HEAD
  xy: 1555, 1000
=======
  xy: 1428, 616
>>>>>>> 5f66c57d
  size: 50, 50
  orig: 50, 50
  offset: 0, 0
  index: -1
UnitPromotionIcons/Morale
  rotate: false
<<<<<<< HEAD
  xy: 1378, 948
=======
  xy: 1532, 620
>>>>>>> 5f66c57d
  size: 50, 50
  orig: 50, 50
  offset: 0, 0
  index: -1
UnitPromotionIcons/Rejuvenation
  rotate: false
<<<<<<< HEAD
  xy: 1482, 844
=======
  xy: 221, 22
>>>>>>> 5f66c57d
  size: 50, 50
  orig: 50, 50
  offset: 0, 0
  index: -1
UnitPromotionIcons/Scouting
  rotate: false
<<<<<<< HEAD
  xy: 1430, 740
=======
  xy: 1686, 924
>>>>>>> 5f66c57d
  size: 50, 50
  orig: 50, 50
  offset: 0, 0
  index: -1
UnitPromotionIcons/Sentry
  rotate: false
<<<<<<< HEAD
  xy: 1430, 740
=======
  xy: 1686, 924
>>>>>>> 5f66c57d
  size: 50, 50
  orig: 50, 50
  offset: 0, 0
  index: -1
UnitPromotionIcons/Shock
  rotate: false
<<<<<<< HEAD
  xy: 1534, 844
=======
  xy: 1636, 820
>>>>>>> 5f66c57d
  size: 50, 50
  orig: 50, 50
  offset: 0, 0
  index: -1
UnitPromotionIcons/Slinger Withdraw
  rotate: false
<<<<<<< HEAD
  xy: 1586, 896
=======
  xy: 1636, 768
>>>>>>> 5f66c57d
  size: 50, 50
  orig: 50, 50
  offset: 0, 0
  index: -1
UnitPromotionIcons/Sortie
  rotate: false
<<<<<<< HEAD
  xy: 1378, 636
=======
  xy: 1636, 716
>>>>>>> 5f66c57d
  size: 50, 50
  orig: 50, 50
  offset: 0, 0
  index: -1
UnitPromotionIcons/Targeting
  rotate: false
<<<<<<< HEAD
  xy: 1534, 792
=======
  xy: 1688, 768
>>>>>>> 5f66c57d
  size: 50, 50
  orig: 50, 50
  offset: 0, 0
  index: -1
UnitPromotionIcons/Targeting I (air)
  rotate: false
<<<<<<< HEAD
  xy: 1534, 792
=======
  xy: 1688, 768
>>>>>>> 5f66c57d
  size: 50, 50
  orig: 50, 50
  offset: 0, 0
  index: -1
UnitPromotionIcons/Volley
  rotate: false
<<<<<<< HEAD
  xy: 1378, 532
=======
  xy: 1940, 1174
>>>>>>> 5f66c57d
  size: 50, 50
  orig: 50, 50
  offset: 0, 0
  index: -1
UnitPromotionIcons/Wolfpack
  rotate: false
<<<<<<< HEAD
  xy: 1482, 636
=======
  xy: 1532, 568
>>>>>>> 5f66c57d
  size: 50, 50
  orig: 50, 50
  offset: 0, 0
  index: -1
UnitPromotionIcons/Woodsman
  rotate: false
<<<<<<< HEAD
  xy: 1534, 688
=======
  xy: 1584, 568
>>>>>>> 5f66c57d
  size: 50, 50
  orig: 50, 50
  offset: 0, 0
  index: -1<|MERGE_RESOLUTION|>--- conflicted
+++ resolved
@@ -6,1150 +6,735 @@
 repeat: none
 EmojiIcons/Production
   rotate: false
-<<<<<<< HEAD
   xy: 1378, 792
-=======
-  xy: 1224, 592
->>>>>>> 5f66c57d
   size: 50, 50
   orig: 50, 50
   offset: 0, 0
   index: -1
 EmojiIcons/Turn
   rotate: false
-<<<<<<< HEAD
   xy: 1482, 688
-=======
-  xy: 1688, 612
->>>>>>> 5f66c57d
   size: 50, 50
   orig: 50, 50
   offset: 0, 0
   index: -1
 ImprovementIcons/Academy
   rotate: false
-<<<<<<< HEAD
   xy: 2, 180
-=======
-  xy: 2, 474
->>>>>>> 5f66c57d
   size: 100, 100
   orig: 100, 100
   offset: 0, 0
   index: -1
 ImprovementIcons/Ancient ruins
   rotate: false
-<<<<<<< HEAD
   xy: 1747, 1844
-=======
-  xy: 2, 168
->>>>>>> 5f66c57d
   size: 100, 100
   orig: 100, 100
   offset: 0, 0
   index: -1
 ImprovementIcons/Barbarian encampment
   rotate: false
-<<<<<<< HEAD
   xy: 1110, 1642
-=======
-  xy: 204, 1360
->>>>>>> 5f66c57d
   size: 100, 100
   orig: 100, 100
   offset: 0, 0
   index: -1
 ImprovementIcons/Camp
   rotate: false
-<<<<<<< HEAD
   xy: 1212, 1642
-=======
-  xy: 204, 952
->>>>>>> 5f66c57d
   size: 100, 100
   orig: 100, 100
   offset: 0, 0
   index: -1
 ImprovementIcons/Citadel
   rotate: false
-<<<<<<< HEAD
   xy: 1314, 1642
-=======
-  xy: 483, 1606
->>>>>>> 5f66c57d
   size: 100, 100
   orig: 100, 100
   offset: 0, 0
   index: -1
 ImprovementIcons/City center
   rotate: false
-<<<<<<< HEAD
   xy: 1314, 1438
-=======
-  xy: 585, 1642
->>>>>>> 5f66c57d
   size: 100, 100
   orig: 100, 100
   offset: 0, 0
   index: -1
 ImprovementIcons/City ruins
   rotate: false
-<<<<<<< HEAD
   xy: 1416, 1766
-=======
-  xy: 687, 1744
->>>>>>> 5f66c57d
   size: 100, 100
   orig: 100, 100
   offset: 0, 0
   index: -1
 ImprovementIcons/Customs house
   rotate: false
-<<<<<<< HEAD
   xy: 1722, 1538
-=======
-  xy: 1401, 1664
->>>>>>> 5f66c57d
   size: 100, 100
   orig: 100, 100
   offset: 0, 0
   index: -1
 ImprovementIcons/Farm
   rotate: false
-<<<<<<< HEAD
   xy: 281, 1042
-=======
-  xy: 306, 894
->>>>>>> 5f66c57d
   size: 100, 100
   orig: 100, 100
   offset: 0, 0
   index: -1
 ImprovementIcons/Fishing Boats
   rotate: false
-<<<<<<< HEAD
   xy: 379, 940
-=======
-  xy: 687, 1540
->>>>>>> 5f66c57d
   size: 100, 100
   orig: 100, 100
   offset: 0, 0
   index: -1
 ImprovementIcons/Fort
   rotate: false
-<<<<<<< HEAD
   xy: 408, 838
-=======
-  xy: 1095, 1540
->>>>>>> 5f66c57d
   size: 100, 100
   orig: 100, 100
   offset: 0, 0
   index: -1
 ImprovementIcons/Landmark
   rotate: false
-<<<<<<< HEAD
   xy: 1926, 1538
-=======
-  xy: 714, 1336
->>>>>>> 5f66c57d
   size: 100, 100
   orig: 100, 100
   offset: 0, 0
   index: -1
 ImprovementIcons/Lumber mill
   rotate: false
-<<<<<<< HEAD
   xy: 1518, 1256
-=======
-  xy: 714, 1234
->>>>>>> 5f66c57d
   size: 100, 100
   orig: 100, 100
   offset: 0, 0
   index: -1
 ImprovementIcons/Manufactory
   rotate: false
-<<<<<<< HEAD
   xy: 1722, 1232
-=======
-  xy: 918, 1438
->>>>>>> 5f66c57d
   size: 100, 100
   orig: 100, 100
   offset: 0, 0
   index: -1
 ImprovementIcons/Mine
   rotate: false
-<<<<<<< HEAD
   xy: 816, 892
-=======
-  xy: 918, 1234
->>>>>>> 5f66c57d
   size: 100, 100
   orig: 100, 100
   offset: 0, 0
   index: -1
 ImprovementIcons/Moai
   rotate: false
-<<<<<<< HEAD
   xy: 816, 688
-=======
-  xy: 510, 724
->>>>>>> 5f66c57d
   size: 100, 100
   orig: 100, 100
   offset: 0, 0
   index: -1
 ImprovementIcons/Oil well
   rotate: false
-<<<<<<< HEAD
   xy: 918, 518
-=======
-  xy: 918, 928
->>>>>>> 5f66c57d
   size: 100, 100
   orig: 100, 100
   offset: 0, 0
   index: -1
 ImprovementIcons/Pasture
   rotate: false
-<<<<<<< HEAD
   xy: 308, 124
-=======
-  xy: 1020, 928
->>>>>>> 5f66c57d
   size: 100, 100
   orig: 100, 100
   offset: 0, 0
   index: -1
 ImprovementIcons/Plantation
   rotate: false
-<<<<<<< HEAD
   xy: 410, 22
-=======
-  xy: 1122, 1030
->>>>>>> 5f66c57d
   size: 100, 100
   orig: 100, 100
   offset: 0, 0
   index: -1
 ImprovementIcons/Quarry
   rotate: false
-<<<<<<< HEAD
   xy: 818, 76
-=======
-  xy: 1224, 1358
->>>>>>> 5f66c57d
   size: 100, 100
   orig: 100, 100
   offset: 0, 0
   index: -1
 ImprovementIcons/Road
   rotate: false
-<<<<<<< HEAD
   xy: 1022, 212
-=======
-  xy: 1326, 848
->>>>>>> 5f66c57d
   size: 100, 100
   orig: 100, 100
   offset: 0, 0
   index: -1
 ImprovementIcons/Terrace farm
   rotate: false
-<<<<<<< HEAD
   xy: 1224, 622
-=======
-  xy: 1836, 1436
->>>>>>> 5f66c57d
   size: 100, 100
   orig: 100, 100
   offset: 0, 0
   index: -1
 ImprovementIcons/Trading post
   rotate: false
-<<<<<<< HEAD
   xy: 1399, 1052
-=======
-  xy: 1734, 1232
->>>>>>> 5f66c57d
   size: 100, 100
   orig: 100, 100
   offset: 0, 0
   index: -1
 NationIcons/America
   rotate: false
-<<<<<<< HEAD
   xy: 104, 78
-=======
-  xy: 1726, 1946
->>>>>>> 5f66c57d
   size: 100, 100
   orig: 100, 100
   offset: 0, 0
   index: -1
 NationIcons/Arabia
   rotate: false
-<<<<<<< HEAD
   xy: 906, 1704
-=======
-  xy: 2, 66
->>>>>>> 5f66c57d
   size: 100, 100
   orig: 100, 100
   offset: 0, 0
   index: -1
 NationIcons/Aztecs
   rotate: false
-<<<<<<< HEAD
   xy: 204, 458
-=======
-  xy: 1522, 1844
->>>>>>> 5f66c57d
   size: 100, 100
   orig: 100, 100
   offset: 0, 0
   index: -1
 NationIcons/Babylon
   rotate: false
-<<<<<<< HEAD
   xy: 182, 356
-=======
-  xy: 1624, 1844
->>>>>>> 5f66c57d
   size: 100, 100
   orig: 100, 100
   offset: 0, 0
   index: -1
 NationIcons/China
   rotate: false
-<<<<<<< HEAD
   xy: 1212, 1438
-=======
-  xy: 182, 646
->>>>>>> 5f66c57d
   size: 100, 100
   orig: 100, 100
   offset: 0, 0
   index: -1
 NationIcons/CityState
   rotate: false
-<<<<<<< HEAD
   xy: 1620, 1766
-=======
-  xy: 789, 1642
->>>>>>> 5f66c57d
   size: 100, 100
   orig: 100, 100
   offset: 0, 0
   index: -1
 NationIcons/Denmark
   rotate: false
-<<<<<<< HEAD
   xy: 1824, 1538
-=======
-  xy: 1605, 1742
->>>>>>> 5f66c57d
   size: 100, 100
   orig: 100, 100
   offset: 0, 0
   index: -1
 NationIcons/Egypt
   rotate: false
-<<<<<<< HEAD
   xy: 1314, 1336
-=======
-  xy: 306, 1506
->>>>>>> 5f66c57d
   size: 100, 100
   orig: 100, 100
   offset: 0, 0
   index: -1
 NationIcons/England
   rotate: false
-<<<<<<< HEAD
   xy: 1722, 1334
-=======
-  xy: 306, 1098
->>>>>>> 5f66c57d
   size: 100, 100
   orig: 100, 100
   offset: 0, 0
   index: -1
 NationIcons/France
   rotate: false
-<<<<<<< HEAD
   xy: 306, 634
-=======
-  xy: 1197, 1562
->>>>>>> 5f66c57d
   size: 100, 100
   orig: 100, 100
   offset: 0, 0
   index: -1
 NationIcons/Germany
   rotate: false
-<<<<<<< HEAD
   xy: 408, 532
-=======
-  xy: 1605, 1538
->>>>>>> 5f66c57d
   size: 100, 100
   orig: 100, 100
   offset: 0, 0
   index: -1
 NationIcons/Greece
   rotate: false
-<<<<<<< HEAD
   xy: 408, 430
-=======
-  xy: 1809, 1538
->>>>>>> 5f66c57d
   size: 100, 100
   orig: 100, 100
   offset: 0, 0
   index: -1
 NationIcons/Inca
   rotate: false
-<<<<<<< HEAD
   xy: 386, 328
-=======
-  xy: 408, 994
->>>>>>> 5f66c57d
   size: 100, 100
   orig: 100, 100
   offset: 0, 0
   index: -1
 NationIcons/India
   rotate: false
-<<<<<<< HEAD
   xy: 583, 940
-=======
-  xy: 408, 790
->>>>>>> 5f66c57d
   size: 100, 100
   orig: 100, 100
   offset: 0, 0
   index: -1
 NationIcons/Iroquois
   rotate: false
-<<<<<<< HEAD
   xy: 612, 532
-=======
-  xy: 612, 1438
->>>>>>> 5f66c57d
   size: 100, 100
   orig: 100, 100
   offset: 0, 0
   index: -1
 NationIcons/Japan
   rotate: false
-<<<<<<< HEAD
   xy: 590, 328
-=======
-  xy: 612, 1336
->>>>>>> 5f66c57d
   size: 100, 100
   orig: 100, 100
   offset: 0, 0
   index: -1
 NationIcons/Korea
   rotate: false
-<<<<<<< HEAD
   xy: 1926, 1742
-=======
-  xy: 510, 1132
->>>>>>> 5f66c57d
   size: 100, 100
   orig: 100, 100
   offset: 0, 0
   index: -1
 NationIcons/Mongolia
   rotate: false
-<<<<<<< HEAD
   xy: 794, 382
-=======
-  xy: 816, 1030
->>>>>>> 5f66c57d
   size: 100, 100
   orig: 100, 100
   offset: 0, 0
   index: -1
 NationIcons/Persia
   rotate: false
-<<<<<<< HEAD
   xy: 512, 226
-=======
-  xy: 1020, 724
->>>>>>> 5f66c57d
   size: 100, 100
   orig: 100, 100
   offset: 0, 0
   index: -1
 NationIcons/Polynesia
   rotate: false
-<<<<<<< HEAD
   xy: 614, 22
-=======
-  xy: 1122, 826
->>>>>>> 5f66c57d
   size: 100, 100
   orig: 100, 100
   offset: 0, 0
   index: -1
 NationIcons/Rome
   rotate: false
-<<<<<<< HEAD
   xy: 1100, 416
-=======
-  xy: 612, 622
->>>>>>> 5f66c57d
   size: 100, 100
   orig: 100, 100
   offset: 0, 0
   index: -1
 NationIcons/Russia
   rotate: false
-<<<<<<< HEAD
   xy: 1100, 314
-=======
-  xy: 714, 622
->>>>>>> 5f66c57d
   size: 100, 100
   orig: 100, 100
   offset: 0, 0
   index: -1
 NationIcons/Siam
   rotate: false
-<<<<<<< HEAD
   xy: 1297, 1234
-=======
-  xy: 1326, 644
->>>>>>> 5f66c57d
   size: 100, 100
   orig: 100, 100
   offset: 0, 0
   index: -1
 NationIcons/Songhai
   rotate: false
-<<<<<<< HEAD
   xy: 1297, 1132
-=======
-  xy: 1428, 1232
->>>>>>> 5f66c57d
   size: 100, 100
   orig: 100, 100
   offset: 0, 0
   index: -1
 NationIcons/Spain
   rotate: false
-<<<<<<< HEAD
   xy: 1195, 1030
-=======
-  xy: 1530, 1334
->>>>>>> 5f66c57d
   size: 100, 100
   orig: 100, 100
   offset: 0, 0
   index: -1
 NationIcons/The Ottomans
   rotate: false
-<<<<<<< HEAD
   xy: 1224, 520
-=======
-  xy: 1428, 926
->>>>>>> 5f66c57d
   size: 100, 100
   orig: 100, 100
   offset: 0, 0
   index: -1
 OtherIcons/Aircraft
   rotate: false
-<<<<<<< HEAD
   xy: 714, 432
-=======
-  xy: 1428, 772
->>>>>>> 5f66c57d
   size: 50, 50
   orig: 50, 50
   offset: 0, 0
   index: -1
 OtherIcons/BackArrow
   rotate: false
-<<<<<<< HEAD
   xy: 182, 291
-=======
-  xy: 510, 1541
->>>>>>> 5f66c57d
   size: 50, 50
   orig: 50, 50
   offset: 0, 0
   index: -1
 OtherIcons/Banner
   rotate: false
-<<<<<<< HEAD
   xy: 1008, 1540
-=======
-  xy: 204, 1462
->>>>>>> 5f66c57d
   size: 100, 100
   orig: 100, 100
   offset: 0, 0
   index: -1
 OtherIcons/Border
   rotate: false
-  xy: 1162, 1851
+  xy: 1328, 2
   size: 31, 15
   orig: 31, 15
   offset: 0, 0
   index: -1
 OtherIcons/Border-inner
   rotate: false
-  xy: 1428, 1545
+  xy: 1361, 2
   size: 31, 15
   orig: 31, 15
   offset: 0, 0
   index: -1
 OtherIcons/Border-outer
   rotate: false
-  xy: 2, 5
+  xy: 806, 1303
   size: 31, 15
   orig: 31, 15
   offset: 0, 0
   index: -1
 OtherIcons/Camera
   rotate: false
-<<<<<<< HEAD
   xy: 277, 913
-=======
-  xy: 556, 1819
->>>>>>> 5f66c57d
   size: 25, 25
   orig: 25, 25
   offset: 0, 0
   index: -1
 OtherIcons/Circle
   rotate: false
-<<<<<<< HEAD
   xy: 1387, 1868
-=======
-  xy: 1162, 1868
->>>>>>> 5f66c57d
   size: 178, 178
   orig: 178, 178
   offset: 0, 0
   index: -1
 OtherIcons/Cities
   rotate: false
-<<<<<<< HEAD
   xy: 1314, 1540
-=======
-  xy: 585, 1744
->>>>>>> 5f66c57d
   size: 100, 100
   orig: 100, 100
   offset: 0, 0
   index: -1
 OtherIcons/Close
   rotate: false
-<<<<<<< HEAD
   xy: 1518, 1664
-=======
-  xy: 891, 1642
->>>>>>> 5f66c57d
   size: 100, 100
   orig: 100, 100
   offset: 0, 0
   index: -1
 OtherIcons/Crosshair
   rotate: false
-<<<<<<< HEAD
   xy: 1722, 1640
-=======
-  xy: 1401, 1766
->>>>>>> 5f66c57d
   size: 100, 100
   orig: 100, 100
   offset: 0, 0
   index: -1
 OtherIcons/Diplomacy
   rotate: false
-<<<<<<< HEAD
   xy: 1722, 1436
-=======
-  xy: 1707, 1742
->>>>>>> 5f66c57d
   size: 100, 100
   orig: 100, 100
   offset: 0, 0
   index: -1
 OtherIcons/DiplomacyW
   rotate: false
-<<<<<<< HEAD
   xy: 1824, 1436
-=======
-  xy: 1809, 1742
->>>>>>> 5f66c57d
   size: 100, 100
   orig: 100, 100
   offset: 0, 0
   index: -1
 OtherIcons/DisbandUnit
   rotate: false
-<<<<<<< HEAD
   xy: 704, 1300
-=======
-  xy: 1911, 1742
->>>>>>> 5f66c57d
   size: 100, 100
   orig: 100, 100
   offset: 0, 0
   index: -1
 OtherIcons/Down
   rotate: false
-<<<<<<< HEAD
   xy: 1861, 1078
-=======
-  xy: 1684, 976
->>>>>>> 5f66c57d
   size: 50, 50
   orig: 50, 50
   offset: 0, 0
   index: -1
 OtherIcons/Fire
   rotate: false
-<<<<<<< HEAD
   xy: 485, 1042
-=======
-  xy: 306, 690
->>>>>>> 5f66c57d
   size: 100, 100
   orig: 100, 100
   offset: 0, 0
   index: -1
 OtherIcons/Hexagon
   rotate: false
-<<<<<<< HEAD
   xy: 2, 1104
-=======
-  xy: 2, 1806
->>>>>>> 5f66c57d
   size: 277, 240
   orig: 277, 240
   offset: 0, 0
   index: -1
 OtherIcons/Load
   rotate: false
-<<<<<<< HEAD
   xy: 1926, 1334
-=======
-  xy: 510, 1030
->>>>>>> 5f66c57d
   size: 100, 100
   orig: 100, 100
   offset: 0, 0
   index: -1
 OtherIcons/Lock
   rotate: false
-<<<<<<< HEAD
   xy: 1416, 1256
-=======
-  xy: 612, 1132
->>>>>>> 5f66c57d
   size: 100, 100
   orig: 100, 100
   offset: 0, 0
   index: -1
 OtherIcons/MapEditor
   rotate: false
-<<<<<<< HEAD
   xy: 1824, 1232
-=======
-  xy: 510, 928
->>>>>>> 5f66c57d
   size: 100, 100
   orig: 100, 100
   offset: 0, 0
   index: -1
 OtherIcons/MenuIcon
   rotate: false
-<<<<<<< HEAD
   xy: 714, 586
-=======
-  xy: 510, 826
->>>>>>> 5f66c57d
   size: 100, 100
   orig: 100, 100
   offset: 0, 0
   index: -1
 OtherIcons/Mods
   rotate: false
-<<<<<<< HEAD
   xy: 816, 484
-=======
-  xy: 714, 928
->>>>>>> 5f66c57d
   size: 100, 100
   orig: 100, 100
   offset: 0, 0
   index: -1
 OtherIcons/Multiplayer
   rotate: false
-<<<<<<< HEAD
   xy: 896, 382
-=======
-  xy: 1020, 1234
->>>>>>> 5f66c57d
   size: 100, 100
   orig: 100, 100
   offset: 0, 0
   index: -1
 OtherIcons/New
   rotate: false
-<<<<<<< HEAD
   xy: 918, 926
-=======
-  xy: 918, 1030
->>>>>>> 5f66c57d
   size: 100, 100
   orig: 100, 100
   offset: 0, 0
   index: -1
 OtherIcons/Options
   rotate: false
-<<<<<<< HEAD
   xy: 206, 76
-=======
-  xy: 816, 724
->>>>>>> 5f66c57d
   size: 100, 100
   orig: 100, 100
   offset: 0, 0
   index: -1
 OtherIcons/Pentagon
   rotate: false
-<<<<<<< HEAD
   xy: 410, 124
-=======
-  xy: 1020, 826
->>>>>>> 5f66c57d
   size: 100, 100
   orig: 100, 100
   offset: 0, 0
   index: -1
 OtherIcons/Pillage
   rotate: false
-<<<<<<< HEAD
   xy: 308, 22
-=======
-  xy: 1122, 1132
->>>>>>> 5f66c57d
   size: 100, 100
   orig: 100, 100
   offset: 0, 0
   index: -1
 OtherIcons/Puppet
   rotate: false
-<<<<<<< HEAD
   xy: 818, 178
-=======
-  xy: 1326, 1460
->>>>>>> 5f66c57d
   size: 100, 100
   orig: 100, 100
   offset: 0, 0
   index: -1
 OtherIcons/Quest
   rotate: false
-<<<<<<< HEAD
   xy: 920, 178
-=======
-  xy: 1224, 1256
->>>>>>> 5f66c57d
   size: 100, 100
   orig: 100, 100
   offset: 0, 0
   index: -1
 OtherIcons/Quickstart
   rotate: false
-<<<<<<< HEAD
   xy: 920, 76
-=======
-  xy: 1326, 1358
->>>>>>> 5f66c57d
   size: 100, 100
   orig: 100, 100
   offset: 0, 0
   index: -1
 OtherIcons/Resume
   rotate: false
-<<<<<<< HEAD
   xy: 998, 416
-=======
-  xy: 1326, 950
->>>>>>> 5f66c57d
   size: 100, 100
   orig: 100, 100
   offset: 0, 0
   index: -1
 OtherIcons/Shield
   rotate: false
-<<<<<<< HEAD
   xy: 1195, 1234
-=======
-  xy: 1224, 644
->>>>>>> 5f66c57d
   size: 100, 100
   orig: 100, 100
   offset: 0, 0
   index: -1
 OtherIcons/Sleep
   rotate: false
-<<<<<<< HEAD
   xy: 1195, 1132
-=======
-  xy: 1530, 1436
->>>>>>> 5f66c57d
   size: 100, 100
   orig: 100, 100
   offset: 0, 0
   index: -1
 OtherIcons/Star
   rotate: false
-<<<<<<< HEAD
   xy: 1122, 832
-=======
-  xy: 1530, 1238
->>>>>>> 5f66c57d
   size: 100, 94
   orig: 100, 94
   offset: 0, 0
   index: -1
 OtherIcons/Stop
   rotate: false
-<<<<<<< HEAD
   xy: 1122, 628
-=======
-  xy: 1530, 1136
->>>>>>> 5f66c57d
   size: 100, 100
   orig: 100, 100
   offset: 0, 0
   index: -1
 OtherIcons/Swap
   rotate: false
-<<<<<<< HEAD
   xy: 1122, 526
-=======
-  xy: 1734, 1334
->>>>>>> 5f66c57d
   size: 100, 100
   orig: 100, 100
   offset: 0, 0
   index: -1
 OtherIcons/Triangle
   rotate: false
-<<<<<<< HEAD
   xy: 1567, 1868
-=======
-  xy: 1342, 1868
->>>>>>> 5f66c57d
   size: 178, 178
   orig: 178, 178
   offset: 0, 0
   index: -1
 OtherIcons/Up
   rotate: false
-<<<<<<< HEAD
   xy: 1586, 792
-=======
-  xy: 1992, 1226
->>>>>>> 5f66c57d
   size: 50, 50
   orig: 50, 50
   offset: 0, 0
   index: -1
 OtherIcons/whiteDot
   rotate: false
-<<<<<<< HEAD
   xy: 918, 484
-=======
-  xy: 2, 2
->>>>>>> 5f66c57d
   size: 1, 1
   orig: 1, 1
   offset: 0, 0
   index: -1
 PolicyIcons/Aristocracy
   rotate: false
-<<<<<<< HEAD
   xy: 1326, 978
-=======
-  xy: 1734, 1078
->>>>>>> 5f66c57d
   size: 50, 50
   orig: 50, 50
   offset: 0, 0
   index: -1
 PolicyIcons/Citizenship
   rotate: false
-<<<<<<< HEAD
   xy: 1951, 1892
-=======
-  xy: 1938, 1278
->>>>>>> 5f66c57d
   size: 50, 50
   orig: 50, 50
   offset: 0, 0
   index: -1
 PolicyIcons/Civil Society
   rotate: false
-<<<<<<< HEAD
   xy: 106, 26
-=======
-  xy: 234, 594
->>>>>>> 5f66c57d
   size: 50, 50
   orig: 50, 50
   offset: 0, 0
   index: -1
 PolicyIcons/Collective Rule
   rotate: false
-<<<<<<< HEAD
   xy: 1326, 874
-=======
-  xy: 1480, 720
->>>>>>> 5f66c57d
   size: 50, 50
   orig: 50, 50
   offset: 0, 0
   index: -1
 PolicyIcons/Constitution
   rotate: false
-<<<<<<< HEAD
   xy: 1809, 1078
-=======
-  xy: 1480, 668
->>>>>>> 5f66c57d
   size: 50, 50
   orig: 50, 50
   offset: 0, 0
   index: -1
 PolicyIcons/Democracy
   rotate: false
-<<<<<<< HEAD
   xy: 1326, 822
-=======
-  xy: 1582, 828
-  size: 50, 50
-  orig: 50, 50
-  offset: 0, 0
-  index: -1
-PolicyIcons/Entrepreneurship
-  rotate: false
-  xy: 1888, 1180
->>>>>>> 5f66c57d
   size: 50, 50
   orig: 50, 50
   offset: 0, 0
   index: -1
 PolicyIcons/Fascism
   rotate: false
-<<<<<<< HEAD
   xy: 1326, 718
-=======
-  xy: 1532, 672
->>>>>>> 5f66c57d
   size: 50, 50
   orig: 50, 50
   offset: 0, 0
   index: -1
 PolicyIcons/Free Religion
   rotate: false
-<<<<<<< HEAD
   xy: 1326, 562
-=======
-  xy: 1584, 672
->>>>>>> 5f66c57d
   size: 50, 50
   orig: 50, 50
   offset: 0, 0
   index: -1
 PolicyIcons/Free Speech
   rotate: false
-<<<<<<< HEAD
   xy: 1965, 1078
-=======
-  xy: 206, 542
->>>>>>> 5f66c57d
   size: 50, 50
   orig: 50, 50
   offset: 0, 0
   index: -1
 PolicyIcons/Free Thought
   rotate: false
-<<<<<<< HEAD
   xy: 1326, 510
-=======
-  xy: 206, 490
->>>>>>> 5f66c57d
   size: 50, 50
   orig: 50, 50
   offset: 0, 0
   index: -1
 PolicyIcons/Humanism
   rotate: false
-<<<<<<< HEAD
   xy: 1202, 364
-=======
-  xy: 206, 282
->>>>>>> 5f66c57d
   size: 50, 50
   orig: 50, 50
   offset: 0, 0
   index: -1
 PolicyIcons/Landed Elite
   rotate: false
-<<<<<<< HEAD
   xy: 1306, 406
-=======
-  xy: 206, 74
->>>>>>> 5f66c57d
   size: 50, 50
   orig: 50, 50
   offset: 0, 0
   index: -1
 PolicyIcons/Legalism
   rotate: false
-<<<<<<< HEAD
   xy: 1306, 354
-=======
-  xy: 258, 542
->>>>>>> 5f66c57d
   size: 50, 50
   orig: 50, 50
   offset: 0, 0
   index: -1
 PolicyIcons/Mandate Of Heaven
   rotate: false
-<<<<<<< HEAD
   xy: 1757, 1026
-=======
-  xy: 258, 438
->>>>>>> 5f66c57d
   size: 50, 50
   orig: 50, 50
   offset: 0, 0
   index: -1
 PolicyIcons/Mercantilism
   rotate: false
-<<<<<<< HEAD
   xy: 1913, 1026
-=======
-  xy: 258, 282
->>>>>>> 5f66c57d
   size: 50, 50
   orig: 50, 50
   offset: 0, 0
@@ -1163,1613 +748,1026 @@
   index: -1
 PolicyIcons/Meritocracy
   rotate: false
-<<<<<<< HEAD
   xy: 1965, 1026
-=======
-  xy: 258, 230
->>>>>>> 5f66c57d
   size: 50, 50
   orig: 50, 50
   offset: 0, 0
   index: -1
 PolicyIcons/Militarism
   rotate: false
-<<<<<<< HEAD
   xy: 1399, 1000
-=======
-  xy: 258, 178
->>>>>>> 5f66c57d
   size: 50, 50
   orig: 50, 50
   offset: 0, 0
   index: -1
 PolicyIcons/Military Caste
   rotate: false
-<<<<<<< HEAD
   xy: 1451, 1000
-=======
-  xy: 258, 126
->>>>>>> 5f66c57d
   size: 50, 50
   orig: 50, 50
   offset: 0, 0
   index: -1
 PolicyIcons/Military Tradition
   rotate: false
-<<<<<<< HEAD
   xy: 1503, 1000
-=======
-  xy: 258, 74
->>>>>>> 5f66c57d
   size: 50, 50
   orig: 50, 50
   offset: 0, 0
   index: -1
 PolicyIcons/Monarchy
   rotate: false
-<<<<<<< HEAD
   xy: 1607, 1000
-=======
-  xy: 1480, 616
->>>>>>> 5f66c57d
   size: 50, 50
   orig: 50, 50
   offset: 0, 0
   index: -1
 PolicyIcons/Naval Tradition
   rotate: false
-<<<<<<< HEAD
   xy: 2, 1346
   size: 700, 700
   orig: 700, 700
-=======
-  xy: 1990, 1486
-  size: 50, 50
-  orig: 50, 50
->>>>>>> 5f66c57d
   offset: 0, 0
   index: -1
 PolicyIcons/Oligarchy
   rotate: false
-<<<<<<< HEAD
   xy: 1430, 948
-=======
-  xy: 1990, 1434
->>>>>>> 5f66c57d
   size: 50, 50
   orig: 50, 50
   offset: 0, 0
   index: -1
 PolicyIcons/Organized Religion
   rotate: false
-<<<<<<< HEAD
   xy: 1378, 844
-=======
-  xy: 1990, 1382
->>>>>>> 5f66c57d
   size: 50, 50
   orig: 50, 50
   offset: 0, 0
   index: -1
 PolicyIcons/Police State
   rotate: false
-<<<<<<< HEAD
   xy: 1430, 896
-=======
-  xy: 1990, 1330
->>>>>>> 5f66c57d
   size: 50, 50
   orig: 50, 50
   offset: 0, 0
   index: -1
 PolicyIcons/Populism
   rotate: false
-<<<<<<< HEAD
   xy: 1482, 948
-=======
-  xy: 1990, 1278
->>>>>>> 5f66c57d
   size: 50, 50
   orig: 50, 50
   offset: 0, 0
   index: -1
 PolicyIcons/Professional Army
   rotate: false
-<<<<<<< HEAD
   xy: 1430, 844
-=======
-  xy: 1276, 592
->>>>>>> 5f66c57d
   size: 50, 50
   orig: 50, 50
   offset: 0, 0
   index: -1
 PolicyIcons/Protectionism
   rotate: false
-<<<<<<< HEAD
   xy: 1482, 896
-=======
-  xy: 1328, 592
->>>>>>> 5f66c57d
   size: 50, 50
   orig: 50, 50
   offset: 0, 0
   index: -1
 PolicyIcons/Reformation
   rotate: false
-<<<<<<< HEAD
   xy: 1430, 792
-=======
-  xy: 169, 14
->>>>>>> 5f66c57d
   size: 50, 50
   orig: 50, 50
   offset: 0, 0
   index: -1
 PolicyIcons/Representation
   rotate: false
-<<<<<<< HEAD
   xy: 1534, 896
-=======
-  xy: 273, 22
->>>>>>> 5f66c57d
   size: 50, 50
   orig: 50, 50
   offset: 0, 0
   index: -1
 PolicyIcons/Republic
   rotate: false
-<<<<<<< HEAD
   xy: 1586, 948
-=======
-  xy: 1634, 924
->>>>>>> 5f66c57d
   size: 50, 50
   orig: 50, 50
   offset: 0, 0
   index: -1
 PolicyIcons/Scientific Revolution
   rotate: false
-<<<<<<< HEAD
   xy: 1378, 688
-=======
-  xy: 1634, 872
->>>>>>> 5f66c57d
   size: 50, 50
   orig: 50, 50
   offset: 0, 0
   index: -1
 PolicyIcons/Secularism
   rotate: false
-<<<<<<< HEAD
   xy: 1482, 792
-=======
-  xy: 1686, 872
->>>>>>> 5f66c57d
   size: 50, 50
   orig: 50, 50
   offset: 0, 0
   index: -1
 PolicyIcons/Sovereignty
   rotate: false
-<<<<<<< HEAD
   xy: 1430, 688
-=======
-  xy: 1636, 664
->>>>>>> 5f66c57d
   size: 50, 50
   orig: 50, 50
   offset: 0, 0
   index: -1
 PolicyIcons/Theocracy
   rotate: false
-<<<<<<< HEAD
   xy: 1586, 844
-=======
-  xy: 1688, 716
->>>>>>> 5f66c57d
   size: 50, 50
   orig: 50, 50
   offset: 0, 0
   index: -1
 PolicyIcons/Total War
   rotate: false
-<<<<<<< HEAD
   xy: 1378, 584
-=======
-  xy: 1688, 664
->>>>>>> 5f66c57d
   size: 50, 50
   orig: 50, 50
   offset: 0, 0
   index: -1
 PolicyIcons/Trade Unions
   rotate: false
-<<<<<<< HEAD
   xy: 1430, 636
-=======
-  xy: 1636, 612
->>>>>>> 5f66c57d
   size: 50, 50
   orig: 50, 50
   offset: 0, 0
   index: -1
 PolicyIcons/Universal Suffrage
   rotate: false
-<<<<<<< HEAD
   xy: 1534, 740
-=======
-  xy: 1940, 1226
->>>>>>> 5f66c57d
   size: 50, 50
   orig: 50, 50
   offset: 0, 0
   index: -1
 PolicyIcons/Warrior Code
   rotate: false
-<<<<<<< HEAD
   xy: 1430, 584
-=======
-  xy: 1992, 1174
->>>>>>> 5f66c57d
   size: 50, 50
   orig: 50, 50
   offset: 0, 0
   index: -1
 ResourceIcons/Aluminum
   rotate: false
-<<<<<<< HEAD
   xy: 104, 180
-=======
-  xy: 2, 270
->>>>>>> 5f66c57d
   size: 100, 100
   orig: 100, 100
   offset: 0, 0
   index: -1
 ResourceIcons/Bananas
   rotate: false
-<<<<<<< HEAD
   xy: 1008, 1642
-=======
-  xy: 1828, 1844
->>>>>>> 5f66c57d
   size: 100, 100
   orig: 100, 100
   offset: 0, 0
   index: -1
 ResourceIcons/Cattle
   rotate: false
-<<<<<<< HEAD
   xy: 1110, 1438
-=======
-  xy: 204, 850
->>>>>>> 5f66c57d
   size: 100, 100
   orig: 100, 100
   offset: 0, 0
   index: -1
 ResourceIcons/Coal
   rotate: false
-<<<<<<< HEAD
   xy: 1416, 1460
-=======
-  xy: 993, 1744
->>>>>>> 5f66c57d
   size: 100, 100
   orig: 100, 100
   offset: 0, 0
   index: -1
 ResourceIcons/Cotton
   rotate: false
-<<<<<<< HEAD
   xy: 1722, 1742
-=======
-  xy: 1197, 1664
->>>>>>> 5f66c57d
   size: 100, 100
   orig: 100, 100
   offset: 0, 0
   index: -1
 ResourceIcons/Deer
   rotate: false
-<<<<<<< HEAD
   xy: 1824, 1640
-=======
-  xy: 1503, 1742
->>>>>>> 5f66c57d
   size: 100, 100
   orig: 100, 100
   offset: 0, 0
   index: -1
 ResourceIcons/Dyes
   rotate: false
-<<<<<<< HEAD
   xy: 685, 1198
-=======
-  xy: 1503, 1640
->>>>>>> 5f66c57d
   size: 100, 100
   orig: 100, 100
   offset: 0, 0
   index: -1
 ResourceIcons/Fish
   rotate: false
-<<<<<<< HEAD
   xy: 277, 940
-=======
-  xy: 585, 1540
->>>>>>> 5f66c57d
   size: 100, 100
   orig: 100, 100
   offset: 0, 0
   index: -1
 ResourceIcons/Furs
   rotate: false
-<<<<<<< HEAD
   xy: 408, 736
-=======
-  xy: 1299, 1562
->>>>>>> 5f66c57d
   size: 100, 100
   orig: 100, 100
   offset: 0, 0
   index: -1
 ResourceIcons/Gems
   rotate: false
-<<<<<<< HEAD
   xy: 408, 634
-=======
-  xy: 1503, 1538
->>>>>>> 5f66c57d
   size: 100, 100
   orig: 100, 100
   offset: 0, 0
   index: -1
 ResourceIcons/Gold Ore
   rotate: false
-<<<<<<< HEAD
   xy: 306, 430
-=======
-  xy: 1707, 1538
->>>>>>> 5f66c57d
   size: 100, 100
   orig: 100, 100
   offset: 0, 0
   index: -1
 ResourceIcons/Horses
   rotate: false
-<<<<<<< HEAD
   xy: 510, 430
-=======
-  xy: 408, 1198
->>>>>>> 5f66c57d
   size: 100, 100
   orig: 100, 100
   offset: 0, 0
   index: -1
 ResourceIcons/Incense
   rotate: false
-<<<<<<< HEAD
   xy: 488, 328
-=======
-  xy: 408, 892
->>>>>>> 5f66c57d
   size: 100, 100
   orig: 100, 100
   offset: 0, 0
   index: -1
 ResourceIcons/Iron
   rotate: false
-<<<<<<< HEAD
   xy: 612, 736
-=======
-  xy: 510, 1438
->>>>>>> 5f66c57d
   size: 100, 100
   orig: 100, 100
   offset: 0, 0
   index: -1
 ResourceIcons/Ivory
   rotate: false
-<<<<<<< HEAD
   xy: 612, 430
-=======
-  xy: 510, 1234
->>>>>>> 5f66c57d
   size: 100, 100
   orig: 100, 100
   offset: 0, 0
   index: -1
 ResourceIcons/Marble
   rotate: false
-<<<<<<< HEAD
   xy: 1926, 1232
-=======
-  xy: 612, 1030
->>>>>>> 5f66c57d
   size: 100, 100
   orig: 100, 100
   offset: 0, 0
   index: -1
 ResourceIcons/Oil
   rotate: false
-<<<<<<< HEAD
   xy: 918, 620
-=======
-  xy: 816, 826
->>>>>>> 5f66c57d
   size: 100, 100
   orig: 100, 100
   offset: 0, 0
   index: -1
 ResourceIcons/Pearls
   rotate: false
-<<<<<<< HEAD
   xy: 410, 226
-=======
-  xy: 918, 724
->>>>>>> 5f66c57d
   size: 100, 100
   orig: 100, 100
   offset: 0, 0
   index: -1
 ResourceIcons/Sheep
   rotate: false
-<<<<<<< HEAD
   xy: 1093, 1234
-=======
-  xy: 1122, 622
->>>>>>> 5f66c57d
   size: 100, 100
   orig: 100, 100
   offset: 0, 0
   index: -1
 ResourceIcons/Silk
   rotate: false
-<<<<<<< HEAD
   xy: 1093, 1132
-=======
-  xy: 1428, 1436
->>>>>>> 5f66c57d
   size: 100, 100
   orig: 100, 100
   offset: 0, 0
   index: -1
 ResourceIcons/Silver
   rotate: false
-<<<<<<< HEAD
   xy: 1093, 1030
-=======
-  xy: 1428, 1334
->>>>>>> 5f66c57d
   size: 100, 100
   orig: 100, 100
   offset: 0, 0
   index: -1
 ResourceIcons/Spices
   rotate: false
-<<<<<<< HEAD
   xy: 1122, 928
-=======
-  xy: 1428, 1130
->>>>>>> 5f66c57d
   size: 100, 100
   orig: 100, 100
   offset: 0, 0
   index: -1
 ResourceIcons/Stone
   rotate: false
-<<<<<<< HEAD
   xy: 1224, 826
-=======
-  xy: 1428, 1028
->>>>>>> 5f66c57d
   size: 100, 100
   orig: 100, 100
   offset: 0, 0
   index: -1
 ResourceIcons/Sugar
   rotate: false
-<<<<<<< HEAD
   xy: 1224, 724
-=======
-  xy: 1632, 1232
->>>>>>> 5f66c57d
   size: 100, 100
   orig: 100, 100
   offset: 0, 0
   index: -1
 ResourceIcons/Uranium
   rotate: false
-<<<<<<< HEAD
   xy: 1501, 1052
-=======
-  xy: 1428, 824
->>>>>>> 5f66c57d
   size: 100, 100
   orig: 100, 100
   offset: 0, 0
   index: -1
 ResourceIcons/Whales
   rotate: false
-<<<<<<< HEAD
   xy: 1603, 1052
-=======
-  xy: 1530, 932
->>>>>>> 5f66c57d
   size: 100, 100
   orig: 100, 100
   offset: 0, 0
   index: -1
 ResourceIcons/Wheat
   rotate: false
-<<<<<<< HEAD
   xy: 1705, 1130
-=======
-  xy: 1632, 1028
->>>>>>> 5f66c57d
   size: 100, 100
   orig: 100, 100
   offset: 0, 0
   index: -1
 ResourceIcons/Wine
   rotate: false
-<<<<<<< HEAD
   xy: 1807, 1130
-=======
-  xy: 1734, 1130
->>>>>>> 5f66c57d
   size: 100, 100
   orig: 100, 100
   offset: 0, 0
   index: -1
 StatIcons/Acquire
   rotate: false
-<<<<<<< HEAD
   xy: 2, 78
-=======
-  xy: 2, 372
->>>>>>> 5f66c57d
   size: 100, 100
   orig: 100, 100
   offset: 0, 0
   index: -1
 StatIcons/CityConnection
   rotate: false
-<<<<<<< HEAD
   xy: 1518, 1766
-=======
-  xy: 687, 1642
->>>>>>> 5f66c57d
   size: 100, 100
   orig: 100, 100
   offset: 0, 0
   index: -1
 StatIcons/Culture
   rotate: false
-<<<<<<< HEAD
   xy: 281, 1144
-=======
-  xy: 2, 1362
->>>>>>> 5f66c57d
   size: 200, 200
   orig: 200, 200
   offset: 0, 0
   index: -1
 StatIcons/Faith
   rotate: false
-<<<<<<< HEAD
   xy: 2, 282
-=======
-  xy: 2, 576
->>>>>>> 5f66c57d
   size: 178, 178
   orig: 178, 178
   offset: 0, 0
   index: -1
 StatIcons/Food
   rotate: false
-<<<<<<< HEAD
   xy: 704, 1604
-=======
-  xy: 281, 1608
->>>>>>> 5f66c57d
   size: 200, 200
   orig: 200, 200
   offset: 0, 0
   index: -1
 StatIcons/Gold
   rotate: false
-<<<<<<< HEAD
   xy: 983, 1846
-=======
-  xy: 556, 1846
->>>>>>> 5f66c57d
   size: 200, 200
   orig: 200, 200
   offset: 0, 0
   index: -1
 StatIcons/Happiness
   rotate: false
-<<<<<<< HEAD
   xy: 2, 664
-=======
-  xy: 2, 1160
->>>>>>> 5f66c57d
   size: 200, 200
   orig: 200, 200
   offset: 0, 0
   index: -1
 StatIcons/InterceptRange
   rotate: false
-<<<<<<< HEAD
   xy: 1254, 364
-=======
-  xy: 206, 178
->>>>>>> 5f66c57d
   size: 50, 50
   orig: 50, 50
   offset: 0, 0
   index: -1
 StatIcons/Malcontent
   rotate: false
-<<<<<<< HEAD
   xy: 483, 1144
-=======
-  xy: 758, 1846
->>>>>>> 5f66c57d
   size: 200, 200
   orig: 200, 200
   offset: 0, 0
   index: -1
 StatIcons/Movement
   rotate: false
-<<<<<<< HEAD
   xy: 1378, 896
-=======
-  xy: 1584, 620
->>>>>>> 5f66c57d
   size: 50, 50
   orig: 50, 50
   offset: 0, 0
   index: -1
 StatIcons/Population
   rotate: false
-<<<<<<< HEAD
   xy: 704, 1402
-=======
-  xy: 2, 958
->>>>>>> 5f66c57d
   size: 200, 200
   orig: 200, 200
   offset: 0, 0
   index: -1
 StatIcons/Production
   rotate: false
-<<<<<<< HEAD
   xy: 1185, 1846
-=======
-  xy: 960, 1846
->>>>>>> 5f66c57d
   size: 200, 200
   orig: 200, 200
   offset: 0, 0
   index: -1
 StatIcons/Range
   rotate: false
-<<<<<<< HEAD
   xy: 1534, 948
-=======
-  xy: 65, 14
->>>>>>> 5f66c57d
   size: 50, 50
   orig: 50, 50
   offset: 0, 0
   index: -1
 StatIcons/RangedStrength
   rotate: false
-<<<<<<< HEAD
   xy: 1378, 740
-=======
-  xy: 117, 14
->>>>>>> 5f66c57d
   size: 50, 50
   orig: 50, 50
   offset: 0, 0
   index: -1
 StatIcons/Resistance
   rotate: false
-<<<<<<< HEAD
   xy: 1020, 518
-=======
-  xy: 1224, 848
->>>>>>> 5f66c57d
   size: 100, 100
   orig: 100, 100
   offset: 0, 0
   index: -1
 StatIcons/Science
   rotate: false
-<<<<<<< HEAD
   xy: 2, 462
-=======
-  xy: 2, 756
->>>>>>> 5f66c57d
   size: 200, 200
   orig: 200, 200
   offset: 0, 0
   index: -1
 StatIcons/Specialist
   rotate: false
-<<<<<<< HEAD
   xy: 1297, 1030
-=======
-  xy: 1632, 1436
->>>>>>> 5f66c57d
   size: 100, 100
   orig: 100, 100
   offset: 0, 0
   index: -1
 StatIcons/Strength
   rotate: false
-<<<<<<< HEAD
   xy: 1482, 740
-=======
-  xy: 1688, 820
->>>>>>> 5f66c57d
   size: 50, 50
   orig: 50, 50
   offset: 0, 0
   index: -1
 TechIcons/Acoustics
   rotate: false
-<<<<<<< HEAD
   xy: 1747, 1946
-=======
-  xy: 1522, 1946
->>>>>>> 5f66c57d
   size: 100, 100
   orig: 100, 100
   offset: 0, 0
   index: -1
 TechIcons/Agriculture
   rotate: false
-<<<<<<< HEAD
   xy: 1849, 1946
-=======
-  xy: 1624, 1946
->>>>>>> 5f66c57d
   size: 100, 100
   orig: 100, 100
   offset: 0, 0
   index: -1
 TechIcons/Animal Husbandry
   rotate: false
-<<<<<<< HEAD
   xy: 1849, 1844
-=======
-  xy: 1828, 1946
->>>>>>> 5f66c57d
   size: 100, 100
   orig: 100, 100
   offset: 0, 0
   index: -1
 TechIcons/Archaeology
   rotate: false
-<<<<<<< HEAD
   xy: 906, 1602
-=======
-  xy: 1930, 1946
->>>>>>> 5f66c57d
   size: 100, 100
   orig: 100, 100
   offset: 0, 0
   index: -1
 TechIcons/Archery
   rotate: false
-<<<<<<< HEAD
   xy: 906, 1500
-=======
-  xy: 104, 474
->>>>>>> 5f66c57d
   size: 100, 100
   orig: 100, 100
   offset: 0, 0
   index: -1
 TechIcons/Architecture
   rotate: false
-<<<<<<< HEAD
   xy: 906, 1398
-=======
-  xy: 104, 372
->>>>>>> 5f66c57d
   size: 100, 100
   orig: 100, 100
   offset: 0, 0
   index: -1
 TechIcons/Astronomy
   rotate: false
-<<<<<<< HEAD
   xy: 204, 764
-=======
-  xy: 104, 270
->>>>>>> 5f66c57d
   size: 100, 100
   orig: 100, 100
   offset: 0, 0
   index: -1
 TechIcons/Atomic Theory
   rotate: false
-<<<<<<< HEAD
   xy: 204, 560
-=======
-  xy: 104, 66
->>>>>>> 5f66c57d
   size: 100, 100
   orig: 100, 100
   offset: 0, 0
   index: -1
 TechIcons/Ballistics
   rotate: false
-<<<<<<< HEAD
   xy: 1008, 1744
-=======
-  xy: 1726, 1844
->>>>>>> 5f66c57d
   size: 100, 100
   orig: 100, 100
   offset: 0, 0
   index: -1
 TechIcons/Banking
   rotate: false
-<<<<<<< HEAD
   xy: 1110, 1744
-=======
-  xy: 1930, 1844
->>>>>>> 5f66c57d
   size: 100, 100
   orig: 100, 100
   offset: 0, 0
   index: -1
 TechIcons/Biology
   rotate: false
-<<<<<<< HEAD
   xy: 1212, 1744
-=======
-  xy: 204, 1258
->>>>>>> 5f66c57d
   size: 100, 100
   orig: 100, 100
   offset: 0, 0
   index: -1
 TechIcons/Bronze Working
   rotate: false
-<<<<<<< HEAD
   xy: 1008, 1438
-=======
-  xy: 204, 1156
->>>>>>> 5f66c57d
   size: 100, 100
   orig: 100, 100
   offset: 0, 0
   index: -1
 TechIcons/Calendar
   rotate: false
-<<<<<<< HEAD
   xy: 1110, 1540
-=======
-  xy: 204, 1054
->>>>>>> 5f66c57d
   size: 100, 100
   orig: 100, 100
   offset: 0, 0
   index: -1
 TechIcons/Chemistry
   rotate: false
-<<<<<<< HEAD
   xy: 1212, 1540
-=======
-  xy: 204, 748
->>>>>>> 5f66c57d
   size: 100, 100
   orig: 100, 100
   offset: 0, 0
   index: -1
 TechIcons/Chivalry
   rotate: false
-<<<<<<< HEAD
   xy: 1314, 1744
-=======
-  xy: 483, 1708
->>>>>>> 5f66c57d
   size: 100, 100
   orig: 100, 100
   offset: 0, 0
   index: -1
 TechIcons/Civil Service
   rotate: false
-<<<<<<< HEAD
   xy: 1416, 1562
-=======
-  xy: 891, 1744
->>>>>>> 5f66c57d
   size: 100, 100
   orig: 100, 100
   offset: 0, 0
   index: -1
 TechIcons/Combined Arms
   rotate: false
-<<<<<<< HEAD
   xy: 1518, 1562
-=======
-  xy: 993, 1642
->>>>>>> 5f66c57d
   size: 100, 100
   orig: 100, 100
   offset: 0, 0
   index: -1
 TechIcons/Combustion
   rotate: false
-<<<<<<< HEAD
   xy: 1620, 1664
-=======
-  xy: 1095, 1744
->>>>>>> 5f66c57d
   size: 100, 100
   orig: 100, 100
   offset: 0, 0
   index: -1
 TechIcons/Compass
   rotate: false
-<<<<<<< HEAD
   xy: 1518, 1460
-=======
-  xy: 1095, 1642
->>>>>>> 5f66c57d
   size: 100, 100
   orig: 100, 100
   offset: 0, 0
   index: -1
 TechIcons/Computers
   rotate: false
-<<<<<<< HEAD
   xy: 1620, 1562
-=======
-  xy: 1197, 1766
->>>>>>> 5f66c57d
   size: 100, 100
   orig: 100, 100
   offset: 0, 0
   index: -1
 TechIcons/Construction
   rotate: false
-<<<<<<< HEAD
   xy: 1620, 1460
-=======
-  xy: 1299, 1766
->>>>>>> 5f66c57d
   size: 100, 100
   orig: 100, 100
   offset: 0, 0
   index: -1
 TechIcons/Currency
   rotate: false
-<<<<<<< HEAD
   xy: 1824, 1742
-=======
-  xy: 1299, 1664
->>>>>>> 5f66c57d
   size: 100, 100
   orig: 100, 100
   offset: 0, 0
   index: -1
 TechIcons/Dynamite
   rotate: false
-<<<<<<< HEAD
   xy: 685, 1096
-=======
-  xy: 1605, 1640
->>>>>>> 5f66c57d
   size: 100, 100
   orig: 100, 100
   offset: 0, 0
   index: -1
 TechIcons/Ecology
   rotate: false
-<<<<<<< HEAD
   xy: 1008, 1336
-=======
-  xy: 1707, 1640
->>>>>>> 5f66c57d
   size: 100, 100
   orig: 100, 100
   offset: 0, 0
   index: -1
 TechIcons/Economics
   rotate: false
-<<<<<<< HEAD
   xy: 1110, 1336
-=======
-  xy: 1809, 1640
->>>>>>> 5f66c57d
   size: 100, 100
   orig: 100, 100
   offset: 0, 0
   index: -1
 TechIcons/Education
   rotate: false
-<<<<<<< HEAD
   xy: 1212, 1336
-=======
-  xy: 1911, 1640
->>>>>>> 5f66c57d
   size: 100, 100
   orig: 100, 100
   offset: 0, 0
   index: -1
 TechIcons/Electricity
   rotate: false
-<<<<<<< HEAD
   xy: 1416, 1358
-=======
-  xy: 306, 1404
->>>>>>> 5f66c57d
   size: 100, 100
   orig: 100, 100
   offset: 0, 0
   index: -1
 TechIcons/Electronics
   rotate: false
-<<<<<<< HEAD
   xy: 1518, 1358
-=======
-  xy: 306, 1302
->>>>>>> 5f66c57d
   size: 100, 100
   orig: 100, 100
   offset: 0, 0
   index: -1
 TechIcons/Engineering
   rotate: false
-<<<<<<< HEAD
   xy: 1620, 1358
-=======
-  xy: 306, 1200
->>>>>>> 5f66c57d
   size: 100, 100
   orig: 100, 100
   offset: 0, 0
   index: -1
 TechIcons/Fertilizer
   rotate: false
-<<<<<<< HEAD
   xy: 383, 1042
-=======
-  xy: 306, 792
->>>>>>> 5f66c57d
   size: 100, 100
   orig: 100, 100
   offset: 0, 0
   index: -1
 TechIcons/Flight
   rotate: false
-<<<<<<< HEAD
   xy: 481, 940
-=======
-  xy: 789, 1540
->>>>>>> 5f66c57d
   size: 100, 100
   orig: 100, 100
   offset: 0, 0
   index: -1
 TechIcons/Future Tech
   rotate: false
-<<<<<<< HEAD
   xy: 306, 532
-=======
-  xy: 1401, 1562
->>>>>>> 5f66c57d
   size: 100, 100
   orig: 100, 100
   offset: 0, 0
   index: -1
 TechIcons/Guilds
   rotate: false
-<<<<<<< HEAD
   xy: 510, 838
-=======
-  xy: 1911, 1538
->>>>>>> 5f66c57d
   size: 100, 100
   orig: 100, 100
   offset: 0, 0
   index: -1
 TechIcons/Gunpowder
   rotate: false
-<<<<<<< HEAD
   xy: 510, 736
-=======
-  xy: 408, 1504
->>>>>>> 5f66c57d
   size: 100, 100
   orig: 100, 100
   offset: 0, 0
   index: -1
 TechIcons/Horseback Riding
   rotate: false
-<<<<<<< HEAD
   xy: 510, 532
-=======
-  xy: 408, 1300
->>>>>>> 5f66c57d
   size: 100, 100
   orig: 100, 100
   offset: 0, 0
   index: -1
 TechIcons/Industrialization
   rotate: false
-<<<<<<< HEAD
   xy: 612, 838
-=======
-  xy: 408, 688
->>>>>>> 5f66c57d
   size: 100, 100
   orig: 100, 100
   offset: 0, 0
   index: -1
 TechIcons/Iron Working
   rotate: false
-<<<<<<< HEAD
   xy: 612, 634
-=======
-  xy: 510, 1336
->>>>>>> 5f66c57d
   size: 100, 100
   orig: 100, 100
   offset: 0, 0
   index: -1
 TechIcons/Lasers
   rotate: false
-<<<<<<< HEAD
   xy: 1926, 1436
-=======
-  xy: 816, 1438
->>>>>>> 5f66c57d
   size: 100, 100
   orig: 100, 100
   offset: 0, 0
   index: -1
 TechIcons/Machinery
   rotate: false
-<<<<<<< HEAD
   xy: 1620, 1256
-=======
-  xy: 816, 1336
->>>>>>> 5f66c57d
   size: 100, 100
   orig: 100, 100
   offset: 0, 0
   index: -1
 TechIcons/Masonry
   rotate: false
-<<<<<<< HEAD
   xy: 714, 892
-=======
-  xy: 816, 1234
->>>>>>> 5f66c57d
   size: 100, 100
   orig: 100, 100
   offset: 0, 0
   index: -1
 TechIcons/Mass Media
   rotate: false
-<<<<<<< HEAD
   xy: 714, 790
-=======
-  xy: 918, 1336
->>>>>>> 5f66c57d
   size: 100, 100
   orig: 100, 100
   offset: 0, 0
   index: -1
 TechIcons/Mathematics
   rotate: false
-<<<<<<< HEAD
   xy: 714, 688
-=======
-  xy: 1020, 1438
->>>>>>> 5f66c57d
   size: 100, 100
   orig: 100, 100
   offset: 0, 0
   index: -1
 TechIcons/Metal Casting
   rotate: false
-<<<<<<< HEAD
   xy: 787, 1198
-=======
-  xy: 612, 928
->>>>>>> 5f66c57d
   size: 100, 100
   orig: 100, 100
   offset: 0, 0
   index: -1
 TechIcons/Metallurgy
   rotate: false
-<<<<<<< HEAD
   xy: 787, 1096
-=======
-  xy: 714, 1030
->>>>>>> 5f66c57d
   size: 100, 100
   orig: 100, 100
   offset: 0, 0
   index: -1
 TechIcons/Military Science
   rotate: false
-<<<<<<< HEAD
   xy: 787, 994
-=======
-  xy: 816, 1132
->>>>>>> 5f66c57d
   size: 100, 100
   orig: 100, 100
   offset: 0, 0
   index: -1
 TechIcons/Mining
   rotate: false
-<<<<<<< HEAD
   xy: 816, 790
-=======
-  xy: 1020, 1336
->>>>>>> 5f66c57d
   size: 100, 100
   orig: 100, 100
   offset: 0, 0
   index: -1
 TechIcons/Mobile Tactics
   rotate: false
-<<<<<<< HEAD
   xy: 816, 586
-=======
-  xy: 612, 826
->>>>>>> 5f66c57d
   size: 100, 100
   orig: 100, 100
   offset: 0, 0
   index: -1
 TechIcons/Nanotechnology
   rotate: false
-<<<<<<< HEAD
   xy: 896, 280
-=======
-  xy: 612, 724
->>>>>>> 5f66c57d
   size: 100, 100
   orig: 100, 100
   offset: 0, 0
   index: -1
 TechIcons/Navigation
   rotate: false
-<<<<<<< HEAD
   xy: 889, 1028
-=======
-  xy: 816, 928
->>>>>>> 5f66c57d
   size: 100, 100
   orig: 100, 100
   offset: 0, 0
   index: -1
 TechIcons/Nuclear Fission
   rotate: false
-<<<<<<< HEAD
   xy: 918, 824
-=======
-  xy: 1020, 1132
->>>>>>> 5f66c57d
   size: 100, 100
   orig: 100, 100
   offset: 0, 0
   index: -1
 TechIcons/Optics
   rotate: false
-<<<<<<< HEAD
   xy: 206, 178
-=======
-  xy: 1020, 1030
->>>>>>> 5f66c57d
   size: 100, 100
   orig: 100, 100
   offset: 0, 0
   index: -1
 TechIcons/Particle Physics
   rotate: false
-<<<<<<< HEAD
   xy: 308, 226
-=======
-  xy: 918, 826
->>>>>>> 5f66c57d
   size: 100, 100
   orig: 100, 100
   offset: 0, 0
   index: -1
 TechIcons/Pharmaceuticals
   rotate: false
-<<<<<<< HEAD
   xy: 512, 124
-=======
-  xy: 1122, 1438
->>>>>>> 5f66c57d
   size: 100, 100
   orig: 100, 100
   offset: 0, 0
   index: -1
 TechIcons/Philosophy
   rotate: false
-<<<<<<< HEAD
   xy: 614, 226
-=======
-  xy: 1122, 1336
->>>>>>> 5f66c57d
   size: 100, 100
   orig: 100, 100
   offset: 0, 0
   index: -1
 TechIcons/Physics
   rotate: false
-<<<<<<< HEAD
   xy: 614, 124
-=======
-  xy: 1122, 1234
->>>>>>> 5f66c57d
   size: 100, 100
   orig: 100, 100
   offset: 0, 0
   index: -1
 TechIcons/Plastics
   rotate: false
-<<<<<<< HEAD
   xy: 512, 22
-=======
-  xy: 1122, 928
->>>>>>> 5f66c57d
   size: 100, 100
   orig: 100, 100
   offset: 0, 0
   index: -1
 TechIcons/Pottery
   rotate: false
-<<<<<<< HEAD
   xy: 716, 178
-=======
-  xy: 1122, 724
->>>>>>> 5f66c57d
   size: 100, 100
   orig: 100, 100
   offset: 0, 0
   index: -1
 TechIcons/Printing Press
   rotate: false
-<<<<<<< HEAD
   xy: 716, 76
-=======
-  xy: 1224, 1460
->>>>>>> 5f66c57d
   size: 100, 100
   orig: 100, 100
   offset: 0, 0
   index: -1
 TechIcons/Radar
   rotate: false
-<<<<<<< HEAD
   xy: 991, 1130
-=======
-  xy: 1224, 1154
->>>>>>> 5f66c57d
   size: 100, 100
   orig: 100, 100
   offset: 0, 0
   index: -1
 TechIcons/Radio
   rotate: false
-<<<<<<< HEAD
   xy: 991, 1028
-=======
-  xy: 1326, 1256
->>>>>>> 5f66c57d
   size: 100, 100
   orig: 100, 100
   offset: 0, 0
   index: -1
 TechIcons/Railroad
   rotate: false
-<<<<<<< HEAD
   xy: 1020, 926
-=======
-  xy: 1224, 1052
->>>>>>> 5f66c57d
   size: 100, 100
   orig: 100, 100
   offset: 0, 0
   index: -1
 TechIcons/Refrigeration
   rotate: false
-<<<<<<< HEAD
   xy: 1020, 722
-=======
-  xy: 1224, 950
->>>>>>> 5f66c57d
   size: 100, 100
   orig: 100, 100
   offset: 0, 0
   index: -1
 TechIcons/Replaceable Parts
   rotate: false
-<<<<<<< HEAD
   xy: 1020, 620
-=======
-  xy: 1326, 1052
->>>>>>> 5f66c57d
   size: 100, 100
   orig: 100, 100
   offset: 0, 0
   index: -1
 TechIcons/Rifling
   rotate: false
-<<<<<<< HEAD
   xy: 998, 314
-=======
-  xy: 1224, 746
->>>>>>> 5f66c57d
   size: 100, 100
   orig: 100, 100
   offset: 0, 0
   index: -1
 TechIcons/Robotics
   rotate: false
-<<<<<<< HEAD
   xy: 1022, 110
-=======
-  xy: 1326, 746
->>>>>>> 5f66c57d
   size: 100, 100
   orig: 100, 100
   offset: 0, 0
   index: -1
 TechIcons/Rocketry
   rotate: false
-<<<<<<< HEAD
   xy: 1022, 8
-=======
-  xy: 510, 622
->>>>>>> 5f66c57d
   size: 100, 100
   orig: 100, 100
   offset: 0, 0
   index: -1
 TechIcons/Sailing
   rotate: false
-<<<<<<< HEAD
   xy: 1124, 212
-=======
-  xy: 816, 622
->>>>>>> 5f66c57d
   size: 100, 100
   orig: 100, 100
   offset: 0, 0
   index: -1
 TechIcons/Satellites
   rotate: false
-<<<<<<< HEAD
   xy: 1124, 110
-=======
-  xy: 918, 622
->>>>>>> 5f66c57d
   size: 100, 100
   orig: 100, 100
   offset: 0, 0
   index: -1
 TechIcons/Scientific Theory
   rotate: false
-<<<<<<< HEAD
   xy: 1124, 8
-=======
-  xy: 1020, 622
->>>>>>> 5f66c57d
   size: 100, 100
   orig: 100, 100
   offset: 0, 0
   index: -1
 TechIcons/Steam Power
   rotate: false
-<<<<<<< HEAD
   xy: 1224, 928
-=======
-  xy: 1632, 1334
->>>>>>> 5f66c57d
   size: 100, 100
   orig: 100, 100
   offset: 0, 0
   index: -1
 TechIcons/Steel
   rotate: false
-<<<<<<< HEAD
   xy: 1122, 730
-=======
-  xy: 1734, 1436
->>>>>>> 5f66c57d
   size: 100, 100
   orig: 100, 100
   offset: 0, 0
   index: -1
 TechIcons/The Wheel
   rotate: false
-<<<<<<< HEAD
   xy: 1399, 1154
-=======
-  xy: 1530, 1034
->>>>>>> 5f66c57d
   size: 100, 100
   orig: 100, 100
   offset: 0, 0
   index: -1
 TechIcons/Theology
   rotate: false
-<<<<<<< HEAD
   xy: 1501, 1154
-=======
-  xy: 1632, 1130
->>>>>>> 5f66c57d
   size: 100, 100
   orig: 100, 100
   offset: 0, 0
   index: -1
 TechIcons/Trapping
   rotate: false
-<<<<<<< HEAD
   xy: 1603, 1154
-=======
-  xy: 1836, 1334
->>>>>>> 5f66c57d
   size: 100, 100
   orig: 100, 100
   offset: 0, 0
   index: -1
 TechIcons/Writing
   rotate: false
-<<<<<<< HEAD
   xy: 1909, 1130
-=======
-  xy: 1836, 1232
->>>>>>> 5f66c57d
   size: 100, 100
   orig: 100, 100
   offset: 0, 0
   index: -1
 TileSets/Default/AtollOverlay
   rotate: false
-<<<<<<< HEAD
   xy: 204, 662
-=======
-  xy: 104, 168
->>>>>>> 5f66c57d
   size: 100, 100
   orig: 100, 100
   offset: 0, 0
   index: -1
 TileSets/Default/CityOverlay
   rotate: false
-<<<<<<< HEAD
   xy: 1416, 1664
-=======
-  xy: 789, 1744
->>>>>>> 5f66c57d
-  size: 100, 100
-  orig: 100, 100
-  offset: 0, 0
-  index: -1
-<<<<<<< HEAD
+  size: 100, 100
+  orig: 100, 100
+  offset: 0, 0
+  index: -1
 TileSets/Default/CrosshatchHexagon
   rotate: false
   xy: 2, 866
@@ -2787,38 +1785,24 @@
 TileSets/Default/FalloutOverlay
   rotate: false
   xy: 1824, 1334
-=======
-TileSets/Default/FalloutOverlay
-  rotate: false
-  xy: 306, 996
->>>>>>> 5f66c57d
   size: 100, 100
   orig: 100, 100
   offset: 0, 0
   index: -1
 TileSets/Default/Flood plainsOverlay
   rotate: false
-<<<<<<< HEAD
   xy: 306, 838
-=======
-  xy: 891, 1540
->>>>>>> 5f66c57d
   size: 100, 100
   orig: 100, 100
   offset: 0, 0
   index: -1
 TileSets/Default/ForestOverlay
   rotate: false
-<<<<<<< HEAD
   xy: 306, 736
-=======
-  xy: 993, 1540
->>>>>>> 5f66c57d
-  size: 100, 100
-  orig: 100, 100
-  offset: 0, 0
-  index: -1
-<<<<<<< HEAD
+  size: 100, 100
+  orig: 100, 100
+  offset: 0, 0
+  index: -1
 TileSets/Default/Hexagon
   rotate: false
   xy: 704, 1806
@@ -2836,84 +1820,54 @@
 TileSets/Default/HillOverlay
   rotate: false
   xy: 510, 634
-=======
-TileSets/Default/HillOverlay
-  rotate: false
-  xy: 408, 1402
->>>>>>> 5f66c57d
   size: 100, 100
   orig: 100, 100
   offset: 0, 0
   index: -1
 TileSets/Default/IceOverlay
   rotate: false
-<<<<<<< HEAD
   xy: 284, 328
-=======
-  xy: 408, 1096
->>>>>>> 5f66c57d
   size: 100, 100
   orig: 100, 100
   offset: 0, 0
   index: -1
 TileSets/Default/JungleOverlay
   rotate: false
-<<<<<<< HEAD
   xy: 685, 994
-=======
-  xy: 714, 1438
->>>>>>> 5f66c57d
   size: 100, 100
   orig: 100, 100
   offset: 0, 0
   index: -1
 TileSets/Default/LakesOverlay
   rotate: false
-<<<<<<< HEAD
   xy: 1926, 1640
-=======
-  xy: 612, 1234
->>>>>>> 5f66c57d
   size: 100, 100
   orig: 100, 100
   offset: 0, 0
   index: -1
 TileSets/Default/MarshOverlay
   rotate: false
-<<<<<<< HEAD
   xy: 692, 328
-=======
-  xy: 714, 1132
->>>>>>> 5f66c57d
   size: 100, 100
   orig: 100, 100
   offset: 0, 0
   index: -1
 TileSets/Default/MountainOverlay
   rotate: false
-<<<<<<< HEAD
   xy: 794, 280
-=======
-  xy: 918, 1132
->>>>>>> 5f66c57d
   size: 100, 100
   orig: 100, 100
   offset: 0, 0
   index: -1
 TileSets/Default/NaturalWonderOverlay
   rotate: false
-<<<<<<< HEAD
   xy: 889, 1130
-=======
-  xy: 714, 826
->>>>>>> 5f66c57d
   size: 100, 100
   orig: 100, 100
   offset: 0, 0
   index: -1
 TileSets/Default/OasisOverlay
   rotate: false
-<<<<<<< HEAD
   xy: 918, 722
   size: 100, 100
   orig: 100, 100
@@ -2929,14 +1883,10 @@
 ImprovementIcons/Railroad
   rotate: false
   xy: 1020, 824
-=======
-  xy: 714, 724
->>>>>>> 5f66c57d
-  size: 100, 100
-  orig: 100, 100
-  offset: 0, 0
-  index: -1
-<<<<<<< HEAD
+  size: 100, 100
+  orig: 100, 100
+  offset: 0, 0
+  index: -1
 TileSets/Default/Tiles/River-Bottom
   rotate: false
   xy: 1892, 718
@@ -2956,3531 +1906,2202 @@
   xy: 1892, 688
   size: 32, 28
   orig: 32, 28
-=======
-TileSets/Default/Railroad
-  rotate: false
-  xy: 1326, 1154
-  size: 100, 100
-  orig: 100, 100
->>>>>>> 5f66c57d
-  offset: 0, 0
-  index: -1
-ImprovementIcons/Railroad
-  rotate: false
-<<<<<<< HEAD
+  offset: 0, 0
+  index: -1
+TileSets/FantasyHex/Tiles/River-BottomLeft
+  rotate: false
   xy: 1892, 688
   size: 32, 28
   orig: 32, 28
-=======
-  xy: 1326, 1154
-  size: 100, 100
-  orig: 100, 100
->>>>>>> 5f66c57d
-  offset: 0, 0
-  index: -1
-TileSets/FantasyHex/CrosshatchHexagon
-  rotate: false
-<<<<<<< HEAD
+  offset: 0, 0
+  index: -1
+TileSets/Default/Tiles/River-BottomRight
+  rotate: false
   xy: 1892, 658
   size: 32, 28
   orig: 32, 28
-=======
-  xy: 281, 1810
-  size: 273, 236
-  orig: 273, 236
->>>>>>> 5f66c57d
-  offset: 0, 0
-  index: -1
-TileSets/Default/CrosshatchHexagon
-  rotate: false
-<<<<<<< HEAD
+  offset: 0, 0
+  index: -1
+TileSets/FantasyHex/Tiles/River-BottomRight
+  rotate: false
   xy: 1892, 658
   size: 32, 28
   orig: 32, 28
-=======
-  xy: 281, 1810
-  size: 273, 236
-  orig: 273, 236
->>>>>>> 5f66c57d
-  offset: 0, 0
-  index: -1
-TileSets/FantasyHex/Hexagon
-  rotate: false
-<<<<<<< HEAD
+  offset: 0, 0
+  index: -1
+TileSets/Default/road
+  rotate: false
   xy: 587, 1131
   size: 61, 11
   orig: 61, 11
-=======
-  xy: 2, 1564
-  size: 277, 240
-  orig: 277, 240
->>>>>>> 5f66c57d
-  offset: 0, 0
-  index: -1
-TileSets/Default/Hexagon
-  rotate: false
-<<<<<<< HEAD
+  offset: 0, 0
+  index: -1
+TileSets/FantasyHex/road
+  rotate: false
   xy: 587, 1131
   size: 61, 11
   orig: 61, 11
-=======
-  xy: 2, 1564
-  size: 277, 240
-  orig: 277, 240
->>>>>>> 5f66c57d
   offset: 0, 0
   index: -1
 TileSets/FantasyHex/Railroad
   rotate: false
-<<<<<<< HEAD
   xy: 182, 343
-=======
-  xy: 2, 53
->>>>>>> 5f66c57d
   size: 61, 11
   orig: 61, 11
   offset: 0, 0
   index: -1
 TileSets/FantasyHex/Tiles/Academy
   rotate: false
-<<<<<<< HEAD
   xy: 716, 290
-=======
-  xy: 1734, 1040
->>>>>>> 5f66c57d
   size: 32, 36
   orig: 32, 36
   offset: 0, 0
   index: -1
 TileSets/FantasyHex/Tiles/Academy-Snow
   rotate: false
-<<<<<<< HEAD
   xy: 587, 1042
-=======
-  xy: 1380, 607
->>>>>>> 5f66c57d
   size: 32, 35
   orig: 32, 35
   offset: 0, 0
   index: -1
 TileSets/FantasyHex/Tiles/Aluminum
   rotate: false
-<<<<<<< HEAD
   xy: 2003, 2018
-=======
-  xy: 1836, 1150
->>>>>>> 5f66c57d
   size: 32, 28
   orig: 32, 28
   offset: 0, 0
   index: -1
 TileSets/FantasyHex/Tiles/Ancient ruins
   rotate: false
-<<<<<<< HEAD
   xy: 858, 1372
-=======
-  xy: 1636, 582
->>>>>>> 5f66c57d
   size: 32, 28
   orig: 32, 28
   offset: 0, 0
   index: -1
 TileSets/FantasyHex/Tiles/Ancient ruins-Jungle
   rotate: false
-<<<<<<< HEAD
   xy: 952, 484
-=======
-  xy: 1870, 1146
->>>>>>> 5f66c57d
   size: 32, 32
   orig: 32, 32
   offset: 0, 0
   index: -1
 TileSets/FantasyHex/Tiles/Ancient ruins-Sand
   rotate: false
-<<<<<<< HEAD
   xy: 1951, 1862
-=======
-  xy: 1670, 582
->>>>>>> 5f66c57d
   size: 32, 28
   orig: 32, 28
   offset: 0, 0
   index: -1
 TileSets/FantasyHex/Tiles/Ancient ruins-Snow
   rotate: false
-<<<<<<< HEAD
   xy: 158, 48
-=======
-  xy: 1802, 1048
->>>>>>> 5f66c57d
   size: 32, 28
   orig: 32, 28
   offset: 0, 0
   index: -1
 TileSets/FantasyHex/Tiles/Ancient ruins2
   rotate: false
-<<<<<<< HEAD
   xy: 806, 1320
-=======
-  xy: 1768, 1048
->>>>>>> 5f66c57d
   size: 32, 28
   orig: 32, 28
   offset: 0, 0
   index: -1
 TileSets/FantasyHex/Tiles/Atoll
   rotate: false
-<<<<<<< HEAD
   xy: 1482, 606
-=======
-  xy: 1736, 1010
->>>>>>> 5f66c57d
   size: 32, 28
   orig: 32, 28
   offset: 0, 0
   index: -1
 TileSets/FantasyHex/Tiles/Bananas
   rotate: false
-<<<<<<< HEAD
   xy: 2003, 1988
-=======
-  xy: 1738, 920
->>>>>>> 5f66c57d
   size: 32, 28
   orig: 32, 28
   offset: 0, 0
   index: -1
 TileSets/FantasyHex/Tiles/Barbarian encampment
   rotate: false
-<<<<<<< HEAD
   xy: 1236, 334
-=======
-  xy: 1738, 890
->>>>>>> 5f66c57d
   size: 32, 28
   orig: 32, 28
   offset: 0, 0
   index: -1
 TileSets/FantasyHex/Tiles/Barbarian encampment-Snow
   rotate: false
-<<<<<<< HEAD
   xy: 1586, 731
-=======
-  xy: 1770, 1017
->>>>>>> 5f66c57d
   size: 32, 29
   orig: 32, 29
   offset: 0, 0
   index: -1
 TileSets/FantasyHex/Tiles/Barringer Crater
   rotate: false
-<<<<<<< HEAD
   xy: 2003, 1958
-=======
-  xy: 1770, 987
->>>>>>> 5f66c57d
   size: 32, 28
   orig: 32, 28
   offset: 0, 0
   index: -1
 TileSets/FantasyHex/Tiles/Cattle
   rotate: false
-<<<<<<< HEAD
   xy: 1761, 996
-=======
-  xy: 2013, 1634
->>>>>>> 5f66c57d
   size: 32, 28
   orig: 32, 28
   offset: 0, 0
   index: -1
 TileSets/FantasyHex/Tiles/Cattle+Pasture
   rotate: false
-<<<<<<< HEAD
   xy: 1795, 992
-=======
-  xy: 2013, 1600
->>>>>>> 5f66c57d
   size: 32, 32
   orig: 32, 32
   offset: 0, 0
   index: -1
 TileSets/FantasyHex/Tiles/Cerro de Potosi
   rotate: false
-<<<<<<< HEAD
   xy: 1863, 996
-=======
-  xy: 2013, 1540
->>>>>>> 5f66c57d
   size: 32, 28
   orig: 32, 28
   offset: 0, 0
   index: -1
 TileSets/FantasyHex/Tiles/Citadel
   rotate: false
-<<<<<<< HEAD
   xy: 621, 1042
-=======
-  xy: 1448, 579
->>>>>>> 5f66c57d
   size: 32, 35
   orig: 32, 35
   offset: 0, 0
   index: -1
 TileSets/FantasyHex/Tiles/Citadel-Snow
   rotate: false
-<<<<<<< HEAD
   xy: 1965, 994
-=======
-  xy: 1482, 584
->>>>>>> 5f66c57d
   size: 32, 30
   orig: 32, 30
   offset: 0, 0
   index: -1
 TileSets/FantasyHex/Tiles/City center
   rotate: false
-<<<<<<< HEAD
   xy: 892, 1361
-=======
-  xy: 1740, 853
->>>>>>> 5f66c57d
   size: 32, 35
   orig: 32, 35
   offset: 0, 0
   index: -1
 TileSets/FantasyHex/Tiles/City center-Ancient era
   rotate: false
-<<<<<<< HEAD
   xy: 926, 1364
-=======
-  xy: 1740, 819
->>>>>>> 5f66c57d
   size: 32, 32
   orig: 32, 32
   offset: 0, 0
   index: -1
 TileSets/FantasyHex/Tiles/City center-Classical era
   rotate: false
-<<<<<<< HEAD
   xy: 960, 1364
-=======
-  xy: 1740, 785
->>>>>>> 5f66c57d
   size: 32, 32
   orig: 32, 32
   offset: 0, 0
   index: -1
 TileSets/FantasyHex/Tiles/City center-Future era
   rotate: false
-<<<<<<< HEAD
   xy: 192, 40
-=======
-  xy: 1740, 749
->>>>>>> 5f66c57d
   size: 32, 34
   orig: 32, 34
   offset: 0, 0
   index: -1
 TileSets/FantasyHex/Tiles/City center-Industrial era
   rotate: false
-<<<<<<< HEAD
   xy: 226, 41
-=======
-  xy: 1740, 714
->>>>>>> 5f66c57d
   size: 32, 33
   orig: 32, 33
   offset: 0, 0
   index: -1
 TileSets/FantasyHex/Tiles/City center-Information era
   rotate: false
-<<<<<<< HEAD
   xy: 192, 2
-=======
-  xy: 1740, 676
->>>>>>> 5f66c57d
   size: 32, 36
   orig: 32, 36
   offset: 0, 0
   index: -1
 TileSets/FantasyHex/Tiles/City center-Medieval era
   rotate: false
-<<<<<<< HEAD
   xy: 226, 7
-=======
-  xy: 1740, 642
->>>>>>> 5f66c57d
   size: 32, 32
   orig: 32, 32
   offset: 0, 0
   index: -1
 TileSets/FantasyHex/Tiles/City center-Modern era
   rotate: false
-<<<<<<< HEAD
   xy: 260, 40
-=======
-  xy: 1740, 606
->>>>>>> 5f66c57d
   size: 32, 34
   orig: 32, 34
   offset: 0, 0
   index: -1
 TileSets/FantasyHex/Tiles/City center-Renaissance era
   rotate: false
-<<<<<<< HEAD
   xy: 260, 6
-=======
-  xy: 1774, 863
->>>>>>> 5f66c57d
   size: 32, 32
   orig: 32, 32
   offset: 0, 0
   index: -1
 TileSets/FantasyHex/Tiles/City ruins
   rotate: false
-<<<<<<< HEAD
   xy: 892, 1331
-=======
-  xy: 1774, 833
->>>>>>> 5f66c57d
   size: 32, 28
   orig: 32, 28
   offset: 0, 0
   index: -1
 TileSets/FantasyHex/Tiles/Coal
   rotate: false
-<<<<<<< HEAD
   xy: 960, 1334
-=======
-  xy: 1774, 773
->>>>>>> 5f66c57d
   size: 32, 28
   orig: 32, 28
   offset: 0, 0
   index: -1
 TileSets/FantasyHex/Tiles/Coast
   rotate: false
-<<<<<<< HEAD
   xy: 1304, 324
-=======
-  xy: 1774, 743
->>>>>>> 5f66c57d
   size: 32, 28
   orig: 32, 28
   offset: 0, 0
   index: -1
 TileSets/FantasyHex/Tiles/Cotton
   rotate: false
-<<<<<<< HEAD
   xy: 1568, 658
-=======
-  xy: 1808, 837
->>>>>>> 5f66c57d
   size: 32, 28
   orig: 32, 28
   offset: 0, 0
   index: -1
 TileSets/FantasyHex/Tiles/Customs house
   rotate: false
-<<<<<<< HEAD
   xy: 1602, 636
-=======
-  xy: 1808, 742
->>>>>>> 5f66c57d
   size: 32, 35
   orig: 32, 35
   offset: 0, 0
   index: -1
 TileSets/FantasyHex/Tiles/Deer
   rotate: false
-<<<<<<< HEAD
   xy: 1999, 996
-=======
-  xy: 1808, 712
->>>>>>> 5f66c57d
   size: 32, 28
   orig: 32, 28
   offset: 0, 0
   index: -1
 TileSets/FantasyHex/Tiles/Deer+Camp
   rotate: false
-<<<<<<< HEAD
   xy: 1636, 671
-=======
-  xy: 1808, 682
->>>>>>> 5f66c57d
   size: 32, 28
   orig: 32, 28
   offset: 0, 0
   index: -1
 TileSets/FantasyHex/Tiles/Desert
   rotate: false
-<<<<<<< HEAD
   xy: 1636, 641
-=======
-  xy: 1808, 652
->>>>>>> 5f66c57d
   size: 32, 28
   orig: 32, 28
   offset: 0, 0
   index: -1
 TileSets/FantasyHex/Tiles/Desert+Farm
   rotate: false
-<<<<<<< HEAD
   xy: 245, 326
-=======
-  xy: 1808, 622
->>>>>>> 5f66c57d
   size: 32, 28
   orig: 32, 28
   offset: 0, 0
   index: -1
 TileSets/FantasyHex/Tiles/Desert+Flood plains+Farm
   rotate: false
-<<<<<<< HEAD
   xy: 234, 296
-=======
-  xy: 1738, 576
->>>>>>> 5f66c57d
   size: 32, 28
   orig: 32, 28
   offset: 0, 0
   index: -1
 TileSets/FantasyHex/Tiles/Dyes
   rotate: false
-<<<<<<< HEAD
   xy: 2011, 1142
-=======
-  xy: 1482, 554
->>>>>>> 5f66c57d
   size: 32, 28
   orig: 32, 28
   offset: 0, 0
   index: -1
 TileSets/FantasyHex/Tiles/Dyes+Plantation
   rotate: false
-<<<<<<< HEAD
   xy: 650, 1114
-=======
-  xy: 1774, 591
->>>>>>> 5f66c57d
   size: 32, 28
   orig: 32, 28
   offset: 0, 0
   index: -1
 TileSets/FantasyHex/Tiles/El Dorado
   rotate: false
-<<<<<<< HEAD
   xy: 639, 1083
-=======
-  xy: 1808, 591
->>>>>>> 5f66c57d
   size: 32, 29
   orig: 32, 29
   offset: 0, 0
   index: -1
 TileSets/FantasyHex/Tiles/Fallout
   rotate: false
-<<<<<<< HEAD
   xy: 1464, 539
-=======
-  xy: 284, 653
->>>>>>> 5f66c57d
   size: 32, 35
   orig: 32, 35
   offset: 0, 0
   index: -1
 TileSets/FantasyHex/Tiles/Fish
   rotate: false
-<<<<<<< HEAD
   xy: 1464, 509
-=======
-  xy: 318, 660
->>>>>>> 5f66c57d
   size: 32, 28
   orig: 32, 28
   offset: 0, 0
   index: -1
 TileSets/FantasyHex/Tiles/Fishing Boats
   rotate: false
-<<<<<<< HEAD
   xy: 1498, 546
-=======
-  xy: 352, 660
->>>>>>> 5f66c57d
   size: 32, 28
   orig: 32, 28
   offset: 0, 0
   index: -1
 TileSets/FantasyHex/Tiles/Flood plains
   rotate: false
-<<<<<<< HEAD
   xy: 1498, 516
-=======
-  xy: 286, 623
->>>>>>> 5f66c57d
   size: 32, 28
   orig: 32, 28
   offset: 0, 0
   index: -1
 TileSets/FantasyHex/Tiles/Forest
   rotate: false
-<<<<<<< HEAD
   xy: 1550, 594
-=======
-  xy: 354, 626
->>>>>>> 5f66c57d
   size: 32, 32
   orig: 32, 32
   offset: 0, 0
   index: -1
 TileSets/FantasyHex/Tiles/Fort
   rotate: false
-<<<<<<< HEAD
   xy: 1584, 593
-=======
-  xy: 1636, 547
->>>>>>> 5f66c57d
   size: 32, 33
   orig: 32, 33
   offset: 0, 0
   index: -1
 TileSets/FantasyHex/Tiles/Fountain of Youth
   rotate: false
-<<<<<<< HEAD
   xy: 1226, 300
-=======
-  xy: 1670, 548
->>>>>>> 5f66c57d
   size: 32, 32
   orig: 32, 32
   offset: 0, 0
   index: -1
 TileSets/FantasyHex/Tiles/Furs
   rotate: false
-<<<<<<< HEAD
   xy: 1226, 270
-=======
-  xy: 1738, 546
->>>>>>> 5f66c57d
   size: 32, 28
   orig: 32, 28
   offset: 0, 0
   index: -1
 TileSets/FantasyHex/Tiles/Furs+Camp
   rotate: false
-<<<<<<< HEAD
   xy: 1260, 274
-=======
-  xy: 1772, 561
->>>>>>> 5f66c57d
   size: 32, 28
   orig: 32, 28
   offset: 0, 0
   index: -1
 TileSets/FantasyHex/Tiles/Gems
   rotate: false
-<<<<<<< HEAD
   xy: 1260, 214
-=======
-  xy: 320, 600
->>>>>>> 5f66c57d
   size: 32, 28
   orig: 32, 28
   offset: 0, 0
   index: -1
 TileSets/FantasyHex/Tiles/Gold Ore
   rotate: false
-<<<<<<< HEAD
   xy: 1226, 180
-=======
-  xy: 354, 596
->>>>>>> 5f66c57d
   size: 32, 28
   orig: 32, 28
   offset: 0, 0
   index: -1
 TileSets/FantasyHex/Tiles/Grand Mesa
   rotate: false
-<<<<<<< HEAD
   xy: 1260, 180
-=======
-  xy: 310, 566
->>>>>>> 5f66c57d
   size: 32, 32
   orig: 32, 32
   offset: 0, 0
   index: -1
 TileSets/FantasyHex/Tiles/Grassland
   rotate: false
-<<<<<<< HEAD
   xy: 1226, 150
-=======
-  xy: 310, 536
->>>>>>> 5f66c57d
   size: 32, 28
   orig: 32, 28
   offset: 0, 0
   index: -1
 TileSets/FantasyHex/Tiles/Grassland+Farm
   rotate: false
-<<<<<<< HEAD
   xy: 1226, 120
-=======
-  xy: 310, 506
->>>>>>> 5f66c57d
   size: 32, 28
   orig: 32, 28
   offset: 0, 0
   index: -1
 TileSets/FantasyHex/Tiles/Grassland+Forest+Camp
   rotate: false
-<<<<<<< HEAD
   xy: 1260, 147
-=======
-  xy: 310, 473
->>>>>>> 5f66c57d
   size: 32, 31
   orig: 32, 31
   offset: 0, 0
   index: -1
 TileSets/FantasyHex/Tiles/Grassland+Forest+Deer+Camp
   rotate: false
-<<<<<<< HEAD
   xy: 1226, 87
-=======
-  xy: 310, 440
->>>>>>> 5f66c57d
   size: 32, 31
   orig: 32, 31
   offset: 0, 0
   index: -1
 TileSets/FantasyHex/Tiles/Grassland+Forest+Furs+Camp
   rotate: false
-<<<<<<< HEAD
   xy: 1260, 114
-=======
-  xy: 310, 407
->>>>>>> 5f66c57d
   size: 32, 31
   orig: 32, 31
   offset: 0, 0
   index: -1
 TileSets/FantasyHex/Tiles/Grassland+Forest+Lumber mill
   rotate: false
-<<<<<<< HEAD
   xy: 1226, 54
-=======
-  xy: 310, 374
->>>>>>> 5f66c57d
   size: 32, 31
   orig: 32, 31
   offset: 0, 0
   index: -1
 TileSets/FantasyHex/Tiles/Grassland+Hill+Farm
   rotate: false
-<<<<<<< HEAD
   xy: 1260, 84
-=======
-  xy: 310, 344
->>>>>>> 5f66c57d
   size: 32, 28
   orig: 32, 28
   offset: 0, 0
   index: -1
 TileSets/FantasyHex/Tiles/Grassland+Hill+Forest+Camp
   rotate: false
-<<<<<<< HEAD
   xy: 1226, 24
-=======
-  xy: 310, 314
->>>>>>> 5f66c57d
   size: 32, 28
   orig: 32, 28
   offset: 0, 0
   index: -1
 TileSets/FantasyHex/Tiles/Grassland+Hill+Forest+Lumber mill
   rotate: false
-<<<<<<< HEAD
   xy: 1260, 54
-=======
-  xy: 310, 284
->>>>>>> 5f66c57d
   size: 32, 28
   orig: 32, 28
   offset: 0, 0
   index: -1
 TileSets/FantasyHex/Tiles/Grassland+Hill+Forest+Trading post
   rotate: false
-<<<<<<< HEAD
   xy: 1260, 24
-=======
-  xy: 310, 254
->>>>>>> 5f66c57d
   size: 32, 28
   orig: 32, 28
   offset: 0, 0
   index: -1
 TileSets/FantasyHex/Tiles/Grassland+Jungle+Trading post
   rotate: false
-<<<<<<< HEAD
   xy: 1294, 290
-=======
-  xy: 310, 220
->>>>>>> 5f66c57d
   size: 32, 32
   orig: 32, 32
   offset: 0, 0
   index: -1
 TileSets/FantasyHex/Tiles/GrasslandForest
   rotate: false
-<<<<<<< HEAD
   xy: 1294, 257
-=======
-  xy: 310, 187
->>>>>>> 5f66c57d
   size: 32, 31
   orig: 32, 31
   offset: 0, 0
   index: -1
 TileSets/FantasyHex/Tiles/Great Barrier Reef
   rotate: false
-<<<<<<< HEAD
   xy: 1294, 164
-=======
-  xy: 310, 94
->>>>>>> 5f66c57d
   size: 32, 28
   orig: 32, 28
   offset: 0, 0
   index: -1
 TileSets/FantasyHex/Tiles/Hill
   rotate: false
-<<<<<<< HEAD
   xy: 1328, 79
-=======
-  xy: 344, 229
->>>>>>> 5f66c57d
   size: 32, 32
   orig: 32, 32
   offset: 0, 0
   index: -1
 TileSets/FantasyHex/Tiles/HillForest+Lumber mill
   rotate: false
-<<<<<<< HEAD
   xy: 1328, 49
-=======
-  xy: 344, 199
->>>>>>> 5f66c57d
   size: 32, 28
   orig: 32, 28
   offset: 0, 0
   index: -1
 TileSets/FantasyHex/Tiles/HillMarbleQuarry
   rotate: false
-<<<<<<< HEAD
   xy: 1294, 11
-=======
-  xy: 344, 169
->>>>>>> 5f66c57d
   size: 32, 28
   orig: 32, 28
   offset: 0, 0
   index: -1
 TileSets/FantasyHex/Tiles/HillMine
   rotate: false
-<<<<<<< HEAD
   xy: 1328, 19
-=======
-  xy: 344, 139
->>>>>>> 5f66c57d
   size: 32, 28
   orig: 32, 28
   offset: 0, 0
   index: -1
 TileSets/FantasyHex/Tiles/HillStoneQuarry
   rotate: false
-<<<<<<< HEAD
   xy: 1358, 472
-=======
-  xy: 344, 109
->>>>>>> 5f66c57d
   size: 32, 28
   orig: 32, 28
   offset: 0, 0
   index: -1
 TileSets/FantasyHex/Tiles/Horses
   rotate: false
-<<<<<<< HEAD
   xy: 1392, 472
-=======
-  xy: 1972, 1114
->>>>>>> 5f66c57d
   size: 32, 28
   orig: 32, 28
   offset: 0, 0
   index: -1
 TileSets/FantasyHex/Tiles/Horses+Pasture
   rotate: false
-<<<<<<< HEAD
   xy: 1392, 438
-=======
-  xy: 2006, 1110
->>>>>>> 5f66c57d
   size: 32, 32
   orig: 32, 32
   offset: 0, 0
   index: -1
 TileSets/FantasyHex/Tiles/Ice
   rotate: false
-<<<<<<< HEAD
   xy: 1638, 962
-=======
-  xy: 1670, 518
->>>>>>> 5f66c57d
   size: 32, 28
   orig: 32, 28
   offset: 0, 0
   index: -1
 TileSets/FantasyHex/Tiles/Incense
   rotate: false
-<<<<<<< HEAD
   xy: 1638, 872
-=======
-  xy: 1704, 491
->>>>>>> 5f66c57d
   size: 32, 28
   orig: 32, 28
   offset: 0, 0
   index: -1
 TileSets/FantasyHex/Tiles/Incense+Plantation
   rotate: false
-<<<<<<< HEAD
   xy: 1638, 842
-=======
-  xy: 1738, 486
->>>>>>> 5f66c57d
   size: 32, 28
   orig: 32, 28
   offset: 0, 0
   index: -1
 TileSets/FantasyHex/Tiles/Iron
   rotate: false
-<<<<<<< HEAD
   xy: 1672, 962
-=======
-  xy: 1806, 471
->>>>>>> 5f66c57d
   size: 32, 28
   orig: 32, 28
   offset: 0, 0
   index: -1
 TileSets/FantasyHex/Tiles/Ivory
   rotate: false
-<<<<<<< HEAD
   xy: 1672, 902
-=======
-  xy: 378, 536
->>>>>>> 5f66c57d
   size: 32, 28
   orig: 32, 28
   offset: 0, 0
   index: -1
 TileSets/FantasyHex/Tiles/Ivory+Camp
   rotate: false
-<<<<<<< HEAD
   xy: 1672, 872
-=======
-  xy: 378, 506
->>>>>>> 5f66c57d
   size: 32, 28
   orig: 32, 28
   offset: 0, 0
   index: -1
 TileSets/FantasyHex/Tiles/Jungle
   rotate: false
-<<<<<<< HEAD
   xy: 1706, 962
-=======
-  xy: 378, 412
->>>>>>> 5f66c57d
   size: 32, 32
   orig: 32, 32
   offset: 0, 0
   index: -1
 TileSets/FantasyHex/Tiles/Krakatoa
   rotate: false
-<<<<<<< HEAD
   xy: 1706, 897
-=======
-  xy: 378, 287
->>>>>>> 5f66c57d
   size: 32, 30
   orig: 32, 30
   offset: 0, 0
   index: -1
 TileSets/FantasyHex/Tiles/Lakes
   rotate: false
-<<<<<<< HEAD
   xy: 1706, 867
-=======
-  xy: 378, 227
->>>>>>> 5f66c57d
   size: 32, 28
   orig: 32, 28
   offset: 0, 0
   index: -1
 TileSets/FantasyHex/Tiles/Landmark
   rotate: false
-<<<<<<< HEAD
   xy: 1740, 838
-=======
-  xy: 378, 129
->>>>>>> 5f66c57d
   size: 32, 36
   orig: 32, 36
   offset: 0, 0
   index: -1
 TileSets/FantasyHex/Tiles/Manufactory
   rotate: false
-<<<<<<< HEAD
   xy: 1722, 766
-=======
-  xy: 1840, 550
->>>>>>> 5f66c57d
   size: 32, 39
   orig: 32, 39
   offset: 0, 0
   index: -1
 TileSets/FantasyHex/Tiles/Marble
   rotate: false
-<<<<<<< HEAD
   xy: 1722, 736
-=======
-  xy: 1840, 520
->>>>>>> 5f66c57d
   size: 32, 28
   orig: 32, 28
   offset: 0, 0
   index: -1
 TileSets/FantasyHex/Tiles/Marsh
   rotate: false
-<<<<<<< HEAD
   xy: 1756, 777
-=======
-  xy: 1840, 459
->>>>>>> 5f66c57d
   size: 32, 29
   orig: 32, 29
   offset: 0, 0
   index: -1
 TileSets/FantasyHex/Tiles/Mine
   rotate: false
-<<<<<<< HEAD
   xy: 1774, 962
-=======
-  xy: 1584, 538
->>>>>>> 5f66c57d
   size: 32, 28
   orig: 32, 28
   offset: 0, 0
   index: -1
 TileSets/FantasyHex/Tiles/Moai
   rotate: false
-<<<<<<< HEAD
   xy: 1774, 871
-=======
-  xy: 1584, 507
->>>>>>> 5f66c57d
   size: 32, 29
   orig: 32, 29
   offset: 0, 0
   index: -1
 TileSets/FantasyHex/Tiles/Mount Fuji
   rotate: false
-<<<<<<< HEAD
   xy: 1808, 930
-=======
-  xy: 1652, 456
->>>>>>> 5f66c57d
   size: 32, 30
   orig: 32, 30
   offset: 0, 0
   index: -1
 TileSets/FantasyHex/Tiles/Mountain
   rotate: false
-<<<<<<< HEAD
   xy: 1808, 892
-=======
-  xy: 1686, 453
->>>>>>> 5f66c57d
   size: 32, 36
   orig: 32, 36
   offset: 0, 0
   index: -1
 TileSets/FantasyHex/Tiles/Oasis
   rotate: false
-<<<<<<< HEAD
   xy: 1842, 906
-=======
-  xy: 1788, 411
->>>>>>> 5f66c57d
   size: 32, 28
   orig: 32, 28
   offset: 0, 0
   index: -1
 TileSets/FantasyHex/Tiles/Ocean
   rotate: false
-<<<<<<< HEAD
   xy: 1876, 936
-=======
-  xy: 1822, 429
->>>>>>> 5f66c57d
   size: 32, 28
   orig: 32, 28
   offset: 0, 0
   index: -1
 TileSets/FantasyHex/Tiles/Offshore Platform
   rotate: false
-<<<<<<< HEAD
   xy: 1910, 966
-=======
-  xy: 1822, 399
->>>>>>> 5f66c57d
   size: 32, 28
   orig: 32, 28
   offset: 0, 0
   index: -1
 TileSets/FantasyHex/Tiles/Oil
   rotate: false
-<<<<<<< HEAD
   xy: 1842, 876
-=======
-  xy: 1856, 429
->>>>>>> 5f66c57d
   size: 32, 28
   orig: 32, 28
   offset: 0, 0
   index: -1
 TileSets/FantasyHex/Tiles/Oil well
   rotate: false
-<<<<<<< HEAD
   xy: 1876, 906
-=======
-  xy: 1856, 399
->>>>>>> 5f66c57d
   size: 32, 28
   orig: 32, 28
   offset: 0, 0
   index: -1
 TileSets/FantasyHex/Tiles/Old Faithful
   rotate: false
-<<<<<<< HEAD
   xy: 1910, 932
-=======
-  xy: 1838, 1086
->>>>>>> 5f66c57d
   size: 32, 32
   orig: 32, 32
   offset: 0, 0
   index: -1
 TileSets/FantasyHex/Tiles/Pasture
   rotate: false
-<<<<<<< HEAD
   xy: 1910, 898
-=======
-  xy: 1838, 992
->>>>>>> 5f66c57d
   size: 32, 32
   orig: 32, 32
   offset: 0, 0
   index: -1
 TileSets/FantasyHex/Tiles/Pearls
   rotate: false
-<<<<<<< HEAD
   xy: 1910, 868
-=======
-  xy: 1840, 932
->>>>>>> 5f66c57d
   size: 32, 28
   orig: 32, 28
   offset: 0, 0
   index: -1
 TileSets/FantasyHex/Tiles/Plains
   rotate: false
-<<<<<<< HEAD
   xy: 1876, 816
-=======
-  xy: 1842, 812
->>>>>>> 5f66c57d
   size: 32, 28
   orig: 32, 28
   offset: 0, 0
   index: -1
 TileSets/FantasyHex/Tiles/Plains+Farm
   rotate: false
-<<<<<<< HEAD
   xy: 1910, 808
-=======
-  xy: 1842, 782
->>>>>>> 5f66c57d
   size: 32, 28
   orig: 32, 28
   offset: 0, 0
   index: -1
 TileSets/FantasyHex/Tiles/Plains+Forest+Camp
   rotate: false
-<<<<<<< HEAD
   xy: 1790, 768
-=======
-  xy: 1842, 748
->>>>>>> 5f66c57d
   size: 32, 32
   orig: 32, 32
   offset: 0, 0
   index: -1
 TileSets/FantasyHex/Tiles/Plains+Forest+Lumber mill
   rotate: false
-<<<<<<< HEAD
   xy: 1790, 734
-=======
-  xy: 1842, 714
->>>>>>> 5f66c57d
   size: 32, 32
   orig: 32, 32
   offset: 0, 0
   index: -1
 TileSets/FantasyHex/Tiles/Plains+Jungle+Trading post
   rotate: false
-<<<<<<< HEAD
   xy: 1790, 700
-=======
-  xy: 1842, 680
->>>>>>> 5f66c57d
   size: 32, 32
   orig: 32, 32
   offset: 0, 0
   index: -1
 TileSets/FantasyHex/Tiles/PlainsForest
   rotate: false
-<<<<<<< HEAD
   xy: 1824, 768
-=======
-  xy: 1842, 646
->>>>>>> 5f66c57d
   size: 32, 32
   orig: 32, 32
   offset: 0, 0
   index: -1
 TileSets/FantasyHex/Tiles/PlainsJungle
   rotate: false
-<<<<<<< HEAD
   xy: 1824, 734
-=======
-  xy: 1842, 612
->>>>>>> 5f66c57d
   size: 32, 32
   orig: 32, 32
   offset: 0, 0
   index: -1
 TileSets/FantasyHex/Tiles/Plantation
   rotate: false
-<<<<<<< HEAD
   xy: 1824, 704
-=======
-  xy: 412, 658
->>>>>>> 5f66c57d
   size: 32, 28
   orig: 32, 28
   offset: 0, 0
   index: -1
 TileSets/FantasyHex/Tiles/Plantation+Bananas
   rotate: false
-<<<<<<< HEAD
   xy: 1858, 786
-=======
-  xy: 446, 658
->>>>>>> 5f66c57d
   size: 32, 28
   orig: 32, 28
   offset: 0, 0
   index: -1
 TileSets/FantasyHex/Tiles/Plantation+Cotton
   rotate: false
-<<<<<<< HEAD
   xy: 1858, 756
-=======
-  xy: 388, 628
->>>>>>> 5f66c57d
   size: 32, 28
   orig: 32, 28
   offset: 0, 0
   index: -1
 TileSets/FantasyHex/Tiles/Quarry
   rotate: false
-<<<<<<< HEAD
   xy: 1790, 670
-=======
-  xy: 422, 598
->>>>>>> 5f66c57d
   size: 32, 28
   orig: 32, 28
   offset: 0, 0
   index: -1
 TileSets/FantasyHex/Tiles/Quarry+Marble
   rotate: false
-<<<<<<< HEAD
   xy: 1824, 674
-=======
-  xy: 412, 568
->>>>>>> 5f66c57d
   size: 32, 28
   orig: 32, 28
   offset: 0, 0
   index: -1
 TileSets/FantasyHex/Tiles/Quarry+Stone
   rotate: false
-<<<<<<< HEAD
   xy: 1858, 666
-=======
-  xy: 412, 538
-  size: 32, 28
-  orig: 32, 28
-  offset: 0, 0
-  index: -1
-TileSets/FantasyHex/Tiles/River-Bottom
-  rotate: false
-  xy: 412, 448
-  size: 32, 28
-  orig: 32, 28
-  offset: 0, 0
-  index: -1
-TileSets/Default/Tiles/River-Bottom
-  rotate: false
-  xy: 412, 448
-  size: 32, 28
-  orig: 32, 28
-  offset: 0, 0
-  index: -1
-TileSets/FantasyHex/Tiles/River-BottomLeft
-  rotate: false
-  xy: 412, 418
-  size: 32, 28
-  orig: 32, 28
-  offset: 0, 0
-  index: -1
-TileSets/Default/Tiles/River-BottomLeft
-  rotate: false
-  xy: 412, 418
-  size: 32, 28
-  orig: 32, 28
-  offset: 0, 0
-  index: -1
-TileSets/FantasyHex/Tiles/River-BottomRight
-  rotate: false
-  xy: 412, 388
-  size: 32, 28
-  orig: 32, 28
-  offset: 0, 0
-  index: -1
-TileSets/Default/Tiles/River-BottomRight
-  rotate: false
-  xy: 412, 388
->>>>>>> 5f66c57d
   size: 32, 28
   orig: 32, 28
   offset: 0, 0
   index: -1
 TileSets/FantasyHex/Tiles/Rock of Gibraltar
   rotate: false
-<<<<<<< HEAD
   xy: 1926, 774
-=======
-  xy: 412, 354
->>>>>>> 5f66c57d
   size: 32, 32
   orig: 32, 32
   offset: 0, 0
   index: -1
 TileSets/FantasyHex/Tiles/Sheep
   rotate: false
-<<<<<<< HEAD
   xy: 1858, 636
-=======
-  xy: 412, 173
->>>>>>> 5f66c57d
   size: 32, 28
   orig: 32, 28
   offset: 0, 0
   index: -1
 TileSets/FantasyHex/Tiles/Sheep+Pasture
   rotate: false
-<<<<<<< HEAD
   xy: 1892, 624
-=======
-  xy: 412, 139
->>>>>>> 5f66c57d
   size: 32, 32
   orig: 32, 32
   offset: 0, 0
   index: -1
 TileSets/FantasyHex/Tiles/Silk
   rotate: false
-<<<<<<< HEAD
   xy: 1944, 934
-=======
-  xy: 456, 628
->>>>>>> 5f66c57d
   size: 32, 28
   orig: 32, 28
   offset: 0, 0
   index: -1
 TileSets/FantasyHex/Tiles/Silk+Plantation
   rotate: false
-<<<<<<< HEAD
   xy: 1944, 904
-=======
-  xy: 456, 598
->>>>>>> 5f66c57d
   size: 32, 28
   orig: 32, 28
   offset: 0, 0
   index: -1
 TileSets/FantasyHex/Tiles/Silver
   rotate: false
-<<<<<<< HEAD
   xy: 1944, 874
-=======
-  xy: 446, 568
->>>>>>> 5f66c57d
   size: 32, 28
   orig: 32, 28
   offset: 0, 0
   index: -1
 TileSets/FantasyHex/Tiles/Snow
   rotate: false
-<<<<<<< HEAD
   xy: 1978, 964
-=======
-  xy: 446, 476
->>>>>>> 5f66c57d
   size: 32, 28
   orig: 32, 28
   offset: 0, 0
   index: -1
 TileSets/FantasyHex/Tiles/Snow+Farm
   rotate: false
-<<<<<<< HEAD
   xy: 1978, 934
-=======
-  xy: 446, 446
->>>>>>> 5f66c57d
   size: 32, 28
   orig: 32, 28
   offset: 0, 0
   index: -1
 TileSets/FantasyHex/Tiles/Spices
   rotate: false
-<<<<<<< HEAD
   xy: 1978, 874
-=======
-  xy: 446, 386
->>>>>>> 5f66c57d
   size: 32, 28
   orig: 32, 28
   offset: 0, 0
   index: -1
 TileSets/FantasyHex/Tiles/Spices+Plantation
   rotate: false
-<<<<<<< HEAD
   xy: 1978, 844
-=======
-  xy: 446, 356
->>>>>>> 5f66c57d
   size: 32, 28
   orig: 32, 28
   offset: 0, 0
   index: -1
 TileSets/FantasyHex/Tiles/Stone
   rotate: false
-<<<<<<< HEAD
   xy: 1978, 814
-=======
-  xy: 446, 326
->>>>>>> 5f66c57d
   size: 32, 28
   orig: 32, 28
   offset: 0, 0
   index: -1
 TileSets/FantasyHex/Tiles/Sugar
   rotate: false
-<<<<<<< HEAD
   xy: 1392, 347
-=======
-  xy: 446, 268
->>>>>>> 5f66c57d
   size: 32, 28
   orig: 32, 28
   offset: 0, 0
   index: -1
 TileSets/FantasyHex/Tiles/Sugar+Plantation
   rotate: false
-<<<<<<< HEAD
   xy: 2012, 966
-=======
-  xy: 446, 238
->>>>>>> 5f66c57d
   size: 32, 28
   orig: 32, 28
   offset: 0, 0
   index: -1
 TileSets/FantasyHex/Tiles/Terrace farm
   rotate: false
-<<<<<<< HEAD
   xy: 2012, 846
-=======
-  xy: 446, 118
->>>>>>> 5f66c57d
   size: 32, 28
   orig: 32, 28
   offset: 0, 0
   index: -1
 TileSets/FantasyHex/Tiles/Trading post
   rotate: false
-<<<<<<< HEAD
   xy: 1960, 782
-=======
-  xy: 446, 58
->>>>>>> 5f66c57d
   size: 32, 28
   orig: 32, 28
   offset: 0, 0
   index: -1
 TileSets/FantasyHex/Tiles/Tundra
   rotate: false
-<<<<<<< HEAD
   xy: 1960, 692
-=======
-  xy: 480, 568
->>>>>>> 5f66c57d
   size: 32, 28
   orig: 32, 28
   offset: 0, 0
   index: -1
 TileSets/FantasyHex/Tiles/Tundra+Farm
   rotate: false
-<<<<<<< HEAD
   xy: 1960, 662
-=======
-  xy: 480, 538
->>>>>>> 5f66c57d
   size: 32, 28
   orig: 32, 28
   offset: 0, 0
   index: -1
 TileSets/FantasyHex/Tiles/Tundra+Forest+Camp
   rotate: false
-<<<<<<< HEAD
   xy: 1960, 628
-=======
-  xy: 480, 504
->>>>>>> 5f66c57d
   size: 32, 32
   orig: 32, 32
   offset: 0, 0
   index: -1
 TileSets/FantasyHex/Tiles/Tundra+Forest+Camp+Furs
   rotate: false
-<<<<<<< HEAD
   xy: 1994, 780
-=======
-  xy: 480, 470
->>>>>>> 5f66c57d
   size: 32, 32
   orig: 32, 32
   offset: 0, 0
   index: -1
 TileSets/FantasyHex/Tiles/Tundra+Forest+Deer+Camp
   rotate: false
-<<<<<<< HEAD
   xy: 1994, 746
-=======
-  xy: 480, 436
->>>>>>> 5f66c57d
   size: 32, 32
   orig: 32, 32
   offset: 0, 0
   index: -1
 TileSets/FantasyHex/Tiles/Tundra+Forest+Lumber mill
   rotate: false
-<<<<<<< HEAD
   xy: 1994, 712
-=======
-  xy: 480, 402
->>>>>>> 5f66c57d
   size: 32, 32
   orig: 32, 32
   offset: 0, 0
   index: -1
 TileSets/FantasyHex/Tiles/TundraForest
   rotate: false
-<<<<<<< HEAD
   xy: 1994, 678
-=======
-  xy: 480, 368
->>>>>>> 5f66c57d
   size: 32, 32
   orig: 32, 32
   offset: 0, 0
   index: -1
 TileSets/FantasyHex/Tiles/Uranium
   rotate: false
-<<<<<<< HEAD
   xy: 1994, 618
-=======
-  xy: 480, 308
->>>>>>> 5f66c57d
   size: 32, 28
   orig: 32, 28
   offset: 0, 0
   index: -1
 TileSets/FantasyHex/Tiles/Whales
   rotate: false
-<<<<<<< HEAD
   xy: 1362, 293
-=======
-  xy: 480, 160
->>>>>>> 5f66c57d
   size: 32, 28
   orig: 32, 28
   offset: 0, 0
   index: -1
 TileSets/FantasyHex/Tiles/Whales+Fishing Boats
   rotate: false
-<<<<<<< HEAD
   xy: 1362, 263
-=======
-  xy: 480, 130
->>>>>>> 5f66c57d
   size: 32, 28
   orig: 32, 28
   offset: 0, 0
   index: -1
 TileSets/FantasyHex/Tiles/Wheat
   rotate: false
-<<<<<<< HEAD
   xy: 1362, 233
-=======
-  xy: 480, 100
->>>>>>> 5f66c57d
   size: 32, 28
   orig: 32, 28
   offset: 0, 0
   index: -1
 TileSets/FantasyHex/Tiles/Wine
   rotate: false
-<<<<<<< HEAD
   xy: 1362, 203
-=======
-  xy: 480, 70
->>>>>>> 5f66c57d
   size: 32, 28
   orig: 32, 28
   offset: 0, 0
   index: -1
 TileSets/FantasyHex/Tiles/Wine+Plantation
   rotate: false
-<<<<<<< HEAD
   xy: 1362, 173
-=======
-  xy: 514, 592
->>>>>>> 5f66c57d
   size: 32, 28
   orig: 32, 28
   offset: 0, 0
   index: -1
 TileSets/FantasyHex/TopBorder
   rotate: false
-<<<<<<< HEAD
   xy: 2012, 816
-=======
-  xy: 446, 88
->>>>>>> 5f66c57d
   size: 32, 28
   orig: 32, 28
   offset: 0, 0
   index: -1
 TileSets/FantasyHex/Units/African Forest Elephant
   rotate: false
-<<<<<<< HEAD
   xy: 918, 487
-=======
-  xy: 2, 22
->>>>>>> 5f66c57d
   size: 32, 29
   orig: 32, 29
   offset: 0, 0
   index: -1
 TileSets/FantasyHex/Units/Anti-Aircraft Gun
   rotate: false
-<<<<<<< HEAD
   xy: 976, 46
-=======
-  xy: 1904, 1150
->>>>>>> 5f66c57d
   size: 32, 28
   orig: 32, 28
   offset: 0, 0
   index: -1
 TileSets/FantasyHex/Units/Anti-Tank Gun
   rotate: false
-<<<<<<< HEAD
   xy: 1202, 334
-=======
-  xy: 1704, 582
->>>>>>> 5f66c57d
   size: 32, 28
   orig: 32, 28
   offset: 0, 0
   index: -1
 TileSets/FantasyHex/Units/Archer
   rotate: false
-<<<<<<< HEAD
   xy: 1659, 1022
-=======
-  xy: 1938, 1144
->>>>>>> 5f66c57d
   size: 32, 28
   orig: 32, 28
   offset: 0, 0
   index: -1
 TileSets/FantasyHex/Units/Artillery
   rotate: false
-<<<<<<< HEAD
   xy: 1586, 762
-=======
-  xy: 1972, 1144
->>>>>>> 5f66c57d
   size: 32, 28
   orig: 32, 28
   offset: 0, 0
   index: -1
 TileSets/FantasyHex/Units/Atlatlist
   rotate: false
-<<<<<<< HEAD
   xy: 1430, 554
-=======
-  xy: 2006, 1144
->>>>>>> 5f66c57d
   size: 32, 28
   orig: 32, 28
   offset: 0, 0
   index: -1
 TileSets/FantasyHex/Units/Axe Thrower
   rotate: false
-<<<<<<< HEAD
   xy: 1534, 658
-=======
-  xy: 1736, 980
->>>>>>> 5f66c57d
   size: 32, 28
   orig: 32, 28
   offset: 0, 0
   index: -1
 TileSets/FantasyHex/Units/Ballista
   rotate: false
-<<<<<<< HEAD
   xy: 750, 298
-=======
-  xy: 1738, 950
->>>>>>> 5f66c57d
   size: 32, 28
   orig: 32, 28
   offset: 0, 0
   index: -1
 TileSets/FantasyHex/Units/Battering Ram
   rotate: false
-<<<<<<< HEAD
   xy: 1270, 334
-=======
-  xy: 1804, 1018
->>>>>>> 5f66c57d
   size: 32, 28
   orig: 32, 28
   offset: 0, 0
   index: -1
 TileSets/FantasyHex/Units/Battleship
   rotate: false
-<<<<<<< HEAD
   xy: 1586, 701
-=======
-  xy: 1804, 988
->>>>>>> 5f66c57d
   size: 32, 28
   orig: 32, 28
   offset: 0, 0
   index: -1
 TileSets/FantasyHex/Units/Bazooka
   rotate: false
-<<<<<<< HEAD
   xy: 2003, 1928
-=======
-  xy: 1772, 957
->>>>>>> 5f66c57d
   size: 32, 28
   orig: 32, 28
   offset: 0, 0
   index: -1
 TileSets/FantasyHex/Units/Berber Cavalry
   rotate: false
-<<<<<<< HEAD
   xy: 2003, 1898
-=======
-  xy: 1772, 927
->>>>>>> 5f66c57d
   size: 32, 28
   orig: 32, 28
   offset: 0, 0
   index: -1
 TileSets/FantasyHex/Units/Berserker
   rotate: false
-<<<<<<< HEAD
   xy: 1378, 502
-=======
-  xy: 1772, 897
->>>>>>> 5f66c57d
   size: 32, 28
   orig: 32, 28
   offset: 0, 0
   index: -1
 TileSets/FantasyHex/Units/Bowman
   rotate: false
-<<<<<<< HEAD
   xy: 858, 1342
-=======
-  xy: 1806, 958
->>>>>>> 5f66c57d
   size: 32, 28
   orig: 32, 28
   offset: 0, 0
   index: -1
 TileSets/FantasyHex/Units/Brute
   rotate: false
-<<<<<<< HEAD
   xy: 158, 18
-=======
-  xy: 1806, 928
->>>>>>> 5f66c57d
   size: 32, 28
   orig: 32, 28
   offset: 0, 0
   index: -1
 TileSets/FantasyHex/Units/Camel Archer
   rotate: false
-<<<<<<< HEAD
   xy: 976, 15
-=======
-  xy: 1806, 897
->>>>>>> 5f66c57d
   size: 32, 29
   orig: 32, 29
   offset: 0, 0
   index: -1
 TileSets/FantasyHex/Units/Cannon
   rotate: false
-<<<<<<< HEAD
   xy: 1659, 992
-=======
-  xy: 2013, 1814
->>>>>>> 5f66c57d
   size: 32, 28
   orig: 32, 28
   offset: 0, 0
   index: -1
 TileSets/FantasyHex/Units/Caravel
   rotate: false
-<<<<<<< HEAD
   xy: 1430, 524
-=======
-  xy: 2013, 1784
->>>>>>> 5f66c57d
   size: 32, 28
   orig: 32, 28
   offset: 0, 0
   index: -1
 TileSets/FantasyHex/Units/Carolean
   rotate: false
-<<<<<<< HEAD
   xy: 1482, 576
-=======
-  xy: 2013, 1754
->>>>>>> 5f66c57d
   size: 32, 28
   orig: 32, 28
   offset: 0, 0
   index: -1
 TileSets/FantasyHex/Units/Carrier
   rotate: false
-<<<<<<< HEAD
   xy: 1534, 628
-=======
-  xy: 2013, 1724
->>>>>>> 5f66c57d
   size: 32, 28
   orig: 32, 28
   offset: 0, 0
   index: -1
 TileSets/FantasyHex/Units/Cataphract
   rotate: false
-<<<<<<< HEAD
   xy: 1693, 996
-=======
-  xy: 2013, 1694
->>>>>>> 5f66c57d
   size: 32, 28
   orig: 32, 28
   offset: 0, 0
   index: -1
 TileSets/FantasyHex/Units/Catapult
   rotate: false
-<<<<<<< HEAD
   xy: 1727, 996
-=======
-  xy: 2013, 1664
->>>>>>> 5f66c57d
   size: 32, 28
   orig: 32, 28
   offset: 0, 0
   index: -1
 TileSets/FantasyHex/Units/Cavalry
   rotate: false
-<<<<<<< HEAD
   xy: 1829, 996
-=======
-  xy: 2013, 1570
->>>>>>> 5f66c57d
   size: 32, 28
   orig: 32, 28
   offset: 0, 0
   index: -1
 TileSets/FantasyHex/Units/Chariot Archer
   rotate: false
-<<<<<<< HEAD
   xy: 1897, 996
-=======
-  xy: 1380, 577
->>>>>>> 5f66c57d
   size: 32, 28
   orig: 32, 28
   offset: 0, 0
   index: -1
 TileSets/FantasyHex/Units/Chu-Ko-Nu
   rotate: false
-<<<<<<< HEAD
   xy: 1931, 996
-=======
-  xy: 1414, 586
->>>>>>> 5f66c57d
   size: 32, 28
   orig: 32, 28
   offset: 0, 0
   index: -1
 TileSets/FantasyHex/Units/CivilianLandUnit
   rotate: false
-<<<<<<< HEAD
   xy: 926, 1334
-=======
-  xy: 1774, 803
->>>>>>> 5f66c57d
   size: 32, 28
   orig: 32, 28
   offset: 0, 0
   index: -1
 TileSets/FantasyHex/Units/Comanche Rider
   rotate: false
-<<<<<<< HEAD
   xy: 1338, 323
-=======
-  xy: 1774, 712
->>>>>>> 5f66c57d
   size: 32, 29
   orig: 32, 29
   offset: 0, 0
   index: -1
 TileSets/FantasyHex/Units/Companion Cavalry
   rotate: false
-<<<<<<< HEAD
   xy: 1620, 761
-=======
-  xy: 1774, 681
->>>>>>> 5f66c57d
   size: 32, 29
   orig: 32, 29
   offset: 0, 0
   index: -1
 TileSets/FantasyHex/Units/Composite Bowman
   rotate: false
-<<<<<<< HEAD
   xy: 1620, 731
-=======
-  xy: 1774, 651
->>>>>>> 5f66c57d
   size: 32, 28
   orig: 32, 28
   offset: 0, 0
   index: -1
 TileSets/FantasyHex/Units/Conquistador
   rotate: false
-<<<<<<< HEAD
   xy: 1620, 701
-=======
-  xy: 1774, 621
->>>>>>> 5f66c57d
   size: 32, 28
   orig: 32, 28
   offset: 0, 0
   index: -1
 TileSets/FantasyHex/Units/Cossack
   rotate: false
-<<<<<<< HEAD
   xy: 1985, 1862
-=======
-  xy: 1808, 867
->>>>>>> 5f66c57d
   size: 32, 28
   orig: 32, 28
   offset: 0, 0
   index: -1
 TileSets/FantasyHex/Units/Crossbowman
   rotate: false
-<<<<<<< HEAD
   xy: 1568, 628
-=======
-  xy: 1808, 807
->>>>>>> 5f66c57d
   size: 32, 28
   orig: 32, 28
   offset: 0, 0
   index: -1
 TileSets/FantasyHex/Units/Cruiser
   rotate: false
-<<<<<<< HEAD
   xy: 1602, 673
-=======
-  xy: 1808, 779
->>>>>>> 5f66c57d
   size: 32, 26
   orig: 32, 26
   offset: 0, 0
   index: -1
 TileSets/FantasyHex/Units/Destroyer
   rotate: false
-<<<<<<< HEAD
   xy: 2011, 1202
-=======
-  xy: 1414, 556
->>>>>>> 5f66c57d
   size: 32, 28
   orig: 32, 28
   offset: 0, 0
   index: -1
 TileSets/FantasyHex/Units/Dromon
   rotate: false
-<<<<<<< HEAD
   xy: 2011, 1172
-=======
-  xy: 1448, 549
->>>>>>> 5f66c57d
   size: 32, 28
   orig: 32, 28
   offset: 0, 0
   index: -1
 TileSets/FantasyHex/Units/Foreign Legion
   rotate: false
-<<<<<<< HEAD
   xy: 1516, 598
-=======
-  xy: 320, 630
->>>>>>> 5f66c57d
   size: 32, 28
   orig: 32, 28
   offset: 0, 0
   index: -1
 TileSets/FantasyHex/Units/Frigate
   rotate: false
-<<<<<<< HEAD
   xy: 1260, 304
-=======
-  xy: 1704, 552
->>>>>>> 5f66c57d
   size: 32, 28
   orig: 32, 28
   offset: 0, 0
   index: -1
 TileSets/FantasyHex/Units/Galleass
   rotate: false
-<<<<<<< HEAD
   xy: 1226, 240
-=======
-  xy: 1806, 561
->>>>>>> 5f66c57d
   size: 32, 28
   orig: 32, 28
   offset: 0, 0
   index: -1
 TileSets/FantasyHex/Units/Galley
   rotate: false
-<<<<<<< HEAD
   xy: 1260, 244
-=======
-  xy: 1772, 531
->>>>>>> 5f66c57d
   size: 32, 28
   orig: 32, 28
   offset: 0, 0
   index: -1
 TileSets/FantasyHex/Units/Gatling Gun
   rotate: false
-<<<<<<< HEAD
   xy: 1226, 210
-=======
-  xy: 1806, 531
->>>>>>> 5f66c57d
   size: 32, 28
   orig: 32, 28
   offset: 0, 0
   index: -1
 TileSets/FantasyHex/Units/Great Admiral
   rotate: false
-<<<<<<< HEAD
   xy: 1294, 224
-=======
-  xy: 310, 154
->>>>>>> 5f66c57d
   size: 32, 31
   orig: 32, 31
   offset: 0, 0
   index: -1
 TileSets/FantasyHex/Units/Great Artist
   rotate: false
-<<<<<<< HEAD
   xy: 1294, 194
-=======
-  xy: 310, 124
->>>>>>> 5f66c57d
   size: 32, 28
   orig: 32, 28
   offset: 0, 0
   index: -1
 TileSets/FantasyHex/Units/Great Engineer
   rotate: false
-<<<<<<< HEAD
   xy: 1294, 134
-=======
-  xy: 344, 566
->>>>>>> 5f66c57d
   size: 32, 28
   orig: 32, 28
   offset: 0, 0
   index: -1
 TileSets/FantasyHex/Units/Great Galleass
   rotate: false
-<<<<<<< HEAD
   xy: 1294, 104
-=======
-  xy: 344, 536
->>>>>>> 5f66c57d
   size: 32, 28
   orig: 32, 28
   offset: 0, 0
   index: -1
 TileSets/FantasyHex/Units/Great General
   rotate: false
-<<<<<<< HEAD
   xy: 1294, 71
-=======
-  xy: 344, 503
->>>>>>> 5f66c57d
   size: 32, 31
   orig: 32, 31
   offset: 0, 0
   index: -1
 TileSets/FantasyHex/Units/Great Merchant
   rotate: false
-<<<<<<< HEAD
   xy: 1294, 41
-=======
-  xy: 344, 473
->>>>>>> 5f66c57d
   size: 32, 28
   orig: 32, 28
   offset: 0, 0
   index: -1
 TileSets/FantasyHex/Units/Great Musician
   rotate: false
-<<<<<<< HEAD
   xy: 1328, 293
-=======
-  xy: 344, 443
->>>>>>> 5f66c57d
   size: 32, 28
   orig: 32, 28
   offset: 0, 0
   index: -1
 TileSets/FantasyHex/Units/Great Prophet
   rotate: false
-<<<<<<< HEAD
   xy: 1328, 263
-=======
-  xy: 344, 413
->>>>>>> 5f66c57d
   size: 32, 28
   orig: 32, 28
   offset: 0, 0
   index: -1
 TileSets/FantasyHex/Units/Great Scientist
   rotate: false
-<<<<<<< HEAD
   xy: 1328, 233
-=======
-  xy: 344, 383
->>>>>>> 5f66c57d
   size: 32, 28
   orig: 32, 28
   offset: 0, 0
   index: -1
 TileSets/FantasyHex/Units/Great War Infantry
   rotate: false
-<<<<<<< HEAD
   xy: 1328, 203
-=======
-  xy: 344, 353
->>>>>>> 5f66c57d
   size: 32, 28
   orig: 32, 28
   offset: 0, 0
   index: -1
 TileSets/FantasyHex/Units/Great Writer
   rotate: false
-<<<<<<< HEAD
   xy: 1328, 173
-=======
-  xy: 344, 323
->>>>>>> 5f66c57d
   size: 32, 28
   orig: 32, 28
   offset: 0, 0
   index: -1
 TileSets/FantasyHex/Units/Hakkapeliitta
   rotate: false
-<<<<<<< HEAD
   xy: 1328, 143
-=======
-  xy: 344, 293
->>>>>>> 5f66c57d
   size: 32, 28
   orig: 32, 28
   offset: 0, 0
   index: -1
 TileSets/FantasyHex/Units/Helicopter Gunship
   rotate: false
-<<<<<<< HEAD
   xy: 1328, 113
-=======
-  xy: 344, 263
->>>>>>> 5f66c57d
   size: 32, 28
   orig: 32, 28
   offset: 0, 0
   index: -1
 TileSets/FantasyHex/Units/Hoplite
   rotate: false
-<<<<<<< HEAD
   xy: 1358, 442
-=======
-  xy: 344, 79
->>>>>>> 5f66c57d
   size: 32, 28
   orig: 32, 28
   offset: 0, 0
   index: -1
 TileSets/FantasyHex/Units/Horse Archer
   rotate: false
-<<<<<<< HEAD
   xy: 1358, 412
-=======
-  xy: 1904, 1120
->>>>>>> 5f66c57d
   size: 32, 28
   orig: 32, 28
   offset: 0, 0
   index: -1
 TileSets/FantasyHex/Units/Horseman
   rotate: false
-<<<<<<< HEAD
   xy: 1358, 382
-=======
-  xy: 1938, 1114
->>>>>>> 5f66c57d
   size: 32, 28
   orig: 32, 28
   offset: 0, 0
   index: -1
 TileSets/FantasyHex/Units/Hussar
   rotate: false
-<<<<<<< HEAD
   xy: 1392, 407
-=======
-  xy: 1704, 521
->>>>>>> 5f66c57d
   size: 32, 29
   orig: 32, 29
   offset: 0, 0
   index: -1
 TileSets/FantasyHex/Units/Hwach'a
   rotate: false
-<<<<<<< HEAD
   xy: 1392, 377
-=======
-  xy: 1738, 516
->>>>>>> 5f66c57d
   size: 32, 28
   orig: 32, 28
   offset: 0, 0
   index: -1
 TileSets/FantasyHex/Units/Immortal
   rotate: false
-<<<<<<< HEAD
   xy: 1638, 932
-=======
-  xy: 1772, 501
->>>>>>> 5f66c57d
   size: 32, 28
   orig: 32, 28
   offset: 0, 0
   index: -1
 TileSets/FantasyHex/Units/Impi
   rotate: false
-<<<<<<< HEAD
   xy: 1638, 902
-=======
-  xy: 1806, 501
->>>>>>> 5f66c57d
   size: 32, 28
   orig: 32, 28
   offset: 0, 0
   index: -1
 TileSets/FantasyHex/Units/Infantry
   rotate: false
-<<<<<<< HEAD
   xy: 1638, 812
-=======
-  xy: 1772, 471
->>>>>>> 5f66c57d
   size: 32, 28
   orig: 32, 28
   offset: 0, 0
   index: -1
 TileSets/FantasyHex/Units/Ironclad
   rotate: false
-<<<<<<< HEAD
   xy: 1672, 932
-=======
-  xy: 378, 566
->>>>>>> 5f66c57d
   size: 32, 28
   orig: 32, 28
   offset: 0, 0
   index: -1
 TileSets/FantasyHex/Units/Jaguar
   rotate: false
-<<<<<<< HEAD
   xy: 1672, 842
-=======
-  xy: 378, 476
->>>>>>> 5f66c57d
   size: 32, 28
   orig: 32, 28
   offset: 0, 0
   index: -1
 TileSets/FantasyHex/Units/Janissary
   rotate: false
-<<<<<<< HEAD
   xy: 1672, 812
-=======
-  xy: 378, 446
->>>>>>> 5f66c57d
   size: 32, 28
   orig: 32, 28
   offset: 0, 0
   index: -1
 TileSets/FantasyHex/Units/Keshik
   rotate: false
-<<<<<<< HEAD
   xy: 1740, 966
-=======
-  xy: 378, 382
->>>>>>> 5f66c57d
   size: 32, 28
   orig: 32, 28
   offset: 0, 0
   index: -1
 TileSets/FantasyHex/Units/Khan
   rotate: false
-<<<<<<< HEAD
   xy: 1706, 929
-=======
-  xy: 378, 349
->>>>>>> 5f66c57d
   size: 32, 31
   orig: 32, 31
   offset: 0, 0
   index: -1
 TileSets/FantasyHex/Units/Knight
   rotate: false
-<<<<<<< HEAD
   xy: 1740, 936
-=======
-  xy: 378, 319
->>>>>>> 5f66c57d
   size: 32, 28
   orig: 32, 28
   offset: 0, 0
   index: -1
 TileSets/FantasyHex/Units/Kris Swordsman
   rotate: false
-<<<<<<< HEAD
   xy: 1740, 906
-=======
-  xy: 378, 257
->>>>>>> 5f66c57d
   size: 32, 28
   orig: 32, 28
   offset: 0, 0
   index: -1
 TileSets/FantasyHex/Units/Lancer
   rotate: false
-<<<<<<< HEAD
   xy: 1740, 876
-=======
-  xy: 378, 197
->>>>>>> 5f66c57d
   size: 32, 28
   orig: 32, 28
   offset: 0, 0
   index: -1
 TileSets/FantasyHex/Units/LandUnit
   rotate: false
-<<<<<<< HEAD
   xy: 1706, 837
-=======
-  xy: 378, 167
->>>>>>> 5f66c57d
   size: 32, 28
   orig: 32, 28
   offset: 0, 0
   index: -1
 TileSets/FantasyHex/Units/Landship
   rotate: false
-<<<<<<< HEAD
   xy: 1706, 807
-=======
-  xy: 378, 99
->>>>>>> 5f66c57d
   size: 32, 28
   orig: 32, 28
   offset: 0, 0
   index: -1
 TileSets/FantasyHex/Units/Landsknecht
   rotate: false
-<<<<<<< HEAD
   xy: 1740, 808
-=======
-  xy: 378, 69
->>>>>>> 5f66c57d
   size: 32, 28
   orig: 32, 28
   offset: 0, 0
   index: -1
 TileSets/FantasyHex/Units/Legion
   rotate: false
-<<<<<<< HEAD
   xy: 1654, 782
-=======
-  xy: 325, 49
->>>>>>> 5f66c57d
   size: 32, 28
   orig: 32, 28
   offset: 0, 0
   index: -1
 TileSets/FantasyHex/Units/Longbowman
   rotate: false
-<<<<<<< HEAD
   xy: 1654, 752
-=======
-  xy: 325, 19
->>>>>>> 5f66c57d
   size: 32, 28
   orig: 32, 28
   offset: 0, 0
   index: -1
 TileSets/FantasyHex/Units/Longswordsman
   rotate: false
-<<<<<<< HEAD
   xy: 1654, 722
-=======
-  xy: 359, 39
->>>>>>> 5f66c57d
   size: 32, 28
   orig: 32, 28
   offset: 0, 0
   index: -1
 TileSets/FantasyHex/Units/Machine Gun
   rotate: false
-<<<<<<< HEAD
   xy: 1688, 777
-=======
-  xy: 359, 9
->>>>>>> 5f66c57d
   size: 32, 28
   orig: 32, 28
   offset: 0, 0
   index: -1
 TileSets/FantasyHex/Units/Mandekalu Cavalry
   rotate: false
-<<<<<<< HEAD
   xy: 1688, 747
-=======
-  xy: 393, 39
->>>>>>> 5f66c57d
   size: 32, 28
   orig: 32, 28
   offset: 0, 0
   index: -1
 TileSets/FantasyHex/Units/Maori Warrior
   rotate: false
-<<<<<<< HEAD
   xy: 1688, 717
-=======
-  xy: 393, 9
->>>>>>> 5f66c57d
   size: 32, 28
   orig: 32, 28
   offset: 0, 0
   index: -1
 TileSets/FantasyHex/Units/Marine
   rotate: false
-<<<<<<< HEAD
   xy: 1722, 706
-=======
-  xy: 1840, 490
->>>>>>> 5f66c57d
   size: 32, 28
   orig: 32, 28
   offset: 0, 0
   index: -1
 TileSets/FantasyHex/Units/Mechanized Infantry
   rotate: false
-<<<<<<< HEAD
   xy: 1756, 747
-=======
-  xy: 1482, 524
->>>>>>> 5f66c57d
   size: 32, 28
   orig: 32, 28
   offset: 0, 0
   index: -1
 TileSets/FantasyHex/Units/Mehal Sefari
   rotate: false
-<<<<<<< HEAD
   xy: 1756, 717
-=======
-  xy: 1516, 538
->>>>>>> 5f66c57d
   size: 32, 28
   orig: 32, 28
   offset: 0, 0
   index: -1
 TileSets/FantasyHex/Units/Merchant Of Venice
   rotate: false
-<<<<<<< HEAD
   xy: 1756, 687
-=======
-  xy: 1550, 538
->>>>>>> 5f66c57d
   size: 32, 28
   orig: 32, 28
   offset: 0, 0
   index: -1
 TileSets/FantasyHex/Units/Minuteman
   rotate: false
-<<<<<<< HEAD
   xy: 1774, 932
-=======
-  xy: 1516, 508
->>>>>>> 5f66c57d
   size: 32, 28
   orig: 32, 28
   offset: 0, 0
   index: -1
 TileSets/FantasyHex/Units/Missile Cruiser
   rotate: false
-<<<<<<< HEAD
   xy: 1774, 902
-=======
-  xy: 1550, 508
->>>>>>> 5f66c57d
   size: 32, 28
   orig: 32, 28
   offset: 0, 0
   index: -1
 TileSets/FantasyHex/Units/Mobile SAM
   rotate: false
-<<<<<<< HEAD
   xy: 1774, 841
-=======
-  xy: 1618, 517
->>>>>>> 5f66c57d
   size: 32, 28
   orig: 32, 28
   offset: 0, 0
   index: -1
 TileSets/FantasyHex/Units/Modern Armor
   rotate: false
-<<<<<<< HEAD
   xy: 1774, 811
-=======
-  xy: 1618, 487
->>>>>>> 5f66c57d
   size: 32, 28
   orig: 32, 28
   offset: 0, 0
   index: -1
 TileSets/FantasyHex/Units/Mohawk Warrior
   rotate: false
-<<<<<<< HEAD
   xy: 1808, 962
-=======
-  xy: 1652, 488
->>>>>>> 5f66c57d
   size: 32, 28
   orig: 32, 28
   offset: 0, 0
   index: -1
 TileSets/FantasyHex/Units/Musketeer
   rotate: false
-<<<<<<< HEAD
   xy: 1808, 862
-=======
-  xy: 1720, 456
->>>>>>> 5f66c57d
   size: 32, 28
   orig: 32, 28
   offset: 0, 0
   index: -1
 TileSets/FantasyHex/Units/Musketman
   rotate: false
-<<<<<<< HEAD
   xy: 1808, 832
-=======
-  xy: 1720, 426
->>>>>>> 5f66c57d
   size: 32, 28
   orig: 32, 28
   offset: 0, 0
   index: -1
 TileSets/FantasyHex/Units/Naresuan's Elephant
   rotate: false
-<<<<<<< HEAD
   xy: 1842, 966
-=======
-  xy: 1754, 441
->>>>>>> 5f66c57d
   size: 32, 28
   orig: 32, 28
   offset: 0, 0
   index: -1
 TileSets/FantasyHex/Units/Nau
   rotate: false
-<<<<<<< HEAD
   xy: 1842, 936
-=======
-  xy: 1788, 441
->>>>>>> 5f66c57d
   size: 32, 28
   orig: 32, 28
   offset: 0, 0
   index: -1
 TileSets/FantasyHex/Units/Norwegian Ski Infantry
   rotate: false
-<<<<<<< HEAD
   xy: 1876, 966
-=======
-  xy: 1754, 411
->>>>>>> 5f66c57d
   size: 32, 28
   orig: 32, 28
   offset: 0, 0
   index: -1
 TileSets/FantasyHex/Units/Panzer
   rotate: false
-<<<<<<< HEAD
   xy: 1842, 846
-=======
-  xy: 1838, 1056
->>>>>>> 5f66c57d
   size: 32, 28
   orig: 32, 28
   offset: 0, 0
   index: -1
 TileSets/FantasyHex/Units/Paratrooper
   rotate: false
-<<<<<<< HEAD
   xy: 1876, 876
-=======
-  xy: 1838, 1026
->>>>>>> 5f66c57d
   size: 32, 28
   orig: 32, 28
   offset: 0, 0
   index: -1
 TileSets/FantasyHex/Units/Pathfinder
   rotate: false
-<<<<<<< HEAD
   xy: 1876, 846
-=======
-  xy: 1840, 962
->>>>>>> 5f66c57d
   size: 32, 28
   orig: 32, 28
   offset: 0, 0
   index: -1
 TileSets/FantasyHex/Units/Persian Immortal
   rotate: false
-<<<<<<< HEAD
   xy: 1910, 838
-=======
-  xy: 1840, 902
->>>>>>> 5f66c57d
   size: 32, 28
   orig: 32, 28
   offset: 0, 0
   index: -1
 TileSets/FantasyHex/Units/Pictish Warrior
   rotate: false
-<<<<<<< HEAD
   xy: 1808, 802
-=======
-  xy: 1842, 872
->>>>>>> 5f66c57d
   size: 32, 28
   orig: 32, 28
   offset: 0, 0
   index: -1
 TileSets/FantasyHex/Units/Pikeman
   rotate: false
-<<<<<<< HEAD
   xy: 1842, 816
-=======
-  xy: 1842, 842
->>>>>>> 5f66c57d
   size: 32, 28
   orig: 32, 28
   offset: 0, 0
   index: -1
 TileSets/FantasyHex/Units/Pracinha
   rotate: false
-<<<<<<< HEAD
   xy: 1858, 726
-=======
-  xy: 388, 598
->>>>>>> 5f66c57d
   size: 32, 28
   orig: 32, 28
   offset: 0, 0
   index: -1
 TileSets/FantasyHex/Units/Privateer
   rotate: false
-<<<<<<< HEAD
   xy: 1858, 696
-=======
-  xy: 422, 628
->>>>>>> 5f66c57d
   size: 32, 28
   orig: 32, 28
   offset: 0, 0
   index: -1
 TileSets/FantasyHex/Units/Quinquereme
   rotate: false
-<<<<<<< HEAD
   xy: 1892, 778
-=======
-  xy: 412, 508
->>>>>>> 5f66c57d
   size: 32, 28
   orig: 32, 28
   offset: 0, 0
   index: -1
 TileSets/FantasyHex/Units/Rifleman
   rotate: false
-<<<<<<< HEAD
   xy: 1892, 748
-=======
-  xy: 412, 478
->>>>>>> 5f66c57d
   size: 32, 28
   orig: 32, 28
   offset: 0, 0
   index: -1
 TileSets/FantasyHex/Units/Rocket Artillery
   rotate: false
-<<<<<<< HEAD
   xy: 1926, 744
-=======
-  xy: 412, 324
->>>>>>> 5f66c57d
   size: 32, 28
   orig: 32, 28
   offset: 0, 0
   index: -1
 TileSets/FantasyHex/Units/Samurai
   rotate: false
-<<<<<<< HEAD
   xy: 1926, 714
-=======
-  xy: 412, 294
->>>>>>> 5f66c57d
   size: 32, 28
   orig: 32, 28
   offset: 0, 0
   index: -1
 TileSets/FantasyHex/Units/Scout
   rotate: false
-<<<<<<< HEAD
   xy: 1926, 684
-=======
-  xy: 412, 264
->>>>>>> 5f66c57d
   size: 32, 28
   orig: 32, 28
   offset: 0, 0
   index: -1
 TileSets/FantasyHex/Units/Sea Beggar
   rotate: false
-<<<<<<< HEAD
   xy: 1926, 654
-=======
-  xy: 412, 234
->>>>>>> 5f66c57d
   size: 32, 28
   orig: 32, 28
   offset: 0, 0
   index: -1
 TileSets/FantasyHex/Units/Settler
   rotate: false
-<<<<<<< HEAD
   xy: 1824, 643
-=======
-  xy: 412, 203
->>>>>>> 5f66c57d
   size: 32, 29
   orig: 32, 29
   offset: 0, 0
   index: -1
 TileSets/FantasyHex/Units/Ship of the Line
   rotate: false
-<<<<<<< HEAD
   xy: 1926, 623
-=======
-  xy: 412, 108
->>>>>>> 5f66c57d
   size: 32, 29
   orig: 32, 29
   offset: 0, 0
   index: -1
 TileSets/FantasyHex/Units/Siege Tower
   rotate: false
-<<<<<<< HEAD
   xy: 1944, 964
-=======
-  xy: 412, 78
->>>>>>> 5f66c57d
   size: 32, 28
   orig: 32, 28
   offset: 0, 0
   index: -1
 TileSets/FantasyHex/Units/Sipahi
   rotate: false
-<<<<<<< HEAD
   xy: 1944, 842
-=======
-  xy: 446, 536
->>>>>>> 5f66c57d
   size: 32, 30
   orig: 32, 30
   offset: 0, 0
   index: -1
 TileSets/FantasyHex/Units/Slinger
   rotate: false
-<<<<<<< HEAD
   xy: 1944, 812
-=======
-  xy: 446, 506
->>>>>>> 5f66c57d
   size: 32, 28
   orig: 32, 28
   offset: 0, 0
   index: -1
 TileSets/FantasyHex/Units/Spearman
   rotate: false
-<<<<<<< HEAD
   xy: 1978, 904
-=======
-  xy: 446, 416
->>>>>>> 5f66c57d
   size: 32, 28
   orig: 32, 28
   offset: 0, 0
   index: -1
 TileSets/FantasyHex/Units/Submarine
   rotate: false
-<<<<<<< HEAD
   xy: 1358, 354
-=======
-  xy: 446, 298
->>>>>>> 5f66c57d
   size: 32, 26
   orig: 32, 26
   offset: 0, 0
   index: -1
 TileSets/FantasyHex/Units/Swordsman
   rotate: false
-<<<<<<< HEAD
   xy: 2012, 936
-=======
-  xy: 446, 208
->>>>>>> 5f66c57d
   size: 32, 28
   orig: 32, 28
   offset: 0, 0
   index: -1
 TileSets/FantasyHex/Units/Tank
   rotate: false
-<<<<<<< HEAD
   xy: 2012, 906
-=======
-  xy: 446, 178
->>>>>>> 5f66c57d
   size: 32, 28
   orig: 32, 28
   offset: 0, 0
   index: -1
 TileSets/FantasyHex/Units/Tercio
   rotate: false
-<<<<<<< HEAD
   xy: 2012, 876
-=======
-  xy: 446, 148
->>>>>>> 5f66c57d
   size: 32, 28
   orig: 32, 28
   offset: 0, 0
   index: -1
 TileSets/FantasyHex/Units/Trebuchet
   rotate: false
-<<<<<<< HEAD
   xy: 1960, 752
-=======
-  xy: 427, 28
->>>>>>> 5f66c57d
   size: 32, 28
   orig: 32, 28
   offset: 0, 0
   index: -1
 TileSets/FantasyHex/Units/Trireme
   rotate: false
-<<<<<<< HEAD
   xy: 1960, 722
-=======
-  xy: 461, 28
->>>>>>> 5f66c57d
   size: 32, 28
   orig: 32, 28
   offset: 0, 0
   index: -1
 TileSets/FantasyHex/Units/Turtle Ship
   rotate: false
-<<<<<<< HEAD
   xy: 1994, 648
-=======
-  xy: 480, 338
->>>>>>> 5f66c57d
   size: 32, 28
   orig: 32, 28
   offset: 0, 0
   index: -1
 TileSets/FantasyHex/Units/War Chariot
   rotate: false
-<<<<<<< HEAD
   xy: 1960, 598
-=======
-  xy: 480, 278
->>>>>>> 5f66c57d
   size: 32, 28
   orig: 32, 28
   offset: 0, 0
   index: -1
 TileSets/FantasyHex/Units/War Elephant
   rotate: false
-<<<<<<< HEAD
   xy: 1994, 588
-=======
-  xy: 480, 248
->>>>>>> 5f66c57d
   size: 32, 28
   orig: 32, 28
   offset: 0, 0
   index: -1
 TileSets/FantasyHex/Units/Warrior
   rotate: false
-<<<<<<< HEAD
   xy: 268, 296
-=======
-  xy: 480, 218
->>>>>>> 5f66c57d
   size: 32, 28
   orig: 32, 28
   offset: 0, 0
   index: -1
 TileSets/FantasyHex/Units/WaterUnit
   rotate: false
-<<<<<<< HEAD
   xy: 1498, 488
-=======
-  xy: 480, 190
->>>>>>> 5f66c57d
   size: 32, 26
   orig: 32, 26
   offset: 0, 0
   index: -1
 TileSets/FantasyHex/Units/Winged Hussar
   rotate: false
-<<<<<<< HEAD
   xy: 1362, 143
-=======
-  xy: 514, 562
->>>>>>> 5f66c57d
   size: 32, 28
   orig: 32, 28
   offset: 0, 0
   index: -1
 TileSets/FantasyHex/Units/Work Boats
   rotate: false
-<<<<<<< HEAD
   xy: 1362, 113
-=======
-  xy: 548, 592
->>>>>>> 5f66c57d
   size: 32, 28
   orig: 32, 28
   offset: 0, 0
   index: -1
 TileSets/FantasyHex/Units/Worker
   rotate: false
-<<<<<<< HEAD
   xy: 1362, 83
-=======
-  xy: 548, 562
->>>>>>> 5f66c57d
-  size: 32, 28
-  orig: 32, 28
-  offset: 0, 0
-  index: -1
-TileSets/FantasyHex/road
-  rotate: false
-  xy: 510, 1593
-  size: 61, 11
-  orig: 61, 11
-  offset: 0, 0
-  index: -1
-TileSets/Default/road
-  rotate: false
-  xy: 510, 1593
-  size: 61, 11
-  orig: 61, 11
+  size: 32, 28
+  orig: 32, 28
   offset: 0, 0
   index: -1
 UnitPromotionIcons/Accuracy
   rotate: false
-<<<<<<< HEAD
   xy: 1951, 1996
-=======
-  xy: 182, 594
->>>>>>> 5f66c57d
   size: 50, 50
   orig: 50, 50
   offset: 0, 0
   index: -1
 UnitPromotionIcons/Air Repair
   rotate: false
-<<<<<<< HEAD
   xy: 806, 1350
-=======
-  xy: 1938, 1486
->>>>>>> 5f66c57d
   size: 50, 50
   orig: 50, 50
   offset: 0, 0
   index: -1
 UnitPromotionIcons/Ambush
   rotate: false
-<<<<<<< HEAD
   xy: 2, 26
-=======
-  xy: 1530, 880
->>>>>>> 5f66c57d
   size: 50, 50
   orig: 50, 50
   offset: 0, 0
   index: -1
 UnitPromotionIcons/Amphibious
   rotate: false
-<<<<<<< HEAD
   xy: 716, 24
-=======
-  xy: 1632, 976
->>>>>>> 5f66c57d
   size: 50, 50
   orig: 50, 50
   offset: 0, 0
   index: -1
 UnitPromotionIcons/Armor Plating
   rotate: false
-<<<<<<< HEAD
   xy: 1705, 1078
-=======
-  xy: 1836, 1180
->>>>>>> 5f66c57d
   size: 50, 50
   orig: 50, 50
   offset: 0, 0
   index: -1
 UnitPromotionIcons/Barrage
   rotate: false
-<<<<<<< HEAD
   xy: 587, 1079
-=======
-  xy: 1938, 1434
->>>>>>> 5f66c57d
   size: 50, 50
   orig: 50, 50
   offset: 0, 0
   index: -1
 UnitPromotionIcons/Besiege
   rotate: false
-<<<<<<< HEAD
   xy: 1951, 1944
-=======
-  xy: 1428, 720
->>>>>>> 5f66c57d
   size: 50, 50
   orig: 50, 50
   offset: 0, 0
   index: -1
 UnitPromotionIcons/Siege
   rotate: false
-<<<<<<< HEAD
   xy: 1951, 1944
-=======
-  xy: 1428, 720
->>>>>>> 5f66c57d
   size: 50, 50
   orig: 50, 50
   offset: 0, 0
   index: -1
 UnitPromotionIcons/Blitz
   rotate: false
-<<<<<<< HEAD
   xy: 54, 26
-=======
-  xy: 1530, 828
->>>>>>> 5f66c57d
   size: 50, 50
   orig: 50, 50
   offset: 0, 0
   index: -1
 UnitPromotionIcons/Boarding Party
   rotate: false
-<<<<<<< HEAD
   xy: 768, 24
-=======
-  xy: 1938, 1382
->>>>>>> 5f66c57d
   size: 50, 50
   orig: 50, 50
   offset: 0, 0
   index: -1
 UnitPromotionIcons/Bombardment
   rotate: false
-<<<<<<< HEAD
   xy: 1326, 926
-=======
-  xy: 1428, 668
->>>>>>> 5f66c57d
   size: 50, 50
   orig: 50, 50
   offset: 0, 0
   index: -1
 UnitPromotionIcons/Charge
   rotate: false
-<<<<<<< HEAD
   xy: 1757, 1078
-=======
-  xy: 1938, 1330
->>>>>>> 5f66c57d
   size: 50, 50
   orig: 50, 50
   offset: 0, 0
   index: -1
 UnitPromotionIcons/Coastal Raider
   rotate: false
-<<<<<<< HEAD
   xy: 820, 24
-=======
-  xy: 1480, 772
->>>>>>> 5f66c57d
   size: 50, 50
   orig: 50, 50
   offset: 0, 0
   index: -1
 UnitPromotionIcons/Cover
   rotate: false
-<<<<<<< HEAD
   xy: 872, 24
-=======
-  xy: 1582, 880
->>>>>>> 5f66c57d
   size: 50, 50
   orig: 50, 50
   offset: 0, 0
   index: -1
 PolicyIcons/Discipline
   rotate: false
-<<<<<<< HEAD
   xy: 872, 24
-=======
-  xy: 1582, 880
->>>>>>> 5f66c57d
   size: 50, 50
   orig: 50, 50
   offset: 0, 0
   index: -1
 UnitPromotionIcons/Drill
   rotate: false
-<<<<<<< HEAD
   xy: 924, 24
-=======
-  xy: 1786, 1078
->>>>>>> 5f66c57d
   size: 50, 50
   orig: 50, 50
   offset: 0, 0
   index: -1
 UnitPromotionIcons/Evasion
   rotate: false
-<<<<<<< HEAD
   xy: 1326, 770
-=======
-  xy: 1532, 776
->>>>>>> 5f66c57d
   size: 50, 50
   orig: 50, 50
   offset: 0, 0
   index: -1
 UnitPromotionIcons/Extended Range
   rotate: false
-<<<<<<< HEAD
   xy: 1913, 1078
-=======
-  xy: 1532, 724
->>>>>>> 5f66c57d
   size: 50, 50
   orig: 50, 50
   offset: 0, 0
   index: -1
 UnitPromotionIcons/Operational Range
   rotate: false
-<<<<<<< HEAD
   xy: 1913, 1078
-=======
-  xy: 1532, 724
->>>>>>> 5f66c57d
   size: 50, 50
   orig: 50, 50
   offset: 0, 0
   index: -1
 UnitPromotionIcons/Flight Deck
   rotate: false
-<<<<<<< HEAD
   xy: 1326, 666
-=======
-  xy: 1584, 776
->>>>>>> 5f66c57d
   size: 50, 50
   orig: 50, 50
   offset: 0, 0
   index: -1
 UnitPromotionIcons/Formation
   rotate: false
-<<<<<<< HEAD
   xy: 1326, 614
-=======
-  xy: 1584, 724
->>>>>>> 5f66c57d
   size: 50, 50
   orig: 50, 50
   offset: 0, 0
   index: -1
 UnitPromotionIcons/Great Generals
   rotate: false
-<<<<<<< HEAD
   xy: 1202, 468
-=======
-  xy: 206, 438
->>>>>>> 5f66c57d
   size: 50, 50
   orig: 50, 50
   offset: 0, 0
   index: -1
 UnitPromotionIcons/Quick Study
   rotate: false
-<<<<<<< HEAD
   xy: 1202, 468
-=======
-  xy: 206, 438
->>>>>>> 5f66c57d
   size: 50, 50
   orig: 50, 50
   offset: 0, 0
   index: -1
 UnitPromotionIcons/Haka War Dance
   rotate: false
-<<<<<<< HEAD
   xy: 1202, 416
-=======
-  xy: 206, 386
->>>>>>> 5f66c57d
   size: 50, 50
   orig: 50, 50
   offset: 0, 0
   index: -1
 UnitPromotionIcons/Heal Instantly
   rotate: false
-<<<<<<< HEAD
   xy: 1254, 468
-=======
-  xy: 206, 334
->>>>>>> 5f66c57d
   size: 50, 50
   orig: 50, 50
   offset: 0, 0
   index: -1
 UnitPromotionIcons/Indirect Fire
   rotate: false
-<<<<<<< HEAD
   xy: 1254, 416
-=======
-  xy: 206, 230
->>>>>>> 5f66c57d
   size: 50, 50
   orig: 50, 50
   offset: 0, 0
   index: -1
 UnitPromotionIcons/Interception
   rotate: false
-<<<<<<< HEAD
   xy: 1306, 458
-=======
-  xy: 206, 126
->>>>>>> 5f66c57d
   size: 50, 50
   orig: 50, 50
   offset: 0, 0
   index: -1
 UnitPromotionIcons/Logistics
   rotate: false
-<<<<<<< HEAD
   xy: 1705, 1026
-=======
-  xy: 258, 490
->>>>>>> 5f66c57d
   size: 50, 50
   orig: 50, 50
   offset: 0, 0
   index: -1
 UnitPromotionIcons/March
   rotate: false
-<<<<<<< HEAD
   xy: 1809, 1026
-=======
-  xy: 258, 386
->>>>>>> 5f66c57d
   size: 50, 50
   orig: 50, 50
   offset: 0, 0
   index: -1
 UnitPromotionIcons/Medic
   rotate: false
-<<<<<<< HEAD
   xy: 1861, 1026
-=======
-  xy: 258, 334
->>>>>>> 5f66c57d
   size: 50, 50
   orig: 50, 50
   offset: 0, 0
   index: -1
 UnitPromotionIcons/Mobility
   rotate: false
-<<<<<<< HEAD
   xy: 1555, 1000
-=======
-  xy: 1428, 616
->>>>>>> 5f66c57d
   size: 50, 50
   orig: 50, 50
   offset: 0, 0
   index: -1
 UnitPromotionIcons/Morale
   rotate: false
-<<<<<<< HEAD
   xy: 1378, 948
-=======
-  xy: 1532, 620
->>>>>>> 5f66c57d
   size: 50, 50
   orig: 50, 50
   offset: 0, 0
   index: -1
 UnitPromotionIcons/Rejuvenation
   rotate: false
-<<<<<<< HEAD
   xy: 1482, 844
-=======
-  xy: 221, 22
->>>>>>> 5f66c57d
   size: 50, 50
   orig: 50, 50
   offset: 0, 0
   index: -1
 UnitPromotionIcons/Scouting
   rotate: false
-<<<<<<< HEAD
   xy: 1430, 740
-=======
-  xy: 1686, 924
->>>>>>> 5f66c57d
   size: 50, 50
   orig: 50, 50
   offset: 0, 0
   index: -1
 UnitPromotionIcons/Sentry
   rotate: false
-<<<<<<< HEAD
   xy: 1430, 740
-=======
-  xy: 1686, 924
->>>>>>> 5f66c57d
   size: 50, 50
   orig: 50, 50
   offset: 0, 0
   index: -1
 UnitPromotionIcons/Shock
   rotate: false
-<<<<<<< HEAD
   xy: 1534, 844
-=======
-  xy: 1636, 820
->>>>>>> 5f66c57d
   size: 50, 50
   orig: 50, 50
   offset: 0, 0
   index: -1
 UnitPromotionIcons/Slinger Withdraw
   rotate: false
-<<<<<<< HEAD
   xy: 1586, 896
-=======
-  xy: 1636, 768
->>>>>>> 5f66c57d
   size: 50, 50
   orig: 50, 50
   offset: 0, 0
   index: -1
 UnitPromotionIcons/Sortie
   rotate: false
-<<<<<<< HEAD
   xy: 1378, 636
-=======
-  xy: 1636, 716
->>>>>>> 5f66c57d
   size: 50, 50
   orig: 50, 50
   offset: 0, 0
   index: -1
 UnitPromotionIcons/Targeting
   rotate: false
-<<<<<<< HEAD
   xy: 1534, 792
-=======
-  xy: 1688, 768
->>>>>>> 5f66c57d
   size: 50, 50
   orig: 50, 50
   offset: 0, 0
   index: -1
 UnitPromotionIcons/Targeting I (air)
   rotate: false
-<<<<<<< HEAD
   xy: 1534, 792
-=======
-  xy: 1688, 768
->>>>>>> 5f66c57d
   size: 50, 50
   orig: 50, 50
   offset: 0, 0
   index: -1
 UnitPromotionIcons/Volley
   rotate: false
-<<<<<<< HEAD
   xy: 1378, 532
-=======
-  xy: 1940, 1174
->>>>>>> 5f66c57d
   size: 50, 50
   orig: 50, 50
   offset: 0, 0
   index: -1
 UnitPromotionIcons/Wolfpack
   rotate: false
-<<<<<<< HEAD
   xy: 1482, 636
-=======
-  xy: 1532, 568
->>>>>>> 5f66c57d
   size: 50, 50
   orig: 50, 50
   offset: 0, 0
   index: -1
 UnitPromotionIcons/Woodsman
   rotate: false
-<<<<<<< HEAD
   xy: 1534, 688
-=======
-  xy: 1584, 568
->>>>>>> 5f66c57d
   size: 50, 50
   orig: 50, 50
   offset: 0, 0
