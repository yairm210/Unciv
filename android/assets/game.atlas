
game.png
size: 2048,2048
format: RGBA8888
filter: MipMapLinearLinear,MipMapLinearLinear
repeat: none
BuildingIcons/Alhambra
  rotate: false
  xy: 132, 1564
  size: 100, 100
  orig: 100, 100
  offset: 0, 0
  index: -1
BuildingIcons/Angkor Wat
  rotate: false
  xy: 770, 1532
  size: 100, 100
  orig: 100, 100
  offset: 0, 0
  index: -1
BuildingIcons/Apollo Program
  rotate: false
  xy: 1782, 1496
  size: 100, 100
  orig: 100, 100
  offset: 0, 0
  index: -1
BuildingIcons/Aqueduct
  rotate: false
  xy: 1884, 1496
  size: 100, 100
  orig: 100, 100
  offset: 0, 0
  index: -1
BuildingIcons/Armory
  rotate: false
  xy: 1586, 1474
  size: 100, 100
  orig: 100, 100
  offset: 0, 0
  index: -1
BuildingIcons/Bank
  rotate: false
  xy: 948, 1430
  size: 100, 100
  orig: 100, 100
  offset: 0, 0
  index: -1
BuildingIcons/Barracks
  rotate: false
  xy: 1892, 1394
  size: 100, 100
  orig: 100, 100
  offset: 0, 0
  index: -1
BuildingIcons/Bazaar
  rotate: false
  xy: 1152, 1372
  size: 100, 100
  orig: 100, 100
  offset: 0, 0
  index: -1
BuildingIcons/Big Ben
  rotate: false
  xy: 1254, 1372
  size: 100, 100
  orig: 100, 100
  offset: 0, 0
  index: -1
BuildingIcons/Brandenburg Gate
  rotate: false
  xy: 512, 1364
  size: 100, 100
  orig: 100, 100
  offset: 0, 0
  index: -1
BuildingIcons/Broadcast Tower
  rotate: false
  xy: 614, 1364
  size: 100, 100
  orig: 100, 100
  offset: 0, 0
  index: -1
BuildingIcons/Burial Tomb
  rotate: false
  xy: 308, 1360
  size: 100, 100
  orig: 100, 100
  offset: 0, 0
  index: -1
BuildingIcons/CN Tower
  rotate: false
  xy: 2, 1348
  size: 100, 100
  orig: 100, 100
  offset: 0, 0
  index: -1
BuildingIcons/Castle
  rotate: false
  xy: 1764, 1292
  size: 100, 100
  orig: 100, 100
  offset: 0, 0
  index: -1
BuildingIcons/Chichen Itza
  rotate: false
  xy: 1430, 1270
  size: 100, 100
  orig: 100, 100
  offset: 0, 0
  index: -1
BuildingIcons/Circus
  rotate: false
  xy: 104, 1258
  size: 100, 100
  orig: 100, 100
  offset: 0, 0
  index: -1
BuildingIcons/Circus Maximus
  rotate: false
  xy: 206, 1258
  size: 100, 100
  orig: 100, 100
  offset: 0, 0
  index: -1
BuildingIcons/Colosseum
  rotate: false
  xy: 1736, 1190
  size: 100, 100
  orig: 100, 100
  offset: 0, 0
  index: -1
BuildingIcons/Colossus
  rotate: false
  xy: 1838, 1190
  size: 100, 100
  orig: 100, 100
  offset: 0, 0
  index: -1
BuildingIcons/Courthouse
  rotate: false
  xy: 614, 1160
  size: 100, 100
  orig: 100, 100
  offset: 0, 0
  index: -1
BuildingIcons/Cristo Redentor
  rotate: false
  xy: 104, 1156
  size: 100, 100
  orig: 100, 100
  offset: 0, 0
  index: -1
BuildingIcons/Eiffel Tower
  rotate: false
  xy: 1226, 1066
  size: 100, 100
  orig: 100, 100
  offset: 0, 0
  index: -1
BuildingIcons/Factory
  rotate: false
  xy: 614, 1058
  size: 100, 100
  orig: 100, 100
  offset: 0, 0
  index: -1
BuildingIcons/Forbidden Palace
  rotate: false
  xy: 1736, 986
  size: 100, 100
  orig: 100, 100
  offset: 0, 0
  index: -1
BuildingIcons/Forge
  rotate: false
  xy: 410, 980
  size: 100, 100
  orig: 100, 100
  offset: 0, 0
  index: -1
BuildingIcons/Granary
  rotate: false
  xy: 308, 952
  size: 100, 100
  orig: 100, 100
  offset: 0, 0
  index: -1
BuildingIcons/Great Wall
  rotate: false
  xy: 1634, 884
  size: 100, 100
  orig: 100, 100
  offset: 0, 0
  index: -1
BuildingIcons/Hagia Sophia
  rotate: false
  xy: 1226, 862
  size: 100, 100
  orig: 100, 100
  offset: 0, 0
  index: -1
BuildingIcons/Hanging Gardens
  rotate: false
  xy: 1328, 862
  size: 100, 100
  orig: 100, 100
  offset: 0, 0
  index: -1
BuildingIcons/Hanse
  rotate: false
  xy: 1430, 862
  size: 100, 100
  orig: 100, 100
  offset: 0, 0
  index: -1
BuildingIcons/Harbor
  rotate: false
  xy: 1532, 862
  size: 100, 100
  orig: 100, 100
  offset: 0, 0
  index: -1
BuildingIcons/Hermitage
  rotate: false
  xy: 614, 854
  size: 100, 100
  orig: 100, 100
  offset: 0, 0
  index: -1
BuildingIcons/Himeji Castle
  rotate: false
  xy: 206, 850
  size: 100, 100
  orig: 100, 100
  offset: 0, 0
  index: -1
BuildingIcons/Hospital
  rotate: false
  xy: 920, 818
  size: 100, 100
  orig: 100, 100
  offset: 0, 0
  index: -1
BuildingIcons/Hubble Space Telescope
  rotate: false
  xy: 1022, 818
  size: 100, 100
  orig: 100, 100
  offset: 0, 0
  index: -1
BuildingIcons/Hydro Plant
  rotate: false
  xy: 1736, 782
  size: 100, 100
  orig: 100, 100
  offset: 0, 0
  index: -1
BuildingIcons/Ironworks
  rotate: false
  xy: 1532, 760
  size: 100, 100
  orig: 100, 100
  offset: 0, 0
  index: -1
BuildingIcons/Kremlin
  rotate: false
  xy: 920, 716
  size: 100, 100
  orig: 100, 100
  offset: 0, 0
  index: -1
BuildingIcons/Krepost
  rotate: false
  xy: 1022, 716
  size: 100, 100
  orig: 100, 100
  offset: 0, 0
  index: -1
BuildingIcons/Leaning Tower of Pisa
  rotate: false
  xy: 1226, 658
  size: 100, 100
  orig: 100, 100
  offset: 0, 0
  index: -1
BuildingIcons/Library
  rotate: false
  xy: 1430, 658
  size: 100, 100
  orig: 100, 100
  offset: 0, 0
  index: -1
BuildingIcons/Lighthouse
  rotate: false
  xy: 1532, 658
  size: 100, 100
  orig: 100, 100
  offset: 0, 0
  index: -1
BuildingIcons/Longhouse
  rotate: false
  xy: 614, 650
  size: 100, 100
  orig: 100, 100
  offset: 0, 0
  index: -1
BuildingIcons/Machu Picchu
  rotate: false
  xy: 818, 620
  size: 100, 100
  orig: 100, 100
  offset: 0, 0
  index: -1
BuildingIcons/Manhattan Project
  rotate: false
  xy: 716, 614
  size: 100, 100
  orig: 100, 100
  offset: 0, 0
  index: -1
BuildingIcons/Market
  rotate: false
  xy: 1736, 578
  size: 100, 100
  orig: 100, 100
  offset: 0, 0
  index: -1
BuildingIcons/Medical Lab
  rotate: false
  xy: 1328, 556
  size: 100, 100
  orig: 100, 100
  offset: 0, 0
  index: -1
BuildingIcons/Military Academy
  rotate: false
  xy: 614, 548
  size: 100, 100
  orig: 100, 100
  offset: 0, 0
  index: -1
BuildingIcons/Mint
  rotate: false
  xy: 2, 532
  size: 100, 100
  orig: 100, 100
  offset: 0, 0
  index: -1
BuildingIcons/Monastery
  rotate: false
  xy: 1736, 476
  size: 100, 100
  orig: 100, 100
  offset: 0, 0
  index: -1
BuildingIcons/Monument
  rotate: false
  xy: 1838, 476
  size: 100, 100
  orig: 100, 100
  offset: 0, 0
  index: -1
BuildingIcons/Mughal Fort
  rotate: false
  xy: 410, 470
  size: 100, 100
  orig: 100, 100
  offset: 0, 0
  index: -1
BuildingIcons/Museum
  rotate: false
  xy: 1124, 454
  size: 100, 100
  orig: 100, 100
  offset: 0, 0
  index: -1
BuildingIcons/National College
  rotate: false
  xy: 512, 446
  size: 100, 100
  orig: 100, 100
  offset: 0, 0
  index: -1
BuildingIcons/Neuschwanstein
  rotate: false
  xy: 104, 442
  size: 100, 100
  orig: 100, 100
  offset: 0, 0
  index: -1
BuildingIcons/Notre Dame
  rotate: false
  xy: 206, 442
  size: 100, 100
  orig: 100, 100
  offset: 0, 0
  index: -1
BuildingIcons/Nuclear Plant
  rotate: false
  xy: 818, 416
  size: 100, 100
  orig: 100, 100
  offset: 0, 0
  index: -1
BuildingIcons/Observatory
  rotate: false
  xy: 920, 410
  size: 100, 100
  orig: 100, 100
  offset: 0, 0
  index: -1
BuildingIcons/Opera House
  rotate: false
  xy: 1736, 374
  size: 100, 100
  orig: 100, 100
  offset: 0, 0
  index: -1
BuildingIcons/Oxford University
  rotate: false
  xy: 1940, 374
  size: 100, 100
  orig: 100, 100
  offset: 0, 0
  index: -1
BuildingIcons/Palace
  rotate: false
  xy: 410, 368
  size: 100, 100
  orig: 100, 100
  offset: 0, 0
  index: -1
BuildingIcons/Paper Maker
  rotate: false
  xy: 1124, 352
  size: 100, 100
  orig: 100, 100
  offset: 0, 0
  index: -1
BuildingIcons/Pentagon
  rotate: false
  xy: 614, 344
  size: 100, 100
  orig: 100, 100
  offset: 0, 0
  index: -1
BuildingIcons/Porcelain Tower
  rotate: false
  xy: 1838, 272
  size: 100, 100
  orig: 100, 100
  offset: 0, 0
  index: -1
BuildingIcons/Public School
  rotate: false
  xy: 1328, 251
  size: 100, 100
  orig: 100, 100
  offset: 0, 0
  index: -1
BuildingIcons/Research Lab
  rotate: false
  xy: 308, 238
  size: 100, 100
  orig: 100, 100
  offset: 0, 0
  index: -1
BuildingIcons/SS Booster
  rotate: false
  xy: 410, 164
  size: 100, 100
  orig: 100, 100
  offset: 0, 0
  index: -1
BuildingIcons/SS Cockpit
  rotate: false
  xy: 1328, 149
  size: 100, 100
  orig: 100, 100
  offset: 0, 0
  index: -1
BuildingIcons/SS Engine
  rotate: false
  xy: 1124, 148
  size: 100, 100
  orig: 100, 100
  offset: 0, 0
  index: -1
BuildingIcons/SS Stasis Chamber
  rotate: false
  xy: 1226, 148
  size: 100, 100
  orig: 100, 100
  offset: 0, 0
  index: -1
BuildingIcons/Satrap's Court
  rotate: false
  xy: 614, 140
  size: 100, 100
  orig: 100, 100
  offset: 0, 0
  index: -1
BuildingIcons/Seaport
  rotate: false
  xy: 308, 136
  size: 100, 100
  orig: 100, 100
  offset: 0, 0
  index: -1
BuildingIcons/Sistine Chapel
  rotate: false
  xy: 1940, 68
  size: 100, 100
  orig: 100, 100
  offset: 0, 0
  index: -1
BuildingIcons/Solar Plant
  rotate: false
  xy: 1328, 47
  size: 100, 100
  orig: 100, 100
  offset: 0, 0
  index: -1
BuildingIcons/Spaceship Factory
  rotate: false
  xy: 1226, 46
  size: 100, 100
  orig: 100, 100
  offset: 0, 0
  index: -1
BuildingIcons/Stable
  rotate: false
  xy: 614, 38
  size: 100, 100
  orig: 100, 100
  offset: 0, 0
  index: -1
BuildingIcons/Stadium
  rotate: false
  xy: 104, 34
  size: 100, 100
  orig: 100, 100
  offset: 0, 0
  index: -1
BuildingIcons/Statue of Liberty
  rotate: false
  xy: 206, 34
  size: 100, 100
  orig: 100, 100
  offset: 0, 0
  index: -1
BuildingIcons/Stock Exchange
  rotate: false
  xy: 716, 2
  size: 100, 100
  orig: 100, 100
  offset: 0, 0
  index: -1
BuildingIcons/Stone Works
  rotate: false
  xy: 1022, 2
  size: 100, 100
  orig: 100, 100
  offset: 0, 0
  index: -1
FlagIcons/Czech
  rotate: false
  xy: 1868, 1728
  size: 128, 128
  orig: 128, 128
  offset: 0, 0
  index: -1
FlagIcons/Dutch
  rotate: false
  xy: 1262, 1706
  size: 128, 128
  orig: 128, 128
  offset: 0, 0
  index: -1
FlagIcons/English
  rotate: false
  xy: 1392, 1706
  size: 128, 128
  orig: 128, 128
  offset: 0, 0
  index: -1
FlagIcons/French
  rotate: false
  xy: 1522, 1706
  size: 128, 128
  orig: 128, 128
  offset: 0, 0
  index: -1
FlagIcons/German
  rotate: false
  xy: 1652, 1706
  size: 128, 128
  orig: 128, 128
  offset: 0, 0
  index: -1
FlagIcons/Italian
  rotate: false
  xy: 583, 1670
  size: 128, 128
  orig: 128, 128
  offset: 0, 0
  index: -1
FlagIcons/Korean
  rotate: false
  xy: 713, 1670
  size: 128, 128
  orig: 128, 128
  offset: 0, 0
  index: -1
FlagIcons/Polish
  rotate: false
  xy: 204, 1666
  size: 128, 128
  orig: 128, 128
  offset: 0, 0
  index: -1
FlagIcons/Portuguese
  rotate: false
  xy: 334, 1666
  size: 128, 128
  orig: 128, 128
  offset: 0, 0
  index: -1
FlagIcons/Romanian
  rotate: false
  xy: 2, 1654
  size: 128, 128
  orig: 128, 128
  offset: 0, 0
  index: -1
FlagIcons/Russian
  rotate: false
  xy: 1782, 1598
  size: 128, 128
  orig: 128, 128
  offset: 0, 0
  index: -1
FlagIcons/Simplified_Chinese
  rotate: false
  xy: 1912, 1598
  size: 128, 128
  orig: 128, 128
  offset: 0, 0
  index: -1
FlagIcons/Spanish
  rotate: false
  xy: 1262, 1576
  size: 128, 128
  orig: 128, 128
  offset: 0, 0
  index: -1
FlagIcons/Thai
  rotate: false
  xy: 1392, 1576
  size: 128, 128
  orig: 128, 128
  offset: 0, 0
  index: -1
FlagIcons/Traditional_Chinese
  rotate: false
  xy: 1522, 1576
  size: 128, 128
  orig: 128, 128
  offset: 0, 0
  index: -1
FlagIcons/Ukrainian
  rotate: false
  xy: 1652, 1576
  size: 128, 128
  orig: 128, 128
  offset: 0, 0
  index: -1
ImprovementIcons/Academy
  rotate: false
  xy: 464, 1694
  size: 100, 100
  orig: 100, 100
  offset: 0, 0
  index: -1
ImprovementIcons/Ancient ruins
  rotate: false
  xy: 2, 1552
  size: 100, 100
  orig: 100, 100
  offset: 0, 0
  index: -1
ImprovementIcons/Barbarian encampment
  rotate: false
  xy: 1790, 1394
  size: 100, 100
  orig: 100, 100
  offset: 0, 0
  index: -1
ImprovementIcons/Camp
  rotate: false
  xy: 920, 1328
  size: 100, 100
  orig: 100, 100
  offset: 0, 0
  index: -1
ImprovementIcons/City ruins
  rotate: false
  xy: 308, 1258
  size: 100, 100
  orig: 100, 100
  offset: 0, 0
  index: -1
ImprovementIcons/Customs house
  rotate: false
  xy: 716, 1124
  size: 100, 100
  orig: 100, 100
  offset: 0, 0
  index: -1
ImprovementIcons/Farm
  rotate: false
  xy: 206, 1054
  size: 100, 100
  orig: 100, 100
  offset: 0, 0
  index: -1
ImprovementIcons/Fishing Boats
  rotate: false
  xy: 920, 1022
  size: 100, 100
  orig: 100, 100
  offset: 0, 0
  index: -1
ImprovementIcons/Landmark
  rotate: false
  xy: 1838, 680
  size: 100, 100
  orig: 100, 100
  offset: 0, 0
  index: -1
ImprovementIcons/Lumber mill
  rotate: false
  xy: 206, 646
  size: 100, 100
  orig: 100, 100
  offset: 0, 0
  index: -1
ImprovementIcons/Manufactory
  rotate: false
  xy: 920, 614
  size: 100, 100
  orig: 100, 100
  offset: 0, 0
  index: -1
ImprovementIcons/Mine
  rotate: false
  xy: 206, 544
  size: 100, 100
  orig: 100, 100
  offset: 0, 0
  index: -1
ImprovementIcons/Moai
  rotate: false
  xy: 716, 512
  size: 100, 100
  orig: 100, 100
  offset: 0, 0
  index: -1
ImprovementIcons/Oil well
  rotate: false
  xy: 1634, 374
  size: 100, 100
  orig: 100, 100
  offset: 0, 0
  index: -1
ImprovementIcons/Pasture
  rotate: false
  xy: 1430, 352
  size: 100, 100
  orig: 100, 100
  offset: 0, 0
  index: -1
ImprovementIcons/Plantation
  rotate: false
  xy: 1022, 308
  size: 100, 100
  orig: 100, 100
  offset: 0, 0
  index: -1
ImprovementIcons/Quarry
  rotate: false
  xy: 1226, 250
  size: 100, 100
  orig: 100, 100
  offset: 0, 0
  index: -1
ImprovementIcons/Railroad
  rotate: false
  xy: 614, 242
  size: 100, 100
  orig: 100, 100
  offset: 0, 0
  index: -1
TileSets/Default/Railroad
  rotate: false
  xy: 614, 242
  size: 100, 100
  orig: 100, 100
  offset: 0, 0
  index: -1
TileSets/FantasyHex/Railroad
  rotate: false
  xy: 614, 242
  size: 100, 100
  orig: 100, 100
  offset: 0, 0
  index: -1
ImprovementIcons/Road
  rotate: false
  xy: 920, 206
  size: 100, 100
  orig: 100, 100
  offset: 0, 0
  index: -1
NationIcons/America
  rotate: false
  xy: 336, 1564
  size: 100, 100
  orig: 100, 100
  offset: 0, 0
  index: -1
NationIcons/Arabia
  rotate: false
  xy: 438, 1490
  size: 100, 100
  orig: 100, 100
  offset: 0, 0
  index: -1
NationIcons/Babylon
  rotate: false
  xy: 308, 1462
  size: 100, 100
  orig: 100, 100
  offset: 0, 0
  index: -1
NationIcons/China
  rotate: false
  xy: 1532, 1270
  size: 100, 100
  orig: 100, 100
  offset: 0, 0
  index: -1
NationIcons/CityState
  rotate: false
  xy: 818, 1226
  size: 100, 100
  orig: 100, 100
  offset: 0, 0
  index: -1
NationIcons/Egypt
  rotate: false
  xy: 1124, 1066
  size: 100, 100
  orig: 100, 100
  offset: 0, 0
  index: -1
NationIcons/England
  rotate: false
  xy: 512, 1058
  size: 100, 100
  orig: 100, 100
  offset: 0, 0
  index: -1
NationIcons/France
  rotate: false
  xy: 1124, 964
  size: 100, 100
  orig: 100, 100
  offset: 0, 0
  index: -1
NationIcons/Germany
  rotate: false
  xy: 104, 952
  size: 100, 100
  orig: 100, 100
  offset: 0, 0
  index: -1
NationIcons/Greece
  rotate: false
  xy: 1940, 884
  size: 100, 100
  orig: 100, 100
  offset: 0, 0
  index: -1
NationIcons/India
  rotate: false
  xy: 1940, 782
  size: 100, 100
  orig: 100, 100
  offset: 0, 0
  index: -1
NationIcons/Iroquois
  rotate: false
  xy: 512, 752
  size: 100, 100
  orig: 100, 100
  offset: 0, 0
  index: -1
NationIcons/Japan
  rotate: false
  xy: 206, 748
  size: 100, 100
  orig: 100, 100
  offset: 0, 0
  index: -1
NationIcons/Korea
  rotate: false
  xy: 716, 716
  size: 100, 100
  orig: 100, 100
  offset: 0, 0
  index: -1
NationIcons/Persia
  rotate: false
  xy: 104, 340
  size: 100, 100
  orig: 100, 100
  offset: 0, 0
  index: -1
NationIcons/Polynesia
  rotate: false
  xy: 1736, 272
  size: 100, 100
  orig: 100, 100
  offset: 0, 0
  index: -1
NationIcons/Rome
  rotate: false
  xy: 1838, 170
  size: 100, 100
  orig: 100, 100
  offset: 0, 0
  index: -1
NationIcons/Russia
  rotate: false
  xy: 1940, 170
  size: 100, 100
  orig: 100, 100
  offset: 0, 0
  index: -1
NationIcons/Siam
  rotate: false
  xy: 1022, 104
  size: 100, 100
  orig: 100, 100
  offset: 0, 0
  index: -1
NationIcons/Songhai
  rotate: false
  xy: 1124, 46
  size: 100, 100
  orig: 100, 100
  offset: 0, 0
  index: -1
OtherIcons/Banner
  rotate: false
  xy: 1688, 1394
  size: 100, 100
  orig: 100, 100
  offset: 0, 0
  index: -1
OtherIcons/Circle
  rotate: false
  xy: 1868, 1858
  size: 178, 178
  orig: 178, 178
  offset: 0, 0
  index: -1
OtherIcons/Crosshair
  rotate: false
  xy: 308, 1156
  size: 100, 100
  orig: 100, 100
  offset: 0, 0
  index: -1
OtherIcons/DisbandUnit
  rotate: false
  xy: 1022, 1124
  size: 100, 100
  orig: 100, 100
  offset: 0, 0
  index: -1
OtherIcons/Fire
  rotate: false
  xy: 716, 1022
  size: 100, 100
  orig: 100, 100
  offset: 0, 0
  index: -1
OtherIcons/Hexagon
  rotate: false
  xy: 304, 1796
  size: 277, 240
  orig: 277, 240
  offset: 0, 0
  index: -1
TileSets/Default/Hexagon
  rotate: false
  xy: 304, 1796
  size: 277, 240
  orig: 277, 240
  offset: 0, 0
  index: -1
TileSets/FantasyHex/Hexagon
  rotate: false
  xy: 304, 1796
  size: 277, 240
  orig: 277, 240
  offset: 0, 0
  index: -1
OtherIcons/MenuIcon
  rotate: false
  xy: 1430, 556
  size: 100, 100
  orig: 100, 100
  offset: 0, 0
  index: -1
OtherIcons/Pentagon
  rotate: false
  xy: 512, 344
  size: 100, 100
  orig: 100, 100
  offset: 0, 0
  index: -1
OtherIcons/Pillage
  rotate: false
  xy: 920, 308
  size: 100, 100
  orig: 100, 100
  offset: 0, 0
  index: -1
OtherIcons/Puppet
  rotate: false
  xy: 1124, 250
  size: 100, 100
  orig: 100, 100
  offset: 0, 0
  index: -1
OtherIcons/Shield
  rotate: false
  xy: 716, 104
  size: 100, 100
  orig: 100, 100
  offset: 0, 0
  index: -1
OtherIcons/Sleep
  rotate: false
  xy: 410, 62
  size: 100, 100
  orig: 100, 100
  offset: 0, 0
  index: -1
OtherIcons/civTableBackground
  rotate: false
  xy: 2, 1986
  size: 300, 50
  orig: 300, 50
  offset: 0, 0
  index: -1
ResourceIcons/Aluminum
  rotate: false
  xy: 234, 1564
  size: 100, 100
  orig: 100, 100
  offset: 0, 0
  index: -1
ResourceIcons/Bananas
  rotate: false
  xy: 846, 1430
  size: 100, 100
  orig: 100, 100
  offset: 0, 0
  index: -1
ResourceIcons/Cattle
  rotate: false
  xy: 410, 1286
  size: 100, 100
  orig: 100, 100
  offset: 0, 0
  index: -1
ResourceIcons/Coal
  rotate: false
  xy: 1634, 1190
  size: 100, 100
  orig: 100, 100
  offset: 0, 0
  index: -1
ResourceIcons/Cotton
  rotate: false
  xy: 512, 1160
  size: 100, 100
  orig: 100, 100
  offset: 0, 0
  index: -1
ResourceIcons/Deer
  rotate: false
  xy: 818, 1124
  size: 100, 100
  orig: 100, 100
  offset: 0, 0
  index: -1
ResourceIcons/Dyes
  rotate: false
  xy: 1634, 1088
  size: 100, 100
  orig: 100, 100
  offset: 0, 0
  index: -1
ResourceIcons/Fish
  rotate: false
  xy: 818, 1022
  size: 100, 100
  orig: 100, 100
  offset: 0, 0
  index: -1
ResourceIcons/Furs
  rotate: false
  xy: 1328, 964
  size: 100, 100
  orig: 100, 100
  offset: 0, 0
  index: -1
ResourceIcons/Gems
  rotate: false
  xy: 614, 956
  size: 100, 100
  orig: 100, 100
  offset: 0, 0
  index: -1
ResourceIcons/Gold
  rotate: false
  xy: 206, 952
  size: 100, 100
  orig: 100, 100
  offset: 0, 0
  index: -1
ResourceIcons/Horses
  rotate: false
  xy: 716, 818
  size: 100, 100
  orig: 100, 100
  offset: 0, 0
  index: -1
ResourceIcons/Incense
  rotate: false
  xy: 1838, 782
  size: 100, 100
  orig: 100, 100
  offset: 0, 0
  index: -1
ResourceIcons/Iron
  rotate: false
  xy: 1226, 760
  size: 100, 100
  orig: 100, 100
  offset: 0, 0
  index: -1
ResourceIcons/Ivory
  rotate: false
  xy: 614, 752
  size: 100, 100
  orig: 100, 100
  offset: 0, 0
  index: -1
ResourceIcons/Marble
  rotate: false
  xy: 1634, 578
  size: 100, 100
  orig: 100, 100
  offset: 0, 0
  index: -1
ResourceIcons/Oil
  rotate: false
  xy: 1022, 410
  size: 100, 100
  orig: 100, 100
  offset: 0, 0
  index: -1
ResourceIcons/Pearls
  rotate: false
  xy: 1532, 352
  size: 100, 100
  orig: 100, 100
  offset: 0, 0
  index: -1
ResourceIcons/Sheep
  rotate: false
  xy: 818, 110
  size: 100, 100
  orig: 100, 100
  offset: 0, 0
  index: -1
ResourceIcons/Silk
  rotate: false
  xy: 1634, 68
  size: 100, 100
  orig: 100, 100
  offset: 0, 0
  index: -1
ResourceIcons/Silver
  rotate: false
  xy: 1736, 68
  size: 100, 100
  orig: 100, 100
  offset: 0, 0
  index: -1
ResourceIcons/Spices
  rotate: false
  xy: 512, 38
  size: 100, 100
  orig: 100, 100
  offset: 0, 0
  index: -1
ResourceIcons/Stone
  rotate: false
  xy: 920, 2
  size: 100, 100
  orig: 100, 100
  offset: 0, 0
  index: -1
StatIcons/Acquire
  rotate: false
  xy: 566, 1568
  size: 100, 100
  orig: 100, 100
  offset: 0, 0
  index: -1
StatIcons/CityConnection
  rotate: false
  xy: 2, 1246
  size: 100, 100
  orig: 100, 100
  offset: 0, 0
  index: -1
StatIcons/City_Center_(Civ6)
  rotate: false
  xy: 920, 1226
  size: 100, 100
  orig: 100, 100
  offset: 0, 0
  index: -1
StatIcons/Culture
  rotate: false
  xy: 858, 1836
  size: 200, 200
  orig: 200, 200
  offset: 0, 0
  index: -1
StatIcons/Food
  rotate: false
  xy: 1060, 1836
  size: 200, 200
  orig: 200, 200
  offset: 0, 0
  index: -1
StatIcons/Gold
  rotate: false
  xy: 1262, 1836
  size: 200, 200
  orig: 200, 200
  offset: 0, 0
  index: -1
StatIcons/Happiness
  rotate: false
  xy: 1464, 1836
  size: 200, 200
  orig: 200, 200
  offset: 0, 0
  index: -1
StatIcons/Malcontent
  rotate: false
  xy: 1666, 1836
  size: 200, 200
  orig: 200, 200
  offset: 0, 0
  index: -1
StatIcons/Population
  rotate: false
  xy: 2, 1784
  size: 200, 200
  orig: 200, 200
  offset: 0, 0
  index: -1
StatIcons/Production
  rotate: false
  xy: 858, 1634
  size: 200, 200
  orig: 200, 200
  offset: 0, 0
  index: -1
StatIcons/Resistance
  rotate: false
  xy: 2, 226
  size: 100, 100
  orig: 100, 100
  offset: 0, 0
  index: -1
StatIcons/Science
  rotate: false
  xy: 1060, 1634
  size: 200, 200
  orig: 200, 200
  offset: 0, 0
  index: -1
StatIcons/Specialist
  rotate: false
  xy: 1532, 46
  size: 100, 100
  orig: 100, 100
  offset: 0, 0
  index: -1
TechIcons/Acoustics
  rotate: false
  xy: 464, 1592
  size: 100, 100
  orig: 100, 100
  offset: 0, 0
  index: -1
TechIcons/Agriculture
  rotate: false
  xy: 668, 1568
  size: 100, 100
  orig: 100, 100
  offset: 0, 0
  index: -1
TechIcons/Animal Husbandry
  rotate: false
  xy: 872, 1532
  size: 100, 100
  orig: 100, 100
  offset: 0, 0
  index: -1
TechIcons/Archaeology
  rotate: false
  xy: 1178, 1474
  size: 100, 100
  orig: 100, 100
  offset: 0, 0
  index: -1
TechIcons/Archery
  rotate: false
  xy: 1382, 1474
  size: 100, 100
  orig: 100, 100
  offset: 0, 0
  index: -1
TechIcons/Architecture
  rotate: false
  xy: 1484, 1474
  size: 100, 100
  orig: 100, 100
  offset: 0, 0
  index: -1
TechIcons/Astronomy
  rotate: false
  xy: 642, 1466
  size: 100, 100
  orig: 100, 100
  offset: 0, 0
  index: -1
TechIcons/Atomic Theory
  rotate: false
  xy: 104, 1462
  size: 100, 100
  orig: 100, 100
  offset: 0, 0
  index: -1
TechIcons/Ballistics
  rotate: false
  xy: 744, 1430
  size: 100, 100
  orig: 100, 100
  offset: 0, 0
  index: -1
TechIcons/Banking
  rotate: false
  xy: 1050, 1430
  size: 100, 100
  orig: 100, 100
  offset: 0, 0
  index: -1
TechIcons/Biology
  rotate: false
  xy: 1356, 1372
  size: 100, 100
  orig: 100, 100
  offset: 0, 0
  index: -1
TechIcons/Bronze Working
  rotate: false
  xy: 104, 1360
  size: 100, 100
  orig: 100, 100
  offset: 0, 0
  index: -1
TechIcons/Calendar
  rotate: false
  xy: 716, 1328
  size: 100, 100
  orig: 100, 100
  offset: 0, 0
  index: -1
TechIcons/Chemistry
  rotate: false
  xy: 1328, 1270
  size: 100, 100
  orig: 100, 100
  offset: 0, 0
  index: -1
TechIcons/Chivalry
  rotate: false
  xy: 512, 1262
  size: 100, 100
  orig: 100, 100
  offset: 0, 0
  index: -1
TechIcons/Civil Service
  rotate: false
  xy: 1022, 1226
  size: 100, 100
  orig: 100, 100
  offset: 0, 0
  index: -1
TechIcons/Combined Arms
  rotate: false
  xy: 1940, 1190
  size: 100, 100
  orig: 100, 100
  offset: 0, 0
  index: -1
TechIcons/Combustion
  rotate: false
  xy: 410, 1184
  size: 100, 100
  orig: 100, 100
  offset: 0, 0
  index: -1
TechIcons/Compass
  rotate: false
  xy: 1226, 1168
  size: 100, 100
  orig: 100, 100
  offset: 0, 0
  index: -1
TechIcons/Computers
  rotate: false
  xy: 1328, 1168
  size: 100, 100
  orig: 100, 100
  offset: 0, 0
  index: -1
TechIcons/Construction
  rotate: false
  xy: 1430, 1168
  size: 100, 100
  orig: 100, 100
  offset: 0, 0
  index: -1
TechIcons/Currency
  rotate: false
  xy: 2, 1144
  size: 100, 100
  orig: 100, 100
  offset: 0, 0
  index: -1
TechIcons/Dynamite
  rotate: false
  xy: 1736, 1088
  size: 100, 100
  orig: 100, 100
  offset: 0, 0
  index: -1
TechIcons/Ecology
  rotate: false
  xy: 1838, 1088
  size: 100, 100
  orig: 100, 100
  offset: 0, 0
  index: -1
TechIcons/Economics
  rotate: false
  xy: 1940, 1088
  size: 100, 100
  orig: 100, 100
  offset: 0, 0
  index: -1
TechIcons/Education
  rotate: false
  xy: 410, 1082
  size: 100, 100
  orig: 100, 100
  offset: 0, 0
  index: -1
TechIcons/Electricity
  rotate: false
  xy: 1328, 1066
  size: 100, 100
  orig: 100, 100
  offset: 0, 0
  index: -1
TechIcons/Electronics
  rotate: false
  xy: 1430, 1066
  size: 100, 100
  orig: 100, 100
  offset: 0, 0
  index: -1
TechIcons/Engineering
  rotate: false
  xy: 1532, 1066
  size: 100, 100
  orig: 100, 100
  offset: 0, 0
  index: -1
TechIcons/Fertilizer
  rotate: false
  xy: 308, 1054
  size: 100, 100
  orig: 100, 100
  offset: 0, 0
  index: -1
TechIcons/Flight
  rotate: false
  xy: 1022, 1022
  size: 100, 100
  orig: 100, 100
  offset: 0, 0
  index: -1
TechIcons/Future Tech
  rotate: false
  xy: 1430, 964
  size: 100, 100
  orig: 100, 100
  offset: 0, 0
  index: -1
TechIcons/Guilds
  rotate: false
  xy: 410, 878
  size: 100, 100
  orig: 100, 100
  offset: 0, 0
  index: -1
TechIcons/Gunpowder
  rotate: false
  xy: 1124, 862
  size: 100, 100
  orig: 100, 100
  offset: 0, 0
  index: -1
TechIcons/Horseback Riding
  rotate: false
  xy: 2, 838
  size: 100, 100
  orig: 100, 100
  offset: 0, 0
  index: -1
TechIcons/Industrialization
  rotate: false
  xy: 410, 776
  size: 100, 100
  orig: 100, 100
  offset: 0, 0
  index: -1
TechIcons/Iron Working
  rotate: false
  xy: 1328, 760
  size: 100, 100
  orig: 100, 100
  offset: 0, 0
  index: -1
TechIcons/Lasers
  rotate: false
  xy: 1124, 658
  size: 100, 100
  orig: 100, 100
  offset: 0, 0
  index: -1
TechIcons/Machinery
  rotate: false
  xy: 2, 634
  size: 100, 100
  orig: 100, 100
  offset: 0, 0
  index: -1
TechIcons/Masonry
  rotate: false
  xy: 1940, 578
  size: 100, 100
  orig: 100, 100
  offset: 0, 0
  index: -1
TechIcons/Mass Media (retired)
  rotate: false
  xy: 410, 572
  size: 100, 100
  orig: 100, 100
  offset: 0, 0
  index: -1
TechIcons/Mathematics
  rotate: false
  xy: 1124, 556
  size: 100, 100
  orig: 100, 100
  offset: 0, 0
  index: -1
TechIcons/Metal Casting
  rotate: false
  xy: 1532, 556
  size: 100, 100
  orig: 100, 100
  offset: 0, 0
  index: -1
TechIcons/Metallurgy
  rotate: false
  xy: 512, 548
  size: 100, 100
  orig: 100, 100
  offset: 0, 0
  index: -1
TechIcons/Military Science
  rotate: false
  xy: 104, 544
  size: 100, 100
  orig: 100, 100
  offset: 0, 0
  index: -1
TechIcons/Mining
  rotate: false
  xy: 308, 544
  size: 100, 100
  orig: 100, 100
  offset: 0, 0
  index: -1
TechIcons/Mobile Tactics
  rotate: false
  xy: 920, 512
  size: 100, 100
  orig: 100, 100
  offset: 0, 0
  index: -1
TechIcons/Nanotechnology
  rotate: false
  xy: 1430, 454
  size: 100, 100
  orig: 100, 100
  offset: 0, 0
  index: -1
TechIcons/Navigation
  rotate: false
  xy: 614, 446
  size: 100, 100
  orig: 100, 100
  offset: 0, 0
  index: -1
TechIcons/Nuclear Fission
  rotate: false
  xy: 308, 442
  size: 100, 100
  orig: 100, 100
  offset: 0, 0
  index: -1
TechIcons/Optics
  rotate: false
  xy: 1838, 374
  size: 100, 100
  orig: 100, 100
  offset: 0, 0
  index: -1
TechIcons/Particle Physics
  rotate: false
  xy: 1226, 352
  size: 100, 100
  orig: 100, 100
  offset: 0, 0
  index: -1
TechIcons/Pharmaceuticals
  rotate: false
  xy: 308, 340
  size: 100, 100
  orig: 100, 100
  offset: 0, 0
  index: -1
TechIcons/Philosophy
  rotate: false
  xy: 2, 328
  size: 100, 100
  orig: 100, 100
  offset: 0, 0
  index: -1
TechIcons/Physics
  rotate: false
  xy: 818, 314
  size: 100, 100
  orig: 100, 100
  offset: 0, 0
  index: -1
TechIcons/Plastics
  rotate: false
  xy: 1634, 272
  size: 100, 100
  orig: 100, 100
  offset: 0, 0
  index: -1
TechIcons/Pottery
  rotate: false
  xy: 1940, 272
  size: 100, 100
  orig: 100, 100
  offset: 0, 0
  index: -1
TechIcons/Printing Press
  rotate: false
  xy: 410, 266
  size: 100, 100
  orig: 100, 100
  offset: 0, 0
  index: -1
TechIcons/Radar
  rotate: false
  xy: 1430, 250
  size: 100, 100
  orig: 100, 100
  offset: 0, 0
  index: -1
TechIcons/Radio
  rotate: false
  xy: 1532, 250
  size: 100, 100
  orig: 100, 100
  offset: 0, 0
  index: -1
TechIcons/Railroad
  rotate: false
  xy: 512, 242
  size: 100, 100
  orig: 100, 100
  offset: 0, 0
  index: -1
TechIcons/Refrigeration
  rotate: false
  xy: 104, 238
  size: 100, 100
  orig: 100, 100
  offset: 0, 0
  index: -1
TechIcons/Replaceable Parts
  rotate: false
  xy: 206, 238
  size: 100, 100
  orig: 100, 100
  offset: 0, 0
  index: -1
TechIcons/Rifling
  rotate: false
  xy: 716, 206
  size: 100, 100
  orig: 100, 100
  offset: 0, 0
  index: -1
TechIcons/Robotics
  rotate: false
  xy: 1022, 206
  size: 100, 100
  orig: 100, 100
  offset: 0, 0
  index: -1
TechIcons/Rocketry
  rotate: false
  xy: 1736, 170
  size: 100, 100
  orig: 100, 100
  offset: 0, 0
  index: -1
TechIcons/Sailing
  rotate: false
  xy: 1430, 148
  size: 100, 100
  orig: 100, 100
  offset: 0, 0
  index: -1
TechIcons/Satellites
  rotate: false
  xy: 512, 140
  size: 100, 100
  orig: 100, 100
  offset: 0, 0
  index: -1
TechIcons/Scientific Theory
  rotate: false
  xy: 104, 136
  size: 100, 100
  orig: 100, 100
  offset: 0, 0
  index: -1
TechIcons/Steam Power
  rotate: false
  xy: 2, 22
  size: 100, 100
  orig: 100, 100
  offset: 0, 0
  index: -1
TechIcons/Steel
  rotate: false
  xy: 818, 8
  size: 100, 100
  orig: 100, 100
  offset: 0, 0
  index: -1
TileSets/Default/CityOverlay
  rotate: false
  xy: 716, 1226
  size: 100, 100
  orig: 100, 100
  offset: 0, 0
  index: -1
TileSets/Default/CrosshatchHexagon
  rotate: false
  xy: 583, 1800
  size: 273, 236
  orig: 273, 236
  offset: 0, 0
  index: -1
TileSets/FantasyHex/CrosshatchHexagon
  rotate: false
  xy: 583, 1800
  size: 273, 236
  orig: 273, 236
  offset: 0, 0
  index: -1
TileSets/Default/FalloutOverlay
  rotate: false
  xy: 104, 1054
  size: 100, 100
  orig: 100, 100
  offset: 0, 0
  index: -1
TileSets/Default/Flood plainsOverlay
  rotate: false
  xy: 1634, 986
  size: 100, 100
  orig: 100, 100
  offset: 0, 0
  index: -1
TileSets/Default/ForestOverlay
  rotate: false
  xy: 1940, 986
  size: 100, 100
  orig: 100, 100
  offset: 0, 0
  index: -1
TileSets/Default/HillOverlay
  rotate: false
  xy: 104, 850
  size: 100, 100
  orig: 100, 100
  offset: 0, 0
  index: -1
TileSets/Default/JungleOverlay
  rotate: false
  xy: 2, 736
  size: 100, 100
  orig: 100, 100
  offset: 0, 0
  index: -1
TileSets/Default/LakesOverlay
  rotate: false
  xy: 1634, 680
  size: 100, 100
  orig: 100, 100
  offset: 0, 0
  index: -1
TileSets/Default/MarshOverlay
  rotate: false
  xy: 1838, 578
  size: 100, 100
  orig: 100, 100
  offset: 0, 0
  index: -1
TileSets/Default/MountainOverlay
  rotate: false
  xy: 1940, 476
  size: 100, 100
  orig: 100, 100
  offset: 0, 0
  index: -1
TileSets/Default/OasisOverlay
  rotate: false
  xy: 716, 410
  size: 100, 100
  orig: 100, 100
  offset: 0, 0
  index: -1
UnitIcons/Anti-Aircraft Gun
  rotate: false
  xy: 974, 1532
  size: 100, 100
  orig: 100, 100
  offset: 0, 0
  index: -1
UnitIcons/Anti-Tank Gun
  rotate: false
  xy: 1076, 1532
  size: 100, 100
  orig: 100, 100
  offset: 0, 0
  index: -1
UnitIcons/Archer
  rotate: false
  xy: 1280, 1474
  size: 100, 100
  orig: 100, 100
  offset: 0, 0
  index: -1
UnitIcons/Artillery
  rotate: false
  xy: 540, 1466
  size: 100, 100
  orig: 100, 100
  offset: 0, 0
  index: -1
UnitIcons/B17
  rotate: false
  xy: 206, 1462
  size: 100, 100
  orig: 100, 100
  offset: 0, 0
  index: -1
UnitIcons/Ballista
  rotate: false
  xy: 2, 1450
  size: 100, 100
  orig: 100, 100
  offset: 0, 0
  index: -1
UnitIcons/Battleship
  rotate: false
  xy: 410, 1388
  size: 100, 100
  orig: 100, 100
  offset: 0, 0
  index: -1
UnitIcons/Bomber
  rotate: false
  xy: 1458, 1372
  size: 100, 100
  orig: 100, 100
  offset: 0, 0
  index: -1
UnitIcons/Bowman
  rotate: false
  xy: 1560, 1372
  size: 100, 100
  orig: 100, 100
  offset: 0, 0
  index: -1
UnitIcons/Brute
  rotate: false
  xy: 206, 1360
  size: 100, 100
  orig: 100, 100
  offset: 0, 0
  index: -1
UnitIcons/Camel Archer
  rotate: false
  xy: 818, 1328
  size: 100, 100
  orig: 100, 100
  offset: 0, 0
  index: -1
UnitIcons/Cannon
  rotate: false
  xy: 1022, 1328
  size: 100, 100
  orig: 100, 100
  offset: 0, 0
  index: -1
UnitIcons/Caravel
  rotate: false
  xy: 1662, 1292
  size: 100, 100
  orig: 100, 100
  offset: 0, 0
  index: -1
UnitIcons/Catapult
  rotate: false
  xy: 1866, 1292
  size: 100, 100
  orig: 100, 100
  offset: 0, 0
  index: -1
UnitIcons/Cavalry
  rotate: false
  xy: 1124, 1270
  size: 100, 100
  orig: 100, 100
  offset: 0, 0
  index: -1
UnitIcons/Chariot Archer
  rotate: false
  xy: 1226, 1270
  size: 100, 100
  orig: 100, 100
  offset: 0, 0
  index: -1
UnitIcons/Chu-Ko-Nu
  rotate: false
  xy: 614, 1262
  size: 100, 100
  orig: 100, 100
  offset: 0, 0
  index: -1
UnitIcons/Companion Cavalry
  rotate: false
  xy: 1124, 1168
  size: 100, 100
  orig: 100, 100
  offset: 0, 0
  index: -1
UnitIcons/Cossack
  rotate: false
  xy: 1532, 1168
  size: 100, 100
  orig: 100, 100
  offset: 0, 0
  index: -1
UnitIcons/Crossbowman
  rotate: false
  xy: 206, 1156
  size: 100, 100
  orig: 100, 100
  offset: 0, 0
  index: -1
UnitIcons/Destroyer
  rotate: false
  xy: 920, 1124
  size: 100, 100
  orig: 100, 100
  offset: 0, 0
  index: -1
UnitIcons/Fighter
  rotate: false
  xy: 2, 1042
  size: 100, 100
  orig: 100, 100
  offset: 0, 0
  index: -1
UnitIcons/Foreign Legion
  rotate: false
  xy: 1838, 986
  size: 100, 100
  orig: 100, 100
  offset: 0, 0
  index: -1
UnitIcons/Frigate
  rotate: false
  xy: 1226, 964
  size: 100, 100
  orig: 100, 100
  offset: 0, 0
  index: -1
UnitIcons/Galleass
  rotate: false
  xy: 1532, 964
  size: 100, 100
  orig: 100, 100
  offset: 0, 0
  index: -1
UnitIcons/Gatling Gun
  rotate: false
  xy: 512, 956
  size: 100, 100
  orig: 100, 100
  offset: 0, 0
  index: -1
UnitIcons/Great Artist
  rotate: false
  xy: 2, 940
  size: 100, 100
  orig: 100, 100
  offset: 0, 0
  index: -1
UnitIcons/Great Engineer
  rotate: false
  xy: 716, 920
  size: 100, 100
  orig: 100, 100
  offset: 0, 0
  index: -1
UnitIcons/Great General
  rotate: false
  xy: 818, 926
  size: 100, 94
  orig: 100, 94
  offset: 0, 0
  index: -1
OtherIcons/Star
  rotate: false
  xy: 818, 926
  size: 100, 94
  orig: 100, 94
  offset: 0, 0
  index: -1
UnitIcons/Great Merchant
  rotate: false
  xy: 920, 920
  size: 100, 100
  orig: 100, 100
  offset: 0, 0
  index: -1
UnitIcons/Great Scientist
  rotate: false
  xy: 1022, 920
  size: 100, 100
  orig: 100, 100
  offset: 0, 0
  index: -1
UnitIcons/Great War Bomber
  rotate: false
  xy: 1736, 884
  size: 100, 100
  orig: 100, 100
  offset: 0, 0
  index: -1
UnitIcons/Great War Infantry
  rotate: false
  xy: 1838, 884
  size: 100, 100
  orig: 100, 100
  offset: 0, 0
  index: -1
UnitIcons/Helicopter
  rotate: false
  xy: 512, 854
  size: 100, 100
  orig: 100, 100
  offset: 0, 0
  index: -1
UnitIcons/Hoplite
  rotate: false
  xy: 308, 850
  size: 100, 100
  orig: 100, 100
  offset: 0, 0
  index: -1
UnitIcons/Horseman
  rotate: false
  xy: 818, 824
  size: 100, 100
  orig: 100, 100
  offset: 0, 0
  index: -1
UnitIcons/Hwach'a
  rotate: false
  xy: 1634, 782
  size: 100, 100
  orig: 100, 100
  offset: 0, 0
  index: -1
UnitIcons/Infantry
  rotate: false
  xy: 1124, 760
  size: 100, 100
  orig: 100, 100
  offset: 0, 0
  index: -1
UnitIcons/Ironclad
  rotate: false
  xy: 1430, 760
  size: 100, 100
  orig: 100, 100
  offset: 0, 0
  index: -1
UnitIcons/Janissary
  rotate: false
  xy: 104, 748
  size: 100, 100
  orig: 100, 100
  offset: 0, 0
  index: -1
UnitIcons/Jet Fighter
  rotate: false
  xy: 308, 748
  size: 100, 100
  orig: 100, 100
  offset: 0, 0
  index: -1
UnitIcons/Knight
  rotate: false
  xy: 818, 722
  size: 100, 100
  orig: 100, 100
  offset: 0, 0
  index: -1
UnitIcons/Lancer
  rotate: false
  xy: 1736, 680
  size: 100, 100
  orig: 100, 100
  offset: 0, 0
  index: -1
UnitIcons/Landship
  rotate: false
  xy: 1940, 680
  size: 100, 100
  orig: 100, 100
  offset: 0, 0
  index: -1
UnitIcons/Landsknecht
  rotate: false
  xy: 410, 674
  size: 100, 100
  orig: 100, 100
  offset: 0, 0
  index: -1
UnitIcons/Legion
  rotate: false
  xy: 1328, 658
  size: 100, 100
  orig: 100, 100
  offset: 0, 0
  index: -1
UnitIcons/Longbowman
  rotate: false
  xy: 512, 650
  size: 100, 100
  orig: 100, 100
  offset: 0, 0
  index: -1
UnitIcons/Longswordsman
  rotate: false
  xy: 104, 646
  size: 100, 100
  orig: 100, 100
  offset: 0, 0
  index: -1
UnitIcons/Machine Gun
  rotate: false
  xy: 308, 646
  size: 100, 100
  orig: 100, 100
  offset: 0, 0
  index: -1
UnitIcons/Maori Warrior
  rotate: false
  xy: 1022, 614
  size: 100, 100
  orig: 100, 100
  offset: 0, 0
  index: -1
UnitIcons/Mechanized Infantry
  rotate: false
  xy: 1226, 556
  size: 100, 100
  orig: 100, 100
  offset: 0, 0
  index: -1
UnitIcons/Minuteman
  rotate: false
  xy: 818, 518
  size: 100, 100
  orig: 100, 100
  offset: 0, 0
  index: -1
UnitIcons/Modern Armor
  rotate: false
  xy: 1022, 512
  size: 100, 100
  orig: 100, 100
  offset: 0, 0
  index: -1
UnitIcons/Mohawk Warrior
  rotate: false
  xy: 1634, 476
  size: 100, 100
  orig: 100, 100
  offset: 0, 0
  index: -1
UnitIcons/Musketeer
  rotate: false
  xy: 1226, 454
  size: 100, 100
  orig: 100, 100
  offset: 0, 0
  index: -1
UnitIcons/Musketman
  rotate: false
  xy: 1328, 455
  size: 100, 99
  orig: 100, 99
  offset: 0, 0
  index: -1
UnitIcons/Naresuan's Elephant
  rotate: false
  xy: 1532, 454
  size: 100, 100
  orig: 100, 100
  offset: 0, 0
  index: -1
UnitIcons/Nuclear Missile
  rotate: false
  xy: 2, 430
  size: 100, 100
  orig: 100, 100
  offset: 0, 0
  index: -1
UnitIcons/Panzer
  rotate: false
  xy: 1328, 353
  size: 100, 100
  orig: 100, 100
  offset: 0, 0
  index: -1
UnitIcons/Persian Immortal
  rotate: false
  xy: 206, 340
  size: 100, 100
  orig: 100, 100
  offset: 0, 0
  index: -1
UnitIcons/Pikeman
  rotate: false
  xy: 716, 308
  size: 100, 100
  orig: 100, 100
  offset: 0, 0
  index: -1
UnitIcons/Rifleman
  rotate: false
  xy: 818, 212
  size: 100, 100
  orig: 100, 100
  offset: 0, 0
  index: -1
UnitIcons/Rocket Artillery
  rotate: false
  xy: 1634, 170
  size: 100, 100
  orig: 100, 100
  offset: 0, 0
  index: -1
UnitIcons/Samurai
  rotate: false
  xy: 1532, 148
  size: 100, 100
  orig: 100, 100
  offset: 0, 0
  index: -1
UnitIcons/Scout
  rotate: false
  xy: 206, 136
  size: 100, 100
  orig: 100, 100
  offset: 0, 0
  index: -1
UnitIcons/Settler
  rotate: false
  xy: 2, 124
  size: 100, 100
  orig: 100, 100
  offset: 0, 0
  index: -1
UnitIcons/Ship of the Line
  rotate: false
  xy: 920, 104
  size: 100, 100
  orig: 100, 100
  offset: 0, 0
  index: -1
UnitIcons/Sipahi
  rotate: false
  xy: 1838, 68
  size: 100, 100
  orig: 100, 100
  offset: 0, 0
  index: -1
UnitIcons/Spearman
  rotate: false
  xy: 1430, 46
  size: 100, 100
  orig: 100, 100
  offset: 0, 0
  index: -1
UnitIcons/Stealth Bomber
  rotate: false
  xy: 308, 34
  size: 100, 100
  orig: 100, 100
  offset: 0, 0
  index: -1

game2.png
size: 2048,512
format: RGBA8888
filter: MipMapLinearLinear,MipMapLinearLinear
repeat: none
BuildingIcons/Stonehenge
  rotate: false
  xy: 2, 410
  size: 100, 100
  orig: 100, 100
  offset: 0, 0
  index: -1
BuildingIcons/Sydney Opera House
  rotate: false
  xy: 206, 410
  size: 100, 100
  orig: 100, 100
  offset: 0, 0
  index: -1
BuildingIcons/Taj Mahal
  rotate: false
  xy: 2, 104
  size: 100, 100
  orig: 100, 100
  offset: 0, 0
  index: -1
BuildingIcons/Temple
  rotate: false
  xy: 104, 206
  size: 100, 100
  orig: 100, 100
  offset: 0, 0
  index: -1
BuildingIcons/Terracotta Army
  rotate: false
  xy: 206, 308
  size: 100, 100
  orig: 100, 100
  offset: 0, 0
  index: -1
BuildingIcons/The Great Library
  rotate: false
  xy: 308, 410
  size: 100, 100
  orig: 100, 100
  offset: 0, 0
  index: -1
BuildingIcons/The Great Lighthouse
  rotate: false
  xy: 104, 104
  size: 100, 100
  orig: 100, 100
  offset: 0, 0
  index: -1
BuildingIcons/The Louvre
  rotate: false
  xy: 104, 2
  size: 100, 100
  orig: 100, 100
  offset: 0, 0
  index: -1
BuildingIcons/The Oracle
  rotate: false
  xy: 206, 206
  size: 100, 100
  orig: 100, 100
  offset: 0, 0
  index: -1
BuildingIcons/The Pyramids
  rotate: false
  xy: 410, 410
  size: 100, 100
  orig: 100, 100
  offset: 0, 0
  index: -1
BuildingIcons/Theatre
  rotate: false
  xy: 206, 2
  size: 100, 100
  orig: 100, 100
  offset: 0, 0
  index: -1
BuildingIcons/University
  rotate: false
  xy: 614, 410
  size: 100, 100
  orig: 100, 100
  offset: 0, 0
  index: -1
BuildingIcons/Walls
  rotate: false
  xy: 512, 206
  size: 100, 100
  orig: 100, 100
  offset: 0, 0
  index: -1
BuildingIcons/Walls of Babylon
  rotate: false
  xy: 614, 308
  size: 100, 100
  orig: 100, 100
  offset: 0, 0
  index: -1
BuildingIcons/Wat
  rotate: false
  xy: 614, 206
  size: 100, 100
  orig: 100, 100
  offset: 0, 0
  index: -1
BuildingIcons/Windmill
  rotate: false
  xy: 614, 104
  size: 100, 100
  orig: 100, 100
  offset: 0, 0
  index: -1
BuildingIcons/Workshop
  rotate: false
  xy: 920, 410
  size: 100, 100
  orig: 100, 100
  offset: 0, 0
  index: -1
ImprovementIcons/Trading post
  rotate: false
  xy: 410, 308
  size: 100, 100
  orig: 100, 100
  offset: 0, 0
  index: -1
NationIcons/The Ottomans
  rotate: false
  xy: 308, 308
  size: 100, 100
  orig: 100, 100
  offset: 0, 0
  index: -1
OtherIcons/Aircraft
  rotate: false
  xy: 1022, 460
  size: 50, 50
  orig: 50, 50
  offset: 0, 0
  index: -1
OtherIcons/BackArrow
  rotate: false
  xy: 1074, 460
  size: 50, 50
  orig: 50, 50
  offset: 0, 0
  index: -1
OtherIcons/Stop
  rotate: false
  xy: 2, 308
  size: 100, 100
  orig: 100, 100
  offset: 0, 0
  index: -1
OtherIcons/TableBackground
  rotate: false
  xy: 1026, 252
  size: 50, 50
  orig: 50, 50
  offset: 0, 0
  index: -1
OtherIcons/whiteDot
  rotate: false
  xy: 1642, 347
  size: 1, 1
  orig: 1, 1
  offset: 0, 0
  index: -1
PolicyIcons/Aristocracy
  rotate: false
  xy: 818, 204
  size: 50, 50
  orig: 50, 50
  offset: 0, 0
  index: -1
PolicyIcons/Citizenship
  rotate: false
  xy: 1230, 460
  size: 50, 50
  orig: 50, 50
  offset: 0, 0
  index: -1
PolicyIcons/Civil Society
  rotate: false
  xy: 1282, 460
  size: 50, 50
  orig: 50, 50
  offset: 0, 0
  index: -1
PolicyIcons/Collective Rule
  rotate: false
  xy: 1386, 460
  size: 50, 50
  orig: 50, 50
  offset: 0, 0
  index: -1
PolicyIcons/Constitution
  rotate: false
  xy: 1438, 460
  size: 50, 50
  orig: 50, 50
  offset: 0, 0
  index: -1
PolicyIcons/Democracy
  rotate: false
  xy: 1542, 460
  size: 50, 50
  orig: 50, 50
  offset: 0, 0
  index: -1
PolicyIcons/Entrepreneurship
  rotate: false
  xy: 1646, 460
  size: 50, 50
  orig: 50, 50
  offset: 0, 0
  index: -1
PolicyIcons/Facism
  rotate: false
  xy: 1802, 460
  size: 50, 50
  orig: 50, 50
  offset: 0, 0
  index: -1
PolicyIcons/Free Religion
  rotate: false
  xy: 1906, 460
  size: 50, 50
  orig: 50, 50
  offset: 0, 0
  index: -1
PolicyIcons/Free Speech
  rotate: false
  xy: 1958, 460
  size: 50, 50
  orig: 50, 50
  offset: 0, 0
  index: -1
PolicyIcons/Free Thought
  rotate: false
  xy: 870, 256
  size: 50, 50
  orig: 50, 50
  offset: 0, 0
  index: -1
PolicyIcons/Humanism
  rotate: false
  xy: 870, 100
  size: 50, 50
  orig: 50, 50
  offset: 0, 0
  index: -1
PolicyIcons/Landed Elite
  rotate: false
  xy: 922, 254
  size: 50, 50
  orig: 50, 50
  offset: 0, 0
  index: -1
PolicyIcons/Legalism
  rotate: false
  xy: 922, 202
  size: 50, 50
  orig: 50, 50
  offset: 0, 0
  index: -1
PolicyIcons/Mandate Of Heaven
  rotate: false
  xy: 922, 98
  size: 50, 50
  orig: 50, 50
  offset: 0, 0
  index: -1
PolicyIcons/Mercantilism
  rotate: false
  xy: 974, 202
  size: 50, 50
  orig: 50, 50
  offset: 0, 0
  index: -1
PolicyIcons/Meritocracy
  rotate: false
  xy: 974, 150
  size: 50, 50
  orig: 50, 50
  offset: 0, 0
  index: -1
PolicyIcons/Militarism
  rotate: false
  xy: 974, 98
  size: 50, 50
  orig: 50, 50
  offset: 0, 0
  index: -1
PolicyIcons/Military Caste
  rotate: false
  xy: 922, 46
  size: 50, 50
  orig: 50, 50
  offset: 0, 0
  index: -1
PolicyIcons/Military Tradition
  rotate: false
  xy: 974, 46
  size: 50, 50
  orig: 50, 50
  offset: 0, 0
  index: -1
PolicyIcons/Monarchy
  rotate: false
  xy: 1076, 408
  size: 50, 50
  orig: 50, 50
  offset: 0, 0
  index: -1
PolicyIcons/Oligarchy
  rotate: false
  xy: 1180, 408
  size: 50, 50
  orig: 50, 50
  offset: 0, 0
  index: -1
PolicyIcons/Organized Religion
  rotate: false
  xy: 1232, 408
  size: 50, 50
  orig: 50, 50
  offset: 0, 0
  index: -1
PolicyIcons/Patronage
  rotate: false
  xy: 1284, 408
  size: 50, 50
  orig: 50, 50
  offset: 0, 0
  index: -1
PolicyIcons/Police State
  rotate: false
  xy: 1336, 408
  size: 50, 50
  orig: 50, 50
  offset: 0, 0
  index: -1
PolicyIcons/Populism
  rotate: false
  xy: 1388, 408
  size: 50, 50
  orig: 50, 50
  offset: 0, 0
  index: -1
PolicyIcons/Professional Army
  rotate: false
  xy: 1440, 408
  size: 50, 50
  orig: 50, 50
  offset: 0, 0
  index: -1
PolicyIcons/Protectionism
  rotate: false
  xy: 1492, 408
  size: 50, 50
  orig: 50, 50
  offset: 0, 0
  index: -1
PolicyIcons/Reformation
  rotate: false
  xy: 1648, 408
  size: 50, 50
  orig: 50, 50
  offset: 0, 0
  index: -1
PolicyIcons/Representation
  rotate: false
  xy: 1700, 408
  size: 50, 50
  orig: 50, 50
  offset: 0, 0
  index: -1
PolicyIcons/Republic
  rotate: false
  xy: 1752, 408
  size: 50, 50
  orig: 50, 50
  offset: 0, 0
  index: -1
PolicyIcons/Scientific Revolution
  rotate: false
  xy: 1804, 408
  size: 50, 50
  orig: 50, 50
  offset: 0, 0
  index: -1
PolicyIcons/Secularism
  rotate: false
  xy: 1908, 408
  size: 50, 50
  orig: 50, 50
  offset: 0, 0
  index: -1
PolicyIcons/Sovereignty
  rotate: false
  xy: 1078, 356
  size: 50, 50
  orig: 50, 50
  offset: 0, 0
  index: -1
PolicyIcons/Theocracy
  rotate: false
  xy: 1130, 356
  size: 50, 50
  orig: 50, 50
  offset: 0, 0
  index: -1
PolicyIcons/Total War
  rotate: false
  xy: 1026, 200
  size: 50, 50
  orig: 50, 50
  offset: 0, 0
  index: -1
PolicyIcons/Trade Unions
  rotate: false
  xy: 1078, 252
  size: 50, 50
  orig: 50, 50
  offset: 0, 0
  index: -1
PolicyIcons/Universal Suffrage
  rotate: false
  xy: 1130, 304
  size: 50, 50
  orig: 50, 50
  offset: 0, 0
  index: -1
PolicyIcons/Warrior Code
  rotate: false
  xy: 1026, 148
  size: 50, 50
  orig: 50, 50
  offset: 0, 0
  index: -1
ResourceIcons/Sugar
  rotate: false
  xy: 2, 206
  size: 100, 100
  orig: 100, 100
  offset: 0, 0
  index: -1
ResourceIcons/Uranium
  rotate: false
  xy: 410, 103
  size: 100, 100
  orig: 100, 100
  offset: 0, 0
  index: -1
ResourceIcons/Whales
  rotate: false
  xy: 716, 308
  size: 100, 100
  orig: 100, 100
  offset: 0, 0
  index: -1
ResourceIcons/Wheat
  rotate: false
  xy: 818, 410
  size: 100, 100
  orig: 100, 100
  offset: 0, 0
  index: -1
ResourceIcons/Wine
  rotate: false
  xy: 614, 2
  size: 100, 100
  orig: 100, 100
  offset: 0, 0
  index: -1
StatIcons/InterceptRange
  rotate: false
  xy: 972, 358
  size: 50, 50
  orig: 50, 50
  offset: 0, 0
  index: -1
StatIcons/Movement
  rotate: false
  xy: 1128, 408
  size: 50, 50
  orig: 50, 50
  offset: 0, 0
  index: -1
StatIcons/Range
  rotate: false
  xy: 1544, 408
  size: 50, 50
  orig: 50, 50
  offset: 0, 0
  index: -1
StatIcons/RangedStrength
  rotate: false
  xy: 1596, 408
  size: 50, 50
  orig: 50, 50
  offset: 0, 0
  index: -1
TechIcons/The Wheel
  rotate: false
  xy: 206, 104
  size: 100, 100
  orig: 100, 100
  offset: 0, 0
  index: -1
TechIcons/Theology
  rotate: false
  xy: 308, 206
  size: 100, 100
  orig: 100, 100
  offset: 0, 0
  index: -1
TechIcons/Trapping
  rotate: false
  xy: 512, 410
  size: 100, 100
  orig: 100, 100
  offset: 0, 0
  index: -1
TechIcons/Writing
  rotate: false
  xy: 716, 104
  size: 100, 100
  orig: 100, 100
  offset: 0, 0
  index: -1
TileSets/Default/road
  rotate: false
  xy: 410, 90
  size: 61, 11
  orig: 61, 11
  offset: 0, 0
  index: -1
TileSets/FantasyHex/road
  rotate: false
  xy: 410, 90
  size: 61, 11
  orig: 61, 11
  offset: 0, 0
  index: -1
TileSets/FantasyHex/Tiles/Academy
  rotate: false
  xy: 818, 9
  size: 32, 37
  orig: 32, 37
  offset: 0, 0
  index: -1
TileSets/FantasyHex/Tiles/Ancient ruins
  rotate: false
  xy: 410, 8
  size: 32, 28
  orig: 32, 28
  offset: 0, 0
  index: -1
TileSets/FantasyHex/Tiles/Atoll
  rotate: false
  xy: 1078, 170
  size: 32, 28
  orig: 32, 28
  offset: 0, 0
  index: -1
TileSets/FantasyHex/Tiles/Barbarian encampment
  rotate: false
  xy: 852, 18
  size: 32, 28
  orig: 32, 28
  offset: 0, 0
  index: -1
TileSets/FantasyHex/Tiles/Citadel
  rotate: false
  xy: 1472, 373
  size: 32, 33
  orig: 32, 33
  offset: 0, 0
  index: -1
TileSets/FantasyHex/Tiles/City
  rotate: false
  xy: 1506, 371
  size: 32, 35
  orig: 32, 35
  offset: 0, 0
  index: -1
TileSets/FantasyHex/Tiles/Grassland+City
  rotate: false
  xy: 1506, 371
  size: 32, 35
  orig: 32, 35
  offset: 0, 0
  index: -1
TileSets/FantasyHex/Tiles/Hill+City
  rotate: false
  xy: 1506, 371
  size: 32, 35
  orig: 32, 35
  offset: 0, 0
  index: -1
TileSets/FantasyHex/Tiles/City ruins
  rotate: false
  xy: 1540, 378
  size: 32, 28
  orig: 32, 28
  offset: 0, 0
  index: -1
TileSets/FantasyHex/Tiles/Coast
  rotate: false
  xy: 1608, 378
  size: 32, 28
  orig: 32, 28
  offset: 0, 0
  index: -1
TileSets/FantasyHex/Tiles/Customs house
  rotate: false
  xy: 1778, 378
  size: 32, 28
  orig: 32, 28
  offset: 0, 0
  index: -1
TileSets/FantasyHex/Tiles/Desert
  rotate: false
  xy: 1812, 378
  size: 32, 28
  orig: 32, 28
  offset: 0, 0
  index: -1
TileSets/FantasyHex/Tiles/Desert+City
  rotate: false
  xy: 1846, 373
  size: 32, 33
  orig: 32, 33
  offset: 0, 0
  index: -1
TileSets/FantasyHex/Tiles/Desert+Fallout
  rotate: false
  xy: 1880, 378
  size: 32, 28
  orig: 32, 28
  offset: 0, 0
  index: -1
TileSets/FantasyHex/Tiles/Desert+Farm
  rotate: false
  xy: 1914, 378
  size: 32, 28
  orig: 32, 28
  offset: 0, 0
  index: -1
TileSets/FantasyHex/Tiles/Desert+Flood plains
  rotate: false
  xy: 1948, 378
  size: 32, 28
  orig: 32, 28
  offset: 0, 0
  index: -1
TileSets/FantasyHex/Tiles/Desert+Flood plains+Farm
  rotate: false
  xy: 920, 16
  size: 32, 28
  orig: 32, 28
  offset: 0, 0
  index: -1
TileSets/FantasyHex/Tiles/Desert+Flood plains+Trading post
  rotate: false
  xy: 954, 16
  size: 32, 28
  orig: 32, 28
  offset: 0, 0
  index: -1
TileSets/FantasyHex/Tiles/Desert+Oasis
  rotate: false
  xy: 988, 16
  size: 32, 28
  orig: 32, 28
  offset: 0, 0
  index: -1
TileSets/FantasyHex/Tiles/Desert+Trading post
  rotate: false
  xy: 1982, 378
  size: 32, 28
  orig: 32, 28
  offset: 0, 0
  index: -1
TileSets/FantasyHex/Tiles/Fishing Boats
  rotate: false
  xy: 1078, 140
  size: 32, 28
  orig: 32, 28
  offset: 0, 0
  index: -1
TileSets/FantasyHex/Tiles/Fort
  rotate: false
  xy: 1234, 343
  size: 32, 33
  orig: 32, 33
  offset: 0, 0
  index: -1
TileSets/FantasyHex/Tiles/Grassland
  rotate: false
  xy: 1404, 348
  size: 32, 28
  orig: 32, 28
  offset: 0, 0
  index: -1
TileSets/FantasyHex/Tiles/Grassland+Fallout
  rotate: false
  xy: 1438, 348
  size: 32, 28
  orig: 32, 28
  offset: 0, 0
  index: -1
TileSets/FantasyHex/Tiles/Grassland+Farm
  rotate: false
  xy: 1472, 343
  size: 32, 28
  orig: 32, 28
  offset: 0, 0
  index: -1
TileSets/FantasyHex/Tiles/Grassland+Forest
  rotate: false
  xy: 1506, 338
  size: 32, 31
  orig: 32, 31
  offset: 0, 0
  index: -1
TileSets/FantasyHex/Tiles/Grassland+Forest+Camp
  rotate: false
  xy: 1540, 345
  size: 32, 31
  orig: 32, 31
  offset: 0, 0
  index: -1
TileSets/FantasyHex/Tiles/Grassland+Forest+Lumber mill
  rotate: false
  xy: 1574, 345
  size: 32, 31
  orig: 32, 31
  offset: 0, 0
  index: -1
TileSets/FantasyHex/Tiles/Grassland+Jungle
  rotate: false
  xy: 444, 2
  size: 32, 34
  orig: 32, 34
  offset: 0, 0
  index: -1
TileSets/FantasyHex/Tiles/Grassland+Jungle+Camp
  rotate: false
  xy: 478, 67
  size: 32, 34
  orig: 32, 34
  offset: 0, 0
  index: -1
TileSets/FantasyHex/Tiles/Grassland+Jungle+Trading post
  rotate: false
  xy: 478, 31
  size: 32, 34
  orig: 32, 34
  offset: 0, 0
  index: -1
TileSets/FantasyHex/Tiles/Grassland+Marsh
  rotate: false
  xy: 1608, 347
  size: 32, 29
  orig: 32, 29
  offset: 0, 0
  index: -1
TileSets/FantasyHex/Tiles/Grassland+Trading post
  rotate: false
  xy: 1642, 350
  size: 32, 28
  orig: 32, 28
  offset: 0, 0
  index: -1
TileSets/FantasyHex/Tiles/Hill
  rotate: false
  xy: 1880, 344
  size: 32, 32
  orig: 32, 32
  offset: 0, 0
  index: -1
TileSets/FantasyHex/Tiles/Hill+Camp
  rotate: false
  xy: 1914, 344
  size: 32, 32
  orig: 32, 32
  offset: 0, 0
  index: -1
TileSets/FantasyHex/Tiles/Hill+Customs house
  rotate: false
  xy: 1948, 344
  size: 32, 32
  orig: 32, 32
  offset: 0, 0
  index: -1
TileSets/FantasyHex/Tiles/Hill+Fallout
  rotate: false
  xy: 1982, 344
  size: 32, 32
  orig: 32, 32
  offset: 0, 0
  index: -1
TileSets/FantasyHex/Tiles/Hill+Forest
  rotate: false
  xy: 1164, 205
  size: 32, 45
  orig: 32, 45
  offset: 0, 0
  index: -1
TileSets/FantasyHex/Tiles/Hill+Forest+Camp
  rotate: false
  xy: 1060, 93
  size: 32, 45
  orig: 32, 45
  offset: 0, 0
  index: -1
TileSets/FantasyHex/Tiles/Hill+Forest+Lumber mill
  rotate: false
  xy: 1876, 279
  size: 32, 45
  orig: 32, 45
  offset: 0, 0
  index: -1
TileSets/FantasyHex/Tiles/Hill+Mine
  rotate: false
<<<<<<< HEAD
  xy: 1060, 59
=======
  xy: 1910, 289
>>>>>>> bfd63766
  size: 32, 32
  orig: 32, 32
  offset: 0, 0
  index: -1
TileSets/FantasyHex/Tiles/Hill+Quarry
  rotate: false
<<<<<<< HEAD
  xy: 1094, 106
=======
  xy: 1944, 289
>>>>>>> bfd63766
  size: 32, 32
  orig: 32, 32
  offset: 0, 0
  index: -1
TileSets/FantasyHex/Tiles/Hill+Terrace Farm
  rotate: false
<<<<<<< HEAD
  xy: 1094, 72
=======
  xy: 1978, 289
>>>>>>> bfd63766
  size: 32, 32
  orig: 32, 32
  offset: 0, 0
  index: -1
TileSets/FantasyHex/Tiles/Lakes
  rotate: false
<<<<<<< HEAD
  xy: 1216, 255
=======
  xy: 1400, 260
>>>>>>> bfd63766
  size: 32, 28
  orig: 32, 28
  offset: 0, 0
  index: -1
TileSets/FantasyHex/Tiles/Landmark
  rotate: false
<<<<<<< HEAD
  xy: 1250, 253
=======
  xy: 1502, 266
>>>>>>> bfd63766
  size: 32, 28
  orig: 32, 28
  offset: 0, 0
  index: -1
TileSets/FantasyHex/Tiles/Manufactory
  rotate: false
<<<<<<< HEAD
  xy: 1112, 155
=======
  xy: 1740, 250
>>>>>>> bfd63766
  size: 32, 35
  orig: 32, 35
  offset: 0, 0
  index: -1
TileSets/FantasyHex/Tiles/Mine
  rotate: false
<<<<<<< HEAD
  xy: 1420, 318
=======
  xy: 1876, 249
>>>>>>> bfd63766
  size: 32, 28
  orig: 32, 28
  offset: 0, 0
  index: -1
TileSets/FantasyHex/Tiles/Moai
  rotate: false
<<<<<<< HEAD
  xy: 1386, 288
=======
  xy: 1944, 259
>>>>>>> bfd63766
  size: 32, 28
  orig: 32, 28
  offset: 0, 0
  index: -1
TileSets/FantasyHex/Tiles/Mountain
  rotate: false
<<<<<<< HEAD
  xy: 1386, 250
=======
  xy: 820, 188
>>>>>>> bfd63766
  size: 32, 36
  orig: 32, 36
  offset: 0, 0
  index: -1
TileSets/FantasyHex/Tiles/Ocean
  rotate: false
<<<<<<< HEAD
  xy: 1488, 308
=======
  xy: 820, 100
>>>>>>> bfd63766
  size: 32, 28
  orig: 32, 28
  offset: 0, 0
  index: -1
TileSets/FantasyHex/Tiles/Oil well
  rotate: false
<<<<<<< HEAD
  xy: 1488, 278
=======
  xy: 854, 136
>>>>>>> bfd63766
  size: 32, 28
  orig: 32, 28
  offset: 0, 0
  index: -1
TileSets/FantasyHex/Tiles/Pasture
  rotate: false
<<<<<<< HEAD
  xy: 1522, 278
=======
  xy: 854, 76
>>>>>>> bfd63766
  size: 32, 28
  orig: 32, 28
  offset: 0, 0
  index: -1
TileSets/FantasyHex/Tiles/Plains
  rotate: false
<<<<<<< HEAD
  xy: 1556, 285
=======
  xy: 888, 136
>>>>>>> bfd63766
  size: 32, 28
  orig: 32, 28
  offset: 0, 0
  index: -1
TileSets/FantasyHex/Tiles/Plains+City
  rotate: false
<<<<<<< HEAD
  xy: 1556, 248
=======
  xy: 888, 99
>>>>>>> bfd63766
  size: 32, 35
  orig: 32, 35
  offset: 0, 0
  index: -1
TileSets/FantasyHex/Tiles/Plains+Fallout
  rotate: false
  xy: 1590, 315
  size: 32, 28
  orig: 32, 28
  offset: 0, 0
  index: -1
TileSets/FantasyHex/Tiles/Plains+Farm
  rotate: false
<<<<<<< HEAD
  xy: 1590, 285
=======
  xy: 888, 69
>>>>>>> bfd63766
  size: 32, 28
  orig: 32, 28
  offset: 0, 0
  index: -1
TileSets/FantasyHex/Tiles/Plains+Forest
  rotate: false
<<<<<<< HEAD
  xy: 1590, 250
=======
  xy: 922, 204
>>>>>>> bfd63766
  size: 32, 33
  orig: 32, 33
  offset: 0, 0
  index: -1
TileSets/FantasyHex/Tiles/Plains+Forest+Camp
  rotate: false
<<<<<<< HEAD
  xy: 1624, 312
=======
  xy: 922, 169
>>>>>>> bfd63766
  size: 32, 33
  orig: 32, 33
  offset: 0, 0
  index: -1
TileSets/FantasyHex/Tiles/Plains+Forest+Lumber mill
  rotate: false
<<<<<<< HEAD
  xy: 1624, 277
=======
  xy: 922, 134
>>>>>>> bfd63766
  size: 32, 33
  orig: 32, 33
  offset: 0, 0
  index: -1
TileSets/FantasyHex/Tiles/Plains+Jungle
  rotate: false
<<<<<<< HEAD
  xy: 1658, 313
=======
  xy: 922, 97
>>>>>>> bfd63766
  size: 32, 35
  orig: 32, 35
  offset: 0, 0
  index: -1
TileSets/FantasyHex/Tiles/Plains+Jungle+Trading post
  rotate: false
<<<<<<< HEAD
  xy: 1658, 276
=======
  xy: 922, 60
>>>>>>> bfd63766
  size: 32, 35
  orig: 32, 35
  offset: 0, 0
  index: -1
TileSets/FantasyHex/Tiles/Plains+Trading post
  rotate: false
<<<<<<< HEAD
  xy: 1624, 247
=======
  xy: 820, 42
>>>>>>> bfd63766
  size: 32, 28
  orig: 32, 28
  offset: 0, 0
  index: -1
TileSets/FantasyHex/Tiles/Plantation
  rotate: false
<<<<<<< HEAD
  xy: 1658, 246
=======
  xy: 854, 46
>>>>>>> bfd63766
  size: 32, 28
  orig: 32, 28
  offset: 0, 0
  index: -1
TileSets/FantasyHex/Tiles/Polder
  rotate: false
<<<<<<< HEAD
  xy: 1692, 318
=======
  xy: 888, 39
>>>>>>> bfd63766
  size: 32, 28
  orig: 32, 28
  offset: 0, 0
  index: -1
TileSets/FantasyHex/Tiles/Quarry
  rotate: false
<<<<<<< HEAD
  xy: 1726, 318
=======
  xy: 922, 30
>>>>>>> bfd63766
  size: 32, 28
  orig: 32, 28
  offset: 0, 0
  index: -1
TileSets/FantasyHex/Tiles/River-Bottom
  rotate: false
<<<<<<< HEAD
  xy: 1692, 256
=======
  xy: 956, 207
>>>>>>> bfd63766
  size: 32, 30
  orig: 32, 30
  offset: 0, 0
  index: -1
TileSets/FantasyHex/Tiles/River-BottomLeft
  rotate: false
<<<<<<< HEAD
  xy: 1726, 286
=======
  xy: 956, 175
>>>>>>> bfd63766
  size: 32, 30
  orig: 32, 30
  offset: 0, 0
  index: -1
TileSets/FantasyHex/Tiles/River-BottomRight
  rotate: false
<<<<<<< HEAD
  xy: 1760, 316
=======
  xy: 956, 143
>>>>>>> bfd63766
  size: 32, 30
  orig: 32, 30
  offset: 0, 0
  index: -1
TileSets/FantasyHex/Tiles/River-Top
  rotate: false
<<<<<<< HEAD
  xy: 1794, 316
=======
  xy: 956, 111
>>>>>>> bfd63766
  size: 32, 30
  orig: 32, 30
  offset: 0, 0
  index: -1
TileSets/FantasyHex/Tiles/River-TopLeft
  rotate: false
<<<<<<< HEAD
  xy: 1726, 254
=======
  xy: 956, 79
>>>>>>> bfd63766
  size: 32, 30
  orig: 32, 30
  offset: 0, 0
  index: -1
TileSets/FantasyHex/Tiles/River-TopRight
  rotate: false
<<<<<<< HEAD
  xy: 1760, 284
=======
  xy: 956, 47
>>>>>>> bfd63766
  size: 32, 30
  orig: 32, 30
  offset: 0, 0
  index: -1
TileSets/FantasyHex/Tiles/Tundra
  rotate: false
<<<<<<< HEAD
  xy: 1862, 255
=======
  xy: 1024, 206
>>>>>>> bfd63766
  size: 32, 28
  orig: 32, 28
  offset: 0, 0
  index: -1
TileSets/FantasyHex/Tiles/Tundra+Camp
  rotate: false
<<<<<<< HEAD
  xy: 1862, 225
=======
  xy: 1024, 176
>>>>>>> bfd63766
  size: 32, 28
  orig: 32, 28
  offset: 0, 0
  index: -1
TileSets/FantasyHex/Tiles/Tundra+City
  rotate: false
<<<<<<< HEAD
  xy: 1896, 307
=======
  xy: 1058, 199
>>>>>>> bfd63766
  size: 32, 35
  orig: 32, 35
  offset: 0, 0
  index: -1
TileSets/FantasyHex/Tiles/Tundra+Fallout
  rotate: false
  xy: 1896, 277
  size: 32, 28
  orig: 32, 28
  offset: 0, 0
  index: -1
TileSets/FantasyHex/Tiles/Tundra+Forest
  rotate: false
<<<<<<< HEAD
  xy: 1930, 310
=======
  xy: 1024, 142
>>>>>>> bfd63766
  size: 32, 32
  orig: 32, 32
  offset: 0, 0
  index: -1
TileSets/FantasyHex/Tiles/Tundra+Forest+Camp
  rotate: false
<<<<<<< HEAD
  xy: 1896, 243
=======
  xy: 1058, 165
>>>>>>> bfd63766
  size: 32, 32
  orig: 32, 32
  offset: 0, 0
  index: -1
TileSets/FantasyHex/Tiles/Tundra+Forest+Lumber mill
  rotate: false
<<<<<<< HEAD
  xy: 1930, 276
=======
  xy: 1024, 108
>>>>>>> bfd63766
  size: 32, 32
  orig: 32, 32
  offset: 0, 0
  index: -1
TileSets/FantasyHex/Tiles/Tundra+Trading post
  rotate: false
<<<<<<< HEAD
  xy: 1964, 314
=======
  xy: 1058, 135
>>>>>>> bfd63766
  size: 32, 28
  orig: 32, 28
  offset: 0, 0
  index: -1
TileSets/FantasyHex/TopBorder
  rotate: false
<<<<<<< HEAD
  xy: 1828, 223
=======
  xy: 1060, 236
>>>>>>> bfd63766
  size: 32, 28
  orig: 32, 28
  offset: 0, 0
  index: -1
TileSets/FantasyHex/Units/Anti-Aircraft Gun
  rotate: false
  xy: 2010, 482
  size: 32, 28
  orig: 32, 28
  offset: 0, 0
  index: -1
TileSets/FantasyHex/Units/Anti-Tank Gun
  rotate: false
  xy: 1182, 326
  size: 32, 28
  orig: 32, 28
  offset: 0, 0
  index: -1
TileSets/FantasyHex/Units/Archer
  rotate: false
  xy: 1234, 378
  size: 32, 28
  orig: 32, 28
  offset: 0, 0
  index: -1
TileSets/FantasyHex/Units/Artillery
  rotate: false
  xy: 1026, 118
  size: 32, 28
  orig: 32, 28
  offset: 0, 0
  index: -1
TileSets/FantasyHex/Units/Ballista
  rotate: false
  xy: 1130, 222
  size: 32, 28
  orig: 32, 28
  offset: 0, 0
  index: -1
TileSets/FantasyHex/Units/Battleship
  rotate: false
  xy: 1182, 298
  size: 32, 26
  orig: 32, 26
  offset: 0, 0
  index: -1
TileSets/FantasyHex/Units/Destroyer
  rotate: false
  xy: 1182, 298
  size: 32, 26
  orig: 32, 26
  offset: 0, 0
  index: -1
TileSets/FantasyHex/Units/Berserker
  rotate: false
  xy: 1268, 378
  size: 32, 28
  orig: 32, 28
  offset: 0, 0
  index: -1
TileSets/FantasyHex/Units/Bowman
  rotate: false
  xy: 1026, 88
  size: 32, 28
  orig: 32, 28
  offset: 0, 0
  index: -1
TileSets/FantasyHex/Units/Brute
  rotate: false
  xy: 886, 18
  size: 32, 28
  orig: 32, 28
  offset: 0, 0
  index: -1
TileSets/FantasyHex/Units/Camel Archer
  rotate: false
  xy: 1182, 268
  size: 32, 28
  orig: 32, 28
  offset: 0, 0
  index: -1
TileSets/FantasyHex/Units/Cannon
  rotate: false
  xy: 1302, 378
  size: 32, 28
  orig: 32, 28
  offset: 0, 0
  index: -1
TileSets/FantasyHex/Units/Caravel
  rotate: false
  xy: 1026, 60
  size: 32, 26
  orig: 32, 26
  offset: 0, 0
  index: -1
TileSets/FantasyHex/Units/Catapult
  rotate: false
  xy: 1336, 378
  size: 32, 28
  orig: 32, 28
  offset: 0, 0
  index: -1
TileSets/FantasyHex/Units/Cavalry
  rotate: false
  xy: 1370, 378
  size: 32, 28
  orig: 32, 28
  offset: 0, 0
  index: -1
TileSets/FantasyHex/Units/Chariot Archer
  rotate: false
  xy: 1404, 378
  size: 32, 28
  orig: 32, 28
  offset: 0, 0
  index: -1
TileSets/FantasyHex/Units/Chu-Ko-Nu
  rotate: false
  xy: 1438, 378
  size: 32, 28
  orig: 32, 28
  offset: 0, 0
  index: -1
TileSets/FantasyHex/Units/CivilianLandUnit
  rotate: false
  xy: 1574, 378
  size: 32, 28
  orig: 32, 28
  offset: 0, 0
  index: -1
TileSets/FantasyHex/Units/Companion Cavalry
  rotate: false
  xy: 1642, 380
  size: 32, 26
  orig: 32, 26
  offset: 0, 0
  index: -1
TileSets/FantasyHex/Units/Conquistador
  rotate: false
  xy: 1676, 380
  size: 32, 26
  orig: 32, 26
  offset: 0, 0
  index: -1
TileSets/FantasyHex/Units/Cossack
  rotate: false
  xy: 1710, 378
  size: 32, 28
  orig: 32, 28
  offset: 0, 0
  index: -1
TileSets/FantasyHex/Units/Crossbowman
  rotate: false
  xy: 1744, 378
  size: 32, 28
  orig: 32, 28
  offset: 0, 0
  index: -1
TileSets/FantasyHex/Units/Foreign Legion
  rotate: false
  xy: 1130, 192
  size: 32, 28
  orig: 32, 28
  offset: 0, 0
  index: -1
TileSets/FantasyHex/Units/Frigate
  rotate: false
  xy: 1268, 350
  size: 32, 26
  orig: 32, 26
  offset: 0, 0
  index: -1
TileSets/FantasyHex/Units/Galleass
  rotate: false
  xy: 1302, 350
  size: 32, 26
  orig: 32, 26
  offset: 0, 0
  index: -1
TileSets/FantasyHex/Units/Galley
  rotate: false
  xy: 1336, 350
  size: 32, 26
  orig: 32, 26
  offset: 0, 0
  index: -1
TileSets/FantasyHex/Units/Gatling Gun
  rotate: false
  xy: 1370, 348
  size: 32, 28
  orig: 32, 28
  offset: 0, 0
  index: -1
TileSets/FantasyHex/Units/Machine Gun
  rotate: false
  xy: 1370, 348
  size: 32, 28
  orig: 32, 28
  offset: 0, 0
  index: -1
TileSets/FantasyHex/Units/Great Artist
  rotate: false
  xy: 1676, 350
  size: 32, 28
  orig: 32, 28
  offset: 0, 0
  index: -1
TileSets/FantasyHex/Units/Great Engineer
  rotate: false
  xy: 1710, 348
  size: 32, 28
  orig: 32, 28
  offset: 0, 0
  index: -1
TileSets/FantasyHex/Units/Worker
  rotate: false
  xy: 1710, 348
  size: 32, 28
  orig: 32, 28
  offset: 0, 0
  index: -1
TileSets/FantasyHex/Units/Great General
  rotate: false
  xy: 1744, 348
  size: 32, 28
  orig: 32, 28
  offset: 0, 0
  index: -1
TileSets/FantasyHex/Units/Great Merchant
  rotate: false
  xy: 1778, 348
  size: 32, 28
  orig: 32, 28
  offset: 0, 0
  index: -1
TileSets/FantasyHex/Units/Settler
  rotate: false
  xy: 1778, 348
  size: 32, 28
  orig: 32, 28
  offset: 0, 0
  index: -1
TileSets/FantasyHex/Units/Great Scientist
  rotate: false
  xy: 1812, 348
  size: 32, 28
  orig: 32, 28
  offset: 0, 0
  index: -1
TileSets/FantasyHex/Units/Great War Infantry
  rotate: false
  xy: 1846, 343
  size: 32, 28
  orig: 32, 28
  offset: 0, 0
  index: -1
TileSets/FantasyHex/Units/Infantry
  rotate: false
  xy: 1846, 343
  size: 32, 28
  orig: 32, 28
  offset: 0, 0
  index: -1
TileSets/FantasyHex/Units/Hoplite
  rotate: false
<<<<<<< HEAD
  xy: 1026, 30
=======
  xy: 1162, 261
>>>>>>> bfd63766
  size: 32, 28
  orig: 32, 28
  offset: 0, 0
  index: -1
TileSets/FantasyHex/Units/Horseman
  rotate: false
<<<<<<< HEAD
  xy: 1060, 29
=======
  xy: 1196, 261
>>>>>>> bfd63766
  size: 32, 28
  orig: 32, 28
  offset: 0, 0
  index: -1
TileSets/FantasyHex/Units/Hwach'a
  rotate: false
<<<<<<< HEAD
  xy: 1094, 42
=======
  xy: 1230, 268
>>>>>>> bfd63766
  size: 32, 28
  orig: 32, 28
  offset: 0, 0
  index: -1
TileSets/FantasyHex/Units/Ironclad
  rotate: false
<<<<<<< HEAD
  xy: 478, 3
=======
  xy: 1264, 270
>>>>>>> bfd63766
  size: 32, 26
  orig: 32, 26
  offset: 0, 0
  index: -1
TileSets/FantasyHex/Units/Jaguar
  rotate: false
<<<<<<< HEAD
  xy: 1164, 175
=======
  xy: 1298, 268
>>>>>>> bfd63766
  size: 32, 28
  orig: 32, 28
  offset: 0, 0
  index: -1
TileSets/FantasyHex/Units/Janissary
  rotate: false
<<<<<<< HEAD
  xy: 1094, 12
=======
  xy: 564, 43
>>>>>>> bfd63766
  size: 32, 28
  orig: 32, 28
  offset: 0, 0
  index: -1
TileSets/FantasyHex/Units/Keshik
  rotate: false
<<<<<<< HEAD
  xy: 1022, 2
=======
  xy: 1774, 266
>>>>>>> bfd63766
  size: 32, 26
  orig: 32, 26
  offset: 0, 0
  index: -1
TileSets/FantasyHex/Units/Khan
  rotate: false
<<<<<<< HEAD
  xy: 1216, 315
=======
  xy: 1332, 262
>>>>>>> bfd63766
  size: 32, 26
  orig: 32, 26
  offset: 0, 0
  index: -1
TileSets/FantasyHex/Units/Knight
  rotate: false
<<<<<<< HEAD
  xy: 1216, 285
=======
  xy: 1366, 260
>>>>>>> bfd63766
  size: 32, 28
  orig: 32, 28
  offset: 0, 0
  index: -1
TileSets/FantasyHex/Units/Lancer
  rotate: false
<<<<<<< HEAD
  xy: 1250, 313
=======
  xy: 1434, 260
>>>>>>> bfd63766
  size: 32, 28
  orig: 32, 28
  offset: 0, 0
  index: -1
TileSets/FantasyHex/Units/LandUnit
  rotate: false
<<<<<<< HEAD
  xy: 1250, 283
=======
  xy: 1468, 266
>>>>>>> bfd63766
  size: 32, 28
  orig: 32, 28
  offset: 0, 0
  index: -1
TileSets/FantasyHex/Units/Warrior
  rotate: false
<<<<<<< HEAD
  xy: 1250, 283
=======
  xy: 1468, 266
>>>>>>> bfd63766
  size: 32, 28
  orig: 32, 28
  offset: 0, 0
  index: -1
TileSets/FantasyHex/Units/Landship
  rotate: false
<<<<<<< HEAD
  xy: 1284, 320
=======
  xy: 1536, 266
>>>>>>> bfd63766
  size: 32, 28
  orig: 32, 28
  offset: 0, 0
  index: -1
TileSets/FantasyHex/Units/Landsknecht
  rotate: false
<<<<<<< HEAD
  xy: 1318, 320
=======
  xy: 1570, 266
>>>>>>> bfd63766
  size: 32, 28
  orig: 32, 28
  offset: 0, 0
  index: -1
TileSets/FantasyHex/Units/Legion
  rotate: false
<<<<<<< HEAD
  xy: 1284, 290
=======
  xy: 1604, 266
>>>>>>> bfd63766
  size: 32, 28
  orig: 32, 28
  offset: 0, 0
  index: -1
TileSets/FantasyHex/Units/Longbowman
  rotate: false
<<<<<<< HEAD
  xy: 1284, 260
=======
  xy: 1638, 266
>>>>>>> bfd63766
  size: 32, 28
  orig: 32, 28
  offset: 0, 0
  index: -1
TileSets/FantasyHex/Units/Longswordsman
  rotate: false
<<<<<<< HEAD
  xy: 1318, 290
=======
  xy: 1672, 266
>>>>>>> bfd63766
  size: 32, 28
  orig: 32, 28
  offset: 0, 0
  index: -1
TileSets/FantasyHex/Units/Mandekalu Cavalry
  rotate: false
<<<<<<< HEAD
  xy: 1318, 262
=======
  xy: 1706, 264
>>>>>>> bfd63766
  size: 32, 26
  orig: 32, 26
  offset: 0, 0
  index: -1
TileSets/FantasyHex/Units/Maori Warrior
  rotate: false
<<<<<<< HEAD
  xy: 1352, 318
=======
  xy: 1774, 236
>>>>>>> bfd63766
  size: 32, 28
  orig: 32, 28
  offset: 0, 0
  index: -1
TileSets/FantasyHex/Units/Marine
  rotate: false
<<<<<<< HEAD
  xy: 1386, 318
=======
  xy: 1808, 249
>>>>>>> bfd63766
  size: 32, 28
  orig: 32, 28
  offset: 0, 0
  index: -1
TileSets/FantasyHex/Units/Mechanized Infantry
  rotate: false
<<<<<<< HEAD
  xy: 1352, 290
=======
  xy: 1842, 251
>>>>>>> bfd63766
  size: 32, 26
  orig: 32, 26
  offset: 0, 0
  index: -1
TileSets/FantasyHex/Units/Minuteman
  rotate: false
<<<<<<< HEAD
  xy: 1352, 260
=======
  xy: 1910, 259
>>>>>>> bfd63766
  size: 32, 28
  orig: 32, 28
  offset: 0, 0
  index: -1
TileSets/FantasyHex/Units/Mohawk Warrior
  rotate: false
<<<<<<< HEAD
  xy: 1420, 288
=======
  xy: 1978, 259
>>>>>>> bfd63766
  size: 32, 28
  orig: 32, 28
  offset: 0, 0
  index: -1
TileSets/FantasyHex/Units/Musketeer
  rotate: false
<<<<<<< HEAD
  xy: 1420, 258
=======
  xy: 820, 158
>>>>>>> bfd63766
  size: 32, 28
  orig: 32, 28
  offset: 0, 0
  index: -1
TileSets/FantasyHex/Units/Musketman
  rotate: false
<<<<<<< HEAD
  xy: 1454, 313
=======
  xy: 854, 196
>>>>>>> bfd63766
  size: 32, 28
  orig: 32, 28
  offset: 0, 0
  index: -1
TileSets/FantasyHex/Units/Naresuan's Elephant
  rotate: false
<<<<<<< HEAD
  xy: 1454, 285
=======
  xy: 820, 130
>>>>>>> bfd63766
  size: 32, 26
  orig: 32, 26
  offset: 0, 0
  index: -1
TileSets/FantasyHex/Units/Norwegian Ski Infantry
  rotate: false
<<<<<<< HEAD
  xy: 1454, 255
=======
  xy: 854, 166
>>>>>>> bfd63766
  size: 32, 28
  orig: 32, 28
  offset: 0, 0
  index: -1
TileSets/FantasyHex/Units/Panzer
  rotate: false
<<<<<<< HEAD
  xy: 1488, 250
=======
  xy: 820, 72
>>>>>>> bfd63766
  size: 32, 26
  orig: 32, 26
  offset: 0, 0
  index: -1
TileSets/FantasyHex/Units/Paratrooper
  rotate: false
<<<<<<< HEAD
  xy: 1522, 308
=======
  xy: 854, 106
>>>>>>> bfd63766
  size: 32, 28
  orig: 32, 28
  offset: 0, 0
  index: -1
TileSets/FantasyHex/Units/Persian Immortal
  rotate: false
<<<<<<< HEAD
  xy: 1522, 248
=======
  xy: 888, 196
>>>>>>> bfd63766
  size: 32, 28
  orig: 32, 28
  offset: 0, 0
  index: -1
TileSets/FantasyHex/Units/Pikeman
  rotate: false
<<<<<<< HEAD
  xy: 1556, 315
=======
  xy: 888, 166
>>>>>>> bfd63766
  size: 32, 28
  orig: 32, 28
  offset: 0, 0
  index: -1
TileSets/FantasyHex/Units/Rifleman
  rotate: false
<<<<<<< HEAD
  xy: 1692, 288
=======
  xy: 818, 12
>>>>>>> bfd63766
  size: 32, 28
  orig: 32, 28
  offset: 0, 0
  index: -1
TileSets/FantasyHex/Units/Rocket Artillery
  rotate: false
<<<<<<< HEAD
  xy: 1760, 254
=======
  xy: 990, 222
>>>>>>> bfd63766
  size: 32, 28
  orig: 32, 28
  offset: 0, 0
  index: -1
TileSets/FantasyHex/Units/Scout
  rotate: false
<<<<<<< HEAD
  xy: 1794, 286
=======
  xy: 990, 192
>>>>>>> bfd63766
  size: 32, 28
  orig: 32, 28
  offset: 0, 0
  index: -1
TileSets/FantasyHex/Units/Ship of the Line
  rotate: false
<<<<<<< HEAD
  xy: 1794, 258
=======
  xy: 990, 164
>>>>>>> bfd63766
  size: 32, 26
  orig: 32, 26
  offset: 0, 0
  index: -1
TileSets/FantasyHex/Units/Sipahi
  rotate: false
<<<<<<< HEAD
  xy: 1692, 228
=======
  xy: 990, 136
>>>>>>> bfd63766
  size: 32, 26
  orig: 32, 26
  offset: 0, 0
  index: -1
TileSets/FantasyHex/Units/Slinger
  rotate: false
<<<<<<< HEAD
  xy: 1726, 224
=======
  xy: 990, 106
>>>>>>> bfd63766
  size: 32, 28
  orig: 32, 28
  offset: 0, 0
  index: -1
TileSets/FantasyHex/Units/Spearman
  rotate: false
<<<<<<< HEAD
  xy: 1760, 224
=======
  xy: 990, 76
>>>>>>> bfd63766
  size: 32, 28
  orig: 32, 28
  offset: 0, 0
  index: -1
TileSets/FantasyHex/Units/Submarine
  rotate: false
<<<<<<< HEAD
  xy: 1794, 230
=======
  xy: 990, 48
>>>>>>> bfd63766
  size: 32, 26
  orig: 32, 26
  offset: 0, 0
  index: -1
TileSets/FantasyHex/Units/Swordsman
  rotate: false
<<<<<<< HEAD
  xy: 1828, 313
=======
  xy: 956, 17
>>>>>>> bfd63766
  size: 32, 28
  orig: 32, 28
  offset: 0, 0
  index: -1
TileSets/FantasyHex/Units/Tank
  rotate: false
<<<<<<< HEAD
  xy: 1828, 283
=======
  xy: 990, 18
>>>>>>> bfd63766
  size: 32, 28
  orig: 32, 28
  offset: 0, 0
  index: -1
TileSets/FantasyHex/Units/Tercio
  rotate: false
<<<<<<< HEAD
  xy: 1828, 253
=======
  xy: 1026, 236
>>>>>>> bfd63766
  size: 32, 28
  orig: 32, 28
  offset: 0, 0
  index: -1
TileSets/FantasyHex/Units/Trebuchet
  rotate: false
<<<<<<< HEAD
  xy: 1862, 313
=======
  xy: 1094, 238
>>>>>>> bfd63766
  size: 32, 28
  orig: 32, 28
  offset: 0, 0
  index: -1
TileSets/FantasyHex/Units/Trireme
  rotate: false
<<<<<<< HEAD
  xy: 1862, 285
=======
  xy: 1128, 238
>>>>>>> bfd63766
  size: 32, 26
  orig: 32, 26
  offset: 0, 0
  index: -1
TileSets/FantasyHex/Units/Turtle Ship
  rotate: false
<<<<<<< HEAD
  xy: 1930, 248
=======
  xy: 1024, 80
>>>>>>> bfd63766
  size: 32, 26
  orig: 32, 26
  offset: 0, 0
  index: -1
TileSets/FantasyHex/Units/War Chariot
  rotate: false
<<<<<<< HEAD
  xy: 1964, 284
=======
  xy: 1058, 105
>>>>>>> bfd63766
  size: 32, 28
  orig: 32, 28
  offset: 0, 0
  index: -1
TileSets/FantasyHex/Units/War Elephant
  rotate: false
<<<<<<< HEAD
  xy: 1964, 256
=======
  xy: 1024, 52
>>>>>>> bfd63766
  size: 32, 26
  orig: 32, 26
  offset: 0, 0
  index: -1
TileSets/FantasyHex/Units/WaterUnit
  rotate: false
<<<<<<< HEAD
  xy: 1896, 215
=======
  xy: 1058, 77
>>>>>>> bfd63766
  size: 32, 26
  orig: 32, 26
  offset: 0, 0
  index: -1
TileSets/FantasyHex/Units/Work Boats
  rotate: false
<<<<<<< HEAD
  xy: 1930, 220
=======
  xy: 1024, 24
>>>>>>> bfd63766
  size: 32, 26
  orig: 32, 26
  offset: 0, 0
  index: -1
UnitIcons/Submarine
  rotate: false
  xy: 104, 410
  size: 100, 100
  orig: 100, 100
  offset: 0, 0
  index: -1
UnitIcons/Swordsman
  rotate: false
  xy: 104, 308
  size: 100, 100
  orig: 100, 100
  offset: 0, 0
  index: -1
UnitIcons/Tank
  rotate: false
  xy: 2, 2
  size: 100, 100
  orig: 100, 100
  offset: 0, 0
  index: -1
UnitIcons/Trebuchet
  rotate: false
  xy: 308, 104
  size: 100, 100
  orig: 100, 100
  offset: 0, 0
  index: -1
UnitIcons/Triplane
  rotate: false
  xy: 308, 2
  size: 100, 100
  orig: 100, 100
  offset: 0, 0
  index: -1
UnitIcons/Trireme
  rotate: false
  xy: 410, 205
  size: 100, 101
  orig: 100, 101
  offset: 0, 0
  index: -1
UnitIcons/Turtle Ship
  rotate: false
  xy: 512, 308
  size: 100, 100
  orig: 100, 100
  offset: 0, 0
  index: -1
UnitIcons/War Chariot
  rotate: false
  xy: 716, 410
  size: 100, 100
  orig: 100, 100
  offset: 0, 0
  index: -1
UnitIcons/War Elephant
  rotate: false
  xy: 512, 104
  size: 100, 100
  orig: 100, 100
  offset: 0, 0
  index: -1
UnitIcons/Warrior
  rotate: false
  xy: 512, 2
  size: 100, 100
  orig: 100, 100
  offset: 0, 0
  index: -1
UnitIcons/Work Boats
  rotate: false
  xy: 716, 206
  size: 100, 100
  orig: 100, 100
  offset: 0, 0
  index: -1
UnitIcons/Worker
  rotate: false
  xy: 818, 308
  size: 100, 100
  orig: 100, 100
  offset: 0, 0
  index: -1
UnitIcons/Zero
  rotate: false
  xy: 716, 2
  size: 100, 100
  orig: 100, 100
  offset: 0, 0
  index: -1
UnitPromotionIcons/Accuracy
  rotate: false
  xy: 818, 256
  size: 50, 50
  orig: 50, 50
  offset: 0, 0
  index: -1
UnitPromotionIcons/Air Repair
  rotate: false
  xy: 920, 358
  size: 50, 50
  orig: 50, 50
  offset: 0, 0
  index: -1
UnitPromotionIcons/Ambush
  rotate: false
  xy: 410, 38
  size: 50, 50
  orig: 50, 50
  offset: 0, 0
  index: -1
UnitPromotionIcons/Barrage
  rotate: false
  xy: 818, 152
  size: 50, 50
  orig: 50, 50
  offset: 0, 0
  index: -1
UnitPromotionIcons/Blitz
  rotate: false
  xy: 1126, 460
  size: 50, 50
  orig: 50, 50
  offset: 0, 0
  index: -1
UnitPromotionIcons/Boarding Party
  rotate: false
  xy: 818, 100
  size: 50, 50
  orig: 50, 50
  offset: 0, 0
  index: -1
UnitPromotionIcons/Bombardment
  rotate: false
  xy: 1178, 460
  size: 50, 50
  orig: 50, 50
  offset: 0, 0
  index: -1
UnitPromotionIcons/Charge
  rotate: false
  xy: 818, 48
  size: 50, 50
  orig: 50, 50
  offset: 0, 0
  index: -1
UnitPromotionIcons/Coastal Raider
  rotate: false
  xy: 1334, 460
  size: 50, 50
  orig: 50, 50
  offset: 0, 0
  index: -1
UnitPromotionIcons/Cover
  rotate: false
  xy: 1490, 460
  size: 50, 50
  orig: 50, 50
  offset: 0, 0
  index: -1
PolicyIcons/Discipline
  rotate: false
  xy: 1490, 460
  size: 50, 50
  orig: 50, 50
  offset: 0, 0
  index: -1
StatIcons/Strength
  rotate: false
  xy: 1490, 460
  size: 50, 50
  orig: 50, 50
  offset: 0, 0
  index: -1
UnitPromotionIcons/Drill
  rotate: false
  xy: 1594, 460
  size: 50, 50
  orig: 50, 50
  offset: 0, 0
  index: -1
UnitPromotionIcons/Evasion
  rotate: false
  xy: 1698, 460
  size: 50, 50
  orig: 50, 50
  offset: 0, 0
  index: -1
UnitPromotionIcons/Extended Range
  rotate: false
  xy: 1750, 460
  size: 50, 50
  orig: 50, 50
  offset: 0, 0
  index: -1
UnitPromotionIcons/Operational Range
  rotate: false
  xy: 1750, 460
  size: 50, 50
  orig: 50, 50
  offset: 0, 0
  index: -1
UnitPromotionIcons/Formation
  rotate: false
  xy: 1854, 460
  size: 50, 50
  orig: 50, 50
  offset: 0, 0
  index: -1
UnitPromotionIcons/Haka War Dance
  rotate: false
  xy: 870, 204
  size: 50, 50
  orig: 50, 50
  offset: 0, 0
  index: -1
UnitPromotionIcons/Heal Instantly
  rotate: false
  xy: 870, 152
  size: 50, 50
  orig: 50, 50
  offset: 0, 0
  index: -1
UnitPromotionIcons/Indirect Fire
  rotate: false
  xy: 870, 48
  size: 50, 50
  orig: 50, 50
  offset: 0, 0
  index: -1
UnitPromotionIcons/Interception
  rotate: false
  xy: 922, 306
  size: 50, 50
  orig: 50, 50
  offset: 0, 0
  index: -1
UnitPromotionIcons/Logistics
  rotate: false
  xy: 922, 150
  size: 50, 50
  orig: 50, 50
  offset: 0, 0
  index: -1
UnitPromotionIcons/March
  rotate: false
  xy: 974, 306
  size: 50, 50
  orig: 50, 50
  offset: 0, 0
  index: -1
UnitPromotionIcons/Medic
  rotate: false
  xy: 974, 254
  size: 50, 50
  orig: 50, 50
  offset: 0, 0
  index: -1
UnitPromotionIcons/Mobility
  rotate: false
  xy: 1024, 408
  size: 50, 50
  orig: 50, 50
  offset: 0, 0
  index: -1
UnitPromotionIcons/Scouting
  rotate: false
  xy: 1856, 408
  size: 50, 50
  orig: 50, 50
  offset: 0, 0
  index: -1
UnitPromotionIcons/Sentry
  rotate: false
  xy: 1856, 408
  size: 50, 50
  orig: 50, 50
  offset: 0, 0
  index: -1
UnitPromotionIcons/Shock
  rotate: false
  xy: 1960, 408
  size: 50, 50
  orig: 50, 50
  offset: 0, 0
  index: -1
UnitPromotionIcons/Siege
  rotate: false
  xy: 1026, 356
  size: 50, 50
  orig: 50, 50
  offset: 0, 0
  index: -1
UnitPromotionIcons/Sortie
  rotate: false
  xy: 1026, 304
  size: 50, 50
  orig: 50, 50
  offset: 0, 0
  index: -1
UnitPromotionIcons/Targeting
  rotate: false
  xy: 1078, 304
  size: 50, 50
  orig: 50, 50
  offset: 0, 0
  index: -1
UnitPromotionIcons/Targeting I (air)
  rotate: false
  xy: 1078, 304
  size: 50, 50
  orig: 50, 50
  offset: 0, 0
  index: -1
UnitPromotionIcons/Volley
  rotate: false
  xy: 1182, 356
  size: 50, 50
  orig: 50, 50
  offset: 0, 0
  index: -1
UnitPromotionIcons/Wolfpack
  rotate: false
  xy: 1078, 200
  size: 50, 50
  orig: 50, 50
  offset: 0, 0
  index: -1
UnitPromotionIcons/Woodsman
  rotate: false
  xy: 1130, 252
  size: 50, 50
  orig: 50, 50
  offset: 0, 0
  index: -1<|MERGE_RESOLUTION|>--- conflicted
+++ resolved
@@ -3225,439 +3225,287 @@
   index: -1
 TileSets/FantasyHex/Tiles/Hill+Forest+Lumber mill
   rotate: false
-  xy: 1876, 279
+  xy: 1060, 46
   size: 32, 45
   orig: 32, 45
   offset: 0, 0
   index: -1
 TileSets/FantasyHex/Tiles/Hill+Mine
   rotate: false
-<<<<<<< HEAD
-  xy: 1060, 59
-=======
-  xy: 1910, 289
->>>>>>> bfd63766
+  xy: 1026, 26
   size: 32, 32
   orig: 32, 32
   offset: 0, 0
   index: -1
 TileSets/FantasyHex/Tiles/Hill+Quarry
   rotate: false
-<<<<<<< HEAD
-  xy: 1094, 106
-=======
-  xy: 1944, 289
->>>>>>> bfd63766
+  xy: 1060, 12
   size: 32, 32
   orig: 32, 32
   offset: 0, 0
   index: -1
 TileSets/FantasyHex/Tiles/Hill+Terrace Farm
   rotate: false
-<<<<<<< HEAD
-  xy: 1094, 72
-=======
-  xy: 1978, 289
->>>>>>> bfd63766
+  xy: 1094, 106
   size: 32, 32
   orig: 32, 32
   offset: 0, 0
   index: -1
 TileSets/FantasyHex/Tiles/Lakes
   rotate: false
-<<<<<<< HEAD
-  xy: 1216, 255
-=======
-  xy: 1400, 260
->>>>>>> bfd63766
+  xy: 1250, 283
   size: 32, 28
   orig: 32, 28
   offset: 0, 0
   index: -1
 TileSets/FantasyHex/Tiles/Landmark
   rotate: false
-<<<<<<< HEAD
-  xy: 1250, 253
-=======
-  xy: 1502, 266
->>>>>>> bfd63766
+  xy: 1318, 320
   size: 32, 28
   orig: 32, 28
   offset: 0, 0
   index: -1
 TileSets/FantasyHex/Tiles/Manufactory
   rotate: false
-<<<<<<< HEAD
-  xy: 1112, 155
-=======
-  xy: 1740, 250
->>>>>>> bfd63766
+  xy: 1352, 283
   size: 32, 35
   orig: 32, 35
   offset: 0, 0
   index: -1
 TileSets/FantasyHex/Tiles/Mine
   rotate: false
-<<<<<<< HEAD
-  xy: 1420, 318
-=======
-  xy: 1876, 249
->>>>>>> bfd63766
+  xy: 1420, 288
   size: 32, 28
   orig: 32, 28
   offset: 0, 0
   index: -1
 TileSets/FantasyHex/Tiles/Moai
   rotate: false
-<<<<<<< HEAD
-  xy: 1386, 288
-=======
-  xy: 1944, 259
->>>>>>> bfd63766
+  xy: 1386, 260
   size: 32, 28
   orig: 32, 28
   offset: 0, 0
   index: -1
 TileSets/FantasyHex/Tiles/Mountain
   rotate: false
-<<<<<<< HEAD
-  xy: 1386, 250
-=======
-  xy: 820, 188
->>>>>>> bfd63766
+  xy: 1454, 305
   size: 32, 36
   orig: 32, 36
   offset: 0, 0
   index: -1
 TileSets/FantasyHex/Tiles/Ocean
   rotate: false
-<<<<<<< HEAD
-  xy: 1488, 308
-=======
-  xy: 820, 100
->>>>>>> bfd63766
+  xy: 1488, 250
   size: 32, 28
   orig: 32, 28
   offset: 0, 0
   index: -1
 TileSets/FantasyHex/Tiles/Oil well
   rotate: false
-<<<<<<< HEAD
-  xy: 1488, 278
-=======
-  xy: 854, 136
->>>>>>> bfd63766
+  xy: 1522, 308
   size: 32, 28
   orig: 32, 28
   offset: 0, 0
   index: -1
 TileSets/FantasyHex/Tiles/Pasture
   rotate: false
-<<<<<<< HEAD
-  xy: 1522, 278
-=======
-  xy: 854, 76
->>>>>>> bfd63766
+  xy: 1556, 315
   size: 32, 28
   orig: 32, 28
   offset: 0, 0
   index: -1
 TileSets/FantasyHex/Tiles/Plains
   rotate: false
-<<<<<<< HEAD
-  xy: 1556, 285
-=======
-  xy: 888, 136
->>>>>>> bfd63766
+  xy: 1590, 315
   size: 32, 28
   orig: 32, 28
   offset: 0, 0
   index: -1
 TileSets/FantasyHex/Tiles/Plains+City
   rotate: false
-<<<<<<< HEAD
-  xy: 1556, 248
-=======
-  xy: 888, 99
->>>>>>> bfd63766
+  xy: 1590, 278
   size: 32, 35
   orig: 32, 35
   offset: 0, 0
   index: -1
 TileSets/FantasyHex/Tiles/Plains+Fallout
   rotate: false
-  xy: 1590, 315
+  xy: 1590, 248
   size: 32, 28
   orig: 32, 28
   offset: 0, 0
   index: -1
 TileSets/FantasyHex/Tiles/Plains+Farm
   rotate: false
-<<<<<<< HEAD
-  xy: 1590, 285
-=======
-  xy: 888, 69
->>>>>>> bfd63766
+  xy: 1624, 317
   size: 32, 28
   orig: 32, 28
   offset: 0, 0
   index: -1
 TileSets/FantasyHex/Tiles/Plains+Forest
   rotate: false
-<<<<<<< HEAD
-  xy: 1590, 250
-=======
-  xy: 922, 204
->>>>>>> bfd63766
+  xy: 1624, 282
   size: 32, 33
   orig: 32, 33
   offset: 0, 0
   index: -1
 TileSets/FantasyHex/Tiles/Plains+Forest+Camp
   rotate: false
-<<<<<<< HEAD
-  xy: 1624, 312
-=======
-  xy: 922, 169
->>>>>>> bfd63766
+  xy: 1624, 247
   size: 32, 33
   orig: 32, 33
   offset: 0, 0
   index: -1
 TileSets/FantasyHex/Tiles/Plains+Forest+Lumber mill
   rotate: false
-<<<<<<< HEAD
-  xy: 1624, 277
-=======
-  xy: 922, 134
->>>>>>> bfd63766
+  xy: 1658, 315
   size: 32, 33
   orig: 32, 33
   offset: 0, 0
   index: -1
 TileSets/FantasyHex/Tiles/Plains+Jungle
   rotate: false
-<<<<<<< HEAD
-  xy: 1658, 313
-=======
-  xy: 922, 97
->>>>>>> bfd63766
+  xy: 1658, 278
   size: 32, 35
   orig: 32, 35
   offset: 0, 0
   index: -1
 TileSets/FantasyHex/Tiles/Plains+Jungle+Trading post
   rotate: false
-<<<<<<< HEAD
-  xy: 1658, 276
-=======
-  xy: 922, 60
->>>>>>> bfd63766
+  xy: 1658, 241
   size: 32, 35
   orig: 32, 35
   offset: 0, 0
   index: -1
 TileSets/FantasyHex/Tiles/Plains+Trading post
   rotate: false
-<<<<<<< HEAD
-  xy: 1624, 247
-=======
-  xy: 820, 42
->>>>>>> bfd63766
+  xy: 1556, 225
   size: 32, 28
   orig: 32, 28
   offset: 0, 0
   index: -1
 TileSets/FantasyHex/Tiles/Plantation
   rotate: false
-<<<<<<< HEAD
-  xy: 1658, 246
-=======
-  xy: 854, 46
->>>>>>> bfd63766
+  xy: 1590, 218
   size: 32, 28
   orig: 32, 28
   offset: 0, 0
   index: -1
 TileSets/FantasyHex/Tiles/Polder
   rotate: false
-<<<<<<< HEAD
-  xy: 1692, 318
-=======
-  xy: 888, 39
->>>>>>> bfd63766
+  xy: 1624, 217
   size: 32, 28
   orig: 32, 28
   offset: 0, 0
   index: -1
 TileSets/FantasyHex/Tiles/Quarry
   rotate: false
-<<<<<<< HEAD
-  xy: 1726, 318
-=======
-  xy: 922, 30
->>>>>>> bfd63766
+  xy: 1658, 211
   size: 32, 28
   orig: 32, 28
   offset: 0, 0
   index: -1
 TileSets/FantasyHex/Tiles/River-Bottom
   rotate: false
-<<<<<<< HEAD
-  xy: 1692, 256
-=======
-  xy: 956, 207
->>>>>>> bfd63766
+  xy: 1692, 286
   size: 32, 30
   orig: 32, 30
   offset: 0, 0
   index: -1
 TileSets/FantasyHex/Tiles/River-BottomLeft
   rotate: false
-<<<<<<< HEAD
-  xy: 1726, 286
-=======
-  xy: 956, 175
->>>>>>> bfd63766
+  xy: 1726, 316
   size: 32, 30
   orig: 32, 30
   offset: 0, 0
   index: -1
 TileSets/FantasyHex/Tiles/River-BottomRight
   rotate: false
-<<<<<<< HEAD
-  xy: 1760, 316
-=======
-  xy: 956, 143
->>>>>>> bfd63766
+  xy: 1692, 254
   size: 32, 30
   orig: 32, 30
   offset: 0, 0
   index: -1
 TileSets/FantasyHex/Tiles/River-Top
   rotate: false
-<<<<<<< HEAD
-  xy: 1794, 316
-=======
-  xy: 956, 111
->>>>>>> bfd63766
+  xy: 1760, 316
   size: 32, 30
   orig: 32, 30
   offset: 0, 0
   index: -1
 TileSets/FantasyHex/Tiles/River-TopLeft
   rotate: false
-<<<<<<< HEAD
-  xy: 1726, 254
-=======
-  xy: 956, 79
->>>>>>> bfd63766
+  xy: 1726, 284
   size: 32, 30
   orig: 32, 30
   offset: 0, 0
   index: -1
 TileSets/FantasyHex/Tiles/River-TopRight
   rotate: false
-<<<<<<< HEAD
-  xy: 1760, 284
-=======
-  xy: 956, 47
->>>>>>> bfd63766
+  xy: 1692, 222
   size: 32, 30
   orig: 32, 30
   offset: 0, 0
   index: -1
 TileSets/FantasyHex/Tiles/Tundra
   rotate: false
-<<<<<<< HEAD
-  xy: 1862, 255
-=======
-  xy: 1024, 206
->>>>>>> bfd63766
+  xy: 1862, 313
   size: 32, 28
   orig: 32, 28
   offset: 0, 0
   index: -1
 TileSets/FantasyHex/Tiles/Tundra+Camp
   rotate: false
-<<<<<<< HEAD
-  xy: 1862, 225
-=======
-  xy: 1024, 176
->>>>>>> bfd63766
+  xy: 1862, 283
   size: 32, 28
   orig: 32, 28
   offset: 0, 0
   index: -1
 TileSets/FantasyHex/Tiles/Tundra+City
   rotate: false
-<<<<<<< HEAD
-  xy: 1896, 307
-=======
-  xy: 1058, 199
->>>>>>> bfd63766
+  xy: 1862, 246
   size: 32, 35
   orig: 32, 35
   offset: 0, 0
   index: -1
 TileSets/FantasyHex/Tiles/Tundra+Fallout
   rotate: false
-  xy: 1896, 277
+  xy: 1896, 314
   size: 32, 28
   orig: 32, 28
   offset: 0, 0
   index: -1
 TileSets/FantasyHex/Tiles/Tundra+Forest
   rotate: false
-<<<<<<< HEAD
-  xy: 1930, 310
-=======
-  xy: 1024, 142
->>>>>>> bfd63766
+  xy: 1896, 280
   size: 32, 32
   orig: 32, 32
   offset: 0, 0
   index: -1
 TileSets/FantasyHex/Tiles/Tundra+Forest+Camp
   rotate: false
-<<<<<<< HEAD
-  xy: 1896, 243
-=======
-  xy: 1058, 165
->>>>>>> bfd63766
+  xy: 1930, 310
   size: 32, 32
   orig: 32, 32
   offset: 0, 0
   index: -1
 TileSets/FantasyHex/Tiles/Tundra+Forest+Lumber mill
   rotate: false
-<<<<<<< HEAD
-  xy: 1930, 276
-=======
-  xy: 1024, 108
->>>>>>> bfd63766
+  xy: 1896, 246
   size: 32, 32
   orig: 32, 32
   offset: 0, 0
   index: -1
 TileSets/FantasyHex/Tiles/Tundra+Trading post
   rotate: false
-<<<<<<< HEAD
-  xy: 1964, 314
-=======
-  xy: 1058, 135
->>>>>>> bfd63766
+  xy: 1930, 280
   size: 32, 28
   orig: 32, 28
   offset: 0, 0
   index: -1
 TileSets/FantasyHex/TopBorder
   rotate: false
-<<<<<<< HEAD
-  xy: 1828, 223
-=======
-  xy: 1060, 236
->>>>>>> bfd63766
+  xy: 1828, 283
   size: 32, 28
   orig: 32, 28
   offset: 0, 0
@@ -3923,539 +3771,343 @@
   index: -1
 TileSets/FantasyHex/Units/Hoplite
   rotate: false
-<<<<<<< HEAD
-  xy: 1026, 30
-=======
-  xy: 1162, 261
->>>>>>> bfd63766
+  xy: 1094, 76
   size: 32, 28
   orig: 32, 28
   offset: 0, 0
   index: -1
 TileSets/FantasyHex/Units/Horseman
   rotate: false
-<<<<<<< HEAD
-  xy: 1060, 29
-=======
-  xy: 1196, 261
->>>>>>> bfd63766
+  xy: 1094, 46
   size: 32, 28
   orig: 32, 28
   offset: 0, 0
   index: -1
 TileSets/FantasyHex/Units/Hwach'a
   rotate: false
-<<<<<<< HEAD
-  xy: 1094, 42
-=======
-  xy: 1230, 268
->>>>>>> bfd63766
+  xy: 1094, 16
   size: 32, 28
   orig: 32, 28
   offset: 0, 0
   index: -1
 TileSets/FantasyHex/Units/Ironclad
   rotate: false
-<<<<<<< HEAD
   xy: 478, 3
-=======
-  xy: 1264, 270
->>>>>>> bfd63766
   size: 32, 26
   orig: 32, 26
   offset: 0, 0
   index: -1
 TileSets/FantasyHex/Units/Jaguar
   rotate: false
-<<<<<<< HEAD
   xy: 1164, 175
-=======
-  xy: 1298, 268
->>>>>>> bfd63766
   size: 32, 28
   orig: 32, 28
   offset: 0, 0
   index: -1
 TileSets/FantasyHex/Units/Janissary
   rotate: false
-<<<<<<< HEAD
-  xy: 1094, 12
-=======
-  xy: 564, 43
->>>>>>> bfd63766
+  xy: 1216, 313
   size: 32, 28
   orig: 32, 28
   offset: 0, 0
   index: -1
 TileSets/FantasyHex/Units/Keshik
   rotate: false
-<<<<<<< HEAD
-  xy: 1022, 2
-=======
-  xy: 1774, 266
->>>>>>> bfd63766
+  xy: 1216, 285
   size: 32, 26
   orig: 32, 26
   offset: 0, 0
   index: -1
 TileSets/FantasyHex/Units/Khan
   rotate: false
-<<<<<<< HEAD
-  xy: 1216, 315
-=======
-  xy: 1332, 262
->>>>>>> bfd63766
+  xy: 1216, 257
   size: 32, 26
   orig: 32, 26
   offset: 0, 0
   index: -1
 TileSets/FantasyHex/Units/Knight
   rotate: false
-<<<<<<< HEAD
-  xy: 1216, 285
-=======
-  xy: 1366, 260
->>>>>>> bfd63766
+  xy: 1250, 313
   size: 32, 28
   orig: 32, 28
   offset: 0, 0
   index: -1
 TileSets/FantasyHex/Units/Lancer
   rotate: false
-<<<<<<< HEAD
-  xy: 1250, 313
-=======
-  xy: 1434, 260
->>>>>>> bfd63766
+  xy: 1250, 253
   size: 32, 28
   orig: 32, 28
   offset: 0, 0
   index: -1
 TileSets/FantasyHex/Units/LandUnit
   rotate: false
-<<<<<<< HEAD
-  xy: 1250, 283
-=======
-  xy: 1468, 266
->>>>>>> bfd63766
+  xy: 1284, 320
   size: 32, 28
   orig: 32, 28
   offset: 0, 0
   index: -1
 TileSets/FantasyHex/Units/Warrior
   rotate: false
-<<<<<<< HEAD
-  xy: 1250, 283
-=======
-  xy: 1468, 266
->>>>>>> bfd63766
+  xy: 1284, 320
   size: 32, 28
   orig: 32, 28
   offset: 0, 0
   index: -1
 TileSets/FantasyHex/Units/Landship
   rotate: false
-<<<<<<< HEAD
-  xy: 1284, 320
-=======
-  xy: 1536, 266
->>>>>>> bfd63766
+  xy: 1284, 290
   size: 32, 28
   orig: 32, 28
   offset: 0, 0
   index: -1
 TileSets/FantasyHex/Units/Landsknecht
   rotate: false
-<<<<<<< HEAD
-  xy: 1318, 320
-=======
-  xy: 1570, 266
->>>>>>> bfd63766
+  xy: 1284, 260
   size: 32, 28
   orig: 32, 28
   offset: 0, 0
   index: -1
 TileSets/FantasyHex/Units/Legion
   rotate: false
-<<<<<<< HEAD
-  xy: 1284, 290
-=======
-  xy: 1604, 266
->>>>>>> bfd63766
+  xy: 1318, 290
   size: 32, 28
   orig: 32, 28
   offset: 0, 0
   index: -1
 TileSets/FantasyHex/Units/Longbowman
   rotate: false
-<<<<<<< HEAD
-  xy: 1284, 260
-=======
-  xy: 1638, 266
->>>>>>> bfd63766
+  xy: 1318, 260
   size: 32, 28
   orig: 32, 28
   offset: 0, 0
   index: -1
 TileSets/FantasyHex/Units/Longswordsman
   rotate: false
-<<<<<<< HEAD
-  xy: 1318, 290
-=======
-  xy: 1672, 266
->>>>>>> bfd63766
+  xy: 1112, 162
   size: 32, 28
   orig: 32, 28
   offset: 0, 0
   index: -1
 TileSets/FantasyHex/Units/Mandekalu Cavalry
   rotate: false
-<<<<<<< HEAD
-  xy: 1318, 262
-=======
-  xy: 1706, 264
->>>>>>> bfd63766
+  xy: 1352, 320
   size: 32, 26
   orig: 32, 26
   offset: 0, 0
   index: -1
 TileSets/FantasyHex/Units/Maori Warrior
   rotate: false
-<<<<<<< HEAD
-  xy: 1352, 318
-=======
-  xy: 1774, 236
->>>>>>> bfd63766
+  xy: 1386, 318
   size: 32, 28
   orig: 32, 28
   offset: 0, 0
   index: -1
 TileSets/FantasyHex/Units/Marine
   rotate: false
-<<<<<<< HEAD
-  xy: 1386, 318
-=======
-  xy: 1808, 249
->>>>>>> bfd63766
+  xy: 1420, 318
   size: 32, 28
   orig: 32, 28
   offset: 0, 0
   index: -1
 TileSets/FantasyHex/Units/Mechanized Infantry
   rotate: false
-<<<<<<< HEAD
-  xy: 1352, 290
-=======
-  xy: 1842, 251
->>>>>>> bfd63766
+  xy: 1386, 290
   size: 32, 26
   orig: 32, 26
   offset: 0, 0
   index: -1
 TileSets/FantasyHex/Units/Minuteman
   rotate: false
-<<<<<<< HEAD
-  xy: 1352, 260
-=======
-  xy: 1910, 259
->>>>>>> bfd63766
+  xy: 1352, 253
   size: 32, 28
   orig: 32, 28
   offset: 0, 0
   index: -1
 TileSets/FantasyHex/Units/Mohawk Warrior
   rotate: false
-<<<<<<< HEAD
-  xy: 1420, 288
-=======
-  xy: 1978, 259
->>>>>>> bfd63766
+  xy: 1420, 258
   size: 32, 28
   orig: 32, 28
   offset: 0, 0
   index: -1
 TileSets/FantasyHex/Units/Musketeer
   rotate: false
-<<<<<<< HEAD
-  xy: 1420, 258
-=======
-  xy: 820, 158
->>>>>>> bfd63766
+  xy: 1454, 275
   size: 32, 28
   orig: 32, 28
   offset: 0, 0
   index: -1
 TileSets/FantasyHex/Units/Musketman
   rotate: false
-<<<<<<< HEAD
-  xy: 1454, 313
-=======
-  xy: 854, 196
->>>>>>> bfd63766
+  xy: 1454, 245
   size: 32, 28
   orig: 32, 28
   offset: 0, 0
   index: -1
 TileSets/FantasyHex/Units/Naresuan's Elephant
   rotate: false
-<<<<<<< HEAD
-  xy: 1454, 285
-=======
-  xy: 820, 130
->>>>>>> bfd63766
+  xy: 1488, 310
   size: 32, 26
   orig: 32, 26
   offset: 0, 0
   index: -1
 TileSets/FantasyHex/Units/Norwegian Ski Infantry
   rotate: false
-<<<<<<< HEAD
-  xy: 1454, 255
-=======
-  xy: 854, 166
->>>>>>> bfd63766
+  xy: 1488, 280
   size: 32, 28
   orig: 32, 28
   offset: 0, 0
   index: -1
 TileSets/FantasyHex/Units/Panzer
   rotate: false
-<<<<<<< HEAD
-  xy: 1488, 250
-=======
-  xy: 820, 72
->>>>>>> bfd63766
+  xy: 1522, 280
   size: 32, 26
   orig: 32, 26
   offset: 0, 0
   index: -1
 TileSets/FantasyHex/Units/Paratrooper
   rotate: false
-<<<<<<< HEAD
-  xy: 1522, 308
-=======
-  xy: 854, 106
->>>>>>> bfd63766
+  xy: 1522, 250
   size: 32, 28
   orig: 32, 28
   offset: 0, 0
   index: -1
 TileSets/FantasyHex/Units/Persian Immortal
   rotate: false
-<<<<<<< HEAD
-  xy: 1522, 248
-=======
-  xy: 888, 196
->>>>>>> bfd63766
+  xy: 1556, 285
   size: 32, 28
   orig: 32, 28
   offset: 0, 0
   index: -1
 TileSets/FantasyHex/Units/Pikeman
   rotate: false
-<<<<<<< HEAD
-  xy: 1556, 315
-=======
-  xy: 888, 166
->>>>>>> bfd63766
+  xy: 1556, 255
   size: 32, 28
   orig: 32, 28
   offset: 0, 0
   index: -1
 TileSets/FantasyHex/Units/Rifleman
   rotate: false
-<<<<<<< HEAD
-  xy: 1692, 288
-=======
-  xy: 818, 12
->>>>>>> bfd63766
+  xy: 1692, 318
   size: 32, 28
   orig: 32, 28
   offset: 0, 0
   index: -1
 TileSets/FantasyHex/Units/Rocket Artillery
   rotate: false
-<<<<<<< HEAD
-  xy: 1760, 254
-=======
-  xy: 990, 222
->>>>>>> bfd63766
+  xy: 1794, 318
   size: 32, 28
   orig: 32, 28
   offset: 0, 0
   index: -1
 TileSets/FantasyHex/Units/Scout
   rotate: false
-<<<<<<< HEAD
-  xy: 1794, 286
-=======
-  xy: 990, 192
->>>>>>> bfd63766
+  xy: 1726, 254
   size: 32, 28
   orig: 32, 28
   offset: 0, 0
   index: -1
 TileSets/FantasyHex/Units/Ship of the Line
   rotate: false
-<<<<<<< HEAD
-  xy: 1794, 258
-=======
-  xy: 990, 164
->>>>>>> bfd63766
+  xy: 1760, 288
   size: 32, 26
   orig: 32, 26
   offset: 0, 0
   index: -1
 TileSets/FantasyHex/Units/Sipahi
   rotate: false
-<<<<<<< HEAD
-  xy: 1692, 228
-=======
-  xy: 990, 136
->>>>>>> bfd63766
+  xy: 1794, 290
   size: 32, 26
   orig: 32, 26
   offset: 0, 0
   index: -1
 TileSets/FantasyHex/Units/Slinger
   rotate: false
-<<<<<<< HEAD
   xy: 1726, 224
-=======
-  xy: 990, 106
->>>>>>> bfd63766
   size: 32, 28
   orig: 32, 28
   offset: 0, 0
   index: -1
 TileSets/FantasyHex/Units/Spearman
   rotate: false
-<<<<<<< HEAD
-  xy: 1760, 224
-=======
-  xy: 990, 76
->>>>>>> bfd63766
+  xy: 1760, 258
   size: 32, 28
   orig: 32, 28
   offset: 0, 0
   index: -1
 TileSets/FantasyHex/Units/Submarine
   rotate: false
-<<<<<<< HEAD
-  xy: 1794, 230
-=======
-  xy: 990, 48
->>>>>>> bfd63766
+  xy: 1794, 262
   size: 32, 26
   orig: 32, 26
   offset: 0, 0
   index: -1
 TileSets/FantasyHex/Units/Swordsman
   rotate: false
-<<<<<<< HEAD
+  xy: 1760, 228
+  size: 32, 28
+  orig: 32, 28
+  offset: 0, 0
+  index: -1
+TileSets/FantasyHex/Units/Tank
+  rotate: false
+  xy: 1794, 232
+  size: 32, 28
+  orig: 32, 28
+  offset: 0, 0
+  index: -1
+TileSets/FantasyHex/Units/Tercio
+  rotate: false
   xy: 1828, 313
-=======
-  xy: 956, 17
->>>>>>> bfd63766
-  size: 32, 28
-  orig: 32, 28
-  offset: 0, 0
-  index: -1
-TileSets/FantasyHex/Units/Tank
-  rotate: false
-<<<<<<< HEAD
-  xy: 1828, 283
-=======
-  xy: 990, 18
->>>>>>> bfd63766
-  size: 32, 28
-  orig: 32, 28
-  offset: 0, 0
-  index: -1
-TileSets/FantasyHex/Units/Tercio
-  rotate: false
-<<<<<<< HEAD
+  size: 32, 28
+  orig: 32, 28
+  offset: 0, 0
+  index: -1
+TileSets/FantasyHex/Units/Trebuchet
+  rotate: false
   xy: 1828, 253
-=======
-  xy: 1026, 236
->>>>>>> bfd63766
-  size: 32, 28
-  orig: 32, 28
-  offset: 0, 0
-  index: -1
-TileSets/FantasyHex/Units/Trebuchet
-  rotate: false
-<<<<<<< HEAD
-  xy: 1862, 313
-=======
-  xy: 1094, 238
->>>>>>> bfd63766
   size: 32, 28
   orig: 32, 28
   offset: 0, 0
   index: -1
 TileSets/FantasyHex/Units/Trireme
   rotate: false
-<<<<<<< HEAD
-  xy: 1862, 285
-=======
-  xy: 1128, 238
->>>>>>> bfd63766
+  xy: 1828, 225
   size: 32, 26
   orig: 32, 26
   offset: 0, 0
   index: -1
 TileSets/FantasyHex/Units/Turtle Ship
   rotate: false
-<<<<<<< HEAD
-  xy: 1930, 248
-=======
-  xy: 1024, 80
->>>>>>> bfd63766
+  xy: 1964, 316
   size: 32, 26
   orig: 32, 26
   offset: 0, 0
   index: -1
 TileSets/FantasyHex/Units/War Chariot
   rotate: false
-<<<<<<< HEAD
-  xy: 1964, 284
-=======
-  xy: 1058, 105
->>>>>>> bfd63766
+  xy: 1930, 250
   size: 32, 28
   orig: 32, 28
   offset: 0, 0
   index: -1
 TileSets/FantasyHex/Units/War Elephant
   rotate: false
-<<<<<<< HEAD
-  xy: 1964, 256
-=======
-  xy: 1024, 52
->>>>>>> bfd63766
+  xy: 1964, 288
   size: 32, 26
   orig: 32, 26
   offset: 0, 0
   index: -1
 TileSets/FantasyHex/Units/WaterUnit
   rotate: false
-<<<<<<< HEAD
-  xy: 1896, 215
-=======
-  xy: 1058, 77
->>>>>>> bfd63766
+  xy: 1964, 260
   size: 32, 26
   orig: 32, 26
   offset: 0, 0
   index: -1
 TileSets/FantasyHex/Units/Work Boats
   rotate: false
-<<<<<<< HEAD
-  xy: 1930, 220
-=======
-  xy: 1024, 24
->>>>>>> bfd63766
+  xy: 1862, 218
   size: 32, 26
   orig: 32, 26
   offset: 0, 0
