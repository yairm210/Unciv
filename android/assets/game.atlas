
game.png
size: 2048,2048
format: RGBA8888
filter: MipMapLinearLinear,MipMapLinearLinear
repeat: none
BuildingIcons/Alhambra
  rotate: false
  xy: 234, 1564
  size: 100, 100
  orig: 100, 100
  offset: 0, 0
  index: -1
BuildingIcons/Angkor Wat
  rotate: false
  xy: 900, 1532
  size: 100, 100
  orig: 100, 100
  offset: 0, 0
  index: -1
BuildingIcons/Apollo Program
  rotate: false
  xy: 1884, 1496
  size: 100, 100
  orig: 100, 100
  offset: 0, 0
  index: -1
BuildingIcons/Aqueduct
  rotate: false
  xy: 1206, 1474
  size: 100, 100
  orig: 100, 100
  offset: 0, 0
  index: -1
BuildingIcons/Armory
  rotate: false
  xy: 696, 1466
  size: 100, 100
  orig: 100, 100
  offset: 0, 0
  index: -1
BuildingIcons/Bank
  rotate: false
  xy: 1104, 1430
  size: 100, 100
  orig: 100, 100
  offset: 0, 0
  index: -1
BuildingIcons/Barracks
  rotate: false
  xy: 1206, 1372
  size: 100, 100
  orig: 100, 100
  offset: 0, 0
  index: -1
BuildingIcons/Bazaar
  rotate: false
  xy: 1410, 1372
  size: 100, 100
  orig: 100, 100
  offset: 0, 0
  index: -1
BuildingIcons/Big Ben
  rotate: false
  xy: 1512, 1372
  size: 100, 100
  orig: 100, 100
  offset: 0, 0
  index: -1
BuildingIcons/Brandenburg Gate
  rotate: false
  xy: 104, 1360
  size: 100, 100
  orig: 100, 100
  offset: 0, 0
  index: -1
BuildingIcons/Broadcast Tower
  rotate: false
  xy: 206, 1360
  size: 100, 100
  orig: 100, 100
  offset: 0, 0
  index: -1
BuildingIcons/Burial Tomb
  rotate: false
  xy: 410, 1336
  size: 100, 100
  orig: 100, 100
  offset: 0, 0
  index: -1
BuildingIcons/CN Tower
  rotate: false
  xy: 716, 1328
  size: 100, 100
  orig: 100, 100
  offset: 0, 0
  index: -1
BuildingIcons/Castle
  rotate: false
  xy: 1920, 1292
  size: 100, 100
  orig: 100, 100
  offset: 0, 0
  index: -1
BuildingIcons/Chichen Itza
  rotate: false
  xy: 512, 1262
  size: 100, 100
  orig: 100, 100
  offset: 0, 0
  index: -1
BuildingIcons/Circus
  rotate: false
  xy: 308, 1258
  size: 100, 100
  orig: 100, 100
  offset: 0, 0
  index: -1
BuildingIcons/Circus Maximus
  rotate: false
  xy: 2, 1246
  size: 100, 100
  orig: 100, 100
  offset: 0, 0
  index: -1
BuildingIcons/Colosseum
  rotate: false
  xy: 1940, 1190
  size: 100, 100
  orig: 100, 100
  offset: 0, 0
  index: -1
BuildingIcons/Colossus
  rotate: false
  xy: 1124, 1168
  size: 100, 100
  orig: 100, 100
  offset: 0, 0
  index: -1
BuildingIcons/Courthouse
  rotate: false
  xy: 308, 1156
  size: 100, 100
  orig: 100, 100
  offset: 0, 0
  index: -1
BuildingIcons/Cristo Redentor
  rotate: false
  xy: 2, 1144
  size: 100, 100
  orig: 100, 100
  offset: 0, 0
  index: -1
BuildingIcons/Eiffel Tower
  rotate: false
  xy: 1532, 1066
  size: 100, 100
  orig: 100, 100
  offset: 0, 0
  index: -1
BuildingIcons/Factory
  rotate: false
  xy: 308, 1054
  size: 100, 100
  orig: 100, 100
  offset: 0, 0
  index: -1
BuildingIcons/Forbidden Palace
  rotate: false
  xy: 1940, 986
  size: 100, 100
  orig: 100, 100
  offset: 0, 0
  index: -1
BuildingIcons/Forge
  rotate: false
  xy: 1328, 964
  size: 100, 100
  orig: 100, 100
  offset: 0, 0
  index: -1
BuildingIcons/Granary
  rotate: false
  xy: 716, 920
  size: 100, 100
  orig: 100, 100
  offset: 0, 0
  index: -1
BuildingIcons/Great Wall
  rotate: false
  xy: 1838, 884
  size: 100, 100
  orig: 100, 100
  offset: 0, 0
  index: -1
BuildingIcons/Hagia Sophia
  rotate: false
  xy: 1532, 862
  size: 100, 100
  orig: 100, 100
  offset: 0, 0
  index: -1
BuildingIcons/Hanging Gardens
  rotate: false
  xy: 512, 854
  size: 100, 100
  orig: 100, 100
  offset: 0, 0
  index: -1
BuildingIcons/Hanse
  rotate: false
  xy: 614, 854
  size: 100, 100
  orig: 100, 100
  offset: 0, 0
  index: -1
BuildingIcons/Harbor
  rotate: false
  xy: 104, 850
  size: 100, 100
  orig: 100, 100
  offset: 0, 0
  index: -1
BuildingIcons/Hermitage
  rotate: false
  xy: 308, 850
  size: 100, 100
  orig: 100, 100
  offset: 0, 0
  index: -1
BuildingIcons/Himeji Castle
  rotate: false
  xy: 410, 826
  size: 100, 100
  orig: 100, 100
  offset: 0, 0
  index: -1
BuildingIcons/Hospital
  rotate: false
  xy: 1634, 782
  size: 100, 100
  orig: 100, 100
  offset: 0, 0
  index: -1
BuildingIcons/Hubble Space Telescope
  rotate: false
  xy: 1736, 782
  size: 100, 100
  orig: 100, 100
  offset: 0, 0
  index: -1
BuildingIcons/Hydro Plant
  rotate: false
  xy: 1940, 782
  size: 100, 100
  orig: 100, 100
  offset: 0, 0
  index: -1
BuildingIcons/Ironworks
  rotate: false
  xy: 104, 748
  size: 100, 100
  orig: 100, 100
  offset: 0, 0
  index: -1
BuildingIcons/Kremlin
  rotate: false
  xy: 1634, 680
  size: 100, 100
  orig: 100, 100
  offset: 0, 0
  index: -1
BuildingIcons/Krepost
  rotate: false
  xy: 1736, 680
  size: 100, 100
  orig: 100, 100
  offset: 0, 0
  index: -1
BuildingIcons/Leaning Tower of Pisa
  rotate: false
  xy: 1532, 658
  size: 100, 100
  orig: 100, 100
  offset: 0, 0
  index: -1
BuildingIcons/Library
  rotate: false
  xy: 614, 650
  size: 100, 100
  orig: 100, 100
  offset: 0, 0
  index: -1
BuildingIcons/Lighthouse
  rotate: false
  xy: 104, 646
  size: 100, 100
  orig: 100, 100
  offset: 0, 0
  index: -1
BuildingIcons/Longhouse
  rotate: false
  xy: 308, 646
  size: 100, 100
  orig: 100, 100
  offset: 0, 0
  index: -1
BuildingIcons/Machu Picchu
  rotate: false
  xy: 818, 614
  size: 100, 100
  orig: 100, 100
  offset: 0, 0
  index: -1
BuildingIcons/Manhattan Project
  rotate: false
  xy: 920, 614
  size: 100, 100
  orig: 100, 100
  offset: 0, 0
  index: -1
BuildingIcons/Market
  rotate: false
  xy: 1940, 578
  size: 100, 100
  orig: 100, 100
  offset: 0, 0
  index: -1
BuildingIcons/Medical Lab
  rotate: false
  xy: 512, 548
  size: 100, 100
  orig: 100, 100
  offset: 0, 0
  index: -1
BuildingIcons/Military Academy
  rotate: false
  xy: 308, 544
  size: 100, 100
  orig: 100, 100
  offset: 0, 0
  index: -1
BuildingIcons/Mint
  rotate: false
  xy: 716, 512
  size: 100, 100
  orig: 100, 100
  offset: 0, 0
  index: -1
BuildingIcons/Monastery
  rotate: false
  xy: 1940, 476
  size: 100, 100
  orig: 100, 100
  offset: 0, 0
  index: -1
BuildingIcons/Monument
  rotate: false
  xy: 1124, 454
  size: 100, 100
  orig: 100, 100
  offset: 0, 0
  index: -1
BuildingIcons/Mughal Fort
  rotate: false
  xy: 1328, 454
  size: 100, 100
  orig: 100, 100
  offset: 0, 0
  index: -1
BuildingIcons/Museum
  rotate: false
  xy: 1430, 454
  size: 100, 100
  orig: 100, 100
  offset: 0, 0
  index: -1
BuildingIcons/National College
  rotate: false
  xy: 206, 442
  size: 100, 100
  orig: 100, 100
  offset: 0, 0
  index: -1
BuildingIcons/Neuschwanstein
  rotate: false
  xy: 410, 418
  size: 100, 100
  orig: 100, 100
  offset: 0, 0
  index: -1
BuildingIcons/Notre Dame
  rotate: false
  xy: 1022, 416
  size: 100, 100
  orig: 100, 100
  offset: 0, 0
  index: -1
BuildingIcons/Nuclear Plant
  rotate: false
  xy: 920, 410
  size: 100, 100
  orig: 100, 100
  offset: 0, 0
  index: -1
BuildingIcons/Observatory
  rotate: false
  xy: 1736, 374
  size: 100, 100
  orig: 100, 100
  offset: 0, 0
  index: -1
BuildingIcons/Opera House
  rotate: false
  xy: 1124, 352
  size: 100, 100
  orig: 100, 100
  offset: 0, 0
  index: -1
BuildingIcons/Oxford University
  rotate: false
  xy: 1328, 352
  size: 100, 100
  orig: 100, 100
  offset: 0, 0
  index: -1
BuildingIcons/Palace
  rotate: false
  xy: 1430, 352
  size: 100, 100
  orig: 100, 100
  offset: 0, 0
  index: -1
BuildingIcons/Paper Maker
  rotate: false
  xy: 512, 345
  size: 100, 100
  orig: 100, 100
  offset: 0, 0
  index: -1
BuildingIcons/Pentagon
  rotate: false
  xy: 2, 328
  size: 100, 100
  orig: 100, 100
  offset: 0, 0
  index: -1
BuildingIcons/Porcelain Tower
  rotate: false
  xy: 1226, 250
  size: 100, 100
  orig: 100, 100
  offset: 0, 0
  index: -1
BuildingIcons/Public School
  rotate: false
  xy: 1532, 250
  size: 100, 100
  orig: 100, 100
  offset: 0, 0
  index: -1
BuildingIcons/Research Lab
  rotate: false
  xy: 818, 206
  size: 100, 100
  orig: 100, 100
  offset: 0, 0
  index: -1
BuildingIcons/SS Booster
  rotate: false
  xy: 1532, 148
  size: 100, 100
  orig: 100, 100
  offset: 0, 0
  index: -1
BuildingIcons/SS Cockpit
  rotate: false
  xy: 512, 141
  size: 100, 100
  orig: 100, 100
  offset: 0, 0
  index: -1
BuildingIcons/SS Engine
  rotate: false
  xy: 614, 140
  size: 100, 100
  orig: 100, 100
  offset: 0, 0
  index: -1
BuildingIcons/SS Stasis Chamber
  rotate: false
  xy: 104, 136
  size: 100, 100
  orig: 100, 100
  offset: 0, 0
  index: -1
BuildingIcons/Satrap's Court
  rotate: false
  xy: 410, 112
  size: 100, 100
  orig: 100, 100
  offset: 0, 0
  index: -1
BuildingIcons/Seaport
  rotate: false
  xy: 818, 104
  size: 100, 100
  orig: 100, 100
  offset: 0, 0
  index: -1
BuildingIcons/Sistine Chapel
  rotate: false
  xy: 1430, 46
  size: 100, 100
  orig: 100, 100
  offset: 0, 0
  index: -1
BuildingIcons/Solar Plant
  rotate: false
  xy: 512, 39
  size: 100, 100
  orig: 100, 100
  offset: 0, 0
  index: -1
BuildingIcons/Spaceship Factory
  rotate: false
  xy: 104, 34
  size: 100, 100
  orig: 100, 100
  offset: 0, 0
  index: -1
BuildingIcons/Stable
  rotate: false
  xy: 410, 10
  size: 100, 100
  orig: 100, 100
  offset: 0, 0
  index: -1
BuildingIcons/Stadium
  rotate: false
  xy: 1022, 8
  size: 100, 100
  orig: 100, 100
  offset: 0, 0
  index: -1
BuildingIcons/Statue of Liberty
  rotate: false
  xy: 716, 2
  size: 100, 100
  orig: 100, 100
  offset: 0, 0
  index: -1
FlagIcons/Czech
  rotate: false
  xy: 1868, 1728
  size: 128, 128
  orig: 128, 128
  offset: 0, 0
  index: -1
FlagIcons/Dutch
  rotate: false
  xy: 1262, 1706
  size: 128, 128
  orig: 128, 128
  offset: 0, 0
  index: -1
FlagIcons/English
  rotate: false
  xy: 1392, 1706
  size: 128, 128
  orig: 128, 128
  offset: 0, 0
  index: -1
FlagIcons/French
  rotate: false
  xy: 1522, 1706
  size: 128, 128
  orig: 128, 128
  offset: 0, 0
  index: -1
FlagIcons/German
  rotate: false
  xy: 1652, 1706
  size: 128, 128
  orig: 128, 128
  offset: 0, 0
  index: -1
FlagIcons/Italian
  rotate: false
  xy: 583, 1670
  size: 128, 128
  orig: 128, 128
  offset: 0, 0
  index: -1
FlagIcons/Korean
  rotate: false
  xy: 713, 1670
  size: 128, 128
  orig: 128, 128
  offset: 0, 0
  index: -1
FlagIcons/Malay
  rotate: false
  xy: 204, 1666
  size: 128, 128
  orig: 128, 128
  offset: 0, 0
  index: -1
FlagIcons/Polish
  rotate: false
  xy: 334, 1666
  size: 128, 128
  orig: 128, 128
  offset: 0, 0
  index: -1
FlagIcons/Portuguese
  rotate: false
  xy: 2, 1654
  size: 128, 128
  orig: 128, 128
  offset: 0, 0
  index: -1
FlagIcons/Romanian
  rotate: false
  xy: 1782, 1598
  size: 128, 128
  orig: 128, 128
  offset: 0, 0
  index: -1
FlagIcons/Russian
  rotate: false
  xy: 1912, 1598
  size: 128, 128
  orig: 128, 128
  offset: 0, 0
  index: -1
FlagIcons/Simplified_Chinese
  rotate: false
  xy: 1262, 1576
  size: 128, 128
  orig: 128, 128
  offset: 0, 0
  index: -1
FlagIcons/Spanish
  rotate: false
  xy: 1392, 1576
  size: 128, 128
  orig: 128, 128
  offset: 0, 0
  index: -1
FlagIcons/Thai
  rotate: false
  xy: 1522, 1576
  size: 128, 128
  orig: 128, 128
  offset: 0, 0
  index: -1
FlagIcons/Traditional_Chinese
  rotate: false
  xy: 1652, 1576
  size: 128, 128
  orig: 128, 128
  offset: 0, 0
  index: -1
FlagIcons/Ukrainian
  rotate: false
  xy: 464, 1540
  size: 128, 128
  orig: 128, 128
  offset: 0, 0
  index: -1
ImprovementIcons/Academy
  rotate: false
  xy: 464, 1694
  size: 100, 100
  orig: 100, 100
  offset: 0, 0
  index: -1
ImprovementIcons/Ancient ruins
  rotate: false
  xy: 798, 1532
  size: 100, 100
  orig: 100, 100
  offset: 0, 0
  index: -1
ImprovementIcons/Barbarian encampment
  rotate: false
  xy: 1920, 1394
  size: 100, 100
  orig: 100, 100
  offset: 0, 0
  index: -1
ImprovementIcons/Camp
  rotate: false
  xy: 1022, 1328
  size: 100, 100
  orig: 100, 100
  offset: 0, 0
  index: -1
ImprovementIcons/City ruins
  rotate: false
  xy: 410, 1234
  size: 100, 100
  orig: 100, 100
  offset: 0, 0
  index: -1
ImprovementIcons/Customs house
  rotate: false
  xy: 920, 1124
  size: 100, 100
  orig: 100, 100
  offset: 0, 0
  index: -1
ImprovementIcons/Farm
  rotate: false
  xy: 410, 1030
  size: 100, 100
  orig: 100, 100
  offset: 0, 0
  index: -1
ImprovementIcons/Fishing Boats
  rotate: false
  xy: 1634, 986
  size: 100, 100
  orig: 100, 100
  offset: 0, 0
  index: -1
ImprovementIcons/Landmark
  rotate: false
  xy: 1124, 658
  size: 100, 100
  orig: 100, 100
  offset: 0, 0
  index: -1
ImprovementIcons/Lumber mill
  rotate: false
  xy: 410, 622
  size: 100, 100
  orig: 100, 100
  offset: 0, 0
  index: -1
ImprovementIcons/Manufactory
  rotate: false
  xy: 1634, 578
  size: 100, 100
  orig: 100, 100
  offset: 0, 0
  index: -1
ImprovementIcons/Mine
  rotate: false
  xy: 410, 520
  size: 100, 100
  orig: 100, 100
  offset: 0, 0
  index: -1
ImprovementIcons/Moai
  rotate: false
  xy: 920, 512
  size: 100, 100
  orig: 100, 100
  offset: 0, 0
  index: -1
ImprovementIcons/Oil well
  rotate: false
  xy: 1940, 374
  size: 100, 100
  orig: 100, 100
  offset: 0, 0
  index: -1
ImprovementIcons/Pasture
  rotate: false
  xy: 104, 340
  size: 100, 100
  orig: 100, 100
  offset: 0, 0
  index: -1
ImprovementIcons/Plantation
  rotate: false
  xy: 1838, 272
  size: 100, 100
  orig: 100, 100
  offset: 0, 0
  index: -1
ImprovementIcons/Quarry
  rotate: false
  xy: 614, 242
  size: 100, 100
  orig: 100, 100
  offset: 0, 0
  index: -1
ImprovementIcons/Railroad
  rotate: false
  xy: 308, 238
  size: 100, 100
  orig: 100, 100
  offset: 0, 0
  index: -1
TileSets/Default/Railroad
  rotate: false
  xy: 308, 238
  size: 100, 100
  orig: 100, 100
  offset: 0, 0
  index: -1
ImprovementIcons/Railroad
  rotate: false
  xy: 206, 238
  size: 100, 100
  orig: 100, 100
  offset: 0, 0
  index: -1
TileSets/Default/Railroad
  rotate: false
  xy: 206, 238
  size: 100, 100
  orig: 100, 100
  offset: 0, 0
  index: -1
ImprovementIcons/Road
  rotate: false
  xy: 1838, 170
  size: 100, 100
  orig: 100, 100
  offset: 0, 0
  index: -1
NationIcons/America
  rotate: false
  xy: 2, 1552
  size: 100, 100
  orig: 100, 100
  offset: 0, 0
  index: -1
NationIcons/Arabia
  rotate: false
  xy: 1308, 1474
  size: 100, 100
  orig: 100, 100
  offset: 0, 0
  index: -1
NationIcons/Babylon
  rotate: false
  xy: 410, 1438
  size: 100, 100
  orig: 100, 100
  offset: 0, 0
  index: -1
NationIcons/China
  rotate: false
  xy: 614, 1262
  size: 100, 100
  orig: 100, 100
  offset: 0, 0
  index: -1
NationIcons/CityState
  rotate: false
  xy: 920, 1226
  size: 100, 100
  orig: 100, 100
  offset: 0, 0
  index: -1
NationIcons/Egypt
  rotate: false
  xy: 1430, 1066
  size: 100, 100
  orig: 100, 100
  offset: 0, 0
  index: -1
NationIcons/England
  rotate: false
  xy: 206, 1054
  size: 100, 100
  orig: 100, 100
  offset: 0, 0
  index: -1
NationIcons/France
  rotate: false
  xy: 1430, 964
  size: 100, 100
  orig: 100, 100
  offset: 0, 0
  index: -1
NationIcons/Germany
  rotate: false
  xy: 2, 940
  size: 100, 100
  orig: 100, 100
  offset: 0, 0
  index: -1
NationIcons/Greece
  rotate: false
  xy: 1226, 862
  size: 100, 100
  orig: 100, 100
  offset: 0, 0
  index: -1
NationIcons/India
  rotate: false
  xy: 1226, 760
  size: 100, 100
  orig: 100, 100
  offset: 0, 0
  index: -1
NationIcons/Iroquois
  rotate: false
  xy: 206, 748
  size: 100, 100
  orig: 100, 100
  offset: 0, 0
  index: -1
NationIcons/Japan
  rotate: false
  xy: 410, 724
  size: 100, 100
  orig: 100, 100
  offset: 0, 0
  index: -1
NationIcons/Korea
  rotate: false
  xy: 920, 716
  size: 100, 100
  orig: 100, 100
  offset: 0, 0
  index: -1
NationIcons/Persia
  rotate: false
  xy: 410, 316
  size: 100, 100
  orig: 100, 100
  offset: 0, 0
  index: -1
NationIcons/Polynesia
  rotate: false
  xy: 1124, 250
  size: 100, 100
  orig: 100, 100
  offset: 0, 0
  index: -1
NationIcons/Rome
  rotate: false
  xy: 1328, 148
  size: 100, 100
  orig: 100, 100
  offset: 0, 0
  index: -1
NationIcons/Russia
  rotate: false
  xy: 1430, 148
  size: 100, 100
  orig: 100, 100
  offset: 0, 0
  index: -1
NationIcons/Siam
  rotate: false
  xy: 1940, 68
  size: 100, 100
  orig: 100, 100
  offset: 0, 0
  index: -1
NationIcons/Songhai
  rotate: false
  xy: 614, 38
  size: 100, 100
  orig: 100, 100
  offset: 0, 0
  index: -1
OtherIcons/Banner
  rotate: false
  xy: 1818, 1394
  size: 100, 100
  orig: 100, 100
  offset: 0, 0
  index: -1
OtherIcons/Circle
  rotate: false
  xy: 1868, 1858
  size: 178, 178
  orig: 178, 178
  offset: 0, 0
  index: -1
OtherIcons/Close
  rotate: false
  xy: 1736, 1190
  size: 100, 100
  orig: 100, 100
  offset: 0, 0
  index: -1
OtherIcons/Crosshair
  rotate: false
  xy: 716, 1124
  size: 100, 100
  orig: 100, 100
  offset: 0, 0
  index: -1
OtherIcons/DisbandUnit
  rotate: false
  xy: 1736, 1088
  size: 100, 100
  orig: 100, 100
  offset: 0, 0
  index: -1
OtherIcons/Fire
  rotate: false
  xy: 920, 1022
  size: 100, 100
  orig: 100, 100
  offset: 0, 0
  index: -1
OtherIcons/Hexagon
  rotate: false
  xy: 304, 1796
  size: 277, 240
  orig: 277, 240
  offset: 0, 0
  index: -1
TileSets/Default/Hexagon
  rotate: false
  xy: 304, 1796
  size: 277, 240
  orig: 277, 240
  offset: 0, 0
  index: -1
TileSets/FantasyHex/Hexagon
  rotate: false
  xy: 304, 1796
  size: 277, 240
  orig: 277, 240
  offset: 0, 0
  index: -1
OtherIcons/MenuIcon
  rotate: false
  xy: 614, 548
  size: 100, 100
  orig: 100, 100
  offset: 0, 0
  index: -1
OtherIcons/Pentagon
  rotate: false
  xy: 308, 340
  size: 100, 100
  orig: 100, 100
  offset: 0, 0
  index: -1
OtherIcons/Pillage
  rotate: false
  xy: 1736, 272
  size: 100, 100
  orig: 100, 100
  offset: 0, 0
  index: -1
OtherIcons/Puppet
  rotate: false
  xy: 512, 243
  size: 100, 100
  orig: 100, 100
  offset: 0, 0
  index: -1
OtherIcons/Shield
  rotate: false
  xy: 1736, 68
  size: 100, 100
  orig: 100, 100
  offset: 0, 0
  index: -1
OtherIcons/Sleep
  rotate: false
  xy: 1532, 46
  size: 100, 100
  orig: 100, 100
  offset: 0, 0
  index: -1
OtherIcons/civTableBackground
  rotate: false
  xy: 2, 1986
  size: 300, 50
  orig: 300, 50
  offset: 0, 0
  index: -1
ResourceIcons/Aluminum
  rotate: false
  xy: 336, 1564
  size: 100, 100
  orig: 100, 100
  offset: 0, 0
  index: -1
ResourceIcons/Bananas
  rotate: false
  xy: 1002, 1430
  size: 100, 100
  orig: 100, 100
  offset: 0, 0
  index: -1
ResourceIcons/Cattle
  rotate: false
  xy: 1226, 1270
  size: 100, 100
  orig: 100, 100
  offset: 0, 0
  index: -1
ResourceIcons/Coal
  rotate: false
  xy: 1838, 1190
  size: 100, 100
  orig: 100, 100
  offset: 0, 0
  index: -1
ResourceIcons/Cotton
  rotate: false
  xy: 206, 1156
  size: 100, 100
  orig: 100, 100
  offset: 0, 0
  index: -1
ResourceIcons/Deer
  rotate: false
  xy: 1022, 1124
  size: 100, 100
  orig: 100, 100
  offset: 0, 0
  index: -1
ResourceIcons/Dyes
  rotate: false
  xy: 1838, 1088
  size: 100, 100
  orig: 100, 100
  offset: 0, 0
  index: -1
ResourceIcons/Fish
  rotate: false
  xy: 1022, 1022
  size: 100, 100
  orig: 100, 100
  offset: 0, 0
  index: -1
ResourceIcons/Furs
  rotate: false
  xy: 512, 956
  size: 100, 100
  orig: 100, 100
  offset: 0, 0
  index: -1
ResourceIcons/Gems
  rotate: false
  xy: 308, 952
  size: 100, 100
  orig: 100, 100
  offset: 0, 0
  index: -1
ResourceIcons/Gold
  rotate: false
  xy: 410, 928
  size: 100, 100
  orig: 100, 100
  offset: 0, 0
  index: -1
ResourceIcons/Horses
  rotate: false
  xy: 920, 818
  size: 100, 100
  orig: 100, 100
  offset: 0, 0
  index: -1
ResourceIcons/Incense
  rotate: false
  xy: 1124, 760
  size: 100, 100
  orig: 100, 100
  offset: 0, 0
  index: -1
ResourceIcons/Iron
  rotate: false
  xy: 1532, 760
  size: 100, 100
  orig: 100, 100
  offset: 0, 0
  index: -1
ResourceIcons/Ivory
  rotate: false
  xy: 308, 748
  size: 100, 100
  orig: 100, 100
  offset: 0, 0
  index: -1
ResourceIcons/Marble
  rotate: false
  xy: 1838, 578
  size: 100, 100
  orig: 100, 100
  offset: 0, 0
  index: -1
ResourceIcons/Oil
  rotate: false
  xy: 1838, 374
  size: 100, 100
  orig: 100, 100
  offset: 0, 0
  index: -1
ResourceIcons/Pearls
  rotate: false
  xy: 206, 340
  size: 100, 100
  orig: 100, 100
  offset: 0, 0
  index: -1
ResourceIcons/Sheep
  rotate: false
  xy: 1634, 68
  size: 100, 100
  orig: 100, 100
  offset: 0, 0
  index: -1
ResourceIcons/Silk
  rotate: false
  xy: 1124, 46
  size: 100, 100
  orig: 100, 100
  offset: 0, 0
  index: -1
ResourceIcons/Silver
  rotate: false
  xy: 1226, 46
  size: 100, 100
  orig: 100, 100
  offset: 0, 0
  index: -1
ResourceIcons/Spices
  rotate: false
  xy: 2, 22
  size: 100, 100
  orig: 100, 100
  offset: 0, 0
  index: -1
StatIcons/Acquire
  rotate: false
  xy: 696, 1568
  size: 100, 100
  orig: 100, 100
  offset: 0, 0
  index: -1
StatIcons/CityConnection
  rotate: false
  xy: 716, 1226
  size: 100, 100
  orig: 100, 100
  offset: 0, 0
  index: -1
StatIcons/City_Center_(Civ6)
  rotate: false
  xy: 1022, 1226
  size: 100, 100
  orig: 100, 100
  offset: 0, 0
  index: -1
StatIcons/Culture
  rotate: false
  xy: 858, 1836
  size: 200, 200
  orig: 200, 200
  offset: 0, 0
  index: -1
StatIcons/Food
  rotate: false
  xy: 1060, 1836
  size: 200, 200
  orig: 200, 200
  offset: 0, 0
  index: -1
StatIcons/Gold
  rotate: false
  xy: 1262, 1836
  size: 200, 200
  orig: 200, 200
  offset: 0, 0
  index: -1
StatIcons/Happiness
  rotate: false
  xy: 1464, 1836
  size: 200, 200
  orig: 200, 200
  offset: 0, 0
  index: -1
StatIcons/Malcontent
  rotate: false
  xy: 1666, 1836
  size: 200, 200
  orig: 200, 200
  offset: 0, 0
  index: -1
StatIcons/Population
  rotate: false
  xy: 2, 1784
  size: 200, 200
  orig: 200, 200
  offset: 0, 0
  index: -1
StatIcons/Production
  rotate: false
  xy: 858, 1634
  size: 200, 200
  orig: 200, 200
  offset: 0, 0
  index: -1
StatIcons/Resistance
  rotate: false
  xy: 920, 206
  size: 100, 100
  orig: 100, 100
  offset: 0, 0
  index: -1
StatIcons/Science
  rotate: false
  xy: 1060, 1634
  size: 200, 200
  orig: 200, 200
  offset: 0, 0
  index: -1
StatIcons/Specialist
  rotate: false
  xy: 308, 34
  size: 100, 100
  orig: 100, 100
  offset: 0, 0
  index: -1
TechIcons/Acoustics
  rotate: false
  xy: 594, 1568
  size: 100, 100
  orig: 100, 100
  offset: 0, 0
  index: -1
TechIcons/Agriculture
  rotate: false
  xy: 132, 1564
  size: 100, 100
  orig: 100, 100
  offset: 0, 0
  index: -1
TechIcons/Animal Husbandry
  rotate: false
  xy: 1002, 1532
  size: 100, 100
  orig: 100, 100
  offset: 0, 0
  index: -1
TechIcons/Archaeology
  rotate: false
  xy: 1410, 1474
  size: 100, 100
  orig: 100, 100
  offset: 0, 0
  index: -1
TechIcons/Archery
  rotate: false
  xy: 1614, 1474
  size: 100, 100
  orig: 100, 100
  offset: 0, 0
  index: -1
TechIcons/Architecture
  rotate: false
  xy: 594, 1466
  size: 100, 100
  orig: 100, 100
  offset: 0, 0
  index: -1
TechIcons/Astronomy
  rotate: false
  xy: 206, 1462
  size: 100, 100
  orig: 100, 100
  offset: 0, 0
  index: -1
TechIcons/Atomic Theory
  rotate: false
  xy: 308, 1462
  size: 100, 100
  orig: 100, 100
  offset: 0, 0
  index: -1
TechIcons/Ballistics
  rotate: false
  xy: 900, 1430
  size: 100, 100
  orig: 100, 100
  offset: 0, 0
  index: -1
TechIcons/Banking
  rotate: false
  xy: 1716, 1394
  size: 100, 100
  orig: 100, 100
  offset: 0, 0
  index: -1
TechIcons/Biology
  rotate: false
  xy: 1614, 1372
  size: 100, 100
  orig: 100, 100
  offset: 0, 0
  index: -1
TechIcons/Bronze Working
  rotate: false
  xy: 308, 1360
  size: 100, 100
  orig: 100, 100
  offset: 0, 0
  index: -1
TechIcons/Calendar
  rotate: false
  xy: 818, 1328
  size: 100, 100
  orig: 100, 100
  offset: 0, 0
  index: -1
TechIcons/Chemistry
  rotate: false
  xy: 1532, 1270
  size: 100, 100
  orig: 100, 100
  offset: 0, 0
  index: -1
TechIcons/Chivalry
  rotate: false
  xy: 104, 1258
  size: 100, 100
  orig: 100, 100
  offset: 0, 0
  index: -1
TechIcons/Civil Service
  rotate: false
  xy: 1634, 1190
  size: 100, 100
  orig: 100, 100
  offset: 0, 0
  index: -1
TechIcons/Combined Arms
  rotate: false
  xy: 1226, 1168
  size: 100, 100
  orig: 100, 100
  offset: 0, 0
  index: -1
TechIcons/Combustion
  rotate: false
  xy: 1328, 1168
  size: 100, 100
  orig: 100, 100
  offset: 0, 0
  index: -1
TechIcons/Compass
  rotate: false
  xy: 1532, 1168
  size: 100, 100
  orig: 100, 100
  offset: 0, 0
  index: -1
TechIcons/Computers
  rotate: false
  xy: 512, 1160
  size: 100, 100
  orig: 100, 100
  offset: 0, 0
  index: -1
TechIcons/Construction
  rotate: false
  xy: 614, 1160
  size: 100, 100
  orig: 100, 100
  offset: 0, 0
  index: -1
TechIcons/Currency
  rotate: false
  xy: 818, 1124
  size: 100, 100
  orig: 100, 100
  offset: 0, 0
  index: -1
TechIcons/Dynamite
  rotate: false
  xy: 1940, 1088
  size: 100, 100
  orig: 100, 100
  offset: 0, 0
  index: -1
TechIcons/Ecology
  rotate: false
  xy: 1124, 1066
  size: 100, 100
  orig: 100, 100
  offset: 0, 0
  index: -1
TechIcons/Economics
  rotate: false
  xy: 1226, 1066
  size: 100, 100
  orig: 100, 100
  offset: 0, 0
  index: -1
TechIcons/Education
  rotate: false
  xy: 1328, 1066
  size: 100, 100
  orig: 100, 100
  offset: 0, 0
  index: -1
TechIcons/Electricity
  rotate: false
  xy: 512, 1058
  size: 100, 100
  orig: 100, 100
  offset: 0, 0
  index: -1
TechIcons/Electronics
  rotate: false
  xy: 614, 1058
  size: 100, 100
  orig: 100, 100
  offset: 0, 0
  index: -1
TechIcons/Engineering
  rotate: false
  xy: 104, 1054
  size: 100, 100
  orig: 100, 100
  offset: 0, 0
  index: -1
TechIcons/Fertilizer
  rotate: false
  xy: 716, 1022
  size: 100, 100
  orig: 100, 100
  offset: 0, 0
  index: -1
TechIcons/Flight
  rotate: false
  xy: 1736, 986
  size: 100, 100
  orig: 100, 100
  offset: 0, 0
  index: -1
TechIcons/Future Tech
  rotate: false
  xy: 614, 956
  size: 100, 100
  orig: 100, 100
  offset: 0, 0
  index: -1
TechIcons/Guilds
  rotate: false
  xy: 1328, 862
  size: 100, 100
  orig: 100, 100
  offset: 0, 0
  index: -1
TechIcons/Gunpowder
  rotate: false
  xy: 1430, 862
  size: 100, 100
  orig: 100, 100
  offset: 0, 0
  index: -1
TechIcons/Horseback Riding
  rotate: false
  xy: 716, 818
  size: 100, 100
  orig: 100, 100
  offset: 0, 0
  index: -1
TechIcons/Industrialization
  rotate: false
  xy: 1328, 760
  size: 100, 100
  orig: 100, 100
  offset: 0, 0
  index: -1
TechIcons/Iron Working
  rotate: false
  xy: 512, 752
  size: 100, 100
  orig: 100, 100
  offset: 0, 0
  index: -1
TechIcons/Lasers
  rotate: false
  xy: 1430, 658
  size: 100, 100
  orig: 100, 100
  offset: 0, 0
  index: -1
TechIcons/Machinery
  rotate: false
  xy: 716, 614
  size: 100, 100
  orig: 100, 100
  offset: 0, 0
  index: -1
TechIcons/Masonry
  rotate: false
  xy: 1226, 556
  size: 100, 100
  orig: 100, 100
  offset: 0, 0
  index: -1
TechIcons/Mass Media (retired)
  rotate: false
  xy: 1328, 556
  size: 100, 100
  orig: 100, 100
  offset: 0, 0
  index: -1
TechIcons/Mathematics
  rotate: false
  xy: 1430, 556
  size: 100, 100
  orig: 100, 100
  offset: 0, 0
  index: -1
TechIcons/Metal Casting
  rotate: false
  xy: 104, 544
  size: 100, 100
  orig: 100, 100
  offset: 0, 0
  index: -1
TechIcons/Metallurgy
  rotate: false
  xy: 206, 544
  size: 100, 100
  orig: 100, 100
  offset: 0, 0
  index: -1
TechIcons/Military Science
  rotate: false
  xy: 2, 532
  size: 100, 100
  orig: 100, 100
  offset: 0, 0
  index: -1
TechIcons/Mining
  rotate: false
  xy: 1022, 518
  size: 100, 100
  orig: 100, 100
  offset: 0, 0
  index: -1
TechIcons/Mobile Tactics
  rotate: false
  xy: 1634, 476
  size: 100, 100
  orig: 100, 100
  offset: 0, 0
  index: -1
TechIcons/Nanotechnology
  rotate: false
  xy: 614, 446
  size: 100, 100
  orig: 100, 100
  offset: 0, 0
  index: -1
TechIcons/Navigation
  rotate: false
  xy: 2, 430
  size: 100, 100
  orig: 100, 100
  offset: 0, 0
  index: -1
TechIcons/Nuclear Fission
  rotate: false
  xy: 716, 410
  size: 100, 100
  orig: 100, 100
  offset: 0, 0
  index: -1
TechIcons/Optics
  rotate: false
  xy: 1226, 352
  size: 100, 100
  orig: 100, 100
  offset: 0, 0
  index: -1
TechIcons/Particle Physics
  rotate: false
  xy: 614, 344
  size: 100, 100
  orig: 100, 100
  offset: 0, 0
  index: -1
TechIcons/Pharmaceuticals
  rotate: false
  xy: 716, 308
  size: 100, 100
  orig: 100, 100
  offset: 0, 0
  index: -1
TechIcons/Philosophy
  rotate: false
  xy: 818, 308
  size: 100, 100
  orig: 100, 100
  offset: 0, 0
  index: -1
TechIcons/Physics
  rotate: false
  xy: 920, 308
  size: 100, 100
  orig: 100, 100
  offset: 0, 0
  index: -1
TechIcons/Plastics
  rotate: false
  xy: 1940, 272
  size: 100, 100
  orig: 100, 100
  offset: 0, 0
  index: -1
TechIcons/Pottery
  rotate: false
  xy: 1328, 250
  size: 100, 100
  orig: 100, 100
  offset: 0, 0
  index: -1
TechIcons/Printing Press
  rotate: false
  xy: 1430, 250
  size: 100, 100
  orig: 100, 100
  offset: 0, 0
  index: -1
TechIcons/Radar
  rotate: false
  xy: 104, 238
  size: 100, 100
  orig: 100, 100
  offset: 0, 0
  index: -1
TechIcons/Radio
  rotate: false
  xy: 206, 238
  size: 100, 100
  orig: 100, 100
  offset: 0, 0
  index: -1
TechIcons/Railroad
  rotate: false
<<<<<<< HEAD
  xy: 2, 226
=======
  xy: 308, 238
>>>>>>> a90d93c2
  size: 100, 100
  orig: 100, 100
  offset: 0, 0
  index: -1
TechIcons/Refrigeration
  rotate: false
  xy: 1022, 212
  size: 100, 100
  orig: 100, 100
  offset: 0, 0
  index: -1
TechIcons/Replaceable Parts
  rotate: false
  xy: 716, 206
  size: 100, 100
  orig: 100, 100
  offset: 0, 0
  index: -1
TechIcons/Rifling
  rotate: false
  xy: 1736, 170
  size: 100, 100
  orig: 100, 100
  offset: 0, 0
  index: -1
TechIcons/Robotics
  rotate: false
  xy: 1940, 170
  size: 100, 100
  orig: 100, 100
  offset: 0, 0
  index: -1
TechIcons/Rocketry
  rotate: false
  xy: 1226, 148
  size: 100, 100
  orig: 100, 100
  offset: 0, 0
  index: -1
TechIcons/Sailing
  rotate: false
  xy: 206, 136
  size: 100, 100
  orig: 100, 100
  offset: 0, 0
  index: -1
TechIcons/Satellites
  rotate: false
  xy: 2, 124
  size: 100, 100
  orig: 100, 100
  offset: 0, 0
  index: -1
TechIcons/Scientific Theory
  rotate: false
  xy: 1022, 110
  size: 100, 100
  orig: 100, 100
  offset: 0, 0
  index: -1
TechIcons/Steam Power
  rotate: false
  xy: 920, 2
  size: 100, 100
  orig: 100, 100
  offset: 0, 0
  index: -1
TileSets/Default/CityOverlay
  rotate: false
  xy: 818, 1226
  size: 100, 100
  orig: 100, 100
  offset: 0, 0
  index: -1
TileSets/Default/CrosshatchHexagon
  rotate: false
  xy: 583, 1800
  size: 273, 236
  orig: 273, 236
  offset: 0, 0
  index: -1
TileSets/FantasyHex/CrosshatchHexagon
  rotate: false
  xy: 583, 1800
  size: 273, 236
  orig: 273, 236
  offset: 0, 0
  index: -1
TileSets/Default/FalloutOverlay
  rotate: false
  xy: 2, 1042
  size: 100, 100
  orig: 100, 100
  offset: 0, 0
  index: -1
TileSets/Default/Flood plainsOverlay
  rotate: false
  xy: 1838, 986
  size: 100, 100
  orig: 100, 100
  offset: 0, 0
  index: -1
TileSets/Default/ForestOverlay
  rotate: false
  xy: 1226, 964
  size: 100, 100
  orig: 100, 100
  offset: 0, 0
  index: -1
TileSets/Default/HillOverlay
  rotate: false
  xy: 2, 838
  size: 100, 100
  orig: 100, 100
  offset: 0, 0
  index: -1
TileSets/Default/JungleOverlay
  rotate: false
  xy: 716, 716
  size: 100, 100
  orig: 100, 100
  offset: 0, 0
  index: -1
TileSets/Default/LakesOverlay
  rotate: false
  xy: 1838, 680
  size: 100, 100
  orig: 100, 100
  offset: 0, 0
  index: -1
TileSets/Default/MarshOverlay
  rotate: false
  xy: 1124, 556
  size: 100, 100
  orig: 100, 100
  offset: 0, 0
  index: -1
TileSets/Default/MountainOverlay
  rotate: false
  xy: 1226, 454
  size: 100, 100
  orig: 100, 100
  offset: 0, 0
  index: -1
TileSets/Default/NaturalWonderOverlay
  rotate: false
  xy: 308, 442
  size: 100, 100
  orig: 100, 100
  offset: 0, 0
  index: -1
TileSets/Default/OasisOverlay
  rotate: false
<<<<<<< HEAD
  xy: 1634, 374
=======
  xy: 1022, 410
>>>>>>> a90d93c2
  size: 100, 100
  orig: 100, 100
  offset: 0, 0
  index: -1
<<<<<<< HEAD
TileSets/FantasyHex/CrosshatchHexagon
  rotate: false
  xy: 583, 1800
  size: 273, 236
  orig: 273, 236
  offset: 0, 0
  index: -1
TileSets/Default/CrosshatchHexagon
  rotate: false
  xy: 583, 1800
  size: 273, 236
  orig: 273, 236
  offset: 0, 0
  index: -1
TileSets/FantasyHex/Railroad
  rotate: false
  xy: 410, 214
=======
TileSets/FantasyHex/Railroad
  rotate: false
  xy: 2, 226
>>>>>>> a90d93c2
  size: 100, 100
  orig: 100, 100
  offset: 0, 0
  index: -1
UnitIcons/Anti-Aircraft Gun
  rotate: false
  xy: 1104, 1532
  size: 100, 100
  orig: 100, 100
  offset: 0, 0
  index: -1
UnitIcons/Anti-Tank Gun
  rotate: false
  xy: 1782, 1496
  size: 100, 100
  orig: 100, 100
  offset: 0, 0
  index: -1
UnitIcons/Archer
  rotate: false
  xy: 1512, 1474
  size: 100, 100
  orig: 100, 100
  offset: 0, 0
  index: -1
UnitIcons/Artillery
  rotate: false
  xy: 104, 1462
  size: 100, 100
  orig: 100, 100
  offset: 0, 0
  index: -1
UnitIcons/B17
  rotate: false
  xy: 2, 1450
  size: 100, 100
  orig: 100, 100
  offset: 0, 0
  index: -1
UnitIcons/Ballista
  rotate: false
  xy: 798, 1430
  size: 100, 100
  orig: 100, 100
  offset: 0, 0
  index: -1
UnitIcons/Battleship
  rotate: false
  xy: 1308, 1372
  size: 100, 100
  orig: 100, 100
  offset: 0, 0
  index: -1
UnitIcons/Bomber
  rotate: false
  xy: 512, 1364
  size: 100, 100
  orig: 100, 100
  offset: 0, 0
  index: -1
UnitIcons/Bowman
  rotate: false
  xy: 614, 1364
  size: 100, 100
  orig: 100, 100
  offset: 0, 0
  index: -1
UnitIcons/Brute
  rotate: false
  xy: 2, 1348
  size: 100, 100
  orig: 100, 100
  offset: 0, 0
  index: -1
UnitIcons/Camel Archer
  rotate: false
  xy: 920, 1328
  size: 100, 100
  orig: 100, 100
  offset: 0, 0
  index: -1
UnitIcons/Cannon
  rotate: false
  xy: 1716, 1292
  size: 100, 100
  orig: 100, 100
  offset: 0, 0
  index: -1
UnitIcons/Caravel
  rotate: false
  xy: 1818, 1292
  size: 100, 100
  orig: 100, 100
  offset: 0, 0
  index: -1
UnitIcons/Catapult
  rotate: false
  xy: 1124, 1270
  size: 100, 100
  orig: 100, 100
  offset: 0, 0
  index: -1
UnitIcons/Cavalry
  rotate: false
  xy: 1328, 1270
  size: 100, 100
  orig: 100, 100
  offset: 0, 0
  index: -1
UnitIcons/Chariot Archer
  rotate: false
  xy: 1430, 1270
  size: 100, 100
  orig: 100, 100
  offset: 0, 0
  index: -1
UnitIcons/Chu-Ko-Nu
  rotate: false
  xy: 206, 1258
  size: 100, 100
  orig: 100, 100
  offset: 0, 0
  index: -1
UnitIcons/Companion Cavalry
  rotate: false
  xy: 1430, 1168
  size: 100, 100
  orig: 100, 100
  offset: 0, 0
  index: -1
UnitIcons/Cossack
  rotate: false
  xy: 104, 1156
  size: 100, 100
  orig: 100, 100
  offset: 0, 0
  index: -1
UnitIcons/Crossbowman
  rotate: false
  xy: 410, 1132
  size: 100, 100
  orig: 100, 100
  offset: 0, 0
  index: -1
UnitIcons/Destroyer
  rotate: false
  xy: 1634, 1088
  size: 100, 100
  orig: 100, 100
  offset: 0, 0
  index: -1
UnitIcons/Fighter
  rotate: false
  xy: 818, 1022
  size: 100, 100
  orig: 100, 100
  offset: 0, 0
  index: -1
UnitIcons/Foreign Legion
  rotate: false
  xy: 1124, 964
  size: 100, 100
  orig: 100, 100
  offset: 0, 0
  index: -1
UnitIcons/Frigate
  rotate: false
  xy: 1532, 964
  size: 100, 100
  orig: 100, 100
  offset: 0, 0
  index: -1
UnitIcons/Galleass
  rotate: false
  xy: 104, 952
  size: 100, 100
  orig: 100, 100
  offset: 0, 0
  index: -1
UnitIcons/Gatling Gun
  rotate: false
  xy: 206, 952
  size: 100, 100
  orig: 100, 100
  offset: 0, 0
  index: -1
UnitIcons/Great Artist
  rotate: false
  xy: 818, 920
  size: 100, 100
  orig: 100, 100
  offset: 0, 0
  index: -1
UnitIcons/Great Engineer
  rotate: false
  xy: 920, 920
  size: 100, 100
  orig: 100, 100
  offset: 0, 0
  index: -1
UnitIcons/Great General
  rotate: false
  xy: 1022, 926
  size: 100, 94
  orig: 100, 94
  offset: 0, 0
  index: -1
OtherIcons/Star
  rotate: false
  xy: 1022, 926
  size: 100, 94
  orig: 100, 94
  offset: 0, 0
  index: -1
UnitIcons/Great Merchant
  rotate: false
  xy: 1634, 884
  size: 100, 100
  orig: 100, 100
  offset: 0, 0
  index: -1
UnitIcons/Great Scientist
  rotate: false
  xy: 1736, 884
  size: 100, 100
  orig: 100, 100
  offset: 0, 0
  index: -1
UnitIcons/Great War Bomber
  rotate: false
  xy: 1940, 884
  size: 100, 100
  orig: 100, 100
  offset: 0, 0
  index: -1
UnitIcons/Great War Infantry
  rotate: false
  xy: 1124, 862
  size: 100, 100
  orig: 100, 100
  offset: 0, 0
  index: -1
UnitIcons/Helicopter
  rotate: false
  xy: 206, 850
  size: 100, 100
  orig: 100, 100
  offset: 0, 0
  index: -1
UnitIcons/Hoplite
  rotate: false
  xy: 1022, 824
  size: 100, 100
  orig: 100, 100
  offset: 0, 0
  index: -1
UnitIcons/Horseman
  rotate: false
  xy: 818, 818
  size: 100, 100
  orig: 100, 100
  offset: 0, 0
  index: -1
UnitIcons/Hwach'a
  rotate: false
  xy: 1838, 782
  size: 100, 100
  orig: 100, 100
  offset: 0, 0
  index: -1
UnitIcons/Infantry
  rotate: false
  xy: 1430, 760
  size: 100, 100
  orig: 100, 100
  offset: 0, 0
  index: -1
UnitIcons/Ironclad
  rotate: false
  xy: 614, 752
  size: 100, 100
  orig: 100, 100
  offset: 0, 0
  index: -1
UnitIcons/Janissary
  rotate: false
  xy: 2, 736
  size: 100, 100
  orig: 100, 100
  offset: 0, 0
  index: -1
UnitIcons/Jet Fighter
  rotate: false
  xy: 1022, 722
  size: 100, 100
  orig: 100, 100
  offset: 0, 0
  index: -1
UnitIcons/Knight
  rotate: false
  xy: 818, 716
  size: 100, 100
  orig: 100, 100
  offset: 0, 0
  index: -1
UnitIcons/Lancer
  rotate: false
  xy: 1940, 680
  size: 100, 100
  orig: 100, 100
  offset: 0, 0
  index: -1
UnitIcons/Landship
  rotate: false
  xy: 1226, 658
  size: 100, 100
  orig: 100, 100
  offset: 0, 0
  index: -1
UnitIcons/Landsknecht
  rotate: false
  xy: 1328, 658
  size: 100, 100
  orig: 100, 100
  offset: 0, 0
  index: -1
UnitIcons/Legion
  rotate: false
  xy: 512, 650
  size: 100, 100
  orig: 100, 100
  offset: 0, 0
  index: -1
UnitIcons/Longbowman
  rotate: false
  xy: 206, 646
  size: 100, 100
  orig: 100, 100
  offset: 0, 0
  index: -1
UnitIcons/Longswordsman
  rotate: false
  xy: 2, 634
  size: 100, 100
  orig: 100, 100
  offset: 0, 0
  index: -1
UnitIcons/Machine Gun
  rotate: false
  xy: 1022, 620
  size: 100, 100
  orig: 100, 100
  offset: 0, 0
  index: -1
UnitIcons/Maori Warrior
  rotate: false
  xy: 1736, 578
  size: 100, 100
  orig: 100, 100
  offset: 0, 0
  index: -1
UnitIcons/Mechanized Infantry
  rotate: false
  xy: 1532, 556
  size: 100, 100
  orig: 100, 100
  offset: 0, 0
  index: -1
UnitIcons/Minuteman
  rotate: false
  xy: 818, 512
  size: 100, 100
  orig: 100, 100
  offset: 0, 0
  index: -1
UnitIcons/Modern Armor
  rotate: false
  xy: 1736, 476
  size: 100, 100
  orig: 100, 100
  offset: 0, 0
  index: -1
UnitIcons/Mohawk Warrior
  rotate: false
  xy: 1838, 476
  size: 100, 100
  orig: 100, 100
  offset: 0, 0
  index: -1
UnitIcons/Musketeer
  rotate: false
  xy: 1532, 454
  size: 100, 100
  orig: 100, 100
  offset: 0, 0
  index: -1
UnitIcons/Musketman
  rotate: false
  xy: 512, 447
  size: 100, 99
  orig: 100, 99
  offset: 0, 0
  index: -1
UnitIcons/Naresuan's Elephant
  rotate: false
  xy: 104, 442
  size: 100, 100
  orig: 100, 100
  offset: 0, 0
  index: -1
UnitIcons/Nuclear Missile
  rotate: false
  xy: 818, 410
  size: 100, 100
  orig: 100, 100
  offset: 0, 0
  index: -1
UnitIcons/Panzer
  rotate: false
  xy: 1532, 352
  size: 100, 100
  orig: 100, 100
  offset: 0, 0
  index: -1
UnitIcons/Persian Immortal
  rotate: false
  xy: 1022, 314
  size: 100, 100
  orig: 100, 100
  offset: 0, 0
  index: -1
UnitIcons/Pikeman
  rotate: false
  xy: 1634, 272
  size: 100, 100
  orig: 100, 100
  offset: 0, 0
  index: -1
UnitIcons/Rifleman
  rotate: false
  xy: 1634, 170
  size: 100, 100
  orig: 100, 100
  offset: 0, 0
  index: -1
UnitIcons/Rocket Artillery
  rotate: false
  xy: 1124, 148
  size: 100, 100
  orig: 100, 100
  offset: 0, 0
  index: -1
UnitIcons/Samurai
  rotate: false
  xy: 308, 136
  size: 100, 100
  orig: 100, 100
  offset: 0, 0
  index: -1
UnitIcons/Scout
  rotate: false
  xy: 716, 104
  size: 100, 100
  orig: 100, 100
  offset: 0, 0
  index: -1
UnitIcons/Settler
  rotate: false
  xy: 920, 104
  size: 100, 100
  orig: 100, 100
  offset: 0, 0
  index: -1
UnitIcons/Ship of the Line
  rotate: false
  xy: 1838, 68
  size: 100, 100
  orig: 100, 100
  offset: 0, 0
  index: -1
UnitIcons/Sipahi
  rotate: false
  xy: 1328, 46
  size: 100, 100
  orig: 100, 100
  offset: 0, 0
  index: -1
UnitIcons/Spearman
  rotate: false
  xy: 206, 34
  size: 100, 100
  orig: 100, 100
  offset: 0, 0
  index: -1
UnitIcons/Stealth Bomber
  rotate: false
  xy: 818, 2
  size: 100, 100
  orig: 100, 100
  offset: 0, 0
  index: -1

game2.png
size: 2048,512
format: RGBA8888
filter: MipMapLinearLinear,MipMapLinearLinear
repeat: none
BuildingIcons/Stock Exchange
  rotate: false
  xy: 2, 308
  size: 100, 100
  orig: 100, 100
  offset: 0, 0
  index: -1
BuildingIcons/Stone Works
  rotate: false
  xy: 2, 206
  size: 100, 100
  orig: 100, 100
  offset: 0, 0
  index: -1
BuildingIcons/Stonehenge
  rotate: false
  xy: 104, 308
  size: 100, 100
  orig: 100, 100
  offset: 0, 0
  index: -1
BuildingIcons/Sydney Opera House
  rotate: false
  xy: 206, 308
  size: 100, 100
  orig: 100, 100
  offset: 0, 0
  index: -1
BuildingIcons/Taj Mahal
  rotate: false
  xy: 308, 410
  size: 100, 100
  orig: 100, 100
  offset: 0, 0
  index: -1
BuildingIcons/Temple
  rotate: false
  xy: 104, 2
  size: 100, 100
  orig: 100, 100
  offset: 0, 0
  index: -1
BuildingIcons/Terracotta Army
  rotate: false
  xy: 206, 206
  size: 100, 100
  orig: 100, 100
  offset: 0, 0
  index: -1
BuildingIcons/The Great Library
  rotate: false
  xy: 308, 308
  size: 100, 100
  orig: 100, 100
  offset: 0, 0
  index: -1
BuildingIcons/The Great Lighthouse
  rotate: false
  xy: 410, 410
  size: 100, 100
  orig: 100, 100
  offset: 0, 0
  index: -1
BuildingIcons/The Louvre
  rotate: false
  xy: 206, 104
  size: 100, 100
  orig: 100, 100
  offset: 0, 0
  index: -1
BuildingIcons/The Oracle
  rotate: false
  xy: 206, 2
  size: 100, 100
  orig: 100, 100
  offset: 0, 0
  index: -1
BuildingIcons/The Pyramids
  rotate: false
  xy: 410, 308
  size: 100, 100
  orig: 100, 100
  offset: 0, 0
  index: -1
BuildingIcons/Theatre
  rotate: false
  xy: 308, 104
  size: 100, 100
  orig: 100, 100
  offset: 0, 0
  index: -1
BuildingIcons/University
  rotate: false
  xy: 614, 308
  size: 100, 100
  orig: 100, 100
  offset: 0, 0
  index: -1
BuildingIcons/Walls
  rotate: false
  xy: 512, 103
  size: 100, 100
  orig: 100, 100
  offset: 0, 0
  index: -1
BuildingIcons/Walls of Babylon
  rotate: false
  xy: 614, 206
  size: 100, 100
  orig: 100, 100
  offset: 0, 0
  index: -1
BuildingIcons/Wat
  rotate: false
  xy: 614, 2
  size: 100, 100
  orig: 100, 100
  offset: 0, 0
  index: -1
BuildingIcons/Windmill
  rotate: false
  xy: 920, 410
  size: 100, 100
  orig: 100, 100
  offset: 0, 0
  index: -1
BuildingIcons/Workshop
  rotate: false
  xy: 920, 308
  size: 100, 100
  orig: 100, 100
  offset: 0, 0
  index: -1
ImprovementIcons/Trading post
  rotate: false
  xy: 410, 206
  size: 100, 100
  orig: 100, 100
  offset: 0, 0
  index: -1
NationIcons/The Ottomans
  rotate: false
  xy: 308, 206
  size: 100, 100
  orig: 100, 100
  offset: 0, 0
  index: -1
OtherIcons/Aircraft
  rotate: false
  xy: 1022, 358
  size: 50, 50
  orig: 50, 50
  offset: 0, 0
  index: -1
OtherIcons/BackArrow
  rotate: false
  xy: 818, 102
  size: 50, 50
  orig: 50, 50
  offset: 0, 0
  index: -1
OtherIcons/Stop
  rotate: false
  xy: 206, 410
  size: 100, 100
  orig: 100, 100
  offset: 0, 0
  index: -1
OtherIcons/TableBackground
  rotate: false
<<<<<<< HEAD
  xy: 1142, 246
=======
  xy: 1854, 356
>>>>>>> a90d93c2
  size: 50, 50
  orig: 50, 50
  offset: 0, 0
  index: -1
OtherIcons/whiteDot
  rotate: false
<<<<<<< HEAD
  xy: 1294, 120
=======
  xy: 410, 5
>>>>>>> a90d93c2
  size: 1, 1
  orig: 1, 1
  offset: 0, 0
  index: -1
PolicyIcons/Aristocracy
  rotate: false
  xy: 410, 38
  size: 50, 50
  orig: 50, 50
  offset: 0, 0
  index: -1
PolicyIcons/Citizenship
  rotate: false
  xy: 1384, 460
  size: 50, 50
  orig: 50, 50
  offset: 0, 0
  index: -1
PolicyIcons/Civil Society
  rotate: false
<<<<<<< HEAD
  xy: 1124, 402
=======
  xy: 1436, 460
>>>>>>> a90d93c2
  size: 50, 50
  orig: 50, 50
  offset: 0, 0
  index: -1
PolicyIcons/Collective Rule
  rotate: false
<<<<<<< HEAD
  xy: 1228, 402
=======
  xy: 1540, 460
>>>>>>> a90d93c2
  size: 50, 50
  orig: 50, 50
  offset: 0, 0
  index: -1
PolicyIcons/Constitution
  rotate: false
<<<<<<< HEAD
  xy: 1280, 402
=======
  xy: 1592, 460
>>>>>>> a90d93c2
  size: 50, 50
  orig: 50, 50
  offset: 0, 0
  index: -1
PolicyIcons/Democracy
  rotate: false
<<<<<<< HEAD
  xy: 1022, 298
=======
  xy: 1696, 460
>>>>>>> a90d93c2
  size: 50, 50
  orig: 50, 50
  offset: 0, 0
  index: -1
PolicyIcons/Entrepreneurship
  rotate: false
<<<<<<< HEAD
  xy: 936, 82
=======
  xy: 1800, 460
>>>>>>> a90d93c2
  size: 50, 50
  orig: 50, 50
  offset: 0, 0
  index: -1
PolicyIcons/Fascism
  rotate: false
<<<<<<< HEAD
  xy: 1074, 298
=======
  xy: 1956, 460
>>>>>>> a90d93c2
  size: 50, 50
  orig: 50, 50
  offset: 0, 0
  index: -1
PolicyIcons/Free Religion
  rotate: false
<<<<<<< HEAD
  xy: 1126, 298
=======
  xy: 870, 102
>>>>>>> a90d93c2
  size: 50, 50
  orig: 50, 50
  offset: 0, 0
  index: -1
PolicyIcons/Free Speech
  rotate: false
<<<<<<< HEAD
  xy: 1192, 350
=======
  xy: 870, 50
>>>>>>> a90d93c2
  size: 50, 50
  orig: 50, 50
  offset: 0, 0
  index: -1
PolicyIcons/Free Thought
  rotate: false
<<<<<<< HEAD
  xy: 1178, 298
=======
  xy: 972, 256
>>>>>>> a90d93c2
  size: 50, 50
  orig: 50, 50
  offset: 0, 0
  index: -1
PolicyIcons/Humanism
  rotate: false
<<<<<<< HEAD
  xy: 1296, 350
=======
  xy: 922, 152
>>>>>>> a90d93c2
  size: 50, 50
  orig: 50, 50
  offset: 0, 0
  index: -1
PolicyIcons/Landed Elite
  rotate: false
<<<<<<< HEAD
  xy: 1384, 402
=======
  xy: 974, 100
>>>>>>> a90d93c2
  size: 50, 50
  orig: 50, 50
  offset: 0, 0
  index: -1
PolicyIcons/Legalism
  rotate: false
<<<<<<< HEAD
  xy: 1436, 408
=======
  xy: 922, 48
>>>>>>> a90d93c2
  size: 50, 50
  orig: 50, 50
  offset: 0, 0
  index: -1
PolicyIcons/Mandate Of Heaven
  rotate: false
<<<<<<< HEAD
  xy: 1540, 408
=======
  xy: 1126, 408
>>>>>>> a90d93c2
  size: 50, 50
  orig: 50, 50
  offset: 0, 0
  index: -1
PolicyIcons/Mercantilism
  rotate: false
<<<<<<< HEAD
  xy: 1696, 408
=======
  xy: 1282, 408
>>>>>>> a90d93c2
  size: 50, 50
  orig: 50, 50
  offset: 0, 0
  index: -1
PolicyIcons/Meritocracy
  rotate: false
<<<<<<< HEAD
  xy: 1748, 408
=======
  xy: 1334, 408
>>>>>>> a90d93c2
  size: 50, 50
  orig: 50, 50
  offset: 0, 0
  index: -1
PolicyIcons/Militarism
  rotate: false
<<<<<<< HEAD
  xy: 1800, 408
=======
  xy: 1386, 408
>>>>>>> a90d93c2
  size: 50, 50
  orig: 50, 50
  offset: 0, 0
  index: -1
PolicyIcons/Military Caste
  rotate: false
<<<<<<< HEAD
  xy: 1852, 408
=======
  xy: 1438, 408
>>>>>>> a90d93c2
  size: 50, 50
  orig: 50, 50
  offset: 0, 0
  index: -1
PolicyIcons/Military Tradition
  rotate: false
<<<<<<< HEAD
  xy: 1904, 408
=======
  xy: 1490, 408
>>>>>>> a90d93c2
  size: 50, 50
  orig: 50, 50
  offset: 0, 0
  index: -1
PolicyIcons/Monarchy
  rotate: false
<<<<<<< HEAD
  xy: 1400, 350
=======
  xy: 1594, 408
>>>>>>> a90d93c2
  size: 50, 50
  orig: 50, 50
  offset: 0, 0
  index: -1
PolicyIcons/Oligarchy
  rotate: false
<<<<<<< HEAD
  xy: 1452, 356
=======
  xy: 1698, 408
>>>>>>> a90d93c2
  size: 50, 50
  orig: 50, 50
  offset: 0, 0
  index: -1
PolicyIcons/Organized Religion
  rotate: false
<<<<<<< HEAD
  xy: 1504, 356
=======
  xy: 1750, 408
>>>>>>> a90d93c2
  size: 50, 50
  orig: 50, 50
  offset: 0, 0
  index: -1
PolicyIcons/Patronage
  rotate: false
<<<<<<< HEAD
  xy: 1556, 356
=======
  xy: 1802, 408
>>>>>>> a90d93c2
  size: 50, 50
  orig: 50, 50
  offset: 0, 0
  index: -1
PolicyIcons/Police State
  rotate: false
<<<<<<< HEAD
  xy: 1608, 356
=======
  xy: 1854, 408
>>>>>>> a90d93c2
  size: 50, 50
  orig: 50, 50
  offset: 0, 0
  index: -1
PolicyIcons/Populism
  rotate: false
<<<<<<< HEAD
  xy: 1660, 356
=======
  xy: 1906, 408
>>>>>>> a90d93c2
  size: 50, 50
  orig: 50, 50
  offset: 0, 0
  index: -1
PolicyIcons/Professional Army
  rotate: false
<<<<<<< HEAD
  xy: 1712, 356
=======
  xy: 1126, 356
>>>>>>> a90d93c2
  size: 50, 50
  orig: 50, 50
  offset: 0, 0
  index: -1
PolicyIcons/Protectionism
  rotate: false
<<<<<<< HEAD
  xy: 1764, 356
=======
  xy: 1178, 356
>>>>>>> a90d93c2
  size: 50, 50
  orig: 50, 50
  offset: 0, 0
  index: -1
PolicyIcons/Reformation
  rotate: false
<<<<<<< HEAD
  xy: 1920, 356
=======
  xy: 1334, 356
>>>>>>> a90d93c2
  size: 50, 50
  orig: 50, 50
  offset: 0, 0
  index: -1
PolicyIcons/Representation
  rotate: false
<<<<<<< HEAD
  xy: 1972, 356
=======
  xy: 1386, 356
>>>>>>> a90d93c2
  size: 50, 50
  orig: 50, 50
  offset: 0, 0
  index: -1
PolicyIcons/Republic
  rotate: false
<<<<<<< HEAD
  xy: 986, 246
=======
  xy: 1438, 356
>>>>>>> a90d93c2
  size: 50, 50
  orig: 50, 50
  offset: 0, 0
  index: -1
PolicyIcons/Scientific Revolution
  rotate: false
<<<<<<< HEAD
  xy: 986, 194
=======
  xy: 1490, 356
>>>>>>> a90d93c2
  size: 50, 50
  orig: 50, 50
  offset: 0, 0
  index: -1
PolicyIcons/Secularism
  rotate: false
<<<<<<< HEAD
  xy: 986, 142
=======
  xy: 1594, 356
>>>>>>> a90d93c2
  size: 50, 50
  orig: 50, 50
  offset: 0, 0
  index: -1
PolicyIcons/Sovereignty
  rotate: false
<<<<<<< HEAD
  xy: 1090, 194
=======
  xy: 1802, 356
>>>>>>> a90d93c2
  size: 50, 50
  orig: 50, 50
  offset: 0, 0
  index: -1
PolicyIcons/Theocracy
  rotate: false
<<<<<<< HEAD
  xy: 1142, 194
=======
  xy: 1958, 408
>>>>>>> a90d93c2
  size: 50, 50
  orig: 50, 50
  offset: 0, 0
  index: -1
PolicyIcons/Total War
  rotate: false
<<<<<<< HEAD
  xy: 1194, 246
=======
  xy: 1958, 356
>>>>>>> a90d93c2
  size: 50, 50
  orig: 50, 50
  offset: 0, 0
  index: -1
PolicyIcons/Trade Unions
  rotate: false
<<<<<<< HEAD
  xy: 1142, 142
=======
  xy: 1024, 306
>>>>>>> a90d93c2
  size: 50, 50
  orig: 50, 50
  offset: 0, 0
  index: -1
PolicyIcons/Universal Suffrage
  rotate: false
<<<<<<< HEAD
  xy: 1194, 194
=======
  xy: 1026, 254
>>>>>>> a90d93c2
  size: 50, 50
  orig: 50, 50
  offset: 0, 0
  index: -1
PolicyIcons/Warrior Code
  rotate: false
<<<<<<< HEAD
  xy: 1194, 142
=======
  xy: 1026, 150
>>>>>>> a90d93c2
  size: 50, 50
  orig: 50, 50
  offset: 0, 0
  index: -1
ResourceIcons/Stone
  rotate: false
  xy: 104, 410
  size: 100, 100
  orig: 100, 100
  offset: 0, 0
  index: -1
ResourceIcons/Sugar
  rotate: false
  xy: 2, 2
  size: 100, 100
  orig: 100, 100
  offset: 0, 0
  index: -1
ResourceIcons/Uranium
  rotate: false
  xy: 716, 410
  size: 100, 100
  orig: 100, 100
  offset: 0, 0
  index: -1
ResourceIcons/Whales
  rotate: false
  xy: 716, 206
  size: 100, 100
  orig: 100, 100
  offset: 0, 0
  index: -1
ResourceIcons/Wheat
  rotate: false
  xy: 818, 308
  size: 100, 100
  orig: 100, 100
  offset: 0, 0
  index: -1
ResourceIcons/Wine
  rotate: false
  xy: 716, 104
  size: 100, 100
  orig: 100, 100
  offset: 0, 0
  index: -1
StatIcons/InterceptRange
  rotate: false
<<<<<<< HEAD
  xy: 1348, 350
=======
  xy: 974, 204
>>>>>>> a90d93c2
  size: 50, 50
  orig: 50, 50
  offset: 0, 0
  index: -1
StatIcons/Movement
  rotate: false
<<<<<<< HEAD
  xy: 1386, 298
=======
  xy: 1646, 408
>>>>>>> a90d93c2
  size: 50, 50
  orig: 50, 50
  offset: 0, 0
  index: -1
StatIcons/Range
  rotate: false
<<<<<<< HEAD
  xy: 1816, 356
=======
  xy: 1230, 356
>>>>>>> a90d93c2
  size: 50, 50
  orig: 50, 50
  offset: 0, 0
  index: -1
StatIcons/RangedStrength
  rotate: false
<<<<<<< HEAD
  xy: 1868, 356
=======
  xy: 1282, 356
>>>>>>> a90d93c2
  size: 50, 50
  orig: 50, 50
  offset: 0, 0
  index: -1
TechIcons/Steel
  rotate: false
  xy: 2, 410
  size: 100, 100
  orig: 100, 100
  offset: 0, 0
  index: -1
TechIcons/The Wheel
  rotate: false
  xy: 512, 410
  size: 100, 100
  orig: 100, 100
  offset: 0, 0
  index: -1
TechIcons/Theology
  rotate: false
  xy: 308, 2
  size: 100, 100
  orig: 100, 100
  offset: 0, 0
  index: -1
TechIcons/Trapping
  rotate: false
  xy: 512, 308
  size: 100, 100
  orig: 100, 100
  offset: 0, 0
  index: -1
TechIcons/Writing
  rotate: false
  xy: 1022, 410
  size: 100, 100
  orig: 100, 100
  offset: 0, 0
  index: -1
TileSets/Default/road
  rotate: false
  xy: 410, 90
  size: 61, 11
  orig: 61, 11
  offset: 0, 0
  index: -1
TileSets/FantasyHex/road
  rotate: false
  xy: 410, 90
  size: 61, 11
  orig: 61, 11
  offset: 0, 0
  index: -1
TileSets/FantasyHex/Tiles/Academy
  rotate: false
<<<<<<< HEAD
  xy: 578, 64
=======
  xy: 818, 11
>>>>>>> a90d93c2
  size: 32, 37
  orig: 32, 37
  offset: 0, 0
  index: -1
TileSets/FantasyHex/Tiles/Aluminum
  rotate: false
<<<<<<< HEAD
  xy: 512, 2
=======
  xy: 410, 8
>>>>>>> a90d93c2
  size: 32, 28
  orig: 32, 28
  offset: 0, 0
  index: -1
TileSets/FantasyHex/Tiles/Ancient ruins
  rotate: false
<<<<<<< HEAD
  xy: 1298, 216
=======
  xy: 2008, 482
>>>>>>> a90d93c2
  size: 32, 28
  orig: 32, 28
  offset: 0, 0
  index: -1
TileSets/FantasyHex/Tiles/Atoll
  rotate: false
<<<<<<< HEAD
  xy: 1384, 268
=======
  xy: 954, 18
>>>>>>> a90d93c2
  size: 32, 28
  orig: 32, 28
  offset: 0, 0
  index: -1
<<<<<<< HEAD
TileSets/FantasyHex/Tiles/Barringer Crater
  rotate: false
  xy: 512, 45
  size: 64, 56
  orig: 64, 56
  offset: 0, 0
  index: -1
TileSets/FantasyHex/Tiles/Cerro de Potosi
  rotate: false
  xy: 920, 250
  size: 64, 56
  orig: 64, 56
=======
TileSets/FantasyHex/Tiles/Barbarian encampment
  rotate: false
  xy: 1022, 16
  size: 32, 28
  orig: 32, 28
>>>>>>> a90d93c2
  offset: 0, 0
  index: -1
TileSets/FantasyHex/Tiles/Citadel
  rotate: false
<<<<<<< HEAD
  xy: 1056, 77
=======
  xy: 1314, 321
>>>>>>> a90d93c2
  size: 32, 33
  orig: 32, 33
  offset: 0, 0
  index: -1
TileSets/FantasyHex/Tiles/City
  rotate: false
<<<<<<< HEAD
  xy: 1090, 105
=======
  xy: 1348, 319
>>>>>>> a90d93c2
  size: 32, 35
  orig: 32, 35
  offset: 0, 0
  index: -1
TileSets/FantasyHex/Tiles/Grassland+City
  rotate: false
<<<<<<< HEAD
  xy: 1090, 105
=======
  xy: 1348, 319
>>>>>>> a90d93c2
  size: 32, 35
  orig: 32, 35
  offset: 0, 0
  index: -1
TileSets/FantasyHex/Tiles/Hill+City
  rotate: false
<<<<<<< HEAD
  xy: 1090, 105
=======
  xy: 1348, 319
>>>>>>> a90d93c2
  size: 32, 35
  orig: 32, 35
  offset: 0, 0
  index: -1
TileSets/FantasyHex/Tiles/City ruins
  rotate: false
<<<<<<< HEAD
  xy: 1124, 112
=======
  xy: 1382, 326
  size: 32, 28
  orig: 32, 28
  offset: 0, 0
  index: -1
TileSets/FantasyHex/Tiles/Coal
  rotate: false
  xy: 1450, 326
>>>>>>> a90d93c2
  size: 32, 28
  orig: 32, 28
  offset: 0, 0
  index: -1
TileSets/FantasyHex/Tiles/Coast
  rotate: false
<<<<<<< HEAD
  xy: 1192, 112
=======
  xy: 1484, 326
>>>>>>> a90d93c2
  size: 32, 28
  orig: 32, 28
  offset: 0, 0
  index: -1
TileSets/FantasyHex/Tiles/Coast+Oil well
  rotate: false
<<<<<<< HEAD
  xy: 1090, 75
=======
  xy: 1518, 326
>>>>>>> a90d93c2
  size: 32, 28
  orig: 32, 28
  offset: 0, 0
  index: -1
TileSets/FantasyHex/Tiles/Customs house
  rotate: false
<<<<<<< HEAD
  xy: 1124, 47
=======
  xy: 1722, 319
>>>>>>> a90d93c2
  size: 32, 35
  orig: 32, 35
  offset: 0, 0
  index: -1
TileSets/FantasyHex/Tiles/Desert
  rotate: false
<<<<<<< HEAD
  xy: 1158, 54
=======
  xy: 1756, 326
>>>>>>> a90d93c2
  size: 32, 28
  orig: 32, 28
  offset: 0, 0
  index: -1
TileSets/FantasyHex/Tiles/Desert+City
  rotate: false
<<<<<<< HEAD
  xy: 1192, 47
=======
  xy: 1790, 321
>>>>>>> a90d93c2
  size: 32, 33
  orig: 32, 33
  offset: 0, 0
  index: -1
TileSets/FantasyHex/Tiles/Desert+Fallout
  rotate: false
<<<<<<< HEAD
  xy: 2012, 452
=======
  xy: 1824, 326
>>>>>>> a90d93c2
  size: 32, 28
  orig: 32, 28
  offset: 0, 0
  index: -1
TileSets/FantasyHex/Tiles/Desert+Farm
  rotate: false
<<<<<<< HEAD
  xy: 2008, 422
=======
  xy: 1858, 326
>>>>>>> a90d93c2
  size: 32, 28
  orig: 32, 28
  offset: 0, 0
  index: -1
TileSets/FantasyHex/Tiles/Desert+Flood plains
  rotate: false
<<<<<<< HEAD
  xy: 1246, 134
=======
  xy: 1892, 326
>>>>>>> a90d93c2
  size: 32, 28
  orig: 32, 28
  offset: 0, 0
  index: -1
TileSets/FantasyHex/Tiles/Desert+Flood plains+Farm
  rotate: false
<<<<<<< HEAD
  xy: 1298, 186
=======
  xy: 1926, 326
>>>>>>> a90d93c2
  size: 32, 28
  orig: 32, 28
  offset: 0, 0
  index: -1
TileSets/FantasyHex/Tiles/Desert+Flood plains+Trading post
  rotate: false
<<<<<<< HEAD
  xy: 1350, 238
=======
  xy: 1960, 326
>>>>>>> a90d93c2
  size: 32, 28
  orig: 32, 28
  offset: 0, 0
  index: -1
TileSets/FantasyHex/Tiles/Desert+Oasis
  rotate: false
<<<<<<< HEAD
  xy: 1384, 238
=======
  xy: 1756, 296
>>>>>>> a90d93c2
  size: 32, 28
  orig: 32, 28
  offset: 0, 0
  index: -1
TileSets/FantasyHex/Tiles/Desert+Trading post
  rotate: false
<<<<<<< HEAD
  xy: 988, 22
=======
  xy: 1790, 291
>>>>>>> a90d93c2
  size: 32, 28
  orig: 32, 28
  offset: 0, 0
  index: -1
TileSets/FantasyHex/Tiles/El Dorado
  rotate: false
<<<<<<< HEAD
  xy: 1022, 350
  size: 64, 58
  orig: 64, 58
=======
  xy: 1824, 295
  size: 32, 29
  orig: 32, 29
>>>>>>> a90d93c2
  offset: 0, 0
  index: -1
TileSets/FantasyHex/Tiles/Fishing Boats
  rotate: false
<<<<<<< HEAD
  xy: 1022, 24
=======
  xy: 1858, 296
>>>>>>> a90d93c2
  size: 32, 28
  orig: 32, 28
  offset: 0, 0
  index: -1
TileSets/FantasyHex/Tiles/Fort
  rotate: false
<<<<<<< HEAD
  xy: 1090, 12
=======
  xy: 1926, 291
>>>>>>> a90d93c2
  size: 32, 33
  orig: 32, 33
  offset: 0, 0
  index: -1
TileSets/FantasyHex/Tiles/Fountain of Youth
  rotate: false
<<<<<<< HEAD
  xy: 1124, 454
  size: 64, 56
  orig: 64, 56
=======
  xy: 1960, 296
  size: 32, 28
  orig: 32, 28
>>>>>>> a90d93c2
  offset: 0, 0
  index: -1
TileSets/FantasyHex/Tiles/Gems
  rotate: false
<<<<<<< HEAD
  xy: 818, 46
  size: 64, 56
  orig: 64, 56
=======
  xy: 1756, 266
  size: 32, 28
  orig: 32, 28
  offset: 0, 0
  index: -1
TileSets/FantasyHex/Tiles/Gold
  rotate: false
  xy: 1790, 261
  size: 32, 28
  orig: 32, 28
>>>>>>> a90d93c2
  offset: 0, 0
  index: -1
TileSets/FantasyHex/Tiles/Grassland
  rotate: false
<<<<<<< HEAD
  xy: 1418, 268
=======
  xy: 1824, 265
>>>>>>> a90d93c2
  size: 32, 28
  orig: 32, 28
  offset: 0, 0
  index: -1
TileSets/FantasyHex/Tiles/Grassland+Fallout
  rotate: false
<<<<<<< HEAD
  xy: 1418, 238
=======
  xy: 1858, 266
>>>>>>> a90d93c2
  size: 32, 28
  orig: 32, 28
  offset: 0, 0
  index: -1
TileSets/FantasyHex/Tiles/Grassland+Farm
  rotate: false
<<<<<<< HEAD
  xy: 1280, 156
=======
  xy: 1892, 266
>>>>>>> a90d93c2
  size: 32, 28
  orig: 32, 28
  offset: 0, 0
  index: -1
TileSets/FantasyHex/Tiles/Grassland+Forest
  rotate: false
<<<<<<< HEAD
  xy: 1280, 123
=======
  xy: 1926, 258
>>>>>>> a90d93c2
  size: 32, 31
  orig: 32, 31
  offset: 0, 0
  index: -1
TileSets/FantasyHex/Tiles/Grassland+Forest+Camp
  rotate: false
<<<<<<< HEAD
  xy: 1314, 153
=======
  xy: 1960, 263
  size: 32, 31
  orig: 32, 31
  offset: 0, 0
  index: -1
TileSets/FantasyHex/Tiles/Grassland+Forest+Coal
  rotate: false
  xy: 1994, 265
  size: 32, 31
  orig: 32, 31
  offset: 0, 0
  index: -1
TileSets/FantasyHex/Tiles/Grassland+Forest+Gold
  rotate: false
  xy: 2010, 449
  size: 32, 31
  orig: 32, 31
  offset: 0, 0
  index: -1
TileSets/FantasyHex/Tiles/Grassland+Forest+Iron
  rotate: false
  xy: 2010, 416
>>>>>>> a90d93c2
  size: 32, 31
  orig: 32, 31
  offset: 0, 0
  index: -1
TileSets/FantasyHex/Tiles/Grassland+Forest+Lumber mill
  rotate: false
<<<<<<< HEAD
  xy: 1314, 120
=======
  xy: 2010, 383
>>>>>>> a90d93c2
  size: 32, 31
  orig: 32, 31
  offset: 0, 0
  index: -1
TileSets/FantasyHex/Tiles/Grassland+Jungle
  rotate: false
<<<<<<< HEAD
  xy: 1332, 202
=======
  xy: 1382, 290
>>>>>>> a90d93c2
  size: 32, 34
  orig: 32, 34
  offset: 0, 0
  index: -1
TileSets/FantasyHex/Tiles/Grassland+Jungle+Camp
  rotate: false
<<<<<<< HEAD
  xy: 1366, 202
=======
  xy: 1416, 290
>>>>>>> a90d93c2
  size: 32, 34
  orig: 32, 34
  offset: 0, 0
  index: -1
TileSets/FantasyHex/Tiles/Grassland+Jungle+Trading post
  rotate: false
<<<<<<< HEAD
  xy: 1400, 202
=======
  xy: 1450, 290
>>>>>>> a90d93c2
  size: 32, 34
  orig: 32, 34
  offset: 0, 0
  index: -1
TileSets/FantasyHex/Tiles/Grassland+Marsh
  rotate: false
<<<<<<< HEAD
  xy: 1348, 171
=======
  xy: 1484, 295
>>>>>>> a90d93c2
  size: 32, 29
  orig: 32, 29
  offset: 0, 0
  index: -1
TileSets/FantasyHex/Tiles/Grassland+Trading post
  rotate: false
<<<<<<< HEAD
  xy: 1348, 141
=======
  xy: 1518, 296
>>>>>>> a90d93c2
  size: 32, 28
  orig: 32, 28
  offset: 0, 0
  index: -1
TileSets/FantasyHex/Tiles/Great Barrier Reef
  rotate: false
<<<<<<< HEAD
  xy: 920, 192
  size: 64, 56
  orig: 64, 56
=======
  xy: 1586, 298
  size: 32, 28
  orig: 32, 28
>>>>>>> a90d93c2
  offset: 0, 0
  index: -1
TileSets/FantasyHex/Tiles/Hill
  rotate: false
<<<<<<< HEAD
  xy: 1416, 138
=======
  xy: 1790, 227
>>>>>>> a90d93c2
  size: 32, 32
  orig: 32, 32
  offset: 0, 0
  index: -1
TileSets/FantasyHex/Tiles/Hill+Camp
  rotate: false
<<<<<<< HEAD
  xy: 1416, 104
=======
  xy: 1824, 231
>>>>>>> a90d93c2
  size: 32, 32
  orig: 32, 32
  offset: 0, 0
  index: -1
TileSets/FantasyHex/Tiles/Hill+Customs house
  rotate: false
<<<<<<< HEAD
  xy: 1438, 316
=======
  xy: 1858, 232
>>>>>>> a90d93c2
  size: 32, 32
  orig: 32, 32
  offset: 0, 0
  index: -1
TileSets/FantasyHex/Tiles/Hill+Fallout
  rotate: false
<<<<<<< HEAD
  xy: 1472, 322
=======
  xy: 1892, 232
>>>>>>> a90d93c2
  size: 32, 32
  orig: 32, 32
  offset: 0, 0
  index: -1
TileSets/FantasyHex/Tiles/Hill+Forest
  rotate: false
<<<<<<< HEAD
  xy: 1506, 309
=======
  xy: 1926, 211
>>>>>>> a90d93c2
  size: 32, 45
  orig: 32, 45
  offset: 0, 0
  index: -1
TileSets/FantasyHex/Tiles/Hill+Forest+Camp
  rotate: false
<<<<<<< HEAD
  xy: 1540, 309
=======
  xy: 1960, 216
>>>>>>> a90d93c2
  size: 32, 45
  orig: 32, 45
  offset: 0, 0
  index: -1
TileSets/FantasyHex/Tiles/Hill+Forest+Lumber mill
  rotate: false
<<<<<<< HEAD
  xy: 1574, 309
=======
  xy: 1994, 218
>>>>>>> a90d93c2
  size: 32, 45
  orig: 32, 45
  offset: 0, 0
  index: -1
TileSets/FantasyHex/Tiles/Hill+Mine
  rotate: false
<<<<<<< HEAD
  xy: 1608, 322
=======
  xy: 1484, 261
>>>>>>> a90d93c2
  size: 32, 32
  orig: 32, 32
  offset: 0, 0
  index: -1
TileSets/FantasyHex/Tiles/Hill+Quarry
  rotate: false
<<<<<<< HEAD
  xy: 1642, 322
=======
  xy: 1518, 262
>>>>>>> a90d93c2
  size: 32, 32
  orig: 32, 32
  offset: 0, 0
  index: -1
TileSets/FantasyHex/Tiles/Hill+Terrace Farm
  rotate: false
<<<<<<< HEAD
  xy: 1676, 322
=======
  xy: 1552, 264
>>>>>>> a90d93c2
  size: 32, 32
  orig: 32, 32
  offset: 0, 0
  index: -1
TileSets/FantasyHex/Tiles/Iron
  rotate: false
  xy: 1688, 240
  size: 32, 28
  orig: 32, 28
  offset: 0, 0
  index: -1
TileSets/FantasyHex/Tiles/Lakes
  rotate: false
<<<<<<< HEAD
  xy: 1982, 326
=======
  xy: 1926, 181
>>>>>>> a90d93c2
  size: 32, 28
  orig: 32, 28
  offset: 0, 0
  index: -1
TileSets/FantasyHex/Tiles/Landmark
  rotate: false
<<<<<<< HEAD
  xy: 1540, 279
=======
  xy: 1586, 238
>>>>>>> a90d93c2
  size: 32, 28
  orig: 32, 28
  offset: 0, 0
  index: -1
TileSets/FantasyHex/Tiles/Manufactory
  rotate: false
<<<<<<< HEAD
  xy: 1778, 289
=======
  xy: 1756, 169
>>>>>>> a90d93c2
  size: 32, 35
  orig: 32, 35
  offset: 0, 0
  index: -1
TileSets/FantasyHex/Tiles/Mine
  rotate: false
<<<<<<< HEAD
  xy: 1914, 298
=======
  xy: 1892, 172
>>>>>>> a90d93c2
  size: 32, 28
  orig: 32, 28
  offset: 0, 0
  index: -1
TileSets/FantasyHex/Tiles/Moai
  rotate: false
<<<<<<< HEAD
  xy: 1982, 296
=======
  xy: 1960, 156
>>>>>>> a90d93c2
  size: 32, 28
  orig: 32, 28
  offset: 0, 0
  index: -1
<<<<<<< HEAD
TileSets/FantasyHex/Tiles/Mount Fuji
  rotate: false
  xy: 920, 134
  size: 64, 56
  orig: 64, 56
  offset: 0, 0
  index: -1
TileSets/FantasyHex/Tiles/Mountain
  rotate: false
  xy: 1642, 254
=======
TileSets/FantasyHex/Tiles/Mountain
  rotate: false
  xy: 1858, 138
>>>>>>> a90d93c2
  size: 32, 36
  orig: 32, 36
  offset: 0, 0
  index: -1
TileSets/FantasyHex/Tiles/Ocean
  rotate: false
<<<<<<< HEAD
  xy: 1812, 266
=======
  xy: 1994, 128
>>>>>>> a90d93c2
  size: 32, 28
  orig: 32, 28
  offset: 0, 0
  index: -1
TileSets/FantasyHex/Tiles/Oil well
  rotate: false
<<<<<<< HEAD
  xy: 1846, 266
=======
  xy: 1892, 112
>>>>>>> a90d93c2
  size: 32, 28
  orig: 32, 28
  offset: 0, 0
  index: -1
TileSets/FantasyHex/Tiles/Old Faithful
  rotate: false
  xy: 1926, 93
  size: 32, 28
  orig: 32, 28
  offset: 0, 0
  index: -1
TileSets/FantasyHex/Tiles/Pasture
  rotate: false
<<<<<<< HEAD
  xy: 1948, 266
=======
  xy: 1586, 208
>>>>>>> a90d93c2
  size: 32, 28
  orig: 32, 28
  offset: 0, 0
  index: -1
TileSets/FantasyHex/Tiles/Pasture2
  rotate: false
<<<<<<< HEAD
  xy: 1982, 266
=======
  xy: 1552, 204
>>>>>>> a90d93c2
  size: 32, 28
  orig: 32, 28
  offset: 0, 0
  index: -1
TileSets/FantasyHex/Tiles/Plains
  rotate: false
<<<<<<< HEAD
  xy: 1676, 232
=======
  xy: 1688, 180
>>>>>>> a90d93c2
  size: 32, 28
  orig: 32, 28
  offset: 0, 0
  index: -1
TileSets/FantasyHex/Tiles/Plains+City
  rotate: false
<<<<<<< HEAD
  xy: 1778, 222
=======
  xy: 1722, 168
>>>>>>> a90d93c2
  size: 32, 35
  orig: 32, 35
  offset: 0, 0
  index: -1
TileSets/FantasyHex/Tiles/Plains+Fallout
  rotate: false
<<<<<<< HEAD
  xy: 1812, 236
=======
  xy: 1586, 178
>>>>>>> a90d93c2
  size: 32, 28
  orig: 32, 28
  offset: 0, 0
  index: -1
TileSets/FantasyHex/Tiles/Plains+Farm
  rotate: false
<<<<<<< HEAD
  xy: 1846, 236
=======
  xy: 1620, 176
>>>>>>> a90d93c2
  size: 32, 28
  orig: 32, 28
  offset: 0, 0
  index: -1
TileSets/FantasyHex/Tiles/Plains+Forest
  rotate: false
<<<<<<< HEAD
  xy: 1880, 237
=======
  xy: 1654, 171
>>>>>>> a90d93c2
  size: 32, 33
  orig: 32, 33
  offset: 0, 0
  index: -1
TileSets/FantasyHex/Tiles/Plains+Forest+Camp
  rotate: false
<<<<<<< HEAD
  xy: 1914, 233
=======
  xy: 1688, 145
>>>>>>> a90d93c2
  size: 32, 33
  orig: 32, 33
  offset: 0, 0
  index: -1
TileSets/FantasyHex/Tiles/Plains+Forest+Lumber mill
  rotate: false
<<<<<<< HEAD
  xy: 1948, 231
=======
  xy: 1722, 133
>>>>>>> a90d93c2
  size: 32, 33
  orig: 32, 33
  offset: 0, 0
  index: -1
TileSets/FantasyHex/Tiles/Plains+Jungle
  rotate: false
<<<<<<< HEAD
  xy: 1982, 229
=======
  xy: 1756, 132
>>>>>>> a90d93c2
  size: 32, 35
  orig: 32, 35
  offset: 0, 0
  index: -1
TileSets/FantasyHex/Tiles/Plains+Jungle+Trading post
  rotate: false
<<<<<<< HEAD
  xy: 1744, 203
=======
  xy: 1790, 130
>>>>>>> a90d93c2
  size: 32, 35
  orig: 32, 35
  offset: 0, 0
  index: -1
TileSets/FantasyHex/Tiles/Plains+Trading post
  rotate: false
<<<<<<< HEAD
  xy: 1710, 206
=======
  xy: 1824, 113
>>>>>>> a90d93c2
  size: 32, 28
  orig: 32, 28
  offset: 0, 0
  index: -1
TileSets/FantasyHex/Tiles/Plantation
  rotate: false
<<<<<<< HEAD
  xy: 1778, 192
=======
  xy: 1858, 108
>>>>>>> a90d93c2
  size: 32, 28
  orig: 32, 28
  offset: 0, 0
  index: -1
TileSets/FantasyHex/Tiles/Polder
  rotate: false
<<<<<<< HEAD
  xy: 1812, 206
=======
  xy: 1892, 82
>>>>>>> a90d93c2
  size: 32, 28
  orig: 32, 28
  offset: 0, 0
  index: -1
TileSets/FantasyHex/Tiles/Quarry
  rotate: false
<<<<<<< HEAD
  xy: 1846, 206
=======
  xy: 1926, 63
>>>>>>> a90d93c2
  size: 32, 28
  orig: 32, 28
  offset: 0, 0
  index: -1
TileSets/FantasyHex/Tiles/River-Bottom
  rotate: false
<<<<<<< HEAD
  xy: 1914, 201
=======
  xy: 1994, 66
>>>>>>> a90d93c2
  size: 32, 30
  orig: 32, 30
  offset: 0, 0
  index: -1
TileSets/FantasyHex/Tiles/River-BottomLeft
  rotate: false
<<<<<<< HEAD
  xy: 1948, 199
=======
  xy: 1960, 36
>>>>>>> a90d93c2
  size: 32, 30
  orig: 32, 30
  offset: 0, 0
  index: -1
TileSets/FantasyHex/Tiles/River-BottomRight
  rotate: false
<<<<<<< HEAD
  xy: 1982, 197
=======
  xy: 1994, 34
>>>>>>> a90d93c2
  size: 32, 30
  orig: 32, 30
  offset: 0, 0
  index: -1
TileSets/FantasyHex/Tiles/River-Top
  rotate: false
<<<<<<< HEAD
  xy: 1812, 174
=======
  xy: 1090, 2
>>>>>>> a90d93c2
  size: 32, 30
  orig: 32, 30
  offset: 0, 0
  index: -1
TileSets/FantasyHex/Tiles/River-TopLeft
  rotate: false
<<<<<<< HEAD
  xy: 1846, 174
=======
  xy: 1124, 2
>>>>>>> a90d93c2
  size: 32, 30
  orig: 32, 30
  offset: 0, 0
  index: -1
TileSets/FantasyHex/Tiles/River-TopRight
  rotate: false
<<<<<<< HEAD
  xy: 1880, 175
=======
  xy: 1158, 2
>>>>>>> a90d93c2
  size: 32, 30
  orig: 32, 30
  offset: 0, 0
  index: -1
TileSets/FantasyHex/Tiles/Tundra
  rotate: false
<<<<<<< HEAD
  xy: 1260, 5
=======
  xy: 1416, 260
>>>>>>> a90d93c2
  size: 32, 28
  orig: 32, 28
  offset: 0, 0
  index: -1
TileSets/FantasyHex/Tiles/Tundra+Camp
  rotate: false
<<<<<<< HEAD
  xy: 1294, 90
=======
  xy: 1450, 260
>>>>>>> a90d93c2
  size: 32, 28
  orig: 32, 28
  offset: 0, 0
  index: -1
TileSets/FantasyHex/Tiles/Tundra+City
  rotate: false
<<<<<<< HEAD
  xy: 1294, 53
=======
  xy: 1484, 224
>>>>>>> a90d93c2
  size: 32, 35
  orig: 32, 35
  offset: 0, 0
  index: -1
TileSets/FantasyHex/Tiles/Tundra+Fallout
  rotate: false
<<<<<<< HEAD
  xy: 1294, 23
=======
  xy: 1518, 202
>>>>>>> a90d93c2
  size: 32, 28
  orig: 32, 28
  offset: 0, 0
  index: -1
TileSets/FantasyHex/Tiles/Tundra+Forest
  rotate: false
<<<<<<< HEAD
  xy: 1328, 77
=======
  xy: 1192, 2
>>>>>>> a90d93c2
  size: 32, 32
  orig: 32, 32
  offset: 0, 0
  index: -1
TileSets/FantasyHex/Tiles/Tundra+Forest+Camp
  rotate: false
<<<<<<< HEAD
  xy: 1328, 43
=======
  xy: 1226, 2
>>>>>>> a90d93c2
  size: 32, 32
  orig: 32, 32
  offset: 0, 0
  index: -1
TileSets/FantasyHex/Tiles/Tundra+Forest+Lumber mill
  rotate: false
<<<<<<< HEAD
  xy: 1328, 9
=======
  xy: 1260, 2
>>>>>>> a90d93c2
  size: 32, 32
  orig: 32, 32
  offset: 0, 0
  index: -1
TileSets/FantasyHex/Tiles/Tundra+Trading post
  rotate: false
<<<<<<< HEAD
  xy: 1362, 54
=======
  xy: 1552, 174
  size: 32, 28
  orig: 32, 28
  offset: 0, 0
  index: -1
TileSets/FantasyHex/Tiles/Uranium
  rotate: false
  xy: 1620, 146
>>>>>>> a90d93c2
  size: 32, 28
  orig: 32, 28
  offset: 0, 0
  index: -1
TileSets/FantasyHex/TopBorder
  rotate: false
<<<<<<< HEAD
  xy: 1260, 93
=======
  xy: 1314, 261
>>>>>>> a90d93c2
  size: 32, 28
  orig: 32, 28
  offset: 0, 0
  index: -1
TileSets/FantasyHex/Units/Anti-Aircraft Gun
  rotate: false
<<<<<<< HEAD
  xy: 546, 2
=======
  xy: 1076, 328
>>>>>>> a90d93c2
  size: 32, 28
  orig: 32, 28
  offset: 0, 0
  index: -1
TileSets/FantasyHex/Units/Anti-Tank Gun
  rotate: false
<<<<<<< HEAD
  xy: 818, 16
=======
  xy: 852, 20
>>>>>>> a90d93c2
  size: 32, 28
  orig: 32, 28
  offset: 0, 0
  index: -1
TileSets/FantasyHex/Units/Archer
  rotate: false
<<<<<<< HEAD
  xy: 2012, 482
=======
  xy: 886, 20
>>>>>>> a90d93c2
  size: 32, 28
  orig: 32, 28
  offset: 0, 0
  index: -1
TileSets/FantasyHex/Units/Artillery
  rotate: false
<<<<<<< HEAD
  xy: 1246, 164
=======
  xy: 920, 18
>>>>>>> a90d93c2
  size: 32, 28
  orig: 32, 28
  offset: 0, 0
  index: -1
TileSets/FantasyHex/Units/Ballista
  rotate: false
<<<<<<< HEAD
  xy: 1350, 268
=======
  xy: 988, 18
>>>>>>> a90d93c2
  size: 32, 28
  orig: 32, 28
  offset: 0, 0
  index: -1
TileSets/FantasyHex/Units/Battleship
  rotate: false
<<<<<<< HEAD
  xy: 580, 36
=======
  xy: 1056, 18
>>>>>>> a90d93c2
  size: 32, 26
  orig: 32, 26
  offset: 0, 0
  index: -1
TileSets/FantasyHex/Units/Destroyer
  rotate: false
<<<<<<< HEAD
  xy: 580, 36
=======
  xy: 1056, 18
>>>>>>> a90d93c2
  size: 32, 26
  orig: 32, 26
  offset: 0, 0
  index: -1
TileSets/FantasyHex/Units/Berserker
  rotate: false
<<<<<<< HEAD
  xy: 580, 6
=======
  xy: 444, 8
>>>>>>> a90d93c2
  size: 32, 28
  orig: 32, 28
  offset: 0, 0
  index: -1
TileSets/FantasyHex/Units/Bowman
  rotate: false
<<<<<<< HEAD
  xy: 852, 16
=======
  xy: 478, 73
>>>>>>> a90d93c2
  size: 32, 28
  orig: 32, 28
  offset: 0, 0
  index: -1
TileSets/FantasyHex/Units/Brute
  rotate: false
<<<<<<< HEAD
  xy: 886, 22
=======
  xy: 478, 43
>>>>>>> a90d93c2
  size: 32, 28
  orig: 32, 28
  offset: 0, 0
  index: -1
TileSets/FantasyHex/Units/Camel Archer
  rotate: false
<<<<<<< HEAD
  xy: 988, 112
=======
  xy: 478, 13
>>>>>>> a90d93c2
  size: 32, 28
  orig: 32, 28
  offset: 0, 0
  index: -1
TileSets/FantasyHex/Units/Cannon
  rotate: false
<<<<<<< HEAD
  xy: 988, 82
=======
  xy: 1110, 326
>>>>>>> a90d93c2
  size: 32, 28
  orig: 32, 28
  offset: 0, 0
  index: -1
TileSets/FantasyHex/Units/Caravel
  rotate: false
<<<<<<< HEAD
  xy: 1022, 114
=======
  xy: 1144, 328
>>>>>>> a90d93c2
  size: 32, 26
  orig: 32, 26
  offset: 0, 0
  index: -1
TileSets/FantasyHex/Units/Catapult
  rotate: false
<<<<<<< HEAD
  xy: 988, 52
=======
  xy: 1178, 326
>>>>>>> a90d93c2
  size: 32, 28
  orig: 32, 28
  offset: 0, 0
  index: -1
TileSets/FantasyHex/Units/Cavalry
  rotate: false
<<<<<<< HEAD
  xy: 1022, 84
=======
  xy: 1212, 326
>>>>>>> a90d93c2
  size: 32, 28
  orig: 32, 28
  offset: 0, 0
  index: -1
TileSets/FantasyHex/Units/Chariot Archer
  rotate: false
<<<<<<< HEAD
  xy: 1056, 112
=======
  xy: 1246, 326
>>>>>>> a90d93c2
  size: 32, 28
  orig: 32, 28
  offset: 0, 0
  index: -1
TileSets/FantasyHex/Units/Chu-Ko-Nu
  rotate: false
<<<<<<< HEAD
  xy: 1022, 54
=======
  xy: 1280, 326
>>>>>>> a90d93c2
  size: 32, 28
  orig: 32, 28
  offset: 0, 0
  index: -1
TileSets/FantasyHex/Units/CivilianLandUnit
  rotate: false
<<<<<<< HEAD
  xy: 1158, 112
=======
  xy: 1416, 326
>>>>>>> a90d93c2
  size: 32, 28
  orig: 32, 28
  offset: 0, 0
  index: -1
TileSets/FantasyHex/Units/Companion Cavalry
  rotate: false
<<<<<<< HEAD
  xy: 1124, 84
=======
  xy: 1552, 328
>>>>>>> a90d93c2
  size: 32, 26
  orig: 32, 26
  offset: 0, 0
  index: -1
TileSets/FantasyHex/Units/Conquistador
  rotate: false
<<<<<<< HEAD
  xy: 1158, 84
=======
  xy: 1586, 328
>>>>>>> a90d93c2
  size: 32, 26
  orig: 32, 26
  offset: 0, 0
  index: -1
TileSets/FantasyHex/Units/Cossack
  rotate: false
<<<<<<< HEAD
  xy: 1192, 82
=======
  xy: 1620, 326
>>>>>>> a90d93c2
  size: 32, 28
  orig: 32, 28
  offset: 0, 0
  index: -1
TileSets/FantasyHex/Units/Crossbowman
  rotate: false
<<<<<<< HEAD
  xy: 1056, 47
=======
  xy: 1654, 326
>>>>>>> a90d93c2
  size: 32, 28
  orig: 32, 28
  offset: 0, 0
  index: -1
TileSets/FantasyHex/Units/Cruiser
  rotate: false
<<<<<<< HEAD
  xy: 1090, 47
=======
  xy: 1688, 328
>>>>>>> a90d93c2
  size: 32, 26
  orig: 32, 26
  offset: 0, 0
  index: -1
TileSets/FantasyHex/Units/Foreign Legion
  rotate: false
<<<<<<< HEAD
  xy: 1056, 17
=======
  xy: 1892, 296
>>>>>>> a90d93c2
  size: 32, 28
  orig: 32, 28
  offset: 0, 0
  index: -1
TileSets/FantasyHex/Units/Frigate
  rotate: false
<<<<<<< HEAD
  xy: 1124, 19
=======
  xy: 1688, 300
>>>>>>> a90d93c2
  size: 32, 26
  orig: 32, 26
  offset: 0, 0
  index: -1
TileSets/FantasyHex/Units/Galleass
  rotate: false
<<<<<<< HEAD
  xy: 1158, 26
=======
  xy: 1722, 291
>>>>>>> a90d93c2
  size: 32, 26
  orig: 32, 26
  offset: 0, 0
  index: -1
TileSets/FantasyHex/Units/Galley
  rotate: false
<<<<<<< HEAD
  xy: 920, 2
=======
  xy: 1994, 328
>>>>>>> a90d93c2
  size: 32, 26
  orig: 32, 26
  offset: 0, 0
  index: -1
TileSets/FantasyHex/Units/Gatling Gun
  rotate: false
<<<<<<< HEAD
  xy: 1192, 17
=======
  xy: 1994, 298
>>>>>>> a90d93c2
  size: 32, 28
  orig: 32, 28
  offset: 0, 0
  index: -1
TileSets/FantasyHex/Units/Machine Gun
  rotate: false
<<<<<<< HEAD
  xy: 1192, 17
=======
  xy: 1994, 298
>>>>>>> a90d93c2
  size: 32, 28
  orig: 32, 28
  offset: 0, 0
  index: -1
TileSets/FantasyHex/Units/Great Artist
  rotate: false
<<<<<<< HEAD
  xy: 1382, 172
=======
  xy: 1552, 298
>>>>>>> a90d93c2
  size: 32, 28
  orig: 32, 28
  offset: 0, 0
  index: -1
TileSets/FantasyHex/Units/Great Engineer
  rotate: false
<<<<<<< HEAD
  xy: 1382, 142
=======
  xy: 1620, 296
>>>>>>> a90d93c2
  size: 32, 28
  orig: 32, 28
  offset: 0, 0
  index: -1
TileSets/FantasyHex/Units/Worker
  rotate: false
<<<<<<< HEAD
  xy: 1382, 142
=======
  xy: 1620, 296
>>>>>>> a90d93c2
  size: 32, 28
  orig: 32, 28
  offset: 0, 0
  index: -1
TileSets/FantasyHex/Units/Great General
  rotate: false
<<<<<<< HEAD
  xy: 1348, 111
=======
  xy: 1654, 296
>>>>>>> a90d93c2
  size: 32, 28
  orig: 32, 28
  offset: 0, 0
  index: -1
TileSets/FantasyHex/Units/Great Merchant
  rotate: false
<<<<<<< HEAD
  xy: 1382, 112
=======
  xy: 1688, 270
>>>>>>> a90d93c2
  size: 32, 28
  orig: 32, 28
  offset: 0, 0
  index: -1
TileSets/FantasyHex/Units/Settler
  rotate: false
<<<<<<< HEAD
  xy: 1382, 112
=======
  xy: 1688, 270
>>>>>>> a90d93c2
  size: 32, 28
  orig: 32, 28
  offset: 0, 0
  index: -1
TileSets/FantasyHex/Units/Great Scientist
  rotate: false
<<<<<<< HEAD
  xy: 1434, 208
=======
  xy: 1722, 261
>>>>>>> a90d93c2
  size: 32, 28
  orig: 32, 28
  offset: 0, 0
  index: -1
TileSets/FantasyHex/Units/Great War Infantry
  rotate: false
<<<<<<< HEAD
  xy: 1416, 172
=======
  xy: 1756, 236
>>>>>>> a90d93c2
  size: 32, 28
  orig: 32, 28
  offset: 0, 0
  index: -1
TileSets/FantasyHex/Units/Infantry
  rotate: false
<<<<<<< HEAD
  xy: 1416, 172
=======
  xy: 1756, 236
>>>>>>> a90d93c2
  size: 32, 28
  orig: 32, 28
  offset: 0, 0
  index: -1
TileSets/FantasyHex/Units/Hoplite
  rotate: false
<<<<<<< HEAD
  xy: 1710, 326
=======
  xy: 1586, 268
>>>>>>> a90d93c2
  size: 32, 28
  orig: 32, 28
  offset: 0, 0
  index: -1
TileSets/FantasyHex/Units/Horseman
  rotate: false
<<<<<<< HEAD
  xy: 1744, 326
=======
  xy: 1620, 266
>>>>>>> a90d93c2
  size: 32, 28
  orig: 32, 28
  offset: 0, 0
  index: -1
TileSets/FantasyHex/Units/Hwach'a
  rotate: false
<<<<<<< HEAD
  xy: 1778, 326
=======
  xy: 1654, 266
>>>>>>> a90d93c2
  size: 32, 28
  orig: 32, 28
  offset: 0, 0
  index: -1
TileSets/FantasyHex/Units/Ironclad
  rotate: false
<<<<<<< HEAD
  xy: 954, 2
=======
  xy: 1722, 233
>>>>>>> a90d93c2
  size: 32, 26
  orig: 32, 26
  offset: 0, 0
  index: -1
TileSets/FantasyHex/Units/Jaguar
  rotate: false
<<<<<<< HEAD
  xy: 1812, 326
=======
  xy: 1756, 206
>>>>>>> a90d93c2
  size: 32, 28
  orig: 32, 28
  offset: 0, 0
  index: -1
TileSets/FantasyHex/Units/Janissary
  rotate: false
<<<<<<< HEAD
  xy: 1846, 326
=======
  xy: 1790, 197
>>>>>>> a90d93c2
  size: 32, 28
  orig: 32, 28
  offset: 0, 0
  index: -1
TileSets/FantasyHex/Units/Keshik
  rotate: false
<<<<<<< HEAD
  xy: 1880, 328
=======
  xy: 1824, 203
>>>>>>> a90d93c2
  size: 32, 26
  orig: 32, 26
  offset: 0, 0
  index: -1
TileSets/FantasyHex/Units/Khan
  rotate: false
<<<<<<< HEAD
  xy: 1914, 328
=======
  xy: 1858, 204
>>>>>>> a90d93c2
  size: 32, 26
  orig: 32, 26
  offset: 0, 0
  index: -1
TileSets/FantasyHex/Units/Knight
  rotate: false
<<<<<<< HEAD
  xy: 1948, 326
=======
  xy: 1892, 202
>>>>>>> a90d93c2
  size: 32, 28
  orig: 32, 28
  offset: 0, 0
  index: -1
TileSets/FantasyHex/Units/Lancer
  rotate: false
<<<<<<< HEAD
  xy: 1472, 292
=======
  xy: 1960, 186
>>>>>>> a90d93c2
  size: 32, 28
  orig: 32, 28
  offset: 0, 0
  index: -1
TileSets/FantasyHex/Units/LandUnit
  rotate: false
<<<<<<< HEAD
  xy: 1506, 279
=======
  xy: 1994, 188
>>>>>>> a90d93c2
  size: 32, 28
  orig: 32, 28
  offset: 0, 0
  index: -1
TileSets/FantasyHex/Units/Warrior
  rotate: false
<<<<<<< HEAD
  xy: 1506, 279
=======
  xy: 1994, 188
>>>>>>> a90d93c2
  size: 32, 28
  orig: 32, 28
  offset: 0, 0
  index: -1
TileSets/FantasyHex/Units/Landship
  rotate: false
<<<<<<< HEAD
  xy: 1574, 279
=======
  xy: 1552, 234
>>>>>>> a90d93c2
  size: 32, 28
  orig: 32, 28
  offset: 0, 0
  index: -1
TileSets/FantasyHex/Units/Landsknecht
  rotate: false
<<<<<<< HEAD
  xy: 1608, 292
=======
  xy: 1518, 232
>>>>>>> a90d93c2
  size: 32, 28
  orig: 32, 28
  offset: 0, 0
  index: -1
TileSets/FantasyHex/Units/Legion
  rotate: false
<<<<<<< HEAD
  xy: 1642, 292
=======
  xy: 1620, 236
>>>>>>> a90d93c2
  size: 32, 28
  orig: 32, 28
  offset: 0, 0
  index: -1
TileSets/FantasyHex/Units/Longbowman
  rotate: false
<<<<<<< HEAD
  xy: 1676, 292
=======
  xy: 1654, 236
>>>>>>> a90d93c2
  size: 32, 28
  orig: 32, 28
  offset: 0, 0
  index: -1
TileSets/FantasyHex/Units/Longswordsman
  rotate: false
<<<<<<< HEAD
  xy: 1710, 296
=======
  xy: 1688, 210
>>>>>>> a90d93c2
  size: 32, 28
  orig: 32, 28
  offset: 0, 0
  index: -1
TileSets/FantasyHex/Units/Mandekalu Cavalry
  rotate: false
<<<<<<< HEAD
  xy: 1744, 298
=======
  xy: 1722, 205
>>>>>>> a90d93c2
  size: 32, 26
  orig: 32, 26
  offset: 0, 0
  index: -1
TileSets/FantasyHex/Units/Maori Warrior
  rotate: false
<<<<<<< HEAD
  xy: 1812, 296
=======
  xy: 1790, 167
>>>>>>> a90d93c2
  size: 32, 28
  orig: 32, 28
  offset: 0, 0
  index: -1
TileSets/FantasyHex/Units/Marine
  rotate: false
<<<<<<< HEAD
  xy: 1846, 296
=======
  xy: 1824, 173
>>>>>>> a90d93c2
  size: 32, 28
  orig: 32, 28
  offset: 0, 0
  index: -1
TileSets/FantasyHex/Units/Mechanized Infantry
  rotate: false
<<<<<<< HEAD
  xy: 1880, 300
=======
  xy: 1858, 176
>>>>>>> a90d93c2
  size: 32, 26
  orig: 32, 26
  offset: 0, 0
  index: -1
TileSets/FantasyHex/Units/Minuteman
  rotate: false
<<<<<<< HEAD
  xy: 1948, 296
=======
  xy: 1926, 151
>>>>>>> a90d93c2
  size: 32, 28
  orig: 32, 28
  offset: 0, 0
  index: -1
TileSets/FantasyHex/Units/Mohawk Warrior
  rotate: false
<<<<<<< HEAD
  xy: 1608, 262
=======
  xy: 1994, 158
>>>>>>> a90d93c2
  size: 32, 28
  orig: 32, 28
  offset: 0, 0
  index: -1
TileSets/FantasyHex/Units/Musketeer
  rotate: false
<<<<<<< HEAD
  xy: 1676, 262
=======
  xy: 1892, 142
>>>>>>> a90d93c2
  size: 32, 28
  orig: 32, 28
  offset: 0, 0
  index: -1
TileSets/FantasyHex/Units/Musketman
  rotate: false
<<<<<<< HEAD
  xy: 1710, 266
=======
  xy: 1824, 143
>>>>>>> a90d93c2
  size: 32, 28
  orig: 32, 28
  offset: 0, 0
  index: -1
TileSets/FantasyHex/Units/Naresuan's Elephant
  rotate: false
<<<<<<< HEAD
  xy: 1744, 270
=======
  xy: 1926, 123
>>>>>>> a90d93c2
  size: 32, 26
  orig: 32, 26
  offset: 0, 0
  index: -1
TileSets/FantasyHex/Units/Norwegian Ski Infantry
  rotate: false
<<<<<<< HEAD
  xy: 1778, 259
=======
  xy: 1960, 126
>>>>>>> a90d93c2
  size: 32, 28
  orig: 32, 28
  offset: 0, 0
  index: -1
TileSets/FantasyHex/Units/Panzer
  rotate: false
<<<<<<< HEAD
  xy: 1880, 272
=======
  xy: 1960, 98
>>>>>>> a90d93c2
  size: 32, 26
  orig: 32, 26
  offset: 0, 0
  index: -1
TileSets/FantasyHex/Units/Paratrooper
  rotate: false
<<<<<<< HEAD
  xy: 1914, 268
=======
  xy: 1994, 98
>>>>>>> a90d93c2
  size: 32, 28
  orig: 32, 28
  offset: 0, 0
  index: -1
TileSets/FantasyHex/Units/Persian Immortal
  rotate: false
<<<<<<< HEAD
  xy: 1744, 240
=======
  xy: 1620, 206
>>>>>>> a90d93c2
  size: 32, 28
  orig: 32, 28
  offset: 0, 0
  index: -1
TileSets/FantasyHex/Units/Pikeman
  rotate: false
<<<<<<< HEAD
  xy: 1710, 236
=======
  xy: 1654, 206
>>>>>>> a90d93c2
  size: 32, 28
  orig: 32, 28
  offset: 0, 0
  index: -1
TileSets/FantasyHex/Units/Rifleman
  rotate: false
<<<<<<< HEAD
  xy: 1880, 207
=======
  xy: 1960, 68
>>>>>>> a90d93c2
  size: 32, 28
  orig: 32, 28
  offset: 0, 0
  index: -1
TileSets/FantasyHex/Units/Rocket Artillery
  rotate: false
<<<<<<< HEAD
  xy: 1914, 171
=======
  xy: 1144, 298
>>>>>>> a90d93c2
  size: 32, 28
  orig: 32, 28
  offset: 0, 0
  index: -1
TileSets/FantasyHex/Units/Scout
  rotate: false
<<<<<<< HEAD
  xy: 1948, 169
=======
  xy: 1178, 296
>>>>>>> a90d93c2
  size: 32, 28
  orig: 32, 28
  offset: 0, 0
  index: -1
TileSets/FantasyHex/Units/Ship of the Line
  rotate: false
<<<<<<< HEAD
  xy: 1982, 169
=======
  xy: 1212, 298
>>>>>>> a90d93c2
  size: 32, 26
  orig: 32, 26
  offset: 0, 0
  index: -1
TileSets/FantasyHex/Units/Sipahi
  rotate: false
<<<<<<< HEAD
  xy: 1382, 84
=======
  xy: 1246, 298
>>>>>>> a90d93c2
  size: 32, 26
  orig: 32, 26
  offset: 0, 0
  index: -1
TileSets/FantasyHex/Units/Slinger
  rotate: false
<<<<<<< HEAD
  xy: 1416, 74
=======
  xy: 1280, 296
>>>>>>> a90d93c2
  size: 32, 28
  orig: 32, 28
  offset: 0, 0
  index: -1
TileSets/FantasyHex/Units/Spearman
  rotate: false
<<<<<<< HEAD
  xy: 1226, 104
=======
  xy: 1314, 291
>>>>>>> a90d93c2
  size: 32, 28
  orig: 32, 28
  offset: 0, 0
  index: -1
TileSets/FantasyHex/Units/Submarine
  rotate: false
<<<<<<< HEAD
  xy: 1226, 76
=======
  xy: 1348, 291
>>>>>>> a90d93c2
  size: 32, 26
  orig: 32, 26
  offset: 0, 0
  index: -1
TileSets/FantasyHex/Units/Swordsman
  rotate: false
<<<<<<< HEAD
  xy: 1226, 46
=======
  xy: 1212, 268
>>>>>>> a90d93c2
  size: 32, 28
  orig: 32, 28
  offset: 0, 0
  index: -1
TileSets/FantasyHex/Units/Tank
  rotate: false
<<<<<<< HEAD
  xy: 1226, 16
=======
  xy: 1246, 268
>>>>>>> a90d93c2
  size: 32, 28
  orig: 32, 28
  offset: 0, 0
  index: -1
TileSets/FantasyHex/Units/Tercio
  rotate: false
<<<<<<< HEAD
  xy: 1452, 262
=======
  xy: 1280, 266
>>>>>>> a90d93c2
  size: 32, 28
  orig: 32, 28
  offset: 0, 0
  index: -1
TileSets/FantasyHex/Units/Trebuchet
  rotate: false
<<<<<<< HEAD
  xy: 1260, 63
=======
  xy: 1348, 261
>>>>>>> a90d93c2
  size: 32, 28
  orig: 32, 28
  offset: 0, 0
  index: -1
TileSets/FantasyHex/Units/Trireme
  rotate: false
<<<<<<< HEAD
  xy: 1260, 35
=======
  xy: 1382, 262
>>>>>>> a90d93c2
  size: 32, 26
  orig: 32, 26
  offset: 0, 0
  index: -1
TileSets/FantasyHex/Units/Turtle Ship
  rotate: false
<<<<<<< HEAD
  xy: 1362, 26
=======
  xy: 1586, 150
>>>>>>> a90d93c2
  size: 32, 26
  orig: 32, 26
  offset: 0, 0
  index: -1
TileSets/FantasyHex/Units/War Chariot
  rotate: false
<<<<<<< HEAD
  xy: 1396, 44
=======
  xy: 1654, 141
>>>>>>> a90d93c2
  size: 32, 28
  orig: 32, 28
  offset: 0, 0
  index: -1
TileSets/FantasyHex/Units/War Elephant
  rotate: false
<<<<<<< HEAD
  xy: 1396, 16
=======
  xy: 1688, 117
>>>>>>> a90d93c2
  size: 32, 26
  orig: 32, 26
  offset: 0, 0
  index: -1
TileSets/FantasyHex/Units/WaterUnit
  rotate: false
<<<<<<< HEAD
  xy: 1430, 46
=======
  xy: 1722, 105
>>>>>>> a90d93c2
  size: 32, 26
  orig: 32, 26
  offset: 0, 0
  index: -1
TileSets/FantasyHex/Units/Work Boats
  rotate: false
<<<<<<< HEAD
  xy: 1430, 18
=======
  xy: 1756, 104
>>>>>>> a90d93c2
  size: 32, 26
  orig: 32, 26
  offset: 0, 0
  index: -1
<<<<<<< HEAD
TileSets/FantasyHex/road
  rotate: false
  xy: 512, 32
  size: 61, 11
  orig: 61, 11
  offset: 0, 0
  index: -1
TileSets/Default/road
  rotate: false
  xy: 512, 32
  size: 61, 11
  orig: 61, 11
  offset: 0, 0
  index: -1
=======
>>>>>>> a90d93c2
UnitIcons/Submarine
  rotate: false
  xy: 2, 104
  size: 100, 100
  orig: 100, 100
  offset: 0, 0
  index: -1
UnitIcons/Swordsman
  rotate: false
  xy: 104, 206
  size: 100, 100
  orig: 100, 100
  offset: 0, 0
  index: -1
UnitIcons/Tank
  rotate: false
  xy: 104, 104
  size: 100, 100
  orig: 100, 100
  offset: 0, 0
  index: -1
UnitIcons/Trebuchet
  rotate: false
  xy: 614, 410
  size: 100, 100
  orig: 100, 100
  offset: 0, 0
  index: -1
UnitIcons/Triplane
  rotate: false
  xy: 410, 104
  size: 100, 100
  orig: 100, 100
  offset: 0, 0
  index: -1
UnitIcons/Trireme
  rotate: false
  xy: 512, 205
  size: 100, 101
  orig: 100, 101
  offset: 0, 0
  index: -1
UnitIcons/Turtle Ship
  rotate: false
  xy: 410, 2
  size: 100, 100
  orig: 100, 100
  offset: 0, 0
  index: -1
UnitIcons/War Chariot
  rotate: false
  xy: 716, 308
  size: 100, 100
  orig: 100, 100
  offset: 0, 0
  index: -1
UnitIcons/War Elephant
  rotate: false
  xy: 818, 410
  size: 100, 100
  orig: 100, 100
  offset: 0, 0
  index: -1
UnitIcons/Warrior
  rotate: false
  xy: 614, 104
  size: 100, 100
  orig: 100, 100
  offset: 0, 0
  index: -1
UnitIcons/Work Boats
  rotate: false
  xy: 716, 2
  size: 100, 100
  orig: 100, 100
  offset: 0, 0
  index: -1
UnitIcons/Worker
  rotate: false
  xy: 818, 206
  size: 100, 100
  orig: 100, 100
  offset: 0, 0
  index: -1
UnitIcons/Zero
  rotate: false
  xy: 818, 104
  size: 100, 100
  orig: 100, 100
  offset: 0, 0
  index: -1
UnitPromotionIcons/Accuracy
  rotate: false
  xy: 818, 154
  size: 50, 50
  orig: 50, 50
  offset: 0, 0
  index: -1
UnitPromotionIcons/Air Repair
  rotate: false
  xy: 920, 256
  size: 50, 50
  orig: 50, 50
  offset: 0, 0
  index: -1
UnitPromotionIcons/Ambush
  rotate: false
  xy: 1124, 460
  size: 50, 50
  orig: 50, 50
  offset: 0, 0
  index: -1
UnitPromotionIcons/Barrage
  rotate: false
  xy: 1176, 460
  size: 50, 50
  orig: 50, 50
  offset: 0, 0
  index: -1
UnitPromotionIcons/Blitz
  rotate: false
  xy: 818, 50
  size: 50, 50
  orig: 50, 50
  offset: 0, 0
  index: -1
UnitPromotionIcons/Boarding Party
  rotate: false
  xy: 1228, 460
  size: 50, 50
  orig: 50, 50
  offset: 0, 0
  index: -1
UnitPromotionIcons/Bombardment
  rotate: false
  xy: 1280, 460
  size: 50, 50
  orig: 50, 50
  offset: 0, 0
  index: -1
UnitPromotionIcons/Charge
  rotate: false
  xy: 1332, 460
  size: 50, 50
  orig: 50, 50
  offset: 0, 0
  index: -1
UnitPromotionIcons/Coastal Raider
  rotate: false
<<<<<<< HEAD
  xy: 1176, 402
=======
  xy: 1488, 460
>>>>>>> a90d93c2
  size: 50, 50
  orig: 50, 50
  offset: 0, 0
  index: -1
UnitPromotionIcons/Cover
  rotate: false
<<<<<<< HEAD
  xy: 1332, 402
=======
  xy: 1644, 460
>>>>>>> a90d93c2
  size: 50, 50
  orig: 50, 50
  offset: 0, 0
  index: -1
PolicyIcons/Discipline
  rotate: false
<<<<<<< HEAD
  xy: 1332, 402
=======
  xy: 1644, 460
>>>>>>> a90d93c2
  size: 50, 50
  orig: 50, 50
  offset: 0, 0
  index: -1
StatIcons/Strength
  rotate: false
<<<<<<< HEAD
  xy: 1332, 402
=======
  xy: 1644, 460
>>>>>>> a90d93c2
  size: 50, 50
  orig: 50, 50
  offset: 0, 0
  index: -1
UnitPromotionIcons/Drill
  rotate: false
<<<<<<< HEAD
  xy: 884, 52
=======
  xy: 1748, 460
>>>>>>> a90d93c2
  size: 50, 50
  orig: 50, 50
  offset: 0, 0
  index: -1
UnitPromotionIcons/Evasion
  rotate: false
<<<<<<< HEAD
  xy: 936, 30
=======
  xy: 1852, 460
>>>>>>> a90d93c2
  size: 50, 50
  orig: 50, 50
  offset: 0, 0
  index: -1
UnitPromotionIcons/Extended Range
  rotate: false
<<<<<<< HEAD
  xy: 1088, 350
=======
  xy: 1904, 460
>>>>>>> a90d93c2
  size: 50, 50
  orig: 50, 50
  offset: 0, 0
  index: -1
UnitPromotionIcons/Operational Range
  rotate: false
<<<<<<< HEAD
  xy: 1088, 350
=======
  xy: 1904, 460
>>>>>>> a90d93c2
  size: 50, 50
  orig: 50, 50
  offset: 0, 0
  index: -1
UnitPromotionIcons/Formation
  rotate: false
<<<<<<< HEAD
  xy: 1140, 350
=======
  xy: 870, 154
>>>>>>> a90d93c2
  size: 50, 50
  orig: 50, 50
  offset: 0, 0
  index: -1
UnitPromotionIcons/Haka War Dance
  rotate: false
<<<<<<< HEAD
  xy: 1244, 350
=======
  xy: 1074, 358
>>>>>>> a90d93c2
  size: 50, 50
  orig: 50, 50
  offset: 0, 0
  index: -1
UnitPromotionIcons/Heal Instantly
  rotate: false
<<<<<<< HEAD
  xy: 1230, 298
=======
  xy: 922, 204
>>>>>>> a90d93c2
  size: 50, 50
  orig: 50, 50
  offset: 0, 0
  index: -1
UnitPromotionIcons/Indirect Fire
  rotate: false
<<<<<<< HEAD
  xy: 1282, 298
=======
  xy: 922, 100
>>>>>>> a90d93c2
  size: 50, 50
  orig: 50, 50
  offset: 0, 0
  index: -1
UnitPromotionIcons/Interception
  rotate: false
<<<<<<< HEAD
  xy: 1334, 298
=======
  xy: 974, 152
>>>>>>> a90d93c2
  size: 50, 50
  orig: 50, 50
  offset: 0, 0
  index: -1
UnitPromotionIcons/Logistics
  rotate: false
<<<<<<< HEAD
  xy: 1488, 408
=======
  xy: 974, 48
>>>>>>> a90d93c2
  size: 50, 50
  orig: 50, 50
  offset: 0, 0
  index: -1
UnitPromotionIcons/March
  rotate: false
<<<<<<< HEAD
  xy: 1592, 408
=======
  xy: 1178, 408
>>>>>>> a90d93c2
  size: 50, 50
  orig: 50, 50
  offset: 0, 0
  index: -1
UnitPromotionIcons/Medic
  rotate: false
<<<<<<< HEAD
  xy: 1644, 408
=======
  xy: 1230, 408
>>>>>>> a90d93c2
  size: 50, 50
  orig: 50, 50
  offset: 0, 0
  index: -1
UnitPromotionIcons/Mobility
  rotate: false
<<<<<<< HEAD
  xy: 1956, 408
=======
  xy: 1542, 408
>>>>>>> a90d93c2
  size: 50, 50
  orig: 50, 50
  offset: 0, 0
  index: -1
UnitPromotionIcons/Scouting
  rotate: false
<<<<<<< HEAD
  xy: 1038, 246
=======
  xy: 1542, 356
>>>>>>> a90d93c2
  size: 50, 50
  orig: 50, 50
  offset: 0, 0
  index: -1
UnitPromotionIcons/Sentry
  rotate: false
<<<<<<< HEAD
  xy: 1038, 246
=======
  xy: 1542, 356
>>>>>>> a90d93c2
  size: 50, 50
  orig: 50, 50
  offset: 0, 0
  index: -1
UnitPromotionIcons/Shock
  rotate: false
<<<<<<< HEAD
  xy: 1038, 194
=======
  xy: 1646, 356
>>>>>>> a90d93c2
  size: 50, 50
  orig: 50, 50
  offset: 0, 0
  index: -1
UnitPromotionIcons/Siege
  rotate: false
<<<<<<< HEAD
  xy: 1090, 246
=======
  xy: 1698, 356
>>>>>>> a90d93c2
  size: 50, 50
  orig: 50, 50
  offset: 0, 0
  index: -1
UnitPromotionIcons/Sortie
  rotate: false
<<<<<<< HEAD
  xy: 1038, 142
=======
  xy: 1750, 356
>>>>>>> a90d93c2
  size: 50, 50
  orig: 50, 50
  offset: 0, 0
  index: -1
UnitPromotionIcons/Targeting
  rotate: false
<<<<<<< HEAD
  xy: 1090, 142
=======
  xy: 1906, 356
>>>>>>> a90d93c2
  size: 50, 50
  orig: 50, 50
  offset: 0, 0
  index: -1
UnitPromotionIcons/Targeting I (air)
  rotate: false
<<<<<<< HEAD
  xy: 1090, 142
=======
  xy: 1906, 356
>>>>>>> a90d93c2
  size: 50, 50
  orig: 50, 50
  offset: 0, 0
  index: -1
UnitPromotionIcons/Volley
  rotate: false
<<<<<<< HEAD
  xy: 1246, 246
=======
  xy: 1026, 202
>>>>>>> a90d93c2
  size: 50, 50
  orig: 50, 50
  offset: 0, 0
  index: -1
UnitPromotionIcons/Wolfpack
  rotate: false
<<<<<<< HEAD
  xy: 1246, 194
=======
  xy: 1026, 98
>>>>>>> a90d93c2
  size: 50, 50
  orig: 50, 50
  offset: 0, 0
  index: -1
UnitPromotionIcons/Woodsman
  rotate: false
<<<<<<< HEAD
  xy: 1298, 246
=======
  xy: 1026, 46
>>>>>>> a90d93c2
  size: 50, 50
  orig: 50, 50
  offset: 0, 0
  index: -1<|MERGE_RESOLUTION|>--- conflicted
+++ resolved
@@ -802,20 +802,6 @@
   orig: 100, 100
   offset: 0, 0
   index: -1
-ImprovementIcons/Railroad
-  rotate: false
-  xy: 206, 238
-  size: 100, 100
-  orig: 100, 100
-  offset: 0, 0
-  index: -1
-TileSets/Default/Railroad
-  rotate: false
-  xy: 206, 238
-  size: 100, 100
-  orig: 100, 100
-  offset: 0, 0
-  index: -1
 ImprovementIcons/Road
   rotate: false
   xy: 1838, 170
@@ -1742,11 +1728,7 @@
   index: -1
 TechIcons/Railroad
   rotate: false
-<<<<<<< HEAD
   xy: 2, 226
-=======
-  xy: 308, 238
->>>>>>> a90d93c2
   size: 100, 100
   orig: 100, 100
   offset: 0, 0
@@ -1821,117 +1803,93 @@
   orig: 100, 100
   offset: 0, 0
   index: -1
-TileSets/Default/CrosshatchHexagon
+TileSets/Default/FalloutOverlay
+  rotate: false
+  xy: 2, 1042
+  size: 100, 100
+  orig: 100, 100
+  offset: 0, 0
+  index: -1
+TileSets/Default/Flood plainsOverlay
+  rotate: false
+  xy: 1838, 986
+  size: 100, 100
+  orig: 100, 100
+  offset: 0, 0
+  index: -1
+TileSets/Default/ForestOverlay
+  rotate: false
+  xy: 1226, 964
+  size: 100, 100
+  orig: 100, 100
+  offset: 0, 0
+  index: -1
+TileSets/Default/HillOverlay
+  rotate: false
+  xy: 2, 838
+  size: 100, 100
+  orig: 100, 100
+  offset: 0, 0
+  index: -1
+TileSets/Default/JungleOverlay
+  rotate: false
+  xy: 716, 716
+  size: 100, 100
+  orig: 100, 100
+  offset: 0, 0
+  index: -1
+TileSets/Default/LakesOverlay
+  rotate: false
+  xy: 1838, 680
+  size: 100, 100
+  orig: 100, 100
+  offset: 0, 0
+  index: -1
+TileSets/Default/MarshOverlay
+  rotate: false
+  xy: 1124, 556
+  size: 100, 100
+  orig: 100, 100
+  offset: 0, 0
+  index: -1
+TileSets/Default/MountainOverlay
+  rotate: false
+  xy: 1226, 454
+  size: 100, 100
+  orig: 100, 100
+  offset: 0, 0
+  index: -1
+TileSets/Default/NaturalWonderOverlay
+  rotate: false
+  xy: 308, 442
+  size: 100, 100
+  orig: 100, 100
+  offset: 0, 0
+  index: -1
+TileSets/Default/OasisOverlay
+  rotate: false
+  xy: 1634, 374
+  size: 100, 100
+  orig: 100, 100
+  offset: 0, 0
+  index: -1
+TileSets/FantasyHex/CrosshatchHexagon
   rotate: false
   xy: 583, 1800
   size: 273, 236
   orig: 273, 236
   offset: 0, 0
   index: -1
-TileSets/FantasyHex/CrosshatchHexagon
+TileSets/Default/CrosshatchHexagon
   rotate: false
   xy: 583, 1800
   size: 273, 236
   orig: 273, 236
   offset: 0, 0
   index: -1
-TileSets/Default/FalloutOverlay
-  rotate: false
-  xy: 2, 1042
-  size: 100, 100
-  orig: 100, 100
-  offset: 0, 0
-  index: -1
-TileSets/Default/Flood plainsOverlay
-  rotate: false
-  xy: 1838, 986
-  size: 100, 100
-  orig: 100, 100
-  offset: 0, 0
-  index: -1
-TileSets/Default/ForestOverlay
-  rotate: false
-  xy: 1226, 964
-  size: 100, 100
-  orig: 100, 100
-  offset: 0, 0
-  index: -1
-TileSets/Default/HillOverlay
-  rotate: false
-  xy: 2, 838
-  size: 100, 100
-  orig: 100, 100
-  offset: 0, 0
-  index: -1
-TileSets/Default/JungleOverlay
-  rotate: false
-  xy: 716, 716
-  size: 100, 100
-  orig: 100, 100
-  offset: 0, 0
-  index: -1
-TileSets/Default/LakesOverlay
-  rotate: false
-  xy: 1838, 680
-  size: 100, 100
-  orig: 100, 100
-  offset: 0, 0
-  index: -1
-TileSets/Default/MarshOverlay
-  rotate: false
-  xy: 1124, 556
-  size: 100, 100
-  orig: 100, 100
-  offset: 0, 0
-  index: -1
-TileSets/Default/MountainOverlay
-  rotate: false
-  xy: 1226, 454
-  size: 100, 100
-  orig: 100, 100
-  offset: 0, 0
-  index: -1
-TileSets/Default/NaturalWonderOverlay
-  rotate: false
-  xy: 308, 442
-  size: 100, 100
-  orig: 100, 100
-  offset: 0, 0
-  index: -1
-TileSets/Default/OasisOverlay
-  rotate: false
-<<<<<<< HEAD
-  xy: 1634, 374
-=======
-  xy: 1022, 410
->>>>>>> a90d93c2
-  size: 100, 100
-  orig: 100, 100
-  offset: 0, 0
-  index: -1
-<<<<<<< HEAD
-TileSets/FantasyHex/CrosshatchHexagon
-  rotate: false
-  xy: 583, 1800
-  size: 273, 236
-  orig: 273, 236
-  offset: 0, 0
-  index: -1
-TileSets/Default/CrosshatchHexagon
-  rotate: false
-  xy: 583, 1800
-  size: 273, 236
-  orig: 273, 236
-  offset: 0, 0
-  index: -1
 TileSets/FantasyHex/Railroad
   rotate: false
   xy: 410, 214
-=======
-TileSets/FantasyHex/Railroad
-  rotate: false
-  xy: 2, 226
->>>>>>> a90d93c2
   size: 100, 100
   orig: 100, 100
   offset: 0, 0
@@ -2588,14 +2546,14 @@
   index: -1
 OtherIcons/Aircraft
   rotate: false
-  xy: 1022, 358
+  xy: 1124, 460
   size: 50, 50
   orig: 50, 50
   offset: 0, 0
   index: -1
 OtherIcons/BackArrow
   rotate: false
-  xy: 818, 102
+  xy: 920, 204
   size: 50, 50
   orig: 50, 50
   offset: 0, 0
@@ -2609,29 +2567,21 @@
   index: -1
 OtherIcons/TableBackground
   rotate: false
-<<<<<<< HEAD
-  xy: 1142, 246
-=======
-  xy: 1854, 356
->>>>>>> a90d93c2
+  xy: 1024, 306
   size: 50, 50
   orig: 50, 50
   offset: 0, 0
   index: -1
 OtherIcons/whiteDot
   rotate: false
-<<<<<<< HEAD
-  xy: 1294, 120
-=======
-  xy: 410, 5
->>>>>>> a90d93c2
+  xy: 1658, 286
   size: 1, 1
   orig: 1, 1
   offset: 0, 0
   index: -1
 PolicyIcons/Aristocracy
   rotate: false
-  xy: 410, 38
+  xy: 512, 38
   size: 50, 50
   orig: 50, 50
   offset: 0, 0
@@ -2645,493 +2595,329 @@
   index: -1
 PolicyIcons/Civil Society
   rotate: false
-<<<<<<< HEAD
-  xy: 1124, 402
-=======
   xy: 1436, 460
->>>>>>> a90d93c2
   size: 50, 50
   orig: 50, 50
   offset: 0, 0
   index: -1
 PolicyIcons/Collective Rule
   rotate: false
-<<<<<<< HEAD
-  xy: 1228, 402
-=======
   xy: 1540, 460
->>>>>>> a90d93c2
   size: 50, 50
   orig: 50, 50
   offset: 0, 0
   index: -1
 PolicyIcons/Constitution
   rotate: false
-<<<<<<< HEAD
-  xy: 1280, 402
-=======
   xy: 1592, 460
->>>>>>> a90d93c2
   size: 50, 50
   orig: 50, 50
   offset: 0, 0
   index: -1
 PolicyIcons/Democracy
   rotate: false
-<<<<<<< HEAD
-  xy: 1022, 298
-=======
   xy: 1696, 460
->>>>>>> a90d93c2
   size: 50, 50
   orig: 50, 50
   offset: 0, 0
   index: -1
 PolicyIcons/Entrepreneurship
   rotate: false
-<<<<<<< HEAD
-  xy: 936, 82
-=======
   xy: 1800, 460
->>>>>>> a90d93c2
   size: 50, 50
   orig: 50, 50
   offset: 0, 0
   index: -1
 PolicyIcons/Fascism
   rotate: false
-<<<<<<< HEAD
-  xy: 1074, 298
-=======
   xy: 1956, 460
->>>>>>> a90d93c2
   size: 50, 50
   orig: 50, 50
   offset: 0, 0
   index: -1
 PolicyIcons/Free Religion
   rotate: false
-<<<<<<< HEAD
-  xy: 1126, 298
-=======
-  xy: 870, 102
->>>>>>> a90d93c2
+  xy: 972, 204
   size: 50, 50
   orig: 50, 50
   offset: 0, 0
   index: -1
 PolicyIcons/Free Speech
   rotate: false
-<<<<<<< HEAD
-  xy: 1192, 350
-=======
-  xy: 870, 50
->>>>>>> a90d93c2
+  xy: 972, 152
   size: 50, 50
   orig: 50, 50
   offset: 0, 0
   index: -1
 PolicyIcons/Free Thought
   rotate: false
-<<<<<<< HEAD
-  xy: 1178, 298
-=======
-  xy: 972, 256
->>>>>>> a90d93c2
+  xy: 1074, 358
   size: 50, 50
   orig: 50, 50
   offset: 0, 0
   index: -1
 PolicyIcons/Humanism
   rotate: false
-<<<<<<< HEAD
-  xy: 1296, 350
-=======
-  xy: 922, 152
->>>>>>> a90d93c2
+  xy: 974, 100
   size: 50, 50
   orig: 50, 50
   offset: 0, 0
   index: -1
 PolicyIcons/Landed Elite
   rotate: false
-<<<<<<< HEAD
-  xy: 1384, 402
-=======
-  xy: 974, 100
->>>>>>> a90d93c2
+  xy: 1178, 408
   size: 50, 50
   orig: 50, 50
   offset: 0, 0
   index: -1
 PolicyIcons/Legalism
   rotate: false
-<<<<<<< HEAD
-  xy: 1436, 408
-=======
-  xy: 922, 48
->>>>>>> a90d93c2
+  xy: 1230, 408
   size: 50, 50
   orig: 50, 50
   offset: 0, 0
   index: -1
 PolicyIcons/Mandate Of Heaven
   rotate: false
-<<<<<<< HEAD
-  xy: 1540, 408
-=======
-  xy: 1126, 408
->>>>>>> a90d93c2
+  xy: 1334, 408
   size: 50, 50
   orig: 50, 50
   offset: 0, 0
   index: -1
 PolicyIcons/Mercantilism
   rotate: false
-<<<<<<< HEAD
-  xy: 1696, 408
-=======
-  xy: 1282, 408
->>>>>>> a90d93c2
+  xy: 1490, 408
   size: 50, 50
   orig: 50, 50
   offset: 0, 0
   index: -1
 PolicyIcons/Meritocracy
   rotate: false
-<<<<<<< HEAD
-  xy: 1748, 408
-=======
-  xy: 1334, 408
->>>>>>> a90d93c2
+  xy: 1542, 408
   size: 50, 50
   orig: 50, 50
   offset: 0, 0
   index: -1
 PolicyIcons/Militarism
   rotate: false
-<<<<<<< HEAD
-  xy: 1800, 408
-=======
-  xy: 1386, 408
->>>>>>> a90d93c2
+  xy: 1594, 408
   size: 50, 50
   orig: 50, 50
   offset: 0, 0
   index: -1
 PolicyIcons/Military Caste
   rotate: false
-<<<<<<< HEAD
-  xy: 1852, 408
-=======
-  xy: 1438, 408
->>>>>>> a90d93c2
+  xy: 1646, 408
   size: 50, 50
   orig: 50, 50
   offset: 0, 0
   index: -1
 PolicyIcons/Military Tradition
   rotate: false
-<<<<<<< HEAD
-  xy: 1904, 408
-=======
-  xy: 1490, 408
->>>>>>> a90d93c2
+  xy: 1698, 408
   size: 50, 50
   orig: 50, 50
   offset: 0, 0
   index: -1
 PolicyIcons/Monarchy
   rotate: false
-<<<<<<< HEAD
-  xy: 1400, 350
-=======
-  xy: 1594, 408
->>>>>>> a90d93c2
+  xy: 1802, 408
   size: 50, 50
   orig: 50, 50
   offset: 0, 0
   index: -1
 PolicyIcons/Oligarchy
   rotate: false
-<<<<<<< HEAD
-  xy: 1452, 356
-=======
-  xy: 1698, 408
->>>>>>> a90d93c2
+  xy: 1906, 408
   size: 50, 50
   orig: 50, 50
   offset: 0, 0
   index: -1
 PolicyIcons/Organized Religion
   rotate: false
-<<<<<<< HEAD
-  xy: 1504, 356
-=======
-  xy: 1750, 408
->>>>>>> a90d93c2
+  xy: 1126, 356
   size: 50, 50
   orig: 50, 50
   offset: 0, 0
   index: -1
 PolicyIcons/Patronage
   rotate: false
-<<<<<<< HEAD
-  xy: 1556, 356
-=======
-  xy: 1802, 408
->>>>>>> a90d93c2
+  xy: 1178, 356
   size: 50, 50
   orig: 50, 50
   offset: 0, 0
   index: -1
 PolicyIcons/Police State
   rotate: false
-<<<<<<< HEAD
-  xy: 1608, 356
-=======
+  xy: 1230, 356
+  size: 50, 50
+  orig: 50, 50
+  offset: 0, 0
+  index: -1
+PolicyIcons/Populism
+  rotate: false
+  xy: 1282, 356
+  size: 50, 50
+  orig: 50, 50
+  offset: 0, 0
+  index: -1
+PolicyIcons/Professional Army
+  rotate: false
+  xy: 1334, 356
+  size: 50, 50
+  orig: 50, 50
+  offset: 0, 0
+  index: -1
+PolicyIcons/Protectionism
+  rotate: false
+  xy: 1386, 356
+  size: 50, 50
+  orig: 50, 50
+  offset: 0, 0
+  index: -1
+PolicyIcons/Reformation
+  rotate: false
+  xy: 1542, 356
+  size: 50, 50
+  orig: 50, 50
+  offset: 0, 0
+  index: -1
+PolicyIcons/Representation
+  rotate: false
+  xy: 1594, 356
+  size: 50, 50
+  orig: 50, 50
+  offset: 0, 0
+  index: -1
+PolicyIcons/Republic
+  rotate: false
+  xy: 1646, 356
+  size: 50, 50
+  orig: 50, 50
+  offset: 0, 0
+  index: -1
+PolicyIcons/Scientific Revolution
+  rotate: false
+  xy: 1698, 356
+  size: 50, 50
+  orig: 50, 50
+  offset: 0, 0
+  index: -1
+PolicyIcons/Secularism
+  rotate: false
+  xy: 1802, 356
+  size: 50, 50
+  orig: 50, 50
+  offset: 0, 0
+  index: -1
+PolicyIcons/Sovereignty
+  rotate: false
+  xy: 1958, 356
+  size: 50, 50
+  orig: 50, 50
+  offset: 0, 0
+  index: -1
+PolicyIcons/Theocracy
+  rotate: false
+  xy: 1024, 202
+  size: 50, 50
+  orig: 50, 50
+  offset: 0, 0
+  index: -1
+PolicyIcons/Total War
+  rotate: false
+  xy: 1076, 304
+  size: 50, 50
+  orig: 50, 50
+  offset: 0, 0
+  index: -1
+PolicyIcons/Trade Unions
+  rotate: false
+  xy: 1076, 252
+  size: 50, 50
+  orig: 50, 50
+  offset: 0, 0
+  index: -1
+PolicyIcons/Universal Suffrage
+  rotate: false
+  xy: 1128, 304
+  size: 50, 50
+  orig: 50, 50
+  offset: 0, 0
+  index: -1
+PolicyIcons/Warrior Code
+  rotate: false
+  xy: 1180, 304
+  size: 50, 50
+  orig: 50, 50
+  offset: 0, 0
+  index: -1
+ResourceIcons/Stone
+  rotate: false
+  xy: 104, 410
+  size: 100, 100
+  orig: 100, 100
+  offset: 0, 0
+  index: -1
+ResourceIcons/Sugar
+  rotate: false
+  xy: 2, 2
+  size: 100, 100
+  orig: 100, 100
+  offset: 0, 0
+  index: -1
+ResourceIcons/Uranium
+  rotate: false
+  xy: 716, 410
+  size: 100, 100
+  orig: 100, 100
+  offset: 0, 0
+  index: -1
+ResourceIcons/Whales
+  rotate: false
+  xy: 716, 206
+  size: 100, 100
+  orig: 100, 100
+  offset: 0, 0
+  index: -1
+ResourceIcons/Wheat
+  rotate: false
+  xy: 818, 308
+  size: 100, 100
+  orig: 100, 100
+  offset: 0, 0
+  index: -1
+ResourceIcons/Wine
+  rotate: false
+  xy: 716, 104
+  size: 100, 100
+  orig: 100, 100
+  offset: 0, 0
+  index: -1
+StatIcons/InterceptRange
+  rotate: false
+  xy: 974, 48
+  size: 50, 50
+  orig: 50, 50
+  offset: 0, 0
+  index: -1
+StatIcons/Movement
+  rotate: false
   xy: 1854, 408
->>>>>>> a90d93c2
-  size: 50, 50
-  orig: 50, 50
-  offset: 0, 0
-  index: -1
-PolicyIcons/Populism
-  rotate: false
-<<<<<<< HEAD
-  xy: 1660, 356
-=======
-  xy: 1906, 408
->>>>>>> a90d93c2
-  size: 50, 50
-  orig: 50, 50
-  offset: 0, 0
-  index: -1
-PolicyIcons/Professional Army
-  rotate: false
-<<<<<<< HEAD
-  xy: 1712, 356
-=======
-  xy: 1126, 356
->>>>>>> a90d93c2
-  size: 50, 50
-  orig: 50, 50
-  offset: 0, 0
-  index: -1
-PolicyIcons/Protectionism
-  rotate: false
-<<<<<<< HEAD
-  xy: 1764, 356
-=======
-  xy: 1178, 356
->>>>>>> a90d93c2
-  size: 50, 50
-  orig: 50, 50
-  offset: 0, 0
-  index: -1
-PolicyIcons/Reformation
-  rotate: false
-<<<<<<< HEAD
-  xy: 1920, 356
-=======
-  xy: 1334, 356
->>>>>>> a90d93c2
-  size: 50, 50
-  orig: 50, 50
-  offset: 0, 0
-  index: -1
-PolicyIcons/Representation
-  rotate: false
-<<<<<<< HEAD
-  xy: 1972, 356
-=======
-  xy: 1386, 356
->>>>>>> a90d93c2
-  size: 50, 50
-  orig: 50, 50
-  offset: 0, 0
-  index: -1
-PolicyIcons/Republic
-  rotate: false
-<<<<<<< HEAD
-  xy: 986, 246
-=======
+  size: 50, 50
+  orig: 50, 50
+  offset: 0, 0
+  index: -1
+StatIcons/Range
+  rotate: false
   xy: 1438, 356
->>>>>>> a90d93c2
-  size: 50, 50
-  orig: 50, 50
-  offset: 0, 0
-  index: -1
-PolicyIcons/Scientific Revolution
-  rotate: false
-<<<<<<< HEAD
-  xy: 986, 194
-=======
+  size: 50, 50
+  orig: 50, 50
+  offset: 0, 0
+  index: -1
+StatIcons/RangedStrength
+  rotate: false
   xy: 1490, 356
->>>>>>> a90d93c2
-  size: 50, 50
-  orig: 50, 50
-  offset: 0, 0
-  index: -1
-PolicyIcons/Secularism
-  rotate: false
-<<<<<<< HEAD
-  xy: 986, 142
-=======
-  xy: 1594, 356
->>>>>>> a90d93c2
-  size: 50, 50
-  orig: 50, 50
-  offset: 0, 0
-  index: -1
-PolicyIcons/Sovereignty
-  rotate: false
-<<<<<<< HEAD
-  xy: 1090, 194
-=======
-  xy: 1802, 356
->>>>>>> a90d93c2
-  size: 50, 50
-  orig: 50, 50
-  offset: 0, 0
-  index: -1
-PolicyIcons/Theocracy
-  rotate: false
-<<<<<<< HEAD
-  xy: 1142, 194
-=======
-  xy: 1958, 408
->>>>>>> a90d93c2
-  size: 50, 50
-  orig: 50, 50
-  offset: 0, 0
-  index: -1
-PolicyIcons/Total War
-  rotate: false
-<<<<<<< HEAD
-  xy: 1194, 246
-=======
-  xy: 1958, 356
->>>>>>> a90d93c2
-  size: 50, 50
-  orig: 50, 50
-  offset: 0, 0
-  index: -1
-PolicyIcons/Trade Unions
-  rotate: false
-<<<<<<< HEAD
-  xy: 1142, 142
-=======
-  xy: 1024, 306
->>>>>>> a90d93c2
-  size: 50, 50
-  orig: 50, 50
-  offset: 0, 0
-  index: -1
-PolicyIcons/Universal Suffrage
-  rotate: false
-<<<<<<< HEAD
-  xy: 1194, 194
-=======
-  xy: 1026, 254
->>>>>>> a90d93c2
-  size: 50, 50
-  orig: 50, 50
-  offset: 0, 0
-  index: -1
-PolicyIcons/Warrior Code
-  rotate: false
-<<<<<<< HEAD
-  xy: 1194, 142
-=======
-  xy: 1026, 150
->>>>>>> a90d93c2
-  size: 50, 50
-  orig: 50, 50
-  offset: 0, 0
-  index: -1
-ResourceIcons/Stone
-  rotate: false
-  xy: 104, 410
-  size: 100, 100
-  orig: 100, 100
-  offset: 0, 0
-  index: -1
-ResourceIcons/Sugar
-  rotate: false
-  xy: 2, 2
-  size: 100, 100
-  orig: 100, 100
-  offset: 0, 0
-  index: -1
-ResourceIcons/Uranium
-  rotate: false
-  xy: 716, 410
-  size: 100, 100
-  orig: 100, 100
-  offset: 0, 0
-  index: -1
-ResourceIcons/Whales
-  rotate: false
-  xy: 716, 206
-  size: 100, 100
-  orig: 100, 100
-  offset: 0, 0
-  index: -1
-ResourceIcons/Wheat
-  rotate: false
-  xy: 818, 308
-  size: 100, 100
-  orig: 100, 100
-  offset: 0, 0
-  index: -1
-ResourceIcons/Wine
-  rotate: false
-  xy: 716, 104
-  size: 100, 100
-  orig: 100, 100
-  offset: 0, 0
-  index: -1
-StatIcons/InterceptRange
-  rotate: false
-<<<<<<< HEAD
-  xy: 1348, 350
-=======
-  xy: 974, 204
->>>>>>> a90d93c2
-  size: 50, 50
-  orig: 50, 50
-  offset: 0, 0
-  index: -1
-StatIcons/Movement
-  rotate: false
-<<<<<<< HEAD
-  xy: 1386, 298
-=======
-  xy: 1646, 408
->>>>>>> a90d93c2
-  size: 50, 50
-  orig: 50, 50
-  offset: 0, 0
-  index: -1
-StatIcons/Range
-  rotate: false
-<<<<<<< HEAD
-  xy: 1816, 356
-=======
-  xy: 1230, 356
->>>>>>> a90d93c2
-  size: 50, 50
-  orig: 50, 50
-  offset: 0, 0
-  index: -1
-StatIcons/RangedStrength
-  rotate: false
-<<<<<<< HEAD
-  xy: 1868, 356
-=======
-  xy: 1282, 356
->>>>>>> a90d93c2
   size: 50, 50
   orig: 50, 50
   offset: 0, 0
@@ -3171,2035 +2957,1294 @@
   orig: 100, 100
   offset: 0, 0
   index: -1
-TileSets/Default/road
-  rotate: false
-  xy: 410, 90
+TileSets/FantasyHex/Tiles/Academy
+  rotate: false
+  xy: 818, 13
+  size: 32, 37
+  orig: 32, 37
+  offset: 0, 0
+  index: -1
+TileSets/FantasyHex/Tiles/Aluminum
+  rotate: false
+  xy: 512, 8
+  size: 32, 28
+  orig: 32, 28
+  offset: 0, 0
+  index: -1
+TileSets/FantasyHex/Tiles/Ancient ruins
+  rotate: false
+  xy: 2008, 482
+  size: 32, 28
+  orig: 32, 28
+  offset: 0, 0
+  index: -1
+TileSets/FantasyHex/Tiles/Atoll
+  rotate: false
+  xy: 852, 22
+  size: 32, 28
+  orig: 32, 28
+  offset: 0, 0
+  index: -1
+TileSets/FantasyHex/Tiles/Barbarian encampment
+  rotate: false
+  xy: 1318, 326
+  size: 32, 28
+  orig: 32, 28
+  offset: 0, 0
+  index: -1
+TileSets/FantasyHex/Tiles/Citadel
+  rotate: false
+  xy: 1624, 321
+  size: 32, 33
+  orig: 32, 33
+  offset: 0, 0
+  index: -1
+TileSets/FantasyHex/Tiles/City
+  rotate: false
+  xy: 1658, 319
+  size: 32, 35
+  orig: 32, 35
+  offset: 0, 0
+  index: -1
+TileSets/FantasyHex/Tiles/Grassland+City
+  rotate: false
+  xy: 1658, 319
+  size: 32, 35
+  orig: 32, 35
+  offset: 0, 0
+  index: -1
+TileSets/FantasyHex/Tiles/Hill+City
+  rotate: false
+  xy: 1658, 319
+  size: 32, 35
+  orig: 32, 35
+  offset: 0, 0
+  index: -1
+TileSets/FantasyHex/Tiles/City ruins
+  rotate: false
+  xy: 1692, 326
+  size: 32, 28
+  orig: 32, 28
+  offset: 0, 0
+  index: -1
+TileSets/FantasyHex/Tiles/Coal
+  rotate: false
+  xy: 1760, 326
+  size: 32, 28
+  orig: 32, 28
+  offset: 0, 0
+  index: -1
+TileSets/FantasyHex/Tiles/Coast
+  rotate: false
+  xy: 1794, 326
+  size: 32, 28
+  orig: 32, 28
+  offset: 0, 0
+  index: -1
+TileSets/FantasyHex/Tiles/Coast+Oil well
+  rotate: false
+  xy: 1828, 326
+  size: 32, 28
+  orig: 32, 28
+  offset: 0, 0
+  index: -1
+TileSets/FantasyHex/Tiles/Customs house
+  rotate: false
+  xy: 920, 11
+  size: 32, 35
+  orig: 32, 35
+  offset: 0, 0
+  index: -1
+TileSets/FantasyHex/Tiles/Desert
+  rotate: false
+  xy: 954, 18
+  size: 32, 28
+  orig: 32, 28
+  offset: 0, 0
+  index: -1
+TileSets/FantasyHex/Tiles/Desert+City
+  rotate: false
+  xy: 988, 13
+  size: 32, 33
+  orig: 32, 33
+  offset: 0, 0
+  index: -1
+TileSets/FantasyHex/Tiles/Desert+Fallout
+  rotate: false
+  xy: 1284, 296
+  size: 32, 28
+  orig: 32, 28
+  offset: 0, 0
+  index: -1
+TileSets/FantasyHex/Tiles/Desert+Farm
+  rotate: false
+  xy: 1318, 296
+  size: 32, 28
+  orig: 32, 28
+  offset: 0, 0
+  index: -1
+TileSets/FantasyHex/Tiles/Desert+Flood plains
+  rotate: false
+  xy: 1352, 296
+  size: 32, 28
+  orig: 32, 28
+  offset: 0, 0
+  index: -1
+TileSets/FantasyHex/Tiles/Desert+Flood plains+Farm
+  rotate: false
+  xy: 1386, 296
+  size: 32, 28
+  orig: 32, 28
+  offset: 0, 0
+  index: -1
+TileSets/FantasyHex/Tiles/Desert+Flood plains+Trading post
+  rotate: false
+  xy: 1420, 296
+  size: 32, 28
+  orig: 32, 28
+  offset: 0, 0
+  index: -1
+TileSets/FantasyHex/Tiles/Desert+Oasis
+  rotate: false
+  xy: 1454, 298
+  size: 32, 28
+  orig: 32, 28
+  offset: 0, 0
+  index: -1
+TileSets/FantasyHex/Tiles/Desert+Trading post
+  rotate: false
+  xy: 1488, 296
+  size: 32, 28
+  orig: 32, 28
+  offset: 0, 0
+  index: -1
+TileSets/FantasyHex/Tiles/El Dorado
+  rotate: false
+  xy: 1522, 295
+  size: 32, 29
+  orig: 32, 29
+  offset: 0, 0
+  index: -1
+TileSets/FantasyHex/Tiles/Fishing Boats
+  rotate: false
+  xy: 1556, 296
+  size: 32, 28
+  orig: 32, 28
+  offset: 0, 0
+  index: -1
+TileSets/FantasyHex/Tiles/Fort
+  rotate: false
+  xy: 1624, 286
+  size: 32, 33
+  orig: 32, 33
+  offset: 0, 0
+  index: -1
+TileSets/FantasyHex/Tiles/Fountain of Youth
+  rotate: false
+  xy: 1658, 289
+  size: 32, 28
+  orig: 32, 28
+  offset: 0, 0
+  index: -1
+TileSets/FantasyHex/Tiles/Gems
+  rotate: false
+  xy: 1828, 296
+  size: 32, 28
+  orig: 32, 28
+  offset: 0, 0
+  index: -1
+TileSets/FantasyHex/Tiles/Gold
+  rotate: false
+  xy: 1862, 298
+  size: 32, 28
+  orig: 32, 28
+  offset: 0, 0
+  index: -1
+TileSets/FantasyHex/Tiles/Grassland
+  rotate: false
+  xy: 1896, 298
+  size: 32, 28
+  orig: 32, 28
+  offset: 0, 0
+  index: -1
+TileSets/FantasyHex/Tiles/Grassland+Fallout
+  rotate: false
+  xy: 1930, 296
+  size: 32, 28
+  orig: 32, 28
+  offset: 0, 0
+  index: -1
+TileSets/FantasyHex/Tiles/Grassland+Farm
+  rotate: false
+  xy: 1964, 296
+  size: 32, 28
+  orig: 32, 28
+  offset: 0, 0
+  index: -1
+TileSets/FantasyHex/Tiles/Grassland+Forest
+  rotate: false
+  xy: 1076, 189
+  size: 32, 31
+  orig: 32, 31
+  offset: 0, 0
+  index: -1
+TileSets/FantasyHex/Tiles/Grassland+Forest+Camp
+  rotate: false
+  xy: 1110, 189
+  size: 32, 31
+  orig: 32, 31
+  offset: 0, 0
+  index: -1
+TileSets/FantasyHex/Tiles/Grassland+Forest+Coal
+  rotate: false
+  xy: 1144, 189
+  size: 32, 31
+  orig: 32, 31
+  offset: 0, 0
+  index: -1
+TileSets/FantasyHex/Tiles/Grassland+Forest+Gold
+  rotate: false
+  xy: 1178, 189
+  size: 32, 31
+  orig: 32, 31
+  offset: 0, 0
+  index: -1
+TileSets/FantasyHex/Tiles/Grassland+Forest+Iron
+  rotate: false
+  xy: 1266, 263
+  size: 32, 31
+  orig: 32, 31
+  offset: 0, 0
+  index: -1
+TileSets/FantasyHex/Tiles/Grassland+Forest+Lumber mill
+  rotate: false
+  xy: 1300, 263
+  size: 32, 31
+  orig: 32, 31
+  offset: 0, 0
+  index: -1
+TileSets/FantasyHex/Tiles/Grassland+Jungle
+  rotate: false
+  xy: 546, 2
+  size: 32, 34
+  orig: 32, 34
+  offset: 0, 0
+  index: -1
+TileSets/FantasyHex/Tiles/Grassland+Jungle+Camp
+  rotate: false
+  xy: 580, 67
+  size: 32, 34
+  orig: 32, 34
+  offset: 0, 0
+  index: -1
+TileSets/FantasyHex/Tiles/Grassland+Jungle+Trading post
+  rotate: false
+  xy: 580, 31
+  size: 32, 34
+  orig: 32, 34
+  offset: 0, 0
+  index: -1
+TileSets/FantasyHex/Tiles/Grassland+Marsh
+  rotate: false
+  xy: 1334, 265
+  size: 32, 29
+  orig: 32, 29
+  offset: 0, 0
+  index: -1
+TileSets/FantasyHex/Tiles/Grassland+Trading post
+  rotate: false
+  xy: 1368, 266
+  size: 32, 28
+  orig: 32, 28
+  offset: 0, 0
+  index: -1
+TileSets/FantasyHex/Tiles/Great Barrier Reef
+  rotate: false
+  xy: 1266, 233
+  size: 32, 28
+  orig: 32, 28
+  offset: 0, 0
+  index: -1
+TileSets/FantasyHex/Tiles/Hill
+  rotate: false
+  xy: 1436, 232
+  size: 32, 32
+  orig: 32, 32
+  offset: 0, 0
+  index: -1
+TileSets/FantasyHex/Tiles/Hill+Camp
+  rotate: false
+  xy: 1470, 262
+  size: 32, 32
+  orig: 32, 32
+  offset: 0, 0
+  index: -1
+TileSets/FantasyHex/Tiles/Hill+Customs house
+  rotate: false
+  xy: 1470, 228
+  size: 32, 32
+  orig: 32, 32
+  offset: 0, 0
+  index: -1
+TileSets/FantasyHex/Tiles/Hill+Fallout
+  rotate: false
+  xy: 1504, 261
+  size: 32, 32
+  orig: 32, 32
+  offset: 0, 0
+  index: -1
+TileSets/FantasyHex/Tiles/Hill+Forest
+  rotate: false
+  xy: 1504, 214
+  size: 32, 45
+  orig: 32, 45
+  offset: 0, 0
+  index: -1
+TileSets/FantasyHex/Tiles/Hill+Forest+Camp
+  rotate: false
+  xy: 1538, 248
+  size: 32, 45
+  orig: 32, 45
+  offset: 0, 0
+  index: -1
+TileSets/FantasyHex/Tiles/Hill+Forest+Lumber mill
+  rotate: false
+  xy: 1572, 249
+  size: 32, 45
+  orig: 32, 45
+  offset: 0, 0
+  index: -1
+TileSets/FantasyHex/Tiles/Hill+Mine
+  rotate: false
+  xy: 1538, 214
+  size: 32, 32
+  orig: 32, 32
+  offset: 0, 0
+  index: -1
+TileSets/FantasyHex/Tiles/Hill+Quarry
+  rotate: false
+  xy: 1572, 215
+  size: 32, 32
+  orig: 32, 32
+  offset: 0, 0
+  index: -1
+TileSets/FantasyHex/Tiles/Hill+Terrace Farm
+  rotate: false
+  xy: 1606, 252
+  size: 32, 32
+  orig: 32, 32
+  offset: 0, 0
+  index: -1
+TileSets/FantasyHex/Tiles/Iron
+  rotate: false
+  xy: 1674, 259
+  size: 32, 28
+  orig: 32, 28
+  offset: 0, 0
+  index: -1
+TileSets/FantasyHex/Tiles/Lakes
+  rotate: false
+  xy: 1776, 266
+  size: 32, 28
+  orig: 32, 28
+  offset: 0, 0
+  index: -1
+TileSets/FantasyHex/Tiles/Landmark
+  rotate: false
+  xy: 1810, 236
+  size: 32, 28
+  orig: 32, 28
+  offset: 0, 0
+  index: -1
+TileSets/FantasyHex/Tiles/Manufactory
+  rotate: false
+  xy: 1946, 259
+  size: 32, 35
+  orig: 32, 35
+  offset: 0, 0
+  index: -1
+TileSets/FantasyHex/Tiles/Mine
+  rotate: false
+  xy: 2014, 452
+  size: 32, 28
+  orig: 32, 28
+  offset: 0, 0
+  index: -1
+TileSets/FantasyHex/Tiles/Moai
+  rotate: false
+  xy: 2014, 392
+  size: 32, 28
+  orig: 32, 28
+  offset: 0, 0
+  index: -1
+TileSets/FantasyHex/Tiles/Mountain
+  rotate: false
+  xy: 2014, 324
+  size: 32, 36
+  orig: 32, 36
+  offset: 0, 0
+  index: -1
+TileSets/FantasyHex/Tiles/Ocean
+  rotate: false
+  xy: 1742, 210
+  size: 32, 28
+  orig: 32, 28
+  offset: 0, 0
+  index: -1
+TileSets/FantasyHex/Tiles/Oil well
+  rotate: false
+  xy: 1776, 206
+  size: 32, 28
+  orig: 32, 28
+  offset: 0, 0
+  index: -1
+TileSets/FantasyHex/Tiles/Old Faithful
+  rotate: false
+  xy: 1810, 206
+  size: 32, 28
+  orig: 32, 28
+  offset: 0, 0
+  index: -1
+TileSets/FantasyHex/Tiles/Pasture
+  rotate: false
+  xy: 1912, 208
+  size: 32, 28
+  orig: 32, 28
+  offset: 0, 0
+  index: -1
+TileSets/FantasyHex/Tiles/Pasture2
+  rotate: false
+  xy: 1674, 199
+  size: 32, 28
+  orig: 32, 28
+  offset: 0, 0
+  index: -1
+TileSets/FantasyHex/Tiles/Plains
+  rotate: false
+  xy: 1572, 185
+  size: 32, 28
+  orig: 32, 28
+  offset: 0, 0
+  index: -1
+TileSets/FantasyHex/Tiles/Plains+City
+  rotate: false
+  xy: 1946, 192
+  size: 32, 35
+  orig: 32, 35
+  offset: 0, 0
+  index: -1
+TileSets/FantasyHex/Tiles/Plains+Fallout
+  rotate: false
+  xy: 1980, 208
+  size: 32, 28
+  orig: 32, 28
+  offset: 0, 0
+  index: -1
+TileSets/FantasyHex/Tiles/Plains+Farm
+  rotate: false
+  xy: 2014, 206
+  size: 32, 28
+  orig: 32, 28
+  offset: 0, 0
+  index: -1
+TileSets/FantasyHex/Tiles/Plains+Forest
+  rotate: false
+  xy: 1980, 173
+  size: 32, 33
+  orig: 32, 33
+  offset: 0, 0
+  index: -1
+TileSets/FantasyHex/Tiles/Plains+Forest+Camp
+  rotate: false
+  xy: 2014, 171
+  size: 32, 33
+  orig: 32, 33
+  offset: 0, 0
+  index: -1
+TileSets/FantasyHex/Tiles/Plains+Forest+Lumber mill
+  rotate: false
+  xy: 1212, 211
+  size: 32, 33
+  orig: 32, 33
+  offset: 0, 0
+  index: -1
+TileSets/FantasyHex/Tiles/Plains+Jungle
+  rotate: false
+  xy: 1212, 174
+  size: 32, 35
+  orig: 32, 35
+  offset: 0, 0
+  index: -1
+TileSets/FantasyHex/Tiles/Plains+Jungle+Trading post
+  rotate: false
+  xy: 1246, 196
+  size: 32, 35
+  orig: 32, 35
+  offset: 0, 0
+  index: -1
+TileSets/FantasyHex/Tiles/Plains+Trading post
+  rotate: false
+  xy: 1280, 203
+  size: 32, 28
+  orig: 32, 28
+  offset: 0, 0
+  index: -1
+TileSets/FantasyHex/Tiles/Plantation
+  rotate: false
+  xy: 1246, 166
+  size: 32, 28
+  orig: 32, 28
+  offset: 0, 0
+  index: -1
+TileSets/FantasyHex/Tiles/Polder
+  rotate: false
+  xy: 1280, 173
+  size: 32, 28
+  orig: 32, 28
+  offset: 0, 0
+  index: -1
+TileSets/FantasyHex/Tiles/Quarry
+  rotate: false
+  xy: 1314, 203
+  size: 32, 28
+  orig: 32, 28
+  offset: 0, 0
+  index: -1
+TileSets/FantasyHex/Tiles/River-Bottom
+  rotate: false
+  xy: 1348, 203
+  size: 32, 30
+  orig: 32, 30
+  offset: 0, 0
+  index: -1
+TileSets/FantasyHex/Tiles/River-BottomLeft
+  rotate: false
+  xy: 1382, 204
+  size: 32, 30
+  orig: 32, 30
+  offset: 0, 0
+  index: -1
+TileSets/FantasyHex/Tiles/River-BottomRight
+  rotate: false
+  xy: 1348, 171
+  size: 32, 30
+  orig: 32, 30
+  offset: 0, 0
+  index: -1
+TileSets/FantasyHex/Tiles/River-Top
+  rotate: false
+  xy: 1382, 172
+  size: 32, 30
+  orig: 32, 30
+  offset: 0, 0
+  index: -1
+TileSets/FantasyHex/Tiles/River-TopLeft
+  rotate: false
+  xy: 1416, 200
+  size: 32, 30
+  orig: 32, 30
+  offset: 0, 0
+  index: -1
+TileSets/FantasyHex/Tiles/River-TopRight
+  rotate: false
+  xy: 1416, 168
+  size: 32, 30
+  orig: 32, 30
+  offset: 0, 0
+  index: -1
+TileSets/FantasyHex/Tiles/Tundra
+  rotate: false
+  xy: 2014, 141
+  size: 32, 28
+  orig: 32, 28
+  offset: 0, 0
+  index: -1
+TileSets/FantasyHex/Tiles/Tundra+Camp
+  rotate: false
+  xy: 1946, 132
+  size: 32, 28
+  orig: 32, 28
+  offset: 0, 0
+  index: -1
+TileSets/FantasyHex/Tiles/Tundra+City
+  rotate: false
+  xy: 1450, 191
+  size: 32, 35
+  orig: 32, 35
+  offset: 0, 0
+  index: -1
+TileSets/FantasyHex/Tiles/Tundra+Fallout
+  rotate: false
+  xy: 1450, 161
+  size: 32, 28
+  orig: 32, 28
+  offset: 0, 0
+  index: -1
+TileSets/FantasyHex/Tiles/Tundra+Forest
+  rotate: false
+  xy: 1980, 111
+  size: 32, 32
+  orig: 32, 32
+  offset: 0, 0
+  index: -1
+TileSets/FantasyHex/Tiles/Tundra+Forest+Camp
+  rotate: false
+  xy: 2014, 107
+  size: 32, 32
+  orig: 32, 32
+  offset: 0, 0
+  index: -1
+TileSets/FantasyHex/Tiles/Tundra+Forest+Lumber mill
+  rotate: false
+  xy: 1484, 180
+  size: 32, 32
+  orig: 32, 32
+  offset: 0, 0
+  index: -1
+TileSets/FantasyHex/Tiles/Tundra+Trading post
+  rotate: false
+  xy: 1518, 184
+  size: 32, 28
+  orig: 32, 28
+  offset: 0, 0
+  index: -1
+TileSets/FantasyHex/Tiles/Uranium
+  rotate: false
+  xy: 1518, 154
+  size: 32, 28
+  orig: 32, 28
+  offset: 0, 0
+  index: -1
+TileSets/FantasyHex/TopBorder
+  rotate: false
+  xy: 1606, 162
+  size: 32, 28
+  orig: 32, 28
+  offset: 0, 0
+  index: -1
+TileSets/FantasyHex/Units/Anti-Aircraft Gun
+  rotate: false
+  xy: 1024, 172
+  size: 32, 28
+  orig: 32, 28
+  offset: 0, 0
+  index: -1
+TileSets/FantasyHex/Units/Anti-Tank Gun
+  rotate: false
+  xy: 1076, 222
+  size: 32, 28
+  orig: 32, 28
+  offset: 0, 0
+  index: -1
+TileSets/FantasyHex/Units/Archer
+  rotate: false
+  xy: 1232, 274
+  size: 32, 28
+  orig: 32, 28
+  offset: 0, 0
+  index: -1
+TileSets/FantasyHex/Units/Artillery
+  rotate: false
+  xy: 1284, 326
+  size: 32, 28
+  orig: 32, 28
+  offset: 0, 0
+  index: -1
+TileSets/FantasyHex/Units/Ballista
+  rotate: false
+  xy: 1110, 222
+  size: 32, 28
+  orig: 32, 28
+  offset: 0, 0
+  index: -1
+TileSets/FantasyHex/Units/Battleship
+  rotate: false
+  xy: 886, 24
+  size: 32, 26
+  orig: 32, 26
+  offset: 0, 0
+  index: -1
+TileSets/FantasyHex/Units/Destroyer
+  rotate: false
+  xy: 886, 24
+  size: 32, 26
+  orig: 32, 26
+  offset: 0, 0
+  index: -1
+TileSets/FantasyHex/Units/Berserker
+  rotate: false
+  xy: 1144, 222
+  size: 32, 28
+  orig: 32, 28
+  offset: 0, 0
+  index: -1
+TileSets/FantasyHex/Units/Bowman
+  rotate: false
+  xy: 1352, 326
+  size: 32, 28
+  orig: 32, 28
+  offset: 0, 0
+  index: -1
+TileSets/FantasyHex/Units/Brute
+  rotate: false
+  xy: 1178, 222
+  size: 32, 28
+  orig: 32, 28
+  offset: 0, 0
+  index: -1
+TileSets/FantasyHex/Units/Camel Archer
+  rotate: false
+  xy: 1386, 326
+  size: 32, 28
+  orig: 32, 28
+  offset: 0, 0
+  index: -1
+TileSets/FantasyHex/Units/Cannon
+  rotate: false
+  xy: 1420, 326
+  size: 32, 28
+  orig: 32, 28
+  offset: 0, 0
+  index: -1
+TileSets/FantasyHex/Units/Caravel
+  rotate: false
+  xy: 1454, 328
+  size: 32, 26
+  orig: 32, 26
+  offset: 0, 0
+  index: -1
+TileSets/FantasyHex/Units/Catapult
+  rotate: false
+  xy: 1488, 326
+  size: 32, 28
+  orig: 32, 28
+  offset: 0, 0
+  index: -1
+TileSets/FantasyHex/Units/Cavalry
+  rotate: false
+  xy: 1522, 326
+  size: 32, 28
+  orig: 32, 28
+  offset: 0, 0
+  index: -1
+TileSets/FantasyHex/Units/Chariot Archer
+  rotate: false
+  xy: 1556, 326
+  size: 32, 28
+  orig: 32, 28
+  offset: 0, 0
+  index: -1
+TileSets/FantasyHex/Units/Chu-Ko-Nu
+  rotate: false
+  xy: 1590, 326
+  size: 32, 28
+  orig: 32, 28
+  offset: 0, 0
+  index: -1
+TileSets/FantasyHex/Units/CivilianLandUnit
+  rotate: false
+  xy: 1726, 326
+  size: 32, 28
+  orig: 32, 28
+  offset: 0, 0
+  index: -1
+TileSets/FantasyHex/Units/Companion Cavalry
+  rotate: false
+  xy: 1862, 328
+  size: 32, 26
+  orig: 32, 26
+  offset: 0, 0
+  index: -1
+TileSets/FantasyHex/Units/Conquistador
+  rotate: false
+  xy: 1896, 328
+  size: 32, 26
+  orig: 32, 26
+  offset: 0, 0
+  index: -1
+TileSets/FantasyHex/Units/Cossack
+  rotate: false
+  xy: 1930, 326
+  size: 32, 28
+  orig: 32, 28
+  offset: 0, 0
+  index: -1
+TileSets/FantasyHex/Units/Crossbowman
+  rotate: false
+  xy: 1964, 326
+  size: 32, 28
+  orig: 32, 28
+  offset: 0, 0
+  index: -1
+TileSets/FantasyHex/Units/Cruiser
+  rotate: false
+  xy: 1232, 246
+  size: 32, 26
+  orig: 32, 26
+  offset: 0, 0
+  index: -1
+TileSets/FantasyHex/Units/Foreign Legion
+  rotate: false
+  xy: 1590, 296
+  size: 32, 28
+  orig: 32, 28
+  offset: 0, 0
+  index: -1
+TileSets/FantasyHex/Units/Frigate
+  rotate: false
+  xy: 1692, 298
+  size: 32, 26
+  orig: 32, 26
+  offset: 0, 0
+  index: -1
+TileSets/FantasyHex/Units/Galleass
+  rotate: false
+  xy: 1726, 298
+  size: 32, 26
+  orig: 32, 26
+  offset: 0, 0
+  index: -1
+TileSets/FantasyHex/Units/Galley
+  rotate: false
+  xy: 1760, 298
+  size: 32, 26
+  orig: 32, 26
+  offset: 0, 0
+  index: -1
+TileSets/FantasyHex/Units/Gatling Gun
+  rotate: false
+  xy: 1794, 296
+  size: 32, 28
+  orig: 32, 28
+  offset: 0, 0
+  index: -1
+TileSets/FantasyHex/Units/Machine Gun
+  rotate: false
+  xy: 1794, 296
+  size: 32, 28
+  orig: 32, 28
+  offset: 0, 0
+  index: -1
+TileSets/FantasyHex/Units/Great Artist
+  rotate: false
+  xy: 1402, 266
+  size: 32, 28
+  orig: 32, 28
+  offset: 0, 0
+  index: -1
+TileSets/FantasyHex/Units/Great Engineer
+  rotate: false
+  xy: 1300, 233
+  size: 32, 28
+  orig: 32, 28
+  offset: 0, 0
+  index: -1
+TileSets/FantasyHex/Units/Worker
+  rotate: false
+  xy: 1300, 233
+  size: 32, 28
+  orig: 32, 28
+  offset: 0, 0
+  index: -1
+TileSets/FantasyHex/Units/Great General
+  rotate: false
+  xy: 1334, 235
+  size: 32, 28
+  orig: 32, 28
+  offset: 0, 0
+  index: -1
+TileSets/FantasyHex/Units/Great Merchant
+  rotate: false
+  xy: 1368, 236
+  size: 32, 28
+  orig: 32, 28
+  offset: 0, 0
+  index: -1
+TileSets/FantasyHex/Units/Settler
+  rotate: false
+  xy: 1368, 236
+  size: 32, 28
+  orig: 32, 28
+  offset: 0, 0
+  index: -1
+TileSets/FantasyHex/Units/Great Scientist
+  rotate: false
+  xy: 1402, 236
+  size: 32, 28
+  orig: 32, 28
+  offset: 0, 0
+  index: -1
+TileSets/FantasyHex/Units/Great War Infantry
+  rotate: false
+  xy: 1436, 266
+  size: 32, 28
+  orig: 32, 28
+  offset: 0, 0
+  index: -1
+TileSets/FantasyHex/Units/Infantry
+  rotate: false
+  xy: 1436, 266
+  size: 32, 28
+  orig: 32, 28
+  offset: 0, 0
+  index: -1
+TileSets/FantasyHex/Units/Hoplite
+  rotate: false
+  xy: 1606, 222
+  size: 32, 28
+  orig: 32, 28
+  offset: 0, 0
+  index: -1
+TileSets/FantasyHex/Units/Horseman
+  rotate: false
+  xy: 1640, 256
+  size: 32, 28
+  orig: 32, 28
+  offset: 0, 0
+  index: -1
+TileSets/FantasyHex/Units/Hwach'a
+  rotate: false
+  xy: 1640, 226
+  size: 32, 28
+  orig: 32, 28
+  offset: 0, 0
+  index: -1
+TileSets/FantasyHex/Units/Ironclad
+  rotate: false
+  xy: 580, 3
+  size: 32, 26
+  orig: 32, 26
+  offset: 0, 0
+  index: -1
+TileSets/FantasyHex/Units/Jaguar
+  rotate: false
+  xy: 1674, 229
+  size: 32, 28
+  orig: 32, 28
+  offset: 0, 0
+  index: -1
+TileSets/FantasyHex/Units/Janissary
+  rotate: false
+  xy: 1708, 268
+  size: 32, 28
+  orig: 32, 28
+  offset: 0, 0
+  index: -1
+TileSets/FantasyHex/Units/Keshik
+  rotate: false
+  xy: 1708, 240
+  size: 32, 26
+  orig: 32, 26
+  offset: 0, 0
+  index: -1
+TileSets/FantasyHex/Units/Khan
+  rotate: false
+  xy: 1742, 270
+  size: 32, 26
+  orig: 32, 26
+  offset: 0, 0
+  index: -1
+TileSets/FantasyHex/Units/Knight
+  rotate: false
+  xy: 1742, 240
+  size: 32, 28
+  orig: 32, 28
+  offset: 0, 0
+  index: -1
+TileSets/FantasyHex/Units/Lancer
+  rotate: false
+  xy: 1810, 266
+  size: 32, 28
+  orig: 32, 28
+  offset: 0, 0
+  index: -1
+TileSets/FantasyHex/Units/LandUnit
+  rotate: false
+  xy: 1776, 236
+  size: 32, 28
+  orig: 32, 28
+  offset: 0, 0
+  index: -1
+TileSets/FantasyHex/Units/Warrior
+  rotate: false
+  xy: 1776, 236
+  size: 32, 28
+  orig: 32, 28
+  offset: 0, 0
+  index: -1
+TileSets/FantasyHex/Units/Landship
+  rotate: false
+  xy: 1844, 266
+  size: 32, 28
+  orig: 32, 28
+  offset: 0, 0
+  index: -1
+TileSets/FantasyHex/Units/Landsknecht
+  rotate: false
+  xy: 1844, 236
+  size: 32, 28
+  orig: 32, 28
+  offset: 0, 0
+  index: -1
+TileSets/FantasyHex/Units/Legion
+  rotate: false
+  xy: 1878, 268
+  size: 32, 28
+  orig: 32, 28
+  offset: 0, 0
+  index: -1
+TileSets/FantasyHex/Units/Longbowman
+  rotate: false
+  xy: 1878, 238
+  size: 32, 28
+  orig: 32, 28
+  offset: 0, 0
+  index: -1
+TileSets/FantasyHex/Units/Longswordsman
+  rotate: false
+  xy: 1912, 266
+  size: 32, 28
+  orig: 32, 28
+  offset: 0, 0
+  index: -1
+TileSets/FantasyHex/Units/Mandekalu Cavalry
+  rotate: false
+  xy: 1912, 238
+  size: 32, 26
+  orig: 32, 26
+  offset: 0, 0
+  index: -1
+TileSets/FantasyHex/Units/Maori Warrior
+  rotate: false
+  xy: 1946, 229
+  size: 32, 28
+  orig: 32, 28
+  offset: 0, 0
+  index: -1
+TileSets/FantasyHex/Units/Marine
+  rotate: false
+  xy: 1980, 266
+  size: 32, 28
+  orig: 32, 28
+  offset: 0, 0
+  index: -1
+TileSets/FantasyHex/Units/Mechanized Infantry
+  rotate: false
+  xy: 1980, 238
+  size: 32, 26
+  orig: 32, 26
+  offset: 0, 0
+  index: -1
+TileSets/FantasyHex/Units/Minuteman
+  rotate: false
+  xy: 2014, 422
+  size: 32, 28
+  orig: 32, 28
+  offset: 0, 0
+  index: -1
+TileSets/FantasyHex/Units/Mohawk Warrior
+  rotate: false
+  xy: 2014, 362
+  size: 32, 28
+  orig: 32, 28
+  offset: 0, 0
+  index: -1
+TileSets/FantasyHex/Units/Musketeer
+  rotate: false
+  xy: 2014, 294
+  size: 32, 28
+  orig: 32, 28
+  offset: 0, 0
+  index: -1
+TileSets/FantasyHex/Units/Musketman
+  rotate: false
+  xy: 2014, 264
+  size: 32, 28
+  orig: 32, 28
+  offset: 0, 0
+  index: -1
+TileSets/FantasyHex/Units/Naresuan's Elephant
+  rotate: false
+  xy: 2014, 236
+  size: 32, 26
+  orig: 32, 26
+  offset: 0, 0
+  index: -1
+TileSets/FantasyHex/Units/Norwegian Ski Infantry
+  rotate: false
+  xy: 1708, 210
+  size: 32, 28
+  orig: 32, 28
+  offset: 0, 0
+  index: -1
+TileSets/FantasyHex/Units/Panzer
+  rotate: false
+  xy: 1844, 208
+  size: 32, 26
+  orig: 32, 26
+  offset: 0, 0
+  index: -1
+TileSets/FantasyHex/Units/Paratrooper
+  rotate: false
+  xy: 1878, 208
+  size: 32, 28
+  orig: 32, 28
+  offset: 0, 0
+  index: -1
+TileSets/FantasyHex/Units/Persian Immortal
+  rotate: false
+  xy: 1640, 196
+  size: 32, 28
+  orig: 32, 28
+  offset: 0, 0
+  index: -1
+TileSets/FantasyHex/Units/Pikeman
+  rotate: false
+  xy: 1606, 192
+  size: 32, 28
+  orig: 32, 28
+  offset: 0, 0
+  index: -1
+TileSets/FantasyHex/Units/Rifleman
+  rotate: false
+  xy: 1314, 173
+  size: 32, 28
+  orig: 32, 28
+  offset: 0, 0
+  index: -1
+TileSets/FantasyHex/Units/Rocket Artillery
+  rotate: false
+  xy: 1708, 180
+  size: 32, 28
+  orig: 32, 28
+  offset: 0, 0
+  index: -1
+TileSets/FantasyHex/Units/Scout
+  rotate: false
+  xy: 1742, 180
+  size: 32, 28
+  orig: 32, 28
+  offset: 0, 0
+  index: -1
+TileSets/FantasyHex/Units/Ship of the Line
+  rotate: false
+  xy: 1776, 178
+  size: 32, 26
+  orig: 32, 26
+  offset: 0, 0
+  index: -1
+TileSets/FantasyHex/Units/Sipahi
+  rotate: false
+  xy: 1810, 178
+  size: 32, 26
+  orig: 32, 26
+  offset: 0, 0
+  index: -1
+TileSets/FantasyHex/Units/Slinger
+  rotate: false
+  xy: 1844, 178
+  size: 32, 28
+  orig: 32, 28
+  offset: 0, 0
+  index: -1
+TileSets/FantasyHex/Units/Spearman
+  rotate: false
+  xy: 1878, 178
+  size: 32, 28
+  orig: 32, 28
+  offset: 0, 0
+  index: -1
+TileSets/FantasyHex/Units/Submarine
+  rotate: false
+  xy: 1912, 180
+  size: 32, 26
+  orig: 32, 26
+  offset: 0, 0
+  index: -1
+TileSets/FantasyHex/Units/Swordsman
+  rotate: false
+  xy: 1946, 162
+  size: 32, 28
+  orig: 32, 28
+  offset: 0, 0
+  index: -1
+TileSets/FantasyHex/Units/Tank
+  rotate: false
+  xy: 1674, 169
+  size: 32, 28
+  orig: 32, 28
+  offset: 0, 0
+  index: -1
+TileSets/FantasyHex/Units/Tercio
+  rotate: false
+  xy: 1640, 166
+  size: 32, 28
+  orig: 32, 28
+  offset: 0, 0
+  index: -1
+TileSets/FantasyHex/Units/Trebuchet
+  rotate: false
+  xy: 1912, 150
+  size: 32, 28
+  orig: 32, 28
+  offset: 0, 0
+  index: -1
+TileSets/FantasyHex/Units/Trireme
+  rotate: false
+  xy: 1980, 145
+  size: 32, 26
+  orig: 32, 26
+  offset: 0, 0
+  index: -1
+TileSets/FantasyHex/Units/Turtle Ship
+  rotate: false
+  xy: 1484, 152
+  size: 32, 26
+  orig: 32, 26
+  offset: 0, 0
+  index: -1
+TileSets/FantasyHex/Units/War Chariot
+  rotate: false
+  xy: 1708, 150
+  size: 32, 28
+  orig: 32, 28
+  offset: 0, 0
+  index: -1
+TileSets/FantasyHex/Units/War Elephant
+  rotate: false
+  xy: 1742, 152
+  size: 32, 26
+  orig: 32, 26
+  offset: 0, 0
+  index: -1
+TileSets/FantasyHex/Units/WaterUnit
+  rotate: false
+  xy: 1776, 150
+  size: 32, 26
+  orig: 32, 26
+  offset: 0, 0
+  index: -1
+TileSets/FantasyHex/Units/Work Boats
+  rotate: false
+  xy: 1810, 150
+  size: 32, 26
+  orig: 32, 26
+  offset: 0, 0
+  index: -1
+TileSets/FantasyHex/road
+  rotate: false
+  xy: 512, 90
   size: 61, 11
   orig: 61, 11
   offset: 0, 0
   index: -1
-TileSets/FantasyHex/road
-  rotate: false
-  xy: 410, 90
+TileSets/Default/road
+  rotate: false
+  xy: 512, 90
   size: 61, 11
   orig: 61, 11
   offset: 0, 0
   index: -1
-TileSets/FantasyHex/Tiles/Academy
-  rotate: false
-<<<<<<< HEAD
-  xy: 578, 64
-=======
-  xy: 818, 11
->>>>>>> a90d93c2
-  size: 32, 37
-  orig: 32, 37
-  offset: 0, 0
-  index: -1
-TileSets/FantasyHex/Tiles/Aluminum
-  rotate: false
-<<<<<<< HEAD
-  xy: 512, 2
-=======
-  xy: 410, 8
->>>>>>> a90d93c2
-  size: 32, 28
-  orig: 32, 28
-  offset: 0, 0
-  index: -1
-TileSets/FantasyHex/Tiles/Ancient ruins
-  rotate: false
-<<<<<<< HEAD
-  xy: 1298, 216
-=======
-  xy: 2008, 482
->>>>>>> a90d93c2
-  size: 32, 28
-  orig: 32, 28
-  offset: 0, 0
-  index: -1
-TileSets/FantasyHex/Tiles/Atoll
-  rotate: false
-<<<<<<< HEAD
-  xy: 1384, 268
-=======
-  xy: 954, 18
->>>>>>> a90d93c2
-  size: 32, 28
-  orig: 32, 28
-  offset: 0, 0
-  index: -1
-<<<<<<< HEAD
-TileSets/FantasyHex/Tiles/Barringer Crater
-  rotate: false
-  xy: 512, 45
-  size: 64, 56
-  orig: 64, 56
-  offset: 0, 0
-  index: -1
-TileSets/FantasyHex/Tiles/Cerro de Potosi
-  rotate: false
-  xy: 920, 250
-  size: 64, 56
-  orig: 64, 56
-=======
-TileSets/FantasyHex/Tiles/Barbarian encampment
-  rotate: false
-  xy: 1022, 16
-  size: 32, 28
-  orig: 32, 28
->>>>>>> a90d93c2
-  offset: 0, 0
-  index: -1
-TileSets/FantasyHex/Tiles/Citadel
-  rotate: false
-<<<<<<< HEAD
-  xy: 1056, 77
-=======
-  xy: 1314, 321
->>>>>>> a90d93c2
-  size: 32, 33
-  orig: 32, 33
-  offset: 0, 0
-  index: -1
-TileSets/FantasyHex/Tiles/City
-  rotate: false
-<<<<<<< HEAD
-  xy: 1090, 105
-=======
-  xy: 1348, 319
->>>>>>> a90d93c2
-  size: 32, 35
-  orig: 32, 35
-  offset: 0, 0
-  index: -1
-TileSets/FantasyHex/Tiles/Grassland+City
-  rotate: false
-<<<<<<< HEAD
-  xy: 1090, 105
-=======
-  xy: 1348, 319
->>>>>>> a90d93c2
-  size: 32, 35
-  orig: 32, 35
-  offset: 0, 0
-  index: -1
-TileSets/FantasyHex/Tiles/Hill+City
-  rotate: false
-<<<<<<< HEAD
-  xy: 1090, 105
-=======
-  xy: 1348, 319
->>>>>>> a90d93c2
-  size: 32, 35
-  orig: 32, 35
-  offset: 0, 0
-  index: -1
-TileSets/FantasyHex/Tiles/City ruins
-  rotate: false
-<<<<<<< HEAD
-  xy: 1124, 112
-=======
-  xy: 1382, 326
-  size: 32, 28
-  orig: 32, 28
-  offset: 0, 0
-  index: -1
-TileSets/FantasyHex/Tiles/Coal
-  rotate: false
-  xy: 1450, 326
->>>>>>> a90d93c2
-  size: 32, 28
-  orig: 32, 28
-  offset: 0, 0
-  index: -1
-TileSets/FantasyHex/Tiles/Coast
-  rotate: false
-<<<<<<< HEAD
-  xy: 1192, 112
-=======
-  xy: 1484, 326
->>>>>>> a90d93c2
-  size: 32, 28
-  orig: 32, 28
-  offset: 0, 0
-  index: -1
-TileSets/FantasyHex/Tiles/Coast+Oil well
-  rotate: false
-<<<<<<< HEAD
-  xy: 1090, 75
-=======
-  xy: 1518, 326
->>>>>>> a90d93c2
-  size: 32, 28
-  orig: 32, 28
-  offset: 0, 0
-  index: -1
-TileSets/FantasyHex/Tiles/Customs house
-  rotate: false
-<<<<<<< HEAD
-  xy: 1124, 47
-=======
-  xy: 1722, 319
->>>>>>> a90d93c2
-  size: 32, 35
-  orig: 32, 35
-  offset: 0, 0
-  index: -1
-TileSets/FantasyHex/Tiles/Desert
-  rotate: false
-<<<<<<< HEAD
-  xy: 1158, 54
-=======
-  xy: 1756, 326
->>>>>>> a90d93c2
-  size: 32, 28
-  orig: 32, 28
-  offset: 0, 0
-  index: -1
-TileSets/FantasyHex/Tiles/Desert+City
-  rotate: false
-<<<<<<< HEAD
-  xy: 1192, 47
-=======
-  xy: 1790, 321
->>>>>>> a90d93c2
-  size: 32, 33
-  orig: 32, 33
-  offset: 0, 0
-  index: -1
-TileSets/FantasyHex/Tiles/Desert+Fallout
-  rotate: false
-<<<<<<< HEAD
-  xy: 2012, 452
-=======
-  xy: 1824, 326
->>>>>>> a90d93c2
-  size: 32, 28
-  orig: 32, 28
-  offset: 0, 0
-  index: -1
-TileSets/FantasyHex/Tiles/Desert+Farm
-  rotate: false
-<<<<<<< HEAD
-  xy: 2008, 422
-=======
-  xy: 1858, 326
->>>>>>> a90d93c2
-  size: 32, 28
-  orig: 32, 28
-  offset: 0, 0
-  index: -1
-TileSets/FantasyHex/Tiles/Desert+Flood plains
-  rotate: false
-<<<<<<< HEAD
-  xy: 1246, 134
-=======
-  xy: 1892, 326
->>>>>>> a90d93c2
-  size: 32, 28
-  orig: 32, 28
-  offset: 0, 0
-  index: -1
-TileSets/FantasyHex/Tiles/Desert+Flood plains+Farm
-  rotate: false
-<<<<<<< HEAD
-  xy: 1298, 186
-=======
-  xy: 1926, 326
->>>>>>> a90d93c2
-  size: 32, 28
-  orig: 32, 28
-  offset: 0, 0
-  index: -1
-TileSets/FantasyHex/Tiles/Desert+Flood plains+Trading post
-  rotate: false
-<<<<<<< HEAD
-  xy: 1350, 238
-=======
-  xy: 1960, 326
->>>>>>> a90d93c2
-  size: 32, 28
-  orig: 32, 28
-  offset: 0, 0
-  index: -1
-TileSets/FantasyHex/Tiles/Desert+Oasis
-  rotate: false
-<<<<<<< HEAD
-  xy: 1384, 238
-=======
-  xy: 1756, 296
->>>>>>> a90d93c2
-  size: 32, 28
-  orig: 32, 28
-  offset: 0, 0
-  index: -1
-TileSets/FantasyHex/Tiles/Desert+Trading post
-  rotate: false
-<<<<<<< HEAD
-  xy: 988, 22
-=======
-  xy: 1790, 291
->>>>>>> a90d93c2
-  size: 32, 28
-  orig: 32, 28
-  offset: 0, 0
-  index: -1
-TileSets/FantasyHex/Tiles/El Dorado
-  rotate: false
-<<<<<<< HEAD
-  xy: 1022, 350
-  size: 64, 58
-  orig: 64, 58
-=======
-  xy: 1824, 295
-  size: 32, 29
-  orig: 32, 29
->>>>>>> a90d93c2
-  offset: 0, 0
-  index: -1
-TileSets/FantasyHex/Tiles/Fishing Boats
-  rotate: false
-<<<<<<< HEAD
-  xy: 1022, 24
-=======
-  xy: 1858, 296
->>>>>>> a90d93c2
-  size: 32, 28
-  orig: 32, 28
-  offset: 0, 0
-  index: -1
-TileSets/FantasyHex/Tiles/Fort
-  rotate: false
-<<<<<<< HEAD
-  xy: 1090, 12
-=======
-  xy: 1926, 291
->>>>>>> a90d93c2
-  size: 32, 33
-  orig: 32, 33
-  offset: 0, 0
-  index: -1
-TileSets/FantasyHex/Tiles/Fountain of Youth
-  rotate: false
-<<<<<<< HEAD
-  xy: 1124, 454
-  size: 64, 56
-  orig: 64, 56
-=======
-  xy: 1960, 296
-  size: 32, 28
-  orig: 32, 28
->>>>>>> a90d93c2
-  offset: 0, 0
-  index: -1
-TileSets/FantasyHex/Tiles/Gems
-  rotate: false
-<<<<<<< HEAD
-  xy: 818, 46
-  size: 64, 56
-  orig: 64, 56
-=======
-  xy: 1756, 266
-  size: 32, 28
-  orig: 32, 28
-  offset: 0, 0
-  index: -1
-TileSets/FantasyHex/Tiles/Gold
-  rotate: false
-  xy: 1790, 261
-  size: 32, 28
-  orig: 32, 28
->>>>>>> a90d93c2
-  offset: 0, 0
-  index: -1
-TileSets/FantasyHex/Tiles/Grassland
-  rotate: false
-<<<<<<< HEAD
-  xy: 1418, 268
-=======
-  xy: 1824, 265
->>>>>>> a90d93c2
-  size: 32, 28
-  orig: 32, 28
-  offset: 0, 0
-  index: -1
-TileSets/FantasyHex/Tiles/Grassland+Fallout
-  rotate: false
-<<<<<<< HEAD
-  xy: 1418, 238
-=======
-  xy: 1858, 266
->>>>>>> a90d93c2
-  size: 32, 28
-  orig: 32, 28
-  offset: 0, 0
-  index: -1
-TileSets/FantasyHex/Tiles/Grassland+Farm
-  rotate: false
-<<<<<<< HEAD
-  xy: 1280, 156
-=======
-  xy: 1892, 266
->>>>>>> a90d93c2
-  size: 32, 28
-  orig: 32, 28
-  offset: 0, 0
-  index: -1
-TileSets/FantasyHex/Tiles/Grassland+Forest
-  rotate: false
-<<<<<<< HEAD
-  xy: 1280, 123
-=======
-  xy: 1926, 258
->>>>>>> a90d93c2
-  size: 32, 31
-  orig: 32, 31
-  offset: 0, 0
-  index: -1
-TileSets/FantasyHex/Tiles/Grassland+Forest+Camp
-  rotate: false
-<<<<<<< HEAD
-  xy: 1314, 153
-=======
-  xy: 1960, 263
-  size: 32, 31
-  orig: 32, 31
-  offset: 0, 0
-  index: -1
-TileSets/FantasyHex/Tiles/Grassland+Forest+Coal
-  rotate: false
-  xy: 1994, 265
-  size: 32, 31
-  orig: 32, 31
-  offset: 0, 0
-  index: -1
-TileSets/FantasyHex/Tiles/Grassland+Forest+Gold
-  rotate: false
-  xy: 2010, 449
-  size: 32, 31
-  orig: 32, 31
-  offset: 0, 0
-  index: -1
-TileSets/FantasyHex/Tiles/Grassland+Forest+Iron
-  rotate: false
-  xy: 2010, 416
->>>>>>> a90d93c2
-  size: 32, 31
-  orig: 32, 31
-  offset: 0, 0
-  index: -1
-TileSets/FantasyHex/Tiles/Grassland+Forest+Lumber mill
-  rotate: false
-<<<<<<< HEAD
-  xy: 1314, 120
-=======
-  xy: 2010, 383
->>>>>>> a90d93c2
-  size: 32, 31
-  orig: 32, 31
-  offset: 0, 0
-  index: -1
-TileSets/FantasyHex/Tiles/Grassland+Jungle
-  rotate: false
-<<<<<<< HEAD
-  xy: 1332, 202
-=======
-  xy: 1382, 290
->>>>>>> a90d93c2
-  size: 32, 34
-  orig: 32, 34
-  offset: 0, 0
-  index: -1
-TileSets/FantasyHex/Tiles/Grassland+Jungle+Camp
-  rotate: false
-<<<<<<< HEAD
-  xy: 1366, 202
-=======
-  xy: 1416, 290
->>>>>>> a90d93c2
-  size: 32, 34
-  orig: 32, 34
-  offset: 0, 0
-  index: -1
-TileSets/FantasyHex/Tiles/Grassland+Jungle+Trading post
-  rotate: false
-<<<<<<< HEAD
-  xy: 1400, 202
-=======
-  xy: 1450, 290
->>>>>>> a90d93c2
-  size: 32, 34
-  orig: 32, 34
-  offset: 0, 0
-  index: -1
-TileSets/FantasyHex/Tiles/Grassland+Marsh
-  rotate: false
-<<<<<<< HEAD
-  xy: 1348, 171
-=======
-  xy: 1484, 295
->>>>>>> a90d93c2
-  size: 32, 29
-  orig: 32, 29
-  offset: 0, 0
-  index: -1
-TileSets/FantasyHex/Tiles/Grassland+Trading post
-  rotate: false
-<<<<<<< HEAD
-  xy: 1348, 141
-=======
-  xy: 1518, 296
->>>>>>> a90d93c2
-  size: 32, 28
-  orig: 32, 28
-  offset: 0, 0
-  index: -1
-TileSets/FantasyHex/Tiles/Great Barrier Reef
-  rotate: false
-<<<<<<< HEAD
-  xy: 920, 192
-  size: 64, 56
-  orig: 64, 56
-=======
-  xy: 1586, 298
-  size: 32, 28
-  orig: 32, 28
->>>>>>> a90d93c2
-  offset: 0, 0
-  index: -1
-TileSets/FantasyHex/Tiles/Hill
-  rotate: false
-<<<<<<< HEAD
-  xy: 1416, 138
-=======
-  xy: 1790, 227
->>>>>>> a90d93c2
-  size: 32, 32
-  orig: 32, 32
-  offset: 0, 0
-  index: -1
-TileSets/FantasyHex/Tiles/Hill+Camp
-  rotate: false
-<<<<<<< HEAD
-  xy: 1416, 104
-=======
-  xy: 1824, 231
->>>>>>> a90d93c2
-  size: 32, 32
-  orig: 32, 32
-  offset: 0, 0
-  index: -1
-TileSets/FantasyHex/Tiles/Hill+Customs house
-  rotate: false
-<<<<<<< HEAD
-  xy: 1438, 316
-=======
-  xy: 1858, 232
->>>>>>> a90d93c2
-  size: 32, 32
-  orig: 32, 32
-  offset: 0, 0
-  index: -1
-TileSets/FantasyHex/Tiles/Hill+Fallout
-  rotate: false
-<<<<<<< HEAD
-  xy: 1472, 322
-=======
-  xy: 1892, 232
->>>>>>> a90d93c2
-  size: 32, 32
-  orig: 32, 32
-  offset: 0, 0
-  index: -1
-TileSets/FantasyHex/Tiles/Hill+Forest
-  rotate: false
-<<<<<<< HEAD
-  xy: 1506, 309
-=======
-  xy: 1926, 211
->>>>>>> a90d93c2
-  size: 32, 45
-  orig: 32, 45
-  offset: 0, 0
-  index: -1
-TileSets/FantasyHex/Tiles/Hill+Forest+Camp
-  rotate: false
-<<<<<<< HEAD
-  xy: 1540, 309
-=======
-  xy: 1960, 216
->>>>>>> a90d93c2
-  size: 32, 45
-  orig: 32, 45
-  offset: 0, 0
-  index: -1
-TileSets/FantasyHex/Tiles/Hill+Forest+Lumber mill
-  rotate: false
-<<<<<<< HEAD
-  xy: 1574, 309
-=======
-  xy: 1994, 218
->>>>>>> a90d93c2
-  size: 32, 45
-  orig: 32, 45
-  offset: 0, 0
-  index: -1
-TileSets/FantasyHex/Tiles/Hill+Mine
-  rotate: false
-<<<<<<< HEAD
-  xy: 1608, 322
-=======
-  xy: 1484, 261
->>>>>>> a90d93c2
-  size: 32, 32
-  orig: 32, 32
-  offset: 0, 0
-  index: -1
-TileSets/FantasyHex/Tiles/Hill+Quarry
-  rotate: false
-<<<<<<< HEAD
-  xy: 1642, 322
-=======
-  xy: 1518, 262
->>>>>>> a90d93c2
-  size: 32, 32
-  orig: 32, 32
-  offset: 0, 0
-  index: -1
-TileSets/FantasyHex/Tiles/Hill+Terrace Farm
-  rotate: false
-<<<<<<< HEAD
-  xy: 1676, 322
-=======
-  xy: 1552, 264
->>>>>>> a90d93c2
-  size: 32, 32
-  orig: 32, 32
-  offset: 0, 0
-  index: -1
-TileSets/FantasyHex/Tiles/Iron
-  rotate: false
-  xy: 1688, 240
-  size: 32, 28
-  orig: 32, 28
-  offset: 0, 0
-  index: -1
-TileSets/FantasyHex/Tiles/Lakes
-  rotate: false
-<<<<<<< HEAD
-  xy: 1982, 326
-=======
-  xy: 1926, 181
->>>>>>> a90d93c2
-  size: 32, 28
-  orig: 32, 28
-  offset: 0, 0
-  index: -1
-TileSets/FantasyHex/Tiles/Landmark
-  rotate: false
-<<<<<<< HEAD
-  xy: 1540, 279
-=======
-  xy: 1586, 238
->>>>>>> a90d93c2
-  size: 32, 28
-  orig: 32, 28
-  offset: 0, 0
-  index: -1
-TileSets/FantasyHex/Tiles/Manufactory
-  rotate: false
-<<<<<<< HEAD
-  xy: 1778, 289
-=======
-  xy: 1756, 169
->>>>>>> a90d93c2
-  size: 32, 35
-  orig: 32, 35
-  offset: 0, 0
-  index: -1
-TileSets/FantasyHex/Tiles/Mine
-  rotate: false
-<<<<<<< HEAD
-  xy: 1914, 298
-=======
-  xy: 1892, 172
->>>>>>> a90d93c2
-  size: 32, 28
-  orig: 32, 28
-  offset: 0, 0
-  index: -1
-TileSets/FantasyHex/Tiles/Moai
-  rotate: false
-<<<<<<< HEAD
-  xy: 1982, 296
-=======
-  xy: 1960, 156
->>>>>>> a90d93c2
-  size: 32, 28
-  orig: 32, 28
-  offset: 0, 0
-  index: -1
-<<<<<<< HEAD
-TileSets/FantasyHex/Tiles/Mount Fuji
-  rotate: false
-  xy: 920, 134
-  size: 64, 56
-  orig: 64, 56
-  offset: 0, 0
-  index: -1
-TileSets/FantasyHex/Tiles/Mountain
-  rotate: false
-  xy: 1642, 254
-=======
-TileSets/FantasyHex/Tiles/Mountain
-  rotate: false
-  xy: 1858, 138
->>>>>>> a90d93c2
-  size: 32, 36
-  orig: 32, 36
-  offset: 0, 0
-  index: -1
-TileSets/FantasyHex/Tiles/Ocean
-  rotate: false
-<<<<<<< HEAD
-  xy: 1812, 266
-=======
-  xy: 1994, 128
->>>>>>> a90d93c2
-  size: 32, 28
-  orig: 32, 28
-  offset: 0, 0
-  index: -1
-TileSets/FantasyHex/Tiles/Oil well
-  rotate: false
-<<<<<<< HEAD
-  xy: 1846, 266
-=======
-  xy: 1892, 112
->>>>>>> a90d93c2
-  size: 32, 28
-  orig: 32, 28
-  offset: 0, 0
-  index: -1
-TileSets/FantasyHex/Tiles/Old Faithful
-  rotate: false
-  xy: 1926, 93
-  size: 32, 28
-  orig: 32, 28
-  offset: 0, 0
-  index: -1
-TileSets/FantasyHex/Tiles/Pasture
-  rotate: false
-<<<<<<< HEAD
-  xy: 1948, 266
-=======
-  xy: 1586, 208
->>>>>>> a90d93c2
-  size: 32, 28
-  orig: 32, 28
-  offset: 0, 0
-  index: -1
-TileSets/FantasyHex/Tiles/Pasture2
-  rotate: false
-<<<<<<< HEAD
-  xy: 1982, 266
-=======
-  xy: 1552, 204
->>>>>>> a90d93c2
-  size: 32, 28
-  orig: 32, 28
-  offset: 0, 0
-  index: -1
-TileSets/FantasyHex/Tiles/Plains
-  rotate: false
-<<<<<<< HEAD
-  xy: 1676, 232
-=======
-  xy: 1688, 180
->>>>>>> a90d93c2
-  size: 32, 28
-  orig: 32, 28
-  offset: 0, 0
-  index: -1
-TileSets/FantasyHex/Tiles/Plains+City
-  rotate: false
-<<<<<<< HEAD
-  xy: 1778, 222
-=======
-  xy: 1722, 168
->>>>>>> a90d93c2
-  size: 32, 35
-  orig: 32, 35
-  offset: 0, 0
-  index: -1
-TileSets/FantasyHex/Tiles/Plains+Fallout
-  rotate: false
-<<<<<<< HEAD
-  xy: 1812, 236
-=======
-  xy: 1586, 178
->>>>>>> a90d93c2
-  size: 32, 28
-  orig: 32, 28
-  offset: 0, 0
-  index: -1
-TileSets/FantasyHex/Tiles/Plains+Farm
-  rotate: false
-<<<<<<< HEAD
-  xy: 1846, 236
-=======
-  xy: 1620, 176
->>>>>>> a90d93c2
-  size: 32, 28
-  orig: 32, 28
-  offset: 0, 0
-  index: -1
-TileSets/FantasyHex/Tiles/Plains+Forest
-  rotate: false
-<<<<<<< HEAD
-  xy: 1880, 237
-=======
-  xy: 1654, 171
->>>>>>> a90d93c2
-  size: 32, 33
-  orig: 32, 33
-  offset: 0, 0
-  index: -1
-TileSets/FantasyHex/Tiles/Plains+Forest+Camp
-  rotate: false
-<<<<<<< HEAD
-  xy: 1914, 233
-=======
-  xy: 1688, 145
->>>>>>> a90d93c2
-  size: 32, 33
-  orig: 32, 33
-  offset: 0, 0
-  index: -1
-TileSets/FantasyHex/Tiles/Plains+Forest+Lumber mill
-  rotate: false
-<<<<<<< HEAD
-  xy: 1948, 231
-=======
-  xy: 1722, 133
->>>>>>> a90d93c2
-  size: 32, 33
-  orig: 32, 33
-  offset: 0, 0
-  index: -1
-TileSets/FantasyHex/Tiles/Plains+Jungle
-  rotate: false
-<<<<<<< HEAD
-  xy: 1982, 229
-=======
-  xy: 1756, 132
->>>>>>> a90d93c2
-  size: 32, 35
-  orig: 32, 35
-  offset: 0, 0
-  index: -1
-TileSets/FantasyHex/Tiles/Plains+Jungle+Trading post
-  rotate: false
-<<<<<<< HEAD
-  xy: 1744, 203
-=======
-  xy: 1790, 130
->>>>>>> a90d93c2
-  size: 32, 35
-  orig: 32, 35
-  offset: 0, 0
-  index: -1
-TileSets/FantasyHex/Tiles/Plains+Trading post
-  rotate: false
-<<<<<<< HEAD
-  xy: 1710, 206
-=======
-  xy: 1824, 113
->>>>>>> a90d93c2
-  size: 32, 28
-  orig: 32, 28
-  offset: 0, 0
-  index: -1
-TileSets/FantasyHex/Tiles/Plantation
-  rotate: false
-<<<<<<< HEAD
-  xy: 1778, 192
-=======
-  xy: 1858, 108
->>>>>>> a90d93c2
-  size: 32, 28
-  orig: 32, 28
-  offset: 0, 0
-  index: -1
-TileSets/FantasyHex/Tiles/Polder
-  rotate: false
-<<<<<<< HEAD
-  xy: 1812, 206
-=======
-  xy: 1892, 82
->>>>>>> a90d93c2
-  size: 32, 28
-  orig: 32, 28
-  offset: 0, 0
-  index: -1
-TileSets/FantasyHex/Tiles/Quarry
-  rotate: false
-<<<<<<< HEAD
-  xy: 1846, 206
-=======
-  xy: 1926, 63
->>>>>>> a90d93c2
-  size: 32, 28
-  orig: 32, 28
-  offset: 0, 0
-  index: -1
-TileSets/FantasyHex/Tiles/River-Bottom
-  rotate: false
-<<<<<<< HEAD
-  xy: 1914, 201
-=======
-  xy: 1994, 66
->>>>>>> a90d93c2
-  size: 32, 30
-  orig: 32, 30
-  offset: 0, 0
-  index: -1
-TileSets/FantasyHex/Tiles/River-BottomLeft
-  rotate: false
-<<<<<<< HEAD
-  xy: 1948, 199
-=======
-  xy: 1960, 36
->>>>>>> a90d93c2
-  size: 32, 30
-  orig: 32, 30
-  offset: 0, 0
-  index: -1
-TileSets/FantasyHex/Tiles/River-BottomRight
-  rotate: false
-<<<<<<< HEAD
-  xy: 1982, 197
-=======
-  xy: 1994, 34
->>>>>>> a90d93c2
-  size: 32, 30
-  orig: 32, 30
-  offset: 0, 0
-  index: -1
-TileSets/FantasyHex/Tiles/River-Top
-  rotate: false
-<<<<<<< HEAD
-  xy: 1812, 174
-=======
-  xy: 1090, 2
->>>>>>> a90d93c2
-  size: 32, 30
-  orig: 32, 30
-  offset: 0, 0
-  index: -1
-TileSets/FantasyHex/Tiles/River-TopLeft
-  rotate: false
-<<<<<<< HEAD
-  xy: 1846, 174
-=======
-  xy: 1124, 2
->>>>>>> a90d93c2
-  size: 32, 30
-  orig: 32, 30
-  offset: 0, 0
-  index: -1
-TileSets/FantasyHex/Tiles/River-TopRight
-  rotate: false
-<<<<<<< HEAD
-  xy: 1880, 175
-=======
-  xy: 1158, 2
->>>>>>> a90d93c2
-  size: 32, 30
-  orig: 32, 30
-  offset: 0, 0
-  index: -1
-TileSets/FantasyHex/Tiles/Tundra
-  rotate: false
-<<<<<<< HEAD
-  xy: 1260, 5
-=======
-  xy: 1416, 260
->>>>>>> a90d93c2
-  size: 32, 28
-  orig: 32, 28
-  offset: 0, 0
-  index: -1
-TileSets/FantasyHex/Tiles/Tundra+Camp
-  rotate: false
-<<<<<<< HEAD
-  xy: 1294, 90
-=======
-  xy: 1450, 260
->>>>>>> a90d93c2
-  size: 32, 28
-  orig: 32, 28
-  offset: 0, 0
-  index: -1
-TileSets/FantasyHex/Tiles/Tundra+City
-  rotate: false
-<<<<<<< HEAD
-  xy: 1294, 53
-=======
-  xy: 1484, 224
->>>>>>> a90d93c2
-  size: 32, 35
-  orig: 32, 35
-  offset: 0, 0
-  index: -1
-TileSets/FantasyHex/Tiles/Tundra+Fallout
-  rotate: false
-<<<<<<< HEAD
-  xy: 1294, 23
-=======
-  xy: 1518, 202
->>>>>>> a90d93c2
-  size: 32, 28
-  orig: 32, 28
-  offset: 0, 0
-  index: -1
-TileSets/FantasyHex/Tiles/Tundra+Forest
-  rotate: false
-<<<<<<< HEAD
-  xy: 1328, 77
-=======
-  xy: 1192, 2
->>>>>>> a90d93c2
-  size: 32, 32
-  orig: 32, 32
-  offset: 0, 0
-  index: -1
-TileSets/FantasyHex/Tiles/Tundra+Forest+Camp
-  rotate: false
-<<<<<<< HEAD
-  xy: 1328, 43
-=======
-  xy: 1226, 2
->>>>>>> a90d93c2
-  size: 32, 32
-  orig: 32, 32
-  offset: 0, 0
-  index: -1
-TileSets/FantasyHex/Tiles/Tundra+Forest+Lumber mill
-  rotate: false
-<<<<<<< HEAD
-  xy: 1328, 9
-=======
-  xy: 1260, 2
->>>>>>> a90d93c2
-  size: 32, 32
-  orig: 32, 32
-  offset: 0, 0
-  index: -1
-TileSets/FantasyHex/Tiles/Tundra+Trading post
-  rotate: false
-<<<<<<< HEAD
-  xy: 1362, 54
-=======
-  xy: 1552, 174
-  size: 32, 28
-  orig: 32, 28
-  offset: 0, 0
-  index: -1
-TileSets/FantasyHex/Tiles/Uranium
-  rotate: false
-  xy: 1620, 146
->>>>>>> a90d93c2
-  size: 32, 28
-  orig: 32, 28
-  offset: 0, 0
-  index: -1
-TileSets/FantasyHex/TopBorder
-  rotate: false
-<<<<<<< HEAD
-  xy: 1260, 93
-=======
-  xy: 1314, 261
->>>>>>> a90d93c2
-  size: 32, 28
-  orig: 32, 28
-  offset: 0, 0
-  index: -1
-TileSets/FantasyHex/Units/Anti-Aircraft Gun
-  rotate: false
-<<<<<<< HEAD
-  xy: 546, 2
-=======
-  xy: 1076, 328
->>>>>>> a90d93c2
-  size: 32, 28
-  orig: 32, 28
-  offset: 0, 0
-  index: -1
-TileSets/FantasyHex/Units/Anti-Tank Gun
-  rotate: false
-<<<<<<< HEAD
-  xy: 818, 16
-=======
-  xy: 852, 20
->>>>>>> a90d93c2
-  size: 32, 28
-  orig: 32, 28
-  offset: 0, 0
-  index: -1
-TileSets/FantasyHex/Units/Archer
-  rotate: false
-<<<<<<< HEAD
-  xy: 2012, 482
-=======
-  xy: 886, 20
->>>>>>> a90d93c2
-  size: 32, 28
-  orig: 32, 28
-  offset: 0, 0
-  index: -1
-TileSets/FantasyHex/Units/Artillery
-  rotate: false
-<<<<<<< HEAD
-  xy: 1246, 164
-=======
-  xy: 920, 18
->>>>>>> a90d93c2
-  size: 32, 28
-  orig: 32, 28
-  offset: 0, 0
-  index: -1
-TileSets/FantasyHex/Units/Ballista
-  rotate: false
-<<<<<<< HEAD
-  xy: 1350, 268
-=======
-  xy: 988, 18
->>>>>>> a90d93c2
-  size: 32, 28
-  orig: 32, 28
-  offset: 0, 0
-  index: -1
-TileSets/FantasyHex/Units/Battleship
-  rotate: false
-<<<<<<< HEAD
-  xy: 580, 36
-=======
-  xy: 1056, 18
->>>>>>> a90d93c2
-  size: 32, 26
-  orig: 32, 26
-  offset: 0, 0
-  index: -1
-TileSets/FantasyHex/Units/Destroyer
-  rotate: false
-<<<<<<< HEAD
-  xy: 580, 36
-=======
-  xy: 1056, 18
->>>>>>> a90d93c2
-  size: 32, 26
-  orig: 32, 26
-  offset: 0, 0
-  index: -1
-TileSets/FantasyHex/Units/Berserker
-  rotate: false
-<<<<<<< HEAD
-  xy: 580, 6
-=======
-  xy: 444, 8
->>>>>>> a90d93c2
-  size: 32, 28
-  orig: 32, 28
-  offset: 0, 0
-  index: -1
-TileSets/FantasyHex/Units/Bowman
-  rotate: false
-<<<<<<< HEAD
-  xy: 852, 16
-=======
-  xy: 478, 73
->>>>>>> a90d93c2
-  size: 32, 28
-  orig: 32, 28
-  offset: 0, 0
-  index: -1
-TileSets/FantasyHex/Units/Brute
-  rotate: false
-<<<<<<< HEAD
-  xy: 886, 22
-=======
-  xy: 478, 43
->>>>>>> a90d93c2
-  size: 32, 28
-  orig: 32, 28
-  offset: 0, 0
-  index: -1
-TileSets/FantasyHex/Units/Camel Archer
-  rotate: false
-<<<<<<< HEAD
-  xy: 988, 112
-=======
-  xy: 478, 13
->>>>>>> a90d93c2
-  size: 32, 28
-  orig: 32, 28
-  offset: 0, 0
-  index: -1
-TileSets/FantasyHex/Units/Cannon
-  rotate: false
-<<<<<<< HEAD
-  xy: 988, 82
-=======
-  xy: 1110, 326
->>>>>>> a90d93c2
-  size: 32, 28
-  orig: 32, 28
-  offset: 0, 0
-  index: -1
-TileSets/FantasyHex/Units/Caravel
-  rotate: false
-<<<<<<< HEAD
-  xy: 1022, 114
-=======
-  xy: 1144, 328
->>>>>>> a90d93c2
-  size: 32, 26
-  orig: 32, 26
-  offset: 0, 0
-  index: -1
-TileSets/FantasyHex/Units/Catapult
-  rotate: false
-<<<<<<< HEAD
-  xy: 988, 52
-=======
-  xy: 1178, 326
->>>>>>> a90d93c2
-  size: 32, 28
-  orig: 32, 28
-  offset: 0, 0
-  index: -1
-TileSets/FantasyHex/Units/Cavalry
-  rotate: false
-<<<<<<< HEAD
-  xy: 1022, 84
-=======
-  xy: 1212, 326
->>>>>>> a90d93c2
-  size: 32, 28
-  orig: 32, 28
-  offset: 0, 0
-  index: -1
-TileSets/FantasyHex/Units/Chariot Archer
-  rotate: false
-<<<<<<< HEAD
-  xy: 1056, 112
-=======
-  xy: 1246, 326
->>>>>>> a90d93c2
-  size: 32, 28
-  orig: 32, 28
-  offset: 0, 0
-  index: -1
-TileSets/FantasyHex/Units/Chu-Ko-Nu
-  rotate: false
-<<<<<<< HEAD
-  xy: 1022, 54
-=======
-  xy: 1280, 326
->>>>>>> a90d93c2
-  size: 32, 28
-  orig: 32, 28
-  offset: 0, 0
-  index: -1
-TileSets/FantasyHex/Units/CivilianLandUnit
-  rotate: false
-<<<<<<< HEAD
-  xy: 1158, 112
-=======
-  xy: 1416, 326
->>>>>>> a90d93c2
-  size: 32, 28
-  orig: 32, 28
-  offset: 0, 0
-  index: -1
-TileSets/FantasyHex/Units/Companion Cavalry
-  rotate: false
-<<<<<<< HEAD
-  xy: 1124, 84
-=======
-  xy: 1552, 328
->>>>>>> a90d93c2
-  size: 32, 26
-  orig: 32, 26
-  offset: 0, 0
-  index: -1
-TileSets/FantasyHex/Units/Conquistador
-  rotate: false
-<<<<<<< HEAD
-  xy: 1158, 84
-=======
-  xy: 1586, 328
->>>>>>> a90d93c2
-  size: 32, 26
-  orig: 32, 26
-  offset: 0, 0
-  index: -1
-TileSets/FantasyHex/Units/Cossack
-  rotate: false
-<<<<<<< HEAD
-  xy: 1192, 82
-=======
-  xy: 1620, 326
->>>>>>> a90d93c2
-  size: 32, 28
-  orig: 32, 28
-  offset: 0, 0
-  index: -1
-TileSets/FantasyHex/Units/Crossbowman
-  rotate: false
-<<<<<<< HEAD
-  xy: 1056, 47
-=======
-  xy: 1654, 326
->>>>>>> a90d93c2
-  size: 32, 28
-  orig: 32, 28
-  offset: 0, 0
-  index: -1
-TileSets/FantasyHex/Units/Cruiser
-  rotate: false
-<<<<<<< HEAD
-  xy: 1090, 47
-=======
-  xy: 1688, 328
->>>>>>> a90d93c2
-  size: 32, 26
-  orig: 32, 26
-  offset: 0, 0
-  index: -1
-TileSets/FantasyHex/Units/Foreign Legion
-  rotate: false
-<<<<<<< HEAD
-  xy: 1056, 17
-=======
-  xy: 1892, 296
->>>>>>> a90d93c2
-  size: 32, 28
-  orig: 32, 28
-  offset: 0, 0
-  index: -1
-TileSets/FantasyHex/Units/Frigate
-  rotate: false
-<<<<<<< HEAD
-  xy: 1124, 19
-=======
-  xy: 1688, 300
->>>>>>> a90d93c2
-  size: 32, 26
-  orig: 32, 26
-  offset: 0, 0
-  index: -1
-TileSets/FantasyHex/Units/Galleass
-  rotate: false
-<<<<<<< HEAD
-  xy: 1158, 26
-=======
-  xy: 1722, 291
->>>>>>> a90d93c2
-  size: 32, 26
-  orig: 32, 26
-  offset: 0, 0
-  index: -1
-TileSets/FantasyHex/Units/Galley
-  rotate: false
-<<<<<<< HEAD
-  xy: 920, 2
-=======
-  xy: 1994, 328
->>>>>>> a90d93c2
-  size: 32, 26
-  orig: 32, 26
-  offset: 0, 0
-  index: -1
-TileSets/FantasyHex/Units/Gatling Gun
-  rotate: false
-<<<<<<< HEAD
-  xy: 1192, 17
-=======
-  xy: 1994, 298
->>>>>>> a90d93c2
-  size: 32, 28
-  orig: 32, 28
-  offset: 0, 0
-  index: -1
-TileSets/FantasyHex/Units/Machine Gun
-  rotate: false
-<<<<<<< HEAD
-  xy: 1192, 17
-=======
-  xy: 1994, 298
->>>>>>> a90d93c2
-  size: 32, 28
-  orig: 32, 28
-  offset: 0, 0
-  index: -1
-TileSets/FantasyHex/Units/Great Artist
-  rotate: false
-<<<<<<< HEAD
-  xy: 1382, 172
-=======
-  xy: 1552, 298
->>>>>>> a90d93c2
-  size: 32, 28
-  orig: 32, 28
-  offset: 0, 0
-  index: -1
-TileSets/FantasyHex/Units/Great Engineer
-  rotate: false
-<<<<<<< HEAD
-  xy: 1382, 142
-=======
-  xy: 1620, 296
->>>>>>> a90d93c2
-  size: 32, 28
-  orig: 32, 28
-  offset: 0, 0
-  index: -1
-TileSets/FantasyHex/Units/Worker
-  rotate: false
-<<<<<<< HEAD
-  xy: 1382, 142
-=======
-  xy: 1620, 296
->>>>>>> a90d93c2
-  size: 32, 28
-  orig: 32, 28
-  offset: 0, 0
-  index: -1
-TileSets/FantasyHex/Units/Great General
-  rotate: false
-<<<<<<< HEAD
-  xy: 1348, 111
-=======
-  xy: 1654, 296
->>>>>>> a90d93c2
-  size: 32, 28
-  orig: 32, 28
-  offset: 0, 0
-  index: -1
-TileSets/FantasyHex/Units/Great Merchant
-  rotate: false
-<<<<<<< HEAD
-  xy: 1382, 112
-=======
-  xy: 1688, 270
->>>>>>> a90d93c2
-  size: 32, 28
-  orig: 32, 28
-  offset: 0, 0
-  index: -1
-TileSets/FantasyHex/Units/Settler
-  rotate: false
-<<<<<<< HEAD
-  xy: 1382, 112
-=======
-  xy: 1688, 270
->>>>>>> a90d93c2
-  size: 32, 28
-  orig: 32, 28
-  offset: 0, 0
-  index: -1
-TileSets/FantasyHex/Units/Great Scientist
-  rotate: false
-<<<<<<< HEAD
-  xy: 1434, 208
-=======
-  xy: 1722, 261
->>>>>>> a90d93c2
-  size: 32, 28
-  orig: 32, 28
-  offset: 0, 0
-  index: -1
-TileSets/FantasyHex/Units/Great War Infantry
-  rotate: false
-<<<<<<< HEAD
-  xy: 1416, 172
-=======
-  xy: 1756, 236
->>>>>>> a90d93c2
-  size: 32, 28
-  orig: 32, 28
-  offset: 0, 0
-  index: -1
-TileSets/FantasyHex/Units/Infantry
-  rotate: false
-<<<<<<< HEAD
-  xy: 1416, 172
-=======
-  xy: 1756, 236
->>>>>>> a90d93c2
-  size: 32, 28
-  orig: 32, 28
-  offset: 0, 0
-  index: -1
-TileSets/FantasyHex/Units/Hoplite
-  rotate: false
-<<<<<<< HEAD
-  xy: 1710, 326
-=======
-  xy: 1586, 268
->>>>>>> a90d93c2
-  size: 32, 28
-  orig: 32, 28
-  offset: 0, 0
-  index: -1
-TileSets/FantasyHex/Units/Horseman
-  rotate: false
-<<<<<<< HEAD
-  xy: 1744, 326
-=======
-  xy: 1620, 266
->>>>>>> a90d93c2
-  size: 32, 28
-  orig: 32, 28
-  offset: 0, 0
-  index: -1
-TileSets/FantasyHex/Units/Hwach'a
-  rotate: false
-<<<<<<< HEAD
-  xy: 1778, 326
-=======
-  xy: 1654, 266
->>>>>>> a90d93c2
-  size: 32, 28
-  orig: 32, 28
-  offset: 0, 0
-  index: -1
-TileSets/FantasyHex/Units/Ironclad
-  rotate: false
-<<<<<<< HEAD
-  xy: 954, 2
-=======
-  xy: 1722, 233
->>>>>>> a90d93c2
-  size: 32, 26
-  orig: 32, 26
-  offset: 0, 0
-  index: -1
-TileSets/FantasyHex/Units/Jaguar
-  rotate: false
-<<<<<<< HEAD
-  xy: 1812, 326
-=======
-  xy: 1756, 206
->>>>>>> a90d93c2
-  size: 32, 28
-  orig: 32, 28
-  offset: 0, 0
-  index: -1
-TileSets/FantasyHex/Units/Janissary
-  rotate: false
-<<<<<<< HEAD
-  xy: 1846, 326
-=======
-  xy: 1790, 197
->>>>>>> a90d93c2
-  size: 32, 28
-  orig: 32, 28
-  offset: 0, 0
-  index: -1
-TileSets/FantasyHex/Units/Keshik
-  rotate: false
-<<<<<<< HEAD
-  xy: 1880, 328
-=======
-  xy: 1824, 203
->>>>>>> a90d93c2
-  size: 32, 26
-  orig: 32, 26
-  offset: 0, 0
-  index: -1
-TileSets/FantasyHex/Units/Khan
-  rotate: false
-<<<<<<< HEAD
-  xy: 1914, 328
-=======
-  xy: 1858, 204
->>>>>>> a90d93c2
-  size: 32, 26
-  orig: 32, 26
-  offset: 0, 0
-  index: -1
-TileSets/FantasyHex/Units/Knight
-  rotate: false
-<<<<<<< HEAD
-  xy: 1948, 326
-=======
-  xy: 1892, 202
->>>>>>> a90d93c2
-  size: 32, 28
-  orig: 32, 28
-  offset: 0, 0
-  index: -1
-TileSets/FantasyHex/Units/Lancer
-  rotate: false
-<<<<<<< HEAD
-  xy: 1472, 292
-=======
-  xy: 1960, 186
->>>>>>> a90d93c2
-  size: 32, 28
-  orig: 32, 28
-  offset: 0, 0
-  index: -1
-TileSets/FantasyHex/Units/LandUnit
-  rotate: false
-<<<<<<< HEAD
-  xy: 1506, 279
-=======
-  xy: 1994, 188
->>>>>>> a90d93c2
-  size: 32, 28
-  orig: 32, 28
-  offset: 0, 0
-  index: -1
-TileSets/FantasyHex/Units/Warrior
-  rotate: false
-<<<<<<< HEAD
-  xy: 1506, 279
-=======
-  xy: 1994, 188
->>>>>>> a90d93c2
-  size: 32, 28
-  orig: 32, 28
-  offset: 0, 0
-  index: -1
-TileSets/FantasyHex/Units/Landship
-  rotate: false
-<<<<<<< HEAD
-  xy: 1574, 279
-=======
-  xy: 1552, 234
->>>>>>> a90d93c2
-  size: 32, 28
-  orig: 32, 28
-  offset: 0, 0
-  index: -1
-TileSets/FantasyHex/Units/Landsknecht
-  rotate: false
-<<<<<<< HEAD
-  xy: 1608, 292
-=======
-  xy: 1518, 232
->>>>>>> a90d93c2
-  size: 32, 28
-  orig: 32, 28
-  offset: 0, 0
-  index: -1
-TileSets/FantasyHex/Units/Legion
-  rotate: false
-<<<<<<< HEAD
-  xy: 1642, 292
-=======
-  xy: 1620, 236
->>>>>>> a90d93c2
-  size: 32, 28
-  orig: 32, 28
-  offset: 0, 0
-  index: -1
-TileSets/FantasyHex/Units/Longbowman
-  rotate: false
-<<<<<<< HEAD
-  xy: 1676, 292
-=======
-  xy: 1654, 236
->>>>>>> a90d93c2
-  size: 32, 28
-  orig: 32, 28
-  offset: 0, 0
-  index: -1
-TileSets/FantasyHex/Units/Longswordsman
-  rotate: false
-<<<<<<< HEAD
-  xy: 1710, 296
-=======
-  xy: 1688, 210
->>>>>>> a90d93c2
-  size: 32, 28
-  orig: 32, 28
-  offset: 0, 0
-  index: -1
-TileSets/FantasyHex/Units/Mandekalu Cavalry
-  rotate: false
-<<<<<<< HEAD
-  xy: 1744, 298
-=======
-  xy: 1722, 205
->>>>>>> a90d93c2
-  size: 32, 26
-  orig: 32, 26
-  offset: 0, 0
-  index: -1
-TileSets/FantasyHex/Units/Maori Warrior
-  rotate: false
-<<<<<<< HEAD
-  xy: 1812, 296
-=======
-  xy: 1790, 167
->>>>>>> a90d93c2
-  size: 32, 28
-  orig: 32, 28
-  offset: 0, 0
-  index: -1
-TileSets/FantasyHex/Units/Marine
-  rotate: false
-<<<<<<< HEAD
-  xy: 1846, 296
-=======
-  xy: 1824, 173
->>>>>>> a90d93c2
-  size: 32, 28
-  orig: 32, 28
-  offset: 0, 0
-  index: -1
-TileSets/FantasyHex/Units/Mechanized Infantry
-  rotate: false
-<<<<<<< HEAD
-  xy: 1880, 300
-=======
-  xy: 1858, 176
->>>>>>> a90d93c2
-  size: 32, 26
-  orig: 32, 26
-  offset: 0, 0
-  index: -1
-TileSets/FantasyHex/Units/Minuteman
-  rotate: false
-<<<<<<< HEAD
-  xy: 1948, 296
-=======
-  xy: 1926, 151
->>>>>>> a90d93c2
-  size: 32, 28
-  orig: 32, 28
-  offset: 0, 0
-  index: -1
-TileSets/FantasyHex/Units/Mohawk Warrior
-  rotate: false
-<<<<<<< HEAD
-  xy: 1608, 262
-=======
-  xy: 1994, 158
->>>>>>> a90d93c2
-  size: 32, 28
-  orig: 32, 28
-  offset: 0, 0
-  index: -1
-TileSets/FantasyHex/Units/Musketeer
-  rotate: false
-<<<<<<< HEAD
-  xy: 1676, 262
-=======
-  xy: 1892, 142
->>>>>>> a90d93c2
-  size: 32, 28
-  orig: 32, 28
-  offset: 0, 0
-  index: -1
-TileSets/FantasyHex/Units/Musketman
-  rotate: false
-<<<<<<< HEAD
-  xy: 1710, 266
-=======
-  xy: 1824, 143
->>>>>>> a90d93c2
-  size: 32, 28
-  orig: 32, 28
-  offset: 0, 0
-  index: -1
-TileSets/FantasyHex/Units/Naresuan's Elephant
-  rotate: false
-<<<<<<< HEAD
-  xy: 1744, 270
-=======
-  xy: 1926, 123
->>>>>>> a90d93c2
-  size: 32, 26
-  orig: 32, 26
-  offset: 0, 0
-  index: -1
-TileSets/FantasyHex/Units/Norwegian Ski Infantry
-  rotate: false
-<<<<<<< HEAD
-  xy: 1778, 259
-=======
-  xy: 1960, 126
->>>>>>> a90d93c2
-  size: 32, 28
-  orig: 32, 28
-  offset: 0, 0
-  index: -1
-TileSets/FantasyHex/Units/Panzer
-  rotate: false
-<<<<<<< HEAD
-  xy: 1880, 272
-=======
-  xy: 1960, 98
->>>>>>> a90d93c2
-  size: 32, 26
-  orig: 32, 26
-  offset: 0, 0
-  index: -1
-TileSets/FantasyHex/Units/Paratrooper
-  rotate: false
-<<<<<<< HEAD
-  xy: 1914, 268
-=======
-  xy: 1994, 98
->>>>>>> a90d93c2
-  size: 32, 28
-  orig: 32, 28
-  offset: 0, 0
-  index: -1
-TileSets/FantasyHex/Units/Persian Immortal
-  rotate: false
-<<<<<<< HEAD
-  xy: 1744, 240
-=======
-  xy: 1620, 206
->>>>>>> a90d93c2
-  size: 32, 28
-  orig: 32, 28
-  offset: 0, 0
-  index: -1
-TileSets/FantasyHex/Units/Pikeman
-  rotate: false
-<<<<<<< HEAD
-  xy: 1710, 236
-=======
-  xy: 1654, 206
->>>>>>> a90d93c2
-  size: 32, 28
-  orig: 32, 28
-  offset: 0, 0
-  index: -1
-TileSets/FantasyHex/Units/Rifleman
-  rotate: false
-<<<<<<< HEAD
-  xy: 1880, 207
-=======
-  xy: 1960, 68
->>>>>>> a90d93c2
-  size: 32, 28
-  orig: 32, 28
-  offset: 0, 0
-  index: -1
-TileSets/FantasyHex/Units/Rocket Artillery
-  rotate: false
-<<<<<<< HEAD
-  xy: 1914, 171
-=======
-  xy: 1144, 298
->>>>>>> a90d93c2
-  size: 32, 28
-  orig: 32, 28
-  offset: 0, 0
-  index: -1
-TileSets/FantasyHex/Units/Scout
-  rotate: false
-<<<<<<< HEAD
-  xy: 1948, 169
-=======
-  xy: 1178, 296
->>>>>>> a90d93c2
-  size: 32, 28
-  orig: 32, 28
-  offset: 0, 0
-  index: -1
-TileSets/FantasyHex/Units/Ship of the Line
-  rotate: false
-<<<<<<< HEAD
-  xy: 1982, 169
-=======
-  xy: 1212, 298
->>>>>>> a90d93c2
-  size: 32, 26
-  orig: 32, 26
-  offset: 0, 0
-  index: -1
-TileSets/FantasyHex/Units/Sipahi
-  rotate: false
-<<<<<<< HEAD
-  xy: 1382, 84
-=======
-  xy: 1246, 298
->>>>>>> a90d93c2
-  size: 32, 26
-  orig: 32, 26
-  offset: 0, 0
-  index: -1
-TileSets/FantasyHex/Units/Slinger
-  rotate: false
-<<<<<<< HEAD
-  xy: 1416, 74
-=======
-  xy: 1280, 296
->>>>>>> a90d93c2
-  size: 32, 28
-  orig: 32, 28
-  offset: 0, 0
-  index: -1
-TileSets/FantasyHex/Units/Spearman
-  rotate: false
-<<<<<<< HEAD
-  xy: 1226, 104
-=======
-  xy: 1314, 291
->>>>>>> a90d93c2
-  size: 32, 28
-  orig: 32, 28
-  offset: 0, 0
-  index: -1
-TileSets/FantasyHex/Units/Submarine
-  rotate: false
-<<<<<<< HEAD
-  xy: 1226, 76
-=======
-  xy: 1348, 291
->>>>>>> a90d93c2
-  size: 32, 26
-  orig: 32, 26
-  offset: 0, 0
-  index: -1
-TileSets/FantasyHex/Units/Swordsman
-  rotate: false
-<<<<<<< HEAD
-  xy: 1226, 46
-=======
-  xy: 1212, 268
->>>>>>> a90d93c2
-  size: 32, 28
-  orig: 32, 28
-  offset: 0, 0
-  index: -1
-TileSets/FantasyHex/Units/Tank
-  rotate: false
-<<<<<<< HEAD
-  xy: 1226, 16
-=======
-  xy: 1246, 268
->>>>>>> a90d93c2
-  size: 32, 28
-  orig: 32, 28
-  offset: 0, 0
-  index: -1
-TileSets/FantasyHex/Units/Tercio
-  rotate: false
-<<<<<<< HEAD
-  xy: 1452, 262
-=======
-  xy: 1280, 266
->>>>>>> a90d93c2
-  size: 32, 28
-  orig: 32, 28
-  offset: 0, 0
-  index: -1
-TileSets/FantasyHex/Units/Trebuchet
-  rotate: false
-<<<<<<< HEAD
-  xy: 1260, 63
-=======
-  xy: 1348, 261
->>>>>>> a90d93c2
-  size: 32, 28
-  orig: 32, 28
-  offset: 0, 0
-  index: -1
-TileSets/FantasyHex/Units/Trireme
-  rotate: false
-<<<<<<< HEAD
-  xy: 1260, 35
-=======
-  xy: 1382, 262
->>>>>>> a90d93c2
-  size: 32, 26
-  orig: 32, 26
-  offset: 0, 0
-  index: -1
-TileSets/FantasyHex/Units/Turtle Ship
-  rotate: false
-<<<<<<< HEAD
-  xy: 1362, 26
-=======
-  xy: 1586, 150
->>>>>>> a90d93c2
-  size: 32, 26
-  orig: 32, 26
-  offset: 0, 0
-  index: -1
-TileSets/FantasyHex/Units/War Chariot
-  rotate: false
-<<<<<<< HEAD
-  xy: 1396, 44
-=======
-  xy: 1654, 141
->>>>>>> a90d93c2
-  size: 32, 28
-  orig: 32, 28
-  offset: 0, 0
-  index: -1
-TileSets/FantasyHex/Units/War Elephant
-  rotate: false
-<<<<<<< HEAD
-  xy: 1396, 16
-=======
-  xy: 1688, 117
->>>>>>> a90d93c2
-  size: 32, 26
-  orig: 32, 26
-  offset: 0, 0
-  index: -1
-TileSets/FantasyHex/Units/WaterUnit
-  rotate: false
-<<<<<<< HEAD
-  xy: 1430, 46
-=======
-  xy: 1722, 105
->>>>>>> a90d93c2
-  size: 32, 26
-  orig: 32, 26
-  offset: 0, 0
-  index: -1
-TileSets/FantasyHex/Units/Work Boats
-  rotate: false
-<<<<<<< HEAD
-  xy: 1430, 18
-=======
-  xy: 1756, 104
->>>>>>> a90d93c2
-  size: 32, 26
-  orig: 32, 26
-  offset: 0, 0
-  index: -1
-<<<<<<< HEAD
-TileSets/FantasyHex/road
-  rotate: false
-  xy: 512, 32
-  size: 61, 11
-  orig: 61, 11
-  offset: 0, 0
-  index: -1
-TileSets/Default/road
-  rotate: false
-  xy: 512, 32
-  size: 61, 11
-  orig: 61, 11
-  offset: 0, 0
-  index: -1
-=======
->>>>>>> a90d93c2
 UnitIcons/Submarine
   rotate: false
   xy: 2, 104
@@ -5293,21 +4338,21 @@
   index: -1
 UnitPromotionIcons/Accuracy
   rotate: false
-  xy: 818, 154
+  xy: 920, 256
   size: 50, 50
   orig: 50, 50
   offset: 0, 0
   index: -1
 UnitPromotionIcons/Air Repair
   rotate: false
-  xy: 920, 256
+  xy: 1022, 358
   size: 50, 50
   orig: 50, 50
   offset: 0, 0
   index: -1
 UnitPromotionIcons/Ambush
   rotate: false
-  xy: 1124, 460
+  xy: 818, 52
   size: 50, 50
   orig: 50, 50
   offset: 0, 0
@@ -5321,7 +4366,7 @@
   index: -1
 UnitPromotionIcons/Blitz
   rotate: false
-  xy: 818, 50
+  xy: 920, 152
   size: 50, 50
   orig: 50, 50
   offset: 0, 0
@@ -5349,297 +4394,189 @@
   index: -1
 UnitPromotionIcons/Coastal Raider
   rotate: false
-<<<<<<< HEAD
-  xy: 1176, 402
-=======
   xy: 1488, 460
->>>>>>> a90d93c2
   size: 50, 50
   orig: 50, 50
   offset: 0, 0
   index: -1
 UnitPromotionIcons/Cover
   rotate: false
-<<<<<<< HEAD
-  xy: 1332, 402
-=======
   xy: 1644, 460
->>>>>>> a90d93c2
   size: 50, 50
   orig: 50, 50
   offset: 0, 0
   index: -1
 PolicyIcons/Discipline
   rotate: false
-<<<<<<< HEAD
-  xy: 1332, 402
-=======
   xy: 1644, 460
->>>>>>> a90d93c2
   size: 50, 50
   orig: 50, 50
   offset: 0, 0
   index: -1
 StatIcons/Strength
   rotate: false
-<<<<<<< HEAD
-  xy: 1332, 402
-=======
   xy: 1644, 460
->>>>>>> a90d93c2
   size: 50, 50
   orig: 50, 50
   offset: 0, 0
   index: -1
 UnitPromotionIcons/Drill
   rotate: false
-<<<<<<< HEAD
-  xy: 884, 52
-=======
   xy: 1748, 460
->>>>>>> a90d93c2
   size: 50, 50
   orig: 50, 50
   offset: 0, 0
   index: -1
 UnitPromotionIcons/Evasion
   rotate: false
-<<<<<<< HEAD
-  xy: 936, 30
-=======
   xy: 1852, 460
->>>>>>> a90d93c2
   size: 50, 50
   orig: 50, 50
   offset: 0, 0
   index: -1
 UnitPromotionIcons/Extended Range
   rotate: false
-<<<<<<< HEAD
-  xy: 1088, 350
-=======
   xy: 1904, 460
->>>>>>> a90d93c2
   size: 50, 50
   orig: 50, 50
   offset: 0, 0
   index: -1
 UnitPromotionIcons/Operational Range
   rotate: false
-<<<<<<< HEAD
-  xy: 1088, 350
-=======
   xy: 1904, 460
->>>>>>> a90d93c2
   size: 50, 50
   orig: 50, 50
   offset: 0, 0
   index: -1
 UnitPromotionIcons/Formation
   rotate: false
-<<<<<<< HEAD
-  xy: 1140, 350
-=======
-  xy: 870, 154
->>>>>>> a90d93c2
+  xy: 972, 256
   size: 50, 50
   orig: 50, 50
   offset: 0, 0
   index: -1
 UnitPromotionIcons/Haka War Dance
   rotate: false
-<<<<<<< HEAD
-  xy: 1244, 350
-=======
-  xy: 1074, 358
->>>>>>> a90d93c2
+  xy: 870, 52
   size: 50, 50
   orig: 50, 50
   offset: 0, 0
   index: -1
 UnitPromotionIcons/Heal Instantly
   rotate: false
-<<<<<<< HEAD
-  xy: 1230, 298
-=======
-  xy: 922, 204
->>>>>>> a90d93c2
+  xy: 922, 100
   size: 50, 50
   orig: 50, 50
   offset: 0, 0
   index: -1
 UnitPromotionIcons/Indirect Fire
   rotate: false
-<<<<<<< HEAD
-  xy: 1282, 298
-=======
-  xy: 922, 100
->>>>>>> a90d93c2
+  xy: 922, 48
   size: 50, 50
   orig: 50, 50
   offset: 0, 0
   index: -1
 UnitPromotionIcons/Interception
   rotate: false
-<<<<<<< HEAD
-  xy: 1334, 298
-=======
-  xy: 974, 152
->>>>>>> a90d93c2
+  xy: 1126, 408
   size: 50, 50
   orig: 50, 50
   offset: 0, 0
   index: -1
 UnitPromotionIcons/Logistics
   rotate: false
-<<<<<<< HEAD
-  xy: 1488, 408
-=======
-  xy: 974, 48
->>>>>>> a90d93c2
+  xy: 1282, 408
   size: 50, 50
   orig: 50, 50
   offset: 0, 0
   index: -1
 UnitPromotionIcons/March
   rotate: false
-<<<<<<< HEAD
-  xy: 1592, 408
-=======
-  xy: 1178, 408
->>>>>>> a90d93c2
+  xy: 1386, 408
   size: 50, 50
   orig: 50, 50
   offset: 0, 0
   index: -1
 UnitPromotionIcons/Medic
   rotate: false
-<<<<<<< HEAD
-  xy: 1644, 408
-=======
-  xy: 1230, 408
->>>>>>> a90d93c2
+  xy: 1438, 408
   size: 50, 50
   orig: 50, 50
   offset: 0, 0
   index: -1
 UnitPromotionIcons/Mobility
   rotate: false
-<<<<<<< HEAD
-  xy: 1956, 408
-=======
-  xy: 1542, 408
->>>>>>> a90d93c2
+  xy: 1750, 408
   size: 50, 50
   orig: 50, 50
   offset: 0, 0
   index: -1
 UnitPromotionIcons/Scouting
   rotate: false
-<<<<<<< HEAD
-  xy: 1038, 246
-=======
-  xy: 1542, 356
->>>>>>> a90d93c2
+  xy: 1750, 356
   size: 50, 50
   orig: 50, 50
   offset: 0, 0
   index: -1
 UnitPromotionIcons/Sentry
   rotate: false
-<<<<<<< HEAD
-  xy: 1038, 246
-=======
-  xy: 1542, 356
->>>>>>> a90d93c2
+  xy: 1750, 356
   size: 50, 50
   orig: 50, 50
   offset: 0, 0
   index: -1
 UnitPromotionIcons/Shock
   rotate: false
-<<<<<<< HEAD
-  xy: 1038, 194
-=======
-  xy: 1646, 356
->>>>>>> a90d93c2
+  xy: 1854, 356
   size: 50, 50
   orig: 50, 50
   offset: 0, 0
   index: -1
 UnitPromotionIcons/Siege
   rotate: false
-<<<<<<< HEAD
-  xy: 1090, 246
-=======
-  xy: 1698, 356
->>>>>>> a90d93c2
+  xy: 1906, 356
   size: 50, 50
   orig: 50, 50
   offset: 0, 0
   index: -1
 UnitPromotionIcons/Sortie
   rotate: false
-<<<<<<< HEAD
-  xy: 1038, 142
-=======
-  xy: 1750, 356
->>>>>>> a90d93c2
+  xy: 1958, 408
   size: 50, 50
   orig: 50, 50
   offset: 0, 0
   index: -1
 UnitPromotionIcons/Targeting
   rotate: false
-<<<<<<< HEAD
-  xy: 1090, 142
-=======
-  xy: 1906, 356
->>>>>>> a90d93c2
+  xy: 1024, 254
   size: 50, 50
   orig: 50, 50
   offset: 0, 0
   index: -1
 UnitPromotionIcons/Targeting I (air)
   rotate: false
-<<<<<<< HEAD
-  xy: 1090, 142
-=======
-  xy: 1906, 356
->>>>>>> a90d93c2
+  xy: 1024, 254
   size: 50, 50
   orig: 50, 50
   offset: 0, 0
   index: -1
 UnitPromotionIcons/Volley
   rotate: false
-<<<<<<< HEAD
-  xy: 1246, 246
-=======
-  xy: 1026, 202
->>>>>>> a90d93c2
+  xy: 1128, 252
   size: 50, 50
   orig: 50, 50
   offset: 0, 0
   index: -1
 UnitPromotionIcons/Wolfpack
   rotate: false
-<<<<<<< HEAD
-  xy: 1246, 194
-=======
-  xy: 1026, 98
->>>>>>> a90d93c2
+  xy: 1180, 252
   size: 50, 50
   orig: 50, 50
   offset: 0, 0
   index: -1
 UnitPromotionIcons/Woodsman
   rotate: false
-<<<<<<< HEAD
-  xy: 1298, 246
-=======
-  xy: 1026, 46
->>>>>>> a90d93c2
+  xy: 1232, 304
   size: 50, 50
   orig: 50, 50
   offset: 0, 0
