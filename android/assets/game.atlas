--- conflicted
+++ resolved
@@ -118,392 +118,280 @@
   index: -1
 ImprovementIcons/Farm
   rotate: false
-<<<<<<< HEAD
-  xy: 220, 1196
-=======
   xy: 112, 110
->>>>>>> 3d9c5bcc
   size: 100, 100
   orig: 100, 100
   offset: 0, 0
   index: -1
 ImprovementIcons/Fishing Boats
   rotate: false
-<<<<<<< HEAD
-  xy: 220, 872
-=======
   xy: 220, 980
->>>>>>> 3d9c5bcc
   size: 100, 100
   orig: 100, 100
   offset: 0, 0
   index: -1
 ImprovementIcons/Fort
   rotate: false
-<<<<<<< HEAD
-  xy: 220, 332
-=======
   xy: 220, 440
->>>>>>> 3d9c5bcc
   size: 100, 100
   orig: 100, 100
   offset: 0, 0
   index: -1
 ImprovementIcons/Holy site
   rotate: false
-<<<<<<< HEAD
-  xy: 1542, 1728
-=======
   xy: 1434, 1728
->>>>>>> 3d9c5bcc
   size: 100, 100
   orig: 100, 100
   offset: 0, 0
   index: -1
 ImprovementIcons/Landmark
   rotate: false
-<<<<<<< HEAD
-  xy: 397, 1700
-=======
   xy: 289, 1700
->>>>>>> 3d9c5bcc
   size: 100, 100
   orig: 100, 100
   offset: 0, 0
   index: -1
 ImprovementIcons/Lumber mill
   rotate: false
-<<<<<<< HEAD
-  xy: 298, 1484
-=======
   xy: 396, 1592
->>>>>>> 3d9c5bcc
   size: 100, 100
   orig: 100, 100
   offset: 0, 0
   index: -1
 ImprovementIcons/Manufactory
   rotate: false
-<<<<<<< HEAD
-  xy: 406, 1484
-=======
   xy: 298, 1376
->>>>>>> 3d9c5bcc
   size: 100, 100
   orig: 100, 100
   offset: 0, 0
   index: -1
 ImprovementIcons/Mine
   rotate: false
-<<<<<<< HEAD
+  xy: 328, 728
+  size: 100, 100
+  orig: 100, 100
+  offset: 0, 0
+  index: -1
+ImprovementIcons/Moai
+  rotate: false
   xy: 328, 620
-=======
-  xy: 328, 728
->>>>>>> 3d9c5bcc
-  size: 100, 100
-  orig: 100, 100
-  offset: 0, 0
-  index: -1
-ImprovementIcons/Moai
-  rotate: false
-<<<<<<< HEAD
-  xy: 328, 512
-=======
-  xy: 328, 620
->>>>>>> 3d9c5bcc
   size: 100, 100
   orig: 100, 100
   offset: 0, 0
   index: -1
 ImprovementIcons/Oil well
   rotate: false
-<<<<<<< HEAD
-  xy: 436, 836
-=======
   xy: 436, 944
->>>>>>> 3d9c5bcc
   size: 100, 100
   orig: 100, 100
   offset: 0, 0
   index: -1
 ImprovementIcons/Pasture
   rotate: false
-<<<<<<< HEAD
-  xy: 436, 512
-=======
   xy: 436, 620
->>>>>>> 3d9c5bcc
   size: 100, 100
   orig: 100, 100
   offset: 0, 0
   index: -1
 ImprovementIcons/Plantation
   rotate: false
-<<<<<<< HEAD
+  xy: 504, 1592
+  size: 100, 100
+  orig: 100, 100
+  offset: 0, 0
+  index: -1
+ImprovementIcons/Polder
+  rotate: false
   xy: 514, 1484
-=======
-  xy: 504, 1592
->>>>>>> 3d9c5bcc
-  size: 100, 100
-  orig: 100, 100
-  offset: 0, 0
-  index: -1
-ImprovementIcons/Polder
-  rotate: false
-<<<<<<< HEAD
+  size: 100, 100
+  orig: 100, 100
+  offset: 0, 0
+  index: -1
+ImprovementIcons/Quarry
+  rotate: false
+  xy: 544, 836
+  size: 100, 100
+  orig: 100, 100
+  offset: 0, 0
+  index: -1
+ImprovementIcons/Road
+  rotate: false
+  xy: 622, 1398
+  size: 100, 100
+  orig: 100, 100
+  offset: 0, 0
+  index: -1
+ImprovementIcons/Terrace farm
+  rotate: false
+  xy: 1486, 1512
+  size: 100, 100
+  orig: 100, 100
+  offset: 0, 0
+  index: -1
+ImprovementIcons/Trading post
+  rotate: false
+  xy: 1702, 1512
+  size: 100, 100
+  orig: 100, 100
+  offset: 0, 0
+  index: -1
+NationIcons/America
+  rotate: false
+  xy: 4, 1082
+  size: 100, 100
+  orig: 100, 100
+  offset: 0, 0
+  index: -1
+NationIcons/Arabia
+  rotate: false
+  xy: 4, 974
+  size: 100, 100
+  orig: 100, 100
+  offset: 0, 0
+  index: -1
+NationIcons/Austria
+  rotate: false
+  xy: 4, 866
+  size: 100, 100
+  orig: 100, 100
+  offset: 0, 0
+  index: -1
+NationIcons/Aztecs
+  rotate: false
+  xy: 1188, 1944
+  size: 100, 100
+  orig: 100, 100
+  offset: 0, 0
+  index: -1
+NationIcons/Babylon
+  rotate: false
+  xy: 4, 758
+  size: 100, 100
+  orig: 100, 100
+  offset: 0, 0
+  index: -1
+NationIcons/China
+  rotate: false
+  xy: 1620, 1944
+  size: 100, 100
+  orig: 100, 100
+  offset: 0, 0
+  index: -1
+NationIcons/CityState
+  rotate: false
+  xy: 864, 1836
+  size: 100, 100
+  orig: 100, 100
+  offset: 0, 0
+  index: -1
+NationIcons/Denmark
+  rotate: false
+  xy: 112, 1190
+  size: 100, 100
+  orig: 100, 100
+  offset: 0, 0
+  index: -1
+NationIcons/Egypt
+  rotate: false
+  xy: 112, 650
+  size: 100, 100
+  orig: 100, 100
+  offset: 0, 0
+  index: -1
+NationIcons/England
+  rotate: false
+  xy: 112, 542
+  size: 100, 100
+  orig: 100, 100
+  offset: 0, 0
+  index: -1
+NationIcons/France
+  rotate: false
+  xy: 220, 224
+  size: 100, 100
+  orig: 100, 100
+  offset: 0, 0
+  index: -1
+NationIcons/Germany
+  rotate: false
+  xy: 678, 1722
+  size: 100, 100
+  orig: 100, 100
+  offset: 0, 0
+  index: -1
+NationIcons/Greece
+  rotate: false
+  xy: 1002, 1728
+  size: 100, 100
+  orig: 100, 100
+  offset: 0, 0
+  index: -1
+NationIcons/Inca
+  rotate: false
+  xy: 1866, 1728
+  size: 100, 100
+  orig: 100, 100
+  offset: 0, 0
+  index: -1
+NationIcons/India
+  rotate: false
+  xy: 786, 1620
+  size: 100, 100
+  orig: 100, 100
+  offset: 0, 0
+  index: -1
+NationIcons/Iroquois
+  rotate: false
+  xy: 1002, 1620
+  size: 100, 100
+  orig: 100, 100
+  offset: 0, 0
+  index: -1
+NationIcons/Japan
+  rotate: false
+  xy: 1326, 1620
+  size: 100, 100
+  orig: 100, 100
+  offset: 0, 0
+  index: -1
+NationIcons/Korea
+  rotate: false
+  xy: 1758, 1620
+  size: 100, 100
+  orig: 100, 100
+  offset: 0, 0
+  index: -1
+NationIcons/Mongolia
+  rotate: false
+  xy: 328, 404
+  size: 100, 100
+  orig: 100, 100
+  offset: 0, 0
+  index: -1
+NationIcons/Persia
+  rotate: false
+  xy: 436, 188
+  size: 100, 100
+  orig: 100, 100
+  offset: 0, 0
+  index: -1
+NationIcons/Polynesia
+  rotate: false
   xy: 514, 1376
-=======
-  xy: 514, 1484
->>>>>>> 3d9c5bcc
-  size: 100, 100
-  orig: 100, 100
-  offset: 0, 0
-  index: -1
-ImprovementIcons/Quarry
-  rotate: false
-<<<<<<< HEAD
-  xy: 544, 728
-=======
-  xy: 544, 836
->>>>>>> 3d9c5bcc
-  size: 100, 100
-  orig: 100, 100
-  offset: 0, 0
-  index: -1
-ImprovementIcons/Road
-  rotate: false
-<<<<<<< HEAD
+  size: 100, 100
+  orig: 100, 100
+  offset: 0, 0
+  index: -1
+NationIcons/Rome
+  rotate: false
   xy: 652, 1290
-=======
-  xy: 622, 1398
->>>>>>> 3d9c5bcc
-  size: 100, 100
-  orig: 100, 100
-  offset: 0, 0
-  index: -1
-ImprovementIcons/Terrace farm
-  rotate: false
-  xy: 1486, 1512
-  size: 100, 100
-  orig: 100, 100
-  offset: 0, 0
-  index: -1
-ImprovementIcons/Trading post
-  rotate: false
-  xy: 1702, 1512
-  size: 100, 100
-  orig: 100, 100
-  offset: 0, 0
-  index: -1
-NationIcons/America
-  rotate: false
-  xy: 4, 1082
-  size: 100, 100
-  orig: 100, 100
-  offset: 0, 0
-  index: -1
-NationIcons/Arabia
-  rotate: false
-  xy: 4, 974
-  size: 100, 100
-  orig: 100, 100
-  offset: 0, 0
-  index: -1
-NationIcons/Austria
-  rotate: false
-  xy: 4, 866
-  size: 100, 100
-  orig: 100, 100
-  offset: 0, 0
-  index: -1
-NationIcons/Aztecs
-  rotate: false
-  xy: 1188, 1944
-  size: 100, 100
-  orig: 100, 100
-  offset: 0, 0
-  index: -1
-NationIcons/Babylon
-  rotate: false
-  xy: 4, 758
-  size: 100, 100
-  orig: 100, 100
-  offset: 0, 0
-  index: -1
-NationIcons/China
-  rotate: false
-  xy: 1620, 1944
-  size: 100, 100
-  orig: 100, 100
-  offset: 0, 0
-  index: -1
-NationIcons/CityState
-  rotate: false
-  xy: 864, 1836
-  size: 100, 100
-  orig: 100, 100
-  offset: 0, 0
-  index: -1
-NationIcons/Denmark
-  rotate: false
-  xy: 112, 1190
-  size: 100, 100
-  orig: 100, 100
-  offset: 0, 0
-  index: -1
-NationIcons/Egypt
-  rotate: false
-  xy: 112, 650
-  size: 100, 100
-  orig: 100, 100
-  offset: 0, 0
-  index: -1
-NationIcons/England
-  rotate: false
-  xy: 112, 542
-  size: 100, 100
-  orig: 100, 100
-  offset: 0, 0
-  index: -1
-NationIcons/France
-  rotate: false
-<<<<<<< HEAD
-  xy: 220, 116
-=======
-  xy: 220, 224
->>>>>>> 3d9c5bcc
-  size: 100, 100
-  orig: 100, 100
-  offset: 0, 0
-  index: -1
-NationIcons/Germany
-  rotate: false
-<<<<<<< HEAD
-  xy: 786, 1728
-=======
-  xy: 678, 1722
->>>>>>> 3d9c5bcc
-  size: 100, 100
-  orig: 100, 100
-  offset: 0, 0
-  index: -1
-NationIcons/Greece
-  rotate: false
-<<<<<<< HEAD
-  xy: 1110, 1728
-=======
-  xy: 1002, 1728
->>>>>>> 3d9c5bcc
-  size: 100, 100
-  orig: 100, 100
-  offset: 0, 0
-  index: -1
-NationIcons/Inca
-  rotate: false
-<<<<<<< HEAD
-  xy: 220, 8
-=======
-  xy: 1866, 1728
->>>>>>> 3d9c5bcc
-  size: 100, 100
-  orig: 100, 100
-  offset: 0, 0
-  index: -1
-NationIcons/India
-  rotate: false
-<<<<<<< HEAD
-  xy: 894, 1620
-=======
-  xy: 786, 1620
->>>>>>> 3d9c5bcc
-  size: 100, 100
-  orig: 100, 100
-  offset: 0, 0
-  index: -1
-NationIcons/Iroquois
-  rotate: false
-<<<<<<< HEAD
-  xy: 1110, 1620
-=======
-  xy: 1002, 1620
->>>>>>> 3d9c5bcc
-  size: 100, 100
-  orig: 100, 100
-  offset: 0, 0
-  index: -1
-NationIcons/Japan
-  rotate: false
-<<<<<<< HEAD
-  xy: 1434, 1620
-=======
-  xy: 1326, 1620
->>>>>>> 3d9c5bcc
-  size: 100, 100
-  orig: 100, 100
-  offset: 0, 0
-  index: -1
-NationIcons/Korea
-  rotate: false
-<<<<<<< HEAD
-  xy: 1866, 1620
-=======
-  xy: 1758, 1620
->>>>>>> 3d9c5bcc
-  size: 100, 100
-  orig: 100, 100
-  offset: 0, 0
-  index: -1
-NationIcons/Mongolia
-  rotate: false
-<<<<<<< HEAD
-  xy: 328, 296
-=======
-  xy: 328, 404
->>>>>>> 3d9c5bcc
-  size: 100, 100
-  orig: 100, 100
-  offset: 0, 0
-  index: -1
-NationIcons/Persia
-  rotate: false
-<<<<<<< HEAD
-  xy: 436, 80
-=======
-  xy: 436, 188
->>>>>>> 3d9c5bcc
-  size: 100, 100
-  orig: 100, 100
-  offset: 0, 0
-  index: -1
-NationIcons/Polynesia
-  rotate: false
-<<<<<<< HEAD
-  xy: 612, 1614
-=======
-  xy: 514, 1376
->>>>>>> 3d9c5bcc
-  size: 100, 100
-  orig: 100, 100
-  offset: 0, 0
-  index: -1
-NationIcons/Rome
-  rotate: false
-<<<<<<< HEAD
+  size: 100, 100
+  orig: 100, 100
+  offset: 0, 0
+  index: -1
+NationIcons/Russia
+  rotate: false
   xy: 652, 1182
-=======
-  xy: 652, 1290
->>>>>>> 3d9c5bcc
-  size: 100, 100
-  orig: 100, 100
-  offset: 0, 0
-  index: -1
-NationIcons/Russia
-  rotate: false
-<<<<<<< HEAD
-  xy: 652, 1074
-=======
-  xy: 652, 1182
->>>>>>> 3d9c5bcc
   size: 100, 100
   orig: 100, 100
   offset: 0, 0
@@ -683,20 +571,9 @@
   orig: 50, 50
   offset: 0, 0
   index: -1
-OtherIcons/ExclamationMark
-  rotate: false
-  xy: 112, 326
-  size: 100, 100
-  orig: 100, 100
-  offset: 0, 0
-  index: -1
 OtherIcons/Fire
   rotate: false
-<<<<<<< HEAD
-  xy: 220, 1088
-=======
   xy: 220, 1196
->>>>>>> 3d9c5bcc
   size: 100, 100
   orig: 100, 100
   offset: 0, 0
@@ -731,218 +608,139 @@
   index: -1
 OtherIcons/Load
   rotate: false
-<<<<<<< HEAD
+  xy: 397, 1700
+  size: 100, 100
+  orig: 100, 100
+  offset: 0, 0
+  index: -1
+OtherIcons/Lock
+  rotate: false
   xy: 288, 1592
-=======
-  xy: 397, 1700
->>>>>>> 3d9c5bcc
-  size: 100, 100
-  orig: 100, 100
-  offset: 0, 0
-  index: -1
-OtherIcons/Lock
-  rotate: false
-<<<<<<< HEAD
-  xy: 396, 1592
-=======
-  xy: 288, 1592
->>>>>>> 3d9c5bcc
   size: 100, 100
   orig: 100, 100
   offset: 0, 0
   index: -1
 OtherIcons/MapEditor
   rotate: false
-<<<<<<< HEAD
-  xy: 406, 1376
-=======
   xy: 406, 1484
->>>>>>> 3d9c5bcc
   size: 100, 100
   orig: 100, 100
   offset: 0, 0
   index: -1
 OtherIcons/Maritime
   rotate: false
-<<<<<<< HEAD
-  xy: 328, 1160
-=======
   xy: 328, 1268
->>>>>>> 3d9c5bcc
   size: 100, 100
   orig: 100, 100
   offset: 0, 0
   index: -1
 OtherIcons/MenuIcon
   rotate: false
-<<<<<<< HEAD
+  xy: 328, 1052
+  size: 100, 100
+  orig: 100, 100
+  offset: 0, 0
+  index: -1
+OtherIcons/Mercantile
+  rotate: false
   xy: 328, 944
-=======
-  xy: 328, 1052
->>>>>>> 3d9c5bcc
-  size: 100, 100
-  orig: 100, 100
-  offset: 0, 0
-  index: -1
-OtherIcons/Mercantile
-  rotate: false
-<<<<<<< HEAD
+  size: 100, 100
+  orig: 100, 100
+  offset: 0, 0
+  index: -1
+OtherIcons/Militaristic
+  rotate: false
   xy: 328, 836
-=======
-  xy: 328, 944
->>>>>>> 3d9c5bcc
-  size: 100, 100
-  orig: 100, 100
-  offset: 0, 0
-  index: -1
-OtherIcons/Militaristic
-  rotate: false
-<<<<<<< HEAD
-  xy: 328, 728
-=======
-  xy: 328, 836
->>>>>>> 3d9c5bcc
   size: 100, 100
   orig: 100, 100
   offset: 0, 0
   index: -1
 OtherIcons/Mods
   rotate: false
-<<<<<<< HEAD
-  xy: 328, 404
-=======
   xy: 328, 512
->>>>>>> 3d9c5bcc
   size: 100, 100
   orig: 100, 100
   offset: 0, 0
   index: -1
 OtherIcons/Multiplayer
   rotate: false
-<<<<<<< HEAD
-  xy: 328, 80
-=======
   xy: 328, 188
->>>>>>> 3d9c5bcc
   size: 100, 100
   orig: 100, 100
   offset: 0, 0
   index: -1
 OtherIcons/New
   rotate: false
-<<<<<<< HEAD
-  xy: 436, 1160
-=======
   xy: 436, 1268
->>>>>>> 3d9c5bcc
   size: 100, 100
   orig: 100, 100
   offset: 0, 0
   index: -1
 OtherIcons/Options
   rotate: false
-<<<<<<< HEAD
-  xy: 436, 728
-=======
   xy: 436, 836
->>>>>>> 3d9c5bcc
   size: 100, 100
   orig: 100, 100
   offset: 0, 0
   index: -1
 OtherIcons/Pencil
   rotate: false
-<<<<<<< HEAD
+  xy: 436, 404
+  size: 100, 100
+  orig: 100, 100
+  offset: 0, 0
+  index: -1
+OtherIcons/Pentagon
+  rotate: false
   xy: 436, 296
-=======
-  xy: 436, 404
->>>>>>> 3d9c5bcc
-  size: 100, 100
-  orig: 100, 100
-  offset: 0, 0
-  index: -1
-OtherIcons/Pentagon
-  rotate: false
-<<<<<<< HEAD
-  xy: 436, 188
-=======
-  xy: 436, 296
->>>>>>> 3d9c5bcc
   size: 100, 100
   orig: 100, 100
   offset: 0, 0
   index: -1
 OtherIcons/Pillage
   rotate: false
-<<<<<<< HEAD
-  xy: 504, 1592
-=======
   xy: 436, 80
->>>>>>> 3d9c5bcc
   size: 100, 100
   orig: 100, 100
   offset: 0, 0
   index: -1
 OtherIcons/Present
   rotate: false
-<<<<<<< HEAD
-  xy: 544, 1052
-=======
   xy: 544, 1160
->>>>>>> 3d9c5bcc
   size: 100, 100
   orig: 100, 100
   offset: 0, 0
   index: -1
 OtherIcons/Puppet
   rotate: false
-<<<<<<< HEAD
-  xy: 544, 836
-=======
   xy: 544, 944
->>>>>>> 3d9c5bcc
   size: 100, 100
   orig: 100, 100
   offset: 0, 0
   index: -1
 OtherIcons/Quest
   rotate: false
-<<<<<<< HEAD
+  xy: 544, 728
+  size: 100, 100
+  orig: 100, 100
+  offset: 0, 0
+  index: -1
+OtherIcons/Quickstart
+  rotate: false
   xy: 544, 620
-=======
-  xy: 544, 728
->>>>>>> 3d9c5bcc
-  size: 100, 100
-  orig: 100, 100
-  offset: 0, 0
-  index: -1
-OtherIcons/Quickstart
-  rotate: false
-<<<<<<< HEAD
-  xy: 544, 512
-=======
-  xy: 544, 620
->>>>>>> 3d9c5bcc
   size: 100, 100
   orig: 100, 100
   offset: 0, 0
   index: -1
 OtherIcons/Remove Heresy
   rotate: false
-<<<<<<< HEAD
-  xy: 544, 80
-=======
   xy: 544, 188
->>>>>>> 3d9c5bcc
   size: 100, 100
   orig: 100, 100
   offset: 0, 0
   index: -1
 OtherIcons/Resume
   rotate: false
-<<<<<<< HEAD
-  xy: 622, 1398
-=======
   xy: 622, 1506
   size: 100, 100
   orig: 100, 100
@@ -951,7 +749,6 @@
 OtherIcons/Search
   rotate: false
   xy: 652, 858
->>>>>>> 3d9c5bcc
   size: 100, 100
   orig: 100, 100
   offset: 0, 0
@@ -1406,747 +1203,567 @@
   index: -1
 ReligionIcons/Follower
   rotate: false
-<<<<<<< HEAD
+  xy: 220, 764
+  size: 100, 100
+  orig: 100, 100
+  offset: 0, 0
+  index: -1
+ReligionIcons/Founder
+  rotate: false
+  xy: 220, 332
+  size: 100, 100
+  orig: 100, 100
+  offset: 0, 0
+  index: -1
+ReligionIcons/Hinduism
+  rotate: false
+  xy: 1326, 1728
+  size: 100, 100
+  orig: 100, 100
+  offset: 0, 0
+  index: -1
+ReligionIcons/Islam
+  rotate: false
+  xy: 1110, 1620
+  size: 100, 100
+  orig: 100, 100
+  offset: 0, 0
+  index: -1
+ReligionIcons/Judaism
+  rotate: false
+  xy: 1542, 1620
+  size: 100, 100
+  orig: 100, 100
+  offset: 0, 0
+  index: -1
+ReligionIcons/Pantheon
+  rotate: false
+  xy: 436, 728
+  size: 100, 100
+  orig: 100, 100
+  offset: 0, 0
+  index: -1
+ReligionIcons/Religion
+  rotate: false
+  xy: 544, 404
+  size: 100, 100
+  orig: 100, 100
+  offset: 0, 0
+  index: -1
+OtherIcons/Religious
+  rotate: false
+  xy: 544, 404
+  size: 100, 100
+  orig: 100, 100
+  offset: 0, 0
+  index: -1
+ReligionIcons/Shinto
+  rotate: false
+  xy: 652, 318
+  size: 100, 100
+  orig: 100, 100
+  offset: 0, 0
+  index: -1
+ReligionIcons/Sikhism
+  rotate: false
+  xy: 652, 102
+  size: 100, 100
+  orig: 100, 100
+  offset: 0, 0
+  index: -1
+ReligionIcons/Taoism
+  rotate: false
+  xy: 1378, 1512
+  size: 100, 100
+  orig: 100, 100
+  offset: 0, 0
+  index: -1
+ReligionIcons/Tengriism
+  rotate: false
+  xy: 1378, 1404
+  size: 100, 100
+  orig: 100, 100
+  offset: 0, 0
+  index: -1
+ReligionIcons/Zoroastrianism
+  rotate: false
+  xy: 868, 1296
+  size: 100, 100
+  orig: 100, 100
+  offset: 0, 0
+  index: -1
+ResourceIcons/Aluminum
+  rotate: false
+  xy: 864, 1944
+  size: 100, 100
+  orig: 100, 100
+  offset: 0, 0
+  index: -1
+ResourceIcons/Bananas
+  rotate: false
+  xy: 1296, 1944
+  size: 100, 100
+  orig: 100, 100
+  offset: 0, 0
+  index: -1
+ResourceIcons/Cattle
+  rotate: false
+  xy: 4, 434
+  size: 100, 100
+  orig: 100, 100
+  offset: 0, 0
+  index: -1
+ResourceIcons/Citrus
+  rotate: false
+  xy: 1836, 1944
+  size: 100, 100
+  orig: 100, 100
+  offset: 0, 0
+  index: -1
+ResourceIcons/Coal
+  rotate: false
+  xy: 1080, 1836
+  size: 100, 100
+  orig: 100, 100
+  offset: 0, 0
+  index: -1
+ResourceIcons/Copper
+  rotate: false
+  xy: 1296, 1836
+  size: 100, 100
+  orig: 100, 100
+  offset: 0, 0
+  index: -1
+ResourceIcons/Cotton
+  rotate: false
+  xy: 1404, 1836
+  size: 100, 100
+  orig: 100, 100
+  offset: 0, 0
+  index: -1
+ResourceIcons/Crab
+  rotate: false
+  xy: 1512, 1836
+  size: 100, 100
+  orig: 100, 100
+  offset: 0, 0
+  index: -1
+ResourceIcons/Deer
+  rotate: false
+  xy: 190, 1304
+  size: 100, 100
+  orig: 100, 100
+  offset: 0, 0
+  index: -1
+ResourceIcons/Dyes
+  rotate: false
+  xy: 112, 758
+  size: 100, 100
+  orig: 100, 100
+  offset: 0, 0
+  index: -1
+ResourceIcons/Fish
+  rotate: false
+  xy: 220, 1088
+  size: 100, 100
+  orig: 100, 100
+  offset: 0, 0
+  index: -1
+ResourceIcons/Furs
+  rotate: false
+  xy: 220, 116
+  size: 100, 100
+  orig: 100, 100
+  offset: 0, 0
+  index: -1
+ResourceIcons/Gems
+  rotate: false
+  xy: 570, 1722
+  size: 100, 100
+  orig: 100, 100
+  offset: 0, 0
+  index: -1
+ResourceIcons/Gold Ore
+  rotate: false
+  xy: 894, 1728
+  size: 100, 100
+  orig: 100, 100
+  offset: 0, 0
+  index: -1
+ResourceIcons/Horses
+  rotate: false
+  xy: 1542, 1728
+  size: 100, 100
+  orig: 100, 100
+  offset: 0, 0
+  index: -1
+ResourceIcons/Incense
+  rotate: false
+  xy: 220, 8
+  size: 100, 100
+  orig: 100, 100
+  offset: 0, 0
+  index: -1
+ResourceIcons/Iron
+  rotate: false
+  xy: 894, 1620
+  size: 100, 100
+  orig: 100, 100
+  offset: 0, 0
+  index: -1
+ResourceIcons/Ivory
+  rotate: false
+  xy: 1218, 1620
+  size: 100, 100
+  orig: 100, 100
+  offset: 0, 0
+  index: -1
+ResourceIcons/Jewelry
+  rotate: false
+  xy: 1434, 1620
+  size: 100, 100
+  orig: 100, 100
+  offset: 0, 0
+  index: -1
+ResourceIcons/Marble
+  rotate: false
+  xy: 406, 1376
+  size: 100, 100
+  orig: 100, 100
+  offset: 0, 0
+  index: -1
+ResourceIcons/Oil
+  rotate: false
+  xy: 436, 1052
+  size: 100, 100
+  orig: 100, 100
+  offset: 0, 0
+  index: -1
+ResourceIcons/Pearls
+  rotate: false
+  xy: 436, 512
+  size: 100, 100
+  orig: 100, 100
+  offset: 0, 0
+  index: -1
+ResourceIcons/Porcelain
+  rotate: false
+  xy: 544, 1268
+  size: 100, 100
+  orig: 100, 100
+  offset: 0, 0
+  index: -1
+ResourceIcons/Salt
+  rotate: false
+  xy: 652, 1074
+  size: 100, 100
+  orig: 100, 100
+  offset: 0, 0
+  index: -1
+ResourceIcons/Sheep
+  rotate: false
+  xy: 652, 534
+  size: 100, 100
+  orig: 100, 100
+  offset: 0, 0
+  index: -1
+ResourceIcons/Silk
+  rotate: false
+  xy: 730, 1512
+  size: 100, 100
+  orig: 100, 100
+  offset: 0, 0
+  index: -1
+ResourceIcons/Silver
+  rotate: false
+  xy: 730, 1404
+  size: 100, 100
+  orig: 100, 100
+  offset: 0, 0
+  index: -1
+ResourceIcons/Spices
+  rotate: false
+  xy: 1054, 1512
+  size: 100, 100
+  orig: 100, 100
+  offset: 0, 0
+  index: -1
+ResourceIcons/Stone
+  rotate: false
+  xy: 1054, 1404
+  size: 100, 100
+  orig: 100, 100
+  offset: 0, 0
+  index: -1
+ResourceIcons/Sugar
+  rotate: false
+  xy: 1162, 1404
+  size: 100, 100
+  orig: 100, 100
+  offset: 0, 0
+  index: -1
+ResourceIcons/Truffles
+  rotate: false
+  xy: 1702, 1404
+  size: 100, 100
+  orig: 100, 100
+  offset: 0, 0
+  index: -1
+ResourceIcons/Uranium
+  rotate: false
+  xy: 1810, 1512
+  size: 100, 100
+  orig: 100, 100
+  offset: 0, 0
+  index: -1
+ResourceIcons/Whales
+  rotate: false
+  xy: 1810, 1404
+  size: 100, 100
+  orig: 100, 100
+  offset: 0, 0
+  index: -1
+ResourceIcons/Wheat
+  rotate: false
+  xy: 760, 1296
+  size: 100, 100
+  orig: 100, 100
+  offset: 0, 0
+  index: -1
+ResourceIcons/Wine
+  rotate: false
+  xy: 760, 1188
+  size: 100, 100
+  orig: 100, 100
+  offset: 0, 0
+  index: -1
+StatIcons/Acquire
+  rotate: false
+  xy: 4, 1190
+  size: 100, 100
+  orig: 100, 100
+  offset: 0, 0
+  index: -1
+StatIcons/CityConnection
+  rotate: false
+  xy: 190, 1412
+  size: 100, 100
+  orig: 100, 100
+  offset: 0, 0
+  index: -1
+StatIcons/Culture
+  rotate: false
+  xy: 1728, 1836
+  size: 100, 100
+  orig: 100, 100
+  offset: 0, 0
+  index: -1
+StatIcons/Faith
+  rotate: false
+  xy: 112, 326
+  size: 100, 100
+  orig: 100, 100
+  offset: 0, 0
+  index: -1
+StatIcons/Food
+  rotate: false
   xy: 220, 656
-=======
-  xy: 220, 764
->>>>>>> 3d9c5bcc
-  size: 100, 100
-  orig: 100, 100
-  offset: 0, 0
-  index: -1
-ReligionIcons/Founder
-  rotate: false
-<<<<<<< HEAD
-  xy: 220, 224
-=======
-  xy: 220, 332
->>>>>>> 3d9c5bcc
-  size: 100, 100
-  orig: 100, 100
-  offset: 0, 0
-  index: -1
-ReligionIcons/Hinduism
-  rotate: false
-<<<<<<< HEAD
-  xy: 1434, 1728
-=======
-  xy: 1326, 1728
->>>>>>> 3d9c5bcc
-  size: 100, 100
-  orig: 100, 100
-  offset: 0, 0
-  index: -1
-ReligionIcons/Islam
-  rotate: false
-<<<<<<< HEAD
-  xy: 1218, 1620
-=======
-  xy: 1110, 1620
->>>>>>> 3d9c5bcc
-  size: 100, 100
-  orig: 100, 100
-  offset: 0, 0
-  index: -1
-ReligionIcons/Judaism
-  rotate: false
-<<<<<<< HEAD
+  size: 100, 100
+  orig: 100, 100
+  offset: 0, 0
+  index: -1
+StatIcons/Gold
+  rotate: false
+  xy: 786, 1728
+  size: 100, 100
+  orig: 100, 100
+  offset: 0, 0
+  index: -1
+StatIcons/Happiness
+  rotate: false
+  xy: 1110, 1728
+  size: 100, 100
+  orig: 100, 100
+  offset: 0, 0
+  index: -1
+StatIcons/InterceptRange
+  rotate: false
+  xy: 818, 898
+  size: 50, 50
+  orig: 50, 50
+  offset: 0, 0
+  index: -1
+StatIcons/Malcontent
+  rotate: false
+  xy: 298, 1484
+  size: 100, 100
+  orig: 100, 100
+  offset: 0, 0
+  index: -1
+StatIcons/Population
+  rotate: false
+  xy: 612, 1614
+  size: 100, 100
+  orig: 100, 100
+  offset: 0, 0
+  index: -1
+StatIcons/Production
+  rotate: false
+  xy: 544, 1052
+  size: 100, 100
+  orig: 100, 100
+  offset: 0, 0
+  index: -1
+StatIcons/Range
+  rotate: false
+  xy: 744, 28
+  size: 50, 50
+  orig: 50, 50
+  offset: 0, 0
+  index: -1
+StatIcons/RangedStrength
+  rotate: false
+  xy: 802, 28
+  size: 50, 50
+  orig: 50, 50
+  offset: 0, 0
+  index: -1
+StatIcons/ReligiousStrength
+  rotate: false
+  xy: 544, 296
+  size: 100, 100
+  orig: 100, 100
+  offset: 0, 0
+  index: -1
+StatIcons/Resistance
+  rotate: false
+  xy: 544, 80
+  size: 100, 100
+  orig: 100, 100
+  offset: 0, 0
+  index: -1
+StatIcons/Science
+  rotate: false
+  xy: 652, 966
+  size: 100, 100
+  orig: 100, 100
+  offset: 0, 0
+  index: -1
+StatIcons/Specialist
+  rotate: false
+  xy: 946, 1404
+  size: 100, 100
+  orig: 100, 100
+  offset: 0, 0
+  index: -1
+StatIcons/Strength
+  rotate: false
+  xy: 1622, 1288
+  size: 50, 50
+  orig: 50, 50
+  offset: 0, 0
+  index: -1
+TileSets/Default/AtollOverlay
+  rotate: false
+  xy: 1080, 1944
+  size: 100, 100
+  orig: 100, 100
+  offset: 0, 0
+  index: -1
+TileSets/Default/CityOverlay
+  rotate: false
+  xy: 756, 1836
+  size: 100, 100
+  orig: 100, 100
+  offset: 0, 0
+  index: -1
+TileSets/Default/FalloutOverlay
+  rotate: false
+  xy: 112, 218
+  size: 100, 100
+  orig: 100, 100
+  offset: 0, 0
+  index: -1
+TileSets/Default/Flood plainsOverlay
+  rotate: false
+  xy: 220, 872
+  size: 100, 100
+  orig: 100, 100
+  offset: 0, 0
+  index: -1
+TileSets/Default/ForestOverlay
+  rotate: false
+  xy: 220, 548
+  size: 100, 100
+  orig: 100, 100
+  offset: 0, 0
+  index: -1
+TileSets/Default/HillOverlay
+  rotate: false
+  xy: 1218, 1728
+  size: 100, 100
+  orig: 100, 100
+  offset: 0, 0
+  index: -1
+TileSets/Default/IceOverlay
+  rotate: false
+  xy: 1650, 1728
+  size: 100, 100
+  orig: 100, 100
+  offset: 0, 0
+  index: -1
+TileSets/Default/JungleOverlay
+  rotate: false
   xy: 1650, 1620
-=======
-  xy: 1542, 1620
->>>>>>> 3d9c5bcc
-  size: 100, 100
-  orig: 100, 100
-  offset: 0, 0
-  index: -1
-ReligionIcons/Pantheon
-  rotate: false
-<<<<<<< HEAD
-  xy: 436, 620
-=======
-  xy: 436, 728
->>>>>>> 3d9c5bcc
-  size: 100, 100
-  orig: 100, 100
-  offset: 0, 0
-  index: -1
-ReligionIcons/Religion
-  rotate: false
-<<<<<<< HEAD
-  xy: 544, 296
-=======
-  xy: 544, 404
->>>>>>> 3d9c5bcc
-  size: 100, 100
-  orig: 100, 100
-  offset: 0, 0
-  index: -1
-OtherIcons/Religious
-  rotate: false
-<<<<<<< HEAD
-  xy: 544, 296
-=======
-  xy: 544, 404
->>>>>>> 3d9c5bcc
-  size: 100, 100
-  orig: 100, 100
-  offset: 0, 0
-  index: -1
-ReligionIcons/Shinto
-  rotate: false
-  xy: 652, 318
-  size: 100, 100
-  orig: 100, 100
-  offset: 0, 0
-  index: -1
-ReligionIcons/Sikhism
-  rotate: false
-  xy: 652, 102
-  size: 100, 100
-  orig: 100, 100
-  offset: 0, 0
-  index: -1
-ReligionIcons/Taoism
-  rotate: false
-  xy: 1378, 1512
-  size: 100, 100
-  orig: 100, 100
-  offset: 0, 0
-  index: -1
-ReligionIcons/Tengriism
-  rotate: false
-  xy: 1378, 1404
-  size: 100, 100
-  orig: 100, 100
-  offset: 0, 0
-  index: -1
-ReligionIcons/Zoroastrianism
-  rotate: false
-  xy: 868, 1296
-  size: 100, 100
-  orig: 100, 100
-  offset: 0, 0
-  index: -1
-ResourceIcons/Aluminum
-  rotate: false
-  xy: 864, 1944
-  size: 100, 100
-  orig: 100, 100
-  offset: 0, 0
-  index: -1
-ResourceIcons/Bananas
-  rotate: false
-  xy: 1296, 1944
-  size: 100, 100
-  orig: 100, 100
-  offset: 0, 0
-  index: -1
-ResourceIcons/Cattle
-  rotate: false
-  xy: 4, 434
-  size: 100, 100
-  orig: 100, 100
-  offset: 0, 0
-  index: -1
-ResourceIcons/Citrus
-  rotate: false
-  xy: 1836, 1944
-  size: 100, 100
-  orig: 100, 100
-  offset: 0, 0
-  index: -1
-ResourceIcons/Coal
-  rotate: false
-  xy: 1080, 1836
-  size: 100, 100
-  orig: 100, 100
-  offset: 0, 0
-  index: -1
-ResourceIcons/Copper
-  rotate: false
-  xy: 1296, 1836
-  size: 100, 100
-  orig: 100, 100
-  offset: 0, 0
-  index: -1
-ResourceIcons/Cotton
-  rotate: false
-  xy: 1404, 1836
-  size: 100, 100
-  orig: 100, 100
-  offset: 0, 0
-  index: -1
-ResourceIcons/Crab
-  rotate: false
-  xy: 1512, 1836
-  size: 100, 100
-  orig: 100, 100
-  offset: 0, 0
-  index: -1
-ResourceIcons/Deer
-  rotate: false
-  xy: 190, 1304
-  size: 100, 100
-  orig: 100, 100
-  offset: 0, 0
-  index: -1
-ResourceIcons/Dyes
-  rotate: false
-  xy: 112, 758
-  size: 100, 100
-  orig: 100, 100
-  offset: 0, 0
-  index: -1
-ResourceIcons/Fish
-  rotate: false
-<<<<<<< HEAD
-  xy: 220, 980
-=======
-  xy: 220, 1088
->>>>>>> 3d9c5bcc
-  size: 100, 100
-  orig: 100, 100
-  offset: 0, 0
-  index: -1
-ResourceIcons/Furs
-  rotate: false
-<<<<<<< HEAD
-  xy: 570, 1722
-=======
-  xy: 220, 116
->>>>>>> 3d9c5bcc
-  size: 100, 100
-  orig: 100, 100
-  offset: 0, 0
-  index: -1
-ResourceIcons/Gems
-  rotate: false
-<<<<<<< HEAD
-  xy: 678, 1722
-=======
-  xy: 570, 1722
->>>>>>> 3d9c5bcc
-  size: 100, 100
-  orig: 100, 100
-  offset: 0, 0
-  index: -1
-ResourceIcons/Gold Ore
-  rotate: false
-<<<<<<< HEAD
-  xy: 1002, 1728
-=======
-  xy: 894, 1728
->>>>>>> 3d9c5bcc
-  size: 100, 100
-  orig: 100, 100
-  offset: 0, 0
-  index: -1
-ResourceIcons/Horses
-  rotate: false
-<<<<<<< HEAD
-  xy: 1650, 1728
-=======
-  xy: 1542, 1728
->>>>>>> 3d9c5bcc
-  size: 100, 100
-  orig: 100, 100
-  offset: 0, 0
-  index: -1
-ResourceIcons/Incense
-  rotate: false
-<<<<<<< HEAD
-  xy: 786, 1620
-=======
-  xy: 220, 8
->>>>>>> 3d9c5bcc
-  size: 100, 100
-  orig: 100, 100
-  offset: 0, 0
-  index: -1
-ResourceIcons/Iron
-  rotate: false
-<<<<<<< HEAD
-  xy: 1002, 1620
-=======
-  xy: 894, 1620
->>>>>>> 3d9c5bcc
-  size: 100, 100
-  orig: 100, 100
-  offset: 0, 0
-  index: -1
-ResourceIcons/Ivory
-  rotate: false
-<<<<<<< HEAD
-  xy: 1326, 1620
-=======
-  xy: 1218, 1620
->>>>>>> 3d9c5bcc
-  size: 100, 100
-  orig: 100, 100
-  offset: 0, 0
-  index: -1
-ResourceIcons/Jewelry
-  rotate: false
-<<<<<<< HEAD
-  xy: 1542, 1620
-=======
-  xy: 1434, 1620
->>>>>>> 3d9c5bcc
-  size: 100, 100
-  orig: 100, 100
-  offset: 0, 0
-  index: -1
-ResourceIcons/Marble
-  rotate: false
-<<<<<<< HEAD
-  xy: 328, 1268
-=======
-  xy: 406, 1376
->>>>>>> 3d9c5bcc
-  size: 100, 100
-  orig: 100, 100
-  offset: 0, 0
-  index: -1
-ResourceIcons/Oil
-  rotate: false
-<<<<<<< HEAD
-  xy: 436, 944
-=======
-  xy: 436, 1052
->>>>>>> 3d9c5bcc
-  size: 100, 100
-  orig: 100, 100
-  offset: 0, 0
-  index: -1
-ResourceIcons/Pearls
-  rotate: false
-<<<<<<< HEAD
-  xy: 436, 404
-=======
-  xy: 436, 512
->>>>>>> 3d9c5bcc
-  size: 100, 100
-  orig: 100, 100
-  offset: 0, 0
-  index: -1
-ResourceIcons/Porcelain
-  rotate: false
-<<<<<<< HEAD
-  xy: 544, 1160
-=======
-  xy: 544, 1268
->>>>>>> 3d9c5bcc
-  size: 100, 100
-  orig: 100, 100
-  offset: 0, 0
-  index: -1
-ResourceIcons/Salt
-  rotate: false
-<<<<<<< HEAD
-  xy: 652, 966
-=======
-  xy: 652, 1074
->>>>>>> 3d9c5bcc
-  size: 100, 100
-  orig: 100, 100
-  offset: 0, 0
-  index: -1
-ResourceIcons/Sheep
-  rotate: false
-  xy: 652, 534
-  size: 100, 100
-  orig: 100, 100
-  offset: 0, 0
-  index: -1
-ResourceIcons/Silk
-  rotate: false
-  xy: 730, 1512
-  size: 100, 100
-  orig: 100, 100
-  offset: 0, 0
-  index: -1
-ResourceIcons/Silver
-  rotate: false
-  xy: 730, 1404
-  size: 100, 100
-  orig: 100, 100
-  offset: 0, 0
-  index: -1
-ResourceIcons/Spices
-  rotate: false
-  xy: 1054, 1512
-  size: 100, 100
-  orig: 100, 100
-  offset: 0, 0
-  index: -1
-ResourceIcons/Stone
-  rotate: false
-  xy: 1054, 1404
-  size: 100, 100
-  orig: 100, 100
-  offset: 0, 0
-  index: -1
-ResourceIcons/Sugar
-  rotate: false
-  xy: 1162, 1404
-  size: 100, 100
-  orig: 100, 100
-  offset: 0, 0
-  index: -1
-ResourceIcons/Truffles
-  rotate: false
-  xy: 1702, 1404
-  size: 100, 100
-  orig: 100, 100
-  offset: 0, 0
-  index: -1
-ResourceIcons/Uranium
-  rotate: false
-  xy: 1810, 1512
-  size: 100, 100
-  orig: 100, 100
-  offset: 0, 0
-  index: -1
-ResourceIcons/Whales
-  rotate: false
-  xy: 1810, 1404
-  size: 100, 100
-  orig: 100, 100
-  offset: 0, 0
-  index: -1
-ResourceIcons/Wheat
-  rotate: false
-  xy: 760, 1296
-  size: 100, 100
-  orig: 100, 100
-  offset: 0, 0
-  index: -1
-ResourceIcons/Wine
-  rotate: false
-  xy: 760, 1188
-  size: 100, 100
-  orig: 100, 100
-  offset: 0, 0
-  index: -1
-StatIcons/Acquire
-  rotate: false
-  xy: 4, 1190
-  size: 100, 100
-  orig: 100, 100
-  offset: 0, 0
-  index: -1
-StatIcons/CityConnection
-  rotate: false
-  xy: 190, 1412
-  size: 100, 100
-  orig: 100, 100
-  offset: 0, 0
-  index: -1
-StatIcons/Culture
-  rotate: false
-  xy: 1728, 1836
-  size: 100, 100
-  orig: 100, 100
-  offset: 0, 0
-  index: -1
-StatIcons/Faith
-  rotate: false
-<<<<<<< HEAD
-  xy: 112, 218
-=======
-  xy: 112, 326
->>>>>>> 3d9c5bcc
-  size: 100, 100
-  orig: 100, 100
-  offset: 0, 0
-  index: -1
-StatIcons/Food
-  rotate: false
-<<<<<<< HEAD
-  xy: 220, 548
-=======
-  xy: 220, 656
->>>>>>> 3d9c5bcc
-  size: 100, 100
-  orig: 100, 100
-  offset: 0, 0
-  index: -1
-StatIcons/Gold
-  rotate: false
-<<<<<<< HEAD
-  xy: 894, 1728
-=======
-  xy: 786, 1728
->>>>>>> 3d9c5bcc
-  size: 100, 100
-  orig: 100, 100
-  offset: 0, 0
-  index: -1
-StatIcons/Happiness
-  rotate: false
-<<<<<<< HEAD
-  xy: 1218, 1728
-=======
-  xy: 1110, 1728
->>>>>>> 3d9c5bcc
-  size: 100, 100
-  orig: 100, 100
-  offset: 0, 0
-  index: -1
-StatIcons/InterceptRange
-  rotate: false
-  xy: 818, 898
-  size: 50, 50
-  orig: 50, 50
-  offset: 0, 0
-  index: -1
-StatIcons/Malcontent
-  rotate: false
-<<<<<<< HEAD
-  xy: 298, 1376
-=======
-  xy: 298, 1484
->>>>>>> 3d9c5bcc
-  size: 100, 100
-  orig: 100, 100
-  offset: 0, 0
-  index: -1
-StatIcons/Population
-  rotate: false
-<<<<<<< HEAD
-  xy: 544, 1268
-=======
-  xy: 612, 1614
->>>>>>> 3d9c5bcc
-  size: 100, 100
-  orig: 100, 100
-  offset: 0, 0
-  index: -1
-StatIcons/Production
-  rotate: false
-<<<<<<< HEAD
-  xy: 544, 944
-=======
-  xy: 544, 1052
->>>>>>> 3d9c5bcc
-  size: 100, 100
-  orig: 100, 100
-  offset: 0, 0
-  index: -1
-StatIcons/Range
-  rotate: false
-  xy: 744, 28
-  size: 50, 50
-  orig: 50, 50
-  offset: 0, 0
-  index: -1
-StatIcons/RangedStrength
-  rotate: false
-  xy: 802, 28
-  size: 50, 50
-  orig: 50, 50
-  offset: 0, 0
-  index: -1
-StatIcons/ReligiousStrength
-  rotate: false
-<<<<<<< HEAD
-  xy: 544, 188
-=======
-  xy: 544, 296
->>>>>>> 3d9c5bcc
-  size: 100, 100
-  orig: 100, 100
-  offset: 0, 0
-  index: -1
-StatIcons/Resistance
-  rotate: false
-<<<<<<< HEAD
-  xy: 622, 1506
-=======
-  xy: 544, 80
->>>>>>> 3d9c5bcc
-  size: 100, 100
-  orig: 100, 100
-  offset: 0, 0
-  index: -1
-StatIcons/Science
-  rotate: false
-<<<<<<< HEAD
-  xy: 652, 858
-=======
-  xy: 652, 966
->>>>>>> 3d9c5bcc
-  size: 100, 100
-  orig: 100, 100
-  offset: 0, 0
-  index: -1
-StatIcons/Specialist
-  rotate: false
-  xy: 946, 1404
-  size: 100, 100
-  orig: 100, 100
-  offset: 0, 0
-  index: -1
-StatIcons/Strength
-  rotate: false
-  xy: 1622, 1288
-  size: 50, 50
-  orig: 50, 50
-  offset: 0, 0
-  index: -1
-TileSets/Default/AtollOverlay
-  rotate: false
-  xy: 1080, 1944
-  size: 100, 100
-  orig: 100, 100
-  offset: 0, 0
-  index: -1
-TileSets/Default/CityOverlay
-  rotate: false
-  xy: 756, 1836
-  size: 100, 100
-  orig: 100, 100
-  offset: 0, 0
-  index: -1
-TileSets/Default/FalloutOverlay
-  rotate: false
-<<<<<<< HEAD
-  xy: 112, 110
-=======
-  xy: 112, 218
->>>>>>> 3d9c5bcc
-  size: 100, 100
-  orig: 100, 100
-  offset: 0, 0
-  index: -1
-TileSets/Default/Flood plainsOverlay
-  rotate: false
-<<<<<<< HEAD
-  xy: 220, 764
-=======
-  xy: 220, 872
->>>>>>> 3d9c5bcc
-  size: 100, 100
-  orig: 100, 100
-  offset: 0, 0
-  index: -1
-TileSets/Default/ForestOverlay
-  rotate: false
-<<<<<<< HEAD
-  xy: 220, 440
-=======
-  xy: 220, 548
->>>>>>> 3d9c5bcc
-  size: 100, 100
-  orig: 100, 100
-  offset: 0, 0
-  index: -1
-TileSets/Default/HillOverlay
-  rotate: false
-<<<<<<< HEAD
-  xy: 1326, 1728
-=======
-  xy: 1218, 1728
->>>>>>> 3d9c5bcc
-  size: 100, 100
-  orig: 100, 100
-  offset: 0, 0
-  index: -1
-TileSets/Default/IceOverlay
-  rotate: false
-<<<<<<< HEAD
-  xy: 1758, 1728
-=======
-  xy: 1650, 1728
->>>>>>> 3d9c5bcc
-  size: 100, 100
-  orig: 100, 100
-  offset: 0, 0
-  index: -1
-TileSets/Default/JungleOverlay
-  rotate: false
-<<<<<<< HEAD
-  xy: 1758, 1620
-=======
-  xy: 1650, 1620
->>>>>>> 3d9c5bcc
   size: 100, 100
   orig: 100, 100
   offset: 0, 0
   index: -1
 TileSets/Default/LakesOverlay
   rotate: false
-<<<<<<< HEAD
-  xy: 289, 1700
-=======
   xy: 1866, 1620
->>>>>>> 3d9c5bcc
   size: 100, 100
   orig: 100, 100
   offset: 0, 0
   index: -1
 TileSets/Default/MarshOverlay
   rotate: false
-<<<<<<< HEAD
-  xy: 328, 1052
-=======
   xy: 328, 1160
->>>>>>> 3d9c5bcc
   size: 100, 100
   orig: 100, 100
   offset: 0, 0
   index: -1
 TileSets/Default/MountainOverlay
   rotate: false
-<<<<<<< HEAD
-  xy: 328, 188
-=======
   xy: 328, 296
->>>>>>> 3d9c5bcc
   size: 100, 100
   orig: 100, 100
   offset: 0, 0
   index: -1
 TileSets/Default/NaturalWonderOverlay
   rotate: false
-<<<<<<< HEAD
-  xy: 436, 1268
-=======
   xy: 328, 80
->>>>>>> 3d9c5bcc
   size: 100, 100
   orig: 100, 100
   offset: 0, 0
   index: -1
 TileSets/Default/OasisOverlay
   rotate: false
-<<<<<<< HEAD
-  xy: 436, 1052
-=======
   xy: 436, 1160
->>>>>>> 3d9c5bcc
   size: 100, 100
   orig: 100, 100
   offset: 0, 0
   index: -1
 TileSets/Default/Railroad
   rotate: false
-<<<<<<< HEAD
-  xy: 544, 404
-=======
   xy: 544, 512
->>>>>>> 3d9c5bcc
   size: 100, 100
   orig: 100, 100
   offset: 0, 0
   index: -1
 ImprovementIcons/Railroad
   rotate: false
-<<<<<<< HEAD
-  xy: 544, 404
-=======
   xy: 544, 512
->>>>>>> 3d9c5bcc
   size: 100, 100
   orig: 100, 100
   offset: 0, 0
@@ -4491,11 +4108,7 @@
   index: -1
 UnitPromotionIcons/Ignore terrain cost
   rotate: false
-<<<<<<< HEAD
-  xy: 1866, 1728
-=======
   xy: 1758, 1728
->>>>>>> 3d9c5bcc
   size: 100, 100
   orig: 100, 100
   offset: 0, 0
