
Construction.png
size: 2048, 2048
format: RGBA8888
filter: MipMapLinearLinear, MipMapLinearLinear
repeat: none
BuildingIcons/Alhambra
  rotate: false
  xy: 4, 1790
  size: 100, 100
  orig: 100, 100
  offset: 0, 0
  index: -1
BuildingIcons/Amphitheater
  rotate: false
  xy: 112, 1898
  size: 100, 100
  orig: 100, 100
  offset: 0, 0
  index: -1
BuildingIcons/Angkor Wat
  rotate: false
  xy: 4, 1682
  size: 100, 100
  orig: 100, 100
  offset: 0, 0
  index: -1
BuildingIcons/Apollo Program
  rotate: false
  xy: 4, 1574
  size: 100, 100
  orig: 100, 100
  offset: 0, 0
  index: -1
BuildingIcons/Aqueduct
  rotate: false
  xy: 112, 1682
  size: 100, 100
  orig: 100, 100
  offset: 0, 0
  index: -1
BuildingIcons/Armory
  rotate: false
  xy: 328, 1898
  size: 100, 100
  orig: 100, 100
  offset: 0, 0
  index: -1
BuildingIcons/Arsenal
  rotate: false
  xy: 4, 1466
  size: 100, 100
  orig: 100, 100
  offset: 0, 0
  index: -1
BuildingIcons/Bank
  rotate: false
  xy: 112, 1466
  size: 100, 100
  orig: 100, 100
  offset: 0, 0
  index: -1
BuildingIcons/Barracks
  rotate: false
  xy: 220, 1574
  size: 100, 100
  orig: 100, 100
  offset: 0, 0
  index: -1
BuildingIcons/Bazaar
  rotate: false
  xy: 544, 1898
  size: 100, 100
  orig: 100, 100
  offset: 0, 0
  index: -1
BuildingIcons/Big Ben
  rotate: false
  xy: 112, 1358
  size: 100, 100
  orig: 100, 100
  offset: 0, 0
  index: -1
BuildingIcons/Bomb Shelter
  rotate: false
  xy: 220, 1466
  size: 100, 100
  orig: 100, 100
  offset: 0, 0
  index: -1
BuildingIcons/Brandenburg Gate
  rotate: false
  xy: 544, 1790
  size: 100, 100
  orig: 100, 100
  offset: 0, 0
  index: -1
BuildingIcons/Broadcast Tower
  rotate: false
  xy: 652, 1898
  size: 100, 100
  orig: 100, 100
  offset: 0, 0
  index: -1
BuildingIcons/Burial Tomb
  rotate: false
  xy: 112, 1250
  size: 100, 100
  orig: 100, 100
  offset: 0, 0
  index: -1
BuildingIcons/CN Tower
  rotate: false
  xy: 220, 1358
  size: 100, 100
  orig: 100, 100
  offset: 0, 0
  index: -1
BuildingIcons/Castle
  rotate: false
  xy: 4, 1034
  size: 100, 100
  orig: 100, 100
  offset: 0, 0
  index: -1
BuildingIcons/Cathedral
  rotate: false
  xy: 328, 1358
  size: 100, 100
  orig: 100, 100
  offset: 0, 0
  index: -1
BuildingIcons/Ceilidh Hall
  rotate: false
  xy: 544, 1574
  size: 100, 100
  orig: 100, 100
  offset: 0, 0
  index: -1
BuildingIcons/Chichen Itza
  rotate: false
  xy: 760, 1790
  size: 100, 100
  orig: 100, 100
  offset: 0, 0
  index: -1
BuildingIcons/Circus
  rotate: false
  xy: 4, 926
  size: 100, 100
  orig: 100, 100
  offset: 0, 0
  index: -1
BuildingIcons/Circus Maximus
  rotate: false
  xy: 112, 1034
  size: 100, 100
  orig: 100, 100
  offset: 0, 0
  index: -1
BuildingIcons/Coffee House
  rotate: false
  xy: 220, 1142
  size: 100, 100
  orig: 100, 100
  offset: 0, 0
  index: -1
BuildingIcons/Colosseum
  rotate: false
  xy: 328, 1250
  size: 100, 100
  orig: 100, 100
  offset: 0, 0
  index: -1
BuildingIcons/Colossus
  rotate: false
  xy: 436, 1358
  size: 100, 100
  orig: 100, 100
  offset: 0, 0
  index: -1
BuildingIcons/Courthouse
  rotate: false
  xy: 976, 1898
  size: 100, 100
  orig: 100, 100
  offset: 0, 0
  index: -1
BuildingIcons/Cristo Redentor
  rotate: false
  xy: 4, 818
  size: 100, 100
  orig: 100, 100
  offset: 0, 0
  index: -1
BuildingIcons/Eiffel Tower
  rotate: false
  xy: 436, 1250
  size: 100, 100
  orig: 100, 100
  offset: 0, 0
  index: -1
BuildingIcons/Factory
  rotate: false
  xy: 544, 1358
  size: 100, 100
  orig: 100, 100
  offset: 0, 0
  index: -1
BuildingIcons/Floating Gardens
  rotate: false
  xy: 760, 1574
  size: 100, 100
  orig: 100, 100
  offset: 0, 0
  index: -1
BuildingIcons/Forbidden Palace
  rotate: false
  xy: 868, 1682
  size: 100, 100
  orig: 100, 100
  offset: 0, 0
  index: -1
BuildingIcons/Forge
  rotate: false
  xy: 1084, 1898
  size: 100, 100
  orig: 100, 100
  offset: 0, 0
  index: -1
BuildingIcons/Garden
  rotate: false
  xy: 328, 1034
  size: 100, 100
  orig: 100, 100
  offset: 0, 0
  index: -1
BuildingIcons/Granary
  rotate: false
  xy: 652, 1358
  size: 100, 100
  orig: 100, 100
  offset: 0, 0
  index: -1
BuildingIcons/Grand Temple
  rotate: false
  xy: 760, 1466
  size: 100, 100
  orig: 100, 100
  offset: 0, 0
  index: -1
BuildingIcons/Great Mosque of Djenne
  rotate: false
  xy: 4, 602
  size: 100, 100
  orig: 100, 100
  offset: 0, 0
  index: -1
BuildingIcons/Great Wall
  rotate: false
  xy: 328, 926
  size: 100, 100
  orig: 100, 100
  offset: 0, 0
  index: -1
BuildingIcons/Hagia Sophia
  rotate: false
  xy: 760, 1358
  size: 100, 100
  orig: 100, 100
  offset: 0, 0
  index: -1
BuildingIcons/Hanging Gardens
  rotate: false
  xy: 976, 1574
  size: 100, 100
  orig: 100, 100
  offset: 0, 0
  index: -1
BuildingIcons/Hanse
  rotate: false
  xy: 1084, 1688
  size: 100, 100
  orig: 100, 100
  offset: 0, 0
  index: -1
BuildingIcons/Harbor
  rotate: false
  xy: 1192, 1790
  size: 100, 100
  orig: 100, 100
  offset: 0, 0
  index: -1
BuildingIcons/Hermitage
  rotate: false
  xy: 4, 494
  size: 100, 100
  orig: 100, 100
  offset: 0, 0
  index: -1
BuildingIcons/Heroic Epic
  rotate: false
  xy: 112, 602
  size: 100, 100
  orig: 100, 100
  offset: 0, 0
  index: -1
BuildingIcons/Himeji Castle
  rotate: false
  xy: 220, 710
  size: 100, 100
  orig: 100, 100
  offset: 0, 0
  index: -1
BuildingIcons/Hospital
  rotate: false
  xy: 652, 1142
  size: 100, 100
  orig: 100, 100
  offset: 0, 0
  index: -1
BuildingIcons/Hubble Space Telescope
  rotate: false
  xy: 760, 1250
  size: 100, 100
  orig: 100, 100
  offset: 0, 0
  index: -1
BuildingIcons/Hydro Plant
  rotate: false
  xy: 1084, 1580
  size: 100, 100
  orig: 100, 100
  offset: 0, 0
  index: -1
BuildingIcons/Ironworks
  rotate: false
  xy: 4, 386
  size: 100, 100
  orig: 100, 100
  offset: 0, 0
  index: -1
BuildingIcons/Kremlin
  rotate: false
  xy: 760, 1142
  size: 100, 100
  orig: 100, 100
  offset: 0, 0
  index: -1
BuildingIcons/Krepost
  rotate: false
  xy: 868, 1250
  size: 100, 100
  orig: 100, 100
  offset: 0, 0
  index: -1
BuildingIcons/Leaning Tower of Pisa
  rotate: false
  xy: 1300, 1682
  size: 100, 100
  orig: 100, 100
  offset: 0, 0
  index: -1
BuildingIcons/Library
  rotate: false
  xy: 1516, 1898
  size: 100, 100
  orig: 100, 100
  offset: 0, 0
  index: -1
BuildingIcons/Lighthouse
  rotate: false
  xy: 4, 278
  size: 100, 100
  orig: 100, 100
  offset: 0, 0
  index: -1
BuildingIcons/Longhouse
  rotate: false
  xy: 220, 494
  size: 100, 100
  orig: 100, 100
  offset: 0, 0
  index: -1
BuildingIcons/Machu Picchu
  rotate: false
  xy: 544, 818
  size: 100, 100
  orig: 100, 100
  offset: 0, 0
  index: -1
BuildingIcons/Manhattan Project
  rotate: false
  xy: 760, 1034
  size: 100, 100
  orig: 100, 100
  offset: 0, 0
  index: -1
BuildingIcons/Market
  rotate: false
  xy: 1192, 1466
  size: 100, 100
  orig: 100, 100
  offset: 0, 0
  index: -1
BuildingIcons/Mausoleum of Halicarnassus
  rotate: false
  xy: 1300, 1574
  size: 100, 100
  orig: 100, 100
  offset: 0, 0
  index: -1
BuildingIcons/Medical Lab
  rotate: false
  xy: 1516, 1790
  size: 100, 100
  orig: 100, 100
  offset: 0, 0
  index: -1
BuildingIcons/Military Academy
  rotate: false
  xy: 4, 170
  size: 100, 100
  orig: 100, 100
  offset: 0, 0
  index: -1
BuildingIcons/Military Base
  rotate: false
  xy: 112, 278
  size: 100, 100
  orig: 100, 100
  offset: 0, 0
  index: -1
BuildingIcons/Mint
  rotate: false
  xy: 220, 386
  size: 100, 100
  orig: 100, 100
  offset: 0, 0
  index: -1
BuildingIcons/Monastery
  rotate: false
  xy: 976, 1142
  size: 100, 100
  orig: 100, 100
  offset: 0, 0
  index: -1
BuildingIcons/Monument
  rotate: false
  xy: 1084, 1256
  size: 100, 100
  orig: 100, 100
  offset: 0, 0
  index: -1
BuildingIcons/Mosque
  rotate: false
  xy: 1192, 1358
  size: 100, 100
  orig: 100, 100
  offset: 0, 0
  index: -1
BuildingIcons/Mud Pyramid Mosque
  rotate: false
  xy: 1300, 1466
  size: 100, 100
  orig: 100, 100
  offset: 0, 0
  index: -1
BuildingIcons/Mughal Fort
  rotate: false
  xy: 1408, 1574
  size: 100, 100
  orig: 100, 100
  offset: 0, 0
  index: -1
BuildingIcons/Museum
  rotate: false
  xy: 1516, 1682
  size: 100, 100
  orig: 100, 100
  offset: 0, 0
  index: -1
BuildingIcons/National College
  rotate: false
  xy: 112, 170
  size: 100, 100
  orig: 100, 100
  offset: 0, 0
  index: -1
BuildingIcons/National Epic
  rotate: false
  xy: 220, 278
  size: 100, 100
  orig: 100, 100
  offset: 0, 0
  index: -1
BuildingIcons/National Treasury
  rotate: false
  xy: 328, 386
  size: 100, 100
  orig: 100, 100
  offset: 0, 0
  index: -1
BuildingIcons/Neuschwanstein
  rotate: false
  xy: 436, 494
  size: 100, 100
  orig: 100, 100
  offset: 0, 0
  index: -1
BuildingIcons/Notre Dame
  rotate: false
  xy: 652, 710
  size: 100, 100
  orig: 100, 100
  offset: 0, 0
  index: -1
BuildingIcons/Nuclear Plant
  rotate: false
  xy: 868, 926
  size: 100, 100
  orig: 100, 100
  offset: 0, 0
  index: -1
BuildingIcons/Observatory
  rotate: false
  xy: 1084, 1148
  size: 100, 100
  orig: 100, 100
  offset: 0, 0
  index: -1
BuildingIcons/Opera House
  rotate: false
  xy: 1192, 1250
  size: 100, 100
  orig: 100, 100
  offset: 0, 0
  index: -1
BuildingIcons/Oxford University
  rotate: false
  xy: 1300, 1358
  size: 100, 100
  orig: 100, 100
  offset: 0, 0
  index: -1
BuildingIcons/Pagoda
  rotate: false
  xy: 1408, 1466
  size: 100, 100
  orig: 100, 100
  offset: 0, 0
  index: -1
BuildingIcons/Palace
  rotate: false
  xy: 1516, 1574
  size: 100, 100
  orig: 100, 100
  offset: 0, 0
  index: -1
BuildingIcons/Paper Maker
  rotate: false
  xy: 1732, 1791
  size: 100, 100
  orig: 100, 100
  offset: 0, 0
  index: -1
BuildingIcons/Pentagon
  rotate: false
  xy: 112, 62
  size: 100, 100
  orig: 100, 100
  offset: 0, 0
  index: -1
BuildingIcons/Petra
  rotate: false
  xy: 328, 278
  size: 100, 100
  orig: 100, 100
  offset: 0, 0
  index: -1
BuildingIcons/Porcelain Tower
  rotate: false
  xy: 652, 602
  size: 100, 100
  orig: 100, 100
  offset: 0, 0
  index: -1
BuildingIcons/Public School
  rotate: false
  xy: 868, 818
  size: 100, 100
  orig: 100, 100
  offset: 0, 0
  index: -1
BuildingIcons/Pyramid
  rotate: false
  xy: 976, 926
  size: 100, 100
  orig: 100, 100
  offset: 0, 0
  index: -1
BuildingIcons/Recycling Center
  rotate: false
  xy: 1192, 1142
  size: 100, 100
  orig: 100, 100
  offset: 0, 0
  index: -1
BuildingIcons/Research Lab
  rotate: false
  xy: 1300, 1250
  size: 100, 100
  orig: 100, 100
  offset: 0, 0
  index: -1
<<<<<<< HEAD
BuildingIcons/SS Booster
  rotate: false
  xy: 1624, 1574
  size: 100, 100
  orig: 100, 100
  offset: 0, 0
  index: -1
BuildingIcons/SS Cockpit
  rotate: false
  xy: 1840, 1790
  size: 100, 100
  orig: 100, 100
  offset: 0, 0
  index: -1
BuildingIcons/SS Engine
  rotate: false
  xy: 328, 170
  size: 100, 100
  orig: 100, 100
  offset: 0, 0
  index: -1
BuildingIcons/SS Stasis Chamber
  rotate: false
  xy: 544, 386
  size: 100, 100
  orig: 100, 100
  offset: 0, 0
  index: -1
=======
>>>>>>> cb757da9
BuildingIcons/Satrap's Court
  rotate: false
  xy: 868, 710
  size: 100, 100
  orig: 100, 100
  offset: 0, 0
  index: -1
BuildingIcons/Seaport
  rotate: false
  xy: 1192, 1034
  size: 100, 100
  orig: 100, 100
  offset: 0, 0
  index: -1
BuildingIcons/Shrine
  rotate: false
  xy: 1516, 1358
  size: 100, 100
  orig: 100, 100
  offset: 0, 0
  index: -1
BuildingIcons/Sistine Chapel
  rotate: false
  xy: 1732, 1575
  size: 100, 100
  orig: 100, 100
  offset: 0, 0
  index: -1
BuildingIcons/Solar Plant
  rotate: false
  xy: 436, 170
  size: 100, 100
  orig: 100, 100
  offset: 0, 0
  index: -1
BuildingIcons/Spaceship Factory
  rotate: false
  xy: 544, 278
  size: 100, 100
  orig: 100, 100
  offset: 0, 0
  index: -1
BuildingIcons/Stable
  rotate: false
  xy: 760, 494
  size: 100, 100
  orig: 100, 100
  offset: 0, 0
  index: -1
BuildingIcons/Stadium
  rotate: false
  xy: 868, 602
  size: 100, 100
  orig: 100, 100
  offset: 0, 0
  index: -1
BuildingIcons/Statue of Liberty
  rotate: false
  xy: 976, 710
  size: 100, 100
  orig: 100, 100
  offset: 0, 0
  index: -1
BuildingIcons/Statue of Zeus
  rotate: false
  xy: 1084, 824
  size: 100, 100
  orig: 100, 100
  offset: 0, 0
  index: -1
BuildingIcons/Stele
  rotate: false
  xy: 1300, 1034
  size: 100, 100
  orig: 100, 100
  offset: 0, 0
  index: -1
BuildingIcons/Stock Exchange
  rotate: false
  xy: 1408, 1142
  size: 100, 100
  orig: 100, 100
  offset: 0, 0
  index: -1
BuildingIcons/Stone Works
  rotate: false
  xy: 1516, 1250
  size: 100, 100
  orig: 100, 100
  offset: 0, 0
  index: -1
BuildingIcons/Stonehenge
  rotate: false
  xy: 1624, 1358
  size: 100, 100
  orig: 100, 100
  offset: 0, 0
  index: -1
BuildingIcons/Sydney Opera House
  rotate: false
  xy: 436, 62
  size: 100, 100
  orig: 100, 100
  offset: 0, 0
  index: -1
BuildingIcons/Taj Mahal
  rotate: false
  xy: 544, 170
  size: 100, 100
  orig: 100, 100
  offset: 0, 0
  index: -1
BuildingIcons/Temple
  rotate: false
  xy: 760, 386
  size: 100, 100
  orig: 100, 100
  offset: 0, 0
  index: -1
BuildingIcons/Temple of Artemis
  rotate: false
  xy: 868, 494
  size: 100, 100
  orig: 100, 100
  offset: 0, 0
  index: -1
BuildingIcons/Terracotta Army
  rotate: false
  xy: 1084, 716
  size: 100, 100
  orig: 100, 100
  offset: 0, 0
  index: -1
BuildingIcons/The Great Library
  rotate: false
  xy: 1192, 818
  size: 100, 100
  orig: 100, 100
  offset: 0, 0
  index: -1
BuildingIcons/The Great Lighthouse
  rotate: false
  xy: 1300, 926
  size: 100, 100
  orig: 100, 100
  offset: 0, 0
  index: -1
BuildingIcons/The Louvre
  rotate: false
  xy: 1408, 1034
  size: 100, 100
  orig: 100, 100
  offset: 0, 0
  index: -1
BuildingIcons/The Oracle
  rotate: false
  xy: 1516, 1142
  size: 100, 100
  orig: 100, 100
  offset: 0, 0
  index: -1
BuildingIcons/The Pyramids
  rotate: false
  xy: 1624, 1250
  size: 100, 100
  orig: 100, 100
  offset: 0, 0
  index: -1
BuildingIcons/Theatre
  rotate: false
  xy: 1732, 1359
  size: 100, 100
  orig: 100, 100
  offset: 0, 0
  index: -1
BuildingIcons/United Nations
  rotate: false
  xy: 868, 386
  size: 100, 100
  orig: 100, 100
  offset: 0, 0
  index: -1
BuildingIcons/University
  rotate: false
  xy: 976, 494
  size: 100, 100
  orig: 100, 100
  offset: 0, 0
  index: -1
BuildingIcons/Utopia Project
  rotate: false
  xy: 1084, 608
  size: 100, 100
  orig: 100, 100
  offset: 0, 0
  index: -1
BuildingIcons/Walls
  rotate: false
<<<<<<< HEAD
  xy: 1192, 710
=======
  xy: 1084, 608
>>>>>>> cb757da9
  size: 100, 100
  orig: 100, 100
  offset: 0, 0
  index: -1
BuildingIcons/Walls of Babylon
  rotate: false
<<<<<<< HEAD
  xy: 1300, 818
=======
  xy: 1192, 710
>>>>>>> cb757da9
  size: 100, 100
  orig: 100, 100
  offset: 0, 0
  index: -1
BuildingIcons/Wat
  rotate: false
<<<<<<< HEAD
  xy: 1732, 1251
=======
  xy: 1624, 1141
>>>>>>> cb757da9
  size: 100, 100
  orig: 100, 100
  offset: 0, 0
  index: -1
BuildingIcons/Water Mill
  rotate: false
<<<<<<< HEAD
  xy: 1840, 1358
=======
  xy: 1732, 1251
>>>>>>> cb757da9
  size: 100, 100
  orig: 100, 100
  offset: 0, 0
  index: -1
BuildingIcons/Windmill
  rotate: false
<<<<<<< HEAD
  xy: 760, 170
=======
  xy: 1840, 1358
>>>>>>> cb757da9
  size: 100, 100
  orig: 100, 100
  offset: 0, 0
  index: -1
BuildingIcons/Workshop
  rotate: false
<<<<<<< HEAD
  xy: 1084, 500
=======
  xy: 868, 278
>>>>>>> cb757da9
  size: 100, 100
  orig: 100, 100
  offset: 0, 0
  index: -1
MayaCalendar/0
  rotate: false
  xy: 62, 4
  size: 25, 50
  orig: 25, 50
  offset: 0, 0
  index: -1
MayaCalendar/1
  rotate: false
<<<<<<< HEAD
  xy: 1456, 868
=======
  xy: 1348, 760
>>>>>>> cb757da9
  size: 13, 50
  orig: 13, 50
  offset: 0, 0
  index: -1
MayaCalendar/10
  rotate: false
<<<<<<< HEAD
  xy: 1358, 760
=======
  xy: 1250, 652
>>>>>>> cb757da9
  size: 21, 50
  orig: 21, 50
  offset: 0, 0
  index: -1
MayaCalendar/11
  rotate: false
<<<<<<< HEAD
  xy: 1840, 1300
=======
  xy: 1732, 1193
>>>>>>> cb757da9
  size: 35, 50
  orig: 35, 50
  offset: 0, 0
  index: -1
MayaCalendar/12
  rotate: false
<<<<<<< HEAD
  xy: 868, 220
=======
  xy: 1840, 1300
>>>>>>> cb757da9
  size: 35, 50
  orig: 35, 50
  offset: 0, 0
  index: -1
MayaCalendar/13
  rotate: false
<<<<<<< HEAD
  xy: 976, 328
=======
  xy: 760, 112
>>>>>>> cb757da9
  size: 35, 50
  orig: 35, 50
  offset: 0, 0
  index: -1
MayaCalendar/14
  rotate: false
<<<<<<< HEAD
  xy: 1084, 442
=======
  xy: 868, 220
>>>>>>> cb757da9
  size: 35, 50
  orig: 35, 50
  offset: 0, 0
  index: -1
MayaCalendar/15
  rotate: false
<<<<<<< HEAD
  xy: 1192, 544
=======
  xy: 976, 328
>>>>>>> cb757da9
  size: 30, 50
  orig: 30, 50
  offset: 0, 0
  index: -1
MayaCalendar/16
  rotate: false
<<<<<<< HEAD
  xy: 1408, 868
=======
  xy: 1300, 760
>>>>>>> cb757da9
  size: 40, 50
  orig: 40, 50
  offset: 0, 0
  index: -1
MayaCalendar/17
  rotate: false
<<<<<<< HEAD
  xy: 1516, 976
=======
  xy: 1408, 868
>>>>>>> cb757da9
  size: 40, 50
  orig: 40, 50
  offset: 0, 0
  index: -1
MayaCalendar/18
  rotate: false
<<<<<<< HEAD
  xy: 1624, 1084
=======
  xy: 1516, 976
>>>>>>> cb757da9
  size: 40, 50
  orig: 40, 50
  offset: 0, 0
  index: -1
MayaCalendar/19
  rotate: false
<<<<<<< HEAD
  xy: 1732, 1193
=======
  xy: 1624, 1083
>>>>>>> cb757da9
  size: 40, 50
  orig: 40, 50
  offset: 0, 0
  index: -1
MayaCalendar/2
  rotate: false
<<<<<<< HEAD
  xy: 1564, 976
=======
  xy: 1456, 868
>>>>>>> cb757da9
  size: 13, 50
  orig: 13, 50
  offset: 0, 0
  index: -1
MayaCalendar/3
  rotate: false
<<<<<<< HEAD
  xy: 1672, 1084
=======
  xy: 1564, 976
>>>>>>> cb757da9
  size: 13, 50
  orig: 13, 50
  offset: 0, 0
  index: -1
MayaCalendar/4
  rotate: false
<<<<<<< HEAD
  xy: 1780, 1193
=======
  xy: 1672, 1083
>>>>>>> cb757da9
  size: 13, 50
  orig: 13, 50
  offset: 0, 0
  index: -1
MayaCalendar/5
  rotate: false
<<<<<<< HEAD
  xy: 1883, 1300
=======
  xy: 1775, 1193
>>>>>>> cb757da9
  size: 10, 50
  orig: 10, 50
  offset: 0, 0
  index: -1
MayaCalendar/6
  rotate: false
  xy: 1948, 1890
  size: 25, 50
  orig: 25, 50
  offset: 0, 0
  index: -1
MayaCalendar/7
  rotate: false
  xy: 2006, 1948
  size: 25, 50
  orig: 25, 50
  offset: 0, 0
  index: -1
MayaCalendar/8
  rotate: false
<<<<<<< HEAD
  xy: 710, 111
=======
  xy: 1084, 492
>>>>>>> cb757da9
  size: 25, 50
  orig: 25, 50
  offset: 0, 0
  index: -1
MayaCalendar/9
  rotate: false
<<<<<<< HEAD
  xy: 1300, 702
=======
  xy: 1142, 550
>>>>>>> cb757da9
  size: 25, 50
  orig: 25, 50
  offset: 0, 0
  index: -1
MayaCalendar/Baktun
  rotate: false
  xy: 4, 4
  size: 50, 50
  orig: 50, 50
  offset: 0, 0
  index: -1
MayaCalendar/Katun
  rotate: false
  xy: 1948, 1948
  size: 50, 50
  orig: 50, 50
  offset: 0, 0
  index: -1
MayaCalendar/Maya
  rotate: false
<<<<<<< HEAD
  xy: 652, 111
=======
  xy: 1084, 550
>>>>>>> cb757da9
  size: 50, 50
  orig: 50, 50
  offset: 0, 0
  index: -1
MayaCalendar/Tun
  rotate: false
<<<<<<< HEAD
  xy: 1300, 760
=======
  xy: 1192, 652
>>>>>>> cb757da9
  size: 50, 50
  orig: 50, 50
  offset: 0, 0
  index: -1
OtherIcons/WLTK 1
  rotate: false
  xy: 760, 278
  size: 100, 100
  orig: 100, 100
  offset: 0, 0
  index: -1
OtherIcons/WLTK 2
  rotate: false
  xy: 868, 386
  size: 100, 100
  orig: 100, 100
  offset: 0, 0
  index: -1
OtherIcons/WLTK LR
  rotate: false
  xy: 976, 494
  size: 100, 100
  orig: 100, 100
  offset: 0, 0
  index: -1
UnitIcons/African Forest Elephant
  rotate: false
  xy: 4, 1898
  size: 100, 100
  orig: 100, 100
  offset: 0, 0
  index: -1
UnitIcons/Anti-Aircraft Gun
  rotate: false
  xy: 112, 1790
  size: 100, 100
  orig: 100, 100
  offset: 0, 0
  index: -1
UnitIcons/Anti-Tank Gun
  rotate: false
  xy: 220, 1898
  size: 100, 100
  orig: 100, 100
  offset: 0, 0
  index: -1
UnitIcons/Archer
  rotate: false
  xy: 220, 1790
  size: 100, 100
  orig: 100, 100
  offset: 0, 0
  index: -1
UnitIcons/Artillery
  rotate: false
  xy: 112, 1574
  size: 100, 100
  orig: 100, 100
  offset: 0, 0
  index: -1
UnitIcons/Atlatlist
  rotate: false
  xy: 220, 1682
  size: 100, 100
  orig: 100, 100
  offset: 0, 0
  index: -1
UnitIcons/Atomic Bomb
  rotate: false
  xy: 328, 1790
  size: 100, 100
  orig: 100, 100
  offset: 0, 0
  index: -1
UnitIcons/B17
  rotate: false
  xy: 436, 1898
  size: 100, 100
  orig: 100, 100
  offset: 0, 0
  index: -1
UnitIcons/Ballista
  rotate: false
  xy: 4, 1358
  size: 100, 100
  orig: 100, 100
  offset: 0, 0
  index: -1
UnitIcons/Battering Ram
  rotate: false
  xy: 328, 1682
  size: 100, 100
  orig: 100, 100
  offset: 0, 0
  index: -1
UnitIcons/Battleship
  rotate: false
  xy: 436, 1790
  size: 100, 100
  orig: 100, 100
  offset: 0, 0
  index: -1
UnitIcons/Berserker
  rotate: false
  xy: 4, 1250
  size: 100, 100
  orig: 100, 100
  offset: 0, 0
  index: -1
UnitIcons/Bomber
  rotate: false
  xy: 328, 1574
  size: 100, 100
  orig: 100, 100
  offset: 0, 0
  index: -1
UnitIcons/Bowman
  rotate: false
  xy: 436, 1682
  size: 100, 100
  orig: 100, 100
  offset: 0, 0
  index: -1
UnitIcons/Brute
  rotate: false
  xy: 4, 1142
  size: 100, 100
  orig: 100, 100
  offset: 0, 0
  index: -1
UnitIcons/Camel Archer
  rotate: false
  xy: 328, 1466
  size: 100, 100
  orig: 100, 100
  offset: 0, 0
  index: -1
UnitIcons/Cannon
  rotate: false
  xy: 436, 1574
  size: 100, 100
  orig: 100, 100
  offset: 0, 0
  index: -1
UnitIcons/Caravel
  rotate: false
  xy: 544, 1682
  size: 100, 100
  orig: 100, 100
  offset: 0, 0
  index: -1
UnitIcons/Carolean
  rotate: false
  xy: 652, 1790
  size: 100, 100
  orig: 100, 100
  offset: 0, 0
  index: -1
UnitIcons/Carrier
  rotate: false
  xy: 760, 1898
  size: 100, 100
  orig: 100, 100
  offset: 0, 0
  index: -1
UnitIcons/Cataphract
  rotate: false
  xy: 112, 1142
  size: 100, 100
  orig: 100, 100
  offset: 0, 0
  index: -1
UnitIcons/Catapult
  rotate: false
  xy: 220, 1250
  size: 100, 100
  orig: 100, 100
  offset: 0, 0
  index: -1
UnitIcons/Cavalry
  rotate: false
  xy: 436, 1466
  size: 100, 100
  orig: 100, 100
  offset: 0, 0
  index: -1
UnitIcons/Chariot Archer
  rotate: false
  xy: 652, 1682
  size: 100, 100
  orig: 100, 100
  offset: 0, 0
  index: -1
UnitIcons/Chu-Ko-Nu
  rotate: false
  xy: 868, 1898
  size: 100, 100
  orig: 100, 100
  offset: 0, 0
  index: -1
UnitIcons/Companion Cavalry
  rotate: false
  xy: 544, 1466
  size: 100, 100
  orig: 100, 100
  offset: 0, 0
  index: -1
UnitIcons/Composite Bowman
  rotate: false
  xy: 652, 1574
  size: 100, 100
  orig: 100, 100
  offset: 0, 0
  index: -1
UnitIcons/Conquistador
  rotate: false
  xy: 760, 1682
  size: 100, 100
  orig: 100, 100
  offset: 0, 0
  index: -1
UnitIcons/Cossack
  rotate: false
  xy: 868, 1790
  size: 100, 100
  orig: 100, 100
  offset: 0, 0
  index: -1
UnitIcons/Crossbowman
  rotate: false
  xy: 112, 926
  size: 100, 100
  orig: 100, 100
  offset: 0, 0
  index: -1
UnitIcons/Destroyer
  rotate: false
  xy: 220, 1034
  size: 100, 100
  orig: 100, 100
  offset: 0, 0
  index: -1
UnitIcons/Dromon
  rotate: false
  xy: 328, 1142
  size: 100, 100
  orig: 100, 100
  offset: 0, 0
  index: -1
UnitIcons/Fighter
  rotate: false
  xy: 652, 1466
  size: 100, 100
  orig: 100, 100
  offset: 0, 0
  index: -1
UnitIcons/Foreign Legion
  rotate: false
  xy: 976, 1790
  size: 100, 100
  orig: 100, 100
  offset: 0, 0
  index: -1
UnitIcons/Frigate
  rotate: false
  xy: 4, 710
  size: 100, 100
  orig: 100, 100
  offset: 0, 0
  index: -1
UnitIcons/Galleass
  rotate: false
  xy: 112, 818
  size: 100, 100
  orig: 100, 100
  offset: 0, 0
  index: -1
UnitIcons/Galley
  rotate: false
  xy: 220, 926
  size: 100, 100
  orig: 100, 100
  offset: 0, 0
  index: -1
UnitIcons/Gatling Gun
  rotate: false
  xy: 436, 1142
  size: 100, 100
  orig: 100, 100
  offset: 0, 0
  index: -1
UnitIcons/Giant Death Robot
  rotate: false
  xy: 544, 1250
  size: 100, 100
  orig: 100, 100
  offset: 0, 0
  index: -1
UnitIcons/Great Artist
  rotate: false
  xy: 868, 1574
  size: 100, 100
  orig: 100, 100
  offset: 0, 0
  index: -1
UnitIcons/Great Engineer
  rotate: false
  xy: 976, 1682
  size: 100, 100
  orig: 100, 100
  offset: 0, 0
  index: -1
UnitIcons/Great General
  rotate: false
  xy: 1084, 1796
  size: 100, 94
  orig: 100, 94
  offset: 0, 0
  index: -1
UnitIcons/Great Merchant
  rotate: false
  xy: 1192, 1898
  size: 100, 100
  orig: 100, 100
  offset: 0, 0
  index: -1
UnitIcons/Great Prophet
  rotate: false
  xy: 112, 710
  size: 100, 100
  orig: 100, 100
  offset: 0, 0
  index: -1
UnitIcons/Great Scientist
  rotate: false
  xy: 220, 818
  size: 100, 100
  orig: 100, 100
  offset: 0, 0
  index: -1
UnitIcons/Great War Bomber
  rotate: false
  xy: 436, 1034
  size: 100, 100
  orig: 100, 100
  offset: 0, 0
  index: -1
UnitIcons/Great War Infantry
  rotate: false
  xy: 544, 1142
  size: 100, 100
  orig: 100, 100
  offset: 0, 0
  index: -1
UnitIcons/Guided Missile
  rotate: false
  xy: 652, 1250
  size: 100, 100
  orig: 100, 100
  offset: 0, 0
  index: -1
UnitIcons/Hakkapeliitta
  rotate: false
  xy: 868, 1466
  size: 100, 100
  orig: 100, 100
  offset: 0, 0
  index: -1
UnitIcons/Helicopter Gunship
  rotate: false
  xy: 1300, 1898
  size: 100, 100
  orig: 100, 100
  offset: 0, 0
  index: -1
UnitIcons/Hoplite
  rotate: false
  xy: 328, 818
  size: 100, 100
  orig: 100, 100
  offset: 0, 0
  index: -1
UnitIcons/Horse Archer
  rotate: false
  xy: 436, 926
  size: 100, 100
  orig: 100, 100
  offset: 0, 0
  index: -1
UnitIcons/Horseman
  rotate: false
  xy: 544, 1034
  size: 100, 100
  orig: 100, 100
  offset: 0, 0
  index: -1
UnitIcons/Hussar
  rotate: false
  xy: 868, 1358
  size: 100, 100
  orig: 100, 100
  offset: 0, 0
  index: -1
UnitIcons/Hwach'a
  rotate: false
  xy: 976, 1466
  size: 100, 100
  orig: 100, 100
  offset: 0, 0
  index: -1
UnitIcons/Infantry
  rotate: false
  xy: 1192, 1682
  size: 100, 100
  orig: 100, 100
  offset: 0, 0
  index: -1
UnitIcons/Inquisitor
  rotate: false
  xy: 1300, 1790
  size: 100, 100
  orig: 100, 100
  offset: 0, 0
  index: -1
UnitIcons/Ironclad
  rotate: false
  xy: 1408, 1898
  size: 100, 100
  orig: 100, 100
  offset: 0, 0
  index: -1
UnitIcons/Jaguar
  rotate: false
  xy: 112, 494
  size: 100, 100
  orig: 100, 100
  offset: 0, 0
  index: -1
UnitIcons/Janissary
  rotate: false
  xy: 220, 602
  size: 100, 100
  orig: 100, 100
  offset: 0, 0
  index: -1
UnitIcons/Jet Fighter
  rotate: false
  xy: 328, 710
  size: 100, 100
  orig: 100, 100
  offset: 0, 0
  index: -1
UnitIcons/Keshik
  rotate: false
  xy: 436, 818
  size: 100, 100
  orig: 100, 100
  offset: 0, 0
  index: -1
UnitIcons/Khan
  rotate: false
  xy: 544, 926
  size: 100, 100
  orig: 100, 100
  offset: 0, 0
  index: -1
UnitIcons/Knight
  rotate: false
  xy: 652, 1034
  size: 100, 100
  orig: 100, 100
  offset: 0, 0
  index: -1
UnitIcons/Lancer
  rotate: false
  xy: 976, 1358
  size: 100, 100
  orig: 100, 100
  offset: 0, 0
  index: -1
UnitIcons/Landship
  rotate: false
  xy: 1084, 1472
  size: 100, 100
  orig: 100, 100
  offset: 0, 0
  index: -1
UnitIcons/Landsknecht
  rotate: false
  xy: 1192, 1574
  size: 100, 100
  orig: 100, 100
  offset: 0, 0
  index: -1
UnitIcons/Legion
  rotate: false
  xy: 1408, 1790
  size: 100, 100
  orig: 100, 100
  offset: 0, 0
  index: -1
UnitIcons/Longbowman
  rotate: false
  xy: 112, 386
  size: 100, 100
  orig: 100, 100
  offset: 0, 0
  index: -1
UnitIcons/Longswordsman
  rotate: false
  xy: 328, 602
  size: 100, 100
  orig: 100, 100
  offset: 0, 0
  index: -1
UnitIcons/Machine Gun
  rotate: false
  xy: 436, 710
  size: 100, 100
  orig: 100, 100
  offset: 0, 0
  index: -1
UnitIcons/Mandekalu Cavalry
  rotate: false
  xy: 652, 926
  size: 100, 100
  orig: 100, 100
  offset: 0, 0
  index: -1
UnitIcons/Maori Warrior
  rotate: false
  xy: 868, 1142
  size: 100, 100
  orig: 100, 100
  offset: 0, 0
  index: -1
UnitIcons/Marauder
  rotate: false
  xy: 976, 1250
  size: 100, 100
  orig: 100, 100
  offset: 0, 0
  index: -1
UnitIcons/Marine
  rotate: false
  xy: 1084, 1364
  size: 100, 100
  orig: 100, 100
  offset: 0, 0
  index: -1
UnitIcons/Mechanized Infantry
  rotate: false
  xy: 1408, 1682
  size: 100, 100
  orig: 100, 100
  offset: 0, 0
  index: -1
UnitIcons/Mehal Sefari
  rotate: false
  xy: 1624, 1898
  size: 100, 100
  orig: 100, 100
  offset: 0, 0
  index: -1
UnitIcons/Minuteman
  rotate: false
  xy: 328, 494
  size: 100, 100
  orig: 100, 100
  offset: 0, 0
  index: -1
UnitIcons/Missile Cruiser
  rotate: false
  xy: 436, 602
  size: 100, 100
  orig: 100, 100
  offset: 0, 0
  index: -1
UnitIcons/Missionary
  rotate: false
  xy: 544, 710
  size: 100, 100
  orig: 100, 100
  offset: 0, 0
  index: -1
UnitIcons/Mobile SAM
  rotate: false
  xy: 652, 818
  size: 100, 100
  orig: 100, 100
  offset: 0, 0
  index: -1
UnitIcons/Modern Armor
  rotate: false
  xy: 760, 926
  size: 100, 100
  orig: 100, 100
  offset: 0, 0
  index: -1
UnitIcons/Mohawk Warrior
  rotate: false
  xy: 868, 1034
  size: 100, 100
  orig: 100, 100
  offset: 0, 0
  index: -1
UnitIcons/Musketeer
  rotate: false
  xy: 1624, 1790
  size: 100, 100
  orig: 100, 100
  offset: 0, 0
  index: -1
UnitIcons/Musketman
  rotate: false
  xy: 1732, 1899
  size: 100, 99
  orig: 100, 99
  offset: 0, 0
  index: -1
UnitIcons/Naresuan's Elephant
  rotate: false
  xy: 4, 62
  size: 100, 100
  orig: 100, 100
  offset: 0, 0
  index: -1
UnitIcons/Norwegian Ski Infantry
  rotate: false
  xy: 544, 602
  size: 100, 100
  orig: 100, 100
  offset: 0, 0
  index: -1
UnitIcons/Nuclear Missile
  rotate: false
  xy: 760, 818
  size: 100, 100
  orig: 100, 100
  offset: 0, 0
  index: -1
UnitIcons/Nuclear Submarine
  rotate: false
  xy: 976, 1034
  size: 100, 100
  orig: 100, 100
  offset: 0, 0
  index: -1
UnitIcons/Panzer
  rotate: false
  xy: 1624, 1682
  size: 100, 100
  orig: 100, 100
  offset: 0, 0
  index: -1
UnitIcons/Paratrooper
  rotate: false
  xy: 1840, 1898
  size: 100, 100
  orig: 100, 100
  offset: 0, 0
  index: -1
UnitIcons/Persian Immortal
  rotate: false
  xy: 220, 170
  size: 100, 100
  orig: 100, 100
  offset: 0, 0
  index: -1
UnitIcons/Pictish Warrior
  rotate: false
  xy: 436, 386
  size: 100, 100
  orig: 100, 100
  offset: 0, 0
  index: -1
UnitIcons/Pikeman
  rotate: false
  xy: 544, 494
  size: 100, 100
  orig: 100, 100
  offset: 0, 0
  index: -1
UnitIcons/Privateer
  rotate: false
  xy: 760, 710
  size: 100, 100
  orig: 100, 100
  offset: 0, 0
  index: -1
UnitIcons/Quinquereme
  rotate: false
  xy: 1084, 1040
  size: 100, 100
  orig: 100, 100
  offset: 0, 0
  index: -1
UnitIcons/Rifleman
  rotate: false
  xy: 1408, 1358
  size: 100, 100
  orig: 100, 100
  offset: 0, 0
  index: -1
UnitIcons/Rocket Artillery
  rotate: false
  xy: 1516, 1466
  size: 100, 100
  orig: 100, 100
  offset: 0, 0
  index: -1
UnitIcons/SS Booster
  rotate: false
<<<<<<< HEAD
  xy: 1732, 1683
=======
  xy: 1624, 1574
>>>>>>> cb757da9
  size: 100, 100
  orig: 100, 100
  offset: 0, 0
  index: -1
UnitIcons/SS Cockpit
  rotate: false
<<<<<<< HEAD
  xy: 220, 62
=======
  xy: 1732, 1683
>>>>>>> cb757da9
  size: 100, 100
  orig: 100, 100
  offset: 0, 0
  index: -1
UnitIcons/SS Engine
  rotate: false
<<<<<<< HEAD
  xy: 436, 278
=======
  xy: 1840, 1790
>>>>>>> cb757da9
  size: 100, 100
  orig: 100, 100
  offset: 0, 0
  index: -1
UnitIcons/SS Stasis Chamber
  rotate: false
<<<<<<< HEAD
  xy: 652, 494
=======
  xy: 220, 62
>>>>>>> cb757da9
  size: 100, 100
  orig: 100, 100
  offset: 0, 0
  index: -1
UnitIcons/Samurai
  rotate: false
  xy: 760, 602
  size: 100, 100
  orig: 100, 100
  offset: 0, 0
  index: -1
UnitIcons/Scout
  rotate: false
  xy: 976, 818
  size: 100, 100
  orig: 100, 100
  offset: 0, 0
  index: -1
UnitIcons/Sea Beggar
  rotate: false
  xy: 1084, 932
  size: 100, 100
  orig: 100, 100
  offset: 0, 0
  index: -1
UnitIcons/Settler
  rotate: false
  xy: 1300, 1142
  size: 100, 100
  orig: 100, 100
  offset: 0, 0
  index: -1
UnitIcons/Ship of the Line
  rotate: false
  xy: 1408, 1250
  size: 100, 100
  orig: 100, 100
  offset: 0, 0
  index: -1
UnitIcons/Sipahi
  rotate: false
  xy: 1624, 1466
  size: 100, 100
  orig: 100, 100
  offset: 0, 0
  index: -1
UnitIcons/Skirmisher
  rotate: false
  xy: 1840, 1682
  size: 100, 100
  orig: 100, 100
  offset: 0, 0
  index: -1
UnitIcons/Slinger
  rotate: false
  xy: 328, 62
  size: 100, 100
  orig: 100, 100
  offset: 0, 0
  index: -1
UnitIcons/Spearman
  rotate: false
  xy: 652, 386
  size: 100, 100
  orig: 100, 100
  offset: 0, 0
  index: -1
UnitIcons/Stealth Bomber
  rotate: false
  xy: 1192, 926
  size: 100, 100
  orig: 100, 100
  offset: 0, 0
  index: -1
UnitIcons/Submarine
  rotate: false
  xy: 1732, 1467
  size: 100, 100
  orig: 100, 100
  offset: 0, 0
  index: -1
UnitIcons/Swordsman
  rotate: false
  xy: 1840, 1574
  size: 100, 100
  orig: 100, 100
  offset: 0, 0
  index: -1
UnitIcons/Tank
  rotate: false
  xy: 652, 278
  size: 100, 100
  orig: 100, 100
  offset: 0, 0
  index: -1
UnitIcons/Tercio
  rotate: false
  xy: 976, 602
  size: 100, 100
  orig: 100, 100
  offset: 0, 0
  index: -1
UnitIcons/Trebuchet
  rotate: false
  xy: 1840, 1466
  size: 100, 100
  orig: 100, 100
  offset: 0, 0
  index: -1
UnitIcons/Triplane
  rotate: false
  xy: 544, 62
  size: 100, 100
  orig: 100, 100
  offset: 0, 0
  index: -1
UnitIcons/Trireme
  rotate: false
  xy: 652, 169
  size: 100, 101
  orig: 100, 101
  offset: 0, 0
  index: -1
UnitIcons/Turtle Ship
  rotate: false
  xy: 760, 278
  size: 100, 100
  orig: 100, 100
  offset: 0, 0
  index: -1
UnitIcons/War Chariot
  rotate: false
<<<<<<< HEAD
  xy: 1408, 926
=======
  xy: 1300, 818
>>>>>>> cb757da9
  size: 100, 100
  orig: 100, 100
  offset: 0, 0
  index: -1
UnitIcons/War Elephant
  rotate: false
<<<<<<< HEAD
  xy: 1516, 1034
=======
  xy: 1408, 926
>>>>>>> cb757da9
  size: 100, 100
  orig: 100, 100
  offset: 0, 0
  index: -1
UnitIcons/Warrior
  rotate: false
<<<<<<< HEAD
  xy: 1624, 1142
=======
  xy: 1516, 1034
>>>>>>> cb757da9
  size: 100, 100
  orig: 100, 100
  offset: 0, 0
  index: -1
UnitIcons/Work Boats
  rotate: false
<<<<<<< HEAD
  xy: 868, 278
=======
  xy: 652, 62
>>>>>>> cb757da9
  size: 100, 100
  orig: 100, 100
  offset: 0, 0
  index: -1
UnitIcons/Worker
  rotate: false
<<<<<<< HEAD
  xy: 976, 386
=======
  xy: 760, 170
>>>>>>> cb757da9
  size: 100, 100
  orig: 100, 100
  offset: 0, 0
  index: -1
UnitIcons/Zero
  rotate: false
<<<<<<< HEAD
  xy: 1192, 602
=======
  xy: 976, 386
>>>>>>> cb757da9
  size: 100, 100
  orig: 100, 100
  offset: 0, 0
  index: -1<|MERGE_RESOLUTION|>--- conflicted
+++ resolved
@@ -613,295 +613,240 @@
   orig: 100, 100
   offset: 0, 0
   index: -1
-<<<<<<< HEAD
-BuildingIcons/SS Booster
-  rotate: false
-  xy: 1624, 1574
-  size: 100, 100
-  orig: 100, 100
-  offset: 0, 0
-  index: -1
-BuildingIcons/SS Cockpit
-  rotate: false
-  xy: 1840, 1790
-  size: 100, 100
-  orig: 100, 100
-  offset: 0, 0
-  index: -1
-BuildingIcons/SS Engine
-  rotate: false
-  xy: 328, 170
-  size: 100, 100
-  orig: 100, 100
-  offset: 0, 0
-  index: -1
-BuildingIcons/SS Stasis Chamber
-  rotate: false
-  xy: 544, 386
-  size: 100, 100
-  orig: 100, 100
-  offset: 0, 0
-  index: -1
-=======
->>>>>>> cb757da9
 BuildingIcons/Satrap's Court
   rotate: false
-  xy: 868, 710
+  xy: 436, 278
   size: 100, 100
   orig: 100, 100
   offset: 0, 0
   index: -1
 BuildingIcons/Seaport
   rotate: false
-  xy: 1192, 1034
+  xy: 760, 602
   size: 100, 100
   orig: 100, 100
   offset: 0, 0
   index: -1
 BuildingIcons/Shrine
   rotate: false
-  xy: 1516, 1358
+  xy: 1084, 932
   size: 100, 100
   orig: 100, 100
   offset: 0, 0
   index: -1
 BuildingIcons/Sistine Chapel
   rotate: false
+  xy: 1300, 1142
+  size: 100, 100
+  orig: 100, 100
+  offset: 0, 0
+  index: -1
+BuildingIcons/Solar Plant
+  rotate: false
+  xy: 1624, 1466
+  size: 100, 100
+  orig: 100, 100
+  offset: 0, 0
+  index: -1
+BuildingIcons/Spaceship Factory
+  rotate: false
   xy: 1732, 1575
   size: 100, 100
   orig: 100, 100
   offset: 0, 0
   index: -1
-BuildingIcons/Solar Plant
+BuildingIcons/Stable
+  rotate: false
+  xy: 328, 62
+  size: 100, 100
+  orig: 100, 100
+  offset: 0, 0
+  index: -1
+BuildingIcons/Stadium
   rotate: false
   xy: 436, 170
   size: 100, 100
   orig: 100, 100
   offset: 0, 0
   index: -1
-BuildingIcons/Spaceship Factory
+BuildingIcons/Statue of Liberty
   rotate: false
   xy: 544, 278
   size: 100, 100
   orig: 100, 100
   offset: 0, 0
   index: -1
-BuildingIcons/Stable
-  rotate: false
-  xy: 760, 494
-  size: 100, 100
-  orig: 100, 100
-  offset: 0, 0
-  index: -1
-BuildingIcons/Stadium
+BuildingIcons/Statue of Zeus
+  rotate: false
+  xy: 652, 386
+  size: 100, 100
+  orig: 100, 100
+  offset: 0, 0
+  index: -1
+BuildingIcons/Stele
   rotate: false
   xy: 868, 602
   size: 100, 100
   orig: 100, 100
   offset: 0, 0
   index: -1
-BuildingIcons/Statue of Liberty
+BuildingIcons/Stock Exchange
   rotate: false
   xy: 976, 710
   size: 100, 100
   orig: 100, 100
   offset: 0, 0
   index: -1
-BuildingIcons/Statue of Zeus
+BuildingIcons/Stone Works
   rotate: false
   xy: 1084, 824
   size: 100, 100
   orig: 100, 100
   offset: 0, 0
   index: -1
-BuildingIcons/Stele
-  rotate: false
-  xy: 1300, 1034
-  size: 100, 100
-  orig: 100, 100
-  offset: 0, 0
-  index: -1
-BuildingIcons/Stock Exchange
-  rotate: false
-  xy: 1408, 1142
-  size: 100, 100
-  orig: 100, 100
-  offset: 0, 0
-  index: -1
-BuildingIcons/Stone Works
+BuildingIcons/Stonehenge
+  rotate: false
+  xy: 1192, 926
+  size: 100, 100
+  orig: 100, 100
+  offset: 0, 0
+  index: -1
+BuildingIcons/Sydney Opera House
   rotate: false
   xy: 1516, 1250
   size: 100, 100
   orig: 100, 100
   offset: 0, 0
   index: -1
-BuildingIcons/Stonehenge
+BuildingIcons/Taj Mahal
   rotate: false
   xy: 1624, 1358
   size: 100, 100
   orig: 100, 100
   offset: 0, 0
   index: -1
-BuildingIcons/Sydney Opera House
+BuildingIcons/Temple
+  rotate: false
+  xy: 1840, 1574
+  size: 100, 100
+  orig: 100, 100
+  offset: 0, 0
+  index: -1
+BuildingIcons/Temple of Artemis
   rotate: false
   xy: 436, 62
   size: 100, 100
   orig: 100, 100
   offset: 0, 0
   index: -1
-BuildingIcons/Taj Mahal
-  rotate: false
-  xy: 544, 170
-  size: 100, 100
-  orig: 100, 100
-  offset: 0, 0
-  index: -1
-BuildingIcons/Temple
+BuildingIcons/Terracotta Army
+  rotate: false
+  xy: 652, 278
+  size: 100, 100
+  orig: 100, 100
+  offset: 0, 0
+  index: -1
+BuildingIcons/The Great Library
   rotate: false
   xy: 760, 386
   size: 100, 100
   orig: 100, 100
   offset: 0, 0
   index: -1
-BuildingIcons/Temple of Artemis
+BuildingIcons/The Great Lighthouse
   rotate: false
   xy: 868, 494
   size: 100, 100
   orig: 100, 100
   offset: 0, 0
   index: -1
-BuildingIcons/Terracotta Army
+BuildingIcons/The Louvre
+  rotate: false
+  xy: 976, 602
+  size: 100, 100
+  orig: 100, 100
+  offset: 0, 0
+  index: -1
+BuildingIcons/The Oracle
   rotate: false
   xy: 1084, 716
   size: 100, 100
   orig: 100, 100
   offset: 0, 0
   index: -1
-BuildingIcons/The Great Library
+BuildingIcons/The Pyramids
   rotate: false
   xy: 1192, 818
   size: 100, 100
   orig: 100, 100
   offset: 0, 0
   index: -1
-BuildingIcons/The Great Lighthouse
+BuildingIcons/Theatre
   rotate: false
   xy: 1300, 926
   size: 100, 100
   orig: 100, 100
   offset: 0, 0
   index: -1
-BuildingIcons/The Louvre
-  rotate: false
-  xy: 1408, 1034
-  size: 100, 100
-  orig: 100, 100
-  offset: 0, 0
-  index: -1
-BuildingIcons/The Oracle
-  rotate: false
-  xy: 1516, 1142
-  size: 100, 100
-  orig: 100, 100
-  offset: 0, 0
-  index: -1
-BuildingIcons/The Pyramids
-  rotate: false
-  xy: 1624, 1250
-  size: 100, 100
-  orig: 100, 100
-  offset: 0, 0
-  index: -1
-BuildingIcons/Theatre
-  rotate: false
-  xy: 1732, 1359
-  size: 100, 100
-  orig: 100, 100
-  offset: 0, 0
-  index: -1
 BuildingIcons/United Nations
   rotate: false
-  xy: 868, 386
+  xy: 1840, 1466
   size: 100, 100
   orig: 100, 100
   offset: 0, 0
   index: -1
 BuildingIcons/University
   rotate: false
-  xy: 976, 494
+  xy: 544, 62
   size: 100, 100
   orig: 100, 100
   offset: 0, 0
   index: -1
 BuildingIcons/Utopia Project
   rotate: false
+  xy: 652, 170
+  size: 100, 100
+  orig: 100, 100
+  offset: 0, 0
+  index: -1
+BuildingIcons/Walls
+  rotate: false
   xy: 1084, 608
   size: 100, 100
   orig: 100, 100
   offset: 0, 0
   index: -1
-BuildingIcons/Walls
-  rotate: false
-<<<<<<< HEAD
+BuildingIcons/Walls of Babylon
+  rotate: false
   xy: 1192, 710
-=======
-  xy: 1084, 608
->>>>>>> cb757da9
-  size: 100, 100
-  orig: 100, 100
-  offset: 0, 0
-  index: -1
-BuildingIcons/Walls of Babylon
-  rotate: false
-<<<<<<< HEAD
-  xy: 1300, 818
-=======
-  xy: 1192, 710
->>>>>>> cb757da9
   size: 100, 100
   orig: 100, 100
   offset: 0, 0
   index: -1
 BuildingIcons/Wat
   rotate: false
-<<<<<<< HEAD
+  xy: 1624, 1141
+  size: 100, 100
+  orig: 100, 100
+  offset: 0, 0
+  index: -1
+BuildingIcons/Water Mill
+  rotate: false
   xy: 1732, 1251
-=======
-  xy: 1624, 1141
->>>>>>> cb757da9
-  size: 100, 100
-  orig: 100, 100
-  offset: 0, 0
-  index: -1
-BuildingIcons/Water Mill
-  rotate: false
-<<<<<<< HEAD
+  size: 100, 100
+  orig: 100, 100
+  offset: 0, 0
+  index: -1
+BuildingIcons/Windmill
+  rotate: false
   xy: 1840, 1358
-=======
-  xy: 1732, 1251
->>>>>>> cb757da9
-  size: 100, 100
-  orig: 100, 100
-  offset: 0, 0
-  index: -1
-BuildingIcons/Windmill
-  rotate: false
-<<<<<<< HEAD
-  xy: 760, 170
-=======
-  xy: 1840, 1358
->>>>>>> cb757da9
   size: 100, 100
   orig: 100, 100
   offset: 0, 0
   index: -1
 BuildingIcons/Workshop
   rotate: false
-<<<<<<< HEAD
-  xy: 1084, 500
-=======
   xy: 868, 278
->>>>>>> cb757da9
   size: 100, 100
   orig: 100, 100
   offset: 0, 0
@@ -915,165 +860,105 @@
   index: -1
 MayaCalendar/1
   rotate: false
-<<<<<<< HEAD
-  xy: 1456, 868
-=======
   xy: 1348, 760
->>>>>>> cb757da9
   size: 13, 50
   orig: 13, 50
   offset: 0, 0
   index: -1
 MayaCalendar/10
   rotate: false
-<<<<<<< HEAD
-  xy: 1358, 760
-=======
   xy: 1250, 652
->>>>>>> cb757da9
   size: 21, 50
   orig: 21, 50
   offset: 0, 0
   index: -1
 MayaCalendar/11
   rotate: false
-<<<<<<< HEAD
-  xy: 1840, 1300
-=======
   xy: 1732, 1193
->>>>>>> cb757da9
   size: 35, 50
   orig: 35, 50
   offset: 0, 0
   index: -1
 MayaCalendar/12
   rotate: false
-<<<<<<< HEAD
-  xy: 868, 220
-=======
   xy: 1840, 1300
->>>>>>> cb757da9
   size: 35, 50
   orig: 35, 50
   offset: 0, 0
   index: -1
 MayaCalendar/13
   rotate: false
-<<<<<<< HEAD
-  xy: 976, 328
-=======
   xy: 760, 112
->>>>>>> cb757da9
   size: 35, 50
   orig: 35, 50
   offset: 0, 0
   index: -1
 MayaCalendar/14
   rotate: false
-<<<<<<< HEAD
-  xy: 1084, 442
-=======
   xy: 868, 220
->>>>>>> cb757da9
   size: 35, 50
   orig: 35, 50
   offset: 0, 0
   index: -1
 MayaCalendar/15
   rotate: false
-<<<<<<< HEAD
-  xy: 1192, 544
-=======
   xy: 976, 328
->>>>>>> cb757da9
   size: 30, 50
   orig: 30, 50
   offset: 0, 0
   index: -1
 MayaCalendar/16
   rotate: false
-<<<<<<< HEAD
-  xy: 1408, 868
-=======
   xy: 1300, 760
->>>>>>> cb757da9
   size: 40, 50
   orig: 40, 50
   offset: 0, 0
   index: -1
 MayaCalendar/17
   rotate: false
-<<<<<<< HEAD
-  xy: 1516, 976
-=======
   xy: 1408, 868
->>>>>>> cb757da9
   size: 40, 50
   orig: 40, 50
   offset: 0, 0
   index: -1
 MayaCalendar/18
   rotate: false
-<<<<<<< HEAD
-  xy: 1624, 1084
-=======
   xy: 1516, 976
->>>>>>> cb757da9
   size: 40, 50
   orig: 40, 50
   offset: 0, 0
   index: -1
 MayaCalendar/19
   rotate: false
-<<<<<<< HEAD
-  xy: 1732, 1193
-=======
   xy: 1624, 1083
->>>>>>> cb757da9
   size: 40, 50
   orig: 40, 50
   offset: 0, 0
   index: -1
 MayaCalendar/2
   rotate: false
-<<<<<<< HEAD
-  xy: 1564, 976
-=======
   xy: 1456, 868
->>>>>>> cb757da9
   size: 13, 50
   orig: 13, 50
   offset: 0, 0
   index: -1
 MayaCalendar/3
   rotate: false
-<<<<<<< HEAD
-  xy: 1672, 1084
-=======
   xy: 1564, 976
->>>>>>> cb757da9
   size: 13, 50
   orig: 13, 50
   offset: 0, 0
   index: -1
 MayaCalendar/4
   rotate: false
-<<<<<<< HEAD
-  xy: 1780, 1193
-=======
   xy: 1672, 1083
->>>>>>> cb757da9
   size: 13, 50
   orig: 13, 50
   offset: 0, 0
   index: -1
 MayaCalendar/5
   rotate: false
-<<<<<<< HEAD
-  xy: 1883, 1300
-=======
   xy: 1775, 1193
->>>>>>> cb757da9
   size: 10, 50
   orig: 10, 50
   offset: 0, 0
@@ -1094,22 +979,14 @@
   index: -1
 MayaCalendar/8
   rotate: false
-<<<<<<< HEAD
-  xy: 710, 111
-=======
   xy: 1084, 492
->>>>>>> cb757da9
   size: 25, 50
   orig: 25, 50
   offset: 0, 0
   index: -1
 MayaCalendar/9
   rotate: false
-<<<<<<< HEAD
-  xy: 1300, 702
-=======
   xy: 1142, 550
->>>>>>> cb757da9
   size: 25, 50
   orig: 25, 50
   offset: 0, 0
@@ -1130,22 +1007,14 @@
   index: -1
 MayaCalendar/Maya
   rotate: false
-<<<<<<< HEAD
-  xy: 652, 111
-=======
   xy: 1084, 550
->>>>>>> cb757da9
   size: 50, 50
   orig: 50, 50
   offset: 0, 0
   index: -1
 MayaCalendar/Tun
   rotate: false
-<<<<<<< HEAD
-  xy: 1300, 760
-=======
   xy: 1192, 652
->>>>>>> cb757da9
   size: 50, 50
   orig: 50, 50
   offset: 0, 0
@@ -1859,236 +1728,196 @@
   index: -1
 UnitIcons/SS Booster
   rotate: false
-<<<<<<< HEAD
+  xy: 1624, 1574
+  size: 100, 100
+  orig: 100, 100
+  offset: 0, 0
+  index: -1
+UnitIcons/SS Cockpit
+  rotate: false
   xy: 1732, 1683
-=======
-  xy: 1624, 1574
->>>>>>> cb757da9
-  size: 100, 100
-  orig: 100, 100
-  offset: 0, 0
-  index: -1
-UnitIcons/SS Cockpit
-  rotate: false
-<<<<<<< HEAD
+  size: 100, 100
+  orig: 100, 100
+  offset: 0, 0
+  index: -1
+UnitIcons/SS Engine
+  rotate: false
+  xy: 1840, 1790
+  size: 100, 100
+  orig: 100, 100
+  offset: 0, 0
+  index: -1
+UnitIcons/SS Stasis Chamber
+  rotate: false
   xy: 220, 62
-=======
-  xy: 1732, 1683
->>>>>>> cb757da9
-  size: 100, 100
-  orig: 100, 100
-  offset: 0, 0
-  index: -1
-UnitIcons/SS Engine
-  rotate: false
-<<<<<<< HEAD
-  xy: 436, 278
-=======
-  xy: 1840, 1790
->>>>>>> cb757da9
-  size: 100, 100
-  orig: 100, 100
-  offset: 0, 0
-  index: -1
-UnitIcons/SS Stasis Chamber
-  rotate: false
-<<<<<<< HEAD
+  size: 100, 100
+  orig: 100, 100
+  offset: 0, 0
+  index: -1
+UnitIcons/Samurai
+  rotate: false
+  xy: 328, 170
+  size: 100, 100
+  orig: 100, 100
+  offset: 0, 0
+  index: -1
+UnitIcons/Scout
+  rotate: false
+  xy: 544, 386
+  size: 100, 100
+  orig: 100, 100
+  offset: 0, 0
+  index: -1
+UnitIcons/Sea Beggar
+  rotate: false
   xy: 652, 494
-=======
-  xy: 220, 62
->>>>>>> cb757da9
-  size: 100, 100
-  orig: 100, 100
-  offset: 0, 0
-  index: -1
-UnitIcons/Samurai
-  rotate: false
-  xy: 760, 602
-  size: 100, 100
-  orig: 100, 100
-  offset: 0, 0
-  index: -1
-UnitIcons/Scout
+  size: 100, 100
+  orig: 100, 100
+  offset: 0, 0
+  index: -1
+UnitIcons/Settler
+  rotate: false
+  xy: 868, 710
+  size: 100, 100
+  orig: 100, 100
+  offset: 0, 0
+  index: -1
+UnitIcons/Ship of the Line
   rotate: false
   xy: 976, 818
   size: 100, 100
   orig: 100, 100
   offset: 0, 0
   index: -1
-UnitIcons/Sea Beggar
-  rotate: false
-  xy: 1084, 932
-  size: 100, 100
-  orig: 100, 100
-  offset: 0, 0
-  index: -1
-UnitIcons/Settler
-  rotate: false
-  xy: 1300, 1142
-  size: 100, 100
-  orig: 100, 100
-  offset: 0, 0
-  index: -1
-UnitIcons/Ship of the Line
+UnitIcons/Sipahi
+  rotate: false
+  xy: 1192, 1034
+  size: 100, 100
+  orig: 100, 100
+  offset: 0, 0
+  index: -1
+UnitIcons/Skirmisher
   rotate: false
   xy: 1408, 1250
   size: 100, 100
   orig: 100, 100
   offset: 0, 0
   index: -1
-UnitIcons/Sipahi
-  rotate: false
-  xy: 1624, 1466
-  size: 100, 100
-  orig: 100, 100
-  offset: 0, 0
-  index: -1
-UnitIcons/Skirmisher
+UnitIcons/Slinger
+  rotate: false
+  xy: 1516, 1358
+  size: 100, 100
+  orig: 100, 100
+  offset: 0, 0
+  index: -1
+UnitIcons/Spearman
   rotate: false
   xy: 1840, 1682
   size: 100, 100
   orig: 100, 100
   offset: 0, 0
   index: -1
-UnitIcons/Slinger
-  rotate: false
-  xy: 328, 62
-  size: 100, 100
-  orig: 100, 100
-  offset: 0, 0
-  index: -1
-UnitIcons/Spearman
-  rotate: false
-  xy: 652, 386
-  size: 100, 100
-  orig: 100, 100
-  offset: 0, 0
-  index: -1
 UnitIcons/Stealth Bomber
   rotate: false
-  xy: 1192, 926
+  xy: 760, 494
   size: 100, 100
   orig: 100, 100
   offset: 0, 0
   index: -1
 UnitIcons/Submarine
   rotate: false
+  xy: 1300, 1034
+  size: 100, 100
+  orig: 100, 100
+  offset: 0, 0
+  index: -1
+UnitIcons/Swordsman
+  rotate: false
+  xy: 1408, 1142
+  size: 100, 100
+  orig: 100, 100
+  offset: 0, 0
+  index: -1
+UnitIcons/Tank
+  rotate: false
   xy: 1732, 1467
   size: 100, 100
   orig: 100, 100
   offset: 0, 0
   index: -1
-UnitIcons/Swordsman
-  rotate: false
-  xy: 1840, 1574
-  size: 100, 100
-  orig: 100, 100
-  offset: 0, 0
-  index: -1
-UnitIcons/Tank
-  rotate: false
-  xy: 652, 278
-  size: 100, 100
-  orig: 100, 100
-  offset: 0, 0
-  index: -1
 UnitIcons/Tercio
   rotate: false
-  xy: 976, 602
+  xy: 544, 170
   size: 100, 100
   orig: 100, 100
   offset: 0, 0
   index: -1
 UnitIcons/Trebuchet
   rotate: false
-  xy: 1840, 1466
+  xy: 1408, 1034
   size: 100, 100
   orig: 100, 100
   offset: 0, 0
   index: -1
 UnitIcons/Triplane
   rotate: false
-  xy: 544, 62
+  xy: 1516, 1142
   size: 100, 100
   orig: 100, 100
   offset: 0, 0
   index: -1
 UnitIcons/Trireme
   rotate: false
-  xy: 652, 169
+  xy: 1624, 1249
   size: 100, 101
   orig: 100, 101
   offset: 0, 0
   index: -1
 UnitIcons/Turtle Ship
   rotate: false
-  xy: 760, 278
+  xy: 1732, 1359
   size: 100, 100
   orig: 100, 100
   offset: 0, 0
   index: -1
 UnitIcons/War Chariot
   rotate: false
-<<<<<<< HEAD
+  xy: 1300, 818
+  size: 100, 100
+  orig: 100, 100
+  offset: 0, 0
+  index: -1
+UnitIcons/War Elephant
+  rotate: false
   xy: 1408, 926
-=======
-  xy: 1300, 818
->>>>>>> cb757da9
-  size: 100, 100
-  orig: 100, 100
-  offset: 0, 0
-  index: -1
-UnitIcons/War Elephant
-  rotate: false
-<<<<<<< HEAD
+  size: 100, 100
+  orig: 100, 100
+  offset: 0, 0
+  index: -1
+UnitIcons/Warrior
+  rotate: false
   xy: 1516, 1034
-=======
-  xy: 1408, 926
->>>>>>> cb757da9
-  size: 100, 100
-  orig: 100, 100
-  offset: 0, 0
-  index: -1
-UnitIcons/Warrior
-  rotate: false
-<<<<<<< HEAD
-  xy: 1624, 1142
-=======
-  xy: 1516, 1034
->>>>>>> cb757da9
   size: 100, 100
   orig: 100, 100
   offset: 0, 0
   index: -1
 UnitIcons/Work Boats
   rotate: false
-<<<<<<< HEAD
-  xy: 868, 278
-=======
   xy: 652, 62
->>>>>>> cb757da9
   size: 100, 100
   orig: 100, 100
   offset: 0, 0
   index: -1
 UnitIcons/Worker
   rotate: false
-<<<<<<< HEAD
+  xy: 760, 170
+  size: 100, 100
+  orig: 100, 100
+  offset: 0, 0
+  index: -1
+UnitIcons/Zero
+  rotate: false
   xy: 976, 386
-=======
-  xy: 760, 170
->>>>>>> cb757da9
-  size: 100, 100
-  orig: 100, 100
-  offset: 0, 0
-  index: -1
-UnitIcons/Zero
-  rotate: false
-<<<<<<< HEAD
-  xy: 1192, 602
-=======
-  xy: 976, 386
->>>>>>> cb757da9
   size: 100, 100
   orig: 100, 100
   offset: 0, 0
