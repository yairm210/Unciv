[

	// Info according to Civilization Wiki and https://www.civfanatics.com/civ5/info/units/

	/* Ancient Era */
	{
		"name": "Worker",
		"unitType": "Civilian",
		"movement": 2,
		"uniques": ["Can build improvements on tiles"],
		"cost": 70
	},
	{
		"name": "Settler",
		"unitType": "Civilian",
		"movement": 2,
		"cost": 106,
		"uniques": ["Founds a new city"],
		"hurryCostModifier": 20
	},
	{
		"name": "Scout",
		"unitType": "Scout",
		"movement": 2,
		"strength": 5,
		"cost": 25,
		"obsoleteTech": "Scientific Theory",
		"uniques": ["Ignores terrain cost"],
		"attackSound": "nonmetalhit"
	},
	{
		"name": "Warrior",
		"unitType": "Melee",
		"movement": 2,
		"strength": 8,
		"cost": 40,
		"obsoleteTech": "Metal Casting",
		"upgradesTo": "Swordsman",
		"attackSound": "nonmetalhit"
	},
	{
		"name": "Maori Warrior",
		"unitType": "Melee",
		"uniqueTo": "Polynesia",
		"replaces": "Warrior",
		"movement": 2,
		"strength": 8,
		"cost": 40,
		"obsoleteTech": "Metal Casting",
		"promotions": ["Haka War Dance"],
		"upgradesTo": "Swordsman",
		"attackSound": "nonmetalhit"
	},
	{
		"name": "Jaguar",
		"unitType": "Melee",
		"uniqueTo": "Aztecs",
		"replaces": "Warrior",
		"movement": 2,
		"strength": 8,
		"cost": 40,
		"obsoleteTech": "Metal Casting",
		"uniques": ["+[33]% combat bonus in [Forest]", "+[33]% combat bonus in [Jungle]", "Heals [25] damage if it kills a unit"],
		"promotions": ["Woodsman"],
		"upgradesTo": "Swordsman",
		"attackSound": "nonmetalhit"
	},
	{
		"name": "Brute",
		"unitType": "Melee",
		"uniqueTo": "Barbarians",
		"replaces": "Warrior",
		"movement": 2,
		"strength": 8,
		"cost": 20,
		"obsoleteTech": "Metal Casting",
		"upgradesTo": "Swordsman",
		"attackSound": "nonmetalhit"
	},
	{
		"name": "Archer",
		"unitType": "Ranged",
		"movement": 2,
		"strength": 5,
		"rangedStrength": 7,
		"cost": 40,
		"requiredTech": "Archery",
		"obsoleteTech": "Machinery",
		"upgradesTo": "Crossbowman",
		"attackSound": "arrow"
	},
	/*
	{
		"name": "Archer",
		"unitType": "Ranged",
		"uniqueTo": "Barbarians",
		"replaces": "Archer",
		"movement": 2,
		"strength": 4,
		"rangedStrength": 7,
		"cost": 40,
		"requiredTech": "Archery",
		"obsoleteTech": "Machinery",
		"upgradesTo": "Crossbowman",
		"attackSound": "arrow"
		// Barbarian unique archer. Has same icon and name but +1 rangedStrength (in vanilla) and slightly different 3d texture
	},
	*/
	{
		"name": "Bowman",
		"unitType": "Ranged",
		"movement": 2,
		"strength": 7,
		"rangedStrength": 9,
		"cost": 40,
		"requiredTech": "Archery",
		"obsoleteTech": "Machinery",
		"replaces": "Archer",
		"uniqueTo": "Babylon",
		"upgradesTo": "Crossbowman",
		"attackSound": "arrow"
	},
	{
		"name": "Slinger",
		"unitType": "Ranged",
		"uniqueTo": "Inca",
		"replaces": "Archer",
		"movement": 2,
		"strength": 4,
		"rangedStrength": 7,
		"cost": 40,
		"requiredTech": "Archery",
		"obsoleteTech": "Machinery",
		"upgradesTo": "Crossbowman",
		"promotions": ["Slinger Withdraw"],
		"attackSound": "arrow"
	},
	{
		"name": "Work Boats",
		"unitType": "WaterCivilian",
		"movement": 4,
		"cost": 30,
		"requiredTech": "Sailing",
		"uniques": ["Cannot enter ocean tiles until Astronomy", "May create improvements on water resources"]
	},
	{
		"name": "Trireme",
		"unitType": "WaterMelee",
		"movement": 4,
		"strength": 10,
		"cost": 45,
		"requiredTech": "Sailing",
		"uniques": ["Cannot enter ocean tiles",],
		"upgradesTo": "Caravel",
		"obsoleteTech": "Astronomy",
		"attackSound": "nonmetalhit"
	},
	/*
	{
		"name": "Galley",
		"unitType": "WaterMelee",
		"uniqueTo": "Barbarian",
		"movement": 3,
		"strength": 7,
		"cost": 40,
		"uniques": ["Cannot enter ocean tiles"]
		"upgradesTo": "Trireme",
		"attackSound": "nonmetalhit"
		//Barbarian unique naval unit, weaker and slower than Trireme.
	},
	*/
	{
		"name": "Chariot Archer",
		"unitType": "Ranged",
		"movement": 4,
		"strength": 6,
		"rangedStrength": 10,
		"cost": 56,
		"requiredTech": "The Wheel",
		"requiredResource": "Horses",
		"upgradesTo": "Knight",
		"obsoleteTech": "Chivalry",
		"uniques": ["No defensive terrain bonus", "Rough terrain penalty"],
		"attackSound": "arrow"
	},
	{
		"name": "War Chariot",
		"unitType": "Ranged",
		"uniqueTo": "Egypt",
		"replaces": "Chariot Archer",
		"movement": 5,
		"strength": 6,
		"rangedStrength": 10,
		"cost": 56,
		"requiredTech": "The Wheel",
		"upgradesTo": "Knight",
		"obsoleteTech": "Chivalry",
		"uniques": ["No defensive terrain bonus", "Rough terrain penalty"],
		"attackSound": "arrow"
	},
	{
		"name": "War Elephant",
		"unitType": "Ranged",
		"uniqueTo": "India",
		"replaces": "Chariot Archer",
		"movement": 3,
		"strength": 9,
		"rangedStrength": 11,
		"cost": 70,
		"requiredTech": "The Wheel",
		"upgradesTo": "Knight",
		"obsoleteTech": "Chivalry",
		"uniques": ["No defensive terrain bonus"],
		"attackSound": "horse"
	},
	{
		"name": "Spearman",
		"unitType": "Melee",
		"movement": 2,
		"strength": 11,
		"cost": 56,
		"requiredTech": "Bronze Working",
		"obsoleteTech": "Civil Service",
		"upgradesTo": "Pikeman",
		"uniques": ["Bonus vs Mounted 50%"],
		"attackSound": "metalhit"
	},
	{
		"name": "Hoplite",
		"replaces": "Spearman",
		"uniqueTo": "Greece",
		"unitType": "Melee",
		"movement": 2,
		"strength": 13,
		"cost": 56,
		"requiredTech": "Bronze Working",
		"obsoleteTech": "Civil Service",
		"upgradesTo": "Pikeman",
		"uniques": ["Bonus vs Mounted 50%"],
		"attackSound": "metalhit"
	},
	{
		"name": "Persian Immortal",
		"replaces": "Spearman",
		"uniqueTo": "Persia",
		"unitType": "Melee",
		"movement": 2,
		"strength": 12,
		"cost": 56,
		"requiredTech": "Bronze Working",
		"obsoleteTech": "Civil Service",
		"upgradesTo": "Pikeman",
		"uniques": ["Bonus vs Mounted 50%","+10 HP when healing"],
		"attackSound": "metalhit"
	},
	/*
	{
		"name": "Spearman",
		"unitType": "Melee",
		"movement": 2,
		"strength": 7,
		"cost": 56,
		"requiredTech": "Bronze Working",
		"obsoleteTech": "Civil Service",
		"upgradesTo": "Pikeman",
		"uniques": ["Bonus vs Mounted 50%"],
		"attackSound": "metalhit"
		// Barbarian unique Spearman. Has same icon and name but slightly different 3d texture
		// 10 strength in expansions
	},
	*/
	
	/* Classical Era */
	{
		"name": "Catapult",
		"unitType": "Siege",
		"movement": 2,
		"strength": 7,
		"rangedStrength": 8,
		"cost": 75,
		"requiredTech": "Mathematics",
		"obsoleteTech": "Physics",
		"upgradesTo": "Trebuchet",
		"uniques": ["Bonus vs City 200%", "No defensive terrain bonus",
			"Must set up to ranged attack", "Limited Visibility"],
		"hurryCostModifier": 20,
		"attackSound": "throw"
	},
	{
		"name": "Ballista",
		"unitType": "Siege",
		"replaces": "Catapult",
		"uniqueTo": "Rome",
		"movement": 2,
		"strength": 8,
		"rangedStrength": 10,
		"cost": 75,
		"requiredTech": "Mathematics",
		"obsoleteTech": "Physics",
		"upgradesTo": "Trebuchet",
		"uniques": ["Bonus vs City 200%", "No defensive terrain bonus",
			"Must set up to ranged attack", "Limited Visibility"],
		"hurryCostModifier": 20,
		"attackSound": "throw"
	},
	/*
	{
		"name": "Composite Bowman",
		"unitType": "Ranged",
		"movement": 2,
		"strength": 7,
		"rangedStrength": 11,
		"cost": 75,
		"requiredTech": "Construction",
		"obsoleteTech": "Machinery",
		"upgradesTo": "Crossbowman",
		"attackSound": "arrow"
		// will be introduced in G&K expansion
	},
	*/
	{
		"name": "Swordsman",
		"unitType": "Melee",
		"movement": 2,
		"strength": 14,
		"cost": 75,
		"requiredTech": "Iron Working",
		"upgradesTo": "Longswordsman",
		"obsoleteTech": "Steel",
		"requiredResource": "Iron",
		"hurryCostModifier": 20,
		"attackSound": "metalhit"
	},
	{
		"name": "Legion",
		"unitType": "Melee",
		"uniqueTo": "Rome",
		"replaces": "Swordsman",
		"movement": 2,
		"strength": 17,
		"cost": 75,
		"requiredTech": "Iron Working",
		"upgradesTo": "Longswordsman",
		"obsoleteTech": "Gunpowder",
		"requiredResource": "Iron",
		"uniques": ["Can construct roads"],
		"hurryCostModifier": 20,
		"attackSound": "metalhit"
		// can construct fort (if required for fort tech is researched)
	},
	{
		"name": "Mohawk Warrior",
		"unitType": "Melee",
		"uniqueTo": "Iroquois",
		"replaces": "Swordsman",
		"movement": 2,
		"strength": 14,
		"cost": 75,
		"requiredTech": "Iron Working",
		"upgradesTo": "Longswordsman",
		"obsoleteTech": "Gunpowder",
		"hurryCostModifier": 20,
		"uniques": ["+[33]% combat bonus in [Forest]", "+[33]% combat bonus in [Jungle]"],
		"attackSound": "metalhit"
	},
	/*
	{
		"name": "Swordsman",
		"unitType": "Melee",
		"movement": 2,
		"strength": 11,
		"cost": 75,
		"requiredTech": "Iron Working",
		"upgradesTo": "Longswordsman",
		"obsoleteTech": "Gunpowder",
		"requiredResource": "Iron",
		"hurryCostModifier": 20,
		"attackSound": "metalhit"
		// Barbarian unique Swordsman. Has same icon and name but slightly different 3d texture
		// 14 strength in expansions
	},
	*/
	{
		"name": "Horseman",
		"unitType": "Mounted",
		"movement": 4,
		"strength": 12,
		"cost": 75,
		"requiredTech": "Horseback Riding",
		"requiredResource": "Horses",
		"upgradesTo": "Knight",
		"obsoleteTech": "Metallurgy",
		"uniques": ["Can move after attacking","No defensive terrain bonus","Penalty vs City 33%" ],
		"hurryCostModifier": 20,
		"attackSound": "horse"
	},
	{
		"name": "Companion Cavalry",
		"unitType": "Mounted",
		"uniqueTo": "Greece",
		"replaces": "Horseman",
		"movement": 5,
		"strength": 14,
		"cost": 75,
		"requiredTech": "Horseback Riding",
		"upgradesTo": "Knight",
		"obsoleteTech": "Metallurgy",
		"promotions": ["Great Generals I"],
		"requiredResource": "Horses",
		"uniques": ["Can move after attacking", "No defensive terrain bonus", "Penalty vs City 33%"],
		"hurryCostModifier": 20,
		"attackSound": "horse"
	},
	
	// Medieval Era
	{
		"name": "Crossbowman",
		"unitType": "Ranged",
		"movement": 2,
		"strength": 13,
		"rangedStrength": 18,
		"cost": 120,
		"requiredTech": "Machinery",
		"upgradesTo": "Gatling Gun",
		"obsoleteTech": "Industrialization",
		"attackSound": "arrow"
	},
	{
		"name": "Chu-Ko-Nu",
		"unitType": "Ranged",
		"uniqueTo": "China",
		"movement": 2,
		"strength": 13,
		"rangedStrength": 14,
		"replaces": "Crossbowman",
		"cost": 120,
		"requiredTech": "Machinery",
		"upgradesTo": "Gatling Gun",
		"obsoleteTech": "Industrialization",
		"promotions": ["Logistics"],
		"attackSound": "arrow"
	},
	{
		"name": "Longbowman",
		"unitType": "Ranged",
		"range": 2,
		"movement": 2,
		"strength": 13,
		"rangedStrength": 18,
		"replaces": "Crossbowman",
		"uniqueTo": "England",
		"cost": 120,
		"requiredTech": "Machinery",
		"upgradesTo": "Gatling Gun",
		"obsoleteTech": "Industrialization",
		"promotions": ["Extended Range"],
		"attackSound": "arrow"
	},
	{
		"name": "Trebuchet",
		"unitType": "Siege",
		"movement": 2,
		"strength": 12,
		"rangedStrength": 14,
		"cost": 120,
		"requiredTech": "Physics",
		"obsoleteTech": "Chemistry",
		"upgradesTo": "Cannon",
		"uniques": ["Bonus vs City 200%","No defensive terrain bonus","Must set up to ranged attack","Limited Visibility"],
		"attackSound": "throw"
	},
	{
		"name": "Hwach'a",
		"unitType": "Siege",
		"replaces": "Trebuchet",
		"uniqueTo": "Korea",
		"movement": 2,
		"strength": 11,
		"rangedStrength": 26,
		"cost": 120,
		"requiredTech": "Physics",
		"obsoleteTech": "Chemistry",
		"upgradesTo": "Cannon",
		"uniques": ["No defensive terrain bonus","Must set up to ranged attack"],
		"attackSound": "throw"
	},
	{
		"name": "Longswordsman",
		"unitType": "Melee",
		"movement": 2,
		"strength": 21,
		"cost": 120,
		"requiredTech": "Steel",
		"upgradesTo": "Musketman",
		"obsoleteTech": "Gunpowder",
		"requiredResource": "Iron",
		"attackSound": "metalhit"
	},
	{
		"name": "Samurai",
		"replaces": "Longswordsman",
		"uniqueTo": "Japan",
		"unitType": "Melee",
		"movement": 2,
		"strength": 21,
		"cost": 120,
		"requiredTech": "Steel",
		"upgradesTo": "Musketman",
		"obsoleteTech": "Gunpowder",
		"requiredResource": "Iron",
		"promotions": ["Shock I", "Great Generals II"],
		"attackSound": "metalhit"
		//Samurai should also create Fishing Boats (not now, surely)
	},
	{
		"name": "Berserker",
		"replaces": "Longswordsman",
		"uniqueTo": "Denmark",
		"unitType": "Melee",
		"movement": 3,
		"strength": 21,
		"cost": 120,
		"requiredTech": "Metal Casting",
		"upgradesTo": "Musketman",
		"obsoleteTech": "Metallurgy",
		"requiredResource": "Iron",
		"uniques": ["Amphibious"],
		"hurryCostModifier": 20,
		"attackSound": "metalhit"
		//Danish unique unit. Can attack from the sea without any penalty, and moves faster.
	},
	{
		"name": "Pikeman",
		"unitType": "Melee",
		"movement": 2,
		"strength": 16,
		"cost": 90,
		"requiredTech": "Civil Service",
		"uniques": ["Bonus vs Mounted 50%"],
		"upgradesTo": "Musketman",
		"obsoleteTech": "Gunpowder",
		"attackSound": "metalhit"
		//Pikeman should upgrade not only to Musketman but also to Lancer
	},
	{
		"name": "Landsknecht",
		"replaces": "Pikeman",
		"uniqueTo": "Germany",
		"unitType": "Melee",
		"movement": 2,
		"strength": 16,
		"cost": 45,
		"requiredTech": "Civil Service",
		"uniques": ["Bonus vs Mounted 50%", "Can move immediately once bought" ],
		"upgradesTo": "Musketman",
		"obsoleteTech": "Gunpowder",
		"attackSound": "metalhit"
		//"Requires [Mercenary Army]" in BNW
	},
	{
		"name": "Galleass",
		"unitType": "WaterRanged",
		"movement": 3,
		"strength": 16,
		"rangedStrength": 17,
		"cost": 100,
		"requiredTech": "Compass",
		"obsoleteTech": "Navigation",
		"upgradesTo": "Frigate",
		"uniques": ["Cannot enter ocean tiles"],
		"attackSound": "arrow"
		// will be introduced in G&K expansion
	},
	{
		"name": "Knight",
		"unitType": "Mounted",
		"movement": 4,
		"strength": 20,
		"cost": 120,
		"requiredTech": "Chivalry",
		"obsoleteTech": "Military Science",
		"upgradesTo": "Cavalry",
		"requiredResource": "Horses",
		"uniques": ["Can move after attacking","No defensive terrain bonus","Penalty vs City 33%" ],
		"attackSound": "horse"
	},
	{
		"name": "Camel Archer",
		"replaces": "Knight",
		"uniqueTo": "Arabia",
		"unitType": "Ranged",
		"movement": 4,
		"strength": 17,
		"rangedStrength": 21,
		"cost": 120,
		"requiredTech": "Chivalry",
		"requiredResource": "Horses",
		"upgradesTo": "Cavalry",
		"obsoleteTech": "Military Science",
		"uniques": ["Can move after attacking","No defensive terrain bonus"],
		"attackSound": "arrow"
		//Camel Archer should have no penalty attacking cities
	},
	{
		"name": "Conquistador",
		"replaces": "Knight",
		"uniqueTo": "Spain",
		"unitType": "Mounted",
		"movement": 4,
		"strength": 20,
		"cost": 135,
		"requiredTech": "Chivalry",
		"requiredResource": "Horses",
		"upgradesTo": "Cavalry",
		"obsoleteTech": "Military Science",
		"uniques": ["Can move after attacking","No defensive terrain bonus", "Founds a new city", "+2 Visibility Range", "Defense bonus when embarked"],
		"attackSound": "horse"
		//Conquistador should have no penalty attacking cities
		//Ability to found new cities can only be used on a foreign continent that does not contain the Spanish capital.
	},
	{
		"name": "Naresuan's Elephant",
		"unitType": "Mounted",
		"replaces": "Knight",
		"uniqueTo": "Siam",
		"movement": 3,
		"strength": 25,
		"cost": 120,
		"requiredTech": "Chivalry",
		"obsoleteTech": "Military Science",
		"upgradesTo": "Cavalry",
		"uniques": ["Can move after attacking","No defensive terrain bonus","Bonus vs Mounted 50%","Penalty vs City 33%"],
		"attackSound": "shot"
	},
	{
		"name": "Mandekalu Cavalry",
		"replaces": "Knight",
		"uniqueTo": "Songhai",
		"unitType": "Mounted",
		"movement": 4,
		"strength": 20,
		"cost": 110,
		"requiredTech": "Chivalry",
		"requiredResource": "Horses",
		"upgradesTo": "Cavalry",
		"obsoleteTech": "Military Science",
		"uniques": ["Can move after attacking","No defensive terrain bonus"],
		"attackSound": "horse"
	},
	{
		"name": "Keshik",
		"replaces": "Knight",
		"uniqueTo": "Mongolia",
		"unitType": "Ranged",
		"range": 2,
		"movement": 5,
		"strength": 15,
		"rangedStrength": 16,
		"cost": 120,
		"requiredTech": "Chivalry",
		"requiredResource": "Horses",
		"upgradesTo": "Cavalry",
		"obsoleteTech": "Military Science",
		"uniques": ["Can move after attacking","No defensive terrain bonus"],
		"promotions": ["Great Generals I", "Quick Study"],
		"attackSound": "arrow"
		// Keshik should have no penalty attacking cities
	},
	
	// Rennaisance Era


	{
		"name": "Caravel",
		"unitType": "WaterMelee",
		"movement": 4,
		"strength": 20,
		"cost": 120,
		"requiredTech": "Astronomy",
		"upgradesTo": "Ironclad",
		"obsoleteTech": "Combustion",
		"uniques": ["+1 Visibility Range","May withdraw before melee ([50]%)"],
		"hurryCostModifier": 30
	},
	{
		"name": "Turtle Ship",
		"unitType": "WaterMelee",
		"replaces": "Caravel",
		"uniqueTo": "Korea",
		"movement": 4,
		"strength": 36,
		"cost": 120,
		"requiredTech": "Astronomy",
		"upgradesTo": "Ironclad",
		"obsoleteTech": "Combustion",
		"uniques": ["Cannot enter ocean tiles"],
		"hurryCostModifier": 30
	},
	{
		"name": "Cannon",
		"unitType": "Siege",
		"movement": 2,
		"strength": 14,
		"rangedStrength": 20,
		"cost": 185,
		"requiredTech": "Chemistry",
		"upgradesTo": "Artillery",
		"obsoleteTech": "Dynamite",
		"uniques": ["Bonus vs City 200%","No defensive terrain bonus","Must set up to ranged attack","Limited Visibility"]
	},
	{
		"name": "Musketman",
		"unitType": "Melee",
		"movement": 2,
		"strength": 24,
		"cost": 150,
		"requiredTech": "Gunpowder",
		"upgradesTo": "Rifleman",
		"obsoleteTech": "Rifling",
		"attackSound": "shot"
	},
	{
		"name": "Musketeer",
		"unitType": "Melee",
		"replaces": "Musketman",
		"uniqueTo": "France",
		"movement": 2,
		"strength": 28,
		"cost": 150,
		"requiredTech": "Gunpowder",
		"upgradesTo": "Rifleman",
		"obsoleteTech": "Rifling",
		"attackSound": "shot"
	},
	{
		"name": "Janissary",
		"unitType": "Melee",
		"replaces": "Musketman",
		"uniqueTo": "The Ottomans",
		"movement": 2,
		"strength": 24,
		"cost": 150,
		"requiredTech": "Gunpowder",
		"upgradesTo": "Rifleman",
		"obsoleteTech": "Rifling",
		"uniques": ["Heals [50] damage if it kills a unit", "Bonus as Attacker [25]%"],
		"attackSound": "shot"
	},
	{
		"name": "Minuteman",
		"unitType": "Melee",
		"replaces": "Musketman",
		"uniqueTo": "America",
		"movement": 2,
		"strength": 24,
		"cost": 150,
		"requiredTech": "Gunpowder",
		"upgradesTo": "Rifleman",
		"obsoleteTech": "Rifling",
		"uniques": ["Ignores terrain cost"],
		"promotions": ["Drill I"],
		"attackSound": "shot"
	},
	{
		"name": "Tercio",
		"unitType": "Melee",
		"replaces": "Musketman",
		"uniqueTo": "Spain",
		"movement": 2,
		"strength": 26,
		"cost": 160,
		"requiredTech": "Gunpowder",
		"upgradesTo": "Rifleman",
		"obsoleteTech": "Rifling",
		"uniques": ["Bonus vs Mounted 50%"],
		"attackSound": "shot"
	},
	{
		"name": "Frigate",
		"unitType": "WaterRanged",
		"movement": 5,
		"strength": 25,
		"rangedStrength": 28,
		"cost": 185,
		"requiredResource": "Iron",
		"requiredTech": "Navigation",
		"obsoleteTech": "Electronics",
		"upgradesTo": "Battleship",
		"hurryCostModifier": 20
	},
	{
		"name": "Ship of the Line",
		"unitType": "WaterRanged",
		"replaces": "Frigate",
		"uniqueTo": "England",
		"movement": 5,
		"strength": 30,
		"rangedStrength": 35,
		"cost": 185,
		"requiredResource": "Iron",
		"uniques": ["+1 Visibility Range"],
		"requiredTech": "Navigation",
		"obsoleteTech": "Electronics",
		"upgradesTo": "Battleship",
		"hurryCostModifier": 20
	},
	{
		"name": "Lancer",
		"unitType": "Mounted",
		"movement": 4,
		"strength": 25,
		"cost": 185,
		"requiredTech": "Metallurgy",
		"requiredResource": "Horses",
		"uniques": ["Can move after attacking","No defensive terrain bonus","Penalty vs City 33%"],
		"promotions": ["Formation I"],
		"upgradesTo": "Anti-Tank Gun",
		"obsoleteTech": "Combined Arms",
		"attackSound": "horse"
	},
	{
		"name": "Sipahi",
		"unitType": "Mounted",
		"replaces": "Lancer",
		"uniqueTo": "The Ottomans",
		"movement": 5,
		"strength": 25,
		"cost": 185,
		"requiredTech": "Metallurgy",
		"requiredResource": "Horses",
		"uniques": ["Can move after attacking","No defensive terrain bonus","Penalty vs City 33%",
			"+1 Visibility Range", "No movement cost to pillage"],
		"promotions": ["Formation I"],
		"upgradesTo": "Anti-Tank Gun",
		"obsoleteTech": "Combined Arms",
		"attackSound": "horse"
	},
	
	// Industrial Era
	
	{
		"name": "Gatling Gun",
		"unitType": "Ranged",
		"range": 1,
		"movement": 2,
		"strength": 30,
		"rangedStrength": 30,
		"cost": 225,
		"requiredTech": "Industrialization",
		"upgradesTo": "Machine Gun",
		"obsoleteTech": "Ballistics",
		"attackSound": "machinegun"
		// will be introduced in Gods & Kings expansion
	},
	{
		"name": "Rifleman",
		"unitType": "Melee",
		"movement": 2,
		"strength": 34,
		"cost": 225,
		"requiredTech": "Rifling",
		"obsoleteTech": "Replaceable Parts",
		"upgradesTo": "Great War Infantry",
		"attackSound": "shot"
	},
	{
		"name": "Carrier",
		"unitType": "WaterAircraftCarrier",
		"movement": 5,
		"strength": 40,
		"rangedStrength": 40,
		"cost": 375,
		"requiredTech": "Electronics",
		"uniques": ["Can carry 2 aircraft"]
	},
	{
		"name": "Triplane",
		"unitType": "Fighter",
		"movement": 1,
		"strength": 35,
		"rangedStrength": 35,
		"range": 5,
		"interceptRange": 5,
		"cost": 325,
		"requiredTech": "Flight",
		"requiredResource": "Oil",
		"upgradesTo": "Fighter",
		"obsoleteTech": "Radar",
		"uniques": ["[50]% chance to intercept air attacks","Bonus vs Bomber 150%",
			"6 tiles in every direction always visible"],
		"attackSound": "shot"
		// will be introduced in G&K expansion
	},
	{
		"name": "Great War Bomber",
		"unitType": "Bomber",
		"movement": 1,
		"strength": 50,
		"rangedStrength": 50,
		"range": 6,
		"cost": 325,
		"requiredTech": "Flight",
		"requiredResource": "Oil",
		"upgradesTo": "Bomber",
		"obsoleteTech": "Radar",
		"attackSound": "shot"
		// will be introduced in G&K expansion
	},
	{
		"name": "Norwegian Ski Infantry",
		"unitType": "Melee",
		"replaces": "Rifleman",
		"uniqueTo": "Denmark",
		"movement": 2,
		"strength": 34,
		"cost": 225,
		"requiredTech": "Rifling",
		"obsoleteTech": "Replaceable Parts",
		"upgradesTo": "Great War Infantry",
		"uniques": ["+[25]% combat bonus in [Snow]", "+[25]% combat bonus in [Tundra]", "+[25]% combat bonus in [Hill]", "Double movement in Snow, Tundra and Hills"],
		"attackSound": "shot"
	},
	{
		"name": "Cavalry",
		"unitType": "Mounted",
		"movement": 4,
		"strength": 34,
		"cost": 225,
		"requiredTech": "Military Science",
		"obsoleteTech": "Combustion",
		"requiredResource": "Horses",
		"upgradesTo": "Landship",
		"uniques": ["Can move after attacking","No defensive terrain bonus","Penalty vs City 33%" ],
		"attackSound": "horse"
	},
	{
		"name": "Cossack",
		"unitType": "Mounted",
		"replaces": "Cavalry",
		"uniqueTo": "Russia",
		"movement": 4,
		"strength": 34,
		"cost": 225,
		"requiredTech": "Military Science",
		"obsoleteTech": "Combustion",
		"requiredResource": "Horses",
		"upgradesTo": "Landship",
		"uniques": ["Can move after attacking","No defensive terrain bonus","Penalty vs City 33%","Bonus vs wounded units 33%" ],
		"attackSound": "horse"
	},
	{
		"name": "Artillery",
		"unitType": "Siege",
		"movement": 2,
		"strength": 21,
		"rangedStrength": 28,
		"range": 3,
		"cost": 320,
		"requiredTech": "Dynamite",
		"upgradesTo": "Rocket Artillery",
		"uniques": ["Bonus vs City 200%","No defensive terrain bonus",
			"Must set up to ranged attack","Limited Visibility","Ranged attacks may be performed over obstacles"]
	},
	{
		"name": "Ironclad",
		"unitType": "WaterMelee",
		"movement": 3,
		"strength": 45,
		"cost": 250,
		"requiredTech": "Steam Power",
		"requiredResource": "Coal",
		"upgradesTo": "Destroyer",
		"obsoleteTech": "Combustion",
		"uniques": ["Bonus vs City 33%","Double movement in coast"]
	},
	
	// Modern era
	
	{
		"name": "Fighter",
		"unitType": "Fighter",
		"movement": 1,
		"strength": 45,
		"rangedStrength": 45,
		"range": 8,
		"interceptRange": 8,
		"cost": 375,
		"requiredTech": "Radar",
		"requiredResource": "Oil",
		//"upgradesTo": "Jet Fighter",
		"uniques": ["[100]% chance to intercept air attacks","Bonus vs Bomber 150%",
			"6 tiles in every direction always visible"],
		"attackSound": "shot"
	},
	{
		"name": "Zero",
		"unitType": "Fighter",
		"replaces": "Fighter",
		"uniqueTo": "Japan",
		"movement": 1,
		"strength": 45,
		"rangedStrength": 45,
		"range": 8,
		"interceptRange": 8,
		"cost": 375,
		"requiredTech": "Radar",
		//"upgradesTo": "Jet Fighter",
		"uniques": ["[100]% chance to intercept air attacks","Bonus vs Bomber 150%","Bonus vs Fighter 33%",
			"6 tiles in every direction always visible"],
		"attackSound": "shot"
	},
	{
		"name": "Bomber",
		"unitType": "Bomber",
		"movement": 1,
		"strength": 65,
		"rangedStrength": 65,
		"range": 10,
		"cost": 375,
		"requiredTech": "Radar",
		"requiredResource": "Oil",
		//"upgradesTo": "Stealth Bomber",
		"attackSound": "shot"
	},
	{
		"name": "B17",
		"unitType": "Bomber",
		"replaces": "Bomber",
		"uniqueTo": "America",
		"movement": 1,
		"strength": 70,
		"rangedStrength": 70,
		"range": 10,
		"cost": 375,
		"requiredTech": "Radar",
		"requiredResource": "Oil",
		"promotions": ["Evasion", "Siege I"],
		//"upgradesTo": "Stealth Bomber",
		"attackSound": "shot"
	},
	/*
	{
		"name": "Atomic Bomb",
		"unitType": "AtomicBomber",
		"movement": 1,
		"strength": 150,
		"rangedStrength": 150,
		"range": 10,
		"cost": 600,
		"requiredTech": "Nuclear Fission",
		"requiredResource": "Uranium",
		"uniques": ["Nuclear weapon", "Requires [Manhattan Project]"]
		// Plane rather than a missile - can be based in city or Carrier only. But cannot be intercepted because of a civ 5 bug that was never fixed.
		// Single-use like missile
		// No strength/rangedStrength tags in civ 5 xmls. Instead has NukeDamageLevel = 1 tag (Nuclear Missile has NukeDamageLevel = 2)
	},
	{
		"name": "Guided Missile",
		"unitType": "Missile",
		"movement": 1,
		"strength": 60,
		"rangedStrength": 60,
		"range": 8,
		"cost": 150,
		"requiredTech": "Satellites"
		// don't cost Maintenance, but count towards the limit of air units in city
		// requiredTech "Advanced ballistics" in expansions
	},
	*/
	{
		"name": "Nuclear Missile",
		"unitType": "Missile",
		"movement": 1,
		"strength": 300,
		"rangedStrength": 300,
		"range": 12,
		"cost": 1000,
		"requiredTech": "Rocketry",
		"requiredResource": "Uranium",
		"uniques": ["Nuclear weapon", "Requires [Manhattan Project]"]
	},
	{
		"name": "Landship",
		"unitType": "Armor",
		"movement": 4,
		"strength": 60,
		"cost": 350,
		"requiredTech": "Combustion",
		"requiredResource": "Oil",
		"upgradesTo": "Tank",
		"obsoleteTech": "Combined Arms",
		"uniques": ["Can move after attacking","No defensive terrain bonus"]
		// will be introduced in G&K expansion
	},
	{
		"name": "Destroyer",
		"unitType": "WaterMelee",
		"movement": 6,
		"strength": 55,
		"interceptRange": 2,
		"cost": 375,
		"requiredTech": "Combustion",
		"uniques": ["Can attack submarines", "[40]% chance to intercept air attacks",
			"May withdraw before melee ([50]%)", "Bonus vs WaterSubmarine 100%"]
	},
	{
		"name": "Battleship",
		"unitType": "WaterRanged",
		"movement": 5,
		"strength": 55,
		"rangedStrength": 55,
		"range": 3,
		"cost": 375,
		"requiredResource": "Oil",
		"requiredTech": "Electronics",
		"uniques": ["Ranged attacks may be performed over obstacles"]
	},
	{
		"name": "Submarine",
		"unitType": "WaterSubmarine",
		"movement": 5,
		"strength": 35,
		"rangedStrength": 60,
		"cost": 325,
		"requiredTech": "Refrigeration",
		// "upgradesTo": "Nuclear Submarine",
		"uniques": ["Bonus as Attacker [75]%", "Invisible to others", "Can only attack water", "Can attack submarines", "Can enter ice tiles"]
	},
	{
		"name": "Great War Infantry",
		"unitType": "Melee",
		"movement": 2,
		"strength": 50,
		"cost": 320,
		"requiredTech": "Replaceable Parts",
		"upgradesTo": "Infantry",
		"obsoleteTech": "Plastics",
		"attackSound": "shot"
		// will be introduced in G&K expansion
	},
	{
		"name": "Foreign Legion",
		"unitType": "Melee",
		"replaces": "Great War Infantry",
		"uniqueTo": "France",
		"movement": 2,
		"strength": 50,
		"cost": 320,
		"requiredTech": "Replaceable Parts",
		"upgradesTo": "Infantry",
		"obsoleteTech": "Plastics",
<<<<<<< HEAD
		"uniques": ["+[20]% combat bonus in [Foreign Land]"],
=======
		"uniques": ["+[20]% bonus outside friendly territory"],
>>>>>>> 6679d476
		"attackSound": "shot"
	},
	/*
	{
		"name": "Paratrooper",
		"unitType": "Melee",
		"movement": 2,
		"strength": 40,
		"cost": 375,
		"requiredTech": "Radar",
		"uniques": ["May Paradrop"],
		"attackSound": "shot"
		// 65 strength in expansions, upgradesTo "XCOM Squad", "No Movement Cost to Pillage" in BNW
	},
	*/
	{
		"name": "Infantry",
		"unitType": "Melee",
		"movement": 2,
		"strength": 70,
		"cost": 375,
		"requiredTech": "Plastics",
		"upgradesTo": "Mechanized Infantry",
		"obsoleteTech": "Mobile Tactics",
		"attackSound": "shot"
	},
	{
		"name": "Machine Gun",
		"unitType": "Ranged",
		"range": 1,
		"movement": 2,
		"strength": 60,
		"rangedStrength": 60,
		"cost": 350,
		"requiredTech": "Ballistics",
		"attackSound": "machinegun"
		// will be introduced in G&K expansion
		// Upgrades to Bazooka in BNW, Mechanized Infantry in G&K
	},
	{
		"name": "Anti-Aircraft Gun",
		"unitType": "Melee",
		"movement": 2,
		"interceptRange": 2,
		"strength": 50,
		"cost": 375,
		"requiredTech": "Ballistics",
		//"upgradesTo": "Mobile SAM",
		"uniques": ["[100]% chance to intercept air attacks","Bonus vs air units 150%"],
		"attackSound": "machinegun"
	},
	{
		"name": "Tank",
		"unitType": "Armor",
		"movement": 5,
		"strength": 70,
		"cost": 375,
		"requiredTech": "Combined Arms",
		"requiredResource": "Oil",
		"upgradesTo": "Modern Armor",
		"uniques": ["Can move after attacking","No defensive terrain bonus"]
	},
	{
		"name": "Panzer",
		"unitType": "Armor",
		"uniqueTo": "Germany",
		"replaces": "Tank",
		"movement": 6,
		"strength": 80,
		"cost": 375,
		"requiredTech": "Combined Arms",
		"requiredResource": "Oil",
		"uniques": ["Can move after attacking","No defensive terrain bonus"]
		//German unique unit, stronger than Tank
	},
	{
		"name": "Anti-Tank Gun",
		"unitType": "Melee",
		"movement": 2,
		"strength": 50,
		"cost": 300,
		"requiredTech": "Combined Arms",
		//"upgradesTo": "Helicopter Gunship",
		"uniques": ["Bonus vs Armor 100%"]
	},
	{
		"name": "Rocket Artillery",
		"unitType": "Siege",
		"movement": 2,
		"strength": 45,
		"rangedStrength": 60,
		"range": 3,
		"cost": 425,
		"requiredTech": "Rocketry",
		"requiredResource": "Aluminum",
		"uniques": ["Bonus vs City 200%","No defensive terrain bonus",
			"Limited Visibility","Ranged attacks may be performed over obstacles"]
	},
	{
		"name": "Mechanized Infantry",
		"unitType": "Melee",
		"movement": 3,
		"strength": 90,
		"cost": 375,
		"requiredTech": "Mobile Tactics"
	},
	{
		"name": "Modern Armor",
		"unitType": "Armor",
		"movement": 5,
		"strength": 100,
		"cost": 425,
		"requiredTech": "Lasers",
		"requiredResource": "Aluminum",
		//"upgradesTo": "Giant Death Robot",
		"uniques": ["Can move after attacking","No defensive terrain bonus"]
	},
	
	/*
	// Information Era
	{
		"name": "Mobile SAM",
		"unitType": "Melee",
		"movement": 4,
		"interceptRange": 2,
		"strength": 40,
		"cost": 425,
		"requiredTech": "Computers",
		"uniques": ["[100]% chance to intercept air attacks","Bonus vs air units 150%"],
		"attackSound": "shot"
		// 65 strength, 3 movement, requiredTech "Rocketry" in expansions
	},
	{
		"name": "Jet Fighter",
		"unitType": "Fighter",
		"movement": 2,
		"strength": 45,
		"rangedStrength": 75,
		"range": 10,
		"interceptRange": 10,
		"cost": 425,
		"requiredTech": "Lasers",
		"requiredResource": "Aluminium",
		"uniques": ["[100]% chance to intercept air attacks",
			"Bonus vs Bomber 150%",
			"6 tiles in every direction always visible"]
		"attackSound": "shot"
	},
	{
		"name": "Stealth Bomber",
		"unitType": "Bomber",
		"movement": 2,
		"strength": 85,
		"rangedStrength": 65,
		"range": 20,
		"cost": 425,
		"requiredTech": "Stealth",
		"requiredResource": "Aluminium",
		"uniques": ["Evasion", "6 tiles in every direction always visible"]
		"attackSound": "shot"
		// cannot be based on carrier
	},
	{
		// "Hovering unit" unique gives ability to get into impassable tiles - and only that (no vision bonus or flying over ocean)
		// Unit embarks like any other ground unit and has penalty for attacking over river or from embarked state
		// "Unable to capture cities"
		"name": "Helicopter Gunship",
		"unitType": "Melee",
		"movement": 6,
		"strength": 60,
		"cost": 425,
		"requiredTech": "Computers",
		"requiredResource": "Aluminum",
		"uniques": ["Bonus vs Armor 100%", "Ignores terrain cost", "No defensive terrain bonuses", "Can move after attacking"],
		"attackSound": "shot"
	},
	{
		"name": "Missile Cruiser",
		"unitType": "WaterRanged",
		"movement": 7,
		"strength": 60,
		"rangedStrength": 25,
		"range": 3,
		"interceptRange": 2,
		"cost": 425,
		"requiredTech": "Robotics",
		"uniques": ["[100]% chance to intercept air attacks", "Can attack submarines",
			"Ranged attacks may be performed over obstacles"]
		// Can carry 3 missiles - Guided Missiles and Nuclear Missiles, Attack vs submarines 100
		// 100 rangedStrength, 80 strength in expansions
	},
	{
		"name": "Nuclear Submarine",
		"unitType": "WaterSubmarine",
		"movement": 6,
		"strength": 30,
		"range": 3,
		"rangedStrength": 70,
		"cost": 425,
		"requiredTech": "Computers",
		"uniques": ["Bonus vs Attacker [75]%", "Invisible to others", "Can only attack water", "Can attack submarines", "Can enter ice tiles","+1 Visibility Range"]
		// Can carry 2 Missiles
		// 50 strength, 85 rangedStrength, requiredTech "Telecommunications" in expansions
	},
	*/
	
	/*
	// Future Era
	
	{
		"name": "Giant Death Robot",
		"unitType": "Armor",
		"movement": 5,
		"strength": 150,
		"cost": 550,
		"requiredTech": "Nuclear Fusion",
		"requiredResource": "Uranium",
		"uniques": ["Can move after attacking", "No defensive terrain bonus"]
	},
	*/
	
	
	/* Great people */
	
	{
		"name": "Great Artist",
		"unitType": "Civilian",
		"uniques": ["Can start an [8]-turn golden age", "Can construct [Landmark]", "Great Person - [Culture]", "Unbuildable"],
		"movement": 2
	},
	{
		"name": "Great Scientist",
		"unitType": "Civilian",
		"uniques": ["Can hurry technology research", "Can construct [Academy]", "Great Person - [Science]", "Unbuildable"],
		"movement": 2
	},
	{
		"name": "Great Merchant",
		"unitType": "Civilian",
		"uniques": ["Can undertake a trade mission with City-State, giving a large sum of gold and [30] Influence",
			"Can construct [Customs house]", "Great Person - [Gold]", "Unbuildable"],
		"movement": 2
	},
	{
		"name": "Great Engineer",
		"unitType": "Civilian",
		"uniques": ["Can speed up construction of a wonder", "Can construct [Manufactory]", "Great Person - [Production]", "Unbuildable"],
		"movement": 2
	},
	{
		"name": "Great General",
		"unitType": "Civilian",
		"uniques": ["Can start an [8]-turn golden age", "Bonus for units in 2 tile radius 15%", "Can construct [Citadel]",
			"Great Person - [War]", "Unbuildable"],
		"movement": 2
	},
	{
		"name": "Khan",
		"unitType": "Civilian",
		"uniqueTo": "Mongolia",
		"replaces": "Great General",
		"uniques": ["Can start an [8]-turn golden age","Bonus for units in 2 tile radius 15%",
			"Heal adjacent units for an additional 15 HP per turn", "Can construct [Citadel]", "Great Person - [War]", "Unbuildable"],
		"movement": 5
	}

	/* Spaceship Parts */
	/*
	// Must be transported to the Capital for launch.
	// Can be destroyed by any hostile military unit walking in their tile.
	{
		"name": "SS Booster",
		"unitType": "Civilian",
		"movement": 2,
		"cost": 500,
		"requiredTech": "Robotics",
		"requiredResource": "Aluminum",
		"uniques": ["Spaceship part", "Cannot be purchased", "Requires [Apollo Program]"]
		// costs 750 in G&K, 1500 in BNW
	},
	{
		"name": "SS Cockpit",
		"unitType": "Civilian",
		"movement": 2,
		"cost": 750,
		"requiredTech": "Satellites",
		"requiredResource": "Aluminum",
		"uniques": ["Spaceship part", "Cannot be purchased", "Requires [Apollo Program]"]
		// costs 1500 in BNW
	},
	{
		"name": "SS Engine",
		"unitType": "Civilian",
		"movement": 2,
		"cost": 750,
		"requiredTech": "Particle Physics",
		"requiredResource": "Aluminum",
		"uniques": ["Spaceship part", "Cannot be purchased", "Requires [Apollo Program]"]
		// costs 1500 in BNW
	},
	{
		"name": "SS Stasis Chamber",
		"unitType": "Civilian",
		"movement": 2,
		"cost": 750,
		"requiredTech": "Nanotechnology",
		"requiredResource": "Aluminum",
		"uniques": ["Spaceship part", "Cannot be purchased", "Requires [Apollo Program]"]
		// costs 1500 in BNW
	}
	*/
]<|MERGE_RESOLUTION|>--- conflicted
+++ resolved
@@ -1149,11 +1149,8 @@
 		"requiredTech": "Replaceable Parts",
 		"upgradesTo": "Infantry",
 		"obsoleteTech": "Plastics",
-<<<<<<< HEAD
 		"uniques": ["+[20]% combat bonus in [Foreign Land]"],
-=======
 		"uniques": ["+[20]% bonus outside friendly territory"],
->>>>>>> 6679d476
 		"attackSound": "shot"
 	},
 	/*
