--- conflicted
+++ resolved
@@ -270,7 +270,7 @@
 		// 10 strength in expansions
 	},
 	*/
-	
+
 	/* Classical Era */
 	{
 		"name": "Horseman",
@@ -409,7 +409,7 @@
 		// 14 strength in expansions
 	},
 	*/
-	
+
 	// Medieval Era
 	{
 		"name": "Pikeman",
@@ -663,7 +663,7 @@
 		"attackSound": "metalhit"
 		//Danish unique unit. Can attack from the sea without any penalty, and moves faster.
 	},
-	
+
 	// Rennaisance Era
 
 	{
@@ -831,9 +831,9 @@
 		"obsoleteTech": "Dynamite",
 		"uniques": ["+[200]% Strength vs [City]","No defensive terrain bonus","Must set up to ranged attack","Limited Visibility"]
 	},
-	
+
 	// Industrial Era
-	
+
 	{
 		"name": "Gatling Gun",
 		"unitType": "Ranged",
@@ -1008,23 +1008,6 @@
 		"attackSound": "shot"
 	},
 	{
-<<<<<<< HEAD
-		"name": "Atomic Bomb",
-		"unitType": "AtomicBomber",
-		"movement": 1,
-		"strength": 150,
-		"rangedStrength": 150,
-		"range": 10,
-		"cost": 600,
-		"requiredTech": "Nuclear Fission",
-		"requiredResource": "Uranium",
-		"promotions" : ["Evasion"],
-		"uniques": ["Nuclear weapon of strength [1]", "Requires [Manhattan Project]", "Self-destructs when attacking", 
-			"Blast radius [2]"],
-		"attackSound": "nuke"
-		// Plane rather than a missile - can be based in city or Carrier only.
-		// Can be intercepted, be must die for it not to take effect.
-=======
 		"name": "Carrier",
 		"unitType": "WaterAircraftCarrier",
 		"movement": 5,
@@ -1032,7 +1015,6 @@
 		"cost": 375,
 		"requiredTech": "Electronics",
 		"uniques": ["Cannot attack","Can carry 2 aircraft"]
->>>>>>> 4d6b4cd9
 	},
 	{
 		"name": "Battleship",
@@ -1053,25 +1035,6 @@
 		"movement": 2,
 		"strength": 60,
 		"rangedStrength": 60,
-<<<<<<< HEAD
-		"range": 8,
-		"cost": 150,
-		"requiredTech": "Advanced Ballistics",
-		"uniques": ["Self-destructs when attacking"]
-	},
-	{
-		"name": "Nuclear Missile",
-		"unitType": "Missile",
-		"movement": 1,
-		"strength": 300,
-		"rangedStrength": 300,
-		"range": 12,
-		"cost": 1000,
-		"requiredTech": "Advanced Ballistics",
-		"uniques": ["Self-destructs when attacking", "Nuclear weapon of strength [2]", "Requires [Manhattan Project]", 
-			"Blast radius [2]", "Consumes [2] [Uranium]"],
-		"attackSound": "nuke"
-=======
 		"cost": 350,
 		"requiredTech": "Ballistics",
 		"upgradesTo": "Mechanized Infantry",
@@ -1090,7 +1053,6 @@
 		"obsoleteTech": "Rocketry",
 		"uniques": ["[100]% chance to intercept air attacks","+[150]% Strength vs [air units]"],
 		"attackSound": "machinegun"
->>>>>>> 4d6b4cd9
 	},
 	{
 		"name": "Landship",
@@ -1233,7 +1195,6 @@
 		"upgradesTo": "Helicopter Gunship",
 		"uniques": ["+[100]% Strength vs [Armor]"]
 	},
-	/*
 	{
 		"name": "Atomic Bomb",
 		"unitType": "AtomicBomber",
@@ -1244,11 +1205,13 @@
 		"cost": 600,
 		"requiredTech": "Nuclear Fission",
 		"requiredResource": "Uranium",
-		"uniques": ["Nuclear weapon", "Requires [Manhattan Project]", "Self-destructs when attacking"]
-		// Plane rather than a missile - can be based in city or Carrier only. But cannot be intercepted because of a civ 5 bug that was never fixed.
-		// Single-use like missile
-		// No strength/rangedStrength tags in civ 5 xmls. Instead has NukeDamageLevel = 1 tag (Nuclear Missile has NukeDamageLevel = 2)
-	},	*/
+		"promotions" : ["Evasion"],
+		"uniques": ["Nuclear weapon of strength [1]", "Requires [Manhattan Project]", "Self-destructs when attacking",
+			"Blast radius [2]"],
+		"attackSound": "nuke"
+		// Plane rather than a missile - can be based in city or Carrier only.
+		// Can be intercepted, be must die for it not to take effect.
+	},
 	{
 		"name": "Rocket Artillery",
 		"unitType": "Siege",
@@ -1281,7 +1244,7 @@
 		"rangedStrength": 60,
 		"range": 8,
 		"cost": 150,
-		"requiredTech": "Rocketry",
+		"requiredTech": "Advanced Ballistics",
 		"uniques": ["Self-destructs when attacking"]
 	},
 	{
@@ -1292,9 +1255,9 @@
 		"rangedStrength": 300,
 		"range": 12,
 		"cost": 1000,
-		"requiredTech": "Rocketry",
-		"requiredResource": "Uranium",
-		"uniques": ["Self-destructs when attacking", "Nuclear weapon", "Requires [Manhattan Project]"],
+		"requiredTech": "Advanced Ballistics",
+		"uniques": ["Self-destructs when attacking", "Nuclear weapon of strength [2]", "Requires [Manhattan Project]",
+			"Blast radius [2]", "Consumes [2] [Uranium]"],
 		"attackSound": "nuke"
 	},
 	{
@@ -1407,9 +1370,9 @@
 		// cannot be based on carrier
 	},
 	*/
-	
+
 	/* Great people */
-	
+
 	{
 		"name": "Great Artist",
 		"unitType": "Civilian",
