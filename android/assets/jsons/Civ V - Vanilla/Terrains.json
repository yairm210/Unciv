--- conflicted
+++ resolved
@@ -1,4 +1,4 @@
-[	
+[
 	// Base terrains
 	{
 		"name": "Ocean",
@@ -71,7 +71,7 @@
 		"RGB": [231, 242, 249],
 		"uniques": ["Occurs at temperature between [-1] and [-0.4] and humidity between [0] and [0.5]"]
 	},
-	
+
 	// Terrain features
 	{
 		"name": "Hill",
@@ -95,13 +95,8 @@
 		"unbuildable": true,
 		"defenceBonus": 0.25,
 		"occursOn": ["Tundra","Plains","Grassland","Hill"],
-<<<<<<< HEAD
 		"uniques": ["Provides a one-time Production bonus to the closest city when cut down", "Rough terrain",
 			"Blocks line-of-sight from tiles at same elevation", "Resistant to nukes", "Can be destroyed by nukes"]
-=======
-		"uniques": ["Rough terrain", "Provides a one-time Production bonus to the closest city when cut down",
-			"Blocks line-of-sight from tiles at same elevation"]
->>>>>>> 4d6b4cd9
 	},
 	{
 		"name": "Jungle",
@@ -169,7 +164,7 @@
 		"occursOn": ["Coast"],
 		"uniques": ["Rare feature"]
 	},
- 
+
 	// Natural Wonders
 	{
 		"name": "Great Barrier Reef",
@@ -282,7 +277,7 @@
 		"weight": 10
 	}
 	/*
-	{// Will be introduced in Brave New World. Despite being a lake, it cannot be sailed on and it blocks line of sight like a mountain. 
+	{// Will be introduced in Brave New World. Despite being a lake, it cannot be sailed on and it blocks line of sight like a mountain.
 		"name": "Lake Victoria",
 		"type": "NaturalWonder",
 		"food": 6,
@@ -294,4 +289,4 @@
 		"weight": 5
 	}
 	*/
-]	+]