[

	{
		"name": "Heal Instantly",
		"uniques": ["Heal this unit by [50] HP", "Doing so will consume this opportunity to choose a Promotion"],
		"unitTypes": ["Sword","Gunpowder","Mounted","Scout","Siege","Archery","Ranged Gunpowder","Armored","Melee Water","Ranged Water","Submarine"]
	},

	// Ranged+Siege
	{
		"name": "Accuracy I",
		"uniques": ["[+15]% Strength <for combat in [Open terrain] tiles> <when attacking>"],
		"unitTypes": ["Siege","Archery","Ranged Gunpowder"]
	},
	{
		"name": "Accuracy II",
		"prerequisites": ["Accuracy I"],
		"uniques": ["[+15]% Strength <for combat in [Open terrain] tiles> <when attacking>"],
		"unitTypes": ["Siege","Archery","Ranged Gunpowder"]
	},
	{
		"name": "Accuracy III",
		"prerequisites": ["Accuracy II"],
		"uniques": ["[+15]% Strength <for combat in [Open terrain] tiles> <when attacking>"],
		"unitTypes": ["Siege","Archery","Ranged Gunpowder"]
	},

	{
		"name": "Barrage I",
		"uniques": ["[+15]% Strength <for combat in [Rough terrain] tiles> <when attacking>"],
		"unitTypes": ["Siege","Archery","Ranged Gunpowder"]
	},
	{
		"name": "Barrage II",
		"prerequisites": ["Barrage I"],
		"uniques": ["[+15]% Strength <for combat in [Rough terrain] tiles> <when attacking>"],
		"unitTypes": ["Siege","Archery","Ranged Gunpowder"]
	},
	{
		"name": "Barrage III",
		"prerequisites": ["Barrage II"],
		"uniques": ["[+15]% Strength <for combat in [Rough terrain] tiles> <when attacking>"],
		"unitTypes": ["Siege","Archery","Ranged Gunpowder"]
	},

	{
		"name": "Volley",
		"prerequisites": ["Accuracy I","Barrage I"],
		"uniques": ["[+50]% Strength <vs cities>"],
		"unitTypes": ["Archery","Ranged Gunpowder","Siege"]
	},
	{
		"name": "Extended Range",
		"prerequisites": ["Accuracy III","Barrage III","Targeting II","Bombardment II", "Wolfpack II"],
		"uniques": ["[+1] Range"],
		"unitTypes": ["Archery","Ranged Gunpowder","Siege","Ranged Water","Submarine"]
	},
	{
		"name": "Indirect Fire",
		"prerequisites": ["Accuracy III", "Barrage III", "Bombardment II", "Targeting II"],
		"uniques": ["Ranged attacks may be performed over obstacles"],
		"unitTypes": ["Archery","Ranged Gunpowder","Siege","Ranged Water"]
	},

	// Melee, Mounted+Armor
	{
		"name": "Shock I",
		"uniques": ["[+15]% Strength <for combat in [Open terrain] tiles>"],
		"unitTypes": ["Sword","Gunpowder","Mounted","Armored"]
	},
	{
		"name": "Shock II",
		"prerequisites": ["Shock I"],
		"uniques": ["[+15]% Strength <for combat in [Open terrain] tiles>"],
		"unitTypes": ["Sword","Gunpowder","Mounted","Armored"]
	},
	{
		"name": "Shock III",
		"prerequisites": ["Shock II"],
		"uniques": ["[+15]% Strength <for combat in [Open terrain] tiles>"],
		"unitTypes": ["Sword","Gunpowder","Mounted","Armored"]
	},

	{
		"name": "Drill I",
		"uniques": ["[+15]% Strength <for combat in [Rough terrain] tiles>"],
		"unitTypes": ["Sword","Gunpowder","Mounted","Armored"]
	},
	{
		"name": "Drill II",
		"prerequisites": ["Drill I"],
		"uniques": ["[+15]% Strength <for combat in [Rough terrain] tiles>"],
		"unitTypes": ["Sword","Gunpowder","Mounted","Armored"]
	},
	{
		"name": "Drill III",
		"prerequisites": ["Drill II"],
		"uniques": ["[+15]% Strength <for combat in [Rough terrain] tiles>"],
		"unitTypes": ["Sword","Gunpowder","Mounted","Armored"]
	},
	{
		"name": "Charge",
		"prerequisites": ["Shock II","Drill II"],
		"uniques": ["[+33]% Strength <vs [Wounded] units>"],
		"unitTypes": ["Mounted","Armored"]
	},
	{
		"name": "Besiege", // Not called "Siege" in order to not conflict with siege type units for translations
		"prerequisites": ["Shock II","Drill II"],
		"uniques": ["[+50]% Strength <vs cities>"],
		"unitTypes": ["Sword","Gunpowder"]
	},
	{
		"name": "Formation I",
		"prerequisites": ["Shock II","Drill II"], // G&K also has Accuracy II & Barrage II as possible prerequisites for this, but I couldn't find a source for the unittypes
		"uniques": ["[+33]% Strength <vs [Mounted] units>"],
		"unitTypes": ["Sword","Gunpowder","Mounted"]
	},
	{
		"name": "Formation II",
		"prerequisites": ["Formation I"],
		"uniques": ["[+33]% Strength <vs [Mounted] units>"],
		"unitTypes": ["Sword","Gunpowder","Mounted"]
	},

	{
		"name": "Blitz",
		"prerequisites": ["Shock III","Drill III"],
		"uniques": ["[1] additional attacks per turn"],
		"unitTypes": ["Sword","Gunpowder","Mounted","Armored"]
	},
	{
		"name": "Woodsman",
		"prerequisites": ["Shock III","Drill III"],
		"uniques": ["Double movement in [Forest]","Double movement in [Jungle]"],
		"unitTypes": ["Sword","Gunpowder"]
	},
	{
		"name": "Amphibious",
		"prerequisites": ["Shock I", "Drill I"],
		"uniques": ["Eliminates combat penalty for attacking over a river", "Eliminates combat penalty for attacking from the sea"],
		"unitTypes": ["Sword","Gunpowder"]
	},
	{
		"name": "Medic",
		"prerequisites": ["Shock I", "Drill I", "Scouting II", "Survivalism II"],
		"uniques": ["All adjacent units heal [+5] HP when healing"],
		"unitTypes": ["Sword","Gunpowder","Mounted","Scout"]
	},
	{
		"name": "Medic II",
		"prerequisites": ["Medic"],
		"uniques": ["[+5] HP when healing in [Foreign Land] tiles", "All adjacent units heal [+5] HP when healing"],
		"unitTypes": ["Sword","Gunpowder","Mounted","Scout"]
	},

	// Scout
	{
		"name": "Scouting I",
		"uniques": ["[+1] Sight"],
		"unitTypes": ["Scout"]
	},
	{
		"name": "Scouting II",
		"prerequisites": ["Scouting I"],
		"uniques": ["[+1] Sight"],
		"unitTypes": ["Scout"]
	},
	{
		"name": "Scouting III",
		"prerequisites": ["Scouting II"],
		"uniques": ["[+1] Movement"],
		"unitTypes": ["Scout"]
	},
	{
		"name": "Survivalism I",
		"uniques": ["[+5] HP when healing in [Foreign Land] tiles", "[+25]% Strength <when defending>"],
		"unitTypes": ["Scout"]
	},
	{
		"name": "Survivalism II",
		"prerequisites": ["Survivalism I"],
		"uniques": ["[+5] HP when healing in [Foreign Land] tiles", "[+25]% Strength <when defending>"],
		"unitTypes": ["Scout"]
	},
	{
		"name": "Survivalism III",
		"prerequisites": ["Survivalism II"],
		"uniques": ["Unit will heal every turn, even if it performs an action", "May withdraw before melee ([75]%)"], // This number is not based on any source
		"unitTypes": ["Scout"]
	},


	// Water melee
	{
		"name": "Boarding Party I",
		"uniques": ["[+15]% Strength <vs [Water] units>"],
		"unitTypes": ["Melee Water"]
	},
	{
		"name": "Boarding Party II",
		"prerequisites": ["Boarding Party I"],
		"uniques": ["[+15]% Strength <vs [Water] units>"],
		"unitTypes": ["Melee Water"]
	},
	{
		"name": "Boarding Party III",
		"prerequisites": ["Boarding Party II"],
		"uniques": ["+[15]% Strength <vs [Water] units>"],
		"unitTypes": ["Melee Water"]
	},

	{
		"name": "Coastal Raider I",
		"uniques": ["[+20]% Strength <vs cities>", "Earn [33]% of the damage done to [City] units as [Gold]"],
		"unitTypes": ["Melee Water"]
	},
	{
		"name": "Coastal Raider II",
		"prerequisites": ["Coastal Raider I"],
		"uniques": ["[+20]% Strength <vs cities>", "Earn [33]% of the damage done to [City] units as [Gold]"],
		"unitTypes": ["Melee Water"]
	},
	{
		"name": "Coastal Raider III",
		"prerequisites": ["Coastal Raider II"],
		"uniques": ["[+20]% Strength <vs cities>", "Earn [33]% of the damage done to [City] units as [Gold]"],
		"unitTypes": ["Melee Water"]
	},

	// Water Ranged
	{
		"name": "Targeting I",
		"uniques": ["[+15]% Strength <vs [Water] units>"],
		"unitTypes": ["Ranged Water"]
	},
	{
		"name": "Targeting II",
		"prerequisites": ["Targeting I"],
		"uniques": ["[+15]% Strength <vs [Water] units>"],
		"unitTypes": ["Ranged Water"]
	},
	{
		"name": "Targeting III",
		"prerequisites": ["Targeting II"],
		"uniques": ["[+15]% Strength <vs [Water] units>"],
		"unitTypes": ["Ranged Water"]
	},

	// Submarine
	{
		"name": "Wolfpack I",
		"uniques": ["[+25]% Strength <when attacking>"],
		"unitTypes": ["Submarine"]
	},
	{
		"name": "Wolfpack II",
		"prerequisites": ["Wolfpack I"],
		"uniques": ["[+25]% Strength <when attacking>"],
		"unitTypes": ["Submarine"]
	},
	{
		"name": "Wolfpack III",
		"prerequisites": ["Wolfpack II"],
		"uniques": ["[+25]% Strength <when attacking>"],
		"unitTypes": ["Submarine"]
	},

	// Aircraft Carrier
	{
		"name": "Armor Plating I",
		"uniques": ["[+25]% Strength <when defending>"],
		"unitTypes": ["Aircraft Carrier"]
	},
	{
		"name": "Armor Plating II",
		"prerequisites": ["Armor Plating I"],
		"uniques": ["[+25]% Strength <when defending>"],
		"unitTypes": ["Aircraft Carrier"]
	},
	{
		"name": "Armor Plating III",
		"prerequisites": ["Armor Plating II"],
		"uniques": ["[+25]% Strength <when defending>"],
		"unitTypes": ["Aircraft Carrier"]
	},
	{
		"name": "Flight Deck I",
		"uniques": ["Can carry [1] extra [Aircraft] units"],
		"unitTypes": ["Aircraft Carrier"]
	},
	{
		"name": "Flight Deck II",
		"prerequisites": ["Flight Deck I"],
		"uniques": ["Can carry [1] extra [Aircraft] units"],
		"unitTypes": ["Aircraft Carrier"]
	},
	{
		"name": "Flight Deck III",
		"prerequisites": ["Flight Deck II"],
		"uniques": ["Can carry [1] extra [Aircraft] units"],
		"unitTypes": ["Aircraft Carrier"]
	},

	// Mixed Water
	{
		"name" : "Supply",
		"prerequisites": ["Bombardment III", "Targeting III", "Boarding Party III", "Coastal Raider III"],
		"uniques": ["May heal outside of friendly territory", "[+15] HP when healing in [Foreign Land] tiles"],
		"unitTypes": ["Melee Water", "Ranged Water"]
	},

	// Bomber
	{
		"name": "Siege I",
		"uniques": ["[+33]% Strength <vs cities>"],
		"unitTypes": ["Bomber"]
	},
	{
		"name": "Siege II",
		"prerequisites": ["Siege I"],
		"uniques": ["[+33]% Strength <vs cities>"],
		"unitTypes": ["Bomber"]
	},
	{
		"name": "Siege III",
		"prerequisites": ["Siege II"],
		"uniques": ["[+34]% Strength <vs cities>"],
		"unitTypes": ["Bomber"]
	},
	{
		"name": "Evasion",
		"prerequisites": ["Siege II", "Bombardment II"],
		"uniques": ["Damage taken from interception reduced by [50]%"],
		"unitTypes": ["Bomber"]
	},

	// Aircraft
	{
		"name": "Interception I",
		"uniques": ["[+33]% Damage when intercepting"],
		"unitTypes": ["Fighter"]
	},
	{
		"name": "Interception II",
		"prerequisites": ["Interception I"],
		"uniques": ["[+33]% Damage when intercepting"],
		"unitTypes": ["Fighter"]
	},
	{
		"name": "Interception III",
		"prerequisites": ["Interception II"],
		"uniques": ["[+34]% Damage when intercepting"],
		"unitTypes": ["Fighter"]
	},
	/*
	{
		"name": "Dogfighting I",
		"uniques": ["Bonus when performing air sweep [33]%"], // todo
		"unitTypes": ["Fighter"]
	},
	{
		"name": "Dogfighting II",
		"prerequisites": ["Dogfighting I"],
		"uniques": ["Bonus when performing air sweep [33]%"],
		"unitTypes": ["Fighter"]
	},
	{
		"name": "Dogfighting III",
		"prerequisites": ["Dogfighting II"],
		"uniques": ["Bonus when performing air sweep [34]%"],
		"unitTypes": ["Fighter"]
	}
	*/

	{
		"name": "Air Targeting I",
		"prerequisites": ["Interception I","Dogfighting I", "Siege I","Bombardment I"],
		"uniques": ["[+33]% Strength <vs [Water] units>"],
		"unitTypes": ["Fighter","Bomber"]
	},
	{
		"name": "Air Targeting II",
		"prerequisites": ["Air Targeting I"],
		"uniques": ["[+33]% Strength <vs [Water] units>"],
		"unitTypes": ["Fighter","Bomber"]
	},

	{
		"name": "Sortie",
		"prerequisites": ["Interception II", "Dogfighting II"],
		"uniques": ["[1] extra interceptions may be made per turn"],
		"unitTypes": ["Fighter"]
	},

	{
		"name": "Operational Range",
		"prerequisites": ["Interception I", /*"Dogfighting I",*/ "Siege I", "Bombardment I"],
		"uniques": ["[+2] Range"],
		"unitTypes": ["Fighter","Bomber"]
	},
	{
		"name": "Air Repair",
		"prerequisites": ["Interception II", /*"Dogfighting II",*/ "Siege II", "Bombardment II", "Mobility II", "Anti-Armor II"],
		"uniques": ["Unit will heal every turn, even if it performs an action"],
		"unitTypes": ["Fighter", "Bomber", "Helicopter"]
	},

	// Helicopter
	{
		"name": "Mobility I",
		"uniques": ["[+1] Movement"],
		"unitTypes": ["Helicopter"]
	},
	{
		"name": "Mobility II",
		"prerequisites": ["Mobility I"],
		"uniques": ["[+1] Movement"],
		"unitTypes": ["Helicopter"]
	},
	{
		"name": "Anti-Armor I",
		"uniques": ["[+25]% Strength <vs [Armored] units>"],
		"unitTypes": ["Helicopter"]
	},
	{
		"name": "Anti-Armor II",
		"prerequisites": ["Anti-Armor I"],
		"uniques": ["[+25]% Strength <vs [Armored] units>"],
		"unitTypes": ["Helicopter"]
	},

	// Mixed
	{
		"name": "Cover I",
		"uniques": ["[+33]% Strength <vs [Ranged] units> <when defending>"],
		"unitTypes": ["Sword","Gunpowder","Archery","Ranged Gunpowder","Siege"]
	},
	{
		"name": "Cover II",
		"prerequisites": ["Cover I"],
		"uniques": ["[+33]% Strength <vs [Ranged] units> <when defending>"],
		"unitTypes": ["Sword","Gunpowder","Archery","Ranged Gunpowder","Siege"]
	},

	{
		"name": "March",
		"prerequisites": ["Accuracy II","Barrage II","Shock III","Drill III"],
		"uniques": ["Unit will heal every turn, even if it performs an action"],
		"unitTypes": ["Sword","Gunpowder","Archery","Ranged Gunpowder","Siege","Mounted"]
	},
	{
		"name": "Mobility",
		"prerequisites": ["Shock II","Drill II","Targeting I",
			"Bombardment I","Boarding Party I", "Coastal Raider I", "Wolfpack I"],
		"uniques": ["[+1] Movement"],
		"unitTypes": ["Mounted","Melee Water","Ranged Water","Armored","Submarine"]
	},
	{
		"name": "Sentry",
		"prerequisites": ["Accuracy I","Barrage I","Shock II","Drill II","Bombardment I","Targeting I","Boarding Party I","Coastal Raider I"],
		"uniques": ["[+1] Sight"],
		"unitTypes": ["Sword","Gunpowder","Mounted","Ranged Water","Armored","Melee Water"]
	},
	{
		"name": "Logistics",
		"prerequisites": ["Accuracy III","Barrage III","Targeting III", "Wolfpack III",
			"Bombardment III", "Coastal Raider III","Boarding Party III","Siege III", "Mobility II", "Anti-Armor II"],
		"uniques": ["[1] additional attacks per turn"],
		"unitTypes": ["Archery","Ranged Gunpowder","Siege","Melee Water","Ranged Water","Submarine","Fighter","Bomber","Helicopter"]
	},

	{
		"name": "Ambush I",
		"uniques": ["[+33]% Strength <vs [Armored] units>"],
		"unitTypes": ["Sword","Gunpowder","Fighter","Bomber"]
	},
	{
		"name": "Ambush II",
		"prerequisites": ["Ambush I"],
		"uniques": ["[+33]% Strength <vs [Armored] units>"],
		"unitTypes": ["Sword","Gunpowder","Fighter","Bomber"]
	},


	// Water ranged and air units
	{
		"name": "Bombardment I",
		"uniques": ["[+33]% Strength <vs [Land] units>"],
		"unitTypes": ["Ranged Water","Fighter","Bomber"]
	},
	{
		"name": "Bombardment II",
		"prerequisites": ["Bombardment I"],
		"uniques": ["[+33]% Strength <vs [Land] units>"],
		"unitTypes": ["Ranged Water","Fighter","Bomber"]
	},
	{
		"name": "Bombardment III",
		"prerequisites": ["Bombardment II"],
		"uniques": ["[+34]% Strength <vs [Land] units>"],
		"unitTypes": ["Ranged Water","Fighter","Bomber"]
	},

	// Uniques that should be kept on upgrades
	{
		"name": "Morale", // Heroic Epic
		"uniques": ["[+15]% Strength"]
	},
	{
		"name": "Great Generals I", // only for Companion Cavalry, Keshik and their subsequent upgrades
		"uniques": ["[Great General] is earned [50]% faster"]
	},
	{
		"name": "Great Generals II", // only for Samurai and subsequent upgrades
		"uniques": ["[Great General] is earned [100]% faster"]
	},
	{
		"name": "Quick Study", // only for Keshik and subsequent upgrades
		"uniques": ["[50]% Bonus XP gain"]
	},
	{
		"name": "Haka War Dance", // only for Maori Warrior and subsequent upgrades
		"uniques": ["[-10]% Strength for enemy [Military] units in adjacent [All] tiles"]
	},
	{
		"name": "Rejuvenation", // only for Units that have been close to Natural Wonder Fountain of Youth
		"uniques": ["All healing effects doubled"]
	},
	{
		"name": "Slinger Withdraw", // only for Slinger and subsequent upgrades
		"uniques": ["May withdraw before melee ([80]%)"]
	},
	{
		"name": "Ignore terrain cost",
		"uniques": ["Ignores terrain cost"]
	},
	{
		"name": "Pictish Courage", // only for Pictish Warrior and subsequent upgrades
<<<<<<< HEAD
		"uniques": ["No movement cost to pillage", "[+20]% Strength <for combat in [Foreign Land] tiles>"]
=======
		"uniques": ["No movement cost to pillage", "+[20]% Strength in [Foreign Land]"]
	},
	{
		"name": "Home Sweet Home", // only for Mehal Sefari and subsequent upgrades
		"uniques": ["[+30]% Strength decreasing with distance from the capital"]
>>>>>>> 2884cbb4
	}
]<|MERGE_RESOLUTION|>--- conflicted
+++ resolved
@@ -537,14 +537,10 @@
 	},
 	{
 		"name": "Pictish Courage", // only for Pictish Warrior and subsequent upgrades
-<<<<<<< HEAD
 		"uniques": ["No movement cost to pillage", "[+20]% Strength <for combat in [Foreign Land] tiles>"]
-=======
-		"uniques": ["No movement cost to pillage", "+[20]% Strength in [Foreign Land]"]
 	},
 	{
 		"name": "Home Sweet Home", // only for Mehal Sefari and subsequent upgrades
 		"uniques": ["[+30]% Strength decreasing with distance from the capital"]
->>>>>>> 2884cbb4
 	}
 ]