[

	{
		"name": "Heal Instantly",
		"uniques": ["Heal this unit by [50] HP", "Doing so will consume this opportunity to choose a Promotion"],
		"unitTypes": ["Sword","Gunpowder","Mounted","Scout","Siege","Archery","Ranged Gunpowder","Armored","Melee Water","Ranged Water","Submarine"]
	},
	
	// Ranged+Siege
	{
		"name": "Accuracy I",
<<<<<<< HEAD
		"effect": "+[15]% Strength in [Open terrain]",
		"unitTypes": ["Siege","Archery","Ranged Gunpowder"]
=======
		"uniques": ["+[15]% Strength in [Open terrain]"],
		"unitTypes": ["Siege","Ranged"]
>>>>>>> c33e7ae6
	},
	{
		"name": "Accuracy II",
		"prerequisites": ["Accuracy I"],
<<<<<<< HEAD
		"effect": "+[15]% Strength in [Open terrain]",
		"unitTypes": ["Siege","Archery","Ranged Gunpowder"]
=======
		"uniques": ["+[15]% Strength in [Open terrain]"],
		"unitTypes": ["Siege","Ranged"]
>>>>>>> c33e7ae6
	},
	{
		"name": "Accuracy III",
		"prerequisites": ["Accuracy II"],
<<<<<<< HEAD
		"effect": "+[15]% Strength in [Open terrain]",
		"unitTypes": ["Siege","Archery","Ranged Gunpowder"]
=======
		"uniques": ["+[15]% Strength in [Open terrain]"],
		"unitTypes": ["Siege","Ranged"]
>>>>>>> c33e7ae6
	},

	{
		"name": "Barrage I",
<<<<<<< HEAD
		"effect": "+[15]% Strength in [Rough terrain]",
		"unitTypes": ["Siege","Archery","Ranged Gunpowder"]
=======
		"uniques": ["+[15]% Strength in [Rough terrain]"],
		"unitTypes": ["Siege","Ranged"]
>>>>>>> c33e7ae6
	},
	{
		"name": "Barrage II",
		"prerequisites": ["Barrage I"],
<<<<<<< HEAD
		"effect": "+[15]% Strength in [Rough terrain]",
		"unitTypes": ["Siege","Archery","Ranged Gunpowder"]
=======
		"uniques": ["+[15]% Strength in [Rough terrain]"],
		"unitTypes": ["Siege","Ranged"]
>>>>>>> c33e7ae6
	},
	{
		"name": "Barrage III",
		"prerequisites": ["Barrage II"],
<<<<<<< HEAD
		"effect": "+[15]% Strength in [Rough terrain]",
		"unitTypes": ["Siege","Archery","Ranged Gunpowder"]
=======
		"uniques": ["+[15]% Strength in [Rough terrain]"],
		"unitTypes": ["Siege","Ranged"]
>>>>>>> c33e7ae6
	},

	{
		"name": "Volley",
		"prerequisites": ["Accuracy I","Barrage I"],
<<<<<<< HEAD
		"effect": "+[50]% Strength vs [City]",
		"unitTypes": ["Archery","Ranged Gunpowder","Siege"]
=======
		"uniques": ["+[50]% Strength vs [City]"],
		"unitTypes": ["Ranged","Siege"]
>>>>>>> c33e7ae6
	},
	{
		"name": "Extended Range",
		"prerequisites": ["Accuracy III","Barrage III","Targeting II","Bombardment II", "Wolfpack II"],
<<<<<<< HEAD
		"effect": "[+1] Range",
		"unitTypes": ["Archery","Ranged Gunpowder","Siege","Ranged Water","Submarine"]
=======
		"uniques": ["[+1] Range"],
		"unitTypes": ["Ranged","Siege","WaterRanged","WaterSubmarine"]
>>>>>>> c33e7ae6
	},
	{
		"name": "Indirect Fire",
		"prerequisites": ["Accuracy III", "Barrage III", "Bombardment II", "Targeting II"],
<<<<<<< HEAD
		"effect": "Ranged attacks may be performed over obstacles",
		"unitTypes": ["Archery","Ranged Gunpowder","Siege","Ranged Water"]
=======
		"uniques": ["Ranged attacks may be performed over obstacles"],
		"unitTypes": ["Ranged","Siege","WaterRanged"]
>>>>>>> c33e7ae6
	},
	
	// Melee, Mounted+Armor
	{
		"name": "Shock I",
<<<<<<< HEAD
		"effect": "+[15]% Strength in [Open terrain]",
		"unitTypes": ["Sword","Gunpowder","Mounted","Armored"]
=======
		"uniques": ["+[15]% Strength in [Open terrain]"],
		"unitTypes": ["Melee","Mounted","Armor"]
>>>>>>> c33e7ae6
	},
	{
		"name": "Shock II",
		"prerequisites": ["Shock I"],
<<<<<<< HEAD
		"effect": "+[15]% Strength in [Open terrain]",
		"unitTypes": ["Sword","Gunpowder","Mounted","Armored"]
=======
		"uniques": ["+[15]% Strength in [Open terrain]"],
		"unitTypes": ["Melee","Mounted","Armor"]
>>>>>>> c33e7ae6
	},
	{
		"name": "Shock III",
		"prerequisites": ["Shock II"],
<<<<<<< HEAD
		"effect": "+[15]% Strength in [Open terrain]",
		"unitTypes": ["Sword","Gunpowder","Mounted","Armored"]
=======
		"uniques": ["+[15]% Strength in [Open terrain]"],
		"unitTypes": ["Melee","Mounted","Armor"]
>>>>>>> c33e7ae6
	},

	{
		"name": "Drill I",
<<<<<<< HEAD
		"effect": "+[15]% Strength in [Rough terrain]",
		"unitTypes": ["Sword","Gunpowder","Mounted","Armored"]
=======
		"uniques": ["+[15]% Strength in [Rough terrain]"],
		"unitTypes": ["Melee","Mounted","Armor"]
>>>>>>> c33e7ae6
	},
	{
		"name": "Drill II",
		"prerequisites": ["Drill I"],
<<<<<<< HEAD
		"effect": "+[15]% Strength in [Rough terrain]",
		"unitTypes": ["Sword","Gunpowder","Mounted","Armored"]
=======
		"uniques": ["+[15]% Strength in [Rough terrain]"],
		"unitTypes": ["Melee","Mounted","Armor"]
>>>>>>> c33e7ae6
	},
	{
		"name": "Drill III",
		"prerequisites": ["Drill II"],
<<<<<<< HEAD
		"effect": "+[15]% Strength in [Rough terrain]",
		"unitTypes": ["Sword","Gunpowder","Mounted","Armored"]
=======
		"uniques": ["+[15]% Strength in [Rough terrain]"],
		"unitTypes": ["Melee","Mounted","Armor"]
>>>>>>> c33e7ae6
	},
	{
		"name": "Charge",
		"prerequisites": ["Shock II","Drill II"],
<<<<<<< HEAD
		"effect": "+[33]% Strength vs [wounded units]",
		"unitTypes": ["Mounted","Armored"]
=======
		"uniques": ["+[33]% Strength vs [wounded units]"],
		"unitTypes": ["Mounted","Armor"]
>>>>>>> c33e7ae6
	},
	{
		"name": "Besiege", // Not called "Siege" in order to not conflict with siege type units for translations
		"prerequisites": ["Shock II","Drill II"],
<<<<<<< HEAD
		"effect": "+[50]% Strength vs [City]",
		"unitTypes": ["Sword","Gunpowder"]
=======
		"uniques": ["+[50]% Strength vs [City]"],
		"unitTypes": ["Melee"]
>>>>>>> c33e7ae6
	},
	{
		"name": "Formation I",
		"prerequisites": ["Shock II","Drill II"], // G&K also has Accuracy II & Barrage II as possible prerequisites for this, but I couldn't find a source for the unittypes
<<<<<<< HEAD
		"effect": "+[33]% Strength vs [Mounted]",
		"unitTypes": ["Sword","Gunpowder","Mounted"]
=======
		"uniques": ["+[33]% Strength vs [Mounted]"],
		"unitTypes": ["Melee","Mounted"]
>>>>>>> c33e7ae6
	},
	{
		"name": "Formation II",
		"prerequisites": ["Formation I"],
<<<<<<< HEAD
		"effect": "+[33]% Strength vs [Mounted]",
		"unitTypes": ["Sword","Gunpowder","Mounted"]
=======
		"uniques": ["+[33]% Strength vs [Mounted]"],
		"unitTypes": ["Melee","Mounted"]
>>>>>>> c33e7ae6
	},
	
	{
		"name": "Blitz",
		"prerequisites": ["Shock III","Drill III"],
<<<<<<< HEAD
		"effect": "[1] additional attacks per turn",
		"unitTypes": ["Sword","Gunpowder","Mounted","Armored"]
=======
		"uniques": ["[1] additional attacks per turn"],
		"unitTypes": ["Melee","Mounted","Armor"]
>>>>>>> c33e7ae6
	},
	{
		"name": "Woodsman",
		"prerequisites": ["Shock III","Drill III"],
		"uniques": ["Double movement rate through Forest and Jungle"], 
		// This could be generalized: ["-[50]% movement costs through [Forest] tiles", "-[50]% movement costs through [Jungle] tiles"],
		// but with how getMovementCostBetweenAdjacentTiles() is optimized, that's difficult to implement. 
		"unitTypes": ["Sword","Gunpowder"]
	},
	{
		"name": "Amphibious",
		"prerequisites": ["Shock I", "Drill I"],
		"uniques": ["Eliminates combat penalty for attacking over a river", "Eliminates combat penalty for attacking from the sea"],
		"unitTypes": ["Sword","Gunpowder"]
	},
	{
		"name": "Medic",
		"prerequisites": ["Shock I", "Drill I", "Scouting II", "Survivalism II"],
		"uniques": ["[+5] HP when healing", "All adjacent units heal [5] HP when healing"],
		"unitTypes": ["Sword","Gunpowder","Mounted","Scout"]
	},
	{
		"name": "Medic II",
		"prerequisites": ["Medic"],
		"uniques": ["[+5] HP when healing", "[+5] HP when healing in [Foreign Land] tiles", "All adjacent units heal [5] HP when healing"],
		"unitTypes": ["Sword","Gunpowder","Mounted","Scout"]
	},
	
	// Scout
	{
		"name": "Scouting I",
		"uniques": ["[+1] Visibility Range"],
		"unitTypes": ["Scout"]
	},
	{
		"name": "Scouting II",
		"prerequisites": ["Scouting I"],
		"uniques": ["[+1] Visibility Range"],
		"unitTypes": ["Scout"]
	},
	{
		"name": "Scouting III",
		"prerequisites": ["Scouting II"],
		"uniques": ["[+1] Movement"],
		"unitTypes": ["Scout"]
	},
	{
		"name": "Survivalism I",
		"uniques": ["[+5] HP when healing in [Foreign Land] tiles", "+[25]% Strength when defending"],
		"unitTypes": ["Scout"]
	},
	{
		"name": "Survivalism II",
		"prerequisites": ["Survivalism I"],
		"uniques": ["[+5] HP when healing in [Foreign Land] tiles", "+[25]% Strength when defending"],
		"unitTypes": ["Scout"]
	},
	{
		"name": "Survivalism III",
		"prerequisites": ["Survivalism II"],
		"uniques": ["Unit will heal every turn, even if it performs an action", "May withdraw before melee ([75]%)"], // This number is not based on any source
		"unitTypes": ["Scout"]
	},
	
	
	// Water melee
	{
		"name": "Boarding Party I",
<<<<<<< HEAD
		"effect": "+[15]% Strength vs [water units]",
		"unitTypes": ["Melee Water"]
=======
		"uniques": ["+[15]% Strength vs [water units]"],
		"unitTypes": ["WaterMelee"]
>>>>>>> c33e7ae6
	},
	{
		"name": "Boarding Party II",
		"prerequisites": ["Boarding Party I"],
<<<<<<< HEAD
		"effect": "+[15]% Strength vs [water units]",
		"unitTypes": ["Melee Water"]
=======
		"uniques": ["+[15]% Strength vs [water units]"],
		"unitTypes": ["WaterMelee"]
>>>>>>> c33e7ae6
	},
	{
		"name": "Boarding Party III",
		"prerequisites": ["Boarding Party II"],
<<<<<<< HEAD
		"effect": "+[15]% Strength vs [water units]",
		"unitTypes": ["Melee Water"]
=======
		"uniques": ["+[15]% Strength vs [water units]"],
		"unitTypes": ["WaterMelee"]
>>>>>>> c33e7ae6
	},
	
	{
		"name": "Coastal Raider I",
		"uniques": ["+[20]% Strength vs [City]", "Earn [33]% of the damage done to [City] units as [Gold]"],
		"unitTypes": ["Melee Water"]
	},
	{
		"name": "Coastal Raider II",
		"prerequisites": ["Coastal Raider I"],
		"uniques": ["+[20]% Strength vs [City]", "Earn [33]% of the damage done to [City] units as [Gold]"],
		"unitTypes": ["Melee Water"]
	},
	{
		"name": "Coastal Raider III",
		"prerequisites": ["Coastal Raider II"],
		"uniques": ["+[20]% Strength vs [City]", "Earn [33]% of the damage done to [City] units as [Gold]"],
		"unitTypes": ["Melee Water"]
	},
	
	// Water Ranged
	{
		"name": "Targeting I",
<<<<<<< HEAD
		"effect": "+[15]% Strength vs [water units]",
		"unitTypes": ["Ranged Water"]
=======
		"uniques": ["+[15]% Strength vs [water units]"],
		"unitTypes": ["WaterRanged"]
>>>>>>> c33e7ae6
	},
	{
		"name": "Targeting II",
		"prerequisites": ["Targeting I"],
<<<<<<< HEAD
		"effect": "+[15]% Strength vs [water units]",
		"unitTypes": ["Ranged Water"]
=======
		"uniques": ["+[15]% Strength vs [water units]"],
		"unitTypes": ["WaterRanged"]
>>>>>>> c33e7ae6
	},
	{
		"name": "Targeting III",
		"prerequisites": ["Targeting II"],
<<<<<<< HEAD
		"effect": "+[15]% Strength vs [water units]",
		"unitTypes": ["Ranged Water"]
=======
		"uniques": ["+[15]% Strength vs [water units]"],
		"unitTypes": ["WaterRanged"]
>>>>>>> c33e7ae6
	},
	
	// Submarine
	{
		"name": "Wolfpack I",
<<<<<<< HEAD
		"effect": "+[25]% Strength when attacking",
		"unitTypes": ["Submarine"]
=======
		"uniques": ["+[25]% Strength when attacking"],
		"unitTypes": ["WaterSubmarine"]
>>>>>>> c33e7ae6
	},
	{
		"name": "Wolfpack II",
		"prerequisites": ["Wolfpack I"],
<<<<<<< HEAD
		"effect": "+[25]% Strength when attacking",
		"unitTypes": ["Submarine"]
=======
		"uniques": ["+[25]% Strength when attacking"],
		"unitTypes": ["WaterSubmarine"]
>>>>>>> c33e7ae6
	},
	{
		"name": "Wolfpack III",
		"prerequisites": ["Wolfpack II"],
<<<<<<< HEAD
		"effect": "+[25]% Strength when attacking",
		"unitTypes": ["Submarine"]
=======
		"uniques": ["+[25]% Strength when attacking"],
		"unitTypes": ["WaterSubmarine"]
>>>>>>> c33e7ae6
	},
	
	// Aircraft Carrier
	{
		"name": "Armor Plating I",
<<<<<<< HEAD
		"effect": "+[25]% Strength when defending",
		"unitTypes": ["Aircraft Carrier"]
=======
		"uniques": ["+[25]% Strength when defending"],
		"unitTypes": ["WaterAircraftCarrier"]
>>>>>>> c33e7ae6
	},
	{
		"name": "Armor Plating II",
		"prerequisites": ["Armor Plating I"],
<<<<<<< HEAD
		"effect": "+[25]% Strength when defending",
		"unitTypes": ["Aircraft Carrier"]
=======
		"uniques": ["+[25]% Strength when defending"],
		"unitTypes": ["WaterAircraftCarrier"]
>>>>>>> c33e7ae6
	},
	{
		"name": "Armor Plating III",
		"prerequisites": ["Armor Plating II"],
<<<<<<< HEAD
		"effect": "+[25]% Strength when defending",
		"unitTypes": ["Aircraft Carrier"]
	},
	{
		"name": "Flight Deck I",
		"effect": "Can carry [1] extra [Aircraft] units",
		"unitTypes": ["Aircraft Carrier"]
=======
		"uniques": ["+[25]% Strength when defending"],
		"unitTypes": ["WaterAircraftCarrier"]
	},
	{
		"name": "Flight Deck I",
		"uniques": ["Can carry [1] extra [Air] units"],
		"unitTypes": ["WaterAircraftCarrier"]
>>>>>>> c33e7ae6
	},
	{
		"name": "Flight Deck II",
		"prerequisites": ["Flight Deck I"],
<<<<<<< HEAD
		"effect": "Can carry [1] extra [Aircraft] units",
		"unitTypes": ["Aircraft Carrier"]
=======
		"uniques": ["Can carry [1] extra [Air] units"],
		"unitTypes": ["WaterAircraftCarrier"]
>>>>>>> c33e7ae6
	},
	{
		"name": "Flight Deck III",
		"prerequisites": ["Flight Deck II"],
<<<<<<< HEAD
		"effect": "Can carry [1] extra [Aircraft] units",
		"unitTypes": ["Aircraft Carrier"]
=======
		"uniques": ["Can carry [1] extra [Air] units"],
		"unitTypes": ["WaterAircraftCarrier"]
>>>>>>> c33e7ae6
	},
	
	// Mixed Water
	{
		"name" : "Supply",
		"prerequisites": ["Bombardment III", "Targeting III", "Boarding Party III", "Coastal Raider III"],
		"uniques": ["May heal outside of friendly territory", "[+15] HP when healing in [Foreign Land] tiles"],
		"unitTypes": ["Melee Water", "Ranged Water"]
	},

	// Bomber
	{
		"name": "Siege I",
		"uniques": ["+[33]% Strength vs [City]"],
		"unitTypes": ["Bomber"]
	},
	{
		"name": "Siege II",
		"prerequisites": ["Siege I"],
		"uniques": ["+[33]% Strength vs [City]"],
		"unitTypes": ["Bomber"]
	},
	{
		"name": "Siege III",
		"prerequisites": ["Siege II"],
		"uniques": ["+[34]% Strength vs [City]"],
		"unitTypes": ["Bomber"]
	},
	{
		"name": "Evasion",
		"prerequisites": ["Siege II", "Bombardment II"],
		"uniques": ["Damage taken from interception reduced by [50]%"],
		"unitTypes": ["Bomber"]
	},
	
	// Aircraft
	{
		"name": "Interception I",
		"uniques": ["[+33]% Damage when intercepting"],
		"unitTypes": ["Fighter"]
	},
	{
		"name": "Interception II",
		"prerequisites": ["Interception I"],
		"uniques": ["[+33]% Damage when intercepting"],
		"unitTypes": ["Fighter"]
	},
	{
		"name": "Interception III",
		"prerequisites": ["Interception II"],
		"uniques": ["[+34]% Damage when intercepting"],
		"unitTypes": ["Fighter"]
	},
	/*
	{
		"name": "Dogfighting I",
		"uniques": ["Bonus when performing air sweep [33]%"], // todo
		"unitTypes": ["Fighter"]
	},
	{
		"name": "Dogfighting II",
		"prerequisites": ["Dogfighting I"],
		"uniques": ["Bonus when performing air sweep [33]%"],
		"unitTypes": ["Fighter"]
	},
	{
		"name": "Dogfighting III",
		"prerequisites": ["Dogfighting II"],
		"uniques": ["Bonus when performing air sweep [34]%"],
		"unitTypes": ["Fighter"]
	}
	*/

	{
		"name": "Air Targeting I",
		"prerequisites": ["Interception I","Dogfighting I", "Siege I","Bombardment I"],
		"uniques": ["+[33]% Strength vs [water units]"],
		"unitTypes": ["Fighter","Bomber"]
	},
	{
		"name": "Air Targeting II",
		"prerequisites": ["Air Targeting I"],
		"uniques": ["+[33]% Strength vs [water units]"],
		"unitTypes": ["Fighter","Bomber"]
	},
	
	{
		"name": "Sortie",
		"prerequisites": ["Interception II", "Dogfighting II"],
		"uniques": ["[1] extra interceptions may be made per turn"],
		"unitTypes": ["Fighter"]
	},
	
	{
		"name": "Operational Range",
		"prerequisites": ["Interception I", /*"Dogfighting I",*/ "Siege I", "Bombardment I"],
		"uniques": ["[+2] Range"],
		"unitTypes": ["Fighter","Bomber"]
	},
	{
		"name": "Air Repair",
<<<<<<< HEAD
		"prerequisites": ["Interception II", /*"Dogfighting II",*/ "Siege II", "Bombardment II", "Mobility II", "Anti-Armor II"],
		"effect": "Unit will heal every turn, even if it performs an action",
		"unitTypes": ["Fighter", "Bomber", "Helicopter"]
	},
	
	// Helicopter
	{
		"name": "Mobility I",
		"effect": "[+1] Movement",
		"unitTypes": ["Helicopter"]
	},
	{
		"name": "Mobility II",
		"prerequisites": ["Mobility I"],
		"effect": "[+1] Movement",
		"unitTypes": ["Helicopter"]
	},
	{
		"name": "Anti-Armor I",
		"effect": "+[25]% vs [Armored]",
		"unitTypes:": ["Helicopter"]
	},
	{
		"name": "Anti-Armor II",
		"effect": "+[25]% vs [Armored]",
		"unitTypes:": ["Helicopter"]
=======
		"prerequisites": ["Interception II", /*"Dogfighting II",*/ "Siege II", "Bombardment II"],
		"uniques": ["Unit will heal every turn, even if it performs an action"],
		"unitTypes": ["Fighter","Bomber"]
>>>>>>> c33e7ae6
	},
	
	// Mixed
	{
		"name": "Cover I",
		"effect": "[+33]% Strength when defending vs [Ranged] units",
		"unitTypes": ["Sword","Gunpowder","Archery","Ranged Gunpowder","Siege"]
	},
	{
		"name": "Cover II",
		"prerequisites": ["Cover I"],
		"effect": "[+33]% Strength when defending vs [Ranged] units",
		"unitTypes": ["Sword","Gunpowder","Archery","Ranged Gunpowder","Siege"]
	},
	
	{
		"name": "March",
		"prerequisites": ["Accuracy II","Barrage II","Shock III","Drill III"],
<<<<<<< HEAD
		"effect": "Unit will heal every turn, even if it performs an action",
		"unitTypes": ["Sword","Gunpowder","Archery","Ranged Gunpowder","Siege","Mounted"]
=======
		"uniques": ["Unit will heal every turn, even if it performs an action"],
		"unitTypes": ["Melee","Ranged","Siege","Mounted"]
>>>>>>> c33e7ae6
	},
	{
		"name": "Mobility",
		"prerequisites": ["Shock II","Drill II","Targeting I",
			"Bombardment I","Boarding Party I", "Coastal Raider I", "Wolfpack I"],
<<<<<<< HEAD
		"effect": "[+1] Movement",
		"unitTypes": ["Mounted","Melee Water","Ranged Water","Armored","Submarine"]
=======
		"uniques": ["[+1] Movement"],
		"unitTypes": ["Mounted","WaterMelee","WaterRanged","Armor","WaterSubmarine"]
>>>>>>> c33e7ae6
	},
	{
		"name": "Sentry",
		"prerequisites": ["Accuracy I","Barrage I","Shock II","Drill II","Bombardment I","Targeting I","Boarding Party I","Coastal Raider I"],
<<<<<<< HEAD
		"effect": "[+1] Visibility Range",
		"unitTypes": ["Sword","Gunpowder","Mounted","Ranged Water","Armored","Melee Water"]
=======
		"uniques": ["[+1] Visibility Range"],
		"unitTypes": ["Melee","Mounted","WaterRanged","Armor","WaterMelee"]
>>>>>>> c33e7ae6
	},
	{
		"name": "Logistics",
		"prerequisites": ["Accuracy III","Barrage III","Targeting III", "Wolfpack III",
<<<<<<< HEAD
			"Bombardment III", "Coastal Raider III","Boarding Party III","Siege III", "Mobility II", "Anti-Armor II"],
		"effect": "[1] additional attacks per turn",
		"unitTypes": ["Archery","Ranged Gunpowder","Siege","Melee Water","Ranged Water","Submarine","Fighter","Bomber","Helicopter"]
=======
			"Bombardment III", "Coastal Raider III","Boarding Party III","Siege III"],
		"uniques": ["[1] additional attacks per turn"],
		"unitTypes": ["Ranged","Siege","WaterMelee","WaterRanged","WaterSubmarine","Fighter","Bomber"]
>>>>>>> c33e7ae6
	},
	
	{
		"name": "Ambush I",
<<<<<<< HEAD
		"effect": "+[33]% Strength vs [Armored]",
		"unitTypes": ["Sword","Gunpowder","Fighter","Bomber"]
=======
		"uniques": ["+[33]% Strength vs [Armor]"],
		"unitTypes": ["Melee","Fighter","Bomber"]
>>>>>>> c33e7ae6
	},
	{
		"name": "Ambush II",
		"prerequisites": ["Ambush I"],
<<<<<<< HEAD
		"effect": "+[33]% Strength vs [Armored]",
		"unitTypes": ["Sword","Gunpowder","Fighter","Bomber"]
=======
		"uniques": ["+[33]% Strength vs [Armor]"],
		"unitTypes": ["Melee","Fighter","Bomber"]
>>>>>>> c33e7ae6
	},
	
	
	// Water ranged and air units
	{
		"name": "Bombardment I",
<<<<<<< HEAD
		"effect": "+[33]% Strength vs [land units]",
		"unitTypes": ["Ranged Water","Fighter","Bomber"]
=======
		"uniques": ["+[33]% Strength vs [land units]"],
		"unitTypes": ["WaterRanged","Fighter","Bomber"]
>>>>>>> c33e7ae6
	},
	{
		"name": "Bombardment II",
		"prerequisites": ["Bombardment I"],
<<<<<<< HEAD
		"effect": "+[33]% Strength vs [land units]",
		"unitTypes": ["Ranged Water","Fighter","Bomber"]
=======
		"uniques": ["+[33]% Strength vs [land units]"],
		"unitTypes": ["WaterRanged","Fighter","Bomber"]
>>>>>>> c33e7ae6
	},
	{
		"name": "Bombardment III",
		"prerequisites": ["Bombardment II"],
<<<<<<< HEAD
		"effect": "+[34]% Strength vs [land units]",
		"unitTypes": ["Ranged Water","Fighter","Bomber"]
=======
		"uniques": ["+[34]% Strength vs [land units]"],
		"unitTypes": ["WaterRanged","Fighter","Bomber"]
>>>>>>> c33e7ae6
	},
	
	// Uniques
	{
		"name": "Morale", // Heroic Epic
		"uniques": ["+[15]% Combat Strength"]
	},
	{
		"name": "Great Generals I", // only for Companion Cavalry, Keshik and their subsequent upgrades
		"uniques": ["[Great General] is earned [50]% faster"]
	},
	{
		"name": "Great Generals II", // only for Samurai and subsequent upgrades
		"uniques": ["[Great General] is earned [100]% faster"]
	},
	{
		"name": "Quick Study", // only for Keshik and subsequent upgrades
		"uniques": ["[50]% Bonus XP gain"]
	},
	{
		"name": "Haka War Dance", // only for Maori Warrior and subsequent upgrades
		"uniques": ["[-10]% Strength for enemy [Military] units in adjacent [All] tiles"]
	},
	{
		"name": "Rejuvenation", // only for Units that have been close to Natural Wonder Fountain of Youth
		"uniques": ["All healing effects doubled"]
	},
	{
		"name": "Slinger Withdraw", // only for Slinger and subsequent upgrades
		"uniques": ["May withdraw before melee ([80]%)"]
	}
]<|MERGE_RESOLUTION|>--- conflicted
+++ resolved
@@ -5,236 +5,137 @@
 		"uniques": ["Heal this unit by [50] HP", "Doing so will consume this opportunity to choose a Promotion"],
 		"unitTypes": ["Sword","Gunpowder","Mounted","Scout","Siege","Archery","Ranged Gunpowder","Armored","Melee Water","Ranged Water","Submarine"]
 	},
-	
+
 	// Ranged+Siege
 	{
 		"name": "Accuracy I",
-<<<<<<< HEAD
-		"effect": "+[15]% Strength in [Open terrain]",
+		"uniques": ["+[15]% Strength in [Open terrain]"],
 		"unitTypes": ["Siege","Archery","Ranged Gunpowder"]
-=======
-		"uniques": ["+[15]% Strength in [Open terrain]"],
-		"unitTypes": ["Siege","Ranged"]
->>>>>>> c33e7ae6
 	},
 	{
 		"name": "Accuracy II",
 		"prerequisites": ["Accuracy I"],
-<<<<<<< HEAD
-		"effect": "+[15]% Strength in [Open terrain]",
+		"uniques": ["+[15]% Strength in [Open terrain]"],
 		"unitTypes": ["Siege","Archery","Ranged Gunpowder"]
-=======
-		"uniques": ["+[15]% Strength in [Open terrain]"],
-		"unitTypes": ["Siege","Ranged"]
->>>>>>> c33e7ae6
 	},
 	{
 		"name": "Accuracy III",
 		"prerequisites": ["Accuracy II"],
-<<<<<<< HEAD
-		"effect": "+[15]% Strength in [Open terrain]",
+		"uniques": ["+[15]% Strength in [Open terrain]"],
 		"unitTypes": ["Siege","Archery","Ranged Gunpowder"]
-=======
-		"uniques": ["+[15]% Strength in [Open terrain]"],
-		"unitTypes": ["Siege","Ranged"]
->>>>>>> c33e7ae6
 	},
 
 	{
 		"name": "Barrage I",
-<<<<<<< HEAD
-		"effect": "+[15]% Strength in [Rough terrain]",
+		"uniques": ["+[15]% Strength in [Rough terrain]"],
 		"unitTypes": ["Siege","Archery","Ranged Gunpowder"]
-=======
-		"uniques": ["+[15]% Strength in [Rough terrain]"],
-		"unitTypes": ["Siege","Ranged"]
->>>>>>> c33e7ae6
 	},
 	{
 		"name": "Barrage II",
 		"prerequisites": ["Barrage I"],
-<<<<<<< HEAD
-		"effect": "+[15]% Strength in [Rough terrain]",
+		"uniques": ["+[15]% Strength in [Rough terrain]"],
 		"unitTypes": ["Siege","Archery","Ranged Gunpowder"]
-=======
-		"uniques": ["+[15]% Strength in [Rough terrain]"],
-		"unitTypes": ["Siege","Ranged"]
->>>>>>> c33e7ae6
 	},
 	{
 		"name": "Barrage III",
 		"prerequisites": ["Barrage II"],
-<<<<<<< HEAD
-		"effect": "+[15]% Strength in [Rough terrain]",
+		"uniques": ["+[15]% Strength in [Rough terrain]"],
 		"unitTypes": ["Siege","Archery","Ranged Gunpowder"]
-=======
-		"uniques": ["+[15]% Strength in [Rough terrain]"],
-		"unitTypes": ["Siege","Ranged"]
->>>>>>> c33e7ae6
 	},
 
 	{
 		"name": "Volley",
 		"prerequisites": ["Accuracy I","Barrage I"],
-<<<<<<< HEAD
-		"effect": "+[50]% Strength vs [City]",
+		"uniques": ["+[50]% Strength vs [City]"],
 		"unitTypes": ["Archery","Ranged Gunpowder","Siege"]
-=======
-		"uniques": ["+[50]% Strength vs [City]"],
-		"unitTypes": ["Ranged","Siege"]
->>>>>>> c33e7ae6
 	},
 	{
 		"name": "Extended Range",
 		"prerequisites": ["Accuracy III","Barrage III","Targeting II","Bombardment II", "Wolfpack II"],
-<<<<<<< HEAD
+		"uniques": ["[+1] Range"],
 		"effect": "[+1] Range",
 		"unitTypes": ["Archery","Ranged Gunpowder","Siege","Ranged Water","Submarine"]
-=======
-		"uniques": ["[+1] Range"],
-		"unitTypes": ["Ranged","Siege","WaterRanged","WaterSubmarine"]
->>>>>>> c33e7ae6
 	},
 	{
 		"name": "Indirect Fire",
 		"prerequisites": ["Accuracy III", "Barrage III", "Bombardment II", "Targeting II"],
-<<<<<<< HEAD
-		"effect": "Ranged attacks may be performed over obstacles",
+		"uniques": ["Ranged attacks may be performed over obstacles"],
 		"unitTypes": ["Archery","Ranged Gunpowder","Siege","Ranged Water"]
-=======
-		"uniques": ["Ranged attacks may be performed over obstacles"],
-		"unitTypes": ["Ranged","Siege","WaterRanged"]
->>>>>>> c33e7ae6
-	},
-	
+	},
+
 	// Melee, Mounted+Armor
 	{
 		"name": "Shock I",
-<<<<<<< HEAD
-		"effect": "+[15]% Strength in [Open terrain]",
-		"unitTypes": ["Sword","Gunpowder","Mounted","Armored"]
-=======
 		"uniques": ["+[15]% Strength in [Open terrain]"],
-		"unitTypes": ["Melee","Mounted","Armor"]
->>>>>>> c33e7ae6
+		"unitTypes": ["Sword","Gunpowder","Mounted","Armored"]
 	},
 	{
 		"name": "Shock II",
 		"prerequisites": ["Shock I"],
-<<<<<<< HEAD
-		"effect": "+[15]% Strength in [Open terrain]",
-		"unitTypes": ["Sword","Gunpowder","Mounted","Armored"]
-=======
 		"uniques": ["+[15]% Strength in [Open terrain]"],
-		"unitTypes": ["Melee","Mounted","Armor"]
->>>>>>> c33e7ae6
+		"unitTypes": ["Sword","Gunpowder","Mounted","Armored"]
 	},
 	{
 		"name": "Shock III",
 		"prerequisites": ["Shock II"],
-<<<<<<< HEAD
-		"effect": "+[15]% Strength in [Open terrain]",
-		"unitTypes": ["Sword","Gunpowder","Mounted","Armored"]
-=======
 		"uniques": ["+[15]% Strength in [Open terrain]"],
-		"unitTypes": ["Melee","Mounted","Armor"]
->>>>>>> c33e7ae6
+		"unitTypes": ["Sword","Gunpowder","Mounted","Armored"]
 	},
 
 	{
 		"name": "Drill I",
-<<<<<<< HEAD
-		"effect": "+[15]% Strength in [Rough terrain]",
-		"unitTypes": ["Sword","Gunpowder","Mounted","Armored"]
-=======
 		"uniques": ["+[15]% Strength in [Rough terrain]"],
-		"unitTypes": ["Melee","Mounted","Armor"]
->>>>>>> c33e7ae6
+		"unitTypes": ["Sword","Gunpowder","Mounted","Armored"]
 	},
 	{
 		"name": "Drill II",
 		"prerequisites": ["Drill I"],
-<<<<<<< HEAD
-		"effect": "+[15]% Strength in [Rough terrain]",
-		"unitTypes": ["Sword","Gunpowder","Mounted","Armored"]
-=======
 		"uniques": ["+[15]% Strength in [Rough terrain]"],
-		"unitTypes": ["Melee","Mounted","Armor"]
->>>>>>> c33e7ae6
+		"unitTypes": ["Sword","Gunpowder","Mounted","Armored"]
 	},
 	{
 		"name": "Drill III",
 		"prerequisites": ["Drill II"],
-<<<<<<< HEAD
-		"effect": "+[15]% Strength in [Rough terrain]",
-		"unitTypes": ["Sword","Gunpowder","Mounted","Armored"]
-=======
 		"uniques": ["+[15]% Strength in [Rough terrain]"],
-		"unitTypes": ["Melee","Mounted","Armor"]
->>>>>>> c33e7ae6
+		"unitTypes": ["Sword","Gunpowder","Mounted","Armored"]
 	},
 	{
 		"name": "Charge",
 		"prerequisites": ["Shock II","Drill II"],
-<<<<<<< HEAD
-		"effect": "+[33]% Strength vs [wounded units]",
+		"uniques": ["+[33]% Strength vs [wounded units]"],
 		"unitTypes": ["Mounted","Armored"]
-=======
-		"uniques": ["+[33]% Strength vs [wounded units]"],
-		"unitTypes": ["Mounted","Armor"]
->>>>>>> c33e7ae6
 	},
 	{
 		"name": "Besiege", // Not called "Siege" in order to not conflict with siege type units for translations
 		"prerequisites": ["Shock II","Drill II"],
-<<<<<<< HEAD
-		"effect": "+[50]% Strength vs [City]",
+		"uniques": ["+[50]% Strength vs [City]"],
 		"unitTypes": ["Sword","Gunpowder"]
-=======
-		"uniques": ["+[50]% Strength vs [City]"],
-		"unitTypes": ["Melee"]
->>>>>>> c33e7ae6
 	},
 	{
 		"name": "Formation I",
 		"prerequisites": ["Shock II","Drill II"], // G&K also has Accuracy II & Barrage II as possible prerequisites for this, but I couldn't find a source for the unittypes
-<<<<<<< HEAD
-		"effect": "+[33]% Strength vs [Mounted]",
+		"uniques": ["+[33]% Strength vs [Mounted]"],
 		"unitTypes": ["Sword","Gunpowder","Mounted"]
-=======
-		"uniques": ["+[33]% Strength vs [Mounted]"],
-		"unitTypes": ["Melee","Mounted"]
->>>>>>> c33e7ae6
 	},
 	{
 		"name": "Formation II",
 		"prerequisites": ["Formation I"],
-<<<<<<< HEAD
-		"effect": "+[33]% Strength vs [Mounted]",
+		"uniques": ["+[33]% Strength vs [Mounted]"],
 		"unitTypes": ["Sword","Gunpowder","Mounted"]
-=======
-		"uniques": ["+[33]% Strength vs [Mounted]"],
-		"unitTypes": ["Melee","Mounted"]
->>>>>>> c33e7ae6
-	},
-	
+	},
+
 	{
 		"name": "Blitz",
 		"prerequisites": ["Shock III","Drill III"],
-<<<<<<< HEAD
-		"effect": "[1] additional attacks per turn",
-		"unitTypes": ["Sword","Gunpowder","Mounted","Armored"]
-=======
 		"uniques": ["[1] additional attacks per turn"],
-		"unitTypes": ["Melee","Mounted","Armor"]
->>>>>>> c33e7ae6
+		"unitTypes": ["Sword","Gunpowder","Mounted","Armored"]
 	},
 	{
 		"name": "Woodsman",
 		"prerequisites": ["Shock III","Drill III"],
-		"uniques": ["Double movement rate through Forest and Jungle"], 
+		"uniques": ["Double movement rate through Forest and Jungle"],
 		// This could be generalized: ["-[50]% movement costs through [Forest] tiles", "-[50]% movement costs through [Jungle] tiles"],
-		// but with how getMovementCostBetweenAdjacentTiles() is optimized, that's difficult to implement. 
+		// but with how getMovementCostBetweenAdjacentTiles() is optimized, that's difficult to implement.
 		"unitTypes": ["Sword","Gunpowder"]
 	},
 	{
@@ -255,7 +156,7 @@
 		"uniques": ["[+5] HP when healing", "[+5] HP when healing in [Foreign Land] tiles", "All adjacent units heal [5] HP when healing"],
 		"unitTypes": ["Sword","Gunpowder","Mounted","Scout"]
 	},
-	
+
 	// Scout
 	{
 		"name": "Scouting I",
@@ -291,42 +192,27 @@
 		"uniques": ["Unit will heal every turn, even if it performs an action", "May withdraw before melee ([75]%)"], // This number is not based on any source
 		"unitTypes": ["Scout"]
 	},
-	
-	
+
+
 	// Water melee
 	{
 		"name": "Boarding Party I",
-<<<<<<< HEAD
-		"effect": "+[15]% Strength vs [water units]",
+		"uniques": ["+[15]% Strength vs [water units]"],
 		"unitTypes": ["Melee Water"]
-=======
-		"uniques": ["+[15]% Strength vs [water units]"],
-		"unitTypes": ["WaterMelee"]
->>>>>>> c33e7ae6
 	},
 	{
 		"name": "Boarding Party II",
 		"prerequisites": ["Boarding Party I"],
-<<<<<<< HEAD
-		"effect": "+[15]% Strength vs [water units]",
+		"uniques": ["+[15]% Strength vs [water units]"],
 		"unitTypes": ["Melee Water"]
-=======
-		"uniques": ["+[15]% Strength vs [water units]"],
-		"unitTypes": ["WaterMelee"]
->>>>>>> c33e7ae6
 	},
 	{
 		"name": "Boarding Party III",
 		"prerequisites": ["Boarding Party II"],
-<<<<<<< HEAD
-		"effect": "+[15]% Strength vs [water units]",
+		"uniques": ["+[15]% Strength vs [water units]"],
 		"unitTypes": ["Melee Water"]
-=======
-		"uniques": ["+[15]% Strength vs [water units]"],
-		"unitTypes": ["WaterMelee"]
->>>>>>> c33e7ae6
-	},
-	
+	},
+
 	{
 		"name": "Coastal Raider I",
 		"uniques": ["+[20]% Strength vs [City]", "Earn [33]% of the damage done to [City] units as [Gold]"],
@@ -344,141 +230,81 @@
 		"uniques": ["+[20]% Strength vs [City]", "Earn [33]% of the damage done to [City] units as [Gold]"],
 		"unitTypes": ["Melee Water"]
 	},
-	
+
 	// Water Ranged
 	{
 		"name": "Targeting I",
-<<<<<<< HEAD
-		"effect": "+[15]% Strength vs [water units]",
+		"uniques": ["+[15]% Strength vs [water units]"],
 		"unitTypes": ["Ranged Water"]
-=======
-		"uniques": ["+[15]% Strength vs [water units]"],
-		"unitTypes": ["WaterRanged"]
->>>>>>> c33e7ae6
 	},
 	{
 		"name": "Targeting II",
 		"prerequisites": ["Targeting I"],
-<<<<<<< HEAD
-		"effect": "+[15]% Strength vs [water units]",
+		"uniques": ["+[15]% Strength vs [water units]"],
 		"unitTypes": ["Ranged Water"]
-=======
-		"uniques": ["+[15]% Strength vs [water units]"],
-		"unitTypes": ["WaterRanged"]
->>>>>>> c33e7ae6
 	},
 	{
 		"name": "Targeting III",
 		"prerequisites": ["Targeting II"],
-<<<<<<< HEAD
-		"effect": "+[15]% Strength vs [water units]",
+		"uniques": ["+[15]% Strength vs [water units]"],
 		"unitTypes": ["Ranged Water"]
-=======
-		"uniques": ["+[15]% Strength vs [water units]"],
-		"unitTypes": ["WaterRanged"]
->>>>>>> c33e7ae6
-	},
-	
+	},
+
 	// Submarine
 	{
 		"name": "Wolfpack I",
-<<<<<<< HEAD
-		"effect": "+[25]% Strength when attacking",
+		"uniques": ["+[25]% Strength when attacking"],
 		"unitTypes": ["Submarine"]
-=======
-		"uniques": ["+[25]% Strength when attacking"],
-		"unitTypes": ["WaterSubmarine"]
->>>>>>> c33e7ae6
 	},
 	{
 		"name": "Wolfpack II",
 		"prerequisites": ["Wolfpack I"],
-<<<<<<< HEAD
-		"effect": "+[25]% Strength when attacking",
+		"uniques": ["+[25]% Strength when attacking"],
 		"unitTypes": ["Submarine"]
-=======
-		"uniques": ["+[25]% Strength when attacking"],
-		"unitTypes": ["WaterSubmarine"]
->>>>>>> c33e7ae6
 	},
 	{
 		"name": "Wolfpack III",
 		"prerequisites": ["Wolfpack II"],
-<<<<<<< HEAD
-		"effect": "+[25]% Strength when attacking",
+		"uniques": ["+[25]% Strength when attacking"],
 		"unitTypes": ["Submarine"]
-=======
-		"uniques": ["+[25]% Strength when attacking"],
-		"unitTypes": ["WaterSubmarine"]
->>>>>>> c33e7ae6
-	},
-	
+	},
+
 	// Aircraft Carrier
 	{
 		"name": "Armor Plating I",
-<<<<<<< HEAD
-		"effect": "+[25]% Strength when defending",
+		"uniques": ["+[25]% Strength when defending"],
 		"unitTypes": ["Aircraft Carrier"]
-=======
-		"uniques": ["+[25]% Strength when defending"],
-		"unitTypes": ["WaterAircraftCarrier"]
->>>>>>> c33e7ae6
 	},
 	{
 		"name": "Armor Plating II",
 		"prerequisites": ["Armor Plating I"],
-<<<<<<< HEAD
-		"effect": "+[25]% Strength when defending",
+		"uniques": ["+[25]% Strength when defending"],
 		"unitTypes": ["Aircraft Carrier"]
-=======
-		"uniques": ["+[25]% Strength when defending"],
-		"unitTypes": ["WaterAircraftCarrier"]
->>>>>>> c33e7ae6
 	},
 	{
 		"name": "Armor Plating III",
 		"prerequisites": ["Armor Plating II"],
-<<<<<<< HEAD
-		"effect": "+[25]% Strength when defending",
+		"uniques": ["+[25]% Strength when defending"],
 		"unitTypes": ["Aircraft Carrier"]
 	},
 	{
 		"name": "Flight Deck I",
-		"effect": "Can carry [1] extra [Aircraft] units",
+		"uniques": ["Can carry [1] extra [Aircraft] units"],
 		"unitTypes": ["Aircraft Carrier"]
-=======
-		"uniques": ["+[25]% Strength when defending"],
-		"unitTypes": ["WaterAircraftCarrier"]
-	},
-	{
-		"name": "Flight Deck I",
-		"uniques": ["Can carry [1] extra [Air] units"],
-		"unitTypes": ["WaterAircraftCarrier"]
->>>>>>> c33e7ae6
 	},
 	{
 		"name": "Flight Deck II",
 		"prerequisites": ["Flight Deck I"],
-<<<<<<< HEAD
-		"effect": "Can carry [1] extra [Aircraft] units",
+		"uniques": ["Can carry [1] extra [Aircraft] units"],
 		"unitTypes": ["Aircraft Carrier"]
-=======
-		"uniques": ["Can carry [1] extra [Air] units"],
-		"unitTypes": ["WaterAircraftCarrier"]
->>>>>>> c33e7ae6
 	},
 	{
 		"name": "Flight Deck III",
 		"prerequisites": ["Flight Deck II"],
-<<<<<<< HEAD
-		"effect": "Can carry [1] extra [Aircraft] units",
+		"uniques": ["Can carry [1] extra [Aircraft] units"],
 		"unitTypes": ["Aircraft Carrier"]
-=======
-		"uniques": ["Can carry [1] extra [Air] units"],
-		"unitTypes": ["WaterAircraftCarrier"]
->>>>>>> c33e7ae6
-	},
-	
+	},
+
 	// Mixed Water
 	{
 		"name" : "Supply",
@@ -511,7 +337,7 @@
 		"uniques": ["Damage taken from interception reduced by [50]%"],
 		"unitTypes": ["Bomber"]
 	},
-	
+
 	// Aircraft
 	{
 		"name": "Interception I",
@@ -562,14 +388,14 @@
 		"uniques": ["+[33]% Strength vs [water units]"],
 		"unitTypes": ["Fighter","Bomber"]
 	},
-	
+
 	{
 		"name": "Sortie",
 		"prerequisites": ["Interception II", "Dogfighting II"],
 		"uniques": ["[1] extra interceptions may be made per turn"],
 		"unitTypes": ["Fighter"]
 	},
-	
+
 	{
 		"name": "Operational Range",
 		"prerequisites": ["Interception I", /*"Dogfighting I",*/ "Siege I", "Bombardment I"],
@@ -578,12 +404,11 @@
 	},
 	{
 		"name": "Air Repair",
-<<<<<<< HEAD
 		"prerequisites": ["Interception II", /*"Dogfighting II",*/ "Siege II", "Bombardment II", "Mobility II", "Anti-Armor II"],
-		"effect": "Unit will heal every turn, even if it performs an action",
+		"uniques": ["Unit will heal every turn, even if it performs an action"],
 		"unitTypes": ["Fighter", "Bomber", "Helicopter"]
 	},
-	
+
 	// Helicopter
 	{
 		"name": "Mobility I",
@@ -605,13 +430,8 @@
 		"name": "Anti-Armor II",
 		"effect": "+[25]% vs [Armored]",
 		"unitTypes:": ["Helicopter"]
-=======
-		"prerequisites": ["Interception II", /*"Dogfighting II",*/ "Siege II", "Bombardment II"],
-		"uniques": ["Unit will heal every turn, even if it performs an action"],
-		"unitTypes": ["Fighter","Bomber"]
->>>>>>> c33e7ae6
-	},
-	
+	},
+
 	// Mixed
 	{
 		"name": "Cover I",
@@ -624,112 +444,66 @@
 		"effect": "[+33]% Strength when defending vs [Ranged] units",
 		"unitTypes": ["Sword","Gunpowder","Archery","Ranged Gunpowder","Siege"]
 	},
-	
+
 	{
 		"name": "March",
 		"prerequisites": ["Accuracy II","Barrage II","Shock III","Drill III"],
-<<<<<<< HEAD
-		"effect": "Unit will heal every turn, even if it performs an action",
+		"uniques": ["Unit will heal every turn, even if it performs an action"],
 		"unitTypes": ["Sword","Gunpowder","Archery","Ranged Gunpowder","Siege","Mounted"]
-=======
-		"uniques": ["Unit will heal every turn, even if it performs an action"],
-		"unitTypes": ["Melee","Ranged","Siege","Mounted"]
->>>>>>> c33e7ae6
 	},
 	{
 		"name": "Mobility",
 		"prerequisites": ["Shock II","Drill II","Targeting I",
 			"Bombardment I","Boarding Party I", "Coastal Raider I", "Wolfpack I"],
-<<<<<<< HEAD
-		"effect": "[+1] Movement",
+		"uniques": ["[+1] Movement"],
 		"unitTypes": ["Mounted","Melee Water","Ranged Water","Armored","Submarine"]
-=======
-		"uniques": ["[+1] Movement"],
-		"unitTypes": ["Mounted","WaterMelee","WaterRanged","Armor","WaterSubmarine"]
->>>>>>> c33e7ae6
 	},
 	{
 		"name": "Sentry",
 		"prerequisites": ["Accuracy I","Barrage I","Shock II","Drill II","Bombardment I","Targeting I","Boarding Party I","Coastal Raider I"],
-<<<<<<< HEAD
-		"effect": "[+1] Visibility Range",
+		"uniques": ["[+1] Visibility Range"],
 		"unitTypes": ["Sword","Gunpowder","Mounted","Ranged Water","Armored","Melee Water"]
-=======
-		"uniques": ["[+1] Visibility Range"],
-		"unitTypes": ["Melee","Mounted","WaterRanged","Armor","WaterMelee"]
->>>>>>> c33e7ae6
 	},
 	{
 		"name": "Logistics",
 		"prerequisites": ["Accuracy III","Barrage III","Targeting III", "Wolfpack III",
-<<<<<<< HEAD
 			"Bombardment III", "Coastal Raider III","Boarding Party III","Siege III", "Mobility II", "Anti-Armor II"],
-		"effect": "[1] additional attacks per turn",
+		"uniques": ["[1] additional attacks per turn"],
 		"unitTypes": ["Archery","Ranged Gunpowder","Siege","Melee Water","Ranged Water","Submarine","Fighter","Bomber","Helicopter"]
-=======
-			"Bombardment III", "Coastal Raider III","Boarding Party III","Siege III"],
-		"uniques": ["[1] additional attacks per turn"],
-		"unitTypes": ["Ranged","Siege","WaterMelee","WaterRanged","WaterSubmarine","Fighter","Bomber"]
->>>>>>> c33e7ae6
-	},
-	
+	},
+
 	{
 		"name": "Ambush I",
-<<<<<<< HEAD
-		"effect": "+[33]% Strength vs [Armored]",
+		"uniques": ["+[33]% Strength vs [Armored]"],
 		"unitTypes": ["Sword","Gunpowder","Fighter","Bomber"]
-=======
-		"uniques": ["+[33]% Strength vs [Armor]"],
-		"unitTypes": ["Melee","Fighter","Bomber"]
->>>>>>> c33e7ae6
 	},
 	{
 		"name": "Ambush II",
 		"prerequisites": ["Ambush I"],
-<<<<<<< HEAD
-		"effect": "+[33]% Strength vs [Armored]",
+		"uniques": ["+[33]% Strength vs [Armored]"],
 		"unitTypes": ["Sword","Gunpowder","Fighter","Bomber"]
-=======
-		"uniques": ["+[33]% Strength vs [Armor]"],
-		"unitTypes": ["Melee","Fighter","Bomber"]
->>>>>>> c33e7ae6
-	},
-	
-	
+	},
+
+
 	// Water ranged and air units
 	{
 		"name": "Bombardment I",
-<<<<<<< HEAD
-		"effect": "+[33]% Strength vs [land units]",
+		"uniques": ["+[33]% Strength vs [land units]"],
 		"unitTypes": ["Ranged Water","Fighter","Bomber"]
-=======
-		"uniques": ["+[33]% Strength vs [land units]"],
-		"unitTypes": ["WaterRanged","Fighter","Bomber"]
->>>>>>> c33e7ae6
 	},
 	{
 		"name": "Bombardment II",
 		"prerequisites": ["Bombardment I"],
-<<<<<<< HEAD
-		"effect": "+[33]% Strength vs [land units]",
+		"uniques": ["+[33]% Strength vs [land units]"],
 		"unitTypes": ["Ranged Water","Fighter","Bomber"]
-=======
-		"uniques": ["+[33]% Strength vs [land units]"],
-		"unitTypes": ["WaterRanged","Fighter","Bomber"]
->>>>>>> c33e7ae6
 	},
 	{
 		"name": "Bombardment III",
 		"prerequisites": ["Bombardment II"],
-<<<<<<< HEAD
-		"effect": "+[34]% Strength vs [land units]",
+		"uniques": ["+[34]% Strength vs [land units]"],
 		"unitTypes": ["Ranged Water","Fighter","Bomber"]
-=======
-		"uniques": ["+[34]% Strength vs [land units]"],
-		"unitTypes": ["WaterRanged","Fighter","Bomber"]
->>>>>>> c33e7ae6
-	},
-	
+	},
+
 	// Uniques
 	{
 		"name": "Morale", // Heroic Epic
