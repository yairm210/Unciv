--- conflicted
+++ resolved
@@ -1752,15 +1752,13 @@
 Your friends are waiting on your turn. = Twoi znajomi czekają na twoją turę.
 Unciv - It's your turn! = Unciv - Twoja tura!
  # Requires translation!
-<<<<<<< HEAD
+
 Last checked: [lastTimeChecked]. Checks ca. every [checkPeriod] minute(s) when Internet available. = Ostatnio sprawdzone: [lastTimeChecked]. Sprawdza co około [checkPeriod] minut(ę), kiedy jest dostęp do internetu.
-=======
 Unciv will inform you when it's your turn in multiplayer. = 
  # Requires translation!
 Last online turn check: [lastTimeChecked] = 
  # Requires translation!
 Checks ca. every [checkPeriod] minute(s) when Internet available. = 
->>>>>>> e062947e
 Configurable in Unciv options menu. = Konfigurowalny w menu opcje Unciv.
 Unciv multiplayer turn notifier running = Powiadamiacz turowy działa
 Multiplayer options = Opcje gry wieloosobowej
