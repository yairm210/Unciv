--- conflicted
+++ resolved
@@ -453,12 +453,7 @@
 
 India = Indie
 Gandhi = Mahatma Gandhi
-<<<<<<< HEAD
- # Requires translation!
-Unhappiness from number of Cities doubled, Unhappiness from number of Citizens halved. = 
-=======
 Unhappiness from number of Cities doubled, Unhappiness from number of Citizens halved. = Niezadowolenie z powodu liczby Miast podwaja się, Niezadowolenie z powodu liczby obywateli Miast maleje o połowę.
->>>>>>> af610dd6
 
 The Ottomans = Imperium Osmańskie
 Suleiman I = Sulejman I
