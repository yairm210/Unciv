
# Tutorial tasks

Move a unit!\nClick on a unit > Click on a destination > Click the arrow popup = ¡Mueve una unidad!\nHaz clic en una unidad > Haz clic en un destino > Haz clic en el popup con la flecha
Found a city!\nSelect the Settler (flag unit) > Click on 'Found city' (bottom-left corner) = ¡Funda una ciudad!\nSelecciona el colono (unidad con la bandera) > Haz clic en 'Fundar ciudad' (abajo a la izquierda)
Enter the city screen!\nClick the city button twice = Entra en la vista de la ciudad!\nHaz clic en la ciudad dos veces
Pick a technology to research!\nClick on the tech button (greenish, top left) > \n select technology > click 'Research' (bottom right) = Elige una tecnología para investigar!\nHaz clic en el botón de la tecnología (verde, arriba a la izquierda) > \n Selecciona la tecnología > Haz clic en 'Investigar' (abajo a la derecha)
Pick a construction!\nEnter city screen > Click on a unit or building (left side) = ¡Elige una construcción!\nEntra en la vista de la ciudad > Haz clic en un edificio o unidad (lado izquierdo)
Pass a turn!\nCycle through units with 'Next unit' > Click 'Next turn' = ¡Pasa un turno!\nRecorre tus unidades con 'Siguiente unidad' > Haz clic en 'Siguiente turno'
Reassign worked tiles!\nEnter city screen > click the assigned (green) tile to unassign > \n click an unassigned tile to assign population = Reasigna casillas a explotar!\nEntra en la vista de la ciudad > Haz clic en la casilla asignada (en verde) para desasignarla > \n Haz clic en una casilla desasignada para asignarle población
Meet another civilization!\nExplore the map until you encounter another civilization! = ¡Conoce otra civilización!\nExplora el mapa hasta que te encuentres con otra civilización!
Open the options table!\nClick the menu button (top left) > click 'Options' = ¡Abre el menú de opciones!\nHaz clic en el botón del menú (arriba a la izquierda) > Haz clic en 'Opciones'
Construct an improvement!\nConstruct a Worker unit > Move to a Plains or Grassland tile > \n Click 'Create improvement' (above the unit table, bottom left)\n > Choose the farm > \n Leave the worker there until it's finished = Construye una mejora!\nConstruye un trabajador > Muévelo a una casilla de llanura o de pradera > \n Elige 'Crear mejora' > Selecciona la granja > \n Deja el trabajador ahí hasta que termine
Create a trade route!\nConstruct roads between your capital and another city\nOr, automate your worker and let him get to that eventually = Crea una ruta de comercio!\nConstruye carreteras entre tu capital y otra de tus ciudades\nO, pon tus trabajadores en automatico y se pondrán a ello cuando sea
Conquer a city!\nBring an enemy city down to low health > \nEnter the city with a melee unit = ¡Conquista una ciudad!\nDeja una ciudad enemiga con poca salud > \nEntra en la ciudad con una unidad cuerpo a cuerpo
Move an air unit!\nSelect an air unit > select another city withing range > \nMove the unit to the other city = Mueve una unidad aérea!\nSelecciona una unidad aérea > selecciona otra ciudad que este al alcance > \nMueve la unidad a la otra ciudad
See your stats breakdown!\nEnter the Overview screen (top right corner) >\nClick on 'Stats' = ¡Mira tus estadísticas!\nEntra en la ventana de Visión general (arriba a la derecha) >\nHaz clic en 'Estadísticas'

Oh no! It looks like something went DISASTROUSLY wrong! This is ABSOLUTELY not supposed to happen! Please send me (yairm210@hotmail.com) an email with the game information (menu -> save game -> copy game info -> paste into email) and I'll try to fix it as fast as I can! = Oh no! Parece que algo se ha roto! Esto no debería haber ocurrido! Mánda me un email (yairm210@hotmail.com , sólo en Inglés) con la información de la partida (menú -> guardar partida -> copiar información de la partida -> copiar en el email) intentaré solucionarlo lo antes posible!
Oh no! It looks like something went DISASTROUSLY wrong! This is ABSOLUTELY not supposed to happen! Please send us an report and we'll try to fix it as fast as we can! = Oh no! Parece que algo se ha roto! Esto no debería haber ocurrido! Mándanos un reporte e intentaremos solucionarlo lo antes posible!

# Buildings

## Ancient era buildings

Palace = Palacio
Indicates the capital city = Indica la capital

Monument = Monumento
Granary = Granero
Stone Works = Cantería
Must not be on plains = No se puede construir en llanuras

Stonehenge = Stonehenge
'Time crumbles things; everything grows old and is forgotten under the power of time' - Aristotle = 'El tiempo derrumba las cosas; Todo crece viejo y es olvidado bajo la presión del tiempo' - Aristóteles

Library = Biblioteca
+1 Science Per 2 Population = +1 Ciencia cada 2 habitantes
Paper Maker = Papelera

The Great Library = La Gran Biblioteca
Free Technology = Tecnología gratuita
'Libraries are as the shrine where all the relics of the ancient saints, full of true virtue, and all that without delusion or imposture are preserved and reposed.' - Sir Francis Bacon = 'Las bibliotecas son los santuarios donde reposan y se conservan las reliquias de los antiguos santos, todas llenas de auténtica virtud y libres de engaños e imposturas.' - Sir Francis Bacon

Circus = Circo
Walls = Muralla
Walls of Babylon = Las murallas de Babilonia

The Pyramids = Las Pirámides
'O, let not the pains of death which come upon thee enter into my body. I am the god Tem, and I am the foremost part of the sky, and the power which protecteth me is that which is with all the gods forever.'  - The Book of the Dead, translated by Sir Ernest Alfred Wallis Budge = 'Oh, no dejaré que los dolores de la muerte que os aflige entren en mi cuerpo. Porque soy el dios Atón, y me encuentro en la parte más destacada del firmamento, y el poder que me protege es el mismo que acompaña a los dioses para siempre.' - El Libro de los Muertos
Worker construction increased 25% = +25% velocidad de construcción trabajador
Provides 2 free workers = Proporciona 2 trabajadores gratis

Barracks = Barracones
Krepost = Krepost
Culture and Gold costs of acquiring new tiles reduced by 25% in this city = El coste de comprar casillas en esta ciudad se reduce un 25%

Colossus = Coloso
'Why man, he doth bestride the narrow world like a colossus, and we petty men walk under his huge legs, and peep about to find ourselves dishonorable graves.' - William Shakespeare, Julius Caesar = '¡Claro, hombre! Él se pasea por el mundo, que le parece estrecho, como un coloso, y nosotros, míseros mortales, tenemos que caminar bajo sus piernas enormes y atisbar por todas partes para hallar una tumba ignominiosa.' - William Shakespeare: Julio César
+1 gold from worked water tiles in city = +1 de oro por cada casilla de agua explotada en esta ciudad

Temple = Templo
Burial Tomb = Tumba Sagrada

The Oracle = El Oráculo
'The ancient Oracle said that I was the wisest of all the Greeks. It is because I alone, of all the Greeks, know that I know nothing'  - Socrates = 'El oráculo de Delfos ha dicho que soy el más sabio de todos los griegos. Eso es porque, de todos ellos, solo yo sé que no sé nada.' - Sócrates
Free Social Policy = Política social gratis


Lighthouse = faro
Can only be built in coastal cities = Sólo puede ser construido en ciudades costeras
+1 food from Ocean and Coast tiles = +1 de comida en casillas costeras o de Océano

The Great Lighthouse = El Gran Faro
'They that go down to the sea in ships, that do business in great waters; these see the works of the Lord, and his wonders in the deep.' - The Bible, Psalms 107:23-24 = 'Los que surcan el mar en las naves para hacer su negocio en la inmensidad de las aguas también ven la obra de Yavé y sus maravillas en el piélago.' - La Biblia, Salmos 107: 23-24
All military naval units receive +1 movement and +1 sight = Todas las unidades militares navales reciben +1de movimiento y +1 de vision

National College = Universidad Nacional

Chichen Itza = Chichen Itzá
'The katun is established at Chichen Itza. The settlement of the Itza shall take place there. The quetzal shall come, the green bird shall come. Ah Kantenal shall come. It is the word of God. The Itza shall come.'  - The Books of Chilam Balam = 'Este katún se inicia en Chichen Itzá. El asentamiento de Itzá se levantará aquí. Vendrá el quetzal, vendrá el verde pájaro. Llegará Kantenal. Es la palabra de Dios. El Itzá vendrá.' - Los libros de Chilam Balam
Golden Age length increases +50% = La Edad Dorada dura 50% más

Courthouse = Delegación
Remove extra unhappiness from annexed cities = Elimina la infelicidad creada por anexionar ciudades
Can only be built in annexed cities = Sólo puede ser construido en ciudades anexionadas

Stable = Establos
+15% Production when building Mounted Units in this city = +15% de producción mientras se construyen unidades montadas en esta ciudad

Circus Maximus = Circo Máximo

Hanging Gardens = Jardines Colgantes
'I think that if ever a mortal heard the word of God it would be in a garden at the cool of the day.'  - F. Frankfort Moore = 'Creo que, si alguna vez un mortal ha escuchado la voz de Dios, fue en un jardín al aire fresco del día.' - F. Frankfort Moore

Colosseum = Coliseo

Terracotta Army = Ejército de terracota
'Regard your soldiers as your children, and they will follow you into the deepest valleys; look on them as your own beloved sons, and they will stand by you even unto death.'  - Sun Tzu = 'Trata a tus soldados como a tus niños y te seguirán hasta los valles mas profundos; Miralos como a tus amados hijos y estarán a tu lado incluso hasta la muerte' - Sun Tzu

Market = Mercado
Bazaar = Bazar
Provides 1 extra copy of each improved luxury resource near this City = Proporciona una copia extra de los recursos de lujo de la ciudad
+2 Gold for each source of Oil and oasis = +2 de Oro por cada fuente de Petroleo o Oasis

Monastery = Monasterio

Notre Dame = Notre Dame
'Architecture has recorded the great ideas of the human race. Not only every religious symbol, but every human thought has its page in that vast book.'  - Victor Hugo = 'La arquitectura ha registrado las grandes ideas de la raza humana. No solo simbólos religiosos, también cada pensamiento humano tiene su página en ese vasto libro.' - Victor Hugo

Hagia Sophia = Santa Sofía
<<<<<<< HEAD
 # Requires translation!
'For it soars to a height to match the sky, and as if surging up from among the other buildings it stands on high and looks down upon the remainder of the city, adorning it, because it is a part of it, but glorying in its own beauty'  - Procopius, De Aedificis = 
=======
'For it soars to a height to match the sky, and as if surging up from among the other buildings it stands on high and looks down upon the remainder of the city, adorning it, because it is a part of it, but glorying in its own beauty' - Procopius, De Aedificis = 'Porque se eleva a las alturas para alcanzar el cielo, y es como si surgiera de entre los demás edificios, se erige en la altura y mira hacia abajo el recordatorio de la ciudad, adornandolo, por que es parte de el, pero glorioso en su propia belleza.' - Procopius, De Aedificis
>>>>>>> b16b2510
+33% great person generation in all cities = +33% generación de Grandes Personas en todas las ciudades

Mint = Casa de la moneda

Machu Picchu = Machu Picchu
 # Requires translation!
'Few romances can ever surpass that of the granite citadel on top of the beetling precipices of Machu Picchu, the crown of Inca Land.'  - Hiram Bingham = 
Gold from all trade routes +25% = +25% de oro en todas las rutas de comercio

Aqueduct = Acueducto
40% of food is carried over after a new citizen is born = 40% de comida es traspasado cada vez que nace un nuevo habitante

Great Wall = Gran Muralla
'The art of war teaches us to rely not on the likelihood of the enemy's not attacking, but rather on the fact that we have made our position unassailable.'  - Sun Tzu = 'El arte de la guerra nos enseña en no depender en la probabilidad de que el enemigo ataque, pero mas en el hecho de que nosotros hayamos hecho nuestra posición asaltable.' - Sun Tzu 
Enemy land units must spend 1 extra movement point when inside your territory (obsolete upon Dynamite) = Las unidades terrestres enemigas deben gastar un punto de movimiento extra al moverse por dentro de tu territorio (obsoleto al investigar Dinamita)

Workshop = Taller
Longhouse = Casa comunal
+1 Production from each worked Forest tile = +1 de producción por cada casilla de Bosque explotada

Forge = Forja

Harbor = Puerto
+1 production from all sea resources worked by the city = +1 de produccion a todos los recursos acuaticos trabajados por la ciudad
Connects trade routes over water = Conecta rutas de comercio por el agua

University = Universidad
+2 Science from each worked Jungle tile = Las selvas proporcionan +2 ciencia
Wat = Wat

Oxford University = Universidad de Oxford
Castle = Castillo
Mughal Fort = Fuerte Rojo

Alhambra = Alhambra
'Justice is an unassailable fortress, built on the brow of a mountain which cannot be overthrown by the violence of torrents, nor demolished by the force of armies.'  - Joseph Addison = 'La Justicia es una fortaleza inexpugnable, construida en la cima de una montaña que no puede derribar ni la violencia de los torrentes ni demoler la fuerza de los ejércitos.' - Joseph Addison
All newly-trained melee, mounted, and armored units in this city receive the Drill I promotion = Todas las unidades cuerpo a cuerpo, montadas y blindadas recién entrenadas en esta ciudad reciben la promoción Instrucción I

Angkor Wat = Angkor Wat
'The temple is like no other building in the world. It has towers and decoration and all the refinements which the human genius can conceive of.'  - Antonio da Magdalena = 'El templo... no hay edificio igual en el mundo. Tiene torres, ornamentación y todos los refinamientos que el genio humano pueda concebir.' - Antonio da Magdalena
Cost of acquiring new tiles reduced by 25% = El coste de adquirir nuevas casillas se reduce 25%

Porcelain Tower = Torre de Porcelana
'Things always seem fairer when we look back at them, and it is out of that inaccessible tower of the past that Longing leans and beckons.'  - James Russell Lowell = 'Las cosas parecen más justas cuando volvemos la vista atrás para verlas, y es por esa inaccesible torre del pasado que el anhelo se asoma y nos llama con la mano.' - James Russell Lowell
Free great scientist appears = Aparece un Gran Científico gratis

Ironworks = Herrería
Armory = Armería
Observatory = Observatorio
Opera House = Teatro de la Ópera

Sistine Chapel = Capilla Sixtina
'I live and love in God's peculiar light.' - Michelangelo Buonarroti = 'Vivo y amo en la peculiar luz de Dios.' - Miguel Ángel Buonarroti
Culture in all cities increased by 25% = Cultura en todas las ciudades incrementada 25%

Bank = Banco
Hanse = Hansa
+5% Production for every Trade Route with a City-State in the empire = +5% Producción por cada Ruta Comercial con una Ciudad Estado en el imperio
Satrap's Court = Corte del sátrapa

Forbidden Palace = Palacio Prohibido
'Most of us can, as we choose, make of this world either a palace or a prison' - John Lubbock = 'Con nuestras elecciones, todos podemos hacer de este mundo un palacio o una prisión.' - John Lubbock
Unhappiness from population decreased by 10% = Infelicidad de la población reducida 10%

Theatre = Teatro

Leaning Tower of Pisa = La Torre de Pisa
'Don't clap too hard - it's a very old building.' - John Osbourne = 'No aplaudan muy fuerte, es un edificio muy viejo.' - John Osborne
Free Great Person = Gran Personaje gratis
Choose a free great person = Elige un Gran Personaje gratis
Get  = Elegir

Himeji Castle = Castillo Himeji
'Bushido is realized in the presence of death. This means choosing death whenever there is a choice between life and death. There is no other reasoning.'  - Yamamoto Tsunetomo = 'El Bushido se comprende ante la muerte. Significa escoger la muerte cuando se puede elegir entre ella y la vida. No cabe pensar nada más.' - Yamamoto Tsunetomo
+15% combat strength for units fighting in friendly territory = + 15% de fuerza de combate para unidades que luchan en territorio amigo

Taj Mahal = Taj Mahal
'The Taj Mahal rises above the banks of the river like a solitary tear suspended on the cheek of time.'  - Rabindranath Tagore = 'El Taj Mahal se alza sobre las orillas del río como una lágrima solitaria, suspendida en la mejilla del tiempo.' - Rabindranath Tagore
Empire enters golden age = El imperio comienza una Edad Dorada

Windmill = Molino de viento
Must not be on hill = No se puede construir en colinas
Museum = Museo
Hermitage = Hermitage

The Louvre = El Louvre
'Every genuine work of art has as much reason for being as the earth and the sun'  - Ralph Waldo Emerson = 'Toda obra de arte genuina tiene tanta razón de ser como la Luna y el Sol.' - Ralph Waldo Emerson
Free Great Artist Appears = Aparece un Gran Artista gratis

Seaport = Astillero
+1 production and gold from all sea resources worked by the city = +1 de produccion y oro por todos los recursos acuaticos trabajados por la ciudad
+15% production of naval units = +15% A la produccion de unidades navales

Public School = Escuela pública
Hospital = Hospital
25% of food is carried over after a new citizen is born = 25% de comida es conservada cada vez que nace un nuevo habitante
Factory = Fábrica
Stock Exchange = Bolsa

Big Ben = Big Ben
'To achieve great things, two things are needed: a plan, and not quite enough time.'  - Leonard Bernstein = 'Para llevar a cabo grandes proezas, se necesitan dos cosas: un plan y no tener mucho tiempo.' - Leonard Bernstein
-15% to purchasing items in cities = -15% a la compra de artículos en ciudades

Cristo Redentor = Cristo Redentor
'Come to me, all who labor and are heavy burdened, and I will give you rest.'  - New Testament, Matthew 11:28 = 'Venid a mí todos los que estáis fatigados y cargados, porque yo os aliviaré.' - La Biblia, Mateo 11:28
Culture cost of adopting new Policies reduced by 10% = Coste de cultura para adoptar nuevas políticas se reduce 10%

Kremlin = Kremlin
'The Law is a fortress on a hill that armies cannot take or floods wash away.'   –- The Prophet Muhammed = 'La ley es una fortaleza sobre una montaña que los ejércitos no pueden tomar ni los aluviones llevarse.' - El profeta Muhammed
Defensive buildings in all cities are 25% more effective = Los edificios defensivos en todas las ciudades son un 25% más efectivos

Neuschwanstein = Neuschwanstein
'...the location is one of the most beautiful to be found, holy and unapproachable, a worthy temple for the divine friend who has brought salvation and true blessing to the world.'  - King Ludwig II of Bavaria = '... el lugar es uno de los más bellos que pueda encontrarse, sagrado e inexpugnable, un templo digno del divino amigo que ha traído la salvación y la verdadera bendición al mundo.' - Rey Luis II de Baviera
+1 happiness, +2 culture and +3 gold from every Castle = +1 felicidad, +2 cultura y +3 oro por cada castillo

Military Academy = Academia militar

Brandenburg Gate = Puerta de Brandemburgo
Free Great General appears near the Capital = Gran general aparece cerca de la capital gratuitamente
'Pale Death beats equally at the poor man's gate and at the palaces of kings.'  - Horace = 'La pálida muerte llama por igual a la puerta del pobre y a los palacios de los reyes.' - Horacio

Broadcast Tower = Torre de emisión

Eiffel Tower = Torre Eiffel
'We live only to discover beauty, all else is a form of waiting'  - Kahlil Gibran = '¿Acaso piensan que, porque seamos ingenieros, no nos preocupa la belleza o que no intentamos levantar bellas construcciones, además de sólidas e imperecederas?' - Alexandre Gustave Eiffel 
Provides 1 happiness per social policy = Otorga 1 felicidad por cada política social

Statue of Liberty = Estatua de la Libertad
'Give me your tired, your poor, your huddled masses yearning to breathe free, the wretched refuse of your teeming shore. Send these, the homeless, tempest-tossed to me, I lift my lamp beside the golden door!'  - Emma Lazarus = 'Dadme a vuestros seres pobres y cansados.Dadme esas masas ansiosas de ser libres,los tristes desechos de costas populosas. Que vengan los desamparados, que las tempestades batan. ¡Mi antorcha alumbra un umbral dorado!' - Emma Lazarus
+1 Production from specialists = +1 a la producción de especialistas

Medical Lab = Laboratorio médico
Research Lab = Laboratorio de investigación
Hydro Plant = Central hidroeléctrica
Stadium = Estadio
Solar Plant = Planta Solar
Must be next to desert = Debe estar próximo a un desierto
Must be next to mountain = Debe estar próximo a una montaña

Sydney Opera House = Casa De La Opera De Sidney
'Those who lose dreaming are lost.'  - Australian Aboriginal saying = 'Los que pierden sus sueños están perdidos.' - Proverbio de los aborígenes australianos 
+1 population in each city = +1 a la población de cada ciudad
+1 happiness in each city = +1 a la felicidad de cada ciudad

Pentagon = Pentágono
'In preparing for battle I have always found that plans are useless, but planning is indispensable.'  - Dwight D. Eisenhower = 'En la preparación de una batalla, siempre he encontrado que los planes son inútiles, pero que la planificación es indispensable.' - Dwight D. Eisenhower
Gold cost of upgrading military units reduced by 33% = El coste de mejorar unidades con oro se reduce un 33%

Manhattan Project = El proyecto Manhattan
Enables nuclear weapon = Habilita armas nucleares

Apollo Program = Programa Apolo
Enables construction of Spaceship parts = Habilita la construcción de partes de Nave Espacial

Nuclear Plant = Central nuclear

Spaceship Factory = Fábrica de Nave Espacial
Increases production of spaceship parts by 50% = Incrementa la producción de partes de Nave Espacial 50%
Spaceship part = Parte de Nave Espacial
SS Booster = Potenciador (Nave espacial)
SS Cockpit = Cabina (Nave espacial)
SS Engine = Motor (Nave espacial)
SS Stasis Chamber = Cámara de estasis (Nave espacial)

Hubble Space Telescope = Telescopio espacial Hubble
'The wonder is, not that the field of stars is so vast, but that man has measured it.'  - Anatole France = 'La maravilla no es que haya tantas estrellas, sino que el hombre haya podido verlas.' - Anatole France
2 free great scientists appear = Aparecen 2 grandes científicos gratis
Increases production of spaceship parts by 25% = Incrementa la producción de partes de la nave espacial en un 25%

# Diplomacy,Trade,Nations

Requires [buildingName] to be built in the city = Requiere que se construya [buildingName] en la misma ciudad
Requires [buildingName] to be built in all cities = Requiere que se construya [buildingName] en todas las ciudades
Provides a free [buildingName] in the city = Proporciona un [buildingName] gratuito en la misma ciudad
Requires worked [resource] near city = Requiere trabajo [resource] cerca de la ciudad
Wonder is being built elsewhere = Esta maravilla se está construyendo en otro lugar
Requires a [buildingName] in all cities = Requiere un [buildingName] en todas las ciudades
Requires a [buildingName] in this city = Requiere un [buildingName] en la misma ciudad
Requires [resource] = Requiere [resource]
Required tech: [requiredTech] = Tecnología requerida: [requiredTech]

Diplomacy = Diplomacia
War = Guerra
Peace = Paz
Declare war = Declarar guerra
Declare war on [civName]? = ¿Declarar la guerra a [civName]?
[civName] has declared war on us! = ¡[civName] te ha declarado la guerra!
[leaderName] of [nation] = [leaderName] de [nation]
You'll pay for this! = ¡Pagarás por esto!
Negotiate Peace = Negociar la paz
Very well. = Por supuesto.
Farewell. = Adiós.
Sounds good! = ¡Sin problema!
Not this time. = No ahora mismo.
Excellent! = ¡Excelente!
How about something else... = ¿Qué tal algo diferente...?
A pleasure to meet you. = Es un placer conocerte.
Our relationship:  = Nuestra relación:
We have encountered the City-State of [name]! = ¡Hemos descubierto la ciudad-estado de [name]!
Declare Friendship ([numberOfTurns] turns) = Declarar amistad ([numberOfTurns] turnos)]
May our nations forever remain united! = ¡Así se mantengan nuestras naciones unidas para siempre!
Indeed! = ¡Por supuesto!
Denounce ([numberOfTurns] turns) = Denunciar ([numberOfTurns] turnos)]
We will remember this. = Recordaremos esto.

Unforgivable = Imperdonable
Enemy = Enemigo
Competitor = Competidor
Neutral = Neutral
Favorable = Favorable
Friend = Amigo
Ally = Aliado

## Diplomatic modifiers

You declared war on us! = ¡Nos has declarado la guerra!
Your warmongering ways are unacceptable to us. = ¡Tus tendencias bélicas son inadmisibles!
You have captured our cities! = ¡Has capturado nuestras ciudades!
We applaud your liberation of our conquered cities! = ¡Aplaudimos que hayas liberado una de nuestras ciudades conquistadas!
Years of peace have strengthened our relations. = Años de paz han fortalecido nuestras relaciones.
Our mutual military struggle brings us closer together. = Colaborar en nuestro conflicto bélico nos ha unido.
We have signed a public declaration of friendship = Hemos firmado una declaración pública de amistad
You have declared friendship with our enemies! = !Has declarado la amistad con nuestros enemigos!
You have declared friendship with our allies = Has declarado la amistad con nuestros aliados
Our open borders have brought us closer together. = Nuestras fronteras abiertas nos han unido.
Your so-called 'friendship' is worth nothing. = Tu 'Amistad' es inútil.
You have publicly denounced us! = ¡Nos has denunciado públicamente!
You have denounced our allies = Has denunciado a nuestros aliados
You have denounced our enemies = Has denunciado a nuestros enemigos
You betrayed your promise to not settle cities near us = Has incumplido tu promesa de no fundar ciudades cerca de nuestras fronteras
You fulfilled your promise to stop settling cities near us! = ¡Has cumplido tu promesa de no fundar ciudades cerca de nosotros!
You refused to stop settling cities near us = Te has negado a dejar de fundar ciudades cerca de nosotros
Your arrogant demands are in bad taste = Tus arrogantes demandas son de mal gusto
Your use of nuclear weapons is disgusting! = ¡Tu uso de armas nucleares es repugnante! 

Demands = Demandas
Please don't settle new cities near us. = Por favor, no fundes ciudades cerca de nuestras fronteras.
Very well, we shall look for new lands to settle. = Bien, buscaremos otras tierras para colonizar.
We shall do as we please. = Haremos lo que nos de la gana.
We noticed your new city near our borders, despite your promise. This will have....implications. = Nos hemos dado cuenta de que has fundado ciudades cerca de nuestras fronteras, a pesar de tu promesa. Esto tendrá... consecuencias.

# City states

Provides [amountOfCulture] culture at 30 Influence = Proporciona [amountOfCulture] de cultura al alcanzar 30 de influencia
Provides 3 food in capital and 1 food in other cities at 30 Influence = Proporciona 3 alimentos en la capital y 1 alimento en las demás ciudades al alcanzar 30 de Influencia
Provides 3 happiness at 30 Influence = Proporciona 3 felicidad al alcanzar 30 de influencia
Provides land units every 20 turns at 30 Influence = Proporciona unidades de tierra cada 20 turnos al alcanzar 30 de influencia
Gift [giftAmount] gold (+[influenceAmount] influence) = Regalar [giftAmount] de oro (+[influenceAmount] influencia)
Relationship changes in another [turnsToRelationshipChange] turns = La relación cambiará en [turnsToRelationshipChange] turnos

Cultured = Culta
Maritime = Marítima
Mercantile = Mercantilista
Militaristic = Militarista
Type:  = Tipo:
Influence:  = Influencia:
Reach 30 for friendship. = Debes alcanzar 30 para lograr la amistad
Reach highest influence above 60 for alliance. = Alcanza una influenza mayor a 60 para lograr alianza.
Ally:  = Aliado:

# Trades 

Trade = Comerciar
Offer trade = Ofrecer intercambio
Retract offer = Retirar oferta
What do you have in mind? = ¿Qué tienes en mente?
Our items = Nuestros ítems
Our trade offer = Nuestra oferta
[otherCiv]'s trade offer = Oferta de [otherCiv]
[otherCiv]'s items = Ítems de [otherCiv]
Pleasure doing business with you! = ¡Un placer hacer negocios contigo!
I think not. = Creo que no.
That is acceptable. = Es aceptable
Accept = Aceptar
Keep going = Sigue
There's nothing on the table = ¿Estás de broma?
Peace Treaty = Tratado de paz
Agreements = Acuerdos
Open Borders = Fronteras abiertas
Gold per turn = Oro por turno
Cities = Ciudades
Technologies = Tecnologías
Declarations of war = Declaraciones de guerra
Introduction to [nation] = Presentarse a [nation]
Declare war on [nation] = Declarar la guerra a [nation]
Luxury resources = Recursos de lujo
Strategic resources = Recursos estratégicos
replaces = reemplaza
[resourceName] not required = no se requiere [resourceName]
Lost ability = Habilidad perdida
National ability = Bonus de nación

# Nations

Babylon = Babilonia
Receive free Great Scientist when you discover Writing, Earn Great Scientists 50% faster = Reciba un Gran Científico gratis cuando descubra Escribir, Gane Grandes Científicos 50% más rápido
Nebuchadnezzar II = Nabucodonosor II

Greece = Grecia
Alexander = Alejandro
City-State Influence degrades at half and recovers at twice the normal rate = La influencia en las ciudades-estado disminuye a la mitad y se recupera al doble de la tasa normal

China = China
Wu Zetian = Wu Zetian
Great general provides double combat bonus, and spawns 50% faster = El gran general proporciona bonificación de combate doble y genera un 50% más rápido.

Egypt = Egipto
Ramesses II = Ramsés II
+20% production towards Wonder construction = + 20% de producción hacia la construcción de maravillas.

England = Inglaterra
Elizabeth = Elizabeth
+2 movement for all naval units = +2 de movimiento a las unidades navales

France = Francia
Napoleon = Napoleón
+2 Culture per turn from cities before discovering Steam Power = +2 Cultura por turno desde las ciudades antes de descubrir la Energía de Vapor.

Russia = Rusia
Catherine = Catalina
Strategic Resources provide +1 Production, and Horses, Iron and Uranium Resources provide double quantity = Los recursos estrategicos proporcionan +1 de produccion y los caballos, uranio y hierro proporcionan 4 envez de 2 recursos

Rome = Roma
Augustus Caesar = Augusto César 
+25% Production towards any buildings that already exist in the Capital = +25% De producion a las construciones que ya existan en la capital 

Arabia = Arabia
Harun al-Rashid = Harun al-Rashid
+1 Gold from each Trade Route, Oil resources provide double quantity = +1 de oro de cada ruta comercial, los recursos petroleros proporcionan el doble

America = Estados Unidos
George Washington = George Washington
All land military units have +1 sight, 50% discount when purchasing tiles = Todas las unidades militares de tierra obtienen +1 de vision, 50% de descuento al comprar terrenos

Japan = Japón
Oda Nobunaga = Oda Nobunaga
Units fight as though they were at full strength even when damaged = Las unidades luchan como si estuvieran con toda su fuerza incluso cuando están dañadas

Germany = Alemania
Otto von Bismark = Otto von Bismark
67% chance to earn 25 Gold and recruit a Barbarian unit from a conquered encampment, -25% land units maintenance. = 67% de probabilidad de ganar 25 de oro y reclutar una unidad bárbara de un campamento conquistado, -25% de mantenimiento de unidades terrestres.

India = India
Gandhi = Gandhi
Unhappiness from number of Cities doubled, Unhappiness from number of Citizens halved. = La infelicidad por número de ciudades se duplica, la infelicidad por número de ciudadanos se reduce a la mitad.

The Ottomans = Los otomanos
Suleiman I = Solimán I
Pay only one third the usual cost for naval unit maintenance. Melee naval units have a 1/3 chance to capture defeated naval units. = El costo habitual para el mantenimiento de la unidad naval se reduce a un tercio. Las unidades navales cuerpo a cuerpo tienen una probabilidad de un tercio de capturar unidades navales derrotadas.

Korea = Corea
Sejong = Sejong
+2 Science for all specialists and Great Person tile improvements = +2 Ciencia para todos los especialistas y mejoras de casilla de Gran Personaje

Iroquois = Iroqueses
Hiawatha = Hiawatha
All units move through Forest and Jungle Tiles in friendly territory as if they have roads. These tiles can be used to establish City Connections upon researching the Wheel. = Todas las unidades se mueven a través de casillas de bosque y jungla en territorio amigo como si tuvieran caminos. Estas casillas se pueden utilizar para establecer Conexiones de Ciudad al investigar la Rueda.

Persia = Persia
Darius I = Darío I
Golden Ages last 50% longer. During a Golden Age, units receive +1 Movement and +10% Strength = Las edades de oro duran un 50% más. Durante una Edad de Oro, las unidades reciben +1 Movimiento y +10% Fuerza

Polynesia = Polinesia
Kamehameha I = Kamehameha I
Can embark and move over Coasts and Oceans immediately. +1 Sight when embarked. +10% Combat Strength bonus if within 2 tiles of a Moai. = Puede embarcarse y moverse sobre las costas y los océanos de inmediato. +1 Visión al embarcarse. +10% de bonificación de Fuerza de combate si está a 2 casillas de un Moai o menos. 

Siam = Siam
Ramkhamhaeng = Ramkhamhaeng
Food and Culture from Friendly City-States are increased by 50% = La comida y la cultura de ciudades-estado amigas aumentan en un 50%

Songhai = Songhai
Askia = Askia
Receive triple Gold from Barbarian encampments and pillaging Cities. Embarked units can defend themselves. = Recibe el triple de oro de campamentos bárbaros y ciudades saqueadoras. Las unidades embarcadas pueden defenderse.

Spain = España
Isabella = Isabela
100 Gold for discovering a Natural Wonder (bonus enhanced to 500 Gold if first to discover it). Culture, Happiness and tile yields from Natural Wonders doubled. = 100 de oro por descubrir una maravilla natural (500 de oro si eres la primera nación que lo hace). El doble de cultura, felicidad y producción de las maravillas naturales.

# New game screen

Uniques = Exclusivos
Promotions = Ascensos
Barbarians = Bárbaros
Load copied data = Cargar datos copiados
Could not load game from clipboard! = ¡No se pudo cargar el juego desde el portapapeles!
Start game! = ¡Empezar partida!
Map options = Opcionas del mapa
Game options = Opciones del juego
Map type = Tipo de mapa
Generated = Generado
Existing = Existente
Map generation type = Tipo de generación de mapa
Number of city-states = Número de ciudades-estado
One City Challenge = Reto de una sola ciudad
No barbarians = Sin bárbaros
No ancient ruins = Sin ruinas antiguas
No Natural Wonders = Sin maravillas naturales
Victory conditions = Condiciones de victoria
Scientific = Científica
Domination = Dominación
Cultural = Cultural

HIGHLY EXPERIMENTAL - YOU HAVE BEEN WARNED! = EXPERIMENTAL ¡QUEDAS AVISADO!
Online Multiplayer = Multijugador Online

World size = Tamaño del mundo
Tiny = Micro
Small = Pequeño
Medium = Mediano
Large = Grande
Huge = Enorme

Difficulty = Dificultad
Settler = Colono
Chieftain = Jefe
Warlord = Caudillo
Prince = Príncipe
King = Monarca
Emperor = Emperador
Immortal = Inmortal
Deity = Deidad

AI = IA
Remove = Eliminar
Random = Aleatorio
Human = Humano
Hotseat = Hotseat
User ID = ID del usuario
Click to copy = Haz clic para copiar


Game Speed = Velocidad de juego
Quick = Rápida
Standard = Normal
Epic = Épica
Marathon = Maratón

Starting Era = Era inicial
It looks like we can't make a map with the parameters you requested! = ¡Parece que no se puede crear un mapa con los parámetros especificados!
Maybe you put too many players into too small a map? = ¿Quizás sean demasiados jugadores para un mapa tán pequeño?
No human players selected! = ¡No se han seleccionado jugadores humanos!

# Multiplayer

Username = Usuario
Multiplayer = Multijugador
Could not download game! = ¡No se pudo descargar la partida!
Could not upload game! = ¡No se pudo subir la partida!
Join Game = Unirse a la partida
Invalid game ID! = ¡ID de partida no válido!
Copy User ID = Copiar ID de usuario
Copy Game ID = Copiar ID de la partida
Set current user = Asignar usuario actual
Player ID from clipboard = ID de jugador desde el portapapeles
To create a multiplayer game, check the 'multiplayer' toggle in the New Game screen, and for each human player insert that player's user ID. = Para crear un juego multijugador, marque el botón 'multijugador' en la pantalla Nuevo juego, y para cada jugador humano inserte la ID de usuario de ese jugador. 
You can assign your own user ID there easily, and other players can copy their user IDs here and send them to you for you to include them in the game. = Puede asignar su propia ID de usuario allí fácilmente, y otros jugadores pueden copiar sus ID de usuario aquí y enviárselas para que las incluya en el juego.
Once you've created your game, enter this screen again to copy the Game ID and send it to the other players. = Una vez que haya creado su juego, ingrese nuevamente a esta pantalla para copiar la ID del juego y enviarla a los otros jugadores.
Players can enter your game by copying the game ID to the clipboard, and clicking on the Join Game button = Los jugadores pueden ingresar a su juego copiando la ID del juego en el portapapeles y haciendo clic en el botón Unirse al juego

# Save game menu

Current saves = Partidas guardadas
Show autosaves = Mostrar autoguardados
Saved game name = Nombre de partida guardada
Copy to clipboard = Copiar al portapapeles
Copy saved game to clipboard = Copiar partida guardada al portapapeles
Could not load game = No se pudo cargar partida
Load [saveFileName] = Cargar [saveFileName]
Delete save = Borrar partida
Saved at = Guardado en
Load map = Cargar mapa
Are you sure you want to delete this map? = ¿Estas seguro de que quieres borrar este mapa?
Upload map = Subir mapa
Could not upload map! = ¡No se pudo subir el mapa!
Map uploaded successfully! = ¡Se ha subido el mapa correctamente!

# Options

Options = Opciones
Display options = Opciones de pantalla
Gameplay options = Opciones de juego
Other options = Otras opciones
Turns between autosaves = Turnos entre autoguardados
Sound effects volume = Volumen de efectos
Music volume = Volumen de música
Download music = Descargar música
Downloading... = Descargando...
Could not download music! = ¡No se pudo descargar la música!
Show = Mostrar
Hide = Ocultar
Show worked tiles = Mostrar casillas explotadas
Show resources and improvements = Mostrar recursos y mejoras
Check for idle units = Comprobar unidades sin utilizar
Move units with a single tap = Mover unidades con solo pulsar una vez
Show tutorials = Mostrar tutoriales
Auto-assign city production = Autoasignar producción en las ciudades
Auto-build roads = Construir carreteras automáticamente
Show minimap = Mostrar minimapa
Show pixel units = Mostrar sprites de las unidades
Show pixel improvements = Mostrar sprites de las mejoras
Enable nuclear weapons = Permitir armas nucleares
Fontset = Fuente

# Notifications

Research of [technologyName] has completed! = ¡Investigación de [technologyName] completada!
You have entered a golden age! = ¡Has entrado en una edad dorada!
[resourceName] revealed near [cityName] = [resourceName] descubierto cerca de [cityName]
A [greatPerson] has been born in [cityName]! = Un [greatPerson] ha nacido en [cityName]!
We have encountered [civName]! = ¡Hemos encontrado [civName]!
Cannot provide unit upkeep for [unitName] - unit has been disbanded! = ¡No se puede mantener [unitName] - unidad disuelta!
[cityName] has grown! = ¡[cityName] ha crecido!
[cityName] has been founded! = ¡[cityName] ha sido fundada!
[cityName] is starving! = ¡[cityName] está muriendose de hambre!
[construction] has been built in [cityName] = [construction] se ha construido en [cityName]
[wonder] has been built in a faraway land = [wonder] ha terminado su construcción en tierras lejanas
Work has started on [construction] = Se ha empezado a trabajar en [construction]
[cityName] cannot continue work on [construction] = La ciudad de [cityName] no puede continuar construyendo [construction]
[cityname] has expanded its borders! = ¡[cityname] ha expandido sus fronteras
Your Golden Age has ended. = La edad dorada ha acabado.
[cityName] has been razed to the ground! = ¡[cityName] ha sido arrasada hasta los cimientos!
We have conquered the city of [cityname]! = ¡Hemos conquistado la ciudad de [cityname]!
An enemy [unit] has attacked [cityname] = [unit] enemigo ha atacado [cityname]
An enemy [unit] has attacked our [ourUnit] = [unit] enemigo ha atacado nuestro [ourUnit]
Enemy city [cityName] has attacked our [ourUnit] = La ciudad enemiga [cityName] ha atacado a nuestra [ourUnit]
An enemy [unit] has captured [cityname] = Un [unit] enemigo ha capturado [cityname]
An enemy [unit] has captured our [ourUnit] = Un [unit] enemigo ha capturado nuestro [ourUnit]
An enemy [unit] has destroyed our [ourUnit] = Un [unit] enemigo ha destruido nuestro [ourUnit]
An enemy [RangedUnit] has destroyed the defence of [cityname] = Un enemigo [RangedUnit] ha destruido la defensa de [cityname]
Enemy city [cityName] has destroyed our [ourUnit] = La ciudad enemiga [cityName] ha destruido nuestra [ourUnit]
An enemy [unit] was destroyed while attacking [cityname] = Un [unit] enemigo ha sido destruido mientras atacaba [cityname]
An enemy [unit] was destroyed while attacking our [ourUnit] = Un [unit] enemigo ha sido destruido mientras atacaba nuestro [ourUnit]
Our [attackerName] was destroyed by an intercepting [interceptorName] = Nuestro [attackerName] fue interceptado y destruido por [interceptorName]
Our [interceptorName] intercepted and destroyed an enemy [attackerName] = Nuestro [interceptorName] interceptó y destruyó a un [attackerName] enemigo
Our [$attackerName] was attacked by an intercepting [$interceptorName] = Nuestro [$attackerName] fue interceptado y atacado por [$interceptorName]
Our [$interceptorName] intercepted and attacked an enemy [$attackerName] = Nuestro [$interceptorName] interceptó y atacó a un [$attackerName] enemigo
An enemy [unit] was spotted near our territory = Se ha avistado un [unit] enemigo cerca de nuestro territorio
An enemy [unit] was spotted in our territory = Se ha avistado un [unit] enemigo en nuestro territorio
[amount] enemy units were spotted near our territory = [amount] unidades enemigas fueron vistas cerca de nuestro territorio
[amount] enemy units were spotted in our territory = [amount] unidades enemigas fueron vistas en nuestro territorio
The civilization of [civName] has been destroyed! = ¡La civilización de [civName] ha sido destruida!
The City-State of [name] has been destroyed! = ¡La ciudad-estado [name] ha sido destruida!
We have captured a barbarian encampment and recovered [goldAmount] gold! = ¡Hemos capturado un campamento bárbaro y recuperamos [goldAmount] de oro!
A barbarian [unitType] has joined us! = ¡Un [unitType] bárbaro se ha unido a nosotros!
We have found survivors in the ruins - population added to [cityName] = Hemos encontrado sobrevivientes en las ruinas. Poblacion añadida a [cityName]
We have discovered the lost technology of [techName] in the ruins! = ¡Hemos descubierto la tecnología perdida de [techName] en las ruinas!
A [unitName] has joined us! = ¡Un [unitName] se ha unido a nosotros!
An ancient tribe trains our [unitName] in their ways of combat! = ¡Una antigua tribu entrena a nuestros [unitName] en sus formas de combate!
We have found a stash of [amount] gold in the ruins! = ¡Hemos encontrado un alijo de [amount] de oro en las ruinas!
[unit] finished exploring. = [unit] terminó de explorar.
[unit] has no work to do. = [unit] no tiene trabajo.
You're losing control of [name]. = Estás perdiendo el control de [name].
You and [name] are no longer friends! = ¡Tú y [name] ya no sois amigos!
Your alliance with [name] is faltering. = Tu alianza con [name] se está debilitando.
You and [name] are no longer allies! = ¡Tú y [name] ya no sois aliados!
[civName] gave us a [unitName] as gift near [cityName]! = ¡[civName] nos ha dado un [unitName] como regalo cerca de [cityName]!
[civName] has denounced us! = ¡[civName] nos ha denunciado!
[cityName] has been connected to your capital! = ¡[cityName] ha sido conectada a tu capital!
[cityName] has been disconnected from your capital! = ¡[cityName] ya no está conectada a tu capital!
[civName] has accepted your trade request = [civName] ha aceptado tu solicitud de comercio
[civName] has denied your trade request = [civName] ha rechazado tu solicitud de comercio
[tradeOffer] from [otherCivName] has ended = [tradeOffer] de [otherCivName] ha finalizado
[tradeOffer] to [otherCivName] has ended = [tradeOffer] a [otherCivName] ha finalizado
One of our trades with [nation] has ended = Uno de nuestros intercambios con [nation] ha finalizado
One of our trades with [nation] has been cut short = Uno de nuestros intercambios con [nation] se ha interrumpido
[nation] agreed to stop settling cities near us! = ¡[nation] aceptó dejar de establecer ciudades cerca de nosotros!
[nation] refused to stop settling cities near us! = ¡[nation] se negó dejar de establecer ciudades cerca de nosotros!
We have allied with [nation]. = Nos hemos aliado con [nation].
We have lost alliance with [nation]. = Ya no estamos aliados con [nation].
We have discovered [naturalWonder]! = ¡Hemos descubierto [naturalWonder]!
We have received [goldAmount] Gold for discovering [naturalWonder] = Hemos recibido [goldAmount] de oro por descubrir [naturalWonder]
Your relationship with [cityStateName] is about to degrade = Tus relaciones con [cityStateName] están a punto de empeorar
Your relationship with [cityStateName] degraded = Tus relaciones con [cityStateName] han empeorado
A new barbarian encampment has spawned! = ¡Ha aparecido un nuevo campamento bárbaro!

# World Screen UI

Working... = Construyendo...
Waiting for other players... = Esperando a otros jugadores...
in = en
Next turn = Siguiente turno
Turn = Turno
turns = turnos
turn = turno
Next unit = Siguiente unidad
Pick a policy = Selecciona una política
Movement = Movimiento
Strength = Fuerza
Ranged strength = Fuerza a distancia
Bombard strength = Fuerza de bombardeo
Range = Alcance
Move unit = Mover unidad
Stop movement = Parar movimiento
Construct improvement = Construir mejora
Automate = Automatizar
Stop automation = Parar automatización
Construct road = Construir carretera
Fortify = Fortificar
Fortification = Fortificación
Sleep = Dormir
Moving = Moviendose
Set up = Montar
Upgrade to [unitType] ([goldCost] gold) = Mejorar a [unitType] ([goldCost] de oro)
Found city = Fundar ciudad
Promote = Ascender
Health = Salud
Disband unit = Disolver unidad
Explore = Explorar
Stop exploration = Parar de explorar
Pillage = Saquear
Do you really want to disband this unit? = ¿Realmente quieres disolver esta unidad?
Disband this unit for [goldAmount] gold? = ¿Disolver esta unidad por [goldAmount] de oro?
Create [improvement] = Crear [improvement]
Start Golden Age = Empezar edad dorada
Yes = Sí
No = No
Acquire = Adquirir
Gold = Oro
Science = Ciencia
Happiness = Felicidad
Production = Producción
Culture = Cultura
Food = Comida
GOLDEN AGE = EDAD DORADA
Golden Age = Edad dorada
[year] BC = [year] a.C.
[year] AD = [year] d.C.
Civilopedia = Civilopedia
Start new game = Nueva partida
Save game = Guardar partida
Load game = Cargar partida
Victory status = Estado de victoria
Social policies = Políticas sociales
Community = Comunidad
Close = Cerrar

# City screen

Exit city = Salir de la ciudad
Raze city = Arrasar ciudad
Stop razing city = Dejar de arrasar ciudad
Buy for [amount] gold = Comprar por [amount] de oro
Buy = Comprar
Would you like to purchase [constructionName] for [buildingGoldCost] gold? = ¿Te gustaría comprar [constructionName] por [buildingGoldCost] de oro?
Maintenance cost = Coste de mantenimiento
Pick construction = Elige la construcción
Pick improvement = Elige la mejora
Provides [resource] = Genera [resource]
Replaces [improvement] = Sustituye [improvement]
Pick now! = ¡Escoge ahora!
Build [building] = Construir [building]
Train [unit] = Entrenar [unit]
Produce [thingToProduce] = Producir [thingToProduce]
Nothing = Nada
Annex city = Anexionar ciudad
Specialist Buildings = Edificios Ocupables
Specialist Allocation = Asignación de especialistas
Specialists = Especialistas
Food eaten = Comida consumida
Growth bonus = Bonus de crecimiento
Unassigned population = Población libre
[turnsToExpansion] turns to expansion = [turnsToExpansion] turnos hasta la expansión
Stopped expansion = Expansión detenida
[turnsToPopulation] turns to new population = [turnsToPopulation] turnos hasta un nuevo habitante
Food converts to production = La comida se transforma en producción
[turnsToStarvation] turns to lose population = Pérdida de población en [turnsToStarvation] turnos
Stopped population growth = Aumento de la población detenida
In resistance for another [numberOfTurns] turns = Resistiendo durante los siguientes [numberOfTurns] turnos
Sell for [sellAmount] gold = Vender por [sellAmount] oro
Are you sure you want to sell this [building]? = ¿Realmente quieres vender [building]?
[greatPerson] points = Puntos de [greatPerson]
Great person points = Puntos de Gran Personaje 
Current points = Puntos actuales
Points per turn = Puntos por turno
Convert production to gold at a rate of 4 to 1 = Convertir la producción en oro a una tasa de 4 a 1
Convert production to science at a rate of 4 to 1 = Convertir la producción en ciencia a una tasa de 4 a 1
The city will not produce anything. = La ciudad no producirá nada.

# Technology UI

Pick a tech = Elige una tecnología
Pick a free tech = Elige una tecnología gratis
Research [technology] = Investigar [technology]
Pick [technology] as free tech = Elegir [technology] como tecnología gratuita
Units enabled = Unidades habilitadas
Buildings enabled = Edificios habilitados
Wonder = Maravilla
National Wonder = Maravilla nacional
National Wonders = Maravillas nacionales
Wonders enabled = Maravillas habilitadas
Tile improvements enabled = Mejoras de casilla habilitadas
Reveals [resource] on the map = Revela [resource] en el mapa
XP for new units = PX para unidades nuevas
provide = proporcionan
provides = proporciona
City strength = Fuerza de la ciudad
City health = Salud de la ciudad
Occupied! = Ocupada!
Attack = Atacar
Bombard = Bombardear
NUKE = LANZAR BOMBA ATÓMICA
Captured! = Capturada!
defence vs ranged = defensa a distancia
[percentage] to unit defence = [percentage] a la defensa
Attacker Bonus = Bonus de atacante
Landing = Desembarcando
Flanking = Flanqueando
vs [unitType] = vs [unitType]
Terrain = Terreno


Hurry Research = Acelerar investigación
Conduct Trade Mission = Tomar mision De Comercio
Your trade mission to [civName] has earned you [goldAmount] gold and [influenceAmount] influence! = ¡Tu misión comercial en [civName] te ha otorgado [goldAmount] de oro y [influenceAmount] de influencia!
Hurry Wonder = Acelerar Maravilla
Your citizens have been happy with your rule for so long that the empire enters a Golden Age! = ¡Tus ciudadanos han estado contentos con tu gobierno durante tanto tiempo que el imperio ha entrado en una Edad de Oro!
You have entered the [newEra]! = ¡Has entrado en la [newEra]!
[policyBranch] policy branch unlocked! = ¡Rama política [policyBranch] desbloqueada!
Overview = Visión general
Total = Total
Stats = Estadísticas
Policies = Políticas
Base happiness = Felicidad base
Occupied City = Ciudad ocupada
Buildings = Edificios
Wonders = Maravillas
Base values = Valores base
Bonuses = Bonuses
Final = Final
Other = Otro
Population = Población
City States = Ciudades-estado
Tile yields = Rendimiento de casillas
Trade routes = Rutas comerciales
Maintenance = Mantenimiento
Transportation upkeep = Mantenimiento de transporte
Unit upkeep = Mantenimiento de unidades
Trades = Comercio
Units = Unidades
Name = Nombre
Closest city = Ciudad más cercana
Action =  Acción
Defeated = Derrotado
Tiles = Casillas
Natural Wonders = Maravillas naturales

#Victory

Science victory = Victoria científica
Cultural victory = Victoria cultural
Conquest victory = Victoria de dominación
Complete all the spaceship parts\n to win! = ¡Completa todas las partes de la nave espacial para ganar!
Complete 5 policy branches\n to win! = ¡Completa 4 ramas de políticas sociales para ganar! 
Destroy all enemies\n to win! = ¡Destruye a todos los enemigos para ganar!
You have won a scientific victory! = ¡Has ganado una victoria científica!
You have won a cultural victory! = ¡Has ganado una victoria cultural!
You have won a domination victory! = ¡Has ganado una victoria de dominación!
You have achieved victory through the awesome power of your Culture. Your civilization's greatness - the magnificence of its monuments and the power of its artists - have astounded the world! Poets will honor you as long as beauty brings gladness to a weary heart. = Has logrado la victoria a través del asombroso poder de tu cultura. ¡La grandeza de su civilización, la magnificencia de sus monumentos y el poder de sus artistas, han asombrado al mundo! Los poetas te honrarán mientras la belleza traiga alegría a un corazón cansado.
The world has been convulsed by war. Many great and powerful civilizations have fallen, but you have survived - and emerged victorious! The world will long remember your glorious triumph! = El mundo ha sido convulsionado por la guerra. Muchas civilizaciones grandes y poderosas han caído, pero tú has sobrevivido y has salido victorioso. ¡El mundo recordará por mucho tiempo tu glorioso triunfo!
You have achieved victory through mastery of Science! You have conquered the mysteries of nature and led your people on a voyage to a brave new world! Your triumph will be remembered as long as the stars burn in the night sky! = ¡Has logrado la victoria a través del dominio de la ciencia! ¡Has conquistado los misterios de la naturaleza y has guiado a tu gente en un viaje a un mundo nuevo y valiente! ¡Su triunfo será recordado mientras las estrellas ardan en el cielo nocturno!
You have been defeated. Your civilization has been overwhelmed by its many foes. But your people do not despair, for they know that one day you shall return - and lead them forward to victory! = Has sido derrotado. Su civilización ha sido abrumada por sus muchos enemigos. Pero su gente no se desespera, porque saben que algún día regresarán, ¡y los guiarán hacia la victoria!
One more turn...! = ¡Sólo un turno más!
Built Apollo Program = Programa Apolo construido
Destroy [civName] = Destruye [civName]
Our status = Nuestro estado
Global status = Estado global
Spaceship parts remaining = Partes restantes de la nave espacial
Branches completed = Ramas completadas
Undefeated civs = Naciones no derrotadas

# Capturing a city

What would you like to do with the city? = ¿Qué quieres hacer con la ciudad?
Annex = Anexionar
Annexed cities become part of your regular empire. = Las ciudades anexionadas pasan a formar parne de tu imperio
Their citizens generate 2x the unhappiness, unless you build a courthouse. = Sus ciudadanos generan el doble de descontento a no ser que construyas una delegación.
Puppet = Convertir en títere
Puppeted cities do not increase your tech or policy cost, but their citizens generate 1.5x the regular unhappiness. = Las ciudades títeres no aumentan el coste de tecnologías o políticas, pero sus ciudadanos estarán 1,5 veces mas descontentos.
You have no control over the the production of puppeted cities. = No puedes controlar la producción en las ciudades títeres.
Puppeted cities also generate 25% less Gold and Science. = Las ciudades títeres generan 25% menos de oro y ciencia.
A puppeted city can be annexed at any time. = Una ciudad títere puede ser anexionada en cualquier momento.
Liberate = Liberar
Liberating a city returns it to its original owner, giving you a massive relationship boost with them! = ¡Liberar una ciudad se la dará a su dueño original, dándote una mejora enorme en la relación con ellos!
Raze = Arrasar
Razing the city annexes it, and starts razing the city to the ground. = Arrasar una ciudad la anexionará instantáneamente, y empezará a arrasarla hasta los cimientos.
The population will gradually dwindle until the city is destroyed. = La población decaerá hasta que la ciudad quede destruida.
Destroy = Destruir
Destroying the city instantly razes the city to the ground. = Destruir una ciudad la arrasa hasta los cimientos instantáneamente.
Remove your troops in our border immediately! = ¡Saca tus tropas de nuestras fronteras inmediatamente!
Sorry. = Lo siento.
Never! = ¡Jamás!
Basics = Básicos
Resources = Recursos
Terrains = Terrenos
Tile Improvements = Mejoras de casilla
Unique to [civName], replaces [unitName] = Exclusivo de la civilización [civName], reemplaza [unitName]
Tutorials = Tutoriales
Cost = Coste
May contain [listOfResources] = Puede contener [listOfResources]
Upgrades to [upgradedUnit] = Mejora a [upgradedUnit]
Obsolete with [obsoleteTech] = Se hace obsoleto con [obsoleteTech]
Occurs on [listOfTerrains] = Ocurre en [listOfTerrains]
 # Requires translation!
Placed on [terrainType] = 
Can be found on  = Se puede encontrar en
Improved by [improvement] = Mejorado por [improvement]
Bonus stats for improvement:  = Bonus de atributos por mejora:
Can be built on  = Se puede construir en
Defence bonus = Bonus de defensa
Movement cost = Coste de movimiento
Rough Terrain = Terreno abrupto
 for  = para
Missing translations: = Traducciones restantes:
Version = Versión
Resolution = Resolución
Tileset = Tileset
Map editor = Editor de mapa
Language = Idioma
Terrains & Resources = Terrenos y recursos
Improvements = Mejoras
Clear current map = Limpiar mapa actual
Save map = Guardar mapa
Download map = Descargar mapa
Exit map editor = Salir del editor de mapas
[nation] starting location = Localización inicial de [nation]
Clear terrain features = Limpiar características de terreno
Clear improvements = Limpiar mejoras
Clear resource = Limpiar recurso
Requires = Requiere

# Civilopedia Tutorials names

After Conquering = Después de conquistar
City Range = Alcance de la ciudad
Contact Me = Contacta conmigo
Culture and Policies = Cultura y políticas
Embarking = Embarcar
Enemy City = Ciudad enemiga
Idle Units = Unidades libres
Injured Units = Unidades heridas
Introduction = Introducción
Luxury Resource = Recurso de lujo
New Game = Nuevo juego
Roads and Railroads = Carreteras y ferrocarriles
Siege Units = Unidades de asedio
Strategic Resource = Recurso estratégico
Unhappiness = Infelicidad
Victory Types = Tipos de victorias
Workers = Trabajadores

# Other civilopedia things
Nations = Naciones
Promotions = Ascensos
Available for [unitTypes] = Disponible para [unitTypes]

# Policies

Adopt policy = Adoptar política
Adopt free policy = Adoptar política gratis
Unlocked at = Desbloqueado en

Tradition = Tradición
+3 culture in capital and increased rate of border expansion = +3 cultura en la capital e incremento del ritmo de expansión de fronteras
Aristocracy = Aristocracia
+15% production when constructing wonders, +1 happiness for every 10 citizens in a city = +15% producción al construir maravillas, +1 felicidad cada 10 habitantes in una ciudad
Legalism = Legalismo
Immediately creates a cheapest available cultural building in each of your first 4 cities for free = Edificio de cultura gratis en las primeras 4 ciudades
Oligarchy = Oligarquía
Units in cities cost no Maintenance, garrisoned city +50% attacking strength = Unidades en las ciudades no cuestan mantenimiento, y +50% de fuerza de ataque
Landed Elite = Élite terrateniente
+10% food growth and +2 food in capital = +10% crecimiento de comida y +2 comida en la capital
Monarchy = Monarquía
+1 gold and -1 unhappiness for every 2 citizens in capital = +1 oro y -1 infelicidad cada 2 habitantes en la capital
Tradition Complete = Tradición Completa
+15% growth and +2 food in all cities = +15% crecimiento y +2 comida en todas las ciudades

Liberty = Liberación
+1 culture in every city = +1 cultura en cada ciudad
Collective Rule = Reglas colectivas
Training of settlers increased +50% in capital, receive a new settler near the capital = Entrenamiento de colonos incrementado +50% en la capital y un colono gratis cerca de la capital
Citizenship = Ciudadanía
Tile improvement speed +25%, receive a free worker near the capital = +25% ritmo de construcción de trabajadores y un trabajador gratis cerca de la capital
Republic = República
+1 construction in every city, +5% construction when constructing buildings = +1 construcción en cada ciudad, +5% al construir edificios
Representation = Representación
Each city founded increases culture cost of policies 33% less than normal. Starts a golden age. = Cada ciudad fundada incrementa el coste cultural de las políticas 33% menos de lo normal. Comienza una Edad de Oro
Meritocracy = Meritocracia
+1 happiness for every city connected to capital, -5% unhappiness from citizens = +1 felicidad por cada ciudad conectada a la capital, -5% infelicdad de ciudadanos
Liberty Complete = Liberación Completa
Free Great Person of choice near capital = Gran Persona gratis a elegir cerca de la capital

Honor = Honor
+25% bonus vs Barbarians; gain Culture when you kill a barbarian unit = +25% bonus al luchar contra Barbaros
Warrior Code = Codigo guerrero
+20% production when training melee units = +20% a la produccion de unidades cuerpo a cuerpo 
Discipline = Diciplina
+15% combat strength for melee units which have another military unit in an adjacent tile = +15% a la fuerza de combate de las unidades cuerpo a cuerpo cuando tienen una unidad militar adyacente
Military Tradition = Tradicion militar
Military units gain 50% more Experience from combat = Las unidades militares ganan un 50% mas experiencia en combate
Military Caste = Casta militar
Each city with a garrison increases happiness by 1 and culture by 2 = Cada ciudad con una guarnicion gana 1 de felicidad y 2 de cultura
Professional Army = Ejercito profesional
Honor Complete = Honor completado

Gain gold for each unit killed = Ganas oro cada vez que destruyas una unidad enemiga
Piety = Piedad
Building time of culture buildings reduced by 15% = Tiempo de construcción de edificios de cultura reducido un 15%
Organized Religion = Religión Organizada
+1 happiness for each monument, temple and monastery = +1 felicidad por cada monumento, templo y monasterio
Mandate Of Heaven = Mandato del Cielo
50% of excess happiness added to culture towards policies = 50% de exceso de felicidad añadido a la cultura para políticas
Theocracy = Teocracia
Temples give +10% gold = Templos dan +10% oro
Reformation = Reforma
+33% culture in all cities with a world wonder, immediately enter a golden age = +33% cultura en todas las ciudades con una Maravilla. Inmediatamente entras en una Edad de Oro
Free Religion = Libertad de Culto
+1 culture for each monument, temple and monastery. Gain a free policy. = +1 cultura por cada monumento, templo y monasterio. Ganas una política gratis
Piety Complete = Piedad Completa
Reduce culture cost of future policies by 10% = Reduce el coste de cultura de políticas futuras un 10%

Commerce = Comercio
+25% gold in capital = +25% oro en la capital
Trade Unions = Sindicatos
Maintenance on roads & railroads reduced by 33%, +2 gold from all trade routes = Mantenimiento de carreteras y líneas de ferrocarril reducido un 33%, +2 oro de todas las rutas comerciales
Mercantilism = Mercantilismo
-25% to purchasing items in cities = -25% a la compra de ítems en ciudades
Entrepreneurship = Emprendimiento
Great Merchants are earned 25% faster, +1 Science from every Mint, Market, Bank and Stock Exchange. = Grandes Mercantes son ganados 25% más rápido, +1 ciencia por cada casa de la moneda, mercado, banco y Bolsa de Valores
Patronage = Mecenazgo
Cost of purchasing culture buildings reduced by 50% = Coste de comprar edificios de cultura reducido un 50%
Protectionism = Proteccionismo
+1 happiness from each luxury resource = +1 felicidad por cada recurso de lujo
Commerce Complete = Comercio Completo
+1 gold from every trading post, double gold from Great Merchant trade missions = +1 de oro por cada puesto de comercio, doble de oro por misiones comerciales de Grandes Mercaderes

Rationalism = Racionalismo
Production to science conversion in cities increased by 33% = Conversión de producción a ciencia incrementado un 33% en todas las ciudades
Secularism = Laicismo
+2 science from every specialist = +2 ciencia por cada especialista
Humanism = Humanismo
+1 happiness from every university, observatory and public school = +1 felicidad por cada universidad, observatorio y escuela pública
Free Thought = Pensamiento Libre
+1 science from every trading post, +17% science from universities = +1 ciencia por cada puesto comercial, +17% ciencia de las universidades
Sovereignty = Soberanía
+15% science while empire is happy = +15% ciencia mientras el imperio esté feliz
Scientific Revolution = Revolución Científica
Gain 2 free technologies = Ganas 2 tecnologías gratis
Rationalism Complete = Racionalismo Completo
+1 gold from all science buildings = +1 oro de todos los edificios de ciencia

Freedom = Libertad
+25% great people rate = +25% generación de Grandes Personas
Constitution = Constitución
+2 culture from each wonder = +2 cultura por cada Maravilla
Universal Suffrage = Sufragio Universal
+1 production per 5 population = +1 producción por cada 5 habitantes
Civil Society = Sociedad Civil
-50% food consumption by specialists = -50% gasto de comida por especialistas
Free Speech = Libertad de Expresión
+1 culture for every 2 citizens = +1 cultura por cada 2 habitantes
Democracy = Democracia
Specialists produce half normal unhappiness = Especialistas producen la mitad de infelicidad
Freedom Complete = Libertad Completa
Tile yield from great improvement +100%, golden ages increase by 50% = Rendimiento de casilla por gran mejora aumenta en 100%, Edades de Oro incrementan 50%

Autocracy = Autocracia
-33% unit upkeep costs = Coste de mantenimiento de unidades reducido en 33%
Populism = Populismo
Wounded military units deal +25% damage = Las unidades militares hacen un +25% de daño cuando estan heridas
Militarism = Militarismo
Gold cost of purchasing units -33% = Coste de comprar oro reducido a -33%
Fascism = Facismo
Quantity of strategic resources produced by the empire increased by 100% = El imperio produce un +100% de recursos estrategicos
Police State = Estado de policias
Captured cities retain their previous borders = Las ciudades capturadas retienen sus fronteras
Total War = Guerra Total
+15% production when building military units and new military units start with 15 Experience = +15% a la produccion cuando se esta construyendo unidades militares, las unidades militares comienzan con 15 de PX
Autocracy Complete = Autocracia completada
+1 happiness from each Walls, Castle and Arsenal = +1 de felicidad por cada muralla, castillo y arsenal 

# Technologies

Agriculture = Agricultura
'Where tillage begins, other arts follow. The farmers therefore are the founders of human civilization.' - Daniel Webster = 'Donde la labranza comienza, otros tipos de arte le siguen, por lo tanto los granjeros son los fundadores de la civilización.' - Daniel Webster
Pottery = Cerámica
'Shall the clay say to him that fashioneth it, what makest thou?' - Bible Isaiah 45:9 = 'Deba la arcilla decir a quien lo creo, ¿Que haces tú?' - La Biblia Isaias 45:9
Animal Husbandry = Ganadería
'Thou shalt not muzzle the ox when he treadeth out the corn.' - Bible Deuteronomy 25:4 = 'No pondrás bozal al buey cuando trillare.' - Deuterenomio 25:4
Archery = Tiro con arco
'The haft of the arrow has been feathered with one of the eagle's own plumes, we often give our enemies the means of our own destruction' - Aesop = 'El mango de la flecha ha sido emplumada con una de las propias plumas del águila; Nosotros usualmente les damos a nuestros enemigos los medios de nuestra destrucción.' - Aesop
Mining = Minería
'The meek shall inherit the Earth, but not its mineral rights.' - J. Paul Getty = 'El manso podrá heredar la tierra más no sus derechos minerales' - J. Paul Getty
Sailing = Náutica
'He who commands the sea has command of everything.' - Themistocles = 'Aquel que comanda el mar, tiene el comando de todo'  - Temístocles
Calendar = Calendario
'So teach us to number our days, so that we may apply our hearts unto wisdom.' - Bible Psalms 90:12 = 'Entonces enseñanos a enumerar nuestros días, para que podamos aplicar nuestros corazones en la sabiduría' - Biblia Salmo 90:12
 # Requires translation!
Writing = 
'He who destroys a good book kills reason itself.' - John Milton = 'Aquel que destruye un buen libro mata la razón misma' - John Milton
Trapping = Caza
'Even brute beasts and wandering birds do not fall into the same traps or nets twice.' - Saint Jerome = 'Incluso las brutas bestias y los pajaros errantes no caen en las mismas trampas o redes dos veces.' - San Jeronimo 
The Wheel = La rueda
'Wisdom and virtue are like the two wheels of a cart.' - Japanese proverb = 'La sabiduria y la virtud son como las dos ruedas de una carreta' - Provervio japones
Masonry = Albañilería
'How happy are those whose walls already rise!' - Virgil = 'Que felices son aquellos cuyas murallas ya se levantan' - Virgilio
Bronze Working = Trabajo del bronce
'Here Hector entered, with a spear eleven cubits long in his hand; the bronze point gleamed in front of him, and was fastened to the shaft of the spear by a ring of gold.' - Homer = 'Aquí entra Hector, con una lanza 5 metros de largo en su mano; La punta de bronze brillo en frente de el, y fue abrochado al palo de la lanza por un anillo de oro.' - Homero
Optics = Óptica
'He made an instrument to know if the moon shine at full or no.' - Samuel Butler = 'El hizo un instrumento para saber si la luna brillaba o no' - Samuel Butler
Horseback Riding = Equitación
'A Horse! A Horse! My kingdom for a horse!' - Shakespeare (Richard III) = '¡Un caballo!¡Un caballo!¡Mi reino por un caballo!' - SHakespare (Ricardo III)
Mathematics = Matemáticas
'Mathematics is the gate and key to the sciences.' - Roger Bacon = 'Las matemáticas son la llave y la puerta a las ciencias.' - Roger Bacon
Construction = Construcción
'Three things are to be looked to in a building: that it stands on the right spot; that it be securely founded; that it be successfully executed.' - Johann Wolfgang von Goethe = 'Tres cosas deben observarce en un edificio: Que este en el lugar correcto, que esta seguramente fundado, que sea exitosamente ejectuado' - Johann Wolfgang von Goethe
Philosophy = Filosofía
'There is only one good, knowledge, and one evil, ignorance.' - Socrates = 'Solo hay un bien, conocimiento, y solo un mal, ignorancia' - Sócrates
Currency = Moneda
'Better is bread with a happy heart than wealth with vexation.' - Amenemope = 'Mejor es el pan con un corazón feliz que riquesas con vejación" - Amenemope
Engineering = Ingeniería
'Instrumental or mechanical science is the noblest and, above all others, the most useful.' - Leonardo da Vinci = 'La ciencia mecánica o instrumental es la mas noble, y por sobre todas las demas, la mas útil.' - Leonardo da Vinci
Iron Working = Trabajo del hierro
'Do not wait to strike til the iron is hot, but make it hot by striking.' - William Butler Yeats = 'No esperes a golpear el hierro cuando este caliente, si no que hazlo caliente por golpearlo.' - William Butler Yeats
Theology = Teología
'Three things are necessary for the salvation of man: to know what he ought to believe; to know what he ought to desire; and to know what he ought to do' - St. Thomas Aquinas = 'Tres cosas son necesarias para la salvación del hombre; Saber que debería creer; Saber que debería desear; y saber que debería hacer.' - San Tomás de Aquinas
Civil Service = Servicio civil
'The only thing that saves us from the bureaucracy is it inefficiency' - Eugene McCarthy = 'Lo única cosa que nos salva de la bureocracia es su ineficiencia.' - Eugene Mccarthy
Enables Open Borders agreements = Habilita acuerdos de fronteras abiertas
Guilds = Gremios
'The merchants and the traders have come; their profits are pre-ordained...' - Sri Guru Granth Sahib = 'Los mercaderes y comerciantes han llegado; sus ganancias han sido pre-ordenadas.' - Sri guru Granth Sahib
Physics = Física
'Measure what is measurable, and make measurable what is not so.' - Galileo Galilei = 'Mide lo que sea medible, y haz medible lo que no lo sea.' Galileo Galilei
Metal Casting = Fundición
'When pieces of bronze or gold or iron break, the metal-smith welds them together again in the fire, and the bond is established.' - Sri Guru Granth Sahib = 'Cuando las piezas de bronce, oro o hierro se rompen, el forjador los manipula juntos de nuevo en el fuego y la unión se establece' - Sri guru Granth Sahib
Steel = Acero
 # Requires translation!
'John Henry said to his Captain, / 'A man ain't nothin' but a man, / And before I'll let your steam drill beat me down, / I'll die with the hammer in my hand.'' - Anonymous: The Ballad of John Henry, the Steel-Drivin' Man = 
Compass = Brújula
'I find the great thing in this world is not so much where we stand, as in what direction we are moving.' - Oliver Wendell Holmes = 'Yo encuentro la cosa mas grande en este mundo no donde estamos parados, si no mas bien hacía donde vamos' Oliver Wendell Holmes
Education = Educación
'Education is the best provision for old age.' - Aristotle = 'Educación es la mejor previsión para la vejez.' - Aristóteles
Chivalry = Caballería
'Whoso pulleth out this sword of this stone and anvil, is rightwise king born of all England.' - Malory = 'Quien saque esta espada de esta espada y yunque, es heredero legítimo de toda Inglaterra.' - Malory
Machinery = Mecánica
'The press is the best instrument for enlightening the mind of man, and improving him as a rational, moral and social being.' - Thomas Jefferson = 'La imprenta es el mejor instrumento para iluminar la mente del hombre y mejorarlo como un ser racional, moral y social' - Tomás Jefferson
Astronomy = Astronomía
'Joyfully to the breeze royal Odysseus spread his sail, and with his rudder skillfully he steered.' - Homer = 'Alegremente a la briza el real Odiseo expandió sus velas y con su timón el habilidosamente dirigió' - Homero
Acoustics = Acústica
 # Requires translation!
'Their rising all at once was as the sound of thunder heard remote' - Milton = 
Banking = Banca
'Happiness: a good bank account, a good cook and a good digestion' - Jean Jacques Rousseau = 'Felicidad: Una buena cuenta bancaria, una buena cocina y una buena digestión.' - Jean Jacques Rousseau
Printing Press = Imprenta
'It is a newspaper's duty to print the news and raise hell.' - The Chicago Times = 'Es el deber de un periodico el de imprimir la noticia y desatar el infierno.' - El Chicago Times
Gunpowder = Pólvora
'The day when two army corps can annihilate each other in one second, all civilized nations, it is to be hoped, will recoil from war and discharge their troops.' - Alfred Nobel = 'El día en que dos cuerpos militares puedan aniquilzarce entre si en un segundo, todas las naciones civilizadas, es de esperarse, se retirarán de la guerra y se desharán de sus tropas.' - Albert Nobel
Navigation = Navegación
'The winds and the waves are always on the side of the ablest navigators.' - Edward Gibbon = 'Los vientos y las olas siempre están en el lado de los hábiles navegadores.' - Edward Gibbon
Architecture = Arquitectura
'Architecture begins where engineering ends.' - Walter Gropius = 'La arquitectura comienza cuando la ingenieria termina.' - Walter Gropius
Economics = Economía
'Compound interest is the most powerful force in the universe.' - Albert Einstein = 'El Interés compuesto es la fuerza mas poderosa del universo.' - Albert Einstein
Metallurgy = Metalurgia
'There never was a good knife made of bad steel.' - Benjamin Franklin = 'Nunca hubo un buen cuchillo hecho de mal acero.' - Benjamin Franklin
Chemistry = Química
'Wherever we look, the work of the chemist has raised the level of our civilization and has increased the productive capacity of the nation.' - Calvin Coolidge = 'Donde sea que miremos, el trabajo del químico ha aumentado el nivel de nuestra civilización y ha aumentando la capacidad productiva de la nación.' - Calvin Coolidge
Scientific Theory = Teoría científica
'Every great advance in science has issued from a new audacity of imagination.' - John Dewey = 'Cada gran avance de la cienca ha sido sacada desde una nueva audacia de la imaginación.' - John Dewey
Archaeology = Arqueología
'Those who cannot remember the past are condemned to repeat it.' - George Santayana =  'Aquellos quienes no recuerdan el pasado están condenados a repetirla.' - George Santayana
Industrialization = Industrialización
'Industrialization based on machinery, already referred to as a characteristic of our age, is but one aspect of the revolution that is being wrought by technology.' - Emily Greene Balch = 'La Instrustrialización basada en la maquinaria, ya referida como una caracteristica de nuestra epoca, es solo un aspecto de la revolucióon que ha sido causado por la tecnología.' - Emily Greene Balch
Rifling = Estriado
'It is well that war is so terrible, or we should grow too fond of it.' - Robert E. Lee = "Está bien que la guerra sea tan terrible, or deberiamos crecer demasiado cercanos a ella." - Robert E. Lee
Military Science = Ciencia militar
'Wars may be fought with weapons, but they are won by men. It is the spirit of the men who follow and of the man who leads that gains the victory.' - George S. Patton = 'Las guerras pueden ser peleadas con armas, pero son ganadas por hombres. Es el espíritu de los hombres que siguen y de quien los guia lo que ganan la victoria.' - George S. Patton
Fertilizer = Fertilizante
'The nation that destroys its soil destroys itself.' - Franklin Delano Roosevelt = 'La nación que destruye su suelo se destruye a si mismo.' - Franklin Delano Rooselvelt
Biology = Biología
'If the brain were so simple we could understand it, we would be so simple we couldn't.' - Lyall Watson = 'Sí el cerebro fuera tan simple que pudieramos entenderlo, nosotros seriamos demasiado simples que no podríamos.' - Lyall Watson
Electricity = Electricidad
'Is it a fact - or have I dreamt it - that, by means of electricity, the world of matter has become a great nerve, vibrating thousands of miles in a breathless point of time?' - Nathaniel Hawthorne = 'Es un hecho - o lo soñe, que por medio de la electricidad, ¿el mundo de la materia se ha convertido en un gran nervio, vibrando miles de millas en un punto del tiempo sin aliento?.' - Nathaniel Hawthorne 
Steam Power = Energía de vapor
'The nations of the West hope that by means of steam communication all the world will become as one family.' - Townsend Harris = 'Las naciones del oeste esperan que por medio del vapor la comuniación en todo el mundo sea una sola familia.' - Townsend Harris
Dynamite = Dinamita
'As soon as men decide that all means are permitted to fight an evil, then their good becomes indistinguishable from the evil that they set out to destroy.' - Christopher Dawson = 'Tan pronto como el hombre decida que todos los medios están permitidos para pelear el mal, entonces su bondad se vuelve indistinguible del mal que se propuso destruir.' - Christopher Dawson 
Refrigeration = Refrigeración
'And homeless near a thousand homes I stood, and near a thousand tables pined and wanted food.' - William Wordsworth = 'Y vagabundos cerca de miles de casas yo me pare, y cerca de mil mesas suspiraban y querían comida.' - William Wordsworth
Replaceable Parts = Produccion En Serie
'Nothing is particularly hard if you divide it into small jobs.' - Henry Ford = 'Nada es particularmente difícil si lo divides en pequeños trabajos.' - Henry ford
Radio = Radio
'The whole country was tied together by radio. We all experienced the same heroes and comedians and singers. They were giants.' - Woody Allen = 'El país entero estaba atado junto a la radio. Todos nosotros experimentamos los mismos heroés y comediantes y cantantes. Ellos eran gigantes.' - Woody Allen
Combustion = Combustión
'Any man who can drive safely while kissing a pretty girl is simply not giving the kiss the attention it deserves.' - Albert Einstein = 'Cualquier hombre que pueda manejar de forma segura mientras besa a una mujer bonita, simplemente no está dando al beso la atención que se merece.' - Albert Einstein 
Plastics = Plástico
'Ben, I want to say one word to you, just one word: plastics.' - Buck Henry and Calder Willingham, The Graduate = 'Ben, quiero decirte una palabra, solo una palabra: Plástico' - Buck Henry and Calder Willingham, Los Graduados
Electronics = Electrónica
'There's a basic principle about consumer electronics: it gets more powerful all the time and it gets cheaper all the time.' - Trip Hawkins = 'Hay un principio básico sobre el consumidor de electronicos: Se vuelve mas poderoso todo el tiempo y se vuelve más barato todo el tiempo.' - Trip Hawkins
Ballistics = Balística
'Men, like bullets, go farthest when they are smoothest.' - Jean Paul = 'Los hombres, como las balas, van más lejos cuando son mas suaves' - Jean Paul
Mass Media = Medios de comunicación
Flight = Vuelo
'Aeronautics was neither an industry nor a science. It was a miracle.' - Igor Sikorsky = "La Aeronautica no fue ni una industria ni una ciencia. Fue un milagro.' - Igor Sikorsky
'The introduction of so powerful an agent as steam to a carriage on wheels will make a great change in the situation of man.' - Thomas Jefferson = 'La introducción de un agente tan poderoso como el vapor en un caruaje con ruedas hara un gran cambio en la situación del hombre.' - Thomas Jefferson
Pharmaceuticals = Farmacéutica
'In nothing do men more nearly approach the gods than in giving health to men.' - Cicero = 'En nada se acerca mas el hombre a los dioses que en darle salud al hombre.' - Cicerón
Radar = Radar
'Vision is the art of seeing things invisible.' - Jonathan Swift = 'La visión es el arte de ver las cosas invisibles.' - Jonathan Swift
Atomic Theory = Teoría atómica
'The unleashed power of the atom has changed everything save our modes of thinking, and we thus drift toward unparalleled catastrophes.' - Albert Einstein = 'El poder desatado del átomo ha cambiado todo menos nuestra manera de pensar; Y así nos dirigimos hacía una catastrofe sin paralelos.' - Albert Einstein
Computers = Ordenadores
'Computers are like Old Testament gods: lots of rules and no mercy.' - Joseph Campbell = 'Las computadoras son como los dioses del viejo testamento: Un montón de reglas y sin misericorida.' - Joseph Campbell
Mobile Tactics = Tácticas móviles
'All men can see these tactics whereby I conquer, but what none can see is the strategy out of which victory is evolved.' - Sun Tzu = 'Todos los hombres pueden ver estas tácticas donde sea que conquiste, pero lo que nadie puede ver la estrategia del que dicha victoria surgio.' - Sun Tzu
Combined Arms = Fuerzas combinadas
'The root of the evil is not the construction of new, more dreadful weapons. It is the spirit of conquest.' - Ludwig von Mises = 'La raíz del mal no es la construcción de armas mas mortíferas y poderosas. Es el espíritu de conquista.' - Ludwig von Misses
Nuclear Fission = Fisión nuclear
'I am become Death, the destroyer of worlds.' - J. Robert Oppenheimer = 'Me convertí en la muerte, destructor de mundos.' - J. Robert Oppenheimer
Ecology = Ecología
'Only within the moment of time represented by the present century has one species, man, acquired significant power to alter the nature of his world.' - Rachel Carson = 'Solo dentro del momento de tiempo representado por la presente centuria una especia ha, el hombre, adquirido poder suficiente para alterar la naturaleza de su mundo.' - Rachel Carson
Rocketry = Cohetería
'A good rule for rocket experimenters to follow is this: always assume that it will explode.' - Astronautics Magazine, 1937 = 'Una buena regla para seguir en experimentos de cohetes es: Siempre asume que explotará.' - Revista Astronautics, 1937
Robotics = Robótica
'1. A robot may not injure a human being or, through inaction, allow a human being to come to harm. 2. A robot must obey any orders given to it by human beings, except when such orders would conflict with the First Law. 3. A robot must protect its own existence as long as such protection does not conflict with the First or Second Law.' - Isaac Asimov = '1. Un robotno puede herir a un ser humano, o por inacción, permitir que un ser humano se lastime 2. Un robot debe obedecer cualquier orden que se le de por seres humanos, 3. Un robot debe proteger su existencia tanto como sea siempre que no conflicta con la primera o segunda ley.' - Isaac Asimov
Lasers = Lasers
'The night is far spent, the day is at hand: let us therefore cast off the works of darkness, and let us put on the armor of light.' - The Holy Bible: Romans, 13:12 = La noche está avanzada, y se acerca el día. Desechemos, pues, las obras de las tinieblas, y vistámonos la armadura de la luz.' La Biblia Romanos 13:12
Nanotechnology = Nanotecnología
'The impact of nanotechnology is expected to exceed the impact that the electronics revolution has had on our lives.' - Richard Schwartz = 'Se espera que el impacto de la nanotécnologia exceda el impacto que la revolución electronica tuvo en nuestras vidas.' - Richard Schwartz
Satellites = Satélites
'Now, somehow, in some new way, the sky seemed almost alien.' - Lyndon B. Johnson = 'Ahora, de alguna manera, en alguna forma nueva, el cielo parece casi alien.' - Lyndon B. Johnson
Particle Physics = Física de partículas
'Every particle of matter is attracted by or gravitates to every other particle of matter with a force inversely proportional to the squares of their distances.' - Isaac Newton = 'Cada particular de materia es atraída por o gravita hacia cada particula de materia con una fuerza inversamente proporcional a la diferencia en sus distancias' - Isaac Newton 
Future Tech = Tecnología del futuro
'I think we agree, the past is over.' - George W. Bush = 'Creo que concordamos, el pasado se termino.' - George W. Bush

# Technology uniques 

Who knows what the future holds? = ¿Quién sabe qué nos depara el futuro?
+10% science and production in all cities = +10% de ciencia y producción en todas las ciudades
Improves movement speed on roads = Mejora la velocidad de movimiento en carreteras
Enables conversion of city production to science = Habilita la conversión de producción a ciencia
Enables conversion of city production to gold = Habilita la conversión de producción a oro
Enables embarkation for land units = Habilita la embarcacion a las unidades de tierra
Enables embarked units to enter ocean tiles = Habilita a las unidades embarcadas a entrar en océanos
Increases embarked movement +1 = +1 a la velocidad de movimiento a las embarcaciones

# Tech eras

Ancient era = Edad antigua
Classical era = Edad clásica
Medieval era = Edad medieval
Renaissance era = Renacimiento
Industrial era = Era industrial
Modern era = Edad moderna
Information era = Era de la información
Future era = Era de Futuro

# Terrains

Grassland = Pradera
Plains = Llanura
Tundra = Tundra
Desert = Desierto
Lakes = Lagos
Hill = Colinas
Mountain = Montañas
Forest = Bosque
Jungle = Selva
Marsh = Pantano
Fallout = Terreno radioactivo
Oasis = Oasis
Snow = Nieve
Coast = Costa
Ocean = Océano
Flood plains = Terreno inundable
Impassible = Inpasable

# Natural Wonders

Barringer Crater = Cráter Barringer
Grand Mesa = Grand Mesa
Great Barrier Reef = Gran barrera de coral
Krakatoa = Krakatoa
Mount Fuji = Monte Fuji
Old Faithful = Viejo Fiel
Rock of Gibraltar = Peñón de Gibraltar
Cerro de Potosi = Cerro de Potosí
El Dorado = El Dorado
Fountain of Youth = Fuente de la juventud

# Natural Wonders Uniques
 # Requires translation!
Grants 500 Gold to the first civilization to discover it = 
 # Requires translation!
Grants Rejuvenation (all healing effects doubled) to adjacent military land units for the rest of the game = 

# Resources

Cattle = Ganado
Sheep = Ovejas
Deer = Ciervos
Bananas = Plátanos
Wheat = Trigo
Stone = Piedra
Fish = Peces
Bison = Bisonte
Horses = Caballos
Iron = Hierro
Coal = Carbón
Oil = Petróleo
Aluminum = Aluminio
Uranium = Uranio
Furs = Pieles
Cotton = Algodón
Dyes = Tintes
Gems = Gemas
Silver = Plata
Incense = Incienso
Ivory = Marfil
Silk = Seda
Spices = Especias
Wine = Vino
Sugar = Azúcar
Marble = Mármol
Pearls = Perlas
Whales = Ballenas
Copper = Cobre
Cocoa = Cacao
Crab = Cangrejos
Citrus = Cítricos
Truffles = Trufas
Farm = Granja
Lumber mill = Serrería
Mine = Mina
Trading post = Puesto comercial
Camp = Campamento
Oil well = Pozo petrolífero
Pasture = Pastizal
Plantation = Plantación
Quarry = Cantera
Fishing Boats = Barcos pesqueros
Road = Carretera
Remove Road = Quitar carretera
Railroad = Línea de ferrocarril
Remove Railroad = Quitar ferrocarril
Remove Forest = Quitar bosque
Remove Jungle = Quitar selva
Remove Marsh = Quitar pantano
Remove Fallout = Quitar radioactividad
Ancient ruins = Ruinas Antiguas
City ruins = Ciudad en ruinas
Academy = Academia
Landmark = Edificio emblemático
Manufactory = Fábrica
Customs house = Aduana
Moai = Móai
+1 additional Culture for each adjacent Moai = +1 de cultura por cada Móai adyacente
Can only be built on Coastal tiles = Solo puede construirse en casillas costeras
Barbarian encampment = Campamento bárbaro

# Unit types 

Civilian = Civil
land units = unidades terrestres
water units = unidades navales
air units = unidades aéreas
WaterCivilian = Naval civil
Melee = Cuerpo a cuerpo
WaterMelee = Naval cuerpo a cuerpo
Ranged = A distancia
WaterRanged = Naval a distancia
WaterSubmarine = Naval submarino
Siege = Asedio
Mounted = Montado
Scout = Explorador
Armor = Blindado
City = Ciudad

# Units

Founds a new city = Funda una nueva ciudad
Worker = Trabajador
Can build improvements on tiles = Puede construir mejoras en casillas
Ignores terrain cost = Ignora el coste del terreno
Brute = Bestia
Warrior = Guerrero
Maori Warrior = Guerrero maorí
Archer = Arquero
Bowman = Arquero experto
Work Boats = Barco de trabajo
Cannot enter ocean tiles until Astronomy = No puede entrar al oceanó hasta investigar astronomia
May create improvements on water resources = Puede crear mejoras en recursos acuaticos
Trireme = Trirreme
Cannot enter ocean tiles = No puede entrar al océano
Chariot Archer = Arquero a carruaje
No defensive terrain bonus = Sin bonus de defensa de terreno
Rough terrain penalty = Penalización en terreno escabroso
War Chariot = Carruaje de guerra
Spearman = Lancero
Hoplite = Hoplita
Persian Immortal = Inmortal persa
+10 HP when healing = +10 HP cuando se cura
Composite Bowman = Arcos Compuestos
Catapult = Catapulta
Must set up to ranged attack = Debe montarse para atacar a distancia
Ballista = Balista
Swordsman = Espadachín
Mohawk Warrior = Guerrero mohawk
+33% combat bonus in Forest/Jungle = +33% de bonus de combate en Bosque/Jungla
Legion = Legionario
Can construct roads = Puede construir carreteras
Horseman = Jinete
Can move after attacking = Puede mover después de atacar
Companion Cavalry = Caballería de compañia
War Elephant = Elefante de guerra
Galleass = Galeaza
Crossbowman = Ballestero
Longbowman = Arquero de arco largo
Chu-Ko-Nu = Chu-ko-nu
Logistics = Logística
1 additional attack per turn = 1 ataque adicional cada turno
Trebuchet = Trabuquete
Hwach'a = Hwach'a
Limited Visibility = Visibilidad limitada
Longswordsman = Espadachín de espada larga
Pikeman = Piquero
Landsknecht = Lansquenete
Knight = Caballero
Camel Archer = Arquero a camello
Naresuan's Elephant = Elefante Naresuan
Samurai = Samurai
Combat very likely to create Great Generals = Es mas probable que se creen Grandes Generales a través del combate
Caravel = Caravela
Turtle Ship = Barco tortuga
+1 Visibility Range = +1 al Rango de Visibilidad
Cannon = Cañón
Musketman = Mosquetero
Musketeer = Mosquetero Revolucionario
Janissary = Jenízaro
Heals [amountHealed] damage if it kills a unit = Se cura [amountHealed] de daño si mata a una unidad
Minuteman = Milicia Revolucionaria
Frigate = Fragata
Ship of the Line = Barco De La Línea
Lancer = Jinete lancero
Sipahi = Cipayo
No movement cost to pillage = Saquear no supone coste de movimiento
Gatling Gun = Ametralladora De Plomo
Rifleman = Fusilero
Cavalry = Cavallería
Cossack = Cosaco
Artillery = Artillería
Indirect Fire = Fuego indirecto
Ironclad = Buque a vapor
Double movement in coast = Doble movimiento en costas
Landship = Tanque de la Gran Guerra
Great War Infantry = Infanteria de la Gran Guerra
Foreign Legion = Legion extranjera
+20% bonus outside friendly territory = +20% de bonus fuera de territorio amistoso
Foreign Land = Tierra extrangera
Destroyer = Destructor
Can attack submarines = Puede atacar a submarinos
Machine Gun = Ametralladora montada
Anti-Aircraft Gun = Cañón antiaéreo
Infantry = Infanteria
Battleship = Buque de guerra
Submarine = Submarino
Bonus as Attacker [amount]% = Bonus al atacar [amount]%
Invisible to others = Invisible para los demás
Can only attack water = Sólo puede atacar a agua
Carrier = Porta Aviones
Triplane = Triplano
[percent]% chance to intercept air attacks = [percent]% de posibilidad de interceptar ataques aéreos
Requires Manhattan Project = Requiere el proyecto Manhattan
6 tiles in every direction always visible = Quedan visibles 6 casillas en cada dirección
Great War Bomber = Bombardero I Guerra
Rocket Artillery = Artilleria de misiles
Anti-Tank Gun = Anti-Tanque
Marine = Marine
Mobile SAM = Vehículo SAM
Paratrooper = Fuerzas Especiales
Tank = Tanque
Panzer = Panzer
Bomber = Bombardero
Mechanized Infantry = Infanteria mecanizada
Modern Armor = Blindado moderno
B17 = B-17
Fighter = Caza
Zero = Zero
Helicopter Gunship = Helicoptero Apache
Atomic Bomb = Bomba atómica
Nuclear Missile = Misil nuclear
Great Artist = Gran Artista
Unbuildable = Inedificable
Can start an 8-turn golden age = Comienza una edad dorada por 8 turnos
Can build improvement: Landmark = Puede construir mejora: Edificio Emblematico
Great Scientist = Gran Científico
Can hurry technology research = Puede acelerar investigaciones
Can build improvement: Academy = Puede construir mejora: Academia
Great Merchant = Gran Mercader
Can undertake a trade mission with City-State, giving a large sum of gold and [influenceAmount] Influence = Puede realizar una ruta de comercio con una ciudad-estado dando una gran cantidad de oro y [influenceAmount] de influencia
Can build improvement: Customs house = Puede construir mejora: Aduana
Great Engineer = Gran Ingeniero
Can speed up construction of a wonder = Puede acelerar la construccion de una maravilla
Can build improvement: Manufactory = Se puede construir mejora: Manufactura
Great General = Gran General
Bonus for units in 2 tile radius 15% = 15% de bonus para unidades en un radio de 2 casillas

# Promotions

Pick promotion = Elige ascenso
 OR  =  O 
Bonus vs [unitType] = Bonus contra [unitType]
Penalty vs [unitType] = Penalización contra [unitType]
Accuracy I = Precisión I
Accuracy II = Precisión II
Accuracy III = Precisión III
units in open terrain = unidades en terreno abierto
units in rough terrain = unidades en terreno abrupto
Barrage I = Cortina de fuego I
Barrage II = Cortina de fuego II
Barrage III = Cortina de fuego III
Shock I = Choque I
Shock II = Choque II
Shock III = Choque III
Drill I = Instrucción I
Drill II = Instrucción II
Drill III = Instrucción III
Scouting I = Exploración I
Scouting II = Exploración II
Scouting III = Exploración III
+1 Movement = Movimiento adicional (1)
Cover I = Cobertura I
Cover II = Cobertura II
+25% Defence against ranged attacks = +25% de defensa contra ataques a distancia
March = Marcha
Charge = Carga
wounded units = unidades heridas
Mobility = Movilidad
Volley = Andanada
Sentry = Vigilar
Extended Range = Alcance extendido
+1 Range = +1 de alcance
Ranged attacks may be performed over obstacles = Puede realizar ataques a distancia sobre obstáculos
Formation I = Formación I
Formation II = Formación II
Blitz = Ataque relámpago
Bombardment I = Bombardeo I
Bombardment II = Bombardeo II
Bombardment III = Bombardeo III
Boarding Party I = Grupo de abordaje I
Boarding Party II = Grupo de abordaje II
Boarding Party III = Grupo de abordaje III
Coastal Raider I = Asaltante costero I
Coastal Raider II = Asaltante costero II
Coastal Raider III = Asaltante costero III
Targeting I = Fijación de objetivos I
Targeting II = Fijación de objetivos II
Targeting III = Fijación de objetivos III
Wolfpack I = Manada de lobos I
Wolfpack II = Manada de lobos II
Wolfpack III = Manada de lobos III
Woodsman = Montaraz
Double movement rate through Forest and Jungle = Doble movimiento por bosques y junglas
Heal Instantly = Curar al instante
Heal this Unit by 50 HP; Doing so will consume this opportunity to choose a Promotion = Cura 50HP a esta unidad; Hacer esto gastará esta oportunidad de escoger un ascenso
Medic = Médica
Medic II = Médica II
This unit and all others in adjacent tiles heal 5 additional HP per turn = Esta unidad y todas las demás adyacentes se curan 5HP extra cada turno
This unit and all others in adjacent tiles heal 5 additional HP. This unit heals 5 additional HP outside of friendly territory. = Esta unidad y todas las adyacentes se curan 5HP adicional. Esta unidad se cura 5HP adicional fuera de territorio amigo.
Targeting I (air) = Fijación de objetivos aérea I
Targeting II (air) = Fijación de objetivos aérea II
Targeting III (air) = Fijación de objetivos aérea III
Air Repair = Reparación aérea
Unit will heal every turn, even if it performs an action = La unidad se curarátodos los turnos, incluso si realiza alguna acción
Operational Range = Rango de operación
+2 Range = +2 alcance
Sortie = Incursión
1 extra Interception may be made per turn = Puede realizar una intercepción extra cada turno
Bonus when performing air sweep [bonusAmount]% = [bonusAmount]% de bonus al realizar un barrido aéreo
Dogfighting I = Lucha aérea I
Dogfighting II = Lucha aérea II
Dogfighting III = Lucha aérea III
Bonus when intercepting [bonusAmount]% = [bonusAmount]% de bonus al interceptar 
Interception I = Intercepción I
Interception II = Intercepción II
Interception III = Intercepción III
Siege I = Asedio I
Siege II = Asedio II
Siege III = Asedio III
Evasion = Evasión
Reduces damage taken from interception by 50% = Reduce el daño recibido por intercepción en un 50%
Bonus when intercepting [amount]% = [amount]% de bonus al interceptar
Ambush I = Emboscada I
Ambush II = Emboscada II
Haka War Dance = Danza de la guerra Haka
-10% combat strength for adjacent enemy units = -10% de fuerza de combate para unidades enemigas adyacentes
Rejuvenation = Rejuvenecimiento
All healing effects doubled = Se doblan todos los efectos de cura<|MERGE_RESOLUTION|>--- conflicted
+++ resolved
@@ -109,12 +109,7 @@
 'Architecture has recorded the great ideas of the human race. Not only every religious symbol, but every human thought has its page in that vast book.'  - Victor Hugo = 'La arquitectura ha registrado las grandes ideas de la raza humana. No solo simbólos religiosos, también cada pensamiento humano tiene su página en ese vasto libro.' - Victor Hugo
 
 Hagia Sophia = Santa Sofía
-<<<<<<< HEAD
- # Requires translation!
-'For it soars to a height to match the sky, and as if surging up from among the other buildings it stands on high and looks down upon the remainder of the city, adorning it, because it is a part of it, but glorying in its own beauty'  - Procopius, De Aedificis = 
-=======
 'For it soars to a height to match the sky, and as if surging up from among the other buildings it stands on high and looks down upon the remainder of the city, adorning it, because it is a part of it, but glorying in its own beauty' - Procopius, De Aedificis = 'Porque se eleva a las alturas para alcanzar el cielo, y es como si surgiera de entre los demás edificios, se erige en la altura y mira hacia abajo el recordatorio de la ciudad, adornandolo, por que es parte de el, pero glorioso en su propia belleza.' - Procopius, De Aedificis
->>>>>>> b16b2510
 +33% great person generation in all cities = +33% generación de Grandes Personas en todas las ciudades
 
 Mint = Casa de la moneda
