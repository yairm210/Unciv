--- conflicted
+++ resolved
@@ -115,12 +115,7 @@
 Mint = Casa de la moneda
 
 Machu Picchu = Machu Picchu
-<<<<<<< HEAD
- # Requires translation!
-'Few romances can ever surpass that of the granite citadel on top of the beetling precipices of Machu Picchu, the crown of Inca Land.'  - Hiram Bingham = 
-=======
 'Few romances can ever surpass that of the granite citadel on top of the beetling precipices of Machu Picchu, the crown of Inca Land.'  - Hiram Bingham = 'Pocas historias pueden llegar a superar la de esa ciudadela de granito en la cima de los salientes precipicios de Machu Picchu, corona de la Tierra de los Incas.- Hiram Bingham
->>>>>>> af610dd6
 Gold from all trade routes +25% = +25% de oro en todas las rutas de comercio
 
 Aqueduct = Acueducto
@@ -1110,12 +1105,7 @@
 'He who commands the sea has command of everything.' - Themistocles = 'Aquel que comanda el mar, tiene el comando de todo'  - Temístocles
 Calendar = Calendario
 'So teach us to number our days, so that we may apply our hearts unto wisdom.' - Bible Psalms 90:12 = 'Entonces enseñanos a enumerar nuestros días, para que podamos aplicar nuestros corazones en la sabiduría' - Biblia Salmo 90:12
-<<<<<<< HEAD
- # Requires translation!
-Writing = 
-=======
 Writing = Escritura
->>>>>>> af610dd6
 'He who destroys a good book kills reason itself.' - John Milton = 'Aquel que destruye un buen libro mata la razón misma' - John Milton
 Trapping = Caza
 'Even brute beasts and wandering birds do not fall into the same traps or nets twice.' - Saint Jerome = 'Incluso las brutas bestias y los pajaros errantes no caen en las mismas trampas o redes dos veces.' - San Jeronimo 
@@ -1153,12 +1143,7 @@
 Metal Casting = Fundición
 'When pieces of bronze or gold or iron break, the metal-smith welds them together again in the fire, and the bond is established.' - Sri Guru Granth Sahib = 'Cuando las piezas de bronce, oro o hierro se rompen, el forjador los manipula juntos de nuevo en el fuego y la unión se establece' - Sri guru Granth Sahib
 Steel = Acero
-<<<<<<< HEAD
- # Requires translation!
-'John Henry said to his Captain, / 'A man ain't nothin' but a man, / And before I'll let your steam drill beat me down, / I'll die with the hammer in my hand.'' - Anonymous: The Ballad of John Henry, the Steel-Drivin' Man = 
-=======
 'John Henry said to his Captain, / 'A man ain't nothin' but a man, / And before I'll let your steam drill beat me down, / I'll die with the hammer in my hand.'' - Anonymous: The Ballad of John Henry, the Steel-Drivin' Man = "John Henry le dijo a su capitán: Un hombre no es más que un hombre, y antes de dejar que vuestra perforadora a vapor me derrote, moriré con el martillo en la mano.' - 'The Ballad of John Henry, the Steel-Driving Man', balada tradicional estadounidense
->>>>>>> af610dd6
 Compass = Brújula
 'I find the great thing in this world is not so much where we stand, as in what direction we are moving.' - Oliver Wendell Holmes = 'Yo encuentro la cosa mas grande en este mundo no donde estamos parados, si no mas bien hacía donde vamos' Oliver Wendell Holmes
 Education = Educación
@@ -1170,12 +1155,7 @@
 Astronomy = Astronomía
 'Joyfully to the breeze royal Odysseus spread his sail, and with his rudder skillfully he steered.' - Homer = 'Alegremente a la briza el real Odiseo expandió sus velas y con su timón el habilidosamente dirigió' - Homero
 Acoustics = Acústica
-<<<<<<< HEAD
- # Requires translation!
-'Their rising all at once was as the sound of thunder heard remote' - Milton = 
-=======
 'Their rising all at once was as the sound of thunder heard remote' - Milton = 'Y su ascenso fue de pronto un ruido de tronar remoto.' - John Milton
->>>>>>> af610dd6
 Banking = Banca
 'Happiness: a good bank account, a good cook and a good digestion' - Jean Jacques Rousseau = 'Felicidad: Una buena cuenta bancaria, una buena cocina y una buena digestión.' - Jean Jacques Rousseau
 Printing Press = Imprenta
