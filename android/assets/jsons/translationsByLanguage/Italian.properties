
# Tutorial tasks

Move a unit!\nClick on a unit > Click on a destination > Click the arrow popup = Sposta un'unità!\nClicca su un'unità > Clicca su una destinazione > Clicca sul popup con la freccia
Found a city!\nSelect the Settler (flag unit) > Click on 'Found city' (bottom-left corner) = Fonda una Città!\nSeleziona il Colono (l'icona con la bandiera) > Clicca su 'Fonda Città' (angolo in basso a sinistra)
Enter the city screen!\nClick the city button twice = Entra nella schermata cittadina!\nClicca due volte sul tasto.
Pick a technology to research!\nClick on the tech button (greenish, top left) > \n select technology > click 'Research' (bottom right) = Ricerca una tecnologia!\nClicca sul tasto tecnologia (verdognolo, in alto a sinistra) > \nScegli una tecnologia > Clicca su 'Ricerca' (in basso a destra)
Pick a construction!\nEnter city screen > Click on a unit or building (bottom left side) > \n click 'add to queue' = Scegli una costruzione!\nEntra nella schermata cittadina > Clicca su un'unità o un edificio (in basso a sinistra) > \n Clicca su 'Aggiungi a coda'
Pass a turn!\nCycle through units with 'Next unit' > Click 'Next turn' = Termina il turno!\nClicca su 'Prossima unità' varie volte > Clicca su 'Prossimo turno'
Reassign worked tiles!\nEnter city screen > click the assigned (green) tile to unassign > \n click an unassigned tile to assign population = Reassegna delle celle sfruttate\nEntra nella schermata cittadina > Clicca su una casella sfruttata (verde) per liberarla > \n Clicca su una casella non sfruttata per assegnarle un abitante
Meet another civilization!\nExplore the map until you encounter another civilization! = Incontra un'altra civiltà!\nEsplora la mappa finché non incontri un'altra civiltà.
Open the options table!\nClick the menu button (top left) > click 'Options' = Apri il menu delle opzioni!\nClicca sul tasto menu (in altro a sinistra) > Clicca su 'Opzioni'.
Construct an improvement!\nConstruct a Worker unit > Move to a Plains or Grassland tile > \n Click 'Create improvement' (above the unit table, bottom left)\n > Choose the farm > \n Leave the worker there until it's finished = Costruisci un miglioramento!\nCostruisci un Lavoratore > Spostalo su una Pianura o su una Prateria > \n Scegli 'Costruisci miglioramento' > Scegli 'Fattoria' > \n Lascia lì il Lavoratore finché non ha finito.
Create a trade route!\nConstruct roads between your capital and another city\nOr, automate your worker and let him get to that eventually = Crea una rotta commerciale!\nCostruisci una strada tra la tua capitale e un'altra città.\nProva ad automatizzare un Lavoratore perché lo faccia.
Conquer a city!\nBring an enemy city down to low health > \nEnter the city with a melee unit = Conquista una città!\nPorta a zero la salute di una Città appartenente al nemico > \nEntra nella Città con un'unità da mischia.
Move an air unit!\nSelect an air unit > select another city within range > \nMove the unit to the other city = Sposta un'unità aerea!\nSeleziona un'unità aerea > Seleziona un'altra Città nel suo raggio > \nSposta l'unità in quell'altra Città.
See your stats breakdown!\nEnter the Overview screen (top right corner) >\nClick on 'Stats' = Visualizza le tue statistiche!\nEntra nella tua schermata Panoramica (in alto a sinistra)\nClicca su 'Statistiche'

Oh no! It looks like something went DISASTROUSLY wrong! This is ABSOLUTELY not supposed to happen! Please send me (yairm210@hotmail.com) an email with the game information (menu -> save game -> copy game info -> paste into email) and I'll try to fix it as fast as I can! = Santi numi! Pare che qualcosa sia andato disastrosamente storto! Quello che è successo non era assolutamente previsto! Mandami un'email all'indirizzo yairm210@hotmail.com con l'info della partita (menu -> salva partita -> copia info partita -> incolla su email) e proverò a riparare il guasto il più in fretta possibile!
Oh no! It looks like something went DISASTROUSLY wrong! This is ABSOLUTELY not supposed to happen! Please send us an report and we'll try to fix it as fast as we can! = Oh no! Sembra che sia accaduto qualcosa di storto! Quello che è successo non doveva succedere! Dammi un rapporto e noi proveremo a sistemarlo il più in fretta possibile!

# Buildings

## Ancient era buildings

Palace = Palazzo
Indicates the capital city = Indica la città capitale

Monument = Monumento
Granary = Granaio
Stone Works = Scalpellino
Must not be on plains = Non deve trovarsi su Pianura

Stonehenge = Stonehenge
'Time crumbles things; everything grows old and is forgotten under the power of time' - Aristotle = 'Il tempo sgretola le cose; davanti al suo potere tutto invecchia e viene dimenticato.' - Aristotele

Library = Biblioteca
+1 Science Per 2 Population = +1 Scienza ogni 2 abitanti
Paper Maker = Cartiera

The Great Library = Grande Biblioteca
Free Technology = Dona una tecnologia gratuita
'Libraries are as the shrine where all the relics of the ancient saints, full of true virtue, and all that without delusion or imposture are preserved and reposed.' - Sir Francis Bacon = 'Le biblioteche sono come una cappella in cui sono conservate e protette tutte le reliquie dei santi antichi, colme di vera virtù, e tutto ciò che è privo di illusione e inganno' - Sir Francis Bacon

Circus = Circo
Walls = Mura
Walls of Babylon = Mura di Babilonia

The Pyramids = Grandi Piramidi
'O, let not the pains of death which come upon thee enter into my body. I am the god Tem, and I am the foremost part of the sky, and the power which protecteth me is that which is with all the gods forever.'  - The Book of the Dead, translated by Sir Ernest Alfred Wallis Budge = 'Oh, non lasciare che i dolori della morte che piombano su di te entrino nel mio corpo. Io sono il dio Tem, e risiedo nella parte più importante del cielo, e il potere che mi protegge è quello che si accompagna per sempre a tutti gli dèi.' - Il Libro dei Morti, traduzione di Sir Ernest Alfred Wallis Budge
Worker construction increased 25% = +25% velocità costruzione lavoratori
Provides 2 free workers = Appaiono 2 Lavoratori gratuiti

Barracks = Caserma
Krepost = Krepost
Culture and Gold costs of acquiring new tiles reduced by 25% in this city = -25% costi in Cultura e Oro nell'acquisto di nuove celle nella Città

Colossus = Colosso
'Why man, he doth bestride the narrow world like a colossus, and we petty men walk under his huge legs, and peep about to find ourselves dishonorable graves.' - William Shakespeare, Julius Caesar = 'Già, lui cavalca questo stretto mondo ormai come un colosso; e noi, gli omuncoli, passiamo sotto le sue gambe enormi e ci scrutiamo intorno, per ritrovarci tutti quanti siamo come tanti sepolcri senza onore' - William Shakespeare: Giulio Cesare
+1 gold from worked water tiles in city = +1 Oro per ogni risorsa anfibia sfruttata dalla città.

Temple = Tempio
Burial Tomb = Sepolcro
Doubles Gold given to enemy if city is captured = Raddoppia la quantità d'Oro saccheggiato se la città viene conquistata.
Mud Pyramid Mosque = Moschea della piramide di fango

The Oracle = Oracolo
'The ancient Oracle said that I was the wisest of all the Greeks. It is because I alone, of all the Greeks, know that I know nothing'  - Socrates = 'L'antico Oracolo ha detto che sono il più saggio di tutti i greci. Questo perché io solo, di tutti i greci, so di non sapere nulla.' - Socrate
Free Social Policy = Ricevi una politica sociale gratuita


Lighthouse = Faro
Can only be built in coastal cities = La città deve trovarsi sulla costa
+1 food from Ocean and Coast tiles = +1 Cibo da caselle Oceano e costiere

The Great Lighthouse = Grande Faro
'They that go down to the sea in ships, that do business in great waters; these see the works of the Lord, and his wonders in the deep.' - The Bible, Psalms 107:23-24 = 'Ecco quelli che scendon nel mare su navi, che trafficano sulle grandi acque; essi veggono le opere dell'Eterno e le sue meraviglie nell'abisso.' - Salmi 107:23-24
All military naval units receive +1 movement and +1 sight = +1 Movimento e +1 Visione per ogni unità militare marittima

National College = Colleggio Nazionale

Chichen Itza = Chichen Itza
'The katun is established at Chichen Itza. The settlement of the Itza shall take place there. The quetzal shall come, the green bird shall come. Ah Kantenal shall come. It is the word of God. The Itza shall come.'  - The Books of Chilam Balam = 'Il katun è stabilito a Chichèn Itzà. L'insediamento degli Itzà avrà luogo. Arriverà il quetzal, arriverà l'uccello verde. Ah Kantenal arriverà. È la parola di Dio. Gli Itzà arriveranno. - I Libri di Chilam Balam
Golden Age length increases +50% = +50% durata dell'Età dell'Oro

Courthouse = Palazzo di giustizia
Remove extra unhappiness from annexed cities = Elimina l'Infelicità extra proveniente dalle Città occupate
Can only be built in annexed cities = Costruibile solamente nelle città annesse

Stable = Scuderia
+15% Production when building Mounted Units in this city = +15% Produzione per le unità a cavallo

Circus Maximus = Circo Massimo

Hanging Gardens = Giardini Pensili
'I think that if ever a mortal heard the word of God it would be in a garden at the cool of the day.'  - F. Frankfort Moore = 'Penso che se mai un mortale ha sentito la voce di Dio, sarà stato in un giardino sul far della sera.' - F. Frankfort Moore

Colosseum = Colosseo

Terracotta Army = Esercito di terracotta
'Regard your soldiers as your children, and they will follow you into the deepest valleys; look on them as your own beloved sons, and they will stand by you even unto death.'  - Sun Tzu = 'Trattate i soldati come figli, e vi seguiranno nelle valli più profonde; considerateli la vostra amata progenie, e resteranno accanto a voi fino alla morte.' - Sun Tzu

Market = Mercato
Bazaar = Bazaar
Provides 1 extra copy of each improved luxury resource near this City = Concede 1 copia aggiuntiva di ogni risorsa di lusso migliorata vicino alla città
+2 Gold for each source of Oil and oasis = +2 Oro per ogni fonte di Petrolio e ogni casella di Oasi

Monastery = Monastero

Notre Dame = Notre Dame
'Architecture has recorded the great ideas of the human race. Not only every religious symbol, but every human thought has its page in that vast book.'  - Victor Hugo = 'L'architettura ha registrato le più grandi idee della razza umana. Non solo ogni simbolo religioso, ma ogni pensiero umano ha la sua pagina in quel vasto libro.' - Victor Hugo

Hagia Sophia = Hagia Sophia
'For it soars to a height to match the sky, and as if surging up from among the other buildings it stands on high and looks down upon the remainder of the city, adorning it, because it is a part of it, but glorying in its own beauty'  - Procopius, De Aedificis = 'Perché si erge così alta da toccare il cielo, e come fluttuando sugli altri edifici guarda dall'alto in basso il resto della città, abbellendola, perché fa parte di essa, ma gloriandosi della propria bellezza.' - Procopio, De Aedificis (Sugli edifici)
+33% great person generation in all cities = +33% di generazione di Grandi Personaggi in tutte le città

Mint = Zecca

Machu Picchu = Machu Picchu
'Few romances can ever surpass that of the granite citadel on top of the beetling precipices of Machu Picchu, the crown of Inca Land.'  - Hiram Bingham = 'Pochi racconti fantastici possono sorpassare quello della cittadella di granito sospesa in cima ai precipizi, Machu Picchu, la corona delle terre degli Inca.' - Hiram Bingham
Gold from all trade routes +25% = +25% oro da ogni rotta commerciale
Must have an owned mountain within 2 tiles = La città deve rasentare una montagna entro due caselle

Aqueduct = Acquedotto
40% of food is carried over after a new citizen is born = Il 40% del cibo viene immagazzinato dopo la nascita di un nuovo cittadino

Great Wall = Grande Muraglia
'The art of war teaches us to rely not on the likelihood of the enemy's not attacking, but rather on the fact that we have made our position unassailable.'  - Sun Tzu = 'L'arte della guerra ci insegna a non affidarci alla possibilità che il nemico... non ci attacchi, ma piuttosto alla certezza di aver reso la nostra posizione inattaccabile.' - Sun Tzu
Enemy land units must spend 1 extra movement point when inside your territory (obsolete upon Dynamite) = Le unità nemiche impiegano un punto Movimento extra se all'interno del tuo territorio (diventa obsoleta con la Dinamite).

Workshop = Bottega
Longhouse = Casa Lunga
+1 Production from each worked Forest tile = +1 Produzione da ogni casella di Foresta sfruttata dalla città

Forge = Fucina
+15% production of land units = +15% produzione per le unità terrestri

Harbor = Porto
+1 production from all sea resources worked by the city = +1 Produzione per ogni risorsa marittima sfruttata
Connects trade routes over water = Consente le rotte commerciali marittime

University = Università
+2 Science from each worked Jungle tile = +2 Scienza per ogni casella di Giungla sfruttata
Wat = Wat

Oxford University = Università di Oxford
Castle = Castello
Mughal Fort = Forte Mughal

Alhambra = Alhambra
'Justice is an unassailable fortress, built on the brow of a mountain which cannot be overthrown by the violence of torrents, nor demolished by the force of armies.'  - Joseph Addison = 'La giustizia è una fortezza inespugnabile, costruita sulla cresta di una montagna che non può essere rovesciata dalla violenza dei torrenti né demolita dalla forza degli eserciti.' - Joseph Addison
All newly-trained melee, mounted, and armored units in this city receive the Drill I promotion = Ogni unità da mischia, a cavallo e corazzata appena reclutata nella città riceve la promozione Addestramento I

Angkor Wat = Angkor Wat
'The temple is like no other building in the world. It has towers and decoration and all the refinements which the human genius can conceive of.'  - Antonio da Magdalena = 'Il tempio non ha eguali nel mondo. Ha torri e decorazioni e tutti gli abbellimenti che il genio dell'uomo può concepire.' - Antonio da Magdalena
Cost of acquiring new tiles reduced by 25% = -25% costo per l'acquisto di nuove celle

Porcelain Tower = Torre di Porcellana
'Things always seem fairer when we look back at them, and it is out of that inaccessible tower of the past that Longing leans and beckons.'  - James Russell Lowell = 'Le cose sembrano sempre più belle quando ci voltiamo indietro per guardarle, ed è dall'inaccessibile torre del passato che la nostalgia si protende e chiama.' - James Russel Lowell
Free great scientist appears = Appare un Grande Scienziato
Science gained from research agreements +50% = +50% Scienza dagli Accordi di Ricerca

Ironworks = Ferriera
Armory = Armeria
Observatory = Osservatorio
Opera House = Teatro dell'opera

Sistine Chapel = Cappella Sistina
'I live and love in God's peculiar light.' - Michelangelo Buonarroti = 'Vivo e amo sotto la peculiare luce di Dio.' - Michelangelo Buonarroti
Culture in all cities increased by 25% = +25% cultura in ogni città

Bank = Banca
Hanse = Hansa
+5% Production for every Trade Route with a City-State in the empire = +5% Produzione per ogni Rotta Commerciale con una Città-Stato nell'impero
Satrap's Court = Corte del Satrapo

Forbidden Palace = Città Proibita
'Most of us can, as we choose, make of this world either a palace or a prison' - John Lubbock = 'La maggior parte di noi può, a sua volontà, fare di questo mondo un palazzo o una prigione.' - John Lubbock
Unhappiness from population decreased by 10% = -10% infelicità dalla popolazione

Theatre = Teatro

Leaning Tower of Pisa = Torre pendente di Pisa
'Don't clap too hard - it's a very old building.' - John Osbourne = 'Non applaudite troppo forte - è un edificio molto vecchio.' - John Osborne
Free Great Person = Ottieni un Grande Personaggio gratuito
Choose a free great person = Scegli un Grande Personaggio gratuito
Get  = Ottieni 

Himeji Castle = Castello di Himeji
'Bushido is realized in the presence of death. This means choosing death whenever there is a choice between life and death. There is no other reasoning.'  - Yamamoto Tsunetomo = 'Il Bushido si realizza in presenza della morte. Significa, ogni volta che c'è una scelta tra la vita e la morte, scegliere la seconda. Non c'è alcun altro ragionamento' - Yamamoto Tsunetomo
+15% combat strength for units fighting in friendly territory = +15% Forza per le unità che combattono in territorio amico

Taj Mahal = Taj Mahal
'The Taj Mahal rises above the banks of the river like a solitary tear suspended on the cheek of time.'  - Rabindranath Tagore = 'Il Taj Mahal sorge sulle rive del fiume come una lacrima solitaria sospesa sulla guancia del tempo.' - Rabindranath Tagore
Empire enters golden age = L'impero entra nell'Età dell'Oro

Windmill = Mulino a vento
Must not be on hill = Non deve trovarsi su Collina
Museum = Museo
Hermitage = Hermitage

The Louvre = Il Louvre
'Every genuine work of art has as much reason for being as the earth and the sun'  - Ralph Waldo Emerson = 'Ogni opera d'arte genuina ha tanta ragione d'esistere quanto la terra e il sole.' - Ralph Waldo Emerson
Free Great Artist Appears = Appare un Grande Artista gratuito

Seaport = Cantiere navale
+1 production and gold from all sea resources worked by the city = +1 Produzione e Oro da ogni risorsa marittima sfruttata dalla città
+15% production of naval units = +15% Produzione per le unità marittime

Public School = Scuola pubblica
Hospital = Ospedale
25% of food is carried over after a new citizen is born = Il 25% del cibo viene immagazzinato dopo la nascita di un nuovo cittadino
Factory = Fabbrica
Stock Exchange = Borsa valori

Big Ben = Big Ben
'To achieve great things, two things are needed: a plan, and not quite enough time.'  - Leonard Bernstein = 'Per ottenere grandi risultati servono due cose: un piano e un sacco di tempo.' - Leonard Bernstein
-15% to purchasing items in cities = -15% costi in Oro per l'acquisto di unità ed edifici nelle Città

Cristo Redentor = Cristo Redentor
'Come to me, all who labor and are heavy burdened, and I will give you rest.'  - New Testament, Matthew 11:28 = 'Venite a me, voi tutti che siete affaticati e oppressi, e io vi ristorerò.' - Matteo 11:28
Culture cost of adopting new Policies reduced by 10% = -10% costo in Cultura per ogni nuova politica

Kremlin = Cremlino
'The Law is a fortress on a hill that armies cannot take or floods wash away.'   –- The Prophet Muhammed = 'La Legge è una fortezza su una collina che gli eserciti non possono catturare e le inondazioni non possono spazzare via. - Il profeta Maometto
Defensive buildings in all cities are 25% more effective = +25% efficacia delle strutture difensive in tutte le città

Neuschwanstein = Castello di Neuschwanstein
'...the location is one of the most beautiful to be found, holy and unapproachable, a worthy temple for the divine friend who has brought salvation and true blessing to the world.'  - King Ludwig II of Bavaria = '...la posizione è una delle più belle che si possano trovare, sacra e inaccessibile, degno tempio per l'amico divino che ha portato salvezza e vera benedizione a tutto il mondo.' - Re Ludovico II di Baviera
+1 happiness, +2 culture and +3 gold from every Castle = +1 Felicità, +2 Cultura e +3 Oro per ogni Castello posseduto

Military Academy = Accademia militare

Brandenburg Gate = Porta di Brandeburgo
Free Great General appears near the Capital = Appare un Grande Generale vicino alla Capitale
'Pale Death beats equally at the poor man's gate and at the palaces of kings.'  - Horace = 'La pallida morte batte ugualmente alla porta del povero e al palazzo del re.' - Orazio

Broadcast Tower = Ripetitore

Eiffel Tower = Torre Eiffel
'We live only to discover beauty, all else is a form of waiting'  - Kahlil Gibran = 'Chi può pensare che, siccome siamo ingegneri, la bellezza non ci preoccupi, o che non cerchiamo di costruire strutture belle oltre che solide e durature?' - Gustave Alexandre Eiffel
Provides 1 happiness per social policy = +1 Felicità per ogni politica sociale

Statue of Liberty = Statua della Libertà
'Give me your tired, your poor, your huddled masses yearning to breathe free, the wretched refuse of your teeming shore. Send these, the homeless, tempest-tossed to me, I lift my lamp beside the golden door!'  - Emma Lazarus = 'Datemi coloro che sono esausti, i poveri / Le folle accalcate che bramano di respirare libere, / I miseri rifiuti delle vostre coste brulicanti. / Mandatemi chi non ha casa, squassato dalle tempeste, / Sollevo la fiaccola accanto alla porta d'oro!' - Emma Lazarus
+1 Production from specialists = +1 Produzione dagli Specialisti

Medical Lab = Laboratorio medico
Research Lab = Laboratorio di ricerca
Hydro Plant = Centrale idroelettrica
Stadium = Stadio
Solar Plant = Centrale ad energia solare
Must be next to desert = Deve rasentare Deserto
Must be next to mountain = Deve rasentare Montagna

Sydney Opera House = Teatro dell'Opera di Sidney
'Those who lose dreaming are lost.'  - Australian Aboriginal saying = 'Quelli che perdono i sogni sono perduti.' - Massima degli aborigeni australiani
+1 population in each city = +1 Popolazione in ogni città
+1 happiness in each city = +1 Felicità in ogni città

Pentagon = Pentagono
'In preparing for battle I have always found that plans are useless, but planning is indispensable.'  - Dwight D. Eisenhower = 'Preparandomi alla battaglia ho sempre constatato che i piani sono inutili, ma la pianificazione è indispensabile.' - Dwight D. Eisenhower
Gold cost of upgrading military units reduced by 33% = -33% costi in Oro per aggiornare un'unità militare

Manhattan Project = Progetto Manhattan
Enables nuclear weapon = Consente l'utilizzo delle armi nucleari

Apollo Program = Programma Apollo
Enables construction of Spaceship parts = Consente la costruzione di parti dell'astronave

Nuclear Plant = Centrale nucleare

Spaceship Factory = Fabbrica di astronavi
Increases production of spaceship parts by 50% = +50% produzione per le parti dell'astronave
Spaceship part = Parte dell'astronave
SS Booster = Propulsore dell'astronave
SS Cockpit = Abitacolo dell'astronave
SS Engine = Motore dell'astronave
SS Stasis Chamber = Camera di stasi dell'astronave

Hubble Space Telescope = Telescopio spaziale Hubble
'The wonder is, not that the field of stars is so vast, but that man has measured it.'  - Anatole France = 'La meraviglia non sta nella vastità del campo di stelle, ma nel fatto che l'uomo lo abbia misurato.' - Anatole France
2 free great scientists appear = Appaiono 2 grandi scenziati gratuiti
Increases production of spaceship parts by 25% = +25% Produzione per le parti dell'astronave

# Diplomacy,Trade,Nations

Requires [buildingName] to be built in the city = La Città richiede [buildingName]
Requires [buildingName] to be built in all cities = L'Impero richiede [buildingName]
Provides a free [buildingName] in the city = Dona l'edificio gratuito [buildingName] nella città
Requires worked [resource] near city = Richiede che la città sfrutti [resource]
Wonder is being built elsewhere = Meraviglia in costruzione altrove
Requires a [buildingName] in all cities = Richiede [buildingName] in tutte le città
Requires a [buildingName] in this city = Richiede [buildingName] nella città
Requires [resource] = Richiede [resource]
Required tech: [requiredTech] = Tecnologie propedeutiche: [requiredTech]

Current construction = Costruzione attuale
Construction queue = Coda di costruzione
Pick a construction = Scegli una costruzione
Queue empty = Coda vuota
Add to queue = Aggiungi a coda
Remove from queue = Rimuovi da coda
Show stats drilldown = Mostra riepilogo statistiche
Show construction queue = Mostra coda costruzione

Diplomacy = Diplomazia
War = Guerra
Peace = Pace
Declare war = Dichiara guerra
Declare war on [civName]? = Vuoi dichiarare guerra a [civName]?
[civName] has declared war on us! = La civiltà [civName] ci ha dichiarato guerra!
[leaderName] of [nation] = [leaderName] dell'impero [nation]
You'll pay for this! = Pagherai caro questo affronto!
Negotiate Peace = Negozia una pace
Peace with [civName]? = Vuoi negoziare una pace con [civName]?
Very well. = Molto bene.
Farewell. = Addio.
Sounds good! = Sta bene!
Not this time. = Questo mai!
Excellent! = Eccellente!
How about something else... = Che ne dici di questa offerta?
A pleasure to meet you. = Siamo lieti di fare la vostra conoscenza.
Our relationship:  = I nostri rapporti: 
We have encountered the City-State of [name]! = Abbiamo incontrato la Citta-Stato di [name]!
Declare Friendship ([numberOfTurns] turns) = Dichiarazione di Amicizia ([numberOfTurns] turni)
May our nations forever remain united! = Possano le nostre nazioni rimanere per sempre unite!
Indeed! = Perfetto!
Denounce ([numberOfTurns] turns) = Denuncia ([numberOfTurns] turni)
We will remember this. = Non credere che ce lo scorderemo!

[civName] has declared war on [targetCivName]! = [civName] ha dichiarato guerra a [targetCivName]!
[civName] and [targetCivName] have signed the Peace Treaty! = [civName] ha siglato una pace con [targetCivName]!
[civName] and [targetCivName] have signed the Declaration of Friendship! = [civName] e [targetCivName] hanno stretto una Dichiarazione d'Amicizia!
[civName] has denounced [targetCivName]! = [civName] ha denunciato [targetCivName]!

Unforgivable = Imperdonabile!
Enemy = Nemici
Competitor = Avversari
Neutral = Neutri
Favorable = Favorevoli
Friend = Amichevoli
Ally = Alleati

## Diplomatic modifiers

You declared war on us! = Ci hai dichiarato guerra!
Your warmongering ways are unacceptable to us. = Non accettiamo i tuoi metodi da guerrafondaio!
You have captured our cities! = Hai preso una delle nostre città!
We applaud your liberation of our conquered cities! = Applaudiamo il fatto che tu abbia liberato alcune nostre città!
Years of peace have strengthened our relations. = Gli anni di pace hanno rafforzato i nostri rapporti.
Our mutual military struggle brings us closer together. = I nostri nemici in comune ci hanno tenuti insieme.
We have signed a public declaration of friendship = Abbiamo segnato una dichiarazione pubblica d'amicizia!
You have declared friendship with our enemies! = Hai dichiarato un'amicizia con i nostri nemici!
You have declared friendship with our allies = Hai dichiarato un'amicizia con i nostri alleati.
Our open borders have brought us closer together. = I nostri accordi di passaggio hanno avvicinato le nostre nazioni.
Your so-called 'friendship' is worth nothing. = La tua cosiddetta 'amicizia' non vale nulla!
You have publicly denounced us! = Ci hai denunciato pubblicamente di fronte al mondo!
You have denounced our allies = Hai denunciato i nostri alleati!
You have denounced our enemies = Hai denunciato i nostri nemici!
You betrayed your promise to not settle cities near us = Hai tradito la tua promessa di non fondare città nelle nostre vicinanze.
You fulfilled your promise to stop settling cities near us! = Hai mantenuto la tua promessa di non fondare città nelle nostre vicinanze.
You refused to stop settling cities near us = Hai continuato a fondare città nelle nostre vicinanze.
Your arrogant demands are in bad taste = Hai fatto una richiesta arrogante.
Your use of nuclear weapons is disgusting! = Siamo disgustati dal tuo uso delle armi nucleari!

Demands = Richieste
Please don't settle new cities near us. = Smetti di fondare città vicino a noi.
Very well, we shall look for new lands to settle. = Ti porgiamo le nostre scuse.
We shall do as we please. = Colonizzeremo la terra che ci pare e piace.
We noticed your new city near our borders, despite your promise. This will have....implications. = Abbiamo notato la tua nuova città vicino ai nostri confini. E questo avrà... ripercussioni sui nostri rapporti.

# City states

Manila = Manila
Kuala Lumpur = Kuala Lumpur
Helsinki = Helsinki
Quebec City = Quebec
Hanoi = Hanoi
Kathmandu = Kathmandu
Cape Town = Città del Capo
Sydney = Sydney
Zanzibar = Zanzibar
Singapore = Singapore
Edinburgh = Edinburgo
Almaty = Almaty
Sidon = Sidone
Kabul = Kabul
Brussels = Bruxelles
Venice = Venezia
Genoa = Genova
Ur = Ur
Tyre = Tiro
Dublin = Dublino
Antwerp = Anversa
Rio de Janeiro = Rio de Janeiro
Florence = Firenze
Milan = Milano

Provides [amountOfCulture] culture at 30 Influence = Dona [amountOfCulture] punti Cultura a minimo 30 Punti Influenza
Provides 3 food in capital and 1 food in other cities at 30 Influence = Dona 3 Cibo alla Capitale e 1 Cibo alle altre Città a minimo 30 Punti Influenza
Provides 3 happiness at 30 Influence = Dona 3 Punti Felicità a minimo 30 Punti Influenza
Provides land units every 20 turns at 30 Influence = Concede un'unità terrestre ogni 20 turni a minimo 30 Punti Influenza
Gift [giftAmount] gold (+[influenceAmount] influence) = Dona [giftAmount] oro (+[influenceAmount] Influenza)
Relationship changes in another [turnsToRelationshipChange] turns = I rapporti cambieranno tra [turnsToRelationshipChange] turni

Cultured = Acculturata
Maritime = Marittima
Mercantile = Mercantile
Militaristic = Militaristica
Type:  = Tipo: 
Influence:  = Influenza: 
Reach 30 for friendship. = Stringi un'amicizia superando il limite minimo di 30 Influenza.
Reach highest influence above 60 for alliance. = Stringi un'alleanza superando 60 Influenza al di sopra di tutti.
Ally:  = Alleati: 

# Trades 

Trade = Negozia
Offer trade = Offri scambio
Retract offer = Ritira offerta
What do you have in mind? = Cos'hai in mente?
Our items = I nostri articoli
Our trade offer = La nostra offerta
[otherCiv]'s trade offer = Offerta di [otherCiv]
[otherCiv]'s items = Gli articoli di [otherCiv]
Pleasure doing business with you! = È un piacere fare affari con te!
I think not. = Non ci penso proprio!
That is acceptable. = È accettabile.
Accept = Accetta
Keep going = Continua...
There's nothing on the table = Non c'è niente da trattare
Peace Treaty = Trattato di pace
Agreements = Accordi
Open Borders = Diritto di passaggio
Gold per turn = Oro per turno
Cities = Città
Technologies = Tecnologie
Declarations of war = Dichiarazione di guerra
Introduction to [nation] = Introduci a [nation]
Declare war on [nation] = Dichiara guerra a [nation]
Luxury resources = Risorse di lusso
Strategic resources = Risorse strategiche
replaces = sostituisce
[resourceName] not required = Risorsa [resourceName] non richiesta
Lost ability = Non possiede 
National ability = Abilità della civiltà

# Nations

Babylon = Babilonia
Receive free Great Scientist when you discover Writing, Earn Great Scientists 50% faster = Ricevi un Grande Scienziato gratuito quando scopri la Scrittura, e ricevi i Grandi Scienziati il 50% più in fretta
Nebuchadnezzar II = Nabucodonosor II

Greece = Grecia
Alexander = Alessandro
City-State Influence degrades at half and recovers at twice the normal rate = L'influenza sulle Città-Stato diminuisce il doppio più lentamente e aumenta il doppio più velocemente.

China = Cina
Wu Zetian = Wu Zetian
Great general provides double combat bonus, and spawns 50% faster = I Grandi Generali nascono il 50% più in fretta e il loro bonus è raddoppiato

Egypt = Egitto
Ramesses II = Ramses II
+20% production towards Wonder construction = +20% Produzione per la costruzione delle Meraviglie

England = Inghilterra
Elizabeth = Elisabetta
+2 movement for all naval units = +2 movimento per tutte le unità navali

France = Francia
Napoleon = Napoleone
+2 Culture per turn from cities before discovering Steam Power = +2 Cultura al turno dalle città prima della scoperta dell'Energia a Vapore

Russia = Russia
Catherine = Caterina II
Strategic Resources provide +1 Production, and Horses, Iron and Uranium Resources provide double quantity = +1 Produzione dalle risorse, e doppia quantità fornita da Cavalli, Ferro e Uranio

Rome = Roma
Augustus Caesar = Cesare Augusto
+25% Production towards any buildings that already exist in the Capital = +25% Produzione per gli edifici già costruiti nella Capitale

Arabia = Arabia
Harun al-Rashid = Harun al-Rashid
+1 Gold from each Trade Route, Oil resources provide double quantity = +1 Oro da ogni rotta commerciale, e doppia quantità da ogni fonte di Petrolio

America = Stati Uniti
George Washington = George Washington
All land military units have +1 sight, 50% discount when purchasing tiles = +1 Visione per le unità militari terrestri, e -50% costi in Oro quando acquisti una casella

Japan = Giappone
Oda Nobunaga = Oda Nobunaga
Units fight as though they were at full strength even when damaged = Le unità combattono come se fossero perfettamente sane, anche quando gravemente ferite

Germany = Germania
Otto von Bismark = Otto von Bismark
67% chance to earn 25 Gold and recruit a Barbarian unit from a conquered encampment, -25% land units maintenance. = 67% di probabilità di ottenere 25 Oro e reclutare un'unità barbara da un accampamento catturato. -25% mantenimento delle unità terrestri.

India = India
Gandhi = Gandhi
Unhappiness from number of Cities doubled, Unhappiness from number of Citizens halved. = Infelicità dal numero di Città raddoppiata, Infelicità dal numero di Cittadini dimezzata.

The Ottomans = Turchia
Suleiman I = Solimano I
Pay only one third the usual cost for naval unit maintenance. Melee naval units have a 1/3 chance to capture defeated naval units. = Le unità navali hanno un mantenimento ridotto a un terzo rispetto al normale. Quelle ravvicinate hanno un 34% di probabilità di catturare le unità navali nemiche sconfitte.

Korea = Corea
Sejong = Sejong
+2 Science for all specialists and Great Person tile improvements = +2 Scienza per ogni specialista e ogni miglioramento dai Grandi Personaggi.

Iroquois = Irochese
Hiawatha = Hiawatha
All units move through Forest and Jungle Tiles in friendly territory as if they have roads. These tiles can be used to establish City Connections upon researching the Wheel. = Le caselle di Foreste e Giungle in territorio amico agiscono come strade, e sono usate per stabilire Rotte Commerciali quando scopri la Ruota.

Persia = Persia
Darius I = Dario I
Golden Ages last 50% longer. During a Golden Age, units receive +1 Movement and +10% Strength = +50% durata delle Età dell'Oro, durante le quali le unità ricevono +1 Movimento e +10% Forza.

Polynesia = Polinesia
Kamehameha I = Kamehameha I
Can embark and move over Coasts and Oceans immediately. +1 Sight when embarked. +10% Combat Strength bonus if within 2 tiles of a Moai. = Le unità possono imbarcarsi e attraversare gli oceani fin da subito, e ricevono +1 Visione quando imbarcate, e +10% Forza entro 2 caselle con un Moai.

Siam = Siam
Ramkhamhaeng = Ramkhamhaeng
Food and Culture from Friendly City-States are increased by 50% = +50% Cibo e Cultura ricevute dalle Città-Stato amiche o alleate.

Songhai = Songhai
Askia = Askia
Receive triple Gold from Barbarian encampments and pillaging Cities. Embarked units can defend themselves. = Saccheggiare città o conquistare accampamenti barbari frutta una quantità tripla di Oro. Le unità imbarcate possono difendersi da sole.

Spain = Spagna
Isabella = Isabella
100 Gold for discovering a Natural Wonder (bonus enhanced to 500 Gold if first to discover it). Culture, Happiness and tile yields from Natural Wonders doubled. = Otteni Oro bonus (raddoppiato se la scopri per prima) quando scopri una Meraviglia Naturale, che donano il doppio di Cultura, Felicità e rese di casella.

Mongolia = Mongolia
Genghis Khan = Gengis Khan
<<<<<<< HEAD
Combat Strength +30% when fighting City-State units or attacking a City-State itself. All mounted units have +1 Movement. = +50% Forza contro le Città-Stato e le loro unità. +1 Movimento per le unità a cavallo.
=======
Combat Strength +30% when fighting City-State units or attacking a City-State itself. All mounted units have +1 Movement. = +50% forza di combattimento contro unità di Città-Stato o attaccando la Città-Stato stessa. Tutte le unità a cavallo guadagnano +1 movimento.
Mongol Terror = Terrore mongolo
>>>>>>> 6a1e70f1

# New game screen

Uniques = Abilità unica
Promotions = Promozioni
Barbarians = Barbari
Load copied data = Carica i dati copiati
Could not load game from clipboard! = Impossibile caricare partita dagli appunti!
Start game! = Comincia la tua avventura!
Map options = Opzioni mappa
Game options = Opzioni di gioco
Map type = Tipo di mappa
Generated = Generato
Existing = Esistente
Custom = Personalizzata
Map generation type = Tipo generazione mappa
Default = Default
Pangaea = Pangea
Perlin = Perlin
Continents = Continenti
Number of city-states = Numero di Città-Stato
One City Challenge = Sfida a città singola
No barbarians = Niente barbari
No ancient ruins = Niente antiche rovine
No Natural Wonders = Niente Meraviglie Naturali
Victory conditions = Condizioni di Vittoria
Scientific = Scientifica
Domination = Dominazione
Cultural = Culturale

Map shape = Forma della mappa
Hexagonal = Esagonale
Rectangular = Rettangolare

Show advanced settings = Avanzate
Hide advanced settings = Nascondi avanzate
Map Height = Altezza mappa
Temperature extremeness = Estremità temperatura
Resource richness = Abbondanza risorse
Terrain Features richness = Abbondanza caratteristiche terrene
Max Coast extension = Estensione delle coste
Biome areas extension = Estensioni biomi
Water percent = Percentuale d'acqua
Land percent = Percentuale terrestre
Reset to default = Ripristina default

HIGHLY EXPERIMENTAL - YOU HAVE BEEN WARNED! = IN FASE SPERIMENTALE - TI ABBIAMO AVVERTITO!
Online Multiplayer = Multiplayer online

World size = Dimensioni della mappa
Tiny = Minuscola
Small = Piccola
Medium = Media
Large = Grande
Huge = Enorme

Difficulty = Difficoltà
Settler = Colono
Chieftain = Capo
Warlord = Condottiero
Prince = Principe
King = Re
Emperor = Imperatore
Immortal = Immortale
Deity = Divinità

AI = IA
Remove = Rimuovi
Random = Casuale
Human = Umano
Hotseat = Hotseat
User ID = ID Utente
Click to copy = Clicca per copiare


Game Speed = Velocità di gioco
Quick = Rapida
Standard = Standard
Epic = Epica
Marathon = Maratona

Starting Era = Epoca iniziale
It looks like we can't make a map with the parameters you requested! = Sembra che i parametri da te impostati siano eccessivi per questa mappa!
Maybe you put too many players into too small a map? = Forse hai inserito troppi giocatori o altri parametri?
No human players selected! = È necessario almeno un giocatore umano!

# Multiplayer

Username = Nome utente
Multiplayer = Multigiocatore
Could not download game! = Impossibile scaricare partita!
Could not upload game! = Impossibile caricare partita
Join Game = Unisciti
Invalid game ID! = ID Partita non corretto
Copy User ID = Copia ID Utente
Copy Game ID = Copia ID Partita
Set current user = Imposta utente attuale
Player ID from clipboard = Copia ID giocatore dagli appunti
To create a multiplayer game, check the 'multiplayer' toggle in the New Game screen, and for each human player insert that player's user ID. = Per creare una partita multigiocatore, attiva la spunta su 'Multigiocatore' nella schermata Nuova Partita, e inserisci l'ID utente per del giocatore per ogni rispettivo giocatore umano
You can assign your own user ID there easily, and other players can copy their user IDs here and send them to you for you to include them in the game. = Puoi assegnarvi facilmente il tuo ID Utente, e altri giocatori possono copiarvi il loro ID Utente e mandartelo per unirsi alla partita.
Once you've created your game, enter this screen again to copy the Game ID and send it to the other players. = Una volta creata la tua partita, ritorna in questa schermata per copiare l'ID Partita e mandala ad altri giocatori.
Players can enter your game by copying the game ID to the clipboard, and clicking on the Join Game button = I giocatori possono entrare nella tua partita copiando il codice ID sugli appunti e cliccando il tasto Unisciti.

# Save game menu

Current saves = Salvataggio attuale
Show autosaves = Mostra autosalvataggi
Saved game name = Nome del salvataggio
Copy to clipboard = Copia su appunti
Copy saved game to clipboard = Copia salvataggio su appunti
Could not load game = Impossibile caricare partita
Load [saveFileName] = Carica [saveFileName]
Delete save = Elimina salvataggio
Saved at = Salvato su
Load map = Carica mappa
Are you sure you want to delete this map? = Vuoi davvero cancellare questa mappa?
Upload map = Carica
Could not upload map! = Impossibile caricare mappa!
Map uploaded successfully! = Mappa caricata con successo
Saving... = Salvataggio...

# Options

Options = Opzioni
Display options = Opzioni grafiche
Gameplay options = Opzioni di gioco
Other options = Altre opzioni
Turns between autosaves = Turni tra autosalvataggi
Sound effects volume = Volume effetti
Music volume = Volume musica
Download music = Scarica musica
Downloading... = Download in corso...
Could not download music! = Impossibile scaricare musica!
Show = Mostra
Hide = Nascondi
Show worked tiles = Mostra caselle sfruttate
Show resources and improvements = Mostra risorse e miglioramenti
Check for idle units = Controlla unità inutilizzate
Move units with a single tap = Muovi unità con un solo tocco
Show tutorials = Mostra tutorial
Auto-assign city production = Autoassegna produzione città
Auto-build roads = Costruzione strade automatica
Show minimap = Mostra minimappa
Show pixel units = Mostra unità pixel
Show pixel improvements = Mostra miglioramenti pixel
Enable nuclear weapons = Abilita armi nucleari
Fontset = Fontset

# Notifications

Research of [technologyName] has completed! = Abbiamo scoperto la tecnologia [technologyName]!
You have entered a golden age! = Sei entrato in un'Età dell'Oro!
[resourceName] revealed near [cityName] = [resourceName] scoperto vicino a [cityName]
A [greatPerson] has been born in [cityName]! = È nato un [greatPerson] nella città di [cityName]!
We have encountered [civName]! = Abbiamo incontrato il popolo [civName]!
Cannot provide unit upkeep for [unitName] - unit has been disbanded! = Mantenimento troppo alto per [unitName]: l'unità si è sciolta!
[cityName] has grown! = [cityName] è cresciuta!
[cityName] has been founded! = [cityName] è stata fondata!
[cityName] is starving! = [cityName] sta patendo la fame!
[construction] has been built in [cityName] = [cityName] ha costruito [construction]
[wonder] has been built in a faraway land = La Meraviglia [wonder] è stata costruita in una terra lontana
Work has started on [construction] = Sono iniziati i lavori per [construction]
[cityName] cannot continue work on [construction] = [cityName] non può più costruire [construction]
[cityname] has expanded its borders! = [cityname] ha espanso i suoi confini!
Your Golden Age has ended. = La tua Età dell'Oro è terminata.
[cityName] has been razed to the ground! = [cityName] è stata rasa al suolo!
We have conquered the city of [cityname]! = Abbiamo conquistato la città di [cityname]!
An enemy [unit] has attacked [cityname] = L'unità nemica [unit] ha attaccato [cityname]
An enemy [unit] has attacked our [ourUnit] = L'unità nemica [unit] ha attaccato [ourUnit]
Enemy city [cityName] has attacked our [ourUnit] = La città nemica di [cityName] ha attaccato [ourUnit]
An enemy [unit] has captured [cityname] = Un'unità nemica [unit] ha conquistato [cityname]
An enemy [unit] has captured our [ourUnit] = Un'unità nemica [unit] ha catturato [ourUnit]
An enemy [unit] has destroyed our [ourUnit] = Un'unità nemica [unit] ha distrutto [ourUnit]
An enemy [RangedUnit] has destroyed the defence of [cityname] = L'unità nemica [RangedUnit] ha distrutto le difese di [cityname]!
Enemy city [cityName] has destroyed our [ourUnit] = La città nemica di [cityName] ha distrutto [ourUnit]
An enemy [unit] was destroyed while attacking [cityname] = Un'unità nemica [unit] è stata distrutta mentre attaccava [cityname]
An enemy [unit] was destroyed while attacking our [ourUnit] = Un'unità nemica [unit] è stata distrutta mentre attaccava la nostra unità [ourUnit]
Our [attackerName] was destroyed by an intercepting [interceptorName] = La nostra unità [attackerName] è stata distrutta dall'intercettante [interceptorName]
Our [interceptorName] intercepted and destroyed an enemy [attackerName] = La nostra unità [interceptorName] ha intercettato e distrutto l'unità nemica [attackerName]
Our [$attackerName] was attacked by an intercepting [$interceptorName] = La nostra unità [$attackerName] è stata attaccata dall'intercettante [$interceptorName]
Our [$interceptorName] intercepted and attacked an enemy [$attackerName] = La nostra unità [$interceptorName] ha intercettato e attaccato l'unità nemica [$attackerName]
An enemy [unit] was spotted near our territory = Abbiamo avvistato un'unità nemica [unit] vicino al nostro territorio
An enemy [unit] was spotted in our territory = Abbiamo avvistato un'unità nemica [unit] nel nostro territorio
[amount] enemy units were spotted near our territory = Abbiamo avvistato [amount] unità nemiche vicino ai nostri confini!
[amount] enemy units were spotted in our territory = Abbiamo avvistato [amount] unità nemiche nel nostro territorio!
The civilization of [civName] has been destroyed! = La civiltà [civName] è stata distrutta!
The City-State of [name] has been destroyed! = La Città-Stato [name] è stata distrutta!
We have captured a barbarian encampment and recovered [goldAmount] gold! = Abbiamo distrutto un accampamento barbaro e recuperato [goldAmount] Oro!
A barbarian [unitType] has joined us! = L'unità barbarica [unitType] si è unita a noi!
We have found survivors in the ruins - population added to [cityName] = Abbiamo trovato dei superstiti nelle rovine, che si sono aggiunti alla città di [cityName]!
We have discovered the lost technology of [techName] in the ruins! = Abbiamo scoperto i segreti della tecnologia perduta [techName]!
A [unitName] has joined us! = L'unità [unitName] si è unita a noi!
An ancient tribe trains our [unitName] in their ways of combat! = Un'antica tribù ha addestrato la nostra unità [unitName] nelle loro arti della guerra!
We have found a stash of [amount] gold in the ruins! = Abbiamo trovato un tesoro di [amount] pezzi d'oro nelle rovine!
We have found a crudely-drawn map in the ruins! = Abbiamo trovato delle mappe rudimentali nelle rovine!
[unit] finished exploring. = [unit] non sta più esplorando.
[unit] has no work to do. = [unit] è ora inattivo.
You're losing control of [name]. = Stai perdendo il controllo di [name].
You and [name] are no longer friends! = Non sei più amico di [name]!
Your alliance with [name] is faltering. = L'alleanza con [name] si sta sfaldando.
You and [name] are no longer allies! = Non sei più alleato con [name]!
[civName] gave us a [unitName] as gift near [cityName]! = [civName] ci ha dato [unitName] come regalo vicino a [cityName]!
[civName] has denounced us! = [civName] ci ha denunciati pubblicamente!
[cityName] has been connected to your capital! = Collegamento stabilito tra la Capitale e [cityName]!
[cityName] has been disconnected from your capital! = Collegamento tra la Capitale e [cityName] interrotto!
[civName] has accepted your trade request = [civName] ha accettato la nostra offerta commerciale.
[civName] has denied your trade request = [civName] ha rifiutato la nostra offerta commerciale.
[tradeOffer] from [otherCivName] has ended = Accordo di [tradeOffer] da [otherCivName] terminato
[tradeOffer] to [otherCivName] has ended = Accordo di [tradeOffer] verso [otherCivName] terminato
One of our trades with [nation] has ended = Un nostro accordo con [nation] è terminato.
One of our trades with [nation] has been cut short = Un nostro accordo con [nation] è stato interrotto.
[nation] agreed to stop settling cities near us! = [nation] ha promesso di smettere di fondare città vicino a noi!
[nation] refused to stop settling cities near us! = [nation] ha rifiutato di smettere di fondare città vicino a noi!
We have allied with [nation]. = Abbiamo stretto un'alleanza con [nation].
We have lost alliance with [nation]. = Non siamo più alleati di [nation].
We have discovered [naturalWonder]! = Abbiamo scoperto [naturalWonder]!
We have received [goldAmount] Gold for discovering [naturalWonder] = Abbiamo ricevuto [goldAmount] gold per la scoperta di [naturalWonder]
Your relationship with [cityStateName] is about to degrade = Stai perdendo il controllo di [cityStateName]
Your relationship with [cityStateName] degraded = Tu e [cityStateName] non siete più amici!
A new barbarian encampment has spawned! = È sorto un nuovo accampamento barbaro!
Received [goldAmount] Gold for capturing [cityName] = Hai ricevuto [goldAmount] Oro per la conquista di [cityName]!
Our proposed trade request is no longer relevant! = La nostra richiesta commerciale non è più rilevante!

# World Screen UI

Working... = Attendere...
Waiting for other players... = In attesa degli altri giocatori...
in = tra
Next turn = Fine turno
Turn = Turno
turns = turni
turn = turno
Next unit = Prossima unità
Pick a policy = Scegli Politica
Movement = Movimento
Strength = Forza
Ranged strength = Forza a distanza
Bombard strength = Forza bombardamento
Range = Raggio
Move unit = Sposta unità
Stop movement = Ferma movimento
Construct improvement = Costruisci miglioramento
Automate = Automatizza
Stop automation = Arresta automazione
Construct road = Costruisci Strada
Fortify = Fortifica
Fortify until healed = Fortifica fino alla guarigione
Fortification = Fortificazione
Sleep = Riposa
Sleep until healed = Riposa fino alla guarigione
Moving = In movimento
Set up = Monta
Upgrade to [unitType] ([goldCost] gold) = Aggiorna a [unitType] ([goldCost] oro)
Found city = Fonda città
Promote = Promuovi
Health = Salute
Disband unit = Sciogli
Explore = Esplora
Stop exploration = Smetti di esplorare
Pillage = Saccheggia
Do you really want to disband this unit? = Vuoi davvero sciogliere questa unità?
Disband this unit for [goldAmount] gold? = Vuoi sciogliere questa unità per [goldAmount] Oro?
Create [improvement] = Costruisci [improvement]
Start Golden Age = Avvia Età dell'Oro
Yes = Sì
No = No
Acquire = Prendi
Gold = Oro
Science = Scienza
Happiness = Felicità
Production = Produzione
Culture = Cultura
Food = Cibo
GOLDEN AGE = ETÀ DELL'ORO
Golden Age = Età dell'Oro
[year] BC = [year] a.C.
[year] AD = [year] d.C.
Civilopedia = Civilopedia
Start new game = Nuova partita
Save game = Salva partita
Load game = Carica partita
Victory status = Condizioni di vittoria
Social policies = Politiche sociali
Community = Community
Close = Chiudi
Do you want to exit the game? = Vuoi uscire dal gioco?

# City screen

Exit city = Esci dalla città
Raze city = Demolisci città
Stop razing city = Anulla demolizione città
Buy for [amount] gold = Acquista ([amount] oro)
Buy = Acquista
Would you like to purchase [constructionName] for [buildingGoldCost] gold? = Vuoi acquistare [constructionName] ([buildingGoldCost] oro)?
Maintenance cost = Costi di mantenimento
Pick construction = Scegli costruzione
Pick improvement = Scegli miglioramento
Provides [resource] = Dona [resource]
Replaces [improvement] = Sostituisce [improvement]
Pick now! = Scegli ora!
Build [building] = Costruisci [building]
Train [unit] = Addestra [unit]
Produce [thingToProduce] = Produci [thingToProduce]
Nothing = Niente
Annex city = Annetti città
Specialist Buildings = Edifici specialisti
Specialist Allocation = Assegna specialisti
Specialists = Specialisti
[specialist] slots = Slot [specialist]
Engineer specialist = Specialista Ingegnere
Merchant specialist = Specialista Mercante
Scientist specialist = Specialista Scienziato
Artist specialist = Specialista Artista
Food eaten = Cibo consumato
Growth bonus = Bonus crescita
Unassigned population = Popolazione libera
[turnsToExpansion] turns to expansion = Espansione dei confini tra [turnsToExpansion] turni
Stopped expansion = Espansione arrestata
[turnsToPopulation] turns to new population = Nuovo abitante tra [turnsToPopulation] turni
Food converts to production = Cibo convertito in Produzione
[turnsToStarvation] turns to lose population = Perdita di popolazione tra [turnsToStarvation] turni
Stopped population growth = Stagnazione
In resistance for another [numberOfTurns] turns = La resistenza durerà altri [numberOfTurns] turni.
Sell for [sellAmount] gold = Vendi ([sellAmount] Oro)
Are you sure you want to sell this [building]? = Vuoi davvero vendere [building]?
[greatPerson] points = Punti [greatPerson]
Great person points = Punti Grande Personaggio
Current points = Punti attuali
Points per turn = Punti per turno
Convert production to gold at a rate of 4 to 1 = Converte la Produzione a Oro a un tasso di 4 a 1
Convert production to science at a rate of 4 to 1 = Converte la Produzione a Scienza a un tasso di 4 a 1
The city will not produce anything. = La città non produrrà nulla

# Technology UI

Pick a tech = Scegli una tecnologia
Pick a free tech = Scegli una tecnologia gratuita
Research [technology] = Ricerca [technology]
Pick [technology] as free tech = Scegli [technology] come tecnologia gratuita
Units enabled = Unità sbloccate
Buildings enabled = Edifici sbloccati
Wonder = Meraviglia
National Wonder = Meraviglia Nazionale
National Wonders = Meraviglie Nazionali
Wonders enabled = Meraviglie sbloccate
Tile improvements enabled = Miglioramenti delle celle sbloccati
Reveals [resource] on the map = Mostra [resource] sulla mappa
XP for new units = XP per nuove unità
provide = forniscono
provides = fornisce
City strength = Forza della città
City health = Salute della città
Occupied! = Occupa!
Attack = Attacca
Bombard = Bombarda
NUKE = NUCLEARIZZA!
Captured! = Cattura!
defence vs ranged = difesa contro unità da tiro
[percentage] to unit defence = [percentage] difesa dell'unità
Attacker Bonus = Bonus attaccante
Landing = Atterraggio
Flanking = Attacco ai fianchi
vs [unitType] = contro [unitType]
Terrain = Terreno


Hurry Research = Accelera ricerca
Conduct Trade Mission = Conduci missione commerciale
Your trade mission to [civName] has earned you [goldAmount] gold and [influenceAmount] influence! = La tua missione commerciale con [civName] ti ha fruttato [goldAmount] Oro e [influenceAmount] Influenza!
Hurry Wonder = Accellera Meraviglia
Your citizens have been happy with your rule for so long that the empire enters a Golden Age! = I tuoi cittadini sono da tempo contenti del tuo governo! Il tuo impero è entrato in un'Età dell'Oro!
You have entered the [newEra]! = Benvenuto nell'Era [newEra]!
[civName] has entered the [eraName]! = [civName] ha raggiunto l'Era [eraName]!
[policyBranch] policy branch unlocked! = Ramo sociale [policyBranch] sbloccato!
Overview = Panoramica
Total = Totale
Stats = Statistiche
Policies = Politiche
Base happiness = Felicità di base
Occupied City = Città occupata
Buildings = Edifici
Wonders = Meraviglie
Base values = Valori di base
Bonuses = Bonus
Final = Valori finali
Other = Altro
Population = Popolazione
City States = Città-Stato
Tile yields = Resa delle celle
Trade routes = Rotte commerciali
Maintenance = Manutenzione
Transportation upkeep = Mantenimento dei trasporti
Unit upkeep = Mantenimento unità
Trades = Commercio
Units = Unità
Name = Nome
Closest city = Città più vicina
Action = Azione
Defeated = Sconfitto
Tiles = Caselle
Natural Wonders = Meraviglie Naturali
Treasury deficit = Deficit tesoreria

#Victory

Science victory = Vittoria Scientifica
Cultural victory = Vittoria Culturale
Conquest victory = Vittoria per Dominazione
Complete all the spaceship parts\n to win! = Completa tutte le parti\n  dell'astronave per vincere!
Complete 5 policy branches\n to win! = Completa cinque rami\n  politici per vincere!
Destroy all enemies\n to win! = Distruggi tutti gli avversari \n per vincere!
You have won a scientific victory! = Hai ottenuto una Vittoria Scientifica!
You have won a cultural victory! = Hai ottenuto una Vittoria Culturale!
You have won a domination victory! = Hai ottenuto una Vittoria per Dominazione!
You have achieved victory through the awesome power of your Culture. Your civilization's greatness - the magnificence of its monuments and the power of its artists - have astounded the world! Poets will honor you as long as beauty brings gladness to a weary heart. = Hai ottenuto la vittoria attraverso il maestoso potere della tua cultura. La grandezza della tua civiltà, la magnificenza dei suoi monumenti e il talento dei suoi artisti ha sbalordito il mondo! I poeti ti ononeranno per sempre, finché la bellezza continuerà a portare sollievo ai cuori affaticati.
The world has been convulsed by war. Many great and powerful civilizations have fallen, but you have survived - and emerged victorious! The world will long remember your glorious triumph! = Il mondo è stato straziato dalla guerra. Molte grandi e potenti civiltà sono cadute, ma tu sei sopravvissuto e se emerso vittorioso. Il mondo ricorderà a lungo il tuo glorioso trionfo!
You have achieved victory through mastery of Science! You have conquered the mysteries of nature and led your people on a voyage to a brave new world! Your triumph will be remembered as long as the stars burn in the night sky! = Hai ottenuto la vittoria attraverso la padronanza della scienza! Hai penetrato i misteri più arcani della natura e condotto il tuo popolo in un viaggio verso un nuovo, favoloso mondo! Il tuo trionfo sarà ricordato finch* le stelle continueranno a brillare nel firmamento!
You have been defeated. Your civilization has been overwhelmed by its many foes. But your people do not despair, for they know that one day you shall return - and lead them forward to victory! = Sei stato sconfitto. La tua civiltà è stata spazzata via dai suoi nemici. Ma il tuo popolo non dispera, perché sa che un giorno tornerai... e lo condurrai alla vittoria!
One more turn...! = Aspetta! Solo un altro turno...
Built Apollo Program = Programma Apollo costruito
Destroy [civName] = Distruggi [civName]
Our status = I tuoi progressi
Global status = Progressi globali
Spaceship parts remaining = Parti dell'astronave rimanenti
Branches completed = Rami completati
Undefeated civs = Civiltà esistenti

# Capturing a city

What would you like to do with the city? = Cosa vorresti farne della Città?
Annex = Annetti
Annexed cities become part of your regular empire. = Le città annesse faranno parte regolare del tuo impero.
Their citizens generate 2x the unhappiness, unless you build a courthouse. = I loro cittadini genereranno il doppio dell'Infelicità, fino a quando non costruirai un Palazzo di giustizia.
Puppet = Riduci a Stato Fantoccio
Puppeted cities do not increase your tech or policy cost, but their citizens generate 1.5x the regular unhappiness. = Le città fantoccio non incrementano i costi di Scienza e Cultura, ma i loro cittadini generano Infelicità pari a una volta e mezzo.
You have no control over the the production of puppeted cities. = Non hai alcun controllo sulla produzione delle città fantoccio.
Puppeted cities also generate 25% less Gold and Science. = Gli stati fantoccio generano anche il 25% di Oro e Scienza in meno.
A puppeted city can be annexed at any time. = Puoi annettere una città fantoccio ogni volta che vuoi
Liberate = Libera
Liberating a city returns it to its original owner, giving you a massive relationship boost with them! = Liberare una città la restituirà al suo possessore originale, dandoti un'enorme bonus diplomatico nei loro confronti!
Raze = Radi al suolo
Razing the city annexes it, and starts razing the city to the ground. = Questa opzione ti permetterà di annettere la città e poi di raderla al suolo.
The population will gradually dwindle until the city is destroyed. = La popolazione diminuirà gradualmente fino alla distruzione della città.
Destroy = Distruggi
Destroying the city instantly razes the city to the ground. = Questa opzione ti consente di radere immediatamente al suolo la città.
Remove your troops in our border immediately! = Esigiamo che rimuoviate i vostri soldati dai nostri confini!
Sorry. = Ti porgiamo le nostre scuse.
Never! = Non sia mai!
Basics = Basi
Resources = Risorse
Terrains = Terreni e caratteristiche
Tile Improvements = Miglioramenti
Unique to [civName], replaces [unitName] = Unico per la civiltà [civName], sostituisce [unitName]
Tutorials = Tutorial
Cost = Costo
May contain [listOfResources] = Può contenere [listOfResources]
Upgrades to [upgradedUnit] = Aggiorna a [upgradedUnit]
Obsolete with [obsoleteTech] = Diventa obsoleta con [obsoleteTech]
Occurs on [listOfTerrains] = Si può trovare su [listOfTerrains]
Placed on [terrainType] = Si trova su [terrainType]
Can be found on  = Può trovarsi su
Improved by [improvement] = Può essere migliorato/a da [improvement]
Bonus stats for improvement:  = Bonus per miglioramento: 
Can be built on  = Può essere costruito/a su: 
Defence bonus = Bonus di Difesa
Movement cost = Costi di movimento
Rough Terrain = Terreno accidentato
 for  =  per 
Missing translations: = Traduzioni mancanti: 
Version = Versione
Resolution = Risoluzione
Tileset = Set celle
Map editor = Editor mappe
Create = Crea
New map = Nuova mappa
Empty = Svuota
Language = Lingua
Terrains & Resources = Terreni e risorse
Improvements = Miglioramenti
Clear current map = Ripulisci mappa
Save map = Salva mappa
Download map = Scarica mappa
Exit map editor = Esci dall'editor
[nation] starting location = Punto iniziale di [nation]
Clear terrain features = Elimina caratteristica del terreno
Clear improvements = Elimina miglioramenti
Clear resource = Elimina risorsa
Requires = Richiede
Menu = Menu
Brush Size = Dimensione pennello

# Civilopedia Tutorials names

After Conquering = Città conquistata!
City Range = Raggio cittadino
Contact Me = Contattami
Culture and Policies = Cultura e politiche
Embarking = Imbarcazioni
Enemy City = Città nemiche
Idle Units = Unità non usate
Injured Units = Unità ferite
Introduction = Introduzione
Luxury Resource = Risorse di lusso
New Game = Nuova partita
Roads and Railroads = Strade e ferrovie
Siege Units = Unità d'assedio
Strategic Resource = Risorse strategiche
Unhappiness = Infelicità
Victory Types = Condizioni di vittoria
Workers = Lavoratori

# Other civilopedia things
Nations = Civiltà
Promotions = Promozioni
Available for [unitTypes] = Disponibile per [unitTypes]

# Policies

Adopt policy = Adotta politica
Adopt free policy = Adotta politica
Unlocked at = Richiede

Tradition = Tradizionalismo
+3 culture in capital and increased rate of border expansion = +3 Cultura nella Capitale, e maggior tasso di espansione dei confini
Aristocracy = Aristocrazia
+15% production when constructing wonders, +1 happiness for every 10 citizens in a city = +15% Produzione quando costruisci una Meraviglia, e +1 Felicità ogni 10 cittadini in una città
Legalism = Legalismo
Immediately creates a cheapest available cultural building in each of your first 4 cities for free = Le prime 4 città ricevono gratuitamente un edificio culturale
Oligarchy = Oligarchia
Units in cities cost no Maintenance, garrisoned city +50% attacking strength = +50% Forza d'attacco per le città con guarnigione, e nessun mantenimento per le loro guarnigioni
Landed Elite = Nobiltà terriera
+10% food growth and +2 food in capital = +10% Crescita e +2 Cibo nella capitale
Monarchy = Monarchia
+1 gold and -1 unhappiness for every 2 citizens in capital = +1 oro e -1 Infelicità ogni 2 cittadini nella capitale
Tradition Complete = Tradizionalismo Completo
+15% growth and +2 food in all cities = +15% crescita e +2 Cibo in tutte le città

Liberty = Libertà
+1 culture in every city = +1 Cultura in ogni città
Collective Rule = Governo collettivo
Training of settlers increased +50% in capital, receive a new settler near the capital = La Capitale riceve un Colono gratuito nella Capitale, e produce Coloni il 50% più in fretta
Citizenship = Cittadinanza
Tile improvement speed +25%, receive a free worker near the capital = I Lavoratori costruiscono il 25% più in fretta, e la Capitale riceve un Lavoratore gratuito
Republic = Repubblica
+1 construction in every city, +5% construction when constructing buildings = +1 Produzione in ogni città, e +5% Produzione quando costruisci un edificio
Representation = Rappresentanza
Each city founded increases culture cost of policies 33% less than normal. Starts a golden age. = Il costo in Cultura delle nuove Politiche Sociali aumenta del 33% in meno ad ogni nuova città fondata. Avvia inoltre un'Età dell'Oro.
Meritocracy = Meritocrazia
+1 happiness for every city connected to capital, -5% unhappiness from citizens = +1 Felicità per ogni città connessa alla capitale, e -5% Infelicità dai cittadini nelle città non occupate
Liberty Complete = Libertà Completa
Free Great Person of choice near capital = Appare un Grande Personaggio gratuito a scelta nella capitale

Honor = Onore
+25% bonus vs Barbarians; gain Culture when you kill a barbarian unit = +25% Forza contro i Barbari; ottieni Cultura quando uccidi unità barbariche
Warrior Code = Codice guerriero
+20% production when training melee units = +20% Produzione per le unità da mischia
Discipline = Disciplina
+15% combat strength for melee units which have another military unit in an adjacent tile = +15% forza di combattimento alle unità da mischia vicine a un'altra unità militare
Military Tradition = Tradizione militare
Military units gain 50% more Experience from combat = +50% esperienza in battaglia per le unità militari
Military Caste = Casta Militare
Each city with a garrison increases happiness by 1 and culture by 2 = +1 Felicità e +2 Cultura per ogni città con una guarnigione
Professional Army = Esercito professionale
Honor Complete = Onore Completo

Gain gold for each unit killed = Ottieni Oro ogni volta che elimini un'unità nemica
Piety = Devozione
Building time of culture buildings reduced by 15% = -15% tempi di costruzione per le strutture religiose
Organized Religion = Religione Organizzata
+1 happiness for each monument, temple and monastery = +1 felicità per ogni Monumento, Tempio e Monastero costruito
Mandate Of Heaven = Mandato del Cielo
50% of excess happiness added to culture towards policies = Il 50% di Felicità in eccesso si converte in Cultura per le future Politiche sociali
Theocracy = Teocrazia
Temples give +10% gold = +10% Oro dai Templi (Sepolcri per gli Egizi)
Reformation = Riforma
+33% culture in all cities with a world wonder, immediately enter a golden age = +33% Cultura in tutte le città con una Meraviglia Mondiale, e avvio immediato di un'Età dell'Oro
Free Religion = Tolleranza Religiosa
+1 culture for each monument, temple and monastery. Gain a free policy. = +1 Cultura per ogni Monumento, Tempio e Monastero, più una Politica gratuita
Piety Complete = Devozione Completa
Reduce culture cost of future policies by 10% = -10% costi in Cultura per le Politiche future

Commerce = Commercio
+25% gold in capital = +25% Oro nella Capitale
Trade Unions = File di carri
Maintenance on roads & railroads reduced by 33%, +2 gold from all trade routes = -33% mantenimento in Oro per strade e ferrovie, +2 oro per ogni rotta commerciale
Mercantilism = Mercantilismo
-25% to purchasing items in cities = -25% costi d'acquisto in Oro nelle città
Entrepreneurship = Imprenditorialità
Great Merchants are earned 25% faster, +1 Science from every Mint, Market, Bank and Stock Exchange. = +25% tasso di nascita dei Grandi Mercanti, +1 Scienza da ogni Zecca, Mercato, Banca e Borsa
Patronage = Mecenatismo
Cost of purchasing culture buildings reduced by 50% = -50% costi per l'acquisto degli edifici culturali
Protectionism = Protezionismo
+1 happiness from each luxury resource = +1 Felicità per ogni risorsa di lusso
Commerce Complete = Commercio Completo
+1 gold from every trading post, double gold from Great Merchant trade missions = +1 Oro per ogni stazione commerciale, e oro raddoppiato dalle missioni commerciali dei Grandi Mercanti

Rationalism = Razionalismo
Production to science conversion in cities increased by 33% = +33% conversione da Produzione a Scienza nelle città
Secularism = Secolarismo
+2 science from every specialist = +2 Scienza per ogni specialista
Humanism = Umanesimo
+1 happiness from every university, observatory and public school = +1 Felicità per ogni Università, Osservatorio e Scuola Pubblica
Free Thought = Libertà di pensiero
+1 science from every trading post, +17% science from universities = +1 Scienza per ogni base commerciale, +17% scienza dalle Università
Sovereignty = Sovranità
+15% science while empire is happy = +15% Scienza quando l'Impero è felice (ovvero la Felicità è al di sopra dello 0)
Scientific Revolution = Rivoluzione Scientifica
Gain 2 free technologies = Consente di scoprire due Tecnologie gratuite
Rationalism Complete = Razionalismo Completo
+1 gold from all science buildings = +1 Oro per ogni edificio scientifico costruito

Freedom = Uguaglianza
+25% great people rate = +25% tasso di generazione per i Grandi Personaggi
Constitution = Costituzione
+2 culture from each wonder = +2 Cultura per ogni Meraviglia
Universal Suffrage = Suffragio Universale
+1 production per 5 population = +1 Produzione per ogni abitante
Civil Society = Società civile
-50% food consumption by specialists = -50% consumo di Cibo dagli Specialisti
Free Speech = Libertà di parola
+1 culture for every 2 citizens = +1 Cultura ogni 2 Cittadini
Democracy = Democrazia
Specialists produce half normal unhappiness = Gli Specialisti dimezzano l'Infelicità prodotta
Freedom Complete = Uguaglianza Completa
Tile yield from great improvement +100%, golden ages increase by 50% = Doppia resa (+100%) dai miglioramenti, e +50% durata da Età dell'Oro

Autocracy = Autocrazia
-33% unit upkeep costs = -33% mantenimento delle unità in Oro
Populism = Populismo
Wounded military units deal +25% damage = +25% danno per le unità militari ferite
Militarism = Militarismo
Gold cost of purchasing units -33% = -33% costi d'acquisto in Oro per le unità
Fascism = Fascismo
Quantity of strategic resources produced by the empire increased by 100% = L'impero raddoppia la quantità delle risorse strategiche che possiede
Police State = Stato di polizia
Captured cities retain their previous borders = Le città conquistate mantengono i loro confini precedenti
Total War = Guerra Totale
+15% production when building military units and new military units start with 15 Experience = +15% Produzione per le unità militari, e +15 esperienza per le nuove unità militari
Autocracy Complete = Autocrazia Completa
+1 happiness from each Walls, Castle and Arsenal = +1 Felicità per ogni Mura, Castello e Arsenale

# Technologies

Agriculture = Agricoltura
'Where tillage begins, other arts follow. The farmers therefore are the founders of human civilization.' - Daniel Webster = 'Dove arriva la coltivazione, seguono le altre arti. I contadini sono quindi i fondatori della civiltà umana.' - Daniel Webster
Pottery = Ceramica
'Shall the clay say to him that fashioneth it, what makest thou?' - Bible Isaiah 45:9 = 'L'argilla dirà forse a colui che le dà forma: 'Che fai'?' - La Bibbia, Isaia, 45:9
Animal Husbandry = Allevamento di animali
'Thou shalt not muzzle the ox when he treadeth out the corn.' - Bible Deuteronomy 25:4 = 'Non mettere la musoliera al bue mentre sta trebbiando.' - Deuteronomio, 25:4
Archery = Tiro con l'arco
'The haft of the arrow has been feathered with one of the eagle's own plumes, we often give our enemies the means of our own destruction' - Aesop = 'La freccia è piumata con le penne dell'aquila. Così, spesso diamo ai nemici i mezzi per la nostra stessa distruzione.' - Esopo
Mining = Estrazione mineraria
'The meek shall inherit the Earth, but not its mineral rights.' - J. Paul Getty = 'Gli umili erediteranno la terra, ma non i suoi diritti minerari.' - J. Paul Getty
Sailing = Vela
'He who commands the sea has command of everything.' - Themistocles = 'Chi ha il dominio del mare ha il dominio di tutto.' - Temistocle
Calendar = Calendario
'So teach us to number our days, so that we may apply our hearts unto wisdom.' - Bible Psalms 90:12 = 'Insegnaci a contare i nostri giorni e giungeremo alla sapienza del cuore.' - Salmi, 90:12
Writing = Scrittura
'He who destroys a good book kills reason itself.' - John Milton = 'Chi distrugge un buon libro uccide la ragione stessa.' - John Milton
Trapping = Trappole per animali
'Even brute beasts and wandering birds do not fall into the same traps or nets twice.' - Saint Jerome = 'Persino le ferali bestie e gli uccelli vagabondi non cadono due volte nelle stesse trappole.' - San Girolamo
The Wheel = Ruota
'Wisdom and virtue are like the two wheels of a cart.' - Japanese proverb = 'La saggezza e la virtù sono come le due ruote di un carretto.' - Proverbio giapponese
Masonry = Muratura
'How happy are those whose walls already rise!' - Virgil = 'Lieti coloro le cui mura già si ergono!' - Virgilio
Bronze Working = Lavorazione del bronzo
'Here Hector entered, with a spear eleven cubits long in his hand; the bronze point gleamed in front of him, and was fastened to the shaft of the spear by a ring of gold.' - Homer = 'Ed ecco che entrò Ettore, impugnando una lancia lunga undici cubiti; la punta di bronzo brillava davanti a lui ed era fissata all'asta con un anello d'oro.' - Omero
Optics = Ottica
'He made an instrument to know if the moon shine at full or no.' - Samuel Butler = 'Costruì uno strumento per sapere se la luna brilla in pieno oppure no.' - Samuel Butler
Horseback Riding = Equitazione
'A Horse! A Horse! My kingdom for a horse!' - Shakespeare (Richard III) = 'Un cavallo! Un cavallo! Il mio regno per un cavallo!' - William Shakespeare (Riccardo III)
Mathematics = Matematica
'Mathematics is the gate and key to the sciences.' - Roger Bacon = 'La matematica è la porta e la chiave delle scienze.' - Ruggero Bacone
Construction = Costruzione
'Three things are to be looked to in a building: that it stands on the right spot; that it be securely founded; that it be successfully executed.' - Johann Wolfgang von Goethe = 'Di un edificio bisogna guardare tre cose: che sia collocato nel posto giusto; che abbia fondamenta solide; che la costruzione sia eseguita con perizia.' - Johann Wolfgang von Goethe
Philosophy = Filosofia
'There is only one good, knowledge, and one evil, ignorance.' - Socrates = 'C'è un solo bene, la conoscenza, e un solo male, l'ignoranza.' - Socrate
Currency = Valuta
'Better is bread with a happy heart than wealth with vexation.' - Amenemope = 'Meglio il pane con un cuore felice, che la ricchezza con l'afflizione.' - Amenemope
Engineering = Ingegneria
'Instrumental or mechanical science is the noblest and, above all others, the most useful.' - Leonardo da Vinci = 'La scienza degli strumenti e della meccanica è la più nobile di tutte, e soprattutto la più utile.' - Leonardo da Vinci
Iron Working = Lavorazione del ferro
'Do not wait to strike til the iron is hot, but make it hot by striking.' - William Butler Yeats = 'Non aspettate che il ferro sia caldo prima di batterlo; rendetelo caldo con i vostri colpi.' - William Butler Yeats
Theology = Teologia
'Three things are necessary for the salvation of man: to know what he ought to believe; to know what he ought to desire; and to know what he ought to do' - St. Thomas Aquinas = 'Tre cose sono necessarie per la salvezza dell'uomo: sapere in cosa deve credere; sapere che cosa deve desiderare; sapere cosa deve fare.' - San Tommaso d'Aquino
Civil Service = Pubblica amministrazione
'The only thing that saves us from the bureaucracy is it inefficiency' - Eugene McCarthy = 'L'unica cosa che ci salva dalla burocrazia è la sua inefficienza.' - Eugene McCarthy
Enables Open Borders agreements = Consente accordi su Diritti di Passaggio
Guilds = Gilde
'The merchants and the traders have come; their profits are pre-ordained...' - Sri Guru Granth Sahib = 'I mercanti e i bottegai sono arrivati; i loro profitti sono prestabiliti...' - Sri Guru Granth Sahib
Physics = Fisica
'Measure what is measurable, and make measurable what is not so.' - Galileo Galilei = 'Misura ciò che è misurabile, e rendi misurabile ciò che non lo è.' - Galileo Galilei
Metal Casting = Fusione del metallo
'When pieces of bronze or gold or iron break, the metal-smith welds them together again in the fire, and the bond is established.' - Sri Guru Granth Sahib = 'Quando pezzi di bronzo o d'oro o di ferro si rompono, il fabbro li rinsalda ancora con il fuoco e il legame è ristabilito.' - Sri Guru Granth Sahib
Steel = Acciaio
'John Henry said to his Captain, / 'A man ain't nothin' but a man, / And before I'll let your steam drill beat me down, / I'll die with the hammer in my hand.'' - Anonymous: The Ballad of John Henry, the Steel-Drivin' Man = 'John Henry disse al cuo Capitano, 'Un uomo non è che un uomo, e prima che la tua perforatrice a vapore mi batta, morirò col martello in mano.' - Anonimo: La ballata di John Henry, l'uomo che batte l'acciaio
Compass = Bussola
'I find the great thing in this world is not so much where we stand, as in what direction we are moving.' - Oliver Wendell Holmes = 'Trovo che la cosa grandiosa di questo mondo non sia tanto dove siamo, ma verso dove stiamo andando.' - Oliver Wendell Holmes
Education = Educazione
'Education is the best provision for old age.' - Aristotle = 'L'educazione è la migliore previdenza per la vecchiaia.' - Aristotele
Chivalry = Codice cavalleresco
'Whoso pulleth out this sword of this stone and anvil, is rightwise king born of all England.' - Malory = 'Chi estrae questa spada dall'incudine e dalla roccia è per diritto nato re di tutta l'Inghilterra.' - Malory
Machinery = Meccanica
'The press is the best instrument for enlightening the mind of man, and improving him as a rational, moral and social being.' - Thomas Jefferson = 'La stampa è il migliore strumento per illuminare la mente dell'uomo e migliorarlo come essere razionale, morale e sociale.' - Thomas Jefferson
Astronomy = Astronomia
'Joyfully to the breeze royal Odysseus spread his sail, and with his rudder skillfully he steered.' - Homer = 'Gioiosamente il re Odisseo aprì la vela alla brezza e abilmente manovrò il remo.' - Omero
Acoustics = Acustica
'Their rising all at once was as the sound of thunder heard remote' - Milton = 'Quando si levarono tutti insieme, il suono fu come un tuono che rimbomba lontano.' - Milton
Banking = Sistema bancario
'Happiness: a good bank account, a good cook and a good digestion' - Jean Jacques Rousseau = 'La felicità è un buon conto in banca, una buona cuoca e una buona digestione.' - Jean-Jacques Rousseau
Printing Press = Tipografia
'It is a newspaper's duty to print the news and raise hell.' - The Chicago Times = 'Il dovere di un giornale è pubblicare le notizie e scatenare polveroni.' - The Chicago Times
Gunpowder = Polvere da sparo
'The day when two army corps can annihilate each other in one second, all civilized nations, it is to be hoped, will recoil from war and discharge their troops.' - Alfred Nobel = 'Il giorno in cui due eserciti potranno distruggersi l'un l'altro in un solo secondo, si può sperare che tutte le nazioni civilizzate rifuggiranno la guerra e scioglieranno le loro truppe.' - Alfred Nobel
Navigation = Navigazione
'The winds and the waves are always on the side of the ablest navigators.' - Edward Gibbon = 'I venti e le onde sono sempre dalla parte dei navigatori più abili.' - Edward Gibbon
Architecture = Architettura
'Architecture begins where engineering ends.' - Walter Gropius = 'L'architettura inizia dove finisce l'ingegneria.' - Walter Gropius
Economics = Economia
'Compound interest is the most powerful force in the universe.' - Albert Einstein = 'L'interesse composto è la forza più potente dell'universo.' - Albert Einstein
Metallurgy = Metallurgia
'There never was a good knife made of bad steel.' - Benjamin Franklin = 'Non c'è mai stato un buon coltello fatto di cattivo acciaio.' - Bejamin Franklin
Chemistry = Chimica
'Wherever we look, the work of the chemist has raised the level of our civilization and has increased the productive capacity of the nation.' - Calvin Coolidge = 'Dovunque voltiamo gli occhi, il lavoro del chimico ha alzato il livello della nostra civiltà e incrementato la capacità produttiva della nazione.' - Calvin Coolidge
Scientific Theory = Teoria scientifica
'Every great advance in science has issued from a new audacity of imagination.' - John Dewey = 'Ogni grande progresso della scienza è scaturito da una nuova audacia dell'immaginazione.' - John Dewey
Archaeology = Archeologia
'Those who cannot remember the past are condemned to repeat it.' - George Santayana = 'Chi non ricorda il passato è condannato a riviverlo.' - George Santayana
Industrialization = Industrializzazione
'Industrialization based on machinery, already referred to as a characteristic of our age, is but one aspect of the revolution that is being wrought by technology.' - Emily Greene Balch = 'L'industrializzazione basata sui macchinari, già indicata come una caratteristica della nostra epoca, è solo uno degli aspetti della rivoluzione prodotta dalla tecnologia.' - Emily Greene Balch
Rifling = Rigatura delle canne
'It is well that war is so terrible, or we should grow too fond of it.' - Robert E. Lee = 'È un bene che la guerra sia così terribile, altrimenti potrebbe cominciare a piacerci troppo.' - Robert E. Lee
Military Science = Scienza militare
'Wars may be fought with weapons, but they are won by men. It is the spirit of the men who follow and of the man who leads that gains the victory.' - George S. Patton = 'Le guerre possono anche essere combattute con le armi, ma sono vinte dagli uomini. È lo spirito degli uomini che seguono e dell'uomo che conduce che porta alla vittoria.' - George S. Patton
Fertilizer = Fertilizzanti
'The nation that destroys its soil destroys itself.' - Franklin Delano Roosevelt = 'La nazione che distrugge il suo suolo distrugge se stessa.' - Franklin Delano Roosevelt
Biology = Biologia
'If the brain were so simple we could understand it, we would be so simple we couldn't.' - Lyall Watson = 'Se il cervello fosse così semplice da poter essere compreso, noi saremmo troppo semplici per comprenderlo.' - Lyall Watson
Electricity = Elettricità
'Is it a fact - or have I dreamt it - that, by means of electricity, the world of matter has become a great nerve, vibrating thousands of miles in a breathless point of time?' - Nathaniel Hawthorne = 'È un fatto - oppure l'ho sognato - che, per mezzo dell'elettricità, il mondo della materia è diventato un grande nervo, che vibra per migliaia di miglia in un battibaleno?' - Nathaniel Hawthornev
Steam Power = Energia a vapore
'The nations of the West hope that by means of steam communication all the world will become as one family.' - Townsend Harris = 'Le nazioni occidentali sperano che grazie alla comunicazione a vapore il mondo intero diventerà come una grande famiglia.' - Townsend Harris
Dynamite = Dinamite
'As soon as men decide that all means are permitted to fight an evil, then their good becomes indistinguishable from the evil that they set out to destroy.' - Christopher Dawson = 'Non appena si decide che per combattere il male tutti i mezzi sono leciti, il bene diventa indistinguibile dal male che si vuole distruggere.' - Christopher Dawson
Refrigeration = Refrigerazione
'And homeless near a thousand homes I stood, and near a thousand tables pined and wanted food.' - William Wordsworth = 'E senza dimora vicino a mille dimore stavo, e vicino a mille tavole mi struggevo e desideravo il cibo.' - William Wordsworth
Replaceable Parts = Pezzi indipendenti
'Nothing is particularly hard if you divide it into small jobs.' - Henry Ford = 'Niente è troppo difficile se lo suddividi in piccole azioni.' - Henry Ford
Radio = Radio
'The whole country was tied together by radio. We all experienced the same heroes and comedians and singers. They were giants.' - Woody Allen = 'L'intero paese è stato unito dalla radio. Tutti avevamo in comune gli stessi eroi, gli stessi comici, gli stessi cantanti. Erano dei giganti.' - Woody Allen
Combustion = Combustione
'Any man who can drive safely while kissing a pretty girl is simply not giving the kiss the attention it deserves.' - Albert Einstein = 'Un uomo che sappia guidare in tutta sicurezza mentre sta baciando una ragazza non sta dedicando al bacio tutta l'attenzione che si merita.' - Albert Einstein
Plastics = Plastica
'Ben, I want to say one word to you, just one word: plastics.' - Buck Henry and Calder Willingham, The Graduate = 'Ben, voglio solo dirti una parola... una sola: plastica.' - Buck Henry e Calder Willingham, Il Laureato
Electronics = Elettronica
'There's a basic principle about consumer electronics: it gets more powerful all the time and it gets cheaper all the time.' - Trip Hawkins = 'Nell'elettronica di consumo esiste un principio di base: diventa sempre più potente e sempre meno costosa.' - Trip Hawkins
Ballistics = Balistica
'Men, like bullets, go farthest when they are smoothest.' - Jean Paul = 'Gli uomini, come i proiettili, vanno più lontano quanto meno sono ruvidi.' - Jean Paul
Mass Media = Mass media
Flight = Volo
'Aeronautics was neither an industry nor a science. It was a miracle.' - Igor Sikorsky = 'L'aeronautica non è stata né un settore industriale né una scienza. È stata un miracolo.' - Igor Sikorsky
'The introduction of so powerful an agent as steam to a carriage on wheels will make a great change in the situation of man.' - Thomas Jefferson = 'L'introduzione sui carri a ruote di un agente potente come il vapore apporterà un grande cambiamento alla condizione dell'uomo.' - Thomas Jefferson
Pharmaceuticals = Penicillina
'In nothing do men more nearly approach the gods than in giving health to men.' - Cicero = 'Gli uomini non si avvicinano mai tanto agli dèi come quando danno la salute ad altri uomini.' - Cicerone
Radar = Radar
'Vision is the art of seeing things invisible.' - Jonathan Swift = 'La visione è l'arte di vedere le cose invisibili' - Jonathan Swift
Atomic Theory = Teoria atomica
'The unleashed power of the atom has changed everything save our modes of thinking, and we thus drift toward unparalleled catastrophes.' - Albert Einstein = 'Lo sfruttamento dell'energia dell'atomo ha cambiato tutto tranne il nostro modo di pensare e questo può condurci a catastrofi mai viste prima.' - Albert Einstein
Computers = Computer
'Computers are like Old Testament gods: lots of rules and no mercy.' - Joseph Campbell = 'I computer sono come il Dio del vecchio testamento: tante regole e nessuna pietà.' - Joseph Campbell
Mobile Tactics = Tattiche mobili
'All men can see these tactics whereby I conquer, but what none can see is the strategy out of which victory is evolved.' - Sun Tzu = 'Tutti possono osservare le tattiche che mi portano alla conquista, ma quello che nessuno può vedere è la strategia che gradualmente conduce alla vittoria.' - Sun Tzu
Combined Arms = Armi combinate
'The root of the evil is not the construction of new, more dreadful weapons. It is the spirit of conquest.' - Ludwig von Mises = 'La radice del male non sta nella costruzione di nuove, terribili armi, ma nello spirito stesso della conquista.' - Ludwig von Mises
Nuclear Fission = Fissione nucleare
'I am become Death, the destroyer of worlds.' - J. Robert Oppenheimer = 'Se migliaia di soli illuminassero il cielo sarebbe uno spettacolo di straordinaria potenza... Sono la Morte, Distruttrice di Mondi.' - J. Robert Oppenheimer
Ecology = Ecologia
'Only within the moment of time represented by the present century has one species, man, acquired significant power to alter the nature of his world.' - Rachel Carson = 'Soltanto nel momento storico rappresentato dal secolo attuale una specie, quella dell'uomo, ha acquisito il potere necessario per alterare significativamente la natura del mondo.' - Rachel Carson
Rocketry = Missilistica
'A good rule for rocket experimenters to follow is this: always assume that it will explode.' - Astronautics Magazine, 1937 = 'Una buona regola di base per chi fa esperimenti con i razzi è la seguente: dai sempre per scontato che esploderà.' - Rivistica di astronautica, 1937
Robotics = Robotica
'1. A robot may not injure a human being or, through inaction, allow a human being to come to harm. 2. A robot must obey any orders given to it by human beings, except when such orders would conflict with the First Law. 3. A robot must protect its own existence as long as such protection does not conflict with the First or Second Law.' - Isaac Asimov = '1. Un robot non può recar danno a un essere umano né permettere che, a causa del proprio mancato intervento, un essere umano riceva danno. 2. Un robot deve obbedire agli ordini impartiti dagli esseri umani, purché tali ordini non contravvengano alla Prima Legge. 3. Un robot deve proteggere la propria esistenza, purché questa autodifesa non contrasti con la Prima e la Seconda Legge.' - Isaac Asimov
Lasers = Laser
'The night is far spent, the day is at hand: let us therefore cast off the works of darkness, and let us put on the armor of light.' - The Holy Bible: Romans, 13:12 = 'La notte è già inoltrata, presto arriverà il giorno: per questo dobbiamo scestirci delle cattive azioni delle tenebre e indossare l'armatura della luce.' - La Bibbia, Romani 13:12
Nanotechnology = Nanotecnologia
'The impact of nanotechnology is expected to exceed the impact that the electronics revolution has had on our lives.' - Richard Schwartz = 'Si può prevedere che l'impatto delle nanotecnologie sulla nostra vita sarà superiore a quello della rivoluzione elettronica.' - Richard Schwartz
Satellites = Satelliti
'Now, somehow, in some new way, the sky seemed almost alien.' - Lyndon B. Johnson = 'Ora, in qualche modo nuovo, il cielo sembrava quasi alieno.' - Lyndon B. Johnson
Particle Physics = Fisica delle particelle
'Every particle of matter is attracted by or gravitates to every other particle of matter with a force inversely proportional to the squares of their distances.' - Isaac Newton = 'Ogni particella di materia è attratta da o gravita intorno a ogni altra particella con una forza inversamente proporzionale al quadrato della distanza.' - Isaac Newton
Future Tech = Tecnologia futura
'I think we agree, the past is over.' - George W. Bush = 'Penso che siamo tutti d'accordo che il passato è finito.' - George W.Bush

# Technology uniques 

Who knows what the future holds? = Chi sa cosa riservano i prossimi anni?
+10% science and production in all cities = +10% Scienza e Produzione in tutte le città
Improves movement speed on roads = Migliora la velocità di movimento sulle strade
Enables conversion of city production to science = Consente di convertire la Produzione nelle città in Scienza
Enables Research agreements = Consente di stabilire Accordi di Ricerca
Enables conversion of city production to gold = Consente di convertire la Produzione nelle città in Oro
Enables embarkation for land units = Permette alle unità terrestri di imbarcarsi e attraversare le caselle acquatiche.
Enables embarked units to enter ocean tiles = Permette alle unità di imbarcarsi nelle caselle oceaniche
Increases embarked movement +1 = +1 movimento delle unità imbarcate

# Tech eras

Ancient era = Antica
Classical era = Classica
Medieval era = Medievale
Renaissance era = Rinascimentale
Industrial era = Industriale
Modern era = Moderna
Information era = Informatica
Future era = Futura

# Terrains

Grassland = Prateria
Plains = Pianura
Tundra = Tundra
Desert = Deserto
Lakes = Laghi
Hill = Collina
Mountain = Montagna
Forest = Foresta
Jungle = Giungla
Marsh = Palude
Fallout = Scorie Radioattive
Oasis = Oasi
Snow = Neve
Coast = Costa
Ocean = Oceano
Flood plains = Pianure allagate
Impassible = Inaccessibile

# Natural Wonders

Barringer Crater = Cratere di Barringer
Grand Mesa = Grand Mesa
Great Barrier Reef = Grande barriera corallina
Krakatoa = Krakatoa
Mount Fuji = Monte Fuji
Old Faithful = Old Faithful
Rock of Gibraltar = Rocca di Gibilterra
Cerro de Potosi = Cerro Rico de Potosí
El Dorado = El Dorado
Fountain of Youth = Fonte della giovinezza

# Natural Wonders Uniques

Grants 500 Gold to the first civilization to discover it = Fornisce 500 Oro al primo giocatore che la scopre
Grants Rejuvenation (all healing effects doubled) to adjacent military land units for the rest of the game = Tutte le unità nelle vicinanze guariscono a velocità doppia per il resto della partita

# Resources

Cattle = Bestiame
Sheep = Pecora
Deer = Cervo
Bananas = Banane
Wheat = Grano
Stone = Pietra
Fish = Pesce
Bison = Bisonti
Horses = Cavalli
Iron = Ferro
Coal = Carbone
Oil = Petrolio
Aluminum = Alluminio
Uranium = Uranio
Furs = Pellicce
Cotton = Cotone
Dyes = Coloranti
Gems = Pietre preziose
Silver = Argento
Incense = Incenso
Ivory = Avorio
Silk = Seta
Spices = Spezie
Wine = Vino
Sugar = Zucchero
Marble = Marmo
Pearls = Perle
Whales = Balene
Copper = Rame
Cocoa = Cacao
Crab = Granchi
Citrus = Agrumi
Truffles = Tartufi
Farm = Fattoria
Lumber mill = Segheria
Mine = Miniera
Trading post = Base commerciale
Camp = Campo
Oil well = Pozzo di petrolio
Pasture = Pascolo
Plantation = Piantagione
Quarry = Cava
Fishing Boats = Peschereccio
Road = Strada
Remove Road = Rimuovi Strada
Railroad = Ferrovia
Remove Railroad = Rimuovi Ferrovia
Remove Forest = Rimuovi foresta
Remove Jungle = Rimuovi giungla
Remove Marsh = Bonifica palude
Remove Fallout = Rimuovi Scoria Radioattiva
Ancient ruins = Antiche rovine
City ruins = Rovine cittadine
Academy = Accademia
Landmark = Punto di riferimento
Manufactory = Fabbrica
Customs house = Dogana
Moai = Moai
+1 additional Culture for each adjacent Moai = +1 Cultura aggiuntiva per ogni Moai adiacente
Can only be built on Coastal tiles = Costruibile solo su Costa
Barbarian encampment = Accampamento barbaro

# Unit types 

Civilian = unità civile
land units = unità terrestri
water units = unità anfibie
air units = unità aeree
WaterCivilian = unità marittima civile
Melee = da mischia
WaterMelee = marittima da mischia
Ranged = da tiro
WaterRanged = marittima a distanza
WaterSubmarine = sottomarina
Siege = d'assedio
Mounted = a cavallo
Scout = Scout
Armor = corazzata
City = Città

# Units

Founds a new city = Può fondare una nuova città
Worker = Lavoratore
Can build improvements on tiles = Può costruire miglioramenti sulle caselle
Ignores terrain cost = Ignora i costi di movimento su terreno
Brute = Bruto
Warrior = Guerriero
Maori Warrior = Guerriero Maori
Archer = Arciere
Bowman = Guerriero con arco
Work Boats = Chiatta
Cannot enter ocean tiles until Astronomy = Può entrare nell'oceano solo dopo aver scoperto l'Astronomia
May create improvements on water resources = Può costruire miglioramenti sulle risorse acquatiche
Trireme = Trireme
Cannot enter ocean tiles = Non può entrare nelle caselle oceaniche
Chariot Archer = Arciere su carro
No defensive terrain bonus = Nessun bonus difensivo su terreno
Rough terrain penalty = Penalità su terreno accidentato
War Chariot = Carro da guerra
Spearman = Lanciere
Hoplite = Oplita
Persian Immortal = Immortale
+10 HP when healing = +10 PF quando si cura
Composite Bowman = Arciere composito
Catapult = Catapulta
Must set up to ranged attack = Deve allestirsi per attaccare a distanza
Ballista = Ballista
Swordsman = Spadaccino
Mohawk Warrior = Guerriero Mohawk
+33% combat bonus in Forest/Jungle = +33% Forza su Foreste o Giungle
Legion = Legionario
Can construct roads = Può costruire Strade
Horseman = Guerriero a cavallo
Can move after attacking = Può muoversi dopo aver attaccato
Companion Cavalry = Cavalleria dei Compagni
War Elephant = Elefante da guerra
Galleass = Galeazza
Crossbowman = Balestriere
Longbowman = Arciere con arco lungo
Chu-Ko-Nu = Chu-ko-nu
Logistics = Logistica
1 additional attack per turn = L'unità può attaccare due volte ogni turno
Trebuchet = Trabocco
Hwach'a = Hwach'a
Limited Visibility = Visibilità limitata
Longswordsman = Guerriero con spada lunga
Pikeman = Picchiere
Landsknecht = Lanzichenecco
Knight = Cavaliere
Camel Archer = Arciere su cammello
Conquistador = Conquistador
Mandekalu Cavalry = Cavalleria Mandekalu
Defense bonus when embarked = Difesa bonus quando imbarcato
Keshik = Keshik
50% Bonus XP gain = 50% XP bonus
Naresuan's Elephant = Elefante di Naresuan
Samurai = Samurai
Combat very likely to create Great Generals = Può generare un Grande Generale combattendo
Caravel = Caravella
Turtle Ship = Nave tartaruga
+1 Visibility Range = +1 raggio di Visione
+2 Visibility Range = +2 raggio di Visione
Cannon = Cannone
Musketman = Soldato con moschetto
Musketeer = Moschettiere
Janissary = Giannizzero
Tercio = Tercio
Heals [amountHealed] damage if it kills a unit = Cura [amountHealed] PF quando uccide un'unità nemica
Minuteman = Minuteman
Frigate = Fregata
Ship of the Line = Nave di linea
Lancer = Lanciere a cavallo
Sipahi = Sipahi
No movement cost to pillage = Nessun costo di movimento per il saccheggio
Gatling Gun = Mitragliatrice Gatling
Rifleman = Fuciliere
Cavalry = Cavalleria
Cossack = Cosacco
Artillery = Artiglieria
Indirect Fire = Fuoco indiretto
Ironclad = Ironclad
Double movement in coast = Doppio movimento sulla costa
Landship = Nave di terra
Great War Infantry = Fante della Grande Guerra
Foreign Legion = Legione straniera
+20% bonus outside friendly territory = +20% Forza fuori da territorio amico
Foreign Land = Terra Straniera
Destroyer = Cacciatorpediniere
Can attack submarines = Può attaccare i sottomarini
Machine Gun = Mitragliatrice
Anti-Aircraft Gun = Cannone antiaereo
Infantry = Fanteria
Battleship = Corazzata
Submarine = Sottomarino
Bonus as Attacker [amount]% = [amount]% Bonus in attacco
Invisible to others = Invisibile per le altre unità
Can only attack water = Può attaccare solo unità acquatiche
Carrier = Portaerei
Triplane = Triplano
[percent]% chance to intercept air attacks = [percent]% probabilità di intercettare attacchi aerei
Requires Manhattan Project = Richiede Progetto Manhattan
6 tiles in every direction always visible = 6 caselle in ogni direzione sempre visibili
Great War Bomber = Bombardiere della Grande Guerra
Rocket Artillery = Artiglieria lanciarazzi
Anti-Tank Gun = Cannone anticarro
Marine = Marine
Mobile SAM = SAM mobile
Paratrooper = Paracadutista
Tank = Carro armato
Panzer = Panzer
Bomber = Bombardiere
Mechanized Infantry = Fanteria meccanizzata
Modern Armor = Armatura moderna
B17 = B-17
Fighter = Caccia
Zero = Zero
Helicopter Gunship = Elicottero da guerra
Atomic Bomb = Bomba atomica
Nuclear Missile = Missile nucleare
Great Artist = Grande Artista
Unbuildable = Non costruibile
Can start an 8-turn golden age = Può avviare un'Età dell'Oro di 8 turni
Can build improvement: Landmark = Può costruire il miglioramento: Punto di riferimento
Great Scientist = Grande Scienziato
Can hurry technology research = Può accelerare la ricerca tecnologica
Can build improvement: Academy = Può costruire il miglioramento: Accademia
Great Merchant = Grande Mercante
Can undertake a trade mission with City-State, giving a large sum of gold and [influenceAmount] Influence = Può intraprendere una missione commerciale con una Città-Stato, ricavando una gran quantità d'oro e [influenceAmount] Influenza
Can build improvement: Customs house = Può costruire il miglioramento: Dogana
Great Engineer = Grande Ingegnere
Can speed up construction of a wonder = Può accelerare la costruzione di una Meraviglia
Can build improvement: Manufactory = Può costruire il miglioramento: Manifattura
Great General = Grande Generale
Bonus for units in 2 tile radius 15% = 15% Bonus per le unità nel raggio di 2 caselle
Khan = Khan
Heal adjacent units for an additional 15 HP per turn = Cura le unità vicine di 15 HP al turno

# Promotions

Pick promotion = Scegli promozione
 OR  =  O 
Bonus vs [unitType] = Bonus contro [unitType]
Penalty vs [unitType] = Malus contro [unitType]
Accuracy I = Precisione I
Accuracy II = Precisione II
Accuracy III = Precisione III
units in open terrain = unità su terreno aperto
units in rough terrain = unità su terreno accidentato
Barrage I = Fuoco di Fila I
Barrage II = Fuoco di Fila II
Barrage III = Fuoco di Fila III
Shock I = Assalto I
Shock II = Assalto II
Shock III = Assalto III
Drill I = Addestramento I
Drill II = Addestramento II
Drill III = Addestramento III
Scouting I = Esplorazione I
Scouting II = Esplorazione II
Scouting III = Esplorazione III
+1 Movement = +1 Movimento
Cover I = Copertura I
Cover II = Copertura II
+25% Defence against ranged attacks = +25 difesa contro gli attacchi a distanza
March = Marcia
Charge = Carica
wounded units = unità ferite
Mobility = Mobilità
Volley = Raffica
Sentry = Sentinella
Extended Range = Raggio di tiro ampliato
+1 Range = +1 raggio
Ranged attacks may be performed over obstacles = Permette di sparare a distanza superando gli ostacoli
Formation I = Formazione I
Formation II = Formazione II
Blitz = Incursione
Bombardment I = Bombardamento I
Bombardment II = Bombardamento II
Bombardment III = Bombardamento III
Boarding Party I = Abbordaggio I
Boarding Party II = Abbordaggio II
Boarding Party III = Abbordaggio III
Coastal Raider I = Incursione costiera I
Coastal Raider II = Incursione costiera II
Coastal Raider III = Incursione costiera III
Targeting I = Puntamento I
Targeting II = Puntamento II
Targeting III = Puntamento III
Wolfpack I = Attacco in massa I
Wolfpack II = Attacco in massa II
Wolfpack III = Attacco in massa III
Woodsman = Forestali
Double movement rate through Forest and Jungle = Movimento doppio attraverso Foreste e Giungle.
Heal Instantly = Cura istantanea
Heal this Unit by 50 HP; Doing so will consume this opportunity to choose a Promotion = Cura l'unità di 50 PF, rinunciando però all'opportunità di scegliere una promozione.
Medic = Medico I
Medic II = Medico II
This unit and all others in adjacent tiles heal 5 additional HP per turn = L'unità attuale e quelle circostanti guariscono di 5 PF al turno
This unit and all others in adjacent tiles heal 5 additional HP. This unit heals 5 additional HP outside of friendly territory. = L'unità attuale e quelle circostanti guariscono di 5 PF al turno. Inoltre, l'unità recupera 5 PF aggiuntivi se si trova fuori dal territorio amico.
Targeting I (air) = Puntamento aereo I
Targeting II (air) = Puntamento aereo II
Targeting III (air) = Puntamento aereo III
Air Repair = Riparazione aerea
Unit will heal every turn, even if it performs an action = L'unità guarisce ad ogni turno, anche quando esegue un'azione 
Operational Range = Raggio operativo
+2 Range = +2 Raggio
Sortie = Sortita
1 extra Interception may be made per turn = Può eseguire un'Intercettazione extra per turno
Bonus when performing air sweep [bonusAmount]% = +[bonusAmount]% Forza nella distruzione delle difese aeree
Dogfighting I = Duello aereo I
Dogfighting II = Duello aereo II
Dogfighting III = Duello aereo III
Bonus when intercepting [bonusAmount]% = +[bonusAmount]% Bonus d'intercettazione
Interception I = Intercettazione I
Interception II = Intercettazione II
Interception III = Intercettazione III
Siege I = Assedio I
Siege II = Assedio II
Siege III = Assedio III
Evasion = Manovre evasive
Reduces damage taken from interception by 50% = Dimezza i danni da intercettazione contraerea
Bonus when intercepting [amount]% = [amount]% bonus d'intercettazione
Ambush I = Imboscata aerea I
Ambush II = Imboscata aerea II
Armor Plating I = Corazza I
Armor Plating II = Corazza II
Armor Plating III = Corazza III
+25% Combat Bonus when defending = +25% Forza in Difesa
Flight Deck I = Ponte di volo I
Flight Deck II = Ponte di volo II
Flight Deck III = Ponte di volo III
Can carry 1 extra air unit = Può trasportare un'unità aerea extra
Can carry 2 aircraft = Trasporta due unità aeree
Haka War Dance = Danza di guerra Haka
-10% combat strength for adjacent enemy units = -10% Forza alle unità nemiche adiacenti a questa
Rejuvenation = Ringiovanimento
All healing effects doubled = Raddoppia gli effetti curativi<|MERGE_RESOLUTION|>--- conflicted
+++ resolved
@@ -534,12 +534,8 @@
 
 Mongolia = Mongolia
 Genghis Khan = Gengis Khan
-<<<<<<< HEAD
 Combat Strength +30% when fighting City-State units or attacking a City-State itself. All mounted units have +1 Movement. = +50% Forza contro le Città-Stato e le loro unità. +1 Movimento per le unità a cavallo.
-=======
-Combat Strength +30% when fighting City-State units or attacking a City-State itself. All mounted units have +1 Movement. = +50% forza di combattimento contro unità di Città-Stato o attaccando la Città-Stato stessa. Tutte le unità a cavallo guadagnano +1 movimento.
 Mongol Terror = Terrore mongolo
->>>>>>> 6a1e70f1
 
 # New game screen
 
