--- conflicted
+++ resolved
@@ -566,7 +566,6 @@
 Domination = Dominazione
 Cultural = Culturale
 
-<<<<<<< HEAD
 Map shape = Forma della mappa
 Hexagonal = Esagonale
 Rectangular = Rettangolare
@@ -581,36 +580,7 @@
 Biome areas extension = Estensioni biomi
 Water percent = Percentuale d'acqua
 Land percent = Percentuale terrestre
-=======
- # Requires translation!
-Map shape = 
- # Requires translation!
-Hexagonal = 
- # Requires translation!
-Rectangular = 
-
- # Requires translation!
-Show advanced settings = 
- # Requires translation!
-Hide advanced settings = 
- # Requires translation!
-Map Height = 
- # Requires translation!
-Temperature extremeness = 
- # Requires translation!
-Resource richness = 
- # Requires translation!
-Terrain Features richness = 
- # Requires translation!
-Max Coast extension = 
- # Requires translation!
-Biome areas extension = 
- # Requires translation!
-Water percent = 
- # Requires translation!
-Land percent = 
 Reset to default = Ripristina default
->>>>>>> 14f89b67
 
 HIGHLY EXPERIMENTAL - YOU HAVE BEEN WARNED! = IN FASE SPERIMENTALE - TI ABBIAMO AVVERTITO!
 Online Multiplayer = Multiplayer online
