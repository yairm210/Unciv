
# Tutorial tasks

Move a unit!\nClick on a unit > Click on a destination > Click the arrow popup = Перемістіть підрозділ!\nНатисніть на підрозділ > Натисніть на пункт призначення > Натисніть на стрілку
Found a city!\nSelect the Settler (flag unit) > Click on 'Found city' (bottom-left corner) = Заснуйте місто\nОберіть Поселенця (зі значком прапора) > \nНатисніть «Заснувати місто» (нижній лівий кут)
Enter the city screen!\nClick the city button twice = Відкрийте екран міста!\nНатисніть на кнопку міста двічі
Pick a technology to research!\nClick on the tech button (greenish, top left) > \n select technology > click 'Research' (bottom right) = Оберіть технологію для дослідження!\nНатисніть кнопку технологій (зеленувата, верхня ліва) > \n оберіть технологію > Натисніть «Дослідити» (нижня права)
Pick a construction!\nEnter city screen > Click on a unit or building (bottom left side) > \n click 'add to queue' = Оберіть будівлю!\nВідкрийте екран міста > Натисніть на підрозділ чи споруду (нижня ліва сторона) > \n натисніть «додати до черги»
Pass a turn!\nCycle through units with 'Next unit' > Click 'Next turn' = Пропустіть хід!\nНатисніть багато разів «Наступний підрозділ» >\n Натисніть «Наступний хід»
Reassign worked tiles!\nEnter city screen > click the assigned (green) tile to unassign > \n click an unassigned tile to assign population = Перепризначте робочі клітинки!\nВідкрийте екран міста > натисніть на призначену (зелену) клітинку, щоб зробити непризначеною > \n натисніть на непризначену клітинку, щоб зробити призначеною
Meet another civilization!\nExplore the map until you encounter another civilization! = Зустріньте іншу цивілізацію!\nДосліджуйте мапу до зустрічі з іншою цивілізацією!
Open the options table!\nClick the menu button (top left) > click 'Options' = Відкрийте вкладку з налаштуваннями\nНатисніть кнопку меню (згори ліворуч) >\n Натисність «Налаштування»
Construct an improvement!\nConstruct a Worker unit > Move to a Plains or Grassland tile > \n Click 'Create improvement' (above the unit table, bottom left)\n > Choose the farm > \n Leave the worker there until it's finished = Збудуйте поліпшення! \n Збудуйте Робітника > Перемістіться до клітинки рівнини чи пасовища > \n Оберіть «Удосконалити» > Оберіть ферму > Залиште робітника доти, \n доки він не завершить свою роботу
Create a trade route!\nConstruct roads between your capital and another city\nOr, automate your worker and let him get to that eventually = Створіть торговий шлях!\nБудуйте дороги між вашою столицею та іншим містом\nАбо автоматизуйте робітника і дозвольте йому зробити це самому
Conquer a city!\nBring an enemy city down to low health > \nEnter the city with a melee unit = Захопіть місто!\n Зменшіть здоров’я міста до низького рівня> \nУвійдіть до міста з ближньобійником
Move an air unit!\nSelect an air unit > select another city withing range > \nMove the unit to the other city = Перемістіть повітряний підрозділ!\nОберіть його !\n оберіть інше місто в радіусі дії > \nПеремість підрозділ в інше місто
See your stats breakdown!\nEnter the Overview screen (top right corner) >\nClick on 'Stats' = Подивіться статистику\nУвійдіть до екрану огляну (верхній правий кут) >\nНатисніть кнопку «Статистика»

Oh no! It looks like something went DISASTROUSLY wrong! This is ABSOLUTELY not supposed to happen! Please send me (yairm210@hotmail.com) an email with the game information (menu -> save game -> copy game info -> paste into email) and I'll try to fix it as fast as I can! = Жах! Схоже щось пішло КАТАСТРОФІЧНО неправильно! Цього АБСОЛЮТНО НЕ ПОВИННО БУЛО СТАТИСЯ! Будь ласка, надішліть мені (yairm210@hotmail.com) електронний лист з ігровою інформацією (меню -> зберегти гру -> копіювати інформацію про гру -> вставити до email) і я спробую виправити якнайшвидше!
Oh no! It looks like something went DISASTROUSLY wrong! This is ABSOLUTELY not supposed to happen! Please send us an report and we'll try to fix it as fast as we can! = Жах! Схоже щось пішло КАТАСТРОФІЧНО неправильно! Цього АБСОЛЮТНО НЕ ПОВИННО БУЛО СТАТИСЯ! Будь ласка, надішліть нам звіт про помилку і ми виправимо якнайшидше.

# Buildings

## Ancient era buildings

Palace = Палац
Indicates the capital city = Позначає столицю

Monument = Монумент
Granary = Житниця
Stone Works = Каменярня
Must not be on plains = Не може бути на рівнинах

Stonehenge = Стоунхендж
'Time crumbles things; everything grows old and is forgotten under the power of time' - Aristotle = «Час знищує речі; усе старіє і забувається під тиском часу» — Арістотель

Library = Бібліотека
+1 Science Per 2 Population = +1 наука за кожні 2 населення
Paper Maker = Папірня

The Great Library = Александрійська бібліотека
Free Technology = Безкоштовна технологія
'Libraries are as the shrine where all the relics of the ancient saints, full of true virtue, and all that without delusion or imposture are preserved and reposed.' - Sir Francis Bacon = «Бібліотеки — це святилища, де лежать і зберігаються мощі давніх святих, повні справжніх чеснот, і все, що не має обману і вигадок.» — Сер Френсіс Бекон

Circus = Цирк
Walls = Мури
Walls of Babylon = Мури Вавилону

The Pyramids = Піраміди
'O, let not the pains of death which come upon thee enter into my body. I am the god Tem, and I am the foremost part of the sky, and the power which protecteth me is that which is with all the gods forever.'  - The Book of the Dead, translated by Sir Ernest Alfred Wallis Budge = «О, нехай болі смерті, які приходять від тебе, не увійдуть в моє тіло. Я бог Тем, і я передова частина неба, і сила, яка захищає мене, - це те, що є з усіма богами назавжди.» — Книга мертвих, перекладена сером Ернестом Альфредом Воллісом Буджем
Worker construction increased 25% = Швидкість створення робітників +25%
Provides 2 free workers = Безкоштовно надає 2 робітників

Barracks = Казарми
Krepost = Крепост
Culture and Gold costs of acquiring new tiles reduced by 25% in this city = У цьому місті вартість освоєння нових клітинок у культурі і золоті -25%

Colossus = Колос Родоський
'Why man, he doth bestride the narrow world like a colossus, and we petty men walk under his huge legs, and peep about to find ourselves dishonorable graves.' - William Shakespeare, Julius Caesar = «Так, мій друже. Він мов Колос, піднявсь над бідним світом, А ми, маленькі, ходим під тяжкими Його ногами й виглядаєм місця, Де б у ганебній опочіть могилі.» — Вільям Шекспір. Юлій Цезар
+1 gold from worked water tiles in city = Одна робоча клітинка у цьому місті дає золота +1

Temple = Храм
Burial Tomb = Гробниця
Doubles Gold given to enemy if city is captured = Ворог отримує подвійну кілкість золота, якщо місто було захоплено
Mud Pyramid Mosque = Глиняна пірамідальна мечеть

The Oracle = Оракул
'The ancient Oracle said that I was the wisest of all the Greeks. It is because I alone, of all the Greeks, know that I know nothing'  - Socrates = «Давній оракул сказав, що я наймудріший з греків. Бо я єдиний, хто знає, що нічого не знає.» - Сократ
Free Social Policy = Безкоштовний соціальний інститут


Lighthouse = Маяк
Can only be built in coastal cities = Можна збудувати тільки в набережних містах
+1 food from Ocean and Coast tiles = +1 їжа з кожної океанської і прибережної клітинки

The Great Lighthouse = Александрійський маяк
'They that go down to the sea in ships, that do business in great waters; these see the works of the Lord, and his wonders in the deep.' - The Bible, Psalms 107:23-24 = «Ті, хто по морю пливе кораблями, хто чинить зайняття своє на великій воді; вони бачили чини Господні та чуда Його в глибині!» — Біблія, Псалом 107:23-34
All military naval units receive +1 movement and +1 sight = Усі військові морські підрозділи отримують рух +1 і огляд +1

National College = Державна академія

Chichen Itza = Чічен-Іца
'The katun is established at Chichen Itza. The settlement of the Itza shall take place there. The quetzal shall come, the green bird shall come. Ah Kantenal shall come. It is the word of God. The Itza shall come.'  - The Books of Chilam Balam = «Катун почався в Чічен-Іці. Поселення Іца розміщене тут. Кетцаль прийде, зелений птах прийде. А-Кантенал прийде. Це слово Бога. Іца прийде.» - Чилам-Балам
Golden Age length increases +50% = Тривалість золотого віку +50%

Courthouse = Суд
Remove extra unhappiness from annexed cities = Видаляє надмірне нещастя з анексованих міст
Can only be built in annexed cities = Можна збудувати тільки в анексованих містах

Stable = Стайня
+15% Production when building Mounted Units in this city = +15% виробництва при створенні кінних підрозділів в цьому місті

Circus Maximus = Великий цирк

Hanging Gardens = Висячі Сади Семіраміди
'I think that if ever a mortal heard the word of God it would be in a garden at the cool of the day.'  - F. Frankfort Moore = «Гадаю, якщо смертний почує слово Бога, це буде в садку надвечір.» - Френк Франкфурт Мур

Colosseum = Колізей

Terracotta Army = Терракотова армія
'Regard your soldiers as your children, and they will follow you into the deepest valleys; look on them as your own beloved sons, and they will stand by you even unto death.'  - Sun Tzu = «Стався до воїнів як до дітей, і вони підуть за тобою у найглибші долини; стався до воїнів як до улюблених синів, і вони будуть готові померти разом з тобою.» — Мистецтво війни. Су Цзи

Market = Ринок
Bazaar = Базар
Provides 1 extra copy of each improved luxury resource near this City = Надає додаткову копію кожного вдосконаленого ресурсу розкошів біля цього міста
+2 Gold for each source of Oil and oasis = +2 золота за кожне джерело нафти та оазиси

Monastery = Монастир

Notre Dame = Собор Паризької Богоматері
'Architecture has recorded the great ideas of the human race. Not only every religious symbol, but every human thought has its page in that vast book.'  - Victor Hugo = «Архітектура записала найвидатніші ідеї людства. Не тільки кожен релігійний символ, але кожна людська думка має власну сторінки у цій величезній книзі.» — Віктор Ґюґо

Hagia Sophia = Софійський собор
'For it soars to a height to match the sky, and as if surging up from among the other buildings it stands on high and looks down upon the remainder of the city, adorning it, because it is a part of it, but glorying in its own beauty'  - Procopius, De Aedificis = «Він піднімається вгору до самого неба, виділяючись серед інших будівель, як ладдя в бурхливих хвилях відкритого моря… він весь сповнений сонячного світла, і здається, ніби храм сам випромінює світло» — Прокопій Кесарійський. Про будови
+33% great person generation in all cities = Cтворення видатних осіб в усіх містах +33%

Mint = Монетний двір

Machu Picchu = Мачу-Пікчу
'Few romances can ever surpass that of the granite citadel on top of the beetling precipices of Machu Picchu, the crown of Inca Land.'  - Hiram Bingham = «'Тільки кілька витворів уяви можуть перевершити цю гранітну цитаделю над бурхливими проваллями Мачу-Пікчу» — Хайрем Бінґем
Gold from all trade routes +25% = З усіх торгових шляхів золото +25%

Aqueduct = Акведук
40% of food is carried over after a new citizen is born = 40% їжі залишається після народження нового громадянина

Great Wall = Великий китайський мур
'The art of war teaches us to rely not on the likelihood of the enemy's not attacking, but rather on the fact that we have made our position unassailable.'  - Sun Tzu = «Мистецтво війни вчить нас не покладатися на вірогідність, що ворог не нападе, а більше на створення неприступної позиції» — Мистецтво війни. Су Цзи
Enemy land units must spend 1 extra movement point when inside your territory (obsolete upon Dynamite) = Ворожі наземні підрозділи мають витратити додатково 1 пункт руху на вашій території (до відкриття динаміту)

Workshop = Майстерня
Longhouse = Довгий будинок
+1 Production from each worked Forest tile = +1 виробництво за кожну робочу лісову клітинку

Forge = Кузня

Harbor = Гавань
+1 production from all sea resources worked by the city = +1 виробництво за усі робочі морські ресурси міста
Connects trade routes over water = З’єднує водні торгові шляхи

University = Університет
+2 Science from each worked Jungle tile = +2 науки за кожну робочу клітинку джунглів
Wat = Ват

Oxford University = Оксфордський університет
Castle = Замок
Mughal Fort = Червоний форт

Alhambra = Альгамбра
'Justice is an unassailable fortress, built on the brow of a mountain which cannot be overthrown by the violence of torrents, nor demolished by the force of armies.'  - Joseph Addison = «Справедливість є неприступною фортецею, збудованою на горі, яку неможливо скинути потоками насильства, або знищити силою війська» - Джозеф Еддісон
All newly-trained melee, mounted, and armored units in this city receive the Drill I promotion = В цьому місті усі новонавчені ближньобійні, верхові, броньовані підрозділи отримують вдосконалення Вишкіл I

Angkor Wat = Ангкор-Ват
'The temple is like no other building in the world. It has towers and decoration and all the refinements which the human genius can conceive of.'  - Antonio da Magdalena = «Храм є унікальною будовою. Він має вежі і оздобу і таку витонченість, які тільки здатен створити талант людини.» — Антоніу да Мадалена
Cost of acquiring new tiles reduced by 25% = Вартість отримання нових клітинок -25%

Porcelain Tower = Порцелянова пагода
'Things always seem fairer when we look back at them, and it is out of that inaccessible tower of the past that Longing leans and beckons.'  - James Russell Lowell = «Речі завжди здаються справедливішими, коли ми дивимось на них з тієї неприступної вежі минулого, де туга сховалася і манить» - Джеймс Расселл Ловелл
Free great scientist appears = Безкоштовно з’являється видатний науковець

Ironworks = Чавуноливарня
Armory = Зброярня
Observatory = Обсерваторія
Opera House = Оперний театр

Sistine Chapel = Сікстинська капела
'I live and love in God's peculiar light.' - Michelangelo Buonarroti = «Живу і кохаю під особливим божим осяянням» — Мікеланджело Буонарроті
Culture in all cities increased by 25% = +25 культури в усіх містах

Bank = Банк
Hanse = Ганза
+5% Production for every Trade Route with a City-State in the empire = +5% виробництва за кожен торгівельний шлях з містом-державою
Satrap's Court = Двір сатрапа

Forbidden Palace = Заборонене місто
'Most of us can, as we choose, make of this world either a palace or a prison' - John Lubbock = «Більшість з нас може, за власним вибором, зробити цей світ палацом або в’язницею» — Джон Лаббок
Unhappiness from population decreased by 10% = Нещастя населення -10%

Theatre = Театр

Leaning Tower of Pisa = Пізанська вежа
'Don't clap too hard - it's a very old building.' - John Osbourne = «Не плескайте занадто гучно - це дуже стара будівля» — Джон Джеймс Осборн
Free Great Person = Безкоштовно з’являється видатна особа
Choose a free great person = Обрати видатну особу безкоштовно
Get  = Отримати:

Himeji Castle = Замок Хімедзі
'Bushido is realized in the presence of death. This means choosing death whenever there is a choice between life and death. There is no other reasoning.'  - Yamamoto Tsunetomo = «Шлях воїна проявляється у присутності смерті. Треба обирати смерть, коли є вибір між життям і смертю. Інших міркувань немає» — Ямамото Цунетомо
+15% combat strength for units fighting in friendly territory = Підрозділи на дружній території отримують в битві силу атаки +15%

Taj Mahal = Тадж-Махал
'The Taj Mahal rises above the banks of the river like a solitary tear suspended on the cheek of time.'  - Rabindranath Tagore = «Тадж-Махал здіймається над берегом річки як самотня сльоза на щоці часу» — Рабіндранат Тагор
Empire enters golden age = Розпочалась Золота доба

Windmill = Вітряк
Must not be on hill = Не може бути на пагорбі
Museum = Музей
Hermitage = Ермітаж

The Louvre = Лувр
'Every genuine work of art has as much reason for being as the earth and the sun'  - Ralph Waldo Emerson = «Кожен витвір мистецтва має стільки ж причин існувати, як земля і сонце» — Ральф Волдо Емерсон
Free Great Artist Appears = Безкоштовно з’являється видатний митець

Seaport = Морський порт
+1 production and gold from all sea resources worked by the city = За усі робочі морські ресурси міста виробництво +1 і золото +1
+15% production of naval units = Виробництво морських підрозділів +15%

Public School = Публічна школа
Hospital = Шпиталь
25% of food is carried over after a new citizen is born = Після народження нового жителя додається 25% їжі
Factory = Фабрика
Stock Exchange = Біржа

Big Ben = Біг-Бен
'To achieve great things, two things are needed: a plan, and not quite enough time.'  - Leonard Bernstein = «Для досягнення визначних результатів потрібні дві речі: план, і не зовсім достатньо часу» — Леонард Бернштейн
-15% to purchasing items in cities = Вартість речей в містах -15%

Cristo Redentor = Христос-Спаситель
'Come to me, all who labor and are heavy burdened, and I will give you rest.'  - New Testament, Matthew 11:28 = «Прийдіть до Мене, усі струджені та обтяжені, і Я вас заспокою!» — Євангеліє Від Матвія 11:28
Culture cost of adopting new Policies reduced by 10% = Культурна вартість затвердження нових політик -10%

Kremlin = Кремль
'The Law is a fortress on a hill that armies cannot take or floods wash away.'   –- The Prophet Muhammed = «Закон є фортецею на горі, яку не можуть захопити війська або змити потоки» — Пророк Магомет
Defensive buildings in all cities are 25% more effective = Оборонні будівлі в усіх містах стають на 25% ефективнішими

Neuschwanstein = Замок Нойшванштайн
'...the location is one of the most beautiful to be found, holy and unapproachable, a worthy temple for the divine friend who has brought salvation and true blessing to the world.'  - King Ludwig II of Bavaria = «…місцина одна з найкрасивіших, яку можна знайти, свята і неприступна, гідний храм для божественного друга, який приніс спасіння і справжнє благословення для світу.» — Король Баварії Людвіг II
+1 happiness, +2 culture and +3 gold from every Castle = За кожен замок щастя +1, культура +2, золото +3

Military Academy = Військова академія

Brandenburg Gate = Бранденбурські ворота
Free Great General appears near the Capital = біля столиці безкоштовно з’являється видатний генерал
'Pale Death beats equally at the poor man's gate and at the palaces of kings.'  - Horace = «Смерть приходить однаково до хиж бідняків і королівських палаців» — Горацій

Broadcast Tower = Радіовежа

Eiffel Tower = Ейфелева вежа
'We live only to discover beauty, all else is a form of waiting'  - Kahlil Gibran = «Ми живемо тільки для відкриття краси, усе інше є формою очікування» — Халіль Джебран
Provides 1 happiness per social policy = +1 щастя за кожну соціальну політику

Statue of Liberty = Статуя Свободи
'Give me your tired, your poor, your huddled masses yearning to breathe free, the wretched refuse of your teeming shore. Send these, the homeless, tempest-tossed to me, I lift my lamp beside the golden door!'  - Emma Lazarus = «До мене ідіть... Хто в лахмітті, хто хворий, голодний, бездомний, Кого викинув світ у сваволі крутій, - Нехай прийдуть до мене холодні та змучені штормом, Підіймаю цей факел для них біля входу у рай золотий!» — Емма Лазарус
+1 Production from specialists = За кожного спеціаліста виробництво +1

Medical Lab = Медична лабораторія
Research Lab = Дослідницька лабораторія
Hydro Plant = Гідроелектростанція
Stadium = Стадіон
Solar Plant = Сонячна електростанція
Must be next to desert = Має бути біля пустелі
Must be next to mountain = Має бути біля гори

Sydney Opera House = Сіднейський оперний театр
'Those who lose dreaming are lost.'  - Australian Aboriginal saying = «Хто не мріє, той не живе» — приказка австралійських аборигенів
+1 population in each city = У кожному місті населення +1
+1 happiness in each city = У кожному місті щастя +1

Pentagon = Пентагон
'In preparing for battle I have always found that plans are useless, but planning is indispensable.'  - Dwight D. Eisenhower = «Готуючись до бою, я завжди виявляв марність планів, але планування незамінне» — Двайт Айзенгавер
Gold cost of upgrading military units reduced by 33% = Ціна покращення військових підрозділів у золоті -33%

Manhattan Project = Мангеттенський проєкт
Enables nuclear weapon = Доступна ядерна зброя

Apollo Program = Програма Аполлон
Enables construction of Spaceship parts = Дозволяє будівництво частин космічного корабля

Nuclear Plant = Ядерна електростанція

Spaceship Factory = Завод космічних кораблів
Increases production of spaceship parts by 50% = Виробництво частин космічного корабля +50%
Spaceship part = Частина космічного корабля
SS Booster = Ракетний прискорювач
SS Cockpit = Кабіна екіпажу
SS Engine = Ракетний двигун
SS Stasis Chamber = Камера стазису

Hubble Space Telescope = Космічний телескоп 'Габбл'
'The wonder is, not that the field of stars is so vast, but that man has measured it.'  - Anatole France = «Дивним є не такий величезний зоряний простір, а вимірювання його людиною» — Анатоль Франс
2 free great scientists appear = Безкоштовно з’являються 2 видатні науковці
Increases production of spaceship parts by 25% = Виробництво частин космічного корабля +25%

# Diplomacy,Trade,Nations

Requires [buildingName] to be built in the city = У місті має бути будівля: [buildingName]
Requires [buildingName] to be built in all cities = В усіх містах має бути будівля: [buildingName]
Provides a free [buildingName] in the city = Безкоштовно надає місту будівлю: [buildingName]
Requires worked [resource] near city = Біля міста має бути робочий ресурс: [resource]
Wonder is being built elsewhere = Диво будується за тридевʼять земель
Requires a [buildingName] in all cities = В усіх містах має бути будівля: [buildingName]
Requires a [buildingName] in this city = У місті має бути будівля: [buildingName]
Requires [resource] = Потрібен ресурс: [resource]
Required tech: [requiredTech] = Потрібна технологія: [requiredTech]

Current construction = Зараз будується
Construction queue = Черга на побудову
Pick a construction = Оберіть будівництво
Queue empty = Немає черги
Add to queue = Додати до черги
Remove from queue = Видалити з черги
Show stats drilldown = Показати статистику більш детально
Show construction queue = Показати чергу на побудову

Diplomacy = Дипломатія
War = Війна
Peace = Мир
Declare war = Оголосити війну
Declare war on [civName]? = Ви дійсно хочете оголосити війну нації «[civName]»?
[civName] has declared war on us! = [civName] оголосила війну нам!
[leaderName] of [nation] = [leaderName], правитель нації [nation]
You'll pay for this! = Ви заплатите за це!
Negotiate Peace = Запропонувати мир
Peace with [civName]? = Запропонувати мир [civName]?
Very well. = Дуже добре.
Farewell. = До зустрічі.
Sounds good! = Звучить добре!
Not this time. = Не цього разу.
Excellent! = Чудово!
How about something else... = Як щодо іншого…
A pleasure to meet you. = Приємно зустріти вас.
Our relationship:  = Наші відносини:
We have encountered the City-State of [name]! = Ми зіткнулися з містом-державою [name]!
Declare Friendship ([numberOfTurns] turns) = Заявити про дружбу (Ходів: [numberOfTurns])
May our nations forever remain united! = Нехай наші народи назавжди залишаються об’єднаними!
Indeed! = Справді!
Denounce ([numberOfTurns] turns) = Звинувачення (Ходів: [numberOfTurns])
We will remember this. = Ми пам’ятатимемо це.

[civName] has declared war on [targetCivName]! = [civName] оголосила війну [targetCivName]!
[civName] and [targetCivName] have signed the Peace Treaty! = [civName] і [targetCivName] підписали Мирний договір!
[civName] and [targetCivName] have signed the Declaration of Friendship! = [civName] і [targetCivName] підписали Декларацію про дружбу! 
[civName] has denounced [targetCivName]! = [civName] звинуватила [targetCivName]!

Unforgivable = непрощальні
Enemy =  ворожі
Competitor =  конкурентні
Neutral =  нейтральні
Favorable =  вигідні
Friend =  дружні
Ally =  союзницькі

## Diplomatic modifiers

You declared war on us! = Ви оголосили нам війну!
Your warmongering ways are unacceptable to us. = Ваші войовничі способи неприйнятні для нас.
You have captured our cities! = Ви захопили наші міста!
We applaud your liberation of our conquered cities! = Ми плескаємо в долоні вашому звільненню наших завойованих міст!
Years of peace have strengthened our relations. = Роки миру зміцнили наші відносини.
Our mutual military struggle brings us closer together. = Наша взаємна військова боротьба зближує нас.
We have signed a public declaration of friendship = Ми підписали публічну декларацію про дружбу
You have declared friendship with our enemies! = Ви оголосили дружбу з нашими ворогами!
You have declared friendship with our allies = Ви оголосили дружбу з нашими союзниками!
Our open borders have brought us closer together. = Наші відкриті кордони зблизили нас.
Your so-called 'friendship' is worth nothing. = Ваша так звана «дружба» нічого не варта.
You have publicly denounced us! = Ви публічно засудили нас!
You have denounced our allies = Ви засудили наших союзників
You have denounced our enemies = Ви засудили наших ворогів
You betrayed your promise to not settle cities near us = Ви порушили свою обіцянку не засновувати міста поблизу нас
You fulfilled your promise to stop settling cities near us! = Ви виконали свою обіцянку припинити засновувати міста біля нас! =
You refused to stop settling cities near us = Ви відмовилися не засновувати міст біля нас
Your arrogant demands are in bad taste = Ваші пихаті вимоги – поганий смак
Your use of nuclear weapons is disgusting! = Ваше використання ядерної зброї огидне!

Demands = Вимоги
Please don't settle new cities near us. = Будь ласка, не засновуйте нові міста поблизу нас.
Very well, we shall look for new lands to settle. = Дуже добре, ми будемо шукати нові землі для заселення.
We shall do as we please. = Ми будемо робити так, як забажаємо.
We noticed your new city near our borders, despite your promise. This will have....implications. = Ми помітили ваше нове місто біля наших кордонів, незважаючи на вашу обіцянку. Це матиме...  наслідки.

# City states

Manila =
Kuala Lumpur = Куала-Лумпур
Helsinki = Гельсінкі
Quebec City = Квебек
Hanoi = Ханой
Kathmandu = Катманду
Cape Town = Кейптаун
Sydney = Сідней
Zanzibar = Занзібар
Singapore = Сінгапур
Edinburgh = Едибург
Almaty = Алмати
Sidon = Сидон
Kabul = Кабул
Brussels = Брюссель
Venice = Венеція
Genoa = Генуя
Ur = Ур
Tyre = Сур
Dublin = Дублін
Antwerp = Антверпен
Rio de Janeiro = Ріо-де-Жанейро
Florence = Флоренція
Milan = Мілан

Provides [amountOfCulture] culture at 30 Influence = Надає [amountOfCulture] культури за 30 Впливу
Provides 3 food in capital and 1 food in other cities at 30 Influence = Надає 3 їжі у столиці і 1 їжу в інших містах за 30 Впливу
Provides 3 happiness at 30 Influence = Надає 3 щастя за 30 впливу
Provides land units every 20 turns at 30 Influence = Надає наземних одиниць кожні 20 ходів за 30 впливу
Gift [giftAmount] gold (+[influenceAmount] influence) = Подарувати [giftAmount] зол. (+[influenceAmount] впливу)
Relationship changes in another [turnsToRelationshipChange] turns = Відносини зміняться через [turnsToRelationshipChange] ход.

Cultured = Культурний
Maritime = Морський
Mercantile = Торгівельний
Militaristic = Войовничий
Type:  = Тип:
Influence:  = Вплив:
Reach 30 for friendship. = Досягніть 30 для дружби.
Reach highest influence above 60 for alliance. = Досягніть найвищого впливу (понад 60) для союзу.
Ally:  = Союзник: 

# Trades 

Trade = Торгівля
Offer trade = Запропонувати торгівлю
Retract offer = Відкликати пропозицію
What do you have in mind? = Що ви маєте на увазі?
Our items = Наші предмети
Our trade offer = Наша торгова пропозиція
[otherCiv]'s trade offer = Торгова пропозиція від [otherCiv]
[otherCiv]'s items = Предмети нації [otherCiv]
Pleasure doing business with you! = З вами приємно вести справу!
I think not. = Я думаю, що ні.
That is acceptable. = Це не прийнятно.
Accept = Прийняти
Keep going = Продовжуйте
There's nothing on the table = На столі нічого немає
Peace Treaty = Мирна угода
Agreements = Угоди
Open Borders = Відкриті кордони
Gold per turn = Золото за хід
Cities = Міста
Technologies = Технології
Declarations of war = Оголошення війни
Introduction to [nation] = Познайомити з [nation]
Declare war on [nation] = Оголосити війну [nation]
Luxury resources = Ресурси розкоші
Strategic resources = Стратегічні ресурси
replaces = замінює
[resourceName] not required = [resourceName] не потрібен
Lost ability = Утрачена здібність
National ability = Національна здібність

# Nations

Babylon = Вавилон
Receive free Great Scientist when you discover Writing, Earn Great Scientists 50% faster = Отримайте безкоштовно Великого вченого при вивченні Писемності. Отримуйте Великих учених на 50% швидше.
Nebuchadnezzar II = Навуходоносор II

Greece = Греція
Alexander = Олександр
City-State Influence degrades at half and recovers at twice the normal rate = Вплив міста-держави зменшується наполовину і відновлюється вдвічі більше.

China = Китай
Wu Zetian = У Цзетянь
Great general provides double combat bonus, and spawns 50% faster = Великий генерал забезпечує подвійний бойовий бонус і з’являється на 50% швидше

Egypt = Єгипет
Ramesses II = Рамсес II
+20% production towards Wonder construction = +20% виробництва при будівництві Дива

England = Англія
Elizabeth = Єлизавета
+2 movement for all naval units = +2 клітинки до руху для всіх військово-морських підрозділів

France = Франція
Napoleon = Наполеон
+2 Culture per turn from cities before discovering Steam Power = +2 культури за хід до вивчення Парової енергії

Russia = Росія
Catherine = Катерина 
Strategic Resources provide +1 Production, and Horses, Iron and Uranium Resources provide double quantity = Стратегічні ресурси забезпечують +1 Виробництво, а Коням, Залізу та Урану забезпечується подвійна кількість.

Rome = Рим
Augustus Caesar = Октавіан Август
+25% Production towards any buildings that already exist in the Capital = + 25% Виробництва для будь-яких будівель, які вже існують у столиці

Arabia = Арабія
Harun al-Rashid = Гарун ар-Рашид
+1 Gold from each Trade Route, Oil resources provide double quantity = +1 Золото з кожного торгового шляху. Нафта видобувається вдвічі швидше.

America = Америка
George Washington = Джордж Вашингтон
All land military units have +1 sight, 50% discount when purchasing tiles = Усі сухопутні підрозділи мають +1 Видимості. Знижку 50% при купівлі клітини.

Japan = Японія
Oda Nobunaga = Ода Нобунаґа
Units fight as though they were at full strength even when damaged = Підрозділи завжди воюють з повною силою, навіть якщо вони отримали пошкодження.

Germany = Німеччина
Otto von Bismark = Отто фон Бісмарк
67% chance to earn 25 Gold and recruit a Barbarian unit from a conquered encampment, -25% land units maintenance. = Є 67% шансу заробити 25 Золота та завербувати варварський загін з завойованого табору, -25% обслуговування сухопутних підрозділів

India = Індія
Gandhi = Магатма Ґанді
Unhappiness from number of Cities doubled, Unhappiness from number of Citizens halved. = Нещастя від кількості міст подвоюється, нещастя від кількості населення зменшується удвічі

The Ottomans = Османи
Suleiman I = Сулейман I Пишний
Pay only one third the usual cost for naval unit maintenance. Melee naval units have a 1/3 chance to capture defeated naval units. = Сплачуйте лише третину звичайних витрат на обслуговування військово-морських підрозділів. Морські підрозділи ближнього бою мають 33% шансу захопити переможені військово-морські частини.

Korea = Корея
Sejong = Седжон Великий
+2 Science for all specialists and Great Person tile improvements = +2 Науки для всіх спеціалістів і до клітини Великої людини

Iroquois = Ірокези
Hiawatha = Гайавата
All units move through Forest and Jungle Tiles in friendly territory as if they have roads. These tiles can be used to establish City Connections upon researching the Wheel. = Усі підрозділи рухаються через клітини Лісу та Джунглів як на дружній територіх, якщо там побудовані дороги.

Persia = Персія
Darius I = Дарій I
Golden Ages last 50% longer. During a Golden Age, units receive +1 Movement and +10% Strength = Золота доба триває на 50% довше. Упродовж Золотого віку, підрозділи отримують +1 Рух і +10% Сили

Polynesia = Полінезія
Kamehameha I = Камегамега I
Can embark and move over Coasts and Oceans immediately. +1 Sight when embarked. +10% Combat Strength bonus if within 2 tiles of a Moai. =  Сухопутні підрозділи можуть одразу рухатися через Узбережжя та Океани. +1 радіус зору на борту. +10 Бойова сила, якщо в межах 2 клітинок Moaї.

Siam = Таїланд
Ramkhamhaeng = Рамакхамхаенг
Food and Culture from Friendly City-States are increased by 50% = Їжа і Культура із сусідніх Міст-держав підвищена на 50%

Songhai = Сонгаї
Askia = Аскія
Receive triple Gold from Barbarian encampments and pillaging Cities. Embarked units can defend themselves. = Отримують утрічі більше золота з варварських таборів та розграблення міст. Підрозділи, які на воді, можуть захищатися. 

Spain = Іспанія
Isabella = Ізабелла
100 Gold for discovering a Natural Wonder (bonus enhanced to 500 Gold if first to discover it). Culture, Happiness and tile yields from Natural Wonders doubled. = 100 золота за виявлення природного дива (бонус збільшується до 500 золотих, якщо ви були першими). Культура, щастя та врожайність клітин біля природних чудес подвоїлися.

# New game screen

Uniques = Унікальні
Promotions = Підвищення
Barbarians = Варвари
Load copied data = Завантажити скопійовані дані
Could not load game from clipboard! = Неможливо завантажити гру з буфера обміну!
Start game! = Почати!
Map options = Налаштування мапи
Game options = Налаштування гри
Map type = Тип мапи
Generated = Створена
Existing = Існуюче
Map generation type = Тип генерації мап
 # Requires translation!
Default = 
 # Requires translation!
Pangaea = 
 # Requires translation!
Perlin = 
 # Requires translation!
Continents = 
Number of city-states = Міст-держав
One City Challenge = Випробовування «Одне місто»
No barbarians = Без варварів
No ancient ruins = Без древніх руїн
No Natural Wonders = Без природних див
Victory conditions = Умови перемоги
Scientific = Наукова
Domination = Загарбання
Cultural = Культурна

HIGHLY EXPERIMENTAL - YOU HAVE BEEN WARNED! = ПЕРЕБУВАЄ В РОЗРОБЦІ — ВАС ПОПЕРЕДЖЕНО!
Online Multiplayer = Багатокористувацька гра

World size = Розмір світу
Tiny = Крихітний
Small = Малий
Medium = Середній
Large = Великий
Huge = Величезний

Difficulty = Складність
Settler = Поселенець
Chieftain = Вождь
Warlord = Генерал
Prince = Герцог
King = Король
Emperor = Імператор
Immortal = Безсмертний
Deity = Бог

AI = ШІ
Remove = Видалити
Random = Випадково
Human = Людина
Hotseat = Почергово
User ID = ID гравця
Click to copy = Натисніть для копіювання


Game Speed = Швидкість гри
Quick = Швидка
Standard = Нормальна
Epic = Епічна
Marathon = Марафон

Starting Era = Початкова епоха
It looks like we can't make a map with the parameters you requested! = Схоже, що неможливо створити мапу з обраними параметрами!
Maybe you put too many players into too small a map? = Можливо забагато гравців на замаленьку мапу?
No human players selected! = Не обрано людей-гравців!

# Multiplayer

Username = Імʼя гравця
Multiplayer = Багатокористувацька
Could not download game! = Неможливо завантажити гру!
Could not upload game! = Неможливо надіслати гру!
Join Game = Приєднатися до гри
Invalid game ID! = Недопустимий ідентифікатор гри
Copy User ID = Копіювати ідентифікатор гравця
Copy Game ID = Копіювати ідентифікатор гри
Set current user = Обрати поточного гравця
Player ID from clipboard = Ідентифікатор гравця з буфера обміну
To create a multiplayer game, check the 'multiplayer' toggle in the New Game screen, and for each human player insert that player's user ID. = Для створення багатокористувацької гри перевірте перемикач «Багатокористувацька» у віконці «Нова гра» і для кожної людини-гравця введіть відповідний ідентифікатор
You can assign your own user ID there easily, and other players can copy their user IDs here and send them to you for you to include them in the game. = Тут ви можете легко вказати власний ідентифікатор гравця, а інші гравці можуть скопіювати їхні ідентифікатори і надіслати вам для додавання до гри.
Once you've created your game, enter this screen again to copy the Game ID and send it to the other players. = Щойно ви створите власну гру, зайдіть до цього віконця для копіювання ідентифікатора гри і надішліть його іншим гравцям.
Players can enter your game by copying the game ID to the clipboard, and clicking on the Join Game button = Гравці можуть приєднатися до вашої гри, скопіювавши ідентифікатор гри до буфера обміну і натиснувши на кнопку «Приєднатися до гри»

# Save game menu

Current saves = Поточні збереження
Show autosaves = Показати автозбереження
Saved game name = Назва збереженої гри
Copy to clipboard = Зберегти до буфера обміну
Copy saved game to clipboard = Копіювати збережену гру до буфера обміну
Could not load game = Неможливо завантажити гру
Load [saveFileName] = Завантажити [saveFileName]
Delete save = Видалити збережене
Saved at = Збережено до
Load map = Завантажити мапу
Are you sure you want to delete this map? = Ви впевнені, що бажаєте видалити цю мапу?
Upload map = Вивантажити мапу
Could not upload map! = Неможливо вивантажити мапу!
Map uploaded successfully! = Мапа вивантажена успішно!

# Options

Options = Налаштування
Display options = Налаштування екрану
Gameplay options = Налаштування ігроладу
Other options = Інші налаштування
Turns between autosaves = Ходів між автозбереженням
Sound effects volume = Гучність звуків
Music volume = Гучність музики
Download music = Завантажити музику
Downloading... = Завантаження…
Could not download music! = Не вдалося завантажити музику
Show = Показати
Hide = Сховати
Show worked tiles = Показати оброблювані клітини
Show resources and improvements = Показати ресурси і вдосконалення
Check for idle units = Перевіряти неробочі підрозділи
Move units with a single tap = Переміщення підрозділів одним натиском
Show tutorials = Показати навчання
Auto-assign city production = Автоматичне виробництво у містах
Auto-build roads = Автоматичне будівництво доріг
Show minimap = Показати мінімапу
Show pixel units = Візуалізовувати підрозділи
Show pixel improvements = Візуалізовувати вдосконалення
Enable nuclear weapons = Увімкнути ядерну зброю
Fontset = Шрифт

# Notifications

Research of [technologyName] has completed! = [technologyName]: досліджено!
You have entered a golden age! = Розпочалась Золота доба!
[resourceName] revealed near [cityName] = [resourceName] виявлено біля [cityName]
A [greatPerson] has been born in [cityName]! = [cityName] — Народився [greatPerson]!
We have encountered [civName]! = Виявлена цивілізація: [civName]
Cannot provide unit upkeep for [unitName] - unit has been disbanded! = Неможливо утримувати [unitName] — підрозділ ліквідовано!
[cityName] has grown! = Місто [cityName] зросло!
[cityName] has been founded! = Засновано місто [cityName]!
[cityName] is starving! = Голодує місто [cityName]!
[construction] has been built in [cityName] = [construction]: побудовано в [cityName]
[wonder] has been built in a faraway land = [wonder] збудовано за тридевʼять земель
Work has started on [construction] = [construction]: розпочато будівництво
[cityName] cannot continue work on [construction] = [construction]: неможливо продовжити будувати в місті [cityName]
[cityname] has expanded its borders! = Місто [cityname] розширило межі!
Your Golden Age has ended. = Ваша Золота доба завершилася.
[cityName] has been razed to the ground! = Місто [cityName] зруйновано вщент!
We have conquered the city of [cityname]! = Загарбано місто [cityname]!
An enemy [unit] has attacked [cityname] = Ворожий підрозділ [unit] атакував наше місто [cityname]
An enemy [unit] has attacked our [ourUnit] = Ворожий підрозділ [unit] атакував наш підрозділ [ourUnit]
Enemy city [cityName] has attacked our [ourUnit] = Вороже місто [cityName] атакувало наш підрозділ [ourUnit]
An enemy [unit] has captured [cityname] = Ворожий підрозділ [unit] захопив наше місто [cityname]
An enemy [unit] has captured our [ourUnit] = Ворожий підрозділ [unit] захопив наш підрозділ [ourUnit]
An enemy [unit] has destroyed our [ourUnit] = Ворожий підрозділ [unit] знищив наш підрозділ [ourUnit]
An enemy [RangedUnit] has destroyed the defence of [cityname] = Ворожий підрозділ [RangedUnit] знищив оборону нашого міста [cityname]
Enemy city [cityName] has destroyed our [ourUnit] = Вороже місто [cityName] знищило наш підрозділ [ourUnit]
An enemy [unit] was destroyed while attacking [cityname] = Ворожий підрозділ [unit] знищено під час атаки нашого міста [cityname]
An enemy [unit] was destroyed while attacking our [ourUnit] = Ворожий підрозділ [unit] знищено під час атаки нашого підрозділу [ourUnit]
Our [attackerName] was destroyed by an intercepting [interceptorName] = Наш [attackerName] знищено при перехопленні ворожим підрозділом [interceptorName]
Our [interceptorName] intercepted and destroyed an enemy [attackerName] = Наш [interceptorName] перехопив і знищив ворожий [attackerName]
Our [$attackerName] was attacked by an intercepting [$interceptorName] = Наш [$attackerName] атаковано ворожим перехоплювачем [$interceptorName]
Our [$interceptorName] intercepted and attacked an enemy [$attackerName] = Наш [$interceptorName] перехопив і атакував ворожий [$attackerName]
An enemy [unit] was spotted near our territory = Ворожий підрозділ [unit] помічено біля нашої території
An enemy [unit] was spotted in our territory = Ворожий підрозділ [unit] помічено на нашій території
[amount] enemy units were spotted near our territory = Біля нашої території помічено ворожих підрозділів: [amount]
[amount] enemy units were spotted in our territory = На нашій території помічено ворожих підрозділів: [amount]
The civilization of [civName] has been destroyed! = [civName]: цивілізація знищена!
The City-State of [name] has been destroyed! = [name]: місто-держава знищена!
We have captured a barbarian encampment and recovered [goldAmount] gold! = Ми захопили табір варварів і отримали золота: [goldAmount]
A barbarian [unitType] has joined us! = Варварський підрозділ [unitType] приєднався до нас!
We have found survivors in the ruins - population added to [cityName] = В руїнах знайдено вцілілих — вони приєдналися до населення міста [cityName]
We have discovered the lost technology of [techName] in the ruins! = В руїнах знайдено загублену технологію [techName]!
A [unitName] has joined us! = До нас приєднався підрозділ [unitName]!
An ancient tribe trains our [unitName] in their ways of combat! = Давнє племʼя навчило їхнього способу битви наш підрозділ [unitName]!
We have found a stash of [amount] gold in the ruins! = В руїнах знайдено скарб золота кількістю [amount]!
We have found a crudely-drawn map in the ruins! = Ми знайшли в руїнах грубо намальовану мапу!
[unit] finished exploring. = [unit] завершив розвідку.
[unit] has no work to do. = [unit] без роботи.
You're losing control of [name]. = Втрачається контроль над містом-державою [name].
You and [name] are no longer friends! = Припинилася дружба з містом-державою [name]!
Your alliance with [name] is faltering. = Захитався альянс з містом-державою [name].
You and [name] are no longer allies! = Розірвано альянс з містом-державою [name]!
[civName] gave us a [unitName] as gift near [cityName]! = Цивілізація [civName] дарує підрозділ [unitName] біля міста [cityName]
[civName] has denounced us! = Цивілізація [civName] образила нас!
[cityName] has been connected to your capital! = [cityName] було приєднано до вашої столиці!
[cityName] has been disconnected from your capital! = [cityName] було від’єднано від вашої столиці!
[civName] has accepted your trade request = [civName] приймає вашу торгівельну угоду
[civName] has denied your trade request = [civName] відхиляє вашу торгівельну угоду
[tradeOffer] from [otherCivName] has ended = Угода «[tradeOffer]» від [otherCivName] закінчилася
[tradeOffer] to [otherCivName] has ended = Угода «[tradeOffer]» для [otherCivName] закінчилася
One of our trades with [nation] has ended = Одна з наших угод із [nation] закінчилася 
One of our trades with [nation] has been cut short = Достроково закінчилася одна з наших угод з [nation]
[nation] agreed to stop settling cities near us! = Нація [nation] погодилась не будувати міста поруч з нами!
[nation] refused to stop settling cities near us! = Нація [nation] відмовилась не будувати міста поруч з нами!
We have allied with [nation]. = Тепер ми союзники з [nation].
We have lost alliance with [nation]. = Тепер ми не союзники з [nation].
We have discovered [naturalWonder]! = Ми дослідили [naturalWonder]!
We have received [goldAmount] Gold for discovering [naturalWonder] = Ми отримали [goldAmount] золота за відкриття [naturalWonder]
Your relationship with [cityStateName] is about to degrade = Ваші стосунки з [cityStateName] близькі до погіршення
Your relationship with [cityStateName] degraded = Ваші стосунки з [cityStateName] погіршилися
A new barbarian encampment has spawned! = З’явився новий варварський табір!
Received [goldAmount] Gold for capturing [cityName] = Отримано [goldAmount] золота за захоплення міста [cityName]
 # Requires translation!
Our proposed trade request is no longer relevant! = 

# World Screen UI

Working... = Обробка…
Waiting for other players... = Очікування інших гравців…
in = через
Next turn = Наступний хід
Turn = Хід
turns = ходів
turn = хід
Next unit = Наступний підрозділ
Pick a policy = Вибрати інститут
Movement = Рух
Strength = Сила
Ranged strength = Сила в дальному бою
Bombard strength = Сила обстрілу
Range = Дальність
Move unit = Перемістити підрозділ
Stop movement = Скасувати переміщення
Construct improvement = Удосконалити
Automate = Автоматизувати
Stop automation = Зупинити автоматизацію
Construct road = Будувати дорогу
Fortify = Укріпити
Fortification = Фортифікація
Sleep = Спати
Moving = У русі
Set up = Підготуватися
Upgrade to [unitType] ([goldCost] gold) = Удосконалити до [unitType] ([goldCost] золота)
Found city = Заснувати місто
Promote = Підвищити
Health = Здоров’я
Disband unit = Розформувати підрозділ
Explore = Розвідувати
Stop exploration = Зупинити розвідку
Pillage = Пограбувати
Do you really want to disband this unit? = Ви дійсно хочете розформувати цей підрозділ?
Disband this unit for [goldAmount] gold? = Розформувати цей підрозділ за [goldAmount] золота?
Create [improvement] = Створити [improvement]
Start Golden Age = Розпочати Золоту добу
Yes = Так
No = Ні
Acquire = Отримати
Gold = Золото
Science = Наука
Happiness = Щастя
Production = Виробництво
Culture = Культура
Food = Їжа
GOLDEN AGE = ЗОЛОТА ДОБА
Golden Age = Золота доба
[year] BC = [year] до н.е.
[year] AD = [year] н.е.
Civilopedia = Цивілопедія
Start new game = Розпочати нову гру
Save game = Зберегти гру
Load game = Завантажити гру
Victory status = Статус перемоги
Social policies = Соціальні інститути
Community = Спільнота
Close = Закрити
Do you want to exit the game? = Ви бажаєте вийти з гри?

# City screen

Exit city = Залишити місто
Raze city = Зруйнувати місто
Stop razing city = Зупинити руйнування міста
Buy for [amount] gold = Купити за [amount] золота
Buy = Купити
Would you like to purchase [constructionName] for [buildingGoldCost] gold? = Чи хотіли б ви придбати [constructionName] за [buildingGoldCost]?
Maintenance cost = Вартість обслуговування
Pick construction = Вибрати споруду
Pick improvement = Вибрати вдосконалення
Provides [resource] = Забезпечує [resource]
Replaces [improvement] = Замінити [improvement]
Pick now! = Вибрати!
Build [building] = Побудувати [building]
Train [unit] = Обучити [unit]
Produce [thingToProduce] = Виробляти [thingToProduce]
Nothing = Нічого
Annex city = Анексувати місто
Specialist Buildings = Спеціалізовані будівлі
Specialist Allocation = Розподіл спеціалістів
Specialists = Спеціалісти
Food eaten = Їжі з’їдено
Growth bonus = Бонус до зростання
Unassigned population = Незайняте населення
[turnsToExpansion] turns to expansion = [turnsToExpansion] ходів до розширення
Stopped expansion = Розширення зупинено
[turnsToPopulation] turns to new population = [turnsToPopulation] ходів до зростання населення
Food converts to production = Їжа перетворюється на виробництво
[turnsToStarvation] turns to lose population = [turnsToStarvation] ходів до зменшення населення
Stopped population growth = Приріст населення призупинено
In resistance for another [numberOfTurns] turns = Опір на [numberOfTurns] ходів
Sell for [sellAmount] gold = Продати за [sellAmount] золота
Are you sure you want to sell this [building]? = Ви дійсно хочете продати [building]?
[greatPerson] points = [greatPerson] очків
Great person points = Очки великих людей
Current points = Поточні очки
Points per turn = Очки за хід
Convert production to gold at a rate of 4 to 1 = Конвертує виробництво в золото з курсом 4 до 1
Convert production to science at a rate of 4 to 1 = Конвертує виробництво в науку з курсом 4 до 1
The city will not produce anything. = Місто не буде нічого виробляти.

# Technology UI

Pick a tech = Вибрати технологію
Pick a free tech = Вибрати безкоштовну технологію
Research [technology] = Дослідити [technology]
Pick [technology] as free tech = Вибрати [technology] як безкоштовну технологію
Units enabled = Нові підрозділи
Buildings enabled = Нові будівлі
Wonder = Диво
National Wonder = Національне диво
National Wonders = Національні дива
Wonders enabled = Нові дива
Tile improvements enabled = Нові вдосконалення клітинок
Reveals [resource] on the map = Показує [resource] на мапі
XP for new units = Досвіду для нових підрозділів
provide = забезпечує
provides = забезпечує
City strength = Сила міста
City health = Здоров’я міста
Occupied! = Окуповано!
Attack = Атака
Bombard = Обстрілювати
NUKE = Ядерна зброя
Captured! = Захоплено!
defence vs ranged = захист проти дальнобійників
[percentage] to unit defence = [percentage] до захисту підрозділу
Attacker Bonus = Бонус нападника
Landing = Висадка
Flanking = Атака з флангу
vs [unitType] = проти [unitType]
Terrain = Місцевість


Hurry Research = Завершити дослідження
Conduct Trade Mission = Проведення торговельної угоди
Your trade mission to [civName] has earned you [goldAmount] gold and [influenceAmount] influence! = Ваша торгова місія з цивілізіцією «[civName]» принесла вам [goldAmount] золота та [influenceAmount] впливу!
Hurry Wonder = Завершити будування дива
Your citizens have been happy with your rule for so long that the empire enters a Golden Age! = Ваші громадяни були задоволені вашим правлінням так довго, що в імперії розпочалась Золота доба!
You have entered the [newEra]! = Ви увійшли до епохи [newEra]!
[civName] has entered the [eraName]! = Нація [civName] увійшла в епоху [eraName]!
[policyBranch] policy branch unlocked! = Інститути галузі [policyBranch] розблоковано!
Overview = Огляд
Total = Усього
Stats = Статистика
Policies = Інститути
Base happiness = Початкове щастя
Occupied City = Окуповане місто
Buildings = Будівлі
Wonders = Дива
Base values = Початкове значення
Bonuses = Бонуси
Final = Остаточно
Other = Інше
Population = Населення
City States = Міста-держави
Tile yields = Клітини
Trade routes = Торгові шляхи
Maintenance = Обслуговування
Transportation upkeep = Транспортування
Unit upkeep = Утримання
Trades = Угоди
Units = Підрозділи
Name = Назва
Closest city = Найближче місто
Action = Дія
Defeated = Переможено
Tiles = Клітини
Natural Wonders = Природні дива
Treasury deficit = Дефіцит коштів

#Victory

Science victory = Наукова перемога
Cultural victory = Культурна перемога
Conquest victory = Завоювання
Complete all the spaceship parts\n to win! = Побудуйте усі частини космічного корабля,\n щоб перемогти!
Complete 5 policy branches\n to win! = Завершіть 5 гілок інститутів щоб перемогти!
Destroy all enemies\n to win! = Знищь всіх ворогів,\n щоб перемогти!
You have won a scientific victory! = Ви здобули наукову перемогу!
You have won a cultural victory! = Ви здобули культурну перемогу!
You have won a domination victory! = Ви знищили усіх!
You have achieved victory through the awesome power of your Culture. Your civilization's greatness - the magnificence of its monuments and the power of its artists - have astounded the world! Poets will honor you as long as beauty brings gladness to a weary heart. = Ви домоглися перемоги завдяки приголомшливій силі вашої культури. Велич вашої цивілізації — пишність пам’ятників та сила її митців вразили світ! Поети будуть шанувати вас до тих пір, поки краса приносить радість стомленому серцю.
The world has been convulsed by war. Many great and powerful civilizations have fallen, but you have survived - and emerged victorious! The world will long remember your glorious triumph! = Світ заплутаний війною. Занепало багато великих і могутніх цивілізацій, але ви вижили — і вийшли переможцями! Світ надовго запам’ятає твій славний тріумф!
You have achieved victory through mastery of Science! You have conquered the mysteries of nature and led your people on a voyage to a brave new world! Your triumph will be remembered as long as the stars burn in the night sky! = Ви здобули перемогу завдяки оволодінню Наукою! Ви перемогли таємниці природи і повели своїх людей у плавання до сміливого нового світу! Ваш тріумф запам’ятається до тих пір, поки на нічному небі горить зірки!
You have been defeated. Your civilization has been overwhelmed by its many foes. But your people do not despair, for they know that one day you shall return - and lead them forward to victory! = Ви зазнали поразки. Вашу цивілізацію переповнили численні вороги. Але ваш народ не впадає у відчай, бо вони знають, що одного дня ви повернетеся — і поведете їх до перемоги!
One more turn...! = Ще один хід...
Built Apollo Program = Здійснити Програму Аполлон
Destroy [civName] = Знищити [civName]
Our status = Наш стан
Global status = Глобальний стан
Spaceship parts remaining = Залишилось частин космічного корабля
Branches completed = Галузей завершено
Undefeated civs = Непереможені цивілізації

# Capturing a city

What would you like to do with the city? = Що ви хочете зробити з цим містом?
Annex = Анексувати
Annexed cities become part of your regular empire. = Анексовані міста стануть частиною вашою імперією.
Their citizens generate 2x the unhappiness, unless you build a courthouse. = Їх громадяни породжують вдвійчі більше нещастя, якщо ви не побудуєте будинок суду.
Puppet = Маріонетка
Puppeted cities do not increase your tech or policy cost, but their citizens generate 1.5x the regular unhappiness. = Маріонеткові міста не збільшують ваші витрати на техніку чи інститути, але їхні жителі створюють у 1.5 рази більше нещастя ніж зазвичай.
You have no control over the the production of puppeted cities. = Ви не маєте контролю над виробництвом маріонеткових міст.
Puppeted cities also generate 25% less Gold and Science. = Маріонеткові міста також генерують на 25% менше золота та науки.
A puppeted city can be annexed at any time. = Маріонеткові міста можуть бути анексованими будь-коли.
Liberate = Визволити
Liberating a city returns it to its original owner, giving you a massive relationship boost with them! = Визволення міста повертає його своєму первісному власнику, надаючи вам значний приріст відносин з ними!
Raze = Зруйнувати
Razing the city annexes it, and starts razing the city to the ground. = Захоплюючи місто, ви можете його зруйнувати.
The population will gradually dwindle until the city is destroyed. = Населення поступово зменшиться, поки місто не буде зруйновано.
Destroy = Зруйнувати
Destroying the city instantly razes the city to the ground. = Руйнування миттєво зрівняє місто із землею
Remove your troops in our border immediately! = Негайно приберіть свої війська від нашого кордону!
Sorry. = Вибачте.
Never! = Ніколи!
Basics = Основи
Resources = Ресурси
Terrains = Місцевість
Tile Improvements = Удосконалення клітин
Unique to [civName], replaces [unitName] = Унікальний для [civName], замінює [unitName]
Tutorials = Навчальні посібники
Cost = Вартість
May contain [listOfResources] = Може містити [listOfResources]
Upgrades to [upgradedUnit] = Удосконалюється до [upgradedUnit]
Obsolete with [obsoleteTech] = Застарілий після [obsoleteTech]
Occurs on [listOfTerrains] = З’являється на [listOfTerrains]
Placed on [terrainType] = Розміщено на [terrainType]
Can be found on  = Може бути знайдено в 
Improved by [improvement] = Забезпечується [improvement]
Bonus stats for improvement:  = Бонусні характеристики за удосконалення: 
Can be built on  = Може бути побудований на 
Defence bonus = Бонус до захисту
Movement cost = Вартість руху
Rough Terrain = Нерівна місцевість
 for  =  за 
Missing translations: = Відсутні переклади:
Version = Версія
Resolution = Роздільність
Tileset = Палітра клітинок
Map editor = Редактор мап
Language = Мова
Terrains & Resources = Місцевість і ресурси
Improvements = Удосконалення
Clear current map = Очистити поточну мапу
Save map = Зберегти мапу
Download map = Завантажити мапу
Exit map editor = Вийти з редактора мап
[nation] starting location = Початкове місцезнаходження [nation]
Clear terrain features = Очистити особливості місцевості
Clear improvements = Видалити вдосконалення
Clear resource = Видалити ресурс
Requires = Потребує
Menu = Меню
Brush Size = Розмір пензля

# Civilopedia Tutorials names

After Conquering = Після завоювання
City Range = Дальність міста
Contact Me = Зв’яжіться зі мною
Culture and Policies = Культура і політика
Embarking = На борту
Enemy City = Вороже місто
Idle Units = Незайняті одиниці
Injured Units = Пошкоджені підрозділи
Introduction = Введення
Luxury Resource = Ресурси 
New Game = Нова гра
Roads and Railroads = Дороги і колії
Siege Units = Облогові підрозділи
Strategic Resource = Стратегічний ресурс
Unhappiness = Нещастя
Victory Types = Види перемоги
Workers = Робітники

# Other civilopedia things
Nations = Нації
Promotions = Підвищення
Available for [unitTypes] = Доступно для [unitTypes]

# Policies

Adopt policy = Вибрати інститут
Adopt free policy = Вибрати безкоштовний інститут
Unlocked at = Розблокується у

Tradition = Традиція
+3 culture in capital and increased rate of border expansion = +3 культури в столиці і підвищення швидкості розширення кордонів
Aristocracy = Аристокатія
+15% production when constructing wonders, +1 happiness for every 10 citizens in a city = +15% Виробництва при будуванні див, +1 щастя за кожних 10 мешканців в місті
Legalism = Легалізм
Immediately creates a cheapest available cultural building in each of your first 4 cities for free = Негайно створює найдешевшу культурну будівлю в кожному з перших чотирьої твоїх міст безкоштовно
Oligarchy = Олігархія
Units in cities cost no Maintenance, garrisoned city +50% attacking strength = Підрозділи у містах не треба утримувати, гарнізоване місто + 50% атакуючої сили
Landed Elite = Землевласники
+10% food growth and +2 food in capital = +10% до зростання їжі і +2 їжі в столиці
Monarchy = Монархія
+1 gold and -1 unhappiness for every 2 citizens in capital = +1 золото і -1 нещастя за кожних двох жителів у столиці
Tradition Complete = Традиція завершена
+15% growth and +2 food in all cities = +15% зростання і +2 їжі у всіх містах

Liberty = Лібералізм
+1 culture in every city = +1 культура в кожному місті
Collective Rule = Колективне керівництво
Training of settlers increased +50% in capital, receive a new settler near the capital = Поселенці в столиці створюються на +50% швидше, новий поселенець коло столиці
Citizenship = Права і обов'язки громадянина
Tile improvement speed +25%, receive a free worker near the capital = Покращення клітинок відбувається на +25% швидше, новий працівник коло столиці
Republic = Республіка
+1 construction in every city, +5% construction when constructing buildings = +1 виробництво, +5% виробництва при будівництві будівель
Representation = Представництво
Each city founded increases culture cost of policies 33% less than normal. Starts a golden age. = Кожне засноване місто збільшує ціну інституту на 33% менше ніж зазвичай. Розпочинає Золоту добу.
Meritocracy = Меритократія
+1 happiness for every city connected to capital, -5% unhappiness from citizens = +1 щастя в кожному місті з'єднаному зі столицею, -5% нещастя від громадян
Liberty Complete = Лібералізм завершено
Free Great Person of choice near capital = Безкоштовна велика людина біля столиці

Honor = Честь
+25% bonus vs Barbarians; gain Culture when you kill a barbarian unit = +25% бонуса проти варварів; отримайте культуру при вбивстві варварського підрозділа
Warrior Code = Кодекс воїна
+20% production when training melee units = +20% виробництва при виробництві ближньобійників
Discipline = Дисципліна
+15% combat strength for melee units which have another military unit in an adjacent tile = +15% сили для підрозділів ближнього бою які мають ще один підрозділ в сусідній клітинці
Military Tradition = Військові традиції
Military units gain 50% more Experience from combat = Військові підрозділи отримують на 50% більше досвіду бойових дій
Military Caste = Воєнна каста
Each city with a garrison increases happiness by 1 and culture by 2 = Кожне місто з гарнізоном збільшує щастя на 1 та культуру на 2 одиниці
Professional Army = Професійна армія
Honor Complete = Честь завершена

Gain gold for each unit killed = Отримайте золото за кожний вбитий підрозділ
Piety = Побожність
Building time of culture buildings reduced by 15% = Час будівництва будівель культури скорочено на 15%
Organized Religion = Організована релігія
+1 happiness for each monument, temple and monastery = +1 щастя за кожний пам’ятник, храм та монастир
Mandate Of Heaven = Мандат небес
50% of excess happiness added to culture towards policies = 50% надлишкового щастя додаються до культури через інститути
Theocracy = Теократія
Temples give +10% gold = Храми дають +10% золота
Reformation = Реформація
+33% culture in all cities with a world wonder, immediately enter a golden age = +33% культури у всіх містах з чудом світу. 
Free Religion = Вільна релігія
+1 culture for each monument, temple and monastery. Gain a free policy. = +1 культура за кожен монумент, храм та монастир. Дає безкоштовний інститут.
Piety Complete = Побожність завершена
Reduce culture cost of future policies by 10% = Зменшити витрати культури на майбутні інститути на 10%

Commerce = Торгівля
+25% gold in capital = +25% золота в столиці
Trade Unions = Профспілка
Maintenance on roads & railroads reduced by 33%, +2 gold from all trade routes = Обслуговування на дорогах та залізницях зменшилось на 33%, +2 золота з усіх торгових шляхів
Mercantilism = Меркантилізм
-25% to purchasing items in cities = -25% ціни при купівлі речей в містах
Entrepreneurship = Підприємництво
Great Merchants are earned 25% faster, +1 Science from every Mint, Market, Bank and Stock Exchange. = Великі торговці заробляють на 25% швидше, +1 наука від кожного монетного двору, ринку, банку та фондової біржі.
Patronage = Меценатство
Cost of purchasing culture buildings reduced by 50% = Вартість придбання будівель культури знижена на 50%
Protectionism = Протекціонізм
+1 happiness from each luxury resource = +1 щастя за кожен ресурс розкоші
Commerce Complete = Торгівля завершена
+1 gold from every trading post, double gold from Great Merchant trade missions = +1 золото з кожного торгового пункту, подвійне золото від торгових місій Великого купця

Rationalism = Раціоналізм
Production to science conversion in cities increased by 33% = Перетворення виробництва в науку в містах збільшується на 33%
Secularism = Секуляризм
+2 science from every specialist = +2 науки за кожного спеціаліста
Humanism = Людяність
+1 happiness from every university, observatory and public school = +1 щастя від кожного університету, обсерваторії та державної школи
Free Thought = Вільнодумство
+1 science from every trading post, +17% science from universities = +1 наука з кожного торгового пункту, +17% науки з університетів
Sovereignty = Державний суверенітет
+15% science while empire is happy = +15% науки, коли імперія щаслива
Scientific Revolution = Наукова революція
Gain 2 free technologies = Отримати 2 безкоштовні технології
Rationalism Complete = Раціоналізм завершено
+1 gold from all science buildings = +1 золото від усіх наукових будівель

Freedom = Свобода
+25% great people rate = +25% приросту великих людей
Constitution = Конституція
+2 culture from each wonder = +2 культури за кожне диво
Universal Suffrage = Загальне виборче право
+1 production per 5 population = +1 виробництво за кожні 5 од. населення
Civil Society = Громадянське суспільство
-50% food consumption by specialists = -50% споживання їжі фахівцями
Free Speech = Свобода слова
+1 culture for every 2 citizens = +1 культура за кожні 2 од. населення
Democracy = Демократія
Specialists produce half normal unhappiness = Спеціалісти виробляють удвічі менше нещастя
Freedom Complete = Свобода завершена
Tile yield from great improvement +100%, golden ages increase by 50% = Врожайність клітини від великого покращення +100%, Золота доба збільшується на 50%

Autocracy = Автократія
-33% unit upkeep costs = -33% витрат на утримання підрозділів
Populism = Популізм
Wounded military units deal +25% damage = Поранені військові частини завдають +25% шкоди
Militarism = Мілітаризм
Gold cost of purchasing units -33% = Ціна купівлі підрозділів -33%
Fascism = Фашизм
Quantity of strategic resources produced by the empire increased by 100% = Кількість вироблених імперією стратегічних ресурсів зростає на 100%
Police State = Поліційна держава
Captured cities retain their previous borders = Захоплені міста зберігають свої попередні кордони
Total War = Тотальна війна
+15% production when building military units and new military units start with 15 Experience = +15 виробництва при будівництві військових підрозділів і нові військові підрозділи розпочинають з 15-ма од. досвіду
Autocracy Complete = Автократія завершена
+1 happiness from each Walls, Castle and Arsenal = +1 щастя за кожні мури, замок та арсенал

# Technologies

Agriculture = Рільництво
'Where tillage begins, other arts follow. The farmers therefore are the founders of human civilization.' - Daniel Webster = «Де починається обробіток ґрунту, там зʼявляються інші ремесла. Тому землероби є основоположниками людської цивілізації.» — Деніел Вебстер
Pottery = Гончарство
'Shall the clay say to him that fashioneth it, what makest thou?' - Bible Isaiah 45:9 = «Чи глина повість ганчареві своєму: Що робиш?» — Біблія. Ісая 45:9
Animal Husbandry = Тваринництво
'Thou shalt not muzzle the ox when he treadeth out the corn.' - Bible Deuteronomy 25:4 = «Не зав'яжеш рота волові, коли він молотить.» — Біблія. Повторення Закону 25:4
Archery = Лучництво
'The haft of the arrow has been feathered with one of the eagle's own plumes, we often give our enemies the means of our own destruction' - Aesop = «Стріла, оперена орлиними перами — ми часто даємо ворогам засоби нашого знищення.» — Езоп
Mining = Гірництво
'The meek shall inherit the Earth, but not its mineral rights.' - J. Paul Getty = «Лагідний успадкує Землю, але не її корисні копалини.» — Джон Пол Гетті
Sailing = Вітрило
'He who commands the sea has command of everything.' - Themistocles = «Хто панує в морі, той панує усюди.»— Фемістокл
Calendar = Календар
'So teach us to number our days, so that we may apply our hearts unto wisdom.' - Bible Psalms 90:12 = «Навчи нас лічити отак наші дні, щоб ми набули серце мудре!» — Біблія. Псалми 90:12
Writing = Письмо
'He who destroys a good book kills reason itself.' - John Milton = «Хто знищує гарну книгу, сам себе вбиває.» — Джон Мілтон
Trapping = Пастка
'Even brute beasts and wandering birds do not fall into the same traps or nets twice.' - Saint Jerome = «Навіть жорстокі звірі та мандрівні птахи не потрапляють в ті самі пастки чи сітки двічі.» — Святий Єронім
The Wheel = Колесо
'Wisdom and virtue are like the two wheels of a cart.' - Japanese proverb = «Мудрість і чеснота — це як два колеса візка.» — японське прислів’я
Masonry = Мурування
'How happy are those whose walls already rise!' - Virgil = «Щасливі ви, мури вже ваші здіймаються вгору!» — Вергілій. Енеїда
Bronze Working = Бронза
'Here Hector entered, with a spear eleven cubits long in his hand; the bronze point gleamed in front of him, and was fastened to the shaft of the spear by a ring of gold.' - Homer = «Ввійшов туди Гектор, тримав у руці він Спис в одинадцять ліктів завдовжки, й блищало на ньому Мідяне вістря, й навкруг золоте обіймало окільце.» — Гомер. Іліада
Optics = Оптика
'He made an instrument to know if the moon shine at full or no.' - Samuel Butler = «Зробив він інструмент, аби дізнатися, чи світить місяць вповні, а чи ні.» — Семюель Батлер
Horseback Riding = Їзда верхи
'A Horse! A Horse! My kingdom for a horse!' - Shakespeare (Richard III) = «Коня, коня! Все царство за коня!» — Вільям Шекспір. Річард ІІІ
Mathematics = Математика
'Mathematics is the gate and key to the sciences.' - Roger Bacon = «Математика — це ворота і ключ до усіх наук.» — Роджер Бекон
Construction = Будівництво
'Three things are to be looked to in a building: that it stands on the right spot; that it be securely founded; that it be successfully executed.' - Johann Wolfgang von Goethe = «Будівля повинна мати три речі: стояти на належному місці; мати надійний фундамент; бути успішно збудована.» — Йоганн Вольфганг фон Ґете
Philosophy = Філософія
'There is only one good, knowledge, and one evil, ignorance.' - Socrates = «Є тільки одне добро — знання, і одне зло — незнання.» — Сократ
Currency = Гроші
'Better is bread with a happy heart than wealth with vexation.' - Amenemope = «Краще шмат хліба зі щастям, ніж багатство з клопотами.» — Аменемопет. Настанови
Engineering = Інженерія
'Instrumental or mechanical science is the noblest and, above all others, the most useful.' - Leonardo da Vinci = «Інструментальна чи механічна наука — це найблагородніша і, найкорисніша за всі інші.» — Леонардо да Вінчі
Iron Working = Виплавка металів
'Do not wait to strike til the iron is hot, but make it hot by striking.' - William Butler Yeats = «Не чекайте з ударами, до розігріву криці, тому зробіть її гарячою ударами.» — Вільям Батлер Єтс
Theology = Теологія
'Three things are necessary for the salvation of man: to know what he ought to believe; to know what he ought to desire; and to know what he ought to do' - St. Thomas Aquinas = «Для порятунку людини необхідні три речі: знати, у що вірити; знати, чого бажати; і знати, що робити.» — Святий Тома Аквінський
Civil Service = Державна служба
'The only thing that saves us from the bureaucracy is it inefficiency' - Eugene McCarthy = «Єдине, що рятує нас від бюрократії — це неефективність.» — Юджин МакКарті
Enables Open Borders agreements = Дозволяє угоду про відкриті кордони
Guilds = Гільдії
'The merchants and the traders have come; their profits are pre-ordained...' - Sri Guru Granth Sahib = «Прийшли купці та торговці; їхній прибуток заздалегідь визначений…» — Шрі Ґуру Ґрант Сахіб
Physics = Фізика
'Measure what is measurable, and make measurable what is not so.' - Galileo Galilei = «Виміряйте те, що вимірюється, і зробіть вимірювальним решту.» — Галілей Галілей
Metal Casting = Виливок
'When pieces of bronze or gold or iron break, the metal-smith welds them together again in the fire, and the bond is established.' - Sri Guru Granth Sahib = «Коли шматки бронзи, золота чи заліза розриваються, коваль знову зварює їх у вогні, і зʼєднання відновлюється.» — Шрі Ґуру Ґрант Сахіб
Steel = Сталь
'John Henry said to his Captain, / 'A man ain't nothin' but a man, / And before I'll let your steam drill beat me down, / I'll die with the hammer in my hand.'' - Anonymous: The Ballad of John Henry, the Steel-Drivin' Man = «Джон Генрі сказав своєму капітану: «Людина усього лиш людина, / і перш ніж я дозволю вашому паровому свердлу подолати мене, / я помру з молотком у руці.»» — Анонім: Балада про Джона Генрі, чоловіка зі сталі
Compass = Компас
'I find the great thing in this world is not so much where we stand, as in what direction we are moving.' - Oliver Wendell Holmes = «Я вважаю, що видатних речей в цьому світі небагато там, де ми стоїмо, а більше в напрямку, до якого ми рухаємося.» — Олівер Венделл Голмс
Education = Освіта
'Education is the best provision for old age.' - Aristotle = «Освіта — найкраще забезпечення в старості.» — Арістотель
Chivalry = Рицарство
'Whoso pulleth out this sword of this stone and anvil, is rightwise king born of all England.' - Malory = «Хто витягне меча з цього каменю і ковадла, той законний король, народжений в Англії.» — Мелорі
Machinery = Машини
'The press is the best instrument for enlightening the mind of man, and improving him as a rational, moral and social being.' - Thomas Jefferson = «Преса — найкращий інструмент для просвітництва розуму людини та вдосконалення її як раціональної, моральної та соціальної істоти.» — Томас Джефферсон
Astronomy = Астрономія
'Joyfully to the breeze royal Odysseus spread his sail, and with his rudder skillfully he steered.' - Homer = «Й радісно вітру віддав паруси Одіссей богосвітлий. Сів за стерно він і зразу ж плотом заходивсь керувати Вправно» — Гомер. Одіссея
Acoustics = Акустика
'Their rising all at once was as the sound of thunder heard remote' - Milton = «Вони скочили враз, як вчули грім здаля.» — Джон Мілтон. Утрачений рай
Banking = Банківська справа
'Happiness: a good bank account, a good cook and a good digestion' - Jean Jacques Rousseau = «Щастя: гарний банківський рахунок, гарний кухар і гарне травлення.» — Жан Жак Руссо
Printing Press = Друкарський прес
'It is a newspaper's duty to print the news and raise hell.' - The Chicago Times = «Завдання газет друкувати новини і розбурхувати пекло.» — Чікаґо Таймс
Gunpowder = Порох
'The day when two army corps can annihilate each other in one second, all civilized nations, it is to be hoped, will recoil from war and discharge their troops.' - Alfred Nobel = «Коли два війська зможуть знищити один одного за секунду, всі цивілізовані нації, слід сподіватися, відмовляться від війн та розпустять власні війська.» — Альфред Нобель
Navigation = Навігація
'The winds and the waves are always on the side of the ablest navigators.' - Edward Gibbon = «Вітри і хвилі завжди допомагають вправним навігаторам» — Едвард Гіббон
Architecture = Архітектура
'Architecture begins where engineering ends.' - Walter Gropius = «Архітектура починається там, де закінчується інженерія.» — Вальтер Гропіус
Economics = Економіка
'Compound interest is the most powerful force in the universe.' - Albert Einstein = «Складні відсотки — це найпотужніша сила у Всесвіті.» — Альберт Айнштайн
Metallurgy = Металургія
'There never was a good knife made of bad steel.' - Benjamin Franklin = «Неможливо зробити гарний ніж з поганої сталі.» — Бенджамін Франклін
Chemistry = Хімія
'Wherever we look, the work of the chemist has raised the level of our civilization and has increased the productive capacity of the nation.' - Calvin Coolidge = «Куди б ми не подивилися, робота хіміка підняла рівень нашої цивілізації та збільшила виробничу потужність нації.» — Келвін Кулідж
Scientific Theory = Наукова теорія
'Every great advance in science has issued from a new audacity of imagination.' - John Dewey = «Кожен значний прогрес у науці зʼявився через нову зухвалість уяви.» — Джон Дьюї
Archaeology = Археологія
'Those who cannot remember the past are condemned to repeat it.' - George Santayana = «Хто не пам’ятає минулого, приречений повторити його.» — Джордж Сантаяна
Industrialization = Індустріалізація
'Industrialization based on machinery, already referred to as a characteristic of our age, is but one aspect of the revolution that is being wrought by technology.' - Emily Greene Balch = «Індустріалізація, заснована на машинобудуванні, є характеристикою нашої ери, але це лише один із аспектів революції, яку здійснюють технології.» — Емілі Грін Бальх
Rifling = Гвинтівки
'It is well that war is so terrible, or we should grow too fond of it.' - Robert E. Lee = «Добре, що війна така жахлива, інакше ми повинні її занадто любити.» — Роберт Е. Лі
Military Science = Військова наука
'Wars may be fought with weapons, but they are won by men. It is the spirit of the men who follow and of the man who leads that gains the victory.' - George S. Patton = «Війни можуть вестись зі зброєю, але їх виграють люди. Дух підлеглих і лідера здобуває перемогу.» — Джордж Паттон
Fertilizer = Добриво
'The nation that destroys its soil destroys itself.' - Franklin Delano Roosevelt = «Держава, яка знищила ґрунт, знищила себе» — Франклін Рузвельт
Biology = Біологія
'If the brain were so simple we could understand it, we would be so simple we couldn't.' - Lyall Watson = «Якби мозок був таким простим, що ми могли б його зрозуміти, ми були б такими простими, що не змогли б.» — Ліал Вотсон
Electricity = Електрика
'Is it a fact - or have I dreamt it - that, by means of electricity, the world of matter has become a great nerve, vibrating thousands of miles in a breathless point of time?' - Nathaniel Hawthorne = «Це факт (чи мріяв я про це) що за допомогою електроенергії світ матерії перетворився на великий нерв, який вібрує тисячі миль у задушливий момент часу?» — Натаніель Готорн
Steam Power = Парова енергія
'The nations of the West hope that by means of steam communication all the world will become as one family.' - Townsend Harris = «Держави Заходу сподіваються, що за допомогою парового транспорту весь світ стане єдиною сім'єю.» — Таунсенд Гарріс
Dynamite = Динаміт
'As soon as men decide that all means are permitted to fight an evil, then their good becomes indistinguishable from the evil that they set out to destroy.' - Christopher Dawson = «Щойно люди вирішать, що всі засоби дозволяють боротися зі злом, їхнє добро стає подібним до зла, яке вони мали намір знищити.» — Крістофер Доусон
Refrigeration = Охолодження
'And homeless near a thousand homes I stood, and near a thousand tables pined and wanted food.' - William Wordsworth = «І біля тисячі будинків я стояв бездомним, і тисячі столів ломилися від їжі, а я стояв голодним.» — Вільям Вордсворт
Replaceable Parts = Взаємозамінність
'Nothing is particularly hard if you divide it into small jobs.' - Henry Ford = «Не існує нічого дуже складного, якщо розділити його на малі завдання.» — Генрі Форд
Radio = Радіо
'The whole country was tied together by radio. We all experienced the same heroes and comedians and singers. They were giants.' - Woody Allen = «Радіо поєднало всю країну. Всі ми захоплювалися одними героями і коміками, і співаками. Вони були гігантами.» — Вуді Аллен
Combustion = Внутрішнє згорання
'Any man who can drive safely while kissing a pretty girl is simply not giving the kiss the attention it deserves.' - Albert Einstein = «Будь-який чоловік, який може безпечно їхати, цілуючи вродливу дівчину, просто не надає поцілунку тієї уваги, яку він заслуговує.» — Альберт Айнштайн
Plastics = Пластик
'Ben, I want to say one word to you, just one word: plastics.' - Buck Henry and Calder Willingham, The Graduate = «Бене, я хочу сказати тобі одне слово, лише одне слово: пластик.» — Бак Генрі та Калдер Віллінгем, Випускник
Electronics = Електроніка
'There's a basic principle about consumer electronics: it gets more powerful all the time and it gets cheaper all the time.' - Trip Hawkins = «Основний принцип побутової електроніки: вона постійно стає потужнішою і постійно дешевшає.» — Тріп Гокінс
Ballistics = Балістика
'Men, like bullets, go farthest when they are smoothest.' - Jean Paul = «Чоловіки, як кулі, потрапляють далі, коли вони гладкі.» — Жан Поль
Mass Media = Засоби масової інформації
Flight = Теорія польоту
'Aeronautics was neither an industry nor a science. It was a miracle.' - Igor Sikorsky = «Аеронавтика ні галузь, ні наука. Це диво.» — Ігор Сікорський
'The introduction of so powerful an agent as steam to a carriage on wheels will make a great change in the situation of man.' - Thomas Jefferson = «Введення настільки потужної дієвої сили, як пара у вагон на колесах, змінить ситуацію для людства.» — Томас Джефферсон
Pharmaceuticals = Фармація
'In nothing do men more nearly approach the gods than in giving health to men.' - Cicero = «Люди найбільше схожі на богів, коли оздоровлюють людину.» — Цицерон
Radar = Радар
'Vision is the art of seeing things invisible.' - Jonathan Swift = «Зір — це мистецтво бачити невидиме.» — Джонатан Свіфт
Atomic Theory = Атомна теорія 
'The unleashed power of the atom has changed everything save our modes of thinking, and we thus drift toward unparalleled catastrophes.' - Albert Einstein = «Вивільнена сила атома змінила все, зберігши наші способи мислення, і таким чином ми рухаємося до неперевершених катастроф.» — Альберт Айнштайн
Computers = Компʼютери
'Computers are like Old Testament gods: lots of rules and no mercy.' - Joseph Campbell = «Компʼютери як боги Старого Завіту — багато правил і жодного милосердя.» — Джозеф Кемпбелл
Mobile Tactics = Мобільна тактика
'All men can see these tactics whereby I conquer, but what none can see is the strategy out of which victory is evolved.' - Sun Tzu = «Всі люди можуть бачити тактику, завдяки якій я перемагаю, але ніхто не бачить стратегію, з якої вибудовується перемога.» — Су Цзи. Мистецтво війни
Combined Arms = Комбінована зброя
'The root of the evil is not the construction of new, more dreadful weapons. It is the spirit of conquest.' - Ludwig von Mises = «Корінь зла не в будівництві нової, більш жахливої зброї. Це дух завоювання.» — Людвіг фон Мізес
Nuclear Fission = Поділ ядра
'I am become Death, the destroyer of worlds.' - J. Robert Oppenheimer = «Я став смертю, руйнівником світів.» — Роберт Оппенгеймер
Ecology = Екологія
'Only within the moment of time represented by the present century has one species, man, acquired significant power to alter the nature of his world.' - Rachel Carson = «Тільки протягом одного моменту часу — нинішнього століття — один вид, людина, набув значної сили для зміни природи свого світу.» — Рейчел Карсон
Rocketry = Ракети
'A good rule for rocket experimenters to follow is this: always assume that it will explode.' - Astronautics Magazine, 1937 = «Важливе правило, якого повинні дотримуватися дослідники з ракетами: завжди вважайте, вибух можливим.» — Журнал з космонавтики, 1937
Robotics = Роботи
'1. A robot may not injure a human being or, through inaction, allow a human being to come to harm. 2. A robot must obey any orders given to it by human beings, except when such orders would conflict with the First Law. 3. A robot must protect its own existence as long as such protection does not conflict with the First or Second Law.' - Isaac Asimov = «1. Робот не може заподіяти шкоду людині, або своєю бездіяльністю дозволити, щоб людині була заподіяна шкода; 2. Робот повинен підкорятися наказам людини, за винятком тих, котрі суперечать першому пункту; 3. Робот повинен захищати самого себе, якщо тільки його дії не суперечать першому і другому пунктам.» — Айзек Азімов. Три закони робототехніки
Lasers = Лазери
'The night is far spent, the day is at hand: let us therefore cast off the works of darkness, and let us put on the armor of light.' - The Holy Bible: Romans, 13:12 = «Ніч минула, а день наблизився, тож відкиньмо вчинки темряви й зодягнімось у зброю світла.» — Біблія. До римлян 13:12
Nanotechnology = Нанотехнологія
'The impact of nanotechnology is expected to exceed the impact that the electronics revolution has had on our lives.' - Richard Schwartz = «Очікується, що вплив нанотехнологій перевищить вплив, який зробила революція електроніки на наше життя.» — Річард Шварц
Satellites = Супутники
'Now, somehow, in some new way, the sky seemed almost alien.' - Lyndon B. Johnson = «Тепер якось по-новому небо здавалося майже чужим.» — Ліндон Джонсон
Particle Physics = Фізика елементарних частинок
'Every particle of matter is attracted by or gravitates to every other particle of matter with a force inversely proportional to the squares of their distances.' - Isaac Newton = «Кожна частинка речовини притягується або тяжіє до кожної іншої частинки речовини з силою, обернено пропорційною квадрату відстані між ними.» — Ісаак Ньютон
Future Tech = Технологія майбутнього
'I think we agree, the past is over.' - George W. Bush = «Гадаю, ми згодні, що минуле минуло.» — Джордж Буш

# Technology uniques 

Who knows what the future holds? = Хто знає, що ховає майбутнє?
+10% science and production in all cities = Наука і виробництво у всіх містах +10%
Improves movement speed on roads = Підвищує швидкість руху дорогами
Enables conversion of city production to science = Дозволяє перемкнути виробництво міста на науку
Enables conversion of city production to gold = Дозволяє перемкнути виробництво міста на золото
Enables embarkation for land units = Дозволяє посадку на судно наземним підрозділам
Enables embarked units to enter ocean tiles = Дозволяє підрозділам на борту потрапляти до океанських клітинок
Increases embarked movement +1 = Рух підрозділів на борту +1 

# Tech eras

Ancient era = Доісторичність
Classical era = Античність
Medieval era = Середньовіччя
Renaissance era = Відродження
Industrial era = Промислова ера
Modern era = Сучасність
Information era = Інформаційна ера
Future era = Майбутнє

# Terrains

Grassland = Пасовище
Plains = Рівнина
Tundra = Тундра
Desert = Пустеля
Lakes = Озера
Hill = Пагорби
Mountain = Гори
Forest = Ліс
Jungle = Джунглі
Marsh = Болото
Fallout = Радіоактивні опади
Oasis = Оазис
Snow = Сніг
Coast = Узбережжя
Ocean = Океан
Flood plains = Заплави
Impassible = Непрохідні

# Natural Wonders

Barringer Crater = Аризонський кратер
Grand Mesa = Велика меса
Great Barrier Reef = Великий бар'єрний риф
Krakatoa = Кракатау
Mount Fuji = Гора Фудзі
Old Faithful = Старий служака
Rock of Gibraltar = Гібралтарська скеля
Cerro de Potosi = Серро-Ріко
El Dorado = Ельдорадо 
Fountain of Youth = Джерело вічної молодості

# Natural Wonders Uniques

Grants 500 Gold to the first civilization to discover it = Дарує 500 золота першій цивілізації яка відкрила його
Grants Rejuvenation (all healing effects doubled) to adjacent military land units for the rest of the game = Омолоджує (всі ефекти зцілювання подвоюються) сусідні наземні підрозділи до кінця гри

# Resources

Cattle = Худоба
Sheep = Вівці
Deer = Олені
Bananas = Банани
Wheat = Пшениця
Stone = Камінь
Fish = Риба
Bison = Бізони
Horses = Коні
Iron = Залізо
Coal = Вугілля
Oil = Нафта
Aluminum = Алюміній
Uranium = Уран
Furs = Хутра
Cotton = Бавовна
Dyes = Барвники
Gems = Коштовні камені
Silver = Срібло
Incense = Ладан
Ivory = Слонова кістка
Silk = Шовк
Spices = Спеції
Wine = Вино
Sugar = Цукор
Marble = Мармур
Pearls = Перли
Whales = Кити
Copper = Мідь
Cocoa = Какао
Crab = Краб
Citrus = Цитрус
Truffles = Трюфелі
Farm = Ферма
Lumber mill = Лісопилка
Mine = Шахта
Trading post = Торговий пост
Camp = Табір
Oil well = Нафтова свердловина
Pasture = Вигін
Plantation = Плантація
Quarry = Кар’єр
Fishing Boats = Рибальські човни
Road = Дорога
Remove Road = Зруйнувати дорогу
Railroad = Колія
Remove Railroad = Прибрати колію
Remove Forest = Вирубати ліс
Remove Jungle = Вирубати джунглі
Remove Marsh = Висушити болото
Remove Fallout = Прибрати радіоактивні опади
Ancient ruins = Стародавні руїни
City ruins = Руїни міста
Academy = Академія
Landmark = Визначна пам’ятка
Manufactory = Фабрика
Customs house = Митниця
Moai = Моаї
+1 additional Culture for each adjacent Moai = +1 культура за кожного сусіднього Моаї
Can only be built on Coastal tiles = Можна побудувати лише на прибрежній клітинці
Barbarian encampment = Табір варварів

# Unit types 

Civilian = Цивільний
land units = наземні підрозділи
water units = водні підрозділи
air units = повітряні підрозділи
WaterCivilian = Водний цивільний
Melee = Ближній бій
WaterMelee = Водний ближній бій
Ranged = Дальній бій
WaterRanged = Водний дальній бій
WaterSubmarine = Підводний
Siege = Облога
Mounted = Кіннота
Scout = Розвідник
Armor = Бронетехніка
City = Місто

# Units

Founds a new city = Може заснувати нове місто
Worker = Робітник
Can build improvements on tiles = Може вдосконалювати клітинки
Ignores terrain cost = Ігнорує штрафи поверхні
Brute = Кремез
Warrior = Воїн
Maori Warrior = Воїн Маорі
Archer = Лучник
Bowman = Стрілець
Work Boats = Робочий човен
Cannot enter ocean tiles until Astronomy = Не може заходити до океанських клітинок до відкриття астрономії
May create improvements on water resources = Може вдосконалювати водні ресурси
Trireme = Трієра
Cannot enter ocean tiles = Не може заходити до океанських клітинок
Chariot Archer = Лучник на колісниці
No defensive terrain bonus = Місцевість не захищає
Rough terrain penalty = Пересічена місцевість важкопрохідна
War Chariot = Бойова колісниця
Spearman = Списник
Hoplite = Гопліт
Persian Immortal = Безсмертний
+10 HP when healing = При зціленні здоров’я +10
Composite Bowman = Складний лук
Catapult = Катапульта
Must set up to ranged attack = Для дальніх атак треба розгорнути
Ballista = Баліста
Swordsman = Мечник
Mohawk Warrior = Воїн-могавк
+33% combat bonus in Forest/Jungle = У лісі/джунглях атака +33%
Legion = Легіон
Can construct roads = Може будувати дороги
Horseman = Вершник
Can move after attacking = Може рухатись після атаки
Companion Cavalry = Гетайри
War Elephant = Бойовий слон
Galleass = Галеас
Crossbowman = Арбалет
Longbowman = Довгий лук
Chu-Ko-Nu = Чо-ко-ну
Logistics = Логістика
1 additional attack per turn = 1 додаткова атака за хід
Trebuchet = Требушет
Hwach'a = Хвача
Limited Visibility = Обмежений огляд
Longswordsman = Довгий меч
Pikeman = Пікінер
Landsknecht = Ландскнехт
Knight = Лицар
Camel Archer = Лучник на верблюді
Conquistador = Конкістадор
Mandekalu Cavalry = Вершник Мандекалу
Defense bonus when embarked = Бонус до захисту при підйомі на борт
Naresuan's Elephant = Слон Наресуана
Samurai = Самурай
Combat very likely to create Great Generals = Висока вірогідність отримати у битві видатного генерала
Caravel = Каравела
Turtle Ship = Кобуксон
+1 Visibility Range = Дальність огляду +1
+2 Visibility Range = Дальність огляду +2
Cannon = Гармата
Musketman = Мушкетник
Musketeer = Мушкетер
Janissary = Яничари
Tercio = Терція
Heals [amountHealed] damage if it kills a unit = Відновлення [amountHealed] пошкоджень при знищенні підрозділу
Minuteman = Ополченець
Frigate = Фрегат
Ship of the Line = Лінкор
Lancer = Улан
Sipahi = Сипахи
No movement cost to pillage = Для мародерства не витрачаються очки руху
Gatling Gun = Кулемет Гатлінга
Rifleman = Карабінер
Cavalry = Кіннота
Cossack = Козак
Artillery = Артилерія
Indirect Fire = Стрільба з закритих позицій
Ironclad = Панцерник
Double movement in coast = Подвійний рух на узбережжі
Landship = Танкетка
Great War Infantry = Піхота першої світової
Foreign Legion = Іноземний легіон
+20% bonus outside friendly territory = За межами дружньої території атаки +20%
Foreign Land = Ворожа територія
Destroyer = Есмінець
Can attack submarines = Може атакувати субмарини
Machine Gun = Кулемет
Anti-Aircraft Gun = Зенітна гармата
Infantry = Піхота
Battleship = Дредноут
Submarine = Субмарина
Bonus as Attacker [amount]% = Якщо атакує, сила атаки +[amount]%
Invisible to others = Інші не бачать
Can only attack water = Може атакувати тільки на воді
Carrier = Авіаносець
Triplane = Триплан
[percent]% chance to intercept air attacks = Можливе перехоплення повітряних атак [percent]%
Requires Manhattan Project = Необхідний Мангеттенський проєкт
6 tiles in every direction always visible = Завжди видно 6 клітинок у всіх напрямках
Great War Bomber = Бомбардувальник Першої світової
Rocket Artillery = Ракетна артилерія
Anti-Tank Gun = Протитанкова гармата
Marine = Морська піхота
Mobile SAM = Мобільна зенітна ракета
Paratrooper = Десантник
Tank = Танк
Panzer = Броньовик
Bomber = Бомбардувальник
Mechanized Infantry = Механізована піхота
Modern Armor = Сучасний танк
B17 = Бі-17
Fighter = Винищувач
Zero = Зеро
Helicopter Gunship = Бойовий гелікоптер
Atomic Bomb = Ядерна бомба
Nuclear Missile = Ядерна ракета
Great Artist = Видатний митець
Unbuildable = Неможливо створити
Can start an 8-turn golden age = Може розпочати Золоту добу на 8 ходів
Can build improvement: Landmark = Може будувати вдосконалення: Визначна пам’ятка
Great Scientist = Видатний науковець
Can hurry technology research = Може пришвидшити технологічне дослідження
Can build improvement: Academy = Може будувати вдосконалення: Академія
Great Merchant = Видатний торговець
Can undertake a trade mission with City-State, giving a large sum of gold and [influenceAmount] Influence = Може очолити торговельну місію в місто-державу, яка заробить вам велику суму золота та [influenceAmount] впливу
Can build improvement: Customs house = Може будувати вдосконалення: Митниця
Great Engineer = Видатний інженер
Can speed up construction of a wonder = Може прискорити будівництво дива світу
Can build improvement: Manufactory = Може будувати вдосконалення: Мануфактура
Great General = Видатний генерал
Bonus for units in 2 tile radius 15% = Підрозділи в радіусі 2 клітинок отримують силу атаки +15%

# Promotions

Pick promotion = Обрати підвищення
 OR  =  Або 
Bonus vs [unitType] = Перевага проти: [unitType]
Penalty vs [unitType] = Поступається підрозділам: [unitType]
Accuracy I = Точність I
Accuracy II = Точність II
Accuracy III = Точність III
units in open terrain = підрозділи на відкритій території
units in rough terrain = підрозділи на пересіченій території
Barrage I = Завада I
Barrage II = Завада II
Barrage III = Завада III
Shock I = Навала I
Shock II = Навала II
Shock III = Навала III
Drill I = Вишкіл I
Drill II = Вишкіл II
Drill III = Вишкіл III
Scouting I = Розвідка I
Scouting II = Розвідка II
Scouting III = Розвідка III
+1 Movement = Рух +1
Cover I = Схов I
Cover II = Схов II
+25% Defence against ranged attacks = Захист від дальніх атак +25%
March = Похід
Charge = Приступ
wounded units = пошкоджені підрозділи
Mobility = Мобільність
Volley = Залп
Sentry = Чати
Extended Range = Збільшена дальність
+1 Range = Дальність +1
Ranged attacks may be performed over obstacles = Можливий дальній бій понад перешкоди
Formation I = Стрій I
Formation II = Стрій II
Blitz = Набіг
Bombardment I = Бомбардування I
Bombardment II = Бомбардування II
Bombardment III = Бомбардування III
Boarding Party I = Абордаж I
Boarding Party II = Абордаж II
Boarding Party III = Абордаж III
Coastal Raider I = Канонерка I
Coastal Raider II = Канонерка II
Coastal Raider III = Канонерка III
Targeting I = Ціль I
Targeting II = Ціль II
Targeting III = Ціль III
Wolfpack I = Вовча зграя I
Wolfpack II = Вовча зграя II
Wolfpack III = Вовча зграя III
Woodsman = Лісовик
Double movement rate through Forest and Jungle = Подвійне переміщення лісом і джунглями
Heal Instantly = Миттєве лікування
Heal this Unit by 50 HP; Doing so will consume this opportunity to choose a Promotion = Підрозділ отримає здоровʼя +50. Втрачається можливість поліпшення
Medic = Медик I
Medic II = Медик II
This unit and all others in adjacent tiles heal 5 additional HP per turn = Підрозділ і сусіди отримують кожен хід здоровʼя +5
This unit and all others in adjacent tiles heal 5 additional HP. This unit heals 5 additional HP outside of friendly territory. = Підрозділ і сусіди отримують кожен хід здоровʼя +5. Підрозділ і сусіди отримують додатково здоровʼя +5 поза дружньою територією.
Targeting I (air) = Повітряна ціль I
Targeting II (air) = Повітряна ціль II
Targeting III (air) = Повітряна ціль III
Air Repair = Повітряний ремонт
Unit will heal every turn, even if it performs an action = Підрозділ оздоровлюється кожен хід, навіть якщо діє
Operational Range = Дальність дії
+2 Range = Дальність +2
Sortie = Виліт
1 extra Interception may be made per turn = За хід +1 перехоплення
Bonus when performing air sweep [bonusAmount]% = Чисте повітря отримує силу +[bonusAmount]%
Dogfighting I = Повітряний бій I
Dogfighting II = Повітряний бій II
Dogfighting III = Повітряний бій III
Bonus when intercepting [bonusAmount]% = При перехопленні отримує силу +[bonusAmount]%
Interception I = Перехоплення I
Interception II = Перехоплення II
Interception III = Перехоплення III
Siege I = Наліт I
Siege II = Наліт II
Siege III = Наліт III
Evasion = Ухилення
Reduces damage taken from interception by 50% = Пошкодження від перехоплення -50%
Bonus when intercepting [amount]% = При перехопленні отримує силу +[amount]%
<<<<<<< HEAD
Ambush I = Засідка I
Ambush II = Засідка II
=======
Ambush I = Повітряна засідка I
Ambush II = Повітряна засідка II
 # Requires translation!
Can carry 2 aircraft = 
>>>>>>> 7ea6fc25
Haka War Dance = Бойовий танець Гака
-10% combat strength for adjacent enemy units = Сусідні ворожі підрозділи отримують силу атаки -10%
Rejuvenation = Омолодження
All healing effects doubled = Усі ефекти лікування подвоюються<|MERGE_RESOLUTION|>--- conflicted
+++ resolved
@@ -1660,15 +1660,10 @@
 Evasion = Ухилення
 Reduces damage taken from interception by 50% = Пошкодження від перехоплення -50%
 Bonus when intercepting [amount]% = При перехопленні отримує силу +[amount]%
-<<<<<<< HEAD
 Ambush I = Засідка I
 Ambush II = Засідка II
-=======
-Ambush I = Повітряна засідка I
-Ambush II = Повітряна засідка II
  # Requires translation!
 Can carry 2 aircraft = 
->>>>>>> 7ea6fc25
 Haka War Dance = Бойовий танець Гака
 -10% combat strength for adjacent enemy units = Сусідні ворожі підрозділи отримують силу атаки -10%
 Rejuvenation = Омолодження
