--- conflicted
+++ resolved
@@ -17,13 +17,8 @@
 Move an air unit!\nSelect an air unit > select another city withing range > \nMove the unit to the other city = Перемістіть повітряний підрозділ!\nВиберіть його !\n виберіть інше місто в радіусі дії > \nПеремість підрозділ в інше місто
 See your stats breakdown!\nEnter the Overview screen (top right corner) >\nClick on 'Stats' = Подивіться статистику\nУвійдіть до екрану огляну (верхній правий вугол) >\nНатисніть на «Статистика»
 
-<<<<<<< HEAD
-Oh no! It looks like something went DISASTROUSLY wrong! This is ABSOLUTELY not supposed to happen! Please send me (yairm210@hotmail.com) an email with the game information (menu -> save game -> copy game info -> paste into email) and I'll try to fix it as fast as I can! = Трясця! Схоже щось пішло КАТАСТРОФІЧНО неправильно! Цього АБСОЛЮТНО НЕ ПОВИННО БУЛО СТАТИСЯ! Будь ласка, надішліть мені (yairm210@hotmail.com) електронний лист з ігровою інформацією (меню -> зберегти гру -> копіювати інформацію про гру -> вставити до email) і я спробую виправити якнайшвидше!
-Oh no! It looks like something went DISASTROUSLY wrong! This is ABSOLUTELY not supposed to happen! Please send us an report and we'll try to fix it as fast as we can! = Трясця! Схоже щось пішло КАТАСТРОФІЧНО неправильно! Цього АБСОЛЮТНО НЕ ПОВИННО БУЛО СТАТИСЯ! Будь ласка, надішліть нам звіт про помилку і ми виправимо якнайшидше.
-=======
 Oh no! It looks like something went DISASTROUSLY wrong! This is ABSOLUTELY not supposed to happen! Please send me (yairm210@hotmail.com) an email with the game information (menu -> save game -> copy game info -> paste into email) and I'll try to fix it as fast as I can! = Жах! Схоже щось пішло КАТАСТРОФІЧНО неправильно! Цього АБСОЛЮТНО НЕ ПОВИННО БУЛО СТАТИСЯ! Будь ласка, надішліть мені (yairm210@hotmail.com) електронний лист з ігровою інформацією (меню -> зберегти гру -> копіювати інформацію про гру -> вставити до email) і я спробую виправити якнайшвидше!
 Oh no! It looks like something went DISASTROUSLY wrong! This is ABSOLUTELY not supposed to happen! Please send us an report and we'll try to fix it as fast as we can! = Жах! Схоже щось пішло КАТАСТРОФІЧНО неправильно! Цього АБСОЛЮТНО НЕ ПОВИННО БУЛО СТАТИСЯ! Будь ласка, надішліть нам звіт про помилку і ми виправимо якнайшидше.
->>>>>>> af610dd6
 
 # Buildings
 
@@ -370,15 +365,9 @@
 Mercantile = Торгівельний
 Militaristic = Войовничий
 Type:  = Тип:
-<<<<<<< HEAD
-Influence:  = Вплив
-Reach 30 for friendship. = Досягніть 30 для дружби
-Reach highest influence above 60 for alliance. = Досягніть найвищого впливу понад 60 для союзу
-=======
 Influence:  = Вплив:
 Reach 30 for friendship. = Досягніть 30 для дружби.
 Reach highest influence above 60 for alliance. = Досягніть найвищого впливу понад 60 для союзу.
->>>>>>> af610dd6
 Ally:  = Союзник
 
 # Trades 
@@ -1001,20 +990,6 @@
 Liberty = Лібералізм
 +1 culture in every city = +1 культура в кожному місті
 Collective Rule = Колективне керівництво
-<<<<<<< HEAD
- # Requires translation!
-Training of settlers increased +50% in capital, receive a new settler near the capital = 
-Citizenship = Права і обов'язки громадянина
- # Requires translation!
-Tile improvement speed +25%, receive a free worker near the capital = 
-Republic = Республіка
- # Requires translation!
-+1 construction in every city, +5% construction when constructing buildings = 
- # Requires translation!
-Representation = 
- # Requires translation!
-Each city founded increases culture cost of policies 33% less than normal. Starts a golden age. = 
-=======
 Training of settlers increased +50% in capital, receive a new settler near the capital = Поселенці створюються на +50% швидше в столиці, новий поселенець коло столиці
 Citizenship = Права і обов'язки громадянина
 Tile improvement speed +25%, receive a free worker near the capital = Покращення клітинок відбувається на +25% швидше, новий працівник коло столиці
@@ -1023,17 +998,10 @@
 +1 construction in every city, +5% construction when constructing buildings =
 Representation = Представництво
 Each city founded increases culture cost of policies 33% less than normal. Starts a golden age. = Кожне засноване місто зменшує ціну інституту на 33%. Розпочинає золотий вік.
->>>>>>> af610dd6
 Meritocracy = Меритократія
 +1 happiness for every city connected to capital, -5% unhappiness from citizens = +1 щастя в кожному місті з'єднаному зі столицею, -5% нещастя від громадян
  # Requires translation!
-<<<<<<< HEAD
-+1 happiness for every city connected to capital, -5% unhappiness from citizens = 
- # Requires translation!
-Liberty Complete = 
-=======
 Liberty Complete = Лібералізм завершено
->>>>>>> af610dd6
 Free Great Person of choice near capital = Безкоштовна велика людина біля столиці
 
 Honor = Честь
@@ -1063,17 +1031,9 @@
 Theocracy = Теократія
 Temples give +10% gold = Храми дають +10% золота
 Reformation = Реформація
-<<<<<<< HEAD
- # Requires translation!
-+33% culture in all cities with a world wonder, immediately enter a golden age = 
-Free Religion = Вільна релігія
- # Requires translation!
-+1 culture for each monument, temple and monastery. Gain a free policy. = 
-=======
 +33% culture in all cities with a world wonder, immediately enter a golden age = +33% культури у всіх містах з чудом світу. 
 Free Religion = Вільна релігія
 +1 culture for each monument, temple and monastery. Gain a free policy. = +1 культура за кожен монумент, храм та монастир. Дає безкоштовний інститут.
->>>>>>> af610dd6
 Piety Complete = Побожність завершена
 Reduce culture cost of future policies by 10% = Зменшити витрати на майбутню політику на культуру на 10%
 
@@ -1082,23 +1042,13 @@
 Trade Unions = Профспілка
 Maintenance on roads & railroads reduced by 33%, +2 gold from all trade routes = Обслуговування на дорогах та залізницях зменшилось на 33%, +2 золота з усіх торгових шляхів
 Mercantilism = Меркантилізм
-<<<<<<< HEAD
- # Requires translation!
--25% to purchasing items in cities = 
-=======
 -25% to purchasing items in cities = -25% ціни при купівлі речей в містах
->>>>>>> af610dd6
 Entrepreneurship = Підприємництво
 Great Merchants are earned 25% faster, +1 Science from every Mint, Market, Bank and Stock Exchange. = Великі торговці заробляють на 25% швидше, +1 наука від кожного монетного двору, ринку, банку та фондової біржі.
 Patronage = Меценатство
 Cost of purchasing culture buildings reduced by 50% = Вартість придбання будівель культури знижена на 50%
 Protectionism = Протекціонізм
-<<<<<<< HEAD
- # Requires translation!
-+1 happiness from each luxury resource = 
-=======
 +1 happiness from each luxury resource = +1 щастя за кожен ресурс розкоші
->>>>>>> af610dd6
 Commerce Complete = Торгівля завершена
 +1 gold from every trading post, double gold from Great Merchant trade missions = +1 золото з кожного торгового пункту, подвійне золото від торгових місій Великого купця
 
@@ -1137,12 +1087,7 @@
 Populism = Популізм
 Wounded military units deal +25% damage = Поранені військові частини завдають +25% шкоди
 Militarism = Мілітаризм
-<<<<<<< HEAD
- # Requires translation!
-Gold cost of purchasing units -33% = 
-=======
 Gold cost of purchasing units -33% = Ціна купівлі юніта -33%
->>>>>>> af610dd6
 Fascism = Фашизм
 Quantity of strategic resources produced by the empire increased by 100% = Кількість вироблених імперією стратегічних ресурсів зросла на 100%
 Police State = Поліційна держава
