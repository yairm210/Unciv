--- conflicted
+++ resolved
@@ -835,13 +835,10 @@
 Hurry Wonder = Завершити будування дива
 Your citizens have been happy with your rule for so long that the empire enters a Golden Age! = Ваші громадяни були задоволені вашим правлінням так довго, що імперія вступає в Золотий вік!
 You have entered the [newEra]! = Ви увійшли до епохи [newEra]!
-<<<<<<< HEAD
-[policyBranch] policy branch unlocked! = Політичну гілку [policyBranch] розблоковано!
-=======
  # Requires translation!
 [civName] has entered the [eraName]! = 
+[policyBranch] policy branch unlocked! = Політичну гілку [policyBranch] розблоковано!
 [policyBranch] policy branch unlocked! = Галузь політики [policyBranch] розблоковано
->>>>>>> 6428d682
 Overview = Огляд
 Total = Усього
 Stats = Статистика
