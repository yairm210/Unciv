
# Tutorial tasks

Move a unit!\nClick on a unit > Click on a destination > Click the arrow popup = Eine Einheit bewegen!\nKlicke auf eine Einheit > Klicke auf ein Ziel > Klicke auf das Pfeil-Popup.
Found a city!\nSelect the Settler (flag unit) > Click on 'Found city' (bottom-left corner) = Eine Stadt gründen!\nWähle den Siedler (Flaggensymbol) > Klicke auf 'Stadt gründen' (unten links). 
Enter the city screen!\nClick the city button twice = Öffne den Stadtbildschirm!\n Klicke zweimal den Stadtknopf.
Pick a technology to research!\nClick on the tech button (greenish, top left) > \n select technology > click 'Research' (bottom right) = Wähle eine Technologie zum Erforschen!\nKlicke auf den Tech-Button (grünlich, oben links) > \n wähle Technologie > klicke auf 'Forschung' (unten rechts). 
Pick a construction!\nEnter city screen > Click on a unit or building (left side) = Wähle eine Konstruktion!\nÖffne den Stadtbildschirm > Klicke auf eine Einheit oder ein Gebäude (linke Seite) 
Pass a turn!\nCycle through units with 'Next unit' > Click 'Next turn' = Beende eine Runde!\nGehe durch die Einheiten mit 'Nächste Einheit' > Klicke auf 'Nächste Runde'.
Reassign worked tiles!\nEnter city screen > click the assigned (green) tile to unassign > \n click an unassigned tile to assign population = Weise bearbeitete Felder neu zu!\nÖffne den Stadtbildschirm > klicke auf das zugewiesene (grüne) Feld, um es zu entfernen > \n klicke auf ein nicht zugewiesenes Feld, um die Bevölkerungszahl zuzuweisen.
Meet another civilization!\nExplore the map until you encounter another civilization! = Triff eine andere Zivilisation!\n Erkunde die Karte, bis du einer anderen Zivilisation begegnest! 
Open the options table!\nClick the menu button (top left) > click 'Options' = Öffne die Optionen!\nKlicke auf die Menütaste (oben links) > klicke auf 'Optionen'. 
Construct an improvement!\nConstruct a Worker unit > Move to a Plains or Grassland tile > \n Choose 'Create improvement' > Choose the farm > \n Leave the worker there until it's finished = Baue eine Verbesserung!\nBaue eine Arbeitereinheit > Bewege sie auf eine Ebene oder ein Grünland feld > \n Wähle 'Verbesserung bauen' > Wähle 'Farm' > \n Lasse den Arbeiter dort, bis er fertig ist.
Create a trade route!\nConstruct roads between your capital and another city\nOr, automate your worker and let him get to that eventually = Erstelle eine Handelsroute!\n Baue Straßen zwischen deiner Hauptstadt und einer anderen Stadt.\nOder automatisiere deinen Arbeiter und lasse sie schließlich dazu kommen.
Conquer a city!\nBring an enemy city down to low health > \nEnter the city with a melee unit = Erobere eine Stadt!\nBringe eine feindliche Stadt auf wenig leben > \nBetrete die Stadt mit einer Nahkampfeinheit.
Move an air unit!\nSelect an air unit > select another city withing range > \nMove the unit to the other city = Bewege eine Lufteinheit!\nWähle eine Lufteinheit > Wähle eine andere Stadt in Reichweite > \nVerschiebe die Einheit zu der anderen Stadt.
See your stats breakdown!\nEnter the Overview screen (top right corner) >\nClick on 'Stats' = Schaue deine Statistiken an!\nGehe in den Übersichtsbildschirm (obere rechte Ecke) >\nKlicke auf 'Statistiken'. 

 # Requires translation!
Oh no! It looks like something went DISASTROUSLY wrong! This is ABSOLUTELY not supposed to happen! Please send me (yairm210@hotmail.com) an email with the game information (menu -> save game -> copy game info -> paste into email) and I'll try to fix it as fast as I can! = 

# Buildings

## Ancient era buildings

Palace = Palast
Indicates the capital city = Gibt die Hauptstadt an

Monument = Monument
Granary = Kornspeicher
Stone Works = Steinmetz
Must not be on plains = Darf nicht auf dem Flachland sein.

Stonehenge = Stonehenge
'Time crumbles things; everything grows old and is forgotten under the power of time' - Aristotle = 'Die Zeit zerbröckelt die Dinge; alles wird alt und wird aufgrund der Kraft der Zeit vergessen.' - Aristotle

Library = Bibliothek
+1 Science Per 2 Population = +1 Wissenschaft pro 2 Einwohner
Paper Maker = Papiermacher

The Great Library = Die Große Bibliothek
Free Technology = Kostenlose Technologie
 # Requires translation!
'Libraries are as the shrine where all the relics of the ancient saints, full of true virtue, and all that without delusion or imposture are preserved and reposed.' - Sir Francis Bacon = 

Circus = Zirkus
Walls = Mauern
Walls of Babylon = Babylons Mauern

The Pyramids = Die Pyramiden
'O, let not the pains of death which come upon thee enter into my body. I am the god Tem, and I am the foremost part of the sky, and the power which protecteth me is that which is with all the gods forever.'  - The Book of the Dead, translated by Sir Ernest Alfred Wallis Budge = 'Oh, laß nicht die Schmerzen des Todes, die über dich kommen, in meinen Leib kommen. Ich bin der Gott Tem, und ich bin der wichtigste Teil des Himmels, und die Macht, die mich schützt, ist die, die mit allen Göttern für immer besteht.'  - Das Buch der Toten, übersetzt von Sir Ernest Alfred Wallis Budge
Worker construction increased 25% = Arbeiterproduktion um 25% erhöht
Provides 2 free workers = Gibt 2 kostenlose Arbeiter

Barracks = Baracken
Krepost = Krepost
Culture and Gold costs of acquiring new tiles reduced by 25% in this city = Kultur- und Goldkosten für den Erwerb neuer Felder in dieser Stadt sind um 25% reduziert

Colossus = Koloss
'Why man, he doth bestride the narrow world like a colossus, and we petty men walk under his huge legs, and peep about to find ourselves dishonorable graves.' - William Shakespeare, Julius Caesar = 'Warum der Mann, der die schmale Welt wie ein Koloss durchquert, und wir unbedeutenden Männer gehen unter seinen riesigen Beinen hindurch und schauen herum, um uns in unehrenhafte Gräber zu stürzen.'  - William Shakespeare, Julius Caesar
+1 gold from worked water tiles in city = +1 für bewirtschaftete Wasserfelder der Stadt

Temple = Tempel
Burial Tomb = Grabstätte

The Oracle = Das Orakel
'The ancient Oracle said that I was the wisest of all the Greeks. It is because I alone, of all the Greeks, know that I know nothing'  - Socrates = 'Das alte Orakel sagte, dass ich der weiseste aller Griechen sei. Weil ich allein, von allen Griechen, weiß, dass ich nichts weiß.'  -Socrates
Free Social Policy = Kostenloser Solzialgrundsatz


Lighthouse = Leuchtturm
Can only be built in coastal cities = Kann nur in Küstenstädten gebaut werden
+1 food from Ocean and Coast tiles = +1 Nahrung von Ozean- und Küstenfeldern

The Great Lighthouse = Der Große Leuchtturm
'They that go down to the sea in ships, that do business in great waters; these see the works of the Lord, and his wonders in the deep.' - The Bible, Psalms 107:23-24 = 'Die mit Schiffen auf dem Meere fuhren und trieben ihren Handel auf großen Wassern, die des HERRN Werke erfahren haben und seine Wunder im Meer.' - Die Biebel, Psalms 107:23-25
All military naval units receive +1 movement and +1 sight = Alle militärischen Marineeinheiten erhalten +1 Bewegung und +1 Sicht

National College = Nationale Hochschule

Chichen Itza = Chichen Itza
'The katun is established at Chichen Itza. The settlement of the Itza shall take place there. The quetzal shall come, the green bird shall come. Ah Kantenal shall come. It is the word of God. The Itza shall come.'  - The Books of Chilam Balam = 'Der Katun wird in Chichen Itza eingerichtet. Dort soll die Besiedlung der Itza stattfinden. Der Quetzal wird kommen, der grüne Vogel wird kommen. Ah Kantenal wird kommen. Es ist das Wort Gottes. Die Itza wird kommen.'  - Fie bücher von Chilam Balam
Golden Age length increases +50% = Länge Goldener Zeitalter um 50% erhöht

Courthouse = Gerichtsgebäude
Remove extra unhappiness from annexed cities = Entferne zusätzliche Unzufriedenheit von annektierten Städten
Can only be built in annexed cities = Kann nur in annektierten Städten gebaut werden.

Stable = Stall
+15% Production when building Mounted Units in this city = +15% Produktion beim Ausbilden von berittenen Einheiten in dieser Stadt

Circus Maximus = Circus Maximus

Hanging Gardens = Hängende Gärten
'I think that if ever a mortal heard the word of God it would be in a garden at the cool of the day.'  - F. Frankfort Moore = 'Wenn ein sterbliches Wesen je die Stimme Gottes hören würde, dann in einem Garten beim Wehen des Abendwindes.' - F. Frankfort Moore

Colosseum = Kolosseum

Terracotta Army = Terrakotta Armee
'Regard your soldiers as your children, and they will follow you into the deepest valleys; look on them as your own beloved sons, and they will stand by you even unto death.'  - Sun Tzu = 'Behandle Deine Soldaten als seien sie Deine Kinder und sie werden Dir in die tiefsten Täler folgen; betrachte sie als Deine geliebten Söhne und sie werden an Deiner Seite stehen, sogar bis zum Tode.' -Sun Tzu

Market = Markt
Bazaar = Basar
Provides 1 extra copy of each improved luxury resource near this City = Gibt 1 extra Einheit jeder verbesserten Luxusresource in der Nähe dieser Stadt
+2 Gold for each source of Oil and oasis = +2 Gold für jede Ölquelle oder Oase

Monastery = Kloster

Notre Dame = Notre-Dame
'Architecture has recorded the great ideas of the human race. Not only every religious symbol, but every human thought has its page in that vast book.'  - Victor Hugo = 'Die Architektur hat viele großartige Ideen der Menschheit festgehalten. Nicht nur jedes religiöse Symbol, sondern auch jeder menschliche Gedanke hat seine eigene Seite in diesem gewaltigen Buch.' - Victor Hugo

Hagia Sophia = Hagia Sophia
 # Requires translation!
'For it soars to a height to match the sky, and as if surging up from among the other buildings it stands on high and looks down upon the remainder of the city, adorning it, because it is a part of it, but glorying in its own beauty'  - Procopius, De Aedificis = 
+33% great person generation in all cities = +33% erhöhte Wahrscheinlichkeit für die Geburt Großer Persönlichkeiten

Mint = Prägeanstalt

Machu Picchu = Machu Picchu
 # Requires translation!
'Few romances can ever surpass that of the granite citadel on top of the beetling precipices of Machu Picchu, the crown of Inca Land.'  - Hiram Bingham = 
Gold from all trade routes +25% = Gold von allen Handelsrouten um 25% erhöht

Aqueduct = Aquädukt
40% of food is carried over after a new citizen is born = 40% der Nahrung wird übertragen, wenn ein neuer Einwohner geboren wird

Great Wall = die Große Mauer
'The art of war teaches us to rely not on the likelihood of the enemy's not attacking, but rather on the fact that we have made our position unassailable.'  - Sun Tzu = 'Die Kunst des Krieges lehrt uns, uns nicht auf die Wahrscheinlichkeit zu verlassen, dass der Feind nicht angreift, sondern auf die Tatsache, dass wir unsere Position unangreifbar gemacht haben.' - Sun Tzu
Enemy land units must spend 1 extra movement point when inside your territory (obsolete upon Dynamite) = Feindliche Landeinheiten müssen 1 extra Bewegungspunkt innerhalb deines Territoriums ausgeben (veraltet durch Dynamit)

Workshop = Werkstatt
Longhouse = Langhaus
+1 Production from each worked Forest tile = +1 Produktion von jedem bewirtschafteten Waldfeld

Forge = Schmiede

Harbor = Hafen
+1 production from all sea resources worked by the city = +1 Produktion von allen Meer Ressourcen die von dieser Stadt bewirtschaftet werden
Connects trade routes over water = Verbindet Handelsrouten über Wasser

University = Universität
+2 Science from each worked Jungle tile = +2 Wissenschaft von jedem bewirtschafteten Dschungelfeld
Wat = Wat

Oxford University = Oxford Universität
Castle = Burg
Mughal Fort = Fort Mughal

Alhambra = Alhambra
'Justice is an unassailable fortress, built on the brow of a mountain which cannot be overthrown by the violence of torrents, nor demolished by the force of armies.'  - Joseph Addison = 'Die Gerechtigkeit ist eine unangreifbare Festung, die auf der Stirn eines Berges errichtet wurde, der nicht durch die Gewalt von Wildbächen gestürzt oder durch die Gewalt von Armeen zerstört werden kann.'  - Joseph Addison
All newly-trained melee, mounted, and armored units in this city receive the Drill I promotion = Alle neuen Nahkampf-, berittenen und gepanzerten Einheiten in dieser Stadt erhalten eine Drill I Beförderung

Angkor Wat = Angkor Wat
'The temple is like no other building in the world. It has towers and decoration and all the refinements which the human genius can conceive of.'  - Antonio da Magdalena = 'Der Tempel ist wie kein anderes Gebäude der Welt. Er hat Türme und Dekoration und all die Feinheiten, die sich das menschliche Genie vorstellen kann.'  - Antonio da Magdalena
Cost of acquiring new tiles reduced by 25% = Kosten um neue Felder zu kaufen ist um 25% verringert

Porcelain Tower = Porzellan Turm
'Things always seem fairer when we look back at them, and it is out of that inaccessible tower of the past that Longing leans and beckons.'  - James Russell Lowell = 'Die Dinge erscheinen immer schöner, wenn wir auf sie zurückblicken, und aus diesem unzugänglichen Turm die Vergangenheit Sehnsüchtig lehnt und winkt.'  - James Russell Lowell
Free great scientist appears = Eine kostenlose Große Wissenschaftlerin erscheint

Ironworks = Eisenhüttenwerk
Armory = Waffenkammer
Observatory = Observatorium
Opera House = Opernhaus

Sistine Chapel = Sixtinische Kapelle
'I live and love in God's peculiar light.' - Michelangelo Buonarroti = 'Ich lebe und liebe in Gottes merkwürdigem Licht.' - Michelangelo Buonarroti
Culture in all cities increased by 25% = Kultur wird in allen Städten um 25% erhöht

Bank = Bank
Hanse = Hanse
+5% Production for every Trade Route with a City-State in the empire = +5% Produktion für jeden Handelsweg mit einem Stadtstaat innerhalb des Imperiums
Satrap's Court = Satraps Gerichtshaus

Forbidden Palace = Verbotener Palast
'Most of us can, as we choose, make of this world either a palace or a prison' - John Lubbock = 'Die meisten von uns können, wie sie wollen, aus dieser Welt entweder einen Palast oder ein Gefängnis machen.' - John Lubbock
Unhappiness from population decreased by 10% = Unzufriedenheit der Bevölkerung um 10% verringert

Theatre = Theater

Leaning Tower of Pisa = Schiefer Turm von Pisa
'Don't clap too hard - it's a very old building.' - John Osbourne = 'Nicht zu hart klatschen - es ist ein sehr altes Gebäude.' - John Osbourne
Free Great Person = Kostenlose große Persönlichkeit
Choose a free great person = Wähle eine kostenlose große Persönlichkeit
 # Requires translation!
Get  = Erhalten

Himeji Castle = Schloss Himeji
 # Requires translation!
'Bushido is realized in the presence of death. This means choosing death whenever there is a choice between life and death. There is no other reasoning.'  - Yamamoto Tsunetomo = 
+15% combat strength for units fighting in friendly territory = +15% Kampfstärke für Einheiten, die in einem alliierten Gebiet kämpfen

Taj Mahal = Taj Mahal
'The Taj Mahal rises above the banks of the river like a solitary tear suspended on the cheek of time.'  - Rabindranath Tagore = 'Das Taj Mahal erhebt sich über die Ufer des Flusses wie eine einsame Träne, die auf der Wange der Zeit hängt.'  - Rabindranath Tagore
Empire enters golden age = Es beginnt ein Goldenes Zeitalter

Windmill = Windmühle
Must not be on hill = Darf sich nicht auf einem Hügel befinden
 # Requires translation!
Museum = Museum
Hermitage = Einsiedelei

The Louvre = Der Louvre
'Every genuine work of art has as much reason for being as the earth and the sun'  - Ralph Waldo Emerson = 'Jedes echte Kunstwerk hat so viel Grund zum Sein wie die Erde und die Sonne.'  - Ralph Waldo Emerson
Free Great Artist Appears = Kostenlose Große Künstlerin erscheint

Seaport = Seehafen
+1 production and gold from all sea resources worked by the city = +1 Produktion und Gold von allen Meeresressourcen, die von der Stadt bewirtschaftet werden
+15% production of naval units = +15% Produktion für Marineeinheiten

Public School = Öffentliche Schule
Hospital = Krankenhaus
25% of food is carried over after a new citizen is born = 25% vom Essensvorrat wird behalten, wenn ein neuer Bewohner geboren wird
Factory = Fabrik
Stock Exchange = Börse

Big Ben = Big Ben
'To achieve great things, two things are needed: a plan, and not quite enough time.'  - Leonard Bernstein = 'Um Großes zu erreichen, braucht es zwei Dinge: einen Plan und nicht genug Zeit.'  - Leonard Bernstein
-15% to purchasing items in cities = -15% auf Einkäufe innerhalb der Stadt

Cristo Redentor = Christus der Erlöser
'Come to me, all who labor and are heavy burdened, and I will give you rest.'  - New Testament, Matthew 11:28 = ''
Culture cost of adopting new Policies reduced by 10% = Neue Sozialpolitiken erfordern 10% weniger Kultur

Kremlin = Kreml
'The Law is a fortress on a hill that armies cannot take or floods wash away.'   –- The Prophet Muhammed = 'Das Gesetz ist eine Festung auf einem Hügel, die Armeen nicht einnehmen können oder Überschwemmungen spülen.'  - The Prophet Muhammed
Defensive buildings in all cities are 25% more effective = Defensive Gebäude in der Stadt sind 25% effektiver

Neuschwanstein = Neuschwanstein
'...the location is one of the most beautiful to be found, holy and unapproachable, a worthy temple for the divine friend who has brought salvation and true blessing to the world.'  - King Ludwig II of Bavaria = '...der Ort ist einer der schönsten, heiligen und unzugänglichen, ein würdiger Tempel für den göttlichen Freund, der der Welt Erlösung und wahren Segen gebracht hat.'  - König Ludwig II von Bayern
+1 happiness, +2 culture and +3 gold from every Castle = +1 Zufriedenheit, +2 Kultur und +3 Gold für jedes Schloss

Military Academy = Militärakademie

Brandenburg Gate = Brandenburger Tor
Free Great General appears near the Capital = Kostenloser neuer General erscheint nahe der Hauptstadt
'Pale Death beats equally at the poor man's gate and at the palaces of kings.'  - Horace = 'Der blasse Tod schlägt gleichermaßen am Tor des Armen und an den Palästen der Könige.'  - Horace

Broadcast Tower = Fernmeldeturm

Eiffel Tower = Eiffel-Turm
'We live only to discover beauty, all else is a form of waiting'  - Kahlil Gibran = 'Wir leben nur, um die Schönheit zu entdecken, alles andere ist eine Form des Wartens.'  - Kahlil Gibran
Provides 1 happiness per social policy = Gibt +1 Zufriedenheit pro Sozialgrundsatz

Statue of Liberty = Freiheitsstatue
 # Requires translation!
'Give me your tired, your poor, your huddled masses yearning to breathe free, the wretched refuse of your teeming shore. Send these, the homeless, tempest-tossed to me, I lift my lamp beside the golden door!'  - Emma Lazarus = 
+1 Production from specialists = +1 Produktion von SpezialistInnen

Medical Lab = Medizinisches Labor
Research Lab = Forschungslabor
Hydro Plant = Wasserkraftwerk
Stadium = Stadion
Solar Plant = Solarkraftwerk
Must be next to desert = Muss an eine Wüste grenzen
Must be next to mountain = Muss an einen Berg grenzen

Sydney Opera House = Opernhaus Sydney
'Those who lose dreaming are lost.'  - Australian Aboriginal saying = 'Those who lose dreaming are lost.'  - Sprichwort der australischen Ureinwohner
+1 population in each city = +1 EinwohnerIn in jeder Stadt
+1 happiness in each city = +1 Zufriedenheit in jeder Stadt

Pentagon = Pentagon
'In preparing for battle I have always found that plans are useless, but planning is indispensable.'  - Dwight D. Eisenhower = 'Bei der Vorbereitung auf den Kampf habe ich immer festgestellt, dass Pläne nutzlos sind, aber Planung ist unerlässlich.'  - Dwight D. Eisenhower
Gold cost of upgrading military units reduced by 33% = Goldkosten für die Verbesserung von Militäreinheiten ist um 33% reduziert

Manhattan Project = Manhattan-Projekt
Enables nuclear weapon = Erlaubt Kernwaffen

Apollo Program = Apollo Programm
Enables construction of Spaceship parts = Erlaubt die Produktion von Raumschiffteilen

Nuclear Plant = Atomkraftwerk

Spaceship Factory = Raumschiff-Fabrik
Increases production of spaceship parts by 50% = Erhöht die Produktion von Raumschiffteilen um 50%
Spaceship part = Raumschiffteil
SS Booster = Raumschiff Booster
SS Cockpit = Raumschiff Cockpit
SS Engine = Raumschiff Triebwerke
SS Stasis Chamber = Raumschiff Stase-Kammer

Hubble Space Telescope = Hubble Weltraumteleskop
'The wonder is, not that the field of stars is so vast, but that man has measured it.'  - Anatole France = 'Das Wunder ist, dass nicht das Sternenfeld so groß ist, sondern dass der Mensch es gemessen hat.'  - Anatole France
2 free great scientists appear = 2 kostenlose Große WissenschaftlerInnen erscheinen
Increases production of spaceship parts by 25% = Erhöht die Produktion von Raumschiffteilen um 25%

# Diplomacy,Trade,Nations

Requires [buildingName] to be built in the city = Benötigt den Bau von [buildingName]
Requires [buildingName] to be built in all cities = Benötigt den Bau von [buildingName] in allen Städten
Provides a free [buildingName] in the city = Stellt das Gebäude [buildingName] kostenlos bereit
Requires worked [resource] near city = Benötigte eine Bewirtschaftung von [resource] in der Nähe der Stadt
Wonder is being built elsewhere = Das Wunder wird woanders gebaut
Requires a [buildingName] in all cities = Benötigt das Gebäude [buildingName] in allen Städten
Requires a [buildingName] in this city = Benötigt das Gebäude [buildingName] in dieser Stadt
Requires [resource] = Benötigt [resource]
Required tech: [requiredTech] = Benötigt Technologie: [requiredTech]

Diplomacy = Diplomatie
War = Krieg
Peace = Frieden
Declare war = Krieg erklären
Declare war on [civName]? = [civName] den Krieg erklären?
[civName] has declared war on us! = [civName] hat uns den Krieg erklärt!
[leaderName] of [nation] = [leaderName] von [nation]
You'll pay for this! = Dafür werden Sie bezahlen!
Negotiate Peace = Frieden verhandeln
Very well. = Nun gut
Farewell. = Auf Wiedersehen
Sounds good! = Sehr gut
Not this time. = Vielleicht ein anderes Mal
Excellent! = Hervorragend!
How about something else... = Wie wäre es mit etwas anderem...
A pleasure to meet you. = Eine Freude, Sie getroffen zu haben.
Our relationship:  = Unsere Beziehung: 
We have encountered the City-State of [name]! = Wir haben den Stadtstaat von [name] entdeckt!
Declare Friendship ([numberOfTurns] turns) = Freundschaft erklären ([numberOfTurns] Runden)
May our nations forever remain united! = Mögen unsere Nationen auf immer in Freundschaft vereint sein!
Indeed! = Auf jeden Fall!
Denounce ([numberOfTurns] turns) = Denunziere ([numberOfTurns] Runden)
We will remember this. = Das werden wir nie vergessen!

Unforgivable = Todfeind
Enemy = Feind
Competitor = Konkurrent
Neutral = Neutral
Favorable = Beliebt
Friend = Freund
Ally = Alliiert

## Diplomatic modifiers

You declared war on us! = Sie haben uns den Krieg erklärt!
Your warmongering ways are unacceptable to us. = Ihr kriegerisches Verhalten ist für uns inakzeptabel.
You have captured our cities! = Sie haben unsere Städte erobert!
We applaud your liberation of our conquered cities! = Wir begrüßen Ihre Befreiung unserer eroberten Städte!
Years of peace have strengthened our relations. = Die Jahre des Friedens haben unsere Beziehung gestärkt.
Our mutual military struggle brings us closer together. = Unser gemeinsamer militärischer Kampf bringt uns näher zusammen.
We have signed a public declaration of friendship = Wir haben eine öffentliche Freundschaftserklärung unterzeichnet.
You have declared friendship with our enemies! = Du hast Freundschaft mit unseren Feinden erklärt!
You have declared friendship with our allies = Du hast die Freundschaft mit unseren Alliierten erklärt!
Our open borders have brought us closer together. = Unsere offenen Grenzen haben uns einander näher gebracht.
Your so-called 'friendship' is worth nothing. = Ihre so genannte 'Freundschaft' ist nichts wert.
You have publicly denounced us! = Ihr habt uns öffentlich angeprangert!
You have denounced our allies = Ihr habt unsere Alliierten öffentlich angeprangert!
You have denounced our enemies = Ihr habt unsere Feinde öffentlich angeprangert!
You betrayed your promise to not settle cities near us = Ihr habt euer Versprechen gebrochen, nicht in unserer Nähe neue Städte zu gründen
You fulfilled your promise to stop settling cities near us! = Ihr habt euer Versprechen gehalten, nicht in unserer Nähe neue Städte zu gründen
You refused to stop settling cities near us = Ihr habt euch geweigert, nicht in unserer Nähe neue Städte zu gründen
Your arrogant demands are in bad taste = Ihre arroganten Forderungen sind geschmacklos.
Your use of nuclear weapons is disgusting! = Dein Einsatz von Atomwaffen ist ekelhaft!

Demands = Forderungen
Please don't settle new cities near us. = Bitte keine neuen Städte in unserer Nähe bauen.
Very well, we shall look for new lands to settle. = Einverstanden, wir werden nach anderem Bauland Ausschau halten.
We shall do as we please. = Wir machen was wir wollen
We noticed your new city near our borders, despite your promise. This will have....implications. = Wir haben eure neue Stadt an unserer Grenze bemerkt - entgegen eures Versprechens. Das wird Folgen haben.

# City states

Provides [amountOfCulture] culture at [30] Influence = Bietet [amountOfCulture] Kultur für 30 Einflusspunkte
Provides 3 food in capital and 1 food in other cities at 30 Influence = Bietet 3 Nahrung in der Hauptstadt und 1 Nahrung in anderen Städten für 30 Einflusspunkte
Provides 3 happiness at 30 Influence = Bietet 3 Zufriedenheit für 30 Einflusspunkte
Provides land units every 20 turns at 30 Influence = Bietet eine Landeinheit alle 20 Runden für 30 Einflusspunkte
Gift [giftAmount] gold (+[influenceAmount] influence) = Geschenk [giftAmount] Gold (+[influenceAmount] Einfluss) 
Relationship changes in another [turnsToRelationshipChange] turns = Die Beziehung verändert sich in [turnsToRelationshipChange] Runden

Cultured = Kultiviert
Maritime = Maritim
Mercantile = Finanztechnisch
Militaristic = Militärisch
Type:  = Typ: 
Influence:  = Einfluss: 
Reach 30 for friendship. = Erreiche 30 für Freundschaft.
Reach highest influence above 60 for alliance. = Erreiche den höchsten Einfluss über 60 für Allianzen
Ally:  = Alliierte

# Trades 

Trade = Handel
Offer trade = Handel anbieten
Retract offer = Angebot zurückziehen
What do you have in mind? = Was schwebt Ihnen vor?
Our items = Unsere Gegenstände
Our trade offer = Unser Handelsangebot
[otherCiv]'s trade offer = [otherCiv]s Handelsangebot
[otherCiv]'s items = [otherCiv]s Gegenstände
Pleasure doing business with you! = Angenehm, mit Ihnen Geschäfte zu machen!
I think not. = Lieber nicht.
That is acceptable. = Das ist akzeptabel.
Accept = Annehmen
Keep going = Weitermachen
There's nothing on the table = Der Verhandlungstisch ist leer
Peace Treaty = Friedensabkommen
Agreements = Vereinbarungen
Open Borders = Offene Grenzen
Gold per turn = Gold pro Runde
Cities = Städte
Technologies = Technologien
Declarations of war = Kriegserklärungen
Introduction to [nation] = Vorstellung der Nation [nation]
Declare war on [nation] = [nation] den Krieg erklären
Luxury resources = Luxusartikel
Strategic resources = Strategische Ressourcen
replaces = ersetzt
[resourceName] not required = [resourceName] wird nicht benötigt
Lost ability = Verlorene Eigenschaft
National ability = Nationalfähigkeit

# Nations

Babylon = Babylonien
Receive free Great Scientist when you discover Writing, Earn Great Scientists 50% faster = Ein kostenloser Großer Wissenschaftler erscheint, wenn Schrift erforscht wurde; Große WissenschaftlerInnen erscheinen 50% häufiger
Nebuchadnezzar II = Nebukadnezar II

Greece = Griechenland
Alexander = Alexander
City-State Influence degrades at half and recovers at twice the normal rate = Der Einfluss des Stadtstaats reduziert sich nur halb so schnell und erholt sich doppelt so schnell

China = China
Wu Zetian = Wu Zetian
Great general provides double combat bonus, and spawns 50% faster = Ein Großer General gibt den doppelten Kampfbonus und erscheint 50% häufiger

Egypt = Ägypten
Ramesses II = Ramses II
+20% production towards Wonder construction = 20% erhöhte Produktion beim Errichten von Wundern

England = England
Elizabeth = Elisabeth
+2 movement for all naval units = +2 Bewegung für alle Marineeinheiten

France = Frankreich
Napoleon = Napoleon
+2 Culture per turn from cities before discovering Steam Power = +2 Kultur pro Runde von Städten (bevor Dampfkraft erforscht wurde)

Russia = Russland
Catherine = Katharina
Strategic Resources provide +1 Production, and Horses, Iron and Uranium Resources provide double quantity = Strategische Ressourcen geben +1 Produktion und Pferde, Eisen und Uran Ressourcen geben die doppelte Menge

Rome = Rom
Augustus Caesar = Julius Cäsar
+25% Production towards any buildings that already exist in the Capital = +25% Produktion für alle Gebäude, die bereits in der Hauptstadt existieren

Arabia = Arabien
Harun al-Rashid = Harun al-Rashid
+1 Gold from each Trade Route, Oil resources provide double quantity = +1 Gold von jedem Handelsweg, Ölvorkommen bieten doppelte Menge

America = Amerika
George Washington = George Washington
All land military units have +1 sight, 50% discount when purchasing tiles = Alle militärischen Landeinheiten haben +1 Sicht; 50% niedrigerer Preis beim Kauf von Feldern

Japan = Japan
Oda Nobunaga = Oda Nobunaga
Units fight as though they were at full strength even when damaged = Einheiten kämpfen mit voller Stärke, selbst bei Beschädigung

Germany = Deutschland
Otto von Bismark = Otto von Bismark
67% chance to earn 25 Gold and recruit a Barbarian unit from a conquered encampment, -25% land units maintenance. = 67% Chance, 25 Gold zu verdienen und eine barbarische Einheit aus dem eroberten Lager zu rekrutieren, -25% Instandhaltung von Landeinheiten.

India = Indien
Gandhi = Mahatma Gandhi
Unhappiness from number of Cities doubled, Unhappiness from number of Citizens halved. = Unzufriedenheit von Städten verdoppelt, Unzufriedenheit der Bevölkerung halbiert.

The Ottomans = Die Osmanen
Suleiman I = Suleiman der Prächtige
Pay only one third the usual cost for naval unit maintenance. Melee naval units have a 1/3 chance to capture defeated naval units. = Bezahle nur 1/3 der üblichen Kosten für Instandhaltung der marinen Einheiten. Marine Nahkampfeinheiten haben eine 1/3 Chance, eine besiegte Marineeinheit zu fangen.

Korea = Korea
Sejong = Sejong
+2 Science for all specialists and Great Person tile improvements = +2 Wissenschaft für alle SpezialistInnen und Große Persönlichkeit Feldverbesserungen

Iroquois = Irokesen
Hiawatha = Hiawatha
All units move through Forest and Jungle Tiles in friendly territory as if they have roads. These tiles can be used to establish City Connections upon researching the Wheel. = Alle Einheiten bewegen sich durch alliierte Wald und Dschungel Felder als hätten sie Straßen. Diese Felder können genutzt werden, um bei der Erforschung des Rades Stadtverbindungen herzustellen.

Persia = Persien
Darius I = Dareios I
Golden Ages last 50% longer. During a Golden Age, units receive +1 Movement and +10% Strength = Das Goldene Zeitalter hält 50% länger an. Währenddessen erhalten Einheiten +1 Bewegung und +10% Stärke

Polynesia = Polynesien
Kamehameha I = Kamehameha I
Can embark and move over Coasts and Oceans immediately. +1 Sight when embarked. +10% Combat Strength bonus if within 2 tiles of a Moai. = Kann sich sofort einschiffen und über Küsten und Ozeane bewegen. +1 Sicht beim Einschiffen. +10% Kampfstärkebonus, wenn innerhalb von 2 Feldern eines Moai.

Siam = Siam
Ramkhamhaeng = Ramkhamhaeng
Food and Culture from Friendly City-States are increased by 50% = Nahrung und Kultur aus freundlichen Stadtstaaten werden um 50% erhöht.

Songhai = Songhai
Askia = Askia
Receive triple Gold from Barbarian encampments and pillaging Cities. Embarked units can defend themselves. = Erhalte dreimal soviel Gold von Barbaren-Camps und plündern von Städten. Eingeschiffte Einheiten können sich selbst verteidigen.

 # Requires translation!
Spain = 
 # Requires translation!
Isabella = 
 # Requires translation!
100 Gold for discovering a Natural Wonder (bonus enhanced to 500 Gold if first to discover it). Culture, Happiness and tile yields from Natural Wonders doubled. = 

# New game screen

Uniques = Unikate
Promotions = Beförderungen
Barbarians = Barbaren
Load copied data = Aus Zwischenablage laden
Could not load game from clipboard! = Das Spiel konnte nicht aus der Zwischenablage geladen werden!
Start game! = Spiel starten!
Map options = Kartenoptionen
Game options = Spieloptionen
Map type = Kartentyp
Generated = Generiert
Existing = Bestehende
Map generation type = Art der Kartenerstellung
Number of city-states = Anzahl Stadtstaaten
One City Challenge = Herausforderung eine Stadt
No barbarians = Keine Barbaren
No ancient ruins = Keine alten Ruinen
 # Requires translation!
No Natural Wonders = 
Victory conditions = Siegbedingungen
Scientific = Wissenschaftlich
Domination = Vorherrschaft
Cultural = Kulturell

HIGHLY EXPERIMENTAL - YOU HAVE BEEN WARNED! = WARNUNG: HOCHGRADIG EXPERIMENTELL!
Online Multiplayer = Multiplayer online

World size = Kartengröße
Tiny = Winzig
Small = Klein
Medium = Mittel
Large = Groß
Huge = Enorm

Difficulty = Schwierigkeitsgrad
Settler = Siedler
Chieftain = Häuptling
Warlord = Kriegsherr
Prince = Prinz
King = König
Emperor = Kaiser
Immortal = Unsterbliche(r)
Deity = Gottheit

AI = KI
Remove = Entfernen
Random = Zufall
Human = Mensch
Hotseat = Hotseat
User ID = SpielerIn-ID
Click to copy = Anklicken zum kopieren


Game Speed = Spielgeschwindigkeit
Quick = Schnell
Standard = Standard
Epic = Episch
Marathon = Marathon

Starting Era = Startzeitalter
It looks like we can't make a map with the parameters you requested! = Mit den von dir angegebenen Parametern kann keine Karte erzeugt werden!
Maybe you put too many players into too small a map? = Vielleicht hast du zu viele SpielerInnen in eine zu kleine Karte gepackt?
No human players selected! = Keine menschlichen SpielerInnen ausgewählt!

# Multiplayer

Username = SpielerInname
Multiplayer = Multiplayer
Could not download game! = Konnte das Spiel nicht runterladen!
Could not upload game! = Konnte das Spiel nicht hochladen!
Join Game = Spiel betreten
Invalid game ID! = Ungültige Spiel-ID!
Copy User ID = SpielerIn-ID kopieren
Copy Game ID = Spiel-ID kopieren
Set current user = AktuelleN SpielerIn setzen
Player ID from clipboard = SpielerIn-ID aus Zwischenablage
To create a multiplayer game, check the 'multiplayer' toggle in the New Game screen, and for each human player insert that player's user ID. = Um ein Multiplayer Spiel zu erstellen, wähle den Schalter 'Multiplayer' beim Erstellen eines neuen Spiels. Für jeden menschlichen Mitspieler fügen dessen SpielerIn-ID hinzu.
You can assign your own user ID there easily, and other players can copy their user IDs here and send them to you for you to include them in the game. = Du kannst dort deine SpielerIn-ID zuweisen und andere SpielerInnen können die eigene ID kopieren und dir schicken, damit du sie zum Spiel hinzuholen kannst.
Once you've created your game, enter this screen again to copy the Game ID and send it to the other players. = Sobald du das Spiel erstellt hast, komm hierher zurück, um die Spiel-ID zu kopieren um sie an andere SpielerInnen verschicken zu können.
Players can enter your game by copying the game ID to the clipboard, and clicking on the Join Game button = SpielerInnen können dein Spiel betreten, indem sie die Spiel-ID in die Zwischenablage kopieren und auf 'Spiel betreten' klicken.

# Save game menu

Current saves = Gespeicherte Spiele
Show autosaves = Zeige automatisch gespeicherte Spiele an
Saved game name = Name des gespeicherten Spiels
Copy to clipboard = In die Zwischenablage kopieren
Copy saved game to clipboard = Gespeichertes Spiel in die Zwischenablage kopieren
Could not load game = Spiel konnte nicht geladen werden
Load [saveFileName] = [saveFileName] laden
Delete save = Spiel löschen
Saved at = Gespeichert um
Load map = Karte laden
Are you sure you want to delete this map? = Karte wirklich löschen?
Upload map = Karte hochladen
Could not upload map! = Kann Karte nicht hochladen!
Map uploaded successfully! = Karte hochladen war erfolgreich!

# Options

Options = Optionen
Display options = Anzeigeeinstellungen
 # Requires translation!
Gameplay options = Spielmechanikeinstellungen
 # Requires translation!
Other options = Andere Einstellungen
Turns between autosaves = Runden bis zum nächsten automatischen Speichern
Sound effects volume = Lautstärke Soundeffekte
Music volume = Lautstärke Musik
Download music = Musik herunterladen
Downloading... = Lade herunter...
Could not download music! = Kann Musik nicht herunterladen!
Show = Anzeigen
Hide = Verstecken
Show worked tiles = Zeige bewirtschaftete Felder an
Show resources and improvements = Zeige Ressourcen und Verbesserungen an
Check for idle units = Untätige Einheiten anzeigen bei Rundenende
Move units with a single tap = Einheiten mit einem Klick bewegen
Show tutorials = Zeige Tutorials
Auto-assign city production = Automatische Zuordnung der Stadtproduktion
Auto-build roads = Automatischer Straßenbau
Show minimap = Zeige die Mini-Map
Show pixel units = Zeige Pixel Einheiten
Show pixel improvements = Zeige Pixel Verbesserungen
Enable nuclear weapons = Atomwaffen aktivieren
Fontset = Schriftart

# Notifications

Research of [technologyName] has completed! = [technologyName] wurde erforscht!
You have entered a golden age! = Ein Goldenes Zeitalter hat begonnen!
[resourceName] revealed near [cityName] = [resourceName] gefunden in der Nähe von [cityName]
A [greatPerson] has been born in [cityName]! = [cityName] - Ein [greatPerson] wurde geboren!
We have encountered [civName]! = Wir sind auf [civName] getroffen!
Cannot provide unit upkeep for [unitName] - unit has been disbanded! = Der Unterhalt für [unitName] konnte nicht bezahlt werden - Einheit wurde aufgelöst!
[cityName] has grown! = [cityName] ist gewachsen!
[cityName] has been founded! = [cityName] wurde gegründet!
[cityName] is starving! = [cityName] verhungert!
[construction] has been built in [cityName] = [construction] wurde in [cityName] fertiggestellt
[wonder] has been built in a faraway land = [wonder] wurde in einem fernen Land gebaut
Work has started on [construction] = Arbeit an [construction] hat begonnen
[cityName] cannot continue work on [construction] = [cityName] kann nicht weiter an [construction] arbeiten
[cityname] has expanded its borders! = [cityname] hat seine Grenzen erweitert!
Your Golden Age has ended. = Dein Goldenes Zeitalter ist vorbei.
[cityName] has been razed to the ground! = [cityName] wurde dem Erdboden gleich gemacht!
We have conquered the city of [cityname]! = Wir haben die Stadt [cityname] eingenommen!
An enemy [unit] has attacked [cityname] = Ein(e) feindliche(r) [unit] hat [cityname] angegriffen
An enemy [unit] has attacked our [ourUnit] = Ein(e) feindliche(r) [unit] hat unsere(n) [ourUnit] angegriffen
Enemy city [cityName] has attacked our [ourUnit] = Feindliche Stadt [cityName] hat unsere Einheit [ourUnit] angegriffen
An enemy [unit] has captured [cityname] = Ein(e) feindliche(r) [unit] hat [cityname] eingenommen
An enemy [unit] has captured our [ourUnit] = Ein(e) feindliche(r) [unit] hat unsere(n) [ourUnit] gefangen genommen
An enemy [unit] has destroyed our [ourUnit] = Ein(e) feindliche(r) [unit] hat unsere(n) [ourUnit] zerstört
An enemy [RangedUnit] has destroyed the defence of [cityname] = Die feindliche Einheit [RangedUnit] hat die Verteidigung der Stadt [cityname] zerstört
Enemy city [cityName] has destroyed our [ourUnit] = Die feindliche Stadt [cityName] hat unsere Einheit [ourUnit] zerstört
An enemy [unit] was destroyed while attacking [cityname] = Ein(e) feindliche(r) [unit] wurde beim Angriff auf [cityname] zerstört
An enemy [unit] was destroyed while attacking our [ourUnit] = Ein(e) feindliche(r) [unit] wurde beim Angriff auf unsere(n) [ourUnit] zerstört
Our [attackerName] was destroyed by an intercepting [interceptorName] = Unser [attackerName] wurde durch einen abfangenden [interceptorName] zerstört.
Our [interceptorName] intercepted and destroyed an enemy [attackerName] = Unser(e) [interceptorName] hat eine(n) feindliche(n) [attackerName] abgefangen und zerstört.
Our [$attackerName] was attacked by an intercepting [$interceptorName] = Unser(e) [$attackerName] wurde von einem abfangenden [$interceptorName] angegriffen.
Our [$interceptorName] intercepted and attacked an enemy [$attackerName] = Unser(e) [$interceptorName] hat einen feindlichen [$attackerName] abgefangen und angegriffen.
An enemy [unit] was spotted near our territory = Ein(e) feindliche(r) [unit] wurde nahe unserer Grenzen entdeckt
An enemy [unit] was spotted in our territory = Ein(e) feindliche(r) [unit] wurde in unseren Grenzen entdeckt
[amount] enemy units were spotted near our territory = [amount] feindliche Einheiten wurden nahe unserer Grenzen entdeckt
[amount] enemy units were spotted in our territory = [amount] feindliche Einheiten wurden in unserem Gebiet entdeckt
The civilization of [civName] has been destroyed! = Die Zivilisation [civName] wurde besiegt!
The City-State of [name] has been destroyed! = Der Stadtstaat von [name] wurde zerstört!
We have captured a barbarian encampment and recovered [goldAmount] gold! = Wir haben ein barbarisches Lager erobert und [goldAmount] Gold gefunden!
A barbarian [unitType] has joined us! = Eine barbarische Einheit [unitType] hat sich uns angeschlossen!
We have found survivors in the ruins - population added to [cityName] = Wir haben Überlebende in den Ruinen gefunden - Einwohner zu [cityName] hinzugefügt
We have discovered the lost technology of [techName] in the ruins! = Wir haben die vergessene Technologie [techName] in den Ruinen entdeckt!
A [unitName] has joined us! = Ein(e) [unitName] hat sich uns angeschlossen!
An ancient tribe trains our [unitName] in their ways of combat! = Ein antiker Stamm bringt unserer(em) [unitName] dessen Kampftechniken bei!
We have found a stash of [amount] gold in the ruins! = Wir haben [amount] Gold in den Ruinen gefunden!
[unit] finished exploring. = [unit] hat die Erkundung abgeschlossen.
[unit] has no work to do. = [unit] hat keine Arbeit mehr.
You're losing control of [name]. = Die Freundschaft mit [name] wird brüchig.
You and [name] are no longer friends! = Du und [name] seid nicht mehr befreundet!
Your alliance with [name] is faltering. = Die Allianz mit [name] wird brüchig.
You and [name] are no longer allies! = Du und [name] seid nicht mehr alliiert!
[civName] gave us a [unitName] as gift near [cityName]! = [civName] hat uns in der Nähe von [cityName] eine Einheit [unitName] als Geschenk überreicht!
[civName] has denounced us! = [civName] hat uns angeprangert.
[cityName] has been connected to your capital! = [cityName] ist nun an die Hauptstadt angebunden!
[cityName] has been disconnected from your capital! = Die Verbindung von [cityName] zur Hauptstadt ist unterbrochen!
[civName] has accepted your trade request = [civName] hat deine Handelsanfrage akzeptiert
[civName] has denied your trade request = [civName] hat deine Handelsanfrage abgelehnt
[tradeOffer] from [otherCivName] has ended = [tradeOffer] von [otherCivName] ist beendet
[tradeOffer] to [otherCivName] has ended = [tradeOffer] für [otherCivName] ist beendet
One of our trades with [nation] has ended = Einer unserer Handel mit [nation] ist beendet
One of our trades with [nation] has been cut short = Einer unserer Handel mit [nation] wurde verkürzt
[nation] agreed to stop settling cities near us! = [nation] ist damit einverstanden, keine Städte mehr in unserer Nähe zu gründen!
[nation] refused to stop settling cities near us! = [nation] hat sich geweigert, keine Städte mehr in unserer Nähe zu gründen!
We have allied with [nation]. = Wir sind mit [nation] alliiert.
We have lost alliance with [nation]. = Wir haben die Alianz mit [nation] verloren.
 # Requires translation!
We have discovered [naturalWonder]! = 
 # Requires translation!
We have received [goldAmount] Gold for discovering [naturalWonder] = 

# World Screen UI

Working... = Bitte warten...
Waiting for other players... = Warte auf andere SpielerInnen...
in = in
Next turn = Nächste Runde
Turn = Runde
turns = Runden
turn = Runde
Next unit = Nächste Einheit
Pick a policy = Wähle einen Grundsatz
Movement = Bewegungen
Strength = Stärke
Ranged strength = Fernkampf-Stärke
Bombard strength = Stärke Bombardierung
Range = Reichweite
Move unit = Einheit bewegen
Stop movement = Bewegen abbrechen
Construct improvement = Verbesserung bauen
Automate = Automatisieren
Stop automation = Automatisieren anhalten
Construct road = Baue Straße
Fortify = Befestigen
Fortification = Befestigung
Sleep = Schlafen
Moving = in Bewegung
Set up = Aufstellen
Upgrade to [unitType] ([goldCost] gold) = Verbessere [unitType] ([goldCost] Gold)
Found city = Stadt gründen
Promote = Befördern
Health = Gesundheit
Disband unit = Einheit auflösen
Explore = Erkunden
Stop exploration = Erkundung stoppen
Pillage = Plündern
Do you really want to disband this unit? = Wollen Sie diese Einheit wirklich auflösen?
Disband this unit for [goldAmount] gold? = Diese Einheit für [goldAmount] Gold auflösen?
Create [improvement] = Erzeuge [improvement]
Start Golden Age = Goldenes Zeitalter starten
Yes = Ja
No = Nein
Acquire = Erwerben
Gold = Gold
Science = Wissenschaft
Happiness = Zufriedenheit
Production = Produktion
Culture = Kultur
Food = Nahrung
GOLDEN AGE = GOLDENES ZEITALTER
Golden Age = Goldenes Zeitalter
[year] BC = [year] v. Chr.
[year] AD = [year] n. Chr.
Civilopedia = Civilopedia
Start new game = Neues Spiel
Save game = Spiel speichern
Load game = Spiel laden
Victory status = Siegesstatus
Social policies = Sozialpolitiken
Community = Gemeinschaft
Close = Schließen

# City screen

Exit city = Stadt verlassen
Raze city = Stadt zerstören
Stop razing city = Zerstörung anhalten
Buy for [amount] gold = Für [amount] Gold kaufen
Buy = Kaufen
Would you like to purchase [constructionName] for [buildingGoldCost] gold? = Möchten Sie [constructionName] für [buildingGoldCost] Gold kaufen?
Maintenance cost = Wartungskosten
Pick construction = Bauwerk auswählen
Pick improvement = Verbesserung auswählen
Provides [resource] = Stellt [resource] zur Verfügung
Replaces [improvement] = Ersetzt [improvement]
Pick now! = Wähle jetzt!
Build [building] = [building] bauen
Train [unit] = [unit] ausbilden
Produce [thingToProduce] = [thingToProduce] herstellen
Nothing = Nichts
Annex city = Stadt annektieren
Specialist Buildings = Gebäude der SpezialistInnen
Specialist Allocation = Zuordnung von SpezialistInnen
Specialists = SpezialistInnen
Food eaten = Nahrung verbraucht
Growth bonus = Wachstumsbonus
Unassigned population = Freie Bevölkerung
[turnsToExpansion] turns to expansion = Erweiterung in [turnsToExpansion] Runden
Stopped expansion = Expansion gestoppt
[turnsToPopulation] turns to new population = Neue(r) Einwohner(in) in [turnsToPopulation] Runden
Food converts to production = Nahrung in Produktion verwandeln
[turnsToStarvation] turns to lose population = Bevölkerungsverlust in [turnsToStarvation] Runden
Stopped population growth = Bevölkerungswachstum gestoppt
In resistance for another [numberOfTurns] turns = Im Widerstand für weitere [numberOfTurns] Runden
Sell for [sellAmount] gold = Verkaufen für [sellAmount] Gold
Are you sure you want to sell this [building]? = [building] wirklich verkaufen?
[greatPerson] points = Punkte für [greatPerson]
Great person points = Punkte für Große Persönlichkeit
Current points = Aktuelle Punkte
Points per turn = Punkte pro Runde
Convert production to gold at a rate of 4 to 1 = Verwandel Produktion zu Gold (4:1)
Convert production to science at a rate of 4 to 1 = Verwandel Produktion zu Wissenschaft (4:1)
The city will not produce anything. = Die Stadt produziert nichts.

# Technology UI

Pick a tech = Technologie auswählen
Pick a free tech = Kostenlose Technologie auswählen
Research [technology] = [technology] erforschen
Pick [technology] as free tech = [technology] als kostenlose Technologie auswählen
Units enabled = Freigeschaltete Einheiten
Buildings enabled = Freigeschaltete Bauwerke
Wonder = Wunder
National Wonder = Nationales Wunder
National Wonders = Nationale Wunder
Wonders enabled = Freigeschaltete Wunder
Tile improvements enabled = Freigeschaltete Feldverbesserungen
Reveals [resource] on the map = Zeigt [resource] auf der Karte an
XP for new units = EP für neue Einheiten
provide = generieren
provides = generiert
City strength = Stärke der Stadt
City health = Gesundheit der Stadt
Occupied! = Besetzt!
Attack = Angreifen
Bombard = Bombardieren
NUKE = Atombombe
Captured! = Gefangen!
defence vs ranged = Verteidigung gegen Fernkampf
[percentage] to unit defence = [percentage] erhöhte Verteidigungsstärke
Attacker Bonus = Angriffsbonus
Landing = Anlanden
Flanking = Flankenangriff
vs [unitType] = gegen [unitType]
Terrain = Gelände


 # Requires translation!
Hurry Research = Forschung beschleunigen
Conduct Trade Mission = Handelsmission durchführen
Your trade mission to [civName] has earned you [goldAmount] gold and [influenceAmount] influence! = Deine Handelsmission zu [civName] hat dir [goldAmount] Gold und [influenceAmount] Einfluss eingebracht!
Hurry Wonder = Wunder beschleunigen
Your citizens have been happy with your rule for so long that the empire enters a Golden Age! = Deine Bevölkerung ist so zufrieden mit deiner Herrschaft, dass dein Imperium in ein Goldenes Zeitalter eintritt!
You have entered the [newEra]! = Zeitalter [newEra] ist eingeläutet!
[policyBranch] policy branch unlocked! = Grundsatzzweig [policyBranch] wurde freigeschaltet
Overview = Überblick
Total = Gesamt
Stats = Statistiken
Policies = Grundsätze
Base happiness = Grundzufriedenheit
Occupied City = Besetzte Städte
Buildings = Gebäude
Wonders = Wunder
Base values = Grundwerte
Bonuses = Boni
Final = Endwert
Other = Andere
Population = Bevölkerung
City States = Stadtstaat
Tile yields = Felderträge
Trade routes = Handelsrouten
Maintenance = Wartung
Transportation upkeep = Unterhalt für Transport
Unit upkeep = Unterhalt für Einheiten
Trades = Handel
Units = Einheiten
Name = Name
Closest city = Nächstgelegene Stadt
Action = Aktion
Defeated = Besiegt
Tiles = Felder
 # Requires translation!
Natural Wonders = 

#Victory

Science victory = Wissenschaftssieg
Cultural victory = Kultursieg
Conquest victory = Dominanzsieg
Complete all the spaceship parts\n to win! = Um zu gewinnen vervollständige\n alle Raumschiffteile!
Complete 4 policy branches\n to win! = Um zu gewinnen vervollständige\n 4 Grundsatzzweige!
Destroy all enemies\n to win! = Um zu gewinnen besiege alle Gegner!
You have won a scientific victory! = Du hast den Wissenschaftssieg errungen!
You have won a cultural victory! = Du hast den Kultursieg errungen!
You have won a domination victory! = Du hast den Dominanzsieg errungen!
You have achieved victory through the awesome power of your Culture. Your civilization's greatness - the magnificence of its monuments and the power of its artists - have astounded the world! Poets will honor you as long as beauty brings gladness to a weary heart. = Du hast den Sieg durch die unglaubliche Kraft deiner Kultur errungen. Die Größe deiner Zivilisation - die Pracht ihrer Denkmäler und die Macht ihrer Künstler - haben die Welt verblüfft! Dichter werden dich ehren, solange Schönheit einem müden Herzen Freude bereitet.
The world has been convulsed by war. Many great and powerful civilizations have fallen, but you have survived - and emerged victorious! The world will long remember your glorious triumph! = Die Welt wurde vom Krieg erschüttert. Mögen große und mächtige Zivilisationen gefallen sein, aber du hast überlebt - und bist siegreich geworden! Die Welt wird sich lange an deinen glorreichen Triumph erinnern!
You have achieved victory through mastery of Science! You have conquered the mysteries of nature and led your people on a voyage to a brave new world! Your triumph will be remembered as long as the stars burn in the night sky! = Du hast den Sieg durch die Beherrschung der Wissenschaft errungen! Du hast die Geheimnisse der Natur erobert und dein Volk auf eine Reise in eine schöne neue Welt geführt! Dein Triumph wird in Erinnerung bleiben, solange die Sterne am Nachthimmel brennen!
You have been defeated. Your civilization has been overwhelmed by its many foes. But your people do not despair, for they know that one day you shall return - and lead them forward to victory! = Du wurdest besiegt. Deine Zivilisation wurde von ihren vielen Feinden überwältigt. Aber dein Volk verzweifelt nicht, denn es weiß, dass du eines Tages zurückkehren wirst - und es zum Sieg führen werdet!
One more turn...! = Nur noch eine Runde...
Built Apollo Program = Vollendete das Apollo-Programm
Destroy [civName] = Zerstöre [civName]
Our status = Unser Status
Global status = Globaler Status
Spaceship parts remaining = Übrige Raumschiffteile
Branches completed = Vollständige Zweige
Undefeated civs = Unbesiegte Zivilisationen

# Capturing a city

What would you like to do with the city? = Was möchste du mit dieser Stadt machen?
Annex = Annektieren
Annexed cities become part of your regular empire. = Annektierte Städte werden Teil deines Imperiums
Their citizens generate 2x the unhappiness, unless you build a courthouse. = Deren Bevölkerung generieren 2x Unzufriedenheit solange bis du ein Gerichtsgebäude gebaut hast.
Puppet = Marionette
Puppeted cities do not increase your tech or policy cost, but their citizens generate 1.5x the regular unhappiness. = Marionettenstädte erhöhen nicht die Kosten für Technologie oder Grundsätze. Ihre EinwohnerInnen generieren 1,5 mal so viel Unzufriedenheit wie normal.
You have no control over the the production of puppeted cities. = Du hast keine Kontrolle über die Produktion von Marionettenstädten.
Puppeted cities also generate 25% less Gold and Science. = Marionettenstädte generieren 25% weniger Gold und Wissenschaft.
A puppeted city can be annexed at any time. = Eine Marionettenstadt kann jederzeit annektiert werden.
Liberate = Befreien
Liberating a city returns it to its original owner, giving you a massive relationship boost with them! = Befreite Städte gehen wieder in den Besitz der vorherigen besitzenden Person über. Eure Beziehung wird sich dadurch massiv verbessern!
Raze = Niederreißen
Razing the city annexes it, and starts razing the city to the ground. = Niederreißen annektiert die Stadt zunächst und macht sie dem Erdboden gleich.
The population will gradually dwindle until the city is destroyed. = Die Bevölkerung wird allmählich schrumpfen, bis die Stadt zerstört ist.
Destroy = Zerstören
Destroying the city instantly razes the city to the ground. = Die Zerstörung der Stadt macht sie sofort dem Erdboden gleich.
Remove your troops in our border immediately! = Entferne sofort deine Truppen aus unserem Gebiet!
Sorry. = Entschuldigung.
Never! = Vergiss es!
Basics = Spielkonzepte
Resources = Ressourcen
Terrains = Gelände
Tile Improvements = Modernisierungen
Unique to [civName], replaces [unitName] = Einzigartig für Zivilisation [civName], ersetzt [unitName]
Tutorials = Tutorials
Cost = Kosten
May contain [listOfResources] = kann [listOfResources] enthalten
Upgrades to [upgradedUnit] = Verbessert sich zu [upgradedUnit]
Obsolete with [obsoleteTech] = Überflüssig mit [obsoleteTech]
Occurs on [listOfTerrains] = Kommt vor in [listOfTerrains]
Can be found on  = Kann gefunden werden in
Improved by [improvement] = Wird verbessert durch [improvement]
Bonus stats for improvement:  = Boni für Verbesserung: 
Can be built on  = Kann gebaut werden auf
Defence bonus = Verteidigungsbonus
Movement cost = Bewegungskosten
Rough Terrain = Unwegsames Gelände
 for  =  für 
Missing translations: = Fehlende Übersetzung
Version = Version
Resolution = Auflösung
Tileset = Felderset
Map editor = Karteneditor
Language = Sprache
Terrains & Resources = Gelände & Ressourcen
Improvements = Verbesserungen
Clear current map = Lösche aktuelle Karte
Save map = Karte speichern
Download map = Karte herunterladen
Exit map editor = Karteneditor verlassen
[nation] starting location = Startposition von [nation] 
Clear terrain features = Lösche Geländemerkmale
Clear improvements = Lösche Verbesserungen
Clear resource = Lösche Ressource
Requires = Benötigt

# Civilopedia Tutorials names

 # Requires translation!
After Conquering = 
 # Requires translation!
City Range = 
 # Requires translation!
Contact Me = 
 # Requires translation!
Culture and Policies = 
 # Requires translation!
Embarking = 
 # Requires translation!
Enemy City = 
 # Requires translation!
Idle Units = 
 # Requires translation!
Injured Units = 
 # Requires translation!
Introduction = 
 # Requires translation!
Luxury Resource = 
 # Requires translation!
New Game = 
 # Requires translation!
Roads and Railroads = 
 # Requires translation!
Siege Units = 
 # Requires translation!
Strategic Resource = 
 # Requires translation!
Unhappiness = 
 # Requires translation!
Victory Types = 
 # Requires translation!
Workers = 

# Policies

Adopt policy = Grundsatz verabschieden
Adopt free policy = Grundsatz verabschieden
Unlocked at = Freigeschaltet bei

Tradition = Tradition
+3 culture in capital and increased rate of border expansion = +3 Kultur in der Hauptstadt und erhöhte Grenzerweiterungsrate
Aristocracy = Aristokratie
+15% production when constructing wonders, +1 happiness for every 10 citizens in a city = +15% Produktion beim Errichten von Wundern; +1 Zufriedenheit für jede(n) 10. Einwohner(in) in einer Stadt
Legalism = Legalismus
Immediately creates a cheapest available cultural building in each of your first 4 cities for free = Kostenloses Kulturgebäude in den ersten 4 Städten
Oligarchy = Oligarchie
Units in cities cost no Maintenance, garrisoned city +50% attacking strength = Einheiten in Städten Kosten keinen Unterhalt, +50% Angriffsstärke
Landed Elite = Landjunkerschaft
+10% food growth and +2 food in capital = +10% Nahrungswachstum und +2 Nahrung in der Hauptstadt
Monarchy = Monarchie
+1 gold and -1 unhappiness for every 2 citizens in capital = +1 Gold und -1 Unzufriedenheit für jede(n) 2. Einwohner(in) in der Hauptstadt
Tradition Complete = Tradition vollständig
+15% growth and +2 food in all cities = +15% Wachstum und +2 Nahrung in allen Städten

Liberty = Unabhängigkeit
+1 culture in every city = +1 Kultur in jeder Stadt
Collective Rule = Kollektivherrschaft
Training of settlers increased +50% in capital, receive a new settler near the capital = Ausbildung von SiedlerInnen in der Hauptstadt ist um 50% erhöht; ein(e) kostenlose(r) Siedler(in) erscheint in der Hauptstadt.
Citizenship = Staatsbürgerschaft
Tile improvement speed +25%, receive a free worker near the capital = +25% Baugeschwindigkeit für Felderverbesserungen bei ArbeiterInnenn; ein(e) kostenlose(r) Arbeiter(in) erscheint in der Hauptstadt
Republic = Republik
+1 construction in every city, +5% construction when constructing buildings = +1 Produktion in jeder Stadt; +5% Produktion beim Bau von Gebäuden in Städten
Representation = Repräsentation
Each city founded increases culture cost of policies 33% less than normal. Starts a golden age. = Jede gegründete Stadt erhöht die Kulturkosten von Grundsätzen um 33% weniger als üblich. Es beginnt ein Goldenes Zeitalter.
Meritocracy = Meritokratie
+1 happiness for every city connected to capital, -5% unhappiness from citizens = +1 Zufriedenheit für jede mit der Hauptstadt verbundenen Stadt; -5% Unzufriedenheit von EinwohnerInnen
Liberty Complete = Unabhängigkeit vollständig
Free Great Person of choice near capital = Kostenlose Große Persönlichkeit der Wahl erscheint in der Hauptstadt

Honor = Ehre
+25% bonus vs Barbarians; gain Culture when you kill a barbarian unit = +25% Bonus gegen Barbaren; du bekommst Kulturpunkte für das Töten von barbarischen Einheiten
Warrior Code = Kriegerkodex
+20% production when training melee units = +20% Produktion beim Rekrutieren von Nahkampfeinheiten
Discipline = Disziplin
+15% combat strength for melee units which have another military unit in an adjacent tile = +15% Kampfstärke für Nahkampfeinheiten, die eine andere Militäreinheit in einem anliegenden Feld haben
Military Tradition = Militärtradition
Military units gain 50% more Experience from combat = Militäreinheiten erhalten 50% mehr Erfahrung (EP) durch Kämpfe
Military Caste = Militarisierte Burg
Each city with a garrison increases happiness by 1 and culture by 2 = Jede besetzte Stadt erhöht die Zufriedenheit um 1 und die Kultur um 2
Professional Army = Berufsarmee
Honor Complete = Ehre vollständig

Gain gold for each unit killed = Jede zerstörte Einheit gibt Gold
Piety = Frömmigkeit
Building time of culture buildings reduced by 15% = Bauzeit für Kulturgebäude ist um 15% reduziert
Organized Religion = Organisierte Religion
+1 happiness for each monument, temple and monastery = +1 Zufriedenheit für jedes Monument, Kloster und Tempel
Mandate Of Heaven = Mandat des Himmels
50% of excess happiness added to culture towards policies = 50% der überschüssigen Zufriedenheit wird zu Kultur für Grundsätze umgewandelt
Theocracy = Theokratie
Temples give +10% gold = Tempel geben +10% Gold
Reformation = Reformation
+33% culture in all cities with a world wonder, immediately enter a golden age = +33% Kultur in allen Städten mit einem Weltwunder; Ein Goldenes Zeitalter beginnt.
Free Religion = Religionsfreiheit
+1 culture for each monument, temple and monastery. Gain a free policy. = +1 Kultur für jedes Monument, Kloster und Tempel; Ein kostenloser Grundsatz.
Piety Complete = Frömmigkeit vollständig
Reduce culture cost of future policies by 10% = Reduziere Kulturkosten von zukünftigen Grundsätzen um 10%

Commerce = Kommerz
+25% gold in capital = +25% Gold in der Hauptstadt
Trade Unions = Handelsunion
Maintenance on roads & railroads reduced by 33%, +2 gold from all trade routes = Instandhaltung von Straßen und Schienen um 33% reduziert; +2 Gold für alle Handelsrouten
Mercantilism = Merkantilismus
-25% to purchasing items in cities = -25% Gold Kosten beim Kauf von Objekten in Städten
Entrepreneurship = Unternehmertum
Great Merchants are earned 25% faster, +1 Science from every Mint, Market, Bank and Stock Exchange. = Große HändlerInnen erscheinen 25% schneller; +1 Wissenschaft von jeder Prägeanstalt, Bank, Markt und Börse.
Patronage = Mäzenatentum
Cost of purchasing culture buildings reduced by 50% = Kosten für den Kauf von Kulturgebäuden ist um 50% reduziert
Protectionism = Protektionismus
+1 happiness from each luxury resource = +1 Zufriedenheit für jede Luxusresource
Commerce Complete = Kommerz vollständig
+1 gold from every trading post, double gold from Great Merchant trade missions = +1 Gold von jedem Handelsposten, doppeltes Gold von Großer Kaufmann's Handelsmissionen.

Rationalism = Rationalismus
Production to science conversion in cities increased by 33% = Umwandlung von Produktion in Wissenschaft in Städten ist um 33% erhöht.
Secularism = Säkularismus
+2 science from every specialist = +2 Wissenschaft durch jede(n) Spezialistin
Humanism = Humanismus
+1 happiness from every university, observatory and public school = +1 Zufriedenheit durch jede Universität, öffentliche Schule oder Observatorium.
Free Thought = Freies Denken
+1 science from every trading post, +17% science from universities = +1 Wissenschaft durch jeden Handelsposten; +17% Wissenschaft von Universitäten
Sovereignty = Souveränität
+15% science while empire is happy = +15% Wissenschaft solange das Reich zufrieden ist
Scientific Revolution = Wissenschaftsrevolution
Gain 2 free technologies = 2 kostenlose Technologien
Rationalism Complete = Rationalismus vollständig
+1 gold from all science buildings = +1 Gold von allen Wissenschaftsgebäuden

Freedom = Freiheit
+25% great people rate = +25% mehr Große Persönlichkeiten
Constitution = Verfassung
+2 culture from each wonder = +2 Kultur durch jedes Wunder
Universal Suffrage = Allgemeines Wahlrecht
+1 production per 5 population = +1 Produktion für jede(n) 5. Einwohner(in)
Civil Society = Zivilgesellschaft
-50% food consumption by specialists = -50% Nahrungsverbrauch durch SpezialistInnen
Free Speech = Meinungsfreiheit
+1 culture for every 2 citizens = +1 Kultur für jede(n) 2. Einwohner(in)
Democracy = Demokratie
Specialists produce half normal unhappiness = SpezialistInnen produzieren 50% weniger Unzufriedenheit
Freedom Complete = Freiheit vollständig
Tile yield from great improvement +100%, golden ages increase by 50% = +100% Felderträge aus Verbesserungen Großer Persönlichkeiten; Goldene Zeitalter dauern 50% länger

Autocracy = Autokratie
-33% unit upkeep costs = -33% Unterhaltskosten für Einheiten
Populism = Populismus
Wounded military units deal +25% damage = Verwundete Militäreinheiten haben +25% Schaden
Militarism = Militarismus
Gold cost of purchasing units -33% = -33% Goldkosten für das Kaufen von Einheiten
Fascism = Faschismus
Quantity of strategic resources produced by the empire increased by 100% = Menge an strategische Resourcen ist um 100% erhöht.
Police State = Polizeistaat
Captured cities retain their previous borders = Eingenommene Städte behalten ihre vorherigen Grenzen
Total War = Totaler Krieg
+15% production when building military units and new military units start with 15 Experience = +15% Produktion beim Bauen von Militäreinheiten; neue Militäreinheiten starten mit 15 Erfahrung (EP)
Autocracy Complete = Autokratie vollständig
+1 happiness from each Walls, Castle and Arsenal = +1 Zufriedenheit für jede Mauer, jedes Schloss und jedes Arsenal

# Technologies

Agriculture = Landwirtschaft
'Where tillage begins, other arts follow. The farmers therefore are the founders of human civilization.' - Daniel Webster = 'Wo die Bodenbearbeitung beginnt, folgen andere Künste. Die Bauern sind somit die Begründer der menschlichen Zivilisation.' - Daniel Webster
Pottery = Töpferkunst
 # Requires translation!
'Shall the clay say to him that fashioneth it, what makest thou?' - Bible Isaiah 45:9 = 
Animal Husbandry = Tierhaltung
 # Requires translation!
'Thou shalt not muzzle the ox when he treadeth out the corn.' - Bible Deuteronomy 25:4 = 
Archery = Bogenschießen
'The haft of the arrow has been feathered with one of the eagle's own plumes, we often give our enemies the means of our own destruction' - Aesop = 'Der Griff des Pfeils ist mit einer der eigenen Federn des Adlers gefedert, wir geben unseren Feinden oft die Mittel zur eigenen Zerstörung.' - Aesop
Mining = Bergbau
'The meek shall inherit the Earth, but not its mineral rights.' - J. Paul Getty = 'Die Sanftmütigen werden die Erde erben, aber nicht ihre Mineralrechte.' - J. Paul Getty
Sailing = Segeln
'He who commands the sea has command of everything.' - Themistocles = 'Wer das Meer beherrscht, beherrscht alles.' - Themistocles
Calendar = Kalender
 # Requires translation!
'So teach us to number our days, so that we may apply our hearts unto wisdom.' - Bible Psalms 90:12 = 
Writing = Schrift
'He who destroys a good book kills reason itself.' - John Milton = 'Wer ein gutes Buch zerstört, tötet die Vernunft selbst.' - John Milton
Trapping = Fallenstellen
'Even brute beasts and wandering birds do not fall into the same traps or nets twice.' - Saint Jerome = 'Selbst rohe Tiere und wandernde Vögel fallen nicht zweimal in die gleichen Fallen oder Netze.' - Saint Jerome
The Wheel = Das Rad
'Wisdom and virtue are like the two wheels of a cart.' - Japanese proverb = 'Weisheit und Tugend sind wie die beiden Räder eines Karren.' - Japanisches Sprichwort
Masonry = Mauerarbeiten
 # Requires translation!
'How happy are those whose walls already rise!' - Virgil = 
Bronze Working = Bronzebearbeitung
'Here Hector entered, with a spear eleven cubits long in his hand; the bronze point gleamed in front of him, and was fastened to the shaft of the spear by a ring of gold.' - Homer = 'Hier trat Hector mit einem elf Ellen langen Speer in der Hand ein; die bronzene Spitze schimmerte vor ihm und war mit einem goldenen Ring am Schaft des Speeres befestigt.' - Homer
Optics = Optik
'He made an instrument to know if the moon shine at full or no.' - Samuel Butler = 'Er baute ein Instrument, um zu wissen, ob der Mond bei Volllicht leuchtet oder nicht.' - Samuel Butler
Horseback Riding = Reiten
'A Horse! A Horse! My kingdom for a horse!' - Shakespeare (Richard III) = 'Ein Pferd! Ein Pferd! Mein Königreich für ein Pferd!' - Shakespeare (Richard III)
Mathematics = Mathematik
'Mathematics is the gate and key to the sciences.' - Roger Bacon = 'Mathematik ist das Tor und der Schlüssel zu den Naturwissenschaften.' - Roger Bacon
Construction = Baukunst
'Three things are to be looked to in a building: that it stands on the right spot; that it be securely founded; that it be successfully executed.' - Johann Wolfgang von Goethe = 'In einem Gebäude sind drei Dinge zu beachten: dass es an der richtigen Stelle steht, dass es sicher gegründet wird und dass es erfolgreich ausgeführt wird.' - Johann Wolfgang von Goethe
Philosophy = Philosophie
'There is only one good, knowledge, and one evil, ignorance.' - Socrates = 'Es gibt nur ein Gutes, Wissen und ein Böses, Unwissenheit.' - Socrates
Currency = Währung
'Better is bread with a happy heart than wealth with vexation.' - Amenemope = 'Besser ist Brot mit einem glücklichen Herzen als Reichtum mit Verdruss.' - Amenemope
Engineering = Ingenieurwesen
'Instrumental or mechanical science is the noblest and, above all others, the most useful.' - Leonardo da Vinci = 'Die instrumentelle oder mechanische Wissenschaft ist die edelste und vor allem die nützlichste.' - Leonardo da Vinci
Iron Working = Eisenbearbeitung
'Do not wait to strike til the iron is hot, but make it hot by striking.' - William Butler Yeats = 'Warten nicht, bis das Bügeleisen heiß ist, sondern mach es durch Schläge heiß.' - William Butler Yeats
Theology = Theologie
'Three things are necessary for the salvation of man: to know what he ought to believe; to know what he ought to desire; and to know what he ought to do' - St. Thomas Aquinas = 'Für die Erlösung des Menschen sind drei Dinge notwendig: zu wissen, was er glauben soll; zu wissen, was er sich wünschen soll; und zu wissen, was er tun soll.' - St. Thomas Aquinas
Civil Service = Öffentlicher Dienst
'The only thing that saves us from the bureaucracy is it inefficiency' - Eugene McCarthy = 'Das Einzige, was uns vor der Bürokratie schützt, ist die Ineffizienz.' - Eugene McCarthy
Enables Open Borders agreements = Ermöglicht Vereinbarung 'offene Grenzen'
Guilds = Gilden
'The merchants and the traders have come; their profits are pre-ordained...' - Sri Guru Granth Sahib = 'Die Kaufleute und die Händler sind gekommen; ihre Gewinne sind vorbestimmt...' - Sri Guru Granth Sahib
Physics = Physik
'Measure what is measurable, and make measurable what is not so.' - Galileo Galilei = 'Messe, was messbar ist, und mache messbar, was nicht messbar ist.' - Galileo Galilei
Metal Casting = Metallguss
'When pieces of bronze or gold or iron break, the metal-smith welds them together again in the fire, and the bond is established.' - Sri Guru Granth Sahib = 'Wenn Stücke aus Bronze, Gold oder Eisen brechen, schweißt der Schmied sie im Feuer wieder zusammen, und die Verbindung ist hergestellt.' - Sri Guru Granth Sahib
Steel = Stahl
 # Requires translation!
'John Henry said to his Captain, / 'A man ain't nothin' but a man, / And before I'll let your steam drill beat me down, / I'll die with the hammer in my hand.'' - Anonymous: The Ballad of John Henry, the Steel-Drivin' Man = 
Compass = Kompass
'I find the great thing in this world is not so much where we stand, as in what direction we are moving.' - Oliver Wendell Holmes = 'Ich finde, das Große in dieser Welt ist nicht so sehr, wo wir stehen, sondern in welche Richtung wir uns bewegen.' - Oliver Wendell Holmes
Education = Bildung
'Education is the best provision for old age.' - Aristotle = 'Bildung ist die beste Versorgung für das Alter.' - Aristotle
Chivalry = Ritterlichkeit
'Whoso pulleth out this sword of this stone and anvil, is rightwise king born of all England.' - Malory = 'Wer dieses Schwert aus diesem Stein und Amboss herauszieht, ist zu Recht König von ganz England.' - Malory
Machinery = Maschinenbau
'The press is the best instrument for enlightening the mind of man, and improving him as a rational, moral and social being.' - Thomas Jefferson = 'Die Presse ist das beste Instrument, um den Geist des Menschen zu erleuchten und ihn als rationales, moralisches und soziales Wesen zu verbessern.' - Thomas Jefferson
Astronomy = Astronomie
'Joyfully to the breeze royal Odysseus spread his sail, and with his rudder skillfully he steered.' - Homer = 'Freudig zur Brise spreizte der königliche Odysseus sein Segel, und mit seinem Ruder steuerte er geschickt.' - Homer
Acoustics = Akustik
'Their rising all at once was as the sound of thunder heard remote' - Milton = 'Ihr Aufstieg auf einmal war, als der Klang des Donners entfernt hörte.' - Milton
Banking = Bankwesen
'Happiness: a good bank account, a good cook and a good digestion' - Jean Jacques Rousseau = 'Fröhlichkeit: ein gutes Bankkonto, ein guter Koch und eine gute Verdauung.' - Jean Jacques Rousseau
Printing Press = Druckpresse
 # Requires translation!
'It is a newspaper's duty to print the news and raise hell.' - The Chicago Times = 
Gunpowder = Schießpulver
'The day when two army corps can annihilate each other in one second, all civilized nations, it is to be hoped, will recoil from war and discharge their troops.' - Alfred Nobel = 'An dem Tag, an dem sich zwei Armeekorps in einer Sekunde gegenseitig vernichten können, werden alle zivilisierten Nationen, wie zu hoffen ist, aus dem Krieg zurückschrecken und ihre Truppen entlassen.' - Alfred Nobel
Navigation = Navigation
'The winds and the waves are always on the side of the ablest navigators.' - Edward Gibbon = 'Die Winde und Wellen sind immer auf der Seite der ablösendsten Navigatoren.' - Edward Gibbon
Architecture = Architektur
'Architecture begins where engineering ends.' - Walter Gropius = 'Architektur beginnt dort, wo das Ingenieurwesen aufhört.' - Walter Gropius
Economics = Ökonomie
'Compound interest is the most powerful force in the universe.' - Albert Einstein = 'Das zusammengesetzte Interesse ist die mächtigste Kraft im Universum.' - Albert Einstein
Metallurgy = Metallhüttenkunde
'There never was a good knife made of bad steel.' - Benjamin Franklin = 'Es gab nie ein gutes Messer aus schlechtem Stahl.' - Benjamin Franklin
Chemistry = Chemie
'Wherever we look, the work of the chemist has raised the level of our civilization and has increased the productive capacity of the nation.' - Calvin Coolidge = 'Wohin wir auch schauen, die Arbeit des Chemikers hat das Niveau unserer Zivilisation angehoben und die Produktionskapazität der Nation erhöht.' - Calvin Coolidge
Scientific Theory = Wissenschaftliche Theorie
 # Requires translation!
'Every great advance in science has issued from a new audacity of imagination.' - John Dewey = 
Archaeology = Archäologie
'Those who cannot remember the past are condemned to repeat it.' - George Santayana = 'Diejenigen, die sich nicht an die Vergangenheit erinnern können, sind dazu verurteilt, sie zu wiederholen.' - George Santayana
Industrialization = Industrialisierung
'Industrialization based on machinery, already referred to as a characteristic of our age, is but one aspect of the revolution that is being wrought by technology.' - Emily Greene Balch = 'Die Industrialisierung auf der Grundlage von Maschinen, die bereits als charakteristisch für unsere Zeit bezeichnet wird, ist nur ein Aspekt der Revolution, die von der Technologie ausgeht.' - Emily Greene Balch
Rifling = Gewehrkugeldrall
'It is well that war is so terrible, or we should grow too fond of it.' - Robert E. Lee = 'Es ist gut, dass der Krieg so schrecklich ist, sonst würden wir ihn zu sehr mögen.' - Robert E. Lee
Military Science = Militärwissenschaft
'Wars may be fought with weapons, but they are won by men. It is the spirit of the men who follow and of the man who leads that gains the victory.' - George S. Patton = 'Kriege können mit Waffen geführt werden, aber sie werden von Menschen gewonnen. Es ist der Geist der Menschen, die folgen, und des Menschen, der führt, der den Sieg erringt.' - George S. Patton
Fertilizer = Dünger
'The nation that destroys its soil destroys itself.' - Franklin Delano Roosevelt = 'Die Nation, die ihren Boden zerstört, zerstört sich selbst.' - Franklin Delano Roosevelt
Biology = Biologie
'If the brain were so simple we could understand it, we would be so simple we couldn't.' - Lyall Watson = 'Wenn das Gehirn so einfach wäre, das wir es verstehen könnten, wären wir so einfach, dass wir es nicht könnten.' - Lyall Watson
Electricity = Elektrizität
'Is it a fact - or have I dreamt it - that, by means of electricity, the world of matter has become a great nerve, vibrating thousands of miles in a breathless point of time?' - Nathaniel Hawthorne = 'Ist es eine Tatsache - oder habe ich es geträumt -, dass die Welt der Materie durch Elektrizität zu einem großen Nerv geworden ist, der Tausende von Meilen in einem atemlosen Moment vibriert?' - Nathaniel Hawthorne
Steam Power = Dampfkraft
'The nations of the West hope that by means of steam communication all the world will become as one family.' - Townsend Harris = 'Die Nationen des Westens hoffen, dass durch die Dampfkommunikation die ganze Welt zu einer einzigen Familie wird.' - Townsend Harris
Dynamite = Dynamit
'As soon as men decide that all means are permitted to fight an evil, then their good becomes indistinguishable from the evil that they set out to destroy.' - Christopher Dawson = 'Sobald die Menschen entscheiden, dass alle Mittel erlaubt sind, ein Übel zu bekämpfen, wird ihr Gut ununterscheidbar von dem Übel, das sie zu zerstören versuchen.' - Christopher Dawson
Refrigeration = Kühlung
 # Requires translation!
'And homeless near a thousand homes I stood, and near a thousand tables pined and wanted food.' - William Wordsworth = 
Replaceable Parts = Ersetzbare Teile
'Nothing is particularly hard if you divide it into small jobs.' - Henry Ford = 'Nichts ist besonders schwierig, wenn man es in kleine Jobs aufteilt.' - Henry Ford
Radio = Radio
'The whole country was tied together by radio. We all experienced the same heroes and comedians and singers. They were giants.' - Woody Allen = 'Das ganze Land war per Funk miteinander verbunden. Wir alle erlebten die gleichen Helden und Komiker und Sänger. Sie waren Riesen.' - Woody Allen
Combustion = Verbrennung
'Any man who can drive safely while kissing a pretty girl is simply not giving the kiss the attention it deserves.' - Albert Einstein = 'Jeder Mann, der sicher fahren kann, während er ein hübsches Mädchen küsst, schenkt dem Kuss einfach nicht die Aufmerksamkeit, die er verdient.' - Albert Einstein
Plastics = Plastik
'Ben, I want to say one word to you, just one word: plastics.' - Buck Henry and Calder Willingham, The Graduate =  'Ben, ich möchte dir ein Wort sagen, nur ein Wort: Plastik.' - Buck Henry und Calder Willingham, Der Absolvent
Electronics = Elektronik
'There's a basic principle about consumer electronics: it gets more powerful all the time and it gets cheaper all the time.' - Trip Hawkins = 'Es gibt ein Grundprinzip der Verbraucherelektronik: Sie wird immer leistungsfähiger und immer billiger.' - Trip Hawkins
Ballistics = Ballistik
'Men, like bullets, go farthest when they are smoothest.' - Jean Paul = 'Männer, wie Kugeln, gehen am weitesten, wenn sie am glattesten sind.' - Jean Paul
Mass Media = Massenmedien
Flight = Flug
'Aeronautics was neither an industry nor a science. It was a miracle.' - Igor Sikorsky = 'Die Luftfahrt war weder eine Industrie noch eine Wissenschaft. Es war ein Wunder.' - Igor Sikorsky
'The introduction of so powerful an agent as steam to a carriage on wheels will make a great change in the situation of man.' - Thomas Jefferson = 'Die Einführung eines so mächtigen Mittels wie Dampf in einen Wagen auf Rädern wird die Situation des Menschen stark verändern.' - Thomas Jefferson
Pharmaceuticals = Arzneimittel
'In nothing do men more nearly approach the gods than in giving health to men.' - Cicero = 'In nichts nähern sich die Menschen den Göttern mehr als in der Gesundheit der Menschen.' - Cicero
Radar = Radar
'Vision is the art of seeing things invisible.' - Jonathan Swift = 'Sehen ist die Kunst, Dinge unsichtbar zu sehen.' - Jonathan Swift
Atomic Theory = Atomtheorie
'The unleashed power of the atom has changed everything save our modes of thinking, and we thus drift toward unparalleled catastrophes.' - Albert Einstein = 'Die entfesselte Kraft des Atoms hat alles verändert, außer unseren Denkweisen, und wir treiben damit zu beispiellosen Katastrophen.' - Albert Einstein
Computers = Computer
'Computers are like Old Testament gods: lots of rules and no mercy.' - Joseph Campbell = 'Computer sind wie Götter des Alten Testaments: viele Regeln und keine Gnade.' - Joseph Campbell
Mobile Tactics = Mobile Taktiken
'All men can see these tactics whereby I conquer, but what none can see is the strategy out of which victory is evolved.' - Sun Tzu = 'Alle Menschen können diese Taten sehen, mit denen ich siege, aber was niemand sehen kann, ist die Strategie, aus der sich der Sieg entwickelt.' - Sun Tzu
Combined Arms = Verbundene Waffen
'The root of the evil is not the construction of new, more dreadful weapons. It is the spirit of conquest.' - Ludwig von Mises = 'Die Wurzel des Bösen ist nicht der Bau neuer, schrecklicherer Waffen. Es ist der Geist der Eroberung.' - Ludwig von Mises
Nuclear Fission = Kernspaltung
'I am become Death, the destroyer of worlds.' - J. Robert Oppenheimer = 'Ich bin zum Tod geworden, zum Zerstörer der Welten.' - J. Robert Oppenheimer
Ecology = Ökologie
'Only within the moment of time represented by the present century has one species, man, acquired significant power to alter the nature of his world.' - Rachel Carson = 'Nur in dem Moment, der durch das gegenwärtige Jahrhundert repräsentiert wird, hat eine Spezies, der Mensch, eine bedeutende Macht erlangt, um die Natur seiner Welt zu verändern.' - Rachel Carson
Rocketry = Raketentechnik
'A good rule for rocket experimenters to follow is this: always assume that it will explode.' - Astronautics Magazine, 1937 = 'Eine gute Regel für Raketenexperimente ist: Gehe immer davon aus, dass sie explodieren wird.' - Astronautics Magazine, 1937
Robotics = Robotik
'1. A robot may not injure a human being or, through inaction, allow a human being to come to harm. 2. A robot must obey any orders given to it by human beings, except when such orders would conflict with the First Law. 3. A robot must protect its own existence as long as such protection does not conflict with the First or Second Law.' - Isaac Asimov = '1. Ein Roboter darf kein menschliches Wesen wissentlich verletzen oder wissentlich durch Untätigkeit zulassen, dass einem menschlichen Wesen Schaden zugefügt wird. 2. Ein Roboter muss den ihm von einem Menschen gegebenen Befehlen gehorchen – es sei denn, ein solcher Befehl würde mit Regel eins kollidieren. 3. Ein Roboter muss seine Existenz beschützen, solange dieser Schutz nicht mit Regel eins oder zwei kollidiert.' - Isaac Asimov
Lasers = Laser
'The night is far spent, the day is at hand: let us therefore cast off the works of darkness, and let us put on the armor of light.' - The Holy Bible: Romans, 13:12 = 'Bald ist die Nacht vorüber, und der Tag bricht an. Deshalb wollen wir uns von den Taten trennen, die zur Dunkelheit gehören, und uns stattdessen mit den Waffen des Lichts rüsten.' Die Biebel: Roemer 13:12
Nanotechnology = Nanotechnologie
'The impact of nanotechnology is expected to exceed the impact that the electronics revolution has had on our lives.' - Richard Schwartz = 'Es wird erwartet, dass die Auswirkungen der Nanotechnologie die Auswirkungen der elektronischen Revolution auf unser Leben übersteigen werden.' - Richard Schwartz
Satellites = Satelliten
'Now, somehow, in some new way, the sky seemed almost alien.' - Lyndon B. Johnson = 'Nun, irgendwie, auf eine neue Art und Weise, schien der Himmel fast fremd zu sein.' - Lyndon B. Johnson
Particle Physics = Teilchenphysik
'Every particle of matter is attracted by or gravitates to every other particle of matter with a force inversely proportional to the squares of their distances.' - Isaac Newton = 'Jedes Teilchen der Materie wird von jedem anderen Teilchen der Materie mit einer Kraft angezogen oder gravitiert, die umgekehrt proportional zu den Quadraten ihrer Abstände ist.' - Isaac Newton
Future Tech = Zukunftstechnologien
'I think we agree, the past is over.' - George W. Bush = 'Ich denke, wir sind uns einig, dass die Vergangenheit vorbei ist.' - George W. Bush

# Technology uniques 

Who knows what the future holds? = Wer weiß was die Zukunft für uns bereithält?
+10% science and production in all cities = +10% Wissenschaft und Produktion in allen Städten
Improves movement speed on roads = Erhöht die Bewegungsgeschwindigkeit auf Straßen
Enables conversion of city production to science = Erlaubt das Umwandeln von städtischer Produktion in Wissenschaft
Enables conversion of city production to gold = Erlaubt das Umwandeln von städtischer Produktion in Gold
Enables embarkation for land units = Ermöglicht das Einbooten von Landeinheiten
Enables embarked units to enter ocean tiles = Erlaubt es, eingebooteten Einheiten Ozeanfelder zu überqueren
Increases embarked movement +1 = +1 für Bewegungen eingebooteter Einheiten

# Tech eras

Ancient era = Altertum
Classical era = Klassik
Medieval era = Mittelalter
Renaissance era = Renaissance
Industrial era = Industrielle Revolution
Modern era = Moderne
Information era = Informationszeitalter
Future era = Ära der Zukunft

# Terrains

Grassland = Wiese
Plains = Ebene
Tundra = Tundra
Desert = Wüste
Lakes = Seen
Hill = Hügel
Mountain = Berge
Forest = Wald
Jungle = Dschungel
Marsh = Sumpf
Fallout = Verseucht
Oasis = Oase
Snow = Schnee
Coast = Küste
Ocean = Ozean
Flood plains = Flussaue
Impassible = Unpassierbar

# Natural Wonders

 # Requires translation!
Barringer Crater = Barringer-Krater
 # Requires translation!
Grand Mesa = Grand Mesa
 # Requires translation!
Great Barrier Reef = Great Barrier Reef
 # Requires translation!
Krakatoa = Krakatau
 # Requires translation!
Mount Fuji = Fuji
 # Requires translation!
Old Faithful = Old Faithful
 # Requires translation!
Rock of Gibraltar = Felsen von Gibraltar
 # Requires translation!
Cerro de Potosi = Cerro de Potosí
 # Requires translation!
El Dorado = El Dorado
 # Requires translation!
Fountain of Youth = Jungbrunnen

# Resources

Cattle = Rinder
Sheep = Schaafe
Deer = Rotwild
Bananas = Bananen
Wheat = Weizen
Stone = Stein
Fish = Fisch
Bison = Bison
Horses = Pferde
Iron = Eisen
Coal = Kohle
Oil = Erdöl
Aluminum = Aluminium
Uranium = Uran
Furs = Felle
Cotton = Baumwolle
Dyes = Farbstoffe
Gems = Edelsteine
Silver = Silber
Incense = Weihrauch
Ivory = Elfenbein
Silk = Seide
Spices = Gewürze
Wine = Wein
Sugar = Zucker
Marble = Marmor
Pearls = Perlen
Whales = Wale
Copper = Kupfer
Cocoa = Kakao
Crab = Krabben
Citrus = Zitrusgewächs
Truffles = Trüffel
Farm = Farm
Lumber mill = Sägewerk
Mine = Mine
Trading post = Handelsposten
Camp = Lager
Oil well = Ölbohrloch
Pasture = Weide
Plantation = Plantage
Quarry = Steinbruch
Fishing Boats = Fischerboote
Road = Straße
Remove Road = Entferne Straße
Railroad = Schienen
Remove Railroad = Entferne Schienen
Remove Forest = Wald abholzen
Remove Jungle = Dschungel abholzen
Remove Marsh = Moor trockenlegen
Remove Fallout = Entferne Verseuchung
Ancient ruins = Altertümliche Ruinen
City ruins = Stadtruinen
Academy = Akademie
Landmark = Sehenswürdigkeit
Manufactory = Fabrik
Customs house = Zollamt
Moai = Moai
+1 additional Culture for each adjacent Moai = +1 zusätzliche Kultur für jedes anliegende Moai
Can only be built on Coastal tiles = Kann nur auf Küstenfeldern gebaut werden
Barbarian encampment = Barbarenlager

# Unit types 

Civilian = ZivilistIn
land units = Landeinheit
water units = Wassereinheit
air units = Lufteinheit
WaterCivilian = Wasserbewohner(in)
Melee = Nahkampf
WaterMelee = Wassernahkampf
Ranged = Fernkampf
WaterRanged = Wasserfernkampf
WaterSubmarine = Wasser-U-Boot
Siege = Belagerung
Mounted = Beritten
Scout = KundschafterIn
Armor = Rüstung
City = Stadt

# Units

Founds a new city = Gründet eine neue Stadt
Worker = ArbeiterIn
Can build improvements on tiles = Kann Verbesserungen auf Feldern bauen
Ignores terrain cost = Ignoriert Geländekosten
Brute = Rohling
Warrior = KriegerIn
Maori Warrior = Maoi KriegerIn
Archer = Bogenschütze
Bowman = Kampfbogenschütze
Work Boats = Arbeitsboote
Cannot enter ocean tiles until Astronomy = Ozeanfelder können nicht befahren werden bis Astronomie erforscht ist
May create improvements on water resources = Kann Verbesserungen auf Wasserfeldern bauen
Trireme = Trireme
Cannot enter ocean tiles = Ozeanfelder können nicht befahren werden
Chariot Archer = Streitwagen-Bogenschütze
No defensive terrain bonus = Kein geländeabhängiger Verteidigungsbonus
Rough terrain penalty = Im Nachteil auf rauem Gelände
War Chariot = Streitwagen
Spearman = SpeerkriegerIn
Hoplite = Hoplit
Persian Immortal = Persische(r) Unsterbliche(r)
+10 HP when healing = +10 Lebenspunkte beim Heilen
Composite Bowman = Kompositbogenschütze
Catapult = Katapult
Must set up to ranged attack = Muss aufgestellt werden, um Fernattacken auszuführen
Ballista = Ballista
Swordsman = SchwertkämpferIn
Mohawk Warrior = Mohawk KriegerIn
+33% combat bonus in Forest/Jungle = +33% Kampfbonus im Wald/Dschungel
Legion = LegionärIn
Can construct roads = Kann Straßen bauen
Horseman = ReiterIn
Can move after attacking = Kann sich nach dem Angriff bewegen
Companion Cavalry = Begleitkavallerie
War Elephant = Kriegselefant
Galleass = Galeere
Crossbowman = Armbrustschütze
Longbowman = Langbogenschütze
Chu-Ko-Nu = Chu-Ko-Nu
Logistics = Logistik
1 additional attack per turn = 1 zusätzlicher Angriff pro Runde
Trebuchet = Trebuchet
Hwach'a = Hwach'a
Limited Visibility = Begrenzte Sichtweite
Longswordsman = LangschwertkämpferIn
Pikeman = PikenierIn
Landsknecht = Landsknecht
Knight = RitterIn
Camel Archer = Kamel-Bogenschütze
Naresuan's Elephant = Naresuans Elefant
Samurai = Samurai
Combat very likely to create Great Generals = Der Kampf wird sehr wahrscheinlich große Generäle schaffen.
Caravel = Karavelle
Turtle Ship = Schildkrötenboot
+1 Visibility Range = +1 Sichtweite
Cannon = Kanone
Musketman = Musketschütze
Musketeer = Musketier
Janissary = Janitschar
Heals [amountHealed] damage if it kills a unit = Heilt [amountHealed] Schaden beim Töten einer Einheit
Minuteman = Minuteman
Frigate = Fregatte
Ship of the Line = Linienschiff
Lancer = LanzerIn
Sipahi = Sipahi
No movement cost to pillage = Keine Bewegungskosten beim Plündern
Gatling Gun = Gatling Kanone
Rifleman = Gewehrschütze
Cavalry = Kavallerie
Cossack = KosakIn
Artillery = Artillerie
Indirect Fire = Indirektes Feuer
Ironclad = Panzerschiff
Double movement in coast = Doppelte Bewegungsgeschwindigkeit an der Küste
Landship = Landschiff
Great War Infantry = Weltkriegs Infanterie
Foreign Legion = Fremdenlegion
+20% bonus outside friendly territory = +20% Bonus außerhalb befreundeten Gebiets
Foreign Land = Fremdes Land
Destroyer = Zerstörer
Can attack submarines = Kann U-Boote angreifen
Machine Gun = Maschienengewehr
Anti-Aircraft Gun = FLAK
Infantry = Infanterie
Battleship = Schlachtschiff
Submarine = U-Boot
Bonus as Attacker [amount]% = Bonus für Angriff [amount]%
Invisible to others = Unsichtbar für andere
Can only attack water = Kann nur auf Wasser angreifen
Carrier = Flugzeugträger
Triplane = Dreidecker
[percent]% chance to intercept air attacks = [percent]% Chance, Luftangriffe abzufangen
Requires Manhattan Project = Benötigt Manhattan Projekt
6 tiles in every direction always visible = 6 Felder in jede Richtung sichtbar
Great War Bomber = Weltkriegsbomber
Rocket Artillery = Raketenartillerie
Anti-Tank Gun = Panzerabwehr-Kanone
Marine = Marine
Mobile SAM = Mobile Flugabwehrrakete
Paratrooper = Fallschirmjäger
Tank = Panzer
Panzer = Königstiger
Bomber = Bomber
Mechanized Infantry = Mechanische Infanterie
Modern Armor = Moderne Panzerung
B17 = B-17
Fighter = JägerIn
Zero = Zero
Helicopter Gunship = Angriffshelikopter
Atomic Bomb = Atombombe
Nuclear Missile = Nuklearrakete
Great Artist = Große(r) Künstler(in)
Unbuildable = nicht baubar
Can start an 8-turn golden age = Kann ein Goldenes Zeitalter über 8 Runden starten
Can build improvement: Landmark = Kann Verbesserung errichten: Sehenswürdigkeit
Great Scientist = Große(r) Wissenschaftler(in)
 # Requires translation!
Can hurry technology research = Kann Erforschung von Technologien beschleunigen
Can build improvement: Academy = Kann Verbesserung errichten: Akademie
Great Merchant = Große(r) Händler(in)
Can undertake a trade mission with City-State, giving a large sum of gold and [influenceAmount] Influence = Kann eine Handelsmission mit dem Stadtstaat durchführen, die eine große Summe Gold und [influenceAmount] Einfluss gibt.
Can build improvement: Customs house = Kann Verbesserung errichten: Zollhaus
Great Engineer = Große(r) Ingenieur(in)
Can speed up construction of a wonder = Kann die Produktion eines Wunders beschleunigen
Can build improvement: Manufactory = Kann Verbesserung errichten: Manufaktur
Great General = Große(r) General(in)
Bonus for units in 2 tile radius 15% = 15% Bonus für Einheiten im Umfeld von 2 Feldern

# Promotions

Pick promotion = Wähle eine Beförderung
 OR  =  ODER 
Bonus vs [unitType] = Im Vorteil gegen [unitType]
Penalty vs [unitType] = Im Nachteil gegen [unitType]
Accuracy I = Genauigkeit I
Accuracy II = Genauigkeit II
Accuracy III = Genauigkeit III
units in open terrain = Einheiten im offenen Gelände
units in rough terrain = Einheiten in unwegsamem Gelände
Barrage I = Sperrfeuer I
Barrage II = Sperrfeuer II
Barrage III = Sperrfeuer III
Shock I = Schock I
Shock II = Schock II
Shock III = Schock III
Drill I = Drill I
Drill II = Drill II
Drill III = Drill III
Scouting I = Spähen I
Scouting II = Spähen II
Scouting III = Spähen III
+1 Movement = +1 Bewegung
Cover I = Deckung I
Cover II = Deckung II
+25% Defence against ranged attacks = +25% Verteidigung gegen Fernangriffe
March = Marschieren
Charge = Angriff
wounded units = verwundete Einheiten
Mobility = Mobilität
Volley = Salve
Sentry = Wache
Extended Range = Reichweite
+1 Range = +1 Reichweite
Ranged attacks may be performed over obstacles = Fernangriffe können über Hindernisse erfolgen
Formation I = Formation I
Formation II = Formation II
Blitz = Blitz
Bombardment I = Bombardierung I
Bombardment II = Bombardierung II
Bombardment III = Bombardierung III
Boarding Party I = Entermannschaft I
Boarding Party II = Entergruppe II
Boarding Party III = Enterteam III
Coastal Raider I = KüstenräuberIn I
Coastal Raider II = KüstenräuberIn II
Coastal Raider III = KüstenräuberIn III
Targeting I = Gezielter Schlag I
Targeting II = Gezielter Schlag II
Targeting III = Gezielter Schlag III
Wolfpack I = Rudeltaktik I
Wolfpack II = Rudeltaktik II
Wolfpack III = Rudeltaktik III
Woodsman = Waldarbeitskräfte
Double movement rate through Forest and Jungle = Doppelte Bewegungsrate durch Wald und Dschungel
Heal Instantly = Sofortige Heilung
Heal this Unit by 50 HP; Doing so will consume this opportunity to choose a Promotion = Heile diese Einheit um 50 LP; Wenn Sie dies tun, wird diese Gelegenheit genutzt, um eine Promotion zu wählen.
Medic = Rettungskräfte I
Medic II = Rettungskräfte II
This unit and all others in adjacent tiles heal 5 additional HP per turn = Diese Einheit und alle anderen in anliegenden Feldern werden zusätzlich 5 LP pro Runde geheilt
This unit and all others in adjacent tiles heal 5 additional HP. This unit heals 5 additional HP outside of friendly territory. = Diese Einheit und alle anderen in anliegenden Feldern werden zusätzlich 5 LP geheilt. Diese Einheit heilt zusätzlich 5 LP außerhalb von befreundeten Gelände.
Targeting I (air) = Luftzielerfassung I
Targeting II (air) = Luftzielerfassung II
Targeting III (air) = Luftzielerfassung III
Air Repair = Reparatur in der Luft
Unit will heal every turn, even if it performs an action = Einheit heilt jede Runde, selbst wenn sie eine Aktion durchführt
Operational Range = Betriebsbereich
+2 Range = +2 Reichweite
Sortie = Sortie
1 extra Interception may be made per turn = 1 mal extra Abfangen pro Runde möglich
Bonus when performing air sweep [bonusAmount]% = [bonusAmount]% Bonus bei Bewegung in der Luft
Dogfighting I = Luftkampf I
Dogfighting II = Luftkampf II
Dogfighting III = Luftkampf III
Bonus when intercepting [bonusAmount]% = [bonusAmount]% Bonus beim Abfangen
Interception I = Abfangen I
Interception II = Abfangen II
Interception III = Abfangen III
Siege I = Belagerung I
Siege II = Belagerung II
Siege III = Belagerung III
Evasion = Ausweichen
Reduces damage taken from interception by 50% = Reduziert den empfangenden Schaden durch Abfangen um 50%
Bonus when intercepting [amount]% = [amount]% Bonus beim Abfangen
Ambush I = Lufthinterhalt I
Ambush II = Lufthinterhalt II
Haka War Dance = Haka Kriegstanz
-10% combat strength for adjacent enemy units = -10% Kampfstärke für angrenzende feindliche Einheiten
 # Requires translation!
<<<<<<< HEAD
Rejuvenation = 
 # Requires translation!
All healing effects doubled = 
=======
Rejuvenation = Verjüngung
>>>>>>> 7cc08606
<|MERGE_RESOLUTION|>--- conflicted
+++ resolved
@@ -1640,10 +1640,6 @@
 Haka War Dance = Haka Kriegstanz
 -10% combat strength for adjacent enemy units = -10% Kampfstärke für angrenzende feindliche Einheiten
  # Requires translation!
-<<<<<<< HEAD
-Rejuvenation = 
- # Requires translation!
-All healing effects doubled = 
-=======
 Rejuvenation = Verjüngung
->>>>>>> 7cc08606
+ # Requires translation!
+All healing effects doubled = 