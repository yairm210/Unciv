# Tutorial tasks

Move a unit!\nClick on a unit > Click on a destination > Click the arrow popup = Eine Einheit bewegen!\nKlicke auf eine Einheit > Klicke auf ein Ziel > Klicke auf das Pfeil-Popup.
Found a city!\nSelect the Settler (flag unit) > Click on 'Found city' (bottom-left corner) = Eine Stadt gründen!\nWähle den Siedler (Flaggensymbol) > Klicke auf 'Stadt gründen' (unten links). 
Enter the city screen!\nClick the city button twice = Öffne den Stadtbildschirm!\n Klicke zweimal den Stadtknopf.
Pick a technology to research!\nClick on the tech button (greenish, top left) > \n select technology > click 'Research' (bottom right) = Wähle eine Technologie zum Erforschen!\nKlicke auf den Tech-Button (grünlich, oben links) > \n wähle Technologie > klicke auf 'Forschung' (unten rechts). 
Pick a construction!\nEnter city screen > Click on a unit or building (bottom left side) > \n click 'add to queue' = Wähle Produktion!\nÖffne Stadtbildschirm > Klicke auf eine Einheit oder ein Gebäude (linke Seite unten) > \n Klicke auf 'Füge zur Warteschlange hinzu'
Pass a turn!\nCycle through units with 'Next unit' > Click 'Next turn' = Beende eine Runde!\nGehe durch die Einheiten mit 'Nächste Einheit' > Klicke auf 'Nächste Runde'.
Reassign worked tiles!\nEnter city screen > click the assigned (green) tile to unassign > \n click an unassigned tile to assign population = Weise bearbeitete Felder neu zu!\nÖffne den Stadtbildschirm > klicke auf das zugewiesene (grüne) Feld, um es zu entfernen > \n klicke auf ein nicht zugewiesenes Feld, um die Bevölkerungszahl zuzuweisen.
Meet another civilization!\nExplore the map until you encounter another civilization! = Triff eine andere Zivilisation!\n Erkunde die Karte, bis du einer anderen Zivilisation begegnest! 
Open the options table!\nClick the menu button (top left) > click 'Options' = Öffne die Optionen!\nKlicke auf die Menütaste (oben links) > klicke auf 'Optionen'. 
Construct an improvement!\nConstruct a Worker unit > Move to a Plains or Grassland tile > \n Click 'Create improvement' (above the unit table, bottom left)\n > Choose the farm > \n Leave the worker there until it's finished = Baue eine Verbesserung!\nBaue eine Arbeitereinheit > Bewege sie auf eine Ebene oder ein Grünland feld > \n Wähle 'Verbesserung bauen' > Wähle 'Farm' > \n Lasse den Arbeiter dort, bis er fertig ist.
Create a trade route!\nConstruct roads between your capital and another city\nOr, automate your worker and let him get to that eventually = Erstelle eine Handelsroute!\n Baue Straßen zwischen deiner Hauptstadt und einer anderen Stadt.\nOder automatisiere deinen Arbeiter und lasse sie schließlich dazu kommen.
Conquer a city!\nBring an enemy city down to low health > \nEnter the city with a melee unit = Erobere eine Stadt!\nBringe eine feindliche Stadt auf wenig leben > \nBetrete die Stadt mit einer Nahkampfeinheit.
Move an air unit!\nSelect an air unit > select another city within range > \nMove the unit to the other city = Bewege eine Lufteinheit!\nWähle eine Lufteinheit > Wähle eine andere Stadt in Reichweite > \nVerschiebe die Einheit zu der anderen Stadt.
See your stats breakdown!\nEnter the Overview screen (top right corner) >\nClick on 'Stats' = Schaue deine Statistiken an!\nGehe in den Übersichtsbildschirm (obere rechte Ecke) >\nKlicke auf 'Statistiken'. 

Oh no! It looks like something went DISASTROUSLY wrong! This is ABSOLUTELY not supposed to happen! Please send me (yairm210@hotmail.com) an email with the game information (menu -> save game -> copy game info -> paste into email) and I'll try to fix it as fast as I can! = Oh nein! Sieht aus, als wäre etwas katastrophal schief gelaufen! Das darf auf keinen Fall passieren! Bitte sende mir (yairm210@hotmail.com) eine Email mit den Spielinformationen (Menü -> Spiel speichern -> Spielinfo kopieren -> in Email einfügen) und ich werde versuchen, es so schnell wie möglich zu beheben!
Oh no! It looks like something went DISASTROUSLY wrong! This is ABSOLUTELY not supposed to happen! Please send us an report and we'll try to fix it as fast as we can! = Oh nein! Sieht aus, als wäre etwas katastrophal schief gelaufen! Das darf auf keinen Fall passieren! Bitte sende uns einen Bericht und wir werden versuchen, es so schnell wie möglich zu beheben! 

# Buildings

## Ancient era buildings

Palace = Palast
Indicates the capital city = Gibt die Hauptstadt an

Monument = Monument
Granary = Kornspeicher
Stone Works = Steinmetz
Must not be on plains = Darf nicht auf dem Flachland sein.

Stonehenge = Stonehenge
'Time crumbles things; everything grows old and is forgotten under the power of time' - Aristotle = 'Die Zeit zerbröckelt die Dinge; alles wird alt und wird aufgrund der Kraft der Zeit vergessen.' - Aristoteles

Library = Bibliothek
+1 Science Per 2 Population = +1 Wissenschaft pro 2 Einwohner
Paper Maker = Papiermacher

The Great Library = Die Große Bibliothek
Free Technology = Kostenlose Technologie
'Libraries are as the shrine where all the relics of the ancient saints, full of true virtue, and all that without delusion or imposture are preserved and reposed.' - Sir Francis Bacon = 'Bibliotheken sind wie der Schrein, wo alle Reliquien der Heiligen vergangener Tage, voll der wahren Tugend, ruhen und bewahrt werden, und zwar ganz ohne Irreführung und Betrug.' - Sir Francis Bacon

Circus = Zirkus
Walls = Mauern
Walls of Babylon = Babylons Mauern

The Pyramids = Die Pyramiden
'O, let not the pains of death which come upon thee enter into my body. I am the god Tem, and I am the foremost part of the sky, and the power which protecteth me is that which is with all the gods forever.'  - The Book of the Dead, translated by Sir Ernest Alfred Wallis Budge = 'Oh, laß nicht die Schmerzen des Todes, die über dich kommen, in meinen Leib kommen. Ich bin der Gott Tem, und ich bin der wichtigste Teil des Himmels, und die Macht, die mich schützt, ist die, die mit allen Göttern für immer besteht.'  - Das Buch der Toten, übersetzt von Sir Ernest Alfred Wallis Budge
Worker construction increased 25% = Arbeiterproduktion um 25% erhöht
Provides 2 free workers = Gibt 2 kostenlose Arbeiter

Barracks = Baracken
Krepost = Krepost
Culture and Gold costs of acquiring new tiles reduced by 25% in this city = Kultur- und Goldkosten für den Erwerb neuer Felder in dieser Stadt sind um 25% reduziert

Colossus = Koloss
'Why man, he doth bestride the narrow world like a colossus, and we petty men walk under his huge legs, and peep about to find ourselves dishonorable graves.' - William Shakespeare, Julius Caesar = 'Warum der Mann, der die schmale Welt wie ein Koloss durchquert, und wir unbedeutenden Männer gehen unter seinen riesigen Beinen hindurch und schauen herum, um uns in unehrenhafte Gräber zu stürzen.'  - William Shakespeare, Julius Caesar
+1 gold from worked water tiles in city = +1 für bewirtschaftete Wasserfelder der Stadt

Temple = Tempel
Burial Tomb = Grabstätte
Doubles Gold given to enemy if city is captured = Verdoppelt die Menge an Gold für den Feind, falls die Stadt erorbert wird
Mud Pyramid Mosque = Lehmmoschee

The Oracle = Das Orakel
'The ancient Oracle said that I was the wisest of all the Greeks. It is because I alone, of all the Greeks, know that I know nothing'  - Socrates = 'Das alte Orakel sagte, dass ich der weiseste aller Griechen sei. Weil ich allein, von allen Griechen, weiß, dass ich nichts weiß.'  - Sokrates
Free Social Policy = Kostenloser Sozialgrundsatz


Lighthouse = Leuchtturm
Can only be built in coastal cities = Kann nur in Küstenstädten gebaut werden
+1 food from Ocean and Coast tiles = +1 Nahrung von Ozean- und Küstenfeldern

The Great Lighthouse = Der Große Leuchtturm
'They that go down to the sea in ships, that do business in great waters; these see the works of the Lord, and his wonders in the deep.' - The Bible, Psalms 107:23-24 = 'Die mit Schiffen auf dem Meere fuhren und trieben ihren Handel auf großen Wassern, die des HERRN Werke erfahren haben und seine Wunder im Meer.' - Die Bibel, Psalm 107,23-25
All military naval units receive +1 movement and +1 sight = Alle militärischen Marineeinheiten erhalten +1 Bewegung und +1 Sicht

National College = Nationale Hochschule

Chichen Itza = Chichen Itza
'The katun is established at Chichen Itza. The settlement of the Itza shall take place there. The quetzal shall come, the green bird shall come. Ah Kantenal shall come. It is the word of God. The Itza shall come.'  - The Books of Chilam Balam = 'Der Katun wird in Chichen Itza eingerichtet. Dort soll die Besiedlung der Itza stattfinden. Der Quetzal wird kommen, der grüne Vogel wird kommen. Ah Kantenal wird kommen. Es ist das Wort Gottes. Die Itza wird kommen.'  - Die Bücher von Chilam Balam
Golden Age length increases +50% = Länge Goldener Zeitalter um 50% erhöht

Courthouse = Gerichtsgebäude
Remove extra unhappiness from annexed cities = Entferne zusätzliche Unzufriedenheit von annektierten Städten
Can only be built in annexed cities = Kann nur in annektierten Städten gebaut werden.

Stable = Stall
+15% Production when building Mounted Units in this city = +15% Produktion beim Ausbilden von berittenen Einheiten in dieser Stadt

Circus Maximus = Circus Maximus

Hanging Gardens = Hängende Gärten
'I think that if ever a mortal heard the word of God it would be in a garden at the cool of the day.'  - F. Frankfort Moore = 'Wenn ein sterbliches Wesen je die Stimme Gottes hören würde, dann in einem Garten beim Wehen des Abendwindes.' - F. Frankfort Moore

Colosseum = Kolosseum

Terracotta Army = Terrakotta-Armee
'Regard your soldiers as your children, and they will follow you into the deepest valleys; look on them as your own beloved sons, and they will stand by you even unto death.'  - Sun Tzu = 'Behandle Deine Soldaten als seien sie Deine Kinder und sie werden Dir in die tiefsten Täler folgen; betrachte sie als Deine geliebten Söhne und sie werden an Deiner Seite stehen, sogar bis zum Tode.' - Sun Tzu

Market = Markt
Bazaar = Basar
Provides 1 extra copy of each improved luxury resource near this City = Gibt 1 extra Einheit jeder verbesserten Luxusresource in der Nähe dieser Stadt
+2 Gold for each source of Oil and oasis = +2 Gold für jede Ölquelle oder Oase

Monastery = Kloster

Notre Dame = Notre-Dame
'Architecture has recorded the great ideas of the human race. Not only every religious symbol, but every human thought has its page in that vast book.'  - Victor Hugo = 'Die Architektur hat viele großartige Ideen der Menschheit festgehalten. Nicht nur jedes religiöse Symbol, sondern auch jeder menschliche Gedanke hat seine eigene Seite in diesem gewaltigen Buch.' - Victor Hugo

Hagia Sophia = Hagia Sophia
'For it soars to a height to match the sky, and as if surging up from among the other buildings it stands on high and looks down upon the remainder of the city, adorning it, because it is a part of it, but glorying in its own beauty'  - Procopius, De Aedificis = 'Weil sie sich in eine Höhe erhebt, um es dem Himmel gleichzutun, und als ob sie zwischen den anderen Gebäuden aufsteigt, steht sie in der Höhe und schaut auf den Rest der Stadt hinab und schmückt sie, weil sie ein Teil davon ist, doch sie erblüht in ihrer eigenen Schönheit.' - Prokop, De Aedificiis
+33% great person generation in all cities = +33% erhöhte Wahrscheinlichkeit für die Geburt Großer Persönlichkeiten

Mint = Prägeanstalt

Machu Picchu = Machu Picchu
'Few romances can ever surpass that of the granite citadel on top of the beetling precipices of Machu Picchu, the crown of Inca Land.'  - Hiram Bingham = 'Nur wenige Romanzen können jemals die der Granitzitadelle über den bedrohlichen Steilhängen von Machu Picchu, der Krönung des Landes der Inka, übersteigen.' - Hiram Bingham 
Gold from all trade routes +25% = Gold von allen Handelsrouten um 25% erhöht
Must have an owned mountain within 2 tiles = Muss einen eigenen Berg innerhalb von 2 Feldern haben

Aqueduct = Aquädukt
40% of food is carried over after a new citizen is born = 40% der Nahrung wird übertragen, wenn ein neuer Einwohner geboren wird

Great Wall = die Große Mauer
'The art of war teaches us to rely not on the likelihood of the enemy's not attacking, but rather on the fact that we have made our position unassailable.'  - Sun Tzu = 'Die Kunst des Krieges lehrt uns, uns nicht auf die Wahrscheinlichkeit zu verlassen, dass der Feind nicht angreift, sondern auf die Tatsache, dass wir unsere Position unangreifbar gemacht haben.' - Sun Tzu
Enemy land units must spend 1 extra movement point when inside your territory (obsolete upon Dynamite) = Feindliche Landeinheiten müssen 1 extra Bewegungspunkt innerhalb deines Territoriums ausgeben (veraltet durch Dynamit)

Workshop = Werkstatt
Longhouse = Langhaus
+1 Production from each worked Forest tile = +1 Produktion von jedem bewirtschafteten Waldfeld

Forge = Schmiede
+15% production of land units = +15% Produktion von Landeinheiten
Increases production of spaceship parts by 15% = Erhöht Produktion von Raumschiffteilen um 15%

Harbor = Hafen
+1 production from all sea resources worked by the city = +1 Produktion von allen Meeresressourcen, die von dieser Stadt bewirtschaftet werden
Connects trade routes over water = Verbindet Handelsrouten über Wasser

University = Universität
+2 Science from each worked Jungle tile = +2 Wissenschaft von jedem bewirtschafteten Dschungelfeld
Wat = Wat

Oxford University = Oxford Universität
Castle = Burg
Mughal Fort = Fort Mughal

Alhambra = Alhambra
'Justice is an unassailable fortress, built on the brow of a mountain which cannot be overthrown by the violence of torrents, nor demolished by the force of armies.'  - Joseph Addison = 'Die Gerechtigkeit ist eine unangreifbare Festung, die auf der Stirn eines Berges errichtet wurde, der nicht durch die Gewalt von Wildbächen gestürzt oder durch die Gewalt von Armeen zerstört werden kann.'  - Joseph Addison
All newly-trained melee, mounted, and armored units in this city receive the Drill I promotion = Alle neuen Nahkampf-, berittenen und gepanzerten Einheiten in dieser Stadt erhalten eine Drill I Beförderung

Angkor Wat = Angkor Wat
'The temple is like no other building in the world. It has towers and decoration and all the refinements which the human genius can conceive of.'  - Antonio da Magdalena = 'Der Tempel ist wie kein anderes Gebäude der Welt. Er hat Türme und Dekoration und all die Feinheiten, die sich das menschliche Genie vorstellen kann.'  - Antonio da Magdalena
Cost of acquiring new tiles reduced by 25% = Kosten um neue Felder zu kaufen ist um 25% verringert

Porcelain Tower = Porzellanturm
'Things always seem fairer when we look back at them, and it is out of that inaccessible tower of the past that Longing leans and beckons.'  - James Russell Lowell = 'Die Dinge erscheinen immer schöner, wenn wir auf sie zurückblicken, und aus diesem unzugänglichen Turm die Vergangenheit Sehnsüchtig lehnt und winkt.'  - James Russell Lowell
Free great scientist appears = Eine kostenlose Große Wissenschaftlerin erscheint
Science gained from research agreements +50% = Erhaltene Wissenschaft aus Forschungsabkommen +50%

Ironworks = Eisenhüttenwerk
Armory = Waffenkammer
Observatory = Observatorium
Opera House = Opernhaus

Sistine Chapel = Sixtinische Kapelle
'I live and love in God's peculiar light.' - Michelangelo Buonarroti = 'Ich lebe und liebe in Gottes merkwürdigem Licht.' - Michelangelo Buonarroti
Culture in all cities increased by 25% = Kultur wird in allen Städten um 25% erhöht

Bank = Bank
Hanse = Hanse
+5% Production for every Trade Route with a City-State in the empire = +5% Produktion für jeden Handelsweg mit einem Stadtstaat innerhalb des Imperiums
Satrap's Court = Satraps Gerichtshaus

Forbidden Palace = Verbotener Palast
'Most of us can, as we choose, make of this world either a palace or a prison' - John Lubbock = 'Die meisten von uns können, wie sie wollen, aus dieser Welt entweder einen Palast oder ein Gefängnis machen.' - John Lubbock
Unhappiness from population decreased by 10% = Unzufriedenheit der Bevölkerung um 10% verringert

Theatre = Theater

Leaning Tower of Pisa = Schiefer Turm von Pisa
'Don't clap too hard - it's a very old building.' - John Osbourne = 'Nicht zu hart klatschen - es ist ein sehr altes Gebäude.' - John Osbourne
Free Great Person = Kostenlose große Persönlichkeit
Choose a free great person = Wähle eine kostenlose große Persönlichkeit
Get  = Erhalten

Himeji Castle = Schloss Himeji
'Bushido is realized in the presence of death. This means choosing death whenever there is a choice between life and death. There is no other reasoning.'  - Yamamoto Tsunetomo = 'Bushido wird in der Gegenwart des Todes umgesetzt. Das bedeutet, den Tod zu wählen, wann immer es eine Wahl zwischen Leben und Tod gibt. Es gibt keine andere Art des Denkens.' - Yamamoto Tsunetomo 
+15% combat strength for units fighting in friendly territory = +15% Kampfstärke für Einheiten, die in einem alliierten Gebiet kämpfen

Taj Mahal = Taj Mahal
'The Taj Mahal rises above the banks of the river like a solitary tear suspended on the cheek of time.'  - Rabindranath Tagore = 'Das Taj Mahal erhebt sich über die Ufer des Flusses wie eine einsame Träne, die auf der Wange der Zeit hängt.'  - Rabindranath Tagore
Empire enters golden age = Es beginnt ein Goldenes Zeitalter

Windmill = Windmühle
Must not be on hill = Darf sich nicht auf einem Hügel befinden
Museum = Museum
Hermitage = Einsiedelei

The Louvre = Der Louvre
'Every genuine work of art has as much reason for being as the earth and the sun'  - Ralph Waldo Emerson = 'Jedes echte Kunstwerk hat so viel Grund zum Sein wie die Erde und die Sonne.'  - Ralph Waldo Emerson
Free Great Artist Appears = Kostenlose Große Künstlerin erscheint

Seaport = Seehafen
+1 production and gold from all sea resources worked by the city = +1 Produktion und Gold von allen Meeresressourcen, die von der Stadt bewirtschaftet werden
+15% production of naval units = +15% Produktion für Marineeinheiten

Public School = Öffentliche Schule
Hospital = Krankenhaus
25% of food is carried over after a new citizen is born = 25% vom Essensvorrat wird behalten, wenn ein neuer Bewohner geboren wird
Factory = Fabrik
Stock Exchange = Börse

Big Ben = Big Ben
'To achieve great things, two things are needed: a plan, and not quite enough time.'  - Leonard Bernstein = 'Um Großes zu erreichen, braucht es zwei Dinge: einen Plan und nicht genug Zeit.'  - Leonard Bernstein
-15% to purchasing items in cities = -15% auf Einkäufe innerhalb der Stadt

Cristo Redentor = Christus der Erlöser
'Come to me, all who labor and are heavy burdened, and I will give you rest.'  - New Testament, Matthew 11:28 = ''
Culture cost of adopting new Policies reduced by 10% = Neue Sozialpolitiken erfordern 10% weniger Kultur

Kremlin = Kreml
'The Law is a fortress on a hill that armies cannot take or floods wash away.'   –- The Prophet Muhammed = 'Das Gesetz ist eine Festung auf einem Hügel, die Armeen nicht einnehmen können oder Überschwemmungen spülen.'  - The Prophet Muhammed
Defensive buildings in all cities are 25% more effective = Defensive Gebäude in der Stadt sind 25% effektiver

Neuschwanstein = Neuschwanstein
'...the location is one of the most beautiful to be found, holy and unapproachable, a worthy temple for the divine friend who has brought salvation and true blessing to the world.'  - King Ludwig II of Bavaria = '...der Ort ist einer der schönsten, heiligen und unzugänglichen, ein würdiger Tempel für den göttlichen Freund, der der Welt Erlösung und wahren Segen gebracht hat.'  - König Ludwig II von Bayern
+1 happiness, +2 culture and +3 gold from every Castle = +1 Zufriedenheit, +2 Kultur und +3 Gold für jedes Schloss

Military Academy = Militärakademie

Brandenburg Gate = Brandenburger Tor
Free Great General appears near the Capital = Kostenloser neuer General erscheint nahe der Hauptstadt
'Pale Death beats equally at the poor man's gate and at the palaces of kings.'  - Horace = 'Der blasse Tod schlägt gleichermaßen am Tor des Armen und an den Palästen der Könige.'  - Horace

Broadcast Tower = Fernmeldeturm

Eiffel Tower = Eiffel-Turm
'We live only to discover beauty, all else is a form of waiting'  - Kahlil Gibran = 'Wir leben nur, um die Schönheit zu entdecken, alles andere ist eine Form des Wartens.'  - Kahlil Gibran
<<<<<<< HEAD
 # Requires translation!
=======
>>>>>>> ccc5c5ee
Provides 1 happiness per 2 additional social policies adopted = Gewährt 1 Zufriedenheit pro 2 zusätzlich übernommener Sozialpolitiken

Statue of Liberty = Freiheitsstatue
'Give me your tired, your poor, your huddled masses yearning to breathe free, the wretched refuse of your teeming shore. Send these, the homeless, tempest-tossed to me, I lift my lamp beside the golden door!'  - Emma Lazarus = 'Gebt mir eure Müden, eure Armen, eure unterdrückten Massen, die frei atmen wollen, den elenden Unrat eurerer gedrängten Küsten. Die Heimatlosen, vom Sturm Getriebenen, schickt sie zu mir: Ich erhebe mein Licht am goldenen Tor!' - Emma Lazarus 
+1 Production from specialists = +1 Produktion von SpezialistInnen

Medical Lab = Medizinisches Labor
Research Lab = Forschungslabor
Hydro Plant = Wasserkraftwerk
Stadium = Stadion
Solar Plant = Solarkraftwerk
Must be next to desert = Muss an eine Wüste grenzen
Must be next to mountain = Muss an einen Berg grenzen

Sydney Opera House = Opernhaus Sydney
'Those who lose dreaming are lost.'  - Australian Aboriginal saying = 'Jene, die ihre Träume verlieren, sind verloren.'  - Sprichwort der australischen Ureinwohner
+1 population in each city = +1 EinwohnerIn in jeder Stadt
+1 happiness in each city = +1 Zufriedenheit in jeder Stadt

Pentagon = Pentagon
'In preparing for battle I have always found that plans are useless, but planning is indispensable.'  - Dwight D. Eisenhower = 'Bei der Vorbereitung auf den Kampf habe ich immer festgestellt, dass Pläne nutzlos sind, aber Planung ist unerlässlich.'  - Dwight D. Eisenhower
Gold cost of upgrading military units reduced by 33% = Goldkosten für die Verbesserung von Militäreinheiten ist um 33% reduziert

Manhattan Project = Manhattan-Projekt
Enables nuclear weapon = Erlaubt Kernwaffen

Apollo Program = Apollo Programm
Enables construction of Spaceship parts = Erlaubt die Produktion von Raumschiffteilen

Nuclear Plant = Atomkraftwerk

Spaceship Factory = Raumschiff-Fabrik
Increases production of spaceship parts by 50% = Erhöht die Produktion von Raumschiffteilen um 50%
Spaceship part = Raumschiffteil
SS Booster = Raumschiff Booster
SS Cockpit = Raumschiff Cockpit
SS Engine = Raumschiff Triebwerke
SS Stasis Chamber = Raumschiff Stase-Kammer

Hubble Space Telescope = Hubble Weltraumteleskop
'The wonder is, not that the field of stars is so vast, but that man has measured it.'  - Anatole France = 'Das Wunder ist, dass nicht das Sternenfeld so groß ist, sondern dass der Mensch es gemessen hat.'  - Anatole France
2 free great scientists appear = 2 kostenlose Große WissenschaftlerInnen erscheinen
Increases production of spaceship parts by 25% = Erhöht die Produktion von Raumschiffteilen um 25%

# Diplomacy,Trade,Nations

Requires [buildingName] to be built in the city = Benötigt den Bau von [buildingName]
Requires [buildingName] to be built in all cities = Benötigt den Bau von [buildingName] in allen Städten
Provides a free [buildingName] in the city = Stellt das Gebäude [buildingName] kostenlos bereit
Requires worked [resource] near city = Benötigte eine Bewirtschaftung von [resource] in der Nähe der Stadt
Wonder is being built elsewhere = Das Wunder wird woanders gebaut
Requires a [buildingName] in all cities = Benötigt das Gebäude [buildingName] in allen Städten
Requires a [buildingName] in this city = Benötigt das Gebäude [buildingName] in dieser Stadt
Requires [resource] = Benötigt [resource]
Required tech: [requiredTech] = Benötigt Technologie: [requiredTech]

Current construction = Aktuelle Konstruktion
Construction queue = Warteschlange für Konstruktionen
Pick a construction = Wähle eine Konstruktion
Queue empty = Warteschlange leer
Add to queue = Füge zur Warteschlange hinzu
Remove from queue = Entferne von Warteschlange
Show stats drilldown = Zeige Statistik-Drilldown
Show construction queue = Zeige Warteschlange für Konstruktionen

Diplomacy = Diplomatie
War = Krieg
Peace = Frieden
Research Agreement = Forschungsvereinbarung
Declare war = Krieg erklären
Declare war on [civName]? = [civName] den Krieg erklären?
[civName] has declared war on us! = [civName] hat uns den Krieg erklärt!
[leaderName] of [nation] = [leaderName] von [nation]
You'll pay for this! = Dafür werden Sie bezahlen!
Negotiate Peace = Frieden verhandeln
Peace with [civName]? = Frieden mit [civName]?
Very well. = Nun gut
Farewell. = Auf Wiedersehen
Sounds good! = Sehr gut
Not this time. = Vielleicht ein anderes Mal
Excellent! = Hervorragend!
How about something else... = Wie wäre es mit etwas anderem...
A pleasure to meet you. = Eine Freude, Sie getroffen zu haben.
Our relationship:  = Unsere Beziehung: 
We have encountered the City-State of [name]! = Wir haben den Stadtstaat von [name] entdeckt!
Declare Friendship ([numberOfTurns] turns) = Freundschaft erklären ([numberOfTurns] Runden)
May our nations forever remain united! = Mögen unsere Nationen auf immer in Freundschaft vereint sein!
Indeed! = Auf jeden Fall!
Denounce ([numberOfTurns] turns) = Denunziere ([numberOfTurns] Runden)
We will remember this. = Das werden wir nie vergessen!

[civName] has declared war on [targetCivName]! = [civName] hat Krieg gegen [targetCivName] erklärt!
[civName] and [targetCivName] have signed the Peace Treaty! = [civName] und [targetCivName] haben den Friedensvertrag unterschrieben!
[civName] and [targetCivName] have signed the Declaration of Friendship! = [civName] und [targetCivName] haben die Freundschaftserklärung unterzeichnet!
[civName] has denounced [targetCivName]! = [civName] hat [targetCivName] denunziert!

Unforgivable = Todfeind
Enemy = Feind
Competitor = Konkurrent
Neutral = Neutral
Favorable = Beliebt
Friend = Freund
Ally = Alliiert

## Diplomatic modifiers

You declared war on us! = Sie haben uns den Krieg erklärt!
Your warmongering ways are unacceptable to us. = Ihr kriegerisches Verhalten ist für uns inakzeptabel.
You have captured our cities! = Sie haben unsere Städte erobert!
We applaud your liberation of our conquered cities! = Wir begrüßen Ihre Befreiung unserer eroberten Städte!
Years of peace have strengthened our relations. = Die Jahre des Friedens haben unsere Beziehung gestärkt.
Our mutual military struggle brings us closer together. = Unser gemeinsamer militärischer Kampf bringt uns näher zusammen.
We have signed a public declaration of friendship = Wir haben eine öffentliche Freundschaftserklärung unterzeichnet.
You have declared friendship with our enemies! = Du hast Freundschaft mit unseren Feinden erklärt!
You have declared friendship with our allies = Du hast die Freundschaft mit unseren Alliierten erklärt!
Our open borders have brought us closer together. = Unsere offenen Grenzen haben uns einander näher gebracht.
Your so-called 'friendship' is worth nothing. = Ihre so genannte 'Freundschaft' ist nichts wert.
You have publicly denounced us! = Ihr habt uns öffentlich angeprangert!
You have denounced our allies = Ihr habt unsere Alliierten öffentlich angeprangert!
You have denounced our enemies = Ihr habt unsere Feinde öffentlich angeprangert!
You betrayed your promise to not settle cities near us = Ihr habt euer Versprechen gebrochen, nicht in unserer Nähe neue Städte zu gründen
You fulfilled your promise to stop settling cities near us! = Ihr habt euer Versprechen gehalten, nicht in unserer Nähe neue Städte zu gründen!
You refused to stop settling cities near us = Ihr habt euch geweigert, nicht in unserer Nähe neue Städte zu gründen!
Your arrogant demands are in bad taste = Ihre arroganten Forderungen sind geschmacklos.
Your use of nuclear weapons is disgusting! = Dein Einsatz von Atomwaffen ist ekelhaft!

Demands = Forderungen
Please don't settle new cities near us. = Bitte keine neuen Städte in unserer Nähe bauen.
Very well, we shall look for new lands to settle. = Einverstanden, wir werden nach anderem Bauland Ausschau halten.
We shall do as we please. = Wir machen was wir wollen
We noticed your new city near our borders, despite your promise. This will have....implications. = Wir haben eure neue Stadt an unserer Grenze bemerkt - entgegen eures Versprechens. Das wird Folgen haben.

# City states

Manila = Manila
Kuala Lumpur = Kuala Lumpur
Helsinki = Helsinki
Quebec City = Quebec City
Hanoi = Hanoi
Kathmandu = Kathmandu
Cape Town = Kapstadt
Sydney = Sydney
Zanzibar = Sansibar
Singapore = Singapur
Edinburgh = Edinburgh
Almaty = Almaty
Sidon = Sidon
Kabul = Kabul
Brussels = Brüssel
Venice = Venedig
Genoa = Genua
Ur = Ur
Tyre = Tyros
Dublin = Dublin
Antwerp = Antwerpen
Rio de Janeiro = Rio de Janeiro
Florence = Florenz
Milan = Mailand

Provides [amountOfCulture] culture at 30 Influence = Bietet [amountOfCulture] Kultur für 30 Einflusspunkte
Provides 3 food in capital and 1 food in other cities at 30 Influence = Bietet 3 Nahrung in der Hauptstadt und 1 Nahrung in anderen Städten für 30 Einflusspunkte
Provides 3 happiness at 30 Influence = Bietet 3 Zufriedenheit für 30 Einflusspunkte
Provides land units every 20 turns at 30 Influence = Bietet eine Landeinheit alle 20 Runden für 30 Einflusspunkte
Gift [giftAmount] gold (+[influenceAmount] influence) = Geschenk [giftAmount] Gold (+[influenceAmount] Einfluss) 
Relationship changes in another [turnsToRelationshipChange] turns = Die Beziehung verändert sich in [turnsToRelationshipChange] Runden

Cultured = Kultiviert
Maritime = Maritim
Mercantile = Kaufmännisch
Militaristic = Militärisch
Type:  = Typ: 
Influence:  = Einfluss: 
Reach 30 for friendship. = Erreiche 30 für Freundschaft.
Reach highest influence above 60 for alliance. = Erreiche den höchsten Einfluss über 60 für Allianzen
Ally:  = Alliierte

# Trades 

Trade = Handel
Offer trade = Handel anbieten
Retract offer = Angebot zurückziehen
What do you have in mind? = Was schwebt Ihnen vor?
Our items = Unsere Gegenstände
Our trade offer = Unser Handelsangebot
[otherCiv]'s trade offer = [otherCiv]s Handelsangebot
[otherCiv]'s items = [otherCiv]s Gegenstände
Pleasure doing business with you! = Angenehm, mit Ihnen Geschäfte zu machen!
I think not. = Lieber nicht.
That is acceptable. = Das ist akzeptabel.
Accept = Annehmen
Keep going = Weitermachen
There's nothing on the table = Der Verhandlungstisch ist leer
Peace Treaty = Friedensabkommen
Agreements = Vereinbarungen
Open Borders = Offene Grenzen
Gold per turn = Gold pro Runde
Cities = Städte
Technologies = Technologien
Declarations of war = Kriegserklärungen
Introduction to [nation] = Vorstellung der Nation [nation]
Declare war on [nation] = [nation] den Krieg erklären
Luxury resources = Luxusartikel
Strategic resources = Strategische Ressourcen

# Nation picker 

[resourceName] not required = [resourceName] wird nicht benötigt
Lost ability = Verlorene Eigenschaft
National ability = Nationalfähigkeit
[firstValue] vs [secondValue] = [firstValue] statt [secondValue]

# Nations

Babylon = Babylonien
Receive free Great Scientist when you discover Writing, Earn Great Scientists 50% faster = Ein kostenloser Großer Wissenschaftler erscheint, wenn Schrift erforscht wurde; Große WissenschaftlerInnen erscheinen 50% häufiger
Nebuchadnezzar II = Nebukadnezar II

Greece = Griechenland
Alexander = Alexander
City-State Influence degrades at half and recovers at twice the normal rate = Der Einfluss des Stadtstaats reduziert sich nur halb so schnell und erholt sich doppelt so schnell

China = China
Wu Zetian = Wu Zetian
Great general provides double combat bonus, and spawns 50% faster = Ein Großer General gibt den doppelten Kampfbonus und erscheint 50% häufiger

Egypt = Ägypten
Ramesses II = Ramses II
+20% production towards Wonder construction = 20% erhöhte Produktion beim Errichten von Wundern

England = England
Elizabeth = Elisabeth
+2 movement for all naval units = +2 Bewegung für alle Marineeinheiten

France = Frankreich
Napoleon = Napoleon
+2 Culture per turn from cities before discovering Steam Power = +2 Kultur pro Runde von Städten (bevor Dampfkraft erforscht wurde)

Russia = Russland
Catherine = Katharina
Strategic Resources provide +1 Production, and Horses, Iron and Uranium Resources provide double quantity = Strategische Ressourcen geben +1 Produktion und Pferde-, Eisen- und Uran-Ressourcen geben die doppelte Menge

Rome = Rom
Augustus Caesar = Julius Cäsar
+25% Production towards any buildings that already exist in the Capital = +25% Produktion für alle Gebäude, die bereits in der Hauptstadt existieren

Arabia = Arabien
Harun al-Rashid = Harun al-Rashid
+1 Gold from each Trade Route, Oil resources provide double quantity = +1 Gold von jedem Handelsweg, Ölvorkommen bieten doppelte Menge

America = Amerika
George Washington = George Washington
All land military units have +1 sight, 50% discount when purchasing tiles = Alle militärischen Landeinheiten haben +1 Sicht; 50% niedrigerer Preis beim Kauf von Feldern

Japan = Japan
Oda Nobunaga = Oda Nobunaga
Units fight as though they were at full strength even when damaged = Einheiten kämpfen mit voller Stärke, selbst bei Beschädigung

Germany = Deutschland
Otto von Bismarck = Otto von Bismarck
67% chance to earn 25 Gold and recruit a Barbarian unit from a conquered encampment, -25% land units maintenance. = 67% Chance, 25 Gold zu verdienen und eine barbarische Einheit aus dem eroberten Lager zu rekrutieren, -25% Instandhaltung von Landeinheiten.

India = Indien
Gandhi = Mahatma Gandhi
Unhappiness from number of Cities doubled, Unhappiness from number of Citizens halved. = Unzufriedenheit von Städten verdoppelt, Unzufriedenheit der Bevölkerung halbiert.

The Ottomans = Die Osmanen
Suleiman I = Suleiman der Prächtige
Pay only one third the usual cost for naval unit maintenance. Melee naval units have a 1/3 chance to capture defeated naval units. = Bezahle nur 1/3 der üblichen Kosten für Instandhaltung der marinen Einheiten. Marine Nahkampfeinheiten haben eine 1/3 Chance, eine besiegte Marineeinheit zu fangen.

Korea = Korea
Sejong = Sejong
+2 Science for all specialists and Great Person tile improvements = +2 Wissenschaft für alle SpezialistInnen und Feldverbesserungen Großer Persönlichkeiten

Iroquois = Irokesen
Hiawatha = Hiawatha
All units move through Forest and Jungle Tiles in friendly territory as if they have roads. These tiles can be used to establish City Connections upon researching the Wheel. = Alle Einheiten bewegen sich durch alliierte Wald- und Dschungelfelder als hätten sie Straßen. Diese Felder können genutzt werden, um bei der Erforschung des Rades Stadtverbindungen herzustellen.

Persia = Persien
Darius I = Dareios I
Golden Ages last 50% longer. During a Golden Age, units receive +1 Movement and +10% Strength = Das Goldene Zeitalter hält 50% länger an. Währenddessen erhalten Einheiten +1 Bewegung und +10% Stärke

Polynesia = Polynesien
Kamehameha I = Kamehameha I
Can embark and move over Coasts and Oceans immediately. +1 Sight when embarked. +10% Combat Strength bonus if within 2 tiles of a Moai. = Kann sich sofort einschiffen und über Küsten und Ozeane bewegen. +1 Sicht beim Einschiffen. +10% Kampfstärkebonus, wenn innerhalb von 2 Feldern eines Moai.

Siam = Siam
Ramkhamhaeng = Ramkhamhaeng
Food and Culture from Friendly City-States are increased by 50% = Nahrung und Kultur aus freundlichen Stadtstaaten werden um 50% erhöht.

Songhai = Songhai
Askia = Askia
Receive triple Gold from Barbarian encampments and pillaging Cities. Embarked units can defend themselves. = Erhalte dreimal soviel Gold von Barbaren-Camps und Plündern von Städten. Eingeschiffte Einheiten können sich selbst verteidigen.

Spain = Spanien
Isabella = Isabella
100 Gold for discovering a Natural Wonder (bonus enhanced to 500 Gold if first to discover it). Culture, Happiness and tile yields from Natural Wonders doubled. = 100 Gold für die Entdeckung eines Natürlichen Wunders (Bonus erhöht auf 500 Gold, wenn als erste Nation entdeckt). Kultur, Zufriedenheit und Felderträge von Natürlichen Wundern verdoppelt.

Mongolia = Mongolei
Genghis Khan = Dschingis Kahn
Combat Strength +30% when fighting City-State units or attacking a City-State itself. All mounted units have +1 Movement. = +30% Kampfstärke im Kampf gegen Stadtstaaten und deren Einheiten. Alle berittenen Einheiten haben +1 Bewegung.
Mongol Terror = Mongolischer Terror

# New game screen

Uniques = Unikate
Promotions = Beförderungen
Barbarians = Barbaren
Load copied data = Aus Zwischenablage laden
Could not load game from clipboard! = Das Spiel konnte nicht aus der Zwischenablage geladen werden!
Start game! = Spiel starten!
Map options = Kartenoptionen
Game options = Spieloptionen
Map type = Kartentyp
Generated = Generiert
Existing = Bestehende
Custom = Benutzerdefiniert
Map generation type = Art der Kartenerstellung
Default = Standard
Pangaea = Pangaea
Perlin = Perlin
Continents = Kontinente
Number of city-states = Anzahl Stadtstaaten
One City Challenge = Herausforderung eine Stadt
No barbarians = Keine Barbaren
No ancient ruins = Keine alten Ruinen
No Natural Wonders = Keine Natürlichen Wunder
Victory conditions = Siegbedingungen
Scientific = Wissenschaftlich
Domination = Vorherrschaft
Cultural = Kulturell

Map shape = Kartenform
Hexagonal = Hexagonal
Rectangular = Rechteckig

Show advanced settings = Zeige fortgeschrittene Einstellungen
Hide advanced settings = Verstecke fortgeschrittene Einstellungen
Map Height = Kartenhöhe
Temperature extremeness = Temperaturextreme
Resource richness = Ressourcenreichtum
Terrain Features richness = Landschaftsmerkmalreichtum
Max Coast extension = Max. Küstenausdehnung
Biome areas extension = Biombereichausdehnung
Water percent = Wasseranteil
Land percent = Landanteil
Reset to default = Auf Standard zurücksetzen

HIGHLY EXPERIMENTAL - YOU HAVE BEEN WARNED! = WARNUNG: HOCHGRADIG EXPERIMENTELL!
Online Multiplayer = Online Mehrspieler

World size = Kartengröße
Tiny = Winzig
Small = Klein
Medium = Mittel
Large = Groß
Huge = Enorm

Difficulty = Schwierigkeitsgrad
Settler = Siedler
Chieftain = Häuptling
Warlord = Kriegsherr
Prince = Prinz
King = König
Emperor = Kaiser
Immortal = Unsterbliche(r)
Deity = Gottheit

AI = KI
Remove = Entfernen
Random = Zufall
Human = Mensch
Hotseat = Hotseat
User ID = SpielerIn-ID
Click to copy = Anklicken zum kopieren


Game Speed = Spielgeschwindigkeit
Quick = Schnell
Standard = Standard
Epic = Episch
Marathon = Marathon

Starting Era = Startzeitalter
It looks like we can't make a map with the parameters you requested! = Mit den von dir angegebenen Parametern kann keine Karte erzeugt werden!
Maybe you put too many players into too small a map? = Vielleicht hast du zu viele SpielerInnen in eine zu kleine Karte gepackt?
No human players selected! = Keine menschlichen SpielerInnen ausgewählt!

# Multiplayer

Username = SpielerInname
Multiplayer = Mehrspieler
Could not download game! = Konnte das Spiel nicht runterladen!
Could not upload game! = Konnte das Spiel nicht hochladen!
Join Game = Spiel betreten
Invalid game ID! = Ungültige Spiel-ID!
Copy User ID = SpielerIn-ID kopieren
Copy Game ID = Spiel-ID kopieren
UserID copied to clipboard = SpielerIn-ID zur Zwischenablage kopiert
GameID copied to clipboard = Spiel-ID zur Zwischenablage kopiert
Set current user = AktuelleN SpielerIn setzen
Player ID from clipboard = SpielerIn-ID aus Zwischenablage
To create a multiplayer game, check the 'multiplayer' toggle in the New Game screen, and for each human player insert that player's user ID. = Um ein Multiplayer Spiel zu erstellen, wähle den Schalter 'Multiplayer' beim Erstellen eines neuen Spiels. Für jeden menschlichen Mitspieler fügen dessen SpielerIn-ID hinzu.
You can assign your own user ID there easily, and other players can copy their user IDs here and send them to you for you to include them in the game. = Du kannst dort deine SpielerIn-ID zuweisen und andere SpielerInnen können die eigene ID kopieren und dir schicken, damit du sie zum Spiel hinzuholen kannst.
#Depricated
Once you've created your game, enter this screen again to copy the Game ID and send it to the other players. = Sobald du das Spiel erstellt hast, komm hierher zurück, um die Spiel-ID zu kopieren um sie an andere SpielerInnen verschicken zu können.
Once you've created your game, the Game ID gets automatically copied to your clipboard so you can send it to the other players. = Sobald du das Spiel erstellt hast, wird die Spiel-ID automatisch in die Zwischenablage kopiert, sodass du sie an andere SpielerInnen verschicken kannst.
#Depricated
Players can enter your game by copying the game ID to the clipboard, and clicking on the Join Game button = SpielerInnen können deinem Spiel betreten, indem sie die Spiel-ID in die Zwischenablage kopieren und auf 'Spiel betreten' klicken.
Players can enter your game by copying the game ID to the clipboard, and clicking on the 'Add Multiplayer Game' button = SpielerInnen können deinem Spiel beitreten, indem sie die Spiel-ID kopieren und auf 'Mehrspielerspiel hinzufügen' klicken.
The symbol of your nation will appear next to the game when it's your turn = Das Symbol deiner Nation wird neben dem Spiel erscheinen, wenn du am Zug bist.
Back = Zurück
Rename = Umbenennen
Edit Game Info = Spielinfo bearbeiten
Add Multiplayer Game = Mehrspielerspiel hinzufügen
Refresh List = Liste aktualisieren
Could not save game! = Konnte das Spiel nicht speichern!
Could not delete game! = Konnte das Spiel nicht löschen!
Could not refresh! = Konnte nicht aktualisieren!
Last refresh: [time] minutes ago = Letzte Aktualisierung: Vor [time] Minuten
Current Turn: = Aktuelle Runde:
Add Currently Running Game = Laufendes Spiel hinzufügen

# Save game menu

Current saves = Gespeicherte Spiele
Show autosaves = Zeige automatisch gespeicherte Spiele an
Saved game name = Name des gespeicherten Spiels
Copy to clipboard = In die Zwischenablage kopieren
Copy saved game to clipboard = Gespeichertes Spiel in die Zwischenablage kopieren
Could not load game = Spiel konnte nicht geladen werden
Load [saveFileName] = [saveFileName] laden
Delete save = Spiel löschen
Saved at = Gespeichert um
Load map = Karte laden
Delete map = Karte löschen
Are you sure you want to delete this map? = Karte wirklich löschen?
Upload map = Karte hochladen
Could not upload map! = Kann Karte nicht hochladen!
Map uploaded successfully! = Karte hochladen war erfolgreich!
Saving... = Speichern...

# Options

Options = Optionen
Display options = Anzeigeeinstellungen
Gameplay options = Spielmechanikeinstellungen
Other options = Andere Einstellungen
Turns between autosaves = Runden bis zum nächsten automatischen Speichern
Sound effects volume = Lautstärke Soundeffekte
Music volume = Lautstärke Musik
Download music = Musik herunterladen
Downloading... = Lade herunter...
Could not download music! = Kann Musik nicht herunterladen!
Show = Anzeigen
Hide = Verstecken
Show worked tiles = Zeige bewirtschaftete Felder an
Show resources and improvements = Zeige Ressourcen und Verbesserungen an
Check for idle units = Untätige Einheiten anzeigen bei Rundenende
Move units with a single tap = Einheiten mit einem Klick bewegen
Show tutorials = Zeige Tutorials
Auto-assign city production = Automatische Zuordnung der Stadtproduktion
Auto-build roads = Automatischer Straßenbau
Show minimap = Zeige die Mini-Map
Show pixel units = Zeige Pixel Einheiten
Show pixel improvements = Zeige Pixel-Verbesserungen
Enable nuclear weapons = Atomwaffen aktivieren
Fontset = Schriftart
Continuous rendering = Kontinuierliches Rendern

# Notifications

Research of [technologyName] has completed! = [technologyName] wurde erforscht!
You have entered a golden age! = Ein Goldenes Zeitalter hat begonnen!
[resourceName] revealed near [cityName] = [resourceName] gefunden in der Nähe von [cityName]
A [greatPerson] has been born in [cityName]! = [cityName] - Ein [greatPerson] wurde geboren!
We have encountered [civName]! = Wir sind auf [civName] getroffen!
Cannot provide unit upkeep for [unitName] - unit has been disbanded! = Der Unterhalt für [unitName] konnte nicht bezahlt werden - Einheit wurde aufgelöst!
[cityName] has grown! = [cityName] ist gewachsen!
[cityName] has been founded! = [cityName] wurde gegründet!
[cityName] is starving! = [cityName] verhungert!
[construction] has been built in [cityName] = [construction] wurde in [cityName] fertiggestellt
[wonder] has been built in a faraway land = [wonder] wurde in einem fernen Land gebaut
Work has started on [construction] = Arbeit an [construction] hat begonnen
[cityName] cannot continue work on [construction] = [cityName] kann nicht weiter an [construction] arbeiten
[cityname] has expanded its borders! = [cityname] hat seine Grenzen erweitert!
Your Golden Age has ended. = Dein Goldenes Zeitalter ist vorbei.
[cityName] has been razed to the ground! = [cityName] wurde dem Erdboden gleich gemacht!
We have conquered the city of [cityname]! = Wir haben die Stadt [cityname] eingenommen!
An enemy [unit] has attacked [cityname] = Ein(e) feindliche(r) [unit] hat [cityname] angegriffen
An enemy [unit] has attacked our [ourUnit] = Ein(e) feindliche(r) [unit] hat unsere(n) [ourUnit] angegriffen
Enemy city [cityName] has attacked our [ourUnit] = Feindliche Stadt [cityName] hat unsere Einheit [ourUnit] angegriffen
An enemy [unit] has captured [cityname] = Ein(e) feindliche(r) [unit] hat [cityname] eingenommen
An enemy [unit] has captured our [ourUnit] = Ein(e) feindliche(r) [unit] hat unsere(n) [ourUnit] gefangen genommen
An enemy [unit] has destroyed our [ourUnit] = Ein(e) feindliche(r) [unit] hat unsere(n) [ourUnit] zerstört
An enemy [RangedUnit] has destroyed the defence of [cityname] = Die feindliche Einheit [RangedUnit] hat die Verteidigung der Stadt [cityname] zerstört
Enemy city [cityName] has destroyed our [ourUnit] = Die feindliche Stadt [cityName] hat unsere Einheit [ourUnit] zerstört
An enemy [unit] was destroyed while attacking [cityname] = Ein(e) feindliche(r) [unit] wurde beim Angriff auf [cityname] zerstört
An enemy [unit] was destroyed while attacking our [ourUnit] = Ein(e) feindliche(r) [unit] wurde beim Angriff auf unsere(n) [ourUnit] zerstört
Our [attackerName] was destroyed by an intercepting [interceptorName] = Unser [attackerName] wurde durch einen abfangenden [interceptorName] zerstört.
Our [interceptorName] intercepted and destroyed an enemy [attackerName] = Unser(e) [interceptorName] hat eine(n) feindliche(n) [attackerName] abgefangen und zerstört.
Our [$attackerName] was attacked by an intercepting [$interceptorName] = Unser(e) [$attackerName] wurde von einem abfangenden [$interceptorName] angegriffen.
Our [$interceptorName] intercepted and attacked an enemy [$attackerName] = Unser(e) [$interceptorName] hat einen feindlichen [$attackerName] abgefangen und angegriffen.
An enemy [unit] was spotted near our territory = Ein(e) feindliche(r) [unit] wurde nahe unserer Grenzen entdeckt
An enemy [unit] was spotted in our territory = Ein(e) feindliche(r) [unit] wurde in unseren Grenzen entdeckt
[amount] enemy units were spotted near our territory = [amount] feindliche Einheiten wurden nahe unserer Grenzen entdeckt
[amount] enemy units were spotted in our territory = [amount] feindliche Einheiten wurden in unserem Gebiet entdeckt
The civilization of [civName] has been destroyed! = Die Zivilisation [civName] wurde besiegt!
The City-State of [name] has been destroyed! = Der Stadtstaat von [name] wurde zerstört!
We have captured a barbarian encampment and recovered [goldAmount] gold! = Wir haben ein barbarisches Lager erobert und [goldAmount] Gold gefunden!
A barbarian [unitType] has joined us! = Eine barbarische Einheit [unitType] hat sich uns angeschlossen!
We have found survivors in the ruins - population added to [cityName] = Wir haben Überlebende in den Ruinen gefunden - Einwohner zu [cityName] hinzugefügt
We have discovered the lost technology of [techName] in the ruins! = Wir haben die vergessene Technologie [techName] in den Ruinen entdeckt!
A [unitName] has joined us! = Ein(e) [unitName] hat sich uns angeschlossen!
An ancient tribe trains our [unitName] in their ways of combat! = Ein antiker Stamm bringt unserer(em) [unitName] dessen Kampftechniken bei!
We have found a stash of [amount] gold in the ruins! = Wir haben [amount] Gold in den Ruinen gefunden!
We have found a crudely-drawn map in the ruins! =  Wir haben eine grob gezeichnete Karte in den Ruinen gefunden!
[unit] finished exploring. = [unit] hat die Erkundung abgeschlossen.
[unit] has no work to do. = [unit] hat keine Arbeit mehr.
You're losing control of [name]. = Die Freundschaft mit [name] wird brüchig.
You and [name] are no longer friends! = Du und [name] seid nicht mehr befreundet!
Your alliance with [name] is faltering. = Die Allianz mit [name] wird brüchig.
You and [name] are no longer allies! = Du und [name] seid nicht mehr alliiert!
[civName] gave us a [unitName] as gift near [cityName]! = [civName] hat uns in der Nähe von [cityName] eine Einheit [unitName] als Geschenk überreicht!
[civName] has denounced us! = [civName] hat uns angeprangert.
[cityName] has been connected to your capital! = [cityName] ist nun an die Hauptstadt angebunden!
[cityName] has been disconnected from your capital! = Die Verbindung von [cityName] zur Hauptstadt ist unterbrochen!
[civName] has accepted your trade request = [civName] hat deine Handelsanfrage akzeptiert
[civName] has denied your trade request = [civName] hat deine Handelsanfrage abgelehnt
[tradeOffer] from [otherCivName] has ended = [tradeOffer] von [otherCivName] ist beendet
[tradeOffer] to [otherCivName] has ended = [tradeOffer] für [otherCivName] ist beendet
One of our trades with [nation] has ended = Einer unserer Handel mit [nation] ist beendet
One of our trades with [nation] has been cut short = Einer unserer Handel mit [nation] wurde verkürzt
[nation] agreed to stop settling cities near us! = [nation] ist damit einverstanden, keine Städte mehr in unserer Nähe zu gründen!
[nation] refused to stop settling cities near us! = [nation] hat sich geweigert, keine Städte mehr in unserer Nähe zu gründen!
We have allied with [nation]. = Wir sind mit [nation] alliiert.
We have lost alliance with [nation]. = Wir haben die Allianz mit [nation] verloren.
We have discovered [naturalWonder]! = Wir haben [naturalWonder] entdeckt!
We have received [goldAmount] Gold for discovering [naturalWonder] = Wir haben [goldAmount] Gold für die Entdeckung von [naturalWonder] erhalten
Your relationship with [cityStateName] is about to degrade = Deine Beziehung zu [cityStateName] ist dabei sich zu verschlechtern
Your relationship with [cityStateName] degraded = Deine Beziehung zu [cityStateName] hat sich verschlechtert
A new barbarian encampment has spawned! = Ein neues Barbarenlager ist erschienen!
Received [goldAmount] Gold for capturing [cityName] = [goldAmount] Gold für die Eroberung von [cityName] erhalten
Our proposed trade request is no longer relevant! = Unsere vorgeschlagene Handelsanfrage ist nicht mehr relevant!

# World Screen UI

Working... = Bitte warten...
Waiting for other players... = Warte auf andere SpielerInnen...
in = in
Next turn = Nächste Runde
Turn = Runde
turns = Runden
turn = Runde
Next unit = Nächste Einheit
Pick a policy = Wähle einen Grundsatz
Movement = Bewegungen
Strength = Stärke
Ranged strength = Fernkampf-Stärke
Bombard strength = Stärke Bombardierung
Range = Reichweite
Move unit = Einheit bewegen
Stop movement = Bewegen abbrechen
Construct improvement = Verbesserung bauen
Automate = Automatisieren
Stop automation = Automatisieren anhalten
Construct road = Baue Straße
Fortify = Befestigen
Fortify until healed = bis zur vollständigen Heilung befestigen
Fortification = Befestigung
Sleep = Schlafen
Sleep until healed = bis zur vollständigen Heilung schlafen
Moving = in Bewegung
Set up = Aufstellen
Upgrade to [unitType] ([goldCost] gold) = Verbessere [unitType] ([goldCost] Gold)
Found city = Stadt gründen
Promote = Befördern
Health = Gesundheit
Disband unit = Einheit auflösen
Explore = Erkunden
Stop exploration = Erkundung stoppen
Pillage = Plündern
Do you really want to disband this unit? = Wollen Sie diese Einheit wirklich auflösen?
Disband this unit for [goldAmount] gold? = Diese Einheit für [goldAmount] Gold auflösen?
Create [improvement] = Erzeuge [improvement]
Start Golden Age = Goldenes Zeitalter starten
Yes = Ja
No = Nein
Acquire = Erwerben
Gold = Gold
Science = Wissenschaft
Happiness = Zufriedenheit
Production = Produktion
Culture = Kultur
Food = Nahrung
<<<<<<< HEAD
 # Requires translation!
Crop Yield = Ernteertrag 
 # Requires translation!
Land = Land
 # Requires translation!
=======
Crop Yield = Ernteertrag 
Land = Land
>>>>>>> ccc5c5ee
Force = Kraft
GOLDEN AGE = GOLDENES ZEITALTER
Golden Age = Goldenes Zeitalter
[year] BC = [year] v. Chr.
[year] AD = [year] n. Chr.
Civilopedia = Civilopedia
Start new game = Neues Spiel
Save game = Spiel speichern
Load game = Spiel laden
Victory status = Siegesstatus
Social policies = Sozialpolitiken
Community = Gemeinschaft
Close = Schließen
Do you want to exit the game? = Willst du das Spiel schließen?

# City screen

Exit city = Stadt verlassen
Raze city = Stadt zerstören
Stop razing city = Zerstörung anhalten
Buy for [amount] gold = Für [amount] Gold kaufen
Buy = Kaufen
Currently you have [amount] gold. = Zur Zeit besitzen Sie [amount] Gold.
Would you like to purchase [constructionName] for [buildingGoldCost] gold? = Möchten Sie [constructionName] für [buildingGoldCost] Gold kaufen?
<<<<<<< HEAD
 # Requires translation!
=======
>>>>>>> ccc5c5ee
No space available to place [unit] near [city] = Kein Platz verfügbar um [unit] nahe [city] zu platzieren
Maintenance cost = Wartungskosten
Pick construction = Bauwerk auswählen
Pick improvement = Verbesserung auswählen
Provides [resource] = Stellt [resource] zur Verfügung
Replaces [improvement] = Ersetzt [improvement]
Pick now! = Wähle jetzt!
Build [building] = [building] bauen
Train [unit] = [unit] ausbilden
Produce [thingToProduce] = [thingToProduce] herstellen
Nothing = Nichts
Annex city = Stadt annektieren
Specialist Buildings = Gebäude der SpezialistInnen
Specialist Allocation = Zuordnung von SpezialistInnen
Specialists = SpezialistInnen
[specialist] slots = [specialist] -Slots
Engineer specialist = Ingenieur-Spezialist
Merchant specialist = Handels-Spezialist
Scientist specialist = Wissenschafts-Spezialist
Artist specialist = Künstler-Spezialist
Food eaten = Nahrung verbraucht
Growth bonus = Wachstumsbonus
Unassigned population = Freie Bevölkerung
[turnsToExpansion] turns to expansion = Erweiterung in [turnsToExpansion] Runden
Stopped expansion = Expansion gestoppt
[turnsToPopulation] turns to new population = Neue(r) Einwohner(in) in [turnsToPopulation] Runden
Food converts to production = Nahrung in Produktion verwandeln
[turnsToStarvation] turns to lose population = Bevölkerungsverlust in [turnsToStarvation] Runden
Stopped population growth = Bevölkerungswachstum gestoppt
In resistance for another [numberOfTurns] turns = Im Widerstand für weitere [numberOfTurns] Runden
Sell for [sellAmount] gold = Verkaufen für [sellAmount] Gold
Are you sure you want to sell this [building]? = [building] wirklich verkaufen?
[greatPerson] points = Punkte für [greatPerson]
Great person points = Punkte für Große Persönlichkeit
Current points = Aktuelle Punkte
Points per turn = Punkte pro Runde
Convert production to gold at a rate of 4 to 1 = Verwandel Produktion zu Gold (4:1)
Convert production to science at a rate of 4 to 1 = Verwandel Produktion zu Wissenschaft (4:1)
The city will not produce anything. = Die Stadt produziert nichts.

# Technology UI

Pick a tech = Technologie auswählen
Pick a free tech = Kostenlose Technologie auswählen
Research [technology] = [technology] erforschen
Pick [technology] as free tech = [technology] als kostenlose Technologie auswählen
Units enabled = Freigeschaltete Einheiten
Buildings enabled = Freigeschaltete Bauwerke
Wonder = Wunder
National Wonder = Nationales Wunder
National Wonders = Nationale Wunder
Wonders enabled = Freigeschaltete Wunder
Tile improvements enabled = Freigeschaltete Feldverbesserungen
Reveals [resource] on the map = Zeigt [resource] auf der Karte an
XP for new units = EP für neue Einheiten
provide = generieren
provides = generiert
City strength = Stärke der Stadt
City health = Gesundheit der Stadt
Occupied! = Besetzt!
Attack = Angreifen
Bombard = Bombardieren
NUKE = Atombombe
Captured! = Gefangen!
defence vs ranged = Verteidigung gegen Fernkampf
[percentage] to unit defence = [percentage] erhöhte Verteidigungsstärke
Attacker Bonus = Angriffsbonus
Landing = Anlanden
Flanking = Flankenangriff
vs [unitType] = gegen [unitType]
Terrain = Gelände


Hurry Research = Forschung beschleunigen
Conduct Trade Mission = Handelsmission durchführen
Your trade mission to [civName] has earned you [goldAmount] gold and [influenceAmount] influence! = Deine Handelsmission zu [civName] hat dir [goldAmount] Gold und [influenceAmount] Einfluss eingebracht!
Hurry Wonder = Wunder beschleunigen
Your citizens have been happy with your rule for so long that the empire enters a Golden Age! = Deine Bevölkerung ist so zufrieden mit deiner Herrschaft, dass dein Imperium in ein Goldenes Zeitalter eintritt!
You have entered the [newEra]! = Zeitalter [newEra] ist eingeläutet!
[civName] has entered the [eraName]! = [civName] hat das Zeitalter [eraName] erreicht!
[policyBranch] policy branch unlocked! = Grundsatzzweig [policyBranch] wurde freigeschaltet!
Overview = Überblick
Total = Gesamt
Stats = Statistiken
Policies = Grundsätze
Base happiness = Grundzufriedenheit
Occupied City = Besetzte Städte
Buildings = Gebäude
Wonders = Wunder
Base values = Grundwerte
Bonuses = Boni
Final = Endwert
Other = Andere
Population = Bevölkerung
City States = Stadtstaat
Tile yields = Felderträge
Trade routes = Handelsrouten
Maintenance = Wartung
Transportation upkeep = Unterhalt für Transport
Unit upkeep = Unterhalt für Einheiten
Trades = Handel
Units = Einheiten
Name = Name
Closest city = Nächstgelegene Stadt
Action = Aktion
Defeated = Besiegt
Tiles = Felder
Natural Wonders = Natürliche Wunder
Treasury deficit = Schatzkammerdefizit

#Victory

Science victory = Wissenschaftssieg
Cultural victory = Kultursieg
Conquest victory = Dominanzsieg
Complete all the spaceship parts\n to win! = Um zu gewinnen vervollständige\n alle Raumschiffteile!
Complete 5 policy branches\n to win! = Um zu gewinnen vervollständige\n 5 Grundsatzzweige!
Destroy all enemies\n to win! = Um zu gewinnen besiege alle Gegner!
You have won a scientific victory! = Du hast den Wissenschaftssieg errungen!
You have won a cultural victory! = Du hast den Kultursieg errungen!
You have won a domination victory! = Du hast den Dominanzsieg errungen!
You have achieved victory through the awesome power of your Culture. Your civilization's greatness - the magnificence of its monuments and the power of its artists - have astounded the world! Poets will honor you as long as beauty brings gladness to a weary heart. = Du hast den Sieg durch die unglaubliche Kraft deiner Kultur errungen. Die Größe deiner Zivilisation - die Pracht ihrer Denkmäler und die Macht ihrer Künstler - haben die Welt verblüfft! Dichter werden dich ehren, solange Schönheit einem müden Herzen Freude bereitet.
The world has been convulsed by war. Many great and powerful civilizations have fallen, but you have survived - and emerged victorious! The world will long remember your glorious triumph! = Die Welt wurde vom Krieg erschüttert. Mögen große und mächtige Zivilisationen gefallen sein, aber du hast überlebt - und bist siegreich geworden! Die Welt wird sich lange an deinen glorreichen Triumph erinnern!
You have achieved victory through mastery of Science! You have conquered the mysteries of nature and led your people on a voyage to a brave new world! Your triumph will be remembered as long as the stars burn in the night sky! = Du hast den Sieg durch die Beherrschung der Wissenschaft errungen! Du hast die Geheimnisse der Natur erobert und dein Volk auf eine Reise in eine schöne neue Welt geführt! Dein Triumph wird in Erinnerung bleiben, solange die Sterne am Nachthimmel brennen!
You have been defeated. Your civilization has been overwhelmed by its many foes. But your people do not despair, for they know that one day you shall return - and lead them forward to victory! = Du wurdest besiegt. Deine Zivilisation wurde von ihren vielen Feinden überwältigt. Aber dein Volk verzweifelt nicht, denn es weiß, dass du eines Tages zurückkehren wirst - und es zum Sieg führen werdet!
One more turn...! = Nur noch eine Runde...
Built Apollo Program = Vollendete das Apollo-Programm
Destroy [civName] = Zerstöre [civName]
Our status = Unser Status
Global status = Globaler Status
<<<<<<< HEAD
 # Requires translation!
=======
>>>>>>> ccc5c5ee
Rankings = Ranglisten
Spaceship parts remaining = Übrige Raumschiffteile
Branches completed = Vollständige Zweige
Undefeated civs = Unbesiegte Zivilisationen

# Capturing a city

What would you like to do with the city? = Was möchste du mit dieser Stadt machen?
Annex = Annektieren
Annexed cities become part of your regular empire. = Annektierte Städte werden Teil deines Imperiums
Their citizens generate 2x the unhappiness, unless you build a courthouse. = Deren Bevölkerung generieren 2x Unzufriedenheit solange bis du ein Gerichtsgebäude gebaut hast.
Puppet = Marionette
Puppeted cities do not increase your tech or policy cost, but their citizens generate 1.5x the regular unhappiness. = Marionettenstädte erhöhen nicht die Kosten für Technologie oder Grundsätze. Ihre EinwohnerInnen generieren 1,5 mal so viel Unzufriedenheit wie normal.
You have no control over the the production of puppeted cities. = Du hast keine Kontrolle über die Produktion von Marionettenstädten.
Puppeted cities also generate 25% less Gold and Science. = Marionettenstädte generieren 25% weniger Gold und Wissenschaft.
A puppeted city can be annexed at any time. = Eine Marionettenstadt kann jederzeit annektiert werden.
Liberate = Befreien
Liberating a city returns it to its original owner, giving you a massive relationship boost with them! = Befreite Städte gehen wieder in den Besitz der vorherigen besitzenden Person über. Eure Beziehung wird sich dadurch massiv verbessern!
Raze = Niederreißen
Razing the city annexes it, and starts razing the city to the ground. = Niederreißen annektiert die Stadt zunächst und macht sie dem Erdboden gleich.
The population will gradually dwindle until the city is destroyed. = Die Bevölkerung wird allmählich schrumpfen, bis die Stadt zerstört ist.
Destroy = Zerstören
Destroying the city instantly razes the city to the ground. = Die Zerstörung der Stadt macht sie sofort dem Erdboden gleich.
Remove your troops in our border immediately! = Entferne sofort deine Truppen aus unserem Gebiet!
Sorry. = Entschuldigung.
Never! = Vergiss es!
Basics = Spielkonzepte
Resources = Ressourcen
Terrains = Gelände
Tile Improvements = Modernisierungen
Unique to [civName], replaces [unitName] = Einzigartig für Zivilisation [civName], ersetzt [unitName]
Tutorials = Tutorials
Cost = Kosten
May contain [listOfResources] = kann [listOfResources] enthalten
Upgrades to [upgradedUnit] = Verbessert sich zu [upgradedUnit]
Obsolete with [obsoleteTech] = Überflüssig mit [obsoleteTech]
Occurs on [listOfTerrains] = Kommt vor in [listOfTerrains]
Placed on [terrainType] = Platziert auf [terrainType]
Can be found on  = Kann gefunden werden in
Improved by [improvement] = Wird verbessert durch [improvement]
Bonus stats for improvement:  = Boni für Verbesserung: 
Can be built on  = Kann gebaut werden auf
Defence bonus = Verteidigungsbonus
Movement cost = Bewegungskosten
Rough Terrain = Unwegsames Gelände
 for  =  für 
Missing translations: = Fehlende Übersetzung
Version = Version
Resolution = Auflösung
Tileset = Felderset
Map editor = Karteneditor
Create = Erstellen
New map = Neue Karte
Empty = Leer
Language = Sprache
Terrains & Resources = Gelände & Ressourcen
Improvements = Verbesserungen
Clear current map = Lösche aktuelle Karte
Save map = Karte speichern
Download map = Karte herunterladen
Exit map editor = Karteneditor verlassen
[nation] starting location = Startposition von [nation] 
Clear terrain features = Lösche Geländemerkmale
Clear improvements = Lösche Verbesserungen
Clear resource = Lösche Ressource
Requires = Benötigt
Menu = Menü
Brush Size = Pinselgröße

# Civilopedia Tutorials names

After Conquering = Nach der Eroberung
City Range = Stadtreichweite
Contact Me = Kontaktier mich
Culture and Policies = Kultur und Richtlinien
Embarking = Einschiffen
Enemy City = Gegnerische Stadt
Idle Units = Inaktive Einheiten
Injured Units = Verletzte Einheiten
Introduction = Einführung
Luxury Resource = Luxuriöse Ressource
New Game = Neues Spiel
Roads and Railroads = Straßen und Bahnstrecken
Siege Units = Belagerungseinheiten
Strategic Resource = Strategische Ressource
Unhappiness = Unzufriedenheit
Victory Types = Siegestypen
Workers = Arbeiter

# Other civilopedia things
Nations = Nationen
Promotions = Beförderungen
Available for [unitTypes] = Verfügbar für [unitTypes]

# Policies

Adopt policy = Grundsatz verabschieden
Adopt free policy = Grundsatz verabschieden
Unlocked at = Freigeschaltet bei

Tradition = Tradition
+3 culture in capital and increased rate of border expansion = +3 Kultur in der Hauptstadt und erhöhte Grenzerweiterungsrate
Aristocracy = Aristokratie
+15% production when constructing wonders, +1 happiness for every 10 citizens in a city = +15% Produktion beim Errichten von Wundern; +1 Zufriedenheit für jede(n) 10. Einwohner(in) in einer Stadt
Legalism = Legalismus
Immediately creates a cheapest available cultural building in each of your first 4 cities for free = Kostenloses Kulturgebäude in den ersten 4 Städten
Oligarchy = Oligarchie
Units in cities cost no Maintenance, garrisoned city +50% attacking strength = Einheiten in Städten Kosten keinen Unterhalt, +50% Angriffsstärke
Landed Elite = Landjunkerschaft
+10% food growth and +2 food in capital = +10% Nahrungswachstum und +2 Nahrung in der Hauptstadt
Monarchy = Monarchie
+1 gold and -1 unhappiness for every 2 citizens in capital = +1 Gold und -1 Unzufriedenheit für jede(n) 2. Einwohner(in) in der Hauptstadt
Tradition Complete = Tradition vollständig
+15% growth and +2 food in all cities = +15% Wachstum und +2 Nahrung in allen Städten

Liberty = Unabhängigkeit
+1 culture in every city = +1 Kultur in jeder Stadt
Collective Rule = Kollektivherrschaft
Training of settlers increased +50% in capital, receive a new settler near the capital = Ausbildung von SiedlerInnen in der Hauptstadt ist um 50% erhöht; ein(e) kostenlose(r) Siedler(in) erscheint in der Hauptstadt.
Citizenship = Staatsbürgerschaft
Tile improvement speed +25%, receive a free worker near the capital = +25% Baugeschwindigkeit für Felderverbesserungen bei ArbeiterInnenn; ein(e) kostenlose(r) Arbeiter(in) erscheint in der Hauptstadt
Republic = Republik
+1 construction in every city, +5% construction when constructing buildings = +1 Produktion in jeder Stadt; +5% Produktion beim Bau von Gebäuden in Städten
Representation = Repräsentation
Each city founded increases culture cost of policies 33% less than normal. Starts a golden age. = Jede gegründete Stadt erhöht die Kulturkosten von Grundsätzen um 33% weniger als üblich. Es beginnt ein Goldenes Zeitalter.
Meritocracy = Meritokratie
+1 happiness for every city connected to capital, -5% unhappiness from citizens = +1 Zufriedenheit für jede mit der Hauptstadt verbundenen Stadt; -5% Unzufriedenheit von EinwohnerInnen
Liberty Complete = Unabhängigkeit vollständig
Free Great Person of choice near capital = Kostenlose Große Persönlichkeit der Wahl erscheint in der Hauptstadt

Honor = Ehre
+25% bonus vs Barbarians; gain Culture when you kill a barbarian unit = +25% Bonus gegen Barbaren; du bekommst Kulturpunkte für das Töten von barbarischen Einheiten
Warrior Code = Kriegerkodex
+20% production when training melee units = +20% Produktion beim Rekrutieren von Nahkampfeinheiten
Discipline = Disziplin
+15% combat strength for melee units which have another military unit in an adjacent tile = +15% Kampfstärke für Nahkampfeinheiten, die eine andere Militäreinheit in einem anliegenden Feld haben
Military Tradition = Militärtradition
Military units gain 50% more Experience from combat = Militäreinheiten erhalten 50% mehr Erfahrung (EP) durch Kämpfe
Military Caste = Militarisierte Burg
Each city with a garrison increases happiness by 1 and culture by 2 = Jede besetzte Stadt erhöht die Zufriedenheit um 1 und die Kultur um 2
Professional Army = Berufsarmee
Honor Complete = Ehre vollständig

Gain gold for each unit killed = Jede zerstörte Einheit gibt Gold
Piety = Frömmigkeit
Building time of culture buildings reduced by 15% = Bauzeit für Kulturgebäude ist um 15% reduziert
Organized Religion = Organisierte Religion
+1 happiness for each monument, temple and monastery = +1 Zufriedenheit für jedes Monument, Kloster und Tempel
Mandate Of Heaven = Mandat des Himmels
50% of excess happiness added to culture towards policies = 50% der überschüssigen Zufriedenheit wird zu Kultur für Grundsätze umgewandelt
Theocracy = Theokratie
Temples give +10% gold = Tempel geben +10% Gold
Reformation = Reformation
+33% culture in all cities with a world wonder, immediately enter a golden age = +33% Kultur in allen Städten mit einem Weltwunder; Ein Goldenes Zeitalter beginnt.
Free Religion = Religionsfreiheit
+1 culture for each monument, temple and monastery. Gain a free policy. = +1 Kultur für jedes Monument, Kloster und Tempel; Ein kostenloser Grundsatz.
Piety Complete = Frömmigkeit vollständig
Reduce culture cost of future policies by 10% = Reduziere Kulturkosten von zukünftigen Grundsätzen um 10%

Commerce = Kommerz
+25% gold in capital = +25% Gold in der Hauptstadt
Trade Unions = Handelsunion
Maintenance on roads & railroads reduced by 33%, +2 gold from all trade routes = Instandhaltung von Straßen und Schienen um 33% reduziert; +2 Gold für alle Handelsrouten
Mercantilism = Merkantilismus
-25% to purchasing items in cities = -25% Gold Kosten beim Kauf von Objekten in Städten
Entrepreneurship = Unternehmertum
Great Merchants are earned 25% faster, +1 Science from every Mint, Market, Bank and Stock Exchange. = Große HändlerInnen erscheinen 25% schneller; +1 Wissenschaft von jeder Prägeanstalt, Bank, Markt und Börse.
Patronage = Mäzenatentum
Cost of purchasing culture buildings reduced by 50% = Kosten für den Kauf von Kulturgebäuden ist um 50% reduziert
Protectionism = Protektionismus
+1 happiness from each luxury resource = +1 Zufriedenheit für jede Luxusresource
Commerce Complete = Kommerz vollständig
+1 gold from every trading post, double gold from Great Merchant trade missions = +1 Gold von jedem Handelsposten, doppeltes Gold von Großer Kaufmann's Handelsmissionen.

Rationalism = Rationalismus
Production to science conversion in cities increased by 33% = Umwandlung von Produktion in Wissenschaft in Städten ist um 33% erhöht.
Secularism = Säkularismus
+2 science from every specialist = +2 Wissenschaft durch jede(n) Spezialistin
Humanism = Humanismus
+1 happiness from every university, observatory and public school = +1 Zufriedenheit durch jede Universität, öffentliche Schule oder Observatorium.
Free Thought = Freies Denken
+1 science from every trading post, +17% science from universities = +1 Wissenschaft durch jeden Handelsposten; +17% Wissenschaft von Universitäten
Sovereignty = Souveränität
+15% science while empire is happy = +15% Wissenschaft solange das Reich zufrieden ist
Scientific Revolution = Wissenschaftsrevolution
Gain 2 free technologies = 2 kostenlose Technologien
Rationalism Complete = Rationalismus vollständig
+1 gold from all science buildings = +1 Gold von allen Wissenschaftsgebäuden

Freedom = Freiheit
+25% great people rate = +25% mehr Große Persönlichkeiten
Constitution = Verfassung
+2 culture from each wonder = +2 Kultur durch jedes Wunder
Universal Suffrage = Allgemeines Wahlrecht
+1 production per 5 population = +1 Produktion für jede(n) 5. Einwohner(in)
Civil Society = Zivilgesellschaft
-50% food consumption by specialists = -50% Nahrungsverbrauch durch SpezialistInnen
Free Speech = Meinungsfreiheit
+1 culture for every 2 citizens = +1 Kultur für jede(n) 2. Einwohner(in)
Democracy = Demokratie
Specialists produce half normal unhappiness = SpezialistInnen produzieren 50% weniger Unzufriedenheit
Freedom Complete = Freiheit vollständig
Tile yield from great improvement +100%, golden ages increase by 50% = +100% Felderträge aus Verbesserungen Großer Persönlichkeiten; Goldene Zeitalter dauern 50% länger

Autocracy = Autokratie
-33% unit upkeep costs = -33% Unterhaltskosten für Einheiten
Populism = Populismus
Wounded military units deal +25% damage = Verwundete Militäreinheiten haben +25% Schaden
Militarism = Militarismus
Gold cost of purchasing units -33% = -33% Goldkosten für das Kaufen von Einheiten
Fascism = Faschismus
Quantity of strategic resources produced by the empire increased by 100% = Menge an strategische Resourcen ist um 100% erhöht.
Police State = Polizeistaat
Captured cities retain their previous borders = Eingenommene Städte behalten ihre vorherigen Grenzen
Total War = Totaler Krieg
+15% production when building military units and new military units start with 15 Experience = +15% Produktion beim Bauen von Militäreinheiten; neue Militäreinheiten starten mit 15 Erfahrung (EP)
Autocracy Complete = Autokratie vollständig
+1 happiness from each Walls, Castle and Arsenal = +1 Zufriedenheit für jede Mauer, jedes Schloss und jedes Arsenal

# Technologies

Agriculture = Landwirtschaft
'Where tillage begins, other arts follow. The farmers therefore are the founders of human civilization.' - Daniel Webster = 'Wo die Bodenbearbeitung beginnt, folgen andere Künste. Die Bauern sind somit die Begründer der menschlichen Zivilisation.' - Daniel Webster
Pottery = Töpferkunst
'Shall the clay say to him that fashioneth it, what makest thou?' - Bible Isaiah 45:9 = 'Sagt denn der Ton zu dem Töpfer: Was machst du mit mir?' - Bibel, Jesaja 45,9
Animal Husbandry = Tierhaltung
'Thou shalt not muzzle the ox when he treadeth out the corn.' - Bible Deuteronomy 25:4 = 'Du sollst dem Ochsen, der da drischt, nicht das Maul verbinden.' -  Bibel, Deuteronomium 25,4
Archery = Bogenschießen
'The haft of the arrow has been feathered with one of the eagle's own plumes, we often give our enemies the means of our own destruction' - Aesop = 'Der Griff des Pfeils ist mit einer der eigenen Federn des Adlers gefedert, wir geben unseren Feinden oft die Mittel zur eigenen Zerstörung.' - Aesop
Mining = Bergbau
'The meek shall inherit the Earth, but not its mineral rights.' - J. Paul Getty = 'Die Sanftmütigen werden die Erde erben, aber nicht ihre Mineralrechte.' - J. Paul Getty
Sailing = Segeln
'He who commands the sea has command of everything.' - Themistocles = 'Wer das Meer beherrscht, beherrscht alles.' - Themistokles
Calendar = Kalender
'So teach us to number our days, so that we may apply our hearts unto wisdom.' - Bible Psalms 90:12 = 'Lehre uns bedenken, dass wir sterben müssen, auf dass wir klug werden.' - Bibel, Psalmen 90,12
Writing = Schrift
'He who destroys a good book kills reason itself.' - John Milton = 'Wer ein gutes Buch zerstört, tötet die Vernunft selbst.' - John Milton
Trapping = Fallenstellen
'Even brute beasts and wandering birds do not fall into the same traps or nets twice.' - Saint Jerome = 'Selbst rohe Tiere und wandernde Vögel fallen nicht zweimal in die gleichen Fallen oder Netze.' - Saint Jerome
The Wheel = Das Rad
'Wisdom and virtue are like the two wheels of a cart.' - Japanese proverb = 'Weisheit und Tugend sind wie die beiden Räder eines Karren.' - Japanisches Sprichwort
Masonry = Mauerarbeiten
'How happy are those whose walls already rise!' - Virgil = 'Glücklich seid ihr, da eure Mauern schon wachsen!' - Vergil
Bronze Working = Bronzebearbeitung
'Here Hector entered, with a spear eleven cubits long in his hand; the bronze point gleamed in front of him, and was fastened to the shaft of the spear by a ring of gold.' - Homer = 'Hier trat Hector mit einem elf Ellen langen Speer in der Hand ein; die bronzene Spitze schimmerte vor ihm und war mit einem goldenen Ring am Schaft des Speeres befestigt.' - Homer
Optics = Optik
'He made an instrument to know if the moon shine at full or no.' - Samuel Butler = 'Er baute ein Instrument, um zu wissen, ob der Mond bei Volllicht leuchtet oder nicht.' - Samuel Butler
Horseback Riding = Reiten
'A Horse! A Horse! My kingdom for a horse!' - Shakespeare (Richard III) = 'Ein Pferd! Ein Pferd! Mein Königreich für ein Pferd!' - Shakespeare (Richard III)
Mathematics = Mathematik
'Mathematics is the gate and key to the sciences.' - Roger Bacon = 'Mathematik ist das Tor und der Schlüssel zu den Naturwissenschaften.' - Roger Bacon
Construction = Baukunst
'Three things are to be looked to in a building: that it stands on the right spot; that it be securely founded; that it be successfully executed.' - Johann Wolfgang von Goethe = 'In einem Gebäude sind drei Dinge zu beachten: dass es an der richtigen Stelle steht, dass es sicher gegründet wird und dass es erfolgreich ausgeführt wird.' - Johann Wolfgang von Goethe
Philosophy = Philosophie
'There is only one good, knowledge, and one evil, ignorance.' - Socrates = 'Es gibt nur ein einziges Gut für den Menschen: Die Wissenschaft. Und nur ein einziges Übel: Die Unwissenheit.' - Sokrates
Currency = Währung
'Better is bread with a happy heart than wealth with vexation.' - Amenemope = 'Besser ist Brot mit einem glücklichen Herzen als Reichtum mit Verdruss.' - Amenemope
Engineering = Ingenieurwesen
'Instrumental or mechanical science is the noblest and, above all others, the most useful.' - Leonardo da Vinci = 'Die instrumentelle oder mechanische Wissenschaft ist die edelste und vor allem die nützlichste.' - Leonardo da Vinci
Iron Working = Eisenbearbeitung
'Do not wait to strike til the iron is hot, but make it hot by striking.' - William Butler Yeats = 'Warten nicht, bis das Bügeleisen heiß ist, sondern mach es durch Schläge heiß.' - William Butler Yeats
Theology = Theologie
'Three things are necessary for the salvation of man: to know what he ought to believe; to know what he ought to desire; and to know what he ought to do' - St. Thomas Aquinas = 'Für die Erlösung des Menschen sind drei Dinge notwendig: zu wissen, was er glauben soll; zu wissen, was er sich wünschen soll; und zu wissen, was er tun soll.' - Thomas von Aquin
Civil Service = Öffentlicher Dienst
'The only thing that saves us from the bureaucracy is it inefficiency' - Eugene McCarthy = 'Das Einzige, was uns vor der Bürokratie schützt, ist die Ineffizienz.' - Eugene McCarthy
Enables Open Borders agreements = Ermöglicht Vereinbarung 'offene Grenzen'
Guilds = Gilden
'The merchants and the traders have come; their profits are pre-ordained...' - Sri Guru Granth Sahib = 'Die Kaufleute und die Händler sind gekommen; ihre Gewinne sind vorbestimmt...' - Sri Guru Granth Sahib
Physics = Physik
'Measure what is measurable, and make measurable what is not so.' - Galileo Galilei = 'Messe, was messbar ist, und mache messbar, was nicht messbar ist.' - Galileo Galilei
Metal Casting = Metallguss
'When pieces of bronze or gold or iron break, the metal-smith welds them together again in the fire, and the bond is established.' - Sri Guru Granth Sahib = 'Wenn Stücke aus Bronze, Gold oder Eisen brechen, schweißt der Schmied sie im Feuer wieder zusammen, und die Verbindung ist hergestellt.' - Sri Guru Granth Sahib
Steel = Stahl
'John Henry said to his Captain, / 'A man ain't nothin' but a man, / And before I'll let your steam drill beat me down, / I'll die with the hammer in my hand.'' - Anonymous: The Ballad of John Henry, the Steel-Drivin' Man = 'John Henry sprach zum Vorarbeiter: "Ein Mensch ist nur ein Mensch; Bevor mich dieser Dampfhammer besiegt; sterb ich mit meinem Hammer in der Hand."' - Anonym: Das Lied von John Henry, dem Gleisarbeiter 
Compass = Kompass
'I find the great thing in this world is not so much where we stand, as in what direction we are moving.' - Oliver Wendell Holmes = 'Ich finde, das Große in dieser Welt ist nicht so sehr, wo wir stehen, sondern in welche Richtung wir uns bewegen.' - Oliver Wendell Holmes
Education = Bildung
'Education is the best provision for old age.' - Aristotle = 'Bildung ist die beste Versorgung für das Alter.' - Aristotle
Chivalry = Ritterlichkeit
'Whoso pulleth out this sword of this stone and anvil, is rightwise king born of all England.' - Malory = 'Wer dieses Schwert aus diesem Stein und Amboss herauszieht, ist zu Recht König von ganz England.' - Malory
Machinery = Maschinenbau
'The press is the best instrument for enlightening the mind of man, and improving him as a rational, moral and social being.' - Thomas Jefferson = 'Die Presse ist das beste Instrument, um den Geist des Menschen zu erleuchten und ihn als rationales, moralisches und soziales Wesen zu verbessern.' - Thomas Jefferson
Astronomy = Astronomie
'Joyfully to the breeze royal Odysseus spread his sail, and with his rudder skillfully he steered.' - Homer = 'Freudig zur Brise spreizte der königliche Odysseus sein Segel, und mit seinem Ruder steuerte er geschickt.' - Homer
Acoustics = Akustik
'Their rising all at once was as the sound of thunder heard remote' - Milton = 'Ihr Aufstieg auf einmal war, als der Klang des Donners entfernt hörte.' - Milton
Banking = Bankwesen
'Happiness: a good bank account, a good cook and a good digestion' - Jean Jacques Rousseau = 'Fröhlichkeit: ein gutes Bankkonto, ein guter Koch und eine gute Verdauung.' - Jean Jacques Rousseau
Printing Press = Druckpresse
'It is a newspaper's duty to print the news and raise hell.' - The Chicago Times = 'Es ist die Pflicht einer Zeitung, Nachrichten zu drucken und Lärm zu schlagen.' - Chicago Times
Gunpowder = Schießpulver
'The day when two army corps can annihilate each other in one second, all civilized nations, it is to be hoped, will recoil from war and discharge their troops.' - Alfred Nobel = 'An dem Tag, an dem sich zwei Armeekorps in einer Sekunde gegenseitig vernichten können, werden alle zivilisierten Nationen, wie zu hoffen ist, aus dem Krieg zurückschrecken und ihre Truppen entlassen.' - Alfred Nobel
Navigation = Navigation
'The winds and the waves are always on the side of the ablest navigators.' - Edward Gibbon = 'Wind und Wellen sind immer auf der Seite des besseren Seefahrers.' - Edward Gibbon
Architecture = Architektur
'Architecture begins where engineering ends.' - Walter Gropius = 'Architektur beginnt dort, wo das Ingenieurwesen aufhört.' - Walter Gropius
Economics = Ökonomie
'Compound interest is the most powerful force in the universe.' - Albert Einstein = 'Das zusammengesetzte Interesse ist die mächtigste Kraft im Universum.' - Albert Einstein
Metallurgy = Metallhüttenkunde
'There never was a good knife made of bad steel.' - Benjamin Franklin = 'Es gab nie ein gutes Messer aus schlechtem Stahl.' - Benjamin Franklin
Chemistry = Chemie
'Wherever we look, the work of the chemist has raised the level of our civilization and has increased the productive capacity of the nation.' - Calvin Coolidge = 'Wohin wir auch schauen, die Arbeit des Chemikers hat das Niveau unserer Zivilisation angehoben und die Produktionskapazität der Nation erhöht.' - Calvin Coolidge
Scientific Theory = Wissenschaftliche Theorie
'Every great advance in science has issued from a new audacity of imagination.' - John Dewey = 'Jedem großen wissenschaftlichen Fortschritt geht eine neue, tollkühne Idee voraus.' - John Dewey 
Archaeology = Archäologie
'Those who cannot remember the past are condemned to repeat it.' - George Santayana = 'Diejenigen, die sich nicht an die Vergangenheit erinnern können, sind dazu verurteilt, sie zu wiederholen.' - George Santayana
Industrialization = Industrialisierung
'Industrialization based on machinery, already referred to as a characteristic of our age, is but one aspect of the revolution that is being wrought by technology.' - Emily Greene Balch = 'Die Industrialisierung auf der Grundlage von Maschinen, die bereits als charakteristisch für unsere Zeit bezeichnet wird, ist nur ein Aspekt der Revolution, die von der Technologie ausgeht.' - Emily Greene Balch
Rifling = Gewehrkugeldrall
'It is well that war is so terrible, or we should grow too fond of it.' - Robert E. Lee = 'Es ist gut, dass der Krieg so schrecklich ist, sonst würden wir ihn zu sehr mögen.' - Robert E. Lee
Military Science = Militärwissenschaft
'Wars may be fought with weapons, but they are won by men. It is the spirit of the men who follow and of the man who leads that gains the victory.' - George S. Patton = 'Kriege können mit Waffen geführt werden, aber sie werden von Menschen gewonnen. Es ist der Geist der Menschen, die folgen, und des Menschen, der führt, der den Sieg erringt.' - George S. Patton
Fertilizer = Dünger
'The nation that destroys its soil destroys itself.' - Franklin Delano Roosevelt = 'Die Nation, die ihren Boden zerstört, zerstört sich selbst.' - Franklin Delano Roosevelt
Biology = Biologie
'If the brain were so simple we could understand it, we would be so simple we couldn't.' - Lyall Watson = 'Wenn das Gehirn so einfach wäre, das wir es verstehen könnten, wären wir so einfach, dass wir es nicht könnten.' - Lyall Watson
Electricity = Elektrizität
'Is it a fact - or have I dreamt it - that, by means of electricity, the world of matter has become a great nerve, vibrating thousands of miles in a breathless point of time?' - Nathaniel Hawthorne = 'Ist es eine Tatsache - oder habe ich es geträumt -, dass die Welt der Materie durch Elektrizität zu einem großen Nerv geworden ist, der Tausende von Meilen in einem atemlosen Moment vibriert?' - Nathaniel Hawthorne
Steam Power = Dampfkraft
'The nations of the West hope that by means of steam communication all the world will become as one family.' - Townsend Harris = 'Die Nationen des Westens hoffen, dass durch die Dampfkommunikation die ganze Welt zu einer einzigen Familie wird.' - Townsend Harris
Dynamite = Dynamit
'As soon as men decide that all means are permitted to fight an evil, then their good becomes indistinguishable from the evil that they set out to destroy.' - Christopher Dawson = 'Sobald die Menschen entscheiden, dass alle Mittel erlaubt sind, ein Übel zu bekämpfen, wird ihr Gut ununterscheidbar von dem Übel, das sie zu zerstören versuchen.' - Christopher Dawson
Refrigeration = Kühlung
'And homeless near a thousand homes I stood, and near a thousand tables pined and wanted food.' - William Wordsworth = 'Und ohne Obdach stand ich zwischen tausend Häusern und neben tausend Tischen verzehrt' ich mich nach Nahrung.' - William Wordsworth 
Replaceable Parts = Ersetzbare Teile
'Nothing is particularly hard if you divide it into small jobs.' - Henry Ford = 'Keine Aufgabe ist wirklich schwierig, solange man sie in einzelne Schritte aufteilt.' - Henry Ford
Radio = Radio
'The whole country was tied together by radio. We all experienced the same heroes and comedians and singers. They were giants.' - Woody Allen = 'Das ganze Land war per Funk miteinander verbunden. Wir alle erlebten die gleichen Helden und Komiker und Sänger. Sie waren Riesen.' - Woody Allen
Combustion = Verbrennung
'Any man who can drive safely while kissing a pretty girl is simply not giving the kiss the attention it deserves.' - Albert Einstein = 'Jeder Mann, der sicher fahren kann, während er ein hübsches Mädchen küsst, schenkt dem Kuss einfach nicht die Aufmerksamkeit, die er verdient.' - Albert Einstein
Plastics = Plastik
'Ben, I want to say one word to you, just one word: plastics.' - Buck Henry and Calder Willingham, The Graduate =  'Ben, ich möchte dir ein Wort sagen, nur ein Wort: Plastik.' - Buck Henry und Calder Willingham, Der Absolvent
Electronics = Elektronik
'There's a basic principle about consumer electronics: it gets more powerful all the time and it gets cheaper all the time.' - Trip Hawkins = 'Es gibt ein Grundprinzip der Verbraucherelektronik: Sie wird immer leistungsfähiger und immer billiger.' - Trip Hawkins
Ballistics = Ballistik
'Men, like bullets, go farthest when they are smoothest.' - Jean Paul = 'Männer, wie Kugeln, gehen am weitesten, wenn sie am glattesten sind.' - Jean Paul
Mass Media = Massenmedien
Flight = Flug
'Aeronautics was neither an industry nor a science. It was a miracle.' - Igor Sikorsky = 'Die Luftfahrt war weder eine Industrie noch eine Wissenschaft. Es war ein Wunder.' - Igor Sikorsky
'The introduction of so powerful an agent as steam to a carriage on wheels will make a great change in the situation of man.' - Thomas Jefferson = 'Die Einführung eines so mächtigen Mittels wie Dampf in einen Wagen auf Rädern wird die Situation des Menschen stark verändern.' - Thomas Jefferson
Pharmaceuticals = Arzneimittel
'In nothing do men more nearly approach the gods than in giving health to men.' - Cicero = 'In nichts nähern sich die Menschen den Göttern mehr als in der Gesundheit der Menschen.' - Cicero
Radar = Radar
'Vision is the art of seeing things invisible.' - Jonathan Swift = 'Sehen ist die Kunst, Dinge unsichtbar zu sehen.' - Jonathan Swift
Atomic Theory = Atomtheorie
'The unleashed power of the atom has changed everything save our modes of thinking, and we thus drift toward unparalleled catastrophes.' - Albert Einstein = 'Die entfesselte Kraft des Atoms hat alles verändert, außer unseren Denkweisen, und wir treiben damit zu beispiellosen Katastrophen.' - Albert Einstein
Computers = Computer
'Computers are like Old Testament gods: lots of rules and no mercy.' - Joseph Campbell = 'Computer sind wie Götter des Alten Testaments: viele Regeln und keine Gnade.' - Joseph Campbell
Mobile Tactics = Mobile Taktiken
'All men can see these tactics whereby I conquer, but what none can see is the strategy out of which victory is evolved.' - Sun Tzu = 'Alle Menschen können diese Taten sehen, mit denen ich siege, aber was niemand sehen kann, ist die Strategie, aus der sich der Sieg entwickelt.' - Sun Tzu
Combined Arms = Verbundene Waffen
'The root of the evil is not the construction of new, more dreadful weapons. It is the spirit of conquest.' - Ludwig von Mises = 'Die Wurzel des Bösen ist nicht der Bau neuer, schrecklicherer Waffen. Es ist der Geist der Eroberung.' - Ludwig von Mises
Nuclear Fission = Kernspaltung
'I am become Death, the destroyer of worlds.' - J. Robert Oppenheimer = 'Ich bin zum Tod geworden, zum Zerstörer der Welten.' - J. Robert Oppenheimer
Ecology = Ökologie
'Only within the moment of time represented by the present century has one species, man, acquired significant power to alter the nature of his world.' - Rachel Carson = 'Nur in dem Moment, der durch das gegenwärtige Jahrhundert repräsentiert wird, hat eine Spezies, der Mensch, eine bedeutende Macht erlangt, um die Natur seiner Welt zu verändern.' - Rachel Carson
Rocketry = Raketentechnik
'A good rule for rocket experimenters to follow is this: always assume that it will explode.' - Astronautics Magazine, 1937 = 'Eine gute Regel für Raketenexperimente ist: Gehe immer davon aus, dass sie explodieren wird.' - Astronautics Magazine, 1937
Robotics = Robotik
'1. A robot may not injure a human being or, through inaction, allow a human being to come to harm. 2. A robot must obey any orders given to it by human beings, except when such orders would conflict with the First Law. 3. A robot must protect its own existence as long as such protection does not conflict with the First or Second Law.' - Isaac Asimov = '1. Ein Roboter darf kein menschliches Wesen wissentlich verletzen oder wissentlich durch Untätigkeit zulassen, dass einem menschlichen Wesen Schaden zugefügt wird. 2. Ein Roboter muss den ihm von einem Menschen gegebenen Befehlen gehorchen – es sei denn, ein solcher Befehl würde mit Regel eins kollidieren. 3. Ein Roboter muss seine Existenz beschützen, solange dieser Schutz nicht mit Regel eins oder zwei kollidiert.' - Isaac Asimov
Lasers = Laser
'The night is far spent, the day is at hand: let us therefore cast off the works of darkness, and let us put on the armor of light.' - The Holy Bible: Romans, 13:12 = 'Bald ist die Nacht vorüber, und der Tag bricht an. Deshalb wollen wir uns von den Taten trennen, die zur Dunkelheit gehören, und uns stattdessen mit den Waffen des Lichts rüsten.' Die Biebel: Roemer 13:12
Nanotechnology = Nanotechnologie
'The impact of nanotechnology is expected to exceed the impact that the electronics revolution has had on our lives.' - Richard Schwartz = 'Es wird erwartet, dass die Auswirkungen der Nanotechnologie die Auswirkungen der elektronischen Revolution auf unser Leben übersteigen werden.' - Richard Schwartz
Satellites = Satelliten
'Now, somehow, in some new way, the sky seemed almost alien.' - Lyndon B. Johnson = 'Nun, irgendwie, auf eine neue Art und Weise, schien der Himmel fast fremd zu sein.' - Lyndon B. Johnson
Particle Physics = Teilchenphysik
'Every particle of matter is attracted by or gravitates to every other particle of matter with a force inversely proportional to the squares of their distances.' - Isaac Newton = 'Jedes Teilchen der Materie wird von jedem anderen Teilchen der Materie mit einer Kraft angezogen oder gravitiert, die umgekehrt proportional zu den Quadraten ihrer Abstände ist.' - Isaac Newton
Future Tech = Zukunftstechnologien
'I think we agree, the past is over.' - George W. Bush = 'Ich denke, wir sind uns einig, dass die Vergangenheit vorbei ist.' - George W. Bush

# Technology uniques 

Who knows what the future holds? = Wer weiß was die Zukunft für uns bereithält?
+10% science and production in all cities = +10% Wissenschaft und Produktion in allen Städten
Improves movement speed on roads = Erhöht die Bewegungsgeschwindigkeit auf Straßen
Enables conversion of city production to science = Erlaubt das Umwandeln von städtischer Produktion in Wissenschaft
Enables Research agreements = Ermöglicht Forschungsvereinbarungen
Enables conversion of city production to gold = Erlaubt das Umwandeln von städtischer Produktion in Gold
Enables embarkation for land units = Ermöglicht das Einbooten von Landeinheiten
Enables embarked units to enter ocean tiles = Erlaubt es, eingebooteten Einheiten Ozeanfelder zu überqueren
Increases embarked movement +1 = +1 für Bewegungen eingebooteter Einheiten

# Tech eras

Ancient era = Altertum
Classical era = Klassik
Medieval era = Mittelalter
Renaissance era = Renaissance
Industrial era = Industrielle Revolution
Modern era = Moderne
Information era = Informationszeitalter
Future era = Ära der Zukunft

# Terrains

Grassland = Wiese
Plains = Ebene
Tundra = Tundra
Desert = Wüste
Lakes = Seen
Hill = Hügel
Mountain = Berge
Forest = Wald
Jungle = Dschungel
Marsh = Sumpf
Fallout = Verseucht
Oasis = Oase
Snow = Schnee
Coast = Küste
Ocean = Ozean
Flood plains = Flussaue
Impassible = Unpassierbar

# Natural Wonders

Barringer Crater = Barringer-Krater
Grand Mesa = Grand Mesa
Great Barrier Reef = Great Barrier Reef
Krakatoa = Krakatau
Mount Fuji = Fuji
Old Faithful = Old Faithful
Rock of Gibraltar = Felsen von Gibraltar
Cerro de Potosi = Cerro de Potosí
El Dorado = El Dorado
Fountain of Youth = Jungbrunnen

# Natural Wonders Uniques

Grants 500 Gold to the first civilization to discover it = Gewährt 500 Gold für die erste Zivilisation, die es entdeckt
Grants Rejuvenation (all healing effects doubled) to adjacent military land units for the rest of the game = Gewährt Verjüngung (alle Heilungseffekte verdoppelt) an benachbarte militärische Landeinheiten für den Rest des Spiels

# Resources

Cattle = Rinder
Sheep = Schafe
Deer = Rotwild
Bananas = Bananen
Wheat = Weizen
Stone = Stein
Fish = Fisch
Bison = Bisons
Horses = Pferde
Iron = Eisen
Coal = Kohle
Oil = Erdöl
Aluminum = Aluminium
Uranium = Uran
Furs = Felle
Cotton = Baumwolle
Dyes = Farbstoffe
Gems = Edelsteine
Silver = Silber
Incense = Weihrauch
Ivory = Elfenbein
Silk = Seide
Spices = Gewürze
Wine = Wein
Sugar = Zucker
Marble = Marmor
+15% production towards Wonder construction = +15% Produktion beim Errichten von Wundern
Pearls = Perlen
Whales = Wale
Copper = Kupfer
Cocoa = Kakao
Crab = Krabben
Citrus = Zitrusfrüchte
Truffles = Trüffel

# Improvements

Farm = Farm
Lumber mill = Sägewerk
Mine = Mine
Trading post = Handelsposten
Camp = Lager
Oil well = Ölbohrloch
Pasture = Weide
Plantation = Plantage
Quarry = Steinbruch
Fishing Boats = Fischerboote
Road = Straße
Remove Road = Entferne Straße
Railroad = Schienen
Remove Railroad = Entferne Schienen
Remove Forest = Wald abholzen
Remove Jungle = Dschungel abholzen
Remove Marsh = Moor trockenlegen
Remove Fallout = Entferne Verseuchung
Ancient ruins = Altertümliche Ruinen
City ruins = Stadtruinen
Academy = Akademie
Landmark = Sehenswürdigkeit
Manufactory = Fabrik
Customs house = Zollamt
Moai = Moai
+1 additional Culture for each adjacent Moai = +1 zusätzliche Kultur für jedes anliegende Moai
Can only be built on Coastal tiles = Kann nur auf Küstenfeldern gebaut werden
Barbarian encampment = Barbarenlager

# Unit types 

Civilian = ZivilistIn
land units = Landeinheit
water units = Wassereinheit
air units = Lufteinheit
WaterCivilian = Wasserbewohner(in)
Melee = Nahkampf
WaterMelee = Wassernahkampf
Ranged = Fernkampf
WaterRanged = Wasserfernkampf
WaterSubmarine = Wasser-U-Boot
Siege = Belagerung
Mounted = Beritten
Scout = KundschafterIn
Armor = Rüstung
City = Stadt

# Units

Founds a new city = Gründet eine neue Stadt
Worker = ArbeiterIn
Can build improvements on tiles = Kann Verbesserungen auf Feldern bauen
Ignores terrain cost = Ignoriert Geländekosten
Brute = Rohling
Warrior = KriegerIn
Maori Warrior = Maori KriegerIn
Archer = Bogenschütze
Bowman = Kampfbogenschütze
Work Boats = Arbeitsboote
Cannot enter ocean tiles until Astronomy = Ozeanfelder können nicht befahren werden bis Astronomie erforscht ist
May create improvements on water resources = Kann Verbesserungen auf Ressourcen im Wasser bauen
Trireme = Trireme
Cannot enter ocean tiles = Ozeanfelder können nicht befahren werden
Chariot Archer = Streitwagen-Bogenschütze
No defensive terrain bonus = Kein geländeabhängiger Verteidigungsbonus
Rough terrain penalty = Im Nachteil auf rauem Gelände
War Chariot = Streitwagen
Spearman = SpeerkriegerIn
Hoplite = Hoplit
Persian Immortal = Persische(r) Unsterbliche(r)
+10 HP when healing = +10 Lebenspunkte beim Heilen
Composite Bowman = Kompositbogenschütze
Catapult = Katapult
Must set up to ranged attack = Muss aufgestellt werden, um Fernattacken auszuführen
Ballista = Ballista
Swordsman = SchwertkämpferIn
Mohawk Warrior = Mohawk KriegerIn
+33% combat bonus in Forest/Jungle = +33% Kampfbonus im Wald/Dschungel
Legion = LegionärIn
Can construct roads = Kann Straßen bauen
Horseman = ReiterIn
Can move after attacking = Kann sich nach dem Angriff bewegen
Companion Cavalry = Begleitkavallerie
War Elephant = Kriegselefant
Galleass = Galeere
Crossbowman = Armbrustschütze
Longbowman = Langbogenschütze
Chu-Ko-Nu = Chu-Ko-Nu
Logistics = Logistik
1 additional attack per turn = 1 zusätzlicher Angriff pro Runde
Trebuchet = Trebuchet
Hwach'a = Hwach'a
Limited Visibility = Begrenzte Sichtweite
Longswordsman = LangschwertkämpferIn
Pikeman = PikenierIn
Landsknecht = Landsknecht
Knight = RitterIn
Camel Archer = Kamel-Bogenschütze
Conquistador = Eroberer
Mandekalu Cavalry = Mandekalu-Kavallerie
Defense bonus when embarked = Verteidigungsbonus wenn Eingeschifft
Keshik = Kheshig
50% Bonus XP gain = 50% Erfahrungsbonus
Naresuan's Elephant = Naresuans Elefant
Samurai = Samurai
Combat very likely to create Great Generals = Der Kampf wird sehr wahrscheinlich große Generäle schaffen.
Caravel = Karavelle
Turtle Ship = Schildkrötenboot
+1 Visibility Range = +1 Sichtweite
+2 Visibility Range = +2 Sichtbarkeitsbereich
Cannon = Kanone
Musketman = Musketschütze
Musketeer = Musketier
Janissary = Janitschar
Tercio = Tercio
Heals [amountHealed] damage if it kills a unit = Heilt [amountHealed] Schaden beim Töten einer Einheit
Minuteman = Minuteman
Frigate = Fregatte
Ship of the Line = Linienschiff
Lancer = LanzerIn
Sipahi = Sipahi
No movement cost to pillage = Keine Bewegungskosten beim Plündern
Gatling Gun = Gatling Kanone
Rifleman = Gewehrschütze
Cavalry = Kavallerie
Cossack = KosakIn
Artillery = Artillerie
Indirect Fire = Indirektes Feuer
Ironclad = Panzerschiff
Double movement in coast = Doppelte Bewegungsgeschwindigkeit an der Küste
Landship = Landschiff
Great War Infantry = Weltkriegs-Infanterie
Foreign Legion = Fremdenlegion
+20% bonus outside friendly territory = +20% Bonus außerhalb befreundeten Gebiets
Foreign Land = Fremdes Land
Destroyer = Zerstörer
Can attack submarines = Kann U-Boote angreifen
Machine Gun = Maschinengewehr
Anti-Aircraft Gun = FLAK
Infantry = Infanterie
Battleship = Schlachtschiff
Submarine = U-Boot
Bonus as Attacker [amount]% = Bonus für Angriff [amount]%
Invisible to others = Unsichtbar für andere
Can only attack water = Kann nur auf Wasser angreifen
Carrier = Flugzeugträger
Triplane = Dreidecker
[percent]% chance to intercept air attacks = [percent]% Chance, Luftangriffe abzufangen
Requires Manhattan Project = Benötigt Manhattan Projekt
6 tiles in every direction always visible = 6 Felder in jede Richtung sichtbar
Great War Bomber = Weltkriegsbomber
Rocket Artillery = Raketenartillerie
Anti-Tank Gun = Panzerabwehr-Kanone
Marine = Marine
Mobile SAM = Mobile Flugabwehrrakete
Paratrooper = Fallschirmjäger
Tank = Panzer
Panzer = Königstiger
Bomber = Bomber
Mechanized Infantry = Mechanisierte Infanterie
Modern Armor = Moderne Panzerung
B17 = B-17
Fighter = Jagdflugzeug
Zero = Zero
Helicopter Gunship = Angriffshelikopter
Atomic Bomb = Atombombe
Nuclear Missile = Nuklearrakete
Great Artist = Große(r) Künstler(in)
Unbuildable = nicht baubar
Can start an 8-turn golden age = Kann ein Goldenes Zeitalter über 8 Runden starten
Can build improvement: Landmark = Kann Verbesserung errichten: Sehenswürdigkeit
Great Scientist = Große(r) Wissenschaftler(in)
Can hurry technology research = Kann Erforschung von Technologien beschleunigen
Can build improvement: Academy = Kann Verbesserung errichten: Akademie
Great Merchant = Große(r) Händler(in)
Can undertake a trade mission with City-State, giving a large sum of gold and [influenceAmount] Influence = Kann eine Handelsmission mit dem Stadtstaat durchführen, die eine große Summe Gold und [influenceAmount] Einfluss gibt.
Can build improvement: Customs house = Kann Verbesserung errichten: Zollhaus
Great Engineer = Große(r) Ingenieur(in)
Can speed up construction of a wonder = Kann die Produktion eines Wunders beschleunigen
Can build improvement: Manufactory = Kann Verbesserung errichten: Manufaktur
Great General = Große(r) General(in)
Bonus for units in 2 tile radius 15% = 15% Bonus für Einheiten im Umfeld von 2 Feldern
Khan = Khan
Heal adjacent units for an additional 15 HP per turn = Heile angrenzende Einheiten für 15 zusätzliche HP pro Runde

# Promotions

Pick promotion = Wähle eine Beförderung
 OR  = ODER
Bonus vs [unitType] = Im Vorteil gegen [unitType]
Penalty vs [unitType] = Im Nachteil gegen [unitType]
Accuracy I = Genauigkeit I
Accuracy II = Genauigkeit II
Accuracy III = Genauigkeit III
units in open terrain = Einheiten im offenen Gelände
units in rough terrain = Einheiten in unwegsamem Gelände
Barrage I = Sperrfeuer I
Barrage II = Sperrfeuer II
Barrage III = Sperrfeuer III
Shock I = Schock I
Shock II = Schock II
Shock III = Schock III
Drill I = Drill I
Drill II = Drill II
Drill III = Drill III
Scouting I = Spähen I
Scouting II = Spähen II
Scouting III = Spähen III
+1 Movement = +1 Bewegung
Cover I = Deckung I
Cover II = Deckung II
+25% Defence against ranged attacks = +25% Verteidigung gegen Fernangriffe
March = Marschieren
Charge = Angriff
wounded units = verwundete Einheiten
Mobility = Mobilität
Volley = Salve
Sentry = Wache
Extended Range = erweiterte Reichweite
+1 Range = +1 Reichweite
Ranged attacks may be performed over obstacles = Fernangriffe können über Hindernisse hinweg ausgeführt werden
Formation I = Formation I
Formation II = Formation II
Blitz = Blitzkrieg
Bombardment I = Bombardierung I
Bombardment II = Bombardierung II
Bombardment III = Bombardierung III
Boarding Party I = Entermannschaft I
Boarding Party II = Entergruppe II
Boarding Party III = Enterteam III
Coastal Raider I = KüstenräuberIn I
Coastal Raider II = KüstenräuberIn II
Coastal Raider III = KüstenräuberIn III
Targeting I = Gezielter Schlag I
Targeting II = Gezielter Schlag II
Targeting III = Gezielter Schlag III
Wolfpack I = Rudeltaktik I
Wolfpack II = Rudeltaktik II
Wolfpack III = Rudeltaktik III
Woodsman = Waldkampf
Double movement rate through Forest and Jungle = Doppelte Bewegungsrate durch Wald und Dschungel
Heal Instantly = Sofortige Heilung
Heal this Unit by 50 HP; Doing so will consume this opportunity to choose a Promotion = Heile diese Einheit um 50 LP; Dies verbraucht die Gelegenheit eine Beförderung zu wählen.
Medic = Rettungskräfte I
Medic II = Rettungskräfte II
This unit and all others in adjacent tiles heal 5 additional HP per turn = Diese Einheit und alle anderen in anliegenden Feldern werden zusätzlich 5 LP pro Runde geheilt
This unit and all others in adjacent tiles heal 5 additional HP. This unit heals 5 additional HP outside of friendly territory. = Diese Einheit und alle anderen in anliegenden Feldern werden zusätzlich 5 LP geheilt. Diese Einheit heilt zusätzlich 5 LP außerhalb von befreundetem Gelände.
Targeting I (air) = Luftzielerfassung I
Targeting II (air) = Luftzielerfassung II
Targeting III (air) = Luftzielerfassung III
Air Repair = Luftreparatur
Unit will heal every turn, even if it performs an action = Einheit heilt jede Runde, selbst wenn sie eine Aktion durchführt
Operational Range = Einsatzreichweite
+2 Range = +2 Reichweite
Sortie = Ausfall
1 extra Interception may be made per turn = 1 mal extra Abfangen pro Runde möglich
Bonus when performing air sweep [bonusAmount]% = [bonusAmount]% Bonus bei Luftraumsäuberungen
Dogfighting I = Kurvenkampf I
Dogfighting II = Kurvenkampf II
Dogfighting III = Kurvenkampf III
Bonus when intercepting [bonusAmount]% = [bonusAmount]% Bonus beim Abfangen
Interception I = Abfangen I
Interception II = Abfangen II
Interception III = Abfangen III
Siege I = Belagerung I
Siege II = Belagerung II
Siege III = Belagerung III
Evasion = Ausweichen
Reduces damage taken from interception by 50% = Reduziert den empfangenden Schaden durch Abfangen um 50%
Bonus when intercepting [amount]% = [amount]% Bonus beim Abfangen
Ambush I = Lufthinterhalt I
Ambush II = Lufthinterhalt II
Armor Plating I = Panzerung I
Armor Plating II = Panzerung II
Armor Plating III = Panzerung III
+25% Combat Bonus when defending = +25% Kampfbonus bei Verteidigung
Flight Deck I = Flugdeck I
Flight Deck II = Flugdeck II
Flight Deck III = Flugdeck III
Can carry 1 extra air unit = Kann 1 zusätzliche Lufteinheit tragen
Can carry 2 aircraft = Kann 2 Flugzeuge tragen
Haka War Dance = Haka-Kriegstanz
-10% combat strength for adjacent enemy units = -10% Kampfstärke für angrenzende feindliche Einheiten
Rejuvenation = Verjüngung
All healing effects doubled = Alle Heilungseffekte verdoppelt
# Multiplayer Turn Checker Service
Multiplayer options = Multiplayer Einstellungen
Enable out-of-game turn notifications = Aktiviere Zug Benachrichtigungen außerhalb des Spiels
Time between turn checks out-of-game (in minutes) = Intervall zwischen Zug Prüfungen (in Minuten)
Show persistent notification for turn notifier service = Zeige persistente Benachrichtung für den Zug Benachrichtungsdienst<|MERGE_RESOLUTION|>--- conflicted
+++ resolved
@@ -239,10 +239,6 @@
 
 Eiffel Tower = Eiffel-Turm
 'We live only to discover beauty, all else is a form of waiting'  - Kahlil Gibran = 'Wir leben nur, um die Schönheit zu entdecken, alles andere ist eine Form des Wartens.'  - Kahlil Gibran
-<<<<<<< HEAD
- # Requires translation!
-=======
->>>>>>> ccc5c5ee
 Provides 1 happiness per 2 additional social policies adopted = Gewährt 1 Zufriedenheit pro 2 zusätzlich übernommener Sozialpolitiken
 
 Statue of Liberty = Freiheitsstatue
@@ -837,16 +833,8 @@
 Production = Produktion
 Culture = Kultur
 Food = Nahrung
-<<<<<<< HEAD
- # Requires translation!
-Crop Yield = Ernteertrag 
- # Requires translation!
-Land = Land
- # Requires translation!
-=======
 Crop Yield = Ernteertrag 
 Land = Land
->>>>>>> ccc5c5ee
 Force = Kraft
 GOLDEN AGE = GOLDENES ZEITALTER
 Golden Age = Goldenes Zeitalter
@@ -871,10 +859,6 @@
 Buy = Kaufen
 Currently you have [amount] gold. = Zur Zeit besitzen Sie [amount] Gold.
 Would you like to purchase [constructionName] for [buildingGoldCost] gold? = Möchten Sie [constructionName] für [buildingGoldCost] Gold kaufen?
-<<<<<<< HEAD
- # Requires translation!
-=======
->>>>>>> ccc5c5ee
 No space available to place [unit] near [city] = Kein Platz verfügbar um [unit] nahe [city] zu platzieren
 Maintenance cost = Wartungskosten
 Pick construction = Bauwerk auswählen
@@ -1005,10 +989,6 @@
 Destroy [civName] = Zerstöre [civName]
 Our status = Unser Status
 Global status = Globaler Status
-<<<<<<< HEAD
- # Requires translation!
-=======
->>>>>>> ccc5c5ee
 Rankings = Ranglisten
 Spaceship parts remaining = Übrige Raumschiffteile
 Branches completed = Vollständige Zweige
@@ -1054,7 +1034,7 @@
 Defence bonus = Verteidigungsbonus
 Movement cost = Bewegungskosten
 Rough Terrain = Unwegsames Gelände
- for  =  für 
+for  =  für 
 Missing translations: = Fehlende Übersetzung
 Version = Version
 Resolution = Auflösung
