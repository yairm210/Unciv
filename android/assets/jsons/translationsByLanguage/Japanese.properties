
# Tutorial tasks

Move a unit!\nClick on a unit > Click on a destination > Click the arrow popup = ユニットを移動させる\nユニットをクリック>移動先をクリック>矢印ポップアップをクリック
 # Requires translation!
Found a city!\nSelect the Settler (flag unit) > Click on 'Found city' (bottom-left corner) = 
Enter the city screen!\nClick the city button twice = 都市画面を開く\n都市を2回クリック
Pick a technology to research!\nClick on the tech button (greenish, top left) > \n select technology > click 'Research' (bottom right) = 研究する技術を選択\n技術ボタンをクリック(左上の緑色> \ n技術を選択>「研究」をクリックします（右下）
 # Requires translation!
Pick a construction!\nEnter city screen > Click on a unit or building (bottom left side) > \n click 'add to queue' = 
 # Requires translation!
Pass a turn!\nCycle through units with 'Next unit' > Click 'Next turn' = 
 # Requires translation!
Reassign worked tiles!\nEnter city screen > click the assigned (green) tile to unassign > \n click an unassigned tile to assign population = 
 # Requires translation!
Meet another civilization!\nExplore the map until you encounter another civilization! = 
 # Requires translation!
Open the options table!\nClick the menu button (top left) > click 'Options' = 
 # Requires translation!
Construct an improvement!\nConstruct a Worker unit > Move to a Plains or Grassland tile > \n Click 'Create improvement' (above the unit table, bottom left)\n > Choose the farm > \n Leave the worker there until it's finished = 
 # Requires translation!
Create a trade route!\nConstruct roads between your capital and another city\nOr, automate your worker and let him get to that eventually = 
 # Requires translation!
Conquer a city!\nBring an enemy city down to low health > \nEnter the city with a melee unit = 
 # Requires translation!
Move an air unit!\nSelect an air unit > select another city within range > \nMove the unit to the other city = 
 # Requires translation!
See your stats breakdown!\nEnter the Overview screen (top right corner) >\nClick on 'Stats' = 

 # Requires translation!
Oh no! It looks like something went DISASTROUSLY wrong! This is ABSOLUTELY not supposed to happen! Please send me (yairm210@hotmail.com) an email with the game information (menu -> save game -> copy game info -> paste into email) and I'll try to fix it as fast as I can! = 
 # Requires translation!
Oh no! It looks like something went DISASTROUSLY wrong! This is ABSOLUTELY not supposed to happen! Please send us an report and we'll try to fix it as fast as we can! = 

# Buildings

## Ancient era buildings

Palace = 宮殿
Indicates the capital city = 首都を示します

Monument = モニュメント
Granary = 穀物庫
Stone Works = 石工所
Must not be on plains = 平原には建設できません

Stonehenge = ストーンヘンジ
'Time crumbles things; everything grows old and is forgotten under the power of time' - Aristotle = 「時間は、物事を砕く。すべては時間の力のもとに成長し、時間の経過とともに忘れ去られる。」 - アリストテレス

Library = 図書館
+1 Science Per 2 Population = 人口2人ごとに+1科学
Paper Maker = 製紙工場

The Great Library = アレクサンドリア図書館
Free Technology = テクノロジーを無償で1つ獲得
'Libraries are as the shrine where all the relics of the ancient saints, full of true virtue, and all that without delusion or imposture are preserved and reposed.' - Sir Francis Bacon = 「図書館とは、古の聖人たちの遺産や美徳に満ちた神殿のごときものである。そしてそこには、曲学阿世とは無縁のものがすべて収められ、静かに佇んでいる。」 - サー・フランシス・ベーコン

Circus = サーカス
Walls = 防壁
Walls of Babylon = バビロニアの城壁

The Pyramids = ピラミッド
'O, let not the pains of death which come upon thee enter into my body. I am the god Tem, and I am the foremost part of the sky, and the power which protecteth me is that which is with all the gods forever.'  - The Book of the Dead, translated by Sir Ernest Alfred Wallis Budge = 「死の苦しみよ、汝から我の肉体を逃れさせたまえ。我は神、テムなり。天空遥かに君臨するものなり。我を守りし力は神々と永久にあるものなり。」 - サー・アーネスト・ウォリス・バッジ訳『エジプト死者の書』
Worker construction increased 25% = 地形改善に要するターン-25%
Provides 2 free workers = 無償で労働者2人を提供

Barracks = 兵舎
Krepost = クレポスト
Culture and Gold costs of acquiring new tiles reduced by 25% in this city = タイル獲得のための文化とゴールド-25%

Colossus = ロードス島の巨神像
'Why man, he doth bestride the narrow world like a colossus, and we petty men walk under his huge legs, and peep about to find ourselves dishonorable graves.' - William Shakespeare, Julius Caesar = 「いいか、あの男は狭い世界に、まるで巨神像のようにまたがっている。われわれ卑小な人間は、あの男の大きな股の下をくぐって、不名誉な墓を探しまわっているのだ。」 - ウィリアム・シェイクスピア:ジュリアス・シーザー
+1 gold from worked water tiles in city = 水のタイルに+1ゴールド

Temple = 寺院
Burial Tomb = 陵墓
Doubles Gold given to enemy if city is captured = 都市を占領した文明がゴールドを2倍得る
Mud Pyramid Mosque = 泥のピラミッド状モスク

The Oracle = アポロ神殿
'The ancient Oracle said that I was the wisest of all the Greeks. It is because I alone, of all the Greeks, know that I know nothing'  - Socrates = 「古の賢者が言うには、私がギリシャで最も賢き者であると。それは私がギリシャで最も孤独だからである。無知の知を知るからである。」 - ソクラテス
Free Social Policy = 社会制度を1つ無償で供給


Lighthouse = 灯台
Can only be built in coastal cities = 沿岸都市のみ建設可能
+1 food from Ocean and Coast tiles = 海岸、海のタイルに食料+1

The Great Lighthouse = ファロス灯台
'They that go down to the sea in ships, that do business in great waters; these see the works of the Lord, and his wonders in the deep.' - The Bible, Psalms 107:23-24 = 「彼らは船に乗り海に出て、大海原で事業をなす者となった。彼らは深き海で主の御業を見た。驚くべき主の美業を。」 - 旧約聖書詩編 107:23-24
All military naval units receive +1 movement and +1 sight = 全海軍ユニットに移動+1、視界+1

National College = 国立大学

Chichen Itza = チチェン・イツァ
 # Requires translation!
'The katun is established at Chichen Itza. The settlement of the Itza shall take place there. The quetzal shall come, the green bird shall come. Ah Kantenal shall come. It is the word of God. The Itza shall come.'  - The Books of Chilam Balam = 
Golden Age length increases +50% = 黄金時代の期間を50%延長

Courthouse = 裁判所
Remove extra unhappiness from annexed cities = 占領による不満度を減少
Can only be built in annexed cities = 占領された都市のみ建設可能

Stable = 厩舎
+15% Production when building Mounted Units in this city = 騎乗ユニット生産時に生産力+15

Circus Maximus = キルクス・マクシムス

Hanging Gardens = 空中庭園
'I think that if ever a mortal heard the word of God it would be in a garden at the cool of the day.'  - F. Frankfort Moore = 「はかなき者が主のお言葉を聞いたなら、晴れの日に麗しき庭園にいるかのごときであろう」 - フランクフォート・ムーア

Colosseum = コロシアム

Terracotta Army = 兵馬俑
'Regard your soldiers as your children, and they will follow you into the deepest valleys; look on them as your own beloved sons, and they will stand by you even unto death.'  - Sun Tzu = 「兵士たちを自分の子と考えよ。そうすれば兵たちはお前に従い深い渓谷にも入るであろう。兵士たちを自分の愛する息子と考えよ。そうすれば死の際まで共にいることができるであろう」 - 孫子

Market = 市場
Bazaar = バザー
Provides 1 extra copy of each improved luxury resource near this City = この都市付近で活用されているすべての高級資源を、もう1つずつ追加で提供する
+2 Gold for each source of Oil and oasis = 石油とオアシスは、ひとつの資源ごとにゴールド+2を供給する

Monastery = 修道院

Notre Dame = ノートルダム大聖堂
'Architecture has recorded the great ideas of the human race. Not only every religious symbol, but every human thought has its page in that vast book.'  - Victor Hugo = 「建築は、人類の偉大な思想を記録している。あらゆる宗教的なシンボルだけでなく、人間のあらゆる思想が、その膨大な書物の頁には記されているのだ。」 - ヴィクトル・ユーゴー

Hagia Sophia = ハギア・ソフィア聖堂
'For it soars to a height to match the sky, and as if surging up from among the other buildings it stands on high and looks down upon the remainder of the city, adorning it, because it is a part of it, but glorying in its own beauty'  - Procopius, De Aedificis = 「それは空に届かんばかりの高さでそびえ、他の建物から沸きあがってでもいるかのような高みから自分以外の街の部分を見下ろし、街の一部であるからにはそこに光彩を添え、しかし自らの美しさに喜びを感じている。」 - プロコピオス『建築論』
+33% great person generation in all cities = 全都市で偉人誕生の速度が33%上昇

Mint = 造幣所

Machu Picchu = マチュ・ピチュ
'Few romances can ever surpass that of the granite citadel on top of the beetling precipices of Machu Picchu, the crown of Inca Land.'  - Hiram Bingham = 「ほとんどどんな空想小説も、あの花崗岩の砦ほどに冒険心をかきたてはしない。絶壁の頂上に戴かれた、インカの冠たるマチュピチュほどには。」 - ハイラム・ビンガム
Gold from all trade routes +25% = 交易路からのゴールド産出量+25%
Must have an owned mountain within 2 tiles = 山岳から2タイル以内にある都市にのみ建設可能

Aqueduct = 用水路
40% of food is carried over after a new citizen is born = 食料の40%を、新しく生まれる市民用に持ち越させる

Great Wall = 万里の長城
'The art of war teaches us to rely not on the likelihood of the enemy's not attacking, but rather on the fact that we have made our position unassailable.'  - Sun Tzu = 「用兵の法は、其の来たらざらるを恃むこと無く、其の攻めざるを恃むこと無く、吾が攻むべからざる所あるを恃むなり」 - 孫子
Enemy land units must spend 1 extra movement point when inside your territory (obsolete upon Dynamite) = 領土内に侵入した敵陸上ユニットが消費する移動ポイントが1タイルにつき+1増加(ダイナマイトを発見すると陳腐化)

Workshop = 工房
Longhouse = ロングハウス
+1 Production from each worked Forest tile = 活用中のすべての森林タイルの生産力+1

Forge = 溶鉱炉
+15% production of land units = 陸上ユニットの生産力+15%

Harbor = 港
+1 production from all sea resources worked by the city = この都市の海洋資源の生産力+1。
Connects trade routes over water = 首都との海上交易路を形成する

University = 大学
+2 Science from each worked Jungle tile = この都市の活用されるジャングルのタイルから科学+2
Wat = ワット

Oxford University = オックスフォード大学
Castle = 城
Mughal Fort = ムガル要塞

Alhambra = アランブラ
'Justice is an unassailable fortress, built on the brow of a mountain which cannot be overthrown by the violence of torrents, nor demolished by the force of armies.'  - Joseph Addison = 「正義とは、激流に沈められることも軍隊に破壊されることもない山の頂に建てられた難攻不落の要塞である」 - ヨゼフ・アディソン
All newly-trained melee, mounted, and armored units in this city receive the Drill I promotion = 建造した都市から出現した非航空ユニットに昇進「訓練I」を付与

Angkor Wat = アンコールワット
'The temple is like no other building in the world. It has towers and decoration and all the refinements which the human genius can conceive of.'  - Antonio da Magdalena = 「その寺院は世のどんな建造物とも似つかない。塔があり、装飾がなされ、天の才を持つ人間が思いつくかぎりの趣向が凝らされている。」 - アントニオ・ダ・マグダレーナ
Cost of acquiring new tiles reduced by 25% = 新たなタイル獲得に必要な文化力およびゴールドが25%軽減

Porcelain Tower = 南京の陶塔
'Things always seem fairer when we look back at them, and it is out of that inaccessible tower of the past that Longing leans and beckons.'  - James Russell Lowell = 「物事は何でも、振り返ればより良く見える。もう手の届くことのない過去の塔から、追懐の情が身を乗りだして手招きをするのだ。」 - ジェームズ・ラッセル・ローウェル
Free great scientist appears = 建設された都市の近くに大科学者が出現
Science gained from research agreements +50% = 研究協定による科学力が50%上昇

Ironworks = 製鉄所
Armory = 武器庫
Observatory = 天文台
Opera House = オペラハウス

Sistine Chapel = システィーナ礼拝堂
'I live and love in God's peculiar light.' - Michelangelo Buonarroti = 「私は神の特別な光のなかで生き、そして愛す」 - ミケランジェロ・ブオナローティ
Culture in all cities increased by 25% = 全都市の文化力+25%

Bank = 銀行
Hanse = ハンザ
+5% Production for every Trade Route with a City-State in the empire = 都市国家を結ぶ交易路一つにつき生産力+1%
Satrap's Court = サトラップの王宮

Forbidden Palace = 紫禁城
'Most of us can, as we choose, make of this world either a palace or a prison' - John Lubbock = 「我々のほとんどは選ぶことができる。この世を宮殿にするか、牢獄にするかを。」 - ジョン・ラボック
Unhappiness from population decreased by 10% = 市民の不満度-10%

Theatre = 劇場

Leaning Tower of Pisa = ピサの斜塔
'Don't clap too hard - it's a very old building.' - John Osbourne = 「非常に古い建物につき、大きな拍手を禁ずる」 - ジョン・オズボーン
Free Great Person = 無償の偉人
Choose a free great person = 偉人を選べます
Get  = 入手

Himeji Castle = 姫路城
'Bushido is realized in the presence of death. This means choosing death whenever there is a choice between life and death. There is no other reasoning.'  - Yamamoto Tsunetomo = 「武士道といふは､死ぬ事と見付けたり。二つ二つの場にて､早く死ぬ方に片付くばかりなり。」 - 山本常朝
+15% combat strength for units fighting in friendly territory = 自友国領内のユニットの攻撃力+15%

Taj Mahal = タージ・マハル
'The Taj Mahal rises above the banks of the river like a solitary tear suspended on the cheek of time.'  - Rabindranath Tagore = 「(タージ・マハルは)川のほとりから立ち上がり、時の頬に浮揚する一粒の涙のごとくである」 - ラビンドラナート・タゴール
Empire enters golden age = 建設すると自国が黄金時代に入る

Windmill = 風車
Must not be on hill = 丘陵には建設できません
Museum = 博物館
Hermitage = エルミタージュ美術館

The Louvre = ルーブル美術館
'Every genuine work of art has as much reason for being as the earth and the sun'  - Ralph Waldo Emerson = 「真の芸術作品は、全て地球や太陽と同等の存在理由をもっている。」 - ラルフ・ワルド・エマーソン
Free Great Artist Appears = 無償の大芸術家の出現

Seaport = 港湾
+1 production and gold from all sea resources worked by the city = 都市の海洋資源の生産力とゴールドが1%向上
+15% production of naval units = 海軍ユニットの生産力+15%

Public School = 公立学校
Hospital = 病院
25% of food is carried over after a new citizen is born = 食料の25%を、新しく生まれる市民用に持ち越させる
Factory = 工場
Stock Exchange = 証券取引所

Big Ben = ビッグベン
'To achieve great things, two things are needed: a plan, and not quite enough time.'  - Leonard Bernstein = 「偉大なことを成し遂げるには、2つのものが必要だ。その2つとは、計画と、不足気味の時間である。」 - レナード・バーンスタイン
-15% to purchasing items in cities = ゴールドによる購入コストが全都市で15%下がる

Cristo Redentor = コルコバードのキリスト像
'Come to me, all who labor and are heavy burdened, and I will give you rest.'  - New Testament, Matthew 11:28 = 「すべて重荷を負い、苦労している者はわたしのもとに来なさい」 - 聖書:マタイによる福音書11:28
Culture cost of adopting new Policies reduced by 10% = 新たな社会制度採用に必要な文化力-10%

Kremlin = クレムリン宮殿
'The Law is a fortress on a hill that armies cannot take or floods wash away.'   –- The Prophet Muhammed = 「法は丘の上の砦である。軍隊によっても、洪水によっても、奪われることはない。」 - 預言者マホメット
Defensive buildings in all cities are 25% more effective = すべての都市の防衛建設物の効果が25％向上

Neuschwanstein = ノイシュヴァンシュタイン城
'...the location is one of the most beautiful to be found, holy and unapproachable, a worthy temple for the divine friend who has brought salvation and true blessing to the world.'  - King Ludwig II of Bavaria = 「…どの場所よりも美しく、神聖で、排他的。世界に贖罪と本当の幸福をもたらす聖なる友にふさわしい神殿だ」 - バイエルン王ルートヴィヒ2世
+1 happiness, +2 culture and +3 gold from every Castle = 城1つにつきゴールド+3、文化力+2、幸福度+1

Military Academy = 士官学校

Brandenburg Gate = ブランデンブルク門
Free Great General appears near the Capital = 大将が都市近郊に出現
'Pale Death beats equally at the poor man's gate and at the palaces of kings.'  - Horace = 「蒼白い顔した死神は、乞食の門も王の宮殿も平等に敲く」 - ホラティウス

Broadcast Tower = 放送塔

Eiffel Tower = エッフェル塔
'We live only to discover beauty, all else is a form of waiting'  - Kahlil Gibran = 「我々は美を発見するためだけに生きている。その他すべてはそれを待つ形態のひとつにすぎない。」 - ハリール・ジブラーン
Provides 1 happiness per social policy = 社会政策ごとに幸福度+1

Statue of Liberty = 自由の女神
'Give me your tired, your poor, your huddled masses yearning to breathe free, the wretched refuse of your teeming shore. Send these, the homeless, tempest-tossed to me, I lift my lamp beside the golden door!'  - Emma Lazarus = 「あなたの国の疲れた者、貧しい者を私に与えよ。震え、寄り添いあい、自由に呼吸をすることを切望する者たちを。あなたの岸に溢れた、惨めに見捨てられた者たちを。私のところに送りなさい、家なき者、世に翻弄された者を。私は黄金の扉の傍らに灯をかかげよう！」 - エマ・ラザラス
+1 Production from specialists = 専門家から生産力+1

Medical Lab = 医学研究所
Research Lab = 研究所
Hydro Plant = 水力発電所
Stadium = スタジアム
Solar Plant = 太陽熱発電
Must be next to desert = 砂漠か、砂漠の隣で建設可能
Must be next to mountain = 山の隣で建設可能

Sydney Opera House = シドニー・オペラハウス
'Those who lose dreaming are lost.'  - Australian Aboriginal saying = 「夢を失ったものは敗者である」 - オーストラリア先住民の言葉
+1 population in each city = 各都市の人口+1
+1 happiness in each city = 各都市の幸福度+1

Pentagon = ペンタゴン
'In preparing for battle I have always found that plans are useless, but planning is indispensable.'  - Dwight D. Eisenhower = 「私は常に、戦争では計画など役に立たぬということを実感してきた。しかしながら、計画を立てるということは不可欠なのである。」 - ドワイト D. アイゼンハワー
Gold cost of upgrading military units reduced by 33% = 軍事ユニットのアップグレードに必要なゴールド-33%

Manhattan Project = マンハッタン計画
Enables nuclear weapon = 核兵器を生産できる

Apollo Program = アポロ計画
Enables construction of Spaceship parts = 宇宙船のパーツの構築ができる

Nuclear Plant = 原子力発電所

Spaceship Factory = 宇宙船工場
Increases production of spaceship parts by 50% = 宇宙船のパーツの生産力+50％
Spaceship part = 宇宙船のパーツ
SS Booster = 宇宙船推進装置
SS Cockpit = 宇宙船コクピット
SS Engine = 宇宙船エンジン
SS Stasis Chamber = 宇宙船冷凍睡眠室

Hubble Space Telescope = ハッブル宇宙望遠鏡
'The wonder is, not that the field of stars is so vast, but that man has measured it.'  - Anatole France = 「驚くべきことは宇宙の広大さではなく、人間がその大きさを測ったことだ」 - アナトール・フランス
2 free great scientists appear = 都市の近郊に大科学者2人出現
Increases production of spaceship parts by 25% = 宇宙船のパーツの生産力+25％

# Diplomacy,Trade,Nations

Requires [buildingName] to be built in the city = [buildingName]を都市で建設する必要があります
Requires [buildingName] to be built in all cities = すべての都市で [buildingName]を建設する必要があります
Provides a free [buildingName] in the city = 都市に無償の[buildingName]を提供
Requires worked [resource] near city = 都市の近郊で稼働する[resource]が必要
Wonder is being built elsewhere = 遺産は他の都市で建設されています
Requires a [buildingName] in all cities = すべての都市で[buildingName]が必要です
Requires a [buildingName] in this city = この都市には[buildingName]が必要です
Requires [resource] = [resource]が必要
Required tech: [requiredTech] = 必要なテクノロジー:[requiredTech]

Current construction = 生産中
Construction queue = 生産予約キュー
Pick a construction = 生産物を選ぶ
Queue empty = 予約キューが空いてます
Add to queue = 予約キューに追加する
Remove from queue = 予約キューから消去
Show stats drilldown = 都市の統計を表示
Show construction queue = 生産キューを表示

Diplomacy = 外交
War = 戦争
Peace = 平和
Declare war = 貴公の首は柱に吊るされるのがお似合いだ。(開戦)
Declare war on [civName]? = [civName]に宣戦布告しますか？
[civName] has declared war on us! = [civName]に宣戦布告されました！
[leaderName] of [nation] = [nation]の[leaderName]
You'll pay for this! = いつかこの報いを受けることになるぞ
Negotiate Peace = 平和交渉
Peace with [civName]? = [civName]との平和条約
Very well. = 結構
Farewell. = ごきげんよう
Sounds good! = 結構
Not this time. = 今回は見送る
Excellent! = すばらしい！
How about something else... = 他にいいものを...
A pleasure to meet you. = お会いできて光栄です
Our relationship:  = 自文明との関係:
We have encountered the City-State of [name]! = 都市国家[name]に遭遇しました！
Declare Friendship ([numberOfTurns] turns) = 友好宣言([numberOfTurns]ターン)
May our nations forever remain united! = 我々の国が永遠に団結し続けますように
Indeed! = そうだな
Denounce ([numberOfTurns] turns) = 非難([numberOfTurns]ターン)
We will remember this. = これを覚えている

[civName] has declared war on [targetCivName]! = [civName]は[targetCivName]に宣戦布告しました！
[civName] and [targetCivName] have signed the Peace Treaty! = [civName]と[targetCivName] は平和条約に署名しました！
[civName] and [targetCivName] have signed the Declaration of Friendship! = [civName] と[targetCivName] は友好宣言に署名しました！
[civName] has denounced [targetCivName]! = [civName]は[targetCivName]を非難しました！

Unforgivable = 宿敵
Enemy = 敵対的
Competitor = 競争相手
Neutral = 中立
Favorable = 好ましい
Friend = 友好的
Ally = 味方

## Diplomatic modifiers

You declared war on us! = この文明に宣戦布告
 # Requires translation 
Your warmongering ways are unacceptable to us. = 
You have captured our cities! = 我々の都市の占領
We applaud your liberation of our conquered cities! = 占領された都市の解放
Years of peace have strengthened our relations. = 長年の平和
Our mutual military struggle brings us closer together. = 軍事協力
We have signed a public declaration of friendship = 友好宣言に署名
You have declared friendship with our enemies! = 敵との友好宣言
You have declared friendship with our allies = この文明の同盟国との友好宣言
Our open borders have brought us closer together. = 国境開放
Your so-called 'friendship' is worth nothing. = 友好宣言は何の価値もありません
You have publicly denounced us! = この文明を非難
You have denounced our allies = この文明の同盟国を非難
You have denounced our enemies = この文明の敵を非難
You betrayed your promise to not settle cities near us = この文明の近くに都市を建設しないという約束を裏切った
You fulfilled your promise to stop settling cities near us! = この文明の近くで都市の建設をやめるという約束を果たした
You refused to stop settling cities near us = この文明の近くで都市の建設をやめることを拒否
Your arrogant demands are in bad taste = 傲慢な要求は味が悪い
Your use of nuclear weapons is disgusting! = 核兵器の使用

Demands = 要求
Please don't settle new cities near us. = 我々の近くに新しい都市を作らないでください
Very well, we shall look for new lands to settle. = わかりました…我々は問題を解決するために新しい土地を探します
We shall do as we please. = 我々は好きなようにやる
We noticed your new city near our borders, despite your promise. This will have....implications. = 貴国は約束したにも関わらず、我々の国境近くに新しい都市を建設した。これには理由でも？

# City states

Manila = マニラ
Kuala Lumpur = クアラルンプール
Helsinki = ヘルシンキ
Quebec City = ケベック州
Hanoi = ハノイ
Kathmandu = カトマンズ
Cape Town = ケープタウン
Sydney = シドニー
Zanzibar = ザンジバル
Singapore = シンガポール
Edinburgh = エディンバラ
Almaty = アルマトイ
Sidon = シドン
Kabul = カブール
Brussels = ブリュッセル
Venice = ヴェネツィア
Genoa = ジェノヴァ
Ur = ウル
Tyre = ティルス
Dublin = ダブリン
Antwerp = アントワープ
Rio de Janeiro = リオデジャネイロ
Florence = フィレンツェ
Milan = ミラノ

Provides [amountOfCulture] culture at 30 Influence = 影響力30で文化力+[amountOfCulture]
Provides 3 food in capital and 1 food in other cities at 30 Influence = 影響力30で首都に食料+3、その他の都市に食料+1
Provides 3 happiness at 30 Influence = 影響力30で幸福度+30
Provides land units every 20 turns at 30 Influence = 影響力30で20ターンごとに軍事ユニットを提供
Gift [giftAmount] gold (+[influenceAmount] influence) = [giftAmount]ゴールドを寄付（影響力+[influenceAmount]）
Relationship changes in another [turnsToRelationshipChange] turns = [turnsToRelationshipChange]ターンで別の関係の変更

Cultured = 文化
Maritime = 海洋
Mercantile = 商業
Militaristic = 軍事
Type:  = タイプ:
Influence:  = 影響力:
Reach 30 for friendship. = 有効的になるために影響力30が必要
Reach highest influence above 60 for alliance. = 同盟関係になるために影響力60超えが必要
Ally:  = 味方:

# Trades 

Trade = 取引
Offer trade = 取引の申込み
Retract offer = 取引の申込みを撤回
What do you have in mind? = どのような内容で？
Our items = 我々のアイテム
Our trade offer = 我々の交換アイテム
[otherCiv]'s trade offer = [otherCiv]の交換アイテム
[otherCiv]'s items = [otherCiv]のアイテム
Pleasure doing business with you! = あなたとの取引に満足
I think not. = 私はそうは思わない
That is acceptable. = それは許容範囲だ
Accept = 受け入れる
Keep going = 続けて
There's nothing on the table = 交換アイテムに何もありません
Peace Treaty = 平和条約
Agreements = 協定
Open Borders = 国境開放
Gold per turn = ターンごとのゴールド
Cities = 都市
Technologies = テクノロジー
Declarations of war = 宣戦布告
Introduction to [nation] = [nation]の紹介
Declare war on [nation] = [nation]に対し宣戦布告
Luxury resources = 高級資源
Strategic resources = 戦略資源
replaces = 置き換え
[resourceName] not required = [resourceName]は不要です
Lost ability = 失われた能力
National ability = 文明能力

# Nations

Babylon = バビロニア
Receive free Great Scientist when you discover Writing, Earn Great Scientists 50% faster = 筆記研究後に大科学者を獲得。大科学者の出現速度が+50%
Nebuchadnezzar II = ネブカドネザル2世

Greece = ギリシャ
Alexander = アレクサンドロス
City-State Influence degrades at half and recovers at twice the normal rate = 都市国家への影響力の低下速度が半分になり、回復速度が倍になる

China = 中国
Wu Zetian = 武則天
Great general provides double combat bonus, and spawns 50% faster = 大将軍の誕生速度が+50%

Egypt = エジプト
Ramesses II = ラムセス2世
+20% production towards Wonder construction = 遺産建設時に生産力+20%

England = イギリス
Elizabeth = エリザベス
+2 movement for all naval units = すべての海軍ユニットの移動ポイント+2

France = フランス
Napoleon = ナポレオン
+2 Culture per turn from cities before discovering Steam Power = 蒸気機関を発見する前の都市からのターンごとに文化力+2

Russia = ロシア
Catherine = エカテリーナ
Strategic Resources provide +1 Production, and Horses, Iron and Uranium Resources provide double quantity = 戦略資源の生産力+1と馬、鉄、ウランの産出量2倍

Rome = ローマ
Augustus Caesar = アウグストゥス
+25% Production towards any buildings that already exist in the Capital = 首都に建てられた建造物を他の都市で建てる際に生産力が+25%上昇

Arabia = アラビア
Harun al-Rashid = ハールーン・アッラシード
+1 Gold from each Trade Route, Oil resources provide double quantity = 交易路からゴールド+1、石油資源の量が2倍

America = アメリカ
George Washington = ワシントン
All land military units have +1 sight, 50% discount when purchasing tiles = すべての陸上ユニットの視界+1、タイル購入時に50%割引

Japan = 日本
Oda Nobunaga = 織田信長
Units fight as though they were at full strength even when damaged = ダメージを負ってもユニットの攻撃力が下がらない

Germany = ドイツ
Otto von Bismark = ビスマルク
67% chance to earn 25 Gold and recruit a Barbarian unit from a conquered encampment, -25% land units maintenance. = 野営地にいる蛮族を倒すと67%の確率で25ゴールドを獲得でき、同様の確率で彼らが仲間になる。陸上ユニットの維持費-25%

India = インド
Gandhi = ガンジー
Unhappiness from number of Cities doubled, Unhappiness from number of Citizens halved. = 都市の数から生み出される不満度が2倍。人口数から生み出される不満度が半分になる

The Ottomans = オスマントルコ
Suleiman I = スレイマン1世
Pay only one third the usual cost for naval unit maintenance. Melee naval units have a 1/3 chance to capture defeated naval units. = 海軍ユニットの維持費が3分の1になる。 近接攻撃海軍ユニットは3分の1の確率で倒した海軍ユニットを捕獲できる

Korea = 朝鮮
Sejong = 世宗
+2 Science for all specialists and Great Person tile improvements = すべての専門家に科学力+2。偉人によるタイル改善施設に科学力+2

Iroquois = イロコイ
Hiawatha = ハイアワサ
All units move through Forest and Jungle Tiles in friendly territory as if they have roads. These tiles can be used to establish City Connections upon researching the Wheel. = 自友好国領の森林とジャングルの移動力増加。森林とジャングルを交易路として使える

Persia = ペルシア
Darius I = ダレイオス1世
Golden Ages last 50% longer. During a Golden Age, units receive +1 Movement and +10% Strength = 黄金時代が50%延びる。黄金時代にユニットの移動ポイント+1、戦闘力+10%を得られる

Polynesia = ポリネシア
Kamehameha I = カメハメハ
Can embark and move over Coasts and Oceans immediately. +1 Sight when embarked. +10% Combat Strength bonus if within 2 tiles of a Moai. = ゲーム開始時から海への進出が可能。乗船時に視界+1。2タイル以内にモアイがある場合に戦闘力+10%

Siam = シャム
Ramkhamhaeng = ラームカムヘーン
Food and Culture from Friendly City-States are increased by 50% = 友好的な都市国家から得られる食料、文化力、信仰力が50%増加する

Songhai = ソンガイ
Askia = アスキア
Receive triple Gold from Barbarian encampments and pillaging Cities. Embarked units can defend themselves. = 蛮族の野営地や都市略奪で入手できるゴールドが3倍。乗船したユニットは自衛ができる

Spain = スペイン
Isabella = イザベラ
100 Gold for discovering a Natural Wonder (bonus enhanced to 500 Gold if first to discover it). Culture, Happiness and tile yields from Natural Wonders doubled. = 自然遺産の発見時にゴールドのボーナスを得る。自然遺産が生み出す文化力、幸福度、タイルの産出量が2倍になる

# New game screen

 # Requires translation!
Uniques = 
Promotions = プロモーション
Barbarians = 蛮族
Load copied data = コピーしたデータを読み込む
Could not load game from clipboard! = クリップボードからゲームを読み込めませんでした！
Start game! = ゲーム開始
Map options = マップ設定
Game options = ゲーム設定
Map type = マップタイプ
Generated = 生成
Existing = 既存
Map generation type = マップ生成タイプ
Default = デフォルト
Pangaea = パンゲア
Perlin = 多島海
Continents = 大陸
Number of city-states = 都市国家の数
One City Challenge = ワンシティチャレンジ
No barbarians = 蛮族なし
No ancient ruins = 古代遺跡なし
No Natural Wonders = 自然遺産なし
Victory conditions = 勝利条件
Scientific = 科学
Domination = 支配
Cultural = 文化

HIGHLY EXPERIMENTAL - YOU HAVE BEEN WARNED! = 非常に実験的-警告を受けました！
Online Multiplayer = オンラインマルチプレイヤー

World size = マップサイズ
Tiny = 極小
Small = 小さい
Medium = 普通
Large = 大きい
Huge = 広大

Difficulty = 難易度
Settler = 開拓者
Chieftain = 酋長
Warlord = 将軍
Prince = 皇子
King = 国王
Emperor = 皇帝
Immortal = 不死者
Deity = 創造主

AI = AI
Remove = 消去
Random = ランダム
Human = 人間
Hotseat = 電気椅子
User ID = ユーザーID
Click to copy = クリックしてコピー


Game Speed = ゲーム速度
Quick = クイック
Standard = スタンダード
Epic = エピック
Marathon = マラソン

Starting Era = 始める年代
It looks like we can't make a map with the parameters you requested! = リクエストしたパラメータを使用してマップを作成できないようです
Maybe you put too many players into too small a map? = たぶんこの人数にはマップが小さすぎます
No human players selected! = 人間のプレイヤーがいません！

# Multiplayer

Username = ユーザーネーム
Multiplayer = マルチプレイヤー
Could not download game! = ゲームをダウンロードできませんでした！
Could not upload game! = ゲームをアップロードできませんでした！
Join Game = ゲームに参加
Invalid game ID! = 無効なゲームID！
Copy User ID = ユーザーIDをコピー
Copy Game ID = ゲームIDをコピー
Set current user = 現在のユーザーを設定
Player ID from clipboard = クリップボードのプレーヤーID
To create a multiplayer game, check the 'multiplayer' toggle in the New Game screen, and for each human player insert that player's user ID. = マルチプレイゲームを作成するには、「新しいゲーム」で「マルチプレイヤー」をオンにし、人間のプレイヤーごとにそのプレイヤーのユーザーIDを入れ込みます。
You can assign your own user ID there easily, and other players can copy their user IDs here and send them to you for you to include them in the game. = 主催者は「新しいゲーム」に自分のユーザーIDを簡単に割り当てられます。他の参加するプレイヤーはここのユーザーIDをコピーして、主催者に送信してください。
Once you've created your game, enter this screen again to copy the Game ID and send it to the other players. = ゲームを作成したら、この画面をもう一度戻ってゲームIDをコピーし、参加する他のプレーヤーに送信します。
Players can enter your game by copying the game ID to the clipboard, and clicking on the Join Game button = 参加するプレイヤーはゲームIDをクリップボードにコピーし、「ゲームに参加」ボタンをクリックすることにより、ゲームに参加できます。

# Save game menu

Current saves = 現在のセーブデータ
Show autosaves = 自動保存データを表示
Saved game name = セーブするゲームの名前
Copy to clipboard = クリップボードにコピー
Copy saved game to clipboard = セーブしたゲームをクリップボードにコピーします
Could not load game = ゲームを読み込めませんでした
Load [saveFileName] = [saveFileName]をロード
Delete save = セーブデータを消す
Saved at = 保存
Load map = ロードマップ
Are you sure you want to delete this map? = このマップを削除してもよろしいですか？
Upload map = マップをアップロード
Could not upload map! = マップをアップロードできませんでした！
Map uploaded successfully! = マップをアップロードしました！
Saving... = セーブ中

# Options

Options = 設定
Display options = 表示設定
Gameplay options = ゲーム設定
Other options = その他の設定
Turns between autosaves = オートセーブの切り替え
Sound effects volume = 効果音の音量
Music volume = 音楽の音量
Download music = 音楽をダウンロード
Downloading... = ダウンロード中
Could not download music! = 音楽をダウンロードできませんでした
Show = 表示
Hide = 非表示
Show worked tiles = 働くユニットを表示
Show resources and improvements = 資源と整備品を表示
Check for idle units = 動作しないユニットを確認
Move units with a single tap = シングルタップでユニットを移動
Show tutorials = チュートリアルの表示
Auto-assign city production = 都市生産の自動割り当て
Auto-build roads = 交易路の自動構築
Show minimap = ミニマップを表示
Show pixel units = ピクセル単位を表示
Show pixel improvements = ピクセルの整備品を表示
Enable nuclear weapons = 核兵器を有効にする
Fontset = フォントセット

# Notifications

Research of [technologyName] has completed! = [technologyName]の研究が完了しました
You have entered a golden age! = あなたは黄金時代に入りました
[resourceName] revealed near [cityName] = [cityName]の近くに[resourceName]があらわれました
A [greatPerson] has been born in [cityName]! = [cityName]に[greatPerson]が誕生しました
We have encountered [civName]! = [civName]に遭遇しました
Cannot provide unit upkeep for [unitName] - unit has been disbanded! = [unitName]に維持費を与えられません-ユニットは解散しました
[cityName] has grown! = [cityName]が成長しました
[cityName] has been founded! = [cityName]が建設されました
[cityName] is starving! = [cityName]は飢えています
[construction] has been built in [cityName] = [construction]が[cityName]に組み込まれました
[wonder] has been built in a faraway land = [wonder]が遠くの地に建てられました
Work has started on [construction] = [construction]の生産が開始されました
[cityName] cannot continue work on [construction] = [cityName]は[construction]の生産を続行できません
[cityname] has expanded its borders! = [cityname]は国境を広げました
Your Golden Age has ended. = あなたの黄金時代は終わりました
[cityName] has been razed to the ground! = [cityName]は地に破壊されました
We have conquered the city of [cityname]! = [cityname]の都市を征服しました
An enemy [unit] has attacked [cityname] = 敵の[unit]が[cityname]を攻撃しました
An enemy [unit] has attacked our [ourUnit] = 敵の[unit]が[ourUnit]を攻撃しました
Enemy city [cityName] has attacked our [ourUnit] = 敵の都市[cityName]が[ourUnit]を攻撃しました
An enemy [unit] has captured [cityname] = 敵の[unit]が[cityname]を占領しました
An enemy [unit] has captured our [ourUnit] = 敵の[unit]が[ourUnit]を捕獲しました
An enemy [unit] has destroyed our [ourUnit] = 敵の[unit]が[ourUnit]を倒しました
An enemy [RangedUnit] has destroyed the defence of [cityname] = 敵の[RangedUnit]が[cityname]の防御を破壊しました
Enemy city [cityName] has destroyed our [ourUnit] = 敵の都市[cityName]が[ourUnit]を倒しました
An enemy [unit] was destroyed while attacking [cityname] = [cityname]を攻撃中に敵の[unit]が倒されました
An enemy [unit] was destroyed while attacking our [ourUnit] = 敵の[unit]が[ourUnit]を攻撃中に倒されました
Our [attackerName] was destroyed by an intercepting [interceptorName] = [attackerName]は[interceptorName]に迎撃され倒されました
Our [interceptorName] intercepted and destroyed an enemy [attackerName] = [interceptorName]が敵の[attackerName]を迎撃して倒しました
Our [$attackerName] was attacked by an intercepting [$interceptorName] = [$attackerName]は[$interceptorName]に迎撃されました
Our [$interceptorName] intercepted and attacked an enemy [$attackerName] = [$interceptorName]は敵の[$attackerName]を迎撃しました
An enemy [unit] was spotted near our territory = 敵の[unit]が我々の領土の近くで発見されました
An enemy [unit] was spotted in our territory = 敵の[unit]が我々の領土で発見されました
[amount] enemy units were spotted near our territory = [amount] 敵のユニットが領土の近くで発見されました
[amount] enemy units were spotted in our territory = [amount] 敵のユニットが私たちの領土で発見されました
The civilization of [civName] has been destroyed! = [civName]の文明は破壊されました！
The City-State of [name] has been destroyed! = [name]の都市国家は破壊されました
We have captured a barbarian encampment and recovered [goldAmount] gold! = 蛮族の野営地を占領し、[goldAmount]ゴールドを回収しました
A barbarian [unitType] has joined us! = 蛮族が[unitType]として参加しました
We have found survivors in the ruins - population added to [cityName] = 遺跡で生存者が見つかりました-[cityName]に人口が追加されました
We have discovered the lost technology of [techName] in the ruins! = 遺跡で[techName]の失われた技術を発見しました
A [unitName] has joined us! = [unitName]が参加しました
An ancient tribe trains our [unitName] in their ways of combat! = 古代の部族が私たちの[unitName]を訓練します
We have found a stash of [amount] gold in the ruins! = 遺跡の中に[amount]ゴールドの金の山が隠されているのを見つけました
We have found a crudely-drawn map in the ruins! = 荒廃した地図が遺跡で見つかりました
[unit] finished exploring. = [unit] 探索を終了しました
[unit] has no work to do. = [unit] する仕事がありません
You're losing control of [name]. = [name]の制御を失いました
You and [name] are no longer friends! = あなたと[name]はもう友好的ではありません
Your alliance with [name] is faltering. = [name]との同盟関係は不安定です
You and [name] are no longer allies! = あなたと[name]は同盟ではなくなりました
[civName] gave us a [unitName] as gift near [cityName]! = [civName] [cityName]付近に[unitName]を寄付する
[civName] has denounced us! = [civName]が我々を非難しました！
[cityName] has been connected to your capital! = [cityName]は首都に繋がりました
[cityName] has been disconnected from your capital! = [cityName]は首都から切断されました
[civName] has accepted your trade request = [civName]は取引を受け入れました
[civName] has denied your trade request = [civName]はあなたの取引を拒否しました
[tradeOffer] from [otherCivName] has ended = [otherCivName]からの[tradeOffer]は終了しました
[tradeOffer] to [otherCivName] has ended = [otherCivName]への[tradeOffer]は終了しました
One of our trades with [nation] has ended = [nation]との取引の1つが終了しました
One of our trades with [nation] has been cut short = [nation]との取引の1つが短縮されました
[nation] agreed to stop settling cities near us! = [nation]は都市の近くに定住することをやめるのに同意しました
[nation] refused to stop settling cities near us! = [nation]は都市の近くに定住することをやめるのに拒否しました
We have allied with [nation]. = 私たちは[nation]と同盟を結びました
We have lost alliance with [nation]. = [nation]との同盟関係を失いました
We have discovered [naturalWonder]! = [naturalWonder]を発見しました
We have received [goldAmount] Gold for discovering [naturalWonder] = [naturalWonder]を発見して[goldAmount]ゴールドを受け取りました
Your relationship with [cityStateName] is about to degrade = [cityStateName]との関係は低下しつつあります
Your relationship with [cityStateName] degraded = [cityStateName]との関係が低下しました
A new barbarian encampment has spawned! = 新しい蛮族の野営地が生まれました
Received [goldAmount] Gold for capturing [cityName] = [cityName]を獲得して[goldAmount] Goldを受け取りました
Our proposed trade request is no longer relevant! = 提案された取引の申込みはもはや関係ありません

# World Screen UI

Working... = ロード中…
Waiting for other players... = 他のプレイヤーを待っています…
in = 入る
Next turn = 次のターン
Turn = ターン
turns = ターン
turn = ターン
Next unit = 次のユニット
Pick a policy = 政策を選ぶ
Movement = 移動
Strength = 戦闘力
Ranged strength = 範囲力
Bombard strength = 爆撃力
Range = 範囲
Move unit = ユニットを移動
Stop movement = 移動をやめる
Construct improvement = タイル整備
Automate = 自動整備
Stop automation = 自動整備をやめる
Construct road = 道路を建設
<<<<<<< HEAD
Fortify = 防衛
 # Requires translation!
Fortify until healed = 
Fortification = 要塞
Sleep = 休憩
 # Requires translation!
Sleep until healed = 
Moving = 移動中
=======
Fortify = 強化
Fortify until healed = 回復まで強化
Fortification = 要塞
Sleep = 休憩
Sleep until healed = 回復まで休息
Moving = 引越し
>>>>>>> d75948e3
Set up = 準備
Upgrade to [unitType] ([goldCost] gold) = [goldCost]ゴールドで[unitType]にアップグレード
Found city = 都市を建設
Promote = 宣伝
Health = 体力
Disband unit = ユニットを解散
Explore = 探索
Stop exploration = 探索をやめる
Pillage = 略奪
Do you really want to disband this unit? = このユニットを本当に解散しますか？
Disband this unit for [goldAmount] gold? = [goldAmount]ゴールドのこのユニットを解散しますか？
Create [improvement] = [improvement]を作る
Start Golden Age = 黄金時代を始める
Yes = はい
No = いいえ
Acquire = 取得
Gold = ゴールド
Science = 科学
Happiness = 幸福度
Production = 生産
Culture = 文化
Food = 食料
GOLDEN AGE = 黄金時代
Golden Age = 黄金時代
[year] BC = [year] BC
[year] AD = [year] AD
Civilopedia = シウィロペディア
Start new game = 新しくゲームを始める
Save game = セーブ
Load game = ロード
Victory status = 勝利条件
Social policies = 社会制度
Community = コミュニティ
Close = 閉じる
Do you want to exit the game? = ゲームを終了しますか？

# City screen

Exit city = 都市管理を閉じる
Raze city = 都市を破壊
Stop razing city = 破壊をやめる
Buy for [amount] gold = [amount]ゴールドで買う
Buy = 買う
Would you like to purchase [constructionName] for [buildingGoldCost] gold? = [buildingGoldCost]ゴールドで[constructionName]を購入しますか？
Maintenance cost = 維持費
Pick construction = 生産を選ぶ
Pick improvement = 整備を選ぶ
Provides [resource] = [resource]を提供
Replaces [improvement] = [improvement]を置き換え
Pick now! = 選択
Build [building] = [building]を建てる
Train [unit] = [unit]を並べる
Produce [thingToProduce] = [thingToProduce]を生産
Nothing = なし
Annex city = 都市を併合
Specialist Buildings = 専門家雇用
Specialist Allocation = 専門家を配置
Specialists = 専門家
[specialist] slots = [specialist]スロット
Engineer specialist = 技術者
Merchant specialist = 商人
Scientist specialist = 科学者
Artist specialist = 芸術家
Food eaten = 食料消費量
Growth bonus = 成長ボーナス
Unassigned population = 無職市民
[turnsToExpansion] turns to expansion = [turnsToExpansion]で拡張
Stopped expansion = 拡張を止めました
[turnsToPopulation] turns to new population = [turnsToPopulation]で人口が増える
Food converts to production = 食料は生産力に変わる
[turnsToStarvation] turns to lose population = [turnsToStarvation]で人口が減る
Stopped population growth = 人口増加の停止
In resistance for another [numberOfTurns] turns = [numberOfTurns]ターンで別の反乱軍
Sell for [sellAmount] gold = [sellAmount]ゴールドで売る
Are you sure you want to sell this [building]? = この[building]を売ってもいいですか？
[greatPerson] points = [greatPerson]ポイント
Great person points = 偉人ポイント
Current points = 今のポイント
Points per turn = ターンごとのポイント
Convert production to gold at a rate of 4 to 1 = 生産力を4対1の割合でゴールドに変換する
Convert production to science at a rate of 4 to 1 = 生産力を4対1の割合で科学力に変換する
The city will not produce anything. = 都市は何も生産しません

# Technology UI

<<<<<<< HEAD
 # Requires translation!
Pick a tech = テクノロジーツリーを選ぶ
 # Requires translation!
Pick a free tech = 無償でもらえるテクノロジーを選ぶ
 # Requires translation!
Research [technology] = 研究[technology]
 # Requires translation!
Pick [technology] as free tech = [technology]を無償でもらう
 # Requires translation!
Units enabled = ユニットが使える
 # Requires translation!
Buildings enabled = 建物が建てられる
 # Requires translation!
Wonder = 遺産
 # Requires translation!
National Wonder = 自然遺産
 # Requires translation!
National Wonders = 自然遺産
 # Requires translation!
Wonders enabled = 遺産が建てられる
 # Requires translation!
Tile improvements enabled = 次の整備が有効
 # Requires translation!
Reveals [resource] on the map = 地図上に[resource]を表示する
=======
Pick a tech = 技術を選択
Pick a free tech = 無償の技術を選択
Research [technology] = [technology] を研究
Pick [technology] as free tech = [technology] を無償の技術として選択
Units enabled = ユニットを有効化
Buildings enabled = 建築を有効化
Wonder = 遺産
National Wonder = 自然遺産
 # Requires translation!
National Wonders = 
Wonders enabled = 遺産を有効化
Tile improvements enabled = タイル整備を有効化
Reveals [resource] on the map = マップ上の [resource] を可視化
>>>>>>> d75948e3
 # Requires translation!
XP for new units = 新しく生産するユニットのXP
 # Requires translation!
provide = 提供
 # Requires translation!
provides = 提供
 # Requires translation!
City strength = 都市の強さ
 # Requires translation!
City health = 都市の耐久
 # Requires translation!
Occupied! = 占領
 # Requires translation!
Attack = 攻撃
 # Requires translation!
Bombard = 爆撃
 # Requires translation!
NUKE = 核
 # Requires translation!
Captured! = 捕獲
 # Requires translation!
defence vs ranged = 防衛vs遠距離
 # Requires translation!
[percentage] to unit defence = 
 # Requires translation!
Attacker Bonus = 攻撃ボーナス
 # Requires translation!
Landing = 着陸
 # Requires translation!
Flanking = 離陸
 # Requires translation!
vs [unitType] = vs [unitType]
 # Requires translation!
Terrain = 地形


 # Requires translation!
Hurry Research = 
 # Requires translation!
Conduct Trade Mission = 
 # Requires translation!
Your trade mission to [civName] has earned you [goldAmount] gold and [influenceAmount] influence! = 
 # Requires translation!
Hurry Wonder = 
 # Requires translation!
Your citizens have been happy with your rule for so long that the empire enters a Golden Age! = 
 # Requires translation!
You have entered the [newEra]! = 
 # Requires translation!
[civName] has entered the [eraName]! = 
 # Requires translation!
[policyBranch] policy branch unlocked! = 
Overview = 概要
Total = 合計
Stats = 統計
 # Requires translation!
Policies = 
 # Requires translation!
Base happiness = 
 # Requires translation!
Occupied City = 
 # Requires translation!
Buildings = 
 # Requires translation!
Wonders = 
 # Requires translation!
Base values = 
 # Requires translation!
Bonuses = 
 # Requires translation!
Final = 
 # Requires translation!
Other = 
 # Requires translation!
Population = 
 # Requires translation!
City States = 
 # Requires translation!
Tile yields = 
 # Requires translation!
Trade routes = 
 # Requires translation!
Maintenance = 
 # Requires translation!
Transportation upkeep = 
 # Requires translation!
Unit upkeep = 
 # Requires translation!
Trades = 
 # Requires translation!
Units = 
 # Requires translation!
Name = 
 # Requires translation!
Closest city = 
 # Requires translation!
Action = 
 # Requires translation!
Defeated = 
 # Requires translation!
Tiles = 
 # Requires translation!
Natural Wonders = 
 # Requires translation!
Treasury deficit = 

#Victory

 # Requires translation!
Science victory = 
 # Requires translation!
Cultural victory = 
 # Requires translation!
Conquest victory = 
 # Requires translation!
Complete all the spaceship parts\n to win! = 
 # Requires translation!
Complete 5 policy branches\n to win! = 
 # Requires translation!
Destroy all enemies\n to win! = 
 # Requires translation!
You have won a scientific victory! = 
 # Requires translation!
You have won a cultural victory! = 
 # Requires translation!
You have won a domination victory! = 
 # Requires translation!
You have achieved victory through the awesome power of your Culture. Your civilization's greatness - the magnificence of its monuments and the power of its artists - have astounded the world! Poets will honor you as long as beauty brings gladness to a weary heart. = 
 # Requires translation!
The world has been convulsed by war. Many great and powerful civilizations have fallen, but you have survived - and emerged victorious! The world will long remember your glorious triumph! = 
 # Requires translation!
You have achieved victory through mastery of Science! You have conquered the mysteries of nature and led your people on a voyage to a brave new world! Your triumph will be remembered as long as the stars burn in the night sky! = 
 # Requires translation!
You have been defeated. Your civilization has been overwhelmed by its many foes. But your people do not despair, for they know that one day you shall return - and lead them forward to victory! = 
 # Requires translation!
One more turn...! = 
 # Requires translation!
Built Apollo Program = 
 # Requires translation!
Destroy [civName] = 
 # Requires translation!
Our status = 
 # Requires translation!
Global status = 
 # Requires translation!
Spaceship parts remaining = 
 # Requires translation!
Branches completed = 
 # Requires translation!
Undefeated civs = 

# Capturing a city

 # Requires translation!
What would you like to do with the city? = 
 # Requires translation!
Annex = 
 # Requires translation!
Annexed cities become part of your regular empire. = 
 # Requires translation!
Their citizens generate 2x the unhappiness, unless you build a courthouse. = 
 # Requires translation!
Puppet = 
 # Requires translation!
Puppeted cities do not increase your tech or policy cost, but their citizens generate 1.5x the regular unhappiness. = 
 # Requires translation!
You have no control over the the production of puppeted cities. = 
 # Requires translation!
Puppeted cities also generate 25% less Gold and Science. = 
 # Requires translation!
A puppeted city can be annexed at any time. = 
 # Requires translation!
Liberate = 
 # Requires translation!
Liberating a city returns it to its original owner, giving you a massive relationship boost with them! = 
 # Requires translation!
Raze = 
 # Requires translation!
Razing the city annexes it, and starts razing the city to the ground. = 
 # Requires translation!
The population will gradually dwindle until the city is destroyed. = 
 # Requires translation!
Destroy = 
 # Requires translation!
Destroying the city instantly razes the city to the ground. = 
 # Requires translation!
Remove your troops in our border immediately! = 
 # Requires translation!
Sorry. = 
 # Requires translation!
Never! = 
 # Requires translation!
Basics = 
 # Requires translation!
Resources = 
 # Requires translation!
Terrains = 
 # Requires translation!
Tile Improvements = 
 # Requires translation!
Unique to [civName], replaces [unitName] = 
 # Requires translation!
Tutorials = 
 # Requires translation!
Cost = 
 # Requires translation!
May contain [listOfResources] = 
 # Requires translation!
Upgrades to [upgradedUnit] = 
 # Requires translation!
Obsolete with [obsoleteTech] = 
 # Requires translation!
Occurs on [listOfTerrains] = 
 # Requires translation!
Placed on [terrainType] = 
 # Requires translation!
Can be found on  = 
 # Requires translation!
Improved by [improvement] = 
 # Requires translation!
Bonus stats for improvement:  = 
 # Requires translation!
Can be built on  = 
 # Requires translation!
Defence bonus = 
 # Requires translation!
Movement cost = 
 # Requires translation!
Rough Terrain = 
 # Requires translation!
 for  = 
 # Requires translation!
Missing translations: = 
 # Requires translation!
Version = 
 # Requires translation!
Resolution = 
 # Requires translation!
Tileset = 
 # Requires translation!
Map editor = 
 # Requires translation!
Create = 
 # Requires translation!
New map = 
 # Requires translation!
Empty = 
 # Requires translation!
Language = 
 # Requires translation!
Terrains & Resources = 
 # Requires translation!
Improvements = 
 # Requires translation!
Clear current map = 
 # Requires translation!
Save map = 
 # Requires translation!
Download map = 
 # Requires translation!
Exit map editor = 
 # Requires translation!
[nation] starting location = 
 # Requires translation!
Clear terrain features = 
 # Requires translation!
Clear improvements = 
 # Requires translation!
Clear resource = 
 # Requires translation!
Requires = 
 # Requires translation!
Menu = 
 # Requires translation!
Brush Size = 

# Civilopedia Tutorials names

 # Requires translation!
After Conquering = 
 # Requires translation!
City Range = 
 # Requires translation!
Contact Me = 
 # Requires translation!
Culture and Policies = 
 # Requires translation!
Embarking = 
 # Requires translation!
Enemy City = 
 # Requires translation!
Idle Units = 
 # Requires translation!
Injured Units = 
 # Requires translation!
Introduction = 
 # Requires translation!
Luxury Resource = 
 # Requires translation!
New Game = 
 # Requires translation!
Roads and Railroads = 
 # Requires translation!
Siege Units = 
 # Requires translation!
Strategic Resource = 
 # Requires translation!
Unhappiness = 
 # Requires translation!
Victory Types = 
 # Requires translation!
Workers = 

# Other civilopedia things
 # Requires translation!
Nations = 
Promotions = プロモーション
 # Requires translation!
Available for [unitTypes] = 

# Policies

 # Requires translation!
Adopt policy = 
 # Requires translation!
Adopt free policy = 
 # Requires translation!
Unlocked at = 

 # Requires translation!
Tradition = 
 # Requires translation!
+3 culture in capital and increased rate of border expansion = 
 # Requires translation!
Aristocracy = 
 # Requires translation!
+15% production when constructing wonders, +1 happiness for every 10 citizens in a city = 
 # Requires translation!
Legalism = 
 # Requires translation!
Immediately creates a cheapest available cultural building in each of your first 4 cities for free = 
 # Requires translation!
Oligarchy = 
 # Requires translation!
Units in cities cost no Maintenance, garrisoned city +50% attacking strength = 
 # Requires translation!
Landed Elite = 
 # Requires translation!
+10% food growth and +2 food in capital = 
 # Requires translation!
Monarchy = 
 # Requires translation!
+1 gold and -1 unhappiness for every 2 citizens in capital = 
 # Requires translation!
Tradition Complete = 
 # Requires translation!
+15% growth and +2 food in all cities = 

 # Requires translation!
Liberty = 
 # Requires translation!
+1 culture in every city = 
 # Requires translation!
Collective Rule = 
 # Requires translation!
Training of settlers increased +50% in capital, receive a new settler near the capital = 
 # Requires translation!
Citizenship = 
 # Requires translation!
Tile improvement speed +25%, receive a free worker near the capital = 
 # Requires translation!
Republic = 
 # Requires translation!
+1 construction in every city, +5% construction when constructing buildings = 
 # Requires translation!
Representation = 
 # Requires translation!
Each city founded increases culture cost of policies 33% less than normal. Starts a golden age. = 
 # Requires translation!
Meritocracy = 
 # Requires translation!
+1 happiness for every city connected to capital, -5% unhappiness from citizens = 
 # Requires translation!
Liberty Complete = 
 # Requires translation!
Free Great Person of choice near capital = 

 # Requires translation!
Honor = 
 # Requires translation!
+25% bonus vs Barbarians; gain Culture when you kill a barbarian unit = 
 # Requires translation!
Warrior Code = 
 # Requires translation!
+20% production when training melee units = 
 # Requires translation!
Discipline = 
 # Requires translation!
+15% combat strength for melee units which have another military unit in an adjacent tile = 
 # Requires translation!
Military Tradition = 
 # Requires translation!
Military units gain 50% more Experience from combat = 
 # Requires translation!
Military Caste = 
 # Requires translation!
Each city with a garrison increases happiness by 1 and culture by 2 = 
 # Requires translation!
Professional Army = 
 # Requires translation!
Honor Complete = 

 # Requires translation!
Gain gold for each unit killed = 
 # Requires translation!
Piety = 
 # Requires translation!
Building time of culture buildings reduced by 15% = 
 # Requires translation!
Organized Religion = 
 # Requires translation!
+1 happiness for each monument, temple and monastery = 
 # Requires translation!
Mandate Of Heaven = 
 # Requires translation!
50% of excess happiness added to culture towards policies = 
 # Requires translation!
Theocracy = 
 # Requires translation!
Temples give +10% gold = 
 # Requires translation!
Reformation = 
 # Requires translation!
+33% culture in all cities with a world wonder, immediately enter a golden age = 
 # Requires translation!
Free Religion = 
 # Requires translation!
+1 culture for each monument, temple and monastery. Gain a free policy. = 
 # Requires translation!
Piety Complete = 
 # Requires translation!
Reduce culture cost of future policies by 10% = 

 # Requires translation!
Commerce = 
 # Requires translation!
+25% gold in capital = 
 # Requires translation!
Trade Unions = 
 # Requires translation!
Maintenance on roads & railroads reduced by 33%, +2 gold from all trade routes = 
 # Requires translation!
Mercantilism = 
 # Requires translation!
-25% to purchasing items in cities = 
 # Requires translation!
Entrepreneurship = 
 # Requires translation!
Great Merchants are earned 25% faster, +1 Science from every Mint, Market, Bank and Stock Exchange. = 
 # Requires translation!
Patronage = 
 # Requires translation!
Cost of purchasing culture buildings reduced by 50% = 
 # Requires translation!
Protectionism = 
 # Requires translation!
+1 happiness from each luxury resource = 
 # Requires translation!
Commerce Complete = 
 # Requires translation!
+1 gold from every trading post, double gold from Great Merchant trade missions = 

 # Requires translation!
Rationalism = 
 # Requires translation!
Production to science conversion in cities increased by 33% = 
 # Requires translation!
Secularism = 
 # Requires translation!
+2 science from every specialist = 
 # Requires translation!
Humanism = 
 # Requires translation!
+1 happiness from every university, observatory and public school = 
 # Requires translation!
Free Thought = 
 # Requires translation!
+1 science from every trading post, +17% science from universities = 
 # Requires translation!
Sovereignty = 
 # Requires translation!
+15% science while empire is happy = 
 # Requires translation!
Scientific Revolution = 
 # Requires translation!
Gain 2 free technologies = 
 # Requires translation!
Rationalism Complete = 
 # Requires translation!
+1 gold from all science buildings = 

 # Requires translation!
Freedom = 
 # Requires translation!
+25% great people rate = 
 # Requires translation!
Constitution = 
 # Requires translation!
+2 culture from each wonder = 
 # Requires translation!
Universal Suffrage = 
 # Requires translation!
+1 production per 5 population = 
 # Requires translation!
Civil Society = 
 # Requires translation!
-50% food consumption by specialists = 
 # Requires translation!
Free Speech = 
 # Requires translation!
+1 culture for every 2 citizens = 
 # Requires translation!
Democracy = 
 # Requires translation!
Specialists produce half normal unhappiness = 
 # Requires translation!
Freedom Complete = 
 # Requires translation!
Tile yield from great improvement +100%, golden ages increase by 50% = 

 # Requires translation!
Autocracy = 
 # Requires translation!
-33% unit upkeep costs = 
 # Requires translation!
Populism = 
 # Requires translation!
Wounded military units deal +25% damage = 
 # Requires translation!
Militarism = 
 # Requires translation!
Gold cost of purchasing units -33% = 
 # Requires translation!
Fascism = 
 # Requires translation!
Quantity of strategic resources produced by the empire increased by 100% = 
 # Requires translation!
Police State = 
 # Requires translation!
Captured cities retain their previous borders = 
 # Requires translation!
Total War = 
 # Requires translation!
+15% production when building military units and new military units start with 15 Experience = 
 # Requires translation!
Autocracy Complete = 
 # Requires translation!
+1 happiness from each Walls, Castle and Arsenal = 

# Technologies

Agriculture = 農業 
 # Requires translation!
'Where tillage begins, other arts follow. The farmers therefore are the founders of human civilization.' - Daniel Webster = 
Pottery = 陶器
 # Requires translation!
'Shall the clay say to him that fashioneth it, what makest thou?' - Bible Isaiah 45:9 = 
Animal Husbandry = 畜産
 # Requires translation!
'Thou shalt not muzzle the ox when he treadeth out the corn.' - Bible Deuteronomy 25:4 = 
Archery = 弓術
 # Requires translation!
'The haft of the arrow has been feathered with one of the eagle's own plumes, we often give our enemies the means of our own destruction' - Aesop = 
Mining = 採鉱
 # Requires translation!
'The meek shall inherit the Earth, but not its mineral rights.' - J. Paul Getty = 
Sailing = 帆走
 # Requires translation!
'He who commands the sea has command of everything.' - Themistocles = 
Calendar = 暦
 # Requires translation!
'So teach us to number our days, so that we may apply our hearts unto wisdom.' - Bible Psalms 90:12 = 
Writing = 筆記
 # Requires translation!
'He who destroys a good book kills reason itself.' - John Milton = 
Trapping = トラップ
 # Requires translation!
'Even brute beasts and wandering birds do not fall into the same traps or nets twice.' - Saint Jerome = 
The Wheel = 車輪
 # Requires translation!
'Wisdom and virtue are like the two wheels of a cart.' - Japanese proverb = 
Masonry = 石工術
 # Requires translation!
'How happy are those whose walls already rise!' - Virgil = 
Bronze Working = 青銅器
 # Requires translation!
'Here Hector entered, with a spear eleven cubits long in his hand; the bronze point gleamed in front of him, and was fastened to the shaft of the spear by a ring of gold.' - Homer = 
Optics = 光学
 # Requires translation!
'He made an instrument to know if the moon shine at full or no.' - Samuel Butler = 
Horseback Riding = 騎乗
 # Requires translation!
'A Horse! A Horse! My kingdom for a horse!' - Shakespeare (Richard III) = 
Mathematics = 数学
 # Requires translation!
'Mathematics is the gate and key to the sciences.' - Roger Bacon = 
Construction = 建築学
 # Requires translation!
'Three things are to be looked to in a building: that it stands on the right spot; that it be securely founded; that it be successfully executed.' - Johann Wolfgang von Goethe = 
Philosophy = 哲学
 # Requires translation!
'There is only one good, knowledge, and one evil, ignorance.' - Socrates = 
Currency = 通貨
 # Requires translation!
'Better is bread with a happy heart than wealth with vexation.' - Amenemope = 
Engineering = 工学
 # Requires translation!
'Instrumental or mechanical science is the noblest and, above all others, the most useful.' - Leonardo da Vinci = 
Iron Working = 鉄器
 # Requires translation!
'Do not wait to strike til the iron is hot, but make it hot by striking.' - William Butler Yeats = 
Theology = 神学
 # Requires translation!
'Three things are necessary for the salvation of man: to know what he ought to believe; to know what he ought to desire; and to know what he ought to do' - St. Thomas Aquinas = 
Civil Service = 官吏
 # Requires translation!
'The only thing that saves us from the bureaucracy is it inefficiency' - Eugene McCarthy = 
 # Requires translation!
Enables Open Borders agreements = 
Guilds = ギルド
 # Requires translation!
'The merchants and the traders have come; their profits are pre-ordained...' - Sri Guru Granth Sahib = 
Physics = 物理学
 # Requires translation!
'Measure what is measurable, and make measurable what is not so.' - Galileo Galilei = 
Metal Casting = 錬金
 # Requires translation!
'When pieces of bronze or gold or iron break, the metal-smith welds them together again in the fire, and the bond is established.' - Sri Guru Granth Sahib = 
Steel = 鉄鋼
 # Requires translation!
'John Henry said to his Captain, / 'A man ain't nothin' but a man, / And before I'll let your steam drill beat me down, / I'll die with the hammer in my hand.'' - Anonymous: The Ballad of John Henry, the Steel-Drivin' Man = 
Compass = 羅針盤
 # Requires translation!
'I find the great thing in this world is not so much where we stand, as in what direction we are moving.' - Oliver Wendell Holmes = 
Education = 教育
 # Requires translation!
'Education is the best provision for old age.' - Aristotle = 
Chivalry = 騎士道
 # Requires translation!
'Whoso pulleth out this sword of this stone and anvil, is rightwise king born of all England.' - Malory = 
Machinery = 機械
 # Requires translation!
'The press is the best instrument for enlightening the mind of man, and improving him as a rational, moral and social being.' - Thomas Jefferson = 
Astronomy = 天文学
 # Requires translation!
'Joyfully to the breeze royal Odysseus spread his sail, and with his rudder skillfully he steered.' - Homer = 
Acoustics = 音響学
 # Requires translation!
'Their rising all at once was as the sound of thunder heard remote' - Milton = 
Banking = 銀行
 # Requires translation!
'Happiness: a good bank account, a good cook and a good digestion' - Jean Jacques Rousseau = 
Printing Press = 活版印刷
 # Requires translation!
'It is a newspaper's duty to print the news and raise hell.' - The Chicago Times = 
Gunpowder = 火薬
 # Requires translation!
'The day when two army corps can annihilate each other in one second, all civilized nations, it is to be hoped, will recoil from war and discharge their troops.' - Alfred Nobel = 
Navigation = 航海術
 # Requires translation!
'The winds and the waves are always on the side of the ablest navigators.' - Edward Gibbon = 
Architecture = 建築
 # Requires translation!
'Architecture begins where engineering ends.' - Walter Gropius = 
Economics = 経済学
 # Requires translation!
'Compound interest is the most powerful force in the universe.' - Albert Einstein = 
Metallurgy = 冶金
 # Requires translation!
'There never was a good knife made of bad steel.' - Benjamin Franklin = 
Chemistry = 化学
 # Requires translation!
'Wherever we look, the work of the chemist has raised the level of our civilization and has increased the productive capacity of the nation.' - Calvin Coolidge = 
Scientific Theory = 科学理論
 # Requires translation!
'Every great advance in science has issued from a new audacity of imagination.' - John Dewey = 
Archaeology = 考古学
 # Requires translation!
'Those who cannot remember the past are condemned to repeat it.' - George Santayana = 
Industrialization = 工業化
 # Requires translation!
'Industrialization based on machinery, already referred to as a characteristic of our age, is but one aspect of the revolution that is being wrought by technology.' - Emily Greene Balch = 
Rifling = ライフリング
 # Requires translation!
'It is well that war is so terrible, or we should grow too fond of it.' - Robert E. Lee = 
Military Science = 軍事学
 # Requires translation!
'Wars may be fought with weapons, but they are won by men. It is the spirit of the men who follow and of the man who leads that gains the victory.' - George S. Patton = 
Fertilizer = 肥料
 # Requires translation!
'The nation that destroys its soil destroys itself.' - Franklin Delano Roosevelt = 
Biology = 生物学
 # Requires translation!
'If the brain were so simple we could understand it, we would be so simple we couldn't.' - Lyall Watson = 
Electricity = 電気
 # Requires translation!
'Is it a fact - or have I dreamt it - that, by means of electricity, the world of matter has become a great nerve, vibrating thousands of miles in a breathless point of time?' - Nathaniel Hawthorne = 
Steam Power = 蒸気機関
 # Requires translation!
'The nations of the West hope that by means of steam communication all the world will become as one family.' - Townsend Harris = 
Dynamite = ダイナマイト
 # Requires translation!
'As soon as men decide that all means are permitted to fight an evil, then their good becomes indistinguishable from the evil that they set out to destroy.' - Christopher Dawson = 
Refrigeration = 冷凍技術
 # Requires translation!
'And homeless near a thousand homes I stood, and near a thousand tables pined and wanted food.' - William Wordsworth = 
Replaceable Parts = 共通規格
 # Requires translation!
'Nothing is particularly hard if you divide it into small jobs.' - Henry Ford = 
Radio = 無線通信
 # Requires translation!
'The whole country was tied together by radio. We all experienced the same heroes and comedians and singers. They were giants.' - Woody Allen = 
Combustion = 内燃機関
 # Requires translation!
'Any man who can drive safely while kissing a pretty girl is simply not giving the kiss the attention it deserves.' - Albert Einstein = 
Plastics = プラスチック
 # Requires translation!
'Ben, I want to say one word to you, just one word: plastics.' - Buck Henry and Calder Willingham, The Graduate = 
Electronics = 電子工学
 # Requires translation!
'There's a basic principle about consumer electronics: it gets more powerful all the time and it gets cheaper all the time.' - Trip Hawkins = 
Ballistics = 弾道学
 # Requires translation!
'Men, like bullets, go farthest when they are smoothest.' - Jean Paul = 
Mass Media = マスメディア
Flight = 飛行機
 # Requires translation!
'Aeronautics was neither an industry nor a science. It was a miracle.' - Igor Sikorsky = 
 # Requires translation!
'The introduction of so powerful an agent as steam to a carriage on wheels will make a great change in the situation of man.' - Thomas Jefferson = 
Pharmaceuticals = 医薬品
 # Requires translation!
'In nothing do men more nearly approach the gods than in giving health to men.' - Cicero = 
Radar = レーダー
 # Requires translation!
'Vision is the art of seeing things invisible.' - Jonathan Swift = 
Atomic Theory = 原子論
 # Requires translation!
'The unleashed power of the atom has changed everything save our modes of thinking, and we thus drift toward unparalleled catastrophes.' - Albert Einstein = 
Computers = コンピュータ
 # Requires translation!
'Computers are like Old Testament gods: lots of rules and no mercy.' - Joseph Campbell = 
Mobile Tactics = 機動戦術
 # Requires translation!
'All men can see these tactics whereby I conquer, but what none can see is the strategy out of which victory is evolved.' - Sun Tzu = 
Combined Arms = 連合部隊
 # Requires translation!
'The root of the evil is not the construction of new, more dreadful weapons. It is the spirit of conquest.' - Ludwig von Mises = 
Nuclear Fission = 核分裂反応
 # Requires translation!
'I am become Death, the destroyer of worlds.' - J. Robert Oppenheimer = 
Ecology = 生態学
 # Requires translation!
'Only within the moment of time represented by the present century has one species, man, acquired significant power to alter the nature of his world.' - Rachel Carson = 
Rocketry = ロケット工学
 # Requires translation!
'A good rule for rocket experimenters to follow is this: always assume that it will explode.' - Astronautics Magazine, 1937 = 
Robotics = ロボット工学
 # Requires translation!
'1. A robot may not injure a human being or, through inaction, allow a human being to come to harm. 2. A robot must obey any orders given to it by human beings, except when such orders would conflict with the First Law. 3. A robot must protect its own existence as long as such protection does not conflict with the First or Second Law.' - Isaac Asimov = 
Lasers = レーザー
 # Requires translation!
'The night is far spent, the day is at hand: let us therefore cast off the works of darkness, and let us put on the armor of light.' - The Holy Bible: Romans, 13:12 = 
Nanotechnology = ナノテクノロジー
 # Requires translation!
'The impact of nanotechnology is expected to exceed the impact that the electronics revolution has had on our lives.' - Richard Schwartz = 
Satellites = 人工衛星
 # Requires translation!
'Now, somehow, in some new way, the sky seemed almost alien.' - Lyndon B. Johnson = 
Particle Physics = 素粒子物理学
 # Requires translation!
'Every particle of matter is attracted by or gravitates to every other particle of matter with a force inversely proportional to the squares of their distances.' - Isaac Newton = 
Future Tech = 未来技術
 # Requires translation!
'I think we agree, the past is over.' - George W. Bush = 

# Technology uniques 

 # Requires translation!
Who knows what the future holds? = 
 # Requires translation!
+10% science and production in all cities = 
 # Requires translation!
Improves movement speed on roads = 
 # Requires translation!
Enables conversion of city production to science = 
 # Requires translation!
Enables Research agreements = 
 # Requires translation!
Enables conversion of city production to gold = 
 # Requires translation!
Enables embarkation for land units = 
 # Requires translation!
Enables embarked units to enter ocean tiles = 
 # Requires translation!
Increases embarked movement +1 = 

# Tech eras

 # Requires translation!
Ancient era = 
 # Requires translation!
Classical era = 
 # Requires translation!
Medieval era = 
 # Requires translation!
Renaissance era = 
 # Requires translation!
Industrial era = 
 # Requires translation!
Modern era = 
 # Requires translation!
Information era = 
 # Requires translation!
Future era = 

# Terrains

Grassland = 草原
Plains = 平原
Tundra = ツンドラ
Desert = 砂漠
Lakes = 湖
Hill = 丘陵
Mountain = 山岳
Forest = 森林
Jungle = ジャングル
Marsh = 湿原
Fallout = 死の灰
Oasis = オアシス
 # Requires translation!
Snow =
Coast = 近海
Ocean = 外洋
Flood plains = 氾濫原
 # Requires translation!
Impassible = 

# Natural Wonders

Barringer Crater = バリンジャー・クレーター
Grand Mesa = グランド・メサ
Great Barrier Reef = グレート・バリア・リーフ
Krakatoa = クラカタウ
Mount Fuji = 富士山
Old Faithful = オールド・フェイスフル
Rock of Gibraltar = ジブラルタルの岩山
Cerro de Potosi = ポトシ
El Dorado = エル・ドラード
Fountain of Youth = 若返りの泉

# Natural Wonders Uniques

 # Requires translation!
Grants 500 Gold to the first civilization to discover it = 
 # Requires translation!
Grants Rejuvenation (all healing effects doubled) to adjacent military land units for the rest of the game = 

# Resources

Cattle = 牛
Sheep = 羊
Deer = 鹿
Bananas = バナナ
Wheat = 小麦
Stone = 石材
Fish = 魚
Bison = バイソン
Horses = 馬
Iron = 鉄
Coal = 石炭
Oil = 石油
Aluminum = アルミニウム
Uranium = ウラン
Furs = 毛皮
Cotton = 綿
Dyes = 染料
Gems = 宝石
Silver = 銀
Incense = 香料
Ivory = 象牙
Silk = 絹
Spices = 香辛料
Wine = ワイン
Sugar = 砂糖
Marble = 大理石
Pearls = 真珠
Whales = 鯨
Copper = 銅
Cocoa = ココア
Crab = カニ
Citrus = 柑橘果物
Truffles = トリュフ
Farm = 農場
Lumber mill = 製材所
Mine = 鉱山
Trading post =  交易所
Camp = キャンプ
Oil well = 油井
Pasture = 牧草地
Plantation = 大規模農場
Quarry = 採石場
Fishing Boats = 漁船
Road = 道路
Remove Road = 道路削除
Railroad = 鉄道
Remove Railroad = 鉄道削除 
Remove Forest = 森林削除
Remove Jungle = ジャングル削除
Remove Marsh = 湿原削除
Remove Fallout = 死の灰削除
Ancient ruins = 古代遺跡
City ruins = 廃墟都市
Academy = アカデミー
Landmark = ランドマーク
Manufactory = 製造所
Customs house = 税関
Moai = モアイ
 # Requires translation!
+1 additional Culture for each adjacent Moai = 
 # Requires translation!
Can only be built on Coastal tiles = 
Barbarian encampment = 野営地

# Unit types 

 # Requires translation!
Civilian = 
 # Requires translation!
land units = 
 # Requires translation!
water units = 
 # Requires translation!
air units = 
 # Requires translation!
WaterCivilian = 
 # Requires translation!
Melee = 
 # Requires translation!
WaterMelee = 
 # Requires translation!
Ranged = 
 # Requires translation!
WaterRanged = 
 # Requires translation!
WaterSubmarine = 
 # Requires translation!
Siege = 
 # Requires translation!
Mounted = 
 # Requires translation!
Scout = 
 # Requires translation!
Armor = 
 # Requires translation!
City = 

# Units

 # Requires translation!
Founds a new city = 
Worker = 労働者
 # Requires translation!
Can build improvements on tiles = 
 # Requires translation!
Ignores terrain cost = 
Brute = 蛮族
Warrior = 戦士
Maori Warrior = マオリの戦士
Archer = 弓兵
Bowman = バビロニア弓兵
Work Boats = 作業船
 # Requires translation!
Cannot enter ocean tiles until Astronomy = 
 # Requires translation!
May create improvements on water resources = 
Trireme = 三段櫂船
 # Requires translation!
Cannot enter ocean tiles = 
Chariot Archer = 戦車弓兵
 # Requires translation!
No defensive terrain bonus = 
 # Requires translation!
Rough terrain penalty = 
War Chariot = 重装チャリオット兵
Spearman = 槍兵
Hoplite = 重装歩兵
Persian Immortal = 不死隊
 # Requires translation!
+10 HP when healing = 
Composite Bowman = 戦闘弓射手
Catapult = カタパルト
 # Requires translation!
Must set up to ranged attack = 
Ballista = 投石機
Swordsman = 剣士
Mohawk Warrior = モホーク族の戦士 
 # Requires translation!
+33% combat bonus in Forest/Jungle = 
Legion = レギオン
 # Requires translation!
Can construct roads = 
Horseman = 騎兵
 # Requires translation!
Can move after attacking = 
Companion Cavalry = ヘタイロイ
War Elephant = 軍用象
Galleass = ガレアス船
Crossbowman = 弩兵
Longbowman = 長弓兵
Chu-Ko-Nu = 連弩兵
 # Requires translation!
Logistics = 
 # Requires translation!
1 additional attack per turn = 
Trebuchet = トレビュシェット
Hwach'a = 火車
 # Requires translation!
Limited Visibility = 
Longswordsman = 長剣士
Pikeman = 長槍兵
Landsknecht = ランツクネヒト
Knight = 騎士
Camel Archer = ラクダ弓兵
Conquistador = コンキスタドール
Mandekalu Cavalry = イスラム騎兵隊
 # Requires translation!
Defense bonus when embarked = 
Naresuan's Elephant = ナレースワンの象
Samurai = 侍
 # Requires translation!
Combat very likely to create Great Generals = 
Caravel = キャラベル船
Turtle Ship = 亀甲船
 # Requires translation!
+1 Visibility Range = 
 # Requires translation!
+2 Visibility Range = 
Cannon = カノン砲
Musketman = マスケット兵
Musketeer = 銃士隊
Janissary = イェニチェリ
Tercio = テルシオ
 # Requires translation!
Heals [amountHealed] damage if it kills a unit = 
Minuteman = ミニットマン
Frigate = フリゲート艦
 # Requires translation!
Ship of the Line = 
Lancer = 槍騎兵
Sipahi = スィパーヒー
 # Requires translation!
No movement cost to pillage = 
Gatling Gun = ガトリング砲
Rifleman = ライフル兵
Cavalry = 騎兵隊
Cossack = コサック騎馬兵
Artillery = 大砲
 # Requires translation!
Indirect Fire = 
Ironclad = 装甲艦
 # Requires translation!
Double movement in coast = 
Landship = 陸上船
 # Requires translation!
Great War Infantry = 
Foreign Legion = 外人部隊
 # Requires translation!
+20% bonus outside friendly territory = 
 # Requires translation!
Foreign Land = 
Destroyer = 駆逐艦
 # Requires translation!
Can attack submarines = 
Machine Gun = マシンガン
Anti-Aircraft Gun = 対空砲
Infantry = 歩兵
Battleship = 戦艦
Submarine = 潜水艦
 # Requires translation!
Bonus as Attacker [amount]% = 
 # Requires translation!
Invisible to others = 
 # Requires translation!
Can only attack water = 
Carrier = 航空母艦
Triplane = 三翼飛行機
 # Requires translation!
[percent]% chance to intercept air attacks = 
 # Requires translation!
Requires Manhattan Project = 
 # Requires translation!
6 tiles in every direction always visible = 
Great War Bomber = 第1次大戦爆撃機
Rocket Artillery = ロケット砲
Anti-Tank Gun = 対戦車砲
Marine = 海兵隊
Mobile SAM = 移動式SAM
Paratrooper = 空挺部隊
Tank = 戦車
Panzer = パンツァー
Bomber = 爆撃機
 # Requires translation!
Mechanized Infantry = 
 # Requires translation!
Modern Armor = 
B17 = B17
Fighter = 戦闘機
Zero = ゼロ戦
Helicopter Gunship = ガンシップ
Atomic Bomb = 原子爆弾
Nuclear Missile = 核ミサイル
 # Requires translation!
Great Artist = 大芸術家
 # Requires translation!
Unbuildable = 
 # Requires translation!
Can start an 8-turn golden age = 
 # Requires translation!
Can build improvement: Landmark = 
 # Requires translation!
Great Scientist = 大科学者
 # Requires translation!
Can hurry technology research = 
 # Requires translation!
Can build improvement: Academy = 
 # Requires translation!
Great Merchant = 大商人
 # Requires translation!
Can undertake a trade mission with City-State, giving a large sum of gold and [influenceAmount] Influence = 
 # Requires translation!
Can build improvement: Customs house = 
 # Requires translation!
Great Engineer = 大技術者
 # Requires translation!
Can speed up construction of a wonder = 
 # Requires translation!
Can build improvement: Manufactory = 
 # Requires translation!
Great General = 大将軍
 # Requires translation!
Bonus for units in 2 tile radius 15% = 

# Promotions

 # Requires translation!
Pick promotion = 
 # Requires translation!
 OR  = 
 # Requires translation!
Bonus vs [unitType] = 
 # Requires translation!
Penalty vs [unitType] = 
 # Requires translation!
Accuracy I = 
 # Requires translation!
Accuracy II = 
 # Requires translation!
Accuracy III = 
 # Requires translation!
units in open terrain = 
 # Requires translation!
units in rough terrain = 
 # Requires translation!
Barrage I = 
 # Requires translation!
Barrage II = 
 # Requires translation!
Barrage III = 
 # Requires translation!
Shock I = 
 # Requires translation!
Shock II = 
 # Requires translation!
Shock III = 
 # Requires translation!
Drill I = 
 # Requires translation!
Drill II = 
 # Requires translation!
Drill III = 
 # Requires translation!
Scouting I = 
 # Requires translation!
Scouting II = 
 # Requires translation!
Scouting III = 
 # Requires translation!
+1 Movement = 
 # Requires translation!
Cover I = 
 # Requires translation!
Cover II = 
 # Requires translation!
+25% Defence against ranged attacks = 
 # Requires translation!
March = 
 # Requires translation!
Charge = 
 # Requires translation!
wounded units = 
 # Requires translation!
Mobility = 
 # Requires translation!
Volley = 
 # Requires translation!
Sentry = 
 # Requires translation!
Extended Range = 
 # Requires translation!
+1 Range = 
 # Requires translation!
Ranged attacks may be performed over obstacles = 
 # Requires translation!
Formation I = 
 # Requires translation!
Formation II = 
 # Requires translation!
Blitz = 
 # Requires translation!
Bombardment I = 
 # Requires translation!
Bombardment II = 
 # Requires translation!
Bombardment III = 
 # Requires translation!
Boarding Party I = 
 # Requires translation!
Boarding Party II = 
 # Requires translation!
Boarding Party III = 
 # Requires translation!
Coastal Raider I = 
 # Requires translation!
Coastal Raider II = 
 # Requires translation!
Coastal Raider III = 
 # Requires translation!
Targeting I = 
 # Requires translation!
Targeting II = 
 # Requires translation!
Targeting III = 
 # Requires translation!
Wolfpack I = 
 # Requires translation!
Wolfpack II = 
 # Requires translation!
Wolfpack III = 
 # Requires translation!
Woodsman = 
 # Requires translation!
Double movement rate through Forest and Jungle = 
 # Requires translation!
Heal Instantly = 
 # Requires translation!
Heal this Unit by 50 HP; Doing so will consume this opportunity to choose a Promotion = 
 # Requires translation!
Medic = 
 # Requires translation!
Medic II = 
 # Requires translation!
This unit and all others in adjacent tiles heal 5 additional HP per turn = 
 # Requires translation!
This unit and all others in adjacent tiles heal 5 additional HP. This unit heals 5 additional HP outside of friendly territory. = 
 # Requires translation!
Targeting I (air) = 
 # Requires translation!
Targeting II (air) = 
 # Requires translation!
Targeting III (air) = 
 # Requires translation!
Air Repair = 
 # Requires translation!
Unit will heal every turn, even if it performs an action = 
 # Requires translation!
Operational Range = 
 # Requires translation!
+2 Range = 
 # Requires translation!
Sortie = 
 # Requires translation!
1 extra Interception may be made per turn = 
 # Requires translation!
Bonus when performing air sweep [bonusAmount]% = 
 # Requires translation!
Dogfighting I = 
 # Requires translation!
Dogfighting II = 
 # Requires translation!
Dogfighting III = 
 # Requires translation!
Bonus when intercepting [bonusAmount]% = 
 # Requires translation!
Interception I = 
 # Requires translation!
Interception II = 
 # Requires translation!
Interception III = 
 # Requires translation!
Siege I = 
 # Requires translation!
Siege II = 
 # Requires translation!
Siege III = 
 # Requires translation!
Evasion = 
 # Requires translation!
Reduces damage taken from interception by 50% = 
 # Requires translation!
Bonus when intercepting [amount]% = 
 # Requires translation!
Ambush I = 
 # Requires translation!
Ambush II = 
 # Requires translation!
Armor Plating I = 
 # Requires translation!
Armor Plating II = 
 # Requires translation!
Armor Plating III = 
 # Requires translation!
+25% Combat Bonus when defending = 
 # Requires translation!
Flight Deck I = 
 # Requires translation!
Flight Deck II = 
 # Requires translation!
Flight Deck III = 
 # Requires translation!
Can carry 1 extra air unit = 
 # Requires translation!
Can carry 2 aircraft = 
 # Requires translation!
Haka War Dance = 
 # Requires translation!
-10% combat strength for adjacent enemy units = 
 # Requires translation!
Rejuvenation = 
 # Requires translation!
All healing effects doubled = <|MERGE_RESOLUTION|>--- conflicted
+++ resolved
@@ -775,7 +775,6 @@
 Automate = 自動整備
 Stop automation = 自動整備をやめる
 Construct road = 道路を建設
-<<<<<<< HEAD
 Fortify = 防衛
  # Requires translation!
 Fortify until healed = 
@@ -784,14 +783,6 @@
  # Requires translation!
 Sleep until healed = 
 Moving = 移動中
-=======
-Fortify = 強化
-Fortify until healed = 回復まで強化
-Fortification = 要塞
-Sleep = 休憩
-Sleep until healed = 回復まで休息
-Moving = 引越し
->>>>>>> d75948e3
 Set up = 準備
 Upgrade to [unitType] ([goldCost] gold) = [goldCost]ゴールドで[unitType]にアップグレード
 Found city = 都市を建設
@@ -877,7 +868,6 @@
 
 # Technology UI
 
-<<<<<<< HEAD
  # Requires translation!
 Pick a tech = テクノロジーツリーを選ぶ
  # Requires translation!
@@ -902,21 +892,6 @@
 Tile improvements enabled = 次の整備が有効
  # Requires translation!
 Reveals [resource] on the map = 地図上に[resource]を表示する
-=======
-Pick a tech = 技術を選択
-Pick a free tech = 無償の技術を選択
-Research [technology] = [technology] を研究
-Pick [technology] as free tech = [technology] を無償の技術として選択
-Units enabled = ユニットを有効化
-Buildings enabled = 建築を有効化
-Wonder = 遺産
-National Wonder = 自然遺産
- # Requires translation!
-National Wonders = 
-Wonders enabled = 遺産を有効化
-Tile improvements enabled = タイル整備を有効化
-Reveals [resource] on the map = マップ上の [resource] を可視化
->>>>>>> d75948e3
  # Requires translation!
 XP for new units = 新しく生産するユニットのXP
  # Requires translation!
