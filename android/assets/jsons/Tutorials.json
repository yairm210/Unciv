--- conflicted
+++ resolved
@@ -177,23 +177,14 @@
         "Generating more faith will allow you to found a religion."
     ],
     "Religion": [
-<<<<<<< HEAD
-        "When you have gathered enough religion, a great prophet will be born in one of your cities.",
+        "Keep generating Faith☮, and eventually a great prophet will be born in one of your cities.",
         "This great prophet can be used for multiple things: Constructing a holy site, founding a religion and spreading your religion.",
         "When founding your religion, you may choose another two beliefs. The founder belief will only apply to you, while the follower belief will apply to all cities following your religion.",
         "Additionally, the city where you used your great prophet will become the holy city of that religion.",
-        "If after founding your religion another great prophet is born in one of your cities, you can use him to enhance your religion.",
+        "Once you have founded a religion, great prophets will keep being born every so often, though the amount of Faith☮ you have to save up will be higher.",
+	    "One of these great prophets can then be used to enhance your religion.",
         "This will allow you to choose another follower belief, as well as an enhancer belief, that only applies to you.",
         "Do take care founding a religion soon, only about half the players in the game are able to found a religion!"
-=======
-        "Keep generating Faith☮, and eventually a great prophet will be born in one of your cities.",
-        "This great prophet can be used for multiple things: Constructing a holy city, founding a religion and spreading your religion.",
-        "When founding your religion, you may choose another two beliefs. The founder belief will only apply to you, while the follower belief will apply to all cities following your religion.",
-        "Additionally, the city where you used your great prophet will become the holy city of that religion.",
-        "Once you have founded a religion, great prophets will keep being born every so often, though the amount of Faith☮ you have to save up will be higher.",
-	"One of these great prophets can then be used to enhance your religion.",
-        "This will allow you to choose another follower belief, as well as an enhancer belief, that only applies to you."
->>>>>>> 9d2843c2
     ],
     "Beliefs": [
         "There are four types of beliefs: Pantheon, Founder, Follower and Enhancer beliefs.",
@@ -203,30 +194,17 @@
         "When founding a city, it won't follow a religion immediately.",
         "The religion a city follows depends on the total pressure each religion has within the city.",
         "Followers are allocated in the same proportions as these pressures, and these followers can be viewed in the city screen.",
-<<<<<<< HEAD
-        "Based on this, you can get a feel for which religions have a lot of pressure build up in the city, and which have almost none.",
-        "The city follows a religion if a majority of its population follows the city, and will only than be effected by Follower and Pantheon beliefs of that religion."
-    ],
-    "Spreading_Religion": [
-        "Spreading religion happens naturally, but can be sped up using missionaries or great prophets.",
-        "Missionaries can be bought in cities following a major religion, and take the religion of that city.",
-        "So do take care where you are buying them! If another civilization has converted one of your cities to their religion, missionaries bought their will follow their religion.",
-        "Great prophets always have your religion, regardless if they are bought or spawned naturally, but captured great prophets do retain their original religion.",
-        "Both great prophets and missionaries are able to spread religion to cities when they are inside their borders, even cities of other civilizations.",
-        "These two units can even enter tiles of civilizations with whom you don't have an open borders agreement!",
-        "But do take care, missionaries will lose 250 religious strength each turn they inside foreign lands.",
-=======
         "Based on this, you can get a feel for which religions have a lot of pressure built up in the city, and which have almost none.",
         "The city follows a religion if a majority of its population follows that religion, and will only then receive the effects of Follower and Pantheon beliefs of that religion.",
-        "",
+    ],
+    "Spreading_Religion": [
         "Spreading religion happens naturally, but can be sped up using missionaries or great prophets.",
         "Missionaries can be bought in cities following a major religion, and will take the religion of that city.",
         "So do take care where you are buying them! If another civilization has converted one of your cities to their religion, missionaries bought there will follow their religion.",
         "Great prophets always have your religion when they appear, even if they are bought in cities following other religions, but captured great prophets do retain their original religion.",
         "Both great prophets and missionaries are able to spread religion to cities when they are inside its borders, even cities of other civilizations.",
-        "You can even enter tiles of civilizations with whom you don't have an open borders agreement!",
+        "These two units can even enter tiles of civilizations with whom you don't have an open borders agreement!",
         "But do take care, missionaries will lose 250 religious strength each turn they end while in foreign lands.",
->>>>>>> 9d2843c2
         "This diminishes their effectiveness when spreading religion, and if their religious strength ever reaches 0, they have lost their faith and disappear.",
         "When you do spread your religion, the religious strength of the unit is added as pressure for that religion.",
         "",
@@ -240,14 +218,9 @@
     ],
     "Inquisitors": [
         "Inquisitors are the last religious unit, and their strength is removing other religions.",
-<<<<<<< HEAD
-        "They can remove all other religions from one of your own cities, removing any pressures build up and reclaiming the city for your religion.",
+        "They can remove all other religions from one of your own cities, removing any pressures built up.",
         "Great prophets also have this ability, and remove all other religions in the city when spreading their religion.",
-        "Additionally, when an inquisitor is stationed in or directly next to a city center, units of other religions cannot spread their faith there."
-=======
-        "They can remove all other religions from one of your own cities, removing any pressures built up.",
-        "Great prophets also have this ability, removing all other religions when spreading their religion, which makes them almost always convert cities to their religion.",
+        "Often this results in the city immediately converting to their religion,
         "Additionally, when an inquisitor is stationed in or directly next to a city center, units of other religions cannot spread their faith there, though natural spread is uneffected."
->>>>>>> 9d2843c2
     ]
 }