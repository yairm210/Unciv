--- conflicted
+++ resolved
@@ -899,13 +899,7 @@
  # Requires translation!
 Could not download mod list = No se pudo descargar la lista de modificaciones
  # Requires translation!
-<<<<<<< HEAD
-[amount] Stars = [amount] estrellas
- # Requires translation!
-Download mod from URL = Descargar mod de URL
-=======
-Download mod from URL = 
->>>>>>> 3eee2bff
+Download mod from URL = Descargar mod desde URL
  # Requires translation!
 Download = Descargar
  # Requires translation!
