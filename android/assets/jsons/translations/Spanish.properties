
# Tutorial tasks

Move a unit!\nClick on a unit > Click on a destination > Click the arrow popup = ¡Mueve una unidad!\nHaz clic en una unidad > Haz clic en un destino > Haz clic en el popup con la flecha
Found a city!\nSelect the Settler (flag unit) > Click on 'Found city' (bottom-left corner) = ¡Funda una ciudad!\nSelecciona el colono (unidad con la bandera) > Haz clic en 'Fundar ciudad' (abajo a la izquierda)
Enter the city screen!\nClick the city button twice = Entra en la vista de la ciudad!\nHaz clic en la ciudad dos veces
Pick a technology to research!\nClick on the tech button (greenish, top left) > \n select technology > click 'Research' (bottom right) = Elige una tecnología para investigar!\nHaz clic en el botón de la tecnología (verde, arriba a la izquierda) > \n Selecciona la tecnología > Haz clic en 'Investigar' (abajo a la derecha)
Pick a construction!\nEnter city screen > Click on a unit or building (bottom left side) > \n click 'add to queue' = ¡Elige una construcción!\nEntra en la vista de la ciudad > Haz clic en un edificio o unidad (abajo a la izquierda) >\nHaz clic en "Añadir a lista"
Pass a turn!\nCycle through units with 'Next unit' > Click 'Next turn' = ¡Pasa un turno!\nRecorre tus unidades con 'Siguiente unidad' > Haz clic en 'Siguiente turno'
Reassign worked tiles!\nEnter city screen > click the assigned (green) tile to unassign > \n click an unassigned tile to assign population = Reasigna casillas a explotar!\nEntra en la vista de la ciudad > Haz clic en la casilla asignada (en verde) para desasignarla > \n Haz clic en una casilla desasignada para asignarle población
Meet another civilization!\nExplore the map until you encounter another civilization! = ¡Conoce otra civilización!\nExplora el mapa hasta que te encuentres con otra civilización!
Open the options table!\nClick the menu button (top left) > click 'Options' = ¡Abre el menú de opciones!\nHaz clic en el botón del menú (arriba a la izquierda) > Haz clic en 'Opciones'
Construct an improvement!\nConstruct a Worker unit > Move to a Plains or Grassland tile > \n Click 'Create improvement' (above the unit table, bottom left)\n > Choose the farm > \n Leave the worker there until it's finished = Construye una mejora!\nConstruye un trabajador > Muévelo a una casilla de llanura o de pradera > \n Elige 'Crear mejora' > Selecciona la granja > \n Deja el trabajador ahí hasta que termine
Create a trade route!\nConstruct roads between your capital and another city\nOr, automate your worker and let him get to that eventually = Crea una ruta de comercio!\nConstruye carreteras entre tu capital y otra de tus ciudades\nO, pon tus trabajadores en automatico y se pondrán a ello cuando sea
Conquer a city!\nBring an enemy city down to low health > \nEnter the city with a melee unit = ¡Conquista una ciudad!\nDeja una ciudad enemiga con poca salud > \nEntra en la ciudad con una unidad cuerpo a cuerpo
Move an air unit!\nSelect an air unit > select another city within range > \nMove the unit to the other city = Mueve una unidad aérea!\nSelecciona una unidad aérea > selecciona otra ciudad que este al alcance > \nMueve la unidad a la otra ciudad
See your stats breakdown!\nEnter the Overview screen (top right corner) >\nClick on 'Stats' = ¡Mira tus estadísticas!\nEntra en la ventana de Visión general (arriba a la derecha) >\nHaz clic en 'Estadísticas'

Oh no! It looks like something went DISASTROUSLY wrong! This is ABSOLUTELY not supposed to happen! Please send me (yairm210@hotmail.com) an email with the game information (menu -> save game -> copy game info -> paste into email) and I'll try to fix it as fast as I can! = Oh no! Parece que algo se ha roto! Esto no debería haber ocurrido! Mánda me un email (yairm210@hotmail.com , sólo en Inglés) con la información de la partida (menú -> guardar partida -> copiar información de la partida -> copiar en el email) intentaré solucionarlo lo antes posible!
Oh no! It looks like something went DISASTROUSLY wrong! This is ABSOLUTELY not supposed to happen! Please send us an report and we'll try to fix it as fast as we can! = Oh no! Parece que algo se ha roto! Esto no debería haber ocurrido! Mándanos un reporte e intentaremos solucionarlo lo antes posible!

# Buildings

Choose a free great person = Elige un Gran Personaje gratis
Get  = Elegir
Hydro Plant = Central hidroeléctrica
+1 population in each city = +1 a la población de cada ciudad
+1 happiness in each city = +1 a la felicidad de cada ciudad

# Diplomacy,Trade,Nations

Requires [buildingName] to be built in the city = Requiere que se construya [buildingName] en la misma ciudad
Requires [buildingName] to be built in all cities = Requiere que se construya [buildingName] en todas las ciudades
Provides a free [buildingName] in the city = Proporciona un [buildingName] gratuito en la misma ciudad
Requires worked [resource] near city = Requiere trabajo [resource] cerca de la ciudad
Wonder is being built elsewhere = Esta maravilla se está construyendo en otro lugar
Requires a [buildingName] in all cities = Requiere un [buildingName] en todas las ciudades
Requires a [buildingName] in this city = Requiere un [buildingName] en la misma ciudad
Requires [resource] = Requiere [resource]
Required tech: [requiredTech] = Tecnología requerida: [requiredTech]

Current construction = Construcción actual
Construction queue = Lista de construcción
Pick a construction = Escoge una construcción
Queue empty = Lista vacía
Add to queue = Añadir a lista
Remove from queue = Eliminar de lista
Show stats drilldown = Mostrar desglose de atributos
Show construction queue = Mostrar lista de construcción

Diplomacy = Diplomacia
War = Guerra
Peace = Paz
 # Requires translation!
Research Agreement = 
Declare war = Declarar guerra
Declare war on [civName]? = ¿Declarar la guerra a [civName]?
[civName] has declared war on us! = ¡[civName] te ha declarado la guerra!
[leaderName] of [nation] = [leaderName] de [nation]
You'll pay for this! = ¡Pagarás por esto!
Negotiate Peace = Negociar la paz
 # Requires translation!
Peace with [civName]? = 
Very well. = Por supuesto.
Farewell. = Adiós.
Sounds good! = ¡Sin problema!
Not this time. = No ahora mismo.
Excellent! = ¡Excelente!
How about something else... = ¿Qué tal algo diferente...?
A pleasure to meet you. = Es un placer conocerte.
Our relationship:  = Nuestra relación:
We have encountered the City-State of [name]! = ¡Hemos descubierto la ciudad-estado de [name]!
Declare Friendship ([numberOfTurns] turns) = Declarar amistad ([numberOfTurns] turnos)]
May our nations forever remain united! = ¡Así se mantengan nuestras naciones unidas para siempre!
Indeed! = ¡Por supuesto!
Denounce ([numberOfTurns] turns) = Denunciar ([numberOfTurns] turnos)]
We will remember this. = Recordaremos esto.

[civName] has declared war on [targetCivName]! = ¡[civName] ha declarado la guerra a [targetCivName]!
[civName] and [targetCivName] have signed the Peace Treaty! = ¡[civName] y [targetCivName] han firmado un tratado de paz!
[civName] and [targetCivName] have signed the Declaration of Friendship! = ¡[civName] y [targetCivName] han firmado una declaración de amistad!
[civName] has denounced [targetCivName]! = ¡[civName] a denunciado a [targetCivName]!

Unforgivable = Imperdonable
Enemy = Enemigo
Competitor = Competidor
Neutral = Neutral
Favorable = Favorable
Friend = Amigo
Ally = Aliado

## Diplomatic modifiers

You declared war on us! = ¡Nos has declarado la guerra!
Your warmongering ways are unacceptable to us. = ¡Tus tendencias bélicas son inadmisibles!
You have captured our cities! = ¡Has capturado nuestras ciudades!
We applaud your liberation of our conquered cities! = ¡Aplaudimos que hayas liberado una de nuestras ciudades conquistadas!
Years of peace have strengthened our relations. = Años de paz han fortalecido nuestras relaciones.
Our mutual military struggle brings us closer together. = Colaborar en nuestro conflicto bélico nos ha unido.
We have signed a public declaration of friendship = Hemos firmado una declaración pública de amistad
You have declared friendship with our enemies! = !Has declarado la amistad con nuestros enemigos!
You have declared friendship with our allies = Has declarado la amistad con nuestros aliados
Our open borders have brought us closer together. = Nuestras fronteras abiertas nos han unido.
Your so-called 'friendship' is worth nothing. = Tu 'Amistad' es inútil.
You have publicly denounced us! = ¡Nos has denunciado públicamente!
You have denounced our allies = Has denunciado a nuestros aliados
You have denounced our enemies = Has denunciado a nuestros enemigos
You betrayed your promise to not settle cities near us = Has incumplido tu promesa de no fundar ciudades cerca de nuestras fronteras
You fulfilled your promise to stop settling cities near us! = ¡Has cumplido tu promesa de no fundar ciudades cerca de nosotros!
You refused to stop settling cities near us = Te has negado a dejar de fundar ciudades cerca de nosotros
Your arrogant demands are in bad taste = Tus arrogantes demandas son de mal gusto
Your use of nuclear weapons is disgusting! = ¡Tu uso de armas nucleares es repugnante! 

Demands = Demandas
Please don't settle new cities near us. = Por favor, no fundes ciudades cerca de nuestras fronteras.
Very well, we shall look for new lands to settle. = Bien, buscaremos otras tierras para colonizar.
We shall do as we please. = Haremos lo que nos de la gana.
We noticed your new city near our borders, despite your promise. This will have....implications. = Nos hemos dado cuenta de que has fundado ciudades cerca de nuestras fronteras, a pesar de tu promesa. Esto tendrá... consecuencias.

# City states

Provides [amountOfCulture] culture at 30 Influence = Proporciona [amountOfCulture] de cultura al alcanzar 30 de influencia
Provides 3 food in capital and 1 food in other cities at 30 Influence = Proporciona 3 alimentos en la capital y 1 alimento en las demás ciudades al alcanzar 30 de Influencia
Provides 3 happiness at 30 Influence = Proporciona 3 felicidad al alcanzar 30 de influencia
Provides land units every 20 turns at 30 Influence = Proporciona unidades de tierra cada 20 turnos al alcanzar 30 de influencia
Gift [giftAmount] gold (+[influenceAmount] influence) = Regalar [giftAmount] de oro (+[influenceAmount] influencia)
Relationship changes in another [turnsToRelationshipChange] turns = La relación cambiará en [turnsToRelationshipChange] turnos

Cultured = Culta
Maritime = Marítima
Mercantile = Mercantilista
Militaristic = Militarista
Type:  = Tipo:
Influence:  = Influencia:
Reach 30 for friendship. = Debes alcanzar 30 para lograr la amistad
Reach highest influence above 60 for alliance. = Alcanza una influenza mayor a 60 para lograr alianza.
Ally:  = Aliado:

# Trades 

Trade = Comerciar
Offer trade = Ofrecer intercambio
Retract offer = Retirar oferta
What do you have in mind? = ¿Qué tienes en mente?
Our items = Nuestros ítems
Our trade offer = Nuestra oferta
[otherCiv]'s trade offer = Oferta de [otherCiv]
[otherCiv]'s items = Ítems de [otherCiv]
Pleasure doing business with you! = ¡Un placer hacer negocios contigo!
I think not. = Creo que no.
That is acceptable. = Es aceptable
Accept = Aceptar
Keep going = Sigue
There's nothing on the table = ¿Estás de broma?
Peace Treaty = Tratado de paz
Agreements = Acuerdos
Open Borders = Fronteras abiertas
Gold per turn = Oro por turno
Cities = Ciudades
Technologies = Tecnologías
Declarations of war = Declaraciones de guerra
Introduction to [nation] = Presentarse a [nation]
Declare war on [nation] = Declarar la guerra a [nation]
Luxury resources = Recursos de lujo
Strategic resources = Recursos estratégicos

# Nation picker 

[resourceName] not required = no se requiere [resourceName]
Lost ability = Habilidad perdida
National ability = Bonus de nación
 # Requires translation!
[firstValue] vs [secondValue] = 

# Nations

Receive free Great Scientist when you discover Writing, Earn Great Scientists 50% faster = Reciba un Gran Científico gratis cuando descubra Escribir, Gane Grandes Científicos 50% más rápido
 # Requires translation!
Ingenuity = 

City-State Influence degrades at half and recovers at twice the normal rate = La influencia en las ciudades-estado disminuye a la mitad y se recupera al doble de la tasa normal
 # Requires translation!
Hellenic League = 

Great general provides double combat bonus, and spawns 50% faster = El gran general proporciona bonificación de combate doble y genera un 50% más rápido.
 # Requires translation!
Art of War = 

+20% production towards Wonder construction = + 20% de producción hacia la construcción de maravillas.
 # Requires translation!
Monument Builders = 

+2 movement for all naval units = +2 de movimiento a las unidades navales
 # Requires translation!
Sun Never Sets = 

+2 Culture per turn from cities before discovering Steam Power = +2 Cultura por turno desde las ciudades antes de descubrir la Energía de Vapor.
 # Requires translation!
Ancien Régime = 

Strategic Resources provide +1 Production, and Horses, Iron and Uranium Resources provide double quantity = Los recursos estrategicos proporcionan +1 de produccion y los caballos, uranio y hierro proporcionan 4 envez de 2 recursos
 # Requires translation!
Siberian Riches = 

+25% Production towards any buildings that already exist in the Capital = +25% De producion a las construciones que ya existan en la capital 
 # Requires translation!
The Glory of Rome = 

+1 Gold from each Trade Route, Oil resources provide double quantity = +1 de oro de cada ruta comercial, los recursos petroleros proporcionan el doble
 # Requires translation!
Trade Caravans = 

All land military units have +1 sight, 50% discount when purchasing tiles = Todas las unidades militares de tierra obtienen +1 de vision, 50% de descuento al comprar terrenos
 # Requires translation!
Manifest Destiny = 

Units fight as though they were at full strength even when damaged = Las unidades luchan como si estuvieran con toda su fuerza incluso cuando están dañadas
 # Requires translation!
Bushido = 

67% chance to earn 25 Gold and recruit a Barbarian unit from a conquered encampment, -25% land units maintenance. = 67% de probabilidad de ganar 25 de oro y reclutar una unidad bárbara de un campamento conquistado, -25% de mantenimiento de unidades terrestres.
 # Requires translation!
Furor Teutonicus = 

Unhappiness from number of Cities doubled, Unhappiness from number of Citizens halved. = La infelicidad por número de ciudades se duplica, la infelicidad por número de ciudadanos se reduce a la mitad.
 # Requires translation!
Population Growth = 

Pay only one third the usual cost for naval unit maintenance. Melee naval units have a 1/3 chance to capture defeated naval units. = El costo habitual para el mantenimiento de la unidad naval se reduce a un tercio. Las unidades navales cuerpo a cuerpo tienen una probabilidad de un tercio de capturar unidades navales derrotadas.
 # Requires translation!
Barbary Corsairs = 

+2 Science for all specialists and Great Person tile improvements = +2 Ciencia para todos los especialistas y mejoras de casilla de Gran Personaje
 # Requires translation!
Scholars of the Jade Hall = 

All units move through Forest and Jungle Tiles in friendly territory as if they have roads. These tiles can be used to establish City Connections upon researching the Wheel. = Todas las unidades se mueven a través de casillas de bosque y jungla en territorio amigo como si tuvieran caminos. Estas casillas se pueden utilizar para establecer Conexiones de Ciudad al investigar la Rueda.
 # Requires translation!
The Great Warpath = 

Golden Ages last 50% longer. During a Golden Age, units receive +1 Movement and +10% Strength = Las edades de oro duran un 50% más. Durante una Edad de Oro, las unidades reciben +1 Movimiento y +10% Fuerza
 # Requires translation!
Achaemenid Legacy = 

Can embark and move over Coasts and Oceans immediately. +1 Sight when embarked. +10% Combat Strength bonus if within 2 tiles of a Moai. = Puede embarcarse y moverse sobre las costas y los océanos de inmediato. +1 Visión al embarcarse. +10% de bonificación de Fuerza de combate si está a 2 casillas de un Moai o menos. 
 # Requires translation!
Wayfinding = 

Food and Culture from Friendly City-States are increased by 50% = La comida y la cultura de ciudades-estado amigas aumentan en un 50%
 # Requires translation!
Father Governs Children = 

Receive triple Gold from Barbarian encampments and pillaging Cities. Embarked units can defend themselves. = Recibe el triple de oro de campamentos bárbaros y ciudades saqueadoras. Las unidades embarcadas pueden defenderse.
 # Requires translation!
River Warlord = 

100 Gold for discovering a Natural Wonder (bonus enhanced to 500 Gold if first to discover it). Culture, Happiness and tile yields from Natural Wonders doubled. = 100 de oro por descubrir una maravilla natural (500 de oro si eres la primera nación que lo hace). El doble de cultura, felicidad y producción de las maravillas naturales.
 # Requires translation!
Seven Cities of Gold = 

 # Requires translation!
Combat Strength +30% when fighting City-State units or attacking a City-State itself. All mounted units have +1 Movement. = 
 # Requires translation!
Mongol Terror = 

 # Requires translation!
Great Andean Road = 
 # Requires translation!
Viking Fury = 

# New game screen

Uniques = Exclusivos
Promotions = Ascensos
Load copied data = Cargar datos copiados
Could not load game from clipboard! = ¡No se pudo cargar el juego desde el portapapeles!
Start game! = ¡Empezar partida!
Map options = Opcionas del mapa
Game options = Opciones del juego
Map type = Tipo de mapa
Generated = Generado
Existing = Existente
 # Requires translation!
Custom = 
Map generation type = Tipo de generación de mapa
 # Requires translation!
Default = 
 # Requires translation!
Pangaea = 
 # Requires translation!
Perlin = 
 # Requires translation!
Continents = 
Number of city-states = Número de ciudades-estado
One City Challenge = Reto de una sola ciudad
No barbarians = Sin bárbaros
No ancient ruins = Sin ruinas antiguas
No Natural Wonders = Sin maravillas naturales
Victory conditions = Condiciones de victoria
Scientific = Científica
Domination = Dominación
Cultural = Cultural

 # Requires translation!
Map shape = 
 # Requires translation!
Hexagonal = 
 # Requires translation!
Rectangular = 

 # Requires translation!
Show advanced settings = 
 # Requires translation!
Hide advanced settings = 
 # Requires translation!
Map Height = 
 # Requires translation!
Temperature extremeness = 
 # Requires translation!
Resource richness = 
 # Requires translation!
Vegetation richness = 
 # Requires translation!
Rare features richness = 
 # Requires translation!
Max Coast extension = 
 # Requires translation!
Biome areas extension = 
 # Requires translation!
Water level = 
 # Requires translation!
Reset to default = 

HIGHLY EXPERIMENTAL - YOU HAVE BEEN WARNED! = EXPERIMENTAL ¡QUEDAS AVISADO!
Online Multiplayer = Multijugador Online

World size = Tamaño del mundo
Tiny = Micro
Small = Pequeño
Medium = Mediano
Large = Grande
Huge = Enorme

Difficulty = Dificultad

AI = IA
Remove = Eliminar
Random = Aleatorio
Human = Humano
Hotseat = Hotseat
User ID = ID del usuario
Click to copy = Haz clic para copiar


Game Speed = Velocidad de juego
Quick = Rápida
Standard = Normal
Epic = Épica
Marathon = Maratón

Starting Era = Era inicial
It looks like we can't make a map with the parameters you requested! = ¡Parece que no se puede crear un mapa con los parámetros especificados!
Maybe you put too many players into too small a map? = ¿Quizás sean demasiados jugadores para un mapa tán pequeño?
No human players selected! = ¡No se han seleccionado jugadores humanos!

# Multiplayer

Username = Usuario
Multiplayer = Multijugador
Could not download game! = ¡No se pudo descargar la partida!
Could not upload game! = ¡No se pudo subir la partida!
Join Game = Unirse a la partida
Invalid game ID! = ¡ID de partida no válido!
Copy User ID = Copiar ID de usuario
Copy Game ID = Copiar ID de la partida
 # Requires translation!
UserID copied to clipboard = 
 # Requires translation!
GameID copied to clipboard = 
Set current user = Asignar usuario actual
Player ID from clipboard = ID de jugador desde el portapapeles
To create a multiplayer game, check the 'multiplayer' toggle in the New Game screen, and for each human player insert that player's user ID. = Para crear un juego multijugador, marque el botón 'multijugador' en la pantalla Nuevo juego, y para cada jugador humano inserte la ID de usuario de ese jugador. 
You can assign your own user ID there easily, and other players can copy their user IDs here and send them to you for you to include them in the game. = Puede asignar su propia ID de usuario allí fácilmente, y otros jugadores pueden copiar sus ID de usuario aquí y enviárselas para que las incluya en el juego.
 # Requires translation!
Once you've created your game, the Game ID gets automatically copied to your clipboard so you can send it to the other players. = 
 # Requires translation!
Players can enter your game by copying the game ID to the clipboard, and clicking on the 'Add Multiplayer Game' button = 
 # Requires translation!
The symbol of your nation will appear next to the game when it's your turn = 
 # Requires translation!
Back = 
 # Requires translation!
Rename = 
 # Requires translation!
Edit Game Info = 
 # Requires translation!
Add Multiplayer Game = 
 # Requires translation!
Refresh List = 
 # Requires translation!
Could not save game! = 
 # Requires translation!
Could not delete game! = 
 # Requires translation!
Could not refresh! = 
 # Requires translation!
Last refresh: [time] minutes ago = 
 # Requires translation!
Current Turn: = 
 # Requires translation!
Add Currently Running Game = 

# Save game menu

Current saves = Partidas guardadas
Show autosaves = Mostrar autoguardados
Saved game name = Nombre de partida guardada
Copy to clipboard = Copiar al portapapeles
Copy saved game to clipboard = Copiar partida guardada al portapapeles
Could not load game = No se pudo cargar partida
Load [saveFileName] = Cargar [saveFileName]
Delete save = Borrar partida
Saved at = Guardado en
Load map = Cargar mapa
 # Requires translation!
Delete map = 
Are you sure you want to delete this map? = ¿Estas seguro de que quieres borrar este mapa?
Upload map = Subir mapa
Could not upload map! = ¡No se pudo subir el mapa!
Map uploaded successfully! = ¡Se ha subido el mapa correctamente!
 # Requires translation!
Saving... = 

# Options

Options = Opciones
Display options = Opciones de pantalla
Gameplay options = Opciones de juego
Other options = Otras opciones
Turns between autosaves = Turnos entre autoguardados
Sound effects volume = Volumen de efectos
Music volume = Volumen de música
Download music = Descargar música
Downloading... = Descargando...
Could not download music! = ¡No se pudo descargar la música!
Show = Mostrar
Hide = Ocultar
Show worked tiles = Mostrar casillas explotadas
Show resources and improvements = Mostrar recursos y mejoras
Check for idle units = Comprobar unidades sin utilizar
Move units with a single tap = Mover unidades con solo pulsar una vez
Show tutorials = Mostrar tutoriales
Auto-assign city production = Autoasignar producción en las ciudades
Auto-build roads = Construir carreteras automáticamente
Show minimap = Mostrar minimapa
Show pixel units = Mostrar sprites de las unidades
Show pixel improvements = Mostrar sprites de las mejoras
Enable nuclear weapons = Permitir armas nucleares
Fontset = Fuente
 # Requires translation!
Continuous rendering = 

# Notifications

Research of [technologyName] has completed! = ¡Investigación de [technologyName] completada!
You have entered a golden age! = ¡Has entrado en una edad dorada!
[resourceName] revealed near [cityName] = [resourceName] descubierto cerca de [cityName]
A [greatPerson] has been born in [cityName]! = Un [greatPerson] ha nacido en [cityName]!
We have encountered [civName]! = ¡Hemos encontrado [civName]!
Cannot provide unit upkeep for [unitName] - unit has been disbanded! = ¡No se puede mantener [unitName] - unidad disuelta!
[cityName] has grown! = ¡[cityName] ha crecido!
[cityName] has been founded! = ¡[cityName] ha sido fundada!
[cityName] is starving! = ¡[cityName] está muriendose de hambre!
[construction] has been built in [cityName] = [construction] se ha construido en [cityName]
[wonder] has been built in a faraway land = [wonder] ha terminado su construcción en tierras lejanas
Work has started on [construction] = Se ha empezado a trabajar en [construction]
[cityName] cannot continue work on [construction] = La ciudad de [cityName] no puede continuar construyendo [construction]
[cityname] has expanded its borders! = ¡[cityname] ha expandido sus fronteras
Your Golden Age has ended. = La edad dorada ha acabado.
[cityName] has been razed to the ground! = ¡[cityName] ha sido arrasada hasta los cimientos!
We have conquered the city of [cityname]! = ¡Hemos conquistado la ciudad de [cityname]!
An enemy [unit] has attacked [cityname] = [unit] enemigo ha atacado [cityname]
An enemy [unit] has attacked our [ourUnit] = [unit] enemigo ha atacado nuestro [ourUnit]
Enemy city [cityName] has attacked our [ourUnit] = La ciudad enemiga [cityName] ha atacado a nuestra [ourUnit]
An enemy [unit] has captured [cityname] = Un [unit] enemigo ha capturado [cityname]
An enemy [unit] has captured our [ourUnit] = Un [unit] enemigo ha capturado nuestro [ourUnit]
An enemy [unit] has destroyed our [ourUnit] = Un [unit] enemigo ha destruido nuestro [ourUnit]
An enemy [RangedUnit] has destroyed the defence of [cityname] = Un enemigo [RangedUnit] ha destruido la defensa de [cityname]
Enemy city [cityName] has destroyed our [ourUnit] = La ciudad enemiga [cityName] ha destruido nuestra [ourUnit]
An enemy [unit] was destroyed while attacking [cityname] = Un [unit] enemigo ha sido destruido mientras atacaba [cityname]
An enemy [unit] was destroyed while attacking our [ourUnit] = Un [unit] enemigo ha sido destruido mientras atacaba nuestro [ourUnit]
Our [attackerName] was destroyed by an intercepting [interceptorName] = Nuestro [attackerName] fue interceptado y destruido por [interceptorName]
Our [interceptorName] intercepted and destroyed an enemy [attackerName] = Nuestro [interceptorName] interceptó y destruyó a un [attackerName] enemigo
Our [$attackerName] was attacked by an intercepting [$interceptorName] = Nuestro [$attackerName] fue interceptado y atacado por [$interceptorName]
Our [$interceptorName] intercepted and attacked an enemy [$attackerName] = Nuestro [$interceptorName] interceptó y atacó a un [$attackerName] enemigo
An enemy [unit] was spotted near our territory = Se ha avistado un [unit] enemigo cerca de nuestro territorio
An enemy [unit] was spotted in our territory = Se ha avistado un [unit] enemigo en nuestro territorio
[amount] enemy units were spotted near our territory = [amount] unidades enemigas fueron vistas cerca de nuestro territorio
[amount] enemy units were spotted in our territory = [amount] unidades enemigas fueron vistas en nuestro territorio
The civilization of [civName] has been destroyed! = ¡La civilización de [civName] ha sido destruida!
The City-State of [name] has been destroyed! = ¡La ciudad-estado [name] ha sido destruida!
We have captured a barbarian encampment and recovered [goldAmount] gold! = ¡Hemos capturado un campamento bárbaro y recuperamos [goldAmount] de oro!
A barbarian [unitType] has joined us! = ¡Un [unitType] bárbaro se ha unido a nosotros!
We have found survivors in the ruins - population added to [cityName] = Hemos encontrado sobrevivientes en las ruinas. Poblacion añadida a [cityName]
We have discovered the lost technology of [techName] in the ruins! = ¡Hemos descubierto la tecnología perdida de [techName] en las ruinas!
A [unitName] has joined us! = ¡Un [unitName] se ha unido a nosotros!
An ancient tribe trains our [unitName] in their ways of combat! = ¡Una antigua tribu entrena a nuestros [unitName] en sus formas de combate!
We have found a stash of [amount] gold in the ruins! = ¡Hemos encontrado un alijo de [amount] de oro en las ruinas!
We have found a crudely-drawn map in the ruins! = ¡Hemos encontrado un mapa rudimentario en las ruinas!
[unit] finished exploring. = [unit] terminó de explorar.
[unit] has no work to do. = [unit] no tiene trabajo.
You're losing control of [name]. = Estás perdiendo el control de [name].
You and [name] are no longer friends! = ¡Tú y [name] ya no sois amigos!
Your alliance with [name] is faltering. = Tu alianza con [name] se está debilitando.
You and [name] are no longer allies! = ¡Tú y [name] ya no sois aliados!
[civName] gave us a [unitName] as gift near [cityName]! = ¡[civName] nos ha dado un [unitName] como regalo cerca de [cityName]!
[civName] has denounced us! = ¡[civName] nos ha denunciado!
[cityName] has been connected to your capital! = ¡[cityName] ha sido conectada a tu capital!
[cityName] has been disconnected from your capital! = ¡[cityName] ya no está conectada a tu capital!
[civName] has accepted your trade request = [civName] ha aceptado tu solicitud de comercio
[civName] has denied your trade request = [civName] ha rechazado tu solicitud de comercio
[tradeOffer] from [otherCivName] has ended = [tradeOffer] de [otherCivName] ha finalizado
[tradeOffer] to [otherCivName] has ended = [tradeOffer] a [otherCivName] ha finalizado
One of our trades with [nation] has ended = Uno de nuestros intercambios con [nation] ha finalizado
One of our trades with [nation] has been cut short = Uno de nuestros intercambios con [nation] se ha interrumpido
[nation] agreed to stop settling cities near us! = ¡[nation] aceptó dejar de establecer ciudades cerca de nosotros!
[nation] refused to stop settling cities near us! = ¡[nation] se negó dejar de establecer ciudades cerca de nosotros!
We have allied with [nation]. = Nos hemos aliado con [nation].
We have lost alliance with [nation]. = Ya no estamos aliados con [nation].
We have discovered [naturalWonder]! = ¡Hemos descubierto [naturalWonder]!
We have received [goldAmount] Gold for discovering [naturalWonder] = Hemos recibido [goldAmount] de oro por descubrir [naturalWonder]
Your relationship with [cityStateName] is about to degrade = Tus relaciones con [cityStateName] están a punto de empeorar
Your relationship with [cityStateName] degraded = Tus relaciones con [cityStateName] han empeorado
A new barbarian encampment has spawned! = ¡Ha aparecido un nuevo campamento bárbaro!
Received [goldAmount] Gold for capturing [cityName] = Se ha recibido [goldAmount] de oro por capturar [cityName]
 # Requires translation!
Our proposed trade request is no longer relevant! = 

# World Screen UI

Working... = Construyendo...
Waiting for other players... = Esperando a otros jugadores...
in = en
Next turn = Siguiente turno
Turn = Turno
turns = turnos
turn = turno
Next unit = Siguiente unidad
Pick a policy = Selecciona una política
Movement = Movimiento
Strength = Fuerza
Ranged strength = Fuerza a distancia
Bombard strength = Fuerza de bombardeo
Range = Alcance
Move unit = Mover unidad
Stop movement = Parar movimiento
Construct improvement = Construir mejora
Automate = Automatizar
Stop automation = Parar automatización
Construct road = Construir carretera
Fortify = Fortificar
 # Requires translation!
Fortify until healed = 
Fortification = Fortificación
Sleep = Dormir
 # Requires translation!
Sleep until healed = 
Moving = Moviendose
Set up = Montar
Upgrade to [unitType] ([goldCost] gold) = Mejorar a [unitType] ([goldCost] de oro)
Found city = Fundar ciudad
Promote = Ascender
Health = Salud
Disband unit = Disolver unidad
Explore = Explorar
Stop exploration = Parar de explorar
Pillage = Saquear
Do you really want to disband this unit? = ¿Realmente quieres disolver esta unidad?
Disband this unit for [goldAmount] gold? = ¿Disolver esta unidad por [goldAmount] de oro?
Create [improvement] = Crear [improvement]
Start Golden Age = Empezar edad dorada
Yes = Sí
No = No
Acquire = Adquirir
Science = Ciencia
Happiness = Felicidad
Production = Producción
Culture = Cultura
Food = Comida
 # Requires translation!
Crop Yield = 
 # Requires translation!
Land = 
 # Requires translation!
Force = 
GOLDEN AGE = EDAD DORADA
Golden Age = Edad dorada
[year] BC = [year] a.C.
[year] AD = [year] d.C.
Civilopedia = Civilopedia
Start new game = Nueva partida
Save game = Guardar partida
Load game = Cargar partida
Victory status = Estado de victoria
Social policies = Políticas sociales
Community = Comunidad
Close = Cerrar
Do you want to exit the game? = ¿Quieres salir del juego?

# City screen

Exit city = Salir de la ciudad
Raze city = Arrasar ciudad
Stop razing city = Dejar de arrasar ciudad
Buy for [amount] gold = Comprar por [amount] de oro
Buy = Comprar
 # Requires translation!
You have [amount] gold = 
 # Requires translation!
Currently you have [amount] gold. = 
Would you like to purchase [constructionName] for [buildingGoldCost] gold? = ¿Te gustaría comprar [constructionName] por [buildingGoldCost] de oro?
 # Requires translation!
No space available to place [unit] near [city] = 
Maintenance cost = Coste de mantenimiento
Pick construction = Elige la construcción
Pick improvement = Elige la mejora
Provides [resource] = Genera [resource]
Replaces [improvement] = Sustituye [improvement]
Pick now! = ¡Escoge ahora!
Build [building] = Construir [building]
Train [unit] = Entrenar [unit]
Produce [thingToProduce] = Producir [thingToProduce]
Nothing = Nada
Annex city = Anexionar ciudad
Specialist Buildings = Edificios Ocupables
Specialist Allocation = Asignación de especialistas
Specialists = Especialistas
 # Requires translation!
[specialist] slots = 
 # Requires translation!
Engineer specialist = 
 # Requires translation!
Merchant specialist = 
 # Requires translation!
Scientist specialist = 
 # Requires translation!
Artist specialist = 
Food eaten = Comida consumida
Growth bonus = Bonus de crecimiento
Unassigned population = Población libre
[turnsToExpansion] turns to expansion = [turnsToExpansion] turnos hasta la expansión
Stopped expansion = Expansión detenida
[turnsToPopulation] turns to new population = [turnsToPopulation] turnos hasta un nuevo habitante
Food converts to production = La comida se transforma en producción
[turnsToStarvation] turns to lose population = Pérdida de población en [turnsToStarvation] turnos
Stopped population growth = Aumento de la población detenida
In resistance for another [numberOfTurns] turns = Resistiendo durante los siguientes [numberOfTurns] turnos
Sell for [sellAmount] gold = Vender por [sellAmount] oro
Are you sure you want to sell this [building]? = ¿Realmente quieres vender [building]?
[greatPerson] points = Puntos de [greatPerson]
Great person points = Puntos de Gran Personaje 
Current points = Puntos actuales
Points per turn = Puntos por turno
Convert production to gold at a rate of 4 to 1 = Convertir la producción en oro a una tasa de 4 a 1
Convert production to science at a rate of 4 to 1 = Convertir la producción en ciencia a una tasa de 4 a 1
The city will not produce anything. = La ciudad no producirá nada.

# Technology UI

Pick a tech = Elige una tecnología
Pick a free tech = Elige una tecnología gratis
Research [technology] = Investigar [technology]
Pick [technology] as free tech = Elegir [technology] como tecnología gratuita
Units enabled = Unidades habilitadas
Buildings enabled = Edificios habilitados
Wonder = Maravilla
National Wonder = Maravilla nacional
National Wonders = Maravillas nacionales
Wonders enabled = Maravillas habilitadas
Tile improvements enabled = Mejoras de casilla habilitadas
Reveals [resource] on the map = Revela [resource] en el mapa
XP for new units = PX para unidades nuevas
provide = proporcionan
provides = proporciona
City strength = Fuerza de la ciudad
City health = Salud de la ciudad
Occupied! = Ocupada!
Attack = Atacar
Bombard = Bombardear
NUKE = LANZAR BOMBA ATÓMICA
Captured! = Capturada!
defence vs ranged = defensa a distancia
[percentage] to unit defence = [percentage] a la defensa
Attacker Bonus = Bonus de atacante
Landing = Desembarcando
Flanking = Flanqueando
vs [unitType] = vs [unitType]
Terrain = Terreno


Hurry Research = Acelerar investigación
Conduct Trade Mission = Tomar mision De Comercio
Your trade mission to [civName] has earned you [goldAmount] gold and [influenceAmount] influence! = ¡Tu misión comercial en [civName] te ha otorgado [goldAmount] de oro y [influenceAmount] de influencia!
Hurry Wonder = Acelerar Maravilla
Your citizens have been happy with your rule for so long that the empire enters a Golden Age! = ¡Tus ciudadanos han estado contentos con tu gobierno durante tanto tiempo que el imperio ha entrado en una Edad de Oro!
You have entered the [newEra]! = ¡Has entrado en la [newEra]!
[civName] has entered the [eraName]! = ¡[civName] a alcanzado [eraName]!
[policyBranch] policy branch unlocked! = ¡Rama política [policyBranch] desbloqueada!
Overview = Visión general
Total = Total
Stats = Estadísticas
Policies = Políticas
Base happiness = Felicidad base
Occupied City = Ciudad ocupada
Buildings = Edificios
Wonders = Maravillas
Base values = Valores base
Bonuses = Bonuses
Final = Final
Other = Otro
Population = Población
City States = Ciudades-estado
Tile yields = Rendimiento de casillas
Trade routes = Rutas comerciales
Maintenance = Mantenimiento
Transportation upkeep = Mantenimiento de transporte
Unit upkeep = Mantenimiento de unidades
Trades = Comercio
Units = Unidades
Name = Nombre
Closest city = Ciudad más cercana
Action =  Acción
Defeated = Derrotado
Tiles = Casillas
Natural Wonders = Maravillas naturales
Treasury deficit = Déficit de tesorería

#Victory

Science victory = Victoria científica
Cultural victory = Victoria cultural
Conquest victory = Victoria de dominación
Complete all the spaceship parts\n to win! = ¡Completa todas las partes de la nave espacial para ganar!
Complete 5 policy branches\n to win! = ¡Completa 4 ramas de políticas sociales para ganar! 
Destroy all enemies\n to win! = ¡Destruye a todos los enemigos para ganar!
You have won a scientific victory! = ¡Has ganado una victoria científica!
You have won a cultural victory! = ¡Has ganado una victoria cultural!
You have won a domination victory! = ¡Has ganado una victoria de dominación!
You have achieved victory through the awesome power of your Culture. Your civilization's greatness - the magnificence of its monuments and the power of its artists - have astounded the world! Poets will honor you as long as beauty brings gladness to a weary heart. = Has logrado la victoria a través del asombroso poder de tu cultura. ¡La grandeza de su civilización, la magnificencia de sus monumentos y el poder de sus artistas, han asombrado al mundo! Los poetas te honrarán mientras la belleza traiga alegría a un corazón cansado.
The world has been convulsed by war. Many great and powerful civilizations have fallen, but you have survived - and emerged victorious! The world will long remember your glorious triumph! = El mundo ha sido convulsionado por la guerra. Muchas civilizaciones grandes y poderosas han caído, pero tú has sobrevivido y has salido victorioso. ¡El mundo recordará por mucho tiempo tu glorioso triunfo!
You have achieved victory through mastery of Science! You have conquered the mysteries of nature and led your people on a voyage to a brave new world! Your triumph will be remembered as long as the stars burn in the night sky! = ¡Has logrado la victoria a través del dominio de la ciencia! ¡Has conquistado los misterios de la naturaleza y has guiado a tu gente en un viaje a un mundo nuevo y valiente! ¡Su triunfo será recordado mientras las estrellas ardan en el cielo nocturno!
You have been defeated. Your civilization has been overwhelmed by its many foes. But your people do not despair, for they know that one day you shall return - and lead them forward to victory! = Has sido derrotado. Su civilización ha sido abrumada por sus muchos enemigos. Pero su gente no se desespera, porque saben que algún día regresarán, ¡y los guiarán hacia la victoria!
One more turn...! = ¡Sólo un turno más!
Built Apollo Program = Programa Apolo construido
Destroy [civName] = Destruye [civName]
Our status = Nuestro estado
Global status = Estado global
 # Requires translation!
Rankings = 
Spaceship parts remaining = Partes restantes de la nave espacial
Branches completed = Ramas completadas
Undefeated civs = Naciones no derrotadas

# Capturing a city

What would you like to do with the city? = ¿Qué quieres hacer con la ciudad?
Annex = Anexionar
Annexed cities become part of your regular empire. = Las ciudades anexionadas pasan a formar parne de tu imperio
Their citizens generate 2x the unhappiness, unless you build a courthouse. = Sus ciudadanos generan el doble de descontento a no ser que construyas una delegación.
Puppet = Convertir en títere
Puppeted cities do not increase your tech or policy cost, but their citizens generate 1.5x the regular unhappiness. = Las ciudades títeres no aumentan el coste de tecnologías o políticas, pero sus ciudadanos estarán 1,5 veces mas descontentos.
You have no control over the the production of puppeted cities. = No puedes controlar la producción en las ciudades títeres.
Puppeted cities also generate 25% less Gold and Science. = Las ciudades títeres generan 25% menos de oro y ciencia.
A puppeted city can be annexed at any time. = Una ciudad títere puede ser anexionada en cualquier momento.
Liberate = Liberar
Liberating a city returns it to its original owner, giving you a massive relationship boost with them! = ¡Liberar una ciudad se la dará a su dueño original, dándote una mejora enorme en la relación con ellos!
Raze = Arrasar
Razing the city annexes it, and starts razing the city to the ground. = Arrasar una ciudad la anexionará instantáneamente, y empezará a arrasarla hasta los cimientos.
The population will gradually dwindle until the city is destroyed. = La población decaerá hasta que la ciudad quede destruida.
Destroy = Destruir
Destroying the city instantly razes the city to the ground. = Destruir una ciudad la arrasa hasta los cimientos instantáneamente.
Remove your troops in our border immediately! = ¡Saca tus tropas de nuestras fronteras inmediatamente!
Sorry. = Lo siento.
Never! = ¡Jamás!
Basics = Básicos
Resources = Recursos
Terrains = Terrenos
Tile Improvements = Mejoras de casilla
Unique to [civName], replaces [unitName] = Exclusivo de la civilización [civName], reemplaza [unitName]
Tutorials = Tutoriales
Cost = Coste
May contain [listOfResources] = Puede contener [listOfResources]
Upgrades to [upgradedUnit] = Mejora a [upgradedUnit]
Obsolete with [obsoleteTech] = Se hace obsoleto con [obsoleteTech]
Occurs on [listOfTerrains] = Ocurre en [listOfTerrains]
Placed on [terrainType] = Colocado en [terrainType]
Can be found on  = Se puede encontrar en
Improved by [improvement] = Mejorado por [improvement]
Bonus stats for improvement:  = Bonus de atributos por mejora:
Can be built on  = Se puede construir en
Defence bonus = Bonus de defensa
Movement cost = Coste de movimiento
Rough Terrain = Terreno abrupto
 for  = para
Missing translations: = Traducciones restantes:
Version = Versión
Resolution = Resolución
Tileset = Tileset
Map editor = Editor de mapa
 # Requires translation!
Create = 
 # Requires translation!
New map = 
 # Requires translation!
Empty = 
Language = Idioma
Terrains & Resources = Terrenos y recursos
Improvements = Mejoras
Clear current map = Limpiar mapa actual
Save map = Guardar mapa
Download map = Descargar mapa
 # Requires translation!
Loading... = 
 # Requires translation!
Filter: = 
Exit map editor = Salir del editor de mapas
[nation] starting location = Localización inicial de [nation]
Clear terrain features = Limpiar características de terreno
Clear improvements = Limpiar mejoras
Clear resource = Limpiar recurso
Requires = Requiere
Menu = Menú
Brush Size = Tamaño del pincel

# Civilopedia Tutorials names

After Conquering = Después de conquistar
City Range = Alcance de la ciudad
Contact Me = Contacta conmigo
Culture and Policies = Cultura y políticas
Embarking = Embarcar
Enemy City = Ciudad enemiga
Idle Units = Unidades libres
Injured Units = Unidades heridas
Introduction = Introducción
Luxury Resource = Recurso de lujo
New Game = Nuevo juego
Roads and Railroads = Carreteras y ferrocarriles
Siege Units = Unidades de asedio
Strategic Resource = Recurso estratégico
Unhappiness = Infelicidad
Victory Types = Tipos de victorias
Workers = Trabajadores

# Other civilopedia things
Nations = Naciones
Promotions = Ascensos
Available for [unitTypes] = Disponible para [unitTypes]

# Policies

Adopt policy = Adoptar política
Adopt free policy = Adoptar política gratis
Unlocked at = Desbloqueado en
Gain 2 free technologies = Ganas 2 tecnologías gratis

# Technologies

Mass Media = Medios de comunicación

# Tech eras

Ancient era = Edad antigua
Classical era = Edad clásica
Medieval era = Edad medieval
Renaissance era = Renacimiento
Industrial era = Era industrial
Modern era = Edad moderna
Information era = Era de la información
Future era = Era de Futuro

# Terrains

Impassible = Inpasable

# Resources

Bison = Bisonte
Copper = Cobre
Cocoa = Cacao
Crab = Cangrejos
Citrus = Cítricos
Truffles = Trufas

# Unit types 

Civilian = Civil
land units = unidades terrestres
water units = unidades navales
air units = unidades aéreas
WaterCivilian = Naval civil
Melee = Cuerpo a cuerpo
WaterMelee = Naval cuerpo a cuerpo
Ranged = A distancia
WaterRanged = Naval a distancia
WaterSubmarine = Naval submarino
Mounted = Montado
Armor = Blindado
City = Ciudad

# Units

<<<<<<< HEAD
Options = Opciones
Display options = Opciones de pantalla
Gameplay options = Opciones de juego
Other options = Otras opciones
Turns between autosaves = Turnos entre autoguardados
Sound effects volume = Volumen de efectos
Music volume = Volumen de música
Download music = Descargar música
Downloading... = Descargando...
Could not download music! = ¡No se pudo descargar la música!
Show = Mostrar
Hide = Ocultar
Show worked tiles = Mostrar casillas explotadas
Show resources and improvements = Mostrar recursos y mejoras
Check for idle units = Comprobar unidades sin utilizar
Move units with a single tap = Mover unidades con solo pulsar una vez
Show tutorials = Mostrar tutoriales
Auto-assign city production = Autoasignar producción en las ciudades
Auto-build roads = Construir carreteras automáticamente
Show minimap = Mostrar minimapa
Show pixel units = Mostrar sprites de las unidades
Show pixel improvements = Mostrar sprites de las mejoras
Enable nuclear weapons = Permitir armas nucleares
Fontset = Fuente
 # Requires translation!
Continuous rendering = 
Order trade offers by amount = Organizar ofertas por cantidad
=======
Composite Bowman = Arcos Compuestos
Foreign Land = Tierra extrangera
Marine = Marine
Mobile SAM = Vehículo SAM
Paratrooper = Fuerzas Especiales
Helicopter Gunship = Helicoptero Apache
Atomic Bomb = Bomba atómica
Unbuildable = Inedificable
>>>>>>> e06d5376

# Promotions

Pick promotion = Elige ascenso
 OR  =  O 
units in open terrain = unidades en terreno abierto
units in rough terrain = unidades en terreno abrupto
wounded units = unidades heridas
Targeting II (air) = Fijación de objetivos aérea II
Targeting III (air) = Fijación de objetivos aérea III
Bonus when performing air sweep [bonusAmount]% = [bonusAmount]% de bonus al realizar un barrido aéreo
Dogfighting I = Lucha aérea I
Dogfighting II = Lucha aérea II
Dogfighting III = Lucha aérea III

# Multiplayer Turn Checker Service

 # Requires translation!
Multiplayer options = 
 # Requires translation!
Enable out-of-game turn notifications = 
 # Requires translation!
Time between turn checks out-of-game (in minutes) = 
 # Requires translation!
Show persistent notification for turn notifier service = 

#################### Lines from Buildings.json ####################

Indicates the capital city = Indica la capital
Monument = Monumento
Temple = Templo
Monastery = Monasterio
Palace = Palacio
Granary = Granero
Must not be on plains = No se puede construir en llanuras
Stone Works = Cantería
'Time crumbles things; everything grows old and is forgotten under the power of time' - Aristotle = 'El tiempo derrumba las cosas; Todo crece viejo y es olvidado bajo la presión del tiempo' - Aristóteles
Stonehenge = Stonehenge
+1 Science Per 2 Population = +1 Ciencia cada 2 habitantes
Library = Biblioteca
'Libraries are as the shrine where all the relics of the ancient saints, full of true virtue, and all that without delusion or imposture are preserved and reposed.' - Sir Francis Bacon = 'Las bibliotecas son los santuarios donde reposan y se conservan las reliquias de los antiguos santos, todas llenas de auténtica virtud y libres de engaños e imposturas.' - Sir Francis Bacon
Free Technology = Tecnología gratuita
The Great Library = La Gran Biblioteca
Paper Maker = Papelera
Circus = Circo
Walls = Muralla
Walls of Babylon = Las murallas de Babilonia
'O, let not the pains of death which come upon thee enter into my body. I am the god Tem, and I am the foremost part of the sky, and the power which protecteth me is that which is with all the gods forever.'  - The Book of the Dead, translated by Sir Ernest Alfred Wallis Budge = 'Oh, no dejaré que los dolores de la muerte que os aflige entren en mi cuerpo. Porque soy el dios Atón, y me encuentro en la parte más destacada del firmamento, y el poder que me protege es el mismo que acompaña a los dioses para siempre.' - El Libro de los Muertos
Worker construction increased 25% = +25% velocidad de construcción trabajador
Provides 2 free workers = Proporciona 2 trabajadores gratis
The Pyramids = Las Pirámides
Barracks = Barracones
'Why man, he doth bestride the narrow world like a colossus, and we petty men walk under his huge legs, and peep about to find ourselves dishonorable graves.' - William Shakespeare, Julius Caesar = '¡Claro, hombre! Él se pasea por el mundo, que le parece estrecho, como un coloso, y nosotros, míseros mortales, tenemos que caminar bajo sus piernas enormes y atisbar por todas partes para hallar una tumba ignominiosa.' - William Shakespeare: Julio César
Can only be built in coastal cities = Sólo puede ser construido en ciudades costeras
+1 gold from worked water tiles in city = +1 de oro por cada casilla de agua explotada en esta ciudad
Colossus = Coloso
Culture and Gold costs of acquiring new tiles reduced by 25% in this city = El coste de comprar casillas en esta ciudad se reduce un 25%
Krepost = Krepost
+1 food from Ocean and Coast tiles = +1 de comida en casillas costeras o de Océano
Lighthouse = faro
'They that go down to the sea in ships, that do business in great waters; these see the works of the Lord, and his wonders in the deep.' - The Bible, Psalms 107:23-24 = 'Los que surcan el mar en las naves para hacer su negocio en la inmensidad de las aguas también ven la obra de Yavé y sus maravillas en el piélago.' - La Biblia, Salmos 107: 23-24
All military naval units receive +1 movement and +1 sight = Todas las unidades militares navales reciben +1de movimiento y +1 de vision
The Great Lighthouse = El Gran Faro
+15% Production when building Mounted Units in this city = +15% de producción mientras se construyen unidades montadas en esta ciudad
Stable = Establos
Colosseum = Coliseo
Circus Maximus = Circo Máximo
'I think that if ever a mortal heard the word of God it would be in a garden at the cool of the day.'  - F. Frankfort Moore = 'Creo que, si alguna vez un mortal ha escuchado la voz de Dios, fue en un jardín al aire fresco del día.' - F. Frankfort Moore
Hanging Gardens = Jardines Colgantes
Remove extra unhappiness from annexed cities = Elimina la infelicidad creada por anexionar ciudades
Can only be built in annexed cities = Sólo puede ser construido en ciudades anexionadas
Courthouse = Delegación
'Regard your soldiers as your children, and they will follow you into the deepest valleys; look on them as your own beloved sons, and they will stand by you even unto death.'  - Sun Tzu = 'Trata a tus soldados como a tus niños y te seguirán hasta los valles mas profundos; Miralos como a tus amados hijos y estarán a tu lado incluso hasta la muerte' - Sun Tzu
Terracotta Army = Ejército de terracota
Doubles Gold given to enemy if city is captured = Dobla la cantidad de oro que se da al enemigo si la ciudad es capturada
Burial Tomb = Tumba 
Mud Pyramid Mosque = Mezquita piramidal
'The ancient Oracle said that I was the wisest of all the Greeks. It is because I alone, of all the Greeks, know that I know nothing'  - Socrates = 'El oráculo de Delfos ha dicho que soy el más sabio de todos los griegos. Eso es porque, de todos ellos, solo yo sé que no sé nada.' - Sócrates
Free Social Policy = Política social gratis
The Oracle = El Oráculo
Market = Mercado
Provides 1 extra copy of each improved luxury resource near this City = Proporciona una copia extra de los recursos de lujo de la ciudad
+2 Gold for each source of Oil and oasis = +2 de Oro por cada fuente de Petroleo o Oasis
Bazaar = Bazar
Mint = Casa de la moneda
40% of food is carried over after a new citizen is born = 40% de comida es traspasado cada vez que nace un nuevo habitante
Aqueduct = Acueducto
'The art of war teaches us to rely not on the likelihood of the enemy's not attacking, but rather on the fact that we have made our position unassailable.'  - Sun Tzu = 'El arte de la guerra nos enseña en no depender en la probabilidad de que el enemigo ataque, pero mas en el hecho de que nosotros hayamos hecho nuestra posición asaltable.' - Sun Tzu 
Enemy land units must spend 1 extra movement point when inside your territory (obsolete upon Dynamite) = Las unidades terrestres enemigas deben gastar un punto de movimiento extra al moverse por dentro de tu territorio (obsoleto al investigar Dinamita)
Great Wall = Gran Muralla
'For it soars to a height to match the sky, and as if surging up from among the other buildings it stands on high and looks down upon the remainder of the city, adorning it, because it is a part of it, but glorying in its own beauty'  - Procopius, De Aedificis = 'Porque asciende hasta una altura como la del mismo cielo, como si emergiera de entre los demás edificios sobre los que se alza y bajara la vista hacia el resto de la ciudad, ornándola, porque es parte de ella, pero se vanagloria de su propia belleza.'- Sobre los edificios, Procopio
+33% great person generation in all cities = +33% generación de Grandes Personas en todas las ciudades
Hagia Sophia = Santa Sofía
National College = Universidad Nacional
Enables nuclear weapon = Habilita armas nucleares
Manhattan Project = El proyecto Manhattan
'The katun is established at Chichen Itza. The settlement of the Itza shall take place there. The quetzal shall come, the green bird shall come. Ah Kantenal shall come. It is the word of God. The Itza shall come.'  - The Books of Chilam Balam = 'Este katún se inicia en Chichen Itzá. El asentamiento de Itzá se levantará aquí. Vendrá el quetzal, vendrá el verde pájaro. Llegará Kantenal. Es la palabra de Dios. El Itzá vendrá.' - Los libros de Chilam Balam
Golden Age length increases +50% = La Edad Dorada dura 50% más
Chichen Itza = Chichen Itzá
'Few romances can ever surpass that of the granite citadel on top of the beetling precipices of Machu Picchu, the crown of Inca Land.'  - Hiram Bingham = 'Pocas historias pueden llegar a superar la de esa ciudadela de granito en la cima de los salientes precipicios de Machu Picchu, corona de la Tierra de los Incas.- Hiram Bingham
Gold from all trade routes +25% = +25% de oro en todas las rutas de comercio
 # Requires translation!
Must have an owned mountain within 2 tiles = 
Machu Picchu = Machu Picchu
Workshop = Taller
+1 Production from each worked Forest tile = +1 de producción por cada casilla de Bosque explotada
Longhouse = Casa comunal
 # Requires translation!
+15% production of land units = 
 # Requires translation!
Increases production of spaceship parts by 15% = 
Forge = Forja
+1 production from all sea resources worked by the city = +1 de produccion a todos los recursos acuaticos trabajados por la ciudad
Connects trade routes over water = Conecta rutas de comercio por el agua
Harbor = Puerto
+2 Science from each worked Jungle tile = Las selvas proporcionan +2 ciencia
University = Universidad
Wat = Wat
Oxford University = Universidad de Oxford
Castle = Castillo
Mughal Fort = Fuerte Rojo
'The temple is like no other building in the world. It has towers and decoration and all the refinements which the human genius can conceive of.'  - Antonio da Magdalena = 'El templo... no hay edificio igual en el mundo. Tiene torres, ornamentación y todos los refinamientos que el genio humano pueda concebir.' - Antonio da Magdalena
Cost of acquiring new tiles reduced by 25% = El coste de adquirir nuevas casillas se reduce 25%
Angkor Wat = Angkor Wat
'Justice is an unassailable fortress, built on the brow of a mountain which cannot be overthrown by the violence of torrents, nor demolished by the force of armies.'  - Joseph Addison = 'La Justicia es una fortaleza inexpugnable, construida en la cima de una montaña que no puede derribar ni la violencia de los torrentes ni demoler la fuerza de los ejércitos.' - Joseph Addison
All newly-trained melee, mounted, and armored units in this city receive the Drill I promotion = Todas las unidades cuerpo a cuerpo, montadas y blindadas recién entrenadas en esta ciudad reciben la promoción Instrucción I
Alhambra = Alhambra
Ironworks = Herrería
'Architecture has recorded the great ideas of the human race. Not only every religious symbol, but every human thought has its page in that vast book.'  - Victor Hugo = 'La arquitectura ha registrado las grandes ideas de la raza humana. No solo simbólos religiosos, también cada pensamiento humano tiene su página en ese vasto libro.' - Victor Hugo
Notre Dame = Notre Dame
Armory = Armería
Must be next to mountain = Debe estar próximo a una montaña
Observatory = Observatorio
Opera House = Teatro de la Ópera
'I live and love in God's peculiar light.' - Michelangelo Buonarroti = 'Vivo y amo en la peculiar luz de Dios.' - Miguel Ángel Buonarroti
Culture in all cities increased by 25% = Cultura en todas las ciudades incrementada 25%
Sistine Chapel = Capilla Sixtina
Bank = Banco
Satrap's Court = Corte del sátrapa
+5% Production for every Trade Route with a City-State in the empire = +5% Producción por cada Ruta Comercial con una Ciudad Estado en el imperio
Hanse = Hansa
'Most of us can, as we choose, make of this world either a palace or a prison' - John Lubbock = 'Con nuestras elecciones, todos podemos hacer de este mundo un palacio o una prisión.' - John Lubbock
Unhappiness from population decreased by 10% = Infelicidad de la población reducida 10%
Forbidden Palace = Palacio Prohibido
Theatre = Teatro
'Don't clap too hard - it's a very old building.' - John Osbourne = 'No aplaudan muy fuerte, es un edificio muy viejo.' - John Osborne
Free Great Person = Gran Personaje gratis
Leaning Tower of Pisa = La Torre de Pisa
'Bushido is realized in the presence of death. This means choosing death whenever there is a choice between life and death. There is no other reasoning.'  - Yamamoto Tsunetomo = 'El Bushido se comprende ante la muerte. Significa escoger la muerte cuando se puede elegir entre ella y la vida. No cabe pensar nada más.' - Yamamoto Tsunetomo
+15% combat strength for units fighting in friendly territory = + 15% de fuerza de combate para unidades que luchan en territorio amigo
Himeji Castle = Castillo Himeji
Museum = Museo
Hermitage = Hermitage
'Every genuine work of art has as much reason for being as the earth and the sun'  - Ralph Waldo Emerson = 'Toda obra de arte genuina tiene tanta razón de ser como la Luna y el Sol.' - Ralph Waldo Emerson
Free Great Artist Appears = Aparece un Gran Artista gratis
The Louvre = El Louvre
+1 production and gold from all sea resources worked by the city = +1 de produccion y oro por todos los recursos acuaticos trabajados por la ciudad
+15% production of naval units = +15% A la produccion de unidades navales
Seaport = Astillero
'The Taj Mahal rises above the banks of the river like a solitary tear suspended on the cheek of time.'  - Rabindranath Tagore = 'El Taj Mahal se alza sobre las orillas del río como una lágrima solitaria, suspendida en la mejilla del tiempo.' - Rabindranath Tagore
Empire enters golden age = El imperio comienza una Edad Dorada
Taj Mahal = Taj Mahal
'Things always seem fairer when we look back at them, and it is out of that inaccessible tower of the past that Longing leans and beckons.'  - James Russell Lowell = 'Las cosas parecen más justas cuando volvemos la vista atrás para verlas, y es por esa inaccesible torre del pasado que el anhelo se asoma y nos llama con la mano.' - James Russell Lowell
Free great scientist appears = Aparece un Gran Científico gratis
 # Requires translation!
Science gained from research agreements +50% = 
Porcelain Tower = Torre de Porcelana
Must not be on hill = No se puede construir en colinas
Windmill = Molino de viento
Public School = Escuela pública
Factory = Fábrica
Military Academy = Academia militar
'Pale Death beats equally at the poor man's gate and at the palaces of kings.'  - Horace = 'La pálida muerte llama por igual a la puerta del pobre y a los palacios de los reyes.' - Horacio
Free Great General appears near the Capital = Gran general aparece cerca de la capital gratuitamente
Brandenburg Gate = Puerta de Brandemburgo
Hospital = Hospital
Stock Exchange = Bolsa
'To achieve great things, two things are needed: a plan, and not quite enough time.'  - Leonard Bernstein = 'Para llevar a cabo grandes proezas, se necesitan dos cosas: un plan y no tener mucho tiempo.' - Leonard Bernstein
-15% to purchasing items in cities = -15% a la compra de artículos en ciudades
Big Ben = Big Ben
Broadcast Tower = Torre de emisión
'We live only to discover beauty, all else is a form of waiting'  - Kahlil Gibran = '¿Acaso piensan que, porque seamos ingenieros, no nos preocupa la belleza o que no intentamos levantar bellas construcciones, además de sólidas e imperecederas?' - Alexandre Gustave Eiffel 
 # Requires translation!
Provides 1 happiness per 2 additional social policies adopted = 
Eiffel Tower = Torre Eiffel
'Give me your tired, your poor, your huddled masses yearning to breathe free, the wretched refuse of your teeming shore. Send these, the homeless, tempest-tossed to me, I lift my lamp beside the golden door!'  - Emma Lazarus = 'Dadme a vuestros seres pobres y cansados.Dadme esas masas ansiosas de ser libres,los tristes desechos de costas populosas. Que vengan los desamparados, que las tempestades batan. ¡Mi antorcha alumbra un umbral dorado!' - Emma Lazarus
+1 Production from specialists = +1 a la producción de especialistas
Statue of Liberty = Estatua de la Libertad
Research Lab = Laboratorio de investigación
Stadium = Estadio
'Come to me, all who labor and are heavy burdened, and I will give you rest.'  - New Testament, Matthew 11:28 = 'Venid a mí todos los que estáis fatigados y cargados, porque yo os aliviaré.' - La Biblia, Mateo 11:28
Culture cost of adopting new Policies reduced by 10% = Coste de cultura para adoptar nuevas políticas se reduce 10%
Cristo Redentor = Cristo Redentor
'The Law is a fortress on a hill that armies cannot take or floods wash away.'   –- The Prophet Muhammed = 'La ley es una fortaleza sobre una montaña que los ejércitos no pueden tomar ni los aluviones llevarse.' - El profeta Muhammed
Defensive buildings in all cities are 25% more effective = Los edificios defensivos en todas las ciudades son un 25% más efectivos
Kremlin = Kremlin
'...the location is one of the most beautiful to be found, holy and unapproachable, a worthy temple for the divine friend who has brought salvation and true blessing to the world.'  - King Ludwig II of Bavaria = '... el lugar es uno de los más bellos que pueda encontrarse, sagrado e inexpugnable, un templo digno del divino amigo que ha traído la salvación y la verdadera bendición al mundo.' - Rey Luis II de Baviera
+1 happiness, +2 culture and +3 gold from every Castle = +1 felicidad, +2 cultura y +3 oro por cada castillo
Neuschwanstein = Neuschwanstein
25% of food is carried over after a new citizen is born = 25% de comida es conservada cada vez que nace un nuevo habitante
Medical Lab = Laboratorio médico
Solar Plant = Planta Solar
Nuclear Plant = Central nuclear
Must be next to desert = Debe estar próximo a un desierto
'Those who lose dreaming are lost.'  - Australian Aboriginal saying = 'Los que pierden sus sueños están perdidos.' - Proverbio de los aborígenes australianos 
Sydney Opera House = Casa De La Opera De Sidney
'In preparing for battle I have always found that plans are useless, but planning is indispensable.'  - Dwight D. Eisenhower = 'En la preparación de una batalla, siempre he encontrado que los planes son inútiles, pero que la planificación es indispensable.' - Dwight D. Eisenhower
Gold cost of upgrading military units reduced by 33% = El coste de mejorar unidades con oro se reduce un 33%
Pentagon = Pentágono
Increases production of spaceship parts by 50% = Incrementa la producción de partes de Nave Espacial 50%
Spaceship Factory = Fábrica de Nave Espacial
Spaceship part = Parte de Nave Espacial
SS Booster = Potenciador (Nave espacial)
Enables construction of Spaceship parts = Habilita la construcción de partes de Nave Espacial
Apollo Program = Programa Apolo
'The wonder is, not that the field of stars is so vast, but that man has measured it.'  - Anatole France = 'La maravilla no es que haya tantas estrellas, sino que el hombre haya podido verlas.' - Anatole France
2 free great scientists appear = Aparecen 2 grandes científicos gratis
Increases production of spaceship parts by 25% = Incrementa la producción de partes de la nave espacial en un 25%
Hubble Space Telescope = Telescopio espacial Hubble
SS Cockpit = Cabina (Nave espacial)
SS Engine = Motor (Nave espacial)
SS Stasis Chamber = Cámara de estasis (Nave espacial)

#################### Lines from Difficulties.json ####################

Settler = Colono
Chieftain = Jefe
Warlord = Caudillo
Prince = Príncipe
King = Monarca
Emperor = Emperador
Immortal = Inmortal
Deity = Deidad

#################### Lines from Nations.json ####################

Babylon = Babilonia
Nebuchadnezzar II = Nabucodonosor II
 # Requires translation!
The demon wants the blood of soldiers! = 
 # Requires translation!
Oh well, I presume you know what you're doing. = 
 # Requires translation!
It is over. Perhaps now I shall have peace, at last. = 
 # Requires translation!
Are you real or a phantom? = 
 # Requires translation!
It appears that you do have a reason for existing – to make this deal with me. = 
 # Requires translation!
Greetings. = 
 # Requires translation!
What do YOU want?! = 
 # Requires translation!
Loading... = 
 # Requires translation!
Filter: = 
Exit map editor = Salir del editor de mapas
[nation] starting location = Localización inicial de [nation]
Clear terrain features = Limpiar características de terreno
Clear improvements = Limpiar mejoras
Clear resource = Limpiar recurso
Requires = Requiere
Menu = Menú
Brush Size = Tamaño del pincel

# Civilopedia Tutorials names

After Conquering = Después de conquistar
City Range = Alcance de la ciudad
Contact Me = Contacta conmigo
Culture and Policies = Cultura y políticas
Embarking = Embarcar
Enemy City = Ciudad enemiga
Idle Units = Unidades libres
Injured Units = Unidades heridas
Introduction = Introducción
Luxury Resource = Recurso de lujo
New Game = Nuevo juego
Roads and Railroads = Carreteras y ferrocarriles
Siege Units = Unidades de asedio
Strategic Resource = Recurso estratégico
Unhappiness = Infelicidad
Victory Types = Tipos de victorias
Workers = Trabajadores

# Other civilopedia things
Nations = Naciones
Promotions = Ascensos
Available for [unitTypes] = Disponible para [unitTypes]
Free promotion: = Ascenso libre:
Free promotions: = Ascensos libres:
Free for [units] = Libre para [units]

# Policies

Adopt policy = Adoptar política
Adopt free policy = Adoptar política gratis
Unlocked at = Desbloqueado en

Tradition = Tradición
+3 culture in capital and increased rate of border expansion = +3 cultura en la capital e incremento del ritmo de expansión de fronteras
Aristocracy = Aristocracia
+15% production when constructing wonders, +1 happiness for every 10 citizens in a city = +15% producción al construir maravillas, +1 felicidad cada 10 habitantes in una ciudad
Legalism = Legalismo
Immediately creates a cheapest available cultural building in each of your first 4 cities for free = Edificio de cultura gratis en las primeras 4 ciudades
Oligarchy = Oligarquía
Units in cities cost no Maintenance, garrisoned city +50% attacking strength = Unidades en las ciudades no cuestan mantenimiento, y +50% de fuerza de ataque
Landed Elite = Élite terrateniente
+10% food growth and +2 food in capital = +10% crecimiento de comida y +2 comida en la capital
Monarchy = Monarquía
+1 gold and -1 unhappiness for every 2 citizens in capital = +1 oro y -1 infelicidad cada 2 habitantes en la capital
Tradition Complete = Tradición Completa
+15% growth and +2 food in all cities = +15% crecimiento y +2 comida en todas las ciudades

Liberty = Liberación
+1 culture in every city = +1 cultura en cada ciudad
Collective Rule = Reglas colectivas
Training of settlers increased +50% in capital, receive a new settler near the capital = Entrenamiento de colonos incrementado +50% en la capital y un colono gratis cerca de la capital
Citizenship = Ciudadanía
Tile improvement speed +25%, receive a free worker near the capital = +25% ritmo de construcción de trabajadores y un trabajador gratis cerca de la capital
Republic = República
+1 construction in every city, +5% construction when constructing buildings = +1 construcción en cada ciudad, +5% al construir edificios
Representation = Representación
Each city founded increases culture cost of policies 33% less than normal. Starts a golden age. = Cada ciudad fundada incrementa el coste cultural de las políticas 33% menos de lo normal. Comienza una Edad de Oro
Meritocracy = Meritocracia
+1 happiness for every city connected to capital, -5% unhappiness from citizens = +1 felicidad por cada ciudad conectada a la capital, -5% infelicdad de ciudadanos
Liberty Complete = Liberación Completa
Free Great Person of choice near capital = Gran Persona gratis a elegir cerca de la capital

Honor = Honor
+25% bonus vs Barbarians; gain Culture when you kill a barbarian unit = +25% bonus al luchar contra Barbaros
Warrior Code = Codigo guerrero
+20% production when training melee units = +20% a la produccion de unidades cuerpo a cuerpo 
Discipline = Diciplina
+15% combat strength for melee units which have another military unit in an adjacent tile = +15% a la fuerza de combate de las unidades cuerpo a cuerpo cuando tienen una unidad militar adyacente
Military Tradition = Tradicion militar
Military units gain 50% more Experience from combat = Las unidades militares ganan un 50% mas experiencia en combate
Military Caste = Casta militar
Each city with a garrison increases happiness by 1 and culture by 2 = Cada ciudad con una guarnicion gana 1 de felicidad y 2 de cultura
Professional Army = Ejercito profesional
Honor Complete = Honor completado

Gain gold for each unit killed = Ganas oro cada vez que destruyas una unidad enemiga
Piety = Piedad
Building time of culture buildings reduced by 15% = Tiempo de construcción de edificios de cultura reducido un 15%
Organized Religion = Religión Organizada
+1 happiness for each monument, temple and monastery = +1 felicidad por cada monumento, templo y monasterio
Mandate Of Heaven = Mandato del Cielo
50% of excess happiness added to culture towards policies = 50% de exceso de felicidad añadido a la cultura para políticas
Theocracy = Teocracia
Temples give +10% gold = Templos dan +10% oro
Reformation = Reforma
+33% culture in all cities with a world wonder, immediately enter a golden age = +33% cultura en todas las ciudades con una Maravilla. Inmediatamente entras en una Edad de Oro
Free Religion = Libertad de Culto
+1 culture for each monument, temple and monastery. Gain a free policy. = +1 cultura por cada monumento, templo y monasterio. Ganas una política gratis
Piety Complete = Piedad Completa
Reduce culture cost of future policies by 10% = Reduce el coste de cultura de políticas futuras un 10%

Commerce = Comercio
+25% gold in capital = +25% oro en la capital
Trade Unions = Sindicatos
Maintenance on roads & railroads reduced by 33%, +2 gold from all trade routes = Mantenimiento de carreteras y líneas de ferrocarril reducido un 33%, +2 oro de todas las rutas comerciales
Mercantilism = Mercantilismo
-25% to purchasing items in cities = -25% a la compra de ítems en ciudades
Entrepreneurship = Emprendimiento
Great Merchants are earned 25% faster, +1 Science from every Mint, Market, Bank and Stock Exchange. = Grandes Mercantes son ganados 25% más rápido, +1 ciencia por cada casa de la moneda, mercado, banco y Bolsa de Valores
Patronage = Mecenazgo
Cost of purchasing culture buildings reduced by 50% = Coste de comprar edificios de cultura reducido un 50%
Protectionism = Proteccionismo
+1 happiness from each luxury resource = +1 felicidad por cada recurso de lujo
Commerce Complete = Comercio Completo
+1 gold from every trading post, double gold from Great Merchant trade missions = +1 de oro por cada puesto de comercio, doble de oro por misiones comerciales de Grandes Mercaderes

Rationalism = Racionalismo
Production to science conversion in cities increased by 33% = Conversión de producción a ciencia incrementado un 33% en todas las ciudades
Secularism = Laicismo
+2 science from every specialist = +2 ciencia por cada especialista
Humanism = Humanismo
+1 happiness from every university, observatory and public school = +1 felicidad por cada universidad, observatorio y escuela pública
Free Thought = Pensamiento Libre
+1 science from every trading post, +17% science from universities = +1 ciencia por cada puesto comercial, +17% ciencia de las universidades
Sovereignty = Soberanía
+15% science while empire is happy = +15% ciencia mientras el imperio esté feliz
Scientific Revolution = Revolución Científica
Gain 2 free technologies = Ganas 2 tecnologías gratis
Rationalism Complete = Racionalismo Completo
+1 gold from all science buildings = +1 oro de todos los edificios de ciencia

Freedom = Libertad
+25% great people rate = +25% generación de Grandes Personas
Constitution = Constitución
+2 culture from each wonder = +2 cultura por cada Maravilla
Universal Suffrage = Sufragio Universal
+1 production per 5 population = +1 producción por cada 5 habitantes
Civil Society = Sociedad Civil
-50% food consumption by specialists = -50% gasto de comida por especialistas
Free Speech = Libertad de Expresión
+1 culture for every 2 citizens = +1 cultura por cada 2 habitantes
Democracy = Democracia
Specialists produce half normal unhappiness = Especialistas producen la mitad de infelicidad
Freedom Complete = Libertad Completa
Tile yield from great improvement +100%, golden ages increase by 50% = Rendimiento de casilla por gran mejora aumenta en 100%, Edades de Oro incrementan 50%

Autocracy = Autocracia
-33% unit upkeep costs = Coste de mantenimiento de unidades reducido en 33%
Populism = Populismo
Wounded military units deal +25% damage = Las unidades militares hacen un +25% de daño cuando estan heridas
Militarism = Militarismo
Gold cost of purchasing units -33% = Coste de comprar oro reducido a -33%
Fascism = Facismo
Quantity of strategic resources produced by the empire increased by 100% = El imperio produce un +100% de recursos estrategicos
Police State = Estado de policias
 # Requires translation!
+3 Happiness from every Courthouse. Build Courthouses in half the usual time. = 
Total War = Guerra Total
+15% production when building military units and new military units start with 15 Experience = +15% a la produccion cuando se esta construyendo unidades militares, las unidades militares comienzan con 15 de PX
Autocracy Complete = Autocracia completada
 # Requires translation!
+20% attack bonus to all Military Units for 30 turns = 

# Technologies

Agriculture = Agricultura
'Where tillage begins, other arts follow. The farmers therefore are the founders of human civilization.' - Daniel Webster = 'Donde la labranza comienza, otros tipos de arte le siguen, por lo tanto los granjeros son los fundadores de la civilización.' - Daniel Webster
Pottery = Cerámica
'Shall the clay say to him that fashioneth it, what makest thou?' - Bible Isaiah 45:9 = 'Deba la arcilla decir a quien lo creo, ¿Que haces tú?' - La Biblia Isaias 45:9
Animal Husbandry = Ganadería
'Thou shalt not muzzle the ox when he treadeth out the corn.' - Bible Deuteronomy 25:4 = 'No pondrás bozal al buey cuando trillare.' - Deuterenomio 25:4
Archery = Tiro con arco
'The haft of the arrow has been feathered with one of the eagle's own plumes, we often give our enemies the means of our own destruction' - Aesop = 'El mango de la flecha ha sido emplumada con una de las propias plumas del águila; Nosotros usualmente les damos a nuestros enemigos los medios de nuestra destrucción.' - Aesop
Mining = Minería
'The meek shall inherit the Earth, but not its mineral rights.' - J. Paul Getty = 'El manso podrá heredar la tierra más no sus derechos minerales' - J. Paul Getty
Sailing = Náutica
'He who commands the sea has command of everything.' - Themistocles = 'Aquel que comanda el mar, tiene el comando de todo'  - Temístocles
Calendar = Calendario
'So teach us to number our days, so that we may apply our hearts unto wisdom.' - Bible Psalms 90:12 = 'Entonces enseñanos a enumerar nuestros días, para que podamos aplicar nuestros corazones en la sabiduría' - Biblia Salmo 90:12
Writing = Escritura
'He who destroys a good book kills reason itself.' - John Milton = 'Aquel que destruye un buen libro mata la razón misma' - John Milton
Trapping = Caza
'Even brute beasts and wandering birds do not fall into the same traps or nets twice.' - Saint Jerome = 'Incluso las brutas bestias y los pajaros errantes no caen en las mismas trampas o redes dos veces.' - San Jeronimo 
The Wheel = La rueda
'Wisdom and virtue are like the two wheels of a cart.' - Japanese proverb = 'La sabiduria y la virtud son como las dos ruedas de una carreta' - Provervio japones
Masonry = Albañilería
'How happy are those whose walls already rise!' - Virgil = 'Que felices son aquellos cuyas murallas ya se levantan' - Virgilio
Bronze Working = Trabajo del bronce
'Here Hector entered, with a spear eleven cubits long in his hand; the bronze point gleamed in front of him, and was fastened to the shaft of the spear by a ring of gold.' - Homer = 'Aquí entra Hector, con una lanza 5 metros de largo en su mano; La punta de bronze brillo en frente de el, y fue abrochado al palo de la lanza por un anillo de oro.' - Homero
Optics = Óptica
'He made an instrument to know if the moon shine at full or no.' - Samuel Butler = 'El hizo un instrumento para saber si la luna brillaba o no' - Samuel Butler
Horseback Riding = Equitación
'A Horse! A Horse! My kingdom for a horse!' - Shakespeare (Richard III) = '¡Un caballo!¡Un caballo!¡Mi reino por un caballo!' - SHakespare (Ricardo III)
Mathematics = Matemáticas
'Mathematics is the gate and key to the sciences.' - Roger Bacon = 'Las matemáticas son la llave y la puerta a las ciencias.' - Roger Bacon
Construction = Construcción
'Three things are to be looked to in a building: that it stands on the right spot; that it be securely founded; that it be successfully executed.' - Johann Wolfgang von Goethe = 'Tres cosas deben observarce en un edificio: Que este en el lugar correcto, que esta seguramente fundado, que sea exitosamente ejectuado' - Johann Wolfgang von Goethe
Philosophy = Filosofía
'There is only one good, knowledge, and one evil, ignorance.' - Socrates = 'Solo hay un bien, conocimiento, y solo un mal, ignorancia' - Sócrates
Currency = Moneda
'Better is bread with a happy heart than wealth with vexation.' - Amenemope = 'Mejor es el pan con un corazón feliz que riquesas con vejación" - Amenemope
Engineering = Ingeniería
'Instrumental or mechanical science is the noblest and, above all others, the most useful.' - Leonardo da Vinci = 'La ciencia mecánica o instrumental es la mas noble, y por sobre todas las demas, la mas útil.' - Leonardo da Vinci
Iron Working = Trabajo del hierro
'Do not wait to strike til the iron is hot, but make it hot by striking.' - William Butler Yeats = 'No esperes a golpear el hierro cuando este caliente, si no que hazlo caliente por golpearlo.' - William Butler Yeats
Theology = Teología
'Three things are necessary for the salvation of man: to know what he ought to believe; to know what he ought to desire; and to know what he ought to do' - St. Thomas Aquinas = 'Tres cosas son necesarias para la salvación del hombre; Saber que debería creer; Saber que debería desear; y saber que debería hacer.' - San Tomás de Aquinas
Civil Service = Servicio civil
'The only thing that saves us from the bureaucracy is it inefficiency' - Eugene McCarthy = 'Lo única cosa que nos salva de la bureocracia es su ineficiencia.' - Eugene Mccarthy
Enables Open Borders agreements = Habilita acuerdos de fronteras abiertas
Guilds = Gremios
'The merchants and the traders have come; their profits are pre-ordained...' - Sri Guru Granth Sahib = 'Los mercaderes y comerciantes han llegado; sus ganancias han sido pre-ordenadas.' - Sri guru Granth Sahib
Physics = Física
'Measure what is measurable, and make measurable what is not so.' - Galileo Galilei = 'Mide lo que sea medible, y haz medible lo que no lo sea.' Galileo Galilei
Metal Casting = Fundición
'When pieces of bronze or gold or iron break, the metal-smith welds them together again in the fire, and the bond is established.' - Sri Guru Granth Sahib = 'Cuando las piezas de bronce, oro o hierro se rompen, el forjador los manipula juntos de nuevo en el fuego y la unión se establece' - Sri guru Granth Sahib
Steel = Acero
'John Henry said to his Captain, / 'A man ain't nothin' but a man, / And before I'll let your steam drill beat me down, / I'll die with the hammer in my hand.'' - Anonymous: The Ballad of John Henry, the Steel-Drivin' Man = "John Henry le dijo a su capitán: Un hombre no es más que un hombre, y antes de dejar que vuestra perforadora a vapor me derrote, moriré con el martillo en la mano.' - 'The Ballad of John Henry, the Steel-Driving Man', balada tradicional estadounidense
Compass = Brújula
'I find the great thing in this world is not so much where we stand, as in what direction we are moving.' - Oliver Wendell Holmes = 'Yo encuentro la cosa mas grande en este mundo no donde estamos parados, si no mas bien hacía donde vamos' Oliver Wendell Holmes
Education = Educación
'Education is the best provision for old age.' - Aristotle = 'Educación es la mejor previsión para la vejez.' - Aristóteles
Chivalry = Caballería
'Whoso pulleth out this sword of this stone and anvil, is rightwise king born of all England.' - Malory = 'Quien saque esta espada de esta espada y yunque, es heredero legítimo de toda Inglaterra.' - Malory
Machinery = Mecánica
'The press is the best instrument for enlightening the mind of man, and improving him as a rational, moral and social being.' - Thomas Jefferson = 'La imprenta es el mejor instrumento para iluminar la mente del hombre y mejorarlo como un ser racional, moral y social' - Tomás Jefferson
Astronomy = Astronomía
'Joyfully to the breeze royal Odysseus spread his sail, and with his rudder skillfully he steered.' - Homer = 'Alegremente a la briza el real Odiseo expandió sus velas y con su timón el habilidosamente dirigió' - Homero
Acoustics = Acústica
'Their rising all at once was as the sound of thunder heard remote' - Milton = 'Y su ascenso fue de pronto un ruido de tronar remoto.' - John Milton
Banking = Banca
'Happiness: a good bank account, a good cook and a good digestion' - Jean Jacques Rousseau = 'Felicidad: Una buena cuenta bancaria, una buena cocina y una buena digestión.' - Jean Jacques Rousseau
Printing Press = Imprenta
'It is a newspaper's duty to print the news and raise hell.' - The Chicago Times = 'Es el deber de un periodico el de imprimir la noticia y desatar el infierno.' - El Chicago Times
Gunpowder = Pólvora
'The day when two army corps can annihilate each other in one second, all civilized nations, it is to be hoped, will recoil from war and discharge their troops.' - Alfred Nobel = 'El día en que dos cuerpos militares puedan aniquilzarce entre si en un segundo, todas las naciones civilizadas, es de esperarse, se retirarán de la guerra y se desharán de sus tropas.' - Albert Nobel
Navigation = Navegación
'The winds and the waves are always on the side of the ablest navigators.' - Edward Gibbon = 'Los vientos y las olas siempre están en el lado de los hábiles navegadores.' - Edward Gibbon
Architecture = Arquitectura
'Architecture begins where engineering ends.' - Walter Gropius = 'La arquitectura comienza cuando la ingenieria termina.' - Walter Gropius
Economics = Economía
'Compound interest is the most powerful force in the universe.' - Albert Einstein = 'El Interés compuesto es la fuerza mas poderosa del universo.' - Albert Einstein
Metallurgy = Metalurgia
'There never was a good knife made of bad steel.' - Benjamin Franklin = 'Nunca hubo un buen cuchillo hecho de mal acero.' - Benjamin Franklin
Chemistry = Química
'Wherever we look, the work of the chemist has raised the level of our civilization and has increased the productive capacity of the nation.' - Calvin Coolidge = 'Donde sea que miremos, el trabajo del químico ha aumentado el nivel de nuestra civilización y ha aumentando la capacidad productiva de la nación.' - Calvin Coolidge
Scientific Theory = Teoría científica
'Every great advance in science has issued from a new audacity of imagination.' - John Dewey = 'Cada gran avance de la cienca ha sido sacada desde una nueva audacia de la imaginación.' - John Dewey
Archaeology = Arqueología
'Those who cannot remember the past are condemned to repeat it.' - George Santayana =  'Aquellos quienes no recuerdan el pasado están condenados a repetirla.' - George Santayana
Industrialization = Industrialización
'Industrialization based on machinery, already referred to as a characteristic of our age, is but one aspect of the revolution that is being wrought by technology.' - Emily Greene Balch = 'La Instrustrialización basada en la maquinaria, ya referida como una caracteristica de nuestra epoca, es solo un aspecto de la revolucióon que ha sido causado por la tecnología.' - Emily Greene Balch
Rifling = Estriado
'It is well that war is so terrible, or we should grow too fond of it.' - Robert E. Lee = "Está bien que la guerra sea tan terrible, or deberiamos crecer demasiado cercanos a ella." - Robert E. Lee
Military Science = Ciencia militar
'Wars may be fought with weapons, but they are won by men. It is the spirit of the men who follow and of the man who leads that gains the victory.' - George S. Patton = 'Las guerras pueden ser peleadas con armas, pero son ganadas por hombres. Es el espíritu de los hombres que siguen y de quien los guia lo que ganan la victoria.' - George S. Patton
Fertilizer = Fertilizante
'The nation that destroys its soil destroys itself.' - Franklin Delano Roosevelt = 'La nación que destruye su suelo se destruye a si mismo.' - Franklin Delano Rooselvelt
Biology = Biología
'If the brain were so simple we could understand it, we would be so simple we couldn't.' - Lyall Watson = 'Sí el cerebro fuera tan simple que pudieramos entenderlo, nosotros seriamos demasiado simples que no podríamos.' - Lyall Watson
Electricity = Electricidad
'Is it a fact - or have I dreamt it - that, by means of electricity, the world of matter has become a great nerve, vibrating thousands of miles in a breathless point of time?' - Nathaniel Hawthorne = 'Es un hecho - o lo soñe, que por medio de la electricidad, ¿el mundo de la materia se ha convertido en un gran nervio, vibrando miles de millas en un punto del tiempo sin aliento?.' - Nathaniel Hawthorne 
Steam Power = Energía de vapor
'The nations of the West hope that by means of steam communication all the world will become as one family.' - Townsend Harris = 'Las naciones del oeste esperan que por medio del vapor la comuniación en todo el mundo sea una sola familia.' - Townsend Harris
Dynamite = Dinamita
'As soon as men decide that all means are permitted to fight an evil, then their good becomes indistinguishable from the evil that they set out to destroy.' - Christopher Dawson = 'Tan pronto como el hombre decida que todos los medios están permitidos para pelear el mal, entonces su bondad se vuelve indistinguible del mal que se propuso destruir.' - Christopher Dawson 
Refrigeration = Refrigeración
'And homeless near a thousand homes I stood, and near a thousand tables pined and wanted food.' - William Wordsworth = 'Y vagabundos cerca de miles de casas yo me pare, y cerca de mil mesas suspiraban y querían comida.' - William Wordsworth
Replaceable Parts = Produccion En Serie
'Nothing is particularly hard if you divide it into small jobs.' - Henry Ford = 'Nada es particularmente difícil si lo divides en pequeños trabajos.' - Henry ford
Radio = Radio
'The whole country was tied together by radio. We all experienced the same heroes and comedians and singers. They were giants.' - Woody Allen = 'El país entero estaba atado junto a la radio. Todos nosotros experimentamos los mismos heroés y comediantes y cantantes. Ellos eran gigantes.' - Woody Allen
Combustion = Combustión
'Any man who can drive safely while kissing a pretty girl is simply not giving the kiss the attention it deserves.' - Albert Einstein = 'Cualquier hombre que pueda manejar de forma segura mientras besa a una mujer bonita, simplemente no está dando al beso la atención que se merece.' - Albert Einstein 
Plastics = Plástico
'Ben, I want to say one word to you, just one word: plastics.' - Buck Henry and Calder Willingham, The Graduate = 'Ben, quiero decirte una palabra, solo una palabra: Plástico' - Buck Henry and Calder Willingham, Los Graduados
Electronics = Electrónica
'There's a basic principle about consumer electronics: it gets more powerful all the time and it gets cheaper all the time.' - Trip Hawkins = 'Hay un principio básico sobre el consumidor de electronicos: Se vuelve mas poderoso todo el tiempo y se vuelve más barato todo el tiempo.' - Trip Hawkins
Ballistics = Balística
'Men, like bullets, go farthest when they are smoothest.' - Jean Paul = 'Los hombres, como las balas, van más lejos cuando son mas suaves' - Jean Paul
Mass Media = Medios de comunicación
Flight = Vuelo
'Aeronautics was neither an industry nor a science. It was a miracle.' - Igor Sikorsky = "La Aeronautica no fue ni una industria ni una ciencia. Fue un milagro.' - Igor Sikorsky
'The introduction of so powerful an agent as steam to a carriage on wheels will make a great change in the situation of man.' - Thomas Jefferson = 'La introducción de un agente tan poderoso como el vapor en un caruaje con ruedas hara un gran cambio en la situación del hombre.' - Thomas Jefferson
Pharmaceuticals = Farmacéutica
'In nothing do men more nearly approach the gods than in giving health to men.' - Cicero = 'En nada se acerca mas el hombre a los dioses que en darle salud al hombre.' - Cicerón
Radar = Radar
'Vision is the art of seeing things invisible.' - Jonathan Swift = 'La visión es el arte de ver las cosas invisibles.' - Jonathan Swift
Atomic Theory = Teoría atómica
'The unleashed power of the atom has changed everything save our modes of thinking, and we thus drift toward unparalleled catastrophes.' - Albert Einstein = 'El poder desatado del átomo ha cambiado todo menos nuestra manera de pensar; Y así nos dirigimos hacía una catastrofe sin paralelos.' - Albert Einstein
Computers = Ordenadores
'Computers are like Old Testament gods: lots of rules and no mercy.' - Joseph Campbell = 'Las computadoras son como los dioses del viejo testamento: Un montón de reglas y sin misericorida.' - Joseph Campbell
Mobile Tactics = Tácticas móviles
'All men can see these tactics whereby I conquer, but what none can see is the strategy out of which victory is evolved.' - Sun Tzu = 'Todos los hombres pueden ver estas tácticas donde sea que conquiste, pero lo que nadie puede ver la estrategia del que dicha victoria surgio.' - Sun Tzu
Combined Arms = Fuerzas combinadas
'The root of the evil is not the construction of new, more dreadful weapons. It is the spirit of conquest.' - Ludwig von Mises = 'La raíz del mal no es la construcción de armas mas mortíferas y poderosas. Es el espíritu de conquista.' - Ludwig von Misses
Nuclear Fission = Fisión nuclear
'I am become Death, the destroyer of worlds.' - J. Robert Oppenheimer = 'Me convertí en la muerte, destructor de mundos.' - J. Robert Oppenheimer
Ecology = Ecología
'Only within the moment of time represented by the present century has one species, man, acquired significant power to alter the nature of his world.' - Rachel Carson = 'Solo dentro del momento de tiempo representado por la presente centuria una especia ha, el hombre, adquirido poder suficiente para alterar la naturaleza de su mundo.' - Rachel Carson
Rocketry = Cohetería
'A good rule for rocket experimenters to follow is this: always assume that it will explode.' - Astronautics Magazine, 1937 = 'Una buena regla para seguir en experimentos de cohetes es: Siempre asume que explotará.' - Revista Astronautics, 1937
Robotics = Robótica
'1. A robot may not injure a human being or, through inaction, allow a human being to come to harm. 2. A robot must obey any orders given to it by human beings, except when such orders would conflict with the First Law. 3. A robot must protect its own existence as long as such protection does not conflict with the First or Second Law.' - Isaac Asimov = '1. Un robotno puede herir a un ser humano, o por inacción, permitir que un ser humano se lastime 2. Un robot debe obedecer cualquier orden que se le de por seres humanos, 3. Un robot debe proteger su existencia tanto como sea siempre que no conflicta con la primera o segunda ley.' - Isaac Asimov
Lasers = Lasers
'The night is far spent, the day is at hand: let us therefore cast off the works of darkness, and let us put on the armor of light.' - The Holy Bible: Romans, 13:12 = La noche está avanzada, y se acerca el día. Desechemos, pues, las obras de las tinieblas, y vistámonos la armadura de la luz.' La Biblia Romanos 13:12
Nanotechnology = Nanotecnología
'The impact of nanotechnology is expected to exceed the impact that the electronics revolution has had on our lives.' - Richard Schwartz = 'Se espera que el impacto de la nanotécnologia exceda el impacto que la revolución electronica tuvo en nuestras vidas.' - Richard Schwartz
Satellites = Satélites
'Now, somehow, in some new way, the sky seemed almost alien.' - Lyndon B. Johnson = 'Ahora, de alguna manera, en alguna forma nueva, el cielo parece casi alien.' - Lyndon B. Johnson
Particle Physics = Física de partículas
'Every particle of matter is attracted by or gravitates to every other particle of matter with a force inversely proportional to the squares of their distances.' - Isaac Newton = 'Cada particular de materia es atraída por o gravita hacia cada particula de materia con una fuerza inversamente proporcional a la diferencia en sus distancias' - Isaac Newton 
Future Tech = Tecnología del futuro
'I think we agree, the past is over.' - George W. Bush = 'Creo que concordamos, el pasado se termino.' - George W. Bush

# Technology uniques 

Who knows what the future holds? = ¿Quién sabe qué nos depara el futuro?
+10% science and production in all cities = +10% de ciencia y producción en todas las ciudades
Improves movement speed on roads = Mejora la velocidad de movimiento en carreteras
Enables conversion of city production to science = Habilita la conversión de producción a ciencia
 # Requires translation!
Enables Research agreements = 
Enables conversion of city production to gold = Habilita la conversión de producción a oro
Enables embarkation for land units = Habilita la embarcacion a las unidades de tierra
Enables embarked units to enter ocean tiles = Habilita a las unidades embarcadas a entrar en océanos
Increases embarked movement +1 = +1 a la velocidad de movimiento a las embarcaciones

# Tech eras

Ancient era = Edad antigua
Classical era = Edad clásica
Medieval era = Edad medieval
Renaissance era = Renacimiento
Industrial era = Era industrial
Modern era = Edad moderna
Information era = Era de la información
Future era = Era de Futuro

# Terrains

Grassland = Pradera
Plains = Llanura
Tundra = Tundra
Desert = Desierto
Lakes = Lagos
Hill = Colinas
Mountain = Montañas
Forest = Bosque
Jungle = Selva
Marsh = Pantano
Fallout = Terreno radioactivo
Oasis = Oasis
Snow = Nieve
Coast = Costa
Ocean = Océano
Flood plains = Terreno inundable
Impassible = Inpasable
 # Requires translation!
Atoll = 
 # Requires translation!
Ice = 

# Natural Wonders

Barringer Crater = Cráter Barringer
Grand Mesa = Grand Mesa
Great Barrier Reef = Gran barrera de coral
Krakatoa = Krakatoa
Mount Fuji = Monte Fuji
Old Faithful = Viejo Fiel
Rock of Gibraltar = Peñón de Gibraltar
Cerro de Potosi = Cerro de Potosí
El Dorado = El Dorado
Fountain of Youth = Fuente de la juventud

# Natural Wonders Uniques

Grants 500 Gold to the first civilization to discover it = Otorga 500 de oro a la primera civilización que la descubra
Grants Rejuvenation (all healing effects doubled) to adjacent military land units for the rest of the game = Otorga rejuvenecimiento (todo efecto de curacíon se dobla) a todas las unidades militares terrestres adyacentes para el resto de la partida

# Resources

Cattle = Ganado
Sheep = Ovejas
Deer = Ciervos
Bananas = Plátanos
Wheat = Trigo
Stone = Piedra
Fish = Peces
Bison = Bisonte
Horses = Caballos
Iron = Hierro
Coal = Carbón
Oil = Petróleo
Aluminum = Aluminio
Uranium = Uranio
Furs = Pieles
Cotton = Algodón
Dyes = Tintes
Gems = Gemas
Silver = Plata
Incense = Incienso
Ivory = Marfil
Silk = Seda
Spices = Especias
Wine = Vino
Sugar = Azúcar
Marble = Mármol
 # Requires translation!
+15% production towards Wonder construction = 
Pearls = Perlas
Whales = Ballenas
Copper = Cobre
Cocoa = Cacao
Crab = Cangrejos
Citrus = Cítricos
Truffles = Trufas

# Improvements

Farm = Granja
Lumber mill = Serrería
Mine = Mina
Trading post = Puesto comercial
Camp = Campamento
Oil well = Pozo petrolífero
Pasture = Pastizal
Plantation = Plantación
Quarry = Cantera
Fishing Boats = Barcos pesqueros
Road = Carretera
Remove Road = Quitar carretera
Railroad = Línea de ferrocarril
Remove Railroad = Quitar ferrocarril
Remove Forest = Quitar bosque
Remove Jungle = Quitar selva
Remove Marsh = Quitar pantano
Remove Fallout = Quitar radioactividad
Ancient ruins = Ruinas Antiguas
City ruins = Ciudad en ruinas
Academy = Academia
Landmark = Edificio emblemático
Manufactory = Fábrica
Customs house = Aduana
Moai = Móai
+1 additional Culture for each adjacent Moai = +1 de cultura por cada Móai adyacente
Can only be built on Coastal tiles = Solo puede construirse en casillas costeras
Barbarian encampment = Campamento bárbaro

# Unit types 

Civilian = Civil
land units = unidades terrestres
water units = unidades navales
air units = unidades aéreas
WaterCivilian = Naval civil
Melee = Cuerpo a cuerpo
WaterMelee = Naval cuerpo a cuerpo
Ranged = A distancia
WaterRanged = Naval a distancia
WaterSubmarine = Naval submarino
Siege = Asedio
Mounted = Montado
Scout = Explorador
Armor = Blindado
City = Ciudad
Missile = Misil
WaterAircraftCarrier = Portaaviones
WaterMissileCarrier = Portamisiles

# Units

Founds a new city = Funda una nueva ciudad
Worker = Trabajador
Can build improvements on tiles = Puede construir mejoras en casillas
Ignores terrain cost = Ignora el coste del terreno
Brute = Bestia
Warrior = Guerrero
Maori Warrior = Guerrero maorí
Archer = Arquero
Bowman = Arquero experto
Work Boats = Barco de trabajo
Cannot enter ocean tiles until Astronomy = No puede entrar al oceanó hasta investigar astronomia
May create improvements on water resources = Puede crear mejoras en recursos acuaticos
Trireme = Trirreme
Cannot enter ocean tiles = No puede entrar al océano
Chariot Archer = Arquero a carruaje
No defensive terrain bonus = Sin bonus de defensa de terreno
Rough terrain penalty = Penalización en terreno escabroso
War Chariot = Carruaje de guerra
Spearman = Lancero
Hoplite = Hoplita
Persian Immortal = Inmortal persa
+10 HP when healing = +10 HP cuando se cura
Composite Bowman = Arcos Compuestos
Catapult = Catapulta
Must set up to ranged attack = Debe montarse para atacar a distancia
Ballista = Balista
Swordsman = Espadachín
Mohawk Warrior = Guerrero mohawk
+33% combat bonus in Forest/Jungle = +33% de bonus de combate en Bosque/Jungla
Legion = Legionario
Can construct roads = Puede construir carreteras
Horseman = Jinete
Can move after attacking = Puede mover después de atacar
Companion Cavalry = Caballería de compañia
War Elephant = Elefante de guerra
Galleass = Galeaza
Crossbowman = Ballestero
Longbowman = Arquero de arco largo
Chu-Ko-Nu = Chu-ko-nu
Logistics = Logística
1 additional attack per turn = 1 ataque adicional cada turno
Trebuchet = Trabuquete
Hwach'a = Hwach'a
Limited Visibility = Visibilidad limitada
Longswordsman = Espadachín de espada larga
Pikeman = Piquero
Landsknecht = Lansquenete
Knight = Caballero
Camel Archer = Arquero a camello
Conquistador = Conquistador
Mandekalu Cavalry = Caballería mandekalu
Defense bonus when embarked = Bonus de defensa mientras esté embarcado
 # Requires translation!
Keshik = 
 # Requires translation!
50% Bonus XP gain = 
Naresuan's Elephant = Elefante Naresuan
Samurai = Samurai
Combat very likely to create Great Generals = Es mas probable que se creen Grandes Generales a través del combate
Caravel = Caravela
Turtle Ship = Barco tortuga
+1 Visibility Range = +1 al rango de visibilidad
+2 Visibility Range = +2 al rango de visibilidad
Cannon = Cañón
Musketman = Mosquetero
Musketeer = Mosquetero Revolucionario
Janissary = Jenízaro
Tercio = Tercio
Heals [amountHealed] damage if it kills a unit = Se cura [amountHealed] de daño si mata a una unidad
Minuteman = Milicia Revolucionaria
Frigate = Fragata
Ship of the Line = Barco De La Línea
Lancer = Jinete lancero
Sipahi = Cipayo
No movement cost to pillage = Saquear no supone coste de movimiento
Gatling Gun = Ametralladora De Plomo
Rifleman = Fusilero
Cavalry = Cavallería
Cossack = Cosaco
Artillery = Artillería
Indirect Fire = Fuego indirecto
Ironclad = Buque a vapor
Double movement in coast = Doble movimiento en costas
Landship = Tanque de la Gran Guerra
Great War Infantry = Infanteria de la Gran Guerra
Foreign Legion = Legion extranjera
+20% bonus outside friendly territory = +20% de bonus fuera de territorio amistoso
Foreign Land = Tierra extrangera
Destroyer = Destructor
Can attack submarines = Puede atacar a submarinos
Machine Gun = Ametralladora montada
Anti-Aircraft Gun = Cañón antiaéreo
Infantry = Infanteria
Battleship = Buque de guerra
Submarine = Submarino
Bonus as Attacker [amount]% = Bonus al atacar [amount]%
Invisible to others = Invisible para los demás
Can only attack water = Sólo puede atacar a agua
 # Requires translation!
Can enter ice tiles = 
Carrier = Porta Aviones
Triplane = Triplano
[percent]% chance to intercept air attacks = [percent]% de posibilidad de interceptar ataques aéreos
Requires Manhattan Project = Requiere el proyecto Manhattan
6 tiles in every direction always visible = Quedan visibles 6 casillas en cada dirección
Great War Bomber = Bombardero I Guerra
Rocket Artillery = Artilleria de misiles
Anti-Tank Gun = Anti-Tanque
Marine = Marine
Mobile SAM = Vehículo SAM
Paratrooper = Fuerzas Especiales
Tank = Tanque
Panzer = Panzer
Bomber = Bombardero
Mechanized Infantry = Infanteria mecanizada
Modern Armor = Blindado moderno
B17 = B-17
Fighter = Caza
Zero = Zero
Helicopter Gunship = Helicoptero Apache
Atomic Bomb = Bomba atómica
Nuclear Missile = Misil nuclear
Great Artist = Gran Artista
Unbuildable = Inedificable
Can start an 8-turn golden age = Comienza una edad dorada por 8 turnos
Can build improvement: Landmark = Puede construir mejora: Edificio Emblematico
Great Scientist = Gran Científico
Can hurry technology research = Puede acelerar investigaciones
Can build improvement: Academy = Puede construir mejora: Academia
Great Merchant = Gran Mercader
Can undertake a trade mission with City-State, giving a large sum of gold and [influenceAmount] Influence = Puede realizar una ruta de comercio con una ciudad-estado dando una gran cantidad de oro y [influenceAmount] de influencia
Can build improvement: Customs house = Puede construir mejora: Aduana
Great Engineer = Gran Ingeniero
Can speed up construction of a wonder = Puede acelerar la construccion de una maravilla
Can build improvement: Manufactory = Se puede construir mejora: Manufactura
Great General = Gran General
Bonus for units in 2 tile radius 15% = 15% de bonus para unidades en un radio de 2 casillas
 # Requires translation!
Khan = 
 # Requires translation!
Heal adjacent units for an additional 15 HP per turn = 

# Promotions

Pick promotion = Elige ascenso
 OR  =  O 
Bonus vs [unitType] = Bonus contra [unitType]
Penalty vs [unitType] = Penalización contra [unitType]
Accuracy I = Precisión I
Accuracy II = Precisión II
Accuracy III = Precisión III
units in open terrain = unidades en terreno abierto
units in rough terrain = unidades en terreno abrupto
Barrage I = Cortina de fuego I
Barrage II = Cortina de fuego II
Barrage III = Cortina de fuego III
Shock I = Choque I
Shock II = Choque II
Shock III = Choque III
Drill I = Instrucción I
Drill II = Instrucción II
Drill III = Instrucción III
Scouting I = Exploración I
Scouting II = Exploración II
Scouting III = Exploración III
+1 Movement = Movimiento adicional (1)
Cover I = Cobertura I
Cover II = Cobertura II
+25% Defence against ranged attacks = +25% de defensa contra ataques a distancia
March = Marcha
Charge = Carga
wounded units = unidades heridas
Mobility = Movilidad
Volley = Andanada
Sentry = Vigilar
Extended Range = Alcance extendido
+1 Range = +1 de alcance
Ranged attacks may be performed over obstacles = Puede realizar ataques a distancia sobre obstáculos
Formation I = Formación I
Formation II = Formación II
Blitz = Ataque relámpago
Bombardment I = Bombardeo I
Bombardment II = Bombardeo II
Bombardment III = Bombardeo III
Boarding Party I = Grupo de abordaje I
Boarding Party II = Grupo de abordaje II
Boarding Party III = Grupo de abordaje III
Coastal Raider I = Asaltante costero I
Coastal Raider II = Asaltante costero II
Coastal Raider III = Asaltante costero III
Targeting I = Fijación de objetivos I
Targeting II = Fijación de objetivos II
Targeting III = Fijación de objetivos III
Wolfpack I = Manada de lobos I
Wolfpack II = Manada de lobos II
Wolfpack III = Manada de lobos III
Woodsman = Montaraz
Double movement rate through Forest and Jungle = Doble movimiento por bosques y junglas
Heal Instantly = Curar al instante
Heal this Unit by 50 HP; Doing so will consume this opportunity to choose a Promotion = Cura 50HP a esta unidad; Hacer esto gastará esta oportunidad de escoger un ascenso
Medic = Médica
Medic II = Médica II
This unit and all others in adjacent tiles heal 5 additional HP per turn = Esta unidad y todas las demás adyacentes se curan 5HP extra cada turno
This unit and all others in adjacent tiles heal 5 additional HP. This unit heals 5 additional HP outside of friendly territory. = Esta unidad y todas las adyacentes se curan 5HP adicional. Esta unidad se cura 5HP adicional fuera de territorio amigo.
Targeting I (air) = Fijación de objetivos aérea I
Targeting II (air) = Fijación de objetivos aérea II
Targeting III (air) = Fijación de objetivos aérea III
Air Repair = Reparación aérea
Unit will heal every turn, even if it performs an action = La unidad se curarátodos los turnos, incluso si realiza alguna acción
Operational Range = Rango de operación
+2 Range = +2 alcance
Sortie = Incursión
1 extra Interception may be made per turn = Puede realizar una intercepción extra cada turno
Bonus when performing air sweep [bonusAmount]% = [bonusAmount]% de bonus al realizar un barrido aéreo
Dogfighting I = Lucha aérea I
Dogfighting II = Lucha aérea II
Dogfighting III = Lucha aérea III
Bonus when intercepting [bonusAmount]% = [bonusAmount]% de bonus al interceptar 
Interception I = Intercepción I
Interception II = Intercepción II
Interception III = Intercepción III
Siege I = Asedio I
Siege II = Asedio II
Siege III = Asedio III
Evasion = Evasión
Reduces damage taken from interception by 50% = Reduce el daño recibido por intercepción en un 50%
Bonus when intercepting [amount]% = [amount]% de bonus al interceptar
Ambush I = Emboscada I
Ambush II = Emboscada II
 # Requires translation!
Armor Plating I = 
 # Requires translation!
Armor Plating II = 
 # Requires translation!
Armor Plating III = 
 # Requires translation!
+25% Combat Bonus when defending = 
 # Requires translation!
Flight Deck I = 
 # Requires translation!
Flight Deck II = 
 # Requires translation!
Flight Deck III = 
 # Requires translation!
Can carry 1 extra air unit = 
 # Requires translation!
Can carry 2 aircraft = 
Haka War Dance = Danza de la guerra Haka
-10% combat strength for adjacent enemy units = -10% de fuerza de combate para unidades enemigas adyacentes
Rejuvenation = Rejuvenecimiento
All healing effects doubled = Se doblan todos los efectos de cura
# Multiplayer Turn Checker Service
 # Requires translation!
Multiplayer options = 
 # Requires translation!
Enable out-of-game turn notifications = 
 # Requires translation!
Time between turn checks out-of-game (in minutes) = 
 # Requires translation!
Show persistent notification for turn notifier service = 

#################### Lines from Nations.json ####################

Babylon = Babilonia
Nebuchadnezzar II = Nabucodonosor II
 # Requires translation!
The demon wants the blood of soldiers! = 
 # Requires translation!
Oh well, I presume you know what you're doing. = 
 # Requires translation!
It is over. Perhaps now I shall have peace, at last. = 
 # Requires translation!
Are you real or a phantom? = 
 # Requires translation!
It appears that you do have a reason for existing – to make this deal with me. = 
 # Requires translation!
Greetings. = 
 # Requires translation!
What do YOU want?! = 
 # Requires translation
Akkad = 
 # Requires translation!
Dur-Kurigalzu = 
 # Requires translation!
Nippur = 
 # Requires translation!
Borsippa = 
 # Requires translation!
Sippar = 
 # Requires translation!
Opis = 
 # Requires translation!
Mari = 
 # Requires translation!
Shushan = 
 # Requires translation!
Eshnunna = 
 # Requires translation!
Ellasar = 
 # Requires translation!
Erech = 
 # Requires translation!
Kutha = 
 # Requires translation!
Sirpurla = 
 # Requires translation!
Neribtum = 
 # Requires translation!
Ashur = 
 # Requires translation!
Ninveh = 
 # Requires translation!
Nimrud = 
 # Requires translation!
Arbela = 
 # Requires translation!
Nuzi = 
 # Requires translation!
Arrapkha = 
 # Requires translation!
Tutub = 
 # Requires translation!
Shaduppum = 
 # Requires translation!
Rapiqum = 
 # Requires translation!
Mashkan Shapir = 
 # Requires translation!
Tuttul = 
 # Requires translation!
Ramad = 
 # Requires translation!
Ana = 
 # Requires translation!
Haradum = 
 # Requires translation!
Agrab = 
 # Requires translation!
Uqair = 
 # Requires translation!
Gubba = 
 # Requires translation!
Hafriyat = 
 # Requires translation!
Nagar = 
 # Requires translation!
Shubat Enlil = 
 # Requires translation!
Urhai = 
 # Requires translation!
Urkesh = 
 # Requires translation!
Awan = 
 # Requires translation!
Riblah = 
 # Requires translation!
Tayma = 
Greece = Grecia
Alexander = Alejandro
 # Requires translation!
You are in my way, you must be destroyed. = 
 # Requires translation!
As a matter of fact I too grow weary of peace. = 
 # Requires translation!
You have somehow become my undoing! What kind of beast are you? = 
 # Requires translation!
Hello stranger! I am Alexandros, son of kings and grandson of the gods! = 
 # Requires translation!
My friend, does this seem reasonable to you? = 
 # Requires translation!
Greetings! = 
 # Requires translation!
What? = 
 # Requires translation!
Athens = 
 # Requires translation!
Sparta = 
 # Requires translation!
Corinth = 
 # Requires translation!
Argos = 
 # Requires translation!
Knossos = 
 # Requires translation!
Mycenae = 
 # Requires translation!
Pharsalos = 
 # Requires translation!
Ephesus = 
 # Requires translation!
Halicarnassus = 
 # Requires translation!
Rhodes = 
 # Requires translation!
Eretria = 
 # Requires translation!
Pergamon = 
 # Requires translation!
Miletos = 
 # Requires translation!
Megara = 
 # Requires translation!
Phocaea = 
 # Requires translation!
Sicyon = 
 # Requires translation!
Tiryns = 
 # Requires translation!
Samos = 
 # Requires translation!
Mytilene = 
 # Requires translation!
Chios = 
 # Requires translation!
Paros = 
 # Requires translation!
Ellis = 
 # Requires translation!
Syracuse = 
 # Requires translation!
Herakleia = 
 # Requires translation!
Gortyn = 
 # Requires translation!
Chalkis = 
 # Requires translation!
Pylos = 
 # Requires translation!
Pella = 
 # Requires translation!
Naxos = 
 # Requires translation!
Larissa = 
 # Requires translation!
Apollonia = 
 # Requires translation!
Messene = 
 # Requires translation!
Orchomenos = 
 # Requires translation!
Ambracia = 
 # Requires translation!
Kos = 
 # Requires translation!
Knidos = 
 # Requires translation!
Amphipolis = 
 # Requires translation!
Patras = 
 # Requires translation!
Lamia = 
 # Requires translation!
Nafplion = 
 # Requires translation!
Apolyton = 
 # Requires translation!
China = 
 # Requires translation!
Wu Zetian = 
 # Requires translation!
You won't ever be able to bother me again. Go meet Yama. = 
 # Requires translation!
Fool! I will disembowel you all! = 
 # Requires translation!
You have proven to be a cunning and competent adversary. I congratulate you on your victory. = 
 # Requires translation!
Greetings, I am Empress Wu Zetian. China desires peace and development. You leave us alone, we'll leave you alone. = 
 # Requires translation!
My friend, do you think you can accept this request? = 
 # Requires translation!
How are you today? = 
 # Requires translation!
Oh. It's you? = 
 # Requires translation!
Beijing = 
 # Requires translation!
Shanghai = 
 # Requires translation!
Guangzhou = 
 # Requires translation!
Nanjing = 
 # Requires translation!
Xian = 
 # Requires translation!
Chengdu = 
 # Requires translation!
Hangzhou = 
 # Requires translation!
Tianjin = 
 # Requires translation!
Macau = 
 # Requires translation!
Shandong = 
 # Requires translation!
Kaifeng = 
 # Requires translation!
Ningbo = 
 # Requires translation!
Baoding = 
 # Requires translation!
Yangzhou = 
 # Requires translation!
Harbin = 
 # Requires translation!
Chongqing = 
 # Requires translation!
Luoyang = 
 # Requires translation!
Kunming = 
 # Requires translation!
Taipei = 
 # Requires translation!
Shenyang = 
 # Requires translation!
Taiyuan = 
 # Requires translation!
Tainan = 
 # Requires translation!
Dalian = 
 # Requires translation!
Lijiang = 
 # Requires translation!
Wuxi = 
 # Requires translation!
Suzhou = 
 # Requires translation!
Maoming = 
 # Requires translation!
Shaoguan = 
 # Requires translation!
Yangjiang = 
 # Requires translation!
Heyuan = 
 # Requires translation!
Huangshi = 
 # Requires translation!
Yichang = 
 # Requires translation!
Yingtian = 
 # Requires translation!
Xinyu = 
 # Requires translation!
Xinzheng = 
 # Requires translation!
Handan = 
 # Requires translation!
Dunhuang = 
 # Requires translation!
Gaoyu = 
 # Requires translation!
Nantong = 
 # Requires translation!
Weifang = 
 # Requires translation!
Xikang = 
Egypt = Egipto
Ramesses II = Ramsés II
 # Requires translation!
You are but a pest on this Earth, prepare to be eliminated! = 
 # Requires translation!
You are a fool who evokes pity. You have brought my hostility upon yourself and your repulsive civilization! = 
 # Requires translation!
Strike me down and my soul will torment yours forever, you have won nothing. = 
 # Requires translation!
Greetings, I am Ramesses the god. I am the living embodiment of Egypt, mother and father of all civilizations. = 
 # Requires translation!
Generous Egypt makes you this offer. = 
 # Requires translation!
Good day. = 
 # Requires translation!
Oh, it's you. = 
 # Requires translation!
Thebes = 
 # Requires translation!
Memphis = 
 # Requires translation!
Heliopolis = 
 # Requires translation!
Elephantine = 
 # Requires translation!
Alexandria = 
 # Requires translation!
Pi-Ramesses = 
 # Requires translation!
Giza = 
 # Requires translation!
Byblos = 
 # Requires translation!
Akhetaten = 
 # Requires translation!
Hieraconpolis = 
 # Requires translation!
Abydos = 
 # Requires translation!
Asyut = 
 # Requires translation!
Avaris = 
 # Requires translation!
Lisht = 
 # Requires translation!
Buto = 
 # Requires translation!
Edfu = 
 # Requires translation!
Pithom = 
 # Requires translation!
Busiris = 
 # Requires translation!
Kahun = 
 # Requires translation!
Athribis = 
 # Requires translation!
Mendes = 
 # Requires translation!
Elashmunein = 
 # Requires translation!
Tanis = 
 # Requires translation!
Bubastis = 
 # Requires translation!
Oryx = 
 # Requires translation!
Sebennytus = 
 # Requires translation!
Akhmin = 
 # Requires translation!
Karnak = 
 # Requires translation!
Luxor = 
 # Requires translation!
El Kab = 
 # Requires translation!
Armant = 
 # Requires translation!
Balat = 
 # Requires translation!
Ellahun = 
 # Requires translation!
Hawara = 
 # Requires translation!
Dashur = 
 # Requires translation!
Damanhur = 
 # Requires translation!
Abusir = 
 # Requires translation!
Herakleopolis = 
 # Requires translation!
Akoris = 
 # Requires translation!
Benihasan = 
 # Requires translation!
Badari = 
 # Requires translation!
Hermopolis = 
 # Requires translation!
Amrah = 
 # Requires translation!
Koptos = 
 # Requires translation!
Ombos = 
 # Requires translation!
Naqada = 
 # Requires translation!
Semna = 
 # Requires translation!
Soleb = 
England = Inglaterra
 # Requires translation!
Elizabeth = 
 # Requires translation!
By the grace of God, your days are numbered. = 
 # Requires translation!
We shall never surrender. = 
 # Requires translation!
You have triumphed over us. The day is yours. = 
 # Requires translation!
We are pleased to meet you. = 
 # Requires translation!
Would you be interested in a trade agreement with England? = 
 # Requires translation!
Hello, again. = 
 # Requires translation!
Oh, it's you! = 
 # Requires translation!
London = 
 # Requires translation!
York = 
 # Requires translation!
Nottingham = 
 # Requires translation!
Hastings = 
 # Requires translation!
Canterbury = 
 # Requires translation!
Coventry = 
 # Requires translation!
Warwick = 
 # Requires translation!
Newcastle = 
 # Requires translation!
Oxford = 
 # Requires translation!
Liverpool = 
 # Requires translation!
Dover = 
 # Requires translation!
Brighton = 
 # Requires translation!
Norwich = 
 # Requires translation!
Leeds = 
 # Requires translation!
Reading = 
 # Requires translation!
Birmingham = 
 # Requires translation!
Richmond = 
 # Requires translation!
Exeter = 
 # Requires translation!
Cambridge = 
 # Requires translation!
Gloucester = 
 # Requires translation!
Manchester = 
 # Requires translation!
Bristol = 
 # Requires translation!
Leicester = 
 # Requires translation!
Carlisle = 
 # Requires translation!
Ipswich = 
 # Requires translation!
Portsmouth = 
 # Requires translation!
Berwick = 
 # Requires translation!
Bath = 
 # Requires translation!
Mumbles = 
 # Requires translation!
Southampton = 
 # Requires translation!
Sheffield = 
 # Requires translation!
Salisbury = 
 # Requires translation!
Colchester = 
 # Requires translation!
Plymouth = 
 # Requires translation!
Lancaster = 
 # Requires translation!
Blackpool = 
 # Requires translation!
Winchester = 
 # Requires translation!
Hull = 
France = Francia
Napoleon = Napoleón
 # Requires translation!
You're disturbing us, prepare for war. = 
 # Requires translation!
You've fallen into my trap. I'll bury you. = 
 # Requires translation!
I congratulate you for your victory. = 
 # Requires translation!
Welcome. I'm Napoleon, of France; the smartest military man in world history. = 
 # Requires translation!
France offers you this exceptional proposition. = 
 # Requires translation!
Hello. = 
 # Requires translation!
It's you. = 
 # Requires translation!
Paris = 
 # Requires translation!
Orleans = 
 # Requires translation!
Lyon = 
 # Requires translation!
Troyes = 
 # Requires translation!
Tours = 
 # Requires translation!
Marseille = 
 # Requires translation!
Chartres = 
 # Requires translation!
Avignon = 
 # Requires translation!
Rouen = 
 # Requires translation!
Grenoble = 
 # Requires translation!
Dijon = 
 # Requires translation!
Amiens = 
 # Requires translation!
Cherbourg = 
 # Requires translation!
Poitiers = 
 # Requires translation!
Toulouse = 
 # Requires translation!
Bayonne = 
 # Requires translation!
Strasbourg = 
 # Requires translation!
Brest = 
 # Requires translation!
Bordeaux = 
 # Requires translation!
Rennes = 
 # Requires translation!
Nice = 
 # Requires translation!
Saint Etienne = 
 # Requires translation!
Nantes = 
 # Requires translation!
Reims = 
 # Requires translation!
Le Mans = 
 # Requires translation!
Montpellier = 
 # Requires translation!
Limoges = 
 # Requires translation!
Nancy = 
 # Requires translation!
Lille = 
 # Requires translation!
Caen = 
 # Requires translation!
Toulon = 
 # Requires translation!
Le Havre = 
 # Requires translation!
Lourdes = 
 # Requires translation!
Cannes = 
 # Requires translation!
Aix-En-Provence = 
 # Requires translation!
La Rochelle = 
 # Requires translation!
Bourges = 
 # Requires translation!
Calais = 
Russia = Rusia
Catherine = Catalina
 # Requires translation!
You've behaved yourself very badly, you know it. Now it's payback time. = 
 # Requires translation!
You've mistaken my passion for a weakness, you'll regret about this. = 
 # Requires translation!
We were defeated, so this makes me your prisoner. I suppose there are worse fates. = 
 # Requires translation!
I greet you, stranger! If you are as intelligent and tactful as you are attractive, we'll get along just fine. = 
 # Requires translation!
How would you like it if I propose this kind of exchange? = 
 # Requires translation!
Hello! = 
 # Requires translation!
What do you need?! = 
 # Requires translation!
Moscow = 
 # Requires translation!
St. Petersburg = 
 # Requires translation!
Novgorod = 
 # Requires translation!
Rostov = 
 # Requires translation!
Yaroslavl = 
 # Requires translation!
Yekaterinburg = 
 # Requires translation!
Yakutsk = 
 # Requires translation!
Vladivostok = 
 # Requires translation!
Smolensk = 
 # Requires translation!
Orenburg = 
 # Requires translation!
Krasnoyarsk = 
 # Requires translation!
Khabarovsk = 
 # Requires translation!
Bryansk = 
 # Requires translation!
Tver = 
 # Requires translation!
Novosibirsk = 
 # Requires translation!
Magadan = 
 # Requires translation!
Murmansk = 
 # Requires translation!
Irkutsk = 
 # Requires translation!
Chita = 
 # Requires translation!
Samara = 
 # Requires translation!
Arkhangelsk = 
 # Requires translation!
Chelyabinsk = 
 # Requires translation!
Tobolsk = 
 # Requires translation!
Vologda = 
 # Requires translation!
Omsk = 
 # Requires translation!
Astrakhan = 
 # Requires translation!
Kursk = 
 # Requires translation!
Saratov = 
 # Requires translation!
Tula = 
 # Requires translation!
Vladimir = 
 # Requires translation!
Perm = 
 # Requires translation!
Voronezh = 
 # Requires translation!
Pskov = 
 # Requires translation!
Starayarussa = 
 # Requires translation!
Kostoma = 
 # Requires translation!
Nizhniy Novgorod = 
 # Requires translation!
Sudzal = 
 # Requires translation!
Magnitogorsk = 
Rome = Roma
Augustus Caesar = Augusto César 
 # Requires translation!
My treasury contains little and my soldiers are getting impatient... <sigh> ...therefore you must die. = 
 # Requires translation!
So brave, yet so stupid! If only you had a brain similar to your courage. = 
 # Requires translation!
The gods have deprived Rome of their favour. We have been defeated. = 
 # Requires translation!
I greet you. I am Augustus, Imperator and Pontifex Maximus of Rome. If you are a friend of Rome, you are welcome. = 
 # Requires translation!
I offer this, for your consideration. = 
 # Requires translation!
Hail. = 
 # Requires translation!
What do you want? = 
 # Requires translation!
Antium = 
 # Requires translation!
Cumae = 
 # Requires translation!
Neapolis = 
 # Requires translation!
Ravenna = 
 # Requires translation!
Arretium = 
 # Requires translation!
Mediolanum = 
 # Requires translation!
Arpinum = 
 # Requires translation!
Circei = 
 # Requires translation!
Setia = 
 # Requires translation!
Satricum = 
 # Requires translation!
Ardea = 
 # Requires translation!
Ostia = 
 # Requires translation!
Velitrae = 
 # Requires translation!
Viroconium = 
 # Requires translation!
Tarentum = 
 # Requires translation!
Brundisium = 
 # Requires translation!
Caesaraugusta = 
 # Requires translation!
Caesarea = 
 # Requires translation!
Palmyra = 
 # Requires translation!
Signia = 
 # Requires translation!
Aquileia = 
 # Requires translation!
Clusium = 
 # Requires translation!
Sutrium = 
 # Requires translation!
Cremona = 
 # Requires translation!
Placentia = 
 # Requires translation!
Hispalis = 
 # Requires translation!
Artaxata = 
 # Requires translation!
Aurelianorum = 
 # Requires translation!
Nicopolis = 
 # Requires translation!
Agrippina = 
 # Requires translation!
Verona = 
 # Requires translation!
Corfinium = 
 # Requires translation!
Treverii = 
 # Requires translation!
Sirmium = 
 # Requires translation!
Augustadorum = 
 # Requires translation!
Curia = 
 # Requires translation!
Interrama = 
 # Requires translation!
Adria = 
 # Requires translation!
Arabia = 
 # Requires translation!
Harun al-Rashid = 
 # Requires translation!
The world will be more beautiful without you. Prepare for war. = 
 # Requires translation!
Fool! You will soon regret dearly! I swear it! = 
 # Requires translation!
You have won, congratulations. My palace is now in your possession, and I beg that you care well for the peacock. = 
 # Requires translation!
Welcome foreigner, I am Harun Al-Rashid, Caliph of the Arabs. Come and tell me about your empire. = 
 # Requires translation!
Come forth, let's do business. = 
 # Requires translation!
Peace be upon you. = 
 # Requires translation!
Mecca = 
 # Requires translation!
Medina = 
 # Requires translation!
Damascus = 
 # Requires translation!
Baghdad = 
 # Requires translation!
Najran = 
 # Requires translation!
Kufah = 
 # Requires translation!
Basra = 
 # Requires translation!
Khurasan = 
 # Requires translation!
Anjar = 
 # Requires translation!
Fustat = 
 # Requires translation!
Aden = 
 # Requires translation!
Yamama = 
 # Requires translation!
Muscat = 
 # Requires translation!
Mansura = 
 # Requires translation!
Bukhara = 
 # Requires translation!
Fez = 
 # Requires translation!
Shiraz = 
 # Requires translation!
Merw = 
 # Requires translation!
Balkh = 
 # Requires translation!
Mosul = 
 # Requires translation!
Aydab = 
 # Requires translation!
Bayt = 
 # Requires translation!
Suhar = 
 # Requires translation!
Taif = 
 # Requires translation!
Hama = 
 # Requires translation!
Tabuk = 
 # Requires translation!
Sana'a = 
 # Requires translation!
Shihr = 
 # Requires translation!
Tripoli = 
 # Requires translation!
Tunis = 
 # Requires translation!
Kairouan = 
 # Requires translation!
Algiers = 
 # Requires translation!
Oran = 
America = Estados Unidos
 # Requires translation!
George Washington = 
 # Requires translation!
Your wanton aggression leaves us no choice. Prepare for war! = 
 # Requires translation!
You have mistaken our love of peace for weakness. You shall regret this! = 
 # Requires translation!
The day...is yours. I hope you will be merciful in your triumph. = 
 # Requires translation!
The people of the United States of America welcome you. = 
 # Requires translation!
Is the following trade of interest to you? = 
 # Requires translation!
Well? = 
 # Requires translation!
Washington = 
 # Requires translation!
New York = 
 # Requires translation!
Boston = 
 # Requires translation!
Philadelphia = 
 # Requires translation!
Atlanta = 
 # Requires translation!
Chicago = 
 # Requires translation!
Seattle = 
 # Requires translation!
San Francisco = 
 # Requires translation!
Los Angeles = 
 # Requires translation!
Houston = 
 # Requires translation!
Portland = 
 # Requires translation!
St. Louis = 
 # Requires translation!
Miami = 
 # Requires translation!
Buffalo = 
 # Requires translation!
Detroit = 
 # Requires translation!
New Orleans = 
 # Requires translation!
Baltimore = 
 # Requires translation!
Denver = 
 # Requires translation!
Cincinnati = 
 # Requires translation!
Dallas = 
 # Requires translation!
Cleveland = 
 # Requires translation!
Kansas City = 
 # Requires translation!
San Diego = 
 # Requires translation!
Las Vegas = 
 # Requires translation!
Phoenix = 
 # Requires translation!
Albuquerque = 
 # Requires translation!
Minneapolis = 
 # Requires translation!
Pittsburgh = 
 # Requires translation!
Oakland = 
 # Requires translation!
Tampa Bay = 
 # Requires translation!
Orlando = 
 # Requires translation!
Tacoma = 
 # Requires translation!
Santa Fe = 
 # Requires translation!
Olympia = 
 # Requires translation!
Hunt Valley = 
 # Requires translation!
Springfield = 
 # Requires translation!
Palo Alto = 
 # Requires translation!
Centralia = 
 # Requires translation!
Spokane = 
 # Requires translation!
Jacksonville = 
 # Requires translation!
Svannah = 
 # Requires translation!
Charleston = 
 # Requires translation!
San Antonio = 
 # Requires translation!
Anchorage = 
 # Requires translation!
Sacramento = 
 # Requires translation!
Reno = 
 # Requires translation!
Salt Lake City = 
 # Requires translation!
Boise = 
 # Requires translation!
Milwaukee = 
 # Requires translation!
Santa Cruz = 
 # Requires translation!
Little Rock = 
Japan = Japón
 # Requires translation!
Oda Nobunaga = 
 # Requires translation!
I hereby inform you of our intention to wipe out your civilization from this world. = 
 # Requires translation!
Pitiful fool! Now we shall destroy you! = 
 # Requires translation!
You were much wiser than I thought. = 
 # Requires translation!
We hope for a fair and just relationship with you, who are renowned for military bravery. = 
 # Requires translation!
I would be grateful if you agreed on the following proposal. = 
 # Requires translation!
Oh, it's you... = 
 # Requires translation!
Kyoto = 
 # Requires translation!
Osaka = 
 # Requires translation!
Tokyo = 
 # Requires translation!
Satsuma = 
 # Requires translation!
Kagoshima = 
 # Requires translation!
Nara = 
 # Requires translation!
Nagoya = 
 # Requires translation!
Izumo = 
 # Requires translation!
Nagasaki = 
 # Requires translation!
Yokohama = 
 # Requires translation!
Shimonoseki = 
 # Requires translation!
Matsuyama = 
 # Requires translation!
Sapporo = 
 # Requires translation!
Hakodate = 
 # Requires translation!
Ise = 
 # Requires translation!
Toyama = 
 # Requires translation!
Fukushima = 
 # Requires translation!
Suo = 
 # Requires translation!
Bizen = 
 # Requires translation!
Echizen = 
 # Requires translation!
Izumi = 
 # Requires translation!
Omi = 
 # Requires translation!
Echigo = 
 # Requires translation!
Kozuke = 
 # Requires translation!
Sado = 
 # Requires translation!
Kobe = 
 # Requires translation!
Nagano = 
 # Requires translation!
Hiroshima = 
 # Requires translation!
Takayama = 
 # Requires translation!
Akita = 
 # Requires translation!
Fukuoka = 
 # Requires translation!
Aomori = 
 # Requires translation!
Kamakura = 
 # Requires translation!
Kochi = 
 # Requires translation!
Naha = 
 # Requires translation!
Sendai = 
 # Requires translation!
Gifu = 
 # Requires translation!
Yamaguchi = 
 # Requires translation!
Ota = 
 # Requires translation!
Tottori = 
 # Requires translation!
India = 
 # Requires translation!
Gandhi = 
 # Requires translation!
I have just received a report that large numbers of my troops have crossed your borders. = 
 # Requires translation!
My attempts to avoid violence have failed. An eye for an eye only makes the world blind. = 
 # Requires translation!
You can chain me, you can torture me, you can even destroy this body, but you will never imprison my mind.  = 
 # Requires translation!
Hello, I am Mohandas Gandhi. My people call me Bapu, but please, call me friend. = 
 # Requires translation!
My friend, are you interested in this arrangement? = 
 # Requires translation!
I wish you peace. = 
 # Requires translation!
Delhi = 
 # Requires translation!
Mumbai = 
 # Requires translation!
Vijayanagara = 
 # Requires translation!
Pataliputra = 
 # Requires translation!
Varanasi = 
 # Requires translation!
Agra = 
 # Requires translation!
Calcutta = 
 # Requires translation!
Lahore = 
 # Requires translation!
Bangalore = 
 # Requires translation!
Hyderabad = 
 # Requires translation!
Madurai = 
 # Requires translation!
Ahmedabad = 
 # Requires translation!
Kolhapur = 
 # Requires translation!
Prayaga = 
 # Requires translation!
Ayodhya = 
 # Requires translation!
Indraprastha = 
 # Requires translation!
Mathura = 
 # Requires translation!
Ujjain = 
 # Requires translation!
Gulbarga = 
 # Requires translation!
Jaunpur = 
 # Requires translation!
Rajagriha = 
 # Requires translation!
Sravasti = 
 # Requires translation!
Tiruchirapalli = 
 # Requires translation!
Thanjavur = 
 # Requires translation!
Bodhgaya = 
 # Requires translation!
Kushinagar = 
 # Requires translation!
Amaravati = 
 # Requires translation!
Gaur = 
 # Requires translation!
Gwalior = 
 # Requires translation!
Jaipur = 
 # Requires translation!
Karachi = 
Germany = Alemania
 # Requires translation!
Otto von Bismarck = 
 # Requires translation!
I cannot wait until ye grow even mightier. Therefore, prepare for war! = 
 # Requires translation!
Corrupted villain! We will bring you into the ground! = 
 # Requires translation!
Germany has been destroyed. I weep for the future generations. = 
 # Requires translation!
Guten tag. In the name of the great German people, I bid you welcome. = 
 # Requires translation!
It would be in your best interest, to carefully consider this proposal. = 
 # Requires translation!
What now? = 
 # Requires translation!
So, out with it! = 
 # Requires translation!
Berlin = 
 # Requires translation!
Hamburg = 
 # Requires translation!
Munich = 
 # Requires translation!
Cologne = 
 # Requires translation!
Frankfurt = 
 # Requires translation!
Essen = 
 # Requires translation!
Dortmund = 
 # Requires translation!
Stuttgart = 
 # Requires translation!
Dusseldorf = 
 # Requires translation!
Bremen = 
 # Requires translation!
Hannover = 
 # Requires translation!
Duisburg = 
 # Requires translation!
Leipzig = 
 # Requires translation!
Dresden = 
 # Requires translation!
Bonn = 
 # Requires translation!
Bochum = 
 # Requires translation!
Bielefeld = 
 # Requires translation!
Karlsruhe = 
 # Requires translation!
Gelsenkirchen = 
 # Requires translation!
Wiesbaden = 
 # Requires translation!
Munster = 
 # Requires translation!
Rostok = 
 # Requires translation!
Chemnitz = 
 # Requires translation!
Braunschweig = 
 # Requires translation!
Halle = 
 # Requires translation!
Mצnchengladbach = 
 # Requires translation!
Kiel = 
 # Requires translation!
Wuppertal = 
 # Requires translation!
Freiburg = 
 # Requires translation!
Hagen = 
 # Requires translation!
Erfurt = 
 # Requires translation!
Kaiserslautern = 
 # Requires translation!
Kassel = 
 # Requires translation!
Oberhausen = 
 # Requires translation!
Hamm = 
 # Requires translation!
Saarbrucken = 
 # Requires translation!
Krefeld = 
 # Requires translation!
Pirmasens = 
 # Requires translation!
Potsdam = 
 # Requires translation!
Solingen = 
 # Requires translation!
Osnabruck = 
 # Requires translation!
Ludwingshafen = 
 # Requires translation!
Leverkusen = 
 # Requires translation!
Oldenburg = 
 # Requires translation!
Neuss = 
 # Requires translation!
Mulheim = 
 # Requires translation!
Darmstadt = 
 # Requires translation!
Herne = 
 # Requires translation!
Wurzburg = 
 # Requires translation!
Recklinghausen = 
 # Requires translation!
Gצttingen = 
 # Requires translation!
Wolfsburg = 
 # Requires translation!
Koblenz = 
 # Requires translation!
Hildesheim = 
 # Requires translation!
Erlangen = 
The Ottomans = Los otomanos
Suleiman I = Solimán I
 # Requires translation!
Your continued insolence and failure to recognize and preeminence leads us to war. = 
 # Requires translation!
Good. The world shall witness the incontestable might of my armies and the glory of the Empire. = 
 # Requires translation!
Ruin! Ruin! Istanbul becomes Iram of the Pillars, remembered only by the melancholy poets. = 
 # Requires translation!
From the magnificence of Topkapi, the Ottoman nation greets you, stranger! I'm Suleiman, Kayser-I Rum, and I bestow upon you my welcome! = 
 # Requires translation!
Let us do business! Would you be interested? = 
 # Requires translation!
Istanbul = 
 # Requires translation!
Edirne = 
 # Requires translation!
Ankara = 
 # Requires translation!
Bursa = 
 # Requires translation!
Konya = 
 # Requires translation!
Samsun = 
 # Requires translation!
Gaziantep = 
 # Requires translation!
Diyabakir = 
 # Requires translation!
Izmir = 
 # Requires translation!
Kayseri = 
 # Requires translation!
Malatya = 
 # Requires translation!
Marsin = 
 # Requires translation!
Antalya = 
 # Requires translation!
Zonguldak = 
 # Requires translation!
Denizli = 
 # Requires translation!
Ordu = 
 # Requires translation!
Mugia = 
 # Requires translation!
Eskishehir = 
 # Requires translation!
Inebolu = 
 # Requires translation!
Sinop = 
 # Requires translation!
Adana = 
 # Requires translation!
Artuin = 
 # Requires translation!
Bodrum = 
 # Requires translation!
Eregli = 
 # Requires translation!
Silifke = 
 # Requires translation!
Sivas = 
 # Requires translation!
Amasya = 
 # Requires translation!
Marmaris = 
 # Requires translation!
Trabzon = 
 # Requires translation!
Erzurum = 
 # Requires translation!
Urfa = 
 # Requires translation!
Izmit = 
 # Requires translation!
Afyonkarhisar = 
 # Requires translation!
Bitlis = 
 # Requires translation!
Yalova = 
Korea = Corea
 # Requires translation!
Sejong = 
 # Requires translation!
Jip-hyun-jun (Hall of Worthies) will no longer tolerate your irksome behavior. We will liberate the citizens under your oppression even with force, and enlighten them! = 
 # Requires translation!
Foolish, miserable wretch! You will be crushed by this country's magnificent scientific power! = 
 # Requires translation!
Now the question is who will protect my people. A dark age has come. = 
 # Requires translation!
Welcome to the palace of Choson, stranger. I am the learned King Sejong, who looks after his great people. = 
 # Requires translation!
We have many things to discuss and have much to benefit from each other. = 
 # Requires translation!
Oh, it's you = 
 # Requires translation!
Seoul = 
 # Requires translation!
Busan = 
 # Requires translation!
Jeonju = 
 # Requires translation!
Daegu = 
 # Requires translation!
Pyongyang = 
 # Requires translation!
Kaesong = 
 # Requires translation!
Suwon = 
 # Requires translation!
Gwangju = 
 # Requires translation!
Gangneung = 
 # Requires translation!
Hamhung = 
 # Requires translation!
Wonju = 
 # Requires translation!
Ulsan = 
 # Requires translation!
Changwon = 
 # Requires translation!
Andong = 
 # Requires translation!
Gongju = 
 # Requires translation!
Haeju = 
 # Requires translation!
Cheongju = 
 # Requires translation!
Mokpo = 
 # Requires translation!
Dongducheon = 
 # Requires translation!
Geoje = 
 # Requires translation!
Suncheon = 
 # Requires translation!
Jinju = 
 # Requires translation!
Sangju = 
 # Requires translation!
Rason = 
 # Requires translation!
Gyeongju = 
 # Requires translation!
Chungju = 
 # Requires translation!
Sacheon = 
 # Requires translation!
Gimje = 
 # Requires translation!
Anju = 
Iroquois = Iroqueses
 # Requires translation!
Hiawatha = 
 # Requires translation!
You are a plague upon Mother Earth! Prepare for battle! = 
 # Requires translation!
You evil creature! My braves will slaughter you! = 
 # Requires translation!
You have defeated us... but our spirits will never be vanquished! We shall return! = 
 # Requires translation!
Greetings, stranger. I am Hiawatha, speaker for the Iroquois. We seek peace with all, but we do not shrink from war. = 
 # Requires translation!
Does this trade work for you, my friend? = 
 # Requires translation!
Onoondaga = 
 # Requires translation!
Osininka = 
 # Requires translation!
Grand River = 
 # Requires translation!
Akwesasme = 
 # Requires translation!
Buffalo Creek = 
 # Requires translation!
Brantford = 
 # Requires translation!
Montreal = 
 # Requires translation!
Genesse River = 
 # Requires translation!
Canandaigua Lake = 
 # Requires translation!
Lake Simcoe = 
 # Requires translation!
Salamanca = 
 # Requires translation!
Gowanda = 
 # Requires translation!
Cuba = 
 # Requires translation!
Akron = 
 # Requires translation!
Kanesatake = 
 # Requires translation!
Ganienkeh = 
 # Requires translation!
Cayuga Castle = 
 # Requires translation!
Chondote = 
 # Requires translation!
Canajoharie = 
 # Requires translation!
Nedrow = 
 # Requires translation!
Oneida Lake = 
 # Requires translation!
Kanonwalohale = 
 # Requires translation!
Green Bay = 
 # Requires translation!
Southwold = 
 # Requires translation!
Mohawk Valley = 
 # Requires translation!
Schoharie = 
 # Requires translation!
Bay of Quinte = 
 # Requires translation!
Kanawale = 
 # Requires translation!
Kanatsiokareke = 
 # Requires translation!
Tyendinaga = 
 # Requires translation!
Hahta = 
 # Requires translation!
Persia = 
Darius I = Darío I
 # Requires translation!
Your continue existence is an embarrassment to all leaders everywhere! You must be destroyed! = 
 # Requires translation!
Curse you! You are beneath me, son of a donkey driver! I will crush you! = 
 # Requires translation!
You mongrel! Cursed be you! The world will long lament your heinous crime! = 
 # Requires translation!
Peace be on you! I am Darius, the great and outstanding king of kings of great Persia... but I suppose you knew that. = 
 # Requires translation!
In my endless magnanimity, I am making you this offer. You agree, of course? = 
 # Requires translation!
Good day to you! = 
 # Requires translation!
Ahh... you... = 
 # Requires translation!
Persepolis = 
 # Requires translation!
Parsagadae = 
 # Requires translation!
Susa = 
 # Requires translation!
Ecbatana = 
 # Requires translation!
Tarsus = 
 # Requires translation!
Gordium = 
 # Requires translation!
Bactra = 
 # Requires translation!
Sardis = 
 # Requires translation!
Ergili = 
 # Requires translation!
Dariushkabir = 
 # Requires translation!
Ghulaman = 
 # Requires translation!
Zohak = 
 # Requires translation!
Istakhr = 
 # Requires translation!
Jinjan = 
 # Requires translation!
Borazjan = 
 # Requires translation!
Herat = 
 # Requires translation!
Dakyanus = 
 # Requires translation!
Bampur = 
 # Requires translation!
Turengtepe = 
 # Requires translation!
Rey = 
 # Requires translation!
Thuspa = 
 # Requires translation!
Hasanlu = 
 # Requires translation!
Gabae = 
 # Requires translation!
Merv = 
 # Requires translation!
Behistun = 
 # Requires translation!
Kandahar = 
 # Requires translation!
Altintepe = 
 # Requires translation!
Bunyan = 
 # Requires translation!
Charsadda = 
 # Requires translation!
Uratyube = 
 # Requires translation!
Dura Europos = 
 # Requires translation!
Aleppo = 
 # Requires translation!
Qatna = 
 # Requires translation!
Kabul = 
 # Requires translation!
Capisa = 
 # Requires translation!
Kyreskhata = 
 # Requires translation!
Marakanda = 
 # Requires translation!
Peshawar = 
 # Requires translation!
Van = 
 # Requires translation!
Pteira = 
 # Requires translation!
Arshada = 
 # Requires translation!
Artakaona = 
 # Requires translation!
Aspabota = 
 # Requires translation!
Autiyara = 
 # Requires translation!
Bagastana = 
 # Requires translation!
Baxtri = 
 # Requires translation!
Darmasa = 
 # Requires translation!
Daphnai = 
 # Requires translation!
Drapsaka = 
 # Requires translation!
Eion = 
 # Requires translation!
Gandutava = 
 # Requires translation!
Gaugamela = 
 # Requires translation!
Harmozeia = 
 # Requires translation!
Ekatompylos = 
 # Requires translation!
Izata = 
 # Requires translation!
Kampada = 
 # Requires translation!
Kapisa = 
 # Requires translation!
Karmana = 
 # Requires translation!
Kounaxa = 
 # Requires translation!
Kuganaka = 
 # Requires translation!
Nautaka = 
 # Requires translation!
Paishiyauvada = 
 # Requires translation!
Patigrbana = 
 # Requires translation!
Phrada = 
Polynesia = Polinesia
 # Requires translation!
Kamehameha I = 
 # Requires translation!
The ancient fire flashing across the sky is what proclaimed that this day would come, though I had foolishly hoped for a different outcome. = 
 # Requires translation!
It is obvious now that I misjudged you and your true intentions. = 
 # Requires translation!
The hard-shelled crab yields, and the lion lies down to sleep. Kanaloa comes for me now. = 
 # Requires translation!
Aloha! Greetings and blessings upon you, friend. I am Kamehameha, Great King of this strand of islands. = 
 # Requires translation!
Come, let our people feast together! = 
 # Requires translation!
Welcome, friend! = 
 # Requires translation!
Honolulu = 
 # Requires translation!
Samoa = 
 # Requires translation!
Tonga = 
 # Requires translation!
Nuku Hiva = 
 # Requires translation!
Raiatea = 
 # Requires translation!
Aotearoa = 
 # Requires translation!
Tahiti = 
 # Requires translation!
Hilo = 
 # Requires translation!
Te Wai Pounamu = 
 # Requires translation!
Rapa Nui = 
 # Requires translation!
Tuamotu = 
 # Requires translation!
Rarotonga = 
 # Requires translation!
Tuvalu = 
 # Requires translation!
Tubuai = 
 # Requires translation!
Mangareva = 
 # Requires translation!
Oahu = 
 # Requires translation!
Kiritimati = 
 # Requires translation!
Ontong Java = 
 # Requires translation!
Niue = 
 # Requires translation!
Rekohu = 
 # Requires translation!
Rakahanga = 
 # Requires translation!
Bora Bora = 
 # Requires translation!
Kailua = 
 # Requires translation!
Uvea = 
 # Requires translation!
Futuna = 
 # Requires translation!
Rotuma = 
 # Requires translation!
Tokelau = 
 # Requires translation!
Lahaina = 
 # Requires translation!
Bellona = 
 # Requires translation!
Mungava = 
 # Requires translation!
Tikopia = 
 # Requires translation!
Emae = 
 # Requires translation!
Kapingamarangi = 
 # Requires translation!
Takuu = 
 # Requires translation!
Nukuoro = 
 # Requires translation!
Sikaiana = 
 # Requires translation!
Anuta = 
 # Requires translation!
Nuguria = 
 # Requires translation!
Pileni = 
 # Requires translation!
Nukumanu = 
 # Requires translation!
Siam = 
 # Requires translation!
Ramkhamhaeng = 
 # Requires translation!
You lowly, arrogant fool! I will make you regret of your insolence! = 
 # Requires translation!
You scoundrel! I shall prepare to fend you off! = 
 # Requires translation!
Althought I lost, my honor shall endure. I wish you good luck. = 
 # Requires translation!
I, Pho Kun Ramkhamhaeng, King of Siam, consider it a great honor that you have walked to visit my country of Siam. = 
 # Requires translation!
Greetings. I believe this is a fair proposal for both parties. What do you think? = 
 # Requires translation!
Welcome. = 
 # Requires translation!
Sukhothai = 
 # Requires translation!
Si Satchanalai = 
 # Requires translation!
Muang Saluang = 
 # Requires translation!
Lampang = 
 # Requires translation!
Phitsanulok = 
 # Requires translation!
Kamphaeng Pet = 
 # Requires translation!
Nakhom Chum = 
 # Requires translation!
Vientiane = 
 # Requires translation!
Nakhon Si Thammarat = 
 # Requires translation!
Martaban = 
 # Requires translation!
Nakhon Sawan = 
 # Requires translation!
Chainat = 
 # Requires translation!
Luang Prabang = 
 # Requires translation!
Uttaradit = 
 # Requires translation!
Chiang Thong = 
 # Requires translation!
Phrae = 
 # Requires translation!
Nan = 
 # Requires translation!
Tak = 
 # Requires translation!
Suphanburi = 
 # Requires translation!
Hongsawadee = 
 # Requires translation!
Thawaii = 
 # Requires translation!
Ayutthuya = 
 # Requires translation!
Taphan Hin = 
 # Requires translation!
Uthai Thani = 
 # Requires translation!
Lap Buri = 
 # Requires translation!
Ratchasima = 
 # Requires translation!
Ban Phai = 
 # Requires translation!
Loci = 
 # Requires translation!
Khan Kaen = 
 # Requires translation!
Surin = 
Spain = España
Isabella = Isabela
 # Requires translation!
God will probably forgive you... but I shall not. Prepare for war. = 
 # Requires translation!
Repugnant spawn of the devil! You will pay! = 
 # Requires translation!
If my defeat is, without any doubt, the will of God, then I will accept it. = 
 # Requires translation!
God blesses those who deserve it. I am Isabel of Spain. = 
 # Requires translation!
I hope this deal will receive your blessing. = 
 # Requires translation!
Madrid = 
 # Requires translation!
Barcelona = 
 # Requires translation!
Seville = 
 # Requires translation!
Cordoba = 
 # Requires translation!
Toledo = 
 # Requires translation!
Santiago = 
 # Requires translation!
Murcia = 
 # Requires translation!
Valencia = 
 # Requires translation!
Zaragoza = 
 # Requires translation!
Pamplona = 
 # Requires translation!
Vitoria = 
 # Requires translation!
Santander = 
 # Requires translation!
Oviedo = 
 # Requires translation!
Jaen = 
 # Requires translation!
Logroño = 
 # Requires translation!
Valladolid = 
 # Requires translation!
Palma = 
 # Requires translation!
Teruel = 
 # Requires translation!
Almeria = 
 # Requires translation!
Leon = 
 # Requires translation!
Zamora = 
 # Requires translation!
Mida = 
 # Requires translation!
Lugo = 
 # Requires translation!
Alicante = 
 # Requires translation!
Càdiz = 
 # Requires translation!
Eiche = 
 # Requires translation!
Alcorcon = 
 # Requires translation!
Burgos = 
 # Requires translation!
Vigo = 
 # Requires translation!
Badajoz = 
 # Requires translation!
La Coruña = 
 # Requires translation!
Guadalquivir = 
 # Requires translation!
Bilbao = 
 # Requires translation!
San Sebastian = 
 # Requires translation!
Granada = 
 # Requires translation!
Mérida = 
 # Requires translation!
Huelva = 
 # Requires translation!
Ibiza = 
 # Requires translation!
Las Palmas = 
 # Requires translation!
Tenerife = 
 # Requires translation!
Songhai = 
 # Requires translation!
Askia = 
 # Requires translation!
You are an abomination to heaven and earth, the chief of ignorant savages! You must be destroyed! = 
 # Requires translation!
Fool! You have doomed your people to fire and destruction! = 
 # Requires translation!
We have been consumed by the fires of hatred and rage. Enjoy your victory in this world - you shall pay a heavy price in the next! = 
 # Requires translation!
I am Askia of the Songhai. We are a fair people - but those who cross us will find only destruction. You would do well to avoid repeating the mistakes others have made in the past. = 
 # Requires translation!
Can I interest you in this deal? = 
 # Requires translation!
Gao = 
 # Requires translation!
Tombouctu = 
 # Requires translation!
Jenne = 
 # Requires translation!
Taghaza = 
 # Requires translation!
Tondibi = 
 # Requires translation!
Kumbi Saleh = 
 # Requires translation!
Kukia = 
 # Requires translation!
Walata = 
 # Requires translation!
Tegdaoust = 
 # Requires translation!
Argungu = 
 # Requires translation!
Gwandu = 
 # Requires translation!
Kebbi = 
 # Requires translation!
Boussa = 
 # Requires translation!
Motpi = 
 # Requires translation!
Bamako = 
 # Requires translation!
Wa = 
 # Requires translation!
Kayes = 
 # Requires translation!
Awdaghost = 
 # Requires translation!
Ouadane = 
 # Requires translation!
Dakar = 
 # Requires translation!
Tadmekket = 
 # Requires translation!
Tekedda = 
 # Requires translation!
Kano = 
 # Requires translation!
Agadez = 
 # Requires translation!
Niamey = 
 # Requires translation!
Torodi = 
 # Requires translation!
Ouatagouna = 
 # Requires translation!
Dori = 
 # Requires translation!
Bamba = 
 # Requires translation!
Segou = 
 # Requires translation!
Mongolia = 
 # Requires translation!
Genghis Khan = 
 # Requires translation!
You stand in the way of my armies. Let us solve this like warriors! = 
 # Requires translation!
No more words. Today, Mongolia charges toward your defeat. = 
 # Requires translation!
You have hobbled the Mongolian clans. My respect for you nearly matches the loathing. I am waiting for my execution. = 
 # Requires translation!
I am Temuujin, conqueror of cities and countries. Before me lie future Mongolian lands. Behind me is the only cavalry that matters. = 
 # Requires translation!
I am not always this generous, but we hope you take this rare opportunity we give you. = 
 # Requires translation!
So what now? = 
 # Requires translation!
Karakorum = 
 # Requires translation!
Beshbalik = 
 # Requires translation!
Turfan = 
 # Requires translation!
Hsia = 
 # Requires translation!
Old Sarai = 
 # Requires translation!
New Sarai = 
 # Requires translation!
Tabriz = 
 # Requires translation!
Tiflis = 
 # Requires translation!
Otrar = 
 # Requires translation!
Sanchu = 
 # Requires translation!
Kazan = 
 # Requires translation!
Almarikh = 
 # Requires translation!
Ulaanbaatar = 
 # Requires translation!
Hovd = 
 # Requires translation!
Darhan = 
 # Requires translation!
Dalandzadgad = 
 # Requires translation!
Mandalgovi = 
 # Requires translation!
Choybalsan = 
 # Requires translation!
Erdenet = 
 # Requires translation!
Tsetserieg = 
 # Requires translation!
Baruun-Urt = 
 # Requires translation!
Ereen = 
 # Requires translation!
Batshireet = 
 # Requires translation!
Choyr = 
 # Requires translation!
Ulaangom = 
 # Requires translation!
Tosontsengel = 
 # Requires translation!
Atlay = 
 # Requires translation!
Uliastay = 
 # Requires translation!
Bayanhongor = 
 # Requires translation!
Har-Ayrag = 
 # Requires translation!
Nalayh = 
 # Requires translation!
Tes = 
 # Requires translation!
Milan = 
 # Requires translation!
You leave us no choice. War it must be. = 
 # Requires translation!
Very well, this shall not be forgotten. = 
 # Requires translation!
You fiend! History shall remember this! = 
 # Requires translation!
Florence = 
 # Requires translation!
And so the flower of Florence falls to barbaric hands... = 
 # Requires translation!
Rio de Janeiro = 
 # Requires translation!
I have to do this, for the sake of progress if nothing else. You must be opposed! = 
 # Requires translation!
You can see how fruitless this will be for you... right? = 
 # Requires translation!
May God grant me these last wishes - peace and prosperity for Brazil. = 
 # Requires translation!
Antwerp = 
 # Requires translation!
They will write songs of this.... pray that they shall be in your favor. = 
 # Requires translation!
Dublin = 
 # Requires translation!
War lingers in our hearts. Why carry on with a false peace? = 
 # Requires translation!
You gormless radger! You'll dine on your own teeth before you set foot in Ireland! = 
 # Requires translation!
A lonely wind blows through the highlands today. A dirge for Ireland. Can you hear it? = 
 # Requires translation!
Tyre = 
 # Requires translation!
We never fully trusted you from the start. = 
 # Requires translation!
Ur = 
 # Requires translation!
I will enjoy hearing your last breath as you witness the destruction of your realm! = 
 # Requires translation!
Why do we fight' Because Inanna demands it. Now, witness the power of the Sumerians! = 
 # Requires translation!
What treachery has struck us? No, what evil? = 
 # Requires translation!
Genoa = 
 # Requires translation!
How barbaric. Those who live by the sword shall perish by the sword. = 
 # Requires translation!
Venice = 
 # Requires translation!
You have revealed your purposes a bit too early, my friend... = 
 # Requires translation!
A wrong calculation, on my part. = 
 # Requires translation!
Brussels = 
 # Requires translation!
I guess you weren't here for the sprouts after all... = 
 # Requires translation!
Unacceptable! = 
 # Requires translation!
Sidon = 
 # Requires translation!
What a fine battle! Sidon is willing to serve you! = 
 # Requires translation!
Almaty = 
 # Requires translation!
How could we fall to the likes of you?! = 
 # Requires translation!
Edinburgh = 
 # Requires translation!
You shall stain this land no longer with your vileness! To arms, my countrymen - we ride to war! = 
 # Requires translation!
Traitorous man! The Celtic peoples will not stand for such wanton abuse and slander - I shall have your head! = 
 # Requires translation!
Vile ruler, kow that you 'won' this war in name only! = 
 # Requires translation!
Singapore = 
 # Requires translation!
Perhaps, in another world, we could have been friends... = 
 # Requires translation!
Zanzibar = 
 # Requires translation!
May the Heavens forgive you for inflicting this humiliation to our people. = 
 # Requires translation!
Sydney = 
 # Requires translation!
After thorough deliberation, Australia finds itself at a crossroads. Prepare yourself, for war is upon us. = 
 # Requires translation!
We will mobilize every means of resistance to stop this transgression against our nation! = 
 # Requires translation!
The principles for which we have fought will survive longer than any nation you could ever build. = 
 # Requires translation!
Cape Town = 
 # Requires translation!
I have failed. May you, at least, know compassion towards our people. = 
 # Requires translation!
Kathmandu = 
 # Requires translation!
We... defeated? No... we had so much work to do! = 
 # Requires translation!
Hanoi = 
 # Requires translation!
So this is how it feels to die... = 
 # Requires translation!
Quebec City = 
 # Requires translation!
We were too weak to protect ourselves... = 
 # Requires translation!
Helsinki = 
 # Requires translation!
The day of judgement has come to us. But rest assured, the same will go for you! = 
 # Requires translation!
Kuala Lumpur = 
 # Requires translation!
Today, the Malay people obey you, but do not think this is over... = 
 # Requires translation!
Manila = 
 # Requires translation!
Ah, Gods! Why have you forsaken us? = 
 # Requires translation!
Lhasa = 
 # Requires translation!
Perhaps now we will find peace in death... = 
 # Requires translation!
Vancouver = 
 # Requires translation!
In responding to the unstinting malignancy that has heretofore defined your relationship with Canada, we can have no recourse but war! = 
 # Requires translation!
As we can reach no peaceful resolution with you, Canada must turn, with reluctance, to war. = 
 # Requires translation!
I regret not defending my country to the last, although it was not of use. = 
 # Requires translation!
M'Banza-Kongo = 
 # Requires translation!
Do you really think you can walk over us so easily? I will not let it happen. Not to Kongo - not to my people! = 
 # Requires translation!
We are no strangers to war. You have strayed from the right path, and now we will correct it. = 
 # Requires translation!
You are nothing but a glorified barbarian. Cruel, and ruthless. = 
 # Requires translation!
Mogadishu = 
 # Requires translation!
Congratulations, conquerer. This tribe serves you now. = 
Barbarians = Bárbaros

#################### Lines from Policies.json ####################

Aristocracy = Aristocracia
+15% production when constructing wonders, +1 happiness for every 10 citizens in a city = +15% producción al construir maravillas, +1 felicidad cada 10 habitantes in una ciudad
Legalism = Legalismo
Immediately creates a cheapest available cultural building in each of your first 4 cities for free = Edificio de cultura gratis en las primeras 4 ciudades
Oligarchy = Oligarquía
Units in cities cost no Maintenance, garrisoned city +50% attacking strength = Unidades en las ciudades no cuestan mantenimiento, y +50% de fuerza de ataque
Landed Elite = Élite terrateniente
+10% food growth and +2 food in capital = +10% crecimiento de comida y +2 comida en la capital
Monarchy = Monarquía
+1 gold and -1 unhappiness for every 2 citizens in capital = +1 oro y -1 infelicidad cada 2 habitantes en la capital
Tradition Complete = Tradición Completa
+15% growth and +2 food in all cities = +15% crecimiento y +2 comida en todas las ciudades
Tradition = Tradición
+3 culture in capital and increased rate of border expansion = +3 cultura en la capital e incremento del ritmo de expansión de fronteras
Collective Rule = Reglas colectivas
Training of settlers increased +50% in capital, receive a new settler near the capital = Entrenamiento de colonos incrementado +50% en la capital y un colono gratis cerca de la capital
Citizenship = Ciudadanía
Tile improvement speed +25%, receive a free worker near the capital = +25% ritmo de construcción de trabajadores y un trabajador gratis cerca de la capital
Republic = República
+1 construction in every city, +5% construction when constructing buildings = +1 construcción en cada ciudad, +5% al construir edificios
Representation = Representación
Each city founded increases culture cost of policies 33% less than normal. Starts a golden age. = Cada ciudad fundada incrementa el coste cultural de las políticas 33% menos de lo normal. Comienza una Edad de Oro
Meritocracy = Meritocracia
+1 happiness for every city connected to capital, -5% unhappiness from citizens = +1 felicidad por cada ciudad conectada a la capital, -5% infelicdad de ciudadanos
Liberty Complete = Liberación Completa
Free Great Person of choice near capital = Gran Persona gratis a elegir cerca de la capital
Liberty = Liberación
+1 culture in every city = +1 cultura en cada ciudad
Warrior Code = Codigo guerrero
+20% production when training melee units = +20% a la produccion de unidades cuerpo a cuerpo 
Discipline = Diciplina
+15% combat strength for melee units which have another military unit in an adjacent tile = +15% a la fuerza de combate de las unidades cuerpo a cuerpo cuando tienen una unidad militar adyacente
Military Tradition = Tradicion militar
Military units gain 50% more Experience from combat = Las unidades militares ganan un 50% mas experiencia en combate
Military Caste = Casta militar
Each city with a garrison increases happiness by 1 and culture by 2 = Cada ciudad con una guarnicion gana 1 de felicidad y 2 de cultura
Professional Army = Ejercito profesional
Gold cost of upgrading military units reduced by 33% = El coste de mejorar unidades con oro se reduce un 33%
Honor Complete = Honor completado
Gain gold for each unit killed = Ganas oro cada vez que destruyas una unidad enemiga
Honor = Honor
+25% bonus vs Barbarians; gain Culture when you kill a barbarian unit = +25% bonus al luchar contra Barbaros
Organized Religion = Religión Organizada
+1 happiness for each monument, temple and monastery = +1 felicidad por cada monumento, templo y monasterio
Mandate Of Heaven = Mandato del Cielo
50% of excess happiness added to culture towards policies = 50% de exceso de felicidad añadido a la cultura para políticas
Theocracy = Teocracia
Temples give +10% gold = Templos dan +10% oro
Reformation = Reforma
+33% culture in all cities with a world wonder, immediately enter a golden age = +33% cultura en todas las ciudades con una Maravilla. Inmediatamente entras en una Edad de Oro
Free Religion = Libertad de Culto
+1 culture for each monument, temple and monastery. Gain a free policy. = +1 cultura por cada monumento, templo y monasterio. Ganas una política gratis
Piety Complete = Piedad Completa
Reduce culture cost of future policies by 10% = Reduce el coste de cultura de políticas futuras un 10%
Piety = Piedad
Building time of culture buildings reduced by 15% = Tiempo de construcción de edificios de cultura reducido un 15%
Trade Unions = Sindicatos
Maintenance on roads & railroads reduced by 33%, +2 gold from all trade routes = Mantenimiento de carreteras y líneas de ferrocarril reducido un 33%, +2 oro de todas las rutas comerciales
Mercantilism = Mercantilismo
-25% to purchasing items in cities = -25% a la compra de ítems en ciudades
Entrepreneurship = Emprendimiento
Great Merchants are earned 25% faster, +1 Science from every Mint, Market, Bank and Stock Exchange. = Grandes Mercantes son ganados 25% más rápido, +1 ciencia por cada casa de la moneda, mercado, banco y Bolsa de Valores
Patronage = Mecenazgo
Cost of purchasing culture buildings reduced by 50% = Coste de comprar edificios de cultura reducido un 50%
Protectionism = Proteccionismo
+1 happiness from each luxury resource = +1 felicidad por cada recurso de lujo
Commerce Complete = Comercio Completo
+1 gold from every trading post, double gold from Great Merchant trade missions = +1 de oro por cada puesto de comercio, doble de oro por misiones comerciales de Grandes Mercaderes
Commerce = Comercio
+25% gold in capital = +25% oro en la capital
Secularism = Laicismo
+2 science from every specialist = +2 ciencia por cada especialista
Humanism = Humanismo
+1 happiness from every university, observatory and public school = +1 felicidad por cada universidad, observatorio y escuela pública
Free Thought = Pensamiento Libre
+1 science from every trading post, +17% science from universities = +1 ciencia por cada puesto comercial, +17% ciencia de las universidades
Sovereignty = Soberanía
+15% science while empire is happy = +15% ciencia mientras el imperio esté feliz
Scientific Revolution = Revolución Científica
 # Requires translation!
Science gained from research agreements +50% = 
Rationalism Complete = Racionalismo Completo
+1 gold from all science buildings = +1 oro de todos los edificios de ciencia
Rationalism = Racionalismo
Production to science conversion in cities increased by 33% = Conversión de producción a ciencia incrementado un 33% en todas las ciudades
Constitution = Constitución
+2 culture from each wonder = +2 cultura por cada Maravilla
Universal Suffrage = Sufragio Universal
+1 production per 5 population = +1 producción por cada 5 habitantes
Civil Society = Sociedad Civil
-50% food consumption by specialists = -50% gasto de comida por especialistas
Free Speech = Libertad de Expresión
+1 culture for every 2 citizens = +1 cultura por cada 2 habitantes
Democracy = Democracia
Specialists produce half normal unhappiness = Especialistas producen la mitad de infelicidad
Freedom Complete = Libertad Completa
Tile yield from great improvement +100%, golden ages increase by 50% = Rendimiento de casilla por gran mejora aumenta en 100%, Edades de Oro incrementan 50%
Freedom = Libertad
+25% great people rate = +25% generación de Grandes Personas
Populism = Populismo
Wounded military units deal +25% damage = Las unidades militares hacen un +25% de daño cuando estan heridas
Militarism = Militarismo
Gold cost of purchasing units -33% = Coste de comprar oro reducido a -33%
Fascism = Facismo
Quantity of strategic resources produced by the empire increased by 100% = El imperio produce un +100% de recursos estrategicos
Police State = Estado de policias
 # Requires translation!
+3 Happiness from every Courthouse. Build Courthouses in half the usual time. = 
Total War = Guerra Total
+15% production when building military units and new military units start with 15 Experience = +15% a la produccion cuando se esta construyendo unidades militares, las unidades militares comienzan con 15 de PX
Autocracy Complete = Autocracia completada
 # Requires translation!
+20% attack bonus to all Military Units for 30 turns = 
Autocracy = Autocracia
-33% unit upkeep costs = Coste de mantenimiento de unidades reducido en 33%

#################### Lines from Techs.json ####################

Agriculture = Agricultura
'Where tillage begins, other arts follow. The farmers therefore are the founders of human civilization.' - Daniel Webster = 'Donde la labranza comienza, otros tipos de arte le siguen, por lo tanto los granjeros son los fundadores de la civilización.' - Daniel Webster
Pottery = Cerámica
'Shall the clay say to him that fashioneth it, what makest thou?' - Bible Isaiah 45:9 = 'Deba la arcilla decir a quien lo creo, ¿Que haces tú?' - La Biblia Isaias 45:9
Animal Husbandry = Ganadería
'Thou shalt not muzzle the ox when he treadeth out the corn.' - Bible Deuteronomy 25:4 = 'No pondrás bozal al buey cuando trillare.' - Deuterenomio 25:4
Archery = Tiro con arco
'The haft of the arrow has been feathered with one of the eagle's own plumes, we often give our enemies the means of our own destruction' - Aesop = 'El mango de la flecha ha sido emplumada con una de las propias plumas del águila; Nosotros usualmente les damos a nuestros enemigos los medios de nuestra destrucción.' - Aesop
Mining = Minería
'The meek shall inherit the Earth, but not its mineral rights.' - J. Paul Getty = 'El manso podrá heredar la tierra más no sus derechos minerales' - J. Paul Getty
Sailing = Náutica
'He who commands the sea has command of everything.' - Themistocles = 'Aquel que comanda el mar, tiene el comando de todo'  - Temístocles
Calendar = Calendario
'So teach us to number our days, so that we may apply our hearts unto wisdom.' - Bible Psalms 90:12 = 'Entonces enseñanos a enumerar nuestros días, para que podamos aplicar nuestros corazones en la sabiduría' - Biblia Salmo 90:12
Writing = Escritura
'He who destroys a good book kills reason itself.' - John Milton = 'Aquel que destruye un buen libro mata la razón misma' - John Milton
Trapping = Caza
'Even brute beasts and wandering birds do not fall into the same traps or nets twice.' - Saint Jerome = 'Incluso las brutas bestias y los pajaros errantes no caen en las mismas trampas o redes dos veces.' - San Jeronimo 
The Wheel = La rueda
'Wisdom and virtue are like the two wheels of a cart.' - Japanese proverb = 'La sabiduria y la virtud son como las dos ruedas de una carreta' - Provervio japones
Masonry = Albañilería
'How happy are those whose walls already rise!' - Virgil = 'Que felices son aquellos cuyas murallas ya se levantan' - Virgilio
Bronze Working = Trabajo del bronce
'Here Hector entered, with a spear eleven cubits long in his hand; the bronze point gleamed in front of him, and was fastened to the shaft of the spear by a ring of gold.' - Homer = 'Aquí entra Hector, con una lanza 5 metros de largo en su mano; La punta de bronze brillo en frente de el, y fue abrochado al palo de la lanza por un anillo de oro.' - Homero
Optics = Óptica
Enables embarkation for land units = Habilita la embarcacion a las unidades de tierra
'He made an instrument to know if the moon shine at full or no.' - Samuel Butler = 'El hizo un instrumento para saber si la luna brillaba o no' - Samuel Butler
Horseback Riding = Equitación
'A Horse! A Horse! My kingdom for a horse!' - Shakespeare (Richard III) = '¡Un caballo!¡Un caballo!¡Mi reino por un caballo!' - SHakespare (Ricardo III)
Mathematics = Matemáticas
'Mathematics is the gate and key to the sciences.' - Roger Bacon = 'Las matemáticas son la llave y la puerta a las ciencias.' - Roger Bacon
Construction = Construcción
'Three things are to be looked to in a building: that it stands on the right spot; that it be securely founded; that it be successfully executed.' - Johann Wolfgang von Goethe = 'Tres cosas deben observarce en un edificio: Que este en el lugar correcto, que esta seguramente fundado, que sea exitosamente ejectuado' - Johann Wolfgang von Goethe
Philosophy = Filosofía
'There is only one good, knowledge, and one evil, ignorance.' - Socrates = 'Solo hay un bien, conocimiento, y solo un mal, ignorancia' - Sócrates
Currency = Moneda
'Better is bread with a happy heart than wealth with vexation.' - Amenemope = 'Mejor es el pan con un corazón feliz que riquesas con vejación" - Amenemope
Engineering = Ingeniería
'Instrumental or mechanical science is the noblest and, above all others, the most useful.' - Leonardo da Vinci = 'La ciencia mecánica o instrumental es la mas noble, y por sobre todas las demas, la mas útil.' - Leonardo da Vinci
Iron Working = Trabajo del hierro
'Do not wait to strike til the iron is hot, but make it hot by striking.' - William Butler Yeats = 'No esperes a golpear el hierro cuando este caliente, si no que hazlo caliente por golpearlo.' - William Butler Yeats
Theology = Teología
'Three things are necessary for the salvation of man: to know what he ought to believe; to know what he ought to desire; and to know what he ought to do' - St. Thomas Aquinas = 'Tres cosas son necesarias para la salvación del hombre; Saber que debería creer; Saber que debería desear; y saber que debería hacer.' - San Tomás de Aquinas
Civil Service = Servicio civil
Enables Open Borders agreements = Habilita acuerdos de fronteras abiertas
'The only thing that saves us from the bureaucracy is it inefficiency' - Eugene McCarthy = 'Lo única cosa que nos salva de la bureocracia es su ineficiencia.' - Eugene Mccarthy
Guilds = Gremios
Enables conversion of city production to gold = Habilita la conversión de producción a oro
'The merchants and the traders have come; their profits are pre-ordained...' - Sri Guru Granth Sahib = 'Los mercaderes y comerciantes han llegado; sus ganancias han sido pre-ordenadas.' - Sri guru Granth Sahib
Metal Casting = Fundición
'When pieces of bronze or gold or iron break, the metal-smith welds them together again in the fire, and the bond is established.' - Sri Guru Granth Sahib = 'Cuando las piezas de bronce, oro o hierro se rompen, el forjador los manipula juntos de nuevo en el fuego y la unión se establece' - Sri guru Granth Sahib
Compass = Brújula
'I find the great thing in this world is not so much where we stand, as in what direction we are moving.' - Oliver Wendell Holmes = 'Yo encuentro la cosa mas grande en este mundo no donde estamos parados, si no mas bien hacía donde vamos' Oliver Wendell Holmes
Education = Educación
Enables conversion of city production to science = Habilita la conversión de producción a ciencia
 # Requires translation!
Enables Research agreements = 
'Education is the best provision for old age.' - Aristotle = 'Educación es la mejor previsión para la vejez.' - Aristóteles
Chivalry = Caballería
'Whoso pulleth out this sword of this stone and anvil, is rightwise king born of all England.' - Malory = 'Quien saque esta espada de esta espada y yunque, es heredero legítimo de toda Inglaterra.' - Malory
Machinery = Mecánica
Improves movement speed on roads = Mejora la velocidad de movimiento en carreteras
'The press is the best instrument for enlightening the mind of man, and improving him as a rational, moral and social being.' - Thomas Jefferson = 'La imprenta es el mejor instrumento para iluminar la mente del hombre y mejorarlo como un ser racional, moral y social' - Tomás Jefferson
Physics = Física
'Measure what is measurable, and make measurable what is not so.' - Galileo Galilei = 'Mide lo que sea medible, y haz medible lo que no lo sea.' Galileo Galilei
Steel = Acero
'John Henry said to his Captain, / 'A man ain't nothin' but a man, / And before I'll let your steam drill beat me down, / I'll die with the hammer in my hand.'' - Anonymous: The Ballad of John Henry, the Steel-Drivin' Man = "John Henry le dijo a su capitán: Un hombre no es más que un hombre, y antes de dejar que vuestra perforadora a vapor me derrote, moriré con el martillo en la mano.' - 'The Ballad of John Henry, the Steel-Driving Man', balada tradicional estadounidense
Astronomy = Astronomía
Increases embarked movement +1 = +1 a la velocidad de movimiento a las embarcaciones
Enables embarked units to enter ocean tiles = Habilita a las unidades embarcadas a entrar en océanos
'Joyfully to the breeze royal Odysseus spread his sail, and with his rudder skillfully he steered.' - Homer = 'Alegremente a la briza el real Odiseo expandió sus velas y con su timón el habilidosamente dirigió' - Homero
Acoustics = Acústica
'Their rising all at once was as the sound of thunder heard remote' - Milton = 'Y su ascenso fue de pronto un ruido de tronar remoto.' - John Milton
Banking = Banca
'Happiness: a good bank account, a good cook and a good digestion' - Jean Jacques Rousseau = 'Felicidad: Una buena cuenta bancaria, una buena cocina y una buena digestión.' - Jean Jacques Rousseau
Printing Press = Imprenta
'It is a newspaper's duty to print the news and raise hell.' - The Chicago Times = 'Es el deber de un periodico el de imprimir la noticia y desatar el infierno.' - El Chicago Times
Gunpowder = Pólvora
'The day when two army corps can annihilate each other in one second, all civilized nations, it is to be hoped, will recoil from war and discharge their troops.' - Alfred Nobel = 'El día en que dos cuerpos militares puedan aniquilzarce entre si en un segundo, todas las naciones civilizadas, es de esperarse, se retirarán de la guerra y se desharán de sus tropas.' - Albert Nobel
Navigation = Navegación
'The winds and the waves are always on the side of the ablest navigators.' - Edward Gibbon = 'Los vientos y las olas siempre están en el lado de los hábiles navegadores.' - Edward Gibbon
Architecture = Arquitectura
'Architecture begins where engineering ends.' - Walter Gropius = 'La arquitectura comienza cuando la ingenieria termina.' - Walter Gropius
Economics = Economía
'Compound interest is the most powerful force in the universe.' - Albert Einstein = 'El Interés compuesto es la fuerza mas poderosa del universo.' - Albert Einstein
Metallurgy = Metalurgia
'There never was a good knife made of bad steel.' - Benjamin Franklin = 'Nunca hubo un buen cuchillo hecho de mal acero.' - Benjamin Franklin
Chemistry = Química
'Wherever we look, the work of the chemist has raised the level of our civilization and has increased the productive capacity of the nation.' - Calvin Coolidge = 'Donde sea que miremos, el trabajo del químico ha aumentado el nivel de nuestra civilización y ha aumentando la capacidad productiva de la nación.' - Calvin Coolidge
Archaeology = Arqueología
'Those who cannot remember the past are condemned to repeat it.' - George Santayana =  'Aquellos quienes no recuerdan el pasado están condenados a repetirla.' - George Santayana
Scientific Theory = Teoría científica
'Every great advance in science has issued from a new audacity of imagination.' - John Dewey = 'Cada gran avance de la cienca ha sido sacada desde una nueva audacia de la imaginación.' - John Dewey
Industrialization = Industrialización
'Industrialization based on machinery, already referred to as a characteristic of our age, is but one aspect of the revolution that is being wrought by technology.' - Emily Greene Balch = 'La Instrustrialización basada en la maquinaria, ya referida como una caracteristica de nuestra epoca, es solo un aspecto de la revolucióon que ha sido causado por la tecnología.' - Emily Greene Balch
Rifling = Estriado
'It is well that war is so terrible, or we should grow too fond of it.' - Robert E. Lee = "Está bien que la guerra sea tan terrible, or deberiamos crecer demasiado cercanos a ella." - Robert E. Lee
Military Science = Ciencia militar
'Wars may be fought with weapons, but they are won by men. It is the spirit of the men who follow and of the man who leads that gains the victory.' - George S. Patton = 'Las guerras pueden ser peleadas con armas, pero son ganadas por hombres. Es el espíritu de los hombres que siguen y de quien los guia lo que ganan la victoria.' - George S. Patton
Fertilizer = Fertilizante
'The nation that destroys its soil destroys itself.' - Franklin Delano Roosevelt = 'La nación que destruye su suelo se destruye a si mismo.' - Franklin Delano Rooselvelt
Biology = Biología
'If the brain were so simple we could understand it, we would be so simple we couldn't.' - Lyall Watson = 'Sí el cerebro fuera tan simple que pudieramos entenderlo, nosotros seriamos demasiado simples que no podríamos.' - Lyall Watson
Electricity = Electricidad
'Is it a fact - or have I dreamt it - that, by means of electricity, the world of matter has become a great nerve, vibrating thousands of miles in a breathless point of time?' - Nathaniel Hawthorne = 'Es un hecho - o lo soñe, que por medio de la electricidad, ¿el mundo de la materia se ha convertido en un gran nervio, vibrando miles de millas en un punto del tiempo sin aliento?.' - Nathaniel Hawthorne 
Steam Power = Energía de vapor
'The nations of the West hope that by means of steam communication all the world will become as one family.' - Townsend Harris = 'Las naciones del oeste esperan que por medio del vapor la comuniación en todo el mundo sea una sola familia.' - Townsend Harris
Dynamite = Dinamita
'As soon as men decide that all means are permitted to fight an evil, then their good becomes indistinguishable from the evil that they set out to destroy.' - Christopher Dawson = 'Tan pronto como el hombre decida que todos los medios están permitidos para pelear el mal, entonces su bondad se vuelve indistinguible del mal que se propuso destruir.' - Christopher Dawson 
Refrigeration = Refrigeración
'And homeless near a thousand homes I stood, and near a thousand tables pined and wanted food.' - William Wordsworth = 'Y vagabundos cerca de miles de casas yo me pare, y cerca de mil mesas suspiraban y querían comida.' - William Wordsworth
Radio = Radio
'The whole country was tied together by radio. We all experienced the same heroes and comedians and singers. They were giants.' - Woody Allen = 'El país entero estaba atado junto a la radio. Todos nosotros experimentamos los mismos heroés y comediantes y cantantes. Ellos eran gigantes.' - Woody Allen
Replaceable Parts = Produccion En Serie
'Nothing is particularly hard if you divide it into small jobs.' - Henry Ford = 'Nada es particularmente difícil si lo divides en pequeños trabajos.' - Henry ford
Flight = Vuelo
'Aeronautics was neither an industry nor a science. It was a miracle.' - Igor Sikorsky = "La Aeronautica no fue ni una industria ni una ciencia. Fue un milagro.' - Igor Sikorsky
Railroad = Línea de ferrocarril
'The introduction of so powerful an agent as steam to a carriage on wheels will make a great change in the situation of man.' - Thomas Jefferson = 'La introducción de un agente tan poderoso como el vapor en un caruaje con ruedas hara un gran cambio en la situación del hombre.' - Thomas Jefferson
Plastics = Plástico
'Ben, I want to say one word to you, just one word: plastics.' - Buck Henry and Calder Willingham, The Graduate = 'Ben, quiero decirte una palabra, solo una palabra: Plástico' - Buck Henry and Calder Willingham, Los Graduados
Electronics = Electrónica
'There's a basic principle about consumer electronics: it gets more powerful all the time and it gets cheaper all the time.' - Trip Hawkins = 'Hay un principio básico sobre el consumidor de electronicos: Se vuelve mas poderoso todo el tiempo y se vuelve más barato todo el tiempo.' - Trip Hawkins
Ballistics = Balística
'Men, like bullets, go farthest when they are smoothest.' - Jean Paul = 'Los hombres, como las balas, van más lejos cuando son mas suaves' - Jean Paul
Combustion = Combustión
'Any man who can drive safely while kissing a pretty girl is simply not giving the kiss the attention it deserves.' - Albert Einstein = 'Cualquier hombre que pueda manejar de forma segura mientras besa a una mujer bonita, simplemente no está dando al beso la atención que se merece.' - Albert Einstein 
Pharmaceuticals = Farmacéutica
'In nothing do men more nearly approach the gods than in giving health to men.' - Cicero = 'En nada se acerca mas el hombre a los dioses que en darle salud al hombre.' - Cicerón
Atomic Theory = Teoría atómica
'The unleashed power of the atom has changed everything save our modes of thinking, and we thus drift toward unparalleled catastrophes.' - Albert Einstein = 'El poder desatado del átomo ha cambiado todo menos nuestra manera de pensar; Y así nos dirigimos hacía una catastrofe sin paralelos.' - Albert Einstein
Radar = Radar
'Vision is the art of seeing things invisible.' - Jonathan Swift = 'La visión es el arte de ver las cosas invisibles.' - Jonathan Swift
Combined Arms = Fuerzas combinadas
'The root of the evil is not the construction of new, more dreadful weapons. It is the spirit of conquest.' - Ludwig von Mises = 'La raíz del mal no es la construcción de armas mas mortíferas y poderosas. Es el espíritu de conquista.' - Ludwig von Misses
Ecology = Ecología
'Only within the moment of time represented by the present century has one species, man, acquired significant power to alter the nature of his world.' - Rachel Carson = 'Solo dentro del momento de tiempo representado por la presente centuria una especia ha, el hombre, adquirido poder suficiente para alterar la naturaleza de su mundo.' - Rachel Carson
Nuclear Fission = Fisión nuclear
'I am become Death, the destroyer of worlds.' - J. Robert Oppenheimer = 'Me convertí en la muerte, destructor de mundos.' - J. Robert Oppenheimer
Rocketry = Cohetería
'A good rule for rocket experimenters to follow is this: always assume that it will explode.' - Astronautics Magazine, 1937 = 'Una buena regla para seguir en experimentos de cohetes es: Siempre asume que explotará.' - Revista Astronautics, 1937
Computers = Ordenadores
+10% science and production in all cities = +10% de ciencia y producción en todas las ciudades
'Computers are like Old Testament gods: lots of rules and no mercy.' - Joseph Campbell = 'Las computadoras son como los dioses del viejo testamento: Un montón de reglas y sin misericorida.' - Joseph Campbell
Mobile Tactics = Tácticas móviles
'All men can see these tactics whereby I conquer, but what none can see is the strategy out of which victory is evolved.' - Sun Tzu = 'Todos los hombres pueden ver estas tácticas donde sea que conquiste, pero lo que nadie puede ver la estrategia del que dicha victoria surgio.' - Sun Tzu
Satellites = Satélites
'Now, somehow, in some new way, the sky seemed almost alien.' - Lyndon B. Johnson = 'Ahora, de alguna manera, en alguna forma nueva, el cielo parece casi alien.' - Lyndon B. Johnson
Robotics = Robótica
'1. A robot may not injure a human being or, through inaction, allow a human being to come to harm. 2. A robot must obey any orders given to it by human beings, except when such orders would conflict with the First Law. 3. A robot must protect its own existence as long as such protection does not conflict with the First or Second Law.' - Isaac Asimov = '1. Un robotno puede herir a un ser humano, o por inacción, permitir que un ser humano se lastime 2. Un robot debe obedecer cualquier orden que se le de por seres humanos, 3. Un robot debe proteger su existencia tanto como sea siempre que no conflicta con la primera o segunda ley.' - Isaac Asimov
Lasers = Lasers
'The night is far spent, the day is at hand: let us therefore cast off the works of darkness, and let us put on the armor of light.' - The Holy Bible: Romans, 13:12 = La noche está avanzada, y se acerca el día. Desechemos, pues, las obras de las tinieblas, y vistámonos la armadura de la luz.' La Biblia Romanos 13:12
Particle Physics = Física de partículas
'Every particle of matter is attracted by or gravitates to every other particle of matter with a force inversely proportional to the squares of their distances.' - Isaac Newton = 'Cada particular de materia es atraída por o gravita hacia cada particula de materia con una fuerza inversamente proporcional a la diferencia en sus distancias' - Isaac Newton 
Nanotechnology = Nanotecnología
'The impact of nanotechnology is expected to exceed the impact that the electronics revolution has had on our lives.' - Richard Schwartz = 'Se espera que el impacto de la nanotécnologia exceda el impacto que la revolución electronica tuvo en nuestras vidas.' - Richard Schwartz
Future Tech = Tecnología del futuro
Who knows what the future holds? = ¿Quién sabe qué nos depara el futuro?
'I think we agree, the past is over.' - George W. Bush = 'Creo que concordamos, el pasado se termino.' - George W. Bush

#################### Lines from Terrains.json ####################

Ocean = Océano
Coast = Costa
Grassland = Pradera
Plains = Llanura
Tundra = Tundra
Desert = Desierto
Lakes = Lagos
Hill = Colinas
Mountain = Montañas
Snow = Nieve
Forest = Bosque
Jungle = Selva
Marsh = Pantano
Fallout = Terreno radioactivo
Oasis = Oasis
Flood plains = Terreno inundable
 # Requires translation!
Ice = 
 # Requires translation!
Atoll = 
Great Barrier Reef = Gran barrera de coral
Old Faithful = Viejo Fiel
Grants 500 Gold to the first civilization to discover it = Otorga 500 de oro a la primera civilización que la descubra
El Dorado = El Dorado
Grants Rejuvenation (all healing effects doubled) to adjacent military land units for the rest of the game = Otorga rejuvenecimiento (todo efecto de curacíon se dobla) a todas las unidades militares terrestres adyacentes para el resto de la partida
Fountain of Youth = Fuente de la juventud
Grand Mesa = Grand Mesa
Mount Fuji = Monte Fuji
Krakatoa = Krakatoa
Rock of Gibraltar = Peñón de Gibraltar
Cerro de Potosi = Cerro de Potosí
Barringer Crater = Cráter Barringer

#################### Lines from TileImprovements.json ####################

Farm = Granja
Lumber mill = Serrería
Mine = Mina
Trading post = Puesto comercial
Camp = Campamento
Oil well = Pozo petrolífero
Pasture = Pastizal
Plantation = Plantación
Quarry = Cantera
Fishing Boats = Barcos pesqueros
Road = Carretera
Railroad = Línea de ferrocarril
Remove Forest = Quitar bosque
Remove Jungle = Quitar selva
Remove Fallout = Quitar radioactividad
Remove Marsh = Quitar pantano
Remove Road = Quitar carretera
Remove Railroad = Quitar ferrocarril
Academy = Academia
Landmark = Edificio emblemático
Manufactory = Fábrica
Customs house = Aduana
+1 additional Culture for each adjacent Moai = +1 de cultura por cada Móai adyacente
Can only be built on Coastal tiles = Solo puede construirse en casillas costeras
Moai = Móai
Ancient ruins = Ruinas Antiguas
City ruins = Ciudad en ruinas
Barbarian encampment = Campamento bárbaro

#################### Lines from TileResources.json ####################

Pasture = Pastizal
Cattle = Ganado
Sheep = Ovejas
Camp = Campamento
Deer = Ciervos
Plantation = Plantación
Bananas = Plátanos
Farm = Granja
Wheat = Trigo
Quarry = Cantera
Stone = Piedra
Fishing Boats = Barcos pesqueros
Fish = Peces
Horses = Caballos
Mine = Mina
Iron = Hierro
Coal = Carbón
Oil well = Pozo petrolífero
Oil = Petróleo
Aluminum = Aluminio
Uranium = Uranio
Furs = Pieles
Cotton = Algodón
Dyes = Tintes
Gems = Gemas
Gold = Oro
Silver = Plata
Incense = Incienso
Ivory = Marfil
Silk = Seda
Spices = Especias
Wine = Vino
Sugar = Azúcar
 # Requires translation!
+15% production towards Wonder construction = 
Marble = Mármol
Whales = Ballenas
Pearls = Perlas

#################### Lines from Tutorials.json ####################

 # Requires translation!
Welcome to Unciv!\nBecause this is a complex game, there are basic tasks to help familiarize you with the game.\nThese are completely optional, and you're welcome to explore the game on your own! = 
 # Requires translation!
Your first mission is to found your capital city.\nThis is actually an important task because your capital city will probably be your most prosperous.\nMany game bonuses apply only to your capital city and it will probably be the center of your empire. = 
 # Requires translation!
How do you know a spot is appropriate?\nThat’s not an easy question to answer, but looking for and building next to luxury resources is a good rule of thumb.\nLuxury resources are tiles that have things like gems, cotton, or silk (indicated by a smiley next to the resource icon)\nThese resources make your civilization happy. You should also keep an eye out for resources needed to build units, such as iron. = 
 # Requires translation!
However, cities don’t have a set area that they can work - more on that later!\nThis means you don’t have to settle cities right next to resources.\nLet’s say, for example, that you want access to some iron – but the resource is right next to a desert.\nYou don’t have to settle your city next to the desert. You can settle a few tiles away in more prosperous lands.\nYour city will grow and eventually gain access to the resource.\nYou only need to settle right next to resources if you need them immediately – \n   which might be the case now and then, but you’ll usually have the luxury of time. = 
 # Requires translation!
The first thing coming out of your city should be either a Scout or Warrior.\nI generally prefer the Warrior because it can be used for defense and because it can be upgraded\n  to the Swordsman unit later in the game for a relatively modest sum of gold.\nScouts can be effective, however, if you seem to be located in an area of dense forest and hills.\nScouts don’t suffer a movement penalty in this terrain.\nIf you’re a veteran of the 4x strategy genre your first Warrior or Scout will be followed by a Settler.\nFast expanding is absolutely critical in most games of this type. = 
 # Requires translation!
In your first couple of turns,\n  you will have very little options,\n  but as your civilization grows, so do the \n  number of things requiring your attention = 
 # Requires translation!
Each turn, the culture you gain from all your \n  cities is added to your Civilization's culture.\nWhen you have enough culture, you may pick a \n  Social Policy, each one giving you a certain bonus. = 
 # Requires translation!
The policies are organized into branches, with each\n  branch providing a bonus ability when all policies \n  in the branch have been adopted. = 
 # Requires translation!
With each policy adopted, and with each city built,\n  the cost of adopting another policy rises - so choose wisely! = 
 # Requires translation!
As cities grow in size and influence, you have to deal with a happiness mechanic that is no longer tied to each individual city.\nInstead, your entire empire shares the same level of satisfaction.\nAs your cities grow in population you’ll find that it is more and more difficult to keep your empire happy. = 
 # Requires translation!
In addition, you can’t even build any city improvements that increase happiness until you’ve done the appropriate research.\nIf your empire’s happiness ever goes below zero the growth rate of your cities will be hurt.\nIf your empire becomes severely unhappy (as indicated by the smiley-face icon at the top of the interface)\n  your armies will have a big penalty slapped on to their overall combat effectiveness. = 
 # Requires translation!
This means that it is very difficult to expand quickly in Unciv.\nIt isn’t impossible, but as a new player you probably shouldn’t do it.\nSo what should you do? Chill out, scout, and improve the land that you do have by building Workers.\nOnly build new cities once you have found a spot that you believe is appropriate. = 
 # Requires translation!
It seems that your citizens are unhappy!\nWhile unhappy, cities  will grow at 1/4 the speed,\n  and your units will suffer a 2% penalty for each unhappiness = 
 # Requires translation!
Unhappiness has two main causes: Population and cities\n  Each city causes 3 unhappiness, and each population, 1 = 
 # Requires translation!
There are 2 main ways to combat unhappiness:\n  by building happiness buildings for your population\n  or by having improved luxury resources within your borders = 
 # Requires translation!
You have entered a golden age!\nGolden age points are accumulated each turn by the total happiness \n  of your civilization\nWhen in a golden age, culture and production generation increases +20%,\n  and every tile already providing at least one gold will provide an extra gold. = 
 # Requires translation!
Connecting your cities to the capital by roads\n  will generate gold via the trade route.\nNote that each road costs 1 gold Maintenance per turn, and each Railroad costs 2 gold,\n  so it may be more economical to wait until the cities grow! = 
 # Requires translation!
Once you’ve settled your first two or three cities you’re probably 100 to 150 turns into the game.\nNow is a good time to start thinking about how, exactly, you want to win – if you haven’t already. = 
 # Requires translation!
There are three ways to win in Unciv. They are:\n - Cultural Victory: Complete 5 Social Policy Trees\n - Domination Victory: Survive as the last civilization\n - Science Victory: Be the first to construct a spaceship to Alpha Centauri = 
 # Requires translation!
So to sum it up, these are the basics of Unciv – Found a prosperous first city, expand slowly to manage happiness,\n   and set yourself up for the victory condition you wish to pursue.\nObviously, there is much more to it than that, but it is important not to jump into the deep end before you know how to swim. = 
 # Requires translation!
Cities can be conquered by reducing their health to 1,\n  and entering the city with a melee unit.\nSince cities heal each turn, it is best to attack with ranged units\n  and use your melee units to defend them until the city has been defeated! = 
 # Requires translation!
Luxury resources within your domain and with their specific improvement are connected to your trade network.\nEach unique Luxury resource you have adds 5 happiness to your civilization, but extra resources of the same type don't add anything, so use them for trading with other civilizations! = 
 # Requires translation!
Strategic resources within your domain and with their specific improvement are connected to your trade network.\nStrategic resources allow you to train units and construct buildings that require those specific resources, for example the Horseman requires Horses.\nThe top bar keeps count of how many unused strategic resources you own. = 
 # Requires translation!
The city can no longer put up any resistance!\nHowever, to conquer it, you must enter the city with a melee unit = 
 # Requires translation!
When conquering a city, you can now choose to either  or raze, puppet, or annex the city.\nRazing the city will lower its population by 1 each turn until the city is destroyed. = 
 # Requires translation!
Puppeting the city will mean that you have no control on the city's production.\nThe city will not increase your tech or policy cost, but its citizens will generate 1.5x the regular unhappiness.\nAnnexing the city will give you control over the production, but will increase the citizen's unhappiness to 2x!\nThis can be mitigated by building a courthouse in the city, returning the citizen's unhappiness to normal.\nA puppeted city can be annexed at any time, but annexed cities cannot be returned to a puppeted state! = 
 # Requires translation!
You have encountered a barbarian unit!\nBarbarians attack everyone indiscriminately, so don't let your \n  civilian units go near them, and be careful of your scout! = 
 # Requires translation!
You have encountered another civilization!\nOther civilizations start out peaceful, and you can trade with them,\n  but they may choose to declare war on you later on = 
 # Requires translation!
Once you have completed the Apollo Program, you can start constructing spaceship parts in your cities\n (with the relevant technologies) to win a scientific victory! = 
 # Requires translation!
Injured units deal less damage, but recover after turns that they have been inactive\nUnits heal 5 health per turn in enemy territory, 10 in neutral land,\n  15 inside your territory and 20 in your cities = 
 # Requires translation!
Workers are vital to your cities' growth, since only they can construct improvements on tiles\nImprovements raise the yield of your tiles, allowing your city to produce more and grow faster while working the same amount of tiles! = 
 # Requires translation!
Siege units are extremely powerful against cities, but need to be Set Up before they can attack.\nOnce your siege unit is set up, it can attack from the current tile,\n  but once moved to another tile, it will need to be set up again. = 
 # Requires translation!
Once a certain tech is researched, your land units can embark, allowing them to traverse water tiles.\nEntering or leaving water takes the entire turn.\nUnits are defenseless while embarked, so be careful! = 
 # Requires translation!
Your citizens can work 3 tiles away from city center.\nThe city border will keep expanding,\n   but citizens cannot be assigned to faraway tiles. = 
 # Requires translation!
If you don't want to move a unit this turn, you can skip it by clicking 'Next unit' again.\nIf you won't be moving it for a while, you can have the unit enter Fortify or Sleep mode - \n  units in Fortify or Sleep are not considered idle units.\nIf you want to disable the 'Next unit' feature entirely, you can toggle it in Menu -> Check for idle units = 
 # Requires translation!
Hi there! If you've played this far, you've probably\n  seen that the game is currently incomplete.\nUnCiv is meant to be open-source and free, forever.\n  That means no ads or any other nonsense. = 
 # Requires translation!
What motivates me to keep working on it, \n  besides the fact I think it's amazingly cool that I can,\n  is the support from the players - you guys are the best! = 
 # Requires translation!
Every rating and review that I get puts a smile on my face =)\n  So contact me! Send me an email, review, Github issue\n  or mail pigeon, and let's figure out how to make the game \n  even more awesome!\n(Contact info is in the Play Store) = 
 # Requires translation!
Military units can pillage improvements, which heals them 25 health and ruins the improvement.\nThe tile can still be worked, but advantages from the improvement - stat bonuses and resources - will be lost.\nWorkers can repair these improvements, which takes less time than building the improvement from scratch. = 

#################### Lines from UnitPromotions.json ####################

Heal Instantly = Curar al instante
Heal this Unit by 50 HP; Doing so will consume this opportunity to choose a Promotion = Cura 50HP a esta unidad; Hacer esto gastará esta oportunidad de escoger un ascenso
Accuracy I = Precisión I
Bonus vs [unitType] = Bonus contra [unitType]
Accuracy II = Precisión II
Accuracy III = Precisión III
Barrage I = Cortina de fuego I
Barrage II = Cortina de fuego II
Barrage III = Cortina de fuego III
Volley = Andanada
Extended Range = Alcance extendido
+1 Range = +1 de alcance
Indirect Fire = Fuego indirecto
Ranged attacks may be performed over obstacles = Puede realizar ataques a distancia sobre obstáculos
Shock I = Choque I
Shock II = Choque II
Shock III = Choque III
Drill I = Instrucción I
Drill II = Instrucción II
Drill III = Instrucción III
Charge = Carga
Siege = Asedio
Formation I = Formación I
Formation II = Formación II
Blitz = Ataque relámpago
1 additional attack per turn = 1 ataque adicional cada turno
Woodsman = Montaraz
Double movement rate through Forest and Jungle = Doble movimiento por bosques y junglas
Medic = Médica
This unit and all others in adjacent tiles heal 5 additional HP per turn = Esta unidad y todas las demás adyacentes se curan 5HP extra cada turno
Medic II = Médica II
This unit and all others in adjacent tiles heal 5 additional HP. This unit heals 5 additional HP outside of friendly territory. = Esta unidad y todas las adyacentes se curan 5HP adicional. Esta unidad se cura 5HP adicional fuera de territorio amigo.
Scouting I = Exploración I
+1 Visibility Range = +1 al rango de visibilidad
Scouting II = Exploración II
+1 Movement = Movimiento adicional (1)
Scouting III = Exploración III
Boarding Party I = Grupo de abordaje I
Boarding Party II = Grupo de abordaje II
Boarding Party III = Grupo de abordaje III
Coastal Raider I = Asaltante costero I
Coastal Raider II = Asaltante costero II
Coastal Raider III = Asaltante costero III
Wolfpack I = Manada de lobos I
Bonus as Attacker [amount]% = Bonus al atacar [amount]%
Wolfpack II = Manada de lobos II
Wolfpack III = Manada de lobos III
 # Requires translation!
Armor Plating I = 
 # Requires translation!
+25% Combat Bonus when defending = 
 # Requires translation!
Armor Plating II = 
 # Requires translation!
Armor Plating III = 
 # Requires translation!
Flight Deck I = 
 # Requires translation!
Can carry 1 extra air unit = 
 # Requires translation!
Flight Deck II = 
 # Requires translation!
Flight Deck III = 
Siege I = Asedio I
Siege II = Asedio II
Siege III = Asedio III
Evasion = Evasión
Reduces damage taken from interception by 50% = Reduce el daño recibido por intercepción en un 50%
Interception I = Intercepción I
Bonus when intercepting [amount]% = [amount]% de bonus al interceptar
Interception II = Intercepción II
Interception III = Intercepción III
Sortie = Incursión
1 extra Interception may be made per turn = Puede realizar una intercepción extra cada turno
Operational Range = Rango de operación
+2 Range = +2 alcance
Air Repair = Reparación aérea
Unit will heal every turn, even if it performs an action = La unidad se curarátodos los turnos, incluso si realiza alguna acción
Cover I = Cobertura I
+25% Defence against ranged attacks = +25% de defensa contra ataques a distancia
Cover II = Cobertura II
March = Marcha
Mobility = Movilidad
Sentry = Vigilar
Logistics = Logística
Ambush I = Emboscada I
Ambush II = Emboscada II
Bombardment I = Bombardeo I
Bombardment II = Bombardeo II
Bombardment III = Bombardeo III
Targeting I = Fijación de objetivos I
Targeting I (air) = Fijación de objetivos aérea I
Targeting II = Fijación de objetivos II
Targeting III = Fijación de objetivos III
Haka War Dance = Danza de la guerra Haka
-10% combat strength for adjacent enemy units = -10% de fuerza de combate para unidades enemigas adyacentes
Rejuvenation = Rejuvenecimiento
All healing effects doubled = Se doblan todos los efectos de cura

#################### Lines from Units.json ####################

Worker = Trabajador
Can build improvements on tiles = Puede construir mejoras en casillas
Settler = Colono
Founds a new city = Funda una nueva ciudad
Scout = Explorador
Ignores terrain cost = Ignora el coste del terreno
Warrior = Guerrero
Swordsman = Espadachín
Maori Warrior = Guerrero maorí
Brute = Bestia
Archer = Arquero
Crossbowman = Ballestero
Bowman = Arquero experto
Work Boats = Barco de trabajo
May create improvements on water resources = Puede crear mejoras en recursos acuaticos
Cannot enter ocean tiles until Astronomy = No puede entrar al oceanó hasta investigar astronomia
Trireme = Trirreme
Cannot enter ocean tiles = No puede entrar al océano
Caravel = Caravela
Chariot Archer = Arquero a carruaje
Rough terrain penalty = Penalización en terreno escabroso
No defensive terrain bonus = Sin bonus de defensa de terreno
Knight = Caballero
War Chariot = Carruaje de guerra
War Elephant = Elefante de guerra
Spearman = Lancero
Bonus vs [unitType] = Bonus contra [unitType]
Pikeman = Piquero
Hoplite = Hoplita
Persian Immortal = Inmortal persa
+10 HP when healing = +10 HP cuando se cura
Catapult = Catapulta
Must set up to ranged attack = Debe montarse para atacar a distancia
Trebuchet = Trabuquete
Ballista = Balista
Longswordsman = Espadachín de espada larga
Legion = Legionario
Can construct roads = Puede construir carreteras
Mohawk Warrior = Guerrero mohawk
+33% combat bonus in Forest/Jungle = +33% de bonus de combate en Bosque/Jungla
Horseman = Jinete
Penalty vs [unitType] = Penalización contra [unitType]
Can move after attacking = Puede mover después de atacar
Companion Cavalry = Caballería de compañia
Gatling Gun = Ametralladora De Plomo
Chu-Ko-Nu = Chu-ko-nu
Longbowman = Arquero de arco largo
Limited Visibility = Visibilidad limitada
Cannon = Cañón
Hwach'a = Hwach'a
Musketman = Mosquetero
Samurai = Samurai
Combat very likely to create Great Generals = Es mas probable que se creen Grandes Generales a través del combate
Landsknecht = Lansquenete
Galleass = Galeaza
Frigate = Fragata
Cavalry = Cavallería
Camel Archer = Arquero a camello
Conquistador = Conquistador
Defense bonus when embarked = Bonus de defensa mientras esté embarcado
+2 Visibility Range = +2 al rango de visibilidad
Naresuan's Elephant = Elefante Naresuan
Mandekalu Cavalry = Caballería mandekalu
 # Requires translation!
Keshik = 
 # Requires translation!
50% Bonus XP gain = 
+1 Visibility Range = +1 al rango de visibilidad
Ironclad = Buque a vapor
Turtle Ship = Barco tortuga
Artillery = Artillería
Rifleman = Fusilero
Musketeer = Mosquetero Revolucionario
Janissary = Jenízaro
Heals [amount] damage if it kills a unit = Se cura [amount] de daño si mata a una unidad
Bonus as Attacker [amount]% = Bonus al atacar [amount]%
Minuteman = Milicia Revolucionaria
Tercio = Tercio
Battleship = Buque de guerra
Ship of the Line = Barco De La Línea
Lancer = Jinete lancero
Anti-Tank Gun = Anti-Tanque
Sipahi = Cipayo
No movement cost to pillage = Saquear no supone coste de movimiento
Machine Gun = Ametralladora montada
Great War Infantry = Infanteria de la Gran Guerra
Carrier = Porta Aviones
 # Requires translation!
Can carry 2 aircraft = 
Triplane = Triplano
[amount]% chance to intercept air attacks = [amount]% de posibilidad de interceptar ataques aéreos
6 tiles in every direction always visible = Quedan visibles 6 casillas en cada dirección
Fighter = Caza
Great War Bomber = Bombardero I Guerra
Bomber = Bombardero
Landship = Tanque de la Gran Guerra
Cossack = Cosaco
Ranged attacks may be performed over obstacles = Puede realizar ataques a distancia sobre obstáculos
Rocket Artillery = Artilleria de misiles
Double movement in coast = Doble movimiento en costas
Destroyer = Destructor
Zero = Zero
B17 = B-17
Nuclear Missile = Misil nuclear
Requires Manhattan Project = Requiere el proyecto Manhattan
Tank = Tanque
Can attack submarines = Puede atacar a submarinos
Submarine = Submarino
Can only attack water = Sólo puede atacar a agua
 # Requires translation!
Can enter ice tiles = 
Invisible to others = Invisible para los demás
Infantry = Infanteria
Foreign Legion = Legion extranjera
+20% bonus outside friendly territory = +20% de bonus fuera de territorio amistoso
Mechanized Infantry = Infanteria mecanizada
Anti-Aircraft Gun = Cañón antiaéreo
Modern Armor = Blindado moderno
Panzer = Panzer
Great Artist = Gran Artista
Can build improvement: Landmark = Puede construir mejora: Edificio Emblematico
Can start an 8-turn golden age = Comienza una edad dorada por 8 turnos
Great Scientist = Gran Científico
Can hurry technology research = Puede acelerar investigaciones
Can build improvement: Academy = Puede construir mejora: Academia
Great Merchant = Gran Mercader
Can undertake a trade mission with City-State, giving a large sum of gold and [amount] Influence = Puede realizar una ruta de comercio con una ciudad-estado dando una gran cantidad de oro y [amount] de influencia
Can build improvement: Customs house = Puede construir mejora: Aduana
Great Engineer = Gran Ingeniero
Can build improvement: Manufactory = Se puede construir mejora: Manufactura
Can speed up construction of a wonder = Puede acelerar la construccion de una maravilla
Great General = Gran General
Bonus for units in 2 tile radius 15% = 15% de bonus para unidades en un radio de 2 casillas
 # Requires translation!
Khan = 
 # Requires translation!
Heal adjacent units for an additional 15 HP per turn = <|MERGE_RESOLUTION|>--- conflicted
+++ resolved
@@ -910,7 +910,6 @@
 
 # Units
 
-<<<<<<< HEAD
 Options = Opciones
 Display options = Opciones de pantalla
 Gameplay options = Opciones de juego
@@ -938,7 +937,6 @@
  # Requires translation!
 Continuous rendering = 
 Order trade offers by amount = Organizar ofertas por cantidad
-=======
 Composite Bowman = Arcos Compuestos
 Foreign Land = Tierra extrangera
 Marine = Marine
@@ -947,7 +945,6 @@
 Helicopter Gunship = Helicoptero Apache
 Atomic Bomb = Bomba atómica
 Unbuildable = Inedificable
->>>>>>> e06d5376
 
 # Promotions
 
