# Language settings

# Equivalent of a space in your language
# If your language doesn't use spaces, just add "" as a translation, otherwise " "
" " = " "

# If the first word in a sentence starts with a capital in your language, 
# put the english word 'true' behind the '=', otherwise 'false'.
# Don't translate these words to your language, only put 'true' or 'false'.
StartWithCapitalLetter = true


# Starting from here normal translations start, as written on
# https://yairm210.github.io/Unciv/Other/Translating/

# Tutorial tasks

Move a unit!\nClick on a unit > Click on a destination > Click the arrow popup = ¡Mueve una unidad!\nHaz clic en una unidad > Haz clic en un destino > Haz clic en el popup con la flecha
Found a city!\nSelect the Settler (flag unit) > Click on 'Found city' (bottom-left corner) = ¡Funda una ciudad!\nSelecciona el colono (unidad con la bandera) > Haz clic en 'Fundar ciudad' (abajo a la izquierda)
Enter the city screen!\nClick the city button twice = ¡Entra en la vista de la ciudad!\nHaz clic en la ciudad dos veces
Pick a technology to research!\nClick on the tech button (greenish, top left) > \n select technology > click 'Research' (bottom right) = ¡Elige una tecnología para investigar!\nHaz clic en el botón de la tecnología (verde, arriba a la izquierda) > \n Selecciona la tecnología > Haz clic en 'Investigar' (abajo a la derecha)
Pick a construction!\nEnter city screen > Click on a unit or building (bottom left side) > \n click 'add to queue' = ¡Elige una construcción!\nEntra en la vista de la ciudad > Haz clic en un edificio o unidad (abajo a la izquierda) >\nHaz clic en "Añadir a lista"
Pass a turn!\nCycle through units with 'Next unit' > Click 'Next turn' = ¡Pasa un turno!\nRecorre tus unidades con 'Siguiente unidad' > Haz clic en 'Siguiente turno'
Reassign worked tiles!\nEnter city screen > click the assigned (green) tile to unassign > \n click an unassigned tile to assign population = Reasigna casillas a trabajar!\nEntra en la vista de la ciudad > Haz clic en la casilla asignada (en verde) para desasignarla > \n Haz clic en una casilla desasignada para asignarle población
Meet another civilization!\nExplore the map until you encounter another civilization! = ¡Conoce otra civilización!\n¡Explora el mapa hasta que te encuentres con otra civilización!
Open the options table!\nClick the menu button (top left) > click 'Options' = ¡Abre el menú de opciones!\nHaz clic en el botón del menú (arriba a la izquierda) > Haz clic en 'Opciones'
Construct an improvement!\nConstruct a Worker unit > Move to a Plains or Grassland tile > \n Click 'Create improvement' (above the unit table, bottom left)\n > Choose the farm > \n Leave the worker there until it's finished = Construye una mejora!\nConstruye un trabajador > Muévelo a una casilla de llanura o de pradera > \n Elige 'Crear mejora' > Selecciona la granja > \n Deja el trabajador ahí hasta que termine
Create a trade route!\nConstruct roads between your capital and another city\nOr, automate your worker and let him get to that eventually = ¡Crea una ruta de comercio!\nConstruye caminos entre tu capital y otra ciudad\nO, pon tus trabajadores en automático y se pondrán a ello cuando sea
Conquer a city!\nBring an enemy city down to low health > \nEnter the city with a melee unit = ¡Conquista una ciudad!\nDeja una ciudad enemiga con poca salud > \nEntra en la ciudad con una unidad cuerpo a cuerpo
Move an air unit!\nSelect an air unit > select another city within range > \nMove the unit to the other city = ¡Mueve una unidad aérea!\nSelecciona una unidad aérea > selecciona otra ciudad que este al alcance > \nMueve la unidad a la otra ciudad
See your stats breakdown!\nEnter the Overview screen (top right corner) >\nClick on 'Stats' = ¡Mira tus estadísticas!\nEntra en la ventana de Visión general (arriba a la derecha) >\nHaz clic en 'Estadísticas'

# Crash screen

An unrecoverable error has occurred in Unciv: = Un error irrecuperable ha sucedido.
If this keeps happening, you can try disabling mods. = Si sigue sucediendo, prueba a desactivar los mods.
You can also report this on the issue tracker. = También puedes informar de este problema en el rastreador de problemas.
Copy = Copiar.
Error report copied. = Informe del error copiado.
Open Issue Tracker = Abrir rastreador de problemas.
Please copy the error report first. = Por favor, copia el informa del problema antes.
Close Unciv = Cerrar Unciv

# Buildings

Unsellable = Invendible
Not displayed as an available construction unless [building] is built = No se muestra como disponible sin un [building] construído
Not displayed as an available construction without [resource] = No se muestra como disponible sin [resource]

Choose a free great person = Elige un Gran Personaje gratis
Get [unitName] = Obtener [unitName]

Hydro Plant = Central Hidroeléctrica
[buildingName] obsoleted = [buildingName] obsoleto

# Diplomacy,Trade,Nations

Requires [buildingName] to be built in the city = Requiere que se construya un [buildingName] en la ciudad
Requires [buildingName] to be built in all cities = Requiere que se construyan [buildingName] en todas las ciudades
Provides a free [buildingName] in the city = Proporciona un [buildingName] gratuito en la ciudad
Requires worked [resource] near city = Requiere [resource] trabajado cerca de la ciudad
Requires at least one of the following resources worked near the city: = ¡Requiere por lo menos uno de los siguientes recursos trabajado cerca de la ciudad!
Wonder is being built elsewhere = Esta maravilla se está construyendo en otro lugar
National Wonder is being built elsewhere = Maravilla Nacional se está construyendo en otro lugar
Requires a [buildingName] in all cities = Requiere un [buildingName] en todas las ciudades
[buildingName] required: = [buildingName] requerido:
Requires a [buildingName] in this city = Requiere un [buildingName] en esta ciudad
Cannot be built with [buildingName] = No puede ser construido con [buildingName]
Consumes 1 [resource] = Consume 1 de [resource]
Consumes [amount] [resource] = Consume [amount] de [resource] 
Required tech: [requiredTech] = Tecnología requerida: [requiredTech]
Requires [PolicyOrNationalWonder] = Requiere [PolicyOrNationalWonder]
Cannot be purchased = No se puede comprar
Can only be purchased = Solo puede ser comprado
See also = Véase también

Requires at least one of the following: = Requiere por lo menos uno de los siguientes:
Requires all of the following: = Requiere todos los siguientes:
Leads to [techName] = Conlleva a [techName]
Leads to: = Lleva a:

Current construction = Construcción actual
Construction queue = Lista de construcción
Pick a construction = Escoge una construcción
Queue empty = Lista vacía
Add to queue = Añadir a lista
Remove from queue = Eliminar de lista
Show stats drilldown = Mostrar desglose de atributos
Show construction queue = Mostrar lista de construcción
Save = Guardar
Cancel = Cancelar

Diplomacy = Diplomacia
War = Guerra
Peace = Paz
Research Agreement = Acuerdo de investigación
Declare war = Declarar la guerra
Declare war on [civName]? = ¿Declarar la guerra a [civName]?
Let's begin! = Vámonos!
[civName] has declared war on us! = ¡[civName] nos ha declarado la guerra!
[leaderName] of [nation] = [leaderName] de [nation]
You'll pay for this! = ¡Pagarás por esto!
Negotiate Peace = Negociar la paz
Peace with [civName]? = ¿Hacer la paz con [civName]?
Very well. = De acuerdo.
Farewell. = Adiós.
Sounds good! = ¡Me parece bien!
Not this time. = No por ahora.
Excellent! = ¡Excelente!
How about something else... = ¿Qué tal algo diferente...?
A pleasure to meet you. = Es un placer conocerte.
Our relationship = Nuestra relación
We have encountered the City-State of [name]! = ¡Hemos encontrado la ciudad-estado de [name]!
Declare Friendship ([numberOfTurns] turns) = Declarar Amistad ([numberOfTurns] turnos)
May our nations forever remain united! = ¡Así se mantengan nuestras naciones unidas para siempre!
Indeed! = ¡Por supuesto!
Denounce [civName]? = ¿Denunciar a [civName]? 
Denounce ([numberOfTurns] turns) = Denunciar ([numberOfTurns] turnos)
We will remember this. = ¡Recordaremos esto!

[civName] has declared war on [targetCivName]! = ¡[civName] ha declarado la guerra a [targetCivName]!
[civName] and [targetCivName] have signed a Peace Treaty! = ¡[civName] y [targetCivName] han firmado un tratado de paz!
[civName] and [targetCivName] have signed the Declaration of Friendship! = ¡[civName] y [targetCivName] han firmado una declaración de amistad!
[civName] has denounced [targetCivName]! = ¡[civName] ha denunciado a [targetCivName]!
Do you want to break your promise to [leaderName]? = ¿Quieres romper tú promesa con [leaderName]?
We promised not to settle near them ([count] turns remaining) = Prometimos no expandirnos cerca de ellos ([count] turnos faltantes)
They promised not to settle near us ([count] turns remaining) = Prometieron no expandirse cerca nuestro ([count] turnos faltantes)

[civName] is upset that you demanded tribute from [cityState], whom they have pledged to protect! = ¡[civName] está enojada por demandar tributo a [cityState], quién juraron protejer!
[civName] is upset that you attacked [cityState], whom they have pledged to protect! = ¡[civName] está enojada por tu ataque a [cityState], quién juraron proteger!
[civName] is outraged that you destroyed [cityState], whom they had pledged to protect! = ¡[civName] está enojada por destruír [cityState], quién juraron proteger!
[civName] has destroyed [cityState], whom you had pledged to protect! = [civName] ha destruído [cityState], la cual juramos proteger!

Unforgivable = Imperdonable
Afraid = Asustada
Enemy = Enemigo
Competitor = Competidor
Neutral = Neutral
Favorable = Favorable
Friend = Amigo
Ally = Aliado

[questName] (+[influenceAmount] influence) = [questName] (+[influenceAmount] de influencia)
[remainingTurns] turns remaining = [remainingTurns] turnos restantes
Current leader is [civInfo] with [amount] [stat] generated. = Lider actuál está [civInfo] con [amount] [stat] generados.
Current leader is [civInfo] with [amount] Technologies discovered. = Lider actuál está [civInfo] con [amount] Tecnologías descubiertas.

## Diplomatic modifiers

You declared war on us! = ¡Nos has declarado la guerra!
Your warmongering ways are unacceptable to us. = ¡Tus tendencias bélicas son inadmisibles!
You have captured our cities! = ¡Has capturado nuestras ciudades!
We applaud your liberation of our conquered cities! = ¡Aplaudimos la liberación nuestras ciudades conquistadas!
We applaud your liberation of conquered cities! = ¡Aplaudimos tu liberación de ciudades conquistadas!
Years of peace have strengthened our relations. = Años de paz han fortalecido nuestras relaciones.
Our mutual military struggle brings us closer together. = Colaborar en nuestro conflicto bélico nos ha unido.
We have signed a public declaration of friendship = Hemos firmado una declaración pública de amistad
You have declared friendship with our enemies! = !Has declarado la amistad con nuestros enemigos!
You have declared friendship with our allies = Has declarado la amistad con nuestros aliados.
Our open borders have brought us closer together. = Nuestras fronteras abiertas nos han unido.
Your so-called 'friendship' is worth nothing. = Tu supuesta 'Amistad' no vale nada.
You have publicly denounced us! = ¡Nos has denunciado públicamente!
You have denounced our allies = ¡Has denunciado a nuestros aliados!
You have denounced our enemies = Has denunciado a nuestros enemigos
You betrayed your promise to not settle cities near us = ¡Has incumplido tu promesa de no fundar ciudades cerca de nosotros!
You fulfilled your promise to stop settling cities near us! = ¡Has cumplido tu promesa de no fundar ciudades cerca de nuestras fronteras!
You refused to stop settling cities near us = ¡Te has negado a dejar de fundar ciudades cerca de nosotros!
Your arrogant demands are in bad taste = ¡Tus arrogantes demandas son de mal gusto!
Your use of nuclear weapons is disgusting! = ¡Tu uso de armas nucleares es repugnante! 
You have stolen our lands! = ¡Has robado nuestras tierras!
You gave us units! = ¡Nos regalaste unidades!
You destroyed City-States that were under our protection! = ¡Destruiste Ciudades-Estado que estaban bajo nuestra protección!
You attacked City-States that were under our protection! = ¡Atacaste Ciudades-Estado que estaban bajo nuestra protección!
You demanded tribute from City-States that were under our protection! = ¡Demandaste tributo de Ciudades-Estado que están bajo nuestra protección!
You sided with a City-State over us = ¡Preferiste una Ciudad-Estado que con nosotros!
You returned captured units to us = Nos devolviste una únidad capturada

Demands = Demandas
Please don't settle new cities near us. = Por favor, no fundes ciudades cerca de nuestras fronteras.
Very well, we shall look for new lands to settle. = Bien, buscaremos otras tierras para colonizar.
We shall do as we please. = Haremos lo que nos de la gana.
We noticed your new city near our borders, despite your promise. This will have....implications. = Nos hemos dado cuenta de que has fundado ciudades cerca de nuestras fronteras, a pesar de tu promesa. Esto tendrá... consecuencias.
I've been informed that my armies have taken tribute from [civName], a city-state under your protection.\nI assure you, this was quite unintentional, and I hope that this does not serve to drive us apart. = Me han informado que mis ejercitos han tomado tributo de [civName], ciudad-estado bajo tu protección.\nTe juro, que esto no fué intensional, y espero que esto no nos separe.
We asked [civName] for a tribute recently and they gave in.\nYou promised to protect them from such things, but we both know you cannot back that up. = Le pedimos tributo a [civName] y se dejaron.\nPrometiste protegerlos, pero ambos sabemos que no puedes cumplirlo.
It's come to my attention that I may have attacked [civName], a city-state under your protection.\nWhile it was not my goal to be at odds with your empire, this was deemed a necessary course of action. = Soy consiente de que he atacado a [civName], ciudad-estado bajo tu protección.\nMi objetivo no és enfrentar a tu imperio, pero esto fué algo necesario.
I thought you might like to know that I've launched an invasion of one of your little pet states.\nThe lands of [civName] will make a fine addition to my own. = Pensé que te gustaría saber que he lanzado una invasión a una de tus pequeños estaods mascota. \nLas tierras de [civName] harán una fina adicción a mi imperio.

Return [unitName] to [civName]? = ¿Devlover [unitName] a [civName]?
The [unitName] we liberated originally belonged to [civName]. They will be grateful if we return it to them. = La [unitName] que liberamos originalmente pertenecía a [civName]. Estarán muy agradecidos si se la devolvemos.

Enter the amount of gold = Inserte la cantidad de oro

# City-States

Provides [amountOfCulture] culture at 30 Influence = Proporciona [amountOfCulture] de cultura al alcanzar 30 de influencia
Provides 3 food in capital and 1 food in other cities at 30 Influence = Proporciona 3 de comida en la capital y 1 de alimento en las demás ciudades al alcanzar 30 de Influencia
Provides 3 happiness at 30 Influence = Proporciona 3 de felicidad al alcanzar 30 de influencia
Provides land units every 20 turns at 30 Influence = Proporciona unidades terrestres cada 20 turnos al alcanzar 30 de influencia
Give a Gift = Da un Regalo
Gift [giftAmount] gold (+[influenceAmount] influence) = Regalar [giftAmount] de oro (+[influenceAmount] influencia)
Relationship changes in another [turnsToRelationshipChange] turns = La relación cambiará en [turnsToRelationshipChange] turnos
Protected by = Protegida por
Revoke Protection = Revocar Protección
Pledge to protect = Prometer Protección
Declare Protection of [cityStateName]? = ¿Declarar Protección de [cityStateName]?
Build [improvementName] on [resourceName] (200 Gold) = Construir [improvementName] en [resourceName] (200 Oro)
Gift Improvement = Regalo de Mejora
[civName] is able to provide [unitName] once [techName] is researched. = [civName] puede proveer [unitName] una vez [techName] es investigada.

Diplomatic Marriage ([amount] Gold) = Matrimonio Diplomatico ([amount] Oro)
We have married into the ruling family of [civName], bringing them under our control. = Nos casamos con la familia real de [civName], poniendolos bajo nuestro control.
[civName] has married into the ruling family of [civName2], bringing them under their control. = [civName] se ha casado con la familia real de [civName2], poniendolos bajo su control.
You have broken your Pledge to Protect [civName]! = ¡Has roto tu promesa de protección [civName]!
City-States grow wary of your aggression. The resting point for Influence has decreased by [amount] for [civName]. = Las Ciudades-Estado están preocupadas de tu agresión. El punto de descanso de Influencia a descendido por [amount] para [civName].

[cityState] is being attacked by [civName] and asks all major civilizations to help them out by gifting them military units. = [cityState] está siendo atacada por [civName] y pide ayuda a todas las civilizaciones mayores que le regalen unidades militares en su ayuda.
[cityState] is being invaded by Barbarians! Destroy Barbarians near their territory to earn Influence. = ¡[cityState] está siendo invadida por Barbaros! Destruye los bárbaros cerca de su territorio para ganar Influencia.
[cityState] is grateful that you killed a Barbarian that was threatening them! = ¡[cityState] está agradecida que mataste a los Bárbaros que los amenazaban!
[cityState] is being attacked by [civName]! Kill [amount] of the attacker's military units and they will be immensely grateful. = ¡[cityState] está siendo atacada por [civName]! Mata [amount] unidades militares del enemigo y estarán inmensamente agradecidos.
[cityState] is deeply grateful for your assistance in the war against [civName]! = ¡[cityState] está enormemente agradecida por tu ayuda en la guerra contra [civName]!
[cityState] no longer needs your assistance against [civName]. = [cityState] yá no necesita tu ayuda contra [civName].
War against [civName] = Guerra contra [civName]
We need you to help us defend against [civName]. Killing [amount] of their military units would slow their offensive. = Necesitamos que nos ayudes a defendernos contra [civName]. Matar [amount] de sus unidades militares realentizaría su ofensiva.
Currently you have killed [amount] of their military units. = Has matado [amount] de sus unidades militares por el momento.
You need to find them first! = ¡Necesitas encontrarlos primero!

Cultured = Cultural
Maritime = Marítimo
Mercantile = Mercantil
Religious = Religiosa
Militaristic = Militarista
Type = Tipo
Friendly = Amistoso
Hostile = Hostil
Irrational = Irracional
Personality = Personalidad
Influence = Influencia

Ally: [civilization] with [amount] Influence = Aliado: [civilization] con [amount] Influencia
Reach 30 for friendship. = Debes alcanzar 30 para lograr la amistad
Reach highest influence above 60 for alliance. = Alcanza una influencia mayor a 60 para lograr alianza.
When Friends: = Cuando Amigos:
When Allies: = Cuando Aliados:
The unique luxury is one of: = El recurso de lujo único és:
Demand Tribute = Demandar Tributo
Tribute Willingness = Disposición a Tributar
At least 0 to take gold, at least 30 and size 4 city for worker = Por lo menos 0 para tomar oro, al menos 30 y ciudad tamaño 4 para trabajador
Take [amount] gold (-15 Influence) = Tomar [amount] oro (-15 Influencia)
Take worker (-50 Influence) = Tomar Trabajador (-50 Influencia)
[civName] is afraid of your military power! = ¡[civName] está asustada de nuestro poder militar!

Major Civ = Civ Grande
No Cities = Sin Ciudades
Base value = Valor Base
Has Ally = Tiene Aliado
Has Protector = Tiene Protector
Demanding a Worker = Demandar un Trabajador
Demanding a Worker from small City-State = Demandar un Trabajador de una Ciudad-Estado pequeña
Very recently paid tribute = Pagó muy recientemente tributo
Recently paid tribute = Pagó recientemente tributo
Influence below -30 = Influencia abajo de -30
Military Rank = Posición Militar
Military near City-State = Ejercito cerca de la Ciudad-Estado
Sum: = Suma:


# Trades

Trade = Comerciar
Offer trade = Ofrecer intercambio
Retract offer = Retirar oferta
What do you have in mind? = ¿Qué tienes en mente?
Our items = Nuestros productos
Our trade offer = Nuestra oferta de comercio
[otherCiv]'s trade offer = Oferta de [otherCiv]
[otherCiv]'s items = Productos de [otherCiv]
+[amount] untradable copy = +[amount] copia incomercial
+[amount] untradable copies = +[amount] copias no-comerciables
Pleasure doing business with you! = ¡Un placer hacer negocios contigo!
I think not. = Creo que no.
That is acceptable. = Es aceptable
Accept = Aceptar
Keep going = Seguir
There's nothing on the table = No hay nada sobre la mesa
Peace Treaty = Tratado de paz
Agreements = Acuerdos
Open Borders = Fronteras abiertas
Gold per turn = Oro por turno
Cities = Ciudades
Technologies = ⍾Tecnologías
Declarations of war = Declaraciones de guerra
Introduction to [nation] = Presentarse a [nation]
Declare war on [nation] = Declarar la guerra a [nation]
Luxury resources = Recursos de lujo
Strategic resources = Recursos estratégicos
Owned: [amountOwned] = Propiedad: [amountOwned]

# Nation picker

[resourceName] not required = no se requiere [resourceName]
Lost ability = Habilidad perdida
National ability = Bonus de nación
[firstValue] vs [secondValue] = [firstValue] vs [secondValue]


# New game screen

Uniques = Exclusivos
Promotions = Ascensos
Load copied data = Cargar datos copiados
Could not load game from clipboard! = ¡No se pudo cargar el juego desde el portapapeles!
Reset to defaults = Reponer valores por defecto
Are you sure you want to reset all game options to defaults? = ¿Estás seguro de reiniciar todos los parametros a los de por defecto?
Start game! = ¡Empezar partida!
Map Options = Opciones del Mapa
Game Options = Opciones del juego
Civilizations = Civilizaciones
Map Type = Tipo de Mapa
Map file = Archivo de Mapa
Max Turns = Turnos Máximos
Could not load map! = ¡No se pudo cargar el mapa!
Invalid map: Area ([area]) does not match saved dimensions ([dimensions]). = Mapa Invalido: Area ([area]) no concuerda con las dimensiones guardadas ([dimensions]).
The dimensions have now been fixed for you. = Las dimensiones se han arreglado.
Generated = Generado
Existing = Existente
Custom = Personalizado
Map Generation Type = Tipo de generación de mapa
Default = Por defecto
Pangaea = Pangea
Perlin = Aleatorio
Continents = Continentes
Four Corners = Cuatro Esquinas
Archipelago = Archipiélago
Inner Sea = Mar Interior
Number of City-States = Número de ciudades-estado
One City Challenge = Reto de una Sola Ciudad
No Barbarians = Sin Bárbaros
Raging Barbarians = Bárbaros Furiosos
No Ancient Ruins = Sin Ruinas Antiguas
No Natural Wonders = Sin Maravillas Naturales
Victory Conditions = Condiciones de Victoria
Scientific = Científica
Domination = Dominación
Cultural = Cultural
Diplomatic = Diplomática
Time = Tiempo

# Used for random nation indicator in empire selector and unknown nation icons in various overview screens.
# Should be a single character, or at least visually square.
? = ?

Map Shape = Forma del Mapa
Hexagonal = Hexagonal
Rectangular = Rectangular
Height = Altura
Width = Ancho
Radius = Radio
Enable Religion = Activar Religión

Resource Setting = Ajustes de Recursos
Sparse = Escasos
Abundant = Abundantes
Strategic Balance = Balance Estratégico
Legendary Start = Inicio Glorioso

Advanced Settings = Ajustes Avanzados
RNG Seed = Semilla RNG
Map Elevation = Elevación del Mapa
Temperature extremeness = Temperatura Extrema
Resource richness = Recursos
Vegetation richness = Vegetación
Rare features richness = Recursos Raros
Max Coast extension = Extensión Máxima de Costa
Biome areas extension = Extensión de Biomas
Water level = Nivel de Agua

Online Multiplayer = Multijugador Online

World Size = Tamaño del mundo
Tiny = Diminuto
Small = Pequeño
Medium = Mediano
Large = Grande
Huge = Enorme
World wrap requires a minimum width of 32 tiles = La redondéz del Mapa requiere un ancho minimo de 32 casillas
The provided map dimensions were too small = Las dimensiones del mapa son muy pequeñas
The provided map dimensions were too big = Las dimensiones del mapa son muy grandes
The provided map dimensions had an unacceptable aspect ratio = Las dimensiones deseadas del mapa tienen un radio inaceptable

Difficulty = Dificultad

AI = IA
Remove = Eliminar
Random = Aleatorio
Human = Humano
Hotseat = Hotseat
User ID = ID del usuario
Click to copy = Haz clic para copiar


Game Speed = Velocidad de juego
Quick = Rápida
Standard = Normal
Epic = Épica
Marathon = Maratón

Starting Era = Era Inicial
It looks like we can't make a map with the parameters you requested! = ¡Parece que no se puede crear un mapa con los parámetros especificados!
Maybe you put too many players into too small a map? = ¿Quizás sean demasiados jugadores para un mapa tán pequeño?
No human players selected! = ¡No se han seleccionado jugadores humanos!
Mods: = Modificaciones:
Extension mods: = Modificaciones de extensión:
Base ruleset: = Reglas Base:
The mod you selected is incorrectly defined! = ¡El mod seleccionado está definido incorrectamente!
The mod combination you selected is incorrectly defined! = ¡La combinación de mods seleccionada está mal definida!
The mod combination you selected has problems. = La combinación de mods seleccionada tiene problemas.
You can play it, but don't expect everything to work! = Puedes jugarlo, ¡pero no esperes no tener problemas!
This base ruleset is not compatible with the previously selected\nextension mods. They have been disabled. = Estás Reglas Base no són compatibles con los mods activados\nextensión. Estos han sido desactivados
Base Ruleset = Reglas Base
[amount] Techs = [amount] Tecnologías
[amount] Nations = [amount] Naciones
[amount] Units = [amount] Unidades
[amount] Buildings = [amount] Edificios
[amount] Resources = [amount] Recursos
[amount] Improvements = [amount] Mejoras
[amount] Religions = [amount] Religiones
[amount] Beliefs = [amount] Creencias

World Wrap = Redondez de Mapa
World wrap maps are very memory intensive - creating large world wrap maps on Android can lead to crashes! = Los Mapas con Redondez ocupan mucha memoria - ¡crear un mapa grande en Android puede causar congelamientos!
Anything above 80 by 50 may work very slowly on Android! = Cualquier tamaño superior a 80 por 50 puede que vaya muy lento en Android!
Anything above 40 may work very slowly on Android! = Cualquier tamaño superior a 40 puede que vaya muy lento en Android!

# Multiplayer

Help = Ayuda
Username = Usuario
Multiplayer = Multijugador
Could not download game! = ¡No se pudo descargar la partida!
Could not upload game! = ¡No se pudo subir la partida!
Join game = Unirse a la partida
Invalid game ID! = ¡ID de partida no válido!
Copy user ID = Copiar ID de usuario
Copy game ID = Copiar ID de la partida
UserID copied to clipboard = ID de usuario copiado al portapapeles
Game ID copied to clipboard! = ID del juego copiada al portapapeles
Set current user = Asignar usuario actual
Player ID from clipboard = ID de jugador desde el portapapeles
To create a multiplayer game, check the 'multiplayer' toggle in the New Game screen, and for each human player insert that player's user ID. = Para crear un juego multijugador, marque el botón 'multijugador' en la pantalla Nueva Partida, y para cada jugador humano inserte la ID de usuario de ese jugador. 
You can assign your own user ID there easily, and other players can copy their user IDs here and send them to you for you to include them in the game. = Puede asignar su propia ID de usuario allí fácilmente, y otros jugadores pueden copiar sus ID de usuario aquí y enviárselas para que las incluya en el juego.
Once you've created your game, the Game ID gets automatically copied to your clipboard so you can send it to the other players. = Una vez que haya creado su partida, la ID de partida se copia automáticamente en su portapapeles para que pueda enviarla a los otros jugadores.
Players can enter your game by copying the game ID to the clipboard, and clicking on the 'Add multiplayer game' button = Los jugadores pueden ingresar a su juego copiando la ID del juego en el portapapeles y haciendo clic en el botón 'Agregar Juego Multijugador'.
The symbol of your nation will appear next to the game when it's your turn = El símbolo de tu nación aparecerá al lado del juego cuando sea tu turno
Back = Volver
Rename = Renombrar
Game settings = Ajustes del juego
Add multiplayer game = Añadir Juego Multijugador
Refresh list = Actualizar Lista
Could not save game! = ¡No se pudo guardar el juego!
Could not delete game! = ¡No se pudo eliminar el juego!
Could not refresh! = ¡No se pudo actualizar!
Last refresh: [time] minutes ago = Última actualización: hace [time] minutos
Current Turn: = Turno actual:
Add Currently Running Game = Agregar Partida Actualmente Activa
Paste gameID from clipboard = Pegar ID del juego desde el portapapeles
GameID = ID del juego
Game name = Nombre del juego
Loading latest game state... = Cargando último estado del juego... 
Couldn't download the latest game state! = No se logró descargar el último estado del juego...
Resign = Retirarse
Are you sure you want to resign? = ¿Estás seguro de retirarte? 
You can only resign if it's your turn = Puedes retirarte solo  si es tu turno
[civName] resigned and is now controlled by AI = [civName] se retiró, desde ahora está bajo el control de la IA. 
Last refresh: [time] [timeUnit] ago = Última recarga: hace [time] [timeUnit]
Current Turn: [civName] since [time] [timeUnit] ago = Turno actuál: [civName] desde hace [time] [timeUnit]
Minutes = Minutos
Hours = Horas
Days = Días

# Save game menu

Current saves = Partidas guardadas
Show autosaves = Mostrar autoguardados
Saved game name = Nombre de partida guardada
Copy to clipboard = Copiar al portapapeles
Copy saved game to clipboard = Copiar partida guardada al portapapeles
Could not load game = No se pudo cargar partida
Load [saveFileName] = Cargar [saveFileName]
Delete save = Borrar partida
Saved at = Guardado en
Load map = Cargar mapa
Delete map = Borrar mapa
Are you sure you want to delete this map? = ¿Estas seguro de que quieres borrar este mapa?
Upload map = Subir mapa
Could not upload map! = ¡No se pudo subir el mapa!
Map uploaded successfully! = ¡Se ha subido el mapa correctamente!
Saving... = Guardando...
Overwrite existing file? = ¿Sobreescribir archivo guardado?
It looks like your saved game can't be loaded! = ¡Parece que tu juego guardado no se puede cargar!
If you could copy your game data ("Copy saved game to clipboard" -  = Si pudieras copiar los datos de tu juego ("Copiar juego guardado en el portapapeles" -
  paste into an email to yairm210@hotmail.com) = pegar en un correo electrónico a yairm210@hotmail.com)
I could maybe help you figure out what went wrong, since this isn't supposed to happen! = Tal vez podría ayudarte a descubrir qué salió mal, ¡ya que no se supone que esto suceda!
Missing mods: [mods] = Mods Perdidos: [mods]
Load from custom location = Cargar desde ubicación elegida
Could not load game from custom location! = ¡No se pudo cargar el juego desde ubicación seleccionada!
Save to custom location = Guardar en una ubicación elegida
Could not save game to custom location! = ¡No se pudo guardar en la ubicación elegida!

# Options

Options = Opciones
About = Acerca
Display = Video
Gameplay = Jugabilidad
Sound = Sonido
Advanced = Avanzado
Locate mod errors = Encontrar errores en mods
Debug = Depurar

Version = Versión
See online Readme = Ver 'Leeme' online
Visit repository = Visitar repositorio
Turns between autosaves = Turnos entre autoguardados
Sound effects volume = Volumen de efectos
Music volume = Volumen de música
Pause between tracks = Pausa entre pistas
Currently playing: [title] = Jugando Actualmente: [title]
Download music = Descargar música
Downloading... = Descargando...
Could not download music! = ¡No se pudo descargar la música!
Show = Mostrar
Hide = Ocultar
Show worked tiles = Mostrar casillas trabajadas
Show resources and improvements = Mostrar recursos y mejoras
Check for idle units = Comprobar unidades sin utilizar
Move units with a single tap = Mover unidades con solo pulsar una vez
Show tutorials = Mostrar tutoriales
Auto-assign city production = Autoasignar producción en las ciudades
Auto-build roads = Construir caminos automáticamente
Automated workers replace improvements = Los trabajadores automatizados reemplazan las mejoras
Show minimap = Mostrar minimapa
off = apagado
Show pixel units = Mostrar sprites de las unidades
Show pixel improvements = Mostrar sprites de las mejoras
Enable nuclear weapons = Permitir armas nucleares
Show tile yields = Mostrar recursos en casillas
Show unit movement arrows = Mostrar flechas de movimiento de únidad
Continuous rendering = Renderizado Continuo
When disabled, saves battery life but certain animations will be suspended = Cuando está deshabilitado, ahorra batería pero ciertas animaciones serán suspendidas
Order trade offers by amount = Organizar ofertas por cantidad
Check extension mods based on: = Chequear Mods de Extensión basados en:
-none- = -nada-
Reload mods = recargar mods
Checking mods for errors... = Buscando errores en mods...
No problems found. = No se encontraron problemas.
Autoupdate mod uniques = Actualizar automáticamente los uniques de mods
Uniques updated! = ¡Únicos actualizados!

Show experimental world wrap for maps = Mostrar Redondeo de Mapa experimental para mapas
HIGHLY EXPERIMENTAL - YOU HAVE BEEN WARNED! = MUY EXPERIMENTAL - ¡QUEDAS AVISADO!
Enable portrait orientation = Permitir orientación de retrato
Generate translation files = Generar archivos de traducción
Translation files are generated successfully. = Los archivos de traducción se generaron con éxito.
Please note that translations are a community-based work in progress and are INCOMPLETE! The percentage shown is how much of the language is translated in-game. If you want to help translating the game into your language, click here. = Por favor ten en cuenta que las traducciones son hechas por la comunidad, ¡están en progreso e INCOMPLETAS! El porcentaje mostrado és cuanto del juego está traducido. Si quieres ayudar a traducir el juego, toca aquí.
Font family = Familias de Tipos de Letra
Default Font = Fuente Predeterminada
You need to restart the game for this change to take effect. = Necesitas reiniciar el juego para que se apliquen los cambios.

# Notifications

Research of [technologyName] has completed! = ¡Investigación de [technologyName] completada!
[construction] has become obsolete and was removed from the queue in [cityName]! = ¡[construction] ha quedado obsoleta y se eliminará de la cola de obras en [cityName]
[construction] has become obsolete and was removed from the queue in [amount] cities! = ¡[construction] es obsoleta y fué removida de la lista de construcción en [amount] ciudades!
[cityName] changed production from [oldUnit] to [newUnit] = [cityName] cambió la producción de [oldUnit], a [newUnit]
[amount] cities changed production from [oldUnit] to [newUnit] = [amount] ciudades cambiaron la producción de [oldUnit], a [newUnit]
Excess production for [wonder] converted to [goldAmount] gold = Producción invertida en [wonder] convertida en [goldAmount] oro
You have entered a Golden Age! = ¡Has entrado en una edad dorada!
[resourceName] revealed near [cityName] = [resourceName] descubierto cerca de [cityName]
[n] sources of [resourceName] revealed, e.g. near [cityName] = [n] fuentes de [resourceName] reveladas, e.j. cerca de [cityName]
A [greatPerson] has been born in [cityName]! = Un [greatPerson] ha nacido en [cityName]!
We have encountered [civName]! = ¡Hemos encontrado a [civName]!
[cityStateName] has given us [stats] as a token of goodwill for meeting us = [cityStateName] nos ha dado [stats] como simbolo de benevolencia por conocernos
[cityStateName] has given us [stats] as we are the first major civ to meet them = [cityStateName] nos ha dado [stats] por ser la primera civ importante en conocerlos
[cityStateName] has also given us [stats] = [cityStateName] también nos dió [stats]
Cannot provide unit upkeep for [unitName] - unit has been disbanded! = ¡No se puede mantener [unitName] - unidad disuelta!
[cityName] has grown! = ¡[cityName] ha crecido!
[cityName] is starving! = ¡[cityName] está muriéndose de hambre!
[construction] has been built in [cityName] = [construction] se ha construido en [cityName]
[wonder] has been built in a faraway land = [wonder] ha terminado su construcción en tierras lejanas
[civName] has completed [construction]! = ¡[civName] ha completado [construction]!
An unknown civilization has completed [construction]! = ¡Una civilización desconocida ha completado [construction]!
The city of [cityname] has started constructing [construction]! = ¡La ciudad de [cityname] ha comenzado a construir [construction]!
[civilization] has started constructing [construction]! = ¡[civilization] ha empezado a construir [construction]!
An unknown civilization has started constructing [construction]! = ¡Una civilización desconocida a empezado a construir [construction]!
Work has started on [construction] = Se ha empezado a trabajar en [construction]
[cityName] cannot continue work on [construction] = La ciudad de [cityName] no puede continuar construyendo [construction]
[cityName] has expanded its borders! = ¡[cityName] ha expandido sus fronteras!
Your Golden Age has ended. = La edad dorada ha acabado.
[cityName] has been razed to the ground! = ¡[cityName] ha sido arrasada hasta los cimientos!
We have conquered the city of [cityName]! = ¡Hemos conquistado la ciudad de [cityName]!
An enemy [unit] has attacked [cityName] = [unit] enemigo ha atacado [cityName]
An enemy [unit] has attacked our [ourUnit] = [unit] enemigo ha atacado nuestro [ourUnit]
Enemy city [cityName] has attacked our [ourUnit] = La ciudad enemiga [cityName] ha atacado a nuestro [ourUnit]
An enemy [unit] has captured [cityName] = Un [unit] enemigo ha capturado [cityName]
An enemy [unit] has raided [cityName] = Un [unit] enemigo ha saqueado [cityName]
An enemy [unit] has captured our [ourUnit] = Un [unit] enemigo ha capturado nuestro [ourUnit]
An enemy [unit] has destroyed our [ourUnit] = Un [unit] enemigo ha destruido nuestro [ourUnit]
Your [ourUnit] has destroyed an enemy [unit] = Tu [ourUnit] ha destruido un [unit] enemigo
An enemy [RangedUnit] has destroyed the defence of [cityName] = Un enemigo [RangedUnit] ha destruido la defensa de [cityName]
Enemy city [cityName] has destroyed our [ourUnit] = La ciudad enemiga [cityName] ha destruido nuestra [ourUnit]
An enemy [unit] was destroyed while attacking [cityName] = Un [unit] enemigo ha sido destruido mientras atacaba [cityName]
An enemy [unit] was destroyed while attacking our [ourUnit] = Un [unit] enemigo ha sido destruido mientras atacaba nuestro [ourUnit]
Our [attackerName] was destroyed by an intercepting [interceptorName] = Nuestro [attackerName] fue interceptado y destruido por [interceptorName]
Our [interceptorName] intercepted and destroyed an enemy [attackerName] = Nuestro [interceptorName] interceptó y destruyó a un [attackerName] enemigo
Our [attackerName] was attacked by an intercepting [interceptorName] = Nuestro [attackerName] fue interceptado y atacado por [interceptorName]
Our [interceptorName] intercepted and attacked an enemy [attackerName] = Nuestro [interceptorName] interceptó y atacó a un [attackerName] enemigo
An enemy [unit] was spotted near our territory = Se ha avistado un [unit] enemigo cerca de nuestro territorio
An enemy [unit] was spotted in our territory = Se ha avistado un [unit] enemigo en nuestro territorio
Your city [cityName] can bombard the enemy! = ¡Tu ciudad de [cityName] puede bombardear al enemigo!
[amount] of your cities can bombard the enemy! = ¡[amount] de tus ciudades pueden bombardear al enemigo!
[amount] enemy units were spotted near our territory = [amount] unidades enemigas fueron vistas cerca de nuestro territorio
[amount] enemy units were spotted in our territory = [amount] unidades enemigas fueron vistas en nuestro territorio
A(n) [nukeType] exploded in our territory! = ¡¡Un(as) [nukeType] detonaron en nuestro territorio!!!
After being hit by our [nukeType], [civName] has declared war on us! = Al ser impactados por nuestra [nukeType], ¡[civName] nos ha declarado la guerra!
The civilization of [civName] has been destroyed! = ¡La civilización de [civName] ha sido destruida!
The City-State of [name] has been destroyed! = ¡La ciudad-estado [name] ha sido destruida!
Your [ourUnit] captured an enemy [theirUnit]! = ¡Tu [ourUnit] capturó un [theirUnit] enemigo!
Your [ourUnit] plundered [amount] [Stat] from [theirUnit] = Tu [ourUnit] saqueó [amount] [Stat] de [theirUnit]
We have captured a barbarian encampment and recovered [goldAmount] gold! = ¡Hemos capturado un campamento bárbaro y recuperamos [goldAmount] de oro!
A barbarian [unitType] has joined us! = ¡Un [unitType] bárbaro se ha unido a nosotros!
 # Requires translation!
We have captured an enemy [unitType]! = 
We have found survivors in the ruins - population added to [cityName] = Hemos encontrado sobrevivientes en las ruinas. Población añadida a [cityName]
We have discovered cultural artifacts in the ruins! (+20 Culture) = ¡Hemos descubierto artefactos culturales en las ruinas! (+20 Cultura)
We have discovered the lost technology of [techName] in the ruins! = ¡Hemos descubierto la tecnología perdida de [techName] en las ruinas!
A [unitName] has joined us! = ¡Un [unitName] se ha unido a nosotros!
An ancient tribe trains our [unitName] in their ways of combat! = ¡Una antigua tribu entrena a nuestro [unitName] en sus formas de combate!
We have found a stash of [amount] gold in the ruins! = ¡Hemos encontrado un alijo de [amount] de oro en las ruinas!
We have found a crudely-drawn map in the ruins! = ¡Hemos encontrado un mapa rudimentario en las ruinas!
[unit] finished exploring. = [unit] terminó de explorar.
[unit] has no work to do. = [unit] no tiene trabajo.
You're losing control of [name]. = Estás perdiendo el control de [name].
You and [name] are no longer friends! = ¡Tú y [name] ya no son amigos!
Your alliance with [name] is faltering. = Tu alianza con [name] se está debilitando.
You and [name] are no longer allies! = ¡Tú y [name] ya no sois aliados!
[civName] gave us a [unitName] as gift near [cityName]! = ¡[civName] nos ha dado un [unitName] como regalo cerca de [cityName]!
[civName] has denounced us! = ¡[civName] nos ha denunciado!
[cityName] has been connected to your capital! = ¡[cityName] ha sido conectada a tu capital!
[cityName] has been disconnected from your capital! = ¡[cityName] ya no está conectada a tu capital!
[civName] has accepted your trade request = [civName] ha aceptado tu solicitud de comercio
[civName] has made a counteroffer to your trade request = [civName] ha hecho una contra oferta a tu propuesta de comercio
[civName] has denied your trade request = [civName] ha rechazado tu solicitud de comercio
[tradeOffer] from [otherCivName] has ended = [tradeOffer] de [otherCivName] ha finalizado
[tradeOffer] to [otherCivName] has ended = [tradeOffer] a [otherCivName] ha finalizado
One of our trades with [nation] has ended = Uno de nuestros intercambios con [nation] ha finalizado
One of our trades with [nation] has been cut short = Uno de nuestros intercambios con [nation] se ha interrumpido
[nation] agreed to stop settling cities near us! = ¡[nation] aceptó dejar de establecer ciudades cerca de nosotros!
[nation] refused to stop settling cities near us! = ¡[nation] se negó dejar de establecer ciudades cerca de nosotros!
We have allied with [nation]. = Nos hemos aliado con [nation].
We have lost alliance with [nation]. = Ya no estamos aliados con [nation].
We have discovered [naturalWonder]! = ¡Hemos descubierto [naturalWonder]!
We have received [goldAmount] Gold for discovering [naturalWonder] = Hemos recibido [goldAmount] de oro por descubrir [naturalWonder]
Your relationship with [cityStateName] is about to degrade = Tus relaciones con [cityStateName] están a punto de empeorar
Your relationship with [cityStateName] degraded = Tus relaciones con [cityStateName] han empeorado
A new barbarian encampment has spawned! = ¡Ha aparecido un nuevo campamento bárbaro!
Barbarians raided [cityName] and stole [amount] Gold from your treasury! = ¡Bárbaros saquearon [cityName] y robaron [amount] Oro de tu arca!
Received [goldAmount] Gold for capturing [cityName] = Se ha recibido [goldAmount] de oro por capturar [cityName]
Our proposed trade is no longer relevant! = ¡Nuestra solicitud comercial propuesta ya no es relevante!
[defender] could not withdraw from a [attacker] - blocked. = [defender] no pudo retirarse de un [attacker] - bloqueado.
[defender] withdrew from a [attacker] = [defender] se retiró de un [attacker]
By expending your [unit] you gained [Stats]! = ¡Gastando tu [unit], ganaste [Stats]!
[civName] has stolen your territory! =  ¡[civName] ha robado tu territorio!
Clearing a [forest] has created [amount] Production for [cityName] = La tala de un [forest] generó [amount] Producción para [cityName]
[civName] assigned you a new quest: [questName]. = [civName] te asignó una nueva misión: [questName].
[civName] rewarded you with [influence] influence for completing the [questName] quest. = [civName] te recompensó con [influence] influencia por completar la misión [questName].
[civName] no longer needs your help with the [questName] quest. = [civName] ya no necesita tu ayuda con la misión [questName].
The [questName] quest for [civName] has ended. It was won by [civNames]. = La misión [questName] para [civName] ha terminado. Fué ganada por [civNames]
The resistance in [cityName] has ended! = ¡La resistencia en [cityName] ha terminado!
[cityName] demands [resource]! = ¡[cityName] demanda [resource]!
Because they have [resource], the citizens of [cityName] are celebrating We Love The King Day! = Porque ellos tienen [resource], ¡los ciudadanos de [cityName] están celebrando ahora el Día de Amor al Rey!
We Love The King Day in [cityName] has ended. = Día de Amor al Rey en [cityName] ha terminado!
Our [name] took [tileDamage] tile damage and was destroyed = Nuestro [name] sufrió [tileDamage] daño de celda y fué destruido
Our [name] took [tileDamage] tile damage = Nuestro [name] sufrió [tileDamage] daño de casilla
[civName] has adopted the [policyName] policy = [civName] ha adoptado la politica de [policyName]
An unknown civilization has adopted the [policyName] policy = Una civilización desconocida ha adoptada la política de [policyName]
Our influence with City-States has started dropping faster! = ¡Nuestra influencia con las Ciudades-estado ha empezado a caer más rapido!
You gained [Stats] as your religion was spread to [cityName] = Ganaste [Stats] debido a que tu religión se difundió a [cityName]
You gained [Stats] as your religion was spread to an unknown city = Ganaste [Stats] debido a que tu religión se dinfundió a una ciudad desconocida
Your city [cityName] was converted to [religionName]! = ¡Tu ciudad [cityName] fué convertida a [religionName]!
Your [unitName] lost its faith after spending too long inside enemy territory! = ¡Tu [unitName] perdió su fé por pasar mucho tiempo dentro de territorio enemigo!
You have unlocked [ability] = Has desbloqueado [ability]
A new b'ak'tun has just begun! = ¡Un nuevo b'ak'tun acaba de empezar!
A Great Person joins you! = ¡Un Gran Personaje se ha unido a tí!


# World Screen UI

Working... = Construyendo...
Waiting for other players... = Esperando a otros jugadores...
Waiting for [civName]... = Esperando a [civName]...
in = en
Next turn = Siguiente turno
Move automated units = Mover unidades automatizadas
[currentPlayerCiv] ready? = ¿[currentPlayerCiv] listo?
1 turn = 1 turno
[numberOfTurns] turns = [numberOfTurns] turnos
Turn = Turno
turns = turnos
turn = turno
Next unit = Siguiente unidad
Fog of War = Niebla de la guerra
Pick a policy = Selecciona una política
Movement = Movimiento
Strength = Fuerza
Ranged strength = Fuerza a distancia
Bombard strength = Fuerza de bombardeo
Range = Alcance
Move unit = Mover unidad
Stop movement = Parar movimiento
Swap units = Enrocar Unidades
Construct improvement = Construir mejora
Automate = Automatizar
Stop automation = Parar automatización
Construct road = Construir camino
Fortify = Fortificar
Fortify until healed = Fortificar hasta curarse
Fortification = Fortificación
Sleep = Dormir
Sleep until healed = Dormir hasta sanar
Moving = Moviéndose
Set up = Montar
Paradrop = Lanzar
Add in capital = Añadir a la Capitál
Add to [comment] = Añadir a [comment]
Upgrade to [unitType] ([goldCost] gold) = Mejorar a [unitType] ([goldCost] oro)
Found city = Fundar ciudad
Promote = Ascender
Health = Salud
Disband unit = Disolver unidad
Do you really want to disband this unit? = ¿Realmente quieres disolver esta unidad?
Disband this unit for [goldAmount] gold? = ¿Disolver esta unidad por [goldAmount] de oro?
Gift unit = Regalar unidad
Explore = Explorar
Stop exploration = Parar de explorar
Pillage = Saquear
Are you sure you want to pillage this [improvement]? = ¿Estás seguro de que quieres Saquear este [improvement]?
Create [improvement] = Crear [improvement]
Start Golden Age = Empezar edad dorada
Trigger unique = Activar unique
Show more = Mostrar más
Yes = Sí
No = No
Acquire = Adquirir
Under construction = En construcción

Food = Comida
Production = Producción
Gold = Oro
Happiness = Felicidad
Culture = Cultura
Science = Ciencia
Faith = Fé

Crop Yield = ⁂Producción de cultivos
Growth = Crecimiento
Territory = Territorio
Force = †Fuerza
GOLDEN AGE = EDAD DORADA
Golden Age = Edad dorada
Global Effect = Efecto global
[year] BC = [year] a.C.
[year] AD = [year] d.C.
Civilopedia = Civilopedia
# Display name of unknown nations.
??? = ¿¿??

Start new game = Nueva partida
Save game = Guardar partida
Load game = Cargar partida
Main menu = Menú principal
Resume = Resumir
Cannot resume game! = ¡No se puedo resumir el juego!
Not enough memory on phone to load game! = ¡No hay suficiente memoria en el teléfono para cargar el juego! 
Quickstart = Inicio Rápido
Cannot start game with the default new game parameters! = ¡No se puede iniciar partida con los parametros por defecto!
Victory status = Estado de victoria
Social policies = Políticas sociales
Community = Comunidad
Close = Cerrar
Do you want to exit the game? = ¿Quieres salir del juego?
Start bias: = Tendencia de Inicio
Avoid [terrain] = Evitar [terrain]

# Maya calendar popup

The Mayan Long Count = La Cuenta Larga Maya
Your scientists and theologians have devised a systematic approach to measuring long time spans - the Long Count. During the festivities whenever the current b'ak'tun ends, a Great Person will join you. = Tus científicos y teólogos han ingeniado un método sistemático para contar el tiempo - la Cuenta Larga. Durante las festividades cuando el actual b'ak'tun termine, un Gran Personaje se unirá a ti.
While the rest of the world calls the current year [year], in the Maya Calendar that is: = Mientras el resto del mundo llama al año actual [year], en el Calendario Maya és:
[amount] b'ak'tun, [amount2] k'atun, [amount3] tun = [amount] b'ak'tun, [amount2] k'atun, [amount3] tun

# City screen

Exit city = Salir de la ciudad
Raze city = Arrasar ciudad
Stop razing city = Dejar de arrasar ciudad
Buy for [amount] gold = Comprar por [amount] oro
Buy = Comprar
Currently you have [amount] [stat]. = Actualmente tienes [amount] [stat].
Would you like to purchase [constructionName] for [buildingGoldCost] [stat]? = ¿Deseas comprar [constructionName] por [buildingGoldCost] [stat]?
No space available to place [unit] near [city] = No hay espacio disponible para colocar [unit] cerca de [city]
Maintenance cost = Coste de mantenimiento
Pick construction = Elige la construcción
Pick improvement = Elige la mejora
Provides [resource] = Genera [resource]
Provides [amount] [resource] = Provee [amount] [resource]
Replaces [improvement] = Sustituye [improvement]
Pick now! = ¡Escoge ya!
Remove [feature] first = Quita primero [feature]
Build [building] = Construir [building]
Train [unit] = Entrenar [unit]
Produce [thingToProduce] = Producir [thingToProduce]
Nothing = Nada
Annex city = Anexar ciudad
Specialist Buildings = Edificios de especialistas
Specialist Allocation = Asignación de especialistas
Specialists = Especialistas
[specialist] slots = Ranuras [specialist]
Food eaten = Comida consumida
Unassigned population = Población libre
[turnsToExpansion] turns to expansion = [turnsToExpansion] turnos hasta la expansión
Stopped expansion = Expansión detenida
[turnsToPopulation] turns to new population = [turnsToPopulation] turnos hasta nueva población
Food converts to production = La comida se transforma en producción
[turnsToStarvation] turns to lose population = Pérdida de población en [turnsToStarvation] turnos
Stopped population growth = Aumento de la población detenida
In resistance for another [numberOfTurns] turns = Resistiendo durante los siguientes [numberOfTurns] turnos
We Love The King Day for another [numberOfTurns] turns = Día de Amor al Rey extendido por [numberOfTurns] turnos más
Demanding [resource] = Demandando [resource]
Sell for [sellAmount] gold = Vender por [sellAmount] oro
Are you sure you want to sell this [building]? = ¿Realmente quieres vender [building]?
Free = Gratis
[greatPerson] points = Puntos de [greatPerson]
Great person points = Puntos de Gran Personaje 
Current points = Puntos actuales
Points per turn = Puntos por turno
Convert production to gold at a rate of 4 to 1 = Convertir la producción en oro a una tasa de 4 a 1
Convert production to science at a rate of [rate] to 1 = Convertir la producción en ciencia a una tasa de [rate] a 1
The city will not produce anything. = La ciudad no producirá nada.
Worked by [cityName] = Trabajado por [cityName]
Lock = Bloquear
Unlock = Desbloquear
Move to city = Mover hacia ciudad
Please enter a new name for your city = Por favor, dé un nuevo nombre para su ciudad

# Ask for text or numbers popup UI

Invalid input! Please enter a different string. = ¡Entrada inválida! Por favor pon una línea diferente
Please enter some text = Por favor ponga algún texto

# Technology UI

Pick a tech = Elige una tecnología
Pick a free tech = Elige una tecnología gratis
Research [technology] = Investigar [technology]
Pick [technology] as free tech = Elegir [technology] como tecnología gratuita
Units enabled = Unidades habilitadas
Buildings enabled = Edificios habilitados
Wonder = Maravilla
National Wonder = Maravilla nacional
National Wonders = Maravillas nacionales
Wonders enabled = Maravillas habilitadas
Tile improvements enabled = Mejoras de casilla habilitadas
Reveals [resource] on the map = Revela [resource] en el mapa
XP for new units = XP para unidades nuevas
provide = provee
provides = proporciona
City strength = Fuerza de la ciudad
City health = Salud de la ciudad
Occupied! = ¡Ocupada!
Attack = Atacar
Bombard = Bombardear
NUKE = LANZAR BOMBA ATÓMICA
Captured! = Capturada!
Cannot gain more XP from Barbarians = Ya no se puede ganar más XP de Bárbaros

# Battle modifier categories

defence vs ranged = defensa a distancia
[percentage] to unit defence = [percentage] a la defensa
Attacker Bonus = Bonus del atacante
Defender Bonus = Bonus del defensor
Landing = Desembarcando
Boarding = Embarcando
Flanking = Flanqueando
vs [unitType] = vs [unitType]
Terrain = Terreno
Tile = Casilla
Missing resource = Recurso faltante
Adjacent units = Unidades adyacentes
Adjacent enemy units = Unidades enemigas adyacentes
Combat Strength = Fuerza de Combate
Across river = por Cruzar Río
Temporary Bonus = Bonus Temporal
Garrisoned unit = Unidad aguarnecida
Attacking Bonus = Bonus al Atacar
defence vs [unitType] = defensa vs [unitType]
[tileFilter] defence = defensa por [tileFilter]
Defensive Bonus = Bonus Defensivo
Stacked with [unitType] = Apilado con [unitType]

Unit ability = Habilidad de Unidad

The following improvements [stats]: = Las siguientes mejoras [stats]:
The following improvements on [tileType] tiles [stats]: = Las siguientes mejoras en casillas de [tileType] [stats]:

# Unit actions

Hurry Research = Acelerar investigación
Conduct Trade Mission = Tomar Misión De Comercio
Your trade mission to [civName] has earned you [goldAmount] gold and [influenceAmount] influence! = ¡Tu misión comercial en [civName] te ha otorgado [goldAmount] de oro y [influenceAmount] de influencia!
Hurry Wonder = Acelerar Maravilla
Hurry Construction = Acelerar Construcción
Hurry Construction (+[productionAmount]) = Acelerar Construcción (+[productionAmount])
Spread Religion = Difundir Religión
Spread [religionName] = Difundir [religionName]
Remove Heresy = Remover Herejía
Found a Religion = Fundar una Religión
Enhance a Religion = Realzar una Religión
Your citizens have been happy with your rule for so long that the empire enters a Golden Age! = ¡Tus ciudadanos han estado contentos con tu gobierno durante tanto tiempo que el imperio ha entrado en una Edad de Oro!
You have entered the [newEra]! = ¡Has entrado en la [newEra]!
[civName] has entered the [eraName]! = ¡[civName] ha alcanzado [eraName]!
[policyBranch] policy branch unlocked! = ¡Rama política [policyBranch] desbloqueada!

# Overview screens

Overview = Visión general
Total = Total
Stats = Estadísticas
Policies = Políticas
Base happiness = Felicidad base
Occupied City = Ciudad ocupada
Buildings = Edificios
Wonders = Maravillas
Base values = Valores base
Bonuses = Bonuses
Final = Final
Other = Otro
Population = Población
City-States = Ciudades-estado
Tile yields = Producto de casillas
Trade routes = Rutas comerciales
Maintenance = Mantenimiento
Transportation upkeep = Mantenimiento de transporte
Unit upkeep = Mantenimiento de unidades
Trades = Comercio
Score = Puntaje
Units = Unidades
Unit Supply = Suministros de Unidades
Base Supply = Suministros Base
Total Supply = Suministros Totales
In Use = En uso
Supply Deficit = Deficit de Suministros
Production Penalty = Penalidad de Producción
Increase your supply or reduce the amount of units to remove the production penalty = Aumenta tus suministros o reduce la cantidad de unidades para remover la penalidad productiva
Name = Nombre
Closest city = Ciudad más cercana
Action =  Acción
Defeated = Derrotado
[numberOfCivs] Civilizations in the game = [numberOfCivs] Civilizaciones en el juego 
Our Civilization: = Nuestra civilización
Known and alive ([numberOfCivs]) = Conocido y vivo ([numberOfCivs])
Known and defeated ([numberOfCivs]) = Conocido y derrotado ([numberOfCivs])
Tiles = Casillas
Natural Wonders = Maravillas naturales
Treasury deficit = Déficit de tesorería
Unknown = Desconocida
Not built = No construído
Not found = No encontrado
Known = Conocido
Owned = En posesión
Near [city] = Cerca de [city]
Somewhere around [city] = En algún lugar cerca de [city]
Far away = Lejos
Status = Estatus
Location = Ubicación
 # Requires translation!
Unimproved = 
 # Requires translation!
Number of tiles with this resource\nin your territory, without an\nappropriate improvement to use it = 
We Love The King Day = Día de Amor al Rey
 # Requires translation!
WLTK+ = 
 # Requires translation!
Number of your cities celebrating\n'We Love The King Day' thanks\nto access to this resource = 
 # Requires translation!
WLTK demand = 
 # Requires translation!
WLTK- = 
 # Requires translation!
Number of your cities\ndemanding this resource for\n'We Love The King Day' = 

# Victory

Science victory = Victoria Científica
Cultural victory = Victoria Cultural
Conquest victory = Victoria de Dominación
Diplomatic victory = Victoria Diplomática
Complete all the spaceship parts\n to win! = ¡Completa todas las partes de la nave espacial\n para ganar!
Complete 5 policy branches\n to win! = ¡Completa 5 ramas políticas sociales\n para ganar! 
Complete 5 policy branches and build\n the Utopia Project to win! = ¡Completa 5 ramas políticas y construye\n el Proyecto Utopía para ganar!
Destroy all enemies\n to win! = ¡Destruye a todos los enemigos para ganar!
You have won a [victoryType] Victory! = ¡Has ganado una Victoria [victoryType]!
You have achieved victory through the awesome power of your Culture. Your civilization's greatness - the magnificence of its monuments and the power of its artists - have astounded the world! Poets will honor you as long as beauty brings gladness to a weary heart. = Has logrado la victoria a través del asombroso poder de tu cultura. ¡La grandeza de su civilización, la magnificencia de sus monumentos y el poder de sus artistas, han asombrado al mundo! Los poetas te honrarán mientras la belleza traiga alegría a un corazón cansado.
The world has been convulsed by war. Many great and powerful civilizations have fallen, but you have survived - and emerged victorious! The world will long remember your glorious triumph! = El mundo ha sido convulsionado por la guerra. Muchas civilizaciones grandes y poderosas han caído, pero tú has sobrevivido y has salido victorioso. ¡El mundo recordará por mucho tiempo tu glorioso triunfo!
You have achieved victory through mastery of Science! You have conquered the mysteries of nature and led your people on a voyage to a brave new world! Your triumph will be remembered as long as the stars burn in the night sky! = ¡Has logrado la victoria a través del dominio de la ciencia! ¡Has conquistado los misterios de la naturaleza y has guiado a tu gente en un viaje a un mundo nuevo y valiente! ¡Su triunfo será recordado mientras las estrellas ardan en el cielo nocturno!
Your civilization stands above all others! The exploits of your people shall be remembered until the end of civilization itself! = ¡Tu civilización domina a las demás! !Las hazañas de tu gente serán recordadas hasta el fin de la misma civilización! 
You have been defeated. Your civilization has been overwhelmed by its many foes. But your people do not despair, for they know that one day you shall return - and lead them forward to victory! = Has sido derrotado. Tu civilización ha sido abrumada por sus muchos enemigos. Pero su gente no se desespera, porque saben que algún día regresarán, ¡y los guiarán hacia la victoria!
You have triumphed over your foes through the art of diplomacy! Your cunning and wisdom have earned you great friends - and divided and sown confusion among your enemies! Forever will you be remembered as the leader who brought peace to this weary world! = ¡Has triunfado sobre tus adversarios con el arte de la diplomacia! Tu astucia y sabiduria te han ganado muchos amigos - ¡y división y confusión entre tus enemigos! ¡Serás siempre recordado como el lider que trajo paz a este lugrube mundo!
One more turn...! = ¡Sólo un turno más!
Built Apollo Program = Programa Apolo construido
Destroy [civName] = Destruye [civName]
Our status = Nuestro estado
Global status = Estado global
Rankings = Rankings
Spaceship parts remaining = Partes restantes de la nave espacial
Branches completed = Ramas completadas
Undefeated civs = Naciones no derrotadas
 # The \n here means: put a newline (enter) here. If this is omitted, the sidebox in the diplomacy overview will become _really_ wide.
 # Feel free to replace it with a space and put it between other words in your translation
Turns until the next\ndiplomacy victory vote: [amount] = Turnos hasta las siguientes\n elecciones de victoria diplomática: [amount]
Choose a civ to vote for = Escoje una civ por la cual votar
Choose who should become the world leader and win a Diplomatic Victory! = ¡Escoje a quien deberia convertirse en líder mundial y ganar una victoria diplomática!
Voted for = Votó por:
Vote for [civilizationName] = Voto para [civilizationName]
Continue = Continuar
Abstained = Abstenerse
Vote for World Leader = Vota por Lider Mundial

# Capturing a city

What would you like to do with the city? = ¿Qué quieres hacer con la ciudad?
Annex = Anexar
Annexed cities become part of your regular empire. = Las ciudades anexadas pasan a formar parte de tu imperio
Their citizens generate 2x the unhappiness, unless you build a courthouse. = Sus ciudadanos generan el doble de descontento a no ser que construyas una delegación.
Puppet = Convertir en títere
Puppeted cities do not increase your tech or policy cost, but their citizens generate 1.5x the regular unhappiness. = Las ciudades títeres no aumentan el coste de tecnologías o políticas, pero sus ciudadanos estarán 1,5 veces mas descontentos.
You have no control over the the production of puppeted cities. = No puedes controlar la producción en las ciudades títeres.
Puppeted cities also generate 25% less Gold and Science. = Las ciudades títeres generan 25% menos de oro y ciencia.
A puppeted city can be annexed at any time. = Una ciudad títere puede ser anexada en cualquier momento.
Liberate (city returns to [originalOwner]) = Liberar (la ciudad regresará a [originalOwner])
Liberating a city returns it to its original owner, giving you a massive relationship boost with them! = ¡Liberar una ciudad se la devolverá a su dueño original, dándote una mejora enorme en la relación con ellos!
Raze = Arrasar
Razing the city annexes it, and starts burning the city to the ground. = Arrasar una ciudad la anexara instantáneamente, y empezará a arrasarla hasta los cimientos.
The population will gradually dwindle until the city is destroyed. = La población decaerá hasta que la ciudad quede destruida.
Original capitals and holy cities cannot be razed. = Las capitales originales y las ciudades santas no pueden ser arrasadas.
Destroy = Destruir
Destroying the city instantly razes the city to the ground. = La destrucción de la ciudad la arrasará instantáneamente hasta los cimientos
Remove your troops in our border immediately! = ¡Saca tus tropas de nuestras fronteras inmediatamente!
Sorry. = Lo siento.
Never! = ¡Jamás!

Offer Declaration of Friendship ([30] turns) = Ofrecer Declaración de Amistad ([30] turnos)
My friend, shall we declare our friendship to the world? = ¡Amigo! ¿Deberíamos anunciar nuestra amistad al mundo? 
Sign Declaration of Friendship ([30] turns) = Firmar Declaración de amistad ([30] turnos)
We are not interested. = No estamos interesados. 
We have signed a Declaration of Friendship with [otherCiv]! = ¡Hemos firmado una Declaración de amistad con [otherCiv]!
[otherCiv] has denied our Declaration of Friendship! = ¡[otherCiv] ha rechazado nuestra Declaración de amistad!

Basics = Básicos
Resources = Recursos
Terrains = Terrenos
Tile Improvements = Mejoras de casilla
Unique to [civName], replaces [unitName] = Exclusivo de la civilización [civName], reemplaza [unitName]
Unique to [civName] = Exclusivo para [civName]
Tutorials = Tutoriales
Cost = Coste
May contain [listOfResources] = Puede contener [listOfResources]
May contain: = Puede albergar:
Can upgrade from [unit] = Puede ser mejorado de [unit]
Can upgrade from: = Puede mejorarse de:
Upgrades to [upgradedUnit] = Mejora a [upgradedUnit]
Obsolete with [obsoleteTech] = Se hace obsoleto con [obsoleteTech]
Occurs on [listOfTerrains] = Ocurre en [listOfTerrains]
Occurs on: = Ocurre en:
Placed on [terrainType] = Colocado en [terrainType]
Can be found on = Se puede encontrar en
Improved by [improvement] = Mejorado por [improvement]
Bonus stats for improvement = Atributos bonus de la mejora
Buildings that consume this resource = Edificios que consumen este recurso
Buildings that require this resource worked near the city = Edificios que requieren este recurso trabajado cerca de la ciudad
Units that consume this resource = Unidades que consumen este recurso
Can be built on = Se puede construir en
or [terrainType] = o [terrainType]
Can be constructed by = Puede ser construido por
Defence bonus = Bonus de defensa
Movement cost = Coste de movimiento
for = para
Missing translations: = Traducciones restantes:
Resolution = Resolución
Tileset = Set de Casillas
Map editor = Editor de mapa
Create = Crear
New map = Nuevo Mapa
Empty = Vacío
Language = Idioma
Terrains & Resources = Terrenos y recursos
Improvements = Mejoras
Clear current map = Limpiar mapa actual
Save map = Guardar mapa
Download map = Descargar mapa
Loading... = Cargando...
Error loading map! = ¡Error al cargar mapa!
Filter: = Filtrar
OK = Bueno 
Exit map editor = Salir del editor de mapas
[nation] starting location = Posición inicial de [nation]
Clear terrain features = Limpiar características de terreno
Clear improvements = Limpiar mejoras
Clear resource = Limpiar recurso
Remove units = Remover unidades
Player [index] = Jugador [index]
Player [playerIndex] starting location = Posición inicial del jugador [playerIndex]
Bottom left river = Río abajo a la izquierda
Bottom right river = Río abajo a la derecha
Bottom river = Río de fondo
Requires = Requiere
Menu = Menú
Brush Size = Tamaño del pincel
Map saved = Mapa guardado
Change ruleset = Cambiar Reglas Base
Base terrain [terrain] does not exist in ruleset! = ¡Terreno Base [terrain] no existe en las reglas!
Terrain feature [feature] does not exist in ruleset! = ¡Caracteristica de terreno [feature] no existe en las reglas!
Resource [resource] does not exist in ruleset! = ¡Recurso [resource] no existe en las reglas actuales!
Improvement [improvement] does not exist in ruleset! = ¡Mejora [improvement] no existe en las reglas!
Change map to fit selected ruleset? = ¿Cambiar mapa para que se acomode al conjunto de reglas? 

# Civilopedia difficulty levels
Player settings = Ajustes del jugador
Base Happiness = Felicidad base
Extra happiness per luxury = Extra felicidad por lujo
Research cost modifier = Modificador de coste de investigación
Unit cost modifier = Modificador de coste de Unidad
Building cost modifier = Modificador de coste de edificio
Policy cost modifier = Modificador de coste de política
Unhappiness modifier = Modificador de infelicidad
Bonus vs. Barbarians = Bonus vs Bárbaros
Barbarian spawning delay = Intervalo de aparición de Bárbaros
Bonus starting units = Bonus vs unidades iniciales

AI settings = Ajuste de la IA
AI city growth modifier = Modificador de crecimiento de la IA
AI unit cost modifier = Modificador de coste de unidad de la IA
AI building cost modifier = Modificador de coste de edificio de la IA
AI wonder cost modifier = Modificador de coste de maravilla de la IA
AI building maintenance modifier = Modificador de mantenimiento de edificios de la IA
AI unit maintenance modifier = Modificador de mantenimiento de unidades de la IA
AI unhappiness modifier = Modificador de infelicidad de la IA
AI free techs = Tecnologías gratis para IA
Major AI civilization bonus starting units = Unidades iniciales extra para IA con civs principales
City state bonus starting units = Unidades iniciales extra para Ciudad estado
Turns until barbarians enter player tiles = Turnos hasta que los bárbaros entren en las casillas del jugador
Gold reward for clearing barbarian camps = Recompensa de oro por despejar los campamentos bárbaros

# Other civilopedia things
Nations = Naciones
Available for [unitTypes] = Disponible para [unitTypes]
Available for: = Disponible para:
Free promotion: = Ascenso gratis:
Free promotions: = Ascensos gratis:
Free for [units] = Gratis para [units]
Free for: = Gratis para:
Granted by [param] = Concedido por [param]
Granted by: = Concedido por
[bonus] with [tech] = [bonus] con [tech]
Difficulty levels = Niveles de dificultad

# Policies

Adopt policy = Adoptar política
Adopt free policy = Adoptar política gratis
Unlocked at = Desbloqueado en
Gain 2 free technologies = Ganas 2 tecnologías gratuitas
All policies adopted = Todas las políticas adoptadas
Policy branch: [branchName] = Rama Politica: [branchName]

# Religions

Religions = Religiones
Choose an Icon and name for your Religion = Escoje Simbolo y nombre para tu Religión
Choose a name for your religion = Escoje un nombre para tu religión
Choose a [beliefType] belief! = ¡Escoje una creencia de [beliefType]!
Choose any belief! = ¡Escoje cualquier creencia!
Found [religionName] = Fundar [religionName]
Enhance [religionName] = Realzar [religionName]
Choose a pantheon = Escoje un panteón
Choose a Religion = Escoje una Religión
Found Religion = Fundar Religión
Found Pantheon = Fundar Panteón
Follow [belief] = Seguir [belief]
Religions and Beliefs = Religiones y Creencias
Majority Religion: [name] = Religión Predominante: [name]
+ [amount] pressure = + [amount] presión
Holy city of: [religionName] = Ciudad Santa de: [religionName]
Pressure = Presión

# Religion overview screen
Religion Name: = Nombre de Religión:
Pantheon Name: = Nombre del Panteón
Founding Civ: = Civ Fundadora
Holy City: = Ciudad Santa:
Cities following this religion: = Ciudades siguiendo esta religión
Click an icon to see the stats of this religion = Toca un ícono para ver las estadísticas de esta religión
Religion: Off = Religión: Apagada
Minimal Faith required for\nthe next [Great Prophet]: = Minima Fé requerida para\nel siguiente [Great Prophet]:
Religions to be founded: = Religiones por fundar:
Religious status: = Estatus Religioso

None = Ninguno
Pantheon = Panteón
Founding religion = Fundando Religión
Religion = Religión
Enhancing religion = Mejorando Religión
Enhanced religion = Religión Mejorada


# Promotions

Pick promotion = Elige ascenso
 OR  =  O 
units in open terrain = unidades en terreno abierto
units in rough terrain = unidades en terreno abrupto
wounded units = unidades heridas
Targeting II (air) = Fijación de objetivos aérea II
Targeting III (air) = Fijación de objetivos aérea III
Bonus when performing air sweep [bonusAmount]% = [bonusAmount]% de bonus al realizar un barrido aéreo
Dogfighting I = Lucha aérea I
Dogfighting II = Lucha aérea II
Dogfighting III = Lucha aérea III
Choose name for [unitName] = Dar nombre a [unitName] 
[unitFilter] units gain the [promotion] promotion = unidades [unitFilter] ganan la promoción [promotion]

# Multiplayer Turn Checker Service

Enable out-of-game turn notifications = Habilitar notificaciones de turno fuera del juego
Time between turn checks out-of-game (in minutes) = Tiempo entre comprobación de turnos fuera de juego (en minutos)
Show persistent notification for turn notifier service = Mostrar notificación persistente de notificaciones de turno
Take user ID from clipboard =  Tomar ID de usuario del portapapeles
Doing this will reset your current user ID to the clipboard contents - are you sure? = Está acción podría remplazar tu usuario actual por el contenido en el portapapeles ¿está seguro? 
ID successfully set! = ID asignado con éxito 
Invalid ID! = ID inválido 

# Multiplayer options menu

Current IP address = Dirección IP actual
Server's IP address = Dirección IP del Servidor
Reset to Dropbox = Devolver a Dropbox
Check connection to server = Verificar conección al servidor
Awaiting response... = Esperando respuesta...
Success! = ¡Exito!
Failed! = ¡Error!


# Mods

Mods = Mods
Download [modName] = Descargar [modName]
Update [modName] = Actualizar [modName]
Could not download mod list = No se pudo descargar la lista de modificaciones
Download mod from URL = Descargar mod desde URL
Please enter the mod repository -or- archive zip url: = Por favor coloca el repositorio del mod, o, la url del archivo zip
Download = Descargar
Done! = ¡Hecho!
Delete [modName] = Eliminar [modName]
Are you SURE you want to delete this mod? = ¿Estás SEGURO de que deseas eliminar este mod?
[mod] was deleted. = [mod] fué eliminado.
Updated = Actualizado
Current mods = Mods Actuales
Downloadable mods = Mods Descargables
Mod info and options = Info de mods y ajustes
Next page = Siguiente Pagina
Open Github page = Abrir Pagina de Github
Permanent audiovisual mod = Mod visual permanente
Installed = Instalado
Downloaded! = ¡Descargado!
[modName] Downloaded! = ¡[modName] Descargado!
Could not download [modName] = No se pudo descargar el mod [modName]
Online query result is incomplete = La busqueda online está incompleta
No description provided = Sin descripción
[stargazers]✯ = [stargazers]✯
Author: [author] = Autor: [author]
Size: [size] kB = Tamaño: [size] kB
The mod you selected is incompatible with the defined ruleset! = ¡El mod selecionado es incompatible con las reglas base actuales!
Sort and Filter = Ordenar y Filtrar
Enter search text = Inserte texto de busqueda
Sort Current: = Ordenar por Actuales:
Sort Downloadable: = Ordenar por Descargables
Name ￪ = Nombre ￪
Name ￬ = Nombre ￬
Date ￪ = Fecha ￪
Date ￬ = Fecha ￬
Stars ￬ = Estrellas ￪
Status ￬ = Estrellas ￬


# Uniques that are relevant to more than one type of game object

[stats] from every [param] = [stats] de cada [param]
[stats] from [param] tiles in this city = [stats] de casillas de [param] en esta ciudad
[stats] from every [param] on [tileFilter] tiles = [stats] de cada [param] en celdas con [tileFilter] 
[stats] for each adjacent [param] = [stats] para cada [param] adyacente
Must be next to [terrain] = Debe estar al lado de [terrain]
Must be on [terrain] = Debe estar en [terrain]
+[amount]% vs [unitType] = +[amount]% vs [unitType]
+[amount] Movement for all [unitType] units = +[amount] Movimiento para todas las unidades [unitType]
+[amount]% Production when constructing [param] = +[amount]% de producción al construir [param]
Can only be built on [tileFilter] tiles = Solo puede ser construido en casillas de [tileFilter]
Cannot be built on [tileFilter] tiles = No puede ser construido en casillas de [tileFilter]
Does not need removal of [feature] = No necesita que se elimine [feature]
Gain a free [building] [cityFilter] = Gana un [building] gratis [cityFilter]

# Uniques not found in JSON files

Only available after [] turns = Solo disponible después de [] turnos
This Unit upgrades for free = Esta Unidad se mejora gratis
[stats] when a city adopts this religion for the first time = [stats] cuando una ciudad adopta esta religión por la primera vez
Never destroyed when the city is captured = Nunca destruido cuando una ciudad es capturada
Invisible to others = Invisible para los demás

# Unused Resources

Bison = Bisonte
Cocoa = Cacao


# In English we just paste all these conditionals at the end of each unique, but in your language that
# may not turn into valid sentences. Therefore we have the following two translations to determine
# where they should go. 
# The first determines whether the conditionals should be placed before or after the base unique.
# It should be translated with only the untranslated english word 'before' or 'after', without the quotes.
# Example: In the unique "+20% Strength <for [unitFilter] units>", should the <for [unitFilter] units>
# be translated before or after the "+20% Strength"?

ConditionalsPlacement = after

# The second determines the exact ordering of all conditionals that are to be translated.
# ALL conditionals that exist will be part of this line, and they may be moved around and rearranged as you please.
# However, you should not translate the parts between the brackets, only move them around so that when
# translated in your language the sentence sounds natural.
#
# Example: "+20% Strength <for [unitFilter] units> <when attacking> <vs [unitFilter] units> <in [tileFilter] tiles> <during the [eraName]>"
# In what order should these conditionals between <> be translated?
# Note that this example currently doesn't make sense yet, as those conditionals do not exist, but they will in the future.
#
# As this is still under development, conditionals will be added al the time. As a result,
# any translations added for this string will be removed immediately in the next version when more
# conditionals are added. As we don't want to make you retranslate this same line over and over,
# it's removed for now, but it will return once all planned conditionals have been added.


########################### AUTOMATICALLY GENERATED TRANSLATABLE STRINGS ########################### 


######### Map Unit Filters ###########

Wounded = Heridas
Barbarians = Bárbaros
 # Requires translation!
City-State = 
Embarked = Embarcadas
 # Requires translation!
Non-City = 

######### Unit Type Filters ###########

Military = Militares
Civilian = Civil
non-air = no aéreas
relevant = relevantes
Nuclear Weapon = Arma Nuclear
City = Ciudad
Air = Aérea
land units = unidades terrestres
water units = unidades navales
air units = unidades aéreas
 # Requires translation!
military units = 
submarine units = unidades submarinas
Barbarian = Bárbaras

######### City filters ###########

in this city = en esta ciudad
in all cities = en cada ciudad
in all coastal cities = en cada ciudad costera
in capital = en la capital
in all non-occupied cities = en todas las ciudades no-ocupadas
in all cities with a world wonder = en cada ciudad con una maravilla mundial
in all cities connected to capital = en cada ciudad conectada a la capital
in all cities with a garrison = en cada ciudad con una guarnición
in all cities in which the majority religion is a major religion = en cada ciudad donde la mayor religión sea la religión dominante
in all cities in which the majority religion is an enhanced religion = en cada ciudad donde la religión dominante sea una religión realzada
in non-enemy foreign cities = en ciudades extranjeras no enemigas
in foreign cities = en ciudades extranjeras
in annexed cities = en ciudades anexadas
in holy cities = en ciudades santas
in City-State cities = en ciudades de Ciudades-Estado
in cities following this religion = en ciudades siguiendo esta religión

######### Population Filters ###########

 # Requires translation!
Unemployed = 
 # Requires translation!
Followers of the Majority Religion = 
 # Requires translation!
Followers of this Religion = 
<<<<<<< HEAD

######### Terrain Filters ###########

All = Cualquiera
Coastal = Costera
River = Río
Open terrain = Terreno Abierto
Rough terrain = Terreno Abrupto
Water resource = Recurso de Agua
Foreign Land = Tierra Extranjera
Foreign = Extranjera
Friendly Land = Tierra Amiga
 # Requires translation!
Enemy Land = 
Featureless = Monótono
Fresh Water = Agua Fresca
non-fresh water = agua no dulce
Natural Wonder = Maravilla Natural
Impassable = Infranqueable
Land = Tierra
Water = Agua
Luxury resource = Recurso de Lujo
Strategic resource = Recurso Estrategico
Bonus resource = Recurso Bonus

######### Tile Filters ###########

 # Requires translation!
unimproved = 
All Road = Todas las Carreteras
Great Improvement = Gran Mejora

######### Region Types ###########

Hybrid = Híbrido

######### Terrain Quality ###########

Undesirable = Indeseable
Desirable = Deseable

######### Improvement Filters ###########

Great = Gran

######### Prophet Action Filters ###########

founding = fundar
enhancing = mejorar

######### Unique Specials ###########
=======
>>>>>>> 69603bc5

######### Terrain Filters ###########

All = Cualquiera
Coastal = Costera
River = Río
Open terrain = Terreno Abierto
Rough terrain = Terreno Abrupto
Water resource = Recurso de Agua
Foreign Land = Tierra Extranjera
Foreign = Extranjera
Friendly Land = Tierra Amiga
 # Requires translation!
Enemy Land = 
Featureless = Monótono
Fresh Water = Agua Fresca
non-fresh water = agua no dulce
Natural Wonder = Maravilla Natural
Impassable = Infranqueable
Land = Tierra
Water = Agua
Luxury resource = Recurso de Lujo
Strategic resource = Recurso Estrategico
Bonus resource = Recurso Bonus

######### Tile Filters ###########

 # Requires translation!
unimproved = 
All Road = Todas las Carreteras
Great Improvement = Gran Mejora

######### Region Types ###########

Hybrid = Híbrido

######### Terrain Quality ###########

Undesirable = Indeseable
Desirable = Deseable

######### Improvement Filters ###########

Great = Gran

######### Prophet Action Filters ###########

founding = fundar
enhancing = mejorar

######### Unique Specials ###########

all healing effects doubled = duplicados todos los efectos de curación
The Spaceship = La Nave Espacial
Maya Long Count calendar cycle = Ciclo del calendario Maya de La Cuenta Larga

#################### Lines from Buildings from Civ V - Vanilla ####################

Palace = Palacio
Indicates the capital city = Indica la capital

Monument = Monumento
Destroyed when the city is captured = Destruído cuando la ciudad es capturada

Granary = Granero
[stats] from [tileFilter] tiles [cityFilter] = [stats] de casillas de [tileFilter] [cityFilter]

Temple of Artemis = Templo de artemisa
'It is not so much for its beauty that the forest makes a claim upon men's hearts, as for that subtle something, that quality of air, that emanation from old trees, that so wonderfully changes and renews a weary spirit.' - Robert Louis Stevenson = 'No és por su belleza que los bosques atraen los corazones de los hombres, sino ese sutil algo, la calidad del aire, esa emanación de arboles viejos, que cambia y renueva el espiritu debil de una manera maravillosa.' - Robert Louis Stevenson
[amount]% [stat] [cityFilter] = [amount]% [stat] [cityFilter]
[amount]% Production when constructing [baseUnitFilter] units [cityFilter] = [amount]% Producción al construír unidades [baseUnitFilter] [cityFilter]

The Great Lighthouse = El Gran Faro
'They that go down to the sea in ships, that do business in great waters; these see the works of the Lord, and his wonders in the deep.' - The Bible, Psalms 107:23-24 = 'Los que surcan el mar en las naves para hacer su negocio en la inmensidad de las aguas también ven la obra de Yavéh y sus maravillas en el piélago.' - La Biblia, Salmos 107: 23-24
for [mapUnitFilter] units = para unidades [mapUnitFilter]
[amount] Movement = [amount] Movimiento
[amount] Sight = [amount] Visión

Stone Works = Canteras
Must not be on [terrainFilter] = No debe estar en [terrainFilter]

Stonehenge = Stonehenge
'Time crumbles things; everything grows old and is forgotten under the power of time' - Aristotle = 'El tiempo derrumba las cosas; Todo envejece y es olvidado bajo la presión del tiempo' - Aristóteles

Library = Biblioteca
[stats] per [amount] population [cityFilter] = [stats] por [amount] de población [cityFilter] 

Paper Maker = Papelera

The Great Library = La Gran Biblioteca
'Libraries are as the shrine where all the relics of the ancient saints, full of true virtue, and all that without delusion or imposture are preserved and reposed.' - Sir Francis Bacon = 'Las bibliotecas son los santuarios donde reposan y se conservan las reliquias de los antiguos santos, todas llenas de auténtica virtud y libres de engaños e imposturas.' - Sir Francis Bacon
Free Technology = Tecnología gratuita

Circus = Circo

Water Mill = Molino de Agua

Floating Gardens = Jardines Flotantes

Walls = Murallas

Walls of Babylon = Las murallas de Babilonia

The Pyramids = Las Pirámides
'O, let not the pains of death which come upon thee enter into my body. I am the god Tem, and I am the foremost part of the sky, and the power which protecteth me is that which is with all the gods forever.' - The Book of the Dead, translated by Sir Ernest Alfred Wallis Budge = 'Oh, que los dolores de la muerte que viene a ústedes entre a mi cuerpo. Yo soy el dios Tem, y soy la mayor parte del cielo, y el  poder que me protege es el que está con todos los dios por siempre.' - El Libro de los Muertos, traducido por Sir Ernest Alfred Wallis Budge
[amount]% tile improvement construction time = [amount]% tiempo de construcción de mejoras de casilla
[amount] free [baseUnitFilter] units appear = Aparecen [amount] unidades [baseUnitFilter] gratuitas

Mausoleum of Halicarnassus = Mausoleo de Halicarnaso
'The whole earth is the tomb of heroic men and their story is not given only on stone over their clay but abides everywhere without visible symbol woven into the stuff of other men's lives.' - Pericles = 'La tierra entera es la tumba de heroicos hombres y su historia no sólo se da en la piedra sobre la arcilla, pero permanece en todas partes sin símbolo visible tejido en las cosas de la vida de otros hombres' - Pericles
Provides a sum of gold each time you spend a Great Person = Proporciona una suma de oro cada vez que gastas un Gran Personaje

Barracks = Barracas
New [baseUnitFilter] units start with [amount] Experience [cityFilter] = Nuevas unidades [baseUnitFilter] comienzan con [amount] Experiencia [cityFilter]

Krepost = Krepost
[amount]% Culture cost of natural border growth [cityFilter] = [amount]% Costo cultural del crecimiento de la frontera natural [cityFilter]
[amount]% Gold cost of acquiring tiles [cityFilter] = [amount]% Costo de oro de adquirir casillas [cityFilter]

Statue of Zeus = Estatua de Zeus
'He spoke, the son of Kronos, and nodded his head with the dark brows, and the immortally anointed hair of the great god swept from his divine head, and all Olympos was shaken' - The Iliad = 'Habló, el hijo del artero Cronos, y asintió con su cabeza de cejas oscuras, y el cabello inmortalmente ungido del gran dios salió de su divina cabeza, y todo el Olimpo se sacudió' - La Ilíada
vs cities = vs ciudades
when attacking = al atacar
[amount]% Strength = [amount]% Fuerza

Lighthouse = Faro

Stable = Establo

Courthouse = Corte de Justicia
Remove extra unhappiness from annexed cities = Elimina la infelicidad creada por anexionar ciudades
Can only be built [cityFilter] = Solo puede ser construído [cityFilter] 

Hanging Gardens = Jardines Colgantes
'I think that if ever a mortal heard the word of God it would be in a garden at the cool of the day.' - F. Frankfort Moore = 'Creo que si un mortal alguna vez escuchara la voz de Dios, sería en un jardín en el fresco del día.' - F. Frankfort Moore

Colosseum = Coliseo

Circus Maximus = Circo Máximo
Cost increases by [amount] per owned city = El costo aumenta en [amount] por ciudad de propiedad

Great Wall = Gran Muralla
'The art of war teaches us to rely not on the likelihood of the enemy's not attacking, but rather on the fact that we have made our position unassailable.' - Sun Tzu = 'El arte de la guerra nos enseña a no confiar en la probabilidad de que el enemigo no ataque, sino más bien en el hecho de que hicimos nuestra posición inexpugnable.' - Sun Tzu
Enemy land units must spend 1 extra movement point when inside your territory (obsolete upon Dynamite) = Las unidades terrestres enemigas deben gastar un punto de movimiento extra al moverse por dentro de tu territorio (obsoleto al investigar Dinamita)

Temple = Templo

Burial Tomb = Tumba 
Doubles Gold given to enemy if city is captured = Dobla la cantidad de oro otorgado al enemigo si la ciudad es capturada

Mud Pyramid Mosque = Mezquita Piramidal

National College = Universidad Nacional

The Oracle = El Oráculo
'The ancient Oracle said that I was the wisest of all the Greeks. It is because I alone, of all the Greeks, know that I know nothing' - Socrates = 'Fué el antiguo Oraculo quién dijo que era el más sabio de todos los Griegos. Es por eso que solo sé, sobre todos los Griegos, que nada sé.' - Socrates
Free Social Policy = Política social gratis

National Epic = Épica Nacional
[amount]% Great Person generation [cityFilter] = [amount]% Gran generación de persona [cityFilter]

Market = Mercado

Bazaar = Bazar
Provides 1 extra copy of each improved luxury resource near this City = Proporciona una copia extra de los recursos de lujo de la ciudad

Mint = Casa de la moneda

Aqueduct = Acueducto
[amount]% Food is carried over after population increases [cityFilter] = [amount]% Los alimentos se transfieren después de que aumenta la población [cityFilter]

Heroic Epic = Épica heroica
All newly-trained [baseUnitFilter] units [cityFilter] receive the [promotion] promotion = Todas las unidades [baseUnitFilter] recién entrenadas [cityFilter] reciben la promoción [promotion]

Colossus = Coloso
'Why man, he doth bestride the narrow world like a colossus, and we petty men walk under his huge legs, and peep about to find ourselves dishonorable graves.' - William Shakespeare, Julius Caesar = '¡Claro, hombre! Él se pasea por el mundo, que le parece estrecho, como un coloso, y nosotros, míseros mortales, tenemos que caminar bajo sus piernas enormes y atisbar por todas partes para hallar una tumba ignominiosa.' - William Shakespeare: Julio César

Garden = Jardín

Monastery = Monasterio

Hagia Sophia = Santa Sofía
'For it soars to a height to match the sky, and as if surging up from among the other buildings it stands on high and looks down upon the remainder of the city, adorning it, because it is a part of it, but glorying in its own beauty' - Procopius, De Aedificis = 'Porque se eleva casi tocando el cielo, como si sobresaliera de los edificios que la rodean y mira abajo hacia el resto de la ciudad, adornandola, porque és parte de ella, pero glorificandose en su propia belleza'. - Procopio, De Aedificiis

Angkor Wat = Angkor Wat
'The temple is like no other building in the world. It has towers and decoration and all the refinements which the human genius can conceive of.' - Antonio da Magdalena = 'El templo és nada como otros edificios en el mundo. Tiene torres y decoraciones y todos los detalles que la mente humana puede concebir.' - Antonio de Magdalena

Chichen Itza = Chichen Itzá
'The katun is established at Chichen Itza. The settlement of the Itza shall take place there. The quetzal shall come, the green bird shall come. Ah Kantenal shall come. It is the word of God. The Itza shall come.' - The Books of Chilam Balam = 'El Katún está establecido en Chichen Itza. El asentamiento de el Itza tomará lugar allí. El quetzál vendrá, el ave verde vendrá. Ah Katenal ha de venir. Es la palabra de Dios. El Itza vendrá.' - Los Libros de Chilam Balam
[amount]% Golden Age length = [amount]% duración de Edad Dorada

National Treasury = Tesoro Nacional

Machu Picchu = Machu Picchu
'Few romances can ever surpass that of the granite citadel on top of the beetling precipices of Machu Picchu, the crown of Inca Land.' - Hiram Bingham = 'Pocos romances pueden superar aquello de la ciudadela de granito en la sima de los sobresalientes precipicios de Machu Pichu, la joya de la tierra Inca.' - Hiram Bingham
[amount]% [stat] from Trade Routes = [amount]% [stat] de Rutas de Comercio
Must have an owned [tileFilter] within [amount] tiles = Debe tener un [tileFilter] propio dentro de [amount] casillas

Workshop = Taller

Longhouse = Casa comunal

Forge = Forja

Harbor = Puerto
Connects trade routes over water = Conecta rutas de comercio por el agua

University = Universidad

Wat = Wat

Oxford University = Universidad de Oxford

Notre Dame = Notre Dame
'Architecture has recorded the great ideas of the human race. Not only every religious symbol, but every human thought has its page in that vast book.' - Victor Hugo = 'La arquitectura ha grabado las grandes ideas de la raza humana. No solo cada simbolo religioso, sino todo pensamiento humano tiene su pagina en tal vasto libro.' - Victor Hugo

Castle = Castillo

Mughal Fort = Fuerte Rojo
after discovering [tech] = después de descubrir [tech]
[stats] [cityFilter] = [stats] [cityFilter] 

Himeji Castle = Castillo Himeji
'Bushido is realized in the presence of death. This means choosing death whenever there is a choice between life and death. There is no other reasoning.' - Yamamoto Tsunetomo = 'Bushido es realizado en la presencia de la muerte. Esto significa escojer la muerte cuandoquiera que haya opción entre la vida y la muerte. No hay otro razonamiento.' - Yamamoto Tsunetomo
when fighting in [tileFilter] tiles = al pelear en casillas [tileFilter]

Ironworks = Herrería

Armory = Armería

Observatory = Observatorio

Opera House = Teatro de la Ópera

Sistine Chapel = Capilla Sixtina
'I live and love in God's peculiar light.' - Michelangelo Buonarroti = 'Vivo y amo en la peculiar luz de Dios.' - Miguel Ángel Buonarroti

Bank = Banco

Satrap's Court = Corte del sátrapa

Forbidden Palace = Palacio Prohibido
'Most of us can, as we choose, make of this world either a palace or a prison' - John Lubbock = 'Con nuestras elecciones, todos podemos hacer de este mundo un palacio o una prisión.' - John Lubbock
[amount]% Unhappiness from [populationFilter] [cityFilter] = [amount]% Infelicidad de [populationFilter] [cityFilter]

Theatre = Teatro

Seaport = Astillero

Hermitage = Ermita

Taj Mahal = Taj Mahal
'The Taj Mahal rises above the banks of the river like a solitary tear suspended on the cheek of time.' - Rabindranath Tagore = 'The Taj Mahal se alza sobre los bancos del río como una lagrima solitaria suspendida en la mejilla del tiempo.' - Rabindranath Tagore
Empire enters golden age = El imperio comienza una Edad Dorada

Porcelain Tower = Torre de Porcelana
'Things always seem fairer when we look back at them, and it is out of that inaccessible tower of the past that Longing leans and beckons.' - James Russell Lowell = 'Las cosas se ven siempre más justas cuando volvemos a verlas, y está afuera de esa torre inaccesible del pasado que la nostalgia nos jala.' - James Rusell Lowell
Free [baseUnitFilter] appears = Aparece [baseUnitFilter] gratis 
Science gained from research agreements [amount]% = Ciencia ganada de acuerdos de investigación [amount]%

Windmill = Molino de viento
[amount]% Production when constructing [buildingFilter] buildings [cityFilter] = [amount]% Producción al construir edificios [buildingFilter] [cityFilter]

Kremlin = Kremlin
'The Law is a fortress on a hill that armies cannot take or floods wash away.' - The Prophet Muhammed = 'La ley es una fortaleza en una colina que los ejercitos no pueden tomar ni inundar.' - El profeta Muhammed
[amount]% City Strength from defensive buildings = [amount]% Fuerza de Ciudad por edificios defensivos

Museum = Museo

The Louvre = El Louvre
'Every genuine work of art has as much reason for being as the earth and the sun' - Ralph Waldo Emerson = 'Cada piesa de arte genuina merece ser tanto como la tierra y el sol.' - Ralph waldo Emerson

Public School = Escuela Pública

Factory = Fábrica

Big Ben = Big Ben
'To achieve great things, two things are needed: a plan, and not quite enough time.' - Leonard Bernstein = 'Para alcanzar grandes cosas, se necesitan dos cosas: un plan, y no suficiente tiempo.' - Leonard Bernstein
[stat] cost of purchasing items in cities [amount]% = [stat] coste al comprar cosas en ciudades [amount]%

Military Academy = Academia Militar

Brandenburg Gate = Puerta de Brandemburgo
'Pale Death beats equally at the poor man's gate and at the palaces of kings.' - Horace = 'La palida Muerte toca por igual a la puerta del pobre como a la de los reyes.' - Horace

Arsenal = Arsenal

Hospital = Hospital

Stock Exchange = Bolsa de Valores

Broadcast Tower = Torre de Emisión

Eiffel Tower = Torre Eiffel
'We live only to discover beauty, all else is a form of waiting' - Kahlil Gibran = 'Vivimos solo para descubrir la belleza, todo lo demás es una forma de esperar.' - Kahlil Gibrán
Provides 1 happiness per 2 additional social policies adopted = Proporciona 1 felicidad por cada 2 políticas sociales adicionales adoptadas

Statue of Liberty = Estatua de la Libertad
'Give me your tired, your poor, your huddled masses yearning to breathe free, the wretched refuse of your teeming shore. Send these, the homeless, tempest-tossed to me, I lift my lamp beside the golden door!' - Emma Lazarus = 'Dame tus cansados, tus pobres, tus amontonadas masas gimiendo por respirar libres, los desgraciados rechazan tus costas repletas. Envialos, los desamparados, lanzalos a mí, ¡yo levanto la lampara junto a la puerta de oro!' - Ema Larazo
[stats] from every specialist [cityFilter] = [stats] de cada especialista [cityFilter]

Military Base = Base Militar

Cristo Redentor = Cristo Redentor
'Come to me, all who labor and are heavy burdened, and I will give you rest.' - New Testament, Matthew 11:28 = 'Venid a mí todos los que estáis trabajados y cargados, y yo os haré descansar.' - Nuevo Testamento, Mateo 11:28
[amount]% Culture cost of adopting new Policies = [amount]% coste de Cultura para adoptar nuevas Politicas

Research Lab = Laboratorio de Investigación

Medical Lab = Laboratorio Médico


Stadium = Estadio

Sydney Opera House = Casa de la Opera de Sidney
'Those who lose dreaming are lost.' - Australian Aboriginal saying = 'Aquellos que sueñan están perdidos.' - Dicho indigena Australiano

Manhattan Project = El Proyecto Manhattan
Enables nuclear weapon = Habilita armas nucleares
Triggers a global alert upon completion = Da una alerta mundial al construirse

Pentagon = Pentágono
'In preparing for battle I have always found that plans are useless, but planning is indispensable.' - Dwight D. Eisenhower = 'Al prepararme para la batalla siempre me he dado cuenta que los planes son inutiles, pero planear es indispensable.' - Dwight D. Eisenhower
[amount]% Gold cost of upgrading = [amount]% Costo de oro de la actualización

Solar Plant = Planta Solar
in cities without a [buildingFilter] = en ciudades sin un/a [buildingFilter]
Only available = Solo disponible

Nuclear Plant = Central Nuclear

Apollo Program = Programa Apolo
Enables construction of Spaceship parts = Habilita la construcción de partes de Nave Espacial

Spaceship Factory = Fábrica de Nave Espacial

United Nations = Naciones Unidas
'More than ever before in human history, we share a common destiny. We can master it only if we face it together. And that is why we have the United Nations.' - Kofi Annan = 'Más que nunca en la historia humana, compartimos un mismo destino. Lo podemos dominar solo si lo enfrentamos unidos. Y por eso es que tenemos a las naciones unidas.'  - Kofi Annan
Triggers voting for the Diplomatic Victory = Activa votaciones para la Victoria Diplomatica

Utopia Project = Proyecto Utopía
Hidden until [amount] social policy branches have been completed = Oculto hasta que [amount] ramas politicas hayan sido completadas
Triggers a global alert upon build start = Activa una alerta mundial al iniciar construcción
Triggers a Cultural Victory upon completion = Activa una Victoria Cultural al completarse


#################### Lines from Difficulties from Civ V - Vanilla ####################

Settler = Colono

Chieftain = Jefe

Warlord = Caudillo

Prince = Príncipe

King = Monarca
Era Starting Unit = Unidad inicial de era

Emperor = Emperador
Scout = Explorador

Immortal = Inmortal
Worker = Trabajador

Deity = Deidad


#################### Lines from Eras from Civ V - Vanilla ####################

Warrior = Guerrero
Ancient era = Edad Antigua

Spearman = Lancero
Classical era = Edad Clásica

Medieval era = Edad Medieval

Pikeman = Piquero
Renaissance era = Renacimiento

Musketman = Arcabuzero
Industrial era = Edad Industrial

Rifleman = Fusilero
Modern era = Edad Moderna

Infantry = Infantería
Atomic era = Edad Atómica

Information era = Edad informática

Future era = Edad Futurista


#################### Lines from Nations from Civ V - Vanilla ####################

Spectator = Espectador

Nebuchadnezzar II = Nabucodonosor II
The demon wants the blood of soldiers! = ¡El demonio quiere la sangre de los soldados!
Oh well, I presume you know what you're doing. = Bueno, supongo que sabes lo que estás haciendo.
It is over. Perhaps now I shall have peace, at last. = Se acabó. Quizás ahora tenga paz, por fin.
Are you real or a phantom? = ¿Eres real o un fantasma?
It appears that you do have a reason for existing – to make this deal with me. = Parece que tienes una razón para existir: hacer este trato conmigo.
Greetings. = Saludos.
What do YOU want?! = ¡¿Qué es lo que TÚ deseas?!
Ingenuity = Ingenio
May the blessings of heaven be upon you, O great Nebuchadnezzar, father of mighty and ancient Babylon! Young was the world when Sargon built Babylon some five thousand years ago, long did it grow and prosper, gaining its first empire the eighteenth century BC, under godlike Hammurabi, the giver of law. Although conquered by the Kassites and then by the Assyrians, Babylon endured, emerging phoenix-like from its ashes of destruction and regaining its independence despite its many enemies. Truly was Babylon the center of arts and learning in the ancient world. O Nebuchadnezzar, your empire endured but a short time after your death, falling to the mighty Persians, and then to the Greeks, until the great city was destroyed by 141 BC. = ¡Que las bendiciones del cielo recaigan sobre ti, oh gran Nabucodonosor, padre de la antigua y poderosa Babilonia! Joven era el mundo cuando Sargón construyó Babilonia hace unos cinco mil años atrás. Por mucho tiempo ella prosperó, ganándose el siglo XVIII a.C su primer Imperio, bajo la figura divina de Hammurabi, el Legislador. Aunque conquistada por los Casitas y luego los Asirios, Babilonia permaneció, emergiendo como un fénix de las cenizas de la destrucción, consiguiendo su independencia aún con tantos enemigos. Ciertamente era Babilonia el centro de las artes y enseñanza en el mundo antiguo. Oh Nabucodonosor, tu imperio aguantó poco tras tu muerte, sucumbiendo ante los poderosos Persas, luego ante los Griegos, hasta que la gran ciudad fue destruida en el año 141 d.C.
But is Babylon indeed gone forever, great Nebuchadnezzar? Your people look to you to bring the empire back to life once more. Will you accept the challenge? Will you build a civilization that will stand the test of time? = ¿Pero verdaderamente se ha ido Babilonia, gran Nabucodonosor? Tu pueblo confía en ti para traer el imperio de nuevo a la vida una vez más. ¿Aceptarás el reto? ¿Harás una civilización que resista el paso del tiempo?
Babylon = Babilonia
Akkad = Acadia
Dur-Kurigalzu = Dur-Kurigalzu
Nippur = Nippur
Borsippa = Borsippa
Sippar = Sippar
Opis = Opis
Mari = Mari
Shushan = Susa
Eshnunna = Eshnunna
Ellasar = Ellasar
Erech = Uruk
Kutha = Cutah
Sirpurla = Lagash
Neribtum = Neribtum
Ashur = Assur
Ninveh = Nínive
Nimrud = Nimrud
Arbela = Erbil
Nuzi = Nuzi
Arrapkha = Arrapkha
Tutub = Tutub
Shaduppum = Shaduppum
Rapiqum = Rapiqum
Mashkan Shapir = Mashkan Shapir
Tuttul = Tuttul
Ramad = Ramad
Ana = Ana
Haradum = Haradum
Agrab = Agrab
Uqair = Uqair
Gubba = Gubba
Hafriyat = Hafriyat
Nagar = Nagar
Shubat Enlil = Shubat-Enlil
Urhai = Urhai
Urkesh = Urkish
Awan = Awan
Riblah = Riblah
Tayma = Taima
Receive free [baseUnitFilter] when you discover [tech] = Recibe [baseUnitFilter] gratis cuando descubras [tech]
[greatPerson] is earned [amount]% faster = [greatPerson] se gana [amount]% más rápido

Alexander = Alejandro
You are in my way, you must be destroyed. = Estás en mi camino, debes ser destruido.
As a matter of fact I too grow weary of peace. = De hecho, yo también me canso de la paz.
You have somehow become my undoing! What kind of beast are you? = ¡De alguna manera te has convertido en mi ruina! ¿Qué tipo de bestia eres?
Hello stranger! I am Alexandros, son of kings and grandson of the gods! = Hola extraño ¡Soy Alejandro, hijo de reyes y nieto de los dioses!
My friend, does this seem reasonable to you? = Mi amigo, ¿te parece razonable?
Greetings! = ¡Saludos!
What? = ¿Qué?
Hellenic League = Liga Helénica
May the blessings of the gods be upon you, oh great King Alexander! You are the ruler of the mighty Greek nation. Your people lived for so many years in isolated city-states - legendary cities such as Athens, Sparta, Thebes - where they gave the world many great things, such as democracy, philosophy, tragedy, art and architecture, the very foundation of Western Civilization. Although few in number and often hostile to each other, in the 5th century BC they were able to defeat their much larger neighbor, Persia, on land and sea. = ¡Que las bendiciones de los dioses recaigan sobre ti, oh gran Rey Alejandro! Tú eres el gobernador de la poderosa nación Griega. Tu gente vivió por muchos años en ciudades-estado separadas - ciudades legendarias como Atenas, Esparta, Thebe - las cuales dieron al mundo grandes cosas, como democracia, filosofía, tragedia, arte y arquitectura, las bases de la Civilización Occidental. Aún pocas siendo y frecuentemente hostiles entre sí, en el siglo V a.C pudieron derrotar a su vecino mucho más grande, Persia, en la tierra y en el mar.
Alexander, your people stand ready to march to war, to spread the great Greek culture to millions and to bring you everlasting glory. Are you ready to accept your destiny, King Alexander? Will you lead your people to triumph and greatness? Can you build a civilization that will stand the test of time? = Alejandro, tu gente está lista para marchar a la guerra, para extender la grandiosa cultura Griega a millones y traerte gloria sin fin. ¿Estás listo para aceptar tu destino, rey Alejandro? ¿Liderarás a tu gente hacia la grandiosidad y el triunfo? ¿Puedes hacer civilización que resista el paso del tiempo?
Athens = Atenas
Sparta = Esparta
Corinth = Corinto
Argos = Argos
Knossos = Knossos
Mycenae = Miceno
Pharsalos = Farsala
Ephesus = Éfeso
Halicarnassus = Halicarnaso
Rhodes = Rodas
Eretria = Eretria
Pergamon = Pérgamo
Miletos = Mileto
Megara = Mégara
Phocaea = Focea
Sicyon = Sición
Tiryns = Tirinto
Samos = Samos
Mytilene = Mitilene
Chios = Quíos
Paros = Paros
Elis = Élide
Syracuse = Siracusa
Herakleia = Heraclea
Gortyn = Gortina
Chalkis = Calcis
Pylos = Pilos
Pella = Pella
Naxos = Naxos
Larissa = Larisa
Apollonia = Apolonia
Messene = Mesene
Orchomenos = Orcómeno
Ambracia = Ambracia
Kos = Cos
Knidos = Knidos
Amphipolis = Anfípolis
Patras = Patras
Lamia = Lamía
Nafplion = Nauplia
Apolyton = Apolito
Greece = Grecia
[amount]% City-State Influence degradation = [amount]% degrado de Influencia en Ciudaes-Estado
City-State Influence recovers at twice the normal rate = La influencia de Ciudad-Estado se recupera al doble de la tasa normal 
City-State territory always counts as friendly territory = Territorio de Ciudad-Estado siempre cuenta como territorio amigo

Wu Zetian = Wu Zetian
You won't ever be able to bother me again. Go meet Yama. = No podrás volver a molestarme nunca más. Ve a conocer a Yama.
Fool! I will disembowel you all! = ¡Tonto! ¡Los destriparé a todos!
You have proven to be a cunning and competent adversary. I congratulate you on your victory. = Has demostrado ser un adversario astuto y competente. Te felicito por tu victoria.
Greetings, I am Empress Wu Zetian. China desires peace and development. You leave us alone, we'll leave you alone. = Saludos, soy la emperatriz Wu Zetian. China desea paz y desarrollo. Nos dejas en paz, te dejaremos en paz.
My friend, do you think you can accept this request? = Mi amigo, ¿crees que puedes aceptar esta solicitud?
How are you today? = ¿Cómo estás hoy?
Oh. It's you? = Oh. ¿Eres tu?
Art of War = El Arte de la Guerra
The Blessings of Heaven be upon you. Empress Wu Zetian, most beautiful and haughty ruler of China! Oh great Empress, whose shadow causes the flowers to blossom and the rivers to flow! You are the leader of the Chinese, the oldest and the greatest civilization that humanity has ever produced. China's history stretches back into the mists of time, its people achieving many great things long before the other upstart civilizations were even conceived. China's contributions to the arts and sciences are too many and too wondrous to do justice to - the printing press, gunpowder, the works of Confucius - these are but a few of the gifts China has given to an undeserving world! = Las bendiciones del cielo están sobre ti. Emperatriz Wu Zetian, ¡la más bella y altiva gobernante de China! Oh gran Emperatriz, ¡tu sombra hace las flores florecer y los ríos fluir! Tú eres la líder de los Chinos, la civilización más grande y más vieja que la humanidad pudo hacer. La historia de China es tan larga que se pierde en el tiempo, con su gente alcanzando grandes cosas mucho antes que otras civilizaciones nacientes. Las contribuciones de China a las artes y las ciencias son tantas y tan maravillosas, que no se le pueden hacer justicia - la imprenta, pólvora, el trabajo de Confucio - ¡estos son unos pocos de los regalos que ha dado China a un mundo que no se los merece!
You, great Queen, who, with cunning and beauty, rose from the position of lowly concubine to that of Divine Empress - your people call out to you to lead them! Great China is once again beset on all sides by barbarians. Can you defeat all your many foes and return your country to greatness? Can you build a civilization to stand the test of time? = Tú, gran Reina, quien, con tu astucia y belleza, ascendió de una pobre concubina a la Divina Emperatriz - ¡tu gente te llama para que los lideres! La gran China está rodeada una vez más de bárbaros. ¿Puedes derrotar a todos tus enemigos y traer tu país a la grandeza? ¿Puedes hacer una civilización que resista el paso del tiempo?
Beijing = Beijing
Shanghai = Shanghái
Guangzhou = Guangzhou
Nanjing = Nankín
Xian = Xi'an
Chengdu = Chengdu
Hangzhou = Hangzhou
Tianjin = Tianjín
Macau = Macao
Shandong = Shandong
Kaifeng = Kaifeng
Ningbo = Ningbó
Baoding = Báoding
Yangzhou = Yangzhou
Harbin = Harbin
Chongqing = Chongqing
Luoyang = Luoyang
Kunming = Kunmíng
Taipei = Taipéi
Shenyang = Shenyang
Taiyuan = Taiyuan
Tainan = Tainan
Dalian = Dalian
Lijiang = Lijiang
Wuxi = Wuxi
Suzhou = Suzhou
Maoming = Maomíng
Shaoguan = Shaoguan
Yangjiang = Yangjiáng
Heyuan = Heyuan
Huangshi = Huangshi
Yichang = Yichang
Yingtian = Yichang
Xinyu = Xinyu
Xinzheng = Xinzheng
Handan = Handan
Dunhuang = Dunhuang
Gaoyu = Gaoyu
Nantong = Nantong
Weifang = Weifang
Xikang = Xikang
China = China
Great General provides double combat bonus = Gran general proporciona doble bonificación de combate.

Ramesses II = Ramsés II
You are but a pest on this Earth, prepare to be eliminated! = ¡Eres sólo una plaga en esta Tierra, prepárate para ser eliminado!
You are a fool who evokes pity. You have brought my hostility upon yourself and your repulsive civilization! = Eres un tonto que evoca piedad. ¡Has traído mi hostilidad sobre ti y tu repulsiva civilización!
Strike me down and my soul will torment yours forever, you have won nothing. = Golpéame y mi alma atormentará la tuya para siempre, no has ganado nada.
Greetings, I am Ramesses the god. I am the living embodiment of Egypt, mother and father of all civilizations. = Saludos, soy Ramsés el dios. Soy la encarnación viviente de Egipto, madre y padre de todas las civilizaciones.
Generous Egypt makes you this offer. = Egipto generoso te hace esta oferta.
Good day. = Buen día.
Oh, it's you. = Oh, eres tú.
Monument Builders = Constructores de Monumentos
We greet thee, oh great Ramesses, Pharaoh of Egypt, who causes the sun to rise and the Nile to flow, and who blesses his fortunate people with all the good things of life! Oh great lord, from time immemorial your people lived on the banks of the Nile river, where they brought writing to the world, and advanced mathematics, sculpture, and architecture. Thousands of years ago they created the great monuments which still stand tall and proud. = Te saludamos, oh gran Ramsés, Faraón de Egipto, él que hace el sol salir y el Nilo fluir, ¡y quien bendice a su afortunado pueblo con todas las cosas buenas de la vida! Oh gran señor, desde tiempo inmemorable tu gente ha vivido en las laderas del río Nilo, donde trajeron la escritura al mundo, y avanzadas matemáticas, escultura, y arquitectura. Hace miles de años atrás ellos crearon grandes monumentos los cuales aún siguen orgullosamente en pie.
Oh, Ramesses, for uncounted years your people endured, as other petty nations around them have risen and then fallen into dust. They look to you to lead them once more into greatness. Can you honor the gods and bring Egypt back to her rightful place at the very center of the world? Can you build a civilization that will stand the test of time? = Oh, Ramsés, por años incontables tu pueblo ha sobrevivido, no como otras pobres naciones de alrededor han surgido y caído al polvo. Ellos te escogen para que los lideres una vez más a la grandeza. ¿Puedes honrar a los dioses y devolver a Egipto a su legítimo lugar en el centro del mundo? ¿Puedes hacer una civilización que resista el paso del tiempo?
Thebes = Tebas
Memphis = Memphis
Heliopolis = Heliópolis
Elephantine = Elefantina
Alexandria = Alexandria
Pi-Ramesses = Pi-Ramsés
Giza = Guiza
Byblos = Biblos
Akhetaten = Amarna
Hieraconpolis = Hieracómpolis
Abydos = Abidos
Asyut = Asiut
Avaris = Avaris
Lisht = El Lisht
Buto = Buto
Edfu = Edfu
Pithom = Heroónpolis
Busiris = Busiris
Kahun = Kahun
Athribis = Atribis
Mendes = Mendes
Elashmunein = Khemnu
Tanis = Tanis
Bubastis = Bubastis
Oryx = Orix
Sebennytus = Sebennitos
Akhmin = Jent-Min
Karnak = Karnak
Luxor = Lúxor
El Kab = El Kab
Armant = Armant
Balat = Balat
Ellahun = El Lahun
Hawara = Hawara
Dashur = Dashur
Damanhur = Damanjur
Abusir = Abusir
Herakleopolis = Heracleópolis Magna
Akoris = Acoris
Benihasan = Beni Hassan
Badari = El Badari
Hermopolis = Hermópolis
Amrah = El Amrah
Koptos = Copto
Ombos = Kom Ombo
Naqada = Naqada
Semna = Semna
Soleb = Soleb
Egypt = Egipto
[amount]% Production when constructing [buildingFilter] wonders [cityFilter] = [amount]% Producción al construír maravillas [buildingFilter] [cityFilter]

Elizabeth = Isabel
By the grace of God, your days are numbered. = Por la gracia de Dios, tus días están contados.
We shall never surrender. = Nosotros nunca nos rendiremos.
You have triumphed over us. The day is yours. = Has triunfado sobre nosotros. El día es tuyo.
We are pleased to meet you. = Nos complace conocerte.
Would you be interested in a trade agreement with England? = ¿Te interesaría un acuerdo comercial con Inglaterra?
Hello, again. = Hola de nuevo.
Oh, it's you! = ¡Oh, eres tú!
Sun Never Sets = El Sol nunca se pone.
Praises upon her serene highness, Queen Elizabeth Gloriana. You lead and protect the celebrated maritime nation of England. England is an ancient land, settled as early as 35,000 years ago. The island has seen countless waves of invaders, each in turn becoming a part of the fabric of the people. Although England is a small island, for many years your people dominated the world stage. Their matchless navy, brilliant artists and shrewd merchants, giving them power and influence far in excess of their mere numbers. = Alabanza hacia su serena alteza, Reina Isabel Gloriana. Tu lideraste y protegiste la celebrada nación marítima de Inglaterra. Inglaterra es una tierra antigua, asentada desde hace 35.000 años. La isla ha visto un incontable número de invasores, cada vez volviéndose parte de la esencia de la gente. Aunque Inglaterra es una pequeña isla, por muchos años tu gente dominó el escenario mundial. Su armada sin rival, astutos mercaderes y brillantes artistas, dándoles poder e influencia sin igual a sus números.
Queen Elizabeth, will you bring about a new golden age for the English people? They look to you once more to return peace and prosperity to the nation. Will you take up the mantle of greatness? Can you build a civilization that will stand the test of time? = ¿Reina Isabel, traerás una nueva era dorada para la gente Inglesa? Acuden a tí una vez más a que regreses paz y prosperidad a la nación. ¿Tomarás el manto de la grandeza? ¿Puedes hacer una civilización que resista el paso del tiempo?
London = Londres
York = York
Nottingham = Nottingham
Hastings = Hastings
Canterbury = Canterbury
Coventry = Coventry
Warwick = Warwick
Newcastle = Newcastle
Oxford = Oxford
Liverpool = Liverpool
Dover = Dover
Brighton = Brighton
Norwich = Norwich
Leeds = Leeds
Reading = Reading
Birmingham = Birmingham 
Richmond = Richmond
Exeter = Exeter
Cambridge = Cambridge
Gloucester = Gloucester
Manchester = Manchester
Bristol = Bristol
Leicester = Leicester
Carlisle = Carlisle
Ipswich = Ipswich
Portsmouth = Portsmouth
Berwick = Berwick
Bath = Bath
Mumbles = Mumbles
Southampton = Southampton
Sheffield = Sheffield
Salisbury = Salisbury
Colchester = Colchester
Plymouth = Plymouth
Lancaster = Lancaster
Blackpool = Blackpool
Winchester = Winchester
Hull = Hull
England = Inglaterra

Napoleon = Napoleón
You're disturbing us, prepare for war. = Nos estás molestando, prepárate para la guerra.
You've fallen into my trap. I'll bury you. = Has caído en mi trampa. Te enterraré.
I congratulate you for your victory. = Te felicito por tu victoria
Welcome. I'm Napoleon, of France; the smartest military man in world history. = Bienvenidos. Soy Napoleón, de Francia. El militar más listo de la historia mundial.
France offers you this exceptional proposition. = Francia le ofrece esta propuesta excepcional.
Hello. = Hola.
It's you. = Eres tú.
Ancien Régime = Antiguo Régimen
Long life and triumph to you, First Consul and Emperor of France, Napoleon I, ruler of the French people. France lies at the heart of Europe. Long has Paris been the world center of culture, arts and letters. Although surrounded by competitors - and often enemies - France has endured as a great nation. Its armies have marched triumphantly into battle from one end of the world to the other, its soldiers and generals among the best in history. = Larga vida y triunfo a tí, Napoleón, Primer Cónsul y Emperador de los Franceses. Francia se encuentra en el corazón de Europa. Por mucho tiempo París ha sido el centro mundial de la cultura, las letras y las bellas artes. Aunque rodeada de competidores - e incluso enemigos -, Francia se ha mantenido como una gran nación. Sus ejércitos han marchado triunfantes a la batalla desde un extremo del mundo hasta otro; sus soldados y generales, entre los mejores de la historia.
Napoleon Bonaparte, France yearns for you to rebuild your empire, to lead her once more to glory and greatness, to make France once more the epicenter of culture and refinement. Emperor, will you ride once more against your foes? Can you build a civilization that will stand the test of time? = Napoleón Bonaparte, Francia te suplica que reconstruyas tu imperio, y lo guíes de nuevo hacia la gloria y grandeza, para hacer a Francia una vez más el epicentro de la cultura y la excelencia. Emperador, ¿te enfrentarás de nuevo a tus adversarios? ¿Puedes crear una civilización que resista el paso del tiempo?
Paris = París
Orleans = Orleans
Lyon = Lyon
Troyes = Troya
Tours = Tours
Marseille = Marsella
Chartres = Chartres
Avignon = Avignon
Rouen = Ruan
Grenoble = Grenoble
Dijon = Dijon
Amiens = Amiens
Cherbourg =  Cherbourg
Poitiers = Poitiers
Toulouse = Toulouse
Bayonne = Bayona
Strasbourg = Estrasburgo
Brest = Brest
Bordeaux = Burdeos
Rennes = Rennes
Nice = Nice
Saint Etienne = Saint Etienne
Nantes = Nantes
Reims = Reims
Le Mans = Le Mans
Montpellier = Montpellier
Limoges = Limoges
Nancy = Nancy
Lille = Lille
Caen = Caen
Toulon = Tolón
Le Havre = El Havre
Lourdes = Lourdes
Cannes = Cannes
Aix-En-Provence = Aix-En-Provence
La Rochelle = La Rochelle
Bourges = Bourges
Calais = Calais
France = Francia
before discovering [tech] = antes de descubrir [tech]

Catherine = Catalina
You've behaved yourself very badly, you know it. Now it's payback time. = Te has comportado muy mal, lo sabes. Ahora es tiempo de venganza.
You've mistaken my passion for a weakness, you'll regret about this. = Has confundido mi pasión con una debilidad, te arrepentirás de esto.
We were defeated, so this makes me your prisoner. I suppose there are worse fates. = Fuimos derrotados, así que esto me convierte en su prisionero. Supongo que hay destinos peores.
I greet you, stranger! If you are as intelligent and tactful as you are attractive, we'll get along just fine. = ¡Te saludo, forastero! Si eres tan inteligente y discreto como atractivo, nos llevaremos bien.
How would you like it if I propose this kind of exchange? = ¿Te gustaría que te propusiera este tipo de intercambio?
Hello! = ¡Hola!
What do you need?! = ¿Que necesitas?
Siberian Riches = Riquezas Siberianas
Greetings upon thee, Your Imperial Majesty Catherine, wondrous Empress of all the Russias. At your command lies the largest country in the world. Mighty Russia stretches from the Pacific Ocean in the east to the Baltic Sea in the west. Despite wars, droughts, and every manner of disaster the heroic Russian people survive and prosper, their artists and scientists among the best in the world. The Empire today remains one of the strongest ever seen in human history - a true superpower, with the greatest destructive force ever devised at her command. = Saludos hacia usted, Su Imperial Majestad Caterina, maravillosa Emperatriz de todos los Rusos. A tu comando está el país más grande en el mundo. La poderosa Rusia se extiende desde el Océano Pacífico en el este, al Mar Báltico en occidente. A pesar de las guerras, sequías, y todo tipo de desastre, la heroica gente rusa sobrevivió y prosperó, con artistas y científicos de los mejores del planeta. El Imperio aún se mantiene como uno de los más fuertes jamás vistos en la historia humana - una  verdadera superpotencia, con la fuerza destructora jamás concebida a su comando.
Catherine, your people look to you to bring forth glorious days for Russia and her people, to revitalize the land and recapture the wonder of the Enlightenment. Will you lead your people once more into greatness? Can you build a civilization that will stand the test of time? = Caterina, tu gente te pide que traigas días gloriosos para Rusia y su gente, para revitalizar la tierra y recapturar la maravilla de la Ilustración. ¿Liderarás a tu gente una vez más a la grandeza? ¿Puedes hacer una civilización que resista el paso del tiempo?
Moscow = Moscú
St. Petersburg = San Peterburgo
Novgorod = Nóvgorod
Rostov = Rostov
Yaroslavl = Yaroslavl
Yekaterinburg = Ekaterimburgo
Yakutsk = Yakutsk
Vladivostok = Vladivostok
Smolensk = Smolensk
Orenburg = Oremburgo
Krasnoyarsk = Krasnoyarsk
Khabarovsk = Jabárovsk
Bryansk = Briansk
Tver = Tver
Novosibirsk = Novosibirsk
Magadan = Magadán
Murmansk = Múrmansk
Irkutsk = Irkutsk
Chita = Chitá
Samara = Samara
Arkhangelsk = Arcángel
Chelyabinsk = Cheliábinsk
Tobolsk = Tobolsk
Vologda = Vólogda
Omsk = Omsk
Astrakhan = Astracán
Kursk = Kursk
Saratov = Sarátov
Tula = Tula
Vladimir = Vladimiro
Perm = Perm
Voronezh = Vorónezh
Pskov = Pskov
Starayarussa = Stáraya Rusa
Kostoma = Kostroma
Nizhniy Novgorod = Nizhni Nóvgorod
Suzdal = Suzdal
Magnitogorsk = Magnitogorsk
Russia = Rusia
Double quantity of [resource] produced = Cantidad doble de [resource] producida

Augustus Caesar = César Augusto
 # Requires translation!
My treasury contains little and my soldiers are getting impatient... (sigh) ...therefore you must die. = 
So brave, yet so stupid! If only you had a brain similar to your courage. = ¡Tan valiente, pero tan estúpido! Si tan sólo tuvieras un cerebro similar a tu coraje.
The gods have deprived Rome of their favour. We have been defeated. = Los dioses han privado a Roma de su favor. Hemos sido derrotados.
I greet you. I am Augustus, Imperator and Pontifex Maximus of Rome. If you are a friend of Rome, you are welcome. = Te saludo. Soy Augusto, Imperator y Pontífice Máximo de Roma. Si eres amigo de Roma, eres bienvenido.
I offer this, for your consideration. = Le ofrezco esto, para su consideración.
Hail. = Salve.
What do you want? = ¿Qué es lo que quieres?
The Glory of Rome = Gloria de Roma
The blessings of the gods be upon you, Caesar Augustus, emperor of Rome and all her holdings. Your empire was the greatest and longest lived of all in Western civilization. And your people single-handedly shaped its culture, law, art, and warfare like none other, before or since. Through years of glorious conquest, Rome came to dominate all the lands of the Mediterranean from Spain in the west to Syria in the east. And her dominion would eventually expand to cover much of England and northern Germany. Roman art and architecture still awe and inspire the world. And she remains the envy of all lesser civilizations who have followed. = Que las bendiciones de los dioses estén sobre tí, Cesar Augustus, emperador de Roma y todas sus posesiones. Tu imperio fue el más grande y longevo de toda la civilización occidental. Y tu gente formó su cultura, leyes, arte y guerra por sí misma como ninguna otra, antes o después. A través de años de gloriosa conquista, Roma dominó todas las tierras del Mediterráneo, desde España en el oeste, a Siria en el este. Y su dominio se expandiría tanto, hasta llegar a Inglaterra y el norte de Germania. El arte y arquitectura Romana aún asombra e inspira al mundo. Y ella es la envidia de todas las civilizaciones menores que le siguieron.
O mighty emperor, your people turn to you to once more reclaim the glory of Rome! Will you see to it that your empire rises again, bringing peace and order to all? Will you make Rome once again center of the world? Can you build a civilization that will stand the test of time? = Oh poderoso emperador, ¡tu gente clama de vuelta la gloria Romana!  ¿Verás como tu imperio surge otra vez, trae paz y orden a todos? ¿Harás a Roma una vez más el centro del mundo? ¿Puedes crear una civilización que resista el paso del tiempo?
Rome = Roma
Antium = Anzio
Cumae = Cumas
Neapolis = Neápolis
Ravenna = Rávena
Arretium = Arezzo
Mediolanum = Milán
Arpinum = Arpino
Circei = Circeo
Setia = Sezze
Satricum = Satricum
Ardea = Ardea
Ostia = Ostia Antica
Velitrae = Velletri
Viroconium = Viroconium
Tarentum = Tareto
Brundisium = Bríndisi
Caesaraugusta = Zaragoza
Caesarea = Cesarea
Palmyra = Palmira
Signia = Signia
Aquileia = Aquilea
Clusium = Chiusi
Sutrium = Sutri
Cremona = Cremona
Placentia = Plasencia
Hispalis = Sevilla
Artaxata = Artashat
Aurelianorum = Cénabo
Nicopolis = Nicópolis
Agrippina = Agripina
Verona = Verona
Corfinium = Corfinio
Treverii = Tréveris
Sirmium = Sirmio
Augustadorum = Augustadorum
Curia = Curia
Interrama = Interrama
Adria = Adria
[amount]% Production towards any buildings that already exist in the Capital = [amount]% Producción hacia cualquier edificio que ya exista en la Capital

Harun al-Rashid = Harún al-Rashid
The world will be more beautiful without you. Prepare for war. = El mundo será un lugar mejor sin ti. Prepárate para la guerra. 
Fool! You will soon regret dearly! I swear it! = ¡Pobre inocente! Pronto te arrepentirás ¡Te lo aseguro!
You have won, congratulations. My palace is now in your possession, and I beg that you care well for the peacock. = Has ganado, enhorabuena. Mi palacio está ahora en tu posesión, te imploro que cuides del pavo real.
Welcome foreigner, I am Harun Al-Rashid, Caliph of the Arabs. Come and tell me about your empire. = Bienvenido extranjero, yo soy Harún al-Rashid, Califa de los árabes. Ven y cuéntame sobre tu imperio.
Come forth, let's do business. = Ven, hagámos negocios.
Peace be upon you. = La paz sea contigo.
Trade Caravans = Caravanas de Comercio
Blessings of God be upon you oh great caliph Harun al-Rashid, leader of the pious Arabian people! The Muslim empire, the Caliphate was born in the turbulent years after the death of the prophet Muhammad in 632 AD, as his followers sought to extend the rule of God to all of the people of the earth. The caliphate grew mighty indeed at the height of its power, ruling Spain, North Africa, the Middle East, Anatolia, the Balkans and Persia. An empire as great as or even greater than that of Rome. The arts and sciences flourished in Arabia during the Middle Ages, even as the countries of Europe descended into ignorance and chaos. The Caliphate survived for six hundred years, until finally succumbing to attack from the Mongols, those destroyers of Empires. = Que las bendiciones de dios sean contigo oh gran califa Harun al-Rashid, ¡líder de la devota pueblo Árabe! El imperio Musulmán, el Califato fue nacido en años turbulentos después de la muerte del profeta Mojama en el año 632 d.C, y sus seguidores buscaron expandir el mandato de Dios a toda la gente de la tierra. El califato creció ciertamente poderoso en la altura de su poder, reinando España, África del Norte, el medio Oriente, Anatolia, los Balcanes y Persia. Un imperio tan o más grande que el de Roma. Las artes y ciencias abundaban en Arabia durante el medievo, incluso mientras los países de Europa descendían a la ignorancia y el caos. El Califato sobrevivió por seiscientos años, hasta que finalmente sucumbió al ataque de los Mongoles, esos destructores de Imperios.
Great Caliph Harun al Rashid, your people look to you to return them to greatness! To make Arabia once again an enlightened land of arts and knowledge, a powerful nation who needs fear no enemy! Oh Caliph, will you take up the challenge? Can you build a civilization that will stand the test of time? = Gran Califato Harun al-Rashid, ¡tu gente esperan que les devuelvas la grandeza! Que hagas a Arabia una vez más la tierra ilustrada de artes y conocimiento, ¡una nación poderosa que no le teme a ningún enemigo! Oh Califa, ¿aceptarás el reto? ¿Puedes hacer una civilización que resista el paso del tiempo?
Mecca = Meca
Medina = Medina
Damascus = Damasco
Baghdad = Bagdad
Najran = Najrán
Kufah = Kufa
Basra = Basora
Khurasan = Jorasán
Anjar = Anjar
Fustat = Fustat
Aden = Adén
Yamama = Al-Yamama
Muscat = Mascate
Mansura = El Mansura
Bukhara = Bujará
Fez = Fez
Shiraz = Shiraz
Merw = Merv
Balkh = Balj
Mosul = Mosul
Aydab = Aydab
Bayt = Beit
Suhar = Sohar
Taif = Taif
Hama = Hama
Tabuk = Tabuk
Sana'a = Saná
Shihr = Shihr
Tripoli = Trípoli
Tunis = Túnez
Kairouan = Cairuán
Algiers = Argel
Oran = Orán
Arabia = Arabia
[stats] from each Trade Route = [stats] de cada Ruta Comercial

George Washington = George Washington 
Your wanton aggression leaves us no choice. Prepare for war! = Tu agresión gratuita no nos deja elección. ¡Prepárate para la guerra!
You have mistaken our love of peace for weakness. You shall regret this! = Confundiste nuestro amor por la paz con debilidad. Te arrepentirás de eso!
The day...is yours. I hope you will be merciful in your triumph. = hoy...es tu día. Espero que seas piadoso en la victoria
The people of the United States of America welcome you. = El pueblo de los Estados unidos de America te da la bienvenida
Is the following trade of interest to you? = ¿El siguiente intercambio es tu interés? 
Well? = ¿Entonces? 
Manifest Destiny = Destino Manifiesto
Welcome President Washington! You lead the industrious American civilization! Formed in the conflagration of revolution in the 18th century, within a hundred years, the young nation became embroiled in a terrible civil war that nearly tore the country apart, but it was just a few short years later in the 20th century that the United States reached the height of its power, emerging triumphant and mighty from the two terrible wars that destroyed so many other great nations. The United States is a nation of immigrants, filled with optimism and determination. They lack only a leader to help them fulfill their promise. = ¡Bienvenido Presidente Washington! ¡Tú lideras la industrial civilización Estadounidense! Formada en la conflagración de revolución en el siglo XVIII, en menos de 100 años, tu joven nación se envolvió en una terrible guerra civil que casi rompe el país aparte, pero fueron unos cortos pocos años después en el siglo XX que los Estados Unidos alcanzaron su máximo poder, emergiendo triunfante y poderosa de las dos terribles guerras que destruyeron otras grandes naciones. Los Estados Unidos es una nación de inmigrantes, llena con optimismo y determinación. Solo carecen de un líder que ayude llenar su promesa.
President Washington, can you lead the American people to greatness? Can you build a civilization that will stand the test of time? = ¿Presidente Washington, puedes liderar a los estadounidenses a la grandeza? ¿Puedes crear una civilización que resista el paso del tiempo?
Washington = Washington 
New York = Nueva York
Boston = Boston
Philadelphia = Filadelfia
Atlanta = Atlanta
Chicago = Chicago
Seattle = Seattle
San Francisco = San Francisco 
Los Angeles = Los Ángeles 
Houston = Houston 
Portland =  Portland
St. Louis = San Luis
Miami = Miami
Buffalo = Buffalo
Detroit = Detroit
New Orleans = Nueva Orleans
Baltimore = Baltimore
Denver = Denver
Cincinnati = Cincinnati 
Dallas = Dallas
Cleveland = Cleveland
Kansas City = Kansas
San Diego = San Diego
Las Vegas = Las Vegas
Phoenix = Phoenix
Albuquerque = ALbuquerque
Minneapolis = Minneapolis
Pittsburgh = Pittsburgh
Oakland = Oakland
Tampa Bay = Bahia de Tampa
Orlando = Orlando
Tacoma = Tacoma
Santa Fe = Santa Fe
Olympia = Olympia
Hunt Valley = Valle Hunt 
Springfield = Springfield
Palo Alto = Palo Alto
Centralia = Centralia
Spokane = Spokane
Jacksonville = Jacksonville
Svannah = Savannah
Charleston = Charleston
San Antonio = San Antonio
Anchorage = Anchorage
Sacramento = Sacramento
Reno = Reno
Salt Lake City = Salt Lake
Boise = Boise
Milwaukee = Milwaukee
Santa Cruz = Santa Cruz
Little Rock = Little Rock
America = Estados Unidos

Oda Nobunaga = Oda Nobunaga
I hereby inform you of our intention to wipe out your civilization from this world. = Mediante la presente quedas informado de nuestras intenciones de borrar a tu civilización de este mundo
Pitiful fool! Now we shall destroy you! = Tonto misericordioso! Ahora voy a destruirte! 
You were much wiser than I thought. = Fuiste mucho mas sabio de lo que creí
We hope for a fair and just relationship with you, who are renowned for military bravery. = Se te reconoce tu valentía militar, esperamos tener una equitativa y justa relación.
I would be grateful if you agreed on the following proposal. = Estaría muy agradecido si aceptas la siguiente propuesta
Oh, it's you... = Oh, eres tu
Bushido = Bushido
Blessings upon you, noble Oda Nobunaga, ruler of Japan, the land of the Rising Sun! May you long walk among its flowering blossoms. The Japanese are an island people, proud and pious with a rich culture of arts and letters. Your civilization stretches back thousands of years, years of bloody warfare, expansion and isolation, great wealth and great poverty. In addition to their prowess on the field of battle, your people are also immensely industrious, and their technological innovation and mighty factories are the envy of lesser people everywhere. = Bendiciones a tí, noble Oda Nobunaga, gobernante de Japón, ¡la tierra del Sol Naciente! Que camines junto a las bellas flores. Los Japoneses son isleños, orgullosos y píos con riqueza cultural de las artes y letras. Su civilización se extiende miles de años atrás, años de guerras sangrientas, expansión e insolación, gran riqueza y gran pobreza. En adición a su destreza en el campo de batalla, tu gente son también muy trabajadora, y su innovación tecnológica y honorables fabricas son la envidia de la gente.
Legendary daimyo, will you grab the reins of destiny? Will you bring your family and people the honor and glory they deserve? Will you once again pick up the sword and march to triumph? Will you build a civilization that stands the test of time? = Legendario daimio, ¿Tomararás las riendas del destino? ¿Traerás a tu familia y gente honor y gloria como se lo merecen? ¿Tomarás una vez la espada y marchar al triunfo? ¿Puedes crear una civilización que resista el paso del tiempo?
Kyoto = Kyoto
Osaka = Osaka
Tokyo = Tokyo
Satsuma = Satsuma
Kagoshima = Kagoshima
Nara = Nara
Nagoya = Nagoya
Izumo = Izumo
Nagasaki = Nagasaki
Yokohama = Yokohama
Shimonoseki = Shimonoseki
Matsuyama = Matsuyama
Sapporo = Sapporo
Hakodate = Hakodate
Ise = Ise
Toyama = Toyama
Fukushima = Fukushima
Suo = Suo
Bizen = Bizen
Echizen = Echizen
Izumi = Izumi
Omi = Omi
Echigo = Echigo
Kozuke = Kozuke
Sado = Sado
Kobe = Kobe
Nagano = Nagano
Hiroshima = Hiroshima
Takayama = Takayama
Akita = Akita
Fukuoka = Fukuoka
Aomori = Aomori
Kamakura = Kamkura
Kochi = Kochi
Naha = Naha
Sendai = Sendai
Gifu = Gifu
Yamaguchi = Yamaguchi 
Ota = Ota
Tottori = Tottori 
Japan = Japón
 # Requires translation!
Damage is ignored when determining unit Strength = 

Gandhi = Gandhi
I have just received a report that large numbers of my troops have crossed your borders. = Acabo de recibir un reporte de que un gran número de mis tropas ha cruzado tus fronteras.
My attempts to avoid violence have failed. An eye for an eye only makes the world blind. = Mis intentos por evitar la violencia han fracasado. Ojo por ojo y el mundo acabará ciego.
You can chain me, you can torture me, you can even destroy this body, but you will never imprison my mind. = Puedes encadenarme, puedes torturarme, puedes incluso destruír este cuerpo, pero nunca podrás encerrar mi mente.
Hello, I am Mohandas Gandhi. My people call me Bapu, but please, call me friend. = Hola, soy Mohandas Gandhi. Mi gente me llama Bapu, pero por favor, tú llamame amigo
My friend, are you interested in this arrangement? = Amigo mío, ¿te interesa este acuerdo?
I wish you peace. = Te deseo la paz.
Population Growth = Crecimiento de Población
Delhi = Delhi
Mumbai = Bombay
Vijayanagara = Vijaranagara
Pataliputra = Pataliputra
Varanasi = Benarés
Agra = Agra
Calcutta = Calcuta
Lahore = Lahore
Bangalore = Bangalore
Hyderabad = Hyderabad
Madurai = Madurai
Ahmedabad = Ahmedabad
Kolhapur = Kolhapur
Prayaga = Allahabad
Ayodhya = Ayodhia
Indraprastha = Indraprastha
Mathura = Mathura
Ujjain = Ujjain
Gulbarga = Gulbarga
Jaunpur = Jaunpur
Rajagriha = Rajgir
Sravasti = Shravasti
Tiruchirapalli = Tiruchirapali
Thanjavur = Thanjavur
Bodhgaya = Bodh Gaya
Kushinagar = Kushinagar
Amaravati = Amaravati
Gaur = Gauda
Gwalior = Gwalior
Jaipur = Yaipur
Karachi = Karachi
India = India
Unhappiness from number of Cities doubled = La infelicidad de varias ciudades se duplicó

Otto von Bismarck = Otto von Bismarck
I cannot wait until ye grow even mightier. Therefore, prepare for war! = No puedo aguardar hasta que te vuelvas más poderoso, por lo tanto, ¡Preparate para la guerra!
Corrupted villain! We will bring you into the ground! = ¡Villano corrupto! ¡Acabaremos contigo! 
Germany has been destroyed. I weep for the future generations. = Alemania ha sido destruida. Me lamento por las futuras generaciones.
Guten tag. In the name of the great German people, I bid you welcome. = Guten tag. En nombre del gran pueblo alemán te doy la bienvenida.
It would be in your best interest, to carefully consider this proposal. = Sería en tu mayor beneficio conciderar cuidadosamente esta propuesta.
What now? = ¿Ahora qué?
So, out with it! = Entonces, ¡Cuéntame!
Furor Teutonicus = Furia Teutónica
Hail mighty Bismarck, first chancellor of Germany and her empire! Germany is an upstart nation, fashioned from the ruins of the Holy Roman Empire and finally unified in 1871, a little more than a century ago. The German people have proven themselves to be creative, industrious and ferocious warriors. Despite enduring great catastrophes in the first half of the 20th century, Germany remains a worldwide economic, artistic and technological leader. = Salve poderoso Bismarck, ¡primer canciller de Alemania y su imperio! Alemania es una nación joven, formada de las ruinas del Sacro Imperio Romano y finalmente unificada 1871, un poco más de un siglo atrás. Los Alemanes han probado ser creativos, trabajadores y feroces guerreros. A pesar de tener grandes catástrofes en la primera mitad del siglo XX, Alemania se mantiene como una líder económica, artística y tecnológica mundial.
Great Prince Bismarck, the German people look up to you to lead them to greater days of glory. Their determination is strong, and now they turn to you, their beloved iron chancellor, to guide them once more. Will you rule and conquer through blood and iron, or foster the Germanic arts and industry? Can you build a civilization that will stand the test of time? = Gran Príncipe Bismarck, la gente Alemana quieren que los lideres a sus grandiosos días de gloria. Su determinación es fuerte, y ahora se vuelven a ti, su amado canciller de hierro, para guiarlos una vez más. ¿Gobernarás conquistando con sangre y hierro, o promoviendo las artes e industriales Alemanas? ¿Puedes crear una civilización que resista el paso del tiempo?
Berlin = Berlín
Hamburg = Hamburgo
Munich = Múnich
Cologne = Colonia
Frankfurt = Fráncfort
Essen = Essen
Dortmund = Dortmund
Stuttgart = Stuttgart
Düsseldorf = Düsseldorf
Bremen = Brema
Hannover = Hannover
Duisburg = Duisburgo
Leipzig = Leipzig
Dresden = Dresde
Bonn = Bonn
Bochum = Bochum
Bielefeld = Bielefeld
Karlsruhe = Karlsruhe
Gelsenkirchen = Gelsenkirchen
Wiesbaden = Wiesbaden
Münster = Münster
Rostock = Rostok
Chemnitz = Chemnitz
Braunschweig = Brunswick
Halle = Halle
Mönchengladbach = Mönchengladbach
Kiel = Kiel
Wuppertal = Wuppertal
Freiburg = Friburgo
Hagen = Hagen
Erfurt = Erfurt
Kaiserslautern = Kaiserslautern
Kassel = Kassel
Oberhausen = Oberhausen
Hamm = Hamm
Saarbrücken = Sarrebruck
Krefeld = Krefeld
Pirmasens = Pirmasens
Potsdam = Potsdam
Solingen = Solingen
Osnabrück = Osnabrück
Ludwigshafen = Ludwigshafen am Rhein
Leverkusen = Leverkusen
Oldenburg = Oldemburgo
Neuss = Neuss
Mülheim = Mülheim
Darmstadt = Darmstadt
Herne = Herne
Würzburg = Wurzburgo
Recklinghausen = Recklinghausen
Göttingen = Gotinga
Wolfsburg = Wolfsburgo
Koblenz = Coblenza
Hildesheim = Hildesheim
Erlangen = Erlangen
Germany = Alemania
 # Requires translation!
with [amount]% chance = 
 # Requires translation!
When conquering an encampment, earn [amount] Gold and recruit a Barbarian unit = 
[amount]% maintenance costs = [amount]% costes de mantenimiento

Suleiman I = Solimán I
Your continued insolence and failure to recognize and preeminence leads us to war. = Tu continuada insolencia y preeminencia nos ha llevado a la guerra.
Good. The world shall witness the incontestable might of my armies and the glory of the Empire. = Bien. El mundo contemplará el incontestable poder de mis ejércitos y la gloria del Imperio.
Ruin! Ruin! Istanbul becomes Iram of the Pillars, remembered only by the melancholy poets. = ¡Ruina! ¡Ruina! Estambul se convierte en Iram de los Pilares, recordada solo por la melancolía de los poetas.
From the magnificence of Topkapi, the Ottoman nation greets you, stranger! I'm Suleiman, Kayser-I Rum, and I bestow upon you my welcome! = ¡Desde la magnificiencia de Topkapi, el imperio Otomano te saluda extranjero! Soy Solimán, César de Roma, te doy la bienvenida.
Let us do business! Would you be interested? = ¡Hagámos negocios! ¿Te interesa?
Barbary Corsairs = Corsarios Berberiscos
Blessings of God be upon you, oh Great Emperor Suleiman! Your power, wealth and generosity awe the world! Truly, are you called 'Magnificent!' Your empire began in Bithynia, a small country in Eastern Anatolia in 12th century. Taking advantage in the decline of the great Seljuk Sultanate of Rum, King Osman I of Bithynia expanded west into Anatolia. Over the next century, your subjects brought down the empire of Byzantium, taking its holdings in Turkey and then the Balkans. In the mid 15th century, the Ottomans captured ancient Constantinople, gaining control of the strategic link between Europe and the Middle East. Your people's empire would continue to expand for centuries governing much of North Africa, the Middle East and Eastern Europe at its height. = Las bendiciones de dios sean sobre ti, ¡oh Gran Emperador Suleiman! ¡Tu poder, riqueza y generosidad asombran al mundo! Ciertamente te llaman 'Magnifico'. Tu imperio empezó en Bitinia, un país pequeño del este de Anatolia en el siglo XII. Tomando ventaja del declive del gran Sultanato Selyúcida de Rum, el Rey Osman I de Bitinia se expandió occidente dentro de Anatolia. En el siguiente siglo, tus súbditos derrotaron al imperio Bizantino, tomando sus posesiones en Turquía y los Balcanes. A mitades del siglo XV, los Otomanos tomaron la antigua Constantinopla, ganado control sobre el punto estratégico que une Europa y el Medio Oriente. El imperio de tu gente se siguió expandiendo por siglos, gobernando en su máxima extensión mucho del Norte de África, el Medio Oriente y Europa del Este.
Mighty Sultan, heed the call of your people! Bring your empire back to the height of its power and glory and once again the world will look upon your greatness with awe and admiration! Will you accept the challenge, great emperor? Will you build an empire that will stand the test of time? = ¡Poderoso Sultán, escucha el llamado de tu gente! ¡Trae de vuelta tu imperio a las alturas de su gloria y poder y el mundo mirará con asombro tu grandeza una vez más!. ¿Aceptarás el reto, gran emperador? ¿Puedes crear una civilización que resista el paso del tiempo?
Istanbul = Estambul
Edirne = Edirne
Ankara = Ankara
Bursa = Bursa
Konya = Iconio
Samsun = Samsun
Gaziantep = Antep
Diyarbakır = Diyarbakir
Izmir = Esmirna
Kayseri = Kayseri
Malatya = Malatya
Mersin = Mersín
Antalya = Antalya
Zonguldak = Zonguldak
Denizli = Denizli
Ordu = Ordu
Muğla = Mugla
Eskişehir = Eskişehir
Inebolu = Inebolu
Sinop = Sinope
Adana = Adana
Artvin = Artvin
Bodrum = Bodrum
Eregli = Eregli
Silifke = Silifke
Sivas = Sivas
Amasya = Amasya
Marmaris = Marmaris
Trabzon = Trebisonda
Erzurum = Erzurum
Urfa = Sanliurfa
Izmit = Izmit
Afyonkarahisar = Afyonkarahisar
Bitlis = Bitlis
Yalova = Yalova
The Ottomans = Los Otomanos
 # Requires translation!
When defeating a [mapUnitFilter] unit, earn [amount] Gold and recruit it = 

Sejong = Sejong el Grande
Jip-hyun-jun (Hall of Worthies) will no longer tolerate your irksome behavior. We will liberate the citizens under your oppression even with force, and enlighten them! = Jip-hyun-jun (Salón de los Notables) no tolerará tu irritante comportamiento. ¡Liberaremos al pueblo bajo tu opresión incluso con la fuerza y los ilustraremos!
Foolish, miserable wretch! You will be crushed by this country's magnificent scientific power! = ¡Estúpido miserable! ¡Serás aplastado por el increíble poder científico de este país!
Now the question is who will protect my people. A dark age has come. = La pregunta ahora es, ¿quién protegerá a mi gente? Una edad oscura se cierne sobre nosotros.
Welcome to the palace of Choson, stranger. I am the learned King Sejong, who looks after his great people. = Bienvenido al palacio de Gyeongbokgung extranjero. Soy el sabio rey Sejong, quien cuida de su gente.
We have many things to discuss and have much to benefit from each other. = Tenemos muchas cosas que discutir y mucho que ofrecer el uno al otro.
Oh, it's you = Oh, eres tú
Scholars of the Jade Hall = Eruditos del Salón de Jade
Greetings to you, exalted King Sejong the Great, servant to the people and protector of the Choson Dynasty! Your glorious vision of prosperity and overwhelming benevolence towards the common man made you the most beloved of all Korean kings. From the earliest days of your reign, the effort you took to provide a fair and just society for all was surpassed only by the technological advances spurred onwards by your unquenched thirst for knowledge. Guided by your wisdom, the scholars of the Jade Hall developed Korea's first written language, Hangul, bringing the light of literature and science to the masses after centuries of literary darkness. = Saludos, exaltado Rey Sejong el Grande, ¡siervo de las personas y protector de la Dinastía Choseon! Tu visión gloriosa de prosperidad y gran benevolencia hacia la gente común te ha hecho el rey coreano más amado de todos. Desde los primeros días de tu reinado, el esfuerzo que tomaste para proveer una sociedad justa para todos solo es superada por los avances tecnológicos motivados por tu insaciable sed por el saber. Guiados por tu sabiduría, los estudiantes de la Sala de Jade desarrollaron el primer lenguaje escrito coreano, el Hangul, trayendo la luz de la literatura  y ciencia a las masas después de siglos en oscuridad literaria.
Honorable Sejong, once more the people look to your for guidance. Will you rise to the occasion, bringing harmony and understanding to the people? Can you once again advance your kingdom's standing to such wondrous heights? Can you build a civilization that stands the test of time? = Honorable Sejong, una vez más tu gente te pide que los guíes. ¿Tomarás la oportunidad, trayendo entendimiento y armonía a la gente? ¿Puedes una vez más hacer avanzar tu reino a majestuosas alturas? ¿Puedes crear una civilización que resista el paso del tiempo?
Seoul = Seúl
Busan = Busan
Jeonju = Jeonju
Daegu = Daegu
Pyongyang = Pyongyang
Kaesong = Kaesong
Suwon = Suwon
Gwangju = Gwangju
Gangneung = Gangneung 
Hamhung = Hamhung
Wonju = Wonju
Ulsan = Ulsan
Changwon = Changwon
Andong = Andong
Gongju = Gonju
Haeju = Haeju
Cheongju = Cheongju
Mokpo = Mokpo
Dongducheon = Dongducheon
Geoje = Geoje
Suncheon = Suncheon
Jinju = Jinju
Sangju = Sangju
Rason = Rason
Gyeongju = Gyengju
Chungju = Chungju
Sacheon = Sacheon
Gimje = Gimje
Anju = Anju
Korea = Corea
Receive a tech boost when scientific buildings/wonders are built in capital = Recibe un aumento tecnológico cuando edificios/maravillas tecnológicas son construidas en la capital

Hiawatha = Hiawatha
You are a plague upon Mother Earth! Prepare for battle! = ¡Eres una plaga para la Madre Tierra! ¡Prepárate para la batalla!
You evil creature! My braves will slaughter you! = ¡Tú, malvada criatura! ¡Mis valientes acabarán contigo!
You have defeated us... but our spirits will never be vanquished! We shall return! = Nos has derrotado... pero nuestros espíritus nunca serán vencidos. ¡Volveremos!
Greetings, stranger. I am Hiawatha, speaker for the Iroquois. We seek peace with all, but we do not shrink from war. = Bienvenido extranjero. Soy Hiawatha, voz de los Iroqueses. Buscamos la paz, pero no nos asustamos ante la guerra.
Does this trade work for you, my friend? = ¿Te sirve este intercambio, amigo mío?
The Great Warpath = Gran Sendero de Guerra
Greetings, noble Hiawatha, leader of the mighty Iroquois nations! Long have your people lived near the great and holy lake Ontario in the land that has come to be known as the New York state in North America. In the mists of antiquity, the five peoples of Seneca, Onondaga, Mohawks, Cayugas and Oneida united into one nation, the Haudenosaunee, the Iroquois. With no written language, the wise men of your nation created the great law of peace, the model for many constitutions including that of the United States. For many years, your people battled great enemies, such as the Huron, and the French and English invaders. Tough outnumbered and facing weapons far more advanced than the ones your warriors wielded, the Iroquois survived and prospered, until they were finally overwhelmed by the mighty armies of the new United States. = Saludos, noble Hiawatha, ¡líder de las fuertes naciones Iroqueses! Tu gente vivió por mucho tiempo junto al gran y santo lago Ontario en la tierra que se conoce como el estado de Nueva York en Norte América. En las nieblas de la antigüedad, las cinco tribus de Séneca, Onondaga, Mohawks, Cayugas y Oneida se unieron en una sola nación, los Haudenosaunee, los Iroqués. Sin lengua escrita, los sabios de tu nación crearon la gran ley de paz, el modelo de muchas constituciones incluida la de los Estados Unidos. Por muchos años, tu gente peleó a grandes enemigos, tales como los Hurones, y los invasores Ingleses y Franceses. A pesar de ser superados en número y enfrentar armas mucho más avanzadas que las que tus guerreros tenían, los Iroqueses sobrevivieron y prosperaron, hasta que fueron finalmente superados por los fuertes ejércitos de los nuevos Estados Unidos.
Oh noble Hiawatha, listen to the cries of your people! They call out to you to lead them in peace and war, to rebuild the great longhouse and unite the tribes once again. Will you accept this challenge, great leader? Will you build a civilization that will stand the test of time? = Oh noble Hiawatha, ¡escucha los llantos de tu gente! Ellos te llaman para que los lideres en paz y guerra, a reconstruir la gran hogar comunal y unir las tribus una vez más. ¿Aceptarás el reto, gran líder? ¿Puedes crear una civilización que resista el paso del tiempo?
Onondaga = Onondaga
Osininka = Osininka
Grand River = Grand River
Akwesasme = Akwesame
Buffalo Creek = Buffalo Creek
Brantford = Brantford
Montreal = Montreal
Genesse River = Genesse River
Canandaigua Lake = Lago Canandaigua 
Lake Simcoe = Lago Simcoe
Salamanca = Salamanca
Gowanda = Gowanda
Cuba = Cuba
Akron = Akron
Kanesatake = Kanesatake
Ganienkeh = Ganienkeh
Cayuga Castle = Castillo Cayuga
Chondote = Chondote
Canajoharie = Canajoharie
Nedrow = Nedrow
Oneida Lake = Lago Oneida
Kanonwalohale = Kanonwalohale
Green Bay = Bahía verde
Southwold = Southwold
Mohawk Valley = Valle Mohawk
Schoharie = Schoharie
Bay of Quinte = Bahía de Quinte
Kanawale = Kanawale
Kanatsiokareke = Kanatsiokareke
Tyendinaga = Tyendinaga
Hahta = Hahta
Iroquois = Iroqueses
All units move through Forest and Jungle Tiles in friendly territory as if they have roads. These tiles can be used to establish City Connections upon researching the Wheel. = Todas las unidades se mueven a través de casillas de bosque y jungla en territorio amigo como si tuvieran caminos. Estas casillas se pueden utilizar para establecer Conexiones de Ciudad al investigar la Rueda.

Darius I = Darío I
Your continue existence is an embarrassment to all leaders everywhere! You must be destroyed! = ¡Tu mera existencia es una vergüenza para todos los líderes mundiales! ¡Debes ser destruido!
Curse you! You are beneath me, son of a donkey driver! I will crush you! = ¡Maldito seas! ¡Estás por debajo de mí, estúpido! ¡Acabaré contigo!
You mongrel! Cursed be you! The world will long lament your heinous crime! = ¡Bastardo! ¡Qué las tempestades caigan sobre tí! El mundo lamentará tu horrendo crimen.
Peace be on you! I am Darius, the great and outstanding king of kings of great Persia... but I suppose you knew that. = ¡Qué la paz sea contigo! Yo soy Darío, el más grande y sobresaliente rey de reyes de la gran Persia... pero supongo que ya lo sabías.
In my endless magnanimity, I am making you this offer. You agree, of course? = En mi magnanimidad te hago esta oferta. Aceptas, ¿verdad?
Good day to you! = Que tengas un buen día.
Ahh... you... = Ahh... Tú...
Achaemenid Legacy = Legado Aqueménida
The blessings of heaven be upon you, beloved king Darius of Persia! You lead a strong and wise people. In the morning of the world, the great Persian leader Cyrus revolted against the mighty Median empire and by 550 BC, the Medes were no more. Through cunning diplomacy and military prowess, great Cyrus conquered wealthy Lydia and powerful Babylon, his son conquering proud Egypt some years later. Over time, Persian might expanded into far away Macedonia, at the very door of the upstart Greek city-states. Long would Persia prosper until the upstart villain Alexander of Macedon, destroyed the great empire in one shocking campaign. = Las bendiciones del cielo sean sobre tí, ¡amado rey Darío de Persia! Tú lideraste a gente fuerte y sabia. Al amanecer del mundo, el gran líder Persa Siro se reveló en contra del poderoso imperio Meda y por el 550 a.C, Media ya no estaba. A través de diplomacia aguda y proesa militar, el gran Siro conquisto la rica Libia y la poderosa Babilonia, su hijo conquistaría Egipto algunos años después. Después, el poderío Persa se expandió tan lejos como Macedonia, a la puerta de las jóvenes ciudades-estado griegas. Persia prosperó por mucho tiempo hasta que el iniciado villano de Alejandro de Macedonia, destruyó el gran imperio en una asombrosa campaña.
Darius, your people look to you to once again bring back the days of power and glory for Persia! The empire of your ancestors must emerge again, to triumph over its foes and to bring peace and order to the world! O king, will you answer the call? Can you build a civilization that will stand the test of time? = Darío, ¡tu gente te espera para que traigas de nuevo los días de gloria y poder de Persia! ¡El imperio de tus ancestros debe ascender otra vez, para triunfar sobre sus enemigos y traer paz y orden al mundo! O rey, ¿contestarás la llamada? ¿Puedes crear una civilización que resista el paso del tiempo?
Persepolis = Persépolis
Parsagadae = Pasargada
Susa = Susa
Ecbatana = Ecbatana
Tarsus = Tarso
Gordium = Gordio
Bactra = Bactra
Sardis = Sardes
Ergili = Ergili
Dariushkabir = Dariush-Kabir
Ghulaman = Ghulaman
Zohak = Zahhak
Istakhr = Istajr
Jinjan = Jinan
Borazjan = Borazjan
Herat = Herat
Dakyanus = Dakyanus
Bampur = Bampur
Turengtepe = Turang Tappeh
Rey = Rey
Thuspa = Thuspa
Hasanlu = Hasanlu
Gabae = Isfahán
Merv = Mary
Behistun = Behistún
Kandahar = Kandahar
Altintepe = Altintepe
Bunyan = Bunyan
Charsadda = Charsadda
Uratyube = Uratyube
Dura Europos = Dura Europos
Aleppo = Alepo
Qatna = Qatna
Kabul = Kabul
Capisa = Capisa
Kyreskhata = Kyreskhata
Marakanda = Marakanda
Peshawar = Pashawar
Van = Van
Pteira = Pteira
Arshada = Arshada
Artakaona = Atrtakaona
Aspabota = Aspabota
Autiyara = Autiyara
Bagastana = Bagastana
Baxtri = Baxtri
Darmasa = Darmasa
Daphnai = DAphnai
Drapsaka = Drapsaka
Eion = Eyón
Gandutava = Gandutava
Gaugamela = Gaugamela
Harmozeia = Harmozeia
Ekatompylos = Ekatómpylos
Izata = Izata
Kampada = Kampada
Kapisa = Kapisa
Karmana = Karmana
Kounaxa = Kounaxa
Kuganaka = Kuganaka
Nautaka = Nautaka
Paishiyauvada = Paishiyauvada
Patigrbana = Patigrbana
Phrada = Phrada
Persia = Persia
during a Golden Age = durante una edad de oro

Kamehameha I = Kamehameha I
The ancient fire flashing across the sky is what proclaimed that this day would come, though I had foolishly hoped for a different outcome. = El fuego antiguo surcando el cielo es lo que proclamó que este día llegaría, pero esperaba que fuera de otra manera.
It is obvious now that I misjudged you and your true intentions. = Es obvio que juzgué mal tus verdaderas intenciones.
The hard-shelled crab yields, and the lion lies down to sleep. Kanaloa comes for me now. = El cangrejo cede y el león duerme. Ahora Kanaloa viene a por mí.
Aloha! Greetings and blessings upon you, friend. I am Kamehameha, Great King of this strand of islands. = ¡Aloha! Mis bendiciones amigo mío. Soy Kamehameha, Gran Rey de estas islas.
Come, let our people feast together! = Ven, dejemos que nuestra gente festejen juntos.
Welcome, friend! = ¡Bienvenido amigo!
Wayfinding = Orientación
Greetings and blessings be upon you, Kamehameha the Great, chosen by the heavens to unite your scattered peoples. Oh mighty King, you were the first to bring the Big Island of Hawai'i under one solitary rule in 1791 AD. This was followed by the merging of all the remaining islands under your standard in 1810. As the first King of Hawai'i, you standardized the legal and taxation systems and instituted the Mamalahoe Kawanai, an edict protecting civilians in times of war. You ensured the continued unification and sovereignty of the islands by your strong laws and deeds, even after your death in 1819. = Bendiciones y saludos hacia usted, Kamehameha el Grande, escogido por los cielos para unificar a tu gente. Oh gran Rey tú fuiste el primero en gobernar la solitaria isla principal de Hawái en 1791 d.C. Seguido con la unión del resto de las islas debajo de tu bandera en 1810. Como el primer rey de Hawái, tú normalizaste los sistemas legales y tributarios e instauraste el Mamalahoe Kawanai, un edicto protegiendo a los civiles de los tiempos de guerra. Tú aseguraste la unificación y soberanía de las islas con tus fuertes leyes y actos, incluso después de tu muerte en 1819.
Oh wise and exalted King, your people wish for a kingdom of their own once more and require a leader of unparalleled greatness! Will you answer their call and don the mantle of the Lion of the Pacific? Will you build a kingdom that stands the test of time? = Oh exaltado sabio Rey, ¡tu gente desea un reino para sí una vez más y requieren un líder sin igual! ¿Responderás a su llamado y tomar el manto del León del Pacífico? ¿Puedes crear una civilización que resista el paso del tiempo?
Honolulu = Honolulu
Samoa = Samoa
Tonga = Tonfa
Nuku Hiva = Nuku Hiva
Raiatea = Raiatea
Aotearoa = Aotearoa
Tahiti = Tahití
Hilo = Hilo
Te Wai Pounamu = Isla Sur
Rapa Nui = Isla de Pascua
Tuamotu = Tuamotu
Rarotonga = Rarotonga
Tuvalu = Tuvalu
Tubuai = Tubuai
Mangareva = Mangareva
Oahu = Oahu
Kiritimati = Kiritimati
Ontong Java = Luangiua
Niue = Niue
Rekohu = Rekohu
Rakahanga = Rakahanga
Bora Bora = Bora Bora
Kailua = Kailua
Uvea = Uvea
Futuna = Futuna
Rotuma = Rotuma
Tokelau = Tokelau
Lahaina = Lahaina
Bellona = Bellona
Mungava = Mungava
Tikopia = Tikopia
Emae = Emae
Kapingamarangi = Kapingamarangi
Takuu = Takuu
Nukuoro = Nukuoro
Sikaiana = Sikaiana
Anuta = Anuta
Nuguria = Nuguria
Pileni = Pileni
Nukumanu = Nukumani
Polynesia = Polinesia
starting from the [era] = a partir de la [era]
Enables embarkation for land units = Habilita la embarcación a las unidades de tierra
Enables [mapUnitFilter] units to enter ocean tiles = Permite a unidades [mapUnitFilter] embarcadas entrar a casillas de Oceano
Normal vision when embarked = Visión normal al embarcar
 # Requires translation!
within [amount] tiles of a [tileFilter] = 

Ramkhamhaeng = Ramkhamhaeng
You lowly, arrogant fool! I will make you regret of your insolence! = ¡Maldito Arrogante! ¡Haré que pagues caro tu insolencia!
You scoundrel! I shall prepare to fend you off! = ¡Canalla! ¡Me prepararé para rechazar tu ataque!
Although I lost, my honor shall endure. I wish you good luck. = A pesar de mi derrota, mi honor perdurará. Te deseo mucha suerte.
I, Pho Kun Ramkhamhaeng, King of Siam, consider it a great honor that you have walked to visit my country of Siam. = Yo, Pho Kun Ramkhamhaeng, Rey de Tailandia, considero un honor poder recibirte en mi reino.
Greetings. I believe this is a fair proposal for both parties. What do you think? = Creo que este es un acuerdo justo para ambas partes. ¿Qué opinas?
Welcome. = Bienvenido.
Father Governs Children = Hijos del Padre Estado
Greetings to you, Great King Ramkhamhaeng, leader of the glorious Siamese people! O mighty King, your people bow down before you in awe and fear! You are the ruler of Siam, an ancient country in the heart of Southeast Asia, a beautiful and mysterious land. Surrounded by foes, beset by bloody war and grinding poverty, the clever and loyal Siamese people have endured and triumphed. King Ramkhamhaeng, your empire was once part of the Khmer Empire, until the 13th century AD, when your ancestors revolted, forming the small Sukhothai kingdom. Through successful battle and cunning diplomacy, the tiny kingdom grew into a mighty empire, an empire which would dominate South East Asia for more than a century! = Le saludamos, Gran Rey Ramkhamhaeng, ¡líder de los grandes Siameses! Oh poderoso Rey, ¡tu gente se postra ante ti con asombro y temor! Eres el líder de Siam, un país antiguo en el corazón del Sudeste Asiático, una bella y misteriosa tierra. Rodeado por enemigos, atacados por guerras sangrientas y pobreza acumulada, los Siameses duraron y triunfaron. Rey Ramkhamhaeng, tu imperio fue una vez parte del imperio Jemer, hasta el siglo XIII d.C, cuando tus ancestros se sublevaron, formando el pequeño reino de Sukhothai. Por medio de exitosas batallas y diplomacia de punta, el pequeño reino creció en un gran imperio, ¡un imperio que dominaría el Sudeste de Asia por más de un siglo!
Oh, wise and puissant King Ramkhamhaeng, your people need you to once again lead them to greatness! Can you use your wits and strength of arms to protect your people and defeat your foes? Can you build a civilization that will stand the test of time? = Oh sabio y poderoso rey Ramkhamhaeng, ¡tu gente necesita que los lideres otra vez a la grandeza! ¿Puedes usar tu fuerza y juicio de armas para proteger a tu gente y derrotar a tus enemigos? ¿Puedes crear una civilización que resista el paso del tiempo?
Sukhothai = Sukhothai
Si Satchanalai = Si Satchanalai
Muang Saluang = Muang Saluang
Lampang = Lampang
Phitsanulok = Phitsanulok
Kamphaeng Pet = Kamphaeng Phet
Nakhom Chum = Nakhom Chum
Vientiane = Vientián
Nakhon Si Thammarat = Nakhon Si Thammarat
Martaban = Martaban
Nakhon Sawan = Nakhon Sawan
Chainat = Chainat
Luang Prabang = Luang Prabang
Uttaradit = Uttaradit
Chiang Thong = Chiang Thong
Phrae = Phrae
Nan = Nan
Tak = Tak
Suphanburi = Suphanburi
Hongsawadee = Hongsawadee
Thawaii = Thawaii
Ayutthaya = Ayutthaya
Taphan Hin = Taphan Hin
Uthai Thani = Uthai Thani
Lap Buri = Lap Buri
Ratchasima = Ratchasima
Ban Phai = Ban Phai
Loci = Loci
Khon Kaen = Khon Kaen
Surin = Surin
Siam = Siam
[amount]% [stat] from City-States = [amount]% [stat] de Ciudades-Estado
Military Units gifted from City-States start with [amount] XP = Unidades Militares regaladas por Ciudades-Estado comienzan con [amount] XP

Isabella = Isabel
God will probably forgive you... but I shall not. Prepare for war. = Dios probablemente te perdonará... pero yo no. Prepárate para la guerra.
Repugnant spawn of the devil! You will pay! = ¡Repugnante engendro del diablo! ¡Lo pagarás!
If my defeat is, without any doubt, the will of God, then I will accept it. = Si mi derrota es, sin ninguna duda, la voluntad de Dios, entonces la aceptaré.
God blesses those who deserve it. I am Isabel of Spain. = Dios bendice a quienes lo merecen. Soy Isabel de España.
I hope this deal will receive your blessing. = Espero que este trato reciba tu bendición.
Seven Cities of Gold = Siete Ciudades de Oro
Blessed Isabella, servant of God, holy queen of Castille and León! Your people greet and welcome you. You are the ruler of Spain, a beautiful and ancient country at the crossroads of the world between Europe and Africa, one shore on the Mediterranean and the other on the mighty Atlantic Ocean. The Spanish are a multicultural people with roots in the Muslim and Christian worlds. A seafaring race, Spanish explorers found and conquered much of the New World, and, for many centuries, its gold and silver brought Spain unrivalled wealth and power, making the Spanish court the envy of the world. = Bendecida Isabela, sierva de Dios, ¡sacra reina de Castilla y León! Tu gente te saluda y da la bienvenida. Tú eres la líder de España, bello y antiguo país en el paso entre Europa y África, una costa en el Mediterráneo y otra en el gran Océano Atlántico. Los Españoles son gente multicultural con raíces del mundo Musulmán y Cristiano. Una carrera marítima, exploradores españoles descubrieron y conquistaron mucho del Nuevo Mundo, y, por muchos siglos, el oro y la plata le trajo a España poder y riqueza sin igual, haciendo a la corte Española la envidia del mundo.
O fair and virtuous Isabella! Will you rebuild the Spanish empire and show the world again the greatness of your people? Will you take up the mantle of the holy monarchy, and vanquish your foes under heaven's watchful eyes? Your adoring subjects await your command! Will you build a civilization that stands the test of time? = ¡Oh justa y virtuosa reina Isabela! ¿Reconstruirás el imperio Español y mostrarle al mundo una vez más la grandeza de tu gente? ¿Tomarás el manto de la santa monarquía, y vencer a tus enemigos bajo los ojos del cielo? ¡Tus adoradores seguidores esperan tu comando! ¿Puedes crear una civilización que resista el paso del tiempo?
Madrid = Madrid
Barcelona = Barcelona
Seville = Sevilla
Cordoba = Córdoba
Toledo = Toledo
Santiago = Santiago
Murcia = Murcia
Valencia = Valencia
Zaragoza = Zaragoza
Pamplona = Pamplona
Vitoria = Vitoria
Santander = Santander
Oviedo = Oviedo
Jaen = Jaen
Logroño = Logroño
Valladolid = Valladolid
Palma = Palma
Teruel = Teruel
Almeria = Almeria
Leon = Leon
Zamora = Zamora
Mida = Mida
Lugo = Lugo
Alicante = Alicante
Càdiz = Cádiz
Eiche = Eiche
Alcorcon = Alcorcon
Burgos = Burgos
Vigo = Vigo
Badajoz = Badajoz
La Coruña = La Coruña
Guadalquivir = Guadalquivir
Bilbao = Bilbao
San Sebastian = San Sebastián
Granada = Granada
Mérida = Mérida
Huelva = Huelva
Ibiza = Ibiza
Las Palmas = Las Palmas
Tenerife = Tenerife
Spain = España
100 Gold for discovering a Natural Wonder (bonus enhanced to 500 Gold if first to discover it) = 100 de oro por descubrir una maravilla natural (bonificación mejorada a 500 de oro si es el primero en descubrirla)
Double Happiness from Natural Wonders = Felicidad doble de maravillas naturales
Tile yields from Natural Wonders doubled = Se duplicó la producción de casillas de Maravillas Naturales

Askia = Askia
You are an abomination to heaven and earth, the chief of ignorant savages! You must be destroyed! = ¡Eres una abominación para el cielo y la tierra, el líder de salvajes ignorantes! ¡Has de ser destruido!
Fool! You have doomed your people to fire and destruction! = ¡Idiota! ¡Has condenado a tu gente al fuego y a la destrucción!
We have been consumed by the fires of hatred and rage. Enjoy your victory in this world - you shall pay a heavy price in the next! = Hemos sido consumidos por el fuego del odio y la ira. Disfruta de tu victoria en este mundo, ¡pagarás un alto precio en el siguiente!
I am Askia of the Songhai. We are a fair people - but those who cross us will find only destruction. You would do well to avoid repeating the mistakes others have made in the past. = Soy Askia de Songhai. Somos gente justa, pero aquellos que se crucen en nuestro camino solo encontrará la destrucción. Harías bien en evitar repetir los errores que otros hicieron en el pasado.
Can I interest you in this deal? = ¿Estás interesado en este acuerdo?
River Warlord = Caudillo de Ríos
May the blessings of God, who is greatest of all, be upon you Askia, leader of the Songhai people! For many years your kingdom was a vassal of the mighty West African state of Mali, until the middle of the 14th century, when King Sunni Ali Ber wrested independence from the Mali, conquering much territory and fighting off numerous foes who sought to destroy him. Ultimately, his conquest of the wealthy cities of Timbuktu and Jenne gave the growing Songhai empire the economic power to survive for some 100 years, until the empire was destroyed by foes with advanced technology - muskets against spearmen. = Que las bendiciones de Dios, el más grande de todos, sean sobre ti Askia, ¡líder de la gente de Songhai! Por muchos años tu reino fue vasallo del poderoso estado Africano de Occidente de Mali, hasta mitades del siglo XIV, cuando el Rey Sunní Ali Ber peleó la independencia contra Mali, conquistando mucho territorio y pelear numerosos enemigos que querían destruirlo. Al final, las conquistas de las ricas ciudades de Timbuktu y Jene dio el poder económico al imperio de Songhai para sobrevivir por otros 100 años, hasta que el imperio fue destruido por enemigos con tecnología avanzada - mosquetes contra lanzas.
King Askia, your people look to you to lead them to glory. To make them powerful and wealthy, to keep them supplied with the weapons they need to defeat any foe. Can you save them from destruction, oh King? Can you build a civilization that will stand the test of time? = Rey Askia, tu gente aguarda a que los lideres a la gloria. Que los hagas poderosos y ricos, que los mantengas provistos con las armas que necesitan para derrotar cualquier rival. ¿Puedes salvarlos de la destrucción, oh Rey? ¿Puedes crear una civilización que resista el paso del tiempo?
Gao = Gao
Tombouctu = Tombuctú
Jenne = Jenne
Taghaza = Taghaza
Tondibi = Tondibi
Kumbi Saleh = kumbi Saleh
Kukia = Kukia
Walata = Walata
Tegdaoust = Tegdaoust
Argungu = Argungu
Gwandu = Gwandu
Kebbi = Kebbi
Boussa = Boussa
Motpi = Motpi
Bamako = Bamako
Wa = Wa
Kayes = Kayes 
Awdaghost = Awdaghost
Ouadane = Ouadane
Dakar = Dakar
Tadmekket = Tadmekket
Tekedda = Tekedda
Kano = Kano
Agadez = Agadez
Niamey = Niamey
Torodi = Torodi
Ouatagouna = Ouatagouna
Dori = Dori
Bamba = Bamba
Segou = Segou
Songhai = Songhai
Receive triple Gold from Barbarian encampments and pillaging Cities = Recibe el triple de oro de los campamentos bárbaros y las ciudades saqueadas.
Defense bonus when embarked = Bonus de defensa mientras esté embarcado

Genghis Khan = Gengis Khan
You stand in the way of my armies. Let us solve this like warriors! = Te interpones en el camino de mis ejércitos. ¡Resolvamos esto como guerreros!
No more words. Today, Mongolia charges toward your defeat. = No más palabras. Hoy, Mongolia carga hacia tu derrota.
You have hobbled the Mongolian clans. My respect for you nearly matches the loathing. I am waiting for my execution. = Has dañado a los clanes mongoles. Mi respeto hacia ti casi iguala el odio que te tengo. Espero por mi ejecución.
I am Temuujin, conqueror of cities and countries. Before me lie future Mongolian lands. Behind me is the only cavalry that matters. = Soy Temuyín, conquistador de ciudades y países. Ante mi llace el futuro de las tierras mongolas. Tras de mi está la única caballería que importa.
I am not always this generous, but we hope you take this rare opportunity we give you. = No siempre soy así de generoso, pero espero que cojas esta oportunidad que te ofrecemos.
So what now? = ¿Ahora qué?
Mongol Terror = Terror Mongol
Greetings, o great Temuujin, immortal emperor of the mighty Mongol Empire! Your fists shatter walls of cities and your voice brings despair to your enemies. O Khan! You united the warring tribes of Northern Asia into a mighty people, creating the greatest cavalry force the world has ever witnessed. Your people's cunning diplomacy divided their enemies, making them weak and helpless before Mongolia's conquering armies. In a few short years, your people's soldiers conquered most of China and Eastern Asia, and the empire continued to grow until it reached west into Europe and south to Korea. Indeed, it was the greatest empire ever seen, dwarfing those pathetic conquests of the Romans or the Greeks. = Saludos, oh gran Temujin, ¡emperador inmortal del gran Imperio Mongol! Tus puños rompieron murallas de ciudades y tu voz trajo desesperanza a tus enemigos. ¡Oh Kan! Tú uniste a las tribus del Noreste Asiático en un pueblo poderoso, creando la fuerza de caballería más poderosa que el mundo jamás haya visto. La astuta diplomacia de tu gente dividió sus enemigos, haciéndolos débiles y vulnerables ante los ejércitos conquistadores de Mongolia. En pocos años, sus soldados conquistaron la mayoría de China y el Este de Asia, y el imperio continuó creciendo hasta que llego a las puertas del este de Europa y el sur de Corea. De verdad, fue el imperio más grande jamás, empequeñeciendo esas patéticas conquistas romanas o griegas.
Temuujin, your people call upon you once more to lead them to battle and conquest. Will the world once again tremble at the thunderous sound of your cavalry, sweeping down from the steppes? Will you build a civilization that stands the test of time? = Temujin, tu gente aguarda una vez más para que lideres a la batalla y conquista. ¿Harás que el mundo tiemble ante el tronar de la marcha de tu poderosa caballería, deslizándose desde las praderas? ¿Puedes crear una civilización que resista el paso del tiempo?
Karakorum = Karakórum
Beshbalik = Beshbalik
Turfan = Trufan
Hsia = Hsia
Old Sarai = Viejo Sarai 
New Sarai = Nuevo Sarai
Tabriz = Tabriz
Tiflis = Tiflis
Otrar = Otrar
Sanchu = Sanchu
Kazan = Kazan
Almarikh = Almarikh
Ulaanbaatar = Ulán Bator
Hovd = Hovd
Darhan = Darhan
Dalandzadgad = Dalandzadgad
Mandalgovi = Mandalgobi
Choybalsan = Choybalsan
Erdenet = Erdenet
Tsetserieg = Tsetserleg
Baruun-Urt = Baruun-Urt
Ereen = Ereen
Batshireet = Batshireet
Choyr = Choyr
Ulaangom = Ulaangom
Tosontsengel = Tosontsengel
Altay = Altay
Uliastay = Uliastay
Bayanhongor = Bayanhongor
Har-Ayrag = Har-Ayrag
Nalayh = Nalayh
Tes = Tes
Mongolia = Mongolia
+30% Strength when fighting City-State units and cities = +30% de fuerza al luchar contra unidades de ciudad-estado y ciudades 

Montezuma I = Moctezuma I
Xi-miqa-can! Xi-miqa-can! Xi-miqa-can! (Die, die, die!) = ¡Xi-miqa-can! ¡Xi-miqa-can! ¡Xi-miqa-can! (¡Muere, muere, muere!)
Excellent! Let the blood flow in raging torrents! = ¡Excelente! ¡Deja que la sangre fluya a raudales!
Monster! Who are you to destroy my greatness? = ¡Monstruo! ¿Quién eres tú para destruir mi grandeza?
What do I see before me? Another beating heart for my sacrificial fire. = ¿Qué veo ante mí? Otro corazón palpitante para mi fuego de sacrificio.
Accept this agreement or suffer the consequences. = Acepta este acuerdo o sufre las consecuencias.
Welcome, friend. = Bienvenido, amigo.
Sacrificial Captives = Cautivos de sacrificio
Welcome, O divine Montezuma! We grovel in awe at your magnificence! May the heaven shower all manner of good things upon you all the days of your life! You are the leader of the mighty Aztec people, wandering nomads from a lost home in the north who in the 12th century came to live in the mesa central in the heart of what would come to be called Mexico. Surrounded by many tribes fighting to control the rich land surrounding the sacred lakes of Texcoco, Xaltocan and Zampango, through cunning alliances and martial prowess, within a mere two hundred years, the Aztecs came to dominate the Central American basin, ruling a mighty empire stretching from sea to sea. But the empire fell at last under the assault of foreign devils - the accursed Spaniards! - wielding fiendish weapons the likes of which your faithful warriors had never seen. = Bienvenido, ¡Oh divino Moctezuma! ¡Nos postramos en asombro de tu magnificencia! ¡Que del cielo caigan todo tipo de cosas buenas sobre ti por el resto de tus vidas! Tus eres el líder de los temibles Aztecas, nómadas vagando de su casa perdida en el norte en el siglo XII se fueron a vivir en la meseta central en el corazón de lo que sería en un futuro México. Rodeado por muchas tribus peleando por el control de la rica tierra rodeando los lagos sagrados de Texcoco, Xaltocan y Zampango, a través de alianzas y hazañas marciales, en menos de 200 años, los Aztecas dominaron la cuenca Centroamericana, reinando un poderoso imperio extendiéndose de mar a mar. Pero el imperio calló bajo el asalto de unos demonios extranjeros - ¡los malditos Españoles! - portando armas diabólicas como las que tus feroces guerreros nunca habían visto.
O great king Montezuma, your people call upon you once more, to rise up and lead them to glory, bring them wealth and power, and give them dominion over their foes and rivals. Will you answer their call, glorious leader? Will you build a civilization that stands the test of time? = Oh gran rey Moctezuma, tu gente te llama una vez más, levántate y lidéralos a la gloria, tráeles riqueza y poder, dales dominio sobre sus rivales y enemigos. ¿Responderás a su llamado, glorioso líder? ¿Puedes crear una civilización que resista el paso del tiempo?
Tenochtitlan = Tenochtitlan
Teotihuacan = Teotihuacan
Tlatelolco = Tlatelolco
Texcoco = Texcoco
Tlaxcala = Tlaxcala
Calixtlahuaca = Calixtlahuaca
Xochicalco = Xochicalco
Tlacopan = Tlacopan
Atzcapotzalco = Atzcapotzalco
Tzintzuntzan = Tzintzuntzan
Malinalco = Malinalco
Tamuin = Tamuin
Teayo = Teayo
Cempoala = Cempoala
Chalco = Chalco
Tlalmanalco = Tlalmanalco
Ixtapaluca = Ixtapaluca
Huexotla = Huexotla
Tepexpan = Tepexpan
Tepetlaoxtoc = Tepetlaoxtoc
Chiconautla = Chiconautla
Zitlaltepec = Zitlaltepec
Coyotepec = Coyotepec
Tequixquiac = Tequixquiac
Jilotzingo = Jilotzingo
Tlapanaloya = Tlapanaloya
Tultitan = Tultitan
Ecatepec = Ecatepec
Coatepec = Coatepec
Chalchiuites = Chalchiuites
Chiauhita = Chiauhita
Chapultepec = Chapultepec
Itzapalapa = Itzapalapa
Ayotzinco = Ayotzinco
Iztapam = Iztapam
Aztecs = Aztecas
Earn [amount]% of killed [mapUnitFilter] unit's [costOrStrength] as [plunderableStat] = Obtén [amount]% de [costOrStrength] de la unidad [mapUnitFilter] eliminada como [plunderableStat] 

Pachacuti = Pachacútec 
Resistance is futile! You cannot hope to stand against the mighty Incan empire. If you will not surrender immediately, then prepare for war! = ¡La resistencia es inútil! No puedes esperar enfrentarte al poderoso Imperio Inca
Declare war on me?!? You can't, because I declare war on you first! = ¿¡¿Me declaras la guerra?!? ¡No puedes porque yo te la declaro primero!
How did you darken the sun? I ruled with diligence and mercy—see that you do so as well. = ¿Cómo has oscurecido el Sol? He reinado con diligencia y misericordia para que tu lo hagas también.
How are you? You stand before Pachacuti Inca Yupanqui. = ¿Cómo estás? Te encuentras frente a Pacha Kutiy Inqa Yupanki.
The Incan people offer this fair trade. = Los incas podemos ofrecer este trato justo.
How are you doing? = ¿Cómo te va?
What do you want now? = ¿Qué quieres ahora!
Great Andean Road = Gran Ruta de los Andes
Oh ye who remakes the world, your loyal subjects greet you, King Pachacuti Sapa Inca, ruler of Tawantinsuyu and the Inca people! From the beginnings in the small state of Cusco, the Incans displayed their potential for greatness, marching to war against their many enemies, crushing their armies into dust and carving for themselves a mighty empire stretching from Ecuador to Chile. Indeed, they built the greatest empire ever seen in pre-Columbian America. More than mere soldiers, your people were great builders and artists as well, and the remnants of their works still awe and inspire the world today. = Ah tú quien rehace el mundo, tus leales súbditos te dan la bienvenida, Rey Pachacútec Sapa Inca, ¡gobernador de Tawantisuyu y el pueblo Inca! Desde el comienzo en el pequeño estado de Cusco, los Incas mostraron su potencial de grandeza, marchando a la guerra en contra de sus decenas de enemigos, convirtiendo sus ejércitos en polvo y creando para sí mismos un poderoso imperio que se extiende de Ecuador a Chile. Sin duda, ellos hicieron el imperio más grande nunca visto en la América pre-Colombina. Más que simples soldados, tu gente fueron grandes constructores y artistas también, y los restos de sus trabajos asombran e inspiran al mundo todavía.
Oh King Pachacuti, truly are you called 'Earth Shaker'! Will you once again call upon the ground itself to a fight at your side? Your armies await your signal. Will you restore the glory of your empire? Can you build a civilization that will stand the test of time? = Oh Rey Pachacútec, ¡verdaderamente eres llamado 'Inca del cambio del rumbo de la tierra'! ¿Harás que la misma tierra pelee a tu lado? Tus ejércitos aguardan tu señal. ¿Retornarás la gloria de tu imperio? ¿Puedes crear una civilización que resista el paso del tiempo?
Cuzco = Cuzco
Tiwanaku = Tiwanaku
Machu = Machu
Ollantaytambo = Ollantaytambo
Corihuayrachina = Corihuayrachina
Huamanga = Huamanga
Rumicucho = Rumicucho
Vilcabamba = Vilcabamba
Vitcos = Vitcos
Andahuaylas = Andahuaylas
Ica = Ica
Arequipa = Arequipa
Nasca = Nasca
Atico = Atico
Juli = Juli
Chuito = Chuito
Chuquiapo = Chuquiapo
Huanuco Pampa = Huánuco Pampa
Tamboccocha = Tamboccocha
Huaras = Huaras
Riobamba = Riobamba
Caxamalca = Caxamalca
Sausa = Sausa
Tambo Colorado = Tambo Colorado
Huaca = Huaca
Tumbes = Tumbes
Chan Chan = Chan Chan
Sipan = Sipan
Pachacamac = Pachacamac
Llactapata = Llactapata
Pisac = Pisac
Kuelap = Kuelap
Pajaten = Pajaten
Chucuito = Chucuito
Choquequirao = Choquequirao
Inca = Inca
Units ignore terrain costs when moving into any tile with Hills = Las unidades ignoran los costos de terreno cuando se mueven a cualquier casilla con colinas.
[amount]% maintenance on road & railroads = [amount]% mantenimiento en carreteras y vías férreas
No Maintenance costs for improvements in [tileFilter] tiles = Sin costo de Mantenimiento para mejoras en casillas de [tileFilter]

Harald Bluetooth = Harald "Diente Azul"
If I am to be honest, I tire of those pointless charades. Why don't we settle our disputes on the field of battle, like true men? Perhaps the skalds will sing of your valor... or mine! = Si te soy honesto estoy harto de estas pantomimas sin sentido. Por qué no zanjamos nuestras disputas en el campo de batalla, ¿como los hombres de verdad? ¡A lo mejor los escaldos cantarán sobre tu valor... o el mío!
Ahahah! You seem to show some skills of a true Viking! Too bad that I'll probably kill you! = ¡Ahahah! ¡Pareces tener las habilidades de un verdadero vikingo! Es una pena que te tenga que matar.
Loki must have stood by you, for a common man alone could not have defeated me... Oh well! I will join the einherjar in Valhalla and feast, while you toil away here. = Loki debe apoyarte, puesto que ningún hombre puede derrotarme... ahora me uniré a los einherjer en el Valhalla y nos daremos un festín mientras trabajas duro aquí.
Harald Bluetooth bids you welcome to his lands, a Viking unlike any the seas and lands have ever known! Hah, are you afraid? = Harad Diente Azul te da la bienvenida a sus tierras, ¡un vikingo como ningún otro que hayan visto estos mares y tierras! ¿Tienes miedo?
This is a fine deal! Even a drunk beggar would agree! = ¡Es un acuerdo justo! ¡Incluso un pordiosero borracho estaría de acuerdo!
Hail to you. = Te saludo.
Viking Fury = Furia Vikinga
Honor and glory be yours, Harald Bluetooth Gormsson, mighty heir of King Gorm of the Old and Thyra Dannebod. Not only were you victorious on the battlefield against the armies of Norway, you also completed massive construction project across the land - numerous Ring Fortresses to protect the populace from invasion and internal strife. You successfully drove off waves of German settlers in 983 AD and sheltered your kingdom from unwanted foreign influence. = Que la gloria y honor sean tuyas, Harold Diente Azul Gormson, gran heredero del Rey Gorm del viejo y Thyra Danebod. No solo fuiste victorioso en el campo de batalla contra los ejércitos de Noruega, pero también hiciste masivos proyectos de construcción a lo largo de la tierra - numerosas Fortalezas Anillo para proteger a la población de invasión y conflicto interno. Tú exitosamente sacaste a las hordas de colonos Alemanes en el 983 D.C. y protegiste tu reino de influencia externa no deseada.
Stalwart Viking, the time for greatness is upon you once more. You are called to rise up and lead your people to renewed power and triumph! Will you make the world shudder once more at the very thought of your great armies of Northsmen? Will you let the Viking battle cry ring out across the crashing waves? Will you build a civilization to stand the test of time? = Leal Vikingo, el tiempo para la grandeza ha llegado. ¡Eres llamado a liderar tu gente y renovar su poder y triunfos! ¿Harás el mundo temblar una vez más con tus grandes ejércitos del Norte? ¿Dejarás el grito vikingo de guerra sonar a través de las olas tronantes? ¿Puedes crear una civilización que resista el paso del tiempo?
Copenhagen = Copenhague
Aarhus = Aarhus
Kaupang = Kaupang
Ribe = Ribe
Viborg = Viborg
Tunsberg = Túnsberg
Roskilde = Roskilde
Hedeby = Hedeby
Oslo = Oslo
Jelling = Jelling
Truso = Truso
Bergen = Bergen
Faeroerne = Islas Feroe
Reykjavik = Reikiavik
Trondheim = Trondheim
Godthab = Nuuk
Helluland = Helluland
Lillehammer = Lillehammer
Markland = Marklandia
Elsinore = Elsinor
Sarpsborg = Sarpsborg
Odense = Odense
Aalborg = Aalborg
Stavanger = Stavanger
Vorbasse = Vorbasse
Schleswig = Schleswig
Kristiansand = Kristiandsand
Halogaland = Halogaland
Randers = Randers
Fredrikstad = Fredrikstad
Kolding = Kolding
Horsens = Horsens
Tromsoe = Tromsoe
Vejle = Vejle
Koge = Koge
Sandnes = Sandnes
Holstebro = Holstebro
Slagelse = Slagelse
Drammen = Drammen
Hillerod = Hillerod
Sonderborg = Sonderborg
Skien = Skien
Svendborg = Svendborg
Holbaek = Holbaek
Hjorring = Hjorring
Fladstrand = Fladstrand
Haderslev = Haderslev
Ringsted = Ringsted
Skrive = Skrive
Denmark = Dinamarca
Units pay only 1 movement point to disembark = Las unidades solo pagan 1 punto de movimiento al desembarcar
No movement cost to pillage = Saquear no supone coste de movimiento

You leave us no choice. War it must be. = No nos dejas elección. Será la guerra.
Very well, this shall not be forgotten. = Muy bien, esto no deberá ser olvidado.
I guess you weren't here for the sprouts after all... = Supongo que no estás aquí por las coles después de todo.
Brussels = Bruselas

And so the flower of Florence falls to barbaric hands... = Y así la flor de Florencia cae en manos bárbaras...
Florence = Florencia

So this is how it feels to die... = Así que esto es lo que se siente al morir...
Hanoi = Hanói

Unacceptable! = ¡Inaceptable!

Today, the Malay people obey you, but do not think this is over... = Hoy, los malayos te obedecen, pero no pienses que esto ha terminado...
Kuala Lumpur = Kuala Lumpur

Perhaps now we will find peace in death... = A lo mejor encontramos la paz en la muerte...
Lhasa = Lhasa

You fiend! History shall remember this! = ¡Demonio! ¡La historia recordará esto!
Milan = Milán

We were too weak to protect ourselves... = Éramos demasiado débiles como para protegernos...
Quebec City = Quebec

I have failed. May you, at least, know compassion towards our people. = He fallado. Podrías, al menos, mostrar compasión con nuestra gente.
Cape Town = Ciudad del Cabo

The day of judgement has come to us. But rest assured, the same will go for you! = El día del juicio ha llegado. Pero ten cuidado, ¡sufrirás el mismo destino!
Helsinki = Helsinki

Ah, Gods! Why have you forsaken us? = ¡Dioses! ¿Por qué nos habéis abandonado?
Manila = Manila

Congratulations, conqueror. This tribe serves you now. = Felicitaciones, conquistador. Esta tribu te sirve ahora.
Mogadishu = Mogadiscio

I have to do this, for the sake of progress if nothing else. You must be opposed! = Tengo que hacer esto, por el bien del progreso. ¡Hay que detenerte!
You can see how fruitless this will be for you... right? = Puedes ver como de infructífero será esto para ti, ¿verdad?
May God grant me these last wishes - peace and prosperity for Brazil. = Que Dios me conceda esto últimos deseos, paz y prosperidad para Brasil.
Rio de Janeiro = Río de Janeiro

After thorough deliberation, Australia finds itself at a crossroads. Prepare yourself, for war is upon us. = Después de una exhaustiva deliberación, Australia se encuentra ante una encrucijada. Prepárate, la guerra está sobre nosotros.
We will mobilize every means of resistance to stop this transgression against our nation! = ¡Usaremos cualquier forma de resistencia para parar esta transgresión contra nuestra nación!
The principles for which we have fought will survive longer than any nation you could ever build. = Los principios por los que hemos luchado sobrevivirán mucho más que cualquier nación que jamás pudieras construír.
Sydney = Sídney

I will enjoy hearing your last breath as you witness the destruction of your realm! = Disfrutaré escuchando tu último aliento mientras contemplas la destrucción de tu reino.
Why do we fight? Because Inanna demands it. Now, witness the power of the Sumerians! = ¿Por qué luchamos? Porque Ianna nos lo ordena. !Ahora contempla el poder de lo sumerios¡
What treachery has struck us? No, what evil? = ¿Que traición nos ha golpeado? No, ¿qué demonio?
Ur = Ur

In responding to the unstinting malignancy that has heretofore defined your relationship with Canada, we can have no recourse but war! = En respuesta a la inconmensurable malevolencia hasta ahora vista en tus relaciones con Canadá, no nos queda más alternativa que la guerra.
As we can reach no peaceful resolution with you, Canada must turn, with reluctance, to war. = Como no podemos alcanzar un acuerdo pacífico contigo, Canadá debe, sin más dilación, dirigirse a la guerra.
I regret not defending my country to the last, although it was not of use. = No lamento haber defendido mi país hasta el final, a pesar de que fuera en vano.
Vancouver = Vancouver

You have revealed your purposes a bit too early, my friend... = Has revelado tus intenciones un poco pronto, amigo mío...
A wrong calculation, on my part. = Un mal cálculo por mi parte.
Venice = Venecia

They will write songs of this.... pray that they shall be in your favor. = Escribirán canciones sobre esto... reza para que sean en tu favor.
Antwerp = Amberes

How barbaric. Those who live by the sword shall perish by the sword. = Que barbárico. Aquellos que viven por la espada morirán por la espada.
Genoa = Génova

We... defeated? No... we had so much work to do! = Nosotros... derrotados? No... ¡todavía tenemos mucho que hacer!
Kathmandu = Katmandú

Perhaps, in another world, we could have been friends... = A lo mejor, en otro mundo, podríamos haber sido amigos...
Singapore = Singapur

We never fully trusted you from the start. = Hemos desconfiado en ti desde el principio.
Tyre = Tiro

May the Heavens forgive you for inflicting this humiliation to our people. = Que los cielos te perdonen por haber inflinjido esta humillación a nuestra gente.
Zanzibar = Zanzíbar

How could we fall to the likes of you?! = ¡¿Cómo podríamos caer en tu misma situación?!
Almaty = Almatý

Let's have a nice little War, shall we? = Disfrutemos de una pequeña guerra, ¿quieres?
If you need your nose bloodied, we'll happily serve. = Si quieres que te sangre la nariz, con gusto te ayudaremos.
The serbian guerilla will never stop haunting you! = ¡La guerrilla serbia nunca parará de atormentarte!
Belgrade = Belgrado

War lingers in our hearts. Why carry on with a false peace? = La guerra persiste en nuestros corazones. ¿Por qué seguir con esta paz falsa?
You gormless radger! You'll dine on your own teeth before you set foot in Ireland! = ¡Maldito idiota! ¡Te comerás tus propios dientes antes que poner un pie en Irlanda!
A lonely wind blows through the highlands today. A dirge for Ireland. Can you hear it? = Un solitario viento sopla en las montañas. Un canto de la muerte por Irlanda. ¿Puedes oírlo?
Dublin = Dublín
Will not be chosen for new games = No será usado en nuevas partidas

You shall stain this land no longer with your vileness! To arms, my countrymen - we ride to war! = ¡No mancharás más la tierra con tu villanía! !A las armas mis compatriotas, marchamos a la guerra!
Traitorous man! The Celtic peoples will not stand for such wanton abuse and slander - I shall have your head! = ¡Traidor! Los celtas no se quedarán parados ante tanto abuso y difamación - ¡Un día tendré tu cabeza!
Vile ruler, know that you 'won' this war in name only! = ¡Tirano, solo has 'ganado' esta guerra nominalmente!
Edinburgh = Edimburgo

Do you really think you can walk over us so easily? I will not let it happen. Not to Kongo - not to my people! = ¿De verdad piensas que puedes pasarnos por encima con tanta facilidad? No dejaré que eso pase. !No a mi gente¡ ¡No al Congo!
We are no strangers to war. You have strayed from the right path, and now we will correct it. = La guerra no nos es extraña. Te has desviado del camino y nosotros te corregiremos.
You are nothing but a glorified barbarian. Cruel, and ruthless. = No eres más que un bárbaro glorificado. Cruel y despiadado.
M'Banza-Kongo = San Salvador del Congo

What a fine battle! Sidon is willing to serve you! = ¡Qué buena batalla! ¡Sidón está dispuesta a servirte!
Sidon = Sidón

We don't like your face. To arms! = Detestamos tu cara. ¡A las armas!
You will see you have just bitten off more than you can chew. = Te darás cuenta que acabas morder más de lo que puedes masticar.
This ship may sink, but our spirits will linger. = Puede que este barco se unda, pero nuestro espiritu persistirá.
Valletta = Valeta

Can only heal by pillaging = Solo puede sanar al saquear


#################### Lines from Policies from Civ V - Vanilla ####################

Aristocracy = Aristocracia
Legalism = Legalismo
Provides the cheapest [stat] building in your first [amount] cities for free = Provee el edificio [stat] más barato en tus primeras [amount] ciudades gratis
Oligarchy = Oligarquía
Units in cities cost no Maintenance = Las unidades en las ciudades no cuestan mantenimiento
with a garrison = con una guarnición
[amount]% Strength for cities = [amount]% Fuerza para ciudades
Landed Elite = Élite Terrateniente
[amount]% growth [cityFilter] = [amount]% crecimiento [cityFilter]
Monarchy = Monarquía
Tradition Complete = Tradición Completada
Provides a [buildingName] in your first [amount] cities for free = Provee un [buildingName] en tus primeras [amount] ciudades gratis
Tradition = Tradicción

Republic = República
Citizenship = Ciudadanía
Collective Rule = Reglas colectivas
Representation = Representación
Each city founded increases culture cost of policies [amount]% less than normal = Cada ciudad fundada aumenta el costo cultural de las póliticas [amount]% menos de lo normal
Meritocracy = Meritocracia
Liberty Complete = Libertad Completada
Free Great Person = Gran Personaje gratis
Liberty = Libertad

Warrior Code = Código guerrero
Discipline = Disciplina
when adjacent to a [mapUnitFilter] unit = cuando está adyacente a una unidad [mapUnitFilter]
Military Tradition = Tradición militar
[amount]% XP gained from combat = [amount]% XP ganada del combate
Military Caste = Casta militar
Professional Army = Ejercito Profesional
Honor Complete = Honor Completado
<<<<<<< HEAD
 # Requires translation!
Honor = 
=======
Honor = Honor
>>>>>>> 69603bc5
vs [mapUnitFilter] units = vs unidades [mapUnitFilter]
Notified of new Barbarian encampments = Serás avisado de nuevos campamentos Bárbaros

Organized Religion = Religión Organizada
Mandate Of Heaven = Mandato del Cielo
[amount]% of excess happiness converted to [stat] = [amount]% de felicidad excedente convertida en [stat]
Theocracy = Teocracia
[amount]% [stat] from every [tileFilter/specialist/buildingName] = [amount]% [stat] de cada [tileFilter/specialist/buildingName]
Reformation = Reforma
Free Religion = Libertad de Culto
Piety Complete = Piedad Completada
<<<<<<< HEAD
 # Requires translation!
Piety = 
=======
Piety = Religiosidad
>>>>>>> 69603bc5
before adopting [policy] = antes de adoptar [policy]

Philantropy = Filantropía
Gifts of Gold to City-States generate [amount]% more Influence = Regalos de Oro a Ciudades-Estado generan [amount]% más Influencia
Aesthetics = Estética
Resting point for Influence with City-States is increased by [amount] = Puntos de descanso para la influencia con Ciudades-Estado es subida a [amount]
Scholasticism = Escolasticismo
Allied City-States provide [stat] equal to [amount]% of what they produce for themselves = Las Ciudades-Estado proveen [amount]% de [stat] de lo que producen para si
Cultural Diplomacy = Diplomacia Cultural
[amount]% resources gifted by City-States = [amount]% recursos regalados por Ciudades-Estado
[amount]% Happiness from luxury resources gifted by City-States = [amount]% Felicidad de recursos de lujo regalados por Ciudades-Estado
Educated Elite = Elite Educada
Allied City-States will occasionally gift Great People = Ciudades-Estado aliadas regalarán ocasionalmente Grandes Personas
Patronage Complete = Patrocinio Completado
Influence of all other civilizations with all city-states degrades [amount]% faster = La influencia del resto de las civilizaciones con Ciudades-Estado disminuye [amount]% más rápido
Triggers the following global alert: [param] = Activa la siguiente alarma mundíal: [param]
Patronage = Patrocinio

Naval Tradition = Tradición Naval
Trade Unions = Sindicatos
Merchant Navy = Armada Mercante
Mercantilism = Mercantilismo
Protectionism = Proteccionismo
[amount] Happiness from each type of luxury resource = [amount] Felicidad de cada tipo de recurso de lujo
Commerce Complete = Comercio Completado
[amount]% Gold from Great Merchant trade missions = [amount]% Oro de las misiones comerciales de gran comerciante
May buy [baseUnitFilter] units for [amount] [stat] [cityFilter] at an increasing price ([amount2]) = Puede comprar unidades [baseUnitFilter] por [amount] [stat] [cityFilter] a un costo aumentado ([amount2])
Commerce = Comercio

Secularism = Laicismo
Humanism = Humanismo
Free Thought = Pensamiento Libre
Sovereignty = Soberanía
[stats] from all [buildingFilter] buildings = [stats] de todos los edificios [buildingFilter]
Scientific Revolution = Revolución Científica
Rationalism Complete = Racionalismo Completado
[amount] Free Technologies = [amount] Tecnologias Gratis
<<<<<<< HEAD
 # Requires translation!
Rationalism = 
=======
Rationalism = Racionalismo
>>>>>>> 69603bc5
while the empire is happy = mientras el imperio es feliz
[amount]% [stat] = [amount]% [stat]

Constitution = Constitución
Universal Suffrage = Sufragio Universal
when defending = al defender
Civil Society = Sociedad Civil
[amount]% Food consumption by specialists [cityFilter] = [amount]% Consumo de alimentos por especialistas [cityFilter]
Free Speech = Libertad de Expresión
[amount] units cost no maintenance = [amount] unidades no cuestan mantenimiento
Democracy = Democracia
Freedom Complete = Emancipación Completada
[amount]% Yield from every [tileFilter] = [amount]% Cosecha de cada [tileFilter]
Freedom = Enmancipación

Populism = Populismo
Militarism = Militarismo
[stat] cost of purchasing [baseUnitFilter] units [amount]% = [stat] coste al comprar unidades [baseUnitFilter] [amount]%
Fascism = Facismo
Quantity of strategic resources produced by the empire +[amount]% = Cantidad de recursos estrategicos producidos por el imperio +[amount]%
Police State = Estado de policías
Total War = Guerra Total
Autocracy Complete = Autocracia completada
for [amount] turns = Por [amount] turnos
<<<<<<< HEAD
 # Requires translation!
Autocracy = 
=======
Autocracy = Autocracia
>>>>>>> 69603bc5
Upon capturing a city, receive [amount] times its [stat] production as [plunderableStat] immediately = Al capturar una ciudad, recibe [amount] veces es [stat] producción como [plunderableStat] inmediatamente

United Front = Frente Unido
Militaristic City-States grant units [amount] times as fast when you are at war with a common nation = Ciudades-Estado Militaristicas dán unidades [amount] veces más rápido al estár en guerra con una nación en común
Planned Economy = Economía Planeada
Nationalism = Nacionalismo
Socialism = Socialismo
[amount]% maintenance cost for buildings [cityFilter] = [amount]% coste de mantenimiento para edificios [cityFilter]
Communism = Comunismo
Order Complete = Orden Completado
Order = Órden


#################### Lines from Quests from Civ V - Vanilla ####################

Route = Ruta
Build a road to connect your capital to our city. = Construye una carretera para conectar tu capital con nuestra ciudad.

Clear Barbarian Camp = Limpia el campamento bárbaro
We feel threatened by a Barbarian Camp near our city. Please take care of it. = Nos sentimos amenazados por un Campamento de Bárbaros cerca de nuestra ciudad. Por favor límpialo.

Connect Resource = Conectar recurso
In order to make our civilizations stronger, connect [tileResource] to your trade network. = Para fortalecer nuestras civilizaciones, conecte [tileResource] a su red comercial.

Construct Wonder = Construir maravilla
We recommend you to start building [wonder] to show the whole world your civilization strength. = Te recomendamos que comiences a construir [wonder] para mostrar al mundo entero la fuerza de tu civilización.

Acquire Great Person = Adquirir gran persona
Great People can change the course of a Civilization! You will be rewarded for acquiring a new [greatPerson]. = ¡Las grandes personas pueden cambiar el curso de una civilización! Serás recompensado por adquirir un nuevo [greatPerson].

Conquer City State = Conquistar Ciudad-Estado
It's time to erase the City-State of [cityState] from the map. You will be greatly rewarded for conquering them! = Es tiempo de borrar la Ciudad-Estado de [cityState] del mapa. ¡Serás grandiosamente recompensado por conquistarlos!

Find Player = Encontrar jugador
You have yet to discover where [civName] set up their cities. You will be rewarded for finding their territories. = Todavía tienes que descubrir dónde [civName] estableció sus ciudades. Serás recompensado por encontrar sus territorios.

Find Natural Wonder = Encuentra la maravilla natural
Send your best explorers on a quest to discover Natural Wonders. Nobody knows the location of [naturalWonder] yet. = Envíe a sus mejores exploradores en una búsqueda para descubrir maravillas naturales. Nadie sabe la ubicación de [naturalWonder] todavía.

Give Gold = Dar Oro
We are suffering great poverty after being robbed by [civName], and unless we receive a sum of Gold, it's only a matter of time before we collapse. = Estamos sufriendo una gran pobreza después de ser robados por [civName], y a menos de que recivamos una suma de Oro, nuestro colapso es cuestión de tiempo.

Pledge to Protect = Prometer Protección
We need your protection to stop the aggressions of [civName]. By signing a Pledge of Protection, you'll confirm the bond that ties us. = Necesitamos tu protección para parar las agresiones de [civName]. Al firmar una Promesa de Protección, confirmarás la relación que nos une.

Contest Culture = Torneo de Cultura
The civilization with the largest Culture growth will gain a reward. = La civilización con más crecimiento en Cultura ganará una recompensa.

Contest Faith = Torneo de Fé
The civilization with the largest Faith growth will gain a reward. = La civilización con más crecimiento en Fé ganará una recompensa.

Contest Technologies = Torneo de Tecnologías
The civilization with the largest number of new Technologies researched will gain a reward. = La civilización con el mayor número de tecnologías ganará una recompensa.

Invest = Invertir
Our people are rejoicing thanks to a tourism boom. For a certain amount of time, any Gold donation will yield [50]% extra Influence. = Nuestra gente se regocija gracias a una subida en turismo. Por cierto periodo de tiempo, cualquier donación en Oro dará [50]% Influencia extra.

Bully City State = Intimidar Ciudad-Estado
We are tired of the pretensions of [cityState]. If someone were to put them in their place by Demanding Tribute from them, they would be rewarded. = Estamos cansados de loa alardeos de [cityState]. Si alguien pudiera ponerlos en su lugar Demandando Tributo, ese tal será recompensado.

Denounce Civilization = Denunciar Civilización
We have been forced to pay tribute to [civName]! We need you to tell the world of their ill deeds. = ¡Hemos sido forzados a pagar tributo a [civName]! Necesitamos que le digas al mundo sus malas acciones.

We have heard the tenets of [religionName] and are most curious. Will you send missionaries to teach us about your religion? = Hemos escuchado los dogmas de [religionName] y son de lo más intrigantes. ¿Enviarás misioneros para enseñarnos de tu religión?


#################### Lines from Ruins from Civ V - Vanilla ####################

We have discovered cultural artifacts in the ruins! (+20 culture) = ¡Hemos descubierto artefactos culturales en las ruinas! (+20 cultura)
discover cultural artifacts = descubrimiento de artefactos culturales

squatters willing to work for you = desamparados dispuestos a trabajar para tí

squatters wishing to settle under your rule = desamparados dispuestos a colonizar bajo tu mando

An ancient tribe trained us in their ways of combat! = ¡Una tribu antigua nos ha entrenado en sus maneras de combate!
your exploring unit receives training = la unidad exploradora recive entrenamiento

We have found survivors in the ruins! Population added to [cityName]. = ¡Encontramos sobrevivientes en las ruinas! Población añadida a [cityName].
survivors (adds population to a city) = sobrevivientes (añade población a una ciudad)

We have found a stash of [goldAmount] Gold in the ruins! = Encontramos un balijo de [goldAmount] Oro en las ruinas
a stash of gold = un balijo de oro

discover a lost technology = descubrimiento de una tecnología perdida

Our unit finds advanced weaponry hidden in the ruins! = ¡Nuestra unidad encontró armamento avanzado oculto en las ruinas!
advanced weaponry for your explorer = armamento avanzado para tu explorador

You find evidence of Barbarian activity. Nearby Barbarian camps are revealed! = Encontraste evidencia de actividad Barbara. ¡Campamentos Barbaros cercanos revelados!
reveal nearby Barbarian camps = revela campamentos Barbaros cercanos

find a crudely-drawn map = encontrarse un mapa rudimentario


#################### Lines from Specialists from Civ V - Vanilla ####################

Scientist = Científico

Merchant = Comerciante

Artist = Artista

Engineer = Ingeniero


#################### Lines from Techs from Civ V - Vanilla ####################

'Where tillage begins, other arts follow. The farmers therefore are the founders of human civilization.' - Daniel Webster = 'Donde la labranza comienza, otros tipos de arte le siguen, por lo tanto los granjeros son los fundadores de la civilización.' - Daniel Webster
Agriculture = Agricultura
Starting tech = Tecnología de inicio

'Shall the clay say to him that fashioneth it, what makest thou?' - Bible Isaiah 45:9 = 'Deba la arcilla decir a quien lo creo, ¿Que haces tú?' - La Biblia Isaias 45:9
Pottery = Cerámica
'Thou shalt not muzzle the ox when he treadeth out the corn.' - Bible Deuteronomy 25:4 = 'No pondrás bozal al buey cuando trillare.' - Deuterenomio 25:4
Animal Husbandry = Ganadería
'The haft of the arrow has been feathered with one of the eagle's own plumes, we often give our enemies the means of our own destruction' - Aesop = 'El mango de la flecha ha sido emplumada con una de las propias plumas del águila; Nosotros usualmente les damos a nuestros enemigos los medios de nuestra destrucción.' - Aesop
Archery = Tiro con arco
'The meek shall inherit the Earth, but not its mineral rights.' - J. Paul Getty = 'El manso podrá heredar la tierra más no sus derechos minerales' - J. Paul Getty
Mining = Minería

'He who commands the sea has command of everything.' - Themistocles = 'Aquel que comanda el mar, tiene el comando de todo'  - Temístocles
Sailing = Náutica
'So teach us to number our days, so that we may apply our hearts unto wisdom.' - Bible Psalms 90:12 = 'Entonces enseñanos a enumerar nuestros días, para que podamos aplicar nuestros corazones en la sabiduría' - Biblia Salmo 90:12
Calendar = Calendario
'He who destroys a good book kills reason itself.' - John Milton = 'Aquel que destruye un buen libro mata la razón misma' - John Milton
Writing = Escritura
Enables Open Borders agreements = Habilita acuerdos de fronteras abiertas
'Even brute beasts and wandering birds do not fall into the same traps or nets twice.' - Saint Jerome = 'Incluso las brutas bestias y los pájaros errantes no caen en las mismas trampas o redes dos veces.' - San Jerónimo 
Trapping = Caza
'Wisdom and virtue are like the two wheels of a cart.' - Japanese proverb = 'La sabiduría y la virtud son como las dos ruedas de una carreta' - Proverbio japones
The Wheel = La rueda
'How happy are those whose walls already rise!' - Virgil = 'Que felices son aquellos cuyas murallas ya se levantan' - Virgilio
Masonry = Albañilería
'Here Hector entered, with a spear eleven cubits long in his hand; the bronze point gleamed in front of him, and was fastened to the shaft of the spear by a ring of gold.' - Homer = 'Aquí entra Hector, con una lanza 5 metros de largo en su mano; La punta de bronze brillo en frente de el, y fue abrochado al palo de la lanza por un anillo de oro.' - Homero
Bronze Working = Trabajo del bronce

'He made an instrument to know if the moon shine at full or no.' - Samuel Butler = 'El hizo un instrumento para saber si la luna brillaba o no' - Samuel Butler
Optics = Óptica
'There is only one good, knowledge, and one evil, ignorance.' - Socrates = 'Solo hay un bien, conocimiento, y solo un mal, ignorancia' - Sócrates
Philosophy = Filosofía
Enables Research agreements = Permite acuerdos de investigación
'A Horse! A Horse! My kingdom for a horse!' - Shakespeare (Richard III) = '¡Un caballo!¡Un caballo!¡Mi reino por un caballo!' - Shakespare (Ricardo III)
Horseback Riding = Equitación
'Mathematics is the gate and key to the sciences.' - Roger Bacon = 'Las matemáticas son la llave y la puerta a las ciencias.' - Roger Bacon
Mathematics = Matemáticas
'Three things are to be looked to in a building: that it stands on the right spot; that it be securely founded; that it be successfully executed.' - Johann Wolfgang von Goethe = 'Tres cosas deben observarse en un edificio: Que este en el lugar correcto, que esta seguramente fundado, que sea exitosamente ejecutado' - Johann Wolfgang von Goethe
Construction = Construcción
'Do not wait to strike til the iron is hot, but make it hot by striking.' - William Butler Yeats = 'No esperes a golpear el hierro cuando este caliente, si no que hazlo caliente por golpearlo.' - William Butler Yeats
Iron Working = Trabajo del hierro

'Three things are necessary for the salvation of man: to know what he ought to believe; to know what he ought to desire; and to know what he ought to do' - St. Thomas Aquinas = 'Tres cosas son necesarias para la salvación del hombre; Saber que debería creer; Saber que debería desear; y saber que debería hacer.' - San Tomás de Aquinas
Theology = Teología
'The only thing that saves us from the bureaucracy is its inefficiency' - Eugene McCarthy = 'Lo única cosa que nos salva de la burocracia es su ineficiencia.' - Eugene Mccarthy
Civil Service = Servicio civil
'Better is bread with a happy heart than wealth with vexation.' - Amenemope = 'Mejor es el pan con un corazón feliz que riquezas con vejación" - Amenemope
Currency = Moneda
Enables conversion of city production to gold = Habilita la conversión de producción a oro
'Instrumental or mechanical science is the noblest and, above all others, the most useful.' - Leonardo da Vinci = 'La ciencia mecánica o instrumental es la mas noble, y por sobre todas las demas, la mas útil.' - Leonardo da Vinci
Engineering = Ingeniería
Roads connect tiles across rivers = Los caminos conectan casillas a través de los ríos
'When pieces of bronze or gold or iron break, the metal-smith welds them together again in the fire, and the bond is established.' - Sri Guru Granth Sahib = 'Cuando las piezas de bronce, oro o hierro se rompen, el forjador los manipula juntos de nuevo en el fuego y la unión se establece' - Sri guru Granth Sahib
Metal Casting = Fundición

'I find the great thing in this world is not so much where we stand, as in what direction we are moving.' - Oliver Wendell Holmes = 'Yo encuentro la cosa mas grande en este mundo no donde estamos parados, si no mas bien hacía donde vamos' Oliver Wendell Holmes
Compass = Brújula
'Education is the best provision for old age.' - Aristotle = 'Educación es la mejor previsión para la vejez.' - Aristóteles
Education = Educación
Enables conversion of city production to science = Habilita la conversión de producción a ciencia
'Whoso pulleth out this sword of this stone and anvil, is rightwise king born of all England.' - Malory = 'Quien saque esta espada de esta espada y yunque, es heredero legítimo de toda Inglaterra.' - Malory
Chivalry = Caballería
'The press is the best instrument for enlightening the mind of man, and improving him as a rational, moral and social being.' - Thomas Jefferson = 'La imprenta es el mejor instrumento para iluminar la mente del hombre y mejorarlo como un ser racional, moral y social' - Tomás Jefferson
Machinery = Mecánica
Improves movement speed on roads = Mejora la velocidad de movimiento en caminos
'Measure what is measurable, and make measurable what is not so.' - Galileo Galilei = 'Mide lo que sea medible, y haz medible lo que no lo sea.' Galileo Galilei
Physics = Física
'John Henry said to his Captain, / 'A man ain't nothin' but a man, / And before I'll let your steam drill beat me down, / I'll die with the hammer in my hand.'' - Anonymous: The Ballad of John Henry, the Steel-Drivin' Man = "John Henry le dijo a su capitán: Un hombre no es más que un hombre, y antes de dejar que vuestra perforadora a vapor me derrote, moriré con el martillo en la mano.' - 'The Ballad of John Henry, the Steel-Driving Man', balada tradicional estadounidense
Steel = Acero

'Joyfully to the breeze royal Odysseus spread his sail, and with his rudder skillfully he steered.' - Homer = 'Alegremente a la briza el real Odiseo expandió sus velas y con su timón el habilidosamente dirigió' - Homero
Astronomy = Astronomía
'Their rising all at once was as the sound of thunder heard remote' - Milton = 'Y su ascenso fue de pronto un ruido de tronar remoto.' - John Milton
Acoustics = Acústica
'Happiness: a good bank account, a good cook and a good digestion' - Jean Jacques Rousseau = 'Felicidad: Una buena cuenta bancaria, una buena cocina y una buena digestión.' - Jean Jacques Rousseau
Banking = Banca
'It is a newspaper's duty to print the news and raise hell.' - The Chicago Times = 'Es el deber de un periódico el de imprimir la noticia y desatar el infierno.' - El Chicago Times
Printing Press = Imprenta
'The day when two army corps can annihilate each other in one second, all civilized nations, it is to be hoped, will recoil from war and discharge their troops.' - Alfred Nobel = 'El día en que dos cuerpos militares puedan aniquilarse entre si en un segundo, todas las naciones civilizadas, es de esperarse, se retirarán de la guerra y se desharán de sus tropas.' - Albert Nobel
Gunpowder = Pólvora

'The winds and the waves are always on the side of the ablest navigators.' - Edward Gibbon = 'Los vientos y las olas siempre están en el lado de los hábiles navegadores.' - Edward Gibbon
Navigation = Navegación
'Compound interest is the most powerful force in the universe.' - Albert Einstein = 'El Interés compuesto es la fuerza mas poderosa del universo.' - Albert Einstein
Economics = Economía
'Wherever we look, the work of the chemist has raised the level of our civilization and has increased the productive capacity of the nation.' - Calvin Coolidge = 'Donde sea que miremos, el trabajo del químico ha aumentado el nivel de nuestra civilización y ha aumentando la capacidad productiva de la nación.' - Calvin Coolidge
Chemistry = Química
'There never was a good knife made of bad steel.' - Benjamin Franklin = 'Nunca hubo un buen cuchillo hecho de mal acero.' - Benjamin Franklin
Metallurgy = Metalurgia

'Those who cannot remember the past are condemned to repeat it.' - George Santayana =  'Aquellos quienes no recuerdan el pasado están condenados a repetirlo.' - George Santayana
Archaeology = Arqueología
'Every great advance in science has issued from a new audacity of imagination.' - John Dewey = 'Cada gran avance de la ciencia ha sido sacada desde una nueva audacia de la imaginación.' - John Dewey
Scientific Theory = Teoría científica
'Wars may be fought with weapons, but they are won by men. It is the spirit of the men who follow and of the man who leads that gains the victory.' - George S. Patton = 'Las guerras pueden ser peleadas con armas, pero son ganadas por hombres. Es el espíritu de los hombres que siguen y de quien los guía lo que ganan la victoria.' - George S. Patton
Military Science = Ciencia militar
'The nation that destroys its soil destroys itself.' - Franklin Delano Roosevelt = 'La nación que destruye su suelo se destruye a si mismo.' - Franklin Delano Roosevelt
Fertilizer = Fertilizante
'It is well that war is so terrible, or we should grow too fond of it.' - Robert E. Lee = "Está bien que la guerra sea tan terrible, o deberíamos crecer demasiado cercanos a ella." - Robert E. Lee
Rifling = Estriado

'If the brain were so simple we could understand it, we would be so simple we couldn't.' - Lyall Watson = 'Sí el cerebro fuera tan simple que pudiéramos entenderlo, nosotros seriamos demasiado simples que no podríamos.' - Lyall Watson
Biology = Biología
'The nations of the West hope that by means of steam communication all the world will become as one family.' - Townsend Harris = 'Las naciones del oeste esperan que por medio del vapor la comunicación en todo el mundo sea una sola familia.' - Townsend Harris
Steam Power = Energía de vapor
'As soon as men decide that all means are permitted to fight an evil, then their good becomes indistinguishable from the evil that they set out to destroy.' - Christopher Dawson = 'Tan pronto como el hombre decida que todos los medios están permitidos para pelear el mal, entonces su bondad se vuelve indistinguible del mal que se propuso destruir.' - Christopher Dawson 
Dynamite = Dinamita

'Is it a fact - or have I dreamt it - that, by means of electricity, the world of matter has become a great nerve, vibrating thousands of miles in a breathless point of time?' - Nathaniel Hawthorne = 'Es un hecho - o lo soñe, que por medio de la electricidad, ¿el mundo de la materia se ha convertido en un gran nervio, vibrando miles de millas en un punto del tiempo sin aliento?.' - Nathaniel Hawthorne 
Electricity = Electricidad
'Nothing is particularly hard if you divide it into small jobs.' - Henry Ford = 'Nada es particularmente difícil si lo divides en pequeños trabajos.' - Henry ford
Replaceable Parts = Producción En Serie
'The introduction of so powerful an agent as steam to a carriage on wheels will make a great change in the situation of man.' - Thomas Jefferson = 'La introducción de un agente tan poderoso como el vapor en un carruaje con ruedas hara un gran cambio en la situación del hombre.' - Thomas Jefferson
Railroads = Ferrocarriles

'And homeless near a thousand homes I stood, and near a thousand tables pined and wanted food.' - William Wordsworth = 'Y vagabundos cerca de miles de casas yo me pare, y cerca de mil mesas suspiraban y querían comida.' - William Wordsworth
Refrigeration = Refrigeración
'I once sent a dozen of my friends a telegram saying 'flee at once-all is discovered!' They all left town immediately.' - Mark Twain = 'Una vez mandé un telegrama a 12 de mis amigos que decía '¡Huye de inmediato - todo ha sido descubierto!' Y todos dejaron el pueblo corriendo.' - Mark Twain
Telegraph = Telegrafo
'The whole country was tied together by radio. We all experienced the same heroes and comedians and singers. They were giants.' - Woody Allen = 'El país entero estaba atado junto a la radio. Todos nosotros experimentamos los mismos heroés y comediantes y cantantes. Ellos eran gigantes.' - Woody Allen
Radio = Radio
'Aeronautics was neither an industry nor a science. It was a miracle.' - Igor Sikorsky = "La Aeronautica no fue ni una industria ni una ciencia. Fue un milagro.' - Igor Sikorsky
Flight = Vuelo
'Any man who can drive safely while kissing a pretty girl is simply not giving the kiss the attention it deserves.' - Albert Einstein = 'Cualquier hombre que pueda manejar de forma segura mientras besa a una mujer bonita, simplemente no está dando al beso la atención que se merece.' - Albert Einstein 
Combustion = Combustión

'In nothing do men more nearly approach the gods than in giving health to men.' - Cicero = 'En nada se acerca mas el hombre a los dioses que en darle salud al hombre.' - Cicerón
Pharmaceuticals = Farmacéutica
'Ben, I want to say one word to you, just one word: plastics.' - Buck Henry and Calder Willingham, The Graduate = 'Ben, quiero decirte una palabra, solo una palabra: Plástico' - Buck Henry and Calder Willingham, Los Graduados
Plastics = Plástico
'There's a basic principle about consumer electronics: it gets more powerful all the time and it gets cheaper all the time.' - Trip Hawkins = 'Hay un principio básico sobre el consumidor de electrónicos: Se vuelve mas poderoso todo el tiempo y se vuelve más barato todo el tiempo.' - Trip Hawkins
Electronics = Electrónica
'The speed of communications is wondrous to behold, it is also true that speed does multiply the distribution of information that we know to be untrue.' – Edward R. Murrow = 'La velocidad de la comunicación que tenemos es maravillosa, también es verdad que la velocidad multiplica la distribución de información que sabemos és falsa.' - Edward R. Murrow
Mass Media = Medios de Comunicación Masiva
'Vision is the art of seeing things invisible.' - Jonathan Swift = 'La visión es el arte de ver las cosas invisibles.' - Jonathan Swift
Radar = Radar
'The unleashed power of the atom has changed everything save our modes of thinking, and we thus drift toward unparalleled catastrophes.' - Albert Einstein = 'El poder desatado del átomo ha cambiado todo menos nuestra manera de pensar; Y así nos dirigimos hacía una catástrofe sin paralelos.' - Albert Einstein
Atomic Theory = Teoría atómica

'Only within the moment of time represented by the present century has one species, man, acquired significant power to alter the nature of his world.' - Rachel Carson = 'Solo dentro del momento de tiempo representado por la presente centuria una especia ha, el hombre, adquirido poder suficiente para alterar la naturaleza de su mundo.' - Rachel Carson
Ecology = Ecología
'Computers are like Old Testament gods: lots of rules and no mercy.' - Joseph Campbell = 'Las computadoras son como los dioses del viejo testamento: Un montón de reglas y sin misericordia.' - Joseph Campbell
Computers = Ordenadores
'A good rule for rocket experimenters to follow is this: always assume that it will explode.' - Astronautics Magazine, 1937 = 'Una buena regla para seguir en experimentos de cohetes es: Siempre asume que explotará.' - Revista Astronautics, 1937
Rocketry = 	Cohetería
'The night is far spent, the day is at hand: let us therefore cast off the works of darkness, and let us put on the armor of light.' - The Holy Bible: Romans, 13:12 = La noche está avanzada, y se acerca el día. Desechemos, pues, las obras de las tinieblas, y vistámonos la armadura de la luz.' La Biblia Romanos 13:12
Lasers = Lasers
'I am become Death, the destroyer of worlds.' - J. Robert Oppenheimer = 'Me convertí en la muerte, destructor de mundos.' - J. Robert Oppenheimer
Nuclear Fission = Fisión nuclear

'The new electronic interdependence recreates the world in the image of a global village.' - Marshall McLuhan = 'La nueva interdependencia electronica recrea el mundo en una imagen de aldea mundial.' - Marshal McLuhan
Globalization = Globalización
'1. A robot may not injure a human being or, through inaction, allow a human being to come to harm. 2. A robot must obey any orders given to it by human beings, except when such orders would conflict with the First Law. 3. A robot must protect its own existence as long as such protection does not conflict with the First or Second Law.' - Isaac Asimov = '1. Un robot no puede herir a un ser humano, o por inacción, permitir que un ser humano se lastime 2. Un robot debe obedecer cualquier orden que se le de por seres humanos, 3. Un robot debe proteger su existencia tanto como sea siempre que no entre en conflicto con la primera o segunda ley.' - Isaac Asimov
Robotics = Robótica
'Now, somehow, in some new way, the sky seemed almost alien.' - Lyndon B. Johnson = 'Ahora, de alguna manera, en alguna forma nueva, el cielo parece casi alien.' - Lyndon B. Johnson
Satellites = Satélites
Reveals the entire map = Revela todo el mapa
'Be extremely subtle, even to the point of formlessness, be extremely mysterious, even to the point of soundlessness. Thereby you can be the director of the opponent's fate.' - Sun Tzu = 'Se extremadamente sutíl, incluso al punto de la informalidad, se extremadamente cauteloso, incluso al punto silenciosos. Así podrás ser el director del estado de tu oponente.' – Sun Tzu
Stealth = Sigilo
'Our scientific power has outrun our spiritual power, we have guided missiles and misguided men.' – Martin Luther King Jr. = 'Nuestro poder cientifico ha superado nuestro poder espiritual, tenemos misiles guiados y hombres perdidos.' - Martin Luther King Jr.
Advanced Ballistics = Balisticas Avanzadas

'Every particle of matter is attracted by or gravitates to every other particle of matter with a force inversely proportional to the squares of their distances.' - Isaac Newton = 'Cada particular de materia es atraída por o gravita hacia cada partícula de materia con una fuerza inversamente proporcional a la diferencia en sus distancias' - Isaac Newton 
Particle Physics = Física de Partículas
'The release of atomic energy has not created a new problem. It has readily made more urgent the necessity of solving an existing one.' - Albert Einstein = 'La liberación de energía atómica no ha creado un nuevo problema. Se ha hecho fácilmente más urgente la necesidad de resolver una existente.' - Albert Einstein
Nuclear Fusion = Fusión Nuclear

'The impact of nanotechnology is expected to exceed the impact that the electronics revolution has had on our lives.' - Richard Schwartz = 'Se espera que el impacto de la nanotecnología exceda el impacto que la revolución electronica tuvo en nuestras vidas.' - Richard Schwartz
Nanotechnology = Nanotecnología

'I think we agree, the past is over.' - George W. Bush = 'Creo que concordamos, el pasado se terminó.' - George W. Bush
Future Tech = Tecnología del futuro
Who knows what the future holds? = ¿Quién sabe qué nos depara el futuro?
Can be continually researched = Puede investigarse continuamente


#################### Lines from Terrains from Civ V - Vanilla ####################

Ocean = Océano

Coast = Costa

Grassland = Pradera

Plains = Llanura

Tundra = Tundra

Desert = Desierto

Lakes = Lagos
Fresh water = Agua Dulce

Mountain = Montañas
Has an elevation of [amount] for visibility calculations = Tiene una elevación de [amount] para calculaciones de visibilidad
Units ending their turn on this terrain take [amount] damage = Unidades finalizando turno en este terreno [amount] toman daño

Snow = Nieve

Hill = Colinas
[amount] Strength for cities built on this terrain = [amount] de Fuerza para ciudades asentadas en este terreno

Forest = Bosque
Provides a one-time Production bonus to the closest city when cut down = Proporciona una bonificación de producción única a la ciudad más cercana cuando se corta
Blocks line-of-sight from tiles at same elevation = Bloquea la visión desde casillas de misma elevación
[amount]% Chance to be destroyed by nukes = [amount]% Probabilidad de ser destruído por explosión nuclear
A Camp can be built here without cutting it down = Un Campamento puede ser construido aquí sin tener que talar

Jungle = Selva

Marsh = Pantano
Rare feature = Característica rara
Only Polders can be built here = Solo Pólderos pueden ser construídos aquí

Fallout = Terreno radioactivo
Nullifies all other stats this tile provides = Anula todas las demás estadísticas que proporciona este mosaico

Oasis = Oasis
Only [improvementFilter] improvements may be built on this tile = Solo [improvementFilter] se pueden construir mejoras en este mosaico

Flood plains = Terreno inundable

Ice = Hielo

Atoll = Atolón

Great Barrier Reef = Gran Barrera de Coral

Old Faithful = Viejo Fiel

El Dorado = El Dorado
Grants 500 Gold to the first civilization to discover it = Otorga 500 de oro a la primera civilización que la descubra

Fountain of Youth = Fuente de la juventud
Grants [promotion] ([comment]) to adjacent [mapUnitFilter] units for the rest of the game = Concede [promotion] ([comment]) a unidades [mapUnitFilter] adyacentes por el resto del juego
Tile provides yield without assigned population = La casilla genera producto sin población asignada

Grand Mesa = Grand Meseta

Mount Fuji = Monte Fuji

Krakatoa = Krakatoa

Rock of Gibraltar = Peñón de Gibraltar

Cerro de Potosi = Cerro de Potosi

Barringer Crater = Cráter Barringer


#################### Lines from TileImprovements from Civ V - Vanilla ####################

Farm = Granja
Can also be built on tiles adjacent to fresh water = También se puede construir sobre casillas adyacentes al agua dulce.
[stats] from [tileFilter] tiles = [stats] de casillas [tileFilter]

Lumber mill = Serrería
[stats] = [stats]

Mine = Mina

Trading post = Puesto comercial

Camp = Campamento

Oil well = Pozo petrolífero

Pasture = Pastizal

Plantation = Plantación

Quarry = Cantera

Fishing Boats = Barcos Pesqueros

Fort = Fuerte
Can be built outside your borders = Puede construirse fuera de tus fronteras
Gives a defensive bonus of [amount]% = Otorga una bonificación defensiva del [amount]%

Road = Carretera
Costs [amount] gold per turn when in your territory = Cuesta [amount] oro por turno si está en tu territorio
Reduces movement cost to ½ if the other tile also has a Road or Railroad = Reduce el costo de movimiento a ½ si la otra casilla también tiene un Camino o Ferrocarril
Reduces movement cost to ⅓ with Machinery = Reduce el costo de movimiento por ⅓ con Mecanica
Requires Engineering to bridge rivers = Requiere Ingenieria para hacer puentes en rios

Railroad = Línea de ferrocarril
Reduces movement cost to ⅒ if the other tile also has a Railroad = Reduce el costo de movimiento por ⅒ si la otra casilla también tiene un Ferrocarril

Remove Forest = Quitar Bosque
Provides a one-time Production bonus depending on distance to the closest city once finished = Da un unico bonus de producción dependiendo de la distancia de la ciudad más cercana

Remove Jungle = Quitar Selva

Remove Fallout = Quitar Radioactividad

Remove Marsh = Quitar Pantano

Remove Road = Quitar Camino

Remove Railroad = Quitar Ferrocarril

Cancel improvement order = Cancelar orden de mejora

Academy = Academia

Landmark = Edificio Emblemático

Manufactory = Fábrica

Customs house = Aduana

Holy site = Lugar Sagrado

Citadel = Ciudadela
Adjacent enemy units ending their turn take [amount] damage = Las unidades enemigas adyacentes que terminan su turno toman [amount] daño
Can be built just outside your borders = Se puede construir justo fuera de tus fronteras
Constructing it will take over the tiles around it and assign them to your closest city =  Al construirlo, tomará las casillas adyacentes y se las dará a la ciudad más cercana

Moai = Móai

Terrace farm = Terrazas de cultivo

Ancient ruins = Ruinas Antiguas
Unpillagable = Insaqueable
Provides a random bonus when entered = Provee un bonus aleatorio al entrar

City ruins = Ciudad en ruinas
A bleak reminder of the destruction wreaked by War = Un lúgrube recordatorio de la destrucción causada por la Guerra

City center = Centro de la ciudad
Indestructible = Indestructible
Marks the center of a city = Marca el centro de la ciudad
Appearance changes with the technological era of the owning civilization = La apariencia cambia con la era tecnologíca de dicha civilización

Barbarian encampment = Campamento Bárbaro
Home to uncivilized barbarians, will spawn a hostile unit from time to time = Hogar de barbaros incivilizados, unidades hostiles aparecerán de vez en cuando


#################### Lines from TileResources from Civ V - Vanilla ####################

Cattle = Ganado

Sheep = Ovejas

Deer = Ciervos

Bananas = Plátanos

Wheat = Trigo

Stone = Piedra

Fish = Peces

Horses = Caballos
Guaranteed with Strategic Balance resource option = Garantizado con la opción de recurso Equilibrado Estratégico

Iron = Hierro

Coal = Carbón

Oil = Petróleo
Deposits in [tileFilter] tiles always provide [amount] resources = Depósitos en casillas [tileFilter] siempre brindan [amount] recursos

Aluminum = Aluminio

Uranium = Uranio

Furs = Pieles

Cotton = Algodón

Dyes = Tintes

Gems = Gemas

Gold Ore = Mineral de oro

Silver = Plata

Incense = Incienso

Ivory = Marfil

Silk = Seda

Spices = Especias

Wine = Vino

Sugar = Azúcar

Marble = Mármol

Whales = Ballenas

Pearls = Perlas

Jewelry = Joyería
Can only be created by Mercantile City-States = Solo puede ser creado por Ciudades-Estados Mercantiles

Porcelain = Porcelana


#################### Lines from UnitPromotions from Civ V - Vanilla ####################

Sword = Espada
Mounted = Montado
Siege = Asedio
Ranged Gunpowder = Pólvora de largo alcance
Armored = Blindado
Melee Water = Cuerpo a cuerpo Agua
Ranged Water = Largo Alcance Agua
Submarine = Submarino
Heal Instantly = Curar al Instante
Heal this unit by [amount] HP = Cura esta unidad por [amount] HP
Doing so will consume this opportunity to choose a Promotion = Hacerlo consumirá esta oportunidad de escojer una promoción

Accuracy I = Precisión I

Accuracy II = Precisión II

Accuracy III = Precisión III

Barrage I = Cortina de fuego I

Barrage II = Cortina de fuego II

Barrage III = Cortina de fuego III

Volley = Andanada

Extended Range = Alcance extendido
[amount] Range = [amount] Rango

Indirect Fire = Fuego Indirecto
Ranged attacks may be performed over obstacles = Puede realizar ataques a distancia sobre obstáculos

Shock I = Choque I

Shock II = Choque II

Shock III = Choque III

Drill I = Instrucción I

Drill II = Instrucción II

Drill III = Instrucción III

Charge = Carga

Besiege = Sitio 

Formation I = Formación I

Formation II = Formación II

Blitz = Ataque relámpago
[amount] additional attacks per turn = [amount] ataques adicionales por turno

Woodsman = Montaraz
Double movement in [terrainFilter] = Doble movimiento en [terrainFilter]

Amphibious = Anfibio
Eliminates combat penalty for attacking over a river = Elimina penalidad de combate al atacar cruzando un río
Eliminates combat penalty for attacking across a coast = Elimina la penalidad de combate al atacar a través de la costa

Medic = Médica
All adjacent units heal [amount] HP when healing = Todas las unidades adyacentes se curan [amount] HP al sanarse

Medic II = Médica II
in [tileFilter] tiles = en casillas [tileFilter]
[amount] HP when healing = [amount] HP al curarse

Scouting I = Exploración I

Scouting II = Exploración II

Scouting III = Exploración III

Survivalism I = Supervivencia I

Survivalism II = Supervivencia II

Survivalism III = Supervivencia III
Unit will heal every turn, even if it performs an action = La unidad se curará todos los turnos, incluso si realiza alguna acción
May withdraw before melee ([amount]%) = Puede retirarse antes del cuerpo a cuerpo ([amount]%)

Boarding Party I = Grupo de Abordaje I

Boarding Party II = Grupo de Abordaje II

Boarding Party III = Grupo de Abordaje III

Coastal Raider I = Asaltante Costero I
Earn [amount]% of the damage done to [mapUnitFilter] units as [plunderableStat] = Gana [amount]% del daño hecho a unidades [mapUnitFilter] como [plunderableStat]

Coastal Raider II = Asaltante Costero II

Coastal Raider III = Asaltante Costero III

Landing Party = Grupo de Desembarco

Targeting I = Fijación de objetivos I

Targeting II = Fijación de objetivos II

Targeting III = Fijación de objetivos III

Wolfpack I = Manada de lobos I

Wolfpack II = Manada de lobos II

Wolfpack III = Manada de lobos III

Aircraft Carrier = Portaaviones
Armor Plating I = Blindaje I

Armor Plating II = Blindaje II

Armor Plating III = Blindaje III

Flight Deck I = Cubierta de Vuelo I
Can carry [amount] extra [mapUnitFilter] units = Puede llevar [amount] unidades [mapUnitFilter] extra

Flight Deck II = Cubierta de Vuelo II

Flight Deck III = Cubierta de Vuelo III

Supply = Suministros
May heal outside of friendly territory = Puede curarse fuera de territorio amistoso

Bomber = Bombardero
Siege I = Asedio I

Siege II = Asedio II

Siege III = Asedio III

Evasion = Evasión
Damage taken from interception reduced by [amount]% = Daño recibido por intercepción reducido en [amount]%

Fighter = Caza
Interception I = Intercepción I
[amount]% Damage when intercepting = [amount]% Daño al interceptar

Interception II = Intercepción II

Interception III = Intercepción III

Air Targeting I = Focalización Aerea I

Air Targeting II = Focalización Aerea II

Sortie = Incursión
[amount] extra interceptions may be made per turn = [amount] intercepciones extra pueden ser hechas por turno

Operational Range = Rango de operación

Helicopter = Helicoptero
Air Repair = Reparación Aérea

Mobility I = Movilidad I

Mobility II = Movilidad II

Anti-Armor I = Anti-Blindaje I

Anti-Armor II = Anti-Blindaje II

Cover I = Cobertura I

Cover II = Cobertura II

March = Marcha

Mobility = Movilidad

Sentry = Vigilar

Logistics = Logística

Ambush I = Emboscada I

Ambush II = Emboscada II

Bombardment I = Bombardeo I

Bombardment II = Bombardeo II

Bombardment III = Bombardeo III

Morale = Moral

Great Generals I = Grandes Generales I

Great Generals II = Grandes Generales II

Quick Study = Estudio rápido

Haka War Dance = Danza de Guerra Haka
[amount]% Strength for enemy [unitType] units in adjacent [tileFilter] tiles = [amount]% Fuerza para unidades [unitType] enemigas junto a casillas de [tileFilter]

Rejuvenation = Rejuvenecimiento
All healing effects doubled = Se doblan todos los efectos de cura

Slinger Withdraw = Retirar Hondero

Ignore terrain cost = Ignora costo del terreno 
Ignores terrain cost = Ignora el coste del terreno

Pictish Courage = Coraje Picto

Home Sweet Home = Hogar dulce hogar
[amount]% Strength decreasing with distance from the capital = [amount]% La fuerza disminuye con la distancia de la capital

[unit] ability = Habilidad de [unit]

Heals [amount] damage if it kills a unit = Se cura [amount] de daño si mata a una unidad


#################### Lines from UnitTypes from Civ V - Vanilla ####################


Civilian Water = Civíl Agua


Can enter ice tiles = Puede entrar en casillas de hielo
Invisible to non-adjacent units = Invisible para unidades no-adyacentes
Can see invisible [mapUnitFilter] units = Puede ver unidades [mapUnitFilter] invisibles


Aircraft = Aeronave
Can see over obstacles = Puede ver sobre obstaculos


Atomic Bomber = Bombardero Atómico

Missile = Misil
Self-destructs when attacking = Se auto-destruye al atacar
Cannot be intercepted = No puede ser interceptado

Can pass through impassable tiles = Puede pasar por casillas infranqueables

Melee = Cuerpo a cuerpo

Ranged = A distancia

Armor = Blindado

WaterCivilian = Civil Naval

WaterMelee = Naval cuerpo a cuerpo

WaterRanged = Naval a distancia

WaterSubmarine = Submarino Naval

WaterAircraftCarrier = Portaaviones

AtomicBomber = Bombardero Atómico


#################### Lines from Units from Civ V - Vanilla ####################

Can build [improvementFilter/terrainFilter] improvements on tiles = Puede cnstruír mejoras de casilla de [improvementFilter/terrainFilter]

Founds a new city = Funda una nueva ciudad
Excess Food converted to Production when under construction = El exceso de Alimento es convertido en Producción mientras se construye
Requires at least [amount] population = Requiere al menos [amount] de población

May upgrade to [baseUnitFilter] through ruins-like effects = Puede mejorarse a [baseUnitFilter] a través de efectos de ruinas

This is your basic, club-swinging fighter. = Este es tu basico, un luchador aficionado

Maori Warrior = Guerrero Maorí

Jaguar = Jaguar

Brute = Bestia

Archer = Arquero

Bowman = Arquero experto

Slinger = Hondero

Skirmisher = Escaramuzador

Work Boats = Barco de Trabajo
Cannot enter ocean tiles = No puede entrar al océano
May create improvements on water resources = Puede crear mejoras en recursos acuáticos
Uncapturable = Incapturable

Trireme = Trirreme

Galley = Galera

Chariot Archer = Arquero a Carruaje
No defensive terrain bonus = Sin bonus de defensa de terreno
Rough terrain penalty = Penalización en terreno escabroso

War Chariot = Carruaje de Guerra

War Elephant = Elefante de Guerra


Hoplite = Hoplita

Persian Immortal = Inmortal Persa

Marauder = Merodeador

Horseman = Jinete
Can move after attacking = Puede mover después de atacar

Companion Cavalry = Caballería de Compañía

Catapult = Catapulta
Must set up to ranged attack = Debe montarse para atacar a distancia

Ballista = Balista

Swordsman = Espadachín

Legion = Legionario

Mohawk Warrior = Guerrero Mohawk


Landsknecht = Lansquenete
Can move immediately once bought = Puede moverse inmediatamente una vez comprado

Knight = Caballero

Camel Archer = Arquero a Camello

Conquistador = Conquistador
on foreign continents = en continentes extranjeros

Naresuan's Elephant = Elefante Naresuano

Mandekalu Cavalry = Caballería Mandekalu

Keshik = Keshik

Crossbowman = Ballestero

Chu-Ko-Nu = Chu-ko-nu

Longbowman = Arquero de Arco Largo

Trebuchet = Trabuquete

Hwach'a = Hwach'a

Longswordsman = Espadachín de Espada Larga

Samurai = Samurai

Berserker = Berserker

Caravel = Caravela

Turtle Ship = Barco Tortuga


Musketeer = Mosquetero

Janissary = Jenízaro

Minuteman = Milicia Revolucionaria

Tercio = Tercio

Frigate = Fragata

Ship of the Line = Barco de la Línea

Lancer = Jinete lancero

Sipahi = Cipayo

Cannon = Cañón


Norwegian Ski Infantry = Infantería de Esquí Noruega

Cavalry = Caballería

Cossack = Cosaco

Ironclad = Buque a vapor

Artillery = Artillería

Can only attack [tileFilter] tiles = Solo puede atacar a casillas de [tileFilter]

Foreign Legion = Legión Extranjera


[amount]% chance to intercept air attacks = [amount]% de posibilidad de interceptar ataques aéreos

Carrier = Portaaviones
Cannot attack = No puede atacar
Can carry [amount] [mapUnitFilter] units = Puede llevar [amount] unidades [mapUnitFilter]

Battleship = Buque de Guerra

Anti-Aircraft Gun = Cañón Anti-Aéreo

Destroyer = Destructor

Zero = Zero


B17 = B-17

Paratrooper = Paracaidista
May Paradrop up to [amount] tiles from inside friendly territory = Puede lanzarse a una distancia de [amount] casillas desde terreno amigo

Tank = Tanque

Panzer = Panzer

Anti-Tank Gun = Cañón Anti-Tanque

Atomic Bomb = Bomba atómica
Nuclear weapon of Strength [amount] = Arma Nuclear de Fuerza [amount]
if [buildingName] is constructed = si [buildingName] está construido
Blast radius [amount] = Radio de efecto [amount]

Rocket Artillery = Artillería de Misiles

Mobile SAM = Vehículo SAM

Guided Missile = Misil Balístico

Nuclear Missile = Misil nuclear

Helicopter Gunship = Helicóptero de Ataque
All tiles cost 1 movement = Todas las casillas cuestan 1 movimiento
Ignores Zone of Control = Ignora Zona de Control
Unable to capture cities = Incapaz de capturar ciudades

Nuclear Submarine = Submarino Nuclear

Mechanized Infantry = Infantería Mecanizada

Missile Cruiser = Crusero Balistico

Modern Armor = Blindado Moderno

Jet Fighter = Caza de Combate

Giant Death Robot = Robot Gigante Mortal

Stealth Bomber = Bombardero Furtivo
Cannot be carried by [mapUnitFilter] units = No puede ser llevado por unidades [mapUnitFilter]

Great Artist = Gran Artista
Can start an [amount]-turn golden age = Puede comenzar una edad de oro de [amount]-turnos 
Can construct [improvementName] = Puede construir [improvementName]
Great Person - [stat] = Gran Personaje - [stat]
Unbuildable = Inedificable

Great Scientist = Gran Científico
Can hurry technology research = Puede acelerar investigaciones

Great Merchant = Gran Mercader
Can undertake a trade mission with City-State, giving a large sum of gold and [amount] Influence = Puede realizar una ruta de comercio con una Ciudad-estado dando una gran cantidad de oro y [amount] de Influencia

Great Engineer = Gran Ingeniero
Can speed up construction of a building = Puede acelerar la construcción de un edificio

Great Prophet = Gran Profeta
Can construct [improvementName] if it hasn't used other actions yet = Puede construír [improvementName] si no ha usado otras acciones
Can [param] [amount] times = Puede [param] [amount] veces
Removes other religions when spreading religion = Remueve otras religiones al difundir religión
May found a religion = Puede fundar una religión
May enhance a religion = Puede realzar una religión
May enter foreign tiles without open borders = Puede entrar a casillas extranjeras sin Bordes Abiertos
Religious Unit = Unidad Religiosa
Takes your religion over the one in their birth city = Adquiere tu religión sobre aquella en la que nació

Great General = Gran General
Bonus for units in 2 tile radius 15% = 15% de bonus para unidades en un radio de 2 casillas

Khan = Khan

Missionary = Misionero
May enter foreign tiles without open borders, but loses [amount] religious strength each turn it ends there = Puede entrar a casillas extranjeras sin bordes abiertos, pero pierde [amount] fuerza religiosa por cada turno que termine allí
Can be purchased with [stat] [cityFilter] = Puede ser comprado con [stat] [cityFilter]

Inquisitor = Inquisidor
Prevents spreading of religion to the city it is next to = Previene la difusión a ciudades adyacentes de religiones

SS Booster = Potenciador (Nave Espacial)
Spaceship part = Parte de Nave Espacial
Can be added to [comment] in the Capital = Puede ser añadido a [comment] en la Capitál

SS Cockpit = Cabina (Nave Espacial)

SS Engine = Motor (Nave Espacial)

SS Stasis Chamber = Cámara de Estasis (Nave Espacial)


#################### Lines from Beliefs from Civ V - Gods & Kings ####################

Ancestor Worship = Alabanza Ancestral

Dance of the Aurora = Danza de la Aurora
[stats] from [tileFilter] tiles without [tileFilter2] [cityFilter] = [stats] de casillas [tileFilter] sin [tileFilter2] [cityFilter]

Desert Folklore = Folclor del Desierto

Faith Healers = Sanadores por Fé
[mapUnitFilter] Units adjacent to this city heal [amount] HP per turn when healing = Unidades [mapUnitFilter] adyacentes a esta ciudad se curan [amount] HP por turno al sanarse

Fertility Rites = Ritos de Fertilidad

God of Craftsman = Dios de Artesanos
<<<<<<< HEAD
 # Requires translation!
in cities with at least [amount] [populationFilter] = 
=======
in cities with at least [amount] [populationFilter] = en ciudades con por lo menos [amount] [populationFilter]
>>>>>>> 69603bc5

God of the Open Sky = Dios del Cielo Despejado

God of the Sea = Dios del Mar

God of War = Dios de la Guerra
Earn [amount]% of [mapUnitFilter] unit's [costOrStrength] as [plunderableStat] when killed within 4 tiles of a city following this religion = Gana [amount]% de la [costOrStrength] de unidades [mapUnitFilter] como [plunderableStat] al ser eliminadas dentro de 4 celdas de una ciudad siguiendo esta religión

Goddess of Festivals = Diosa de Festivales

Goddess of Love = Diosa del Amor

Goddess of Protection = Diosa de Protección
[amount]% attacking Strength for cities = [amount]% Fuerza de ataque para ciudades

Goddess of the Hunt = Diosa de Caza

Messenger of the Gods = Mensajero de los Dioses

Monument to the Gods = Monumento a los Dioses

One with Nature = Uno con la Naturaleza

Oral Tradition = Tradición Oral

Religious Idols = Idolos Religiosos

Religious Settlements = Asentamientos Religiosos

Sacred Path = Camino Sagrado

Sacred Waters = Aguas Sagradas
[stats] in cities on [terrainFilter] tiles = [stats] en ciudades en casillas [terrainFilter]

Stone Circles = Circulos de Piedra

Follower = Seguidor
Asceticism = Ascetismo

Cathedrals = Catedrales
May buy [buildingFilter] buildings with [stat] [cityFilter] = puede comprar [buildingFilter] edificios con [stat] [cityFilter]

Choral Music = Música Coral

Divine inspiration = Inspiración Divina

Feed the World = Alimenta el Mundo

Guruship = Gurús

Holy Warriors = Guerreros santos
before the [era] = antes de [era]
May buy [baseUnitFilter] units with [stat] for [amount] times their normal Production cost = puede comprar unidades [baseUnitFilter] con [stat] por [amount] veces su costo de producción normal

Liturgical Drama = Drama Litúrgico

Monasteries = Monasterios

Mosques = Mezquitas

Pagodas = Pagodas

Peace Gardens = Jardines de Paz

Religious Art = Arte Religioso

Religious Center = Centro Religioso

Religious Community = Comunidad Religiosa
[amount]% [stat] from every follower, up to [amount2]% = [amount]% [stat] por cada seguidor, hasta [amount2]%

Swords into Ploughshares = De Blandír a Arar
when not at war = si no está en guerra

Founder = Fundador
Ceremonial Burial = Entierro Ceremonial
[stats] for each global city following this religion = [stats] por cada ciudad mundial siguiendo esta religión

Church Property = Propiedad de la Iglesia

Initiation Rites = Ritos de Iniciación
[stats] when a city adopts this religion for the first time (modified by game speed) = [stats] cuando una ciudad adopta esta religión por la primera vez (modificado por la velocidad de juego)

Interfaith Dialogue = Dialogo interconfesional
When spreading religion to a city, gain [amount] times the amount of followers of other religions as [stat] = Al difundir religión a una ciudad, gana [amount] veces la cantidad de seguidores de otras religiones como [stat]

Papal Primacy = Primacia Papal
Resting point for Influence with City-States following this religion [amount] = Punto de descanso para la Influencia con las Ciudades-Estado que siguen esta religión [amount]

Peace Loving = Amantes de la Paz
[stats] for every [amount] global followers [cityFilter] = [stats] por cada [amount] seguidores mundiales [cityFilter]

Pilgrimage = Peregrinación

Tithe = Diezmos

World Church = Iglesia Mundial

Enhancer = Realzadora
Defender of the Faith = Defensores de la Fé

Holy Order = Órden Santa

Itinerant Preachers = Predicadores Ambulantes
Religion naturally spreads to cities [amount] tiles away = Religión se difunde naturalmente a ciudades\n a una distancia de [amount] casillas

Just War = Solo Guerra

Messiah = Mesías
[amount]% Spread Religion Strength = [amount]% Difundir la fuerza de la religión
[amount]% Faith cost of generating Great Prophet equivalents = [amount]% coste de Fé para generar equivalentes de Grandes Profetas
[stat] cost for [unit] units [amount]% = [stat] costo de unidades [unit] [amount]%

Missionary Zeal = Fervor Misionero

Religious Texts = Textos Religiosos
[amount]% Natural religion spread [cityFilter] = [amount]% difusión natural de religión [cityFilter]

Religious Unity = Unidad Religiosa

Reliquary = Relicario
[stats] whenever a Great Person is expended = [stats] cuando una Gran Persona es gastada


#################### Lines from Buildings from Civ V - Gods & Kings ####################


Stele = Estela


Shrine = Santuario

Pyramid = Pirámide


Terracotta Army = Ejército de terracota
'Regard your soldiers as your children, and they will follow you into the deepest valleys; look on them as your own beloved sons, and they will stand by you even unto death.' - Sun Tzu = 'Trata a tus soldados como si fueran tus hijos, y te seguirán a los valles más profundos; miralos como tus hijos amados, y estarán junto a tí hasta la muerte.' - Sun Tzu


Amphitheater = Anfiteatro


Petra = Petra
'...who drinks the water I shall give him, says the Lord, will have a spring inside him welling up for eternal life. Let them bring me to your holy mountain in the place where you dwell. Across the desert and through the mountain to the Canyon of the Crescent Moon...' - Indiana Jones = '...Quién beba del agua que yo le doy, dice el Señor, tendrá una fuente de vida eterna dentro de si. Dejenme llevarme a su monte sagrado el lugar donde lloran. A travéz del desierto y la montaña hasta el Cañón de la Luna Creciente...' - Indiana Jhones


Great Mosque of Djenne = Gran Mezquita de Djenné
'With the magnificence of eternity before us, let time, with all its fluctuations, dwindle into its own littleness.' - Thomas Chalmers = 'Con la magnificiencia de la eternidad ante nosotros, que el tiempo, con todas sus fluctuaciones, se doblegue bajo su propia mezquindad.' - Tomas Chalmers
[baseUnitFilter] units built [cityFilter] can [action] [amount] extra times = Unidades [baseUnitFilter] construídas [cityFilter] pueden [action] [amount] vez/ces adicionales

Grand Temple = Gran Templo


Alhambra = Alhambra
'Justice is an unassailable fortress, built on the brow of a mountain which cannot be overthrown by the violence of torrents, nor demolished by the force of armies.' - Joseph Addison = 'La justicia es una fortaleza infranqueable, hecha en frente de una montaña la cuál no puede ser derrumbada por torrentes de violencia, ni demolida por la fuerza de ejercitos.' - Joseph Addinson


Ceilidh Hall = Salón Ceilidh


Leaning Tower of Pisa = La Torre inclinada de Pisa
'Don't clap too hard - it's a very old building.' - John Osbourne = 'No aplaudan muy fuerte, es un edificio muy viejo.' - John Osborne


Coffee House = Casa de Café


Neuschwanstein = Neuschwanstein
'...the location is one of the most beautiful to be found, holy and unapproachable, a worthy temple for the divine friend who has brought salvation and true blessing to the world.' - King Ludwig II of Bavaria = '...la ubicación es una de las bellas que se haya encontrado, santa e inaccesible, un templo digno del divino amigo que trajo salvación y bendición verdadera al mundo.' - Rey Ludwig II de Baviera


Recycling Center = Centro de reciclaje
Limited to [amount] per Civilization = Limitado a [amount] por civilización


CN Tower = Torre CN
'Nothing travels faster than light with the possible exception of bad news, which obeys its own special rules.' - Douglas Adams = 'Nada viaja más rápido que la luz con la excepción de las malas noticias, las cuales obedecen sus propias reglas.' - Douglas Adams
[amount] population [cityFilter] = [amount] población [cityFilter]

Bomb Shelter = Refugio Antibombas
Population loss from nuclear attacks [amount]% [cityFilter] = Perdida de población por ataques nucleares [amount]% [cityFilter]

Hubble Space Telescope = Telescopio espacial Hubble
'The wonder is, not that the field of stars is so vast, but that man has measured it.' - Anatole France = 'Lo maravilloso és, no que el campo estelar sea tan vasto, sino que el hombre lo ha medido.' - Anatole France


Cathedral = Catedral


Mosque = Mezquita

Pagoda = Pagoda


#################### Lines from Difficulties from Civ V - Gods & Kings ####################


#################### Lines from Eras from Civ V - Gods & Kings ####################


May not generate great prophet equivalents naturally = No se generarán eqivalentes de grandes profetas por medio natural
Starting in this era disables religion = Iniciar en esta era desabilita Religión


Marine = Marines


#################### Lines from Nations from Civ V - Gods & Kings ####################


Islam = Islam

Christianity = Cristianismo


Shinto = Sintoísmo

Greetings, President Mahatma Gandhi, great souled leader of India! You are the ruler of one of the oldest countries in the world with history stretching back almost 10,000 years. A spiritual country, India is the birthplace of three of the world's great religions - Hinduism, Buddhism and Jainism. This is a passionate land of music and color, a land of great wealth and grinding poverty. For centuries, India was divided into kingdoms who fought constantly with each other and against outside invaders. That was, however, after empires such as Maratha, Maurya and Gupta. In the 12th century AD, India was conquered by Muslim Turks who fled from the Mongols. In the early 17th century, the English arrived, and through a combination of shrewd diplomacy and technological superiority, they conquered your fragmented nation. England remained in power for some two centuries until driven out by a rising wave of Indian nationalism, a peaceful rebellion unlike any before seen in history, one led by you! = Saludos, Presidente Mohandas Gandhi, ¡gran apreciado líder de India! Tú eres el líder de una de los países más viejos del mundo con su historia de casi 10.000 años. Un país espiritual, India es el origen de tres de las religiones más grandes - Hinduismo, Budismo y Jainismo. Esta es una tierra apasionada de música y color, una tierra de grande riqueza y pobreza acumulada. Por siglos, India estuvo dividida en varios reinos que se peleaban constantemente entre sí y contra invasores extranjeros. Sin embargo, eso fue hasta los imperios como Maratha, Maurya y Gupta. En el siglo XII d.C, India fue conquistada por los musulmanes turcos, que huyeron de los Mongoles. A principios del siglo XVII, los británicos llegaron, y con una combinación de sucia diplomacia y superioridad tecnológica, conquistaron y fragmentaron la nación. Inglaterra se mantuvo en el poder por dos siglos hasta que fue expulsada por la ola de Indios nacionalistas, una rebelión pacifica nunca antes vista, ¡una liderada por ti!
Gandhi, your people look to you to lead them to even greater heights of glory! Can you help your people realize their great potential, to once again become the world's center of arts, culture and religion? Can you build a civilization that will stand the test of time? = ¡Gandhi, tu gente te llama para liderarlos a la grandeza de la historia! Puedes ayudar a tu gente alcanzar su gran potencial, ¿para volverse una vez más el centro de las artes, cultura y religión? ¿Puedes crear una civilización que resista el paso del tiempo?
Hinduism = Hinduismo


Confucianism = Confusionismo


Zoroastrianism = Zoroastrismo


Buddhism = Budismo


Tengriism = Tengrismo


Attila the Hun = Atila el Huno
I grow tired of this throne. I think I should like to have yours instead. = Me cansé de este trono. Creo que me gustará más el tuyo.
Now what is this?! You ask me to add your riches to my great avails. The invitation is accepted. = ¿Y ahora qué és esto? ¡Una invitación a tomar tus riquezas a mi disposición! Invitación aceptada.
My people will mourn me not with tears, but with human blood. = Mi gente me lamentará nó con lagrimas, pero con sangre humana.
You are in the presence of Attila, scourge of Rome. Do not let hubris be your downfall as well. = Estás en la presencia de Atila, el azotador de Roma. No dejes que la soberbia sea también la razón de tu caída.
This is better than you deserve, but let it not be said that I am an unfair man. = Esto es más de lo que te mereces, pero que no se diga que soy un hombre injusto.
Good day to you. = Buen día para usted.
Scourge of God = Azote de Dios
Your men stand proudly to greet you, Great Attila, grand warrior and ruler of the Hunnic empire. Together with your brother Bleda you expanded the boundaries of your empire, becoming the most powerful and frightening force of the 5th century. You bowed the Eastern Roman Emperors to your will and took kingdom after kingdom along the Danube and Nisava Rivers. As the sovereign ruler of the Huns, you marched your army across Europe into Gaul, planning to extend your already impressive lands all the way to the Atlantic Ocean. Your untimely death led to the quick disintegration and downfall of your empire, but your name and deeds have created an everlasting legacy for your people. = Tus hombres se paran orgullosos para saludarte, Gran Atila, gran guerrero y gobernador del imperio Huno. Junto a tu hermano Bleda, expandiste los bordes de tu imperio, convirtiendolo en la más temida y poderosa fuerza del siglo V. Doblegaste a los emperadores Romanos del Este a tu gusto, y tomaste reino tras reino a lo largo de los rios Danubio y Nisava. Como el soberano lider de los Hunos, marchaste a travez de Europa hacia Galia, planeando extender tu ya inmenso imperio, pero tu nombre y hechos han creado una legacía duradera a tu gente.
Fearsome General, your people call for the recreation of a new Hunnic Empire, one which will make the exploits and histories of the former seem like the faded dreaming of a dying sun. Will you answer their call to regain your rightful prominence and glory? Will you mount your steadfast steed and lead your armies to victory? Will you build a civilization that stands the test of time? = Temible general, tu gente clama por la recreación de un nuevo imperio Huno, uno el cuál hará ver las oportunidades e historias del propio como un sueño viejo en un sol pereciente. ¿Responderás a sus llamados y liderarás tus ejercitos a la victoria? ¿Crearás una civilización que soporte el paso del tiempo?
Atilla's Court = La Corte de Atila
The Huns = Los Hunos
Cities are razed [amount] times as fast = La ciudades son destruídas [amount] veces más rápido
Starts with [tech] = Comienza con [tech]
"Borrows" city names from other civilizations in the game = "Toma prestado" nombres de ciudades de otras civilizaciones en el juego

William of Orange = William de Orange
As much as I despise war, I consider it a, hahaha, contribution to the common cause to erase your existence. = A pesar de que detesto la guerra, yo lo considero, jajaja, una contribución a la causa en común de borrar de la existencia.
You call yourself an exalted ruler, but I see nothing more than a smartly dressed barbarian! = Te llamas a tí mismo un gobernate exaltado, ¡pero veo nada más que un barbaro vestido inteligentemente!
My God, be merciful to my soul. My God, feel pity for this... my poor people! = Dios mío, se misericordioso con mi alma. Dios mío, ¡ten piedad de esto... mi pobre pueblo!
I am William of Orange, stadtholder of The Netherlands. Did you need anything? I still have a lot to do. = Yo soy William de Orange, leal partidario de Los Países Bajos. ¿Necesitas algo? Tengo mucho por hacer.
I believe I have something that may be of some importance to you. = Creo que tengo algo que puede ser de importancia tí.
Once again, greetings. = Una vez más, saludos.
Dutch East India Company = Compañía Neerlandesa de las Indias Orientales
Hail stalwart Prince William of Orange, liberator of the Netherlands and hero to the Dutch people. It was your courageous effort in the 1568 rebellion against Spanish dominion that led the Dutch to freedom, and ultimately resulted in the Eighty Years' War. Your undertaking allowed for the creation of one of Europe's first modern republics, the Seven United Provinces. You gave your life to the rebellion, falling at the hands of an assassin in 1584, but your death would only serve to embolden the people's charge, and your legacy as "Father of the Fatherland" will stand as a symbol of Dutch independence for all time. = Saludos leal Príncipe William de Orange, liberador de los países bajos y héroe de los Neerlandeses. Fue tu valiente esfuerzo en la rebelión de 1568 contra el dominio Español que llevó a la libertad Holandesa, que últimamente resultó en la Guerra de los Ochenta Años. Tu gobierno llevó a la creación de una de las primeras repúblicas modernas de Europa, los Siete Países Bajos Unidos. Tu diste vida a la rebelión, cayendo en las manos de un asesino en 1584, pero tu muerte solo serviría para envalentonar el avance, y tu legado como "Padre de la Patria" se mantiene como símbolo dela independencia Holandesa por siempre.
Brave prince, the people again yearn for the wise stewardship your wisdom afforded them. Can you once again secure the sovereignty of your kingdom and lead your people to greatness? Can you build a civilization that stands the test of time? = Valiente príncipe, la gente una vez más clama por tu sabio liderazgo. ¿Puedes una vez más asegurar la soberanía de tu reino y llevar tu gente a la grandeza? ¿Puedes crear una civilización que resista el paso del tiempo?
Amsterdam = Amsterdam
Rotterdam = Róterdam
Utrecht = Utrecht
Groningen = Groninga
Breda = Breda
Nijmegen = Nimega
Den Haag = La Haya
Haarlem = Haarlem
Arnhem = Arnhem
Zutphen = Zutphen
Maastricht = Maastricht
Tilburg = Tilburgo
Eindhoven = Eindhoven
Dordrecht = Dordrecht
Leiden = Leiden
's Hertogenbosch = Hertogenbosch
Almere = Almere
Alkmaar = Alkmaar
Brielle = Brielle
Vlissingen = Flesinga
Apeldoorn = Apeldoorn
Enschede = Enschede
Amersfoort = Amersfoort
Zwolle = Zwolle
Venlo = Venlo
Uden = Uden
Grave = Grave
Delft = Delft
Gouda = Gouda
Nieuwstadt = Nieuwstadt
Weesp = Weesp
Coevorden = Coevorden
Kerkrade = Kerkrade
The Netherlands = Holanda
Retain [amount]% of the happiness from a luxury after the last copy has been traded away = Mantiene [amount]% de la felicidad de la última copia de un recurso de lujo después de haber sido negociado.

Gustavus Adolphus = Gustavo Adolfo
The Hakkapeliittas will ride again and your men will fall just at the sight of my cavalry! God with us! = ¡Los Hakkapeliittas cabalgarán otra vez y tus hombres caerán al ver mi caballería! ¡Dios es con nosotros!
Ha ha ha, captain Gars will be very glad to head out to war again. = Ja ja ja, el capitán Gars estará muy contento al marchar a la guerra otra véz
I am Sweden's king. You can take my lands, my people, my kingdom, but you will never reach the House of Vasa. = Soy el rey de Suecia. Puedes tomar mis tierras, mi gente, mi reino, pero nunca alcanzarás la Casa de Vasa
Stranger, welcome to the Snow King's kingdom! I am Gustavus Adolphus, member of the esteemed House of Vasa = Extraño, ¡bienvenido al reino del Rey de la Nieve! Soy Gustavo Adolfo, miembro de estimada Dinastía de Vasa
My friend, it is my belief that this settlement can benefit both our peoples. = Mi amigo, es de mi creer que este acuerdo beneficiará a nuestra gente.
Oh, welcome! = Oh, bienvenido
Oh, it is you. = Oh, és ústed.
Nobel Prize = Premio Nobel
All hail the transcendent King Gustavus Adolphus, founder of the Swedish Empire and her most distinguished military tactician. It was during your reign that Sweden emerged as one of the greatest powers in Europe, due in no small part to your wisdom, both on and off the battlefield. As king, you initiated a number of domestic reforms that ensured the economic stability and prosperity of your people. As the general who came to be known as the "Lion of the North," your visionary designs in warfare gained the admiration of military commanders the world over. Thanks to your triumphs in the Thirty Years' War, you were assured a legacy as one of history's greatest generals. = Salve el transcendiente rey Gustavo Adolfo, fundador del Imperio Sueco y su más distinguido tactico militar. Fué durante tu reinado en el que Suecia emergió como uno de los poderes más grandes en Europa, debido en gran parte a tu sabiduría, tanto dentro y fuera del campo de batalla. Como rey, iniciaste una serie de reformas domesticas que aseguraron estabilidad economica y prosperidad para tu gente. Como el general llegado a conocerse como "León del Norte", tus visionarias tacticas militares ganaron la admiración de los comandantes militares del mundo. Gracas a tus triunfos en la Guerra de los Treinta Años, te ganaste la legacia de ser uno de los mejores generales de la historia.
Oh noble King, the people long for your prudent leadership, hopeful that once again they will see your kingdom rise to glory. Will you devise daring new strategies, leading your armies to victory on the theater of war? Will you build a civilization that stands the test of time? = Oh noble rey, tu gente ha esperado por tu prudente liderazgo, esperansados de que verán su reino volver a la gloria. ¿Crearás nuevas tacticas deslumbrantes, llevando a tus ejercitos a la victoria del teatro de la guerra? ¿Puedes crear una civilización que resista el paso del tiempo?
Stockholm = Estocolmo
Uppsala = Upsala
Gothenburg = Gotemburgo
Malmö = Malmö
Linköping = Linköping
Kalmar = Kalmar
Skara = Skara
Västerås = Västerås
Jönköping = Jönköping
Visby = Visby
Falun = Falun
Norrköping = Norrköping
Gävle = Gävle
Halmstad = Halmstad
Karlskrona = Karlskrona
Hudiksvall = Hudiksvall
Örebro = Örebro
Umeå = Umeå
Karlstad = Karlstad
Helsingborg = Helsingborg
Härnösand = Härnösand
Vadstena = Vadstena
Lund = Lund
Västervik = Västervik
Enköping = Enköping
Skövde = Skövde
Eskilstuna = Eskilstuna
Luleå = Luleå
Lidköping = Lidköping
Södertälje = Södertälje
Mariestad = Mariestad
Östersund = Östersund
Borås = Borås
Sundsvall = Sundsvall
Vimmerby = Vimmerby
Köping = Köping
Mora = Mora
Arboga = Arboga
Växjö = Växjö
Gränna = Gränna
Kiruna = Kiruna
Borgholm = Borgholm
Strängnäs = Strängnäs
Sveg = Sveg
Sweden = Suecia
Gain [amount] Influence with a [baseUnitFilter] gift to a City-State = Gana [amount] Influencia con un regalo de [baseUnitFilter] a Ciudades-Estado
When declaring friendship, both parties gain a [amount]% boost to great person generation = Al declarar amistad, ambas partes ganan un aumento en generación de grandes personas del [amount]%

Maria Theresa = Maria Teresa
Shame that it has come this far. But ye wished it so. Next time, be so good, choose your words more wisely. = És una lastima que esto haya llegado tan lejos. Pero ústed lo quiso. A la próxima, se bueno, escoje tus palabras con más detenimiento.
What a fool ye are! Ye will end swiftly and miserably. = ¡Qué insensato eres! Tu final será rápida y miserable.
The world is pitiful! There's no beauty in it, no wisdom. I am almost glad to go. = ¡El mundo es despreciable! No hay belleza en él, no hay inteligencia. Casi ma alegra irme.
The archduchess of Austria welcomes your Eminence to... Oh let's get this over with! I have a luncheon at four o'clock. = La archiduquesa de Austria saluda a su eminencia a... Oh ¡terminemos con esto! Tengo un banquete a las 4 en punto.
I see you admire my new damask. Nobody should say that I am an unjust woman. Let's reach an agreement! = Veo que admiras mi nuevo damasco. Que nadie diga que soy una mujer injusta. ¡Lleguemos a un acuerdo!
Oh, it's ye! = Oh, ¡és ústed!
Diplomatic Marriage = Matrimonio Diplomatico
Noble and virtuous Queen Maria Theresa, Holy Roman Empress and sovereign of Austria, the people bow to your gracious will. Following the death of your father King Charles VI, you ascended the thone of Austria during a time of great instability, but the empty coffers and diminished military did litle to dissuade your ambitions. Faced with war almost immediately upon your succession to the thron, you managed to fend off your foes, and in naming your husband Francis Stephen co-ruler, assured your place as Empress of the Holy Roman Empire. During your reigh, you guided Austria on a new path of reform - strengthening the military, replenishing the treasury, and improving the educational system of the kingdom. = Noble y virtuosa reina María Theresa, Emperadora del Sacro Imperio Romano y soberana de Austria, la gente se postra ante tu gracia. Después de la muerte de tu padre el rey Carlos VI, ascendiste al trono de Austria en un tiempo de gran inestabilidad, pero arcas vacias y ejercito desmoronado hicieron poco para disuadir tus ambiciones. Viendose en guerra casi inmediatamente de tu sucesión al trono, conseguiste detener a tus enemigos, y nombraste tu esposo Francis Stephen vice-gobernante, asegurando tu lugar como Emperatriz del Sacro Imperio Romano. Durante tu reino, guiaste Austria en un nuevo camino de reformas - fortaleciendo el ejercito, reponiendo las arcas, y mejorando el sistema educativo del reino.
Oh great queen, bold and dignified, the time has come for you to rise and guide the kingdom once again. Can you return your people to the height of prosperity and splendor? Will you build a civilization that stands the test of time? = Oh gran reina, valiente y digna, ha llegado el tiempo para que asciendas y guies el reino una vez más. ¿Puedes devolver a tu gente a la gran prosperidad y esplendór? ¿Crearás una civilización que soporte el paso del tiempo?
Vienna = Viena
Salzburg = Salzburgo
Graz = Graz
Linz = Linz
Klagenfurt = Klagenfurt
Bregenz = Bregenz
Innsbruck = Innsbruck
Kitzbühel = Kitzbühel
St. Pölten = Sankt Pölten
Eisenstadt = Eisenstadt
Villach = Villach
Zwettl = Zwettl
Traun = Traun
Wels = Wels
Dornbirn = Dornbirn
Feldkirch = Feldkirch
Amstetten = Amstetten
Bad Ischl = Bad Ischl
Wolfsberg = Wolfsberg
Kufstein = Kufstein
Leoben = Leoben
Klosterneuburg = Klosterneuburg
Leonding = Leonding
Kapfenberg = Kapfenberg
Hallein = Hallein
Bischofshofen = Bischofshofen
Waidhofen = Waidhofen
Saalbach = Saalbach
Lienz = Lienz
Steyr = Steyr
Austria = Austria
Can spend Gold to annex or puppet a City-State that has been your ally for [amount] turns. = Puede gastar Oro para anexar o titeretar una Ciudad-Estado que ha sido tu aliado por [amount] turnos.

Dido = Dido
Tell me, do you all know how numerous my armies, elephants and the gdadons are? No? Today, you shall find out! = Dime, ¿sabes de mis numerosos ejercitos, elefantes y gadones? Hoy, ¡tú lo sabrás!
Fate is against you. You earned the animosity of Carthage in your exploration. Your days are numbered. = El destino está en tu contra. Te ganaste la animosidad de Cartago en tu exploración. Tus días están contados.
The fates became to hate me. This is it? You wouldn't destroy us so without their help. = El destino decidió odiarme. ¿Por qué? No nos hubieras destruído sin su ayuda.
The Phoenicians welcome you to this most pleasant kingdom. I am Dido, the queen of Carthage and all that belongs to it. = Los Fenicios saludan a tu agradable reino. Soy Dido, reina de Cartago y todo lo que posee.
I just had the marvelous idea, and I think you'll appreciate it too. = Se me acaba de ocurrir una idea maravillosa y creo que usted también la apreciará.
What is it now? = ¿Y ahora que?
Phoenician Heritage = Herencia Fenicia
Blessings and salutations to you, revered Queen Dido, founder of the legendary kingdom of Carthage. Chronicled by the words of the great poet Virgil, your husband Acerbas was murdered at the hands of your own brother, King Pygmalion of Tyre, who subsequently claimed the treasures of Acerbas that were now rightfully yours. Fearing the lengths from which your brother would pursue this vast wealth, you and your compatriots sailed for new lands. Arriving on the shores of North Africa, you tricked the local king with the simple manipulation of an ox hide, laying out a vast expanse of territory for your new home, the future kingdom of Carthage. = Saludos y bendiciones a ústed, reverenda Reina Dido, fundadora del legendario reino Cartago. Referenciado por las palabras del gran poeta Virgilio, tu esposo Acerbas fué asesinado en las manos de tu propio hermano, el Rey Pigmalión de Tiro, quién subsecuentemente reclamó los tesoros de Acerbas que eran tuyos por derecho. Temiendo por las distancias que tu hermano recorrería para obtenerlas, tu y tus compatriotas buscaron nuevas tierras. Llegando a las costas del norte de Africa, engañaste al rey local con la simple manipulación de una piel de buey, consiguiendo un extenso territorio para tu nuevo hogar, el futuro reino de Cartago.
Clever and inquisitive Dido, the world longs for a leader who can provide a shelter from the coming storm, guided by brilliant intuition and cunning. Can you lead the people in the creation of a new kingdom to rival that of once mighty Carthage? Can you build a civilization that will stand the test of time? = Astuta e inquisitiva Dido, el mundo espera a un lider que pueda dar refugio de la tormenta por venir, guiada por una brillante intuición. ¿Puedes llevar a tu gente a la creación de un nuevo reino que supere al anterior? ¿Puedes construír una civilización que resista el paso del tiempo?
Carthage = Cartago
Utique = Utique
Hippo Regius = Hippo Regius
Gades = Gades
Saguntum = Saguntum
Carthago Nova = Cartago Nova
Panormus = Panormus
Lilybaeum = Lilybaeum
Hadrumetum = Hadrumetum
Zama Regia = Zama Regia
Karalis = Karalis
Malaca = Malaca
Leptis Magna = Leptis Magna
Hippo Diarrhytus = Hippo Diarrhytus
Motya = Motya
Sulci = Sulci
Leptis Parva = Leptis Parva
Tharros = Tharros
Soluntum = Soluntum
Lixus = Lixus
Oea = Oea
Theveste = Theveste
Ibossim = Ibossim
Thapsus = Thapsus
Aleria = Aleria
Tingis = Tánger
Abyla = Abyla
Sabratha = Sabratha
Rusadir = Rusadir
Baecula = Baecula
Saldae = Saldae
Land units may cross [terrainName] tiles after the first [baseUnitFilter] is earned = Unidades terrestres pueden cruzar casillas [terrainName] después de obtenér el primer [baseUnitFilter]
Units ending their turn on [tileFilter] tiles take [amount] damage = Las unidades que finalizen turno en casillas [tileFilter] tomarán [amount] daño

Theodora = Teodora
It is always a shame to destroy a thing of beauty. Happily, you are not one. = Siempre es una vergüenza destruir una cosa bella. Felizmente, usted no es uno.
Now darling, tantrums are most unbecoming. I shall have to teach you a lesson. = Ahora cariño, las rabietas son muy inapropiadas. Tendré que darte una lección.
Like a child playing with toys you are. My people will never love you, nor suffer this indignation gracefully. = Como un niño jugando con juguetes que eres. Mi pueblo nunca os amará, ni sufrirá con gracia esta indignación.
My, isn't this a pleasant surprise - what may I call you, oh mysterious stranger? I am Theodora, beloved of Byzantium. = Dios mío, ¿no es esta una agradable sorpresa? ¿Cómo puedo llamarte, oh misterioso extraño? Soy Teodora, amada de Bizancio.
I have heard that you adept at certain kinds of ... interactions. Show me. = He oído que eres experto en ciertos tipos de... interacciones. Muéstrame.
Hello again. = Hola de nuevo.
Patriarchate of Constantinople = Patriarcado de Constantinopla
All hail the most magnificent and magnanimous Empress Theodora, beloved of Byzantium and of Rome! From the lowly ranks of actress and courtesan you became the most powerful woman in the Roman Empire, consort to Justinian I. Starting in the late 520's AD, you joined your husband in a series of important spiritual and legal reforms, creating many laws which elevated the status of and promoted equal treatment of women in the empire. You also aided in the restoration and construction of many aqueducts, bridges, and churches across Constantinople, culminating in the creation of the Hagia Sophia, one of the most splendid architectural wonders of the world. = ¡Salve todos a la magnánima y magnánima emperatriz Teodora, amada de Bizancio y de Roma! De las humildes filas de actriz y cortesana, pasaste a ser la mujer más poderosa del Imperio Romano, consorte de Justiniano I. Desde finales del año 520 d.C. C., se unió a su esposo en una serie de importantes reformas espirituales y legales, creando muchas leyes que elevaron el estatus y promovieron la igualdad de trato de las mujeres en el imperio. También ayudó en la restauración y construcción de muchos acueductos, puentes e iglesias en Constantinopla, que culminó con la creación de Hagia Sophia, una de las maravillas arquitectónicas más espléndidas del mundo.
Beautiful Empress, Byzantium is in need of your wisdom and strength - her people are lost without your light to lead them. The Byzantine Empire may have fallen once, but its spirit is still intact waiting to be reborn anew. Can you return Byzantium to the heights of glory it once enjoyed? Can you create a civilization to stand the test of time? = Hermosa emperatriz, Bizancio necesita tu sabiduría y fuerza: su pueblo está perdido sin tu luz para guiarlos. Puede que el Imperio bizantino haya caído una vez, pero su espíritu sigue intacto a la espera de renacer de nuevo. ¿Puedes devolver a Bizancio a las alturas de gloria que una vez disfrutó? ¿Puedes crear una civilización que resista el paso del tiempo?
Constantinople = Constantinopla
Adrianople = Adrianópolis
Nicaea = Nicea
Antioch = Antioquía
Varna = Varna
Ohrid = Ohrid
Nicomedia = Nicomedia
Trebizond = Trebisonda
Cherson = Cherson
Sardica = Sárdica
Ani = Ani
Dyrrachium = dirraquio
Edessa = Edessa
Chalcedon = Calcedonia
Naissus = Naiso
Bari = Bari
Iconium = Iconio
Prilep = Prilep
Samosata = Samosata
Kars = Kars
Theodosiopolis = Teodosiópolis
Tyana = tiana
Gaza = Gaza
Kerkyra = Kerkyra
Phoenice = fenicia
Selymbria = Selymbria
Sillyon = Sillyon
Chrysopolis = Crisópolis
Vodena = Vodena
Traianoupoli = Traianópolis
Constantia = Constanza
Patra = Patra
Korinthos = Corinto
Byzantium = Bizancio
May choose [amount] additional belief(s) of any type when [foundingOrEnhancing] a religion = Puede elegir [amount] creencias adicionales de cualquier tipo cuando [foundingOrEnhancing] una religión

Boudicca = Boudicca
You shall stain this land no longer with your vileness! To arms, my countrymen. We ride to war! = ¡No mancharás más esta tierra con tu vileza! A las armas, paisanos míos. ¡Cabalgamos a la guerra!
Traitorous man! The Celtic peoples will not stand for such wanton abuse and slander - I shall have your balls! = ¡Hombre traidor! Los pueblos celtas no tolerarán tales calumnias y abusos desenfrenados. ¡Te tendré las pelotas!
Vile ruler, know you have won this war in name alone. Your cities lie buried and your troops defeated. I have my own victory. = Gobernante vil, sabe que has ganado esta guerra solo de nombre. Tus ciudades yacen sepultadas y tus tropas derrotadas. Tengo mi propia victoria.
I am Boudicca, Queen of the Celts. Let no-one underestimate me! = Soy Boudicca, Reina de los Celtas. ¡Que nadie me subestime!
Let us join our forces together and reap the rewards. = Unamos nuestras fuerzas y cosechemos las recompensas.
God has given good to you. = Dios te ha dado bien.
Druidic Lore = Saber druídico
Eternal glory and praise for you, fierce and vengeful Warrior Queen! In a time dominated by men, you not only secured your throne and sovereign rule, but also successfully defied the power of the Roman Empire. After suffering terrible punishment and humiliation at the hand of the Roman invaders, you rallied your people in a bloody and terrifying revolt. Legions fell under your chariot wheels and the city of London burned. While in the end the Romans retained ownership of the isles, you alone made Nero consider withdrawing all troops and leaving Britain forever. = ¡Gloria eterna y alabanza para ti, feroz y vengativa Reina Guerrera! En una época dominada por los hombres, no solo aseguró su trono y gobierno soberano, sino que también desafió con éxito el poder del Imperio Romano. Después de sufrir terribles castigos y humillaciones a manos de los invasores romanos, reuniste a tu pueblo en una revuelta sangrienta y aterradora. Las legiones cayeron bajo las ruedas de tu carro y la ciudad de Londres ardió. Si bien al final los romanos conservaron la propiedad de las islas, solo tú hiciste que Nerón considerara retirar todas las tropas y abandonar Britania para siempre.
Oh sleeping lioness, your people desire that you rise and lead them again in the calling that is your namesake. Will you meet their challenge on the open field and lead the Celts to everlasting victory? Will you restore your lands and build an empire to stand the test of time? = Oh leona dormida, tu pueblo desea que te levantes y los guíes de nuevo en el llamado que lleva tu nombre. ¿Enfrentará su desafío en campo abierto y llevará a los celtas a la victoria eterna? ¿Restaurarás tus tierras y construirás un imperio para resistir el paso del tiempo?
Cardiff = Cardiff 
Truro = truró
Douglas = Douglas
Glasgow = Glasgow 
Cork = Cork
Aberystwyth = Aberystwyth
Penzance = Penzance
Ramsey = Ramsey
Inverness = Inverness
Limerick = Limerick
Swansea = Swansea
St. Ives = St. Ives
Peel = Peel
Aberdeen = Aberdeen
Belfast = Belfast
Caernarfon = Caernarfon
Newquay = Newquay
Saint-Nazaire = Saint-Nazaire
Castletown = Castletown
Stirling = Stirling
Galway = Galway
Conwy = Conwy
St. Austell = St. Austell
Saint-Malo = Saint-Malo
Onchan = Onchan
Dundee = Dundee
Londonderry = Londonderry
Llanfairpwllgwyngyll = Llanfairpwllgwyngyll
Falmouth = Falmouth
Lorient = Lorient
Celts = Celts
with [amount] to [amount2] neighboring [tileFilter] [tileFilter2] tiles = con [amount] a [amount2] casillas [tileFilter] [tileFilter2] adyacentes

Haile Selassie = Haile Selassie
I have tried all other avenues, but yet you persist in this madness. I hope, for your sake, your end is swift. = He probado todas las otras vías, pero aún persistes en esta locura. Espero, por tu bien, que tu final sea rápido.
It is silence that allows evil to triumph. We will not stand mute and allow you to continue on this mad quest unchecked. = Es el silencio el que permite que el mal triunfe. No nos quedaremos mudos y permitiremos que continúes en esta loca búsqueda sin control.
God and history will remember your actions this day. I hope you are ready for your impending judgment. = Dios y la historia recordarán tus acciones este día. Espero que estés listo para tu juicio inminente.
A thousand welcomes to our fair nation. I am Selassie, the Ras Tafari Makonnen and Emperor of Ethiopia, your humble servant. = Bienvenidos a nuestra hermosa nación. Soy Selassie, el Ras Tafari Makonnen y Emperador de Etiopía, su humilde servidor.
I request that you consider this offer between our two peoples. I believe it will do us both good. = Le pido que considere esta oferta entre nuestros dos pueblos. Creo que nos hará bien a los dos.
Spirit of Adwa = Espíritu de Adwa
Blessings be upon you, honorable and righteous Emperor of Ethiopia, Haile Selassie. Your legacy as one of Ethiopia's greatest rulers, and as the spiritual leader to the Rastafarian movement, is outshone only by the influence you had on diplomacy and political cooperation throughout the world. In introducing Ethiopia's first written constitution, you planted the seeds of democracy that would take root over the coming years, and your infinitely wise grasp of global affairs secured Ethiopia's place as a charter member of the United Nations. Spearheading efforts to reform and modernize the nation during your reign, you changed the course of Ethiopian history forever = Las bendiciones sean contigo, honorable y justo Emperador de Etiopía, Haile Selassie. Su legado como uno de los más grandes gobernantes de Etiopía y como líder espiritual del movimiento rastafari solo se ve eclipsado por la influencia que tuvo en la diplomacia y la cooperación política en todo el mundo. Al presentar la primera constitución escrita de Etiopía, plantó las semillas de la democracia que se arraigaría en los próximos años, y su comprensión infinitamente sabia de los asuntos mundiales aseguró el lugar de Etiopía como miembro fundador de las Naciones Unidas. Encabezando los esfuerzos para reformar y modernizar la nación durante su reinado, cambió el curso de la historia de Etiopía para siempre.
Revered king, your composed demeanor once protected the people from the many conflicts that plague the nations of men, and the kingdom looks to you to assure peace once again. Will you lead the people with courage and authority, moving forward into a new age? Will you build a civilization that stands the test of time? = Reverenciado rey, tu comportamiento sereno una vez protegió a la gente de los muchos conflictos que plagan a las naciones de los hombres, y el reino te espera para asegurar la paz una vez más. ¿Dirigirás a la gente con coraje y autoridad, avanzando hacia una nueva era? ¿Construirás una civilización que resista el paso del tiempo?
Addis Ababa = Addis Ababa
Harar = Harar
Adwa = Adwa
Lalibela = Lalibela
Gondar = Gondar
Axum = Axum
Dire Dawa = Dire Dawa
Bahir Dar = Bahir Dar
Adama = Adama
Mek'ele = Mek'ele
Awasa = Awasa
Jimma = Jimma
Jijiga = Jijiga
Dessie = Dessie
Debre Berhan = Debre Berhan
Shashamane = Shashamane
Debre Zeyit = Debre Zeyit
Sodo = Sodo
Hosaena = Hosaena
Nekemte = Nekemte
Asella = Asella
Dila = Dila
Adigrat = Adigrat
Debre Markos = Debre Markos
Kombolcha = Kombolcha
Debre Tabor = Debre Tabor
Sebeta = Sebeta
Shire = Shire
Ambo = Ambo
Negele Arsi = Negele Arsi
Gambela = Gambela
Ziway = Ziway
Weldiya = Weldiya
Ethiopia = Etiopía
when fighting units from a Civilization with more Cities than you = cuando luches contra unidades de una Civilización con más Ciudades que tú

Pacal = Pacal
A sacrifice unlike all others must be made! = ¡Se debe hacer un sacrificio diferente a todos los demás!
Muahahahahahaha! = Muahahahahahaha!
Today comes a great searing pain. With you comes the path to the black storm. = Hoy viene un gran dolor lacerante. Contigo viene el camino a la tormenta negra.
Greetings, wayward one. I am known as Pacal. = Saludos, descarriado. Soy conocido como Pacal.
Friend, I believe I may have found a way to save us all! Look, look and accept my offering! = ¡Amigo, creo que pude haber encontrado una manera de salvarnos a todos! ¡Mira, mira y acepta mi ofrenda!
A fine day, it helps you. = Un buen día, te ayuda.
The Long Count = la cuenta larga
Your people kneel before you, exalted King Pacal the Great, favored son of the gods and shield to the citizens of the Palenque domain. After years of strife at the hands of your neighboring rivals, you struck back at the enemies of your people, sacrificing their leaders in retribution for the insults dealt to your predecessors. The glory of Palenque was restored only by the guidance afforded by your wisdom, as you orchestrated vast reconstruction efforts within the city, creating some of the greatest monuments and architecture your people - and the world - have ever known. = Tu pueblo se arrodilla ante ti, exaltado Rey Pacal el Grande, hijo predilecto de los dioses y escudo de los ciudadanos del dominio de Palenque. Después de años de lucha a manos de tus vecinos rivales, devolviste el golpe a los enemigos de tu pueblo, sacrificando a sus líderes en retribución por los insultos infligidos a tus predecesores. La gloria de Palenque fue restaurada solo por la guía brindada por su sabiduría, mientras orquestaba vastos esfuerzos de reconstrucción dentro de la ciudad, creando algunos de los monumentos y la arquitectura más grandes que su gente, y el mundo, jamás haya conocido.
Illustrious King, your people once again look to you for leadership and counsel in the coming days. Will you channel the will of the gods and restore your once proud kingdom to its greatest heights? Will you build new monuments to forever enshrine the memories of your people? Can you build a civilization that will stand the test of time? = Ilustre Rey, tu pueblo vuelve a buscarte en busca de liderazgo y consejo en los próximos días. ¿Canalizarás la voluntad de los dioses y restaurarás tu otrora orgulloso reino a sus mayores alturas? ¿Construirás nuevos monumentos para consagrar para siempre los recuerdos de tu pueblo? ¿Puedes construir una civilización que resista la prueba del tiempo?
Palenque = Palenque
Tikal = Tikal
Uxmal = Uxmal
Tulum = Tulum
Copan = Copan
Coba = Coba
El Mirador = El Mirador
Calakmul = Calakmul
Edzna = Edzna
Lamanai = Lamanai
Izapa = Izapa
Uaxactun = Uaxactun
Comalcalco = Comalcalco
Piedras Negras = Piedras Negras
Cancuen = Cancuen
Yaxha = Yaxha
Quirigua = Quiriguá
Q'umarkaj = Q'umarkaj
Nakbe = Nakbe
Cerros = Cerros
Xunantunich = Xunantunich
Takalik Abaj = Takalik Abaj
Cival = Cival
San Bartolo = San Bartolo
Altar de Sacrificios = Altar de Sacrificios
Seibal = Seibal
Caracol = Caracol
Naranjo = Naranjo
Dos Pilas = Dos Pilas
Mayapan = Mayapan
Ixinche = Ixinche
Zaculeu = Zaculeu
Kabah = Kabah
The Maya = Los Mayas
Receive a free Great Person at the end of every [comment] (every 394 years), after researching [tech]. Each bonus person can only be chosen once. = Reciba una Gran Persona gratis al final de [comment] (cada 394 años), después de investigar [tech]. Cada persona adicional solo puede elegirse una vez.
Once The Long Count activates, the year on the world screen displays as the traditional Mayan Long Count. = Una vez que se activa la Cuenta Larga, el año en la pantalla mundial se muestra como la Cuenta Larga maya tradicional.


I didn't want to do this. We declare war. = No quería hacer esto. Te declaramos la guerra.
I will fear no evil. For god is with me! = No temeré a nada. ¡Porque Dios está conmigo!
Why have you forsaken us my lord? = ¿Por qué nos has abandonada señor mío?
Bratislava = Bratislava

We have wanted this for a LONG time. War it shall be. = Hemos querído esto por MUCHO tiempo. Sea la guerra.
Very well, we will kick you back to the ancient era! = Muy bien, ¡te devolveremos a la eda antigua!
This isn't how it is supposed to be! = ¡Así no és como debería ser!
Cahokia = Cahokia

By god's grace we will not allow these atrocities to occur any longer. We declare war! = Por la gracia de Dios no permitiremos que estas atrocidades sigan ocurriendo. ¡Declaramos la guerra!
May god have mercy on your evil soul. = Que Dios se apiade de tu alma maligna.
I for one welcome our new conquer overlord! = ¡Por primera véz doy la bienvenida a nuestro nuevo conquistador!
Jerusalem = Jerusalén


#################### Lines from Policies from Civ V - Gods & Kings ####################


#################### Lines from Quests from Civ V - Gods & Kings ####################


#################### Lines from Religions from Civ V - Gods & Kings ####################


Judaism = Judaismo


Sikhism = Sijismo

Taoism = Taoismo


#################### Lines from Ruins from Civ V - Gods & Kings ####################


We have found holy symbols in the ruins, giving us a deeper understanding of religion! (+[faithAmount] Faith) = Hemos encontrado simbolos religiosos en las ruinas, ¡dandonos un conocimiento más profundo de religión! (+[faithAmount] Fé)
discover holy symbols = descubriste simbolos religiosos

We have found an ancient prophecy in the ruins, greatly increasing our spiritual connection! (+[faithAmount] Faith) = Hemos encontrado una antigua profecía, ¡aumentando enormemente nuestra conección espiritual! (+[faithAmount] Fé)
an ancient prophecy = una profecía antigua


#################### Lines from Specialists from Civ V - Gods & Kings ####################


#################### Lines from Techs from Civ V - Gods & Kings ####################


'What is drama but life with the dull bits cut out.' - Alfred Hitchcock = 'Que es la Drama si no la vida sin las partes aburridass.' - Alfred Hitchcock
Drama and Poetry = Drama y Poesía

'The merchants and the traders have come; their profits are pre-ordained...' - Sri Guru Granth Sahib = 'Los mercaderes y comerciantes han llegado; sus ganancias han sido pre-ordenadas.' - Sri guru Granth Sahib
Guilds = Gremios


'Architecture begins where engineering ends.' - Walter Gropius = 'La arquitectura comienza cuando la ingeniería termina.' - Walter Gropius
Architecture = Arquitectura

'Industrialization based on machinery, already referred to as a characteristic of our age, is but one aspect of the revolution that is being wrought by technology.' - Emily Greene Balch = 'La Industrialización basada en la maquinaria, ya referida como una característica de nuestra época, es solo un aspecto de la revolución que ha sido causado por la tecnología.' - Emily Greene Balch
Industrialization = Industrialización


'Men, like bullets, go farthest when they are smoothest.' - Jean Paul = 'Los hombres, como las balas, van más lejos cuando son mas suaves' - Jean Paul
Ballistics = Balística

'The root of the evil is not the construction of new, more dreadful weapons. It is the spirit of conquest.' - Ludwig von Mises = 'La raíz del mal no es la construcción de armas mas mortíferas y poderosas. Es el espíritu de conquista.' - Ludwig von Misses
Combined Arms = Fuerzas combinadas


'The more we elaborate our means of communication, the less we communicate.' - J.B. Priestly = 'Cuanto más elaboramos nuestros medios de comunicación, menos nos comunicamos.' - J.B. Priestly
Telecommunications = Telecomunicaciones
'All men can see these tactics whereby I conquer, but what none can see is the strategy out of which victory is evolved.' - Sun Tzu = 'Todos los hombres pueden ver estas tácticas donde sea que conquiste, pero lo que nadie puede ver la estrategia del que dicha victoria surgió.' - Sun Tzu
Mobile Tactics = Tácticas Móviles


#################### Lines from Terrains from Civ V - Gods & Kings ####################


Mount Kailash = Monte Kailash

Mount Sinai = Monte Sinaí

Sri Pada = Pico de Adán

Uluru = Uluru


#################### Lines from TileImprovements from Civ V - Gods & Kings ####################


Polder = Pólder


#################### Lines from TileResources from Civ V - Gods & Kings ####################


Citrus = Cítricos

Copper = Cobre

Crab = Cangrejos

Salt = Sal

Truffles = Trufas


#################### Lines from UnitPromotions from Civ V - Gods & Kings ####################


[amount]% to Flank Attack bonuses = [amount]% bonus al atacar Flanqueando


Transfer Movement to [unit] = Transfiere Movimiento a [unit]
[amount]% Strength when stacked with [unit] = [amount]% Fuerza al juntarse con [unit]


#################### Lines from UnitTypes from Civ V - Gods & Kings ####################


#################### Lines from Units from Civ V - Gods & Kings ####################


Atlatlist = Atlatlista


Quinquereme = Quinquerreme 

Dromon = Dromón


Horse Archer = Arquero a Caballo


Battering Ram = Ariete Carnero
Can only attack [combatantFilter] units = Solo puede atacar unidades [combatantFilter]

Pictish Warrior = Guerrero picto


African Forest Elephant = Elefante Africano del Bosque

Cataphract = Catafracta


Composite Bowman = Arquero Compuesto


Galleass = Galeaza


Privateer = Corsario
May capture killed [mapUnitFilter] units = Puede capturar unidades [mapUnitFilter] eliminadas

Sea Beggar = Mendigos


Hakkapeliitta = Hakkapeliitta


Gatling Gun = Ametralladora Gatling


Carolean = Carolino

Mehal Sefari = Mehal Sefari


Hussar = Husar


Great War Infantry = Infantería de la Gran Guerra


Triplane = Triplano

Great War Bomber = Bombardero Gran Guerra


Machine Gun = Ametralladora Montada


Landship = Tanque de la Gran Guerra


#################### Lines from Tutorials ####################

Introduction = Introducción
Welcome to Unciv!\nBecause this is a complex game, there are basic tasks to help familiarize you with the game.\nThese are completely optional, and you're welcome to explore the game on your own! = ¡Bienvenido a Unciv!\nDebido a que este es un juego complejo, hay tareas básicas para ayudarte a familiarizarte con el juego.\n¡Estas son completamente opcionales y puedes explorar el juego por tu cuenta!

New Game = Nueva Partida
Your first mission is to found your capital city.\nThis is actually an important task because your capital city will probably be your most prosperous.\nMany game bonuses apply only to your capital city and it will probably be the center of your empire. = Tu primera misión es fundar tu ciudad capital.\nEn realidad, esta es una tarea importante porque tu ciudad capital probablemente será la más próspera.\nMuchos bonos de juego se aplican sólo a tu ciudad capital y probablemente será el centro de tu imperio.
How do you know a spot is appropriate?\nThat’s not an easy question to answer, but looking for and building next to luxury resources is a good rule of thumb.\nLuxury resources are tiles that have things like gems, cotton, or silk (indicated by a smiley next to the resource icon)\nThese resources make your civilization happy. You should also keep an eye out for resources needed to build units, such as iron. Cities cannot be built within 3 tiles of existing cities, which is another thing to watch out for! = How do you know a spot is appropriate?\nThat’s not an easy question to answer, but looking for and building next to luxury resources is a good rule of thumb.\nLuxury resources are tiles that have things like gems, cotton, or silk (indicated by a smiley next to the resource icon)\nThese resources make your civilization happy. You should also keep an eye out for resources needed to build units, such as iron. Cities cannot be built within 3 tiles of existing cities, which is another thing to watch out for!
However, cities don’t have a set area that they can work - more on that later!\nThis means you don’t have to settle cities right next to resources.\nLet’s say, for example, that you want access to some iron – but the resource is right next to a desert.\nYou don’t have to settle your city next to the desert. You can settle a few tiles away in more prosperous lands.\nYour city will grow and eventually gain access to the resource.\nYou only need to settle right next to resources if you need them immediately – \n   which might be the case now and then, but you’ll usually have the luxury of time. = Sin embargo, las ciudades no tienen un área establecida en la que puedan trabajar - ¡hablaremos sobre eso más adelante!\nEsto significa que no tiene que asentar ciudades justo al lado de los recursos.\nDigamos, por ejemplo, que desea acceder a algo de hierro - pero el recurso está justo al lado de un desierto. Puedes colocarte a algunas parcelas de distancia en tierras más prósperas.\nNo tienes que establecer tu ciudad al lado del desierto.\nTu ciudad crecerá y eventualmente obtendrá acceso al recurso.\nSólo necesitas establecerte justo al lado de los recursos si los necesita de inmediato – \n lo cual podría pasar de vez en cuando, pero generalmente tendrás el lujo del tiempo.  
The first thing coming out of your city should be either a Scout or Warrior.\nI generally prefer the Warrior because it can be used for defense and because it can be upgraded\n  to the Swordsman unit later in the game for a relatively modest sum of gold.\nScouts can be effective, however, if you seem to be located in an area of dense forest and hills.\nScouts don’t suffer a movement penalty in this terrain.\nIf you’re a veteran of the 4x strategy genre your first Warrior or Scout will be followed by a Settler.\nFast expanding is absolutely critical in most games of this type. = Lo primero que debería salir es un explorador o un guerrero.\n Generalmente prefiero el guerrero, ya que puede defender y se puede mejorar\n en un espadachín más tarde por una relativamente modesta suma de dinero.\nLos exploradores también pueden ser efectivos si se colocan en un área de bosque denso o en las colinas.\n Los exploradores no sufren penalización de movimiento es este terreno.\nSi eres un veterano del género de estrategia 4X tu primer guerrero o explorador irá seguido de un colono.\nUna rápida expansión en crítica en la mayoría de los juegos de este tipo.

In your first couple of turns, you will have very little options, but as your civilization grows, so do the number of things requiring your attention. = En tus primeros turnos, tendrás muy pocas opciones, pero a medida que tu civilización crezca también lo hará el número de cosas que requieren de tu atención.

Culture and Policies = Cultura y políticas
Each turn, the culture you gain from all your cities is added to your Civilization's culture.\nWhen you have enough culture, you may pick a Social Policy, each one giving you a certain bonus. = En cada turno la cultura que ganas de cada una de tus ciudades se añade a la cultura de tu Civilización.\nCuando tengas suficiente cultura podrás elegir una política social, que te proporcionarán bonus.
The policies are organized into branches, with each branch providing a bonus ability when all policies in the branch have been adopted. = Las políticas se organizan en ramas, cada rama te proporcionará un bonus cuando se hayan adoptado todas las políticas de la rama.
With each policy adopted, and with each city built,\n  the cost of adopting another policy rises - so choose wisely! = Por cada política adoptada y por cada ciudad construida\n aumentará el coste para poder escoger otra política. ¡Elige con cuidado!

City Expansion = Expansión de Ciudad
Once a city has gathered enough Culture, it will expand into a neighboring tile.\nYou have no control over the tile it will expand into, but tiles with resources and higher yields are prioritized. = Una vez que una ciudad ha reunido suficiente Cultura, se expandirá a una casilla vecina.\nNo tienes control sobre la casilla a la que se expandirá, pero se priorizan las que contienen recursos y mayor rentabilidad.
Each additional tile will require more culture, but generally your first cities will eventually expand to a wide tile range. = Cada parcela adicional requerirá más cultura, pero generalmente sus primeras ciudades eventualmente se expandirán a un amplio rango de parcelas.
Although your city will keep expanding forever, your citizens can only work 3 tiles away from city center.\nThis should be taken into account when placing new cities. = Aunque su ciudad seguirá expandiéndose para siempre, sus ciudadanos solo pueden trabajar a 3 parcelas del centro de la ciudad.\nEsto debe tenerse en cuenta al colocar nuevas ciudades.

As cities grow in size and influence, you have to deal with a happiness mechanic that is no longer tied to each individual city.\nInstead, your entire empire shares the same level of satisfaction.\nAs your cities grow in population you’ll find that it is more and more difficult to keep your empire happy. = A medida que las ciudades crezcan en tamaño e influencia tendrás que lidiar con una mecánica de la felicidad que ya no está condicionada por cada ciudad individual.\nEn vez de eso tu imperio entero comparte el mismo nivel de satisfacción.\nCuanto más crezca la población más difícil será mantener al imperio feliz.
In addition, you can’t even build any city improvements that increase happiness until you’ve done the appropriate research.\nIf your empire’s happiness ever goes below zero the growth rate of your cities will be hurt.\nIf your empire becomes severely unhappy (as indicated by the smiley-face icon at the top of the interface)\n  your armies will have a big penalty slapped on to their overall combat effectiveness. = Además, no podrás construir ninguna mejora que mejore la felicidad hasta que hayas hecho la investigación pertinente.\nSi la felicidad de tu imperio baja alguna vez del 0 el crecimiento de las ciudades se verá afectado.\nSi tu imperio se vuelve gravemente infeliz (indicado en la cara sonriente en la parte de arriba de la interfaz)\n tus ejércitos sufrirán una gran penalización reflejada en su efectividad de combate.
This means that it is very difficult to expand quickly in Unciv.\nIt isn’t impossible, but as a new player you probably shouldn't do it.\nSo what should you do? Chill out, scout, and improve the land that you do have by building Workers.\nOnly build new cities once you have found a spot that you believe is appropriate. = Esto significa que és muy difícil expandirse rapidamente en Unciv.\nNo és imposible, pero un novato no debería.\nAsí que ¿qué hacer? Relajate, explora, y mejora la tierra que tienes construyendo Trabajadores.\nCrea nuevas ciudades solo cuando encuentres un lugar que creas ser apropiado.

Unhappiness = Infelicidad
It seems that your citizens are unhappy!\nWhile unhappy, your civilization will suffer many detrimental effects, increasing in severity as unhappiness gets higher. = ¡Parece que tus ciudadanos son infelices!/nMientras sea infeliz, tu civilización sufrirá muchos efectos perjudiciales, aumentando en severidad a medida que aumenta la infelicidad.
Unhappiness has two main causes: Population and cities.\n  Each city causes 3 unhappiness, and each population, 1 = La infelicidad tiene dos causas principales: los ciudadanos y las ciudades.\n Cada ciudad genera 3 de infelicidad y cada ciudadano 1.
There are 2 main ways to combat unhappiness:\n  by building happiness buildings for your population\n  or by having improved luxury resources within your borders. = Hay principalmente 2 maneras de combatir a la infelicidad:\n construyendo edificios de felicidad para tu población\n o mejorando recursos de lujo dentro de tus bordes

You have entered a Golden Age!\nGolden age points are accumulated each turn by the total happiness \n  of your civilization\nWhen in a golden age, culture and production generation increases +20%,\n  and every tile already providing at least one gold will provide an extra gold. = ¡Has entrado en una edad de oro!\nLos puntos de la edad de oro se acumulan cada turno en la felicidad total \n de tu civilización\nCuando está activa la edad de oro la cultura y la producción mejorar un 20% más\n y cada casilla que produzca al menos uno de oro producirá uno extra.

Roads and Railroads = Caminos y ferrocarriles
Connecting your cities to the capital by roads\n  will generate gold via the trade route.\nNote that each road costs 1 gold Maintenance per turn, and each Railroad costs 2 gold,\n  so it may be more economical to wait until the cities grow! = Conectar tus ciudades a la capital por carreteras\n generará oro via rutas comerciales.\nCada camino cuesta 1 de oro de mantenimiento por turno, y los ferrocarriles 2,\n por lo que sería más económico esperar hasta que las ciudades crezcan.

Victory Types = Tipos de victorias
Once you’ve settled your first two or three cities you’re probably 100 to 150 turns into the game.\nNow is a good time to start thinking about how, exactly, you want to win – if you haven’t already. = Una vez tengas tus primeras 2 o 3 ciudades llevarás entre 100 y 150 turnos de partida.\nAhora es un buen momento para empezar a pensar como ganar, si no lo has hecho antes.
There are four ways to win in Unciv. They are:\n - Cultural Victory: Complete 5 Social Policy Trees and build the Utopia Project\n - Domination Victory: Survive as the last civilization\n - Science Victory: Be the first to construct a spaceship to Alpha Centauri\n - Diplomatic Victory: Build the United Nations and win the vote = Hay cuatro formas de ganar en Unciv. Son:\n - Victoria cultural: completa 5 árboles de política social y construye el Proyecto Utopía\n - Victoria de dominación: sobrevive como la última civilización\n - Victoria científica: sé el primero en construir una nave espacial a Alpha Centauri\n - Diplomática Victoria: construir las Naciones Unidas y ganar la votación
So to sum it up, these are the basics of Unciv – Found a prosperous first city, expand slowly to manage happiness, and set yourself up for the victory condition you wish to pursue.\nObviously, there is much more to it than that, but it is important not to jump into the deep end before you know how to swim. = Entonces, para resumir, estos son los conceptos básicos de Unciv: funda una primera ciudad próspera, expande lentamente para administrar la felicidad y prepárate para la condición de victoria que deseas perseguir.\nObviamente, hay mucho más que eso, pero es importante no saltar al fondo antes de saber nadar.

Enemy City = Ciudad enemiga
Cities can be conquered by reducing their health to 1, and entering the city with a melee unit.\nSince cities heal each turn, it is best to attack with ranged units and use your melee units to defend them until the city has been defeated! = Las ciudades puedes ser conquistadas reduciendo su salud a 1 y entrando en la ciudad con una unidad cuerpo a cuerpo.\nComo las ciudades se curan cada turno es mejor atacar con unidades a distancia y usar la unidades cuerpo a cuerpo para defenderlas hasta que la ciudad esté derrotada.

Luxury Resource = Recurso de lujo
Luxury resources within your domain and with their specific improvement are connected to your trade network.\nEach unique Luxury resource you have adds 5 happiness to your civilization, but extra resources of the same type don't add anything, so use them for trading with other civilizations! = Los recursos de lujo dentro de tu dominio y sus respectivas mejoras están conectadas a tu red de comercio.\nCada recurso de lujo único que tienes añade 5 de felicidad a tu civilización, pero tener el mismo recurso varias veces no añade nada, así que úsalos para comerciar con otras civilizaciones.

Strategic Resource = Recurso estratégico
Strategic resources within your domain and with their specific improvement are connected to your trade network.\nStrategic resources allow you to train units and construct buildings that require those specific resources, for example the Horseman requires Horses. = Los recursos estratégicos dentro de tu dominio y sus respectivas mejoras están conectadas a tu red de comercio.\nLos recursos estratégicos te permiten entrenar unidades y construir edificios que permitan esos recursos específicos, por ejemplo los jinetes necesitan caballos.
Unlike Luxury Resources, each Strategic Resource on the map provides more than one of that resource.\nThe top bar keeps count of how many unused strategic resources you own.\nA full drilldown of resources is available in the Resources tab in the Overview screen. = A diferencia de los recursos de lujo cada recurso estratégico del mapa produce más de un recurso de su tipo.\nEn la barra superior se contabiliza cuantos recursos estratégicos sin usar posees.\nUn desglose completo de los recursos se encuentra disponible en la pestaña Recursos de la pantalla de visión general.

The city can no longer put up any resistance!\nHowever, to conquer it, you must enter the city with a melee unit = ¡La ciudad ya no puede oponer resistencia!\nAunque para conquistarla necesitas entrar con una unidad cuerpo a cuerpo

After Conquering = Después de conquistar
When conquering a city, you can choose to liberate, annex, puppet, or raze the city. = Cuando conquistas una ciudad puedes elegir entre arrasarla, convertirla en títere o anexionarla.\nArrasarla bajará su población a 1 cada turno hasta que sea destruida. (Translation update needed!)
\nLiberating the city will return it to its original owner, giving you a massive diplomatic boost with them!\n\nAnnexing the city will give you full control over it, but also increase the citizens' unhappiness to 2x!\nThis can be mitigated by building a courthouse in the city, returning the citizen's unhappiness to normal.\n\nPuppeting the city will mean that you have no control on the city's production.\nThe city will not increase your tech or policy cost, but its citizens will generate 1.5x the regular unhappiness.\nA puppeted city can be annexed at any time, but annexed cities cannot be returned to a puppeted state!\n\nRazing the city will lower its population by 1 each turn until the city is destroyed!\nYou cannot raze a city that is either the starting capital of a civilization or the holy city of a religion. = Convertirla en títere significa que no tendrás en control sobre la producción.\nLa ciudad no incrementará tu coste en tecnología o política, pero sus ciudadanos generarán un 1.5 más de infelicidad.\nAnexar la ciudad te dará control sobre su producción, pero la infelicidad generada se multiplicará por 2.\nEste efecto puede ser mitigado construyendo un Palacio de la justicia, lo que devuelve la infelicidad a su producción normal.\n Una ciudad títere puede ser anexionada en cualquier momento, pero no podrá volver a convertirse en ciudad títere. (Translation update needed!)

You have encountered a barbarian unit!\nBarbarians attack everyone indiscriminately, so don't let your \n  civilian units go near them, and be careful of your scout! = ¡Has encontrado una unidad bárbara!\nLos bárbaros atacan indiscriminadamente a cualquiera, por ello no dejes\n a tus unidades civiles ir cerca de ellos, y ten cuidad con tus exploradores.

You have encountered another civilization!\nOther civilizations start out peaceful, and you can trade with them,\n  but they may choose to declare war on you later on = ¡Has encontrado otra civilización!\nOtras civilizaciones empiezan siendo pacíficas y podrás comerciar con ellos,\n pero podrían declararte la guerra más tarde

Once you have completed the Apollo Program, you can start constructing spaceship parts in your cities\n (with the relevant technologies) to win a Scientific Victory! = Una vez hayas completado el programa Apollo podrás empezar con la construcción de partes de la nave espacial en tu ciudades\n (con las tecnologías correspondientes) para ganar con una victoria científica.

Injured Units = Unidades heridas
Injured units deal less damage, but recover after turns that they have been inactive.\nUnits heal 5 health per turn in enemy territory, 10 in neutral land,\n  15 inside your territory and 20 in your cities. = Las unidades heridas hacen menos dañó, pero se recuperan tras unos turnos de inactividad.\nLas unidades se curan 5 de salud por turno en territorio enemigo, 10 en territorio neutral,\n 15 en tu territorio y 20 en tus ciudades.

Workers = Trabajadores
Workers are vital to your cities' growth, since only they can construct improvements on tiles.\nImprovements raise the yield of your tiles, allowing your city to produce more and grow faster while working the same amount of tiles! = Los trabajadores son vitales para el crecimiento de tus ciudades, ya que son las únicas unidades que pueden construir mejoras en las casillas.\n Las mejoras aumentan las ganancias de tus casillas, permitiendo a tu ciudad producir más y crecer más rápido sin la necesidad de tener más casillas.

Siege Units = Unidades de asedio
Siege units are extremely powerful against cities, but need to be Set Up before they can attack.\nOnce your siege unit is set up, it can attack from the current tile,\n  but once moved to another tile, it will need to be set up again. = Las unidades de asedio son extremadamente eficaces contra las ciudades, pero necesitan montarse antes de poder atacar.\nUna vez que una unidad de asedio está montada podrá atacar desde su casilla,\n pero si se mueve a otra casilla tendrá que volver a montarse.

Embarking = Embarcar
Once a certain tech is researched, your land units can embark, allowing them to traverse water tiles.\nEntering or leaving water takes the entire turn. = Una vez la Tecnología requerida es alcanzada, tus unidades terrestres podrá embarcar, permitiendoles atravesar casillas de agua.\nEntrar y salir del agua lleva todo el turno.
Units are defenseless while embarked (cannot use modifiers), and have a fixed Defending Strength based on your tech Era, so be careful!\nRanged Units can't attack, Melee Units have a Strength penalty, and all have limited vision. = Las Unidades son indefensas al embarcar (no se benefician de modificadores), y tienen una Fuerza de Defensa fija dependiendo de la Era, ¡Así que ten cuidado!\nUnidades de largo alcance no pueden atacar, Unidades Cuerpo a Cuerpo tienen penalidad al atacar, y todas tienen visión limitada.

Idle Units = Unidades libres
If you don't want to move a unit this turn, you can skip it by clicking 'Next unit' again.\nIf you won't be moving it for a while, you can have the unit enter Fortify or Sleep mode - \n  units in Fortify or Sleep are not considered idle units.\nIf you want to disable the 'Next unit' feature entirely, you can toggle it in Menu -> Check for idle units. = Si no quieres mover una unidad este turno puedes saltarlo pulsando 'Siguiente unidad'.\nSi no se van a mover en un rato puedes hacer que la unidad entre en modo fortificar o dormir, estas unidades no se consideran unidades libres.\nSi quieres deshabilitar la función 'Siguiente unidad' puedes hacerlo en Menú -> Comprobar unidades sin utilizar.

Contact Me = Contacta conmigo
Hi there! If you've played this far, you've probably seen that the game is currently incomplete.\n UnCiv is meant to be open-source and free, forever.\n That means no ads or any other nonsense. = ¡Hey! Si has jugado hasta aquí es probable que hayas visto que el juego está sin acabar.\n UnCiv está pensado para ser open-source y gratis, siempre.\n Esto significa que no habrá anuncios ni ninguna chorrada.
What motivates me to keep working on it, \n  besides the fact I think it's amazingly cool that I can,\n  is the support from the players - you guys are the best! = Lo que me motiva para seguir trabajando en esto es, aparte de que es genial que pueda hacerlo, el apoyo de los jugadores, ¡sois los mejores!
Every rating and review that I get puts a smile on my face =)\n  So contact me! Send me an email, review, Github issue\n  or mail pigeon, and let's figure out how to make the game \n  even more awesome!\n(Contact info is in the Play Store) = Cada valoración y reseña hace que sonría =)\n ¡Así que contactarme! Enviadme un email, una issue en GitHub\n o una paloma mensajera y averiguaremos como hacer el juego\n incluso más increíble.

Pillaging = Saqueo
Military units can pillage improvements, which heals them 25 health and ruins the improvement.\nThe tile can still be worked, but advantages from the improvement - stat bonuses and resources - will be lost.\nWorkers can repair these improvements, which takes less time than building the improvement from scratch. = Las unidades militares pueden saquear, lo que les cura 25 de salud y arruina la mejora de la casilla.\nLas casillas todavía serán trabajables, pero las mejoras y los bonus se perderán.\nLos trabajadores pueden reparar las mejoras lo que les lleva menos tiempo que hacerlas desde cero.

Experience = Experiencia
Units that enter combat gain experience, which can then be used on promotions for that unit.\nUnits gain more experience when in Melee combat than Ranged, and more when attacking than when defending. = Las unidades que entren en combate ganarán experiencia, la cual podrá ser usada para ascender a esa unidad.\nLas unidades ganan más experiencia cuando luchan cuerpo a cuerpo que cuando lo hacen a distancia, y ganan más cuando atacan que cuando defienden.
Units can only gain up to 30 XP from Barbarian units - meaning up to 2 promotions. After that, Barbarian units will provide no experience. = Las unidades solo pueden obtener un máximo de 30 XP de las unidades bárbaras, lo que equivale a dos promociones. Después de esto los bárbaros dejarán de dar experiencia.

Combat = Combate
Unit and cities are worn down by combat, which is affected by a number of different values.\nEach unit has a certain 'base' combat value, which can be improved by certain conditions, promotions and locations. = Las unidades y las ciudades se agotan con el combate, lo que afecta a un número de diferentes valores.\nCada unidad tiene un valor de combate 'base' que puede ser mejorado bajo ciertas condiciones y localizaciones.
Units use the 'Strength' value as the base combat value when melee attacking and when defending.\nWhen using a ranged attack, they will the use the 'Ranged Strength' value instead. = Las unidades usan el valor de 'Fuerza' como el valor de combate base cuando atacan cuerpo a cuerpo y cuando defienden.\nCuando usan ataques a distancia se usa el valor 'Fuerza a distancia'.
Ranged attacks can be done from a distance, dependent on the 'Range' value of the unit.\nWhile melee attacks allow the defender to damage the attacker in retaliation, ranged attacks do not. = Los ataques a distancia se pueden ejecutar a una distancia determinada por el valor del 'Rango' de la unidad.\nMientras que los ataques cuerpo a cuerpo permiten que el defensor reciba daño como represalia, los ataques a distancia no lo permiten.

Research Agreements = Acuerdo de Investigación 
In research agreements, you and another civilization decide to jointly research technology.\nAt the end of the agreement, you will both receive a 'lump sum' of Science, which will go towards one of your unresearched technologies. = En los acuerdos tecnológicos, tu y otra civilización decidís investigar juntos.\nAl final del acuerdo ambos recibiréis una 'suma global' de ciencia que irá a una de las tecnologías que no hayas investigado.
The amount of ⍾Science you receive at the end is dependent on the ⍾Science generated by your cities and the other civilization's cities during the agreement - the more, the better! = La suma de ⍾ciencia que recibes al final depende de la ⍾ciencia generada por tus ciudades y por las ciudades de la otra civilización durante el acuerdo.

Not all nations are contending with you for victory.\nCity-States are nations that can't win, don't conquer other cities and can't be traded with. = No todas las naciones rivalizan contigo por la victoria.\nLas ciudades-estado son naciones que no pueden ganar, conquistar otras ciudades y con las que no se puede comerciar.
Instead, diplomatic relations with City-States are determined by Influence - a meter of 'how much the City-State likes you'.\nInfluence can be increased by attacking their enemies, liberating their city, and giving them sums of gold. = En vez de eso las relaciones diplomáticas con las ciudades estado se ven determinadas por la Influencia (un medidor de cuando le 'gustas' a la ciudad-estado).\nLa influencia puede aumentarse atacando a sus enemigos, liberando su ciudad y dándoles oro.
Certain bonuses are given when you are at above 30 influence.\nWhen you have above 60 Influence, and you have the highest influence with them of all civilizations, you are considered their 'Ally', and gain further bonuses and access to the Luxury and Strategic resources in their lands. = Algunos bonus se te proporcionan cuando tienes más de 30 de influencia.\nCuando tienes más de 60 y es más alta que la que tienen el resto de civilizaciones, se te considerará su 'Aliado' y ganarás más bonus y acceso a recursos de lujo y estratégicos en sus tierras.

Great People = Buena gente
Certain buildings, and specialists in cities, generate Great Person points per turn.\nThere are several types of Great People, and their points accumulate separately.\nThe number of points per turn and accumulated points can be viewed in the Overview screen. = Algunos edificios y especialistas en las ciudades generan puntos de Gran Personaje por turno.\nHay diferentes tipos de Gran Personaje y sus puntos que acumulan de forma separada.\nEl número de puntos por turno y el total se pueden ver en la pantalla de Visión General.
Once enough points have been accumulated, a Great Person of that type will be created!\nEach Great Person can construct a certain Great Improvement which gives large yields over time, or immediately consumed to provide a certain bonus now. = Una vez que se hayan acumulado suficientes puntos, ¡se creará una Gran Persona!\nCada Gran Personaje puede construir una determinada Gran Mejora que otorga grandes rendimientos a lo largo del tiempo, o consumirse inmediatamente para proporcionar una cierta bonificación ahora.
Great Improvements also provide any strategic resources that are under them, so you don't need to worry if resources are revealed underneath your improvements! = Las Grandes Mejoras también pueden producir cualquier recurso estratégico que tengan debajo, así que no tienes que preocuparte si los son revelados bajo tus recursos.

Removing Terrain Features = Eliminar aspectos del terreno
Certain tiles have terrain features - like Flood plains or Forests -  on top of them. Some of these layers, like Jungle, Marsh and Forest, can be removed by workers.\nRemoving the terrain feature does not remove any resources in the tile, and is usually required in order to add improvements exploiting those resources. = Ciertas casillas tienen aspectos de terreno - como Pantanos o Bosques - sobre ellos. Algunas de estas capas, como Junglas, Pantanos y Bosques, pueden ser removido por Trabajadores\nRemover el aspecto de terreno no quita el recurso de la casilla, y usualmente es requerido para hacer mejoras que exploten los recursos.

Natural Wonders, such as the Mt. Fuji, the Rock of Gibraltar and the Great Barrier Reef, are unique, impassable terrain features, masterpieces of mother Nature, which possess exceptional qualities that make them very different from the average terrain.\nThey benefit by giving you large sums of Culture, Science, Gold or Production if worked by your Cities, which is why you might need to bring them under your empire as soon as possible. = Las maravillas naturales, como el Monte Fuji, el Peñón de Gibraltar o la Gran Barrera de Coral, son únicos, infranqueables, obras de arte de la naturaleza que poseen propiedades excepcionales que los hacen muy diferentes del resto de terrenos.\nProporcionan grandes sumas de beneficios a la Cultura, Ciencia, Oro o Producción si son trabajadas por tus ciudades, es por lo que has de conseguirlas bajo tu imperio lo antes posible.

Keyboard = Teclado
If you have a keyboard, some shortcut keys become available. Unit command or improvement picker keys, for example, are shown directly in their corresponding buttons. = Si tienes teclado, hay disponibles algunos atajos. Las teclas de comandos para unidades o mejoras, por ejemplo, son mostrados en los botones corespondientes.
On the world screen the hotkeys are as follows: = En la pantalla del mundo, las teclas son las siguientes:
Space or 'N' - Next unit or turn\n'E' - Empire overview (last viewed page)\n'+', '-' - Zoom in / out\nHome - center on capital or open its city screen if already centered = Espacio o 'N' - Siguiente unidad o turno\n'E' - Vista General del Imperio (última pagina visitada)\n'+', '-' - Acercar / Alejar camara\nInicio - centra la camara en la capital, o entra la pantalla ciudad si ya está en el centro
F1 - Open Civilopedia\nF2 - Empire overview Trades\nF3 - Empire overview Units\nF4 - Empire overview Diplomacy\nF5 - Social policies\nF6 - Technologies\nF7 - Empire overview Cities\nF8 - Victory Progress\nF9 - Empire overview Stats\nF10 - Empire overview Resources\nF11 - Quicksave\nF12 - Quickload = F1 - Abre Civilopedia\nF2 - Vista de Comercio del Imperio\nF3 - Vista General de las unidades\nF4 - Vista de Diplomacia\nF5 - Políticas Sociales\nF6 - Tecnologías\nF7 - Vista General de tus Ciudades\nF8 - Progreso de victoria\nF9 - Estadisticas del Imperio\nF10 - Recursos del Imperio\nF11 - Guardar Pardida rapidamente\nF12 - Cargar Partida rapidamente
Ctrl-R - Toggle tile resource display\nCtrl-Y - Toggle tile yield display\nCtrl-O - Game options\nCtrl-S - Save game\nCtrl-L - Load game = Ctrl-R - Mostrar recursos en el mapa\nCtrl-Y - Mostar propiedades de casilla\nCtrl-O - Opciones del Juego\nCtrl-S - Guardar Partida\nCtrl-L - Cargar Partida

World Screen = Pantalla del Mundo
This is where you spend most of your time playing Unciv. See the world, control your units, access other screens from here. = Aquí es donde pasas la mayoría de tu tiempo jugando Unciv. Mira el mundo, controla tus unidades, accede a otras pantallas desde aquí.
①: The menu button - civilopedia, save, load, options... = ①: El botón del menú - civilopedia, guardar, cargar, ajustes...
②: The player/nation whose turn it is - click for diplomacy overview. = ②: El turno del jugador/nación - toca para la visión Diplomatica
③: The Technology Button - shows the tech tree which allows viewing or researching technologies. = ③: El botón de Tecnologías - muestra el árbol de tecnologías él cual te permite ver e investigar tecnologías
④: The Social Policies Button - shows enacted and selectable policies, and with enough culture points you can enact new ones. = ④: El botón de Politicas Sociales - muestra las políticas escojidas y elegibles, y con suficientes puntos culturales puedes adoptar nuevas.
⑤: The Diplomacy Button - shows the diplomacy manager where you can talk to other civilizations. = ⑤: El botón de Diplomacia - muestra el administrador de diplomacia donde puedes interactuar con otras civilizaciones.
⑥: Unit Action Buttons - while a unit is selected its possible actions appear here. = ⑥: Botones de aciones de las unidades - mientras una unidad es selecionada las acciones posibles aparecerán aquí.
⑦: The unit/city info pane - shows information about a selected unit or city. = ⑦: El panel de info de unidad/ciudad - muestra información acerca de la unidad o ciudad selecionada.
⑧: The name (and unit icon) of the selected unit or city, with current health if wounded. Clicking a unit name or icon will open its civilopedia entry. = ⑧: El nombre (y el icono) de la unidad o ciudad, con la vida actual si están heridos. Tocal el nombre te lleva a la página adequada de la Civilopedia.
⑨: The arrow buttons allow jumping to the next/previous unit. = ⑨: Los botones de flechas te permiten saltar a la siguiente/previa unidad.
⑩: For a selected unit, its promotions appear here, and clicking leads to the promotions screen for that unit. = ⑩: Para una unidad seleccionada, sus promociones aparecerán aquí, y tocandolo lleva a la ventana de promociones para esa unidad.
⑪: Remaining/per turn movement points, strength and experience / XP needed for promotion. For cities, you get its combat strength. = ⑪: Puntos de movimiento restantes por turno, fuerza y experiencia / XP necesaria para acenso. Para ciudades, te muestra su fuerza.
⑫: This button closes the selected unit/city info pane. = ⑫: Este botón cierra el panel de info de la unidad/ciudad seleccionada.
⑬: This pane appears when you order a unit to attack an enemy. On top are attacker and defender with their respective base strengths. = ⑬: Este panel aparece cuando le ordenas a una unidad a atacar un enemigo. Arriba están el atacante y defensor con su fuerza total respectivas.
⑭: Below that are strength bonuses or penalties and health bars projecting before / after the attack. = ⑭: Debajo de eso, están los bonuses o penalidades y las barras de vida proyectandas antes y después del ataque.
⑮: The Attack Button - let blood flow! = ⑮: El botón de Atacar - ¡derrama la sangre!
⑯: The minimap shows an overview over the world, with known cities, terrain and fog of war. Clicking will position the main map. = ⑯: El mini-mapa muestra una visión del mundo, las ciudades conocidas, terreno y niebla de guerra.
⑰: To the side of the minimap are display feature toggling buttons - tile yield, worked indicator, show/hide resources. These mirror setting on the options screen and are hidden if you deactivate the minimap. = ⑰: Al lado del minimapa están los botones de mostrar elementos - productos de casilla, indicador de trabajo, mostrar/esconder recursos. Estos son los mismos que los que están en ajustes y se esconden si desactivas el minimapa.
⑱: Tile information for the selected hex - current or potential yield, terrain, effects, present units, city located there and such. Where appropriate, clicking a line opens the corresponding civilopedia entry. = ⑱: Información de casilla del hexagono seleccionado - actual o potencial rendimiento, terreno, effectos, unidades presentes, ciudades y demás. Algunas líneas tienen elaces con la página adequada de la Civilopedia.
⑲: Notifications - what happened during the last 'next turn' phase. Some are clickable to show a relevant place on the map, some even show several when you click repeatedly. = ⑲: Notificaciones - que pasó durante la fase de 'Siguiente Turno'. Algunas se pueden tocar para mostrar cosas en el mapa, e incluso mostrar varias si se toca repetidamente.
⑳: The Next Turn Button - unless there are things to do, in which case the label changes to 'next unit', 'pick policy' and so on. = ⑳: El botón de Siguiente Turno - a menos de que hayan cosas que hacer, que en tal caso aparecerá 'Siguiente Unidad', 'Selecciona Politica' y demás.
ⓐ: The overview button leads to the empire overview screen with various tabs (the last one viewed is remembered) holding vital information about the state of your civilization in the world. = ⓐ: El botón de vision general lleva a la pantalla de vista general de tu imperio con varias ventanas (se mantiene en la última vista) teniendo información vital sobre el estado de tu civilización en el mundo.
ⓑ: The ♪Culture icon shows accumulated ♪Culture and ♪Culture needed for the next policy - in this case, the exclamation mark tells us a next policy can be enacted. Clicking is another way to the policies manager. = ⓑ: El icono de ♪cultura muestra la ♪cultura acumulada y la necesaria para adoptar una nueva politica - en este caso el signo de exclamación nos dice que una nueva política puede ser adoptada. Tocandolo es otra manera de ver la pantalla de Políticas Sociales.
ⓒ: Your known strategic resources are displayed here with the available (usage already deducted) number - click to go to the resources overview screen. = ⓒ: Los recursos estratégicos conocidos son mostrados aquí con los que tienes disponibles (sin contar los usados) - toca para ir a la vista de recursos.
ⓓ: Happiness/unhappiness balance and either golden age with turns left or accumulated happiness with amount needed for a golden age is shown next to the smiley. Clicking also leads to the resources overview screen as luxury resources are a way to improve happiness. = ⓓ: El balance de felicidad/infelicidad y también la edad Dorada con los turnos faltantes o felicidad acumulada para ella es mostrada junto a la carita feliz. Tocandola lleva también a la vista de recursos ya que recursos lujosos son otra manera de tener felicidad (no en la vida real).
ⓔ: The ⍾Science icon shows the number of ⍾Science points produced per turn. Clicking leads to the technology tree. = ⓔ: El icono de ⍾Ciencia muestra los puntos de ⍾ciencia producidos por turno. Tocandolo lleva al árbol de tecnologías.
ⓕ: Number of turns played with translation into calendar years. Click to see the victory overview. = ⓕ: El número de turnos pasados junto a una traducción en años de calendario. Toca para ver la vista general de victoria.
ⓖ: The number of gold coins in your treasury and income. Clicks lead to the Stats overview screen. = ⓖ: El número de monedas de oro en tu tesorería e ingresos. Tocarlo lleva al vista general de estadisticas.
ⓧ: In the center of all this - the world map! Here, the "X" marks a spot outside the map. Yes, unless the wrap option was used, Unciv worlds are flat. Don't worry, your ships won't fall off the edge. = ⓧ: En el centro de todo esto - ¡el mapa mundial! Aquí, la "X" marca un lugar fuera del mapa. Si, a menos de que tengas la redondez activada, los mundos de Unciv son planos. No te preocupes, tus naves no se caerán del mundo.
ⓨ: By the way, here's how an empire border looks like - it's in the national colours of the nation owning the territory. = ⓨ: Por cierto, así es como se vén los bordes de un imperio - son de los colores de la nación a la que pertenece el territorio.
ⓩ: And this is the red targeting circle that led to the attack pane back under ⑬. = ⓩ: Y este es el circulo rojo de apunte que lleva al panel para atacar (el ⑬).
What you don't see: The phone/tablet's back button will pop the question whether you wish to leave Unciv and go back to Real Life. On desktop versions, you can use the ESC key. = Lo que no ves: El botón de atrás de tu celular/tablet te preguntará si quieres salir de Unciv e ir a la Vida Real. En versión de escritorio, puedes usar la tecla "Esc".

After building a shrine, your civilization will start generating ☮Faith. = Después de construir un santuario, tu civilización empezará a generar ☮Fé.
When enough ☮Faith has been generated, you will be able to found a pantheon. = Cuando haya suficiente ☮Fé, podrás fundar un panteón.
A pantheon will provide a small bonus for your civilization that will apply to all your cities. = Un panteón dá pequeños bonuses para tu civilización.
Each civilization can only choose a single pantheon belief, and each pantheon can only be chosen once. = Cada civilización solo puede escojer una creencia de panteón, y cada panteón solo puede ser escojido una única vez.
Generating more ☮Faith will allow you to found a religion. = Generar más ☮Fé te permitirá fundar una religión.

Keep generating ☮Faith, and eventually a great prophet will be born in one of your cities. = Sigue generando ☮Fé, y eventualmente un Gran Profeta nacerá en una de tus ciudades.
This great prophet can be used for multiple things: Constructing a holy site, founding a religion and spreading your religion. = Este Gran Profeta puede ser usado para múltiples cosas: Crear un Lugar Sagrado, fundar una Religión y difundir tu religión.
When founding your religion, you may choose another two beliefs. The founder belief will only apply to you, while the follower belief will apply to all cities following your religion. = Al fundar tu Religión, puedes escojer otras dos creencias. La creencia de Fundador solo se aplicará a tí, mientras que la de seguidor aplicará a todas las ciudades siguiendo tu religión.
Additionally, the city where you used your great prophet will become the holy city of that religion. = Adicionalmente, la ciudad en donde usaste tu Gran Profeta se convertirá en la ciudad Santa de esa religión.
Once you have founded a religion, great prophets will keep being born every so often, though the amount of Faith☮ you have to save up will be higher. = Una vez fundada tu religión, Grandes Profetas seguiran naciendo de vez en cuando, pero la cantidad de ☮Fé necesaria será mayor.
One of these great prophets can then be used to enhance your religion. = Una de estos Grandes Profetas pueden ser usados para mejorar tu religión.
This will allow you to choose another follower belief, as well as an enhancer belief, that only applies to you. = Esto te permitirá escojer otra creencia de seguidor, y también una creencia realzadora, que solo se aplica a ti.
Do take care founding a religion soon, only about half the players in the game are able to found a religion! = ¡Procura fundar tu religión pronto, solo la mitad de los jugadores en la partida pueden fundar una religión!

Beliefs = Creencias
There are four types of beliefs: Pantheon, Founder, Follower and Enhancer beliefs. = Estos son los tipos de creencias: Creencias de Panteón, Fundador, Seguidor y Realzadora.
Pantheon and Follower beliefs apply to each city following your religion, while Founder and Enhancer beliefs only apply to the founder of a religion. = Las creencias de Panteón y Seguidor se aplican a cada ciudad siguiendo tu religión, mientras que las de Fundador y Realzamiento solo se aplican al fundador de la religión.

Religion inside cities = Religión dentro de ciudades
When founding a city, it won't follow a religion immediately. = Al fundar una ciudad, no seguirá una religión inmediatamente.
The religion a city follows depends on the total pressure each religion has within the city. = La religión que una ciudad sigue depende de la presión total de cada religión dentro de la ciudad.
Followers are allocated in the same proportions as these pressures, and these followers can be viewed in the city screen. = Los seguidores corresponden a la misma proporción que las presiones, estos seguidores pueden ser vistos en la ventana de ciudad.
Based on this, you can get a feel for which religions have a lot of pressure built up in the city, and which have almost none. = Basado en esto, puedes saber que religiones tienen mucha presión en la ciudad, cuales casi ninguna.
The city follows a religion if a majority of its population follows that religion, and will only then receive the effects of Follower and Pantheon beliefs of that religion. = La ciudad sigue la religión que la mayoría de la población sigue, y adquirirá el efecto de dicha religión.

Spreading Religion = Difundir Religión
Spreading religion happens naturally, but can be sped up using missionaries or great prophets. = Difundir religión pasa de manera natural, pero puede ser acelerado usando misioneros o grandes profetas
Missionaries can be bought in cities following a major religion, and will take the religion of that city. = Los Misioneros pueden ser comprados en ciudades siguiendo una religión mayoritaria, y tomará la religión de esa ciudad.
So do take care where you are buying them! If another civilization has converted one of your cities to their religion, missionaries bought there will follow their religion. = ¡Así que ten cuidado de donde los construyes!
Great prophets always have your religion when they appear, even if they are bought in cities following other religions, but captured great prophets do retain their original religion. = Los Grandes Profetas siempre llevan tu religión cuando aparecen, incluso si son comprados en ciudades paganas, pero Grandes Profetas capturados retienen su Religión original.
Both great prophets and missionaries are able to spread religion to cities when they are inside its borders, even cities of other civilizations. = Los Grandes Profetas y Misioneros pueden difundir su religión a ciudades cuando están dentro de sus bordes, incluso ciudades de otras naciones.
These two units can even enter tiles of civilizations with whom you don't have an open borders agreement! = ¡Estas dos unidades pueden entrar a casillas de otras civilizacionescon las que no tienes bordes abiertos!
But do take care, missionaries will lose 250 religious strength each turn they end while in foreign lands. = Pero ten cuidado, los misioneros perderán 250 de fuerza religiosa por cada turno que terminen dentro de tierra extranjera.
This diminishes their effectiveness when spreading religion, and if their religious strength ever reaches 0, they have lost their faith and disappear. = Esto disminuye su efectividad al difundir religión, y si su fuerza llega a 0, perderán toda su Fé y desaparecerán.
When you do spread your religion, the religious strength of the unit is added as pressure for that religion. = Cuando difundes religión, la fuerza religiosa de la unidad es añadida como presión para esa religión.
Cities also passively add pressure of their majority religion to nearby cities. = Las ciudades también añaden presión pasivemente de la religión mayoritaria a ciudades cercanas.
Each city provides +6 pressure per turn to all cities within 10 tiles, though the exact amount of pressure depends on the game speed. = Cada ciudad provee +6 presión por turno a todas las ciudades dentro de 10 casillas, aunque la cantidad exacta varia por la velocidad del juego.
This pressure can also be seen in the city screen, and gives you an idea of how religions in your cities will evolve if you don't do anything. = Esta presión también puede verse en la ventana de la ciudad, y te dá una idea de como las religiones en tu ciudad se comportarán si no haces nada.
Holy cities also provide +30 pressure of the religion founded there to themselves, making it very difficult to effectively convert a holy city. = Las Ciudades Santas también proveen +30 presión de la religión fundada a sí mismas, haciendo muy dificil convertir ciudades Santas
Lastly, before founding a religion, new cities you settle will start with 200 pressure for your pantheon. = Por último, antes de fundar una religión, nuevas ciudades empezarán con 200 de presión de tu panteón.
This way, all your cities will starting following your pantheon as long as you haven't founded a religion yet. = De esta manera, todas tus ciudades empezarán siguiendo tu panteón siempre y cuando no hayas fundado una religión.

Inquisitors = Inquisidores
Inquisitors are the last religious unit, and their strength is removing other religions. = Los Inquisidores son la última unidad religiosa, y su fuerza es remover otras religiones.
They can remove all other religions from one of your own cities, removing any pressures built up. = Pueden remover todas las demás religiones de una de tus ciudades, removiendo cualquier presión en ellá.
Great prophets also have this ability, and remove all other religions in the city when spreading their religion. = Los Grandes Profetas también tienen esta habilidad, y remueven  todas las demás religiones al difundir su religión.
Often this results in the city immediately converting to their religion = A menudo esto resulta en una ciudad siendo convertida inmediatamente a su religión.
Additionally, when an inquisitor is stationed in or directly next to a city center, units of other religions cannot spread their faith there, though natural spread is uneffected. = Adicionalmente, cuando un inquisidor está parado en o al lado del centro de ciudad, unidades de otras religiones no pueden difundir su fé allí, pero la difusión natural es inafectada.

The Mayan unique ability, 'The Long Count', comes with a side effect: = La habilidad única maya, 'La Cuenta Larga', viene con un efecto secundario:
Once active, the game's year display will use mayan notation. = Una vez activo, la visualización del año del juego utilizará la notación maya.
The Maya measured time in days from what we would call 11th of August, 3114 BCE. A day is called K'in, 20 days are a Winal, 18 Winals are a Tun, 20 Tuns are a K'atun, 20 K'atuns are a B'ak'tun, 20 B'ak'tuns a Piktun, and so on. = Los Mayas medían el tiempo en días desde lo que llamaríamos el 11 de agosto de 3114 a.C. Un día se llama K'in, 20 días son un Winal, 18 Winals son un Tun, 20 Tuns son un K'atun, 20 K'atuns son un B'ak'tun, 20 B'ak'tuns son un Piktun, y así.
Unciv only displays ය B'ak'tuns, ඹ K'atuns and ම Tuns (from left to right) since that is enough to approximate gregorian calendar years. The Maya numerals are pretty obvious to understand. Have fun deciphering them! = Unciv solo muestra ය B'ak'tuns, ඹ K'atuns y ම Tuns (de izquierda a derecha), ya que eso es suficiente para aproximarse a los años del calendario gregoriano. Los números mayas son bastante obvios de entender. ¡Diviértete descifrándolos!

Your cities will periodically demand different luxury goods to satisfy their desire for new things in life. = Tus ciudades demandarán periódicamente diferentes artículos de lujo para satisfacer su deseo de cosas nuevas en la vida.
If you manage to acquire the demanded luxury by trade, expansion, or conquest, the city will celebrate We Love The King Day for 20 turns. = Si logra adquirir el lujo exigido por comercio, expansión o conquista, la ciudad celebrará el Día de Amamos al Rey durante 20 turnos.
During the We Love The King Day, the city will grow 25% faster. = Durante el Día de We Love The King, la ciudad crecerá un 25% más rápido.
This means exploration and trade is important to grow your cities! = ¡Esto significa que la exploración y el comercio son importantes para hacer crecer tus ciudades!


#################### Lines from Unique Types #######################

Nullifies [stat] [cityFilter] = anula [stat] [cityFilter]
Nullifies Growth [cityFilter] = anula el crecimiento [cityFilter]
Provides [stats] per turn = proporciona [stats] por turno
Provides [stats] [cityFilter] per turn = proporciona [stats] [cityFilter] por turno
Provides [amount] Happiness = proporciona [amount] Felicidad
Provides military units every ≈[amount] turns = Proporciona unidades militares cada ≈[amount] turnos
Provides a unique luxury = Proporciona un lujo único.
Cannot build [baseUnitFilter] units = No se puede construír unidades [baseUnitFilter]
May choose [amount] additional [beliefType] beliefs when [foundingOrEnhancing] a religion = Puede elegir [amount] creencias adicionales [beliefType] cuando [foundingOrEnhancing] una religion
May buy [buildingFilter] buildings for [amount] [stat] [cityFilter] at an increasing price ([amount2]) = Puede comprar [buildingFilter]  edificios pora [amount] [stat] [cityFilter] a un precio creciente ([amount2])
May buy [baseUnitFilter] units for [amount] [stat] [cityFilter] = Puede comprar unidades [baseUnitFilter] por [amount] [stat] [cityFilter]
May buy [buildingFilter] buildings for [amount] [stat] [cityFilter] = Puede comprar [buildingFilter] edificios para [amount] [stat] [cityFilter]
May buy [baseUnitFilter] units with [stat] [cityFilter] = Puede comprar unidades [baseUnitFilter] con [stat] [cityFilter]
May buy [buildingFilter] buildings with [stat] for [amount] times their normal Production cost = Puede comprar [buildingFilter] edificios para [stat] por [amount] veces su costo de producción normal
[stat] cost of purchasing [buildingFilter] buildings [amount]% = [stat] costo de compra [buildingFilter] edificios [amount]%
Production to science conversion in cities increased by 33% = La conversión de la producción a la ciencia en las ciudades aumentó un 33 %
Triggers victory = desencadena la victoria
Starts with [policy] adopted = Comienza con [policy] adoptada
[amount] Unit Supply = [amount] Suministro de unidades
[amount] Unit Supply per [amount2] population [cityFilter] = [amount] Unidad Suministro por [amount2] población [cityFilter]
[amount] Unit Supply per city = [amount] Suministro de unidades por ciudad
Rebel units may spawn = Las unidades rebeldes pueden aparecer
Can be purchased for [amount] [stat] [cityFilter] = Se puede comprar por [amount] [stat] [cityFilter]
Requires a [buildingName] in at least [amount] cities = requerir a [buildingName] en al menos [amount] ciudades
Must not be next to [terrainFilter] = no debe estar al lado [terrainFilter]
No defensive terrain penalty = Sin penalización de terreno defensivo
No Sight = Sin Visión
[amount] XP gained from combat = [amount] XP obtenido del combate
Irremovable = Inremovible
by consuming this unit = al consumar esta unidad
when at war = si está en guerra
with [resource] = con [resource]
when between [amount] and [amount2] Happiness = cuando entre [amount] y [amount2] Felicidad
when below [amount] Happiness = cuando por debajo de[amount] felicidad
during the [era] = durante el [era]
if no other Civilization has researched this = si nadie más la ha investigado 
upon discovering [tech] = al descubrir [tech]
after adopting [policy] = después de adoptar [policy]
<<<<<<< HEAD
by consuming this unit = al consumar esta unidad
=======
>>>>>>> 69603bc5
in cities with a [buildingFilter] = en ciudades con un/a [buildingFilter]
for units with [promotion] = para unidades con [promotion]
for units without [promotion] = para unidades sin [promotion]
when above [amount] HP = cuando está por encima de [amount] HP
when below [amount] HP = cuando está por debajo de [amount] HP
with [amount] to [amount2] neighboring [tileFilter] tiles = con [amount] a [amount2] [tileFilter] fichas
in [tileFilter] [tileFilter2] tiles = en casillas [tileFilter] [tileFilter2]
in tiles without [tileFilter] = en casillas sin [tileFilter]
on water maps = en mapas de agua
in [regionType] Regions = en [regionType] Regiones
in all except [regionType] Regions = en todos excepto [regionType] religiones
Free [baseUnitFilter] found in the ruins = Gratis [baseUnitFilter] encontrado en las ruinas
[amount] Free Social Policies = [amount] Políticas sociales gratuitas
[amount] population in a random city = [amount] población en una ciudad aleatoria
[amount] free random researchable Tech(s) from the [era] = [amount] tecnología aleatoria gratuita de la era [era]
Gain [amount] [stat] = Ganar [amount] [stat]
Gain [amount]-[amount2] [stat] = Ganar [amount]-[amount2] [stat]
Gain enough Faith for a Pantheon = Gana suficiente fe para un panteón
Gain enough Faith for [amount]% of a Great Prophet = Obtenga suficiente fe para [amount]% de un gran profeta
Reveal up to [amount/'all'] [tileFilter] within a [amount] tile radius = Revela hasta [amount/'all'] [tileFilter] dentro de un radio de [amount] mosaico
From a randomly chosen tile [amount] tiles away from the ruins, reveal tiles up to [amount2] tiles away with [amount3]% chance = De una casilla elegida al azar a [amount] casillas lejos de las ruinas, revela hasta [amount2] casillas con [amount3]% de probabilidad
This Unit gains [amount] XP = Esta Unidad gana [amount] XP
This Unit upgrades for free including special upgrades = Esta unidad se actualiza de forma gratuita, incluidas las actualizaciones especiales
This Unit gains the [promotion] promotion = Esta Unidad gana la [promotion] promoción
Hidden before founding a Pantheon = Oculto después de fundar un Panteón
Hidden after founding a Pantheon = Oculto después de fundar un Panteón
Hidden after generating a Great Prophet = Oculto después de generar un gran profeta
Triggerable = Activable
Global = Global
Nation = Nación
Era = Era
Tech = tecnología
Policy = Política
FounderBelief = Creencia del fundador
FollowerBelief = Creencia del seguidor
Building = Edificio
Unit = Unidad
UnitType = Tipo de unidad
Promotion = Promoción
Improvement = Mejora
Resource = Recurso
Ruins = Ruinas
CityState = ciudad-estado
ModOptions = Opciones de mod
Conditional = Condicional

#################### Removed Lines ####################

<<<<<<< HEAD
=======
#~~Units fight as though they were at full strength even when damaged = Las unidades luchan como si estuvieran con toda su fuerza incluso cuando están dañadas
#~~67% chance to earn 25 Gold and recruit a Barbarian unit from a conquered encampment = 67% de probabilidad de ganar 25 de oro y reclutar una unidad bárbara de un campamento conquistado
#~~50% chance of capturing defeated Barbarian naval units and earning 25 Gold = 50% de probabilidad de capturar unidades navales bárbaras derrotadas y ganar 25 de oro
#~~+[]% Strength if within [] tiles of a [] = +[amount]% de fuerza si está dentro de [amount2] casillas de una [tileFilter]
#~~Embarked units can defend themselves = Las unidades embarcadas pueden defenderse
>>>>>>> 69603bc5
#~~Rough Terrain = Terreno Abrupto
#~~Strategic = Estratégico
#~~Bonus = bonificación
#~~Luxury = Lujo
#~~military water = militares marítimas
#~~My treasury contains little and my soldiers are getting impatient... ...therefore you must die. = Mis arcas se acaban y mis soldados se impacientan... ...por eso debes morir.<|MERGE_RESOLUTION|>--- conflicted
+++ resolved
@@ -1414,60 +1414,6 @@
 Followers of the Majority Religion = 
  # Requires translation!
 Followers of this Religion = 
-<<<<<<< HEAD
-
-######### Terrain Filters ###########
-
-All = Cualquiera
-Coastal = Costera
-River = Río
-Open terrain = Terreno Abierto
-Rough terrain = Terreno Abrupto
-Water resource = Recurso de Agua
-Foreign Land = Tierra Extranjera
-Foreign = Extranjera
-Friendly Land = Tierra Amiga
- # Requires translation!
-Enemy Land = 
-Featureless = Monótono
-Fresh Water = Agua Fresca
-non-fresh water = agua no dulce
-Natural Wonder = Maravilla Natural
-Impassable = Infranqueable
-Land = Tierra
-Water = Agua
-Luxury resource = Recurso de Lujo
-Strategic resource = Recurso Estrategico
-Bonus resource = Recurso Bonus
-
-######### Tile Filters ###########
-
- # Requires translation!
-unimproved = 
-All Road = Todas las Carreteras
-Great Improvement = Gran Mejora
-
-######### Region Types ###########
-
-Hybrid = Híbrido
-
-######### Terrain Quality ###########
-
-Undesirable = Indeseable
-Desirable = Deseable
-
-######### Improvement Filters ###########
-
-Great = Gran
-
-######### Prophet Action Filters ###########
-
-founding = fundar
-enhancing = mejorar
-
-######### Unique Specials ###########
-=======
->>>>>>> 69603bc5
 
 ######### Terrain Filters ###########
 
@@ -3346,12 +3292,7 @@
 Military Caste = Casta militar
 Professional Army = Ejercito Profesional
 Honor Complete = Honor Completado
-<<<<<<< HEAD
- # Requires translation!
-Honor = 
-=======
 Honor = Honor
->>>>>>> 69603bc5
 vs [mapUnitFilter] units = vs unidades [mapUnitFilter]
 Notified of new Barbarian encampments = Serás avisado de nuevos campamentos Bárbaros
 
@@ -3363,12 +3304,7 @@
 Reformation = Reforma
 Free Religion = Libertad de Culto
 Piety Complete = Piedad Completada
-<<<<<<< HEAD
- # Requires translation!
-Piety = 
-=======
 Piety = Religiosidad
->>>>>>> 69603bc5
 before adopting [policy] = antes de adoptar [policy]
 
 Philantropy = Filantropía
@@ -3406,12 +3342,7 @@
 Scientific Revolution = Revolución Científica
 Rationalism Complete = Racionalismo Completado
 [amount] Free Technologies = [amount] Tecnologias Gratis
-<<<<<<< HEAD
- # Requires translation!
-Rationalism = 
-=======
 Rationalism = Racionalismo
->>>>>>> 69603bc5
 while the empire is happy = mientras el imperio es feliz
 [amount]% [stat] = [amount]% [stat]
 
@@ -3436,12 +3367,7 @@
 Total War = Guerra Total
 Autocracy Complete = Autocracia completada
 for [amount] turns = Por [amount] turnos
-<<<<<<< HEAD
- # Requires translation!
-Autocracy = 
-=======
 Autocracy = Autocracia
->>>>>>> 69603bc5
 Upon capturing a city, receive [amount] times its [stat] production as [plunderableStat] immediately = Al capturar una ciudad, recibe [amount] veces es [stat] producción como [plunderableStat] inmediatamente
 
 United Front = Frente Unido
@@ -4475,12 +4401,7 @@
 Fertility Rites = Ritos de Fertilidad
 
 God of Craftsman = Dios de Artesanos
-<<<<<<< HEAD
- # Requires translation!
-in cities with at least [amount] [populationFilter] = 
-=======
 in cities with at least [amount] [populationFilter] = en ciudades con por lo menos [amount] [populationFilter]
->>>>>>> 69603bc5
 
 God of the Open Sky = Dios del Cielo Despejado
 
@@ -5548,10 +5469,6 @@
 if no other Civilization has researched this = si nadie más la ha investigado 
 upon discovering [tech] = al descubrir [tech]
 after adopting [policy] = después de adoptar [policy]
-<<<<<<< HEAD
-by consuming this unit = al consumar esta unidad
-=======
->>>>>>> 69603bc5
 in cities with a [buildingFilter] = en ciudades con un/a [buildingFilter]
 for units with [promotion] = para unidades con [promotion]
 for units without [promotion] = para unidades sin [promotion]
@@ -5600,14 +5517,11 @@
 
 #################### Removed Lines ####################
 
-<<<<<<< HEAD
-=======
 #~~Units fight as though they were at full strength even when damaged = Las unidades luchan como si estuvieran con toda su fuerza incluso cuando están dañadas
 #~~67% chance to earn 25 Gold and recruit a Barbarian unit from a conquered encampment = 67% de probabilidad de ganar 25 de oro y reclutar una unidad bárbara de un campamento conquistado
 #~~50% chance of capturing defeated Barbarian naval units and earning 25 Gold = 50% de probabilidad de capturar unidades navales bárbaras derrotadas y ganar 25 de oro
 #~~+[]% Strength if within [] tiles of a [] = +[amount]% de fuerza si está dentro de [amount2] casillas de una [tileFilter]
 #~~Embarked units can defend themselves = Las unidades embarcadas pueden defenderse
->>>>>>> 69603bc5
 #~~Rough Terrain = Terreno Abrupto
 #~~Strategic = Estratégico
 #~~Bonus = bonificación
