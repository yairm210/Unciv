
# Tutorial tasks

Move a unit!\nClick on a unit > Click on a destination > Click the arrow popup = ¡Mueve una unidad!\nHaz clic en una unidad > Haz clic en un destino > Haz clic en el popup con la flecha
Found a city!\nSelect the Settler (flag unit) > Click on 'Found city' (bottom-left corner) = ¡Funda una ciudad!\nSelecciona el colono (unidad con la bandera) > Haz clic en 'Fundar ciudad' (abajo a la izquierda)
Enter the city screen!\nClick the city button twice = ¡Entra en la vista de la ciudad!\nHaz clic en la ciudad dos veces
Pick a technology to research!\nClick on the tech button (greenish, top left) > \n select technology > click 'Research' (bottom right) = ¡Elige una tecnología para investigar!\nHaz clic en el botón de la tecnología (verde, arriba a la izquierda) > \n Selecciona la tecnología > Haz clic en 'Investigar' (abajo a la derecha)
Pick a construction!\nEnter city screen > Click on a unit or building (bottom left side) > \n click 'add to queue' = ¡Elige una construcción!\nEntra en la vista de la ciudad > Haz clic en un edificio o unidad (abajo a la izquierda) >\nHaz clic en "Añadir a lista"
Pass a turn!\nCycle through units with 'Next unit' > Click 'Next turn' = ¡Pasa un turno!\nRecorre tus unidades con 'Siguiente unidad' > Haz clic en 'Siguiente turno'
Reassign worked tiles!\nEnter city screen > click the assigned (green) tile to unassign > \n click an unassigned tile to assign population = Reasigna casillas a trabajar!\nEntra en la vista de la ciudad > Haz clic en la casilla asignada (en verde) para desasignarla > \n Haz clic en una casilla desasignada para asignarle población
Meet another civilization!\nExplore the map until you encounter another civilization! = ¡Conoce otra civilización!\n¡Explora el mapa hasta que te encuentres con otra civilización!
Open the options table!\nClick the menu button (top left) > click 'Options' = ¡Abre el menú de opciones!\nHaz clic en el botón del menú (arriba a la izquierda) > Haz clic en 'Opciones'
Construct an improvement!\nConstruct a Worker unit > Move to a Plains or Grassland tile > \n Click 'Create improvement' (above the unit table, bottom left)\n > Choose the farm > \n Leave the worker there until it's finished = Construye una mejora!\nConstruye un trabajador > Muévelo a una casilla de llanura o de pradera > \n Elige 'Crear mejora' > Selecciona la granja > \n Deja el trabajador ahí hasta que termine
Create a trade route!\nConstruct roads between your capital and another city\nOr, automate your worker and let him get to that eventually = ¡Crea una ruta de comercio!\nConstruye caminos entre tu capital y otra ciudad\nO, pon tus trabajadores en automático y se pondrán a ello cuando sea
Conquer a city!\nBring an enemy city down to low health > \nEnter the city with a melee unit = ¡Conquista una ciudad!\nDeja una ciudad enemiga con poca salud > \nEntra en la ciudad con una unidad cuerpo a cuerpo
Move an air unit!\nSelect an air unit > select another city within range > \nMove the unit to the other city = ¡Mueve una unidad aérea!\nSelecciona una unidad aérea > selecciona otra ciudad que este al alcance > \nMueve la unidad a la otra ciudad
See your stats breakdown!\nEnter the Overview screen (top right corner) >\nClick on 'Stats' = ¡Mira tus estadísticas!\nEntra en la ventana de Visión general (arriba a la derecha) >\nHaz clic en 'Estadísticas'

Oh no! It looks like something went DISASTROUSLY wrong! This is ABSOLUTELY not supposed to happen! Please send me (yairm210@hotmail.com) an email with the game information (menu -> save game -> copy game info -> paste into email) and I'll try to fix it as fast as I can! = ¡Oh no! Parece que algo se ha roto! Esto no debería haber ocurrido! Mándame un email (yairm210@hotmail.com , sólo en Inglés) con la información de la partida (menú -> guardar partida -> copiar información de la partida -> pegar en el email) intentaré solucionarlo lo antes posible!
Oh no! It looks like something went DISASTROUSLY wrong! This is ABSOLUTELY not supposed to happen! Please send us an report and we'll try to fix it as fast as we can! = ¡Oh no! ¡Parece que algo ha salido completamente mal! Esto no debería haber ocurrido! Mándanos un reporte e intentaremos solucionarlo lo antes posible!

# Buildings

Choose a free great person = Elige un Gran Personaje gratis
Get [unitName] = Obtener [unitName]

Hydro Plant = Central Hidroeléctrica
[buildingName] obsoleted = [buildingName] obsoleto

# Diplomacy,Trade,Nations

Requires [buildingName] to be built in the city = Requiere que se construya un [buildingName] en la ciudad
Requires [buildingName] to be built in all cities = Requiere que se construyan [buildingName] en todas las ciudades
Provides a free [buildingName] in the city = Proporciona un [buildingName] gratuito en la ciudad
Requires worked [resource] near city = Requiere [resource] trabajado cerca de la ciudad
Wonder is being built elsewhere = Esta maravilla se está construyendo en otro lugar
National Wonder is being built elsewhere = Maravilla Nacional se está construyendo en otro lugar
Requires a [buildingName] in all cities = Requiere un [buildingName] en todas las ciudades
Requires a [buildingName] in this city = Requiere un [buildingName] en esta ciudad
Consumes 1 [resource] = Consume 1 de [resource]
Consumes [amount] [resource] = Consume [amount] de [resource] 
Required tech: [requiredTech] = Tecnología requerida: [requiredTech]
Requires [PolicyOrNationalWonder] = Requiere [PolicyOrNationalWonder]
Cannot be purchased = No se puede comprar

Current construction = Construcción actual
Construction queue = Lista de construcción
Pick a construction = Escoge una construcción
Queue empty = Lista vacía
Add to queue = Añadir a lista
Remove from queue = Eliminar de lista
Show stats drilldown = Mostrar desglose de atributos
Show construction queue = Mostrar lista de construcción
Save = Guardar
Cancel = Cancelar

Diplomacy = Diplomacia
War = Guerra
Peace = Paz
Research Agreement = Acuerdo de investigación
Declare war = Declarar la guerra
Declare war on [civName]? = ¿Declarar la guerra a [civName]?
Let's begin! = Vámonos!
[civName] has declared war on us! = ¡[civName] nos ha declarado la guerra!
[leaderName] of [nation] = [leaderName] de [nation]
You'll pay for this! = ¡Pagarás por esto!
Negotiate Peace = Negociar la paz
Peace with [civName]? = ¿Hacer la paz con [civName]?
Very well. = De acuerdo.
Farewell. = Adiós.
Sounds good! = ¡Me parece bien!
Not this time. = No por ahora.
Excellent! = ¡Excelente!
How about something else... = ¿Qué tal algo diferente...?
A pleasure to meet you. = Es un placer conocerte.
Our relationship = Nuestra relación
We have encountered the City-State of [name]! = ¡Hemos encontrado la ciudad-estado de [name]!
Declare Friendship ([numberOfTurns] turns) = Declarar Amistad ([numberOfTurns] turnos)
May our nations forever remain united! = ¡Así se mantengan nuestras naciones unidas para siempre!
Indeed! = ¡Por supuesto!
Denounce [civName]? = ¿Denunciar a [civName]? 
Denounce ([numberOfTurns] turns) = Denunciar ([numberOfTurns] turnos)
We will remember this. = ¡Recordaremos esto!

[civName] has declared war on [targetCivName]! = ¡[civName] ha declarado la guerra a [targetCivName]!
[civName] and [targetCivName] have signed a Peace Treaty! = ¡[civName] y [targetCivName] han firmado un tratado de paz!
[civName] and [targetCivName] have signed the Declaration of Friendship! = ¡[civName] y [targetCivName] han firmado una declaración de amistad!
[civName] has denounced [targetCivName]! = ¡[civName] ha denunciado a [targetCivName]!
Do you want to break your promise to [leaderName]? = ¿Quieres romper tú promesa con [leaderName]?
We promised not to settle near them ([count] turns remaining) = Prometimos no expandirnos cerca de ellos ([count] turnos faltantes)
They promised not to settle near us ([count] turns remaining) = Prometieron no expandirse cerca nuestro ([count] turnos faltantes)

Unforgivable = Imperdonable
Enemy = Enemigo
Competitor = Competidor
Neutral = Neutral
Favorable = Favorable
Friend = Amigo
Ally = Aliado

[questName] (+[influenceAmount] influence) = [questName] (+[influenceAmount] de influencia)
[remainingTurns] turns remaining = [remainingTurns] turnos restantes

## Diplomatic modifiers

You declared war on us! = ¡Nos has declarado la guerra!
Your warmongering ways are unacceptable to us. = ¡Tus tendencias bélicas son inadmisibles!
You have captured our cities! = ¡Has capturado nuestras ciudades!
We applaud your liberation of our conquered cities! = ¡Aplaudimos la liberación nuestras ciudades conquistadas!
We applaud your liberation of conquered cities! = ¡Aplaudimos tu liberación de ciudades conquistadas!
Years of peace have strengthened our relations. = Años de paz han fortalecido nuestras relaciones.
Our mutual military struggle brings us closer together. = Colaborar en nuestro conflicto bélico nos ha unido.
We have signed a public declaration of friendship = Hemos firmado una declaración pública de amistad
You have declared friendship with our enemies! = !Has declarado la amistad con nuestros enemigos!
You have declared friendship with our allies = Has declarado la amistad con nuestros aliados.
Our open borders have brought us closer together. = Nuestras fronteras abiertas nos han unido.
Your so-called 'friendship' is worth nothing. = Tu supuesta 'Amistad' no vale nada.
You have publicly denounced us! = ¡Nos has denunciado públicamente!
You have denounced our allies = ¡Has denunciado a nuestros aliados!
You have denounced our enemies = Has denunciado a nuestros enemigos
You betrayed your promise to not settle cities near us = ¡Has incumplido tu promesa de no fundar ciudades cerca de nosotros!
You fulfilled your promise to stop settling cities near us! = ¡Has cumplido tu promesa de no fundar ciudades cerca de nuestras fronteras!
You refused to stop settling cities near us = ¡Te has negado a dejar de fundar ciudades cerca de nosotros!
Your arrogant demands are in bad taste = ¡Tus arrogantes demandas son de mal gusto!
Your use of nuclear weapons is disgusting! = ¡Tu uso de armas nucleares es repugnante! 
You have stolen our lands! = ¡Has robado nuestras tierras!

Demands = Demandas
Please don't settle new cities near us. = Por favor, no fundes ciudades cerca de nuestras fronteras.
Very well, we shall look for new lands to settle. = Bien, buscaremos otras tierras para colonizar.
We shall do as we please. = Haremos lo que nos de la gana.
We noticed your new city near our borders, despite your promise. This will have....implications. = Nos hemos dado cuenta de que has fundado ciudades cerca de nuestras fronteras, a pesar de tu promesa. Esto tendrá... consecuencias.

# City-States

Provides [amountOfCulture] culture at 30 Influence = Proporciona [amountOfCulture] de cultura al alcanzar 30 de influencia
Provides 3 food in capital and 1 food in other cities at 30 Influence = Proporciona 3 de comida en la capital y 1 de alimento en las demás ciudades al alcanzar 30 de Influencia
Provides 3 happiness at 30 Influence = Proporciona 3 de felicidad al alcanzar 30 de influencia
Provides land units every 20 turns at 30 Influence = Proporciona unidades terrestres cada 20 turnos al alcanzar 30 de influencia
Give a Gift = Da un Regalo
Gift [giftAmount] gold (+[influenceAmount] influence) = Regalar [giftAmount] de oro (+[influenceAmount] influencia)
Relationship changes in another [turnsToRelationshipChange] turns = La relación cambiará en [turnsToRelationshipChange] turnos
Protected by = Protegida por
Revoke Protection = Revocar Protección
Pledge to protect = Prometer Protección
Declare Protection of [cityStateName]? = ¿Declarar Protección de [cityStateName]?

Cultured = Cultural
Maritime = Marítimo
Mercantile = Mercantil
Militaristic = Militarista
Type = Tipo
Friendly = Amistoso
Hostile = Hostil
Irrational = Irracional
Personality = Personalidad
Influence = Influencia
Reach 30 for friendship. = Debes alcanzar 30 para lograr la amistad
Reach highest influence above 60 for alliance. = Alcanza una influencia mayor a 60 para lograr alianza.

# Trades 

Trade = Comerciar
Offer trade = Ofrecer intercambio
Retract offer = Retirar oferta
What do you have in mind? = ¿Qué tienes en mente?
Our items = Nuestros productos
Our trade offer = Nuestra oferta de comercio
[otherCiv]'s trade offer = Oferta de [otherCiv]
[otherCiv]'s items = Productos de [otherCiv]
Pleasure doing business with you! = ¡Un placer hacer negocios contigo!
I think not. = Creo que no.
That is acceptable. = Es aceptable
Accept = Aceptar
Keep going = Seguir
There's nothing on the table = No hay nada sobre la mesa
Peace Treaty = Tratado de paz
Agreements = Acuerdos
Open Borders = Fronteras abiertas
Gold per turn = Oro por turno
Cities = Ciudades
Technologies = Tecnologías
Declarations of war = Declaraciones de guerra
Introduction to [nation] = Presentarse a [nation]
Declare war on [nation] = Declarar la guerra a [nation]
Luxury resources = Recursos de lujo
Strategic resources = Recursos estratégicos
Owned: [amountOwned] = Propiedad: [amountOwned]

# Nation picker 

[resourceName] not required = no se requiere [resourceName]
Lost ability = Habilidad perdida
National ability = Bonus de nación
[firstValue] vs [secondValue] = [firstValue] vs [secondValue]


# New game screen

Uniques = Exclusivos
Promotions = Ascensos
Load copied data = Cargar datos copiados
Could not load game from clipboard! = ¡No se pudo cargar el juego desde el portapapeles!
Start game! = ¡Empezar partida!
Map Options = Opciones del Mapa
Game Options = Opciones del juego
Civilizations = Civilizaciones
Map Type = Tipo de Mapa
Map file = Archivo de Mapa
Could not load map! = ¡No se pudo cargar el mapa!
Generated = Generado
Existing = Existente
Custom = Personalizado
Map Generation Type = Tipo de generación de mapa
Default = Por defecto
Pangaea = Pangea
Perlin = Aleatorio
Continents = Continentes
Four Corners = Cuatro Esquinas
Archipelago = Archipiélago
Number of City-States = Número de ciudades-estado
One City Challenge = Reto de una Sola Ciudad
No Barbarians = Sin Bárbaros
No Ancient Ruins = Sin Ruinas Antiguas
No Natural Wonders = Sin Maravillas Naturales
Victory Conditions = Condiciones de Victoria
Scientific = Científica
Domination = Dominación
Cultural = Cultural

Map Shape = Forma del Mapa
Hexagonal = Hexagonal
Rectangular = Rectangular

Show advanced settings = Mostrar Opciones Avanzadas
Hide advanced settings = Ocultar Opciones Avanzadas
RNG Seed = Semilla RNG
Map Height = Elevación del Mapa
Temperature extremeness = Temperatura Extrema
Resource richness = Recursos
Vegetation richness = Vegetación
Rare features richness = Recursos Raros
Max Coast extension = Extensión Máxima de Costa
Biome areas extension = Extensión de Biomas
Water level = Nivel de Agua
Reset to default = Reiniciar Valores
        
Online Multiplayer = Multijugador Online

World Size = Tamaño del mundo
Tiny = Diminuto
Small = Pequeño
Medium = Mediano
Large = Grande
Huge = Enorme
World wrap requires a minimum width of 32 tiles = La redondéz del Mapa requiere un ancho minimo de 32 casillas
The provided map dimensions were too small = Las dimensiones del mapa son muy pequeñas
The provided map dimensions were too big = Las dimensiones del mapa son muy grandes
The provided map dimensions had an unacceptable aspect ratio = Las dimensiones deseadas del mapa tienen un radio inaceptable

Difficulty = Dificultad

AI = IA
Remove = Eliminar
Random = Aleatorio
Human = Humano
Hotseat = Hotseat
User ID = ID del usuario
Click to copy = Haz clic para copiar


Game Speed = Velocidad de juego
Quick = Rápida
Standard = Normal
Epic = Épica
Marathon = Maratón

Starting Era = Era Inicial
It looks like we can't make a map with the parameters you requested! = ¡Parece que no se puede crear un mapa con los parámetros especificados!
Maybe you put too many players into too small a map? = ¿Quizás sean demasiados jugadores para un mapa tán pequeño?
No human players selected! = ¡No se han seleccionado jugadores humanos!
Mods: = Modificaciones:
Base ruleset mods: = Modificaciones de las reglas base:
Extension mods: = Modificaciones de extensión:

World Wrap = Redondez de Mapa
World wrap maps are very memory intensive - creating large world wrap maps on Android can lead to crashes! = Los Mapas con Redondez ocupan mucha memoria - ¡crear un mapa grande en Android puede causar congelamientos!
Anything above 80 by 50 may work very slowly on Android! = Cualquier tamaño superior a 80 por 50 puede que vaya muy lento en Android!
Anything above 40 may work very slowly on Android! = Cualquier tamaño superior a 40 puede que vaya muy lento en Android!

# Multiplayer

Username = Usuario
Multiplayer = Multijugador
Could not download game! = ¡No se pudo descargar la partida!
Could not upload game! = ¡No se pudo subir la partida!
Join game = Unirse a la partida
Invalid game ID! = ¡ID de partida no válido!
Copy user ID = Copiar ID de usuario
Copy game ID = Copiar ID de la partida
UserID copied to clipboard = ID de usuario copiado al portapapeles
GameID copied to clipboard = ID del juego copiada al portapapeles
Set current user = Asignar usuario actual
Player ID from clipboard = ID de jugador desde el portapapeles
To create a multiplayer game, check the 'multiplayer' toggle in the New Game screen, and for each human player insert that player's user ID. = Para crear un juego multijugador, marque el botón 'multijugador' en la pantalla Nueva Partida, y para cada jugador humano inserte la ID de usuario de ese jugador. 
You can assign your own user ID there easily, and other players can copy their user IDs here and send them to you for you to include them in the game. = Puede asignar su propia ID de usuario allí fácilmente, y otros jugadores pueden copiar sus ID de usuario aquí y enviárselas para que las incluya en el juego.
Once you've created your game, the Game ID gets automatically copied to your clipboard so you can send it to the other players. = Una vez que haya creado su partida, la ID de partida se copia automáticamente en su portapapeles para que pueda enviarla a los otros jugadores.
Players can enter your game by copying the game ID to the clipboard, and clicking on the 'Add multiplayer game' button = Los jugadores pueden ingresar a su juego copiando la ID del juego en el portapapeles y haciendo clic en el botón 'Agregar Juego Multijugador'.
The symbol of your nation will appear next to the game when it's your turn = El símbolo de tu nación aparecerá al lado del juego cuando sea tu turno
Back = Volver
Rename = Renombrar
Game settings = Ajustes del juego
Add multiplayer game = Añadir Juego Multijugador
Refresh list = Actualizar Lista
Could not save game! = ¡No se pudo guardar el juego!
Could not delete game! = ¡No se pudo eliminar el juego!
Could not refresh! = ¡No se pudo actualizar!
Last refresh: [time] minutes ago = Última actualización: hace [time] minutos
Current Turn: = Turno actual:
Add Currently Running Game = Agregar Partida Actualmente Activa
Game name = Nombre del juego
Loading latest game state... = Cargando último estado del juego... 
Couldn't download the latest game state! = No se logró descargar el último estado del juego...
Resign = Retirarse
Are you sure you want to resign? = ¿Estás seguro de retirarte? 
You can only resign if it's your turn = Puedes retirarte solo  si es tu turno
[civName] resigned and is now controlled by AI = [civName] se retiró, desde ahora está bajo el control de la IA. 

# Save game menu

Current saves = Partidas guardadas
Show autosaves = Mostrar autoguardados
Saved game name = Nombre de partida guardada
Copy to clipboard = Copiar al portapapeles
Copy saved game to clipboard = Copiar partida guardada al portapapeles
Could not load game = No se pudo cargar partida
Load [saveFileName] = Cargar [saveFileName]
Delete save = Borrar partida
Saved at = Guardado en
Load map = Cargar mapa
Delete map = Borrar mapa
Are you sure you want to delete this map? = ¿Estas seguro de que quieres borrar este mapa?
Upload map = Subir mapa
Could not upload map! = ¡No se pudo subir el mapa!
Map uploaded successfully! = ¡Se ha subido el mapa correctamente!
Saving... = Guardando...
Overwrite existing file? = ¿Sobreescribir archivo guardado?
It looks like your saved game can't be loaded! = ¡Parece que tu juego guardado no se puede cargar!
If you could copy your game data ("Copy saved game to clipboard" -  = Si pudieras copiar los datos de tu juego ("Copiar juego guardado en el portapapeles" -
  paste into an email to yairm210@hotmail.com) = pegar en un correo electrónico a yairm210@hotmail.com)
I could maybe help you figure out what went wrong, since this isn't supposed to happen! = Tal vez podría ayudarte a descubrir qué salió mal, ¡ya que no se supone que esto suceda!
Missing mods: [mods] = Mods Perdidos: [mods]
Load from custom location = Cargar desde ubicación elgida
Could not load game from custom location! = ¡No se pudo cargar el juego desde ubicación seleccionada!
Save to custom location = Guardar en una ubicación elegida
Could not save game to custom location! = ¡No se pudo guardar en la ubicación elegida!

# Options

Options = Opciones
Display options = Opciones de pantalla
Gameplay options = Opciones de juego
Other options = Otras opciones
Turns between autosaves = Turnos entre autoguardados
Sound effects volume = Volumen de efectos
Music volume = Volumen de música
Download music = Descargar música
Downloading... = Descargando...
Could not download music! = ¡No se pudo descargar la música!
Show = Mostrar
Hide = Ocultar
Show worked tiles = Mostrar casillas trabajadas
Show resources and improvements = Mostrar recursos y mejoras
Check for idle units = Comprobar unidades sin utilizar
Move units with a single tap = Mover unidades con solo pulsar una vez
Show tutorials = Mostrar tutoriales
Auto-assign city production = Autoasignar producción en las ciudades
Auto-build roads = Construir caminos automáticamente
Automated workers replace improvements = Los trabajadores automatizados reemplazan las mejoras
Show minimap = Mostrar minimapa
Show pixel units = Mostrar sprites de las unidades
Show pixel improvements = Mostrar sprites de las mejoras
Enable nuclear weapons = Permitir armas nucleares
Fontset = Fuente
Show tile yields = Mostrar recursos en casillas
Continuous rendering = Renderizado Continuo
When disabled, saves battery life but certain animations will be suspended = Cuando está deshabilitado, ahorra batería pero ciertas animaciones serán suspendidas
Order trade offers by amount = Organizar ofertas por cantidad
Show experimental world wrap for maps = Mostrar Redondeo de Mapa experimental para mapas
HIGHLY EXPERIMENTAL - YOU HAVE BEEN WARNED! = MUY EXPERIMENTAL - ¡QUEDAS AVISADO!
HIGHLY EXPERIMENTAL - UPDATES WILL BREAK SAVES! = MUY EXPERIMENTAL - ¡ACTUALIZACIONES DAÑARÁN LAS PARTIDAS!
Enable portrait orientation = Permitir orientación de retrato
Generate translation files = Generar archivos de traducción
Translation files are generated successfully. = Los archivos de traducción se generaron con éxito.
Locate mod errors = Encontrar errores en mods

# Notifications

Research of [technologyName] has completed! = ¡Investigación de [technologyName] completada!
[construction] has become obsolete and was removed from the queue in [cityName]! = ¡[construction] ha quedado obsoleta y se eliminará de la cola de obras en [cityName]
[construction] has become obsolete and was removed from the queue in [amount] cities! = ¡[construction] es obsoleta y fué removida de la lista de construcción en [amount] ciudades!
[cityName] changed production from [oldUnit] to [newUnit] = [cityName] cambió la producción de [oldUnit], a [newUnit]
[amount] cities changed production from [oldUnit] to [newUnit] = [amount] ciudades cambiaron la producción de [oldUnit], a [newUnit]
Excess production for [wonder] converted to [goldAmount] gold = Producción invertida en [wonder] convertida en [goldAmount] oro
You have entered a Golden Age! = ¡Has entrado en una edad dorada!
[resourceName] revealed near [cityName] = [resourceName] descubierto cerca de [cityName]
[n] sources of [resourceName] revealed, e.g. near [cityName] = [n] fuentes de [resourceName] reveladas, e.j. cerca de [cityName]
A [greatPerson] has been born in [cityName]! = Un [greatPerson] ha nacido en [cityName]!
We have encountered [civName]! = ¡Hemos encontrado a [civName]!
[cityStateName] has given us [stats] as a token of goodwill for meeting us = [cityStateName] nos ha dado [stats] como simbolo de benevolencia por conocernos
[cityStateName] has given us [stats] as we are the first major civ to meet them = [cityStateName] nos ha dado [stats] por ser la primera civ importante en conocerlos
Cannot provide unit upkeep for [unitName] - unit has been disbanded! = ¡No se puede mantener [unitName] - unidad disuelta!
[cityName] has grown! = ¡[cityName] ha crecido!
[cityName] is starving! = ¡[cityName] está muriéndose de hambre!
[construction] has been built in [cityName] = [construction] se ha construido en [cityName]
[wonder] has been built in a faraway land = [wonder] ha terminado su construcción en tierras lejanas
[civName] has completed [construction]! = ¡[civName] ha completado [construction]!
An unknown civilization has completed [construction]! = ¡Una civilización desconocida ha completado [construction]!
The city of [cityname] has started constructing [construction]! = ¡La ciudad de [cityname] ha comenzado a construir [construction]!
[civilization] has started constructing [construction]! = ¡[civilization] ha empezado a construir [construction]!
An unknown civilization has started constructing [construction]! = ¡Una civilización desconocida a empezado a construir [construction]!
Work has started on [construction] = Se ha empezado a trabajar en [construction]
[cityName] cannot continue work on [construction] = La ciudad de [cityName] no puede continuar construyendo [construction]
[cityName] has expanded its borders! = ¡[cityName] ha expandido sus fronteras!
Your Golden Age has ended. = La edad dorada ha acabado.
[cityName] has been razed to the ground! = ¡[cityName] ha sido arrasada hasta los cimientos!
We have conquered the city of [cityName]! = ¡Hemos conquistado la ciudad de [cityName]!
An enemy [unit] has attacked [cityName] = [unit] enemigo ha atacado [cityName]
An enemy [unit] has attacked our [ourUnit] = [unit] enemigo ha atacado nuestro [ourUnit]
Enemy city [cityName] has attacked our [ourUnit] = La ciudad enemiga [cityName] ha atacado a nuestro [ourUnit]
An enemy [unit] has captured [cityName] = Un [unit] enemigo ha capturado [cityName]
An enemy [unit] has captured our [ourUnit] = Un [unit] enemigo ha capturado nuestro [ourUnit]
An enemy [unit] has destroyed our [ourUnit] = Un [unit] enemigo ha destruido nuestro [ourUnit]
Your [ourUnit] has destroyed an enemy [unit] = Tu [ourUnit] ha destruido un [unit] enemigo
An enemy [RangedUnit] has destroyed the defence of [cityName] = Un enemigo [RangedUnit] ha destruido la defensa de [cityName]
Enemy city [cityName] has destroyed our [ourUnit] = La ciudad enemiga [cityName] ha destruido nuestra [ourUnit]
An enemy [unit] was destroyed while attacking [cityName] = Un [unit] enemigo ha sido destruido mientras atacaba [cityName]
An enemy [unit] was destroyed while attacking our [ourUnit] = Un [unit] enemigo ha sido destruido mientras atacaba nuestro [ourUnit]
Our [attackerName] was destroyed by an intercepting [interceptorName] = Nuestro [attackerName] fue interceptado y destruido por [interceptorName]
Our [interceptorName] intercepted and destroyed an enemy [attackerName] = Nuestro [interceptorName] interceptó y destruyó a un [attackerName] enemigo
Our [attackerName] was attacked by an intercepting [interceptorName] = Nuestro [attackerName] fue interceptado y atacado por [interceptorName]
Our [interceptorName] intercepted and attacked an enemy [attackerName] = Nuestro [interceptorName] interceptó y atacó a un [attackerName] enemigo
An enemy [unit] was spotted near our territory = Se ha avistado un [unit] enemigo cerca de nuestro territorio
An enemy [unit] was spotted in our territory = Se ha avistado un [unit] enemigo en nuestro territorio
[amount] enemy units were spotted near our territory = [amount] unidades enemigas fueron vistas cerca de nuestro territorio
[amount] enemy units were spotted in our territory = [amount] unidades enemigas fueron vistas en nuestro territorio
A(n) [nukeType] exploded in our territory! = ¡¡Un(as) [nukeType] detonaron en nuestro territorio!!!
After being hit by our [nukeType], [civName] has declared war on us! = Al ser impactados por nuestra [nukeType], ¡[civName] nos ha declarado la guerra!
The civilization of [civName] has been destroyed! = ¡La civilización de [civName] ha sido destruida!
The City-State of [name] has been destroyed! = ¡La ciudad-estado [name] ha sido destruida!
Your [ourUnit] captured an enemy [theirUnit]! = ¡Tu [ourUnit] capturó un [theirUnit] enemigo!
Your [ourUnit] plundered [amount] [Stat] from [theirUnit] = Tu [ourUnit] saqueó [amount] [Stat] de [theirUnit]
We have captured a barbarian encampment and recovered [goldAmount] gold! = ¡Hemos capturado un campamento bárbaro y recuperamos [goldAmount] de oro!
A barbarian [unitType] has joined us! = ¡Un [unitType] bárbaro se ha unido a nosotros!
We have found survivors in the ruins - population added to [cityName] = Hemos encontrado sobrevivientes en las ruinas. Población añadida a [cityName]
We have discovered cultural artifacts in the ruins! (+20 Culture) = ¡Hemos descubierto artefactos culturales en las ruinas! (+20 Cultura)
We have discovered the lost technology of [techName] in the ruins! = ¡Hemos descubierto la tecnología perdida de [techName] en las ruinas!
A [unitName] has joined us! = ¡Un [unitName] se ha unido a nosotros!
An ancient tribe trains our [unitName] in their ways of combat! = ¡Una antigua tribu entrena a nuestro [unitName] en sus formas de combate!
We have found a stash of [amount] gold in the ruins! = ¡Hemos encontrado un alijo de [amount] de oro en las ruinas!
We have found a crudely-drawn map in the ruins! = ¡Hemos encontrado un mapa rudimentario en las ruinas!
[unit] finished exploring. = [unit] terminó de explorar.
[unit] has no work to do. = [unit] no tiene trabajo.
You're losing control of [name]. = Estás perdiendo el control de [name].
You and [name] are no longer friends! = ¡Tú y [name] ya no son amigos!
Your alliance with [name] is faltering. = Tu alianza con [name] se está debilitando.
You and [name] are no longer allies! = ¡Tú y [name] ya no sois aliados!
[civName] gave us a [unitName] as gift near [cityName]! = ¡[civName] nos ha dado un [unitName] como regalo cerca de [cityName]!
[civName] has denounced us! = ¡[civName] nos ha denunciado!
[cityName] has been connected to your capital! = ¡[cityName] ha sido conectada a tu capital!
[cityName] has been disconnected from your capital! = ¡[cityName] ya no está conectada a tu capital!
[civName] has accepted your trade request = [civName] ha aceptado tu solicitud de comercio
[civName] has denied your trade request = [civName] ha rechazado tu solicitud de comercio
[tradeOffer] from [otherCivName] has ended = [tradeOffer] de [otherCivName] ha finalizado
[tradeOffer] to [otherCivName] has ended = [tradeOffer] a [otherCivName] ha finalizado
One of our trades with [nation] has ended = Uno de nuestros intercambios con [nation] ha finalizado
One of our trades with [nation] has been cut short = Uno de nuestros intercambios con [nation] se ha interrumpido
[nation] agreed to stop settling cities near us! = ¡[nation] aceptó dejar de establecer ciudades cerca de nosotros!
[nation] refused to stop settling cities near us! = ¡[nation] se negó dejar de establecer ciudades cerca de nosotros!
We have allied with [nation]. = Nos hemos aliado con [nation].
We have lost alliance with [nation]. = Ya no estamos aliados con [nation].
We have discovered [naturalWonder]! = ¡Hemos descubierto [naturalWonder]!
We have received [goldAmount] Gold for discovering [naturalWonder] = Hemos recibido [goldAmount] de oro por descubrir [naturalWonder]
Your relationship with [cityStateName] is about to degrade = Tus relaciones con [cityStateName] están a punto de empeorar
Your relationship with [cityStateName] degraded = Tus relaciones con [cityStateName] han empeorado
A new barbarian encampment has spawned! = ¡Ha aparecido un nuevo campamento bárbaro!
Received [goldAmount] Gold for capturing [cityName] = Se ha recibido [goldAmount] de oro por capturar [cityName]
Our proposed trade is no longer relevant! = ¡Nuestra solicitud comercial propuesta ya no es relevante!
[defender] could not withdraw from a [attacker] - blocked. = [defender] no pudo retirarse de un [attacker] - bloqueado.
[defender] withdrew from a [attacker] = [defender] se retiró de un [attacker]
[building] has provided [amount] Gold! = ¡[building] ha proporcionado [amount] de oro!
[civName] has stolen your territory! =  ¡[civName] ha robado tu territorio!
Clearing a [forest] has created [amount] Production for [cityName] = La tala de un [forest] generó [amount] Producción para [cityName]
[civName] assigned you a new quest: [questName]. = [civName] te asignó una nueva misión: [questName].
[civName] rewarded you with [influence] influence for completing the [questName] quest. = [civName] te recompensó con [influence] influencia por completar la misión [questName].
The resistance in [cityName] has ended! = ¡La resistencia en [cityName] ha terminado!
Our [name] took [tileDamage] tile damage and was destroyed = Nuestro [name] sufrió [tileDamage] daño de celda y fué destruido
Our [name] took [tileDamage] tile damage = Nuestro [name] sufrió [tileDamage] daño de casilla
[civName] has adopted the [policyName] policy = [civName] ha adoptado la politica de [policyName]
An unknown civilization has adopted the [policyName] policy = Una civilización desconocida ha adoptada la política de [policyName]
Our influence with City-States has started dropping faster! = ¡Nuestra influencia con las Ciudades-estado ha empezado a caer más rapido!

# World Screen UI

Working... = Construyendo...
Waiting for other players... = Esperando a otros jugadores...
in = en
Next turn = Siguiente turno
[currentPlayerCiv] ready? = ¿[currentPlayerCiv] listo?
1 turn = 1 turno
[numberOfTurns] turns = [numberOfTurns] turnos
Turn = Turno
turns = turnos
turn = turno
Next unit = Siguiente unidad
Fog of War = Niebla de la guerra
Pick a policy = Selecciona una política
Movement = Movimiento
Strength = Fuerza
Ranged strength = Fuerza a distancia
Bombard strength = Fuerza de bombardeo
Range = Alcance
Move unit = Mover unidad
Stop movement = Parar movimiento
Swap units = Intercambiar Unidades
Construct improvement = Construir mejora
Automate = Automatizar
Stop automation = Parar automatización
Construct road = Construir camino
Fortify = Fortificar
Fortify until healed = Fortificar hasta curarse
Fortification = Fortificación
Sleep = Dormir
Sleep until healed = Dormir hasta sanar
Moving = Moviéndose
Set up = Montar
Paradrop = Lanzar
Upgrade to [unitType] ([goldCost] gold) = Mejorar a [unitType] ([goldCost] oro)
Found city = Fundar ciudad
Promote = Ascender
Health = Salud
Disband unit = Disolver unidad
Explore = Explorar
Stop exploration = Parar de explorar
Pillage = Saquear
Are you sure you want to pillage this [improvement]? = ¿Estás seguro de que quieres Saquear este [improvement]?
Do you really want to disband this unit? = ¿Realmente quieres disolver esta unidad?
Disband this unit for [goldAmount] gold? = ¿Disolver esta unidad por [goldAmount] de oro?
Create [improvement] = Crear [improvement]
Start Golden Age = Empezar edad dorada
Yes = Sí
No = No
Acquire = Adquirir
Under construction = En construcción

Gold = Oro
Science = Ciencia
Happiness = Felicidad
Production = Producción
Culture = Cultura
Food = Comida

Crop Yield = Rendimiento de cultivos
Territory = Territorio
Force = Fuerza
GOLDEN AGE = EDAD DORADA
Golden Age = Edad dorada
[year] BC = [year] a.C.
[year] AD = [year] d.C.
Civilopedia = Civilopedia

Start new game = Nueva partida
Save game = Guardar partida
Load game = Cargar partida
Main menu = Menú principal
Resume = Resumir
Cannot resume game! = ¡No se puedo resumir el juego!
Not enough memory on phone to load game! = ¡No hay suficiente memoria en el teléfono para cargar el juego! 
Quickstart = Inicio rápido 
Victory status = Estado de victoria
Social policies = Políticas sociales
Community = Comunidad
Close = Cerrar
Do you want to exit the game? = ¿Quieres salir del juego?
Start bias: = Tendencia de Inicio
Avoid [terrain] = Evitar [terrain]

# City screen

Exit city = Salir de la ciudad
Raze city = Arrasar ciudad
Stop razing city = Dejar de arrasar ciudad
Buy for [amount] gold = Comprar por [amount] oro
Buy = Comprar
Currently you have [amount] gold. = Actualmente tienes [amount] de oro.
Would you like to purchase [constructionName] for [buildingGoldCost] gold? = ¿Te gustaría comprar [constructionName] por [buildingGoldCost] oro?
No space available to place [unit] near [city] = No hay espacio disponible para colocar [unit] cerca de [city]
Maintenance cost = Coste de mantenimiento
Pick construction = Elige la construcción
Pick improvement = Elige la mejora
Provides [resource] = Genera [resource]
Replaces [improvement] = Sustituye [improvement]
Pick now! = ¡Escoge ya!
Build [building] = Construir [building]
Train [unit] = Entrenar [unit]
Produce [thingToProduce] = Producir [thingToProduce]
Nothing = Nada
Annex city = Anexar ciudad
Specialist Buildings = Edificios de especialistas
Specialist Allocation = Asignación de especialistas
Specialists = Especialistas
[specialist] slots = Ranuras [specialist]
Food eaten = Comida consumida
Growth bonus = Bonus de crecimiento
Unassigned population = Población libre
[turnsToExpansion] turns to expansion = [turnsToExpansion] turnos hasta la expansión
Stopped expansion = Expansión detenida
[turnsToPopulation] turns to new population = [turnsToPopulation] turnos hasta nueva población
Food converts to production = La comida se transforma en producción
[turnsToStarvation] turns to lose population = Pérdida de población en [turnsToStarvation] turnos
Stopped population growth = Aumento de la población detenida
In resistance for another [numberOfTurns] turns = Resistiendo durante los siguientes [numberOfTurns] turnos
Sell for [sellAmount] gold = Vender por [sellAmount] oro
Are you sure you want to sell this [building]? = ¿Realmente quieres vender [building]?
[greatPerson] points = Puntos de [greatPerson]
Great person points = Puntos de Gran Personaje 
Current points = Puntos actuales
Points per turn = Puntos por turno
Convert production to gold at a rate of 4 to 1 = Convertir la producción en oro a una tasa de 4 a 1
Convert production to science at a rate of [rate] to 1 = Convertir la producción en ciencia a una tasa de [rate] a 1
The city will not produce anything. = La ciudad no producirá nada.
Worked by [cityName] = Trabajado por [cityName]
Lock = Bloquear
Unlock = Desbloquear
Move to city = Mover hacia ciudad

# Technology UI

Pick a tech = Elige una tecnología
Pick a free tech = Elige una tecnología gratis
Research [technology] = Investigar [technology]
Pick [technology] as free tech = Elegir [technology] como tecnología gratuita
Units enabled = Unidades habilitadas
Buildings enabled = Edificios habilitados
Wonder = Maravilla
National Wonder = Maravilla nacional
National Wonders = Maravillas nacionales
Wonders enabled = Maravillas habilitadas
Tile improvements enabled = Mejoras de casilla habilitadas
Reveals [resource] on the map = Revela [resource] en el mapa
XP for new units = PX para unidades nuevas
provide = provee
provides = proporciona
City strength = Fuerza de la ciudad
City health = Salud de la ciudad
Occupied! = ¡Ocupada!
Attack = Atacar
Bombard = Bombardear
NUKE = LANZAR BOMBA ATÓMICA
Captured! = Capturada!
defence vs ranged = defensa a distancia
[percentage] to unit defence = [percentage] a la defensa
Attacker Bonus = Bonus del atacante
Defender Bonus = Bonus del defensor
Landing = Desembarcando
Flanking = Flanqueando
vs [unitType] = vs [unitType]
Terrain = Terreno
Tile = Casilla
Missing resource = Recurso faltante
The following improvements [stats]: = Las siguientes mejoras [stats]:
The following improvements on [tileType] tiles [stats]: = Las siguientes mejoras en casillas de [tileType] [stats]:


Hurry Research = Acelerar investigación
Conduct Trade Mission = Tomar Misión De Comercio
Your trade mission to [civName] has earned you [goldAmount] gold and [influenceAmount] influence! = ¡Tu misión comercial en [civName] te ha otorgado [goldAmount] de oro y [influenceAmount] de influencia!
Hurry Wonder = Acelerar Maravilla
<<<<<<< HEAD
Spread Religion = Difundir Religión
Spread [religionName] = Difundir [religionName]
=======
 # Requires translation!
Spread Religion = 
 # Requires translation!
Spread [religionName] = 
 # Requires translation!
Found a Religion = 
>>>>>>> 5c90b2f0
Your citizens have been happy with your rule for so long that the empire enters a Golden Age! = ¡Tus ciudadanos han estado contentos con tu gobierno durante tanto tiempo que el imperio ha entrado en una Edad de Oro!
You have entered the [newEra]! = ¡Has entrado en la [newEra]!
[civName] has entered the [eraName]! = ¡[civName] ha alcanzado [eraName]!
[policyBranch] policy branch unlocked! = ¡Rama política [policyBranch] desbloqueada!
Overview = Visión general
Total = Total
Stats = Estadísticas
Policies = Políticas
Base happiness = Felicidad base
Occupied City = Ciudad ocupada
Buildings = Edificios

# terrainFilters (so for uniques like: "[stats] from [terrainFilter] tiles")

All = Todas
Water = Agua
Land = Tierra
Coastal = Costero
River = Río
Open terrain = Terreno Abierto
Rough terrain = Terreno Abrupto
Foreign Land = Tierra Extranjera
Foreign = Extranjera
Friendly Land = Tierra Amiga
Water resource = Recurso de Agua
Bonus resource = Recurso Bonus
Luxury resource = Recurso de Lujo
Strategic resource = Recurso Estrategico
Fresh water = Agua Dulce
non-fresh water = agua no dulce

# improvementFilters

All Road = Todas las Carreteras
Great Improvement = Gran Mejora
Great = Gran


Wonders = Maravillas
Base values = Valores base
Bonuses = Bonuses
Final = Final
Other = Otro
Population = Población
City-States = Ciudades-estado
Tile yields = Rendimiento de casillas
Trade routes = Rutas comerciales
Maintenance = Mantenimiento
Transportation upkeep = Mantenimiento de transporte
Unit upkeep = Mantenimiento de unidades
Trades = Comercio
Units = Unidades
Name = Nombre
Closest city = Ciudad más cercana
Action =  Acción
Defeated = Derrotado
[numberOfCivs] Civilizations in the game = [numberOfCivs] Civilizaciones en el juego 
Our Civilization: = Nuestra civilización
Known and alive ([numberOfCivs]) = Conocido y vivo ([numberOfCivs])
Known and defeated ([numberOfCivs]) = Conocido y derrotado ([numberOfCivs])
Tiles = Casillas
Natural Wonders = Maravillas naturales
Treasury deficit = Déficit de tesorería

# Victory

Science victory = Victoria científica
Cultural victory = Victoria cultural
Conquest victory = Victoria de dominación
Complete all the spaceship parts\n to win! = ¡Completa todas las partes de la nave espacial para ganar!
Complete 5 policy branches\n to win! = ¡Completa 4 ramas de políticas sociales para ganar! 
Destroy all enemies\n to win! = ¡Destruye a todos los enemigos para ganar!
You have won a scientific victory! = ¡Has ganado una victoria científica!
You have won a cultural victory! = ¡Has ganado una victoria cultural!
You have won a domination victory! = ¡Has ganado una victoria de dominación!
You have won! = ¡Has ganado!
You have achieved victory through the awesome power of your Culture. Your civilization's greatness - the magnificence of its monuments and the power of its artists - have astounded the world! Poets will honor you as long as beauty brings gladness to a weary heart. = Has logrado la victoria a través del asombroso poder de tu cultura. ¡La grandeza de su civilización, la magnificencia de sus monumentos y el poder de sus artistas, han asombrado al mundo! Los poetas te honrarán mientras la belleza traiga alegría a un corazón cansado.
The world has been convulsed by war. Many great and powerful civilizations have fallen, but you have survived - and emerged victorious! The world will long remember your glorious triumph! = El mundo ha sido convulsionado por la guerra. Muchas civilizaciones grandes y poderosas han caído, pero tú has sobrevivido y has salido victorioso. ¡El mundo recordará por mucho tiempo tu glorioso triunfo!
You have achieved victory through mastery of Science! You have conquered the mysteries of nature and led your people on a voyage to a brave new world! Your triumph will be remembered as long as the stars burn in the night sky! = ¡Has logrado la victoria a través del dominio de la ciencia! ¡Has conquistado los misterios de la naturaleza y has guiado a tu gente en un viaje a un mundo nuevo y valiente! ¡Su triunfo será recordado mientras las estrellas ardan en el cielo nocturno!
Your civilization stands above all others! The exploits of your people shall be remembered until the end of civilizaton itself! = ¡Tu civilización domina a las demás! !Las hazañas de tu gente serán recordadas hasta el fin de la misma civilización! 
You have been defeated. Your civilization has been overwhelmed by its many foes. But your people do not despair, for they know that one day you shall return - and lead them forward to victory! = Has sido derrotado. Tu civilización ha sido abrumada por sus muchos enemigos. Pero su gente no se desespera, porque saben que algún día regresarán, ¡y los guiarán hacia la victoria!
One more turn...! = ¡Sólo un turno más!
Built Apollo Program = Programa Apolo construido
Destroy [civName] = Destruye [civName]
Our status = Nuestro estado
Global status = Estado global
Rankings = Rankings
Spaceship parts remaining = Partes restantes de la nave espacial
Branches completed = Ramas completadas
Undefeated civs = Naciones no derrotadas

# Capturing a city

What would you like to do with the city? = ¿Qué quieres hacer con la ciudad?
Annex = Anexar
Annexed cities become part of your regular empire. = Las ciudades anexadas pasan a formar parte de tu imperio
Their citizens generate 2x the unhappiness, unless you build a courthouse. = Sus ciudadanos generan el doble de descontento a no ser que construyas una delegación.
Puppet = Convertir en títere
Puppeted cities do not increase your tech or policy cost, but their citizens generate 1.5x the regular unhappiness. = Las ciudades títeres no aumentan el coste de tecnologías o políticas, pero sus ciudadanos estarán 1,5 veces mas descontentos.
You have no control over the the production of puppeted cities. = No puedes controlar la producción en las ciudades títeres.
Puppeted cities also generate 25% less Gold and Science. = Las ciudades títeres generan 25% menos de oro y ciencia.
A puppeted city can be annexed at any time. = Una ciudad títere puede ser anexada en cualquier momento.
Liberate (city returns to [originalOwner]) = Liberar (la ciudad regresará a [originalOwner])
Liberating a city returns it to its original owner, giving you a massive relationship boost with them! = ¡Liberar una ciudad se la devolverá a su dueño original, dándote una mejora enorme en la relación con ellos!
Raze = Arrasar
Razing the city annexes it, and starts razing the city to the ground. = Arrasar una ciudad la anexara instantáneamente, y empezará a arrasarla hasta los cimientos.
The population will gradually dwindle until the city is destroyed. = La población decaerá hasta que la ciudad quede destruida.
Destroy = Destruir
Destroying the city instantly razes the city to the ground. = La destrucción de la ciudad la arrasará instantáneamente hasta los cimientos
Remove your troops in our border immediately! = ¡Saca tus tropas de nuestras fronteras inmediatamente!
Sorry. = Lo siento.
Never! = ¡Jamás!

Offer Declaration of Friendship ([30] turns) = Ofrecer Declaración de Amistad ([30] turnos)
My friend, shall we declare our friendship to the world? = ¡Amigo! ¿Deberíamos anunciar nuestra amistad al mundo? 
Sign Declaration of Friendship ([30] turns) = Firmar Declaración de amistad ([30] turnos)
We are not interested. = No estamos interesados. 
We have signed a Declaration of Friendship with [otherCiv]! = ¡Hemos firmado una Declaración de amistad con [otherCiv]!
[otherCiv] has denied our Declaration of Friendship! = ¡[otherCiv] ha rechazado nuestra Declaración de amistad!

Basics = Básicos
Resources = Recursos
Terrains = Terrenos
Tile Improvements = Mejoras de casilla
Unique to [civName], replaces [unitName] = Exclusivo de la civilización [civName], reemplaza [unitName]
Unique to [civName] = Exclusivo para [civName]
Tutorials = Tutoriales
Cost = Coste
May contain [listOfResources] = Puede contener [listOfResources]
Upgrades to [upgradedUnit] = Mejora a [upgradedUnit]
Obsolete with [obsoleteTech] = Se hace obsoleto con [obsoleteTech]
Occurs on [listOfTerrains] = Ocurre en [listOfTerrains]
Placed on [terrainType] = Colocado en [terrainType]
Can be found on  = Se puede encontrar en
Improved by [improvement] = Mejorado por [improvement]
Bonus stats for improvement = Atributos bonus de la mejora
Buildings that consume this resource = Edificios que consumen este recurso
Units that consume this resource = Unidades que consumen este recurso
Can be built on  = Se puede construir en
Defence bonus = Bonus de defensa
Movement cost = Coste de movimiento
Rough Terrain = Terreno Abrupto
 for  = para
Missing translations: = Traducciones restantes:
Version = Versión
Resolution = Resolución
Tileset = Tileset
Map editor = Editor de mapa
Create = Crear
New map = Nuevo Mapa
Empty = Vacío
Language = Idioma
Terrains & Resources = Terrenos y recursos
Improvements = Mejoras
Clear current map = Limpiar mapa actual
Save map = Guardar mapa
Download map = Descargar mapa
Loading... = Cargando...
Filter: = Filtrar
OK = Bueno 
Exit map editor = Salir del editor de mapas
[nation] starting location = Posición inicial de [nation]
Clear terrain features = Limpiar características de terreno
Clear improvements = Limpiar mejoras
Clear resource = Limpiar recurso
Remove units = Remover unidades
Player [index] = Jugador [index]
Player [playerIndex] starting location = Posición inicial del jugador [playerIndex]
Bottom left river = Río abajo a la izquierda
Bottom right river = Río abajo a la derecha
Bottom river = Río de fondo
Requires = Requiere
Menu = Menú
Brush Size = Tamaño del pincel
Map saved = Mapa guardado
Change ruleset = Cambiar Reglas Base
Base terrain [terrain] does not exist in ruleset! = ¡Terreno Base [terrain] no existe en las reglas!
Terrain feature [feature] does not exist in ruleset! = ¡Caracteristica de terreno [feature] no existe en las reglas!
Resource [resource] does not exist in ruleset! = ¡Recurso [resource] no existe en las reglas actuales!
Improvement [improvement] does not exist in ruleset! = ¡Mejora [improvement] no existe en las reglas!
Change map to fit selected ruleset? = ¿Cambiar mapa para que se acomode al conjunto de reglas? 

# Civilopedia difficulty levels
Player settings = Ajustes del jugador
Base Happiness = Felicidad base
Happiness per luxury = Felicidad por producto de lujo
Research cost modifier = Modificador de coste de investigación
Unit cost modifier = Modificador de coste de Unidad
Building cost modifier = Modificador de coste de edificio
Policy cost modifier = Modificador de coste de política
Unhappiness modifier = Modificador de infelicidad
Bonus vs. Barbarians = Bonus vs. Bárbaros

AI settings = Ajuste de la IA
AI city growth modifier = Modificador de crecimiento de la IA
AI unit cost modifier = Modificador de coste de unidad de la IA
AI building cost modifier = Modificador de coste de edificio de la IA
AI wonder cost modifier = Modificador de coste de maravilla de la IA
AI building maintenance modifier = Modificador de mantenimiento de edificios de la IA
AI unit maintenance modifier = Modificador de mantenimiento de unidades de la IA
AI unhappiness modifier = Modificador de infelicidad de la IA

Turns until barbarians enter player tiles = Turnos hasta que los bárbaros entren en las casillas del jugador
Gold reward for clearing barbarian camps = Recompensa de oro por despejar los campamentos bárbaros

# Other civilopedia things
Nations = Naciones
Available for [unitTypes] = Disponible para [unitTypes]
Free promotion: = Ascenso gratis:
Free promotions: = Ascensos gratis:
Free for [units] = Gratis para [units]
[bonus] with [tech] = [bonus] con [tech]
Difficulty levels = Niveles de dificultad

# Policies

Adopt policy = Adoptar política
Adopt free policy = Adoptar política gratis
Unlocked at = Desbloqueado en
Gain 2 free technologies = Ganas 2 tecnologías gratuitas
All policies adopted = Todas las políticas adoptadas

# Religions

 # Requires translation!
Choose an Icon and name for your Religion = 
 # Requires translation!
Found [religionName] = 

# Terrains

Impassable = Infranqueable
Rare feature = Característica rara

# Resources

Bison = Bisonte
Copper = Cobre
Cocoa = Cacao
Crab = Cangrejos
Citrus = Cítricos
Truffles = Trufas
Strategic = Estratégico
Bonus = Bonus
Luxury = Lujo

# Unit types

City = Ciudad
Civilian = Civil
Melee = Cuerpo a cuerpo
Ranged = A distancia
Scout = Explorador
Mounted = Montado
Armor = Blindado
Siege = Asedio

WaterCivilian = Civil Naval
WaterMelee = Naval cuerpo a cuerpo
WaterRanged = Naval a distancia
WaterSubmarine = Submarino Naval
WaterAircraftCarrier = Portaaviones

Fighter = Caza
Bomber = Bombardero
AtomicBomber = Bombardero Atómico
Missile = Misil

  
# Unit filters and other unit related things 

Air = Aire
air units = unidades aéreas
Barbarian = Bárbaro
Barbarians = Bárbaros
Embarked = Embarcado
land units = unidades terrestres
Military = Militares
# Deprecated since 3.15.2, but should still be translated until it is officially removed 
military water = militar marítimo
non-air = no aéreas
Nuclear Weapon = Arma Nuclear
Submarine = Submarino
submarine units = unidades submarinas
Unbuildable = Inedificable
water units = unidades navales
wounded units = unidades heridas
Wounded = Herido

# For the All "newly-trained [relevant] units in this city receive the [] promotion" translation. Relevant as in 'units that can receive'
relevant = relevantes


# Promotions

Pick promotion = Elige ascenso
 OR  =  O 
units in open terrain = unidades en terreno abierto
units in rough terrain = unidades en terreno abrupto
Targeting II (air) = Fijación de objetivos aérea II
Targeting III (air) = Fijación de objetivos aérea III
Bonus when performing air sweep [bonusAmount]% = [bonusAmount]% de bonus al realizar un barrido aéreo
Dogfighting I = Lucha aérea I
Dogfighting II = Lucha aérea II
Dogfighting III = Lucha aérea III
Choose name for [unitName] = Dar nombre a [unitName] 

# Multiplayer Turn Checker Service

Multiplayer options = Opciones Multijugador
Enable out-of-game turn notifications = Habilitar notificaciones de turno fuera del juego
Time between turn checks out-of-game (in minutes) = Tiempo entre comprobación de turnos fuera de juego (en minutos)
Show persistent notification for turn notifier service = Mostrar notificación persistente de notificaciones de turno
Take user ID from clipboard =  Tomar ID de usuario del portapapeles
Doing this will reset your current user ID to the clipboard contents - are you sure? = Está acción podría remplazar tu usuario actual por el contenido en el portapapeles ¿está seguro? 
ID successfully set! = ID asignado con éxito 
Invalid ID! = ID inválido 


# Mods

Mods = Mods
Download [modName] = Descargar [modName]
Update [modName] = Actualizar [modName]
Could not download mod list = No se pudo descargar la lista de modificaciones
Download mod from URL = Descargar mod desde URL
Please enter the mod repository -or- archive zip url: = Por favor coloca el repositorio del mod, o, la url del archivo zip
Download = Descargar
Done! = ¡Hecho!
Delete [modName] = Eliminar [modName]
Are you SURE you want to delete this mod? = ¿Estás SEGURO de que deseas eliminar este mod?
[mod] was deleted. = [mod] fué eliminado.
Updated = Actualizado
Current mods = Mods Actuales
Downloadable mods = Mods Descargables
Next page = Siguiente Pagina
Open Github page = Abrir Pagina de Github
Permanent audiovisual mod = Mod visual permanente
Installed = Instalado
Downloaded! = ¡Descargado!
Could not download mod = No se pudo descargar el mod
Online query result is incomplete = La busqueda online está incompleta
No description provided = Sin descripción
[stargazers]✯ = [stargazers]✯
Author: [author] = Autor: [author]
Size: [size] kB = Tamaño: [size] kB
The mod you selected is incompatible with the defined ruleset! = ¡El mod selecionado es incompatible con las reglas base actuales!

# Uniques that are relevant to more than one type of game object

[stats] from every [param] = [stats] de cada [param]
[stats] from [param] tiles in this city = [stats] de casillas de [param] en esta ciudad
[stats] from every [param] on [tileFilter] tiles = [stats] de cada [param] en celdas con [tileFilter] 
[stats] for each adjacent [param] = [stats] para cada [param] adyacente
Must be next to [terrain] = Debe estar al lado de [terrain]
Must be on [terrain] = Debe estar en [terrain]
+[amount]% vs [unitType] = +[amount]% vs [unitType]
+[amount] Movement for all [unitType] units = +[amount] Movimiento para todas las unidades [unitType]
+[amount]% Production when constructing [param] = +[amount]% de producción al construir [param]
Can only be built on [tileFilter] tiles = Solo puede ser construido en casillas de [tileFilter]
Cannot be built on [tileFilter] tiles = No puede ser construido en casillas de [tileFilter]
Does not need removal of [feature] = No necesita que se elimine [feature]

# City filters
in this city = en esta ciudad
in all cities = en cada ciudad
in all coastal cities = en cada ciudad costera
in capital = en capital
in all non-occupied cities = en todas las ciudades no-ocupadas
in all cities with a world wonder = en cada ciudad con una maravilla mundial
in all cities connected to capital = en cada ciudad conectada a la capital
in all cities with a garrison = en cada ciudad con una guarnición


#################### Lines from Buildings from Civ V - Vanilla ####################

Indicates the capital city = Indica la capital
Palace = Palacio

Monument = Monumento

[stats] from [resource] tiles [cityFilter] = [stats] de casillas de [resource] [cityFilter]
Granary = Granero

Hidden when religion is disabled = Escondondido cuando religión es desactivada
Shrine = Santuario

'It is not so much for its beauty that the forest makes a claim upon men's hearts, as for that subtle something, that quality of air, that emanation from old trees, that so wonderfully changes and renews a weary spirit.'  - Robert Louis Stevenson = "No es tanto por su belleza que el bosque reclama el corazón de los hombres, sino por ese algo sutil, esa calidad del aire, esa emanación de árboles viejos, que tan maravillosamente cambia y renueva un espíritu cansado". - Robert Louis Stevenson
+[amount]% [stat] [cityFilter] = +[amount]% de [stat] [cityFilter]
+[amount]% Production when constructing [unitType] units [cityFilter] = +[amount]% de Production al construir unidades [unitType] [cityFilter]
Temple of Artemis = Templo de artemisa

Must not be on [tileFilter] = No debe estar en [tileFilter]
Stone Works = Cantería

'Time crumbles things; everything grows old and is forgotten under the power of time' - Aristotle = 'El tiempo derrumba las cosas; Todo envejece y es olvidado bajo la presión del tiempo' - Aristóteles
Stonehenge = Stonehenge

[stats] per [amount] population [cityFilter] = [stats] por [amount] cantidad de [cityFilter] 
Library = Biblioteca

Paper Maker = Papelera

'Libraries are as the shrine where all the relics of the ancient saints, full of true virtue, and all that without delusion or imposture are preserved and reposed.' - Sir Francis Bacon = 'Las bibliotecas son los santuarios donde reposan y se conservan las reliquias de los antiguos santos, todas llenas de auténtica virtud y libres de engaños e imposturas.' - Sir Francis Bacon
Free Technology = Tecnología gratuita
The Great Library = La Gran Biblioteca

Circus = Circo

Water Mill = Molino de Agua

Floating Gardens = Jardines Flotantes

Walls = Muralla

Walls of Babylon = Las murallas de Babilonia

'O, let not the pains of death which come upon thee enter into my body. I am the god Tem, and I am the foremost part of the sky, and the power which protecteth me is that which is with all the gods forever.'  - The Book of the Dead, translated by Sir Ernest Alfred Wallis Budge = 'Oh, no dejaré que los dolores de la muerte que os aflige entren en mi cuerpo. Porque soy el dios Atón, y me encuentro en la parte más destacada del firmamento, y el poder que me protege es el mismo que acompaña a los dioses para siempre.' - El Libro de los Muertos
[amount]% tile improvement construction time = [amount]% tiempo de construcción de mejoras de casilla
[amount] free [unit] units appear = Aparecen [amount] unidades [unit] gratuitas
The Pyramids = Las Pirámides

'The whole earth is the tomb of heroic men and their story is not given only on stone over their clay but abides everywhere without visible symbol woven into the stuff of other men's lives.' - Pericles = 'La tierra entera es la tumba de heroicos hombres y su historia no sólo se da en la piedra sobre la arcilla, pero permanece en todas partes sin símbolo visible tejido en las cosas de la vida de otros hombres' - Pericles
Provides a sum of gold each time you spend a Great Person = Proporciona una suma de oro cada vez que gastas un Gran Personaje
Mausoleum of Halicarnassus = Mausoleo de Halicarnaso

Barracks = Barracas

-[amount]% Culture cost of acquiring tiles [cityFilter] = -[amount]% coste Cultural al adquirir celdas [cityFilter]  
-[amount]% Gold cost of acquiring tiles [cityFilter] = -[amount]% coste de Oro al adquirir celdas [cityFilter]
Krepost = Krepost

'He spoke, the son of Kronos, and nodded his head with the dark brows, and the immortally anointed hair of the great god swept from his divine head, and all Olympos was shaken' - The Iliad = 'Habló, el hijo del artero Cronos, y asintió con su cabeza de cejas oscuras, y el cabello inmortalmente ungido del gran dios salió de su divina cabeza, y todo el Olimpo se sacudió' - La Ilíada
+15% Combat Strength for all units when attacking Cities = +15% de fuerza de combate para todas las unidades al atacar Ciudades 
Statue of Zeus = Estatua de Zeus

Lighthouse = Faro

'They that go down to the sea in ships, that do business in great waters; these see the works of the Lord, and his wonders in the deep.' - The Bible, Psalms 107:23-24 = 'Los que surcan el mar en las naves para hacer su negocio en la inmensidad de las aguas también ven la obra de Yavéh y sus maravillas en el piélago.' - La Biblia, Salmos 107: 23-24
+[amount] Sight for all [param] units = +[amount] Vista para todas las unidades [param]
The Great Lighthouse = El Gran Faro

Stable = Establos

Cost increases by [amount] per owned city = El costo aumenta en [amount] por ciudad de propiedad
Circus Maximus = Circo Máximo

Remove extra unhappiness from annexed cities = Elimina la infelicidad creada por anexionar ciudades
Can only be built in annexed cities = Sólo puede ser construido en ciudades anexadas
Courthouse = Corte de Justicia

'I think that if ever a mortal heard the word of God it would be in a garden at the cool of the day.'  - F. Frankfort Moore = 'Creo que, si alguna vez un mortal ha escuchado la voz de Dios, fue en un jardín al aire fresco del día.' - F. Frankfort Moore
Hanging Gardens = Jardines Colgantes

Colosseum = Coliseo

'Regard your soldiers as your children, and they will follow you into the deepest valleys; look on them as your own beloved sons, and they will stand by you even unto death.'  - Sun Tzu = 'Trata a tus soldados como a tus niños y te seguirán hasta los valles mas profundos; Miralos como a tus amados hijos y estarán a tu lado incluso hasta la muerte' - Sun Tzu
Terracotta Army = Ejército de terracota

National College = Universidad Nacional

'The ancient Oracle said that I was the wisest of all the Greeks. It is because I alone, of all the Greeks, know that I know nothing'  - Socrates = 'El oráculo de Delfos ha dicho que soy el más sabio de todos los griegos. Eso es porque, de todos ellos, solo yo sé que no sé nada.' - Sócrates
Free Social Policy = Política social gratis
The Oracle = El Oráculo

Amphitheater = Anfiteatro

Doubles Gold given to enemy if city is captured = Dobla la cantidad de oro otorgado al enemigo si la ciudad es capturada
Burial Tomb = Tumba 

Mud Pyramid Mosque = Mezquita Piramidal

[amount]% great person generation [cityFilter] = [amount]% generación de Grandes Personas [cityFilter]
National Epic = Épica Nacional

Market = Mercado

Provides 1 extra copy of each improved luxury resource near this City = Proporciona una copia extra de los recursos de lujo de la ciudad
Bazaar = Bazar

Mint = Casa de la moneda

'...who drinks the water I shall give him, says the Lord, will have a spring inside him welling up for eternal life. Let them bring me to your holy mountain in the place where you dwell. Across the desert and through the mountain to the Canyon of the Crescent Moon...'  - Indiana Jones =  "... quien beba el agua que yo le daré, dice él Señor, tendrá un manantial dentro de él brotando para la vida eterna. Que me traigan a tu santo monte en el lugar donde moras. Al otro lado del desierto y por la montaña hasta el Cañón de la Luna Creciente ... "
[stats] once [tech] is discovered = [stats] una vez que se descubre [tech]
Petra = Petra

 # Requires translation!
[amount]% of food is carried over [cityFilter] after population increases = 
Aqueduct = Acueducto

'The art of war teaches us to rely not on the likelihood of the enemy's not attacking, but rather on the fact that we have made our position unassailable.'  - Sun Tzu = 'El arte de la guerra nos enseña en no depender en la probabilidad de que el enemigo ataque, pero mas en el hecho de que nosotros hayamos hecho nuestra posición asaltable.' - Sun Tzu 
Enemy land units must spend 1 extra movement point when inside your territory (obsolete upon Dynamite) = Las unidades terrestres enemigas deben gastar un punto de movimiento extra al moverse por dentro de tu territorio (obsoleto al investigar Dinamita)
Great Wall = Gran Muralla

All newly-trained [unitType] units [cityFilter] receive the [promotion] promotion = Todas las unidades [unitType] recién entrenadas [cityFilter] reciben la promoción [promotion]
Heroic Epic = Épica heroica

'Why man, he doth bestride the narrow world like a colossus, and we petty men walk under his huge legs, and peep about to find ourselves dishonorable graves.' - William Shakespeare, Julius Caesar = '¡Claro, hombre! Él se pasea por el mundo, que le parece estrecho, como un coloso, y nosotros, míseros mortales, tenemos que caminar bajo sus piernas enormes y atisbar por todas partes para hallar una tumba ignominiosa.' - William Shakespeare: Julio César
Colossus = Coloso

Garden = Jardín

Monastery = Monasterio

'For it soars to a height to match the sky, and as if surging up from among the other buildings it stands on high and looks down upon the remainder of the city, adorning it, because it is a part of it, but glorying in its own beauty'  - Procopius, De Aedificis = 'Porque asciende hasta una altura como la del mismo cielo, como si emergiera de entre los demás edificios sobre los que se alza y bajara la vista hacia el resto de la ciudad, ornándola, porque es parte de ella, pero se vanagloria de su propia belleza.'- Sobre los edificios, Procopio
Hagia Sophia = Santa Sofía

'The katun is established at Chichen Itza. The settlement of the Itza shall take place there. The quetzal shall come, the green bird shall come. Ah Kantenal shall come. It is the word of God. The Itza shall come.'  - The Books of Chilam Balam = 'Este katún se inicia en Chichen Itzá. El asentamiento de Itzá se levantará aquí. Vendrá el quetzal, vendrá el verde pájaro. Llegará Kantenal. Es la palabra de Dios. El Itzá vendrá.' - Los libros de Chilam Balam
Golden Age length increased by [amount]% = La duración de la Edad de Oro aumentó en [amount]%
Chichen Itza = Chichen Itzá

National Treasury = Tesoro Nacional

'Few romances can ever surpass that of the granite citadel on top of the beetling precipices of Machu Picchu, the crown of Inca Land.'  - Hiram Bingham = 'Pocas historias pueden llegar a superar la de esa ciudadela de granito en la cima de los salientes precipicios de Machu Picchu, corona de la Tierra de los Incas.- Hiram Bingham
Gold from all trade routes +25% = +25% de oro en todas las rutas de comercio
Must have an owned [tileFilter] within [amount] tiles = Debe tener un [tileFilter] propio dentro de [amount] casillas
Machu Picchu = Machu Picchu

Workshop = Taller

Longhouse = Casa comunal

+[amount]% Production when constructing [param] [cityFilter] = +[amount]% de Producción al construir [param] [cityFilter]
Forge = Forja

Connects trade routes over water = Conecta rutas de comercio por el agua
Harbor = Puerto

University = Universidad

Wat = Wat

Oxford University = Universidad de Oxford

'The temple is like no other building in the world. It has towers and decoration and all the refinements which the human genius can conceive of.'  - Antonio da Magdalena = 'El templo... no hay edificio igual en el mundo. Tiene torres, ornamentación y todos los refinamientos que el genio humano pueda concebir.' - Antonio da Magdalena
Angkor Wat = Angkor Wat

Castle = Castillo

Mughal Fort = Fuerte Rojo

'Justice is an unassailable fortress, built on the brow of a mountain which cannot be overthrown by the violence of torrents, nor demolished by the force of armies.'  - Joseph Addison = 'La Justicia es una fortaleza inexpugnable, construida en la cima de una montaña que no puede derribar ni la violencia de los torrentes ni demoler la fuerza de los ejércitos.' - Joseph Addison
Alhambra = Alhambra

Ironworks = Herrería

'Architecture has recorded the great ideas of the human race. Not only every religious symbol, but every human thought has its page in that vast book.'  - Victor Hugo = 'La arquitectura ha registrado las grandes ideas de la raza humana. No solo simbólos religiosos, también cada pensamiento humano tiene su página en ese vasto libro.' - Victor Hugo
Notre Dame = Notre Dame

Armory = Armería

Observatory = Observatorio

Opera House = Teatro de la Ópera

'I live and love in God's peculiar light.' - Michelangelo Buonarroti = 'Vivo y amo en la peculiar luz de Dios.' - Miguel Ángel Buonarroti
Sistine Chapel = Capilla Sixtina

Bank = Banco

Satrap's Court = Corte del sátrapa

+5% Production for every Trade Route with a City-State in the empire = +5% Producción por cada Ruta Comercial con una Ciudad Estado en el imperio
Hanse = Hansa

'Most of us can, as we choose, make of this world either a palace or a prison' - John Lubbock = 'Con nuestras elecciones, todos podemos hacer de este mundo un palacio o una prisión.' - John Lubbock
Unhappiness from population decreased by [amount]% = La infelicidad de la población disminuyó en [amount]% 
Forbidden Palace = Palacio Prohibido

Theatre = Teatro

'Don't clap too hard - it's a very old building.' - John Osbourne = 'No aplaudan muy fuerte, es un edificio muy viejo.' - John Osborne
Free Great Person = Gran Personaje gratis
Leaning Tower of Pisa = La Torre inclinada de Pisa

'Bushido is realized in the presence of death. This means choosing death whenever there is a choice between life and death. There is no other reasoning.'  - Yamamoto Tsunetomo = 'El Bushido se comprende ante la muerte. Significa escoger la muerte cuando se puede elegir entre ella y la vida. No cabe pensar nada más.' - Yamamoto Tsunetomo
+[amount]% Strength for units fighting in [tileFilter] = +[amount]% Fuerza para unidades combatiendo en [tileFilter]
Himeji Castle = Castillo Himeji

Seaport = Astillero

Hermitage = Ermita

'The Taj Mahal rises above the banks of the river like a solitary tear suspended on the cheek of time.'  - Rabindranath Tagore = 'El Taj Mahal se alza sobre las orillas del río como una lágrima solitaria, suspendida en la mejilla del tiempo.' - Rabindranath Tagore
Empire enters golden age = El imperio comienza una Edad Dorada
Taj Mahal = Taj Mahal

'Things always seem fairer when we look back at them, and it is out of that inaccessible tower of the past that Longing leans and beckons.'  - James Russell Lowell = 'Las cosas parecen más justas cuando volvemos la vista atrás para verlas, y es por esa inaccesible torre del pasado que el anhelo se asoma y nos llama con la mano.' - James Russell Lowell
Free [unit] appears = Aparece [unit] gratis 
Science gained from research agreements [amount]% = Ciencia ganada de acuerdos de investigación [amount]%
Porcelain Tower = Torre de Porcelana

Windmill = Molino de viento

Arsenal = Arsenal

'The Law is a fortress on a hill that armies cannot take or floods wash away.'  - The Prophet Muhammed = 'La ley es una fortaleza sobre una montaña que los ejércitos no pueden tomar ni los aluviones llevarse.' - El profeta Muhammed
Defensive buildings in all cities are 25% more effective = Los edificios defensivos en todas las ciudades son un 25% más efectivos
Kremlin = Kremlin

Museum = Museo

'Every genuine work of art has as much reason for being as the earth and the sun'  - Ralph Waldo Emerson = 'Toda obra de arte genuina tiene tanta razón de ser como la Luna y el Sol.' - Ralph Waldo Emerson
The Louvre = El Louvre

Public School = Escuela Pública

Factory = Fábrica

'To achieve great things, two things are needed: a plan, and not quite enough time.'  - Leonard Bernstein = 'Para llevar a cabo grandes proezas, se necesitan dos cosas: un plan y no tener mucho tiempo.' - Leonard Bernstein
Cost of purchasing items in cities reduced by [amount]% = El costo de comprar artículos en las ciudades se redujo en un [amount]%
Big Ben = Big Ben

Military Academy = Academia Militar

'Pale Death beats equally at the poor man's gate and at the palaces of kings.'  - Horace = 'La pálida muerte llama por igual a la puerta del pobre y a los palacios de los reyes.' - Horacio
Brandenburg Gate = Puerta de Brandemburgo

Hospital = Hospital

Stock Exchange = Bolsa de Valores

Stadium = Estadio

Broadcast Tower = Torre de Emisión

'We live only to discover beauty, all else is a form of waiting'  - Kahlil Gibran = '¿Acaso piensan que, porque seamos ingenieros, no nos preocupa la belleza o que no intentamos levantar bellas construcciones, además de sólidas e imperecederas?' - Alexandre Gustave Eiffel 
Provides 1 happiness per 2 additional social policies adopted = Proporciona 1 felicidad por cada 2 políticas sociales adicionales adoptadas
Eiffel Tower = Torre Eiffel

Military Base = Base Militar

'Give me your tired, your poor, your huddled masses yearning to breathe free, the wretched refuse of your teeming shore. Send these, the homeless, tempest-tossed to me, I lift my lamp beside the golden door!'  - Emma Lazarus = 'Dadme a vuestros seres pobres y cansados.Dadme esas masas ansiosas de ser libres,los tristes desechos de costas populosas. Que vengan los desamparados, que las tempestades batan. ¡Mi antorcha alumbra un umbral dorado!' - Emma Lazarus
[stats] from every specialist = [stats] de todos los especialistas 
Statue of Liberty = Estatua de la Libertad

'...the location is one of the most beautiful to be found, holy and unapproachable, a worthy temple for the divine friend who has brought salvation and true blessing to the world.'  - King Ludwig II of Bavaria = '... el lugar es uno de los más bellos que pueda encontrarse, sagrado e inexpugnable, un templo digno del divino amigo que ha traído la salvación y la verdadera bendición al mundo.' - Rey Luis II de Baviera
Neuschwanstein = Neuschwanstein

Research Lab = Laboratorio de Investigación

'Come to me, all who labor and are heavy burdened, and I will give you rest.'  - New Testament, Matthew 11:28 = 'Venid a mí todos los que estáis fatigados y cargados, porque yo os aliviaré.' - La Biblia, Mateo 11:28
Culture cost of adopting new Policies reduced by [amount]% = El costo cultural de adoptar nuevas políticas se redujo en un [amount]%
Cristo Redentor = Cristo Redentor

Medical Lab = Laboratorio Médico

Enables nuclear weapon = Habilita armas nucleares
Triggers a global alert upon completion = Da una alerta mundial al construirse
Manhattan Project = El Proyecto Manhattan

'In preparing for battle I have always found that plans are useless, but planning is indispensable.'  - Dwight D. Eisenhower = 'En la preparación de una batalla, siempre he encontrado que los planes son inútiles, pero que la planificación es indispensable.' - Dwight D. Eisenhower
Gold cost of upgrading military units reduced by 33% = El coste de mejorar unidades con oro se reduce un 33%
Pentagon = Pentágono

Solar Plant = Planta Solar

'Those who lose dreaming are lost.'  - Australian Aboriginal saying = 'Los que pierden sus sueños están perdidos.' - Proverbio de los aborígenes australianos 
Sydney Opera House = Casa de la Opera de Sidney

Nuclear Plant = Central Nuclear

Enables construction of Spaceship parts = Habilita la construcción de partes de Nave Espacial
Apollo Program = Programa Apolo

'Nothing travels faster than light with the possible exception of bad news, which obeys its own special rules.' - Douglas Adams = 'Nada viaja más rápido que la luz con la excepción de las malas noticias, las cuales obedecen sus propias reglas.' - Douglas Adams
[amount] population [cityFilter] = [amount] población [cityFilter]
[stats] [cityFilter] = [stats] [cityFilter] 
CN Tower = Torre CN

Population loss from nuclear attacks -[amount]% = Población perdida por ataques nucleares -[amount]%
Bomb Shelter = Bunquer de Bombas

Spaceship part = Parte de Nave Espacial
SS Cockpit = Cabina (Nave Espacial)

'The wonder is, not that the field of stars is so vast, but that man has measured it.'  - Anatole France = 'La maravilla no es que haya tantas estrellas, sino que el hombre haya podido verlas.' - Anatole France
Hubble Space Telescope = Telescopio espacial Hubble

SS Booster = Potenciador (Nave Espacial)

Spaceship Factory = Fábrica de Nave Espacial

SS Engine = Motor (Nave Espacial)

SS Stasis Chamber = Cámara de Estasis (Nave Espacial)

Hidden until [amount] social policy branches have been completed = Oculto hasta que [amount] ramas politicas hayan sido completadas
Triggers a global alert upon build start = Activa una alerta mundial al iniciar construcción
Triggers a Cultural Victory upon completion = Activa una Victoria Cultural al completarse
Hidden when cultural victory is disabled = Oculto cuando victoria cultural está desactivada
Utopia Project = Proyecto Utopía


#################### Lines from Difficulties from Civ V - Vanilla ####################

Settler = Colono

Chieftain = Jefe

Warlord = Caudillo

Prince = Príncipe

King = Monarca
Era Starting Unit = Unidad Inicial por Era

Emperor = Emperador

Immortal = Inmortal
Worker = Trabajador

Deity = Deidad


#################### Lines from Nations from Civ V - Vanilla ####################

Spectator = Espectador

Babylon = Babilonia
Nebuchadnezzar II = Nabucodonosor II
The demon wants the blood of soldiers! = ¡El demonio quiere la sangre de los soldados!
Oh well, I presume you know what you're doing. = Bueno, supongo que sabes lo que estás haciendo.
It is over. Perhaps now I shall have peace, at last. = Se acabó. Quizás ahora tenga paz, por fin.
Are you real or a phantom? = ¿Eres real o un fantasma?
It appears that you do have a reason for existing – to make this deal with me. = Parece que tienes una razón para existir: hacer este trato conmigo.
Greetings. = Saludos.
What do YOU want?! = ¡¿Qué es lo que TÚ deseas?!
Ingenuity = Ingenio
Receive free [unit] when you discover [tech] = Recibe [unit] gratis cuando descubras [tech]
[unit] is earned [amount]% faster = [unit] se gana [amount]% más rápido
May the blessings of heaven be upon you, O great Nebuchadnezzar, father of mighty and ancient Babylon! Young was the world when Sargon built Babylon some five thousand years ago, long did it grow and prosper, gaining its first empire the eighteenth century BC, under godlike Hammurabi, the giver of law. Although conquered by the Kassites and then by the Assyrians, Babylon endured, emerging phoenix-like from its ashes of destruction and regaining its independence despite its many enemies. Truly was Babylon the center of arts and learning in the ancient world. O Nebuchadnezzar, your empire endured but a short time after your death, falling to the mighty Persians, and then to the Greeks, until the great city was destroyed by 141 BC. = ¡Que las bendiciones del cielo recaigan sobre ti, oh gran Nabucodonosor, padre de la antigua y poderosa Babilonia! Joven era el mundo cuando Sargón construyó Babilonia hace unos cinco mil años atrás. Por mucho tiempo ella prosperó, ganándose el siglo XVIII a.C su primer Imperio, bajo la figura divina de Hammurabi, el Legislador. Aunque conquistada por los Casitas y luego los Asirios, Babilonia permaneció, emergiendo como un fénix de las cenizas de la destrucción, consiguiendo su independencia aún con tantos enemigos. Ciertamente era Babilonia el centro de las artes y enseñanza en el mundo antiguo. Oh Nabucodonosor, tu imperio aguantó poco tras tu muerte, sucumbiendo ante los poderosos Persas, luego ante los Griegos, hasta que la gran ciudad fue destruida en el año 141 d.C.
But is Babylon indeed gone forever, great Nebuchadnezzar? Your people look to you to bring the empire back to life once more. Will you accept the challenge? Will you build a civilization that will stand the test of time? = ¿Pero verdaderamente se ha ido Babilonia, gran Nabucodonosor? Tu pueblo confía en ti para traer el imperio de nuevo a la vida una vez más. ¿Aceptarás el reto? ¿Harás una civilización que resista el paso del tiempo?
Akkad = Acadia
Dur-Kurigalzu = Dur-Kurigalzu
Nippur = Nippur
Borsippa = Borsippa
Sippar = Sippar
Opis = Opis
Mari = Mari
Shushan = Susa
Eshnunna = Eshnunna
Ellasar = Ellasar
Erech = Uruk
Kutha = Cutah
Sirpurla = Lagash
Neribtum = Neribtum
Ashur = Assur
Ninveh = Nínive
Nimrud = Nimrud
Arbela = Erbil
Nuzi = Nuzi
Arrapkha = Arrapkha
Tutub = Tutub
Shaduppum = Shaduppum
Rapiqum = Rapiqum
Mashkan Shapir = Mashkan Shapir
Tuttul = Tuttul
Ramad = Ramad
Ana = Ana
Haradum = Haradum
Agrab = Agrab
Uqair = Uqair
Gubba = Gubba
Hafriyat = Hafriyat
Nagar = Nagar
Shubat Enlil = Shubat-Enlil
Urhai = Urhai
Urkesh = Urkish
Awan = Awan
Riblah = Riblah
Tayma = Taima

Greece = Grecia
Alexander = Alejandro
You are in my way, you must be destroyed. = Estás en mi camino, debes ser destruido.
As a matter of fact I too grow weary of peace. = De hecho, yo también me canso de la paz.
You have somehow become my undoing! What kind of beast are you? = ¡De alguna manera te has convertido en mi ruina! ¿Qué tipo de bestia eres?
Hello stranger! I am Alexandros, son of kings and grandson of the gods! = Hola extraño ¡Soy Alejandro, hijo de reyes y nieto de los dioses!
My friend, does this seem reasonable to you? = Mi amigo, ¿te parece razonable?
Greetings! = ¡Saludos!
What? = ¿Qué?
Hellenic League = Liga Helénica
City-State Influence recovers at twice the normal rate = La influencia de la ciudad-estado se recupera al doble de la tasa normal 
City-State Influence degrades [amount]% slower = Influencia sobre Ciudad-Estado se degrada [amount]% más lento
May the blessings of the gods be upon you, oh great King Alexander! You are the ruler of the mighty Greek nation. Your people lived for so many years in isolated city-states - legendary cities such as Athens, Sparta, Thebes - where they gave the world many great things, such as democracy, philosophy, tragedy, art and architecture, the very foundation of Western Civilization. Although few in number and often hostile to each other, in the 5th century BC they were able to defeat their much larger neighbor, Persia, on land and sea. = ¡Que las bendiciones de los dioses recaigan sobre ti, oh gran Rey Alejandro! Tú eres el gobernador de la poderosa nación Griega. Tu gente vivió por muchos años en ciudades-estado separadas - ciudades legendarias como Atenas, Esparta, Thebe - las cuales dieron al mundo grandes cosas, como democracia, filosofía, tragedia, arte y arquitectura, las bases de la Civilización Occidental. Aún pocas siendo y frecuentemente hostiles entre sí, en el siglo V a.C pudieron derrotar a su vecino mucho más grande, Persia, en la tierra y en el mar.
Alexander, your people stand ready to march to war, to spread the great Greek culture to millions and to bring you everlasting glory. Are you ready to accept your destiny, King Alexander? Will you lead your people to triumph and greatness? Can you build a civilization that will stand the test of time? = Alejandro, tu gente está lista para marchar a la guerra, para extender la grandiosa cultura Griega a millones y traerte gloria sin fin. ¿Estás listo para aceptar tu destino, rey Alejandro? ¿Liderarás a tu gente hacia la grandiosidad y el triunfo? ¿Puedes hacer civilización que resista el paso del tiempo?
Athens = Atenas
Sparta = Esparta
Corinth = Corinto
Argos = Argos
Knossos = Cnosos
Mycenae = Miceno
Pharsalos = Farsala
Ephesus = Éfeso
Halicarnassus = Halicarnaso
Rhodes = Rodas
Eretria = Eretria
Pergamon = Pérgamo
Miletos = Mileto
Megara = Mégara
Phocaea = Focea
Sicyon = Sición
Tiryns = Tirinto
Samos = Samos
Mytilene = Mitilene
Chios = Quíos
Paros = Paros
Elis = Élide
Syracuse = Siracusa
Herakleia = Heraclea
Gortyn = Gortina
Chalkis = Calcis
Pylos = Pilos
Pella = Pella
Naxos = Naxos
Larissa = Larisa
Apollonia = Apolonia
Messene = Mesene
Orchomenos = Orcómeno
Ambracia = Ambracia
Kos = Cos
Knidos = Cnido
Amphipolis = Anfípolis
Patras = Patras
Lamia = Lamía
Nafplion = Nauplia
Apolyton = Apolito

China = China
Wu Zetian = Wu Zetian
You won't ever be able to bother me again. Go meet Yama. = No podrás volver a molestarme nunca más. Ve a conocer a Yama.
Fool! I will disembowel you all! = ¡Tonto! ¡Los destriparé a todos!
You have proven to be a cunning and competent adversary. I congratulate you on your victory. = Has demostrado ser un adversario astuto y competente. Te felicito por tu victoria.
Greetings, I am Empress Wu Zetian. China desires peace and development. You leave us alone, we'll leave you alone. = Saludos, soy la emperatriz Wu Zetian. China desea paz y desarrollo. Nos dejas en paz, te dejaremos en paz.
My friend, do you think you can accept this request? = Mi amigo, ¿crees que puedes aceptar esta solicitud?
How are you today? = ¿Cómo estás hoy?
Oh. It's you? = Oh. ¿Eres tu?
Art of War = El Arte de la Guerra
Great General provides double combat bonus = Gran general proporciona doble bonificación de combate.
The Blessings of Heaven be upon you. Empress Wu Zetian, most beautiful and haughty ruler of China! Oh great Empress, whose shadow causes the flowers to blossom and the rivers to flow! You are the leader of the Chinese, the oldest and the greatest civilization that humanity has ever produced. China's history stretches back into the mists of time, its people achieving many great things long before the other upstart civilizations were even conceived. China's contributions to the arts and sciences are too many and too wondrous to do justice to - the printing press, gunpowder, the works of Confucius - these are but a few of the gifts China has given to an undeserving world! = Las bendiciones del cielo están sobre ti. Emperatriz Wu Zetian, ¡la más bella y altiva gobernante de China! Oh gran Emperatriz, ¡tu sombra hace las flores florecer y los ríos fluir! Tú eres la líder de los Chinos, la civilización más grande y más vieja que la humanidad pudo hacer. La historia de China es tan larga que se pierde en el tiempo, con su gente alcanzando grandes cosas mucho antes que otras civilizaciones nacientes. Las contribuciones de China a las artes y las ciencias son tantas y tan maravillosas, que no se le pueden hacer justicia - la imprenta, pólvora, el trabajo de Confucio - ¡estos son unos pocos de los regalos que ha dado China a un mundo que no se los merece!
You, great Queen, who, with cunning and beauty, rose from the position of lowly concubine to that of Divine Empress - your people call out to you to lead them! Great China is once again beset on all sides by barbarians. Can you defeat all your many foes and return your country to greatness? Can you build a civilization to stand the test of time? = Tú, gran Reina, quien, con tu astucia y belleza, ascendió de una pobre concubina a la Divina Emperatriz - ¡tu gente te llama para que los lideres! La gran China está rodeada una vez más de bárbaros. ¿Puedes derrotar a todos tus enemigos y traer tu país a la grandeza? ¿Puedes hacer una civilización que resista el paso del tiempo?
Beijing = Beijing
Shanghai = Shanghái
Guangzhou = Guangzhou
Nanjing = Nankín
Xian = Xi'an
Chengdu = Chengdu
Hangzhou = Hangzhou
Tianjin = Tianjín
Macau = Macao
Shandong = Shandong
Kaifeng = Kaifeng
Ningbo = Ningbó
Baoding = Báoding
Yangzhou = Yangzhou
Harbin = Harbin
Chongqing = Chongqing
Luoyang = Luoyang
Kunming = Kunmíng
Taipei = Taipéi
Shenyang = Shenyang
Taiyuan = Taiyuan
Tainan = Tainan
Dalian = Dalian
Lijiang = Lijiang
Wuxi = Wuxi
Suzhou = Suzhou
Maoming = Maomíng
Shaoguan = Shaoguan
Yangjiang = Yangjiáng
Heyuan = Heyuan
Huangshi = Huangshi
Yichang = Yichang
Yingtian = Yichang
Xinyu = Xinyu
Xinzheng = Xinzheng
Handan = Handan
Dunhuang = Dunhuang
Gaoyu = Gaoyu
Nantong = Nantong
Weifang = Weifang
Xikang = Xikang

Egypt = Egipto
Ramesses II = Ramsés II
You are but a pest on this Earth, prepare to be eliminated! = ¡Eres sólo una plaga en esta Tierra, prepárate para ser eliminado!
You are a fool who evokes pity. You have brought my hostility upon yourself and your repulsive civilization! = Eres un tonto que evoca piedad. ¡Has traído mi hostilidad sobre ti y tu repulsiva civilización!
Strike me down and my soul will torment yours forever, you have won nothing. = Golpéame y mi alma atormentará la tuya para siempre, no has ganado nada.
Greetings, I am Ramesses the god. I am the living embodiment of Egypt, mother and father of all civilizations. = Saludos, soy Ramsés el dios. Soy la encarnación viviente de Egipto, madre y padre de todas las civilizaciones.
Generous Egypt makes you this offer. = Egipto generoso te hace esta oferta.
Good day. = Buen día.
Oh, it's you. = Oh, eres tú.
Monument Builders = Constructores de Monumentos
We greet thee, oh great Ramesses, Pharaoh of Egypt, who causes the sun to rise and the Nile to flow, and who blesses his fortunate people with all the good things of life! Oh great lord, from time immemorial your people lived on the banks of the Nile river, where they brought writing to the world, and advanced mathematics, sculpture, and architecture. Thousands of years ago they created the great monuments which still stand tall and proud. = Te saludamos, oh gran Ramsés, Faraón de Egipto, él que hace el sol salir y el Nilo fluir, ¡y quien bendice a su afortunado pueblo con todas las cosas buenas de la vida! Oh gran señor, desde tiempo inmemorable tu gente ha vivido en las laderas del río Nilo, donde trajeron la escritura al mundo, y avanzadas matemáticas, escultura, y arquitectura. Hace miles de años atrás ellos crearon grandes monumentos los cuales aún siguen orgullosamente en pie.
Oh, Ramesses, for uncounted years your people endured, as other petty nations around them have risen and then fallen into dust. They look to you to lead them once more into greatness. Can you honor the gods and bring Egypt back to her rightful place at the very center of the world? Can you build a civilization that will stand the test of time? = Oh, Ramsés, por años incontables tu pueblo ha sobrevivido, no como otras pobres naciones de alrededor han surgido y caído al polvo. Ellos te escogen para que los lideres una vez más a la grandeza. ¿Puedes honrar a los dioses y devolver a Egipto a su legítimo lugar en el centro del mundo? ¿Puedes hacer una civilización que resista el paso del tiempo?
Thebes = Tebas
Memphis = Memphis
Heliopolis = Heliópolis
Elephantine = Elefantina
Alexandria = Alexandria
Pi-Ramesses = Pi-Ramsés
Giza = Guiza
Byblos = Biblos
Akhetaten = Amarna
Hieraconpolis = Hieracómpolis
Abydos = Abidos
Asyut = Asiut
Avaris = Avaris
Lisht = El Lisht
Buto = Buto
Edfu = Edfu
Pithom = Heroónpolis
Busiris = Busiris
Kahun = Kahun
Athribis = Atribis
Mendes = Mendes
Elashmunein = Khemnu
Tanis = Tanis
Bubastis = Bubastis
Oryx = Orix
Sebennytus = Sebennitos
Akhmin = Jent-Min
Karnak = Karnak
Luxor = Lúxor
El Kab = El Kab
Armant = Armant
Balat = Balat
Ellahun = El Lahun
Hawara = Hawara
Dashur = Dashur
Damanhur = Damanjur
Abusir = Abusir
Herakleopolis = Heracleópolis Magna
Akoris = Acoris
Benihasan = Beni Hassan
Badari = El Badari
Hermopolis = Hermópolis
Amrah = El Amrah
Koptos = Copto
Ombos = Kom Ombo
Naqada = Naqada
Semna = Semna
Soleb = Soleb

England = Inglaterra
Elizabeth = Isabel
By the grace of God, your days are numbered. = Por la gracia de Dios, tus días están contados.
We shall never surrender. = Nosotros nunca nos rendiremos.
You have triumphed over us. The day is yours. = Has triunfado sobre nosotros. El día es tuyo.
We are pleased to meet you. = Nos complace conocerte.
Would you be interested in a trade agreement with England? = ¿Te interesaría un acuerdo comercial con Inglaterra?
Hello, again. = Hola de nuevo.
Oh, it's you! = ¡Oh, eres tú!
Sun Never Sets = El Sol nunca se pone.
Praises upon her serene highness, Queen Elizabeth Gloriana. You lead and protect the celebrated maritime nation of England. England is an ancient land, settled as early as 35,000 years ago. The island has seen countless waves of invaders, each in turn becoming a part of the fabric of the people. Although England is a small island, for many years your people dominated the world stage. Their matchless navy, brilliant artists and shrewd merchants, giving them power and influence far in excess of their mere numbers. = Alabanza hacia su serena alteza, Reina Isabel Gloriana. Tu lideraste y protegiste la celebrada nación marítima de Inglaterra. Inglaterra es una tierra antigua, asentada desde hace 35.000 años. La isla ha visto un incontable número de invasores, cada vez volviéndose parte de la esencia de la gente. Aunque Inglaterra es una pequeña isla, por muchos años tu gente dominó el escenario mundial. Su armada sin rival, astutos mercaderes y brillantes artistas, dándoles poder e influencia sin igual a sus números.
Queen Elizabeth, will you bring about a new golden age for the English people? They look to you once more to return peace and prosperity to the nation. Will you take up the mantle of greatness? Can you build a civilization that will stand the test of time? = ¿Reina Isabel, traerás una nueva era dorada para la gente Inglesa? Acuden a tí una vez más a que regreses paz y prosperidad a la nación. ¿Tomarás el manto de la grandeza? ¿Puedes hacer una civilización que resista el paso del tiempo?
London = Londres
York = York
Nottingham = Nottingham
Hastings = Hastings
Canterbury = Canterbury
Coventry = Coventry
Warwick = Warwick
Newcastle = Newcastle
Oxford = Oxford
Liverpool = Liverpool
Dover = Dover
Brighton = Brighton
Norwich = Norwich
Leeds = Leeds
Reading = Reading
Birmingham = Birmingham 
Richmond = Richmond
Exeter = Exeter
Cambridge = Cambridge
Gloucester = Gloucester
Manchester = Manchester
Bristol = Bristol
Leicester = Leicester
Carlisle = Carlisle
Ipswich = Ipswich
Portsmouth = Portsmouth
Berwick = Berwick
Bath = Bath
Mumbles = Mumbles
Southampton = Southampton
Sheffield = Sheffield
Salisbury = Salisbury
Colchester = Colchester
Plymouth = Plymouth
Lancaster = Lancaster
Blackpool = Blackpool
Winchester = Winchester
Hull = Hull

France = Francia
Napoleon = Napoleón
You're disturbing us, prepare for war. = Nos estás molestando, prepárate para la guerra.
You've fallen into my trap. I'll bury you. = Has caído en mi trampa. Te enterraré.
I congratulate you for your victory. = Te felicito por tu victoria
Welcome. I'm Napoleon, of France; the smartest military man in world history. = Bienvenidos. Soy Napoleón, de Francia. El militar más listo de la historia mundial.
France offers you this exceptional proposition. = Francia le ofrece esta propuesta excepcional.
Hello. = Hola.
It's you. = Eres tú.
Ancien Régime = Antiguo Régimen
[stats] per turn from cities before [tech] = [stats] por turno de ciudades anterior a [tech] 
Long life and triumph to you, First Consul and Emperor of France, Napoleon I, ruler of the French people. France lies at the heart of Europe. Long has Paris been the world center of culture, arts and letters. Although surrounded by competitors - and often enemies - France has endured as a great nation. Its armies have marched triumphantly into battle from one end of the world to the other, its soldiers and generals among the best in history. = Larga vida y triunfo a tí, Napoleón, Primer Cónsul y Emperador de los Franceses. Francia se encuentra en el corazón de Europa. Por mucho tiempo París ha sido el centro mundial de la cultura, las letras y las bellas artes. Aunque rodeada de competidores - e incluso enemigos -, Francia se ha mantenido como una gran nación. Sus ejércitos han marchado triunfantes a la batalla desde un extremo del mundo hasta otro; sus soldados y generales, entre los mejores de la historia.
Napoleon Bonaparte, France yearns for you to rebuild your empire, to lead her once more to glory and greatness, to make France once more the epicenter of culture and refinement. Emperor, will you ride once more against your foes? Can you build a civilization that will stand the test of time? = Napoleón Bonaparte, Francia te suplica que reconstruyas tu imperio, y lo guíes de nuevo hacia la gloria y grandeza, para hacer a Francia una vez más el epicentro de la cultura y la excelencia. Emperador, ¿te enfrentarás de nuevo a tus adversarios? ¿Puedes crear una civilización que resista el paso del tiempo?
Paris = París
Orleans = Orleans
Lyon = Lyon
Troyes = Troya
Tours = Tours
Marseille = Marsella
Chartres = Chartres
Avignon = Avignon
Rouen = Ruan
Grenoble = Grenoble
Dijon = Dijon
Amiens = Amiens
Cherbourg =  Cherbourg
Poitiers = Poitiers
Toulouse = Toulouse
Bayonne = Bayona
Strasbourg = Estrasburgo
Brest = Brest
Bordeaux = Burdeos
Rennes = Rennes
Nice = Nice
Saint Etienne = Saint Etienne
Nantes = Nantes
Reims = Reims
Le Mans = Le Mans
Montpellier = Montpellier
Limoges = Limoges
Nancy = Nancy
Lille = Lille
Caen = Caen
Toulon = Tolón
Le Havre = El Havre
Lourdes = Lourdes
Cannes = Cannes
Aix-En-Provence = Aix-En-Provence
La Rochelle = La Rochelle
Bourges = Bourges
Calais = Calais

Russia = Rusia
Catherine = Catalina
You've behaved yourself very badly, you know it. Now it's payback time. = Te has comportado muy mal, lo sabes. Ahora es tiempo de venganza.
You've mistaken my passion for a weakness, you'll regret about this. = Has confundido mi pasión con una debilidad, te arrepentirás de esto.
We were defeated, so this makes me your prisoner. I suppose there are worse fates. = Fuimos derrotados, así que esto me convierte en su prisionero. Supongo que hay destinos peores.
I greet you, stranger! If you are as intelligent and tactful as you are attractive, we'll get along just fine. = ¡Te saludo, forastero! Si eres tan inteligente y discreto como atractivo, nos llevaremos bien.
How would you like it if I propose this kind of exchange? = ¿Te gustaría que te propusiera este tipo de intercambio?
Hello! = ¡Hola!
What do you need?! = ¿Que necesitas?
Siberian Riches = Riquezas Siberianas
Double quantity of [resource] produced = Cantidad doble de [resource] producida
Greetings upon thee, Your Imperial Majesty Catherine, wondrous Empress of all the Russias. At your command lies the largest country in the world. Mighty Russia stretches from the Pacific Ocean in the east to the Baltic Sea in the west. Despite wars, droughts, and every manner of disaster the heroic Russian people survive and prosper, their artists and scientists among the best in the world. The Empire today remains one of the strongest ever seen in human history - a true superpower, with the greatest destructive force ever devised at her command. = Saludos hacia usted, Su Imperial Majestad Caterina, maravillosa Emperatriz de todos los Rusos. A tu comando está el país más grande en el mundo. La poderosa Rusia se extiende desde el Océano Pacífico en el este, al Mar Báltico en occidente. A pesar de las guerras, sequías, y todo tipo de desastre, la heroica gente rusa sobrevivió y prosperó, con artistas y científicos de los mejores del planeta. El Imperio aún se mantiene como uno de los más fuertes jamás vistos en la historia humana - una  verdadera superpotencia, con la fuerza destructora jamás concebida a su comando.
Catherine, your people look to you to bring forth glorious days for Russia and her people, to revitalize the land and recapture the wonder of the Enlightenment. Will you lead your people once more into greatness? Can you build a civilization that will stand the test of time? = Caterina, tu gente te pide que traigas días gloriosos para Rusia y su gente, para revitalizar la tierra y recapturar la maravilla de la Ilustración. ¿Liderarás a tu gente una vez más a la grandeza? ¿Puedes hacer una civilización que resista el paso del tiempo?
Moscow = Moscú
St. Petersburg = San Peterburgo
Novgorod = Nóvgorod
Rostov = Rostov
Yaroslavl = Yaroslavl
Yekaterinburg = Ekaterimburgo
Yakutsk = Yakutsk
Vladivostok = Vladivostok
Smolensk = Smolensk
Orenburg = Oremburgo
Krasnoyarsk = Krasnoyarsk
Khabarovsk = Jabárovsk
Bryansk = Briansk
Tver = Tver
Novosibirsk = Novosibirsk
Magadan = Magadán
Murmansk = Múrmansk
Irkutsk = Irkutsk
Chita = Chitá
Samara = Samara
Arkhangelsk = Arcángel
Chelyabinsk = Cheliábinsk
Tobolsk = Tobolsk
Vologda = Vólogda
Omsk = Omsk
Astrakhan = Astracán
Kursk = Kursk
Saratov = Sarátov
Tula = Tula
Vladimir = Vladimiro
Perm = Perm
Voronezh = Vorónezh
Pskov = Pskov
Starayarussa = Stáraya Rusa
Kostoma = Kostroma
Nizhniy Novgorod = Nizhni Nóvgorod
Suzdal = Suzdal
Magnitogorsk = Magnitogorsk

Rome = Roma
Augustus Caesar = César Augusto
My treasury contains little and my soldiers are getting impatient... <sigh> ...therefore you must die. = Mi tesoro contiene poco y mis soldados se están impacientando... <suspiro> ...por lo tanto deben morir.
So brave, yet so stupid! If only you had a brain similar to your courage. = ¡Tan valiente, pero tan estúpido! Si tan sólo tuvieras un cerebro similar a tu coraje.
The gods have deprived Rome of their favour. We have been defeated. = Los dioses han privado a Roma de su favor. Hemos sido derrotados.
I greet you. I am Augustus, Imperator and Pontifex Maximus of Rome. If you are a friend of Rome, you are welcome. = Te saludo. Soy Augusto, Imperator y Pontífice Máximo de Roma. Si eres amigo de Roma, eres bienvenido.
I offer this, for your consideration. = Le ofrezco esto, para su consideración.
Hail. = Salve.
What do you want? = ¿Qué es lo que quieres?
The Glory of Rome = Gloria de Roma
+25% Production towards any buildings that already exist in the Capital = +25% De producion a las construcciones que ya existan en la capital 
The blessings of the gods be upon you, Caesar Augustus, emperor of Rome and all her holdings. Your empire was the greatest and longest lived of all in Western civilization. And your people single-handedly shaped its culture, law, art, and warfare like none other, before or since. Through years of glorious conquest, Rome came to dominate all the lands of the Mediterranean from Spain in the west to Syria in the east. And her dominion would eventually expand to cover much of England and northern Germany. Roman art and architecture still awe and inspire the world. And she remains the envy of all lesser civilizations who have followed. = Que las bendiciones de los dioses estén sobre tí, Cesar Augustus, emperador de Roma y todas sus posesiones. Tu imperio fue el más grande y longevo de toda la civilización occidental. Y tu gente formó su cultura, leyes, arte y guerra por sí misma como ninguna otra, antes o después. A través de años de gloriosa conquista, Roma dominó todas las tierras del Mediterráneo, desde España en el oeste, a Siria en el este. Y su dominio se expandiría tanto, hasta llegar a Inglaterra y el norte de Germania. El arte y arquitectura Romana aún asombra e inspira al mundo. Y ella es la envidia de todas las civilizaciones menores que le siguieron.
O mighty emperor, your people turn to you to once more reclaim the glory of Rome! Will you see to it that your empire rises again, bringing peace and order to all? Will you make Rome once again center of the world? Can you build a civilization that will stand the test of time? = Oh poderoso emperador, ¡tu gente clama de vuelta la gloria Romana!  ¿Verás como tu imperio surge otra vez, trae paz y orden a todos? ¿Harás a Roma una vez más el centro del mundo? ¿Puedes crear una civilización que resista el paso del tiempo?
Antium = Anzio
Cumae = Cumas
Neapolis = Neápolis
Ravenna = Rávena
Arretium = Arezzo
Mediolanum = Milán
Arpinum = Arpino
Circei = Circeo
Setia = Sezze
Satricum = Satricum
Ardea = Ardea
Ostia = Ostia Antica
Velitrae = Velletri
Viroconium = Viroconium
Tarentum = Tareto
Brundisium = Bríndisi
Caesaraugusta = Zaragoza
Caesarea = Cesarea
Palmyra = Palmira
Signia = Signia
Aquileia = Aquilea
Clusium = Chiusi
Sutrium = Sutri
Cremona = Cremona
Placentia = Plasencia
Hispalis = Sevilla
Artaxata = Artashat
Aurelianorum = Cénabo
Nicopolis = Nicópolis
Agrippina = Agripina
Verona = Verona
Corfinium = Corfinio
Treverii = Tréveris
Sirmium = Sirmio
Augustadorum = Augustadorum
Curia = Curia
Interrama = Interrama
Adria = Adria

Arabia = Arabia
Harun al-Rashid = Harún al-Rashid
The world will be more beautiful without you. Prepare for war. = El mundo será un lugar mejor sin ti. Prepárate para la guerra. 
Fool! You will soon regret dearly! I swear it! = ¡Pobre inocente! Pronto te arrepentirás ¡Te lo aseguro!
You have won, congratulations. My palace is now in your possession, and I beg that you care well for the peacock. = Has ganado, enhorabuena. Mi palacio está ahora en tu posesión, te imploro que cuides del pavo real.
Welcome foreigner, I am Harun Al-Rashid, Caliph of the Arabs. Come and tell me about your empire. = Bienvenido extranjero, yo soy Harún al-Rashid, Califa de los árabes. Ven y cuéntame sobre tu imperio.
Come forth, let's do business. = Ven, hagámos negocios.
Peace be upon you. = La paz sea contigo.
Trade Caravans = Caravanas de Comercio
[stats] from each Trade Route = [stats] de cada Ruta Comercial
Blessings of God be upon you oh great caliph Harun al-Rashid, leader of the pious Arabian people! The Muslim empire, the Caliphate was born in the turbulent years after the death of the prophet Muhammad in 632 AD, as his followers sought to extend the rule of God to all of the people of the earth. The caliphate grew mighty indeed at the height of its power, ruling Spain, North Africa, the Middle East, Anatolia, the Balkans and Persia. An empire as great as or even greater than that of Rome. The arts and sciences flourished in Arabia during the Middle Ages, even as the countries of Europe descended into ignorance and chaos. The Caliphate survived for six hundred years, until finally succumbing to attack from the Mongols, those destroyers of Empires. = Que las bendiciones de dios sean contigo oh gran califa Harun al-Rashid, ¡líder de la devota pueblo Árabe! El imperio Musulmán, el Califato fue nacido en años turbulentos después de la muerte del profeta Mojama en el año 632 d.C, y sus seguidores buscaron expandir el mandato de Dios a toda la gente de la tierra. El califato creció ciertamente poderoso en la altura de su poder, reinando España, África del Norte, el medio Oriente, Anatolia, los Balcanes y Persia. Un imperio tan o más grande que el de Roma. Las artes y ciencias abundaban en Arabia durante el medievo, incluso mientras los países de Europa descendían a la ignorancia y el caos. El Califato sobrevivió por seiscientos años, hasta que finalmente sucumbió al ataque de los Mongoles, esos destructores de Imperios.
Great Caliph Harun al Rashid, your people look to you to return them to greatness! To make Arabia once again an enlightened land of arts and knowledge, a powerful nation who needs fear no enemy! Oh Caliph, will you take up the challenge? Can you build a civilization that will stand the test of time? = Gran Califato Harun al-Rashid, ¡tu gente esperan que les devuelvas la grandeza! Que hagas a Arabia una vez más la tierra ilustrada de artes y conocimiento, ¡una nación poderosa que no le teme a ningún enemigo! Oh Califa, ¿aceptarás el reto? ¿Puedes hacer una civilización que resista el paso del tiempo?
Mecca = Meca
Medina = Medina
Damascus = Damasco
Baghdad = Bagdad
Najran = Najrán
Kufah = Kufa
Basra = Basora
Khurasan = Jorasán
Anjar = Anjar
Fustat = Fustat
Aden = Adén
Yamama = Al-Yamama
Muscat = Mascate
Mansura = El Mansura
Bukhara = Bujará
Fez = Fez
Shiraz = Shiraz
Merw = Merv
Balkh = Balj
Mosul = Mosul
Aydab = Aydab
Bayt = Beit
Suhar = Sohar
Taif = Taif
Hama = Hama
Tabuk = Tabuk
Sana'a = Saná
Shihr = Shihr
Tripoli = Trípoli
Tunis = Túnez
Kairouan = Cairuán
Algiers = Argel
Oran = Orán

America = Estados Unidos
George Washington = George Washington 
Your wanton aggression leaves us no choice. Prepare for war! = Tu agresión gratuita no nos deja elección. ¡Prepárate para la guerra!
You have mistaken our love of peace for weakness. You shall regret this! = Confundiste nuestro amor por la paz con debilidad. Te arrepentirás de eso!
The day...is yours. I hope you will be merciful in your triumph. = hoy...es tu día. Espero que seas piadoso en la victoria
The people of the United States of America welcome you. = El pueblo de los Estados unidos de America te da la bienvenida
Is the following trade of interest to you? = ¿El siguiente intercambio es tu interés? 
Well? = ¿Entonces? 
Manifest Destiny = Destino Manifiesto
Welcome President Washington! You lead the industrious American civilization! Formed in the conflagration of revolution in the 18th century, within a hundred years, the young nation became embroiled in a terrible civil war that nearly tore the country apart, but it was just a few short years later in the 20th century that the United States reached the height of its power, emerging triumphant and mighty from the two terrible wars that destroyed so many other great nations. The United States is a nation of immigrants, filled with optimism and determination. They lack only a leader to help them fulfill their promise. = ¡Bienvenido Presidente Washington! ¡Tú lideras la industrial civilización Estadounidense! Formada en la conflagración de revolución en el siglo XVIII, en menos de 100 años, tu joven nación se envolvió en una terrible guerra civil que casi rompe el país aparte, pero fueron unos cortos pocos años después en el siglo XX que los Estados Unidos alcanzaron su máximo poder, emergiendo triunfante y poderosa de las dos terribles guerras que destruyeron otras grandes naciones. Los Estados Unidos es una nación de inmigrantes, llena con optimismo y determinación. Solo carecen de un líder que ayude llenar su promesa.
President Washington, can you lead the American people to greatness? Can you build a civilization that will stand the test of time? = ¿Presidente Washington, puedes liderar a los estadounidenses a la grandeza? ¿Puedes crear una civilización que resista el paso del tiempo?
Washington = Washington 
New York = Nueva York
Boston = Boston
Philadelphia = Filadelfia
Atlanta = Atlanta
Chicago = Chicago
Seattle = Seattle
San Francisco = San Francisco 
Los Angeles = Los Ángeles 
Houston = Houston 
Portland =  Portland
St. Louis = San Luis
Miami = Miami
Buffalo = Buffalo
Detroit = Detroit
New Orleans = Nueva Orleans
Baltimore = Baltimore
Denver = Denver
Cincinnati = Cincinnati 
Dallas = Dallas
Cleveland = Cleveland
Kansas City = Kansas
San Diego = San Diego
Las Vegas = Las Vegas
Phoenix = Phoenix
Albuquerque = ALbuquerque
Minneapolis = Minneapolis
Pittsburgh = Pittsburgh
Oakland = Oakland
Tampa Bay = Bahia de Tampa
Orlando = Orlando
Tacoma = Tacoma
Santa Fe = Santa Fe
Olympia = Olympia
Hunt Valley = Valle Hunt 
Springfield = Springfield
Palo Alto = Palo Alto
Centralia = Centralia
Spokane = Spokane
Jacksonville = Jacksonville
Svannah = Savannah
Charleston = Charleston
San Antonio = San Antonio
Anchorage = Anchorage
Sacramento = Sacramento
Reno = Reno
Salt Lake City = Salt Lake
Boise = Boise
Milwaukee = Milwaukee
Santa Cruz = Santa Cruz
Little Rock = Little Rock

Japan = Japón
Oda Nobunaga = Oda Nobunaga
I hereby inform you of our intention to wipe out your civilization from this world. = Mediante la presente quedas informado de nuestras intenciones de borrar a tu civilización de este mundo
Pitiful fool! Now we shall destroy you! = Tonto misericordioso! Ahora voy a destruirte! 
You were much wiser than I thought. = Fuiste mucho mas sabio de lo que creí
We hope for a fair and just relationship with you, who are renowned for military bravery. = Se te reconoce tu valentía militar, esperamos tener una equitativa y justa relación.
I would be grateful if you agreed on the following proposal. = Estaría muy agradecido si aceptas la siguiente propuesta
Oh, it's you... = Oh, eres tu
Bushido = Bushido
Units fight as though they were at full strength even when damaged = Las unidades luchan como si estuvieran con toda su fuerza incluso cuando están dañadas
Blessings upon you, noble Oda Nobunaga, ruler of Japan, the land of the Rising Sun! May you long walk among its flowering blossoms. The Japanese are an island people, proud and pious with a rich culture of arts and letters. Your civilization stretches back thousands of years, years of bloody warfare, expansion and isolation, great wealth and great poverty. In addition to their prowess on the field of battle, your people are also immensely industrious, and their technological innovation and mighty factories are the envy of lesser people everywhere. = Bendiciones a tí, noble Oda Nobunaga, gobernante de Japón, ¡la tierra del Sol Naciente! Que camines junto a las bellas flores. Los Japoneses son isleños, orgullosos y píos con riqueza cultural de las artes y letras. Su civilización se extiende miles de años atrás, años de guerras sangrientas, expansión e insolación, gran riqueza y gran pobreza. En adición a su destreza en el campo de batalla, tu gente son también muy trabajadora, y su innovación tecnológica y honorables fabricas son la envidia de la gente.
Legendary daimyo, will you grab the reins of destiny? Will you bring your family and people the honor and glory they deserve? Will you once again pick up the sword and march to triumph? Will you build a civilization that stands the test of time? = Legendario daimio, ¿Tomararás las riendas del destino? ¿Traerás a tu familia y gente honor y gloria como se lo merecen? ¿Tomarás una vez la espada y marchar al triunfo? ¿Puedes crear una civilización que resista el paso del tiempo?
Kyoto = Kyoto
Osaka = Osaka
Tokyo = Tokyo
Satsuma = Satsuma
Kagoshima = Kagoshima
Nara = Nara
Nagoya = Nagoya
Izumo = Izumo
Nagasaki = Nagasaki
Yokohama = Yokohama
Shimonoseki = Shimonoseki
Matsuyama = Matsuyama
Sapporo = Sapporo
Hakodate = Hakodate
Ise = Ise
Toyama = Toyama
Fukushima = Fukushima
Suo = Suo
Bizen = Bizen
Echizen = Echizen
Izumi = Izumi
Omi = Omi
Echigo = Echigo
Kozuke = Kozuke
Sado = Sado
Kobe = Kobe
Nagano = Nagano
Hiroshima = Hiroshima
Takayama = Takayama
Akita = Akita
Fukuoka = Fukuoka
Aomori = Aomori
Kamakura = Kamkura
Kochi = Kochi
Naha = Naha
Sendai = Sendai
Gifu = Gifu
Yamaguchi = Yamaguchi 
Ota = Ota
Tottori = Tottori 

India = India
Gandhi = Gandhi
I have just received a report that large numbers of my troops have crossed your borders. = Acabo de recibir un reporte de que un gran número de mis tropas ha cruzado tus fronteras.
My attempts to avoid violence have failed. An eye for an eye only makes the world blind. = Mis intentos por evitar la violencia han fracasado. Ojo por ojo y el mundo acabará ciego.
You can chain me, you can torture me, you can even destroy this body, but you will never imprison my mind.  = Puedes encadenarme, puedes torturarme, puedes incluso destruir mi cuerpo, pero nunca apresaras mi mente.
Hello, I am Mohandas Gandhi. My people call me Bapu, but please, call me friend. = Hola, soy Mohandas Gandhi. Mi gente me llama Bapu, pero por favor, tú llamame amigo
My friend, are you interested in this arrangement? = Amigo mío, ¿te interesa este acuerdo?
I wish you peace. = Te deseo la paz.
Population Growth = Crecimiento de Población
Unhappiness from number of Cities doubled = La infelicidad de varias ciudades se duplicó
Greetings, President Mahatma Gandhi, great souled leader of India! You are the ruler of one of the oldest countries in the world with history stretching back almost 10,000 years. A spiritual country, India is the birthplace of three of the world's great religions - Hinduism, Buddhism and Jainism. This is a passionate land of music and color, a land of great wealth and grinding poverty. For centuries, India was divided into kingdoms who fought constantly with each other and against outside invaders. That was, however, after empires such as Maratha, Maurya and Gupta. In the 12th century AD, India was conquered by Muslim Turks who fled from the Mongols. In the early 17th century, the English arrived, and through a combination of shrewd diplomacy and technological superiority, they conquered your fragmented nation. England remained in power for some two centuries until driven out by a rising wave of Indian nationalism, a peaceful rebellion unlike any before seen in history, one led by you! = Saludos, Presidente Mohandas Gandhi, ¡gran apreciado líder de India! Tú eres el líder de una de los países más viejos del mundo con su historia de casi 10.000 años. Un país espiritual, India es el origen de tres de las religiones más grandes - Hinduismo, Budismo y Jainismo. Esta es una tierra apasionada de música y color, una tierra de grande riqueza y pobreza acumulada. Por siglos, India estuvo dividida en varios reinos que se peleaban constantemente entre sí y contra invasores extranjeros. Sin embargo, eso fue hasta los imperios como Maratha, Maurya y Gupta. En el siglo XII d.C, India fue conquistada por los musulmanes turcos, que huyeron de los Mongoles. A principios del siglo XVII, los británicos llegaron, y con una combinación de sucia diplomacia y superioridad tecnológica, conquistaron y fragmentaron la nación. Inglaterra se mantuvo en el poder por dos siglos hasta que fue expulsada por la ola de Indios nacionalistas, una rebelión pacifica nunca antes vista, ¡una liderada por ti!
Gandhi, your people look to you to lead them to even greater heights of glory! Can you help your people realize their great potential, to once again become the world's center of arts, culture and religion? Can you build a civilization that will stand the test of time? = ¡Gandhi, tu gente te llama para liderarlos a la grandeza de la historia! Puedes ayudar a tu gente alcanzar su gran potencial, ¿para volverse una vez más el centro de las artes, cultura y religión? ¿Puedes crear una civilización que resista el paso del tiempo?
Delhi = Delhi
Mumbai = Bombay
Vijayanagara = Vijaranagara
Pataliputra = Pataliputra
Varanasi = Benarés
Agra = Agra
Calcutta = Calcuta
Lahore = Lahore
Bangalore = Bangalore
Hyderabad = Hyderabad
Madurai = Madurai
Ahmedabad = Ahmedabad
Kolhapur = Kolhapur
Prayaga = Allahabad
Ayodhya = Ayodhia
Indraprastha = Indraprastha
Mathura = Mathura
Ujjain = Ujjain
Gulbarga = Gulbarga
Jaunpur = Jaunpur
Rajagriha = Rajgir
Sravasti = Shravasti
Tiruchirapalli = Tiruchirapali
Thanjavur = Thanjavur
Bodhgaya = Bodh Gaya
Kushinagar = Kushinagar
Amaravati = Amaravati
Gaur = Gauda
Gwalior = Gwalior
Jaipur = Yaipur
Karachi = Karachi

Germany = Alemania
Otto von Bismarck = Otto von Bismarck
I cannot wait until ye grow even mightier. Therefore, prepare for war! = No puedo aguardar hasta que te vuelvas más poderoso, por lo tanto, ¡Preparate para la guerra!
Corrupted villain! We will bring you into the ground! = ¡Villano corrupto! ¡Acabaremos contigo! 
Germany has been destroyed. I weep for the future generations. = Alemania ha sido destruida. Me lamento por las futuras generaciones.
Guten tag. In the name of the great German people, I bid you welcome. = Guten tag. En nombre del gran pueblo alemán te doy la bienvenida.
It would be in your best interest, to carefully consider this proposal. = Sería en tu mayor beneficio conciderar cuidadosamente esta propuesta.
What now? = ¿Ahora qué?
So, out with it! = Entonces, ¡Cuéntame!
Furor Teutonicus = Furia Teutónica
67% chance to earn 25 Gold and recruit a Barbarian unit from a conquered encampment = 67% de probabilidad de ganar 25 de oro y reclutar una unidad bárbara de un campamento conquistado
-[amount]% [param] unit maintenance costs = -[amount]% [param] de costos de mantenimiento en unidades
Hail mighty Bismarck, first chancellor of Germany and her empire! Germany is an upstart nation, fashioned from the ruins of the Holy Roman Empire and finally unified in 1871, a little more than a century ago. The German people have proven themselves to be creative, industrious and ferocious warriors. Despite enduring great catastrophes in the first half of the 20th century, Germany remains a worldwide economic, artistic and technological leader. = Salve poderoso Bismarck, ¡primer canciller de Alemania y su imperio! Alemania es una nación joven, formada de las ruinas del Sacro Imperio Romano y finalmente unificada 1871, un poco más de un siglo atrás. Los Alemanes han probado ser creativos, trabajadores y feroces guerreros. A pesar de tener grandes catástrofes en la primera mitad del siglo XX, Alemania se mantiene como una líder económica, artística y tecnológica mundial.
Great Prince Bismarck, the German people look up to you to lead them to greater days of glory. Their determination is strong, and now they turn to you, their beloved iron chancellor, to guide them once more. Will you rule and conquer through blood and iron, or foster the Germanic arts and industry? Can you build a civilization that will stand the test of time? = Gran Príncipe Bismarck, la gente Alemana quieren que los lideres a sus grandiosos días de gloria. Su determinación es fuerte, y ahora se vuelven a ti, su amado canciller de hierro, para guiarlos una vez más. ¿Gobernarás conquistando con sangre y hierro, o promoviendo las artes e industriales Alemanas? ¿Puedes crear una civilización que resista el paso del tiempo?
Berlin = Berlín
Hamburg = Hamburgo
Munich = Múnich
Cologne = Colonia
Frankfurt = Fráncfort
Essen = Essen
Dortmund = Dortmund
Stuttgart = Stuttgart
Dusseldorf = Düsseldorf
Bremen = Brema
Hannover = Hannover
Duisburg = Duisburgo
Leipzig = Leipzig
Dresden = Dresde
Bonn = Bonn
Bochum = Bochum
Bielefeld = Bielefeld
Karlsruhe = Karlsruhe
Gelsenkirchen = Gelsenkirchen
Wiesbaden = Wiesbaden
Münster = Münster
Rostock = Rostok
Chemnitz = Chemnitz
Braunschweig = Brunswick
Halle = Halle
Mönchengladbach = Mönchengladbach
Kiel = Kiel
Wuppertal = Wuppertal
Freiburg = Friburgo
Hagen = Hagen
Erfurt = Erfurt
Kaiserslautern = Kaiserslautern
Kassel = Kassel
Oberhausen = Oberhausen
Hamm = Hamm
Saarbrucken = Sarrebruck
Krefeld = Krefeld
Pirmasens = Pirmasens
Potsdam = Potsdam
Solingen = Solingen
Osnabrück = Osnabrück
Ludwigshafen = Ludwigshafen am Rhein
Leverkusen = Leverkusen
Oldenburg = Oldemburgo
Neuss = Neuss
Mülheim = Mülheim
Darmstadt = Darmstadt
Herne = Herne
Würzburg = Wurzburgo
Recklinghausen = Recklinghausen
Göttingen = Gotinga
Wolfsburg = Wolfsburgo
Koblenz = Coblenza
Hildesheim = Hildesheim
Erlangen = Erlangen

The Ottomans = Los Otomanos
Suleiman I = Solimán I
Your continued insolence and failure to recognize and preeminence leads us to war. = Tu continuada insolencia y preeminencia nos ha llevado a la guerra.
Good. The world shall witness the incontestable might of my armies and the glory of the Empire. = Bien. El mundo contemplará el incontestable poder de mis ejércitos y la gloria del Imperio.
Ruin! Ruin! Istanbul becomes Iram of the Pillars, remembered only by the melancholy poets. = ¡Ruina! ¡Ruina! Estambul se convierte en Iram de los Pilares, recordada solo por la melancolía de los poetas.
From the magnificence of Topkapi, the Ottoman nation greets you, stranger! I'm Suleiman, Kayser-I Rum, and I bestow upon you my welcome! = ¡Desde la magnificiencia de Topkapi, el imperio Otomano te saluda extranjero! Soy Solimán, César de Roma, te doy la bienvenida.
Let us do business! Would you be interested? = ¡Hagámos negocios! ¿Te interesa?
Barbary Corsairs = Corsarios Berberiscos
50% chance of capturing defeated Barbarian naval units and earning 25 Gold = 50% de probabilidad de capturar unidades navales bárbaras derrotadas y ganar 25 de oro
Blessings of God be upon you, oh Great Emperor Suleiman! Your power, wealth and generosity awe the world! Truly, are you called 'Magnificent!' Your empire began in Bithynia, a small country in Eastern Anatolia in 12th century. Taking advantage in the decline of the great Seljuk Sultanate of Rum, King Osman I of Bithynia expanded west into Anatolia. Over the next century, your subjects brought down the empire of Byzantium, taking its holdings in Turkey and then the Balkans. In the mid 15th century, the Ottomans captured ancient Constantinople, gaining control of the strategic link between Europe and the Middle East. Your people's empire would continue to expand for centuries governing much of North Africa, the Middle East and Eastern Europe at its height. = Las bendiciones de dios sean sobre ti, ¡oh Gran Emperador Suleiman! ¡Tu poder, riqueza y generosidad asombran al mundo! Ciertamente te llaman 'Magnifico'. Tu imperio empezó en Bitinia, un país pequeño del este de Anatolia en el siglo XII. Tomando ventaja del declive del gran Sultanato Selyúcida de Rum, el Rey Osman I de Bitinia se expandió occidente dentro de Anatolia. En el siguiente siglo, tus súbditos derrotaron al imperio Bizantino, tomando sus posesiones en Turquía y los Balcanes. A mitades del siglo XV, los Otomanos tomaron la antigua Constantinopla, ganado control sobre el punto estratégico que une Europa y el Medio Oriente. El imperio de tu gente se siguió expandiendo por siglos, gobernando en su máxima extensión mucho del Norte de África, el Medio Oriente y Europa del Este.
Mighty Sultan, heed the call of your people! Bring your empire back to the height of its power and glory and once again the world will look upon your greatness with awe and admiration! Will you accept the challenge, great emperor? Will you build an empire that will stand the test of time? = ¡Poderoso Sultán, escucha el llamado de tu gente! ¡Trae de vuelta tu imperio a las alturas de su gloria y poder y el mundo mirará con asombro tu grandeza una vez más!. ¿Aceptarás el reto, gran emperador? ¿Puedes crear una civilización que resista el paso del tiempo?
Istanbul = Estambul
Edirne = Edirne
Ankara = Ankara
Bursa = Bursa
Konya = Iconio
Samsun = Samsun
Gaziantep = Antep
Diyabakir = Diyarbakir
Izmir = Esmirna
Kayseri = Kayseri
Malatya = Malatya
Marsin = Mersín
Antalya = Antalya
Zonguldak = Zonguldak
Denizli = Denizli
Ordu = Ordu
Mugia = Mugla
Eskishehir = Eskishehir
Inebolu = Inebolu
Sinop = Sinope
Adana = Adana
Artuin = Artvin
Bodrum = Bodrum
Eregli = Eregli
Silifke = Silifke
Sivas = Sivas
Amasya = Amasya
Marmaris = Marmaris
Trabzon = Trebisonda
Erzurum = Erzurum
Urfa = Sanliurfa
Izmit = Izmit
Afyonkarhisar = Afyonkarhisar
Bitlis = Bitlis
Yalova = Yalova

Korea = Corea
Sejong = Sejong el Grande
Jip-hyun-jun (Hall of Worthies) will no longer tolerate your irksome behavior. We will liberate the citizens under your oppression even with force, and enlighten them! = Jip-hyun-jun (Salón de los Notables) no tolerará tu irritante comportamiento. ¡Liberaremos al pueblo bajo tu opresión incluso con la fuerza y los ilustraremos!
Foolish, miserable wretch! You will be crushed by this country's magnificent scientific power! = ¡Estúpido miserable! ¡Serás aplastado por el increíble poder científico de este país!
Now the question is who will protect my people. A dark age has come. = La pregunta ahora es, ¿quién protegerá a mi gente? Una edad oscura se cierne sobre nosotros.
Welcome to the palace of Choson, stranger. I am the learned King Sejong, who looks after his great people. = Bienvenido al palacio de Gyeongbokgung extranjero. Soy el sabio rey Sejong, quien cuida de su gente.
We have many things to discuss and have much to benefit from each other. = Tenemos muchas cosas que discutir y mucho que ofrecer el uno al otro.
Oh, it's you = Oh, eres tú
Scholars of the Jade Hall = Eruditos del Salón de Jade
Receive a tech boost when scientific buildings/wonders are built in capital = Recibe un aumento tecnológico cuando edificios/maravillas tecnológicas son construidas en la capital
Greetings to you, exalted King Sejong the Great, servant to the people and protector of the Choson Dynasty! Your glorious vision of prosperity and overwhelming benevolence towards the common man made you the most beloved of all Korean kings. From the earliest days of your reign, the effort you took to provide a fair and just society for all was surpassed only by the technological advances spurred onwards by your unquenched thirst for knowledge. Guided by your wisdom, the scholars of the Jade Hall developed Korea's first written language, Hangul, bringing the light of literature and science to the masses after centuries of literary darkness. = Saludos, exaltado Rey Sejong el Grande, ¡siervo de las personas y protector de la Dinastía Choseon! Tu visión gloriosa de prosperidad y gran benevolencia hacia la gente común te ha hecho el rey coreano más amado de todos. Desde los primeros días de tu reinado, el esfuerzo que tomaste para proveer una sociedad justa para todos solo es superada por los avances tecnológicos motivados por tu insaciable sed por el saber. Guiados por tu sabiduría, los estudiantes de la Sala de Jade desarrollaron el primer lenguaje escrito coreano, el Hangul, trayendo la luz de la literatura  y ciencia a las masas después de siglos en oscuridad literaria.
Honorable Sejong, once more the people look to your for guidance. Will you rise to the occasion, bringing harmony and understanding to the people? Can you once again advance your kingdom's standing to such wondrous heights? Can you build a civilization that stands the test of time? = Honorable Sejong, una vez más tu gente te pide que los guíes. ¿Tomarás la oportunidad, trayendo entendimiento y armonía a la gente? ¿Puedes una vez más hacer avanzar tu reino a majestuosas alturas? ¿Puedes crear una civilización que resista el paso del tiempo?
Seoul = Seúl
Busan = Busan
Jeonju = Jeonju
Daegu = Daegu
Pyongyang = Pyongyang
Kaesong = Kaesong
Suwon = Suwon
Gwangju = Gwangju
Gangneung = Gangneung 
Hamhung = Hamhung
Wonju = Wonju
Ulsan = Ulsan
Changwon = Changwon
Andong = Andong
Gongju = Gonju
Haeju = Haeju
Cheongju = Cheongju
Mokpo = Mokpo
Dongducheon = Dongducheon
Geoje = Geoje
Suncheon = Suncheon
Jinju = Jinju
Sangju = Sangju
Rason = Rason
Gyeongju = Gyengju
Chungju = Chungju
Sacheon = Sacheon
Gimje = Gimje
Anju = Anju

Iroquois = Iroqueses
Hiawatha = Hiawatha
You are a plague upon Mother Earth! Prepare for battle! = ¡Eres una plaga para la Madre Tierra! ¡Prepárate para la batalla!
You evil creature! My braves will slaughter you! = ¡Tú, malvada criatura! ¡Mis valientes acabarán contigo!
You have defeated us... but our spirits will never be vanquished! We shall return! = Nos has derrotado... pero nuestros espíritus nunca serán vencidos. ¡Volveremos!
Greetings, stranger. I am Hiawatha, speaker for the Iroquois. We seek peace with all, but we do not shrink from war. = Bienvenido extranjero. Soy Hiawatha, voz de los Iroqueses. Buscamos la paz, pero no nos asustamos ante la guerra.
Does this trade work for you, my friend? = ¿Te sirve este intercambio, amigo mío?
The Great Warpath = Gran Sendero de Guerra
All units move through Forest and Jungle Tiles in friendly territory as if they have roads. These tiles can be used to establish City Connections upon researching the Wheel. = Todas las unidades se mueven a través de casillas de bosque y jungla en territorio amigo como si tuvieran caminos. Estas casillas se pueden utilizar para establecer Conexiones de Ciudad al investigar la Rueda.
Greetings, noble Hiawatha, leader of the mighty Iroquois nations! Long have your people lived near the great and holy lake Ontario in the land that has come to be known as the New York state in North America. In the mists of antiquity, the five peoples of Seneca, Onondaga, Mohawks, Cayugas and Oneida united into one nation, the Haudenosaunee, the Iroquois. With no written language, the wise men of your nation created the great law of peace, the model for many constitutions including that of the United States. For many years, your people battled great enemies, such as the Huron, and the French and English invaders. Tough outnumbered and facing weapons far more advanced than the ones your warriors wielded, the Iroquois survived and prospered, until they were finally overwhelmed by the mighty armies of the new United States. = Saludos, noble Hiawatha, ¡líder de las fuertes naciones Iroqueses! Tu gente vivió por mucho tiempo junto al gran y santo lago Ontario en la tierra que se conoce como el estado de Nueva York en Norte América. En las nieblas de la antigüedad, las cinco tribus de Séneca, Onondaga, Mohawks, Cayugas y Oneida se unieron en una sola nación, los Haudenosaunee, los Iroqués. Sin lengua escrita, los sabios de tu nación crearon la gran ley de paz, el modelo de muchas constituciones incluida la de los Estados Unidos. Por muchos años, tu gente peleó a grandes enemigos, tales como los Hurones, y los invasores Ingleses y Franceses. A pesar de ser superados en número y enfrentar armas mucho más avanzadas que las que tus guerreros tenían, los Iroqueses sobrevivieron y prosperaron, hasta que fueron finalmente superados por los fuertes ejércitos de los nuevos Estados Unidos.
Oh noble Hiawatha, listen to the cries of your people! They call out to you to lead them in peace and war, to rebuild the great longhouse and unite the tribes once again. Will you accept this challenge, great leader? Will you build a civilization that will stand the test of time? = Oh noble Hiawatha, ¡escucha los llantos de tu gente! Ellos te llaman para que los lideres en paz y guerra, a reconstruir la gran hogar comunal y unir las tribus una vez más. ¿Aceptarás el reto, gran líder? ¿Puedes crear una civilización que resista el paso del tiempo?
Onoondaga = Onoondaga
Osininka = Osininka
Grand River = Grand River
Akwesasme = Akwesame
Buffalo Creek = Buffalo Creek
Brantford = Brantford
Montreal = Montreal
Genesse River = Genesse River
Canandaigua Lake = Lago Canandaigua 
Lake Simcoe = Lago Simcoe
Salamanca = Salamanca
Gowanda = Gowanda
Cuba = Cuba
Akron = Akron
Kanesatake = Kanesatake
Ganienkeh = Ganienkeh
Cayuga Castle = Castillo Cayuga
Chondote = Chondote
Canajoharie = Canajoharie
Nedrow = Nedrow
Oneida Lake = Lago Oneida
Kanonwalohale = Kanonwalohale
Green Bay = Bahía verde
Southwold = Southwold
Mohawk Valley = Valle Mohawk
Schoharie = Schoharie
Bay of Quinte = Bahía de Quinte
Kanawale = Kanawale
Kanatsiokareke = Kanatsiokareke
Tyendinaga = Tyendinaga
Hahta = Hahta

Persia = Persia
Darius I = Darío I
Your continue existence is an embarrassment to all leaders everywhere! You must be destroyed! = ¡Tu mera existencia es una vergüenza para todos los líderes mundiales! ¡Debes ser destruido!
Curse you! You are beneath me, son of a donkey driver! I will crush you! = ¡Maldito seas! ¡Estás por debajo de mí, estúpido! ¡Acabaré contigo!
You mongrel! Cursed be you! The world will long lament your heinous crime! = ¡Bastardo! ¡Qué las tempestades caigan sobre tí! El mundo lamentará tu horrendo crimen.
Peace be on you! I am Darius, the great and outstanding king of kings of great Persia... but I suppose you knew that. = ¡Qué la paz sea contigo! Yo soy Darío, el más grande y sobresaliente rey de reyes de la gran Persia... pero supongo que ya lo sabías.
In my endless magnanimity, I am making you this offer. You agree, of course? = En mi magnanimidad te hago esta oferta. Aceptas, ¿verdad?
Good day to you! = Que tengas un buen día.
Ahh... you... = Ahh... Tú...
Achaemenid Legacy = Legado Aqueménida
+10% Strength for all units during Golden Age = +10% de fuerza para todas las unidades durante la Edad de Oro
+1 Movement for all units during Golden Age = +1 movimiento para todas las unidades durante la Edad de Oro
The blessings of heaven be upon you, beloved king Darius of Persia! You lead a strong and wise people. In the morning of the world, the great Persian leader Cyrus revolted against the mighty Median empire and by 550 BC, the Medes were no more. Through cunning diplomacy and military prowess, great Cyrus conquered wealthy Lydia and powerful Babylon, his son conquering proud Egypt some years later. Over time, Persian might expanded into far away Macedonia, at the very door of the upstart Greek city-states. Long would Persia prosper until the upstart villain Alexander of Macedon, destroyed the great empire in one shocking campaign. = Las bendiciones del cielo sean sobre tí, ¡amado rey Darío de Persia! Tú lideraste a gente fuerte y sabia. Al amanecer del mundo, el gran líder Persa Siro se reveló en contra del poderoso imperio Meda y por el 550 a.C, Media ya no estaba. A través de diplomacia aguda y proesa militar, el gran Siro conquisto la rica Libia y la poderosa Babilonia, su hijo conquistaría Egipto algunos años después. Después, el poderío Persa se expandió tan lejos como Macedonia, a la puerta de las jóvenes ciudades-estado griegas. Persia prosperó por mucho tiempo hasta que el iniciado villano de Alejandro de Macedonia, destruyó el gran imperio en una asombrosa campaña.
Darius, your people look to you to once again bring back the days of power and glory for Persia! The empire of your ancestors must emerge again, to triumph over its foes and to bring peace and order to the world! O king, will you answer the call? Can you build a civilization that will stand the test of time? = Darío, ¡tu gente te espera para que traigas de nuevo los días de gloria y poder de Persia! ¡El imperio de tus ancestros debe ascender otra vez, para triunfar sobre sus enemigos y traer paz y orden al mundo! O rey, ¿contestarás la llamada? ¿Puedes crear una civilización que resista el paso del tiempo?
Persepolis = Persépolis
Parsagadae = Pasargada
Susa = Susa
Ecbatana = Ecbatana
Tarsus = Tarso
Gordium = Gordio
Bactra = Bactra
Sardis = Sardes
Ergili = Ergili
Dariushkabir = Dariush-Kabir
Ghulaman = Ghulaman
Zohak = Zahhak
Istakhr = Istajr
Jinjan = Jinan
Borazjan = Borazjan
Herat = Herat
Dakyanus = Dakyanus
Bampur = Bampur
Turengtepe = Turang Tappeh
Rey = Rey
Thuspa = Thuspa
Hasanlu = Hasanlu
Gabae = Isfahán
Merv = Mary
Behistun = Behistún
Kandahar = Kandahar
Altintepe = Altintepe
Bunyan = Bunyan
Charsadda = Charsadda
Uratyube = Uratyube
Dura Europos = Dura Europos
Aleppo = Alepo
Qatna = Qatna
Kabul = Kabul
Capisa = Capisa
Kyreskhata = Kyreskhata
Marakanda = Marakanda
Peshawar = Pashawar
Van = Van
Pteira = Pteira
Arshada = Arshada
Artakaona = Atrtakaona
Aspabota = Aspabota
Autiyara = Autiyara
Bagastana = Bagastana
Baxtri = Baxtri
Darmasa = Darmasa
Daphnai = DAphnai
Drapsaka = Drapsaka
Eion = Eyón
Gandutava = Gandutava
Gaugamela = Gaugamela
Harmozeia = Harmozeia
Ekatompylos = Ekatómpylos
Izata = Izata
Kampada = Kampada
Kapisa = Kapisa
Karmana = Karmana
Kounaxa = Kounaxa
Kuganaka = Kuganaka
Nautaka = Nautaka
Paishiyauvada = Paishiyauvada
Patigrbana = Patigrbana
Phrada = Phrada

Polynesia = Polinesia
Kamehameha I = Kamehameha I
The ancient fire flashing across the sky is what proclaimed that this day would come, though I had foolishly hoped for a different outcome. = El fuego antiguo surcando el cielo es lo que proclamó que este día llegaría, pero esperaba que fuera de otra manera.
It is obvious now that I misjudged you and your true intentions. = Es obvio que juzgué mal tus verdaderas intenciones.
The hard-shelled crab yields, and the lion lies down to sleep. Kanaloa comes for me now. = El cangrejo cede y el león duerme. Ahora Kanaloa viene a por mí.
Aloha! Greetings and blessings upon you, friend. I am Kamehameha, Great King of this strand of islands. = ¡Aloha! Mis bendiciones amigo mío. Soy Kamehameha, Gran Rey de estas islas.
Come, let our people feast together! = Ven, dejemos que nuestra gente festejen juntos.
Welcome, friend! = ¡Bienvenido amigo!
Wayfinding = Orientación
Can embark and move over Coasts and Oceans immediately = Puede embarcarse y moverse sobre costas y océanos inmediatamente.
+[amount]% Strength if within [amount2] tiles of a [tileImprovement] = +[amount]% de fuerza si está dentro de [amount2] casillas de una [tileImprovement]
Greetings and blessings be upon you, Kamehameha the Great, chosen by the heavens to unite your scattered peoples. Oh mighty King, you were the first to bring the Big Island of Hawai'i under one solitary rule in 1791 AD. This was followed by the merging of all the remaining islands under your standard in 1810. As the first King of Hawai'i, you standardized the legal and taxation systems and instituted the Mamalahoe Kawanai, an edict protecting civilians in times of war. You ensured the continued unification and sovereignty of the islands by your strong laws and deeds, even after your death in 1819. = Bendiciones y saludos hacia usted, Kamehameha el Grande, escogido por los cielos para unificar a tu gente. Oh gran Rey tú fuiste el primero en gobernar la solitaria isla principal de Hawái en 1791 d.C. Seguido con la unión del resto de las islas debajo de tu bandera en 1810. Como el primer rey de Hawái, tú normalizaste los sistemas legales y tributarios e instauraste el Mamalahoe Kawanai, un edicto protegiendo a los civiles de los tiempos de guerra. Tú aseguraste la unificación y soberanía de las islas con tus fuertes leyes y actos, incluso después de tu muerte en 1819.
Oh wise and exalted King, your people wish for a kingdom of their own once more and require a leader of unparalleled greatness! Will you answer their call and don the mantle of the Lion of the Pacific? Will you build a kingdom that stands the test of time? = Oh exaltado sabio Rey, ¡tu gente desea un reino para sí una vez más y requieren un líder sin igual! ¿Responderás a su llamado y tomar el manto del León del Pacífico? ¿Puedes crear una civilización que resista el paso del tiempo?
Honolulu = Honolulu
Samoa = Samoa
Tonga = Tonfa
Nuku Hiva = Nuku Hiva
Raiatea = Raiatea
Aotearoa = Aotearoa
Tahiti = Tahití
Hilo = Hilo
Te Wai Pounamu = Isla Sur
Rapa Nui = Isla de Pascua
Tuamotu = Tuamotu
Rarotonga = Rarotonga
Tuvalu = Tuvalu
Tubuai = Tubuai
Mangareva = Mangareva
Oahu = Oahu
Kiritimati = Kiritimati
Ontong Java = Luangiua
Niue = Niue
Rekohu = Rekohu
Rakahanga = Rakahanga
Bora Bora = Bora Bora
Kailua = Kailua
Uvea = Uvea
Futuna = Futuna
Rotuma = Rotuma
Tokelau = Tokelau
Lahaina = Lahaina
Bellona = Bellona
Mungava = Mungava
Tikopia = Tikopia
Emae = Emae
Kapingamarangi = Kapingamarangi
Takuu = Takuu
Nukuoro = Nukuoro
Sikaiana = Sikaiana
Anuta = Anuta
Nuguria = Nuguria
Pileni = Pileni
Nukumanu = Nukumani

Siam = Siam
Ramkhamhaeng = Ramkhamhaeng
You lowly, arrogant fool! I will make you regret of your insolence! = ¡Maldito Arrogante! ¡Haré que pagues caro tu insolencia!
You scoundrel! I shall prepare to fend you off! = ¡Canalla! ¡Me prepararé para rechazar tu ataque!
Although I lost, my honor shall endure. I wish you good luck. = A pesar de mi derrota, mi honor perdurará. Te deseo mucha suerte.
I, Pho Kun Ramkhamhaeng, King of Siam, consider it a great honor that you have walked to visit my country of Siam. = Yo, Pho Kun Ramkhamhaeng, Rey de Tailandia, considero un honor poder recibirte en mi reino.
Greetings. I believe this is a fair proposal for both parties. What do you think? = Creo que este es un acuerdo justo para ambas partes. ¿Qué opinas?
Welcome. = Bienvenido.
Father Governs Children = Hijos del Padre Estado
Food and Culture from Friendly City-States are increased by 50% = La comida y la cultura de ciudades-estado amigas aumentan en un 50%
Greetings to you, Great King Ramkhamhaeng, leader of the glorious Siamese people! O mighty King, your people bow down before you in awe and fear! You are the ruler of Siam, an ancient country in the heart of Southeast Asia, a beautiful and mysterious land. Surrounded by foes, beset by bloody war and grinding poverty, the clever and loyal Siamese people have endured and triumphed. King Ramkhamhaeng, your empire was once part of the Khmer Empire, until the 13th century AD, when your ancestors revolted, forming the small Sukhothai kingdom. Through successful battle and cunning diplomacy, the tiny kingdom grew into a mighty empire, an empire which would dominate South East Asia for more than a century! = Le saludamos, Gran Rey Ramkhamhaeng, ¡líder de los grandes Siameses! Oh poderoso Rey, ¡tu gente se postra ante ti con asombro y temor! Eres el líder de Siam, un país antiguo en el corazón del Sudeste Asiático, una bella y misteriosa tierra. Rodeado por enemigos, atacados por guerras sangrientas y pobreza acumulada, los Siameses duraron y triunfaron. Rey Ramkhamhaeng, tu imperio fue una vez parte del imperio Jemer, hasta el siglo XIII d.C, cuando tus ancestros se sublevaron, formando el pequeño reino de Sukhothai. Por medio de exitosas batallas y diplomacia de punta, el pequeño reino creció en un gran imperio, ¡un imperio que dominaría el Sudeste de Asia por más de un siglo!
Oh, wise and puissant King Ramkhamhaeng, your people need you to once again lead them to greatness! Can you use your wits and strength of arms to protect your people and defeat your foes? Can you build a civilization that will stand the test of time? = Oh sabio y poderoso rey Ramkhamhaeng, ¡tu gente necesita que los lideres otra vez a la grandeza! ¿Puedes usar tu fuerza y juicio de armas para proteger a tu gente y derrotar a tus enemigos? ¿Puedes crear una civilización que resista el paso del tiempo?
Sukhothai = Sukhothai
Si Satchanalai = Si Satchanalai
Muang Saluang = Muang Saluang
Lampang = Lampang
Phitsanulok = Phitsanulok
Kamphaeng Pet = Kamphaeng Phet
Nakhom Chum = Nakhom Chum
Vientiane = Vientián
Nakhon Si Thammarat = Nakhon Si Thammarat
Martaban = Martaban
Nakhon Sawan = Nakhon Sawan
Chainat = Chainat
Luang Prabang = Luang Prabang
Uttaradit = Uttaradit
Chiang Thong = Chiang Thong
Phrae = Phrae
Nan = Nan
Tak = Tak
Suphanburi = Suphanburi
Hongsawadee = Hongsawadee
Thawaii = Thawaii
Ayutthuya = Ayutthuya
Taphan Hin = Taphan Hin
Uthai Thani = Uthai Thani
Lap Buri = Lap Buri
Ratchasima = Ratchasima
Ban Phai = Ban Phai
Loci = Loci
Khon Kaen = Khon Kaen
Surin = Surin

Spain = España
Isabella = Isabel
God will probably forgive you... but I shall not. Prepare for war. = Dios probablemente te perdonará... pero yo no. Prepárate para la guerra.
Repugnant spawn of the devil! You will pay! = ¡Repugnante engendro del diablo! ¡Lo pagarás!
If my defeat is, without any doubt, the will of God, then I will accept it. = Si mi derrota es, sin ninguna duda, la voluntad de Dios, entonces la aceptaré.
God blesses those who deserve it. I am Isabel of Spain. = Dios bendice a quienes lo merecen. Soy Isabel de España.
I hope this deal will receive your blessing. = Espero que este trato reciba tu bendición.
Seven Cities of Gold = Siete Ciudades de Oro
Double Happiness from Natural Wonders = Felicidad doble de maravillas naturales
Tile yields from Natural Wonders doubled = Se duplicó la producción de casillas de Maravillas Naturales
100 Gold for discovering a Natural Wonder (bonus enhanced to 500 Gold if first to discover it) = 100 de oro por descubrir una maravilla natural (bonificación mejorada a 500 de oro si es el primero en descubrirla)
Blessed Isabella, servant of God, holy queen of Castille and León! Your people greet and welcome you. You are the ruler of Spain, a beautiful and ancient country at the crossroads of the world between Europe and Africa, one shore on the Mediterranean and the other on the mighty Atlantic Ocean. The Spanish are a multicultural people with roots in the Muslim and Christian worlds. A seafaring race, Spanish explorers found and conquered much of the New World, and, for many centuries, its gold and silver brought Spain unrivalled wealth and power, making the Spanish court the envy of the world. = Bendecida Isabela, sierva de Dios, ¡sacra reina de Castilla y León! Tu gente te saluda y da la bienvenida. Tú eres la líder de España, bello y antiguo país en el paso entre Europa y África, una costa en el Mediterráneo y otra en el gran Océano Atlántico. Los Españoles son gente multicultural con raíces del mundo Musulmán y Cristiano. Una carrera marítima, exploradores españoles descubrieron y conquistaron mucho del Nuevo Mundo, y, por muchos siglos, el oro y la plata le trajo a España poder y riqueza sin igual, haciendo a la corte Española la envidia del mundo.
O fair and virtuous Isabella! Will you rebuild the Spanish empire and show the world again the greatness of your people? Will you take up the mantle of the holy monarchy, and vanquish your foes under heaven's watchful eyes? Your adoring subjects await your command! Will you build a civilization that stands the test of time? = ¡Oh justa y virtuosa reina Isabela! ¿Reconstruirás el imperio Español y mostrarle al mundo una vez más la grandeza de tu gente? ¿Tomarás el manto de la santa monarquía, y vencer a tus enemigos bajo los ojos del cielo? ¡Tus adoradores seguidores esperan tu comando! ¿Puedes crear una civilización que resista el paso del tiempo?
Madrid = Madrid
Barcelona = Barcelona
Seville = Sevilla
Cordoba = Córdoba
Toledo = Toledo
Santiago = Santiago
Murcia = Murcia
Valencia = Valencia
Zaragoza = Zaragoza
Pamplona = Pamplona
Vitoria = Vitoria
Santander = Santander
Oviedo = Oviedo
Jaen = Jaen
Logroño = Logroño
Valladolid = Valladolid
Palma = Palma
Teruel = Teruel
Almeria = Almeria
Leon = Leon
Zamora = Zamora
Mida = Mida
Lugo = Lugo
Alicante = Alicante
Càdiz = Cádiz
Eiche = Eiche
Alcorcon = Alcorcon
Burgos = Burgos
Vigo = Vigo
Badajoz = Badajoz
La Coruña = La Coruña
Guadalquivir = Guadalquivir
Bilbao = Bilbao
San Sebastian = San Sebastián
Granada = Granada
Mérida = Mérida
Huelva = Huelva
Ibiza = Ibiza
Las Palmas = Las Palmas
Tenerife = Tenerife

Songhai = Songhai
Askia = Askia
You are an abomination to heaven and earth, the chief of ignorant savages! You must be destroyed! = ¡Eres una abominación para el cielo y la tierra, el líder de salvajes ignorantes! ¡Has de ser destruido!
Fool! You have doomed your people to fire and destruction! = ¡Idiota! ¡Has condenado a tu gente al fuego y a la destrucción!
We have been consumed by the fires of hatred and rage. Enjoy your victory in this world - you shall pay a heavy price in the next! = Hemos sido consumidos por el fuego del odio y la ira. Disfruta de tu victoria en este mundo, ¡pagarás un alto precio en el siguiente!
I am Askia of the Songhai. We are a fair people - but those who cross us will find only destruction. You would do well to avoid repeating the mistakes others have made in the past. = Soy Askia de Songhai. Somos gente justa, pero aquellos que se crucen en nuestro camino solo encontrará la destrucción. Harías bien en evitar repetir los errores que otros hicieron en el pasado.
Can I interest you in this deal? = ¿Estás interesado en este acuerdo?
River Warlord = Caudillo de Ríos
Receive triple Gold from Barbarian encampments and pillaging Cities = Recibe el triple de oro de los campamentos bárbaros y las ciudades saqueadas.
Embarked units can defend themselves = Las unidades embarcadas pueden defenderse
May the blessings of God, who is greatest of all, be upon you Askia, leader of the Songhai people! For many years your kingdom was a vassal of the mighty West African state of Mali, until the middle of the 14th century, when King Sunni Ali Ber wrested independence from the Mali, conquering much territory and fighting off numerous foes who sought to destroy him. Ultimately, his conquest of the wealthy cities of Timbuktu and Jenne gave the growing Songhai empire the economic power to survive for some 100 years, until the empire was destroyed by foes with advanced technology - muskets against spearmen. = Que las bendiciones de Dios, el más grande de todos, sean sobre ti Askia, ¡líder de la gente de Songhai! Por muchos años tu reino fue vasallo del poderoso estado Africano de Occidente de Mali, hasta mitades del siglo XIV, cuando el Rey Sunní Ali Ber peleó la independencia contra Mali, conquistando mucho territorio y pelear numerosos enemigos que querían destruirlo. Al final, las conquistas de las ricas ciudades de Timbuktu y Jene dio el poder económico al imperio de Songhai para sobrevivir por otros 100 años, hasta que el imperio fue destruido por enemigos con tecnología avanzada - mosquetes contra lanzas.
King Askia, your people look to you to lead them to glory. To make them powerful and wealthy, to keep them supplied with the weapons they need to defeat any foe. Can you save them from destruction, oh King? Can you build a civilization that will stand the test of time? = Rey Askia, tu gente aguarda a que los lideres a la gloria. Que los hagas poderosos y ricos, que los mantengas provistos con las armas que necesitan para derrotar cualquier rival. ¿Puedes salvarlos de la destrucción, oh Rey? ¿Puedes crear una civilización que resista el paso del tiempo?
Gao = Gao
Tombouctu = Tombuctú
Jenne = Jenne
Taghaza = Taghaza
Tondibi = Tondibi
Kumbi Saleh = kumbi Saleh
Kukia = Kukia
Walata = Walata
Tegdaoust = Tegdaoust
Argungu = Argungu
Gwandu = Gwandu
Kebbi = Kebbi
Boussa = Boussa
Motpi = Motpi
Bamako = Bamako
Wa = Wa
Kayes = Kayes 
Awdaghost = Awdaghost
Ouadane = Ouadane
Dakar = Dakar
Tadmekket = Tadmekket
Tekedda = Tekedda
Kano = Kano
Agadez = Agadez
Niamey = Niamey
Torodi = Torodi
Ouatagouna = Ouatagouna
Dori = Dori
Bamba = Bamba
Segou = Segou

Mongolia = Mongolia
Genghis Khan = Gengis Khan
You stand in the way of my armies. Let us solve this like warriors! = Te interpones en el camino de mis ejércitos. ¡Resolvamos esto como guerreros!
No more words. Today, Mongolia charges toward your defeat. = No más palabras. Hoy, Mongolia carga hacia tu derrota.
You have hobbled the Mongolian clans. My respect for you nearly matches the loathing. I am waiting for my execution. = Has dañado a los clanes mongoles. Mi respeto hacia ti casi iguala el odio que te tengo. Espero por mi ejecución.
I am Temuujin, conqueror of cities and countries. Before me lie future Mongolian lands. Behind me is the only cavalry that matters. = Soy Temuyín, conquistador de ciudades y países. Ante mi llace el futuro de las tierras mongolas. Tras de mi está la única caballería que importa.
I am not always this generous, but we hope you take this rare opportunity we give you. = No siempre soy así de generoso, pero espero que cojas esta oportunidad que te ofrecemos.
So what now? = ¿Ahora qué?
Mongol Terror = Terror Mongol
+30% Strength when fighting City-State units and cities = +30% de fuerza al luchar contra unidades de ciudad-estado y ciudades 
Greetings, o great Temuujin, immortal emperor of the mighty Mongol Empire! Your fists shatter walls of cities and your voice brings despair to your enemies. O Khan! You united the warring tribes of Northern Asia into a mighty people, creating the greatest cavalry force the world has ever witnessed. Your people's cunning diplomacy divided their enemies, making them weak and helpless before Mongolia's conquering armies. In a few short years, your people's soldiers conquered most of China and Eastern Asia, and the empire continued to grow until it reached west into Europe and south to Korea. Indeed, it was the greatest empire ever seen, dwarfing those pathetic conquests of the Romans or the Greeks. = Saludos, oh gran Temujin, ¡emperador inmortal del gran Imperio Mongol! Tus puños rompieron murallas de ciudades y tu voz trajo desesperanza a tus enemigos. ¡Oh Kan! Tú uniste a las tribus del Noreste Asiático en un pueblo poderoso, creando la fuerza de caballería más poderosa que el mundo jamás haya visto. La astuta diplomacia de tu gente dividió sus enemigos, haciéndolos débiles y vulnerables ante los ejércitos conquistadores de Mongolia. En pocos años, sus soldados conquistaron la mayoría de China y el Este de Asia, y el imperio continuó creciendo hasta que llego a las puertas del este de Europa y el sur de Corea. De verdad, fue el imperio más grande jamás, empequeñeciendo esas patéticas conquistas romanas o griegas.
Temuujin, your people call upon you once more to lead them to battle and conquest. Will the world once again tremble at the thunderous sound of your cavalry, sweeping down from the steppes? Will you build a civilization that stands the test of time? = Temujin, tu gente aguarda una vez más para que lideres a la batalla y conquista. ¿Harás que el mundo tiemble ante el tronar de la marcha de tu poderosa caballería, deslizándose desde las praderas? ¿Puedes crear una civilización que resista el paso del tiempo?
Karakorum = Karakórum
Beshbalik = Beshbalik
Turfan = Trufan
Hsia = Hsia
Old Sarai = Viejo Sarai 
New Sarai = Nuevo Sarai
Tabriz = Tabriz
Tiflis = Tiflis
Otrar = Otrar
Sanchu = Sanchu
Kazan = Kazan
Almarikh = Almarikh
Ulaanbaatar = Ulán Bator
Hovd = Hovd
Darhan = Darhan
Dalandzadgad = Dalandzadgad
Mandalgovi = Mandalgobi
Choybalsan = Choybalsan
Erdenet = Erdenet
Tsetserieg = Tsetserleg
Baruun-Urt = Baruun-Urt
Ereen = Ereen
Batshireet = Batshireet
Choyr = Choyr
Ulaangom = Ulaangom
Tosontsengel = Tosontsengel
Altay = Altay
Uliastay = Uliastay
Bayanhongor = Bayanhongor
Har-Ayrag = Har-Ayrag
Nalayh = Nalayh
Tes = Tes

Aztecs = Aztecas
Montezuma I = Moctezuma I
Xi-miqa-can! Xi-miqa-can! Xi-miqa-can! (Die, die, die!) = ¡Xi-miqa-can! ¡Xi-miqa-can! ¡Xi-miqa-can! (¡Muere, muere, muere!)
Excellent! Let the blood flow in raging torrents! = ¡Excelente! ¡Deja que la sangre fluya a raudales!
Monster! Who are you to destroy my greatness? = ¡Monstruo! ¿Quién eres tú para destruir mi grandeza?
What do I see before me? Another beating heart for my sacrificial fire. = ¿Qué veo ante mí? Otro corazón palpitante para mi fuego de sacrificio.
Accept this agreement or suffer the consequences. = Acepta este acuerdo o sufre las consecuencias.
Welcome, friend. = Bienvenido, amigo.
Sacrificial Captives = Cautivos de sacrificio
Earn [amount]% of killed [unitType] unit's [param] as [stat] = Obtené [amount]% de [param] de la unidad [unitType] eliminada como [stat] 
Welcome, O divine Montezuma! We grovel in awe at your magnificence! May the heaven shower all manner of good things upon you all the days of your life! You are the leader of the mighty Aztec people, wandering nomads from a lost home in the north who in the 12th century came to live in the mesa central in the heart of what would come to be called Mexico. Surrounded by many tribes fighting to control the rich land surrounding the sacred lakes of Texcoco, Xaltocan and Zampango, through cunning alliances and martial prowess, within a mere two hundred years, the Aztecs came to dominate the Central American basin, ruling a mighty empire stretching from sea to sea. But the empire fell at last under the assault of foreign devils - the accursed Spaniards! - wielding fiendish weapons the likes of which your faithful warriors had never seen. = Bienvenido, ¡Oh divino Moctezuma! ¡Nos postramos en asombro de tu magnificencia! ¡Que del cielo caigan todo tipo de cosas buenas sobre ti por el resto de tus vidas! Tus eres el líder de los temibles Aztecas, nómadas vagando de su casa perdida en el norte en el siglo XII se fueron a vivir en la meseta central en el corazón de lo que sería en un futuro México. Rodeado por muchas tribus peleando por el control de la rica tierra rodeando los lagos sagrados de Texcoco, Xaltocan y Zampango, a través de alianzas y hazañas marciales, en menos de 200 años, los Aztecas dominaron la cuenca Centroamericana, reinando un poderoso imperio extendiéndose de mar a mar. Pero el imperio calló bajo el asalto de unos demonios extranjeros - ¡los malditos Españoles! - portando armas diabólicas como las que tus feroces guerreros nunca habían visto.
O great king Montezuma, your people call upon you once more, to rise up and lead them to glory, bring them wealth and power, and give them dominion over their foes and rivals. Will you answer their call, glorious leader? Will you build a civilization that stands the test of time? = Oh gran rey Moctezuma, tu gente te llama una vez más, levántate y lidéralos a la gloria, tráeles riqueza y poder, dales dominio sobre sus rivales y enemigos. ¿Responderás a su llamado, glorioso líder? ¿Puedes crear una civilización que resista el paso del tiempo?
Tenochtitlan = Tenochtitlan
Teotihuacan = Teotihuacan
Tlatelolco = Tlatelolco
Texcoco = Texcoco
Tlaxcala = Tlaxcala
Calixtlahuaca = Calixtlahuaca
Xochicalco = Xochicalco
Tlacopan = Tlacopan
Atzcapotzalco = Atzcapotzalco
Tzintzuntzan = Tzintzuntzan
Malinalco = Malinalco
Tamuin = Tamuin
Teayo = Teayo
Cempoala = Cempoala
Chalco = Chalco
Tlalmanalco = Tlalmanalco
Ixtapaluca = Ixtapaluca
Huexotla = Huexotla
Tepexpan = Tepexpan
Tepetlaoxtoc = Tepetlaoxtoc
Chiconautla = Chiconautla
Zitlaltepec = Zitlaltepec
Coyotepec = Coyotepec
Tequixquiac = Tequixquiac
Jilotzingo = Jilotzingo
Tlapanaloya = Tlapanaloya
Tultitan = Tultitan
Ecatepec = Ecatepec
Coatepec = Coatepec
Chalchiuites = Chalchiuites
Chiauhita = Chiauhita
Chapultepec = Chapultepec
Itzapalapa = Itzapalapa
Ayotzinco = Ayotzinco
Iztapam = Iztapam

Inca = Inca
Pachacuti = Pachacútec 
Resistance is futile! You cannot hope to stand against the mighty Incan empire. If you will not surrender immediately, then prepare for war! = ¡La resistencia es inútil! No puedes esperar enfrentarte al poderoso Imperio Inca
Declare war on me?!? You can't, because I declare war on you first! = ¿¡¿Me declaras la guerra?!? ¡No puedes porque yo te la declaro primero!
How did you darken the sun? I ruled with diligence and mercy—see that you do so as well. = ¿Cómo has oscurecido el Sol? He reinado con diligencia y misericordia para que tu lo hagas también.
How are you? You stand before Pachacuti Inca Yupanqui. = ¿Cómo estás? Te encuentras frente a Pacha Kutiy Inqa Yupanki.
The Incan people offer this fair trade. = Los incas podemos ofrecer este trato justo.
How are you doing? = ¿Cómo te va?
What do you want now? = ¿Qué quieres ahora!
Great Andean Road = Gran Ruta de los Andes
Maintenance on roads & railroads reduced by [amount]% = Mantenimiento de caminos y ferrocarriles reducido en [amount]% 
No Maintenance costs for improvements in [tileFilter] tiles = Sin costo de Mantenimiento para mejoras en casillas de [tileFilter]
Units ignore terrain costs when moving into any tile with Hills = Las unidades ignoran los costos de terreno cuando se mueven a cualquier casilla con colinas.
Oh ye who remakes the world, your loyal subjects greet you, King Pachacuti Sapa Inca, ruler of Tawantinsuyu and the Inca people! From the beginnings in the small state of Cusco, the Incans displayed their potential for greatness, marching to war against their many enemies, crushing their armies into dust and carving for themselves a mighty empire stretching from Ecuador to Chile. Indeed, they built the greatest empire ever seen in pre-Columbian America. More than mere soldiers, your people were great builders and artists as well, and the remnants of their works still awe and inspire the world today. = Ah tú quien rehace el mundo, tus leales súbditos te dan la bienvenida, Rey Pachacútec Sapa Inca, ¡gobernador de Tawantisuyu y el pueblo Inca! Desde el comienzo en el pequeño estado de Cusco, los Incas mostraron su potencial de grandeza, marchando a la guerra en contra de sus decenas de enemigos, convirtiendo sus ejércitos en polvo y creando para sí mismos un poderoso imperio que se extiende de Ecuador a Chile. Sin duda, ellos hicieron el imperio más grande nunca visto en la América pre-Colombina. Más que simples soldados, tu gente fueron grandes constructores y artistas también, y los restos de sus trabajos asombran e inspiran al mundo todavía.
Oh King Pachacuti, truly are you called 'Earth Shaker'! Will you once again call upon the ground itself to a fight at your side? Your armies await your signal. Will you restore the glory of your empire? Can you build a civilization that will stand the test of time? = Oh Rey Pachacútec, ¡verdaderamente eres llamado 'Inca del cambio del rumbo de la tierra'! ¿Harás que la misma tierra pelee a tu lado? Tus ejércitos aguardan tu señal. ¿Retornarás la gloria de tu imperio? ¿Puedes crear una civilización que resista el paso del tiempo?
Cuzco = Cuzco
Tiwanaku = Tiwanaku
Machu = Machu
Ollantaytambo = Ollantaytambo
Corihuayrachina = Corihuayrachina
Huamanga = Huamanga
Rumicucho = Rumicucho
Vilcabamba = Vilcabamba
Vitcos = Vitcos
Andahuaylas = Andahuaylas
Ica = Ica
Arequipa = Arequipa
Nasca = Nasca
Atico = Atico
Juli = Juli
Chuito = Chuito
Chuquiapo = Chuquiapo
Huanuco Pampa = Huánuco Pampa
Tamboccocha = Tamboccocha
Huaras = Huaras
Riobamba = Riobamba
Caxamalca = Caxamalca
Sausa = Sausa
Tambo Colorado = Tambo Colorado
Huaca = Huaca
Tumbes = Tumbes
Chan Chan = Chan Chan
Sipan = Sipan
Pachacamac = Pachacamac
Llactapata = Llactapata
Pisac = Pisac
Kuelap = Kuelap
Pajaten = Pajaten
Chucuito = Chucuito
Choquequirao = Choquequirao

Denmark = Dinamarca
Harald Bluetooth = Harald "Diente Azul"
If I am to be honest, I tire of those pointless charades. Why don't we settle our disputes on the field of battle, like true men? Perhaps the skalds will sing of your valor... or mine! = Si te soy honesto estoy harto de estas pantomimas sin sentido. Por qué no zanjamos nuestras disputas en el campo de batalla, ¿como los hombres de verdad? ¡A lo mejor los escaldos cantarán sobre tu valor... o el mío!
Ahahah! You seem to show some skills of a true Viking! Too bad that I'll probably kill you! = ¡Ahahah! ¡Pareces tener las habilidades de un verdadero vikingo! Es una pena que te tenga que matar.
Loki must have stood by you, for a common man alone could not have defeated me... Oh well! I will join the einherjar in Valhalla and feast, while you toil away here. = Loki debe apoyarte, puesto que ningún hombre puede derrotarme... ahora me uniré a los einherjer en el Valhalla y nos daremos un festín mientras trabajas duro aquí.
Harald Bluetooth bids you welcome to his lands, a Viking unlike any the seas and lands have ever known! Hah, are you afraid? = Harad Diente Azul te da la bienvenida a sus tierras, ¡un vikingo como ningún otro que hayan visto estos mares y tierras! ¿Tienes miedo?
This is a fine deal! Even a drunk beggar would agree! = ¡Es un acuerdo justo! ¡Incluso un pordiosero borracho estaría de acuerdo!
Hail to you. = Te saludo.
Viking Fury = Furia Vikinga
+1 Movement for all embarked units = +1 Movimiento para todas las unidades embarcadas
Units pay only 1 movement point to disembark = Las unidades solo pagan 1 punto de movimiento al desembarcar
Melee units pay no movement cost to pillage = Las unidades cuerpo a cuerpo no pagan ningún coste de movimiento para saquear.
Honor and glory be yours, Harald Bluetooth Gormsson, mighty heir of King Gorm of the Old and Thyra Dannebod. Not only were you victorious on the battlefield against the armies of Norway, you also completed massive construction project across the land - numerous Ring Fortresses to protect the populace from invasion and internal strife. You successfully drove off waves of German settlers in 983 AD and sheltered your kingdom from unwanted foreign influence. = Que la gloria y honor sean tuyas, Harold Diente Azul Gormson, gran heredero del Rey Gorm del viejo y Thyra Danebod. No solo fuiste victorioso en el campo de batalla contra los ejércitos de Noruega, pero también hiciste masivos proyectos de construcción a lo largo de la tierra - numerosas Fortalezas Anillo para proteger a la población de invasión y conflicto interno. Tú exitosamente sacaste a las hordas de colonos Alemanes en el 983 D.C. y protegiste tu reino de influencia externa no deseada.
Stalwart Viking, the time for greatness is upon you once more. You are called to rise up and lead your people to renewed power and triumph! Will you make the world shudder once more at the very thought of your great armies of Northsmen? Will you let the Viking battle cry ring out across the crashing waves? Will you build a civilization to stand the test of time? = Leal Vikingo, el tiempo para la grandeza ha llegado. ¡Eres llamado a liderar tu gente y renovar su poder y triunfos! ¿Harás el mundo temblar una vez más con tus grandes ejércitos del Norte? ¿Dejarás el grito vikingo de guerra sonar a través de las olas tronantes? ¿Puedes crear una civilización que resista el paso del tiempo?
Copenhagen = Copenhague
Aarhus = Aarhus
Kaupang = Kaupang
Ribe = Ribe
Viborg = Viborg
Tunsbers = Túnsberg
Roskilde = Roskilde
Hedeby = Hedeby
Oslo = Oslo
Jelling = Jelling
Truso = Truso
Bergen = Bergen
Faeroerne = Islas Feroe
Reykjavik = Reikiavik
Trondheim = Trondheim
Godthab = Nuuk
Helluland = Helluland
Lillehammer = Lillehammer
Markland = Marklandia
Elsinore = Elsinor
Sarpsborg = Sarpsborg
Odense = Odense
Aalborg = Aalborg
Stavanger = Stavanger
Vorbasse = Vorbasse
Schleswig = Schleswig
Kristiansand = Kristiandsand
Halogaland = Halogaland
Randers = Randers
Fredrikstad = Fredrikstad
Kolding = Kolding
Horsens = Horsens
Tromsoe = Tromsoe
Vejle = Vejle
Koge = Koge
Sandnes = Sandnes
Holstebro = Holstebro
Slagelse = Slagelse
Drammen = Drammen
Hillerod = Hillerod
Sonderborg = Sonderborg
Skien = Skien
Svendborg = Svendborg
Holbaek = Holbaek
Hjorring = Hjorring
Fladstrand = Fladstrand
Haderslev = Haderslev
Ringsted = Ringsted
Skrive = Skrive

The Huns = Los Hunos
Attila the Hun = Atila el Huno
I grow tired of this throne. I think I should like to have yours instead. = Me cansé de este trono. Creo que me gustará más el tuyo.
Now what is this?! You ask me to add your riches to my great avails. The invitation is accepted. = ¿Y ahora qué és esto? ¡Una invitación a tomar tus riquezas a mi disposición! Invitación aceptada.
You are in the presence of Attila, scourge of Rome. Do not let hubris be your downfall as well. = Estás en la presencia de Atila, el azotador de Roma. No dejes que la soberbia sea también la razón de tu caída.
This is better than you deserve, but let it not be said that I am an unfair man. = Esto es más de lo que te mereces, pero que no se diga que soy un hombre injusto.
Good day to you. = Buen día para usted.
Scourge of God = Azote de Dios
"Borrows" city names from other civilizations in the game = "Toma prestado" nombres de ciudades de otras civilizaciones en el juego
Starts with [tech] = Comienza con [tech]
Cities are razed [amount] times as fast = La ciudades son destruídas [amount] veces más rápido
Your men stand proudly to greet you, Great Attila, grand warrior and ruler of the Hunnic empire. Together with your brother Bleda you expanded the boundaries of your empire, becoming the most powerful and frightening force of the 5th century. You bowed the Eastern Roman Emperors to your will and took kingdom after kingdom along the Danube and Nisava Rivers. As the sovereign ruler of the Huns, you marched your army across Europe into Gaul, planning to extend your already impressive lands all the way to the Atlantic Ocean. Your untimely death led to the quick disintegration and downfall of your empire, but your name and deeds have created an everlasting legacy for your people.  = Tus hombres se paran orgullosamente para saludarte, Gran Atila, gran guerrero y líder del imperio Huno. Junto a tu hermano Belda expandiste los bordes de tu imperio, siendo la más poderosa y temida fuerza del siglo X. Tú sometiste a los emperadores Romanos del Este a tus órdenes y tomaste reino tras reino a lo largo de los ríos Danubio y Nisava. Como el soberano líder de los Hunos, tú marchaste tus ejércitos a través de Europa hasta Galia, planeando expandir tu ya impresionantes tierras hasta el Océano Atlántico. Tu muerto llevó a la rápida desintegración y caída de tu imperio, pero tu nombre y haceduras han creado un eterno legado para tu gente.
Fearsome General, your people call for the recreation of a new Hunnic Empire, one which will make the exploits and histories of the former seem like the faded dreaming of a dying sun. Will you answer their call to regain your rightful prominence and glory? Will you mount your steadfast steed and lead your armies to victory? Will you build a civilization that stands the test of time?  = Temible General, tu gente te llama para la recreación del Imperio Huno, uno en el que las hazañas e historia del primero se vean como sueño viejo de un sol decadente. ¿Contestarás su llamado para retomar tu legítima prominencia y gloria? ¿Montarás tu firme corcel y liderar tus ejércitos a la victoria? ¿Puedes crear una civilización que resista el paso del tiempo?
Atilla's Court = La Corte de Atila

The Netherlands = Holanda
William of Orange = William de Orange
As much as I despise war, I consider it a, hahaha, contribution to the common cause to erase your existence. = A pesar de que detesto la guerra, yo lo considero, jajaja, una contribución a la causa en común de borrar de la existencia.
You call yourself an exalted ruler, but I see nothing more than a smartly dressed barbarian! = Te llamas a tí mismo un gobernate exaltado, ¡pero veo nada más que un barbaro vestido inteligentemente!
I am William of Orange, stadtholder of The Netherlands. Did you need anything? I still have a lot to do. = Yo soy William de Orange, leal partidario de Los Países Bajos. ¿Necesitas algo? Tengo mucho por hacer.
I believe I have something that may be of some importance to you. = Creo que tengo algo que puede ser de importancia tí.
Once again, greetings. = Una vez más, saludos.
Dutch East India Company = Compañía Neerlandesa de las Indias Orientales
Retain [amount]% of the happiness from a luxury after the last copy has been traded away = Mantiene [amount]% de la felicidad de la última copia de un recurso de lujo después de haber sido negociado.
Hail stalwart Prince William of Orange, liberator of the Netherlands and hero to the Dutch people. It was your courageous effort in the 1568 rebellion against Spanish dominion that led the Dutch to freedom, and ultimately resulted in the Eighty Years' War. Your undertaking allowed for the creation of one of Europe's first modern republics, the Seven United Provinces. You gave your life to the rebellion, falling at the hands of an assassin in 1584, but your death would only serve to embolden the people's charge, and your legacy as "Father of the Fatherland" will stand as a symbol of Dutch independence for all time. = Saludos leal Príncipe William de Orange, liberador de los países bajos y héroe de los Neerlandeses. Fue tu valiente esfuerzo en la rebelión de 1568 contra el dominio Español que llevó a la libertad Holandesa, que últimamente resultó en la Guerra de los Ochenta Años. Tu gobierno llevó a la creación de una de las primeras repúblicas modernas de Europa, los Siete Países Bajos Unidos. Tu diste vida a la rebelión, cayendo en las manos de un asesino en 1584, pero tu muerte solo serviría para envalentonar el avance, y tu legado como "Padre de la Patria" se mantiene como símbolo dela independencia Holandesa por siempre.
Brave prince, the people again yearn for the wise stewardship your wisdom afforded them. Can you once again secure the sovereignty of your kingdom and lead your people to greatness? Can you build a civilization that stands the test of time? = Valiente príncipe, la gente una vez más clama por tu sabio liderazgo. ¿Puedes una vez más asegurar la soberanía de tu reino y llevar tu gente a la grandeza? ¿Puedes crear una civilización que resista el paso del tiempo?
Amsterdam = Amsterdam
Rotterdam = Róterdam
Utrecht = Utrecht
Groningen = Groninga
Breda = Breda
Nijmegen = Nimega
Den Haag = La Haya
Haarlem = Haarlem
Arnhem = Arnhem
Zutphen = Zutphen
Maastricht = Maastricht
Tilburg = Tilburgo
Eindhoven = Eindhoven
Dordrecht = Dordrecht
Leiden = Leiden
Hertogenbosch = Bolduque
Almere = Almere
Alkmaar = Alkmaar
Brielle = Brielle
Vlissingen = Flesinga
Apeldoorn = Apeldoorn
Enschede = Enschede
Amersfoort = Amersfoort
Zwolle = Zwolle
Venlo = Venlo
Uden = Uden
Grave = Grave
Delft = Delft
Gouda = Gouda
Nieuwstadt = Nieuwstadt
Weesp = Weesp
Coevorden = Coevorden
Kerkrade = Kerkrade

Milan = Milán
You leave us no choice. War it must be. = No nos dejas elección. Será la guerra.
Very well, this shall not be forgotten. = Muy bien, esto no deberá ser olvidado.
You fiend! History shall remember this! = ¡Demonio! ¡La historia recordará esto!

Florence = Florencia
And so the flower of Florence falls to barbaric hands... = Y así la flor de Florencia cae en manos bárbaras...

Rio de Janeiro = Río de Janeiro
I have to do this, for the sake of progress if nothing else. You must be opposed! = Tengo que hacer esto, por el bien del progreso. ¡Hay que detenerte!
You can see how fruitless this will be for you... right? = Puedes ver como de infructífero será esto para ti, ¿verdad?
May God grant me these last wishes - peace and prosperity for Brazil. = Que Dios me conceda esto últimos deseos, paz y prosperidad para Brasil.

Antwerp = Amberes
They will write songs of this.... pray that they shall be in your favor. = Escribirán canciones sobre esto... reza para que sean en tu favor.

Dublin = Dublín
War lingers in our hearts. Why carry on with a false peace? = La guerra persiste en nuestros corazones. ¿Por qué seguir con esta paz falsa?
You gormless radger! You'll dine on your own teeth before you set foot in Ireland! = ¡Maldito idiota! ¡Te comerás tus propios dientes antes que poner un pie en Irlanda!
A lonely wind blows through the highlands today. A dirge for Ireland. Can you hear it? = Un solitario viento sopla en las montañas. Un canto de la muerte por Irlanda. ¿Puedes oírlo?

Tyre = Tiro
We never fully trusted you from the start. = Hemos desconfiado en ti desde el principio.

Ur = Ur
I will enjoy hearing your last breath as you witness the destruction of your realm! = Disfrutaré escuchando tu último aliento mientras contemplas la destrucción de tu reino.
Why do we fight? Because Inanna demands it. Now, witness the power of the Sumerians! = ¿Por qué luchamos? Porque Ianna nos lo ordena. !Ahora contempla el poder de lo sumerios¡
What treachery has struck us? No, what evil? = ¿Que traición nos ha golpeado? No, ¿qué demonio?

Genoa = Génova
How barbaric. Those who live by the sword shall perish by the sword. = Que barbárico. Aquellos que vivien por la espada morirán por la espada.

Venice = Venecia
You have revealed your purposes a bit too early, my friend... = Has revelado tus intenciones un poco pronto, amigo mío...
A wrong calculation, on my part. = Un mal cálculo por mi parte.

Brussels = Bruselas
I guess you weren't here for the sprouts after all... = Supongo que no estás aquí por las coles después de todo.

Unacceptable! = ¡Inaceptable!

Sidon = Sidón
What a fine battle! Sidon is willing to serve you! = ¡Qué buena batalla! ¡Sidón está dispuesta a servirte!

Almaty = Almatý
How could we fall to the likes of you?! = ¡¿Cómo podríamos caer en tu misma situación?!

Edinburgh = Edimburgo
You shall stain this land no longer with your vileness! To arms, my countrymen - we ride to war! = ¡No mancharás más la tierra con tu villanía! !A las armas mis compatriotas, marchamos a la guerra!
Traitorous man! The Celtic peoples will not stand for such wanton abuse and slander - I shall have your head! = ¡Traidor! Los celtas no se quedarán parados ante tanto abuso y difamación - ¡Un día tendré tu cabeza!
Vile ruler, know that you 'won' this war in name only! = ¡Tirano, solo has 'ganado' esta guerra nominalmente!

Singapore = Singapur
Perhaps, in another world, we could have been friends... = A lo mejor, en otro mundo, podríamos haber sido amigos...

Zanzibar = Zanzíbar
May the Heavens forgive you for inflicting this humiliation to our people. = Que los cielos te perdonen por haber inflinjido esta humillación a nuestra gente.

Sydney = Sídney
After thorough deliberation, Australia finds itself at a crossroads. Prepare yourself, for war is upon us. = Después de una exhaustiva deliberación, Australia se encuentra ante una encrucijada. Prepárate, la guerra está sobre nosotros.
We will mobilize every means of resistance to stop this transgression against our nation! = ¡Usaremos cualquier forma de resistencia para parar esta transgresión contra nuestra nación!
The principles for which we have fought will survive longer than any nation you could ever build. = Los principios por los que hemos luchado sobrevivirán mucho más que cualquier nación que jamás pudieras construír.

Cape Town = Ciudad del Cabo
I have failed. May you, at least, know compassion towards our people. = He fallado. Podrías, al menos, mostrar compasión con nuestra gente.

Kathmandu = Katmandú
We... defeated? No... we had so much work to do! = Nosotros... derrotados? No... ¡todavía tenemos mucho que hacer!

Hanoi = Hanói
So this is how it feels to die... = Así que esto es lo que se siente al morir...

Quebec City = Quebec
We were too weak to protect ourselves... = Éramos demasiado débiles como para protegernos...

Helsinki = Helsinki
The day of judgement has come to us. But rest assured, the same will go for you! = El día del juicio ha llegado. Pero ten cuidado, ¡sufrirás el mismo destino!

Kuala Lumpur = Kuala Lumpur
Today, the Malay people obey you, but do not think this is over... = Hoy, los malayos te obedecen, pero no pienses que esto ha terminado...

Manila = Manila
Ah, Gods! Why have you forsaken us? = ¡Dioses! ¿Por qué nos habéis abandonado?

Lhasa = Lhasa
Perhaps now we will find peace in death... = A lo mejor encontramos la paz en la muerte...

Vancouver = Vancouver
In responding to the unstinting malignancy that has heretofore defined your relationship with Canada, we can have no recourse but war! = En respuesta a la inconmensurable malevolencia hasta ahora vista en tus relaciones con Canadá, no nos queda más alternativa que la guerra.
As we can reach no peaceful resolution with you, Canada must turn, with reluctance, to war. = Como no podemos alcanzar un acuerdo pacífico contigo, Canadá debe, sin más dilación, dirigirse a la guerra.
I regret not defending my country to the last, although it was not of use. = No lamento haber defendido mi país hasta el final, a pesar de que fuera en vano.

M'Banza-Kongo = San Salvador del Congo
Do you really think you can walk over us so easily? I will not let it happen. Not to Kongo - not to my people! = ¿De verdad piensas que puedes pasarnos por encima con tanta facilidad? No dejaré que eso pase. !No a mi gente¡ ¡No al Congo!
We are no strangers to war. You have strayed from the right path, and now we will correct it. = La guerra no nos es extraña. Te has desviado del camino y nosotros te corregiremos.
You are nothing but a glorified barbarian. Cruel, and ruthless. = No eres más que un bárbaro glorificado. Cruel y despiadado.

Mogadishu = Mogadiscio
Congratulations, conqueror. This tribe serves you now. = Felicitaciones, conquistador. Esta tribu te sirve ahora.

Can only heal by pillaging = Solo puede sanar al saquear


#################### Lines from Policies from Civ V - Vanilla ####################

Aristocracy = Aristocracia
Legalism = Legalismo
Immediately creates the cheapest available cultural building in each of your first [amount] cities for free = Crea inmediatamente el edificio cultural más barato disponible en las primeras [amount] ciudades gratuitamente
Oligarchy = Oligarquía
Units in cities cost no Maintenance = Las unidades en las ciudades no cuestan mantenimiento
+[amount]% attacking strength for cities with garrisoned units = +[amount]% fuerza de ataque para ciudades con unidades guarnecidas
Landed Elite = Élite Terrateniente
+[amount]% growth [cityFilter] = +[amount]% de crecimiento [cityFilter] 
Monarchy = Monarquía
Tradition Complete = Tradición Completada
Immediately creates a [building] in each of your first [amount] cities for free = Crea inmediatamente un [building] en las primeras [amount] ciudades gratuitamente
Ancient era = Edad Antigua
Tradition = Tradición

Republic = República
Citizenship = Ciudadanía
Collective Rule = Reglas colectivas
Representation = Representación
Each city founded increases culture cost of policies [amount]% less than normal = Cada ciudad fundada aumenta el costo cultural de las póliticas [amount]% menos de lo normal
Meritocracy = Meritocracia
Unhappiness from population decreased by [amount]% [cityFilter] = Infelicidad por población reducida por [amount]% [cityFilter]
Liberty Complete = Libertad Completada
Liberty = Libertad

Warrior Code = Código guerrero
Discipline = Diciplina
+[amount]% Strength for [unitType] units which have another [unitType2] unit in an adjacent tile = +[amount]% fuerza para unidades [unitType] que tengan otra unidad [unitType2] en una casilla adyacente
Military Tradition = Tradición militar
[unitType] units gain [amount]% more Experience from combat = Unidades [unitType] ganan [amount]% más Experiencia del combate 
Military Caste = Casta militar
Professional Army = Ejercito Profesional
Gold cost of upgrading [unitType] units reduced by [amount]% = Coste de mejora de unidades [unitType] reducido por [amount]%
Honor Complete = Honor Completado
Honor = Honor
+[amount]% Strength vs [param] = +[amount]% de Fuerza vs [param]
Notified of new Barbarian encampments = Notificado de nuevos campamentos Bárbaros

Organized Religion = Religión Organizada
Mandate Of Heaven = Mandato del Cielo
50% of excess happiness added to culture towards policies = 50% de exceso de felicidad añadido a la cultura para políticas
Theocracy = Teocracia
+[amount]% [stat] from every [building] = +[amount]% [stat] de cada [building]
Reformation = Reforma
Free Religion = Libertad de Culto
Piety Complete = Piedad Completada
Classical era = Edad Clásica
Piety = Piedad
+[amount]% Production when constructing [stat] buildings = +[amount]% de producción al construir edificios [stat]
Incompatible with [param] = Incompatible con [param]

Philantropy = Filantropía
Gifts of Gold to City-States generate [amount]% more Influence = Regalos de Oro a Ciudades-Estado generan [amount]% más Influencia
Aesthetics = Estética
Resting point for Influence with City-States is increased by [amount] = Puntos de descanso para la influencia con Ciudades-Estado es subida a [amount]
Scholasticism = Escolasticismo
Allied City-States provide [stat] equal to [amount]% of what they produce for themselves = Las Ciudades-Estado proveen [amount]% de [stat] de lo que producen para si
Cultural Diplomacy = Diplomacia Cultural
Quantity of Resources gifted by City-States increased by [amount]% = Cantidad de recursos regalados por Ciudades-Estado aumentado por [amount]%
Happiness from Luxury Resources gifted by City-States increased by [amount]% = Felicidad de Recursos Lujosos proveidos por Ciudades-Estado aumentada por [amount]%
Educated Elite = Elite Educada
Allied City-States will occasionally gift Great People = Ciudades-Estado aliadas regalarán ocasionalmente Grandes Personas
Patronage  Complete = Patrocinio Completado
Influence of all other civilizations with all city-states degrades [amount]% faster = La Influencia del resto de las civilizaciones con Ciudades-Estado disminuye [amount]% más rápido
Triggers the following global alert: [param] = Activa la siguiente alarma mundíal: [param]
Patronage  = Patrocinio

Naval Tradition = Tradición Naval
Trade Unions = Sindicatos
Merchant Navy = Armada Mercante
Mercantilism = Mercantilismo
Protectionism = Proteccionismo
+[amount] happiness from each type of luxury resource = +[amount] felicidad de cada tipo de recurso de lujo
Commerce Complete = Comercio Completado
Double gold from Great Merchant trade missions = Doble oro de las misiones comerciales del Gran Comerciante
Medieval era = Edad Medieval
Commerce = Comercio

Secularism = Laicismo
Humanism = Humanismo
Free Thought = Pensamiento Libre
Sovereignty = Soberanía
[stats] from all [stat] buildings = [stats] de todos los edificios [stat]
Scientific Revolution = Revolución Científica
Rationalism Complete = Racionalismo Completado
[amount] Free Technologies = [amount] Tecnologias Gratis
Renaissance era = Renacimiento
Rationalism = Racionalismo
[amount]% [stat] while the empire is happy = [amount]% [stat] mientras el imperio es felíz

Constitution = Constitución
[stats] from every Wonder = [stats] de cada Maravilla
Universal Suffrage = Sufragio Universal
+[amount]% Defensive Strength for cities = +[amount]% Fuerza Defensiva para ciudades
Civil Society = Sociedad Civil
-[amount]% food consumption by specialists = -[amount]% comida consumida por especialistas
Free Speech = Libertad de Expresión
[amount] units cost no maintenance = [amount] unidades no cuestan mantenimiento
Democracy = Democracia
Specialists only produce [amount]% of normal unhappiness = Especialistas solo producen un [amount]% de infelicidad normal
Freedom Complete = Emancipación Completada
+[amount]% yield from every [tileImprovement] = +[amount]% rendimiento de cada [tileImprovement]
Freedom = Emancipación

Populism = Populismo
[param] units deal +[amount]% damage = Las unidades [param] infligen +[amount]% de daño
Militarism = Militarismo
Gold cost of purchasing [param] units -[amount]% = Costo de Oro al comprar unidades [param] -[amount]%
Fascism = Facismo
Quantity of strategic resources produced by the empire +[amount]% = Cantidad de recursos estrategicos producidos por el imperio +[amount]%
Police State = Estado de policías
Total War = Guerra Total
New [unitType] units start with [amount] Experience = Las nuevas unidades [unitType] comienzan con [amount] Experiencia
Autocracy Complete = Autocracia completada
+[amount]% attack strength to all [unitType] units for [amount2] turns = +[amount]% fuerza de ataque a todas las unidades [unitType] por [amount2] turnos
Industrial era = Edad Industrial
Autocracy = Autocracia
-[amount]% unit upkeep costs = -[amount]% costo de mantenimiento de unidades
Upon capturing a city, receive [amount] times its [stat] production as [stat2] immediately = Al capturar una ciudad, recibe [amount] veces su producción de [stat] como [stat2]

United Front = Frente Unido
Militaristic City-States grant units [amount] times as fast when you are at war with a common nation = Ciudades-Estado Militaristicas dán unidades [amount] veces más rápido al estár en guerra con una nación en común
Planned Economy = Economía Planeada
+[amount]% Production when constructing a [building] = +[amount]% Producción al construir un [building]
Nationalism = Nacionalismo
Socialism = Socialismo
-[amount]% maintenance cost for buildings [cityFilter] = -[amount]% coste de mantenimiento para edificios [cityFilter]
Communism = Comunismo
Order Complete = Orden Completado
Order = Orden


#################### Lines from Quests from Civ V - Vanilla ####################

Route = Ruta
Build a road to connect your capital to our city. = Construye una carretera para conectar tu capital con nuestra ciudad.

Clear Barbarian Camp = Limpia el campamento bárbaro
We feel threatened by a Barbarian Camp near our city. Please take care of it. = Nos sentimos amenazados por un Campamento de Bárbaros cerca de nuestra ciudad. Por favor límpialo.

Connect Resource = Conectar recurso
In order to make our civilizations stronger, connect [param] to your trade network. = Para fortalecer nuestras civilizaciones, conecte [param] a su red comercial.

Construct Wonder = Construir maravilla
We recommend you to start building [param] to show the whole world your civilization strength. = Te recomendamos que comiences a construir [param] para mostrar al mundo entero la fuerza de tu civilización.

Acquire Great Person = Adquirir gran persona
Great People can change the course of a Civilization! You will be rewarded for acquiring a new [param]. = ¡Las grandes personas pueden cambiar el curso de una civilización! Serás recompensado por adquirir un nuevo [param].

Find Player = Encontrar jugador
You have yet to discover where [param] set up their cities. You will be rewarded for finding their territories. = Todavía tienes que descubrir dónde [param] estableció sus ciudades. Serás recompensado por encontrar sus territorios.

Find Natural Wonder = Encuentra la maravilla natural
Send your best explorers on a quest to discover Natural Wonders. Nobody knows the location of [param] yet. = Envíe a sus mejores exploradores en una búsqueda para descubrir maravillas naturales. Nadie sabe la ubicación de [param] todavía.


#################### Lines from Specialists from Civ V - Vanilla ####################

Scientist = Científico

Merchant = Comerciante

Artist = Artista

Engineer = Ingeniero


#################### Lines from Techs from Civ V - Vanilla ####################

Agriculture = Agricultura
Starting tech = Tecnología de inicio
'Where tillage begins, other arts follow. The farmers therefore are the founders of human civilization.' - Daniel Webster = 'Donde la labranza comienza, otros tipos de arte le siguen, por lo tanto los granjeros son los fundadores de la civilización.' - Daniel Webster

Pottery = Cerámica
'Shall the clay say to him that fashioneth it, what makest thou?' - Bible Isaiah 45:9 = 'Deba la arcilla decir a quien lo creo, ¿Que haces tú?' - La Biblia Isaias 45:9
Animal Husbandry = Ganadería
'Thou shalt not muzzle the ox when he treadeth out the corn.' - Bible Deuteronomy 25:4 = 'No pondrás bozal al buey cuando trillare.' - Deuterenomio 25:4
Archery = Tiro con arco
'The haft of the arrow has been feathered with one of the eagle's own plumes, we often give our enemies the means of our own destruction' - Aesop = 'El mango de la flecha ha sido emplumada con una de las propias plumas del águila; Nosotros usualmente les damos a nuestros enemigos los medios de nuestra destrucción.' - Aesop
Mining = Minería
'The meek shall inherit the Earth, but not its mineral rights.' - J. Paul Getty = 'El manso podrá heredar la tierra más no sus derechos minerales' - J. Paul Getty

Sailing = Náutica
'He who commands the sea has command of everything.' - Themistocles = 'Aquel que comanda el mar, tiene el comando de todo'  - Temístocles
Calendar = Calendario
'So teach us to number our days, so that we may apply our hearts unto wisdom.' - Bible Psalms 90:12 = 'Entonces enseñanos a enumerar nuestros días, para que podamos aplicar nuestros corazones en la sabiduría' - Biblia Salmo 90:12
Writing = Escritura
'He who destroys a good book kills reason itself.' - John Milton = 'Aquel que destruye un buen libro mata la razón misma' - John Milton
Trapping = Caza
'Even brute beasts and wandering birds do not fall into the same traps or nets twice.' - Saint Jerome = 'Incluso las brutas bestias y los pájaros errantes no caen en las mismas trampas o redes dos veces.' - San Jerónimo 
The Wheel = La rueda
'Wisdom and virtue are like the two wheels of a cart.' - Japanese proverb = 'La sabiduría y la virtud son como las dos ruedas de una carreta' - Proverbio japones
Masonry = Albañilería
'How happy are those whose walls already rise!' - Virgil = 'Que felices son aquellos cuyas murallas ya se levantan' - Virgilio
Bronze Working = Trabajo del bronce
'Here Hector entered, with a spear eleven cubits long in his hand; the bronze point gleamed in front of him, and was fastened to the shaft of the spear by a ring of gold.' - Homer = 'Aquí entra Hector, con una lanza 5 metros de largo en su mano; La punta de bronze brillo en frente de el, y fue abrochado al palo de la lanza por un anillo de oro.' - Homero

Optics = Óptica
Enables embarkation for land units = Habilita la embarcación a las unidades de tierra
'He made an instrument to know if the moon shine at full or no.' - Samuel Butler = 'El hizo un instrumento para saber si la luna brillaba o no' - Samuel Butler
Horseback Riding = Equitación
'A Horse! A Horse! My kingdom for a horse!' - Shakespeare (Richard III) = '¡Un caballo!¡Un caballo!¡Mi reino por un caballo!' - SHakespare (Ricardo III)
Mathematics = Matemáticas
'Mathematics is the gate and key to the sciences.' - Roger Bacon = 'Las matemáticas son la llave y la puerta a las ciencias.' - Roger Bacon
Construction = Construcción
'Three things are to be looked to in a building: that it stands on the right spot; that it be securely founded; that it be successfully executed.' - Johann Wolfgang von Goethe = 'Tres cosas deben observarse en un edificio: Que este en el lugar correcto, que esta seguramente fundado, que sea exitosamente ejecutado' - Johann Wolfgang von Goethe

Philosophy = Filosofía
'There is only one good, knowledge, and one evil, ignorance.' - Socrates = 'Solo hay un bien, conocimiento, y solo un mal, ignorancia' - Sócrates
Drama and Poetry = Drama y Poesía
'What is drama but life with the dull bits cut out.' - Alfred Hitchcock = 'Que es la Drama si no la vida sin las partes aburridass.' - Alfred Hitchcock
Currency = Moneda
'Better is bread with a happy heart than wealth with vexation.' - Amenemope = 'Mejor es el pan con un corazón feliz que riquezas con vejación" - Amenemope
Engineering = Ingeniería
Roads connect tiles across rivers = Los caminos conectan casillas a través de los ríos
'Instrumental or mechanical science is the noblest and, above all others, the most useful.' - Leonardo da Vinci = 'La ciencia mecánica o instrumental es la mas noble, y por sobre todas las demas, la mas útil.' - Leonardo da Vinci
Iron Working = Trabajo del hierro
'Do not wait to strike til the iron is hot, but make it hot by striking.' - William Butler Yeats = 'No esperes a golpear el hierro cuando este caliente, si no que hazlo caliente por golpearlo.' - William Butler Yeats

Theology = Teología
'Three things are necessary for the salvation of man: to know what he ought to believe; to know what he ought to desire; and to know what he ought to do' - St. Thomas Aquinas = 'Tres cosas son necesarias para la salvación del hombre; Saber que debería creer; Saber que debería desear; y saber que debería hacer.' - San Tomás de Aquinas
Civil Service = Servicio civil
Enables Open Borders agreements = Habilita acuerdos de fronteras abiertas
'The only thing that saves us from the bureaucracy is its inefficiency' - Eugene McCarthy = 'Lo única cosa que nos salva de la burocracia es su ineficiencia.' - Eugene Mccarthy
Guilds = Gremios
Enables conversion of city production to gold = Habilita la conversión de producción a oro
'The merchants and the traders have come; their profits are pre-ordained...' - Sri Guru Granth Sahib = 'Los mercaderes y comerciantes han llegado; sus ganancias han sido pre-ordenadas.' - Sri guru Granth Sahib
Metal Casting = Fundición
'When pieces of bronze or gold or iron break, the metal-smith welds them together again in the fire, and the bond is established.' - Sri Guru Granth Sahib = 'Cuando las piezas de bronce, oro o hierro se rompen, el forjador los manipula juntos de nuevo en el fuego y la unión se establece' - Sri guru Granth Sahib

Compass = Brújula
'I find the great thing in this world is not so much where we stand, as in what direction we are moving.' - Oliver Wendell Holmes = 'Yo encuentro la cosa mas grande en este mundo no donde estamos parados, si no mas bien hacía donde vamos' Oliver Wendell Holmes
Education = Educación
Enables conversion of city production to science = Habilita la conversión de producción a ciencia
Enables Research agreements = Permite acuerdos de investigación
'Education is the best provision for old age.' - Aristotle = 'Educación es la mejor previsión para la vejez.' - Aristóteles
Chivalry = Caballería
'Whoso pulleth out this sword of this stone and anvil, is rightwise king born of all England.' - Malory = 'Quien saque esta espada de esta espada y yunque, es heredero legítimo de toda Inglaterra.' - Malory
Machinery = Mecánica
Improves movement speed on roads = Mejora la velocidad de movimiento en caminos
'The press is the best instrument for enlightening the mind of man, and improving him as a rational, moral and social being.' - Thomas Jefferson = 'La imprenta es el mejor instrumento para iluminar la mente del hombre y mejorarlo como un ser racional, moral y social' - Tomás Jefferson
Physics = Física
'Measure what is measurable, and make measurable what is not so.' - Galileo Galilei = 'Mide lo que sea medible, y haz medible lo que no lo sea.' Galileo Galilei
Steel = Acero
'John Henry said to his Captain, / 'A man ain't nothin' but a man, / And before I'll let your steam drill beat me down, / I'll die with the hammer in my hand.'' - Anonymous: The Ballad of John Henry, the Steel-Drivin' Man = "John Henry le dijo a su capitán: Un hombre no es más que un hombre, y antes de dejar que vuestra perforadora a vapor me derrote, moriré con el martillo en la mano.' - 'The Ballad of John Henry, the Steel-Driving Man', balada tradicional estadounidense

Astronomy = Astronomía
Increases embarked movement +1 = +1 a la velocidad de movimiento a las embarcaciones
Enables embarked units to enter ocean tiles = Habilita a las unidades embarcadas a entrar en océanos
'Joyfully to the breeze royal Odysseus spread his sail, and with his rudder skillfully he steered.' - Homer = 'Alegremente a la briza el real Odiseo expandió sus velas y con su timón el habilidosamente dirigió' - Homero
Acoustics = Acústica
'Their rising all at once was as the sound of thunder heard remote' - Milton = 'Y su ascenso fue de pronto un ruido de tronar remoto.' - John Milton
Banking = Banca
'Happiness: a good bank account, a good cook and a good digestion' - Jean Jacques Rousseau = 'Felicidad: Una buena cuenta bancaria, una buena cocina y una buena digestión.' - Jean Jacques Rousseau
Printing Press = Imprenta
'It is a newspaper's duty to print the news and raise hell.' - The Chicago Times = 'Es el deber de un periódico el de imprimir la noticia y desatar el infierno.' - El Chicago Times
Gunpowder = Pólvora
'The day when two army corps can annihilate each other in one second, all civilized nations, it is to be hoped, will recoil from war and discharge their troops.' - Alfred Nobel = 'El día en que dos cuerpos militares puedan aniquilarse entre si en un segundo, todas las naciones civilizadas, es de esperarse, se retirarán de la guerra y se desharán de sus tropas.' - Albert Nobel

Navigation = Navegación
'The winds and the waves are always on the side of the ablest navigators.' - Edward Gibbon = 'Los vientos y las olas siempre están en el lado de los hábiles navegadores.' - Edward Gibbon
Architecture = Arquitectura
'Architecture begins where engineering ends.' - Walter Gropius = 'La arquitectura comienza cuando la ingeniería termina.' - Walter Gropius
Economics = Economía
'Compound interest is the most powerful force in the universe.' - Albert Einstein = 'El Interés compuesto es la fuerza mas poderosa del universo.' - Albert Einstein
Metallurgy = Metalurgia
'There never was a good knife made of bad steel.' - Benjamin Franklin = 'Nunca hubo un buen cuchillo hecho de mal acero.' - Benjamin Franklin
Chemistry = Química
'Wherever we look, the work of the chemist has raised the level of our civilization and has increased the productive capacity of the nation.' - Calvin Coolidge = 'Donde sea que miremos, el trabajo del químico ha aumentado el nivel de nuestra civilización y ha aumentando la capacidad productiva de la nación.' - Calvin Coolidge

Archaeology = Arqueología
'Those who cannot remember the past are condemned to repeat it.' - George Santayana =  'Aquellos quienes no recuerdan el pasado están condenados a repetirlo.' - George Santayana
Scientific Theory = Teoría científica
'Every great advance in science has issued from a new audacity of imagination.' - John Dewey = 'Cada gran avance de la ciencia ha sido sacada desde una nueva audacia de la imaginación.' - John Dewey
Industrialization = Industrialización
'Industrialization based on machinery, already referred to as a characteristic of our age, is but one aspect of the revolution that is being wrought by technology.' - Emily Greene Balch = 'La Industrialización basada en la maquinaria, ya referida como una característica de nuestra época, es solo un aspecto de la revolución que ha sido causado por la tecnología.' - Emily Greene Balch
Rifling = Estriado
'It is well that war is so terrible, or we should grow too fond of it.' - Robert E. Lee = "Está bien que la guerra sea tan terrible, o deberíamos crecer demasiado cercanos a ella." - Robert E. Lee
Military Science = Ciencia militar
'Wars may be fought with weapons, but they are won by men. It is the spirit of the men who follow and of the man who leads that gains the victory.' - George S. Patton = 'Las guerras pueden ser peleadas con armas, pero son ganadas por hombres. Es el espíritu de los hombres que siguen y de quien los guía lo que ganan la victoria.' - George S. Patton
Fertilizer = Fertilizante
'The nation that destroys its soil destroys itself.' - Franklin Delano Roosevelt = 'La nación que destruye su suelo se destruye a si mismo.' - Franklin Delano Roosevelt

Biology = Biología
'If the brain were so simple we could understand it, we would be so simple we couldn't.' - Lyall Watson = 'Sí el cerebro fuera tan simple que pudiéramos entenderlo, nosotros seriamos demasiado simples que no podríamos.' - Lyall Watson
Electricity = Electricidad
'Is it a fact - or have I dreamt it - that, by means of electricity, the world of matter has become a great nerve, vibrating thousands of miles in a breathless point of time?' - Nathaniel Hawthorne = 'Es un hecho - o lo soñe, que por medio de la electricidad, ¿el mundo de la materia se ha convertido en un gran nervio, vibrando miles de millas en un punto del tiempo sin aliento?.' - Nathaniel Hawthorne 
Steam Power = Energía de vapor
'The nations of the West hope that by means of steam communication all the world will become as one family.' - Townsend Harris = 'Las naciones del oeste esperan que por medio del vapor la comunicación en todo el mundo sea una sola familia.' - Townsend Harris
Dynamite = Dinamita
'As soon as men decide that all means are permitted to fight an evil, then their good becomes indistinguishable from the evil that they set out to destroy.' - Christopher Dawson = 'Tan pronto como el hombre decida que todos los medios están permitidos para pelear el mal, entonces su bondad se vuelve indistinguible del mal que se propuso destruir.' - Christopher Dawson 

Modern era = Edad Moderna
Refrigeration = Refrigeración
'And homeless near a thousand homes I stood, and near a thousand tables pined and wanted food.' - William Wordsworth = 'Y vagabundos cerca de miles de casas yo me pare, y cerca de mil mesas suspiraban y querían comida.' - William Wordsworth
Radio = Radio
'The whole country was tied together by radio. We all experienced the same heroes and comedians and singers. They were giants.' - Woody Allen = 'El país entero estaba atado junto a la radio. Todos nosotros experimentamos los mismos heroés y comediantes y cantantes. Ellos eran gigantes.' - Woody Allen
Replaceable Parts = Producción En Serie
'Nothing is particularly hard if you divide it into small jobs.' - Henry Ford = 'Nada es particularmente difícil si lo divides en pequeños trabajos.' - Henry ford
Flight = Vuelo
'Aeronautics was neither an industry nor a science. It was a miracle.' - Igor Sikorsky = "La Aeronautica no fue ni una industria ni una ciencia. Fue un milagro.' - Igor Sikorsky
Railroad = Línea de ferrocarril
'The introduction of so powerful an agent as steam to a carriage on wheels will make a great change in the situation of man.' - Thomas Jefferson = 'La introducción de un agente tan poderoso como el vapor en un carruaje con ruedas hara un gran cambio en la situación del hombre.' - Thomas Jefferson

Plastics = Plástico
'Ben, I want to say one word to you, just one word: plastics.' - Buck Henry and Calder Willingham, The Graduate = 'Ben, quiero decirte una palabra, solo una palabra: Plástico' - Buck Henry and Calder Willingham, Los Graduados
Electronics = Electrónica
'There's a basic principle about consumer electronics: it gets more powerful all the time and it gets cheaper all the time.' - Trip Hawkins = 'Hay un principio básico sobre el consumidor de electrónicos: Se vuelve mas poderoso todo el tiempo y se vuelve más barato todo el tiempo.' - Trip Hawkins
Ballistics = Balística
'Men, like bullets, go farthest when they are smoothest.' - Jean Paul = 'Los hombres, como las balas, van más lejos cuando son mas suaves' - Jean Paul
Combustion = Combustión
'Any man who can drive safely while kissing a pretty girl is simply not giving the kiss the attention it deserves.' - Albert Einstein = 'Cualquier hombre que pueda manejar de forma segura mientras besa a una mujer bonita, simplemente no está dando al beso la atención que se merece.' - Albert Einstein 

Atomic era = Era Atómica
Pharmaceuticals = Farmacéutica
'In nothing do men more nearly approach the gods than in giving health to men.' - Cicero = 'En nada se acerca mas el hombre a los dioses que en darle salud al hombre.' - Cicerón
Atomic Theory = Teoría atómica
'The unleashed power of the atom has changed everything save our modes of thinking, and we thus drift toward unparalleled catastrophes.' - Albert Einstein = 'El poder desatado del átomo ha cambiado todo menos nuestra manera de pensar; Y así nos dirigimos hacía una catástrofe sin paralelos.' - Albert Einstein
Radar = Radar
'Vision is the art of seeing things invisible.' - Jonathan Swift = 'La visión es el arte de ver las cosas invisibles.' - Jonathan Swift
Combined Arms = Fuerzas combinadas
'The root of the evil is not the construction of new, more dreadful weapons. It is the spirit of conquest.' - Ludwig von Mises = 'La raíz del mal no es la construcción de armas mas mortíferas y poderosas. Es el espíritu de conquista.' - Ludwig von Misses

Ecology = Ecología
'Only within the moment of time represented by the present century has one species, man, acquired significant power to alter the nature of his world.' - Rachel Carson = 'Solo dentro del momento de tiempo representado por la presente centuria una especia ha, el hombre, adquirido poder suficiente para alterar la naturaleza de su mundo.' - Rachel Carson
Nuclear Fission = Fisión nuclear
'I am become Death, the destroyer of worlds.' - J. Robert Oppenheimer = 'Me convertí en la muerte, destructor de mundos.' - J. Robert Oppenheimer
Rocketry = Cometería
'A good rule for rocket experimenters to follow is this: always assume that it will explode.' - Astronautics Magazine, 1937 = 'Una buena regla para seguir en experimentos de cohetes es: Siempre asume que explotará.' - Revista Astronautics, 1937
Computers = Ordenadores
'Computers are like Old Testament gods: lots of rules and no mercy.' - Joseph Campbell = 'Las computadoras son como los dioses del viejo testamento: Un montón de reglas y sin misericordia.' - Joseph Campbell

Information era = Edad Informatica
Telecommunications = Telecomunicaciones
'The more we elaborate our means of communication, the less we communicate.' - J.B. Priestly = 'Cuanto más elaboramos nuestros medios de comunicación, menos nos comunicamos.' - J.B. Priestly
Mobile Tactics = Tácticas Móviles
'All men can see these tactics whereby I conquer, but what none can see is the strategy out of which victory is evolved.' - Sun Tzu = 'Todos los hombres pueden ver estas tácticas donde sea que conquiste, pero lo que nadie puede ver la estrategia del que dicha victoria surgió.' - Sun Tzu
Advanced Ballistics = Balisticas Avanzadas
'Our scientific power has outrun our spiritual power, we have guided missiles and misguided men.' – Martin Luther King Jr. = 'Nuestro poder cientifico ha superado nuestro poder espiritual, tenemos misiles guiados y hombres perdidos.' - Martin Luther King Jr.
Satellites = Satélites
Reveals the entire map = Revela todo el mapa
'Now, somehow, in some new way, the sky seemed almost alien.' - Lyndon B. Johnson = 'Ahora, de alguna manera, en alguna forma nueva, el cielo parece casi alien.' - Lyndon B. Johnson
Robotics = Robótica
'1. A robot may not injure a human being or, through inaction, allow a human being to come to harm. 2. A robot must obey any orders given to it by human beings, except when such orders would conflict with the First Law. 3. A robot must protect its own existence as long as such protection does not conflict with the First or Second Law.' - Isaac Asimov = '1. Un robot no puede herir a un ser humano, o por inacción, permitir que un ser humano se lastime 2. Un robot debe obedecer cualquier orden que se le de por seres humanos, 3. Un robot debe proteger su existencia tanto como sea siempre que no entre en conflicto con la primera o segunda ley.' - Isaac Asimov
Lasers = Lasers
'The night is far spent, the day is at hand: let us therefore cast off the works of darkness, and let us put on the armor of light.' - The Holy Bible: Romans, 13:12 = La noche está avanzada, y se acerca el día. Desechemos, pues, las obras de las tinieblas, y vistámonos la armadura de la luz.' La Biblia Romanos 13:12

Particle Physics = Física de Partículas
'Every particle of matter is attracted by or gravitates to every other particle of matter with a force inversely proportional to the squares of their distances.' - Isaac Newton = 'Cada particular de materia es atraída por o gravita hacia cada partícula de materia con una fuerza inversamente proporcional a la diferencia en sus distancias' - Isaac Newton 
Nuclear Fusion = Fusión Nuclear
'The release of atomic energy has not created a new problem. It has readily made more urgent the necessity of solving an existing one.' - Albert Einstein = 'La liberación de energía atómica no ha creado un nuevo problema. Se ha hecho fácilmente más urgente la necesidad de resolver una existente.' - Albert Einstein
Nanotechnology = Nanotecnología
'The impact of nanotechnology is expected to exceed the impact that the electronics revolution has had on our lives.' - Richard Schwartz = 'Se espera que el impacto de la nanotecnología exceda el impacto que la revolución electronica tuvo en nuestras vidas.' - Richard Schwartz
Stealth = Sigilo
'Be extremely subtle, even to the point of formlessness, be extremely mysterious, even to the point of soundlessness. Thereby you can be the director of the opponent's fate.' - Sun Tzu = 'Se extremadamente sutíl, incluso al punto de la informalidad, se extremadamente cauteloso, incluso al punto silenciosos. Así podrás ser el director del estado de tu oponente.' – Sun Tzu

Future era = Edad Futurista
Future Tech = Tecnología del futuro
Who knows what the future holds? = ¿Quién sabe qué nos depara el futuro?
Can be continually researched = Puede investigarse continuamente
'I think we agree, the past is over.' - George W. Bush = 'Creo que concordamos, el pasado se terminó.' - George W. Bush


#################### Lines from Terrains from Civ V - Vanilla ####################

Ocean = Océano

Coast = Costa

Occurs at temperature between [param] and [param2] and humidity between [param3] and [amount] = Ocurre a temperaturas entre [param] y [param2] y humedad entre [param3] y [amount] 
Grassland = Pradera

Plains = Llanura

Tundra = Tundra

Desert = Desierto

Lakes = Lagos

Has an elevation of [amount] for visibility calculations = Tiene una elevación de [amount] para calculaciones de visibilidad
Mountain = Montañas

Snow = Nieve

[amount] Strength for cities built on this terrain = [amount] de Fuerza para ciudades asentadas en este terreno
[amount] Sight for [param] units = [amount] de Vista para unidades [param]
Hill = Colinas

Provides a one-time Production bonus to the closest city when cut down = Proporciona una bonificación de producción única a la ciudad más cercana cuando se corta
Blocks line-of-sight from tiles at same elevation = Bloquea la visión desde casillas de misma elevación
Resistant to nukes = Resistente a bombas nucleares
Can be destroyed by nukes = Puede ser destruido por bombas nucleares
Forest = Bosque

Jungle = Selva

Marsh = Pantano

Fallout = Terreno radioactivo

Oasis = Oasis

Flood plains = Terreno inundable

Ice = Hielo

Atoll = Atolón

Great Barrier Reef = Gran Barrera de Coral

Old Faithful = Viejo Fiel

Grants 500 Gold to the first civilization to discover it = Otorga 500 de oro a la primera civilización que la descubra
El Dorado = El Dorado

Grants Rejuvenation (all healing effects doubled) to adjacent military land units for the rest of the game = Otorga Rejuvenecimiento (todo efecto de curación se dobla) a todas las unidades militares terrestres adyacentes por el resto de la partida
Fountain of Youth = Fuente de la juventud

Grand Mesa = Grand Meseta

Mount Fuji = Monte Fuji

Krakatoa = Krakatoa

Rock of Gibraltar = Peñón de Gibraltar

Cerro de Potosi = Cerro de Potosi

Barringer Crater = Cráter Barringer


#################### Lines from TileImprovements from Civ V - Vanilla ####################

Can also be built on tiles adjacent to fresh water = También se puede construir sobre casillas adyacentes al agua dulce.
[stats] on [tileFilter] tiles once [tech] is discovered = [stats] en casillas de [tileFilter] una vez que se descubre [tech]
Farm = Granja

Lumber mill = Serrería

Mine = Mina

Trading post = Puesto comercial

Camp = Campamento

Oil well = Pozo petrolífero

Pasture = Pastizal

Plantation = Plantación

Quarry = Cantera

Fishing Boats = Barcos Pesqueros

Gives a defensive bonus of [amount]% = Otorga una bonificación defensiva del [amount]%
Can be built outside your borders = Puede construirse fuera de tus fronteras
Fort = Fuerte

Costs [amount] gold per turn when in your territory = Cuesta [amount] oro por turno si está en tu territorio
Road = Carretera


Remove Forest = Quitar Bosque

Remove Jungle = Quitar Selva

Remove Fallout = Quitar Radioactividad

Remove Marsh = Quitar Pantano

Remove Road = Quitar Camino

Remove Railroad = Quitar Ferrocarril

Cancel improvement order = Cancelar orden de mejora

Academy = Academia

Landmark = Edificio Emblemático

Manufactory = Fábrica

Customs house = Aduana

Holy site = Lugar Sagrado

Deal 30 damage to adjacent enemy units = Inflige 30 de daño a las unidades enemigas adyacentes.
Can be built just outside your borders = Se puede construir justo fuera de tus fronteras
Citadel = Ciudadela

Can only be built on Coastal tiles = Solo se puede construir sobre casillas costeras
Moai = Móai

Cannot be built on bonus resource = No se puede construir en los recursos 
Terrace farm = Terrazas de cultivo

Polder = Pólder

Unpillagable = Insaqueable
Ancient ruins = Ruinas Antiguas

City ruins = Ciudad en ruinas

Indestructible = Indestructible
City center = Centro de la ciudad

Barbarian encampment = Campamento Bárbaro


#################### Lines from TileResources from Civ V - Vanilla ####################

Cattle = Ganado

Sheep = Ovejas

Deer = Ciervos

Bananas = Plátanos

Wheat = Trigo

Stone = Piedra

Fish = Peces

Horses = Caballos

Iron = Hierro

Coal = Carbón

Oil = Petróleo

Aluminum = Aluminio

Uranium = Uranio

Furs = Pieles

Cotton = Algodón

Dyes = Tintes

Gems = Gemas

Gold Ore = Mineral de oro

Silver = Plata

Incense = Incienso

Ivory = Marfil

Silk = Seda

Spices = Especias

Wine = Vino

Sugar = Azúcar

+15% production towards Wonder construction = +15% de producción para la construcción de maravillas
Marble = Mármol

Whales = Ballenas

Pearls = Perlas


#################### Lines from UnitPromotions from Civ V - Vanilla ####################

Heal Instantly = Curar al instante

Accuracy I = Precisión I
+[amount]% Strength in [param] = +[amount]% de Fuerza en [param]

Accuracy II = Precisión II

Accuracy III = Precisión III

Barrage I = Cortina de fuego I

Barrage II = Cortina de fuego II

Barrage III = Cortina de fuego III

Volley = Andanada

Extended Range = Alcance extendido
[amount] Range = [amount] Rango

Indirect Fire = Fuego Indirecto
Ranged attacks may be performed over obstacles = Puede realizar ataques a distancia sobre obstáculos

Shock I = Choque I

Shock II = Choque II

Shock III = Choque III

Drill I = Instrucción I

Drill II = Instrucción II

Drill III = Instrucción III

Charge = Carga

Besiege = Sitio 

Formation I = Formación I

Formation II = Formación II

Blitz = Ataque relámpago
[amount] additional attacks per turn = [amount] ataques adicionales por turno

Woodsman = Montaraz
Double movement rate through Forest and Jungle = Doble movimiento por Bosques y Junglas

Amphibious = Anfibio

Medic = Médica

Medic II = Médica II

Scouting I = Exploración I
[amount] Visibility Range = [amount] Rango de Visibilidad

Scouting II = Exploración II

Scouting III = Exploración III
[amount] Movement = [amount] Movimiento

Survivalism I = Supervivencia I

Survivalism II = Supervivencia II

Survivalism III = Supervivencia III

Boarding Party I = Grupo de Abordaje I

Boarding Party II = Grupo de Abordaje II

Boarding Party III = Grupo de Abordaje III

Coastal Raider I = Asaltante Costero I

Coastal Raider II = Asaltante Costero II

Coastal Raider III = Asaltante Costero III

Targeting I = Fijación de objetivos I

Targeting II = Fijación de objetivos II

Targeting III = Fijación de objetivos III

Wolfpack I = Manada de lobos I
+[amount]% Strength when attacking = +[amount]% fuerza al atacar

Wolfpack II = Manada de lobos II

Wolfpack III = Manada de lobos III

Armor Plating I = Blindaje I
+[amount]% Strength when defending = +[amount]% de fuerza al defender

Armor Plating II = Blindaje II

Armor Plating III = Blindaje III

Flight Deck I = Cubierta de Vuelo I
Can carry [amount] extra [unitType] units = Puede llevar [amount] unidades [unitType] extra

Flight Deck II = Cubierta de Vuelo II

Flight Deck III = Cubierta de Vuelo III

Supply = Suministros

Siege I = Asedio I

Siege II = Asedio II

Siege III = Asedio III

Evasion = Evasión
Damage taken from interception reduced by [amount]% = Daño recibido por intercepción reducido en [amount]%

Interception I = Intercepción I
[amount]% Damage when intercepting = [amount]% Daño al interceptar

Interception II = Intercepción II

Interception III = Intercepción III

Air Targeting I = Focalización Aerea I

Air Targeting II = Focalización Aerea II

Sortie = Incursión
[amount] extra interceptions may be made per turn = [amount] intercepciones extra pueden ser hechas por turno

Operational Range = Rango de operación

Air Repair = Reparación Aérea
Unit will heal every turn, even if it performs an action = La unidad se curará todos los turnos, incluso si realiza alguna acción

Cover I = Cobertura I
[amount]% Strength when defending vs [unitType] = [amount]% Fuerza al defender vs [unitType]

Cover II = Cobertura II

March = Marcha

Mobility = Movilidad

Sentry = Vigilar

Logistics = Logística

Ambush I = Emboscada I

Ambush II = Emboscada II

Bombardment I = Bombardeo I

Bombardment II = Bombardeo II

Bombardment III = Bombardeo III

Morale = Moral
+[amount]% Combat Strength = +[amount]% Fuerza de Combate

Great Generals I = Grandes Generales I

Great Generals II = Grandes Generales II

Quick Study = Estudio rápido
[amount]% Bonus XP gain = [amount]% ganancia adicional de XP

Haka War Dance = Danza de Guerra Haka
[amount]% Strength for enemy [unitType] units in adjacent [param] tiles = [amount]% Fuerza para unidades [unitType] enemigas junto a casillas de [param]

Rejuvenation = Rejuvenecimiento
All healing effects doubled = Se doblan todos los efectos de cura

Slinger Withdraw = Retirar Hondero
May withdraw before melee ([amount]%) = Puede retirarse antes del cuerpo a cuerpo ([amount]%)


#################### Lines from Units from Civ V - Vanilla ####################

Can build [param] improvements on tiles = Puede cnstruír mejoras de casilla de [param]

Excess Food converted to Production when under construction = El exceso de Alimento es convertido en Producción mientras se construye
Requires at least [amount] population = Requiere al menos [amount] de población
Founds a new city = Funda una nueva ciudad

Ignores terrain cost = Ignora el coste del terreno

Warrior = Guerrero

Maori Warrior = Guerrero Maorí

Jaguar = Jaguar
Heals [amount] damage if it kills a unit = Se cura [amount] de daño si mata a una unidad

Brute = Bestia

Archer = Arquero

Bowman = Arquero experto

Slinger = Hondero

Work Boats = Barco de Trabajo
May create improvements on water resources = Puede crear mejoras en recursos acuáticos
Cannot enter ocean tiles until Astronomy = No puede entrar al océano hasta investigar Astronomía

Trireme = Trirreme
Cannot enter ocean tiles = No puede entrar al océano

Chariot Archer = Arquero a Carruaje
Rough terrain penalty = Penalización en terreno escabroso
No defensive terrain bonus = Sin bonus de defensa de terreno

War Chariot = Carruaje de Guerra

Horse Archer = Arquero a Caballo

War Elephant = Elefante de Guerra

Spearman = Lancero

Hoplite = Hoplita

Persian Immortal = Inmortal Persa
+[amount] HP when healing = +[amount] PV al curarse

Battering Ram = Ariete Carnero
Can only attack [unitType] units = Solo puede atacar unidades [unitType]
-[amount] Visibility Range = -[amount] Rango de Visibilidad

Horseman = Jinete
Can move after attacking = Puede mover después de atacar
-[amount]% Strength vs [unitType] = -[amount]% Fuerza vs [unitType]

Companion Cavalry = Caballería de Compañía

Catapult = Catapulta
Must set up to ranged attack = Debe montarse para atacar a distancia
Limited Visibility = Visibilidad Limitada

Ballista = Balista

Composite Bowman = Arquero Compuesto

Swordsman = Espadachín

Legion = Legionario

Mohawk Warrior = Guerrero Mohawk

Pikeman = Piquero

Landsknecht = Lansquenete
Can move immediately once bought = Puede moverse inmediatamente una vez comprado

Galleass = Galeaza

Knight = Caballero

Camel Archer = Arquero a Camello

Conquistador = Conquistador
Defense bonus when embarked = Bonus de defensa mientras esté embarcado

Naresuan's Elephant = Elefante Naresuano

Mandekalu Cavalry = Caballería Mandekalu

Keshik = Keshik

Crossbowman = Ballestero

Chu-Ko-Nu = Chu-ko-nu

Longbowman = Arquero de Arco Largo

Trebuchet = Trabuquete

Hwach'a = Hwach'a

Longswordsman = Espadachín de Espada Larga

Samurai = Samurai

Berserker = Berserker

Caravel = Caravela

Turtle Ship = Barco Tortuga

Musketman = Arcabuzero

Musketeer = Mosquetero

Janissary = Jenízaro

Minuteman = Milicia Revolucionaria

Tercio = Tercio

Privateer = Corsario
May capture killed [param] units = Puede capturar unidades [param] eliminadas

Sea Beggar = Mendigos

Frigate = Fragata

Ship of the Line = Barco de la Línea

Lancer = Jinete lancero

Sipahi = Cipayo
No movement cost to pillage = Saquear no supone coste de movimiento

Cannon = Cañón

Gatling Gun = Ametralladora Gatling

Rifleman = Fusilero

Norwegian Ski Infantry = Infantería de Esquí Noruega
Double movement in Snow, Tundra and Hills = Doble movimiento en Nieve, Tundra y Colinas

Cavalry = Caballería

Cossack = Cosaco

Ironclad = Buque a vapor
Double movement in coast = Doble movimiento en costas

Artillery = Artillería

Can enter ice tiles = Puede entrar en casillas de hielo
Can only attack [param] tiles = Solo puede atacar a casillas de [param]
Invisible to others = Invisible para los demás
Can attack submarines = Puede atacar a submarinos

Great War Infantry = Infantería de la Gran Guerra

Foreign Legion = Legión Extranjera

Triplane = Triplano
[amount]% chance to intercept air attacks = [amount]% de posibilidad de interceptar ataques aéreos
6 tiles in every direction always visible = Quedan visibles 6 casillas en cada dirección

Great War Bomber = Bombardero Gran Guerra

Infantry = Infantería

Carrier = Portaaviones
Cannot attack = No puede atacar
Can carry [amount] [unitType] units = Puede llevar [amount] unidades [unitType]

Battleship = Buque de Guerra

Machine Gun = Ametralladora Montada

Anti-Aircraft Gun = Cañón Anti-Aéreo

Landship = Tanque de la Gran Guerra

Destroyer = Destructor

Marine = Marina
[amount] Sight for all [param] units = [amount] Visión para todas las unidades [param]


Zero = Zero


B17 = B-17

Paratrooper = Paracaidista
May Paradrop up to [amount] tiles from inside friendly territory = Puede lanzarse a una distancia de [amount] casillas desde terreno amigo

Tank = Tanque

Panzer = Panzer

Anti-Tank Gun = Cañón Anti-Tanque

Atomic Bomb = Bomba atómica
Self-destructs when attacking = Se auto-destruye al atacar
Nuclear weapon of Strength [amount] = Arma Nuclear de Fuerza [amount]
Blast radius [amount] = Radio de efecto [amount]

Rocket Artillery = Artillería de Misiles

Mobile SAM = Vehículo SAM

Guided Missile = Misil Balístico

Nuclear Missile = Misil nuclear

Helicopter Gunship = Helicóptero de Ataque
Unable to capture cities = Incapaz de capturar ciudades
All tiles cost 1 movement = Todas las casillas cuestan 1 movimiento
Can pass through impassable tiles = Puede pasar por casillas infranqueables

Nuclear Submarine = Submarino Nuclear

Mechanized Infantry = Infantería Mecanizada

Missile Cruiser = Crusero Balistico

Modern Armor = Blindado Moderno

Jet Fighter = Caza de Combate

Giant Death Robot = Robot Gigante Mortal

Stealth Bomber = Bombardero Furtivo
Cannot be carried by [unit] units = No puede ser llevado por unidades [unit]

Great Artist = Gran Artista
Great Person - [stat] = Gran Personaje - [stat]
Can construct [tileImprovement] = Puede construir [tileImprovement]
Can start an [amount]-turn golden age = Puede comenzar una edad de oro de [amount]-turnos 

Great Scientist = Gran Científico
Can hurry technology research = Puede acelerar investigaciones

Great Merchant = Gran Mercader
Can undertake a trade mission with City-State, giving a large sum of gold and [amount] Influence = Puede realizar una ruta de comercio con una Ciudad-estado dando una gran cantidad de oro y [amount] de Influencia

Great Engineer = Gran Ingeniero
Can speed up construction of a wonder = Puede acelerar la construcción de una maravilla

<<<<<<< HEAD
Great Prophet = Gran Profeta
Can spread religion [amount] times = Puede difundir religión [amount] veces
Can construct [tileImprovement] if it hasn't spread religion yet = Puede construir [tileImprovement] si no ha difundido religión
=======
 # Requires translation!
Great Prophet = 
 # Requires translation!
Can spread religion [amount] times = 
 # Requires translation!
May found a religion = 
 # Requires translation!
Can construct [tileImprovement] if it hasn't spread religion yet = 
>>>>>>> 5c90b2f0

Great General = Gran General
Bonus for units in 2 tile radius 15% = 15% de bonus para unidades en un radio de 2 casillas

Khan = Khan
Heal adjacent units for an additional 15 HP per turn = Cura unidades adyacentes por 15 PS adicionales por turno


#################### Lines from Tutorials ####################

Introduction = Introducción
Welcome to Unciv!\nBecause this is a complex game, there are basic tasks to help familiarize you with the game.\nThese are completely optional, and you're welcome to explore the game on your own! = ¡Bienvenido a Unciv!\nDebido a que este es un juego complejo, hay tareas básicas para ayudarte a familiarizarte con el juego.\n¡Estas son completamente opcionales y puedes explorar el juego por tu cuenta!

New Game = Nueva Partida
Your first mission is to found your capital city.\nThis is actually an important task because your capital city will probably be your most prosperous.\nMany game bonuses apply only to your capital city and it will probably be the center of your empire. = Tu primera misión es fundar tu ciudad capital.\nEn realidad, esta es una tarea importante porque tu ciudad capital probablemente será la más próspera.\nMuchos bonos de juego se aplican sólo a tu ciudad capital y probablemente será el centro de tu imperio.
How do you know a spot is appropriate?\nThat’s not an easy question to answer, but looking for and building next to luxury resources is a good rule of thumb.\nLuxury resources are tiles that have things like gems, cotton, or silk (indicated by a smiley next to the resource icon)\nThese resources make your civilization happy. You should also keep an eye out for resources needed to build units, such as iron. Cities cannot be built within 3 tiles of existing cities, which is another thing to watch out for! = How do you know a spot is appropriate?\nThat’s not an easy question to answer, but looking for and building next to luxury resources is a good rule of thumb.\nLuxury resources are tiles that have things like gems, cotton, or silk (indicated by a smiley next to the resource icon)\nThese resources make your civilization happy. You should also keep an eye out for resources needed to build units, such as iron. Cities cannot be built within 3 tiles of existing cities, which is another thing to watch out for!
However, cities don’t have a set area that they can work - more on that later!\nThis means you don’t have to settle cities right next to resources.\nLet’s say, for example, that you want access to some iron – but the resource is right next to a desert.\nYou don’t have to settle your city next to the desert. You can settle a few tiles away in more prosperous lands.\nYour city will grow and eventually gain access to the resource.\nYou only need to settle right next to resources if you need them immediately – \n   which might be the case now and then, but you’ll usually have the luxury of time. = Sin embargo, las ciudades no tienen un área establecida en la que puedan trabajar - ¡hablaremos sobre eso más adelante!\nEsto significa que no tiene que asentar ciudades justo al lado de los recursos.\nDigamos, por ejemplo, que desea acceder a algo de hierro - pero el recurso está justo al lado de un desierto. Puedes colocarte a algunas parcelas de distancia en tierras más prósperas.\nNo tienes que establecer tu ciudad al lado del desierto.\nTu ciudad crecerá y eventualmente obtendrá acceso al recurso.\nSólo necesitas establecerte justo al lado de los recursos si los necesita de inmediato – \n lo cual podría pasar de vez en cuando, pero generalmente tendrás el lujo del tiempo.  
The first thing coming out of your city should be either a Scout or Warrior.\nI generally prefer the Warrior because it can be used for defense and because it can be upgraded\n  to the Swordsman unit later in the game for a relatively modest sum of gold.\nScouts can be effective, however, if you seem to be located in an area of dense forest and hills.\nScouts don’t suffer a movement penalty in this terrain.\nIf you’re a veteran of the 4x strategy genre your first Warrior or Scout will be followed by a Settler.\nFast expanding is absolutely critical in most games of this type. = Lo primero que debería salir es un explorador o un guerrero.\n Generalmente prefiero el guerrero, ya que puede defender y se puede mejorar\n en un espadachín más tarde por una relativamente modesta suma de dinero.\nLos exploradores también pueden ser efectivos si se colocan en un área de bosque denso o en las colinas.\n Los exploradores no sufren penalización de movimiento es este terreno.\nSi eres un veterano del género de estrategia 4X tu primer guerrero o explorador irá seguido de un colono.\nUna rápida expansión en crítica en la mayoría de los juegos de este tipo.

In your first couple of turns, you will have very little options, but as your civilization grows, so do the number of things requiring your attention = En tus primeros turnos, tendrás muy pocas opciones, pero a medida que tu civilización crezca también lo hará el número de cosas que requieren de tu atención

Culture and Policies = Cultura y políticas
Each turn, the culture you gain from all your cities is added to your Civilization's culture.\nWhen you have enough culture, you may pick a Social Policy, each one giving you a certain bonus. = En cada turno la cultura que ganas de cada una de tus ciudades se añade a la cultura de tu Civilización.\nCuando tengas suficiente cultura podrás elegir una política social, que te proporcionarán bonus.
The policies are organized into branches, with each branch providing a bonus ability when all policies in the branch have been adopted. = Las políticas se organizan en ramas, cada rama te proporcionará un bonus cuando se hayan adoptado todas las políticas de la rama.
With each policy adopted, and with each city built,\n  the cost of adopting another policy rises - so choose wisely! = Por cada política adoptada y por cada ciudad construida\n aumentará el coste para poder escoger otra política. ¡Elige con cuidado!

City Expansion = Expansión de Ciudad
Once a city has gathered enough Culture, it will expand into a neighboring tile.\nYou have no control over the tile it will expand into, but tiles with resources and higher yields are prioritized. = Una vez que una ciudad ha reunido suficiente Cultura, se expandirá a una parcela vecina.\nNo tiene control sobre la parcela a la que se expandirá, pero se priorizan las que contienen recursos y mayores rendimientos.
Each additional tile will require more culture, but generally your first cities will eventually expand to a wide tile range. = Cada parcela adicional requerirá más cultura, pero generalmente sus primeras ciudades eventualmente se expandirán a un amplio rango de parcelas.
Although your city will keep expanding forever, your citizens can only work 3 tiles away from city center.\nThis should be taken into account when placing new cities. = Aunque su ciudad seguirá expandiéndose para siempre, sus ciudadanos solo pueden trabajar a 3 parcelas del centro de la ciudad.\nEsto debe tenerse en cuenta al colocar nuevas ciudades.

As cities grow in size and influence, you have to deal with a happiness mechanic that is no longer tied to each individual city.\nInstead, your entire empire shares the same level of satisfaction.\nAs your cities grow in population you’ll find that it is more and more difficult to keep your empire happy. = A medida que las ciudades crezcan en tamaño e influencia tendrás que lidiar con una mecánica de la felicidad que ya no está condicionada por cada ciudad individual.\nEn vez de eso tu imperio entero comparte el mismo nivel de satisfacción.\nCuanto más crezca la población más difícil será mantener al imperio feliz.
In addition, you can’t even build any city improvements that increase happiness until you’ve done the appropriate research.\nIf your empire’s happiness ever goes below zero the growth rate of your cities will be hurt.\nIf your empire becomes severely unhappy (as indicated by the smiley-face icon at the top of the interface)\n  your armies will have a big penalty slapped on to their overall combat effectiveness. = Además, no podrás construir ninguna mejora que mejore la felicidad hasta que hayas hecho la investigación pertinente.\nSi la felicidad de tu imperio baja alguna vez del 0 el crecimiento de las ciudades se verá afectado.\nSi tu imperio se vuelve gravemente infeliz (indicado en la cara sonriente en la parte de arriba de la interfaz)\n tus ejércitos sufrirán una gran penalización reflejada en su efectividad de combate.
This means that it is very difficult to expand quickly in Unciv.\nIt isn’t impossible, but as a new player you probably shouldn’t do it.\nSo what should you do? Chill out, scout, and improve the land that you do have by building Workers.\nOnly build new cities once you have found a spot that you believe is appropriate. = Esto significa que es muy difícil expandirse deprisa en Unciv.\nNo es imposible, pero un jugador nuevo no debería hacerlo.\nEntonces, ¿qué debería hacer? Relajarse, explorar y mejorar la tierra con los trabajadores.\nSolo se deberían construir ciudades cuando hayas encontrado un lugar que te parezca apropiado.

Unhappiness = Infelicidad
It seems that your citizens are unhappy!\nWhile unhappy, cities  will grow at 1/4 the speed, and your units will suffer a 2% penalty for each unhappiness = ¡Parece que nuestros ciudadanos son infelices!\n Mientras no sean felices la ciudades crecerán a 1/4 de la velocidad, y tus unidades sufrirán una penalización del 2%.
Unhappiness has two main causes: Population and cities\n  Each city causes 3 unhappiness, and each population, 1 = La infelicidad tiene dos causas principales: los ciudadanos y las ciudades\n Cada ciudad genera 3 de infelicidad y cada ciudadano 1.
There are 2 main ways to combat unhappiness:\n  by building happiness buildings for your population\n  or by having improved luxury resources within your borders = Hay dos formas de combatir la infelicidad:\n Construyendo edificios que proporcionen felicidad a los ciudadanos\n o teniendo artículos de lujo mejorados dentro de tus fronteras.

You have entered a Golden Age!\nGolden age points are accumulated each turn by the total happiness \n  of your civilization\nWhen in a golden age, culture and production generation increases +20%,\n  and every tile already providing at least one gold will provide an extra gold. = ¡Has entrado en una edad de oro!\nLos puntos de la edad de oro se acumulan cada turno en la felicidad total \n de tu civilización\nCuando está activa la edad de oro la cultura y la producción mejorar un 20% más\n y cada casilla que produzca al menos uno de oro producirá uno extra.

Roads and Railroads = Caminos y ferrocarriles
Connecting your cities to the capital by roads\n  will generate gold via the trade route.\nNote that each road costs 1 gold Maintenance per turn, and each Railroad costs 2 gold,\n  so it may be more economical to wait until the cities grow! = Conectar tus ciudades a la capital por carreteras\n generará oro via rutas comerciales.\nCada camino cuesta 1 de oro de mantenimiento por turno, y los ferrocarriles 2,\n por lo que sería más económico esperar hasta que las ciudades crezcan.

Victory Types = Tipos de victorias
Once you’ve settled your first two or three cities you’re probably 100 to 150 turns into the game.\nNow is a good time to start thinking about how, exactly, you want to win – if you haven’t already. = Una vez tengas tus primeras 2 o 3 ciudades llevarás entre 100 y 150 turnos de partida.\nAhora es un buen momento para empezar a pensar como ganar, si no lo has hecho antes.
There are three ways to win in Unciv. They are:\n - Cultural Victory: Complete 5 Social Policy Trees\n - Domination Victory: Survive as the last civilization\n - Science Victory: Be the first to construct a spaceship to Alpha Centauri = Hay tres formas de ganar en Unciv:\n Victoria cultural: completar 5 árboles de política social\nVictoria por dominación: Sobrevive hasta ser la última civilización en pie.\n Victoria científica: sé el primero en construir una nave espacial a Alpha Centauri.
So to sum it up, these are the basics of Unciv – Found a prosperous first city, expand slowly to manage happiness,\n   and set yourself up for the victory condition you wish to pursue.\nObviously, there is much more to it than that, but it is important not to jump into the deep end before you know how to swim. = Para resumir, estos son las reglas básicas de Unciv: encuentra una primera ciudad próspera, expándete despacio para manejar la felicidad\n y prepárate para la condición de victoria que hayas elegido.\nObviamente hay mucho más por hacer que eso, pero es importante no saltar al agua antes de aprender a nadar.

Enemy City = Ciudad enemiga
Cities can be conquered by reducing their health to 1, and entering the city with a melee unit.\nSince cities heal each turn, it is best to attack with ranged units and use your melee units to defend them until the city has been defeated! = Las ciudades puedes ser conquistadas reduciendo su salud a 1 y entrando en la ciudad con una unidad cuerpo a cuerpo.\nComo las ciudades se curan cada turno es mejor atacar con unidades a distancia y usar la unidades cuerpo a cuerpo para defenderlas hasta que la ciudad esté derrotada.

Luxury Resource = Recurso de lujo
Luxury resources within your domain and with their specific improvement are connected to your trade network.\nEach unique Luxury resource you have adds 5 happiness to your civilization, but extra resources of the same type don't add anything, so use them for trading with other civilizations! = Los recursos de lujo dentro de tu dominio y sus respectivas mejoras están conectadas a tu red de comercio.\nCada recurso de lujo único que tienes añade 5 de felicidad a tu civilización, pero tener el mismo recurso varias veces no añade nada, así que úsalos para comerciar con otras civilizaciones.

Strategic Resource = Recurso estratégico
Strategic resources within your domain and with their specific improvement are connected to your trade network.\nStrategic resources allow you to train units and construct buildings that require those specific resources, for example the Horseman requires Horses. = Los recursos estratégicos dentro de tu dominio y sus respectivas mejoras están conectadas a tu red de comercio.\nLos recursos estratégicos te permiten entrenar unidades y construir edificios que permitan esos recursos específicos, por ejemplo los jinetes necesitan caballos.
Unlike Luxury Resources, each Strategic Resource on the map provides more than one of that resource.\nThe top bar keeps count of how many unused strategic resources you own.\nA full drilldown of resources is available in the Resources tab in the Overview screen. = A diferencia de los recursos de lujo cada recurso estratégico del mapa produce más de un recurso de su tipo.\nEn la barra superior se contabiliza cuantos recursos estratégicos sin usar posees.\nUn desglose completo de los recursos se encuentra disponible en la pestaña Recursos de la pantalla de visión general.

The city can no longer put up any resistance!\nHowever, to conquer it, you must enter the city with a melee unit = ¡La ciudad ya no puede oponer resistencia!\nAunque para conquistarla necesitas entrar con una unidad cuerpo a cuerpo

After Conquering = Después de conquistar
When conquering a city, you can now choose to either  or raze, puppet, or annex the city.\nRazing the city will lower its population by 1 each turn until the city is destroyed. = Cuando conquistas una ciudad puedes elegir entre arrasarla, convertirla en títere o anexionarla.\nArrasarla bajará su población a 1 cada turno hasta que sea destruida.
Puppeting the city will mean that you have no control on the city's production.\nThe city will not increase your tech or policy cost, but its citizens will generate 1.5x the regular unhappiness.\nAnnexing the city will give you control over the production, but will increase the citizen's unhappiness to 2x!\nThis can be mitigated by building a courthouse in the city, returning the citizen's unhappiness to normal.\nA puppeted city can be annexed at any time, but annexed cities cannot be returned to a puppeted state! = Convertirla en títere significa que no tendrás en control sobre la producción.\nLa ciudad no incrementará tu coste en tecnología o política, pero sus ciudadanos generarán un 1.5 más de infelicidad.\nAnexionar la ciudad te dará control sobre su producción, pero la infelicidad generada se multiplicará por 2.\nEste efecto puede ser mitigado construyendo un Palacio de la justicia, lo que devuelve la infelicidad a su producción normal.\n Una ciudad títere puede ser anexionada en cualquier momento, pero no podrá volver a convertirse en ciudad títere.

You have encountered a barbarian unit!\nBarbarians attack everyone indiscriminately, so don't let your \n  civilian units go near them, and be careful of your scout! = ¡Has encontrado una unidad bárbara!\nLos bárbaros atacan indiscriminadamente a cualquiera, por ello no dejes\n a tus unidades civiles ir cerca de ellos, y ten cuidad con tus exploradores.

You have encountered another civilization!\nOther civilizations start out peaceful, and you can trade with them,\n  but they may choose to declare war on you later on = ¡Has encontrado otra civilización!\nOtras civilizaciones empiezan siendo pacíficas y podrás comerciar con ellos,\n pero podrían declararte la guerra más tarde

Once you have completed the Apollo Program, you can start constructing spaceship parts in your cities\n (with the relevant technologies) to win a scientific victory! = Una vez hayas completado el programa Apollo podrás empezar con la construcción de partes de la nave espacial en tu ciudades\n (con las tecnologías correspondientes) para ganar con una victoria científica.

Injured Units = Unidades heridas
Injured units deal less damage, but recover after turns that they have been inactive\nUnits heal 5 health per turn in enemy territory, 10 in neutral land,\n  15 inside your territory and 20 in your cities = Las unidades heridas hacen menos dañó, pero se recuperan tras unos turnos de inactividad.\nLas unidades se curan 5 de salud por turno en territorio enemigo, 10 en territorio neutral,\n 15 en tu territorio y 20 en tus ciudades.

Workers = Trabajadores
Workers are vital to your cities' growth, since only they can construct improvements on tiles\nImprovements raise the yield of your tiles, allowing your city to produce more and grow faster while working the same amount of tiles! = Los trabajadores son vitales para el crecimiento de tus ciudades, ya que son las únicas unidades que puedes construir mejoras en las casillas.\n Las mejoras hacen crecer el rendimiento de tus casillas, permitiendo a tu ciudad producir más y crecer más rápido sin la necesidad de tener más casillas.

Siege Units = Unidades de asedio
Siege units are extremely powerful against cities, but need to be Set Up before they can attack.\nOnce your siege unit is set up, it can attack from the current tile,\n  but once moved to another tile, it will need to be set up again. = Las unidades de asedio son extremadamente eficaces contra las ciudades, pero necesitan montarse antes de poder atacar.\nUna vez que una unidad de asedio está montada podrá atacar desde su casilla,\n pero si se mueve a otra casilla tendrá que volver a montarse.

Embarking = Embarcar
Once a certain tech is researched, your land units can embark, allowing them to traverse water tiles.\nEntering or leaving water takes the entire turn.\nUnits are defenseless while embarked, so be careful! = Cuando se haya alcanzado la tecnología correspondiente, las unidades de tierra podrán embarcar para poder atravesar aguas.\nEntrar o salir del agua consume todo el turno.\n Las unidades están indefensas cuando están embarcadas, ¡así que ten cuidado!

Idle Units = Unidades libres
If you don't want to move a unit this turn, you can skip it by clicking 'Next unit' again.\nIf you won't be moving it for a while, you can have the unit enter Fortify or Sleep mode - \n  units in Fortify or Sleep are not considered idle units.\nIf you want to disable the 'Next unit' feature entirely, you can toggle it in Menu -> Check for idle units = Si no quieres mover una unidad este turno puedes saltarlo pulsando 'Siguiente unidad'.\nSi no se van a mover en un rato puedes hacer que la unidad entre en modo fortificar o dormir, estas unidades no se consideran unidades libres.\nSi quieres deshabilitar la función 'Siguiente unidad' puedes hacerlo en Menú -> Comprobar unidades sin utilizar

Contact Me = Contacta conmigo
Hi there! If you've played this far, you've probably seen that the game is currently incomplete.\n UnCiv is meant to be open-source and free, forever.\n That means no ads or any other nonsense. = ¡Hey! Si has jugado hasta aquí es probable que hayas visto que el juego está sin acabar.\n UnCiv está pensado para ser open-source y gratis, siempre.\n Esto significa que no habrá anuncios ni ninguna chorrada.
What motivates me to keep working on it, \n  besides the fact I think it's amazingly cool that I can,\n  is the support from the players - you guys are the best! = Lo que me motiva para seguir trabajando en esto es, aparte de que es genial que pueda hacerlo, el apoyo de los jugadores, ¡sois los mejores!
Every rating and review that I get puts a smile on my face =)\n  So contact me! Send me an email, review, Github issue\n  or mail pigeon, and let's figure out how to make the game \n  even more awesome!\n(Contact info is in the Play Store) = Cada valoración y reseña hace que sonría =)\n ¡Así que contactarme! Enviadme un email, una issue en GitHub\n o una paloma mensajera y averiguaremos como hacer el juego\n incluso más increíble.

Pillaging = Saqueo
Military units can pillage improvements, which heals them 25 health and ruins the improvement.\nThe tile can still be worked, but advantages from the improvement - stat bonuses and resources - will be lost.\nWorkers can repair these improvements, which takes less time than building the improvement from scratch. = Las unidades militares pueden saquear, lo que les cura 25 de salud y arruina la mejora de la casilla.\nLas casillas todavía serán trabajables, pero las mejoras y los bonus se perderán.\nLos trabajadores pueden reparar las mejoras lo que les lleva menos tiempo que hacerlas desde cero.

Experience = Experiencia
Units that enter combat gain experience, which can then be used on promotions for that unit.\nUnits gain more experience when in Melee combat than Ranged, and more when attacking than when defending. = Las unidades que entren en combate ganarán experiencia, la cual podrá ser usada para ascender a esa unidad.\nLas unidades ganan más experiencia cuando luchan cuerpo a cuerpo que cuando lo hacen a distancia, y ganan más cuando atacan que cuando defienden.
Units can only gain up to 30 XP from Barbarian units - meaning up to 2 promotions. After that, Barbarian units will provide no experience. = Las unidades solo pueden obtener un máximo de 30 XP de las unidades bárbaras, lo que equivale a dos promociones. Después de esto los bárbaros dejarán de dar experiencia.

Combat = Combate
Unit and cities are worn down by combat, which is affected by a number of different values.\nEach unit has a certain 'base' combat value, which can be improved by certain conditions, promotions and locations. = Las unidades y las ciudades se agotan con el combate, lo que afecta a un número de diferentes valores.\nCada unidad tiene un valor de combate 'base' que puede ser mejorado bajo ciertas condiciones y localizaciones.
Units use the 'Strength' value as the base combat value when melee attacking and when defending.\nWhen using a ranged attack, they will the use the 'Ranged Strength' value instead. = Las unidades usan el valor de 'Fuerza' como el valor de combate base cuando atacan cuerpo a cuerpo y cuando defienden.\nCuando usan ataques a distancia se usa el valor 'Fuerza a distancia'.
Ranged attacks can be done from a distance, dependent on the 'Range' value of the unit.\nWhile melee attacks allow the defender to damage the attacker in retaliation, ranged attacks do not. = Los ataques a distancia se pueden ejecutar a una distancia determinada por el valor del 'Rango' de la unidad.\nMientras que los ataques cuerpo a cuerpo permiten que el defensor reciba daño como represalia, los ataques a distancia no lo permiten.

Research Agreements = Acuerdo de Investigación 
In research agreements, you and another civilization decide to jointly research technology.\nAt the end of the agreement, you will both receive a 'lump sum' of Science, which will go towards one of your unresearched technologies. = En los acuerdos tecnológicos, tu y otra civilización decidís investigar juntos.\nAl final del acuerdo ambos recibiréis una 'suma global' de ciencia que irá a una de las tecnologías que no hayas investigado.
The amount of Science you receive at the end is dependent on the science generated by your cities and the other civilization's cities during the agreement - the more, the better! = La suma de ciencia que recibes al final depende de la ciencia generada por tus ciudades y por las ciudades de la otra civilización durante el acuerdo.

Not all nations are contending with you for victory.\nCity-states are nations that can't win, don't conquer other cities and can't be traded with. = No todas las naciones rivalizan contigo por la victoria.\nLas ciudades-estado son naciones que no pueden ganar, conquistar otras ciudades y con las que no se puede comerciar.
Instead, diplomatic relations with city-states are determined by Influence - a meter of 'how much the City-state likes you'.\nInfluence can be increased by attacking their enemies, liberating their city, and giving them sums of gold. = En vez de eso las relaciones diplomáticas con las ciudades estado se ven determinadas por la Influencia (un medidor de cuando le 'gustas' a la ciudad-estado).\nLa influencia puede aumentarse atacando a sus enemigos, liberando su ciudad y dándoles oro.
Certain bonuses are given when you are at above 30 influence.\nWhen you have above 60 Influence, and you have the highest influence with them of all civilizations, you are considered their 'Ally', and gain further bonuses and access to the Luxury and Strategic resources in their lands. = Algunos bonus se te proporcionan cuando tienes más de 30 de influencia.\nCuando tienes más de 60 y es más alta que la que tienen el resto de civilizaciones, se te considerará su 'Aliado' y ganarás más bonus y acceso a recursos de lujo y estratégicos en sus tierras.

Great People = Buena gente
Certain buildings, and specialists in cities, generate Great Person points per turn.\nThere are several types of Great People, and their points accumulate separately.\nThe number of points per turn and accumulated points can be viewed in the Overview screen. = Algunos edificios y especialistas en las ciudades generan puntos de Gran Personaje por turno.\nHay diferentes tipos de Gran Personaje y sus puntos que acumulan de forma separada.\nEl número de puntos por turno y el total se pueden ver en la pantalla de Visión General.
Once enough points have been accumulated, a Great Person of that type will be created!\nEach Great Person can construct a certain Great Improvement which gives large yields over time, or immediately consumed to provide a certain bonus now. = Una vez que se hayan acumulado suficientes puntos, ¡se creará una Gran Persona!\nCada Gran Personaje puede construir una determinada Gran Mejora que otorga grandes rendimientos a lo largo del tiempo, o consumirse inmediatamente para proporcionar una cierta bonificación ahora.
Great Improvements also provide any strategic resources that are under them, so you don't need to worry if resources are revealed underneath your improvements! = Las Grandes Mejoras también pueden producir cualquier recurso estratégico que tengan debajo, así que no tienes que preocuparte si los son revelados bajo tus recursos.

Removing Terrain Features = Eliminación de características del terreno
Certain tiles have terrain features - like Flood plains or Forests -  on top of them. Some of these layers, like Jungle, Marsh and Forest, can be removed by workers.\nRemoving the terrain feature does not remove any resources in the tile, and is usually required in order to work those resources. = Algunos tipos de casillas tienen características de terreno, como los terrenos inundados o los bosques. Algunas de estas características, como las junglas, los pantanos y los bosques; pueden ser eliminadas por los trabajadores.\nEliminando una característica de terreno no se eliminan los recursos que pueda tener, y normalmente es necesario para poder trabajarlos.

Natural Wonders, such as the Mt. Fuji, the Rock of Gibraltar and the Great Barrier Reef, are unique, impassable terrain features, masterpieces of mother Nature, which possess exceptional qualities that make them very different from the average terrain.\nThey benefit by giving you large sums of Culture, Science, Gold or Production if worked by your Cities, which is why you might need to bring them under your empire as soon as possible. = Las maravillas naturales, como el Monte Fuji, el Peñón de Gibraltar o la Gran Barrera de Coral, son únicos, infranqueables, obras de arte de la naturaleza que poseen propiedades excepcionales que los hacen muy diferentes del resto de terrenos.\nProporcionan grandes sumas de beneficios a la Cultura, Ciencia, Oro o Producción si son trabajadas por tus ciudades, es por lo que has de conseguirlas bajo tu imperio lo antes posible.

Keyboard = Teclado
If you have a keyboard, some shortcut keys become available. Unit command or improvement picker keys, for example, are shown directly in their corresponding buttons. = Si tienes teclado, hay disponibles algunos atajos. Las teclas de comandos para unidades o mejoras, por ejemplo, son mostrados en los botones corespondientes.
On the world screen the hotkeys are as follows: = En la pantalla del mundo, las teclas son las siguientes:
Space or 'N' - Next unit or turn\n'E' - Empire overview (last viewed page)\n'+', '-' - Zoom in / out\nHome - center on capital or open its city screen if already centered = Espacio o 'N' - Siguiente unidad o turno\n'E' - Vista General del Imperio (última pagina visitada)\n'+', '-' - Acercar / Alejar camara\nInicio - centra la camara en la capital, o entra la pantalla ciudad si ya está en el centro
F1 - Open Civilopedia\nF2 - Empire overview Trades\nF3 - Empire overview Units\nF4 - Empire overview Diplomacy\nF5 - Social policies\nF6 - Technologies\nF7 - Empire overview Cities\nF8 - Victory Progress\nF9 - Empire overview Stats\nF10 - Empire overview Resources\nF11 - Quicksave\nF12 - Quickload = F1 - Abre Civilopedia\nF2 - Vista de Comercio del Imperio\nF3 - Vista General de las unidades\nF4 - Vista de Diplomacia\nF5 - Políticas Sociales\nF6 - Tecnologías\nF7 - Vista General de tus Ciudades\nF8 - Progreso de victoria\nF9 - Estadisticas del Imperio\nF10 - Recursos del Imperio\nF11 - Guardar Pardida rapidamente\nF12 - Cargar Partida rapidamente
Ctrl-R - Toggle tile resource display\nCtrl-Y - Toggle tile yield display\nCtrl-O - Game options\nCtrl-S - Save game\nCtrl-L - Load game = Ctrl-R - Mostrar recursos en el mapa\nCtrl-Y - Mostar propiedades de casilla\nCtrl-O - Opciones del Juego\nCtrl-S - Guardar Partida\nCtrl-L - Cargar Partida

World Screen = Pantalla del Mundo
This is where you spend most of your time playing Unciv. See the world, control your units, access other screens from here. = Aquí es donde pasas la mayoría de tu tiempo jugando Unciv. Mira el mundo, controla tus unidades, accede a otras pantallas desde aquí.
①: The menu button - civilopedia, save, load, options... = ①: El botón del menú - civilopedia, guardar, cargar, ajustes...
②: The player/nation whose turn it is - click for diplomacy overview. = ②: El turno del jugador/nación - toca para la visión Diplomatica
③: The Technology Button - shows the tech tree which allows viewing or researching technologies. = ③: El botón de Tecnologías - muestra el árbol de tecnologías él cual te permite ver e investigar tecnologías
④: The Social Policies Button - shows enacted and selectable policies, and with enough culture points you can enact new ones. = ④: El botón de Politicas Sociales - muestra las políticas escojidas y elegibles, y con suficientes puntos culturales puedes adoptar nuevas.
⑤: The Diplomacy Button - shows the diplomacy manager where you can talk to other civilizations. = ⑤: El botón de Diplomacia - muestra el administrador de diplomacia donde puedes interactuar con otras civilizaciones.
⑥: Unit Action Buttons - while a unit is selected its possible actions appear here. = ⑥: Botones de aciones de las unidades - mientras una unidad es selecionada las acciones posibles aparecerán aquí.
⑦: The unit/city info pane - shows information about a selected unit or city. = ⑦: El panel de info de unidad/ciudad - muestra información acerca de la unidad o ciudad selecionada.
⑧: The name (and unit icon) of the selected unit or city, with current health if wounded. Clicking a unit name or icon will open its civilopedia entry. = ⑧: El nombre (y el icono) de la unidad o ciudad, con la vida actual si están heridos. Tocal el nombre te lleva a la página adequada de la Civilopedia.
⑨: The arrow buttons allow jumping to the next/previous unit. = ⑨: Los botones de flechas te permiten saltar a la siguiente/previa unidad.
⑩: For a selected unit, its promotions appear here, and clicking leads to the promotions screen for that unit. = ⑩: Para una unidad seleccionada, sus promociones aparecerán aquí, y tocandolo lleva a la ventana de promociones para esa unidad.
⑪: Remaining/per turn movement points, strength and experience / XP needed for promotion. For cities, you get its combat strength. = ⑪: Puntos de movimiento restantes por turno, fuerza y experiencia / XP necesaria para acenso. Para ciudades, te muestra su fuerza.
⑫: This button closes the selected unit/city info pane. = ⑫: Este botón cierra el panel de info de la unidad/ciudad seleccionada.
⑬: This pane appears when you order a unit to attack an enemy. On top are attacker and defender with their respective base strengths. = ⑬: Este panel aparece cuando le ordenas a una unidad a atacar un enemigo. Arriba están el atacante y defensor con su fuerza total respectivas.
⑭: Below that are strength boni or mali and health bars projecting before / after the attack. = ⑭: Debajo están los bonuses de fuerza y las barras proyectando la vida antes y después del ataque.
⑮: The Attack Button - let blood flow! = ⑮: El botón de Atacar - ¡derrama la sangre!
⑯: The minimap shows an overview over the world, with known cities, terrain and fog of war. Clicking will position the main map. = ⑯: El mini-mapa muestra una visión del mundo, las ciudades conocidas, terreno y niebla de guerra.
⑰: To the side of the minimap are display feature toggling buttons - tile yield, worked indicator, show/hide resources. These mirror setting on the options screen and are hidden if you deactivate the minimap. = ⑰: Al lado del minimapa están los botones de mostrar elementos - rendimiento de casilla, indicador de trabajo, mostrar/esconder recursos. Estos son los mismos que los que están en ajustes y se esconden si desactivas el minimapa.
⑱: Tile information for the selected hex - current or potential yield, terrain, effects, present units, city located there and such. Where appropriate, clicking a line opens the corresponding civilopedia entry. = ⑱: Información de casilla del hexagono seleccionado - actual o potencial rendimiento, terreno, effectos, unidades presentes, ciudades y demás. Algunas líneas tienen elaces con la página adequada de la Civilopedia.
⑲: Notifications - what happened during the last 'next turn' phase. Some are clickable to show a relevant place on the map, some even show several when you click repeatedly. = ⑲: Notificaciones - que pasó durante la fase de 'Siguiente Turno'. Algunas se pueden tocar para mostrar cosas en el mapa, e incluso mostrar varias si se toca repetidamente.
⑳: The Next Turn Button - unless there are things to do, in which case the label changes to 'next unit', 'pick policy' and so on. = ⑳: El botón de Siguiente Turno - a menos de que hayan cosas que hacer, que en tal caso aparecerá 'Siguiente Unidad', 'Selecciona Politica' y demás.
ⓐ: The overview button leads to the empire overview screen with various tabs (the last one viewed is remembered) holding vital information about the state of your civilization in the world. = ⓐ: El botón de vision general lleva a la pantalla de vista general de tu imperio con varias ventanas (se mantiene en la última vista) teniendo información vital sobre el estado de tu civilización en el mundo.
ⓑ: The culture icon shows accumulated culture and culture needed for the next policy - in this case, the exclamation mark tells us a next policy can be enacted. Clicking is another way to the policies manager. = ⓑ: El icono de cultura muestra la cultura acumulada y la necesaria para adoptar una nueva politica - en este caso el signo de exclamación nos dice que una nueva política puede ser adoptada. Tocandolo es otra manera de ver la pantalla de Políticas Sociales.
ⓒ: Your known strategic resources are displayed here with the available (usage already deducted) number - click to go to the resources overview screen. = ⓒ: Los recursos estratégicos conocidos son mostrados aquí con los que tienes disponibles (sin contar los usados) - toca para ir a la vista de recursos.
ⓓ: Happiness/unhappiness balance and either golden age with turns left or accumulated happiness with amount needed for a golden age is shown next to the smiley. Clicking also leads to the resources overview screen as luxury resources are a way to improve happiness. = ⓓ: El balance de felicidad/infelicidad y también la edad Dorada con los turnos faltantes o felicidad acumulada para ella es mostrada junto a la carita feliz. Tocandola lleva también a la vista de recursos ya que recursos lujosos son otra manera de tener felicidad (no en la vida real).
ⓔ: The science icon shows the number of science points produced per turn. Clicking leads to the technology tree. = ⓔ: El icono de Ciencia muestra los puntos de ciencia producidos por turno. Tocandolo lleva al árbol de tecnologías.
ⓕ: Number of turns played with translation into calendar years. Click to see the victory overview. = ⓕ: El número de turnos pasados junto a una traducción en años de calendario. Toca para ver la vista general de victoria.
ⓖ: The number of gold coins in your treasury and income. Clicks lead to the Stats overview screen. = ⓖ: El número de monedas de oro en tu tesorería e ingresos. Tocarlo lleva al vista general de estadisticas.
ⓧ: In the center of all this - the world map! Here, the "X" marks a spot outside the map. Yes, unless the wrap option was used, Unciv worlds are flat. Don't worry, your ships won't fall off the edge. = ⓧ: En el centro de todo esto - ¡el mapa mundial! Aquí, la "X" marca un lugar fuera del mapa. Si, a menos de que tengas la redondez activada, los mundos de Unciv son planos. No te preocupes, tus naves no se caerán del mundo.
ⓨ: By the way, here's how an empire border looks like - it's in the national colours of the nation owning the territory. = ⓨ: Por cierto, así es como se vén los bordes de un imperio - son de los colores de la nación a la que pertenece el territorio.
ⓩ: And this is the red targeting circle that led to the attack pane back under ⑬. = ⓩ: Y este es el circulo rojo de apunte que lleva al panel para atacar (el ⑬).
What you don't see: The phone/tablet's back button will pop the question whether you wish to leave Unciv and go back to Real Life. On desktop versions, you can use the ESC key. = Lo que no ves: El botón de atrás de tu celular/tablet te preguntará si quieres salir de Unciv e ir a la Vida Real. En versión de escritorio, puedes usar la tecla "Esc".
<|MERGE_RESOLUTION|>--- conflicted
+++ resolved
@@ -676,17 +676,14 @@
 Conduct Trade Mission = Tomar Misión De Comercio
 Your trade mission to [civName] has earned you [goldAmount] gold and [influenceAmount] influence! = ¡Tu misión comercial en [civName] te ha otorgado [goldAmount] de oro y [influenceAmount] de influencia!
 Hurry Wonder = Acelerar Maravilla
-<<<<<<< HEAD
 Spread Religion = Difundir Religión
 Spread [religionName] = Difundir [religionName]
-=======
  # Requires translation!
 Spread Religion = 
  # Requires translation!
 Spread [religionName] = 
  # Requires translation!
 Found a Religion = 
->>>>>>> 5c90b2f0
 Your citizens have been happy with your rule for so long that the empire enters a Golden Age! = ¡Tus ciudadanos han estado contentos con tu gobierno durante tanto tiempo que el imperio ha entrado en una Edad de Oro!
 You have entered the [newEra]! = ¡Has entrado en la [newEra]!
 [civName] has entered the [eraName]! = ¡[civName] ha alcanzado [eraName]!
@@ -3897,20 +3894,9 @@
 Great Engineer = Gran Ingeniero
 Can speed up construction of a wonder = Puede acelerar la construcción de una maravilla
 
-<<<<<<< HEAD
 Great Prophet = Gran Profeta
 Can spread religion [amount] times = Puede difundir religión [amount] veces
 Can construct [tileImprovement] if it hasn't spread religion yet = Puede construir [tileImprovement] si no ha difundido religión
-=======
- # Requires translation!
-Great Prophet = 
- # Requires translation!
-Can spread religion [amount] times = 
- # Requires translation!
-May found a religion = 
- # Requires translation!
-Can construct [tileImprovement] if it hasn't spread religion yet = 
->>>>>>> 5c90b2f0
 
 Great General = Gran General
 Bonus for units in 2 tile radius 15% = 15% de bonus para unidades en un radio de 2 casillas
