# Language settings

# Equivalent of a space in your language
# If your language doesn't use spaces, just add "" as a translation, otherwise " "
" " = " "

# If the first word in a sentence starts with a capital in your language, 
# put the english word 'true' behind the '=', otherwise 'false'.
# Don't translate these words to your language, only put 'true' or 'false'.
StartWithCapitalLetter = true


# Starting from here normal translations start, as written on
# https://github.com/yairm210/Unciv/wiki/Translating

# Tutorial tasks

Move a unit!\nClick on a unit > Click on a destination > Click the arrow popup = ¡Mueve una unidad!\nHaz clic en una unidad > Haz clic en un destino > Haz clic en el popup con la flecha
Found a city!\nSelect the Settler (flag unit) > Click on 'Found city' (bottom-left corner) = ¡Funda una ciudad!\nSelecciona el colono (unidad con la bandera) > Haz clic en 'Fundar ciudad' (abajo a la izquierda)
Enter the city screen!\nClick the city button twice = ¡Entra en la vista de la ciudad!\nHaz clic en la ciudad dos veces
Pick a technology to research!\nClick on the tech button (greenish, top left) > \n select technology > click 'Research' (bottom right) = ¡Elige una tecnología para investigar!\nHaz clic en el botón de la tecnología (verde, arriba a la izquierda) > \n Selecciona la tecnología > Haz clic en 'Investigar' (abajo a la derecha)
Pick a construction!\nEnter city screen > Click on a unit or building (bottom left side) > \n click 'add to queue' = ¡Elige una construcción!\nEntra en la vista de la ciudad > Haz clic en un edificio o unidad (abajo a la izquierda) >\nHaz clic en "Añadir a lista"
Pass a turn!\nCycle through units with 'Next unit' > Click 'Next turn' = ¡Pasa un turno!\nRecorre tus unidades con 'Siguiente unidad' > Haz clic en 'Siguiente turno'
Reassign worked tiles!\nEnter city screen > click the assigned (green) tile to unassign > \n click an unassigned tile to assign population = Reasigna casillas a trabajar!\nEntra en la vista de la ciudad > Haz clic en la casilla asignada (en verde) para desasignarla > \n Haz clic en una casilla desasignada para asignarle población
Meet another civilization!\nExplore the map until you encounter another civilization! = ¡Conoce otra civilización!\n¡Explora el mapa hasta que te encuentres con otra civilización!
Open the options table!\nClick the menu button (top left) > click 'Options' = ¡Abre el menú de opciones!\nHaz clic en el botón del menú (arriba a la izquierda) > Haz clic en 'Opciones'
Construct an improvement!\nConstruct a Worker unit > Move to a Plains or Grassland tile > \n Click 'Create improvement' (above the unit table, bottom left)\n > Choose the farm > \n Leave the worker there until it's finished = Construye una mejora!\nConstruye un trabajador > Muévelo a una casilla de llanura o de pradera > \n Elige 'Crear mejora' > Selecciona la granja > \n Deja el trabajador ahí hasta que termine
Create a trade route!\nConstruct roads between your capital and another city\nOr, automate your worker and let him get to that eventually = ¡Crea una ruta de comercio!\nConstruye caminos entre tu capital y otra ciudad\nO, pon tus trabajadores en automático y se pondrán a ello cuando sea
Conquer a city!\nBring an enemy city down to low health > \nEnter the city with a melee unit = ¡Conquista una ciudad!\nDeja una ciudad enemiga con poca salud > \nEntra en la ciudad con una unidad cuerpo a cuerpo
Move an air unit!\nSelect an air unit > select another city within range > \nMove the unit to the other city = ¡Mueve una unidad aérea!\nSelecciona una unidad aérea > selecciona otra ciudad que este al alcance > \nMueve la unidad a la otra ciudad
See your stats breakdown!\nEnter the Overview screen (top right corner) >\nClick on 'Stats' = ¡Mira tus estadísticas!\nEntra en la ventana de Visión general (arriba a la derecha) >\nHaz clic en 'Estadísticas'

# Crash screen

An unrecoverable error has occurred in Unciv: = Un error irrecuperable ha sucedido.
If this keeps happening, you can try disabling mods. = Si sigue sucediendo, prueba a desactivar los mods.
You can also report this on the issue tracker. = También puedes informar de este problema en el rastreador de problemas.
Copy = Copiar.
Error report copied. = Informe del error copiado.
Open Issue Tracker = Abrir rastreador de problemas.
Please copy the error report first. = Por favor, copia el informa del problema antes.
Close Unciv = Cerrar Unciv

# Buildings

Unsellable = Invendible
Not displayed as an available construction unless [building] is built = No se muestra como disponible sin un [building] construído
Not displayed as an available construction without [resource] = No se muestra como disponible sin [resource]

Choose a free great person = Elige un Gran Personaje gratis
Get [unitName] = Obtener [unitName]

Hydro Plant = Central Hidroeléctrica
[buildingName] obsoleted = [buildingName] obsoleto

# Diplomacy,Trade,Nations

Requires [buildingName] to be built in the city = Requiere que se construya un [buildingName] en la ciudad
Requires [buildingName] to be built in all cities = Requiere que se construyan [buildingName] en todas las ciudades
Provides a free [buildingName] in the city = Proporciona un [buildingName] gratuito en la ciudad
Requires worked [resource] near city = Requiere [resource] trabajado cerca de la ciudad
Requires at least one of the following resources worked near the city: = ¡Requiere por lo menos uno de los siguientes recursos trabajado cerca de la ciudad!
Wonder is being built elsewhere = Esta maravilla se está construyendo en otro lugar
National Wonder is being built elsewhere = Maravilla Nacional se está construyendo en otro lugar
Requires a [buildingName] in all cities = Requiere un [buildingName] en todas las ciudades
[buildingName] required: = [buildingName] requerido:
Requires a [buildingName] in this city = Requiere un [buildingName] en esta ciudad
Cannot be built with [buildingName] = No puede ser construido con [buildingName]
Consumes 1 [resource] = Consume 1 de [resource]
Consumes [amount] [resource] = Consume [amount] de [resource] 
Required tech: [requiredTech] = Tecnología requerida: [requiredTech]
Requires [PolicyOrNationalWonder] = Requiere [PolicyOrNationalWonder]
Cannot be purchased = No se puede comprar
Can only be purchased = Solo puede ser comprado
See also = Véase también

Requires at least one of the following: = Requiere por lo menos uno de los siguientes:
Requires all of the following: = Requiere todos los siguientes:
Leads to [techName] = Conlleva a [techName]
Leads to: = Lleva a:

Current construction = Construcción actual
Construction queue = Lista de construcción
Pick a construction = Escoge una construcción
Queue empty = Lista vacía
Add to queue = Añadir a lista
Remove from queue = Eliminar de lista
Show stats drilldown = Mostrar desglose de atributos
Show construction queue = Mostrar lista de construcción
Save = Guardar
Cancel = Cancelar

Diplomacy = Diplomacia
War = Guerra
Peace = Paz
Research Agreement = Acuerdo de investigación
Declare war = Declarar la guerra
Declare war on [civName]? = ¿Declarar la guerra a [civName]?
Let's begin! = Vámonos!
[civName] has declared war on us! = ¡[civName] nos ha declarado la guerra!
[leaderName] of [nation] = [leaderName] de [nation]
You'll pay for this! = ¡Pagarás por esto!
Negotiate Peace = Negociar la paz
Peace with [civName]? = ¿Hacer la paz con [civName]?
Very well. = De acuerdo.
Farewell. = Adiós.
Sounds good! = ¡Me parece bien!
Not this time. = No por ahora.
Excellent! = ¡Excelente!
How about something else... = ¿Qué tal algo diferente...?
A pleasure to meet you. = Es un placer conocerte.
Our relationship = Nuestra relación
We have encountered the City-State of [name]! = ¡Hemos encontrado la ciudad-estado de [name]!
Declare Friendship ([numberOfTurns] turns) = Declarar Amistad ([numberOfTurns] turnos)
May our nations forever remain united! = ¡Así se mantengan nuestras naciones unidas para siempre!
Indeed! = ¡Por supuesto!
Denounce [civName]? = ¿Denunciar a [civName]? 
Denounce ([numberOfTurns] turns) = Denunciar ([numberOfTurns] turnos)
We will remember this. = ¡Recordaremos esto!

[civName] has declared war on [targetCivName]! = ¡[civName] ha declarado la guerra a [targetCivName]!
[civName] and [targetCivName] have signed a Peace Treaty! = ¡[civName] y [targetCivName] han firmado un tratado de paz!
[civName] and [targetCivName] have signed the Declaration of Friendship! = ¡[civName] y [targetCivName] han firmado una declaración de amistad!
[civName] has denounced [targetCivName]! = ¡[civName] ha denunciado a [targetCivName]!
Do you want to break your promise to [leaderName]? = ¿Quieres romper tú promesa con [leaderName]?
We promised not to settle near them ([count] turns remaining) = Prometimos no expandirnos cerca de ellos ([count] turnos faltantes)
They promised not to settle near us ([count] turns remaining) = Prometieron no expandirse cerca nuestro ([count] turnos faltantes)

[civName] is upset that you demanded tribute from [cityState], whom they have pledged to protect! = ¡[civName] está enojada por demandar tributo a [cityState], quién juraron protejer!
[civName] is upset that you attacked [cityState], whom they have pledged to protect! = ¡[civName] está enojada por tu ataque a [cityState], quién juraron proteger!
[civName] is outraged that you destroyed [cityState], whom they had pledged to protect! = ¡[civName] está enojada por destruír [cityState], quién juraron proteger!
[civName] has destroyed [cityState], whom you had pledged to protect! = [civName] ha destruído [cityState], la cual juramos proteger!

Unforgivable = Imperdonable
Afraid = Asustada
Enemy = Enemigo
Competitor = Competidor
Neutral = Neutral
Favorable = Favorable
Friend = Amigo
Ally = Aliado

[questName] (+[influenceAmount] influence) = [questName] (+[influenceAmount] de influencia)
[remainingTurns] turns remaining = [remainingTurns] turnos restantes
Current leader is [civInfo] with [amount] [stat] generated. = Lider actuál está [civInfo] con [amount] [stat] generados.
Current leader is [civInfo] with [amount] Technologies discovered. = Lider actuál está [civInfo] con [amount] Tecnologías descubiertas.

## Diplomatic modifiers

You declared war on us! = ¡Nos has declarado la guerra!
Your warmongering ways are unacceptable to us. = ¡Tus tendencias bélicas son inadmisibles!
You have captured our cities! = ¡Has capturado nuestras ciudades!
We applaud your liberation of our conquered cities! = ¡Aplaudimos la liberación nuestras ciudades conquistadas!
We applaud your liberation of conquered cities! = ¡Aplaudimos tu liberación de ciudades conquistadas!
Years of peace have strengthened our relations. = Años de paz han fortalecido nuestras relaciones.
Our mutual military struggle brings us closer together. = Colaborar en nuestro conflicto bélico nos ha unido.
We have signed a public declaration of friendship = Hemos firmado una declaración pública de amistad
You have declared friendship with our enemies! = !Has declarado la amistad con nuestros enemigos!
You have declared friendship with our allies = Has declarado la amistad con nuestros aliados.
Our open borders have brought us closer together. = Nuestras fronteras abiertas nos han unido.
Your so-called 'friendship' is worth nothing. = Tu supuesta 'Amistad' no vale nada.
You have publicly denounced us! = ¡Nos has denunciado públicamente!
You have denounced our allies = ¡Has denunciado a nuestros aliados!
You have denounced our enemies = Has denunciado a nuestros enemigos
You betrayed your promise to not settle cities near us = ¡Has incumplido tu promesa de no fundar ciudades cerca de nosotros!
You fulfilled your promise to stop settling cities near us! = ¡Has cumplido tu promesa de no fundar ciudades cerca de nuestras fronteras!
You refused to stop settling cities near us = ¡Te has negado a dejar de fundar ciudades cerca de nosotros!
Your arrogant demands are in bad taste = ¡Tus arrogantes demandas son de mal gusto!
Your use of nuclear weapons is disgusting! = ¡Tu uso de armas nucleares es repugnante! 
You have stolen our lands! = ¡Has robado nuestras tierras!
You gave us units! = ¡Nos regalaste unidades!
You destroyed City-States that were under our protection! = ¡Destruiste Ciudades-Estado que estaban bajo nuestra protección!
You attacked City-States that were under our protection! = ¡Atacaste Ciudades-Estado que estaban bajo nuestra protección!
You demanded tribute from City-States that were under our protection! = ¡Demandaste tributo de Ciudades-Estado que están bajo nuestra protección!
You sided with a City-State over us = ¡Preferiste una Ciudad-Estado que con nosotros!
You returned captured units to us = Nos devolviste una únidad capturada

Demands = Demandas
Please don't settle new cities near us. = Por favor, no fundes ciudades cerca de nuestras fronteras.
Very well, we shall look for new lands to settle. = Bien, buscaremos otras tierras para colonizar.
We shall do as we please. = Haremos lo que nos de la gana.
We noticed your new city near our borders, despite your promise. This will have....implications. = Nos hemos dado cuenta de que has fundado ciudades cerca de nuestras fronteras, a pesar de tu promesa. Esto tendrá... consecuencias.
I've been informed that my armies have taken tribute from [civName], a city-state under your protection.\nI assure you, this was quite unintentional, and I hope that this does not serve to drive us apart. = Me han informado que mis ejercitos han tomado tributo de [civName], ciudad-estado bajo tu protección.\nTe juro, que esto no fué intensional, y espero que esto no nos separe.
We asked [civName] for a tribute recently and they gave in.\nYou promised to protect them from such things, but we both know you cannot back that up. = Le pedimos tributo a [civName] y se dejaron.\nPrometiste protegerlos, pero ambos sabemos que no puedes cumplirlo.
It's come to my attention that I may have attacked [civName], a city-state under your protection.\nWhile it was not my goal to be at odds with your empire, this was deemed a necessary course of action. = Soy consiente de que he atacado a [civName], ciudad-estado bajo tu protección.\nMi objetivo no és enfrentar a tu imperio, pero esto fué algo necesario.
I thought you might like to know that I've launched an invasion of one of your little pet states.\nThe lands of [civName] will make a fine addition to my own. = Pensé que te gustaría saber que he lanzado una invasión a una de tus pequeños estaods mascota. \nLas tierras de [civName] harán una fina adicción a mi imperio.

Return [unitName] to [civName]? = ¿Devlover [unitName] a [civName]?
The [unitName] we liberated originally belonged to [civName]. They will be grateful if we return it to them. = La [unitName] que liberamos originalmente pertenecía a [civName]. Estarán muy agradecidos si se la devolvemos.

Enter the amount of gold = Inserte la cantidad de oro

# City-States

Provides [amountOfCulture] culture at 30 Influence = Proporciona [amountOfCulture] de cultura al alcanzar 30 de influencia
Provides 3 food in capital and 1 food in other cities at 30 Influence = Proporciona 3 de comida en la capital y 1 de alimento en las demás ciudades al alcanzar 30 de Influencia
Provides 3 happiness at 30 Influence = Proporciona 3 de felicidad al alcanzar 30 de influencia
Provides land units every 20 turns at 30 Influence = Proporciona unidades terrestres cada 20 turnos al alcanzar 30 de influencia
Give a Gift = Da un Regalo
Gift [giftAmount] gold (+[influenceAmount] influence) = Regalar [giftAmount] de oro (+[influenceAmount] influencia)
Relationship changes in another [turnsToRelationshipChange] turns = La relación cambiará en [turnsToRelationshipChange] turnos
Protected by = Protegida por
Revoke Protection = Revocar Protección
Pledge to protect = Prometer Protección
Declare Protection of [cityStateName]? = ¿Declarar Protección de [cityStateName]?
Build [improvementName] on [resourceName] (200 Gold) = Construir [improvementName] en [resourceName] (200 Oro)
Gift Improvement = Regalo de Mejora
[civName] is able to provide [unitName] once [techName] is researched. = [civName] puede proveer [unitName] una vez [techName] es investigada.

Diplomatic Marriage ([amount] Gold) = Matrimonio Diplomatico ([amount] Oro)
We have married into the ruling family of [civName], bringing them under our control. = Nos casamos con la familia real de [civName], poniendolos bajo nuestro control.
[civName] has married into the ruling family of [civName2], bringing them under their control. = [civName] se ha casado con la familia real de [civName2], poniendolos bajo su control.
You have broken your Pledge to Protect [civName]! = ¡Has roto tu promesa de protección [civName]!
City-States grow wary of your aggression. The resting point for Influence has decreased by [amount] for [civName]. = Las Ciudades-Estado están preocupadas de tu agresión. El punto de descanso de Influencia a descendido por [amount] para [civName].

[cityState] is being attacked by [civName] and asks all major civilizations to help them out by gifting them military units. = [cityState] está siendo atacada por [civName] y pide ayuda a todas las civilizaciones mayores que le regalen unidades militares en su ayuda.
[cityState] is being invaded by Barbarians! Destroy Barbarians near their territory to earn Influence. = ¡[cityState] está siendo invadida por Barbaros! Destruye los bárbaros cerca de su territorio para ganar Influencia.
[cityState] is grateful that you killed a Barbarian that was threatening them! = ¡[cityState] está agradecida que mataste a los Bárbaros que los amenazaban!
[cityState] is being attacked by [civName]! Kill [amount] of the attacker's military units and they will be immensely grateful. = ¡[cityState] está siendo atacada por [civName]! Mata [amount] unidades militares del enemigo y estarán inmensamente agradecidos.
[cityState] is deeply grateful for your assistance in the war against [civName]! = ¡[cityState] está enormemente agradecida por tu ayuda en la guerra contra [civName]!
[cityState] no longer needs your assistance against [civName]. = [cityState] yá no necesita tu ayuda contra [civName].
War against [civName] = Guerra contra [civName]
We need you to help us defend against [civName]. Killing [amount] of their military units would slow their offensive. = Necesitamos que nos ayudes a defendernos contra [civName]. Matar [amount] de sus unidades militares realentizaría su ofensiva.
Currently you have killed [amount] of their military units. = Has matado [amount] de sus unidades militares por el momento.
You need to find them first! = ¡Necesitas encontrarlos primero!

Cultured = Cultural
Maritime = Marítimo
Mercantile = Mercantil
 # Requires translation!
Religious = 
Militaristic = Militarista
Type = Tipo
Friendly = Amistoso
Hostile = Hostil
Irrational = Irracional
Personality = Personalidad
Influence = Influencia
Reach 30 for friendship. = Debes alcanzar 30 para lograr la amistad
Reach highest influence above 60 for alliance. = Alcanza una influencia mayor a 60 para lograr alianza.
When Friends: = Cuando Amigos:
When Allies: = Cuando Aliados:
The unique luxury is one of: = El recurso de lujo único és:

Demand Tribute = Demandar Tributo
Tribute Willingness = Disposición a Tributar
At least 0 to take gold, at least 30 and size 4 city for worker = Por lo menos 0 para tomar oro, al menos 30 y ciudad tamaño 4 para trabajador
Major Civ = Civ Grande
No Cities = Sin Ciudades
Base value = Valor Base
Has Ally = Tiene Aliado
Has Protector = Tiene Protector
Demanding a Worker = Demandar un Trabajador
Demanding a Worker from small City-State = Demandar un Trabajador de una Ciudad-Estado pequeña
Very recently paid tribute = Pagó muy recientemente tributo
Recently paid tribute = Pagó recientemente tributo
Influence below -30 = Influencia abajo de -30
Military Rank = Posición Militar
Military near City-State = Ejercito cerca de la Ciudad-Estado
Sum: = Suma:
Take [amount] gold (-15 Influence) = Tomar [amount] oro (-15 Influencia)
Take worker (-50 Influence) = Tomar Trabajador (-50 Influencia)
[civName] is afraid of your military power! = ¡[civName] está asustada de nuestro poder militar!


# Trades

Trade = Comerciar
Offer trade = Ofrecer intercambio
Retract offer = Retirar oferta
What do you have in mind? = ¿Qué tienes en mente?
Our items = Nuestros productos
Our trade offer = Nuestra oferta de comercio
[otherCiv]'s trade offer = Oferta de [otherCiv]
[otherCiv]'s items = Productos de [otherCiv]
+[amount] untradable copy = +[amount] copia incomercial
+[amount] untradable copies = +[amount] copias no-comerciables
Pleasure doing business with you! = ¡Un placer hacer negocios contigo!
I think not. = Creo que no.
That is acceptable. = Es aceptable
Accept = Aceptar
Keep going = Seguir
There's nothing on the table = No hay nada sobre la mesa
Peace Treaty = Tratado de paz
Agreements = Acuerdos
Open Borders = Fronteras abiertas
Gold per turn = Oro por turno
Cities = Ciudades
Technologies = Tecnologías
Declarations of war = Declaraciones de guerra
Introduction to [nation] = Presentarse a [nation]
Declare war on [nation] = Declarar la guerra a [nation]
Luxury resources = Recursos de lujo
Strategic resources = Recursos estratégicos
Owned: [amountOwned] = Propiedad: [amountOwned]

# Nation picker

[resourceName] not required = no se requiere [resourceName]
Lost ability = Habilidad perdida
National ability = Bonus de nación
[firstValue] vs [secondValue] = [firstValue] vs [secondValue]


# New game screen

Uniques = Exclusivos
Promotions = Ascensos
Load copied data = Cargar datos copiados
Could not load game from clipboard! = ¡No se pudo cargar el juego desde el portapapeles!
Reset to defaults = Reponer valores por defecto
Are you sure you want to reset all game options to defaults? = ¿Estás seguro de reiniciar todos los parametros a los de por defecto?
Start game! = ¡Empezar partida!
Map Options = Opciones del Mapa
Game Options = Opciones del juego
Civilizations = Civilizaciones
Map Type = Tipo de Mapa
Map file = Archivo de Mapa
Max Turns = Turnos Máximos
Could not load map! = ¡No se pudo cargar el mapa!
Invalid map: Area ([area]) does not match saved dimensions ([dimensions]). = Mapa Invalido: Area ([area]) no concuerda con las dimensiones guardadas ([dimensions]).
The dimensions have now been fixed for you. = Las dimensiones se han arreglado.
Generated = Generado
Existing = Existente
Custom = Personalizado
Map Generation Type = Tipo de generación de mapa
Default = Por defecto
Pangaea = Pangea
Perlin = Aleatorio
Continents = Continentes
Four Corners = Cuatro Esquinas
Archipelago = Archipiélago
Inner Sea = Mar Interior
Number of City-States = Número de ciudades-estado
One City Challenge = Reto de una Sola Ciudad
No Barbarians = Sin Bárbaros
Raging Barbarians = Bárbaros Furiosos
No Ancient Ruins = Sin Ruinas Antiguas
No Natural Wonders = Sin Maravillas Naturales
Victory Conditions = Condiciones de Victoria
Scientific = Científica
Domination = Dominación
Cultural = Cultural
Diplomatic = Diplomática
Time = Tiempo

# Used for random nation indicator in empire selector and unknown nation icons in various overview screens.
# Should be a single character, or at least visually square.
? = ?

Map Shape = Forma del Mapa
Hexagonal = Hexagonal
Rectangular = Rectangular
Height = Altura
Width = Ancho
Radius = Radio
Enable Religion = Activar Religión

Resource Setting = Ajustes de Recursos
Sparse = Escasos
Abundant = Abundantes
Strategic Balance = Balance Estratégico
Legendary Start = Inicio Glorioso

Advanced Settings = Ajustes Avanzados
RNG Seed = Semilla RNG
Map Elevation = Elevación del Mapa
Temperature extremeness = Temperatura Extrema
Resource richness = Recursos
Vegetation richness = Vegetación
Rare features richness = Recursos Raros
Max Coast extension = Extensión Máxima de Costa
Biome areas extension = Extensión de Biomas
Water level = Nivel de Agua

Online Multiplayer = Multijugador Online

World Size = Tamaño del mundo
Tiny = Diminuto
Small = Pequeño
Medium = Mediano
Large = Grande
Huge = Enorme
World wrap requires a minimum width of 32 tiles = La redondéz del Mapa requiere un ancho minimo de 32 casillas
The provided map dimensions were too small = Las dimensiones del mapa son muy pequeñas
The provided map dimensions were too big = Las dimensiones del mapa son muy grandes
The provided map dimensions had an unacceptable aspect ratio = Las dimensiones deseadas del mapa tienen un radio inaceptable

Difficulty = Dificultad

AI = IA
Remove = Eliminar
Random = Aleatorio
Human = Humano
Hotseat = Hotseat
User ID = ID del usuario
Click to copy = Haz clic para copiar


Game Speed = Velocidad de juego
Quick = Rápida
Standard = Normal
Epic = Épica
Marathon = Maratón

Starting Era = Era Inicial
It looks like we can't make a map with the parameters you requested! = ¡Parece que no se puede crear un mapa con los parámetros especificados!
Maybe you put too many players into too small a map? = ¿Quizás sean demasiados jugadores para un mapa tán pequeño?
No human players selected! = ¡No se han seleccionado jugadores humanos!
Mods: = Modificaciones:
Extension mods: = Modificaciones de extensión:
Base ruleset: = Reglas Base:
The mod you selected is incorrectly defined! = ¡El mod seleccionado está definido incorrectamente!
The mod combination you selected is incorrectly defined! = ¡La combinación de mods seleccionada está mal definida!
The mod combination you selected has problems. = La combinación de mods seleccionada tiene problemas.
You can play it, but don't expect everything to work! = Puedes jugarlo, ¡pero no esperes no tener problemas!
This base ruleset is not compatible with the previously selected\nextension mods. They have been disabled. = Estás Reglas Base no són compatibles con los mods activados\nextensión. Estos han sido desactivados
Base Ruleset = Reglas Base
[amount] Techs = [amount] Tecnologías
[amount] Nations = [amount] Naciones
[amount] Units = [amount] Unidades
[amount] Buildings = [amount] Edificios
[amount] Resources = [amount] Recursos
[amount] Improvements = [amount] Mejoras
[amount] Religions = [amount] Religiones
[amount] Beliefs = [amount] Creencias

World Wrap = Redondez de Mapa
World wrap maps are very memory intensive - creating large world wrap maps on Android can lead to crashes! = Los Mapas con Redondez ocupan mucha memoria - ¡crear un mapa grande en Android puede causar congelamientos!
Anything above 80 by 50 may work very slowly on Android! = Cualquier tamaño superior a 80 por 50 puede que vaya muy lento en Android!
Anything above 40 may work very slowly on Android! = Cualquier tamaño superior a 40 puede que vaya muy lento en Android!

# Multiplayer

Help = Ayuda
Username = Usuario
Multiplayer = Multijugador
Could not download game! = ¡No se pudo descargar la partida!
Could not upload game! = ¡No se pudo subir la partida!
Join game = Unirse a la partida
Invalid game ID! = ¡ID de partida no válido!
Copy user ID = Copiar ID de usuario
Copy game ID = Copiar ID de la partida
UserID copied to clipboard = ID de usuario copiado al portapapeles
Game ID copied to clipboard! = ID del juego copiada al portapapeles
Set current user = Asignar usuario actual
Player ID from clipboard = ID de jugador desde el portapapeles
To create a multiplayer game, check the 'multiplayer' toggle in the New Game screen, and for each human player insert that player's user ID. = Para crear un juego multijugador, marque el botón 'multijugador' en la pantalla Nueva Partida, y para cada jugador humano inserte la ID de usuario de ese jugador. 
You can assign your own user ID there easily, and other players can copy their user IDs here and send them to you for you to include them in the game. = Puede asignar su propia ID de usuario allí fácilmente, y otros jugadores pueden copiar sus ID de usuario aquí y enviárselas para que las incluya en el juego.
Once you've created your game, the Game ID gets automatically copied to your clipboard so you can send it to the other players. = Una vez que haya creado su partida, la ID de partida se copia automáticamente en su portapapeles para que pueda enviarla a los otros jugadores.
Players can enter your game by copying the game ID to the clipboard, and clicking on the 'Add multiplayer game' button = Los jugadores pueden ingresar a su juego copiando la ID del juego en el portapapeles y haciendo clic en el botón 'Agregar Juego Multijugador'.
The symbol of your nation will appear next to the game when it's your turn = El símbolo de tu nación aparecerá al lado del juego cuando sea tu turno
Back = Volver
Rename = Renombrar
Game settings = Ajustes del juego
Add multiplayer game = Añadir Juego Multijugador
Refresh list = Actualizar Lista
Could not save game! = ¡No se pudo guardar el juego!
Could not delete game! = ¡No se pudo eliminar el juego!
Could not refresh! = ¡No se pudo actualizar!
Last refresh: [time] minutes ago = Última actualización: hace [time] minutos
Current Turn: = Turno actual:
Add Currently Running Game = Agregar Partida Actualmente Activa
Paste gameID from clipboard = Pegar ID del juego desde el portapapeles
GameID = ID del juego
Game name = Nombre del juego
Loading latest game state... = Cargando último estado del juego... 
Couldn't download the latest game state! = No se logró descargar el último estado del juego...
Resign = Retirarse
Are you sure you want to resign? = ¿Estás seguro de retirarte? 
You can only resign if it's your turn = Puedes retirarte solo  si es tu turno
[civName] resigned and is now controlled by AI = [civName] se retiró, desde ahora está bajo el control de la IA. 
Last refresh: [time] [timeUnit] ago = Última recarga: hace [time] [timeUnit]
Current Turn: [civName] since [time] [timeUnit] ago = Turno actuál: [civName] desde hace [time] [timeUnit]
Minutes = Minutos
Hours = Horas
Days = Días

# Save game menu

Current saves = Partidas guardadas
Show autosaves = Mostrar autoguardados
Saved game name = Nombre de partida guardada
Copy to clipboard = Copiar al portapapeles
Copy saved game to clipboard = Copiar partida guardada al portapapeles
Could not load game = No se pudo cargar partida
Load [saveFileName] = Cargar [saveFileName]
Delete save = Borrar partida
Saved at = Guardado en
Load map = Cargar mapa
Delete map = Borrar mapa
Are you sure you want to delete this map? = ¿Estas seguro de que quieres borrar este mapa?
Upload map = Subir mapa
Could not upload map! = ¡No se pudo subir el mapa!
Map uploaded successfully! = ¡Se ha subido el mapa correctamente!
Saving... = Guardando...
Overwrite existing file? = ¿Sobreescribir archivo guardado?
It looks like your saved game can't be loaded! = ¡Parece que tu juego guardado no se puede cargar!
If you could copy your game data ("Copy saved game to clipboard" -  = Si pudieras copiar los datos de tu juego ("Copiar juego guardado en el portapapeles" -
  paste into an email to yairm210@hotmail.com) = pegar en un correo electrónico a yairm210@hotmail.com)
I could maybe help you figure out what went wrong, since this isn't supposed to happen! = Tal vez podría ayudarte a descubrir qué salió mal, ¡ya que no se supone que esto suceda!
Missing mods: [mods] = Mods Perdidos: [mods]
Load from custom location = Cargar desde ubicación elegida
Could not load game from custom location! = ¡No se pudo cargar el juego desde ubicación seleccionada!
Save to custom location = Guardar en una ubicación elegida
Could not save game to custom location! = ¡No se pudo guardar en la ubicación elegida!

# Options

Options = Opciones
About = Acerca
Display = Video
Gameplay = Jugabilidad
Sound = Sonido
Advanced = Avanzado
Locate mod errors = Encontrar errores en mods
Debug = Depurar

Version = Versión
See online Readme = Ver 'Leeme' online
Visit repository = Visitar repositorio
Turns between autosaves = Turnos entre autoguardados
Sound effects volume = Volumen de efectos
Music volume = Volumen de música
Pause between tracks = Pausa entre pistas
Currently playing: [title] = Jugando Actualmente: [title]
Download music = Descargar música
Downloading... = Descargando...
Could not download music! = ¡No se pudo descargar la música!
Show = Mostrar
Hide = Ocultar
Show worked tiles = Mostrar casillas trabajadas
Show resources and improvements = Mostrar recursos y mejoras
Check for idle units = Comprobar unidades sin utilizar
Move units with a single tap = Mover unidades con solo pulsar una vez
Show tutorials = Mostrar tutoriales
Auto-assign city production = Autoasignar producción en las ciudades
Auto-build roads = Construir caminos automáticamente
Automated workers replace improvements = Los trabajadores automatizados reemplazan las mejoras
Show minimap = Mostrar minimapa
off = apagado
Show pixel units = Mostrar sprites de las unidades
Show pixel improvements = Mostrar sprites de las mejoras
Enable nuclear weapons = Permitir armas nucleares
Show tile yields = Mostrar recursos en casillas
Show unit movement arrows = Mostrar flechas de movimiento de únidad
Continuous rendering = Renderizado Continuo
When disabled, saves battery life but certain animations will be suspended = Cuando está deshabilitado, ahorra batería pero ciertas animaciones serán suspendidas
Order trade offers by amount = Organizar ofertas por cantidad
Check extension mods based on vanilla = Buscar mods de extensión basados en vainilla
Reload mods = recargar mods
Checking mods for errors... = Buscando errores en mods...
No problems found. = No se encontraron problemas.
Autoupdate mod uniques = Actualización automática de mods únicos
Uniques updated! = ¡Únicos actualizados!

Show experimental world wrap for maps = Mostrar Redondeo de Mapa experimental para mapas
HIGHLY EXPERIMENTAL - YOU HAVE BEEN WARNED! = MUY EXPERIMENTAL - ¡QUEDAS AVISADO!
Enable portrait orientation = Permitir orientación de retrato
Generate translation files = Generar archivos de traducción
Translation files are generated successfully. = Los archivos de traducción se generaron con éxito.
Please note that translations are a community-based work in progress and are INCOMPLETE! The percentage shown is how much of the language is translated in-game. If you want to help translating the game into your language, click here. = Por favor ten en cuenta que las traducciones son hechas por la comunidad, ¡están en progreso e INCOMPLETAS! El porcentaje mostrado és cuanto del juego está traducido. Si quieres ayudar a traducir el juego, toca aquí.

# Notifications

Research of [technologyName] has completed! = ¡Investigación de [technologyName] completada!
[construction] has become obsolete and was removed from the queue in [cityName]! = ¡[construction] ha quedado obsoleta y se eliminará de la cola de obras en [cityName]
[construction] has become obsolete and was removed from the queue in [amount] cities! = ¡[construction] es obsoleta y fué removida de la lista de construcción en [amount] ciudades!
[cityName] changed production from [oldUnit] to [newUnit] = [cityName] cambió la producción de [oldUnit], a [newUnit]
[amount] cities changed production from [oldUnit] to [newUnit] = [amount] ciudades cambiaron la producción de [oldUnit], a [newUnit]
Excess production for [wonder] converted to [goldAmount] gold = Producción invertida en [wonder] convertida en [goldAmount] oro
You have entered a Golden Age! = ¡Has entrado en una edad dorada!
[resourceName] revealed near [cityName] = [resourceName] descubierto cerca de [cityName]
[n] sources of [resourceName] revealed, e.g. near [cityName] = [n] fuentes de [resourceName] reveladas, e.j. cerca de [cityName]
A [greatPerson] has been born in [cityName]! = Un [greatPerson] ha nacido en [cityName]!
We have encountered [civName]! = ¡Hemos encontrado a [civName]!
[cityStateName] has given us [stats] as a token of goodwill for meeting us = [cityStateName] nos ha dado [stats] como simbolo de benevolencia por conocernos
[cityStateName] has given us [stats] as we are the first major civ to meet them = [cityStateName] nos ha dado [stats] por ser la primera civ importante en conocerlos
[cityStateName] has also given us [stats] = [cityStateName] también nos dió [stats]
Cannot provide unit upkeep for [unitName] - unit has been disbanded! = ¡No se puede mantener [unitName] - unidad disuelta!
[cityName] has grown! = ¡[cityName] ha crecido!
[cityName] is starving! = ¡[cityName] está muriéndose de hambre!
[construction] has been built in [cityName] = [construction] se ha construido en [cityName]
[wonder] has been built in a faraway land = [wonder] ha terminado su construcción en tierras lejanas
[civName] has completed [construction]! = ¡[civName] ha completado [construction]!
An unknown civilization has completed [construction]! = ¡Una civilización desconocida ha completado [construction]!
The city of [cityname] has started constructing [construction]! = ¡La ciudad de [cityname] ha comenzado a construir [construction]!
[civilization] has started constructing [construction]! = ¡[civilization] ha empezado a construir [construction]!
An unknown civilization has started constructing [construction]! = ¡Una civilización desconocida a empezado a construir [construction]!
Work has started on [construction] = Se ha empezado a trabajar en [construction]
[cityName] cannot continue work on [construction] = La ciudad de [cityName] no puede continuar construyendo [construction]
[cityName] has expanded its borders! = ¡[cityName] ha expandido sus fronteras!
Your Golden Age has ended. = La edad dorada ha acabado.
[cityName] has been razed to the ground! = ¡[cityName] ha sido arrasada hasta los cimientos!
We have conquered the city of [cityName]! = ¡Hemos conquistado la ciudad de [cityName]!
An enemy [unit] has attacked [cityName] = [unit] enemigo ha atacado [cityName]
An enemy [unit] has attacked our [ourUnit] = [unit] enemigo ha atacado nuestro [ourUnit]
Enemy city [cityName] has attacked our [ourUnit] = La ciudad enemiga [cityName] ha atacado a nuestro [ourUnit]
An enemy [unit] has captured [cityName] = Un [unit] enemigo ha capturado [cityName]
An enemy [unit] has raided [cityName] = Un [unit] enemigo ha saqueado [cityName]
An enemy [unit] has captured our [ourUnit] = Un [unit] enemigo ha capturado nuestro [ourUnit]
An enemy [unit] has destroyed our [ourUnit] = Un [unit] enemigo ha destruido nuestro [ourUnit]
Your [ourUnit] has destroyed an enemy [unit] = Tu [ourUnit] ha destruido un [unit] enemigo
An enemy [RangedUnit] has destroyed the defence of [cityName] = Un enemigo [RangedUnit] ha destruido la defensa de [cityName]
Enemy city [cityName] has destroyed our [ourUnit] = La ciudad enemiga [cityName] ha destruido nuestra [ourUnit]
An enemy [unit] was destroyed while attacking [cityName] = Un [unit] enemigo ha sido destruido mientras atacaba [cityName]
An enemy [unit] was destroyed while attacking our [ourUnit] = Un [unit] enemigo ha sido destruido mientras atacaba nuestro [ourUnit]
Our [attackerName] was destroyed by an intercepting [interceptorName] = Nuestro [attackerName] fue interceptado y destruido por [interceptorName]
Our [interceptorName] intercepted and destroyed an enemy [attackerName] = Nuestro [interceptorName] interceptó y destruyó a un [attackerName] enemigo
Our [attackerName] was attacked by an intercepting [interceptorName] = Nuestro [attackerName] fue interceptado y atacado por [interceptorName]
Our [interceptorName] intercepted and attacked an enemy [attackerName] = Nuestro [interceptorName] interceptó y atacó a un [attackerName] enemigo
An enemy [unit] was spotted near our territory = Se ha avistado un [unit] enemigo cerca de nuestro territorio
An enemy [unit] was spotted in our territory = Se ha avistado un [unit] enemigo en nuestro territorio
Your city [cityName] can bombard the enemy! = ¡Tu ciudad de [cityName] puede bombardear al enemigo!
[amount] of your cities can bombard the enemy! = ¡[amount] de tus ciudades pueden bombardear al enemigo!
[amount] enemy units were spotted near our territory = [amount] unidades enemigas fueron vistas cerca de nuestro territorio
[amount] enemy units were spotted in our territory = [amount] unidades enemigas fueron vistas en nuestro territorio
A(n) [nukeType] exploded in our territory! = ¡¡Un(as) [nukeType] detonaron en nuestro territorio!!!
After being hit by our [nukeType], [civName] has declared war on us! = Al ser impactados por nuestra [nukeType], ¡[civName] nos ha declarado la guerra!
The civilization of [civName] has been destroyed! = ¡La civilización de [civName] ha sido destruida!
The City-State of [name] has been destroyed! = ¡La ciudad-estado [name] ha sido destruida!
Your [ourUnit] captured an enemy [theirUnit]! = ¡Tu [ourUnit] capturó un [theirUnit] enemigo!
Your [ourUnit] plundered [amount] [Stat] from [theirUnit] = Tu [ourUnit] saqueó [amount] [Stat] de [theirUnit]
We have captured a barbarian encampment and recovered [goldAmount] gold! = ¡Hemos capturado un campamento bárbaro y recuperamos [goldAmount] de oro!
A barbarian [unitType] has joined us! = ¡Un [unitType] bárbaro se ha unido a nosotros!
We have found survivors in the ruins - population added to [cityName] = Hemos encontrado sobrevivientes en las ruinas. Población añadida a [cityName]
We have discovered cultural artifacts in the ruins! (+20 Culture) = ¡Hemos descubierto artefactos culturales en las ruinas! (+20 Cultura)
We have discovered the lost technology of [techName] in the ruins! = ¡Hemos descubierto la tecnología perdida de [techName] en las ruinas!
A [unitName] has joined us! = ¡Un [unitName] se ha unido a nosotros!
An ancient tribe trains our [unitName] in their ways of combat! = ¡Una antigua tribu entrena a nuestro [unitName] en sus formas de combate!
We have found a stash of [amount] gold in the ruins! = ¡Hemos encontrado un alijo de [amount] de oro en las ruinas!
We have found a crudely-drawn map in the ruins! = ¡Hemos encontrado un mapa rudimentario en las ruinas!
[unit] finished exploring. = [unit] terminó de explorar.
[unit] has no work to do. = [unit] no tiene trabajo.
You're losing control of [name]. = Estás perdiendo el control de [name].
You and [name] are no longer friends! = ¡Tú y [name] ya no son amigos!
Your alliance with [name] is faltering. = Tu alianza con [name] se está debilitando.
You and [name] are no longer allies! = ¡Tú y [name] ya no sois aliados!
[civName] gave us a [unitName] as gift near [cityName]! = ¡[civName] nos ha dado un [unitName] como regalo cerca de [cityName]!
[civName] has denounced us! = ¡[civName] nos ha denunciado!
[cityName] has been connected to your capital! = ¡[cityName] ha sido conectada a tu capital!
[cityName] has been disconnected from your capital! = ¡[cityName] ya no está conectada a tu capital!
[civName] has accepted your trade request = [civName] ha aceptado tu solicitud de comercio
[civName] has made a counteroffer to your trade request = [civName] ha hecho una contra oferta a tu propuesta de comercio
[civName] has denied your trade request = [civName] ha rechazado tu solicitud de comercio
[tradeOffer] from [otherCivName] has ended = [tradeOffer] de [otherCivName] ha finalizado
[tradeOffer] to [otherCivName] has ended = [tradeOffer] a [otherCivName] ha finalizado
One of our trades with [nation] has ended = Uno de nuestros intercambios con [nation] ha finalizado
One of our trades with [nation] has been cut short = Uno de nuestros intercambios con [nation] se ha interrumpido
[nation] agreed to stop settling cities near us! = ¡[nation] aceptó dejar de establecer ciudades cerca de nosotros!
[nation] refused to stop settling cities near us! = ¡[nation] se negó dejar de establecer ciudades cerca de nosotros!
We have allied with [nation]. = Nos hemos aliado con [nation].
We have lost alliance with [nation]. = Ya no estamos aliados con [nation].
We have discovered [naturalWonder]! = ¡Hemos descubierto [naturalWonder]!
We have received [goldAmount] Gold for discovering [naturalWonder] = Hemos recibido [goldAmount] de oro por descubrir [naturalWonder]
Your relationship with [cityStateName] is about to degrade = Tus relaciones con [cityStateName] están a punto de empeorar
Your relationship with [cityStateName] degraded = Tus relaciones con [cityStateName] han empeorado
A new barbarian encampment has spawned! = ¡Ha aparecido un nuevo campamento bárbaro!
Barbarians raided [cityName] and stole [amount] Gold from your treasury! = ¡Bárbaros saquearon [cityName] y robaron [amount] Oro de tu arca!
Received [goldAmount] Gold for capturing [cityName] = Se ha recibido [goldAmount] de oro por capturar [cityName]
Our proposed trade is no longer relevant! = ¡Nuestra solicitud comercial propuesta ya no es relevante!
[defender] could not withdraw from a [attacker] - blocked. = [defender] no pudo retirarse de un [attacker] - bloqueado.
[defender] withdrew from a [attacker] = [defender] se retiró de un [attacker]
By expending your [unit] you gained [Stats]! = ¡Gastando tu [unit], ganaste [Stats]!
[civName] has stolen your territory! =  ¡[civName] ha robado tu territorio!
Clearing a [forest] has created [amount] Production for [cityName] = La tala de un [forest] generó [amount] Producción para [cityName]
[civName] assigned you a new quest: [questName]. = [civName] te asignó una nueva misión: [questName].
[civName] rewarded you with [influence] influence for completing the [questName] quest. = [civName] te recompensó con [influence] influencia por completar la misión [questName].
[civName] no longer needs your help with the [questName] quest. = [civName] ya no necesita tu ayuda con la misión [questName].
The [questName] quest for [civName] has ended. It was won by [civNames]. = La misión [questName] para [civName] ha terminado. Fué ganada por [civNames]
The resistance in [cityName] has ended! = ¡La resistencia en [cityName] ha terminado!
[cityName] demands [resource]! = ¡[cityName] demanda [resource]!
Because they have [resource], the citizens of [cityName] are celebrating We Love The King Day! = Porque ellos tienen [resource], ¡los ciudadanos de [cityName] están celebrando ahora el Día de Amor al Rey!
We Love The King Day in [cityName] has ended. = Día de Amor al Rey en [cityName] ha terminado!
Our [name] took [tileDamage] tile damage and was destroyed = Nuestro [name] sufrió [tileDamage] daño de celda y fué destruido
Our [name] took [tileDamage] tile damage = Nuestro [name] sufrió [tileDamage] daño de casilla
[civName] has adopted the [policyName] policy = [civName] ha adoptado la politica de [policyName]
An unknown civilization has adopted the [policyName] policy = Una civilización desconocida ha adoptada la política de [policyName]
Our influence with City-States has started dropping faster! = ¡Nuestra influencia con las Ciudades-estado ha empezado a caer más rapido!
You gained [Stats] as your religion was spread to [cityName] = Ganaste [Stats] debido a que tu religión se difundió a [cityName]
You gained [Stats] as your religion was spread to an unknown city = Ganaste [Stats] debido a que tu religión se dinfundió a una ciudad desconocida
Your city [cityName] was converted to [religionName]! = ¡Tu ciudad [cityName] fué convertida a [religionName]!
Your [unitName] lost its faith after spending too long inside enemy territory! = ¡Tu [unitName] perdió su fé por pasar mucho tiempo dentro de territorio enemigo!
You have unlocked [ability] = Has desbloqueado [ability]
A new b'ak'tun has just begun! = ¡Un nuevo b'ak'tun acaba de empezar!
A Great Person joins you! = ¡Un Gran Personaje se ha unido a tí!


# World Screen UI

Working... = Construyendo...
Waiting for other players... = Esperando a otros jugadores...
Waiting for [civName]... = Esperando a [civName]...
in = en
Next turn = Siguiente turno
Move automated units = Mover unidades automatizadas
[currentPlayerCiv] ready? = ¿[currentPlayerCiv] listo?
1 turn = 1 turno
[numberOfTurns] turns = [numberOfTurns] turnos
Turn = Turno
turns = turnos
turn = turno
Next unit = Siguiente unidad
Fog of War = Niebla de la guerra
Pick a policy = Selecciona una política
Movement = Movimiento
Strength = Fuerza
Ranged strength = Fuerza a distancia
Bombard strength = Fuerza de bombardeo
Range = Alcance
Move unit = Mover unidad
Stop movement = Parar movimiento
Swap units = Enrocar Unidades
Construct improvement = Construir mejora
Automate = Automatizar
Stop automation = Parar automatización
Construct road = Construir camino
Fortify = Fortificar
Fortify until healed = Fortificar hasta curarse
Fortification = Fortificación
Sleep = Dormir
Sleep until healed = Dormir hasta sanar
Moving = Moviéndose
Set up = Montar
Paradrop = Lanzar
Upgrade to [unitType] ([goldCost] gold) = Mejorar a [unitType] ([goldCost] oro)
Found city = Fundar ciudad
Promote = Ascender
Health = Salud
Disband unit = Disolver unidad
Do you really want to disband this unit? = ¿Realmente quieres disolver esta unidad?
Disband this unit for [goldAmount] gold? = ¿Disolver esta unidad por [goldAmount] de oro?
Gift unit = Regalar unidad
Explore = Explorar
Stop exploration = Parar de explorar
Pillage = Saquear
Are you sure you want to pillage this [improvement]? = ¿Estás seguro de que quieres Saquear este [improvement]?
Create [improvement] = Crear [improvement]
Start Golden Age = Empezar edad dorada
 # Requires translation!
Trigger unique = 
Show more = Mostrar más
Yes = Sí
No = No
Acquire = Adquirir
Under construction = En construcción

Food = Comida
Production = Producción
Gold = Oro
Happiness = Felicidad
Culture = Cultura
Science = Ciencia
Faith = Fé

Crop Yield = Rendimiento de cultivos
Growth = Crecimiento
Territory = Territorio
Force = Fuerza
GOLDEN AGE = EDAD DORADA
Golden Age = Edad dorada
We Love The King Day = Día de Amor al Rey
Global Effect = Efecto global
[year] BC = [year] a.C.
[year] AD = [year] d.C.
Civilopedia = Civilopedia
# Display name of unknown nations.
??? = ???

Start new game = Nueva partida
Save game = Guardar partida
Load game = Cargar partida
Main menu = Menú principal
Resume = Resumir
Cannot resume game! = ¡No se puedo resumir el juego!
Not enough memory on phone to load game! = ¡No hay suficiente memoria en el teléfono para cargar el juego! 
Quickstart = Inicio Rápido
Cannot start game with the default new game parameters! = ¡No se puede iniciar partida con los parametros por defecto!
Victory status = Estado de victoria
Social policies = Políticas sociales
Community = Comunidad
Close = Cerrar
Do you want to exit the game? = ¿Quieres salir del juego?
Start bias: = Tendencia de Inicio
Avoid [terrain] = Evitar [terrain]

# Maya calendar popup

The Mayan Long Count = La Cuenta Larga Maya
Your scientists and theologians have devised a systematic approach to measuring long time spans - the Long Count. During the festivities whenever the current b'ak'tun ends, a Great Person will join you. = Tus científicos y teólogos han ingeniado un método sistemático para contar el tiempo - la Cuenta Larga. Durante las festividades cuando el actual b'ak'tun termine, un Gran Personaje se unirá a ti.
While the rest of the world calls the current year [year], in the Maya Calendar that is: = Mientras el resto del mundo llama al año actual [year], en el Calendario Maya és:
[amount] b'ak'tun, [amount2] k'atun, [amount3] tun = [amount] b'ak'tun, [amount2] k'atun, [amount3] tun

# City screen

Exit city = Salir de la ciudad
Raze city = Arrasar ciudad
Stop razing city = Dejar de arrasar ciudad
Buy for [amount] gold = Comprar por [amount] oro
Buy = Comprar
Currently you have [amount] [stat]. = Actualmente tienes [amount] [stat].
Would you like to purchase [constructionName] for [buildingGoldCost] [stat]? = ¿Deseas comprar [constructionName] por [buildingGoldCost] [stat]?
No space available to place [unit] near [city] = No hay espacio disponible para colocar [unit] cerca de [city]
Maintenance cost = Coste de mantenimiento
Pick construction = Elige la construcción
Pick improvement = Elige la mejora
Provides [resource] = Genera [resource]
Provides [amount] [resource] = Provee [amount] [resource]
Replaces [improvement] = Sustituye [improvement]
Pick now! = ¡Escoge ya!
Build [building] = Construir [building]
Train [unit] = Entrenar [unit]
Produce [thingToProduce] = Producir [thingToProduce]
Nothing = Nada
Annex city = Anexar ciudad
Specialist Buildings = Edificios de especialistas
Specialist Allocation = Asignación de especialistas
Specialists = Especialistas
[specialist] slots = Ranuras [specialist]
Food eaten = Comida consumida
Unassigned population = Población libre
[turnsToExpansion] turns to expansion = [turnsToExpansion] turnos hasta la expansión
Stopped expansion = Expansión detenida
[turnsToPopulation] turns to new population = [turnsToPopulation] turnos hasta nueva población
Food converts to production = La comida se transforma en producción
[turnsToStarvation] turns to lose population = Pérdida de población en [turnsToStarvation] turnos
Stopped population growth = Aumento de la población detenida
In resistance for another [numberOfTurns] turns = Resistiendo durante los siguientes [numberOfTurns] turnos
We Love The King Day for another [numberOfTurns] turns = Día de Amor al Rey extendido por [numberOfTurns] turnos más
Demanding [resource] = Demandando [resource]
Sell for [sellAmount] gold = Vender por [sellAmount] oro
Are you sure you want to sell this [building]? = ¿Realmente quieres vender [building]?
Free = Gratis
[greatPerson] points = Puntos de [greatPerson]
Great person points = Puntos de Gran Personaje 
Current points = Puntos actuales
Points per turn = Puntos por turno
Convert production to gold at a rate of 4 to 1 = Convertir la producción en oro a una tasa de 4 a 1
Convert production to science at a rate of [rate] to 1 = Convertir la producción en ciencia a una tasa de [rate] a 1
The city will not produce anything. = La ciudad no producirá nada.
Worked by [cityName] = Trabajado por [cityName]
Lock = Bloquear
Unlock = Desbloquear
Move to city = Mover hacia ciudad
Please enter a new name for your city = Por favor, dé un nuevo nombre para su ciudad

# Ask for text or numbers popup UI

Invalid input! Please enter a different string. = ¡Entrada inválida! Por favor pon una línea diferente
Please enter some text = Por favor ponga algún texto

# Technology UI

Pick a tech = Elige una tecnología
Pick a free tech = Elige una tecnología gratis
Research [technology] = Investigar [technology]
Pick [technology] as free tech = Elegir [technology] como tecnología gratuita
Units enabled = Unidades habilitadas
Buildings enabled = Edificios habilitados
Wonder = Maravilla
National Wonder = Maravilla nacional
National Wonders = Maravillas nacionales
Wonders enabled = Maravillas habilitadas
Tile improvements enabled = Mejoras de casilla habilitadas
Reveals [resource] on the map = Revela [resource] en el mapa
XP for new units = PX para unidades nuevas
provide = provee
provides = proporciona
City strength = Fuerza de la ciudad
City health = Salud de la ciudad
Occupied! = ¡Ocupada!
Attack = Atacar
Bombard = Bombardear
NUKE = LANZAR BOMBA ATÓMICA
Captured! = Capturada!
Cannot gain more XP from Barbarians = Ya no se puede ganar más XP de Bárbaros

# Battle modifier categories

defence vs ranged = defensa a distancia
[percentage] to unit defence = [percentage] a la defensa
Attacker Bonus = Bonus del atacante
Defender Bonus = Bonus del defensor
Landing = Desembarcando
 # Requires translation!
Boarding = 
Flanking = Flanqueando
vs [unitType] = vs [unitType]
Terrain = Terreno
Tile = Casilla
Missing resource = Recurso faltante
Adjacent units = Unidades adyacentes
Adjacent enemy units = Unidades enemigas adyacentes
Combat Strength = Fuerza de Combate
Across river = por Cruzar Río
Temporary Bonus = Bonus Temporal
Garrisoned unit = Unidad aguarnecida
Attacking Bonus = Bonus al Atacar
defence vs [unitType] = defensa vs [unitType]
[tileFilter] defence = defensa por [tileFilter]
Defensive Bonus = Bonus Defensivo
Stacked with [unitType] = Apilado con [unitType]

Unit ability = Habilidad de Unidad

The following improvements [stats]: = Las siguientes mejoras [stats]:
The following improvements on [tileType] tiles [stats]: = Las siguientes mejoras en casillas de [tileType] [stats]:

# Unit actions

Hurry Research = Acelerar investigación
Conduct Trade Mission = Tomar Misión De Comercio
Your trade mission to [civName] has earned you [goldAmount] gold and [influenceAmount] influence! = ¡Tu misión comercial en [civName] te ha otorgado [goldAmount] de oro y [influenceAmount] de influencia!
Hurry Wonder = Acelerar Maravilla
Hurry Construction = Acelerar Construcción
Hurry Construction (+[productionAmount]) = Acelerar Construcción (+[productionAmount])
Spread Religion = Difundir Religión
Spread [religionName] = Difundir [religionName]
Remove Heresy = Remover Herejía
Found a Religion = Fundar una Religión
Enhance a Religion = Realzar una Religión
Your citizens have been happy with your rule for so long that the empire enters a Golden Age! = ¡Tus ciudadanos han estado contentos con tu gobierno durante tanto tiempo que el imperio ha entrado en una Edad de Oro!
You have entered the [newEra]! = ¡Has entrado en la [newEra]!
[civName] has entered the [eraName]! = ¡[civName] ha alcanzado [eraName]!
[policyBranch] policy branch unlocked! = ¡Rama política [policyBranch] desbloqueada!

# Overview screens

Overview = Visión general
Total = Total
Stats = Estadísticas
Policies = Políticas
Base happiness = Felicidad base
Occupied City = Ciudad ocupada
Buildings = Edificios
Wonders = Maravillas
Base values = Valores base
Bonuses = Bonuses
Final = Final
Other = Otro
Population = Población
City-States = Ciudades-estado
Tile yields = Rendimiento de casillas
Trade routes = Rutas comerciales
Maintenance = Mantenimiento
Transportation upkeep = Mantenimiento de transporte
Unit upkeep = Mantenimiento de unidades
Trades = Comercio
Units = Unidades
Unit Supply = Suministros de Unidades
Base Supply = Suministros Base
Total Supply = Suministros Totales
In Use = En uso
Supply Deficit = Deficit de Suministros
Production Penalty = Penalidad de Producción
Increase your supply or reduce the amount of units to remove the production penalty = Aumenta tus suministros o reduce la cantidad de unidades para remover la penalidad productiva
Name = Nombre
Closest city = Ciudad más cercana
Action =  Acción
Defeated = Derrotado
[numberOfCivs] Civilizations in the game = [numberOfCivs] Civilizaciones en el juego 
Our Civilization: = Nuestra civilización
Known and alive ([numberOfCivs]) = Conocido y vivo ([numberOfCivs])
Known and defeated ([numberOfCivs]) = Conocido y derrotado ([numberOfCivs])
Tiles = Casillas
Natural Wonders = Maravillas naturales
Treasury deficit = Déficit de tesorería
Unknown = Desconocida
Not built = No construído
Not found = No encontrado
Known = Conocido
Owned = En posesión
Near [city] = Cerca de [city]
Somewhere around [city] = En algún lugar cerca de [city]
Far away = Lejos
Status = Estatus
Location = Ubicación

# Victory

Science victory = Victoria Científica
Cultural victory = Victoria Cultural
Conquest victory = Victoria de Dominación
Diplomatic victory = Victoria Diplomática
Complete all the spaceship parts\n to win! = ¡Completa todas las partes de la nave espacial\n para ganar!
Complete 5 policy branches\n to win! = ¡Completa 5 ramas políticas sociales\n para ganar! 
Complete 5 policy branches and build\n the Utopia Project to win! = ¡Completa 5 ramas políticas y construye\n el Proyecto Utopía para ganar!
Destroy all enemies\n to win! = ¡Destruye a todos los enemigos para ganar!
You have won a Scientific Victory! = ¡Has ganado una victoria científica!
You have won a Cultural Victory! = ¡Has ganado una victoria cultural!
You have won a Domination Victory! = ¡Has ganado una victoria de dominación!
You have won a Diplomatic Victory! = ¡Has ganado una victoria diplomatica!
You have won! = ¡Has ganado!
You have achieved victory through the awesome power of your Culture. Your civilization's greatness - the magnificence of its monuments and the power of its artists - have astounded the world! Poets will honor you as long as beauty brings gladness to a weary heart. = Has logrado la victoria a través del asombroso poder de tu cultura. ¡La grandeza de su civilización, la magnificencia de sus monumentos y el poder de sus artistas, han asombrado al mundo! Los poetas te honrarán mientras la belleza traiga alegría a un corazón cansado.
The world has been convulsed by war. Many great and powerful civilizations have fallen, but you have survived - and emerged victorious! The world will long remember your glorious triumph! = El mundo ha sido convulsionado por la guerra. Muchas civilizaciones grandes y poderosas han caído, pero tú has sobrevivido y has salido victorioso. ¡El mundo recordará por mucho tiempo tu glorioso triunfo!
You have achieved victory through mastery of Science! You have conquered the mysteries of nature and led your people on a voyage to a brave new world! Your triumph will be remembered as long as the stars burn in the night sky! = ¡Has logrado la victoria a través del dominio de la ciencia! ¡Has conquistado los misterios de la naturaleza y has guiado a tu gente en un viaje a un mundo nuevo y valiente! ¡Su triunfo será recordado mientras las estrellas ardan en el cielo nocturno!
Your civilization stands above all others! The exploits of your people shall be remembered until the end of civilization itself! = ¡Tu civilización domina a las demás! !Las hazañas de tu gente serán recordadas hasta el fin de la misma civilización! 
You have been defeated. Your civilization has been overwhelmed by its many foes. But your people do not despair, for they know that one day you shall return - and lead them forward to victory! = Has sido derrotado. Tu civilización ha sido abrumada por sus muchos enemigos. Pero su gente no se desespera, porque saben que algún día regresarán, ¡y los guiarán hacia la victoria!
You have triumphed over your foes through the art of diplomacy! Your cunning and wisdom have earned you great friends - and divided and sown confusion among your enemies! Forever will you be remembered as the leader who brought peace to this weary world! = ¡Has triunfado sobre tus adversarios con el arte de la diplomacia! Tu astucia y sabiduria te han ganado muchos amigos - ¡y división y confusión entre tus enemigos! ¡Serás siempre recordado como el lider que trajo paz a este lugrube mundo!
One more turn...! = ¡Sólo un turno más!
Built Apollo Program = Programa Apolo construido
Destroy [civName] = Destruye [civName]
Our status = Nuestro estado
Global status = Estado global
Rankings = Rankings
Spaceship parts remaining = Partes restantes de la nave espacial
Branches completed = Ramas completadas
Undefeated civs = Naciones no derrotadas
 # The \n here means: put a newline (enter) here. If this is omitted, the sidebox in the diplomacy overview will become _really_ wide.
 # Feel free to replace it with a space and put it between other words in your translation
Turns until the next\ndiplomacy victory vote: [amount] = Turnos hasta las siguientes\n elecciones de victoria diplomática: [amount]
Choose a civ to vote for = Escoje una civ por la cual votar
Choose who should become the world leader and win a Diplomatic Victory! = ¡Escoje a quien deberia convertirse en líder mundial y ganar una victoria diplomática!
Voted for = Votó por:
Vote for [civilizationName] = Voto para [civilizationName]
Continue = Continuar
Abstained = Abstenerse
Vote for World Leader = Vota por Lider Mundial

# Capturing a city

What would you like to do with the city? = ¿Qué quieres hacer con la ciudad?
Annex = Anexar
Annexed cities become part of your regular empire. = Las ciudades anexadas pasan a formar parte de tu imperio
Their citizens generate 2x the unhappiness, unless you build a courthouse. = Sus ciudadanos generan el doble de descontento a no ser que construyas una delegación.
Puppet = Convertir en títere
Puppeted cities do not increase your tech or policy cost, but their citizens generate 1.5x the regular unhappiness. = Las ciudades títeres no aumentan el coste de tecnologías o políticas, pero sus ciudadanos estarán 1,5 veces mas descontentos.
You have no control over the the production of puppeted cities. = No puedes controlar la producción en las ciudades títeres.
Puppeted cities also generate 25% less Gold and Science. = Las ciudades títeres generan 25% menos de oro y ciencia.
A puppeted city can be annexed at any time. = Una ciudad títere puede ser anexada en cualquier momento.
Liberate (city returns to [originalOwner]) = Liberar (la ciudad regresará a [originalOwner])
Liberating a city returns it to its original owner, giving you a massive relationship boost with them! = ¡Liberar una ciudad se la devolverá a su dueño original, dándote una mejora enorme en la relación con ellos!
Raze = Arrasar
Razing the city annexes it, and starts burning the city to the ground. = Arrasar una ciudad la anexara instantáneamente, y empezará a arrasarla hasta los cimientos.
The population will gradually dwindle until the city is destroyed. = La población decaerá hasta que la ciudad quede destruida.
Original capitals and holy cities cannot be razed. = Las capitales originales y las ciudades santas no pueden ser arrasadas.
Destroy = Destruir
Destroying the city instantly razes the city to the ground. = La destrucción de la ciudad la arrasará instantáneamente hasta los cimientos
Remove your troops in our border immediately! = ¡Saca tus tropas de nuestras fronteras inmediatamente!
Sorry. = Lo siento.
Never! = ¡Jamás!

Offer Declaration of Friendship ([30] turns) = Ofrecer Declaración de Amistad ([30] turnos)
My friend, shall we declare our friendship to the world? = ¡Amigo! ¿Deberíamos anunciar nuestra amistad al mundo? 
Sign Declaration of Friendship ([30] turns) = Firmar Declaración de amistad ([30] turnos)
We are not interested. = No estamos interesados. 
We have signed a Declaration of Friendship with [otherCiv]! = ¡Hemos firmado una Declaración de amistad con [otherCiv]!
[otherCiv] has denied our Declaration of Friendship! = ¡[otherCiv] ha rechazado nuestra Declaración de amistad!

Basics = Básicos
Resources = Recursos
Terrains = Terrenos
Tile Improvements = Mejoras de casilla
Unique to [civName], replaces [unitName] = Exclusivo de la civilización [civName], reemplaza [unitName]
Unique to [civName] = Exclusivo para [civName]
Tutorials = Tutoriales
Cost = Coste
May contain [listOfResources] = Puede contener [listOfResources]
May contain: = Puede albergar:
Can upgrade from [unit] = Puede ser mejorado de [unit]
Can upgrade from: = Puede mejorarse de:
Upgrades to [upgradedUnit] = Mejora a [upgradedUnit]
Obsolete with [obsoleteTech] = Se hace obsoleto con [obsoleteTech]
Occurs on [listOfTerrains] = Ocurre en [listOfTerrains]
Occurs on: = Ocurre en:
Placed on [terrainType] = Colocado en [terrainType]
Can be found on = Se puede encontrar en
Improved by [improvement] = Mejorado por [improvement]
Bonus stats for improvement = Atributos bonus de la mejora
Buildings that consume this resource = Edificios que consumen este recurso
Buildings that require this resource worked near the city = Edificios que requieren este recurso trabajado cerca de la ciudad
Units that consume this resource = Unidades que consumen este recurso
Can be built on = Se puede construir en
or [terrainType] = o [terrainType]
Can be constructed by = Puede ser construido por
Defence bonus = Bonus de defensa
Movement cost = Coste de movimiento
Open terrain = Terreno Abierto
Rough Terrain = Terreno Abrupto
for = para
Missing translations: = Traducciones restantes:
Resolution = Resolución
Tileset = Set de Casillas
Map editor = Editor de mapa
Create = Crear
New map = Nuevo Mapa
Empty = Vacío
Language = Idioma
Terrains & Resources = Terrenos y recursos
Improvements = Mejoras
Clear current map = Limpiar mapa actual
Save map = Guardar mapa
Download map = Descargar mapa
Loading... = Cargando...
Error loading map! = ¡Error al cargar mapa!
Filter: = Filtrar
OK = Bueno 
Exit map editor = Salir del editor de mapas
[nation] starting location = Posición inicial de [nation]
Clear terrain features = Limpiar características de terreno
Clear improvements = Limpiar mejoras
Clear resource = Limpiar recurso
Remove units = Remover unidades
Player [index] = Jugador [index]
Player [playerIndex] starting location = Posición inicial del jugador [playerIndex]
Bottom left river = Río abajo a la izquierda
Bottom right river = Río abajo a la derecha
Bottom river = Río de fondo
Requires = Requiere
Menu = Menú
Brush Size = Tamaño del pincel
Map saved = Mapa guardado
Change ruleset = Cambiar Reglas Base
Base terrain [terrain] does not exist in ruleset! = ¡Terreno Base [terrain] no existe en las reglas!
Terrain feature [feature] does not exist in ruleset! = ¡Caracteristica de terreno [feature] no existe en las reglas!
Resource [resource] does not exist in ruleset! = ¡Recurso [resource] no existe en las reglas actuales!
Improvement [improvement] does not exist in ruleset! = ¡Mejora [improvement] no existe en las reglas!
Change map to fit selected ruleset? = ¿Cambiar mapa para que se acomode al conjunto de reglas? 

# Civilopedia difficulty levels
Player settings = Ajustes del jugador
Base Happiness = Felicidad base
Extra happiness per luxury = Extra felicidad por lujo
Research cost modifier = Modificador de coste de investigación
Unit cost modifier = Modificador de coste de Unidad
Building cost modifier = Modificador de coste de edificio
Policy cost modifier = Modificador de coste de política
Unhappiness modifier = Modificador de infelicidad
Bonus vs. Barbarians = Bonus vs Bárbaros
Barbarian spawning delay = Intervalo de aparición de Bárbaros
Bonus starting units = Bonus vs unidades iniciales

AI settings = Ajuste de la IA
AI city growth modifier = Modificador de crecimiento de la IA
AI unit cost modifier = Modificador de coste de unidad de la IA
AI building cost modifier = Modificador de coste de edificio de la IA
AI wonder cost modifier = Modificador de coste de maravilla de la IA
AI building maintenance modifier = Modificador de mantenimiento de edificios de la IA
AI unit maintenance modifier = Modificador de mantenimiento de unidades de la IA
AI unhappiness modifier = Modificador de infelicidad de la IA
AI free techs = Tecnologías gratis para IA
Major AI civilization bonus starting units = Unidades iniciales extra para IA con civs principales
City state bonus starting units = Unidades iniciales extra para Ciudad estado
Turns until barbarians enter player tiles = Turnos hasta que los bárbaros entren en las casillas del jugador
Gold reward for clearing barbarian camps = Recompensa de oro por despejar los campamentos bárbaros

# Other civilopedia things
Nations = Naciones
Available for [unitTypes] = Disponible para [unitTypes]
Available for: = Disponible para:
Free promotion: = Ascenso gratis:
Free promotions: = Ascensos gratis:
Free for [units] = Gratis para [units]
Free for: = Gratis para:
Granted by [param] = Concedido por [param]
Granted by: = Concedido por
[bonus] with [tech] = [bonus] con [tech]
Difficulty levels = Niveles de dificultad

# Policies

Adopt policy = Adoptar política
Adopt free policy = Adoptar política gratis
Unlocked at = Desbloqueado en
Gain 2 free technologies = Ganas 2 tecnologías gratuitas
All policies adopted = Todas las políticas adoptadas
Policy branch: [branchName] = Rama Politica: [branchName]

# Religions

Choose an Icon and name for your Religion = Escoje Simbolo y nombre para tu Religión
Choose a name for your religion = Escoje un nombre para tu religión
Choose a [beliefType] belief! = ¡Escoje una creencia de [beliefType]!
Choose any belief! = ¡Escoje cualquier creencia!
Found [religionName] = Fundar [religionName]
Enhance [religionName] = Realzar [religionName]
Choose a pantheon = Escoje un panteón
 # Requires translation!
Choose a Religion = 
Found Religion = Fundar Religión
Found Pantheon = Fundar Panteón
Follow [belief] = Seguir [belief]
Religions and Beliefs = Religiones y Creencias
Majority Religion: [name] = Religión Predominante: [name]
+ [amount] pressure = + [amount] presión
Holy city of: [religionName] = Ciudad Santa de: [religionName]
Pressure = Presión

# Religion overview screen
Religion Name: = Nombre de Religión:
Founding Civ: = Civ Fundadora
Holy City: = Ciudad Santa:
Cities following this religion: = Ciudades siguiendo esta religión
Click an icon to see the stats of this religion = Toca un ícono para ver las estadísticas de esta religión
Religion: Off = Religión: Apagada
Minimal Faith required for\nthe next [Great Prophet]: = Minima Fé requerida para\nel siguiente [Great Prophet]:
Religions to be founded: = Religiones por fundar:
Religious status: = Estatus Religioso

None = Ninguno
Pantheon = Panteón
Founding religion = Fundando Religión
Religion = Religión
Enhancing religion = Mejorando Religión
Enhanced religion = Religión Mejorada

# Terrains

Impassable = Infranqueable
Rare feature = Característica rara

# terrainFilters (so for uniques like: "[stats] from [terrainFilter] tiles")

All = Todas
Water = Agua
Land = Tierra
Coastal = Costero
River = Río
Rough terrain = Terreno Abrupto
Foreign Land = Tierra Extranjera
Foreign = Extranjera
Friendly Land = Tierra Amiga
Water resource = Recurso de Agua
Bonus resource = Recurso Bonus
Luxury resource = Recurso de Lujo
Strategic resource = Recurso Estrategico
Fresh water = Agua Dulce
non-fresh water = agua no dulce
Natural Wonder = Maravilla Natural
Hybrid = Híbrido
Undesirable = Indeseable
Desirable = Deseable
Featureless = Monótono
Fresh Water = Agua Fresca

# improvementFilters

All Road = Todas las Carreteras
Great Improvement = Gran Mejora
Great = Gran

# Resources

Bison = Bisonte
Copper = Cobre
Cocoa = Cacao
Crab = Cangrejos
Citrus = Cítricos
Truffles = Trufas
Strategic = Estratégico
Bonus = bonificación
Luxury = Lujo

# Unit types

City = Ciudad
Civilian = Civil
Melee = Cuerpo a cuerpo
Ranged = A distancia
Scout = Explorador
Mounted = Montado
Armor = Blindado
Siege = Asedio

WaterCivilian = Civil Naval
WaterMelee = Naval cuerpo a cuerpo
WaterRanged = Naval a distancia
WaterSubmarine = Submarino Naval
WaterAircraftCarrier = Portaaviones

Fighter = Caza
Bomber = Bombardero
AtomicBomber = Bombardero Atómico
Missile = Misil


# Unit filters and other unit related things

Air = Aérea
air units = unidades aéreas
Barbarian = Bárbaras
Barbarians = Bárbaros
Embarked = Embarcadas
land units = unidades terrestres
Military = Militares
# Deprecated since 3.15.2, but should still be translated until it is officially removed
military water = militares marítimas
non-air = no aéreas
Nuclear Weapon = Arma Nuclear
Submarine = Submarino
submarine units = unidades submarinas
Unbuildable = Inedificable
water units = unidades navales
wounded units = unidades heridas
Wounded = Heridas

# For the "All newly-trained [relevant] units in this city receive the [] promotion" translation. Relevant as in 'units that can receive'
relevant = relevantes

# For "May choose [amount] additional [beliefType] beliefs when [founding/enhancing] a religion"
founding = fundar
enhancing = mejorar

# Promotions

Pick promotion = Elige ascenso
 OR  =  O 
units in open terrain = unidades en terreno abierto
units in rough terrain = unidades en terreno abrupto
Targeting II (air) = Fijación de objetivos aérea II
Targeting III (air) = Fijación de objetivos aérea III
Bonus when performing air sweep [bonusAmount]% = [bonusAmount]% de bonus al realizar un barrido aéreo
Dogfighting I = Lucha aérea I
Dogfighting II = Lucha aérea II
Dogfighting III = Lucha aérea III
Choose name for [unitName] = Dar nombre a [unitName] 
[unitFilter] units gain the [promotion] promotion = [unitFilter] unidades ganaron la promoción [promotion]

# Multiplayer Turn Checker Service

Enable out-of-game turn notifications = Habilitar notificaciones de turno fuera del juego
Time between turn checks out-of-game (in minutes) = Tiempo entre comprobación de turnos fuera de juego (en minutos)
Show persistent notification for turn notifier service = Mostrar notificación persistente de notificaciones de turno
Take user ID from clipboard =  Tomar ID de usuario del portapapeles
Doing this will reset your current user ID to the clipboard contents - are you sure? = Está acción podría remplazar tu usuario actual por el contenido en el portapapeles ¿está seguro? 
ID successfully set! = ID asignado con éxito 
Invalid ID! = ID inválido 


# Mods

Mods = Mods
Download [modName] = Descargar [modName]
Update [modName] = Actualizar [modName]
Could not download mod list = No se pudo descargar la lista de modificaciones
Download mod from URL = Descargar mod desde URL
Please enter the mod repository -or- archive zip url: = Por favor coloca el repositorio del mod, o, la url del archivo zip
Download = Descargar
Done! = ¡Hecho!
Delete [modName] = Eliminar [modName]
Are you SURE you want to delete this mod? = ¿Estás SEGURO de que deseas eliminar este mod?
[mod] was deleted. = [mod] fué eliminado.
Updated = Actualizado
Current mods = Mods Actuales
Downloadable mods = Mods Descargables
Mod info and options = Info de mods y ajustes
Next page = Siguiente Pagina
Open Github page = Abrir Pagina de Github
Permanent audiovisual mod = Mod visual permanente
Installed = Instalado
Downloaded! = ¡Descargado!
[modName] Downloaded! = ¡[modName] Descargado!
Could not download [modName] = No se pudo descargar el mod [modName]
Online query result is incomplete = La busqueda online está incompleta
No description provided = Sin descripción
[stargazers]✯ = [stargazers]✯
Author: [author] = Autor: [author]
Size: [size] kB = Tamaño: [size] kB
The mod you selected is incompatible with the defined ruleset! = ¡El mod selecionado es incompatible con las reglas base actuales!
Sort and Filter = Ordenar y Filtrar
Enter search text = Inserte texto de busqueda
Sort Current: = Ordenar por Actuales:
Sort Downloadable: = Ordenar por Descargables
Name ￪ = Nombre ￪
Name ￬ = Nombre ￬
Date ￪ = Fecha ￪
Date ￬ = Fecha ￬
Stars ￬ = Estrellas ￪
Status ￬ = Estrellas ￬


# Uniques that are relevant to more than one type of game object

[stats] from every [param] = [stats] de cada [param]
[stats] from [param] tiles in this city = [stats] de casillas de [param] en esta ciudad
[stats] from every [param] on [tileFilter] tiles = [stats] de cada [param] en celdas con [tileFilter] 
[stats] for each adjacent [param] = [stats] para cada [param] adyacente
Must be next to [terrain] = Debe estar al lado de [terrain]
Must be on [terrain] = Debe estar en [terrain]
+[amount]% vs [unitType] = +[amount]% vs [unitType]
+[amount] Movement for all [unitType] units = +[amount] Movimiento para todas las unidades [unitType]
+[amount]% Production when constructing [param] = +[amount]% de producción al construir [param]
Can only be built on [tileFilter] tiles = Solo puede ser construido en casillas de [tileFilter]
Cannot be built on [tileFilter] tiles = No puede ser construido en casillas de [tileFilter]
Does not need removal of [feature] = No necesita que se elimine [feature]
Gain a free [building] [cityFilter] = Gana un [building] gratis [cityFilter]

# Uniques not found in JSON files

Only available after [] turns = Solo disponible después de [] turnos
This Unit upgrades for free = Esta Unidad se mejora gratis
[stats] when a city adopts this religion for the first time = [stats] cuando una ciudad adopta esta religión por la primera vez
Never destroyed when the city is captured = Nunca destruido cuando una ciudad es capturada
Invisible to others = Invisible para los demás


# In English we just paste all these conditionals at the end of each unique, but in your language that
# may not turn into valid sentences. Therefore we have the following two translations to determine
# where they should go. 
# The first determines whether the conditionals should be placed before or after the base unique.
# It should be translated with only the untranslated english word 'before' or 'after', without the quotes.
# Example: In the unique "+20% Strength <for [unitFilter] units>", should the <for [unitFilter] units>
# be translated before or after the "+20% Strength"?

ConditionalsPlacement = after

# The second determines the exact ordering of all conditionals that are to be translated.
# ALL conditionals that exist will be part of this line, and they may be moved around and rearranged as you please.
# However, you should not translate the parts between the brackets, only move them around so that when
# translated in your language the sentence sounds natural.
#
# Example: "+20% Strength <for [unitFilter] units> <when attacking> <vs [unitFilter] units> <in [tileFilter] tiles> <during the [eraName]>"
# In what order should these conditionals between <> be translated?
# Note that this example currently doesn't make sense yet, as those conditionals do not exist, but they will in the future.
#
# As this is still under development, conditionals will be added al the time. As a result,
# any translations added for this string will be removed immediately in the next version when more
# conditionals are added. As we don't want to make you retranslate this same line over and over,
# it's removed for now, but it will return once all planned conditionals have been added.


########################### AUTOMATICALLY GENERATED TRANSLATABLE STRINGS ########################### 


######### City filters ###########

in this city = en esta ciudad
in all cities = en cada ciudad
in all coastal cities = en cada ciudad costera
in capital = en la capital
in all non-occupied cities = en todas las ciudades no-ocupadas
in all cities with a world wonder = en cada ciudad con una maravilla mundial
in all cities connected to capital = en cada ciudad conectada a la capital
in all cities with a garrison = en cada ciudad con una guarnición
in all cities in which the majority religion is a major religion = en cada ciudad donde la mayor religión sea la religión dominante
in all cities in which the majority religion is an enhanced religion = en cada ciudad donde la religión dominante sea una religión realzada
in non-enemy foreign cities = en ciudades extranjeras no enemigas
in foreign cities = en ciudades extranjeras
in annexed cities = en ciudades anexadas
in holy cities = en ciudades santas
in City-State cities = en ciudades de Ciudades-Estado
in cities following this religion = en ciudades siguiendo esta religión

#################### Lines from Buildings from Civ V - Vanilla ####################

Palace = Palacio
Indicates the capital city = Indica la capital

Monument = Monumento
Destroyed when the city is captured = Destruído cuando la ciudad es capturada

Granary = Granero
[stats] from [tileFilter] tiles [cityFilter] = [stats] de casillas de [tileFilter] [cityFilter]

'It is not so much for its beauty that the forest makes a claim upon men's hearts, as for that subtle something, that quality of air, that emanation from old trees, that so wonderfully changes and renews a weary spirit.' - Robert Louis Stevenson = 'No és por su belleza que los bosques atraen los corazones de los hombres, sino ese sutil algo, la calidad del aire, esa emanación de arboles viejos, que cambia y renueva el espiritu debil de una manera maravillosa.' - Robert Louis Stevenson
Temple of Artemis = Templo de artemisa
[amount]% [stat] [cityFilter] = [amount]% [stat] [cityFilter]
[amount]% Production when constructing [baseUnitFilter] units [cityFilter] = [amount]% Producción al construír unidades [baseUnitFilter] [cityFilter]

'They that go down to the sea in ships, that do business in great waters; these see the works of the Lord, and his wonders in the deep.' - The Bible, Psalms 107:23-24 = 'Los que surcan el mar en las naves para hacer su negocio en la inmensidad de las aguas también ven la obra de Yavéh y sus maravillas en el piélago.' - La Biblia, Salmos 107: 23-24
The Great Lighthouse = El Gran Faro
[amount] Movement = [amount] Movimiento
[amount] Sight = [amount] Visión

Stone Works = Cantería
Must not be on [terrainFilter] = No debe estar en [terrainFilter]

'Time crumbles things; everything grows old and is forgotten under the power of time' - Aristotle = 'El tiempo derrumba las cosas; Todo envejece y es olvidado bajo la presión del tiempo' - Aristóteles
Stonehenge = Stonehenge

Library = Biblioteca
[stats] per [amount] population [cityFilter] = [stats] por [amount] de población [cityFilter] 

Paper Maker = Papelera

'Libraries are as the shrine where all the relics of the ancient saints, full of true virtue, and all that without delusion or imposture are preserved and reposed.' - Sir Francis Bacon = 'Las bibliotecas son los santuarios donde reposan y se conservan las reliquias de los antiguos santos, todas llenas de auténtica virtud y libres de engaños e imposturas.' - Sir Francis Bacon
The Great Library = La Gran Biblioteca
Free Technology = Tecnología gratuita

Circus = Circo

Water Mill = Molino de Agua

Floating Gardens = Jardines Flotantes

Walls = Murallas

Walls of Babylon = Las murallas de Babilonia

'O, let not the pains of death which come upon thee enter into my body. I am the god Tem, and I am the foremost part of the sky, and the power which protecteth me is that which is with all the gods forever.' - The Book of the Dead, translated by Sir Ernest Alfred Wallis Budge = 'Oh, que los dolores de la muerte que viene a ústedes entre a mi cuerpo. Yo soy el dios Tem, y soy la mayor parte del cielo, y el  poder que me protege es el que está con todos los dios por siempre.' - El Libro de los Muertos, traducido por Sir Ernest Alfred Wallis Budge
The Pyramids = Las Pirámides
[amount]% tile improvement construction time = [amount]% tiempo de construcción de mejoras de casilla
[amount] free [baseUnitFilter] units appear = Aparecen [amount] unidades [baseUnitFilter] gratuitas

'The whole earth is the tomb of heroic men and their story is not given only on stone over their clay but abides everywhere without visible symbol woven into the stuff of other men's lives.' - Pericles = 'La tierra entera es la tumba de heroicos hombres y su historia no sólo se da en la piedra sobre la arcilla, pero permanece en todas partes sin símbolo visible tejido en las cosas de la vida de otros hombres' - Pericles
Mausoleum of Halicarnassus = Mausoleo de Halicarnaso
Provides a sum of gold each time you spend a Great Person = Proporciona una suma de oro cada vez que gastas un Gran Personaje

Barracks = Barracas
New [baseUnitFilter] units start with [amount] Experience [cityFilter] = Nuevas unidades [baseUnitFilter] comienzan con [amount] Experiencia [cityFilter]

Krepost = Krepost
[amount]% Culture cost of natural border growth [cityFilter] = [amount]% Costo cultural del crecimiento de la frontera natural [cityFilter]
[amount]% Gold cost of acquiring tiles [cityFilter] = [amount]% Costo de oro de adquirir mosaicos [cityFilter]

'He spoke, the son of Kronos, and nodded his head with the dark brows, and the immortally anointed hair of the great god swept from his divine head, and all Olympos was shaken' - The Iliad = 'Habló, el hijo del artero Cronos, y asintió con su cabeza de cejas oscuras, y el cabello inmortalmente ungido del gran dios salió de su divina cabeza, y todo el Olimpo se sacudió' - La Ilíada
Statue of Zeus = Estatua de Zeus
[amount]% Strength = [amount]% Fuerza

Lighthouse = Faro

Stable = Establo

Courthouse = Corte de Justicia
Remove extra unhappiness from annexed cities = Elimina la infelicidad creada por anexionar ciudades
Can only be built [cityFilter] = Solo puede ser construído [cityFilter] 

'I think that if ever a mortal heard the word of God it would be in a garden at the cool of the day.' - F. Frankfort Moore = 'Creo que si un mortal alguna vez escuchara la voz de Dios, sería en un jardín en el fresco del día.' - F. Frankfort Moore
Hanging Gardens = Jardines Colgantes

Colosseum = Coliseo

Circus Maximus = Circo Máximo
Cost increases by [amount] per owned city = El costo aumenta en [amount] por ciudad de propiedad

'The art of war teaches us to rely not on the likelihood of the enemy's not attacking, but rather on the fact that we have made our position unassailable.' - Sun Tzu = 'El arte de la guerra nos enseña a no confiar en la probabilidad de que el enemigo no ataque, sino más bien en el hecho de que hicimos nuestra posición inexpugnable.' - Sun Tzu
Great Wall = Gran Muralla
Enemy land units must spend 1 extra movement point when inside your territory (obsolete upon Dynamite) = Las unidades terrestres enemigas deben gastar un punto de movimiento extra al moverse por dentro de tu territorio (obsoleto al investigar Dinamita)

Temple = Templo

Burial Tomb = Tumba 
Doubles Gold given to enemy if city is captured = Dobla la cantidad de oro otorgado al enemigo si la ciudad es capturada

Mud Pyramid Mosque = Mezquita Piramidal

National College = Universidad Nacional

'The ancient Oracle said that I was the wisest of all the Greeks. It is because I alone, of all the Greeks, know that I know nothing' - Socrates = 'Fué el antiguo Oraculo quién dijo que era el más sabio de todos los Griegos. Es por eso que solo sé, sobre todos los Griegos, que nada sé.' - Socrates
The Oracle = El Oráculo
Free Social Policy = Política social gratis

National Epic = Épica Nacional
[amount]% great person generation [cityFilter] = [amount]% generación de Grandes Personas [cityFilter]

Market = Mercado

Bazaar = Bazar
Provides 1 extra copy of each improved luxury resource near this City = Proporciona una copia extra de los recursos de lujo de la ciudad

Mint = Casa de la moneda

Aqueduct = Acueducto
[amount]% Food is carried over after population increases [cityFilter] = [amount]% Los alimentos se transfieren después de que aumenta la población [cityFilter]

Heroic Epic = Épica heroica
All newly-trained [baseUnitFilter] units [cityFilter] receive the [promotion] promotion = Todas las unidades [baseUnitFilter] recién entrenadas [cityFilter] reciben la promoción [promotion]

'Why man, he doth bestride the narrow world like a colossus, and we petty men walk under his huge legs, and peep about to find ourselves dishonorable graves.' - William Shakespeare, Julius Caesar = '¡Claro, hombre! Él se pasea por el mundo, que le parece estrecho, como un coloso, y nosotros, míseros mortales, tenemos que caminar bajo sus piernas enormes y atisbar por todas partes para hallar una tumba ignominiosa.' - William Shakespeare: Julio César
Colossus = Coloso

Garden = Jardín

Monastery = Monasterio

'For it soars to a height to match the sky, and as if surging up from among the other buildings it stands on high and looks down upon the remainder of the city, adorning it, because it is a part of it, but glorying in its own beauty' - Procopius, De Aedificis = 'Porque se eleva casi tocando el cielo, como si sobresaliera de los edificios que la rodean y mira abajo hacia el resto de la ciudad, adornandola, porque és parte de ella, pero glorificandose en su propia belleza'. - Procopio, De Aedificiis
Hagia Sophia = Santa Sofía

'The temple is like no other building in the world. It has towers and decoration and all the refinements which the human genius can conceive of.' - Antonio da Magdalena = 'El templo és nada como otros edificios en el mundo. Tiene torres y decoraciones y todos los detalles que la mente humana puede concebir.' - Antonio de Magdalena
Angkor Wat = Angkor Wat

'The katun is established at Chichen Itza. The settlement of the Itza shall take place there. The quetzal shall come, the green bird shall come. Ah Kantenal shall come. It is the word of God. The Itza shall come.' - The Books of Chilam Balam = 'El Katún está establecido en Chichen Itza. El asentamiento de el Itza tomará lugar allí. El quetzál vendrá, el ave verde vendrá. Ah Katenal ha de venir. Es la palabra de Dios. El Itza vendrá.' - Los Libros de Chilam Balam
Chichen Itza = Chichen Itzá
[amount]% Golden Age length = [amount]% duración de Edad Dorada

National Treasury = Tesoro Nacional

'Few romances can ever surpass that of the granite citadel on top of the beetling precipices of Machu Picchu, the crown of Inca Land.' - Hiram Bingham = 'Pocos romances pueden superar aquello de la ciudadela de granito en la sima de los sobresalientes precipicios de Machu Pichu, la joya de la tierra Inca.' - Hiram Bingham
Machu Picchu = Machu Picchu
Gold from all trade routes +25% = +25% de oro en todas las rutas de comercio
Must have an owned [tileFilter] within [amount] tiles = Debe tener un [tileFilter] propio dentro de [amount] casillas

Workshop = Taller

Longhouse = Casa comunal

Forge = Forja
[amount]% Production when constructing [buildingFilter] buildings [cityFilter] = [amount]% Producción al construir edificios [buildingFilter] [cityFilter]

Harbor = Puerto
Connects trade routes over water = Conecta rutas de comercio por el agua

University = Universidad

Wat = Wat

Oxford University = Universidad de Oxford

'Architecture has recorded the great ideas of the human race. Not only every religious symbol, but every human thought has its page in that vast book.' - Victor Hugo = 'La arquitectura ha grabado las grandes ideas de la raza humana. No solo cada simbolo religioso, sino todo pensamiento humano tiene su pagina en tal vasto libro.' - Victor Hugo
Notre Dame = Notre Dame

Castle = Castillo

Mughal Fort = Fuerte Rojo
[stats] = [stats]

'Bushido is realized in the presence of death. This means choosing death whenever there is a choice between life and death. There is no other reasoning.' - Yamamoto Tsunetomo = 'Bushido es realizado en la presencia de la muerte. Esto significa escojer la muerte cuandoquiera que haya opción entre la vida y la muerte. No hay otro razonamiento.' - Yamamoto Tsunetomo
Himeji Castle = Castillo Himeji

Ironworks = Herrería

Armory = Armería

Observatory = Observatorio

Opera House = Teatro de la Ópera

'I live and love in God's peculiar light.' - Michelangelo Buonarroti = 'Vivo y amo en la peculiar luz de Dios.' - Miguel Ángel Buonarroti
Sistine Chapel = Capilla Sixtina

Bank = Banco

Satrap's Court = Corte del sátrapa

'Most of us can, as we choose, make of this world either a palace or a prison' - John Lubbock = 'Con nuestras elecciones, todos podemos hacer de este mundo un palacio o una prisión.' - John Lubbock
Forbidden Palace = Palacio Prohibido
[amount]% unhappiness from population [cityFilter] = [amount]% infelicidad de población [cityFilter]

Theatre = Teatro

Seaport = Astillero

Hermitage = Ermita

'The Taj Mahal rises above the banks of the river like a solitary tear suspended on the cheek of time.' - Rabindranath Tagore = 'The Taj Mahal se alza sobre los bancos del río como una lagrima solitaria suspendida en la mejilla del tiempo.' - Rabindranath Tagore
Taj Mahal = Taj Mahal
Empire enters golden age = El imperio comienza una Edad Dorada

'Things always seem fairer when we look back at them, and it is out of that inaccessible tower of the past that Longing leans and beckons.' - James Russell Lowell = 'Las cosas se ven siempre más justas cuando volvemos a verlas, y está afuera de esa torre inaccesible del pasado que la nostalgia nos jala.' - James Rusell Lowell
Porcelain Tower = Torre de Porcelana
Free [baseUnitFilter] appears = Aparece [baseUnitFilter] gratis 
Science gained from research agreements [amount]% = Ciencia ganada de acuerdos de investigación [amount]%

Windmill = Molino de viento

'The Law is a fortress on a hill that armies cannot take or floods wash away.' - The Prophet Muhammed = 'La ley es una fortaleza en una colina que los ejercitos no pueden tomar ni inundar.' - El profeta Muhammed
Kremlin = Kremlin
[amount]% City Strength from defensive buildings = [amount]% Fuerza de Ciudad por edificios defensivos

Museum = Museo

'Every genuine work of art has as much reason for being as the earth and the sun' - Ralph Waldo Emerson = 'Cada piesa de arte genuina merece ser tanto como la tierra y el sol.' - Ralph waldo Emerson
The Louvre = El Louvre

Public School = Escuela Pública

Factory = Fábrica

'To achieve great things, two things are needed: a plan, and not quite enough time.' - Leonard Bernstein = 'Para alcanzar grandes cosas, se necesitan dos cosas: un plan, y no suficiente tiempo.' - Leonard Bernstein
Big Ben = Big Ben
[stat] cost of purchasing items in cities [amount]% = [stat] coste al comprar cosas en ciudades [amount]%

Military Academy = Academia Militar

'Pale Death beats equally at the poor man's gate and at the palaces of kings.' - Horace = 'La palida Muerte toca por igual a la puerta del pobre como a la de los reyes.' - Horace
Brandenburg Gate = Puerta de Brandemburgo

Arsenal = Arsenal

Hospital = Hospital

Stock Exchange = Bolsa de Valores

Broadcast Tower = Torre de Emisión

'We live only to discover beauty, all else is a form of waiting' - Kahlil Gibran = 'Vivimos solo para descubrir la belleza, todo lo demás es una forma de esperar.' - Kahlil Gibrán
Eiffel Tower = Torre Eiffel
Provides 1 happiness per 2 additional social policies adopted = Proporciona 1 felicidad por cada 2 políticas sociales adicionales adoptadas

'Give me your tired, your poor, your huddled masses yearning to breathe free, the wretched refuse of your teeming shore. Send these, the homeless, tempest-tossed to me, I lift my lamp beside the golden door!' - Emma Lazarus = 'Dame tus cansados, tus pobres, tus amontonadas masas gimiendo por respirar libres, los desgraciados rechazan tus costas repletas. Envialos, los desamparados, lanzalos a mí, ¡yo levanto la lampara junto a la puerta de oro!' - Ema Larazo
Statue of Liberty = Estatua de la Libertad
[stats] from every specialist [cityFilter] = [stats] de cada especialista [cityFilter]

Military Base = Base Militar

'Come to me, all who labor and are heavy burdened, and I will give you rest.' - New Testament, Matthew 11:28 = 'Venid a mí todos los que estáis trabajados y cargados, y yo os haré descansar.' - Nuevo Testamento, Mateo 11:28
Cristo Redentor = Cristo Redentor
[amount]% Culture cost of adopting new Policies = [amount]% coste de Cultura para adoptar nuevas Politicas

Research Lab = Laboratorio de Investigación

Medical Lab = Laboratorio Médico


Stadium = Estadio

'Those who lose dreaming are lost.' - Australian Aboriginal saying = 'Aquellos que sueñan están perdidos.' - Dicho indigena Australiano
Sydney Opera House = Casa de la Opera de Sidney

Manhattan Project = El Proyecto Manhattan
Enables nuclear weapon = Habilita armas nucleares
Triggers a global alert upon completion = Da una alerta mundial al construirse

'In preparing for battle I have always found that plans are useless, but planning is indispensable.' - Dwight D. Eisenhower = 'Al prepararme para la batalla siempre me he dado cuenta que los planes son inutiles, pero planear es indispensable.' - Dwight D. Eisenhower
Pentagon = Pentágono
[amount]% Gold cost of upgrading = [amount]% Costo de oro de la actualización

Solar Plant = Planta Solar
Only available = Solo disponible

Nuclear Plant = Central Nuclear

Apollo Program = Programa Apolo
Enables construction of Spaceship parts = Habilita la construcción de partes de Nave Espacial

SS Cockpit = Cabina (Nave Espacial)
Spaceship part = Parte de Nave Espacial

SS Booster = Potenciador (Nave Espacial)

Spaceship Factory = Fábrica de Nave Espacial

'More than ever before in human history, we share a common destiny. We can master it only if we face it together. And that is why we have the United Nations.' - Kofi Annan = 'Más que nunca en la historia humana, compartimos un mismo destino. Lo podemos dominar solo si lo enfrentamos unidos. Y por eso es que tenemos a las naciones unidas.'  - Kofi Annan
United Nations = Naciones Unidas
Triggers voting for the Diplomatic Victory = Activa votaciones para la Victoria Diplomatica

SS Engine = Motor (Nave Espacial)

SS Stasis Chamber = Cámara de Estasis (Nave Espacial)

Utopia Project = Proyecto Utopía
Hidden until [amount] social policy branches have been completed = Oculto hasta que [amount] ramas politicas hayan sido completadas
Triggers a global alert upon build start = Activa una alerta mundial al iniciar construcción
Triggers a Cultural Victory upon completion = Activa una Victoria Cultural al completarse


#################### Lines from Difficulties from Civ V - Vanilla ####################

Settler = Colono

Chieftain = Jefe

Warlord = Caudillo

Prince = Príncipe

King = Monarca
Era Starting Unit = Unidad inicial de era

Emperor = Emperador

Immortal = Inmortal
Worker = Trabajador

Deity = Deidad


#################### Lines from Eras from Civ V - Vanilla ####################

Warrior = Guerrero
Ancient era = Edad Antigua

Spearman = Lancero
Classical era = Edad Clásica

Medieval era = Edad Medieval

Pikeman = Piquero
Renaissance era = Renacimiento

Musketman = Arcabuzero
Industrial era = Edad Industrial

Rifleman = Fusilero
Modern era = Edad Moderna

Infantry = Infantería
Atomic era = Edad Atómica

Information era = Edad informática

Future era = Edad Futurista


#################### Lines from GlobalUniques from Civ V - Vanilla ####################


#################### Lines from Nations from Civ V - Vanilla ####################

 # Requires translation!
Spectator = 

Nebuchadnezzar II = Nabucodonosor II
The demon wants the blood of soldiers! = ¡El demonio quiere la sangre de los soldados!
Oh well, I presume you know what you're doing. = Bueno, supongo que sabes lo que estás haciendo.
It is over. Perhaps now I shall have peace, at last. = Se acabó. Quizás ahora tenga paz, por fin.
Are you real or a phantom? = ¿Eres real o un fantasma?
It appears that you do have a reason for existing – to make this deal with me. = Parece que tienes una razón para existir: hacer este trato conmigo.
Greetings. = Saludos.
What do YOU want?! = ¡¿Qué es lo que TÚ deseas?!
Ingenuity = Ingenio
May the blessings of heaven be upon you, O great Nebuchadnezzar, father of mighty and ancient Babylon! Young was the world when Sargon built Babylon some five thousand years ago, long did it grow and prosper, gaining its first empire the eighteenth century BC, under godlike Hammurabi, the giver of law. Although conquered by the Kassites and then by the Assyrians, Babylon endured, emerging phoenix-like from its ashes of destruction and regaining its independence despite its many enemies. Truly was Babylon the center of arts and learning in the ancient world. O Nebuchadnezzar, your empire endured but a short time after your death, falling to the mighty Persians, and then to the Greeks, until the great city was destroyed by 141 BC. = ¡Que las bendiciones del cielo recaigan sobre ti, oh gran Nabucodonosor, padre de la antigua y poderosa Babilonia! Joven era el mundo cuando Sargón construyó Babilonia hace unos cinco mil años atrás. Por mucho tiempo ella prosperó, ganándose el siglo XVIII a.C su primer Imperio, bajo la figura divina de Hammurabi, el Legislador. Aunque conquistada por los Casitas y luego los Asirios, Babilonia permaneció, emergiendo como un fénix de las cenizas de la destrucción, consiguiendo su independencia aún con tantos enemigos. Ciertamente era Babilonia el centro de las artes y enseñanza en el mundo antiguo. Oh Nabucodonosor, tu imperio aguantó poco tras tu muerte, sucumbiendo ante los poderosos Persas, luego ante los Griegos, hasta que la gran ciudad fue destruida en el año 141 d.C.
But is Babylon indeed gone forever, great Nebuchadnezzar? Your people look to you to bring the empire back to life once more. Will you accept the challenge? Will you build a civilization that will stand the test of time? = ¿Pero verdaderamente se ha ido Babilonia, gran Nabucodonosor? Tu pueblo confía en ti para traer el imperio de nuevo a la vida una vez más. ¿Aceptarás el reto? ¿Harás una civilización que resista el paso del tiempo?
Babylon = Babilonia
Akkad = Acadia
Dur-Kurigalzu = Dur-Kurigalzu
Nippur = Nippur
Borsippa = Borsippa
Sippar = Sippar
Opis = Opis
Mari = Mari
Shushan = Susa
Eshnunna = Eshnunna
Ellasar = Ellasar
Erech = Uruk
Kutha = Cutah
Sirpurla = Lagash
Neribtum = Neribtum
Ashur = Assur
Ninveh = Nínive
Nimrud = Nimrud
Arbela = Erbil
Nuzi = Nuzi
Arrapkha = Arrapkha
Tutub = Tutub
Shaduppum = Shaduppum
Rapiqum = Rapiqum
Mashkan Shapir = Mashkan Shapir
Tuttul = Tuttul
Ramad = Ramad
Ana = Ana
Haradum = Haradum
Agrab = Agrab
Uqair = Uqair
Gubba = Gubba
Hafriyat = Hafriyat
Nagar = Nagar
Shubat Enlil = Shubat-Enlil
Urhai = Urhai
Urkesh = Urkish
Awan = Awan
Riblah = Riblah
Tayma = Taima
Receive free [unit] when you discover [tech] = Recibe [unit] gratis cuando descubras [tech]
[greatPerson] is earned [amount]% faster = [greatPerson] se gana [amount]% más rápido

Alexander = Alejandro
You are in my way, you must be destroyed. = Estás en mi camino, debes ser destruido.
As a matter of fact I too grow weary of peace. = De hecho, yo también me canso de la paz.
You have somehow become my undoing! What kind of beast are you? = ¡De alguna manera te has convertido en mi ruina! ¿Qué tipo de bestia eres?
Hello stranger! I am Alexandros, son of kings and grandson of the gods! = Hola extraño ¡Soy Alejandro, hijo de reyes y nieto de los dioses!
My friend, does this seem reasonable to you? = Mi amigo, ¿te parece razonable?
Greetings! = ¡Saludos!
What? = ¿Qué?
Hellenic League = Liga Helénica
May the blessings of the gods be upon you, oh great King Alexander! You are the ruler of the mighty Greek nation. Your people lived for so many years in isolated city-states - legendary cities such as Athens, Sparta, Thebes - where they gave the world many great things, such as democracy, philosophy, tragedy, art and architecture, the very foundation of Western Civilization. Although few in number and often hostile to each other, in the 5th century BC they were able to defeat their much larger neighbor, Persia, on land and sea. = ¡Que las bendiciones de los dioses recaigan sobre ti, oh gran Rey Alejandro! Tú eres el gobernador de la poderosa nación Griega. Tu gente vivió por muchos años en ciudades-estado separadas - ciudades legendarias como Atenas, Esparta, Thebe - las cuales dieron al mundo grandes cosas, como democracia, filosofía, tragedia, arte y arquitectura, las bases de la Civilización Occidental. Aún pocas siendo y frecuentemente hostiles entre sí, en el siglo V a.C pudieron derrotar a su vecino mucho más grande, Persia, en la tierra y en el mar.
Alexander, your people stand ready to march to war, to spread the great Greek culture to millions and to bring you everlasting glory. Are you ready to accept your destiny, King Alexander? Will you lead your people to triumph and greatness? Can you build a civilization that will stand the test of time? = Alejandro, tu gente está lista para marchar a la guerra, para extender la grandiosa cultura Griega a millones y traerte gloria sin fin. ¿Estás listo para aceptar tu destino, rey Alejandro? ¿Liderarás a tu gente hacia la grandiosidad y el triunfo? ¿Puedes hacer civilización que resista el paso del tiempo?
Athens = Atenas
Sparta = Esparta
Corinth = Corinto
Argos = Argos
Knossos = Knossos
Mycenae = Miceno
Pharsalos = Farsala
Ephesus = Éfeso
Halicarnassus = Halicarnaso
Rhodes = Rodas
Eretria = Eretria
Pergamon = Pérgamo
Miletos = Mileto
Megara = Mégara
Phocaea = Focea
Sicyon = Sición
Tiryns = Tirinto
Samos = Samos
Mytilene = Mitilene
Chios = Quíos
Paros = Paros
Elis = Élide
Syracuse = Siracusa
Herakleia = Heraclea
Gortyn = Gortina
Chalkis = Calcis
Pylos = Pilos
Pella = Pella
Naxos = Naxos
Larissa = Larisa
Apollonia = Apolonia
Messene = Mesene
Orchomenos = Orcómeno
Ambracia = Ambracia
Kos = Cos
Knidos = Knidos
Amphipolis = Anfípolis
Patras = Patras
Lamia = Lamía
Nafplion = Nauplia
Apolyton = Apolito
Greece = Grecia
[amount]% City-State Influence degradation = [amount]% degrado de Influencia en Ciudaes-Estado
City-State Influence recovers at twice the normal rate = La influencia de Ciudad-Estado se recupera al doble de la tasa normal 
City-State territory always counts as friendly territory = Territorio de Ciudad-Estado siempre cuenta como territorio amigo

Wu Zetian = Wu Zetian
You won't ever be able to bother me again. Go meet Yama. = No podrás volver a molestarme nunca más. Ve a conocer a Yama.
Fool! I will disembowel you all! = ¡Tonto! ¡Los destriparé a todos!
You have proven to be a cunning and competent adversary. I congratulate you on your victory. = Has demostrado ser un adversario astuto y competente. Te felicito por tu victoria.
Greetings, I am Empress Wu Zetian. China desires peace and development. You leave us alone, we'll leave you alone. = Saludos, soy la emperatriz Wu Zetian. China desea paz y desarrollo. Nos dejas en paz, te dejaremos en paz.
My friend, do you think you can accept this request? = Mi amigo, ¿crees que puedes aceptar esta solicitud?
How are you today? = ¿Cómo estás hoy?
Oh. It's you? = Oh. ¿Eres tu?
Art of War = El Arte de la Guerra
The Blessings of Heaven be upon you. Empress Wu Zetian, most beautiful and haughty ruler of China! Oh great Empress, whose shadow causes the flowers to blossom and the rivers to flow! You are the leader of the Chinese, the oldest and the greatest civilization that humanity has ever produced. China's history stretches back into the mists of time, its people achieving many great things long before the other upstart civilizations were even conceived. China's contributions to the arts and sciences are too many and too wondrous to do justice to - the printing press, gunpowder, the works of Confucius - these are but a few of the gifts China has given to an undeserving world! = Las bendiciones del cielo están sobre ti. Emperatriz Wu Zetian, ¡la más bella y altiva gobernante de China! Oh gran Emperatriz, ¡tu sombra hace las flores florecer y los ríos fluir! Tú eres la líder de los Chinos, la civilización más grande y más vieja que la humanidad pudo hacer. La historia de China es tan larga que se pierde en el tiempo, con su gente alcanzando grandes cosas mucho antes que otras civilizaciones nacientes. Las contribuciones de China a las artes y las ciencias son tantas y tan maravillosas, que no se le pueden hacer justicia - la imprenta, pólvora, el trabajo de Confucio - ¡estos son unos pocos de los regalos que ha dado China a un mundo que no se los merece!
You, great Queen, who, with cunning and beauty, rose from the position of lowly concubine to that of Divine Empress - your people call out to you to lead them! Great China is once again beset on all sides by barbarians. Can you defeat all your many foes and return your country to greatness? Can you build a civilization to stand the test of time? = Tú, gran Reina, quien, con tu astucia y belleza, ascendió de una pobre concubina a la Divina Emperatriz - ¡tu gente te llama para que los lideres! La gran China está rodeada una vez más de bárbaros. ¿Puedes derrotar a todos tus enemigos y traer tu país a la grandeza? ¿Puedes hacer una civilización que resista el paso del tiempo?
Beijing = Beijing
Shanghai = Shanghái
Guangzhou = Guangzhou
Nanjing = Nankín
Xian = Xi'an
Chengdu = Chengdu
Hangzhou = Hangzhou
Tianjin = Tianjín
Macau = Macao
Shandong = Shandong
Kaifeng = Kaifeng
Ningbo = Ningbó
Baoding = Báoding
Yangzhou = Yangzhou
Harbin = Harbin
Chongqing = Chongqing
Luoyang = Luoyang
Kunming = Kunmíng
Taipei = Taipéi
Shenyang = Shenyang
Taiyuan = Taiyuan
Tainan = Tainan
Dalian = Dalian
Lijiang = Lijiang
Wuxi = Wuxi
Suzhou = Suzhou
Maoming = Maomíng
Shaoguan = Shaoguan
Yangjiang = Yangjiáng
Heyuan = Heyuan
Huangshi = Huangshi
Yichang = Yichang
Yingtian = Yichang
Xinyu = Xinyu
Xinzheng = Xinzheng
Handan = Handan
Dunhuang = Dunhuang
Gaoyu = Gaoyu
Nantong = Nantong
Weifang = Weifang
Xikang = Xikang
China = China
Great General provides double combat bonus = Gran general proporciona doble bonificación de combate.

Ramesses II = Ramsés II
You are but a pest on this Earth, prepare to be eliminated! = ¡Eres sólo una plaga en esta Tierra, prepárate para ser eliminado!
You are a fool who evokes pity. You have brought my hostility upon yourself and your repulsive civilization! = Eres un tonto que evoca piedad. ¡Has traído mi hostilidad sobre ti y tu repulsiva civilización!
Strike me down and my soul will torment yours forever, you have won nothing. = Golpéame y mi alma atormentará la tuya para siempre, no has ganado nada.
Greetings, I am Ramesses the god. I am the living embodiment of Egypt, mother and father of all civilizations. = Saludos, soy Ramsés el dios. Soy la encarnación viviente de Egipto, madre y padre de todas las civilizaciones.
Generous Egypt makes you this offer. = Egipto generoso te hace esta oferta.
Good day. = Buen día.
Oh, it's you. = Oh, eres tú.
Monument Builders = Constructores de Monumentos
We greet thee, oh great Ramesses, Pharaoh of Egypt, who causes the sun to rise and the Nile to flow, and who blesses his fortunate people with all the good things of life! Oh great lord, from time immemorial your people lived on the banks of the Nile river, where they brought writing to the world, and advanced mathematics, sculpture, and architecture. Thousands of years ago they created the great monuments which still stand tall and proud. = Te saludamos, oh gran Ramsés, Faraón de Egipto, él que hace el sol salir y el Nilo fluir, ¡y quien bendice a su afortunado pueblo con todas las cosas buenas de la vida! Oh gran señor, desde tiempo inmemorable tu gente ha vivido en las laderas del río Nilo, donde trajeron la escritura al mundo, y avanzadas matemáticas, escultura, y arquitectura. Hace miles de años atrás ellos crearon grandes monumentos los cuales aún siguen orgullosamente en pie.
Oh, Ramesses, for uncounted years your people endured, as other petty nations around them have risen and then fallen into dust. They look to you to lead them once more into greatness. Can you honor the gods and bring Egypt back to her rightful place at the very center of the world? Can you build a civilization that will stand the test of time? = Oh, Ramsés, por años incontables tu pueblo ha sobrevivido, no como otras pobres naciones de alrededor han surgido y caído al polvo. Ellos te escogen para que los lideres una vez más a la grandeza. ¿Puedes honrar a los dioses y devolver a Egipto a su legítimo lugar en el centro del mundo? ¿Puedes hacer una civilización que resista el paso del tiempo?
Thebes = Tebas
Memphis = Memphis
Heliopolis = Heliópolis
Elephantine = Elefantina
Alexandria = Alexandria
Pi-Ramesses = Pi-Ramsés
Giza = Guiza
Byblos = Biblos
Akhetaten = Amarna
Hieraconpolis = Hieracómpolis
Abydos = Abidos
Asyut = Asiut
Avaris = Avaris
Lisht = El Lisht
Buto = Buto
Edfu = Edfu
Pithom = Heroónpolis
Busiris = Busiris
Kahun = Kahun
Athribis = Atribis
Mendes = Mendes
Elashmunein = Khemnu
Tanis = Tanis
Bubastis = Bubastis
Oryx = Orix
Sebennytus = Sebennitos
Akhmin = Jent-Min
Karnak = Karnak
Luxor = Lúxor
El Kab = El Kab
Armant = Armant
Balat = Balat
Ellahun = El Lahun
Hawara = Hawara
Dashur = Dashur
Damanhur = Damanjur
Abusir = Abusir
Herakleopolis = Heracleópolis Magna
Akoris = Acoris
Benihasan = Beni Hassan
Badari = El Badari
Hermopolis = Hermópolis
Amrah = El Amrah
Koptos = Copto
Ombos = Kom Ombo
Naqada = Naqada
Semna = Semna
Soleb = Soleb
Egypt = Egipto
[amount]% Production when constructing [buildingFilter] wonders [cityFilter] = [amount]% Producción al construír maravillas [buildingFilter] [cityFilter]

Elizabeth = Isabel
By the grace of God, your days are numbered. = Por la gracia de Dios, tus días están contados.
We shall never surrender. = Nosotros nunca nos rendiremos.
You have triumphed over us. The day is yours. = Has triunfado sobre nosotros. El día es tuyo.
We are pleased to meet you. = Nos complace conocerte.
Would you be interested in a trade agreement with England? = ¿Te interesaría un acuerdo comercial con Inglaterra?
Hello, again. = Hola de nuevo.
Oh, it's you! = ¡Oh, eres tú!
Sun Never Sets = El Sol nunca se pone.
Praises upon her serene highness, Queen Elizabeth Gloriana. You lead and protect the celebrated maritime nation of England. England is an ancient land, settled as early as 35,000 years ago. The island has seen countless waves of invaders, each in turn becoming a part of the fabric of the people. Although England is a small island, for many years your people dominated the world stage. Their matchless navy, brilliant artists and shrewd merchants, giving them power and influence far in excess of their mere numbers. = Alabanza hacia su serena alteza, Reina Isabel Gloriana. Tu lideraste y protegiste la celebrada nación marítima de Inglaterra. Inglaterra es una tierra antigua, asentada desde hace 35.000 años. La isla ha visto un incontable número de invasores, cada vez volviéndose parte de la esencia de la gente. Aunque Inglaterra es una pequeña isla, por muchos años tu gente dominó el escenario mundial. Su armada sin rival, astutos mercaderes y brillantes artistas, dándoles poder e influencia sin igual a sus números.
Queen Elizabeth, will you bring about a new golden age for the English people? They look to you once more to return peace and prosperity to the nation. Will you take up the mantle of greatness? Can you build a civilization that will stand the test of time? = ¿Reina Isabel, traerás una nueva era dorada para la gente Inglesa? Acuden a tí una vez más a que regreses paz y prosperidad a la nación. ¿Tomarás el manto de la grandeza? ¿Puedes hacer una civilización que resista el paso del tiempo?
London = Londres
York = York
Nottingham = Nottingham
Hastings = Hastings
Canterbury = Canterbury
Coventry = Coventry
Warwick = Warwick
Newcastle = Newcastle
Oxford = Oxford
Liverpool = Liverpool
Dover = Dover
Brighton = Brighton
Norwich = Norwich
Leeds = Leeds
Reading = Reading
Birmingham = Birmingham 
Richmond = Richmond
Exeter = Exeter
Cambridge = Cambridge
Gloucester = Gloucester
Manchester = Manchester
Bristol = Bristol
Leicester = Leicester
Carlisle = Carlisle
Ipswich = Ipswich
Portsmouth = Portsmouth
Berwick = Berwick
Bath = Bath
Mumbles = Mumbles
Southampton = Southampton
Sheffield = Sheffield
Salisbury = Salisbury
Colchester = Colchester
Plymouth = Plymouth
Lancaster = Lancaster
Blackpool = Blackpool
Winchester = Winchester
Hull = Hull
England = Inglaterra

Napoleon = Napoleón
You're disturbing us, prepare for war. = Nos estás molestando, prepárate para la guerra.
You've fallen into my trap. I'll bury you. = Has caído en mi trampa. Te enterraré.
I congratulate you for your victory. = Te felicito por tu victoria
Welcome. I'm Napoleon, of France; the smartest military man in world history. = Bienvenidos. Soy Napoleón, de Francia. El militar más listo de la historia mundial.
France offers you this exceptional proposition. = Francia le ofrece esta propuesta excepcional.
Hello. = Hola.
It's you. = Eres tú.
Ancien Régime = Antiguo Régimen
Long life and triumph to you, First Consul and Emperor of France, Napoleon I, ruler of the French people. France lies at the heart of Europe. Long has Paris been the world center of culture, arts and letters. Although surrounded by competitors - and often enemies - France has endured as a great nation. Its armies have marched triumphantly into battle from one end of the world to the other, its soldiers and generals among the best in history. = Larga vida y triunfo a tí, Napoleón, Primer Cónsul y Emperador de los Franceses. Francia se encuentra en el corazón de Europa. Por mucho tiempo París ha sido el centro mundial de la cultura, las letras y las bellas artes. Aunque rodeada de competidores - e incluso enemigos -, Francia se ha mantenido como una gran nación. Sus ejércitos han marchado triunfantes a la batalla desde un extremo del mundo hasta otro; sus soldados y generales, entre los mejores de la historia.
Napoleon Bonaparte, France yearns for you to rebuild your empire, to lead her once more to glory and greatness, to make France once more the epicenter of culture and refinement. Emperor, will you ride once more against your foes? Can you build a civilization that will stand the test of time? = Napoleón Bonaparte, Francia te suplica que reconstruyas tu imperio, y lo guíes de nuevo hacia la gloria y grandeza, para hacer a Francia una vez más el epicentro de la cultura y la excelencia. Emperador, ¿te enfrentarás de nuevo a tus adversarios? ¿Puedes crear una civilización que resista el paso del tiempo?
Paris = París
Orleans = Orleans
Lyon = Lyon
Troyes = Troya
Tours = Tours
Marseille = Marsella
Chartres = Chartres
Avignon = Avignon
Rouen = Ruan
Grenoble = Grenoble
Dijon = Dijon
Amiens = Amiens
Cherbourg =  Cherbourg
Poitiers = Poitiers
Toulouse = Toulouse
Bayonne = Bayona
Strasbourg = Estrasburgo
Brest = Brest
Bordeaux = Burdeos
Rennes = Rennes
Nice = Nice
Saint Etienne = Saint Etienne
Nantes = Nantes
Reims = Reims
Le Mans = Le Mans
Montpellier = Montpellier
Limoges = Limoges
Nancy = Nancy
Lille = Lille
Caen = Caen
Toulon = Tolón
Le Havre = El Havre
Lourdes = Lourdes
Cannes = Cannes
Aix-En-Provence = Aix-En-Provence
La Rochelle = La Rochelle
Bourges = Bourges
Calais = Calais
France = Francia
[stats] [cityFilter] = [stats] [cityFilter] 

Catherine = Catalina
You've behaved yourself very badly, you know it. Now it's payback time. = Te has comportado muy mal, lo sabes. Ahora es tiempo de venganza.
You've mistaken my passion for a weakness, you'll regret about this. = Has confundido mi pasión con una debilidad, te arrepentirás de esto.
We were defeated, so this makes me your prisoner. I suppose there are worse fates. = Fuimos derrotados, así que esto me convierte en su prisionero. Supongo que hay destinos peores.
I greet you, stranger! If you are as intelligent and tactful as you are attractive, we'll get along just fine. = ¡Te saludo, forastero! Si eres tan inteligente y discreto como atractivo, nos llevaremos bien.
How would you like it if I propose this kind of exchange? = ¿Te gustaría que te propusiera este tipo de intercambio?
Hello! = ¡Hola!
What do you need?! = ¿Que necesitas?
Siberian Riches = Riquezas Siberianas
Greetings upon thee, Your Imperial Majesty Catherine, wondrous Empress of all the Russias. At your command lies the largest country in the world. Mighty Russia stretches from the Pacific Ocean in the east to the Baltic Sea in the west. Despite wars, droughts, and every manner of disaster the heroic Russian people survive and prosper, their artists and scientists among the best in the world. The Empire today remains one of the strongest ever seen in human history - a true superpower, with the greatest destructive force ever devised at her command. = Saludos hacia usted, Su Imperial Majestad Caterina, maravillosa Emperatriz de todos los Rusos. A tu comando está el país más grande en el mundo. La poderosa Rusia se extiende desde el Océano Pacífico en el este, al Mar Báltico en occidente. A pesar de las guerras, sequías, y todo tipo de desastre, la heroica gente rusa sobrevivió y prosperó, con artistas y científicos de los mejores del planeta. El Imperio aún se mantiene como uno de los más fuertes jamás vistos en la historia humana - una  verdadera superpotencia, con la fuerza destructora jamás concebida a su comando.
Catherine, your people look to you to bring forth glorious days for Russia and her people, to revitalize the land and recapture the wonder of the Enlightenment. Will you lead your people once more into greatness? Can you build a civilization that will stand the test of time? = Caterina, tu gente te pide que traigas días gloriosos para Rusia y su gente, para revitalizar la tierra y recapturar la maravilla de la Ilustración. ¿Liderarás a tu gente una vez más a la grandeza? ¿Puedes hacer una civilización que resista el paso del tiempo?
Moscow = Moscú
St. Petersburg = San Peterburgo
Novgorod = Nóvgorod
Rostov = Rostov
Yaroslavl = Yaroslavl
Yekaterinburg = Ekaterimburgo
Yakutsk = Yakutsk
Vladivostok = Vladivostok
Smolensk = Smolensk
Orenburg = Oremburgo
Krasnoyarsk = Krasnoyarsk
Khabarovsk = Jabárovsk
Bryansk = Briansk
Tver = Tver
Novosibirsk = Novosibirsk
Magadan = Magadán
Murmansk = Múrmansk
Irkutsk = Irkutsk
Chita = Chitá
Samara = Samara
Arkhangelsk = Arcángel
Chelyabinsk = Cheliábinsk
Tobolsk = Tobolsk
Vologda = Vólogda
Omsk = Omsk
Astrakhan = Astracán
Kursk = Kursk
Saratov = Sarátov
Tula = Tula
Vladimir = Vladimiro
Perm = Perm
Voronezh = Vorónezh
Pskov = Pskov
Starayarussa = Stáraya Rusa
Kostoma = Kostroma
Nizhniy Novgorod = Nizhni Nóvgorod
Suzdal = Suzdal
Magnitogorsk = Magnitogorsk
Russia = Rusia
Double quantity of [resource] produced = Cantidad doble de [resource] producida

Augustus Caesar = César Augusto
My treasury contains little and my soldiers are getting impatient... ...therefore you must die. = Mis arcas se acaban y mis soldados se impacientan... ...por eso debes morir.
So brave, yet so stupid! If only you had a brain similar to your courage. = ¡Tan valiente, pero tan estúpido! Si tan sólo tuvieras un cerebro similar a tu coraje.
The gods have deprived Rome of their favour. We have been defeated. = Los dioses han privado a Roma de su favor. Hemos sido derrotados.
I greet you. I am Augustus, Imperator and Pontifex Maximus of Rome. If you are a friend of Rome, you are welcome. = Te saludo. Soy Augusto, Imperator y Pontífice Máximo de Roma. Si eres amigo de Roma, eres bienvenido.
I offer this, for your consideration. = Le ofrezco esto, para su consideración.
Hail. = Salve.
What do you want? = ¿Qué es lo que quieres?
The Glory of Rome = Gloria de Roma
The blessings of the gods be upon you, Caesar Augustus, emperor of Rome and all her holdings. Your empire was the greatest and longest lived of all in Western civilization. And your people single-handedly shaped its culture, law, art, and warfare like none other, before or since. Through years of glorious conquest, Rome came to dominate all the lands of the Mediterranean from Spain in the west to Syria in the east. And her dominion would eventually expand to cover much of England and northern Germany. Roman art and architecture still awe and inspire the world. And she remains the envy of all lesser civilizations who have followed. = Que las bendiciones de los dioses estén sobre tí, Cesar Augustus, emperador de Roma y todas sus posesiones. Tu imperio fue el más grande y longevo de toda la civilización occidental. Y tu gente formó su cultura, leyes, arte y guerra por sí misma como ninguna otra, antes o después. A través de años de gloriosa conquista, Roma dominó todas las tierras del Mediterráneo, desde España en el oeste, a Siria en el este. Y su dominio se expandiría tanto, hasta llegar a Inglaterra y el norte de Germania. El arte y arquitectura Romana aún asombra e inspira al mundo. Y ella es la envidia de todas las civilizaciones menores que le siguieron.
O mighty emperor, your people turn to you to once more reclaim the glory of Rome! Will you see to it that your empire rises again, bringing peace and order to all? Will you make Rome once again center of the world? Can you build a civilization that will stand the test of time? = Oh poderoso emperador, ¡tu gente clama de vuelta la gloria Romana!  ¿Verás como tu imperio surge otra vez, trae paz y orden a todos? ¿Harás a Roma una vez más el centro del mundo? ¿Puedes crear una civilización que resista el paso del tiempo?
Rome = Roma
Antium = Anzio
Cumae = Cumas
Neapolis = Neápolis
Ravenna = Rávena
Arretium = Arezzo
Mediolanum = Milán
Arpinum = Arpino
Circei = Circeo
Setia = Sezze
Satricum = Satricum
Ardea = Ardea
Ostia = Ostia Antica
Velitrae = Velletri
Viroconium = Viroconium
Tarentum = Tareto
Brundisium = Bríndisi
Caesaraugusta = Zaragoza
Caesarea = Cesarea
Palmyra = Palmira
Signia = Signia
Aquileia = Aquilea
Clusium = Chiusi
Sutrium = Sutri
Cremona = Cremona
Placentia = Plasencia
Hispalis = Sevilla
Artaxata = Artashat
Aurelianorum = Cénabo
Nicopolis = Nicópolis
Agrippina = Agripina
Verona = Verona
Corfinium = Corfinio
Treverii = Tréveris
Sirmium = Sirmio
Augustadorum = Augustadorum
Curia = Curia
Interrama = Interrama
Adria = Adria
[amount]% Production towards any buildings that already exist in the Capital = [amount]% Producción hacia cualquier edificio que ya exista en la Capital

Harun al-Rashid = Harún al-Rashid
The world will be more beautiful without you. Prepare for war. = El mundo será un lugar mejor sin ti. Prepárate para la guerra. 
Fool! You will soon regret dearly! I swear it! = ¡Pobre inocente! Pronto te arrepentirás ¡Te lo aseguro!
You have won, congratulations. My palace is now in your possession, and I beg that you care well for the peacock. = Has ganado, enhorabuena. Mi palacio está ahora en tu posesión, te imploro que cuides del pavo real.
Welcome foreigner, I am Harun Al-Rashid, Caliph of the Arabs. Come and tell me about your empire. = Bienvenido extranjero, yo soy Harún al-Rashid, Califa de los árabes. Ven y cuéntame sobre tu imperio.
Come forth, let's do business. = Ven, hagámos negocios.
Peace be upon you. = La paz sea contigo.
Trade Caravans = Caravanas de Comercio
Blessings of God be upon you oh great caliph Harun al-Rashid, leader of the pious Arabian people! The Muslim empire, the Caliphate was born in the turbulent years after the death of the prophet Muhammad in 632 AD, as his followers sought to extend the rule of God to all of the people of the earth. The caliphate grew mighty indeed at the height of its power, ruling Spain, North Africa, the Middle East, Anatolia, the Balkans and Persia. An empire as great as or even greater than that of Rome. The arts and sciences flourished in Arabia during the Middle Ages, even as the countries of Europe descended into ignorance and chaos. The Caliphate survived for six hundred years, until finally succumbing to attack from the Mongols, those destroyers of Empires. = Que las bendiciones de dios sean contigo oh gran califa Harun al-Rashid, ¡líder de la devota pueblo Árabe! El imperio Musulmán, el Califato fue nacido en años turbulentos después de la muerte del profeta Mojama en el año 632 d.C, y sus seguidores buscaron expandir el mandato de Dios a toda la gente de la tierra. El califato creció ciertamente poderoso en la altura de su poder, reinando España, África del Norte, el medio Oriente, Anatolia, los Balcanes y Persia. Un imperio tan o más grande que el de Roma. Las artes y ciencias abundaban en Arabia durante el medievo, incluso mientras los países de Europa descendían a la ignorancia y el caos. El Califato sobrevivió por seiscientos años, hasta que finalmente sucumbió al ataque de los Mongoles, esos destructores de Imperios.
Great Caliph Harun al Rashid, your people look to you to return them to greatness! To make Arabia once again an enlightened land of arts and knowledge, a powerful nation who needs fear no enemy! Oh Caliph, will you take up the challenge? Can you build a civilization that will stand the test of time? = Gran Califato Harun al-Rashid, ¡tu gente esperan que les devuelvas la grandeza! Que hagas a Arabia una vez más la tierra ilustrada de artes y conocimiento, ¡una nación poderosa que no le teme a ningún enemigo! Oh Califa, ¿aceptarás el reto? ¿Puedes hacer una civilización que resista el paso del tiempo?
Mecca = Meca
Medina = Medina
Damascus = Damasco
Baghdad = Bagdad
Najran = Najrán
Kufah = Kufa
Basra = Basora
Khurasan = Jorasán
Anjar = Anjar
Fustat = Fustat
Aden = Adén
Yamama = Al-Yamama
Muscat = Mascate
Mansura = El Mansura
Bukhara = Bujará
Fez = Fez
Shiraz = Shiraz
Merw = Merv
Balkh = Balj
Mosul = Mosul
Aydab = Aydab
Bayt = Beit
Suhar = Sohar
Taif = Taif
Hama = Hama
Tabuk = Tabuk
Sana'a = Saná
Shihr = Shihr
Tripoli = Trípoli
Tunis = Túnez
Kairouan = Cairuán
Algiers = Argel
Oran = Orán
Arabia = Arabia
[stats] from each Trade Route = [stats] de cada Ruta Comercial

George Washington = George Washington 
Your wanton aggression leaves us no choice. Prepare for war! = Tu agresión gratuita no nos deja elección. ¡Prepárate para la guerra!
You have mistaken our love of peace for weakness. You shall regret this! = Confundiste nuestro amor por la paz con debilidad. Te arrepentirás de eso!
The day...is yours. I hope you will be merciful in your triumph. = hoy...es tu día. Espero que seas piadoso en la victoria
The people of the United States of America welcome you. = El pueblo de los Estados unidos de America te da la bienvenida
Is the following trade of interest to you? = ¿El siguiente intercambio es tu interés? 
Well? = ¿Entonces? 
Manifest Destiny = Destino Manifiesto
Welcome President Washington! You lead the industrious American civilization! Formed in the conflagration of revolution in the 18th century, within a hundred years, the young nation became embroiled in a terrible civil war that nearly tore the country apart, but it was just a few short years later in the 20th century that the United States reached the height of its power, emerging triumphant and mighty from the two terrible wars that destroyed so many other great nations. The United States is a nation of immigrants, filled with optimism and determination. They lack only a leader to help them fulfill their promise. = ¡Bienvenido Presidente Washington! ¡Tú lideras la industrial civilización Estadounidense! Formada en la conflagración de revolución en el siglo XVIII, en menos de 100 años, tu joven nación se envolvió en una terrible guerra civil que casi rompe el país aparte, pero fueron unos cortos pocos años después en el siglo XX que los Estados Unidos alcanzaron su máximo poder, emergiendo triunfante y poderosa de las dos terribles guerras que destruyeron otras grandes naciones. Los Estados Unidos es una nación de inmigrantes, llena con optimismo y determinación. Solo carecen de un líder que ayude llenar su promesa.
President Washington, can you lead the American people to greatness? Can you build a civilization that will stand the test of time? = ¿Presidente Washington, puedes liderar a los estadounidenses a la grandeza? ¿Puedes crear una civilización que resista el paso del tiempo?
Washington = Washington 
New York = Nueva York
Boston = Boston
Philadelphia = Filadelfia
Atlanta = Atlanta
Chicago = Chicago
Seattle = Seattle
San Francisco = San Francisco 
Los Angeles = Los Ángeles 
Houston = Houston 
Portland =  Portland
St. Louis = San Luis
Miami = Miami
Buffalo = Buffalo
Detroit = Detroit
New Orleans = Nueva Orleans
Baltimore = Baltimore
Denver = Denver
Cincinnati = Cincinnati 
Dallas = Dallas
Cleveland = Cleveland
Kansas City = Kansas
San Diego = San Diego
Las Vegas = Las Vegas
Phoenix = Phoenix
Albuquerque = ALbuquerque
Minneapolis = Minneapolis
Pittsburgh = Pittsburgh
Oakland = Oakland
Tampa Bay = Bahia de Tampa
Orlando = Orlando
Tacoma = Tacoma
Santa Fe = Santa Fe
Olympia = Olympia
Hunt Valley = Valle Hunt 
Springfield = Springfield
Palo Alto = Palo Alto
Centralia = Centralia
Spokane = Spokane
Jacksonville = Jacksonville
Svannah = Savannah
Charleston = Charleston
San Antonio = San Antonio
Anchorage = Anchorage
Sacramento = Sacramento
Reno = Reno
Salt Lake City = Salt Lake
Boise = Boise
Milwaukee = Milwaukee
Santa Cruz = Santa Cruz
Little Rock = Little Rock
America = Estados Unidos

Oda Nobunaga = Oda Nobunaga
I hereby inform you of our intention to wipe out your civilization from this world. = Mediante la presente quedas informado de nuestras intenciones de borrar a tu civilización de este mundo
Pitiful fool! Now we shall destroy you! = Tonto misericordioso! Ahora voy a destruirte! 
You were much wiser than I thought. = Fuiste mucho mas sabio de lo que creí
We hope for a fair and just relationship with you, who are renowned for military bravery. = Se te reconoce tu valentía militar, esperamos tener una equitativa y justa relación.
I would be grateful if you agreed on the following proposal. = Estaría muy agradecido si aceptas la siguiente propuesta
Oh, it's you... = Oh, eres tu
Bushido = Bushido
Blessings upon you, noble Oda Nobunaga, ruler of Japan, the land of the Rising Sun! May you long walk among its flowering blossoms. The Japanese are an island people, proud and pious with a rich culture of arts and letters. Your civilization stretches back thousands of years, years of bloody warfare, expansion and isolation, great wealth and great poverty. In addition to their prowess on the field of battle, your people are also immensely industrious, and their technological innovation and mighty factories are the envy of lesser people everywhere. = Bendiciones a tí, noble Oda Nobunaga, gobernante de Japón, ¡la tierra del Sol Naciente! Que camines junto a las bellas flores. Los Japoneses son isleños, orgullosos y píos con riqueza cultural de las artes y letras. Su civilización se extiende miles de años atrás, años de guerras sangrientas, expansión e insolación, gran riqueza y gran pobreza. En adición a su destreza en el campo de batalla, tu gente son también muy trabajadora, y su innovación tecnológica y honorables fabricas son la envidia de la gente.
Legendary daimyo, will you grab the reins of destiny? Will you bring your family and people the honor and glory they deserve? Will you once again pick up the sword and march to triumph? Will you build a civilization that stands the test of time? = Legendario daimio, ¿Tomararás las riendas del destino? ¿Traerás a tu familia y gente honor y gloria como se lo merecen? ¿Tomarás una vez la espada y marchar al triunfo? ¿Puedes crear una civilización que resista el paso del tiempo?
Kyoto = Kyoto
Osaka = Osaka
Tokyo = Tokyo
Satsuma = Satsuma
Kagoshima = Kagoshima
Nara = Nara
Nagoya = Nagoya
Izumo = Izumo
Nagasaki = Nagasaki
Yokohama = Yokohama
Shimonoseki = Shimonoseki
Matsuyama = Matsuyama
Sapporo = Sapporo
Hakodate = Hakodate
Ise = Ise
Toyama = Toyama
Fukushima = Fukushima
Suo = Suo
Bizen = Bizen
Echizen = Echizen
Izumi = Izumi
Omi = Omi
Echigo = Echigo
Kozuke = Kozuke
Sado = Sado
Kobe = Kobe
Nagano = Nagano
Hiroshima = Hiroshima
Takayama = Takayama
Akita = Akita
Fukuoka = Fukuoka
Aomori = Aomori
Kamakura = Kamkura
Kochi = Kochi
Naha = Naha
Sendai = Sendai
Gifu = Gifu
Yamaguchi = Yamaguchi 
Ota = Ota
Tottori = Tottori 
Japan = Japón
Units fight as though they were at full strength even when damaged = Las unidades luchan como si estuvieran con toda su fuerza incluso cuando están dañadas

Gandhi = Gandhi
I have just received a report that large numbers of my troops have crossed your borders. = Acabo de recibir un reporte de que un gran número de mis tropas ha cruzado tus fronteras.
My attempts to avoid violence have failed. An eye for an eye only makes the world blind. = Mis intentos por evitar la violencia han fracasado. Ojo por ojo y el mundo acabará ciego.
You can chain me, you can torture me, you can even destroy this body, but you will never imprison my mind. = Puedes encadenarme, puedes torturarme, puedes incluso destruír este cuerpo, pero nunca podrás encerrar mi mente.
Hello, I am Mohandas Gandhi. My people call me Bapu, but please, call me friend. = Hola, soy Mohandas Gandhi. Mi gente me llama Bapu, pero por favor, tú llamame amigo
My friend, are you interested in this arrangement? = Amigo mío, ¿te interesa este acuerdo?
I wish you peace. = Te deseo la paz.
Population Growth = Crecimiento de Población
Delhi = Delhi
Mumbai = Bombay
Vijayanagara = Vijaranagara
Pataliputra = Pataliputra
Varanasi = Benarés
Agra = Agra
Calcutta = Calcuta
Lahore = Lahore
Bangalore = Bangalore
Hyderabad = Hyderabad
Madurai = Madurai
Ahmedabad = Ahmedabad
Kolhapur = Kolhapur
Prayaga = Allahabad
Ayodhya = Ayodhia
Indraprastha = Indraprastha
Mathura = Mathura
Ujjain = Ujjain
Gulbarga = Gulbarga
Jaunpur = Jaunpur
Rajagriha = Rajgir
Sravasti = Shravasti
Tiruchirapalli = Tiruchirapali
Thanjavur = Thanjavur
Bodhgaya = Bodh Gaya
Kushinagar = Kushinagar
Amaravati = Amaravati
Gaur = Gauda
Gwalior = Gwalior
Jaipur = Yaipur
Karachi = Karachi
India = India
Unhappiness from number of Cities doubled = La infelicidad de varias ciudades se duplicó

Otto von Bismarck = Otto von Bismarck
I cannot wait until ye grow even mightier. Therefore, prepare for war! = No puedo aguardar hasta que te vuelvas más poderoso, por lo tanto, ¡Preparate para la guerra!
Corrupted villain! We will bring you into the ground! = ¡Villano corrupto! ¡Acabaremos contigo! 
Germany has been destroyed. I weep for the future generations. = Alemania ha sido destruida. Me lamento por las futuras generaciones.
Guten tag. In the name of the great German people, I bid you welcome. = Guten tag. En nombre del gran pueblo alemán te doy la bienvenida.
It would be in your best interest, to carefully consider this proposal. = Sería en tu mayor beneficio conciderar cuidadosamente esta propuesta.
What now? = ¿Ahora qué?
So, out with it! = Entonces, ¡Cuéntame!
Furor Teutonicus = Furia Teutónica
Hail mighty Bismarck, first chancellor of Germany and her empire! Germany is an upstart nation, fashioned from the ruins of the Holy Roman Empire and finally unified in 1871, a little more than a century ago. The German people have proven themselves to be creative, industrious and ferocious warriors. Despite enduring great catastrophes in the first half of the 20th century, Germany remains a worldwide economic, artistic and technological leader. = Salve poderoso Bismarck, ¡primer canciller de Alemania y su imperio! Alemania es una nación joven, formada de las ruinas del Sacro Imperio Romano y finalmente unificada 1871, un poco más de un siglo atrás. Los Alemanes han probado ser creativos, trabajadores y feroces guerreros. A pesar de tener grandes catástrofes en la primera mitad del siglo XX, Alemania se mantiene como una líder económica, artística y tecnológica mundial.
Great Prince Bismarck, the German people look up to you to lead them to greater days of glory. Their determination is strong, and now they turn to you, their beloved iron chancellor, to guide them once more. Will you rule and conquer through blood and iron, or foster the Germanic arts and industry? Can you build a civilization that will stand the test of time? = Gran Príncipe Bismarck, la gente Alemana quieren que los lideres a sus grandiosos días de gloria. Su determinación es fuerte, y ahora se vuelven a ti, su amado canciller de hierro, para guiarlos una vez más. ¿Gobernarás conquistando con sangre y hierro, o promoviendo las artes e industriales Alemanas? ¿Puedes crear una civilización que resista el paso del tiempo?
Berlin = Berlín
Hamburg = Hamburgo
Munich = Múnich
Cologne = Colonia
Frankfurt = Fráncfort
Essen = Essen
Dortmund = Dortmund
Stuttgart = Stuttgart
Düsseldorf = Düsseldorf
Bremen = Brema
Hannover = Hannover
Duisburg = Duisburgo
Leipzig = Leipzig
Dresden = Dresde
Bonn = Bonn
Bochum = Bochum
Bielefeld = Bielefeld
Karlsruhe = Karlsruhe
Gelsenkirchen = Gelsenkirchen
Wiesbaden = Wiesbaden
Münster = Münster
Rostock = Rostok
Chemnitz = Chemnitz
Braunschweig = Brunswick
Halle = Halle
Mönchengladbach = Mönchengladbach
Kiel = Kiel
Wuppertal = Wuppertal
Freiburg = Friburgo
Hagen = Hagen
Erfurt = Erfurt
Kaiserslautern = Kaiserslautern
Kassel = Kassel
Oberhausen = Oberhausen
Hamm = Hamm
Saarbrücken = Sarrebruck
Krefeld = Krefeld
Pirmasens = Pirmasens
Potsdam = Potsdam
Solingen = Solingen
Osnabrück = Osnabrück
Ludwigshafen = Ludwigshafen am Rhein
Leverkusen = Leverkusen
Oldenburg = Oldemburgo
Neuss = Neuss
Mülheim = Mülheim
Darmstadt = Darmstadt
Herne = Herne
Würzburg = Wurzburgo
Recklinghausen = Recklinghausen
Göttingen = Gotinga
Wolfsburg = Wolfsburgo
Koblenz = Coblenza
Hildesheim = Hildesheim
Erlangen = Erlangen
Germany = Alemania
67% chance to earn 25 Gold and recruit a Barbarian unit from a conquered encampment = 67% de probabilidad de ganar 25 de oro y reclutar una unidad bárbara de un campamento conquistado
[amount]% maintenance costs = [amount]% costes de mantenimiento

Suleiman I = Solimán I
Your continued insolence and failure to recognize and preeminence leads us to war. = Tu continuada insolencia y preeminencia nos ha llevado a la guerra.
Good. The world shall witness the incontestable might of my armies and the glory of the Empire. = Bien. El mundo contemplará el incontestable poder de mis ejércitos y la gloria del Imperio.
Ruin! Ruin! Istanbul becomes Iram of the Pillars, remembered only by the melancholy poets. = ¡Ruina! ¡Ruina! Estambul se convierte en Iram de los Pilares, recordada solo por la melancolía de los poetas.
From the magnificence of Topkapi, the Ottoman nation greets you, stranger! I'm Suleiman, Kayser-I Rum, and I bestow upon you my welcome! = ¡Desde la magnificiencia de Topkapi, el imperio Otomano te saluda extranjero! Soy Solimán, César de Roma, te doy la bienvenida.
Let us do business! Would you be interested? = ¡Hagámos negocios! ¿Te interesa?
Barbary Corsairs = Corsarios Berberiscos
Blessings of God be upon you, oh Great Emperor Suleiman! Your power, wealth and generosity awe the world! Truly, are you called 'Magnificent!' Your empire began in Bithynia, a small country in Eastern Anatolia in 12th century. Taking advantage in the decline of the great Seljuk Sultanate of Rum, King Osman I of Bithynia expanded west into Anatolia. Over the next century, your subjects brought down the empire of Byzantium, taking its holdings in Turkey and then the Balkans. In the mid 15th century, the Ottomans captured ancient Constantinople, gaining control of the strategic link between Europe and the Middle East. Your people's empire would continue to expand for centuries governing much of North Africa, the Middle East and Eastern Europe at its height. = Las bendiciones de dios sean sobre ti, ¡oh Gran Emperador Suleiman! ¡Tu poder, riqueza y generosidad asombran al mundo! Ciertamente te llaman 'Magnifico'. Tu imperio empezó en Bitinia, un país pequeño del este de Anatolia en el siglo XII. Tomando ventaja del declive del gran Sultanato Selyúcida de Rum, el Rey Osman I de Bitinia se expandió occidente dentro de Anatolia. En el siguiente siglo, tus súbditos derrotaron al imperio Bizantino, tomando sus posesiones en Turquía y los Balcanes. A mitades del siglo XV, los Otomanos tomaron la antigua Constantinopla, ganado control sobre el punto estratégico que une Europa y el Medio Oriente. El imperio de tu gente se siguió expandiendo por siglos, gobernando en su máxima extensión mucho del Norte de África, el Medio Oriente y Europa del Este.
Mighty Sultan, heed the call of your people! Bring your empire back to the height of its power and glory and once again the world will look upon your greatness with awe and admiration! Will you accept the challenge, great emperor? Will you build an empire that will stand the test of time? = ¡Poderoso Sultán, escucha el llamado de tu gente! ¡Trae de vuelta tu imperio a las alturas de su gloria y poder y el mundo mirará con asombro tu grandeza una vez más!. ¿Aceptarás el reto, gran emperador? ¿Puedes crear una civilización que resista el paso del tiempo?
Istanbul = Estambul
Edirne = Edirne
Ankara = Ankara
Bursa = Bursa
Konya = Iconio
Samsun = Samsun
Gaziantep = Antep
Diyarbakır = Diyarbakir
Izmir = Esmirna
Kayseri = Kayseri
Malatya = Malatya
Mersin = Mersín
Antalya = Antalya
Zonguldak = Zonguldak
Denizli = Denizli
Ordu = Ordu
Muğla = Mugla
Eskişehir = Eskişehir
Inebolu = Inebolu
Sinop = Sinope
Adana = Adana
Artvin = Artvin
Bodrum = Bodrum
Eregli = Eregli
Silifke = Silifke
Sivas = Sivas
Amasya = Amasya
Marmaris = Marmaris
Trabzon = Trebisonda
Erzurum = Erzurum
Urfa = Sanliurfa
Izmit = Izmit
Afyonkarahisar = Afyonkarahisar
Bitlis = Bitlis
Yalova = Yalova
The Ottomans = Los Otomanos
50% chance of capturing defeated Barbarian naval units and earning 25 Gold = 50% de probabilidad de capturar unidades navales bárbaras derrotadas y ganar 25 de oro

Sejong = Sejong el Grande
Jip-hyun-jun (Hall of Worthies) will no longer tolerate your irksome behavior. We will liberate the citizens under your oppression even with force, and enlighten them! = Jip-hyun-jun (Salón de los Notables) no tolerará tu irritante comportamiento. ¡Liberaremos al pueblo bajo tu opresión incluso con la fuerza y los ilustraremos!
Foolish, miserable wretch! You will be crushed by this country's magnificent scientific power! = ¡Estúpido miserable! ¡Serás aplastado por el increíble poder científico de este país!
Now the question is who will protect my people. A dark age has come. = La pregunta ahora es, ¿quién protegerá a mi gente? Una edad oscura se cierne sobre nosotros.
Welcome to the palace of Choson, stranger. I am the learned King Sejong, who looks after his great people. = Bienvenido al palacio de Gyeongbokgung extranjero. Soy el sabio rey Sejong, quien cuida de su gente.
We have many things to discuss and have much to benefit from each other. = Tenemos muchas cosas que discutir y mucho que ofrecer el uno al otro.
Oh, it's you = Oh, eres tú
Scholars of the Jade Hall = Eruditos del Salón de Jade
Greetings to you, exalted King Sejong the Great, servant to the people and protector of the Choson Dynasty! Your glorious vision of prosperity and overwhelming benevolence towards the common man made you the most beloved of all Korean kings. From the earliest days of your reign, the effort you took to provide a fair and just society for all was surpassed only by the technological advances spurred onwards by your unquenched thirst for knowledge. Guided by your wisdom, the scholars of the Jade Hall developed Korea's first written language, Hangul, bringing the light of literature and science to the masses after centuries of literary darkness. = Saludos, exaltado Rey Sejong el Grande, ¡siervo de las personas y protector de la Dinastía Choseon! Tu visión gloriosa de prosperidad y gran benevolencia hacia la gente común te ha hecho el rey coreano más amado de todos. Desde los primeros días de tu reinado, el esfuerzo que tomaste para proveer una sociedad justa para todos solo es superada por los avances tecnológicos motivados por tu insaciable sed por el saber. Guiados por tu sabiduría, los estudiantes de la Sala de Jade desarrollaron el primer lenguaje escrito coreano, el Hangul, trayendo la luz de la literatura  y ciencia a las masas después de siglos en oscuridad literaria.
Honorable Sejong, once more the people look to your for guidance. Will you rise to the occasion, bringing harmony and understanding to the people? Can you once again advance your kingdom's standing to such wondrous heights? Can you build a civilization that stands the test of time? = Honorable Sejong, una vez más tu gente te pide que los guíes. ¿Tomarás la oportunidad, trayendo entendimiento y armonía a la gente? ¿Puedes una vez más hacer avanzar tu reino a majestuosas alturas? ¿Puedes crear una civilización que resista el paso del tiempo?
Seoul = Seúl
Busan = Busan
Jeonju = Jeonju
Daegu = Daegu
Pyongyang = Pyongyang
Kaesong = Kaesong
Suwon = Suwon
Gwangju = Gwangju
Gangneung = Gangneung 
Hamhung = Hamhung
Wonju = Wonju
Ulsan = Ulsan
Changwon = Changwon
Andong = Andong
Gongju = Gonju
Haeju = Haeju
Cheongju = Cheongju
Mokpo = Mokpo
Dongducheon = Dongducheon
Geoje = Geoje
Suncheon = Suncheon
Jinju = Jinju
Sangju = Sangju
Rason = Rason
Gyeongju = Gyengju
Chungju = Chungju
Sacheon = Sacheon
Gimje = Gimje
Anju = Anju
Korea = Corea
Receive a tech boost when scientific buildings/wonders are built in capital = Recibe un aumento tecnológico cuando edificios/maravillas tecnológicas son construidas en la capital

Hiawatha = Hiawatha
You are a plague upon Mother Earth! Prepare for battle! = ¡Eres una plaga para la Madre Tierra! ¡Prepárate para la batalla!
You evil creature! My braves will slaughter you! = ¡Tú, malvada criatura! ¡Mis valientes acabarán contigo!
You have defeated us... but our spirits will never be vanquished! We shall return! = Nos has derrotado... pero nuestros espíritus nunca serán vencidos. ¡Volveremos!
Greetings, stranger. I am Hiawatha, speaker for the Iroquois. We seek peace with all, but we do not shrink from war. = Bienvenido extranjero. Soy Hiawatha, voz de los Iroqueses. Buscamos la paz, pero no nos asustamos ante la guerra.
Does this trade work for you, my friend? = ¿Te sirve este intercambio, amigo mío?
The Great Warpath = Gran Sendero de Guerra
Greetings, noble Hiawatha, leader of the mighty Iroquois nations! Long have your people lived near the great and holy lake Ontario in the land that has come to be known as the New York state in North America. In the mists of antiquity, the five peoples of Seneca, Onondaga, Mohawks, Cayugas and Oneida united into one nation, the Haudenosaunee, the Iroquois. With no written language, the wise men of your nation created the great law of peace, the model for many constitutions including that of the United States. For many years, your people battled great enemies, such as the Huron, and the French and English invaders. Tough outnumbered and facing weapons far more advanced than the ones your warriors wielded, the Iroquois survived and prospered, until they were finally overwhelmed by the mighty armies of the new United States. = Saludos, noble Hiawatha, ¡líder de las fuertes naciones Iroqueses! Tu gente vivió por mucho tiempo junto al gran y santo lago Ontario en la tierra que se conoce como el estado de Nueva York en Norte América. En las nieblas de la antigüedad, las cinco tribus de Séneca, Onondaga, Mohawks, Cayugas y Oneida se unieron en una sola nación, los Haudenosaunee, los Iroqués. Sin lengua escrita, los sabios de tu nación crearon la gran ley de paz, el modelo de muchas constituciones incluida la de los Estados Unidos. Por muchos años, tu gente peleó a grandes enemigos, tales como los Hurones, y los invasores Ingleses y Franceses. A pesar de ser superados en número y enfrentar armas mucho más avanzadas que las que tus guerreros tenían, los Iroqueses sobrevivieron y prosperaron, hasta que fueron finalmente superados por los fuertes ejércitos de los nuevos Estados Unidos.
Oh noble Hiawatha, listen to the cries of your people! They call out to you to lead them in peace and war, to rebuild the great longhouse and unite the tribes once again. Will you accept this challenge, great leader? Will you build a civilization that will stand the test of time? = Oh noble Hiawatha, ¡escucha los llantos de tu gente! Ellos te llaman para que los lideres en paz y guerra, a reconstruir la gran hogar comunal y unir las tribus una vez más. ¿Aceptarás el reto, gran líder? ¿Puedes crear una civilización que resista el paso del tiempo?
Onondaga = Onondaga
Osininka = Osininka
Grand River = Grand River
Akwesasme = Akwesame
Buffalo Creek = Buffalo Creek
Brantford = Brantford
Montreal = Montreal
Genesse River = Genesse River
Canandaigua Lake = Lago Canandaigua 
Lake Simcoe = Lago Simcoe
Salamanca = Salamanca
Gowanda = Gowanda
Cuba = Cuba
Akron = Akron
Kanesatake = Kanesatake
Ganienkeh = Ganienkeh
Cayuga Castle = Castillo Cayuga
Chondote = Chondote
Canajoharie = Canajoharie
Nedrow = Nedrow
Oneida Lake = Lago Oneida
Kanonwalohale = Kanonwalohale
Green Bay = Bahía verde
Southwold = Southwold
Mohawk Valley = Valle Mohawk
Schoharie = Schoharie
Bay of Quinte = Bahía de Quinte
Kanawale = Kanawale
Kanatsiokareke = Kanatsiokareke
Tyendinaga = Tyendinaga
Hahta = Hahta
Iroquois = Iroqueses
All units move through Forest and Jungle Tiles in friendly territory as if they have roads. These tiles can be used to establish City Connections upon researching the Wheel. = Todas las unidades se mueven a través de casillas de bosque y jungla en territorio amigo como si tuvieran caminos. Estas casillas se pueden utilizar para establecer Conexiones de Ciudad al investigar la Rueda.

Darius I = Darío I
Your continue existence is an embarrassment to all leaders everywhere! You must be destroyed! = ¡Tu mera existencia es una vergüenza para todos los líderes mundiales! ¡Debes ser destruido!
Curse you! You are beneath me, son of a donkey driver! I will crush you! = ¡Maldito seas! ¡Estás por debajo de mí, estúpido! ¡Acabaré contigo!
You mongrel! Cursed be you! The world will long lament your heinous crime! = ¡Bastardo! ¡Qué las tempestades caigan sobre tí! El mundo lamentará tu horrendo crimen.
Peace be on you! I am Darius, the great and outstanding king of kings of great Persia... but I suppose you knew that. = ¡Qué la paz sea contigo! Yo soy Darío, el más grande y sobresaliente rey de reyes de la gran Persia... pero supongo que ya lo sabías.
In my endless magnanimity, I am making you this offer. You agree, of course? = En mi magnanimidad te hago esta oferta. Aceptas, ¿verdad?
Good day to you! = Que tengas un buen día.
Ahh... you... = Ahh... Tú...
Achaemenid Legacy = Legado Aqueménida
The blessings of heaven be upon you, beloved king Darius of Persia! You lead a strong and wise people. In the morning of the world, the great Persian leader Cyrus revolted against the mighty Median empire and by 550 BC, the Medes were no more. Through cunning diplomacy and military prowess, great Cyrus conquered wealthy Lydia and powerful Babylon, his son conquering proud Egypt some years later. Over time, Persian might expanded into far away Macedonia, at the very door of the upstart Greek city-states. Long would Persia prosper until the upstart villain Alexander of Macedon, destroyed the great empire in one shocking campaign. = Las bendiciones del cielo sean sobre tí, ¡amado rey Darío de Persia! Tú lideraste a gente fuerte y sabia. Al amanecer del mundo, el gran líder Persa Siro se reveló en contra del poderoso imperio Meda y por el 550 a.C, Media ya no estaba. A través de diplomacia aguda y proesa militar, el gran Siro conquisto la rica Libia y la poderosa Babilonia, su hijo conquistaría Egipto algunos años después. Después, el poderío Persa se expandió tan lejos como Macedonia, a la puerta de las jóvenes ciudades-estado griegas. Persia prosperó por mucho tiempo hasta que el iniciado villano de Alejandro de Macedonia, destruyó el gran imperio en una asombrosa campaña.
Darius, your people look to you to once again bring back the days of power and glory for Persia! The empire of your ancestors must emerge again, to triumph over its foes and to bring peace and order to the world! O king, will you answer the call? Can you build a civilization that will stand the test of time? = Darío, ¡tu gente te espera para que traigas de nuevo los días de gloria y poder de Persia! ¡El imperio de tus ancestros debe ascender otra vez, para triunfar sobre sus enemigos y traer paz y orden al mundo! O rey, ¿contestarás la llamada? ¿Puedes crear una civilización que resista el paso del tiempo?
Persepolis = Persépolis
Parsagadae = Pasargada
Susa = Susa
Ecbatana = Ecbatana
Tarsus = Tarso
Gordium = Gordio
Bactra = Bactra
Sardis = Sardes
Ergili = Ergili
Dariushkabir = Dariush-Kabir
Ghulaman = Ghulaman
Zohak = Zahhak
Istakhr = Istajr
Jinjan = Jinan
Borazjan = Borazjan
Herat = Herat
Dakyanus = Dakyanus
Bampur = Bampur
Turengtepe = Turang Tappeh
Rey = Rey
Thuspa = Thuspa
Hasanlu = Hasanlu
Gabae = Isfahán
Merv = Mary
Behistun = Behistún
Kandahar = Kandahar
Altintepe = Altintepe
Bunyan = Bunyan
Charsadda = Charsadda
Uratyube = Uratyube
Dura Europos = Dura Europos
Aleppo = Alepo
Qatna = Qatna
Kabul = Kabul
Capisa = Capisa
Kyreskhata = Kyreskhata
Marakanda = Marakanda
Peshawar = Pashawar
Van = Van
Pteira = Pteira
Arshada = Arshada
Artakaona = Atrtakaona
Aspabota = Aspabota
Autiyara = Autiyara
Bagastana = Bagastana
Baxtri = Baxtri
Darmasa = Darmasa
Daphnai = DAphnai
Drapsaka = Drapsaka
Eion = Eyón
Gandutava = Gandutava
Gaugamela = Gaugamela
Harmozeia = Harmozeia
Ekatompylos = Ekatómpylos
Izata = Izata
Kampada = Kampada
Kapisa = Kapisa
Karmana = Karmana
Kounaxa = Kounaxa
Kuganaka = Kuganaka
Nautaka = Nautaka
Paishiyauvada = Paishiyauvada
Patigrbana = Patigrbana
Phrada = Phrada
Persia = Persia

Kamehameha I = Kamehameha I
The ancient fire flashing across the sky is what proclaimed that this day would come, though I had foolishly hoped for a different outcome. = El fuego antiguo surcando el cielo es lo que proclamó que este día llegaría, pero esperaba que fuera de otra manera.
It is obvious now that I misjudged you and your true intentions. = Es obvio que juzgué mal tus verdaderas intenciones.
The hard-shelled crab yields, and the lion lies down to sleep. Kanaloa comes for me now. = El cangrejo cede y el león duerme. Ahora Kanaloa viene a por mí.
Aloha! Greetings and blessings upon you, friend. I am Kamehameha, Great King of this strand of islands. = ¡Aloha! Mis bendiciones amigo mío. Soy Kamehameha, Gran Rey de estas islas.
Come, let our people feast together! = Ven, dejemos que nuestra gente festejen juntos.
Welcome, friend! = ¡Bienvenido amigo!
Wayfinding = Orientación
Greetings and blessings be upon you, Kamehameha the Great, chosen by the heavens to unite your scattered peoples. Oh mighty King, you were the first to bring the Big Island of Hawai'i under one solitary rule in 1791 AD. This was followed by the merging of all the remaining islands under your standard in 1810. As the first King of Hawai'i, you standardized the legal and taxation systems and instituted the Mamalahoe Kawanai, an edict protecting civilians in times of war. You ensured the continued unification and sovereignty of the islands by your strong laws and deeds, even after your death in 1819. = Bendiciones y saludos hacia usted, Kamehameha el Grande, escogido por los cielos para unificar a tu gente. Oh gran Rey tú fuiste el primero en gobernar la solitaria isla principal de Hawái en 1791 d.C. Seguido con la unión del resto de las islas debajo de tu bandera en 1810. Como el primer rey de Hawái, tú normalizaste los sistemas legales y tributarios e instauraste el Mamalahoe Kawanai, un edicto protegiendo a los civiles de los tiempos de guerra. Tú aseguraste la unificación y soberanía de las islas con tus fuertes leyes y actos, incluso después de tu muerte en 1819.
Oh wise and exalted King, your people wish for a kingdom of their own once more and require a leader of unparalleled greatness! Will you answer their call and don the mantle of the Lion of the Pacific? Will you build a kingdom that stands the test of time? = Oh exaltado sabio Rey, ¡tu gente desea un reino para sí una vez más y requieren un líder sin igual! ¿Responderás a su llamado y tomar el manto del León del Pacífico? ¿Puedes crear una civilización que resista el paso del tiempo?
Honolulu = Honolulu
Samoa = Samoa
Tonga = Tonfa
Nuku Hiva = Nuku Hiva
Raiatea = Raiatea
Aotearoa = Aotearoa
Tahiti = Tahití
Hilo = Hilo
Te Wai Pounamu = Isla Sur
Rapa Nui = Isla de Pascua
Tuamotu = Tuamotu
Rarotonga = Rarotonga
Tuvalu = Tuvalu
Tubuai = Tubuai
Mangareva = Mangareva
Oahu = Oahu
Kiritimati = Kiritimati
Ontong Java = Luangiua
Niue = Niue
Rekohu = Rekohu
Rakahanga = Rakahanga
Bora Bora = Bora Bora
Kailua = Kailua
Uvea = Uvea
Futuna = Futuna
Rotuma = Rotuma
Tokelau = Tokelau
Lahaina = Lahaina
Bellona = Bellona
Mungava = Mungava
Tikopia = Tikopia
Emae = Emae
Kapingamarangi = Kapingamarangi
Takuu = Takuu
Nukuoro = Nukuoro
Sikaiana = Sikaiana
Anuta = Anuta
Nuguria = Nuguria
Pileni = Pileni
Nukumanu = Nukumani
Polynesia = Polinesia
Enables embarkation for land units = Habilita la embarcación a las unidades de tierra
Enables embarked units to enter ocean tiles = Habilita a las unidades embarcadas a entrar en océanos
Normal vision when embarked = Visión normal al embarcar
+[amount]% Strength if within [amount2] tiles of a [tileImprovement] = +[amount]% de fuerza si está dentro de [amount2] casillas de una [tileImprovement]

Ramkhamhaeng = Ramkhamhaeng
You lowly, arrogant fool! I will make you regret of your insolence! = ¡Maldito Arrogante! ¡Haré que pagues caro tu insolencia!
You scoundrel! I shall prepare to fend you off! = ¡Canalla! ¡Me prepararé para rechazar tu ataque!
Although I lost, my honor shall endure. I wish you good luck. = A pesar de mi derrota, mi honor perdurará. Te deseo mucha suerte.
I, Pho Kun Ramkhamhaeng, King of Siam, consider it a great honor that you have walked to visit my country of Siam. = Yo, Pho Kun Ramkhamhaeng, Rey de Tailandia, considero un honor poder recibirte en mi reino.
Greetings. I believe this is a fair proposal for both parties. What do you think? = Creo que este es un acuerdo justo para ambas partes. ¿Qué opinas?
Welcome. = Bienvenido.
Father Governs Children = Hijos del Padre Estado
Greetings to you, Great King Ramkhamhaeng, leader of the glorious Siamese people! O mighty King, your people bow down before you in awe and fear! You are the ruler of Siam, an ancient country in the heart of Southeast Asia, a beautiful and mysterious land. Surrounded by foes, beset by bloody war and grinding poverty, the clever and loyal Siamese people have endured and triumphed. King Ramkhamhaeng, your empire was once part of the Khmer Empire, until the 13th century AD, when your ancestors revolted, forming the small Sukhothai kingdom. Through successful battle and cunning diplomacy, the tiny kingdom grew into a mighty empire, an empire which would dominate South East Asia for more than a century! = Le saludamos, Gran Rey Ramkhamhaeng, ¡líder de los grandes Siameses! Oh poderoso Rey, ¡tu gente se postra ante ti con asombro y temor! Eres el líder de Siam, un país antiguo en el corazón del Sudeste Asiático, una bella y misteriosa tierra. Rodeado por enemigos, atacados por guerras sangrientas y pobreza acumulada, los Siameses duraron y triunfaron. Rey Ramkhamhaeng, tu imperio fue una vez parte del imperio Jemer, hasta el siglo XIII d.C, cuando tus ancestros se sublevaron, formando el pequeño reino de Sukhothai. Por medio de exitosas batallas y diplomacia de punta, el pequeño reino creció en un gran imperio, ¡un imperio que dominaría el Sudeste de Asia por más de un siglo!
Oh, wise and puissant King Ramkhamhaeng, your people need you to once again lead them to greatness! Can you use your wits and strength of arms to protect your people and defeat your foes? Can you build a civilization that will stand the test of time? = Oh sabio y poderoso rey Ramkhamhaeng, ¡tu gente necesita que los lideres otra vez a la grandeza! ¿Puedes usar tu fuerza y juicio de armas para proteger a tu gente y derrotar a tus enemigos? ¿Puedes crear una civilización que resista el paso del tiempo?
Sukhothai = Sukhothai
Si Satchanalai = Si Satchanalai
Muang Saluang = Muang Saluang
Lampang = Lampang
Phitsanulok = Phitsanulok
Kamphaeng Pet = Kamphaeng Phet
Nakhom Chum = Nakhom Chum
Vientiane = Vientián
Nakhon Si Thammarat = Nakhon Si Thammarat
Martaban = Martaban
Nakhon Sawan = Nakhon Sawan
Chainat = Chainat
Luang Prabang = Luang Prabang
Uttaradit = Uttaradit
Chiang Thong = Chiang Thong
Phrae = Phrae
Nan = Nan
Tak = Tak
Suphanburi = Suphanburi
Hongsawadee = Hongsawadee
Thawaii = Thawaii
Ayutthaya = Ayutthaya
Taphan Hin = Taphan Hin
Uthai Thani = Uthai Thani
Lap Buri = Lap Buri
Ratchasima = Ratchasima
Ban Phai = Ban Phai
Loci = Loci
Khon Kaen = Khon Kaen
Surin = Surin
Siam = Siam
[amount]% [stat] from City-States = [amount]% [stat] de Ciudades-Estado
Military Units gifted from City-States start with [amount] XP = Unidades Militares regaladas por Ciudades-Estado comienzan con [amount] XP

Isabella = Isabel
God will probably forgive you... but I shall not. Prepare for war. = Dios probablemente te perdonará... pero yo no. Prepárate para la guerra.
Repugnant spawn of the devil! You will pay! = ¡Repugnante engendro del diablo! ¡Lo pagarás!
If my defeat is, without any doubt, the will of God, then I will accept it. = Si mi derrota es, sin ninguna duda, la voluntad de Dios, entonces la aceptaré.
God blesses those who deserve it. I am Isabel of Spain. = Dios bendice a quienes lo merecen. Soy Isabel de España.
I hope this deal will receive your blessing. = Espero que este trato reciba tu bendición.
Seven Cities of Gold = Siete Ciudades de Oro
Blessed Isabella, servant of God, holy queen of Castille and León! Your people greet and welcome you. You are the ruler of Spain, a beautiful and ancient country at the crossroads of the world between Europe and Africa, one shore on the Mediterranean and the other on the mighty Atlantic Ocean. The Spanish are a multicultural people with roots in the Muslim and Christian worlds. A seafaring race, Spanish explorers found and conquered much of the New World, and, for many centuries, its gold and silver brought Spain unrivalled wealth and power, making the Spanish court the envy of the world. = Bendecida Isabela, sierva de Dios, ¡sacra reina de Castilla y León! Tu gente te saluda y da la bienvenida. Tú eres la líder de España, bello y antiguo país en el paso entre Europa y África, una costa en el Mediterráneo y otra en el gran Océano Atlántico. Los Españoles son gente multicultural con raíces del mundo Musulmán y Cristiano. Una carrera marítima, exploradores españoles descubrieron y conquistaron mucho del Nuevo Mundo, y, por muchos siglos, el oro y la plata le trajo a España poder y riqueza sin igual, haciendo a la corte Española la envidia del mundo.
O fair and virtuous Isabella! Will you rebuild the Spanish empire and show the world again the greatness of your people? Will you take up the mantle of the holy monarchy, and vanquish your foes under heaven's watchful eyes? Your adoring subjects await your command! Will you build a civilization that stands the test of time? = ¡Oh justa y virtuosa reina Isabela! ¿Reconstruirás el imperio Español y mostrarle al mundo una vez más la grandeza de tu gente? ¿Tomarás el manto de la santa monarquía, y vencer a tus enemigos bajo los ojos del cielo? ¡Tus adoradores seguidores esperan tu comando! ¿Puedes crear una civilización que resista el paso del tiempo?
Madrid = Madrid
Barcelona = Barcelona
Seville = Sevilla
Cordoba = Córdoba
Toledo = Toledo
Santiago = Santiago
Murcia = Murcia
Valencia = Valencia
Zaragoza = Zaragoza
Pamplona = Pamplona
Vitoria = Vitoria
Santander = Santander
Oviedo = Oviedo
Jaen = Jaen
Logroño = Logroño
Valladolid = Valladolid
Palma = Palma
Teruel = Teruel
Almeria = Almeria
Leon = Leon
Zamora = Zamora
Mida = Mida
Lugo = Lugo
Alicante = Alicante
Càdiz = Cádiz
Eiche = Eiche
Alcorcon = Alcorcon
Burgos = Burgos
Vigo = Vigo
Badajoz = Badajoz
La Coruña = La Coruña
Guadalquivir = Guadalquivir
Bilbao = Bilbao
San Sebastian = San Sebastián
Granada = Granada
Mérida = Mérida
Huelva = Huelva
Ibiza = Ibiza
Las Palmas = Las Palmas
Tenerife = Tenerife
Spain = España
100 Gold for discovering a Natural Wonder (bonus enhanced to 500 Gold if first to discover it) = 100 de oro por descubrir una maravilla natural (bonificación mejorada a 500 de oro si es el primero en descubrirla)
Double Happiness from Natural Wonders = Felicidad doble de maravillas naturales
Tile yields from Natural Wonders doubled = Se duplicó la producción de casillas de Maravillas Naturales

Askia = Askia
You are an abomination to heaven and earth, the chief of ignorant savages! You must be destroyed! = ¡Eres una abominación para el cielo y la tierra, el líder de salvajes ignorantes! ¡Has de ser destruido!
Fool! You have doomed your people to fire and destruction! = ¡Idiota! ¡Has condenado a tu gente al fuego y a la destrucción!
We have been consumed by the fires of hatred and rage. Enjoy your victory in this world - you shall pay a heavy price in the next! = Hemos sido consumidos por el fuego del odio y la ira. Disfruta de tu victoria en este mundo, ¡pagarás un alto precio en el siguiente!
I am Askia of the Songhai. We are a fair people - but those who cross us will find only destruction. You would do well to avoid repeating the mistakes others have made in the past. = Soy Askia de Songhai. Somos gente justa, pero aquellos que se crucen en nuestro camino solo encontrará la destrucción. Harías bien en evitar repetir los errores que otros hicieron en el pasado.
Can I interest you in this deal? = ¿Estás interesado en este acuerdo?
River Warlord = Caudillo de Ríos
May the blessings of God, who is greatest of all, be upon you Askia, leader of the Songhai people! For many years your kingdom was a vassal of the mighty West African state of Mali, until the middle of the 14th century, when King Sunni Ali Ber wrested independence from the Mali, conquering much territory and fighting off numerous foes who sought to destroy him. Ultimately, his conquest of the wealthy cities of Timbuktu and Jenne gave the growing Songhai empire the economic power to survive for some 100 years, until the empire was destroyed by foes with advanced technology - muskets against spearmen. = Que las bendiciones de Dios, el más grande de todos, sean sobre ti Askia, ¡líder de la gente de Songhai! Por muchos años tu reino fue vasallo del poderoso estado Africano de Occidente de Mali, hasta mitades del siglo XIV, cuando el Rey Sunní Ali Ber peleó la independencia contra Mali, conquistando mucho territorio y pelear numerosos enemigos que querían destruirlo. Al final, las conquistas de las ricas ciudades de Timbuktu y Jene dio el poder económico al imperio de Songhai para sobrevivir por otros 100 años, hasta que el imperio fue destruido por enemigos con tecnología avanzada - mosquetes contra lanzas.
King Askia, your people look to you to lead them to glory. To make them powerful and wealthy, to keep them supplied with the weapons they need to defeat any foe. Can you save them from destruction, oh King? Can you build a civilization that will stand the test of time? = Rey Askia, tu gente aguarda a que los lideres a la gloria. Que los hagas poderosos y ricos, que los mantengas provistos con las armas que necesitan para derrotar cualquier rival. ¿Puedes salvarlos de la destrucción, oh Rey? ¿Puedes crear una civilización que resista el paso del tiempo?
Gao = Gao
Tombouctu = Tombuctú
Jenne = Jenne
Taghaza = Taghaza
Tondibi = Tondibi
Kumbi Saleh = kumbi Saleh
Kukia = Kukia
Walata = Walata
Tegdaoust = Tegdaoust
Argungu = Argungu
Gwandu = Gwandu
Kebbi = Kebbi
Boussa = Boussa
Motpi = Motpi
Bamako = Bamako
Wa = Wa
Kayes = Kayes 
Awdaghost = Awdaghost
Ouadane = Ouadane
Dakar = Dakar
Tadmekket = Tadmekket
Tekedda = Tekedda
Kano = Kano
Agadez = Agadez
Niamey = Niamey
Torodi = Torodi
Ouatagouna = Ouatagouna
Dori = Dori
Bamba = Bamba
Segou = Segou
Songhai = Songhai
Receive triple Gold from Barbarian encampments and pillaging Cities = Recibe el triple de oro de los campamentos bárbaros y las ciudades saqueadas.
Embarked units can defend themselves = Las unidades embarcadas pueden defenderse

Genghis Khan = Gengis Khan
You stand in the way of my armies. Let us solve this like warriors! = Te interpones en el camino de mis ejércitos. ¡Resolvamos esto como guerreros!
No more words. Today, Mongolia charges toward your defeat. = No más palabras. Hoy, Mongolia carga hacia tu derrota.
You have hobbled the Mongolian clans. My respect for you nearly matches the loathing. I am waiting for my execution. = Has dañado a los clanes mongoles. Mi respeto hacia ti casi iguala el odio que te tengo. Espero por mi ejecución.
I am Temuujin, conqueror of cities and countries. Before me lie future Mongolian lands. Behind me is the only cavalry that matters. = Soy Temuyín, conquistador de ciudades y países. Ante mi llace el futuro de las tierras mongolas. Tras de mi está la única caballería que importa.
I am not always this generous, but we hope you take this rare opportunity we give you. = No siempre soy así de generoso, pero espero que cojas esta oportunidad que te ofrecemos.
So what now? = ¿Ahora qué?
Mongol Terror = Terror Mongol
Greetings, o great Temuujin, immortal emperor of the mighty Mongol Empire! Your fists shatter walls of cities and your voice brings despair to your enemies. O Khan! You united the warring tribes of Northern Asia into a mighty people, creating the greatest cavalry force the world has ever witnessed. Your people's cunning diplomacy divided their enemies, making them weak and helpless before Mongolia's conquering armies. In a few short years, your people's soldiers conquered most of China and Eastern Asia, and the empire continued to grow until it reached west into Europe and south to Korea. Indeed, it was the greatest empire ever seen, dwarfing those pathetic conquests of the Romans or the Greeks. = Saludos, oh gran Temujin, ¡emperador inmortal del gran Imperio Mongol! Tus puños rompieron murallas de ciudades y tu voz trajo desesperanza a tus enemigos. ¡Oh Kan! Tú uniste a las tribus del Noreste Asiático en un pueblo poderoso, creando la fuerza de caballería más poderosa que el mundo jamás haya visto. La astuta diplomacia de tu gente dividió sus enemigos, haciéndolos débiles y vulnerables ante los ejércitos conquistadores de Mongolia. En pocos años, sus soldados conquistaron la mayoría de China y el Este de Asia, y el imperio continuó creciendo hasta que llego a las puertas del este de Europa y el sur de Corea. De verdad, fue el imperio más grande jamás, empequeñeciendo esas patéticas conquistas romanas o griegas.
Temuujin, your people call upon you once more to lead them to battle and conquest. Will the world once again tremble at the thunderous sound of your cavalry, sweeping down from the steppes? Will you build a civilization that stands the test of time? = Temujin, tu gente aguarda una vez más para que lideres a la batalla y conquista. ¿Harás que el mundo tiemble ante el tronar de la marcha de tu poderosa caballería, deslizándose desde las praderas? ¿Puedes crear una civilización que resista el paso del tiempo?
Karakorum = Karakórum
Beshbalik = Beshbalik
Turfan = Trufan
Hsia = Hsia
Old Sarai = Viejo Sarai 
New Sarai = Nuevo Sarai
Tabriz = Tabriz
Tiflis = Tiflis
Otrar = Otrar
Sanchu = Sanchu
Kazan = Kazan
Almarikh = Almarikh
Ulaanbaatar = Ulán Bator
Hovd = Hovd
Darhan = Darhan
Dalandzadgad = Dalandzadgad
Mandalgovi = Mandalgobi
Choybalsan = Choybalsan
Erdenet = Erdenet
Tsetserieg = Tsetserleg
Baruun-Urt = Baruun-Urt
Ereen = Ereen
Batshireet = Batshireet
Choyr = Choyr
Ulaangom = Ulaangom
Tosontsengel = Tosontsengel
Altay = Altay
Uliastay = Uliastay
Bayanhongor = Bayanhongor
Har-Ayrag = Har-Ayrag
Nalayh = Nalayh
Tes = Tes
Mongolia = Mongolia
+30% Strength when fighting City-State units and cities = +30% de fuerza al luchar contra unidades de ciudad-estado y ciudades 

Montezuma I = Moctezuma I
Xi-miqa-can! Xi-miqa-can! Xi-miqa-can! (Die, die, die!) = ¡Xi-miqa-can! ¡Xi-miqa-can! ¡Xi-miqa-can! (¡Muere, muere, muere!)
Excellent! Let the blood flow in raging torrents! = ¡Excelente! ¡Deja que la sangre fluya a raudales!
Monster! Who are you to destroy my greatness? = ¡Monstruo! ¿Quién eres tú para destruir mi grandeza?
What do I see before me? Another beating heart for my sacrificial fire. = ¿Qué veo ante mí? Otro corazón palpitante para mi fuego de sacrificio.
Accept this agreement or suffer the consequences. = Acepta este acuerdo o sufre las consecuencias.
Welcome, friend. = Bienvenido, amigo.
Sacrificial Captives = Cautivos de sacrificio
Welcome, O divine Montezuma! We grovel in awe at your magnificence! May the heaven shower all manner of good things upon you all the days of your life! You are the leader of the mighty Aztec people, wandering nomads from a lost home in the north who in the 12th century came to live in the mesa central in the heart of what would come to be called Mexico. Surrounded by many tribes fighting to control the rich land surrounding the sacred lakes of Texcoco, Xaltocan and Zampango, through cunning alliances and martial prowess, within a mere two hundred years, the Aztecs came to dominate the Central American basin, ruling a mighty empire stretching from sea to sea. But the empire fell at last under the assault of foreign devils - the accursed Spaniards! - wielding fiendish weapons the likes of which your faithful warriors had never seen. = Bienvenido, ¡Oh divino Moctezuma! ¡Nos postramos en asombro de tu magnificencia! ¡Que del cielo caigan todo tipo de cosas buenas sobre ti por el resto de tus vidas! Tus eres el líder de los temibles Aztecas, nómadas vagando de su casa perdida en el norte en el siglo XII se fueron a vivir en la meseta central en el corazón de lo que sería en un futuro México. Rodeado por muchas tribus peleando por el control de la rica tierra rodeando los lagos sagrados de Texcoco, Xaltocan y Zampango, a través de alianzas y hazañas marciales, en menos de 200 años, los Aztecas dominaron la cuenca Centroamericana, reinando un poderoso imperio extendiéndose de mar a mar. Pero el imperio calló bajo el asalto de unos demonios extranjeros - ¡los malditos Españoles! - portando armas diabólicas como las que tus feroces guerreros nunca habían visto.
O great king Montezuma, your people call upon you once more, to rise up and lead them to glory, bring them wealth and power, and give them dominion over their foes and rivals. Will you answer their call, glorious leader? Will you build a civilization that stands the test of time? = Oh gran rey Moctezuma, tu gente te llama una vez más, levántate y lidéralos a la gloria, tráeles riqueza y poder, dales dominio sobre sus rivales y enemigos. ¿Responderás a su llamado, glorioso líder? ¿Puedes crear una civilización que resista el paso del tiempo?
Tenochtitlan = Tenochtitlan
Teotihuacan = Teotihuacan
Tlatelolco = Tlatelolco
Texcoco = Texcoco
Tlaxcala = Tlaxcala
Calixtlahuaca = Calixtlahuaca
Xochicalco = Xochicalco
Tlacopan = Tlacopan
Atzcapotzalco = Atzcapotzalco
Tzintzuntzan = Tzintzuntzan
Malinalco = Malinalco
Tamuin = Tamuin
Teayo = Teayo
Cempoala = Cempoala
Chalco = Chalco
Tlalmanalco = Tlalmanalco
Ixtapaluca = Ixtapaluca
Huexotla = Huexotla
Tepexpan = Tepexpan
Tepetlaoxtoc = Tepetlaoxtoc
Chiconautla = Chiconautla
Zitlaltepec = Zitlaltepec
Coyotepec = Coyotepec
Tequixquiac = Tequixquiac
Jilotzingo = Jilotzingo
Tlapanaloya = Tlapanaloya
Tultitan = Tultitan
Ecatepec = Ecatepec
Coatepec = Coatepec
Chalchiuites = Chalchiuites
Chiauhita = Chiauhita
Chapultepec = Chapultepec
Itzapalapa = Itzapalapa
Ayotzinco = Ayotzinco
Iztapam = Iztapam
Aztecs = Aztecas
Earn [amount]% of killed [mapUnitFilter] unit's [costOrStrength] as [plunderableStat] = Obtené [amount]% de [costOrStrength] de la unidad [mapUnitFilter] eliminada como [plunderableStat] 

Pachacuti = Pachacútec 
Resistance is futile! You cannot hope to stand against the mighty Incan empire. If you will not surrender immediately, then prepare for war! = ¡La resistencia es inútil! No puedes esperar enfrentarte al poderoso Imperio Inca
Declare war on me?!? You can't, because I declare war on you first! = ¿¡¿Me declaras la guerra?!? ¡No puedes porque yo te la declaro primero!
How did you darken the sun? I ruled with diligence and mercy—see that you do so as well. = ¿Cómo has oscurecido el Sol? He reinado con diligencia y misericordia para que tu lo hagas también.
How are you? You stand before Pachacuti Inca Yupanqui. = ¿Cómo estás? Te encuentras frente a Pacha Kutiy Inqa Yupanki.
The Incan people offer this fair trade. = Los incas podemos ofrecer este trato justo.
How are you doing? = ¿Cómo te va?
What do you want now? = ¿Qué quieres ahora!
Great Andean Road = Gran Ruta de los Andes
Oh ye who remakes the world, your loyal subjects greet you, King Pachacuti Sapa Inca, ruler of Tawantinsuyu and the Inca people! From the beginnings in the small state of Cusco, the Incans displayed their potential for greatness, marching to war against their many enemies, crushing their armies into dust and carving for themselves a mighty empire stretching from Ecuador to Chile. Indeed, they built the greatest empire ever seen in pre-Columbian America. More than mere soldiers, your people were great builders and artists as well, and the remnants of their works still awe and inspire the world today. = Ah tú quien rehace el mundo, tus leales súbditos te dan la bienvenida, Rey Pachacútec Sapa Inca, ¡gobernador de Tawantisuyu y el pueblo Inca! Desde el comienzo en el pequeño estado de Cusco, los Incas mostraron su potencial de grandeza, marchando a la guerra en contra de sus decenas de enemigos, convirtiendo sus ejércitos en polvo y creando para sí mismos un poderoso imperio que se extiende de Ecuador a Chile. Sin duda, ellos hicieron el imperio más grande nunca visto en la América pre-Colombina. Más que simples soldados, tu gente fueron grandes constructores y artistas también, y los restos de sus trabajos asombran e inspiran al mundo todavía.
Oh King Pachacuti, truly are you called 'Earth Shaker'! Will you once again call upon the ground itself to a fight at your side? Your armies await your signal. Will you restore the glory of your empire? Can you build a civilization that will stand the test of time? = Oh Rey Pachacútec, ¡verdaderamente eres llamado 'Inca del cambio del rumbo de la tierra'! ¿Harás que la misma tierra pelee a tu lado? Tus ejércitos aguardan tu señal. ¿Retornarás la gloria de tu imperio? ¿Puedes crear una civilización que resista el paso del tiempo?
Cuzco = Cuzco
Tiwanaku = Tiwanaku
Machu = Machu
Ollantaytambo = Ollantaytambo
Corihuayrachina = Corihuayrachina
Huamanga = Huamanga
Rumicucho = Rumicucho
Vilcabamba = Vilcabamba
Vitcos = Vitcos
Andahuaylas = Andahuaylas
Ica = Ica
Arequipa = Arequipa
Nasca = Nasca
Atico = Atico
Juli = Juli
Chuito = Chuito
Chuquiapo = Chuquiapo
Huanuco Pampa = Huánuco Pampa
Tamboccocha = Tamboccocha
Huaras = Huaras
Riobamba = Riobamba
Caxamalca = Caxamalca
Sausa = Sausa
Tambo Colorado = Tambo Colorado
Huaca = Huaca
Tumbes = Tumbes
Chan Chan = Chan Chan
Sipan = Sipan
Pachacamac = Pachacamac
Llactapata = Llactapata
Pisac = Pisac
Kuelap = Kuelap
Pajaten = Pajaten
Chucuito = Chucuito
Choquequirao = Choquequirao
Inca = Inca
Units ignore terrain costs when moving into any tile with Hills = Las unidades ignoran los costos de terreno cuando se mueven a cualquier casilla con colinas.
[amount]% maintenance on road & railroads = [amount]% mantenimiento en carreteras y vías férreas
No Maintenance costs for improvements in [tileFilter] tiles = Sin costo de Mantenimiento para mejoras en casillas de [tileFilter]

Harald Bluetooth = Harald "Diente Azul"
If I am to be honest, I tire of those pointless charades. Why don't we settle our disputes on the field of battle, like true men? Perhaps the skalds will sing of your valor... or mine! = Si te soy honesto estoy harto de estas pantomimas sin sentido. Por qué no zanjamos nuestras disputas en el campo de batalla, ¿como los hombres de verdad? ¡A lo mejor los escaldos cantarán sobre tu valor... o el mío!
Ahahah! You seem to show some skills of a true Viking! Too bad that I'll probably kill you! = ¡Ahahah! ¡Pareces tener las habilidades de un verdadero vikingo! Es una pena que te tenga que matar.
Loki must have stood by you, for a common man alone could not have defeated me... Oh well! I will join the einherjar in Valhalla and feast, while you toil away here. = Loki debe apoyarte, puesto que ningún hombre puede derrotarme... ahora me uniré a los einherjer en el Valhalla y nos daremos un festín mientras trabajas duro aquí.
Harald Bluetooth bids you welcome to his lands, a Viking unlike any the seas and lands have ever known! Hah, are you afraid? = Harad Diente Azul te da la bienvenida a sus tierras, ¡un vikingo como ningún otro que hayan visto estos mares y tierras! ¿Tienes miedo?
This is a fine deal! Even a drunk beggar would agree! = ¡Es un acuerdo justo! ¡Incluso un pordiosero borracho estaría de acuerdo!
Hail to you. = Te saludo.
Viking Fury = Furia Vikinga
Honor and glory be yours, Harald Bluetooth Gormsson, mighty heir of King Gorm of the Old and Thyra Dannebod. Not only were you victorious on the battlefield against the armies of Norway, you also completed massive construction project across the land - numerous Ring Fortresses to protect the populace from invasion and internal strife. You successfully drove off waves of German settlers in 983 AD and sheltered your kingdom from unwanted foreign influence. = Que la gloria y honor sean tuyas, Harold Diente Azul Gormson, gran heredero del Rey Gorm del viejo y Thyra Danebod. No solo fuiste victorioso en el campo de batalla contra los ejércitos de Noruega, pero también hiciste masivos proyectos de construcción a lo largo de la tierra - numerosas Fortalezas Anillo para proteger a la población de invasión y conflicto interno. Tú exitosamente sacaste a las hordas de colonos Alemanes en el 983 D.C. y protegiste tu reino de influencia externa no deseada.
Stalwart Viking, the time for greatness is upon you once more. You are called to rise up and lead your people to renewed power and triumph! Will you make the world shudder once more at the very thought of your great armies of Northsmen? Will you let the Viking battle cry ring out across the crashing waves? Will you build a civilization to stand the test of time? = Leal Vikingo, el tiempo para la grandeza ha llegado. ¡Eres llamado a liderar tu gente y renovar su poder y triunfos! ¿Harás el mundo temblar una vez más con tus grandes ejércitos del Norte? ¿Dejarás el grito vikingo de guerra sonar a través de las olas tronantes? ¿Puedes crear una civilización que resista el paso del tiempo?
Copenhagen = Copenhague
Aarhus = Aarhus
Kaupang = Kaupang
Ribe = Ribe
Viborg = Viborg
Tunsberg = Túnsberg
Roskilde = Roskilde
Hedeby = Hedeby
Oslo = Oslo
Jelling = Jelling
Truso = Truso
Bergen = Bergen
Faeroerne = Islas Feroe
Reykjavik = Reikiavik
Trondheim = Trondheim
Godthab = Nuuk
Helluland = Helluland
Lillehammer = Lillehammer
Markland = Marklandia
Elsinore = Elsinor
Sarpsborg = Sarpsborg
Odense = Odense
Aalborg = Aalborg
Stavanger = Stavanger
Vorbasse = Vorbasse
Schleswig = Schleswig
Kristiansand = Kristiandsand
Halogaland = Halogaland
Randers = Randers
Fredrikstad = Fredrikstad
Kolding = Kolding
Horsens = Horsens
Tromsoe = Tromsoe
Vejle = Vejle
Koge = Koge
Sandnes = Sandnes
Holstebro = Holstebro
Slagelse = Slagelse
Drammen = Drammen
Hillerod = Hillerod
Sonderborg = Sonderborg
Skien = Skien
Svendborg = Svendborg
Holbaek = Holbaek
Hjorring = Hjorring
Fladstrand = Fladstrand
Haderslev = Haderslev
Ringsted = Ringsted
Skrive = Skrive
Denmark = Dinamarca
Units pay only 1 movement point to disembark = Las unidades solo pagan 1 punto de movimiento al desembarcar
No movement cost to pillage = Saquear no supone coste de movimiento

You leave us no choice. War it must be. = No nos dejas elección. Será la guerra.
Very well, this shall not be forgotten. = Muy bien, esto no deberá ser olvidado.
I guess you weren't here for the sprouts after all... = Supongo que no estás aquí por las coles después de todo.
Brussels = Bruselas

And so the flower of Florence falls to barbaric hands... = Y así la flor de Florencia cae en manos bárbaras...
Florence = Florencia

So this is how it feels to die... = Así que esto es lo que se siente al morir...
Hanoi = Hanói

Unacceptable! = ¡Inaceptable!

Today, the Malay people obey you, but do not think this is over... = Hoy, los malayos te obedecen, pero no pienses que esto ha terminado...
Kuala Lumpur = Kuala Lumpur

Perhaps now we will find peace in death... = A lo mejor encontramos la paz en la muerte...
Lhasa = Lhasa

You fiend! History shall remember this! = ¡Demonio! ¡La historia recordará esto!
Milan = Milán

We were too weak to protect ourselves... = Éramos demasiado débiles como para protegernos...
Quebec City = Quebec

I have failed. May you, at least, know compassion towards our people. = He fallado. Podrías, al menos, mostrar compasión con nuestra gente.
Cape Town = Ciudad del Cabo

The day of judgement has come to us. But rest assured, the same will go for you! = El día del juicio ha llegado. Pero ten cuidado, ¡sufrirás el mismo destino!
Helsinki = Helsinki

Ah, Gods! Why have you forsaken us? = ¡Dioses! ¿Por qué nos habéis abandonado?
Manila = Manila

Congratulations, conqueror. This tribe serves you now. = Felicitaciones, conquistador. Esta tribu te sirve ahora.
Mogadishu = Mogadiscio

I have to do this, for the sake of progress if nothing else. You must be opposed! = Tengo que hacer esto, por el bien del progreso. ¡Hay que detenerte!
You can see how fruitless this will be for you... right? = Puedes ver como de infructífero será esto para ti, ¿verdad?
May God grant me these last wishes - peace and prosperity for Brazil. = Que Dios me conceda esto últimos deseos, paz y prosperidad para Brasil.
Rio de Janeiro = Río de Janeiro

After thorough deliberation, Australia finds itself at a crossroads. Prepare yourself, for war is upon us. = Después de una exhaustiva deliberación, Australia se encuentra ante una encrucijada. Prepárate, la guerra está sobre nosotros.
We will mobilize every means of resistance to stop this transgression against our nation! = ¡Usaremos cualquier forma de resistencia para parar esta transgresión contra nuestra nación!
The principles for which we have fought will survive longer than any nation you could ever build. = Los principios por los que hemos luchado sobrevivirán mucho más que cualquier nación que jamás pudieras construír.
Sydney = Sídney

I will enjoy hearing your last breath as you witness the destruction of your realm! = Disfrutaré escuchando tu último aliento mientras contemplas la destrucción de tu reino.
Why do we fight? Because Inanna demands it. Now, witness the power of the Sumerians! = ¿Por qué luchamos? Porque Ianna nos lo ordena. !Ahora contempla el poder de lo sumerios¡
What treachery has struck us? No, what evil? = ¿Que traición nos ha golpeado? No, ¿qué demonio?
Ur = Ur

In responding to the unstinting malignancy that has heretofore defined your relationship with Canada, we can have no recourse but war! = En respuesta a la inconmensurable malevolencia hasta ahora vista en tus relaciones con Canadá, no nos queda más alternativa que la guerra.
As we can reach no peaceful resolution with you, Canada must turn, with reluctance, to war. = Como no podemos alcanzar un acuerdo pacífico contigo, Canadá debe, sin más dilación, dirigirse a la guerra.
I regret not defending my country to the last, although it was not of use. = No lamento haber defendido mi país hasta el final, a pesar de que fuera en vano.
Vancouver = Vancouver

You have revealed your purposes a bit too early, my friend... = Has revelado tus intenciones un poco pronto, amigo mío...
A wrong calculation, on my part. = Un mal cálculo por mi parte.
Venice = Venecia

They will write songs of this.... pray that they shall be in your favor. = Escribirán canciones sobre esto... reza para que sean en tu favor.
Antwerp = Amberes

How barbaric. Those who live by the sword shall perish by the sword. = Que barbárico. Aquellos que viven por la espada morirán por la espada.
Genoa = Génova

We... defeated? No... we had so much work to do! = Nosotros... derrotados? No... ¡todavía tenemos mucho que hacer!
Kathmandu = Katmandú

Perhaps, in another world, we could have been friends... = A lo mejor, en otro mundo, podríamos haber sido amigos...
Singapore = Singapur

We never fully trusted you from the start. = Hemos desconfiado en ti desde el principio.
Tyre = Tiro

May the Heavens forgive you for inflicting this humiliation to our people. = Que los cielos te perdonen por haber inflinjido esta humillación a nuestra gente.
Zanzibar = Zanzíbar

How could we fall to the likes of you?! = ¡¿Cómo podríamos caer en tu misma situación?!
Almaty = Almatý

Let's have a nice little War, shall we? = Disfrutemos de una pequeña guerra, ¿quieres?
If you need your nose bloodied, we'll happily serve. = Si quieres que te sangre la nariz, con gusto te ayudaremos.
The serbian guerilla will never stop haunting you! = ¡La guerrilla serbia nunca parará de atormentarte!
Belgrade = Belgrado

War lingers in our hearts. Why carry on with a false peace? = La guerra persiste en nuestros corazones. ¿Por qué seguir con esta paz falsa?
You gormless radger! You'll dine on your own teeth before you set foot in Ireland! = ¡Maldito idiota! ¡Te comerás tus propios dientes antes que poner un pie en Irlanda!
A lonely wind blows through the highlands today. A dirge for Ireland. Can you hear it? = Un solitario viento sopla en las montañas. Un canto de la muerte por Irlanda. ¿Puedes oírlo?
Dublin = Dublín
Will not be chosen for new games = No será usado en nuevas partidas

You shall stain this land no longer with your vileness! To arms, my countrymen - we ride to war! = ¡No mancharás más la tierra con tu villanía! !A las armas mis compatriotas, marchamos a la guerra!
Traitorous man! The Celtic peoples will not stand for such wanton abuse and slander - I shall have your head! = ¡Traidor! Los celtas no se quedarán parados ante tanto abuso y difamación - ¡Un día tendré tu cabeza!
Vile ruler, know that you 'won' this war in name only! = ¡Tirano, solo has 'ganado' esta guerra nominalmente!
Edinburgh = Edimburgo

Do you really think you can walk over us so easily? I will not let it happen. Not to Kongo - not to my people! = ¿De verdad piensas que puedes pasarnos por encima con tanta facilidad? No dejaré que eso pase. !No a mi gente¡ ¡No al Congo!
We are no strangers to war. You have strayed from the right path, and now we will correct it. = La guerra no nos es extraña. Te has desviado del camino y nosotros te corregiremos.
You are nothing but a glorified barbarian. Cruel, and ruthless. = No eres más que un bárbaro glorificado. Cruel y despiadado.
M'Banza-Kongo = San Salvador del Congo

What a fine battle! Sidon is willing to serve you! = ¡Qué buena batalla! ¡Sidón está dispuesta a servirte!
Sidon = Sidón

We don't like your face. To arms! = Detestamos tu cara. ¡A las armas!
You will see you have just bitten off more than you can chew. = Te darás cuenta que acabas morder más de lo que puedes masticar.
This ship may sink, but our spirits will linger. = Puede que este barco se unda, pero nuestro espiritu persistirá.
Valletta = Valeta

Can only heal by pillaging = Solo puede sanar al saquear


#################### Lines from Policies from Civ V - Vanilla ####################

Aristocracy = Aristocracia
Legalism = Legalismo
Provides the cheapest [stat] building in your first [amount] cities for free = Provee el edificio [stat] más barato en tus primeras [amount] ciudades gratis
Oligarchy = Oligarquía
Units in cities cost no Maintenance = Las unidades en las ciudades no cuestan mantenimiento
[amount]% Strength for cities = [amount]% Fuerza para ciudades
Landed Elite = Élite Terrateniente
[amount]% growth [cityFilter] = [amount]% crecimiento [cityFilter]
Monarchy = Monarquía
Tradition Complete = Tradición Completada

Collective Rule = Reglas colectivas
Citizenship = Ciudadanía
Republic = República
Representation = Representación
Each city founded increases culture cost of policies [amount]% less than normal = Cada ciudad fundada aumenta el costo cultural de las póliticas [amount]% menos de lo normal
Meritocracy = Meritocracia
Liberty Complete = Libertad Completada
Free Great Person = Gran Personaje gratis

Warrior Code = Código guerrero
Discipline = Diciplina
Military Tradition = Tradición militar
[amount]% XP gained from combat = [amount]% XP ganada del combate
Military Caste = Casta militar
Professional Army = Ejercito Profesional
Honor Complete = Honor Completado

Organized Religion = Religión Organizada
Mandate Of Heaven = Mandato del Cielo
[amount]% of excess happiness converted to [stat] = [amount]% de felicidad excedente convertida en [stat]
Theocracy = Teocracia
[amount]% [stat] from every [tileFilter/specialist/buildingName] = [amount]% [stat] de cada [tileFilter/specialist/buildingName]
Reformation = Reforma
Free Religion = Libertad de Culto
Piety Complete = Piedad Completada

Philantropy = Filantropía
Gifts of Gold to City-States generate [amount]% more Influence = Regalos de Oro a Ciudades-Estado generan [amount]% más Influencia
Aesthetics = Estética
Resting point for Influence with City-States is increased by [amount] = Puntos de descanso para la influencia con Ciudades-Estado es subida a [amount]
Scholasticism = Escolasticismo
Allied City-States provide [stat] equal to [amount]% of what they produce for themselves = Las Ciudades-Estado proveen [amount]% de [stat] de lo que producen para si
Cultural Diplomacy = Diplomacia Cultural
[amount]% resources gifted by City-States = [amount]% recursos regalados por Ciudades-Estado
[amount]% Happiness from luxury resources gifted by City-States = [amount]% Felicidad de recursos de lujo regalados por Ciudades-Estado
Educated Elite = Elite Educada
Allied City-States will occasionally gift Great People = Ciudades-Estado aliadas regalarán ocasionalmente Grandes Personas
Patronage Complete = Patrocinio Completado
Influence of all other civilizations with all city-states degrades [amount]% faster = La influencia del resto de las civilizaciones con Ciudades-Estado disminuye [amount]% más rápido
Triggers the following global alert: [param] = Activa la siguiente alarma mundíal: [param]

Naval Tradition = Tradición Naval
Trade Unions = Sindicatos
Merchant Navy = Armada Mercante
Mercantilism = Mercantilismo
Protectionism = Proteccionismo
[amount] Happiness from each type of luxury resource = [amount] Felicidad de cada tipo de recurso de lujo
Commerce Complete = Comercio Completado

Secularism = Laicismo
Humanism = Humanismo
Free Thought = Pensamiento Libre
Sovereignty = Soberanía
[amount]% [stat] = [amount]% [stat]
Scientific Revolution = Revolución Científica
[amount] Free Technologies = [amount] Tecnologias Gratis
Rationalism Complete = Racionalismo Completado
[stats] from all [buildingFilter] buildings = [stats] de todos los edificios [buildingFilter]

Constitution = Constitución
Universal Suffrage = Sufragio Universal
Civil Society = Sociedad Civil
[amount]% Food consumption by specialists [cityFilter] = [amount]% Consumo de alimentos por especialistas [cityFilter]
Free Speech = Libertad de Expresión
[amount] units cost no maintenance = [amount] unidades no cuestan mantenimiento
Democracy = Democracia
[amount]% unhappiness from specialists [cityFilter] = [amount]% infelicidad de especialistas [cityFilter]
Freedom Complete = Emancipación Completada
[amount]% Yield from every [tileFilter] = [amount]% Cosecha de cada [tileFilter]

Populism = Populismo
Militarism = Militarismo
[stat] cost of purchasing [baseUnitFilter] units [amount]% = [stat] coste al comprar unidades [baseUnitFilter] [amount]%
Fascism = Facismo
Quantity of strategic resources produced by the empire +[amount]% = Cantidad de recursos estrategicos producidos por el imperio +[amount]%
Police State = Estado de policías
Total War = Guerra Total
Autocracy Complete = Autocracia completada

United Front = Frente Unido
Militaristic City-States grant units [amount] times as fast when you are at war with a common nation = Ciudades-Estado Militaristicas dán unidades [amount] veces más rápido al estár en guerra con una nación en común
Planned Economy = Economía Planeada
Nationalism = Nacionalismo
Socialism = Socialismo
[amount]% maintenance cost for buildings [cityFilter] = [amount]% coste de mantenimiento para edificios [cityFilter]
Communism = Comunismo
Order Complete = Orden Completado


#################### Lines from Quests from Civ V - Vanilla ####################

Route = Ruta
Build a road to connect your capital to our city. = Construye una carretera para conectar tu capital con nuestra ciudad.

Clear Barbarian Camp = Limpia el campamento bárbaro
We feel threatened by a Barbarian Camp near our city. Please take care of it. = Nos sentimos amenazados por un Campamento de Bárbaros cerca de nuestra ciudad. Por favor límpialo.

Connect Resource = Conectar recurso
In order to make our civilizations stronger, connect [param] to your trade network. = Para fortalecer nuestras civilizaciones, conecte [param] a su red comercial.

Construct Wonder = Construir maravilla
We recommend you to start building [param] to show the whole world your civilization strength. = Te recomendamos que comiences a construir [param] para mostrar al mundo entero la fuerza de tu civilización.

Acquire Great Person = Adquirir gran persona
Great People can change the course of a Civilization! You will be rewarded for acquiring a new [param]. = ¡Las grandes personas pueden cambiar el curso de una civilización! Serás recompensado por adquirir un nuevo [param].

Conquer City State = Conquistar Ciudad-Estado
It's time to erase the City-State of [param] from the map. You will be greatly rewarded for conquering them! = Es tiempo de borrar la Ciudad-Estado de [param] del mapa. ¡Serás grandiosamente recompensado por conquistarlos!

Find Player = Encontrar jugador
You have yet to discover where [param] set up their cities. You will be rewarded for finding their territories. = Todavía tienes que descubrir dónde [param] estableció sus ciudades. Serás recompensado por encontrar sus territorios.

Find Natural Wonder = Encuentra la maravilla natural
Send your best explorers on a quest to discover Natural Wonders. Nobody knows the location of [param] yet. = Envíe a sus mejores exploradores en una búsqueda para descubrir maravillas naturales. Nadie sabe la ubicación de [param] todavía.

Give Gold = Dar Oro
We are suffering great poverty after being robbed by [param], and unless we receive a sum of Gold, it's only a matter of time before we collapse. = Estamos sufriendo una gran pobreza después de ser robados por [param], y a menos de que recivamos una suma de Oro, nuestro colapso es cuestión de tiempo.

Pledge to Protect = Prometer Protección
We need your protection to stop the aggressions of [param]. By signing a Pledge of Protection, you'll confirm the bond that ties us. = Necesitamos tu protección para parar las agresiones de [param]. Al firmar una Promesa de Protección, confirmarás la relación que nos une.

Contest Culture = Torneo de Cultura
The civilization with the largest Culture growth will gain a reward. = La civilización con más crecimiento en Cultura ganará una recompensa.

Contest Faith = Torneo de Fé
The civilization with the largest Faith growth will gain a reward. = La civilización con más crecimiento en Fé ganará una recompensa.

Contest Technologies = Torneo de Tecnologías
The civilization with the largest number of new Technologies researched will gain a reward. = La civilización con el mayor número de tecnologías ganará una recompensa.

Invest = Invertir
Our people are rejoicing thanks to a tourism boom. For a certain amount of time, any Gold donation will yield [amount]% extra Influence. = Nuestra gente se regocija gracias a una subida en turismo. Por cierto periodo de tiempo, cualquier donación en Oro dará [amount]% Influencia extra.

Bully City State = Intimidar Ciudad-Estado
We are tired of the pretensions of [param]. If someone were to put them in their place by Demanding Tribute from them, they would be rewarded. = Estamos cansados de loa alardeos de [param]. Si alguien pudiera ponerlos en su lugar Demandando Tributo, ese tal será recompensado.

Denounce Civilization = Denunciar Civilización
We have been forced to pay tribute to [param]! We need you to tell the world of their ill deeds. = ¡Hemos sido forzados a pagar tributo a [param]! Necesitamos que le digas al mundo sus malas acciones.

We have heard the tenets of [param] and are most curious. Will you send missionaries to teach us about your religion? = Hemos escuchado los dogmas de [param] y son de lo más intrigantes. ¿Enviarás misionarios para enseñarnos de tu religión?


#################### Lines from Ruins from Civ V - Vanilla ####################

We have discovered cultural artifacts in the ruins! (+20 culture) = ¡Hemos descubierto artefactos culturales en las ruinas! (+20 cultura)
discover cultural artifacts = descubrimiento de artefactos culturales

squatters willing to work for you = desamparados dispuestos a trabajar para tí

squatters wishing to settle under your rule = desamparados dispuestos a colonizar bajo tu mando

An ancient tribe trained us in their ways of combat! = ¡Una tribu antigua nos ha entrenado en sus maneras de combate!
your exploring unit receives training = la unidad exploradora recive entrenamiento

We have found survivors in the ruins! Population added to [param]. = ¡Encontramos sobrevivientes en las ruinas! Población añadida a [param].
survivors (adds population to a city) = sobrevivientes (añade población a una ciudad)

We have found a stash of [param] Gold in the ruins! = Encontramos un balijo de [param] Oro en las ruinas
a stash of gold = un balijo de oro

discover a lost technology = descubrimiento de una tecnología perdida

Our unit finds advanced weaponry hidden in the ruins! = ¡Nuestra unidad encontró armamento avanzado oculto en las ruinas!
advanced weaponry for your explorer = armamento avanzado para tu explorador

You find evidence of Barbarian activity. Nearby Barbarian camps are revealed! = Encontraste evidencia de actividad Barbara. ¡Campamentos Barbaros cercanos revelados!
reveal nearby Barbarian camps = revela campamentos Barbaros cercanos

find a crudely-drawn map = encontrarse un mapa rudimentario


#################### Lines from Specialists from Civ V - Vanilla ####################

Scientist = Científico

Merchant = Comerciante

Artist = Artista

Engineer = Ingeniero


#################### Lines from Techs from Civ V - Vanilla ####################

'Where tillage begins, other arts follow. The farmers therefore are the founders of human civilization.' - Daniel Webster = 'Donde la labranza comienza, otros tipos de arte le siguen, por lo tanto los granjeros son los fundadores de la civilización.' - Daniel Webster
Agriculture = Agricultura
Starting tech = Tecnología de inicio

'Shall the clay say to him that fashioneth it, what makest thou?' - Bible Isaiah 45:9 = 'Deba la arcilla decir a quien lo creo, ¿Que haces tú?' - La Biblia Isaias 45:9
Pottery = Cerámica
'Thou shalt not muzzle the ox when he treadeth out the corn.' - Bible Deuteronomy 25:4 = 'No pondrás bozal al buey cuando trillare.' - Deuterenomio 25:4
Animal Husbandry = Ganadería
'The haft of the arrow has been feathered with one of the eagle's own plumes, we often give our enemies the means of our own destruction' - Aesop = 'El mango de la flecha ha sido emplumada con una de las propias plumas del águila; Nosotros usualmente les damos a nuestros enemigos los medios de nuestra destrucción.' - Aesop
Archery = Tiro con arco
'The meek shall inherit the Earth, but not its mineral rights.' - J. Paul Getty = 'El manso podrá heredar la tierra más no sus derechos minerales' - J. Paul Getty
Mining = Minería

'He who commands the sea has command of everything.' - Themistocles = 'Aquel que comanda el mar, tiene el comando de todo'  - Temístocles
Sailing = Náutica
'So teach us to number our days, so that we may apply our hearts unto wisdom.' - Bible Psalms 90:12 = 'Entonces enseñanos a enumerar nuestros días, para que podamos aplicar nuestros corazones en la sabiduría' - Biblia Salmo 90:12
Calendar = Calendario
'He who destroys a good book kills reason itself.' - John Milton = 'Aquel que destruye un buen libro mata la razón misma' - John Milton
Writing = Escritura
Enables Open Borders agreements = Habilita acuerdos de fronteras abiertas
'Even brute beasts and wandering birds do not fall into the same traps or nets twice.' - Saint Jerome = 'Incluso las brutas bestias y los pájaros errantes no caen en las mismas trampas o redes dos veces.' - San Jerónimo 
Trapping = Caza
'Wisdom and virtue are like the two wheels of a cart.' - Japanese proverb = 'La sabiduría y la virtud son como las dos ruedas de una carreta' - Proverbio japones
The Wheel = La rueda
'How happy are those whose walls already rise!' - Virgil = 'Que felices son aquellos cuyas murallas ya se levantan' - Virgilio
Masonry = Albañilería
'Here Hector entered, with a spear eleven cubits long in his hand; the bronze point gleamed in front of him, and was fastened to the shaft of the spear by a ring of gold.' - Homer = 'Aquí entra Hector, con una lanza 5 metros de largo en su mano; La punta de bronze brillo en frente de el, y fue abrochado al palo de la lanza por un anillo de oro.' - Homero
Bronze Working = Trabajo del bronce

'He made an instrument to know if the moon shine at full or no.' - Samuel Butler = 'El hizo un instrumento para saber si la luna brillaba o no' - Samuel Butler
Optics = Óptica
'There is only one good, knowledge, and one evil, ignorance.' - Socrates = 'Solo hay un bien, conocimiento, y solo un mal, ignorancia' - Sócrates
Philosophy = Filosofía
Enables Research agreements = Permite acuerdos de investigación
'A Horse! A Horse! My kingdom for a horse!' - Shakespeare (Richard III) = '¡Un caballo!¡Un caballo!¡Mi reino por un caballo!' - Shakespare (Ricardo III)
Horseback Riding = Equitación
'Mathematics is the gate and key to the sciences.' - Roger Bacon = 'Las matemáticas son la llave y la puerta a las ciencias.' - Roger Bacon
Mathematics = Matemáticas
'Three things are to be looked to in a building: that it stands on the right spot; that it be securely founded; that it be successfully executed.' - Johann Wolfgang von Goethe = 'Tres cosas deben observarse en un edificio: Que este en el lugar correcto, que esta seguramente fundado, que sea exitosamente ejecutado' - Johann Wolfgang von Goethe
Construction = Construcción
'Do not wait to strike til the iron is hot, but make it hot by striking.' - William Butler Yeats = 'No esperes a golpear el hierro cuando este caliente, si no que hazlo caliente por golpearlo.' - William Butler Yeats
Iron Working = Trabajo del hierro

'Three things are necessary for the salvation of man: to know what he ought to believe; to know what he ought to desire; and to know what he ought to do' - St. Thomas Aquinas = 'Tres cosas son necesarias para la salvación del hombre; Saber que debería creer; Saber que debería desear; y saber que debería hacer.' - San Tomás de Aquinas
Theology = Teología
'The only thing that saves us from the bureaucracy is its inefficiency' - Eugene McCarthy = 'Lo única cosa que nos salva de la burocracia es su ineficiencia.' - Eugene Mccarthy
Civil Service = Servicio civil
'Better is bread with a happy heart than wealth with vexation.' - Amenemope = 'Mejor es el pan con un corazón feliz que riquezas con vejación" - Amenemope
Currency = Moneda
Enables conversion of city production to gold = Habilita la conversión de producción a oro
'Instrumental or mechanical science is the noblest and, above all others, the most useful.' - Leonardo da Vinci = 'La ciencia mecánica o instrumental es la mas noble, y por sobre todas las demas, la mas útil.' - Leonardo da Vinci
Engineering = Ingeniería
Roads connect tiles across rivers = Los caminos conectan casillas a través de los ríos
'When pieces of bronze or gold or iron break, the metal-smith welds them together again in the fire, and the bond is established.' - Sri Guru Granth Sahib = 'Cuando las piezas de bronce, oro o hierro se rompen, el forjador los manipula juntos de nuevo en el fuego y la unión se establece' - Sri guru Granth Sahib
Metal Casting = Fundición

'I find the great thing in this world is not so much where we stand, as in what direction we are moving.' - Oliver Wendell Holmes = 'Yo encuentro la cosa mas grande en este mundo no donde estamos parados, si no mas bien hacía donde vamos' Oliver Wendell Holmes
Compass = Brújula
'Education is the best provision for old age.' - Aristotle = 'Educación es la mejor previsión para la vejez.' - Aristóteles
Education = Educación
Enables conversion of city production to science = Habilita la conversión de producción a ciencia
'Whoso pulleth out this sword of this stone and anvil, is rightwise king born of all England.' - Malory = 'Quien saque esta espada de esta espada y yunque, es heredero legítimo de toda Inglaterra.' - Malory
Chivalry = Caballería
'The press is the best instrument for enlightening the mind of man, and improving him as a rational, moral and social being.' - Thomas Jefferson = 'La imprenta es el mejor instrumento para iluminar la mente del hombre y mejorarlo como un ser racional, moral y social' - Tomás Jefferson
Machinery = Mecánica
Improves movement speed on roads = Mejora la velocidad de movimiento en caminos
'Measure what is measurable, and make measurable what is not so.' - Galileo Galilei = 'Mide lo que sea medible, y haz medible lo que no lo sea.' Galileo Galilei
Physics = Física
'John Henry said to his Captain, / 'A man ain't nothin' but a man, / And before I'll let your steam drill beat me down, / I'll die with the hammer in my hand.'' - Anonymous: The Ballad of John Henry, the Steel-Drivin' Man = "John Henry le dijo a su capitán: Un hombre no es más que un hombre, y antes de dejar que vuestra perforadora a vapor me derrote, moriré con el martillo en la mano.' - 'The Ballad of John Henry, the Steel-Driving Man', balada tradicional estadounidense
Steel = Acero

'Joyfully to the breeze royal Odysseus spread his sail, and with his rudder skillfully he steered.' - Homer = 'Alegremente a la briza el real Odiseo expandió sus velas y con su timón el habilidosamente dirigió' - Homero
Astronomy = Astronomía
'Their rising all at once was as the sound of thunder heard remote' - Milton = 'Y su ascenso fue de pronto un ruido de tronar remoto.' - John Milton
Acoustics = Acústica
'Happiness: a good bank account, a good cook and a good digestion' - Jean Jacques Rousseau = 'Felicidad: Una buena cuenta bancaria, una buena cocina y una buena digestión.' - Jean Jacques Rousseau
Banking = Banca
'It is a newspaper's duty to print the news and raise hell.' - The Chicago Times = 'Es el deber de un periódico el de imprimir la noticia y desatar el infierno.' - El Chicago Times
Printing Press = Imprenta
'The day when two army corps can annihilate each other in one second, all civilized nations, it is to be hoped, will recoil from war and discharge their troops.' - Alfred Nobel = 'El día en que dos cuerpos militares puedan aniquilarse entre si en un segundo, todas las naciones civilizadas, es de esperarse, se retirarán de la guerra y se desharán de sus tropas.' - Albert Nobel
Gunpowder = Pólvora

'The winds and the waves are always on the side of the ablest navigators.' - Edward Gibbon = 'Los vientos y las olas siempre están en el lado de los hábiles navegadores.' - Edward Gibbon
Navigation = Navegación
'Compound interest is the most powerful force in the universe.' - Albert Einstein = 'El Interés compuesto es la fuerza mas poderosa del universo.' - Albert Einstein
Economics = Economía
'Wherever we look, the work of the chemist has raised the level of our civilization and has increased the productive capacity of the nation.' - Calvin Coolidge = 'Donde sea que miremos, el trabajo del químico ha aumentado el nivel de nuestra civilización y ha aumentando la capacidad productiva de la nación.' - Calvin Coolidge
Chemistry = Química
'There never was a good knife made of bad steel.' - Benjamin Franklin = 'Nunca hubo un buen cuchillo hecho de mal acero.' - Benjamin Franklin
Metallurgy = Metalurgia

'Those who cannot remember the past are condemned to repeat it.' - George Santayana =  'Aquellos quienes no recuerdan el pasado están condenados a repetirlo.' - George Santayana
Archaeology = Arqueología
'Every great advance in science has issued from a new audacity of imagination.' - John Dewey = 'Cada gran avance de la ciencia ha sido sacada desde una nueva audacia de la imaginación.' - John Dewey
Scientific Theory = Teoría científica
'Wars may be fought with weapons, but they are won by men. It is the spirit of the men who follow and of the man who leads that gains the victory.' - George S. Patton = 'Las guerras pueden ser peleadas con armas, pero son ganadas por hombres. Es el espíritu de los hombres que siguen y de quien los guía lo que ganan la victoria.' - George S. Patton
Military Science = Ciencia militar
'The nation that destroys its soil destroys itself.' - Franklin Delano Roosevelt = 'La nación que destruye su suelo se destruye a si mismo.' - Franklin Delano Roosevelt
Fertilizer = Fertilizante
'It is well that war is so terrible, or we should grow too fond of it.' - Robert E. Lee = "Está bien que la guerra sea tan terrible, o deberíamos crecer demasiado cercanos a ella." - Robert E. Lee
Rifling = Estriado

'If the brain were so simple we could understand it, we would be so simple we couldn't.' - Lyall Watson = 'Sí el cerebro fuera tan simple que pudiéramos entenderlo, nosotros seriamos demasiado simples que no podríamos.' - Lyall Watson
Biology = Biología
'The nations of the West hope that by means of steam communication all the world will become as one family.' - Townsend Harris = 'Las naciones del oeste esperan que por medio del vapor la comunicación en todo el mundo sea una sola familia.' - Townsend Harris
Steam Power = Energía de vapor
'As soon as men decide that all means are permitted to fight an evil, then their good becomes indistinguishable from the evil that they set out to destroy.' - Christopher Dawson = 'Tan pronto como el hombre decida que todos los medios están permitidos para pelear el mal, entonces su bondad se vuelve indistinguible del mal que se propuso destruir.' - Christopher Dawson 
Dynamite = Dinamita

'Is it a fact - or have I dreamt it - that, by means of electricity, the world of matter has become a great nerve, vibrating thousands of miles in a breathless point of time?' - Nathaniel Hawthorne = 'Es un hecho - o lo soñe, que por medio de la electricidad, ¿el mundo de la materia se ha convertido en un gran nervio, vibrando miles de millas en un punto del tiempo sin aliento?.' - Nathaniel Hawthorne 
Electricity = Electricidad
'Nothing is particularly hard if you divide it into small jobs.' - Henry Ford = 'Nada es particularmente difícil si lo divides en pequeños trabajos.' - Henry ford
Replaceable Parts = Producción En Serie
'The introduction of so powerful an agent as steam to a carriage on wheels will make a great change in the situation of man.' - Thomas Jefferson = 'La introducción de un agente tan poderoso como el vapor en un carruaje con ruedas hara un gran cambio en la situación del hombre.' - Thomas Jefferson
Railroads = Ferrocarriles

'And homeless near a thousand homes I stood, and near a thousand tables pined and wanted food.' - William Wordsworth = 'Y vagabundos cerca de miles de casas yo me pare, y cerca de mil mesas suspiraban y querían comida.' - William Wordsworth
Refrigeration = Refrigeración
'I once sent a dozen of my friends a telegram saying 'flee at once-all is discovered!' They all left town immediately.' - Mark Twain = 'Una vez mandé un telegrama a 12 de mis amigos que decía '¡Huye de inmediato - todo ha sido descubierto!' Y todos dejaron el pueblo corriendo.' - Mark Twain
Telegraph = Telegrafo
'The whole country was tied together by radio. We all experienced the same heroes and comedians and singers. They were giants.' - Woody Allen = 'El país entero estaba atado junto a la radio. Todos nosotros experimentamos los mismos heroés y comediantes y cantantes. Ellos eran gigantes.' - Woody Allen
Radio = Radio
'Aeronautics was neither an industry nor a science. It was a miracle.' - Igor Sikorsky = "La Aeronautica no fue ni una industria ni una ciencia. Fue un milagro.' - Igor Sikorsky
Flight = Vuelo
'Any man who can drive safely while kissing a pretty girl is simply not giving the kiss the attention it deserves.' - Albert Einstein = 'Cualquier hombre que pueda manejar de forma segura mientras besa a una mujer bonita, simplemente no está dando al beso la atención que se merece.' - Albert Einstein 
Combustion = Combustión

'In nothing do men more nearly approach the gods than in giving health to men.' - Cicero = 'En nada se acerca mas el hombre a los dioses que en darle salud al hombre.' - Cicerón
Pharmaceuticals = Farmacéutica
'Ben, I want to say one word to you, just one word: plastics.' - Buck Henry and Calder Willingham, The Graduate = 'Ben, quiero decirte una palabra, solo una palabra: Plástico' - Buck Henry and Calder Willingham, Los Graduados
Plastics = Plástico
'There's a basic principle about consumer electronics: it gets more powerful all the time and it gets cheaper all the time.' - Trip Hawkins = 'Hay un principio básico sobre el consumidor de electrónicos: Se vuelve mas poderoso todo el tiempo y se vuelve más barato todo el tiempo.' - Trip Hawkins
Electronics = Electrónica
'The speed of communications is wondrous to behold, it is also true that speed does multiply the distribution of information that we know to be untrue.' – Edward R. Murrow = 'La velocidad de la comunicación que tenemos es maravillosa, también es verdad que la velocidad multiplica la distribución de información que sabemos és falsa.' - Edward R. Murrow
Mass Media = Medios de Comunicación Masiva
'Vision is the art of seeing things invisible.' - Jonathan Swift = 'La visión es el arte de ver las cosas invisibles.' - Jonathan Swift
Radar = Radar
'The unleashed power of the atom has changed everything save our modes of thinking, and we thus drift toward unparalleled catastrophes.' - Albert Einstein = 'El poder desatado del átomo ha cambiado todo menos nuestra manera de pensar; Y así nos dirigimos hacía una catástrofe sin paralelos.' - Albert Einstein
Atomic Theory = Teoría atómica

'Only within the moment of time represented by the present century has one species, man, acquired significant power to alter the nature of his world.' - Rachel Carson = 'Solo dentro del momento de tiempo representado por la presente centuria una especia ha, el hombre, adquirido poder suficiente para alterar la naturaleza de su mundo.' - Rachel Carson
Ecology = Ecología
'Computers are like Old Testament gods: lots of rules and no mercy.' - Joseph Campbell = 'Las computadoras son como los dioses del viejo testamento: Un montón de reglas y sin misericordia.' - Joseph Campbell
Computers = Ordenadores
'A good rule for rocket experimenters to follow is this: always assume that it will explode.' - Astronautics Magazine, 1937 = 'Una buena regla para seguir en experimentos de cohetes es: Siempre asume que explotará.' - Revista Astronautics, 1937
Rocketry = Cometería
'The night is far spent, the day is at hand: let us therefore cast off the works of darkness, and let us put on the armor of light.' - The Holy Bible: Romans, 13:12 = La noche está avanzada, y se acerca el día. Desechemos, pues, las obras de las tinieblas, y vistámonos la armadura de la luz.' La Biblia Romanos 13:12
Lasers = Lasers
'I am become Death, the destroyer of worlds.' - J. Robert Oppenheimer = 'Me convertí en la muerte, destructor de mundos.' - J. Robert Oppenheimer
Nuclear Fission = Fisión nuclear

'The new electronic interdependence recreates the world in the image of a global village.' - Marshall McLuhan = 'La nueva interdependencia electronica recrea el mundo en una imagen de aldea mundial.' - Marshal McLuhan
Globalization = Globalización
'1. A robot may not injure a human being or, through inaction, allow a human being to come to harm. 2. A robot must obey any orders given to it by human beings, except when such orders would conflict with the First Law. 3. A robot must protect its own existence as long as such protection does not conflict with the First or Second Law.' - Isaac Asimov = '1. Un robot no puede herir a un ser humano, o por inacción, permitir que un ser humano se lastime 2. Un robot debe obedecer cualquier orden que se le de por seres humanos, 3. Un robot debe proteger su existencia tanto como sea siempre que no entre en conflicto con la primera o segunda ley.' - Isaac Asimov
Robotics = Robótica
'Now, somehow, in some new way, the sky seemed almost alien.' - Lyndon B. Johnson = 'Ahora, de alguna manera, en alguna forma nueva, el cielo parece casi alien.' - Lyndon B. Johnson
Satellites = Satélites
Reveals the entire map = Revela todo el mapa
'Be extremely subtle, even to the point of formlessness, be extremely mysterious, even to the point of soundlessness. Thereby you can be the director of the opponent's fate.' - Sun Tzu = 'Se extremadamente sutíl, incluso al punto de la informalidad, se extremadamente cauteloso, incluso al punto silenciosos. Así podrás ser el director del estado de tu oponente.' – Sun Tzu
Stealth = Sigilo
'Our scientific power has outrun our spiritual power, we have guided missiles and misguided men.' – Martin Luther King Jr. = 'Nuestro poder cientifico ha superado nuestro poder espiritual, tenemos misiles guiados y hombres perdidos.' - Martin Luther King Jr.
Advanced Ballistics = Balisticas Avanzadas

'Every particle of matter is attracted by or gravitates to every other particle of matter with a force inversely proportional to the squares of their distances.' - Isaac Newton = 'Cada particular de materia es atraída por o gravita hacia cada partícula de materia con una fuerza inversamente proporcional a la diferencia en sus distancias' - Isaac Newton 
Particle Physics = Física de Partículas
'The release of atomic energy has not created a new problem. It has readily made more urgent the necessity of solving an existing one.' - Albert Einstein = 'La liberación de energía atómica no ha creado un nuevo problema. Se ha hecho fácilmente más urgente la necesidad de resolver una existente.' - Albert Einstein
Nuclear Fusion = Fusión Nuclear

'The impact of nanotechnology is expected to exceed the impact that the electronics revolution has had on our lives.' - Richard Schwartz = 'Se espera que el impacto de la nanotecnología exceda el impacto que la revolución electronica tuvo en nuestras vidas.' - Richard Schwartz
Nanotechnology = Nanotecnología

'I think we agree, the past is over.' - George W. Bush = 'Creo que concordamos, el pasado se terminó.' - George W. Bush
Future Tech = Tecnología del futuro
Who knows what the future holds? = ¿Quién sabe qué nos depara el futuro?
Can be continually researched = Puede investigarse continuamente


#################### Lines from Terrains from Civ V - Vanilla ####################

Ocean = Océano

Coast = Costa

Grassland = Pradera

Plains = Llanura

Tundra = Tundra

Desert = Desierto

Lakes = Lagos

Mountain = Montañas
Has an elevation of [amount] for visibility calculations = Tiene una elevación de [amount] para calculaciones de visibilidad
Units ending their turn on this terrain take [amount] damage = Unidades finalizando turno en este terreno [amount] toman daño

Snow = Nieve

Hill = Colinas
[amount] Strength for cities built on this terrain = [amount] de Fuerza para ciudades asentadas en este terreno

Forest = Bosque
Provides a one-time Production bonus to the closest city when cut down = Proporciona una bonificación de producción única a la ciudad más cercana cuando se corta
Blocks line-of-sight from tiles at same elevation = Bloquea la visión desde casillas de misma elevación
Resistant to nukes = Resistente a bombas nucleares
Can be destroyed by nukes = Puede ser destruido por bombas nucleares
A Camp can be built here without cutting it down = Un Campamento puede ser construido aquí sin tener que talar

Jungle = Selva

Marsh = Pantano
Only Polders can be built here = Solo Pólderos pueden ser construídos aquí

Fallout = Terreno radioactivo
Nullifies all other stats this tile provides = Anula todas las demás estadísticas que proporciona este mosaico

Oasis = Oasis
Only [improvementFilter] improvements may be built on this tile = Solo [improvementFilter] se pueden construir mejoras en este mosaico

Flood plains = Terreno inundable

Ice = Hielo

Atoll = Atolón

Great Barrier Reef = Gran Barrera de Coral

Old Faithful = Viejo Fiel

El Dorado = El Dorado
Grants 500 Gold to the first civilization to discover it = Otorga 500 de oro a la primera civilización que la descubra

Fountain of Youth = Fuente de la juventud
Grants [promotion] ([comment]) to adjacent [mapUnitFilter] units for the rest of the game = Concede [promotion] ([comment]) a unidades adyacentes [mapUnitFilter] por el resto del juego
Tile provides yield without assigned population = Tile proporciona rendimiento sin población asignada

Grand Mesa = Grand Meseta

Mount Fuji = Monte Fuji

Krakatoa = Krakatoa

Rock of Gibraltar = Peñón de Gibraltar

Cerro de Potosi = Cerro de Potosi

Barringer Crater = Cráter Barringer


#################### Lines from TileImprovements from Civ V - Vanilla ####################

Farm = Granja
Can also be built on tiles adjacent to fresh water = También se puede construir sobre casillas adyacentes al agua dulce.
[stats] from [tileFilter] tiles = [stats] de casillas [tileFilter]

Lumber mill = Serrería

Mine = Mina

Trading post = Puesto comercial

Camp = Campamento

Oil well = Pozo petrolífero

Pasture = Pastizal

Plantation = Plantación

Quarry = Cantera

Fishing Boats = Barcos Pesqueros

Fort = Fuerte
Can be built outside your borders = Puede construirse fuera de tus fronteras
Gives a defensive bonus of [amount]% = Otorga una bonificación defensiva del [amount]%

Road = Carretera
Costs [amount] gold per turn when in your territory = Cuesta [amount] oro por turno si está en tu territorio
Reduces movement cost to ½ if the other tile also has a Road or Railroad = Reduce el costo de movimiento a ½ si la otra casilla también tiene un Camino o Ferrocarril
Reduces movement cost to ⅓ with Machinery = Reduce el costo de movimiento por ⅓ con Mecanica
Requires Engineering to bridge rivers = Requiere Ingenieria para hacer puentes en rios

Railroad = Línea de ferrocarril
Reduces movement cost to ⅒ if the other tile also has a Railroad = Reduce el costo de movimiento por ⅒ si la otra casilla también tiene un Ferrocarril

Remove Forest = Quitar Bosque
Provides a one-time Production bonus depending on distance to the closest city once finished = Da un unico bonus de producción dependiendo de la distancia de la ciudad más cercana

Remove Jungle = Quitar Selva

Remove Fallout = Quitar Radioactividad

Remove Marsh = Quitar Pantano

Remove Road = Quitar Camino

Remove Railroad = Quitar Ferrocarril

Cancel improvement order = Cancelar orden de mejora

Academy = Academia

Landmark = Edificio Emblemático

Manufactory = Fábrica

Customs house = Aduana

Holy site = Lugar Sagrado

Citadel = Ciudadela
Adjacent enemy units ending their turn take [amount] damage = Las unidades enemigas adyacentes que terminan su turno toman [amount] daño
Can be built just outside your borders = Se puede construir justo fuera de tus fronteras
Constructing it will take over the tiles around it and assign them to your closest city =  Al construirlo, tomará las casillas adyacentes y se las dará a la ciudad más cercana

Moai = Móai

Terrace farm = Terrazas de cultivo

Ancient ruins = Ruinas Antiguas
Unpillagable = Insaqueable
Provides a random bonus when entered = Provee un bonus aleatorio al entrar

City ruins = Ciudad en ruinas
A bleak reminder of the destruction wreaked by War = Un lúgrube recordatorio de la destrucción causada por la Guerra

City center = Centro de la ciudad
Indestructible = Indestructible
Marks the center of a city = Marca el centro de la ciudad
Appearance changes with the technological era of the owning civilization = La apariencia cambia con la era tecnologíca de dicha civilización

Barbarian encampment = Campamento Bárbaro
Home to uncivilized barbarians, will spawn a hostile unit from time to time = Hogar de barbaros incivilizados, unidades hostiles aparecerán de vez en cuando


#################### Lines from TileResources from Civ V - Vanilla ####################

Cattle = Ganado

Sheep = Ovejas

Deer = Ciervos

Bananas = Plátanos

Wheat = Trigo

Stone = Piedra

Fish = Peces

Horses = Caballos
Guaranteed with Strategic Balance resource option = Garantizado con la opción de recurso Equilibrado Estratégico

Iron = Hierro

Coal = Carbón

Oil = Petróleo
Deposits in [tileFilter] tiles always provide [amount] resources = Depósitos en [tileFilter] los mosaicos siempre brindan [amount] recursos

Aluminum = Aluminio

Uranium = Uranio

Furs = Pieles

Cotton = Algodón

Dyes = Tintes

Gems = Gemas

Gold Ore = Mineral de oro

Silver = Plata

Incense = Incienso

Ivory = Marfil

Silk = Seda

Spices = Especias

Wine = Vino

Sugar = Azúcar

Marble = Mármol

Whales = Ballenas

Pearls = Perlas

Jewelry = Joyería
Can only be created by Mercantile City-States = Solo puede ser creado por Ciudades-Estados Mercantiles

Porcelain = Porcelana


#################### Lines from UnitPromotions from Civ V - Vanilla ####################

Sword = Espada
Ranged Gunpowder = Pólvora de largo alcance
Armored = Blindado
Melee Water = Cuerpo a cuerpo Agua
Ranged Water = Largo Alcance Agua
Heal Instantly = Curar al Instante
Heal this unit by [amount] HP = Cura esta unidad por [amount] HP
Doing so will consume this opportunity to choose a Promotion = Hacerlo consumirá esta oportunidad de escojer una promoción

Accuracy I = Precisión I

Accuracy II = Precisión II

Accuracy III = Precisión III

Barrage I = Cortina de fuego I

Barrage II = Cortina de fuego II

Barrage III = Cortina de fuego III

Volley = Andanada

Extended Range = Alcance extendido
[amount] Range = [amount] Rango

Indirect Fire = Fuego Indirecto
Ranged attacks may be performed over obstacles = Puede realizar ataques a distancia sobre obstáculos

Shock I = Choque I

Shock II = Choque II

Shock III = Choque III

Drill I = Instrucción I

Drill II = Instrucción II

Drill III = Instrucción III

Charge = Carga

Besiege = Sitio 

Formation I = Formación I

Formation II = Formación II

Blitz = Ataque relámpago
[amount] additional attacks per turn = [amount] ataques adicionales por turno

Woodsman = Montaraz
Double movement in [terrainFilter] = Doble movimiento en [terrainFilter]

Amphibious = Anfibio
Eliminates combat penalty for attacking over a river = Elimina penalidad de combate al atacar cruzando un río
 # Requires translation!
Eliminates combat penalty for attacking across a coast = 

Medic = Médica
All adjacent units heal [amount] HP when healing = Todas las unidades adyacentes se curan [amount] HP al sanarse

Medic II = Médica II
[amount] HP when healing = [amount] HP al curarse

Scouting I = Exploración I

Scouting II = Exploración II

Scouting III = Exploración III

Survivalism I = Supervivencia I

Survivalism II = Supervivencia II

Survivalism III = Supervivencia III
Unit will heal every turn, even if it performs an action = La unidad se curará todos los turnos, incluso si realiza alguna acción
May withdraw before melee ([amount]%) = Puede retirarse antes del cuerpo a cuerpo ([amount]%)

Boarding Party I = Grupo de Abordaje I

Boarding Party II = Grupo de Abordaje II

Boarding Party III = Grupo de Abordaje III

Coastal Raider I = Asaltante Costero I
Earn [amount]% of the damage done to [mapUnitFilter] units as [plunderableStat] = Gana [amount]% del daño hecho a unidades [mapUnitFilter] como [plunderableStat]

Coastal Raider II = Asaltante Costero II

Coastal Raider III = Asaltante Costero III

 # Requires translation!
Landing Party = 

Targeting I = Fijación de objetivos I

Targeting II = Fijación de objetivos II

Targeting III = Fijación de objetivos III

Wolfpack I = Manada de lobos I

Wolfpack II = Manada de lobos II

Wolfpack III = Manada de lobos III

Aircraft Carrier = Portaaviones
Armor Plating I = Blindaje I

Armor Plating II = Blindaje II

Armor Plating III = Blindaje III

Flight Deck I = Cubierta de Vuelo I
Can carry [amount] extra [mapUnitFilter] units = Puede llevar [amount] unidades [mapUnitFilter] extra

Flight Deck II = Cubierta de Vuelo II

Flight Deck III = Cubierta de Vuelo III

Supply = Suministros
May heal outside of friendly territory = Puede curarse fuera de territorio amistoso

Siege I = Asedio I

Siege II = Asedio II

Siege III = Asedio III

Evasion = Evasión
Damage taken from interception reduced by [amount]% = Daño recibido por intercepción reducido en [amount]%

Interception I = Intercepción I
[amount]% Damage when intercepting = [amount]% Daño al interceptar

Interception II = Intercepción II

Interception III = Intercepción III

Air Targeting I = Focalización Aerea I

Air Targeting II = Focalización Aerea II

Sortie = Incursión
[amount] extra interceptions may be made per turn = [amount] intercepciones extra pueden ser hechas por turno

Operational Range = Rango de operación

Helicopter = Helicoptero
Air Repair = Reparación Aérea

Mobility I = Mobilidad I

Mobility II = Mobilidad II

Anti-Armor I = Anti-Blindaje I

Anti-Armor II = Anti-Blindaje II

Cover I = Cobertura I

Cover II = Cobertura II

March = Marcha

Mobility = Movilidad

Sentry = Vigilar

Logistics = Logística

Ambush I = Emboscada I

Ambush II = Emboscada II

Bombardment I = Bombardeo I

Bombardment II = Bombardeo II

Bombardment III = Bombardeo III

Morale = Moral

Great Generals I = Grandes Generales I

Great Generals II = Grandes Generales II

Quick Study = Estudio rápido

Haka War Dance = Danza de Guerra Haka
[amount]% Strength for enemy [unitType] units in adjacent [param] tiles = [amount]% Fuerza para unidades [unitType] enemigas junto a casillas de [param]

Rejuvenation = Rejuvenecimiento
All healing effects doubled = Se doblan todos los efectos de cura

Slinger Withdraw = Retirar Hondero

Ignore terrain cost = Ignora costo del terreno 
Ignores terrain cost = Ignora el coste del terreno

Pictish Courage = Coraje Picto

Home Sweet Home = Hogar dulce hogar
[amount]% Strength decreasing with distance from the capital = [amount]% La fuerza disminuye con la distancia de la capital


#################### Lines from UnitTypes from Civ V - Vanilla ####################


Civilian Water = Civíl Agua


Can enter ice tiles = Puede entrar en casillas de hielo
Invisible to non-adjacent units = Invisible para unidades no-adyacentes
Can see invisible [mapUnitFilter] units = Puede ver unidades [mapUnitFilter] invisibles


Aircraft = Aeronave
6 tiles in every direction always visible = Quedan visibles 6 casillas en cada dirección


Atomic Bomber = Bombardero Atómico

Self-destructs when attacking = Se auto-destruye al atacar
Cannot be intercepted = No puede ser interceptado

Can pass through impassable tiles = Puede pasar por casillas infranqueables


#################### Lines from Units from Civ V - Vanilla ####################

Can build [improvementFilter/terrainFilter] improvements on tiles = Puede cnstruír mejoras de casilla de [improvementFilter/terrainFilter]

Founds a new city = Funda una nueva ciudad
Excess Food converted to Production when under construction = El exceso de Alimento es convertido en Producción mientras se construye
Requires at least [amount] population = Requiere al menos [amount] de población

May upgrade to [baseUnitFilter] through ruins-like effects = Puede mejorarse a [baseUnitFilter] a través de efectos de ruinas

This is your basic, club-swinging fighter. = Este es tu basico, un luchador aficionado

Maori Warrior = Guerrero Maorí

Jaguar = Jaguar
Heals [amount] damage if it kills a unit = Se cura [amount] de daño si mata a una unidad

Brute = Bestia

Archer = Arquero

Bowman = Arquero experto

Slinger = Hondero

Skirmisher = Tirador escondido

Work Boats = Barco de Trabajo
Cannot enter ocean tiles = No puede entrar al océano
May create improvements on water resources = Puede crear mejoras en recursos acuáticos
Uncapturable = Incapturable

Trireme = Trirreme

Galley = Galera

Chariot Archer = Arquero a Carruaje
No defensive terrain bonus = Sin bonus de defensa de terreno
Rough terrain penalty = Penalización en terreno escabroso

War Chariot = Carruaje de Guerra

War Elephant = Elefante de Guerra


Hoplite = Hoplita

Persian Immortal = Inmortal Persa

Marauder = Merodeador

Horseman = Jinete
Can move after attacking = Puede mover después de atacar

Companion Cavalry = Caballería de Compañía

Catapult = Catapulta
Must set up to ranged attack = Debe montarse para atacar a distancia

Ballista = Balista

Swordsman = Espadachín

Legion = Legionario

Mohawk Warrior = Guerrero Mohawk


Landsknecht = Lansquenete
Can move immediately once bought = Puede moverse inmediatamente una vez comprado

Knight = Caballero

Camel Archer = Arquero a Camello

Conquistador = Conquistador
Defense bonus when embarked = Bonus de defensa mientras esté embarcado

Naresuan's Elephant = Elefante Naresuano

Mandekalu Cavalry = Caballería Mandekalu

Keshik = Keshik

Crossbowman = Ballestero

Chu-Ko-Nu = Chu-ko-nu

Longbowman = Arquero de Arco Largo

Trebuchet = Trabuquete

Hwach'a = Hwach'a

Longswordsman = Espadachín de Espada Larga

Samurai = Samurai

Berserker = Berserker

Caravel = Caravela

Turtle Ship = Barco Tortuga


Musketeer = Mosquetero

Janissary = Jenízaro

Minuteman = Milicia Revolucionaria

Tercio = Tercio

Frigate = Fragata

Ship of the Line = Barco de la Línea

Lancer = Jinete lancero

Sipahi = Cipayo

Cannon = Cañón


Norwegian Ski Infantry = Infantería de Esquí Noruega

Cavalry = Caballería

Cossack = Cosaco

Ironclad = Buque a vapor

Artillery = Artillería

Can only attack [tileFilter] tiles = Solo puede atacar a casillas de [tileFilter]

Foreign Legion = Legión Extranjera


[amount]% chance to intercept air attacks = [amount]% de posibilidad de interceptar ataques aéreos

Carrier = Portaaviones
Cannot attack = No puede atacar
Can carry [amount] [mapUnitFilter] units = Puede llevar [amount] unidades [mapUnitFilter]

Battleship = Buque de Guerra

Anti-Aircraft Gun = Cañón Anti-Aéreo

Destroyer = Destructor

Zero = Zero


B17 = B-17

Paratrooper = Paracaidista
May Paradrop up to [amount] tiles from inside friendly territory = Puede lanzarse a una distancia de [amount] casillas desde terreno amigo

Tank = Tanque

Panzer = Panzer

Anti-Tank Gun = Cañón Anti-Tanque

Atomic Bomb = Bomba atómica
Nuclear weapon of Strength [amount] = Arma Nuclear de Fuerza [amount]
Blast radius [amount] = Radio de efecto [amount]

Rocket Artillery = Artillería de Misiles

Mobile SAM = Vehículo SAM

Guided Missile = Misil Balístico

Nuclear Missile = Misil nuclear

Helicopter Gunship = Helicóptero de Ataque
All tiles cost 1 movement = Todas las casillas cuestan 1 movimiento
Ignores Zone of Control = Ignora Zona de Control
Unable to capture cities = Incapaz de capturar ciudades

Nuclear Submarine = Submarino Nuclear

Mechanized Infantry = Infantería Mecanizada

Missile Cruiser = Crusero Balistico

Modern Armor = Blindado Moderno

Jet Fighter = Caza de Combate

Giant Death Robot = Robot Gigante Mortal

Stealth Bomber = Bombardero Furtivo
Cannot be carried by [mapUnitFilter] units = No puede ser llevado por unidades [mapUnitFilter]

Great Artist = Gran Artista
Can start an [amount]-turn golden age = Puede comenzar una edad de oro de [amount]-turnos 
Can construct [improvementName] = Puede construir [improvementName]
Great Person - [stat] = Gran Personaje - [stat]

Great Scientist = Gran Científico
Can hurry technology research = Puede acelerar investigaciones

Great Merchant = Gran Mercader
Can undertake a trade mission with City-State, giving a large sum of gold and [amount] Influence = Puede realizar una ruta de comercio con una Ciudad-estado dando una gran cantidad de oro y [amount] de Influencia

Great Engineer = Gran Ingeniero
Can speed up construction of a building = Puede acelerar la construcción de un edificio

Great Prophet = Gran Profeta
Can construct [tileImprovement] if it hasn't used other actions yet = Puede construír [tileImprovement] si no ha usado otras acciones
Can [param] [amount] times = Puede [param] [amount] veces
Removes other religions when spreading religion = Remueve otras religiones al difundir religión
May found a religion = Puede fundar una religión
May enhance a religion = Puede realzar una religión
May enter foreign tiles without open borders = Puede entrar a casillas extranjeras sin Bordes Abiertos
Religious Unit = Unidad Religiosa
Takes your religion over the one in their birth city = Adquiere tu religión sobre aquella en la que nació

Great General = Gran General
Bonus for units in 2 tile radius 15% = 15% de bonus para unidades en un radio de 2 casillas

Khan = Khan

Missionary = Misionario
May enter foreign tiles without open borders, but loses [amount] religious strength each turn it ends there = Puede entrar a casillas extranjeras sin bordes abiertos, pero pierde [amount] fuerza religiosa por cada turno que termine allí
Can be purchased with [stat] [cityFilter] = Puede ser comprado con [stat] [cityFilter]

Inquisitor = Inquisidor
Prevents spreading of religion to the city it is next to = Previene la difusión a ciudades adyacentes de religiones


#################### Lines from Beliefs from Civ V - Gods & Kings ####################

Ancestor Worship = Alabanza Ancestral

Dance of the Aurora = Danza de la Aurora
[stats] from [tileFilter] tiles without [tileFilter2] [cityFilter] = [stats] de casillas [tileFilter] sin [tileFilter2] [cityFilter]

Desert Folklore = Folclor del Desierto

Faith Healers = Sanadores por Fé
[mapUnitFilter] Units adjacent to this city heal [amount] HP per turn when healing = Unidades [mapUnitFilter] adyacentes a esta ciudad se curan [amount] HP por turno al sanarse

Fertility Rites = Ritos de Fertilidad

God of Craftsman = Dios de Artesanos
[stats] in cities with [amount] or more population = [stats] en ciudades con [amount] o más de población

God of the Open Sky = Dios del Cielo Despejado

God of the Sea = Dios del Mar

God of War = Dios de la Guerra
Earn [amount]% of [mapUnitFilter] unit's [costOrStrength] as [plunderableStat] when killed within 4 tiles of a city following this religion = Gana [amount]% de la [costOrStrength] de unidades [mapUnitFilter] como [plunderableStat] al ser eliminadas dentro de 4 celdas de una ciudad siguiendo esta religión

Goddess of Festivals = Diosa de Festivales

Goddess of Love = Diosa del Amor

Goddess of Protection = Diosa de Protección
[amount]% attacking Strength for cities = [amount]% Fuerza de ataque para ciudades

Goddess of the Hunt = Diosa de Caza

Messenger of the Gods = Mensajero de los Dioses

Monument to the Gods = Monumento a los Dioses

One with Nature = Uno con la Naturaleza

Oral Tradition = Tradición Oral

Religious Idols = Idolos Religiosos

Religious Settlements = Asentamientos Religiosos

Sacred Path = Camino Sagrado

Sacred Waters = Aguas Sagradas
[stats] in cities on [terrainFilter] tiles = [stats] en ciudades en casillas [terrainFilter]

Stone Circles = Circulos de Piedra

Follower = Seguidor
Asceticism = Ascetismo

Cathedrals = Catedrales
May buy [buildingFilter] buildings with [stat] [cityFilter] = puede comprar [buildingFilter] edificios con [stat] [cityFilter]

Choral Music = Música Coral

Divine inspiration = Inspiración Divina

Feed the World = Alimenta el Mundo

Guruship = Gurús

Holy Warriors = Guerreros santos
May buy [baseUnitFilter] units with [stat] for [amount] times their normal Production cost = puede comprar [baseUnitFilter] unidades con [stat] por [amount] veces su costo de producción normal

Liturgical Drama = Drama Litúrgico

Monasteries = Monasterios

Mosques = Mezquitas

Pagodas = Pagodas

Peace Gardens = Jardines de Paz

Religious Art = Arte Religioso

Religious Center = Centro Religioso

Religious Community = Comunidad Religiosa
[amount]% [stat] from every follower, up to [amount2]% = [amount]% [stat] por cada seguidor, hasta [amount2]%

Swords into Ploughshares = De Blandír a Arar

Founder = Fundador
Ceremonial Burial = Entierro Ceremonial
[stats] for each global city following this religion = [stats] por cada ciudad mundial siguiendo esta religión

Church Property = Propiedad de la Iglesia

Initiation Rites = Ritos de Iniciación
[stats] when a city adopts this religion for the first time (modified by game speed) = [stats] cuando una ciudad adopta esta religión por la primera vez (modificado por la velocidad de juego)

Interfaith Dialogue = Dialogo interconfesional
When spreading religion to a city, gain [amount] times the amount of followers of other religions as [stat] = Al difundir religión a una ciudad, gana [amount] veces la cantidad de seguidores de otras religiones como [stat]

Papal Primacy = Primacia Papal
Resting point for Influence with City-States following this religion [amount] = Punto de descanso para la Influencia con las Ciudades-Estado que siguen esta religión [amount]

Peace Loving = Amantes de la Paz
[stats] for every [amount] global followers [cityFilter] = [stats] por cada [amount] seguidores mundiales [cityFilter]

Pilgrimage = Peregrinación

Tithe = Diezmos

World Church = Iglesia Mundial

Enhancer = Realzadora
Defender of the Faith = Defensores de la Fé

Holy Order = Órden Santa

Itinerant Preachers = Predicadores Ambulantes
Religion naturally spreads to cities [amount] tiles away = Religión se difunde naturalmente a ciudades\n a una distancia de [amount] casillas

Just War = Solo Guerra

Messiah = Mesías
[amount]% Spread Religion Strength = [amount]% Difundir la fuerza de la religión
[amount]% Faith cost of generating Great Prophet equivalents = [amount]% coste de Fé para generar equivalentes de Grandes Profetas
[stat] cost for [unit] units [amount]% = [stat] costo de [unit] unidades [amount]%

Missionary Zeal = Fervor Misionario

Religious Texts = Textos Religiosos
[amount]% Natural religion spread [cityFilter] = [amount]% difusión natural de religión [cityFilter]

Religious Unity = Unidad Religiosa

Reliquary = Relicario
[stats] whenever a Great Person is expended = [stats] cuando una Gran Persona es gastada


#################### Lines from Buildings from Civ V - Gods & Kings ####################


Stele = Estela


Shrine = Santuario

Pyramid = Pirámide


'Regard your soldiers as your children, and they will follow you into the deepest valleys; look on them as your own beloved sons, and they will stand by you even unto death.' - Sun Tzu = 'Trata a tus soldados como si fueran tus hijos, y te seguirán a los valles más profundos; miralos como tus hijos amados, y estarán junto a tí hasta la muerte.' - Sun Tzu
Terracotta Army = Ejército de terracota


Amphitheater = Anfiteatro


'...who drinks the water I shall give him, says the Lord, will have a spring inside him welling up for eternal life. Let them bring me to your holy mountain in the place where you dwell. Across the desert and through the mountain to the Canyon of the Crescent Moon...' - Indiana Jones = '...Quién beba del agua que yo le doy, dice el Señor, tendrá una fuente de vida eterna dentro de si. Dejenme llevarme a su monte sagrado el lugar donde lloran. A travéz del desierto y la montaña hasta el Cañón de la Luna Creciente...' - Indiana Jhones
Petra = Petra


'With the magnificence of eternity before us, let time, with all its fluctuations, dwindle into its own littleness.' - Thomas Chalmers = 'Con la magnificiencia de la eternidad ante nosotros, que el tiempo, con todas sus fluctuaciones, se doblegue bajo su propia mezquindad.' - Tomas Chalmers
Great Mosque of Djenne = Gran Mezquita de Djenné
[baseUnitFilter] units built [cityFilter] can [action] [amount] extra times = Unidades [action] construídas [cityFilter] pueden [baseUnitFilter] [amount]

Grand Temple = Gran Templo


'Justice is an unassailable fortress, built on the brow of a mountain which cannot be overthrown by the violence of torrents, nor demolished by the force of armies.' - Joseph Addison = 'La justicia es una fortaleza infranqueable, hecha en frente de una montaña la cuál no puede ser derrumbada por torrentes de violencia, ni demolida por la fuerza de ejercitos.' - Joseph Addinson
Alhambra = Alhambra


Ceilidh Hall = Salón Ceilidh


'Don't clap too hard - it's a very old building.' - John Osbourne = 'No aplaudan muy fuerte, es un edificio muy viejo.' - John Osborne
Leaning Tower of Pisa = La Torre inclinada de Pisa


Coffee House = Casa de Café


'...the location is one of the most beautiful to be found, holy and unapproachable, a worthy temple for the divine friend who has brought salvation and true blessing to the world.' - King Ludwig II of Bavaria = '...la ubicación es una de las bellas que se haya encontrado, santa e inaccesible, un templo digno del divino amigo que trajo salvación y bendición verdadera al mundo.' - Rey Ludwig II de Baviera
Neuschwanstein = Neuschwanstein


Recycling Center = Centro de reciclaje
Limited to [amount] per Civilization = Limitado a [amount] por civilización


'Nothing travels faster than light with the possible exception of bad news, which obeys its own special rules.' - Douglas Adams = 'Nada viaja más rápido que la luz con la excepción de las malas noticias, las cuales obedecen sus propias reglas.' - Douglas Adams
CN Tower = Torre CN
[amount] population [cityFilter] = [amount] población [cityFilter]

Bomb Shelter = Refugio Antibombas
Population loss from nuclear attacks [amount]% [cityFilter] = Perdida de población por ataques nucleares [amount]% [cityFilter]


'The wonder is, not that the field of stars is so vast, but that man has measured it.' - Anatole France = 'Lo maravilloso és, no que el campo estelar sea tan vasto, sino que el hombre lo ha medido.' - Anatole France
Hubble Space Telescope = Telescopio espacial Hubble


Cathedral = Catedral


Mosque = Mezquita

Pagoda = Pagoda


#################### Lines from Difficulties from Civ V - Gods & Kings ####################


#################### Lines from Eras from Civ V - Gods & Kings ####################


May not generate great prophet equivalents naturally = No se generarán eqivalentes de grandes profetas por medio natural
May buy [baseUnitFilter] units for [amount] [stat] [cityFilter] at an increasing price ([amount2]) = Puede comprar unidades [baseUnitFilter] por [amount] [stat] [cityFilter] a un costo aumentado ([amount2])
Starting in this era disables religion = Iniciar en esta era desabilita Religión


Marine = Marina


#################### Lines from GlobalUniques from Civ V - Gods & Kings ####################


#################### Lines from Nations from Civ V - Gods & Kings ####################


Islam = Islam

Christianity = Cristianismo


Shinto = Sintoísmo

Greetings, President Mahatma Gandhi, great souled leader of India! You are the ruler of one of the oldest countries in the world with history stretching back almost 10,000 years. A spiritual country, India is the birthplace of three of the world's great religions - Hinduism, Buddhism and Jainism. This is a passionate land of music and color, a land of great wealth and grinding poverty. For centuries, India was divided into kingdoms who fought constantly with each other and against outside invaders. That was, however, after empires such as Maratha, Maurya and Gupta. In the 12th century AD, India was conquered by Muslim Turks who fled from the Mongols. In the early 17th century, the English arrived, and through a combination of shrewd diplomacy and technological superiority, they conquered your fragmented nation. England remained in power for some two centuries until driven out by a rising wave of Indian nationalism, a peaceful rebellion unlike any before seen in history, one led by you! = Saludos, Presidente Mohandas Gandhi, ¡gran apreciado líder de India! Tú eres el líder de una de los países más viejos del mundo con su historia de casi 10.000 años. Un país espiritual, India es el origen de tres de las religiones más grandes - Hinduismo, Budismo y Jainismo. Esta es una tierra apasionada de música y color, una tierra de grande riqueza y pobreza acumulada. Por siglos, India estuvo dividida en varios reinos que se peleaban constantemente entre sí y contra invasores extranjeros. Sin embargo, eso fue hasta los imperios como Maratha, Maurya y Gupta. En el siglo XII d.C, India fue conquistada por los musulmanes turcos, que huyeron de los Mongoles. A principios del siglo XVII, los británicos llegaron, y con una combinación de sucia diplomacia y superioridad tecnológica, conquistaron y fragmentaron la nación. Inglaterra se mantuvo en el poder por dos siglos hasta que fue expulsada por la ola de Indios nacionalistas, una rebelión pacifica nunca antes vista, ¡una liderada por ti!
Gandhi, your people look to you to lead them to even greater heights of glory! Can you help your people realize their great potential, to once again become the world's center of arts, culture and religion? Can you build a civilization that will stand the test of time? = ¡Gandhi, tu gente te llama para liderarlos a la grandeza de la historia! Puedes ayudar a tu gente alcanzar su gran potencial, ¿para volverse una vez más el centro de las artes, cultura y religión? ¿Puedes crear una civilización que resista el paso del tiempo?
Hinduism = Hinduismo


Confucianism = Confusionismo


Zoroastrianism = Zoroastrismo


Buddhism = Budismo


Tengriism = Tengrismo


Attila the Hun = Atila el Huno
I grow tired of this throne. I think I should like to have yours instead. = Me cansé de este trono. Creo que me gustará más el tuyo.
Now what is this?! You ask me to add your riches to my great avails. The invitation is accepted. = ¿Y ahora qué és esto? ¡Una invitación a tomar tus riquezas a mi disposición! Invitación aceptada.
My people will mourn me not with tears, but with human blood. = Mi gente me lamentará nó con lagrimas, pero con sangre humana.
You are in the presence of Attila, scourge of Rome. Do not let hubris be your downfall as well. = Estás en la presencia de Atila, el azotador de Roma. No dejes que la soberbia sea también la razón de tu caída.
This is better than you deserve, but let it not be said that I am an unfair man. = Esto es más de lo que te mereces, pero que no se diga que soy un hombre injusto.
Good day to you. = Buen día para usted.
Scourge of God = Azote de Dios
Your men stand proudly to greet you, Great Attila, grand warrior and ruler of the Hunnic empire. Together with your brother Bleda you expanded the boundaries of your empire, becoming the most powerful and frightening force of the 5th century. You bowed the Eastern Roman Emperors to your will and took kingdom after kingdom along the Danube and Nisava Rivers. As the sovereign ruler of the Huns, you marched your army across Europe into Gaul, planning to extend your already impressive lands all the way to the Atlantic Ocean. Your untimely death led to the quick disintegration and downfall of your empire, but your name and deeds have created an everlasting legacy for your people. = Tus hombres se paran orgullosos para saludarte, Gran Atila, gran guerrero y gobernador del imperio Huno. Junto a tu hermano Bleda, expandiste los bordes de tu imperio, convirtiendolo en la más temida y poderosa fuerza del siglo V. Doblegaste a los emperadores Romanos del Este a tu gusto, y tomaste reino tras reino a lo largo de los rios Danubio y Nisava. Como el soberano lider de los Hunos, marchaste a travez de Europa hacia Galia, planeando extender tu ya inmenso imperio, pero tu nombre y hechos han creado una legacía duradera a tu gente.
Fearsome General, your people call for the recreation of a new Hunnic Empire, one which will make the exploits and histories of the former seem like the faded dreaming of a dying sun. Will you answer their call to regain your rightful prominence and glory? Will you mount your steadfast steed and lead your armies to victory? Will you build a civilization that stands the test of time? = Temible general, tu gente clama por la recreación de un nuevo imperio Huno, uno el cuál hará ver las oportunidades e historias del propio como un sueño viejo en un sol pereciente. ¿Responderás a sus llamados y liderarás tus ejercitos a la victoria? ¿Crearás una civilización que soporte el paso del tiempo?
Atilla's Court = La Corte de Atila
The Huns = Los Hunos
Cities are razed [amount] times as fast = La ciudades son destruídas [amount] veces más rápido
Starts with [tech] = Comienza con [tech]
"Borrows" city names from other civilizations in the game = "Toma prestado" nombres de ciudades de otras civilizaciones en el juego

William of Orange = William de Orange
As much as I despise war, I consider it a, hahaha, contribution to the common cause to erase your existence. = A pesar de que detesto la guerra, yo lo considero, jajaja, una contribución a la causa en común de borrar de la existencia.
You call yourself an exalted ruler, but I see nothing more than a smartly dressed barbarian! = Te llamas a tí mismo un gobernate exaltado, ¡pero veo nada más que un barbaro vestido inteligentemente!
My God, be merciful to my soul. My God, feel pity for this... my poor people! = Dios mío, se misericordioso con mi alma. Dios mío, ¡ten piedad de esto... mi pobre pueblo!
I am William of Orange, stadtholder of The Netherlands. Did you need anything? I still have a lot to do. = Yo soy William de Orange, leal partidario de Los Países Bajos. ¿Necesitas algo? Tengo mucho por hacer.
I believe I have something that may be of some importance to you. = Creo que tengo algo que puede ser de importancia tí.
Once again, greetings. = Una vez más, saludos.
Dutch East India Company = Compañía Neerlandesa de las Indias Orientales
Hail stalwart Prince William of Orange, liberator of the Netherlands and hero to the Dutch people. It was your courageous effort in the 1568 rebellion against Spanish dominion that led the Dutch to freedom, and ultimately resulted in the Eighty Years' War. Your undertaking allowed for the creation of one of Europe's first modern republics, the Seven United Provinces. You gave your life to the rebellion, falling at the hands of an assassin in 1584, but your death would only serve to embolden the people's charge, and your legacy as "Father of the Fatherland" will stand as a symbol of Dutch independence for all time. = Saludos leal Príncipe William de Orange, liberador de los países bajos y héroe de los Neerlandeses. Fue tu valiente esfuerzo en la rebelión de 1568 contra el dominio Español que llevó a la libertad Holandesa, que últimamente resultó en la Guerra de los Ochenta Años. Tu gobierno llevó a la creación de una de las primeras repúblicas modernas de Europa, los Siete Países Bajos Unidos. Tu diste vida a la rebelión, cayendo en las manos de un asesino en 1584, pero tu muerte solo serviría para envalentonar el avance, y tu legado como "Padre de la Patria" se mantiene como símbolo dela independencia Holandesa por siempre.
Brave prince, the people again yearn for the wise stewardship your wisdom afforded them. Can you once again secure the sovereignty of your kingdom and lead your people to greatness? Can you build a civilization that stands the test of time? = Valiente príncipe, la gente una vez más clama por tu sabio liderazgo. ¿Puedes una vez más asegurar la soberanía de tu reino y llevar tu gente a la grandeza? ¿Puedes crear una civilización que resista el paso del tiempo?
Amsterdam = Amsterdam
Rotterdam = Róterdam
Utrecht = Utrecht
Groningen = Groninga
Breda = Breda
Nijmegen = Nimega
Den Haag = La Haya
Haarlem = Haarlem
Arnhem = Arnhem
Zutphen = Zutphen
Maastricht = Maastricht
Tilburg = Tilburgo
Eindhoven = Eindhoven
Dordrecht = Dordrecht
Leiden = Leiden
's Hertogenbosch = Hertogenbosch
Almere = Almere
Alkmaar = Alkmaar
Brielle = Brielle
Vlissingen = Flesinga
Apeldoorn = Apeldoorn
Enschede = Enschede
Amersfoort = Amersfoort
Zwolle = Zwolle
Venlo = Venlo
Uden = Uden
Grave = Grave
Delft = Delft
Gouda = Gouda
Nieuwstadt = Nieuwstadt
Weesp = Weesp
Coevorden = Coevorden
Kerkrade = Kerkrade
The Netherlands = Holanda
Retain [amount]% of the happiness from a luxury after the last copy has been traded away = Mantiene [amount]% de la felicidad de la última copia de un recurso de lujo después de haber sido negociado.

Gustavus Adolphus = Gustavo Adolfo
The Hakkapeliittas will ride again and your men will fall just at the sight of my cavalry! God with us! = ¡Los Hakkapeliittas cabalgarán otra vez y tus hombres caerán al ver mi caballería! ¡Dios es con nosotros!
Ha ha ha, captain Gars will be very glad to head out to war again. = Ja ja ja, el capitán Gars estará muy contento al marchar a la guerra otra véz
I am Sweden's king. You can take my lands, my people, my kingdom, but you will never reach the House of Vasa. = Soy el rey de Suecia. Puedes tomar mis tierras, mi gente, mi reino, pero nunca alcanzarás la Casa de Vasa
Stranger, welcome to the Snow King's kingdom! I am Gustavus Adolphus, member of the esteemed House of Vasa = Extraño, ¡bienvenido al reino del Rey de la Nieve! Soy Gustavo Adolfo, miembro de estimada Dinastía de Vasa
My friend, it is my belief that this settlement can benefit both our peoples. = Mi amigo, es de mi creer que este acuerdo beneficiará a nuestra gente.
Oh, welcome! = Oh, bienvenido
Oh, it is you. = Oh, és ústed.
Nobel Prize = Premio Nobel
All hail the transcendent King Gustavus Adolphus, founder of the Swedish Empire and her most distinguished military tactician. It was during your reign that Sweden emerged as one of the greatest powers in Europe, due in no small part to your wisdom, both on and off the battlefield. As king, you initiated a number of domestic reforms that ensured the economic stability and prosperity of your people. As the general who came to be known as the "Lion of the North," your visionary designs in warfare gained the admiration of military commanders the world over. Thanks to your triumphs in the Thirty Years' War, you were assured a legacy as one of history's greatest generals. = Salve el transcendiente rey Gustavo Adolfo, fundador del Imperio Sueco y su más distinguido tactico militar. Fué durante tu reinado en el que Suecia emergió como uno de los poderes más grandes en Europa, debido en gran parte a tu sabiduría, tanto dentro y fuera del campo de batalla. Como rey, iniciaste una serie de reformas domesticas que aseguraron estabilidad economica y prosperidad para tu gente. Como el general llegado a conocerse como "León del Norte", tus visionarias tacticas militares ganaron la admiración de los comandantes militares del mundo. Gracas a tus triunfos en la Guerra de los Treinta Años, te ganaste la legacia de ser uno de los mejores generales de la historia.
Oh noble King, the people long for your prudent leadership, hopeful that once again they will see your kingdom rise to glory. Will you devise daring new strategies, leading your armies to victory on the theater of war? Will you build a civilization that stands the test of time? = Oh noble rey, tu gente ha esperado por tu prudente liderazgo, esperansados de que verán su reino volver a la gloria. ¿Crearás nuevas tacticas deslumbrantes, llevando a tus ejercitos a la victoria del teatro de la guerra? ¿Puedes crear una civilización que resista el paso del tiempo?
Stockholm = Estocolmo
Uppsala = Upsala
Gothenburg = Gotemburgo
Malmö = Malmö
Linköping = Linköping
Kalmar = Kalmar
Skara = Skara
Västerås = Västerås
Jönköping = Jönköping
Visby = Visby
Falun = Falun
Norrköping = Norrköping
Gävle = Gävle
Halmstad = Halmstad
Karlskrona = Karlskrona
Hudiksvall = Hudiksvall
Örebro = Örebro
Umeå = Umeå
Karlstad = Karlstad
Helsingborg = Helsingborg
Härnösand = Härnösand
Vadstena = Vadstena
Lund = Lund
Västervik = Västervik
Enköping = Enköping
Skövde = Skövde
Eskilstuna = Eskilstuna
Luleå = Luleå
Lidköping = Lidköping
Södertälje = Södertälje
Mariestad = Mariestad
Östersund = Östersund
Borås = Borås
Sundsvall = Sundsvall
Vimmerby = Vimmerby
Köping = Köping
Mora = Mora
Arboga = Arboga
Växjö = Växjö
Gränna = Gränna
Kiruna = Kiruna
Borgholm = Borgholm
Strängnäs = Strängnäs
Sveg = Sveg
Sweden = Suecia
Gain [amount] Influence with a [param] gift to a City-State = Gana [amount] Influencia con un regalo de [param] a Ciudades-Estado
When declaring friendship, both parties gain a [amount]% boost to great person generation = Al declarar amistad, ambas partes ganan un aumento en generación de grandes personas del [amount]%

Maria Theresa = Maria Teresa
Shame that it has come this far. But ye wished it so. Next time, be so good, choose your words more wisely. = És una lastima que esto haya llegado tan lejos. Pero ústed lo quiso. A la próxima, se bueno, escoje tus palabras con más detenimiento.
What a fool ye are! Ye will end swiftly and miserably. = ¡Qué insensato eres! Tu final será rápida y miserable.
The world is pitiful! There's no beauty in it, no wisdom. I am almost glad to go. = ¡El mundo es despreciable! No hay belleza en él, no hay inteligencia. Casi ma alegra irme.
The archduchess of Austria welcomes your Eminence to... Oh let's get this over with! I have a luncheon at four o'clock. = La archiduquesa de Austria saluda a su eminencia a... Oh ¡terminemos con esto! Tengo un banquete a las 4 en punto.
I see you admire my new damask. Nobody should say that I am an unjust woman. Let's reach an agreement! = Veo que admiras mi nuevo damasco. Que nadie diga que soy una mujer injusta. ¡Lleguemos a un acuerdo!
Oh, it's ye! = Oh, ¡és ústed!
Diplomatic Marriage = Matrimonio Diplomatico
Noble and virtuous Queen Maria Theresa, Holy Roman Empress and sovereign of Austria, the people bow to your gracious will. Following the death of your father King Charles VI, you ascended the thone of Austria during a time of great instability, but the empty coffers and diminished military did litle to dissuade your ambitions. Faced with war almost immediately upon your succession to the thron, you managed to fend off your foes, and in naming your husband Francis Stephen co-ruler, assured your place as Empress of the Holy Roman Empire. During your reigh, you guided Austria on a new path of reform - strengthening the military, replenishing the treasury, and improving the educational system of the kingdom. = Noble y virtuosa reina María Theresa, Emperadora del Sacro Imperio Romano y soberana de Austria, la gente se postra ante tu gracia. Después de la muerte de tu padre el rey Carlos VI, ascendiste al trono de Austria en un tiempo de gran inestabilidad, pero arcas vacias y ejercito desmoronado hicieron poco para disuadir tus ambiciones. Viendose en guerra casi inmediatamente de tu sucesión al trono, conseguiste detener a tus enemigos, y nombraste tu esposo Francis Stephen vice-gobernante, asegurando tu lugar como Emperatriz del Sacro Imperio Romano. Durante tu reino, guiaste Austria en un nuevo camino de reformas - fortaleciendo el ejercito, reponiendo las arcas, y mejorando el sistema educativo del reino.
Oh great queen, bold and dignified, the time has come for you to rise and guide the kingdom once again. Can you return your people to the height of prosperity and splendor? Will you build a civilization that stands the test of time? = Oh gran reina, valiente y digna, ha llegado el tiempo para que asciendas y guies el reino una vez más. ¿Puedes devolver a tu gente a la gran prosperidad y esplendór? ¿Crearás una civilización que soporte el paso del tiempo?
Vienna = Viena
Salzburg = Salzburgo
Graz = Graz
Linz = Linz
Klagenfurt = Klagenfurt
Bregenz = Bregenz
Innsbruck = Innsbruck
Kitzbühel = Kitzbühel
St. Pölten = Sankt Pölten
Eisenstadt = Eisenstadt
Villach = Villach
Zwettl = Zwettl
Traun = Traun
Wels = Wels
Dornbirn = Dornbirn
Feldkirch = Feldkirch
Amstetten = Amstetten
Bad Ischl = Bad Ischl
Wolfsberg = Wolfsberg
Kufstein = Kufstein
Leoben = Leoben
Klosterneuburg = Klosterneuburg
Leonding = Leonding
Kapfenberg = Kapfenberg
Hallein = Hallein
Bischofshofen = Bischofshofen
Waidhofen = Waidhofen
Saalbach = Saalbach
Lienz = Lienz
Steyr = Steyr
Austria = Austria
Can spend Gold to annex or puppet a City-State that has been your ally for [amount] turns. = Puede gastar Oro para anexar o titeretar una Ciudad-Estado que ha sido tu aliado por [amount] turnos.

Dido = Dido
Tell me, do you all know how numerous my armies, elephants and the gdadons are? No? Today, you shall find out! = Dime, ¿sabes de mis numerosos ejercitos, elefantes y gadones? Hoy, ¡tú lo sabrás!
Fate is against you. You earned the animosity of Carthage in your exploration. Your days are numbered. = El destino está en tu contra. Te ganaste la animosidad de Cartago en tu exploración. Tus días están contados.
The fates became to hate me. This is it? You wouldn't destroy us so without their help. = El destino decidió odiarme. ¿Por qué? No nos hubieras destruído sin su ayuda.
The Phoenicians welcome you to this most pleasant kingdom. I am Dido, the queen of Carthage and all that belongs to it. = Los Fenicios saludan a tu agradable reino. Soy Dido, reina de Cartago y todo lo que posee.
I just had the marvelous idea, and I think you'll appreciate it too. = Se me acaba de ocurrir una idea maravillosa y creo que usted también la apreciará.
What is it now? = ¿Y ahora que?
Phoenician Heritage = Herencia Fenicia
Blessings and salutations to you, revered Queen Dido, founder of the legendary kingdom of Carthage. Chronicled by the words of the great poet Virgil, your husband Acerbas was murdered at the hands of your own brother, King Pygmalion of Tyre, who subsequently claimed the treasures of Acerbas that were now rightfully yours. Fearing the lengths from which your brother would pursue this vast wealth, you and your compatriots sailed for new lands. Arriving on the shores of North Africa, you tricked the local king with the simple manipulation of an ox hide, laying out a vast expanse of territory for your new home, the future kingdom of Carthage. = Saludos y bendiciones a ústed, reverenda Reina Dido, fundadora del legendario reino Cartago. Referenciado por las palabras del gran poeta Virgilio, tu esposo Acerbas fué asesinado en las manos de tu propio hermano, el Rey Pigmalión de Tiro, quién subsecuentemente reclamó los tesoros de Acerbas que eran tuyos por derecho. Temiendo por las distancias que tu hermano recorrería para obtenerlas, tu y tus compatriotas buscaron nuevas tierras. Llegando a las costas del norte de Africa, engañaste al rey local con la simple manipulación de una piel de buey, consiguiendo un extenso territorio para tu nuevo hogar, el futuro reino de Cartago.
Clever and inquisitive Dido, the world longs for a leader who can provide a shelter from the coming storm, guided by brilliant intuition and cunning. Can you lead the people in the creation of a new kingdom to rival that of once mighty Carthage? Can you build a civilization that will stand the test of time? = Astuta e inquisitiva Dido, el mundo espera a un lider que pueda dar refugio de la tormenta por venir, guiada por una brillante intuición. ¿Puedes llevar a tu gente a la creación de un nuevo reino que supere al anterior? ¿Puedes construír una civilización que resista el paso del tiempo?
Carthage = Cartago
Utique = Utique
Hippo Regius = Hippo Regius
Gades = Gades
Saguntum = Saguntum
Carthago Nova = Cartago Nova
Panormus = Panormus
Lilybaeum = Lilybaeum
Hadrumetum = Hadrumetum
Zama Regia = Zama Regia
Karalis = Karalis
Malaca = Malaca
Leptis Magna = Leptis Magna
Hippo Diarrhytus = Hippo Diarrhytus
Motya = Motya
Sulci = Sulci
Leptis Parva = Leptis Parva
Tharros = Tharros
Soluntum = Soluntum
Lixus = Lixus
Oea = Oea
Theveste = Theveste
Ibossim = Ibossim
Thapsus = Thapsus
Aleria = Aleria
Tingis = Tánger
Abyla = Abyla
Sabratha = Sabratha
Rusadir = Rusadir
Baecula = Baecula
Saldae = Saldae
Land units may cross [tileFilter] tiles after the first [unit] is earned = Unidades terrestres pueden cruzar casillas [tileFilter] después de obtenér el primer [unit]
Units ending their turn on [tileFilter] tiles take [amount] damage = Las unidades que finalizen turno en casillas [tileFilter] tomarán [amount] daño

Theodora = Teodora
It is always a shame to destroy a thing of beauty. Happily, you are not one. = Siempre es una vergüenza destruir una cosa bella. Felizmente, usted no es uno.
Now darling, tantrums are most unbecoming. I shall have to teach you a lesson. = Ahora cariño, las rabietas son muy inapropiadas. Tendré que darte una lección.
Like a child playing with toys you are. My people will never love you, nor suffer this indignation gracefully. = Como un niño jugando con juguetes que eres. Mi pueblo nunca os amará, ni sufrirá con gracia esta indignación.
My, isn't this a pleasant surprise - what may I call you, oh mysterious stranger? I am Theodora, beloved of Byzantium. = Dios mío, ¿no es esta una agradable sorpresa? ¿Cómo puedo llamarte, oh misterioso extraño? Soy Teodora, amada de Bizancio.
I have heard that you adept at certain kinds of ... interactions. Show me. = He oído que eres experto en ciertos tipos de... interacciones. Muéstrame.
Hello again. = Hola de nuevo.
Patriarchate of Constantinople = Patriarcado de Constantinopla
All hail the most magnificent and magnanimous Empress Theodora, beloved of Byzantium and of Rome! From the lowly ranks of actress and courtesan you became the most powerful woman in the Roman Empire, consort to Justinian I. Starting in the late 520's AD, you joined your husband in a series of important spiritual and legal reforms, creating many laws which elevated the status of and promoted equal treatment of women in the empire. You also aided in the restoration and construction of many aqueducts, bridges, and churches across Constantinople, culminating in the creation of the Hagia Sophia, one of the most splendid architectural wonders of the world. = ¡Salve todos a la magnánima y magnánima emperatriz Teodora, amada de Bizancio y de Roma! De las humildes filas de actriz y cortesana, pasaste a ser la mujer más poderosa del Imperio Romano, consorte de Justiniano I. Desde finales del año 520 d.C. C., se unió a su esposo en una serie de importantes reformas espirituales y legales, creando muchas leyes que elevaron el estatus y promovieron la igualdad de trato de las mujeres en el imperio. También ayudó en la restauración y construcción de muchos acueductos, puentes e iglesias en Constantinopla, que culminó con la creación de Hagia Sophia, una de las maravillas arquitectónicas más espléndidas del mundo.
Beautiful Empress, Byzantium is in need of your wisdom and strength - her people are lost without your light to lead them. The Byzantine Empire may have fallen once, but its spirit is still intact waiting to be reborn anew. Can you return Byzantium to the heights of glory it once enjoyed? Can you create a civilization to stand the test of time? = Hermosa emperatriz, Bizancio necesita tu sabiduría y fuerza: su pueblo está perdido sin tu luz para guiarlos. Puede que el Imperio bizantino haya caído una vez, pero su espíritu sigue intacto a la espera de renacer de nuevo. ¿Puedes devolver a Bizancio a las alturas de gloria que una vez disfrutó? ¿Puedes crear una civilización que resista el paso del tiempo?
Constantinople = Constantinopla
Adrianople = Adrianópolis
Nicaea = Nicea
Antioch = Antioquía
Varna = Varna
Ohrid = Ohrid
Nicomedia = Nicomedia
Trebizond = Trebisonda
Cherson = Cherson
Sardica = Sárdica
Ani = Ani
Dyrrachium = dirraquio
Edessa = Edessa
Chalcedon = Calcedonia
Naissus = Naiso
Bari = Bari
Iconium = Iconio
Prilep = Prilep
Samosata = Samosata
Kars = Kars
Theodosiopolis = Teodosiópolis
Tyana = tiana
Gaza = Gaza
Kerkyra = Kerkyra
Phoenice = fenicia
Selymbria = Selymbria
Sillyon = Sillyon
Chrysopolis = Crisópolis
Vodena = Vodena
Traianoupoli = Traianópolis
Constantia = Constanza
Patra = Patra
Korinthos = Corinto
Byzantium = Bizancio
May choose [amount] additional belief(s) of any type when [foundingOrEnhancing] a religion = Puede elegir [amount] creencias adicionales de cualquier tipo cuando [foundingOrEnhancing] una religión

Boudicca = Boudicca
You shall stain this land no longer with your vileness! To arms, my countrymen. We ride to war! = ¡No mancharás más esta tierra con tu vileza! A las armas, paisanos míos. ¡Cabalgamos a la guerra!
Traitorous man! The Celtic peoples will not stand for such wanton abuse and slander - I shall have your balls! = ¡Hombre traidor! Los pueblos celtas no tolerarán tales calumnias y abusos desenfrenados. ¡Te tendré las pelotas!
Vile ruler, know you have won this war in name alone. Your cities lie buried and your troops defeated. I have my own victory. = Gobernante vil, sabe que has ganado esta guerra solo de nombre. Tus ciudades yacen sepultadas y tus tropas derrotadas. Tengo mi propia victoria.
I am Boudicca, Queen of the Celts. Let no-one underestimate me! = Soy Boudicca, Reina de los Celtas. ¡Que nadie me subestime!
Let us join our forces together and reap the rewards. = Unamos nuestras fuerzas y cosechemos las recompensas.
God has given good to you. = Dios te ha dado bien.
Druidic Lore = Saber druídico
Eternal glory and praise for you, fierce and vengeful Warrior Queen! In a time dominated by men, you not only secured your throne and sovereign rule, but also successfully defied the power of the Roman Empire. After suffering terrible punishment and humiliation at the hand of the Roman invaders, you rallied your people in a bloody and terrifying revolt. Legions fell under your chariot wheels and the city of London burned. While in the end the Romans retained ownership of the isles, you alone made Nero consider withdrawing all troops and leaving Britain forever. = ¡Gloria eterna y alabanza para ti, feroz y vengativa Reina Guerrera! En una época dominada por los hombres, no solo aseguró su trono y gobierno soberano, sino que también desafió con éxito el poder del Imperio Romano. Después de sufrir terribles castigos y humillaciones a manos de los invasores romanos, reuniste a tu pueblo en una revuelta sangrienta y aterradora. Las legiones cayeron bajo las ruedas de tu carro y la ciudad de Londres ardió. Si bien al final los romanos conservaron la propiedad de las islas, solo tú hiciste que Nerón considerara retirar todas las tropas y abandonar Britania para siempre.
Oh sleeping lioness, your people desire that you rise and lead them again in the calling that is your namesake. Will you meet their challenge on the open field and lead the Celts to everlasting victory? Will you restore your lands and build an empire to stand the test of time? = Oh leona dormida, tu pueblo desea que te levantes y los guíes de nuevo en el llamado que lleva tu nombre. ¿Enfrentará su desafío en campo abierto y llevará a los celtas a la victoria eterna? ¿Restaurarás tus tierras y construirás un imperio para resistir el paso del tiempo?
Cardiff = Cardiff 
Truro = truró
Douglas = Douglas
Glasgow = Glasgow 
Cork = Cork
Aberystwyth = Aberystwyth
Penzance = Penzance
Ramsey = Ramsey
Inverness = Inverness
Limerick = Limerick
Swansea = Swansea
St. Ives = St. Ives
Peel = Peel
Aberdeen = Aberdeen
Belfast = Belfast
Caernarfon = Caernarfon
Newquay = Newquay
Saint-Nazaire = Saint-Nazaire
Castletown = Castletown
Stirling = Stirling
Galway = Galway
Conwy = Conwy
St. Austell = St. Austell
Saint-Malo = Saint-Malo
Onchan = Onchan
Dundee = Dundee
Londonderry = Londonderry
Llanfairpwllgwyngyll = Llanfairpwllgwyngyll
Falmouth = Falmouth
Lorient = Lorient
Celts = Celts

Haile Selassie = Haile Selassie
I have tried all other avenues, but yet you persist in this madness. I hope, for your sake, your end is swift. = He probado todas las otras vías, pero aún persistes en esta locura. Espero, por tu bien, que tu final sea rápido.
It is silence that allows evil to triumph. We will not stand mute and allow you to continue on this mad quest unchecked. = Es el silencio el que permite que el mal triunfe. No nos quedaremos mudos y permitiremos que continúes en esta loca búsqueda sin control.
God and history will remember your actions this day. I hope you are ready for your impending judgment. = Dios y la historia recordarán tus acciones este día. Espero que estés listo para tu juicio inminente.
A thousand welcomes to our fair nation. I am Selassie, the Ras Tafari Makonnen and Emperor of Ethiopia, your humble servant. = Bienvenidos a nuestra hermosa nación. Soy Selassie, el Ras Tafari Makonnen y Emperador de Etiopía, su humilde servidor.
I request that you consider this offer between our two peoples. I believe it will do us both good. = Le pido que considere esta oferta entre nuestros dos pueblos. Creo que nos hará bien a los dos.
Spirit of Adwa = Espíritu de Adwa
Blessings be upon you, honorable and righteous Emperor of Ethiopia, Haile Selassie. Your legacy as one of Ethiopia's greatest rulers, and as the spiritual leader to the Rastafarian movement, is outshone only by the influence you had on diplomacy and political cooperation throughout the world. In introducing Ethiopia's first written constitution, you planted the seeds of democracy that would take root over the coming years, and your infinitely wise grasp of global affairs secured Ethiopia's place as a charter member of the United Nations. Spearheading efforts to reform and modernize the nation during your reign, you changed the course of Ethiopian history forever = Las bendiciones sean contigo, honorable y justo Emperador de Etiopía, Haile Selassie. Su legado como uno de los más grandes gobernantes de Etiopía y como líder espiritual del movimiento rastafari solo se ve eclipsado por la influencia que tuvo en la diplomacia y la cooperación política en todo el mundo. Al presentar la primera constitución escrita de Etiopía, plantó las semillas de la democracia que se arraigaría en los próximos años, y su comprensión infinitamente sabia de los asuntos mundiales aseguró el lugar de Etiopía como miembro fundador de las Naciones Unidas. Encabezando los esfuerzos para reformar y modernizar la nación durante su reinado, cambió el curso de la historia de Etiopía para siempre.
Revered king, your composed demeanor once protected the people from the many conflicts that plague the nations of men, and the kingdom looks to you to assure peace once again. Will you lead the people with courage and authority, moving forward into a new age? Will you build a civilization that stands the test of time? = Reverenciado rey, tu comportamiento sereno una vez protegió a la gente de los muchos conflictos que plagan a las naciones de los hombres, y el reino te espera para asegurar la paz una vez más. ¿Dirigirás a la gente con coraje y autoridad, avanzando hacia una nueva era? ¿Construirás una civilización que resista el paso del tiempo?
Addis Ababa = Addis Ababa
Harar = Harar
Adwa = Adwa
Lalibela = Lalibela
Gondar = Gondar
Axum = Axum
Dire Dawa = Dire Dawa
Bahir Dar = Bahir Dar
Adama = Adama
Mek'ele = Mek'ele
Awasa = Awasa
Jimma = Jimma
Jijiga = Jijiga
Dessie = Dessie
Debre Berhan = Debre Berhan
Shashamane = Shashamane
Debre Zeyit = Debre Zeyit
Sodo = Sodo
Hosaena = Hosaena
Nekemte = Nekemte
Asella = Asella
Dila = Dila
Adigrat = Adigrat
Debre Markos = Debre Markos
Kombolcha = Kombolcha
Debre Tabor = Debre Tabor
Sebeta = Sebeta
Shire = Shire
Ambo = Ambo
Negele Arsi = Negele Arsi
Gambela = Gambela
Ziway = Ziway
Weldiya = Weldiya
Ethiopia = Etiopía

Pacal = Pacal
A sacrifice unlike all others must be made! = ¡Se debe hacer un sacrificio diferente a todos los demás!
Muahahahahahaha! = Muahahahahahaha!
Today comes a great searing pain. With you comes the path to the black storm. = Hoy viene un gran dolor lacerante. Contigo viene el camino a la tormenta negra.
Greetings, wayward one. I am known as Pacal. = Saludos, descarriado. Soy conocido como Pacal.
Friend, I believe I may have found a way to save us all! Look, look and accept my offering! = ¡Amigo, creo que pude haber encontrado una manera de salvarnos a todos! ¡Mira, mira y acepta mi ofrenda!
A fine day, it helps you. = Un buen día, te ayuda.
The Long Count = la cuenta larga
Your people kneel before you, exalted King Pacal the Great, favored son of the gods and shield to the citizens of the Palenque domain. After years of strife at the hands of your neighboring rivals, you struck back at the enemies of your people, sacrificing their leaders in retribution for the insults dealt to your predecessors. The glory of Palenque was restored only by the guidance afforded by your wisdom, as you orchestrated vast reconstruction efforts within the city, creating some of the greatest monuments and architecture your people - and the world - have ever known. = Tu pueblo se arrodilla ante ti, exaltado Rey Pacal el Grande, hijo predilecto de los dioses y escudo de los ciudadanos del dominio de Palenque. Después de años de lucha a manos de tus vecinos rivales, devolviste el golpe a los enemigos de tu pueblo, sacrificando a sus líderes en retribución por los insultos infligidos a tus predecesores. La gloria de Palenque fue restaurada solo por la guía brindada por su sabiduría, mientras orquestaba vastos esfuerzos de reconstrucción dentro de la ciudad, creando algunos de los monumentos y la arquitectura más grandes que su gente, y el mundo, jamás haya conocido.
Illustrious King, your people once again look to you for leadership and counsel in the coming days. Will you channel the will of the gods and restore your once proud kingdom to its greatest heights? Will you build new monuments to forever enshrine the memories of your people? Can you build a civilization that will stand the test of time? = Ilustre Rey, tu pueblo vuelve a buscarte en busca de liderazgo y consejo en los próximos días. ¿Canalizarás la voluntad de los dioses y restaurarás tu otrora orgulloso reino a sus mayores alturas? ¿Construirás nuevos monumentos para consagrar para siempre los recuerdos de tu pueblo? ¿Puedes construir una civilización que resista la prueba del tiempo?
Palenque = palenque
Tikal = Tikal
Uxmal = Uxmal
Tulum = Tulum
Copan = Copan
Coba = Coba
El Mirador = El Mirador
Calakmul = Calakmul
Edzna = Edzna
Lamanai = Lamanai
Izapa = Izapa
Uaxactun = Uaxactun
Comalcalco = Comalcalco
Piedras Negras = Piedras Negras
Cancuen = Cancuen
Yaxha = Yaxha
Quirigua = Quirigua
Q'umarkaj = Q'umarkaj
Nakbe = Nakbe
Cerros = Cerros
Xunantunich = Xunantunich
Takalik Abaj = Takalik Abaj
Cival = Cival
San Bartolo = San Bartolo
Altar de Sacrificios = Altar de Sacrificios
Seibal = Seibal
Caracol = Caracol
Naranjo = Naranjo
Dos Pilas = Dos Pilas
Mayapan = Mayapan
Ixinche = Ixinche
Zaculeu = Zaculeu
Kabah = Kabah
The Maya = Mayas
Receive a free Great Person at the end of every [comment] (every 394 years), after researching [tech]. Each bonus person can only be chosen once. = Reciba una Gran Persona gratis al final de [comment] (cada 394 años), después de investigar [tech]. Cada persona adicional solo puede elegirse una vez.
Once The Long Count activates, the year on the world screen displays as the traditional Mayan Long Count. = Una vez que se activa la Cuenta Larga, el año en la pantalla mundial se muestra como la Cuenta Larga maya tradicional.


I didn't want to do this. We declare war. = No quería hacer esto. Te declaramos la guerra.
I will fear no evil. For god is with me! = No temeré a nada. ¡Porque Dios está conmigo!
Why have you forsaken us my lord? = ¿Por qué nos has abandonada señor mío?
Bratislava = Bratislava

We have wanted this for a LONG time. War it shall be. = Hemos querído esto por MUCHO tiempo. Sea la guerra.
Very well, we will kick you back to the ancient era! = Muy bien, ¡te devolveremos a la eda antigua!
This isn't how it is supposed to be! = ¡Así no és como debería ser!
Cahokia = Cahokia

By god's grace we will not allow these atrocities to occur any longer. We declare war! = Por la gracia de Dios no permitiremos que estas atrocidades sigan ocurriendo. ¡Declaramos la guerra!
May god have mercy on your evil soul. = Que Dios se apiade de tu alma maligna.
I for one welcome our new conquer overlord! = ¡Por primera véz doy la bienvenida a nuestro nuevo conquistador!
Jerusalem = Jerusalén


#################### Lines from Policies from Civ V - Gods & Kings ####################

Provides a [buildingName] in your first [amount] cities for free = Provee un [buildingName] en tus primeras [amount] ciudades gratis


[amount]% Gold from Great Merchant trade missions = [amount]% Oro de las misiones comerciales de gran comerciante


#################### Lines from Quests from Civ V - Gods & Kings ####################


#################### Lines from Religions from Civ V - Gods & Kings ####################


Judaism = Judaismo


Sikhism = Sijismo

Taoism = Taoismo


#################### Lines from Ruins from Civ V - Gods & Kings ####################


We have found holy symbols in the ruins, giving us a deeper understanding of religion! (+[param] Faith) = Hemos encontrado simbolos religiosos en las ruinas, ¡dandonos un conocimiento más profundo de religión! (+[param] Fé)
discover holy symbols = descubriste simbolos religiosos

We have found an ancient prophecy in the ruins, greatly increasing our spiritual connection! (+[param] Faith) = Hemos encontrado una antigua profecía, ¡aumentando enormemente nuestra conección espiritual! (+[param] Fé)
an ancient prophecy = una profecía antigua


#################### Lines from Specialists from Civ V - Gods & Kings ####################


#################### Lines from Techs from Civ V - Gods & Kings ####################


'What is drama but life with the dull bits cut out.' - Alfred Hitchcock = 'Que es la Drama si no la vida sin las partes aburridass.' - Alfred Hitchcock
Drama and Poetry = Drama y Poesía

'The merchants and the traders have come; their profits are pre-ordained...' - Sri Guru Granth Sahib = 'Los mercaderes y comerciantes han llegado; sus ganancias han sido pre-ordenadas.' - Sri guru Granth Sahib
Guilds = Gremios


'Architecture begins where engineering ends.' - Walter Gropius = 'La arquitectura comienza cuando la ingeniería termina.' - Walter Gropius
Architecture = Arquitectura

'Industrialization based on machinery, already referred to as a characteristic of our age, is but one aspect of the revolution that is being wrought by technology.' - Emily Greene Balch = 'La Industrialización basada en la maquinaria, ya referida como una característica de nuestra época, es solo un aspecto de la revolución que ha sido causado por la tecnología.' - Emily Greene Balch
Industrialization = Industrialización


'Men, like bullets, go farthest when they are smoothest.' - Jean Paul = 'Los hombres, como las balas, van más lejos cuando son mas suaves' - Jean Paul
Ballistics = Balística

'The root of the evil is not the construction of new, more dreadful weapons. It is the spirit of conquest.' - Ludwig von Mises = 'La raíz del mal no es la construcción de armas mas mortíferas y poderosas. Es el espíritu de conquista.' - Ludwig von Misses
Combined Arms = Fuerzas combinadas


'The more we elaborate our means of communication, the less we communicate.' - J.B. Priestly = 'Cuanto más elaboramos nuestros medios de comunicación, menos nos comunicamos.' - J.B. Priestly
Telecommunications = Telecomunicaciones
'All men can see these tactics whereby I conquer, but what none can see is the strategy out of which victory is evolved.' - Sun Tzu = 'Todos los hombres pueden ver estas tácticas donde sea que conquiste, pero lo que nadie puede ver la estrategia del que dicha victoria surgió.' - Sun Tzu
Mobile Tactics = Tácticas Móviles


#################### Lines from Terrains from Civ V - Gods & Kings ####################


Mount Kailash = Monte Kailash

Mount Sinai = Monte Sinaí

Sri Pada = Pico de Adán

Uluru = Uluru


#################### Lines from TileImprovements from Civ V - Gods & Kings ####################


Polder = Pólder


#################### Lines from TileResources from Civ V - Gods & Kings ####################


Salt = Sal


#################### Lines from UnitPromotions from Civ V - Gods & Kings ####################


#################### Lines from UnitTypes from Civ V - Gods & Kings ####################


#################### Lines from Units from Civ V - Gods & Kings ####################


Atlatlist = Atlatlista


Quinquereme = Quinquerreme 

Dromon = Dromón


Horse Archer = Arquero a Caballo


Battering Ram = Ariete Carnero
Can only attack [combatantFilter] units = Solo puede atacar unidades [combatantFilter]

Pictish Warrior = Guerrero picto


African Forest Elephant = Elefante Africano del Bosque

Cataphract = Catafracta


Composite Bowman = Arquero Compuesto


Galleass = Galeaza


Privateer = Corsario
May capture killed [mapUnitFilter] units = Puede capturar unidades [mapUnitFilter] eliminadas

Sea Beggar = Mendigos


Hakkapeliitta = Hakkapeliitta
Transfer Movement to [unit] = Transfiere Movimiento a [unit]
[amount]% Strength when stacked with [unit] = [amount]% Fuerza al juntarse con [unit]


Gatling Gun = Ametralladora Gatling


Carolean = Carolino

Mehal Sefari = Mehal Sefari


Hussar = Husar
[amount]% to Flank Attack bonuses = [amount]% bonus al atacar Flanqueando


Great War Infantry = Infantería de la Gran Guerra


Triplane = Triplano

Great War Bomber = Bombardero Gran Guerra


Machine Gun = Ametralladora Montada


Landship = Tanque de la Gran Guerra


#################### Lines from Tutorials ####################

Introduction = Introducción
Welcome to Unciv!\nBecause this is a complex game, there are basic tasks to help familiarize you with the game.\nThese are completely optional, and you're welcome to explore the game on your own! = ¡Bienvenido a Unciv!\nDebido a que este es un juego complejo, hay tareas básicas para ayudarte a familiarizarte con el juego.\n¡Estas son completamente opcionales y puedes explorar el juego por tu cuenta!

New Game = Nueva Partida
Your first mission is to found your capital city.\nThis is actually an important task because your capital city will probably be your most prosperous.\nMany game bonuses apply only to your capital city and it will probably be the center of your empire. = Tu primera misión es fundar tu ciudad capital.\nEn realidad, esta es una tarea importante porque tu ciudad capital probablemente será la más próspera.\nMuchos bonos de juego se aplican sólo a tu ciudad capital y probablemente será el centro de tu imperio.
How do you know a spot is appropriate?\nThat’s not an easy question to answer, but looking for and building next to luxury resources is a good rule of thumb.\nLuxury resources are tiles that have things like gems, cotton, or silk (indicated by a smiley next to the resource icon)\nThese resources make your civilization happy. You should also keep an eye out for resources needed to build units, such as iron. Cities cannot be built within 3 tiles of existing cities, which is another thing to watch out for! = How do you know a spot is appropriate?\nThat’s not an easy question to answer, but looking for and building next to luxury resources is a good rule of thumb.\nLuxury resources are tiles that have things like gems, cotton, or silk (indicated by a smiley next to the resource icon)\nThese resources make your civilization happy. You should also keep an eye out for resources needed to build units, such as iron. Cities cannot be built within 3 tiles of existing cities, which is another thing to watch out for!
However, cities don’t have a set area that they can work - more on that later!\nThis means you don’t have to settle cities right next to resources.\nLet’s say, for example, that you want access to some iron – but the resource is right next to a desert.\nYou don’t have to settle your city next to the desert. You can settle a few tiles away in more prosperous lands.\nYour city will grow and eventually gain access to the resource.\nYou only need to settle right next to resources if you need them immediately – \n   which might be the case now and then, but you’ll usually have the luxury of time. = Sin embargo, las ciudades no tienen un área establecida en la que puedan trabajar - ¡hablaremos sobre eso más adelante!\nEsto significa que no tiene que asentar ciudades justo al lado de los recursos.\nDigamos, por ejemplo, que desea acceder a algo de hierro - pero el recurso está justo al lado de un desierto. Puedes colocarte a algunas parcelas de distancia en tierras más prósperas.\nNo tienes que establecer tu ciudad al lado del desierto.\nTu ciudad crecerá y eventualmente obtendrá acceso al recurso.\nSólo necesitas establecerte justo al lado de los recursos si los necesita de inmediato – \n lo cual podría pasar de vez en cuando, pero generalmente tendrás el lujo del tiempo.  
The first thing coming out of your city should be either a Scout or Warrior.\nI generally prefer the Warrior because it can be used for defense and because it can be upgraded\n  to the Swordsman unit later in the game for a relatively modest sum of gold.\nScouts can be effective, however, if you seem to be located in an area of dense forest and hills.\nScouts don’t suffer a movement penalty in this terrain.\nIf you’re a veteran of the 4x strategy genre your first Warrior or Scout will be followed by a Settler.\nFast expanding is absolutely critical in most games of this type. = Lo primero que debería salir es un explorador o un guerrero.\n Generalmente prefiero el guerrero, ya que puede defender y se puede mejorar\n en un espadachín más tarde por una relativamente modesta suma de dinero.\nLos exploradores también pueden ser efectivos si se colocan en un área de bosque denso o en las colinas.\n Los exploradores no sufren penalización de movimiento es este terreno.\nSi eres un veterano del género de estrategia 4X tu primer guerrero o explorador irá seguido de un colono.\nUna rápida expansión en crítica en la mayoría de los juegos de este tipo.

In your first couple of turns, you will have very little options, but as your civilization grows, so do the number of things requiring your attention. = En tus primeros turnos, tendrás muy pocas opciones, pero a medida que tu civilización crezca también lo hará el número de cosas que requieren de tu atención.

Culture and Policies = Cultura y políticas
Each turn, the culture you gain from all your cities is added to your Civilization's culture.\nWhen you have enough culture, you may pick a Social Policy, each one giving you a certain bonus. = En cada turno la cultura que ganas de cada una de tus ciudades se añade a la cultura de tu Civilización.\nCuando tengas suficiente cultura podrás elegir una política social, que te proporcionarán bonus.
The policies are organized into branches, with each branch providing a bonus ability when all policies in the branch have been adopted. = Las políticas se organizan en ramas, cada rama te proporcionará un bonus cuando se hayan adoptado todas las políticas de la rama.
With each policy adopted, and with each city built,\n  the cost of adopting another policy rises - so choose wisely! = Por cada política adoptada y por cada ciudad construida\n aumentará el coste para poder escoger otra política. ¡Elige con cuidado!

City Expansion = Expansión de Ciudad
Once a city has gathered enough Culture, it will expand into a neighboring tile.\nYou have no control over the tile it will expand into, but tiles with resources and higher yields are prioritized. = Una vez que una ciudad ha reunido suficiente Cultura, se expandirá a una parcela vecina.\nNo tiene control sobre la parcela a la que se expandirá, pero se priorizan las que contienen recursos y mayores rendimientos.
Each additional tile will require more culture, but generally your first cities will eventually expand to a wide tile range. = Cada parcela adicional requerirá más cultura, pero generalmente sus primeras ciudades eventualmente se expandirán a un amplio rango de parcelas.
Although your city will keep expanding forever, your citizens can only work 3 tiles away from city center.\nThis should be taken into account when placing new cities. = Aunque su ciudad seguirá expandiéndose para siempre, sus ciudadanos solo pueden trabajar a 3 parcelas del centro de la ciudad.\nEsto debe tenerse en cuenta al colocar nuevas ciudades.

As cities grow in size and influence, you have to deal with a happiness mechanic that is no longer tied to each individual city.\nInstead, your entire empire shares the same level of satisfaction.\nAs your cities grow in population you’ll find that it is more and more difficult to keep your empire happy. = A medida que las ciudades crezcan en tamaño e influencia tendrás que lidiar con una mecánica de la felicidad que ya no está condicionada por cada ciudad individual.\nEn vez de eso tu imperio entero comparte el mismo nivel de satisfacción.\nCuanto más crezca la población más difícil será mantener al imperio feliz.
In addition, you can’t even build any city improvements that increase happiness until you’ve done the appropriate research.\nIf your empire’s happiness ever goes below zero the growth rate of your cities will be hurt.\nIf your empire becomes severely unhappy (as indicated by the smiley-face icon at the top of the interface)\n  your armies will have a big penalty slapped on to their overall combat effectiveness. = Además, no podrás construir ninguna mejora que mejore la felicidad hasta que hayas hecho la investigación pertinente.\nSi la felicidad de tu imperio baja alguna vez del 0 el crecimiento de las ciudades se verá afectado.\nSi tu imperio se vuelve gravemente infeliz (indicado en la cara sonriente en la parte de arriba de la interfaz)\n tus ejércitos sufrirán una gran penalización reflejada en su efectividad de combate.
This means that it is very difficult to expand quickly in Unciv.\nIt isn’t impossible, but as a new player you probably shouldn't do it.\nSo what should you do? Chill out, scout, and improve the land that you do have by building Workers.\nOnly build new cities once you have found a spot that you believe is appropriate. = Esto significa que és muy difícil expandirse rapidamente en Unciv.\nNo és imposible, pero un novato no debería.\nAsí que ¿qué hacer? Relajate, explora, y mejora la tierra que tienes construyendo Trabajadores.\nCrea nuevas ciudades solo cuando encuentres un lugar que creas ser apropiado.

Unhappiness = Infelicidad
It seems that your citizens are unhappy!\nWhile unhappy, your civilization will suffer many detrimental effects, increasing in severity as unhappiness gets higher. = ¡Parece que tus ciudadanos son infelices!/nMientras sea infeliz, tu civilización sufrirá muchos efectos perjudiciales, aumentando en severidad a medida que aumenta la infelicidad.
Unhappiness has two main causes: Population and cities.\n  Each city causes 3 unhappiness, and each population, 1 = La infelicidad tiene dos causas principales: los ciudadanos y las ciudades.\n Cada ciudad genera 3 de infelicidad y cada ciudadano 1.
There are 2 main ways to combat unhappiness:\n  by building happiness buildings for your population\n  or by having improved luxury resources within your borders. = Hay principalmente 2 maneras de combatir a la infelicidad:\n construyendo edificios de felicidad para tu población\n o mejorando recursos de lujo dentro de tus bordes

You have entered a Golden Age!\nGolden age points are accumulated each turn by the total happiness \n  of your civilization\nWhen in a golden age, culture and production generation increases +20%,\n  and every tile already providing at least one gold will provide an extra gold. = ¡Has entrado en una edad de oro!\nLos puntos de la edad de oro se acumulan cada turno en la felicidad total \n de tu civilización\nCuando está activa la edad de oro la cultura y la producción mejorar un 20% más\n y cada casilla que produzca al menos uno de oro producirá uno extra.

Roads and Railroads = Caminos y ferrocarriles
Connecting your cities to the capital by roads\n  will generate gold via the trade route.\nNote that each road costs 1 gold Maintenance per turn, and each Railroad costs 2 gold,\n  so it may be more economical to wait until the cities grow! = Conectar tus ciudades a la capital por carreteras\n generará oro via rutas comerciales.\nCada camino cuesta 1 de oro de mantenimiento por turno, y los ferrocarriles 2,\n por lo que sería más económico esperar hasta que las ciudades crezcan.

Victory Types = Tipos de victorias
Once you’ve settled your first two or three cities you’re probably 100 to 150 turns into the game.\nNow is a good time to start thinking about how, exactly, you want to win – if you haven’t already. = Una vez tengas tus primeras 2 o 3 ciudades llevarás entre 100 y 150 turnos de partida.\nAhora es un buen momento para empezar a pensar como ganar, si no lo has hecho antes.
There are four ways to win in Unciv. They are:\n - Cultural Victory: Complete 5 Social Policy Trees and build the Utopia Project\n - Domination Victory: Survive as the last civilization\n - Science Victory: Be the first to construct a spaceship to Alpha Centauri\n - Diplomatic Victory: Build the United Nations and win the vote = Hay cuatro formas de ganar en Unciv. Son:\n - Victoria cultural: completa 5 árboles de política social y construye el Proyecto Utopía\n - Victoria de dominación: sobrevive como la última civilización\n - Victoria científica: sé el primero en construir una nave espacial a Alpha Centauri\n - Diplomática Victoria: construir las Naciones Unidas y ganar la votación
So to sum it up, these are the basics of Unciv – Found a prosperous first city, expand slowly to manage happiness, and set yourself up for the victory condition you wish to pursue.\nObviously, there is much more to it than that, but it is important not to jump into the deep end before you know how to swim. = Entonces, para resumir, estos son los conceptos básicos de Unciv: funda una primera ciudad próspera, expande lentamente para administrar la felicidad y prepárate para la condición de victoria que deseas perseguir.\nObviamente, hay mucho más que eso, pero es importante no saltar al fondo antes de saber nadar.

Enemy City = Ciudad enemiga
Cities can be conquered by reducing their health to 1, and entering the city with a melee unit.\nSince cities heal each turn, it is best to attack with ranged units and use your melee units to defend them until the city has been defeated! = Las ciudades puedes ser conquistadas reduciendo su salud a 1 y entrando en la ciudad con una unidad cuerpo a cuerpo.\nComo las ciudades se curan cada turno es mejor atacar con unidades a distancia y usar la unidades cuerpo a cuerpo para defenderlas hasta que la ciudad esté derrotada.

Luxury Resource = Recurso de lujo
Luxury resources within your domain and with their specific improvement are connected to your trade network.\nEach unique Luxury resource you have adds 5 happiness to your civilization, but extra resources of the same type don't add anything, so use them for trading with other civilizations! = Los recursos de lujo dentro de tu dominio y sus respectivas mejoras están conectadas a tu red de comercio.\nCada recurso de lujo único que tienes añade 5 de felicidad a tu civilización, pero tener el mismo recurso varias veces no añade nada, así que úsalos para comerciar con otras civilizaciones.

Strategic Resource = Recurso estratégico
Strategic resources within your domain and with their specific improvement are connected to your trade network.\nStrategic resources allow you to train units and construct buildings that require those specific resources, for example the Horseman requires Horses. = Los recursos estratégicos dentro de tu dominio y sus respectivas mejoras están conectadas a tu red de comercio.\nLos recursos estratégicos te permiten entrenar unidades y construir edificios que permitan esos recursos específicos, por ejemplo los jinetes necesitan caballos.
Unlike Luxury Resources, each Strategic Resource on the map provides more than one of that resource.\nThe top bar keeps count of how many unused strategic resources you own.\nA full drilldown of resources is available in the Resources tab in the Overview screen. = A diferencia de los recursos de lujo cada recurso estratégico del mapa produce más de un recurso de su tipo.\nEn la barra superior se contabiliza cuantos recursos estratégicos sin usar posees.\nUn desglose completo de los recursos se encuentra disponible en la pestaña Recursos de la pantalla de visión general.

The city can no longer put up any resistance!\nHowever, to conquer it, you must enter the city with a melee unit = ¡La ciudad ya no puede oponer resistencia!\nAunque para conquistarla necesitas entrar con una unidad cuerpo a cuerpo

After Conquering = Después de conquistar
When conquering a city, you can choose to liberate, annex, puppet, or raze the city. = Cuando conquistas una ciudad puedes elegir entre arrasarla, convertirla en títere o anexionarla.\nArrasarla bajará su población a 1 cada turno hasta que sea destruida. (Translation update needed!)
\nLiberating the city will return it to its original owner, giving you a massive diplomatic boost with them!\n\nAnnexing the city will give you full control over it, but also increase the citizens' unhappiness to 2x!\nThis can be mitigated by building a courthouse in the city, returning the citizen's unhappiness to normal.\n\nPuppeting the city will mean that you have no control on the city's production.\nThe city will not increase your tech or policy cost, but its citizens will generate 1.5x the regular unhappiness.\nA puppeted city can be annexed at any time, but annexed cities cannot be returned to a puppeted state!\n\nRazing the city will lower its population by 1 each turn until the city is destroyed!\nYou cannot raze a city that is either the starting capital of a civilization or the holy city of a religion. = Convertirla en títere significa que no tendrás en control sobre la producción.\nLa ciudad no incrementará tu coste en tecnología o política, pero sus ciudadanos generarán un 1.5 más de infelicidad.\nAnexar la ciudad te dará control sobre su producción, pero la infelicidad generada se multiplicará por 2.\nEste efecto puede ser mitigado construyendo un Palacio de la justicia, lo que devuelve la infelicidad a su producción normal.\n Una ciudad títere puede ser anexionada en cualquier momento, pero no podrá volver a convertirse en ciudad títere. (Translation update needed!)

You have encountered a barbarian unit!\nBarbarians attack everyone indiscriminately, so don't let your \n  civilian units go near them, and be careful of your scout! = ¡Has encontrado una unidad bárbara!\nLos bárbaros atacan indiscriminadamente a cualquiera, por ello no dejes\n a tus unidades civiles ir cerca de ellos, y ten cuidad con tus exploradores.

You have encountered another civilization!\nOther civilizations start out peaceful, and you can trade with them,\n  but they may choose to declare war on you later on = ¡Has encontrado otra civilización!\nOtras civilizaciones empiezan siendo pacíficas y podrás comerciar con ellos,\n pero podrían declararte la guerra más tarde

Once you have completed the Apollo Program, you can start constructing spaceship parts in your cities\n (with the relevant technologies) to win a Scientific Victory! = Una vez hayas completado el programa Apollo podrás empezar con la construcción de partes de la nave espacial en tu ciudades\n (con las tecnologías correspondientes) para ganar con una victoria científica.

Injured Units = Unidades heridas
Injured units deal less damage, but recover after turns that they have been inactive.\nUnits heal 5 health per turn in enemy territory, 10 in neutral land,\n  15 inside your territory and 20 in your cities. = Las unidades heridas hacen menos dañó, pero se recuperan tras unos turnos de inactividad.\nLas unidades se curan 5 de salud por turno en territorio enemigo, 10 en territorio neutral,\n 15 en tu territorio y 20 en tus ciudades.

Workers = Trabajadores
Workers are vital to your cities' growth, since only they can construct improvements on tiles.\nImprovements raise the yield of your tiles, allowing your city to produce more and grow faster while working the same amount of tiles! = Los trabajadores son vitales para el crecimiento de tus ciudades, ya que son las únicas unidades que puedes construir mejoras en las casillas.\n Las mejoras hacen crecer el rendimiento de tus casillas, permitiendo a tu ciudad producir más y crecer más rápido sin la necesidad de tener más casillas.

Siege Units = Unidades de asedio
Siege units are extremely powerful against cities, but need to be Set Up before they can attack.\nOnce your siege unit is set up, it can attack from the current tile,\n  but once moved to another tile, it will need to be set up again. = Las unidades de asedio son extremadamente eficaces contra las ciudades, pero necesitan montarse antes de poder atacar.\nUna vez que una unidad de asedio está montada podrá atacar desde su casilla,\n pero si se mueve a otra casilla tendrá que volver a montarse.

Embarking = Embarcar
Once a certain tech is researched, your land units can embark, allowing them to traverse water tiles.\nEntering or leaving water takes the entire turn.\nUnits are defenseless while embarked, so be careful! = Cuando se haya alcanzado la tecnología correspondiente, las unidades de tierra podrán embarcar para poder atravesar aguas.\nEntrar o salir del agua consume todo el turno.\n Las unidades están indefensas cuando están embarcadas, ¡así que ten cuidado!

Idle Units = Unidades libres
If you don't want to move a unit this turn, you can skip it by clicking 'Next unit' again.\nIf you won't be moving it for a while, you can have the unit enter Fortify or Sleep mode - \n  units in Fortify or Sleep are not considered idle units.\nIf you want to disable the 'Next unit' feature entirely, you can toggle it in Menu -> Check for idle units. = Si no quieres mover una unidad este turno puedes saltarlo pulsando 'Siguiente unidad'.\nSi no se van a mover en un rato puedes hacer que la unidad entre en modo fortificar o dormir, estas unidades no se consideran unidades libres.\nSi quieres deshabilitar la función 'Siguiente unidad' puedes hacerlo en Menú -> Comprobar unidades sin utilizar.

Contact Me = Contacta conmigo
Hi there! If you've played this far, you've probably seen that the game is currently incomplete.\n UnCiv is meant to be open-source and free, forever.\n That means no ads or any other nonsense. = ¡Hey! Si has jugado hasta aquí es probable que hayas visto que el juego está sin acabar.\n UnCiv está pensado para ser open-source y gratis, siempre.\n Esto significa que no habrá anuncios ni ninguna chorrada.
What motivates me to keep working on it, \n  besides the fact I think it's amazingly cool that I can,\n  is the support from the players - you guys are the best! = Lo que me motiva para seguir trabajando en esto es, aparte de que es genial que pueda hacerlo, el apoyo de los jugadores, ¡sois los mejores!
Every rating and review that I get puts a smile on my face =)\n  So contact me! Send me an email, review, Github issue\n  or mail pigeon, and let's figure out how to make the game \n  even more awesome!\n(Contact info is in the Play Store) = Cada valoración y reseña hace que sonría =)\n ¡Así que contactarme! Enviadme un email, una issue en GitHub\n o una paloma mensajera y averiguaremos como hacer el juego\n incluso más increíble.

Pillaging = Saqueo
Military units can pillage improvements, which heals them 25 health and ruins the improvement.\nThe tile can still be worked, but advantages from the improvement - stat bonuses and resources - will be lost.\nWorkers can repair these improvements, which takes less time than building the improvement from scratch. = Las unidades militares pueden saquear, lo que les cura 25 de salud y arruina la mejora de la casilla.\nLas casillas todavía serán trabajables, pero las mejoras y los bonus se perderán.\nLos trabajadores pueden reparar las mejoras lo que les lleva menos tiempo que hacerlas desde cero.

Experience = Experiencia
Units that enter combat gain experience, which can then be used on promotions for that unit.\nUnits gain more experience when in Melee combat than Ranged, and more when attacking than when defending. = Las unidades que entren en combate ganarán experiencia, la cual podrá ser usada para ascender a esa unidad.\nLas unidades ganan más experiencia cuando luchan cuerpo a cuerpo que cuando lo hacen a distancia, y ganan más cuando atacan que cuando defienden.
Units can only gain up to 30 XP from Barbarian units - meaning up to 2 promotions. After that, Barbarian units will provide no experience. = Las unidades solo pueden obtener un máximo de 30 XP de las unidades bárbaras, lo que equivale a dos promociones. Después de esto los bárbaros dejarán de dar experiencia.

Combat = Combate
Unit and cities are worn down by combat, which is affected by a number of different values.\nEach unit has a certain 'base' combat value, which can be improved by certain conditions, promotions and locations. = Las unidades y las ciudades se agotan con el combate, lo que afecta a un número de diferentes valores.\nCada unidad tiene un valor de combate 'base' que puede ser mejorado bajo ciertas condiciones y localizaciones.
Units use the 'Strength' value as the base combat value when melee attacking and when defending.\nWhen using a ranged attack, they will the use the 'Ranged Strength' value instead. = Las unidades usan el valor de 'Fuerza' como el valor de combate base cuando atacan cuerpo a cuerpo y cuando defienden.\nCuando usan ataques a distancia se usa el valor 'Fuerza a distancia'.
Ranged attacks can be done from a distance, dependent on the 'Range' value of the unit.\nWhile melee attacks allow the defender to damage the attacker in retaliation, ranged attacks do not. = Los ataques a distancia se pueden ejecutar a una distancia determinada por el valor del 'Rango' de la unidad.\nMientras que los ataques cuerpo a cuerpo permiten que el defensor reciba daño como represalia, los ataques a distancia no lo permiten.

Research Agreements = Acuerdo de Investigación 
In research agreements, you and another civilization decide to jointly research technology.\nAt the end of the agreement, you will both receive a 'lump sum' of Science, which will go towards one of your unresearched technologies. = En los acuerdos tecnológicos, tu y otra civilización decidís investigar juntos.\nAl final del acuerdo ambos recibiréis una 'suma global' de ciencia que irá a una de las tecnologías que no hayas investigado.
The amount of ⍾Science you receive at the end is dependent on the ⍾Science generated by your cities and the other civilization's cities during the agreement - the more, the better! = La suma de ⍾ciencia que recibes al final depende de la ⍾ciencia generada por tus ciudades y por las ciudades de la otra civilización durante el acuerdo.

Not all nations are contending with you for victory.\nCity-States are nations that can't win, don't conquer other cities and can't be traded with. = No todas las naciones rivalizan contigo por la victoria.\nLas ciudades-estado son naciones que no pueden ganar, conquistar otras ciudades y con las que no se puede comerciar.
Instead, diplomatic relations with City-States are determined by Influence - a meter of 'how much the City-State likes you'.\nInfluence can be increased by attacking their enemies, liberating their city, and giving them sums of gold. = En vez de eso las relaciones diplomáticas con las ciudades estado se ven determinadas por la Influencia (un medidor de cuando le 'gustas' a la ciudad-estado).\nLa influencia puede aumentarse atacando a sus enemigos, liberando su ciudad y dándoles oro.
Certain bonuses are given when you are at above 30 influence.\nWhen you have above 60 Influence, and you have the highest influence with them of all civilizations, you are considered their 'Ally', and gain further bonuses and access to the Luxury and Strategic resources in their lands. = Algunos bonus se te proporcionan cuando tienes más de 30 de influencia.\nCuando tienes más de 60 y es más alta que la que tienen el resto de civilizaciones, se te considerará su 'Aliado' y ganarás más bonus y acceso a recursos de lujo y estratégicos en sus tierras.

Great People = Buena gente
Certain buildings, and specialists in cities, generate Great Person points per turn.\nThere are several types of Great People, and their points accumulate separately.\nThe number of points per turn and accumulated points can be viewed in the Overview screen. = Algunos edificios y especialistas en las ciudades generan puntos de Gran Personaje por turno.\nHay diferentes tipos de Gran Personaje y sus puntos que acumulan de forma separada.\nEl número de puntos por turno y el total se pueden ver en la pantalla de Visión General.
Once enough points have been accumulated, a Great Person of that type will be created!\nEach Great Person can construct a certain Great Improvement which gives large yields over time, or immediately consumed to provide a certain bonus now. = Una vez que se hayan acumulado suficientes puntos, ¡se creará una Gran Persona!\nCada Gran Personaje puede construir una determinada Gran Mejora que otorga grandes rendimientos a lo largo del tiempo, o consumirse inmediatamente para proporcionar una cierta bonificación ahora.
Great Improvements also provide any strategic resources that are under them, so you don't need to worry if resources are revealed underneath your improvements! = Las Grandes Mejoras también pueden producir cualquier recurso estratégico que tengan debajo, así que no tienes que preocuparte si los son revelados bajo tus recursos.

Removing Terrain Features = Eliminar aspectos del terreno
Certain tiles have terrain features - like Flood plains or Forests -  on top of them. Some of these layers, like Jungle, Marsh and Forest, can be removed by workers.\nRemoving the terrain feature does not remove any resources in the tile, and is usually required in order to add improvements exploiting those resources. = Ciertas casillas tienen aspectos de terreno - como Pantanos o Bosques - sobre ellos. Algunas de estas capas, como Junglas, Pantanos y Bosques, pueden ser removido por Trabajadores\nRemover el aspecto de terreno no quita el recurso de la casilla, y usualmente es requerido para hacer mejoras que exploten los recursos.

Natural Wonders, such as the Mt. Fuji, the Rock of Gibraltar and the Great Barrier Reef, are unique, impassable terrain features, masterpieces of mother Nature, which possess exceptional qualities that make them very different from the average terrain.\nThey benefit by giving you large sums of Culture, Science, Gold or Production if worked by your Cities, which is why you might need to bring them under your empire as soon as possible. = Las maravillas naturales, como el Monte Fuji, el Peñón de Gibraltar o la Gran Barrera de Coral, son únicos, infranqueables, obras de arte de la naturaleza que poseen propiedades excepcionales que los hacen muy diferentes del resto de terrenos.\nProporcionan grandes sumas de beneficios a la Cultura, Ciencia, Oro o Producción si son trabajadas por tus ciudades, es por lo que has de conseguirlas bajo tu imperio lo antes posible.

Keyboard = Teclado
If you have a keyboard, some shortcut keys become available. Unit command or improvement picker keys, for example, are shown directly in their corresponding buttons. = Si tienes teclado, hay disponibles algunos atajos. Las teclas de comandos para unidades o mejoras, por ejemplo, son mostrados en los botones corespondientes.
On the world screen the hotkeys are as follows: = En la pantalla del mundo, las teclas son las siguientes:
Space or 'N' - Next unit or turn\n'E' - Empire overview (last viewed page)\n'+', '-' - Zoom in / out\nHome - center on capital or open its city screen if already centered = Espacio o 'N' - Siguiente unidad o turno\n'E' - Vista General del Imperio (última pagina visitada)\n'+', '-' - Acercar / Alejar camara\nInicio - centra la camara en la capital, o entra la pantalla ciudad si ya está en el centro
F1 - Open Civilopedia\nF2 - Empire overview Trades\nF3 - Empire overview Units\nF4 - Empire overview Diplomacy\nF5 - Social policies\nF6 - Technologies\nF7 - Empire overview Cities\nF8 - Victory Progress\nF9 - Empire overview Stats\nF10 - Empire overview Resources\nF11 - Quicksave\nF12 - Quickload = F1 - Abre Civilopedia\nF2 - Vista de Comercio del Imperio\nF3 - Vista General de las unidades\nF4 - Vista de Diplomacia\nF5 - Políticas Sociales\nF6 - Tecnologías\nF7 - Vista General de tus Ciudades\nF8 - Progreso de victoria\nF9 - Estadisticas del Imperio\nF10 - Recursos del Imperio\nF11 - Guardar Pardida rapidamente\nF12 - Cargar Partida rapidamente
Ctrl-R - Toggle tile resource display\nCtrl-Y - Toggle tile yield display\nCtrl-O - Game options\nCtrl-S - Save game\nCtrl-L - Load game = Ctrl-R - Mostrar recursos en el mapa\nCtrl-Y - Mostar propiedades de casilla\nCtrl-O - Opciones del Juego\nCtrl-S - Guardar Partida\nCtrl-L - Cargar Partida

World Screen = Pantalla del Mundo
This is where you spend most of your time playing Unciv. See the world, control your units, access other screens from here. = Aquí es donde pasas la mayoría de tu tiempo jugando Unciv. Mira el mundo, controla tus unidades, accede a otras pantallas desde aquí.
①: The menu button - civilopedia, save, load, options... = ①: El botón del menú - civilopedia, guardar, cargar, ajustes...
②: The player/nation whose turn it is - click for diplomacy overview. = ②: El turno del jugador/nación - toca para la visión Diplomatica
③: The Technology Button - shows the tech tree which allows viewing or researching technologies. = ③: El botón de Tecnologías - muestra el árbol de tecnologías él cual te permite ver e investigar tecnologías
④: The Social Policies Button - shows enacted and selectable policies, and with enough culture points you can enact new ones. = ④: El botón de Politicas Sociales - muestra las políticas escojidas y elegibles, y con suficientes puntos culturales puedes adoptar nuevas.
⑤: The Diplomacy Button - shows the diplomacy manager where you can talk to other civilizations. = ⑤: El botón de Diplomacia - muestra el administrador de diplomacia donde puedes interactuar con otras civilizaciones.
⑥: Unit Action Buttons - while a unit is selected its possible actions appear here. = ⑥: Botones de aciones de las unidades - mientras una unidad es selecionada las acciones posibles aparecerán aquí.
⑦: The unit/city info pane - shows information about a selected unit or city. = ⑦: El panel de info de unidad/ciudad - muestra información acerca de la unidad o ciudad selecionada.
⑧: The name (and unit icon) of the selected unit or city, with current health if wounded. Clicking a unit name or icon will open its civilopedia entry. = ⑧: El nombre (y el icono) de la unidad o ciudad, con la vida actual si están heridos. Tocal el nombre te lleva a la página adequada de la Civilopedia.
⑨: The arrow buttons allow jumping to the next/previous unit. = ⑨: Los botones de flechas te permiten saltar a la siguiente/previa unidad.
⑩: For a selected unit, its promotions appear here, and clicking leads to the promotions screen for that unit. = ⑩: Para una unidad seleccionada, sus promociones aparecerán aquí, y tocandolo lleva a la ventana de promociones para esa unidad.
⑪: Remaining/per turn movement points, strength and experience / XP needed for promotion. For cities, you get its combat strength. = ⑪: Puntos de movimiento restantes por turno, fuerza y experiencia / XP necesaria para acenso. Para ciudades, te muestra su fuerza.
⑫: This button closes the selected unit/city info pane. = ⑫: Este botón cierra el panel de info de la unidad/ciudad seleccionada.
⑬: This pane appears when you order a unit to attack an enemy. On top are attacker and defender with their respective base strengths. = ⑬: Este panel aparece cuando le ordenas a una unidad a atacar un enemigo. Arriba están el atacante y defensor con su fuerza total respectivas.
⑭: Below that are strength bonuses or penalties and health bars projecting before / after the attack. = ⑭: Debajo de eso, están los bonuses o penalidades y las barras de vida proyectandas antes y después del ataque.
⑮: The Attack Button - let blood flow! = ⑮: El botón de Atacar - ¡derrama la sangre!
⑯: The minimap shows an overview over the world, with known cities, terrain and fog of war. Clicking will position the main map. = ⑯: El mini-mapa muestra una visión del mundo, las ciudades conocidas, terreno y niebla de guerra.
⑰: To the side of the minimap are display feature toggling buttons - tile yield, worked indicator, show/hide resources. These mirror setting on the options screen and are hidden if you deactivate the minimap. = ⑰: Al lado del minimapa están los botones de mostrar elementos - rendimiento de casilla, indicador de trabajo, mostrar/esconder recursos. Estos son los mismos que los que están en ajustes y se esconden si desactivas el minimapa.
⑱: Tile information for the selected hex - current or potential yield, terrain, effects, present units, city located there and such. Where appropriate, clicking a line opens the corresponding civilopedia entry. = ⑱: Información de casilla del hexagono seleccionado - actual o potencial rendimiento, terreno, effectos, unidades presentes, ciudades y demás. Algunas líneas tienen elaces con la página adequada de la Civilopedia.
⑲: Notifications - what happened during the last 'next turn' phase. Some are clickable to show a relevant place on the map, some even show several when you click repeatedly. = ⑲: Notificaciones - que pasó durante la fase de 'Siguiente Turno'. Algunas se pueden tocar para mostrar cosas en el mapa, e incluso mostrar varias si se toca repetidamente.
⑳: The Next Turn Button - unless there are things to do, in which case the label changes to 'next unit', 'pick policy' and so on. = ⑳: El botón de Siguiente Turno - a menos de que hayan cosas que hacer, que en tal caso aparecerá 'Siguiente Unidad', 'Selecciona Politica' y demás.
ⓐ: The overview button leads to the empire overview screen with various tabs (the last one viewed is remembered) holding vital information about the state of your civilization in the world. = ⓐ: El botón de vision general lleva a la pantalla de vista general de tu imperio con varias ventanas (se mantiene en la última vista) teniendo información vital sobre el estado de tu civilización en el mundo.
ⓑ: The ♪Culture icon shows accumulated ♪Culture and ♪Culture needed for the next policy - in this case, the exclamation mark tells us a next policy can be enacted. Clicking is another way to the policies manager. = ⓑ: El icono de ♪cultura muestra la ♪cultura acumulada y la necesaria para adoptar una nueva politica - en este caso el signo de exclamación nos dice que una nueva política puede ser adoptada. Tocandolo es otra manera de ver la pantalla de Políticas Sociales.
ⓒ: Your known strategic resources are displayed here with the available (usage already deducted) number - click to go to the resources overview screen. = ⓒ: Los recursos estratégicos conocidos son mostrados aquí con los que tienes disponibles (sin contar los usados) - toca para ir a la vista de recursos.
ⓓ: Happiness/unhappiness balance and either golden age with turns left or accumulated happiness with amount needed for a golden age is shown next to the smiley. Clicking also leads to the resources overview screen as luxury resources are a way to improve happiness. = ⓓ: El balance de felicidad/infelicidad y también la edad Dorada con los turnos faltantes o felicidad acumulada para ella es mostrada junto a la carita feliz. Tocandola lleva también a la vista de recursos ya que recursos lujosos son otra manera de tener felicidad (no en la vida real).
ⓔ: The ⍾Science icon shows the number of ⍾Science points produced per turn. Clicking leads to the technology tree. = ⓔ: El icono de ⍾Ciencia muestra los puntos de ⍾ciencia producidos por turno. Tocandolo lleva al árbol de tecnologías.
ⓕ: Number of turns played with translation into calendar years. Click to see the victory overview. = ⓕ: El número de turnos pasados junto a una traducción en años de calendario. Toca para ver la vista general de victoria.
ⓖ: The number of gold coins in your treasury and income. Clicks lead to the Stats overview screen. = ⓖ: El número de monedas de oro en tu tesorería e ingresos. Tocarlo lleva al vista general de estadisticas.
ⓧ: In the center of all this - the world map! Here, the "X" marks a spot outside the map. Yes, unless the wrap option was used, Unciv worlds are flat. Don't worry, your ships won't fall off the edge. = ⓧ: En el centro de todo esto - ¡el mapa mundial! Aquí, la "X" marca un lugar fuera del mapa. Si, a menos de que tengas la redondez activada, los mundos de Unciv son planos. No te preocupes, tus naves no se caerán del mundo.
ⓨ: By the way, here's how an empire border looks like - it's in the national colours of the nation owning the territory. = ⓨ: Por cierto, así es como se vén los bordes de un imperio - son de los colores de la nación a la que pertenece el territorio.
ⓩ: And this is the red targeting circle that led to the attack pane back under ⑬. = ⓩ: Y este es el circulo rojo de apunte que lleva al panel para atacar (el ⑬).
What you don't see: The phone/tablet's back button will pop the question whether you wish to leave Unciv and go back to Real Life. On desktop versions, you can use the ESC key. = Lo que no ves: El botón de atrás de tu celular/tablet te preguntará si quieres salir de Unciv e ir a la Vida Real. En versión de escritorio, puedes usar la tecla "Esc".

After building a shrine, your civilization will start generating ☮Faith. = Después de construir un santuario, tu civilización empezará a generar ☮Fé.
When enough ☮Faith has been generated, you will be able to found a pantheon. = Cuando haya suficiente ☮Fé, podrás fundar un panteón.
A pantheon will provide a small bonus for your civilization that will apply to all your cities. = Un panteón dá pequeños bonuses para tu civilización.
Each civilization can only choose a single pantheon belief, and each pantheon can only be chosen once. = Cada civilización solo puede escojer una creencia de panteón, y cada panteón solo puede ser escojido una única vez.
Generating more ☮Faith will allow you to found a religion. = Generar más ☮Fé te permitirá fundar una religión.

Keep generating ☮Faith, and eventually a great prophet will be born in one of your cities. = Sigue generando ☮Fé, y eventualmente un Gran Profeta nacerá en una de tus ciudades.
This great prophet can be used for multiple things: Constructing a holy site, founding a religion and spreading your religion. = Este Gran Profeta puede ser usado para múltiples cosas: Crear un Lugar Sagrado, fundar una Religión y difundir tu religión.
When founding your religion, you may choose another two beliefs. The founder belief will only apply to you, while the follower belief will apply to all cities following your religion. = Al fundar tu Religión, puedes escojer otras dos creencias. La creencia de Fundador solo se aplicará a tí, mientras que la de seguidor aplicará a todas las ciudades siguiendo tu religión.
Additionally, the city where you used your great prophet will become the holy city of that religion. = Adicionalmente, la ciudad en donde usaste tu Gran Profeta se convertirá en la ciudad Santa de esa religión.
Once you have founded a religion, great prophets will keep being born every so often, though the amount of Faith☮ you have to save up will be higher. = Una vez fundada tu religión, Grandes Profetas seguiran naciendo de vez en cuando, pero la cantidad de ☮Fé necesaria será mayor.
One of these great prophets can then be used to enhance your religion. = Una de estos Grandes Profetas pueden ser usados para mejorar tu religión.
This will allow you to choose another follower belief, as well as an enhancer belief, that only applies to you. = Esto te permitirá escojer otra creencia de seguidor, y también una creencia realzadora, que solo se aplica a ti.
Do take care founding a religion soon, only about half the players in the game are able to found a religion! = ¡Procura fundar tu religión pronto, solo la mitad de los jugadores en la partida pueden fundar una religión!

Beliefs = Creencias
There are four types of beliefs: Pantheon, Founder, Follower and Enhancer beliefs. = Estos son los tipos de creencias: Creencias de Panteón, Fundador, Seguidor y Realzadora.
Pantheon and Follower beliefs apply to each city following your religion, while Founder and Enhancer beliefs only apply to the founder of a religion. = Las creencias de Panteón y Seguidor se aplican a cada ciudad siguiendo tu religión, mientras que las de Fundador y Realzamiento solo se aplican al fundador de la religión.

Religion inside cities = Religión dentro de ciudades
When founding a city, it won't follow a religion immediately. = Al fundar una ciudad, no seguirá una religión inmediatamente.
The religion a city follows depends on the total pressure each religion has within the city. = La religión que una ciudad sigue depende de la presión total de cada religión dentro de la ciudad.
Followers are allocated in the same proportions as these pressures, and these followers can be viewed in the city screen. = Los seguidores corresponden a la misma proporción que las presiones, estos seguidores pueden ser vistos en la ventana de ciudad.
Based on this, you can get a feel for which religions have a lot of pressure built up in the city, and which have almost none. = Basado en esto, puedes saber que religiones tienen mucha presión en la ciudad, cuales casi ninguna.
The city follows a religion if a majority of its population follows that religion, and will only then receive the effects of Follower and Pantheon beliefs of that religion. = La ciudad sigue la religión que la mayoría de la población sigue, y adquirirá el efecto de dicha religión.

Spreading Religion = Difundir Religión
Spreading religion happens naturally, but can be sped up using missionaries or great prophets. = Difundir religión pasa de manera natural, pero puede ser acelerado usando misioneros o grandes profetas
Missionaries can be bought in cities following a major religion, and will take the religion of that city. = Los Misionarios pueden ser comprados en ciudades siguiendo una religión mayoritaria, y tomará la religión de esa ciudad.
So do take care where you are buying them! If another civilization has converted one of your cities to their religion, missionaries bought there will follow their religion. = ¡Así que ten cuidado de donde los construyes!
Great prophets always have your religion when they appear, even if they are bought in cities following other religions, but captured great prophets do retain their original religion. = Los Grandes Profetas siempre llevan tu religión cuando aparecen, incluso si son comprados en ciudades paganas, pero Grandes Profetas capturados retienen su Religión original.
Both great prophets and missionaries are able to spread religion to cities when they are inside its borders, even cities of other civilizations. = Los Grandes Profetas y Misionarios pueden difundir su religión a ciudades cuando están dentro de sus bordes, incluso ciudades de otras naciones.
These two units can even enter tiles of civilizations with whom you don't have an open borders agreement! = ¡Estas dos unidades pueden entrar a casillas de otras civilizacionescon las que no tienes bordes abiertos!
But do take care, missionaries will lose 250 religious strength each turn they end while in foreign lands. = Pero ten cuidado, los misionarios perderán 250 de fuerza religiosa por cada turno que terminen dentro de tierra extranjera.
This diminishes their effectiveness when spreading religion, and if their religious strength ever reaches 0, they have lost their faith and disappear. = Esto disminuye su efectividad al difundir religión, y si su fuerza llega a 0, perderán toda su Fé y desaparecerán.
When you do spread your religion, the religious strength of the unit is added as pressure for that religion. = Cuando difundes religión, la fuerza religiosa de la unidad es añadida como presión para esa religión.
Cities also passively add pressure of their majority religion to nearby cities. = Las ciudades también añaden presión pasivemente de la religión mayoritaria a ciudades cercanas.
Each city provides +6 pressure per turn to all cities within 10 tiles, though the exact amount of pressure depends on the game speed. = Cada ciudad provee +6 presión por turno a todas las ciudades dentro de 10 casillas, aunque la cantidad exacta varia por la velocidad del juego.
This pressure can also be seen in the city screen, and gives you an idea of how religions in your cities will evolve if you don't do anything. = Esta presión también puede verse en la ventana de la ciudad, y te dá una idea de como las religiones en tu ciudad se comportarán si no haces nada.
Holy cities also provide +30 pressure of the religion founded there to themselves, making it very difficult to effectively convert a holy city. = Las Ciudades Santas también proveen +30 presión de la religión fundada a sí mismas, haciendo muy dificil convertir ciudades Santas
Lastly, before founding a religion, new cities you settle will start with 200 pressure for your pantheon. = Por último, antes de fundar una religión, nuevas ciudades empezarán con 200 de presión de tu panteón.
This way, all your cities will starting following your pantheon as long as you haven't founded a religion yet. = De esta manera, todas tus ciudades empezarán siguiendo tu panteón siempre y cuando no hayas fundado una religión.

Inquisitors = Inquisidores
Inquisitors are the last religious unit, and their strength is removing other religions. = Los Inquisidores son la última unidad religiosa, y su fuerza es remover otras religiones.
They can remove all other religions from one of your own cities, removing any pressures built up. = Pueden remover todas las demás religiones de una de tus ciudades, removiendo cualquier presión en ellá.
Great prophets also have this ability, and remove all other religions in the city when spreading their religion. = Los Grandes Profetas también tienen esta habilidad, y remueven  todas las demás religiones al difundir su religión.
Often this results in the city immediately converting to their religion = A menudo esto resulta en una ciudad siendo convertida inmediatamente a su religión.
Additionally, when an inquisitor is stationed in or directly next to a city center, units of other religions cannot spread their faith there, though natural spread is uneffected. = Adicionalmente, cuando un inquisidor está parado en o al lado del centro de ciudad, unidades de otras religiones no pueden difundir su fé allí, pero la difusión natural es inafectada.

Maya Long Count calendar cycle = Ciclo del calendario maya de cuenta larga
The Mayan unique ability, 'The Long Count', comes with a side effect: = La habilidad única maya, 'The Long Count', viene con un efecto secundario:
Once active, the game's year display will use mayan notation. = Una vez activo, la visualización del año del juego utilizará la notación maya.
The Maya measured time in days from what we would call 11th of August, 3114 BCE. A day is called K'in, 20 days are a Winal, 18 Winals are a Tun, 20 Tuns are a K'atun, 20 K'atuns are a B'ak'tun, 20 B'ak'tuns a Piktun, and so on. = Los mayas medían el tiempo en días desde lo que llamaríamos el 11 de agosto de 3114 a. Un día se llama K'in, 20 días son Winal, 18 Winals son Tun, 20 Tuns son K'atun, 20 K'atuns son B'ak'tun, 20 B'ak'tuns son Piktun, y pronto.
Unciv only displays ය B'ak'tuns, ඹ K'atuns and ම Tuns (from left to right) since that is enough to approximate gregorian calendar years. The Maya numerals are pretty obvious to understand. Have fun deciphering them! = Unciv solo muestra ය B'ak'tuns, ඹ K'atuns y ම Tuns (de izquierda a derecha) ya que eso es suficiente para aproximarse a los años del calendario gregoriano. Los números mayas son bastante obvios de entender. ¡Diviértete descifrándolos!

Your cities will periodically demand different luxury goods to satisfy their desire for new things in life. = Tus ciudades demandarán periódicamente diferentes artículos de lujo para satisfacer su deseo de cosas nuevas en la vida.
If you manage to acquire the demanded luxury by trade, expansion, or conquest, the city will celebrate We Love The King Day for 20 turns. = Si logra adquirir el lujo exigido por comercio, expansión o conquista, la ciudad celebrará el Día de Amamos al Rey durante 20 turnos.
During the We Love The King Day, the city will grow 25% faster. = Durante el Día de We Love The King, la ciudad crecerá un 25% más rápido.
This means exploration and trade is important to grow your cities! = ¡Esto significa que la exploración y el comercio son importantes para hacer crecer tus ciudades!


#################### Lines from Unique Types #######################

Nullifies [stat] [cityFilter] = anula [stat] [cityFilter]
Nullifies Growth [cityFilter] = anula el crecimiento [cityFilter]
Provides [stats] per turn = proporciona [stats] por turno
Provides [stats] [cityFilter] per turn = proporciona [stats] [cityFilter] por turno
Provides [amount] Happiness = proporciona [amount] Felicidad
Provides military units every ≈[amount] turns = Proporciona unidades militares cada ≈[amount] turnos
Provides a unique luxury = Proporciona un lujo único.
Cannot build [baseUnitFilter] units = no se pueden construir [baseUnitFilter] unidades
[amount]% Great Person generation [cityFilter] = [amount]% Gran generación de persona [cityFilter]
May choose [amount] additional [beliefType] beliefs when [foundingOrEnhancing] a religion = Puede elegir [amount] creencias adicionales [beliefType] cuando [foundingOrEnhancing] una religion
May buy [buildingFilter] buildings for [amount] [stat] [cityFilter] at an increasing price ([amount2]) = Puede comprar [buildingFilter]  edificios pora [amount] [stat] [cityFilter] a un precio creciente ([amount2])
May buy [baseUnitFilter] units for [amount] [stat] [cityFilter] = Puede comprar [baseUnitFilter] unidades para [amount] [stat] [cityFilter]
May buy [buildingFilter] buildings for [amount] [stat] [cityFilter] = Puede comprar [buildingFilter] edificios para [amount] [stat] [cityFilter]
May buy [baseUnitFilter] units with [stat] [cityFilter] = Puede comprar [baseUnitFilter] unidades con [stat] [cityFilter]
May buy [buildingFilter] buildings with [stat] for [amount] times their normal Production cost = Puede comprar [buildingFilter] edificios para [stat] por [amount] veces su costo de producción normal
[stat] cost of purchasing [buildingFilter] buildings [amount]% = [stat] costo de compra [buildingFilter] edificios [amount]%
 # Requires translation!
Notified of new Barbarian encampments = 
Triggers victory = desencadena la victoria
[amount] Unit Supply = [amount] Suministro de unidades
[amount] Unit Supply per [amount2] population [cityFilter] = [amount] Unidad Suministro por [amount2] población [cityFilter]
[amount] Unit Supply per city = [amount] Suministro de unidades por ciudad
Rebel units may spawn = Las unidades rebeldes pueden aparecer
Can be purchased for [amount] [stat] [cityFilter] = Se puede comprar por [amount] [stat] [cityFilter]
Requires a [buildingName] in at least [amount] cities = requerir a [buildingName] en al menos [amount] ciudades
Must not be next to [terrainFilter] = no debe estar al lado [terrainFilter]
No defensive terrain penalty = Sin penalización de terreno defensivo
Upon capturing a city, receive [amount] times its [stat] production as [plunderableStat] immediately = Al capturar una ciudad, recibe [amount] veces es [stat] producción como [plunderableStat] inmediatamente
[amount] XP gained from combat = [amount] XP obtenido del combate
when at war = si está en guerra
when not at war = si no está en guerra
during a Golden Age = durante una edad de oro
with [resource] = con [resource]
while the empire is happy = mientras el imperio es feliz
when between [amount] and [amount2] Happiness = cuando entre [amount] y [amount2] Felicidad
when below [amount] Happiness = cuando por debajo de[amount] felicidad
during the [era] = durante el [era]
before the [era] = antes de [era]
starting from the [era] = a partir de la [era]
if no other Civilization has researched this = si nadie más la ha investigado 
after discovering [tech] = después de descubrir [tech]
before discovering [tech] = antes de descubrir [tech]
after adopting [policy] = después de adoptar [policy]
before adopting [policy] = antes de adoptar [policy]
for [amount] turns = Por [amount] turnos
 # Requires translation!
<<<<<<< HEAD
for [amount] turns = 
 # Requires translation!
by consuming this unit = 
=======
in cities with a [buildingFilter] = 
 # Requires translation!
in cities without a [buildingFilter] = 
>>>>>>> 22466a9d
if this city has at least [amount] specialists = si esta ciudad tiene por lo menos [amount] especialistas
in cities where this religion has at least [amount] followers = en ciudades donde esta religión tiene al menos [amount] seguidores
with a garrison = con una guarnición
for [mapUnitFilter] units = por [mapUnitFilter] unidades
for units with [promotion] = para unidades con [promotion]
for units without [promotion] = para unidades sin [promotion]
vs cities = vs ciudades
vs [mapUnitFilter] units = vs [mapUnitFilter] unidades
when fighting units from a Civilization with more Cities than you = cuando luches contra unidades de una Civilización con más Ciudades que tú
when attacking = al atacar
when defending = al defender
when fighting in [tileFilter] tiles = al pelear en [tileFilter] mosaicos
on foreign continents = en continentes extranjeros
when adjacent to a [mapUnitFilter] unit = cuando está adyacente a una [mapUnitFilter] unidad
when above [amount] HP = cuando está por encima de [amount] HP
when below [amount] HP = cuando está por debajo de [amount] HP
with [amount] to [amount2] neighboring [tileFilter] tiles = con [amount] a [amount2] [tileFilter] fichas
with [amount] to [amount2] neighboring [tileFilter] [tileFilter2] tiles = con [amount] a [amount2] [tileFilter] [tileFilter2] mosaicos
in [tileFilter] tiles = en [tileFilter] mosaicos
in [tileFilter] [tileFilter2] tiles = en [tileFilter] [tileFilter2] mosaicos
in tiles without [tileFilter] = en azulejos sin [tileFilter]
on water maps = en mapas de agua
in [regionType] Regions = en [regionType] Regiones
in all except [regionType] Regions = en todos excepto [regionType] religiones
Free [baseUnitFilter] found in the ruins = Gratis [baseUnitFilter] encontrado en las ruinas
[amount] Free Social Policies = [amount] Políticas sociales gratuitas
[amount] population in a random city = [amount] población en una ciudad aleatoria
[amount] free random researchable Tech(s) from the [era] = [amount] tecnología aleatoria gratuita de la era [era]
Gain [amount] [stat] = Ganar [amount] [stat]
Gain [amount]-[amount2] [stat] = Ganar [amount]-[amount2] [stat]
Gain enough Faith for a Pantheon = Gana suficiente fe para un panteón
Gain enough Faith for [amount]% of a Great Prophet = Obtenga suficiente fe para [amount]% de un gran profeta
Reveal up to [amount/'all'] [tileFilter] within a [amount] tile radius = Revela hasta [amount/'all'] [tileFilter] dentro de un radio de [amount] mosaico
From a randomly chosen tile [amount] tiles away from the ruins, reveal tiles up to [amount2] tiles away with [amount3]% chance = De un mosaico elegido al azar [amount] mosaicos lejos de las ruinas, revela hasta [amount2] mosaicos lejos con [amount3]% de probabilidad
This Unit gains [amount] XP = Esta Unidad gana [amount] XP
This Unit upgrades for free including special upgrades = Esta unidad se actualiza de forma gratuita, incluidas las actualizaciones especiales
This Unit gains the [promotion] promotion = Esta Unidad gana la [promotion] promoción
Hidden before founding a Pantheon = Oculto después de fundar un Panteón
Hidden after founding a Pantheon = Oculto después de fundar un Panteón
Hidden after generating a Great Prophet = Oculto después de generar un gran profeta
<<<<<<< HEAD
 # Requires translation!
Triggerable = 
 # Requires translation!
Global = 
 # Requires translation!
Nation = 
 # Requires translation!
Era = 
 # Requires translation!
Tech = 
 # Requires translation!
Policy = 
 # Requires translation!
FounderBelief = 
 # Requires translation!
FollowerBelief = 
 # Requires translation!
Building = 
 # Requires translation!
Unit = 
 # Requires translation!
UnitType = 
 # Requires translation!
Promotion = 
 # Requires translation!
Improvement = 
 # Requires translation!
Resource = 
 # Requires translation!
Ruins = 
 # Requires translation!
CityState = 
 # Requires translation!
ModOptions = 
 # Requires translation!
Conditional = 
=======
Global = Global
Nation = Nación
Era = Era
Tech = tecnología
Policy = Política
FounderBelief = Creencia del fundador
FollowerBelief = Creencia del seguidor
Building = Edificio
Unit = Unidad
UnitType = Tipo de unidad
Promotion = Promoción
Improvement = Mejora
Resource = Recurso
Ruins = Ruinas
CityState = ciudad-estado
ModOptions = Opciones de mod
Conditional = Condicional
>>>>>>> 22466a9d
<|MERGE_RESOLUTION|>--- conflicted
+++ resolved
@@ -737,8 +737,6 @@
 Are you sure you want to pillage this [improvement]? = ¿Estás seguro de que quieres Saquear este [improvement]?
 Create [improvement] = Crear [improvement]
 Start Golden Age = Empezar edad dorada
- # Requires translation!
-Trigger unique = 
 Show more = Mostrar más
 Yes = Sí
 No = No
@@ -5378,15 +5376,9 @@
 before adopting [policy] = antes de adoptar [policy]
 for [amount] turns = Por [amount] turnos
  # Requires translation!
-<<<<<<< HEAD
-for [amount] turns = 
- # Requires translation!
-by consuming this unit = 
-=======
 in cities with a [buildingFilter] = 
  # Requires translation!
 in cities without a [buildingFilter] = 
->>>>>>> 22466a9d
 if this city has at least [amount] specialists = si esta ciudad tiene por lo menos [amount] especialistas
 in cities where this religion has at least [amount] followers = en ciudades donde esta religión tiene al menos [amount] seguidores
 with a garrison = con una guarnición
@@ -5427,44 +5419,6 @@
 Hidden before founding a Pantheon = Oculto después de fundar un Panteón
 Hidden after founding a Pantheon = Oculto después de fundar un Panteón
 Hidden after generating a Great Prophet = Oculto después de generar un gran profeta
-<<<<<<< HEAD
- # Requires translation!
-Triggerable = 
- # Requires translation!
-Global = 
- # Requires translation!
-Nation = 
- # Requires translation!
-Era = 
- # Requires translation!
-Tech = 
- # Requires translation!
-Policy = 
- # Requires translation!
-FounderBelief = 
- # Requires translation!
-FollowerBelief = 
- # Requires translation!
-Building = 
- # Requires translation!
-Unit = 
- # Requires translation!
-UnitType = 
- # Requires translation!
-Promotion = 
- # Requires translation!
-Improvement = 
- # Requires translation!
-Resource = 
- # Requires translation!
-Ruins = 
- # Requires translation!
-CityState = 
- # Requires translation!
-ModOptions = 
- # Requires translation!
-Conditional = 
-=======
 Global = Global
 Nation = Nación
 Era = Era
@@ -5481,5 +5435,4 @@
 Ruins = Ruinas
 CityState = ciudad-estado
 ModOptions = Opciones de mod
-Conditional = Condicional
->>>>>>> 22466a9d
+Conditional = Condicional