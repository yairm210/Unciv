--- conflicted
+++ resolved
@@ -3290,12 +3290,8 @@
 Professional Army = Ejercito Profesional
 Honor Complete = Honor Completado
  # Requires translation!
-<<<<<<< HEAD
 Honor = Honor
-=======
-Honor = 
 vs [mapUnitFilter] units = vs unidades [mapUnitFilter]
->>>>>>> 75261142
 Notified of new Barbarian encampments = Serás avisado de nuevos campamentos Bárbaros
 
 Organized Religion = Religión Organizada
@@ -3307,12 +3303,8 @@
 Free Religion = Libertad de Culto
 Piety Complete = Piedad Completada
  # Requires translation!
-<<<<<<< HEAD
 Piety = Religiosidad
-=======
-Piety = 
 before adopting [policy] = antes de adoptar [policy]
->>>>>>> 75261142
 
 Philantropy = Filantropía
 Gifts of Gold to City-States generate [amount]% more Influence = Regalos de Oro a Ciudades-Estado generan [amount]% más Influencia
@@ -3352,12 +3344,8 @@
 Rationalism Complete = Racionalismo Completado
 [amount] Free Technologies = [amount] Tecnologias Gratis
  # Requires translation!
-<<<<<<< HEAD
 Rationalism = Racionalismo
-=======
-Rationalism = 
 while the empire is happy = mientras el imperio es feliz
->>>>>>> 75261142
 [amount]% [stat] = [amount]% [stat]
 
 Constitution = Constitución
@@ -5492,14 +5480,11 @@
 after adopting [policy] = después de adoptar [policy]
 by consuming this unit = al consumar esta unidad
 in cities with a [buildingFilter] = en ciudades con un/a [buildingFilter]
-<<<<<<< HEAD
 in cities without a [buildingFilter] = en ciudades sin un/a [buildingFilter]
  # Requires translation!
 in cities with at least [amount] [populationFilter] = en ciudades con por lo menos [amount] [populationFilter]
 with a garrison = con una guarnición
 for [mapUnitFilter] units = para unidades [mapUnitFilter]
-=======
->>>>>>> 75261142
 for units with [promotion] = para unidades con [promotion]
 for units without [promotion] = para unidades sin [promotion]
 when above [amount] HP = cuando está por encima de [amount] HP
