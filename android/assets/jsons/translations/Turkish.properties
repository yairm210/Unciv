 
# Tutorial tasks 
         
Move a unit!\nClick on a unit > Click on a destination > Click the arrow popup = Bir birimi hareket ettirin!\nBir birime tıklayın > Götürmek istediğiniz yere tıklayın > Çıkan ok simgesine tıklayın
Found a city!\nSelect the Settler (flag unit) > Click on 'Found city' (bottom-left corner) = Bir şehir kurun!\n Yerleşmeciyi (bayrak simgeli) seçin > 'Şehir kur' seçeneğini tıklayın (sol alt köşe)
Enter the city screen!\nClick the city button twice = Şehir ekranına girin!\nŞehir düğmesine iki kez tıklayın
Pick a technology to research!\nClick on the tech button (greenish, top left) > \n select technology > click 'Research' (bottom right) = Araştırmak için bir teknoloji seçin!\nTeknoloji düğmesine tıklayın (yeşilimsi, sol üst) > teknolojiyi seçin > 'Araştır'a tıklayın (sağ alt)
Pick a construction!\nEnter city screen > Click on a unit or building (bottom left side) > \n click 'add to queue' = Bir yapı seçin!\nŞehir ekranına girin> Bir birime ya da binaya (sol alt taraf) tıklayın > \n 'kuyruğa ekle'ye tıklayın
Pass a turn!\nCycle through units with 'Next unit' > Click 'Next turn' = Sonraki tura geçin!\n'Bir sonraki birim' ile birimler arasında geçiş yapın> 'Sonraki tur'a tıklayın
 # Requires translation!
Reassign worked tiles!\nEnter city screen > click the assigned (green) tile to unassign > \n click an unassigned tile to assign population = 
Meet another civilization!\nExplore the map until you encounter another civilization! = Başka bir medeniyetle tanış! \n Başka bir medeniyetle karşılaşana kadar haritayı keşfedin!
Open the options table!\nClick the menu button (top left) > click 'Options' = Seçenekler tablosunu açın!\nMenü düğmesine (sol üst) tıklayın> 'Seçenekler'i seçin
Construct an improvement!\nConstruct a Worker unit > Move to a Plains or Grassland tile > \n Click 'Create improvement' (above the unit table, bottom left)\n > Choose the farm > \n Leave the worker there until it's finished = Bir geliştirme oluşturun!\nBir işçi birimi oluşturun> Bir Ova veya Otlak döşemesine taşıyın> \n 'Geliştirme oluştur'a tıklayın (birim tablosunun üstünde, sol altta) \n> Çiftliği seçin> \n İşçi bitirene kadar orada bırakın
Create a trade route!\nConstruct roads between your capital and another city\nOr, automate your worker and let him get to that eventually = Bir ticaret rotası oluşturun!\nBaşkentiniz ile başka bir şehir arasında yollar inşa edin\nYa da işçinizi otomatikleştirin ve sonunda oraya ulaşmasına izin verin
Conquer a city!\nBring an enemy city down to low health > \nEnter the city with a melee unit = Bir şehri fethedin!\nBir düşman şehrini düşük sağlık seviyesine düşürün>\nYakın dövüş birimiyle şehri girin
Move an air unit!\nSelect an air unit > select another city within range > \nMove the unit to the other city = Bir hava birimini oynatın!\nBir hava birimi seçin> menzilsiz başka bir şehir seçin>\nBu birimi diğer şehre taşı
See your stats breakdown!\nEnter the Overview screen (top right corner) >\nClick on 'Stats' = İstatistiklerinize bakın!\nGenel Bakış ekranına girin (sağ üst köşede)>\n'İstatistikler'e tıklayın
         
Oh no! It looks like something went DISASTROUSLY wrong! This is ABSOLUTELY not supposed to happen! Please send me (yairm210@hotmail.com) an email with the game information (menu -> save game -> copy game info -> paste into email) and I'll try to fix it as fast as I can! = Oh hayır! Görünüşe göre bir şey çok yanlış gitti! Bunun KESİNLİKLE gerçekleşmemesi gerekiyordu! Lütfen bana (yairm210@hotmail.com) oyun bilgilerini içeren bir e-posta gönderin (menü -> oyunu kaydet -> oyun bilgilerini kopyala -> e-postaya yapıştır) ve olabildiğince hızlı bir şekilde düzeltmeye çalışacağım!
Oh no! It looks like something went DISASTROUSLY wrong! This is ABSOLUTELY not supposed to happen! Please send us an report and we'll try to fix it as fast as we can! = Oh hayır! Görünüşe göre bir şey çok yanlış gitti! Bunun KESİNLİKLE gerçekleşmemesi gerekiyordu! Lütfen bize bir rapor gönderin ve mümkün olduğunca hızlı bir şekilde düzeltmeye çalışalım!
         
# Buildings 
         
Unsellable = Satılamaz
Not displayed as an available construction unless [building] is built = [building] inşa edilmediği sürece gözükmez
Not displayed as an available construction without [resource] = [resource] olmadığı sürece gözükmez
         
Choose a free great person = Ücretsiz bir Büyük Şahsiyet seçiniz
Get [unitName] = [unitName] 'ı alın
         
Hydro Plant = Hidroelektrik Santrali
[buildingName] obsoleted = [buildingName] kullanımdan kaldırıldı
         
# Diplomacy,Trade,Nations 
         
Requires [buildingName] to be built in the city = Şehirde [buildingName] yapısının olması gerekir
Requires [buildingName] to be built in all cities = Bütün şehirlerde [buildingName] yapısının olması gerekir
Provides a free [buildingName] in the city = Şehirde ücretsiz bir [buildingName] sağlar
Requires worked [resource] near city = Şehir yakınlarında işlenen [resource] gerektirir
Requires at least one of the following resources worked near the city: = Şehrin yakınlarında bu kaynaklardan en az birinin işleniyor olması gerekir:
Wonder is being built elsewhere = Eser başka bir yerde inşa ediliyor
National Wonder is being built elsewhere = Ulusal Harika başka bir yerde inşa edilmekte
Requires a [buildingName] in all cities = Bütün şehirlerde bir [buildingName] gerekir
Requires a [buildingName] in this city = Bu şehirde bir [buildingName] gerekiyor
 # Requires translation!
Cannot be built with [buildingName] = 
Consumes 1 [resource] = 1 tane [resource] gerektirir
Consumes [amount] [resource] = [amount] [resource] tüketir
Required tech: [requiredTech] = Gerekli teknoloji: [requiredTech]
Requires [PolicyOrNationalWonder] = [PolicyOrNationalWonder] gerekiyor
Cannot be purchased = Satın alınamaz
 # Requires translation!
Can only be purchased = 
See also = Ayrıca bakınız
         
 # Requires translation!
Requires at least one of the following: = 
 # Requires translation!
Requires all of the following: = 
 # Requires translation!
Leads to [techName] = 
 # Requires translation!
Leads to: = 
         
Current construction = Mevcut inşaat
Construction queue = İnşaat sırası
Pick a construction = Bir yapı seçin
Queue empty = Sıra boş
Add to queue = Sıraya ekle
Remove from queue = Sıradan kaldır
Show stats drilldown = İstatistikleri göster
Show construction queue = İnşaat sırasını göster
Save = Kaydet
Cancel = İptal et
         
Diplomacy = Diplomasi
War = Savaş
Peace = Barış
Research Agreement = Araştırma Antlaşması
Declare war = Savaş ilan et
Declare war on [civName]? = [civName] uygarlığına savaş açılsın mı?
Let's begin! = Hadi Başlayalım!
[civName] has declared war on us! = [civName] bize savaş açtı!
[leaderName] of [nation] = [nation] halkının lideri [leaderName]
You'll pay for this! = Bunun bedelini ödeyeceksin!
Negotiate Peace = Barışı Görüşmeleri Yapın
Peace with [civName]? = [civName] ile barışılsın mı?
Very well. = İyi peki.
Farewell. = Elveda.
Sounds good! = Kulağa güzel geliyor!
Not this time. = Bu kez olmaz.
Excellent! = Mükemmel!
How about something else... = Başka bir şeye ne dersin...
A pleasure to meet you. = Tanıştığımıza memnun oldum.
Our relationship = İlişkimiz
We have encountered the City-State of [name]! = [name] Şehir Devleti ile karşılaştık!
Declare Friendship ([numberOfTurns] turns) = Arkadaşlık Bildir ([numberOfTurns] tur)
May our nations forever remain united! = Milletlerimiz sonsuza kadar birlik içinde olsun!
Indeed! = Cidden!
Denounce [civName]? = [civName] medeniyeti kınansın mı?
Denounce ([numberOfTurns] turns) = Kına ([numberOfTurns] tur)
We will remember this. = Bunu unutmayacağız.
         
[civName] has declared war on [targetCivName]! = [civName], [targetCivName] medeniyetine savaş açtı!
[civName] and [targetCivName] have signed a Peace Treaty! = [civName] ve [targetCivName] Barış Antlaşması imzaladı!
[civName] and [targetCivName] have signed the Declaration of Friendship! = [civName] ve [targetCivName] Dostluk Bildirgesi imzaladı!
[civName] has denounced [targetCivName]! = [civName] [targetCivName] medeniyetini kınadı!
Do you want to break your promise to [leaderName]? = [leaderName] liderine olan sözünden dönecek misin?
We promised not to settle near them ([count] turns remaining) =  Onların yakınlarına sehir kurmayacağımıza dair söz verdik ([count] tur kaldı)
They promised not to settle near us ([count] turns remaining) = Yakınımıza şehir kurmayacaklarına dair söz verdiler ([count] tur kaldı)
         
Unforgivable = Affedilemez
Enemy = Düşman
Competitor = Rakip
Neutral = Tarafsız
Favorable = İyi
Friend = Arkadaş
Ally =  Müttefik
         
[questName] (+[influenceAmount] influence) = [questName] (+ [influenceAmount] etkisi)
[remainingTurns] turns remaining = [remainingTurns] tur kaldı
         
## Diplomatic modifiers 
         
You declared war on us! = Bize savaş açtın!
Your warmongering ways are unacceptable to us. = Savaş yanlısı davranışlarınıza hoşgörü gösteremeyiz.
You have captured our cities! = Şehirlerimizi ele geçirdiniz
We applaud your liberation of our conquered cities! = İşgal altındaki şehirlerimizi özgürleştirdiğinizden ötürü size minnettarız!
We applaud your liberation of conquered cities! = İşgal altındaki şehirleri özgürleştirmenizden ötürü size minnettarız!
Years of peace have strengthened our relations. = Yıllarca süren barış ilişkilerimizi güçlendirdi.
Our mutual military struggle brings us closer together. = Ortak askeri mücadelemiz bizi bir araya getiriyor.
We have signed a public declaration of friendship = Herkese açık bir dostluk bildirgesi imzaladık
You have declared friendship with our enemies! = Düşmanlarımızla dostluk ilan ettiniz!
You have declared friendship with our allies = Müttefiklerimizle arkadaşlık ilan ettiniz
Our open borders have brought us closer together. = Açık sınırlarımız bizi bir araya getirdi.
Your so-called 'friendship' is worth nothing. = Sözde 'dostluğun' hiçbir şeye değmez.
You have publicly denounced us! = Bizi alenen kınadın!
You have denounced our allies = Müttefiklerimizi kınadın
You have denounced our enemies = Düşmanlarımızı kınadın
You betrayed your promise to not settle cities near us = Yakınımıza şehir kurmama sözüne uymadın
You fulfilled your promise to stop settling cities near us! = Yakınmıza şehir kurmama sözüne uydun!
You refused to stop settling cities near us = Yakınımıza şehir kurmamayı reddettin
Your arrogant demands are in bad taste = Kibirli taleplerin ağzımızda kötü bir tat bıraktı
Your use of nuclear weapons is disgusting! = Nükleer silah kullanman iğrenç!
You have stolen our lands! = Topraklarımızı çaldın!
You gave us units! = Bize birlikler hediye ettiniz!
         
Demands = Talepler
Please don't settle new cities near us. = Lütfen yakınımıza yeni şehirler kurmayın.
Very well, we shall look for new lands to settle. = Pekala, biz de yerleşecek yeni topraklar arayacağız.
We shall do as we please. = İstediğimiz gibi yaparız.
We noticed your new city near our borders, despite your promise. This will have....implications. = Söz vermene rağmen yeni şehrini sınırlarımızın yakınına kurdun. Bunun ... yaptırımları olacak.
         
# City-States 
         
Provides [amountOfCulture] culture at 30 Influence = 30 Etki'de [amountOfCulture] kültür sağlar
Provides 3 food in capital and 1 food in other cities at 30 Influence = 30 Etki'de başkente 3, diğer şehirlere 1 adet gıda sağlar
Provides 3 happiness at 30 Influence = 30 Etki'de 3 mutluluk sağlar
Provides land units every 20 turns at 30 Influence = 30 Etki'de her 20 turda bir kara birimi sağlar
Give a Gift = Hediye ver
Gift [giftAmount] gold (+[influenceAmount] influence) = [giftAmount] Altın hediye et (+[influenceAmount] etki verir)
Relationship changes in another [turnsToRelationshipChange] turns = [turnsToRelationshipChange] Tur içinde ilişki değişir
Protected by = Tarafından Korunuyor
Revoke Protection = Koruma Taahhütünü iptal et
Pledge to protect = Koruma Taahhütü
Declare Protection of [cityStateName]? = [cityStateName]'e Koruma Taahhüdü ilan etmek istediğine emin misin?
         
Cultured = Kültürlü
Maritime = Denizci
Mercantile = Tüccar
Militaristic = Askerî
Type = Tür
Friendly = Arkadaşça
Hostile = Düşmancıl
Irrational = Akıl almaz
Personality = Kişilik
Influence = Etki
Reach 30 for friendship. = Arkadaşlık için 30 etkiye ulaş.
Reach highest influence above 60 for alliance. = İttifak için 60'ın üzerinde en yüksek etkiye ulaşın.
         
# Trades 
         
Trade = Ticaret
Offer trade = Ticaret teklif et
Retract offer = Teklifi geri çek 
What do you have in mind? = Aklında ne var?
Our items = Elimizdekiler
Our trade offer = Ticaret teklifimiz
[otherCiv]'s trade offer = [otherCiv] devleinin ticari teklifi
[otherCiv]'s items = [otherCiv] devletinin elindekiler
Pleasure doing business with you! = Seninle iş yapmak büyük bir zevk!
I think not. = Bence hayır.
That is acceptable. = Bu kabul edilebilir
Accept = Kabul
Keep going = Devam et
There's nothing on the table = Masanın üstünde hiçbir şey yok
Peace Treaty = Barış Antlaşması
Agreements = Anlaşmalar
Open Borders = Açık Sınırlar
Gold per turn = Tur başına altın
Cities = Şehirler
Technologies = Teknolojiler
Declarations of war = Savaş ilanları
Introduction to [nation] = [nation] ile tanıştırma
Declare war on [nation] = [nation] devletine savaş ilan et
Luxury resources = Lüks kaynaklar
Strategic resources = Taktiksel kaynaklar
Owned: [amountOwned] = Sahip olunan: [amountOwned]
         
# Nation picker 
         
[resourceName] not required = [resourceName] gerekli değil
Lost ability = Yetenek kaybedildi
National ability = Ulusal yetenek
[firstValue] vs [secondValue] = [firstValue] - [secondValue]
         
         
# New game screen 
         
Uniques = Eşsizler
Promotions = Terfiler
Load copied data = Kopyalanan verileri yükle
Could not load game from clipboard! = Panodan oyun yüklenemedi!
Start game! = Oyunu başlat!
Map Options = Harita seçenekleri
Game Options = Oyun seçenekleri
Civilizations = Medeniyetler
Map Type = Harita türü
Map file = Harita dosyası
Could not load map! = Harita yüklenemedi!
Generated = Oluşturulmuş
Existing = Mevcut
Custom = Özel
Map Generation Type = Harita oluşturma türü
Default = Varsayılan
Pangaea = Tekkıta
Perlin = Perlin
Continents = Kıtalar
Four Corners = Dört Kısım
Archipelago = Takımadalar
Number of City-States = Şehir devletlerinin sayısı
One City Challenge = Tek Şehir Meydan Okuması
No Barbarians = Barbarlar yok
No Ancient Ruins = Antik kalıntı yok
No Natural Wonders = Doğal Harika Yok
Victory Conditions = Kazanma şartları
Scientific = Bilimsel
Domination = Hakimiyet
Cultural = Kültürel
         
Map Shape = Harita şekli
Hexagonal = Altıgen
Rectangular = Dikdörtgen
Height = Uzunluk
Width = Genişlik
Radius = Çap
Enable Religion = Dini Etkinleştir
         
 # Requires translation!
Show advanced settings = 
 # Requires translation!
Hide advanced settings = 
RNG Seed = RNG Kodu
Map Height = Harita Yüksekliği
Temperature extremeness = Sıcaklık aşırılığı
Resource richness = Kaynak zenginliği
Vegetation richness = Bitki örtüsü
Rare features richness = Nadir özellikler zenginliği
Max Coast extension = Azami Kıyı uzantısı
Biome areas extension = Biyom alanları büyüklüğü
Water level = Su seviyesi
Reset to default = Varsayılana sıfırla
         
Online Multiplayer = Çevrimiçi Çok Oyunculu
         
World Size = Dünya Boyutu
Tiny = Ufak
Small = Küçük
Medium = Orta
Large = Büyük
Huge = Kocaman
World wrap requires a minimum width of 32 tiles = Yuvarlak dünya en az 32 karoluk bir genişlik gerektirir.
The provided map dimensions were too small = Sunulan harita boyutu çok küçük
The provided map dimensions were too big = Sunulan harita boyutu çok büyük
The provided map dimensions had an unacceptable aspect ratio = Sunulan Harita en boy oranı kabul edilemez
         
Difficulty = Zorluk
         
AI = YZ
Remove = Kaldır
Random = Rastgele
Human = İnsan
Hotseat = Aynı Cihaz
User ID = Kullanıcı Kimliği
Click to copy = Kopyalamak için tıklayın
         
         
Game Speed = Oyun Hızı
Quick = Hızlı
Standard = Normal
Epic = Destansı
Marathon = Maraton
         
Starting Era = Başlangıç Çağı
It looks like we can't make a map with the parameters you requested! = İstediğiniz parametrelerle bir harita yapamıyoruz gibi görünüyor!
Maybe you put too many players into too small a map? = Belki çok fazla oyuncuyu çok küçük bir haritaya koydunuz?
No human players selected! = Hiçbir insan oyuncu seçilmedi!
Mods: = Modlar:
Base ruleset mods: = Temel kuraldizimi modları:
Extension mods: = Uzantı modları:
         
World Wrap = Yuvarlak dünya
World wrap maps are very memory intensive - creating large world wrap maps on Android can lead to crashes! = Yuvarlak dünyaya sahip haritalar yüksek bellek kullanımına sebep olur - Android'de büyük haritalarda bu özelliğini etkinleştirmek çökmelere neden olabilir.
Anything above 80 by 50 may work very slowly on Android! = 80'e 50'den daha büyük ölçekler Android'de çok yavaş çalışabilir!
Anything above 40 may work very slowly on Android! = 40'ın üzerine çıkıldığında Android'de çok yavaş çalışabilir!
         
# Multiplayer 
         
Username = Kullanıcı adı
Multiplayer = Çok oyunculu
Could not download game! = Oyun indirilemedi!
Could not upload game! = Oyun yüklenemedi!
Join game = Oyuna Katıl
Invalid game ID! = Geçersiz oyun kimliği!
Copy user ID = Kullanıcı Kimliğini Kopyala
Copy game ID = Oyun Kimliğini Kopyala
UserID copied to clipboard = Kullanıcı Kimliği panoya kopyalandı
GameID copied to clipboard = Oyun Kimliği panoya kopyalandı
Set current user = Geçerli kullanıcıyı ayarla
Player ID from clipboard = Panodan oyuncu kimliği
To create a multiplayer game, check the 'multiplayer' toggle in the New Game screen, and for each human player insert that player's user ID. = Çok oyunculu bir oyun oluşturmak için Yeni Oyun ekranındaki 'çok oyunculu' kısmını kontrol edin ve her insan oyuncu için o oyuncunun kullanıcı kimliğini girin.
You can assign your own user ID there easily, and other players can copy their user IDs here and send them to you for you to include them in the game. = Kendi kullanıcı kimliğinizi oraya kolayca atayabilirsiniz ve diğer oyuncular kullanıcı kimliklerini buraya kopyalayabilir ve oyuna dahil etmeniz için size gönderebilirler.
Once you've created your game, the Game ID gets automatically copied to your clipboard so you can send it to the other players. = Oyununuzu oluşturduktan sonra, Oyun Kimliği otomatik olarak panonuza kopyalanır ve böylece diğer oyunculara gönderebilirsiniz.
Players can enter your game by copying the game ID to the clipboard, and clicking on the 'Add multiplayer game' button = Oyuncular oyun kimliğini panoya kopyalayıp 'Çok Oyunculu Oyun Ekle' düğmesine tıklayarak oyuna girebilirler
The symbol of your nation will appear next to the game when it's your turn = Ülkenizin sembolü, sıra sizde olduğunda oyunun yanında görünecektir
Back = Geri
Rename = Yeniden Adlandır
Game settings = Oyun ayarları
Add multiplayer game = Çok Oyunculu Oyun Ekle
Refresh list = Listeyi Yenile
Could not save game! = Oyun kaydedilemedi!
Could not delete game! = Oyun silinemedi!
Could not refresh! = Yenilenemedi!
Last refresh: [time] minutes ago = Son yenilenme: [time] dakika önce
Current Turn: = Mevcut Tur:
Add Currently Running Game = Şu Anda Oynanılan Oyun Ekle
Game name = Oyun adı
Loading latest game state... = En son oyun durumu yükleniyor...
Couldn't download the latest game state! = En son oyun durumu indirilemiyor!
Resign = İstifa etmek
Are you sure you want to resign? = İstifa etmek istediğinizden emin misiniz?
You can only resign if it's your turn = Sadece sıra sende ise istifa edebilirsin
[civName] resigned and is now controlled by AI = [civName] istifa etti ve artık YZ tarafından kontrol ediliyor
         
# Save game menu 
         
Current saves = Mevcut kayıtlar
Show autosaves = Otomatik kaydetmeleri göster
Saved game name = Kaydedilmiş oyun adı
Copy to clipboard = Panoya kopyala
Copy saved game to clipboard = Kaydedilmiş oyunu panoya kopyala
Could not load game = Oyun yüklenemedi
Load [saveFileName] = Yükle [saveFileName]
Delete save = Kayıtları sil
Saved at = Kayıt yeri
Load map = Haritayı yükle
Delete map = Haritayı sil
Are you sure you want to delete this map? = Bu haritayı silmek istediğinizden emin misiniz?
Upload map = Haritayı yükle
Could not upload map! = Harita yüklenemedi!
Map uploaded successfully! = Harita başarıyla yüklendi!
Saving... = Kaydediliyor...
Overwrite existing file? = Mevcut dosyanın üstüne yazılsın mı?
It looks like your saved game can't be loaded! = Görünene göre kayıtlı oyununuz yüklenemiyor!
If you could copy your game data ("Copy saved game to clipboard" -  = Oyun verilerinizi kopyalayabilseydiniz ("Kaydedilmiş oyunu panoya kopyala" -
  paste into an email to yairm210@hotmail.com) = yairm210@hotmail.com adresine bir e-postaya yapıştırın)
I could maybe help you figure out what went wrong, since this isn't supposed to happen! = Bunun olmaması gerektiğine göre, neyin yanlış gittiğini anlamanıza yardımcı olabilirim!
Missing mods: [mods] = Eksik modlar: [mods]
 # Requires translation!
Load from custom location = 
 # Requires translation!
Could not load game from custom location! = 
 # Requires translation!
Save to custom location = 
 # Requires translation!
Could not save game to custom location! = 
         
# Options 
         
Options = Seçenekler
Display options = Ekran seçenekleri
Gameplay options = Oynanış seçenekleri
Other options = Diğer seçenekler
Turns between autosaves = Otomatik kayıtlar arası tur sayısı
Sound effects volume = Ses efektleri ses düzeyi
Music volume = Müzik sesi
Download music = Müzik indir
Downloading... = İndiriliyor...
Could not download music! = Müzik indirilemedi!
Show = Göster
Hide = Gizle
Show worked tiles = Çalışılan alanları göster
Show resources and improvements = Kaynakları ve geliştirmeleri göster
Check for idle units = Boş birimleri kontrol edin
Move units with a single tap = Tek dokunuşla birimleri taşı
Show tutorials = Eğiticileri göster
Auto-assign city production = Şehir üretimini otomatik ata
Auto-build roads = Yolları otomatik oluştur
Automated workers replace improvements = Otomatik moddaki işciler geliştirmeleri değiştirebilsin
Show minimap = Mini haritayı göster
off = kapalı
Show pixel units = Piksel birimlerini göster
Show pixel improvements = Piksel geliştirmeleri göster
Enable nuclear weapons = Nükleer silahları etkinleştir
Fontset = Yazı tipi
Show tile yields = Karo verimleri Göster
Continuous rendering = Sürekli grafik işlenmesi
When disabled, saves battery life but certain animations will be suspended = Devre dışı bırakldığında batarya ömrünü uzatır fakat bazı animasyonlar kapatılır
Order trade offers by amount = Kaynakları ticaret penceresinde sayıya göre büyükten küçüğe sırala
Show experimental world wrap for maps = Haritalar için deneysel yuvarlak dünya ayarını göster
HIGHLY EXPERIMENTAL - YOU HAVE BEEN WARNED! = AŞIRI DENEYSEL - UYARILDINIZ!
HIGHLY EXPERIMENTAL - UPDATES WILL BREAK SAVES! =  DENEYSELDİR! GÜNCELLEMELER HALİHAZIRDAKİ KAYDEDİLMİŞ OYUNLARI BOZACAKTIR!
Enable portrait orientation = Portre görünümünü etkinleştir
Generate translation files = Çeviri dosyaları oluştur
Translation files are generated successfully. = Çeviri dosyaları başarıyla oluşturuldu
Locate mod errors = Mod hatalarını bulun
         
# Notifications 
         
Research of [technologyName] has completed! = [technologyName] araştırması tamamlandı!
[construction] has become obsolete and was removed from the queue in [cityName]! = [construction] yapısı eskidi, [cityName] şehrindeki inşaat sırasından kaldırılacak!
[construction] has become obsolete and was removed from the queue in [amount] cities! = [construction] üretimi gereksiz bulundu ve [amount] şehirde üretim sırasından kaldırıldı!
[cityName] changed production from [oldUnit] to [newUnit] = [cityName] şehri üretimi [oldUnit]'ten [newUnit]'e çevirdi
[amount] cities changed production from [oldUnit] to [newUnit] = [amount] tane şehir üretimi [oldUnit]'ten [newUnit]'e çevirdi
Excess production for [wonder] converted to [goldAmount] gold = [wonder] için fazladan üretim puanları [goldAmount] altına çevrildi
You have entered a Golden Age! = Altın Çağ'a girdiniz!
[resourceName] revealed near [cityName] = [resourceName], [cityName] yakınlarında görüldü
[n] sources of [resourceName] revealed, e.g. near [cityName] = [cityName] civarı [n] tane [resourceName] kaynağı ortaya çıktı
A [greatPerson] has been born in [cityName]! = [cityName] şehrinde bir [greatPerson] doğdu!
We have encountered [civName]! = [civName] ile karşılaştık!
[cityStateName] has given us [stats] as a token of goodwill for meeting us = [cityStateName] tanışmamızın şerefine bize [stats] verdi!
[cityStateName] has given us [stats] as we are the first major civ to meet them = [cityStateName] onlar ile tanışan ilk büyük uygarlık olmamız şerefine bize [stats] verdi!
Cannot provide unit upkeep for [unitName] - unit has been disbanded! = [unitName] için birim bakımı sağlanamıyor - birim dağıtıldı!
[cityName] has grown! = [cityName] büyüdü!
[cityName] is starving! = [cityName] açlıktan ölüyor!
[construction] has been built in [cityName] = [construction], [cityName] şehrinde yapıldı 
[wonder] has been built in a faraway land = [wonder] uzak bir ülkede inşa edilmiş
[civName] has completed [construction]! = [civName] [construction] üretimini tamamladı!
An unknown civilization has completed [construction]! = Bilinmeyen bir uygarlık [construction] üretimini tamamladı!
The city of [cityname] has started constructing [construction]! = [cityname] şehri [construction] üretmeye başladı!
[civilization] has started constructing [construction]! = [civilization] uygarlığı [construction] üretmeye başladı!
An unknown civilization has started constructing [construction]! = Bilinmeyen bir uygarlık [construction] üretmeye başladı!
Work has started on [construction] = [construction] üzerine çalışma başlatıldı
[cityName] cannot continue work on [construction] = [cityName], [construction] üzerinde çalışmaya devam edemiyor
[cityName] has expanded its borders! = [cityName] sınırlarını genişletti!
Your Golden Age has ended. = Altın Çağınız sona erdi.
[cityName] has been razed to the ground! = [cityName] yerle bir edildi!
We have conquered the city of [cityName]! = [cityName] şehrini fethettik!
An enemy [unit] has attacked [cityName] = Bir düşman [unit], [cityName] şehrine saldırdı
An enemy [unit] has attacked our [ourUnit] = Bir düşman [unit], [ourUnit] birimimize saldırdı
Enemy city [cityName] has attacked our [ourUnit] = Düşman şehri [cityName], [ourUnit] birimimize saldırdı
An enemy [unit] has captured [cityName] = Bir düşman [unit], [cityName] şehrini ele geçirdi
An enemy [unit] has captured our [ourUnit] = Bir düşman [unit], [ourUnit] birimimizi ele geçirdi 
An enemy [unit] has destroyed our [ourUnit] = Bir düşman [unit], [ourUnit] birimimizi yok etti
Your [ourUnit] has destroyed an enemy [unit] = Sizin [ourUnit]'iniz bir düşman [unit]'ini yoketti.
An enemy [RangedUnit] has destroyed the defence of [cityName] = Bir düşman [RangedUnit], [cityName] şehrinin savunmasını yok etti
Enemy city [cityName] has destroyed our [ourUnit] = Düşman şehri [cityName], [ourUnit] birimimizi yok etti
An enemy [unit] was destroyed while attacking [cityName] = Bir düşman [unit], [cityName] şehrine saldırırken yok edildi
An enemy [unit] was destroyed while attacking our [ourUnit] = Bir düşman [unit], [ourUnit] birimimize saldırırken yok edildi
Our [attackerName] was destroyed by an intercepting [interceptorName] = [attackerName], onu durduran bir [interceptorName] tarafından yok edildi
Our [interceptorName] intercepted and destroyed an enemy [attackerName] = [interceptorName] bir düşmanı ele geçirdi ve yok etti [attackerName]
Our [attackerName] was attacked by an intercepting [interceptorName] = Bizim [attackerName], onu durduran bir [interceptorName] tarafından saldırıya uğradı
Our [interceptorName] intercepted and attacked an enemy [attackerName] = [interceptorName] bir düşmana müdahale etti ve [attackerName] dümanına saldırdı
An enemy [unit] was spotted near our territory = Bölgemiz yakınında bir düşman [unit] tespit edildi
An enemy [unit] was spotted in our territory = Bölgemizde bir düşman [unit] tespit edildi
[amount] enemy units were spotted near our territory = [amount] düşman birimi bölgemizin yakınında tespit edildi
[amount] enemy units were spotted in our territory = [amount] düşman birimi bölgemizde tespit edildi
A(n) [nukeType] exploded in our territory! = Sınırlarımız dahilinde bir [nukeType] patladı!
After being hit by our [nukeType], [civName] has declared war on us! = Bizim [nukeType] füzemiz tarafından vurulduktan sonra [civName] bize savaş açtı!
The civilization of [civName] has been destroyed! = [civName] medeniyeti yok edildi!
The City-State of [name] has been destroyed! = [name] Şehir Devleti yok edildi!
Your [ourUnit] captured an enemy [theirUnit]! = [ourUnit] birliğiniz düşman [theirUnit] birliğini ele geçirdi!
Your [ourUnit] plundered [amount] [Stat] from [theirUnit] = [ourUnit] birliğiniz [theirUnit] birliğinden yağma yoluyla ganimet olarak [amount] [Stat] aldı
We have captured a barbarian encampment and recovered [goldAmount] gold! = Bir barbar kampı aldık ve [goldAmount] altını geri kazandık!
A barbarian [unitType] has joined us! = Bir barbar [unitType] bize katıldı!
We have found survivors in the ruins - population added to [cityName] = Yıkıntıların arasında kurtulanlar bulduk - [cityName] şehrine nüfus eklendi
We have discovered cultural artifacts in the ruins! (+20 Culture) = Harabelerde kültürel eserler keşfettik! (+20 Kültür)
We have discovered the lost technology of [techName] in the ruins! = Yıkıntılarda kayıp [techName] teknolojisini keşfettik!
A [unitName] has joined us! = Bir [unitName] bize katıldı!
An ancient tribe trains our [unitName] in their ways of combat! = Eski bir kabile [unitName] birimimizi kendi savaş teknikleriyle eğitti!
We have found a stash of [amount] gold in the ruins! = Kalıntılarda [amount] altınlı bir zula bulduk!
We have found a crudely-drawn map in the ruins! = Kalıntılarda kaba taslak bir harita bulduk!
[unit] finished exploring. = [unit] keşfetmeyi bitirdi.
[unit] has no work to do. = [unit] biriminin yapacak işi yok.
You're losing control of [name]. = [name] kontrolünü kaybediyorsun.
You and [name] are no longer friends! = Sen ve [name] artık arkadaş değilsiniz!
Your alliance with [name] is faltering. = [name] ile müttefikliğiniz bocalıyor.
You and [name] are no longer allies! = Siz ve [name] artık müttefik değilsiniz!
[civName] gave us a [unitName] as gift near [cityName]! = [civName] bize [cityName] yakınındaki bir [unitName] hediye etti!
[civName] has denounced us! = [civName] bizi kınadı!
[cityName] has been connected to your capital! = [cityName] başkentinize bağlandı!
[cityName] has been disconnected from your capital! = [cityName], başkentinizle bağlantısı kesildi!
[civName] has accepted your trade request = [civName] ticaret talebinizi kabul etti
[civName] has denied your trade request = [civName] ticaret talebinizi reddetti
[tradeOffer] from [otherCivName] has ended = [otherCivName] medeniyetinden gelen [tradeOffer] sona erdi
[tradeOffer] to [otherCivName] has ended = [otherCivName] uygarlığına giden [tradeOffer] teklifimiz sona erdi
One of our trades with [nation] has ended = [nation] ile yaptığımız ticaretlerden biri sona erdi
One of our trades with [nation] has been cut short = [nation] ile yaptığımız ticaretlerden biri kısa kesildi
[nation] agreed to stop settling cities near us! = [nation] yakınımızdaki şehirlere yerleşmeyi durdurmayı kabul etti!
[nation] refused to stop settling cities near us! = [nation] yakınımızdaki şehirlere yerleşmeyi bırakmayı reddetti!
We have allied with [nation]. = [nation] ile ittifak oluşturduk.
We have lost alliance with [nation]. = [nation] ile ittifakımızı kaybettik.
We have discovered [naturalWonder]! = [naturalWonder] doğal harikasını keşfettik!
We have received [goldAmount] Gold for discovering [naturalWonder] = [naturalWonder] keşfettiğimiz için [goldAmount] Altın aldık 
Your relationship with [cityStateName] is about to degrade = [cityStateName] ile ilişkiniz bozulmak üzere
Your relationship with [cityStateName] degraded = [cityStateName] ile ilişkiniz düştü
A new barbarian encampment has spawned! = Yeni bir barbar kampı ortaya çıktı!
Received [goldAmount] Gold for capturing [cityName] = [cityName] ele geçirildiği için [goldAmount] Altın alındı
Our proposed trade is no longer relevant! = Teklif edilen ticaret talebimiz artık geçerli değil!
[defender] could not withdraw from a [attacker] - blocked. = [defender], ona saldıran [attacker] biriminden kaçamadı.
[defender] withdrew from a [attacker] = [defender], ona saldıran [attacker] biriminden kaçtı
[building] has provided [amount] Gold! = [building] [amount] Altın getirdi!
[civName] has stolen your territory! = [civName] sizin toprağınızı çaldı!
Clearing a [forest] has created [amount] Production for [cityName] = Bir [forest] temizlemek, [cityName] için [amount] Üretim yarattı
[civName] assigned you a new quest: [questName]. = [civName] size yeni bir görev atadı: [questName].
[civName] rewarded you with [influence] influence for completing the [questName] quest. = [civName], [questName] görevini tamamlamanız için sizi [influence] etkisi ile ödüllendirdi.
The resistance in [cityName] has ended! = [cityName] şehrindeki direniş sona erdi!
Our [name] took [tileDamage] tile damage and was destroyed = Bizim [name], [tileDamage] karo hasarı aldı ve yok edildi
Our [name] took [tileDamage] tile damage = Bizim [name], [tileDamage] karo hasarı aldı
[civName] has adopted the [policyName] policy = [civName] [policyName] politikasını kabul etti
An unknown civilization has adopted the [policyName] policy = Bilinmeyen bir uygarlık [policyName] politikasını kabul etti
Our influence with City-States has started dropping faster! =  Şehir devletleri üzerine olan etkimiz daha hızlı düşmeye başladı!
         
# World Screen UI 
         
Working... = Çalışıyor...
Waiting for other players... = Diğer oyuncular bekleniyor ...
in = içinde
Next turn = Sonraki tur
[currentPlayerCiv] ready? = [currentPlayerCiv] hazır mı?
1 turn = 1 tur
[numberOfTurns] turns = [numberOfTurns] tur
Turn = Tur
turns = tur
turn = tur
Next unit = Sonraki birim
Fog of War = Savaş Sisi
Pick a policy = Bir politika seçin
Movement = Hareket
Strength = Güç
Ranged strength = Menzilli gücü
Bombard strength = Bombardıman gücü
Range = Menzil
Move unit = Birliği taşı
Stop movement = Hareketi durdur
Swap units = Yer Değiş
Construct improvement = İyileştirme inşa et
Automate = Otomatikleştir
Stop automation = Otomasyonu durdur
Construct road = Yol yap
Fortify = Tahkimat yap
Fortify until healed = İyileşene kadar tahkimat yap
Fortification = Tahkimat
Sleep = Uyu
Sleep until healed = İyileşene kadar uyu
Moving = Harekette
Set up = Kur
Paradrop = Paraşütle Atla
Upgrade to [unitType] ([goldCost] gold) = [unitType] birliğine yükseltin ([goldCost] altın)
Found city = Şehir kur
Promote = Terfi et
Health = Sağlık
Disband unit = Birimi dağıt
Do you really want to disband this unit? = Bu birimi gerçekten dağıtmak istiyor musunuz?
Disband this unit for [goldAmount] gold? = [goldAmount] altın için bu birim dağıtılsın mı?
Gift unit = Birlik hediye et
Explore = Keşfet
Stop exploration = Keşfi bırak
Pillage = Yağmala
Are you sure you want to pillage this [improvement]? = bu[improvement]'i yağmalamak istediğinizden emin misiniz?
Create [improvement] = [improvement] oluştur
Start Golden Age = Altın Çağı Başlat
Show more = Daha fazlası
Yes = Evet
No = Hayır
Acquire = Edin
Under construction = İnşaat halinde
         
Food = Yiyecek
Production = Üretim
Gold = Altın
Happiness = Mutluluk
Culture = Kültür
Science = Bilim
Faith = İnanç
         
Crop Yield = Mahsul Verimi
Territory = Bölge
Force = Güç
GOLDEN AGE = ALTIN ÇAĞ
Golden Age = Altın Çağ
[year] BC = MÖ [year]
[year] AD = MS [year]
Civilopedia = Civilopedia
         
Start new game = Yeni oyun başlat
Save game = Oyunu kaydet
Load game = Oyunu yükle
Main menu = Ana Menü
Resume = Devam et
Cannot resume game! = Oyuna devam edilemiyor!
Not enough memory on phone to load game! = Telefonda oyunu yükleyemeye yetecek kadar hafıza yok!
Quickstart = Hızlı başlangıç
Victory status = Zafer durumu
Social policies = Sosyal politikalar
Community = Topluluk
Close = Kapat
Do you want to exit the game? = Oyundan çıkmak istiyor musunuz?
Start bias: = Başlangıç eğilimleri:
Avoid [terrain] = [terrain] arazisinden kaçın
         
# City screen 
         
Exit city = Şehirden çık
Raze city = Şehri yık
Stop razing city = Şehri yıkmayı bırak
Buy for [amount] gold = [amount] altına satın al
Buy = Satın al
Currently you have [amount] gold. = Şu anda [amount] altınınız var.
Would you like to purchase [constructionName] for [buildingGoldCost] gold? = [buildingGoldCost] altına, [constructionName] satın almak ister misiniz?
No space available to place [unit] near [city] = [unit] için [city] şehrine yakın yerleştirilecek alan yok
Maintenance cost = Bakım maliyeti
Pick construction = Yapı seç
Pick improvement = İyileştirme seç
Provides [resource] = [resource] sağlar
Provides [amount] [resource] = [amount] tane [resource] sağlar
Replaces [improvement] = [improvement] yerine geçer
Pick now! = Şimdi seç!
Build [building] = [building] yap
Train [unit] = [unit] eğit
Produce [thingToProduce] = [thingToProduce] Üret
Nothing = Hiçbir şey
Annex city = Şehri ilhak et
Specialist Buildings = Uzmanların Binaları
Specialist Allocation = Uzman Tahsisi
Specialists = Uzmanlar
[specialist] slots = [specialist] yuvaları
Food eaten = Yenen yiyecekler
Growth bonus = Büyüme bonusu
Unassigned population = Atanmamış nüfus
[turnsToExpansion] turns to expansion = Genişlemeye [turnsToExpansion] tur
Stopped expansion = Genişleme durdu
[turnsToPopulation] turns to new population = Yeni nüfusa [turnsToPopulation] tur
Food converts to production = Gıda üretime dönüştürür
[turnsToStarvation] turns to lose population = Nüfusu kaybetmeye [turnsToStarvation] tur
Stopped population growth = Nüfus artışı durdurdu
In resistance for another [numberOfTurns] turns = Başka [numberOfTurns] tur için direnç
Sell for [sellAmount] gold = [sellAmount] altına sat
Are you sure you want to sell this [building]? = Bu [building] yapısını satmak istediğinizden emin misiniz?
[greatPerson] points = [greatPerson] puanı
Great person points = Harika insan puanları
Current points = Mevcut puan
Points per turn = Tur başına puan
Convert production to gold at a rate of 4 to 1 = Üretimi 4'e 1 oranında altına çevir
Convert production to science at a rate of [rate] to 1 = Üretimi [rate]'e 1 oranında bilime dönüştür
The city will not produce anything. = Şehir hiçbir şey üretmeyecek
Worked by [cityName] = [cityName] tarafından çalıştı
Lock = Kilitle
Unlock = Kilidi aç
Move to city = Şehre taşın
         
# Technology UI 
         
Pick a tech = Bir teknoloji seçin
Pick a free tech = Ücretsiz bir teknoloji seçin
Research [technology] = [technology] Araştır
Pick [technology] as free tech = Ücretsiz teknoloji olarak [technology] teknolojisini seçin
Units enabled = Açılan birimler
Buildings enabled = Etkin binalar
Wonder = Harika
National Wonder = Ulusal Harika
National Wonders = Ulusal Harikalar
Wonders enabled = Etkin Harikalar
Tile improvements enabled = Karo geliştirmeleri etkin
Reveals [resource] on the map = Haritadaki [resource] kaynaklarını gösterir
XP for new units = yeni birimler için deneyim
provide = sağla
provides = sağlar
City strength = Şehir gücü
City health = Şehir sağlığı
Occupied! = Ele geçirildi!
Attack = Saldır
Bombard = Bombala
NUKE = NÜKLEER BOMBA AT
Captured! = Yakalandı!
         
# Battle modifier categories 
         
defence vs ranged = menzilli birliğe karşı savunma
[percentage] to unit defence = [percentage] birim savunmasına
Attacker Bonus = Saldırgan Bonusu
Defender Bonus = Savunma Bonusu
Landing = İniş
Flanking = Kuşatma
vs [unitType] = vs [unitType]
Terrain = Arazi
Tile = Bölge
Missing resource = Eksik kaynak
Adjacent units = Bitişik birimler
Adjacent enemy units = Bitişik düşman birimleri
Combat Strength = Saldırı Gücü
Across river = Irmak üstünden
Temporary Bonus = Geçici Bonus
Garrisoned unit = Şehir içinde konumlanmış birim
Attacking Bonus = Saldırı Bonusu
defence vs [unitType] = [unitType] birimine karşı savunma
[tileFilter] defence = [tileFilter] savunma
Defensive Bonus = Savunma Bonusu
 # Requires translation!
Stacked with [unitType] = 
         
The following improvements [stats]: = Aşağıdaki geliştirmeler [stats]:
The following improvements on [tileType] tiles [stats]: = [tileType] kutucuklarında [stats] aşağıdaki geliştirmeler:
         
         
Hurry Research = Araştırma Hızlandırma
Conduct Trade Mission = Ticaret Görevi Yürüt
Your trade mission to [civName] has earned you [goldAmount] gold and [influenceAmount] influence! = [civName] medenietine ticaret göreviniz size [goldAmount] altın ve [influenceAmount] etkisi kazandırdı!
Hurry Wonder = Harikayı Hızlandır
 # Requires translation!
Spread Religion = 
 # Requires translation!
Spread [religionName] = 
 # Requires translation!
Found a Religion = 
Your citizens have been happy with your rule for so long that the empire enters a Golden Age! = Vatandaşlarınız, imparatorluğu Altın Çağ'a taşıyacak kadar uzun süredir yönetiminizden memnun kalmışlar!
You have entered the [newEra]! = [newEra]'a girdiniz!
[civName] has entered the [eraName]! = [civName] [eraName]'a girdi! 
[policyBranch] policy branch unlocked! = [policyBranch] politika şubesinin kilidi açıldı!
Overview = Genel Bakış
Total = Toplam
Stats = İstatistikler
Policies = Politikalar
Base happiness = Temel mutluluk
Occupied City = İşgal Altındaki Şehir
Buildings = Binalar
         
# terrainFilters (so for uniques like: "[stats] from [terrainFilter] tiles") 
         
 # Requires translation!
All = 
Water = Su
Land = Arazi
Coastal = Kıyısal
River = Irmak
 # Requires translation!
Open terrain = 
Rough terrain = Engebeli arazi
Foreign Land = Yabancı Toprakları
 # Requires translation!
Foreign = 
Friendly Land = Dost Toprakları
Water resource = Su kaynağı
Bonus resource = Bonus kaynak
Luxury resource = Lüks kaynak
Strategic resource = Stratejik kaynak
Fresh water = Tatlı su
non-fresh water = Tuzlu su
 # Requires translation!
Natural Wonder = 
         
# improvementFilters 
         
 # Requires translation!
All Road = 
Great Improvement = Büyük Geliştirme
 # Requires translation!
Great = 
         
         
Wonders = Harikalar
Base values = Temel değerler
Bonuses = Bonuslar
Final = Sonuç
Other = Diğer
Population = Nüfus
City-States = Şehir Devletleri
Tile yields = Bölge verimi
Trade routes = Ticaret yolları
Maintenance = Bakım
Transportation upkeep = Ulaştırma maliyeti
Unit upkeep = Birim bakımı
Trades = Ticaretler
Units = Birimler
Name = Ad
Closest city = En yakın şehir
Action = Eylem
Defeated = Mağlup
[numberOfCivs] Civilizations in the game = Oyunda [numberOfCivs] medeniyet var
Our Civilization: = Medeniyetimiz
Known and alive ([numberOfCivs]) = Bilinen ve hüküm süren ([numberOfCivs]) medeniyet
Known and defeated ([numberOfCivs]) = Bilinen ve yenilmiş ([numberOfCivs]) medeniyet
Tiles = Bölgeler
Natural Wonders = Doğal Harikalar
Treasury deficit = Hazine açığı
         
# Victory 
         
Science victory = Bilim zaferi
Cultural victory = Kültür zaferi
Conquest victory = Fetih zaferi
Diplomatic victory = Diplomatik zafer
Complete all the spaceship parts\n to win! = Kazanmak için\n bütün uzay gemisi parçalarını tamamla!
Complete 5 policy branches\n to win! = Kazanmak için\n 5 politika dalı tamamlayın!
Complete 5 policy branches and build\n the Utopia Project to win! = Kazanmak için\n 5 politika ağacı bitirin ve Ütopya Projesini inşa edin
Destroy all enemies\n to win! = Kazanmak için\n bütün düşmanları yok et! 
You have won a scientific victory! = Bir bilimsel zafer kazandınız!
You have won a cultural victory! = Bir kültürel zafer kazandınız!
You have won a domination victory! = Bir hakimiyet zaferi kazandınız!
 # Requires translation!
You have won a diplomatic victory! = Diplomatik bir zafer kazandın!
You have won! = Kazandın!
You have achieved victory through the awesome power of your Culture. Your civilization's greatness - the magnificence of its monuments and the power of its artists - have astounded the world! Poets will honor you as long as beauty brings gladness to a weary heart. = Kültürünüzün müthiş gücü ile zafer kazandınız. Medeniyetinizin büyüklüğü - anıtlarının ihtişamı ve sanatçılarının gücü - dünyayı hayrete düşürdü! Güzellik yorgun bir kalbe mutluluk getirdiği sürece şairler sizi onurlandıracaktır.
The world has been convulsed by war. Many great and powerful civilizations have fallen, but you have survived - and emerged victorious! The world will long remember your glorious triumph! = Dünya savaşla sarsıldı. Birçok büyük ve güçlü medeniyet düştü, ama hayatta kaldın - ve galip geldin! Dünya uzun zamandır görkemli zaferini hatırlayacak!
You have achieved victory through mastery of Science! You have conquered the mysteries of nature and led your people on a voyage to a brave new world! Your triumph will be remembered as long as the stars burn in the night sky! = Bilimin ustalığıyla zafere ulaştınız! Doğanın gizemlerini fethettiniz ve halkınızı cesur yeni bir dünyaya yolculuk ettiniz! Yıldızlar gece gökyüzünde yantığı sürece zaferin hatırlanacak!
Your civilization stands above all others! The exploits of your people shall be remembered until the end of civilization itself! = Medeniyetiniz diğerlerinin üzerinde duruyor! Halkınızın istismarları medeniyetin sonuna kadar hatırlanacak!
You have been defeated. Your civilization has been overwhelmed by its many foes. But your people do not despair, for they know that one day you shall return - and lead them forward to victory! = Yenildin. Medeniyetiniz birçok düşmanı bunalmış durumda. Ama halkınız umutsuzluğa kapılmıyor, çünkü bir gün geri döneceğinizi biliyor ve onları zafere götürüyorlar!
 # Requires translation!
You have triumphed over your foes through the art of diplomacy! Your cunning and wisdom have earned you great friends - and divided and sown confusion among your enemies! Forever will you be remembered as the leader who brought peace to this weary world! = 
One more turn...! = Bir tur daha ...!
Built Apollo Program = Apollo Programını Başlat
Destroy [civName] = [civName] medeniyetini yok et
Our status = Durumumuz
Global status = Küresel vaziyet
Rankings = Sıralamalar
Spaceship parts remaining = Kalan uzay gemisi parçaları
Branches completed = Tamamlanan dallar
Undefeated civs = Yenilmemiş medeniyetler
 # The \n here means: put a newline (enter) here. If this is omitted, the sidebox in the diplomacy overview will become _really_ wide. 
 # Feel free to replace it with a space and put it somewhere else in your translation 
 # Requires translation!
<<<<<<< HEAD
Turns until the next\ndiplomacy victory vote: [$turnsTillNextDiplomaticVote] = Gelecek diplomatik zafer\nseçimine [$turnsTillNextDiplomaticVote] tur kaldı
=======
Turns until the next\ndiplomacy victory vote: [amount] = 
>>>>>>> 2a339588
 # Requires translation!
Choose a civ to vote for = Oy vereceğiniz uygarlığı şeçin
 # Requires translation!
Choose who should become the world leader and win a diplomatic victory! = 
 # Requires translation!
Voted for = Buna oy verdi
 # Requires translation!
Vote for [civilizationName] = [civilizationName] lehine oy kullan
 # Requires translation!
Continue = Devam et
 # Requires translation!
Abstained = Çekimser
 # Requires translation!
Vote for World Leader = 
         
# Capturing a city 
         
What would you like to do with the city? = Şehirle ne yapmak istersiniz?
Annex = İlhak et
Annexed cities become part of your regular empire. = İlhak edilmiş şehirler düzenli imparatorluğunuzun bir parçası haline gelir.
Their citizens generate 2x the unhappiness, unless you build a courthouse. = Bir mahkeme inşa etmediğiniz sürece vatandaşlar 2 kat mutsuzluk yaratır.
Puppet = Kukla yap
Puppeted cities do not increase your tech or policy cost, but their citizens generate 1.5x the regular unhappiness. = Kukla şehirler teknoloji veya politika maliyetinizi artırmaz, ancak vatandaşları normal mutsuzluğun 1,5 katı üretir.
You have no control over the the production of puppeted cities. = Kukla şehirlerin üretimi üzerinde hiçbir kontrolünüz yoktur.
Puppeted cities also generate 25% less Gold and Science. = Kukla şehirler 25% daha az Altın ve Bilim üretir.
A puppeted city can be annexed at any time. = Kukla şehir istediğiniz zaman ilhak edilebilir.
Liberate (city returns to [originalOwner]) = Kurtar (şehir [originalOwner] medeniyetine geri döner)
Liberating a city returns it to its original owner, giving you a massive relationship boost with them! = Bir şehri özgürleştirmek, onu asıl sahibine geri verir ve onlarla büyük bir ilişki artışı sağlar!
Raze = Yık
Razing the city annexes it, and starts razing the city to the ground. = Şehri ilhak eder ve şehri yerle bir etmeye başlar.
The population will gradually dwindle until the city is destroyed. = Şehir yok olana kadar nüfus yavaş yavaş azalacak.
Destroy = Yok et
Destroying the city instantly razes the city to the ground. = Şehri yok etmek, şehri anında yerle bir eder.
Remove your troops in our border immediately! = Sınırımızdaki birliklerinizi derhal kaldırın!
Sorry. = Afedersiniz.
Never! = Asla!
         
Offer Declaration of Friendship ([30] turns) = Dostluk Bildirgesi teklif et ([30] tur)
My friend, shall we declare our friendship to the world? = Dostum, dostluğumuzu bütün dünyaya duyuracalım mı?
Sign Declaration of Friendship ([30] turns) = Dostluk Bildirgesi imzala ([30] tur)
We are not interested. = İlgilenmiyoruz
We have signed a Declaration of Friendship with [otherCiv]! = [otherCiv] ile Dostluk Bildirgesi imzaladık!
[otherCiv] has denied our Declaration of Friendship! = [otherCiv] Dostluk Bildirgesi teklifimizi reddetti!
         
Basics = Temel Bilgiler
Resources = Kaynaklar
Terrains = Araziler
Tile Improvements = Karo Geliştirmeleri
Unique to [civName], replaces [unitName] = [civName] medeniyetine özgüdür, [unitName] yerine geçer
Unique to [civName] = [civName] medeniyetine özgü
Tutorials = Öğreticiler
Cost = Maliyet
May contain [listOfResources] = [listOfResources] içerebilir
 # Requires translation!
May contain: = İçerebilir:
Upgrades to [upgradedUnit] = [upgradedUnit] sürümüne yükseltir
Obsolete with [obsoleteTech] = [obsoleteTech] araştırıldığından itibaren üretilemez
Occurs on [listOfTerrains] = [listOfTerrains] arazilerinde bulunur
 # Requires translation!
Occurs on: = Üzerinde oluştuğu karo:
Placed on [terrainType] = [terrainType] üstüne yerleşiktir
Can be found on = Şurada bulunabilir
Improved by [improvement] = [improvement] ile geliştirilir
Bonus stats for improvement = Geliştirmelerin sağladığı fazladan verimler
Buildings that consume this resource = Bu kaynağı kullanan binalar
 # Requires translation!
Buildings that require this resource worked near the city = Şehir içinde bu kaynağın işlenmişini gerektiren binalar
Units that consume this resource = Bu kaynağı kullanan birlikler
Can be built on = Üzerine inşa edilebilir
 # Requires translation!
or [terrainType] = veya [terrainType]
 # Requires translation!
Can be constructed by = Tarafından inşa edilebilir
Defence bonus = Savunma bonusu
Movement cost = Hareket maliyeti
Rough Terrain = Engebeli Arazi
for = için
Missing translations: = Eksik çeviriler:
Version = Sürüm
Resolution = Çözünürlük
Tileset = Grafik seti
Map editor = Harita düzenleyici
Create = Oluştur
New map = Yeni harita
Empty = Boş
Language = Dil
Terrains & Resources = Araziler & Kaynaklar
Improvements = Geliştirmeler
Clear current map = Mevcut haritayı temizle
Save map = Haritayı kaydet
Download map = Haritayı indir
Loading... = Yükleniyor...
 # Requires translation!
Error loading map! = Harita yüklenirken sorun oluştu!
Filter: = Filtre:
OK = Tamam
Exit map editor = Harita düzenleyiciden çık
[nation] starting location = [nation] başlangıç yeri
Clear terrain features = Arazi özelliklerini temizle
Clear improvements = Geliştirmeleri temizle
Clear resource = Kaynakları temizle
Remove units = Birlikleri kaldır
Player [index] = Oyuncu [index]
Player [playerIndex] starting location = Oyuncu [playerIndex] başlangıç konumu
Bottom left river = Sol alttaki nehir
Bottom right river = Sağ alttaki nehir
Bottom river = Alt nehir
Requires = Gerektirir
Menu = Menü
Brush Size = Fırça Boyutu
Map saved = Harita kaydedildi
Change ruleset = Kuraldizimini değiştir
Base terrain [terrain] does not exist in ruleset! = [terrain] temel arazisi kuraldiziminde bulunmuyor!
Terrain feature [feature] does not exist in ruleset! = Arazi özelliği olan [feature] kuraldiziminde bulunmuyor!
Resource [resource] does not exist in ruleset! =  [resource] kaynağı kuraldiziminde bulunmuyor
Improvement [improvement] does not exist in ruleset! = [improvement] geliştirmesi kuraldiziminde bulunmuyor
Change map to fit selected ruleset? = Harita, seçilen kural setine uyacak şekilde değiştirilsin mi?
         
# Civilopedia difficulty levels 
Player settings = Oyuncu ayarları
Base Happiness = Temel Mutluluk
Happiness per luxury = Lüks başına mutluluk
Research cost modifier = Araştırma maliyeti değiştiricisi
Unit cost modifier = Birim maliyet değiştirici
Building cost modifier = Bina maliyeti değiştiricisi
Policy cost modifier = Politika maliyet değiştiricisi
Unhappiness modifier = Mutsuzluk değiştirici
Bonus vs. Barbarians = Bonus Barbarlara Karşı
         
AI settings = YZ ayarları
AI city growth modifier = YZ şehir büyüme değiştiricisi
AI unit cost modifier = YZ birim maliyet değiştirici
AI building cost modifier = YZ bina maliyeti değiştiricisi
AI wonder cost modifier = YZ harikası maliyet değiştirici
AI building maintenance modifier = YZ bina bakım değiştiricisi
AI unit maintenance modifier = YZ birimi bakım değiştiricisi
AI unhappiness modifier = YZ mutsuzluk değiştirici
         
Turns until barbarians enter player tiles = Barbarlar oyuncu bölgesine girene kadar geçen tur
Gold reward for clearing barbarian camps = Barbar kamplarını temizleyince verilen Altın ödülü
         
# Other civilopedia things 
Nations = Milletler
Available for [unitTypes] = [unitTypes] için kullanılabilir
 # Requires translation!
Available for: = 
Free promotion: = Ücretsiz terfi:
Free promotions: = Ücretsiz terfileri:
Free for [units] = [units] için ücretsiz
 # Requires translation!
Free for: = Bedavaya bunu edinenler:
 # Requires translation!
Granted by [param] = 
 # Requires translation!
Granted by: = 
[bonus] with [tech] = [tech] ile [bonus]
Difficulty levels = Zorluk düzeyleri
         
# Policies 
         
Adopt policy = Politikayı kabul et
Adopt free policy = Ücretsiz politikayı kabul et
Unlocked at = Şurada kilidi açıldı
Gain 2 free technologies = 2 ücretsiz teknoloji kazanın
All policies adopted = Bütün politikalar kabul edildi
         
# Religions 
         
 # Requires translation!
Choose an Icon and name for your Religion = 
 # Requires translation!
Choose a [beliefType] belief! = 
 # Requires translation!
Found [religionName] = 
 # Requires translation!
Choose a pantheon = 
 # Requires translation!
Found Religion = 
 # Requires translation!
Found Pantheon = 
 # Requires translation!
Follow [belief] = 
 # Requires translation!
Religions and Beliefs = 
         
# Terrains 
         
Impassable = Birliklerce Geçilemez
Rare feature = Nadir özellik
         
# Resources 
         
Bison = Bizon
Copper = Bakır
Cocoa = Kakao
Crab = Yengeç
Citrus = Narenciye
Truffles = Domalan
Strategic = Stratejik
Bonus = Bonus
Luxury = Lüks
         
# Unit types 
         
City = Şehir
Civilian = Sivil
Melee = Yakın dövüş
Ranged = Menzilli
Scout = İzci
Mounted = Binekli
Armor = Zırh
Siege = Kuşatma
         
WaterCivilian = DenizSivil
WaterMelee = Deniz YakınDövüş
WaterRanged = DenizMenzilli
WaterSubmarine = Su Denizaltısı
WaterAircraftCarrier = Uçak gemisi
         
Fighter = Savaş Uçağı
Bomber = Bombardıman Uçağı
AtomicBomber = AtomBombası
Missile = Roket
         
         
# Unit filters and other unit related things 
         
Air = Hava
air units = hava birlikleri
Barbarian = Barbar
Barbarians = Barbarlar
Embarked = Denizde
land units = kara birlikleri
Military = Askeri birlikleri
# Deprecated since 3.15.2, but should still be translated until it is officially removed 
military water = askeri deniz
non-air = hava olmayan
Nuclear Weapon = Nükleer Silah
Submarine = Denizaltı
submarine units = Denizaltı birlikleri
Unbuildable = İnşa edilemez
water units = deniz birlikleri
wounded units = yaralı birimler
Wounded = Yaralı
         
# For the All "newly-trained [relevant] units in this city receive the [] promotion" translation. Relevant as in 'units that can receive' 
relevant = ilgili
         
         
# Promotions 
         
Pick promotion = Terfi seçin
 OR  =   VEYA 
units in open terrain = açık alandaki birimler
units in rough terrain = engebeli alandaki birimler
Targeting II (air) = Hedefleme 2 (Hava)
Targeting III (air) = Hedefleme 3 (Hava)
Bonus when performing air sweep [bonusAmount]% = Hava taraması yaparken bonus [bonusAmount]%
Dogfighting I = İt Dalaşı 1
Dogfighting II = İt Dalaşı 2
Dogfighting III = İt Dalaşı 3
Choose name for [unitName] = [unitName] için ad seçin
<<<<<<< HEAD
[unitFilter] units gain the [promotion] promotion = [unitFilter] birlikleri [promotion] rütbesine terfi eder

# Multiplayer Turn Checker Service

=======
[unitFilter] units gain the [promotion] promotion = [unitFilter] birlikleri [promotion] rütbesini edinir
         
# Multiplayer Turn Checker Service 
         
>>>>>>> 2a339588
Multiplayer options = Çok oyunculu seçenekleri
Enable out-of-game turn notifications = Oyun dışı tur bildirimlerini etkinleştir
Time between turn checks out-of-game (in minutes) = Oyun dışı tur kontrolleri arasındaki süre (dakika olarak)
Show persistent notification for turn notifier service = Tur bildirici hizmeti için kalıcı bildirim göster
Take user ID from clipboard = Kullanıcı kimliğini panodan al
Doing this will reset your current user ID to the clipboard contents - are you sure? = Bunu yapmak mevcut kullanıcı kimliğinizi pano içeriğine sıfırlayacaktır - emin misiniz?
ID successfully set! = Kimlik başarıyla ayarlandı!
Invalid ID! = Geçersiz kimlik!
         
         
# Mods 
         
Mods = Modlar
Download [modName] = [modName] modunu indir
Update [modName] = [modName]'yi Güncelle
Could not download mod list = Mod listesi indirilemiyor
Download mod from URL = Modu URL ile indir
 # Requires translation!
Please enter the mod repository -or- archive zip url: = 
Download = İndir
Done! = Tamam!
Delete [modName] = [modName] modunu sil
Are you SURE you want to delete this mod? = Bu modu SİLMEK istediğinize emin misiniz?
[mod] was deleted. = [mod] silindi.
Updated = Yeni Güncellenmiş
Current mods = Mevcut modlar
Downloadable mods = İndirilebilir modlar
Next page = Sonraki sayfa
Open Github page = Github sayfasını aç
 # Requires translation!
Permanent audiovisual mod = 
Installed = Kuruldu
Downloaded! = İndirildi!
 # Requires translation!
[modName] Downloaded! = [modName] Yüklendi!
 # Requires translation!
Could not download [modName] = [modName] Yüklenemedi
Online query result is incomplete = Çevrimiçi sorgu cevabı tamamlanmamış
No description provided = Açıklama sağlanmadı
[stargazers]✯ = [stargazers]✯
Author: [author] = Yapımcı: [author]
<<<<<<< HEAD
Size: [size] kB = Boyut: [size] kB
The mod you selected is incompatible with the defined ruleset! = Seçtiğiniz mod şuan ki (seçtiğiniz veya oyunun varsayılan) kuraldizimi ile uyumsuzdur

# Uniques that are relevant to more than one type of game object

=======
Size: [size] kB = [size] kB
 # Requires translation!
The mod you selected is incompatible with the defined ruleset! = 
         
# Uniques that are relevant to more than one type of game object 
         
>>>>>>> 2a339588
[stats] from every [param] = Her [param]'dan [stats].
[stats] from [param] tiles in this city = Bu şehirdeki [param] karolarından [stats]
[stats] from every [param] on [tileFilter] tiles = [tileFilter] karolarındaki her [param] için [stats] 
[stats] for each adjacent [param] = Her bitişik [param] için [stats]
Must be next to [terrain] = [terrain] yanında olmalı
Must be on [terrain] = [terrain] üzerinde olmalı
+[amount]% vs [unitType] = [unitType] düşmanlara karşı +%[amount] hasar
+[amount] Movement for all [unitType] units = Bütün [unitType] birimleri için +[amount] Hareket
+[amount]% Production when constructing [param] = [param] üretilirken +%[amount] Üretim
Can only be built on [tileFilter] tiles = Sadece [tileFilter] karolarında inşa edilebilir
Cannot be built on [tileFilter] tiles = [tileFilter] karolarında inşa edilemez
Does not need removal of [feature] = [feature]'ın Kaldırılmasına gerek duymaz
Gain a free [building] [cityFilter] = [cityFilter]'de bedava bir [building] verir
         
# City filters 
in this city = bu şehirde
in all cities = her şehirde
in all coastal cities = her kıyı şehrinde
in capital = başkentte
in all non-occupied cities = Fethedilmemiş bütün şehirlerde
in all cities with a world wonder = dünya harikası bulunan tüm şehirlerde
in all cities connected to capital = başkente yol bağlantısı olan tüm şehirlerde
in all cities with a garrison = garnizon bulunan tüm şehirlerde



#################### Lines from Beliefs from Civ V - Vanilla ####################

 # Requires translation!
Ancestor Worship = 
 # Requires translation!
Pantheon = Panteon

 # Requires translation!
Dance of the Aurora = 
 # Requires translation!
[stats] from [tileFilter] tiles without [tileFilter2] [cityFilter] = 

 # Requires translation!
Desert Folklore = 

 # Requires translation!
Faith Healers = 
 # Requires translation!
[param] Units adjacent to this city heal [amount] HP per turn when healing = Bu şehir merkezine bitişik olan [param] birimleri iyileşirken [amount] HP iyileşir.

 # Requires translation!
Fertility Rites = 
+[amount]% Growth [cityFilter] = [cityFilter] +%[amount] nüfus büyümesi

 # Requires translation!
God of Craftsman = 
[stats] in cities with [amount] or more population = [amount] veya daha fazla nüfuslu şehirlerde [stats]

 # Requires translation!
God of the Open Sky = Gökyüzünün Tanrısı

 # Requires translation!
God of the Sea = Denisin Tanrısı

 # Requires translation!
God of War = Savaşın Tanrısı
 # Requires translation!
Earn [amount]% of [unitType] unit's [param] as [stat] when killed within 4 tiles of a city following this religion = 

 # Requires translation!
Goddess of Festivals = 

 # Requires translation!
Goddess of Love = 

 # Requires translation!
Goddess of Protection = 
[amount]% attacking Strength for cities = Şehirler için %[amount] saldırı gücü

 # Requires translation!
Goddess of the Hunt = 

 # Requires translation!
Messenger of the Gods = 
[stats] from each Trade Route = Her bir ticaret yolundan [stats]

 # Requires translation!
Monument to the Gods = 

 # Requires translation!
One with Nature = 

 # Requires translation!
Oral Tradition = 

 # Requires translation!
Religious Idols = 

 # Requires translation!
Religious Settlements = 
 # Requires translation!
[amount]% cost of natural border growth = Sınır genişleme maliyeti %[amount] oranında azalır

 # Requires translation!
Sacred Path = 

 # Requires translation!
Sacred Waters = 
[stats] in cities on [param] tiles = [param] karolarındaki şehirler için [stats]

 # Requires translation!
Stone Circles = 

 # Requires translation!
Divine inspiration = 
 # Requires translation!
Follower = 
[stats] from every Wonder = Her harikadan [stats]

 # Requires translation!
Feed the World = 

 # Requires translation!
Guruship = 
[stats] if this city has at least [amount] specialists = bu şehirde en az [amount] uzman varsa [stats]

 # Requires translation!
Peace Gardens = 

 # Requires translation!
Religious Art = 

 # Requires translation!
Swords into Ploughshares = 
[amount]% growth [cityFilter] when not at war = Savaşta değilken [cityFilter] %[amount] nüfus büyümesi


#################### Lines from Buildings from Civ V - Vanilla ####################

Indicates the capital city = Başkenti gösterir
Palace = Saray

Monument = Anıt

[stats] from [resource] tiles [cityFilter] = [cityFilter] [resource] karolarından [stats]
Granary = Tahıl Ambarı

Hidden when religion is disabled = Din devre dışı bırakıldığında gözükmez
Shrine = Türbe

'It is not so much for its beauty that the forest makes a claim upon men's hearts, as for that subtle something, that quality of air, that emanation from old trees, that so wonderfully changes and renews a weary spirit.'  - Robert Louis Stevenson = "Ormanın, insanların kalpleri üzerinde hak iddia etmesi, o ince şey, o hava kalitesi, yaşlı ağaçlardan yayılan o kadar harika bir şekilde değişen ve yorgun bir ruhu yenileyen bir şey değil." - Robert Louis Stevenson
+[amount]% [stat] [cityFilter] = +%[amount] [stat] [cityFilter] 
+[amount]% Production when constructing [unitType] units [cityFilter] = [unitType] birimleri [cityFilter] üretirken +%[amount] Üretim
Temple of Artemis = Artemis Tapınağı

Must not be on [tileFilter] = [tileFilter] arazisinde olmalıdır
Stone Works = Taş İşleri 

'Time crumbles things; everything grows old and is forgotten under the power of time' - Aristotle = 'Zaman her şeyi parçalar; her şey yaşlanır ve zamanın gücü altında unutulur '- Aristo
Stonehenge = Stonehenge

[stats] per [amount] population [cityFilter] = [cityFilter]'de [amount] nüfus başına [stats]
Library = Kütüphane

Paper Maker = Kağıt Üreticisi

'Libraries are as the shrine where all the relics of the ancient saints, full of true virtue, and all that without delusion or imposture are preserved and reposed.' - Sir Francis Bacon = 'Kütüphaneler, antik azizlerin gerçek erdemlerle dolu bütün kalıntılarının ve yanılsama ya da sahtekârlık içermeyen her şeyin korunduğu ve saklandığı tapınaklardır.' - Sir Francis Bacon 
Free Technology = Bedava Teknoloji
Provides a free [building] [cityFilter] = [cityFilter] bedava bir [building] sağlar
The Great Library = Büyük Kütüphane

Circus = Sirk

Water Mill = Su Değirmeni

Floating Gardens = Yüzen Bahçeler

Walls = Surlar

Walls of Babylon = Babil Surları

'O, let not the pains of death which come upon thee enter into my body. I am the god Tem, and I am the foremost part of the sky, and the power which protecteth me is that which is with all the gods forever.'  - The Book of the Dead, translated by Sir Ernest Alfred Wallis Budge = ` Ona gelen ölüm sancıları bedenime girmesin. Ben tanrı Tem'im ve gökyüzünün en önemli parçasıyım ve beni koruyan güç sonsuza dek bütün tanrılarla olan güçtür. ' - Ölüler Kitabı
[amount]% tile improvement construction time = %[amount] karo geliştirme inşaatı zamanı
[amount] free [unit] units appear = [amount] tane bedava [unit] birliği verir
The Pyramids = Piramitler

'The whole earth is the tomb of heroic men and their story is not given only on stone over their clay but abides everywhere without visible symbol woven into the stuff of other men's lives.' - Pericles = "Bütün dünya, kahraman adamların mezarıdır ve hikayeleri sadece killerinin üzerine taş üzerine verilmez, aynı zamanda diğer erkeklerin hayatlarının eşyalarına dokunmuş görünür bir sembol olmadan her yerde kalır." - Perikles
Provides a sum of gold each time you spend a Great Person = Her Harika İnsan harcadığınızda bir miktar altın sağlar
Mausoleum of Halicarnassus = Halikarnas Mozolesi

New [unitType] units start with [amount] Experience [cityFilter] = [cityFilter] yeni eğitilen [unitType] birlikleri [amount] Deneyim ile başlar
Barracks = Kışla

-[amount]% Culture cost of acquiring tiles [cityFilter] = [cityFilter] Karo edinirken -%[amount] Kültür maliyeti
-[amount]% Gold cost of acquiring tiles [cityFilter] = [cityFilter] Karo edinirken -%[amount] Kültür maliyeti
Krepost = Krepost

'He spoke, the son of Kronos, and nodded his head with the dark brows, and the immortally anointed hair of the great god swept from his divine head, and all Olympos was shaken' - The Iliad = 'Konuştu, Kronos'un oğlu ve koyu kaşlarla başını salladı ve büyük tanrının ölümsüzce meshedilmiş saçları ilahi kafasından süpürüldü ve bütün Olimpos sarsıldı. '- İlyada
+15% Combat Strength for all units when attacking Cities = Şehirlere saldırırken bütün birliklere +%15 Savaş Gücü
Statue of Zeus = Zeus Heykeli

Lighthouse = Deniz feneri

'They that go down to the sea in ships, that do business in great waters; these see the works of the Lord, and his wonders in the deep.' - The Bible, Psalms 107:23-24 = 'Gemilerle denize açılanlar, okyanuslarda iş yapanlar; RAB'bin işlerini, derinliklerde yaptığı harikaları görürler' - Kitabı Mukaddes, Mezmurlar 107:23-24
+[amount] Sight for all [param] units = Her [param] birlikler için +[amount] görüş
The Great Lighthouse = Büyük Deniz Feneri

Stable = Ahır

Cost increases by [amount] per owned city = Maliyet, sahip olunan şehir başına [amount] miktar arttı
Circus Maximus = Maksimus Sirki

Remove extra unhappiness from annexed cities = Fethedilen şehirlerdeki fazladan mutsuzluğu giderir
Can only be built in annexed cities = Yalnızca ilhak edilmiş şehirlerde inşa edilebilir
Courthouse = Adliye

'I think that if ever a mortal heard the word of God it would be in a garden at the cool of the day.'  - F. Frankfort Moore = ' Herhangi bir ölümlü Tanrı'nın sesini duymuş olsaydı, muhtemelen gündüzün serinliğinde, bir bahçede duyardı.' - F. Frankfort Moore
Hanging Gardens = Babil'in Asma Bahçeleri

Colosseum = Kolezyum

'Regard your soldiers as your children, and they will follow you into the deepest valleys; look on them as your own beloved sons, and they will stand by you even unto death.'  - Sun Tzu = 'Askerlerinizi çocuklarınız olarak kabul ederseniz, sizi en derin vadilere kadar takip edeceklerdir; Onlara kendi sevgili oğullarınız olarak bakın ve onlar da ölüme kadar yanınızda olacaklardır.' - Sun Tzu
Terracotta Army = Terracotta Ordusu

 # Requires translation!
Temple = 

National College = Ulusal Üniversite

'The ancient Oracle said that I was the wisest of all the Greeks. It is because I alone, of all the Greeks, know that I know nothing'  - Socrates = 'Eski Kehanet, bütün Yunanlıların en bilgini olduğumu söyledi. Çünkü bütün Yunanlıların arasında bir tek ben, hiçbir şey bilmediğimi biliyorum '- Sokrates
Free Social Policy = Ücretsiz Sosyal Politika
The Oracle = Kehanet

 # Requires translation!
Amphitheater = 

Doubles Gold given to enemy if city is captured = Şehir ele geçirilirse düşmana verilen Altını ikiye katlar
Burial Tomb = Mezar

Mud Pyramid Mosque = Çamur Piramidi Camii

 # Requires translation!
[amount]% great person generation [cityFilter] = 
National Epic = Milli Destan

Market = Çarşı

Provides 1 extra copy of each improved luxury resource near this City = Bu Şehir civarında geliştirilmiş her Lüks kaynaktan 1 tane daha sağlar
Bazaar = Pazar

Mint = Darphane

 # Requires translation!
'...who drinks the water I shall give him, says the Lord, will have a spring inside him welling up for eternal life. Let them bring me to your holy mountain in the place where you dwell. Across the desert and through the mountain to the Canyon of the Crescent Moon...'  - Indiana Jones = 
[stats] once [tech] is discovered = [tech] araştırıldığında [stats]
Petra = Petra

[amount]% of food is carried over [cityFilter] after population increases = [cityFilter] nüfus arttıktan sonra var olan yiyeceğin %[amount] miktarı korunur
Aqueduct = Su Kemeri

'The art of war teaches us to rely not on the likelihood of the enemy's not attacking, but rather on the fact that we have made our position unassailable.'  - Sun Tzu = 'Savaş sanatı bize düşmanın saldırmama ihtimaline değil, konumumuzu saldırgan hale getirebilme yeteneğine güvenmemizi öğretiyor.' - Sun Tzu
Enemy land units must spend 1 extra movement point when inside your territory (obsolete upon Dynamite) = Düşman kara birimleri, bölgenizin içindeyken fazladan 1 hareket puanı harcamalıdır (Düşman Dinamiti araştırdıgında geçersizdir)
Great Wall = Çin Seddi

All newly-trained [unitType] units [cityFilter] receive the [promotion] promotion = [cityFilter] Yeni eğitilmiş [unitType] birlikleri [promotion] rütbesine terfi eder
Heroic Epic = Kahramanlık Destanı

'Why man, he doth bestride the narrow world like a colossus, and we petty men walk under his huge legs, and peep about to find ourselves dishonorable graves.' - William Shakespeare, Julius Caesar = 'Neden adamım, dar dünyayı bir dev gibi en iyi şekilde değerlendiriyor ve küçük adamlar büyük bacaklarının altında yürüyoruz ve kendimize onur kırıcı mezarlar bulmak için gözetliyoruz.' - William Shakespeare, Julius Caesar
Colossus = Dev Heykel

Garden = Bahçe

Monastery = Manastır

'For it soars to a height to match the sky, and as if surging up from among the other buildings it stands on high and looks down upon the remainder of the city, adorning it, because it is a part of it, but glorying in its own beauty'  - Procopius, De Aedificis = 'Gökyüzüne ulaşacak bir yüksekliğe erişiyor ve diğer binalar arasından yükseliyormuş gibi yüksek duruyor ve şehrin geri kalanına bakıyor, süslüyor, çünkü o da şehrin bir parçası, ancak kendi güzelliğiyle gurulanıyor'- Procopius, De Aedificis
Free Great Person = Ücretsiz Büyük Şahsiyet
Hagia Sophia = Ayasofya

'The katun is established at Chichen Itza. The settlement of the Itza shall take place there. The quetzal shall come, the green bird shall come. Ah Kantenal shall come. It is the word of God. The Itza shall come.'  - The Books of Chilam Balam = Katun Chichen Itza'da kuruldu. Itza'nın yerleşmesi orada yapılacaktır. Quetzal gelecek, yeşil kuş gelecek. Ah Kantenal gelecek. Tanrı'nın sözü budur. Itza gelecek.' - Chilam Balam'ın Kitapları
Golden Age length increased by [amount]% = Altın Çağ %[amount] süreyle uzatılır
Chichen Itza = Chichen Itza

National Treasury = Ulusal Hazine

'Few romances can ever surpass that of the granite citadel on top of the beetling precipices of Machu Picchu, the crown of Inca Land.'  - Hiram Bingham = 'İnka Diyarı'nın tacı Machu Picchu'nun çıkıntılı uçurumlarının üzerindeki granit kaleyi aşkların pek azı aşar.' - Hiram Bingham
Gold from all trade routes +25% = Bütün ticaret yollarından +%25 altın
Must have an owned [tileFilter] within [amount] tiles = [amount] karo içinde sahip olunan bir [tileFilter] olmalıdır
Machu Picchu = Machu Picchu

Workshop = Atölye

Longhouse = Uzunev

+[amount]% Production when constructing [param] [cityFilter] = [cityFilter] [param] inşa edilirken +%[amount] üretim sağlanır
Forge = Demirci

Connects trade routes over water = Ticaret yollarını su üzerinden bağlar
Harbor = Liman

University = Üniversite

Wat = Budist Tapınağı

Oxford University = Oxford Üniversitesi

'The temple is like no other building in the world. It has towers and decoration and all the refinements which the human genius can conceive of.'  - Antonio da Magdalena = 'Tapınak dünyadaki hiçbir binaya benzemiyor. Kuleleri, dekorasyonu ve insan dehasının kavrayabileceği bütün inceliklere sahip.' - Antonio da Magdalena
Angkor Wat = Angkor Tapınağı

Castle = Kale

Mughal Fort = Babür Kalesi

'Justice is an unassailable fortress, built on the brow of a mountain which cannot be overthrown by the violence of torrents, nor demolished by the force of armies.'  - Joseph Addison = 'Adalet, selin şiddeti tarafından devirilemeyen ya da orduların gücü tarafından yıkılamayan bir dağın yamacına inşa edilmiş, saldırılamaz bir kaledir.' - Joseph Addison
Alhambra = Elhamra

Ironworks = Demirhane

'Architecture has recorded the great ideas of the human race. Not only every religious symbol, but every human thought has its page in that vast book.'  - Victor Hugo = 'Mimarlık, insan ırkının harika fikirlerini kaydetti. Sadece her dinî sembolün değil, her insan düşüncesinin de bu geniş kitapta sayfası var.' - Victor Hugo
Notre Dame = Notre Dame

Armory = Cephanelik

Observatory = Gözlemevi

Opera House = Opera Binası

'I live and love in God's peculiar light.' - Michelangelo Buonarroti = 'Tanrı'nın kendine özgü ışığında yaşıyorum ve seviyorum.' - Michelangelo Buonarroti
Sistine Chapel = Sistine Şapeli

Bank = Banka

Satrap's Court = Satrap Mahkemesi

+5% Production for every Trade Route with a City-State in the empire = İmparatorlukta bir Şehir Devletiyle olan her Ticaret Yolu için +5% Üretim
Hanse = Ticaret Odası

'Most of us can, as we choose, make of this world either a palace or a prison' - John Lubbock = 'Birçoğumuz, seçtiğimiz gibi, bu dünyayı bir saray ya da bir hapishane haline getirebiliriz' - John Lubbock
Unhappiness from population decreased by [amount]% = Nüfustaki mutsuzluk %[amount] azalır
Forbidden Palace = Yasaklı Saray

Theatre = Tiyatro

'Don't clap too hard - it's a very old building.' - John Osbourne = Çok sert alkışlamayın - bu çok eski bir bina. - John Osbourne
Leaning Tower of Pisa = Pisa Kulesi

'Bushido is realized in the presence of death. This means choosing death whenever there is a choice between life and death. There is no other reasoning.'  - Yamamoto Tsunetomo = 'Buşido ölümün varlığında algılanır. Bu, yaşam ve ölüm arasında bir seçim olduğunda ölümü seçmek anlamına gelir. Başka bir mantık yürütme yoktur.' - Yamamoto Tsunetomo
+[amount]% Strength for units fighting in [tileFilter] = [tileFilter]'da dövüşen birlikler için +%[amount] Güç
Himeji Castle = Himeji Kalesi

Seaport = Deniz Limanı

Hermitage = İnziva Yeri

'The Taj Mahal rises above the banks of the river like a solitary tear suspended on the cheek of time.'  - Rabindranath Tagore = 'Taç Mahal, zamanın yanağında asılı kalan bir gözyaşı gibi nehrin kıyısında yükselir.' - Rabindranath Tagore
Empire enters golden age = İmparatorluk altın çağa girer
Taj Mahal = Taç Mahal

'Things always seem fairer when we look back at them, and it is out of that inaccessible tower of the past that Longing leans and beckons.'  - James Russell Lowell = “Onlara baktığımızda işler her zaman daha adil gözüküyor ve Longing'in eğildiği ve çıldırdığı geçmişin erişilemeyen kulesinin dışında.” - James Russell Lowell
Free [unit] appears = Bedava [unit] verir
Science gained from research agreements [amount]% = Araştırma antlaşmalarından edinilen bilim %[amount] artar
Porcelain Tower = Porselen Kule

Windmill = Yeldeğirmeni

Arsenal = Silah Deposu

'The Law is a fortress on a hill that armies cannot take or floods wash away.'  - The Prophet Muhammed = 'Kanun, orduların alamayacağı veya selin yıkayamayacağı bir tepe üzerindeki bir kaledir.' - Hz.Muhammed
Defensive buildings in all cities are 25% more effective = Bütün şehirlerdeki savunma binaları 25% daha etkilidir
Kremlin = Kremlin Sarayı

Museum = Müze

'Every genuine work of art has as much reason for being as the earth and the sun'  - Ralph Waldo Emerson = 'Her gerçek sanat eserinin yeryüzü ve güneş gibi var olmak için birçok nedeni vardır' - Ralph Waldo Emerson
The Louvre = Louvre Müzesi

Public School = Devlet Okulu

Factory = Fabrika

'To achieve great things, two things are needed: a plan, and not quite enough time.'  - Leonard Bernstein = 'Harika şeyler başarmak için iki şey gerekir: bir plan ve yetersiz zaman.' - Leonard Bernstein
 # Requires translation!
[stat] cost of purchasing items in cities [amount]% = 
Big Ben = Big Ben

Military Academy = Harp Akademisi

'Pale Death beats equally at the poor man's gate and at the palaces of kings.'  - Horace = 'Soluk Ölüm, fakir adamın kapısında ve kralların saraylarında eşit şekilde ölüm dağıtıyor.' - Horace
Brandenburg Gate = Brandenburg Kapısı

Hospital = Hastane

Stock Exchange = Borsa

Stadium = Stadyum

Broadcast Tower = Yayın Kulesi

'We live only to discover beauty, all else is a form of waiting'  - Kahlil Gibran = 'Sadece güzelliği keşfetmek için yaşıyoruz, diğer her şey bir bekleme biçimidir' - Halil Cibran
Provides 1 happiness per 2 additional social policies adopted = Kabul edilen her 2 sosyal politika başına 1 ek mutluluk sağlar
Eiffel Tower = Eyfel Kulesi

Military Base = Askeri Karargâh

'Give me your tired, your poor, your huddled masses yearning to breathe free, the wretched refuse of your teeming shore. Send these, the homeless, tempest-tossed to me, I lift my lamp beside the golden door!'  - Emma Lazarus = 'Bana yorgun, fakirlerin, özgürce nefes almayı özleyen kitlelerinizi, iç içe geçmiş kıyılarınızın sefil çöplerini verin. Bana gönder, evsiz, fırtınalı bana, lambamı altın kapının yanında kaldırıyorum!' - Emma Lazarus
[stats] from every specialist = Her uzmandan [stats]
Statue of Liberty = Özgürlük Heykeli

'...the location is one of the most beautiful to be found, holy and unapproachable, a worthy temple for the divine friend who has brought salvation and true blessing to the world.'  - King Ludwig II of Bavaria = '... bir insanın yeri, dünyaya kurtuluş ve gerçek nimet getiren ilahi arkadaş için değerli bir tapınak, kutsal ve ulaşılmaz en güzel yerlerden biridir.' - Bavyera Kralı II. Ludwig
Neuschwanstein = Neuschwanstein Kalesi

Research Lab = Araştırma Laboratuvarı

'Come to me, all who labor and are heavy burdened, and I will give you rest.'  - New Testament, Matthew 11:28 = 'Bana gelin, emek veren ve ağır yük taşıyan herkes, ve ben sizi dinlendirecğim.' - Yeni Antlaşma, Matta 11:28
Culture cost of adopting new Policies reduced by [amount]% = Yeni politika kabul etmek için gereken kültür bedeli %[amount] azalır
Cristo Redentor = Kurtarıcı İsa

Medical Lab = Tıbbi Laboratuvar

Enables nuclear weapon = Nükleer silahı etkinleştirir
Triggers a global alert upon completion = Üretimi tamamlandığında küresel bir uyarı gösterir.
Manhattan Project = Manhattan Projesi

'In preparing for battle I have always found that plans are useless, but planning is indispensable.'  - Dwight D. Eisenhower = 'Savaşa hazırlanırken her zaman planların işe yaramaz olduğunu gördüm, ancak planlamanın vazgeçilmez olduğunu öğrendim.' - Dwight D.Eisenhower
Gold cost of upgrading military units reduced by 33% = Askeri birlikleri yükseltmenin altın maliyeti 33% azalır
Pentagon = Pentagon

Solar Plant = Güneş Paneli

'Those who lose dreaming are lost.'  - Australian Aboriginal saying = 'Rüyalarını kaybedenler kaybolur.' - Avustralya Aborijin atasözü
Sydney Opera House = Sydney Opera Binası

Nuclear Plant = Nükleer Santral

Enables construction of Spaceship parts = Uzay gemisi parçalarının yapımını etkinleştirir
Apollo Program = Apollo Programı

 # Requires translation!
'Nothing travels faster than light with the possible exception of bad news, which obeys its own special rules.' - Douglas Adams = 
[amount] population [cityFilter] = [cityFilter] [amount] nüfus
[stats] [cityFilter] = [stats] [cityFilter]
CN Tower = CN Kulesi

Population loss from nuclear attacks -[amount]% = Nükleer saldırılardan kaybedilen nüfus -%[amount] azalır
Bomb Shelter = Bomba barınağı

Spaceship part = Uzay gemisi parçası
SS Cockpit = UG Kokpiti

'The wonder is, not that the field of stars is so vast, but that man has measured it.'  - Anatole France = 'Şaşırdığım şey, yıldızların boyutunun çok büyük olması değil, insanların onu ölçmüş olması.' - Anatole France
Hubble Space Telescope = Hubble Uzay Teleskobu

SS Booster = UG Roketi

Spaceship Factory = Uzay Gemisi Fabrikası

 # Requires translation!
'More than ever before in human history, we share a common destiny. We can master it only if we face it together. And that is why we have the United Nations.' - Kofi Annan = 
 # Requires translation!
Triggers voting for the Diplomatic Victory = 
 # Requires translation!
Hidden when [param] Victory is disabled = 
 # Requires translation!
United Nations = 

SS Engine = UG Motoru

SS Stasis Chamber = UG Dolaşım Odası

Hidden until [amount] social policy branches have been completed = [amount] Sosyal politika ağaci tamamlanana kadar gizlidir
Triggers a global alert upon build start = İnşaatının başlatılması küresel bir uyarı verir
Triggers a Cultural Victory upon completion = Tamamlanması durumunda Külturel Zaferi tetikler
Utopia Project = Ütopya Projesi


#################### Lines from Difficulties from Civ V - Vanilla ####################

Settler = Yerleşmeci

Chieftain = Şef

Warlord = Savaş Ağası

Prince = Prens

King = Kral
Era Starting Unit = Çağda Başlarken edinilen Birlik

Emperor = İmparator

Immortal = Ölümsüz
Worker = İşçi

Deity = Tanrı


#################### Lines from Eras from Civ V - Vanilla ####################

Ancient era = Eski Çağ
Warrior = Savaşçı

Classical era = Klasik dönem
Spearman = Mızrakçı

Medieval era = Orta Çağ

Renaissance era = Rönesans dönemi
Pikeman = Kargılı

Industrial era = Endüstriyel dönem
Musketman = Arkebüslü

Modern era = Modern çağ
Rifleman = Tüfekli asker

Atomic era = Atom çağı
Infantry = Piyade

Information era = Bilgi Çağı
Marine = Bahriyeler

Future era = Gelecek Çağı


#################### Lines from Nations from Civ V - Vanilla ####################

Spectator = İzleyici

Babylon = Babil
Nebuchadnezzar II = II. Nebukadnetsar
The demon wants the blood of soldiers! = Şeytan askerlerin kanını istiyor!
Oh well, I presume you know what you're doing. = Hm, peki, sanırsam ne yaptığını biliyorsun
It is over. Perhaps now I shall have peace, at last. = Bitti... Belki şimdi barışa sahip olabilirim, sonunda.
Are you real or a phantom? = Sen gerçek misin yoksa bir hayalet mi?
It appears that you do have a reason for existing – to make this deal with me. = Galiba cidden yaşamak için bir nedenin varmış - benle bu anlaşmayı yapmak için.
Greetings. = Selamlar.
What do YOU want?! = NE istiyorsun?
Ingenuity = Yaratıcılık
Receive free [unit] when you discover [tech] = [tech] teknolojisini bulduğunuzda bedava [unit] birliği verir
[unit] is earned [amount]% faster = [unit], %[amount] daha hızlı kazanılır
May the blessings of heaven be upon you, O great Nebuchadnezzar, father of mighty and ancient Babylon! Young was the world when Sargon built Babylon some five thousand years ago, long did it grow and prosper, gaining its first empire the eighteenth century BC, under godlike Hammurabi, the giver of law. Although conquered by the Kassites and then by the Assyrians, Babylon endured, emerging phoenix-like from its ashes of destruction and regaining its independence despite its many enemies. Truly was Babylon the center of arts and learning in the ancient world. O Nebuchadnezzar, your empire endured but a short time after your death, falling to the mighty Persians, and then to the Greeks, until the great city was destroyed by 141 BC. = Ey antik ve ulu Babilin babası, büyük Nebuchadnezzar, cennetin kutsaması üzerine olsun!  Sargon 5000 Yıl evvel Babili kuralı, Dünya gençti, Babil, büyüdü, refaha ulaştı ve nihayetinde Hammurabi, hukukun babasının yönetimi altında ilk imparatorluğuna M.Ö. 18. yüzyılda erişti. İlk önce Kassitler ve ardından Asurlular tarafından işgal edilmesine rağmen Babil dayandı, ve anka kuşuymuşcasına düşmanlarına rağmen küllerinden yeniden doğdu ve yeniden bağımsızlığını kazandı. Antik dünyada Babil sanatın ve eğitimin ana merkeziydi. Ey Büyük Nebuchadnezzar, ölümünden kısa bir süre sonra İmparatorluğun Persler, ardındanda Yunanlarca işgal edildi, Ulu şehir M.Ö. 141'de yok edilene kadar.
But is Babylon indeed gone forever, great Nebuchadnezzar? Your people look to you to bring the empire back to life once more. Will you accept the challenge? Will you build a civilization that will stand the test of time? = Ama Babil cidden yok mu oldu, büyük Nebuchadnezzar? Vatandaşların imparatorluğu bir kere daha hayata döndürmen için seni gözlüyor. Bu Meydan okumayı kabul edecek, Zamanın zorluklarına dayanabilecek bir uygarlık inşa edebilecek misin?
Akkad = Akkad
Dur-Kurigalzu = Dur-Kurigalzu
Nippur = Nippur
Borsippa = Borsippa
Sippar = Sippar
Opis = Opis
Mari = Mari
Shushan = Şuşan
Eshnunna = Eşunna
Ellasar = Elassar
Erech = Ereç
Kutha = Kuta
Sirpurla = Sirpurla
Neribtum = Neribtum
Ashur = Aşur
Ninveh = Ninaveh
Nimrud = Nimrud
Arbela = Erbela
Nuzi = Nuzi
Arrapkha = Arapka
Tutub = Tutub
Shaduppum = Şaduppum
Rapiqum = Rapikum
Mashkan Shapir = Maşkan Şapir
Tuttul = Tuttul
Ramad = Ramat
Ana = Ana
Haradum = Haradum
Agrab = Agrab
Uqair = Ukair
Gubba = Gubba
Hafriyat = Hafriyat
Nagar = Nagar
Shubat Enlil = Şubat Enlil
Urhai = Urhai
Urkesh = Urkeş
Awan = Avan
Riblah = Riblah
Tayma = Tayma

Greece = Yunanistan
Alexander = İskender
You are in my way, you must be destroyed. = Yolumdasın, yok edilmelisin.
As a matter of fact I too grow weary of peace. = Bilgine, ben de savaştan yoruluyorum.
You have somehow become my undoing! What kind of beast are you? = Bir şekilde beni silen olun! Nasıl bir canavarsın?
Hello stranger! I am Alexandros, son of kings and grandson of the gods! = Merhabalar yabancı, ben İskender, kralların çocuğu ve tanrıların torunu!
My friend, does this seem reasonable to you? = Arkadaşım, bu sana mantıklı geliyor mu?
Greetings! = Selamlar!
What? = Ne?
Hellenic League = Helen Birliği
City-State Influence recovers at twice the normal rate = Şehir-Devlet Etkisi, normal hızın iki katı hızla iyileşir
City-State Influence degrades [amount]% slower = Şehir-Devleti ilişkisi %[amount] daha yavaş azalır
May the blessings of the gods be upon you, oh great King Alexander! You are the ruler of the mighty Greek nation. Your people lived for so many years in isolated city-states - legendary cities such as Athens, Sparta, Thebes - where they gave the world many great things, such as democracy, philosophy, tragedy, art and architecture, the very foundation of Western Civilization. Although few in number and often hostile to each other, in the 5th century BC they were able to defeat their much larger neighbor, Persia, on land and sea. = Tanrının kutsaması üzerine olsun, ulu Yunan ulusunun lideri Kral İskender! Halkın dünyaya kapalı şehir devletlerinde yıllarca yaşadı, bunlardan bazıları Efsanevi Atina, Sparta ve Tebes Şehirleridir, bu şehirler dünyaya Demokrasi, Felsefe, Trajedi, Sanat ve Mimari gibi Harika şeyleri ve Batı Uygarlığının kendisini vermişlerdir. Sayıları az ve birbirlerine karşı hırçın davranmış olsalar bile M.Ö. 5. yüzyılda büyük komşuları İran'ı kara ve denizde yenmişlerdir.
Alexander, your people stand ready to march to war, to spread the great Greek culture to millions and to bring you everlasting glory. Are you ready to accept your destiny, King Alexander? Will you lead your people to triumph and greatness? Can you build a civilization that will stand the test of time? = İskender, insanların büyük Yunan kültürünü yaymak ve sana bitmez şan getirmek için savaşa gitmeye hazır. Peki sen kaderini kabul etmeye hazır mısın, Kral İskender? İnsanlarına başarı ve yüceliğe giden yolda öncülük edecek, Zamanın zorluklarına dayanabilecek bir uygarlık inşa edebilecek misin?
Athens = Atina
Sparta = Sparta
Corinth = Korint
Argos = Argos
Knossos = Knosos
Mycenae = Miken
Pharsalos = Farsala
Ephesus = Efes
Halicarnassus = Halikarnas
Rhodes = Rodos
Eretria = Eretria
Pergamon = Pergamon
Miletos = Milet
Megara = Megara
Phocaea = Fokaia
Sicyon = Sikyon
Tiryns = Tiryns
Samos = Sisam
Mytilene = Midilli
Chios = Sakız
Paros = Paros
Elis = Elis
Syracuse = Siraküza
Herakleia = Herakleia
Gortyn = Gortina
Chalkis = Halkis
Pylos = Navarin
Pella = Pella
Naxos = Nakşa
Larissa = Larissa
Apollonia = Apollonya
Messene = Measene
Orchomenos = Böotya
Ambracia = Arta
Kos = İstanköy
Knidos = Knidos
Amphipolis = Amfipolis
Patras = Patras
Lamia = Lamya
Nafplion = Nafplion
Apolyton = Apolyton

China = Çin
Wu Zetian = Wu Zetian
You won't ever be able to bother me again. Go meet Yama. = Beni bir daha rahatsız edemeyeceksin. Git Yama ile tanış.
Fool! I will disembowel you all! = Ahmak! Hepinizin bağırsaklarını deşeceğim!
You have proven to be a cunning and competent adversary. I congratulate you on your victory. = Gayet yetenekli bir rakip olduğunu kanıtladın. Zaferini tebrik ediyorum.
Greetings, I am Empress Wu Zetian. China desires peace and development. You leave us alone, we'll leave you alone. = Merhabalar, ben İmparatoriçe Wu Zetian. Çin barış ve gelişme istiyor. Sen bizi yanlız bırak, biz de seni.
My friend, do you think you can accept this request? = Dostum, bunu kabul edebilir misin?
How are you today? = Bugün nasılsın?
Oh. It's you? = Ah, sen misin?
Art of War = Savaş Sanatı
Great General provides double combat bonus = Büyük General çifte savaş bonusu sağlar
 # Requires translation!
The Blessings of Heaven be upon you. Empress Wu Zetian, most beautiful and haughty ruler of China! Oh great Empress, whose shadow causes the flowers to blossom and the rivers to flow! You are the leader of the Chinese, the oldest and the greatest civilization that humanity has ever produced. China's history stretches back into the mists of time, its people achieving many great things long before the other upstart civilizations were even conceived. China's contributions to the arts and sciences are too many and too wondrous to do justice to - the printing press, gunpowder, the works of Confucius - these are but a few of the gifts China has given to an undeserving world! = 
 # Requires translation!
You, great Queen, who, with cunning and beauty, rose from the position of lowly concubine to that of Divine Empress - your people call out to you to lead them! Great China is once again beset on all sides by barbarians. Can you defeat all your many foes and return your country to greatness? Can you build a civilization to stand the test of time? = 
Beijing = Pekin
Shanghai = Şangay
Guangzhou = Guanco
Nanjing = Nankin
Xian = Xi'an
Chengdu = Çengdu
Hangzhou = Hangzhou
Tianjin = Tientsin
Macau = Makao
Shandong = Şantung
Kaifeng = Kaifeng
Ningbo = Ningbo
Baoding = Baoding
Yangzhou = Yangzhou
Harbin = Harbin
Chongqing = Çongçing
Luoyang = Luoyang
Kunming = Kunming
Taipei = Taipei
Shenyang = Şenyang
Taiyuan = Taiyuan
Tainan = Tainan
Dalian = Dalian
Lijiang = Lijiang
Wuxi = Wuxi
Suzhou = Suzhou
Maoming = Maoming
Shaoguan = Shaoguan
Yangjiang = Yangjiang
Heyuan = Heyuan
Huangshi = Huangshi
Yichang = Yichang
Yingtian = Yingtian
Xinyu = Xinyu
Xinzheng = Xinxheng
Handan = Handan
Dunhuang = Dunhuang
Gaoyu = Gaoyu
Nantong = Nantong
Weifang = Weifang
Xikang = Xikang

Egypt = Mısır
Ramesses II = II. Ramses
You are but a pest on this Earth, prepare to be eliminated! = Sen bu dünyada bir böcekten başka bir şey değilsin, yok edilmeye hazırlan!
You are a fool who evokes pity. You have brought my hostility upon yourself and your repulsive civilization! = Yanlışlığı yansıtan bir ahmaksın. Vahşetimi kendin ve gerici ulusuna getirttin!
Strike me down and my soul will torment yours forever, you have won nothing. = Beni bitir ve benim ruhum seninkine sonuna dek eziyet çektirecek, hiçbir şey kazanmadın.
Greetings, I am Ramesses the god. I am the living embodiment of Egypt, mother and father of all civilizations. = Selamlar, ben Ramesses, tanrı olan. Ben Mısır'ın vücut haliyim, bütün medeniyetlerin anası babası.
Generous Egypt makes you this offer. = Cömert Mısır sana bu teklifi sunuyor.
Good day. = İyi günler
Oh, it's you. = Ah, sensin
Monument Builders = Eser İnşaatçıları
 # Requires translation!
We greet thee, oh great Ramesses, Pharaoh of Egypt, who causes the sun to rise and the Nile to flow, and who blesses his fortunate people with all the good things of life! Oh great lord, from time immemorial your people lived on the banks of the Nile river, where they brought writing to the world, and advanced mathematics, sculpture, and architecture. Thousands of years ago they created the great monuments which still stand tall and proud. = 
 # Requires translation!
Oh, Ramesses, for uncounted years your people endured, as other petty nations around them have risen and then fallen into dust. They look to you to lead them once more into greatness. Can you honor the gods and bring Egypt back to her rightful place at the very center of the world? Can you build a civilization that will stand the test of time? = 
Thebes = Teb
Memphis = Memfis
Heliopolis = Heliopolis
Elephantine = Elfantin
Alexandria = İskenderiye
Pi-Ramesses = Pi-Ramses
Giza = Gize
Byblos = Biblos
Akhetaten = Ahnatun
Hieraconpolis = Nehen
Abydos = Abidos
Asyut = Asyut
Avaris = Avaris
Lisht = Lişt
Buto = Buto
Edfu = Edfu
Pithom = Pithom
Busiris = Busiris
Kahun = Kahun
Athribis = Athribis
Mendes = Mendes
Elashmunein = Aşmunin
Tanis = Tanis
Bubastis = Bubastis
Oryx = Oryx
Sebennytus = Samannud
Akhmin = Ahmim
Karnak = Karnak
Luxor = El-Uksur
El Kab = El Kab
Armant = Armant
Balat = Balat
Ellahun = Lahun
Hawara = Havara
Dashur = Daşur
Damanhur = Demenhur
Abusir = Abusir
Herakleopolis = Herakleopolis
Akoris = Akoris
Benihasan = Beni Hasan
Badari = Badari
Hermopolis = Hermopolis
Amrah = Amrah
Koptos = Koptos
Ombos = Kom Ombo
Naqada = Naqada
Semna = Semna
Soleb = Soleb

England = İngiltere
Elizabeth = Elizabeth
By the grace of God, your days are numbered. = Tanrının lütfuyla, günlerin sayılı.
We shall never surrender. = Asla teslim olmayacağız.
You have triumphed over us. The day is yours. = Üzerimize muzaffer çıktın. Gün senindir.
We are pleased to meet you. = Seninle tanışmaktan memnunuz.
Would you be interested in a trade agreement with England? = İngiltere ile bir ticarı anlaşmayla ilgilenir miydin?
Hello, again. = Yeniden merhaba.
Oh, it's you! = Ah, sensin!
Sun Never Sets = Güneş Asla Batmaz
 # Requires translation!
Praises upon her serene highness, Queen Elizabeth Gloriana. You lead and protect the celebrated maritime nation of England. England is an ancient land, settled as early as 35,000 years ago. The island has seen countless waves of invaders, each in turn becoming a part of the fabric of the people. Although England is a small island, for many years your people dominated the world stage. Their matchless navy, brilliant artists and shrewd merchants, giving them power and influence far in excess of their mere numbers. = 
 # Requires translation!
Queen Elizabeth, will you bring about a new golden age for the English people? They look to you once more to return peace and prosperity to the nation. Will you take up the mantle of greatness? Can you build a civilization that will stand the test of time? = 
London = Londra
York = York
Nottingham = Nottingham
Hastings = Hastings
Canterbury = Canterbury 
Coventry = Coventry
Warwick = Warwick
Newcastle = Newcastle
Oxford = Oxford
Liverpool = Liverpool
Dover = Dover
Brighton = Brighton
Norwich = Norwich
Leeds = Leeds
Reading = Reading
Birmingham = Birmingham
Richmond = Richmond
Exeter = Exeter
Cambridge = Cambirdge
Gloucester = Gloucester
Manchester = Manchester
Bristol = Bristol
Leicester = Leicester
Carlisle = Carlisle
Ipswich = Ipswich
Portsmouth = Portsmouth
Berwick = Berwick 
Bath = Bath
Mumbles = Mumbles
Southampton = Southampton
Sheffield = Sheffield
Salisbury = Salisbury
Colchester = Colchester
Plymouth = Plymouth
Lancaster = Lancaster
Blackpool = Blackpool
Winchester = Winchester
Hull = Hull

France = Fransa
Napoleon = Napolyon
You're disturbing us, prepare for war. = Bizi rahatsız ediyorsun, savaşa hazırlan.
You've fallen into my trap. I'll bury you. = Tuzağıma düştün. Seni gömeceğim.
I congratulate you for your victory. = Seni zaferin için tebrik ediyorum
Welcome. I'm Napoleon, of France; the smartest military man in world history. = Ben Fransa'nın Napolyon'uyum; tarihteki en zeki askeri deha!
France offers you this exceptional proposition. = Fransa sana bu ayrıcalıklı teklifi sunuyor.
Hello. = Merhaba.
It's you. = Sensin.
Ancien Régime = Eski Rejim
[stats] per turn from cities before [tech] = [tech] öncesi, şehir başına [stats]
 # Requires translation!
Long life and triumph to you, First Consul and Emperor of France, Napoleon I, ruler of the French people. France lies at the heart of Europe. Long has Paris been the world center of culture, arts and letters. Although surrounded by competitors - and often enemies - France has endured as a great nation. Its armies have marched triumphantly into battle from one end of the world to the other, its soldiers and generals among the best in history. = 
 # Requires translation!
Napoleon Bonaparte, France yearns for you to rebuild your empire, to lead her once more to glory and greatness, to make France once more the epicenter of culture and refinement. Emperor, will you ride once more against your foes? Can you build a civilization that will stand the test of time? = 
Paris = Paris
Orleans = Orleans
Lyon = Lyon
Troyes = Troyes
Tours = Tours
Marseille = Marsilya
Chartres = Chartres
Avignon = Avinyon
Rouen = Rouen
Grenoble = Grenoble
Dijon = Dijon
Amiens = Amien
Cherbourg = Cherbourg
Poitiers = Poitiers
Toulouse = Toulouse
Bayonne = Bayonne
Strasbourg = Strazburg
Brest = Brest
Bordeaux = Bordeaux
Rennes = Rennes
Nice = Nice
Saint Etienne = Saint Etienne
Nantes = Nantes
Reims = Remins
Le Mans = Le Mans
Montpellier = Montpellier
Limoges = Limoges
Nancy = Nancy
Lille = Lille
Caen = Caen
Toulon = Toulon
Le Havre = Le Havre
Lourdes = Lourdes
Cannes = Cannes
Aix-En-Provence = Aix-en-Provence
La Rochelle = La Rochelle
Bourges = Bourges
Calais = Calais

Russia = Rusya
Catherine = Katerina
You've behaved yourself very badly, you know it. Now it's payback time. = Çok kötü hareketlerde bulundun, biliyorsun. Şimdi ödeşme zamanı.
You've mistaken my passion for a weakness, you'll regret about this. = Benim tutkumu bir zayıflıkla karıştırdın, bunun için pişman olacaksın.
We were defeated, so this makes me your prisoner. I suppose there are worse fates. = Yenildik, bu da beni senin esirin yapar. Muhtemelen daha kötü kaderler vardır.
I greet you, stranger! If you are as intelligent and tactful as you are attractive, we'll get along just fine. = Seni selamlıyorum, yabancı! Eğer atraktif olduğun kadar zeki ve düşünceliysen, iyi geçineceğiz.
How would you like it if I propose this kind of exchange? = Böyle bir ticaret sunsam ne düşünürdün?
Hello! = Merhaba!
What do you need?! = Neye ihtiyacın var?!
Siberian Riches = Sibirya Zenginlikleri
Double quantity of [resource] produced = [resource] kaynağının iki katı üretildi
 # Requires translation!
Greetings upon thee, Your Imperial Majesty Catherine, wondrous Empress of all the Russias. At your command lies the largest country in the world. Mighty Russia stretches from the Pacific Ocean in the east to the Baltic Sea in the west. Despite wars, droughts, and every manner of disaster the heroic Russian people survive and prosper, their artists and scientists among the best in the world. The Empire today remains one of the strongest ever seen in human history - a true superpower, with the greatest destructive force ever devised at her command. = 
 # Requires translation!
Catherine, your people look to you to bring forth glorious days for Russia and her people, to revitalize the land and recapture the wonder of the Enlightenment. Will you lead your people once more into greatness? Can you build a civilization that will stand the test of time? = 
Moscow = Moskova
St. Petersburg = Sankt-Peterburg
Novgorod = Novgorod
Rostov = Rostov
Yaroslavl = Yaroslavl
Yekaterinburg = Yekaterinburg
Yakutsk = Yakutsk
Vladivostok = Vladivostok
Smolensk = Smolensk
Orenburg = Orenburg
Krasnoyarsk = Krasnoyarsk
Khabarovsk = Habarovsk
Bryansk = Bryansk
Tver = Tver
Novosibirsk = Novosibirsk
Magadan = Magadan
Murmansk = Murmansk
Irkutsk = İrkutsk
Chita = Çita
Samara = Samara
Arkhangelsk = Arhangelsk
Chelyabinsk = Çelyabinsk
Tobolsk = Tobolsk
Vologda = Vologda
Omsk = Omsk
Astrakhan = Astrahan
Kursk = Kursk
Saratov = Saratov
Tula = Tula
Vladimir = Vladimir
Perm = Perm
Voronezh = Voronej
Pskov = Pskov
Starayarussa = Strayarussa
Kostoma = Kostoma
Nizhniy Novgorod = Nijniy Novgorod
Suzdal = Suzd
Magnitogorsk = Magnitogorsk

Rome = Roma
Augustus Caesar = Augustus Sezar
My treasury contains little and my soldiers are getting impatient... <sigh> ...therefore you must die. = Hazinem küçülüyor ve askerlerim sabırsızlanıyor... <iç çeker> ...bundan dolayı ölmelisin
So brave, yet so stupid! If only you had a brain similar to your courage. = Çok cesurca, bi o kadar da aptalca! Keşke cesaretin kadar aklın da olsaydı.
The gods have deprived Rome of their favour. We have been defeated. = Tanrılar Roma'yı beğenisinden mahrum bıraktı. Yenildik.
I greet you. I am Augustus, Imperator and Pontifex Maximus of Rome. If you are a friend of Rome, you are welcome. = Seni selamlıyorum. Ben Augustus, Roma'nın İmparatoru ve Pontifex Maximus'u. Eğer Roma'nın bir dostuysan, hoşgeldin.
I offer this, for your consideration. = Düşüncen için bunu öneriyorum
Hail. = Selam.
What do you want? = Ne istiyorsun?
The Glory of Rome = Roma'nın Şanı
+25% Production towards any buildings that already exist in the Capital = Başkentte halihazırda mevcut olan binalar için +%25 üretim 
 # Requires translation!
The blessings of the gods be upon you, Caesar Augustus, emperor of Rome and all her holdings. Your empire was the greatest and longest lived of all in Western civilization. And your people single-handedly shaped its culture, law, art, and warfare like none other, before or since. Through years of glorious conquest, Rome came to dominate all the lands of the Mediterranean from Spain in the west to Syria in the east. And her dominion would eventually expand to cover much of England and northern Germany. Roman art and architecture still awe and inspire the world. And she remains the envy of all lesser civilizations who have followed. = 
 # Requires translation!
O mighty emperor, your people turn to you to once more reclaim the glory of Rome! Will you see to it that your empire rises again, bringing peace and order to all? Will you make Rome once again center of the world? Can you build a civilization that will stand the test of time? = 
Antium = Antium
Cumae = Cumae
Neapolis = Neapolis
Ravenna = Ravenna
Arretium = Arretium
Mediolanum = Mediolanum
Arpinum = Arpinum
Circei = Circei
Setia = Setia
Satricum = Satricum
Ardea = Ardea
Ostia = Ostia
Velitrae = Velitrae
Viroconium = Viroconium
Tarentum = Tarentum
Brundisium = Brundisium
Caesaraugusta = Caesaraugusta
Caesarea = Caesaeea
Palmyra = Palmira
Signia = Singia
Aquileia = Aquileia
Clusium = Clusium
Sutrium = Sutrium
Cremona = Cremona
Placentia = Placentia
Hispalis = Hispalis
Artaxata = Artaxata
Aurelianorum = Aurelianorum
Nicopolis = Nicopolis
Agrippina = Agrippina
Verona = Verona
Corfinium = Corfinium
Treverii = Treverii
Sirmium = Sirmium
Augustadorum = Augustadorum
Curia = Curia
Interrama = Interrama
Adria = Adrja

Arabia = Arabistan
Harun al-Rashid = Harun el-Raşid
The world will be more beautiful without you. Prepare for war. = Dünya sensiz daha güzel olacak. Savaşa hazırlan.
Fool! You will soon regret dearly! I swear it! = Ahmak! Bunun için çok pişman olacaksın! Yemin ediyorum!
You have won, congratulations. My palace is now in your possession, and I beg that you care well for the peacock. = Kazandın, tebrikler. Saray senin elinde, ve senden tavuskuşuna iyi bakman için yalvarıyorum.
Welcome foreigner, I am Harun Al-Rashid, Caliph of the Arabs. Come and tell me about your empire. = Hoşgeldin yabancı, Ben Harun el-Raşid, Arapların halifesi. Gel ve bana imparatorluğundan bahset.
Come forth, let's do business. = Gel ileri, iş yapalım.
Peace be upon you. = Barış üzerine olsun.
Trade Caravans = Ticaret Karavanları
 # Requires translation!
Blessings of God be upon you oh great caliph Harun al-Rashid, leader of the pious Arabian people! The Muslim empire, the Caliphate was born in the turbulent years after the death of the prophet Muhammad in 632 AD, as his followers sought to extend the rule of God to all of the people of the earth. The caliphate grew mighty indeed at the height of its power, ruling Spain, North Africa, the Middle East, Anatolia, the Balkans and Persia. An empire as great as or even greater than that of Rome. The arts and sciences flourished in Arabia during the Middle Ages, even as the countries of Europe descended into ignorance and chaos. The Caliphate survived for six hundred years, until finally succumbing to attack from the Mongols, those destroyers of Empires. = 
 # Requires translation!
Great Caliph Harun al Rashid, your people look to you to return them to greatness! To make Arabia once again an enlightened land of arts and knowledge, a powerful nation who needs fear no enemy! Oh Caliph, will you take up the challenge? Can you build a civilization that will stand the test of time? = 
Mecca = Mekke
Medina = Medine
Damascus = Şam
Baghdad = Bağdat
Najran = Necran
Kufah = Kufa
Basra = Basra
Khurasan = Horasan
Anjar = Encer
Fustat = Fustat
Aden = Aden
Yamama = Yamama
Muscat = Muskat
Mansura = Mansura
Bukhara = Buhara
Fez = Fez
Shiraz = Şiraz
Merw = Merv
Balkh = Balh
Mosul = Musul
Aydab = Aydab
Bayt = Beyt
Suhar = Suhar
Taif = Ta'if
Hama = Hama
Tabuk = Tebük
Sana'a = San'a
Shihr = Şihr
Tripoli = Trablus
Tunis = Tunus
Kairouan = Kayrevan
Algiers = Cezayir
Oran = Oran

America = ABD
George Washington = George Washington
Your wanton aggression leaves us no choice. Prepare for war! = Kasıtlı saldırganlığın bize başka bir seçenek bırakmıyor. Savaşa hazırlan!
You have mistaken our love of peace for weakness. You shall regret this! = Bizim barışa olan sevgimizi zayıflık zannetin. Pişman olacaksın!
The day...is yours. I hope you will be merciful in your triumph. = Gün...senin. Umarım zaferinde merhametli olursun.
The people of the United States of America welcome you. = Amerika Birleşik Devletleri seni selamlıyor.
Is the following trade of interest to you? = Bu ticaret seni ilgilendirir mi?
Well? = Evet?
Manifest Destiny = Tezahür kader
 # Requires translation!
Welcome President Washington! You lead the industrious American civilization! Formed in the conflagration of revolution in the 18th century, within a hundred years, the young nation became embroiled in a terrible civil war that nearly tore the country apart, but it was just a few short years later in the 20th century that the United States reached the height of its power, emerging triumphant and mighty from the two terrible wars that destroyed so many other great nations. The United States is a nation of immigrants, filled with optimism and determination. They lack only a leader to help them fulfill their promise. = 
 # Requires translation!
President Washington, can you lead the American people to greatness? Can you build a civilization that will stand the test of time? = 
Washington = Vaşington
New York = Nev York
Boston = Boston
Philadelphia = Filadelfiya
Atlanta = Atlanta
Chicago = Şikago
Seattle = Seattle
San Francisco = San Francisco
Los Angeles = Los Angeles
Houston = Houston
Portland = Portland
St. Louis = St. Louis
Miami = Miami
Buffalo = Buffalo
Detroit = Detroit
New Orleans = New Orleans
Baltimore = Baltimore
Denver = Denver
Cincinnati = Cincinnati
Dallas = Dallas
Cleveland = Cleveland
Kansas City = Kansas City
San Diego = San Diego
Las Vegas = Las Vegas
Phoenix = Phoenix
Albuquerque = Albuquerque
Minneapolis = Minneapolis
Pittsburgh = Pittsburgh
Oakland = Oakland
Tampa Bay = Tampa Bay
Orlando = Orlando
Tacoma = Tacoma
Santa Fe = Santa Fe
Olympia = Olympia
Hunt Valley = Hunt Valley
Springfield = Springfield
Palo Alto = Palo Alto
Centralia = Centralia
Spokane = Spokane
Jacksonville = Jacksonville
Svannah = Savannah
Charleston = Charleston
San Antonio = San Antonio
Anchorage = Anchorage
Sacramento = Sacramento
Reno = Reno
Salt Lake City = Salt Lake City 
Boise = Boise
Milwaukee = Milwaukee
Santa Cruz = Santa Cruz
Little Rock = Little Rock

Japan = Japonya
Oda Nobunaga = Oda Nobunaga
I hereby inform you of our intention to wipe out your civilization from this world. = Seni burada senin ulusunu dünyadan silmek ile alakalı düşüncelerimiz ilr alakalı bilgilendiriyorum!
Pitiful fool! Now we shall destroy you! = Zavallı ahmak! Şimdi seni yok edeceğiz!
You were much wiser than I thought. = Düşündüğümden daha zeki imişsin
We hope for a fair and just relationship with you, who are renowned for military bravery. = Askeri cesurluk ile nam salmış sen ile iyi ve adil bit ilişki istiyoruz.
I would be grateful if you agreed on the following proposal. = Eğer bu anlaşmayı kabul edersen çok müteşekkir olacağız.
Oh, it's you... = Ah, sen...
Bushido = Buşido
Units fight as though they were at full strength even when damaged = Birimler hasar gördüklerinde bile tam güçte gibi savaşırlar
 # Requires translation!
Blessings upon you, noble Oda Nobunaga, ruler of Japan, the land of the Rising Sun! May you long walk among its flowering blossoms. The Japanese are an island people, proud and pious with a rich culture of arts and letters. Your civilization stretches back thousands of years, years of bloody warfare, expansion and isolation, great wealth and great poverty. In addition to their prowess on the field of battle, your people are also immensely industrious, and their technological innovation and mighty factories are the envy of lesser people everywhere. = 
 # Requires translation!
Legendary daimyo, will you grab the reins of destiny? Will you bring your family and people the honor and glory they deserve? Will you once again pick up the sword and march to triumph? Will you build a civilization that stands the test of time? = 
Kyoto = Kyoto
Osaka = Osaka
Tokyo = Tokyo
Satsuma = Satsuma
Kagoshima = Kagoşima
Nara = Nara
Nagoya = Nagoya
Izumo = İzumo
Nagasaki = Nagasaki
Yokohama = Yokohama
Shimonoseki = Şimonoseki
Matsuyama = Matsuyama
Sapporo = Sapporo
Hakodate = Hakodate
Ise = İse
Toyama = Toyama
Fukushima = Fukuşima
Suo = Suo
Bizen = Bizen
Echizen = Eçizen
Izumi = İzumi
Omi = Omi
Echigo = Eçigo
Kozuke = Kozuke 
Sado = Sado
Kobe = Kobe
Nagano = Nagano
Hiroshima = Hiroşima
Takayama = Takayama
Akita = Akita
Fukuoka = Fukuoka
Aomori = Aomori
Kamakura = Kamakura
Kochi = Koçi
Naha = Naha
Sendai = Sendai
Gifu = Gifu
Yamaguchi = Yamaguçi
Ota = Ota
Tottori = Tottori

India = Hindistan
Gandhi = Gandi
I have just received a report that large numbers of my troops have crossed your borders. = Kendi askerlerimin büyük bir bölümünün senin sınırların içine girdiğinin raporunu aldım.
My attempts to avoid violence have failed. An eye for an eye only makes the world blind. = Şiddeti önleme çabalarım boşa çıktı. Bir göze bir göz, dünyayı kör eder.
You can chain me, you can torture me, you can even destroy this body, but you will never imprison my mind.  = Beni zincirleyebilirsin, bana eziyet edebilirsinz bu vücudu yok bile edebilirsinz ama zihnimi adla hapsedemezsin.
Hello, I am Mohandas Gandhi. My people call me Bapu, but please, call me friend. = Merhaba, ben Mohandas Gandi. Halkım bana Bapu der, fakat lütfen bana arkadaşım de.
My friend, are you interested in this arrangement? = Dostum, bu ticaretle ilgilenir misin?
I wish you peace. = Sana barış diliyorum.
Population Growth = Nüfüs Büyümesi
Unhappiness from number of Cities doubled = Şehir miktarından kaynaklanan mutsuzluk iki katına çıkar
 # Requires translation!
Greetings, President Mahatma Gandhi, great souled leader of India! You are the ruler of one of the oldest countries in the world with history stretching back almost 10,000 years. A spiritual country, India is the birthplace of three of the world's great religions - Hinduism, Buddhism and Jainism. This is a passionate land of music and color, a land of great wealth and grinding poverty. For centuries, India was divided into kingdoms who fought constantly with each other and against outside invaders. That was, however, after empires such as Maratha, Maurya and Gupta. In the 12th century AD, India was conquered by Muslim Turks who fled from the Mongols. In the early 17th century, the English arrived, and through a combination of shrewd diplomacy and technological superiority, they conquered your fragmented nation. England remained in power for some two centuries until driven out by a rising wave of Indian nationalism, a peaceful rebellion unlike any before seen in history, one led by you! = 
 # Requires translation!
Gandhi, your people look to you to lead them to even greater heights of glory! Can you help your people realize their great potential, to once again become the world's center of arts, culture and religion? Can you build a civilization that will stand the test of time? = 
Delhi = Delhi
Mumbai = Mumbai
Vijayanagara = Vicayanagara
Pataliputra = Pataliputra
Varanasi = Varanasi
Agra = Agra
Calcutta = Kalküta
Lahore = Lahore
Bangalore = Bankalor
Hyderabad = Haydarabad
Madurai = Maduray
Ahmedabad = Ahmedabad
Kolhapur = Kolapur
Prayaga = Allahabad
Ayodhya = Ayodya
Indraprastha = İndraprasta
Mathura = Matura
Ujjain = Ucâ'in
Gulbarga = Gulbarga
Jaunpur = Jaunpur
Rajagriha = Rajagriha
Sravasti = Sravasti
Tiruchirapalli = Tiruchirapalli
Thanjavur = Thanjavur
Bodhgaya = Bodhgaya
Kushinagar = Kuşinagar
Amaravati = Amaravati
Gaur = Gaur
Gwalior = Gwalior
Jaipur = Jaipur
Karachi = Karafi

Germany = Almanya
Otto von Bismarck = Otto von Bismarck
I cannot wait until ye grow even mightier. Therefore, prepare for war! = Daha güçlü oluşunu izleyemem. Bu yüzden, savaşa hazırlan.
Corrupted villain! We will bring you into the ground! = Seni canavar! Seni yere indireceğiz!
Germany has been destroyed. I weep for the future generations. = Almanya mahvedildi. Gelecek nesiller için gözyaşı döküyorum.
Guten tag. In the name of the great German people, I bid you welcome. = İyi günler. Yüce Alman halkı adına seni selamlıyorum.
It would be in your best interest, to carefully consider this proposal. = Bu anlaşmayı iyi düşünmek senin lehine olur.
What now? = Şimdi ne?
So, out with it! = O zaman hadi!
Furor Teutonicus = Töton Kızgınlığı
67% chance to earn 25 Gold and recruit a Barbarian unit from a conquered encampment = Kamp fethedildiğinde %67 ihtimalle 25 Altın kazanma ve bir Barbar birimi ikmal etme
-[amount]% [param] unit maintenance costs = -%[amount] oranında [param] birim bakım masrafı
 # Requires translation!
Hail mighty Bismarck, first chancellor of Germany and her empire! Germany is an upstart nation, fashioned from the ruins of the Holy Roman Empire and finally unified in 1871, a little more than a century ago. The German people have proven themselves to be creative, industrious and ferocious warriors. Despite enduring great catastrophes in the first half of the 20th century, Germany remains a worldwide economic, artistic and technological leader. = 
 # Requires translation!
Great Prince Bismarck, the German people look up to you to lead them to greater days of glory. Their determination is strong, and now they turn to you, their beloved iron chancellor, to guide them once more. Will you rule and conquer through blood and iron, or foster the Germanic arts and industry? Can you build a civilization that will stand the test of time? = 
Berlin = Berlin
Hamburg = Hamburg
Munich = München
Cologne = Köln
Frankfurt = Frankfurt
Essen = Essen
Dortmund = Dortmund
Stuttgart = Stuttgart
Düsseldorf = Düsseldorf
Bremen = Bremen
Hannover = Hannover
Duisburg = Duisburg
Leipzig = Leipzig
Dresden = Dresden
Bonn = Bonn
Bochum = Bochum
Bielefeld = Bielefeld
Karlsruhe = Karlsruhe
Gelsenkirchen = Gelsenkirchen
Wiesbaden = Wiesbaden
Münster = Münster
Rostock = Rostock
Chemnitz = Chemnitz
Braunschweig = Braunschweig
Halle = Halle
Mönchengladbach = Mönchengladbach
Kiel = Kiel
Wuppertal = Wuppertal
Freiburg = Freiburg
Hagen = Hagen
Erfurt = Erfurt
Kaiserslautern = Kaiserslautern
Kassel = Kassel
Oberhausen = Oberhausen
Hamm = Hamm
Saarbrücken = Saarbrücken
Krefeld = Krefeld
Pirmasens = Pirmasens
Potsdam = Potsdam
Solingen = Solingen
Osnabrück = Osnabrück
Ludwigshafen = Ludwigshafen
Leverkusen = Leverkusen
Oldenburg = Oldenburg
Neuss = Neuss 
Mülheim = Mülheim
Darmstadt = Darmstadt
Herne = Herne
Würzburg = Würzburg
Recklinghausen = Recklinghausen
Göttingen = Göttingen
Wolfsburg = Wolfsburg
Koblenz = Koblenz
Hildesheim = Hildesheim
Erlangen = Erlangen

The Ottomans = Osmanlılar
Suleiman I = Kanuni Sultan Süleyman
Your continued insolence and failure to recognize and preeminence leads us to war. = Süregelen küstah tavrınız, bunun farkında olmamanız ve üstünlük çabanız bizi savaşa sürükledi.
Good. The world shall witness the incontestable might of my armies and the glory of the Empire. = Güzel. Dünya benim ordularımın tartışılmaz yüceliğiyle İmparatorluğumun şanına tanık olacak.
Ruin! Ruin! Istanbul becomes Iram of the Pillars, remembered only by the melancholy poets. = Harabe! Harabe! İstanbul, İrem'in Sütunları olacak, yalnızca duygulu şairlerce hatırlanacak.
From the magnificence of Topkapi, the Ottoman nation greets you, stranger! I'm Suleiman, Kayser-I Rum, and I bestow upon you my welcome! = Yabancı! Osmanlı milleti, Topkapı'nın ihtişamından size selam gönderiyor. Ben Süleyman, Kayser-i Rum, size selamlarımı gönderiyorum.
Let us do business! Would you be interested? = Biraz iş konuşalım! Acaba ilginizi çeker mi?
Barbary Corsairs = Berber Korsanları
50% chance of capturing defeated Barbarian naval units and earning 25 Gold = Barbar deniz birimleri mağlup edildiğinde %50 ihtimalle barbar birimini ele geçirme ve 25 Altın kazanma şansı
Blessings of God be upon you, oh Great Emperor Suleiman! Your power, wealth and generosity awe the world! Truly, are you called 'Magnificent!' Your empire began in Bithynia, a small country in Eastern Anatolia in 12th century. Taking advantage in the decline of the great Seljuk Sultanate of Rum, King Osman I of Bithynia expanded west into Anatolia. Over the next century, your subjects brought down the empire of Byzantium, taking its holdings in Turkey and then the Balkans. In the mid 15th century, the Ottomans captured ancient Constantinople, gaining control of the strategic link between Europe and the Middle East. Your people's empire would continue to expand for centuries governing much of North Africa, the Middle East and Eastern Europe at its height. = Allah'ın selamı üstüne olsun, Ey büyük Sultan Süleyman! Kudretin, Zenginliğin ve cömertliğin dünyayı şaşırtıyor! Elbet, sana Muhteşem derler. INCOMPLETE Your empire began in Bithynia, a small country in Eastern Anatolia in 12th century. Taking advantage in the decline of the great Seljuk Sultanate of Rum, King Osman I of Bithynia expanded west into Anatolia. Over the next century, your subjects brought down the empire of Byzantium, taking its holdings in Turkey and then the Balkans. In the mid 15th century, the Ottomans captured ancient Constantinople, gaining control of the strategic link between Europe and the Middle East. Your people's empire would continue to expand for centuries governing much of North Africa, the Middle East and Eastern Europe at its height.
Mighty Sultan, heed the call of your people! Bring your empire back to the height of its power and glory and once again the world will look upon your greatness with awe and admiration! Will you accept the challenge, great emperor? Will you build an empire that will stand the test of time? = Büyük Padişah, halkının isteğini duy! İmparatorluğu gücünün ve şanının tepe noktasına tekrar yükselt ki dünya, İmparatorluğa tekrar huşu ve hayranlık ile baksın! Meydan okumayı kabul edecek misin, Büyük Padişah, Zamanın zorluklarına dayanacak bir İmparatorluk inşa edebilecek misin?
Istanbul = İstanbul
Edirne = Edirne
Ankara = Ankara
Bursa = Bursa
Konya = Konya
Samsun = Samsun
Gaziantep = Gaziantep
Diyarbakır = Diyarbakır
Izmir = İzmir
Kayseri = Kayseri
Malatya = Malatya
Mersin = Mersin
Antalya = Antalya
Zonguldak = Zonguldak
Denizli = Denizli
Ordu = Ordu
Muğla = Muğla
Eskişehir = Eskişehir
Inebolu = İnebolu
Sinop = Sinop
Adana = Adana
Artvin = Artvin
Bodrum = Bodrum
Eregli = Ereğli
Silifke = Silifke
Sivas = Sivas
Amasya = Amasya
Marmaris = Marmaris
Trabzon = Trabzon
Erzurum = Erzurum
Urfa = Urfa
Izmit = İzmit
Afyonkarahisar = Afyonkarahisar
Bitlis = Bitlis
Yalova = Yalova

Korea = Kore
Sejong = Sejong
 # Requires translation!
Jip-hyun-jun (Hall of Worthies) will no longer tolerate your irksome behavior. We will liberate the citizens under your oppression even with force, and enlighten them! = 
 # Requires translation!
Foolish, miserable wretch! You will be crushed by this country's magnificent scientific power! = 
Now the question is who will protect my people. A dark age has come. = Şimdi soru halkımı kimin koruyacağıdır. Kara bir çağ geldi.
 # Requires translation!
Welcome to the palace of Choson, stranger. I am the learned King Sejong, who looks after his great people. = 
We have many things to discuss and have much to benefit from each other. = Tartışacağımız ve birbirimizden yararlanacağımız çok şey var.
Oh, it's you = Ah, sensin
Scholars of the Jade Hall = Yeşil Koridor'un Bilginleri
Receive a tech boost when scientific buildings/wonders are built in capital = Bazı bilimsel binalar/harikalar başkentte inşa edildiğinde Bilim Bonusu kazan
 # Requires translation!
Greetings to you, exalted King Sejong the Great, servant to the people and protector of the Choson Dynasty! Your glorious vision of prosperity and overwhelming benevolence towards the common man made you the most beloved of all Korean kings. From the earliest days of your reign, the effort you took to provide a fair and just society for all was surpassed only by the technological advances spurred onwards by your unquenched thirst for knowledge. Guided by your wisdom, the scholars of the Jade Hall developed Korea's first written language, Hangul, bringing the light of literature and science to the masses after centuries of literary darkness. = 
 # Requires translation!
Honorable Sejong, once more the people look to your for guidance. Will you rise to the occasion, bringing harmony and understanding to the people? Can you once again advance your kingdom's standing to such wondrous heights? Can you build a civilization that stands the test of time? = 
Seoul = Seul
Busan = Busan
Jeonju = Jeonju
Daegu = Daegu
Pyongyang = Pyongyang
Kaesong = Kaesong
Suwon = Suwon
Gwangju = Gwangju
Gangneung = Gangneung
Hamhung = Hamhung
Wonju = Wonju
Ulsan = Ulsan
Changwon = Changwon
Andong = Andong
Gongju = Gongju
Haeju = Haeju
Cheongju = Cheongju
Mokpo = Mokpo
Dongducheon = Dongducheon
Geoje = Geoje
Suncheon = Suncheon
Jinju = Jinju
Sangju = Sangju
Rason = Rason
Gyeongju = Gyeongju
Chungju = Chungju
Sacheon = Sacheon
Gimje = Gimje
Anju = Anju

Iroquois = İrokua
Hiawatha = Hiawatha
You are a plague upon Mother Earth! Prepare for battle! = Sen Toprak Ana'nın üzerinde bir vebasın! Savaşa hazırlan!
You evil creature! My braves will slaughter you! = Seni şeytani yaratık! Benim yiğitlerim seni parçalayacak!
You have defeated us... but our spirits will never be vanquished! We shall return! = Bizi yendin... ancak ruhlarımız asla yenilmeyecek! Geri döneceğiz!
Greetings, stranger. I am Hiawatha, speaker for the Iroquois. We seek peace with all, but we do not shrink from war. = Selamlar, yabancı. Ben Hiawatha, İrokua'nın sözcüsü. Herkesle barışı hedefleriz ancak savaştan korkmayız.
Does this trade work for you, my friend? = Bu takas senin için uygun mudur, dostum?
The Great Warpath = Büyük Savaş Patikası
All units move through Forest and Jungle Tiles in friendly territory as if they have roads. These tiles can be used to establish City Connections upon researching the Wheel. = Bütün birimler, sanki yolları varmış gibi, dost bir bölgedeki Orman ve Sık Ormanlardan geçer. Bu bölgeler Teker araştırdıktan sonra Şehir Bağlantıları kurmak için kullanılabilir.
 # Requires translation!
Greetings, noble Hiawatha, leader of the mighty Iroquois nations! Long have your people lived near the great and holy lake Ontario in the land that has come to be known as the New York state in North America. In the mists of antiquity, the five peoples of Seneca, Onondaga, Mohawks, Cayugas and Oneida united into one nation, the Haudenosaunee, the Iroquois. With no written language, the wise men of your nation created the great law of peace, the model for many constitutions including that of the United States. For many years, your people battled great enemies, such as the Huron, and the French and English invaders. Tough outnumbered and facing weapons far more advanced than the ones your warriors wielded, the Iroquois survived and prospered, until they were finally overwhelmed by the mighty armies of the new United States. = 
 # Requires translation!
Oh noble Hiawatha, listen to the cries of your people! They call out to you to lead them in peace and war, to rebuild the great longhouse and unite the tribes once again. Will you accept this challenge, great leader? Will you build a civilization that will stand the test of time? = 
Onondaga = Onondaga
Osininka = Osininka
Grand River = Grand River
Akwesasme = Akwesasme
Buffalo Creek = Buffalo Creek
Brantford = Brantford
Montreal = Monreal
Genesse River = Genesse River
Canandaigua Lake = Canandaigua Lake
Lake Simcoe = Lake Simcoe
Salamanca = Salamanca
Gowanda = Gowanda
Cuba = Cuba
Akron = Akron
Kanesatake = Kanesatake
Ganienkeh = Ganienkeh
Cayuga Castle = Cayuga Castle
Chondote = Chondote
Canajoharie = Canajoharie
Nedrow = Nedrow
Oneida Lake = Oneida Lake
Kanonwalohale = Kanonwalohale
Green Bay = Green Bay
Southwold = Southwold
Mohawk Valley = Mohawk Valley
Schoharie = Schoharie
Bay of Quinte = Bay of Quinte
Kanawale = Kanawale
Kanatsiokareke = Kanatsiokareke.
Tyendinaga = Tyendinaga
Hahta = Hahta

Persia = İran
Darius I = I. Darius
 # Requires translation!
Your continue existence is an embarrassment to all leaders everywhere! You must be destroyed! = 
 # Requires translation!
Curse you! You are beneath me, son of a donkey driver! I will crush you! = 
 # Requires translation!
You mongrel! Cursed be you! The world will long lament your heinous crime! = 
 # Requires translation!
Peace be on you! I am Darius, the great and outstanding king of kings of great Persia... but I suppose you knew that. = 
 # Requires translation!
In my endless magnanimity, I am making you this offer. You agree, of course? = 
Good day to you! = İyi günler!
Ahh... you... = Ah... sen...
Achaemenid Legacy = Ahemeniş Mirası
+10% Strength for all units during Golden Age = Altın Çağ'da bütün birimler için +%10 Güç
+1 Movement for all units during Golden Age = Altın Çağ'da bütün birimler için +1 Hareket
 # Requires translation!
The blessings of heaven be upon you, beloved king Darius of Persia! You lead a strong and wise people. In the morning of the world, the great Persian leader Cyrus revolted against the mighty Median empire and by 550 BC, the Medes were no more. Through cunning diplomacy and military prowess, great Cyrus conquered wealthy Lydia and powerful Babylon, his son conquering proud Egypt some years later. Over time, Persian might expanded into far away Macedonia, at the very door of the upstart Greek city-states. Long would Persia prosper until the upstart villain Alexander of Macedon, destroyed the great empire in one shocking campaign. = 
 # Requires translation!
Darius, your people look to you to once again bring back the days of power and glory for Persia! The empire of your ancestors must emerge again, to triumph over its foes and to bring peace and order to the world! O king, will you answer the call? Can you build a civilization that will stand the test of time? = 
Persepolis = Persepolis
Parsagadae = Pasargad
Susa = Susa
Ecbatana = Ekbatan
Tarsus = Tarsus
Gordium = Gordiyon
Bactra = Belh
Sardis = Sardis
Ergili = Ergili
Dariushkabir = Dariuskabir
Ghulaman = Ghulaman
Zohak = Zahhak
Istakhr = İstahr
Jinjan = Jinjan
Borazjan = Borazcan
Herat = Herat
Dakyanus = Dakyanus
Bampur = Bempur
Turengtepe = Tureng Tepe
Rey = Rey
Thuspa = Tuşpa
Hasanlu = Hasanlıtepe
Gabae = Gabae
Merv = Merv
Behistun = Behistun
Kandahar = Kandehar
Altintepe = Altıntepe
Bunyan = Bünyan
Charsadda = Çarseda
Uratyube = Üretepe
Dura Europos = Dura Europos
Aleppo = Halep
Qatna = Qatna
Kabul = Kâbil
Capisa = Capisa
Kyreskhata = Kuruş
Marakanda = Semerkant
Peshawar = Peşaver
Van = Van
Pteira = Pteira
Arshada = Erşed
Artakaona = Artakaona
Aspabota = Aspabota
Autiyara = Autiyara
Bagastana = Bagastana
Baxtri = Baxtri
Darmasa = Darmasa
Daphnai = Daphnai
Drapsaka = Drapsaka
Eion = Eion
Gandutava = Gandutava
Gaugamela = Gaugamela
Harmozeia = Hürmüzgan
Ekatompylos = Ekatompylos
Izata = Izata
Kampada = Kampada
Kapisa = Kapisa
Karmana = Karmana
Kounaxa = Cunaxa
Kuganaka = Kuganaka
Nautaka = Nautaka
Paishiyauvada = Paishiyauvada
Patigrbana = Patigrabana
Phrada = Ferah

Polynesia = Polinezya
Kamehameha I = I. Kamehameha
The ancient fire flashing across the sky is what proclaimed that this day would come, though I had foolishly hoped for a different outcome. = Ben akılsızca farklı bir sonucu olacağını zannetsem de gökyüzünde parıldayan kadim ateş bu günün geleceğini ilan ediyordu.
It is obvious now that I misjudged you and your true intentions. = Sizi ve esas niyetinizle ilgili hatalı hükme vardığım artık aşikar oldu.
The hard-shelled crab yields, and the lion lies down to sleep. Kanaloa comes for me now. = Sert kabuklu yengeç geri çekilir, aslan uykuya uzanır. Kanaloa şimdi benim için gelir.
Aloha! Greetings and blessings upon you, friend. I am Kamehameha, Great King of this strand of islands. = Aloha! Esenlikler ve iyi dilekler üzerine olsun, dostum. Ben Kamehameha, bu adaların Büyük Kralıyım.
Come, let our people feast together! = Gel, halklarımız birlikte ziyafet çeksin!
Welcome, friend! = Hoşgeldin, arkadaş!
Wayfinding = Yolbulucuk
Can embark and move over Coasts and Oceans immediately = Kıyı ve Okyanuslarda anında denize girip hareket edilebilir
+[amount]% Strength if within [amount2] tiles of a [tileImprovement] = [tileImprovement] ile arasında en fazla [amount2] birim mesafe varsa +%[amount] Güç
 # Requires translation!
Greetings and blessings be upon you, Kamehameha the Great, chosen by the heavens to unite your scattered peoples. Oh mighty King, you were the first to bring the Big Island of Hawai'i under one solitary rule in 1791 AD. This was followed by the merging of all the remaining islands under your standard in 1810. As the first King of Hawai'i, you standardized the legal and taxation systems and instituted the Mamalahoe Kawanai, an edict protecting civilians in times of war. You ensured the continued unification and sovereignty of the islands by your strong laws and deeds, even after your death in 1819. = 
 # Requires translation!
Oh wise and exalted King, your people wish for a kingdom of their own once more and require a leader of unparalleled greatness! Will you answer their call and don the mantle of the Lion of the Pacific? Will you build a kingdom that stands the test of time? = 
Honolulu = Honolulu
Samoa = Samoa
Tonga = Tonga
Nuku Hiva = Nuku Hiva
Raiatea = Raiatea
Aotearoa = Aotearoa
Tahiti = Tahiti
Hilo = Hilo
Te Wai Pounamu = Te Wai Pounamu
Rapa Nui = Rapa Nui
Tuamotu = Tuamotu
Rarotonga = Rarotonga
Tuvalu = Tuvalu
Tubuai = Tubuai
Mangareva = Mangareva
Oahu = Oahu
Kiritimati = Kiritimati
Ontong Java = Ontong Java
Niue = Niue
Rekohu = Rekohu
Rakahanga = Rakahanga
Bora Bora = Bora Bora
Kailua = Kailua
Uvea = Uvea
Futuna = Futuna
Rotuma = Rotuma
Tokelau = Tokelau
Lahaina = Lahaina
Bellona = Bellona
Mungava = Mungava
Tikopia = Tikopia
Emae = Emae
Kapingamarangi = Kapingamarangi
Takuu = Takuu
Nukuoro = Nukuoro
Sikaiana = Sikaiana
Anuta = Anuta
Nuguria = Nuguria
Pileni = Pileni
Nukumanu = Nukumanu

Siam = Siyam
Ramkhamhaeng = Ramkhamhaeng
You lowly, arrogant fool! I will make you regret of your insolence! = Seni alçak, kibirli aptal! Bu küstahlığın yüzünden seni pişman edeceğim!
You scoundrel! I shall prepare to fend you off! = Rezil herif! Seni defetmek için hazırlanıyorum!
Although I lost, my honor shall endure. I wish you good luck. = Kaybetsem de, şerefim bakidir. Sana iyi şanslar diliyorum.
I, Pho Kun Ramkhamhaeng, King of Siam, consider it a great honor that you have walked to visit my country of Siam. = Ben Siam Kralı Pho Kun Ramkhamhaeng, ülkem Siam'ı ziyaret etmek için uğraman benim için büyük bir onur.
Greetings. I believe this is a fair proposal for both parties. What do you think? = Selamlar. Bence bu her iki taraf için de adil bir teklif. Peki ya sen ne düşünüyorsun?
Welcome. = Hoşgeldin
Father Governs Children = Baba Çocuğu Yönetir
Food and Culture from Friendly City-States are increased by 50% = Dost Şehir Devletlerinden 50% deha falza Yiyecek ve Kültür gelir
 # Requires translation!
Greetings to you, Great King Ramkhamhaeng, leader of the glorious Siamese people! O mighty King, your people bow down before you in awe and fear! You are the ruler of Siam, an ancient country in the heart of Southeast Asia, a beautiful and mysterious land. Surrounded by foes, beset by bloody war and grinding poverty, the clever and loyal Siamese people have endured and triumphed. King Ramkhamhaeng, your empire was once part of the Khmer Empire, until the 13th century AD, when your ancestors revolted, forming the small Sukhothai kingdom. Through successful battle and cunning diplomacy, the tiny kingdom grew into a mighty empire, an empire which would dominate South East Asia for more than a century! = 
 # Requires translation!
Oh, wise and puissant King Ramkhamhaeng, your people need you to once again lead them to greatness! Can you use your wits and strength of arms to protect your people and defeat your foes? Can you build a civilization that will stand the test of time? = 
Sukhothai = Sukotay
Si Satchanalai = Si Satchanalai
Muang Saluang = Muang Saluang
Lampang = Lampang
Phitsanulok = Phitsanulok
Kamphaeng Pet = Kamphaeng Pet
Nakhom Chum = Nakhom Chum
Vientiane = Vientiane
Nakhon Si Thammarat = Nakhon Si Thammarat
Martaban = Martaban
Nakhon Sawan = Nakhon Sawan
Chainat = Chainat
Luang Prabang = Luang Prabang
Uttaradit = Uttaradit
Chiang Thong = Chiang Thong
Phrae = Phrae
Nan = Nan
Tak = Tak
Suphanburi = Suphanburi
Hongsawadee = Hongsawadee
Thawaii = Thawaii
Ayutthaya = Ayutthaya
Taphan Hin = Taphan Hin
Uthai Thani = Uthai Thani
Lap Buri = Lap Buri
Ratchasima = Ratchasima
Ban Phai = Ban Phai
Loci = Loci
Khon Kaen = Khon Kaen
Surin = Surin

Spain = İspanya
Isabella = İsabella
God will probably forgive you... but I shall not. Prepare for war. = Tanrı muhtemelen seni bağışlayacak... ama ben bağışlamayacağım. Savaşa hazırlan.
Repugnant spawn of the devil! You will pay! = Şeytanın melun zürriyeti! Bunu ödeyeceksin!
If my defeat is, without any doubt, the will of God, then I will accept it. = Eğer mağlubiyetim şüphe götürmez bir şekile Tanrı'nın isteği ise, ben bunu kabul edeceğim.
God blesses those who deserve it. I am Isabel of Spain. = Tanrı hak edenleri kutsasın. Ben İspanyalı Isabel.
I hope this deal will receive your blessing. = Umarım bu anlaşma kabul ederseniz.
Seven Cities of Gold = Yedi Altın Şehri
Double Happiness from Natural Wonders = Doğal Harikalardan İki Kat Mutluluk
Tile yields from Natural Wonders doubled = Doğal Harikalardan gelen bölge kaynakları iki katına çıkar
100 Gold for discovering a Natural Wonder (bonus enhanced to 500 Gold if first to discover it) = Doğal Harika keşfi için 100 Altın (İlk keşif eden ise 500 Altın)
 # Requires translation!
Blessed Isabella, servant of God, holy queen of Castille and León! Your people greet and welcome you. You are the ruler of Spain, a beautiful and ancient country at the crossroads of the world between Europe and Africa, one shore on the Mediterranean and the other on the mighty Atlantic Ocean. The Spanish are a multicultural people with roots in the Muslim and Christian worlds. A seafaring race, Spanish explorers found and conquered much of the New World, and, for many centuries, its gold and silver brought Spain unrivalled wealth and power, making the Spanish court the envy of the world. = 
 # Requires translation!
O fair and virtuous Isabella! Will you rebuild the Spanish empire and show the world again the greatness of your people? Will you take up the mantle of the holy monarchy, and vanquish your foes under heaven's watchful eyes? Your adoring subjects await your command! Will you build a civilization that stands the test of time? = 
Madrid = Madrid
Barcelona = Barselona
Seville = Sevilya
Cordoba = Kurtuba
Toledo = Toledo
Santiago = Santiago
Murcia = Murcia
Valencia = Valensiya
Zaragoza = Zaragoza
Pamplona = Pamplona
Vitoria = Vitoria
Santander = Santander
Oviedo = Oviedo
Jaen = Jaen
Logroño = Logroño
Valladolid = Valladolid
Palma = Palma
Teruel = Teruel
Almeria = Almeria
Leon = Leon
Zamora = Zamora
Mida = Mida
Lugo = Lugo
Alicante = Alicante
Càdiz = Càdiz
Eiche = Eiche
Alcorcon = Alcorcon
Burgos = Burgos
Vigo = Vigo
Badajoz = Badajoz
La Coruña = La Coruña
Guadalquivir = Guadalquivir
Bilbao = Bilbao
San Sebastian = San Sebastian
Granada = Gırnata
Mérida = Mérida
Huelva = Mérida
Ibiza = İbiza
Las Palmas = Las Palmas
Tenerife = Tenerife

Songhai = Songhay
Askia = Askia
 # Requires translation!
You are an abomination to heaven and earth, the chief of ignorant savages! You must be destroyed! = 
 # Requires translation!
Fool! You have doomed your people to fire and destruction! = 
 # Requires translation!
We have been consumed by the fires of hatred and rage. Enjoy your victory in this world - you shall pay a heavy price in the next! = 
 # Requires translation!
I am Askia of the Songhai. We are a fair people - but those who cross us will find only destruction. You would do well to avoid repeating the mistakes others have made in the past. = 
Can I interest you in this deal? = Bu takas ile ilgilenir miydiniz?
River Warlord = Nehir Savaş Lordu
Receive triple Gold from Barbarian encampments and pillaging Cities = Barbar kamplarından ve şehir yağmalamadan üç katı altın kazanır
Embarked units can defend themselves = Denizdeki birlikler kendini koruyabilir
 # Requires translation!
May the blessings of God, who is greatest of all, be upon you Askia, leader of the Songhai people! For many years your kingdom was a vassal of the mighty West African state of Mali, until the middle of the 14th century, when King Sunni Ali Ber wrested independence from the Mali, conquering much territory and fighting off numerous foes who sought to destroy him. Ultimately, his conquest of the wealthy cities of Timbuktu and Jenne gave the growing Songhai empire the economic power to survive for some 100 years, until the empire was destroyed by foes with advanced technology - muskets against spearmen. = 
 # Requires translation!
King Askia, your people look to you to lead them to glory. To make them powerful and wealthy, to keep them supplied with the weapons they need to defeat any foe. Can you save them from destruction, oh King? Can you build a civilization that will stand the test of time? = 
Gao = Gao
Tombouctu = Timbuktu
Jenne = Cenne
Taghaza = Taghaza
Tondibi = Tondibi
Kumbi Saleh = Kumbi Saleh
Kukia = Kukia
Walata = Oualata
Tegdaoust = Tegdaoust
Argungu = Argungu
Gwandu = Gwandu
Kebbi = Kebbi
Boussa = Bussa
Motpi = Motpi
Bamako = Bamako
Wa = Wa
Kayes = Kayes
Awdaghost = Awdaghost
Ouadane = Ouadane
Dakar = Dakar
Tadmekket = Tadmekket
Tekedda = Tekedda
Kano = Kano
Agadez = Agadez
Niamey = Niamey
Torodi = Torodi
Ouatagouna = Ouatagouna
Dori = Dori
Bamba = Bamba
Segou = Segou

Mongolia = Moğolistan
Genghis Khan = Cengiz Han
You stand in the way of my armies. Let us solve this like warriors! = Ordularımın yolunu kapatıyorsun. Gel de bu sorunu savaşçılar gibi çözelim!
 # Requires translation!
No more words. Today, Mongolia charges toward your defeat. = 
 # Requires translation!
You have hobbled the Mongolian clans. My respect for you nearly matches the loathing. I am waiting for my execution. = 
 # Requires translation!
I am Temuujin, conqueror of cities and countries. Before me lie future Mongolian lands. Behind me is the only cavalry that matters. = 
 # Requires translation!
I am not always this generous, but we hope you take this rare opportunity we give you. = 
 # Requires translation!
So what now? = 
Mongol Terror = Moğol Dehşeti
 # Requires translation!
+30% Strength when fighting City-State units and cities = 
 # Requires translation!
Greetings, o great Temuujin, immortal emperor of the mighty Mongol Empire! Your fists shatter walls of cities and your voice brings despair to your enemies. O Khan! You united the warring tribes of Northern Asia into a mighty people, creating the greatest cavalry force the world has ever witnessed. Your people's cunning diplomacy divided their enemies, making them weak and helpless before Mongolia's conquering armies. In a few short years, your people's soldiers conquered most of China and Eastern Asia, and the empire continued to grow until it reached west into Europe and south to Korea. Indeed, it was the greatest empire ever seen, dwarfing those pathetic conquests of the Romans or the Greeks. = 
 # Requires translation!
Temuujin, your people call upon you once more to lead them to battle and conquest. Will the world once again tremble at the thunderous sound of your cavalry, sweeping down from the steppes? Will you build a civilization that stands the test of time? = 
Karakorum = Karakurum
Beshbalik = Beşbalık
Turfan = Turfan
Hsia = Hsia
Old Sarai = Saray Batu
New Sarai = Saray Berke
Tabriz = Tebriz
Tiflis = Tiflis
Otrar = Otrar
Sanchu = Sanchu
Kazan = Kazan
Almarikh = Almalık
Ulaanbaatar = Ulan Batur
Hovd = Hovd
Darhan = Tarkan
Dalandzadgad = Dalanzadgad
Mandalgovi = Mandalgovi
Choybalsan = Çoybalsan
Erdenet = Erdenet
Tsetserieg = Çeçerleg
Baruun-Urt = Barun-Urt
Ereen = Ereen
Batshireet = Batşiret
Choyr = Çoyr
Ulaangom = Ulangom
Tosontsengel = Tosonçengel
Altay = Altay
Uliastay = Uliastay
Bayanhongor = Bayanhongor
Har-Ayrag = Har-Ayrag
Nalayh = Nalayh
Tes = Tes

Aztecs = Aztekler
Montezuma I = Montezuma I
Xi-miqa-can! Xi-miqa-can! Xi-miqa-can! (Die, die, die!) = Xi-miqa-can! Xi-miqa-can! Xi-miqa-can! (Öl, öl, öl!) 
 # Requires translation!
Excellent! Let the blood flow in raging torrents! = 
 # Requires translation!
Monster! Who are you to destroy my greatness? = 
 # Requires translation!
What do I see before me? Another beating heart for my sacrificial fire. = 
 # Requires translation!
Accept this agreement or suffer the consequences. = 
Welcome, friend. = Selamlar, dostum
 # Requires translation!
Sacrificial Captives = 
Earn [amount]% of killed [unitType] unit's [param] as [stat] = öldürülen [unitType] birliğin [param] %[amount]'unu [stat] olarak elde edin
 # Requires translation!
Welcome, O divine Montezuma! We grovel in awe at your magnificence! May the heaven shower all manner of good things upon you all the days of your life! You are the leader of the mighty Aztec people, wandering nomads from a lost home in the north who in the 12th century came to live in the mesa central in the heart of what would come to be called Mexico. Surrounded by many tribes fighting to control the rich land surrounding the sacred lakes of Texcoco, Xaltocan and Zampango, through cunning alliances and martial prowess, within a mere two hundred years, the Aztecs came to dominate the Central American basin, ruling a mighty empire stretching from sea to sea. But the empire fell at last under the assault of foreign devils - the accursed Spaniards! - wielding fiendish weapons the likes of which your faithful warriors had never seen. = 
 # Requires translation!
O great king Montezuma, your people call upon you once more, to rise up and lead them to glory, bring them wealth and power, and give them dominion over their foes and rivals. Will you answer their call, glorious leader? Will you build a civilization that stands the test of time? = 
Tenochtitlan = Tenochtitlan
Teotihuacan = Teotihuacan
Tlatelolco = Tlatelolco
Texcoco = Texcoco
Tlaxcala = Tlaxcala
Calixtlahuaca = Calixtlahuaca
Xochicalco = Xochicalco
Tlacopan = Tlacopan
Atzcapotzalco = Atzcapotzalco
Tzintzuntzan = Tzintzuntzan
Malinalco = Malinalco
Tamuin = Tamuin
Teayo = Teayo
Cempoala = Cempoala
Chalco = Chalco
Tlalmanalco = Tlalmanalco
Ixtapaluca = Ixtapaluca
Huexotla = Huexotla
Tepexpan = Tepexpan
Tepetlaoxtoc = Tepetlaoxtoc
Chiconautla = Chiconautla
Zitlaltepec = Zitlaltepec
Coyotepec = Coyotepec
Tequixquiac = Tequixquiac
Jilotzingo = Jilotzingo
Tlapanaloya = Tlapanaloya
Tultitan = Tultitan
Ecatepec = Ecatepec
Coatepec = Coatepec
Chalchiuites = Chalchiuites
Chiauhita = Chiauhita
Chapultepec = Chapultepec
Itzapalapa = Itzapalapa
Ayotzinco = Ayotzinco
Iztapam = Iztapam

Inca = İnka
Pachacuti = Pachacuti
 # Requires translation!
Resistance is futile! You cannot hope to stand against the mighty Incan empire. If you will not surrender immediately, then prepare for war! = 
Declare war on me?!? You can't, because I declare war on you first! = Bana savaş mı açıyorsun?!? Açamazsın, çünkü ilk ben sana savaş açıyorum!
 # Requires translation!
How did you darken the sun? I ruled with diligence and mercy—see that you do so as well. = 
 # Requires translation!
How are you? You stand before Pachacuti Inca Yupanqui. = 
 # Requires translation!
The Incan people offer this fair trade. = 
How are you doing? = Nasılsın?
What do you want now? = Şimdi ne istiyorsun?
Great Andean Road = Büyük Andean Yolu
Maintenance on roads & railroads reduced by [amount]% = Yollar ve Demiryollarının Bakım ücreti %[amount] azalır
No Maintenance costs for improvements in [tileFilter] tiles = [tileFilter] Karolar üzerindeki geliştirmeler Bakım ücreti istemez
Units ignore terrain costs when moving into any tile with Hills = Birlikler tepelere hareket ettiğinde hareket cezasí almaz
 # Requires translation!
Oh ye who remakes the world, your loyal subjects greet you, King Pachacuti Sapa Inca, ruler of Tawantinsuyu and the Inca people! From the beginnings in the small state of Cusco, the Incans displayed their potential for greatness, marching to war against their many enemies, crushing their armies into dust and carving for themselves a mighty empire stretching from Ecuador to Chile. Indeed, they built the greatest empire ever seen in pre-Columbian America. More than mere soldiers, your people were great builders and artists as well, and the remnants of their works still awe and inspire the world today. = 
 # Requires translation!
Oh King Pachacuti, truly are you called 'Earth Shaker'! Will you once again call upon the ground itself to a fight at your side? Your armies await your signal. Will you restore the glory of your empire? Can you build a civilization that will stand the test of time? = 
Cuzco = Cuzco
Tiwanaku = Tiwanaku
Machu = Machu
Ollantaytambo = Ollantaytambo
Corihuayrachina = Corihuayrachina
Huamanga = Huamanga
Rumicucho = Rumicucho
Vilcabamba = Vilcabamba
Vitcos = Vitcos
Andahuaylas = Andahuaylas
Ica = Ica
Arequipa = Arequipa
Nasca = Nasca
Atico = Atico
Juli = Juli
Chuito = Chuito
Chuquiapo = Chuquiapo
Huanuco Pampa = Huanuco Pampa
Tamboccocha = Tamboccocha
Huaras = Huaras
Riobamba = Riobamba
Caxamalca = Caxamalca
Sausa = Sausa
Tambo Colorado = Tambo Colorado
Huaca = Huaca
Tumbes = Tumbes
Chan Chan = Chan Chan
Sipan = Sipan
Pachacamac = Pachacamac
Llactapata = Llactapata
Pisac = Pisac
Kuelap = Kuelap
Pajaten = Pajaten
Chucuito = Chucuito
Choquequirao = Choquequirao

Denmark = Danimarka
Harald Bluetooth = Mavi Diş Harald
 # Requires translation!
If I am to be honest, I tire of those pointless charades. Why don't we settle our disputes on the field of battle, like true men? Perhaps the skalds will sing of your valor... or mine! = 
 # Requires translation!
Ahahah! You seem to show some skills of a true Viking! Too bad that I'll probably kill you! = 
 # Requires translation!
Loki must have stood by you, for a common man alone could not have defeated me... Oh well! I will join the einherjar in Valhalla and feast, while you toil away here. = 
 # Requires translation!
Harald Bluetooth bids you welcome to his lands, a Viking unlike any the seas and lands have ever known! Hah, are you afraid? = 
 # Requires translation!
This is a fine deal! Even a drunk beggar would agree! = 
Hail to you. =  Sizi selamlıyoruz.
Viking Fury = Viking Hırsı
+1 Movement for all embarked units = Denizdeki birlikler için +1 Hareket
 # Requires translation!
Units pay only 1 movement point to disembark = Birlikler sudan çıkmak için sadece 1 hareket puanı harcar
Melee units pay no movement cost to pillage = Yakın dövüş birlikleri yağmalarken hareket puanı harcamaz
 # Requires translation!
Honor and glory be yours, Harald Bluetooth Gormsson, mighty heir of King Gorm of the Old and Thyra Dannebod. Not only were you victorious on the battlefield against the armies of Norway, you also completed massive construction project across the land - numerous Ring Fortresses to protect the populace from invasion and internal strife. You successfully drove off waves of German settlers in 983 AD and sheltered your kingdom from unwanted foreign influence. = 
 # Requires translation!
Stalwart Viking, the time for greatness is upon you once more. You are called to rise up and lead your people to renewed power and triumph! Will you make the world shudder once more at the very thought of your great armies of Northsmen? Will you let the Viking battle cry ring out across the crashing waves? Will you build a civilization to stand the test of time? = 
Copenhagen = Kopenhag
Aarhus = Aarhus
Kaupang = Kaupang
Ribe = Ribe
Viborg = Viborg
Tunsberg = Tunsberg
Roskilde = Roskilde
Hedeby = Hedeby
Oslo = Oslo
Jelling = Jelling
Truso = Truso
Bergen = Bergen
Faeroerne = Faeroerne
Reykjavik = Reykjavik
Trondheim = Trondheim
Godthab = Godthab
Helluland = Helluland
Lillehammer = Lillehammer
Markland = Markland
Elsinore = Elsinore
Sarpsborg = Sarpsborg
Odense = Odense
Aalborg = Aalborg
Stavanger = Stavanger
Vorbasse = Vorbasse
Schleswig = Schleswig
Kristiansand = Kristiansand
Halogaland = Halogaland
Randers = Randers
Fredrikstad = Fredrikstad
Kolding = Kolding
Horsens = Horsens
Tromsoe = Tromsö
Vejle = Vejle
Koge = Koge
Sandnes = Sandnes
Holstebro = Holstebro
Slagelse = Slagelse
Drammen = Drammen
Hillerod = Hillerod
Sonderborg = Sonderborg
Skien = Skien
Svendborg = Svendborg
Holbaek = Holbaek
Hjorring = Hjorring
Fladstrand = Fladstrand
Haderslev = Haderslev
Ringsted = Ringsted
Skrive = Skrive

The Huns = Hunlar
Attila the Hun = Atilla
I grow tired of this throne. I think I should like to have yours instead. = Halihazırdaki tahtımdan sıkıldım. Seninkini alacağım.
Now what is this?! You ask me to add your riches to my great avails. The invitation is accepted. = Bu da nedir? Beni, şehirlerini İmparatorluğuma katmak için davet mi ediyorsun? Davetin kabul edildi.
 # Requires translation!
My people will mourn me not with tears, but with human blood. = 
 # Requires translation!
You are in the presence of Attila, scourge of Rome. Do not let hubris be your downfall as well. = 
This is better than you deserve, but let it not be said that I am an unfair man. = Hakettiğinizden fazlasıdır bu, ama bana adaletsiz biri denmesini istemem.
Good day to you. = Size iyi günler dilerim.
Scourge of God = Tanrı'nın Kırbacı
"Borrows" city names from other civilizations in the game = Oyundaki uygarlıklardan şehir isimlerini "Ödünç" alır
Starts with [tech] = [tech] ile başlar
Cities are razed [amount] times as fast = Şehirler [amount] kat daha hızlı yıkılır
 # Requires translation!
Your men stand proudly to greet you, Great Attila, grand warrior and ruler of the Hunnic empire. Together with your brother Bleda you expanded the boundaries of your empire, becoming the most powerful and frightening force of the 5th century. You bowed the Eastern Roman Emperors to your will and took kingdom after kingdom along the Danube and Nisava Rivers. As the sovereign ruler of the Huns, you marched your army across Europe into Gaul, planning to extend your already impressive lands all the way to the Atlantic Ocean. Your untimely death led to the quick disintegration and downfall of your empire, but your name and deeds have created an everlasting legacy for your people.  = 
 # Requires translation!
Fearsome General, your people call for the recreation of a new Hunnic Empire, one which will make the exploits and histories of the former seem like the faded dreaming of a dying sun. Will you answer their call to regain your rightful prominence and glory? Will you mount your steadfast steed and lead your armies to victory? Will you build a civilization that stands the test of time?  = 
Atilla's Court = Atilla'nın Şehri

The Netherlands = Hollanda
William of Orange = Orange William
As much as I despise war, I consider it a, hahaha, contribution to the common cause to erase your existence. = Her ne kadar savaşı sevmesemde, bu hareketi, amacı seni ortadan kaldırmak olan ortak bir hedefe bir yardım olarak görüyorum.
You call yourself an exalted ruler, but I see nothing more than a smartly dressed barbarian! = Kendine yüce lider diyorsun, ama ben iyi giyimli bir barbardan başkasını göremiyorum!
 # Requires translation!
My God, be merciful to my soul. My God, feel pity for this... my poor people! = 
 # Requires translation!
I am William of Orange, stadtholder of The Netherlands. Did you need anything? I still have a lot to do. = 
I believe I have something that may be of some importance to you. = Senin için muhtemelen değerli olduğuna inandığım birşeye sahibim.
Once again, greetings. = Sizi bir kere daha selamlıyorum.
Dutch East India Company = Hollanda Doğu Hindistan Şirketi
Retain [amount]% of the happiness from a luxury after the last copy has been traded away = Bir Lüks kaynağın son kopyasını sattıktan sonra o lüks kaynaktan elde edilen mutluluğun %[amount]'si sizde kalır
 # Requires translation!
Hail stalwart Prince William of Orange, liberator of the Netherlands and hero to the Dutch people. It was your courageous effort in the 1568 rebellion against Spanish dominion that led the Dutch to freedom, and ultimately resulted in the Eighty Years' War. Your undertaking allowed for the creation of one of Europe's first modern republics, the Seven United Provinces. You gave your life to the rebellion, falling at the hands of an assassin in 1584, but your death would only serve to embolden the people's charge, and your legacy as "Father of the Fatherland" will stand as a symbol of Dutch independence for all time. = 
 # Requires translation!
Brave prince, the people again yearn for the wise stewardship your wisdom afforded them. Can you once again secure the sovereignty of your kingdom and lead your people to greatness? Can you build a civilization that stands the test of time? = 
Amsterdam = Amsterdam
Rotterdam = Rotterdam
Utrecht = Utrecht
Groningen = Groningen
Breda = Breda
Nijmegen = Nijmegen
Den Haag = Den Haag
Haarlem = Haarlem
Arnhem = Arnhem
Zutphen = Zutphen
Maastricht = Maastricht
Tilburg = Tilburg
Eindhoven = Eindhoven
Dordrecht = Dordrecht
Leiden = Leiden
 # Requires translation!
's Hertogenbosch = 
Almere = Almere
Alkmaar = Alkmaar
Brielle = Brielke
Vlissingen = Vlissingen
Apeldoorn = Apeldoorn
Enschede = Enschede
Amersfoort = Amersfoort
Zwolle = Zwolle
Venlo = Venlo
Uden = Uden
Grave = Grave
Delft = Delft
Gouda = Gouda
Nieuwstadt = Nieuwstadt
Weesp = Weesp
Coevorden = Coevorden
Kerkrade = Kerkrade

Sweden = İsveç
Gustavus Adolphus = Gustaf Adolf
 # Requires translation!
The Hakkapeliittas will ride again and your men will fall just at the sight of my cavalry! God with us! = 
Ha ha ha, captain Gars will be very glad to head out to war again. = Ha ha ha, kaptan Gars yeniden savaşa girmekten memnuniyet duyacaktır.
 # Requires translation!
I am Sweden's king. You can take my lands, my people, my kingdom, but you will never reach the House of Vasa. = 
 # Requires translation!
Stranger, welcome to the Snow King's kingdom! I am Gustavus Adolphus, member of the esteemed House of Vasa = 
 # Requires translation!
My friend, it is my belief that this settlement can benefit both our peoples. = 
Oh, welcome! = Hey, Selamlar!
Oh, it is you. = Sensin demek.
Nobel Prize = Nobel Ödülü
 # Requires translation!
When declaring friendship, both parties gain a [amount]% boost to great person generation = 
Gain [amount] Influence with a [param] gift to a City-State = Bir Şehir Develtine [param] hediye edince [amount] ilişki kazan
 # Requires translation!
All hail the transcendent King Gustavus Adolphus, founder of the Swedish Empire and her most distinguished military tactician. It was during your reign that Sweden emerged as one of the greatest powers in Europe, due in no small part to your wisdom, both on and off the battlefield. As king, you initiated a number of domestic reforms that ensured the economic stability and prosperity of your people. As the general who came to be known as the "Lion of the North," your visionary designs in warfare gained the admiration of military commanders the world over. Thanks to your triumphs in the Thirty Years' War, you were assured a legacy as one of history's greatest generals. = 
 # Requires translation!
Oh noble King, the people long for your prudent leadership, hopeful that once again they will see your kingdom rise to glory. Will you devise daring new strategies, leading your armies to victory on the theater of war? Will you build a civilization that stands the test of time? = 
 # Requires translation!
Stockholm = 
 # Requires translation!
Uppsala = 
 # Requires translation!
Gothenburg = 
 # Requires translation!
Malmö = 
 # Requires translation!
Linköping = 
 # Requires translation!
Kalmar = 
 # Requires translation!
Skara = 
 # Requires translation!
Västerås = 
 # Requires translation!
Jönköping = 
 # Requires translation!
Visby = 
 # Requires translation!
Falun = 
 # Requires translation!
Norrköping = 
 # Requires translation!
Gävle = 
 # Requires translation!
Halmstad = 
 # Requires translation!
Karlskrona = 
 # Requires translation!
Hudiksvall = 
 # Requires translation!
Örebro = 
 # Requires translation!
Umeå = 
 # Requires translation!
Karlstad = 
 # Requires translation!
Helsingborg = 
 # Requires translation!
Härnösand = 
 # Requires translation!
Vadstena = 
 # Requires translation!
Lund = 
 # Requires translation!
Västervik = 
 # Requires translation!
Enköping = 
 # Requires translation!
Skövde = 
 # Requires translation!
Eskilstuna = 
 # Requires translation!
Luleå = 
 # Requires translation!
Lidköping = 
 # Requires translation!
Södertälje = 
 # Requires translation!
Mariestad = 
 # Requires translation!
Östersund = 
 # Requires translation!
Borås = 
 # Requires translation!
Sundsvall = 
 # Requires translation!
Vimmerby = 
 # Requires translation!
Köping = 
 # Requires translation!
Mora = 
 # Requires translation!
Arboga = 
 # Requires translation!
Växjö = 
 # Requires translation!
Gränna = 
 # Requires translation!
Kiruna = 
 # Requires translation!
Borgholm = 
 # Requires translation!
Strängnäs = 
 # Requires translation!
Sveg = 

Milan = Milan
You leave us no choice. War it must be. = Bize başka seçenek bırakmadın. Savaş olacak.
Very well, this shall not be forgotten. = Pekala, bu unutulmayacak.
You fiend! History shall remember this! = Seni canavar! Tarih bunu unutmayacak!

Florence = Floransa
And so the flower of Florence falls to barbaric hands... = Ve böylece Floransa'nın çiçeği barbarların ellerine geçiyor...

Rio de Janeiro = Rio de Janeiro
 # Requires translation!
I have to do this, for the sake of progress if nothing else. You must be opposed! = 
 # Requires translation!
You can see how fruitless this will be for you... right? = 
 # Requires translation!
May God grant me these last wishes - peace and prosperity for Brazil. = 

Antwerp = Anvers
They will write songs of this.... pray that they shall be in your favor. = Bunun hakkında şarkılar yazacaklar... dua et de o şarkılar seni övsünler.

Dublin = Dublin
 # Requires translation!
War lingers in our hearts. Why carry on with a false peace? = 
 # Requires translation!
You gormless radger! You'll dine on your own teeth before you set foot in Ireland! = 
 # Requires translation!
A lonely wind blows through the highlands today. A dirge for Ireland. Can you hear it? = 

Tyre = Sur Şehri
We never fully trusted you from the start. = En başından beri sana tamamen güvenmemiştik.

Ur = Ur
I will enjoy hearing your last breath as you witness the destruction of your realm! = Kendi dünyanın yok oluşuna şahit olurken verdiğin son nefesi keyifle izleyeceğim.
 # Requires translation!
Why do we fight? Because Inanna demands it. Now, witness the power of the Sumerians! = 
What treachery has struck us? No, what evil? = Nasıl bir hainlik bizi vurdu? Hayır, nasıl bir şeytanlık?

Genoa = Ceneviz
How barbaric. Those who live by the sword shall perish by the sword. = Ne kadar barbarca. Kılıçla yaşayanlar kılıçla yok olmalılar.

Venice = Venedik
You have revealed your purposes a bit too early, my friend... = Amacını çok erkenden belli ettin dostum...
A wrong calculation, on my part. = Yaptığım yanlış bir hesaplamaydı bu.

Brussels = Brüksel
I guess you weren't here for the sprouts after all... = Demek ki buraya lahana için gelmemişsin...

Unacceptable! = Kabul edilemez!

Sidon = Sayda
What a fine battle! Sidon is willing to serve you! = Nede harika bir savaş! Sayda sana hizmet etmek ister!

Almaty = Almatı
How could we fall to the likes of you?! = Nasıl sana kandık?!

Edinburgh = Edinburg
 # Requires translation!
You shall stain this land no longer with your vileness! To arms, my countrymen - we ride to war! = 
 # Requires translation!
Traitorous man! The Celtic peoples will not stand for such wanton abuse and slander - I shall have your head! = 
Vile ruler, know that you 'won' this war in name only! = Kötü lider, bu savaşı sadece sözde 'kazandığını' bil!

Singapore = Singapur
Perhaps, in another world, we could have been friends... = Kim bilir, başka bir dünyada belki arakadaş olabilirdik...

Zanzibar = Zanzibar
 # Requires translation!
May the Heavens forgive you for inflicting this humiliation to our people. = 

Sydney = Sidney
 # Requires translation!
After thorough deliberation, Australia finds itself at a crossroads. Prepare yourself, for war is upon us. = 
 # Requires translation!
We will mobilize every means of resistance to stop this transgression against our nation! = 
The principles for which we have fought will survive longer than any nation you could ever build. = Kendisi için savaştığımız prensiplerimiz inşa edebileceğin her şehirden daha uzun süre yaşayacaktır.

Cape Town = Cape Town
I have failed. May you, at least, know compassion towards our people. = Başarısız oldum. Halkıma şefkatli davranırsın umarım.

Kathmandu = Katmandu
We... defeated? No... we had so much work to do! = Biz... kaybettik? Hayır... daha yapacak bir sürü şey var!

Hanoi = Hanoi
So this is how it feels to die... = Demek ki ölmek böyle bir şeymiş...

Quebec City = Quebec Şehri
We were too weak to protect ourselves... = Kendimizi korumak için çok güçsüzdük...

Helsinki = Helsinki
 # Requires translation!
The day of judgement has come to us. But rest assured, the same will go for you! = 

Kuala Lumpur = Kuala Lumpur
Today, the Malay people obey you, but do not think this is over... = Bugün, Malay halkı sana itaat ediyor, ancak her şeyin bittiğini sanma...

Manila = Manila
Ah, Gods! Why have you forsaken us? = Ah, Tanrılar! Neden bizi terkettiniz?

Lhasa = Lhasa
Perhaps now we will find peace in death... = Belki artık ölünce huzur bulurum.

Vancouver = Vancouver
 # Requires translation!
In responding to the unstinting malignancy that has heretofore defined your relationship with Canada, we can have no recourse but war! = 
 # Requires translation!
As we can reach no peaceful resolution with you, Canada must turn, with reluctance, to war. = 
 # Requires translation!
I regret not defending my country to the last, although it was not of use. = 

M'Banza-Kongo = M'Banza-Kongo
 # Requires translation!
Do you really think you can walk over us so easily? I will not let it happen. Not to Kongo - not to my people! = 
 # Requires translation!
We are no strangers to war. You have strayed from the right path, and now we will correct it. = 
You are nothing but a glorified barbarian. Cruel, and ruthless. = Sen büyütülmüş bir barbarın tekisin. Acımasız ve merhametsiz.

Mogadishu = Mogadişu
Congratulations, conqueror. This tribe serves you now. = Tebrikler fâtih. Bu kabile artık size hizmet edecektir.

Can only heal by pillaging = Sadece yağmalayarak iyileşebilir.


#################### Lines from Policies from Civ V - Vanilla ####################

Aristocracy = Aristokrasi
Legalism = Kanunculuk
Immediately creates the cheapest available cultural building in each of your first [amount] cities for free = Hemen ilk [amount] şehrinizde mevcut olan en ucuz kültürel bina inşa edilir.
Oligarchy = Oligarşi
Units in cities cost no Maintenance = Şehirlerdeki birliklere Bakım ücreti ödenmez
 # Requires translation!
+[amount]% attacking strength for cities with garrisoned units = 
Landed Elite = Toprak Ağalığı
+[amount]% growth [cityFilter] = [cityFilter] +[amount]% büyüme
Monarchy = Monarşi
Tradition Complete = Gelenek Tamamlandı
Immediately creates a [building] in each of your first [amount] cities for free = Hemen ilk [amount] şehrinizde bedavaya [building] inşa edilir.
Tradition = Gelenek

Republic = Cumhuriyet
Citizenship = Vatandaşlık
Collective Rule = Topluluk Yönetimi
Representation = Temsil
Each city founded increases culture cost of policies [amount]% less than normal = Kurulan her şehir sosyal politikaların kültür maliyetini normale kıyasla %[amount] daha az azaltır
Meritocracy = Liyakat
Unhappiness from population decreased by [amount]% [cityFilter] = Her [cityFilter]'da nüfustan Mutsuzluk %[amount] azalıd
Liberty Complete = Özgürlük Tamamlandı
Liberty = Özgürlük

Warrior Code = Savaşçı Yasası
Discipline = Disiplin
 # Requires translation!
[amount]% Strength for [unitType] units which have another [unitType2] unit in an adjacent tile = 
Military Tradition = Askeri Gelenek
[unitType] units gain [amount]% more Experience from combat = [unitType] birlikleri dövüşten %[amount] daha fazla Deneyim kazanır 
Military Caste = Askeri Kast
Professional Army = Düzenli Ordu
Gold cost of upgrading [unitType] units reduced by [amount]% = [unitType] birliklerin yükseltme maliyeti %[amount] azalır
Honor Complete = Onur Tamamlandı
Honor = Onur
+[amount]% Strength vs [param] = [param] birliklerine karşı +%[amount] Güç
Notified of new Barbarian encampments = Yeni barbar kampları ortaya çıktığında bilgilendirilir

Organized Religion = Düzenli Din
Mandate Of Heaven = Cennetin Emiri
50% of excess happiness added to culture towards policies = Politikalara karşı kültüre fazla mutluluğun 50%'si eklenir
Theocracy = Teokrasi
+[amount]% [stat] from every [building] = Her [building] yapısından +%[amount] [stat]
Reformation = İnkılap
Free Religion = Özgür Din
Piety Complete = Dindarlık Tamamlandı
Piety = Dindarlık
+[amount]% Production when constructing [stat] buildings = [stat] binaları inşa edilirken +%[amount] üretim sağlar
Incompatible with [param] = [param] ile uyumsuzdur

Philantropy = Hayırseverlik
Gifts of Gold to City-States generate [amount]% more Influence =  Şehir Devletlerine hediye edilen Altınlar %[amount] daha fazla etki sağlar
Aesthetics = Estetik
Resting point for Influence with City-States is increased by [amount] = Şehir devletleriyle olan ilişkilerde durma noktası [amount] artar
Scholasticism = Skolastizm
Allied City-States provide [stat] equal to [amount]% of what they produce for themselves = İttifak olduğunuz Şehir Devletleri size kendi ürettiği [stat] kaynağının %[amount]'ünü size sağlar
Cultural Diplomacy = Kültürel Diplomasi
Quantity of Resources gifted by City-States increased by [amount]% = Şehir Devletlerinin hediye ettiği kaynaklar %[amount] artar
Happiness from Luxury Resources gifted by City-States increased by [amount]% = Şehir Devletlerinin sağladığı Lüks Kaynakların sağladığı mutluluk %[amount] artar
Educated Elite = Eğitimli Elitler
Allied City-States will occasionally gift Great People = İttifak olduğunuz şehir devletleri arada Büyük Şahsiyetler hediye eder
Patronage  Complete = Himaye Tamamlandı!
Influence of all other civilizations with all city-states degrades [amount]% faster = Diğer uygarlıkların Şehir Devletleri ile olan ilişkileri %[amount] daha hızlı azalır
Triggers the following global alert: [param] = Bu küresel uyarıyı tetikler: [param]
Patronage  = Himaye

Naval Tradition = Deniz Geleneği
Trade Unions = Sendikalar
Merchant Navy = Ticaret Donanması
Mercantilism = Merkantilizm
Protectionism = Korumacılık
+[amount] happiness from each type of luxury resource = Her tip Lüks Kaynaktan +[amount] Mutluluk
Commerce Complete = Ticaret Tamamlandı
Double gold from Great Merchant trade missions = Büyük tüccarın ticaret misyonlarndan iki katı altın
Commerce = Ticaret

Secularism = Laiklik
Humanism = Hümanizm
Free Thought = Serbest Düşünce
Sovereignty = Egemenlik 
[stats] from all [stat] buildings = Bütün [stat] yapılardan [stats]
Scientific Revolution = Bilim Devrimi
Rationalism Complete = Akılcılık Tamamlandı
[amount] Free Technologies = [amount] Bedava Teknoloji
Rationalism = Akılcılık
 # Requires translation!
[amount]% [stat] while the empire is happy = 

Constitution = Anayasa
Universal Suffrage = Evrensel Oy Hakkı
+[amount]% Defensive Strength for cities = Şehirler için +%[amount] savunma gücü
Civil Society = Sivil Toplum
-[amount]% food consumption by specialists = Uzmanlar %[amount] daha az yiyecek kullanır
Free Speech = İfade Özgürlüğü
[amount] units cost no maintenance = [amount] birlik bakım gerektirmez
Democracy = Demokrasi
Specialists only produce [amount]% of normal unhappiness = Uzmanlar normalden %[amount] daha az Mutsuzluk verir
Freedom Complete = Özgürlük Tamamlandı
+[amount]% yield from every [tileImprovement] = her [tileImprovement]'dan +%[amount] verim
Freedom = Özgürlük

Populism = Halkçılık
[param] units deal +[amount]% damage = [param] birlikler +%[amount] hasar verir
Militarism = Militarizm
 # Requires translation!
[stat] cost of purchasing [param] units [amount]% = 
Fascism = Faşizm
Quantity of strategic resources produced by the empire +[amount]% = İmparatorluk tarafından üretilen stratejik kaynaklar +%[amount] artar
Police State = Polis Devleti
Total War = Topyekün Savaş
Autocracy Complete = Otokrasi Tamamlandı
+[amount]% attack strength to all [unitType] units for [amount2] turns = [unitType] birliklere [amount2] turluğuna +%[amount] saldırı gücü
Autocracy = Otokrasi
-[amount]% unit upkeep costs =  birlik bakım maliyeti %[amount] azalır
Upon capturing a city, receive [amount] times its [stat] production as [stat2] immediately = Bir şehri fethettiğinizde [stat] üretiminin [amount] karımı [stat2] olarak hemen elde etmenizi sağlar

United Front = Birleşik Cephe
Militaristic City-States grant units [amount] times as fast when you are at war with a common nation = Askerî bir şehir devletinin savaş açtığı bir uygarlığa siz de savaş açmışsanız şehir devletinin verdiği birlikler [amount] kat daha hızlı sağlanır
Planned Economy = Planlı Ekonomi
+[amount]% Production when constructing a [building] = [building] inşa ederken +%[amount] üretim
Nationalism = Milliyetçilik
Socialism = Sosyalizm
-[amount]% maintenance cost for buildings [cityFilter] = [cityFilter] için %[amount] daha az bina bakım maliyeti
Communism = Komünizm
Order Complete = Düzen tamamlandı
Order = Düzen


#################### Lines from Quests from Civ V - Vanilla ####################

Route = Rota
Build a road to connect your capital to our city. = Başkentinizi şehrimize bağlamak için yol yapın

Clear Barbarian Camp = Barbar Kamplarını Yok Et
We feel threatened by a Barbarian Camp near our city. Please take care of it. = Yakınımızdaki bir Barbar Kampından korkuyoruz. Lütfen onlarla ilgilenin.

Connect Resource = Kaynağı ticaret ağına bağla
In order to make our civilizations stronger, connect [param] to your trade network. = Uygarlıklarımızı güçlendirmek adına [param]'ı ticaret ağına bağla.

Construct Wonder = Eseri inşa et
We recommend you to start building [param] to show the whole world your civilization strength. = Uygarlığınızın gücünü tüm dünyaya göstermek için [param]'ı inşa etmeye başlamanızı tavsiye ediyoruz.

Acquire Great Person = Büyük Şahsiyet Edin
Great People can change the course of a Civilization! You will be rewarded for acquiring a new [param]. = Büyük Şahsiyetler bir uygarlığın geleceğini değiştirebilir! Yeni bir [param] edinmeniz ödüllendirilmenizle sonuçlanacaktır.

Find Player = Oyuncuyu Bul
You have yet to discover where [param] set up their cities. You will be rewarded for finding their territories. = [param]'ın Şehirlerini nereye kurduğunu bulamamışsınız. Onların topraklarını bulmanız durumda ödüllendirileceksiniz.

Find Natural Wonder = Doğal Harika Bul
Send your best explorers on a quest to discover Natural Wonders. Nobody knows the location of [param] yet. = En iyi gezginlerinizi bir Doğa harikası bulması için gönderiniz. Henüz kimse [param]'ın nerede olduğunu bilmiyor.


#################### Lines from Religions from Civ V - Vanilla ####################

Buddhism = Budizm

Christianity = Hristiyanlık

Hinduism = Hinduizm

Islam = İslam

Taoism = Taoizm


#################### Lines from Specialists from Civ V - Vanilla ####################

Scientist = Bilim adamı

Merchant = Tüccar

Artist = Sanatçı

Engineer = Mühendis


#################### Lines from Techs from Civ V - Vanilla ####################

Agriculture = Tarım
Starting tech = Başlangıç teknolojisi
'Where tillage begins, other arts follow. The farmers therefore are the founders of human civilization.' - Daniel Webster = 'Tarım başladığında, diğer sanatlar da onu takip eder. Bu yüzden çiftçiler insan uygarlığının kurucularıdır.' - Daniel Webster

Pottery = Çömlekçilik
'Shall the clay say to him that fashioneth it, what makest thou?' - Bible Isaiah 45:9 = 'Kil, kendisine biçim verene: "Ne yapıyorsun?" diyebilir mi?' - Kitabı Mukaddes, Yeşaya 45:9
Animal Husbandry = Hayvancılık
'Thou shalt not muzzle the ox when he treadeth out the corn.' - Bible Deuteronomy 25:4 = 'Harman döven öküzün ağzını bağlamayacaksın.' - Kitabı Mukaddes, Yasa'nın Tekrarı 25:4
Archery = Okçuluk
'The haft of the arrow has been feathered with one of the eagle's own plumes, we often give our enemies the means of our own destruction' - Aesop = 'Okun sapı kartalın kendi tüylerinden biriyle tüylendi, sık sık düşmanlarımıza kendi imha araçlarımızı veririz' - Ezop
Mining = Madencilik
'The meek shall inherit the Earth, but not its mineral rights.' - J. Paul Getty = 'Uysallar dünyayı miras alacaklar, maden haklarını değil.' - J. Paul Getty

Sailing = Yelkencilik
'He who commands the sea has command of everything.' - Themistocles = 'Denize hakim olan her şeye hakimdir.' - Themistocles
Calendar = Takvim
'So teach us to number our days, so that we may apply our hearts unto wisdom.' - Bible Psalms 90:12 = 'Bu yüzden günlerimizi saymayı bize öğret ki, bilgelik kazanalım.' - Kitabı Mukaddes, Mezmurlar 90:12
Writing = Yazı
'He who destroys a good book kills reason itself.' - John Milton = 'İyi bir kitabı yok eden, aklı öldürür.' - John Milton
Trapping = Tuzak
'Even brute beasts and wandering birds do not fall into the same traps or nets twice.' - Saint Jerome = 'Vahşi hayvanlar ve dolaşan kuşlar bile iki kez aynı tuzağa ya da ağa takılmazlar.' - Aziz Jerome
The Wheel = Tekerlek
'Wisdom and virtue are like the two wheels of a cart.' - Japanese proverb = 'Bilgelik ve erdem, bir arabanın iki tekerleği gibidir.' - Japon atasözü
Masonry = Duvacılık
'How happy are those whose walls already rise!' - Virgil = 'Duvarları çoktan yükselenlere ne mutlu!' - Virgil
Bronze Working = Bronz İşleme
'Here Hector entered, with a spear eleven cubits long in his hand; the bronze point gleamed in front of him, and was fastened to the shaft of the spear by a ring of gold.' - Homer = 'Hector burada, elinde on bir arşınlık mızrakla içeri girdi; bronz nokta önünde parıldadı ve bir altın yüzükle mızrak şaftına sabitlendi.' - Homer

Optics = Optik
Enables embarkation for land units = Kara birimleri için denize girmeyi mümkün kılar
'He made an instrument to know if the moon shine at full or no.' - Samuel Butler = 'Ayın tamamen parlayıp parlamadığını bilmek için bir araç yaptı.' - Samuel Butler
Horseback Riding = Ata Biniciliği
'A Horse! A Horse! My kingdom for a horse!' - Shakespeare (Richard III) = 'Bir at! Bir at! Bir at için krallığımı veririm! ' - Shakespeare (Richard III)
Mathematics = Matematik
'Mathematics is the gate and key to the sciences.' - Roger Bacon = 'Matematik bilimlerin kapısı ve anahtarıdır.' - Roger Bacon
Construction = İnşaat
'Three things are to be looked to in a building: that it stands on the right spot; that it be securely founded; that it be successfully executed.' - Johann Wolfgang von Goethe = 'Bir binada üç şeye dikkat edilmelidir: doğru yerde durmasına; güvenli bir şekilde kurulmasına; başarıyla yapılmasına. ' - Johann Wolfgang von Goethe

Philosophy = Felsefe
'There is only one good, knowledge, and one evil, ignorance.' - Socrates = 'Yalnızca bir iyi vardır, bilgi, ve yalnızca bir kötü vardır, cehalet.' - Sokrates
Drama and Poetry = Dram ve Şairlik
'What is drama but life with the dull bits cut out.' - Alfred Hitchcock = "Drama hayatın sıkıcı kısımlarının kesilip atılmış halinden başka nedir ki?' -Alfred Hitchcock
Currency = Para Birimi
'Better is bread with a happy heart than wealth with vexation.' - Amenemope = 'Mutlu kalpli ekmek, sıkıntılı servetten daha iyidir.' - Amenemope
Engineering = Mühendislik
Roads connect tiles across rivers = Yollar bölgeleri ırmakların üstünden bağlar
'Instrumental or mechanical science is the noblest and, above all others, the most useful.' - Leonardo da Vinci = 'Enstrümantal veya mekanik bilim en asil ve hepsinden önemlisi en faydalı olanıdır.' - Leonardo da Vinci
Iron Working = Demir İşleme
'Do not wait to strike til the iron is hot, but make it hot by striking.' - William Butler Yeats = 'Demir sıcak olana kadar vurmayı beklemeyin, vurarak ısınmasını sağlayın.' - William Butler Yeats

Theology = İlahiyat
'Three things are necessary for the salvation of man: to know what he ought to believe; to know what he ought to desire; and to know what he ought to do' - St. Thomas Aquinas = 'İnsanın kurtuluşu için üç şey gereklidir: neye inanması gerektiğini bilmek; ne arzu etmesi gerektiğini bilmek; ve ne yapması gerektiğini bilmek '- St. Thomas Aquinas
Civil Service = Kamu Hizmeti
Enables Open Borders agreements = Açık Sınır sözleşmelerini etkinleştirir
'The only thing that saves us from the bureaucracy is its inefficiency' - Eugene McCarthy = 'Bizi bürokrasiden kurtaran tek şey onun verimsizliğidir' - Eugene McCarthy
Guilds = Loncalar
Enables conversion of city production to gold = Şehir üretiminin altına dönüşmesini sağlar
'The merchants and the traders have come; their profits are pre-ordained...' - Sri Guru Granth Sahib = 'Tüccarlar ve tacirler geldi; kârları önceden belirlenmiş... '- Sri Guru Granth Sahib
Metal Casting = Metal Dökümü
'When pieces of bronze or gold or iron break, the metal-smith welds them together again in the fire, and the bond is established.' - Sri Guru Granth Sahib = 'Bronz, altın veya demir parçaları kırıldığında, demirci onları tekrar ateşte kaynak yapar ve bağ kurulur.' - Sri Guru Granth Sahib

Compass = Pusula
'I find the great thing in this world is not so much where we stand, as in what direction we are moving.' - Oliver Wendell Holmes = 'Bu dünyadaki en büyük şeyin, hangi yönde hareket ettiğimiz gibi durduğumuz yerde o kadar da fazla olmadığını görüyorum.' - Oliver Wendell Holmes
Education = Eğitim
Enables conversion of city production to science = Şehir üretiminin bilime dönüştürülmesini sağlar
Enables Research agreements = Araştırma anlaşmalarını etkinleştirir
'Education is the best provision for old age.' - Aristotle = 'Eğitim, yaşlılık için en iyi hükümdür.' - Aristoteles
Chivalry = Şövalyelik
'Whoso pulleth out this sword of this stone and anvil, is rightwise king born of all England.' - Malory = 'Kim bu taş ve örsün bu kılıcını püskürtür, haklı olarak bütün İngiltere'den doğar.' - Malory
Machinery = Makineler
Improves movement speed on roads = Birliklerin yollardaki hareket hızını artırır
'The press is the best instrument for enlightening the mind of man, and improving him as a rational, moral and social being.' - Thomas Jefferson = 'Basın, insanın zihnini aydınlatmak ve onu aklî, ahlaki ve toplumsal bir varlık olarak geliştirmek için en iyi araçtır.' - Thomas Jefferson
Physics = Fizik
'Measure what is measurable, and make measurable what is not so.' - Galileo Galilei = 'Neyin ölçülebilir olduğunu ölçün ve olmayanı ölçülebilir hale getirin.' - Galileo Galilei
Steel = Çelik
'John Henry said to his Captain, / 'A man ain't nothin' but a man, / And before I'll let your steam drill beat me down, / I'll die with the hammer in my hand.'' - Anonymous: The Ballad of John Henry, the Steel-Drivin' Man = 'John Henry Kaptanına, şöyle dedi: / Bir adam sadece bir adamdır / Ve buhar delicinin beni dövmesine izin vermeden önce, / elimdeki çekiçle öleceğim.' '- Anonim: Çelik Henry'nin Adamı John Henry'nin Ballad'ı

Astronomy = Astronomi
Increases embarked movement +1 = Denize girmiş birliklerin hareketini +1 arttırır 
Enables embarked units to enter ocean tiles = Denize giren birimlerin okyanusa girmesini sağlar
'Joyfully to the breeze royal Odysseus spread his sail, and with his rudder skillfully he steered.' - Homer = 'Kraliyet Odysseus'un esintiye sevinçle yelkenini yaydı ve dümeni ustaca yönlendirdi.' - Homer
Acoustics = Akustik
'Their rising all at once was as the sound of thunder heard remote' - Milton = 'Bir anda yükselmeleri gök gürültüsünün sesini uzaktan duydumak gibiydi'- Milton
Banking = Bankacılık
'Happiness: a good bank account, a good cook and a good digestion' - Jean Jacques Rousseau = 'Mutluluk: iyi bir banka hesabı, iyi bir aşçı ve iyi bir sindirim' - Jean Jacques Rousseau
Printing Press = Matbaa
'It is a newspaper's duty to print the news and raise hell.' - The Chicago Times = 'Haberi basmak ve karışıklık çıkarmak bir gazetenin görevidir.' - Chicago Times
Gunpowder = Barut
'The day when two army corps can annihilate each other in one second, all civilized nations, it is to be hoped, will recoil from war and discharge their troops.' - Alfred Nobel = 'İki ordu birliğinin birbirini bir saniyede yok edebileceği gün, umulur ki bütün medeni uluslar savaştan geri tepecek ve birliklerini taburcu edecekler.' - Alfred Nobel

Navigation = Denizcilik
'The winds and the waves are always on the side of the ablest navigators.' - Edward Gibbon = 'Rüzgarlar ve dalgalar daima en seyrek seyrüsefercilerin yanındadır.' - Edward Gibbon
Architecture = Mimari
'Architecture begins where engineering ends.' - Walter Gropius = 'Mimarlık, mühendisliğin bittiği yerde başlar.' - Walter Gropius
Economics = Ekonomi
'Compound interest is the most powerful force in the universe.' - Albert Einstein = 'Bileşik faiz evrendeki en büyük güçtür.' - Albert Einstein
Metallurgy = Metalurji
'There never was a good knife made of bad steel.' - Benjamin Franklin = “Asla kötü çelikten yapılmış iyi bir bıçak olamaz.” - Benjamin Franklin
Chemistry = Kimya
'Wherever we look, the work of the chemist has raised the level of our civilization and has increased the productive capacity of the nation.' - Calvin Coolidge = 'Nereye bakarsak bakalım, kimyagerin çalışması medeniyetimizin seviyesini yükseltti ve ulusun üretim kapasitesini artırdı.' - Calvin Coolidge

Archaeology = Arkeoloji
'Those who cannot remember the past are condemned to repeat it.' - George Santayana = 'Geçmişi hatırlayamayanlar, onu tekrarlamaya mahkumdur.' - George Santayana
Scientific Theory = Bilimsel Teori
'Every great advance in science has issued from a new audacity of imagination.' - John Dewey = 'Bilimdeki her büyük ilerleme, yeni bir hayal gücü cüretinden çıktı.' - John Dewey
Industrialization = Sanayileşme
'Industrialization based on machinery, already referred to as a characteristic of our age, is but one aspect of the revolution that is being wrought by technology.' - Emily Greene Balch = 'Zaten çağımızın bir özelliği olarak adlandırılan makinelere dayalı sanayileşme, devrimin teknoloji tarafından işlenen bir yönüdür.' - Emily Greene Balch
Rifling = Tüfek
'It is well that war is so terrible, or we should grow too fond of it.' - Robert E. Lee = 'Savaşın çok korkunç olması iyi, yoksa ona çok düşkün olurduk.' - Robert E. Lee
Military Science = Askeri Bilim
'Wars may be fought with weapons, but they are won by men. It is the spirit of the men who follow and of the man who leads that gains the victory.' - George S. Patton = 'Savaşlar silahlarla yapılabilir, ancak insanlar tarafından kazanılır. Bunu takip eden ve zaferi kazanan insanın ruhudur. ' - George S. Patton
Fertilizer = Gübre
'The nation that destroys its soil destroys itself.' - Franklin Delano Roosevelt = 'Toprağını yok eden ulus kendini yok eder.' - Franklin Delano Roosevelt

Biology = Biyoloji
'If the brain were so simple we could understand it, we would be so simple we couldn't.' - Lyall Watson = 'Eğer beyin anlayabileceğimiz kadar basit olsaydı, onu anlayamayacak kadar aptal olurduk.' - Lyall Watson
Electricity = Elektrik
'Is it a fact - or have I dreamt it - that, by means of electricity, the world of matter has become a great nerve, vibrating thousands of miles in a breathless point of time?' - Nathaniel Hawthorne = 'Elektrikle, madde dünyasının nefes kesen bir zamanda binlerce mil titreşen büyük bir sinir haline geldiği bir gerçek mi - yoksa hayal mi ettim? ” - Nathaniel Hawthorne
Steam Power = Buhar Gücü
'The nations of the West hope that by means of steam communication all the world will become as one family.' - Townsend Harris = 'Batı ulusları, buhar iletişimi yoluyla bütün dünyanın tek bir aile olacağını umuyorlar.' - Townsend Harris
Dynamite = Dinamit
'As soon as men decide that all means are permitted to fight an evil, then their good becomes indistinguishable from the evil that they set out to destroy.' - Christopher Dawson = “İnsanlar kötülükle savaşmak için her şeyin kabul edilebilir olduğuna karar verdiğinde; iyilikleri, yoketmeye çalıştıkları kötülükten ayrılamaz hale gelir.” - Christopher Dawson

Refrigeration = Soğutma
'And homeless near a thousand homes I stood, and near a thousand tables pined and wanted food.' - William Wordsworth = "Binlerce evin yakınında evsiz kaldım ve bin masaya yakın bir yerde çürük ve yiyecek istedim." - William Wordsworth
Radio = Radyo
'The whole country was tied together by radio. We all experienced the same heroes and comedians and singers. They were giants.' - Woody Allen = 'Bütün ülke radyoyla birbirine bağlıydı. Hepimiz aynı kahramanları, komedyenleri ve şarkıcıları deneyimledik. Onlar devdi. ' - Woody Allen
Replaceable Parts = Değiştirilebilir Parçalar
'Nothing is particularly hard if you divide it into small jobs.' - Henry Ford = 'Küçük işlere bölerseniz özellikle hiçbir şey zor değildir.' - Henry Ford
Flight = Uçuş
'Aeronautics was neither an industry nor a science. It was a miracle.' - Igor Sikorsky = 'Havacılık ne bir endüstri ne de bir bilimdi. Bu bir mucizeydi.' - Igor Sikorsky
Railroads = Demiryolları
'The introduction of so powerful an agent as steam to a carriage on wheels will make a great change in the situation of man.' - Thomas Jefferson = 'Tekerlekli bir arabaya buhar olarak güçlü bir maddenin sokulması, insanın durumunda büyük bir değişiklik yapacaktır.' - Thomas Jefferson

Plastics = Plastikler
'Ben, I want to say one word to you, just one word: plastics.' - Buck Henry and Calder Willingham, The Graduate = 'Ben, sana bir kelime söylemek istiyorum, tek bir kelime: plastik.' - Buck Henry ve Calder Willingham, Mezun
Electronics = Elektronik 
'There's a basic principle about consumer electronics: it gets more powerful all the time and it gets cheaper all the time.' - Trip Hawkins = 'Tüketici elektroniği ile ilgili temel bir ilke vardır: hep daha da güçlenir ve hep daha da ucuz olur.' - Trip Hawkins
Ballistics = Balistik
'Men, like bullets, go farthest when they are smoothest.' - Jean Paul = 'Erkekler, mermiler gibi, en yumuşak olduklarında en uzağa giderler.' - Jean Paul
Combustion = Yanmalı Motor
'Any man who can drive safely while kissing a pretty girl is simply not giving the kiss the attention it deserves.' - Albert Einstein = 'Güzel bir kızı öperken güvenli bir şekilde araba kullanabilen herhangi bir adam, öpücüğe hak ettiği ilgiyi vermiyor.' - Albert Einstein

Pharmaceuticals = İlaç
'In nothing do men more nearly approach the gods than in giving health to men.' - Cicero = 'Hiçbir şey insanlığı, insanlara sağlık vermekten çok tanrılara yaklaştırmaz.' - Cicero
Atomic Theory = Atom Teorisi
'The unleashed power of the atom has changed everything save our modes of thinking, and we thus drift toward unparalleled catastrophes.' - Albert Einstein = 'Atomun serbest bırakılmış gücü her şeyi değiştirdi, düşünce tarzlarımızı koruyan herşeyi ve böylece eşsiz felaketlere sürüklendik.' - Albert Einstein
Radar = Radar
'Vision is the art of seeing things invisible.' - Jonathan Swift = 'Sanatın vizyonu, görünmez şeyleri görmektir.' - Jonathan Swift
Combined Arms = Birleşik Silahlanma
'The root of the evil is not the construction of new, more dreadful weapons. It is the spirit of conquest.' - Ludwig von Mises = 'Kötülüğün kökü yeni, daha korkunç silahların yapımı değildir. Bu fetih ruhudur.' - Ludwig von Mises

Ecology = Ekoloji 
'Only within the moment of time represented by the present century has one species, man, acquired significant power to alter the nature of his world.' - Rachel Carson = “Sadece bu yüzyılın temsil ettiği zaman içinde bir tür var, insan ve insan dünyasının doğasını değiştirebilecek bir güç elde etti.” - Rachel Carson
Nuclear Fission = Nükleer Fisyon
'I am become Death, the destroyer of worlds.' - J. Robert Oppenheimer = 'Ben ölüm oldum, dünyaların yok edicisi.' - J. Robert Oppenheimer
Rocketry = Füze Bilimi
'A good rule for rocket experimenters to follow is this: always assume that it will explode.' - Astronautics Magazine, 1937 = 'Roket deneycilerinin izlemesi gereken iyi bir kural şudur: daima patlayacağını varsayın.' - Uzay Bilimleri Dergisi, 1937
Computers = Bilgisayarlar
'Computers are like Old Testament gods: lots of rules and no mercy.' - Joseph Campbell = 'Bilgisayarlar Eski Antlaşma tanrıları gibidir: kural çok, merhamet yok.' - Joseph Campbell

Telecommunications = Telekomünikasyon
 # Requires translation!
'The more we elaborate our means of communication, the less we communicate.' - J.B. Priestly = 
Mobile Tactics = Gelişmiş Taktikler
'All men can see these tactics whereby I conquer, but what none can see is the strategy out of which victory is evolved.' - Sun Tzu = 'Herkes fethettiğim bu taktikleri görebilirler, ancak hiç kimsenin göremediği, zaferin geliştiği stratejidir.' - Sun Tzu
Advanced Ballistics = Gelişmiş Balistik
 # Requires translation!
'Our scientific power has outrun our spiritual power, we have guided missiles and misguided men.' – Martin Luther King Jr. = 
Satellites = Uydular
Reveals the entire map = Bütün haritayı ortaya çıkarır
'Now, somehow, in some new way, the sky seemed almost alien.' - Lyndon B. Johnson = 'Şimdi, bir şekilde, yeni bir şekilde, gökyüzü neredeyse yabancı görünüyordu.' - Lyndon B. Johnson 
Robotics = Robotlar
'1. A robot may not injure a human being or, through inaction, allow a human being to come to harm. 2. A robot must obey any orders given to it by human beings, except when such orders would conflict with the First Law. 3. A robot must protect its own existence as long as such protection does not conflict with the First or Second Law.' - Isaac Asimov = '1. Bir robot bir insana zarar vermeyebilir veya eylemsizlik yoluyla bir insanın zarar görmesine izin vermeyebilir. 2. Bir robot, bu emirlerin Birinci Kanunla çeliştiği durumlar dışında, insanlar tarafından verilen emirlere uymak zorundadır. 3. Bir robot Birinci veya İkinci Kanunla çelişmediği sürece bir robot kendi varlığını korumalıdır. ' - Isaac asimov
Lasers = Lazerler
'The night is far spent, the day is at hand: let us therefore cast off the works of darkness, and let us put on the armor of light.' - The Holy Bible: Romans, 13:12 = 'Gece ilerledi, gündüz yaklaştı. Bunun için karanlığın işlerini üzerimizden atıp ışığın silahlarını kuşanalım.' - Kitabı Mukaddes, Romalılar 13:12

 # Requires translation!
Globalization = Küreselleşme
 # Requires translation!
'The new electronic interdependence recreates the world in the image of a global village.' - Marshall McLuhan = 
Particle Physics = Parçacık Fiziği 
'Every particle of matter is attracted by or gravitates to every other particle of matter with a force inversely proportional to the squares of their distances.' - Isaac Newton = “Her madde parçacığı, mesafelerinin kareleri ile ters orantılı bir kuvvetle maddenin her parçacığı tarafından çekilir veya ona çekilir.”-Isaac Newton 
Nuclear Fusion = Nükleer Füzyon
'The release of atomic energy has not created a new problem. It has readily made more urgent the necessity of solving an existing one.' - Albert Einstein = 'Atom Enerjisinin yayılması yeni sorunlar yaratmadı. Atom Enerjisi halihazırda bulunan sorunları çözmeyi daha acil hale getirdi.'
Nanotechnology = Nanoteknoloji 
'The impact of nanotechnology is expected to exceed the impact that the electronics revolution has had on our lives.' - Richard Schwartz = "Nanoteknolojinin etkisinin, elektronik devriminin hayatlarımız üzerindeki etkisini aşması bekleniyor." - Richard Schwartz
Stealth = Gizlilik
 # Requires translation!
'Be extremely subtle, even to the point of formlessness, be extremely mysterious, even to the point of soundlessness. Thereby you can be the director of the opponent's fate.' - Sun Tzu = 

Future Tech = İleri Teknoloji
Who knows what the future holds? = kim bilir gelecek ne gösterecek?
Can be continually researched = Sürekli araştırılabilir
'I think we agree, the past is over.' - George W. Bush = 'Sanırım katılıyoruz, geçmiş bitti.' -George W. Bush


#################### Lines from Terrains from Civ V - Vanilla ####################

Ocean = Okyanus

Coast = Kıyı

 # Requires translation!
Occurs at temperature between [amount] and [amount2] and humidity between [amount3] and [amount4] = 
Grassland = Çayır

Plains = Ova

Tundra = Tundra

Desert = Çöl

Lakes = Göl

Has an elevation of [amount] for visibility calculations =  Görünürlük hesaplamaları için [amount] yükseltisi vardır
Occurs in chains at high elevations = Yüksek rakımlarda zincirlerce ortaya çıkar
Mountain = Dağ

Snow = Kar

[amount] Strength for cities built on this terrain = Bu arazide kurulmuş şehirler için [amount] Sağlık
[amount] Sight for [param] units = [param] birlikleri için [amount] Görüş
Occurs in groups around high elevations = Yüksek rakımlarda gruplarca ortaya çıkar
Hill = Tepe

Provides a one-time Production bonus to the closest city when cut down = Kesildiğinde en yakın şehre bir kerelik Üretim bonusu sağlar
Blocks line-of-sight from tiles at same elevation = Aynı yükseltideki karolardan görüşü engeller
Resistant to nukes = Nükleer füzelere karşı dayanıklıdır.
Can be destroyed by nukes = Nükleer füzelerce yok edilebilir.
 # Requires translation!
A Camp can be built here without cutting it down = 
Forest = Orman

Jungle = Yağmur Ormanı

 # Requires translation!
Only Polders can be built here = 
Marsh = Bataklık

Fallout = Nükleer atık

Oasis = Vaha

Flood plains = Taşkın ovaları

Ice = Buz

Atoll = Atol

Great Barrier Reef = Büyük Pasifik Resifiği

Old Faithful = Old Faithful

Grants 500 Gold to the first civilization to discover it = Onu keşfeden ilk medeniyete 500 Altın verir
El Dorado = El Dorado

Grants Rejuvenation (all healing effects doubled) to adjacent military land units for the rest of the game = Oyunun geri kalanı için bitişik askeri kara birimlerine Gençleştirme (bütün iyileştirici etkiler iki katına çıkarıldı)
Fountain of Youth = Gençlik Pınarı

Grand Mesa = Grand Mesa

Mount Fuji = Fuji Dağı

Krakatoa = Krakatoa

Rock of Gibraltar = Cebelitarık Kayası

Cerro de Potosi = Cerro de Potosi

Barringer Crater = Barringer Krateri


#################### Lines from TileImprovements from Civ V - Vanilla ####################

Can also be built on tiles adjacent to fresh water = Tatlı suyun yanındaki arazilere de yapılabilir
[stats] on [tileFilter] tiles once [tech] is discovered = [tech] araştırıldığında [tileFilter]'da [stats]
Farm = Çiftlik

Lumber mill = Kereste fabrikası 

Mine = Maden

Trading post = Kervansaray

Camp = Kamp

Oil well = Petrol kuyusu

Pasture = Otlak

Plantation = Plantasyon

Quarry = Taş ocağı

Fishing Boats = Balıkçı Tekneleri

Can be built outside your borders = Sınırlarınızın dışına inşa edilebilir
Gives a defensive bonus of [amount]% = %[amount] savunma bonusu verir
Fort = Kale

Costs [amount] gold per turn when in your territory = Sizin toprağınızdayken tur başına [amount] altın tutar
 # Requires translation!
Reduces movement cost to ½ if the other tile also has a Road or Railroad = Yanındaki karo yol veya demiryolu ise hareket maliyeti ⅒'a düşer
 # Requires translation!
Reduces movement cost to ⅓ with Machinery = Makineler araştırıldığında üzerinde hareket ederken hareket maliyeti ⅓ azalır.
 # Requires translation!
Requires Engineering to bridge rivers = Irmaklar üzerine köprü yapabilmek Mühendisliği gerektirir
Road = Yol

 # Requires translation!
Reduces movement cost to ⅒ if the other tile also has a Railroad = 
Railroad = Demiryolu 

 # Requires translation!
Provides a one-time Production bonus depending on distance to the closest city once finished = 
Remove Forest = Ormanı ortadan kaldır

Remove Jungle = Yağmur Ormanını ortadan kaldır

Remove Fallout = Nükleer araziyi ortadan kaldır

Remove Marsh = Bataklığı ortadan kaldır

Remove Road = Yolu ortadan kaldır

Remove Railroad = Demiryolunu ortadan kaldır

Cancel improvement order = Geliştirme emrini iptal et

Academy = Akademi

Landmark = Başyapıt

Manufactory = Büyük Fabrika

Customs house = Gümrük Dairesi

Holy site = Kutsal mekan

Deal 30 damage to adjacent enemy units = Bitişiğindeki düşman birliklerine 30 hasar verir
Can be built just outside your borders = Sınırlarınız dışında inşa edilebilir
 # Requires translation!
Constructing it will take over the tiles around it and assign them to your closest city = 
Citadel = Hisar

Moai = Moai

Terrace farm = Terrace Çiftliği

Polder = Polder 

Unpillagable = Yağmalanamaz
 # Requires translation!
Ancient ruins provide a one-time random bonus when explored = 
 # Requires translation!
The possible rewards are: = 
 # Requires translation!
a stash of gold = 
 # Requires translation!
survivors (adds population to a city) = 
 # Requires translation!
discover a lost technology = 
 # Requires translation!
a unit joins you = 
 # Requires translation!
your exploring unit receives training = 
 # Requires translation!
discover cultural artifacts = 
 # Requires translation!
find a crudely-drawn map = 
Ancient ruins = Antik Kalıntılar

 # Requires translation!
A bleak reminder of the destruction wreaked by War = 
City ruins = Şehir Kalıntıları

Indestructible = Yok edilemez.
 # Requires translation!
Marks the center of a city = 
 # Requires translation!
Appearance changes with the technological era of the owning civilization = 
City center = Şehir merkezi

 # Requires translation!
Home to uncivilized barbarians, will spawn a hostile unit from time to time = 
Barbarian encampment = Barbar Kampı


#################### Lines from TileResources from Civ V - Vanilla ####################

Cattle = Büyükbaş

Sheep = Koyun

Deer = Geyik

Bananas = Muz

Wheat = Buğday

Stone = Taş

Fish = Balık

Horses = At

Iron = Demir

Coal = Kömür

Oil = Petrol

Aluminum = Alüminyum

Uranium = Uranyum

Furs = Kürk

Cotton = Pamuk

Dyes = Boya

Gems = Mücevher

Gold Ore = Altın Madeni

Silver = Gümüş

Incense = Tütsü

Ivory = Fildişi

Silk = İpek

Spices = Baharat

Wine = Şarap

Sugar = Şeker

+15% production towards Wonder construction = Harika inşaatına +15% üretim
Marble = Mermer

Whales = Balina

Pearls = İnci

Can only be created by Mercantile City-States = Sadece Tüccar Şehir Devletleri tarafından yapılabilir
Jewelry = Pırlanta

Porcelain = Porselen


#################### Lines from UnitPromotions from Civ V - Vanilla ####################

Heal Instantly = Anında iyileştir
 # Requires translation!
Sword = Kılıçlı
 # Requires translation!
Ranged Gunpowder = Menzilli Barut
 # Requires translation!
Armored = Zırhlı
 # Requires translation!
Melee Water = Deniz Yakın Dövüş
 # Requires translation!
Ranged Water = Menzilli Deniz
Heal this unit by [amount] HP = Bu birliği [amount] can iyileştirir.
Doing so will consume this opportunity to choose a Promotion = Bunu seçerseniz terfi edemezsiniz

Accuracy I = İsabet 1
+[amount]% Strength in [param] = [param]'da +%[amount] Güç

Accuracy II = İsabet 2

Accuracy III = İsabet 3

Barrage I = Engel 1

Barrage II = Engel 2

Barrage III = Engel 3

Volley = Yaylım Ateşi

Extended Range = Genişletilmiş Menzil
[amount] Range = [amount] Menzil

Indirect Fire = Dolaylı Ateş
Ranged attacks may be performed over obstacles = Menzilli saldırılar engeller üzerinden yapılabilir

Shock I = Şok 1

Shock II = Şok 2

Shock III = Şok 3

Drill I = Delme 1

Drill II = Delme 2

Drill III = Delme 3

Charge = Hücüm

Besiege = Kuşatma

Formation I = Diziliş 1

Formation II = Diziliş 2

Blitz = Hava Saldırısı
[amount] additional attacks per turn = Tur başına [amount] fazladan saldırı

Woodsman = Oduncu
Double movement rate through Forest and Jungle = Orman boyunca çift hareket hızı

Amphibious = Yüzergezer
Eliminates combat penalty for attacking over a river = Irmak üzerinden saldırırken olan dövüş cezasını kaldırır
Eliminates combat penalty for attacking from the sea = Denizden saldırırken olan dövüş cezasını kaldırır

Medic = Doktor 1
[amount] HP when healing = İyileşirken [amount] HP
All adjacent units heal [amount] HP when healing = Bitişikteki birlikler iyileşirken [amount] HP iyileşir

Medic II = Doktor 2
[amount] HP when healing in [tileFilter] tiles = [tileFilter] karolarında iyileşirken [amount] iyileşme

Scouting I = Keşif 1
[amount] Visibility Range = [amount] görüş menzili

Scouting II = Keşif 2

Scouting III = Keşif 3
 # Requires translation!
[amount] Movement = 

Survivalism I = Hayatta Kalma 1
+[amount]% Strength when defending = Savunurken +%[amount] Güç

Survivalism II = Hayatta Kalma 2

Survivalism III = Hayatta Kalma 3
Unit will heal every turn, even if it performs an action = Birim bir eylem gerçekleştirse bile her tur iyileşir
May withdraw before melee ([amount]%) = %[amount] şansla bir yakın birlik tarafından saldırıya uğrarken geri çekilir

Boarding Party I = Korsan Partisi 1

Boarding Party II = Korsan Partisi 2

Boarding Party III = Korsan Partisi 3

Coastal Raider I = Kıyı Baskını 1
 # Requires translation!
Earn [amount]% of the damage done to [unitType] units as [stat] = [unitType] birliklere verilen hasarın %[amount] oranında [stat] kazanın

Coastal Raider II = Kıyı Baskını 2

Coastal Raider III = Kıyı Baskını 3

Targeting I = Hedefleme 1

Targeting II = Hedefleme 2

Targeting III = Hedefleme 3

Wolfpack I = Kurt Sürüsü 1
+[amount]% Strength when attacking = Saldırırken +%[amount] Güç

Wolfpack II = Kurt Sürüsü 2

Wolfpack III = Kurt Sürüsü 3

Armor Plating I = Zırh Kaplama 1
 # Requires translation!
Aircraft Carrier = Uçak Gemisi

Armor Plating II = Zırh Kaplama 2

Armor Plating III = Zırh Kaplama 3

Flight Deck I = Uçuş Güvertesi 1
 # Requires translation!
Can carry [amount] extra [param] units = [amount] fazladan [param] birliği taşıyabilir

Flight Deck II = Uçuş Güvertesi 2

Flight Deck III = Uçuş Güvertesi 3

 # Requires translation!
Supply = 
May heal outside of friendly territory = Arkadaş canlısı arazi dışında iyileşebilir

Siege I = Kuşatma 1 

Siege II = Kuşatma 2

Siege III = Kuşatma 3

Evasion = Kaçınma
Damage taken from interception reduced by [amount]% = Engellemelerden alınan hasar %[amount] azalır

Interception I = Engelleme 1
[amount]% Damage when intercepting = Engellenirken %[amount] hasar

Interception II = Engelleme 2

Interception III = Engelleme 3

Air Targeting I = Hava Hedefi 1

Air Targeting II = Hava Hedefi 2

Sortie = Yarma
[amount] extra interceptions may be made per turn = Tur başı [amount] daha fazla engelleme yapılabilir

Operational Range = Çalışma Menzili

Air Repair = Hava onarımı
 # Requires translation!
Helicopter = Helikopter

 # Requires translation!
Mobility I = 

 # Requires translation!
Mobility II = 

 # Requires translation!
Anti-Armor I = 

 # Requires translation!
Anti-Armor II = 

Cover I = Sığınak 1
[amount]% Strength when defending vs [unitType] units = [unitType] birliklerine karşı savunurken %[amount] güç

Cover II = Sığınak 2

March = Yürüyüş

Mobility = Hareketlilik 

Sentry = Nöbetçi 

Logistics = Lojistik

Ambush I = Pusu 1

Ambush II = Pusu 2

Bombardment I = Bombardıman 1

Bombardment II = Bombardıman 2

Bombardment III = Bombardıman 3

Morale = Moral
+[amount]% Combat Strength = +%[amount] Savaş Gücü

Great Generals I = Harika Generaller 1

Great Generals II = Harika Generaller 2

Quick Study = Hızlı Çalışma
[amount]% Bonus XP gain = %[amount] fazladan deneyim kazanımı

Haka War Dance = Haka Savaş Dansı
[amount]% Strength for enemy [unitType] units in adjacent [param] tiles = Bitişikteki [param] karolarındaki düşman [unitType] birliklerine karşı %[amount] Güç

Rejuvenation = Gençleştirme
All healing effects doubled = Bütün iyileştirici etkiler iki katına çıkar

Slinger Withdraw = Sapancı geri çekilmesi


#################### Lines from UnitTypes from Civ V - Vanilla ####################










 # Requires translation!
Civilian Water = Sivil Su



Can enter ice tiles = Buz çinilerine girebilir
Invisible to others = Başkalarına görünmez


 # Requires translation!
Aircraft = Havaaracı
6 tiles in every direction always visible = Her yönde 6 karo her zaman görünür


 # Requires translation!
Atomic Bomber = Atom Bombası

Self-destructs when attacking = Saldırırken kendini imha eder
 # Requires translation!
Cannot be intercepted = Saldırısı engellenemez

Can pass through impassable tiles = Geçilemez bölgelerden geçebilir











#################### Lines from Units from Civ V - Vanilla ####################

Can build [param] improvements on tiles = karolara [param] geliştirmeleri inşa edebilir

Founds a new city = Yeni bir şehir kurar
Excess Food converted to Production when under construction = Üretilirken fazladan yoyecek üretime dönüştürülür
Requires at least [amount] population = En az [amount] nüfus gerekir

Ignores terrain cost = Arazi maliyetini yok sayar

 # Requires translation!
This is your basic, club-swinging fighter. = Sıradan sopa sallayan dövüşcünüz.

Maori Warrior = Maori Savaşçısı

Jaguar = Jaguar
Heals [amount] damage if it kills a unit = Bir birimi öldürürse [amount] can iyileşir

Brute = Vahşi

Archer = Okçu

Bowman = Babil okçusu

Slinger = Sapancı

Work Boats = İş Tekneleri
Cannot enter ocean tiles until Astronomy = Astronomi bulunana kadar okyanuslara girilemez
May create improvements on water resources = Su kaynakları üzerinde geliştirmeler yapabilir

Trireme = Üç Kürekli Kadırga
Cannot enter ocean tiles = Okyanusa giremez

Chariot Archer = Savaş Arabası Okçusu
No defensive terrain bonus = Arazilerin savunma bonuslarını kullanamaz
Rough terrain penalty = Engebeli arazi cezası

War Chariot = Savaş Arabası

Horse Archer = Atlı Okçu

War Elephant = Savaş Fili


Hoplite = Hoplit

Persian Immortal = Fars Ölümsüzleri

Battering Ram = Koçbaşı
-[amount] Visibility Range = -[amount] görüş menzili
Can only attack [unitType] units = sadece [unitType] birliklerine saldırabilir

Horseman = Atlı
Can move after attacking = Saldırdıktan sonra hareket edebilir
-[amount]% Strength vs [unitType] = [unitType] birliklerine karşı -%[amount] Güç

Companion Cavalry = Destek Süvarisi

Catapult = Mancınık
Must set up to ranged attack = Menzilli saldırıya ayarlanmalıdır
Limited Visibility = Sınırlı Görüş

Ballista = Ballista

Composite Bowman = Karma Okçular

Swordsman = Kılıçlı

Legion = Lejyon

Mohawk Warrior = Mohawk Savaşçısı


Landsknecht = Paralı Şövalye
Can move immediately once bought = Alındığı gibi hareket ettirilebilir

Galleass = Kadırga

Knight = Şövalye

Camel Archer = Deve Okçusu

Conquistador = Conquistador
Defense bonus when embarked = Denizdeyken savunma bonusu

Naresuan's Elephant = Naresuan'ın Fili

Mandekalu Cavalry = Mandekalu Süvarisi

Keshik = Haşhaşi

Crossbowman = Tataryaylı

Chu-Ko-Nu = Chu-Ko-Nu

Longbowman = Uzman Okçu

Trebuchet = Trebüşe

Hwach'a = Hwach'a

Longswordsman = Uzman Kılıçlı

Samurai = Samuray

Berserker = Berserker

Caravel = Karavela

Turtle Ship = Kaplumbağa Gemi


Musketeer = Silâhşör

Janissary = Yeniçeri

Minuteman = Gönüllü

Tercio = Tercio

Privateer = Korsan Gemisi
May capture killed [param] units = öldürülen [param] birliklerini rehin alabilir

Sea Beggar = Deniz Dilencisi

Frigate = Fırkateyn

Ship of the Line = Hattın gemisi 

Lancer = Mızraklı Süvari

Sipahi = Sipahi 
No movement cost to pillage = Yağma için hareket maliyeti yoktur

Hakkapeliitta = Hakkapeliitta
Transfer Movement to [unit] = Hareket hızını [unit] ile paylaşır
[amount]% Strength when stacked with [unit] = [unit] ile birlikteyse %[amount] Güç

Cannon = Gülle

Gatling Gun = Mitralyöz


Norwegian Ski Infantry = Norveçli Kayakçı Piyade
Double movement in Snow, Tundra and Hills = Kar, Tundra ve Tepelerde iki kat hareket.

Carolean = Carollu

Cavalry = Süvari

Cossack = Kazak

Ironclad = Zırhlı
Double movement in coast = Sahilde çift hareket 

Artillery = Top 

 # Requires translation!
Can only attack [param] tiles = 
Can attack submarines = Denizaltılarına saldırabilir

Great War Infantry = 1. Dünya Savaşı Piyadesi

Foreign Legion = Yabancı Birlik

Triplane = Üçlü uçak 
[amount]% chance to intercept air attacks = hava saldırılarını engelleme şansı [amount]%

Great War Bomber = 1. Dünya Savaşı Bombacısı


Carrier = Uçak Gemisi
Cannot attack = Saldıramaz
Can carry [amount] [param] units = [amount] tane [param] birliği taşıyabilir.

Battleship = Savaş Gemisi

Machine Gun = Makineli Tüfek 

Anti-Aircraft Gun = Uçak Savar

Landship = Kara Gemisi

Destroyer = Destroyer

[amount] Sight for all [param] units = her [param] birlik için [amount] görüş


Zero = Zero


B17 = B17

Paratrooper = Paraşütçü Asker
May Paradrop up to [amount] tiles from inside friendly territory = Arkadaş canlısı topraklardan [amount] karoya kadar paraşütle atlayabilir

Tank = Tank

Panzer = Panzer

Anti-Tank Gun = Tanksavar Silahı

Atomic Bomb = Atom Bombası
Nuclear weapon of Strength [amount] = [amount] Gücünde nükleer silah
Blast radius [amount] = [amount] Patlama çapı

Rocket Artillery = Roket Topçuları

Mobile SAM = Mobil SAM

Guided Missile = Güdümlü Füze

Nuclear Missile = Nükleer Füze

Helicopter Gunship = Savaş Helikopteri
All tiles cost 1 movement = Bütün bölgeler 1 hareket puanı eder
Unable to capture cities = Şehirleri ele geçiremez

Nuclear Submarine = Nukleer Denizaltı

Mechanized Infantry = Mekanize Piyade

Missile Cruiser = Füze Kruvazörü

Modern Armor = Modern Zırhlı

Jet Fighter = Jet Savaşcısı

Giant Death Robot = Dev Ölüm Robotu

 # Requires translation!
Stealth Bomber = 
 # Requires translation!
Cannot be carried by [unit] units = 

Great Artist = Harika Sanatçı
Can start an [amount]-turn golden age = [amount] turluk altın çağ başlatabilir
Can construct [tileImprovement] = [tileImprovement] inşa edebilir
Great Person - [stat] = Büyük Şahsiyet - [stat]

Great Scientist = Harika Bilim İnsanı
Can hurry technology research = Teknoloji araştırmaları daha hızlı yapılabilir

Great Merchant = Harika Tüccar
Can undertake a trade mission with City-State, giving a large sum of gold and [amount] Influence = Şehir Devleti ile ticaret misyonu üstlenerek çok miktarda altın ve [amount] şehir devleti etkisi kazanabilir

Great Engineer = Harika Mühendis
Can speed up construction of a wonder = Eser inşaatı hızlandırılabilir

 # Requires translation!
Great Prophet = 
 # Requires translation!
Can construct [tileImprovement] if it hasn't spread religion yet = 
 # Requires translation!
Can spread religion [amount] times = 
 # Requires translation!
May found a religion = 
 # Requires translation!
Religious Unit = 

Great General = Harika General
Bonus for units in 2 tile radius 15% = 2 karo yarıçapındaki birimler için 15% bonus

Khan = Kağan
Heal adjacent units for an additional 15 HP per turn = Bitişik birimlere iyileştirme başına 15 can ilave edin

 # Requires translation!
Missionary = 
 # Requires translation!
Can be purchased with [stat] [cityFilter] = 


#################### Lines from Tutorials ####################

Introduction = Giriş
Welcome to Unciv!\nBecause this is a complex game, there are basic tasks to help familiarize you with the game.\nThese are completely optional, and you're welcome to explore the game on your own! = Unciv'e hoşgeldin! Bu karışık bir oyun olduğundan burada seni oyuna alıştıracak bazı basit görevler var. Bunlar tamamen isteğe bağlı, ve bu yüzden oyunu kendin keşfetmekte özgürsün!

New Game = Yeni Oyun
Your first mission is to found your capital city.\nThis is actually an important task because your capital city will probably be your most prosperous.\nMany game bonuses apply only to your capital city and it will probably be the center of your empire. = İlk görevin başkentini kurmak.\nBu aslında önemli bir görev çünkü başkentin muhtemelen en kazançlı şehrin olacak.\nOyundaki çoğu bonus başkentin için geçerli ve başkentin muhtemelen imparatorluğunun merkezinde yer alacak.
How do you know a spot is appropriate?\nThat’s not an easy question to answer, but looking for and building next to luxury resources is a good rule of thumb.\nLuxury resources are tiles that have things like gems, cotton, or silk (indicated by a smiley next to the resource icon)\nThese resources make your civilization happy. You should also keep an eye out for resources needed to build units, such as iron. Cities cannot be built within 3 tiles of existing cities, which is another thing to watch out for! = Bir yerin bir şehir için doğru yer olduğunu nerden bilirsiniz?\n Bu kolay bir soru değil ancak Lüks kaynakların yakınına bakmak çoğu zaman iyi bir yönem olabilir.\nLüks kaynaklar üzerinde Cevherler, Pamuk, veya İpek ve türevleri bulunan karolardır, kaynak ikonunun yanında bir gülücük ile belirtilir\nBu kaynaklar uygarlığını mutlu eder. Ayrıca birlik üretimi için gerekli olan kaynakları da dikkate almalısın, demir gibi. Şehirler varolan şehirlerin 3 karo yakınında kurulamaz, bu da dikkat edilecek ayrı bir durumdur.
 # Requires translation!
However, cities don’t have a set area that they can work - more on that later!\nThis means you don’t have to settle cities right next to resources.\nLet’s say, for example, that you want access to some iron – but the resource is right next to a desert.\nYou don’t have to settle your city next to the desert. You can settle a few tiles away in more prosperous lands.\nYour city will grow and eventually gain access to the resource.\nYou only need to settle right next to resources if you need them immediately – \n   which might be the case now and then, but you’ll usually have the luxury of time. = 
The first thing coming out of your city should be either a Scout or Warrior.\nI generally prefer the Warrior because it can be used for defense and because it can be upgraded\n  to the Swordsman unit later in the game for a relatively modest sum of gold.\nScouts can be effective, however, if you seem to be located in an area of dense forest and hills.\nScouts don’t suffer a movement penalty in this terrain.\nIf you’re a veteran of the 4x strategy genre your first Warrior or Scout will be followed by a Settler.\nFast expanding is absolutely critical in most games of this type. = Şehrinizin eğittiği ilk birlik bir Gözcü veya Savaşcı olmalıdır.\n ben genellikle savunma için kullanılması ve ileride\nmakul bir miktara Kılıçlıya yükseltilebildiği için savaşcıyı tercih ederim ama bulunduğunuz yer engebeli veya ormanlarla dolu ise Gözcü bu ortamlarda daha iyi hareket eder.\neğer 4X oyun oynarsanız sınırları genişletmenin önemli olduğunu bilirsiniz, bu durum\nbu oyundada geçerli,  Gözcü veya Savaşcıyı eğittikten sonra yerleşmeci üretmeniz iyi olur.

 # Requires translation!
In your first couple of turns, you will have very little options, but as your civilization grows, so do the number of things requiring your attention = 

Culture and Policies = Kültür ve Politikalar
 # Requires translation!
Each turn, the culture you gain from all your cities is added to your Civilization's culture.\nWhen you have enough culture, you may pick a Social Policy, each one giving you a certain bonus. = 
 # Requires translation!
The policies are organized into branches, with each branch providing a bonus ability when all policies in the branch have been adopted. = 
 # Requires translation!
With each policy adopted, and with each city built,\n  the cost of adopting another policy rises - so choose wisely! = 

City Expansion = Şehir Genişlemesi
 # Requires translation!
Once a city has gathered enough Culture, it will expand into a neighboring tile.\nYou have no control over the tile it will expand into, but tiles with resources and higher yields are prioritized. = 
 # Requires translation!
Each additional tile will require more culture, but generally your first cities will eventually expand to a wide tile range. = 
 # Requires translation!
Although your city will keep expanding forever, your citizens can only work 3 tiles away from city center.\nThis should be taken into account when placing new cities. = 

 # Requires translation!
As cities grow in size and influence, you have to deal with a happiness mechanic that is no longer tied to each individual city.\nInstead, your entire empire shares the same level of satisfaction.\nAs your cities grow in population you’ll find that it is more and more difficult to keep your empire happy. = 
 # Requires translation!
In addition, you can’t even build any city improvements that increase happiness until you’ve done the appropriate research.\nIf your empire’s happiness ever goes below zero the growth rate of your cities will be hurt.\nIf your empire becomes severely unhappy (as indicated by the smiley-face icon at the top of the interface)\n  your armies will have a big penalty slapped on to their overall combat effectiveness. = 
 # Requires translation!
This means that it is very difficult to expand quickly in Unciv.\nIt isn’t impossible, but as a new player you probably shouldn’t do it.\nSo what should you do? Chill out, scout, and improve the land that you do have by building Workers.\nOnly build new cities once you have found a spot that you believe is appropriate. = 

Unhappiness = Mutsuzluk
It seems that your citizens are unhappy!\nWhile unhappy, cities  will grow at 1/4 the speed, and your units will suffer a 2% penalty for each unhappiness = Vatandaşların mutsuz gibi görünüyor!\nİmparatorluğun mutsuzken şehirler 1/4 hızında büyür ve birliklerin Mutsuzluk puanı başına %2 daha az hasar verir
Unhappiness has two main causes: Population and cities\n  Each city causes 3 unhappiness, and each population, 1 = Mutsuzluğun iki ana sebebi vardır: Nüfus ve Şehirler\n Her şehir 3 Mutsuzluk puanı sağlar ve her nüfus 2 Mutsuzluk puanı sağlar
There are 2 main ways to combat unhappiness:\n  by building happiness buildings for your population\n  or by having improved luxury resources within your borders = Mutsuzlukla mücadele etmenin 2 ana yolu vardır:\n Birincisi Mutluluk sağlayan binalar inşa etmektir, ikincisi ise üzerinde bulunduğu karo geliştirilmiş ve\nkendisine nüfus atanmış Lüks kaynaklara sahip olmaktır.

You have entered a Golden Age!\nGolden age points are accumulated each turn by the total happiness \n  of your civilization\nWhen in a golden age, culture and production generation increases +20%,\n  and every tile already providing at least one gold will provide an extra gold. = Altın Çağa girdin!\n Altın Çağ puanları her tur mutluluğunuzca artar.\nAltın Çağdayken Kültür ve Üretim %20 artar ve en az 1 altın sağlayan karolar 1 tane daha sağlar.

Roads and Railroads = Yollar ve Demiryolları
Connecting your cities to the capital by roads\n  will generate gold via the trade route.\nNote that each road costs 1 gold Maintenance per turn, and each Railroad costs 2 gold,\n  so it may be more economical to wait until the cities grow! = Şehirlerini Başkente bağlamak Ticaret Yolları vasıtasıyla uygarlığına altın sağlayacaktır.\nn Her yol tur başı 1, Her Demiryolu tur başı 2 altın Bakım ücreti isteyecektir\nYani şehirleri hemen bağlamaktansa şehirler büyüdükten sonra başkente bağlamak daha ekonomiktir!

Victory Types = Zafer Türleri
Once you’ve settled your first two or three cities you’re probably 100 to 150 turns into the game.\nNow is a good time to start thinking about how, exactly, you want to win – if you haven’t already. = İlk 2 veya 3 şehrinizi kurduysanız 100 veya 150 civarı bir turdasınız demektir\n bu durumda bir an önce Zafer seçiminizi yapmanız yararınıza olacaktır!
There are three ways to win in Unciv. They are:\n - Cultural Victory: Complete 5 Social Policy Trees\n - Domination Victory: Survive as the last civilization\n - Science Victory: Be the first to construct a spaceship to Alpha Centauri = Unciv'de kazanmanın üç yolu vardır. Onlar:\n - Kültürel Zafer: 5 Sosyal Politika Ağacı tamamlayın\n - Hüküm Zaferi: Dünyada kalan son uygarlık ol\n - Bilimsel Zafer: Alpha Centauri'ye giden ilk uzay gemisini inşa et
So to sum it up, these are the basics of Unciv – Found a prosperous first city, expand slowly to manage happiness,\n   and set yourself up for the victory condition you wish to pursue.\nObviously, there is much more to it than that, but it is important not to jump into the deep end before you know how to swim. = Yani olayı toparlamak gerekirse, bunlar Unciv'in temel tüyolarıdır\n - Zengin bir başkent kur, mutluluğu yönetebilmek için yavaşca yayıl\n ve kendini istediğin Zafer türüne göre ayarla.\nElbet ki bu oyunda bundan daha fazlası var, ama oyunu anlamadan hemen oynamaya çalışmamak gerekir.

Enemy City = Düşman Şehri
Cities can be conquered by reducing their health to 1, and entering the city with a melee unit.\nSince cities heal each turn, it is best to attack with ranged units and use your melee units to defend them until the city has been defeated! = Şehirler canlarını 1 e indirip şehre bir yakın dövüş birliği ile girerek fethedilebilir.\nŞehirler her tur kaybettikleri canı geri kazandığından şehirlere Menzilli birlikler ile saldırıp yakın dövüş birlikleri ile fethetmek en iyisidir.

Luxury Resource = Lüks Kaynak
Luxury resources within your domain and with their specific improvement are connected to your trade network.\nEach unique Luxury resource you have adds 5 happiness to your civilization, but extra resources of the same type don't add anything, so use them for trading with other civilizations! = Bir Lüks Kaynak sizin sahip olduğunuz bir karoda ise ve o karo geliştirilip bir nüfus atanmış ise Ticaret Ağınıza bağlanmış olur.\nSahip olduğunuz her Lüks Kaynak(Ticaret ile edinilmiş bile olsa) Uygarlığınıza 5 Mutluluk puanı katar, ancak fazladan Lüks Kaynaklar\n bir işe yaramaz, bu yüzden fazladan kaynakları diğer uygarlıklar ile ticsrette kullanmalısınız!

Strategic Resource = Stratejik Kaynak
Strategic resources within your domain and with their specific improvement are connected to your trade network.\nStrategic resources allow you to train units and construct buildings that require those specific resources, for example the Horseman requires Horses. = Bir Stratejik KAynak sizin sahibi olduğunuz bir karoda ise ve kendi özel geliştirmesi o karoya inşa edilmiş ise sizin Ticaret Ağınıza bağlanmış olur\nStratejik Kaynaklar o kaynağı gerektiren birlikleri eğitmenizi ve binaları inşa etmenizi sağlar, örneğin Atlı At gerektirir.
Unlike Luxury Resources, each Strategic Resource on the map provides more than one of that resource.\nThe top bar keeps count of how many unused strategic resources you own.\nA full drilldown of resources is available in the Resources tab in the Overview screen. = Lüks kaynakların aksine haritadaki her Stratejik Kaynak kendinden birden fazla sağlar.\nÜstteki çubuk ne kadar kullanılmayan Stratejik Kaynağa sahip olduğunuzu gösterir.\nBunun daha detaylı bilgisini Genel Bakış'daki Kaynaklar menüsünden görebilirsiniz.

The city can no longer put up any resistance!\nHowever, to conquer it, you must enter the city with a melee unit = Bu şehrin artık sana karşı direnecek gücü yok!\n Ancak, burayı fethetmek için şehre bir yakın dövüş birliğiyle girmelisin

After Conquering = Fetihten Sonra
When conquering a city, you can now choose to either  or raze, puppet, or annex the city.\nRazing the city will lower its population by 1 each turn until the city is destroyed. = Bir şehri fethederken o şehri işgal edebilir, kuklanız yapabilir, veya şehri yıkabilirsiniz>\nBir şehri yıkmak şehir yokolana kadar nüfusunu her tur 1 birim azaltır.
Puppeting the city will mean that you have no control on the city's production.\nThe city will not increase your tech or policy cost, but its citizens will generate 1.5x the regular unhappiness.\nAnnexing the city will give you control over the production, but will increase the citizen's unhappiness to 2x!\nThis can be mitigated by building a courthouse in the city, returning the citizen's unhappiness to normal.\nA puppeted city can be annexed at any time, but annexed cities cannot be returned to a puppeted state! = Bir şehri kukla haline getirmek şehrin üretimi konusunda hiçbir sözünün geçmemesi demektir.\nŞehir Teknoloji veya Politika maliyetini arttırmaz ancak oranın vatandaşları 1.5 kat daha mutsuz olur.\nBir şehri ilhak etmek şehrin üretimini kontrol etme yetkisi verecektir ama oranın vatandaşlarının mutsuzluğu 2 katı artacaktır!\n Bu durum ise şehirde bir Adliye üreterek çözülebilir ve vatandaşlar fazladan mutsuzluk üretmez.\nBir kukla şehir her an ilhak edilebilir ancak ilhak edilmiş şehirler kukla şehir yapılamaz!

You have encountered a barbarian unit!\nBarbarians attack everyone indiscriminately, so don't let your \n  civilian units go near them, and be careful of your scout! = Bir barbar birliğiyle karşılaştın!\nBarbarlar ayırt etmeksizin herkese saldırırlar, bu yüzden \n sivil birliklerinizi onların yanına götürmeyin, izcinize de dikkat edin!

You have encountered another civilization!\nOther civilizations start out peaceful, and you can trade with them,\n  but they may choose to declare war on you later on = Başka bir medeniyetle karşılaştın!\n Diğer medeniyetler başta barışçıldırlar ve onlarla ticaret yapabilirsin,\n ama sonraları size savaş açabilirler

Once you have completed the Apollo Program, you can start constructing spaceship parts in your cities\n (with the relevant technologies) to win a scientific victory! = Apollo Programını tamamladıktan sonra şehirlerinizde (gerekli teknolojiler araştırıldığında) uzay gemisi parçaları üretmeye başlayabilirsiniz\n hepsini üretince Bilimsel Zafer elde edersiniz!

Injured Units = Yaralı Birlikler
Injured units deal less damage, but recover after turns that they have been inactive\nUnits heal 5 health per turn in enemy territory, 10 in neutral land,\n  15 inside your territory and 20 in your cities = Yaralı birlikler daha az hasar verir ama hareket etmediği birkaç turdan sonra can kazanmaya başlar\nDüşman Bölgesinde 5 can\nTarafsız Bölgelerde 10 can\nŞehir sınırları içerisinde 15 can\nve şehir merkezinde tur başı 20 can kazanır

Workers = İşçiler
Workers are vital to your cities' growth, since only they can construct improvements on tiles\nImprovements raise the yield of your tiles, allowing your city to produce more and grow faster while working the same amount of tiles! = İşciler geliştirmeler inşa edebilmeleri sebebiyle şehirlerinin büyümelerinde en önemli faktörlerdir\ngeliştirmeler bir karonun verimini arttırır ve bu sayede aynı sayıda karoyu işlerken daha fazla büyürsünüz

Siege Units = Kuşatma Birlikleri
Siege units are extremely powerful against cities, but need to be Set Up before they can attack.\nOnce your siege unit is set up, it can attack from the current tile,\n  but once moved to another tile, it will need to be set up again. = Kuşatma birlikleri şehirlere karşı aşırı önemlidir ancak saldırıdan önce hazırlanmaları gereklidir.\nKuşatma birliğin hazır olduğunda şuan üstünde bulundugu karodan saldırabilir\n ancak başka karoys hareket ettiğinde yeniden hazırlanması gerekir.

Embarking = Denize Giriş
 # Requires translation!
Once a certain tech is researched, your land units can embark, allowing them to traverse water tiles.\nEntering or leaving water takes the entire turn.\nUnits are defenseless while embarked, so be careful! = 

Idle Units = Boştaki Birimler
 # Requires translation!
If you don't want to move a unit this turn, you can skip it by clicking 'Next unit' again.\nIf you won't be moving it for a while, you can have the unit enter Fortify or Sleep mode - \n  units in Fortify or Sleep are not considered idle units.\nIf you want to disable the 'Next unit' feature entirely, you can toggle it in Menu -> Check for idle units = 

Contact Me = Bana Ulaşın
 # Requires translation!
Hi there! If you've played this far, you've probably seen that the game is currently incomplete.\n UnCiv is meant to be open-source and free, forever.\n That means no ads or any other nonsense. = 
 # Requires translation!
What motivates me to keep working on it, \n  besides the fact I think it's amazingly cool that I can,\n  is the support from the players - you guys are the best! = 
 # Requires translation!
Every rating and review that I get puts a smile on my face =)\n  So contact me! Send me an email, review, Github issue\n  or mail pigeon, and let's figure out how to make the game \n  even more awesome!\n(Contact info is in the Play Store) = 

Pillaging = Yağma
 # Requires translation!
Military units can pillage improvements, which heals them 25 health and ruins the improvement.\nThe tile can still be worked, but advantages from the improvement - stat bonuses and resources - will be lost.\nWorkers can repair these improvements, which takes less time than building the improvement from scratch. = 

Experience = Deneyim
Units that enter combat gain experience, which can then be used on promotions for that unit.\nUnits gain more experience when in Melee combat than Ranged, and more when attacking than when defending. = Dövüşe katılan birlikler rütbe yükseltmelerinde kullanılabilen deneyim kazanır.\nBirlikler Yakın Dövüş yaparken Menzilli Dövüşe göre daha fazla deneyim kazanır, saldırmak savunmaya kıyasla daha çok deneyim verir.
Units can only gain up to 30 XP from Barbarian units - meaning up to 2 promotions. After that, Barbarian units will provide no experience. = Birlikler Barbarlardan sadece 30 Deneyim edinebilir, bu da 2 rütbe atlaması demektir. Ondan sonra ise Barbarlar deneyim sağlamaz

Combat = Savaş
Unit and cities are worn down by combat, which is affected by a number of different values.\nEach unit has a certain 'base' combat value, which can be improved by certain conditions, promotions and locations. = Birlikler ve şehirler savaştan kötü etkilenirler, ne derece etkilendikleri ise bazı değerlere bağlıdır.\nHer birliğim bir 'Temel' dovüş değeri vardır, bu değer ise Rütbeler ve birlik vede düşmanın bulunduğu karolar tarafından etkilenir.
Units use the 'Strength' value as the base combat value when melee attacking and when defending.\nWhen using a ranged attack, they will the use the 'Ranged Strength' value instead. = Birlikler yakın dövüş yaparken 'Güç''ü dövüş ve koruma'nın değeri olarak kullanır.\Menzilli saldırı yaparken ise 'Menzil Gücü''nü kullanırlar
Ranged attacks can be done from a distance, dependent on the 'Range' value of the unit.\nWhile melee attacks allow the defender to damage the attacker in retaliation, ranged attacks do not. = Menzilli saldırılar mesafeli şekilde yspılabilir, bu mesafe ise birliğin 'Menzil' değerine bağlıdır.\nYakın saldırılar savunucunun saldırgana geri hasar vermesini sağlarken menzilli saldırılar saldırgana hasar vermez.

Research Agreements = Araştırma Antlaşmaları
 # Requires translation!
In research agreements, you and another civilization decide to jointly research technology.\nAt the end of the agreement, you will both receive a 'lump sum' of Science, which will go towards one of your unresearched technologies. = 
 # Requires translation!
The amount of Science you receive at the end is dependent on the science generated by your cities and the other civilization's cities during the agreement - the more, the better! = 

 # Requires translation!
Not all nations are contending with you for victory.\nCity-states are nations that can't win, don't conquer other cities and can't be traded with. = 
 # Requires translation!
Instead, diplomatic relations with city-states are determined by Influence - a meter of 'how much the City-state likes you'.\nInfluence can be increased by attacking their enemies, liberating their city, and giving them sums of gold. = 
 # Requires translation!
Certain bonuses are given when you are at above 30 influence.\nWhen you have above 60 Influence, and you have the highest influence with them of all civilizations, you are considered their 'Ally', and gain further bonuses and access to the Luxury and Strategic resources in their lands. = 

Great People = Büyük Şahsiyetler
 # Requires translation!
Certain buildings, and specialists in cities, generate Great Person points per turn.\nThere are several types of Great People, and their points accumulate separately.\nThe number of points per turn and accumulated points can be viewed in the Overview screen. = 
Once enough points have been accumulated, a Great Person of that type will be created!\nEach Great Person can construct a certain Great Improvement which gives large yields over time, or immediately consumed to provide a certain bonus now. = Yeterince puan birikince puanın türünde bir Büyük Şahsiyet ortaya çıkacaktır!\nHer Büyük Şahsiyet kendine özel bir Büyük Geliştirme inşa edebilir, bu İyileştirme ise zamanla büyük verim sağlar, ancak geliştirmeler inşa etmek yerine seçildiğinde Büyük Şahsiyeti kullanacak bonuslar alabilirsiniz.
Great Improvements also provide any strategic resources that are under them, so you don't need to worry if resources are revealed underneath your improvements! = Büyük Geliştirmeler üzerinde bulunduğu herhangi bir stratejik kaynağı yinede sağlar, bu sebepten ötürü bir büyük geliştirmenin altında bir kaynak keşfedilirse hala o kaynağı çıkartabilirsiniz!

Removing Terrain Features = Arazi Özelliklerini Kaldırmak
 # Requires translation!
Certain tiles have terrain features - like Flood plains or Forests -  on top of them. Some of these layers, like Jungle, Marsh and Forest, can be removed by workers.\nRemoving the terrain feature does not remove any resources in the tile, and is usually required in order to work those resources. = 

 # Requires translation!
Natural Wonders, such as the Mt. Fuji, the Rock of Gibraltar and the Great Barrier Reef, are unique, impassable terrain features, masterpieces of mother Nature, which possess exceptional qualities that make them very different from the average terrain.\nThey benefit by giving you large sums of Culture, Science, Gold or Production if worked by your Cities, which is why you might need to bring them under your empire as soon as possible. = 

Keyboard = Klavye
 # Requires translation!
If you have a keyboard, some shortcut keys become available. Unit command or improvement picker keys, for example, are shown directly in their corresponding buttons. = 
 # Requires translation!
On the world screen the hotkeys are as follows: = 
 # Requires translation!
Space or 'N' - Next unit or turn\n'E' - Empire overview (last viewed page)\n'+', '-' - Zoom in / out\nHome - center on capital or open its city screen if already centered = 
 # Requires translation!
F1 - Open Civilopedia\nF2 - Empire overview Trades\nF3 - Empire overview Units\nF4 - Empire overview Diplomacy\nF5 - Social policies\nF6 - Technologies\nF7 - Empire overview Cities\nF8 - Victory Progress\nF9 - Empire overview Stats\nF10 - Empire overview Resources\nF11 - Quicksave\nF12 - Quickload = 
 # Requires translation!
Ctrl-R - Toggle tile resource display\nCtrl-Y - Toggle tile yield display\nCtrl-O - Game options\nCtrl-S - Save game\nCtrl-L - Load game = 

 # Requires translation!
World Screen = 
 # Requires translation!
This is where you spend most of your time playing Unciv. See the world, control your units, access other screens from here. = 
 # Requires translation!
①: The menu button - civilopedia, save, load, options... = 
 # Requires translation!
②: The player/nation whose turn it is - click for diplomacy overview. = 
 # Requires translation!
③: The Technology Button - shows the tech tree which allows viewing or researching technologies. = 
 # Requires translation!
④: The Social Policies Button - shows enacted and selectable policies, and with enough culture points you can enact new ones. = 
 # Requires translation!
⑤: The Diplomacy Button - shows the diplomacy manager where you can talk to other civilizations. = 
 # Requires translation!
⑥: Unit Action Buttons - while a unit is selected its possible actions appear here. = 
 # Requires translation!
⑦: The unit/city info pane - shows information about a selected unit or city. = 
 # Requires translation!
⑧: The name (and unit icon) of the selected unit or city, with current health if wounded. Clicking a unit name or icon will open its civilopedia entry. = 
 # Requires translation!
⑨: The arrow buttons allow jumping to the next/previous unit. = 
 # Requires translation!
⑩: For a selected unit, its promotions appear here, and clicking leads to the promotions screen for that unit. = 
 # Requires translation!
⑪: Remaining/per turn movement points, strength and experience / XP needed for promotion. For cities, you get its combat strength. = 
 # Requires translation!
⑫: This button closes the selected unit/city info pane. = 
 # Requires translation!
⑬: This pane appears when you order a unit to attack an enemy. On top are attacker and defender with their respective base strengths. = 
 # Requires translation!
⑭: Below that are strength boni or mali and health bars projecting before / after the attack. = 
 # Requires translation!
⑮: The Attack Button - let blood flow! = 
 # Requires translation!
⑯: The minimap shows an overview over the world, with known cities, terrain and fog of war. Clicking will position the main map. = 
 # Requires translation!
⑰: To the side of the minimap are display feature toggling buttons - tile yield, worked indicator, show/hide resources. These mirror setting on the options screen and are hidden if you deactivate the minimap. = 
 # Requires translation!
⑱: Tile information for the selected hex - current or potential yield, terrain, effects, present units, city located there and such. Where appropriate, clicking a line opens the corresponding civilopedia entry. = 
 # Requires translation!
⑲: Notifications - what happened during the last 'next turn' phase. Some are clickable to show a relevant place on the map, some even show several when you click repeatedly. = 
 # Requires translation!
⑳: The Next Turn Button - unless there are things to do, in which case the label changes to 'next unit', 'pick policy' and so on. = 
 # Requires translation!
ⓐ: The overview button leads to the empire overview screen with various tabs (the last one viewed is remembered) holding vital information about the state of your civilization in the world. = 
 # Requires translation!
ⓑ: The culture icon shows accumulated culture and culture needed for the next policy - in this case, the exclamation mark tells us a next policy can be enacted. Clicking is another way to the policies manager. = 
 # Requires translation!
ⓒ: Your known strategic resources are displayed here with the available (usage already deducted) number - click to go to the resources overview screen. = 
 # Requires translation!
ⓓ: Happiness/unhappiness balance and either golden age with turns left or accumulated happiness with amount needed for a golden age is shown next to the smiley. Clicking also leads to the resources overview screen as luxury resources are a way to improve happiness. = 
 # Requires translation!
ⓔ: The science icon shows the number of science points produced per turn. Clicking leads to the technology tree. = 
 # Requires translation!
ⓕ: Number of turns played with translation into calendar years. Click to see the victory overview. = 
 # Requires translation!
ⓖ: The number of gold coins in your treasury and income. Clicks lead to the Stats overview screen. = 
 # Requires translation!
ⓧ: In the center of all this - the world map! Here, the "X" marks a spot outside the map. Yes, unless the wrap option was used, Unciv worlds are flat. Don't worry, your ships won't fall off the edge. = 
 # Requires translation!
ⓨ: By the way, here's how an empire border looks like - it's in the national colours of the nation owning the territory. = 
 # Requires translation!
ⓩ: And this is the red targeting circle that led to the attack pane back under ⑬. = 
 # Requires translation!
What you don't see: The phone/tablet's back button will pop the question whether you wish to leave Unciv and go back to Real Life. On desktop versions, you can use the ESC key. = 
<|MERGE_RESOLUTION|>--- conflicted
+++ resolved
@@ -840,11 +840,7 @@
  # The \n here means: put a newline (enter) here. If this is omitted, the sidebox in the diplomacy overview will become _really_ wide. 
  # Feel free to replace it with a space and put it somewhere else in your translation 
  # Requires translation!
-<<<<<<< HEAD
-Turns until the next\ndiplomacy victory vote: [$turnsTillNextDiplomaticVote] = Gelecek diplomatik zafer\nseçimine [$turnsTillNextDiplomaticVote] tur kaldı
-=======
-Turns until the next\ndiplomacy victory vote: [amount] = 
->>>>>>> 2a339588
+Turns until the next\ndiplomacy victory vote: [amount] = Gelecek diplomatik zafer\nseçimine kalan tur: [amount
  # Requires translation!
 Choose a civ to vote for = Oy vereceğiniz uygarlığı şeçin
  # Requires translation!
@@ -1107,17 +1103,7 @@
 Dogfighting II = İt Dalaşı 2
 Dogfighting III = İt Dalaşı 3
 Choose name for [unitName] = [unitName] için ad seçin
-<<<<<<< HEAD
 [unitFilter] units gain the [promotion] promotion = [unitFilter] birlikleri [promotion] rütbesine terfi eder
-
-# Multiplayer Turn Checker Service
-
-=======
-[unitFilter] units gain the [promotion] promotion = [unitFilter] birlikleri [promotion] rütbesini edinir
-         
-# Multiplayer Turn Checker Service 
-         
->>>>>>> 2a339588
 Multiplayer options = Çok oyunculu seçenekleri
 Enable out-of-game turn notifications = Oyun dışı tur bildirimlerini etkinleştir
 Time between turn checks out-of-game (in minutes) = Oyun dışı tur kontrolleri arasındaki süre (dakika olarak)
@@ -1159,20 +1145,11 @@
 No description provided = Açıklama sağlanmadı
 [stargazers]✯ = [stargazers]✯
 Author: [author] = Yapımcı: [author]
-<<<<<<< HEAD
 Size: [size] kB = Boyut: [size] kB
 The mod you selected is incompatible with the defined ruleset! = Seçtiğiniz mod şuan ki (seçtiğiniz veya oyunun varsayılan) kuraldizimi ile uyumsuzdur
 
-# Uniques that are relevant to more than one type of game object
-
-=======
-Size: [size] kB = [size] kB
- # Requires translation!
-The mod you selected is incompatible with the defined ruleset! = 
-         
 # Uniques that are relevant to more than one type of game object 
          
->>>>>>> 2a339588
 [stats] from every [param] = Her [param]'dan [stats].
 [stats] from [param] tiles in this city = Bu şehirdeki [param] karolarından [stats]
 [stats] from every [param] on [tileFilter] tiles = [tileFilter] karolarındaki her [param] için [stats] 
