# Language settings

# Equivalent of a space in your language
# If your language doesn't use spaces, just add "" as a translation, otherwise " "
 # Requires translation!
" " = 

# If the first word in a sentence starts with a capital in your language, 
# put the english word 'true' behind the '=', otherwise 'false'.
# Don't translate these words to your language, only put 'true' or 'false'.
 # Requires translation!
StartWithCapitalLetter = 


# Starting from here normal translations start, as written on
# https://yairm210.github.io/Unciv/Other/Translating/

# Tutorial tasks

Move a unit!\nClick on a unit > Click on a destination > Click the arrow popup = Yek niroo raa harekat dahid!\nRooye yek niroo kilik konid > Rooye yek maghsad kilik konid > Rooye felesh e zaaher shode kilik konid
Found a city!\nSelect the Settler (flag unit) > Click on 'Found city' (bottom-left corner) = Saakht e shahr!\nKoloni raa entekhaab konid (Nirooyi ke parcham daarad) > Rooye ‘Saakht e shahr’ kilik konid (gooshe paayin samt e chap)
Enter the city screen!\nClick the city button twice = Vaared safhe ye shahr shavid!\nRooye gozine ye shahr 2 bar kilik konid
Pick a technology to research!\nClick on the tech button (greenish, top left) > \n select technology > click 'Research' (bottom right) = Yek teknoloji baraaye tahghigh entekhaab konid!\nRooye gozine teknoloji kilik konid (sabz, baalaa chap) > \n teknoloji entekhaab konid > rooye ‘tahghigh’ kilik konid (paayin raast)
Pick a construction!\nEnter city screen > Click on a unit or building (bottom left side) > \n click 'add to queue' = yek saakht-o-saaz entekhaab konid!\nVared safhe ye shahr shavid > Rooye yek Niroo yaa saakhtemaan kilik konid (samt e paayin chap) > \n rooye ‘Ezaafe kardan be saf’ kilik konid
Pass a turn!\nCycle through units with 'Next unit' > Click 'Next turn' = Yek nobat begozarid!\nBa ‘Niroo ye ba’adi’ tooye niroo ha charkh bezanid > Rooye ‘Nobat e ba’adi’ kilik konid
Reassign worked tiles!\nEnter city screen > click the assigned (green) tile to unassign > \n click an unassigned tile to assign population = zamin haaye kaar shode raa dobaare entesaab konid!\nVaared safhe ye shahr shavid > Rooye zamin e entesaab shode (sabz) kilik konid taa entesaab bardaashte shavad > \n rooye yek zamin e entesaab nashode kilik konid taa shahrvandi be aan entesaab shavad
Meet another civilization!\nExplore the map until you encounter another civilization! = Baa yek tamaddon e digar aashna shavid!\nNaghshe raa kaavosh konid ta baa yek tamaddon e digar rooberoo shavid!
Open the options table!\nClick the menu button (top left) > click 'Options' = Menoye tanzimaat raa baaz konid!\nRooye dokme ye meno kilik konid (baalaa chap) > rooye ‘Tanzimat’ kilik konid
Construct an improvement!\nConstruct a Worker unit > Move to a Plains or Grassland tile > \n Click 'Create improvement' (above the unit table, bottom left)\n > Choose the farm > \n Leave the worker there until it's finished = yek zamin raa behbood bebakhshid!\nYek niroo ye Kaargar besaazid > Be yek zamin e dasht yaa chamanzaar harekat konid > \n Rooye ‘Behbood bakhshidan’ kilik konid (baalaaye panjere ye niroo, paayin chap)\n > Mazra’e raa entekhaab konid > \n Kaargar raa aanja bogzaarid taa kaar tamaam shavad
Create a trade route!\nConstruct roads between your capital and another city\nOr, automate your worker and let him get to that eventually = Yek masir e tejaari besaazid!\nBein paaytakhtetoon va yek shahr digar jaadde bekeshid\nYaa, kaargar khod raa rooye khodkaar begozaarid va sabr konid taa oo dar nahaayat in kaar raa bokonad
Conquer a city!\nBring an enemy city down to low health > \nEnter the city with a melee unit = Yek shahr raa fath konid!\nJoon e yek shahr e doshman raa kam konid > \nBaa yek niroo ye zamini ye nazdik-bord vaared shahr shavid
Move an air unit!\nSelect an air unit > select another city within range > \nMove the unit to the other city = Yek niroo ye havaai raa harekat dahid!\nYek niroo ye havaai raa entekhab konid > yek shahr digar ke dar bord ast raa entekhaab konid > \nNiroo raa be aan shahr montaghel konid
See your stats breakdown!\nEnter the Overview screen (top right corner) >\nClick on 'Stats' = Barresi aamari khod raa bebinid!\nVaared e safhe ye Barresi shavid (gooshe ye baalaa raast) >\nRooye ‘Aamaar’ kilik konid

# Crash screen

 # Requires translation!
An unrecoverable error has occurred in Unciv: = 
 # Requires translation!
If this keeps happening, you can try disabling mods. = 
 # Requires translation!
You can also report this on the issue tracker. = 
 # Requires translation!
Copy = 
 # Requires translation!
Error report copied. = 
 # Requires translation!
Open Issue Tracker = 
 # Requires translation!
Please copy the error report first. = 
 # Requires translation!
Close Unciv = 

# Buildings

 # Requires translation!
Unsellable = 
 # Requires translation!
Not displayed as an available construction unless [building] is built = 
 # Requires translation!
Not displayed as an available construction without [resource] = 

Choose a free great person = Yek fard e bozorg raa raaygaan begirid
 # Requires translation!
Get [unitName] = 

Hydro Plant = Niroogaah e Aabi
[buildingName] obsoleted =  [buildingName] mansookh shode ast

# Diplomacy,Trade,Nations

Requires [buildingName] to be built in the city = Niaaz daarad ke [buildingName] dar shahr saakhte shode baashad
Requires [buildingName] to be built in all cities = Niaaz daarad ke [buildingName] dar hame ye shahr haa saakhte shode baashad
Provides a free [buildingName] in the city = Yek [buildingName] e raaygaan dar shahr eraae midahad
Requires worked [resource] near city = Niaaz be yek [resource] e kaar shode nazdik e shahr daarad
 # Requires translation!
Requires at least one of the following resources worked near the city: = 
Wonder is being built elsewhere = In O’ejoobe dar jaaye digari dar haal saakhte shodan ast
 # Requires translation!
National Wonder is being built elsewhere = 
Requires a [buildingName] in all cities = Niaaz daarad ke yek [buildingName] dar hame ye shahr haa baashad
 # Requires translation!
[buildingName] required: = 
Requires a [buildingName] in this city = Niaaz daarad ke yek [buildingName] dar in shahr baashad
 # Requires translation!
Cannot be built with [buildingName] = 
Consumes 1 [resource] = 1 [resource] masraf mikonad
 # Requires translation!
Consumes [amount] [resource] = 
Required tech: [requiredTech] = Teknoloji mored e niaaz: [requiredTech]
Requires [PolicyOrNationalWonder] = Be [PolicyOrNationalWonder] niaaz ast
Cannot be purchased = Nemitavaan kharidari kard
 # Requires translation!
Can only be purchased = 
 # Requires translation!
See also = 

 # Requires translation!
Requires at least one of the following: = 
 # Requires translation!
Requires all of the following: = 
 # Requires translation!
Leads to [techName] = 
 # Requires translation!
Leads to: = 

Current construction = Saakht-o-saaz e dar haal e haazer
Construction queue =  Saakht-o-saaz e dar saf
Pick a construction = Yek saakht-o-saaz entekhaab konid
Queue empty = Saf khaali ast
Add to queue = Ezaafe kardan be saf
Remove from queue = Hazf kardan az saf
Show stats drilldown = Neshaan daadan e aamaar be joze’eiat
Show construction queue = Neshan daadan e saf e saakht-o-saaz
 # Requires translation!
Save = 
 # Requires translation!
Cancel = 

Diplomacy = Diplomasi
War = Jang
Peace = Solh
Research Agreement = Tavaafogh e Tahghighaati
Declare war = E’elaam e jang
Declare war on [civName]? = E’elaam e jang be [civName]?
 # Requires translation!
Let's begin! = 
[civName] has declared war on us! = [civName] be maa e’elaam e jang karde ast!
[leaderName] of [nation] = [leaderName] az [nation]
You'll pay for this! = Hazine ye in kaar raa pardaakht khaahi kard!
Negotiate Peace = Mozaakere dar baare ye Solh
Peace with [civName]? = Solh kardan baa [civName]?
Very well. = Kheyle khob.
Farewell. = Khoda Negahdaar.
Sounds good! = Be nazar khoob miaad!
Not this time. = In dafe’e na.
Excellent! = Aalie!
How about something else... = Yek chiz e dige chetore...
A pleasure to meet you. = Az molaaghaat baa shomaa khoshbakhtam.
Our relationship = Ravaabet e ma
We have encountered the City-State of [name]! = Maa be Shahrestaan e [name] barkhord kardim!
Declare Friendship ([numberOfTurns] turns) = E’elaam doosti ([numberOfTurns] nobat)
May our nations forever remain united! = Baashad ke dolat haaye maa baraaye hamishe mottahed bemaanand!
Indeed! = Albate!
Denounce [civName]? = Tamaddone [civName] raa dar jaame’e ye jahaani mahkoom mikonid?
Denounce ([numberOfTurns] turns) = Dar jaame’e ye jahaani mahkoom kardan ([numberOfTurns] turns)
We will remember this. = Maa inraa be yaad khaahim daasht.

[civName] has declared war on [targetCivName]! = [civName] be [targetCivName] e’elaam jang karde ast!
[civName] and [targetCivName] have signed a Peace Treaty! = [civName] va [targetCivName] baa ham Mo’aahede ye Solh bastand!
[civName] and [targetCivName] have signed the Declaration of Friendship! = [civName] va [targetCivName] baa ham peymaan doosti bastand!
[civName] has denounced [targetCivName]! = [civName], [targetCivName] raa mahkoom karde ast!
 # Requires translation!
Do you want to break your promise to [leaderName]? = 
 # Requires translation!
We promised not to settle near them ([count] turns remaining) = 
 # Requires translation!
They promised not to settle near us ([count] turns remaining) = 

 # Requires translation!
[civName] is upset that you demanded tribute from [cityState], whom they have pledged to protect! = 
 # Requires translation!
[civName] is upset that you attacked [cityState], whom they have pledged to protect! = 
 # Requires translation!
[civName] is outraged that you destroyed [cityState], whom they had pledged to protect! = 
 # Requires translation!
[civName] has destroyed [cityState], whom you had pledged to protect! = 

Unforgivable = Gheyr e Ghaabel e Bakhshesh
 # Requires translation!
Afraid = 
Enemy = Doshman
Competitor = Raghib
Neutral = Aaddi
Favorable = Tarafdaar
Friend = Doost
Ally = Ham-Peymaan 

 # Requires translation!
[questName] (+[influenceAmount] influence) = 
 # Requires translation!
[remainingTurns] turns remaining = 
 # Requires translation!
Current leader is [civInfo] with [amount] [stat] generated. = 
 # Requires translation!
Current leader is [civInfo] with [amount] Technologies discovered. = 

## Diplomatic modifiers

You declared war on us! = Shomaa be maa e’elaam e jang kardid
Your warmongering ways are unacceptable to us. = Raah haaye jang talabaane ye shoma baraaye maa ghaabel e ghabool nist.
You have captured our cities! = Shoma shahr e maa raa taskhir karde id!
We applaud your liberation of our conquered cities! = Maa aazad kardan e shahr e taskhir shode ye maan, be dast shomaa raa, tahsin mikonim!
We applaud your liberation of conquered cities! = Maa aazad kardan e shahr haaye e taskhir shode, be dast shomaa raa, tahsin mikonim!
Years of peace have strengthened our relations. = Saal haaye motemaadi e solh ravaabet maaraa mohkam karde ast.
Our mutual military struggle brings us closer together. = Taghallaa ye nezaami e moshtarak e maa, maa raa be ham nazdik tar karde.
We have signed a public declaration of friendship = Maa yek peymaan doosti e omoomi baste im
You have declared friendship with our enemies! = Shomaa be doshmanaan maa e’elaam doosti karde id!
You have declared friendship with our allies = Shomaa be ham-peymaanaan maa e’elaam doosti karde id
Our open borders have brought us closer together. = Marz haaye baaz e maa, maa raa be ham nazdik tar karde ast.
Your so-called 'friendship' is worth nothing. = In be-estelaah ‘doosti’ e shomaa hich arzeshi nadaarad.
You have publicly denounced us! = Shomaa maa raa be soorat e omoomi mahkoom kardid!
You have denounced our allies = Shomaa ham-peymaanaan maa raa mahkoom karde id!
You have denounced our enemies = Shomaa doshmanaan maa raa mahkoom karde id!
You betrayed your promise to not settle cities near us = Shomaa ghol khod ke kenaar shahr haaye maa mostaghar nashid raa zir e paa gozashtid
You fulfilled your promise to stop settling cities near us! = Shomaa be ghol khod ke kenaar shahr haaye maa mostaghar nashid amal kardid!
You refused to stop settling cities near us = Shomaa ghabool nakardid ke kenaar shahr haaye maa mostaghar nashid
Your arrogant demands are in bad taste = taghaazaa haaye maghrooraane ye shoma aziat konande ast
Your use of nuclear weapons is disgusting! = Estefaade shoma az selaah haaye haste i, haal-behamzan ast.
You have stolen our lands! = Shomaa zamin haaye maaraa dozdide id!
 # Requires translation!
You gave us units! = 
 # Requires translation!
You destroyed City-States that were under our protection! = 
 # Requires translation!
You attacked City-States that were under our protection! = 
 # Requires translation!
You demanded tribute from City-States that were under our protection! = 
 # Requires translation!
You sided with a City-State over us = 
 # Requires translation!
You returned captured units to us = 

Demands = Khaaste haa
Please don't settle new cities near us. = Lotfan nazdik e maa shahr jadid nasaazid.
Very well, we shall look for new lands to settle. = kheyle khob, maa donbaal e zamin haaye jadid baraaye mostaghar shodan khaahim gasht.
We shall do as we please. = Maa har kaari delemaan bekhaahad anjaam midahim.
We noticed your new city near our borders, despite your promise. This will have....implications. = Maa motevajje shodim alaa-raghm e gholi ke daadid nazdik e marz haaye maa shahr saakhte id. In... payaamad haayi khaahad daasht.
 # Requires translation!
I've been informed that my armies have taken tribute from [civName], a city-state under your protection.\nI assure you, this was quite unintentional, and I hope that this does not serve to drive us apart. = 
 # Requires translation!
We asked [civName] for a tribute recently and they gave in.\nYou promised to protect them from such things, but we both know you cannot back that up. = 
 # Requires translation!
It's come to my attention that I may have attacked [civName], a city-state under your protection.\nWhile it was not my goal to be at odds with your empire, this was deemed a necessary course of action. = 
 # Requires translation!
I thought you might like to know that I've launched an invasion of one of your little pet states.\nThe lands of [civName] will make a fine addition to my own. = 

 # Requires translation!
Return [unitName] to [civName]? = 
 # Requires translation!
The [unitName] we liberated originally belonged to [civName]. They will be grateful if we return it to them. = 

 # Requires translation!
Enter the amount of gold = 

# City-States

Provides [amountOfCulture] culture at 30 Influence = Dar 30 Nofooz,  [amountOfCulture] farhang midahad
Provides 3 food in capital and 1 food in other cities at 30 Influence = Dar 30 Nofooz, 3 ghazaa dar paaytakht va 1 ghazaa dar shahr haaye digar midahad
Provides 3 happiness at 30 Influence = Dar 30 Nofooz, 3 rezaayat midahad
Provides land units every 20 turns at 30 Influence = dar 30 Nofooz, har 20 nobat niroo haaye zamini midahad
 # Requires translation!
Give a Gift = 
Gift [giftAmount] gold (+[influenceAmount] influence) = hadie daadan e [giftAmount] talaa (+[influenceAmount] Nofooz)
Relationship changes in another [turnsToRelationshipChange] turns = Ravaabet dar [turnsToRelationshipChange] nobat e digar, avaz mishavand.
 # Requires translation!
Protected by = 
 # Requires translation!
Revoke Protection = 
 # Requires translation!
Pledge to protect = 
 # Requires translation!
Declare Protection of [cityStateName]? = 
 # Requires translation!
Build [improvementName] on [resourceName] (200 Gold) = 
 # Requires translation!
Gift Improvement = 
 # Requires translation!
[civName] is able to provide [unitName] once [techName] is researched. = 

 # Requires translation!
Diplomatic Marriage ([amount] Gold) = 
 # Requires translation!
We have married into the ruling family of [civName], bringing them under our control. = 
 # Requires translation!
[civName] has married into the ruling family of [civName2], bringing them under their control. = 
 # Requires translation!
You have broken your Pledge to Protect [civName]! = 
 # Requires translation!
City-States grow wary of your aggression. The resting point for Influence has decreased by [amount] for [civName]. = 

 # Requires translation!
[cityState] is being attacked by [civName] and asks all major civilizations to help them out by gifting them military units. = 
 # Requires translation!
[cityState] is being invaded by Barbarians! Destroy Barbarians near their territory to earn Influence. = 
 # Requires translation!
[cityState] is grateful that you killed a Barbarian that was threatening them! = 
 # Requires translation!
[cityState] is being attacked by [civName]! Kill [amount] of the attacker's military units and they will be immensely grateful. = 
 # Requires translation!
[cityState] is deeply grateful for your assistance in the war against [civName]! = 
 # Requires translation!
[cityState] no longer needs your assistance against [civName]. = 
 # Requires translation!
War against [civName] = 
 # Requires translation!
We need you to help us defend against [civName]. Killing [amount] of their military units would slow their offensive. = 
 # Requires translation!
Currently you have killed [amount] of their military units. = 
 # Requires translation!
You need to find them first! = 

Cultured = Baa Farhang
Maritime = Daryaai
Mercantile = Baazargaani
 # Requires translation!
Religious = 
Militaristic = Nezaami
Type = noe’e
Friendly = Doost o baraadar
Hostile = Motekhasem
 # Requires translation!
Irrational = 
 # Requires translation!
Personality = 
Influence = Nofooz

 # Requires translation!
Ally: [civilization] with [amount] Influence = 
Reach 30 for friendship. = Baraye doosti be 30 beresid.
Reach highest influence above 60 for alliance. = Be bishtarin Nofooz, baalaaye 60, beresid to ham-peymaan shavid.
 # Requires translation!
When Friends: = 
 # Requires translation!
When Allies: = 
 # Requires translation!
The unique luxury is one of: = 
 # Requires translation!
Demand Tribute = 
 # Requires translation!
Tribute Willingness = 
 # Requires translation!
At least 0 to take gold, at least 30 and size 4 city for worker = 
 # Requires translation!
Take [amount] gold (-15 Influence) = 
 # Requires translation!
Take worker (-50 Influence) = 
 # Requires translation!
[civName] is afraid of your military power! = 

 # Requires translation!
Major Civ = 
 # Requires translation!
No Cities = 
 # Requires translation!
Base value = 
 # Requires translation!
Has Ally = 
 # Requires translation!
Has Protector = 
 # Requires translation!
Demanding a Worker = 
 # Requires translation!
Demanding a Worker from small City-State = 
 # Requires translation!
Very recently paid tribute = 
 # Requires translation!
Recently paid tribute = 
 # Requires translation!
Influence below -30 = 
 # Requires translation!
Military Rank = 
 # Requires translation!
Military near City-State = 
 # Requires translation!
Sum: = 


# Trades

Trade = Tejaarat
Offer trade = Pishnahaad tejaarat
Retract offer = Pas gereftan e pishnahaad
What do you have in mind? = che chizi dar nazar daarid?
Our items = Aaytem haaye maa
Our trade offer = Pishnahaad e tejaari e maa
[otherCiv]'s trade offer = Pishnahaad e tejaari e [otherCiv]
[otherCiv]'s items = Aaytem haaye [otherCiv]
 # Requires translation!
+[amount] untradable copy = 
 # Requires translation!
+[amount] untradable copies = 
Pleasure doing business with you! = Kaar kardan baa shomaa baaes e eftekhaare!
I think not. = Movaafegh nistam.
That is acceptable. = In ghaabel e ghabool ast.
Accept = Ghabool
Keep going = Edaame bede
There's nothing on the table = Hich pishnahaadi rooye miz nist
Peace Treaty = Mo’aahede ye Solh
Agreements = Tavaafogh haa
Open Borders = Baaz Kardan Marz Haa
Gold per turn = Tala dar har nobat
Cities = Shahr Haa
Technologies = Teknoloji Haa
Declarations of war = E’elaam jang haa
Introduction to [nation] = Mo’arefi kardan be [nation]
Declare war on [nation] = E’elaam jang be [nation]
Luxury resources = Manaabe’e loox
Strategic resources = Manaabe’e esteraatejik
Owned: [amountOwned] = Daarim: [amountOwned]

# Nation picker

[resourceName] not required = Niaazi be [resourceName] nist
Lost ability = Tavaanaai az dast rafte
National ability = Tavaanaai melli
[firstValue] vs [secondValue] = [firstValue] bar alayh e [secondValue]


# New game screen

Uniques = Bi Maanand haa
Promotions = Beh-saazi haa
Load copied data = Baargozaari e Etela’at Kopi Shode
Could not load game from clipboard! = Baazi e kopi shode baargozaari nashod!
 # Requires translation!
Reset to defaults = 
 # Requires translation!
Are you sure you want to reset all game options to defaults? = 
Start game! = Shoro’e baazi!
Map Options = Tanzimaat e Naghshe
Game Options = Tanzimaat e Baazi
Civilizations = Tamaddon haa
Map Type = No’e Naghshe
 # Requires translation!
Map file = 
 # Requires translation!
Max Turns = 
 # Requires translation!
Could not load map! = 
 # Requires translation!
Invalid map: Area ([area]) does not match saved dimensions ([dimensions]). = 
 # Requires translation!
The dimensions have now been fixed for you. = 
Generated = Jadid dorost kardan
Existing = Mojood
Custom = Delkhaah
Map Generation Type = No’e Doros Kardan Naghshe
Default = Pishfarz
Pangaea = Paange-aa
Perlin = Perlin
Continents = Ghaarre haa
 # Requires translation!
Four Corners = 
Archipelago = Majma’ol Jazaayer
 # Requires translation!
Inner Sea = 
Number of City-States = Tedaad e Shahrestaan haa
One City Challenge = Chaalesh tak shahri
No Barbarians = Bedoon Barbar haa
 # Requires translation!
Raging Barbarians = 
No Ancient Ruins = Bedoon Kharaabe haaye Baastaani
No Natural Wonders = Bedun Ajaayeb e Tabi’i
Victory Conditions = Sharaayet e Piroozi
Scientific = Elmi
Domination = Solte bar Digaraan
Cultural = Farhangi
 # Requires translation!
Diplomatic = 
 # Requires translation!
Time = 

# Used for random nation indicator in empire selector and unknown nation icons in various overview screens.
# Should be a single character, or at least visually square.
 # Requires translation!
? = 

Map Shape = Shekl e Naghshe
Hexagonal = Shesh-zeli
Rectangular = Morabbari
 # Requires translation!
Height = 
 # Requires translation!
Width = 
 # Requires translation!
Radius = 
 # Requires translation!
Enable Religion = 

 # Requires translation!
Resource Setting = 
 # Requires translation!
Sparse = 
 # Requires translation!
Abundant = 
 # Requires translation!
Strategic Balance = 
 # Requires translation!
Legendary Start = 

 # Requires translation!
Advanced Settings = 
 # Requires translation!
RNG Seed = 
Map Elevation = Ertefa’e Naghshe
Temperature extremeness = Sheddat e damaa
Resource richness = Mizaan e manaabe
Vegetation richness = Mizaan e sarsabzi
Rare features richness = Mizaan e vizhegi haaye kamyaab
Max Coast extension = Haddeaksar e pishravi e saahel
Biome areas extension = Haddeaksar e tose’e ye zist-boom haa
Water level = Sath e aab

Online Multiplayer = Chand-nafare e Aanlaayn

World Size = Aandaaze ye Jahaan
Tiny = Riz
Small = Koochak
Medium = Motevasset
Large = Bozorg
Huge = Azim
 # Requires translation!
World wrap requires a minimum width of 32 tiles = 
 # Requires translation!
The provided map dimensions were too small = 
 # Requires translation!
The provided map dimensions were too big = 
 # Requires translation!
The provided map dimensions had an unacceptable aspect ratio = 

Difficulty = Daraje ye Sakhti

AI = Hoosh-Masnooi
Remove = Hazf
Random = Tasaadofi
Human = Ensaan
Hotseat = Masool
User ID = ID e Karbar
Click to copy = Baraaye kopi kilik konid


Game Speed = Sorat e Baazi
Quick = Sari
Standard = Motevasset
Epic = Araam
Marathon = Maaraaton

Starting Era = Asr e Haazer dar Ebtedaa
It looks like we can't make a map with the parameters you requested! = Be nazar miaad nemitavaanim naghshe i baa in paaraametr haa dorost konim!
Maybe you put too many players into too small a map? = Shayad tedaad ziaadi baazikon dar yek naghshe ye koochak gharaar daade id.
No human players selected! = Hich baazikon e ensaani entekhaab nashode ast!
Mods: = Mod haa:
 # Requires translation!
Extension mods: = 
 # Requires translation!
Base ruleset: = 
 # Requires translation!
The mod you selected is incorrectly defined! = 
 # Requires translation!
The mod combination you selected is incorrectly defined! = 
 # Requires translation!
The mod combination you selected has problems. = 
 # Requires translation!
You can play it, but don't expect everything to work! = 
 # Requires translation!
This base ruleset is not compatible with the previously selected\nextension mods. They have been disabled. = 
 # Requires translation!
Base Ruleset = 
 # Requires translation!
[amount] Techs = 
 # Requires translation!
[amount] Nations = 
 # Requires translation!
[amount] Units = 
 # Requires translation!
[amount] Buildings = 
 # Requires translation!
[amount] Resources = 
 # Requires translation!
[amount] Improvements = 
 # Requires translation!
[amount] Religions = 
 # Requires translation!
[amount] Beliefs = 

 # Requires translation!
World Wrap = 
 # Requires translation!
World wrap maps are very memory intensive - creating large world wrap maps on Android can lead to crashes! = 
 # Requires translation!
Anything above 80 by 50 may work very slowly on Android! = 
 # Requires translation!
Anything above 40 may work very slowly on Android! = 

# Multiplayer

 # Requires translation!
Help = 
Username = Naam e Kaarbari
Multiplayer = Chand-nafare
Could not download game! = Baazi daanlod nashod!
Could not upload game! = Baazi aaplod nashod!
Join game = Peyvastan be Baazi
Invalid game ID! = ID e baazi naa-motabar ast!
Copy user ID = Kopi Kardan e ID e Kaarbari
Copy game ID = Kopi Kardan e ID e Baazi
UserID copied to clipboard = ID e Kaarbari kopi shod
Game ID copied to clipboard! = ID e Baazi kopi shod
Set current user = Gharaar daadan e hamin kaarbar
Player ID from clipboard = ID e Kaarbari e kopi shode
To create a multiplayer game, check the 'multiplayer' toggle in the New Game screen, and for each human player insert that player's user ID. = Baraaye saakht e yek baazi chand-nafare, tik e ‘chand-nafare’ raa dar safhe ye Baazi e Jadid bezanid, va be ezaaye har fard ID oo raa vaared konid.
You can assign your own user ID there easily, and other players can copy their user IDs here and send them to you for you to include them in the game. = Shomaa mitavaanid ID khod raa aanjaa be raahati vaared konid, va baazikonaan digar ham mitavaanand ID haaye khod raa az injaa kopi konand va baraaye shoma befrestand taa dar baazi gharaareshaan dahid.
Once you've created your game, the Game ID gets automatically copied to your clipboard so you can send it to the other players. = Vaghti baazi e khod raa saakhtid, ID e Baazi baraaye shomaa khodkaar kopi mishavad taa shomaa betavaanid aanraa be baazikonaan e digar befrestid.
Players can enter your game by copying the game ID to the clipboard, and clicking on the 'Add multiplayer game' button = Baazikonaan baa kopi kardan e ID e Baazi va kilik rooye ‘Ezaafe Kardan e Baazi e Chand-nafare’, vaared e baazi shomaa shavand.
The symbol of your nation will appear next to the game when it's your turn = Namaad e mellat e shoma vaghti nobatetaan mishavad, kenaar e baazi namaayaan mishavad
Back = Aghab
Rename = Taghyir e Naam
 # Requires translation!
Game settings = 
Add multiplayer game = Ezaafe Kardan e Baazi e Chand-nafare
Refresh list = Referesh Kardan e List
Could not save game! = Baazi zakhire nashod!
Could not delete game! = Baazi hazf nashod!
Could not refresh! = Referesh anjaam nashod!
Last refresh: [time] minutes ago = Aakharin referesh: [time] daghighe pish
Current Turn: = Nobat e Fe’eli:
Add Currently Running Game = Ezaafe Kardan Baazi e Dar Haal e Anjaam
 # Requires translation!
Paste gameID from clipboard = 
 # Requires translation!
GameID = 
Game name = Naam e baazi
Loading latest game state... = Baargozaari e aakharin vaze’iat e baazi
Couldn't download the latest game state! = Aakharin vaze’iat e baazi daanlod nashod!
 # Requires translation!
Resign = 
 # Requires translation!
Are you sure you want to resign? = 
 # Requires translation!
You can only resign if it's your turn = 
 # Requires translation!
[civName] resigned and is now controlled by AI = 
 # Requires translation!
Last refresh: [time] [timeUnit] ago = 
 # Requires translation!
Current Turn: [civName] since [time] [timeUnit] ago = 
 # Requires translation!
Minutes = 
 # Requires translation!
Hours = 
 # Requires translation!
Days = 

# Save game menu

Current saves = Zakhire-saazi haaye fe’eli
Show autosaves = Neshaan daadan e Zakhire-saazi haaye khodkaar
Saved game name = Naam e baazi e zakhire shode
Copy to clipboard = Kopi
Copy saved game to clipboard = Kopi kardan e baazi e zakhire shode
Could not load game = Baazi baargozaari nashod
Load [saveFileName] = Baargozaari e [saveFileName]
Delete save = Hazf e zakhire-saazi
Saved at = Zakhire shode dar
Load map = Baargozaari e naghshe
Delete map = Hazf e naghshe
Are you sure you want to delete this map? = Aayaa az hazf e in naghshe motma’en hastid?
Upload map = Aaplod e naghshe
Could not upload map! = Naghshe aaplod nashod!
Map uploaded successfully! = Naghshe baa movaffaghi’at aaplod shod!
Saving... = zakhire saazi …
 # Requires translation!
Overwrite existing file? = 
It looks like your saved game can't be loaded! = Be nazar miresad baazi e zakhire shode ye shomaa, baargozaari nemishavad!
If you could copy your game data ("Copy saved game to clipboard" -  = agar tavaanestid etelaa’aat e baazi khod raa kopi konid (“Kopi kardan e baazi e zakhire shode” -
  paste into an email to yairm210@hotmail.com) = anraa dar emaili be yairm210@hotmail.com peyst konid)
I could maybe help you figure out what went wrong, since this isn't supposed to happen! = Man ehtemaalan mitavaanam komaketaan konam moshkel raa peydaa konim, cheraa ke in nabaayad ettefaagh mioftaad!
Missing mods: [mods] = Mod haaye mafghood: [mods]
 # Requires translation!
Load from custom location = 
 # Requires translation!
Could not load game from custom location! = 
 # Requires translation!
Save to custom location = 
 # Requires translation!
Could not save game to custom location! = 

# Options

Options = Tanzimaat
 # Requires translation!
About = 
 # Requires translation!
Display = 
 # Requires translation!
Gameplay = 
 # Requires translation!
Sound = 
 # Requires translation!
Advanced = 
 # Requires translation!
Locate mod errors = 
 # Requires translation!
Debug = 

Version = Noskhe 
 # Requires translation!
See online Readme = 
 # Requires translation!
Visit repository = 
Turns between autosaves = Tedaad e nobat haa beyn e har zakhire-saazi khodkaar
Sound effects volume = Hajm e sedaa ye efekt haaye soti
Music volume = Hajm e sedaa ye mosighi
 # Requires translation!
Pause between tracks = 
 # Requires translation!
Currently playing: [title] = 
Download music = Daanlod e mosighi
Downloading... = Dar haal e daanlod...
Could not download music! = Mosighi daanlod nashod!
Show = Neshaan daadan
Hide = Bastan
Show worked tiles = Neshaan daadan e zamin haaye kaar shode
Show resources and improvements = Neshaan daadan e manaabe’ va behbood-shazi haa
Check for idle units = Gashtan baraaye niroo haaye bikaar
Move units with a single tap = Harekat daadan e niroo haa baa yek kilik
Show tutorials = Neshaan daadan e raahnamaai
Auto-assign city production = Entekhaab e khodkaar e saakht-o-saaz baraaye shahr
Auto-build roads = saakht e khodkaar jaadde
Automated workers replace improvements = Kaargaraan be soorat e khodkar behbood-saazi haa raa jaaigozin konand
Show minimap = Neshaan daadan e minimap
 # Requires translation!
off = 
Show pixel units = Neshaan daadan e tasviri e niroo haa
Show pixel improvements = Neshaan daadan e tasviri e behbood-saazi haa
Enable nuclear weapons = Fa’aal kardan e selaah haaye haste i
 # Requires translation!
Show tile yields = 
 # Requires translation!
Show unit movement arrows = 
Continuous rendering = Render e peyvaste
When disabled, saves battery life but certain animations will be suspended = Vaghti gheyr e fa’aal ast baatri raa kamtar masraf mikonad vali ba’azi animeyshen haa gheyr fa’aal mishavand
Order trade offers by amount = Morattab kardan e pishnahaad haaye tejaari az meghdaareshoon
 # Requires translation!
Check extension mods based on: = 
 # Requires translation!
-none- = 
 # Requires translation!
Reload mods = 
 # Requires translation!
Checking mods for errors... = 
 # Requires translation!
No problems found. = 
 # Requires translation!
Autoupdate mod uniques = 
 # Requires translation!
Uniques updated! = 

 # Requires translation!
Show experimental world wrap for maps = 
HIGHLY EXPERIMENTAL - YOU HAVE BEEN WARNED! = ShADIDAN AaZMAaYEShI – BE ShOMA EKhTAaR DAaDE MIShAVAD!
 # Requires translation!
Enable portrait orientation = 
Generate translation files = Saakht e faayl e tajome
Translation files are generated successfully. = Faayl haaye tarjome baa movaffaghi’at saakhte shodand.
 # Requires translation!
Please note that translations are a community-based work in progress and are INCOMPLETE! The percentage shown is how much of the language is translated in-game. If you want to help translating the game into your language, click here. = 
 # Requires translation!
Font family = 
 # Requires translation!
Default Font = 
 # Requires translation!
You need to restart the game for this change to take effect. = 

# Notifications

Research of [technologyName] has completed! = Tahghig darbaare ye [technologyName] be natije resid!
 # Requires translation!
[construction] has become obsolete and was removed from the queue in [cityName]! = 
 # Requires translation!
[construction] has become obsolete and was removed from the queue in [amount] cities! = 
 # Requires translation!
[cityName] changed production from [oldUnit] to [newUnit] = 
 # Requires translation!
[amount] cities changed production from [oldUnit] to [newUnit] = 
 # Requires translation!
Excess production for [wonder] converted to [goldAmount] gold = 
You have entered a Golden Age! = Shomaa vaared e yek asr e talaai shodid!
[resourceName] revealed near [cityName] = [resourceName] kenaar e [cityName] peydaa shode ast
 # Requires translation!
[n] sources of [resourceName] revealed, e.g. near [cityName] = 
A [greatPerson] has been born in [cityName]! = Yek [greatPerson] dar [cityName] be donyaa aamade ast!
We have encountered [civName]! = Maa baa [civName] movaaje shodim!
 # Requires translation!
[cityStateName] has given us [stats] as a token of goodwill for meeting us = 
 # Requires translation!
[cityStateName] has given us [stats] as we are the first major civ to meet them = 
 # Requires translation!
[cityStateName] has also given us [stats] = 
Cannot provide unit upkeep for [unitName] - unit has been disbanded! = Hazine ye negahdaari baraaye [unitName] tamin nashod – niroo monhal shod!
[cityName] has grown! = [cityName] roshd karde ast!  
[cityName] is starving! = [cityName] gorosnegi mikeshad!
[construction] has been built in [cityName] = [construction] dar [cityName] saakhte shod
[wonder] has been built in a faraway land = [wonder] dar sarzamini door saakhte shod
 # Requires translation!
[civName] has completed [construction]! = 
 # Requires translation!
An unknown civilization has completed [construction]! = 
 # Requires translation!
The city of [cityname] has started constructing [construction]! = 
 # Requires translation!
[civilization] has started constructing [construction]! = 
 # Requires translation!
An unknown civilization has started constructing [construction]! = 
Work has started on [construction] = Kaar bar rooye [construction] shoroo shod
[cityName] cannot continue work on [construction] = [cityName] nemitavaanad be kaar bar rooye [construction] edaame dahad
[cityName] has expanded its borders! = [cityName] marz haayash raa gostaresh daad!
Your Golden Age has ended. = Asr e Talaai e shomaa be paayaan resid.
[cityName] has been razed to the ground! = [cityName] viraan shod!
We have conquered the city of [cityName]! = Maa baa shahrestaan e [cityName] movaaje shodim!
An enemy [unit] has attacked [cityName] = Yek [unit] e doshman, be [cityName] hamle kard
An enemy [unit] has attacked our [ourUnit] = Yek [unit] e doshman, be [ourUnit] e maa hamle kard
Enemy city [cityName] has attacked our [ourUnit] = Shahr e [cityName] e doshman be [ourUnit] e maa hamle kard
An enemy [unit] has captured [cityName] = Yek [unit] e doshman, [cityName] raa taskhir kard
 # Requires translation!
An enemy [unit] has raided [cityName] = 
An enemy [unit] has captured our [ourUnit] = Yek [unit] e doshman, [ourUnit] e maa raa taskhir kard
An enemy [unit] has destroyed our [ourUnit] = Yek [unit] e doshman, [ourUnit] maa raa naabood kard
 # Requires translation!
Your [ourUnit] has destroyed an enemy [unit] = 
An enemy [RangedUnit] has destroyed the defence of [cityName] = Yek [RangedUnit] e doshman, defaa e [cityName] raa naabood kard
Enemy city [cityName] has destroyed our [ourUnit] = Shahr e [cityName] e doshman, [ourUnit] e maa raa naabood kard
An enemy [unit] was destroyed while attacking [cityName] = Yek [unit] e doshman, dar heyn e hamle be [cityName] naabood shod
An enemy [unit] was destroyed while attacking our [ourUnit] = Yek [unit] e doshman dar heyn e hamle be [ourUnit] e maa naabood shod
Our [attackerName] was destroyed by an intercepting [interceptorName] = [attackerName] e maa, tavasot e yek [interceptorName] e modaafe naabood shod
Our [interceptorName] intercepted and destroyed an enemy [attackerName] = [interceptorName] defaa kard va yek [attackerName] e doshman raa naabood kard
Our [attackerName] was attacked by an intercepting [interceptorName] = be [attackerName] e maa tavasot yek [interceptorName] e doshman hamle shod
Our [interceptorName] intercepted and attacked an enemy [attackerName] = [interceptorName] e maa defaa kard va be yek [attackerName] e doshman hamle kard
An enemy [unit] was spotted near our territory = Yek [unit] e doshman kenaar e ghalamro e maa dide shod
An enemy [unit] was spotted in our territory = Yek [unit] e doshman dar ghalamro e maa dide shod
 # Requires translation!
Your city [cityName] can bombard the enemy! = 
 # Requires translation!
[amount] of your cities can bombard the enemy! = 
[amount] enemy units were spotted near our territory = [amount] niroo ye doshman kenaar e ghalamro e maa dide shod
[amount] enemy units were spotted in our territory = [amount] niroo ye doshman dar ghalamro e maa dide shod
 # Requires translation!
A(n) [nukeType] exploded in our territory! = 
 # Requires translation!
After being hit by our [nukeType], [civName] has declared war on us! = 
The civilization of [civName] has been destroyed! = Tamaddon e [civName] naabood shod!
The City-State of [name] has been destroyed! = Shahrestaan e [name] naabood shod!
 # Requires translation!
Your [ourUnit] captured an enemy [theirUnit]! = 
 # Requires translation!
Your [ourUnit] plundered [amount] [Stat] from [theirUnit] = 
We have captured a barbarian encampment and recovered [goldAmount] gold! = Maa yek ordoogaah e Barbari raa taskhir kadim va [goldAmount] Talaa bedast aavardim!
A barbarian [unitType] has joined us! = Yek [unitType] Barbari be maa molhagh shod!
 # Requires translation!
We have captured an enemy [unitType]! = 
We have found survivors in the ruins - population added to [cityName] = Maa baazmaandegaani dar kharaabe haa peydaa kardim - jame’iati be [cityName] ezaafe shod
 # Requires translation!
We have discovered cultural artifacts in the ruins! (+20 Culture) = 
We have discovered the lost technology of [techName] in the ruins! = Maa teknoloji e gom shode ye [techName] raa dar kharaabe haa peydaa kardim!
A [unitName] has joined us! = Yek [unitName] be maa molhagh shod!
An ancient tribe trains our [unitName] in their ways of combat! = Yek ghabile ye baastaani, ravesh haaye jangidan khod raa be [unitName] e maa aamoozesh midahad!
We have found a stash of [amount] gold in the ruins! = Maa yek anbaar baa [amount] Talaa dar kharaabe haa peydaa kardim!  
We have found a crudely-drawn map in the ruins! = Maa yek naghshe baa khotoot e kaj-o-ma’avaj dar kharaabe haa peydaa kardim!
[unit] finished exploring. = [unit] Kaavoshash tamaam shod.
[unit] has no work to do. = [unit] kaari baraye anjaam nadaarad.
You're losing control of [name]. = Shomaa daarid kontorol e [name] raa az dast midahid.
You and [name] are no longer friends! = Shomaa va [name] digar doost nistid!
Your alliance with [name] is faltering. = Ham-peymaani e shomaa baa [name] dar haal e tazalzol peydaa kardan ast.
You and [name] are no longer allies! = Shomaa va [name] digar ham-peymaan nistid!
[civName] gave us a [unitName] as gift near [cityName]! = [civName] be onvaan e hadie be maa yek [unitName] dar nazdiki e [cityName] daad!
[civName] has denounced us! = [civName] maa raa dar jaame’e ye jahaani mahkoom karde ast!
[cityName] has been connected to your capital! = [cityName] be paaytakht e shomaa vasl shod!
[cityName] has been disconnected from your capital! = Etesaal e [cityName] az paaytakht e shomaa ghat shod!
[civName] has accepted your trade request = [civName] darkhaast e tejaari shomaa raa ghabool kard
 # Requires translation!
[civName] has made a counteroffer to your trade request = 
[civName] has denied your trade request = [civName] darkhaast e tejaari shomaa raa rad kard
[tradeOffer] from [otherCivName] has ended = [tradeOffer] az [otherCivName] be paayaan resid
[tradeOffer] to [otherCivName] has ended = [tradeOffer] be [otherCivName] be paayaan resid
One of our trades with [nation] has ended = Yeki az tejaarat haaye maa baa [nation] be paayaan resid
One of our trades with [nation] has been cut short = Yeki az tejaarat haaye maa baa [nation] faskh shod
[nation] agreed to stop settling cities near us! = [nation] ghabool kard ke nazdik e maa shahr nasaazad!
[nation] refused to stop settling cities near us! = [nation] ghabool nakard ke nazdik e maa shahr nasaazad!
We have allied with [nation]. = Maa baa [nation] ham-peymaan shodim.
We have lost alliance with [nation]. = Maa digar baa [nation] ham-peymaan nistim.
We have discovered [naturalWonder]! = Maa [naturalWonder] raa kashf kardim!
We have received [goldAmount] Gold for discovering [naturalWonder] = Maa [goldAmount] Talaa baraaye kashf e [naturalWonder] daryaaft kardim
Your relationship with [cityStateName] is about to degrade = Ravaabet e shomaa baa [cityStateName] dar shorof e tazalzol peydaa kardan ast
Your relationship with [cityStateName] degraded = Ravaabet e shomaa baa [cityStateName] tazalzol peydaa kard
A new barbarian encampment has spawned! = Yek ordoogaah e Barbari jadid be vojood aamad!
 # Requires translation!
Barbarians raided [cityName] and stole [amount] Gold from your treasury! = 
Received [goldAmount] Gold for capturing [cityName] = [goldAmount] Talaa baraaye taskhir e [cityName] daryaaft shod
Our proposed trade is no longer relevant! = Darkhaast e tejaari pishnahaadi ye maa digar monaaseb nist!
[defender] could not withdraw from a [attacker] - blocked. = [defender] natavaanest az yek [attacker] aghab-neshini konad – masir masdood ast.
[defender] withdrew from a [attacker] = [defender] az yek [attacker] aghab-neshini kard
 # Requires translation!
By expending your [unit] you gained [Stats]! = 
[civName] has stolen your territory! = [civName] zamin haaye maa raa dozdid!
 # Requires translation!
Clearing a [forest] has created [amount] Production for [cityName] = 
 # Requires translation!
[civName] assigned you a new quest: [questName]. = 
 # Requires translation!
[civName] rewarded you with [influence] influence for completing the [questName] quest. = 
 # Requires translation!
[civName] no longer needs your help with the [questName] quest. = 
 # Requires translation!
The [questName] quest for [civName] has ended. It was won by [civNames]. = 
 # Requires translation!
The resistance in [cityName] has ended! = 
 # Requires translation!
[cityName] demands [resource]! = 
 # Requires translation!
Because they have [resource], the citizens of [cityName] are celebrating We Love The King Day! = 
 # Requires translation!
We Love The King Day in [cityName] has ended. = 
 # Requires translation!
Our [name] took [tileDamage] tile damage and was destroyed = 
 # Requires translation!
Our [name] took [tileDamage] tile damage = 
 # Requires translation!
[civName] has adopted the [policyName] policy = 
 # Requires translation!
An unknown civilization has adopted the [policyName] policy = 
 # Requires translation!
Our influence with City-States has started dropping faster! = 
 # Requires translation!
You gained [Stats] as your religion was spread to [cityName] = 
 # Requires translation!
You gained [Stats] as your religion was spread to an unknown city = 
 # Requires translation!
Your city [cityName] was converted to [religionName]! = 
 # Requires translation!
Your [unitName] lost its faith after spending too long inside enemy territory! = 
 # Requires translation!
You have unlocked [ability] = 
 # Requires translation!
A new b'ak'tun has just begun! = 
 # Requires translation!
A Great Person joins you! = 


# World Screen UI

Working... = dar haal e kaar...
Waiting for other players... = Montazer e baghie ye baazikon haa...
 # Requires translation!
Waiting for [civName]... = 
in = Daakhel
Next turn = Nobat e ba’adi
 # Requires translation!
Move automated units = 
 # Requires translation!
[currentPlayerCiv] ready? = 
 # Requires translation!
1 turn = 
 # Requires translation!
[numberOfTurns] turns = 
Turn = Nobat
turns = nobat
turn = nobat
Next unit = Niroo ye ba’adi
 # Requires translation!
Fog of War = 
Pick a policy = Yek siaasat entekhaab konid
Movement = Harekat
Strength = Ghovvat
Ranged strength = Ghovvat e door-bord 
Bombard strength = Ghovvat e bomb-baaraan
Range = Bord
Move unit = Harekat daadan e niroo
Stop movement = Tavaghghof e harekat
 # Requires translation!
Swap units = 
Construct improvement = Behbood bakhshidan
Automate = Kaar e khodkaar
Stop automation = Tavaghghof e khodkaar kaari
Construct road = Saakht e jaadde
Fortify = Aaraayesh e defaai
Fortify until healed = Aaraayesh e defaai taa eltiaam yaaftan
Fortification = Moghaavemat e aaraayesh e defaai
Sleep = Khaab
Sleep until healed = Khaabidan taa eltiaam yaaftan
Moving = dar haal e harekat
Set up = Barpaa kardan
 # Requires translation!
Paradrop = 
 # Requires translation!
Add in capital = 
 # Requires translation!
Add to [comment] = 
Upgrade to [unitType] ([goldCost] gold) = Behine kardan be [unitType] ([goldCost] Talaa)
Found city = Saakht e shahr
Promote = Erteghaa daadan
Health = Joon
Disband unit = Monhal kardan e niroo
Do you really want to disband this unit? = Aayaa az monhal kardan e in niroo motma’enid?
Disband this unit for [goldAmount] gold? = Monhal kardan e in niroo baraaye [goldAmount] Talaa?
 # Requires translation!
Gift unit = 
Explore = Kaavosh kardan
Stop exploration = Tavaghghof e kaavosh
Pillage = Ghaarat kardan
 # Requires translation!
Are you sure you want to pillage this [improvement]? = 
Create [improvement] = Saakht e [improvement]
Start Golden Age = Shoro’e Asr e Talaai
 # Requires translation!
Trigger unique = 
 # Requires translation!
Show more = 
Yes = Bale
No = Kheyr
Acquire = Gereftan
 # Requires translation!
Under construction = 

Food = Ghazaa
Production = Tolid
 # Requires translation!
Gold = 
Happiness = Rezaayat
Culture = Farhang
Science = Elm
 # Requires translation!
Faith = 

Crop Yield = Mahsool e zamin haa
 # Requires translation!
Growth = 
 # Requires translation!
Territory = 
Force = Ghovaa
GOLDEN AGE = ASR E TALAaI 
Golden Age = Asr e Talaai
 # Requires translation!
Global Effect = 
[year] BC = [year] Ghable Milaad
[year] AD = [year] Ba’ade Milaad
Civilopedia = Daaeratolma’aaref
# Display name of unknown nations.
 # Requires translation!
??? = 

Start new game = Shoro kardan e baazi e jadid
Save game = Zakhire saazi e baazi
Load game = Baargozaari e baazi
Main menu = Meno ye asli
Resume = Edaame daadan
Cannot resume game! = Baazi edaame daade nashod!
Not enough memory on phone to load game! = Gooshi haafeze ye kaafi baraaye baargozaari e baazi nadaarad!
 # Requires translation!
Quickstart = 
 # Requires translation!
Cannot start game with the default new game parameters! = 
Victory status = Vazi’at e piroozi
Social policies = Siaasat haaye ejtemaai
Community = Anjoman
Close = Bastan
Do you want to exit the game? = Aayaa mikhaahid az baazi khaarej shavid?
Start bias: = Aavaantaaj hengaam e shoro
Avoid [terrain] = Ejtenaab kardan az [terrain]

# Maya calendar popup

 # Requires translation!
The Mayan Long Count = 
 # Requires translation!
Your scientists and theologians have devised a systematic approach to measuring long time spans - the Long Count. During the festivities whenever the current b'ak'tun ends, a Great Person will join you. = 
 # Requires translation!
While the rest of the world calls the current year [year], in the Maya Calendar that is: = 
 # Requires translation!
[amount] b'ak'tun, [amount2] k'atun, [amount3] tun = 

# City screen

Exit city = Khorooj az shahr
Raze city = Viraan kardan e shahr
Stop razing city = Tavvaghof e baa khaak yeksaan saazi
Buy for [amount] gold = Kharid be ezaaye [amount] Talaa
Buy = Kharid
 # Requires translation!
Currently you have [amount] [stat]. = 
 # Requires translation!
Would you like to purchase [constructionName] for [buildingGoldCost] [stat]? = 
No space available to place [unit] near [city] = Hich fazaai baraaye gharaar daadan e [unit] kenaar e [city] nist
Maintenance cost = Hazine ye negahdaari
Pick construction = Entekhaab e saakht-o-saaz
Pick improvement = Entekhaab e behbood saazi
Provides [resource] = [resource] eraae midahad
 # Requires translation!
Provides [amount] [resource] = 
Replaces [improvement] = Jaygozin e [improvement] mishavad
Pick now! = Hamin alaan entekhaab konid!
 # Requires translation!
Remove [feature] first = 
Build [building] = Saakht e [building]
Train [unit] = Aamoozesh daadan e [unit]
Produce [thingToProduce] = Tolid kardan e [thingToProduce]
Nothing = Hich-chiz
Annex city = Mosta’emere kardan e shahr
Specialist Buildings = Saakhtemaan haaye motekhasesin
Specialist Allocation = Takhsis e motekhasesin
Specialists = Motekhasesin
[specialist] slots = Jaaygaah e [specialist]
Food eaten = Ghazaa ye khorde shode
Unassigned population = Jame’iat e entesaab nashode
[turnsToExpansion] turns to expansion = [turnsToExpansion] nobat taa tose’e
Stopped expansion = Tose’e motevaghef shode
[turnsToPopulation] turns to new population = [turnsToPopulation] nobat taa jame’iat jadid
Food converts to production = Ghazaa be Tolid tabdil mishavad
[turnsToStarvation] turns to lose population = [turnsToStarvation] nobat taa az dast daadan e jame’iat
Stopped population growth = Roshd e jame’iat motevaghef shode
In resistance for another [numberOfTurns] turns = Dar moghaavemat baraaye [numberOfTurns] nobat e digar
 # Requires translation!
We Love The King Day for another [numberOfTurns] turns = 
 # Requires translation!
Demanding [resource] = 
Sell for [sellAmount] gold = Foroosh baraaye [sellAmount] Talaa
Are you sure you want to sell this [building]? = Aayaa az foroosh e in [building] motma’enid?
 # Requires translation!
Free = 
[greatPerson] points = [greatPerson] Emtiaaz
Great person points = Emtiaaz e Afraad e Bozorg
Current points = Emtiaaz e fe’eli
Points per turn = Taghyir e emtiaaz dar har nobat
Convert production to gold at a rate of 4 to 1 = Tolid raa be Talaa baa nesbat e 4 be 1 tabdil konid
Convert production to science at a rate of [rate] to 1 = Tolid raa be Elm baa nesbat e [rate] be 1 tabdil konid
The city will not produce anything. = In shahr chizi tolid nakhaahad kard.
Worked by [cityName] = Dar dast e ejraa dar [cityName]
Lock = Ghofl kardan
Unlock = Baaz kardan
 # Requires translation!
Move to city = 
 # Requires translation!
Please enter a new name for your city = 

# Ask for text or numbers popup UI

 # Requires translation!
Invalid input! Please enter a different string. = 
 # Requires translation!
Please enter some text = 

# Technology UI

Pick a tech = Yek teknoloji entekhaab konid
Pick a free tech = Yek teknoloji ye raaygaan ente
Research [technology] = [technology] tahghigh shavad
Pick [technology] as free tech = [technology] raa be onvaan teknoloji e raaygaan entekhaab konid
Units enabled = Niroo haaye fa’aal shode
Buildings enabled = Saakhtemaan haaye fa’aal shode
Wonder = Ojoobe
National Wonder = Ojoobe ye melli
National Wonders = Ajaayeb e melli
Wonders enabled = Ajaayeb e fa’aal shode
Tile improvements enabled = Behbood saazi haaye fa’aal shode
Reveals [resource] on the map = [resource] raa rooye naghshe aashkaar mikonad
XP for new units = XP baraaye niroo haaye jadid
provide = Faraaham mikonand
provides = Faraaham mikonad
City strength = Ghovvat e shahr
City health = Joon e shahr
Occupied! = Mashghool!
Attack = Hamle
Bombard = Bomb-baaraan
NUKE = HAMLE HASTE I
Captured! = Taskhir shode!
 # Requires translation!
Cannot gain more XP from Barbarians = 

# Battle modifier categories

defence vs ranged = Defaa bar alayh bord
[percentage] to unit defence = [percentage] be defaa’e niroo
Attacker Bonus = Jayeze ye hamle konande
 # Requires translation!
Defender Bonus = 
Landing = Dar haal forood
 # Requires translation!
Boarding = 
Flanking = Dar haal hamle az posht
vs [unitType] = bar alayh [unitType]
Terrain = No’e zamin
 # Requires translation!
Tile = 
Missing resource = Manabe’e naa mojood
 # Requires translation!
Adjacent units = 
 # Requires translation!
Adjacent enemy units = 
 # Requires translation!
Combat Strength = 
 # Requires translation!
Across river = 
 # Requires translation!
Temporary Bonus = 
 # Requires translation!
Garrisoned unit = 
 # Requires translation!
Attacking Bonus = 
 # Requires translation!
defence vs [unitType] = 
 # Requires translation!
[tileFilter] defence = 
 # Requires translation!
Defensive Bonus = 
 # Requires translation!
Stacked with [unitType] = 

 # Requires translation!
Unit ability = 

 # Requires translation!
The following improvements [stats]: = 
 # Requires translation!
The following improvements on [tileType] tiles [stats]: = 

# Unit actions

Hurry Research = Sorat bakhshidan be tahghigh
Conduct Trade Mission = Pardaakhtan be mamooriat e tejaari
Your trade mission to [civName] has earned you [goldAmount] gold and [influenceAmount] influence! = Mamoriat e tejaari shoma be [civName] baaes e bedast aavardan e [goldAmount] Talaa va [influenceAmount] Nofooz shod!
Hurry Wonder = Sorat bakhshidan be Ojoobe
 # Requires translation!
Hurry Construction = 
 # Requires translation!
Hurry Construction (+[productionAmount]) = 
 # Requires translation!
Spread Religion = 
 # Requires translation!
Spread [religionName] = 
 # Requires translation!
Remove Heresy = 
 # Requires translation!
Found a Religion = 
 # Requires translation!
Enhance a Religion = 
Your citizens have been happy with your rule for so long that the empire enters a Golden Age! = Shahrvandaan e shomaa be haddi az hokoomat e shomaa raazi and ke vared e yek Asr e Talaai shodid!
You have entered the [newEra]! = Shomaa vaared e [newEra] shodid!
[civName] has entered the [eraName]! = [civName] vaared e [eraName] shod!
[policyBranch] policy branch unlocked! = Shaakhe ye siaasat e [policyBranch] baaz shod!

# Overview screens

Overview = Barresi
Total = Majmoo’
Stats = Aamaar
Policies = Siaasat haa
Base happiness = Rezaayat e paaye
Occupied City = Shahr e taskhir shode
Buildings = Saakhtemaan haa
Wonders = Ajaayeb
Base values = Meghdaar haaye paaye
Bonuses = Jayeze haa
Final = Nahaai
Other = Digar
Population = Jame’iat
City-States = Shahrestaan haa
Tile yields = Mahsool e zamin haa
Trade routes = Masir haaye tejaari
Maintenance = Negahdaari
Transportation upkeep = Hazine ye negah daari masir haa
Unit upkeep = Hazine ye negah daari niroo haa
Trades = Tejaarat haa
 # Requires translation!
Score = 
Units = Niroo haa
 # Requires translation!
Unit Supply = 
 # Requires translation!
Base Supply = 
 # Requires translation!
Total Supply = 
 # Requires translation!
In Use = 
 # Requires translation!
Supply Deficit = 
 # Requires translation!
Production Penalty = 
 # Requires translation!
Increase your supply or reduce the amount of units to remove the production penalty = 
Name = Naam
Closest city = Nazdik tarin shahr
Action = Eghdaam
Defeated = Shekast khordid
 # Requires translation!
[numberOfCivs] Civilizations in the game = 
 # Requires translation!
Our Civilization: = 
 # Requires translation!
Known and alive ([numberOfCivs]) = 
 # Requires translation!
Known and defeated ([numberOfCivs]) = 
Tiles = Zamin haa
Natural Wonders = Ajaayeb e Tabi’i
Treasury deficit = Kasri ye khazaane
 # Requires translation!
Unknown = 
 # Requires translation!
Not built = 
 # Requires translation!
Not found = 
 # Requires translation!
Known = 
 # Requires translation!
Owned = 
 # Requires translation!
Near [city] = 
 # Requires translation!
Somewhere around [city] = 
 # Requires translation!
Far away = 
 # Requires translation!
Status = 
 # Requires translation!
Location = 
 # Requires translation!
Unimproved = 
 # Requires translation!
Number of tiles with this resource\nin your territory, without an\nappropriate improvement to use it = 
 # Requires translation!
We Love The King Day = 
 # Requires translation!
WLTK+ = 
 # Requires translation!
Number of your cities celebrating\n'We Love The King Day' thanks\nto access to this resource = 
 # Requires translation!
WLTK demand = 
 # Requires translation!
WLTK- = 
 # Requires translation!
Number of your cities\ndemanding this resource for\n'We Love The King Day' = 

# Victory

Science victory = Piroozi e elmi
Cultural victory = Piroozi e farhangi
Conquest victory = Pirooze baa taskhir
 # Requires translation!
Diplomatic victory = 
Complete all the spaceship parts\n to win! = Tamaam e bakhsh haaye fazaapeymaa raa takmil konid\n taa bebarid!
Complete 5 policy branches\n to win! = 5 shaakhe ye siasat raa takmil konid\n taa bebarid!
 # Requires translation!
Complete 5 policy branches and build\n the Utopia Project to win! = 
Destroy all enemies\n to win! = Tamaam e doshmanaan raa nabood konid\n taa bebarid!
 # Requires translation!
You have won a [victoryType] Victory! = 
You have achieved victory through the awesome power of your Culture. Your civilization's greatness - the magnificence of its monuments and the power of its artists - have astounded the world! Poets will honor you as long as beauty brings gladness to a weary heart. = Shomaa be komak e ghodrat e aali e farhangetoon be piroozi residid. Azemat e tamaddon e shoma – tajalol e banaa haa va ghodrate honarmandaan – jahaan raa heyrat zade karde! Shaeraan taa vaghti ke zibaai be deli pir shadi mibakhshe az shomaa yaad khaahand kard.
The world has been convulsed by war. Many great and powerful civilizations have fallen, but you have survived - and emerged victorious! The world will long remember your glorious triumph! = Jahaan baa jang moteshannej shode. Besiyaari az tamaddon haaye bozorg va ghodratmand soghoot karde and, vali shomaa davaam avardid – va yek barande zaaher shodid! Jahaan taa moddat haa piroozi ye baa shokooh e shomaa raa be yaad khaahad daasht!
You have achieved victory through mastery of Science! You have conquered the mysteries of nature and led your people on a voyage to a brave new world! Your triumph will be remembered as long as the stars burn in the night sky! = Shomaa baa tasallot bar elm be piroozi residid! Shomaa bar romooz e tabi’at solte peydaa kardid va mardometoon raa be doraani movaffagh va omidvaaraane hedaayat kardid! Piroozi e shomaa taa moghe i ke setaare haa dar aasemaan e shab miderakhshand dar yaad haa baaghi khaahad maand!
 # Requires translation!
Your civilization stands above all others! The exploits of your people shall be remembered until the end of civilization itself! = 
You have been defeated. Your civilization has been overwhelmed by its many foes. But your people do not despair, for they know that one day you shall return - and lead them forward to victory! = Shomaa shekast khordid. Tamaddon e shomaa tavassot e doshmanaan e besiaarash paaymaal shod. Vali mardom e shomaa ma’ayoos nistand, cheraa ke midaanand roozi shomaa bar migardid – va aanhaa raa mostaghim be pirooze hedaayat mikonid!
 # Requires translation!
You have triumphed over your foes through the art of diplomacy! Your cunning and wisdom have earned you great friends - and divided and sown confusion among your enemies! Forever will you be remembered as the leader who brought peace to this weary world! = 
One more turn...! = Yek nobat e dige...!
Built Apollo Program = Barnaame ye Apollo ro saakht
Destroy [civName] = Nabood kardan e [civName]
Our status = Vazi’at e maa
Global status = Vazi’at e jahaani
Rankings = Rade bandi haa
Spaceship parts remaining = Ghesmat haaye maande ye fazaapeymaa
Branches completed = Shaakhe haaye takmil shode
Undefeated civs = Tamaddon haaye shekast nakhorde
 # The \n here means: put a newline (enter) here. If this is omitted, the sidebox in the diplomacy overview will become _really_ wide.
 # Feel free to replace it with a space and put it between other words in your translation
 # Requires translation!
Turns until the next\ndiplomacy victory vote: [amount] = 
 # Requires translation!
Choose a civ to vote for = 
 # Requires translation!
Choose who should become the world leader and win a Diplomatic Victory! = 
 # Requires translation!
Voted for = 
 # Requires translation!
Vote for [civilizationName] = 
 # Requires translation!
Continue = 
 # Requires translation!
Abstained = 
 # Requires translation!
Vote for World Leader = 

# Capturing a city

What would you like to do with the city? = Baa shahr che kaari mikhaahid bokonid?
Annex = Zamime
Annexed cities become part of your regular empire. = Shahr haaye zamime shode bakhshi az emperaatoori e aaddi e shomaa mishavand.
Their citizens generate 2x the unhappiness, unless you build a courthouse. = Shahrvandaan e aanhaa 2 baraabar Naarezaayati toolid mikonand, magar inke yek daadgaah besaazid
Puppet = Mosta’emere
Puppeted cities do not increase your tech or policy cost, but their citizens generate 1.5x the regular unhappiness. = Shahr haaye mosta’emere hazine ye teknoloji yaa siaasat shomaa raa ziad nemikonand, vali shahrvandaan e aanhaa 1.5 baraabar e haalat e ma’amool Naarezaayati toolid mikonand.
You have no control over the the production of puppeted cities. = Shomaa hich kontoroli be saakht-o-saaz e shahr haaye mosta’emere nadaarid.
Puppeted cities also generate 25% less Gold and Science. = Shahr haaye mosta’emere hamchenin 25% Talaa va Elm e kamtari toolid mikonand.
A puppeted city can be annexed at any time. = Yek shahr e mosta’emere harvaghti mitavaanad zamime shavad.
 # Requires translation!
Liberate (city returns to [originalOwner]) = 
Liberating a city returns it to its original owner, giving you a massive relationship boost with them! = Aazaad kardan e yek shahr aan raa be saaheb e asli ash bar migardaanad, yek komak bozorg dar ravaabet e shomaa baa aanhaa mikonad!
Raze = Viraan Kardan
Razing the city annexes it, and starts burning the city to the ground. = Viraan karadn e shahr aanraa zamime mikonad, sepas shoro be viraan kardan mikonad taa baa khaak yeksaan shavad.
The population will gradually dwindle until the city is destroyed. = Jame’iat
 # Requires translation!
Original capitals and holy cities cannot be razed. = 
 # Requires translation!
Destroy = 
 # Requires translation!
Destroying the city instantly razes the city to the ground. = 
Remove your troops in our border immediately! = Jame’iat be tadrij kaahesh miyaabad taa vaghti ke shahr naabood shavad.
Sorry. = Bebakhshid.
Never! = Hargez!

Offer Declaration of Friendship ([30] turns) = Pishnahaad e Ezhaarnaame ye Doosti daadan ([30] turns)
My friend, shall we declare our friendship to the world? = Doost e man, Doosti e maan raa be jahaan e’elaam konim?
Sign Declaration of Friendship ([30] turns) = Emzaa kardan e Ezhaarnaame ye Doosti ([30] turns)
We are not interested. = Maa alaaghe i nadaarim.
We have signed a Declaration of Friendship with [otherCiv]! = Maa yek Ezhaarnaame ye Doosti baa [otherCiv] emzaa kardim!
[otherCiv] has denied our Declaration of Friendship! = [otherCiv] Ezhaarnaame ye Doosti e maa raa rad kard!

Basics = Mabaani
Resources = Manaabe
Terrains = zamin haaye yek no’e
Tile Improvements = Behbood saazi haaye zamin
Unique to [civName], replaces [unitName] = Monhaser be fard e [civName], Jaaygozin e [unitName] mishavad
Unique to [civName] = Monhaser be fard e [civName]
Tutorials = Aamoozesh
Cost = Hazine
May contain [listOfResources] = Momken ast daaraaye [listOfResources] baashad
 # Requires translation!
May contain: = 
 # Requires translation!
Can upgrade from [unit] = 
 # Requires translation!
Can upgrade from: = 
Upgrades to [upgradedUnit] = Be [upgradedUnit] behine mishavad
Obsolete with [obsoleteTech] = Baa [obsoleteTech] mansookh mishavad
Occurs on [listOfTerrains] = Rooye [listOfTerrains] etefaagh mioftad
 # Requires translation!
Occurs on: = 
Placed on [terrainType] = Gharaar gerefte rooye [terrainType]
Can be found on = Peydaa mishavad rooye
Improved by [improvement] = Behbood-saakhte shode baa [improvement]
Bonus stats for improvement = Khavaas ezaafe shode bekhaater e behbood-saazi
Buildings that consume this resource = Saakhtemaan haayi ke in manba raa masraf mikonand
 # Requires translation!
Buildings that require this resource worked near the city = 
Units that consume this resource = Niroo haayi ke in manba raa masraf mikonand
Can be built on = Mitavaanad saakhte shavad rooye
 # Requires translation!
or [terrainType] = 
 # Requires translation!
Can be constructed by = 
Defence bonus = Emtiaaz e defaai
Movement cost = Hazine ye harekat
for = baraaye
Missing translations: = Tarjome haaye naamojood:
Resolution = Vozooh e tasvir 
Tileset = No’e zamin 
Map editor = Viraayeshgar e naghshe
Create = Saakhtan
New map = Naghshe ye jadid
Empty = Khaali
Language = Zabaan 
Terrains & Resources = Anvaa’e zamin haa va manaabe
Improvements = Behbood-saazi haa
Clear current map = paak kardan e naghshe ye fe’eli
Save map = Zakhire kardan e naghshe 
Download map = Daanlod e naghshe 
Loading... = dar haal e bargozaari...
 # Requires translation!
Error loading map! = 
Filter: = Filter: 
 # Requires translation!
OK = 
Exit map editor = Khorooj az viraayeshgar e naghshe
[nation] starting location = Mahalle shoro’e [nation]
Clear terrain features = Paak kardan e khavaas e zamin
Clear improvements = Paak kardan e behbood-saazi haa
Clear resource = Paak kardan e manabe
 # Requires translation!
Remove units = 
 # Requires translation!
Player [index] = 
 # Requires translation!
Player [playerIndex] starting location = 
 # Requires translation!
Bottom left river = 
 # Requires translation!
Bottom right river = 
 # Requires translation!
Bottom river = 
Requires = Niaz daarad be
Menu = Meno
Brush Size = Andaaze ye ghalam
Map saved = Naghshe zakhire shod
 # Requires translation!
Change ruleset = 
 # Requires translation!
Base terrain [terrain] does not exist in ruleset! = 
 # Requires translation!
Terrain feature [feature] does not exist in ruleset! = 
 # Requires translation!
Resource [resource] does not exist in ruleset! = 
 # Requires translation!
Improvement [improvement] does not exist in ruleset! = 
 # Requires translation!
Change map to fit selected ruleset? = 

# Civilopedia difficulty levels
Player settings = Tanzimaat e baazikon
Base Happiness = Rezaayati e paaye
 # Requires translation!
Extra happiness per luxury = 
Research cost modifier = Zarib e hazine ye tahghigh
Unit cost modifier = Zarib e hazine ye niroo
Building cost modifier = Zarib e hazine ye saakhtemaan
Policy cost modifier = Zarib e hazine ye siaasat 
Unhappiness modifier = Zarib e Naarezaayati
Bonus vs. Barbarians = komak bar alayh e Barbar haa
 # Requires translation!
Barbarian spawning delay = 
 # Requires translation!
Bonus starting units = 

AI settings = Tanzimaat e hoosh-masnooi
AI city growth modifier = Zarib e roshd e shahr haaye hoosh-masnooi
AI unit cost modifier = Zarib e hazine ye niroo haaye hoosh-masnooi
AI building cost modifier = Zarib e hazine ye saakhtemaan haaye hoosh-masnooi
AI wonder cost modifier = Zarib e hazine ye ajaayeb baraaye hoosh-masnooi
AI building maintenance modifier = Zarib e hazine ye negahdaari e saakhtemaan haa baraaye hoosh-masnooi
AI unit maintenance modifier = Zarib e hazine ye negahdaari e niroo haa baraaye hoosh-masnooi
AI unhappiness modifier = Zarib e Naarezaayati e hoosh-masnooi
 # Requires translation!
AI free techs = 
 # Requires translation!
Major AI civilization bonus starting units = 
 # Requires translation!
City state bonus starting units = 
Turns until barbarians enter player tiles = Tedaad nobat taa inke Barbar haa vaared zamin haaye baazikon shavand
Gold reward for clearing barbarian camps = Talaa ye jayeze baraaye paak kardan e ordoogaah haaye Barbar haa

# Other civilopedia things
Nations = Melal 
Available for [unitTypes] = Ghaabel estefaade baraaye [unitTypes]
 # Requires translation!
Available for: = 
Free promotion: = Beh-saazi ye raaygaan
Free promotions: = Beh-saazi ye raaygaan
Free for [units] = Raaygaan baraaye [units]
 # Requires translation!
Free for: = 
 # Requires translation!
Granted by [param] = 
 # Requires translation!
Granted by: = 
[bonus] with [tech] = [bonus] baa [tech]
Difficulty levels = Sotooh e sakhti

# Policies

Adopt policy = Ettekhaaz e siaasat
Adopt free policy = Ettekhaaz e siaasat e raaygaan
Unlocked at = Baaz-shode dar 
Gain 2 free technologies = 2 teknoloji e raaygaan begirid 
 # Requires translation!
All policies adopted = 
 # Requires translation!
Policy branch: [branchName] = 

# Religions

 # Requires translation!
Religions = 
 # Requires translation!
Choose an Icon and name for your Religion = 
 # Requires translation!
Choose a name for your religion = 
 # Requires translation!
Choose a [beliefType] belief! = 
 # Requires translation!
Choose any belief! = 
 # Requires translation!
Found [religionName] = 
 # Requires translation!
Enhance [religionName] = 
 # Requires translation!
Choose a pantheon = 
 # Requires translation!
Choose a Religion = 
 # Requires translation!
Found Religion = 
 # Requires translation!
Found Pantheon = 
 # Requires translation!
Follow [belief] = 
 # Requires translation!
Religions and Beliefs = 
 # Requires translation!
Majority Religion: [name] = 
 # Requires translation!
+ [amount] pressure = 
 # Requires translation!
Holy city of: [religionName] = 
 # Requires translation!
Pressure = 

# Religion overview screen
 # Requires translation!
Religion Name: = 
 # Requires translation!
Pantheon Name: = 
 # Requires translation!
Founding Civ: = 
 # Requires translation!
Holy City: = 
 # Requires translation!
Cities following this religion: = 
 # Requires translation!
Click an icon to see the stats of this religion = 
 # Requires translation!
Religion: Off = 
 # Requires translation!
Minimal Faith required for\nthe next [Great Prophet]: = 
 # Requires translation!
Religions to be founded: = 
 # Requires translation!
Religious status: = 

 # Requires translation!
None = 
 # Requires translation!
Pantheon = 
 # Requires translation!
Founding religion = 
 # Requires translation!
Religion = 
 # Requires translation!
Enhancing religion = 
 # Requires translation!
Enhanced religion = 


# Promotions

Pick promotion = Entekhaab e behsaazi
 OR  =  YAa 
units in open terrain = Niroo haa dar zamin e hamvaar
units in rough terrain = Niroo haa dar zamin e naahamvaar
wounded units = Niroo haa majrooh
Targeting II (air) = Neshaane giri 2
Targeting III (air) = Neshaane giri 3
Bonus when performing air sweep [bonusAmount]% = [bonusAmount]% komak hendaam defaa’e havaai
Dogfighting I = Mobaareze ye nazdik 1
Dogfighting II = Mobaareze ye nazdik 2
Dogfighting III = Mobaareze ye nazdik 3
 # Requires translation!
Choose name for [unitName] = 
 # Requires translation!
[unitFilter] units gain the [promotion] promotion = 

# Multiplayer Turn Checker Service

Enable out-of-game turn notifications = Fa’aal kardan e yaadaavar e nobat dar khaarej e baazi 
Time between turn checks out-of-game (in minutes) = Moddat mian har barresi e nobat (daghighe) 
Show persistent notification for turn notifier service = Neshaan daadan e yaadaavar e nobat e modaavem 
Take user ID from clipboard = Peyst kardan e ID e kaarbari e kopi shode
Doing this will reset your current user ID to the clipboard contents - are you sure? = Baa in kor ID e kaarbari e shomaa be ID kopi shode taghyir daade mishavad – aayaa motmaenid?
ID successfully set! = ID baa movafaghiat tanzim shod
Invalid ID! = ID e naa motabar!

# Multiplayer options menu

 # Requires translation!
Current IP address = 
 # Requires translation!
Server's IP address = 
 # Requires translation!
Reset to Dropbox = 
 # Requires translation!
Check connection to server = 
 # Requires translation!
Awaiting response... = 
 # Requires translation!
Success! = 
 # Requires translation!
Failed! = 


# Mods

 # Requires translation!
Mods = 
 # Requires translation!
Download [modName] = 
 # Requires translation!
Update [modName] = 
 # Requires translation!
Could not download mod list = 
 # Requires translation!
Download mod from URL = 
 # Requires translation!
Please enter the mod repository -or- archive zip url: = 
 # Requires translation!
Download = 
 # Requires translation!
Done! = 
 # Requires translation!
Delete [modName] = 
 # Requires translation!
Are you SURE you want to delete this mod? = 
 # Requires translation!
[mod] was deleted. = 
 # Requires translation!
Updated = 
 # Requires translation!
Current mods = 
 # Requires translation!
Downloadable mods = 
 # Requires translation!
Mod info and options = 
 # Requires translation!
Next page = 
 # Requires translation!
Open Github page = 
 # Requires translation!
Permanent audiovisual mod = 
 # Requires translation!
Installed = 
 # Requires translation!
Downloaded! = 
 # Requires translation!
[modName] Downloaded! = 
 # Requires translation!
Could not download [modName] = 
 # Requires translation!
Online query result is incomplete = 
 # Requires translation!
No description provided = 
 # Requires translation!
[stargazers]✯ = 
 # Requires translation!
Author: [author] = 
 # Requires translation!
Size: [size] kB = 
 # Requires translation!
The mod you selected is incompatible with the defined ruleset! = 
 # Requires translation!
Sort and Filter = 
 # Requires translation!
Enter search text = 
 # Requires translation!
Sort Current: = 
 # Requires translation!
Sort Downloadable: = 
 # Requires translation!
Name ￪ = 
 # Requires translation!
Name ￬ = 
 # Requires translation!
Date ￪ = 
 # Requires translation!
Date ￬ = 
 # Requires translation!
Stars ￬ = 
 # Requires translation!
Status ￬ = 


# Uniques that are relevant to more than one type of game object

 # Requires translation!
[stats] from every [param] = 
 # Requires translation!
[stats] from [param] tiles in this city = 
 # Requires translation!
[stats] from every [param] on [tileFilter] tiles = 
 # Requires translation!
[stats] for each adjacent [param] = 
 # Requires translation!
Must be next to [terrain] = 
 # Requires translation!
Must be on [terrain] = 
 # Requires translation!
+[amount]% vs [unitType] = 
 # Requires translation!
+[amount] Movement for all [unitType] units = 
 # Requires translation!
+[amount]% Production when constructing [param] = 
 # Requires translation!
Can only be built on [tileFilter] tiles = 
 # Requires translation!
Cannot be built on [tileFilter] tiles = 
 # Requires translation!
Does not need removal of [feature] = 
 # Requires translation!
Gain a free [building] [cityFilter] = 

# Uniques not found in JSON files

 # Requires translation!
Only available after [] turns = 
 # Requires translation!
This Unit upgrades for free = 
 # Requires translation!
[stats] when a city adopts this religion for the first time = 
 # Requires translation!
Never destroyed when the city is captured = 
 # Requires translation!
Invisible to others = 

# Unused Resources

Bison = Ghaav
Cocoa = Kaakaaoo


# In English we just paste all these conditionals at the end of each unique, but in your language that
# may not turn into valid sentences. Therefore we have the following two translations to determine
# where they should go. 
# The first determines whether the conditionals should be placed before or after the base unique.
# It should be translated with only the untranslated english word 'before' or 'after', without the quotes.
# Example: In the unique "+20% Strength <for [unitFilter] units>", should the <for [unitFilter] units>
# be translated before or after the "+20% Strength"?

 # Requires translation!
ConditionalsPlacement = 

# The second determines the exact ordering of all conditionals that are to be translated.
# ALL conditionals that exist will be part of this line, and they may be moved around and rearranged as you please.
# However, you should not translate the parts between the brackets, only move them around so that when
# translated in your language the sentence sounds natural.
#
# Example: "+20% Strength <for [unitFilter] units> <when attacking> <vs [unitFilter] units> <in [tileFilter] tiles> <during the [eraName]>"
# In what order should these conditionals between <> be translated?
# Note that this example currently doesn't make sense yet, as those conditionals do not exist, but they will in the future.
#
# As this is still under development, conditionals will be added al the time. As a result,
# any translations added for this string will be removed immediately in the next version when more
# conditionals are added. As we don't want to make you retranslate this same line over and over,
# it's removed for now, but it will return once all planned conditionals have been added.


########################### AUTOMATICALLY GENERATED TRANSLATABLE STRINGS ########################### 


######### Map Unit Filters ###########

 # Requires translation!
Wounded = 
 # Requires translation!
Barbarians = 
 # Requires translation!
City-State = 
 # Requires translation!
Embarked = 
 # Requires translation!
Non-City = 

######### Unit Type Filters ###########

 # Requires translation!
Military = 
Civilian = Shahrvand
 # Requires translation!
non-air = 
 # Requires translation!
relevant = 
 # Requires translation!
Nuclear Weapon = 
City = Shahr
 # Requires translation!
Air = 
land units = Niroo haaye zamini
water units = Niroo haaye daryaai
air units = Niroo haaye havaai 
 # Requires translation!
military units = 
 # Requires translation!
submarine units = 
 # Requires translation!
Barbarian = 

######### City filters ###########

 # Requires translation!
in this city = 
 # Requires translation!
in all cities = 
 # Requires translation!
in all coastal cities = 
 # Requires translation!
in capital = 
 # Requires translation!
in all non-occupied cities = 
 # Requires translation!
in all cities with a world wonder = 
 # Requires translation!
in all cities connected to capital = 
 # Requires translation!
in all cities with a garrison = 
 # Requires translation!
in all cities in which the majority religion is a major religion = 
 # Requires translation!
in all cities in which the majority religion is an enhanced religion = 
 # Requires translation!
in non-enemy foreign cities = 
 # Requires translation!
in foreign cities = 
 # Requires translation!
in annexed cities = 
 # Requires translation!
in holy cities = 
 # Requires translation!
in City-State cities = 
 # Requires translation!
in cities following this religion = 

######### Population Filters ###########

 # Requires translation!
Unemployed = 
 # Requires translation!
Followers of the Majority Religion = 
 # Requires translation!
Followers of this Religion = 

######### Terrain Filters ###########

 # Requires translation!
All = 
 # Requires translation!
Coastal = 
 # Requires translation!
River = 
 # Requires translation!
Open terrain = 
 # Requires translation!
Rough terrain = 
 # Requires translation!
Water resource = 
Foreign Land = Zamin e khaareji
 # Requires translation!
Foreign = 
 # Requires translation!
Friendly Land = 
 # Requires translation!
Enemy Land = 
 # Requires translation!
Featureless = 
 # Requires translation!
Fresh Water = 
 # Requires translation!
non-fresh water = 
 # Requires translation!
Natural Wonder = 
Impassable = Gheyr e ghaabel e oboor
Land = Zamin
 # Requires translation!
Water = 
 # Requires translation!
Luxury resource = 
 # Requires translation!
Strategic resource = 
 # Requires translation!
Bonus resource = 

######### Tile Filters ###########

 # Requires translation!
unimproved = 
 # Requires translation!
All Road = 
 # Requires translation!
Great Improvement = 

######### Region Types ###########

 # Requires translation!
Hybrid = 

######### Terrain Quality ###########

 # Requires translation!
Undesirable = 
 # Requires translation!
Desirable = 

######### Improvement Filters ###########

 # Requires translation!
Great = 

######### Prophet Action Filters ###########

 # Requires translation!
founding = 
 # Requires translation!
enhancing = 

######### Unique Specials ###########

 # Requires translation!
all healing effects doubled = 
 # Requires translation!
The Spaceship = 
 # Requires translation!
Maya Long Count calendar cycle = 

#################### Lines from Buildings from Civ V - Vanilla ####################

Palace = Kaakh
Indicates the capital city = Neshaan dahande ye paaytakht ast

Monument = Banaaye yaadbood
 # Requires translation!
Destroyed when the city is captured = 

Granary = Anbaar e ghalle
 # Requires translation!
[stats] from [tileFilter] tiles [cityFilter] = 

 # Requires translation!
Temple of Artemis = 
 # Requires translation!
'It is not so much for its beauty that the forest makes a claim upon men's hearts, as for that subtle something, that quality of air, that emanation from old trees, that so wonderfully changes and renews a weary spirit.' - Robert Louis Stevenson = 
 # Requires translation!
[amount]% [stat] [cityFilter] = 
 # Requires translation!
[amount]% Production when constructing [baseUnitFilter] units [cityFilter] = 

 # Requires translation!
The Great Lighthouse = 
 # Requires translation!
'They that go down to the sea in ships, that do business in great waters; these see the works of the Lord, and his wonders in the deep.' - The Bible, Psalms 107:23-24 = 
 # Requires translation!
for [mapUnitFilter] units = 
 # Requires translation!
[amount] Movement = 
 # Requires translation!
[amount] Sight = 

Stone Works = Sang kaari
 # Requires translation!
Must not be on [terrainFilter] = 

Stonehenge = EstonHenj
'Time crumbles things; everything grows old and is forgotten under the power of time' - Aristotle = “zamaan hame chiz raa falaj mikonad; Har chizi ghadimi mishe va baa ghodrat e zamaan faramoosh mishavad” - Arastoo

Library = Ketaabkhaane
 # Requires translation!
[stats] per [amount] population [cityFilter] = 

Paper Maker = Kaaghaz saaz

The Great Library = Ketaabkhaane ye bozorg
'Libraries are as the shrine where all the relics of the ancient saints, full of true virtue, and all that without delusion or imposture are preserved and reposed.' - Sir Francis Bacon = “Ketaabkhaane haa mesl e Ma’aabed, Jai hastand ke tamaam e yaadgaar haaye gheddis haaye kohan, ke por az taghvaa ye vaaghei hastand va tavvahom va faribi dar aanhaa nist, Aaramide and va negahdaari mishavand.” – Ser Feraansis Beyken
Free Technology = Teknoloji e raaygaan

Circus = Sirk

Water Mill = Asia ye baadi

 # Requires translation!
Floating Gardens = 

Walls = Divaar

Walls of Babylon = Divaar haaye Baabol

The Pyramids = Ahraam e salaase
 # Requires translation!
'O, let not the pains of death which come upon thee enter into my body. I am the god Tem, and I am the foremost part of the sky, and the power which protecteth me is that which is with all the gods forever.' - The Book of the Dead, translated by Sir Ernest Alfred Wallis Budge = 
 # Requires translation!
[amount]% tile improvement construction time = 
 # Requires translation!
[amount] free [baseUnitFilter] units appear = 

Mausoleum of Halicarnassus = Aaraamgaah e Haalikaarnaasoos
 # Requires translation!
'The whole earth is the tomb of heroic men and their story is not given only on stone over their clay but abides everywhere without visible symbol woven into the stuff of other men's lives.' - Pericles = 
Provides a sum of gold each time you spend a Great Person = Har dafe ke yek Fard e Bozorg raa estefaade mikonid meghdaari Talaa midahad

Barracks = Sarbaazkhaane
 # Requires translation!
New [baseUnitFilter] units start with [amount] Experience [cityFilter] = 

Krepost = Gal’e
 # Requires translation!
[amount]% Culture cost of natural border growth [cityFilter] = 
 # Requires translation!
[amount]% Gold cost of acquiring tiles [cityFilter] = 

Statue of Zeus = Mojasame ye Zeoos
 # Requires translation!
'He spoke, the son of Kronos, and nodded his head with the dark brows, and the immortally anointed hair of the great god swept from his divine head, and all Olympos was shaken' - The Iliad = 
 # Requires translation!
vs cities = 
 # Requires translation!
when attacking = 
 # Requires translation!
[amount]% Strength = 

Lighthouse = Faanoos e daryaai

 # Requires translation!
Stable = 

 # Requires translation!
Courthouse = 
 # Requires translation!
Remove extra unhappiness from annexed cities = 
 # Requires translation!
Can only be built [cityFilter] = 

 # Requires translation!
Hanging Gardens = 
 # Requires translation!
'I think that if ever a mortal heard the word of God it would be in a garden at the cool of the day.' - F. Frankfort Moore = 

 # Requires translation!
Colosseum = 

 # Requires translation!
Circus Maximus = 
 # Requires translation!
Cost increases by [amount] per owned city = 

 # Requires translation!
Great Wall = 
 # Requires translation!
'The art of war teaches us to rely not on the likelihood of the enemy's not attacking, but rather on the fact that we have made our position unassailable.' - Sun Tzu = 
 # Requires translation!
Enemy land units must spend 1 extra movement point when inside your territory (obsolete upon Dynamite) = 

 # Requires translation!
Temple = 

 # Requires translation!
Burial Tomb = 
 # Requires translation!
Doubles Gold given to enemy if city is captured = 

 # Requires translation!
Mud Pyramid Mosque = 

 # Requires translation!
National College = 

 # Requires translation!
The Oracle = 
 # Requires translation!
'The ancient Oracle said that I was the wisest of all the Greeks. It is because I alone, of all the Greeks, know that I know nothing' - Socrates = 
 # Requires translation!
Free Social Policy = 

 # Requires translation!
National Epic = 
 # Requires translation!
[amount]% Great Person generation [cityFilter] = 

 # Requires translation!
Market = 

 # Requires translation!
Bazaar = 
 # Requires translation!
Provides 1 extra copy of each improved luxury resource near this City = 

 # Requires translation!
Mint = 

 # Requires translation!
Aqueduct = 
 # Requires translation!
[amount]% Food is carried over after population increases [cityFilter] = 

 # Requires translation!
Heroic Epic = 
 # Requires translation!
All newly-trained [baseUnitFilter] units [cityFilter] receive the [promotion] promotion = 

Colossus = Tandis
 # Requires translation!
'Why man, he doth bestride the narrow world like a colossus, and we petty men walk under his huge legs, and peep about to find ourselves dishonorable graves.' - William Shakespeare, Julius Caesar = 

 # Requires translation!
Garden = 

 # Requires translation!
Monastery = 

 # Requires translation!
Hagia Sophia = 
 # Requires translation!
'For it soars to a height to match the sky, and as if surging up from among the other buildings it stands on high and looks down upon the remainder of the city, adorning it, because it is a part of it, but glorying in its own beauty' - Procopius, De Aedificis = 

 # Requires translation!
Angkor Wat = 
 # Requires translation!
'The temple is like no other building in the world. It has towers and decoration and all the refinements which the human genius can conceive of.' - Antonio da Magdalena = 

 # Requires translation!
Chichen Itza = 
 # Requires translation!
'The katun is established at Chichen Itza. The settlement of the Itza shall take place there. The quetzal shall come, the green bird shall come. Ah Kantenal shall come. It is the word of God. The Itza shall come.' - The Books of Chilam Balam = 
 # Requires translation!
[amount]% Golden Age length = 

 # Requires translation!
National Treasury = 

 # Requires translation!
Machu Picchu = 
 # Requires translation!
'Few romances can ever surpass that of the granite citadel on top of the beetling precipices of Machu Picchu, the crown of Inca Land.' - Hiram Bingham = 
 # Requires translation!
[amount]% [stat] from Trade Routes = 
 # Requires translation!
Must have an owned [tileFilter] within [amount] tiles = 

 # Requires translation!
Workshop = 

 # Requires translation!
Longhouse = 

 # Requires translation!
Forge = 

 # Requires translation!
Harbor = 
 # Requires translation!
Connects trade routes over water = 

 # Requires translation!
University = 

 # Requires translation!
Wat = 

 # Requires translation!
Oxford University = 

 # Requires translation!
Notre Dame = 
 # Requires translation!
'Architecture has recorded the great ideas of the human race. Not only every religious symbol, but every human thought has its page in that vast book.' - Victor Hugo = 

 # Requires translation!
Castle = 

 # Requires translation!
Mughal Fort = 
 # Requires translation!
after discovering [tech] = 
 # Requires translation!
[stats] [cityFilter] = 

 # Requires translation!
Himeji Castle = 
 # Requires translation!
'Bushido is realized in the presence of death. This means choosing death whenever there is a choice between life and death. There is no other reasoning.' - Yamamoto Tsunetomo = 
 # Requires translation!
when fighting in [tileFilter] tiles = 

 # Requires translation!
Ironworks = 

 # Requires translation!
Armory = 

 # Requires translation!
Observatory = 

 # Requires translation!
Opera House = 

 # Requires translation!
Sistine Chapel = 
 # Requires translation!
'I live and love in God's peculiar light.' - Michelangelo Buonarroti = 

 # Requires translation!
Bank = 

 # Requires translation!
Satrap's Court = 

 # Requires translation!
Forbidden Palace = 
 # Requires translation!
'Most of us can, as we choose, make of this world either a palace or a prison' - John Lubbock = 
 # Requires translation!
[amount]% Unhappiness from [populationFilter] [cityFilter] = 

 # Requires translation!
Theatre = 

 # Requires translation!
Seaport = 

 # Requires translation!
Hermitage = 

 # Requires translation!
Taj Mahal = 
 # Requires translation!
'The Taj Mahal rises above the banks of the river like a solitary tear suspended on the cheek of time.' - Rabindranath Tagore = 
 # Requires translation!
Empire enters golden age = 

 # Requires translation!
Porcelain Tower = 
 # Requires translation!
'Things always seem fairer when we look back at them, and it is out of that inaccessible tower of the past that Longing leans and beckons.' - James Russell Lowell = 
 # Requires translation!
Free [baseUnitFilter] appears = 
 # Requires translation!
Science gained from research agreements [amount]% = 

 # Requires translation!
Windmill = 
 # Requires translation!
[amount]% Production when constructing [buildingFilter] buildings [cityFilter] = 

 # Requires translation!
Kremlin = 
 # Requires translation!
'The Law is a fortress on a hill that armies cannot take or floods wash away.' - The Prophet Muhammed = 
 # Requires translation!
[amount]% City Strength from defensive buildings = 

 # Requires translation!
Museum = 

 # Requires translation!
The Louvre = 
 # Requires translation!
'Every genuine work of art has as much reason for being as the earth and the sun' - Ralph Waldo Emerson = 

 # Requires translation!
Public School = 

 # Requires translation!
Factory = 

 # Requires translation!
Big Ben = 
 # Requires translation!
'To achieve great things, two things are needed: a plan, and not quite enough time.' - Leonard Bernstein = 
 # Requires translation!
[stat] cost of purchasing items in cities [amount]% = 

 # Requires translation!
Military Academy = 

 # Requires translation!
Brandenburg Gate = 
 # Requires translation!
'Pale Death beats equally at the poor man's gate and at the palaces of kings.' - Horace = 

 # Requires translation!
Arsenal = 

 # Requires translation!
Hospital = 

 # Requires translation!
Stock Exchange = 

 # Requires translation!
Broadcast Tower = 

 # Requires translation!
Eiffel Tower = 
 # Requires translation!
'We live only to discover beauty, all else is a form of waiting' - Kahlil Gibran = 
 # Requires translation!
Provides 1 happiness per 2 additional social policies adopted = 

 # Requires translation!
Statue of Liberty = 
 # Requires translation!
'Give me your tired, your poor, your huddled masses yearning to breathe free, the wretched refuse of your teeming shore. Send these, the homeless, tempest-tossed to me, I lift my lamp beside the golden door!' - Emma Lazarus = 
 # Requires translation!
[stats] from every specialist [cityFilter] = 

 # Requires translation!
Military Base = 

 # Requires translation!
Cristo Redentor = 
 # Requires translation!
'Come to me, all who labor and are heavy burdened, and I will give you rest.' - New Testament, Matthew 11:28 = 
 # Requires translation!
[amount]% Culture cost of adopting new Policies = 

 # Requires translation!
Research Lab = 

 # Requires translation!
Medical Lab = 


 # Requires translation!
Stadium = 

 # Requires translation!
Sydney Opera House = 
 # Requires translation!
'Those who lose dreaming are lost.' - Australian Aboriginal saying = 

 # Requires translation!
Manhattan Project = 
 # Requires translation!
Enables nuclear weapon = 
 # Requires translation!
Triggers a global alert upon completion = 

 # Requires translation!
Pentagon = 
 # Requires translation!
'In preparing for battle I have always found that plans are useless, but planning is indispensable.' - Dwight D. Eisenhower = 
 # Requires translation!
[amount]% Gold cost of upgrading = 

 # Requires translation!
Solar Plant = 
 # Requires translation!
in cities without a [buildingFilter] = 
 # Requires translation!
Only available = 

 # Requires translation!
Nuclear Plant = 

 # Requires translation!
Apollo Program = 
 # Requires translation!
Enables construction of Spaceship parts = 

 # Requires translation!
Spaceship Factory = 

 # Requires translation!
United Nations = 
 # Requires translation!
'More than ever before in human history, we share a common destiny. We can master it only if we face it together. And that is why we have the United Nations.' - Kofi Annan = 
 # Requires translation!
Triggers voting for the Diplomatic Victory = 

 # Requires translation!
Utopia Project = 
 # Requires translation!
Hidden until [amount] social policy branches have been completed = 
 # Requires translation!
Triggers a global alert upon build start = 
 # Requires translation!
Triggers a Cultural Victory upon completion = 


#################### Lines from Difficulties from Civ V - Vanilla ####################

 # Requires translation!
Settler = 

 # Requires translation!
Chieftain = 

 # Requires translation!
Warlord = 

 # Requires translation!
Prince = 

 # Requires translation!
King = 
 # Requires translation!
Era Starting Unit = 

 # Requires translation!
Emperor = 
 # Requires translation!
Scout = 

 # Requires translation!
Immortal = 
 # Requires translation!
Worker = 

 # Requires translation!
Deity = 


#################### Lines from Eras from Civ V - Vanilla ####################

 # Requires translation!
Warrior = 
 # Requires translation!
Ancient era = 

 # Requires translation!
Spearman = 
 # Requires translation!
Classical era = 

 # Requires translation!
Medieval era = 

 # Requires translation!
Pikeman = 
 # Requires translation!
Renaissance era = 

 # Requires translation!
Musketman = 
 # Requires translation!
Industrial era = 

 # Requires translation!
Rifleman = 
 # Requires translation!
Modern era = 

 # Requires translation!
Infantry = 
 # Requires translation!
Atomic era = 

 # Requires translation!
Information era = 

 # Requires translation!
Future era = 


#################### Lines from Nations from Civ V - Vanilla ####################

 # Requires translation!
Spectator = 

 # Requires translation!
Nebuchadnezzar II = 
 # Requires translation!
The demon wants the blood of soldiers! = 
 # Requires translation!
Oh well, I presume you know what you're doing. = 
 # Requires translation!
It is over. Perhaps now I shall have peace, at last. = 
 # Requires translation!
Are you real or a phantom? = 
 # Requires translation!
It appears that you do have a reason for existing – to make this deal with me. = 
 # Requires translation!
Greetings. = 
 # Requires translation!
What do YOU want?! = 
Ingenuity = Noboogh
 # Requires translation!
May the blessings of heaven be upon you, O great Nebuchadnezzar, father of mighty and ancient Babylon! Young was the world when Sargon built Babylon some five thousand years ago, long did it grow and prosper, gaining its first empire the eighteenth century BC, under godlike Hammurabi, the giver of law. Although conquered by the Kassites and then by the Assyrians, Babylon endured, emerging phoenix-like from its ashes of destruction and regaining its independence despite its many enemies. Truly was Babylon the center of arts and learning in the ancient world. O Nebuchadnezzar, your empire endured but a short time after your death, falling to the mighty Persians, and then to the Greeks, until the great city was destroyed by 141 BC. = 
 # Requires translation!
But is Babylon indeed gone forever, great Nebuchadnezzar? Your people look to you to bring the empire back to life once more. Will you accept the challenge? Will you build a civilization that will stand the test of time? = 
 # Requires translation!
Babylon = 
 # Requires translation!
Akkad = 
 # Requires translation!
Dur-Kurigalzu = 
 # Requires translation!
Nippur = 
 # Requires translation!
Borsippa = 
 # Requires translation!
Sippar = 
 # Requires translation!
Opis = 
 # Requires translation!
Mari = 
 # Requires translation!
Shushan = 
 # Requires translation!
Eshnunna = 
 # Requires translation!
Ellasar = 
 # Requires translation!
Erech = 
 # Requires translation!
Kutha = 
 # Requires translation!
Sirpurla = 
 # Requires translation!
Neribtum = 
 # Requires translation!
Ashur = 
 # Requires translation!
Ninveh = 
 # Requires translation!
Nimrud = 
 # Requires translation!
Arbela = 
 # Requires translation!
Nuzi = 
 # Requires translation!
Arrapkha = 
 # Requires translation!
Tutub = 
 # Requires translation!
Shaduppum = 
 # Requires translation!
Rapiqum = 
 # Requires translation!
Mashkan Shapir = 
 # Requires translation!
Tuttul = 
 # Requires translation!
Ramad = 
 # Requires translation!
Ana = 
 # Requires translation!
Haradum = 
 # Requires translation!
Agrab = 
 # Requires translation!
Uqair = 
 # Requires translation!
Gubba = 
 # Requires translation!
Hafriyat = 
 # Requires translation!
Nagar = 
 # Requires translation!
Shubat Enlil = 
 # Requires translation!
Urhai = 
 # Requires translation!
Urkesh = 
 # Requires translation!
Awan = 
 # Requires translation!
Riblah = 
 # Requires translation!
Tayma = 
 # Requires translation!
Receive free [baseUnitFilter] when you discover [tech] = 
 # Requires translation!
[greatPerson] is earned [amount]% faster = 

 # Requires translation!
Alexander = 
 # Requires translation!
You are in my way, you must be destroyed. = 
 # Requires translation!
As a matter of fact I too grow weary of peace. = 
 # Requires translation!
You have somehow become my undoing! What kind of beast are you? = 
 # Requires translation!
Hello stranger! I am Alexandros, son of kings and grandson of the gods! = 
 # Requires translation!
My friend, does this seem reasonable to you? = 
 # Requires translation!
Greetings! = 
 # Requires translation!
What? = 
Hellenic League = Ettehaad e Yoonaani
 # Requires translation!
May the blessings of the gods be upon you, oh great King Alexander! You are the ruler of the mighty Greek nation. Your people lived for so many years in isolated city-states - legendary cities such as Athens, Sparta, Thebes - where they gave the world many great things, such as democracy, philosophy, tragedy, art and architecture, the very foundation of Western Civilization. Although few in number and often hostile to each other, in the 5th century BC they were able to defeat their much larger neighbor, Persia, on land and sea. = 
 # Requires translation!
Alexander, your people stand ready to march to war, to spread the great Greek culture to millions and to bring you everlasting glory. Are you ready to accept your destiny, King Alexander? Will you lead your people to triumph and greatness? Can you build a civilization that will stand the test of time? = 
 # Requires translation!
Athens = 
 # Requires translation!
Sparta = 
 # Requires translation!
Corinth = 
 # Requires translation!
Argos = 
 # Requires translation!
Knossos = 
 # Requires translation!
Mycenae = 
 # Requires translation!
Pharsalos = 
 # Requires translation!
Ephesus = 
 # Requires translation!
Halicarnassus = 
 # Requires translation!
Rhodes = 
 # Requires translation!
Eretria = 
 # Requires translation!
Pergamon = 
 # Requires translation!
Miletos = 
 # Requires translation!
Megara = 
 # Requires translation!
Phocaea = 
 # Requires translation!
Sicyon = 
 # Requires translation!
Tiryns = 
 # Requires translation!
Samos = 
 # Requires translation!
Mytilene = 
 # Requires translation!
Chios = 
 # Requires translation!
Paros = 
 # Requires translation!
Elis = 
 # Requires translation!
Syracuse = 
 # Requires translation!
Herakleia = 
 # Requires translation!
Gortyn = 
 # Requires translation!
Chalkis = 
 # Requires translation!
Pylos = 
 # Requires translation!
Pella = 
 # Requires translation!
Naxos = 
 # Requires translation!
Larissa = 
 # Requires translation!
Apollonia = 
 # Requires translation!
Messene = 
 # Requires translation!
Orchomenos = 
 # Requires translation!
Ambracia = 
 # Requires translation!
Kos = 
 # Requires translation!
Knidos = 
 # Requires translation!
Amphipolis = 
 # Requires translation!
Patras = 
 # Requires translation!
Lamia = 
 # Requires translation!
Nafplion = 
 # Requires translation!
Apolyton = 
 # Requires translation!
Greece = 
 # Requires translation!
[amount]% City-State Influence degradation = 
 # Requires translation!
City-State Influence recovers at twice the normal rate = 
 # Requires translation!
City-State territory always counts as friendly territory = 

 # Requires translation!
Wu Zetian = 
 # Requires translation!
You won't ever be able to bother me again. Go meet Yama. = 
 # Requires translation!
Fool! I will disembowel you all! = 
 # Requires translation!
You have proven to be a cunning and competent adversary. I congratulate you on your victory. = 
 # Requires translation!
Greetings, I am Empress Wu Zetian. China desires peace and development. You leave us alone, we'll leave you alone. = 
 # Requires translation!
My friend, do you think you can accept this request? = 
 # Requires translation!
How are you today? = 
 # Requires translation!
Oh. It's you? = 
Art of War = Honar e Jang
 # Requires translation!
The Blessings of Heaven be upon you. Empress Wu Zetian, most beautiful and haughty ruler of China! Oh great Empress, whose shadow causes the flowers to blossom and the rivers to flow! You are the leader of the Chinese, the oldest and the greatest civilization that humanity has ever produced. China's history stretches back into the mists of time, its people achieving many great things long before the other upstart civilizations were even conceived. China's contributions to the arts and sciences are too many and too wondrous to do justice to - the printing press, gunpowder, the works of Confucius - these are but a few of the gifts China has given to an undeserving world! = 
 # Requires translation!
You, great Queen, who, with cunning and beauty, rose from the position of lowly concubine to that of Divine Empress - your people call out to you to lead them! Great China is once again beset on all sides by barbarians. Can you defeat all your many foes and return your country to greatness? Can you build a civilization to stand the test of time? = 
 # Requires translation!
Beijing = 
 # Requires translation!
Shanghai = 
 # Requires translation!
Guangzhou = 
 # Requires translation!
Nanjing = 
 # Requires translation!
Xian = 
 # Requires translation!
Chengdu = 
 # Requires translation!
Hangzhou = 
 # Requires translation!
Tianjin = 
 # Requires translation!
Macau = 
 # Requires translation!
Shandong = 
 # Requires translation!
Kaifeng = 
 # Requires translation!
Ningbo = 
 # Requires translation!
Baoding = 
 # Requires translation!
Yangzhou = 
 # Requires translation!
Harbin = 
 # Requires translation!
Chongqing = 
 # Requires translation!
Luoyang = 
 # Requires translation!
Kunming = 
 # Requires translation!
Taipei = 
 # Requires translation!
Shenyang = 
 # Requires translation!
Taiyuan = 
 # Requires translation!
Tainan = 
 # Requires translation!
Dalian = 
 # Requires translation!
Lijiang = 
 # Requires translation!
Wuxi = 
 # Requires translation!
Suzhou = 
 # Requires translation!
Maoming = 
 # Requires translation!
Shaoguan = 
 # Requires translation!
Yangjiang = 
 # Requires translation!
Heyuan = 
 # Requires translation!
Huangshi = 
 # Requires translation!
Yichang = 
 # Requires translation!
Yingtian = 
 # Requires translation!
Xinyu = 
 # Requires translation!
Xinzheng = 
 # Requires translation!
Handan = 
 # Requires translation!
Dunhuang = 
 # Requires translation!
Gaoyu = 
 # Requires translation!
Nantong = 
 # Requires translation!
Weifang = 
 # Requires translation!
Xikang = 
 # Requires translation!
China = 
 # Requires translation!
Great General provides double combat bonus = 

 # Requires translation!
Ramesses II = 
 # Requires translation!
You are but a pest on this Earth, prepare to be eliminated! = 
 # Requires translation!
You are a fool who evokes pity. You have brought my hostility upon yourself and your repulsive civilization! = 
 # Requires translation!
Strike me down and my soul will torment yours forever, you have won nothing. = 
 # Requires translation!
Greetings, I am Ramesses the god. I am the living embodiment of Egypt, mother and father of all civilizations. = 
 # Requires translation!
Generous Egypt makes you this offer. = 
 # Requires translation!
Good day. = 
 # Requires translation!
Oh, it's you. = 
Monument Builders = Saazandegan e Aasaar e Yaadbood
 # Requires translation!
We greet thee, oh great Ramesses, Pharaoh of Egypt, who causes the sun to rise and the Nile to flow, and who blesses his fortunate people with all the good things of life! Oh great lord, from time immemorial your people lived on the banks of the Nile river, where they brought writing to the world, and advanced mathematics, sculpture, and architecture. Thousands of years ago they created the great monuments which still stand tall and proud. = 
 # Requires translation!
Oh, Ramesses, for uncounted years your people endured, as other petty nations around them have risen and then fallen into dust. They look to you to lead them once more into greatness. Can you honor the gods and bring Egypt back to her rightful place at the very center of the world? Can you build a civilization that will stand the test of time? = 
 # Requires translation!
Thebes = 
 # Requires translation!
Memphis = 
 # Requires translation!
Heliopolis = 
 # Requires translation!
Elephantine = 
 # Requires translation!
Alexandria = 
 # Requires translation!
Pi-Ramesses = 
 # Requires translation!
Giza = 
 # Requires translation!
Byblos = 
 # Requires translation!
Akhetaten = 
 # Requires translation!
Hieraconpolis = 
 # Requires translation!
Abydos = 
 # Requires translation!
Asyut = 
 # Requires translation!
Avaris = 
 # Requires translation!
Lisht = 
 # Requires translation!
Buto = 
 # Requires translation!
Edfu = 
 # Requires translation!
Pithom = 
 # Requires translation!
Busiris = 
 # Requires translation!
Kahun = 
 # Requires translation!
Athribis = 
 # Requires translation!
Mendes = 
 # Requires translation!
Elashmunein = 
 # Requires translation!
Tanis = 
 # Requires translation!
Bubastis = 
 # Requires translation!
Oryx = 
 # Requires translation!
Sebennytus = 
 # Requires translation!
Akhmin = 
 # Requires translation!
Karnak = 
 # Requires translation!
Luxor = 
 # Requires translation!
El Kab = 
 # Requires translation!
Armant = 
 # Requires translation!
Balat = 
 # Requires translation!
Ellahun = 
 # Requires translation!
Hawara = 
 # Requires translation!
Dashur = 
 # Requires translation!
Damanhur = 
 # Requires translation!
Abusir = 
 # Requires translation!
Herakleopolis = 
 # Requires translation!
Akoris = 
 # Requires translation!
Benihasan = 
 # Requires translation!
Badari = 
 # Requires translation!
Hermopolis = 
 # Requires translation!
Amrah = 
 # Requires translation!
Koptos = 
 # Requires translation!
Ombos = 
 # Requires translation!
Naqada = 
 # Requires translation!
Semna = 
 # Requires translation!
Soleb = 
 # Requires translation!
Egypt = 
 # Requires translation!
[amount]% Production when constructing [buildingFilter] wonders [cityFilter] = 

 # Requires translation!
Elizabeth = 
 # Requires translation!
By the grace of God, your days are numbered. = 
 # Requires translation!
We shall never surrender. = 
 # Requires translation!
You have triumphed over us. The day is yours. = 
 # Requires translation!
We are pleased to meet you. = 
 # Requires translation!
Would you be interested in a trade agreement with England? = 
 # Requires translation!
Hello, again. = 
 # Requires translation!
Oh, it's you! = 
Sun Never Sets = Khorshid Hichvaght Ghoroob Nemikonad
 # Requires translation!
Praises upon her serene highness, Queen Elizabeth Gloriana. You lead and protect the celebrated maritime nation of England. England is an ancient land, settled as early as 35,000 years ago. The island has seen countless waves of invaders, each in turn becoming a part of the fabric of the people. Although England is a small island, for many years your people dominated the world stage. Their matchless navy, brilliant artists and shrewd merchants, giving them power and influence far in excess of their mere numbers. = 
 # Requires translation!
Queen Elizabeth, will you bring about a new golden age for the English people? They look to you once more to return peace and prosperity to the nation. Will you take up the mantle of greatness? Can you build a civilization that will stand the test of time? = 
 # Requires translation!
London = 
 # Requires translation!
York = 
 # Requires translation!
Nottingham = 
 # Requires translation!
Hastings = 
 # Requires translation!
Canterbury = 
 # Requires translation!
Coventry = 
 # Requires translation!
Warwick = 
 # Requires translation!
Newcastle = 
 # Requires translation!
Oxford = 
 # Requires translation!
Liverpool = 
 # Requires translation!
Dover = 
 # Requires translation!
Brighton = 
 # Requires translation!
Norwich = 
 # Requires translation!
Leeds = 
 # Requires translation!
Reading = 
 # Requires translation!
Birmingham = 
 # Requires translation!
Richmond = 
 # Requires translation!
Exeter = 
 # Requires translation!
Cambridge = 
 # Requires translation!
Gloucester = 
 # Requires translation!
Manchester = 
 # Requires translation!
Bristol = 
 # Requires translation!
Leicester = 
 # Requires translation!
Carlisle = 
 # Requires translation!
Ipswich = 
 # Requires translation!
Portsmouth = 
 # Requires translation!
Berwick = 
 # Requires translation!
Bath = 
 # Requires translation!
Mumbles = 
 # Requires translation!
Southampton = 
 # Requires translation!
Sheffield = 
 # Requires translation!
Salisbury = 
 # Requires translation!
Colchester = 
 # Requires translation!
Plymouth = 
 # Requires translation!
Lancaster = 
 # Requires translation!
Blackpool = 
 # Requires translation!
Winchester = 
 # Requires translation!
Hull = 
 # Requires translation!
England = 

 # Requires translation!
Napoleon = 
 # Requires translation!
You're disturbing us, prepare for war. = 
 # Requires translation!
You've fallen into my trap. I'll bury you. = 
 # Requires translation!
I congratulate you for your victory. = 
 # Requires translation!
Welcome. I'm Napoleon, of France; the smartest military man in world history. = 
 # Requires translation!
France offers you this exceptional proposition. = 
 # Requires translation!
Hello. = 
 # Requires translation!
It's you. = 
Ancien Régime = Hokoomat e Kohan
 # Requires translation!
Long life and triumph to you, First Consul and Emperor of France, Napoleon I, ruler of the French people. France lies at the heart of Europe. Long has Paris been the world center of culture, arts and letters. Although surrounded by competitors - and often enemies - France has endured as a great nation. Its armies have marched triumphantly into battle from one end of the world to the other, its soldiers and generals among the best in history. = 
 # Requires translation!
Napoleon Bonaparte, France yearns for you to rebuild your empire, to lead her once more to glory and greatness, to make France once more the epicenter of culture and refinement. Emperor, will you ride once more against your foes? Can you build a civilization that will stand the test of time? = 
 # Requires translation!
Paris = 
 # Requires translation!
Orleans = 
 # Requires translation!
Lyon = 
 # Requires translation!
Troyes = 
 # Requires translation!
Tours = 
 # Requires translation!
Marseille = 
 # Requires translation!
Chartres = 
 # Requires translation!
Avignon = 
 # Requires translation!
Rouen = 
 # Requires translation!
Grenoble = 
 # Requires translation!
Dijon = 
 # Requires translation!
Amiens = 
 # Requires translation!
Cherbourg = 
 # Requires translation!
Poitiers = 
 # Requires translation!
Toulouse = 
 # Requires translation!
Bayonne = 
 # Requires translation!
Strasbourg = 
 # Requires translation!
Brest = 
 # Requires translation!
Bordeaux = 
 # Requires translation!
Rennes = 
 # Requires translation!
Nice = 
 # Requires translation!
Saint Etienne = 
 # Requires translation!
Nantes = 
 # Requires translation!
Reims = 
 # Requires translation!
Le Mans = 
 # Requires translation!
Montpellier = 
 # Requires translation!
Limoges = 
 # Requires translation!
Nancy = 
 # Requires translation!
Lille = 
 # Requires translation!
Caen = 
 # Requires translation!
Toulon = 
 # Requires translation!
Le Havre = 
 # Requires translation!
Lourdes = 
 # Requires translation!
Cannes = 
 # Requires translation!
Aix-En-Provence = 
 # Requires translation!
La Rochelle = 
 # Requires translation!
Bourges = 
 # Requires translation!
Calais = 
 # Requires translation!
France = 
 # Requires translation!
before discovering [tech] = 

 # Requires translation!
Catherine = 
 # Requires translation!
You've behaved yourself very badly, you know it. Now it's payback time. = 
 # Requires translation!
You've mistaken my passion for a weakness, you'll regret about this. = 
 # Requires translation!
We were defeated, so this makes me your prisoner. I suppose there are worse fates. = 
 # Requires translation!
I greet you, stranger! If you are as intelligent and tactful as you are attractive, we'll get along just fine. = 
 # Requires translation!
How would you like it if I propose this kind of exchange? = 
 # Requires translation!
Hello! = 
 # Requires translation!
What do you need?! = 
Siberian Riches = Servatmandaan e Siberiai
 # Requires translation!
Greetings upon thee, Your Imperial Majesty Catherine, wondrous Empress of all the Russias. At your command lies the largest country in the world. Mighty Russia stretches from the Pacific Ocean in the east to the Baltic Sea in the west. Despite wars, droughts, and every manner of disaster the heroic Russian people survive and prosper, their artists and scientists among the best in the world. The Empire today remains one of the strongest ever seen in human history - a true superpower, with the greatest destructive force ever devised at her command. = 
 # Requires translation!
Catherine, your people look to you to bring forth glorious days for Russia and her people, to revitalize the land and recapture the wonder of the Enlightenment. Will you lead your people once more into greatness? Can you build a civilization that will stand the test of time? = 
 # Requires translation!
Moscow = 
 # Requires translation!
St. Petersburg = 
 # Requires translation!
Novgorod = 
 # Requires translation!
Rostov = 
 # Requires translation!
Yaroslavl = 
 # Requires translation!
Yekaterinburg = 
 # Requires translation!
Yakutsk = 
 # Requires translation!
Vladivostok = 
 # Requires translation!
Smolensk = 
 # Requires translation!
Orenburg = 
 # Requires translation!
Krasnoyarsk = 
 # Requires translation!
Khabarovsk = 
 # Requires translation!
Bryansk = 
 # Requires translation!
Tver = 
 # Requires translation!
Novosibirsk = 
 # Requires translation!
Magadan = 
 # Requires translation!
Murmansk = 
 # Requires translation!
Irkutsk = 
 # Requires translation!
Chita = 
 # Requires translation!
Samara = 
 # Requires translation!
Arkhangelsk = 
 # Requires translation!
Chelyabinsk = 
 # Requires translation!
Tobolsk = 
 # Requires translation!
Vologda = 
 # Requires translation!
Omsk = 
 # Requires translation!
Astrakhan = 
 # Requires translation!
Kursk = 
 # Requires translation!
Saratov = 
 # Requires translation!
Tula = 
 # Requires translation!
Vladimir = 
 # Requires translation!
Perm = 
 # Requires translation!
Voronezh = 
 # Requires translation!
Pskov = 
 # Requires translation!
Starayarussa = 
 # Requires translation!
Kostoma = 
 # Requires translation!
Nizhniy Novgorod = 
 # Requires translation!
Suzdal = 
 # Requires translation!
Magnitogorsk = 
 # Requires translation!
Russia = 
 # Requires translation!
Double quantity of [resource] produced = 

 # Requires translation!
Augustus Caesar = 
 # Requires translation!
My treasury contains little and my soldiers are getting impatient... (sigh) ...therefore you must die. = 
 # Requires translation!
So brave, yet so stupid! If only you had a brain similar to your courage. = 
 # Requires translation!
The gods have deprived Rome of their favour. We have been defeated. = 
 # Requires translation!
I greet you. I am Augustus, Imperator and Pontifex Maximus of Rome. If you are a friend of Rome, you are welcome. = 
 # Requires translation!
I offer this, for your consideration. = 
 # Requires translation!
Hail. = 
 # Requires translation!
What do you want? = 
The Glory of Rome = Shokooh e Rom
 # Requires translation!
The blessings of the gods be upon you, Caesar Augustus, emperor of Rome and all her holdings. Your empire was the greatest and longest lived of all in Western civilization. And your people single-handedly shaped its culture, law, art, and warfare like none other, before or since. Through years of glorious conquest, Rome came to dominate all the lands of the Mediterranean from Spain in the west to Syria in the east. And her dominion would eventually expand to cover much of England and northern Germany. Roman art and architecture still awe and inspire the world. And she remains the envy of all lesser civilizations who have followed. = 
 # Requires translation!
O mighty emperor, your people turn to you to once more reclaim the glory of Rome! Will you see to it that your empire rises again, bringing peace and order to all? Will you make Rome once again center of the world? Can you build a civilization that will stand the test of time? = 
 # Requires translation!
Rome = 
 # Requires translation!
Antium = 
 # Requires translation!
Cumae = 
 # Requires translation!
Neapolis = 
 # Requires translation!
Ravenna = 
 # Requires translation!
Arretium = 
 # Requires translation!
Mediolanum = 
 # Requires translation!
Arpinum = 
 # Requires translation!
Circei = 
 # Requires translation!
Setia = 
 # Requires translation!
Satricum = 
 # Requires translation!
Ardea = 
 # Requires translation!
Ostia = 
 # Requires translation!
Velitrae = 
 # Requires translation!
Viroconium = 
 # Requires translation!
Tarentum = 
 # Requires translation!
Brundisium = 
 # Requires translation!
Caesaraugusta = 
 # Requires translation!
Caesarea = 
 # Requires translation!
Palmyra = 
 # Requires translation!
Signia = 
 # Requires translation!
Aquileia = 
 # Requires translation!
Clusium = 
 # Requires translation!
Sutrium = 
 # Requires translation!
Cremona = 
 # Requires translation!
Placentia = 
 # Requires translation!
Hispalis = 
 # Requires translation!
Artaxata = 
 # Requires translation!
Aurelianorum = 
 # Requires translation!
Nicopolis = 
 # Requires translation!
Agrippina = 
 # Requires translation!
Verona = 
 # Requires translation!
Corfinium = 
 # Requires translation!
Treverii = 
 # Requires translation!
Sirmium = 
 # Requires translation!
Augustadorum = 
 # Requires translation!
Curia = 
 # Requires translation!
Interrama = 
 # Requires translation!
Adria = 
 # Requires translation!
[amount]% Production towards any buildings that already exist in the Capital = 

 # Requires translation!
Harun al-Rashid = 
 # Requires translation!
The world will be more beautiful without you. Prepare for war. = 
 # Requires translation!
Fool! You will soon regret dearly! I swear it! = 
 # Requires translation!
You have won, congratulations. My palace is now in your possession, and I beg that you care well for the peacock. = 
 # Requires translation!
Welcome foreigner, I am Harun Al-Rashid, Caliph of the Arabs. Come and tell me about your empire. = 
 # Requires translation!
Come forth, let's do business. = 
 # Requires translation!
Peace be upon you. = 
Trade Caravans = Kaarevaan Haaye Baazargaani
 # Requires translation!
Blessings of God be upon you oh great caliph Harun al-Rashid, leader of the pious Arabian people! The Muslim empire, the Caliphate was born in the turbulent years after the death of the prophet Muhammad in 632 AD, as his followers sought to extend the rule of God to all of the people of the earth. The caliphate grew mighty indeed at the height of its power, ruling Spain, North Africa, the Middle East, Anatolia, the Balkans and Persia. An empire as great as or even greater than that of Rome. The arts and sciences flourished in Arabia during the Middle Ages, even as the countries of Europe descended into ignorance and chaos. The Caliphate survived for six hundred years, until finally succumbing to attack from the Mongols, those destroyers of Empires. = 
 # Requires translation!
Great Caliph Harun al Rashid, your people look to you to return them to greatness! To make Arabia once again an enlightened land of arts and knowledge, a powerful nation who needs fear no enemy! Oh Caliph, will you take up the challenge? Can you build a civilization that will stand the test of time? = 
 # Requires translation!
Mecca = 
 # Requires translation!
Medina = 
 # Requires translation!
Damascus = 
 # Requires translation!
Baghdad = 
 # Requires translation!
Najran = 
 # Requires translation!
Kufah = 
 # Requires translation!
Basra = 
 # Requires translation!
Khurasan = 
 # Requires translation!
Anjar = 
 # Requires translation!
Fustat = 
 # Requires translation!
Aden = 
 # Requires translation!
Yamama = 
 # Requires translation!
Muscat = 
 # Requires translation!
Mansura = 
 # Requires translation!
Bukhara = 
 # Requires translation!
Fez = 
 # Requires translation!
Shiraz = 
 # Requires translation!
Merw = 
 # Requires translation!
Balkh = 
 # Requires translation!
Mosul = 
 # Requires translation!
Aydab = 
 # Requires translation!
Bayt = 
 # Requires translation!
Suhar = 
 # Requires translation!
Taif = 
 # Requires translation!
Hama = 
 # Requires translation!
Tabuk = 
 # Requires translation!
Sana'a = 
 # Requires translation!
Shihr = 
 # Requires translation!
Tripoli = 
 # Requires translation!
Tunis = 
 # Requires translation!
Kairouan = 
 # Requires translation!
Algiers = 
 # Requires translation!
Oran = 
 # Requires translation!
Arabia = 
 # Requires translation!
[stats] from each Trade Route = 

 # Requires translation!
George Washington = 
 # Requires translation!
Your wanton aggression leaves us no choice. Prepare for war! = 
 # Requires translation!
You have mistaken our love of peace for weakness. You shall regret this! = 
 # Requires translation!
The day...is yours. I hope you will be merciful in your triumph. = 
 # Requires translation!
The people of the United States of America welcome you. = 
 # Requires translation!
Is the following trade of interest to you? = 
 # Requires translation!
Well? = 
Manifest Destiny = Sarnevesht e Aashekaar
 # Requires translation!
Welcome President Washington! You lead the industrious American civilization! Formed in the conflagration of revolution in the 18th century, within a hundred years, the young nation became embroiled in a terrible civil war that nearly tore the country apart, but it was just a few short years later in the 20th century that the United States reached the height of its power, emerging triumphant and mighty from the two terrible wars that destroyed so many other great nations. The United States is a nation of immigrants, filled with optimism and determination. They lack only a leader to help them fulfill their promise. = 
 # Requires translation!
President Washington, can you lead the American people to greatness? Can you build a civilization that will stand the test of time? = 
 # Requires translation!
Washington = 
 # Requires translation!
New York = 
 # Requires translation!
Boston = 
 # Requires translation!
Philadelphia = 
 # Requires translation!
Atlanta = 
 # Requires translation!
Chicago = 
 # Requires translation!
Seattle = 
 # Requires translation!
San Francisco = 
 # Requires translation!
Los Angeles = 
 # Requires translation!
Houston = 
 # Requires translation!
Portland = 
 # Requires translation!
St. Louis = 
 # Requires translation!
Miami = 
 # Requires translation!
Buffalo = 
 # Requires translation!
Detroit = 
 # Requires translation!
New Orleans = 
 # Requires translation!
Baltimore = 
 # Requires translation!
Denver = 
 # Requires translation!
Cincinnati = 
 # Requires translation!
Dallas = 
 # Requires translation!
Cleveland = 
 # Requires translation!
Kansas City = 
 # Requires translation!
San Diego = 
 # Requires translation!
Las Vegas = 
 # Requires translation!
Phoenix = 
 # Requires translation!
Albuquerque = 
 # Requires translation!
Minneapolis = 
 # Requires translation!
Pittsburgh = 
 # Requires translation!
Oakland = 
 # Requires translation!
Tampa Bay = 
 # Requires translation!
Orlando = 
 # Requires translation!
Tacoma = 
 # Requires translation!
Santa Fe = 
 # Requires translation!
Olympia = 
 # Requires translation!
Hunt Valley = 
 # Requires translation!
Springfield = 
 # Requires translation!
Palo Alto = 
 # Requires translation!
Centralia = 
 # Requires translation!
Spokane = 
 # Requires translation!
Jacksonville = 
 # Requires translation!
Svannah = 
 # Requires translation!
Charleston = 
 # Requires translation!
San Antonio = 
 # Requires translation!
Anchorage = 
 # Requires translation!
Sacramento = 
 # Requires translation!
Reno = 
 # Requires translation!
Salt Lake City = 
 # Requires translation!
Boise = 
 # Requires translation!
Milwaukee = 
 # Requires translation!
Santa Cruz = 
 # Requires translation!
Little Rock = 
 # Requires translation!
America = 

 # Requires translation!
Oda Nobunaga = 
 # Requires translation!
I hereby inform you of our intention to wipe out your civilization from this world. = 
 # Requires translation!
Pitiful fool! Now we shall destroy you! = 
 # Requires translation!
You were much wiser than I thought. = 
 # Requires translation!
We hope for a fair and just relationship with you, who are renowned for military bravery. = 
 # Requires translation!
I would be grateful if you agreed on the following proposal. = 
 # Requires translation!
Oh, it's you... = 
Bushido = Booshido
 # Requires translation!
Blessings upon you, noble Oda Nobunaga, ruler of Japan, the land of the Rising Sun! May you long walk among its flowering blossoms. The Japanese are an island people, proud and pious with a rich culture of arts and letters. Your civilization stretches back thousands of years, years of bloody warfare, expansion and isolation, great wealth and great poverty. In addition to their prowess on the field of battle, your people are also immensely industrious, and their technological innovation and mighty factories are the envy of lesser people everywhere. = 
 # Requires translation!
Legendary daimyo, will you grab the reins of destiny? Will you bring your family and people the honor and glory they deserve? Will you once again pick up the sword and march to triumph? Will you build a civilization that stands the test of time? = 
 # Requires translation!
Kyoto = 
 # Requires translation!
Osaka = 
 # Requires translation!
Tokyo = 
 # Requires translation!
Satsuma = 
 # Requires translation!
Kagoshima = 
 # Requires translation!
Nara = 
 # Requires translation!
Nagoya = 
 # Requires translation!
Izumo = 
 # Requires translation!
Nagasaki = 
 # Requires translation!
Yokohama = 
 # Requires translation!
Shimonoseki = 
 # Requires translation!
Matsuyama = 
 # Requires translation!
Sapporo = 
 # Requires translation!
Hakodate = 
 # Requires translation!
Ise = 
 # Requires translation!
Toyama = 
 # Requires translation!
Fukushima = 
 # Requires translation!
Suo = 
 # Requires translation!
Bizen = 
 # Requires translation!
Echizen = 
 # Requires translation!
Izumi = 
 # Requires translation!
Omi = 
 # Requires translation!
Echigo = 
 # Requires translation!
Kozuke = 
 # Requires translation!
Sado = 
 # Requires translation!
Kobe = 
 # Requires translation!
Nagano = 
 # Requires translation!
Hiroshima = 
 # Requires translation!
Takayama = 
 # Requires translation!
Akita = 
 # Requires translation!
Fukuoka = 
 # Requires translation!
Aomori = 
 # Requires translation!
Kamakura = 
 # Requires translation!
Kochi = 
 # Requires translation!
Naha = 
 # Requires translation!
Sendai = 
 # Requires translation!
Gifu = 
 # Requires translation!
Yamaguchi = 
 # Requires translation!
Ota = 
 # Requires translation!
Tottori = 
 # Requires translation!
Japan = 
 # Requires translation!
Damage is ignored when determining unit Strength = 

 # Requires translation!
Gandhi = 
 # Requires translation!
I have just received a report that large numbers of my troops have crossed your borders. = 
 # Requires translation!
My attempts to avoid violence have failed. An eye for an eye only makes the world blind. = 
 # Requires translation!
You can chain me, you can torture me, you can even destroy this body, but you will never imprison my mind. = 
 # Requires translation!
Hello, I am Mohandas Gandhi. My people call me Bapu, but please, call me friend. = 
 # Requires translation!
My friend, are you interested in this arrangement? = 
 # Requires translation!
I wish you peace. = 
Population Growth = Roshd e Jame’iat
 # Requires translation!
Delhi = 
 # Requires translation!
Mumbai = 
 # Requires translation!
Vijayanagara = 
 # Requires translation!
Pataliputra = 
 # Requires translation!
Varanasi = 
 # Requires translation!
Agra = 
 # Requires translation!
Calcutta = 
 # Requires translation!
Lahore = 
 # Requires translation!
Bangalore = 
 # Requires translation!
Hyderabad = 
 # Requires translation!
Madurai = 
 # Requires translation!
Ahmedabad = 
 # Requires translation!
Kolhapur = 
 # Requires translation!
Prayaga = 
 # Requires translation!
Ayodhya = 
 # Requires translation!
Indraprastha = 
 # Requires translation!
Mathura = 
 # Requires translation!
Ujjain = 
 # Requires translation!
Gulbarga = 
 # Requires translation!
Jaunpur = 
 # Requires translation!
Rajagriha = 
 # Requires translation!
Sravasti = 
 # Requires translation!
Tiruchirapalli = 
 # Requires translation!
Thanjavur = 
 # Requires translation!
Bodhgaya = 
 # Requires translation!
Kushinagar = 
 # Requires translation!
Amaravati = 
 # Requires translation!
Gaur = 
 # Requires translation!
Gwalior = 
 # Requires translation!
Jaipur = 
 # Requires translation!
Karachi = 
 # Requires translation!
India = 
 # Requires translation!
Unhappiness from number of Cities doubled = 

 # Requires translation!
Otto von Bismarck = 
 # Requires translation!
I cannot wait until ye grow even mightier. Therefore, prepare for war! = 
 # Requires translation!
Corrupted villain! We will bring you into the ground! = 
 # Requires translation!
Germany has been destroyed. I weep for the future generations. = 
 # Requires translation!
Guten tag. In the name of the great German people, I bid you welcome. = 
 # Requires translation!
It would be in your best interest, to carefully consider this proposal. = 
 # Requires translation!
What now? = 
 # Requires translation!
So, out with it! = 
Furor Teutonicus = Khashm e Aalmaani
 # Requires translation!
Hail mighty Bismarck, first chancellor of Germany and her empire! Germany is an upstart nation, fashioned from the ruins of the Holy Roman Empire and finally unified in 1871, a little more than a century ago. The German people have proven themselves to be creative, industrious and ferocious warriors. Despite enduring great catastrophes in the first half of the 20th century, Germany remains a worldwide economic, artistic and technological leader. = 
 # Requires translation!
Great Prince Bismarck, the German people look up to you to lead them to greater days of glory. Their determination is strong, and now they turn to you, their beloved iron chancellor, to guide them once more. Will you rule and conquer through blood and iron, or foster the Germanic arts and industry? Can you build a civilization that will stand the test of time? = 
 # Requires translation!
Berlin = 
 # Requires translation!
Hamburg = 
 # Requires translation!
Munich = 
 # Requires translation!
Cologne = 
 # Requires translation!
Frankfurt = 
 # Requires translation!
Essen = 
 # Requires translation!
Dortmund = 
 # Requires translation!
Stuttgart = 
 # Requires translation!
Düsseldorf = 
 # Requires translation!
Bremen = 
 # Requires translation!
Hannover = 
 # Requires translation!
Duisburg = 
 # Requires translation!
Leipzig = 
 # Requires translation!
Dresden = 
 # Requires translation!
Bonn = 
 # Requires translation!
Bochum = 
 # Requires translation!
Bielefeld = 
 # Requires translation!
Karlsruhe = 
 # Requires translation!
Gelsenkirchen = 
 # Requires translation!
Wiesbaden = 
 # Requires translation!
Münster = 
 # Requires translation!
Rostock = 
 # Requires translation!
Chemnitz = 
 # Requires translation!
Braunschweig = 
 # Requires translation!
Halle = 
 # Requires translation!
Mönchengladbach = 
 # Requires translation!
Kiel = 
 # Requires translation!
Wuppertal = 
 # Requires translation!
Freiburg = 
 # Requires translation!
Hagen = 
 # Requires translation!
Erfurt = 
 # Requires translation!
Kaiserslautern = 
 # Requires translation!
Kassel = 
 # Requires translation!
Oberhausen = 
 # Requires translation!
Hamm = 
 # Requires translation!
Saarbrücken = 
 # Requires translation!
Krefeld = 
 # Requires translation!
Pirmasens = 
 # Requires translation!
Potsdam = 
 # Requires translation!
Solingen = 
 # Requires translation!
Osnabrück = 
 # Requires translation!
Ludwigshafen = 
 # Requires translation!
Leverkusen = 
 # Requires translation!
Oldenburg = 
 # Requires translation!
Neuss = 
 # Requires translation!
Mülheim = 
 # Requires translation!
Darmstadt = 
 # Requires translation!
Herne = 
 # Requires translation!
Würzburg = 
 # Requires translation!
Recklinghausen = 
 # Requires translation!
Göttingen = 
 # Requires translation!
Wolfsburg = 
 # Requires translation!
Koblenz = 
 # Requires translation!
Hildesheim = 
 # Requires translation!
Erlangen = 
 # Requires translation!
Germany = 
 # Requires translation!
with [amount]% chance = 
 # Requires translation!
When conquering an encampment, earn [amount] Gold and recruit a Barbarian unit = 
 # Requires translation!
[amount]% maintenance costs = 

 # Requires translation!
Suleiman I = 
 # Requires translation!
Your continued insolence and failure to recognize and preeminence leads us to war. = 
 # Requires translation!
Good. The world shall witness the incontestable might of my armies and the glory of the Empire. = 
 # Requires translation!
Ruin! Ruin! Istanbul becomes Iram of the Pillars, remembered only by the melancholy poets. = 
 # Requires translation!
From the magnificence of Topkapi, the Ottoman nation greets you, stranger! I'm Suleiman, Kayser-I Rum, and I bestow upon you my welcome! = 
 # Requires translation!
Let us do business! Would you be interested? = 
Barbary Corsairs = Dozdaan Daryaai e Barbar
 # Requires translation!
Blessings of God be upon you, oh Great Emperor Suleiman! Your power, wealth and generosity awe the world! Truly, are you called 'Magnificent!' Your empire began in Bithynia, a small country in Eastern Anatolia in 12th century. Taking advantage in the decline of the great Seljuk Sultanate of Rum, King Osman I of Bithynia expanded west into Anatolia. Over the next century, your subjects brought down the empire of Byzantium, taking its holdings in Turkey and then the Balkans. In the mid 15th century, the Ottomans captured ancient Constantinople, gaining control of the strategic link between Europe and the Middle East. Your people's empire would continue to expand for centuries governing much of North Africa, the Middle East and Eastern Europe at its height. = 
 # Requires translation!
Mighty Sultan, heed the call of your people! Bring your empire back to the height of its power and glory and once again the world will look upon your greatness with awe and admiration! Will you accept the challenge, great emperor? Will you build an empire that will stand the test of time? = 
 # Requires translation!
Istanbul = 
 # Requires translation!
Edirne = 
 # Requires translation!
Ankara = 
 # Requires translation!
Bursa = 
 # Requires translation!
Konya = 
 # Requires translation!
Samsun = 
 # Requires translation!
Gaziantep = 
 # Requires translation!
Diyarbakır = 
 # Requires translation!
Izmir = 
 # Requires translation!
Kayseri = 
 # Requires translation!
Malatya = 
 # Requires translation!
Mersin = 
 # Requires translation!
Antalya = 
 # Requires translation!
Zonguldak = 
 # Requires translation!
Denizli = 
 # Requires translation!
Ordu = 
 # Requires translation!
Muğla = 
 # Requires translation!
Eskişehir = 
 # Requires translation!
Inebolu = 
 # Requires translation!
Sinop = 
 # Requires translation!
Adana = 
 # Requires translation!
Artvin = 
 # Requires translation!
Bodrum = 
 # Requires translation!
Eregli = 
 # Requires translation!
Silifke = 
 # Requires translation!
Sivas = 
 # Requires translation!
Amasya = 
 # Requires translation!
Marmaris = 
 # Requires translation!
Trabzon = 
 # Requires translation!
Erzurum = 
 # Requires translation!
Urfa = 
 # Requires translation!
Izmit = 
 # Requires translation!
Afyonkarahisar = 
 # Requires translation!
Bitlis = 
 # Requires translation!
Yalova = 
 # Requires translation!
The Ottomans = 
 # Requires translation!
When defeating a [mapUnitFilter] unit, earn [amount] Gold and recruit it = 

 # Requires translation!
Sejong = 
 # Requires translation!
Jip-hyun-jun (Hall of Worthies) will no longer tolerate your irksome behavior. We will liberate the citizens under your oppression even with force, and enlighten them! = 
 # Requires translation!
Foolish, miserable wretch! You will be crushed by this country's magnificent scientific power! = 
 # Requires translation!
Now the question is who will protect my people. A dark age has come. = 
 # Requires translation!
Welcome to the palace of Choson, stranger. I am the learned King Sejong, who looks after his great people. = 
 # Requires translation!
We have many things to discuss and have much to benefit from each other. = 
 # Requires translation!
Oh, it's you = 
Scholars of the Jade Hall = Pazhooheshgaraan e Taalaar e Jeyd
 # Requires translation!
Greetings to you, exalted King Sejong the Great, servant to the people and protector of the Choson Dynasty! Your glorious vision of prosperity and overwhelming benevolence towards the common man made you the most beloved of all Korean kings. From the earliest days of your reign, the effort you took to provide a fair and just society for all was surpassed only by the technological advances spurred onwards by your unquenched thirst for knowledge. Guided by your wisdom, the scholars of the Jade Hall developed Korea's first written language, Hangul, bringing the light of literature and science to the masses after centuries of literary darkness. = 
 # Requires translation!
Honorable Sejong, once more the people look to your for guidance. Will you rise to the occasion, bringing harmony and understanding to the people? Can you once again advance your kingdom's standing to such wondrous heights? Can you build a civilization that stands the test of time? = 
 # Requires translation!
Seoul = 
 # Requires translation!
Busan = 
 # Requires translation!
Jeonju = 
 # Requires translation!
Daegu = 
 # Requires translation!
Pyongyang = 
 # Requires translation!
Kaesong = 
 # Requires translation!
Suwon = 
 # Requires translation!
Gwangju = 
 # Requires translation!
Gangneung = 
 # Requires translation!
Hamhung = 
 # Requires translation!
Wonju = 
 # Requires translation!
Ulsan = 
 # Requires translation!
Changwon = 
 # Requires translation!
Andong = 
 # Requires translation!
Gongju = 
 # Requires translation!
Haeju = 
 # Requires translation!
Cheongju = 
 # Requires translation!
Mokpo = 
 # Requires translation!
Dongducheon = 
 # Requires translation!
Geoje = 
 # Requires translation!
Suncheon = 
 # Requires translation!
Jinju = 
 # Requires translation!
Sangju = 
 # Requires translation!
Rason = 
 # Requires translation!
Gyeongju = 
 # Requires translation!
Chungju = 
 # Requires translation!
Sacheon = 
 # Requires translation!
Gimje = 
 # Requires translation!
Anju = 
 # Requires translation!
Korea = 
 # Requires translation!
Receive a tech boost when scientific buildings/wonders are built in capital = 

 # Requires translation!
Hiawatha = 
 # Requires translation!
You are a plague upon Mother Earth! Prepare for battle! = 
 # Requires translation!
You evil creature! My braves will slaughter you! = 
 # Requires translation!
You have defeated us... but our spirits will never be vanquished! We shall return! = 
 # Requires translation!
Greetings, stranger. I am Hiawatha, speaker for the Iroquois. We seek peace with all, but we do not shrink from war. = 
 # Requires translation!
Does this trade work for you, my friend? = 
The Great Warpath = Jangjooye Bozorg
 # Requires translation!
Greetings, noble Hiawatha, leader of the mighty Iroquois nations! Long have your people lived near the great and holy lake Ontario in the land that has come to be known as the New York state in North America. In the mists of antiquity, the five peoples of Seneca, Onondaga, Mohawks, Cayugas and Oneida united into one nation, the Haudenosaunee, the Iroquois. With no written language, the wise men of your nation created the great law of peace, the model for many constitutions including that of the United States. For many years, your people battled great enemies, such as the Huron, and the French and English invaders. Tough outnumbered and facing weapons far more advanced than the ones your warriors wielded, the Iroquois survived and prospered, until they were finally overwhelmed by the mighty armies of the new United States. = 
 # Requires translation!
Oh noble Hiawatha, listen to the cries of your people! They call out to you to lead them in peace and war, to rebuild the great longhouse and unite the tribes once again. Will you accept this challenge, great leader? Will you build a civilization that will stand the test of time? = 
 # Requires translation!
Onondaga = 
 # Requires translation!
Osininka = 
 # Requires translation!
Grand River = 
 # Requires translation!
Akwesasme = 
 # Requires translation!
Buffalo Creek = 
 # Requires translation!
Brantford = 
 # Requires translation!
Montreal = 
 # Requires translation!
Genesse River = 
 # Requires translation!
Canandaigua Lake = 
 # Requires translation!
Lake Simcoe = 
 # Requires translation!
Salamanca = 
 # Requires translation!
Gowanda = 
 # Requires translation!
Cuba = 
 # Requires translation!
Akron = 
 # Requires translation!
Kanesatake = 
 # Requires translation!
Ganienkeh = 
 # Requires translation!
Cayuga Castle = 
 # Requires translation!
Chondote = 
 # Requires translation!
Canajoharie = 
 # Requires translation!
Nedrow = 
 # Requires translation!
Oneida Lake = 
 # Requires translation!
Kanonwalohale = 
 # Requires translation!
Green Bay = 
 # Requires translation!
Southwold = 
 # Requires translation!
Mohawk Valley = 
 # Requires translation!
Schoharie = 
 # Requires translation!
Bay of Quinte = 
 # Requires translation!
Kanawale = 
 # Requires translation!
Kanatsiokareke = 
 # Requires translation!
Tyendinaga = 
 # Requires translation!
Hahta = 
 # Requires translation!
Iroquois = 
All units move through Forest and Jungle Tiles in friendly territory as if they have roads. These tiles can be used to establish City Connections upon researching the Wheel. = Tamaam e niroo haa tori toye Jangal va Bishe haa dar ghalamro e khodi harekat mikonand ke engaar jaadde daarand. Az in zamin haa hamchenin mitavaan pas az tahghigh va kashf e Charkh, baraaye mottasel kardan shahr haa estefaade kard.

 # Requires translation!
Darius I = 
 # Requires translation!
Your continue existence is an embarrassment to all leaders everywhere! You must be destroyed! = 
 # Requires translation!
Curse you! You are beneath me, son of a donkey driver! I will crush you! = 
 # Requires translation!
You mongrel! Cursed be you! The world will long lament your heinous crime! = 
 # Requires translation!
Peace be on you! I am Darius, the great and outstanding king of kings of great Persia... but I suppose you knew that. = 
 # Requires translation!
In my endless magnanimity, I am making you this offer. You agree, of course? = 
 # Requires translation!
Good day to you! = 
 # Requires translation!
Ahh... you... = 
Achaemenid Legacy = Miraas e Hakhaamaneshi
 # Requires translation!
The blessings of heaven be upon you, beloved king Darius of Persia! You lead a strong and wise people. In the morning of the world, the great Persian leader Cyrus revolted against the mighty Median empire and by 550 BC, the Medes were no more. Through cunning diplomacy and military prowess, great Cyrus conquered wealthy Lydia and powerful Babylon, his son conquering proud Egypt some years later. Over time, Persian might expanded into far away Macedonia, at the very door of the upstart Greek city-states. Long would Persia prosper until the upstart villain Alexander of Macedon, destroyed the great empire in one shocking campaign. = 
 # Requires translation!
Darius, your people look to you to once again bring back the days of power and glory for Persia! The empire of your ancestors must emerge again, to triumph over its foes and to bring peace and order to the world! O king, will you answer the call? Can you build a civilization that will stand the test of time? = 
 # Requires translation!
Persepolis = 
 # Requires translation!
Parsagadae = 
 # Requires translation!
Susa = 
 # Requires translation!
Ecbatana = 
 # Requires translation!
Tarsus = 
 # Requires translation!
Gordium = 
 # Requires translation!
Bactra = 
 # Requires translation!
Sardis = 
 # Requires translation!
Ergili = 
 # Requires translation!
Dariushkabir = 
 # Requires translation!
Ghulaman = 
 # Requires translation!
Zohak = 
 # Requires translation!
Istakhr = 
 # Requires translation!
Jinjan = 
 # Requires translation!
Borazjan = 
 # Requires translation!
Herat = 
 # Requires translation!
Dakyanus = 
 # Requires translation!
Bampur = 
 # Requires translation!
Turengtepe = 
 # Requires translation!
Rey = 
 # Requires translation!
Thuspa = 
 # Requires translation!
Hasanlu = 
 # Requires translation!
Gabae = 
 # Requires translation!
Merv = 
 # Requires translation!
Behistun = 
 # Requires translation!
Kandahar = 
 # Requires translation!
Altintepe = 
 # Requires translation!
Bunyan = 
 # Requires translation!
Charsadda = 
 # Requires translation!
Uratyube = 
 # Requires translation!
Dura Europos = 
 # Requires translation!
Aleppo = 
 # Requires translation!
Qatna = 
 # Requires translation!
Kabul = 
 # Requires translation!
Capisa = 
 # Requires translation!
Kyreskhata = 
 # Requires translation!
Marakanda = 
 # Requires translation!
Peshawar = 
 # Requires translation!
Van = 
 # Requires translation!
Pteira = 
 # Requires translation!
Arshada = 
 # Requires translation!
Artakaona = 
 # Requires translation!
Aspabota = 
 # Requires translation!
Autiyara = 
 # Requires translation!
Bagastana = 
 # Requires translation!
Baxtri = 
 # Requires translation!
Darmasa = 
 # Requires translation!
Daphnai = 
 # Requires translation!
Drapsaka = 
 # Requires translation!
Eion = 
 # Requires translation!
Gandutava = 
 # Requires translation!
Gaugamela = 
 # Requires translation!
Harmozeia = 
 # Requires translation!
Ekatompylos = 
 # Requires translation!
Izata = 
 # Requires translation!
Kampada = 
 # Requires translation!
Kapisa = 
 # Requires translation!
Karmana = 
 # Requires translation!
Kounaxa = 
 # Requires translation!
Kuganaka = 
 # Requires translation!
Nautaka = 
 # Requires translation!
Paishiyauvada = 
 # Requires translation!
Patigrbana = 
 # Requires translation!
Phrada = 
 # Requires translation!
Persia = 
 # Requires translation!
during a Golden Age = 

 # Requires translation!
Kamehameha I = 
 # Requires translation!
The ancient fire flashing across the sky is what proclaimed that this day would come, though I had foolishly hoped for a different outcome. = 
 # Requires translation!
It is obvious now that I misjudged you and your true intentions. = 
 # Requires translation!
The hard-shelled crab yields, and the lion lies down to sleep. Kanaloa comes for me now. = 
 # Requires translation!
Aloha! Greetings and blessings upon you, friend. I am Kamehameha, Great King of this strand of islands. = 
 # Requires translation!
Come, let our people feast together! = 
 # Requires translation!
Welcome, friend! = 
Wayfinding = Masiryaabi
 # Requires translation!
Greetings and blessings be upon you, Kamehameha the Great, chosen by the heavens to unite your scattered peoples. Oh mighty King, you were the first to bring the Big Island of Hawai'i under one solitary rule in 1791 AD. This was followed by the merging of all the remaining islands under your standard in 1810. As the first King of Hawai'i, you standardized the legal and taxation systems and instituted the Mamalahoe Kawanai, an edict protecting civilians in times of war. You ensured the continued unification and sovereignty of the islands by your strong laws and deeds, even after your death in 1819. = 
 # Requires translation!
Oh wise and exalted King, your people wish for a kingdom of their own once more and require a leader of unparalleled greatness! Will you answer their call and don the mantle of the Lion of the Pacific? Will you build a kingdom that stands the test of time? = 
 # Requires translation!
Honolulu = 
 # Requires translation!
Samoa = 
 # Requires translation!
Tonga = 
 # Requires translation!
Nuku Hiva = 
 # Requires translation!
Raiatea = 
 # Requires translation!
Aotearoa = 
 # Requires translation!
Tahiti = 
 # Requires translation!
Hilo = 
 # Requires translation!
Te Wai Pounamu = 
 # Requires translation!
Rapa Nui = 
 # Requires translation!
Tuamotu = 
 # Requires translation!
Rarotonga = 
 # Requires translation!
Tuvalu = 
 # Requires translation!
Tubuai = 
 # Requires translation!
Mangareva = 
 # Requires translation!
Oahu = 
 # Requires translation!
Kiritimati = 
 # Requires translation!
Ontong Java = 
 # Requires translation!
Niue = 
 # Requires translation!
Rekohu = 
 # Requires translation!
Rakahanga = 
 # Requires translation!
Bora Bora = 
 # Requires translation!
Kailua = 
 # Requires translation!
Uvea = 
 # Requires translation!
Futuna = 
 # Requires translation!
Rotuma = 
 # Requires translation!
Tokelau = 
 # Requires translation!
Lahaina = 
 # Requires translation!
Bellona = 
 # Requires translation!
Mungava = 
 # Requires translation!
Tikopia = 
 # Requires translation!
Emae = 
 # Requires translation!
Kapingamarangi = 
 # Requires translation!
Takuu = 
 # Requires translation!
Nukuoro = 
 # Requires translation!
Sikaiana = 
 # Requires translation!
Anuta = 
 # Requires translation!
Nuguria = 
 # Requires translation!
Pileni = 
 # Requires translation!
Nukumanu = 
 # Requires translation!
Polynesia = 
 # Requires translation!
starting from the [era] = 
 # Requires translation!
Enables embarkation for land units = 
 # Requires translation!
Enables [mapUnitFilter] units to enter ocean tiles = 
 # Requires translation!
Normal vision when embarked = 
 # Requires translation!
within [amount] tiles of a [tileFilter] = 

 # Requires translation!
Ramkhamhaeng = 
 # Requires translation!
You lowly, arrogant fool! I will make you regret of your insolence! = 
 # Requires translation!
You scoundrel! I shall prepare to fend you off! = 
 # Requires translation!
Although I lost, my honor shall endure. I wish you good luck. = 
 # Requires translation!
I, Pho Kun Ramkhamhaeng, King of Siam, consider it a great honor that you have walked to visit my country of Siam. = 
 # Requires translation!
Greetings. I believe this is a fair proposal for both parties. What do you think? = 
 # Requires translation!
Welcome. = 
Father Governs Children = Pedar bar Farzandaan Hokoomat Mikonad
 # Requires translation!
Greetings to you, Great King Ramkhamhaeng, leader of the glorious Siamese people! O mighty King, your people bow down before you in awe and fear! You are the ruler of Siam, an ancient country in the heart of Southeast Asia, a beautiful and mysterious land. Surrounded by foes, beset by bloody war and grinding poverty, the clever and loyal Siamese people have endured and triumphed. King Ramkhamhaeng, your empire was once part of the Khmer Empire, until the 13th century AD, when your ancestors revolted, forming the small Sukhothai kingdom. Through successful battle and cunning diplomacy, the tiny kingdom grew into a mighty empire, an empire which would dominate South East Asia for more than a century! = 
 # Requires translation!
Oh, wise and puissant King Ramkhamhaeng, your people need you to once again lead them to greatness! Can you use your wits and strength of arms to protect your people and defeat your foes? Can you build a civilization that will stand the test of time? = 
 # Requires translation!
Sukhothai = 
 # Requires translation!
Si Satchanalai = 
 # Requires translation!
Muang Saluang = 
 # Requires translation!
Lampang = 
 # Requires translation!
Phitsanulok = 
 # Requires translation!
Kamphaeng Pet = 
 # Requires translation!
Nakhom Chum = 
 # Requires translation!
Vientiane = 
 # Requires translation!
Nakhon Si Thammarat = 
 # Requires translation!
Martaban = 
 # Requires translation!
Nakhon Sawan = 
 # Requires translation!
Chainat = 
 # Requires translation!
Luang Prabang = 
 # Requires translation!
Uttaradit = 
 # Requires translation!
Chiang Thong = 
 # Requires translation!
Phrae = 
 # Requires translation!
Nan = 
 # Requires translation!
Tak = 
 # Requires translation!
Suphanburi = 
 # Requires translation!
Hongsawadee = 
 # Requires translation!
Thawaii = 
 # Requires translation!
Ayutthaya = 
 # Requires translation!
Taphan Hin = 
 # Requires translation!
Uthai Thani = 
 # Requires translation!
Lap Buri = 
 # Requires translation!
Ratchasima = 
 # Requires translation!
Ban Phai = 
 # Requires translation!
Loci = 
 # Requires translation!
Khon Kaen = 
 # Requires translation!
Surin = 
 # Requires translation!
Siam = 
 # Requires translation!
[amount]% [stat] from City-States = 
 # Requires translation!
Military Units gifted from City-States start with [amount] XP = 

 # Requires translation!
Isabella = 
 # Requires translation!
God will probably forgive you... but I shall not. Prepare for war. = 
 # Requires translation!
Repugnant spawn of the devil! You will pay! = 
 # Requires translation!
If my defeat is, without any doubt, the will of God, then I will accept it. = 
 # Requires translation!
God blesses those who deserve it. I am Isabel of Spain. = 
 # Requires translation!
I hope this deal will receive your blessing. = 
Seven Cities of Gold = Haft Shahr e Talaa
 # Requires translation!
Blessed Isabella, servant of God, holy queen of Castille and León! Your people greet and welcome you. You are the ruler of Spain, a beautiful and ancient country at the crossroads of the world between Europe and Africa, one shore on the Mediterranean and the other on the mighty Atlantic Ocean. The Spanish are a multicultural people with roots in the Muslim and Christian worlds. A seafaring race, Spanish explorers found and conquered much of the New World, and, for many centuries, its gold and silver brought Spain unrivalled wealth and power, making the Spanish court the envy of the world. = 
 # Requires translation!
O fair and virtuous Isabella! Will you rebuild the Spanish empire and show the world again the greatness of your people? Will you take up the mantle of the holy monarchy, and vanquish your foes under heaven's watchful eyes? Your adoring subjects await your command! Will you build a civilization that stands the test of time? = 
 # Requires translation!
Madrid = 
 # Requires translation!
Barcelona = 
 # Requires translation!
Seville = 
 # Requires translation!
Cordoba = 
 # Requires translation!
Toledo = 
 # Requires translation!
Santiago = 
 # Requires translation!
Murcia = 
 # Requires translation!
Valencia = 
 # Requires translation!
Zaragoza = 
 # Requires translation!
Pamplona = 
 # Requires translation!
Vitoria = 
 # Requires translation!
Santander = 
 # Requires translation!
Oviedo = 
 # Requires translation!
Jaen = 
 # Requires translation!
Logroño = 
 # Requires translation!
Valladolid = 
 # Requires translation!
Palma = 
 # Requires translation!
Teruel = 
 # Requires translation!
Almeria = 
 # Requires translation!
Leon = 
 # Requires translation!
Zamora = 
 # Requires translation!
Mida = 
 # Requires translation!
Lugo = 
 # Requires translation!
Alicante = 
 # Requires translation!
Càdiz = 
 # Requires translation!
Eiche = 
 # Requires translation!
Alcorcon = 
 # Requires translation!
Burgos = 
 # Requires translation!
Vigo = 
 # Requires translation!
Badajoz = 
 # Requires translation!
La Coruña = 
 # Requires translation!
Guadalquivir = 
 # Requires translation!
Bilbao = 
 # Requires translation!
San Sebastian = 
 # Requires translation!
Granada = 
 # Requires translation!
Mérida = 
 # Requires translation!
Huelva = 
 # Requires translation!
Ibiza = 
 # Requires translation!
Las Palmas = 
 # Requires translation!
Tenerife = 
 # Requires translation!
Spain = 
 # Requires translation!
100 Gold for discovering a Natural Wonder (bonus enhanced to 500 Gold if first to discover it) = 
 # Requires translation!
Double Happiness from Natural Wonders = 
 # Requires translation!
Tile yields from Natural Wonders doubled = 

 # Requires translation!
Askia = 
 # Requires translation!
You are an abomination to heaven and earth, the chief of ignorant savages! You must be destroyed! = 
 # Requires translation!
Fool! You have doomed your people to fire and destruction! = 
 # Requires translation!
We have been consumed by the fires of hatred and rage. Enjoy your victory in this world - you shall pay a heavy price in the next! = 
 # Requires translation!
I am Askia of the Songhai. We are a fair people - but those who cross us will find only destruction. You would do well to avoid repeating the mistakes others have made in the past. = 
 # Requires translation!
Can I interest you in this deal? = 
River Warlord = Sepahbod e Daryaa haa
 # Requires translation!
May the blessings of God, who is greatest of all, be upon you Askia, leader of the Songhai people! For many years your kingdom was a vassal of the mighty West African state of Mali, until the middle of the 14th century, when King Sunni Ali Ber wrested independence from the Mali, conquering much territory and fighting off numerous foes who sought to destroy him. Ultimately, his conquest of the wealthy cities of Timbuktu and Jenne gave the growing Songhai empire the economic power to survive for some 100 years, until the empire was destroyed by foes with advanced technology - muskets against spearmen. = 
 # Requires translation!
King Askia, your people look to you to lead them to glory. To make them powerful and wealthy, to keep them supplied with the weapons they need to defeat any foe. Can you save them from destruction, oh King? Can you build a civilization that will stand the test of time? = 
 # Requires translation!
Gao = 
 # Requires translation!
Tombouctu = 
 # Requires translation!
Jenne = 
 # Requires translation!
Taghaza = 
 # Requires translation!
Tondibi = 
 # Requires translation!
Kumbi Saleh = 
 # Requires translation!
Kukia = 
 # Requires translation!
Walata = 
 # Requires translation!
Tegdaoust = 
 # Requires translation!
Argungu = 
 # Requires translation!
Gwandu = 
 # Requires translation!
Kebbi = 
 # Requires translation!
Boussa = 
 # Requires translation!
Motpi = 
 # Requires translation!
Bamako = 
 # Requires translation!
Wa = 
 # Requires translation!
Kayes = 
 # Requires translation!
Awdaghost = 
 # Requires translation!
Ouadane = 
 # Requires translation!
Dakar = 
 # Requires translation!
Tadmekket = 
 # Requires translation!
Tekedda = 
 # Requires translation!
Kano = 
 # Requires translation!
Agadez = 
 # Requires translation!
Niamey = 
 # Requires translation!
Torodi = 
 # Requires translation!
Ouatagouna = 
 # Requires translation!
Dori = 
 # Requires translation!
Bamba = 
 # Requires translation!
Segou = 
 # Requires translation!
Songhai = 
 # Requires translation!
Receive triple Gold from Barbarian encampments and pillaging Cities = 
 # Requires translation!
Defense bonus when embarked = 

 # Requires translation!
Genghis Khan = 
 # Requires translation!
You stand in the way of my armies. Let us solve this like warriors! = 
 # Requires translation!
No more words. Today, Mongolia charges toward your defeat. = 
 # Requires translation!
You have hobbled the Mongolian clans. My respect for you nearly matches the loathing. I am waiting for my execution. = 
 # Requires translation!
I am Temuujin, conqueror of cities and countries. Before me lie future Mongolian lands. Behind me is the only cavalry that matters. = 
 # Requires translation!
I am not always this generous, but we hope you take this rare opportunity we give you. = 
 # Requires translation!
So what now? = 
Mongol Terror = Tars az Moghol
 # Requires translation!
Greetings, o great Temuujin, immortal emperor of the mighty Mongol Empire! Your fists shatter walls of cities and your voice brings despair to your enemies. O Khan! You united the warring tribes of Northern Asia into a mighty people, creating the greatest cavalry force the world has ever witnessed. Your people's cunning diplomacy divided their enemies, making them weak and helpless before Mongolia's conquering armies. In a few short years, your people's soldiers conquered most of China and Eastern Asia, and the empire continued to grow until it reached west into Europe and south to Korea. Indeed, it was the greatest empire ever seen, dwarfing those pathetic conquests of the Romans or the Greeks. = 
 # Requires translation!
Temuujin, your people call upon you once more to lead them to battle and conquest. Will the world once again tremble at the thunderous sound of your cavalry, sweeping down from the steppes? Will you build a civilization that stands the test of time? = 
 # Requires translation!
Karakorum = 
 # Requires translation!
Beshbalik = 
 # Requires translation!
Turfan = 
 # Requires translation!
Hsia = 
 # Requires translation!
Old Sarai = 
 # Requires translation!
New Sarai = 
 # Requires translation!
Tabriz = 
 # Requires translation!
Tiflis = 
 # Requires translation!
Otrar = 
 # Requires translation!
Sanchu = 
 # Requires translation!
Kazan = 
 # Requires translation!
Almarikh = 
 # Requires translation!
Ulaanbaatar = 
 # Requires translation!
Hovd = 
 # Requires translation!
Darhan = 
 # Requires translation!
Dalandzadgad = 
 # Requires translation!
Mandalgovi = 
 # Requires translation!
Choybalsan = 
 # Requires translation!
Erdenet = 
 # Requires translation!
Tsetserieg = 
 # Requires translation!
Baruun-Urt = 
 # Requires translation!
Ereen = 
 # Requires translation!
Batshireet = 
 # Requires translation!
Choyr = 
 # Requires translation!
Ulaangom = 
 # Requires translation!
Tosontsengel = 
 # Requires translation!
Altay = 
 # Requires translation!
Uliastay = 
 # Requires translation!
Bayanhongor = 
 # Requires translation!
Har-Ayrag = 
 # Requires translation!
Nalayh = 
 # Requires translation!
Tes = 
 # Requires translation!
Mongolia = 
 # Requires translation!
+30% Strength when fighting City-State units and cities = 

 # Requires translation!
Montezuma I = 
 # Requires translation!
Xi-miqa-can! Xi-miqa-can! Xi-miqa-can! (Die, die, die!) = 
 # Requires translation!
Excellent! Let the blood flow in raging torrents! = 
 # Requires translation!
Monster! Who are you to destroy my greatness? = 
 # Requires translation!
What do I see before me? Another beating heart for my sacrificial fire. = 
 # Requires translation!
Accept this agreement or suffer the consequences. = 
 # Requires translation!
Welcome, friend. = 
 # Requires translation!
Sacrificial Captives = 
 # Requires translation!
Welcome, O divine Montezuma! We grovel in awe at your magnificence! May the heaven shower all manner of good things upon you all the days of your life! You are the leader of the mighty Aztec people, wandering nomads from a lost home in the north who in the 12th century came to live in the mesa central in the heart of what would come to be called Mexico. Surrounded by many tribes fighting to control the rich land surrounding the sacred lakes of Texcoco, Xaltocan and Zampango, through cunning alliances and martial prowess, within a mere two hundred years, the Aztecs came to dominate the Central American basin, ruling a mighty empire stretching from sea to sea. But the empire fell at last under the assault of foreign devils - the accursed Spaniards! - wielding fiendish weapons the likes of which your faithful warriors had never seen. = 
 # Requires translation!
O great king Montezuma, your people call upon you once more, to rise up and lead them to glory, bring them wealth and power, and give them dominion over their foes and rivals. Will you answer their call, glorious leader? Will you build a civilization that stands the test of time? = 
 # Requires translation!
Tenochtitlan = 
 # Requires translation!
Teotihuacan = 
 # Requires translation!
Tlatelolco = 
 # Requires translation!
Texcoco = 
 # Requires translation!
Tlaxcala = 
 # Requires translation!
Calixtlahuaca = 
 # Requires translation!
Xochicalco = 
 # Requires translation!
Tlacopan = 
 # Requires translation!
Atzcapotzalco = 
 # Requires translation!
Tzintzuntzan = 
 # Requires translation!
Malinalco = 
 # Requires translation!
Tamuin = 
 # Requires translation!
Teayo = 
 # Requires translation!
Cempoala = 
 # Requires translation!
Chalco = 
 # Requires translation!
Tlalmanalco = 
 # Requires translation!
Ixtapaluca = 
 # Requires translation!
Huexotla = 
 # Requires translation!
Tepexpan = 
 # Requires translation!
Tepetlaoxtoc = 
 # Requires translation!
Chiconautla = 
 # Requires translation!
Zitlaltepec = 
 # Requires translation!
Coyotepec = 
 # Requires translation!
Tequixquiac = 
 # Requires translation!
Jilotzingo = 
 # Requires translation!
Tlapanaloya = 
 # Requires translation!
Tultitan = 
 # Requires translation!
Ecatepec = 
 # Requires translation!
Coatepec = 
 # Requires translation!
Chalchiuites = 
 # Requires translation!
Chiauhita = 
 # Requires translation!
Chapultepec = 
 # Requires translation!
Itzapalapa = 
 # Requires translation!
Ayotzinco = 
 # Requires translation!
Iztapam = 
 # Requires translation!
Aztecs = 
 # Requires translation!
Earn [amount]% of killed [mapUnitFilter] unit's [costOrStrength] as [plunderableStat] = 

 # Requires translation!
Pachacuti = 
 # Requires translation!
Resistance is futile! You cannot hope to stand against the mighty Incan empire. If you will not surrender immediately, then prepare for war! = 
 # Requires translation!
Declare war on me?!? You can't, because I declare war on you first! = 
 # Requires translation!
How did you darken the sun? I ruled with diligence and mercy—see that you do so as well. = 
 # Requires translation!
How are you? You stand before Pachacuti Inca Yupanqui. = 
 # Requires translation!
The Incan people offer this fair trade. = 
 # Requires translation!
How are you doing? = 
 # Requires translation!
What do you want now? = 
Great Andean Road = Jaade ye Azim e Kooh haaye Aand
 # Requires translation!
Oh ye who remakes the world, your loyal subjects greet you, King Pachacuti Sapa Inca, ruler of Tawantinsuyu and the Inca people! From the beginnings in the small state of Cusco, the Incans displayed their potential for greatness, marching to war against their many enemies, crushing their armies into dust and carving for themselves a mighty empire stretching from Ecuador to Chile. Indeed, they built the greatest empire ever seen in pre-Columbian America. More than mere soldiers, your people were great builders and artists as well, and the remnants of their works still awe and inspire the world today. = 
 # Requires translation!
Oh King Pachacuti, truly are you called 'Earth Shaker'! Will you once again call upon the ground itself to a fight at your side? Your armies await your signal. Will you restore the glory of your empire? Can you build a civilization that will stand the test of time? = 
 # Requires translation!
Cuzco = 
 # Requires translation!
Tiwanaku = 
 # Requires translation!
Machu = 
 # Requires translation!
Ollantaytambo = 
 # Requires translation!
Corihuayrachina = 
 # Requires translation!
Huamanga = 
 # Requires translation!
Rumicucho = 
 # Requires translation!
Vilcabamba = 
 # Requires translation!
Vitcos = 
 # Requires translation!
Andahuaylas = 
 # Requires translation!
Ica = 
 # Requires translation!
Arequipa = 
 # Requires translation!
Nasca = 
 # Requires translation!
Atico = 
 # Requires translation!
Juli = 
 # Requires translation!
Chuito = 
 # Requires translation!
Chuquiapo = 
 # Requires translation!
Huanuco Pampa = 
 # Requires translation!
Tamboccocha = 
 # Requires translation!
Huaras = 
 # Requires translation!
Riobamba = 
 # Requires translation!
Caxamalca = 
 # Requires translation!
Sausa = 
 # Requires translation!
Tambo Colorado = 
 # Requires translation!
Huaca = 
 # Requires translation!
Tumbes = 
 # Requires translation!
Chan Chan = 
 # Requires translation!
Sipan = 
 # Requires translation!
Pachacamac = 
 # Requires translation!
Llactapata = 
 # Requires translation!
Pisac = 
 # Requires translation!
Kuelap = 
 # Requires translation!
Pajaten = 
 # Requires translation!
Chucuito = 
 # Requires translation!
Choquequirao = 
 # Requires translation!
Inca = 
 # Requires translation!
Units ignore terrain costs when moving into any tile with Hills = 
 # Requires translation!
[amount]% maintenance on road & railroads = 
 # Requires translation!
No Maintenance costs for improvements in [tileFilter] tiles = 

 # Requires translation!
Harald Bluetooth = 
 # Requires translation!
If I am to be honest, I tire of those pointless charades. Why don't we settle our disputes on the field of battle, like true men? Perhaps the skalds will sing of your valor... or mine! = 
 # Requires translation!
Ahahah! You seem to show some skills of a true Viking! Too bad that I'll probably kill you! = 
 # Requires translation!
Loki must have stood by you, for a common man alone could not have defeated me... Oh well! I will join the einherjar in Valhalla and feast, while you toil away here. = 
 # Requires translation!
Harald Bluetooth bids you welcome to his lands, a Viking unlike any the seas and lands have ever known! Hah, are you afraid? = 
 # Requires translation!
This is a fine deal! Even a drunk beggar would agree! = 
 # Requires translation!
Hail to you. = 
Viking Fury = Khasht Vaayking haa
 # Requires translation!
Honor and glory be yours, Harald Bluetooth Gormsson, mighty heir of King Gorm of the Old and Thyra Dannebod. Not only were you victorious on the battlefield against the armies of Norway, you also completed massive construction project across the land - numerous Ring Fortresses to protect the populace from invasion and internal strife. You successfully drove off waves of German settlers in 983 AD and sheltered your kingdom from unwanted foreign influence. = 
 # Requires translation!
Stalwart Viking, the time for greatness is upon you once more. You are called to rise up and lead your people to renewed power and triumph! Will you make the world shudder once more at the very thought of your great armies of Northsmen? Will you let the Viking battle cry ring out across the crashing waves? Will you build a civilization to stand the test of time? = 
 # Requires translation!
Copenhagen = 
 # Requires translation!
Aarhus = 
 # Requires translation!
Kaupang = 
 # Requires translation!
Ribe = 
 # Requires translation!
Viborg = 
 # Requires translation!
Tunsberg = 
 # Requires translation!
Roskilde = 
 # Requires translation!
Hedeby = 
 # Requires translation!
Oslo = 
 # Requires translation!
Jelling = 
 # Requires translation!
Truso = 
 # Requires translation!
Bergen = 
 # Requires translation!
Faeroerne = 
 # Requires translation!
Reykjavik = 
 # Requires translation!
Trondheim = 
 # Requires translation!
Godthab = 
 # Requires translation!
Helluland = 
 # Requires translation!
Lillehammer = 
 # Requires translation!
Markland = 
 # Requires translation!
Elsinore = 
 # Requires translation!
Sarpsborg = 
 # Requires translation!
Odense = 
 # Requires translation!
Aalborg = 
 # Requires translation!
Stavanger = 
 # Requires translation!
Vorbasse = 
 # Requires translation!
Schleswig = 
 # Requires translation!
Kristiansand = 
 # Requires translation!
Halogaland = 
 # Requires translation!
Randers = 
 # Requires translation!
Fredrikstad = 
 # Requires translation!
Kolding = 
 # Requires translation!
Horsens = 
 # Requires translation!
Tromsoe = 
 # Requires translation!
Vejle = 
 # Requires translation!
Koge = 
 # Requires translation!
Sandnes = 
 # Requires translation!
Holstebro = 
 # Requires translation!
Slagelse = 
 # Requires translation!
Drammen = 
 # Requires translation!
Hillerod = 
 # Requires translation!
Sonderborg = 
 # Requires translation!
Skien = 
 # Requires translation!
Svendborg = 
 # Requires translation!
Holbaek = 
 # Requires translation!
Hjorring = 
 # Requires translation!
Fladstrand = 
 # Requires translation!
Haderslev = 
 # Requires translation!
Ringsted = 
 # Requires translation!
Skrive = 
 # Requires translation!
Denmark = 
 # Requires translation!
Units pay only 1 movement point to disembark = 
 # Requires translation!
No movement cost to pillage = 

 # Requires translation!
You leave us no choice. War it must be. = 
 # Requires translation!
Very well, this shall not be forgotten. = 
 # Requires translation!
I guess you weren't here for the sprouts after all... = 
 # Requires translation!
Brussels = 

 # Requires translation!
And so the flower of Florence falls to barbaric hands... = 
 # Requires translation!
Florence = 

 # Requires translation!
So this is how it feels to die... = 
 # Requires translation!
Hanoi = 

 # Requires translation!
Unacceptable! = 

 # Requires translation!
Today, the Malay people obey you, but do not think this is over... = 
 # Requires translation!
Kuala Lumpur = 

 # Requires translation!
Perhaps now we will find peace in death... = 
 # Requires translation!
Lhasa = 

 # Requires translation!
You fiend! History shall remember this! = 
 # Requires translation!
Milan = 

 # Requires translation!
We were too weak to protect ourselves... = 
 # Requires translation!
Quebec City = 

 # Requires translation!
I have failed. May you, at least, know compassion towards our people. = 
 # Requires translation!
Cape Town = 

 # Requires translation!
The day of judgement has come to us. But rest assured, the same will go for you! = 
 # Requires translation!
Helsinki = 

 # Requires translation!
Ah, Gods! Why have you forsaken us? = 
 # Requires translation!
Manila = 

 # Requires translation!
Congratulations, conqueror. This tribe serves you now. = 
 # Requires translation!
Mogadishu = 

 # Requires translation!
I have to do this, for the sake of progress if nothing else. You must be opposed! = 
 # Requires translation!
You can see how fruitless this will be for you... right? = 
 # Requires translation!
May God grant me these last wishes - peace and prosperity for Brazil. = 
 # Requires translation!
Rio de Janeiro = 

 # Requires translation!
After thorough deliberation, Australia finds itself at a crossroads. Prepare yourself, for war is upon us. = 
 # Requires translation!
We will mobilize every means of resistance to stop this transgression against our nation! = 
 # Requires translation!
The principles for which we have fought will survive longer than any nation you could ever build. = 
 # Requires translation!
Sydney = 

 # Requires translation!
I will enjoy hearing your last breath as you witness the destruction of your realm! = 
 # Requires translation!
Why do we fight? Because Inanna demands it. Now, witness the power of the Sumerians! = 
 # Requires translation!
What treachery has struck us? No, what evil? = 
 # Requires translation!
Ur = 

 # Requires translation!
In responding to the unstinting malignancy that has heretofore defined your relationship with Canada, we can have no recourse but war! = 
 # Requires translation!
As we can reach no peaceful resolution with you, Canada must turn, with reluctance, to war. = 
 # Requires translation!
I regret not defending my country to the last, although it was not of use. = 
 # Requires translation!
Vancouver = 

 # Requires translation!
You have revealed your purposes a bit too early, my friend... = 
 # Requires translation!
A wrong calculation, on my part. = 
 # Requires translation!
Venice = 

 # Requires translation!
They will write songs of this.... pray that they shall be in your favor. = 
 # Requires translation!
Antwerp = 

 # Requires translation!
How barbaric. Those who live by the sword shall perish by the sword. = 
 # Requires translation!
Genoa = 

 # Requires translation!
We... defeated? No... we had so much work to do! = 
 # Requires translation!
Kathmandu = 

 # Requires translation!
Perhaps, in another world, we could have been friends... = 
 # Requires translation!
Singapore = 

 # Requires translation!
We never fully trusted you from the start. = 
 # Requires translation!
Tyre = 

 # Requires translation!
May the Heavens forgive you for inflicting this humiliation to our people. = 
 # Requires translation!
Zanzibar = 

 # Requires translation!
How could we fall to the likes of you?! = 
 # Requires translation!
Almaty = 

 # Requires translation!
Let's have a nice little War, shall we? = 
 # Requires translation!
If you need your nose bloodied, we'll happily serve. = 
 # Requires translation!
The serbian guerilla will never stop haunting you! = 
 # Requires translation!
Belgrade = 

 # Requires translation!
War lingers in our hearts. Why carry on with a false peace? = 
 # Requires translation!
You gormless radger! You'll dine on your own teeth before you set foot in Ireland! = 
 # Requires translation!
A lonely wind blows through the highlands today. A dirge for Ireland. Can you hear it? = 
 # Requires translation!
Dublin = 
 # Requires translation!
Will not be chosen for new games = 

 # Requires translation!
You shall stain this land no longer with your vileness! To arms, my countrymen - we ride to war! = 
 # Requires translation!
Traitorous man! The Celtic peoples will not stand for such wanton abuse and slander - I shall have your head! = 
 # Requires translation!
Vile ruler, know that you 'won' this war in name only! = 
 # Requires translation!
Edinburgh = 

 # Requires translation!
Do you really think you can walk over us so easily? I will not let it happen. Not to Kongo - not to my people! = 
 # Requires translation!
We are no strangers to war. You have strayed from the right path, and now we will correct it. = 
 # Requires translation!
You are nothing but a glorified barbarian. Cruel, and ruthless. = 
 # Requires translation!
M'Banza-Kongo = 

 # Requires translation!
What a fine battle! Sidon is willing to serve you! = 
 # Requires translation!
Sidon = 

 # Requires translation!
We don't like your face. To arms! = 
 # Requires translation!
You will see you have just bitten off more than you can chew. = 
 # Requires translation!
This ship may sink, but our spirits will linger. = 
 # Requires translation!
Valletta = 

 # Requires translation!
Can only heal by pillaging = 


#################### Lines from Policies from Civ V - Vanilla ####################

 # Requires translation!
Aristocracy = 
 # Requires translation!
Legalism = 
 # Requires translation!
Provides the cheapest [stat] building in your first [amount] cities for free = 
 # Requires translation!
Oligarchy = 
 # Requires translation!
Units in cities cost no Maintenance = 
 # Requires translation!
with a garrison = 
 # Requires translation!
[amount]% Strength for cities = 
 # Requires translation!
Landed Elite = 
 # Requires translation!
[amount]% growth [cityFilter] = 
 # Requires translation!
Monarchy = 
 # Requires translation!
Tradition Complete = 
 # Requires translation!
Provides a [buildingName] in your first [amount] cities for free = 
 # Requires translation!
Tradition = 

 # Requires translation!
Republic = 
 # Requires translation!
Citizenship = 
 # Requires translation!
Collective Rule = 
 # Requires translation!
Representation = 
 # Requires translation!
Each city founded increases culture cost of policies [amount]% less than normal = 
 # Requires translation!
Meritocracy = 
 # Requires translation!
Liberty Complete = 
 # Requires translation!
Free Great Person = 
 # Requires translation!
Liberty = 

 # Requires translation!
Warrior Code = 
 # Requires translation!
Discipline = 
 # Requires translation!
when adjacent to a [mapUnitFilter] unit = 
 # Requires translation!
Military Tradition = 
 # Requires translation!
[amount]% XP gained from combat = 
 # Requires translation!
Military Caste = 
 # Requires translation!
Professional Army = 
 # Requires translation!
Honor Complete = 
 # Requires translation!
Honor = 
 # Requires translation!
vs [mapUnitFilter] units = 
 # Requires translation!
Notified of new Barbarian encampments = 

 # Requires translation!
Organized Religion = 
 # Requires translation!
Mandate Of Heaven = 
 # Requires translation!
[amount]% of excess happiness converted to [stat] = 
 # Requires translation!
Theocracy = 
 # Requires translation!
[amount]% [stat] from every [tileFilter/specialist/buildingName] = 
 # Requires translation!
Reformation = 
 # Requires translation!
Free Religion = 
 # Requires translation!
Piety Complete = 
 # Requires translation!
Piety = 
 # Requires translation!
before adopting [policy] = 

 # Requires translation!
Philantropy = 
 # Requires translation!
Gifts of Gold to City-States generate [amount]% more Influence = 
 # Requires translation!
Aesthetics = 
 # Requires translation!
Resting point for Influence with City-States is increased by [amount] = 
 # Requires translation!
Scholasticism = 
 # Requires translation!
Allied City-States provide [stat] equal to [amount]% of what they produce for themselves = 
 # Requires translation!
Cultural Diplomacy = 
 # Requires translation!
[amount]% resources gifted by City-States = 
 # Requires translation!
[amount]% Happiness from luxury resources gifted by City-States = 
 # Requires translation!
Educated Elite = 
 # Requires translation!
Allied City-States will occasionally gift Great People = 
 # Requires translation!
Patronage Complete = 
 # Requires translation!
Influence of all other civilizations with all city-states degrades [amount]% faster = 
 # Requires translation!
Triggers the following global alert: [param] = 
 # Requires translation!
Patronage = 

 # Requires translation!
Naval Tradition = 
 # Requires translation!
Trade Unions = 
 # Requires translation!
Merchant Navy = 
 # Requires translation!
Mercantilism = 
 # Requires translation!
Protectionism = 
 # Requires translation!
[amount] Happiness from each type of luxury resource = 
 # Requires translation!
Commerce Complete = 
 # Requires translation!
[amount]% Gold from Great Merchant trade missions = 
 # Requires translation!
May buy [baseUnitFilter] units for [amount] [stat] [cityFilter] at an increasing price ([amount2]) = 
 # Requires translation!
Commerce = 

 # Requires translation!
Secularism = 
 # Requires translation!
Humanism = 
 # Requires translation!
Free Thought = 
 # Requires translation!
Sovereignty = 
 # Requires translation!
[stats] from all [buildingFilter] buildings = 
 # Requires translation!
Scientific Revolution = 
 # Requires translation!
Rationalism Complete = 
 # Requires translation!
[amount] Free Technologies = 
 # Requires translation!
Rationalism = 
 # Requires translation!
while the empire is happy = 
 # Requires translation!
[amount]% [stat] = 

 # Requires translation!
Constitution = 
 # Requires translation!
Universal Suffrage = 
 # Requires translation!
when defending = 
 # Requires translation!
Civil Society = 
 # Requires translation!
[amount]% Food consumption by specialists [cityFilter] = 
 # Requires translation!
Free Speech = 
 # Requires translation!
[amount] units cost no maintenance = 
 # Requires translation!
Democracy = 
 # Requires translation!
Freedom Complete = 
 # Requires translation!
[amount]% Yield from every [tileFilter] = 
 # Requires translation!
Freedom = 

 # Requires translation!
Populism = 
 # Requires translation!
Militarism = 
 # Requires translation!
[stat] cost of purchasing [baseUnitFilter] units [amount]% = 
 # Requires translation!
Fascism = 
 # Requires translation!
Quantity of strategic resources produced by the empire +[amount]% = 
 # Requires translation!
Police State = 
 # Requires translation!
Total War = 
 # Requires translation!
Autocracy Complete = 
 # Requires translation!
for [amount] turns = 
 # Requires translation!
Autocracy = 
 # Requires translation!
Upon capturing a city, receive [amount] times its [stat] production as [plunderableStat] immediately = 

 # Requires translation!
United Front = 
 # Requires translation!
Militaristic City-States grant units [amount] times as fast when you are at war with a common nation = 
 # Requires translation!
Planned Economy = 
 # Requires translation!
Nationalism = 
 # Requires translation!
Socialism = 
 # Requires translation!
[amount]% maintenance cost for buildings [cityFilter] = 
 # Requires translation!
Communism = 
 # Requires translation!
Order Complete = 
 # Requires translation!
Order = 


#################### Lines from Quests from Civ V - Vanilla ####################

 # Requires translation!
Route = 
 # Requires translation!
Build a road to connect your capital to our city. = 

 # Requires translation!
Clear Barbarian Camp = 
 # Requires translation!
We feel threatened by a Barbarian Camp near our city. Please take care of it. = 

 # Requires translation!
Connect Resource = 
 # Requires translation!
In order to make our civilizations stronger, connect [tileResource] to your trade network. = 

 # Requires translation!
Construct Wonder = 
 # Requires translation!
We recommend you to start building [wonder] to show the whole world your civilization strength. = 

 # Requires translation!
Acquire Great Person = 
 # Requires translation!
Great People can change the course of a Civilization! You will be rewarded for acquiring a new [greatPerson]. = 

 # Requires translation!
Conquer City State = 
 # Requires translation!
It's time to erase the City-State of [cityState] from the map. You will be greatly rewarded for conquering them! = 

 # Requires translation!
Find Player = 
 # Requires translation!
You have yet to discover where [civName] set up their cities. You will be rewarded for finding their territories. = 

 # Requires translation!
Find Natural Wonder = 
 # Requires translation!
Send your best explorers on a quest to discover Natural Wonders. Nobody knows the location of [naturalWonder] yet. = 

 # Requires translation!
Give Gold = 
 # Requires translation!
We are suffering great poverty after being robbed by [civName], and unless we receive a sum of Gold, it's only a matter of time before we collapse. = 

 # Requires translation!
Pledge to Protect = 
 # Requires translation!
We need your protection to stop the aggressions of [civName]. By signing a Pledge of Protection, you'll confirm the bond that ties us. = 

 # Requires translation!
Contest Culture = 
 # Requires translation!
The civilization with the largest Culture growth will gain a reward. = 

 # Requires translation!
Contest Faith = 
 # Requires translation!
The civilization with the largest Faith growth will gain a reward. = 

 # Requires translation!
Contest Technologies = 
 # Requires translation!
The civilization with the largest number of new Technologies researched will gain a reward. = 

 # Requires translation!
Invest = 
 # Requires translation!
Our people are rejoicing thanks to a tourism boom. For a certain amount of time, any Gold donation will yield [50]% extra Influence. = 

 # Requires translation!
Bully City State = 
 # Requires translation!
We are tired of the pretensions of [cityState]. If someone were to put them in their place by Demanding Tribute from them, they would be rewarded. = 

 # Requires translation!
Denounce Civilization = 
 # Requires translation!
We have been forced to pay tribute to [civName]! We need you to tell the world of their ill deeds. = 

 # Requires translation!
We have heard the tenets of [religionName] and are most curious. Will you send missionaries to teach us about your religion? = 


#################### Lines from Ruins from Civ V - Vanilla ####################

 # Requires translation!
We have discovered cultural artifacts in the ruins! (+20 culture) = 
 # Requires translation!
discover cultural artifacts = 

 # Requires translation!
squatters willing to work for you = 

 # Requires translation!
squatters wishing to settle under your rule = 

 # Requires translation!
An ancient tribe trained us in their ways of combat! = 
 # Requires translation!
your exploring unit receives training = 

 # Requires translation!
We have found survivors in the ruins! Population added to [cityName]. = 
 # Requires translation!
survivors (adds population to a city) = 

 # Requires translation!
We have found a stash of [goldAmount] Gold in the ruins! = 
 # Requires translation!
a stash of gold = 

 # Requires translation!
discover a lost technology = 

 # Requires translation!
Our unit finds advanced weaponry hidden in the ruins! = 
 # Requires translation!
advanced weaponry for your explorer = 

 # Requires translation!
You find evidence of Barbarian activity. Nearby Barbarian camps are revealed! = 
 # Requires translation!
reveal nearby Barbarian camps = 

 # Requires translation!
find a crudely-drawn map = 


#################### Lines from Specialists from Civ V - Vanilla ####################

 # Requires translation!
Scientist = 

 # Requires translation!
Merchant = 

 # Requires translation!
Artist = 

 # Requires translation!
Engineer = 


#################### Lines from Techs from Civ V - Vanilla ####################

 # Requires translation!
'Where tillage begins, other arts follow. The farmers therefore are the founders of human civilization.' - Daniel Webster = 
 # Requires translation!
Agriculture = 
 # Requires translation!
Starting tech = 

 # Requires translation!
'Shall the clay say to him that fashioneth it, what makest thou?' - Bible Isaiah 45:9 = 
 # Requires translation!
Pottery = 
 # Requires translation!
'Thou shalt not muzzle the ox when he treadeth out the corn.' - Bible Deuteronomy 25:4 = 
 # Requires translation!
Animal Husbandry = 
 # Requires translation!
'The haft of the arrow has been feathered with one of the eagle's own plumes, we often give our enemies the means of our own destruction' - Aesop = 
 # Requires translation!
Archery = 
 # Requires translation!
'The meek shall inherit the Earth, but not its mineral rights.' - J. Paul Getty = 
 # Requires translation!
Mining = 

 # Requires translation!
'He who commands the sea has command of everything.' - Themistocles = 
 # Requires translation!
Sailing = 
 # Requires translation!
'So teach us to number our days, so that we may apply our hearts unto wisdom.' - Bible Psalms 90:12 = 
 # Requires translation!
Calendar = 
 # Requires translation!
'He who destroys a good book kills reason itself.' - John Milton = 
 # Requires translation!
Writing = 
 # Requires translation!
Enables Open Borders agreements = 
 # Requires translation!
'Even brute beasts and wandering birds do not fall into the same traps or nets twice.' - Saint Jerome = 
 # Requires translation!
Trapping = 
 # Requires translation!
'Wisdom and virtue are like the two wheels of a cart.' - Japanese proverb = 
 # Requires translation!
The Wheel = 
 # Requires translation!
'How happy are those whose walls already rise!' - Virgil = 
 # Requires translation!
Masonry = 
 # Requires translation!
'Here Hector entered, with a spear eleven cubits long in his hand; the bronze point gleamed in front of him, and was fastened to the shaft of the spear by a ring of gold.' - Homer = 
 # Requires translation!
Bronze Working = 

 # Requires translation!
'He made an instrument to know if the moon shine at full or no.' - Samuel Butler = 
 # Requires translation!
Optics = 
 # Requires translation!
'There is only one good, knowledge, and one evil, ignorance.' - Socrates = 
 # Requires translation!
Philosophy = 
 # Requires translation!
Enables Research agreements = 
 # Requires translation!
'A Horse! A Horse! My kingdom for a horse!' - Shakespeare (Richard III) = 
 # Requires translation!
Horseback Riding = 
 # Requires translation!
'Mathematics is the gate and key to the sciences.' - Roger Bacon = 
 # Requires translation!
Mathematics = 
 # Requires translation!
'Three things are to be looked to in a building: that it stands on the right spot; that it be securely founded; that it be successfully executed.' - Johann Wolfgang von Goethe = 
 # Requires translation!
Construction = 
 # Requires translation!
'Do not wait to strike til the iron is hot, but make it hot by striking.' - William Butler Yeats = 
 # Requires translation!
Iron Working = 

 # Requires translation!
'Three things are necessary for the salvation of man: to know what he ought to believe; to know what he ought to desire; and to know what he ought to do' - St. Thomas Aquinas = 
 # Requires translation!
Theology = 
 # Requires translation!
'The only thing that saves us from the bureaucracy is its inefficiency' - Eugene McCarthy = 
 # Requires translation!
Civil Service = 
 # Requires translation!
'Better is bread with a happy heart than wealth with vexation.' - Amenemope = 
 # Requires translation!
Currency = 
 # Requires translation!
Enables conversion of city production to gold = 
 # Requires translation!
'Instrumental or mechanical science is the noblest and, above all others, the most useful.' - Leonardo da Vinci = 
 # Requires translation!
Engineering = 
 # Requires translation!
Roads connect tiles across rivers = 
 # Requires translation!
'When pieces of bronze or gold or iron break, the metal-smith welds them together again in the fire, and the bond is established.' - Sri Guru Granth Sahib = 
 # Requires translation!
Metal Casting = 

 # Requires translation!
'I find the great thing in this world is not so much where we stand, as in what direction we are moving.' - Oliver Wendell Holmes = 
 # Requires translation!
Compass = 
 # Requires translation!
'Education is the best provision for old age.' - Aristotle = 
 # Requires translation!
Education = 
 # Requires translation!
Enables conversion of city production to science = 
 # Requires translation!
'Whoso pulleth out this sword of this stone and anvil, is rightwise king born of all England.' - Malory = 
 # Requires translation!
Chivalry = 
 # Requires translation!
'The press is the best instrument for enlightening the mind of man, and improving him as a rational, moral and social being.' - Thomas Jefferson = 
 # Requires translation!
Machinery = 
 # Requires translation!
Improves movement speed on roads = 
 # Requires translation!
'Measure what is measurable, and make measurable what is not so.' - Galileo Galilei = 
 # Requires translation!
Physics = 
 # Requires translation!
'John Henry said to his Captain, / 'A man ain't nothin' but a man, / And before I'll let your steam drill beat me down, / I'll die with the hammer in my hand.'' - Anonymous: The Ballad of John Henry, the Steel-Drivin' Man = 
 # Requires translation!
Steel = 

 # Requires translation!
'Joyfully to the breeze royal Odysseus spread his sail, and with his rudder skillfully he steered.' - Homer = 
 # Requires translation!
Astronomy = 
 # Requires translation!
'Their rising all at once was as the sound of thunder heard remote' - Milton = 
 # Requires translation!
Acoustics = 
 # Requires translation!
'Happiness: a good bank account, a good cook and a good digestion' - Jean Jacques Rousseau = 
 # Requires translation!
Banking = 
 # Requires translation!
'It is a newspaper's duty to print the news and raise hell.' - The Chicago Times = 
 # Requires translation!
Printing Press = 
 # Requires translation!
'The day when two army corps can annihilate each other in one second, all civilized nations, it is to be hoped, will recoil from war and discharge their troops.' - Alfred Nobel = 
 # Requires translation!
Gunpowder = 

 # Requires translation!
'The winds and the waves are always on the side of the ablest navigators.' - Edward Gibbon = 
 # Requires translation!
Navigation = 
 # Requires translation!
'Compound interest is the most powerful force in the universe.' - Albert Einstein = 
 # Requires translation!
Economics = 
 # Requires translation!
'Wherever we look, the work of the chemist has raised the level of our civilization and has increased the productive capacity of the nation.' - Calvin Coolidge = 
 # Requires translation!
Chemistry = 
 # Requires translation!
'There never was a good knife made of bad steel.' - Benjamin Franklin = 
 # Requires translation!
Metallurgy = 

 # Requires translation!
'Those who cannot remember the past are condemned to repeat it.' - George Santayana = 
 # Requires translation!
Archaeology = 
 # Requires translation!
'Every great advance in science has issued from a new audacity of imagination.' - John Dewey = 
 # Requires translation!
Scientific Theory = 
 # Requires translation!
'Wars may be fought with weapons, but they are won by men. It is the spirit of the men who follow and of the man who leads that gains the victory.' - George S. Patton = 
 # Requires translation!
Military Science = 
 # Requires translation!
'The nation that destroys its soil destroys itself.' - Franklin Delano Roosevelt = 
 # Requires translation!
Fertilizer = 
 # Requires translation!
'It is well that war is so terrible, or we should grow too fond of it.' - Robert E. Lee = 
 # Requires translation!
Rifling = 

 # Requires translation!
'If the brain were so simple we could understand it, we would be so simple we couldn't.' - Lyall Watson = 
 # Requires translation!
Biology = 
 # Requires translation!
'The nations of the West hope that by means of steam communication all the world will become as one family.' - Townsend Harris = 
 # Requires translation!
Steam Power = 
 # Requires translation!
'As soon as men decide that all means are permitted to fight an evil, then their good becomes indistinguishable from the evil that they set out to destroy.' - Christopher Dawson = 
 # Requires translation!
Dynamite = 

 # Requires translation!
'Is it a fact - or have I dreamt it - that, by means of electricity, the world of matter has become a great nerve, vibrating thousands of miles in a breathless point of time?' - Nathaniel Hawthorne = 
 # Requires translation!
Electricity = 
 # Requires translation!
'Nothing is particularly hard if you divide it into small jobs.' - Henry Ford = 
 # Requires translation!
Replaceable Parts = 
 # Requires translation!
'The introduction of so powerful an agent as steam to a carriage on wheels will make a great change in the situation of man.' - Thomas Jefferson = 
 # Requires translation!
Railroads = 

 # Requires translation!
'And homeless near a thousand homes I stood, and near a thousand tables pined and wanted food.' - William Wordsworth = 
 # Requires translation!
Refrigeration = 
 # Requires translation!
'I once sent a dozen of my friends a telegram saying 'flee at once-all is discovered!' They all left town immediately.' - Mark Twain = 
 # Requires translation!
Telegraph = 
 # Requires translation!
'The whole country was tied together by radio. We all experienced the same heroes and comedians and singers. They were giants.' - Woody Allen = 
 # Requires translation!
Radio = 
 # Requires translation!
'Aeronautics was neither an industry nor a science. It was a miracle.' - Igor Sikorsky = 
 # Requires translation!
Flight = 
 # Requires translation!
'Any man who can drive safely while kissing a pretty girl is simply not giving the kiss the attention it deserves.' - Albert Einstein = 
 # Requires translation!
Combustion = 

 # Requires translation!
'In nothing do men more nearly approach the gods than in giving health to men.' - Cicero = 
 # Requires translation!
Pharmaceuticals = 
 # Requires translation!
'Ben, I want to say one word to you, just one word: plastics.' - Buck Henry and Calder Willingham, The Graduate = 
 # Requires translation!
Plastics = 
 # Requires translation!
'There's a basic principle about consumer electronics: it gets more powerful all the time and it gets cheaper all the time.' - Trip Hawkins = 
 # Requires translation!
Electronics = 
 # Requires translation!
'The speed of communications is wondrous to behold, it is also true that speed does multiply the distribution of information that we know to be untrue.' – Edward R. Murrow = 
 # Requires translation!
Mass Media = 
 # Requires translation!
'Vision is the art of seeing things invisible.' - Jonathan Swift = 
 # Requires translation!
Radar = 
 # Requires translation!
'The unleashed power of the atom has changed everything save our modes of thinking, and we thus drift toward unparalleled catastrophes.' - Albert Einstein = 
 # Requires translation!
Atomic Theory = 

 # Requires translation!
'Only within the moment of time represented by the present century has one species, man, acquired significant power to alter the nature of his world.' - Rachel Carson = 
 # Requires translation!
Ecology = 
 # Requires translation!
'Computers are like Old Testament gods: lots of rules and no mercy.' - Joseph Campbell = 
 # Requires translation!
Computers = 
 # Requires translation!
'A good rule for rocket experimenters to follow is this: always assume that it will explode.' - Astronautics Magazine, 1937 = 
 # Requires translation!
Rocketry = 
 # Requires translation!
'The night is far spent, the day is at hand: let us therefore cast off the works of darkness, and let us put on the armor of light.' - The Holy Bible: Romans, 13:12 = 
 # Requires translation!
Lasers = 
 # Requires translation!
'I am become Death, the destroyer of worlds.' - J. Robert Oppenheimer = 
 # Requires translation!
Nuclear Fission = 

 # Requires translation!
'The new electronic interdependence recreates the world in the image of a global village.' - Marshall McLuhan = 
 # Requires translation!
Globalization = 
 # Requires translation!
'1. A robot may not injure a human being or, through inaction, allow a human being to come to harm. 2. A robot must obey any orders given to it by human beings, except when such orders would conflict with the First Law. 3. A robot must protect its own existence as long as such protection does not conflict with the First or Second Law.' - Isaac Asimov = 
 # Requires translation!
Robotics = 
 # Requires translation!
'Now, somehow, in some new way, the sky seemed almost alien.' - Lyndon B. Johnson = 
 # Requires translation!
Satellites = 
 # Requires translation!
Reveals the entire map = 
 # Requires translation!
'Be extremely subtle, even to the point of formlessness, be extremely mysterious, even to the point of soundlessness. Thereby you can be the director of the opponent's fate.' - Sun Tzu = 
 # Requires translation!
Stealth = 
 # Requires translation!
'Our scientific power has outrun our spiritual power, we have guided missiles and misguided men.' – Martin Luther King Jr. = 
 # Requires translation!
Advanced Ballistics = 

 # Requires translation!
'Every particle of matter is attracted by or gravitates to every other particle of matter with a force inversely proportional to the squares of their distances.' - Isaac Newton = 
 # Requires translation!
Particle Physics = 
 # Requires translation!
'The release of atomic energy has not created a new problem. It has readily made more urgent the necessity of solving an existing one.' - Albert Einstein = 
 # Requires translation!
Nuclear Fusion = 

 # Requires translation!
'The impact of nanotechnology is expected to exceed the impact that the electronics revolution has had on our lives.' - Richard Schwartz = 
 # Requires translation!
Nanotechnology = 

 # Requires translation!
'I think we agree, the past is over.' - George W. Bush = 
 # Requires translation!
Future Tech = 
 # Requires translation!
Who knows what the future holds? = 
 # Requires translation!
Can be continually researched = 


#################### Lines from Terrains from Civ V - Vanilla ####################

 # Requires translation!
Ocean = 

 # Requires translation!
Coast = 

 # Requires translation!
Grassland = 

 # Requires translation!
Plains = 

 # Requires translation!
Tundra = 

 # Requires translation!
Desert = 

 # Requires translation!
Lakes = 
 # Requires translation!
Fresh water = 

 # Requires translation!
Mountain = 
 # Requires translation!
Has an elevation of [amount] for visibility calculations = 
 # Requires translation!
Units ending their turn on this terrain take [amount] damage = 

 # Requires translation!
Snow = 

 # Requires translation!
Hill = 
 # Requires translation!
[amount] Strength for cities built on this terrain = 

 # Requires translation!
Forest = 
 # Requires translation!
Provides a one-time Production bonus to the closest city when cut down = 
 # Requires translation!
Blocks line-of-sight from tiles at same elevation = 
 # Requires translation!
[amount]% Chance to be destroyed by nukes = 
 # Requires translation!
A Camp can be built here without cutting it down = 

 # Requires translation!
Jungle = 

 # Requires translation!
Marsh = 
 # Requires translation!
Rare feature = 
 # Requires translation!
Only Polders can be built here = 

 # Requires translation!
Fallout = 
 # Requires translation!
Nullifies all other stats this tile provides = 

 # Requires translation!
Oasis = 
 # Requires translation!
Only [improvementFilter] improvements may be built on this tile = 

 # Requires translation!
Flood plains = 

 # Requires translation!
Ice = 

 # Requires translation!
Atoll = 

 # Requires translation!
Great Barrier Reef = 

 # Requires translation!
Old Faithful = 

 # Requires translation!
El Dorado = 
 # Requires translation!
Grants 500 Gold to the first civilization to discover it = 

 # Requires translation!
Fountain of Youth = 
 # Requires translation!
Grants [promotion] ([comment]) to adjacent [mapUnitFilter] units for the rest of the game = 
 # Requires translation!
Tile provides yield without assigned population = 

 # Requires translation!
Grand Mesa = 

 # Requires translation!
Mount Fuji = 

 # Requires translation!
Krakatoa = 

 # Requires translation!
Rock of Gibraltar = 

 # Requires translation!
Cerro de Potosi = 

 # Requires translation!
Barringer Crater = 


#################### Lines from TileImprovements from Civ V - Vanilla ####################

 # Requires translation!
Farm = 
 # Requires translation!
Can also be built on tiles adjacent to fresh water = 
 # Requires translation!
[stats] from [tileFilter] tiles = 

 # Requires translation!
Lumber mill = 
 # Requires translation!
[stats] = 

 # Requires translation!
Mine = 

 # Requires translation!
Trading post = 

 # Requires translation!
Camp = 

 # Requires translation!
Oil well = 

 # Requires translation!
Pasture = 

 # Requires translation!
Plantation = 

 # Requires translation!
Quarry = 

 # Requires translation!
Fishing Boats = 

 # Requires translation!
Fort = 
 # Requires translation!
Can be built outside your borders = 
 # Requires translation!
Gives a defensive bonus of [amount]% = 

 # Requires translation!
Road = 
 # Requires translation!
Costs [amount] gold per turn when in your territory = 
 # Requires translation!
Reduces movement cost to ½ if the other tile also has a Road or Railroad = 
 # Requires translation!
Reduces movement cost to ⅓ with Machinery = 
 # Requires translation!
Requires Engineering to bridge rivers = 

 # Requires translation!
Railroad = 
 # Requires translation!
Reduces movement cost to ⅒ if the other tile also has a Railroad = 

 # Requires translation!
Remove Forest = 
 # Requires translation!
Provides a one-time Production bonus depending on distance to the closest city once finished = 

 # Requires translation!
Remove Jungle = 

 # Requires translation!
Remove Fallout = 

 # Requires translation!
Remove Marsh = 

 # Requires translation!
Remove Road = 

 # Requires translation!
Remove Railroad = 

 # Requires translation!
Cancel improvement order = 

 # Requires translation!
Academy = 

 # Requires translation!
Landmark = 

 # Requires translation!
Manufactory = 

 # Requires translation!
Customs house = 

 # Requires translation!
Holy site = 

 # Requires translation!
Citadel = 
 # Requires translation!
Adjacent enemy units ending their turn take [amount] damage = 
 # Requires translation!
Can be built just outside your borders = 
 # Requires translation!
Constructing it will take over the tiles around it and assign them to your closest city = 

 # Requires translation!
Moai = 

 # Requires translation!
Terrace farm = 

 # Requires translation!
Ancient ruins = 
 # Requires translation!
Unpillagable = 
 # Requires translation!
Provides a random bonus when entered = 

 # Requires translation!
City ruins = 
 # Requires translation!
A bleak reminder of the destruction wreaked by War = 

 # Requires translation!
City center = 
 # Requires translation!
Indestructible = 
 # Requires translation!
Marks the center of a city = 
 # Requires translation!
Appearance changes with the technological era of the owning civilization = 

 # Requires translation!
Barbarian encampment = 
 # Requires translation!
Home to uncivilized barbarians, will spawn a hostile unit from time to time = 


#################### Lines from TileResources from Civ V - Vanilla ####################

 # Requires translation!
Cattle = 

 # Requires translation!
Sheep = 

 # Requires translation!
Deer = 

 # Requires translation!
Bananas = 

 # Requires translation!
Wheat = 

 # Requires translation!
Stone = 

 # Requires translation!
Fish = 

 # Requires translation!
Horses = 
 # Requires translation!
Guaranteed with Strategic Balance resource option = 

 # Requires translation!
Iron = 

 # Requires translation!
Coal = 

 # Requires translation!
Oil = 
 # Requires translation!
Deposits in [tileFilter] tiles always provide [amount] resources = 

 # Requires translation!
Aluminum = 

 # Requires translation!
Uranium = 

 # Requires translation!
Furs = 

 # Requires translation!
Cotton = 

 # Requires translation!
Dyes = 

 # Requires translation!
Gems = 

 # Requires translation!
Gold Ore = 

 # Requires translation!
Silver = 

 # Requires translation!
Incense = 

 # Requires translation!
Ivory = 

 # Requires translation!
Silk = 

 # Requires translation!
Spices = 

 # Requires translation!
Wine = 

 # Requires translation!
Sugar = 

 # Requires translation!
Marble = 

 # Requires translation!
Whales = 

 # Requires translation!
Pearls = 

 # Requires translation!
Jewelry = 
 # Requires translation!
Can only be created by Mercantile City-States = 

 # Requires translation!
Porcelain = 


#################### Lines from UnitPromotions from Civ V - Vanilla ####################

 # Requires translation!
Sword = 
Mounted = Savaare
 # Requires translation!
Siege = 
 # Requires translation!
Ranged Gunpowder = 
 # Requires translation!
Armored = 
 # Requires translation!
Melee Water = 
 # Requires translation!
Ranged Water = 
 # Requires translation!
Submarine = 
 # Requires translation!
Heal Instantly = 
 # Requires translation!
Heal this unit by [amount] HP = 
 # Requires translation!
Doing so will consume this opportunity to choose a Promotion = 

 # Requires translation!
Accuracy I = 

 # Requires translation!
Accuracy II = 

 # Requires translation!
Accuracy III = 

 # Requires translation!
Barrage I = 

 # Requires translation!
Barrage II = 

 # Requires translation!
Barrage III = 

 # Requires translation!
Volley = 

 # Requires translation!
Extended Range = 
 # Requires translation!
[amount] Range = 

 # Requires translation!
Indirect Fire = 
 # Requires translation!
Ranged attacks may be performed over obstacles = 

 # Requires translation!
Shock I = 

 # Requires translation!
Shock II = 

 # Requires translation!
Shock III = 

 # Requires translation!
Drill I = 

 # Requires translation!
Drill II = 

 # Requires translation!
Drill III = 

 # Requires translation!
Charge = 

 # Requires translation!
Besiege = 

 # Requires translation!
Formation I = 

 # Requires translation!
Formation II = 

 # Requires translation!
Blitz = 
 # Requires translation!
[amount] additional attacks per turn = 

 # Requires translation!
Woodsman = 
 # Requires translation!
Double movement in [terrainFilter] = 

 # Requires translation!
Amphibious = 
 # Requires translation!
Eliminates combat penalty for attacking over a river = 
 # Requires translation!
Eliminates combat penalty for attacking across a coast = 

 # Requires translation!
Medic = 
 # Requires translation!
All adjacent units heal [amount] HP when healing = 

 # Requires translation!
Medic II = 
 # Requires translation!
in [tileFilter] tiles = 
 # Requires translation!
[amount] HP when healing = 

 # Requires translation!
Scouting I = 

 # Requires translation!
Scouting II = 

 # Requires translation!
Scouting III = 

 # Requires translation!
Survivalism I = 

 # Requires translation!
Survivalism II = 

 # Requires translation!
Survivalism III = 
 # Requires translation!
Unit will heal every turn, even if it performs an action = 
 # Requires translation!
May withdraw before melee ([amount]%) = 

 # Requires translation!
Boarding Party I = 

 # Requires translation!
Boarding Party II = 

 # Requires translation!
Boarding Party III = 

 # Requires translation!
Coastal Raider I = 
 # Requires translation!
Earn [amount]% of the damage done to [mapUnitFilter] units as [plunderableStat] = 

 # Requires translation!
Coastal Raider II = 

 # Requires translation!
Coastal Raider III = 

 # Requires translation!
Landing Party = 

 # Requires translation!
Targeting I = 

 # Requires translation!
Targeting II = 

 # Requires translation!
Targeting III = 

 # Requires translation!
Wolfpack I = 

 # Requires translation!
Wolfpack II = 

 # Requires translation!
Wolfpack III = 

 # Requires translation!
Aircraft Carrier = 
 # Requires translation!
Armor Plating I = 

 # Requires translation!
Armor Plating II = 

 # Requires translation!
Armor Plating III = 

 # Requires translation!
Flight Deck I = 
 # Requires translation!
Can carry [amount] extra [mapUnitFilter] units = 

 # Requires translation!
Flight Deck II = 

 # Requires translation!
Flight Deck III = 

 # Requires translation!
Supply = 
 # Requires translation!
May heal outside of friendly territory = 

 # Requires translation!
Bomber = 
 # Requires translation!
Siege I = 

 # Requires translation!
Siege II = 

 # Requires translation!
Siege III = 

 # Requires translation!
Evasion = 
 # Requires translation!
Damage taken from interception reduced by [amount]% = 

 # Requires translation!
Fighter = 
 # Requires translation!
Interception I = 
 # Requires translation!
[amount]% Damage when intercepting = 

 # Requires translation!
Interception II = 

 # Requires translation!
Interception III = 

 # Requires translation!
Air Targeting I = 

 # Requires translation!
Air Targeting II = 

 # Requires translation!
Sortie = 
 # Requires translation!
[amount] extra interceptions may be made per turn = 

 # Requires translation!
Operational Range = 

 # Requires translation!
Helicopter = 
 # Requires translation!
Air Repair = 

 # Requires translation!
Mobility I = 

 # Requires translation!
Mobility II = 

 # Requires translation!
Anti-Armor I = 

 # Requires translation!
Anti-Armor II = 

 # Requires translation!
Cover I = 

 # Requires translation!
Cover II = 

 # Requires translation!
March = 

 # Requires translation!
Mobility = 

 # Requires translation!
Sentry = 

 # Requires translation!
Logistics = 

 # Requires translation!
Ambush I = 

 # Requires translation!
Ambush II = 

 # Requires translation!
Bombardment I = 

 # Requires translation!
Bombardment II = 

 # Requires translation!
Bombardment III = 

 # Requires translation!
Morale = 

 # Requires translation!
Great Generals I = 

 # Requires translation!
Great Generals II = 

 # Requires translation!
Quick Study = 

 # Requires translation!
Haka War Dance = 
 # Requires translation!
[amount]% Strength for enemy [unitType] units in adjacent [tileFilter] tiles = 

 # Requires translation!
Rejuvenation = 
 # Requires translation!
All healing effects doubled = 

 # Requires translation!
Slinger Withdraw = 

 # Requires translation!
Ignore terrain cost = 
 # Requires translation!
Ignores terrain cost = 

 # Requires translation!
Pictish Courage = 

 # Requires translation!
Home Sweet Home = 
 # Requires translation!
[amount]% Strength decreasing with distance from the capital = 

 # Requires translation!
[unit] ability = 

 # Requires translation!
Heals [amount] damage if it kills a unit = 


#################### Lines from UnitTypes from Civ V - Vanilla ####################


 # Requires translation!
Civilian Water = 


 # Requires translation!
Can enter ice tiles = 
 # Requires translation!
Invisible to non-adjacent units = 
 # Requires translation!
Can see invisible [mapUnitFilter] units = 


 # Requires translation!
Aircraft = 
 # Requires translation!
Can see over obstacles = 


 # Requires translation!
Atomic Bomber = 

Missile = Mooshak
 # Requires translation!
Self-destructs when attacking = 
 # Requires translation!
Cannot be intercepted = 

 # Requires translation!
Can pass through impassable tiles = 

Melee = Nazdik-bord

Ranged = Door-bord

Armor = Zereh

WaterCivilian = Shahrvand

WaterMelee = Nazdik-bord

WaterRanged = Door-bord

WaterSubmarine = Zirdaryaai

WaterAircraftCarrier = Naav e havaapeymaa bar

 # Requires translation!
AtomicBomber = 


#################### Lines from Units from Civ V - Vanilla ####################

 # Requires translation!
Can build [improvementFilter/terrainFilter] improvements on tiles = 

 # Requires translation!
Founds a new city = 
 # Requires translation!
Excess Food converted to Production when under construction = 
 # Requires translation!
Requires at least [amount] population = 

 # Requires translation!
May upgrade to [baseUnitFilter] through ruins-like effects = 

 # Requires translation!
This is your basic, club-swinging fighter. = 

 # Requires translation!
Maori Warrior = 

 # Requires translation!
Jaguar = 

 # Requires translation!
Brute = 

 # Requires translation!
Archer = 

 # Requires translation!
Bowman = 

 # Requires translation!
Slinger = 

 # Requires translation!
Skirmisher = 

 # Requires translation!
Work Boats = 
 # Requires translation!
Cannot enter ocean tiles = 
 # Requires translation!
May create improvements on water resources = 
 # Requires translation!
Uncapturable = 

 # Requires translation!
Trireme = 

 # Requires translation!
Galley = 

 # Requires translation!
Chariot Archer = 
 # Requires translation!
No defensive terrain bonus = 
 # Requires translation!
Rough terrain penalty = 

 # Requires translation!
War Chariot = 

 # Requires translation!
War Elephant = 


 # Requires translation!
Hoplite = 

 # Requires translation!
Persian Immortal = 

 # Requires translation!
Marauder = 

 # Requires translation!
Horseman = 
 # Requires translation!
Can move after attacking = 

 # Requires translation!
Companion Cavalry = 

 # Requires translation!
Catapult = 
 # Requires translation!
Must set up to ranged attack = 

 # Requires translation!
Ballista = 

 # Requires translation!
Swordsman = 

 # Requires translation!
Legion = 

 # Requires translation!
Mohawk Warrior = 


 # Requires translation!
Landsknecht = 
 # Requires translation!
Can move immediately once bought = 

 # Requires translation!
Knight = 

 # Requires translation!
Camel Archer = 

 # Requires translation!
Conquistador = 
 # Requires translation!
on foreign continents = 

 # Requires translation!
Naresuan's Elephant = 

 # Requires translation!
Mandekalu Cavalry = 

 # Requires translation!
Keshik = 

 # Requires translation!
Crossbowman = 

 # Requires translation!
Chu-Ko-Nu = 

 # Requires translation!
Longbowman = 

 # Requires translation!
Trebuchet = 

 # Requires translation!
Hwach'a = 

 # Requires translation!
Longswordsman = 

 # Requires translation!
Samurai = 

 # Requires translation!
Berserker = 

 # Requires translation!
Caravel = 

 # Requires translation!
Turtle Ship = 


 # Requires translation!
Musketeer = 

 # Requires translation!
Janissary = 

 # Requires translation!
Minuteman = 

 # Requires translation!
Tercio = 

 # Requires translation!
Frigate = 

 # Requires translation!
Ship of the Line = 

 # Requires translation!
Lancer = 

 # Requires translation!
Sipahi = 

 # Requires translation!
Cannon = 


 # Requires translation!
Norwegian Ski Infantry = 

 # Requires translation!
Cavalry = 

 # Requires translation!
Cossack = 

 # Requires translation!
Ironclad = 

 # Requires translation!
Artillery = 

 # Requires translation!
Can only attack [tileFilter] tiles = 

 # Requires translation!
Foreign Legion = 


 # Requires translation!
[amount]% chance to intercept air attacks = 

 # Requires translation!
Carrier = 
 # Requires translation!
Cannot attack = 
 # Requires translation!
Can carry [amount] [mapUnitFilter] units = 

 # Requires translation!
Battleship = 

 # Requires translation!
Anti-Aircraft Gun = 

 # Requires translation!
Destroyer = 

 # Requires translation!
Zero = 


 # Requires translation!
B17 = 

Paratrooper = Chatrbaaz
 # Requires translation!
May Paradrop up to [amount] tiles from inside friendly territory = 

 # Requires translation!
Tank = 

 # Requires translation!
Panzer = 

 # Requires translation!
Anti-Tank Gun = 

Atomic Bomb = Bomb e haste i
 # Requires translation!
Nuclear weapon of Strength [amount] = 
 # Requires translation!
if [buildingName] is constructed = 
 # Requires translation!
Blast radius [amount] = 

 # Requires translation!
Rocket Artillery = 

Mobile SAM = Mooshak e zamin-be-havaa ye moteharrek

 # Requires translation!
Guided Missile = 

 # Requires translation!
Nuclear Missile = 

Helicopter Gunship = Baalgard e nezaami 
 # Requires translation!
All tiles cost 1 movement = 
 # Requires translation!
Ignores Zone of Control = 
 # Requires translation!
Unable to capture cities = 

 # Requires translation!
Nuclear Submarine = 

 # Requires translation!
Mechanized Infantry = 

 # Requires translation!
Missile Cruiser = 

 # Requires translation!
Modern Armor = 

 # Requires translation!
Jet Fighter = 

 # Requires translation!
Giant Death Robot = 

 # Requires translation!
Stealth Bomber = 
 # Requires translation!
Cannot be carried by [mapUnitFilter] units = 

 # Requires translation!
Great Artist = 
 # Requires translation!
Can start an [amount]-turn golden age = 
 # Requires translation!
Can construct [improvementName] = 
 # Requires translation!
Great Person - [stat] = 
Unbuildable = Gheyr e ghaabel e saakht

 # Requires translation!
Great Scientist = 
 # Requires translation!
Can hurry technology research = 

 # Requires translation!
Great Merchant = 
 # Requires translation!
Can undertake a trade mission with City-State, giving a large sum of gold and [amount] Influence = 

 # Requires translation!
Great Engineer = 
 # Requires translation!
Can speed up construction of a building = 

 # Requires translation!
Great Prophet = 
 # Requires translation!
Can construct [improvementName] if it hasn't used other actions yet = 
 # Requires translation!
Can [param] [amount] times = 
 # Requires translation!
Removes other religions when spreading religion = 
 # Requires translation!
May found a religion = 
 # Requires translation!
May enhance a religion = 
 # Requires translation!
May enter foreign tiles without open borders = 
 # Requires translation!
Religious Unit = 
 # Requires translation!
Takes your religion over the one in their birth city = 

 # Requires translation!
Great General = 
 # Requires translation!
Bonus for units in 2 tile radius 15% = 

 # Requires translation!
Khan = 

 # Requires translation!
Missionary = 
 # Requires translation!
May enter foreign tiles without open borders, but loses [amount] religious strength each turn it ends there = 
 # Requires translation!
Can be purchased with [stat] [cityFilter] = 

 # Requires translation!
Inquisitor = 
 # Requires translation!
Prevents spreading of religion to the city it is next to = 

 # Requires translation!
SS Booster = 
 # Requires translation!
Spaceship part = 
 # Requires translation!
Can be added to [comment] in the Capital = 

 # Requires translation!
SS Cockpit = 

 # Requires translation!
SS Engine = 

 # Requires translation!
SS Stasis Chamber = 


#################### Lines from Beliefs from Civ V - Gods & Kings ####################

 # Requires translation!
Ancestor Worship = 

 # Requires translation!
Dance of the Aurora = 
 # Requires translation!
[stats] from [tileFilter] tiles without [tileFilter2] [cityFilter] = 

 # Requires translation!
Desert Folklore = 

 # Requires translation!
Faith Healers = 
 # Requires translation!
[mapUnitFilter] Units adjacent to this city heal [amount] HP per turn when healing = 

 # Requires translation!
Fertility Rites = 

 # Requires translation!
God of Craftsman = 
 # Requires translation!
in cities with at least [amount] [populationFilter] = 

 # Requires translation!
God of the Open Sky = 

 # Requires translation!
God of the Sea = 

 # Requires translation!
God of War = 
 # Requires translation!
Earn [amount]% of [mapUnitFilter] unit's [costOrStrength] as [plunderableStat] when killed within 4 tiles of a city following this religion = 

 # Requires translation!
Goddess of Festivals = 

 # Requires translation!
Goddess of Love = 

 # Requires translation!
Goddess of Protection = 
 # Requires translation!
[amount]% attacking Strength for cities = 

 # Requires translation!
Goddess of the Hunt = 

 # Requires translation!
Messenger of the Gods = 

 # Requires translation!
Monument to the Gods = 

 # Requires translation!
One with Nature = 

 # Requires translation!
Oral Tradition = 

 # Requires translation!
Religious Idols = 

 # Requires translation!
Religious Settlements = 

 # Requires translation!
Sacred Path = 

 # Requires translation!
Sacred Waters = 
 # Requires translation!
[stats] in cities on [terrainFilter] tiles = 

 # Requires translation!
Stone Circles = 

 # Requires translation!
Follower = 
 # Requires translation!
Asceticism = 

 # Requires translation!
Cathedrals = 
 # Requires translation!
May buy [buildingFilter] buildings with [stat] [cityFilter] = 

 # Requires translation!
Choral Music = 

 # Requires translation!
Divine inspiration = 

 # Requires translation!
Feed the World = 

 # Requires translation!
Guruship = 

 # Requires translation!
Holy Warriors = 
 # Requires translation!
before the [era] = 
 # Requires translation!
May buy [baseUnitFilter] units with [stat] for [amount] times their normal Production cost = 

 # Requires translation!
Liturgical Drama = 

 # Requires translation!
Monasteries = 

 # Requires translation!
Mosques = 

 # Requires translation!
Pagodas = 

 # Requires translation!
Peace Gardens = 

 # Requires translation!
Religious Art = 

 # Requires translation!
Religious Center = 

 # Requires translation!
Religious Community = 
 # Requires translation!
[amount]% [stat] from every follower, up to [amount2]% = 

 # Requires translation!
Swords into Ploughshares = 
 # Requires translation!
when not at war = 

 # Requires translation!
Founder = 
 # Requires translation!
Ceremonial Burial = 
 # Requires translation!
[stats] for each global city following this religion = 

 # Requires translation!
Church Property = 

 # Requires translation!
Initiation Rites = 
 # Requires translation!
[stats] when a city adopts this religion for the first time (modified by game speed) = 

 # Requires translation!
Interfaith Dialogue = 
 # Requires translation!
When spreading religion to a city, gain [amount] times the amount of followers of other religions as [stat] = 

 # Requires translation!
Papal Primacy = 
 # Requires translation!
Resting point for Influence with City-States following this religion [amount] = 

 # Requires translation!
Peace Loving = 
 # Requires translation!
[stats] for every [amount] global followers [cityFilter] = 

 # Requires translation!
Pilgrimage = 

 # Requires translation!
Tithe = 

 # Requires translation!
World Church = 

 # Requires translation!
Enhancer = 
 # Requires translation!
Defender of the Faith = 

 # Requires translation!
Holy Order = 

 # Requires translation!
Itinerant Preachers = 
 # Requires translation!
Religion naturally spreads to cities [amount] tiles away = 

 # Requires translation!
Just War = 

 # Requires translation!
Messiah = 
 # Requires translation!
[amount]% Spread Religion Strength = 
 # Requires translation!
[amount]% Faith cost of generating Great Prophet equivalents = 
 # Requires translation!
[stat] cost for [unit] units [amount]% = 

 # Requires translation!
Missionary Zeal = 

 # Requires translation!
Religious Texts = 
 # Requires translation!
[amount]% Natural religion spread [cityFilter] = 

 # Requires translation!
Religious Unity = 

 # Requires translation!
Reliquary = 
 # Requires translation!
[stats] whenever a Great Person is expended = 


#################### Lines from Buildings from Civ V - Gods & Kings ####################


 # Requires translation!
Stele = 


 # Requires translation!
Shrine = 

 # Requires translation!
Pyramid = 


 # Requires translation!
Terracotta Army = 
 # Requires translation!
'Regard your soldiers as your children, and they will follow you into the deepest valleys; look on them as your own beloved sons, and they will stand by you even unto death.' - Sun Tzu = 


 # Requires translation!
Amphitheater = 


 # Requires translation!
Petra = 
 # Requires translation!
'...who drinks the water I shall give him, says the Lord, will have a spring inside him welling up for eternal life. Let them bring me to your holy mountain in the place where you dwell. Across the desert and through the mountain to the Canyon of the Crescent Moon...' - Indiana Jones = 


 # Requires translation!
Great Mosque of Djenne = 
 # Requires translation!
'With the magnificence of eternity before us, let time, with all its fluctuations, dwindle into its own littleness.' - Thomas Chalmers = 
 # Requires translation!
[baseUnitFilter] units built [cityFilter] can [action] [amount] extra times = 

 # Requires translation!
Grand Temple = 


 # Requires translation!
Alhambra = 
 # Requires translation!
'Justice is an unassailable fortress, built on the brow of a mountain which cannot be overthrown by the violence of torrents, nor demolished by the force of armies.' - Joseph Addison = 


 # Requires translation!
Ceilidh Hall = 


 # Requires translation!
Leaning Tower of Pisa = 
 # Requires translation!
'Don't clap too hard - it's a very old building.' - John Osbourne = 


 # Requires translation!
Coffee House = 


 # Requires translation!
Neuschwanstein = 
 # Requires translation!
'...the location is one of the most beautiful to be found, holy and unapproachable, a worthy temple for the divine friend who has brought salvation and true blessing to the world.' - King Ludwig II of Bavaria = 


 # Requires translation!
Recycling Center = 
 # Requires translation!
Limited to [amount] per Civilization = 


 # Requires translation!
CN Tower = 
 # Requires translation!
'Nothing travels faster than light with the possible exception of bad news, which obeys its own special rules.' - Douglas Adams = 
 # Requires translation!
[amount] population [cityFilter] = 

 # Requires translation!
Bomb Shelter = 
 # Requires translation!
Population loss from nuclear attacks [amount]% [cityFilter] = 

 # Requires translation!
Hubble Space Telescope = 
 # Requires translation!
'The wonder is, not that the field of stars is so vast, but that man has measured it.' - Anatole France = 


 # Requires translation!
Cathedral = 


 # Requires translation!
Mosque = 

 # Requires translation!
Pagoda = 


#################### Lines from Difficulties from Civ V - Gods & Kings ####################


#################### Lines from Eras from Civ V - Gods & Kings ####################


 # Requires translation!
May not generate great prophet equivalents naturally = 
 # Requires translation!
Starting in this era disables religion = 


Marine = Daryaai


#################### Lines from Nations from Civ V - Gods & Kings ####################


 # Requires translation!
Islam = 

 # Requires translation!
Christianity = 


 # Requires translation!
Shinto = 

 # Requires translation!
Greetings, President Mahatma Gandhi, great souled leader of India! You are the ruler of one of the oldest countries in the world with history stretching back almost 10,000 years. A spiritual country, India is the birthplace of three of the world's great religions - Hinduism, Buddhism and Jainism. This is a passionate land of music and color, a land of great wealth and grinding poverty. For centuries, India was divided into kingdoms who fought constantly with each other and against outside invaders. That was, however, after empires such as Maratha, Maurya and Gupta. In the 12th century AD, India was conquered by Muslim Turks who fled from the Mongols. In the early 17th century, the English arrived, and through a combination of shrewd diplomacy and technological superiority, they conquered your fragmented nation. England remained in power for some two centuries until driven out by a rising wave of Indian nationalism, a peaceful rebellion unlike any before seen in history, one led by you! = 
 # Requires translation!
Gandhi, your people look to you to lead them to even greater heights of glory! Can you help your people realize their great potential, to once again become the world's center of arts, culture and religion? Can you build a civilization that will stand the test of time? = 
 # Requires translation!
Hinduism = 


 # Requires translation!
Confucianism = 


 # Requires translation!
Zoroastrianism = 


 # Requires translation!
Buddhism = 


 # Requires translation!
Tengriism = 


 # Requires translation!
Attila the Hun = 
 # Requires translation!
I grow tired of this throne. I think I should like to have yours instead. = 
 # Requires translation!
Now what is this?! You ask me to add your riches to my great avails. The invitation is accepted. = 
 # Requires translation!
My people will mourn me not with tears, but with human blood. = 
 # Requires translation!
You are in the presence of Attila, scourge of Rome. Do not let hubris be your downfall as well. = 
 # Requires translation!
This is better than you deserve, but let it not be said that I am an unfair man. = 
 # Requires translation!
Good day to you. = 
 # Requires translation!
Scourge of God = 
 # Requires translation!
Your men stand proudly to greet you, Great Attila, grand warrior and ruler of the Hunnic empire. Together with your brother Bleda you expanded the boundaries of your empire, becoming the most powerful and frightening force of the 5th century. You bowed the Eastern Roman Emperors to your will and took kingdom after kingdom along the Danube and Nisava Rivers. As the sovereign ruler of the Huns, you marched your army across Europe into Gaul, planning to extend your already impressive lands all the way to the Atlantic Ocean. Your untimely death led to the quick disintegration and downfall of your empire, but your name and deeds have created an everlasting legacy for your people. = 
 # Requires translation!
Fearsome General, your people call for the recreation of a new Hunnic Empire, one which will make the exploits and histories of the former seem like the faded dreaming of a dying sun. Will you answer their call to regain your rightful prominence and glory? Will you mount your steadfast steed and lead your armies to victory? Will you build a civilization that stands the test of time? = 
 # Requires translation!
Atilla's Court = 
 # Requires translation!
The Huns = 
 # Requires translation!
Cities are razed [amount] times as fast = 
 # Requires translation!
Starts with [tech] = 
 # Requires translation!
"Borrows" city names from other civilizations in the game = 

 # Requires translation!
William of Orange = 
 # Requires translation!
As much as I despise war, I consider it a, hahaha, contribution to the common cause to erase your existence. = 
 # Requires translation!
You call yourself an exalted ruler, but I see nothing more than a smartly dressed barbarian! = 
 # Requires translation!
My God, be merciful to my soul. My God, feel pity for this... my poor people! = 
 # Requires translation!
I am William of Orange, stadtholder of The Netherlands. Did you need anything? I still have a lot to do. = 
 # Requires translation!
I believe I have something that may be of some importance to you. = 
 # Requires translation!
Once again, greetings. = 
 # Requires translation!
Dutch East India Company = 
 # Requires translation!
Hail stalwart Prince William of Orange, liberator of the Netherlands and hero to the Dutch people. It was your courageous effort in the 1568 rebellion against Spanish dominion that led the Dutch to freedom, and ultimately resulted in the Eighty Years' War. Your undertaking allowed for the creation of one of Europe's first modern republics, the Seven United Provinces. You gave your life to the rebellion, falling at the hands of an assassin in 1584, but your death would only serve to embolden the people's charge, and your legacy as "Father of the Fatherland" will stand as a symbol of Dutch independence for all time. = 
 # Requires translation!
Brave prince, the people again yearn for the wise stewardship your wisdom afforded them. Can you once again secure the sovereignty of your kingdom and lead your people to greatness? Can you build a civilization that stands the test of time? = 
 # Requires translation!
Amsterdam = 
 # Requires translation!
Rotterdam = 
 # Requires translation!
Utrecht = 
 # Requires translation!
Groningen = 
 # Requires translation!
Breda = 
 # Requires translation!
Nijmegen = 
 # Requires translation!
Den Haag = 
 # Requires translation!
Haarlem = 
 # Requires translation!
Arnhem = 
 # Requires translation!
Zutphen = 
 # Requires translation!
Maastricht = 
 # Requires translation!
Tilburg = 
 # Requires translation!
Eindhoven = 
 # Requires translation!
Dordrecht = 
 # Requires translation!
Leiden = 
 # Requires translation!
's Hertogenbosch = 
 # Requires translation!
Almere = 
 # Requires translation!
Alkmaar = 
 # Requires translation!
Brielle = 
 # Requires translation!
Vlissingen = 
 # Requires translation!
Apeldoorn = 
 # Requires translation!
Enschede = 
 # Requires translation!
Amersfoort = 
 # Requires translation!
Zwolle = 
 # Requires translation!
Venlo = 
 # Requires translation!
Uden = 
 # Requires translation!
Grave = 
 # Requires translation!
Delft = 
 # Requires translation!
Gouda = 
 # Requires translation!
Nieuwstadt = 
 # Requires translation!
Weesp = 
 # Requires translation!
Coevorden = 
 # Requires translation!
Kerkrade = 
 # Requires translation!
The Netherlands = 
 # Requires translation!
Retain [amount]% of the happiness from a luxury after the last copy has been traded away = 

 # Requires translation!
Gustavus Adolphus = 
 # Requires translation!
The Hakkapeliittas will ride again and your men will fall just at the sight of my cavalry! God with us! = 
 # Requires translation!
Ha ha ha, captain Gars will be very glad to head out to war again. = 
 # Requires translation!
I am Sweden's king. You can take my lands, my people, my kingdom, but you will never reach the House of Vasa. = 
 # Requires translation!
Stranger, welcome to the Snow King's kingdom! I am Gustavus Adolphus, member of the esteemed House of Vasa = 
 # Requires translation!
My friend, it is my belief that this settlement can benefit both our peoples. = 
 # Requires translation!
Oh, welcome! = 
 # Requires translation!
Oh, it is you. = 
 # Requires translation!
Nobel Prize = 
 # Requires translation!
All hail the transcendent King Gustavus Adolphus, founder of the Swedish Empire and her most distinguished military tactician. It was during your reign that Sweden emerged as one of the greatest powers in Europe, due in no small part to your wisdom, both on and off the battlefield. As king, you initiated a number of domestic reforms that ensured the economic stability and prosperity of your people. As the general who came to be known as the "Lion of the North," your visionary designs in warfare gained the admiration of military commanders the world over. Thanks to your triumphs in the Thirty Years' War, you were assured a legacy as one of history's greatest generals. = 
 # Requires translation!
Oh noble King, the people long for your prudent leadership, hopeful that once again they will see your kingdom rise to glory. Will you devise daring new strategies, leading your armies to victory on the theater of war? Will you build a civilization that stands the test of time? = 
 # Requires translation!
Stockholm = 
 # Requires translation!
Uppsala = 
 # Requires translation!
Gothenburg = 
 # Requires translation!
Malmö = 
 # Requires translation!
Linköping = 
 # Requires translation!
Kalmar = 
 # Requires translation!
Skara = 
 # Requires translation!
Västerås = 
 # Requires translation!
Jönköping = 
 # Requires translation!
Visby = 
 # Requires translation!
Falun = 
 # Requires translation!
Norrköping = 
 # Requires translation!
Gävle = 
 # Requires translation!
Halmstad = 
 # Requires translation!
Karlskrona = 
 # Requires translation!
Hudiksvall = 
 # Requires translation!
Örebro = 
 # Requires translation!
Umeå = 
 # Requires translation!
Karlstad = 
 # Requires translation!
Helsingborg = 
 # Requires translation!
Härnösand = 
 # Requires translation!
Vadstena = 
 # Requires translation!
Lund = 
 # Requires translation!
Västervik = 
 # Requires translation!
Enköping = 
 # Requires translation!
Skövde = 
 # Requires translation!
Eskilstuna = 
 # Requires translation!
Luleå = 
 # Requires translation!
Lidköping = 
 # Requires translation!
Södertälje = 
 # Requires translation!
Mariestad = 
 # Requires translation!
Östersund = 
 # Requires translation!
Borås = 
 # Requires translation!
Sundsvall = 
 # Requires translation!
Vimmerby = 
 # Requires translation!
Köping = 
 # Requires translation!
Mora = 
 # Requires translation!
Arboga = 
 # Requires translation!
Växjö = 
 # Requires translation!
Gränna = 
 # Requires translation!
Kiruna = 
 # Requires translation!
Borgholm = 
 # Requires translation!
Strängnäs = 
 # Requires translation!
Sveg = 
 # Requires translation!
Sweden = 
 # Requires translation!
Gain [amount] Influence with a [baseUnitFilter] gift to a City-State = 
 # Requires translation!
When declaring friendship, both parties gain a [amount]% boost to great person generation = 

 # Requires translation!
Maria Theresa = 
 # Requires translation!
Shame that it has come this far. But ye wished it so. Next time, be so good, choose your words more wisely. = 
 # Requires translation!
What a fool ye are! Ye will end swiftly and miserably. = 
 # Requires translation!
The world is pitiful! There's no beauty in it, no wisdom. I am almost glad to go. = 
 # Requires translation!
The archduchess of Austria welcomes your Eminence to... Oh let's get this over with! I have a luncheon at four o'clock. = 
 # Requires translation!
I see you admire my new damask. Nobody should say that I am an unjust woman. Let's reach an agreement! = 
 # Requires translation!
Oh, it's ye! = 
 # Requires translation!
Diplomatic Marriage = 
 # Requires translation!
Noble and virtuous Queen Maria Theresa, Holy Roman Empress and sovereign of Austria, the people bow to your gracious will. Following the death of your father King Charles VI, you ascended the thone of Austria during a time of great instability, but the empty coffers and diminished military did litle to dissuade your ambitions. Faced with war almost immediately upon your succession to the thron, you managed to fend off your foes, and in naming your husband Francis Stephen co-ruler, assured your place as Empress of the Holy Roman Empire. During your reigh, you guided Austria on a new path of reform - strengthening the military, replenishing the treasury, and improving the educational system of the kingdom. = 
 # Requires translation!
Oh great queen, bold and dignified, the time has come for you to rise and guide the kingdom once again. Can you return your people to the height of prosperity and splendor? Will you build a civilization that stands the test of time? = 
 # Requires translation!
Vienna = 
 # Requires translation!
Salzburg = 
 # Requires translation!
Graz = 
 # Requires translation!
Linz = 
 # Requires translation!
Klagenfurt = 
 # Requires translation!
Bregenz = 
 # Requires translation!
Innsbruck = 
 # Requires translation!
Kitzbühel = 
 # Requires translation!
St. Pölten = 
 # Requires translation!
Eisenstadt = 
 # Requires translation!
Villach = 
 # Requires translation!
Zwettl = 
 # Requires translation!
Traun = 
 # Requires translation!
Wels = 
 # Requires translation!
Dornbirn = 
 # Requires translation!
Feldkirch = 
 # Requires translation!
Amstetten = 
 # Requires translation!
Bad Ischl = 
 # Requires translation!
Wolfsberg = 
 # Requires translation!
Kufstein = 
 # Requires translation!
Leoben = 
 # Requires translation!
Klosterneuburg = 
 # Requires translation!
Leonding = 
 # Requires translation!
Kapfenberg = 
 # Requires translation!
Hallein = 
 # Requires translation!
Bischofshofen = 
 # Requires translation!
Waidhofen = 
 # Requires translation!
Saalbach = 
 # Requires translation!
Lienz = 
 # Requires translation!
Steyr = 
 # Requires translation!
Austria = 
 # Requires translation!
Can spend Gold to annex or puppet a City-State that has been your ally for [amount] turns. = 

 # Requires translation!
Dido = 
 # Requires translation!
Tell me, do you all know how numerous my armies, elephants and the gdadons are? No? Today, you shall find out! = 
 # Requires translation!
Fate is against you. You earned the animosity of Carthage in your exploration. Your days are numbered. = 
 # Requires translation!
The fates became to hate me. This is it? You wouldn't destroy us so without their help. = 
 # Requires translation!
The Phoenicians welcome you to this most pleasant kingdom. I am Dido, the queen of Carthage and all that belongs to it. = 
 # Requires translation!
I just had the marvelous idea, and I think you'll appreciate it too. = 
 # Requires translation!
What is it now? = 
 # Requires translation!
Phoenician Heritage = 
 # Requires translation!
Blessings and salutations to you, revered Queen Dido, founder of the legendary kingdom of Carthage. Chronicled by the words of the great poet Virgil, your husband Acerbas was murdered at the hands of your own brother, King Pygmalion of Tyre, who subsequently claimed the treasures of Acerbas that were now rightfully yours. Fearing the lengths from which your brother would pursue this vast wealth, you and your compatriots sailed for new lands. Arriving on the shores of North Africa, you tricked the local king with the simple manipulation of an ox hide, laying out a vast expanse of territory for your new home, the future kingdom of Carthage. = 
 # Requires translation!
Clever and inquisitive Dido, the world longs for a leader who can provide a shelter from the coming storm, guided by brilliant intuition and cunning. Can you lead the people in the creation of a new kingdom to rival that of once mighty Carthage? Can you build a civilization that will stand the test of time? = 
 # Requires translation!
Carthage = 
 # Requires translation!
Utique = 
 # Requires translation!
Hippo Regius = 
 # Requires translation!
Gades = 
 # Requires translation!
Saguntum = 
 # Requires translation!
Carthago Nova = 
 # Requires translation!
Panormus = 
 # Requires translation!
Lilybaeum = 
 # Requires translation!
Hadrumetum = 
 # Requires translation!
Zama Regia = 
 # Requires translation!
Karalis = 
 # Requires translation!
Malaca = 
 # Requires translation!
Leptis Magna = 
 # Requires translation!
Hippo Diarrhytus = 
 # Requires translation!
Motya = 
 # Requires translation!
Sulci = 
 # Requires translation!
Leptis Parva = 
 # Requires translation!
Tharros = 
 # Requires translation!
Soluntum = 
 # Requires translation!
Lixus = 
 # Requires translation!
Oea = 
 # Requires translation!
Theveste = 
 # Requires translation!
Ibossim = 
 # Requires translation!
Thapsus = 
 # Requires translation!
Aleria = 
 # Requires translation!
Tingis = 
 # Requires translation!
Abyla = 
 # Requires translation!
Sabratha = 
 # Requires translation!
Rusadir = 
 # Requires translation!
Baecula = 
 # Requires translation!
Saldae = 
 # Requires translation!
Land units may cross [terrainName] tiles after the first [baseUnitFilter] is earned = 
 # Requires translation!
Units ending their turn on [tileFilter] tiles take [amount] damage = 

 # Requires translation!
Theodora = 
 # Requires translation!
It is always a shame to destroy a thing of beauty. Happily, you are not one. = 
 # Requires translation!
Now darling, tantrums are most unbecoming. I shall have to teach you a lesson. = 
 # Requires translation!
Like a child playing with toys you are. My people will never love you, nor suffer this indignation gracefully. = 
 # Requires translation!
My, isn't this a pleasant surprise - what may I call you, oh mysterious stranger? I am Theodora, beloved of Byzantium. = 
 # Requires translation!
I have heard that you adept at certain kinds of ... interactions. Show me. = 
 # Requires translation!
Hello again. = 
 # Requires translation!
Patriarchate of Constantinople = 
 # Requires translation!
All hail the most magnificent and magnanimous Empress Theodora, beloved of Byzantium and of Rome! From the lowly ranks of actress and courtesan you became the most powerful woman in the Roman Empire, consort to Justinian I. Starting in the late 520's AD, you joined your husband in a series of important spiritual and legal reforms, creating many laws which elevated the status of and promoted equal treatment of women in the empire. You also aided in the restoration and construction of many aqueducts, bridges, and churches across Constantinople, culminating in the creation of the Hagia Sophia, one of the most splendid architectural wonders of the world. = 
 # Requires translation!
Beautiful Empress, Byzantium is in need of your wisdom and strength - her people are lost without your light to lead them. The Byzantine Empire may have fallen once, but its spirit is still intact waiting to be reborn anew. Can you return Byzantium to the heights of glory it once enjoyed? Can you create a civilization to stand the test of time? = 
 # Requires translation!
Constantinople = 
 # Requires translation!
Adrianople = 
 # Requires translation!
Nicaea = 
 # Requires translation!
Antioch = 
 # Requires translation!
Varna = 
 # Requires translation!
Ohrid = 
 # Requires translation!
Nicomedia = 
 # Requires translation!
Trebizond = 
 # Requires translation!
Cherson = 
 # Requires translation!
Sardica = 
 # Requires translation!
Ani = 
 # Requires translation!
Dyrrachium = 
 # Requires translation!
Edessa = 
 # Requires translation!
Chalcedon = 
 # Requires translation!
Naissus = 
 # Requires translation!
Bari = 
 # Requires translation!
Iconium = 
 # Requires translation!
Prilep = 
 # Requires translation!
Samosata = 
 # Requires translation!
Kars = 
 # Requires translation!
Theodosiopolis = 
 # Requires translation!
Tyana = 
 # Requires translation!
Gaza = 
 # Requires translation!
Kerkyra = 
 # Requires translation!
Phoenice = 
 # Requires translation!
Selymbria = 
 # Requires translation!
Sillyon = 
 # Requires translation!
Chrysopolis = 
 # Requires translation!
Vodena = 
 # Requires translation!
Traianoupoli = 
 # Requires translation!
Constantia = 
 # Requires translation!
Patra = 
 # Requires translation!
Korinthos = 
 # Requires translation!
Byzantium = 
 # Requires translation!
May choose [amount] additional belief(s) of any type when [foundingOrEnhancing] a religion = 

 # Requires translation!
Boudicca = 
 # Requires translation!
You shall stain this land no longer with your vileness! To arms, my countrymen. We ride to war! = 
 # Requires translation!
Traitorous man! The Celtic peoples will not stand for such wanton abuse and slander - I shall have your balls! = 
 # Requires translation!
Vile ruler, know you have won this war in name alone. Your cities lie buried and your troops defeated. I have my own victory. = 
 # Requires translation!
I am Boudicca, Queen of the Celts. Let no-one underestimate me! = 
 # Requires translation!
Let us join our forces together and reap the rewards. = 
 # Requires translation!
God has given good to you. = 
 # Requires translation!
Druidic Lore = 
 # Requires translation!
Eternal glory and praise for you, fierce and vengeful Warrior Queen! In a time dominated by men, you not only secured your throne and sovereign rule, but also successfully defied the power of the Roman Empire. After suffering terrible punishment and humiliation at the hand of the Roman invaders, you rallied your people in a bloody and terrifying revolt. Legions fell under your chariot wheels and the city of London burned. While in the end the Romans retained ownership of the isles, you alone made Nero consider withdrawing all troops and leaving Britain forever. = 
 # Requires translation!
Oh sleeping lioness, your people desire that you rise and lead them again in the calling that is your namesake. Will you meet their challenge on the open field and lead the Celts to everlasting victory? Will you restore your lands and build an empire to stand the test of time? = 
 # Requires translation!
Cardiff = 
 # Requires translation!
Truro = 
 # Requires translation!
Douglas = 
 # Requires translation!
Glasgow = 
 # Requires translation!
Cork = 
 # Requires translation!
Aberystwyth = 
 # Requires translation!
Penzance = 
 # Requires translation!
Ramsey = 
 # Requires translation!
Inverness = 
 # Requires translation!
Limerick = 
 # Requires translation!
Swansea = 
 # Requires translation!
St. Ives = 
 # Requires translation!
Peel = 
 # Requires translation!
Aberdeen = 
 # Requires translation!
Belfast = 
 # Requires translation!
Caernarfon = 
 # Requires translation!
Newquay = 
 # Requires translation!
Saint-Nazaire = 
 # Requires translation!
Castletown = 
 # Requires translation!
Stirling = 
 # Requires translation!
Galway = 
 # Requires translation!
Conwy = 
 # Requires translation!
St. Austell = 
 # Requires translation!
Saint-Malo = 
 # Requires translation!
Onchan = 
 # Requires translation!
Dundee = 
 # Requires translation!
Londonderry = 
 # Requires translation!
Llanfairpwllgwyngyll = 
 # Requires translation!
Falmouth = 
 # Requires translation!
Lorient = 
 # Requires translation!
Celts = 
 # Requires translation!
with [amount] to [amount2] neighboring [tileFilter] [tileFilter2] tiles = 

 # Requires translation!
Haile Selassie = 
 # Requires translation!
I have tried all other avenues, but yet you persist in this madness. I hope, for your sake, your end is swift. = 
 # Requires translation!
It is silence that allows evil to triumph. We will not stand mute and allow you to continue on this mad quest unchecked. = 
 # Requires translation!
God and history will remember your actions this day. I hope you are ready for your impending judgment. = 
 # Requires translation!
A thousand welcomes to our fair nation. I am Selassie, the Ras Tafari Makonnen and Emperor of Ethiopia, your humble servant. = 
 # Requires translation!
I request that you consider this offer between our two peoples. I believe it will do us both good. = 
 # Requires translation!
Spirit of Adwa = 
 # Requires translation!
Blessings be upon you, honorable and righteous Emperor of Ethiopia, Haile Selassie. Your legacy as one of Ethiopia's greatest rulers, and as the spiritual leader to the Rastafarian movement, is outshone only by the influence you had on diplomacy and political cooperation throughout the world. In introducing Ethiopia's first written constitution, you planted the seeds of democracy that would take root over the coming years, and your infinitely wise grasp of global affairs secured Ethiopia's place as a charter member of the United Nations. Spearheading efforts to reform and modernize the nation during your reign, you changed the course of Ethiopian history forever = 
 # Requires translation!
Revered king, your composed demeanor once protected the people from the many conflicts that plague the nations of men, and the kingdom looks to you to assure peace once again. Will you lead the people with courage and authority, moving forward into a new age? Will you build a civilization that stands the test of time? = 
 # Requires translation!
Addis Ababa = 
 # Requires translation!
Harar = 
 # Requires translation!
Adwa = 
 # Requires translation!
Lalibela = 
 # Requires translation!
Gondar = 
 # Requires translation!
Axum = 
 # Requires translation!
Dire Dawa = 
 # Requires translation!
Bahir Dar = 
 # Requires translation!
Adama = 
 # Requires translation!
Mek'ele = 
 # Requires translation!
Awasa = 
 # Requires translation!
Jimma = 
 # Requires translation!
Jijiga = 
 # Requires translation!
Dessie = 
 # Requires translation!
Debre Berhan = 
 # Requires translation!
Shashamane = 
 # Requires translation!
Debre Zeyit = 
 # Requires translation!
Sodo = 
 # Requires translation!
Hosaena = 
 # Requires translation!
Nekemte = 
 # Requires translation!
Asella = 
 # Requires translation!
Dila = 
 # Requires translation!
Adigrat = 
 # Requires translation!
Debre Markos = 
 # Requires translation!
Kombolcha = 
 # Requires translation!
Debre Tabor = 
 # Requires translation!
Sebeta = 
 # Requires translation!
Shire = 
 # Requires translation!
Ambo = 
 # Requires translation!
Negele Arsi = 
 # Requires translation!
Gambela = 
 # Requires translation!
Ziway = 
 # Requires translation!
Weldiya = 
 # Requires translation!
Ethiopia = 
 # Requires translation!
when fighting units from a Civilization with more Cities than you = 

 # Requires translation!
Pacal = 
 # Requires translation!
A sacrifice unlike all others must be made! = 
 # Requires translation!
Muahahahahahaha! = 
 # Requires translation!
Today comes a great searing pain. With you comes the path to the black storm. = 
 # Requires translation!
Greetings, wayward one. I am known as Pacal. = 
 # Requires translation!
Friend, I believe I may have found a way to save us all! Look, look and accept my offering! = 
 # Requires translation!
A fine day, it helps you. = 
 # Requires translation!
The Long Count = 
 # Requires translation!
Your people kneel before you, exalted King Pacal the Great, favored son of the gods and shield to the citizens of the Palenque domain. After years of strife at the hands of your neighboring rivals, you struck back at the enemies of your people, sacrificing their leaders in retribution for the insults dealt to your predecessors. The glory of Palenque was restored only by the guidance afforded by your wisdom, as you orchestrated vast reconstruction efforts within the city, creating some of the greatest monuments and architecture your people - and the world - have ever known. = 
 # Requires translation!
Illustrious King, your people once again look to you for leadership and counsel in the coming days. Will you channel the will of the gods and restore your once proud kingdom to its greatest heights? Will you build new monuments to forever enshrine the memories of your people? Can you build a civilization that will stand the test of time? = 
 # Requires translation!
Palenque = 
 # Requires translation!
Tikal = 
 # Requires translation!
Uxmal = 
 # Requires translation!
Tulum = 
 # Requires translation!
Copan = 
 # Requires translation!
Coba = 
 # Requires translation!
El Mirador = 
 # Requires translation!
Calakmul = 
 # Requires translation!
Edzna = 
 # Requires translation!
Lamanai = 
 # Requires translation!
Izapa = 
 # Requires translation!
Uaxactun = 
 # Requires translation!
Comalcalco = 
 # Requires translation!
Piedras Negras = 
 # Requires translation!
Cancuen = 
 # Requires translation!
Yaxha = 
 # Requires translation!
Quirigua = 
 # Requires translation!
Q'umarkaj = 
 # Requires translation!
Nakbe = 
 # Requires translation!
Cerros = 
 # Requires translation!
Xunantunich = 
 # Requires translation!
Takalik Abaj = 
 # Requires translation!
Cival = 
 # Requires translation!
San Bartolo = 
 # Requires translation!
Altar de Sacrificios = 
 # Requires translation!
Seibal = 
 # Requires translation!
Caracol = 
 # Requires translation!
Naranjo = 
 # Requires translation!
Dos Pilas = 
 # Requires translation!
Mayapan = 
 # Requires translation!
Ixinche = 
 # Requires translation!
Zaculeu = 
 # Requires translation!
Kabah = 
 # Requires translation!
The Maya = 
 # Requires translation!
Receive a free Great Person at the end of every [comment] (every 394 years), after researching [tech]. Each bonus person can only be chosen once. = 
 # Requires translation!
Once The Long Count activates, the year on the world screen displays as the traditional Mayan Long Count. = 


 # Requires translation!
I didn't want to do this. We declare war. = 
 # Requires translation!
I will fear no evil. For god is with me! = 
 # Requires translation!
Why have you forsaken us my lord? = 
 # Requires translation!
Bratislava = 

 # Requires translation!
We have wanted this for a LONG time. War it shall be. = 
 # Requires translation!
Very well, we will kick you back to the ancient era! = 
 # Requires translation!
This isn't how it is supposed to be! = 
 # Requires translation!
Cahokia = 

 # Requires translation!
By god's grace we will not allow these atrocities to occur any longer. We declare war! = 
 # Requires translation!
May god have mercy on your evil soul. = 
 # Requires translation!
I for one welcome our new conquer overlord! = 
 # Requires translation!
Jerusalem = 


#################### Lines from Policies from Civ V - Gods & Kings ####################


#################### Lines from Quests from Civ V - Gods & Kings ####################


#################### Lines from Religions from Civ V - Gods & Kings ####################


 # Requires translation!
Judaism = 


 # Requires translation!
Sikhism = 

 # Requires translation!
Taoism = 


#################### Lines from Ruins from Civ V - Gods & Kings ####################


 # Requires translation!
We have found holy symbols in the ruins, giving us a deeper understanding of religion! (+[faithAmount] Faith) = 
 # Requires translation!
discover holy symbols = 

 # Requires translation!
We have found an ancient prophecy in the ruins, greatly increasing our spiritual connection! (+[faithAmount] Faith) = 
 # Requires translation!
an ancient prophecy = 


#################### Lines from Specialists from Civ V - Gods & Kings ####################


#################### Lines from Techs from Civ V - Gods & Kings ####################


 # Requires translation!
'What is drama but life with the dull bits cut out.' - Alfred Hitchcock = 
 # Requires translation!
Drama and Poetry = 

 # Requires translation!
'The merchants and the traders have come; their profits are pre-ordained...' - Sri Guru Granth Sahib = 
 # Requires translation!
Guilds = 


 # Requires translation!
'Architecture begins where engineering ends.' - Walter Gropius = 
 # Requires translation!
Architecture = 

 # Requires translation!
'Industrialization based on machinery, already referred to as a characteristic of our age, is but one aspect of the revolution that is being wrought by technology.' - Emily Greene Balch = 
 # Requires translation!
Industrialization = 


 # Requires translation!
'Men, like bullets, go farthest when they are smoothest.' - Jean Paul = 
 # Requires translation!
Ballistics = 

 # Requires translation!
'The root of the evil is not the construction of new, more dreadful weapons. It is the spirit of conquest.' - Ludwig von Mises = 
 # Requires translation!
Combined Arms = 


 # Requires translation!
'The more we elaborate our means of communication, the less we communicate.' - J.B. Priestly = 
 # Requires translation!
Telecommunications = 
 # Requires translation!
'All men can see these tactics whereby I conquer, but what none can see is the strategy out of which victory is evolved.' - Sun Tzu = 
 # Requires translation!
Mobile Tactics = 


#################### Lines from Terrains from Civ V - Gods & Kings ####################


 # Requires translation!
Mount Kailash = 

 # Requires translation!
Mount Sinai = 

 # Requires translation!
Sri Pada = 

 # Requires translation!
Uluru = 


#################### Lines from TileImprovements from Civ V - Gods & Kings ####################


 # Requires translation!
Polder = 


#################### Lines from TileResources from Civ V - Gods & Kings ####################


Citrus = Morakkabaat

Copper = Mes

Crab = Kharchang

 # Requires translation!
Salt = 

Truffles = Ghaarch


#################### Lines from UnitPromotions from Civ V - Gods & Kings ####################


 # Requires translation!
[amount]% to Flank Attack bonuses = 


 # Requires translation!
Transfer Movement to [unit] = 
 # Requires translation!
[amount]% Strength when stacked with [unit] = 


#################### Lines from UnitTypes from Civ V - Gods & Kings ####################


#################### Lines from Units from Civ V - Gods & Kings ####################


 # Requires translation!
Atlatlist = 


 # Requires translation!
Quinquereme = 

 # Requires translation!
Dromon = 


 # Requires translation!
Horse Archer = 


 # Requires translation!
Battering Ram = 
 # Requires translation!
Can only attack [combatantFilter] units = 

 # Requires translation!
Pictish Warrior = 


 # Requires translation!
African Forest Elephant = 

 # Requires translation!
Cataphract = 


Composite Bowman = Kamaandaar e morakkab


 # Requires translation!
Galleass = 


 # Requires translation!
Privateer = 
 # Requires translation!
May capture killed [mapUnitFilter] units = 

 # Requires translation!
Sea Beggar = 


 # Requires translation!
Hakkapeliitta = 


 # Requires translation!
Gatling Gun = 


 # Requires translation!
Carolean = 

 # Requires translation!
Mehal Sefari = 


 # Requires translation!
Hussar = 


 # Requires translation!
Great War Infantry = 


 # Requires translation!
Triplane = 

 # Requires translation!
Great War Bomber = 


 # Requires translation!
Machine Gun = 


 # Requires translation!
Landship = 


#################### Lines from Tutorials ####################

 # Requires translation!
Introduction = 
 # Requires translation!
Welcome to Unciv!\nBecause this is a complex game, there are basic tasks to help familiarize you with the game.\nThese are completely optional, and you're welcome to explore the game on your own! = 

 # Requires translation!
New Game = 
 # Requires translation!
Your first mission is to found your capital city.\nThis is actually an important task because your capital city will probably be your most prosperous.\nMany game bonuses apply only to your capital city and it will probably be the center of your empire. = 
 # Requires translation!
How do you know a spot is appropriate?\nThat’s not an easy question to answer, but looking for and building next to luxury resources is a good rule of thumb.\nLuxury resources are tiles that have things like gems, cotton, or silk (indicated by a smiley next to the resource icon)\nThese resources make your civilization happy. You should also keep an eye out for resources needed to build units, such as iron. Cities cannot be built within 3 tiles of existing cities, which is another thing to watch out for! = 
 # Requires translation!
However, cities don’t have a set area that they can work - more on that later!\nThis means you don’t have to settle cities right next to resources.\nLet’s say, for example, that you want access to some iron – but the resource is right next to a desert.\nYou don’t have to settle your city next to the desert. You can settle a few tiles away in more prosperous lands.\nYour city will grow and eventually gain access to the resource.\nYou only need to settle right next to resources if you need them immediately – \n   which might be the case now and then, but you’ll usually have the luxury of time. = 
 # Requires translation!
The first thing coming out of your city should be either a Scout or Warrior.\nI generally prefer the Warrior because it can be used for defense and because it can be upgraded\n  to the Swordsman unit later in the game for a relatively modest sum of gold.\nScouts can be effective, however, if you seem to be located in an area of dense forest and hills.\nScouts don’t suffer a movement penalty in this terrain.\nIf you’re a veteran of the 4x strategy genre your first Warrior or Scout will be followed by a Settler.\nFast expanding is absolutely critical in most games of this type. = 

 # Requires translation!
In your first couple of turns, you will have very little options, but as your civilization grows, so do the number of things requiring your attention. = 

 # Requires translation!
Culture and Policies = 
 # Requires translation!
Each turn, the culture you gain from all your cities is added to your Civilization's culture.\nWhen you have enough culture, you may pick a Social Policy, each one giving you a certain bonus. = 
 # Requires translation!
The policies are organized into branches, with each branch providing a bonus ability when all policies in the branch have been adopted. = 
 # Requires translation!
With each policy adopted, and with each city built,\n  the cost of adopting another policy rises - so choose wisely! = 

 # Requires translation!
City Expansion = 
 # Requires translation!
Once a city has gathered enough Culture, it will expand into a neighboring tile.\nYou have no control over the tile it will expand into, but tiles with resources and higher yields are prioritized. = 
 # Requires translation!
Each additional tile will require more culture, but generally your first cities will eventually expand to a wide tile range. = 
 # Requires translation!
Although your city will keep expanding forever, your citizens can only work 3 tiles away from city center.\nThis should be taken into account when placing new cities. = 

 # Requires translation!
As cities grow in size and influence, you have to deal with a happiness mechanic that is no longer tied to each individual city.\nInstead, your entire empire shares the same level of satisfaction.\nAs your cities grow in population you’ll find that it is more and more difficult to keep your empire happy. = 
 # Requires translation!
In addition, you can’t even build any city improvements that increase happiness until you’ve done the appropriate research.\nIf your empire’s happiness ever goes below zero the growth rate of your cities will be hurt.\nIf your empire becomes severely unhappy (as indicated by the smiley-face icon at the top of the interface)\n  your armies will have a big penalty slapped on to their overall combat effectiveness. = 
 # Requires translation!
This means that it is very difficult to expand quickly in Unciv.\nIt isn’t impossible, but as a new player you probably shouldn't do it.\nSo what should you do? Chill out, scout, and improve the land that you do have by building Workers.\nOnly build new cities once you have found a spot that you believe is appropriate. = 

 # Requires translation!
Unhappiness = 
 # Requires translation!
It seems that your citizens are unhappy!\nWhile unhappy, your civilization will suffer many detrimental effects, increasing in severity as unhappiness gets higher. = 
 # Requires translation!
Unhappiness has two main causes: Population and cities.\n  Each city causes 3 unhappiness, and each population, 1 = 
 # Requires translation!
There are 2 main ways to combat unhappiness:\n  by building happiness buildings for your population\n  or by having improved luxury resources within your borders. = 

 # Requires translation!
You have entered a Golden Age!\nGolden age points are accumulated each turn by the total happiness \n  of your civilization\nWhen in a golden age, culture and production generation increases +20%,\n  and every tile already providing at least one gold will provide an extra gold. = 

 # Requires translation!
Roads and Railroads = 
 # Requires translation!
Connecting your cities to the capital by roads\n  will generate gold via the trade route.\nNote that each road costs 1 gold Maintenance per turn, and each Railroad costs 2 gold,\n  so it may be more economical to wait until the cities grow! = 

 # Requires translation!
Victory Types = 
 # Requires translation!
Once you’ve settled your first two or three cities you’re probably 100 to 150 turns into the game.\nNow is a good time to start thinking about how, exactly, you want to win – if you haven’t already. = 
 # Requires translation!
There are four ways to win in Unciv. They are:\n - Cultural Victory: Complete 5 Social Policy Trees and build the Utopia Project\n - Domination Victory: Survive as the last civilization\n - Science Victory: Be the first to construct a spaceship to Alpha Centauri\n - Diplomatic Victory: Build the United Nations and win the vote = 
 # Requires translation!
So to sum it up, these are the basics of Unciv – Found a prosperous first city, expand slowly to manage happiness, and set yourself up for the victory condition you wish to pursue.\nObviously, there is much more to it than that, but it is important not to jump into the deep end before you know how to swim. = 

 # Requires translation!
Enemy City = 
 # Requires translation!
Cities can be conquered by reducing their health to 1, and entering the city with a melee unit.\nSince cities heal each turn, it is best to attack with ranged units and use your melee units to defend them until the city has been defeated! = 

 # Requires translation!
Luxury Resource = 
 # Requires translation!
Luxury resources within your domain and with their specific improvement are connected to your trade network.\nEach unique Luxury resource you have adds 5 happiness to your civilization, but extra resources of the same type don't add anything, so use them for trading with other civilizations! = 

 # Requires translation!
Strategic Resource = 
 # Requires translation!
Strategic resources within your domain and with their specific improvement are connected to your trade network.\nStrategic resources allow you to train units and construct buildings that require those specific resources, for example the Horseman requires Horses. = 
 # Requires translation!
Unlike Luxury Resources, each Strategic Resource on the map provides more than one of that resource.\nThe top bar keeps count of how many unused strategic resources you own.\nA full drilldown of resources is available in the Resources tab in the Overview screen. = 

 # Requires translation!
The city can no longer put up any resistance!\nHowever, to conquer it, you must enter the city with a melee unit = 

 # Requires translation!
After Conquering = 
 # Requires translation!
When conquering a city, you can choose to liberate, annex, puppet, or raze the city. = 
 # Requires translation!
\nLiberating the city will return it to its original owner, giving you a massive diplomatic boost with them!\n\nAnnexing the city will give you full control over it, but also increase the citizens' unhappiness to 2x!\nThis can be mitigated by building a courthouse in the city, returning the citizen's unhappiness to normal.\n\nPuppeting the city will mean that you have no control on the city's production.\nThe city will not increase your tech or policy cost, but its citizens will generate 1.5x the regular unhappiness.\nA puppeted city can be annexed at any time, but annexed cities cannot be returned to a puppeted state!\n\nRazing the city will lower its population by 1 each turn until the city is destroyed!\nYou cannot raze a city that is either the starting capital of a civilization or the holy city of a religion. = 

 # Requires translation!
You have encountered a barbarian unit!\nBarbarians attack everyone indiscriminately, so don't let your \n  civilian units go near them, and be careful of your scout! = 

 # Requires translation!
You have encountered another civilization!\nOther civilizations start out peaceful, and you can trade with them,\n  but they may choose to declare war on you later on = 

 # Requires translation!
Once you have completed the Apollo Program, you can start constructing spaceship parts in your cities\n (with the relevant technologies) to win a Scientific Victory! = 

 # Requires translation!
Injured Units = 
 # Requires translation!
Injured units deal less damage, but recover after turns that they have been inactive.\nUnits heal 5 health per turn in enemy territory, 10 in neutral land,\n  15 inside your territory and 20 in your cities. = 

 # Requires translation!
Workers = 
 # Requires translation!
Workers are vital to your cities' growth, since only they can construct improvements on tiles.\nImprovements raise the yield of your tiles, allowing your city to produce more and grow faster while working the same amount of tiles! = 

 # Requires translation!
Siege Units = 
 # Requires translation!
Siege units are extremely powerful against cities, but need to be Set Up before they can attack.\nOnce your siege unit is set up, it can attack from the current tile,\n  but once moved to another tile, it will need to be set up again. = 

 # Requires translation!
Embarking = 
 # Requires translation!
Once a certain tech is researched, your land units can embark, allowing them to traverse water tiles.\nEntering or leaving water takes the entire turn. = 
 # Requires translation!
Units are defenseless while embarked (cannot use modifiers), and have a fixed Defending Strength based on your tech Era, so be careful!\nRanged Units can't attack, Melee Units have a Strength penalty, and all have limited vision. = 

 # Requires translation!
Idle Units = 
 # Requires translation!
If you don't want to move a unit this turn, you can skip it by clicking 'Next unit' again.\nIf you won't be moving it for a while, you can have the unit enter Fortify or Sleep mode - \n  units in Fortify or Sleep are not considered idle units.\nIf you want to disable the 'Next unit' feature entirely, you can toggle it in Menu -> Check for idle units. = 

 # Requires translation!
Contact Me = 
 # Requires translation!
Hi there! If you've played this far, you've probably seen that the game is currently incomplete.\n UnCiv is meant to be open-source and free, forever.\n That means no ads or any other nonsense. = 
 # Requires translation!
What motivates me to keep working on it, \n  besides the fact I think it's amazingly cool that I can,\n  is the support from the players - you guys are the best! = 
 # Requires translation!
Every rating and review that I get puts a smile on my face =)\n  So contact me! Send me an email, review, Github issue\n  or mail pigeon, and let's figure out how to make the game \n  even more awesome!\n(Contact info is in the Play Store) = 

 # Requires translation!
Pillaging = 
 # Requires translation!
Military units can pillage improvements, which heals them 25 health and ruins the improvement.\nThe tile can still be worked, but advantages from the improvement - stat bonuses and resources - will be lost.\nWorkers can repair these improvements, which takes less time than building the improvement from scratch. = 

 # Requires translation!
Experience = 
 # Requires translation!
Units that enter combat gain experience, which can then be used on promotions for that unit.\nUnits gain more experience when in Melee combat than Ranged, and more when attacking than when defending. = 
 # Requires translation!
Units can only gain up to 30 XP from Barbarian units - meaning up to 2 promotions. After that, Barbarian units will provide no experience. = 

 # Requires translation!
Combat = 
 # Requires translation!
Unit and cities are worn down by combat, which is affected by a number of different values.\nEach unit has a certain 'base' combat value, which can be improved by certain conditions, promotions and locations. = 
 # Requires translation!
Units use the 'Strength' value as the base combat value when melee attacking and when defending.\nWhen using a ranged attack, they will the use the 'Ranged Strength' value instead. = 
 # Requires translation!
Ranged attacks can be done from a distance, dependent on the 'Range' value of the unit.\nWhile melee attacks allow the defender to damage the attacker in retaliation, ranged attacks do not. = 

 # Requires translation!
Research Agreements = 
 # Requires translation!
In research agreements, you and another civilization decide to jointly research technology.\nAt the end of the agreement, you will both receive a 'lump sum' of Science, which will go towards one of your unresearched technologies. = 
 # Requires translation!
The amount of ⍾Science you receive at the end is dependent on the ⍾Science generated by your cities and the other civilization's cities during the agreement - the more, the better! = 

 # Requires translation!
Not all nations are contending with you for victory.\nCity-States are nations that can't win, don't conquer other cities and can't be traded with. = 
 # Requires translation!
Instead, diplomatic relations with City-States are determined by Influence - a meter of 'how much the City-State likes you'.\nInfluence can be increased by attacking their enemies, liberating their city, and giving them sums of gold. = 
 # Requires translation!
Certain bonuses are given when you are at above 30 influence.\nWhen you have above 60 Influence, and you have the highest influence with them of all civilizations, you are considered their 'Ally', and gain further bonuses and access to the Luxury and Strategic resources in their lands. = 

 # Requires translation!
Great People = 
 # Requires translation!
Certain buildings, and specialists in cities, generate Great Person points per turn.\nThere are several types of Great People, and their points accumulate separately.\nThe number of points per turn and accumulated points can be viewed in the Overview screen. = 
 # Requires translation!
Once enough points have been accumulated, a Great Person of that type will be created!\nEach Great Person can construct a certain Great Improvement which gives large yields over time, or immediately consumed to provide a certain bonus now. = 
 # Requires translation!
Great Improvements also provide any strategic resources that are under them, so you don't need to worry if resources are revealed underneath your improvements! = 

 # Requires translation!
Removing Terrain Features = 
 # Requires translation!
Certain tiles have terrain features - like Flood plains or Forests -  on top of them. Some of these layers, like Jungle, Marsh and Forest, can be removed by workers.\nRemoving the terrain feature does not remove any resources in the tile, and is usually required in order to add improvements exploiting those resources. = 

 # Requires translation!
Natural Wonders, such as the Mt. Fuji, the Rock of Gibraltar and the Great Barrier Reef, are unique, impassable terrain features, masterpieces of mother Nature, which possess exceptional qualities that make them very different from the average terrain.\nThey benefit by giving you large sums of Culture, Science, Gold or Production if worked by your Cities, which is why you might need to bring them under your empire as soon as possible. = 

 # Requires translation!
Keyboard = 
 # Requires translation!
If you have a keyboard, some shortcut keys become available. Unit command or improvement picker keys, for example, are shown directly in their corresponding buttons. = 
 # Requires translation!
On the world screen the hotkeys are as follows: = 
 # Requires translation!
Space or 'N' - Next unit or turn\n'E' - Empire overview (last viewed page)\n'+', '-' - Zoom in / out\nHome - center on capital or open its city screen if already centered = 
 # Requires translation!
F1 - Open Civilopedia\nF2 - Empire overview Trades\nF3 - Empire overview Units\nF4 - Empire overview Diplomacy\nF5 - Social policies\nF6 - Technologies\nF7 - Empire overview Cities\nF8 - Victory Progress\nF9 - Empire overview Stats\nF10 - Empire overview Resources\nF11 - Quicksave\nF12 - Quickload = 
 # Requires translation!
Ctrl-R - Toggle tile resource display\nCtrl-Y - Toggle tile yield display\nCtrl-O - Game options\nCtrl-S - Save game\nCtrl-L - Load game = 

 # Requires translation!
World Screen = 
 # Requires translation!
This is where you spend most of your time playing Unciv. See the world, control your units, access other screens from here. = 
 # Requires translation!
①: The menu button - civilopedia, save, load, options... = 
 # Requires translation!
②: The player/nation whose turn it is - click for diplomacy overview. = 
 # Requires translation!
③: The Technology Button - shows the tech tree which allows viewing or researching technologies. = 
 # Requires translation!
④: The Social Policies Button - shows enacted and selectable policies, and with enough culture points you can enact new ones. = 
 # Requires translation!
⑤: The Diplomacy Button - shows the diplomacy manager where you can talk to other civilizations. = 
 # Requires translation!
⑥: Unit Action Buttons - while a unit is selected its possible actions appear here. = 
 # Requires translation!
⑦: The unit/city info pane - shows information about a selected unit or city. = 
 # Requires translation!
⑧: The name (and unit icon) of the selected unit or city, with current health if wounded. Clicking a unit name or icon will open its civilopedia entry. = 
 # Requires translation!
⑨: The arrow buttons allow jumping to the next/previous unit. = 
 # Requires translation!
⑩: For a selected unit, its promotions appear here, and clicking leads to the promotions screen for that unit. = 
 # Requires translation!
⑪: Remaining/per turn movement points, strength and experience / XP needed for promotion. For cities, you get its combat strength. = 
 # Requires translation!
⑫: This button closes the selected unit/city info pane. = 
 # Requires translation!
⑬: This pane appears when you order a unit to attack an enemy. On top are attacker and defender with their respective base strengths. = 
 # Requires translation!
⑭: Below that are strength bonuses or penalties and health bars projecting before / after the attack. = 
 # Requires translation!
⑮: The Attack Button - let blood flow! = 
 # Requires translation!
⑯: The minimap shows an overview over the world, with known cities, terrain and fog of war. Clicking will position the main map. = 
 # Requires translation!
⑰: To the side of the minimap are display feature toggling buttons - tile yield, worked indicator, show/hide resources. These mirror setting on the options screen and are hidden if you deactivate the minimap. = 
 # Requires translation!
⑱: Tile information for the selected hex - current or potential yield, terrain, effects, present units, city located there and such. Where appropriate, clicking a line opens the corresponding civilopedia entry. = 
 # Requires translation!
⑲: Notifications - what happened during the last 'next turn' phase. Some are clickable to show a relevant place on the map, some even show several when you click repeatedly. = 
 # Requires translation!
⑳: The Next Turn Button - unless there are things to do, in which case the label changes to 'next unit', 'pick policy' and so on. = 
 # Requires translation!
ⓐ: The overview button leads to the empire overview screen with various tabs (the last one viewed is remembered) holding vital information about the state of your civilization in the world. = 
 # Requires translation!
ⓑ: The ♪Culture icon shows accumulated ♪Culture and ♪Culture needed for the next policy - in this case, the exclamation mark tells us a next policy can be enacted. Clicking is another way to the policies manager. = 
 # Requires translation!
ⓒ: Your known strategic resources are displayed here with the available (usage already deducted) number - click to go to the resources overview screen. = 
 # Requires translation!
ⓓ: Happiness/unhappiness balance and either golden age with turns left or accumulated happiness with amount needed for a golden age is shown next to the smiley. Clicking also leads to the resources overview screen as luxury resources are a way to improve happiness. = 
 # Requires translation!
ⓔ: The ⍾Science icon shows the number of ⍾Science points produced per turn. Clicking leads to the technology tree. = 
 # Requires translation!
ⓕ: Number of turns played with translation into calendar years. Click to see the victory overview. = 
 # Requires translation!
ⓖ: The number of gold coins in your treasury and income. Clicks lead to the Stats overview screen. = 
 # Requires translation!
ⓧ: In the center of all this - the world map! Here, the "X" marks a spot outside the map. Yes, unless the wrap option was used, Unciv worlds are flat. Don't worry, your ships won't fall off the edge. = 
 # Requires translation!
ⓨ: By the way, here's how an empire border looks like - it's in the national colours of the nation owning the territory. = 
 # Requires translation!
ⓩ: And this is the red targeting circle that led to the attack pane back under ⑬. = 
 # Requires translation!
What you don't see: The phone/tablet's back button will pop the question whether you wish to leave Unciv and go back to Real Life. On desktop versions, you can use the ESC key. = 

 # Requires translation!
After building a shrine, your civilization will start generating ☮Faith. = 
 # Requires translation!
When enough ☮Faith has been generated, you will be able to found a pantheon. = 
 # Requires translation!
A pantheon will provide a small bonus for your civilization that will apply to all your cities. = 
 # Requires translation!
Each civilization can only choose a single pantheon belief, and each pantheon can only be chosen once. = 
 # Requires translation!
Generating more ☮Faith will allow you to found a religion. = 

 # Requires translation!
Keep generating ☮Faith, and eventually a great prophet will be born in one of your cities. = 
 # Requires translation!
This great prophet can be used for multiple things: Constructing a holy site, founding a religion and spreading your religion. = 
 # Requires translation!
When founding your religion, you may choose another two beliefs. The founder belief will only apply to you, while the follower belief will apply to all cities following your religion. = 
 # Requires translation!
Additionally, the city where you used your great prophet will become the holy city of that religion. = 
 # Requires translation!
Once you have founded a religion, great prophets will keep being born every so often, though the amount of Faith☮ you have to save up will be higher. = 
 # Requires translation!
One of these great prophets can then be used to enhance your religion. = 
 # Requires translation!
This will allow you to choose another follower belief, as well as an enhancer belief, that only applies to you. = 
 # Requires translation!
Do take care founding a religion soon, only about half the players in the game are able to found a religion! = 

 # Requires translation!
Beliefs = 
 # Requires translation!
There are four types of beliefs: Pantheon, Founder, Follower and Enhancer beliefs. = 
 # Requires translation!
Pantheon and Follower beliefs apply to each city following your religion, while Founder and Enhancer beliefs only apply to the founder of a religion. = 

 # Requires translation!
Religion inside cities = 
 # Requires translation!
When founding a city, it won't follow a religion immediately. = 
 # Requires translation!
The religion a city follows depends on the total pressure each religion has within the city. = 
 # Requires translation!
Followers are allocated in the same proportions as these pressures, and these followers can be viewed in the city screen. = 
 # Requires translation!
Based on this, you can get a feel for which religions have a lot of pressure built up in the city, and which have almost none. = 
 # Requires translation!
The city follows a religion if a majority of its population follows that religion, and will only then receive the effects of Follower and Pantheon beliefs of that religion. = 

 # Requires translation!
Spreading Religion = 
 # Requires translation!
Spreading religion happens naturally, but can be sped up using missionaries or great prophets. = 
 # Requires translation!
Missionaries can be bought in cities following a major religion, and will take the religion of that city. = 
 # Requires translation!
So do take care where you are buying them! If another civilization has converted one of your cities to their religion, missionaries bought there will follow their religion. = 
 # Requires translation!
Great prophets always have your religion when they appear, even if they are bought in cities following other religions, but captured great prophets do retain their original religion. = 
 # Requires translation!
Both great prophets and missionaries are able to spread religion to cities when they are inside its borders, even cities of other civilizations. = 
 # Requires translation!
These two units can even enter tiles of civilizations with whom you don't have an open borders agreement! = 
 # Requires translation!
But do take care, missionaries will lose 250 religious strength each turn they end while in foreign lands. = 
 # Requires translation!
This diminishes their effectiveness when spreading religion, and if their religious strength ever reaches 0, they have lost their faith and disappear. = 
 # Requires translation!
When you do spread your religion, the religious strength of the unit is added as pressure for that religion. = 
 # Requires translation!
Cities also passively add pressure of their majority religion to nearby cities. = 
 # Requires translation!
Each city provides +6 pressure per turn to all cities within 10 tiles, though the exact amount of pressure depends on the game speed. = 
 # Requires translation!
This pressure can also be seen in the city screen, and gives you an idea of how religions in your cities will evolve if you don't do anything. = 
 # Requires translation!
Holy cities also provide +30 pressure of the religion founded there to themselves, making it very difficult to effectively convert a holy city. = 
 # Requires translation!
Lastly, before founding a religion, new cities you settle will start with 200 pressure for your pantheon. = 
 # Requires translation!
This way, all your cities will starting following your pantheon as long as you haven't founded a religion yet. = 

 # Requires translation!
Inquisitors = 
 # Requires translation!
Inquisitors are the last religious unit, and their strength is removing other religions. = 
 # Requires translation!
They can remove all other religions from one of your own cities, removing any pressures built up. = 
 # Requires translation!
Great prophets also have this ability, and remove all other religions in the city when spreading their religion. = 
 # Requires translation!
Often this results in the city immediately converting to their religion = 
 # Requires translation!
Additionally, when an inquisitor is stationed in or directly next to a city center, units of other religions cannot spread their faith there, though natural spread is uneffected. = 

 # Requires translation!
The Mayan unique ability, 'The Long Count', comes with a side effect: = 
 # Requires translation!
Once active, the game's year display will use mayan notation. = 
 # Requires translation!
The Maya measured time in days from what we would call 11th of August, 3114 BCE. A day is called K'in, 20 days are a Winal, 18 Winals are a Tun, 20 Tuns are a K'atun, 20 K'atuns are a B'ak'tun, 20 B'ak'tuns a Piktun, and so on. = 
 # Requires translation!
Unciv only displays ය B'ak'tuns, ඹ K'atuns and ම Tuns (from left to right) since that is enough to approximate gregorian calendar years. The Maya numerals are pretty obvious to understand. Have fun deciphering them! = 

 # Requires translation!
Your cities will periodically demand different luxury goods to satisfy their desire for new things in life. = 
 # Requires translation!
If you manage to acquire the demanded luxury by trade, expansion, or conquest, the city will celebrate We Love The King Day for 20 turns. = 
 # Requires translation!
During the We Love The King Day, the city will grow 25% faster. = 
 # Requires translation!
This means exploration and trade is important to grow your cities! = 


#################### Lines from Unique Types #######################

 # Requires translation!
Nullifies [stat] [cityFilter] = 
 # Requires translation!
Nullifies Growth [cityFilter] = 
 # Requires translation!
Provides [stats] per turn = 
 # Requires translation!
Provides [stats] [cityFilter] per turn = 
 # Requires translation!
Provides [amount] Happiness = 
 # Requires translation!
Provides military units every ≈[amount] turns = 
 # Requires translation!
Provides a unique luxury = 
 # Requires translation!
Cannot build [baseUnitFilter] units = 
 # Requires translation!
May choose [amount] additional [beliefType] beliefs when [foundingOrEnhancing] a religion = 
 # Requires translation!
May buy [buildingFilter] buildings for [amount] [stat] [cityFilter] at an increasing price ([amount2]) = 
 # Requires translation!
May buy [baseUnitFilter] units for [amount] [stat] [cityFilter] = 
 # Requires translation!
May buy [buildingFilter] buildings for [amount] [stat] [cityFilter] = 
 # Requires translation!
May buy [baseUnitFilter] units with [stat] [cityFilter] = 
 # Requires translation!
May buy [buildingFilter] buildings with [stat] for [amount] times their normal Production cost = 
 # Requires translation!
[stat] cost of purchasing [buildingFilter] buildings [amount]% = 
 # Requires translation!
Production to science conversion in cities increased by 33% = 
 # Requires translation!
Triggers victory = 
 # Requires translation!
Starts with [policy] adopted = 
 # Requires translation!
[amount] Unit Supply = 
 # Requires translation!
[amount] Unit Supply per [amount2] population [cityFilter] = 
 # Requires translation!
[amount] Unit Supply per city = 
 # Requires translation!
Rebel units may spawn = 
 # Requires translation!
Can be purchased for [amount] [stat] [cityFilter] = 
 # Requires translation!
Requires a [buildingName] in at least [amount] cities = 
 # Requires translation!
Must not be next to [terrainFilter] = 
 # Requires translation!
No defensive terrain penalty = 
 # Requires translation!
No Sight = 
 # Requires translation!
[amount] XP gained from combat = 
 # Requires translation!
Irremovable = 
 # Requires translation!
<<<<<<< HEAD
=======
by consuming this unit = 
 # Requires translation!
>>>>>>> 69603bc5
when at war = 
 # Requires translation!
with [resource] = 
 # Requires translation!
when between [amount] and [amount2] Happiness = 
 # Requires translation!
when below [amount] Happiness = 
 # Requires translation!
during the [era] = 
 # Requires translation!
if no other Civilization has researched this = 
 # Requires translation!
upon discovering [tech] = 
 # Requires translation!
after adopting [policy] = 
 # Requires translation!
<<<<<<< HEAD
by consuming this unit = 
 # Requires translation!
=======
>>>>>>> 69603bc5
in cities with a [buildingFilter] = 
 # Requires translation!
for units with [promotion] = 
 # Requires translation!
for units without [promotion] = 
 # Requires translation!
when above [amount] HP = 
 # Requires translation!
when below [amount] HP = 
 # Requires translation!
with [amount] to [amount2] neighboring [tileFilter] tiles = 
 # Requires translation!
in [tileFilter] [tileFilter2] tiles = 
 # Requires translation!
in tiles without [tileFilter] = 
 # Requires translation!
on water maps = 
 # Requires translation!
in [regionType] Regions = 
 # Requires translation!
in all except [regionType] Regions = 
 # Requires translation!
Free [baseUnitFilter] found in the ruins = 
 # Requires translation!
[amount] Free Social Policies = 
 # Requires translation!
[amount] population in a random city = 
 # Requires translation!
[amount] free random researchable Tech(s) from the [era] = 
 # Requires translation!
Gain [amount] [stat] = 
 # Requires translation!
Gain [amount]-[amount2] [stat] = 
 # Requires translation!
Gain enough Faith for a Pantheon = 
 # Requires translation!
Gain enough Faith for [amount]% of a Great Prophet = 
 # Requires translation!
Reveal up to [amount/'all'] [tileFilter] within a [amount] tile radius = 
 # Requires translation!
From a randomly chosen tile [amount] tiles away from the ruins, reveal tiles up to [amount2] tiles away with [amount3]% chance = 
 # Requires translation!
This Unit gains [amount] XP = 
 # Requires translation!
This Unit upgrades for free including special upgrades = 
 # Requires translation!
This Unit gains the [promotion] promotion = 
 # Requires translation!
Hidden before founding a Pantheon = 
 # Requires translation!
Hidden after founding a Pantheon = 
 # Requires translation!
Hidden after generating a Great Prophet = 
 # Requires translation!
Triggerable = 
 # Requires translation!
Global = 
 # Requires translation!
Nation = 
 # Requires translation!
Era = 
 # Requires translation!
Tech = 
 # Requires translation!
Policy = 
 # Requires translation!
FounderBelief = 
 # Requires translation!
FollowerBelief = 
 # Requires translation!
Building = 
 # Requires translation!
Unit = 
 # Requires translation!
UnitType = 
 # Requires translation!
Promotion = 
 # Requires translation!
Improvement = 
 # Requires translation!
Resource = 
 # Requires translation!
Ruins = 
 # Requires translation!
CityState = 
 # Requires translation!
ModOptions = 
 # Requires translation!
Conditional = 

#################### Removed Lines ####################

<<<<<<< HEAD
=======
#~~Units fight as though they were at full strength even when damaged = Niroo haa hengaami ke aasib dide and tori mijangand ke engaar aasibi nadide and
>>>>>>> 69603bc5
#~~Rough Terrain = Zamin e naahamvaar<|MERGE_RESOLUTION|>--- conflicted
+++ resolved
@@ -9026,11 +9026,8 @@
  # Requires translation!
 Irremovable = 
  # Requires translation!
-<<<<<<< HEAD
-=======
 by consuming this unit = 
  # Requires translation!
->>>>>>> 69603bc5
 when at war = 
  # Requires translation!
 with [resource] = 
@@ -9047,11 +9044,6 @@
  # Requires translation!
 after adopting [policy] = 
  # Requires translation!
-<<<<<<< HEAD
-by consuming this unit = 
- # Requires translation!
-=======
->>>>>>> 69603bc5
 in cities with a [buildingFilter] = 
  # Requires translation!
 for units with [promotion] = 
@@ -9144,8 +9136,5 @@
 
 #################### Removed Lines ####################
 
-<<<<<<< HEAD
-=======
 #~~Units fight as though they were at full strength even when damaged = Niroo haa hengaami ke aasib dide and tori mijangand ke engaar aasibi nadide and
->>>>>>> 69603bc5
 #~~Rough Terrain = Zamin e naahamvaar