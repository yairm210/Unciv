
# Tutorial tasks

 # Requires translation!
Move a unit!\nClick on a unit > Click on a destination > Click the arrow popup = 
 # Requires translation!
Found a city!\nSelect the Settler (flag unit) > Click on 'Found city' (bottom-left corner) = 
 # Requires translation!
Enter the city screen!\nClick the city button twice = 
 # Requires translation!
Pick a technology to research!\nClick on the tech button (greenish, top left) > \n select technology > click 'Research' (bottom right) = 
 # Requires translation!
Pick a construction!\nEnter city screen > Click on a unit or building (bottom left side) > \n click 'add to queue' = 
 # Requires translation!
Pass a turn!\nCycle through units with 'Next unit' > Click 'Next turn' = 
 # Requires translation!
Reassign worked tiles!\nEnter city screen > click the assigned (green) tile to unassign > \n click an unassigned tile to assign population = 
 # Requires translation!
Meet another civilization!\nExplore the map until you encounter another civilization! = 
 # Requires translation!
Open the options table!\nClick the menu button (top left) > click 'Options' = 
 # Requires translation!
Construct an improvement!\nConstruct a Worker unit > Move to a Plains or Grassland tile > \n Click 'Create improvement' (above the unit table, bottom left)\n > Choose the farm > \n Leave the worker there until it's finished = 
 # Requires translation!
Create a trade route!\nConstruct roads between your capital and another city\nOr, automate your worker and let him get to that eventually = 
 # Requires translation!
Conquer a city!\nBring an enemy city down to low health > \nEnter the city with a melee unit = 
 # Requires translation!
Move an air unit!\nSelect an air unit > select another city within range > \nMove the unit to the other city = 
 # Requires translation!
See your stats breakdown!\nEnter the Overview screen (top right corner) >\nClick on 'Stats' = 

 # Requires translation!
Oh no! It looks like something went DISASTROUSLY wrong! This is ABSOLUTELY not supposed to happen! Please send me (yairm210@hotmail.com) an email with the game information (menu -> save game -> copy game info -> paste into email) and I'll try to fix it as fast as I can! = 
 # Requires translation!
Oh no! It looks like something went DISASTROUSLY wrong! This is ABSOLUTELY not supposed to happen! Please send us an report and we'll try to fix it as fast as we can! = 

# Buildings

 # Requires translation!
Choose a free great person = 
 # Requires translation!
Get  = 
 # Requires translation!
Hydro Plant = 
 # Requires translation!
+1 population in each city = 
 # Requires translation!
+1 happiness in each city = 

# Diplomacy,Trade,Nations

 # Requires translation!
Requires [buildingName] to be built in the city = 
 # Requires translation!
Requires [buildingName] to be built in all cities = 
 # Requires translation!
Provides a free [buildingName] in the city = 
 # Requires translation!
Requires worked [resource] near city = 
 # Requires translation!
Wonder is being built elsewhere = 
 # Requires translation!
Requires a [buildingName] in all cities = 
 # Requires translation!
Requires a [buildingName] in this city = 
 # Requires translation!
Requires [resource] = 
 # Requires translation!
Required tech: [requiredTech] = 

 # Requires translation!
Current construction = 
 # Requires translation!
Construction queue = 
 # Requires translation!
Pick a construction = 
 # Requires translation!
Queue empty = 
 # Requires translation!
Add to queue = 
 # Requires translation!
Remove from queue = 
 # Requires translation!
Show stats drilldown = 
 # Requires translation!
Show construction queue = 

 # Requires translation!
Diplomacy = 
 # Requires translation!
War = 
 # Requires translation!
Peace = 
 # Requires translation!
Research Agreement = 
 # Requires translation!
Declare war = 
 # Requires translation!
Declare war on [civName]? = 
 # Requires translation!
[civName] has declared war on us! = 
 # Requires translation!
[leaderName] of [nation] = 
 # Requires translation!
You'll pay for this! = 
 # Requires translation!
Negotiate Peace = 
 # Requires translation!
Peace with [civName]? = 
 # Requires translation!
Very well. = 
 # Requires translation!
Farewell. = 
 # Requires translation!
Sounds good! = 
 # Requires translation!
Not this time. = 
 # Requires translation!
Excellent! = 
 # Requires translation!
How about something else... = 
 # Requires translation!
A pleasure to meet you. = 
 # Requires translation!
Our relationship:  = 
 # Requires translation!
We have encountered the City-State of [name]! = 
 # Requires translation!
Declare Friendship ([numberOfTurns] turns) = 
 # Requires translation!
May our nations forever remain united! = 
 # Requires translation!
Indeed! = 
 # Requires translation!
Denounce ([numberOfTurns] turns) = 
 # Requires translation!
We will remember this. = 

 # Requires translation!
[civName] has declared war on [targetCivName]! = 
 # Requires translation!
[civName] and [targetCivName] have signed the Peace Treaty! = 
 # Requires translation!
[civName] and [targetCivName] have signed the Declaration of Friendship! = 
 # Requires translation!
[civName] has denounced [targetCivName]! = 

 # Requires translation!
Unforgivable = 
 # Requires translation!
Enemy = 
 # Requires translation!
Competitor = 
 # Requires translation!
Neutral = 
 # Requires translation!
Favorable = 
 # Requires translation!
Friend = 
 # Requires translation!
Ally = 

## Diplomatic modifiers

 # Requires translation!
You declared war on us! = 
 # Requires translation!
Your warmongering ways are unacceptable to us. = 
 # Requires translation!
You have captured our cities! = 
 # Requires translation!
We applaud your liberation of our conquered cities! = 
 # Requires translation!
Years of peace have strengthened our relations. = 
 # Requires translation!
Our mutual military struggle brings us closer together. = 
 # Requires translation!
We have signed a public declaration of friendship = 
 # Requires translation!
You have declared friendship with our enemies! = 
 # Requires translation!
You have declared friendship with our allies = 
 # Requires translation!
Our open borders have brought us closer together. = 
 # Requires translation!
Your so-called 'friendship' is worth nothing. = 
 # Requires translation!
You have publicly denounced us! = 
 # Requires translation!
You have denounced our allies = 
 # Requires translation!
You have denounced our enemies = 
 # Requires translation!
You betrayed your promise to not settle cities near us = 
 # Requires translation!
You fulfilled your promise to stop settling cities near us! = 
 # Requires translation!
You refused to stop settling cities near us = 
 # Requires translation!
Your arrogant demands are in bad taste = 
 # Requires translation!
Your use of nuclear weapons is disgusting! = 

 # Requires translation!
Demands = 
 # Requires translation!
Please don't settle new cities near us. = 
 # Requires translation!
Very well, we shall look for new lands to settle. = 
 # Requires translation!
We shall do as we please. = 
 # Requires translation!
We noticed your new city near our borders, despite your promise. This will have....implications. = 

# City states

 # Requires translation!
Provides [amountOfCulture] culture at 30 Influence = 
 # Requires translation!
Provides 3 food in capital and 1 food in other cities at 30 Influence = 
 # Requires translation!
Provides 3 happiness at 30 Influence = 
 # Requires translation!
Provides land units every 20 turns at 30 Influence = 
 # Requires translation!
Gift [giftAmount] gold (+[influenceAmount] influence) = 
 # Requires translation!
Relationship changes in another [turnsToRelationshipChange] turns = 

 # Requires translation!
Cultured = 
 # Requires translation!
Maritime = 
 # Requires translation!
Mercantile = 
 # Requires translation!
Militaristic = 
 # Requires translation!
Type:  = 
 # Requires translation!
Influence:  = 
 # Requires translation!
Reach 30 for friendship. = 
 # Requires translation!
Reach highest influence above 60 for alliance. = 
 # Requires translation!
Ally:  = 

# Trades 

 # Requires translation!
Trade = 
 # Requires translation!
Offer trade = 
 # Requires translation!
Retract offer = 
 # Requires translation!
What do you have in mind? = 
 # Requires translation!
Our items = 
 # Requires translation!
Our trade offer = 
 # Requires translation!
[otherCiv]'s trade offer = 
 # Requires translation!
[otherCiv]'s items = 
 # Requires translation!
Pleasure doing business with you! = 
 # Requires translation!
I think not. = 
 # Requires translation!
That is acceptable. = 
 # Requires translation!
Accept = 
 # Requires translation!
Keep going = 
 # Requires translation!
There's nothing on the table = 
 # Requires translation!
Peace Treaty = 
 # Requires translation!
Agreements = 
 # Requires translation!
Open Borders = 
 # Requires translation!
Gold per turn = 
 # Requires translation!
Cities = 
 # Requires translation!
Technologies = 
 # Requires translation!
Declarations of war = 
 # Requires translation!
Introduction to [nation] = 
 # Requires translation!
Declare war on [nation] = 
 # Requires translation!
Luxury resources = 
 # Requires translation!
Strategic resources = 

# Nation picker 

 # Requires translation!
[resourceName] not required = 
 # Requires translation!
Lost ability = 
 # Requires translation!
National ability = 
 # Requires translation!
[firstValue] vs [secondValue] = 

# Nations

 # Requires translation!
Receive free Great Scientist when you discover Writing, Earn Great Scientists 50% faster = 
 # Requires translation!
Ingenuity = 

 # Requires translation!
City-State Influence degrades at half and recovers at twice the normal rate = 
 # Requires translation!
Hellenic League = 

 # Requires translation!
Great general provides double combat bonus, and spawns 50% faster = 
 # Requires translation!
Art of War = 

 # Requires translation!
+20% production towards Wonder construction = 
 # Requires translation!
Monument Builders = 

 # Requires translation!
+2 movement for all naval units = 
 # Requires translation!
Sun Never Sets = 

 # Requires translation!
+2 Culture per turn from cities before discovering Steam Power = 
 # Requires translation!
Ancien Régime = 

 # Requires translation!
Strategic Resources provide +1 Production, and Horses, Iron and Uranium Resources provide double quantity = 
 # Requires translation!
Siberian Riches = 

 # Requires translation!
+25% Production towards any buildings that already exist in the Capital = 
 # Requires translation!
The Glory of Rome = 

 # Requires translation!
+1 Gold from each Trade Route, Oil resources provide double quantity = 
 # Requires translation!
Trade Caravans = 

 # Requires translation!
All land military units have +1 sight, 50% discount when purchasing tiles = 
 # Requires translation!
Manifest Destiny = 

 # Requires translation!
Units fight as though they were at full strength even when damaged = 
 # Requires translation!
Bushido = 

 # Requires translation!
67% chance to earn 25 Gold and recruit a Barbarian unit from a conquered encampment, -25% land units maintenance. = 
 # Requires translation!
Furor Teutonicus = 

 # Requires translation!
Unhappiness from number of Cities doubled, Unhappiness from number of Citizens halved. = 
 # Requires translation!
Population Growth = 

 # Requires translation!
Pay only one third the usual cost for naval unit maintenance. Melee naval units have a 1/3 chance to capture defeated naval units. = 
 # Requires translation!
Barbary Corsairs = 

 # Requires translation!
+2 Science for all specialists and Great Person tile improvements = 
 # Requires translation!
Scholars of the Jade Hall = 

 # Requires translation!
All units move through Forest and Jungle Tiles in friendly territory as if they have roads. These tiles can be used to establish City Connections upon researching the Wheel. = 
 # Requires translation!
The Great Warpath = 

 # Requires translation!
Golden Ages last 50% longer. During a Golden Age, units receive +1 Movement and +10% Strength = 
 # Requires translation!
Achaemenid Legacy = 

 # Requires translation!
Can embark and move over Coasts and Oceans immediately. +1 Sight when embarked. +10% Combat Strength bonus if within 2 tiles of a Moai. = 
 # Requires translation!
Wayfinding = 

 # Requires translation!
Food and Culture from Friendly City-States are increased by 50% = 
 # Requires translation!
Father Governs Children = 

 # Requires translation!
Receive triple Gold from Barbarian encampments and pillaging Cities. Embarked units can defend themselves. = 
 # Requires translation!
River Warlord = 

 # Requires translation!
100 Gold for discovering a Natural Wonder (bonus enhanced to 500 Gold if first to discover it). Culture, Happiness and tile yields from Natural Wonders doubled. = 
 # Requires translation!
Seven Cities of Gold = 

 # Requires translation!
Combat Strength +30% when fighting City-State units or attacking a City-State itself. All mounted units have +1 Movement. = 
 # Requires translation!
Mongol Terror = 

 # Requires translation!
Great Andean Road = 
 # Requires translation!
Viking Fury = 

# New game screen

 # Requires translation!
Uniques = 
 # Requires translation!
Promotions = 
 # Requires translation!
Load copied data = 
 # Requires translation!
Could not load game from clipboard! = 
 # Requires translation!
Start game! = 
 # Requires translation!
Map options = 
 # Requires translation!
Game options = 
 # Requires translation!
Map type = 
 # Requires translation!
Generated = 
 # Requires translation!
Existing = 
 # Requires translation!
Custom = 
 # Requires translation!
Map generation type = 
 # Requires translation!
Default = 
 # Requires translation!
Pangaea = 
 # Requires translation!
Perlin = 
 # Requires translation!
Continents = 
 # Requires translation!
Number of city-states = 
 # Requires translation!
One City Challenge = 
 # Requires translation!
No barbarians = 
 # Requires translation!
No ancient ruins = 
 # Requires translation!
No Natural Wonders = 
 # Requires translation!
Victory conditions = 
 # Requires translation!
Scientific = 
 # Requires translation!
Domination = 
 # Requires translation!
Cultural = 

 # Requires translation!
Map shape = 
 # Requires translation!
Hexagonal = 
 # Requires translation!
Rectangular = 

 # Requires translation!
Show advanced settings = 
 # Requires translation!
Hide advanced settings = 
 # Requires translation!
Map Height = 
 # Requires translation!
Temperature extremeness = 
 # Requires translation!
Resource richness = 
 # Requires translation!
Vegetation richness = 
 # Requires translation!
Rare features richness = 
 # Requires translation!
Max Coast extension = 
 # Requires translation!
Biome areas extension = 
 # Requires translation!
Water level = 
 # Requires translation!
Reset to default = 

 # Requires translation!
HIGHLY EXPERIMENTAL - YOU HAVE BEEN WARNED! = 
 # Requires translation!
Online Multiplayer = 

 # Requires translation!
World size = 
 # Requires translation!
Tiny = 
 # Requires translation!
Small = 
 # Requires translation!
Medium = 
 # Requires translation!
Large = 
 # Requires translation!
Huge = 

 # Requires translation!
Difficulty = 

 # Requires translation!
AI = 
 # Requires translation!
Remove = 
 # Requires translation!
Random = 
 # Requires translation!
Human = 
 # Requires translation!
Hotseat = 
 # Requires translation!
User ID = 
 # Requires translation!
Click to copy = 


 # Requires translation!
Game Speed = 
 # Requires translation!
Quick = 
 # Requires translation!
Standard = 
 # Requires translation!
Epic = 
 # Requires translation!
Marathon = 

 # Requires translation!
Starting Era = 
 # Requires translation!
It looks like we can't make a map with the parameters you requested! = 
 # Requires translation!
Maybe you put too many players into too small a map? = 
 # Requires translation!
No human players selected! = 

# Multiplayer

 # Requires translation!
Username = 
 # Requires translation!
Multiplayer = 
 # Requires translation!
Could not download game! = 
 # Requires translation!
Could not upload game! = 
 # Requires translation!
Join Game = 
 # Requires translation!
Invalid game ID! = 
 # Requires translation!
Copy User ID = 
 # Requires translation!
Copy Game ID = 
 # Requires translation!
UserID copied to clipboard = 
 # Requires translation!
GameID copied to clipboard = 
 # Requires translation!
Set current user = 
 # Requires translation!
Player ID from clipboard = 
 # Requires translation!
To create a multiplayer game, check the 'multiplayer' toggle in the New Game screen, and for each human player insert that player's user ID. = 
 # Requires translation!
You can assign your own user ID there easily, and other players can copy their user IDs here and send them to you for you to include them in the game. = 
 # Requires translation!
Once you've created your game, the Game ID gets automatically copied to your clipboard so you can send it to the other players. = 
 # Requires translation!
Players can enter your game by copying the game ID to the clipboard, and clicking on the 'Add Multiplayer Game' button = 
 # Requires translation!
The symbol of your nation will appear next to the game when it's your turn = 
 # Requires translation!
Back = 
 # Requires translation!
Rename = 
 # Requires translation!
Edit Game Info = 
 # Requires translation!
Add Multiplayer Game = 
 # Requires translation!
Refresh List = 
 # Requires translation!
Could not save game! = 
 # Requires translation!
Could not delete game! = 
 # Requires translation!
Could not refresh! = 
 # Requires translation!
Last refresh: [time] minutes ago = 
 # Requires translation!
Current Turn: = 
 # Requires translation!
Add Currently Running Game = 

# Save game menu

 # Requires translation!
Current saves = 
 # Requires translation!
Show autosaves = 
 # Requires translation!
Saved game name = 
 # Requires translation!
Copy to clipboard = 
 # Requires translation!
Copy saved game to clipboard = 
 # Requires translation!
Could not load game = 
 # Requires translation!
Load [saveFileName] = 
 # Requires translation!
Delete save = 
 # Requires translation!
Saved at = 
 # Requires translation!
Load map = 
 # Requires translation!
Delete map = 
 # Requires translation!
Are you sure you want to delete this map? = 
 # Requires translation!
Upload map = 
 # Requires translation!
Could not upload map! = 
 # Requires translation!
Map uploaded successfully! = 
 # Requires translation!
Saving... = 

# Options

 # Requires translation!
Options = 
 # Requires translation!
Display options = 
 # Requires translation!
Gameplay options = 
 # Requires translation!
Other options = 
 # Requires translation!
Turns between autosaves = 
 # Requires translation!
Sound effects volume = 
 # Requires translation!
Music volume = 
 # Requires translation!
Download music = 
 # Requires translation!
Downloading... = 
 # Requires translation!
Could not download music! = 
 # Requires translation!
Show = 
 # Requires translation!
Hide = 
 # Requires translation!
Show worked tiles = 
 # Requires translation!
Show resources and improvements = 
 # Requires translation!
Check for idle units = 
 # Requires translation!
Move units with a single tap = 
 # Requires translation!
Show tutorials = 
 # Requires translation!
Auto-assign city production = 
 # Requires translation!
Auto-build roads = 
 # Requires translation!
Show minimap = 
 # Requires translation!
Show pixel units = 
 # Requires translation!
Show pixel improvements = 
 # Requires translation!
Enable nuclear weapons = 
 # Requires translation!
Fontset = 
 # Requires translation!
Continuous rendering = 

# Notifications

 # Requires translation!
Research of [technologyName] has completed! = 
 # Requires translation!
You have entered a golden age! = 
 # Requires translation!
[resourceName] revealed near [cityName] = 
 # Requires translation!
A [greatPerson] has been born in [cityName]! = 
 # Requires translation!
We have encountered [civName]! = 
 # Requires translation!
Cannot provide unit upkeep for [unitName] - unit has been disbanded! = 
 # Requires translation!
[cityName] has grown! = 
 # Requires translation!
[cityName] has been founded! = 
 # Requires translation!
[cityName] is starving! = 
 # Requires translation!
[construction] has been built in [cityName] = 
 # Requires translation!
[wonder] has been built in a faraway land = 
 # Requires translation!
Work has started on [construction] = 
 # Requires translation!
[cityName] cannot continue work on [construction] = 
 # Requires translation!
[cityname] has expanded its borders! = 
 # Requires translation!
Your Golden Age has ended. = 
 # Requires translation!
[cityName] has been razed to the ground! = 
 # Requires translation!
We have conquered the city of [cityname]! = 
 # Requires translation!
An enemy [unit] has attacked [cityname] = 
 # Requires translation!
An enemy [unit] has attacked our [ourUnit] = 
 # Requires translation!
Enemy city [cityName] has attacked our [ourUnit] = 
 # Requires translation!
An enemy [unit] has captured [cityname] = 
 # Requires translation!
An enemy [unit] has captured our [ourUnit] = 
 # Requires translation!
An enemy [unit] has destroyed our [ourUnit] = 
 # Requires translation!
An enemy [RangedUnit] has destroyed the defence of [cityname] = 
 # Requires translation!
Enemy city [cityName] has destroyed our [ourUnit] = 
 # Requires translation!
An enemy [unit] was destroyed while attacking [cityname] = 
 # Requires translation!
An enemy [unit] was destroyed while attacking our [ourUnit] = 
 # Requires translation!
Our [attackerName] was destroyed by an intercepting [interceptorName] = 
 # Requires translation!
Our [interceptorName] intercepted and destroyed an enemy [attackerName] = 
 # Requires translation!
Our [$attackerName] was attacked by an intercepting [$interceptorName] = 
 # Requires translation!
Our [$interceptorName] intercepted and attacked an enemy [$attackerName] = 
 # Requires translation!
An enemy [unit] was spotted near our territory = 
 # Requires translation!
An enemy [unit] was spotted in our territory = 
 # Requires translation!
[amount] enemy units were spotted near our territory = 
 # Requires translation!
[amount] enemy units were spotted in our territory = 
 # Requires translation!
The civilization of [civName] has been destroyed! = 
 # Requires translation!
The City-State of [name] has been destroyed! = 
 # Requires translation!
We have captured a barbarian encampment and recovered [goldAmount] gold! = 
 # Requires translation!
A barbarian [unitType] has joined us! = 
 # Requires translation!
We have found survivors in the ruins - population added to [cityName] = 
 # Requires translation!
We have discovered the lost technology of [techName] in the ruins! = 
 # Requires translation!
A [unitName] has joined us! = 
 # Requires translation!
An ancient tribe trains our [unitName] in their ways of combat! = 
 # Requires translation!
We have found a stash of [amount] gold in the ruins! = 
 # Requires translation!
We have found a crudely-drawn map in the ruins! = 
 # Requires translation!
[unit] finished exploring. = 
 # Requires translation!
[unit] has no work to do. = 
 # Requires translation!
You're losing control of [name]. = 
 # Requires translation!
You and [name] are no longer friends! = 
 # Requires translation!
Your alliance with [name] is faltering. = 
 # Requires translation!
You and [name] are no longer allies! = 
 # Requires translation!
[civName] gave us a [unitName] as gift near [cityName]! = 
 # Requires translation!
[civName] has denounced us! = 
 # Requires translation!
[cityName] has been connected to your capital! = 
 # Requires translation!
[cityName] has been disconnected from your capital! = 
 # Requires translation!
[civName] has accepted your trade request = 
 # Requires translation!
[civName] has denied your trade request = 
 # Requires translation!
[tradeOffer] from [otherCivName] has ended = 
 # Requires translation!
[tradeOffer] to [otherCivName] has ended = 
 # Requires translation!
One of our trades with [nation] has ended = 
 # Requires translation!
One of our trades with [nation] has been cut short = 
 # Requires translation!
[nation] agreed to stop settling cities near us! = 
 # Requires translation!
[nation] refused to stop settling cities near us! = 
 # Requires translation!
We have allied with [nation]. = 
 # Requires translation!
We have lost alliance with [nation]. = 
 # Requires translation!
We have discovered [naturalWonder]! = 
 # Requires translation!
We have received [goldAmount] Gold for discovering [naturalWonder] = 
 # Requires translation!
Your relationship with [cityStateName] is about to degrade = 
 # Requires translation!
Your relationship with [cityStateName] degraded = 
 # Requires translation!
A new barbarian encampment has spawned! = 
 # Requires translation!
Received [goldAmount] Gold for capturing [cityName] = 
 # Requires translation!
Our proposed trade request is no longer relevant! = 

# World Screen UI

 # Requires translation!
Working... = 
 # Requires translation!
Waiting for other players... = 
 # Requires translation!
in = 
 # Requires translation!
Next turn = 
 # Requires translation!
Turn = 
 # Requires translation!
turns = 
 # Requires translation!
turn = 
 # Requires translation!
Next unit = 
 # Requires translation!
Pick a policy = 
 # Requires translation!
Movement = 
 # Requires translation!
Strength = 
 # Requires translation!
Ranged strength = 
 # Requires translation!
Bombard strength = 
 # Requires translation!
Range = 
 # Requires translation!
Move unit = 
 # Requires translation!
Stop movement = 
 # Requires translation!
Construct improvement = 
 # Requires translation!
Automate = 
 # Requires translation!
Stop automation = 
 # Requires translation!
Construct road = 
 # Requires translation!
Fortify = 
Fortify until healed = Fortify until healed
 # Requires translation!
Fortification = 
 # Requires translation!
Sleep = 
Sleep until healed = Sleep until healed
 # Requires translation!
Moving = 
 # Requires translation!
Set up = 
 # Requires translation!
Upgrade to [unitType] ([goldCost] gold) = 
 # Requires translation!
Found city = 
 # Requires translation!
Promote = 
 # Requires translation!
Health = 
 # Requires translation!
Disband unit = 
 # Requires translation!
Explore = 
 # Requires translation!
Stop exploration = 
 # Requires translation!
Pillage = 
 # Requires translation!
Do you really want to disband this unit? = 
 # Requires translation!
Disband this unit for [goldAmount] gold? = 
 # Requires translation!
Create [improvement] = 
 # Requires translation!
Start Golden Age = 
 # Requires translation!
Yes = 
 # Requires translation!
No = 
 # Requires translation!
Acquire = 
 # Requires translation!
Science = 
 # Requires translation!
Happiness = 
 # Requires translation!
Production = 
 # Requires translation!
Culture = 
 # Requires translation!
Food = 
 # Requires translation!
Crop Yield = 
 # Requires translation!
Land = 
 # Requires translation!
Force = 
 # Requires translation!
GOLDEN AGE = 
 # Requires translation!
Golden Age = 
 # Requires translation!
[year] BC = 
 # Requires translation!
[year] AD = 
 # Requires translation!
Civilopedia = 
 # Requires translation!
Start new game = 
 # Requires translation!
Save game = 
 # Requires translation!
Load game = 
 # Requires translation!
Victory status = 
 # Requires translation!
Social policies = 
 # Requires translation!
Community = 
 # Requires translation!
Close = 
 # Requires translation!
Do you want to exit the game? = 

# City screen

 # Requires translation!
Exit city = 
 # Requires translation!
Raze city = 
 # Requires translation!
Stop razing city = 
 # Requires translation!
Buy for [amount] gold = 
 # Requires translation!
Buy = 
 # Requires translation!
You have [amount] gold = 
 # Requires translation!
Currently you have [amount] gold. = 
 # Requires translation!
Would you like to purchase [constructionName] for [buildingGoldCost] gold? = 
 # Requires translation!
No space available to place [unit] near [city] = 
 # Requires translation!
Maintenance cost = 
 # Requires translation!
Pick construction = 
 # Requires translation!
Pick improvement = 
 # Requires translation!
Provides [resource] = 
 # Requires translation!
Replaces [improvement] = 
 # Requires translation!
Pick now! = 
 # Requires translation!
Build [building] = 
 # Requires translation!
Train [unit] = 
 # Requires translation!
Produce [thingToProduce] = 
 # Requires translation!
Nothing = 
 # Requires translation!
Annex city = 
 # Requires translation!
Specialist Buildings = 
 # Requires translation!
Specialist Allocation = 
 # Requires translation!
Specialists = 
 # Requires translation!
[specialist] slots = 
 # Requires translation!
Engineer specialist = 
 # Requires translation!
Merchant specialist = 
 # Requires translation!
Scientist specialist = 
 # Requires translation!
Artist specialist = 
 # Requires translation!
Food eaten = 
 # Requires translation!
Growth bonus = 
 # Requires translation!
Unassigned population = 
 # Requires translation!
[turnsToExpansion] turns to expansion = 
 # Requires translation!
Stopped expansion = 
 # Requires translation!
[turnsToPopulation] turns to new population = 
 # Requires translation!
Food converts to production = 
 # Requires translation!
[turnsToStarvation] turns to lose population = 
 # Requires translation!
Stopped population growth = 
 # Requires translation!
In resistance for another [numberOfTurns] turns = 
 # Requires translation!
Sell for [sellAmount] gold = 
 # Requires translation!
Are you sure you want to sell this [building]? = 
 # Requires translation!
[greatPerson] points = 
 # Requires translation!
Great person points = 
 # Requires translation!
Current points = 
 # Requires translation!
Points per turn = 
 # Requires translation!
Convert production to gold at a rate of 4 to 1 = 
 # Requires translation!
Convert production to science at a rate of 4 to 1 = 
 # Requires translation!
The city will not produce anything. = 

# Technology UI

 # Requires translation!
Pick a tech = 
 # Requires translation!
Pick a free tech = 
 # Requires translation!
Research [technology] = 
 # Requires translation!
Pick [technology] as free tech = 
 # Requires translation!
Units enabled = 
 # Requires translation!
Buildings enabled = 
 # Requires translation!
Wonder = 
 # Requires translation!
National Wonder = 
 # Requires translation!
National Wonders = 
 # Requires translation!
Wonders enabled = 
 # Requires translation!
Tile improvements enabled = 
 # Requires translation!
Reveals [resource] on the map = 
 # Requires translation!
XP for new units = 
 # Requires translation!
provide = 
 # Requires translation!
provides = 
 # Requires translation!
City strength = 
 # Requires translation!
City health = 
 # Requires translation!
Occupied! = 
 # Requires translation!
Attack = 
 # Requires translation!
Bombard = 
 # Requires translation!
NUKE = 
 # Requires translation!
Captured! = 
 # Requires translation!
defence vs ranged = 
 # Requires translation!
[percentage] to unit defence = 
 # Requires translation!
Attacker Bonus = 
 # Requires translation!
Landing = 
 # Requires translation!
Flanking = 
 # Requires translation!
vs [unitType] = 
 # Requires translation!
Terrain = 


 # Requires translation!
Hurry Research = 
 # Requires translation!
Conduct Trade Mission = 
 # Requires translation!
Your trade mission to [civName] has earned you [goldAmount] gold and [influenceAmount] influence! = 
 # Requires translation!
Hurry Wonder = 
 # Requires translation!
Your citizens have been happy with your rule for so long that the empire enters a Golden Age! = 
 # Requires translation!
You have entered the [newEra]! = 
 # Requires translation!
[civName] has entered the [eraName]! = 
 # Requires translation!
[policyBranch] policy branch unlocked! = 
 # Requires translation!
Overview = 
 # Requires translation!
Total = 
 # Requires translation!
Stats = 
 # Requires translation!
Policies = 
 # Requires translation!
Base happiness = 
 # Requires translation!
Occupied City = 
 # Requires translation!
Buildings = 
 # Requires translation!
Wonders = 
 # Requires translation!
Base values = 
 # Requires translation!
Bonuses = 
 # Requires translation!
Final = 
 # Requires translation!
Other = 
 # Requires translation!
Population = 
 # Requires translation!
City States = 
 # Requires translation!
Tile yields = 
 # Requires translation!
Trade routes = 
 # Requires translation!
Maintenance = 
 # Requires translation!
Transportation upkeep = 
 # Requires translation!
Unit upkeep = 
 # Requires translation!
Trades = 
 # Requires translation!
Units = 
 # Requires translation!
Name = 
 # Requires translation!
Closest city = 
 # Requires translation!
Action = 
 # Requires translation!
Defeated = 
 # Requires translation!
Tiles = 
 # Requires translation!
Natural Wonders = 
 # Requires translation!
Treasury deficit = 

#Victory

 # Requires translation!
Science victory = 
 # Requires translation!
Cultural victory = 
 # Requires translation!
Conquest victory = 
 # Requires translation!
Complete all the spaceship parts\n to win! = 
 # Requires translation!
Complete 5 policy branches\n to win! = 
 # Requires translation!
Destroy all enemies\n to win! = 
 # Requires translation!
You have won a scientific victory! = 
 # Requires translation!
You have won a cultural victory! = 
 # Requires translation!
You have won a domination victory! = 
 # Requires translation!
You have achieved victory through the awesome power of your Culture. Your civilization's greatness - the magnificence of its monuments and the power of its artists - have astounded the world! Poets will honor you as long as beauty brings gladness to a weary heart. = 
 # Requires translation!
The world has been convulsed by war. Many great and powerful civilizations have fallen, but you have survived - and emerged victorious! The world will long remember your glorious triumph! = 
 # Requires translation!
You have achieved victory through mastery of Science! You have conquered the mysteries of nature and led your people on a voyage to a brave new world! Your triumph will be remembered as long as the stars burn in the night sky! = 
 # Requires translation!
You have been defeated. Your civilization has been overwhelmed by its many foes. But your people do not despair, for they know that one day you shall return - and lead them forward to victory! = 
 # Requires translation!
One more turn...! = 
 # Requires translation!
Built Apollo Program = 
 # Requires translation!
Destroy [civName] = 
 # Requires translation!
Our status = 
 # Requires translation!
Global status = 
 # Requires translation!
Rankings = 
 # Requires translation!
Spaceship parts remaining = 
 # Requires translation!
Branches completed = 
 # Requires translation!
Undefeated civs = 

# Capturing a city

 # Requires translation!
What would you like to do with the city? = 
 # Requires translation!
Annex = 
 # Requires translation!
Annexed cities become part of your regular empire. = 
 # Requires translation!
Their citizens generate 2x the unhappiness, unless you build a courthouse. = 
 # Requires translation!
Puppet = 
 # Requires translation!
Puppeted cities do not increase your tech or policy cost, but their citizens generate 1.5x the regular unhappiness. = 
 # Requires translation!
You have no control over the the production of puppeted cities. = 
 # Requires translation!
Puppeted cities also generate 25% less Gold and Science. = 
 # Requires translation!
A puppeted city can be annexed at any time. = 
 # Requires translation!
Liberate = 
 # Requires translation!
Liberating a city returns it to its original owner, giving you a massive relationship boost with them! = 
 # Requires translation!
Raze = 
 # Requires translation!
Razing the city annexes it, and starts razing the city to the ground. = 
 # Requires translation!
The population will gradually dwindle until the city is destroyed. = 
 # Requires translation!
Destroy = 
 # Requires translation!
Destroying the city instantly razes the city to the ground. = 
 # Requires translation!
Remove your troops in our border immediately! = 
 # Requires translation!
Sorry. = 
 # Requires translation!
Never! = 
 # Requires translation!
Basics = 
 # Requires translation!
Resources = 
 # Requires translation!
Terrains = 
 # Requires translation!
Tile Improvements = 
 # Requires translation!
Unique to [civName], replaces [unitName] = 
 # Requires translation!
Tutorials = 
 # Requires translation!
Cost = 
 # Requires translation!
May contain [listOfResources] = 
 # Requires translation!
Upgrades to [upgradedUnit] = 
 # Requires translation!
Obsolete with [obsoleteTech] = 
 # Requires translation!
Occurs on [listOfTerrains] = 
 # Requires translation!
Placed on [terrainType] = 
 # Requires translation!
Can be found on  = 
 # Requires translation!
Improved by [improvement] = 
 # Requires translation!
Bonus stats for improvement:  = 
 # Requires translation!
Can be built on  = 
 # Requires translation!
Defence bonus = 
 # Requires translation!
Movement cost = 
 # Requires translation!
Rough Terrain = 
 # Requires translation!
 for  = 
 # Requires translation!
Missing translations: = 
 # Requires translation!
Version = 
 # Requires translation!
Resolution = 
 # Requires translation!
Tileset = 
 # Requires translation!
Map editor = 
 # Requires translation!
Create = 
 # Requires translation!
New map = 
 # Requires translation!
Empty = 
 # Requires translation!
Language = 
 # Requires translation!
Terrains & Resources = 
 # Requires translation!
Improvements = 
 # Requires translation!
Clear current map = 
 # Requires translation!
Save map = 
 # Requires translation!
Download map = 
 # Requires translation!
Loading... = 
 # Requires translation!
Filter: = 
 # Requires translation!
Exit map editor = 
 # Requires translation!
[nation] starting location = 
 # Requires translation!
Clear terrain features = 
 # Requires translation!
Clear improvements = 
 # Requires translation!
Clear resource = 
 # Requires translation!
Requires = 
 # Requires translation!
Menu = 
 # Requires translation!
Brush Size = 

# Civilopedia Tutorials names

 # Requires translation!
After Conquering = 
 # Requires translation!
City Range = 
 # Requires translation!
Contact Me = 
 # Requires translation!
Culture and Policies = 
 # Requires translation!
Embarking = 
 # Requires translation!
Enemy City = 
 # Requires translation!
Idle Units = 
 # Requires translation!
Injured Units = 
 # Requires translation!
Introduction = 
 # Requires translation!
Luxury Resource = 
 # Requires translation!
New Game = 
 # Requires translation!
Roads and Railroads = 
 # Requires translation!
Siege Units = 
 # Requires translation!
Strategic Resource = 
 # Requires translation!
Unhappiness = 
 # Requires translation!
Victory Types = 
 # Requires translation!
Workers = 

# Other civilopedia things
 # Requires translation!
Nations = 
 # Requires translation!
Promotions = 
 # Requires translation!
Available for [unitTypes] = 

# Policies

 # Requires translation!
Adopt policy = 
 # Requires translation!
Adopt free policy = 
 # Requires translation!
Unlocked at = 
 # Requires translation!
Gain 2 free technologies = 

# Technologies

 # Requires translation!
Mass Media = 

# Tech eras

 # Requires translation!
Ancient era = 
 # Requires translation!
Classical era = 
 # Requires translation!
Medieval era = 
 # Requires translation!
Renaissance era = 
 # Requires translation!
Industrial era = 
 # Requires translation!
Modern era = 
 # Requires translation!
Information era = 
 # Requires translation!
Future era = 

# Terrains

 # Requires translation!
Impassible = 

# Resources

 # Requires translation!
Bison = 
 # Requires translation!
Copper = 
 # Requires translation!
Cocoa = 
 # Requires translation!
Crab = 
 # Requires translation!
Citrus = 
 # Requires translation!
Truffles = 

# Unit types 

 # Requires translation!
Civilian = 
 # Requires translation!
land units = 
 # Requires translation!
water units = 
 # Requires translation!
air units = 
WaterCivilian = Water Civilian
 # Requires translation!
Melee = 
WaterMelee = Water Melee
 # Requires translation!
Ranged = 
WaterRanged = Water Ranged
WaterSubmarine = Submarine
 # Requires translation!
Mounted = 
 # Requires translation!
Armor = 
 # Requires translation!
City = 

# Units

 # Requires translation!
Composite Bowman = 
 # Requires translation!
Foreign Land = 
 # Requires translation!
Marine = 
 # Requires translation!
Mobile SAM = 
 # Requires translation!
Paratrooper = 
 # Requires translation!
Helicopter Gunship = 
 # Requires translation!
Atomic Bomb = 
 # Requires translation!
Unbuildable = 

# Promotions

 # Requires translation!
Pick promotion = 
 # Requires translation!
 OR  = 
 # Requires translation!
units in open terrain = 
 # Requires translation!
units in rough terrain = 
 # Requires translation!
wounded units = 
 # Requires translation!
Targeting II (air) = 
 # Requires translation!
Targeting III (air) = 
 # Requires translation!
Bonus when performing air sweep [bonusAmount]% = 
 # Requires translation!
Dogfighting I = 
 # Requires translation!
Dogfighting II = 
 # Requires translation!
Dogfighting III = 

# Multiplayer Turn Checker Service

 # Requires translation!
Multiplayer options = 
 # Requires translation!
Enable out-of-game turn notifications = 
 # Requires translation!
Time between turn checks out-of-game (in minutes) = 
 # Requires translation!
Show persistent notification for turn notifier service = 

#################### Lines from Buildings.json ####################

 # Requires translation!
Indicates the capital city = 
 # Requires translation!
Monument = 
 # Requires translation!
Temple = 
 # Requires translation!
Monastery = 
 # Requires translation!
Palace = 
 # Requires translation!
Granary = 
 # Requires translation!
Must not be on plains = 
 # Requires translation!
Stone Works = 
 # Requires translation!
'Time crumbles things; everything grows old and is forgotten under the power of time' - Aristotle = 
 # Requires translation!
Stonehenge = 
 # Requires translation!
+1 Science Per 2 Population = 
 # Requires translation!
Library = 
 # Requires translation!
'Libraries are as the shrine where all the relics of the ancient saints, full of true virtue, and all that without delusion or imposture are preserved and reposed.' - Sir Francis Bacon = 
 # Requires translation!
Free Technology = 
 # Requires translation!
The Great Library = 
 # Requires translation!
Paper Maker = 
 # Requires translation!
Circus = 
 # Requires translation!
Walls = 
 # Requires translation!
Walls of Babylon = 
 # Requires translation!
'O, let not the pains of death which come upon thee enter into my body. I am the god Tem, and I am the foremost part of the sky, and the power which protecteth me is that which is with all the gods forever.'  - The Book of the Dead, translated by Sir Ernest Alfred Wallis Budge = 
 # Requires translation!
Worker construction increased 25% = 
 # Requires translation!
Provides 2 free workers = 
 # Requires translation!
The Pyramids = 
 # Requires translation!
Barracks = 
 # Requires translation!
'Why man, he doth bestride the narrow world like a colossus, and we petty men walk under his huge legs, and peep about to find ourselves dishonorable graves.' - William Shakespeare, Julius Caesar = 
 # Requires translation!
Can only be built in coastal cities = 
 # Requires translation!
+1 gold from worked water tiles in city = 
 # Requires translation!
Colossus = 
 # Requires translation!
Culture and Gold costs of acquiring new tiles reduced by 25% in this city = 
 # Requires translation!
Krepost = 
 # Requires translation!
+1 food from Ocean and Coast tiles = 
 # Requires translation!
Lighthouse = 
 # Requires translation!
'They that go down to the sea in ships, that do business in great waters; these see the works of the Lord, and his wonders in the deep.' - The Bible, Psalms 107:23-24 = 
 # Requires translation!
All military naval units receive +1 movement and +1 sight = 
 # Requires translation!
The Great Lighthouse = 
 # Requires translation!
+15% Production when building Mounted Units in this city = 
 # Requires translation!
Stable = 
 # Requires translation!
Colosseum = 
 # Requires translation!
Circus Maximus = 
 # Requires translation!
'I think that if ever a mortal heard the word of God it would be in a garden at the cool of the day.'  - F. Frankfort Moore = 
 # Requires translation!
Hanging Gardens = 
 # Requires translation!
Remove extra unhappiness from annexed cities = 
 # Requires translation!
Can only be built in annexed cities = 
 # Requires translation!
Courthouse = 
 # Requires translation!
'Regard your soldiers as your children, and they will follow you into the deepest valleys; look on them as your own beloved sons, and they will stand by you even unto death.'  - Sun Tzu = 
 # Requires translation!
Terracotta Army = 
 # Requires translation!
Doubles Gold given to enemy if city is captured = 
 # Requires translation!
Burial Tomb = 
 # Requires translation!
Mud Pyramid Mosque = 
 # Requires translation!
'The ancient Oracle said that I was the wisest of all the Greeks. It is because I alone, of all the Greeks, know that I know nothing'  - Socrates = 
 # Requires translation!
Free Social Policy = 
 # Requires translation!
The Oracle = 
 # Requires translation!
Market = 
 # Requires translation!
Provides 1 extra copy of each improved luxury resource near this City = 
 # Requires translation!
+2 Gold for each source of Oil and oasis = 
 # Requires translation!
Bazaar = 
 # Requires translation!
Mint = 
 # Requires translation!
40% of food is carried over after a new citizen is born = 
 # Requires translation!
Aqueduct = 
 # Requires translation!
'The art of war teaches us to rely not on the likelihood of the enemy's not attacking, but rather on the fact that we have made our position unassailable.'  - Sun Tzu = 
 # Requires translation!
Enemy land units must spend 1 extra movement point when inside your territory (obsolete upon Dynamite) = 
 # Requires translation!
Great Wall = 
 # Requires translation!
'For it soars to a height to match the sky, and as if surging up from among the other buildings it stands on high and looks down upon the remainder of the city, adorning it, because it is a part of it, but glorying in its own beauty'  - Procopius, De Aedificis = 
 # Requires translation!
+33% great person generation in all cities = 
 # Requires translation!
Hagia Sophia = 
 # Requires translation!
National College = 
 # Requires translation!
Enables nuclear weapon = 
 # Requires translation!
Manhattan Project = 
 # Requires translation!
'The katun is established at Chichen Itza. The settlement of the Itza shall take place there. The quetzal shall come, the green bird shall come. Ah Kantenal shall come. It is the word of God. The Itza shall come.'  - The Books of Chilam Balam = 
 # Requires translation!
Golden Age length increases +50% = 
 # Requires translation!
Chichen Itza = 
 # Requires translation!
'Few romances can ever surpass that of the granite citadel on top of the beetling precipices of Machu Picchu, the crown of Inca Land.'  - Hiram Bingham = 
 # Requires translation!
Gold from all trade routes +25% = 
 # Requires translation!
Must have an owned mountain within 2 tiles = 
 # Requires translation!
Machu Picchu = 
 # Requires translation!
Workshop = 
 # Requires translation!
+1 Production from each worked Forest tile = 
 # Requires translation!
Longhouse = 
 # Requires translation!
+15% production of land units = 
Increases production of spaceship parts by 15% = Increases production of spaceship parts by 15%
 # Requires translation!
Forge = 
 # Requires translation!
+1 production from all sea resources worked by the city = 
 # Requires translation!
Connects trade routes over water = 
 # Requires translation!
Harbor = 
 # Requires translation!
+2 Science from each worked Jungle tile = 
 # Requires translation!
University = 
 # Requires translation!
Wat = 
 # Requires translation!
Oxford University = 
 # Requires translation!
Castle = 
 # Requires translation!
Mughal Fort = 
 # Requires translation!
'The temple is like no other building in the world. It has towers and decoration and all the refinements which the human genius can conceive of.'  - Antonio da Magdalena = 
 # Requires translation!
Cost of acquiring new tiles reduced by 25% = 
 # Requires translation!
Angkor Wat = 
 # Requires translation!
'Justice is an unassailable fortress, built on the brow of a mountain which cannot be overthrown by the violence of torrents, nor demolished by the force of armies.'  - Joseph Addison = 
 # Requires translation!
All newly-trained melee, mounted, and armored units in this city receive the Drill I promotion = 
 # Requires translation!
Alhambra = 
 # Requires translation!
Ironworks = 
 # Requires translation!
'Architecture has recorded the great ideas of the human race. Not only every religious symbol, but every human thought has its page in that vast book.'  - Victor Hugo = 
 # Requires translation!
Notre Dame = 
 # Requires translation!
Armory = 
 # Requires translation!
Must be next to mountain = 
 # Requires translation!
Observatory = 
 # Requires translation!
Opera House = 
 # Requires translation!
'I live and love in God's peculiar light.' - Michelangelo Buonarroti = 
 # Requires translation!
Culture in all cities increased by 25% = 
 # Requires translation!
Sistine Chapel = 
 # Requires translation!
Bank = 
 # Requires translation!
Satrap's Court = 
 # Requires translation!
+5% Production for every Trade Route with a City-State in the empire = 
 # Requires translation!
Hanse = 
 # Requires translation!
'Most of us can, as we choose, make of this world either a palace or a prison' - John Lubbock = 
 # Requires translation!
Unhappiness from population decreased by 10% = 
 # Requires translation!
Forbidden Palace = 
 # Requires translation!
Theatre = 
 # Requires translation!
'Don't clap too hard - it's a very old building.' - John Osbourne = 
 # Requires translation!
Free Great Person = 
 # Requires translation!
Leaning Tower of Pisa = 
 # Requires translation!
'Bushido is realized in the presence of death. This means choosing death whenever there is a choice between life and death. There is no other reasoning.'  - Yamamoto Tsunetomo = 
 # Requires translation!
+15% combat strength for units fighting in friendly territory = 
 # Requires translation!
Himeji Castle = 
 # Requires translation!
Museum = 
 # Requires translation!
Hermitage = 
 # Requires translation!
'Every genuine work of art has as much reason for being as the earth and the sun'  - Ralph Waldo Emerson = 
 # Requires translation!
Free Great Artist Appears = 
 # Requires translation!
The Louvre = 
 # Requires translation!
+1 production and gold from all sea resources worked by the city = 
 # Requires translation!
+15% production of naval units = 
 # Requires translation!
Seaport = 
 # Requires translation!
'The Taj Mahal rises above the banks of the river like a solitary tear suspended on the cheek of time.'  - Rabindranath Tagore = 
 # Requires translation!
Empire enters golden age = 
 # Requires translation!
Taj Mahal = 
 # Requires translation!
'Things always seem fairer when we look back at them, and it is out of that inaccessible tower of the past that Longing leans and beckons.'  - James Russell Lowell = 
 # Requires translation!
Free great scientist appears = 
 # Requires translation!
Science gained from research agreements +50% = 
 # Requires translation!
Porcelain Tower = 
 # Requires translation!
Must not be on hill = 
 # Requires translation!
Windmill = 
 # Requires translation!
Public School = 
 # Requires translation!
Factory = 
 # Requires translation!
Military Academy = 
 # Requires translation!
'Pale Death beats equally at the poor man's gate and at the palaces of kings.'  - Horace = 
 # Requires translation!
Free Great General appears near the Capital = 
 # Requires translation!
Brandenburg Gate = 
 # Requires translation!
Hospital = 
 # Requires translation!
Stock Exchange = 
 # Requires translation!
'To achieve great things, two things are needed: a plan, and not quite enough time.'  - Leonard Bernstein = 
 # Requires translation!
-15% to purchasing items in cities = 
 # Requires translation!
Big Ben = 
 # Requires translation!
Broadcast Tower = 
 # Requires translation!
'We live only to discover beauty, all else is a form of waiting'  - Kahlil Gibran = 
 # Requires translation!
Provides 1 happiness per 2 additional social policies adopted = 
 # Requires translation!
Eiffel Tower = 
 # Requires translation!
'Give me your tired, your poor, your huddled masses yearning to breathe free, the wretched refuse of your teeming shore. Send these, the homeless, tempest-tossed to me, I lift my lamp beside the golden door!'  - Emma Lazarus = 
 # Requires translation!
+1 Production from specialists = 
 # Requires translation!
Statue of Liberty = 
 # Requires translation!
Research Lab = 
 # Requires translation!
Stadium = 
 # Requires translation!
'Come to me, all who labor and are heavy burdened, and I will give you rest.'  - New Testament, Matthew 11:28 = 
 # Requires translation!
Culture cost of adopting new Policies reduced by 10% = 
 # Requires translation!
Cristo Redentor = 
 # Requires translation!
'The Law is a fortress on a hill that armies cannot take or floods wash away.'   –- The Prophet Muhammed = 
 # Requires translation!
Defensive buildings in all cities are 25% more effective = 
 # Requires translation!
Kremlin = 
 # Requires translation!
'...the location is one of the most beautiful to be found, holy and unapproachable, a worthy temple for the divine friend who has brought salvation and true blessing to the world.'  - King Ludwig II of Bavaria = 
 # Requires translation!
+1 happiness, +2 culture and +3 gold from every Castle = 
 # Requires translation!
Neuschwanstein = 
 # Requires translation!
25% of food is carried over after a new citizen is born = 
 # Requires translation!
Medical Lab = 
 # Requires translation!
Solar Plant = 
 # Requires translation!
Nuclear Plant = 
 # Requires translation!
Must be next to desert = 
 # Requires translation!
'Those who lose dreaming are lost.'  - Australian Aboriginal saying = 
 # Requires translation!
Sydney Opera House = 
 # Requires translation!
'In preparing for battle I have always found that plans are useless, but planning is indispensable.'  - Dwight D. Eisenhower = 
 # Requires translation!
Gold cost of upgrading military units reduced by 33% = 
 # Requires translation!
Pentagon = 
 # Requires translation!
Increases production of spaceship parts by 50% = 
 # Requires translation!
Spaceship Factory = 
 # Requires translation!
Spaceship part = 
 # Requires translation!
SS Booster = 
 # Requires translation!
Enables construction of Spaceship parts = 
 # Requires translation!
Apollo Program = 
 # Requires translation!
'The wonder is, not that the field of stars is so vast, but that man has measured it.'  - Anatole France = 
 # Requires translation!
2 free great scientists appear = 
 # Requires translation!
Increases production of spaceship parts by 25% = 
 # Requires translation!
Hubble Space Telescope = 
 # Requires translation!
SS Cockpit = 
 # Requires translation!
SS Engine = 
 # Requires translation!
SS Stasis Chamber = 

#################### Lines from Difficulties.json ####################

 # Requires translation!
Settler = 
 # Requires translation!
Chieftain = 
 # Requires translation!
Warlord = 
 # Requires translation!
Prince = 
 # Requires translation!
King = 
 # Requires translation!
Emperor = 
 # Requires translation!
Immortal = 
 # Requires translation!
Deity = 

#################### Lines from Nations.json ####################

 # Requires translation!
Babylon = 
 # Requires translation!
Nebuchadnezzar II = 
 # Requires translation!
The demon wants the blood of soldiers! = 
 # Requires translation!
Oh well, I presume you know what you're doing. = 
 # Requires translation!
It is over. Perhaps now I shall have peace, at last. = 
 # Requires translation!
Are you real or a phantom? = 
 # Requires translation!
It appears that you do have a reason for existing – to make this deal with me. = 
 # Requires translation!
Greetings. = 
 # Requires translation!
What do YOU want?! = 
 # Requires translation!
Akkad = 
 # Requires translation!
Dur-Kurigalzu = 
 # Requires translation!
Nippur = 
 # Requires translation!
Borsippa = 
 # Requires translation!
Sippar = 
 # Requires translation!
Opis = 
 # Requires translation!
Mari = 
 # Requires translation!
Shushan = 
 # Requires translation!
Eshnunna = 
 # Requires translation!
Ellasar = 
 # Requires translation!
Erech = 
 # Requires translation!
Kutha = 
 # Requires translation!
Sirpurla = 
 # Requires translation!
Neribtum = 
 # Requires translation!
Ashur = 
 # Requires translation!
Ninveh = 
 # Requires translation!
Nimrud = 
 # Requires translation!
Arbela = 
 # Requires translation!
Nuzi = 
 # Requires translation!
Arrapkha = 
 # Requires translation!
Tutub = 
 # Requires translation!
Shaduppum = 
 # Requires translation!
Rapiqum = 
 # Requires translation!
Mashkan Shapir = 
 # Requires translation!
Tuttul = 
 # Requires translation!
Ramad = 
 # Requires translation!
Ana = 
 # Requires translation!
Haradum = 
 # Requires translation!
Agrab = 
 # Requires translation!
Uqair = 
 # Requires translation!
Gubba = 
 # Requires translation!
Hafriyat = 
 # Requires translation!
Nagar = 
 # Requires translation!
Shubat Enlil = 
 # Requires translation!
Urhai = 
 # Requires translation!
Urkesh = 
 # Requires translation!
Awan = 
 # Requires translation!
Riblah = 
 # Requires translation!
Tayma = 
 # Requires translation!
Greece = 
 # Requires translation!
Alexander = 
 # Requires translation!
You are in my way, you must be destroyed. = 
 # Requires translation!
As a matter of fact I too grow weary of peace. = 
 # Requires translation!
You have somehow become my undoing! What kind of beast are you? = 
 # Requires translation!
Hello stranger! I am Alexandros, son of kings and grandson of the gods! = 
 # Requires translation!
My friend, does this seem reasonable to you? = 
 # Requires translation!
Greetings! = 
 # Requires translation!
What? = 
 # Requires translation!
Athens = 
 # Requires translation!
Sparta = 
 # Requires translation!
Corinth = 
 # Requires translation!
Argos = 
 # Requires translation!
Knossos = 
 # Requires translation!
Mycenae = 
 # Requires translation!
Pharsalos = 
 # Requires translation!
Ephesus = 
 # Requires translation!
Halicarnassus = 
 # Requires translation!
Rhodes = 
 # Requires translation!
Eretria = 
 # Requires translation!
Pergamon = 
 # Requires translation!
Miletos = 
 # Requires translation!
Megara = 
 # Requires translation!
Phocaea = 
 # Requires translation!
Sicyon = 
 # Requires translation!
Tiryns = 
 # Requires translation!
Samos = 
 # Requires translation!
Mytilene = 
 # Requires translation!
Chios = 
 # Requires translation!
Paros = 
 # Requires translation!
Ellis = 
 # Requires translation!
Syracuse = 
 # Requires translation!
Herakleia = 
 # Requires translation!
Gortyn = 
 # Requires translation!
Chalkis = 
 # Requires translation!
Pylos = 
 # Requires translation!
Pella = 
 # Requires translation!
Naxos = 
 # Requires translation!
Larissa = 
 # Requires translation!
Apollonia = 
 # Requires translation!
Messene = 
 # Requires translation!
Orchomenos = 
 # Requires translation!
Ambracia = 
 # Requires translation!
Kos = 
 # Requires translation!
Knidos = 
 # Requires translation!
Amphipolis = 
 # Requires translation!
Patras = 
 # Requires translation!
Lamia = 
 # Requires translation!
Nafplion = 
 # Requires translation!
Apolyton = 
 # Requires translation!
China = 
 # Requires translation!
Wu Zetian = 
 # Requires translation!
You won't ever be able to bother me again. Go meet Yama. = 
 # Requires translation!
Fool! I will disembowel you all! = 
 # Requires translation!
You have proven to be a cunning and competent adversary. I congratulate you on your victory. = 
 # Requires translation!
Greetings, I am Empress Wu Zetian. China desires peace and development. You leave us alone, we'll leave you alone. = 
 # Requires translation!
My friend, do you think you can accept this request? = 
 # Requires translation!
How are you today? = 
 # Requires translation!
Oh. It's you? = 
 # Requires translation!
Beijing = 
 # Requires translation!
Shanghai = 
 # Requires translation!
Guangzhou = 
 # Requires translation!
Nanjing = 
 # Requires translation!
Xian = 
 # Requires translation!
Chengdu = 
 # Requires translation!
Hangzhou = 
 # Requires translation!
Tianjin = 
 # Requires translation!
Macau = 
 # Requires translation!
Shandong = 
 # Requires translation!
Kaifeng = 
 # Requires translation!
Ningbo = 
 # Requires translation!
Baoding = 
 # Requires translation!
Yangzhou = 
 # Requires translation!
Harbin = 
 # Requires translation!
Chongqing = 
 # Requires translation!
Luoyang = 
 # Requires translation!
Kunming = 
 # Requires translation!
Taipei = 
 # Requires translation!
Shenyang = 
 # Requires translation!
Taiyuan = 
 # Requires translation!
Tainan = 
 # Requires translation!
Dalian = 
 # Requires translation!
Lijiang = 
 # Requires translation!
Wuxi = 
 # Requires translation!
Suzhou = 
 # Requires translation!
Maoming = 
 # Requires translation!
Shaoguan = 
 # Requires translation!
Yangjiang = 
 # Requires translation!
Heyuan = 
 # Requires translation!
Huangshi = 
 # Requires translation!
Yichang = 
 # Requires translation!
Yingtian = 
 # Requires translation!
Xinyu = 
 # Requires translation!
Xinzheng = 
 # Requires translation!
Handan = 
 # Requires translation!
Dunhuang = 
 # Requires translation!
Gaoyu = 
 # Requires translation!
Nantong = 
 # Requires translation!
Weifang = 
 # Requires translation!
Xikang = 
 # Requires translation!
Egypt = 
 # Requires translation!
Ramesses II = 
 # Requires translation!
You are but a pest on this Earth, prepare to be eliminated! = 
 # Requires translation!
You are a fool who evokes pity. You have brought my hostility upon yourself and your repulsive civilization! = 
 # Requires translation!
Strike me down and my soul will torment yours forever, you have won nothing. = 
 # Requires translation!
Greetings, I am Ramesses the god. I am the living embodiment of Egypt, mother and father of all civilizations. = 
 # Requires translation!
Generous Egypt makes you this offer. = 
 # Requires translation!
Good day. = 
 # Requires translation!
Oh, it's you. = 
 # Requires translation!
Thebes = 
 # Requires translation!
Memphis = 
 # Requires translation!
Heliopolis = 
 # Requires translation!
Elephantine = 
 # Requires translation!
Alexandria = 
 # Requires translation!
Pi-Ramesses = 
 # Requires translation!
Giza = 
 # Requires translation!
Byblos = 
 # Requires translation!
Akhetaten = 
 # Requires translation!
Hieraconpolis = 
 # Requires translation!
Abydos = 
 # Requires translation!
Asyut = 
 # Requires translation!
Avaris = 
 # Requires translation!
Lisht = 
 # Requires translation!
Buto = 
 # Requires translation!
Edfu = 
 # Requires translation!
Pithom = 
 # Requires translation!
Busiris = 
 # Requires translation!
Kahun = 
 # Requires translation!
Athribis = 
 # Requires translation!
Mendes = 
 # Requires translation!
Elashmunein = 
 # Requires translation!
Tanis = 
 # Requires translation!
Bubastis = 
 # Requires translation!
Oryx = 
 # Requires translation!
Sebennytus = 
 # Requires translation!
Akhmin = 
 # Requires translation!
Karnak = 
 # Requires translation!
Luxor = 
 # Requires translation!
El Kab = 
 # Requires translation!
Armant = 
 # Requires translation!
Balat = 
 # Requires translation!
Ellahun = 
 # Requires translation!
Hawara = 
 # Requires translation!
Dashur = 
 # Requires translation!
Damanhur = 
 # Requires translation!
Abusir = 
 # Requires translation!
Herakleopolis = 
 # Requires translation!
Akoris = 
 # Requires translation!
Benihasan = 
 # Requires translation!
Badari = 
 # Requires translation!
Hermopolis = 
 # Requires translation!
Amrah = 
 # Requires translation!
Koptos = 
 # Requires translation!
Ombos = 
 # Requires translation!
Naqada = 
 # Requires translation!
Semna = 
 # Requires translation!
Soleb = 
 # Requires translation!
England = 
 # Requires translation!
Elizabeth = 
 # Requires translation!
By the grace of God, your days are numbered. = 
 # Requires translation!
We shall never surrender. = 
 # Requires translation!
You have triumphed over us. The day is yours. = 
 # Requires translation!
We are pleased to meet you. = 
 # Requires translation!
Would you be interested in a trade agreement with England? = 
 # Requires translation!
Hello, again. = 
 # Requires translation!
Oh, it's you! = 
 # Requires translation!
London = 
 # Requires translation!
York = 
 # Requires translation!
Nottingham = 
 # Requires translation!
Hastings = 
 # Requires translation!
Canterbury = 
 # Requires translation!
Coventry = 
 # Requires translation!
Warwick = 
 # Requires translation!
Newcastle = 
 # Requires translation!
Oxford = 
 # Requires translation!
Liverpool = 
 # Requires translation!
Dover = 
 # Requires translation!
Brighton = 
 # Requires translation!
Norwich = 
 # Requires translation!
Leeds = 
 # Requires translation!
Reading = 
 # Requires translation!
Birmingham = 
 # Requires translation!
Richmond = 
 # Requires translation!
Exeter = 
 # Requires translation!
Cambridge = 
 # Requires translation!
Gloucester = 
 # Requires translation!
Manchester = 
 # Requires translation!
Bristol = 
 # Requires translation!
Leicester = 
 # Requires translation!
Carlisle = 
 # Requires translation!
Ipswich = 
 # Requires translation!
Portsmouth = 
 # Requires translation!
Berwick = 
 # Requires translation!
Bath = 
 # Requires translation!
Mumbles = 
 # Requires translation!
Southampton = 
 # Requires translation!
Sheffield = 
 # Requires translation!
Salisbury = 
 # Requires translation!
Colchester = 
 # Requires translation!
Plymouth = 
 # Requires translation!
Lancaster = 
 # Requires translation!
Blackpool = 
 # Requires translation!
Winchester = 
 # Requires translation!
Hull = 
 # Requires translation!
France = 
 # Requires translation!
Napoleon = 
 # Requires translation!
You're disturbing us, prepare for war. = 
 # Requires translation!
You've fallen into my trap. I'll bury you. = 
 # Requires translation!
I congratulate you for your victory. = 
 # Requires translation!
Welcome. I'm Napoleon, of France; the smartest military man in world history. = 
 # Requires translation!
France offers you this exceptional proposition. = 
 # Requires translation!
Hello. = 
 # Requires translation!
It's you. = 
 # Requires translation!
Paris = 
 # Requires translation!
Orleans = 
 # Requires translation!
Lyon = 
 # Requires translation!
Troyes = 
 # Requires translation!
Tours = 
 # Requires translation!
Marseille = 
 # Requires translation!
Chartres = 
 # Requires translation!
Avignon = 
 # Requires translation!
Rouen = 
 # Requires translation!
Grenoble = 
 # Requires translation!
Dijon = 
 # Requires translation!
Amiens = 
 # Requires translation!
Cherbourg = 
 # Requires translation!
Poitiers = 
 # Requires translation!
Toulouse = 
 # Requires translation!
Bayonne = 
 # Requires translation!
Strasbourg = 
 # Requires translation!
Brest = 
 # Requires translation!
Bordeaux = 
 # Requires translation!
Rennes = 
 # Requires translation!
Nice = 
 # Requires translation!
Saint Etienne = 
 # Requires translation!
Nantes = 
 # Requires translation!
Reims = 
 # Requires translation!
Le Mans = 
 # Requires translation!
Montpellier = 
 # Requires translation!
Limoges = 
 # Requires translation!
Nancy = 
 # Requires translation!
Lille = 
 # Requires translation!
Caen = 
 # Requires translation!
Toulon = 
 # Requires translation!
Le Havre = 
 # Requires translation!
Lourdes = 
 # Requires translation!
Cannes = 
 # Requires translation!
Aix-En-Provence = 
 # Requires translation!
La Rochelle = 
 # Requires translation!
Bourges = 
 # Requires translation!
Calais = 
 # Requires translation!
Russia = 
 # Requires translation!
Catherine = 
 # Requires translation!
You've behaved yourself very badly, you know it. Now it's payback time. = 
 # Requires translation!
You've mistaken my passion for a weakness, you'll regret about this. = 
 # Requires translation!
We were defeated, so this makes me your prisoner. I suppose there are worse fates. = 
 # Requires translation!
I greet you, stranger! If you are as intelligent and tactful as you are attractive, we'll get along just fine. = 
 # Requires translation!
How would you like it if I propose this kind of exchange? = 
 # Requires translation!
Hello! = 
 # Requires translation!
What do you need?! = 
 # Requires translation!
Moscow = 
 # Requires translation!
St. Petersburg = 
 # Requires translation!
Novgorod = 
 # Requires translation!
Rostov = 
 # Requires translation!
Yaroslavl = 
 # Requires translation!
Yekaterinburg = 
 # Requires translation!
Yakutsk = 
 # Requires translation!
Vladivostok = 
 # Requires translation!
Smolensk = 
 # Requires translation!
Orenburg = 
 # Requires translation!
Krasnoyarsk = 
 # Requires translation!
Khabarovsk = 
 # Requires translation!
Bryansk = 
 # Requires translation!
Tver = 
 # Requires translation!
Novosibirsk = 
 # Requires translation!
Magadan = 
 # Requires translation!
Murmansk = 
 # Requires translation!
Irkutsk = 
 # Requires translation!
Chita = 
 # Requires translation!
Samara = 
 # Requires translation!
Arkhangelsk = 
 # Requires translation!
Chelyabinsk = 
 # Requires translation!
Tobolsk = 
 # Requires translation!
Vologda = 
 # Requires translation!
 # Requires translation!
Astrakhan = 
 # Requires translation!
Kursk = 
 # Requires translation!
Saratov = 
 # Requires translation!
Tula = 
 # Requires translation!
Vladimir = 
 # Requires translation!
Perm = 
 # Requires translation!
Voronezh = 
 # Requires translation!
Pskov = 
 # Requires translation!
Starayarussa = 
 # Requires translation!
Kostoma = 
 # Requires translation!
Nizhniy Novgorod = 
 # Requires translation!
Sudzal = 
 # Requires translation!
Magnitogorsk = 
 # Requires translation!
Rome = 
 # Requires translation!
Augustus Caesar = 
 # Requires translation!
My treasury contains little and my soldiers are getting impatient... <sigh> ...therefore you must die. = 
 # Requires translation!
So brave, yet so stupid! If only you had a brain similar to your courage. = 
 # Requires translation!
The gods have deprived Rome of their favour. We have been defeated. = 
 # Requires translation!
I greet you. I am Augustus, Imperator and Pontifex Maximus of Rome. If you are a friend of Rome, you are welcome. = 
 # Requires translation!
I offer this, for your consideration. = 
 # Requires translation!
Hail. = 
 # Requires translation!
What do you want? = 
 # Requires translation!
Antium = 
 # Requires translation!
Cumae = 
 # Requires translation!
Neapolis = 
 # Requires translation!
Ravenna = 
 # Requires translation!
Arretium = 
 # Requires translation!
Mediolanum = 
 # Requires translation!
Arpinum = 
 # Requires translation!
Circei = 
 # Requires translation!
Setia = 
 # Requires translation!
Satricum = 
 # Requires translation!
Ardea = 
 # Requires translation!
Ostia = 
 # Requires translation!
Velitrae = 
 # Requires translation!
Viroconium = 
 # Requires translation!
Tarentum = 
 # Requires translation!
Brundisium = 
 # Requires translation!
Caesaraugusta = 
 # Requires translation!
Caesarea = 
 # Requires translation!
Palmyra = 
 # Requires translation!
Signia = 
 # Requires translation!
Aquileia = 
 # Requires translation!
Clusium = 
 # Requires translation!
Sutrium = 
 # Requires translation!
Cremona = 
 # Requires translation!
Placentia = 
 # Requires translation!
Hispalis = 
 # Requires translation!
Artaxata = 
 # Requires translation!
Aurelianorum = 
 # Requires translation!
Nicopolis = 
 # Requires translation!
Agrippina = 
 # Requires translation!
Verona = 
 # Requires translation!
Corfinium = 
 # Requires translation!
Treverii = 
 # Requires translation!
Sirmium = 
 # Requires translation!
Augustadorum = 
 # Requires translation!
Curia = 
 # Requires translation!
Interrama = 
 # Requires translation!
Adria = 
 # Requires translation!
Arabia = 
 # Requires translation!
Harun al-Rashid = 
 # Requires translation!
The world will be more beautiful without you. Prepare for war. = 
 # Requires translation!
Fool! You will soon regret dearly! I swear it! = 
 # Requires translation!
You have won, congratulations. My palace is now in your possession, and I beg that you care well for the peacock. = 
 # Requires translation!
Welcome foreigner, I am Harun Al-Rashid, Caliph of the Arabs. Come and tell me about your empire. = 
 # Requires translation!
Come forth, let's do business. = 
 # Requires translation!
Peace be upon you. = 
 # Requires translation!
Mecca = 
 # Requires translation!
Medina = 
 # Requires translation!
Damascus = 
 # Requires translation!
Baghdad = 
 # Requires translation!
Najran = 
 # Requires translation!
Kufah = 
 # Requires translation!
Basra = 
 # Requires translation!
Khurasan = 
 # Requires translation!
Anjar = 
 # Requires translation!
Fustat = 
 # Requires translation!
Aden = 
 # Requires translation!
Yamama = 
 # Requires translation!
Muscat = 
 # Requires translation!
Mansura = 
 # Requires translation!
Bukhara = 
 # Requires translation!
Fez = 
 # Requires translation!
Shiraz = 
 # Requires translation!
Merw = 
 # Requires translation!
Balkh = 
 # Requires translation!
Mosul = 
 # Requires translation!
Aydab = 
 # Requires translation!
Bayt = 
 # Requires translation!
Suhar = 
 # Requires translation!
Taif = 
 # Requires translation!
Hama = 
 # Requires translation!
Tabuk = 
 # Requires translation!
Sana'a = 
 # Requires translation!
Shihr = 
 # Requires translation!
Tripoli = 
 # Requires translation!
Tunis = 
 # Requires translation!
Kairouan = 
 # Requires translation!
Algiers = 
 # Requires translation!
Oran = 
 # Requires translation!
America = 
 # Requires translation!
George Washington = 
 # Requires translation!
Your wanton aggression leaves us no choice. Prepare for war! = 
 # Requires translation!
You have mistaken our love of peace for weakness. You shall regret this! = 
 # Requires translation!
The day...is yours. I hope you will be merciful in your triumph. = 
 # Requires translation!
The people of the United States of America welcome you. = 
 # Requires translation!
Is the following trade of interest to you? = 
 # Requires translation!
Well? = 
 # Requires translation!
Washington = 
 # Requires translation!
New York = 
 # Requires translation!
Boston = 
 # Requires translation!
Philadelphia = 
 # Requires translation!
Atlanta = 
 # Requires translation!
Chicago = 
 # Requires translation!
Seattle = 
 # Requires translation!
San Francisco = 
 # Requires translation!
Los Angeles = 
 # Requires translation!
Houston = 
 # Requires translation!
Portland = 
 # Requires translation!
St. Louis = 
 # Requires translation!
Miami = 
 # Requires translation!
Buffalo = 
 # Requires translation!
Detroit = 
 # Requires translation!
New Orleans = 
 # Requires translation!
Baltimore = 
 # Requires translation!
Denver = 
 # Requires translation!
Cincinnati = 
 # Requires translation!
Dallas = 
 # Requires translation!
Cleveland = 
 # Requires translation!
Kansas City = 
 # Requires translation!
San Diego = 
 # Requires translation!
Las Vegas = 
 # Requires translation!
Phoenix = 
 # Requires translation!
Albuquerque = 
 # Requires translation!
Minneapolis = 
 # Requires translation!
Pittsburgh = 
 # Requires translation!
Oakland = 
 # Requires translation!
Tampa Bay = 
 # Requires translation!
Orlando = 
 # Requires translation!
Tacoma = 
 # Requires translation!
Santa Fe = 
 # Requires translation!
Olympia = 
 # Requires translation!
Hunt Valley = 
 # Requires translation!
Springfield = 
 # Requires translation!
Palo Alto = 
 # Requires translation!
Centralia = 
 # Requires translation!
Spokane = 
 # Requires translation!
Jacksonville = 
 # Requires translation!
Svannah = 
 # Requires translation!
Charleston = 
 # Requires translation!
San Antonio = 
 # Requires translation!
Anchorage = 
 # Requires translation!
Sacramento = 
 # Requires translation!
Reno = 
 # Requires translation!
Salt Lake City = 
 # Requires translation!
Boise = 
 # Requires translation!
Milwaukee = 
 # Requires translation!
Santa Cruz = 
 # Requires translation!
Little Rock = 
 # Requires translation!
Japan = 
 # Requires translation!
Oda Nobunaga = 
 # Requires translation!
I hereby inform you of our intention to wipe out your civilization from this world. = 
 # Requires translation!
Pitiful fool! Now we shall destroy you! = 
 # Requires translation!
You were much wiser than I thought. = 
 # Requires translation!
We hope for a fair and just relationship with you, who are renowned for military bravery. = 
 # Requires translation!
I would be grateful if you agreed on the following proposal. = 
 # Requires translation!
Oh, it's you... = 
 # Requires translation!
Kyoto = 
 # Requires translation!
Osaka = 
 # Requires translation!
Tokyo = 
 # Requires translation!
Satsuma = 
 # Requires translation!
Kagoshima = 
 # Requires translation!
Nara = 
 # Requires translation!
Nagoya = 
 # Requires translation!
Izumo = 
 # Requires translation!
Nagasaki = 
 # Requires translation!
Yokohama = 
 # Requires translation!
Shimonoseki = 
 # Requires translation!
Matsuyama = 
 # Requires translation!
Sapporo = 
 # Requires translation!
Hakodate = 
 # Requires translation!
Ise = 
 # Requires translation!
Toyama = 
 # Requires translation!
Fukushima = 
 # Requires translation!
Suo = 
 # Requires translation!
Bizen = 
 # Requires translation!
Echizen = 
 # Requires translation!
Izumi = 
 # Requires translation!
Omi = 
 # Requires translation!
Echigo = 
 # Requires translation!
Kozuke = 
 # Requires translation!
Sado = 
 # Requires translation!
Kobe = 
 # Requires translation!
Nagano = 
 # Requires translation!
Hiroshima = 
 # Requires translation!
Takayama = 
 # Requires translation!
Akita = 
 # Requires translation!
Fukuoka = 
 # Requires translation!
Aomori = 
 # Requires translation!
Kamakura = 
 # Requires translation!
Kochi = 
 # Requires translation!
Naha = 
 # Requires translation!
Sendai = 
 # Requires translation!
Gifu = 
 # Requires translation!
Yamaguchi = 
 # Requires translation!
Ota = 
 # Requires translation!
Tottori = 
 # Requires translation!
India = 
 # Requires translation!
Gandhi = 
 # Requires translation!
I have just received a report that large numbers of my troops have crossed your borders. = 
 # Requires translation!
My attempts to avoid violence have failed. An eye for an eye only makes the world blind. = 
 # Requires translation!
You can chain me, you can torture me, you can even destroy this body, but you will never imprison my mind.  = 
 # Requires translation!
Hello, I am Mohandas Gandhi. My people call me Bapu, but please, call me friend. = 
 # Requires translation!
My friend, are you interested in this arrangement? = 
 # Requires translation!
I wish you peace. = 
 # Requires translation!
Delhi = 
 # Requires translation!
Mumbai = 
 # Requires translation!
Vijayanagara = 
 # Requires translation!
Pataliputra = 
 # Requires translation!
Varanasi = 
 # Requires translation!
Agra = 
 # Requires translation!
Calcutta = 
 # Requires translation!
Lahore = 
 # Requires translation!
<<<<<<< HEAD
All healing effects doubled = 
Can move immediately once bought = 
 # Requires translation!
# Multiplayer Turn Checker Service
=======
Bangalore = 
>>>>>>> d7ac7f91
 # Requires translation!
Hyderabad = 
 # Requires translation!
Madurai = 
 # Requires translation!
Ahmedabad = 
 # Requires translation!
Kolhapur = 
 # Requires translation!
Prayaga = 
 # Requires translation!
Ayodhya = 
 # Requires translation!
Indraprastha = 
 # Requires translation!
Mathura = 
 # Requires translation!
Ujjain = 
 # Requires translation!
Gulbarga = 
 # Requires translation!
Jaunpur = 
 # Requires translation!
Rajagriha = 
 # Requires translation!
Sravasti = 
 # Requires translation!
Tiruchirapalli = 
 # Requires translation!
Thanjavur = 
 # Requires translation!
Bodhgaya = 
 # Requires translation!
Kushinagar = 
 # Requires translation!
Amaravati = 
 # Requires translation!
Gaur = 
 # Requires translation!
Gwalior = 
 # Requires translation!
Jaipur = 
 # Requires translation!
Karachi = 
 # Requires translation!
Germany = 
 # Requires translation!
Otto von Bismarck = 
 # Requires translation!
I cannot wait until ye grow even mightier. Therefore, prepare for war! = 
 # Requires translation!
Corrupted villain! We will bring you into the ground! = 
 # Requires translation!
Germany has been destroyed. I weep for the future generations. = 
 # Requires translation!
Guten tag. In the name of the great German people, I bid you welcome. = 
 # Requires translation!
It would be in your best interest, to carefully consider this proposal. = 
 # Requires translation!
What now? = 
 # Requires translation!
So, out with it! = 
 # Requires translation!
Berlin = 
 # Requires translation!
Hamburg = 
 # Requires translation!
Munich = 
 # Requires translation!
Cologne = 
 # Requires translation!
Frankfurt = 
 # Requires translation!
Essen = 
 # Requires translation!
Dortmund = 
 # Requires translation!
Stuttgart = 
 # Requires translation!
Dusseldorf = 
 # Requires translation!
Bremen = 
 # Requires translation!
Hannover = 
 # Requires translation!
Duisburg = 
 # Requires translation!
Leipzig = 
 # Requires translation!
Dresden = 
 # Requires translation!
Bonn = 
 # Requires translation!
Bochum = 
 # Requires translation!
Bielefeld = 
 # Requires translation!
Karlsruhe = 
 # Requires translation!
Gelsenkirchen = 
 # Requires translation!
Wiesbaden = 
 # Requires translation!
Munster = 
 # Requires translation!
Rostok = 
 # Requires translation!
Chemnitz = 
 # Requires translation!
Braunschweig = 
 # Requires translation!
Halle = 
 # Requires translation!
Mצnchengladbach = 
 # Requires translation!
Kiel = 
 # Requires translation!
Wuppertal = 
 # Requires translation!
Freiburg = 
 # Requires translation!
Hagen = 
 # Requires translation!
Erfurt = 
 # Requires translation!
Kaiserslautern = 
 # Requires translation!
Kassel = 
 # Requires translation!
Oberhausen = 
 # Requires translation!
Hamm = 
 # Requires translation!
Saarbrucken = 
 # Requires translation!
Krefeld = 
 # Requires translation!
Pirmasens = 
 # Requires translation!
Potsdam = 
 # Requires translation!
Solingen = 
 # Requires translation!
Osnabruck = 
 # Requires translation!
Ludwingshafen = 
 # Requires translation!
Leverkusen = 
 # Requires translation!
Oldenburg = 
 # Requires translation!
Neuss = 
 # Requires translation!
Mulheim = 
 # Requires translation!
Darmstadt = 
 # Requires translation!
Herne = 
 # Requires translation!
Wurzburg = 
 # Requires translation!
Recklinghausen = 
 # Requires translation!
Gצttingen = 
 # Requires translation!
Wolfsburg = 
 # Requires translation!
Koblenz = 
 # Requires translation!
Hildesheim = 
 # Requires translation!
Erlangen = 
 # Requires translation!
The Ottomans = 
 # Requires translation!
Suleiman I = 
 # Requires translation!
Your continued insolence and failure to recognize and preeminence leads us to war. = 
 # Requires translation!
Good. The world shall witness the incontestable might of my armies and the glory of the Empire. = 
 # Requires translation!
Ruin! Ruin! Istanbul becomes Iram of the Pillars, remembered only by the melancholy poets. = 
 # Requires translation!
From the magnificence of Topkapi, the Ottoman nation greets you, stranger! I'm Suleiman, Kayser-I Rum, and I bestow upon you my welcome! = 
 # Requires translation!
Let us do business! Would you be interested? = 
 # Requires translation!
Istanbul = 
 # Requires translation!
Edirne = 
 # Requires translation!
Ankara = 
 # Requires translation!
Bursa = 
 # Requires translation!
Konya = 
 # Requires translation!
Samsun = 
 # Requires translation!
Gaziantep = 
 # Requires translation!
Diyabakir = 
 # Requires translation!
Izmir = 
 # Requires translation!
Kayseri = 
 # Requires translation!
Malatya = 
 # Requires translation!
Marsin = 
 # Requires translation!
Antalya = 
 # Requires translation!
Zonguldak = 
 # Requires translation!
Denizli = 
 # Requires translation!
Ordu = 
 # Requires translation!
Mugia = 
 # Requires translation!
Eskishehir = 
 # Requires translation!
Inebolu = 
 # Requires translation!
Sinop = 
 # Requires translation!
Adana = 
 # Requires translation!
Artuin = 
 # Requires translation!
Bodrum = 
 # Requires translation!
Eregli = 
 # Requires translation!
Silifke = 
 # Requires translation!
Sivas = 
 # Requires translation!
Amasya = 
 # Requires translation!
Marmaris = 
 # Requires translation!
Trabzon = 
 # Requires translation!
Erzurum = 
 # Requires translation!
Urfa = 
 # Requires translation!
Izmit = 
 # Requires translation!
Afyonkarhisar = 
 # Requires translation!
Bitlis = 
 # Requires translation!
Yalova = 
 # Requires translation!
Korea = 
 # Requires translation!
Sejong = 
 # Requires translation!
Jip-hyun-jun (Hall of Worthies) will no longer tolerate your irksome behavior. We will liberate the citizens under your oppression even with force, and enlighten them! = 
 # Requires translation!
Foolish, miserable wretch! You will be crushed by this country's magnificent scientific power! = 
 # Requires translation!
Now the question is who will protect my people. A dark age has come. = 
 # Requires translation!
Welcome to the palace of Choson, stranger. I am the learned King Sejong, who looks after his great people. = 
 # Requires translation!
We have many things to discuss and have much to benefit from each other. = 
 # Requires translation!
Oh, it's you = 
 # Requires translation!
Seoul = 
 # Requires translation!
Busan = 
 # Requires translation!
Jeonju = 
 # Requires translation!
Daegu = 
 # Requires translation!
Pyongyang = 
 # Requires translation!
Kaesong = 
 # Requires translation!
Suwon = 
 # Requires translation!
Gwangju = 
 # Requires translation!
Gangneung = 
 # Requires translation!
Hamhung = 
 # Requires translation!
Wonju = 
 # Requires translation!
Ulsan = 
 # Requires translation!
Changwon = 
 # Requires translation!
Andong = 
 # Requires translation!
Gongju = 
 # Requires translation!
Haeju = 
 # Requires translation!
Cheongju = 
 # Requires translation!
Mokpo = 
 # Requires translation!
Dongducheon = 
 # Requires translation!
Geoje = 
 # Requires translation!
Suncheon = 
 # Requires translation!
Jinju = 
 # Requires translation!
Sangju = 
 # Requires translation!
Rason = 
 # Requires translation!
Gyeongju = 
 # Requires translation!
Chungju = 
 # Requires translation!
Sacheon = 
 # Requires translation!
Gimje = 
 # Requires translation!
Anju = 
 # Requires translation!
Iroquois = 
 # Requires translation!
Hiawatha = 
 # Requires translation!
You are a plague upon Mother Earth! Prepare for battle! = 
 # Requires translation!
You evil creature! My braves will slaughter you! = 
 # Requires translation!
You have defeated us... but our spirits will never be vanquished! We shall return! = 
 # Requires translation!
Greetings, stranger. I am Hiawatha, speaker for the Iroquois. We seek peace with all, but we do not shrink from war. = 
 # Requires translation!
Does this trade work for you, my friend? = 
 # Requires translation!
Onoondaga = 
 # Requires translation!
Osininka = 
 # Requires translation!
Grand River = 
 # Requires translation!
Akwesasme = 
 # Requires translation!
Buffalo Creek = 
 # Requires translation!
Brantford = 
 # Requires translation!
Montreal = 
 # Requires translation!
Genesse River = 
 # Requires translation!
Canandaigua Lake = 
 # Requires translation!
Lake Simcoe = 
 # Requires translation!
Salamanca = 
 # Requires translation!
Gowanda = 
 # Requires translation!
Cuba = 
 # Requires translation!
Akron = 
 # Requires translation!
Kanesatake = 
 # Requires translation!
Ganienkeh = 
 # Requires translation!
Cayuga Castle = 
 # Requires translation!
Chondote = 
 # Requires translation!
Canajoharie = 
 # Requires translation!
Nedrow = 
 # Requires translation!
Oneida Lake = 
 # Requires translation!
Kanonwalohale = 
 # Requires translation!
Green Bay = 
 # Requires translation!
Southwold = 
 # Requires translation!
Mohawk Valley = 
 # Requires translation!
Schoharie = 
 # Requires translation!
Bay of Quinte = 
 # Requires translation!
Kanawale = 
 # Requires translation!
Kanatsiokareke = 
 # Requires translation!
Tyendinaga = 
 # Requires translation!
Hahta = 
 # Requires translation!
Persia = 
 # Requires translation!
Darius I = 
 # Requires translation!
Your continue existence is an embarrassment to all leaders everywhere! You must be destroyed! = 
 # Requires translation!
Curse you! You are beneath me, son of a donkey driver! I will crush you! = 
 # Requires translation!
You mongrel! Cursed be you! The world will long lament your heinous crime! = 
 # Requires translation!
Peace be on you! I am Darius, the great and outstanding king of kings of great Persia... but I suppose you knew that. = 
 # Requires translation!
In my endless magnanimity, I am making you this offer. You agree, of course? = 
 # Requires translation!
Good day to you! = 
 # Requires translation!
Ahh... you... = 
 # Requires translation!
Persepolis = 
 # Requires translation!
Parsagadae = 
 # Requires translation!
Susa = 
 # Requires translation!
Ecbatana = 
 # Requires translation!
Tarsus = 
 # Requires translation!
Gordium = 
 # Requires translation!
Bactra = 
 # Requires translation!
Sardis = 
 # Requires translation!
Ergili = 
 # Requires translation!
Dariushkabir = 
 # Requires translation!
Ghulaman = 
 # Requires translation!
Zohak = 
 # Requires translation!
Istakhr = 
 # Requires translation!
Jinjan = 
 # Requires translation!
Borazjan = 
 # Requires translation!
Herat = 
 # Requires translation!
Dakyanus = 
 # Requires translation!
Bampur = 
 # Requires translation!
Turengtepe = 
 # Requires translation!
Rey = 
 # Requires translation!
Thuspa = 
 # Requires translation!
Hasanlu = 
 # Requires translation!
Gabae = 
 # Requires translation!
Merv = 
 # Requires translation!
Behistun = 
 # Requires translation!
Kandahar = 
 # Requires translation!
Altintepe = 
 # Requires translation!
Bunyan = 
 # Requires translation!
Charsadda = 
 # Requires translation!
Uratyube = 
 # Requires translation!
Dura Europos = 
 # Requires translation!
Aleppo = 
 # Requires translation!
Qatna = 
 # Requires translation!
Kabul = 
 # Requires translation!
Capisa = 
 # Requires translation!
Kyreskhata = 
 # Requires translation!
Marakanda = 
 # Requires translation!
Peshawar = 
 # Requires translation!
Van = 
 # Requires translation!
Pteira = 
 # Requires translation!
Arshada = 
 # Requires translation!
Artakaona = 
 # Requires translation!
Aspabota = 
 # Requires translation!
Autiyara = 
 # Requires translation!
Bagastana = 
 # Requires translation!
Baxtri = 
 # Requires translation!
Darmasa = 
 # Requires translation!
Daphnai = 
 # Requires translation!
Drapsaka = 
 # Requires translation!
Eion = 
 # Requires translation!
Gandutava = 
 # Requires translation!
Gaugamela = 
 # Requires translation!
Harmozeia = 
 # Requires translation!
Ekatompylos = 
 # Requires translation!
Izata = 
 # Requires translation!
Kampada = 
 # Requires translation!
Kapisa = 
 # Requires translation!
Karmana = 
 # Requires translation!
Kounaxa = 
 # Requires translation!
Kuganaka = 
 # Requires translation!
Nautaka = 
 # Requires translation!
Paishiyauvada = 
 # Requires translation!
Patigrbana = 
 # Requires translation!
Phrada = 
 # Requires translation!
Polynesia = 
 # Requires translation!
Kamehameha I = 
 # Requires translation!
The ancient fire flashing across the sky is what proclaimed that this day would come, though I had foolishly hoped for a different outcome. = 
 # Requires translation!
It is obvious now that I misjudged you and your true intentions. = 
 # Requires translation!
The hard-shelled crab yields, and the lion lies down to sleep. Kanaloa comes for me now. = 
 # Requires translation!
Aloha! Greetings and blessings upon you, friend. I am Kamehameha, Great King of this strand of islands. = 
 # Requires translation!
Come, let our people feast together! = 
 # Requires translation!
Welcome, friend! = 
 # Requires translation!
Honolulu = 
 # Requires translation!
Samoa = 
 # Requires translation!
Tonga = 
 # Requires translation!
Nuku Hiva = 
 # Requires translation!
Raiatea = 
 # Requires translation!
Aotearoa = 
 # Requires translation!
Tahiti = 
 # Requires translation!
Hilo = 
 # Requires translation!
Te Wai Pounamu = 
 # Requires translation!
Rapa Nui = 
 # Requires translation!
Tuamotu = 
 # Requires translation!
Rarotonga = 
 # Requires translation!
Tuvalu = 
 # Requires translation!
Tubuai = 
 # Requires translation!
Mangareva = 
 # Requires translation!
Oahu = 
 # Requires translation!
Kiritimati = 
 # Requires translation!
Ontong Java = 
 # Requires translation!
Niue = 
 # Requires translation!
Rekohu = 
 # Requires translation!
Rakahanga = 
 # Requires translation!
Bora Bora = 
 # Requires translation!
Kailua = 
 # Requires translation!
Uvea = 
 # Requires translation!
Futuna = 
 # Requires translation!
Rotuma = 
 # Requires translation!
Tokelau = 
 # Requires translation!
Lahaina = 
 # Requires translation!
Bellona = 
 # Requires translation!
Mungava = 
 # Requires translation!
Tikopia = 
 # Requires translation!
Emae = 
 # Requires translation!
Kapingamarangi = 
 # Requires translation!
Takuu = 
 # Requires translation!
Nukuoro = 
 # Requires translation!
Sikaiana = 
 # Requires translation!
Anuta = 
 # Requires translation!
Nuguria = 
 # Requires translation!
Pileni = 
 # Requires translation!
Nukumanu = 
 # Requires translation!
Siam = 
 # Requires translation!
Ramkhamhaeng = 
 # Requires translation!
You lowly, arrogant fool! I will make you regret of your insolence! = 
 # Requires translation!
You scoundrel! I shall prepare to fend you off! = 
 # Requires translation!
Althought I lost, my honor shall endure. I wish you good luck. = 
 # Requires translation!
I, Pho Kun Ramkhamhaeng, King of Siam, consider it a great honor that you have walked to visit my country of Siam. = 
 # Requires translation!
Greetings. I believe this is a fair proposal for both parties. What do you think? = 
 # Requires translation!
Welcome. = 
 # Requires translation!
Sukhothai = 
 # Requires translation!
Si Satchanalai = 
 # Requires translation!
Muang Saluang = 
 # Requires translation!
Lampang = 
 # Requires translation!
Phitsanulok = 
 # Requires translation!
Kamphaeng Pet = 
 # Requires translation!
Nakhom Chum = 
 # Requires translation!
Vientiane = 
 # Requires translation!
Nakhon Si Thammarat = 
 # Requires translation!
Martaban = 
 # Requires translation!
Nakhon Sawan = 
 # Requires translation!
Chainat = 
 # Requires translation!
Luang Prabang = 
 # Requires translation!
Uttaradit = 
 # Requires translation!
Chiang Thong = 
 # Requires translation!
Phrae = 
 # Requires translation!
Nan = 
 # Requires translation!
Tak = 
 # Requires translation!
Suphanburi = 
 # Requires translation!
Hongsawadee = 
 # Requires translation!
Thawaii = 
 # Requires translation!
Ayutthuya = 
 # Requires translation!
Taphan Hin = 
 # Requires translation!
Uthai Thani = 
 # Requires translation!
Lap Buri = 
 # Requires translation!
Ratchasima = 
 # Requires translation!
Ban Phai = 
 # Requires translation!
Loci = 
 # Requires translation!
Khan Kaen = 
 # Requires translation!
Surin = 
 # Requires translation!
Spain = 
 # Requires translation!
Isabella = 
 # Requires translation!
God will probably forgive you... but I shall not. Prepare for war. = 
 # Requires translation!
Repugnant spawn of the devil! You will pay! = 
 # Requires translation!
If my defeat is, without any doubt, the will of God, then I will accept it. = 
 # Requires translation!
God blesses those who deserve it. I am Isabel of Spain. = 
 # Requires translation!
I hope this deal will receive your blessing. = 
 # Requires translation!
Madrid = 
 # Requires translation!
Barcelona = 
 # Requires translation!
Seville = 
 # Requires translation!
Cordoba = 
 # Requires translation!
Toledo = 
 # Requires translation!
Santiago = 
 # Requires translation!
Murcia = 
 # Requires translation!
Valencia = 
 # Requires translation!
Zaragoza = 
 # Requires translation!
Pamplona = 
 # Requires translation!
Vitoria = 
 # Requires translation!
Santander = 
 # Requires translation!
Oviedo = 
 # Requires translation!
Jaen = 
 # Requires translation!
Logroño = 
 # Requires translation!
Valladolid = 
 # Requires translation!
Palma = 
 # Requires translation!
Teruel = 
 # Requires translation!
Almeria = 
 # Requires translation!
Leon = 
 # Requires translation!
Zamora = 
 # Requires translation!
Mida = 
 # Requires translation!
Lugo = 
 # Requires translation!
Alicante = 
 # Requires translation!
Càdiz = 
 # Requires translation!
Eiche = 
 # Requires translation!
Alcorcon = 
 # Requires translation!
Burgos = 
 # Requires translation!
Vigo = 
 # Requires translation!
Badajoz = 
 # Requires translation!
La Coruña = 
 # Requires translation!
Guadalquivir = 
 # Requires translation!
Bilbao = 
 # Requires translation!
San Sebastian = 
 # Requires translation!
Granada = 
 # Requires translation!
Mérida = 
 # Requires translation!
Huelva = 
 # Requires translation!
Ibiza = 
 # Requires translation!
Las Palmas = 
 # Requires translation!
Tenerife = 
 # Requires translation!
Songhai = 
 # Requires translation!
Askia = 
 # Requires translation!
You are an abomination to heaven and earth, the chief of ignorant savages! You must be destroyed! = 
 # Requires translation!
Fool! You have doomed your people to fire and destruction! = 
 # Requires translation!
We have been consumed by the fires of hatred and rage. Enjoy your victory in this world - you shall pay a heavy price in the next! = 
 # Requires translation!
I am Askia of the Songhai. We are a fair people - but those who cross us will find only destruction. You would do well to avoid repeating the mistakes others have made in the past. = 
 # Requires translation!
Can I interest you in this deal? = 
 # Requires translation!
Gao = 
 # Requires translation!
Tombouctu = 
 # Requires translation!
Jenne = 
 # Requires translation!
Taghaza = 
 # Requires translation!
Tondibi = 
 # Requires translation!
Kumbi Saleh = 
 # Requires translation!
Kukia = 
 # Requires translation!
Walata = 
 # Requires translation!
Tegdaoust = 
 # Requires translation!
Argungu = 
 # Requires translation!
Gwandu = 
 # Requires translation!
Kebbi = 
 # Requires translation!
Boussa = 
 # Requires translation!
Motpi = 
 # Requires translation!
Bamako = 
 # Requires translation!
Wa = 
 # Requires translation!
Kayes = 
 # Requires translation!
Awdaghost = 
 # Requires translation!
Ouadane = 
 # Requires translation!
Dakar = 
 # Requires translation!
Tadmekket = 
 # Requires translation!
Tekedda = 
 # Requires translation!
Kano = 
 # Requires translation!
Agadez = 
 # Requires translation!
Niamey = 
 # Requires translation!
Torodi = 
 # Requires translation!
Ouatagouna = 
 # Requires translation!
Dori = 
 # Requires translation!
Bamba = 
 # Requires translation!
Segou = 
 # Requires translation!
Mongolia = 
 # Requires translation!
Genghis Khan = 
 # Requires translation!
You stand in the way of my armies. Let us solve this like warriors! = 
 # Requires translation!
No more words. Today, Mongolia charges toward your defeat. = 
 # Requires translation!
You have hobbled the Mongolian clans. My respect for you nearly matches the loathing. I am waiting for my execution. = 
 # Requires translation!
I am Temuujin, conqueror of cities and countries. Before me lie future Mongolian lands. Behind me is the only cavalry that matters. = 
 # Requires translation!
I am not always this generous, but we hope you take this rare opportunity we give you. = 
 # Requires translation!
So what now? = 
 # Requires translation!
Karakorum = 
 # Requires translation!
Beshbalik = 
 # Requires translation!
Turfan = 
 # Requires translation!
Hsia = 
 # Requires translation!
Old Sarai = 
 # Requires translation!
New Sarai = 
 # Requires translation!
Tabriz = 
 # Requires translation!
Tiflis = 
 # Requires translation!
Otrar = 
 # Requires translation!
Sanchu = 
 # Requires translation!
Kazan = 
 # Requires translation!
Almarikh = 
 # Requires translation!
Ulaanbaatar = 
 # Requires translation!
Hovd = 
 # Requires translation!
Darhan = 
 # Requires translation!
Dalandzadgad = 
 # Requires translation!
Mandalgovi = 
 # Requires translation!
Choybalsan = 
 # Requires translation!
Erdenet = 
 # Requires translation!
Tsetserieg = 
 # Requires translation!
Baruun-Urt = 
 # Requires translation!
Ereen = 
 # Requires translation!
Batshireet = 
 # Requires translation!
Choyr = 
 # Requires translation!
Ulaangom = 
 # Requires translation!
Tosontsengel = 
 # Requires translation!
Atlay = 
 # Requires translation!
Uliastay = 
 # Requires translation!
Bayanhongor = 
 # Requires translation!
Har-Ayrag = 
 # Requires translation!
Nalayh = 
 # Requires translation!
Tes = 
 # Requires translation!
Milan = 
 # Requires translation!
You leave us no choice. War it must be. = 
 # Requires translation!
Very well, this shall not be forgotten. = 
 # Requires translation!
You fiend! History shall remember this! = 
 # Requires translation!
Florence = 
 # Requires translation!
And so the flower of Florence falls to barbaric hands... = 
 # Requires translation!
Rio de Janeiro = 
 # Requires translation!
I have to do this, for the sake of progress if nothing else. You must be opposed! = 
 # Requires translation!
You can see how fruitless this will be for you... right? = 
 # Requires translation!
May God grant me these last wishes - peace and prosperity for Brazil. = 
 # Requires translation!
Antwerp = 
 # Requires translation!
They will write songs of this.... pray that they shall be in your favor. = 
 # Requires translation!
Dublin = 
 # Requires translation!
War lingers in our hearts. Why carry on with a false peace? = 
 # Requires translation!
You gormless radger! You'll dine on your own teeth before you set foot in Ireland! = 
 # Requires translation!
A lonely wind blows through the highlands today. A dirge for Ireland. Can you hear it? = 
 # Requires translation!
Tyre = 
 # Requires translation!
We never fully trusted you from the start. = 
 # Requires translation!
Ur = 
 # Requires translation!
I will enjoy hearing your last breath as you witness the destruction of your realm! = 
 # Requires translation!
Why do we fight' Because Inanna demands it. Now, witness the power of the Sumerians! = 
 # Requires translation!
What treachery has struck us? No, what evil? = 
 # Requires translation!
Genoa = 
 # Requires translation!
How barbaric. Those who live by the sword shall perish by the sword. = 
 # Requires translation!
Venice = 
 # Requires translation!
You have revealed your purposes a bit too early, my friend... = 
 # Requires translation!
A wrong calculation, on my part. = 
 # Requires translation!
Brussels = 
 # Requires translation!
I guess you weren't here for the sprouts after all... = 
 # Requires translation!
Unacceptable! = 
 # Requires translation!
Sidon = 
 # Requires translation!
What a fine battle! Sidon is willing to serve you! = 
 # Requires translation!
Almaty = 
 # Requires translation!
How could we fall to the likes of you?! = 
 # Requires translation!
Edinburgh = 
 # Requires translation!
You shall stain this land no longer with your vileness! To arms, my countrymen - we ride to war! = 
 # Requires translation!
Traitorous man! The Celtic peoples will not stand for such wanton abuse and slander - I shall have your head! = 
 # Requires translation!
Vile ruler, kow that you 'won' this war in name only! = 
 # Requires translation!
Singapore = 
 # Requires translation!
Perhaps, in another world, we could have been friends... = 
 # Requires translation!
Zanzibar = 
 # Requires translation!
May the Heavens forgive you for inflicting this humiliation to our people. = 
 # Requires translation!
Sydney = 
 # Requires translation!
After thorough deliberation, Australia finds itself at a crossroads. Prepare yourself, for war is upon us. = 
 # Requires translation!
We will mobilize every means of resistance to stop this transgression against our nation! = 
 # Requires translation!
The principles for which we have fought will survive longer than any nation you could ever build. = 
 # Requires translation!
Cape Town = 
 # Requires translation!
I have failed. May you, at least, know compassion towards our people. = 
 # Requires translation!
Kathmandu = 
 # Requires translation!
We... defeated? No... we had so much work to do! = 
 # Requires translation!
Hanoi = 
 # Requires translation!
So this is how it feels to die... = 
 # Requires translation!
Quebec City = 
 # Requires translation!
We were too weak to protect ourselves... = 
 # Requires translation!
Helsinki = 
 # Requires translation!
The day of judgement has come to us. But rest assured, the same will go for you! = 
 # Requires translation!
Kuala Lumpur = 
 # Requires translation!
Today, the Malay people obey you, but do not think this is over... = 
 # Requires translation!
Manila = 
 # Requires translation!
Ah, Gods! Why have you forsaken us? = 
 # Requires translation!
Lhasa = 
 # Requires translation!
Perhaps now we will find peace in death... = 
 # Requires translation!
Vancouver = 
 # Requires translation!
In responding to the unstinting malignancy that has heretofore defined your relationship with Canada, we can have no recourse but war! = 
 # Requires translation!
As we can reach no peaceful resolution with you, Canada must turn, with reluctance, to war. = 
 # Requires translation!
I regret not defending my country to the last, although it was not of use. = 
 # Requires translation!
M'Banza-Kongo = 
 # Requires translation!
Do you really think you can walk over us so easily? I will not let it happen. Not to Kongo - not to my people! = 
 # Requires translation!
We are no strangers to war. You have strayed from the right path, and now we will correct it. = 
 # Requires translation!
You are nothing but a glorified barbarian. Cruel, and ruthless. = 
 # Requires translation!
Mogadishu = 
 # Requires translation!
Congratulations, conquerer. This tribe serves you now. = 
 # Requires translation!
Barbarians = 

#################### Lines from Policies.json ####################

 # Requires translation!
Aristocracy = 
 # Requires translation!
+15% production when constructing wonders, +1 happiness for every 10 citizens in a city = 
 # Requires translation!
Legalism = 
 # Requires translation!
Immediately creates a cheapest available cultural building in each of your first 4 cities for free = 
 # Requires translation!
Oligarchy = 
 # Requires translation!
Units in cities cost no Maintenance, garrisoned city +50% attacking strength = 
 # Requires translation!
Landed Elite = 
 # Requires translation!
+10% food growth and +2 food in capital = 
 # Requires translation!
Monarchy = 
 # Requires translation!
+1 gold and -1 unhappiness for every 2 citizens in capital = 
 # Requires translation!
Tradition Complete = 
 # Requires translation!
+15% growth and +2 food in all cities = 
 # Requires translation!
Tradition = 
 # Requires translation!
+3 culture in capital and increased rate of border expansion = 
 # Requires translation!
Collective Rule = 
 # Requires translation!
Training of settlers increased +50% in capital, receive a new settler near the capital = 
 # Requires translation!
Citizenship = 
 # Requires translation!
Tile improvement speed +25%, receive a free worker near the capital = 
 # Requires translation!
Republic = 
 # Requires translation!
+1 construction in every city, +5% construction when constructing buildings = 
 # Requires translation!
Representation = 
 # Requires translation!
Each city founded increases culture cost of policies 33% less than normal. Starts a golden age. = 
 # Requires translation!
Meritocracy = 
 # Requires translation!
+1 happiness for every city connected to capital, -5% unhappiness from citizens = 
 # Requires translation!
Liberty Complete = 
 # Requires translation!
Free Great Person of choice near capital = 
 # Requires translation!
Liberty = 
 # Requires translation!
+1 culture in every city = 
 # Requires translation!
Warrior Code = 
 # Requires translation!
+20% production when training melee units = 
 # Requires translation!
Discipline = 
 # Requires translation!
+15% combat strength for melee units which have another military unit in an adjacent tile = 
 # Requires translation!
Military Tradition = 
 # Requires translation!
Military units gain 50% more Experience from combat = 
 # Requires translation!
Military Caste = 
 # Requires translation!
Each city with a garrison increases happiness by 1 and culture by 2 = 
 # Requires translation!
Professional Army = 
 # Requires translation!
Gold cost of upgrading military units reduced by 33% = 
 # Requires translation!
Honor Complete = 
 # Requires translation!
Gain gold for each unit killed = 
 # Requires translation!
Honor = 
 # Requires translation!
+25% bonus vs Barbarians; gain Culture when you kill a barbarian unit = 
 # Requires translation!
Organized Religion = 
 # Requires translation!
+1 happiness for each monument, temple and monastery = 
 # Requires translation!
Mandate Of Heaven = 
 # Requires translation!
50% of excess happiness added to culture towards policies = 
 # Requires translation!
Theocracy = 
 # Requires translation!
Temples give +10% gold = 
 # Requires translation!
Reformation = 
 # Requires translation!
+33% culture in all cities with a world wonder, immediately enter a golden age = 
 # Requires translation!
Free Religion = 
 # Requires translation!
+1 culture for each monument, temple and monastery. Gain a free policy. = 
 # Requires translation!
Piety Complete = 
 # Requires translation!
Reduce culture cost of future policies by 10% = 
 # Requires translation!
Piety = 
 # Requires translation!
Building time of culture buildings reduced by 15% = 
 # Requires translation!
Trade Unions = 
 # Requires translation!
Maintenance on roads & railroads reduced by 33%, +2 gold from all trade routes = 
 # Requires translation!
Mercantilism = 
 # Requires translation!
-25% to purchasing items in cities = 
 # Requires translation!
Entrepreneurship = 
 # Requires translation!
Great Merchants are earned 25% faster, +1 Science from every Mint, Market, Bank and Stock Exchange. = 
 # Requires translation!
Patronage = 
 # Requires translation!
Cost of purchasing culture buildings reduced by 50% = 
 # Requires translation!
Protectionism = 
 # Requires translation!
+1 happiness from each luxury resource = 
 # Requires translation!
Commerce Complete = 
 # Requires translation!
+1 gold from every trading post, double gold from Great Merchant trade missions = 
 # Requires translation!
Commerce = 
 # Requires translation!
+25% gold in capital = 
 # Requires translation!
Secularism = 
 # Requires translation!
+2 science from every specialist = 
 # Requires translation!
Humanism = 
 # Requires translation!
+1 happiness from every university, observatory and public school = 
 # Requires translation!
Free Thought = 
 # Requires translation!
+1 science from every trading post, +17% science from universities = 
 # Requires translation!
Sovereignty = 
 # Requires translation!
+15% science while empire is happy = 
 # Requires translation!
Scientific Revolution = 
 # Requires translation!
Science gained from research agreements +50% = 
 # Requires translation!
Rationalism Complete = 
 # Requires translation!
+1 gold from all science buildings = 
 # Requires translation!
Rationalism = 
 # Requires translation!
Production to science conversion in cities increased by 33% = 
 # Requires translation!
Constitution = 
 # Requires translation!
+2 culture from each wonder = 
 # Requires translation!
Universal Suffrage = 
 # Requires translation!
+1 production per 5 population = 
 # Requires translation!
Civil Society = 
 # Requires translation!
-50% food consumption by specialists = 
 # Requires translation!
Free Speech = 
 # Requires translation!
+1 culture for every 2 citizens = 
 # Requires translation!
Democracy = 
 # Requires translation!
Specialists produce half normal unhappiness = 
 # Requires translation!
Freedom Complete = 
 # Requires translation!
Tile yield from great improvement +100%, golden ages increase by 50% = 
 # Requires translation!
Freedom = 
 # Requires translation!
+25% great people rate = 
 # Requires translation!
Populism = 
 # Requires translation!
Wounded military units deal +25% damage = 
 # Requires translation!
Militarism = 
 # Requires translation!
Gold cost of purchasing units -33% = 
 # Requires translation!
Fascism = 
 # Requires translation!
Quantity of strategic resources produced by the empire increased by 100% = 
 # Requires translation!
Police State = 
 # Requires translation!
+3 Happiness from every Courthouse. Build Courthouses in half the usual time. = 
 # Requires translation!
Total War = 
 # Requires translation!
+15% production when building military units and new military units start with 15 Experience = 
 # Requires translation!
Autocracy Complete = 
 # Requires translation!
+20% attack bonus to all Military Units for 30 turns = 
 # Requires translation!
Autocracy = 
 # Requires translation!
-33% unit upkeep costs = 

#################### Lines from Techs.json ####################

 # Requires translation!
Agriculture = 
 # Requires translation!
'Where tillage begins, other arts follow. The farmers therefore are the founders of human civilization.' - Daniel Webster = 
 # Requires translation!
Pottery = 
 # Requires translation!
'Shall the clay say to him that fashioneth it, what makest thou?' - Bible Isaiah 45:9 = 
 # Requires translation!
Animal Husbandry = 
 # Requires translation!
'Thou shalt not muzzle the ox when he treadeth out the corn.' - Bible Deuteronomy 25:4 = 
 # Requires translation!
Archery = 
 # Requires translation!
'The haft of the arrow has been feathered with one of the eagle's own plumes, we often give our enemies the means of our own destruction' - Aesop = 
 # Requires translation!
Mining = 
 # Requires translation!
'The meek shall inherit the Earth, but not its mineral rights.' - J. Paul Getty = 
 # Requires translation!
Sailing = 
 # Requires translation!
'He who commands the sea has command of everything.' - Themistocles = 
 # Requires translation!
Calendar = 
 # Requires translation!
'So teach us to number our days, so that we may apply our hearts unto wisdom.' - Bible Psalms 90:12 = 
 # Requires translation!
Writing = 
 # Requires translation!
'He who destroys a good book kills reason itself.' - John Milton = 
 # Requires translation!
Trapping = 
 # Requires translation!
'Even brute beasts and wandering birds do not fall into the same traps or nets twice.' - Saint Jerome = 
 # Requires translation!
The Wheel = 
 # Requires translation!
'Wisdom and virtue are like the two wheels of a cart.' - Japanese proverb = 
 # Requires translation!
Masonry = 
 # Requires translation!
'How happy are those whose walls already rise!' - Virgil = 
 # Requires translation!
Bronze Working = 
 # Requires translation!
'Here Hector entered, with a spear eleven cubits long in his hand; the bronze point gleamed in front of him, and was fastened to the shaft of the spear by a ring of gold.' - Homer = 
 # Requires translation!
Optics = 
 # Requires translation!
Enables embarkation for land units = 
 # Requires translation!
'He made an instrument to know if the moon shine at full or no.' - Samuel Butler = 
 # Requires translation!
Horseback Riding = 
 # Requires translation!
'A Horse! A Horse! My kingdom for a horse!' - Shakespeare (Richard III) = 
 # Requires translation!
Mathematics = 
 # Requires translation!
'Mathematics is the gate and key to the sciences.' - Roger Bacon = 
 # Requires translation!
Construction = 
 # Requires translation!
'Three things are to be looked to in a building: that it stands on the right spot; that it be securely founded; that it be successfully executed.' - Johann Wolfgang von Goethe = 
 # Requires translation!
Philosophy = 
 # Requires translation!
'There is only one good, knowledge, and one evil, ignorance.' - Socrates = 
 # Requires translation!
Currency = 
 # Requires translation!
'Better is bread with a happy heart than wealth with vexation.' - Amenemope = 
 # Requires translation!
Engineering = 
 # Requires translation!
'Instrumental or mechanical science is the noblest and, above all others, the most useful.' - Leonardo da Vinci = 
 # Requires translation!
Iron Working = 
 # Requires translation!
'Do not wait to strike til the iron is hot, but make it hot by striking.' - William Butler Yeats = 
 # Requires translation!
Theology = 
 # Requires translation!
'Three things are necessary for the salvation of man: to know what he ought to believe; to know what he ought to desire; and to know what he ought to do' - St. Thomas Aquinas = 
 # Requires translation!
Civil Service = 
 # Requires translation!
Enables Open Borders agreements = 
 # Requires translation!
'The only thing that saves us from the bureaucracy is it inefficiency' - Eugene McCarthy = 
 # Requires translation!
Guilds = 
 # Requires translation!
Enables conversion of city production to gold = 
 # Requires translation!
'The merchants and the traders have come; their profits are pre-ordained...' - Sri Guru Granth Sahib = 
 # Requires translation!
Metal Casting = 
 # Requires translation!
'When pieces of bronze or gold or iron break, the metal-smith welds them together again in the fire, and the bond is established.' - Sri Guru Granth Sahib = 
 # Requires translation!
Compass = 
 # Requires translation!
'I find the great thing in this world is not so much where we stand, as in what direction we are moving.' - Oliver Wendell Holmes = 
 # Requires translation!
Education = 
 # Requires translation!
Enables conversion of city production to science = 
 # Requires translation!
Enables Research agreements = 
 # Requires translation!
'Education is the best provision for old age.' - Aristotle = 
 # Requires translation!
Chivalry = 
 # Requires translation!
'Whoso pulleth out this sword of this stone and anvil, is rightwise king born of all England.' - Malory = 
 # Requires translation!
Machinery = 
 # Requires translation!
Improves movement speed on roads = 
 # Requires translation!
'The press is the best instrument for enlightening the mind of man, and improving him as a rational, moral and social being.' - Thomas Jefferson = 
 # Requires translation!
Physics = 
 # Requires translation!
'Measure what is measurable, and make measurable what is not so.' - Galileo Galilei = 
 # Requires translation!
Steel = 
 # Requires translation!
'John Henry said to his Captain, / 'A man ain't nothin' but a man, / And before I'll let your steam drill beat me down, / I'll die with the hammer in my hand.'' - Anonymous: The Ballad of John Henry, the Steel-Drivin' Man = 
 # Requires translation!
Astronomy = 
 # Requires translation!
Increases embarked movement +1 = 
 # Requires translation!
Enables embarked units to enter ocean tiles = 
 # Requires translation!
'Joyfully to the breeze royal Odysseus spread his sail, and with his rudder skillfully he steered.' - Homer = 
 # Requires translation!
Acoustics = 
 # Requires translation!
'Their rising all at once was as the sound of thunder heard remote' - Milton = 
 # Requires translation!
Banking = 
 # Requires translation!
'Happiness: a good bank account, a good cook and a good digestion' - Jean Jacques Rousseau = 
 # Requires translation!
Printing Press = 
 # Requires translation!
'It is a newspaper's duty to print the news and raise hell.' - The Chicago Times = 
 # Requires translation!
Gunpowder = 
 # Requires translation!
'The day when two army corps can annihilate each other in one second, all civilized nations, it is to be hoped, will recoil from war and discharge their troops.' - Alfred Nobel = 
 # Requires translation!
Navigation = 
 # Requires translation!
'The winds and the waves are always on the side of the ablest navigators.' - Edward Gibbon = 
 # Requires translation!
Architecture = 
 # Requires translation!
'Architecture begins where engineering ends.' - Walter Gropius = 
 # Requires translation!
Economics = 
 # Requires translation!
'Compound interest is the most powerful force in the universe.' - Albert Einstein = 
 # Requires translation!
Metallurgy = 
 # Requires translation!
'There never was a good knife made of bad steel.' - Benjamin Franklin = 
 # Requires translation!
Chemistry = 
 # Requires translation!
'Wherever we look, the work of the chemist has raised the level of our civilization and has increased the productive capacity of the nation.' - Calvin Coolidge = 
 # Requires translation!
Archaeology = 
 # Requires translation!
'Those who cannot remember the past are condemned to repeat it.' - George Santayana = 
 # Requires translation!
Scientific Theory = 
 # Requires translation!
'Every great advance in science has issued from a new audacity of imagination.' - John Dewey = 
 # Requires translation!
Industrialization = 
 # Requires translation!
'Industrialization based on machinery, already referred to as a characteristic of our age, is but one aspect of the revolution that is being wrought by technology.' - Emily Greene Balch = 
 # Requires translation!
Rifling = 
 # Requires translation!
'It is well that war is so terrible, or we should grow too fond of it.' - Robert E. Lee = 
 # Requires translation!
Military Science = 
 # Requires translation!
'Wars may be fought with weapons, but they are won by men. It is the spirit of the men who follow and of the man who leads that gains the victory.' - George S. Patton = 
 # Requires translation!
Fertilizer = 
 # Requires translation!
'The nation that destroys its soil destroys itself.' - Franklin Delano Roosevelt = 
 # Requires translation!
Biology = 
 # Requires translation!
'If the brain were so simple we could understand it, we would be so simple we couldn't.' - Lyall Watson = 
 # Requires translation!
Electricity = 
 # Requires translation!
'Is it a fact - or have I dreamt it - that, by means of electricity, the world of matter has become a great nerve, vibrating thousands of miles in a breathless point of time?' - Nathaniel Hawthorne = 
 # Requires translation!
Steam Power = 
 # Requires translation!
'The nations of the West hope that by means of steam communication all the world will become as one family.' - Townsend Harris = 
 # Requires translation!
Dynamite = 
 # Requires translation!
'As soon as men decide that all means are permitted to fight an evil, then their good becomes indistinguishable from the evil that they set out to destroy.' - Christopher Dawson = 
 # Requires translation!
Refrigeration = 
 # Requires translation!
'And homeless near a thousand homes I stood, and near a thousand tables pined and wanted food.' - William Wordsworth = 
 # Requires translation!
Radio = 
 # Requires translation!
'The whole country was tied together by radio. We all experienced the same heroes and comedians and singers. They were giants.' - Woody Allen = 
 # Requires translation!
Replaceable Parts = 
 # Requires translation!
'Nothing is particularly hard if you divide it into small jobs.' - Henry Ford = 
 # Requires translation!
Flight = 
 # Requires translation!
'Aeronautics was neither an industry nor a science. It was a miracle.' - Igor Sikorsky = 
 # Requires translation!
Railroad = 
 # Requires translation!
'The introduction of so powerful an agent as steam to a carriage on wheels will make a great change in the situation of man.' - Thomas Jefferson = 
 # Requires translation!
Plastics = 
 # Requires translation!
'Ben, I want to say one word to you, just one word: plastics.' - Buck Henry and Calder Willingham, The Graduate = 
 # Requires translation!
Electronics = 
 # Requires translation!
'There's a basic principle about consumer electronics: it gets more powerful all the time and it gets cheaper all the time.' - Trip Hawkins = 
 # Requires translation!
Ballistics = 
 # Requires translation!
'Men, like bullets, go farthest when they are smoothest.' - Jean Paul = 
 # Requires translation!
Combustion = 
 # Requires translation!
'Any man who can drive safely while kissing a pretty girl is simply not giving the kiss the attention it deserves.' - Albert Einstein = 
 # Requires translation!
Pharmaceuticals = 
 # Requires translation!
'In nothing do men more nearly approach the gods than in giving health to men.' - Cicero = 
 # Requires translation!
Atomic Theory = 
 # Requires translation!
'The unleashed power of the atom has changed everything save our modes of thinking, and we thus drift toward unparalleled catastrophes.' - Albert Einstein = 
 # Requires translation!
Radar = 
 # Requires translation!
'Vision is the art of seeing things invisible.' - Jonathan Swift = 
 # Requires translation!
Combined Arms = 
 # Requires translation!
'The root of the evil is not the construction of new, more dreadful weapons. It is the spirit of conquest.' - Ludwig von Mises = 
 # Requires translation!
Ecology = 
 # Requires translation!
'Only within the moment of time represented by the present century has one species, man, acquired significant power to alter the nature of his world.' - Rachel Carson = 
 # Requires translation!
Nuclear Fission = 
 # Requires translation!
'I am become Death, the destroyer of worlds.' - J. Robert Oppenheimer = 
 # Requires translation!
Rocketry = 
 # Requires translation!
'A good rule for rocket experimenters to follow is this: always assume that it will explode.' - Astronautics Magazine, 1937 = 
 # Requires translation!
Computers = 
 # Requires translation!
+10% science and production in all cities = 
 # Requires translation!
'Computers are like Old Testament gods: lots of rules and no mercy.' - Joseph Campbell = 
 # Requires translation!
Mobile Tactics = 
 # Requires translation!
'All men can see these tactics whereby I conquer, but what none can see is the strategy out of which victory is evolved.' - Sun Tzu = 
 # Requires translation!
Satellites = 
 # Requires translation!
'Now, somehow, in some new way, the sky seemed almost alien.' - Lyndon B. Johnson = 
 # Requires translation!
Robotics = 
 # Requires translation!
'1. A robot may not injure a human being or, through inaction, allow a human being to come to harm. 2. A robot must obey any orders given to it by human beings, except when such orders would conflict with the First Law. 3. A robot must protect its own existence as long as such protection does not conflict with the First or Second Law.' - Isaac Asimov = 
 # Requires translation!
Lasers = 
 # Requires translation!
'The night is far spent, the day is at hand: let us therefore cast off the works of darkness, and let us put on the armor of light.' - The Holy Bible: Romans, 13:12 = 
 # Requires translation!
Particle Physics = 
 # Requires translation!
'Every particle of matter is attracted by or gravitates to every other particle of matter with a force inversely proportional to the squares of their distances.' - Isaac Newton = 
 # Requires translation!
Nanotechnology = 
 # Requires translation!
'The impact of nanotechnology is expected to exceed the impact that the electronics revolution has had on our lives.' - Richard Schwartz = 
 # Requires translation!
Future Tech = 
 # Requires translation!
Who knows what the future holds? = 
 # Requires translation!
'I think we agree, the past is over.' - George W. Bush = 

#################### Lines from Terrains.json ####################

 # Requires translation!
Ocean = 
 # Requires translation!
Coast = 
 # Requires translation!
Grassland = 
 # Requires translation!
Plains = 
 # Requires translation!
Tundra = 
 # Requires translation!
Desert = 
 # Requires translation!
Lakes = 
 # Requires translation!
Hill = 
 # Requires translation!
Mountain = 
 # Requires translation!
Snow = 
 # Requires translation!
Forest = 
 # Requires translation!
Jungle = 
 # Requires translation!
Marsh = 
 # Requires translation!
Fallout = 
 # Requires translation!
Oasis = 
 # Requires translation!
Flood plains = 
 # Requires translation!
Ice = 
 # Requires translation!
Atoll = 
 # Requires translation!
Great Barrier Reef = 
 # Requires translation!
Old Faithful = 
 # Requires translation!
Grants 500 Gold to the first civilization to discover it = 
 # Requires translation!
El Dorado = 
 # Requires translation!
Grants Rejuvenation (all healing effects doubled) to adjacent military land units for the rest of the game = 
 # Requires translation!
Fountain of Youth = 
 # Requires translation!
Grand Mesa = 
 # Requires translation!
Mount Fuji = 
 # Requires translation!
Krakatoa = 
 # Requires translation!
Rock of Gibraltar = 
 # Requires translation!
Cerro de Potosi = 
 # Requires translation!
Barringer Crater = 

#################### Lines from TileImprovements.json ####################

 # Requires translation!
Farm = 
 # Requires translation!
Lumber mill = 
 # Requires translation!
Mine = 
 # Requires translation!
Trading post = 
 # Requires translation!
Camp = 
 # Requires translation!
Oil well = 
 # Requires translation!
Pasture = 
 # Requires translation!
Plantation = 
 # Requires translation!
Quarry = 
 # Requires translation!
Fishing Boats = 
 # Requires translation!
Road = 
 # Requires translation!
Railroad = 
 # Requires translation!
Remove Forest = 
 # Requires translation!
Remove Jungle = 
 # Requires translation!
Remove Fallout = 
 # Requires translation!
Remove Marsh = 
 # Requires translation!
Remove Road = 
 # Requires translation!
Remove Railroad = 
 # Requires translation!
Academy = 
 # Requires translation!
Landmark = 
 # Requires translation!
Manufactory = 
 # Requires translation!
Customs house = 
 # Requires translation!
+1 additional Culture for each adjacent Moai = 
 # Requires translation!
Can only be built on Coastal tiles = 
 # Requires translation!
Moai = 
 # Requires translation!
Ancient ruins = 
 # Requires translation!
City ruins = 
 # Requires translation!
Barbarian encampment = 

#################### Lines from TileResources.json ####################

 # Requires translation!
Pasture = 
 # Requires translation!
Cattle = 
 # Requires translation!
Sheep = 
 # Requires translation!
Camp = 
 # Requires translation!
Deer = 
 # Requires translation!
Plantation = 
 # Requires translation!
Bananas = 
 # Requires translation!
Farm = 
 # Requires translation!
Wheat = 
 # Requires translation!
Quarry = 
 # Requires translation!
Stone = 
 # Requires translation!
Fishing Boats = 
 # Requires translation!
Fish = 
 # Requires translation!
Horses = 
 # Requires translation!
Mine = 
 # Requires translation!
Iron = 
 # Requires translation!
Coal = 
 # Requires translation!
Oil well = 
 # Requires translation!
Oil = 
 # Requires translation!
Aluminum = 
 # Requires translation!
Uranium = 
 # Requires translation!
Furs = 
 # Requires translation!
Cotton = 
 # Requires translation!
Dyes = 
 # Requires translation!
Gems = 
 # Requires translation!
Gold = 
 # Requires translation!
Silver = 
 # Requires translation!
Incense = 
 # Requires translation!
Ivory = 
 # Requires translation!
Silk = 
 # Requires translation!
Spices = 
 # Requires translation!
Wine = 
 # Requires translation!
Sugar = 
 # Requires translation!
+15% production towards Wonder construction = 
 # Requires translation!
Marble = 
 # Requires translation!
Whales = 
 # Requires translation!
Pearls = 

#################### Lines from Tutorials.json ####################

Welcome to Unciv!\nBecause this is a complex game, there are basic tasks to help familiarize you with the game.\nThese are completely optional, and you're welcome to explore the game on your own! = Welcome to Unciv!\nBecause this is a complex game, there are basic tasks to help familiarize you with the game.\nThese are completely optional, and you're welcome to explore the game on your own!
Your first mission is to found your capital city.\nThis is actually an important task because your capital city will probably be your most prosperous.\nMany game bonuses apply only to your capital city and it will probably be the center of your empire. = Your first mission is to found your capital city.\nThis is actually an important task because your capital city will probably be your most prosperous.\nMany game bonuses apply only to your capital city and it will probably be the center of your empire.
How do you know a spot is appropriate?\nThat’s not an easy question to answer, but looking for and building next to luxury resources is a good rule of thumb.\nLuxury resources are tiles that have things like gems, cotton, or silk (indicated by a smiley next to the resource icon)\nThese resources make your civilization happy. You should also keep an eye out for resources needed to build units, such as iron. = How do you know a spot is appropriate?\nThat’s not an easy question to answer, but looking for and building next to luxury resources is a good rule of thumb.\nLuxury resources are tiles that have things like gems, cotton, or silk (indicated by a smiley next to the resource icon)\nThese resources make your civilization happy. You should also keep an eye out for resources needed to build units, such as iron.
However, cities don’t have a set area that they can work - more on that later!\nThis means you don’t have to settle cities right next to resources.\nLet’s say, for example, that you want access to some iron – but the resource is right next to a desert.\nYou don’t have to settle your city next to the desert. You can settle a few tiles away in more prosperous lands.\nYour city will grow and eventually gain access to the resource.\nYou only need to settle right next to resources if you need them immediately – \n   which might be the case now and then, but you’ll usually have the luxury of time. = However, cities don’t have a set area that they can work - more on that later!\nThis means you don’t have to settle cities right next to resources.\nLet’s say, for example, that you want access to some iron – but the resource is right next to a desert.\nYou don’t have to settle your city next to the desert. You can settle a few tiles away in more prosperous lands.\nYour city will grow and eventually gain access to the resource.\nYou only need to settle right next to resources if you need them immediately – \n   which might be the case now and then, but you’ll usually have the luxury of time.
The first thing coming out of your city should be either a Scout or Warrior.\nI generally prefer the Warrior because it can be used for defense and because it can be upgraded\n  to the Swordsman unit later in the game for a relatively modest sum of gold.\nScouts can be effective, however, if you seem to be located in an area of dense forest and hills.\nScouts don’t suffer a movement penalty in this terrain.\nIf you’re a veteran of the 4x strategy genre your first Warrior or Scout will be followed by a Settler.\nFast expanding is absolutely critical in most games of this type. = The first thing coming out of your city should be either a Scout or Warrior.\nI generally prefer the Warrior because it can be used for defense and because it can be upgraded\n  to the Swordsman unit later in the game for a relatively modest sum of gold.\nScouts can be effective, however, if you seem to be located in an area of dense forest and hills.\nScouts don’t suffer a movement penalty in this terrain.\nIf you’re a veteran of the 4x strategy genre your first Warrior or Scout will be followed by a Settler.\nFast expanding is absolutely critical in most games of this type.
In your first couple of turns,\n  you will have very little options,\n  but as your civilization grows, so do the \n  number of things requiring your attention = In your first couple of turns,\n  you will have very little options,\n  but as your civilization grows, so do the \n  number of things requiring your attention
Each turn, the culture you gain from all your \n  cities is added to your Civilization's culture.\nWhen you have enough culture, you may pick a \n  Social Policy, each one giving you a certain bonus. = Each turn, the culture you gain from all your \n  cities is added to your Civilization's culture.\nWhen you have enough culture, you may pick a \n  Social Policy, each one giving you a certain bonus.
The policies are organized into branches, with each\n  branch providing a bonus ability when all policies \n  in the branch have been adopted. = The policies are organized into branches, with each\n  branch providing a bonus ability when all policies \n  in the branch have been adopted.
With each policy adopted, and with each city built,\n  the cost of adopting another policy rises - so choose wisely! = With each policy adopted, and with each city built,\n  the cost of adopting another policy rises - so choose wisely!
As cities grow in size and influence, you have to deal with a happiness mechanic that is no longer tied to each individual city.\nInstead, your entire empire shares the same level of satisfaction.\nAs your cities grow in population you’ll find that it is more and more difficult to keep your empire happy. = As cities grow in size and influence, you have to deal with a happiness mechanic that is no longer tied to each individual city.\nInstead, your entire empire shares the same level of satisfaction.\nAs your cities grow in population you’ll find that it is more and more difficult to keep your empire happy.
In addition, you can’t even build any city improvements that increase happiness until you’ve done the appropriate research.\nIf your empire’s happiness ever goes below zero the growth rate of your cities will be hurt.\nIf your empire becomes severely unhappy (as indicated by the smiley-face icon at the top of the interface)\n  your armies will have a big penalty slapped on to their overall combat effectiveness. = In addition, you can’t even build any city improvements that increase happiness until you’ve done the appropriate research.\nIf your empire’s happiness ever goes below zero the growth rate of your cities will be hurt.\nIf your empire becomes severely unhappy (as indicated by the smiley-face icon at the top of the interface)\n  your armies will have a big penalty slapped on to their overall combat effectiveness.
This means that it is very difficult to expand quickly in Unciv.\nIt isn’t impossible, but as a new player you probably shouldn’t do it.\nSo what should you do? Chill out, scout, and improve the land that you do have by building Workers.\nOnly build new cities once you have found a spot that you believe is appropriate. = This means that it is very difficult to expand quickly in Unciv.\nIt isn’t impossible, but as a new player you probably shouldn’t do it.\nSo what should you do? Chill out, scout, and improve the land that you do have by building Workers.\nOnly build new cities once you have found a spot that you believe is appropriate.
It seems that your citizens are unhappy!\nWhile unhappy, cities  will grow at 1/4 the speed,\n  and your units will suffer a 2% penalty for each unhappiness = It seems that your citizens are unhappy!\nWhile unhappy, cities  will grow at 1/4 the speed,\n  and your units will suffer a 2% penalty for each unhappiness
Unhappiness has two main causes: Population and cities\n  Each city causes 3 unhappiness, and each population, 1 = Unhappiness has two main causes: Population and cities\n  Each city causes 3 unhappiness, and each population, 1
There are 2 main ways to combat unhappiness:\n  by building happiness buildings for your population\n  or by having improved luxury resources within your borders = There are 2 main ways to combat unhappiness:\n  by building happiness buildings for your population\n  or by having improved luxury resources within your borders
You have entered a golden age!\nGolden age points are accumulated each turn by the total happiness \n  of your civilization\nWhen in a golden age, culture and production generation increases +20%,\n  and every tile already providing at least one gold will provide an extra gold. = You have entered a golden age!\nGolden age points are accumulated each turn by the total happiness \n  of your civilization\nWhen in a golden age, culture and production generation increases +20%,\n  and every tile already providing at least one gold will provide an extra gold.
Connecting your cities to the capital by roads\n  will generate gold via the trade route.\nNote that each road costs 1 gold Maintenance per turn, and each Railroad costs 2 gold,\n  so it may be more economical to wait until the cities grow! = Connecting your cities to the capital by roads\n  will generate gold via the trade route.\nNote that each road costs 1 gold Maintenance per turn, and each Railroad costs 2 gold,\n  so it may be more economical to wait until the cities grow!
Once you’ve settled your first two or three cities you’re probably 100 to 150 turns into the game.\nNow is a good time to start thinking about how, exactly, you want to win – if you haven’t already. = Once you’ve settled your first two or three cities you’re probably 100 to 150 turns into the game.\nNow is a good time to start thinking about how, exactly, you want to win – if you haven’t already.
There are three ways to win in Unciv. They are:\n - Cultural Victory: Complete 5 Social Policy Trees\n - Domination Victory: Survive as the last civilization\n - Science Victory: Be the first to construct a spaceship to Alpha Centauri = There are three ways to win in Unciv. They are:\n - Cultural Victory: Complete 5 Social Policy Trees\n - Domination Victory: Survive as the last civilization\n - Science Victory: Be the first to construct a spaceship to Alpha Centauri
So to sum it up, these are the basics of Unciv – Found a prosperous first city, expand slowly to manage happiness,\n   and set yourself up for the victory condition you wish to pursue.\nObviously, there is much more to it than that, but it is important not to jump into the deep end before you know how to swim. = So to sum it up, these are the basics of Unciv – Found a prosperous first city, expand slowly to manage happiness,\n   and set yourself up for the victory condition you wish to pursue.\nObviously, there is much more to it than that, but it is important not to jump into the deep end before you know how to swim.
Cities can be conquered by reducing their health to 1,\n  and entering the city with a melee unit.\nSince cities heal each turn, it is best to attack with ranged units\n  and use your melee units to defend them until the city has been defeated! = Cities can be conquered by reducing their health to 1,\n  and entering the city with a melee unit.\nSince cities heal each turn, it is best to attack with ranged units\n  and use your melee units to defend them until the city has been defeated!
Luxury resources within your domain and with their specific improvement are connected to your trade network.\nEach unique Luxury resource you have adds 5 happiness to your civilization, but extra resources of the same type don't add anything, so use them for trading with other civilizations! = Luxury resources within your domain and with their specific improvement are connected to your trade network.\nEach unique Luxury resource you have adds 5 happiness to your civilization, but extra resources of the same type don't add anything, so use them for trading with other civilizations!
Strategic resources within your domain and with their specific improvement are connected to your trade network.\nStrategic resources allow you to train units and construct buildings that require those specific resources, for example the Horseman requires Horses.\nThe top bar keeps count of how many unused strategic resources you own. = Strategic resources within your domain and with their specific improvement are connected to your trade network.\nStrategic resources allow you to train units and construct buildings that require those specific resources, for example the Horseman requires Horses.\nThe top bar keeps count of how many unused strategic resources you own.
The city can no longer put up any resistance!\nHowever, to conquer it, you must enter the city with a melee unit = The city can no longer put up any resistance!\nHowever, to conquer it, you must enter the city with a melee unit
When conquering a city, you can now choose to either  or raze, puppet, or annex the city.\nRazing the city will lower its population by 1 each turn until the city is destroyed. = When conquering a city, you can now choose to either  or raze, puppet, or annex the city.\nRazing the city will lower its population by 1 each turn until the city is destroyed.
Puppeting the city will mean that you have no control on the city's production.\nThe city will not increase your tech or policy cost, but its citizens will generate 1.5x the regular unhappiness.\nAnnexing the city will give you control over the production, but will increase the citizen's unhappiness to 2x!\nThis can be mitigated by building a courthouse in the city, returning the citizen's unhappiness to normal.\nA puppeted city can be annexed at any time, but annexed cities cannot be returned to a puppeted state! = Puppeting the city will mean that you have no control on the city's production.\nThe city will not increase your tech or policy cost, but its citizens will generate 1.5x the regular unhappiness.\nAnnexing the city will give you control over the production, but will increase the citizen's unhappiness to 2x!\nThis can be mitigated by building a courthouse in the city, returning the citizen's unhappiness to normal.\nA puppeted city can be annexed at any time, but annexed cities cannot be returned to a puppeted state!
You have encountered a barbarian unit!\nBarbarians attack everyone indiscriminately, so don't let your \n  civilian units go near them, and be careful of your scout! = You have encountered a barbarian unit!\nBarbarians attack everyone indiscriminately, so don't let your \n  civilian units go near them, and be careful of your scout!
You have encountered another civilization!\nOther civilizations start out peaceful, and you can trade with them,\n  but they may choose to declare war on you later on = You have encountered another civilization!\nOther civilizations start out peaceful, and you can trade with them,\n  but they may choose to declare war on you later on
Once you have completed the Apollo Program, you can start constructing spaceship parts in your cities\n (with the relevant technologies) to win a scientific victory! = Once you have completed the Apollo Program, you can start constructing spaceship parts in your cities\n (with the relevant technologies) to win a scientific victory!
Injured units deal less damage, but recover after turns that they have been inactive\nUnits heal 5 health per turn in enemy territory, 10 in neutral land,\n  15 inside your territory and 20 in your cities = Injured units deal less damage, but recover after turns that they have been inactive\nUnits heal 5 health per turn in enemy territory, 10 in neutral land,\n  15 inside your territory and 20 in your cities
Workers are vital to your cities' growth, since only they can construct improvements on tiles\nImprovements raise the yield of your tiles, allowing your city to produce more and grow faster while working the same amount of tiles! = Workers are vital to your cities' growth, since only they can construct improvements on tiles\nImprovements raise the yield of your tiles, allowing your city to produce more and grow faster while working the same amount of tiles!
Siege units are extremely powerful against cities, but need to be Set Up before they can attack.\nOnce your siege unit is set up, it can attack from the current tile,\n  but once moved to another tile, it will need to be set up again. = Siege units are extremely powerful against cities, but need to be Set Up before they can attack.\nOnce your siege unit is set up, it can attack from the current tile,\n  but once moved to another tile, it will need to be set up again.
Once a certain tech is researched, your land units can embark, allowing them to traverse water tiles.\nEntering or leaving water takes the entire turn.\nUnits are defenseless while embarked, so be careful! = Once a certain tech is researched, your land units can embark, allowing them to traverse water tiles.\nEntering or leaving water takes the entire turn.\nUnits are defenseless while embarked, so be careful!
Your citizens can work 3 tiles away from city center.\nThe city border will keep expanding,\n   but citizens cannot be assigned to faraway tiles. = Your citizens can work 3 tiles away from city center.\nThe city border will keep expanding,\n   but citizens cannot be assigned to faraway tiles.
If you don't want to move a unit this turn, you can skip it by clicking 'Next unit' again.\nIf you won't be moving it for a while, you can have the unit enter Fortify or Sleep mode - \n  units in Fortify or Sleep are not considered idle units.\nIf you want to disable the 'Next unit' feature entirely, you can toggle it in Menu -> Check for idle units = If you don't want to move a unit this turn, you can skip it by clicking 'Next unit' again.\nIf you won't be moving it for a while, you can have the unit enter Fortify or Sleep mode - \n  units in Fortify or Sleep are not considered idle units.\nIf you want to disable the 'Next unit' feature entirely, you can toggle it in Menu -> Check for idle units
Hi there! If you've played this far, you've probably\n  seen that the game is currently incomplete.\nUnCiv is meant to be open-source and free, forever.\n  That means no ads or any other nonsense. = Hi there! If you've played this far, you've probably\n  seen that the game is currently incomplete.\nUnCiv is meant to be open-source and free, forever.\n  That means no ads or any other nonsense.
What motivates me to keep working on it, \n  besides the fact I think it's amazingly cool that I can,\n  is the support from the players - you guys are the best! = What motivates me to keep working on it, \n  besides the fact I think it's amazingly cool that I can,\n  is the support from the players - you guys are the best!
Every rating and review that I get puts a smile on my face =)\n  So contact me! Send me an email, review, Github issue\n  or mail pigeon, and let's figure out how to make the game \n  even more awesome!\n(Contact info is in the Play Store) = Every rating and review that I get puts a smile on my face =)\n  So contact me! Send me an email, review, Github issue\n  or mail pigeon, and let's figure out how to make the game \n  even more awesome!\n(Contact info is in the Play Store)
Military units can pillage improvements, which heals them 25 health and ruins the improvement.\nThe tile can still be worked, but advantages from the improvement - stat bonuses and resources - will be lost.\nWorkers can repair these improvements, which takes less time than building the improvement from scratch. = Military units can pillage improvements, which heals them 25 health and ruins the improvement.\nThe tile can still be worked, but advantages from the improvement - stat bonuses and resources - will be lost.\nWorkers can repair these improvements, which takes less time than building the improvement from scratch.

#################### Lines from UnitPromotions.json ####################

 # Requires translation!
Heal Instantly = 
 # Requires translation!
Heal this Unit by 50 HP; Doing so will consume this opportunity to choose a Promotion = 
 # Requires translation!
Accuracy I = 
 # Requires translation!
Bonus vs [unitType] = 
 # Requires translation!
Accuracy II = 
 # Requires translation!
Accuracy III = 
 # Requires translation!
Barrage I = 
 # Requires translation!
Barrage II = 
 # Requires translation!
Barrage III = 
 # Requires translation!
Volley = 
 # Requires translation!
Extended Range = 
 # Requires translation!
+1 Range = 
 # Requires translation!
Indirect Fire = 
 # Requires translation!
Ranged attacks may be performed over obstacles = 
 # Requires translation!
Shock I = 
 # Requires translation!
Shock II = 
 # Requires translation!
Shock III = 
 # Requires translation!
Drill I = 
 # Requires translation!
Drill II = 
 # Requires translation!
Drill III = 
 # Requires translation!
Charge = 
 # Requires translation!
Siege = 
 # Requires translation!
Formation I = 
 # Requires translation!
Formation II = 
 # Requires translation!
Blitz = 
 # Requires translation!
1 additional attack per turn = 
 # Requires translation!
Woodsman = 
 # Requires translation!
Double movement rate through Forest and Jungle = 
 # Requires translation!
Medic = 
 # Requires translation!
This unit and all others in adjacent tiles heal 5 additional HP per turn = 
 # Requires translation!
Medic II = 
 # Requires translation!
This unit and all others in adjacent tiles heal 5 additional HP. This unit heals 5 additional HP outside of friendly territory. = 
 # Requires translation!
Scouting I = 
 # Requires translation!
+1 Visibility Range = 
 # Requires translation!
Scouting II = 
 # Requires translation!
+1 Movement = 
 # Requires translation!
Scouting III = 
 # Requires translation!
Boarding Party I = 
 # Requires translation!
Boarding Party II = 
 # Requires translation!
Boarding Party III = 
 # Requires translation!
Coastal Raider I = 
 # Requires translation!
Coastal Raider II = 
 # Requires translation!
Coastal Raider III = 
 # Requires translation!
Wolfpack I = 
 # Requires translation!
Bonus as Attacker [amount]% = 
 # Requires translation!
Wolfpack II = 
 # Requires translation!
Wolfpack III = 
Armor Plating I = Armor Plating I
+25% Combat Bonus when defending = +25% Combat Bonus when defending
Armor Plating II = Armor Plating II
Armor Plating III = Armor Plating III
Flight Deck I = Flight Deck I
Can carry 1 extra air unit = Can carry 1 extra air unit
Flight Deck II = Flight Deck II
Flight Deck III = Flight Deck III
 # Requires translation!
Siege I = 
 # Requires translation!
Siege II = 
 # Requires translation!
Siege III = 
 # Requires translation!
Evasion = 
 # Requires translation!
Reduces damage taken from interception by 50% = 
 # Requires translation!
Interception I = 
 # Requires translation!
Bonus when intercepting [amount]% = 
 # Requires translation!
Interception II = 
 # Requires translation!
Interception III = 
 # Requires translation!
Sortie = 
 # Requires translation!
1 extra Interception may be made per turn = 
 # Requires translation!
Operational Range = 
 # Requires translation!
+2 Range = 
 # Requires translation!
Air Repair = 
 # Requires translation!
Unit will heal every turn, even if it performs an action = 
 # Requires translation!
Cover I = 
 # Requires translation!
+25% Defence against ranged attacks = 
 # Requires translation!
Cover II = 
 # Requires translation!
March = 
 # Requires translation!
Mobility = 
 # Requires translation!
Sentry = 
 # Requires translation!
Logistics = 
 # Requires translation!
Ambush I = 
 # Requires translation!
Ambush II = 
 # Requires translation!
Bombardment I = 
 # Requires translation!
Bombardment II = 
 # Requires translation!
Bombardment III = 
 # Requires translation!
Targeting I = 
 # Requires translation!
Targeting I (air) = 
 # Requires translation!
Targeting II = 
 # Requires translation!
Targeting III = 
 # Requires translation!
Haka War Dance = 
 # Requires translation!
-10% combat strength for adjacent enemy units = 
 # Requires translation!
Rejuvenation = 
 # Requires translation!
All healing effects doubled = 

#################### Lines from Units.json ####################

 # Requires translation!
Worker = 
 # Requires translation!
Can build improvements on tiles = 
 # Requires translation!
Settler = 
 # Requires translation!
Founds a new city = 
 # Requires translation!
Scout = 
 # Requires translation!
Ignores terrain cost = 
 # Requires translation!
Warrior = 
 # Requires translation!
Swordsman = 
 # Requires translation!
Maori Warrior = 
 # Requires translation!
Brute = 
 # Requires translation!
Archer = 
 # Requires translation!
Crossbowman = 
 # Requires translation!
Bowman = 
 # Requires translation!
Work Boats = 
 # Requires translation!
May create improvements on water resources = 
 # Requires translation!
Cannot enter ocean tiles until Astronomy = 
 # Requires translation!
Trireme = 
 # Requires translation!
Cannot enter ocean tiles = 
 # Requires translation!
Caravel = 
 # Requires translation!
Chariot Archer = 
 # Requires translation!
Rough terrain penalty = 
 # Requires translation!
No defensive terrain bonus = 
 # Requires translation!
Knight = 
 # Requires translation!
War Chariot = 
 # Requires translation!
War Elephant = 
 # Requires translation!
Spearman = 
 # Requires translation!
Bonus vs [unitType] = 
 # Requires translation!
Pikeman = 
 # Requires translation!
Hoplite = 
 # Requires translation!
Persian Immortal = 
 # Requires translation!
+10 HP when healing = 
 # Requires translation!
Catapult = 
 # Requires translation!
Must set up to ranged attack = 
 # Requires translation!
Trebuchet = 
 # Requires translation!
Ballista = 
 # Requires translation!
Longswordsman = 
 # Requires translation!
Legion = 
 # Requires translation!
Can construct roads = 
 # Requires translation!
Mohawk Warrior = 
 # Requires translation!
+33% combat bonus in Forest/Jungle = 
 # Requires translation!
Horseman = 
 # Requires translation!
Penalty vs [unitType] = 
 # Requires translation!
Can move after attacking = 
 # Requires translation!
Companion Cavalry = 
 # Requires translation!
Gatling Gun = 
 # Requires translation!
Chu-Ko-Nu = 
 # Requires translation!
Longbowman = 
 # Requires translation!
Limited Visibility = 
 # Requires translation!
Cannon = 
 # Requires translation!
Hwach'a = 
 # Requires translation!
Musketman = 
 # Requires translation!
Samurai = 
 # Requires translation!
Combat very likely to create Great Generals = 
 # Requires translation!
Landsknecht = 
 # Requires translation!
Galleass = 
 # Requires translation!
Frigate = 
 # Requires translation!
Cavalry = 
 # Requires translation!
Camel Archer = 
 # Requires translation!
Conquistador = 
 # Requires translation!
Defense bonus when embarked = 
 # Requires translation!
+2 Visibility Range = 
 # Requires translation!
Naresuan's Elephant = 
 # Requires translation!
Mandekalu Cavalry = 
 # Requires translation!
Keshik = 
 # Requires translation!
50% Bonus XP gain = 
 # Requires translation!
+1 Visibility Range = 
 # Requires translation!
Ironclad = 
 # Requires translation!
Turtle Ship = 
 # Requires translation!
Artillery = 
 # Requires translation!
Rifleman = 
 # Requires translation!
Musketeer = 
 # Requires translation!
Janissary = 
 # Requires translation!
Heals [amount] damage if it kills a unit = 
 # Requires translation!
Bonus as Attacker [amount]% = 
 # Requires translation!
Minuteman = 
 # Requires translation!
Tercio = 
 # Requires translation!
Battleship = 
 # Requires translation!
Ship of the Line = 
 # Requires translation!
Lancer = 
 # Requires translation!
Anti-Tank Gun = 
 # Requires translation!
Sipahi = 
 # Requires translation!
No movement cost to pillage = 
 # Requires translation!
Machine Gun = 
 # Requires translation!
Great War Infantry = 
 # Requires translation!
Carrier = 
Can carry 2 aircraft = Can carry 2 aircraft
 # Requires translation!
Triplane = 
 # Requires translation!
[amount]% chance to intercept air attacks = 
 # Requires translation!
6 tiles in every direction always visible = 
 # Requires translation!
Fighter = 
 # Requires translation!
Great War Bomber = 
 # Requires translation!
Bomber = 
 # Requires translation!
Landship = 
 # Requires translation!
Cossack = 
 # Requires translation!
Ranged attacks may be performed over obstacles = 
 # Requires translation!
Rocket Artillery = 
 # Requires translation!
Double movement in coast = 
 # Requires translation!
Destroyer = 
 # Requires translation!
Zero = 
 # Requires translation!
B17 = 
 # Requires translation!
Nuclear Missile = 
 # Requires translation!
Requires Manhattan Project = 
 # Requires translation!
Tank = 
 # Requires translation!
Can attack submarines = 
 # Requires translation!
Submarine = 
 # Requires translation!
Can only attack water = 
 # Requires translation!
Can enter ice tiles = 
 # Requires translation!
Invisible to others = 
 # Requires translation!
Infantry = 
 # Requires translation!
Foreign Legion = 
 # Requires translation!
+20% bonus outside friendly territory = 
 # Requires translation!
Mechanized Infantry = 
 # Requires translation!
Anti-Aircraft Gun = 
 # Requires translation!
Modern Armor = 
 # Requires translation!
Panzer = 
 # Requires translation!
Great Artist = 
 # Requires translation!
Can build improvement: Landmark = 
 # Requires translation!
Can start an 8-turn golden age = 
 # Requires translation!
Great Scientist = 
 # Requires translation!
Can hurry technology research = 
 # Requires translation!
Can build improvement: Academy = 
 # Requires translation!
Great Merchant = 
 # Requires translation!
Can undertake a trade mission with City-State, giving a large sum of gold and [amount] Influence = 
 # Requires translation!
Can build improvement: Customs house = 
 # Requires translation!
Great Engineer = 
 # Requires translation!
Can build improvement: Manufactory = 
 # Requires translation!
Can speed up construction of a wonder = 
 # Requires translation!
Great General = 
 # Requires translation!
Bonus for units in 2 tile radius 15% = 
 # Requires translation!
Khan = 
 # Requires translation!
Heal adjacent units for an additional 15 HP per turn = <|MERGE_RESOLUTION|>--- conflicted
+++ resolved
@@ -3092,14 +3092,11 @@
  # Requires translation!
 Lahore = 
  # Requires translation!
-<<<<<<< HEAD
 All healing effects doubled = 
 Can move immediately once bought = 
  # Requires translation!
 # Multiplayer Turn Checker Service
-=======
 Bangalore = 
->>>>>>> d7ac7f91
  # Requires translation!
 Hyderabad = 
  # Requires translation!
