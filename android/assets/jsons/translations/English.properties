--- conflicted
+++ resolved
@@ -314,16 +314,13 @@
 # Nations
 
  # Requires translation!
-<<<<<<< HEAD
 The Louvre = 
  # Requires translation!
 'Every genuine work of art has as much reason for being as the earth and the sun'  - Ralph Waldo Emerson = 
 2 free Great Artists appear = 2 free Great Artists appear
-=======
 Receive free Great Scientist when you discover Writing, Earn Great Scientists 50% faster = 
  # Requires translation!
 Ingenuity = 
->>>>>>> 2490943e
 
  # Requires translation!
 City-State Influence degrades at half and recovers at twice the normal rate = 
