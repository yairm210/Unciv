
# Tutorial tasks

 # Requires translation!
Move a unit!\nClick on a unit > Click on a destination > Click the arrow popup = 
 # Requires translation!
Found a city!\nSelect the Settler (flag unit) > Click on 'Found city' (bottom-left corner) = 
 # Requires translation!
Enter the city screen!\nClick the city button twice = 
 # Requires translation!
Pick a technology to research!\nClick on the tech button (greenish, top left) > \n select technology > click 'Research' (bottom right) = 
 # Requires translation!
Pick a construction!\nEnter city screen > Click on a unit or building (bottom left side) > \n click 'add to queue' = 
 # Requires translation!
Pass a turn!\nCycle through units with 'Next unit' > Click 'Next turn' = 
 # Requires translation!
Reassign worked tiles!\nEnter city screen > click the assigned (green) tile to unassign > \n click an unassigned tile to assign population = 
 # Requires translation!
Meet another civilization!\nExplore the map until you encounter another civilization! = 
 # Requires translation!
Open the options table!\nClick the menu button (top left) > click 'Options' = 
 # Requires translation!
Construct an improvement!\nConstruct a Worker unit > Move to a Plains or Grassland tile > \n Click 'Create improvement' (above the unit table, bottom left)\n > Choose the farm > \n Leave the worker there until it's finished = 
 # Requires translation!
Create a trade route!\nConstruct roads between your capital and another city\nOr, automate your worker and let him get to that eventually = 
 # Requires translation!
Conquer a city!\nBring an enemy city down to low health > \nEnter the city with a melee unit = 
 # Requires translation!
Move an air unit!\nSelect an air unit > select another city within range > \nMove the unit to the other city = 
 # Requires translation!
See your stats breakdown!\nEnter the Overview screen (top right corner) >\nClick on 'Stats' = 

 # Requires translation!
Oh no! It looks like something went DISASTROUSLY wrong! This is ABSOLUTELY not supposed to happen! Please send me (yairm210@hotmail.com) an email with the game information (menu -> save game -> copy game info -> paste into email) and I'll try to fix it as fast as I can! = 
 # Requires translation!
Oh no! It looks like something went DISASTROUSLY wrong! This is ABSOLUTELY not supposed to happen! Please send us an report and we'll try to fix it as fast as we can! = 

# Buildings

 # Requires translation!
Choose a free great person = 
 # Requires translation!
Get  = 
 # Requires translation!
Hydro Plant = 
 # Requires translation!
+1 population in each city = 
 # Requires translation!
+1 happiness in each city = 

# Diplomacy,Trade,Nations

 # Requires translation!
Requires [buildingName] to be built in the city = 
 # Requires translation!
Requires [buildingName] to be built in all cities = 
 # Requires translation!
Provides a free [buildingName] in the city = 
 # Requires translation!
Requires worked [resource] near city = 
 # Requires translation!
Wonder is being built elsewhere = 
 # Requires translation!
Requires a [buildingName] in all cities = 
 # Requires translation!
Requires a [buildingName] in this city = 
 # Requires translation!
Requires [resource] = 
 # Requires translation!
Required tech: [requiredTech] = 

 # Requires translation!
Current construction = 
 # Requires translation!
Construction queue = 
 # Requires translation!
Pick a construction = 
 # Requires translation!
Queue empty = 
 # Requires translation!
Add to queue = 
 # Requires translation!
Remove from queue = 
 # Requires translation!
Show stats drilldown = 
 # Requires translation!
Show construction queue = 

 # Requires translation!
Diplomacy = 
 # Requires translation!
War = 
 # Requires translation!
Peace = 
 # Requires translation!
Research Agreement = 
 # Requires translation!
Declare war = 
 # Requires translation!
Declare war on [civName]? = 
 # Requires translation!
[civName] has declared war on us! = 
 # Requires translation!
[leaderName] of [nation] = 
 # Requires translation!
You'll pay for this! = 
 # Requires translation!
Negotiate Peace = 
 # Requires translation!
Peace with [civName]? = 
 # Requires translation!
Very well. = 
 # Requires translation!
Farewell. = 
 # Requires translation!
Sounds good! = 
 # Requires translation!
Not this time. = 
 # Requires translation!
Excellent! = 
 # Requires translation!
How about something else... = 
 # Requires translation!
A pleasure to meet you. = 
 # Requires translation!
Our relationship:  = 
 # Requires translation!
We have encountered the City-State of [name]! = 
 # Requires translation!
Declare Friendship ([numberOfTurns] turns) = 
 # Requires translation!
May our nations forever remain united! = 
 # Requires translation!
Indeed! = 
 # Requires translation!
Denounce ([numberOfTurns] turns) = 
 # Requires translation!
We will remember this. = 

 # Requires translation!
[civName] has declared war on [targetCivName]! = 
 # Requires translation!
[civName] and [targetCivName] have signed the Peace Treaty! = 
 # Requires translation!
[civName] and [targetCivName] have signed the Declaration of Friendship! = 
 # Requires translation!
[civName] has denounced [targetCivName]! = 

 # Requires translation!
Unforgivable = 
 # Requires translation!
Enemy = 
 # Requires translation!
Competitor = 
 # Requires translation!
Neutral = 
 # Requires translation!
Favorable = 
 # Requires translation!
Friend = 
 # Requires translation!
Ally = 

## Diplomatic modifiers

 # Requires translation!
You declared war on us! = 
 # Requires translation!
Your warmongering ways are unacceptable to us. = 
 # Requires translation!
You have captured our cities! = 
 # Requires translation!
We applaud your liberation of our conquered cities! = 
 # Requires translation!
Years of peace have strengthened our relations. = 
 # Requires translation!
Our mutual military struggle brings us closer together. = 
 # Requires translation!
We have signed a public declaration of friendship = 
 # Requires translation!
You have declared friendship with our enemies! = 
 # Requires translation!
You have declared friendship with our allies = 
 # Requires translation!
Our open borders have brought us closer together. = 
 # Requires translation!
Your so-called 'friendship' is worth nothing. = 
 # Requires translation!
You have publicly denounced us! = 
 # Requires translation!
You have denounced our allies = 
 # Requires translation!
You have denounced our enemies = 
 # Requires translation!
You betrayed your promise to not settle cities near us = 
 # Requires translation!
You fulfilled your promise to stop settling cities near us! = 
 # Requires translation!
You refused to stop settling cities near us = 
 # Requires translation!
Your arrogant demands are in bad taste = 
 # Requires translation!
Your use of nuclear weapons is disgusting! = 

 # Requires translation!
Demands = 
 # Requires translation!
Please don't settle new cities near us. = 
 # Requires translation!
Very well, we shall look for new lands to settle. = 
 # Requires translation!
We shall do as we please. = 
 # Requires translation!
We noticed your new city near our borders, despite your promise. This will have....implications. = 

# City states

 # Requires translation!
Provides [amountOfCulture] culture at 30 Influence = 
 # Requires translation!
Provides 3 food in capital and 1 food in other cities at 30 Influence = 
 # Requires translation!
Provides 3 happiness at 30 Influence = 
 # Requires translation!
Provides land units every 20 turns at 30 Influence = 
 # Requires translation!
Gift [giftAmount] gold (+[influenceAmount] influence) = 
 # Requires translation!
Relationship changes in another [turnsToRelationshipChange] turns = 

 # Requires translation!
Cultured = 
 # Requires translation!
Maritime = 
 # Requires translation!
Mercantile = 
 # Requires translation!
Militaristic = 
 # Requires translation!
Type:  = 
 # Requires translation!
Influence:  = 
 # Requires translation!
Reach 30 for friendship. = 
 # Requires translation!
Reach highest influence above 60 for alliance. = 
 # Requires translation!
Ally:  = 

# Trades 

 # Requires translation!
Trade = 
 # Requires translation!
Offer trade = 
 # Requires translation!
Retract offer = 
 # Requires translation!
What do you have in mind? = 
 # Requires translation!
Our items = 
 # Requires translation!
Our trade offer = 
 # Requires translation!
[otherCiv]'s trade offer = 
 # Requires translation!
[otherCiv]'s items = 
 # Requires translation!
Pleasure doing business with you! = 
 # Requires translation!
I think not. = 
 # Requires translation!
That is acceptable. = 
 # Requires translation!
Accept = 
 # Requires translation!
Keep going = 
 # Requires translation!
There's nothing on the table = 
 # Requires translation!
Peace Treaty = 
 # Requires translation!
Agreements = 
 # Requires translation!
Open Borders = 
 # Requires translation!
Gold per turn = 
 # Requires translation!
Cities = 
 # Requires translation!
Technologies = 
 # Requires translation!
Declarations of war = 
 # Requires translation!
Introduction to [nation] = 
 # Requires translation!
Declare war on [nation] = 
 # Requires translation!
Luxury resources = 
 # Requires translation!
Strategic resources = 

# Nation picker 

 # Requires translation!
[resourceName] not required = 
 # Requires translation!
Lost ability = 
 # Requires translation!
National ability = 
 # Requires translation!
[firstValue] vs [secondValue] = 

# Nations

 # Requires translation!
Receive free Great Scientist when you discover Writing, Earn Great Scientists 50% faster = 
 # Requires translation!
Ingenuity = 

 # Requires translation!
City-State Influence degrades at half and recovers at twice the normal rate = 
 # Requires translation!
Hellenic League = 

 # Requires translation!
Great general provides double combat bonus, and spawns 50% faster = 
 # Requires translation!
Art of War = 

 # Requires translation!
+20% production towards Wonder construction = 
 # Requires translation!
Monument Builders = 

 # Requires translation!
+2 movement for all naval units = 
 # Requires translation!
Sun Never Sets = 

 # Requires translation!
+2 Culture per turn from cities before discovering Steam Power = 
 # Requires translation!
Ancien Régime = 

 # Requires translation!
Strategic Resources provide +1 Production, and Horses, Iron and Uranium Resources provide double quantity = 
 # Requires translation!
Siberian Riches = 

 # Requires translation!
+25% Production towards any buildings that already exist in the Capital = 
 # Requires translation!
The Glory of Rome = 

 # Requires translation!
+1 Gold from each Trade Route, Oil resources provide double quantity = 
 # Requires translation!
Trade Caravans = 

 # Requires translation!
All land military units have +1 sight, 50% discount when purchasing tiles = 
 # Requires translation!
Manifest Destiny = 

 # Requires translation!
Units fight as though they were at full strength even when damaged = 
 # Requires translation!
Bushido = 

 # Requires translation!
67% chance to earn 25 Gold and recruit a Barbarian unit from a conquered encampment, -25% land units maintenance. = 
 # Requires translation!
Furor Teutonicus = 

 # Requires translation!
Unhappiness from number of Cities doubled, Unhappiness from number of Citizens halved. = 
 # Requires translation!
Population Growth = 

 # Requires translation!
Pay only one third the usual cost for naval unit maintenance. Melee naval units have a 1/3 chance to capture defeated naval units. = 
 # Requires translation!
Barbary Corsairs = 

 # Requires translation!
+2 Science for all specialists and Great Person tile improvements = 
 # Requires translation!
Scholars of the Jade Hall = 

 # Requires translation!
All units move through Forest and Jungle Tiles in friendly territory as if they have roads. These tiles can be used to establish City Connections upon researching the Wheel. = 
 # Requires translation!
The Great Warpath = 

 # Requires translation!
Golden Ages last 50% longer. During a Golden Age, units receive +1 Movement and +10% Strength = 
 # Requires translation!
Achaemenid Legacy = 

 # Requires translation!
Can embark and move over Coasts and Oceans immediately. +1 Sight when embarked. +10% Combat Strength bonus if within 2 tiles of a Moai. = 
 # Requires translation!
Wayfinding = 

 # Requires translation!
Food and Culture from Friendly City-States are increased by 50% = 
 # Requires translation!
Father Governs Children = 

 # Requires translation!
Receive triple Gold from Barbarian encampments and pillaging Cities. Embarked units can defend themselves. = 
 # Requires translation!
River Warlord = 

 # Requires translation!
100 Gold for discovering a Natural Wonder (bonus enhanced to 500 Gold if first to discover it). Culture, Happiness and tile yields from Natural Wonders doubled. = 
 # Requires translation!
Seven Cities of Gold = 

 # Requires translation!
Combat Strength +30% when fighting City-State units or attacking a City-State itself. All mounted units have +1 Movement. = 
 # Requires translation!
Mongol Terror = 

 # Requires translation!
Great Andean Road = 
 # Requires translation!
Viking Fury = 

# New game screen

 # Requires translation!
Uniques = 
 # Requires translation!
Promotions = 
 # Requires translation!
Load copied data = 
 # Requires translation!
Could not load game from clipboard! = 
 # Requires translation!
Start game! = 
 # Requires translation!
Map options = 
 # Requires translation!
Game options = 
 # Requires translation!
Map type = 
 # Requires translation!
Generated = 
 # Requires translation!
Existing = 
 # Requires translation!
Custom = 
 # Requires translation!
Map generation type = 
 # Requires translation!
Default = 
 # Requires translation!
Pangaea = 
 # Requires translation!
Perlin = 
 # Requires translation!
Continents = 
 # Requires translation!
Number of city-states = 
 # Requires translation!
One City Challenge = 
 # Requires translation!
No barbarians = 
 # Requires translation!
No ancient ruins = 
 # Requires translation!
No Natural Wonders = 
 # Requires translation!
Victory conditions = 
 # Requires translation!
Scientific = 
 # Requires translation!
Domination = 
 # Requires translation!
Cultural = 

 # Requires translation!
Map shape = 
 # Requires translation!
Hexagonal = 
 # Requires translation!
Rectangular = 

 # Requires translation!
Show advanced settings = 
 # Requires translation!
Hide advanced settings = 
 # Requires translation!
Map Height = 
 # Requires translation!
Temperature extremeness = 
 # Requires translation!
Resource richness = 
 # Requires translation!
Vegetation richness = 
 # Requires translation!
Rare features richness = 
 # Requires translation!
Max Coast extension = 
 # Requires translation!
Biome areas extension = 
 # Requires translation!
Water level = 
 # Requires translation!
Reset to default = 

 # Requires translation!
HIGHLY EXPERIMENTAL - YOU HAVE BEEN WARNED! = 
 # Requires translation!
Online Multiplayer = 

 # Requires translation!
World size = 
 # Requires translation!
Tiny = 
 # Requires translation!
Small = 
 # Requires translation!
Medium = 
 # Requires translation!
Large = 
 # Requires translation!
Huge = 

 # Requires translation!
Difficulty = 

 # Requires translation!
AI = 
 # Requires translation!
Remove = 
 # Requires translation!
Random = 
 # Requires translation!
Human = 
 # Requires translation!
Hotseat = 
 # Requires translation!
User ID = 
 # Requires translation!
Click to copy = 


 # Requires translation!
Game Speed = 
 # Requires translation!
Quick = 
 # Requires translation!
Standard = 
 # Requires translation!
Epic = 
 # Requires translation!
Marathon = 

 # Requires translation!
Starting Era = 
 # Requires translation!
It looks like we can't make a map with the parameters you requested! = 
 # Requires translation!
Maybe you put too many players into too small a map? = 
 # Requires translation!
No human players selected! = 

# Multiplayer

 # Requires translation!
Username = 
 # Requires translation!
Multiplayer = 
 # Requires translation!
Could not download game! = 
 # Requires translation!
Could not upload game! = 
 # Requires translation!
Join Game = 
 # Requires translation!
Invalid game ID! = 
 # Requires translation!
Copy User ID = 
 # Requires translation!
Copy Game ID = 
 # Requires translation!
UserID copied to clipboard = 
 # Requires translation!
GameID copied to clipboard = 
 # Requires translation!
Set current user = 
 # Requires translation!
Player ID from clipboard = 
 # Requires translation!
To create a multiplayer game, check the 'multiplayer' toggle in the New Game screen, and for each human player insert that player's user ID. = 
 # Requires translation!
You can assign your own user ID there easily, and other players can copy their user IDs here and send them to you for you to include them in the game. = 
 # Requires translation!
Once you've created your game, the Game ID gets automatically copied to your clipboard so you can send it to the other players. = 
 # Requires translation!
Players can enter your game by copying the game ID to the clipboard, and clicking on the 'Add Multiplayer Game' button = 
 # Requires translation!
The symbol of your nation will appear next to the game when it's your turn = 
 # Requires translation!
Back = 
 # Requires translation!
Rename = 
 # Requires translation!
Edit Game Info = 
 # Requires translation!
Add Multiplayer Game = 
 # Requires translation!
Refresh List = 
 # Requires translation!
Could not save game! = 
 # Requires translation!
Could not delete game! = 
 # Requires translation!
Could not refresh! = 
 # Requires translation!
Last refresh: [time] minutes ago = 
 # Requires translation!
Current Turn: = 
 # Requires translation!
Add Currently Running Game = 

# Save game menu

 # Requires translation!
Current saves = 
 # Requires translation!
Show autosaves = 
 # Requires translation!
Saved game name = 
 # Requires translation!
Copy to clipboard = 
 # Requires translation!
Copy saved game to clipboard = 
 # Requires translation!
Could not load game = 
 # Requires translation!
Load [saveFileName] = 
 # Requires translation!
Delete save = 
 # Requires translation!
Saved at = 
 # Requires translation!
Load map = 
 # Requires translation!
Delete map = 
 # Requires translation!
Are you sure you want to delete this map? = 
 # Requires translation!
Upload map = 
 # Requires translation!
Could not upload map! = 
 # Requires translation!
Map uploaded successfully! = 
 # Requires translation!
Saving... = 

# Options

 # Requires translation!
Options = 
 # Requires translation!
Display options = 
 # Requires translation!
Gameplay options = 
 # Requires translation!
Other options = 
 # Requires translation!
Turns between autosaves = 
 # Requires translation!
Sound effects volume = 
 # Requires translation!
Music volume = 
 # Requires translation!
Download music = 
 # Requires translation!
Downloading... = 
 # Requires translation!
Could not download music! = 
 # Requires translation!
Show = 
 # Requires translation!
Hide = 
 # Requires translation!
Show worked tiles = 
 # Requires translation!
Show resources and improvements = 
 # Requires translation!
Check for idle units = 
 # Requires translation!
Move units with a single tap = 
 # Requires translation!
Show tutorials = 
 # Requires translation!
Auto-assign city production = 
 # Requires translation!
Auto-build roads = 
 # Requires translation!
Show minimap = 
 # Requires translation!
Show pixel units = 
 # Requires translation!
Show pixel improvements = 
 # Requires translation!
Enable nuclear weapons = 
 # Requires translation!
Fontset = 
 # Requires translation!
Continuous rendering = 

# Notifications

 # Requires translation!
Research of [technologyName] has completed! = 
 # Requires translation!
You have entered a golden age! = 
 # Requires translation!
[resourceName] revealed near [cityName] = 
 # Requires translation!
A [greatPerson] has been born in [cityName]! = 
 # Requires translation!
We have encountered [civName]! = 
 # Requires translation!
Cannot provide unit upkeep for [unitName] - unit has been disbanded! = 
 # Requires translation!
[cityName] has grown! = 
 # Requires translation!
[cityName] has been founded! = 
 # Requires translation!
[cityName] is starving! = 
 # Requires translation!
[construction] has been built in [cityName] = 
 # Requires translation!
[wonder] has been built in a faraway land = 
 # Requires translation!
Work has started on [construction] = 
 # Requires translation!
[cityName] cannot continue work on [construction] = 
 # Requires translation!
[cityname] has expanded its borders! = 
 # Requires translation!
Your Golden Age has ended. = 
 # Requires translation!
[cityName] has been razed to the ground! = 
 # Requires translation!
We have conquered the city of [cityname]! = 
 # Requires translation!
An enemy [unit] has attacked [cityname] = 
 # Requires translation!
An enemy [unit] has attacked our [ourUnit] = 
 # Requires translation!
Enemy city [cityName] has attacked our [ourUnit] = 
 # Requires translation!
An enemy [unit] has captured [cityname] = 
 # Requires translation!
An enemy [unit] has captured our [ourUnit] = 
 # Requires translation!
An enemy [unit] has destroyed our [ourUnit] = 
 # Requires translation!
An enemy [RangedUnit] has destroyed the defence of [cityname] = 
 # Requires translation!
Enemy city [cityName] has destroyed our [ourUnit] = 
 # Requires translation!
An enemy [unit] was destroyed while attacking [cityname] = 
 # Requires translation!
An enemy [unit] was destroyed while attacking our [ourUnit] = 
 # Requires translation!
Our [attackerName] was destroyed by an intercepting [interceptorName] = 
 # Requires translation!
Our [interceptorName] intercepted and destroyed an enemy [attackerName] = 
 # Requires translation!
Our [$attackerName] was attacked by an intercepting [$interceptorName] = 
 # Requires translation!
Our [$interceptorName] intercepted and attacked an enemy [$attackerName] = 
 # Requires translation!
An enemy [unit] was spotted near our territory = 
 # Requires translation!
An enemy [unit] was spotted in our territory = 
 # Requires translation!
[amount] enemy units were spotted near our territory = 
 # Requires translation!
[amount] enemy units were spotted in our territory = 
 # Requires translation!
The civilization of [civName] has been destroyed! = 
 # Requires translation!
The City-State of [name] has been destroyed! = 
 # Requires translation!
We have captured a barbarian encampment and recovered [goldAmount] gold! = 
 # Requires translation!
A barbarian [unitType] has joined us! = 
 # Requires translation!
We have found survivors in the ruins - population added to [cityName] = 
 # Requires translation!
We have discovered the lost technology of [techName] in the ruins! = 
 # Requires translation!
A [unitName] has joined us! = 
 # Requires translation!
An ancient tribe trains our [unitName] in their ways of combat! = 
 # Requires translation!
We have found a stash of [amount] gold in the ruins! = 
 # Requires translation!
We have found a crudely-drawn map in the ruins! = 
 # Requires translation!
[unit] finished exploring. = 
 # Requires translation!
[unit] has no work to do. = 
 # Requires translation!
You're losing control of [name]. = 
 # Requires translation!
You and [name] are no longer friends! = 
 # Requires translation!
Your alliance with [name] is faltering. = 
 # Requires translation!
You and [name] are no longer allies! = 
 # Requires translation!
[civName] gave us a [unitName] as gift near [cityName]! = 
 # Requires translation!
[civName] has denounced us! = 
 # Requires translation!
[cityName] has been connected to your capital! = 
 # Requires translation!
[cityName] has been disconnected from your capital! = 
 # Requires translation!
[civName] has accepted your trade request = 
 # Requires translation!
[civName] has denied your trade request = 
 # Requires translation!
[tradeOffer] from [otherCivName] has ended = 
 # Requires translation!
[tradeOffer] to [otherCivName] has ended = 
 # Requires translation!
One of our trades with [nation] has ended = 
 # Requires translation!
One of our trades with [nation] has been cut short = 
 # Requires translation!
[nation] agreed to stop settling cities near us! = 
 # Requires translation!
[nation] refused to stop settling cities near us! = 
 # Requires translation!
We have allied with [nation]. = 
 # Requires translation!
We have lost alliance with [nation]. = 
 # Requires translation!
We have discovered [naturalWonder]! = 
 # Requires translation!
We have received [goldAmount] Gold for discovering [naturalWonder] = 
 # Requires translation!
Your relationship with [cityStateName] is about to degrade = 
 # Requires translation!
Your relationship with [cityStateName] degraded = 
 # Requires translation!
A new barbarian encampment has spawned! = 
 # Requires translation!
Received [goldAmount] Gold for capturing [cityName] = 
 # Requires translation!
Our proposed trade request is no longer relevant! = 

# World Screen UI

 # Requires translation!
Working... = 
 # Requires translation!
Waiting for other players... = 
 # Requires translation!
in = 
 # Requires translation!
Next turn = 
 # Requires translation!
Turn = 
 # Requires translation!
turns = 
 # Requires translation!
turn = 
 # Requires translation!
Next unit = 
 # Requires translation!
Pick a policy = 
 # Requires translation!
Movement = 
 # Requires translation!
Strength = 
 # Requires translation!
Ranged strength = 
 # Requires translation!
Bombard strength = 
 # Requires translation!
Range = 
 # Requires translation!
Move unit = 
 # Requires translation!
Stop movement = 
 # Requires translation!
Construct improvement = 
 # Requires translation!
Automate = 
 # Requires translation!
Stop automation = 
 # Requires translation!
Construct road = 
 # Requires translation!
Fortify = 
Fortify until healed = Fortify until healed
 # Requires translation!
Fortification = 
 # Requires translation!
Sleep = 
Sleep until healed = Sleep until healed
 # Requires translation!
Moving = 
 # Requires translation!
Set up = 
 # Requires translation!
Upgrade to [unitType] ([goldCost] gold) = 
 # Requires translation!
Found city = 
 # Requires translation!
Promote = 
 # Requires translation!
Health = 
 # Requires translation!
Disband unit = 
 # Requires translation!
Explore = 
 # Requires translation!
Stop exploration = 
 # Requires translation!
Pillage = 
 # Requires translation!
Do you really want to disband this unit? = 
 # Requires translation!
Disband this unit for [goldAmount] gold? = 
 # Requires translation!
Create [improvement] = 
 # Requires translation!
Start Golden Age = 
 # Requires translation!
Yes = 
 # Requires translation!
No = 
 # Requires translation!
Acquire = 
 # Requires translation!
Science = 
 # Requires translation!
Happiness = 
 # Requires translation!
Production = 
 # Requires translation!
Culture = 
 # Requires translation!
Food = 
 # Requires translation!
Crop Yield = 
 # Requires translation!
Land = 
 # Requires translation!
Force = 
 # Requires translation!
GOLDEN AGE = 
 # Requires translation!
Golden Age = 
 # Requires translation!
[year] BC = 
 # Requires translation!
[year] AD = 
 # Requires translation!
Civilopedia = 
 # Requires translation!
Start new game = 
 # Requires translation!
Save game = 
 # Requires translation!
Load game = 
 # Requires translation!
Victory status = 
 # Requires translation!
Social policies = 
 # Requires translation!
Community = 
 # Requires translation!
Close = 
 # Requires translation!
Do you want to exit the game? = 

# City screen

 # Requires translation!
Exit city = 
 # Requires translation!
Raze city = 
 # Requires translation!
Stop razing city = 
 # Requires translation!
Buy for [amount] gold = 
 # Requires translation!
Buy = 
 # Requires translation!
You have [amount] gold = 
 # Requires translation!
Currently you have [amount] gold. = 
 # Requires translation!
Would you like to purchase [constructionName] for [buildingGoldCost] gold? = 
 # Requires translation!
No space available to place [unit] near [city] = 
 # Requires translation!
Maintenance cost = 
 # Requires translation!
Pick construction = 
 # Requires translation!
Pick improvement = 
 # Requires translation!
Provides [resource] = 
 # Requires translation!
Replaces [improvement] = 
 # Requires translation!
Pick now! = 
 # Requires translation!
Build [building] = 
 # Requires translation!
Train [unit] = 
 # Requires translation!
Produce [thingToProduce] = 
 # Requires translation!
Nothing = 
 # Requires translation!
Annex city = 
 # Requires translation!
Specialist Buildings = 
 # Requires translation!
Specialist Allocation = 
 # Requires translation!
Specialists = 
 # Requires translation!
[specialist] slots = 
 # Requires translation!
Engineer specialist = 
 # Requires translation!
Merchant specialist = 
 # Requires translation!
Scientist specialist = 
 # Requires translation!
Artist specialist = 
 # Requires translation!
Food eaten = 
 # Requires translation!
Growth bonus = 
 # Requires translation!
Unassigned population = 
 # Requires translation!
[turnsToExpansion] turns to expansion = 
 # Requires translation!
Stopped expansion = 
 # Requires translation!
[turnsToPopulation] turns to new population = 
 # Requires translation!
Food converts to production = 
 # Requires translation!
[turnsToStarvation] turns to lose population = 
 # Requires translation!
Stopped population growth = 
 # Requires translation!
In resistance for another [numberOfTurns] turns = 
 # Requires translation!
Sell for [sellAmount] gold = 
 # Requires translation!
Are you sure you want to sell this [building]? = 
 # Requires translation!
[greatPerson] points = 
 # Requires translation!
Great person points = 
 # Requires translation!
Current points = 
 # Requires translation!
Points per turn = 
 # Requires translation!
Convert production to gold at a rate of 4 to 1 = 
 # Requires translation!
Convert production to science at a rate of 4 to 1 = 
 # Requires translation!
The city will not produce anything. = 

# Technology UI

 # Requires translation!
Pick a tech = 
 # Requires translation!
Pick a free tech = 
 # Requires translation!
Research [technology] = 
 # Requires translation!
Pick [technology] as free tech = 
 # Requires translation!
Units enabled = 
 # Requires translation!
Buildings enabled = 
 # Requires translation!
Wonder = 
 # Requires translation!
National Wonder = 
 # Requires translation!
National Wonders = 
 # Requires translation!
Wonders enabled = 
 # Requires translation!
Tile improvements enabled = 
 # Requires translation!
Reveals [resource] on the map = 
 # Requires translation!
XP for new units = 
 # Requires translation!
provide = 
 # Requires translation!
provides = 
 # Requires translation!
City strength = 
 # Requires translation!
City health = 
 # Requires translation!
Occupied! = 
 # Requires translation!
Attack = 
 # Requires translation!
Bombard = 
 # Requires translation!
NUKE = 
 # Requires translation!
Captured! = 
 # Requires translation!
defence vs ranged = 
 # Requires translation!
[percentage] to unit defence = 
 # Requires translation!
Attacker Bonus = 
 # Requires translation!
Landing = 
 # Requires translation!
Flanking = 
 # Requires translation!
vs [unitType] = 
 # Requires translation!
Terrain = 


 # Requires translation!
Hurry Research = 
 # Requires translation!
Conduct Trade Mission = 
 # Requires translation!
Your trade mission to [civName] has earned you [goldAmount] gold and [influenceAmount] influence! = 
 # Requires translation!
Hurry Wonder = 
 # Requires translation!
Your citizens have been happy with your rule for so long that the empire enters a Golden Age! = 
 # Requires translation!
You have entered the [newEra]! = 
 # Requires translation!
[civName] has entered the [eraName]! = 
 # Requires translation!
[policyBranch] policy branch unlocked! = 
 # Requires translation!
Overview = 
 # Requires translation!
Total = 
 # Requires translation!
Stats = 
 # Requires translation!
Policies = 
 # Requires translation!
Base happiness = 
 # Requires translation!
Occupied City = 
 # Requires translation!
Buildings = 
 # Requires translation!
Wonders = 
 # Requires translation!
Base values = 
 # Requires translation!
Bonuses = 
 # Requires translation!
Final = 
 # Requires translation!
Other = 
 # Requires translation!
Population = 
 # Requires translation!
City States = 
 # Requires translation!
Tile yields = 
 # Requires translation!
Trade routes = 
 # Requires translation!
Maintenance = 
 # Requires translation!
Transportation upkeep = 
 # Requires translation!
Unit upkeep = 
 # Requires translation!
Trades = 
 # Requires translation!
Units = 
 # Requires translation!
Name = 
 # Requires translation!
Closest city = 
 # Requires translation!
Action = 
 # Requires translation!
Defeated = 
 # Requires translation!
Tiles = 
 # Requires translation!
Natural Wonders = 
 # Requires translation!
Treasury deficit = 

#Victory

 # Requires translation!
Science victory = 
 # Requires translation!
Cultural victory = 
 # Requires translation!
Conquest victory = 
 # Requires translation!
Complete all the spaceship parts\n to win! = 
 # Requires translation!
Complete 5 policy branches\n to win! = 
 # Requires translation!
Destroy all enemies\n to win! = 
 # Requires translation!
You have won a scientific victory! = 
 # Requires translation!
You have won a cultural victory! = 
 # Requires translation!
You have won a domination victory! = 
 # Requires translation!
You have achieved victory through the awesome power of your Culture. Your civilization's greatness - the magnificence of its monuments and the power of its artists - have astounded the world! Poets will honor you as long as beauty brings gladness to a weary heart. = 
 # Requires translation!
The world has been convulsed by war. Many great and powerful civilizations have fallen, but you have survived - and emerged victorious! The world will long remember your glorious triumph! = 
 # Requires translation!
You have achieved victory through mastery of Science! You have conquered the mysteries of nature and led your people on a voyage to a brave new world! Your triumph will be remembered as long as the stars burn in the night sky! = 
 # Requires translation!
You have been defeated. Your civilization has been overwhelmed by its many foes. But your people do not despair, for they know that one day you shall return - and lead them forward to victory! = 
 # Requires translation!
One more turn...! = 
 # Requires translation!
Built Apollo Program = 
 # Requires translation!
Destroy [civName] = 
 # Requires translation!
Our status = 
 # Requires translation!
Global status = 
 # Requires translation!
Rankings = 
 # Requires translation!
Spaceship parts remaining = 
 # Requires translation!
Branches completed = 
 # Requires translation!
Undefeated civs = 

# Capturing a city

 # Requires translation!
What would you like to do with the city? = 
 # Requires translation!
Annex = 
 # Requires translation!
Annexed cities become part of your regular empire. = 
 # Requires translation!
Their citizens generate 2x the unhappiness, unless you build a courthouse. = 
 # Requires translation!
Puppet = 
 # Requires translation!
Puppeted cities do not increase your tech or policy cost, but their citizens generate 1.5x the regular unhappiness. = 
 # Requires translation!
You have no control over the the production of puppeted cities. = 
 # Requires translation!
Puppeted cities also generate 25% less Gold and Science. = 
 # Requires translation!
A puppeted city can be annexed at any time. = 
 # Requires translation!
Liberate = 
 # Requires translation!
Liberating a city returns it to its original owner, giving you a massive relationship boost with them! = 
 # Requires translation!
Raze = 
 # Requires translation!
Razing the city annexes it, and starts razing the city to the ground. = 
 # Requires translation!
The population will gradually dwindle until the city is destroyed. = 
 # Requires translation!
Destroy = 
 # Requires translation!
Destroying the city instantly razes the city to the ground. = 
 # Requires translation!
Remove your troops in our border immediately! = 
 # Requires translation!
Sorry. = 
 # Requires translation!
Never! = 
 # Requires translation!
Basics = 
 # Requires translation!
Resources = 
 # Requires translation!
Terrains = 
 # Requires translation!
Tile Improvements = 
 # Requires translation!
Unique to [civName], replaces [unitName] = 
 # Requires translation!
Tutorials = 
 # Requires translation!
Cost = 
 # Requires translation!
May contain [listOfResources] = 
 # Requires translation!
Upgrades to [upgradedUnit] = 
 # Requires translation!
Obsolete with [obsoleteTech] = 
 # Requires translation!
Occurs on [listOfTerrains] = 
 # Requires translation!
Placed on [terrainType] = 
 # Requires translation!
Can be found on  = 
 # Requires translation!
Improved by [improvement] = 
 # Requires translation!
Bonus stats for improvement:  = 
 # Requires translation!
Can be built on  = 
 # Requires translation!
Defence bonus = 
 # Requires translation!
Movement cost = 
 # Requires translation!
Rough Terrain = 
 # Requires translation!
 for  = 
 # Requires translation!
Missing translations: = 
 # Requires translation!
Version = 
 # Requires translation!
Resolution = 
 # Requires translation!
Tileset = 
 # Requires translation!
Map editor = 
 # Requires translation!
Create = 
 # Requires translation!
New map = 
 # Requires translation!
Empty = 
 # Requires translation!
Language = 
 # Requires translation!
Terrains & Resources = 
 # Requires translation!
Improvements = 
 # Requires translation!
Clear current map = 
 # Requires translation!
Save map = 
 # Requires translation!
Download map = 
 # Requires translation!
Loading... = 
 # Requires translation!
Filter: = 
 # Requires translation!
Exit map editor = 
 # Requires translation!
[nation] starting location = 
 # Requires translation!
Clear terrain features = 
 # Requires translation!
Clear improvements = 
 # Requires translation!
Clear resource = 
 # Requires translation!
Requires = 
 # Requires translation!
Menu = 
 # Requires translation!
Brush Size = 

# Civilopedia Tutorials names

 # Requires translation!
After Conquering = 
 # Requires translation!
City Range = 
 # Requires translation!
Contact Me = 
 # Requires translation!
Culture and Policies = 
 # Requires translation!
Embarking = 
 # Requires translation!
Enemy City = 
 # Requires translation!
Idle Units = 
 # Requires translation!
Injured Units = 
 # Requires translation!
Introduction = 
 # Requires translation!
Luxury Resource = 
 # Requires translation!
New Game = 
 # Requires translation!
Roads and Railroads = 
 # Requires translation!
Siege Units = 
 # Requires translation!
Strategic Resource = 
 # Requires translation!
Unhappiness = 
 # Requires translation!
Victory Types = 
 # Requires translation!
Workers = 

# Other civilopedia things
 # Requires translation!
Nations = 
 # Requires translation!
Promotions = 
 # Requires translation!
Available for [unitTypes] = 

# Policies

 # Requires translation!
Adopt policy = 
 # Requires translation!
Adopt free policy = 
 # Requires translation!
Unlocked at = 
 # Requires translation!
Gain 2 free technologies = 

# Technologies

 # Requires translation!
Mass Media = 

# Tech eras

 # Requires translation!
Ancient era = 
 # Requires translation!
Classical era = 
 # Requires translation!
Medieval era = 
 # Requires translation!
Renaissance era = 
 # Requires translation!
Industrial era = 
 # Requires translation!
Modern era = 
 # Requires translation!
Information era = 
 # Requires translation!
Future era = 

# Terrains

 # Requires translation!
Impassible = 

# Resources

 # Requires translation!
Bison = 
 # Requires translation!
Copper = 
 # Requires translation!
Cocoa = 
 # Requires translation!
Crab = 
 # Requires translation!
Citrus = 
 # Requires translation!
Truffles = 

# Unit types 

 # Requires translation!
Civilian = 
 # Requires translation!
land units = 
 # Requires translation!
water units = 
 # Requires translation!
air units = 
WaterCivilian = Water Civilian
 # Requires translation!
Melee = 
WaterMelee = Water Melee
 # Requires translation!
Ranged = 
WaterRanged = Water Ranged
WaterSubmarine = Submarine
 # Requires translation!
Mounted = 
 # Requires translation!
Armor = 
 # Requires translation!
City = 

# Units

 # Requires translation!
Composite Bowman = 
 # Requires translation!
Foreign Land = 
 # Requires translation!
Marine = 
 # Requires translation!
Mobile SAM = 
 # Requires translation!
Paratrooper = 
 # Requires translation!
Helicopter Gunship = 
 # Requires translation!
Atomic Bomb = 
 # Requires translation!
Unbuildable = 

# Promotions

 # Requires translation!
Pick promotion = 
 # Requires translation!
 OR  = 
 # Requires translation!
units in open terrain = 
 # Requires translation!
units in rough terrain = 
 # Requires translation!
wounded units = 
 # Requires translation!
Targeting II (air) = 
 # Requires translation!
Targeting III (air) = 
 # Requires translation!
Bonus when performing air sweep [bonusAmount]% = 
 # Requires translation!
Dogfighting I = 
 # Requires translation!
Dogfighting II = 
 # Requires translation!
Dogfighting III = 

# Multiplayer Turn Checker Service

 # Requires translation!
Multiplayer options = 
 # Requires translation!
Enable out-of-game turn notifications = 
 # Requires translation!
Time between turn checks out-of-game (in minutes) = 
 # Requires translation!
Show persistent notification for turn notifier service = 

#################### Lines from Buildings.json ####################

 # Requires translation!
Indicates the capital city = 
 # Requires translation!
Monument = 
 # Requires translation!
Temple = 
 # Requires translation!
Monastery = 
 # Requires translation!
Palace = 
 # Requires translation!
Granary = 
 # Requires translation!
Must not be on plains = 
 # Requires translation!
Stone Works = 
 # Requires translation!
'Time crumbles things; everything grows old and is forgotten under the power of time' - Aristotle = 
 # Requires translation!
Stonehenge = 
 # Requires translation!
+1 Science Per 2 Population = 
 # Requires translation!
Library = 
 # Requires translation!
'Libraries are as the shrine where all the relics of the ancient saints, full of true virtue, and all that without delusion or imposture are preserved and reposed.' - Sir Francis Bacon = 
 # Requires translation!
Free Technology = 
 # Requires translation!
The Great Library = 
 # Requires translation!
Paper Maker = 
 # Requires translation!
Circus = 
 # Requires translation!
Walls = 
 # Requires translation!
Walls of Babylon = 
 # Requires translation!
'O, let not the pains of death which come upon thee enter into my body. I am the god Tem, and I am the foremost part of the sky, and the power which protecteth me is that which is with all the gods forever.'  - The Book of the Dead, translated by Sir Ernest Alfred Wallis Budge = 
 # Requires translation!
Worker construction increased 25% = 
 # Requires translation!
Provides 2 free workers = 
 # Requires translation!
The Pyramids = 
 # Requires translation!
Barracks = 
 # Requires translation!
'Why man, he doth bestride the narrow world like a colossus, and we petty men walk under his huge legs, and peep about to find ourselves dishonorable graves.' - William Shakespeare, Julius Caesar = 
 # Requires translation!
Can only be built in coastal cities = 
 # Requires translation!
+1 gold from worked water tiles in city = 
 # Requires translation!
Colossus = 
 # Requires translation!
Culture and Gold costs of acquiring new tiles reduced by 25% in this city = 
 # Requires translation!
Krepost = 
 # Requires translation!
+1 food from Ocean and Coast tiles = 
 # Requires translation!
Lighthouse = 
 # Requires translation!
'They that go down to the sea in ships, that do business in great waters; these see the works of the Lord, and his wonders in the deep.' - The Bible, Psalms 107:23-24 = 
 # Requires translation!
All military naval units receive +1 movement and +1 sight = 
 # Requires translation!
The Great Lighthouse = 
 # Requires translation!
+15% Production when building Mounted Units in this city = 
 # Requires translation!
Stable = 
 # Requires translation!
Colosseum = 
 # Requires translation!
Circus Maximus = 
 # Requires translation!
'I think that if ever a mortal heard the word of God it would be in a garden at the cool of the day.'  - F. Frankfort Moore = 
 # Requires translation!
Hanging Gardens = 
 # Requires translation!
Remove extra unhappiness from annexed cities = 
 # Requires translation!
Can only be built in annexed cities = 
 # Requires translation!
Courthouse = 
 # Requires translation!
'Regard your soldiers as your children, and they will follow you into the deepest valleys; look on them as your own beloved sons, and they will stand by you even unto death.'  - Sun Tzu = 
 # Requires translation!
Terracotta Army = 
 # Requires translation!
Doubles Gold given to enemy if city is captured = 
 # Requires translation!
Burial Tomb = 
 # Requires translation!
Mud Pyramid Mosque = 
 # Requires translation!
'The ancient Oracle said that I was the wisest of all the Greeks. It is because I alone, of all the Greeks, know that I know nothing'  - Socrates = 
 # Requires translation!
Free Social Policy = 
 # Requires translation!
The Oracle = 
 # Requires translation!
Market = 
 # Requires translation!
Provides 1 extra copy of each improved luxury resource near this City = 
 # Requires translation!
+2 Gold for each source of Oil and oasis = 
 # Requires translation!
Bazaar = 
 # Requires translation!
Mint = 
 # Requires translation!
40% of food is carried over after a new citizen is born = 
 # Requires translation!
Aqueduct = 
 # Requires translation!
'The art of war teaches us to rely not on the likelihood of the enemy's not attacking, but rather on the fact that we have made our position unassailable.'  - Sun Tzu = 
 # Requires translation!
Enemy land units must spend 1 extra movement point when inside your territory (obsolete upon Dynamite) = 
 # Requires translation!
Great Wall = 
 # Requires translation!
'For it soars to a height to match the sky, and as if surging up from among the other buildings it stands on high and looks down upon the remainder of the city, adorning it, because it is a part of it, but glorying in its own beauty'  - Procopius, De Aedificis = 
 # Requires translation!
+33% great person generation in all cities = 
 # Requires translation!
Hagia Sophia = 
 # Requires translation!
National College = 
 # Requires translation!
Enables nuclear weapon = 
 # Requires translation!
Manhattan Project = 
 # Requires translation!
'The katun is established at Chichen Itza. The settlement of the Itza shall take place there. The quetzal shall come, the green bird shall come. Ah Kantenal shall come. It is the word of God. The Itza shall come.'  - The Books of Chilam Balam = 
 # Requires translation!
Golden Age length increases +50% = 
 # Requires translation!
Chichen Itza = 
 # Requires translation!
'Few romances can ever surpass that of the granite citadel on top of the beetling precipices of Machu Picchu, the crown of Inca Land.'  - Hiram Bingham = 
 # Requires translation!
Gold from all trade routes +25% = 
 # Requires translation!
Must have an owned mountain within 2 tiles = 
 # Requires translation!
Machu Picchu = 
 # Requires translation!
Workshop = 
 # Requires translation!
+1 Production from each worked Forest tile = 
 # Requires translation!
Longhouse = 
 # Requires translation!
+15% production of land units = 
Increases production of spaceship parts by 15% = Increases production of spaceship parts by 15%
 # Requires translation!
Forge = 
 # Requires translation!
+1 production from all sea resources worked by the city = 
 # Requires translation!
Connects trade routes over water = 
 # Requires translation!
Harbor = 
 # Requires translation!
+2 Science from each worked Jungle tile = 
 # Requires translation!
University = 
 # Requires translation!
Wat = 
 # Requires translation!
Oxford University = 
 # Requires translation!
Castle = 
 # Requires translation!
Mughal Fort = 
 # Requires translation!
'The temple is like no other building in the world. It has towers and decoration and all the refinements which the human genius can conceive of.'  - Antonio da Magdalena = 
 # Requires translation!
Cost of acquiring new tiles reduced by 25% = 
 # Requires translation!
Angkor Wat = 
 # Requires translation!
'Justice is an unassailable fortress, built on the brow of a mountain which cannot be overthrown by the violence of torrents, nor demolished by the force of armies.'  - Joseph Addison = 
 # Requires translation!
All newly-trained melee, mounted, and armored units in this city receive the Drill I promotion = 
 # Requires translation!
Alhambra = 
 # Requires translation!
Ironworks = 
 # Requires translation!
'Architecture has recorded the great ideas of the human race. Not only every religious symbol, but every human thought has its page in that vast book.'  - Victor Hugo = 
 # Requires translation!
Notre Dame = 
 # Requires translation!
Armory = 
 # Requires translation!
Must be next to mountain = 
 # Requires translation!
Observatory = 
 # Requires translation!
Opera House = 
 # Requires translation!
'I live and love in God's peculiar light.' - Michelangelo Buonarroti = 
 # Requires translation!
Culture in all cities increased by 25% = 
 # Requires translation!
Sistine Chapel = 
 # Requires translation!
Bank = 
 # Requires translation!
Satrap's Court = 
 # Requires translation!
+5% Production for every Trade Route with a City-State in the empire = 
 # Requires translation!
Hanse = 
 # Requires translation!
'Most of us can, as we choose, make of this world either a palace or a prison' - John Lubbock = 
 # Requires translation!
Unhappiness from population decreased by 10% = 
 # Requires translation!
Forbidden Palace = 
 # Requires translation!
Theatre = 
 # Requires translation!
'Don't clap too hard - it's a very old building.' - John Osbourne = 
 # Requires translation!
Free Great Person = 
 # Requires translation!
Leaning Tower of Pisa = 
 # Requires translation!
'Bushido is realized in the presence of death. This means choosing death whenever there is a choice between life and death. There is no other reasoning.'  - Yamamoto Tsunetomo = 
 # Requires translation!
+15% combat strength for units fighting in friendly territory = 
 # Requires translation!
Himeji Castle = 
 # Requires translation!
Museum = 
 # Requires translation!
Hermitage = 
 # Requires translation!
'Every genuine work of art has as much reason for being as the earth and the sun'  - Ralph Waldo Emerson = 
 # Requires translation!
Free Great Artist Appears = 
 # Requires translation!
The Louvre = 
 # Requires translation!
+1 production and gold from all sea resources worked by the city = 
 # Requires translation!
+15% production of naval units = 
 # Requires translation!
Seaport = 
 # Requires translation!
'The Taj Mahal rises above the banks of the river like a solitary tear suspended on the cheek of time.'  - Rabindranath Tagore = 
 # Requires translation!
Empire enters golden age = 
 # Requires translation!
Taj Mahal = 
 # Requires translation!
'Things always seem fairer when we look back at them, and it is out of that inaccessible tower of the past that Longing leans and beckons.'  - James Russell Lowell = 
 # Requires translation!
Free great scientist appears = 
 # Requires translation!
Science gained from research agreements +50% = 
 # Requires translation!
Porcelain Tower = 
 # Requires translation!
Must not be on hill = 
 # Requires translation!
Windmill = 
 # Requires translation!
Public School = 
 # Requires translation!
Factory = 
 # Requires translation!
Military Academy = 
 # Requires translation!
'Pale Death beats equally at the poor man's gate and at the palaces of kings.'  - Horace = 
 # Requires translation!
Free Great General appears near the Capital = 
 # Requires translation!
Brandenburg Gate = 
 # Requires translation!
Hospital = 
 # Requires translation!
Stock Exchange = 
 # Requires translation!
'To achieve great things, two things are needed: a plan, and not quite enough time.'  - Leonard Bernstein = 
 # Requires translation!
-15% to purchasing items in cities = 
 # Requires translation!
Big Ben = 
 # Requires translation!
Broadcast Tower = 
 # Requires translation!
'We live only to discover beauty, all else is a form of waiting'  - Kahlil Gibran = 
 # Requires translation!
Provides 1 happiness per 2 additional social policies adopted = 
 # Requires translation!
Eiffel Tower = 
 # Requires translation!
'Give me your tired, your poor, your huddled masses yearning to breathe free, the wretched refuse of your teeming shore. Send these, the homeless, tempest-tossed to me, I lift my lamp beside the golden door!'  - Emma Lazarus = 
 # Requires translation!
+1 Production from specialists = 
 # Requires translation!
Statue of Liberty = 
 # Requires translation!
Research Lab = 
 # Requires translation!
Stadium = 
 # Requires translation!
'Come to me, all who labor and are heavy burdened, and I will give you rest.'  - New Testament, Matthew 11:28 = 
 # Requires translation!
Culture cost of adopting new Policies reduced by 10% = 
 # Requires translation!
Cristo Redentor = 
 # Requires translation!
'The Law is a fortress on a hill that armies cannot take or floods wash away.'   –- The Prophet Muhammed = 
 # Requires translation!
Defensive buildings in all cities are 25% more effective = 
 # Requires translation!
Kremlin = 
 # Requires translation!
'...the location is one of the most beautiful to be found, holy and unapproachable, a worthy temple for the divine friend who has brought salvation and true blessing to the world.'  - King Ludwig II of Bavaria = 
 # Requires translation!
+1 happiness, +2 culture and +3 gold from every Castle = 
 # Requires translation!
Neuschwanstein = 
 # Requires translation!
25% of food is carried over after a new citizen is born = 
 # Requires translation!
Medical Lab = 
 # Requires translation!
Solar Plant = 
 # Requires translation!
Nuclear Plant = 
 # Requires translation!
Must be next to desert = 
 # Requires translation!
'Those who lose dreaming are lost.'  - Australian Aboriginal saying = 
 # Requires translation!
Sydney Opera House = 
 # Requires translation!
'In preparing for battle I have always found that plans are useless, but planning is indispensable.'  - Dwight D. Eisenhower = 
 # Requires translation!
Gold cost of upgrading military units reduced by 33% = 
 # Requires translation!
Pentagon = 
 # Requires translation!
Increases production of spaceship parts by 50% = 
 # Requires translation!
Spaceship Factory = 
 # Requires translation!
Spaceship part = 
 # Requires translation!
SS Booster = 
 # Requires translation!
Enables construction of Spaceship parts = 
 # Requires translation!
Apollo Program = 
 # Requires translation!
'The wonder is, not that the field of stars is so vast, but that man has measured it.'  - Anatole France = 
 # Requires translation!
2 free great scientists appear = 
 # Requires translation!
Increases production of spaceship parts by 25% = 
 # Requires translation!
Hubble Space Telescope = 
 # Requires translation!
SS Cockpit = 
 # Requires translation!
SS Engine = 
 # Requires translation!
SS Stasis Chamber = 

#################### Lines from Difficulties.json ####################

 # Requires translation!
Settler = 
 # Requires translation!
Chieftain = 
 # Requires translation!
Warlord = 
 # Requires translation!
Prince = 
 # Requires translation!
King = 
 # Requires translation!
Emperor = 
 # Requires translation!
Immortal = 
 # Requires translation!
Deity = 

#################### Lines from Nations.json ####################

 # Requires translation!
Babylon = 
 # Requires translation!
Nebuchadnezzar II = 
 # Requires translation!
The demon wants the blood of soldiers! = 
 # Requires translation!
Oh well, I presume you know what you're doing. = 
 # Requires translation!
It is over. Perhaps now I shall have peace, at last. = 
 # Requires translation!
Are you real or a phantom? = 
 # Requires translation!
It appears that you do have a reason for existing – to make this deal with me. = 
 # Requires translation!
Greetings. = 
 # Requires translation!
What do YOU want?! = 
 # Requires translation!
Akkad = 
 # Requires translation!
Dur-Kurigalzu = 
 # Requires translation!
Nippur = 
 # Requires translation!
Borsippa = 
 # Requires translation!
Sippar = 
 # Requires translation!
Opis = 
 # Requires translation!
Mari = 
 # Requires translation!
Shushan = 
 # Requires translation!
Eshnunna = 
 # Requires translation!
Ellasar = 
 # Requires translation!
Erech = 
 # Requires translation!
Kutha = 
 # Requires translation!
Sirpurla = 
 # Requires translation!
Neribtum = 
 # Requires translation!
Ashur = 
 # Requires translation!
Ninveh = 
 # Requires translation!
Nimrud = 
 # Requires translation!
Arbela = 
 # Requires translation!
Nuzi = 
 # Requires translation!
Arrapkha = 
 # Requires translation!
Tutub = 
 # Requires translation!
Shaduppum = 
 # Requires translation!
Rapiqum = 
 # Requires translation!
Mashkan Shapir = 
 # Requires translation!
Tuttul = 
 # Requires translation!
Ramad = 
 # Requires translation!
Ana = 
 # Requires translation!
Haradum = 
 # Requires translation!
Agrab = 
 # Requires translation!
Uqair = 
 # Requires translation!
Gubba = 
 # Requires translation!
Hafriyat = 
 # Requires translation!
Nagar = 
 # Requires translation!
Shubat Enlil = 
 # Requires translation!
Urhai = 
 # Requires translation!
Urkesh = 
 # Requires translation!
Awan = 
 # Requires translation!
Riblah = 
 # Requires translation!
Tayma = 
 # Requires translation!
Greece = 
 # Requires translation!
Alexander = 
 # Requires translation!
You are in my way, you must be destroyed. = 
 # Requires translation!
As a matter of fact I too grow weary of peace. = 
 # Requires translation!
You have somehow become my undoing! What kind of beast are you? = 
 # Requires translation!
Hello stranger! I am Alexandros, son of kings and grandson of the gods! = 
 # Requires translation!
My friend, does this seem reasonable to you? = 
 # Requires translation!
Greetings! = 
 # Requires translation!
What? = 
 # Requires translation!
Athens = 
 # Requires translation!
Sparta = 
 # Requires translation!
Corinth = 
 # Requires translation!
Argos = 
 # Requires translation!
Knossos = 
 # Requires translation!
Mycenae = 
 # Requires translation!
Pharsalos = 
 # Requires translation!
Ephesus = 
 # Requires translation!
Halicarnassus = 
 # Requires translation!
Rhodes = 
 # Requires translation!
Eretria = 
 # Requires translation!
Pergamon = 
 # Requires translation!
Miletos = 
 # Requires translation!
Megara = 
 # Requires translation!
Phocaea = 
 # Requires translation!
Sicyon = 
 # Requires translation!
Tiryns = 
 # Requires translation!
Samos = 
 # Requires translation!
Mytilene = 
 # Requires translation!
Chios = 
 # Requires translation!
Paros = 
 # Requires translation!
Ellis = 
 # Requires translation!
Syracuse = 
 # Requires translation!
Herakleia = 
 # Requires translation!
Gortyn = 
 # Requires translation!
Chalkis = 
 # Requires translation!
Pylos = 
 # Requires translation!
Pella = 
 # Requires translation!
Naxos = 
 # Requires translation!
Larissa = 
 # Requires translation!
Apollonia = 
 # Requires translation!
Messene = 
 # Requires translation!
Orchomenos = 
 # Requires translation!
Ambracia = 
 # Requires translation!
Kos = 
 # Requires translation!
Knidos = 
 # Requires translation!
Amphipolis = 
 # Requires translation!
Patras = 
 # Requires translation!
Lamia = 
 # Requires translation!
Nafplion = 
 # Requires translation!
Apolyton = 
 # Requires translation!
China = 
 # Requires translation!
Wu Zetian = 
 # Requires translation!
You won't ever be able to bother me again. Go meet Yama. = 
 # Requires translation!
Fool! I will disembowel you all! = 
 # Requires translation!
You have proven to be a cunning and competent adversary. I congratulate you on your victory. = 
 # Requires translation!
Greetings, I am Empress Wu Zetian. China desires peace and development. You leave us alone, we'll leave you alone. = 
 # Requires translation!
My friend, do you think you can accept this request? = 
 # Requires translation!
How are you today? = 
 # Requires translation!
Oh. It's you? = 
 # Requires translation!
Beijing = 
 # Requires translation!
Shanghai = 
 # Requires translation!
Guangzhou = 
 # Requires translation!
Nanjing = 
 # Requires translation!
Xian = 
 # Requires translation!
Chengdu = 
 # Requires translation!
Hangzhou = 
 # Requires translation!
Tianjin = 
 # Requires translation!
Macau = 
 # Requires translation!
Shandong = 
 # Requires translation!
Kaifeng = 
 # Requires translation!
Ningbo = 
 # Requires translation!
Baoding = 
 # Requires translation!
Yangzhou = 
 # Requires translation!
Harbin = 
 # Requires translation!
Chongqing = 
 # Requires translation!
Luoyang = 
 # Requires translation!
Kunming = 
 # Requires translation!
Taipei = 
 # Requires translation!
Shenyang = 
 # Requires translation!
Taiyuan = 
 # Requires translation!
Tainan = 
 # Requires translation!
Dalian = 
 # Requires translation!
Lijiang = 
 # Requires translation!
Wuxi = 
 # Requires translation!
Suzhou = 
 # Requires translation!
Maoming = 
 # Requires translation!
Shaoguan = 
 # Requires translation!
Yangjiang = 
 # Requires translation!
Heyuan = 
 # Requires translation!
Huangshi = 
 # Requires translation!
Yichang = 
 # Requires translation!
Yingtian = 
 # Requires translation!
Xinyu = 
 # Requires translation!
Xinzheng = 
 # Requires translation!
Handan = 
 # Requires translation!
Dunhuang = 
 # Requires translation!
Gaoyu = 
 # Requires translation!
Nantong = 
 # Requires translation!
Weifang = 
 # Requires translation!
Xikang = 
 # Requires translation!
Egypt = 
 # Requires translation!
Ramesses II = 
 # Requires translation!
You are but a pest on this Earth, prepare to be eliminated! = 
 # Requires translation!
You are a fool who evokes pity. You have brought my hostility upon yourself and your repulsive civilization! = 
 # Requires translation!
Strike me down and my soul will torment yours forever, you have won nothing. = 
 # Requires translation!
Greetings, I am Ramesses the god. I am the living embodiment of Egypt, mother and father of all civilizations. = 
 # Requires translation!
Generous Egypt makes you this offer. = 
 # Requires translation!
Good day. = 
 # Requires translation!
Oh, it's you. = 
 # Requires translation!
Thebes = 
 # Requires translation!
Memphis = 
 # Requires translation!
Heliopolis = 
 # Requires translation!
Elephantine = 
 # Requires translation!
Alexandria = 
 # Requires translation!
Pi-Ramesses = 
 # Requires translation!
Giza = 
 # Requires translation!
Byblos = 
 # Requires translation!
Akhetaten = 
 # Requires translation!
Hieraconpolis = 
 # Requires translation!
Abydos = 
 # Requires translation!
Asyut = 
 # Requires translation!
Avaris = 
 # Requires translation!
Lisht = 
 # Requires translation!
Buto = 
 # Requires translation!
Edfu = 
 # Requires translation!
Pithom = 
 # Requires translation!
Busiris = 
 # Requires translation!
Kahun = 
 # Requires translation!
Athribis = 
 # Requires translation!
Mendes = 
 # Requires translation!
Elashmunein = 
 # Requires translation!
Tanis = 
 # Requires translation!
Bubastis = 
 # Requires translation!
Oryx = 
 # Requires translation!
Sebennytus = 
 # Requires translation!
Akhmin = 
 # Requires translation!
Karnak = 
 # Requires translation!
Luxor = 
 # Requires translation!
El Kab = 
 # Requires translation!
Armant = 
 # Requires translation!
Balat = 
 # Requires translation!
Ellahun = 
 # Requires translation!
Hawara = 
 # Requires translation!
Dashur = 
 # Requires translation!
Damanhur = 
 # Requires translation!
Abusir = 
 # Requires translation!
Herakleopolis = 
 # Requires translation!
Akoris = 
 # Requires translation!
Benihasan = 
 # Requires translation!
Badari = 
 # Requires translation!
Hermopolis = 
 # Requires translation!
Amrah = 
 # Requires translation!
Koptos = 
 # Requires translation!
Ombos = 
 # Requires translation!
Naqada = 
 # Requires translation!
Semna = 
 # Requires translation!
Soleb = 
 # Requires translation!
England = 
 # Requires translation!
Elizabeth = 
 # Requires translation!
By the grace of God, your days are numbered. = 
 # Requires translation!
We shall never surrender. = 
 # Requires translation!
You have triumphed over us. The day is yours. = 
 # Requires translation!
We are pleased to meet you. = 
 # Requires translation!
Would you be interested in a trade agreement with England? = 
 # Requires translation!
Hello, again. = 
 # Requires translation!
Oh, it's you! = 
 # Requires translation!
London = 
 # Requires translation!
York = 
 # Requires translation!
Nottingham = 
 # Requires translation!
Hastings = 
 # Requires translation!
Canterbury = 
 # Requires translation!
Coventry = 
 # Requires translation!
Warwick = 
 # Requires translation!
Newcastle = 
 # Requires translation!
Oxford = 
 # Requires translation!
Liverpool = 
 # Requires translation!
Dover = 
 # Requires translation!
Brighton = 
 # Requires translation!
Norwich = 
 # Requires translation!
Leeds = 
 # Requires translation!
Reading = 
 # Requires translation!
Birmingham = 
 # Requires translation!
Richmond = 
 # Requires translation!
Exeter = 
 # Requires translation!
Cambridge = 
 # Requires translation!
Gloucester = 
 # Requires translation!
Manchester = 
 # Requires translation!
Bristol = 
 # Requires translation!
Leicester = 
 # Requires translation!
Carlisle = 
 # Requires translation!
Ipswich = 
 # Requires translation!
Portsmouth = 
 # Requires translation!
Berwick = 
 # Requires translation!
Bath = 
 # Requires translation!
Mumbles = 
 # Requires translation!
Southampton = 
 # Requires translation!
Sheffield = 
 # Requires translation!
Salisbury = 
 # Requires translation!
Colchester = 
 # Requires translation!
Plymouth = 
 # Requires translation!
Lancaster = 
 # Requires translation!
Blackpool = 
 # Requires translation!
Winchester = 
 # Requires translation!
Hull = 
 # Requires translation!
France = 
 # Requires translation!
Napoleon = 
 # Requires translation!
You're disturbing us, prepare for war. = 
 # Requires translation!
You've fallen into my trap. I'll bury you. = 
 # Requires translation!
I congratulate you for your victory. = 
 # Requires translation!
Welcome. I'm Napoleon, of France; the smartest military man in world history. = 
 # Requires translation!
France offers you this exceptional proposition. = 
 # Requires translation!
Hello. = 
 # Requires translation!
It's you. = 
 # Requires translation!
Paris = 
 # Requires translation!
Orleans = 
 # Requires translation!
Lyon = 
 # Requires translation!
Troyes = 
 # Requires translation!
Tours = 
 # Requires translation!
Marseille = 
 # Requires translation!
Chartres = 
 # Requires translation!
Avignon = 
 # Requires translation!
Rouen = 
 # Requires translation!
Grenoble = 
 # Requires translation!
Dijon = 
 # Requires translation!
Amiens = 
 # Requires translation!
Cherbourg = 
 # Requires translation!
Poitiers = 
 # Requires translation!
Toulouse = 
 # Requires translation!
Bayonne = 
 # Requires translation!
Strasbourg = 
 # Requires translation!
Brest = 
 # Requires translation!
Bordeaux = 
 # Requires translation!
Rennes = 
 # Requires translation!
Nice = 
 # Requires translation!
Saint Etienne = 
 # Requires translation!
Nantes = 
 # Requires translation!
Reims = 
 # Requires translation!
Le Mans = 
 # Requires translation!
Montpellier = 
 # Requires translation!
Limoges = 
 # Requires translation!
Nancy = 
 # Requires translation!
Lille = 
 # Requires translation!
Caen = 
 # Requires translation!
Toulon = 
 # Requires translation!
Le Havre = 
 # Requires translation!
Lourdes = 
 # Requires translation!
Cannes = 
 # Requires translation!
Aix-En-Provence = 
 # Requires translation!
La Rochelle = 
 # Requires translation!
Bourges = 
 # Requires translation!
Calais = 
 # Requires translation!
Russia = 
 # Requires translation!
Catherine = 
 # Requires translation!
You've behaved yourself very badly, you know it. Now it's payback time. = 
 # Requires translation!
You've mistaken my passion for a weakness, you'll regret about this. = 
 # Requires translation!
We were defeated, so this makes me your prisoner. I suppose there are worse fates. = 
 # Requires translation!
I greet you, stranger! If you are as intelligent and tactful as you are attractive, we'll get along just fine. = 
 # Requires translation!
How would you like it if I propose this kind of exchange? = 
 # Requires translation!
Hello! = 
 # Requires translation!
What do you need?! = 
 # Requires translation!
Moscow = 
 # Requires translation!
St. Petersburg = 
 # Requires translation!
Novgorod = 
 # Requires translation!
Rostov = 
 # Requires translation!
Yaroslavl = 
 # Requires translation!
Yekaterinburg = 
 # Requires translation!
Yakutsk = 
 # Requires translation!
Vladivostok = 
 # Requires translation!
Smolensk = 
 # Requires translation!
Orenburg = 
 # Requires translation!
Krasnoyarsk = 
 # Requires translation!
Khabarovsk = 
 # Requires translation!
Bryansk = 
 # Requires translation!
Tver = 
 # Requires translation!
Novosibirsk = 
 # Requires translation!
Magadan = 
 # Requires translation!
Murmansk = 
 # Requires translation!
Irkutsk = 
 # Requires translation!
Chita = 
 # Requires translation!
Samara = 
 # Requires translation!
Arkhangelsk = 
 # Requires translation!
Chelyabinsk = 
 # Requires translation!
Tobolsk = 
 # Requires translation!
Vologda = 
 # Requires translation!
<<<<<<< HEAD
Omsk = 
=======
City = 
 # Requires translation!
Missile = 
WaterAircraftCarrier = Water Aircraft Carrier
WaterMissileCarrier = Water Missile Carrier

# Units

>>>>>>> 27c0aedb
 # Requires translation!
Astrakhan = 
 # Requires translation!
Kursk = 
 # Requires translation!
Saratov = 
 # Requires translation!
Tula = 
 # Requires translation!
Vladimir = 
 # Requires translation!
Perm = 
 # Requires translation!
Voronezh = 
 # Requires translation!
Pskov = 
 # Requires translation!
Starayarussa = 
 # Requires translation!
Kostoma = 
 # Requires translation!
Nizhniy Novgorod = 
 # Requires translation!
Sudzal = 
 # Requires translation!
Magnitogorsk = 
 # Requires translation!
Rome = 
 # Requires translation!
Augustus Caesar = 
 # Requires translation!
My treasury contains little and my soldiers are getting impatient... <sigh> ...therefore you must die. = 
 # Requires translation!
So brave, yet so stupid! If only you had a brain similar to your courage. = 
 # Requires translation!
The gods have deprived Rome of their favour. We have been defeated. = 
 # Requires translation!
I greet you. I am Augustus, Imperator and Pontifex Maximus of Rome. If you are a friend of Rome, you are welcome. = 
 # Requires translation!
I offer this, for your consideration. = 
 # Requires translation!
Hail. = 
 # Requires translation!
What do you want? = 
 # Requires translation!
Antium = 
 # Requires translation!
Cumae = 
 # Requires translation!
Neapolis = 
 # Requires translation!
Ravenna = 
 # Requires translation!
Arretium = 
 # Requires translation!
Mediolanum = 
 # Requires translation!
Arpinum = 
 # Requires translation!
Circei = 
 # Requires translation!
Setia = 
 # Requires translation!
Satricum = 
 # Requires translation!
Ardea = 
 # Requires translation!
Ostia = 
 # Requires translation!
Velitrae = 
 # Requires translation!
Viroconium = 
 # Requires translation!
Tarentum = 
 # Requires translation!
Brundisium = 
 # Requires translation!
Caesaraugusta = 
 # Requires translation!
Caesarea = 
 # Requires translation!
Palmyra = 
 # Requires translation!
Signia = 
 # Requires translation!
Aquileia = 
 # Requires translation!
Clusium = 
 # Requires translation!
Sutrium = 
 # Requires translation!
Cremona = 
 # Requires translation!
Placentia = 
 # Requires translation!
Hispalis = 
 # Requires translation!
Artaxata = 
 # Requires translation!
Aurelianorum = 
 # Requires translation!
Nicopolis = 
 # Requires translation!
Agrippina = 
 # Requires translation!
Verona = 
 # Requires translation!
Corfinium = 
 # Requires translation!
Treverii = 
 # Requires translation!
Sirmium = 
 # Requires translation!
Augustadorum = 
 # Requires translation!
Curia = 
 # Requires translation!
Interrama = 
 # Requires translation!
Adria = 
 # Requires translation!
Arabia = 
 # Requires translation!
Harun al-Rashid = 
 # Requires translation!
The world will be more beautiful without you. Prepare for war. = 
 # Requires translation!
Fool! You will soon regret dearly! I swear it! = 
 # Requires translation!
You have won, congratulations. My palace is now in your possession, and I beg that you care well for the peacock. = 
 # Requires translation!
Welcome foreigner, I am Harun Al-Rashid, Caliph of the Arabs. Come and tell me about your empire. = 
 # Requires translation!
Come forth, let's do business. = 
 # Requires translation!
Peace be upon you. = 
 # Requires translation!
Mecca = 
 # Requires translation!
Medina = 
 # Requires translation!
Damascus = 
 # Requires translation!
Baghdad = 
 # Requires translation!
Najran = 
 # Requires translation!
Kufah = 
 # Requires translation!
Basra = 
 # Requires translation!
Khurasan = 
 # Requires translation!
Anjar = 
 # Requires translation!
Fustat = 
 # Requires translation!
Aden = 
 # Requires translation!
Yamama = 
 # Requires translation!
Muscat = 
 # Requires translation!
Mansura = 
 # Requires translation!
Bukhara = 
 # Requires translation!
Fez = 
 # Requires translation!
Shiraz = 
 # Requires translation!
Merw = 
 # Requires translation!
Balkh = 
 # Requires translation!
Mosul = 
 # Requires translation!
Aydab = 
 # Requires translation!
Bayt = 
 # Requires translation!
Suhar = 
 # Requires translation!
Taif = 
 # Requires translation!
Hama = 
 # Requires translation!
Tabuk = 
 # Requires translation!
Sana'a = 
 # Requires translation!
Shihr = 
 # Requires translation!
Tripoli = 
 # Requires translation!
Tunis = 
 # Requires translation!
Kairouan = 
 # Requires translation!
Algiers = 
 # Requires translation!
Oran = 
 # Requires translation!
America = 
 # Requires translation!
George Washington = 
 # Requires translation!
Your wanton aggression leaves us no choice. Prepare for war! = 
 # Requires translation!
You have mistaken our love of peace for weakness. You shall regret this! = 
 # Requires translation!
The day...is yours. I hope you will be merciful in your triumph. = 
 # Requires translation!
The people of the United States of America welcome you. = 
 # Requires translation!
Is the following trade of interest to you? = 
 # Requires translation!
Well? = 
 # Requires translation!
Washington = 
 # Requires translation!
New York = 
 # Requires translation!
Boston = 
 # Requires translation!
Philadelphia = 
 # Requires translation!
Atlanta = 
 # Requires translation!
Chicago = 
 # Requires translation!
Seattle = 
 # Requires translation!
San Francisco = 
 # Requires translation!
Los Angeles = 
 # Requires translation!
Houston = 
 # Requires translation!
Portland = 
 # Requires translation!
St. Louis = 
 # Requires translation!
Miami = 
 # Requires translation!
Buffalo = 
 # Requires translation!
Detroit = 
 # Requires translation!
New Orleans = 
 # Requires translation!
Baltimore = 
 # Requires translation!
Denver = 
 # Requires translation!
Cincinnati = 
 # Requires translation!
Dallas = 
 # Requires translation!
Cleveland = 
 # Requires translation!
Kansas City = 
 # Requires translation!
San Diego = 
 # Requires translation!
Las Vegas = 
 # Requires translation!
Phoenix = 
 # Requires translation!
Albuquerque = 
 # Requires translation!
Minneapolis = 
 # Requires translation!
Pittsburgh = 
 # Requires translation!
Oakland = 
 # Requires translation!
Tampa Bay = 
 # Requires translation!
Orlando = 
 # Requires translation!
Tacoma = 
 # Requires translation!
Santa Fe = 
 # Requires translation!
Olympia = 
 # Requires translation!
Hunt Valley = 
 # Requires translation!
Springfield = 
 # Requires translation!
Palo Alto = 
 # Requires translation!
Centralia = 
 # Requires translation!
Spokane = 
 # Requires translation!
Jacksonville = 
 # Requires translation!
Svannah = 
 # Requires translation!
Charleston = 
 # Requires translation!
San Antonio = 
 # Requires translation!
Anchorage = 
 # Requires translation!
Sacramento = 
 # Requires translation!
Reno = 
 # Requires translation!
Salt Lake City = 
 # Requires translation!
Boise = 
 # Requires translation!
Milwaukee = 
 # Requires translation!
Santa Cruz = 
 # Requires translation!
Little Rock = 
 # Requires translation!
Japan = 
 # Requires translation!
Oda Nobunaga = 
 # Requires translation!
I hereby inform you of our intention to wipe out your civilization from this world. = 
 # Requires translation!
Pitiful fool! Now we shall destroy you! = 
 # Requires translation!
You were much wiser than I thought. = 
 # Requires translation!
We hope for a fair and just relationship with you, who are renowned for military bravery. = 
 # Requires translation!
I would be grateful if you agreed on the following proposal. = 
 # Requires translation!
Oh, it's you... = 
 # Requires translation!
Kyoto = 
 # Requires translation!
Osaka = 
 # Requires translation!
Tokyo = 
 # Requires translation!
Satsuma = 
 # Requires translation!
Kagoshima = 
 # Requires translation!
Nara = 
 # Requires translation!
Nagoya = 
 # Requires translation!
Izumo = 
 # Requires translation!
Nagasaki = 
 # Requires translation!
Yokohama = 
 # Requires translation!
Shimonoseki = 
 # Requires translation!
Matsuyama = 
 # Requires translation!
Sapporo = 
 # Requires translation!
Hakodate = 
 # Requires translation!
Ise = 
 # Requires translation!
Toyama = 
 # Requires translation!
Fukushima = 
 # Requires translation!
Suo = 
 # Requires translation!
Bizen = 
 # Requires translation!
Echizen = 
 # Requires translation!
Izumi = 
 # Requires translation!
Omi = 
 # Requires translation!
Echigo = 
 # Requires translation!
Kozuke = 
 # Requires translation!
Sado = 
 # Requires translation!
Kobe = 
 # Requires translation!
Nagano = 
 # Requires translation!
Hiroshima = 
 # Requires translation!
Takayama = 
 # Requires translation!
Akita = 
 # Requires translation!
Fukuoka = 
 # Requires translation!
Aomori = 
 # Requires translation!
Kamakura = 
 # Requires translation!
Kochi = 
 # Requires translation!
Naha = 
 # Requires translation!
Sendai = 
 # Requires translation!
Gifu = 
 # Requires translation!
Yamaguchi = 
 # Requires translation!
Ota = 
 # Requires translation!
Tottori = 
 # Requires translation!
India = 
 # Requires translation!
Gandhi = 
 # Requires translation!
I have just received a report that large numbers of my troops have crossed your borders. = 
 # Requires translation!
My attempts to avoid violence have failed. An eye for an eye only makes the world blind. = 
 # Requires translation!
You can chain me, you can torture me, you can even destroy this body, but you will never imprison my mind.  = 
 # Requires translation!
Hello, I am Mohandas Gandhi. My people call me Bapu, but please, call me friend. = 
 # Requires translation!
My friend, are you interested in this arrangement? = 
 # Requires translation!
I wish you peace. = 
 # Requires translation!
Delhi = 
 # Requires translation!
Mumbai = 
 # Requires translation!
Vijayanagara = 
 # Requires translation!
Pataliputra = 
 # Requires translation!
Varanasi = 
 # Requires translation!
Agra = 
 # Requires translation!
Calcutta = 
 # Requires translation!
Lahore = 
 # Requires translation!
Bangalore = 
 # Requires translation!
Hyderabad = 
 # Requires translation!
Madurai = 
 # Requires translation!
Ahmedabad = 
 # Requires translation!
Kolhapur = 
 # Requires translation!
Prayaga = 
 # Requires translation!
Ayodhya = 
 # Requires translation!
Indraprastha = 
 # Requires translation!
Mathura = 
 # Requires translation!
Ujjain = 
 # Requires translation!
Gulbarga = 
 # Requires translation!
Jaunpur = 
 # Requires translation!
Rajagriha = 
 # Requires translation!
Sravasti = 
 # Requires translation!
Tiruchirapalli = 
 # Requires translation!
Thanjavur = 
 # Requires translation!
Bodhgaya = 
 # Requires translation!
Kushinagar = 
 # Requires translation!
Amaravati = 
 # Requires translation!
Gaur = 
 # Requires translation!
Gwalior = 
 # Requires translation!
Jaipur = 
 # Requires translation!
Karachi = 
 # Requires translation!
Germany = 
 # Requires translation!
Otto von Bismarck = 
 # Requires translation!
I cannot wait until ye grow even mightier. Therefore, prepare for war! = 
 # Requires translation!
Corrupted villain! We will bring you into the ground! = 
 # Requires translation!
Germany has been destroyed. I weep for the future generations. = 
 # Requires translation!
Guten tag. In the name of the great German people, I bid you welcome. = 
 # Requires translation!
It would be in your best interest, to carefully consider this proposal. = 
 # Requires translation!
What now? = 
 # Requires translation!
So, out with it! = 
 # Requires translation!
Berlin = 
 # Requires translation!
Hamburg = 
 # Requires translation!
Munich = 
 # Requires translation!
Cologne = 
 # Requires translation!
Frankfurt = 
 # Requires translation!
Essen = 
 # Requires translation!
Dortmund = 
 # Requires translation!
Stuttgart = 
 # Requires translation!
Dusseldorf = 
 # Requires translation!
Bremen = 
 # Requires translation!
Hannover = 
 # Requires translation!
Duisburg = 
 # Requires translation!
Leipzig = 
 # Requires translation!
Dresden = 
 # Requires translation!
Bonn = 
 # Requires translation!
Bochum = 
 # Requires translation!
Bielefeld = 
 # Requires translation!
Karlsruhe = 
 # Requires translation!
Gelsenkirchen = 
 # Requires translation!
Wiesbaden = 
 # Requires translation!
Munster = 
 # Requires translation!
Rostok = 
 # Requires translation!
Chemnitz = 
 # Requires translation!
Braunschweig = 
 # Requires translation!
Halle = 
 # Requires translation!
Mצnchengladbach = 
 # Requires translation!
Kiel = 
 # Requires translation!
Wuppertal = 
 # Requires translation!
Freiburg = 
 # Requires translation!
Hagen = 
 # Requires translation!
Erfurt = 
 # Requires translation!
Kaiserslautern = 
 # Requires translation!
Kassel = 
 # Requires translation!
Oberhausen = 
 # Requires translation!
Hamm = 
 # Requires translation!
Saarbrucken = 
 # Requires translation!
Krefeld = 
 # Requires translation!
Pirmasens = 
 # Requires translation!
Potsdam = 
 # Requires translation!
Solingen = 
 # Requires translation!
Osnabruck = 
 # Requires translation!
Ludwingshafen = 
 # Requires translation!
Leverkusen = 
 # Requires translation!
Oldenburg = 
 # Requires translation!
Neuss = 
 # Requires translation!
Mulheim = 
 # Requires translation!
Darmstadt = 
 # Requires translation!
Herne = 
 # Requires translation!
Wurzburg = 
 # Requires translation!
Recklinghausen = 
 # Requires translation!
Gצttingen = 
 # Requires translation!
Wolfsburg = 
 # Requires translation!
Koblenz = 
 # Requires translation!
Hildesheim = 
 # Requires translation!
Erlangen = 
 # Requires translation!
The Ottomans = 
 # Requires translation!
Suleiman I = 
 # Requires translation!
Your continued insolence and failure to recognize and preeminence leads us to war. = 
 # Requires translation!
Good. The world shall witness the incontestable might of my armies and the glory of the Empire. = 
 # Requires translation!
Ruin! Ruin! Istanbul becomes Iram of the Pillars, remembered only by the melancholy poets. = 
 # Requires translation!
From the magnificence of Topkapi, the Ottoman nation greets you, stranger! I'm Suleiman, Kayser-I Rum, and I bestow upon you my welcome! = 
 # Requires translation!
Let us do business! Would you be interested? = 
 # Requires translation!
Istanbul = 
 # Requires translation!
Edirne = 
 # Requires translation!
Ankara = 
 # Requires translation!
Bursa = 
 # Requires translation!
Konya = 
 # Requires translation!
Samsun = 
 # Requires translation!
Gaziantep = 
 # Requires translation!
Diyabakir = 
 # Requires translation!
Izmir = 
 # Requires translation!
Kayseri = 
 # Requires translation!
Malatya = 
 # Requires translation!
Marsin = 
 # Requires translation!
Antalya = 
 # Requires translation!
Zonguldak = 
 # Requires translation!
Denizli = 
 # Requires translation!
Ordu = 
 # Requires translation!
Mugia = 
 # Requires translation!
Eskishehir = 
 # Requires translation!
Inebolu = 
 # Requires translation!
Sinop = 
 # Requires translation!
Adana = 
 # Requires translation!
Artuin = 
 # Requires translation!
Bodrum = 
 # Requires translation!
Eregli = 
 # Requires translation!
Silifke = 
 # Requires translation!
Sivas = 
 # Requires translation!
Amasya = 
 # Requires translation!
Marmaris = 
 # Requires translation!
Trabzon = 
 # Requires translation!
Erzurum = 
 # Requires translation!
Urfa = 
 # Requires translation!
Izmit = 
 # Requires translation!
Afyonkarhisar = 
 # Requires translation!
Bitlis = 
 # Requires translation!
Yalova = 
 # Requires translation!
Korea = 
 # Requires translation!
Sejong = 
 # Requires translation!
Jip-hyun-jun (Hall of Worthies) will no longer tolerate your irksome behavior. We will liberate the citizens under your oppression even with force, and enlighten them! = 
 # Requires translation!
Foolish, miserable wretch! You will be crushed by this country's magnificent scientific power! = 
 # Requires translation!
Now the question is who will protect my people. A dark age has come. = 
 # Requires translation!
Welcome to the palace of Choson, stranger. I am the learned King Sejong, who looks after his great people. = 
 # Requires translation!
We have many things to discuss and have much to benefit from each other. = 
 # Requires translation!
Oh, it's you = 
 # Requires translation!
Seoul = 
 # Requires translation!
Busan = 
 # Requires translation!
Jeonju = 
 # Requires translation!
Daegu = 
 # Requires translation!
Pyongyang = 
 # Requires translation!
Kaesong = 
 # Requires translation!
Suwon = 
 # Requires translation!
Gwangju = 
 # Requires translation!
Gangneung = 
 # Requires translation!
Hamhung = 
 # Requires translation!
Wonju = 
 # Requires translation!
Ulsan = 
 # Requires translation!
Changwon = 
 # Requires translation!
Andong = 
 # Requires translation!
Gongju = 
 # Requires translation!
Haeju = 
 # Requires translation!
Cheongju = 
 # Requires translation!
Mokpo = 
 # Requires translation!
Dongducheon = 
 # Requires translation!
Geoje = 
 # Requires translation!
Suncheon = 
 # Requires translation!
Jinju = 
 # Requires translation!
Sangju = 
 # Requires translation!
Rason = 
 # Requires translation!
Gyeongju = 
 # Requires translation!
Chungju = 
 # Requires translation!
Sacheon = 
 # Requires translation!
Gimje = 
 # Requires translation!
Anju = 
 # Requires translation!
Iroquois = 
 # Requires translation!
Hiawatha = 
 # Requires translation!
You are a plague upon Mother Earth! Prepare for battle! = 
 # Requires translation!
You evil creature! My braves will slaughter you! = 
 # Requires translation!
You have defeated us... but our spirits will never be vanquished! We shall return! = 
 # Requires translation!
Greetings, stranger. I am Hiawatha, speaker for the Iroquois. We seek peace with all, but we do not shrink from war. = 
 # Requires translation!
Does this trade work for you, my friend? = 
 # Requires translation!
Onoondaga = 
 # Requires translation!
Osininka = 
 # Requires translation!
Grand River = 
 # Requires translation!
Akwesasme = 
 # Requires translation!
Buffalo Creek = 
 # Requires translation!
Brantford = 
 # Requires translation!
Montreal = 
 # Requires translation!
Genesse River = 
 # Requires translation!
Canandaigua Lake = 
 # Requires translation!
Lake Simcoe = 
 # Requires translation!
Salamanca = 
 # Requires translation!
Gowanda = 
 # Requires translation!
Cuba = 
 # Requires translation!
Akron = 
 # Requires translation!
Kanesatake = 
 # Requires translation!
Ganienkeh = 
 # Requires translation!
Cayuga Castle = 
 # Requires translation!
Chondote = 
 # Requires translation!
Canajoharie = 
 # Requires translation!
Nedrow = 
 # Requires translation!
Oneida Lake = 
 # Requires translation!
Kanonwalohale = 
 # Requires translation!
Green Bay = 
 # Requires translation!
Southwold = 
 # Requires translation!
Mohawk Valley = 
 # Requires translation!
Schoharie = 
 # Requires translation!
Bay of Quinte = 
 # Requires translation!
Kanawale = 
 # Requires translation!
Kanatsiokareke = 
 # Requires translation!
Tyendinaga = 
 # Requires translation!
Hahta = 
 # Requires translation!
Persia = 
 # Requires translation!
Darius I = 
 # Requires translation!
Your continue existence is an embarrassment to all leaders everywhere! You must be destroyed! = 
 # Requires translation!
Curse you! You are beneath me, son of a donkey driver! I will crush you! = 
 # Requires translation!
You mongrel! Cursed be you! The world will long lament your heinous crime! = 
 # Requires translation!
Peace be on you! I am Darius, the great and outstanding king of kings of great Persia... but I suppose you knew that. = 
 # Requires translation!
In my endless magnanimity, I am making you this offer. You agree, of course? = 
 # Requires translation!
Good day to you! = 
 # Requires translation!
Ahh... you... = 
 # Requires translation!
Persepolis = 
 # Requires translation!
Parsagadae = 
 # Requires translation!
Susa = 
 # Requires translation!
Ecbatana = 
 # Requires translation!
Tarsus = 
 # Requires translation!
Gordium = 
 # Requires translation!
Bactra = 
 # Requires translation!
Sardis = 
 # Requires translation!
Ergili = 
 # Requires translation!
Dariushkabir = 
 # Requires translation!
Ghulaman = 
 # Requires translation!
Zohak = 
 # Requires translation!
Istakhr = 
 # Requires translation!
Jinjan = 
 # Requires translation!
Borazjan = 
 # Requires translation!
Herat = 
 # Requires translation!
Dakyanus = 
 # Requires translation!
Bampur = 
 # Requires translation!
Turengtepe = 
 # Requires translation!
Rey = 
 # Requires translation!
Thuspa = 
 # Requires translation!
Hasanlu = 
 # Requires translation!
Gabae = 
 # Requires translation!
Merv = 
 # Requires translation!
Behistun = 
 # Requires translation!
Kandahar = 
 # Requires translation!
Altintepe = 
 # Requires translation!
Bunyan = 
 # Requires translation!
Charsadda = 
 # Requires translation!
Uratyube = 
 # Requires translation!
Dura Europos = 
 # Requires translation!
Aleppo = 
 # Requires translation!
Qatna = 
 # Requires translation!
Kabul = 
 # Requires translation!
Capisa = 
 # Requires translation!
Kyreskhata = 
 # Requires translation!
Marakanda = 
 # Requires translation!
Peshawar = 
 # Requires translation!
Van = 
 # Requires translation!
Pteira = 
 # Requires translation!
Arshada = 
 # Requires translation!
Artakaona = 
 # Requires translation!
Aspabota = 
 # Requires translation!
Autiyara = 
 # Requires translation!
Bagastana = 
 # Requires translation!
Baxtri = 
 # Requires translation!
Darmasa = 
 # Requires translation!
Daphnai = 
 # Requires translation!
Drapsaka = 
 # Requires translation!
Eion = 
 # Requires translation!
Gandutava = 
 # Requires translation!
Gaugamela = 
 # Requires translation!
Harmozeia = 
 # Requires translation!
Ekatompylos = 
 # Requires translation!
Izata = 
 # Requires translation!
Kampada = 
 # Requires translation!
Kapisa = 
 # Requires translation!
Karmana = 
 # Requires translation!
Kounaxa = 
 # Requires translation!
Kuganaka = 
 # Requires translation!
Nautaka = 
 # Requires translation!
Paishiyauvada = 
 # Requires translation!
Patigrbana = 
 # Requires translation!
Phrada = 
 # Requires translation!
Polynesia = 
 # Requires translation!
Kamehameha I = 
 # Requires translation!
The ancient fire flashing across the sky is what proclaimed that this day would come, though I had foolishly hoped for a different outcome. = 
 # Requires translation!
It is obvious now that I misjudged you and your true intentions. = 
 # Requires translation!
The hard-shelled crab yields, and the lion lies down to sleep. Kanaloa comes for me now. = 
 # Requires translation!
Aloha! Greetings and blessings upon you, friend. I am Kamehameha, Great King of this strand of islands. = 
 # Requires translation!
Come, let our people feast together! = 
 # Requires translation!
Welcome, friend! = 
 # Requires translation!
Honolulu = 
 # Requires translation!
Samoa = 
 # Requires translation!
Tonga = 
 # Requires translation!
Nuku Hiva = 
 # Requires translation!
Raiatea = 
 # Requires translation!
Aotearoa = 
 # Requires translation!
Tahiti = 
 # Requires translation!
Hilo = 
 # Requires translation!
Te Wai Pounamu = 
 # Requires translation!
Rapa Nui = 
 # Requires translation!
Tuamotu = 
 # Requires translation!
Rarotonga = 
 # Requires translation!
Tuvalu = 
 # Requires translation!
Tubuai = 
 # Requires translation!
Mangareva = 
 # Requires translation!
Oahu = 
 # Requires translation!
Kiritimati = 
 # Requires translation!
Ontong Java = 
 # Requires translation!
Niue = 
 # Requires translation!
Rekohu = 
 # Requires translation!
Rakahanga = 
 # Requires translation!
Bora Bora = 
 # Requires translation!
Kailua = 
 # Requires translation!
Uvea = 
 # Requires translation!
Futuna = 
 # Requires translation!
Rotuma = 
 # Requires translation!
Tokelau = 
 # Requires translation!
Lahaina = 
 # Requires translation!
Bellona = 
 # Requires translation!
Mungava = 
 # Requires translation!
Tikopia = 
 # Requires translation!
Emae = 
 # Requires translation!
Kapingamarangi = 
 # Requires translation!
Takuu = 
 # Requires translation!
Nukuoro = 
 # Requires translation!
Sikaiana = 
 # Requires translation!
Anuta = 
 # Requires translation!
Nuguria = 
 # Requires translation!
Pileni = 
 # Requires translation!
Nukumanu = 
 # Requires translation!
Siam = 
 # Requires translation!
Ramkhamhaeng = 
 # Requires translation!
You lowly, arrogant fool! I will make you regret of your insolence! = 
 # Requires translation!
You scoundrel! I shall prepare to fend you off! = 
 # Requires translation!
Althought I lost, my honor shall endure. I wish you good luck. = 
 # Requires translation!
I, Pho Kun Ramkhamhaeng, King of Siam, consider it a great honor that you have walked to visit my country of Siam. = 
 # Requires translation!
Greetings. I believe this is a fair proposal for both parties. What do you think? = 
 # Requires translation!
Welcome. = 
 # Requires translation!
Sukhothai = 
 # Requires translation!
Si Satchanalai = 
 # Requires translation!
Muang Saluang = 
 # Requires translation!
Lampang = 
 # Requires translation!
Phitsanulok = 
 # Requires translation!
Kamphaeng Pet = 
 # Requires translation!
Nakhom Chum = 
 # Requires translation!
Vientiane = 
 # Requires translation!
Nakhon Si Thammarat = 
 # Requires translation!
Martaban = 
 # Requires translation!
Nakhon Sawan = 
 # Requires translation!
Chainat = 
 # Requires translation!
Luang Prabang = 
 # Requires translation!
Uttaradit = 
 # Requires translation!
Chiang Thong = 
 # Requires translation!
Phrae = 
 # Requires translation!
Nan = 
 # Requires translation!
Tak = 
 # Requires translation!
Suphanburi = 
 # Requires translation!
Hongsawadee = 
 # Requires translation!
Thawaii = 
 # Requires translation!
Ayutthuya = 
 # Requires translation!
Taphan Hin = 
 # Requires translation!
Uthai Thani = 
 # Requires translation!
Lap Buri = 
 # Requires translation!
Ratchasima = 
 # Requires translation!
Ban Phai = 
 # Requires translation!
Loci = 
 # Requires translation!
Khan Kaen = 
 # Requires translation!
Surin = 
 # Requires translation!
Spain = 
 # Requires translation!
Isabella = 
 # Requires translation!
God will probably forgive you... but I shall not. Prepare for war. = 
 # Requires translation!
Repugnant spawn of the devil! You will pay! = 
 # Requires translation!
If my defeat is, without any doubt, the will of God, then I will accept it. = 
 # Requires translation!
God blesses those who deserve it. I am Isabel of Spain. = 
 # Requires translation!
I hope this deal will receive your blessing. = 
 # Requires translation!
Madrid = 
 # Requires translation!
Barcelona = 
 # Requires translation!
Seville = 
 # Requires translation!
Cordoba = 
 # Requires translation!
Toledo = 
 # Requires translation!
Santiago = 
 # Requires translation!
Murcia = 
 # Requires translation!
Valencia = 
 # Requires translation!
Zaragoza = 
 # Requires translation!
Pamplona = 
 # Requires translation!
Vitoria = 
 # Requires translation!
Santander = 
 # Requires translation!
Oviedo = 
 # Requires translation!
Jaen = 
 # Requires translation!
Logroño = 
 # Requires translation!
Valladolid = 
 # Requires translation!
Palma = 
 # Requires translation!
Teruel = 
 # Requires translation!
Almeria = 
 # Requires translation!
Leon = 
 # Requires translation!
Zamora = 
 # Requires translation!
Mida = 
 # Requires translation!
Lugo = 
 # Requires translation!
Alicante = 
 # Requires translation!
Càdiz = 
 # Requires translation!
Eiche = 
 # Requires translation!
Alcorcon = 
 # Requires translation!
Burgos = 
 # Requires translation!
Vigo = 
 # Requires translation!
Badajoz = 
 # Requires translation!
La Coruña = 
 # Requires translation!
Guadalquivir = 
 # Requires translation!
Bilbao = 
 # Requires translation!
San Sebastian = 
 # Requires translation!
Granada = 
 # Requires translation!
Mérida = 
 # Requires translation!
Huelva = 
 # Requires translation!
Ibiza = 
 # Requires translation!
Las Palmas = 
 # Requires translation!
Tenerife = 
 # Requires translation!
Songhai = 
 # Requires translation!
Askia = 
 # Requires translation!
You are an abomination to heaven and earth, the chief of ignorant savages! You must be destroyed! = 
 # Requires translation!
Fool! You have doomed your people to fire and destruction! = 
 # Requires translation!
We have been consumed by the fires of hatred and rage. Enjoy your victory in this world - you shall pay a heavy price in the next! = 
 # Requires translation!
I am Askia of the Songhai. We are a fair people - but those who cross us will find only destruction. You would do well to avoid repeating the mistakes others have made in the past. = 
 # Requires translation!
Can I interest you in this deal? = 
 # Requires translation!
Gao = 
 # Requires translation!
Tombouctu = 
 # Requires translation!
Jenne = 
 # Requires translation!
Taghaza = 
 # Requires translation!
Tondibi = 
 # Requires translation!
Kumbi Saleh = 
 # Requires translation!
Kukia = 
 # Requires translation!
Walata = 
 # Requires translation!
Tegdaoust = 
 # Requires translation!
Argungu = 
 # Requires translation!
Gwandu = 
 # Requires translation!
Kebbi = 
 # Requires translation!
Boussa = 
 # Requires translation!
Motpi = 
 # Requires translation!
Bamako = 
 # Requires translation!
Wa = 
 # Requires translation!
Kayes = 
 # Requires translation!
Awdaghost = 
 # Requires translation!
Ouadane = 
 # Requires translation!
Dakar = 
 # Requires translation!
Tadmekket = 
 # Requires translation!
Tekedda = 
 # Requires translation!
Kano = 
 # Requires translation!
Agadez = 
 # Requires translation!
Niamey = 
 # Requires translation!
Torodi = 
 # Requires translation!
Ouatagouna = 
 # Requires translation!
Dori = 
 # Requires translation!
Bamba = 
 # Requires translation!
Segou = 
 # Requires translation!
Mongolia = 
 # Requires translation!
Genghis Khan = 
 # Requires translation!
You stand in the way of my armies. Let us solve this like warriors! = 
 # Requires translation!
No more words. Today, Mongolia charges toward your defeat. = 
 # Requires translation!
You have hobbled the Mongolian clans. My respect for you nearly matches the loathing. I am waiting for my execution. = 
 # Requires translation!
I am Temuujin, conqueror of cities and countries. Before me lie future Mongolian lands. Behind me is the only cavalry that matters. = 
 # Requires translation!
I am not always this generous, but we hope you take this rare opportunity we give you. = 
 # Requires translation!
So what now? = 
 # Requires translation!
Karakorum = 
 # Requires translation!
Beshbalik = 
 # Requires translation!
Turfan = 
 # Requires translation!
Hsia = 
 # Requires translation!
Old Sarai = 
 # Requires translation!
New Sarai = 
 # Requires translation!
Tabriz = 
 # Requires translation!
Tiflis = 
 # Requires translation!
Otrar = 
 # Requires translation!
Sanchu = 
 # Requires translation!
Kazan = 
 # Requires translation!
Almarikh = 
 # Requires translation!
Ulaanbaatar = 
 # Requires translation!
Hovd = 
 # Requires translation!
Darhan = 
 # Requires translation!
Dalandzadgad = 
 # Requires translation!
Mandalgovi = 
 # Requires translation!
Choybalsan = 
 # Requires translation!
Erdenet = 
 # Requires translation!
Tsetserieg = 
 # Requires translation!
Baruun-Urt = 
 # Requires translation!
Ereen = 
 # Requires translation!
Batshireet = 
 # Requires translation!
Choyr = 
 # Requires translation!
Ulaangom = 
 # Requires translation!
Tosontsengel = 
 # Requires translation!
Atlay = 
 # Requires translation!
Uliastay = 
 # Requires translation!
Bayanhongor = 
 # Requires translation!
Har-Ayrag = 
 # Requires translation!
Nalayh = 
 # Requires translation!
Tes = 
 # Requires translation!
Milan = 
 # Requires translation!
You leave us no choice. War it must be. = 
 # Requires translation!
Very well, this shall not be forgotten. = 
 # Requires translation!
You fiend! History shall remember this! = 
 # Requires translation!
Florence = 
 # Requires translation!
And so the flower of Florence falls to barbaric hands... = 
 # Requires translation!
Rio de Janeiro = 
 # Requires translation!
I have to do this, for the sake of progress if nothing else. You must be opposed! = 
 # Requires translation!
You can see how fruitless this will be for you... right? = 
 # Requires translation!
May God grant me these last wishes - peace and prosperity for Brazil. = 
 # Requires translation!
Antwerp = 
 # Requires translation!
They will write songs of this.... pray that they shall be in your favor. = 
 # Requires translation!
Dublin = 
 # Requires translation!
War lingers in our hearts. Why carry on with a false peace? = 
 # Requires translation!
You gormless radger! You'll dine on your own teeth before you set foot in Ireland! = 
 # Requires translation!
A lonely wind blows through the highlands today. A dirge for Ireland. Can you hear it? = 
 # Requires translation!
Tyre = 
 # Requires translation!
We never fully trusted you from the start. = 
 # Requires translation!
Ur = 
 # Requires translation!
I will enjoy hearing your last breath as you witness the destruction of your realm! = 
 # Requires translation!
Why do we fight' Because Inanna demands it. Now, witness the power of the Sumerians! = 
 # Requires translation!
What treachery has struck us? No, what evil? = 
 # Requires translation!
Genoa = 
 # Requires translation!
How barbaric. Those who live by the sword shall perish by the sword. = 
 # Requires translation!
Venice = 
 # Requires translation!
You have revealed your purposes a bit too early, my friend... = 
 # Requires translation!
A wrong calculation, on my part. = 
 # Requires translation!
Brussels = 
 # Requires translation!
I guess you weren't here for the sprouts after all... = 
 # Requires translation!
Unacceptable! = 
 # Requires translation!
Sidon = 
 # Requires translation!
What a fine battle! Sidon is willing to serve you! = 
 # Requires translation!
Almaty = 
 # Requires translation!
How could we fall to the likes of you?! = 
 # Requires translation!
Edinburgh = 
 # Requires translation!
You shall stain this land no longer with your vileness! To arms, my countrymen - we ride to war! = 
 # Requires translation!
Traitorous man! The Celtic peoples will not stand for such wanton abuse and slander - I shall have your head! = 
 # Requires translation!
Vile ruler, kow that you 'won' this war in name only! = 
 # Requires translation!
Singapore = 
 # Requires translation!
Perhaps, in another world, we could have been friends... = 
 # Requires translation!
Zanzibar = 
 # Requires translation!
May the Heavens forgive you for inflicting this humiliation to our people. = 
 # Requires translation!
Sydney = 
 # Requires translation!
After thorough deliberation, Australia finds itself at a crossroads. Prepare yourself, for war is upon us. = 
 # Requires translation!
We will mobilize every means of resistance to stop this transgression against our nation! = 
 # Requires translation!
The principles for which we have fought will survive longer than any nation you could ever build. = 
 # Requires translation!
Cape Town = 
 # Requires translation!
I have failed. May you, at least, know compassion towards our people. = 
 # Requires translation!
Kathmandu = 
 # Requires translation!
We... defeated? No... we had so much work to do! = 
 # Requires translation!
Hanoi = 
 # Requires translation!
So this is how it feels to die... = 
 # Requires translation!
Quebec City = 
 # Requires translation!
We were too weak to protect ourselves... = 
 # Requires translation!
Helsinki = 
 # Requires translation!
The day of judgement has come to us. But rest assured, the same will go for you! = 
 # Requires translation!
Kuala Lumpur = 
 # Requires translation!
Today, the Malay people obey you, but do not think this is over... = 
 # Requires translation!
Manila = 
 # Requires translation!
Ah, Gods! Why have you forsaken us? = 
 # Requires translation!
Lhasa = 
 # Requires translation!
Perhaps now we will find peace in death... = 
 # Requires translation!
Vancouver = 
 # Requires translation!
In responding to the unstinting malignancy that has heretofore defined your relationship with Canada, we can have no recourse but war! = 
 # Requires translation!
As we can reach no peaceful resolution with you, Canada must turn, with reluctance, to war. = 
 # Requires translation!
I regret not defending my country to the last, although it was not of use. = 
 # Requires translation!
M'Banza-Kongo = 
 # Requires translation!
Do you really think you can walk over us so easily? I will not let it happen. Not to Kongo - not to my people! = 
 # Requires translation!
We are no strangers to war. You have strayed from the right path, and now we will correct it. = 
 # Requires translation!
You are nothing but a glorified barbarian. Cruel, and ruthless. = 
 # Requires translation!
Mogadishu = 
 # Requires translation!
Congratulations, conquerer. This tribe serves you now. = 
 # Requires translation!
Barbarians = 

#################### Lines from Policies.json ####################

 # Requires translation!
Aristocracy = 
 # Requires translation!
+15% production when constructing wonders, +1 happiness for every 10 citizens in a city = 
 # Requires translation!
Legalism = 
 # Requires translation!
Immediately creates a cheapest available cultural building in each of your first 4 cities for free = 
 # Requires translation!
Oligarchy = 
 # Requires translation!
Units in cities cost no Maintenance, garrisoned city +50% attacking strength = 
 # Requires translation!
Landed Elite = 
 # Requires translation!
+10% food growth and +2 food in capital = 
 # Requires translation!
Monarchy = 
 # Requires translation!
+1 gold and -1 unhappiness for every 2 citizens in capital = 
 # Requires translation!
Tradition Complete = 
 # Requires translation!
+15% growth and +2 food in all cities = 
 # Requires translation!
Tradition = 
 # Requires translation!
+3 culture in capital and increased rate of border expansion = 
 # Requires translation!
Collective Rule = 
 # Requires translation!
Training of settlers increased +50% in capital, receive a new settler near the capital = 
 # Requires translation!
Citizenship = 
 # Requires translation!
Tile improvement speed +25%, receive a free worker near the capital = 
 # Requires translation!
Republic = 
 # Requires translation!
+1 construction in every city, +5% construction when constructing buildings = 
 # Requires translation!
Representation = 
 # Requires translation!
Each city founded increases culture cost of policies 33% less than normal. Starts a golden age. = 
 # Requires translation!
Meritocracy = 
 # Requires translation!
+1 happiness for every city connected to capital, -5% unhappiness from citizens = 
 # Requires translation!
Liberty Complete = 
 # Requires translation!
Free Great Person of choice near capital = 
 # Requires translation!
Liberty = 
 # Requires translation!
+1 culture in every city = 
 # Requires translation!
Warrior Code = 
 # Requires translation!
+20% production when training melee units = 
 # Requires translation!
Discipline = 
 # Requires translation!
+15% combat strength for melee units which have another military unit in an adjacent tile = 
 # Requires translation!
Military Tradition = 
 # Requires translation!
Military units gain 50% more Experience from combat = 
 # Requires translation!
Military Caste = 
 # Requires translation!
Each city with a garrison increases happiness by 1 and culture by 2 = 
 # Requires translation!
Professional Army = 
 # Requires translation!
Gold cost of upgrading military units reduced by 33% = 
 # Requires translation!
Honor Complete = 
 # Requires translation!
Gain gold for each unit killed = 
 # Requires translation!
Honor = 
 # Requires translation!
+25% bonus vs Barbarians; gain Culture when you kill a barbarian unit = 
 # Requires translation!
Organized Religion = 
 # Requires translation!
+1 happiness for each monument, temple and monastery = 
 # Requires translation!
Mandate Of Heaven = 
 # Requires translation!
50% of excess happiness added to culture towards policies = 
 # Requires translation!
Theocracy = 
 # Requires translation!
Temples give +10% gold = 
 # Requires translation!
Reformation = 
 # Requires translation!
+33% culture in all cities with a world wonder, immediately enter a golden age = 
 # Requires translation!
Free Religion = 
 # Requires translation!
+1 culture for each monument, temple and monastery. Gain a free policy. = 
 # Requires translation!
Piety Complete = 
 # Requires translation!
Reduce culture cost of future policies by 10% = 
 # Requires translation!
Piety = 
 # Requires translation!
Building time of culture buildings reduced by 15% = 
 # Requires translation!
Trade Unions = 
 # Requires translation!
Maintenance on roads & railroads reduced by 33%, +2 gold from all trade routes = 
 # Requires translation!
Mercantilism = 
 # Requires translation!
-25% to purchasing items in cities = 
 # Requires translation!
Entrepreneurship = 
 # Requires translation!
Great Merchants are earned 25% faster, +1 Science from every Mint, Market, Bank and Stock Exchange. = 
 # Requires translation!
Patronage = 
 # Requires translation!
Cost of purchasing culture buildings reduced by 50% = 
 # Requires translation!
Protectionism = 
 # Requires translation!
+1 happiness from each luxury resource = 
 # Requires translation!
Commerce Complete = 
 # Requires translation!
+1 gold from every trading post, double gold from Great Merchant trade missions = 
 # Requires translation!
Commerce = 
 # Requires translation!
+25% gold in capital = 
 # Requires translation!
Secularism = 
 # Requires translation!
+2 science from every specialist = 
 # Requires translation!
Humanism = 
 # Requires translation!
+1 happiness from every university, observatory and public school = 
 # Requires translation!
Free Thought = 
 # Requires translation!
+1 science from every trading post, +17% science from universities = 
 # Requires translation!
Sovereignty = 
 # Requires translation!
+15% science while empire is happy = 
 # Requires translation!
Scientific Revolution = 
 # Requires translation!
Science gained from research agreements +50% = 
 # Requires translation!
Rationalism Complete = 
 # Requires translation!
+1 gold from all science buildings = 
 # Requires translation!
Rationalism = 
 # Requires translation!
Production to science conversion in cities increased by 33% = 
 # Requires translation!
Constitution = 
 # Requires translation!
+2 culture from each wonder = 
 # Requires translation!
Universal Suffrage = 
 # Requires translation!
+1 production per 5 population = 
 # Requires translation!
Civil Society = 
 # Requires translation!
-50% food consumption by specialists = 
 # Requires translation!
Free Speech = 
 # Requires translation!
+1 culture for every 2 citizens = 
 # Requires translation!
Democracy = 
 # Requires translation!
Specialists produce half normal unhappiness = 
 # Requires translation!
Freedom Complete = 
 # Requires translation!
Tile yield from great improvement +100%, golden ages increase by 50% = 
 # Requires translation!
Freedom = 
 # Requires translation!
+25% great people rate = 
 # Requires translation!
Populism = 
 # Requires translation!
Wounded military units deal +25% damage = 
 # Requires translation!
Militarism = 
 # Requires translation!
Gold cost of purchasing units -33% = 
 # Requires translation!
Fascism = 
 # Requires translation!
Quantity of strategic resources produced by the empire increased by 100% = 
 # Requires translation!
Police State = 
 # Requires translation!
+3 Happiness from every Courthouse. Build Courthouses in half the usual time. = 
 # Requires translation!
Total War = 
 # Requires translation!
+15% production when building military units and new military units start with 15 Experience = 
 # Requires translation!
Autocracy Complete = 
 # Requires translation!
+20% attack bonus to all Military Units for 30 turns = 
 # Requires translation!
Autocracy = 
 # Requires translation!
-33% unit upkeep costs = 

#################### Lines from Techs.json ####################

 # Requires translation!
Agriculture = 
 # Requires translation!
'Where tillage begins, other arts follow. The farmers therefore are the founders of human civilization.' - Daniel Webster = 
 # Requires translation!
Pottery = 
 # Requires translation!
'Shall the clay say to him that fashioneth it, what makest thou?' - Bible Isaiah 45:9 = 
 # Requires translation!
Animal Husbandry = 
 # Requires translation!
'Thou shalt not muzzle the ox when he treadeth out the corn.' - Bible Deuteronomy 25:4 = 
 # Requires translation!
Archery = 
 # Requires translation!
'The haft of the arrow has been feathered with one of the eagle's own plumes, we often give our enemies the means of our own destruction' - Aesop = 
 # Requires translation!
Mining = 
 # Requires translation!
'The meek shall inherit the Earth, but not its mineral rights.' - J. Paul Getty = 
 # Requires translation!
Sailing = 
 # Requires translation!
'He who commands the sea has command of everything.' - Themistocles = 
 # Requires translation!
Calendar = 
 # Requires translation!
'So teach us to number our days, so that we may apply our hearts unto wisdom.' - Bible Psalms 90:12 = 
 # Requires translation!
Writing = 
 # Requires translation!
'He who destroys a good book kills reason itself.' - John Milton = 
 # Requires translation!
Trapping = 
 # Requires translation!
'Even brute beasts and wandering birds do not fall into the same traps or nets twice.' - Saint Jerome = 
 # Requires translation!
The Wheel = 
 # Requires translation!
'Wisdom and virtue are like the two wheels of a cart.' - Japanese proverb = 
 # Requires translation!
Masonry = 
 # Requires translation!
'How happy are those whose walls already rise!' - Virgil = 
 # Requires translation!
Bronze Working = 
 # Requires translation!
'Here Hector entered, with a spear eleven cubits long in his hand; the bronze point gleamed in front of him, and was fastened to the shaft of the spear by a ring of gold.' - Homer = 
 # Requires translation!
Optics = 
 # Requires translation!
Enables embarkation for land units = 
 # Requires translation!
'He made an instrument to know if the moon shine at full or no.' - Samuel Butler = 
 # Requires translation!
Horseback Riding = 
 # Requires translation!
'A Horse! A Horse! My kingdom for a horse!' - Shakespeare (Richard III) = 
 # Requires translation!
Mathematics = 
 # Requires translation!
'Mathematics is the gate and key to the sciences.' - Roger Bacon = 
 # Requires translation!
Construction = 
 # Requires translation!
'Three things are to be looked to in a building: that it stands on the right spot; that it be securely founded; that it be successfully executed.' - Johann Wolfgang von Goethe = 
 # Requires translation!
Philosophy = 
 # Requires translation!
'There is only one good, knowledge, and one evil, ignorance.' - Socrates = 
 # Requires translation!
Currency = 
 # Requires translation!
'Better is bread with a happy heart than wealth with vexation.' - Amenemope = 
 # Requires translation!
Engineering = 
 # Requires translation!
'Instrumental or mechanical science is the noblest and, above all others, the most useful.' - Leonardo da Vinci = 
 # Requires translation!
Iron Working = 
 # Requires translation!
'Do not wait to strike til the iron is hot, but make it hot by striking.' - William Butler Yeats = 
 # Requires translation!
Theology = 
 # Requires translation!
'Three things are necessary for the salvation of man: to know what he ought to believe; to know what he ought to desire; and to know what he ought to do' - St. Thomas Aquinas = 
 # Requires translation!
Civil Service = 
 # Requires translation!
Enables Open Borders agreements = 
 # Requires translation!
'The only thing that saves us from the bureaucracy is it inefficiency' - Eugene McCarthy = 
 # Requires translation!
Guilds = 
 # Requires translation!
Enables conversion of city production to gold = 
 # Requires translation!
'The merchants and the traders have come; their profits are pre-ordained...' - Sri Guru Granth Sahib = 
 # Requires translation!
Metal Casting = 
 # Requires translation!
'When pieces of bronze or gold or iron break, the metal-smith welds them together again in the fire, and the bond is established.' - Sri Guru Granth Sahib = 
 # Requires translation!
Compass = 
 # Requires translation!
'I find the great thing in this world is not so much where we stand, as in what direction we are moving.' - Oliver Wendell Holmes = 
 # Requires translation!
Education = 
 # Requires translation!
Enables conversion of city production to science = 
 # Requires translation!
Enables Research agreements = 
 # Requires translation!
'Education is the best provision for old age.' - Aristotle = 
 # Requires translation!
Chivalry = 
 # Requires translation!
'Whoso pulleth out this sword of this stone and anvil, is rightwise king born of all England.' - Malory = 
 # Requires translation!
Machinery = 
 # Requires translation!
Improves movement speed on roads = 
 # Requires translation!
'The press is the best instrument for enlightening the mind of man, and improving him as a rational, moral and social being.' - Thomas Jefferson = 
 # Requires translation!
Physics = 
 # Requires translation!
'Measure what is measurable, and make measurable what is not so.' - Galileo Galilei = 
 # Requires translation!
Steel = 
 # Requires translation!
'John Henry said to his Captain, / 'A man ain't nothin' but a man, / And before I'll let your steam drill beat me down, / I'll die with the hammer in my hand.'' - Anonymous: The Ballad of John Henry, the Steel-Drivin' Man = 
 # Requires translation!
Astronomy = 
 # Requires translation!
Increases embarked movement +1 = 
 # Requires translation!
Enables embarked units to enter ocean tiles = 
 # Requires translation!
'Joyfully to the breeze royal Odysseus spread his sail, and with his rudder skillfully he steered.' - Homer = 
 # Requires translation!
Acoustics = 
 # Requires translation!
'Their rising all at once was as the sound of thunder heard remote' - Milton = 
 # Requires translation!
Banking = 
 # Requires translation!
'Happiness: a good bank account, a good cook and a good digestion' - Jean Jacques Rousseau = 
 # Requires translation!
Printing Press = 
 # Requires translation!
'It is a newspaper's duty to print the news and raise hell.' - The Chicago Times = 
 # Requires translation!
Gunpowder = 
 # Requires translation!
'The day when two army corps can annihilate each other in one second, all civilized nations, it is to be hoped, will recoil from war and discharge their troops.' - Alfred Nobel = 
 # Requires translation!
Navigation = 
 # Requires translation!
'The winds and the waves are always on the side of the ablest navigators.' - Edward Gibbon = 
 # Requires translation!
Architecture = 
 # Requires translation!
'Architecture begins where engineering ends.' - Walter Gropius = 
 # Requires translation!
Economics = 
 # Requires translation!
'Compound interest is the most powerful force in the universe.' - Albert Einstein = 
 # Requires translation!
Metallurgy = 
 # Requires translation!
'There never was a good knife made of bad steel.' - Benjamin Franklin = 
 # Requires translation!
Chemistry = 
 # Requires translation!
'Wherever we look, the work of the chemist has raised the level of our civilization and has increased the productive capacity of the nation.' - Calvin Coolidge = 
 # Requires translation!
Archaeology = 
 # Requires translation!
'Those who cannot remember the past are condemned to repeat it.' - George Santayana = 
 # Requires translation!
Scientific Theory = 
 # Requires translation!
'Every great advance in science has issued from a new audacity of imagination.' - John Dewey = 
 # Requires translation!
Industrialization = 
 # Requires translation!
'Industrialization based on machinery, already referred to as a characteristic of our age, is but one aspect of the revolution that is being wrought by technology.' - Emily Greene Balch = 
 # Requires translation!
Rifling = 
 # Requires translation!
'It is well that war is so terrible, or we should grow too fond of it.' - Robert E. Lee = 
 # Requires translation!
Military Science = 
 # Requires translation!
'Wars may be fought with weapons, but they are won by men. It is the spirit of the men who follow and of the man who leads that gains the victory.' - George S. Patton = 
 # Requires translation!
Fertilizer = 
 # Requires translation!
'The nation that destroys its soil destroys itself.' - Franklin Delano Roosevelt = 
 # Requires translation!
Biology = 
 # Requires translation!
'If the brain were so simple we could understand it, we would be so simple we couldn't.' - Lyall Watson = 
 # Requires translation!
Electricity = 
 # Requires translation!
'Is it a fact - or have I dreamt it - that, by means of electricity, the world of matter has become a great nerve, vibrating thousands of miles in a breathless point of time?' - Nathaniel Hawthorne = 
 # Requires translation!
Steam Power = 
 # Requires translation!
'The nations of the West hope that by means of steam communication all the world will become as one family.' - Townsend Harris = 
 # Requires translation!
Dynamite = 
 # Requires translation!
'As soon as men decide that all means are permitted to fight an evil, then their good becomes indistinguishable from the evil that they set out to destroy.' - Christopher Dawson = 
 # Requires translation!
Refrigeration = 
 # Requires translation!
'And homeless near a thousand homes I stood, and near a thousand tables pined and wanted food.' - William Wordsworth = 
 # Requires translation!
Radio = 
 # Requires translation!
'The whole country was tied together by radio. We all experienced the same heroes and comedians and singers. They were giants.' - Woody Allen = 
 # Requires translation!
Replaceable Parts = 
 # Requires translation!
'Nothing is particularly hard if you divide it into small jobs.' - Henry Ford = 
 # Requires translation!
Flight = 
 # Requires translation!
'Aeronautics was neither an industry nor a science. It was a miracle.' - Igor Sikorsky = 
 # Requires translation!
Railroad = 
 # Requires translation!
'The introduction of so powerful an agent as steam to a carriage on wheels will make a great change in the situation of man.' - Thomas Jefferson = 
 # Requires translation!
Plastics = 
 # Requires translation!
'Ben, I want to say one word to you, just one word: plastics.' - Buck Henry and Calder Willingham, The Graduate = 
 # Requires translation!
Electronics = 
 # Requires translation!
'There's a basic principle about consumer electronics: it gets more powerful all the time and it gets cheaper all the time.' - Trip Hawkins = 
 # Requires translation!
Ballistics = 
 # Requires translation!
'Men, like bullets, go farthest when they are smoothest.' - Jean Paul = 
 # Requires translation!
Combustion = 
 # Requires translation!
'Any man who can drive safely while kissing a pretty girl is simply not giving the kiss the attention it deserves.' - Albert Einstein = 
 # Requires translation!
Pharmaceuticals = 
 # Requires translation!
'In nothing do men more nearly approach the gods than in giving health to men.' - Cicero = 
 # Requires translation!
Atomic Theory = 
 # Requires translation!
'The unleashed power of the atom has changed everything save our modes of thinking, and we thus drift toward unparalleled catastrophes.' - Albert Einstein = 
 # Requires translation!
Radar = 
 # Requires translation!
'Vision is the art of seeing things invisible.' - Jonathan Swift = 
 # Requires translation!
Combined Arms = 
 # Requires translation!
'The root of the evil is not the construction of new, more dreadful weapons. It is the spirit of conquest.' - Ludwig von Mises = 
 # Requires translation!
Ecology = 
 # Requires translation!
'Only within the moment of time represented by the present century has one species, man, acquired significant power to alter the nature of his world.' - Rachel Carson = 
 # Requires translation!
Nuclear Fission = 
 # Requires translation!
'I am become Death, the destroyer of worlds.' - J. Robert Oppenheimer = 
 # Requires translation!
Rocketry = 
 # Requires translation!
'A good rule for rocket experimenters to follow is this: always assume that it will explode.' - Astronautics Magazine, 1937 = 
 # Requires translation!
Computers = 
 # Requires translation!
+10% science and production in all cities = 
 # Requires translation!
'Computers are like Old Testament gods: lots of rules and no mercy.' - Joseph Campbell = 
 # Requires translation!
Mobile Tactics = 
 # Requires translation!
'All men can see these tactics whereby I conquer, but what none can see is the strategy out of which victory is evolved.' - Sun Tzu = 
 # Requires translation!
Satellites = 
 # Requires translation!
'Now, somehow, in some new way, the sky seemed almost alien.' - Lyndon B. Johnson = 
 # Requires translation!
Robotics = 
 # Requires translation!
'1. A robot may not injure a human being or, through inaction, allow a human being to come to harm. 2. A robot must obey any orders given to it by human beings, except when such orders would conflict with the First Law. 3. A robot must protect its own existence as long as such protection does not conflict with the First or Second Law.' - Isaac Asimov = 
 # Requires translation!
Lasers = 
 # Requires translation!
'The night is far spent, the day is at hand: let us therefore cast off the works of darkness, and let us put on the armor of light.' - The Holy Bible: Romans, 13:12 = 
 # Requires translation!
Particle Physics = 
 # Requires translation!
'Every particle of matter is attracted by or gravitates to every other particle of matter with a force inversely proportional to the squares of their distances.' - Isaac Newton = 
 # Requires translation!
Nanotechnology = 
 # Requires translation!
'The impact of nanotechnology is expected to exceed the impact that the electronics revolution has had on our lives.' - Richard Schwartz = 
 # Requires translation!
Future Tech = 
 # Requires translation!
Who knows what the future holds? = 
 # Requires translation!
'I think we agree, the past is over.' - George W. Bush = 

#################### Lines from Terrains.json ####################

 # Requires translation!
Ocean = 
 # Requires translation!
Coast = 
 # Requires translation!
Grassland = 
 # Requires translation!
Plains = 
 # Requires translation!
Tundra = 
 # Requires translation!
Desert = 
 # Requires translation!
Lakes = 
 # Requires translation!
Hill = 
 # Requires translation!
Mountain = 
 # Requires translation!
Snow = 
 # Requires translation!
Forest = 
 # Requires translation!
Jungle = 
 # Requires translation!
Marsh = 
 # Requires translation!
Fallout = 
 # Requires translation!
Oasis = 
 # Requires translation!
Flood plains = 
 # Requires translation!
Ice = 
 # Requires translation!
Atoll = 
 # Requires translation!
Great Barrier Reef = 
 # Requires translation!
Old Faithful = 
 # Requires translation!
Grants 500 Gold to the first civilization to discover it = 
 # Requires translation!
El Dorado = 
 # Requires translation!
Grants Rejuvenation (all healing effects doubled) to adjacent military land units for the rest of the game = 
 # Requires translation!
Fountain of Youth = 
 # Requires translation!
Grand Mesa = 
 # Requires translation!
Mount Fuji = 
 # Requires translation!
Krakatoa = 
 # Requires translation!
Rock of Gibraltar = 
 # Requires translation!
Cerro de Potosi = 
 # Requires translation!
Barringer Crater = 

#################### Lines from TileImprovements.json ####################

 # Requires translation!
Farm = 
 # Requires translation!
Lumber mill = 
 # Requires translation!
Mine = 
 # Requires translation!
Trading post = 
 # Requires translation!
Camp = 
 # Requires translation!
Oil well = 
 # Requires translation!
Pasture = 
 # Requires translation!
Plantation = 
 # Requires translation!
Quarry = 
 # Requires translation!
Fishing Boats = 
 # Requires translation!
Road = 
 # Requires translation!
Railroad = 
 # Requires translation!
Remove Forest = 
 # Requires translation!
Remove Jungle = 
 # Requires translation!
Remove Fallout = 
 # Requires translation!
Remove Marsh = 
 # Requires translation!
Remove Road = 
 # Requires translation!
Remove Railroad = 
 # Requires translation!
Academy = 
 # Requires translation!
Landmark = 
 # Requires translation!
Manufactory = 
 # Requires translation!
Customs house = 
 # Requires translation!
+1 additional Culture for each adjacent Moai = 
 # Requires translation!
Can only be built on Coastal tiles = 
 # Requires translation!
Moai = 
 # Requires translation!
Ancient ruins = 
 # Requires translation!
City ruins = 
 # Requires translation!
Barbarian encampment = 

#################### Lines from TileResources.json ####################

 # Requires translation!
Pasture = 
 # Requires translation!
Cattle = 
 # Requires translation!
Sheep = 
 # Requires translation!
Camp = 
 # Requires translation!
Deer = 
 # Requires translation!
Plantation = 
 # Requires translation!
Bananas = 
 # Requires translation!
Farm = 
 # Requires translation!
Wheat = 
 # Requires translation!
Quarry = 
 # Requires translation!
Stone = 
 # Requires translation!
Fishing Boats = 
 # Requires translation!
Fish = 
 # Requires translation!
Horses = 
 # Requires translation!
Mine = 
 # Requires translation!
Iron = 
 # Requires translation!
Coal = 
 # Requires translation!
Oil well = 
 # Requires translation!
Oil = 
 # Requires translation!
Aluminum = 
 # Requires translation!
Uranium = 
 # Requires translation!
Furs = 
 # Requires translation!
Cotton = 
 # Requires translation!
Dyes = 
 # Requires translation!
Gems = 
 # Requires translation!
Gold = 
 # Requires translation!
Silver = 
 # Requires translation!
Incense = 
 # Requires translation!
Ivory = 
 # Requires translation!
Silk = 
 # Requires translation!
Spices = 
 # Requires translation!
Wine = 
 # Requires translation!
Sugar = 
 # Requires translation!
+15% production towards Wonder construction = 
 # Requires translation!
Marble = 
 # Requires translation!
Whales = 
 # Requires translation!
Pearls = 

#################### Lines from Tutorials.json ####################

Welcome to Unciv!\nBecause this is a complex game, there are basic tasks to help familiarize you with the game.\nThese are completely optional, and you're welcome to explore the game on your own! = Welcome to Unciv!\nBecause this is a complex game, there are basic tasks to help familiarize you with the game.\nThese are completely optional, and you're welcome to explore the game on your own!
Your first mission is to found your capital city.\nThis is actually an important task because your capital city will probably be your most prosperous.\nMany game bonuses apply only to your capital city and it will probably be the center of your empire. = Your first mission is to found your capital city.\nThis is actually an important task because your capital city will probably be your most prosperous.\nMany game bonuses apply only to your capital city and it will probably be the center of your empire.
How do you know a spot is appropriate?\nThat’s not an easy question to answer, but looking for and building next to luxury resources is a good rule of thumb.\nLuxury resources are tiles that have things like gems, cotton, or silk (indicated by a smiley next to the resource icon)\nThese resources make your civilization happy. You should also keep an eye out for resources needed to build units, such as iron. = How do you know a spot is appropriate?\nThat’s not an easy question to answer, but looking for and building next to luxury resources is a good rule of thumb.\nLuxury resources are tiles that have things like gems, cotton, or silk (indicated by a smiley next to the resource icon)\nThese resources make your civilization happy. You should also keep an eye out for resources needed to build units, such as iron.
However, cities don’t have a set area that they can work - more on that later!\nThis means you don’t have to settle cities right next to resources.\nLet’s say, for example, that you want access to some iron – but the resource is right next to a desert.\nYou don’t have to settle your city next to the desert. You can settle a few tiles away in more prosperous lands.\nYour city will grow and eventually gain access to the resource.\nYou only need to settle right next to resources if you need them immediately – \n   which might be the case now and then, but you’ll usually have the luxury of time. = However, cities don’t have a set area that they can work - more on that later!\nThis means you don’t have to settle cities right next to resources.\nLet’s say, for example, that you want access to some iron – but the resource is right next to a desert.\nYou don’t have to settle your city next to the desert. You can settle a few tiles away in more prosperous lands.\nYour city will grow and eventually gain access to the resource.\nYou only need to settle right next to resources if you need them immediately – \n   which might be the case now and then, but you’ll usually have the luxury of time.
The first thing coming out of your city should be either a Scout or Warrior.\nI generally prefer the Warrior because it can be used for defense and because it can be upgraded\n  to the Swordsman unit later in the game for a relatively modest sum of gold.\nScouts can be effective, however, if you seem to be located in an area of dense forest and hills.\nScouts don’t suffer a movement penalty in this terrain.\nIf you’re a veteran of the 4x strategy genre your first Warrior or Scout will be followed by a Settler.\nFast expanding is absolutely critical in most games of this type. = The first thing coming out of your city should be either a Scout or Warrior.\nI generally prefer the Warrior because it can be used for defense and because it can be upgraded\n  to the Swordsman unit later in the game for a relatively modest sum of gold.\nScouts can be effective, however, if you seem to be located in an area of dense forest and hills.\nScouts don’t suffer a movement penalty in this terrain.\nIf you’re a veteran of the 4x strategy genre your first Warrior or Scout will be followed by a Settler.\nFast expanding is absolutely critical in most games of this type.
In your first couple of turns,\n  you will have very little options,\n  but as your civilization grows, so do the \n  number of things requiring your attention = In your first couple of turns,\n  you will have very little options,\n  but as your civilization grows, so do the \n  number of things requiring your attention
Each turn, the culture you gain from all your \n  cities is added to your Civilization's culture.\nWhen you have enough culture, you may pick a \n  Social Policy, each one giving you a certain bonus. = Each turn, the culture you gain from all your \n  cities is added to your Civilization's culture.\nWhen you have enough culture, you may pick a \n  Social Policy, each one giving you a certain bonus.
The policies are organized into branches, with each\n  branch providing a bonus ability when all policies \n  in the branch have been adopted. = The policies are organized into branches, with each\n  branch providing a bonus ability when all policies \n  in the branch have been adopted.
With each policy adopted, and with each city built,\n  the cost of adopting another policy rises - so choose wisely! = With each policy adopted, and with each city built,\n  the cost of adopting another policy rises - so choose wisely!
As cities grow in size and influence, you have to deal with a happiness mechanic that is no longer tied to each individual city.\nInstead, your entire empire shares the same level of satisfaction.\nAs your cities grow in population you’ll find that it is more and more difficult to keep your empire happy. = As cities grow in size and influence, you have to deal with a happiness mechanic that is no longer tied to each individual city.\nInstead, your entire empire shares the same level of satisfaction.\nAs your cities grow in population you’ll find that it is more and more difficult to keep your empire happy.
In addition, you can’t even build any city improvements that increase happiness until you’ve done the appropriate research.\nIf your empire’s happiness ever goes below zero the growth rate of your cities will be hurt.\nIf your empire becomes severely unhappy (as indicated by the smiley-face icon at the top of the interface)\n  your armies will have a big penalty slapped on to their overall combat effectiveness. = In addition, you can’t even build any city improvements that increase happiness until you’ve done the appropriate research.\nIf your empire’s happiness ever goes below zero the growth rate of your cities will be hurt.\nIf your empire becomes severely unhappy (as indicated by the smiley-face icon at the top of the interface)\n  your armies will have a big penalty slapped on to their overall combat effectiveness.
This means that it is very difficult to expand quickly in Unciv.\nIt isn’t impossible, but as a new player you probably shouldn’t do it.\nSo what should you do? Chill out, scout, and improve the land that you do have by building Workers.\nOnly build new cities once you have found a spot that you believe is appropriate. = This means that it is very difficult to expand quickly in Unciv.\nIt isn’t impossible, but as a new player you probably shouldn’t do it.\nSo what should you do? Chill out, scout, and improve the land that you do have by building Workers.\nOnly build new cities once you have found a spot that you believe is appropriate.
It seems that your citizens are unhappy!\nWhile unhappy, cities  will grow at 1/4 the speed,\n  and your units will suffer a 2% penalty for each unhappiness = It seems that your citizens are unhappy!\nWhile unhappy, cities  will grow at 1/4 the speed,\n  and your units will suffer a 2% penalty for each unhappiness
Unhappiness has two main causes: Population and cities\n  Each city causes 3 unhappiness, and each population, 1 = Unhappiness has two main causes: Population and cities\n  Each city causes 3 unhappiness, and each population, 1
There are 2 main ways to combat unhappiness:\n  by building happiness buildings for your population\n  or by having improved luxury resources within your borders = There are 2 main ways to combat unhappiness:\n  by building happiness buildings for your population\n  or by having improved luxury resources within your borders
You have entered a golden age!\nGolden age points are accumulated each turn by the total happiness \n  of your civilization\nWhen in a golden age, culture and production generation increases +20%,\n  and every tile already providing at least one gold will provide an extra gold. = You have entered a golden age!\nGolden age points are accumulated each turn by the total happiness \n  of your civilization\nWhen in a golden age, culture and production generation increases +20%,\n  and every tile already providing at least one gold will provide an extra gold.
Connecting your cities to the capital by roads\n  will generate gold via the trade route.\nNote that each road costs 1 gold Maintenance per turn, and each Railroad costs 2 gold,\n  so it may be more economical to wait until the cities grow! = Connecting your cities to the capital by roads\n  will generate gold via the trade route.\nNote that each road costs 1 gold Maintenance per turn, and each Railroad costs 2 gold,\n  so it may be more economical to wait until the cities grow!
Once you’ve settled your first two or three cities you’re probably 100 to 150 turns into the game.\nNow is a good time to start thinking about how, exactly, you want to win – if you haven’t already. = Once you’ve settled your first two or three cities you’re probably 100 to 150 turns into the game.\nNow is a good time to start thinking about how, exactly, you want to win – if you haven’t already.
There are three ways to win in Unciv. They are:\n - Cultural Victory: Complete 5 Social Policy Trees\n - Domination Victory: Survive as the last civilization\n - Science Victory: Be the first to construct a spaceship to Alpha Centauri = There are three ways to win in Unciv. They are:\n - Cultural Victory: Complete 5 Social Policy Trees\n - Domination Victory: Survive as the last civilization\n - Science Victory: Be the first to construct a spaceship to Alpha Centauri
So to sum it up, these are the basics of Unciv – Found a prosperous first city, expand slowly to manage happiness,\n   and set yourself up for the victory condition you wish to pursue.\nObviously, there is much more to it than that, but it is important not to jump into the deep end before you know how to swim. = So to sum it up, these are the basics of Unciv – Found a prosperous first city, expand slowly to manage happiness,\n   and set yourself up for the victory condition you wish to pursue.\nObviously, there is much more to it than that, but it is important not to jump into the deep end before you know how to swim.
Cities can be conquered by reducing their health to 1,\n  and entering the city with a melee unit.\nSince cities heal each turn, it is best to attack with ranged units\n  and use your melee units to defend them until the city has been defeated! = Cities can be conquered by reducing their health to 1,\n  and entering the city with a melee unit.\nSince cities heal each turn, it is best to attack with ranged units\n  and use your melee units to defend them until the city has been defeated!
Luxury resources within your domain and with their specific improvement are connected to your trade network.\nEach unique Luxury resource you have adds 5 happiness to your civilization, but extra resources of the same type don't add anything, so use them for trading with other civilizations! = Luxury resources within your domain and with their specific improvement are connected to your trade network.\nEach unique Luxury resource you have adds 5 happiness to your civilization, but extra resources of the same type don't add anything, so use them for trading with other civilizations!
Strategic resources within your domain and with their specific improvement are connected to your trade network.\nStrategic resources allow you to train units and construct buildings that require those specific resources, for example the Horseman requires Horses.\nThe top bar keeps count of how many unused strategic resources you own. = Strategic resources within your domain and with their specific improvement are connected to your trade network.\nStrategic resources allow you to train units and construct buildings that require those specific resources, for example the Horseman requires Horses.\nThe top bar keeps count of how many unused strategic resources you own.
The city can no longer put up any resistance!\nHowever, to conquer it, you must enter the city with a melee unit = The city can no longer put up any resistance!\nHowever, to conquer it, you must enter the city with a melee unit
When conquering a city, you can now choose to either  or raze, puppet, or annex the city.\nRazing the city will lower its population by 1 each turn until the city is destroyed. = When conquering a city, you can now choose to either  or raze, puppet, or annex the city.\nRazing the city will lower its population by 1 each turn until the city is destroyed.
Puppeting the city will mean that you have no control on the city's production.\nThe city will not increase your tech or policy cost, but its citizens will generate 1.5x the regular unhappiness.\nAnnexing the city will give you control over the production, but will increase the citizen's unhappiness to 2x!\nThis can be mitigated by building a courthouse in the city, returning the citizen's unhappiness to normal.\nA puppeted city can be annexed at any time, but annexed cities cannot be returned to a puppeted state! = Puppeting the city will mean that you have no control on the city's production.\nThe city will not increase your tech or policy cost, but its citizens will generate 1.5x the regular unhappiness.\nAnnexing the city will give you control over the production, but will increase the citizen's unhappiness to 2x!\nThis can be mitigated by building a courthouse in the city, returning the citizen's unhappiness to normal.\nA puppeted city can be annexed at any time, but annexed cities cannot be returned to a puppeted state!
You have encountered a barbarian unit!\nBarbarians attack everyone indiscriminately, so don't let your \n  civilian units go near them, and be careful of your scout! = You have encountered a barbarian unit!\nBarbarians attack everyone indiscriminately, so don't let your \n  civilian units go near them, and be careful of your scout!
You have encountered another civilization!\nOther civilizations start out peaceful, and you can trade with them,\n  but they may choose to declare war on you later on = You have encountered another civilization!\nOther civilizations start out peaceful, and you can trade with them,\n  but they may choose to declare war on you later on
Once you have completed the Apollo Program, you can start constructing spaceship parts in your cities\n (with the relevant technologies) to win a scientific victory! = Once you have completed the Apollo Program, you can start constructing spaceship parts in your cities\n (with the relevant technologies) to win a scientific victory!
Injured units deal less damage, but recover after turns that they have been inactive\nUnits heal 5 health per turn in enemy territory, 10 in neutral land,\n  15 inside your territory and 20 in your cities = Injured units deal less damage, but recover after turns that they have been inactive\nUnits heal 5 health per turn in enemy territory, 10 in neutral land,\n  15 inside your territory and 20 in your cities
Workers are vital to your cities' growth, since only they can construct improvements on tiles\nImprovements raise the yield of your tiles, allowing your city to produce more and grow faster while working the same amount of tiles! = Workers are vital to your cities' growth, since only they can construct improvements on tiles\nImprovements raise the yield of your tiles, allowing your city to produce more and grow faster while working the same amount of tiles!
Siege units are extremely powerful against cities, but need to be Set Up before they can attack.\nOnce your siege unit is set up, it can attack from the current tile,\n  but once moved to another tile, it will need to be set up again. = Siege units are extremely powerful against cities, but need to be Set Up before they can attack.\nOnce your siege unit is set up, it can attack from the current tile,\n  but once moved to another tile, it will need to be set up again.
Once a certain tech is researched, your land units can embark, allowing them to traverse water tiles.\nEntering or leaving water takes the entire turn.\nUnits are defenseless while embarked, so be careful! = Once a certain tech is researched, your land units can embark, allowing them to traverse water tiles.\nEntering or leaving water takes the entire turn.\nUnits are defenseless while embarked, so be careful!
Your citizens can work 3 tiles away from city center.\nThe city border will keep expanding,\n   but citizens cannot be assigned to faraway tiles. = Your citizens can work 3 tiles away from city center.\nThe city border will keep expanding,\n   but citizens cannot be assigned to faraway tiles.
If you don't want to move a unit this turn, you can skip it by clicking 'Next unit' again.\nIf you won't be moving it for a while, you can have the unit enter Fortify or Sleep mode - \n  units in Fortify or Sleep are not considered idle units.\nIf you want to disable the 'Next unit' feature entirely, you can toggle it in Menu -> Check for idle units = If you don't want to move a unit this turn, you can skip it by clicking 'Next unit' again.\nIf you won't be moving it for a while, you can have the unit enter Fortify or Sleep mode - \n  units in Fortify or Sleep are not considered idle units.\nIf you want to disable the 'Next unit' feature entirely, you can toggle it in Menu -> Check for idle units
Hi there! If you've played this far, you've probably\n  seen that the game is currently incomplete.\nUnCiv is meant to be open-source and free, forever.\n  That means no ads or any other nonsense. = Hi there! If you've played this far, you've probably\n  seen that the game is currently incomplete.\nUnCiv is meant to be open-source and free, forever.\n  That means no ads or any other nonsense.
What motivates me to keep working on it, \n  besides the fact I think it's amazingly cool that I can,\n  is the support from the players - you guys are the best! = What motivates me to keep working on it, \n  besides the fact I think it's amazingly cool that I can,\n  is the support from the players - you guys are the best!
Every rating and review that I get puts a smile on my face =)\n  So contact me! Send me an email, review, Github issue\n  or mail pigeon, and let's figure out how to make the game \n  even more awesome!\n(Contact info is in the Play Store) = Every rating and review that I get puts a smile on my face =)\n  So contact me! Send me an email, review, Github issue\n  or mail pigeon, and let's figure out how to make the game \n  even more awesome!\n(Contact info is in the Play Store)
Military units can pillage improvements, which heals them 25 health and ruins the improvement.\nThe tile can still be worked, but advantages from the improvement - stat bonuses and resources - will be lost.\nWorkers can repair these improvements, which takes less time than building the improvement from scratch. = Military units can pillage improvements, which heals them 25 health and ruins the improvement.\nThe tile can still be worked, but advantages from the improvement - stat bonuses and resources - will be lost.\nWorkers can repair these improvements, which takes less time than building the improvement from scratch.

#################### Lines from UnitPromotions.json ####################

 # Requires translation!
Heal Instantly = 
 # Requires translation!
Heal this Unit by 50 HP; Doing so will consume this opportunity to choose a Promotion = 
 # Requires translation!
Accuracy I = 
 # Requires translation!
Bonus vs [unitType] = 
 # Requires translation!
Accuracy II = 
 # Requires translation!
Accuracy III = 
 # Requires translation!
Barrage I = 
 # Requires translation!
Barrage II = 
 # Requires translation!
Barrage III = 
 # Requires translation!
Volley = 
 # Requires translation!
Extended Range = 
 # Requires translation!
+1 Range = 
 # Requires translation!
Indirect Fire = 
 # Requires translation!
Ranged attacks may be performed over obstacles = 
 # Requires translation!
Shock I = 
 # Requires translation!
Shock II = 
 # Requires translation!
Shock III = 
 # Requires translation!
Drill I = 
 # Requires translation!
Drill II = 
 # Requires translation!
Drill III = 
 # Requires translation!
Charge = 
 # Requires translation!
Siege = 
 # Requires translation!
Formation I = 
 # Requires translation!
Formation II = 
 # Requires translation!
Blitz = 
 # Requires translation!
1 additional attack per turn = 
 # Requires translation!
Woodsman = 
 # Requires translation!
Double movement rate through Forest and Jungle = 
 # Requires translation!
Medic = 
 # Requires translation!
This unit and all others in adjacent tiles heal 5 additional HP per turn = 
 # Requires translation!
Medic II = 
 # Requires translation!
This unit and all others in adjacent tiles heal 5 additional HP. This unit heals 5 additional HP outside of friendly territory. = 
 # Requires translation!
Scouting I = 
 # Requires translation!
+1 Visibility Range = 
 # Requires translation!
Scouting II = 
 # Requires translation!
+1 Movement = 
 # Requires translation!
Scouting III = 
 # Requires translation!
Boarding Party I = 
 # Requires translation!
Boarding Party II = 
 # Requires translation!
Boarding Party III = 
 # Requires translation!
Coastal Raider I = 
 # Requires translation!
Coastal Raider II = 
 # Requires translation!
Coastal Raider III = 
 # Requires translation!
Wolfpack I = 
 # Requires translation!
Bonus as Attacker [amount]% = 
 # Requires translation!
Wolfpack II = 
 # Requires translation!
Wolfpack III = 
Armor Plating I = Armor Plating I
+25% Combat Bonus when defending = +25% Combat Bonus when defending
Armor Plating II = Armor Plating II
Armor Plating III = Armor Plating III
Flight Deck I = Flight Deck I
Can carry 1 extra air unit = Can carry 1 extra air unit
Flight Deck II = Flight Deck II
Flight Deck III = Flight Deck III
 # Requires translation!
Siege I = 
 # Requires translation!
Siege II = 
 # Requires translation!
Siege III = 
 # Requires translation!
Evasion = 
 # Requires translation!
Reduces damage taken from interception by 50% = 
 # Requires translation!
Interception I = 
 # Requires translation!
Bonus when intercepting [amount]% = 
 # Requires translation!
Interception II = 
 # Requires translation!
Interception III = 
 # Requires translation!
Sortie = 
 # Requires translation!
1 extra Interception may be made per turn = 
 # Requires translation!
Operational Range = 
 # Requires translation!
+2 Range = 
 # Requires translation!
Air Repair = 
 # Requires translation!
Unit will heal every turn, even if it performs an action = 
 # Requires translation!
Cover I = 
 # Requires translation!
+25% Defence against ranged attacks = 
 # Requires translation!
Cover II = 
 # Requires translation!
March = 
 # Requires translation!
Mobility = 
 # Requires translation!
Sentry = 
 # Requires translation!
Logistics = 
 # Requires translation!
Ambush I = 
 # Requires translation!
Ambush II = 
 # Requires translation!
Bombardment I = 
 # Requires translation!
Bombardment II = 
 # Requires translation!
Bombardment III = 
 # Requires translation!
Targeting I = 
 # Requires translation!
Targeting I (air) = 
 # Requires translation!
Targeting II = 
 # Requires translation!
Targeting III = 
 # Requires translation!
Haka War Dance = 
 # Requires translation!
-10% combat strength for adjacent enemy units = 
 # Requires translation!
Rejuvenation = 
 # Requires translation!
All healing effects doubled = 

#################### Lines from Units.json ####################

 # Requires translation!
Worker = 
 # Requires translation!
Can build improvements on tiles = 
 # Requires translation!
Settler = 
 # Requires translation!
Founds a new city = 
 # Requires translation!
Scout = 
 # Requires translation!
Ignores terrain cost = 
 # Requires translation!
Warrior = 
 # Requires translation!
Swordsman = 
 # Requires translation!
Maori Warrior = 
 # Requires translation!
Brute = 
 # Requires translation!
Archer = 
 # Requires translation!
Crossbowman = 
 # Requires translation!
Bowman = 
 # Requires translation!
Work Boats = 
 # Requires translation!
May create improvements on water resources = 
 # Requires translation!
Cannot enter ocean tiles until Astronomy = 
 # Requires translation!
Trireme = 
 # Requires translation!
Cannot enter ocean tiles = 
 # Requires translation!
Caravel = 
 # Requires translation!
Chariot Archer = 
 # Requires translation!
Rough terrain penalty = 
 # Requires translation!
No defensive terrain bonus = 
 # Requires translation!
Knight = 
 # Requires translation!
War Chariot = 
 # Requires translation!
War Elephant = 
 # Requires translation!
Spearman = 
 # Requires translation!
Bonus vs [unitType] = 
 # Requires translation!
Pikeman = 
 # Requires translation!
Hoplite = 
 # Requires translation!
Persian Immortal = 
 # Requires translation!
+10 HP when healing = 
 # Requires translation!
Catapult = 
 # Requires translation!
Must set up to ranged attack = 
 # Requires translation!
Trebuchet = 
 # Requires translation!
Ballista = 
 # Requires translation!
Longswordsman = 
 # Requires translation!
Legion = 
 # Requires translation!
Can construct roads = 
 # Requires translation!
Mohawk Warrior = 
 # Requires translation!
+33% combat bonus in Forest/Jungle = 
 # Requires translation!
Horseman = 
 # Requires translation!
Penalty vs [unitType] = 
 # Requires translation!
Can move after attacking = 
 # Requires translation!
Companion Cavalry = 
 # Requires translation!
Gatling Gun = 
 # Requires translation!
Chu-Ko-Nu = 
 # Requires translation!
Longbowman = 
 # Requires translation!
Limited Visibility = 
 # Requires translation!
Cannon = 
 # Requires translation!
Hwach'a = 
 # Requires translation!
Musketman = 
 # Requires translation!
Samurai = 
 # Requires translation!
Combat very likely to create Great Generals = 
 # Requires translation!
Landsknecht = 
 # Requires translation!
Galleass = 
 # Requires translation!
Frigate = 
 # Requires translation!
Cavalry = 
 # Requires translation!
Camel Archer = 
 # Requires translation!
Conquistador = 
 # Requires translation!
Defense bonus when embarked = 
 # Requires translation!
+2 Visibility Range = 
 # Requires translation!
Naresuan's Elephant = 
 # Requires translation!
Mandekalu Cavalry = 
 # Requires translation!
Keshik = 
 # Requires translation!
50% Bonus XP gain = 
 # Requires translation!
+1 Visibility Range = 
 # Requires translation!
Ironclad = 
 # Requires translation!
Turtle Ship = 
 # Requires translation!
Artillery = 
 # Requires translation!
Rifleman = 
 # Requires translation!
Musketeer = 
 # Requires translation!
Janissary = 
 # Requires translation!
Heals [amount] damage if it kills a unit = 
 # Requires translation!
Bonus as Attacker [amount]% = 
 # Requires translation!
Minuteman = 
 # Requires translation!
Tercio = 
 # Requires translation!
Battleship = 
 # Requires translation!
Ship of the Line = 
 # Requires translation!
Lancer = 
 # Requires translation!
Anti-Tank Gun = 
 # Requires translation!
Sipahi = 
 # Requires translation!
No movement cost to pillage = 
 # Requires translation!
Machine Gun = 
 # Requires translation!
Great War Infantry = 
 # Requires translation!
Carrier = 
Can carry 2 aircraft = Can carry 2 aircraft
 # Requires translation!
Triplane = 
 # Requires translation!
[amount]% chance to intercept air attacks = 
 # Requires translation!
6 tiles in every direction always visible = 
 # Requires translation!
Fighter = 
 # Requires translation!
Great War Bomber = 
 # Requires translation!
Bomber = 
 # Requires translation!
Landship = 
 # Requires translation!
Cossack = 
 # Requires translation!
Ranged attacks may be performed over obstacles = 
 # Requires translation!
Rocket Artillery = 
 # Requires translation!
Double movement in coast = 
 # Requires translation!
Destroyer = 
 # Requires translation!
Zero = 
 # Requires translation!
B17 = 
 # Requires translation!
Nuclear Missile = 
 # Requires translation!
Requires Manhattan Project = 
 # Requires translation!
Tank = 
 # Requires translation!
Can attack submarines = 
 # Requires translation!
Submarine = 
 # Requires translation!
Can only attack water = 
 # Requires translation!
Can enter ice tiles = 
 # Requires translation!
Invisible to others = 
 # Requires translation!
Infantry = 
 # Requires translation!
Foreign Legion = 
 # Requires translation!
+20% bonus outside friendly territory = 
 # Requires translation!
Mechanized Infantry = 
 # Requires translation!
Anti-Aircraft Gun = 
 # Requires translation!
Modern Armor = 
 # Requires translation!
Panzer = 
 # Requires translation!
Great Artist = 
 # Requires translation!
Can build improvement: Landmark = 
 # Requires translation!
Can start an 8-turn golden age = 
 # Requires translation!
Great Scientist = 
 # Requires translation!
Can hurry technology research = 
 # Requires translation!
Can build improvement: Academy = 
 # Requires translation!
Great Merchant = 
 # Requires translation!
Can undertake a trade mission with City-State, giving a large sum of gold and [amount] Influence = 
 # Requires translation!
Can build improvement: Customs house = 
 # Requires translation!
Great Engineer = 
 # Requires translation!
Can build improvement: Manufactory = 
 # Requires translation!
Can speed up construction of a wonder = 
 # Requires translation!
Great General = 
 # Requires translation!
Bonus for units in 2 tile radius 15% = 
 # Requires translation!
Khan = 
 # Requires translation!
Heal adjacent units for an additional 15 HP per turn = <|MERGE_RESOLUTION|>--- conflicted
+++ resolved
@@ -2643,18 +2643,6 @@
  # Requires translation!
 Vologda = 
  # Requires translation!
-<<<<<<< HEAD
-Omsk = 
-=======
-City = 
- # Requires translation!
-Missile = 
-WaterAircraftCarrier = Water Aircraft Carrier
-WaterMissileCarrier = Water Missile Carrier
-
-# Units
-
->>>>>>> 27c0aedb
  # Requires translation!
 Astrakhan = 
  # Requires translation!
