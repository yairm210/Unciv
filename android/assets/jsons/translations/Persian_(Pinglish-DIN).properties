--- conflicted
+++ resolved
@@ -9029,11 +9029,8 @@
  # Requires translation!
 Irremovable = 
  # Requires translation!
-<<<<<<< HEAD
-=======
 by consuming this unit = 
  # Requires translation!
->>>>>>> 69603bc5
 when at war = 
  # Requires translation!
 with [resource] = 
@@ -9050,11 +9047,6 @@
  # Requires translation!
 after adopting [policy] = 
  # Requires translation!
-<<<<<<< HEAD
-by consuming this unit = 
- # Requires translation!
-=======
->>>>>>> 69603bc5
 in cities with a [buildingFilter] = 
  # Requires translation!
 for units with [promotion] = 
@@ -9147,8 +9139,5 @@
 
 #################### Removed Lines ####################
 
-<<<<<<< HEAD
-=======
 #~~Units fight as though they were at full strength even when damaged = Niroo hā hengāmi ke āsib dide and tori mijangand ke engār āsibi nadide and
->>>>>>> 69603bc5
 #~~Rough Terrain = Zamin e nāhamvār