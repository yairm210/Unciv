# Language settings

# Equivalent of a space in your language
# If your language doesn't use spaces, just add "" as a translation, otherwise " "
" " = " "

# If the first word in a sentence starts with a capital in your language, 
# put the english word 'true' behind the '=', otherwise 'false'.
# Don't translate these words to your language, only put 'true' or 'false'.
 # Requires translation!
StartWithCapitalLetter = 


# Starting from here normal translations start, as written on
# https://github.com/yairm210/Unciv/wiki/Translating

# Tutorial tasks

Move a unit!\nClick on a unit > Click on a destination > Click the arrow popup = Sposta un'unità!\nClicca su un'unità > Clicca su una destinazione > Clicca sul popup con la freccia
Found a city!\nSelect the Settler (flag unit) > Click on 'Found city' (bottom-left corner) = Fonda una Città!\nSeleziona il Colono (l'icona con la bandiera) > Clicca su 'Fonda Città' (angolo in basso a sinistra)
Enter the city screen!\nClick the city button twice = Entra nella schermata cittadina!\nClicca due volte sul tasto.
Pick a technology to research!\nClick on the tech button (greenish, top left) > \n select technology > click 'Research' (bottom right) = Ricerca una tecnologia!\nClicca sul tasto tecnologia (verdognolo, in alto a sinistra) > \nScegli una tecnologia > Clicca su 'Ricerca' (in basso a destra)
Pick a construction!\nEnter city screen > Click on a unit or building (bottom left side) > \n click 'add to queue' = Scegli una costruzione!\nEntra nella schermata cittadina > Clicca su un'unità o un edificio (in basso a sinistra) > \n Clicca su 'Aggiungi a coda'
Pass a turn!\nCycle through units with 'Next unit' > Click 'Next turn' = Termina il turno!\nClicca su 'Prossima unità' varie volte > Clicca su 'Prossimo turno'
Reassign worked tiles!\nEnter city screen > click the assigned (green) tile to unassign > \n click an unassigned tile to assign population = Reassegna delle celle sfruttate\nEntra nella schermata cittadina > Clicca su una casella sfruttata (verde) per liberarla > \n Clicca su una casella non sfruttata per assegnarle un abitante
Meet another civilization!\nExplore the map until you encounter another civilization! = Incontra un'altra civiltà!\nEsplora la mappa finché non incontri un'altra civiltà.
Open the options table!\nClick the menu button (top left) > click 'Options' = Apri il menu delle opzioni!\nClicca sul tasto menu (in altro a sinistra) > Clicca su 'Opzioni'.
Construct an improvement!\nConstruct a Worker unit > Move to a Plains or Grassland tile > \n Click 'Create improvement' (above the unit table, bottom left)\n > Choose the farm > \n Leave the worker there until it's finished = Costruisci un miglioramento!\nCostruisci un Lavoratore > Spostalo su una Pianura o su una Prateria > \n Scegli 'Costruisci miglioramento' > Scegli 'Fattoria' > \n Lascia lì il Lavoratore finché non ha finito.
Create a trade route!\nConstruct roads between your capital and another city\nOr, automate your worker and let him get to that eventually = Crea una rotta commerciale!\nCostruisci una strada tra la tua capitale e un'altra città.\nProva ad automatizzare un Lavoratore perché lo faccia.
Conquer a city!\nBring an enemy city down to low health > \nEnter the city with a melee unit = Conquista una città!\nPorta a zero la salute di una Città appartenente al nemico > \nEntra nella Città con un'unità da mischia.
Move an air unit!\nSelect an air unit > select another city within range > \nMove the unit to the other city = Sposta un'unità aerea!\nSeleziona un'unità aerea > Seleziona un'altra Città nel suo raggio > \nSposta l'unità in quell'altra Città.
See your stats breakdown!\nEnter the Overview screen (top right corner) >\nClick on 'Stats' = Visualizza le tue statistiche!\nEntra nella tua schermata Panoramica (in alto a sinistra)\nClicca su 'Statistiche'

# Crash screen

An unrecoverable error has occurred in Unciv: = Errore irrecuperabile riscontrato in Unciv:
If this keeps happening, you can try disabling mods. = Se il problema persiste, prova a disabilitare le mod.
You can also report this on the issue tracker. = Puoi anche riferire il problema via mail.
Copy = Copia
Error report copied. = Rapporto errore copiato.
Open Issue Tracker = Apri Tracciamento Errore
Please copy the error report first. = Copia prima il rapporto errore
Close Unciv = Chiudi Unciv

# Buildings

Unsellable = Invendibile
Not displayed as an available construction unless [building] is built = Non mostrata come costruzione disponibile finché non costruisci [building]
Not displayed as an available construction without [resource] = Non mostrata come costruzione disponibile senza [resource]

Choose a free great person = Scegli un Grande Personaggio gratuito
Get [unitName] = Prendi [unitName]

Hydro Plant = Centrale idroelettrica
[buildingName] obsoleted = [buildingName] obsoleta

# Diplomacy,Trade,Nations

Requires [buildingName] to be built in the city = La Città richiede [buildingName]
Requires [buildingName] to be built in all cities = Richiede [buildingName] in tutte le città
Provides a free [buildingName] in the city = Dona l'edificio gratuito [buildingName] nella città
Requires worked [resource] near city = Richiede che la città sfrutti [resource]
Requires at least one of the following resources worked near the city: = Richiede almeno una delle seguenti risorse sfruttate vicino alla città:
Wonder is being built elsewhere = Meraviglia in costruzione altrove
National Wonder is being built elsewhere = Una Meraviglia Nazionale è in costruzione altrove
Requires a [buildingName] in all cities = Richiede [buildingName] in tutte le città
[buildingName] required: = [buildingName] richiesto:
Requires a [buildingName] in this city = Richiede [buildingName] nella città
Cannot be built with [buildingName] = Non costruibile con [buildingName]
Consumes 1 [resource] = Richiede [resource]
Consumes [amount] [resource] = Consuma [amount] [resource]
Required tech: [requiredTech] = Tecnologie propedeutiche: [requiredTech]
Requires [PolicyOrNationalWonder] = Richiede [PolicyOrNationalWonder]
Cannot be purchased = Non acquistabile
Can only be purchased = Disponibile solo per acquisto
See also = Vedi anche

Requires at least one of the following: = Richiede almeno uno dei seguenti:
Requires all of the following: = Richiede tutti i seguenti:
Leads to [techName] = Conduce a [techName]
Leads to: = Conduce a:

Current construction = Produzione attuale
Construction queue = Coda di produzione
Pick a construction = Scegli una produzione
Queue empty = Coda vuota
Add to queue = Aggiungi a coda
Remove from queue = Rimuovi da coda
Show stats drilldown = Mostra riepilogo statistiche
Show construction queue = Mostra coda costruzione
Save = Salva
Cancel = Annulla

Diplomacy = Diplomazia
War = Guerra
Peace = Pace
Research Agreement = Accordo di ricerca
Declare war = Dichiara guerra
Declare war on [civName]? = Vuoi dichiarare guerra a [civName]?
Let's begin! = Andiamo!
[civName] has declared war on us! = [civName] ci ha dichiarato guerra!
[leaderName] of [nation] = [leaderName] dell'impero [nation]
You'll pay for this! = Pagherai caro questo affronto!
Negotiate Peace = Negozia una pace
Peace with [civName]? = Vuoi negoziare una pace con [civName]?
Very well. = Molto bene.
Farewell. = Addio.
Sounds good! = Sta bene!
Not this time. = Questo mai!
Excellent! = Eccellente!
How about something else... = Che ne dici di questa offerta?
A pleasure to meet you. = Siamo lieti di fare la vostra conoscenza.
Our relationship = I nostri rapporti
We have encountered the City-State of [name]! = Abbiamo incontrato la Citta-Stato di [name]!
Declare Friendship ([numberOfTurns] turns) = Dichiarazione di Amicizia ([numberOfTurns] turni)
May our nations forever remain united! = Possano le nostre nazioni rimanere per sempre unite!
Indeed! = Perfetto!
Denounce [civName]? = Vuoi davvero denunciare [civName]?
Denounce ([numberOfTurns] turns) = Denuncia ([numberOfTurns] turni)
We will remember this. = Non credere che ce lo scorderemo!

[civName] has declared war on [targetCivName]! = [civName] ha dichiarato guerra a [targetCivName]!
[civName] and [targetCivName] have signed a Peace Treaty! = [civName] ha siglato una pace con [targetCivName]!
[civName] and [targetCivName] have signed the Declaration of Friendship! = [civName] e [targetCivName] hanno stretto una Dichiarazione d'Amicizia!
[civName] has denounced [targetCivName]! = [civName] ha denunciato [targetCivName]!
Do you want to break your promise to [leaderName]? = Vuoi davvero tradire la tua promessa fatta a [leaderName]?
We promised not to settle near them ([count] turns remaining) = Abbiamo promesso di non fondare città vicino a loro ([count] turni rimasti)
They promised not to settle near us ([count] turns remaining) = Ci hanno promesso di non fondare città vicino a noi ([count] turni rimasti)

[civName] is upset that you demanded tribute from [cityState], whom they have pledged to protect! = [civName] è contrariata per la tua richiesta di tributo da [cityState], sotto la loro protezione!
[civName] is upset that you attacked [cityState], whom they have pledged to protect! = [civName] è contrariata dal tuo attacco contro [cityState], sotto la loro protezione!
[civName] is outraged that you destroyed [cityState], whom they had pledged to protect! = [civName] è oltraggiata dalla tua distruzione di [cityState], che era sotto la loro protezione!
[civName] has destroyed [cityState], whom you had pledged to protect! = [civName] ha distrutto [cityState], che si trovava sotto la tua protezione!

Unforgivable = Imperdonabile!
Afraid = Timorosi
Enemy = Nemici
Competitor = Avversari
Neutral = Neutri
Favorable = Favorevoli
Friend = Amichevoli
Ally = Alleati

[questName] (+[influenceAmount] influence) = [questName] (+[influenceAmount] Influenza)
[remainingTurns] turns remaining = [remainingTurns] turni rimasti
Current leader is [civInfo] with [amount] [stat] generated. = Il leader attuale è [civInfo] con [amount] [stat]
Current leader is [civInfo] with [amount] Technologies discovered. = Il leader attuale è [civInfo] con [amount] tecnologie scoperte

## Diplomatic modifiers

You declared war on us! = Ci hai dichiarato guerra!
Your warmongering ways are unacceptable to us. = Non accettiamo i tuoi metodi da guerrafondaio!
You have captured our cities! = Hai preso una delle nostre città!
We applaud your liberation of our conquered cities! = Siamo lieti che i tuoi eserciti abbiano liberato alcune nostre città!
We applaud your liberation of conquered cities! = Applaudiamo la liberazione degli oppressi!
Years of peace have strengthened our relations. = Gli anni di pace hanno rafforzato i nostri rapporti.
Our mutual military struggle brings us closer together. = I nostri nemici in comune ci hanno tenuti insieme.
We have signed a public declaration of friendship = Abbiamo segnato una dichiarazione pubblica d'amicizia!
You have declared friendship with our enemies! = Hai dichiarato un'amicizia con i nostri nemici!
You have declared friendship with our allies = Hai dichiarato un'amicizia con i nostri alleati.
Our open borders have brought us closer together. = I nostri accordi di passaggio hanno avvicinato le nostre nazioni.
Your so-called 'friendship' is worth nothing. = La tua cosiddetta 'amicizia' non vale nulla!
You have publicly denounced us! = Ci hai denunciato pubblicamente di fronte al mondo!
You have denounced our allies = Hai denunciato i nostri alleati!
You have denounced our enemies = Hai denunciato i nostri nemici!
You betrayed your promise to not settle cities near us = Hai tradito la tua promessa di non fondare città nelle nostre vicinanze.
You fulfilled your promise to stop settling cities near us! = Hai mantenuto la tua promessa di non fondare città nelle nostre vicinanze.
You refused to stop settling cities near us = Hai continuato a fondare città nelle nostre vicinanze.
Your arrogant demands are in bad taste = Hai fatto una richiesta arrogante.
Your use of nuclear weapons is disgusting! = Siamo disgustati dal tuo uso delle armi nucleari!
You have stolen our lands! = Ti sei impossessato di terreni di nostra proprietà!
You gave us units! = Ci hai dato delle unità in regalo!
You destroyed City-States that were under our protection! = Hai distrutto una Città-stato sotto la nostra protezione!
You attacked City-States that were under our protection! = Hai attaccato qualche Città-stato sotto la nostra protezione!
You demanded tribute from City-States that were under our protection! = Hai chiesto un tributo da Città-stato sotto la nostra protezione!
You sided with a City-State over us = Ti sei alleato con una Città-stato contro di noi.
You returned captured units to us = Ci hai restituito un'unità

Demands = Richieste
Please don't settle new cities near us. = Smetti di fondare città vicino a noi.
Very well, we shall look for new lands to settle. = Ti porgiamo le nostre scuse, eviteremo di fondare città nelle vostre vicinanze.
We shall do as we please. = Colonizzeremo la terra che ci pare e piace.
We noticed your new city near our borders, despite your promise. This will have....implications. = A quanto pare le tue promesse di non espandere i tuoi territori adiacenti ai nostri erano solo parole al vento. Sappi che ci saranno conseguenze.
I've been informed that my armies have taken tribute from [civName], a city-state under your protection.\nI assure you, this was quite unintentional, and I hope that this does not serve to drive us apart. = Ho udito che i miei eserciti hanno richiesto un tributo da [civName], una Città-stato sotto la tua protezione.\nTi assicuro che ciò non era nostra intenzione, e che questo non provichi divari tra i nostri rapporti.
We asked [civName] for a tribute recently and they gave in.\nYou promised to protect them from such things, but we both know you cannot back that up. = I miei eserciti hanno chiesto un tributo a [civName] recentemente, e l'abbiamo ottenuto.\nTu avevi promesso di proteggerla da questo genere di cose, ma si vede che non ne sei in grado.
It's come to my attention that I may have attacked [civName], a city-state under your protection.\nWhile it was not my goal to be at odds with your empire, this was deemed a necessary course of action. = Avrai udito che i miei eserciti avranno attaccato [civName], una Città-stato sotto la tua protezione.\nAnche se non era mia intenzione provocare contrasti con il tuo impero, questo attacco era a mio parere una linea d'azione necessaria.
I thought you might like to know that I've launched an invasion of one of your little pet states.\nThe lands of [civName] will make a fine addition to my own. = Tanto perché lo sappia, ho guidato un'invasione contro una delle tue città stato fantoccio.\nLe terre di [civName] saranno una bella aggiunta alle mie.

Return [unitName] to [civName]? = Vuoi restituire [unitName] a [civName]?
The [unitName] we liberated originally belonged to [civName]. They will be grateful if we return it to them. = Hai liverato [unitName] appartenente in origine a [civName]. Quella civiltà ti sarà grata se restituisci l'unità.

Enter the amount of gold = Digita la quantità di denaro

# City-States

Provides [amountOfCulture] culture at 30 Influence = Dona [amountOfCulture] punti Cultura a minimo 30 Punti Influenza
Provides 3 food in capital and 1 food in other cities at 30 Influence = Dona 3 Cibo alla Capitale e 1 Cibo alle altre Città a minimo 30 Punti Influenza
Provides 3 happiness at 30 Influence = Dona 3 Punti Felicità a minimo 30 Punti Influenza
Provides land units every 20 turns at 30 Influence = Concede un'unità terrestre ogni 20 turni a minimo 30 Punti Influenza
Give a Gift = Fai un dono
Gift [giftAmount] gold (+[influenceAmount] influence) = Dona [giftAmount] oro (+[influenceAmount] Influenza)
Relationship changes in another [turnsToRelationshipChange] turns = I rapporti cambieranno tra [turnsToRelationshipChange] turni
Protected by = Protetta da
Revoke Protection = Revoca protezione
Pledge to protect = Impegnati a proteggere
Declare Protection of [cityStateName]? = Vuoi impegnarti a proteggere [cityStateName]?
Build [improvementName] on [resourceName] (200 Gold) = Costruisci [improvementName] su [resourceName] (200 Oro)
Gift Improvement = Dona miglioramento
[civName] is able to provide [unitName] once [techName] is researched. = [civName] può darti [unitName] una volta che avrai ricercato [techName].

Diplomatic Marriage ([amount] Gold) = Matrimonio diplomatico ([amount] Gold)
We have married into the ruling family of [civName], bringing them under our control. = Abbiamo sposato la famiglia regnante di [civName], portandola sotto il nostro controllo.
[civName] has married into the ruling family of [civName2], bringing them under their control. = [civName] ha sposato la famiglia regnante di [civName2], portandola sotto il suo controllo.
You have broken your Pledge to Protect [civName]! = Hai infranto la tua promessa di proteggere [civName]!
City-States grow wary of your aggression. The resting point for Influence has decreased by [amount] for [civName]. = Le aggressioni fanno paura alle Città-Stato. Il punto minimo d'Influenza è sceso di [amount] per [civName].

[cityState] is being attacked by [civName] and asks all major civilizations to help them out by gifting them military units. = La Città-stato di [cityState] è assediata da [civName] e chiede a tutte le civiltà maggiori di aiutarla donandole unità militari.
[cityState] is being invaded by Barbarians! Destroy Barbarians near their territory to earn Influence. = La Città-stato di [cityState] è assediata dai barbari! Distruggi unità barbariche vicino al loro territorio per ottenere influenza!
[cityState] is grateful that you killed a Barbarian that was threatening them! = [cityState] ti ringrazia per aver ucciso un'unità barbarica che la minacciava!
[cityState] is being attacked by [civName]! Kill [amount] of the attacker's military units and they will be immensely grateful. = La Città-stato di [cityState] è assediata da [civName]! Uccidi [amount] unità militari nemiche e la Città-stato ti sarà immensamente grata!
[cityState] is deeply grateful for your assistance in the war against [civName]! = [cityState] è immensamente grata del tuo intervento contro [civName].
[cityState] no longer needs your assistance against [civName]. = [cityState] non ha più bisogno del tuo aiuto contro [civName].
War against [civName] = Guerra contro [civName]
We need you to help us defend against [civName]. Killing [amount] of their military units would slow their offensive. = Ci serve il tuo aiuto per difenderci contro [civName]. Eliminando [amount] delle loro unità militari rallenterebbe l'offensiva.
Currently you have killed [amount] of their military units. = Al momento hai eliminato [amount] unità militari nemiche.
You need to find them first! = Devi prima trovarle!

Cultured = Acculturata
Maritime = Marittima
Mercantile = Mercantile
 # Requires translation!
Religious = 
Militaristic = Militaristica
Type = Tipo
Friendly = Amichevole
Hostile = Ostile
Irrational = Irrazionale
Personality = Personalità
Influence = Influenza
Reach 30 for friendship. = Stringi un'amicizia superando il limite minimo di 30 Influenza.
Reach highest influence above 60 for alliance. = Stringi un'alleanza superando 60 Influenza al di sopra di tutti.
When Friends: = Se siete Amici:
When Allies: = Se siete Alleati:
The unique luxury is one of: = Questa risorsa di lusso appartiene a:

Demand Tribute = Esigi tributo
Tribute Willingness = Volontà di tributo
At least 0 to take gold, at least 30 and size 4 city for worker = Almeno 0 per un gruzzolo d'Oro, almeno 30 e città di 4 abitanti per un lavoratore 
Major Civ = Civiltà maggiore
No Cities = Nessuna città
Base value = Valore base
Has Ally = Possiede alleato
Has Protector = Possiede protettore
Demanding a Worker = Richiesta lavoratore
Demanding a Worker from small City-State = Richiesta lavoratore da piccole Città-Stato
Very recently paid tribute = Pagamento tributo molto recente
Recently paid tribute = Pagamento tributo recente
Influence below -30 = Influenza inferiore a -30
Military Rank = Grado militare
Military near City-State = Esercito vicino a Città-Stato
Sum: = Somma:
Take [amount] gold (-15 Influence) = Prendi [amount] Oro (-15 Influenza)
Take worker (-50 Influence) = Prendi Lavoratore (-50 Influenza)
[civName] is afraid of your military power! = [civName] teme la tua potenza militare


# Trades

Trade = Negozia
Offer trade = Offri scambio
Retract offer = Ritira offerta
What do you have in mind? = Cos'hai in mente?
Our items = I nostri articoli
Our trade offer = La nostra offerta
[otherCiv]'s trade offer = L'offerta di [otherCiv]
[otherCiv]'s items = Gli articoli di [otherCiv]
+[amount] untradable copy = +[amount] copia non scambiabile
+[amount] untradable copies = +[amount] copie non scambiabili
Pleasure doing business with you! = È un piacere fare affari con te!
I think not. = Non ci penso proprio!
That is acceptable. = È accettabile.
Accept = Accetta
Keep going = Continua...
There's nothing on the table = Non c'è niente da trattare
Peace Treaty = Trattato di pace
Agreements = Accordi
Open Borders = Diritto di passaggio
Gold per turn = Oro per turno
Cities = Città
Technologies = Tecnologie
Declarations of war = Dichiarazione di guerra
Introduction to [nation] = Introduci a [nation]
Declare war on [nation] = Dichiara guerra a [nation]
Luxury resources = Risorse di lusso
Strategic resources = Risorse strategiche
Owned: [amountOwned] = In possesso: [amountOwned]

# Nation picker

[resourceName] not required = Risorsa [resourceName] non richiesta
Lost ability = Non possiede 
National ability = Abilità della civiltà
[firstValue] vs [secondValue] = [firstValue] vs [secondValue]


# New game screen

Uniques = Abilità unica
Promotions = Promozioni
Load copied data = Carica i dati copiati
Could not load game from clipboard! = Impossibile caricare partita dagli appunti!
Reset to defaults = Rispristina a default
Are you sure you want to reset all game options to defaults? = Vuoi davvero ripristinare tutte le opzioni di gioco?
Start game! = Comincia la tua avventura!
Map Options = Opzioni mappa
Game Options = Opzioni di gioco
Civilizations = Civiltà
Map Type = Tipo di mappa
Map file = File mappa
Max Turns = Limite turni
Could not load map! = Mappa non trovata!
Invalid map: Area ([area]) does not match saved dimensions ([dimensions]). = Mappa non valida: l'area ([area]) non è uguale alle dimensioni salvate ([dimensions]).
The dimensions have now been fixed for you. = Abbiamo aggiustato le dimensioni per te.
Generated = Generato
Existing = Esistente
Custom = Personalizzata
Map Generation Type = Tipo generazione mappa
Default = Default
Pangaea = Pangea
Perlin = Perlin
Continents = Continenti
Four Corners = Quattro angoli
Archipelago = Arcipelago
Inner Sea = Mare interno
Number of City-States = Numero di Città-Stato
One City Challenge = Sfida a città singola
No Barbarians = Niente barbari
Raging Barbarians = Barbari furiosi
No Ancient Ruins = Niente antiche rovine
No Natural Wonders = Niente Meraviglie Naturali
Victory Conditions = Condizioni di Vittoria
Scientific = Scientifica
Domination = Dominazione
Cultural = Culturale
Diplomatic = Diplomatica
Time = A tempo

# Used for random nation indicator in empire selector and unknown nation icons in various overview screens.
# Should be a single character, or at least visually square.
 # Requires translation!
? = 

Map Shape = Forma della mappa
Hexagonal = Esagonale
Rectangular = Rettangolare
Height = Altezza
Width = Larghezza
Radius = Raggio
Enable Religion = Abilita religione

Resource Setting = Impostazioni risorse
Sparse = Sparse
Abundant = Abbondanti
Strategic Balance = Equilibrio strategico
Legendary Start = Partenza leggendaria

Advanced Settings = Impostazioni avanzate
RNG Seed = Seme RNG
Map Elevation = Altezza mappa
Temperature extremeness = Estremità temperatura
Resource richness = Abbondanza risorse
Vegetation richness = Abbondanza vegetazione
Rare features richness = Abbondanza caratteristiche terrene
Max Coast extension = Estensione delle coste
Biome areas extension = Estensioni biomi
Water level = Livello dell'acqua

Online Multiplayer = Multiplayer online

World Size = Dimensioni della mappa
Tiny = Minuscola
Small = Piccola
Medium = Media
Large = Grande
Huge = Enorme
World wrap requires a minimum width of 32 tiles = Il mondo rotondo richiede una larghezza minima di 32 caselle
The provided map dimensions were too small = Le dimensioni date sono insufficienti
The provided map dimensions were too big = Le dimensioni date sono eccessive
The provided map dimensions had an unacceptable aspect ratio = Le dimensioni date detengono una proporzione inaccettabile

Difficulty = Difficoltà

AI = IA
Remove = Rimuovi
Random = Casuale
Human = Umano
Hotseat = Hotseat
User ID = ID Utente
Click to copy = Clicca per copiare


Game Speed = Velocità di gioco
Quick = Rapida
Standard = Standard
Epic = Epica
Marathon = Maratona

Starting Era = Epoca iniziale
It looks like we can't make a map with the parameters you requested! = Sembra che i parametri da te impostati siano eccessivi per questa mappa!
Maybe you put too many players into too small a map? = Forse hai inserito troppi giocatori o altri parametri?
No human players selected! = È necessario almeno un giocatore umano!
Mods: = Mod:
Extension mods: = Mod estensive: 
Base ruleset: = Regolamento base
The mod you selected is incorrectly defined! = La mod selezionata è incorrettamente definita.
The mod combination you selected is incorrectly defined! = La combinazione di mod selezionata è incorrettamente definita.
The mod combination you selected has problems. = La combinazione di mod selezionata presenta problemi.
You can play it, but don't expect everything to work! = Puoi giocarci, ma non aspettarti che funzioni del tutto.
This base ruleset is not compatible with the previously selected\nextension mods. They have been disabled. = La mod estensiva è stata disabilitata in quanto\nnon è compatibile con il regolamento base.
Base Ruleset = Ruleset base
[amount] Techs = [amount] Tecnologie
[amount] Nations = [amount] Civiltà
[amount] Units = [amount] Unità
[amount] Buildings = [amount] Edifici
[amount] Resources = [amount] Risorse
[amount] Improvements = [amount] Miglioramenti
[amount] Religions = [amount] Religioni
[amount] Beliefs = [amount] Credenze

World Wrap = Mondo rotondo
World wrap maps are very memory intensive - creating large world wrap maps on Android can lead to crashes! = L'impostazione Terra rotonda è molto estensiva in termini di mappa: crearne una di grandi dimensioni su Android può portare a un crash!
Anything above 80 by 50 may work very slowly on Android! = Valori superiori a 130 possono rallentare il tuo dispositivo Android!
Anything above 40 may work very slowly on Android! = Valori superiori a 40 possono rallentare il tuo dispositivo Android!

# Multiplayer

Help = Aiuto
Username = Nome utente
Multiplayer = Multigiocatore
Could not download game! = Impossibile scaricare partita!
Could not upload game! = Impossibile caricare partita
Join game = Unisciti
Invalid game ID! = ID Partita non corretto
Copy user ID = Copia ID Utente
Copy game ID = Copia ID Partita
UserID copied to clipboard = ID Utente copiato negli appunti
Game ID copied to clipboard! = ID Partita copiato negli appunti
Set current user = Imposta utente attuale
Player ID from clipboard = Copia ID giocatore dagli appunti
To create a multiplayer game, check the 'multiplayer' toggle in the New Game screen, and for each human player insert that player's user ID. = Per creare una partita multigiocatore, attiva la spunta su 'Multigiocatore' nella schermata Nuova Partita, e inserisci l'ID utente per del giocatore per ogni rispettivo giocatore umano.
You can assign your own user ID there easily, and other players can copy their user IDs here and send them to you for you to include them in the game. = Puoi assegnarvi facilmente il tuo ID Utente, e altri giocatori possono copiarvi il loro ID Utente e mandartelo per unirsi alla partita.
Once you've created your game, the Game ID gets automatically copied to your clipboard so you can send it to the other players. = Una volta creata una partita, l'ID partita sarà automaticamete copiata sugli appunti, e la potrai mandare agli altri giocatori.
Players can enter your game by copying the game ID to the clipboard, and clicking on the 'Add multiplayer game' button = È possibile entrare in partite già avviate copiando l'ID Partita sugli appunti e cliccando su "Aggiungi Partita Multigiocatore".
The symbol of your nation will appear next to the game when it's your turn = Il simbolo della tua nazione apparirà accanto alla partita quando sarà il tuo turno.
Back = Indietro
Rename = Rinomina
Game settings = Impostazioni di gioco
Add multiplayer game = Aggiungi Partita Multigiocatore
Refresh list = Aggiorna lista
Could not save game! = Impossibile salvare partita!
Could not delete game! = Impossibile eliminare partita!
Could not refresh! = Impossibile aggiornare!
Last refresh: [time] minutes ago = Ultimo aggiornamento: [time] minuti fa
Current Turn: = Turno attuale: 
Add Currently Running Game = Aggiungi partita in corso
Paste gameID from clipboard = Incolla ID partita dagli appunti
GameID = ID Partita
Game name = Nome partita
Loading latest game state... = Caricamento partite...
Couldn't download the latest game state! = Impossibile caricare stati partite!
Resign = Ritirati
Are you sure you want to resign? = Vuoi davvero ritirarti?
You can only resign if it's your turn = Aspetta il tuo turno per ritirarti
[civName] resigned and is now controlled by AI = [civName] si è ritirato ed è ora controllato dall'IA
Last refresh: [time] [timeUnit] ago = Ultimo aggiornamento: [time] [timeUnit] fa
Current Turn: [civName] since [time] [timeUnit] ago = Turno attuale: [civName] da [time] [timeUnit] fa
Minutes = minuti
Hours = ore
Days = giorni

# Save game menu

Current saves = Salvataggio attuale
Show autosaves = Mostra autosalvataggi
Saved game name = Nome del salvataggio
Copy to clipboard = Copia su appunti
Copy saved game to clipboard = Copia salvataggio su appunti
Could not load game = Impossibile caricare partita
Load [saveFileName] = Carica [saveFileName]
Delete save = Elimina salvataggio
Saved at = Salvato su
Load map = Carica mappa
Delete map = Elimina mappa
Are you sure you want to delete this map? = Vuoi davvero cancellare questa mappa?
Upload map = Carica
Could not upload map! = Impossibile caricare mappa!
Map uploaded successfully! = Mappa caricata con successo
Saving... = Salvataggio...
Overwrite existing file? = Vuoi sovrascrivere?
It looks like your saved game can't be loaded! = Sembra che sia impossibile caricare il tuo salvataggio!
If you could copy your game data ("Copy saved game to clipboard" -  = Prova a copiare i tuoi dati ("Copia salvataggio su appunti"
  paste into an email to yairm210@hotmail.com) = e incolla su un'email inviata a yairm210@hotmail.com).
I could maybe help you figure out what went wrong, since this isn't supposed to happen! = Potrei aiutarti a capire cosa è andato storto, visto che questo errore è imprevisto!
Missing mods: [mods] = Mod mancanti: [mods]
Load from custom location = Carica da posizione personalizzata
Could not load game from custom location! = Impossibile caricare da posizione personalizzata
Save to custom location = Salva su posizione personalizzata
Could not save game to custom location! = Impossibile salvare su posizione personalizzata

# Options

Options = Opzioni
About = Info
Display = Schermo
Gameplay = Gameplay
Sound = Sonoro
Advanced = Avanzate
Locate mod errors = Trova errori di mod
Debug = Debug

Version = Versione
See online Readme = Leggimi online
Visit repository = Visita fonte
Turns between autosaves = Turni tra autosalvataggi
Sound effects volume = Volume effetti
Music volume = Volume musica
Pause between tracks = Pausa tra tracce musicali
Currently playing: [title] = Traccia in riproduzione: [title]
Download music = Scarica musica
Downloading... = Download in corso...
Could not download music! = Impossibile scaricare musica!
Show = Mostra
Hide = Nascondi
Show worked tiles = Mostra caselle sfruttate
Show resources and improvements = Mostra risorse e miglioramenti
Check for idle units = Controlla unità inutilizzate
Move units with a single tap = Muovi unità con un solo tocco
Show tutorials = Mostra tutorial
Auto-assign city production = Autoassegna produzione città
Auto-build roads = Costruzione strade automatica
Automated workers replace improvements = I lavoratori automatizzati rimpiazzano i miglioramenti
Show minimap = Mostra minimappa
off = Disattiva
Show pixel units = Mostra unità pixel
Show pixel improvements = Mostra miglioramenti pixel
Enable nuclear weapons = Abilita armi nucleari
Show tile yields = Mostra rese delle celle
Show unit movement arrows = Mostra frecce unità movimento
Continuous rendering = Rendering continuo
When disabled, saves battery life but certain animations will be suspended = Se disattivo, riduce il consumo della batteria, ma sospende alcune animazioni
Order trade offers by amount = Ordina offerte per quantità
Check extension mods based on vanilla = Controlla mod estenzioni basate sulla versione vanilla
Reload mods = Ricarica mod
Checking mods for errors... = Controllo mod per errori
No problems found. = Nessun problema trovato
Autoupdate mod uniques = Autoaggiorna unici delle mod
Uniques updated! = Unici aggiornati!

Show experimental world wrap for maps = Mastra mondo tondo sperimentale per le mappe 
HIGHLY EXPERIMENTAL - YOU HAVE BEEN WARNED! = IN FASE SPERIMENTALE - TI ABBIAMO AVVERTITO!
Enable portrait orientation = Abilita orientazione ritratto
Generate translation files = Genera file di traduzione
Translation files are generated successfully. = File di traduzione creati con successo.
Please note that translations are a community-based work in progress and are INCOMPLETE! The percentage shown is how much of the language is translated in-game. If you want to help translating the game into your language, click here. = Nota sempre che le traduzioni sono un lavoro in corso basato sulla comunità e sono incomplete. La percentuale mostrata mostra quanto il gioco sia tradotto in quella lunga. Clicca qui se vuoi contribuire alla traduzione nella tua lingua.

# Notifications

Research of [technologyName] has completed! = Abbiamo scoperto la tecnologia [technologyName]!
[construction] has become obsolete and was removed from the queue in [cityName]! = [cityName] non può più costruire [construction]!
[construction] has become obsolete and was removed from the queue in [amount] cities! = [amount] città non possono più costruire [construction] a causa dell'obsolescenza!
[cityName] changed production from [oldUnit] to [newUnit] = [cityName] ha cambiato produzione da [oldUnit] a [newUnit]
[amount] cities changed production from [oldUnit] to [newUnit] = [amount] città hanno cambiato produzione da [oldUnit] a [newUnit]
Excess production for [wonder] converted to [goldAmount] gold = La produzione in eccesso per [wonder] è stata convertita in [goldAmount] Oro
You have entered a Golden Age! = È iniziata un'Età dell'Oro!
[resourceName] revealed near [cityName] = Fonte di [resourceName] scoperta vicino a [cityName]
[n] sources of [resourceName] revealed, e.g. near [cityName] = [n] fonti di [resourceName] scoperte nei pressi di [cityName]
A [greatPerson] has been born in [cityName]! = È nato un [greatPerson] nella città di [cityName]!
We have encountered [civName]! = Abbiamo incontrato il popolo di [civName]!
[cityStateName] has given us [stats] as a token of goodwill for meeting us = In segno di generosità, [cityStateName] ci ha donato [stats]
[cityStateName] has given us [stats] as we are the first major civ to meet them = In qualità di primo impero incontrato da [cityStateName], abbiamo ottenuto [stats]
[cityStateName] has also given us [stats] = [cityStateName] ci ha donato anche [stats]
Cannot provide unit upkeep for [unitName] - unit has been disbanded! = Mantenimento troppo alto per [unitName]: l'unità si è sciolta!
[cityName] has grown! = [cityName] è cresciuta!
[cityName] is starving! = [cityName] sta patendo la fame!
[construction] has been built in [cityName] = [cityName] ha costruito [construction]
[wonder] has been built in a faraway land = La Meraviglia [wonder] è stata costruita in una terra lontana
[civName] has completed [construction]! = [civName] ha costruito [construction]!
An unknown civilization has completed [construction]! = Una civiltà ignota ha costruito [construction]!
The city of [cityname] has started constructing [construction]! = [cityname] ha iniziato a costruire [construction]!
[civilization] has started constructing [construction]! = [civilization] ha iniziato a costruire [construction]!
An unknown civilization has started constructing [construction]! = Una civiltà ignota ha iniziato a costruire [construction]!
Work has started on [construction] = Sono iniziati i lavori per [construction]
[cityName] cannot continue work on [construction] = [cityName] non può più costruire [construction]
[cityName] has expanded its borders! = [cityName] ha espanso i suoi confini!
Your Golden Age has ended. = La tua Età dell'Oro è terminata.
[cityName] has been razed to the ground! = [cityName] è stata rasa al suolo!
We have conquered the city of [cityName]! = Abbiamo conquistato la città di [cityName]!
An enemy [unit] has attacked [cityName] = L'unità nemica [unit] ha attaccato [cityName]
An enemy [unit] has attacked our [ourUnit] = L'unità nemica [unit] ha attaccato [ourUnit]
Enemy city [cityName] has attacked our [ourUnit] = La città nemica di [cityName] ha attaccato [ourUnit]
An enemy [unit] has captured [cityName] = Un'unità nemica [unit] ha conquistato [cityName]
An enemy [unit] has raided [cityName] = [unit] ha razziato [cityName]!
An enemy [unit] has captured our [ourUnit] = Un'unità nemica [unit] ha catturato [ourUnit]
An enemy [unit] has destroyed our [ourUnit] = Un'unità nemica [unit] ha distrutto [ourUnit]
Your [ourUnit] has destroyed an enemy [unit] = La tua unità [ourUnit] ha distrutto l'unità nemica [unit]
An enemy [RangedUnit] has destroyed the defence of [cityName] = L'unità nemica [RangedUnit] ha distrutto le difese di [cityName]!
Enemy city [cityName] has destroyed our [ourUnit] = La città nemica di [cityName] ha distrutto [ourUnit]
An enemy [unit] was destroyed while attacking [cityName] = Un'unità nemica [unit] è stata distrutta mentre attaccava [cityName]
An enemy [unit] was destroyed while attacking our [ourUnit] = Un'unità nemica [unit] è stata distrutta mentre attaccava la nostra unità [ourUnit]
Our [attackerName] was destroyed by an intercepting [interceptorName] = La nostra unità [attackerName] è stata distrutta dall'intercettante [interceptorName]
Our [interceptorName] intercepted and destroyed an enemy [attackerName] = La nostra unità [interceptorName] ha intercettato e distrutto l'unità nemica [attackerName]
Our [attackerName] was attacked by an intercepting [interceptorName] = La nostra unità [attackerName] è stata attaccata dall'intercettante [interceptorName]
Our [interceptorName] intercepted and attacked an enemy [attackerName] = La nostra unità [interceptorName] ha intercettato e attaccato l'unità nemica [attackerName]
An enemy [unit] was spotted near our territory = Abbiamo avvistato un'unità nemica [unit] nei pressi del nostro territorio
An enemy [unit] was spotted in our territory = Abbiamo avvistato un'unità nemica [unit] nel nostro territorio
Your city [cityName] can bombard the enemy! = [cityName] può bombardare il nemico!
[amount] of your cities can bombard the enemy! = [amount] tue città possono bombardare il nemico!
[amount] enemy units were spotted near our territory = Abbiamo avvistato [amount] unità nemiche nei pressi dei nostri confini!
[amount] enemy units were spotted in our territory = Abbiamo avvistato [amount] unità nemiche nel nostro territorio!
A(n) [nukeType] exploded in our territory! = È esploso [nukeType] nel nostro territorio!
After being hit by our [nukeType], [civName] has declared war on us! = A seguito di un colpo di [nukeType], [civName] ci ha dichiarato guerra!
The civilization of [civName] has been destroyed! = La civiltà [civName] è stata distrutta!
The City-State of [name] has been destroyed! = La Città-Stato [name] è stata distrutta!
Your [ourUnit] captured an enemy [theirUnit]! = [ourUnit] ha catturato l'unità nemica [theirUnit]!
Your [ourUnit] plundered [amount] [Stat] from [theirUnit] = [ourUnit] ha sacheggiato [amount] [Stat] da [theirUnit]
We have captured a barbarian encampment and recovered [goldAmount] gold! = Abbiamo distrutto un accampamento barbaro e recuperato [goldAmount] Oro!
A barbarian [unitType] has joined us! = L'unità barbarica [unitType] si è unita a noi!
We have found survivors in the ruins - population added to [cityName] = Abbiamo trovato dei superstiti nelle rovine, che si sono aggiunti alla città di [cityName]!
We have discovered cultural artifacts in the ruins! (+20 Culture) = Abbiamo trovati dei reperti di un impero dimenticato! (+20 Cultura)
We have discovered the lost technology of [techName] in the ruins! = Abbiamo scoperto i segreti della tecnologia perduta [techName]!
A [unitName] has joined us! = L'unità [unitName] si è unita a noi!
An ancient tribe trains our [unitName] in their ways of combat! = Un'antica tribù ha addestrato la nostra unità [unitName] nelle loro arti della guerra!
We have found a stash of [amount] gold in the ruins! = Abbiamo trovato un tesoro di [amount] pezzi d'oro nelle rovine!
We have found a crudely-drawn map in the ruins! = Abbiamo trovato delle mappe rozzamente intagliate nelle rovine!
[unit] finished exploring. = [unit] non sta più esplorando.
[unit] has no work to do. = [unit] è ora inattivo.
You're losing control of [name]. = Stai perdendo il controllo di [name].
You and [name] are no longer friends! = Non sei più amico di [name]!
Your alliance with [name] is faltering. = L'alleanza con [name] si sta sfaldando.
You and [name] are no longer allies! = Non sei più alleato con [name]!
[civName] gave us a [unitName] as gift near [cityName]! = [civName] ci ha dato [unitName] come regalo vicino a [cityName]!
[civName] has denounced us! = [civName] ci ha denunciati pubblicamente!
[cityName] has been connected to your capital! = Collegamento stabilito tra la Capitale e [cityName]!
[cityName] has been disconnected from your capital! = Collegamento tra la Capitale e [cityName] interrotto!
[civName] has accepted your trade request = [civName] ha accettato la nostra offerta commerciale.
[civName] has made a counteroffer to your trade request = [civName] ci ha fatto una controfferta.
[civName] has denied your trade request = [civName] ha rifiutato la nostra offerta commerciale.
[tradeOffer] from [otherCivName] has ended = [tradeOffer] da [otherCivName] terminato.
[tradeOffer] to [otherCivName] has ended = [tradeOffer] verso [otherCivName] terminato.
One of our trades with [nation] has ended = Un nostro accordo con [nation] è terminato.
One of our trades with [nation] has been cut short = Un nostro accordo con [nation] è stato interrotto.
[nation] agreed to stop settling cities near us! = [nation] ha promesso di smettere di fondare città vicino a noi!
[nation] refused to stop settling cities near us! = [nation] ha rifiutato di smettere di fondare città vicino a noi!
We have allied with [nation]. = Abbiamo stretto un'alleanza con [nation].
We have lost alliance with [nation]. = Non siamo più alleati di [nation].
We have discovered [naturalWonder]! = Abbiamo scoperto [naturalWonder]!
We have received [goldAmount] Gold for discovering [naturalWonder] = Hai ottenuto [goldAmount] gold per la scoperta di [naturalWonder]
Your relationship with [cityStateName] is about to degrade = Stai perdendo il controllo di [cityStateName]
Your relationship with [cityStateName] degraded = Non sei più amico di [cityStateName]!
A new barbarian encampment has spawned! = È sorto un nuovo accampamento barbaro!
Barbarians raided [cityName] and stole [amount] Gold from your treasury! = I barbari hanno razziato [cityName] e rubato [amount] Oro dalla nostra tesoreria!
Received [goldAmount] Gold for capturing [cityName] = Hai ottenuto [goldAmount] Oro per la conquista di [cityName]!
Our proposed trade is no longer relevant! = La nostra richiesta commerciale non è più rilevante!
[defender] could not withdraw from a [attacker] - blocked. = [defender] non è risucito a ritirarsi dall'unità nemica [attacker]
[defender] withdrew from a [attacker] = [defender] si è ritirato dall'attacco dell'unità nemica [attacker]
By expending your [unit] you gained [Stats]! = Hai ottenuto [Stats] vendendo [unit]
[civName] has stolen your territory! = [civName] ci ha strappato dei territori di nostra proprietà!
Clearing a [forest] has created [amount] Production for [cityName] = Ripulire una [forest] ha contribuito [amount] Produzione per [cityName]
[civName] assigned you a new quest: [questName]. = [civName] ti ha assegnato una nuova missione: [questName].
[civName] rewarded you with [influence] influence for completing the [questName] quest. = [civName] ti ha ricompensato con [influence] Influenza per aver completato la missione [questName].
[civName] no longer needs your help with the [questName] quest. = [civName] non ha più bisogno del tuo aiuto nella missione [questName].
The [questName] quest for [civName] has ended. It was won by [civNames]. = La missione [questName] di [civName] è finita. Il vincitore è [civNames].
The resistance in [cityName] has ended! = La resistenza di [cityName] è terminata.
[cityName] demands [resource]! = [cityName] esige [resource]!
Because they have [resource], the citizens of [cityName] are celebrating We Love The King Day! = Grazie al possesso di [resource], i cittadini di [cityName] celebrano la festa Viva il Re!
We Love The King Day in [cityName] has ended. = La festa Viva il Re a [cityName] è finita.
Our [name] took [tileDamage] tile damage and was destroyed = [name] ha preso danno da [tileDamage] ed è morto!
Our [name] took [tileDamage] tile damage = [name] ha preso danno da [tileDamage].
[civName] has adopted the [policyName] policy = [civName] ha adottato la politica di [policyName]
An unknown civilization has adopted the [policyName] policy = Una civiltà ignota ha adottato la politica di [policyName]
Our influence with City-States has started dropping faster! = La nostra influenza con le Città-Stato sta calando più in fretta!
You gained [Stats] as your religion was spread to [cityName] = La diffusione della tua religione a [cityName] ignota ti ha donato [Stats]
You gained [Stats] as your religion was spread to an unknown city = La diffusione della tua religione a una città ignota ti ha donato [Stats]
Your city [cityName] was converted to [religionName]! = [cityName] si è convertita a [religionName]!
Your [unitName] lost its faith after spending too long inside enemy territory! = [unitName] ha perso la sua fede dopo la sua permanenza in territorio nemico!
You have unlocked [ability] = Abilità sbloccata: [ability]
A new b'ak'tun has just begun! = È iniziato un nuovo b'ak'tun
A Great Person joins you! = Hai ricevuto un Grande Personaggio!


# World Screen UI

Working... = Attendere...
Waiting for other players... = In attesa degli altri giocatori...
Waiting for [civName]... = In attesa di [civName]...
in = tra
Next turn = Fine turno
Move automated units = Sposta unità automatizzate
[currentPlayerCiv] ready? = [currentPlayerCiv] pronto?
1 turn = 1 turno
[numberOfTurns] turns = [numberOfTurns] turni
Turn = Turno
turns = turni
turn = turno
Next unit = Prossima unità
Fog of War = Nebbia di guerra
Pick a policy = Scegli Politica
Movement = Movimento
Strength = Forza
Ranged strength = Forza a distanza
Bombard strength = Forza bombardamento
Range = Raggio
Move unit = Sposta unità
Stop movement = Ferma movimento
Swap units = Scambia unità
Construct improvement = Costruisci miglioramento
Automate = Automatizza
Stop automation = Arresta automazione
Construct road = Costruisci Strada
Fortify = Fortifica
Fortify until healed = Fortifica e guarisci
Fortification = Fortificazione
Sleep = Riposa
Sleep until healed = Riposa e guarisci
Moving = In movimento
Set up = Monta
Paradrop = Paracaduta
Upgrade to [unitType] ([goldCost] gold) = Aggiorna a [unitType] ([goldCost] oro)
Found city = Fonda città
Promote = Promuovi
Health = Salute
Disband unit = Sciogli
Do you really want to disband this unit? = Vuoi davvero sciogliere questa unità?
Disband this unit for [goldAmount] gold? = Vuoi sciogliere questa unità per [goldAmount] Oro?
Gift unit = Dona unità
Explore = Esplora
Stop exploration = Smetti di esplorare
Pillage = Saccheggia
Are you sure you want to pillage this [improvement]? = Vuoi davvero saccheggiare [improvement]?
Create [improvement] = Costruisci [improvement]
Start Golden Age = Avvia Età dell'Oro.
 # Requires translation!
Trigger unique = 
Show more = Mostra altro
Yes = Sì
No = No
Acquire = Prendi
Under construction = In costruzione

Food = Cibo
Production = Produzione
Gold = Oro
Happiness = Felicità
Culture = Cultura
Science = Scienza
Faith = Fede

Crop Yield = Resa dei campi
Growth = Crescita
Territory = Territorio
Force = Esercito
GOLDEN AGE = ETÀ DELL'ORO
Golden Age = Età dell'Oro
We Love The King Day = Viva il Re!
Global Effect = Effetto globale
[year] BC = [year] a.C.
[year] AD = [year] d.C.
Civilopedia = Civilopedia
# Display name of unknown nations.
 # Requires translation!
??? = 

Start new game = Nuova partita
Save game = Salva partita
Load game = Carica partita
Main menu = Menu principale
Resume = Riprendi partita
Cannot resume game! = Impossibile continuare partita!
Not enough memory on phone to load game! = Memoria insufficiente sul dispositivo!
Quickstart = Avvio rapido
Cannot start game with the default new game parameters! = Impossibile iniziare partita con i parametri default di quella nuova!
Victory status = Condizioni di vittoria
Social policies = Politiche sociali
Community = Community
Close = Chiudi
Do you want to exit the game? = Vuoi uscire dal gioco?
Start bias: = Bioma iniziale
Avoid [terrain] = Evita [terrain]

# Maya calendar popup

The Mayan Long Count = Il Conto Lungo
Your scientists and theologians have devised a systematic approach to measuring long time spans - the Long Count. During the festivities whenever the current b'ak'tun ends, a Great Person will join you. = I tuoi scienziati e teologi hanno inventato un nuovo sistema per misurare lunghi intervalli temporali: il Conto Lungo. Durante le festività che accadono alla fine di ogni b'ak'tun attuale, un Grande Personaggio si unirà a te.
While the rest of the world calls the current year [year], in the Maya Calendar that is: = Mentre il resto del mondo chiama l'anno attuale [year], il calendario maya lo chiama:
[amount] b'ak'tun, [amount2] k'atun, [amount3] tun = [amount] b'ak'tun, [amount2] k'atun, [amount3] tun

# City screen

Exit city = Esci dalla città
Raze city = Demolisci città
Stop razing city = Anulla demolizione città
Buy for [amount] gold = Acquista ([amount] oro)
Buy = Acquista
Currently you have [amount] [stat]. = Al momento possiedi [amount] [stat].
Would you like to purchase [constructionName] for [buildingGoldCost] [stat]? = Vuoi acquistare [constructionName] per [buildingGoldCost] [stat]?
No space available to place [unit] near [city] = Spazio insufficiente per posizionare [unit] vicino a [city]
Maintenance cost = Costi di mantenimento
Pick construction = Scegli costruzione
Pick improvement = Scegli miglioramento
Provides [resource] = Dona [resource]
Provides [amount] [resource] = Concede [amount] [resource]
Replaces [improvement] = Sostituisce [improvement]
Pick now! = Scegli ora!
Build [building] = Costruisci [building]
Train [unit] = Addestra [unit]
Produce [thingToProduce] = Produci [thingToProduce]
Nothing = Niente
Annex city = Annetti città
Specialist Buildings = Edifici specialisti
Specialist Allocation = Assegna specialisti
Specialists = Specialisti
[specialist] slots = Slot [specialist]
Food eaten = Cibo consumato
Unassigned population = Popolazione libera
[turnsToExpansion] turns to expansion = Espansione dei confini tra [turnsToExpansion] turni
Stopped expansion = Espansione arrestata
[turnsToPopulation] turns to new population = Nuovo abitante tra [turnsToPopulation] turni
Food converts to production = Cibo convertito in Produzione
[turnsToStarvation] turns to lose population = Perdita di popolazione tra [turnsToStarvation] turni
Stopped population growth = Stagnazione
In resistance for another [numberOfTurns] turns = Resistenza! ([numberOfTurns] turni)
We Love The King Day for another [numberOfTurns] turns = Viva il Re! (altri [numberOfTurns] turni)
Demanding [resource] = Esige [resource]
Sell for [sellAmount] gold = Vendi ([sellAmount] Oro)
Are you sure you want to sell this [building]? = Vuoi davvero vendere [building]?
Free = Gratuito
[greatPerson] points = Punti [greatPerson]
Great person points = Punti Grande Personaggio
Current points = Punti attuali
Points per turn = Punti per turno
Convert production to gold at a rate of 4 to 1 = Converte la Produzione a Oro a un tasso di 4 a 1
Convert production to science at a rate of [rate] to 1 = Converte la Produzione a Scienza a un tasso di [rate] a 1
The city will not produce anything. = La città non produrrà nulla
Worked by [cityName] = Sfruttata da [cityName]
Lock = Blocca
Unlock = Sblocca
Move to city = Sposta a città
Please enter a new name for your city = Digita un nuovo nome per la tua città

# Ask for text or numbers popup UI

Invalid input! Please enter a different string. = Input non valido! Inserisci un'altra frase.
Please enter some text = Inserisci un testo

# Technology UI

Pick a tech = Scegli una tecnologia
Pick a free tech = Scegli una tecnologia gratuita
Research [technology] = Ricerca [technology]
Pick [technology] as free tech = Scegli [technology] come tecnologia gratuita
Units enabled = Unità sbloccate
Buildings enabled = Edifici sbloccati
Wonder = Meraviglia
National Wonder = Meraviglia Nazionale
National Wonders = Meraviglie Nazionali
Wonders enabled = Meraviglie sbloccate
Tile improvements enabled = Miglioramenti delle celle sbloccati
Reveals [resource] on the map = Mostra [resource] sulla mappa
XP for new units = XP per nuove unità
provide = forniscono
provides = fornisce
City strength = Forza della città
City health = Salute della città
Occupied! = Occupa!
Attack = Attacca
Bombard = Bombarda
NUKE = NUCLEARIZZA!
Captured! = Cattura!
Cannot gain more XP from Barbarians = Non puoi ottenere più XP dai barbari

# Battle modifier categories

defence vs ranged = difesa contro unità da tiro
[percentage] to unit defence = [percentage] difesa dell'unità
Attacker Bonus = Bonus attaccante
Defender Bonus = Bonus difensore
Landing = Atterraggio
 # Requires translation!
Boarding = 
Flanking = Attacco ai fianchi
vs [unitType] = contro [unitType]
Terrain = Terreno
Tile = Casella
Missing resource = Risorsa mancante
Adjacent units = unità adiacenti
Adjacent enemy units = unità nemiche adiacenti
Combat Strength = Forza di combattimento
Across river = attraverso un fiume
Temporary Bonus = Bonus temporaneo
Garrisoned unit = unità guarnita
Attacking Bonus = Bonus in attacco
defence vs [unitType] = difesa contro [unitType]
[tileFilter] defence = difesa [tileFilter]
Defensive Bonus = Bonus difensivo
Stacked with [unitType] = Impilato con [unitType]

Unit ability = Abilità unità

The following improvements [stats]: = [stats] dai seguenti miglioramenti: 
The following improvements on [tileType] tiles [stats]: = [stats] su [tileType] dai seguenti miglioramenti: 

# Unit actions

Hurry Research = Accelera ricerca
Conduct Trade Mission = Conduci missione commerciale
Your trade mission to [civName] has earned you [goldAmount] gold and [influenceAmount] influence! = La tua missione commerciale con [civName] ti ha fruttato [goldAmount] Oro e [influenceAmount] Influenza!
Hurry Wonder = Accellera Meraviglia
Hurry Construction = Accelera costruzione
Hurry Construction (+[productionAmount]) = Accelera costruzione (+[productionAmount])
Spread Religion = Diffondi religione
Spread [religionName] = Diffondi [religionName]
Remove Heresy = Rimuovi eresia
Found a Religion = Fonda religione
Enhance a Religion = Migliora una Religione
Your citizens have been happy with your rule for so long that the empire enters a Golden Age! = I tuoi cittadini sono da tempo contenti del tuo governo! Il tuo impero è entrato in un'Età dell'Oro!
You have entered the [newEra]! = Benvenuto nell'Era [newEra]!
[civName] has entered the [eraName]! = [civName] ha raggiunto l'Era [eraName]!
[policyBranch] policy branch unlocked! = Ramo sociale [policyBranch] sbloccato!

# Overview screens

Overview = Panoramica
Total = Totale
Stats = Statistiche
Policies = Politiche
Base happiness = Felicità di base
Occupied City = Città occupata
Buildings = Edifici
Wonders = Meraviglie
Base values = Valori di base
Bonuses = Bonus
Final = Valori finali
Other = Altro
Population = Popolazione
City-States = Città-Stato
Tile yields = Resa delle celle
Trade routes = Rotte commerciali
Maintenance = Manutenzione
Transportation upkeep = Mantenimento dei trasporti
Unit upkeep = Mantenimento unità
Trades = Commercio
Units = Unità
Unit Supply = Rifornimento unità
Base Supply = Rifornimento base
Total Supply = Rifornimento totale
In Use = In uso
Supply Deficit = Deficit rifornimento
Production Penalty = Penalità produzione
Increase your supply or reduce the amount of units to remove the production penalty = Incrementa i rifornimenti o riduci la quantità di unità per rimuovere penalità produzione
Name = Nome
Closest city = Città più vicina
Action = Azione
Defeated = Sconfitto
[numberOfCivs] Civilizations in the game = [numberOfCivs] Civiltà nel gioco
Our Civilization: = La nostra Civiltà: 
Known and alive ([numberOfCivs]) = Note e ancora vive ([numberOfCivs])
Known and defeated ([numberOfCivs]) = Note e sconfitte ([numberOfCivs])
Tiles = Caselle
Natural Wonders = Meraviglie Naturali
Treasury deficit = Deficit tesoreria
Unknown = Sconosciuta
Not built = Non costruita
Not found = Non trovata
Known = Nota
Owned = Posseduta
Near [city] = Vicino a [city]
Somewhere around [city] = Intorno a [city]
Far away = Lontano
Status = Stato
Location = Posizione

# Victory

Science victory = Vittoria Scientifica
Cultural victory = Vittoria Culturale
Conquest victory = Vittoria per Dominazione
Diplomatic victory = Vittoria diplomatica
Complete all the spaceship parts\n to win! = Completa tutte le parti\n  dell'astronave per vincere!
Complete 5 policy branches\n to win! = Completa cinque rami\n  di politiche sociali per vincere!
Complete 5 policy branches and build\n the Utopia Project to win! = Completa 5 rami sociali e costruisci\nil progetto Utopia per vincere!
Destroy all enemies\n to win! = Distruggi tutti gli avversari \n per vincere!
You have won a Scientific Victory! = Hai ottenuto una Vittoria Scientifica!
You have won a Cultural Victory! = Hai ottenuto una Vittoria Culturale!
You have won a Domination Victory! = Hai ottenuto una Vittoria per Dominazione!
You have won a Diplomatic Victory! = Hai ottenuto una Vittoria Diplomatica!
You have won! = Hai vinto!
You have achieved victory through the awesome power of your Culture. Your civilization's greatness - the magnificence of its monuments and the power of its artists - have astounded the world! Poets will honor you as long as beauty brings gladness to a weary heart. = Hai ottenuto la vittoria attraverso il maestoso potere della tua cultura. La grandezza della tua civiltà, la magnificenza dei suoi monumenti e il talento dei suoi artisti ha sbalordito il mondo! I poeti ti ononeranno per sempre, finché la bellezza continuerà a portare sollievo ai cuori affaticati.
The world has been convulsed by war. Many great and powerful civilizations have fallen, but you have survived - and emerged victorious! The world will long remember your glorious triumph! = Il mondo è stato straziato dalla guerra. Molte grandi e potenti civiltà sono cadute, ma tu sei sopravvissuto e sei emerso vittorioso. Il mondo ricorderà a lungo il tuo glorioso trionfo!
You have achieved victory through mastery of Science! You have conquered the mysteries of nature and led your people on a voyage to a brave new world! Your triumph will be remembered as long as the stars burn in the night sky! = Hai ottenuto la vittoria attraverso la padronanza della scienza! Hai penetrato i misteri più arcani della natura e condotto il tuo popolo in un viaggio verso un nuovo, favoloso mondo! Il tuo trionfo sarà ricordato finch* le stelle continueranno a brillare nel firmamento!
Your civilization stands above all others! The exploits of your people shall be remembered until the end of civilization itself! = Dopo secoli di evoluzione della storia dell'umanità, la tua civiltà si erge sopra tutte le altre! Le imprese del tuo popolo saranno ricordate fino alla fine della civiltà stessa!
You have been defeated. Your civilization has been overwhelmed by its many foes. But your people do not despair, for they know that one day you shall return - and lead them forward to victory! = Sei stato sconfitto. La tua civiltà è stata spazzata via dai suoi nemici. Ma il tuo popolo non dispera, perché sa che un giorno tornerai... e lo condurrai alla vittoria!
You have triumphed over your foes through the art of diplomacy! Your cunning and wisdom have earned you great friends - and divided and sown confusion among your enemies! Forever will you be remembered as the leader who brought peace to this weary world! = Hai prevalso sui tuoi avversari attraverso l'arte della diplomazia! La tua astuzia e la tua saggezza ti hanno portato grandi amici, e hanno diviso e seminato confusione tra i tuoi nemici! Sarai per sempre ricordato come il leader che ha portato la pace in questo mondo stanco!
One more turn...! = Aspetta! Solo un altro turno...
Built Apollo Program = Programma Apollo costruito
Destroy [civName] = Distruggi [civName]
Our status = I tuoi progressi
Global status = Progressi globali
Rankings = Classifiche
Spaceship parts remaining = Parti dell'astronave rimanenti
Branches completed = Rami completati
Undefeated civs = Civiltà esistenti
 # The \n here means: put a newline (enter) here. If this is omitted, the sidebox in the diplomacy overview will become _really_ wide.
 # Feel free to replace it with a space and put it between other words in your translation
Turns until the next\ndiplomacy victory vote: [amount] = Turni per il prossimo\nvoto di vittoria diplomatica: [amount]
Choose a civ to vote for = Scegli una civiltà per cui votare
Choose who should become the world leader and win a Diplomatic Victory! = Scegli chi dovrebbe diventare Leader del Mondo e ottenere una vittoria diplomatica!
Voted for = Voto per
Vote for [civilizationName] = Vota per [civilizationName]
Continue = Continua
Abstained = Astenuti
Vote for World Leader = Vota come Leader del Mondo

# Capturing a city

What would you like to do with the city? = Cosa vorresti farne della Città?
Annex = Annetti
Annexed cities become part of your regular empire. = Le città annesse faranno parte regolare del tuo impero.
Their citizens generate 2x the unhappiness, unless you build a courthouse. = I loro cittadini genereranno il doppio dell'Infelicità, fino a quando non costruirai un Palazzo di giustizia.
Puppet = Riduci a Stato Fantoccio
Puppeted cities do not increase your tech or policy cost, but their citizens generate 1.5x the regular unhappiness. = Le città fantoccio non incrementano i costi di Scienza e Cultura, ma i loro cittadini generano Infelicità pari a una volta e mezzo.
You have no control over the the production of puppeted cities. = Non hai alcun controllo sulla produzione delle città fantoccio.
Puppeted cities also generate 25% less Gold and Science. = Gli stati fantoccio generano anche il 25% di Oro e Scienza in meno.
A puppeted city can be annexed at any time. = Puoi annettere una città fantoccio ogni volta che vuoi, ma ricorda che è un processo irreversibile.
Liberate (city returns to [originalOwner]) = Libera (restituisci a [originalOwner])
Liberating a city returns it to its original owner, giving you a massive relationship boost with them! = Se liberi la città la restituirà al suo possessore originale, e tu avrai un'enorme bonus diplomatico nei suoi confronti!
Raze = Radi al suolo
Razing the city annexes it, and starts burning the city to the ground. = Questa opzione ti permetterà di annettere la città e poi di raderla al suolo.
The population will gradually dwindle until the city is destroyed. = La popolazione diminuirà gradualmente fino alla distruzione totale della città.
Original capitals and holy cities cannot be razed. = Non puoi razziare le capitali originali e le città sante.
Destroy = Distruggi
Destroying the city instantly razes the city to the ground. = Questa opzione rade immediatamente al suolo la Città.
Remove your troops in our border immediately! = Esigiamo che rimuoviate i vostri soldati dai nostri confini!
Sorry. = Siamo spiacenti.
Never! = Non sia mai!

Offer Declaration of Friendship ([30] turns) = Offri Dichiarazione di Amicizia ([30] turni)
My friend, shall we declare our friendship to the world? = Piantiamo i semi di una solida alleanza tramite una Dichiarazione di Amicizia. Che ne dici?
Sign Declaration of Friendship ([30] turns) = Firma Dichiarazione di Amicizia ([30] turni)
We are not interested. = Questo accordo non ci interessa.
We have signed a Declaration of Friendship with [otherCiv]! = Abbiamo stretto una Dichiarazione di Amicizia con [otherCiv]!
[otherCiv] has denied our Declaration of Friendship! = [otherCiv] ha rifiutato la nostra Dichiarazione di Amicizia.

Basics = Basi
Resources = Risorse
Terrains = Terreni e caratteristiche
Tile Improvements = Miglioramenti
Unique to [civName], replaces [unitName] = Unico per la civiltà [civName], sostituisce [unitName]
Unique to [civName] = Unico per [civName]
Tutorials = Tutorial
Cost = Costo
May contain [listOfResources] = Può contenere [listOfResources]
May contain: = Può contenere:
Can upgrade from [unit] = Può aggiornarsi a [unit]
Can upgrade from: = Aggiornabile da:
Upgrades to [upgradedUnit] = Aggiorna a [upgradedUnit]
Obsolete with [obsoleteTech] = Diventa obsoleta con [obsoleteTech]
Occurs on [listOfTerrains] = Si può trovare su [listOfTerrains]
Occurs on: = Può trovarsi su:
Placed on [terrainType] = Si trova su [terrainType]
Can be found on = Può trovarsi su
Improved by [improvement] = Può essere migliorato/a da [improvement]
Bonus stats for improvement = Bonus per miglioramento
Buildings that consume this resource = Edifici che consumano questa risorsa
Buildings that require this resource worked near the city = Edifici che richiedono la risorsa sfruttata vicino alla città
Units that consume this resource = Unità che consumano questa risorsa
Can be built on = Può essere costruito/a su
or [terrainType] = o [terrainType]
Can be constructed by = Costruibile da
Defence bonus = Bonus di Difesa
Movement cost = Costi di movimento
Open terrain = Terreno aperto
Rough Terrain = Terreno accidentato
for = per
Missing translations: = Traduzioni mancanti: 
Resolution = Risoluzione
Tileset = Set celle
Map editor = Editor mappe
Create = Crea
New map = Nuova mappa
Empty = Svuota
Language = Lingua
Terrains & Resources = Terreni e risorse
Improvements = Miglioramenti
Clear current map = Ripulisci mappa
Save map = Salva mappa
Download map = Scarica mappa
Loading... = Caricamento...
Error loading map! = Errore caricamento mappa!
Filter: = Filtro: 
OK = OK
Exit map editor = Esci dall'editor
[nation] starting location = Punto iniziale di [nation]
Clear terrain features = Elimina caratteristica del terreno
Clear improvements = Elimina miglioramenti
Clear resource = Elimina risorsa
Remove units = Rimuovi unità
Player [index] = Giocatore [index]
Player [playerIndex] starting location = Posizione iniziale giocatore [playerIndex]
Bottom left river = Fiume (basso a sinistra)
Bottom right river = Fiume (basso a destra)
Bottom river = Fiume (basso)
Requires = Richiede
Menu = Menu
Brush Size = Dimensione pennello
Map saved = Mappa salvata
Change ruleset = Cambia ruleset
Base terrain [terrain] does not exist in ruleset! = Terreno di base [terrain] non esiste nel ruleset!
Terrain feature [feature] does not exist in ruleset! = Caratteristica terreno [feature] non esiste nel ruleset!
Resource [resource] does not exist in ruleset! = Risorsa [resource] non esiste nel ruleset!
Improvement [improvement] does not exist in ruleset! = Miglioramento [improvement] non esiste nel ruleset!
Change map to fit selected ruleset? = Vuoi cambiare mappa per il ruleset specifico?

# Civilopedia difficulty levels
Player settings = Impostazioni giocatore
Base Happiness = Felicità di base
Extra happiness per luxury = Felicità extra per lussuria
Research cost modifier = Modificatore costi ricerca
Unit cost modifier = Modificatore costi unità
Building cost modifier = Modificatore costi edifici
Policy cost modifier = Modificatore costi politiche
Unhappiness modifier = Modificatore Infelicità
Bonus vs. Barbarians = Bonus contro barbari
Barbarian spawning delay = Ritardo comparsa barbari
Bonus starting units = Bonus unità iniziali

AI settings = Impostazioni IA
AI city growth modifier = Modificatore crescita cittadina IA
AI unit cost modifier = Modificatore costi unità IA
AI building cost modifier = Modificatore costi edifici IA
AI wonder cost modifier = Modificatore costi Meraviglie IA
AI building maintenance modifier = Modificatore mantenimento edifici IA
AI unit maintenance modifier = Modificatore mantenimento unità IA
AI unhappiness modifier = Modificatore Infelicità IA
AI free techs = Tecnologie gratuite IA
Major AI civilization bonus starting units = Bonus unità iniziali delle civiltà IA
City state bonus starting units = Bonus unità iniziali delle Città-stato
Turns until barbarians enter player tiles = I barbari entreranno nei confini del giocatore dopo turni
Gold reward for clearing barbarian camps = Oro dagli accampamenti barbari ripuliti

# Other civilopedia things
Nations = Civiltà
Available for [unitTypes] = Disponibile per [unitTypes]
Available for: = Disponibile per:
Free promotion: = Promozione gratuita:
Free promotions: = Promozioni gratuite:
Free for [units] = Subito disponibile per [units]
Free for: = Gratuito per:
Granted by [param] = Donato da [param]
Granted by: = Donato da:
[bonus] with [tech] = [bonus] con [tech]
Difficulty levels = Livelli di difficoltà

# Policies

Adopt policy = Adotta politica
Adopt free policy = Adotta politica
Unlocked at = Richiede
Gain 2 free technologies = Consente di scoprire due Tecnologie gratuite
All policies adopted = Tutte le politiche adottate
Policy branch: [branchName] = Politica sociale: [branchName]

# Religions

Choose an Icon and name for your Religion = Scegli un'icona e un nome per la tua Religione
Choose a name for your religion = Scegli un nome per la tua religione
Choose a [beliefType] belief! = Scegli una fede [beliefType]
Choose any belief! = Scegli una fede!
Found [religionName] = Fonda [religionName]
Enhance [religionName] = Migliora [religionName]
Choose a pantheon = Scegli un pantheon
 # Requires translation!
Choose a Religion = 
Found Religion = Fonda religione
Found Pantheon = Fonda pantheon
Follow [belief] = Segui [belief]
Religions and Beliefs = Religioni e credenze
Majority Religion: [name] = Religione di prevalenza: [name]
+ [amount] pressure = + [amount] pressione
Holy city of: [religionName] = Città santa di: [religionName]
Pressure = Pressione

# Religion overview screen
Religion Name: = Nome religione
Founding Civ: = Civiltà fondatrice
Holy City: = Città santa
Cities following this religion: = Città che seguono questa religione
Click an icon to see the stats of this religion = Clicca su un'icona per vedere le statistiche della religione
Religion: Off = Religione: OFF
Minimal Faith required for\nthe next [Great Prophet]: = Fede richiesta per il\nprossimo [Great Prophet]:
Religions to be founded: = Religioni che possono essere fondate:
Religious status: = Stato religione

None = Nessuno
Pantheon = Pantheon
Founding religion = Religione in fondazione
Religion = Religione
Enhancing religion = Religione in miglioramento
Enhanced religion = Religione potenziata

# Terrains

Impassable = Inaccessibile
Rare feature = Caratteristica rara

# terrainFilters (so for uniques like: "[stats] from [terrainFilter] tiles")

All = tutte
Water = anfibia
Land = terrestre
Coastal = Costiera
River = Fiume
Rough terrain = Terreno accidentato
Foreign Land = Terra Straniera
Foreign = straniero
Friendly Land = territorio amico
Water resource = risorsa anfibia
Bonus resource = Risorsa bonus
Luxury resource = Risorsa di lusso
Strategic resource = Risorsa strategica
Fresh water = acqua fresca
non-fresh water = acqua non potabile
Natural Wonder = Meraviglia Naturale
Hybrid = Ibrido
Undesirable = Indesiderabile
Desirable = Desiderabile
Featureless = Nessuna caratteristica
Fresh Water = acqua fresca

# improvementFilters

All Road = Tutte le strade
Great Improvement = Grande Miglioramento
Great = Grande

# Resources

Bison = Bisonti
Copper = Rame
Cocoa = Cacao
Crab = Granchi
Citrus = Agrumi
Truffles = Tartufi
Strategic = strategica
Bonus = bonus
Luxury = di lusso

# Unit types

City = Città
Civilian = unità civile
Melee = unità da mischia
Ranged = unità da tiro
Scout = Scout
Mounted = unità a cavallo
Armor = unità corazzata
Siege = unità d'assedio

WaterCivilian = unità marittima civile
WaterMelee = marittima da mischia
WaterRanged = marittima a distanza
WaterSubmarine = sottomarina
WaterAircraftCarrier = portaerei anfibio

Fighter = Caccia
Bomber = Bombardiere
AtomicBomber = Bombardiere atomico
Missile = da tiro


# Unit filters and other unit related things

Air = aerea
air units = unità aeree
Barbarian = barbaro
Barbarians = Barbari
Embarked = sbarcate
land units = unità terrestri
Military = militari
# Deprecated since 3.15.2, but should still be translated until it is officially removed
military water = anfibie militari
non-air = non aeree
Nuclear Weapon = Arma nucleare
Submarine = Sottomarino
submarine units = unità sottomarine
Unbuildable = Non costruibile
water units = unità anfibie
wounded units = unità ferite
Wounded = ferite

# For the "All newly-trained [relevant] units in this city receive the [] promotion" translation. Relevant as in 'units that can receive'
relevant = rilevante

# For "May choose [amount] additional [beliefType] beliefs when [founding/enhancing] a religion"
founding = fondi
enhancing = potenzi

# Promotions

Pick promotion = Scegli promozione
 OR  =  O 
units in open terrain = unità su terreno aperto
units in rough terrain = unità su terreno accidentato
Targeting II (air) = Puntamento aereo II
Targeting III (air) = Puntamento aereo III
Bonus when performing air sweep [bonusAmount]% = +[bonusAmount]% Forza nella distruzione delle difese aeree
Dogfighting I = Duello aereo I
Dogfighting II = Duello aereo II
Dogfighting III = Duello aereo III
Choose name for [unitName] = Scegli nome per [unitName]
[unitFilter] units gain the [promotion] promotion = Le unità [unitFilter] ottengono la promozione [promotion]

# Multiplayer Turn Checker Service

Enable out-of-game turn notifications = Abilita notifiche fuori dal gioco
Time between turn checks out-of-game (in minutes) = Tempo tra controllo di turni fuori dal gioco (minuti)
Show persistent notification for turn notifier service = Mostra notifiche persistenti per i turni attuali
Take user ID from clipboard = Copia ID utente dagli appunti
Doing this will reset your current user ID to the clipboard contents - are you sure? = Vuoi davvero sovrascrivere il tuo ID utente attuale negli appunti?
ID successfully set! = ID immesso con successo!
Invalid ID! = ID non valido!


# Mods

Mods = Mod
Download [modName] = Scarica [modName]
Update [modName] = Aggiorna [modName]
Could not download mod list = Impossibile scaricare lista mod
Download mod from URL = Scarica mod da URL
Please enter the mod repository -or- archive zip url: = Inserisci la cartella mod o l'url archivio zip:
Download = Scarica
Done! = Fatto!
Delete [modName] = Cancella [modName]
Are you SURE you want to delete this mod? = Vuoi davvero cancellare questa mod?
[mod] was deleted. = Mod [mod] cancellata.
Updated = Aggiornato
Current mods = Mod attuali
Downloadable mods = Mod scaricabili
Mod info and options = Info e opzioni mod
Next page = Pagina successiva
Open Github page = Apri pagina Github
Permanent audiovisual mod = Mod audiovisuale permanente
Installed = Installata
Downloaded! = Scaricato!
[modName] Downloaded! = [modName] scaricata!
Could not download [modName] = Impossibile scaricare [modName]
Online query result is incomplete = Risultato incompleto
No description provided = Nessuna descrizione fornita
[stargazers]✯ = [stargazers]✯
Author: [author] = Autore: [author]
Size: [size] kB = Dimensioni: [size] kB
The mod you selected is incompatible with the defined ruleset! = La mod selezionata è incompatibile col ruleset definito
Sort and Filter = Ordina e filtra
Enter search text = Digita testo ricerca
Sort Current: = Ordina Attuale
Sort Downloadable: = Ordina Scaricabile
Name ￪ = Nome ￪
Name ￬ = Nome ￬
Date ￪ = Data ￪
Date ￬ = Data ￬
Stars ￬ = Stelle ￬
Status ￬ = Stato ￬


# Uniques that are relevant to more than one type of game object

[stats] from every [param] = [stats] per ogni [param]
[stats] from [param] tiles in this city = [stats] da ogni fonte di [param] nella Città
[stats] from every [param] on [tileFilter] tiles = [stats] per ogni [param] sulle caselle [tileFilter]
[stats] for each adjacent [param] = [stats] per ogni [param] adiacente
Must be next to [terrain] = La città deve rasentare [terrain]
Must be on [terrain] = Deve ritrovarsi su [terrain]
+[amount]% vs [unitType] = +[amount]% contro [unitType]
+[amount] Movement for all [unitType] units = +[amount] Movimento per tutte le unità [unitType]
+[amount]% Production when constructing [param] = +[amount]% Produzione quando costruisci [param]
Can only be built on [tileFilter] tiles = Costruibile solo sulle caselle [tileFilter]
Cannot be built on [tileFilter] tiles = Non costruibile su caselle [tileFilter]
Does not need removal of [feature] = Non necessita la rimozione di [feature]
Gain a free [building] [cityFilter] = Ottieni [building] gratis [cityFilter]

# Uniques not found in JSON files

Only available after [] turns = Disponibile solo tra [] turni
This Unit upgrades for free = L'Unità è aggiornabile grauitamente
[stats] when a city adopts this religion for the first time = [stats] quando una città adotta questa religione per la prima volta
Never destroyed when the city is captured = Mai distrutto quando la città viene catturata
Invisible to others = Invisibile per le altre unità


# In English we just paste all these conditionals at the end of each unique, but in your language that
# may not turn into valid sentences. Therefore we have the following two translations to determine
# where they should go. 
# The first determines whether the conditionals should be placed before or after the base unique.
# It should be translated with only the untranslated english word 'before' or 'after', without the quotes.
# Example: In the unique "+20% Strength <for [unitFilter] units>", should the <for [unitFilter] units>
# be translated before or after the "+20% Strength"?

 # Requires translation!
ConditionalsPlacement = 

# The second determines the exact ordering of all conditionals that are to be translated.
# ALL conditionals that exist will be part of this line, and they may be moved around and rearranged as you please.
# However, you should not translate the parts between the brackets, only move them around so that when
# translated in your language the sentence sounds natural.
#
# Example: "+20% Strength <for [unitFilter] units> <when attacking> <vs [unitFilter] units> <in [tileFilter] tiles> <during the [eraName]>"
# In what order should these conditionals between <> be translated?
# Note that this example currently doesn't make sense yet, as those conditionals do not exist, but they will in the future.
#
# As this is still under development, conditionals will be added al the time. As a result,
# any translations added for this string will be removed immediately in the next version when more
# conditionals are added. As we don't want to make you retranslate this same line over and over,
# it's removed for now, but it will return once all planned conditionals have been added.


########################### AUTOMATICALLY GENERATED TRANSLATABLE STRINGS ########################### 


######### City filters ###########

in this city = in questa città
in all cities = in tutte le città
in all coastal cities = in ogni città costiera
in capital = nella Capitale
in all non-occupied cities = in tutte le città non occupate
in all cities with a world wonder = in tutte le città con una Meraviglia Mondiale
in all cities connected to capital = in tutte le città connesse alla Capitale
in all cities with a garrison = in tutte le città con una guarnigione
in all cities in which the majority religion is a major religion = in tutte le città dove la religione prevalente è una religione principale
in all cities in which the majority religion is an enhanced religion = in tutte le città dove la religione prevalente è una religione potenziata
in non-enemy foreign cities = nelle città straniere non nemiche
in foreign cities = nelle città straniere
in annexed cities = nelle città annesse
in holy cities = nelle città sante
in City-State cities = nelle Città-stato
in cities following this religion = nelle città che seguono questa religione

#################### Lines from Buildings from Civ V - Vanilla ####################

Palace = Palazzo
Indicates the capital city = Indica la città capitale

Monument = Monumento
Destroyed when the city is captured = Distrutto quando la città viene catturata

Granary = Granaio
[stats] from [tileFilter] tiles [cityFilter] = [stats] dalle caselle [tileFilter] [cityFilter]

'It is not so much for its beauty that the forest makes a claim upon men's hearts, as for that subtle something, that quality of air, that emanation from old trees, that so wonderfully changes and renews a weary spirit.' - Robert Louis Stevenson = 'Non è tanto con la sua bellezza che la foresta tocca il cuore degli uomini, ma con un'indefinibile sottigliezza, una certa qualità dell'aria, con l'emanazione degli antichi alberi, che così meravigliosamente muta e rinnova uno spirito fiaccato.' - Robert Louis Stevenson
Temple of Artemis = Tempio di Artemide
[amount]% [stat] [cityFilter] = [amount]% [stat] [cityFilter]
[amount]% Production when constructing [baseUnitFilter] units [cityFilter] = [amount]% Produzione mentre recluti unità [baseUnitFilter] [cityFilter]

'They that go down to the sea in ships, that do business in great waters; these see the works of the Lord, and his wonders in the deep.' - The Bible, Psalms 107:23-24 = 'Ecco quelli che scendon nel mare su navi, che trafficano sulle grandi acque; essi veggono le opere dell'Eterno e le sue meraviglie nell'abisso.' - Salmi 107:23-24
The Great Lighthouse = Grande Faro
[amount] Movement = [amount] Movimento
[amount] Sight = [amount] Visione

Stone Works = Scalpellino
Must not be on [terrainFilter] = Non deve trovarsi su [terrainFilter]

'Time crumbles things; everything grows old and is forgotten under the power of time' - Aristotle = 'Il tempo sgretola le cose; davanti al suo potere tutto invecchia e viene dimenticato.' - Aristotele
Stonehenge = Stonehenge

Library = Biblioteca
[stats] per [amount] population [cityFilter] = [stats] ogni [amount] abitanti [cityFilter]

Paper Maker = Cartiera

'Libraries are as the shrine where all the relics of the ancient saints, full of true virtue, and all that without delusion or imposture are preserved and reposed.' - Sir Francis Bacon = 'Le biblioteche sono come una cappella in cui sono conservate e protette tutte le reliquie dei santi antichi, colme di vera virtù, e tutto ciò che è privo di illusione e inganno.' - Sir Francis Bacon
The Great Library = Grande Biblioteca
Free Technology = Dona una tecnologia gratuita

Circus = Circo

Water Mill = Mulino ad acqua

Floating Gardens = Giardini galleggianti

Walls = Mura

Walls of Babylon = Mura di Babilonia

'O, let not the pains of death which come upon thee enter into my body. I am the god Tem, and I am the foremost part of the sky, and the power which protecteth me is that which is with all the gods forever.' - The Book of the Dead, translated by Sir Ernest Alfred Wallis Budge = 'Oh, non lasciare che i dolori della morte che piombano su di te entrino nel mio corpo. Io sono il dio Tem, e risiedo nella parte più importante del cielo, e il potere che mi protegge è quello che si accompagna per sempre a tutti gli dèi.' - Il Libro dei Morti, traduzione di Sir Ernest Alfred Wallis Budge
The Pyramids = Grandi Piramidi
[amount]% tile improvement construction time = [amount]% tempi di costruzione miglioramenti
[amount] free [baseUnitFilter] units appear = Appaiono [amount] unità [baseUnitFilter] gratuite

'The whole earth is the tomb of heroic men and their story is not given only on stone over their clay but abides everywhere without visible symbol woven into the stuff of other men's lives.' - Pericles = 'Tutta la terra è tomba di uomini eroici; la loro storia non resta solo sulla pietra sopra la loro creta ma si ritrova ovunque, invisibile, intessuta nella vita degli altri.' - Pericle
Mausoleum of Halicarnassus = Mausoleo di Alicarnasso
Provides a sum of gold each time you spend a Great Person = Concede una tantum di Oro ogni volta che sacrifichi un Grande Personaggio

Barracks = Caserma
New [baseUnitFilter] units start with [amount] Experience [cityFilter] = [amount] esperienza per le nuove unità [baseUnitFilter] [cityFilter]

Krepost = Krepost
[amount]% Culture cost of natural border growth [cityFilter] = [amount]% costi in Cultura della crescita naturale dei confini [cityFilter]
[amount]% Gold cost of acquiring tiles [cityFilter] = [amount]% costi in Oro per l'acquisto di caselle [cityFilter]

'He spoke, the son of Kronos, and nodded his head with the dark brows, and the immortally anointed hair of the great god swept from his divine head, and all Olympos was shaken' - The Iliad = 'Così parlò, il figlio di Crono, e con le nere sopracciglia accennò; le chiome immortali del sire si scompigliarono sul capo divino: scosse tutto l'Olimpo.' - L'Iliade
Statue of Zeus = Statua di Zeus
[amount]% Strength = [amount]% Forza

Lighthouse = Faro

Stable = Scuderia

Courthouse = Palazzo di giustizia
Remove extra unhappiness from annexed cities = Elimina l'Infelicità extra proveniente dalle Città occupate
Can only be built [cityFilter] = Costruibile solo [cityFilter]

'I think that if ever a mortal heard the word of God it would be in a garden at the cool of the day.' - F. Frankfort Moore = 'Penso che se mai un mortale ha sentito la voce di Dio, sarà stato in un giardino sul far della sera.' - F. Frankfort Moore
Hanging Gardens = Giardini Pensili

Colosseum = Colosseo

Circus Maximus = Circo Massimo
Cost increases by [amount] per owned city = Il costo aumenta di [amount] per Città posseduta

'The art of war teaches us to rely not on the likelihood of the enemy's not attacking, but rather on the fact that we have made our position unassailable.' - Sun Tzu = 'L'arte della guerra ci insegna a non affidarci alla possibilità che il nemico... non ci attacchi, ma piuttosto alla certezza di aver reso la nostra posizione inattaccabile.' - Sun Tzu
Great Wall = Grande Muraglia
Enemy land units must spend 1 extra movement point when inside your territory (obsolete upon Dynamite) = Le unità nemiche impiegano un punto Movimento extra se all'interno del tuo territorio (diventa obsoleta con la Dinamite).

Temple = Tempio

Burial Tomb = Sepolcro
Doubles Gold given to enemy if city is captured = Raddoppia l'Oro dato al nemico se la Città viene catturata

Mud Pyramid Mosque = Moschea della piramide di fango

National College = College Nazionale

'The ancient Oracle said that I was the wisest of all the Greeks. It is because I alone, of all the Greeks, know that I know nothing' - Socrates = 'L'antico Oracolo ha detto che sono il più saggio di tutti i Greci. Questo perché io solo, di tutti i Greci, so di non sapere nulla.' - Socrate
The Oracle = Oracolo
Free Social Policy = Ricevi una politica sociale gratuita

National Epic = Epica Nazionale
[amount]% great person generation [cityFilter] = [amount]% generazione dei Grandi Personaggi [cityFilter]

Market = Mercato

Bazaar = Bazaar
Provides 1 extra copy of each improved luxury resource near this City = Concede 1 copia aggiuntiva di ogni risorsa di lusso migliorata vicino alla città

Mint = Zecca

Aqueduct = Acquedotto
[amount]% Food is carried over after population increases [cityFilter] = [amount]% di cibo viene immagazzinato alla nascita di un nuovo cittadino [cityFilter]

Heroic Epic = Epica Eroica
All newly-trained [baseUnitFilter] units [cityFilter] receive the [promotion] promotion = Tutte le unità [baseUnitFilter] addestrate [cityFilter] ottengono la promozione [promotion]

'Why man, he doth bestride the narrow world like a colossus, and we petty men walk under his huge legs, and peep about to find ourselves dishonorable graves.' - William Shakespeare, Julius Caesar = 'Già, lui cavalca questo stretto mondo ormai come un colosso; e noi, gli omuncoli, passiamo sotto le sue gambe enormi e ci scrutiamo intorno, per ritrovarci tutti quanti siamo come tanti sepolcri senza onore' - William Shakespeare: Giulio Cesare
Colossus = Colosso

Garden = Giardino

Monastery = Monastero

'For it soars to a height to match the sky, and as if surging up from among the other buildings it stands on high and looks down upon the remainder of the city, adorning it, because it is a part of it, but glorying in its own beauty' - Procopius, De Aedificis = 'Perché si erge così alta da toccare il cielo, e come fluttuando sugli altri edifici guarda dall'alto in basso il resto della città, abbellendola, perché fa parte di essa, ma gloriandosi della propria bellezza.' - Procopio, De Aedeficis (Sugli edifici)
Hagia Sophia = Santa Sophia

'The temple is like no other building in the world. It has towers and decoration and all the refinements which the human genius can conceive of.' - Antonio da Magdalena = 'Il tempio non ha eguali nel mondo. Ha torri e decorazioni e tutti gli abbellimenti che il genio dell'uomo può concepire.' - Antonio da Magdalena
Angkor Wat = Angkor Wat

'The katun is established at Chichen Itza. The settlement of the Itza shall take place there. The quetzal shall come, the green bird shall come. Ah Kantenal shall come. It is the word of God. The Itza shall come.' - The Books of Chilam Balam = 'Il katun è stabilito a Chichèn Itzà. L'insediamento degli Itzà avrà luogo. Arriverà il quetzal, arriverà l'uccello verde. Ah Kantenal arriverà. È la parola di Dio. Gli Itzà arriveranno.' - I libri di Chilam Balam
Chichen Itza = Chichen Itza
[amount]% Golden Age length = Aumenta la durata dell'Età dell'Oro del [amount]%

National Treasury = Tesoreria Nazionale

'Few romances can ever surpass that of the granite citadel on top of the beetling precipices of Machu Picchu, the crown of Inca Land.' - Hiram Bingham = 'Pochi racconti fantastici possono sorpassare quello della cittadella di granito sospesa in cima ai precipizi, Machi Picchu, la corona della terra degli Inca.' - Hiram Bingham
Machu Picchu = Machu Picchu
Gold from all trade routes +25% = +25% oro da ogni rotta commerciale
Must have an owned [tileFilter] within [amount] tiles = Deve rasentare [tileFilter] entro [amount] caselle

Workshop = Bottega

Longhouse = Casa Lunga

Forge = Fucina
[amount]% Production when constructing [buildingFilter] buildings [cityFilter] = [amount]% Produzione quando costruisci edifici [buildingFilter] [cityFilter]

Harbor = Porto
Connects trade routes over water = Consente le rotte commerciali marittime

University = Università

Wat = Wat

Oxford University = Università di Oxford

'Architecture has recorded the great ideas of the human race. Not only every religious symbol, but every human thought has its page in that vast book.' - Victor Hugo = 'L'architettura ha registrato le più grandi idee della razza umana. Non solo ogni simbolo religioso, ma ogni pensiero umano ha la sua pagina in quel vasto libro.' - Victor Hugo
Notre Dame = Notre Dame

Castle = Castello

Mughal Fort = Forte Mughal
[stats] = [stats]

'Bushido is realized in the presence of death. This means choosing death whenever there is a choice between life and death. There is no other reasoning.' - Yamamoto Tsunetomo = 'Il Bushido si realizza in presenza della morte. Significa, ogni volta che c'è una scelta tra la vita e la morte, scegliere la seconda. Non c'è alcun altro ragionamento.' - Yamamoto Tsunetomo
Himeji Castle = Castello di Himeji

Ironworks = Ferriera

Armory = Armeria

Observatory = Osservatorio

Opera House = Teatro dell'opera

'I live and love in God's peculiar light.' - Michelangelo Buonarroti = 'Vivo e amo sotto la peculiare luce di Dio.' - Michelangelo Buonarroti
Sistine Chapel = Cappella Sistina

Bank = Banca

Satrap's Court = Corte del Satrapo

'Most of us can, as we choose, make of this world either a palace or a prison' - John Lubbock = 'La maggior parte di noi può, a sua volontà, fare di questo mondo un palazzo o una prigione.' - John Lubbock
Forbidden Palace = Città Proibita
[amount]% unhappiness from population [cityFilter] = [amount]% infelicità dalla popolazione [cityFilter]

Theatre = Teatro

Seaport = Cantiere navale

Hermitage = Hermitage

'The Taj Mahal rises above the banks of the river like a solitary tear suspended on the cheek of time.' - Rabindranath Tagore = 'Il Taj Mahal sorge sulle rive del fiume come una lacrima solitaria sospesa sulla guancia del tempo.' - Rabindranath Tagore
Taj Mahal = Taj Mahal
Empire enters golden age = L'impero entra nell'Età dell'Oro

'Things always seem fairer when we look back at them, and it is out of that inaccessible tower of the past that Longing leans and beckons.' - James Russell Lowell = 'Le cose sembrano sempre più belle quando ci voltiamo indietro per guardarle, ed è dall'inaccessibile torre del passato che la nostalgia si protende e chiama.' - James Russell Lowell
Porcelain Tower = Torre di Porcellana
Free [baseUnitFilter] appears = Appare un [baseUnitFilter] gratuito
Science gained from research agreements [amount]% = [amount]% Scienza dagli Accordi di Ricerca

Windmill = Mulino a vento

'The Law is a fortress on a hill that armies cannot take or floods wash away.' - The Prophet Muhammed = 'La Legge è una fortezza su una collina che gli eserciti non possono catturare e le inondazioni non possono spazzare via.' - Il profeta Maometto
Kremlin = Cremlino
[amount]% City Strength from defensive buildings = [amount]% Forza cittadina dagli edifici difensivi

Museum = Museo

'Every genuine work of art has as much reason for being as the earth and the sun' - Ralph Waldo Emerson = 'Ogni opera d'arte genuina ha tanta ragione d'esistere quanto la terra e il sole.' - Ralph Waldo Emerson
The Louvre = Il Louvre

Public School = Scuola pubblica

Factory = Fabbrica

'To achieve great things, two things are needed: a plan, and not quite enough time.' - Leonard Bernstein = 'Per ottenere grandi risultati servono due cose: un piano e un sacco di tempo.' - Leonard Bernstein
Big Ben = Big Ben
[stat] cost of purchasing items in cities [amount]% = [amount]% costi in [stat] per gli acquisti nelle città

Military Academy = Accademia militare

'Pale Death beats equally at the poor man's gate and at the palaces of kings.' - Horace = 'La pallida morte batte ugualmente alla porta del povero e al palazzo del re.' - Orazio
Brandenburg Gate = Porta di Brandeburgo

Arsenal = Arsenale

Hospital = Ospedale

Stock Exchange = Borsa valori

Broadcast Tower = Ripetitore

'We live only to discover beauty, all else is a form of waiting' - Kahlil Gibran = 'Viviamo soltanto per scoprire la bellezza, tutto il resto è un forma d'attesa.' - Kahlil Gibran
Eiffel Tower = Torre Eiffel
Provides 1 happiness per 2 additional social policies adopted = +1 Felicità ogni 2 Politiche Sociali adottate

'Give me your tired, your poor, your huddled masses yearning to breathe free, the wretched refuse of your teeming shore. Send these, the homeless, tempest-tossed to me, I lift my lamp beside the golden door!' - Emma Lazarus = 'Datemi coloro che sono esausti, i poveri/Le folle accalcate che bramano di respirare libere,/I miseri rifiuti delle vostre coste brulicanti./Mandatemi chi non ha casa, squassato dalle tempeste,/Sollevo la fiaccola accanto alla porta d'oro!' - Emma Lazarus
Statue of Liberty = Statua della Libertà
[stats] from every specialist [cityFilter] = [stats] da ogni specialista [cityFilter]

Military Base = Base militare

'Come to me, all who labor and are heavy burdened, and I will give you rest.' - New Testament, Matthew 11:28 = 'Venite a me, voi tutti che siete affaticati e oppressi, e io vi ristorerò.' - Matteo 11:28
Cristo Redentor = Cristo Redentor
[amount]% Culture cost of adopting new Policies = [amount]% costi in Cultura quando adotti nuove Politiche sociali

Research Lab = Laboratorio di ricerca

Medical Lab = Laboratorio medico


Stadium = Stadio

'Those who lose dreaming are lost.' - Australian Aboriginal saying = 'Quelli che perdono i sogni sono perduti.' - Massima degli aborigeni australiani
Sydney Opera House = Teatro dell'Opera di Sidney

Manhattan Project = Progetto Manhattan
Enables nuclear weapon = Consente l'utilizzo delle armi nucleari
Triggers a global alert upon completion = Lancia un'allerta globale quando completato

'In preparing for battle I have always found that plans are useless, but planning is indispensable.' - Dwight D. Eisenhower = 'Preparandomi alla battaglia ho sempre constatato che i piano sono inutili, ma la pianificazione è indispensabile.' - Dwight D. Eisenhower
Pentagon = Pentagono
[amount]% Gold cost of upgrading = [amount]% costi in oro per gli aggiornamenti

Solar Plant = Centrale ad energia solare
 # Requires translation!
Only available = 

Nuclear Plant = Centrale nucleare

Apollo Program = Programma Apollo
Enables construction of Spaceship parts = Consente la costruzione di parti dell'astronave

SS Cockpit = Abitacolo dell'astronave
Spaceship part = Parte dell'astronave

SS Booster = Propulsore dell'astronave

Spaceship Factory = Fabbrica di astronavi

'More than ever before in human history, we share a common destiny. We can master it only if we face it together. And that is why we have the United Nations.' - Kofi Annan = 'Più di quanto sia mai accaduto nella storia mondiale, condividiamo un destino comune. Possiamo dominarlo solo se lo affrontiamo insieme. Ed è per questo che abbiamo le Nazioni Unite.' - Kofi Annan
United Nations = Nazioni Unite
Triggers voting for the Diplomatic Victory = Attiva la votazione per la Vittoria Diplomatica

SS Engine = Motore dell'astronave

SS Stasis Chamber = Camera di stasi dell'astronave

Utopia Project = Progetto Utopia
Hidden until [amount] social policy branches have been completed = Svelato quando completi [amount] rami della politica sociale
Triggers a global alert upon build start = Attiva un allarme globale quando inizia
Triggers a Cultural Victory upon completion = Attiva una Vittoria Culturale quando completata


#################### Lines from Difficulties from Civ V - Vanilla ####################

Settler = Colono

Chieftain = Capo

Warlord = Condottiero

Prince = Principe

King = Re
Era Starting Unit = Unità iniziale d'epoca

Emperor = Imperatore

Immortal = Immortale
Worker = Lavoratore

Deity = Divinità


#################### Lines from Eras from Civ V - Vanilla ####################

Warrior = Guerriero
Ancient era = Antica

Spearman = Lanciere
Classical era = Classica

Medieval era = Medievale

Pikeman = Picchiere
Renaissance era = Rinascimentale

Musketman = Soldato con moschetto
Industrial era = Industriale

Rifleman = Fuciliere
Modern era = Moderna

Infantry = Fanteria
Atomic era = Atomica

Information era = Informatica

Future era = Futura


#################### Lines from GlobalUniques from Civ V - Vanilla ####################


#################### Lines from Nations from Civ V - Vanilla ####################

Spectator = Spettatore

Nebuchadnezzar II = Nabucodonosor II
The demon wants the blood of soldiers! = Il demone della guerra vuole il sangue dei soldati!
Oh well, I presume you know what you're doing. = Ah, bene... sono certo che tu sappia cosa stai facendo... spero.
It is over. Perhaps now I shall have peace, at last. = È finita. Forse ora troverò la pace, finalmente.
Are you real or a phantom? = Io sono Nabucodonosor, re di Babilonia. Quegli sciocchi là fuori dicono che sono un dio, ma la cosa mi pare improbabile. E tu cosa sei: una creatura reale o un'illusione dei miei sensi prostrati?
It appears that you do have a reason for existing – to make this deal with me. = A quanto pare la tua ragione di esistere è fare un accordo con me...
Greetings. = Saluti.
What do YOU want?! = Che cosa vuoi?!
Ingenuity = Ingenuità
May the blessings of heaven be upon you, O great Nebuchadnezzar, father of mighty and ancient Babylon! Young was the world when Sargon built Babylon some five thousand years ago, long did it grow and prosper, gaining its first empire the eighteenth century BC, under godlike Hammurabi, the giver of law. Although conquered by the Kassites and then by the Assyrians, Babylon endured, emerging phoenix-like from its ashes of destruction and regaining its independence despite its many enemies. Truly was Babylon the center of arts and learning in the ancient world. O Nebuchadnezzar, your empire endured but a short time after your death, falling to the mighty Persians, and then to the Greeks, until the great city was destroyed by 141 BC. = Che la benedizione del cielo scenda su di te, o grande Nabucodonosor, padre dell'antica e potente Babilonia! Giovane era il mondo quando Sargon eresse Babilonia, quasi cinquemila anni fa. A lungo crebbe e prosperò, dando vita al suo primo impero nel XVIII secolo a.C. sotto il divino Hammurabi, il legiferatore. Anche se conquistata prima dai Cassiti, poi dai Caldei e poi dagli Assiri, Babilonia resistette, riemergendo come una fenice dalle ceneri della distruzione e riguadagnando la propria indipendenza nonostante i suoi molti nemici. Babilonia era davvero il centro delle arti e della conoscenza nel mondo antico!
But is Babylon indeed gone forever, great Nebuchadnezzar? Your people look to you to bring the empire back to life once more. Will you accept the challenge? Will you build a civilization that will stand the test of time? = O Nabucodonosor, il tuo impero non durò molto dopo la tua dipartita, cadendo preda dei potenti Persiani prima e dei Greci dopo, finché la tua grande città non venne distrutta nel 141 a.C. Ma davvero Babilonia è sparita per sempre, o grande Nabucodonosor? Il tuo popolo desidera che tu riporti in vita l'impero ancora una volta! Accetterai la sfida? Riuscirai a plasmare una civiltà in grado di superare la prova del tempo?
Babylon = Babilonia
Akkad = Akkad
Dur-Kurigalzu = Dur-Kurigalzu
Nippur = Nippur
Borsippa = Borsippa
Sippar = Sippar
Opis = Opis
Mari = Mari
Shushan = Shushan
Eshnunna = Eshnunna
Ellasar = Ellasar
Erech = Erech
Kutha = Kutha
Sirpurla = Sirpurla
Neribtum = Neribtum
Ashur = Assur
Ninveh = Ninive
Nimrud = Nimrud
Arbela = Arbela
Nuzi = Nuzi
Arrapkha = Arrapkha
Tutub = Tutub
Shaduppum = Shaduppum
Rapiqum = Rapiqum
Mashkan Shapir = Mashkan Shapir
Tuttul = Tuttul
Ramad = Ramad
Ana = Ana
Haradum = Haradum
Agrab = Agrab
Uqair = Uqair
Gubba = Gubba
Hafriyat = Hafriyat
Nagar = Nagar
Shubat Enlil = Shubat Enlil
Urhai = Urhai
Urkesh = Urkesh
Awan = Awan
Riblah = Riblah
Tayma = Tayma
Receive free [unit] when you discover [tech] = Ricevi un [unit] gratuito quando scopri [tech]
[greatPerson] is earned [amount]% faster = Recluti [greatPerson] il [amount]% più in fretta

Alexander = Alessandro
You are in my way, you must be destroyed. = Sei sulla mia strada, e pertanto devo distruggerti.
As a matter of fact I too grow weary of peace. = Ad essere onesto, mi sono stancato di starmene impalato e di riposare sugli allori. Vieni, le mie armate ti accoglieranno a braccia aperte!
You have somehow become my undoing! What kind of beast are you? = In questo mondo sono finito. Forse avrò la mia vendetta nel prossimo.
Hello stranger! I am Alexandros, son of kings and grandson of the gods! = Io, Alessandro, erede di Eracle e Zeus, ti saluto. Possa tu dimostrarti un alleato fedele o un degno avversario!
My friend, does this seem reasonable to you? = Amico mio, dimmi: questo ti sembra ragionevole?
Greetings! = Saluti!
What? = Che c'è?
Hellenic League = Lega Ellenica
May the blessings of the gods be upon you, oh great King Alexander! You are the ruler of the mighty Greek nation. Your people lived for so many years in isolated city-states - legendary cities such as Athens, Sparta, Thebes - where they gave the world many great things, such as democracy, philosophy, tragedy, art and architecture, the very foundation of Western Civilization. Although few in number and often hostile to each other, in the 5th century BC they were able to defeat their much larger neighbor, Persia, on land and sea. = Che le benedizioni degli déi scendano su di te, o grande re Alessandro! Tu sei a capo della potente nazione greca. Il tuo popolo a lungo ha vissuto diviso in numerose città-stato, come le leggendarie Atene, Sparta e Tebe, dove cose meravigliose hanno visto la luce: la democrazia, la filosofia, la tragedia, l'arte e l'architettura, ponendo le basi dell'intera civiltà occidentale. Sebbene poco numerosi e spesso in conflitto tra di loro, nel V secolo a.C. i greci riuscirono a sconfiggere la vicina e vastissima nazione della Persia, a terra come in mare.
Alexander, your people stand ready to march to war, to spread the great Greek culture to millions and to bring you everlasting glory. Are you ready to accept your destiny, King Alexander? Will you lead your people to triumph and greatness? Can you build a civilization that will stand the test of time? = Alessandro, il tuo popolo è pronto a marciare in guerra per diffondere la cultura greca tra le genti del mondo e donarti gloria imperitura. Sei pronto ad accettare il tuo destino, re Alessandro? Guiderai il tuo popolo verso il trionfo e la grandezza? Riuscirai a plasmare una civiltà in grado di superare la prova del tempo?
Athens = Atene
Sparta = Sparta
Corinth = Corinto
Argos = Argo
Knossos = Cnosso
Mycenae = Micene
Pharsalos = Farsalo
Ephesus = Efeso
Halicarnassus = Alicarnasso
Rhodes = Rodi
Eretria = Eretria
Pergamon = Pergamo
Miletos = Mileto
Megara = Megara
Phocaea = Focea
Sicyon = Sicyon
Tiryns = Tirinto
Samos = Samo
Mytilene = Mitilene
Chios = Chio
Paros = Paros
Elis = Elis
Syracuse = Siracusa
Herakleia = Eracleia
Gortyn = Gortina
Chalkis = Calcide
Pylos = Pilo
Pella = Pella
Naxos = Naxos
Larissa = Larissa
Apollonia = Apollonia
Messene = Messene
Orchomenos = Orcomeno
Ambracia = Ambracia
Kos = Kos
Knidos = Cnido
Amphipolis = Anfipoli
Patras = Patrasso
Lamia = Lamia
Nafplion = Napflion
Apolyton = Apolyton
Greece = Grecia
[amount]% City-State Influence degradation = L'Influenza sulle Città-stato degrada del [amount]%
City-State Influence recovers at twice the normal rate = L'influenza delle Città-Stato sale il doppio più velocemente
City-State territory always counts as friendly territory = Il territorio delle Città-stato conta sempre come territorio amico

Wu Zetian = Wu Zetian
You won't ever be able to bother me again. Go meet Yama. = Non ti permetterò più di infastidirmi. Preparati a incontrare Yama.
Fool! I will disembowel you all! = Folle! Ti costringerò a guardare il tuo popolo venire massacrato!
You have proven to be a cunning and competent adversary. I congratulate you on your victory. = Ti sei dimostrato un avversario astuto e valoroso. Mi congratulo per la tua vittoria. Se in queste circostanze i ruoli fossero stati invertiti, sarei stata ben contenta di fare lo stesso a te.
Greetings, I am Empress Wu Zetian. China desires peace and development. You leave us alone, we'll leave you alone. = Saluti! Sono l'imperatrice della Cina, Wu Zetian. La Cina desidera solo una coesistenza pacifica e un commercio equo, ma risponderà con la forza a ogni aggressione. Spero che condividiate la nostra visione.
My friend, do you think you can accept this request? = Amico mio, pensi di poter accettare questa proposta?
How are you today? = Bella giornata, oggi, vero?
Oh. It's you? =  Oh, sei tu. Che vuoi?
Art of War = L'Arte della Guerra
The Blessings of Heaven be upon you. Empress Wu Zetian, most beautiful and haughty ruler of China! Oh great Empress, whose shadow causes the flowers to blossom and the rivers to flow! You are the leader of the Chinese, the oldest and the greatest civilization that humanity has ever produced. China's history stretches back into the mists of time, its people achieving many great things long before the other upstart civilizations were even conceived. China's contributions to the arts and sciences are too many and too wondrous to do justice to - the printing press, gunpowder, the works of Confucius - these are but a few of the gifts China has given to an undeserving world! = Che la benedizione del cielo scenda su di te, imperatrice Wu Zetian, la più bella e la più fiera tra tutti i sovrani della Cina! O grande imperatrice, la cui sola ombra è sufficiente a far sbocciare i fiori e a far scorrere i fiumi, tu sei a capo della civiltà cinese, la più antica e grandiosa mai prodotta dall'uomo. La storia della Cina si perde nelle nebbie del tempo e il suo popolo ha goduto di molte scoperte e invenzioni prima ancora che altre imberbi civiltà nascessero. Il contributo cinese alle arti e alle scienze è tale da non potervi rendere giustizia: la stampa, la polvere da sparo, le opere di Confucio... questi non sono che alcuni dei doni che la Cina ha offerto a questo mondo ingrato!
You, great Queen, who, with cunning and beauty, rose from the position of lowly concubine to that of Divine Empress - your people call out to you to lead them! Great China is once again beset on all sides by barbarians. Can you defeat all your many foes and return your country to greatness? Can you build a civilization to stand the test of time? = O grade imperatrice, tu che, con astuzia e bellezza, da semplice concubina ascendesti al rango di divina imperatrice, ascolta il popolo, che vuole essere guidato da te! La grande Cina è ancora una volta circondata dai barbari. Riuscirai a sconfiggere i tuoi numerosi nemici e a riportare il tuo paese alla grandezza? Riuscirai a plasmare una civiltà in grado di superare la prova del tempo?
Beijing = Pechino
Shanghai = Shanghai
Guangzhou = Guangzhou
Nanjing = Nanchino
Xian = Xian
Chengdu = Chengdu
Hangzhou = Hangzhou
Tianjin = Tianjin
Macau = Macao
Shandong = Shandong
Kaifeng = Kaifeng
Ningbo = Ningbo
Baoding = Baoding
Yangzhou = Yangzhou
Harbin = Harbin
Chongqing = Chongqing
Luoyang = Luoyang
Kunming = Kunming
Taipei = Taipei
Shenyang = Shenyang
Taiyuan = Taiyuan
Tainan = Tainan
Dalian = Dalian
Lijiang = Lijiang
Wuxi = Wuxi
Suzhou = Suzhou
Maoming = Maoming
Shaoguan = Shaoguan
Yangjiang = Yangjiang
Heyuan = Heyuan
Huangshi = Huangshi
Yichang = Yichang
Yingtian = Yingtian
Xinyu = Xinyu
Xinzheng = Xinzheng
Handan = Handan
Dunhuang = Dunhuang
Gaoyu = Gaoyu
Nantong = Nantong
Weifang = Weifang
Xikang = Xikang
China = Cina
Great General provides double combat bonus = I Grandi Generali donano il doppio del loro bonus

Ramesses II = Ramsete II
You are but a pest on this Earth, prepare to be eliminated! = Sei solo una peste sulla Terra! Possa Amon-Ra guidare le mie armate!
You are a fool who evokes pity. You have brought my hostility upon yourself and your repulsive civilization! = Ah! Osiride sarà lieto di dare il suo benvenuto ai miei nemici!
Strike me down and my soul will torment yours forever, you have won nothing. = Non hai vinto niente. Abbattimi, e il mio spirito perseguiterà la tua anima fin nel profondo degli abissi!
Greetings, I am Ramesses the god. I am the living embodiment of Egypt, mother and father of all civilizations. = Saluti. Io sono Ramses, Faraone e incarnazione vivente dell'Egitto, madre e padre di ogni civiltà.
Generous Egypt makes you this offer. = Ti offro i richi doni delle terre del Nilo, e chiedo di ricevere in cambio doni di equal valore.
Good day. = Buongiorno.
Oh, it's you. = Ah, sei tu.
Monument Builders = Costruttori di Monumenti
We greet thee, oh great Ramesses, Pharaoh of Egypt, who causes the sun to rise and the Nile to flow, and who blesses his fortunate people with all the good things of life! Oh great lord, from time immemorial your people lived on the banks of the Nile river, where they brought writing to the world, and advanced mathematics, sculpture, and architecture. Thousands of years ago they created the great monuments which still stand tall and proud. = Salute a te, o grande Ramses, Faraone d'Egitto, che fai sorgere il sole e scorrere il Nilo e che benedici il suo popolo con ogni cosa buona della vita! O grande capo, da tempo immemore il tuo popolo ha vissuto lungo le sponde del fiume Nilo, dove ha concepito la scrittura e approfondito la matematica, la scultura e l'architettura, creando migliaia di anni fa i grandi monumenti che ancora oggi si erigono alti e fieri.
Oh, Ramesses, for uncounted years your people endured, as other petty nations around them have risen and then fallen into dust. They look to you to lead them once more into greatness. Can you honor the gods and bring Egypt back to her rightful place at the very center of the world? Can you build a civilization that will stand the test of time? = O Ramses, il tuo popolo è sopravvissuto al tempo, mentre altre insignificanti nazioni sono cresciute e sono morte. Adesso il tuo popolo vuole che lo guidi verso la grandezza. Riuscirai a onorare gli déi e a ridare all'Egitto il ruolo che merita, quello di centro del mondo? Riuscirai a plasmare una civiltà in grado di superare la prova del tempo?
Thebes = Tebe
Memphis = Menfi
Heliopolis = Eliopoli
Elephantine = Elefantina
Alexandria = Alessandria
Pi-Ramesses = Pi-Ramesse
Giza = Giza
Byblos = Biblo
Akhetaten = Akhetaten
Hieraconpolis = Ieraconpoli
Abydos = Abido
Asyut = Asyut
Avaris = Avaris
Lisht = Lisht
Buto = Buto
Edfu = Edfu
Pithom = Pithom
Busiris = Busiri
Kahun = Kahun
Athribis = Atribi
Mendes = Mendes
Elashmunein = Elashmunein
Tanis = Tanis
Bubastis = Bubasti
Oryx = Oryx
Sebennytus = Sebennytus
Akhmin = Akhmin
Karnak = Karnak
Luxor = Luxor
El Kab = El Kab
Armant = Armant
Balat = Balat
Ellahun = Ellahun
Hawara = Hawara
Dashur = Dashur
Damanhur = Damanhur
Abusir = Busiri
Herakleopolis = Eracleopoli
Akoris = Akoris
Benihasan = Benihasan
Badari = Badari
Hermopolis = Ermopoli
Amrah = Amrah
Koptos = Copto
Ombos = Ombos
Naqada = Naqada
Semna = Semna
Soleb = Soleb
Egypt = Egitto
[amount]% Production when constructing [buildingFilter] wonders [cityFilter] = [amount]% Produzione mentre costruisci Meraviglie [buildingFilter] [cityFilter]

Elizabeth = Elisabetta
By the grace of God, your days are numbered. = Per grazia di Dio, i tuoi giorni sono contati!
We shall never surrender. = Mai ci arrenderemo all'invasore!
You have triumphed over us. The day is yours. = Hai trionfato sull'impero su cui il Sole non tramonta mai. La vittoria è tua, ma non credere durerà a lungo, perché grazie alla provvidenza, l'Inghilterra risorgerà dalle ceneri.
We are pleased to meet you. = Io sono Elisabetta d'Inghilterra. Siamo lieti di incontrarvi. Ci auguriamo che i nostri popoli si incontrino come amici e non come avversari.
Would you be interested in a trade agreement with England? = Tutte le nazioni civilizzate hanno il dovere di accumulare ricchezza attraverso il commercio.
Hello, again. = Salve di nuovo.
Oh, it's you! = Oh, sei tu!
Sun Never Sets = Il Sole non tramonta mai
Praises upon her serene highness, Queen Elizabeth Gloriana. You lead and protect the celebrated maritime nation of England. England is an ancient land, settled as early as 35,000 years ago. The island has seen countless waves of invaders, each in turn becoming a part of the fabric of the people. Although England is a small island, for many years your people dominated the world stage. Their matchless navy, brilliant artists and shrewd merchants, giving them power and influence far in excess of their mere numbers. = Lode a Sua Serena Altezza, regina Elisabetta Gloriana, che guida e protegge la celebre nazione marittima d'Inghilterra. L'Inghilterra è una terra antica, con insediamenti risalenti fino a 35.000 anni fa e oggetti di innumerevoli ondate di invasioni, ciascuna delle quali ha poi contribuito a definire il carattere della popolazione. Anche se l'Inghilterra è un'isola poco estesa, per anni la sua gente ha dominato la scena mondiale: la sua flotta ineguagliabile, i suoi brillanti artisti e l'astuzia dei suoi mercanti le hanno conferito un potere e un'influenza che andavano ben al di là dei semplici numeri.
Queen Elizabeth, will you bring about a new golden age for the English people? They look to you once more to return peace and prosperity to the nation. Will you take up the mantle of greatness? Can you build a civilization that will stand the test of time? = Regina Elisabetta, farai tornare il popolo inglese alla sua età dell'oro? Esso si rivolge di nuovo a te per riportare pace e prosperità alla nazione. Accetterai di indossare il mantello della grandezza? Riuscirai a plasmare una civiltà in grado di superare la prova del tempo?
London = Londra
York = York
Nottingham = Nottingham
Hastings = Hastings
Canterbury = Canterbury
Coventry = Coventry
Warwick = Warwick
Newcastle = Newcastle
Oxford = Oxford
Liverpool = Liverpool
Dover = Dover
Brighton = Brighton
Norwich = Norwich
Leeds = Leeds
Reading = Reading
Birmingham = Birmingham
Richmond = Richmond
Exeter = Exeter
Cambridge = Cambridge
Gloucester = Gloucester
Manchester = Manchester
Bristol = Bristol
Leicester = Leicester
Carlisle = Carlisle
Ipswich = Ipswich
Portsmouth = Portsmouth
Berwick = Berwick
Bath = Bath
Mumbles = Mumbles
Southampton = Southampton
Sheffield = Sheffield
Salisbury = Salisbury
Colchester = Colchester
Plymouth = Plymouth
Lancaster = Lancaster
Blackpool = Blackpool
Winchester = Winchester
Hull = Hull
England = Inghilterra

Napoleon = Napoleone
You're disturbing us, prepare for war. = Temo proprio che la gloria spetti a me, e a me soltanto. Non c'è posto per i vinti in questo mondo.
You've fallen into my trap. I'll bury you. = Patetico! Hai commesso un errore fatale!
I congratulate you for your victory. = Mi congratulo per la tua vittoria. Sei riuscito a superarmi, impresa in cui altri avevano fallito.
Welcome. I'm Napoleon, of France; the smartest military man in world history. = Benvenuto, straniero. Sono Napoleone, Imperatore di Francia. Sono leale con gli amici, ma mortale con i nemici. Voi cosa vi dichiarate?
France offers you this exceptional proposition. = La Francia ti offre questa proposta eccezionale.
Hello. = Salve.
It's you. = Cosa c'è?
Ancien Régime = Ancien Régime
Long life and triumph to you, First Consul and Emperor of France, Napoleon I, ruler of the French people. France lies at the heart of Europe. Long has Paris been the world center of culture, arts and letters. Although surrounded by competitors - and often enemies - France has endured as a great nation. Its armies have marched triumphantly into battle from one end of the world to the other, its soldiers and generals among the best in history. = Lunga vita e trionfi a te, primo console e imperatore di Francia, Napoleone I, capo del popolo francese. La Francia giace nel cuore dell'Europa. Per lungo tempo Parigi è stata al centro del mondo in fatto di cultura, arti e letteratura. Anche se circondata da nazioni concorrenti, e spesso nemiche, la Francia è sempre emersa a testa alta. I suoi eserciti hanno marciato trionfalmente da un capo all'altro del mondo e i suoi soldati e i suoi generali si sono rivelati tra i migliori della storia.
Napoleon Bonaparte, France yearns for you to rebuild your empire, to lead her once more to glory and greatness, to make France once more the epicenter of culture and refinement. Emperor, will you ride once more against your foes? Can you build a civilization that will stand the test of time? = Napoleone Bonaparte, la Francia vuole che tu ricostruisca il tuo impero, che la guidi nuovamente verso la gloria e la grandezza, facendola tornare ad essere il centro della cultura e della raffinatezza. Imperatore, tornerai a cavalcare contro i tuoi nemici? Riuscirai a plasmare una civiltà in grado di superare la prova del tempo?
Paris = Parigi
Orleans = Orleans
Lyon = Lione
Troyes = Troyes
Tours = Tours
Marseille = Marsiglia
Chartres = Chartres
Avignon = Avignon
Rouen = Rouen
Grenoble = Grenoble
Dijon = Dijon
Amiens = Amiens
Cherbourg = Cherbourg
Poitiers = Poitiers
Toulouse = Tolosa
Bayonne = Bayonne
Strasbourg = Strasburgo
Brest = Brest
Bordeaux = Bordeaux
Rennes = Rennes
Nice = Nizza
Saint Etienne = Saint Etienne
Nantes = Nantes
Reims = Reims
Le Mans = Le Mans
Montpellier = Montpellier
Limoges = Limoges
Nancy = Nancy
Lille = Lilla
Caen = Caen
Toulon = Toulon
Le Havre = Le Havre
Lourdes = Lourdes
Cannes = Cannes
Aix-En-Provence = Aix-En-Provence
La Rochelle = La Rochelle
Bourges = Bourges
Calais = Calais
France = Francia
[stats] [cityFilter] = [stats] [cityFilter]

Catherine = Caterina II
You've behaved yourself very badly, you know it. Now it's payback time. = Ti sei comportato molto male, lo sai? Credo che adesso dovrò insegnarti l'umiltà.
You've mistaken my passion for a weakness, you'll regret about this. = Hai confuso la mia passione per una debolezza... temo che la pagherai assai cara.
We were defeated, so this makes me your prisoner. I suppose there are worse fates. = Ci hai sconfitti, e ciò mi rende una tua prigioniera. Ma direi che ci sono destini peggiori, giusto?
I greet you, stranger! If you are as intelligent and tactful as you are attractive, we'll get along just fine. = È bello incontrare un altro giocatore che muove i pezzi sulla scacchiera del mondo. I sudditi sono sempre così servili da risultare infine noiosi, non trovi?
How would you like it if I propose this kind of exchange? = Forse questa offerta ti interesserà. Che ne pensi?
Hello! = Salve!
What do you need?! = Che cosa vuoi?
Siberian Riches = Ricchezze Siberiane
Greetings upon thee, Your Imperial Majesty Catherine, wondrous Empress of all the Russias. At your command lies the largest country in the world. Mighty Russia stretches from the Pacific Ocean in the east to the Baltic Sea in the west. Despite wars, droughts, and every manner of disaster the heroic Russian people survive and prosper, their artists and scientists among the best in the world. The Empire today remains one of the strongest ever seen in human history - a true superpower, with the greatest destructive force ever devised at her command. = Salute, Vostra Maestà Imperiale Caterina, meravigliosa imperatrice di tutte le Russie. Al vostro comando si muove il più grande paese del mondo. La potente Russia si stende dall'Oceano Pacifico a est al Mar Baltico a ovest. Nonostante guerre, siccità e ogni altro genere di disastro, il popolo russo sopravvive e prospera e i suoi artisti e scienziati sono tra i migliori al mondo. Ancora oggi il paese è annoverabile come uno tra i più potenti della storia umana: una vera superpotenza, dotata per di più della forza più distruttiva mai concepita.
Catherine, your people look to you to bring forth glorious days for Russia and her people, to revitalize the land and recapture the wonder of the Enlightenment. Will you lead your people once more into greatness? Can you build a civilization that will stand the test of time? = Caterina, il tuo popolo vuole tornare ai gloriosi giorni della grande Russia, rivitalizzarne la terra e rivivere la meraviglia dell'Illuminismo. Tornerai a guidare la tua gente verso la grandezza? Riuscirai a plasmare una civiltà in grado di superare la prova del tempo?
Moscow = Mosca
St. Petersburg = San Pietroburgo
Novgorod = Novgorod
Rostov = Rostov
Yaroslavl = Yaroslavl
Yekaterinburg = Yekaterinburg
Yakutsk = Yakutsk
Vladivostok = Vladivostok
Smolensk = Smolensk
Orenburg = Orenburg
Krasnoyarsk = Krasnoyarsk
Khabarovsk = Khabarovsk
Bryansk = Bryansk
Tver = Tver
Novosibirsk = Novosibirsk
Magadan = Magadan
Murmansk = Murmansk
Irkutsk = Irkutsk
Chita = Chita
Samara = Samara
Arkhangelsk = Arkhangelsk
Chelyabinsk = Chelyabinsk
Tobolsk = Tobolsk
Vologda = Vologda
Omsk = Omsk
Astrakhan = Astrakhan
Kursk = Kursk
Saratov = Saratov
Tula = Tula
Vladimir = Vladimir
Perm = Perm
Voronezh = Voronezh
Pskov = Pskov
Starayarussa = Starayarussa
Kostoma = Kostoma
Nizhniy Novgorod = Nizhniy Novgorod
Suzdal = Suzdal
Magnitogorsk = Magnitogorsk
Russia = Russia
Double quantity of [resource] produced = Doppia quantità da [resource]

Augustus Caesar = Cesare Augusto
My treasury contains little and my soldiers are getting impatient... ...therefore you must die. = Il mio tesoro è così magro e i miei soldati hanno fame di conquista. Mi dispiace dirti che sei tu il bersaglio. Alea Jacta Est!
So brave, yet so stupid! If only you had a brain similar to your courage. = La tua arroganza sarà la tua rovina! Nessun potere, per quanto prode o forte, può sconfiggere Roma!
The gods have deprived Rome of their favour. We have been defeated. = Gli dei hanno privato Roma del loro favore. Siamo stati sconfitti. Per noi è la fine.
I greet you. I am Augustus, Imperator and Pontifex Maximus of Rome. If you are a friend of Rome, you are welcome. = Ave. Sono Augusto, Princeps, Imperator e Pontifex Maximus di Roma. Se sei amico di Roma, sei il benvenuto, ma sappi che Roma è mortale contro i suoi nemici.
I offer this, for your consideration. = È basiliare che le masse plebee siano soddisfatte. Ti offro questo, per la tua considerazione.
Hail. = Salutatio.
What do you want? = Cosa vuoi da me?
The Glory of Rome = La Gloria di Roma
The blessings of the gods be upon you, Caesar Augustus, emperor of Rome and all her holdings. Your empire was the greatest and longest lived of all in Western civilization. And your people single-handedly shaped its culture, law, art, and warfare like none other, before or since. Through years of glorious conquest, Rome came to dominate all the lands of the Mediterranean from Spain in the west to Syria in the east. And her dominion would eventually expand to cover much of England and northern Germany. Roman art and architecture still awe and inspire the world. And she remains the envy of all lesser civilizations who have followed. = Che la benedizioni degli dèi scendano su di te, Cesare Augusto, imperatore di Roma e di tutte le sue terre. Il tuo impero fu il più vasto e il più duraturo di tutto l'emisfero occidentale, di cui il tuo popolo ha modellato cultura, leggi, arti e tecnica militare come mai altri prima o dopo. Anno dopo anno di gloriose conquiste, Roma giunse a dominare tutto il bacino del Mediterraneo, dalla Spagna a ovest alla Siria a est, espandendosi a nord fino all'Inghilterra e alla Germania settentrionale. L'arte e l'architettura romana ancora oggi meravigliano e stupiscono il mondo facendo di Roma un modello per le civiltà che seguirono.
O mighty emperor, your people turn to you to once more reclaim the glory of Rome! Will you see to it that your empire rises again, bringing peace and order to all? Will you make Rome once again center of the world? Can you build a civilization that will stand the test of time? = O potente imperatore, il tuo popolo si rivolge a te a gran voce per riconquistare la sua antica gloria. Farai in modo che il tuo impero risorga, portando pace e ordine a tutti? Renderai Roma nuovamente il centro del mondo? Riuscirai a plasmare una civiltà in grado di superare la prova del tempo?
Rome = Roma
Antium = Anzio
Cumae = Cuma
Neapolis = Napoli
Ravenna = Ravenna
Arretium = Arezzo
Mediolanum = Milano
Arpinum = Arpino
Circei = Circea
Setia = Sezia
Satricum = Satricum
Ardea = Ardea
Ostia = Ostia
Velitrae = Velletri
Viroconium = Viroconium
Tarentum = Taranto
Brundisium = Brindisi
Caesaraugusta = Cesaraugusta
Caesarea = Cesarea
Palmyra = Palmira
Signia = Signia
Aquileia = Aquileia
Clusium = Clusium
Sutrium = Sutrium
Cremona = Cremona
Placentia = Piacenza
Hispalis = Hispalis
Artaxata = Artaxata
Aurelianorum = Aurelianorum
Nicopolis = Nicopoli
Agrippina = Agrippina
Verona = Verona
Corfinium = Corfinio
Treverii = Treviri
Sirmium = Sirmium
Augustadorum = Augustadorum
Curia = Curia
Interrama = Interrama
Adria = Adria
[amount]% Production towards any buildings that already exist in the Capital = [amount]% Produzione per qualsiasi edificio già esistente nella Capitale

Harun al-Rashid = Harun al-Rashid
The world will be more beautiful without you. Prepare for war. = Invero, è un peccato che dobbiamo passare alle maniere forti... non è tradizione per un re uccidere un altro re, né per un regno uccidere un altro regno.
Fool! You will soon regret dearly! I swear it! = Ti avverto almeno di non farti un'abitudine di spargere sangue. Il sangue non dorme mai.
You have won, congratulations. My palace is now in your possession, and I beg that you care well for the peacock. = Sei vittorioso. Mi congratulo con te. Ora il palazzo è nelle tue mani. Ti prego di prenderti cura del mio pavone.
Welcome foreigner, I am Harun Al-Rashid, Caliph of the Arabs. Come and tell me about your empire. = Salve, straniero. Sono Harun Al-Rashid, Califfo degli Arabi. Vieni ad ammirare la sontuosità del mio palazzo, e parlami del tuo impero.
Come forth, let's do business. = Dio ci chiede di cercare la cooperazione e il commercio con i nostri simili ogniqualvolta possibile.
Peace be upon you. = Pace a te.
Trade Caravans = Carovane Commerciali
Blessings of God be upon you oh great caliph Harun al-Rashid, leader of the pious Arabian people! The Muslim empire, the Caliphate was born in the turbulent years after the death of the prophet Muhammad in 632 AD, as his followers sought to extend the rule of God to all of the people of the earth. The caliphate grew mighty indeed at the height of its power, ruling Spain, North Africa, the Middle East, Anatolia, the Balkans and Persia. An empire as great as or even greater than that of Rome. The arts and sciences flourished in Arabia during the Middle Ages, even as the countries of Europe descended into ignorance and chaos. The Caliphate survived for six hundred years, until finally succumbing to attack from the Mongols, those destroyers of Empires. = Che la benedizione di Allah scenda su di te, grande califfo Harun al-Rashid, capo del pio popolo arabo! L'impero musulmano del Califfato nacque negli anni turbolenti che seguirono la morte del profeta Maometto del 632 d.C.; i suoi seguaci intendevano estendere il regno di Allah a tutti i popoli della Terra. E il Califfato in effetti divenne sempre più potente, giungendo a controllare, al proprio apice, la Spagna, l'Africa settentrionale, il Medio Oriente, l'Anatolia, i Balcani e la Persia: un impero esteso quanto quello romano, se non di più. Nel Medio Evo, mentre le nazioni d'Europa sprofondavano nell'ignoranza e nel caos, in Arabia le arti e le scienze fiorivano. Il Califfato durò per 600 anni, finché non cedette all'assalto dei mongoli, quei maledetti distruttori d'imperi altrui.
Great Caliph Harun al Rashid, your people look to you to return them to greatness! To make Arabia once again an enlightened land of arts and knowledge, a powerful nation who needs fear no enemy! Oh Caliph, will you take up the challenge? Can you build a civilization that will stand the test of time? = Gran Califfo Harun al-Rashid, la tua gente si rivolge a te per tornare alla grandezza di un tempo, per far tornare l'Arabia una terra illuminata da arti e conoscenza, una nazione potente che non debba temere nessuno. O Califfo, raccoglierai la sfida? Riuscirai a plasmare una civiltà in grado di superare la prova del tempo?
Mecca = Mecca
Medina = Medina
Damascus = Damasco
Baghdad = Baghdad
Najran = Najran
Kufah = Kufah
Basra = Basra
Khurasan = Khurasan
Anjar = Anjar
Fustat = Fustat
Aden = Aden
Yamama = Yamama
Muscat = Muscat
Mansura = Mansura
Bukhara = Bukhara
Fez = Fez
Shiraz = Shiraz
Merw = Merw
Balkh = Balkh
Mosul = Mosul
Aydab = Aydab
Bayt = Bayt
Suhar = Suhar
Taif = Taif
Hama = Hama
Tabuk = Tabuk
Sana'a = Sana'a
Shihr = Shihr
Tripoli = Tripoli
Tunis = Tunisi
Kairouan = Kairouan
Algiers = Algeri
Oran = Oran
Arabia = Arabia
[stats] from each Trade Route = [stats] da ogni rotta commerciale

George Washington = George Washington
Your wanton aggression leaves us no choice. Prepare for war! = Speravo di non arrivare a questo punto... ma la tua idea di pace non mi da' altra scelta!
You have mistaken our love of peace for weakness. You shall regret this! = Hai confuso il nostro amore per la pace per debolezza. Se devo scegliere tra giustizia e pace... scelgo la giustizia!
The day...is yours. I hope you will be merciful in your triumph. = La vittoria è tua. Spero ti dimostrerai misericordioso nel tuo trionfo.
The people of the United States of America welcome you. = Vi dò il benvenuto da parte dei cittadini degli Stati Uniti d'America.
Is the following trade of interest to you? = Ti interessa forse questo accordo commerciale?
Well? = Ebbene?
Manifest Destiny = Destino Manifesto
Welcome President Washington! You lead the industrious American civilization! Formed in the conflagration of revolution in the 18th century, within a hundred years, the young nation became embroiled in a terrible civil war that nearly tore the country apart, but it was just a few short years later in the 20th century that the United States reached the height of its power, emerging triumphant and mighty from the two terrible wars that destroyed so many other great nations. The United States is a nation of immigrants, filled with optimism and determination. They lack only a leader to help them fulfill their promise. = Benvenuto, Presidente Washington. Tu guidi l'industriosa civiltà americana, costituitasi in seguito alla rivoluzione nel XVIII secolo e finita, ancora giovane nazione di appena un centinaio d'anni, nella terribile morsa di una guerra civile che rischiò di dividerla per sempre. Ma poco tempo dopo, nel XX secolo, gli Stati Uniti raggiunsero l'apice della loro potenza, emergendo trionfanti e sempre più potenti dalle due terribili guerre che videro la fine di tante altre grandi nazioni.
President Washington, can you lead the American people to greatness? Can you build a civilization that will stand the test of time? = Gli Stati Uniti sono una nazione di immigrati, pieni di ottimismo e determinazione. Quello che manca loro è soltanto un leader che li aiuti a realizzare il loro potenziale. Presidente Washington, saprai guidare l'America verso la grandezza? Riuscirai a plasmare una civiltà in grado di superare la prova del tempo?
Washington = Washington
New York = New York
Boston = Boston
Philadelphia = Philadelphia
Atlanta = Atlanta
Chicago = Chicago
Seattle = Seattle
San Francisco = San Francisco
Los Angeles = Los Angeles
Houston = Houston
Portland = Portland
St. Louis = St. Louis
Miami = Miami
Buffalo = Buffalo
Detroit = Detroit
New Orleans = New Orleans
Baltimore = Baltimore
Denver = Denver
Cincinnati = Cincinnati
Dallas = Dallas
Cleveland = Cleveland
Kansas City = Kansas City
San Diego = San Diego
Las Vegas = Las Vegas
Phoenix = Phoenix
Albuquerque = Albuquerque
Minneapolis = Minneapolis
Pittsburgh = Pittsburgh
Oakland = Oakland
Tampa Bay = Tampa Bay
Orlando = Orlando
Tacoma = Tacoma
Santa Fe = Santa Fe
Olympia = Olympia
Hunt Valley = Hunt Valley
Springfield = Springfield
Palo Alto = Palo Alto
Centralia = Centralia
Spokane = Spokane
Jacksonville = Jacksonville
Svannah = Svannah
Charleston = Charleston
San Antonio = San Antonio
Anchorage = Anchorage
Sacramento = Sacramento
Reno = Reno
Salt Lake City = Salt Lake City
Boise = Boise
Milwaukee = Milwaukee
Santa Cruz = Santa Cruz
Little Rock = Little Rock
America = Stati Uniti

Oda Nobunaga = Oda Nobunaga
I hereby inform you of our intention to wipe out your civilization from this world. = Come samurai siamo gente onesta, e noi troviamo onesto volerti esprimere la nostra intenzione di cancellarti dalla faccia della terra con questo messaggio.
Pitiful fool! Now we shall destroy you! = Fatti pure avanti! Il kamikaze (vento divino) ci proteggerà, e tu cadrai, come altri prima di te!
You were much wiser than I thought. = Hai dimostrato una notevole audacia e abilità, tanto che verrebbe quasi da pensare che tu sia giapponese. Ora non ti resta che porre fine al disonore che ho portato alla mia famiglia e al mio popolo...
We hope for a fair and just relationship with you, who are renowned for military bravery. = In verità, il cielo ci ha rivolto il suo sorriso conducendoci alla vostra augusta presenza. Io sono Oda Nobunaga, capo del grande clan Oda. Mi auguro una relazione giusta ed equa tra i nostri popoli.
I would be grateful if you agreed on the following proposal. = Sarei grato se accettassi questa mia proposta.
Oh, it's you... = Oh, sei tu...
Bushido = Bushido
Blessings upon you, noble Oda Nobunaga, ruler of Japan, the land of the Rising Sun! May you long walk among its flowering blossoms. The Japanese are an island people, proud and pious with a rich culture of arts and letters. Your civilization stretches back thousands of years, years of bloody warfare, expansion and isolation, great wealth and great poverty. In addition to their prowess on the field of battle, your people are also immensely industrious, and their technological innovation and mighty factories are the envy of lesser people everywhere. = Salute a te, nobile Oda Nobunaga, sovrano della terra in cui sorge il sole. Possa tu a lungo passeggiare tra i suoi prati in fiore. Tu sei il sovrano del Giappone, la terra del Sol Levante. I giapponesi sono un popolo isolano, fiero e pio, dalla ricca cultura artistica e letteraria e dalla storia millenaria. Sono stati anni di lotte sanguinose, di espansioni e isolamenti, di grande ricchezza e di grande povertà. Oltre alla sua prodezza sul campo di battaglia, il tuo popolo può vantare una stupefacente operosità. La sua superiorità tecnologica e le sue grandiose fabbriche sono l'invidia degli altri popoli di tutte le latitudini.
Legendary daimyo, will you grab the reins of destiny? Will you bring your family and people the honor and glory they deserve? Will you once again pick up the sword and march to triumph? Will you build a civilization that stands the test of time? = O leggendario daimyo, prenderai in mano le redini del destino? Porterai gloria e onore alla tua famiglia e al tuo popolo? Riprenderai la spada e marcerai ancora verso il trionfo? Riuscirai a plasmare una civiltà in grado di superare la prova del tempo?
Kyoto = Kyoto
Osaka = Osaka
Tokyo = Tokyo
Satsuma = Satsuma
Kagoshima = Kagoshima
Nara = Nara
Nagoya = Nagoya
Izumo = Izumo
Nagasaki = Nagasaki
Yokohama = Yokohama
Shimonoseki = Shimonoseki
Matsuyama = Matsuyama
Sapporo = Sapporo
Hakodate = Hakodate
Ise = Ise
Toyama = Toyama
Fukushima = Fukushima
Suo = Suo
Bizen = Bizen
Echizen = Echizen
Izumi = Izumi
Omi = Omi
Echigo = Echigo
Kozuke = Kozuke
Sado = Sado
Kobe = Kobe
Nagano = Nagano
Hiroshima = Hiroshima
Takayama = Takayama
Akita = Akita
Fukuoka = Fukuoka
Aomori = Aomori
Kamakura = Kamakura
Kochi = Kochi
Naha = Naha
Sendai = Sendai
Gifu = Gifu
Yamaguchi = Yamaguchi
Ota = Ota
Tottori = Tottori
Japan = Giappone
Units fight as though they were at full strength even when damaged = Le unità combattono come se fossero perfettamente sane. +1 Cultura dai Pescherecci.

Gandhi = Gandhi
I have just received a report that large numbers of my troops have crossed your borders. = Posso dichiarare guerra senza sacrificare morali! Non chiedermi come: non capiresti.
My attempts to avoid violence have failed. An eye for an eye only makes the world blind. = Non sono riuscito ad evitare la violenza. Occhio per occhio rende soltanto il mondo cieco.
You can chain me, you can torture me, you can even destroy this body, but you will never imprison my mind. = Puoi imprigionarmi, puoi torturarmi, puoi persino distruggere il mio corpo, ma la mia mente resterà per sempre libera.
Hello, I am Mohandas Gandhi. My people call me Bapu, but please, call me friend. = Vi accolgo in nome del pacifico popolo indiano. Confido che i nostri popoli possano spartirsi i succosi frutti della terra in pacifica armonia.
My friend, are you interested in this arrangement? = Oh, ciao, amico mio. Ho notato che quest'affare potrebbe essere vantaggioso per entrambi. Che cosa ne pensi?
I wish you peace. = La pace sia con te.
Population Growth =  Crescita della popolazione
Delhi = Delhi
Mumbai = Mumbai
Vijayanagara = Vijayanagara
Pataliputra = Pataliputra
Varanasi = Varanasi
Agra = Agra
Calcutta = Calcutta
Lahore = Lahore
Bangalore = Bangalore
Hyderabad = Hyderabad
Madurai = Madurai
Ahmedabad = Ahmedabad
Kolhapur = Kolhapur
Prayaga = Prayaga
Ayodhya = Ayodhya
Indraprastha = Indraprastha
Mathura = Mathura
Ujjain = Ujjain
Gulbarga = Gulbarga
Jaunpur = Jaunpur
Rajagriha = Rajagriha
Sravasti = Sravasti
Tiruchirapalli = Tiruchirapalli
Thanjavur = Thanjavur
Bodhgaya = Bodhgaya
Kushinagar = Kushinagar
Amaravati = Amaravati
Gaur = Gaur
Gwalior = Gwalior
Jaipur = Jaipur
Karachi = Karachi
India = India
Unhappiness from number of Cities doubled = Infelicità dal numero delle Città raddoppiato

Otto von Bismarck = Otto von Bismarck
I cannot wait until ye grow even mightier. Therefore, prepare for war! = Lascia che tu lo sappia: tu sei un nemico della Germania e come tale vai combattuto. Che Dio abbia pietà di te, perché io non ne avrò.
Corrupted villain! We will bring you into the ground! = Ho sconfitto nemici dieci volte più potenti di te. Tu ne sarai solo un altro per gli storici!
Germany has been destroyed. I weep for the future generations. = La Germania è stata distrutta. Piango per le generazioni future.
Guten tag. In the name of the great German people, I bid you welcome. = Guten tag. Nel nome del grande popolo tedesco, vi diamo il benvenuto.
It would be in your best interest, to carefully consider this proposal. = Il commercio è uno dei molti modi con cui si può rafforzare un impero. Che ne pensi di questa offerta?
What now? = E dunque?
So, out with it! = Sputa il rospo!
Furor Teutonicus =  Furor Teutonicus
Hail mighty Bismarck, first chancellor of Germany and her empire! Germany is an upstart nation, fashioned from the ruins of the Holy Roman Empire and finally unified in 1871, a little more than a century ago. The German people have proven themselves to be creative, industrious and ferocious warriors. Despite enduring great catastrophes in the first half of the 20th century, Germany remains a worldwide economic, artistic and technological leader. = Salve, potente Bismarck, primo cancelliere della Germania e del suo impero! La Germania è una delle nazioni più giovani, sorta dalle ceneri del Sacro Romano Impero e unificata nel 1871, circa un secolo e mezzo fa. Il popolo tedesco si è rivelato creativo, industrioso e feroce in guerra. Nonostante le catastrofi nella prima metà del XX secolo, la Germania è riuscita a imporsi come una delle nazioni in capo dal punto di vista economico, artistico e tecnologico.
Great Prince Bismarck, the German people look up to you to lead them to greater days of glory. Their determination is strong, and now they turn to you, their beloved iron chancellor, to guide them once more. Will you rule and conquer through blood and iron, or foster the Germanic arts and industry? Can you build a civilization that will stand the test of time? = Grande principe di Bismarck, il popolo tedesco guarda a te per vivere nuovi giorni di gloria. Forte è la sua determinazione affinché tu, l'amato Cancelliere di Ferro, torni a guidare la nazione ancora una volta. Sceglierai di dominare con il sangue e l'acciaio o patrocinerai le arti e l'industria? Riuscirai a plasmare una civiltà in grado di superare la prova del tempo?
Berlin = Berlino
Hamburg = Amburgo
Munich = Monaco
Cologne = Colonia
Frankfurt = Francoforte
Essen = Essen
Dortmund = Dortmund
Stuttgart = Stoccarda
Düsseldorf = Düsseldorf
Bremen = Brema
Hannover = Hannover
Duisburg = Duisburg
Leipzig = Lipsia
Dresden = Dresda
Bonn = Bonn
Bochum = Bochum
Bielefeld = Bielefeld
Karlsruhe = Karlsruhe
Gelsenkirchen = Gelsenkirchen
Wiesbaden = Wiesbaden
Münster = Munster
Rostock = Rostock
Chemnitz = Chemnitz
Braunschweig = Braunschweig
Halle = Halle
Mönchengladbach = Monchengladbach
Kiel = Kiel
Wuppertal = Wuppertal
Freiburg = Friburgo
Hagen = Hagen
Erfurt = Erfurt
Kaiserslautern = Kaiserslautern
Kassel = Kassel
Oberhausen = Oberhausen
Hamm = Hamm
Saarbrücken = Saarbrücken
Krefeld = Krefeld
Pirmasens = Pirmasens
Potsdam = Potsdam
Solingen = Solingen
Osnabrück = Osnabruck
Ludwigshafen = Ludwigshafen
Leverkusen = Leverkusen
Oldenburg = Oldenburg
Neuss = Neuss
Mülheim = Mulheim
Darmstadt = Darmstadt
Herne = Herne
Würzburg = Wurzburg
Recklinghausen = Recklinghausen
Göttingen = Gottingen
Wolfsburg = Wolfsburg
Koblenz = Koblenz
Hildesheim = Hildesheim
Erlangen = Erlangen
Germany = Germania
67% chance to earn 25 Gold and recruit a Barbarian unit from a conquered encampment = 67% di probabilità di ottenere 25 oro e reclutare un'unità barbara da un accampamento conquistato
[amount]% maintenance costs = [amount]% costi di mantenimento

Suleiman I = Solimano I
Your continued insolence and failure to recognize and preeminence leads us to war. = La mia gente ti considera il suo peggior pericolo. È mio dovere distruggerti per il loro bene!
Good. The world shall witness the incontestable might of my armies and the glory of the Empire. = Non credo che tu abbia la potenza per farlo. Ma va bene, iniziamo.
Ruin! Ruin! Istanbul becomes Iram of the Pillars, remembered only by the melancholy poets. = I miei eserciti sono stati spazzati via... tutto è perduto. È tutto vero o sto vivendo un incubo?
From the magnificence of Topkapi, the Ottoman nation greets you, stranger! I'm Suleiman, Kayser-I Rum, and I bestow upon you my welcome! = Dalla magnificenza del Topkapi, gli Ottomani ti salutano, straniero! Io sono il sultano Solimano, Kayser-I Rum, e ti porgo i miei saluti!
Let us do business! Would you be interested? = Facciamo un affare! Ti interessa?
Barbary Corsairs =  Corsari barbarici
Blessings of God be upon you, oh Great Emperor Suleiman! Your power, wealth and generosity awe the world! Truly, are you called 'Magnificent!' Your empire began in Bithynia, a small country in Eastern Anatolia in 12th century. Taking advantage in the decline of the great Seljuk Sultanate of Rum, King Osman I of Bithynia expanded west into Anatolia. Over the next century, your subjects brought down the empire of Byzantium, taking its holdings in Turkey and then the Balkans. In the mid 15th century, the Ottomans captured ancient Constantinople, gaining control of the strategic link between Europe and the Middle East. Your people's empire would continue to expand for centuries governing much of North Africa, the Middle East and Eastern Europe at its height. = Che il cielo ti benedica, o grande imperatore Solimano! La tua potenza, la tua ricchezza e la tua generosità stupiscono il mondo! Con buona ragione sei chiamato 'il Magnifico'! Il tuo impero conobbe i suoi inizi nel XII secolo in Bitinia, un piccolo paese dell'Anatolia orientale. Sfruttando il declino del grande sultanato selgiuchide di Rum, re Osman I di Bitinia si espanse nell'Anatolia occidentale. Nel corso del secolo successivo, i tuoi sudditi distrussero l'impero bizantino, soppiantandolo in Turchia e poi nei Balcani. A metà del XV secolo gli ottomani conquistarono l'antica Costantinopoli, assumento il controllo del collegamento strategico tra Europa e Medio Oriente. L'impero della tua gente continuò a espandersi per secoli, raggiungendo al suo apice anche il controllo dell'Africa settentrionale, del Medio Oriente e dell'Europa orientale.
Mighty Sultan, heed the call of your people! Bring your empire back to the height of its power and glory and once again the world will look upon your greatness with awe and admiration! Will you accept the challenge, great emperor? Will you build an empire that will stand the test of time? = Potente sultano, ascolta la voce del tuo popolo! Rporta il tuo impero alla potenza e alla gloria passate e ancora una volta il mondo tornerà a guardarti con stupore e ammirazione. Accetterai la sfida, grande imperatore? Riuscirai a plasmare una civiltà in grado di superare la prova del tempo?
Istanbul = Istanbul
Edirne = Edirne
Ankara = Ankara
Bursa = Bursa
Konya = Konya
Samsun = Samsun
Gaziantep = Gaziantep
Diyarbakır = Diyarbakır
Izmir = Izmir
Kayseri = Kayseri
Malatya = Malatya
Mersin = Mersin
Antalya = Antalya
Zonguldak = Zonguldak
Denizli = Denizli
Ordu = Ordu
Muğla = Muğla
Eskişehir = Eskişehir
Inebolu = Inebolu
Sinop = Sinope
Adana = Adana
Artvin = Artvin
Bodrum = Bodrum
Eregli = Eregli
Silifke = Silifke
Sivas = Sivas
Amasya = Amasya
Marmaris = Marmaris
Trabzon = Trabzon
Erzurum = Erzurum
Urfa = Urfa
Izmit = Izmit
Afyonkarahisar = Afyonkarahisar
Bitlis = Bitlis
Yalova = Yalova
The Ottomans = Turchia
50% chance of capturing defeated Barbarian naval units and earning 25 Gold = Hai il 50% di probabilità di catturare un'unità navale sconfitta e ottenere 25 Oro

Sejong = Sejong
Jip-hyun-jun (Hall of Worthies) will no longer tolerate your irksome behavior. We will liberate the citizens under your oppression even with force, and enlighten them! = Jip-hyun-jun (la Sala dei Giusti) non tollera più la tua insolenza. Libereremo i tuoi cittadini oppressi anche con la forza, e li illumineremo!
Foolish, miserable wretch! You will be crushed by this country's magnificent scientific power! = Sciocca progenie di una megera! Sarete distrutti dalla magnifica potenza scientifica del mio paese!
Now the question is who will protect my people. A dark age has come. = La mia infaticabile ricerca scientifica mi ha reso cieco verso la minaccia che incombeva sulla mia nazione... finché non è stato troppo tardi. Dove si potrà rivolgere adesso il mio popolo per avere una guida? Tempi bui si sono abbattuti su di noi.
Welcome to the palace of Choson, stranger. I am the learned King Sejong, who looks after his great people. = Benvenuto alla corte dei Choson, onorato straniero. Io sono il re Sejong l'Istruito, condottiero illuminato e sovrano di queste terre e di questo popolo. Io ho fatto molto per la mia nazione: tu puoi dire lo stesso?
We have many things to discuss and have much to benefit from each other. = Abbiamo molte cose da discutere e tanto da guadagnare tra di noi.
Oh, it's you = Oh, sei tu...
Scholars of the Jade Hall =  Sapienti della Sala di Giada
Greetings to you, exalted King Sejong the Great, servant to the people and protector of the Choson Dynasty! Your glorious vision of prosperity and overwhelming benevolence towards the common man made you the most beloved of all Korean kings. From the earliest days of your reign, the effort you took to provide a fair and just society for all was surpassed only by the technological advances spurred onwards by your unquenched thirst for knowledge. Guided by your wisdom, the scholars of the Jade Hall developed Korea's first written language, Hangul, bringing the light of literature and science to the masses after centuries of literary darkness. = Salve, magnifico re Sejong il Grande, servitore del popolo coreano e protettore della dinastia Choson. Il tuo glorioso progetto di prosperità e la tua traboccante benevolenza verso la gente comune ti hanno reso il più amato dei monarchi coreani. Fin dai primi giorni del tuo regno i tuoi sforzi di realizzare una società equilibrata e giusta per tutti sono stati superati solo dalle scoperte e dalle innovazioni tecnologiche introdotte in virtù dalla tua insaziabile sete di conoscenza. Guidati dalla tua saggezza, i sapienti della Sala di Giada hanno sviluppato il primo alfabeto coreano, l'Hangui, illuminando le masse con la luce della letteratura e della scienza dopo secoli di oscurità.
Honorable Sejong, once more the people look to your for guidance. Will you rise to the occasion, bringing harmony and understanding to the people? Can you once again advance your kingdom's standing to such wondrous heights? Can you build a civilization that stands the test of time? = Onorato Sejong, il tuo popolo si rivolge ancora una volta a te per avere una guida! Coglierai quest'occasione di portare armonia e comprensione tra le genti? Riuscirai a riportare ancora il tuo regno a simili altezze vertiginose? Riuscirai a plasmare una civiltà in grado di superare la prova del tempo?
Seoul = Seoul
Busan = Busan
Jeonju = Jeonju
Daegu = Daegu
Pyongyang = Pyongyang
Kaesong = Kaesong
Suwon = Suwon
Gwangju = Gwangju
Gangneung = Gangneung
Hamhung = Hamhung
Wonju = Wonju
Ulsan = Ulsan
Changwon = Changwon
Andong = Andong
Gongju = Gongju
Haeju = Haeju
Cheongju = Cheongju
Mokpo = Mokpo
Dongducheon = Dongducheon
Geoje = Geoje
Suncheon = Suncheon
Jinju = Jinju
Sangju = Sangju
Rason = Rason
Gyeongju = Gyeongju
Chungju = Chungju
Sacheon = Sacheon
Gimje = Gimje
Anju = Anju
Korea = Corea
Receive a tech boost when scientific buildings/wonders are built in capital = Ricevi un bonus tecnologico per ogni edificio/Meraviglia scientifica nella Capitale

Hiawatha = Hiawatha
You are a plague upon Mother Earth! Prepare for battle! = Sei una peste per Madre Terra! Preparati a combattere!
You evil creature! My braves will slaughter you! = Creatura maligna! I miei prodi ti massacreranno!
You have defeated us... but our spirits will never be vanquished! We shall return! = Ci avrai anche sconfitti, e io accetto il mio destino... ma i nostri spiriti sono immortali! Tra cento, mille anni, noi torneremo!
Greetings, stranger. I am Hiawatha, speaker for the Iroquois. We seek peace with all, but we do not shrink from war. = La pace sia con te. Sono Hiawatha, e parlo a nome del popolo degli Irochesi. Cerchiamo la pace con tutti, ma siamo anche abili guerrieri.
Does this trade work for you, my friend? = Questo affare ti congenia, amico mio?
The Great Warpath =  La Grande Via del Guerriero
Greetings, noble Hiawatha, leader of the mighty Iroquois nations! Long have your people lived near the great and holy lake Ontario in the land that has come to be known as the New York state in North America. In the mists of antiquity, the five peoples of Seneca, Onondaga, Mohawks, Cayugas and Oneida united into one nation, the Haudenosaunee, the Iroquois. With no written language, the wise men of your nation created the great law of peace, the model for many constitutions including that of the United States. For many years, your people battled great enemies, such as the Huron, and the French and English invaders. Tough outnumbered and facing weapons far more advanced than the ones your warriors wielded, the Iroquois survived and prospered, until they were finally overwhelmed by the mighty armies of the new United States. = Salute, nobile Hiawatha, capo della potente nazione irochese! A lungo la tua gente ha vissuto lungo le sponde del grande e sacro lago Ontario, nella terra che è poi divenuta nota come lo stato di New York nel Nord America. Nella nebbia dei tempi antichi, i cinque popoli - Seneca, Onondaga, Mohawk, Cayuga e Oneida - si riunirono in un'unica nazione, quella degli haudenosaunee o irochesi. Pur senza l'uso della scrittura, i nostri saggi crearono la 'grande legge della pace', modello per molte costituzioni, compresa quella degli Stati Uniti. Per molti anni il tuo popolo si batté contro grandi nazioni, come quella degli Uroni, o contro gli invasori francesi o inglesi. Sebbene in inferiorità numerica e dotati di armi assolutamente inadeguate rispetto a quelle degli invasori, gli irochesi sopravvissero e prosperarono finché non furono infine sopraffatti dal potente esercito dei neo-nati Stati Uniti.
Oh noble Hiawatha, listen to the cries of your people! They call out to you to lead them in peace and war, to rebuild the great longhouse and unite the tribes once again. Will you accept this challenge, great leader? Will you build a civilization that will stand the test of time? = O nobile Hiawatha, ascolta le implorazioni della tua gente! Ti chiede a gran voce di guidarla in pace e in guerra! Ricostruisci la casa lunga e unisci nuovamente tutte le tribù in una. Accetterai questa sfida, grande capo? Riuscirai a plasmare una civiltà in grado di superare la prova del tempo?
Onondaga = Onondaga
Osininka = Osininka
Grand River = Grand River
Akwesasme = Akwesasme
Buffalo Creek = Buffalo Creek
Brantford = Brantford
Montreal = Montreal
Genesse River = Genesse River
Canandaigua Lake = Canandaigua Lake
Lake Simcoe = Lake Simcoe
Salamanca = Salamanca
Gowanda = Gowanda
Cuba = Cuba
Akron = Akron
Kanesatake = Kanesatake
Ganienkeh = Ganienkeh
Cayuga Castle = Cayuga Castle
Chondote = Chondote
Canajoharie = Canajoharie
Nedrow = Nedrow
Oneida Lake = Oneida Lake
Kanonwalohale = Kanonwalohale
Green Bay = Green Bay
Southwold = Southwold
Mohawk Valley = Mohawk Valley
Schoharie = Schoharie
Bay of Quinte = Bay of Quinte
Kanawale = Kanawale
Kanatsiokareke = Kanatsiokareke
Tyendinaga = Tyendinaga
Hahta = Hahta
Iroquois = Irochese
All units move through Forest and Jungle Tiles in friendly territory as if they have roads. These tiles can be used to establish City Connections upon researching the Wheel. = Tutte le unità trattano le caselle di Foresta e Giungla come fossero Strade; queste caselle stabiliscono Rotte Commerciali una volta scoperta la Ruota.

Darius I = Dario I
Your continue existence is an embarrassment to all leaders everywhere! You must be destroyed! = La tua continua esistenza rappresenta un imbarazzo per tutti i leader del mondo! Farò loro un favore distruggendoti!
Curse you! You are beneath me, son of a donkey driver! I will crush you! = Non hai forse udito le storie sulla potenza e sulla grandezza delle mie armate? Forse, se le vedrai, ci penserai due volte prima di affrontarmi!
You mongrel! Cursed be you! The world will long lament your heinous crime! = Sei un folle! Guarda che cosa hai fatto! Il mondo piangerà a lungo per l'orribile crimine che hai osato commettere!
Peace be on you! I am Darius, the great and outstanding king of kings of great Persia... but I suppose you knew that. = Ti saluto con calore, e generosamente ti offro la mia mano in amicizia. Io sono Dario, il grande re dei re della Persia... ma naturalmente questo lo sapevi già. Non temere di consultarmi qualora le responsabilità del comando ti opprimessero con il loro peso.
In my endless magnanimity, I am making you this offer. You agree, of course? = Nella mia infinita misericordia, ti faccio questa offerta. Di certo, accetterai?
Good day to you! = Che cosa ti conduce nel vasto e nobile impero persiano?
Ahh... you... = Ah, sei tu...
Achaemenid Legacy =  Eredità Achemenide
The blessings of heaven be upon you, beloved king Darius of Persia! You lead a strong and wise people. In the morning of the world, the great Persian leader Cyrus revolted against the mighty Median empire and by 550 BC, the Medes were no more. Through cunning diplomacy and military prowess, great Cyrus conquered wealthy Lydia and powerful Babylon, his son conquering proud Egypt some years later. Over time, Persian might expanded into far away Macedonia, at the very door of the upstart Greek city-states. Long would Persia prosper until the upstart villain Alexander of Macedon, destroyed the great empire in one shocking campaign. = La benedizione del cielo scenda su di te, oh amato Re Dario di Persia! Tu sei a capo di un popolo forte e saggio. All'alba del mondo, il grande capo persiano Ciro II si rivoltò contro l'impero dei Medi, che nel 550 a.C. scomparve del tutto. Grazie alla sua astuta diplomazia e alla sua prodezza amilitare, il grande Ciro conquistò la florida Lidia e la potente Babilonia, mentre qualche anno più tardi suo figlio Cambise II, a cui tu succedesti, s'impadronì anche dell'orgoglioso Egitto. Col tempo i persiani si espansero fino alla lontana Macedonia, bussando alla porta delle giovani città-stato greche. A lungo avrebbe prosperato la Persia, fino all'arrivo di quello zotico Alessandro di Macedonia, venuto su dal nulla, che distrusse il nostro glorioso impero con un'unica campagna militare senza precedenti.
Darius, your people look to you to once again bring back the days of power and glory for Persia! The empire of your ancestors must emerge again, to triumph over its foes and to bring peace and order to the world! O king, will you answer the call? Can you build a civilization that will stand the test of time? = Dario, il tuo popolo si rivolge a te per tornare ai giorni della grande e potente Persia! L'impero dei tuoi antenati deve rivivere per trionfare sui suoi nemici e riportare la pace e l'ordine nel mondo. Oh re, risponderai alla chiamata? Riuscirai a plasmare una civiltà in grado di superare la prova del tempo?
Persepolis = Persepoli
Parsagadae = Parsagade
Susa = Susa
Ecbatana = Ecbatana
Tarsus = Tarso
Gordium = Gordio
Bactra = Bactra
Sardis = Sardi
Ergili = Ergili
Dariushkabir = Dariushkabir
Ghulaman = Ghulaman
Zohak = Zohak
Istakhr = Istakhr
Jinjan = Jinjan
Borazjan = Borazjan
Herat = Bampur
Dakyanus = Dakyanus
Bampur = Bampur
Turengtepe = Turengtepe
Rey = Rey
Thuspa = Thuspa
Hasanlu = Hasanlu
Gabae = Gabae
Merv = Merv
Behistun = Behistun
Kandahar = Kandahar
Altintepe = Altintepe
Bunyan = Bunyan
Charsadda = Charsadda
Uratyube = Uratyube
Dura Europos = Dura Europos
Aleppo = Aleppo
Qatna = Qatna
Kabul = Kabul
Capisa = Capisa
Kyreskhata = Kyreskhata
Marakanda = Marakanda
Peshawar = Peshawar
Van = Van
Pteira = Pteira
Arshada = Arshada
Artakaona = Artakaona
Aspabota = Aspabota
Autiyara = Autiyara
Bagastana = Bagastana
Baxtri = Baxtri
Darmasa = Darmasa
Daphnai = Daphnai
Drapsaka = Drapsaka
Eion = Eion
Gandutava = Gandutava
Gaugamela = Gaugamela
Harmozeia = Harmozeia
Ekatompylos = Ecatompilo
Izata = Izata
Kampada = Kampada
Kapisa = Kapisa
Karmana = Karmana
Kounaxa = Kounaxa
Kuganaka = Kuganaka
Nautaka = Nautaka
Paishiyauvada = Paishiyauvada
Patigrbana = Patigrbana
Phrada = Phrada
Persia = Persia

Kamehameha I = Kamehameha I
The ancient fire flashing across the sky is what proclaimed that this day would come, though I had foolishly hoped for a different outcome. = L'antico fuoco che s'illumina nel cielo ha proclamato l'arrivo di questo giorno... anche se, scioccamente, speravo in un altro esito.
It is obvious now that I misjudged you and your true intentions. = È evidente: ho valutato male te e i tuoi veri intenti.
The hard-shelled crab yields, and the lion lies down to sleep. Kanaloa comes for me now. = Il granchio dal duro guscio cede, la progenie della cometa si estingue. Kanaloa sta venendo per me.
Aloha! Greetings and blessings upon you, friend. I am Kamehameha, Great King of this strand of islands. = Ah, un compagno viaggiatore! Benvenuto nelle grandi isole della Polinesia! Io sono Kamehameha il grande e ti invito a unirti alla festa accanto al fuoco. Vieni, celebriamo questo incontro con una grande hula!
Come, let our people feast together! = Vieni, organizziamo un banchetto per festeggiare la nostra amicizia!
Welcome, friend! = Benvenuto, amico!
Wayfinding = Orientamento
Greetings and blessings be upon you, Kamehameha the Great, chosen by the heavens to unite your scattered peoples. Oh mighty King, you were the first to bring the Big Island of Hawai'i under one solitary rule in 1791 AD. This was followed by the merging of all the remaining islands under your standard in 1810. As the first King of Hawai'i, you standardized the legal and taxation systems and instituted the Mamalahoe Kawanai, an edict protecting civilians in times of war. You ensured the continued unification and sovereignty of the islands by your strong laws and deeds, even after your death in 1819. = Salute e benedizione su di te, Kamehameha il Grande, prescelto dal cielo per unire il tuo popolo disperso. O potente re, tu fosti il primo a estendere il tuo dominio sulla Grande Isola di Hawaii nel 1791, e seguì l'unificazione di tutte le altre isole sotto il tuo stendardo, completata nel 1810. Come primo re delle Hawaii, hai riorganizzato il sistema legale e fiscale e hai istituito il Mamalahoe Kanawai, un editto che protegge i civili in tempo di guerra. Con le tue leggi e le tue grandi gesta hai assicurato che le isole continuassero a rafforzare la loro unione e a mantenere la loro sovranità, anche dopo la tua morte avvenuta nel 1819.
Oh wise and exalted King, your people wish for a kingdom of their own once more and require a leader of unparalleled greatness! Will you answer their call and don the mantle of the Lion of the Pacific? Will you build a kingdom that stands the test of time? = O re mirabile e saggio, il tuo popolo desidera un regno indipendente e un condottiero di impareggiabile grandezza! Risponderai alla sua chiamata indossando il mantello del Leone del Pacifico? Riuscirai a plasmare una civiltà in grado di superare la prova del tempo?
Honolulu = Honolulu
Samoa = Samoa
Tonga = Tonga
Nuku Hiva = Nuku Hiva
Raiatea = Raiatea
Aotearoa = Aotearoa
Tahiti = Tahiti
Hilo = Hilo
Te Wai Pounamu = Te Wai Pounamu
Rapa Nui = Rapa Nui
Tuamotu = Tuamotu
Rarotonga = Rarotonga
Tuvalu = Tuvalu
Tubuai = Tubuai
Mangareva = Mangareva
Oahu = Oahu
Kiritimati = Kiritimati
Ontong Java = Ontong Java
Niue = Niue
Rekohu = Rekohu
Rakahanga = Rakahanga
Bora Bora = Bora Bora
Kailua = Kailua
Uvea = Uvea
Futuna = Futuna
Rotuma = Rotuma
Tokelau = Tokelau
Lahaina = Lahaina
Bellona = Bellona
Mungava = Mungava
Tikopia = Tikopia
Emae = Emae
Kapingamarangi = Kapingamarangi
Takuu = Takuu
Nukuoro = Nukuoro
Sikaiana = Sikaiana
Anuta = Anuta
Nuguria = Nuguria
Pileni = Pileni
Nukumanu = Nukumanu
Polynesia = Polinesia
Enables embarkation for land units = Permette alle unità terrestri di imbarcarsi e attraversare le caselle acquatiche.
Enables embarked units to enter ocean tiles = Permette alle unità di imbarcarsi nelle caselle oceaniche
Normal vision when embarked = Visione normale quando imbarcata
+[amount]% Strength if within [amount2] tiles of a [tileImprovement] = +[amount]% Forza entro [amount2] caselle da [tileImprovement]

Ramkhamhaeng = Ramkhamhaeng
You lowly, arrogant fool! I will make you regret of your insolence! = Visto che le tue azioni rivelano il tuo desiderio di guerra, io te lo esaudirò.
You scoundrel! I shall prepare to fend you off! = È dunque la guerra? Solo uno sciocco crede che la fortuna sia dalla sua parte, ma quando essa finirà sarà solo colpa tua.
Although I lost, my honor shall endure. I wish you good luck. = Mi congratulo con te per la vittoria. Ora che tutto è perduto, fuorché l'onore, per me rimane un'unica vita onorevole. Addio.
I, Pho Kun Ramkhamhaeng, King of Siam, consider it a great honor that you have walked to visit my country of Siam. = Io, Pho Kun Ramkhamhaeng, Re di Siam, considero che, visitando la nostra umile nazione, ci facciate un grande onore.
Greetings. I believe this is a fair proposal for both parties. What do you think? = Salve. Ritengo che questa sia una valida offerta per le nostre parti. Che ne pensi?
Welcome. = Benvenuto.
Father Governs Children =  Il padre che governa i figli
Greetings to you, Great King Ramkhamhaeng, leader of the glorious Siamese people! O mighty King, your people bow down before you in awe and fear! You are the ruler of Siam, an ancient country in the heart of Southeast Asia, a beautiful and mysterious land. Surrounded by foes, beset by bloody war and grinding poverty, the clever and loyal Siamese people have endured and triumphed. King Ramkhamhaeng, your empire was once part of the Khmer Empire, until the 13th century AD, when your ancestors revolted, forming the small Sukhothai kingdom. Through successful battle and cunning diplomacy, the tiny kingdom grew into a mighty empire, an empire which would dominate South East Asia for more than a century! = Salute a te, o grande re Ramkhamhaeng, capo del glorioso popolo del Siam! O potente re, il tuo popolo s'inchina dinanzi a te in preda allo stupore e al terrore! Tu regni sul Siam, un antico paese nel cuore del sud-est asiatico e una terra magnifica e misteriosa. Circondati dai nemici, assediati da continue guerra sanguinose e assaliti dalla miseria più nera, i leali e ingegnosi siamesi sono sempre riusciti a sopravvivere e a trionfare. O Re Ramkhamhaeng, il tuo impero un tempo faceva parte di quello Khmer, finché, nel XIII secolo d.C., i tuoi antenati si ribellarono, creando il piccolo regno Sukhothai. Battaglie vittoriose e astute mosse diplomatiche lo trasformarono poi nel grande impero che avrebbe dominato il sud-est asiatico per più di un secolo!
Oh, wise and puissant King Ramkhamhaeng, your people need you to once again lead them to greatness! Can you use your wits and strength of arms to protect your people and defeat your foes? Can you build a civilization that will stand the test of time? = O saggio e potente re Ramkhamhaeng, il tuo popolo ha ancora una volta bisogno di te per tornare alla sua antica grandezza! Riuscirai a sfruttare la tua intelligenza e la tua forza per proteggere la tua gente e sconfiggere i tuoi nemici? Riuscirai a plasmare una civiltà in grado di superare la prova del tempo?
Sukhothai = Sukhothai
Si Satchanalai = Si Satchanalai
Muang Saluang = Muang Saluang
Lampang = Lampang
Phitsanulok = Phitsanulok
Kamphaeng Pet = Kamphaeng Pet
Nakhom Chum = Nakhom Chum
Vientiane = Vientiane
Nakhon Si Thammarat = Nakhon Si Thammarat
Martaban = Martaban
Nakhon Sawan = Nakhon Sawan
Chainat = Chainat
Luang Prabang = Luang Prabang
Uttaradit = Uttaradit
Chiang Thong = Chiang Thong
Phrae = Phrae
Nan = Nan
Tak = Tak
Suphanburi = Suphanburi
Hongsawadee = Hongsawadee
Thawaii = Thawaii
Ayutthaya = Ayutthaya
Taphan Hin = Taphan Hin
Uthai Thani = Uthai Thani
Lap Buri = Lap Buri
Ratchasima = Ratchasima
Ban Phai = Ban Phai
Loci = Loci
Khon Kaen = Khon Kaen
Surin = Surin
Siam = Siam
[amount]% [stat] from City-States = [amount]% [stat] dalle Città-Stato
Military Units gifted from City-States start with [amount] XP = Le unità militari ricevute dalle Città-Stato iniziano con [amount] XP

Isabella = Isabella
God will probably forgive you... but I shall not. Prepare for war. = Forse Dio perdonerà te per i tuoi peccati... ma io no di certo. Preparati alla guerra, e che Dio abbia pietà della tua anima.
Repugnant spawn of the devil! You will pay! = Lacché ripugnante del demonio! Pagherai a caro prezzo la tua insolenza!
If my defeat is, without any doubt, the will of God, then I will accept it. = Se la mia sconfitta è l'indubbio volere di Dio, ebbene lo accetto. Ma ricorda, il regno dei cieli riporterà certamente la vittoria finale!
God blesses those who deserve it. I am Isabel of Spain. = Dio benedice coloro che si meritano il suo amore. Io sono Isabella, regina di Spagna. E tu dimmi: il tuo è un popolo pagano o cristiano?
I hope this deal will receive your blessing. = Mi auguro che questo affare sia di tuo gradimento.
Seven Cities of Gold =  Sette Città d'Oro
Blessed Isabella, servant of God, holy queen of Castille and León! Your people greet and welcome you. You are the ruler of Spain, a beautiful and ancient country at the crossroads of the world between Europe and Africa, one shore on the Mediterranean and the other on the mighty Atlantic Ocean. The Spanish are a multicultural people with roots in the Muslim and Christian worlds. A seafaring race, Spanish explorers found and conquered much of the New World, and, for many centuries, its gold and silver brought Spain unrivalled wealth and power, making the Spanish court the envy of the world. = Benedetta Isabella, serva di Dio, santa regina di Castiglia e di León, il tuo popolo ti saluta e ti accoglie! Tu sei la sovrana di Spagna, una bella e antichissima terra, crocevia di mondi, collegamento tra Europa e Africa, una costa sul Mediterraneo e l'altra sull'imponente Oceano Atlantico. Gli spagnoli sono un popolo multiculturale, con radici che affondano sia nel mondo islamico sia in quello cristiano. Terra di navigatori, con i suoi esploratori la Spagna scoprì e conquistò gran parte del Nuovo Mondo e per molti secoli l'oro e l'argento prelevati le conferirono ricchezza e potenza impareggiabili, facendo della corte spagnola l'invidia del mondo.
O fair and virtuous Isabella! Will you rebuild the Spanish empire and show the world again the greatness of your people? Will you take up the mantle of the holy monarchy, and vanquish your foes under heaven's watchful eyes? Your adoring subjects await your command! Will you build a civilization that stands the test of time? = Oh bella e virtuosa Isabella, ricostruirai l'impero spagnolo mostrando ancora una volta al mondo la grandezza del tuo popolo? Indosserai nuovamente il manto della pia monarchia e sconfiggerai i nemici sotto i vigili occhi del cielo? I tuoi adoranti sudditi attendono un tuo cenno. Riuscirai a plasmare una civiltà in grado di superare la prova del tempo?
Madrid = Madrid
Barcelona = Barcellona
Seville = Siviglia
Cordoba = Cordoba
Toledo = Toledo
Santiago = Santiago
Murcia = Murcia
Valencia = Valencia
Zaragoza = Zaragoza
Pamplona = Pamplona
Vitoria = Vitoria
Santander = Santander
Oviedo = Oviedo
Jaen = Jaen
Logroño = Logroño
Valladolid = Valladolid
Palma = Palma
Teruel = Teruel
Almeria = Almeria
Leon = León
Zamora = Zamora
Mida = Mida
Lugo = Lugo
Alicante = Alicante
Càdiz = Càdiz
Eiche = Eiche
Alcorcon = Alcorcon
Burgos = Burgos
Vigo = Vigo
Badajoz = Badajoz
La Coruña = La Coruña
Guadalquivir = Guadalquivir
Bilbao = Bilbao
San Sebastian = San Sebastian
Granada = Granada
Mérida = Mérida
Huelva = Huelva
Ibiza = Ibiza
Las Palmas = Las Palmas
Tenerife = Tenerife
Spain = Spagna
100 Gold for discovering a Natural Wonder (bonus enhanced to 500 Gold if first to discover it) = 100 Oro quando scopri una Meraviglia Naturale (500 se la scopri per primo)
Double Happiness from Natural Wonders = Doppia Felicità dalle Meraviglie Naturali
Tile yields from Natural Wonders doubled = Le Meraviglie Naturali fruttano il doppio

Askia = Askia
You are an abomination to heaven and earth, the chief of ignorant savages! You must be destroyed! = Sei un abominio per la terra e il cielo, il capo di selvaggi ignoranti! Distruggerti sarà un vero piacere!
Fool! You have doomed your people to fire and destruction! = Quanta follia! Hai condannato il tuo popolo al rogo della distruzione!
We have been consumed by the fires of hatred and rage. Enjoy your victory in this world - you shall pay a heavy price in the next! = Le fiamme dell'odio e dell'ira ci hanno consumati. Goditi la tua vittoria in questo mondo - pagherai un prezzo più grande nel prossimo!
I am Askia of the Songhai. We are a fair people - but those who cross us will find only destruction. You would do well to avoid repeating the mistakes others have made in the past. = Io sono Askia dei Songhai. Siamo gente giusta, ma coloro che ci ostacolano troveranno solo distruzione. Ti consiglio di evitare gli stessi errori che altri fecero in passato.
Can I interest you in this deal? = Forse questo affare ti sarà di tuo gusto?
River Warlord =  Signore del fiume
May the blessings of God, who is greatest of all, be upon you Askia, leader of the Songhai people! For many years your kingdom was a vassal of the mighty West African state of Mali, until the middle of the 14th century, when King Sunni Ali Ber wrested independence from the Mali, conquering much territory and fighting off numerous foes who sought to destroy him. Ultimately, his conquest of the wealthy cities of Timbuktu and Jenne gave the growing Songhai empire the economic power to survive for some 100 years, until the empire was destroyed by foes with advanced technology - muskets against spearmen. = Che la benedizione di Dio, che è il più grande di tutti, scenda su di te, Askia, sovrano del popolo Songhai! Per molti anni il tuo regno rimase vassallo della potente nazione dell'Africa occidentale, il Mali, finché, alla metà del XIV secolo, il re Sunni Ali Ber riuscì a conquistare l'indipendenza, impadronendosi di vasti territori e respingendo i numerosi nemici che intendevano distruggerlo. Alla fine, la conquista delle ricche città di Timbuctu e Djenné conferirono all'impero Songhai il potere economico per sopravvivere per circa 100 anni, fino alla sua distruzione dovuta alla tecnologia del moschetto, più avanzata di quella della lancia.
King Askia, your people look to you to lead them to glory. To make them powerful and wealthy, to keep them supplied with the weapons they need to defeat any foe. Can you save them from destruction, oh King? Can you build a civilization that will stand the test of time? = Re Askia, il tuo popolo ti chiede di condurlo alla gloria, di renderlo ricco e potente e di mantenerlo fornito di ogni arma necessaria per distruggere qualsiasi nemico. Riuscirai a salvarlo dalla distruzione, o Re? Riuscirai a plasmare una civiltà in grado di superare la prova del tempo?
Gao = Gao
Tombouctu = Tombouctu
Jenne = Jenne
Taghaza = Taghaza
Tondibi = Tondibi
Kumbi Saleh = Kumbi Saleh
Kukia = Kukia
Walata = Walata
Tegdaoust = Tegdaoust
Argungu = Argungu
Gwandu = Gwandu
Kebbi = Kebbi
Boussa = Boussa
Motpi = Motpi
Bamako = Bamako
Wa = Wa
Kayes = Kayes
Awdaghost = Awdaghost
Ouadane = Ouadane
Dakar = Dakar
Tadmekket = Tadmekket
Tekedda = Tekedda
Kano = Kano
Agadez = Agadez
Niamey = Niamey
Torodi = Torodi
Ouatagouna = Ouatagouna
Dori = Dori
Bamba = Bamba
Segou = Segou
Songhai = Songhai
Receive triple Gold from Barbarian encampments and pillaging Cities = Ricevi il triplo dell'Oro dagli accampamenti barbari e dal saccheggio delle Città
Embarked units can defend themselves = Le unità imbarcate possono difendersi da sole

Genghis Khan = Gengis Khan
You stand in the way of my armies. Let us solve this like warriors! = Sei sulla strada dei miei eserciti. Se non ti vuoi sottomettere con le buone, allora risolviamola come guerrieri!
No more words. Today, Mongolia charges toward your defeat. = Basta con le parole. Oggi, la Mongolia marcia per la tua sconfitta!
You have hobbled the Mongolian clans. My respect for you nearly matches the loathing. I am waiting for my execution. = Con la mia distruzione non rimane più alcun ostacolo sulla tua strada. Ricordati di me, mentre schiacci i tuoi nemici e conquisti il mondo. Io resto in attesa della mia esecuzione, poiché ho fallito e devo pagarne il prezzo.
I am Temuujin, conqueror of cities and countries. Before me lie future Mongolian lands. Behind me is the only cavalry that matters. = Io sono Temujin, conquistatore di città e paesi. Davanti a me si estendono le future terre mongole. Dietro di me cavalca la tempesta. Puoi prostrarti terrorizzato, se vuoi.
I am not always this generous, but we hope you take this rare opportunity we give you. = Non sono sempre così generoso, ma spero tu accolga questa rara opportunità che noi ti diamo.
So what now? = E dunque?
Mongol Terror =  Terrore mongolo
Greetings, o great Temuujin, immortal emperor of the mighty Mongol Empire! Your fists shatter walls of cities and your voice brings despair to your enemies. O Khan! You united the warring tribes of Northern Asia into a mighty people, creating the greatest cavalry force the world has ever witnessed. Your people's cunning diplomacy divided their enemies, making them weak and helpless before Mongolia's conquering armies. In a few short years, your people's soldiers conquered most of China and Eastern Asia, and the empire continued to grow until it reached west into Europe and south to Korea. Indeed, it was the greatest empire ever seen, dwarfing those pathetic conquests of the Romans or the Greeks. = Salute a te, o grande Temujin, immortale imperatore dell'impero mongolo! I tuoi pugni frantumano le mura delle città e la tua voce annuncia disperazione ai nemici che la odono. O Khan, tu riunisti le tribù in lotta nell'Asia settentrionale facendone il tuo popolo e creando la più temibile cavalleria che il mondo abbia mai visto! L'astuta diplomazia dei tuoi divideva il nemico, e lo rendeva debole e inerme di fronte all'esercito conquistatore della Mongolia, che in pochi anni s'impadronì di gran parte della Cina e dell'Asia orientale. E l'impero continuò a crescere, fino a estendersi dall'Europa orientale al sud della Corea. Invero fu l'impero più vasto mai creato, di fronte al quale quello romano e quello greco impallidiscono.
Temuujin, your people call upon you once more to lead them to battle and conquest. Will the world once again tremble at the thunderous sound of your cavalry, sweeping down from the steppes? Will you build a civilization that stands the test of time? = Temujin, il tuo popolo desidera cavalcare di nuovo verso la lotta e la conquista sotto la tua guida! Tremerà ancora il mondo al suono poderoso della tua cavalleria che avanza nella steppa? Riuscirai a plasmare una civiltà in grado di superare la prova del tempo?
Karakorum = Karakorum
Beshbalik = Beshbalik
Turfan = Turfan
Hsia = Hsia
Old Sarai = Antica Saraj
New Sarai = Nuova Saraj
Tabriz = Tabriz
Tiflis = Tiflis
Otrar = Otrar
Sanchu = Sanchu
Kazan = Kazan
Almarikh = Almarikh
Ulaanbaatar = Ulaanbaatar
Hovd = Hovd
Darhan = Darhan
Dalandzadgad = Dalandzadgad
Mandalgovi = Mandalgovi
Choybalsan = Choybalsan
Erdenet = Erdenet
Tsetserieg = Tsetserieg
Baruun-Urt = Baruun-Urt
Ereen = Ereen
Batshireet = Batshireet
Choyr = Choyr
Ulaangom = Ulaangom
Tosontsengel = Tosontsengel
Altay = Altay
Uliastay = Uliastay
Bayanhongor = Bayanhongor
Har-Ayrag = Har-Ayrag
Nalayh = Nalayh
Tes = Tes
Mongolia = Mongolia
+30% Strength when fighting City-State units and cities = +30% Forza quando combatti le Città-Stato e le loro unità

Montezuma I = Montezuma I
Xi-miqa-can! Xi-miqa-can! Xi-miqa-can! (Die, die, die!) = Ora vedremo se siete guerrieri o soltanto inutili codardi! Xi-miqa-can! Xi-miqa-can! Xi-miqa-can! (Morte! Morte! Morte!) 
Excellent! Let the blood flow in raging torrents! = Magnifico! Che il sangue scorra a torrenti!
Monster! Who are you to destroy my greatness? = Mostro! Chi sei tu per osare distruggere la mia grandezza?!
What do I see before me? Another beating heart for my sacrificial fire. = Alt! Cosa si erge di fronte alla mia augusta presenza? Un cuore palpitante per il fuoco del sacrificio? 
Accept this agreement or suffer the consequences. = Accetta questo scambio, o pagane le conseguenze.
Welcome, friend. = Benvenuto, amico.
Sacrificial Captives = Vittime sacrificali
Welcome, O divine Montezuma! We grovel in awe at your magnificence! May the heaven shower all manner of good things upon you all the days of your life! You are the leader of the mighty Aztec people, wandering nomads from a lost home in the north who in the 12th century came to live in the mesa central in the heart of what would come to be called Mexico. Surrounded by many tribes fighting to control the rich land surrounding the sacred lakes of Texcoco, Xaltocan and Zampango, through cunning alliances and martial prowess, within a mere two hundred years, the Aztecs came to dominate the Central American basin, ruling a mighty empire stretching from sea to sea. But the empire fell at last under the assault of foreign devils - the accursed Spaniards! - wielding fiendish weapons the likes of which your faithful warriors had never seen. = Benvenuto, o divino Montezuma! Ci prostiamo stupefatti dinanzi alla tua magnificenza! Che i cieli ti sommergano di ogni genere di beni per tutti i giorni della tua vita! Tu sei il capo del potente popolo azteco, che vaga nomade dopo aver abbandonato la propria terra nel nord stabilendosi nel XII secolo nella Mesa Central, nel cuore di quello che poi sarà chiamato Messico. Circondati da tribù in lotta per il controllo delle ricche terre intorno ai sacri laghi Texcoco, Xaltocan e Zumpango, grazie ad astute alleanze e alla loro prodezza militare, in soli duecento anni gli aztechi giunsero a dominare il bacino dell'America centrale, ponendosi a capo di un impero che si estendeva da oceano a oceano. Il loro regno alla fine cadde sotto l'assalto di diavoli stranieri: i maledetti spagnoli, le cui armi, i tuoi fedeli guerrieri, non avevano mai visto prima.
O great king Montezuma, your people call upon you once more, to rise up and lead them to glory, bring them wealth and power, and give them dominion over their foes and rivals. Will you answer their call, glorious leader? Will you build a civilization that stands the test of time? = O grande re Montezuma, la tua gente desidera risollevarsi e vuole che sia tu a guidarli verso la gloria! Porta loro ricchezza e potenza e falli dominare sui rivali e sui nemici! Risponderai alla chiamata, o glorioso leader? Riuscirai a plasmare una civiltà in grado di superare la prova del tempo?
Tenochtitlan = Tenochtitlan
Teotihuacan = Teotihuacan
Tlatelolco = Tlatelolco
Texcoco = Texcoco
Tlaxcala = Tlaxcala
Calixtlahuaca = Calixtlahuaca
Xochicalco = Xochicalco
Tlacopan = Tlacopan
Atzcapotzalco = Atzcapotzalco
Tzintzuntzan = Tzintzuntzan
Malinalco = Malinalco
Tamuin = Tamuin
Teayo = Teayo
Cempoala = Cempoala
Chalco = Chalco
Tlalmanalco = Tlalmanalco
Ixtapaluca = Ixtapaluca
Huexotla = Huexotla
Tepexpan = Tepexpan
Tepetlaoxtoc = Tepetlaoxtoc
Chiconautla = Chiconautla
Zitlaltepec = Zitlaltepec
Coyotepec = Coyotepec
Tequixquiac = Tequixquiac
Jilotzingo = Jilotzingo
Tlapanaloya = Tlapanaloya
Tultitan = Tultitan
Ecatepec = Ecatepec
Coatepec = Coatepec
Chalchiuites = Chalchiuites
Chiauhita = Chiauhita
Chapultepec = Chapultepec
Itzapalapa = Itzapalapa
Ayotzinco = Ayotzinco
Iztapam = Iztapam
Aztecs = Azteca
Earn [amount]% of killed [mapUnitFilter] unit's [costOrStrength] as [plunderableStat] = Ottieni [plunderableStat] pari al [amount]% della [costOrStrength] di ogni unità [mapUnitFilter] uccisa.

Pachacuti = Pachacuti
Resistance is futile! You cannot hope to stand against the mighty Incan empire. If you will not surrender immediately, then prepare for war! = La resistenza è inutile. Non puoi sperare di ergerti contro il potente impero inca. Se non ti arrendi immediatamente, allora preparati a combattere!
Declare war on me?!? You can't, because I declare war on you first! = Mi stai dichiarando guerra? Non puoi, perché sono IO che dichiaro guerra a TE!
How did you darken the sun? I ruled with diligence and mercy—see that you do so as well. = Non può essere... Io sono stato sconfitto? La mia sagacia, la mia potenza... tutto è andato in rovina per causa tua? Qualcuno mi deve una spiegazione! È chiaro che sono stato tradito!
How are you? You stand before Pachacuti Inca Yupanqui. = Salve, straniero! Io sono Pachacuti, sovrano degli ineguagliabili Inca, il popolo più forte, bello e nobile che abbia mai vissuto su questa terra. Se possiamo aiutarti in qualche modo, non hai che da chiedere.
The Incan people offer this fair trade. = Il popolo inca ti offre questo affare giusto e leale.
How are you doing? = Come va?
What do you want now? = Cosa vuoi da noi?
Great Andean Road =  Grande strada delle Ande
Oh ye who remakes the world, your loyal subjects greet you, King Pachacuti Sapa Inca, ruler of Tawantinsuyu and the Inca people! From the beginnings in the small state of Cusco, the Incans displayed their potential for greatness, marching to war against their many enemies, crushing their armies into dust and carving for themselves a mighty empire stretching from Ecuador to Chile. Indeed, they built the greatest empire ever seen in pre-Columbian America. More than mere soldiers, your people were great builders and artists as well, and the remnants of their works still awe and inspire the world today. = O tu che ricrei il mondo, i tuoi fedeli sudditi ti salutano, re Pachacuti! Tu sei a capo del popolo inca. Partendo dal minuscolo stato di Cusco, gli Inca dimostrarono di possedere il potenziale di una grande nazione, marciando in guerra contro i loro numerosi nemici, annientandone gli eserciti e creando un impero esteso dall'Ecuador al Cile... invero, il più grande impero pre-colombiano d'America. Più che meri soldati, gli Inca furono anche grandi costruttori e artisti: quanto è rimasto delle loro opere stupisce e ispira ancora oggi.
Oh King Pachacuti, truly are you called 'Earth Shaker'! Will you once again call upon the ground itself to a fight at your side? Your armies await your signal. Will you restore the glory of your empire? Can you build a civilization that will stand the test of time? = O re Pachacuti, a ragione sei chiamato 'colui che scuote la terra'! Rievocherai il suolo affinché combatta nuovamente al tuo fianco? Le tue armate attendono un tuo segnale. Ripristinerai la gloria del tuo impero? Riuscirai a plasmare una civiltà in grado di superare la prova del tempo?
Cuzco = Cuzco
Tiwanaku = Tiwanaku
Machu = Machu
Ollantaytambo = Ollantaytambo
Corihuayrachina = Corihuayrachina
Huamanga = Huamanga
Rumicucho = Rumicucho
Vilcabamba = Vilcabamba
Vitcos = Vitcos
Andahuaylas = Andahuaylas
Ica = Ica
Arequipa = Arequipa
Nasca = Nasca
Atico = Atico
Juli = Juli
Chuito = Chuito
Chuquiapo = Chuquiapo
Huanuco Pampa = Huanuco Pampa
Tamboccocha = Tamboccocha
Huaras = Huaras
Riobamba = Riobamba
Caxamalca = Caxamalca
Sausa = Sausa
Tambo Colorado = Tambo Colorado
Huaca = Huaca
Tumbes = Tumbes
Chan Chan = Chan Chan
Sipan = Sipan
Pachacamac = Pachacamac
Llactapata = Llactapata
Pisac = Pisac
Kuelap = Kuelap
Pajaten = Pajaten
Chucuito = Chucuito
Choquequirao = Choquequirao
Inca = Inca
Units ignore terrain costs when moving into any tile with Hills = Nessun costo di movimento sulle Colline
[amount]% maintenance on road & railroads = [amount]% costi di mantenimento su strade e ferrovie
No Maintenance costs for improvements in [tileFilter] tiles = Nessun costo di mantenimento sui miglioramenti su [tileFilter]

Harald Bluetooth = Harald Dente Blu
If I am to be honest, I tire of those pointless charades. Why don't we settle our disputes on the field of battle, like true men? Perhaps the skalds will sing of your valor... or mine! = A essere sincero, mi sono stancato di queste inutili pagliacciate. Perché non risolviamo le nostre dispute sul campo di battaglia come fanno i veri uomini? Forse gli skalds canteranno canzoni sul tuo valore... o sul mio.
Ahahah! You seem to show some skills of a true Viking! Too bad that I'll probably kill you! = Ahahah! Sembri mostrare delle abilità di un vero vichingo! Quasi mi dispiace distruggere uno come te!
Loki must have stood by you, for a common man alone could not have defeated me... Oh well! I will join the einherjar in Valhalla and feast, while you toil away here. = Loki deve averti aiutato, perché un seplice uomo non avrebbe mai potuto sconfiggermi. Ad ogni modo, il tempo del Ragnarok è finito. Goditi il tempo che ti resta da vivere. Io attenderò il tuo arrivo ad Asgard.
Harald Bluetooth bids you welcome to his lands, a Viking unlike any the seas and lands have ever known! Hah, are you afraid? = Oh, che bello, un nuovo sfidante! Harald Dente Blu ti dà il benvenuto nelle sue terre. Uhm... con quale storia valorosa ti tratterrò oggi?
This is a fine deal! Even a drunk beggar would agree! = Accetta questo affare! Lo farebbe anche un vagabondo ubriacone!
Hail to you. = Salute
Viking Fury =  Furia vichinga
Honor and glory be yours, Harald Bluetooth Gormsson, mighty heir of King Gorm of the Old and Thyra Dannebod. Not only were you victorious on the battlefield against the armies of Norway, you also completed massive construction project across the land - numerous Ring Fortresses to protect the populace from invasion and internal strife. You successfully drove off waves of German settlers in 983 AD and sheltered your kingdom from unwanted foreign influence. = A te l'onore e la gloria, Harold Gormsson Dente Blu, potente erede di re Gorm il Vecchio e di Thyra Dannebod. Tu hai sconfitto sul campo gli eserciti della Norvegia e hai completato la costruzione di enormi e numerose fortezze circolari in tutte le tue terre per proteggere il tuo popolo dalle invasioni e dalle tensioni interne. Nel 983 d.C. respingesti con successo diverse ondate di invasori della Germania, chiudendo i confini del tuo regno a ogni influenza esterna.
Stalwart Viking, the time for greatness is upon you once more. You are called to rise up and lead your people to renewed power and triumph! Will you make the world shudder once more at the very thought of your great armies of Northsmen? Will you let the Viking battle cry ring out across the crashing waves? Will you build a civilization to stand the test of time? = Gagliardo vichingo, il tempo della grandezza sta ritornando. Sei chiamato a sollevare il tuo popolo e a guidarlo ancora verso il potere e il trionfo! Il mondo tornerà a tremare al solo pensiero delle scorribande degli Uomini del Nord? Il grido di battaglia dei vichinghi riecheggerà ancora una volta tra i marosi? Riuscirai a plasmare una civiltà in grado di superare la prova del tempo?
Copenhagen = Copenhagen
Aarhus = Aarhus
Kaupang = Kaupang
Ribe = Ribe
Viborg = Viborg
Tunsberg = Tunsberg
Roskilde = Roskilde
Hedeby = Hedeby
Oslo = Oslo
Jelling = Jelling
Truso = Truso
Bergen = Bergen
Faeroerne = Faeroerne
Reykjavik = Reykjavik
Trondheim = Trondheim
Godthab = Godthab
Helluland = Helluland
Lillehammer = Lillehammer
Markland = Markland
Elsinore = Elsinore
Sarpsborg = Sarpsborg
Odense = Odense
Aalborg = Aalborg
Stavanger = Stavanger
Vorbasse = Vorbasse
Schleswig = Schleswig
Kristiansand = Kristiansand
Halogaland = Halogaland
Randers = Randers
Fredrikstad = Fredrikstad
Kolding = Kolding
Horsens = Horsens
Tromsoe = Tromsoe
Vejle = Vejle
Koge = Koge
Sandnes = Sandnes
Holstebro = Holstebro
Slagelse = Slagelse
Drammen = Drammen
Hillerod = Hillerod
Sonderborg = Sonderborg
Skien = Skien
Svendborg = Svendborg
Holbaek = Holbaek
Hjorring = Hjorring
Fladstrand = Fladstrand
Haderslev = Haderslev
Ringsted = Ringsted
Skrive = Skrive
Denmark = Danimarca
Units pay only 1 movement point to disembark = Le unità spendono un solo punto movimento per sbarcare
No movement cost to pillage = Nessun costo di movimento per il saccheggio

You leave us no choice. War it must be. = Non ci lasci altra scelta. Guerra sia.
Very well, this shall not be forgotten. = Benissimo, questo non lo dimenticheremo.
I guess you weren't here for the sprouts after all... = Mi sa che non ti sono mai piaciuti i nostri broccoletti, dopo tutto...
Brussels = Bruxelles

And so the flower of Florence falls to barbaric hands... = Sicchè, il giglio di Firenze cade nelle mani dei barbari...
Florence = Firenze

So this is how it feels to die... = Dunque è così che ci si sente a morire...
Hanoi = Hanoi

Unacceptable! = Tavolta un guerriero valoroso deve ingoiare il proprio orgoglio e accettare la sconfitta...

Today, the Malay people obey you, but do not think this is over... = Oggi il popolo malese ti obbedisce, ma non credere che non risorgeremo...
Kuala Lumpur = Kuala Lumpur

Perhaps now we will find peace in death... = Forse adesso troveremo la pace nella morte...
Lhasa = Lhasa

You fiend! History shall remember this! = Mostro! La storia ricorderà questo giorno!
Milan = Milano

We were too weak to protect ourselves... = Siamo stati troppo deboli per proteggersi...
Quebec City = Quebec City

I have failed. May you, at least, know compassion towards our people. = Ho fallito. Possa tu, almeno, mostrare compassione per la nostra gente.
Cape Town = Città del Capo

The day of judgement has come to us. But rest assured, the same will go for you! = Il giorno del giudizio è giunto su di noi. Ma stà pur sicuro che lo stesso accadrà con te!
Helsinki = Helsinki

Ah, Gods! Why have you forsaken us? = La mia gente comporrà un mito sulla tua vittoria. Forse un giorno capiremo perché gli dei ci hanno abbandonati.
Manila = Manila

Congratulations, conqueror. This tribe serves you now. = Congratulazioni, conquistatore. Ora questa tribù è tua suddita.
Mogadishu = Mogadiscio

I have to do this, for the sake of progress if nothing else. You must be opposed! = Devo per forza compiere questo atto, anche solo per il bene del progresso.
You can see how fruitless this will be for you... right? = Lo vedi come questo non ti porterà nulla di buono... vero?
May God grant me these last wishes - peace and prosperity for Brazil. = Possa Dio esaudire il mio ultimo desiderio... pace e prosperità per il Brasile.
Rio de Janeiro = Rio de Janeiro

After thorough deliberation, Australia finds itself at a crossroads. Prepare yourself, for war is upon us. = Dopo tanta deliberazione, l'Australia si trova a un crocevia. Preparatevi, perché la guerra incombe su di noi.
We will mobilize every means of resistance to stop this transgression against our nation! = Mobiliteremo ogni mezzo di resistenza per fermare questa trasgressione contro la nostra nazione!
The principles for which we have fought will survive longer than any nation you could ever build. = I principi per i quali abbiamo combattuto sopravviveranno più di qualunque nazione che mai costruirai.
Sydney = Sydney

I will enjoy hearing your last breath as you witness the destruction of your realm! = Godrò nel sentire il tuo ultimo fiato mentre assisti alla distruzione del tuo regno!
Why do we fight? Because Inanna demands it. Now, witness the power of the Sumerians! = Perché combattiamo? Perché Inanna lo vuole! Ora assisti al potere di Sumer!
What treachery has struck us? No, what evil? = Quale inganno ci ha colpito? No, quale male?
Ur = Ur

In responding to the unstinting malignancy that has heretofore defined your relationship with Canada, we can have no recourse but war! = In risposta alla vostra inarrestabile malignità che ha invero definito i tuoi rapporti con il Canada, non abbiamo alcun ricorso che la guerra!
As we can reach no peaceful resolution with you, Canada must turn, with reluctance, to war. = Poiché non possiamo raggiungere alcun accordo pacifico con voi, il Canada ricorrerà, con riluttanza, alla guerra.
I regret not defending my country to the last, although it was not of use. = Non rimpiango di aver difeso il mio paese fino all'ultimo respiro, anche se è stato inutile.
Vancouver = Vancouver

You have revealed your purposes a bit too early, my friend... = Avete svelato i vostri propositi un po' troppo presto, amico mio...
A wrong calculation, on my part. = Un calcolo sbagliato, da parte mia.
Venice = Venezia

They will write songs of this.... pray that they shall be in your favor. = Saranno scritte canzoni a riguardo.... prega che canteranno in tuo favore.
Antwerp = Anversa

How barbaric. Those who live by the sword shall perish by the sword. = Quante barbarie... Chi di spada ferisce, di spada perisce.
Genoa = Genova

We... defeated? No... we had so much work to do! = No... avevamo così tante cosa da fare, ancora tanto da scoprire...
Kathmandu = Kathmandu

Perhaps, in another world, we could have been friends... = Magari, in un altro mondo, saremmo stati amici...
Singapore = Singapore

We never fully trusted you from the start. = Bene abbiamo fatto a diffidare di te fin dall'inizio.
Tyre = Tiro

May the Heavens forgive you for inflicting this humiliation to our people. = Possa il cielo perdonarti per questo sfregio che hai inflitto al nostro popolo.
Zanzibar = Zanzibar

How could we fall to the likes of you?! = Quale è stato il tuo segreto per sconfiggerci?!
Almaty = Almaty

Let's have a nice little War, shall we? = Perché non facciamo una piccola guerra? Così, giusto per divertirci?
If you need your nose bloodied, we'll happily serve. = Se vuoi un naso rotto, basta chiederlo: noi te lo daremo volentieri.
The serbian guerilla will never stop haunting you! = Bravo... ma la guerriglia serba non smetterà mai di perseguitarti.
Belgrade = Belgrado

War lingers in our hearts. Why carry on with a false peace? = Non ci lasci altra scelta. Guerra sia.
You gormless radger! You'll dine on your own teeth before you set foot in Ireland! = Verme insolente! Divorerai i tuoi stessi denti prima di mettere piede in Irlanda!
A lonely wind blows through the highlands today. A dirge for Ireland. Can you hear it? = Un vento solitario soffia oggi sulle highlands. Una nenia funebre per l'Irlanda. La senti?
Dublin = Dublino
Will not be chosen for new games = Non verrà scelto per le nuove partite

You shall stain this land no longer with your vileness! To arms, my countrymen - we ride to war! = Non macchierai più questo suolo con le tue viltà! Alle armi, miei compagni... si va in guerra!
Traitorous man! The Celtic peoples will not stand for such wanton abuse and slander - I shall have your head! = Essere spregevole! I Celti non sopporteranno più i tuoi volubili abusi! Avremo la tua testa!
Vile ruler, know that you 'won' this war in name only! = Sovrano ripugnante... sappi che hai 'vinto' questa guerra solo nel nome!
Edinburgh = Edimburgo

Do you really think you can walk over us so easily? I will not let it happen. Not to Kongo - not to my people! = Credi davvero di poter calpestarci così facilmente? Non permetterò che accada. Non a Kongo - non al mio popolo!
We are no strangers to war. You have strayed from the right path, and now we will correct it. = Non siamo estranei alla guerra. Ti sei allontanato dalla retta via, e noi ti correggeremo.
You are nothing but a glorified barbarian. Cruel, and ruthless. = Non sei altro che un barbaro glorificato. Crudele e spietato.
M'Banza-Kongo = M'Banza-Kongo

What a fine battle! Sidon is willing to serve you! = Che bella battaglia! Sidone accetta di servirti!
Sidon = Sidone

We don't like your face. To arms! = Io e il mio popolo ci siamo stancati della tua sporca faccia! Alle armi!
You will see you have just bitten off more than you can chew. = Ti faremo vedere come hai morso più di quanto puoi masticare!
This ship may sink, but our spirits will linger. = Questa nave è ormai affondata, ma i nostri spiriti sono ancora alti, e lo saranno per molto tempo...
Valletta = La Valletta

Can only heal by pillaging = Guarisce solo tramite il saccheggio


#################### Lines from Policies from Civ V - Vanilla ####################

Aristocracy = Aristocrazia
Legalism = Legalismo
Provides the cheapest [stat] building in your first [amount] cities for free = Le tue prime [amount] città ricevono un edificio gratuito [stat]
Oligarchy = Oligarchia
Units in cities cost no Maintenance = Nessun mantenimento per le unità nelle Città
[amount]% Strength for cities = [amount]% Forza per le Città
Landed Elite = Nobiltà terriera
[amount]% growth [cityFilter] = [amount]% crescita [cityFilter]
Monarchy = Monarchia
Tradition Complete = Tradizionalismo Completo

Collective Rule = Governo collettivo
Citizenship = Cittadinanza
Republic = Repubblica
Representation = Rappresentanza
Each city founded increases culture cost of policies [amount]% less than normal = Ogni città fondata incrementa il costo delle Politiche il [amount]% in meno del normale
Meritocracy = Meritocrazia
Liberty Complete = Libertà Completa
Free Great Person = Ottieni un Grande Personaggio gratuito

Warrior Code = Codice guerriero
Discipline = Disciplina
Military Tradition = Tradizione militare
[amount]% XP gained from combat = [amount] XP dal combattimento
Military Caste = Casta Militare
Professional Army = Esercito professionale
Honor Complete = Onore Completo

Organized Religion = Religione Organizzata
Mandate Of Heaven = Mandato del Cielo
[amount]% of excess happiness converted to [stat] = Il [amount]% di felicità in eccesso si converte in [stat]
Theocracy = Teocrazia
[amount]% [stat] from every [tileFilter/specialist/buildingName] = [amount]% [stat] da ogni [tileFilter/specialist/buildingName]
Reformation = Riforma
Free Religion = Tolleranza Religiosa
Piety Complete = Devozione Completa

Philantropy = Filantropia
Gifts of Gold to City-States generate [amount]% more Influence = +[amount]% Influenza dai doni in Oro alle Città-Stato
Aesthetics = Estetica
Resting point for Influence with City-States is increased by [amount] = Il punto standard per l'Influenza con le Città-Stato aumenta di [amount]
Scholasticism = Scolasticismo
Allied City-States provide [stat] equal to [amount]% of what they produce for themselves = Le Città-Stato alleate concedono [stat] pari al [amount]% di quanto producano da sole
Cultural Diplomacy = Diplomazia culturale
[amount]% resources gifted by City-States = [amount]% risorse donate dalle Città-stato
[amount]% Happiness from luxury resources gifted by City-States = [amount]% Felicità dalle risorse di lusso donate dalle Città-stato
Educated Elite = Educazione d'Elite
Allied City-States will occasionally gift Great People = Le Città-Stato alleate ti concederanno occasionalmente dei Grandi Personaggi
Patronage Complete = Mecenatismo completo
Influence of all other civilizations with all city-states degrades [amount]% faster = L'Influenza di tutte le altre civiltà con le Città-Stato cala il [amount]% più in fretta
Triggers the following global alert: [param] = Attiva l'allarme globale [param]

Naval Tradition = Tradizione navale
Trade Unions = File di carri
Merchant Navy = Flotta mercantile
Mercantilism = Mercantilismo
Protectionism = Protezionismo
[amount] Happiness from each type of luxury resource = [amount] Felicità per ogni tipo di risorsa di lusso
Commerce Complete = Commercio Completo

Secularism = Secolarismo
Humanism = Umanesimo
Free Thought = Libertà di pensiero
Sovereignty = Sovranità
[amount]% [stat] = [amount]% [stat]
Scientific Revolution = Rivoluzione Scientifica
[amount] Free Technologies = [amount] Tecnologie gratuite
Rationalism Complete = Razionalismo Completo
[stats] from all [buildingFilter] buildings = [stats] per ogni edificio tipo [buildingFilter]

Constitution = Costituzione
Universal Suffrage = Suffragio Universale
Civil Society = Società civile
[amount]% Food consumption by specialists [cityFilter] = [amount]% consumo di cibo dagli specialisti [cityFilter]
Free Speech = Libertà di parola
[amount] units cost no maintenance = Nessuna manutenzione per [amount] unità
Democracy = Democrazia
[amount]% unhappiness from specialists [cityFilter] = [amount]% infelicità dagli specialisti [cityFilter]
Freedom Complete = Uguaglianza Completa
[amount]% Yield from every [tileFilter] = [amount]% resa per ogni [tileFilter]

Populism = Populismo
Militarism = Militarismo
[stat] cost of purchasing [baseUnitFilter] units [amount]% = [amount]% costi in [stat] nell'acquisto di unità [baseUnitFilter] 
Fascism = Fascismo
Quantity of strategic resources produced by the empire +[amount]% = +[amount]% quantità di risorse strategiche prodotte dall'impero
Police State = Stato di polizia
Total War = Guerra Totale
Autocracy Complete = Autocrazia Completa

United Front = Fronte unito
Militaristic City-States grant units [amount] times as fast when you are at war with a common nation = Le Città-Stato militaristiche ti donano unità [amount] volte più in fretta se siete in guerra con un nemico comune
Planned Economy = Economia pianificata
Nationalism = Nazionalismo
Socialism = Socialismo
[amount]% maintenance cost for buildings [cityFilter] = [amount]% costi di mantenimento per gli edifici [cityFilter]
Communism = Comunismo
Order Complete = Ordine completo


#################### Lines from Quests from Civ V - Vanilla ####################

Route = Itinerario
Build a road to connect your capital to our city. = Gradiremmo che tu costruissi una strada che colleghi la nostra città alla tua capitale.

Clear Barbarian Camp = Ripulisci accampamento barbaro
We feel threatened by a Barbarian Camp near our city. Please take care of it. = Un gruppo di barbari ha costruito un accampamento vicino a noi. Ti preghiamo, occupatene tu.

Connect Resource = Collega risorsa
In order to make our civilizations stronger, connect [param] to your trade network. = Ti chiediamo di collegare la nostra risorsa di [param] alla tua rete commerciale. In questo modo, i nostri legami e i nostri commerci diverranno più forti.

Construct Wonder = Costruisci Meraviglia
We recommend you to start building [param] to show the whole world your civilization strength. = Se riuscissi a costruire la Meraviglia Mondiale chiamata [param], ci mostreresti la tua magnificenza.

Acquire Great Person = Ottieni Grande Personaggio
Great People can change the course of a Civilization! You will be rewarded for acquiring a new [param]. = I Grandi Personaggi possono cambiare la storia di una civiltà! Sarebbe grandioso se riuscissi a trovare un [param].

Conquer City State = Conquista Città-Stato
It's time to erase the City-State of [param] from the map. You will be greatly rewarded for conquering them! = Abbiamo un conto in sospeso con la Città-Stato di [param]. Se riesci a cancellarla dalla mappa, ti ricompenseremo lautamente.

Find Player = Trova giocatore
You have yet to discover where [param] set up their cities. You will be rewarded for finding their territories. = Abbiamo udito di un popolo che si fa chiamare [param]. Trova i suoi territori e noi ti ricompenseremo.

Find Natural Wonder = Trova Meraviglia Naturale
Send your best explorers on a quest to discover Natural Wonders. Nobody knows the location of [param] yet. = Nessuno di noi è mai riuscito a trovare [param]. Ti preghiamo di mandare i tuoi migliori esploratori a scoprire questa Meraviglia naturale.

Give Gold = Elargisci Oro
We are suffering great poverty after being robbed by [param], and unless we receive a sum of Gold, it's only a matter of time before we collapse. = La nostra gente soffre la povertà a seguito di uno sgarro per mano di [param], e se non riceviamo una somma d'Oro al più presto, il nostro governo crollerà.

Pledge to Protect = Impegnati a proteggere
We need your protection to stop the aggressions of [param]. By signing a Pledge of Protection, you'll confirm the bond that ties us. = Essendo preoccupati dalle aggressioni di [param], abbiamo bisogno di un protettore. Se riesci a impegnarti a proteggerci, confermerai il legame che ci unisce.

Contest Culture = Gara di Cultura
The civilization with the largest Culture growth will gain a reward. = Questa Città-stato è alla ricerca della cultura più forte e influente. La civiltà che accumulerà più Cultura verrà ricompensata.

Contest Faith = Gara di Fede
The civilization with the largest Faith growth will gain a reward. = Questa Città-stato è alla ricerca della Fede più potente e dei sacerdoti più influenti. La civiltà che accumulerà più Fede verrà ricompensata.

Contest Technologies = Gara tecnologica
The civilization with the largest number of new Technologies researched will gain a reward. = Una Città-stato ha indetto una fiera tecnologica! La civiltà che scoprirà il maggior numero di tecnologie verrà ricompensata.

Invest = Investimento
Our people are rejoicing thanks to a tourism boom. For a certain amount of time, any Gold donation will yield [amount]% extra Influence. = Il nostro popolo gioisce a causa di un boom turistico. Per un certo lasso di tempo, le donazioni in Oro frutteranno il [amount]% in più di Influenza.

Bully City State = Minaccia Città-Stato
We are tired of the pretensions of [param]. If someone were to put them in their place by Demanding Tribute from them, they would be rewarded. = Le pretese di [param] ci hanno sfiancato. Se qualcuno desse a quella Città-Stato una lezione in forma di richiesta di tributo, noi li ricompenseremmo.

Denounce Civilization = Denuncia Civiltà
We have been forced to pay tribute to [param]! We need you to tell the world of their ill deeds. = Siamo stati costretti a pagre un tributo a [param]! Ti prego, svela al mondo la sua arroganza e denuncia il suo popolo!

We have heard the tenets of [param] and are most curious. Will you send missionaries to teach us about your religion? = Gli insegnamenti della religione chiamata [param] ci hanno molto incuriosito. Perché non ci mandi dei missionari per insegnarci la tua fede?


#################### Lines from Ruins from Civ V - Vanilla ####################

We have discovered cultural artifacts in the ruins! (+20 culture) = Abbiamo scoperto artefattu di una civiltà dimenticata! (+20 cultura)
discover cultural artifacts = artefatti di una civiltà dimenticata che concedono Cultura

squatters willing to work for you = sopravvissuti che desiderano lavorare per te

squatters wishing to settle under your rule = sopravvissuti in cerca di un luogo dove vivere

An ancient tribe trained us in their ways of combat! = Un'antica tribù ci ha addestrati nelle arti della guerra!
your exploring unit receives training = punti esperienza per l'unità esploratrice

We have found survivors in the ruins! Population added to [param]. = Abbiamo trovato dei superstiti, che si sono aggiunti a [param]!
survivors (adds population to a city) = superstiti che si aggiungono alla popolazione di una città

We have found a stash of [param] Gold in the ruins! = Abbiamo trovato un tesoro di [param] Oro!
a stash of gold = una manciata d'oro

discover a lost technology = i segreti di una tecnologia perduta

Our unit finds advanced weaponry hidden in the ruins! = Abbiamo trovato delle potenti armi, che ci hanno resi più forti!
advanced weaponry for your explorer = armi avanzate per il tuo esploratore

You find evidence of Barbarian activity. Nearby Barbarian camps are revealed! = Abbiamo scoperto alcuni accampamento dei barbari nelle vicinanze!
reveal nearby Barbarian camps = la posizione di almeno un accampamento barbarico

find a crudely-drawn map = una mappa rozzamente intagliata


#################### Lines from Specialists from Civ V - Vanilla ####################

Scientist = Scienziato

Merchant = Mercante

Artist = Artista

Engineer = Ingegnere


#################### Lines from Techs from Civ V - Vanilla ####################

'Where tillage begins, other arts follow. The farmers therefore are the founders of human civilization.' - Daniel Webster = 'Dove arriva la coltivazione, seguono le altre arti. I contadini sono quindi i fondatori della civiltà umana.' - Daniel Webster
Agriculture = Agricoltura
Starting tech = Tecnologia iniziale

'Shall the clay say to him that fashioneth it, what makest thou?' - Bible Isaiah 45:9 = 'L'argilla dirà forse a colui che le dà forma: 'Che fai'?' - La Bibbia, Isaia, 45:9
Pottery = Ceramica
'Thou shalt not muzzle the ox when he treadeth out the corn.' - Bible Deuteronomy 25:4 = 'Non mettere la musoliera al bue mentre sta trebbiando.' - Deuteronomio, 25:4
Animal Husbandry = Allevamento di animali
'The haft of the arrow has been feathered with one of the eagle's own plumes, we often give our enemies the means of our own destruction' - Aesop = 'La freccia è piumata con le penne dell'aquila. Così, spesso diamo ai nemici i mezzi per la nostra stessa distruzione.' - Esopo
Archery = Tiro con l'arco
'The meek shall inherit the Earth, but not its mineral rights.' - J. Paul Getty = 'Gli umili erediteranno la terra, ma non i suoi diritti minerari.' - J. Paul Getty
Mining = Estrazione mineraria

'He who commands the sea has command of everything.' - Themistocles = 'Chi ha il dominio del mare ha il dominio di tutto.' - Temistocle
Sailing = Vela
'So teach us to number our days, so that we may apply our hearts unto wisdom.' - Bible Psalms 90:12 = 'Insegnaci a contare i nostri giorni e giungeremo alla sapienza del cuore.' - Salmi, 90:12
Calendar = Calendario
'He who destroys a good book kills reason itself.' - John Milton = 'Chi distrugge un buon libro uccide la ragione stessa.' - John Milton
Writing = Scrittura
Enables Open Borders agreements = Consente accordi su Diritti di Passaggio
'Even brute beasts and wandering birds do not fall into the same traps or nets twice.' - Saint Jerome = 'Persino le ferali bestie e gli uccelli vagabondi non cadono due volte nelle stesse trappole.' - San Girolamo
Trapping = Trappole per animali
'Wisdom and virtue are like the two wheels of a cart.' - Japanese proverb = 'La saggezza e la virtù sono come le due ruote di un carretto.' - Proverbio giapponese
The Wheel = Ruota
'How happy are those whose walls already rise!' - Virgil = 'Lieti coloro le cui mura già si ergono!' - Virgilio
Masonry = Muratura
'Here Hector entered, with a spear eleven cubits long in his hand; the bronze point gleamed in front of him, and was fastened to the shaft of the spear by a ring of gold.' - Homer = 'Ed ecco che entrò Ettore, impugnando una lancia lunga undici cubiti; la punta di bronzo brillava davanti a lui ed era fissata all'asta con un anello d'oro.' - Omero
Bronze Working = Lavorazione del bronzo

'He made an instrument to know if the moon shine at full or no.' - Samuel Butler = 'Costruì uno strumento per sapere se la luna brilla in pieno oppure no.' - Samuel Butler
Optics = Ottica
'There is only one good, knowledge, and one evil, ignorance.' - Socrates = 'C'è un solo bene, la conoscenza, e un solo male, l'ignoranza.' - Socrate
Philosophy = Filosofia
Enables Research agreements = Consente di stabilire Accordi di Ricerca
'A Horse! A Horse! My kingdom for a horse!' - Shakespeare (Richard III) = 'Un cavallo! Un cavallo! Il mio regno per un cavallo!' - William Shakespeare (Riccardo III)
Horseback Riding = Equitazione
'Mathematics is the gate and key to the sciences.' - Roger Bacon = 'La matematica è la porta e la chiave delle scienze.' - Ruggero Bacone
Mathematics = Matematica
'Three things are to be looked to in a building: that it stands on the right spot; that it be securely founded; that it be successfully executed.' - Johann Wolfgang von Goethe = 'Di un edificio bisogna guardare tre cose: che sia collocato nel posto giusto; che abbia fondamenta solide; che la costruzione sia eseguita con perizia.' - Johann Wolfgang von Goethe
Construction = Costruzione
'Do not wait to strike til the iron is hot, but make it hot by striking.' - William Butler Yeats = 'Non aspettate che il ferro sia caldo prima di batterlo; rendetelo caldo con i vostri colpi.' - William Butler Yeats
Iron Working = Lavorazione del ferro

'Three things are necessary for the salvation of man: to know what he ought to believe; to know what he ought to desire; and to know what he ought to do' - St. Thomas Aquinas = 'Tre cose sono necessarie per la salvezza dell'uomo: sapere in cosa deve credere; sapere che cosa deve desiderare; sapere cosa deve fare.' - San Tommaso d'Aquino
Theology = Teologia
'The only thing that saves us from the bureaucracy is its inefficiency' - Eugene McCarthy = 'L'unica cosa che ci salva dalla burocrazia è la sua inefficienza.' - Eugene McCarthy
Civil Service = Pubblica amministrazione
'Better is bread with a happy heart than wealth with vexation.' - Amenemope = 'Meglio il pane con un cuore felice, che la ricchezza con l'afflizione.' - Amenemope
Currency = Valuta
Enables conversion of city production to gold = Consente di convertire la Produzione nelle città in Oro
'Instrumental or mechanical science is the noblest and, above all others, the most useful.' - Leonardo da Vinci = 'La scienza degli strumenti e della meccanica è la più nobile di tutte, e soprattutto la più utile.' - Leonardo da Vinci
Engineering = Ingegneria
Roads connect tiles across rivers = Le strade diventano ponti sui fiumi
'When pieces of bronze or gold or iron break, the metal-smith welds them together again in the fire, and the bond is established.' - Sri Guru Granth Sahib = 'Quando pezzi di bronzo o d'oro o di ferro si rompono, il fabbro li rinsalda ancora con il fuoco e il legame è ristabilito.' - Sri Guru Granth Sahib
Metal Casting = Fusione del metallo

'I find the great thing in this world is not so much where we stand, as in what direction we are moving.' - Oliver Wendell Holmes = 'Trovo che la cosa grandiosa di questo mondo non sia tanto dove siamo, ma verso dove stiamo andando.' - Oliver Wendell Holmes
Compass = Bussola
'Education is the best provision for old age.' - Aristotle = 'L'educazione è la migliore previdenza per la vecchiaia.' - Aristotele
Education = Educazione
Enables conversion of city production to science = Consente di convertire la Produzione nelle città in Scienza
'Whoso pulleth out this sword of this stone and anvil, is rightwise king born of all England.' - Malory = 'Chi estrae questa spada dall'incudine e dalla roccia è per diritto nato re di tutta l'Inghilterra.' - Malory
Chivalry = Codice cavalleresco
'The press is the best instrument for enlightening the mind of man, and improving him as a rational, moral and social being.' - Thomas Jefferson = 'La stampa è il migliore strumento per illuminare la mente dell'uomo e migliorarlo come essere razionale, morale e sociale.' - Thomas Jefferson
Machinery = Meccanica
Improves movement speed on roads = Migliora la velocità di movimento sulle strade
'Measure what is measurable, and make measurable what is not so.' - Galileo Galilei = 'Misura ciò che è misurabile, e rendi misurabile ciò che non lo è.' - Galileo Galilei
Physics = Fisica
'John Henry said to his Captain, / 'A man ain't nothin' but a man, / And before I'll let your steam drill beat me down, / I'll die with the hammer in my hand.'' - Anonymous: The Ballad of John Henry, the Steel-Drivin' Man = 'John Henry disse al cuo Capitano, 'Un uomo non è che un uomo, e prima che la tua perforatrice a vapore mi batta, morirò col martello in mano.' - Anonimo: La ballata di John Henry, l'uomo che batte l'acciaio
Steel = Acciaio

'Joyfully to the breeze royal Odysseus spread his sail, and with his rudder skillfully he steered.' - Homer = 'Gioiosamente il re Odisseo aprì la vela alla brezza e abilmente manovrò il remo.' - Omero
Astronomy = Astronomia
'Their rising all at once was as the sound of thunder heard remote' - Milton = 'Quando si levarono tutti insieme, il suono fu come un tuono che rimbomba lontano.' - Milton
Acoustics = Acustica
'Happiness: a good bank account, a good cook and a good digestion' - Jean Jacques Rousseau = 'La felicità è un buon conto in banca, una buona cuoca e una buona digestione.' - Jean-Jacques Rousseau
Banking = Sistema bancario
'It is a newspaper's duty to print the news and raise hell.' - The Chicago Times = 'Il dovere di un giornale è pubblicare le notizie e scatenare polveroni.' - The Chicago Times
Printing Press = Tipografia
'The day when two army corps can annihilate each other in one second, all civilized nations, it is to be hoped, will recoil from war and discharge their troops.' - Alfred Nobel = 'Il giorno in cui due eserciti potranno distruggersi l'un l'altro in un solo secondo, si può sperare che tutte le nazioni civilizzate rifuggiranno la guerra e scioglieranno le loro truppe.' - Alfred Nobel
Gunpowder = Polvere da sparo

'The winds and the waves are always on the side of the ablest navigators.' - Edward Gibbon = 'I venti e le onde sono sempre dalla parte dei navigatori più abili.' - Edward Gibbon
Navigation = Navigazione
'Compound interest is the most powerful force in the universe.' - Albert Einstein = 'L'interesse composto è la forza più potente dell'universo.' - Albert Einstein
Economics = Economia
'Wherever we look, the work of the chemist has raised the level of our civilization and has increased the productive capacity of the nation.' - Calvin Coolidge = 'Dovunque voltiamo gli occhi, il lavoro del chimico ha alzato il livello della nostra civiltà e incrementato la capacità produttiva della nazione.' - Calvin Coolidge
Chemistry = Chimica
'There never was a good knife made of bad steel.' - Benjamin Franklin = 'Non c'è mai stato un buon coltello fatto di cattivo acciaio.' - Bejamin Franklin
Metallurgy = Metallurgia

'Those who cannot remember the past are condemned to repeat it.' - George Santayana = 'Chi non ricorda il passato è condannato a riviverlo.' - George Santayana
Archaeology = Archeologia
'Every great advance in science has issued from a new audacity of imagination.' - John Dewey = 'Ogni grande progresso della scienza è scaturito da una nuova audacia dell'immaginazione.' - John Dewey
Scientific Theory = Teoria scientifica
'Wars may be fought with weapons, but they are won by men. It is the spirit of the men who follow and of the man who leads that gains the victory.' - George S. Patton = 'Le guerre possono anche essere combattute con le armi, ma sono vinte dagli uomini. È lo spirito degli uomini che seguono e dell'uomo che conduce che porta alla vittoria.' - George S. Patton
Military Science = Scienza militare
'The nation that destroys its soil destroys itself.' - Franklin Delano Roosevelt = 'La nazione che distrugge il suo suolo distrugge se stessa.' - Franklin Delano Roosevelt
Fertilizer = Fertilizzanti
'It is well that war is so terrible, or we should grow too fond of it.' - Robert E. Lee = 'È un bene che la guerra sia così terribile, altrimenti potrebbe cominciare a piacerci troppo.' - Robert E. Lee
Rifling = Rigatura delle canne

'If the brain were so simple we could understand it, we would be so simple we couldn't.' - Lyall Watson = 'Se il cervello fosse così semplice da poter essere compreso, noi saremmo troppo semplici per comprenderlo.' - Lyall Watson
Biology = Biologia
'The nations of the West hope that by means of steam communication all the world will become as one family.' - Townsend Harris = 'Le nazioni occidentali sperano che grazie alla comunicazione a vapore il mondo intero diventerà come una grande famiglia.' - Townsend Harris
Steam Power = Energia a vapore
'As soon as men decide that all means are permitted to fight an evil, then their good becomes indistinguishable from the evil that they set out to destroy.' - Christopher Dawson = 'Non appena si decide che per combattere il male tutti i mezzi sono leciti, il bene diventa indistinguibile dal male che si vuole distruggere.' - Christopher Dawson
Dynamite = Dinamite

'Is it a fact - or have I dreamt it - that, by means of electricity, the world of matter has become a great nerve, vibrating thousands of miles in a breathless point of time?' - Nathaniel Hawthorne = 'È un fatto - oppure l'ho sognato - che, per mezzo dell'elettricità, il mondo della materia è diventato un grande nervo, che vibra per migliaia di miglia in un battibaleno?' - Nathaniel Hawthornev
Electricity = Elettricità
'Nothing is particularly hard if you divide it into small jobs.' - Henry Ford = 'Niente è troppo difficile se lo suddividi in piccole azioni.' - Henry Ford
Replaceable Parts = Pezzi indipendenti
'The introduction of so powerful an agent as steam to a carriage on wheels will make a great change in the situation of man.' - Thomas Jefferson = 'L'introduzione sui carri a ruote di un agente potente come il vapore apporterà un grande cambiamento alla condizione dell'uomo.' - Thomas Jefferson
Railroads = Ferrovie

'And homeless near a thousand homes I stood, and near a thousand tables pined and wanted food.' - William Wordsworth = 'E senza dimora vicino a mille dimore stavo, e vicino a mille tavole mi struggevo e desideravo il cibo.' - William Wordsworth
Refrigeration = Refrigerazione
'I once sent a dozen of my friends a telegram saying 'flee at once-all is discovered!' They all left town immediately.' - Mark Twain = 'Una volta mandai a una dozzina di amici un telegramma che diceva: 'Fuggi subito, hanno scoperto tutto'. Ognuno di loro lasciò immediatamente la città.' - Mark Twain
Telegraph = Telegrafo
'The whole country was tied together by radio. We all experienced the same heroes and comedians and singers. They were giants.' - Woody Allen = 'L'intero paese è stato unito dalla radio. Tutti avevamo in comune gli stessi eroi, gli stessi comici, gli stessi cantanti. Erano dei giganti.' - Woody Allen
Radio = Radio
'Aeronautics was neither an industry nor a science. It was a miracle.' - Igor Sikorsky = 'L'aeronautica non è stata né un settore industriale né una scienza. È stata un miracolo.' - Igor Sikorsky
Flight = Volo
'Any man who can drive safely while kissing a pretty girl is simply not giving the kiss the attention it deserves.' - Albert Einstein = 'Un uomo che sappia guidare in tutta sicurezza mentre sta baciando una ragazza non sta dedicando al bacio tutta l'attenzione che si merita.' - Albert Einstein
Combustion = Combustione

'In nothing do men more nearly approach the gods than in giving health to men.' - Cicero = 'Gli uomini non si avvicinano mai tanto agli dèi come quando danno la salute ad altri uomini.' - Cicerone
Pharmaceuticals = Penicillina
'Ben, I want to say one word to you, just one word: plastics.' - Buck Henry and Calder Willingham, The Graduate = 'Ben, voglio solo dirti una parola... una sola: plastica.' - Buck Henry e Calder Willingham, Il Laureato
Plastics = Plastica
'There's a basic principle about consumer electronics: it gets more powerful all the time and it gets cheaper all the time.' - Trip Hawkins = 'Nell'elettronica di consumo esiste un principio di base: diventa sempre più potente e sempre meno costosa.' - Trip Hawkins
Electronics = Elettronica
'The speed of communications is wondrous to behold, it is also true that speed does multiply the distribution of information that we know to be untrue.' – Edward R. Murrow = 'La velocità delle comunicazioni è qualcosa di stupefacente, ma è anche vero che tale velocità può moltiplicare la diffusione di informazioni che sappiamo essere false.' - Edward R. Murrow
Mass Media = Mass media
'Vision is the art of seeing things invisible.' - Jonathan Swift = 'La visione è l'arte di vedere le cose invisibili' - Jonathan Swift
Radar = Radar
'The unleashed power of the atom has changed everything save our modes of thinking, and we thus drift toward unparalleled catastrophes.' - Albert Einstein = 'Lo sfruttamento dell'energia dell'atomo ha cambiato tutto tranne il nostro modo di pensare e questo può condurci a catastrofi mai viste prima.' - Albert Einstein
Atomic Theory = Teoria atomica

'Only within the moment of time represented by the present century has one species, man, acquired significant power to alter the nature of his world.' - Rachel Carson = 'Soltanto nel momento storico rappresentato dal secolo attuale una specie, quella dell'uomo, ha acquisito il potere necessario per alterare significativamente la natura del mondo.' - Rachel Carson
Ecology = Ecologia
'Computers are like Old Testament gods: lots of rules and no mercy.' - Joseph Campbell = 'I computer sono come il Dio del vecchio testamento: tante regole e nessuna pietà.' - Joseph Campbell
Computers = Computer
'A good rule for rocket experimenters to follow is this: always assume that it will explode.' - Astronautics Magazine, 1937 = 'Una buona regola di base per chi fa esperimenti con i razzi è la seguente: dai sempre per scontato che esploderà.' - Rivistica di astronautica, 1937
Rocketry = Missilistica
'The night is far spent, the day is at hand: let us therefore cast off the works of darkness, and let us put on the armor of light.' - The Holy Bible: Romans, 13:12 = 'La notte è già inoltrata, presto arriverà il giorno: per questo dobbiamo svestirci delle cattive azioni delle tenebre e indossare l'armatura della luce.' - La Bibbia, Romani 13:12
Lasers = Laser
'I am become Death, the destroyer of worlds.' - J. Robert Oppenheimer = 'Se migliaia di soli illuminassero il cielo sarebbe uno spettacolo di straordinaria potenza... Sono la Morte, Distruttrice di Mondi.' - J. Robert Oppenheimer
Nuclear Fission = Fissione nucleare

'The new electronic interdependence recreates the world in the image of a global village.' - Marshall McLuhan = 'La nuova interdipendenza elettronica ricrea il mondo a immagine di un villaggio globale.' - Marshall McLuhan
Globalization = Globalizzazione
'1. A robot may not injure a human being or, through inaction, allow a human being to come to harm. 2. A robot must obey any orders given to it by human beings, except when such orders would conflict with the First Law. 3. A robot must protect its own existence as long as such protection does not conflict with the First or Second Law.' - Isaac Asimov = '1. Un robot non può recar danno a un essere umano né permettere che, a causa del proprio mancato intervento, un essere umano riceva danno. 2. Un robot deve obbedire agli ordini impartiti dagli esseri umani, purché tali ordini non contravvengano alla Prima Legge. 3. Un robot deve proteggere la propria esistenza, purché questa autodifesa non contrasti con la Prima e la Seconda Legge.' - Isaac Asimov
Robotics = Robotica
'Now, somehow, in some new way, the sky seemed almost alien.' - Lyndon B. Johnson = 'Ora, in qualche modo nuovo, il cielo sembrava quasi alieno.' - Lyndon B. Johnson
Satellites = Satelliti
Reveals the entire map = Rivela l'intera mappa
'Be extremely subtle, even to the point of formlessness, be extremely mysterious, even to the point of soundlessness. Thereby you can be the director of the opponent's fate.' - Sun Tzu = 'Sii estremamente inafferrabile fino a perdere la forma, sii estremamente misterioso fino a soffocare ogni suono. Così facendo potrai decidere il destino del tuo avversario.' - Sun Tzu
Stealth = Invisibilità
'Our scientific power has outrun our spiritual power, we have guided missiles and misguided men.' – Martin Luther King Jr. = 'Il nostro potere scientifico si è lasciato dietro quello spirituale; i missili sono teleguidati, gli uomini senza guida.' - Martin Luther King Jr.
Advanced Ballistics = Missilistica avanzata

'Every particle of matter is attracted by or gravitates to every other particle of matter with a force inversely proportional to the squares of their distances.' - Isaac Newton = 'Ogni particella di materia è attratta da o gravita intorno a ogni altra particella con una forza inversamente proporzionale al quadrato della distanza.' - Isaac Newton
Particle Physics = Fisica delle particelle
'The release of atomic energy has not created a new problem. It has readily made more urgent the necessity of solving an existing one.' - Albert Einstein = 'La liberazione dell'energia atomica non ha creato un nuovo problema, ha semplicemente reso più urgente la risoluzione di un problema già esistente.' - Albert Einstein
Nuclear Fusion = Fusione atomica

'The impact of nanotechnology is expected to exceed the impact that the electronics revolution has had on our lives.' - Richard Schwartz = 'Si può prevedere che l'impatto delle nanotecnologie sulla nostra vita sarà superiore a quello della rivoluzione elettronica.' - Richard Schwartz
Nanotechnology = Nanotecnologia

'I think we agree, the past is over.' - George W. Bush = 'Penso che siamo tutti d'accordo che il passato è finito.' - George W.Bush
Future Tech = Tecnologia futura
Who knows what the future holds? = Chi sa cosa riservano i prossimi anni?
Can be continually researched = Ricercabile all'infinito


#################### Lines from Terrains from Civ V - Vanilla ####################

Ocean = Oceano

Coast = Costa

Grassland = Prateria

Plains = Pianura

Tundra = Tundra

Desert = Deserto

Lakes = Laghi

Mountain = Montagna
Has an elevation of [amount] for visibility calculations = Ha un'elevazione di [amount] per calcoli visibilità
Units ending their turn on this terrain take [amount] damage = Le unità che terminano il loro turno su questo terreno subiscono [amount] danno

Snow = Neve

Hill = Collina
[amount] Strength for cities built on this terrain = [amount] Forza per le Città costruite su questo terreno 

Forest = Foresta
Provides a one-time Production bonus to the closest city when cut down = Quando abbattuta, dona una tantum di Produzione alla Città più vicina
Blocks line-of-sight from tiles at same elevation = Blocca il raggio visivo alle caselle della stessa elevatura
Resistant to nukes = Resistente alle armi nucleari
Can be destroyed by nukes = Può essere distrutto dalle armi nucleari
A Camp can be built here without cutting it down = Puoi costruirvi un Campo senza tagliarla

Jungle = Giungla

Marsh = Palude
Only Polders can be built here = Può ospitare solo Polder

Fallout = Scorie Radioattive
Nullifies all other stats this tile provides = Annulla ogni altro parametro di questa caselle

Oasis = Oasi
Only [improvementFilter] improvements may be built on this tile = Puoi costruirvi soltanto [improvementFilter] in questa casella

Flood plains = Pianure allagate

Ice = Ghiaccio

Atoll = Atollo

Great Barrier Reef = Grande barriera corallina

Old Faithful = Old Faithful

El Dorado = El Dorado
Grants 500 Gold to the first civilization to discover it = Fornisce 500 Oro al primo giocatore che la scopre

Fountain of Youth = Fonte della giovinezza
Grants [promotion] ([comment]) to adjacent [mapUnitFilter] units for the rest of the game = Dona la promozione [promotion] ([comment]) alle unità [mapUnitFilter] adiacenti per il resto della partita
Tile provides yield without assigned population = La resa di questa cella non necessita abitanti

Grand Mesa = Grand Mesa

Mount Fuji = Monte Fuji

Krakatoa = Krakatoa

Rock of Gibraltar = Rocca di Gibilterra

Cerro de Potosi = Cerro Rico de Potosí

Barringer Crater = Cratere di Barringer


#################### Lines from TileImprovements from Civ V - Vanilla ####################

Farm = Fattoria
Can also be built on tiles adjacent to fresh water = Costruibile sulle caselle adiacenti all'acqua dolce
[stats] from [tileFilter] tiles = [stats] dalle caselle [tileFilter]

Lumber mill = Segheria

Mine = Miniera

Trading post = Base commerciale

Camp = Campo

Oil well = Pozzo di petrolio

Pasture = Pascolo

Plantation = Piantagione

Quarry = Cava

Fishing Boats = Peschereccio

Fort = Forte
Can be built outside your borders = Costruibile all'esterno dei tuoi confini
Gives a defensive bonus of [amount]% = Dona un bonus difensivo del [amount]%

Road = Strada
Costs [amount] gold per turn when in your territory = Costa [amount] Oro al turno nel proprio territorio
Reduces movement cost to ½ if the other tile also has a Road or Railroad = Dimezza i costi di movimento se vi si trova una Strada o Ferrovia
Reduces movement cost to ⅓ with Machinery = Dimezza i costi di movimento con la Macchineria
Requires Engineering to bridge rivers = Richiede Ingegneria per costruire ponti sui fiumi

Railroad = Ferrovia
Reduces movement cost to ⅒ if the other tile also has a Railroad = Dimezza i costi di movimento se anche l'altra casella possiede Ferrovia

Remove Forest = Rimuovi foresta
Provides a one-time Production bonus depending on distance to the closest city once finished = Concede una tantum di produzione a seconda della distanza della città più vicina una volta finito

Remove Jungle = Rimuovi giungla

Remove Fallout = Rimuovi Scoria Radioattiva

Remove Marsh = Bonifica palude

Remove Road = Rimuovi Strada

Remove Railroad = Rimuovi Ferrovia

Cancel improvement order = Annulla ordine miglioramento

Academy = Accademia

Landmark = Punto di riferimento

Manufactory = Fabbrica

Customs house = Dogana

Holy site = Luogo sacro

Citadel = Cittadella
Adjacent enemy units ending their turn take [amount] damage = Le unità nemiche adiacenti che finiscono il loro turno subiscono [amount] danni
Can be built just outside your borders = Costruibile appena fuori dai tuoi confini
Constructing it will take over the tiles around it and assign them to your closest city = Costruirlo prenderà il controllo delle caselle circostanti e le assegnerà alla tua città più vicina

Moai = Moai

Terrace farm = Terrazzamento

Ancient ruins = Antiche rovine
Unpillagable = Non saccheggiabile
Provides a random bonus when entered = Concede un bonus casuale all'accesso

City ruins = Rovine cittadine
A bleak reminder of the destruction wreaked by War = Un cupo promemoria della distruzione provocata dalla guerra

City center = Centro cittadino
Indestructible = Indistruttibile
Marks the center of a city = Segna il centro di una città
Appearance changes with the technological era of the owning civilization = L'aspetto cambia con l'avanzare d'epoca della civiltà proprietaria

Barbarian encampment = Accampamento barbaro
Home to uncivilized barbarians, will spawn a hostile unit from time to time = Casa di barbari incivili, e capace di far apparire un'unità ostile di tanto in tanto


#################### Lines from TileResources from Civ V - Vanilla ####################

Cattle = Bestiame

Sheep = Pecora

Deer = Cervi

Bananas = Banane

Wheat = Grano

Stone = Pietra

Fish = Pesce

Horses = Cavalli
Guaranteed with Strategic Balance resource option = Garantito con l'opzione risorsa Equilibrio strategico

Iron = Ferro

Coal = Carbone

Oil = Petrolio
Deposits in [tileFilter] tiles always provide [amount] resources = I depositi sulle caselle [tileFilter] concedono sempre [amount] risorse

Aluminum = Alluminio

Uranium = Uranio

Furs = Pellicce

Cotton = Cotone

Dyes = Tinture

Gems = Gemme

Gold Ore = Oro

Silver = Argento

Incense = Incenso

Ivory = Avorio

Silk = Seta

Spices = Spezie

Wine = Vino

Sugar = Zucchero

Marble = Marmo

Whales = Balene

Pearls = Perle

Jewelry = Gioielli
Can only be created by Mercantile City-States = Creabile solo dalle Città-Stato mercantili

Porcelain = Porcellana


#################### Lines from UnitPromotions from Civ V - Vanilla ####################

Sword = Spada
Ranged Gunpowder = Polvere da sparo a distanza
Armored = Corazzata
Melee Water = Anfibia da mischia
Ranged Water = Anfibia a distanza
Heal Instantly = Cura istantanea.
Heal this unit by [amount] HP = Guarisci l'unità di [amount] HP
Doing so will consume this opportunity to choose a Promotion = Rinuncia però all'opportunità di scegliere una Promozione

Accuracy I = Precisione I

Accuracy II = Precisione II

Accuracy III = Precisione III

Barrage I = Fuoco di Fila I

Barrage II = Fuoco di Fila II

Barrage III = Fuoco di Fila III

Volley = Raffica

Extended Range = Raggio di tiro ampliato
[amount] Range = [amount] Raggio

Indirect Fire = Fuoco indiretto
Ranged attacks may be performed over obstacles = Permette di sparare a distanza superando gli ostacoli

Shock I = Assalto I

Shock II = Assalto II

Shock III = Assalto III

Drill I = Addestramento I

Drill II = Addestramento II

Drill III = Addestramento III

Charge = Carica

Besiege = Assedio

Formation I = Formazione I

Formation II = Formazione II

Blitz = Incursione
[amount] additional attacks per turn = [amount] attacchi aggiuntivi al turno

Woodsman = Forestali
Double movement in [terrainFilter] = Movimento raddoppiato su [terrainFilter]

Amphibious = Attacco anfibio
Eliminates combat penalty for attacking over a river = Elimina la penalità di combattimento quando attacchi da un fiume
 # Requires translation!
Eliminates combat penalty for attacking across a coast = 

Medic = Medico I
All adjacent units heal [amount] HP when healing = Tutte le unità adiacenti guariscono [amount] HP

Medic II = Medico II
[amount] HP when healing = [amount] Salute quando guarisce

Scouting I = Esplorazione I

Scouting II = Esplorazione II

Scouting III = Esplorazione III

Survivalism I = Sopravvivenza I

Survivalism II = Sopravvivenza II

Survivalism III = Sopravvivenza III
Unit will heal every turn, even if it performs an action = L'unità guarisce ad ogni turno, anche quando esegue un'azione 
May withdraw before melee ([amount]%) = Può ritirarsi da un attacco da mischia ([amount]%)

Boarding Party I = Abbordaggio I

Boarding Party II = Abbordaggio II

Boarding Party III = Abbordaggio III

Coastal Raider I = Incursione costiera I
Earn [amount]% of the damage done to [mapUnitFilter] units as [plunderableStat] = Ottieni il [amount]% del danno inflitto alle unità [mapUnitFilter] pari a [plunderableStat]

Coastal Raider II = Incursione costiera II

Coastal Raider III = Incursione costiera III

 # Requires translation!
Landing Party = 

Targeting I = Puntamento I

Targeting II = Puntamento II

Targeting III = Puntamento III

Wolfpack I = Attacco in massa I

Wolfpack II = Attacco in massa II

Wolfpack III = Attacco in massa III

Aircraft Carrier = Portaaerei
Armor Plating I = Corazza I

Armor Plating II = Corazza II

Armor Plating III = Corazza III

Flight Deck I = Ponte di volo I
Can carry [amount] extra [mapUnitFilter] units = Può portare [amount] unità [mapUnitFilter] supplementari

Flight Deck II = Ponte di volo II

Flight Deck III = Ponte di volo III

Supply = Rifornimento
May heal outside of friendly territory = Può guarire fuori dal territorio amico

Siege I = Assedio I

Siege II = Assedio II

Siege III = Assedio III

Evasion = Manovre evasive
Damage taken from interception reduced by [amount]% = -[amount]% danni subiti dall'intercettazione

Interception I = Intercettazione I
[amount]% Damage when intercepting = [amount]% danno quando intercetti

Interception II = Intercettazione II

Interception III = Intercettazione III

Air Targeting I = Puntamento aereo I

Air Targeting II = Puntamento aereo II

Sortie = Sortita
[amount] extra interceptions may be made per turn = Puoi fare [amount] intercettazione extra al turno

Operational Range = Raggio operativo

Helicopter = Elicottero
Air Repair = Riparazione aerea

Mobility I = Mobilità I

Mobility II = Mobilità II

Anti-Armor I = Anti-armatura I

Anti-Armor II = Anti-armatura II

Cover I = Copertura I

Cover II = Copertura II

March = Marcia

Mobility = Mobilità

Sentry = Sentinella

Logistics = Logistica

Ambush I = Imboscata aerea I

Ambush II = Imboscata aerea II

Bombardment I = Bombardamento I

Bombardment II = Bombardamento II

Bombardment III = Bombardamento III

Morale = Morale

Great Generals I = Grande Generale I

Great Generals II = Grande Generale II

Quick Study = Studio rapido

Haka War Dance = Danza di guerra Haka
[amount]% Strength for enemy [unitType] units in adjacent [param] tiles = [amount]% Forza per le unità [unitType] nemiche adiacenti a [param] le caselle

Rejuvenation = Ringiovanimento
All healing effects doubled = Raddoppia gli effetti curativi

Slinger Withdraw = Ritirata Fromboliere

Ignore terrain cost = Ignora i costi di movimento su terreno
Ignores terrain cost = Ignora i costi di movimento su terreno

Pictish Courage = Coraggio dei Pitti

Home Sweet Home = Casa dolce casa
[amount]% Strength decreasing with distance from the capital = [amount]% diminuzione Forza per distanza dalla Capitale


#################### Lines from UnitTypes from Civ V - Vanilla ####################


Civilian Water = Anfibia civile


Can enter ice tiles = Può entrare nelle caselle Ghiaccio
Invisible to non-adjacent units = Invisibile alle unità non adiacenti
Can see invisible [mapUnitFilter] units = Può scoprire le unità [mapUnitFilter] invisibili


Aircraft = Aerea
6 tiles in every direction always visible = 6 caselle in ogni direzione sempre visibili


Atomic Bomber = Bombardiere atomico

Self-destructs when attacking = Si autodistrugge quando attacca
Cannot be intercepted = Non può essere intercettato

Can pass through impassable tiles = Può oltrepassare le caselle impenetrabili


#################### Lines from Units from Civ V - Vanilla ####################

Can build [improvementFilter/terrainFilter] improvements on tiles = Può costruire miglioramenti [improvementFilter/terrainFilter]

Founds a new city = Può fondare una nuova città
Excess Food converted to Production when under construction = Il Cibo in eccesso viene convertito in Produzione quando in costruzione
Requires at least [amount] population = Richiede almeno [amount] abitanti

May upgrade to [baseUnitFilter] through ruins-like effects = Può aggiornarsi a [baseUnitFilter] tramite gli effetti delle rovine

This is your basic, club-swinging fighter. = Questo è il tuo combattente con mazza di tutti i giorni.

Maori Warrior = Guerriero Maori

Jaguar = Guerriero giaguaro
Heals [amount] damage if it kills a unit = Cura [amount] PF quando uccide un'unità nemica

Brute = Bruto

Archer = Arciere

Bowman = Guerriero con arco

Slinger = Fromboliere

Skirmisher = Schermagliatore

Work Boats = Chiatta
Cannot enter ocean tiles = Non può entrare nelle caselle oceaniche
May create improvements on water resources = Può costruire miglioramenti sulle risorse acquatiche
Uncapturable = Non catturabile

Trireme = Trireme

Galley = Galea

Chariot Archer = Arciere su carro
No defensive terrain bonus = Nessun bonus difensivo su terreno
Rough terrain penalty = Penalità su terreno accidentato

War Chariot = Carro da guerra

War Elephant = Elefante da guerra


Hoplite = Oplita

Persian Immortal = Immortale

Marauder = Predone

Horseman = Guerriero a cavallo
Can move after attacking = Può muoversi dopo aver attaccato

Companion Cavalry = Cavalleria dei Compagni

Catapult = Catapulta
Must set up to ranged attack = Deve allestirsi per attaccare a distanza

Ballista = Ballista

Swordsman = Spadaccino

Legion = Legionario

Mohawk Warrior = Guerriero Mohawk


Landsknecht = Lanzichenecco
Can move immediately once bought = Può muoversi immediatamente dopo l'acquisto

Knight = Cavaliere

Camel Archer = Arciere su cammello

Conquistador = Conquistador
Defense bonus when embarked = Difesa bonus quando imbarcato

Naresuan's Elephant = Elefante di Naresuan

Mandekalu Cavalry = Cavalleria Mandekalu

Keshik = Keshik

Crossbowman = Balestriere

Chu-Ko-Nu = Chu-ko-nu

Longbowman = Arciere con arco lungo

Trebuchet = Trabocco

Hwach'a = Hwach'a

Longswordsman = Guerriero con spada lunga

Samurai = Samurai

Berserker = Berserkr

Caravel = Caravella

Turtle Ship = Nave tartaruga


Musketeer = Moschettiere

Janissary = Giannizzero

Minuteman = Minuteman

Tercio = Tercio

Frigate = Fregata

Ship of the Line = Nave di linea

Lancer = Lanciere a cavallo

Sipahi = Sipahi

Cannon = Cannone


Norwegian Ski Infantry = Fanteria norvegese sugli sci

Cavalry = Cavalleria

Cossack = Cosacco

Ironclad = Ironclad

Artillery = Artiglieria

Can only attack [tileFilter] tiles = Può attaccare solo caselle [tileFilter]

Foreign Legion = Legione straniera


[amount]% chance to intercept air attacks = [amount]% probabilità di intercettare attacchi aerei

Carrier = Portaerei
Cannot attack = Non può attaccare
Can carry [amount] [mapUnitFilter] units = Può portare [amount] unità [mapUnitFilter]

Battleship = Corazzata

Anti-Aircraft Gun = Cannone antiaereo

Destroyer = Cacciatorpediniere

Zero = Zero


B17 = B-17

Paratrooper = Paracadutista
May Paradrop up to [amount] tiles from inside friendly territory = Può paracadutarsi fino a [amount] caselle in territorio amico

Tank = Carro armato

Panzer = Panzer

Anti-Tank Gun = Cannone anticarro

Atomic Bomb = Bomba atomica
Nuclear weapon of Strength [amount] = Arma nucleare di Forza [amount]
Blast radius [amount] = Raggio esplosivo [amount]

Rocket Artillery = Artiglieria lanciarazzi

Mobile SAM = SAM mobile

Guided Missile = Missie guidato

Nuclear Missile = Missile nucleare

Helicopter Gunship = Elicottero da guerra
All tiles cost 1 movement = 1 punto Movimento per casella
Ignores Zone of Control = Ignora zone di controllo
Unable to capture cities = Non può catturare città

Nuclear Submarine = Sottomarino nucleare

Mechanized Infantry = Fanteria meccanizzata

Missile Cruiser = Incrociatore missile

Modern Armor = Armatura moderna

Jet Fighter = Jet da combattimento

Giant Death Robot = Robot gigante della Morte

Stealth Bomber = Bombardiere invisibile
Cannot be carried by [mapUnitFilter] units = Non trasportabile da [mapUnitFilter]

Great Artist = Grande Artista
Can start an [amount]-turn golden age = Può avviare un'Età dell'Oro ([amount] turni)
Can construct [improvementName] = Può costruire [improvementName]
Great Person - [stat] = Grande Personaggio - [stat]

Great Scientist = Grande Scienziato
Can hurry technology research = Può accelerare la ricerca tecnologica

Great Merchant = Grande Mercante
Can undertake a trade mission with City-State, giving a large sum of gold and [amount] Influence = Può intraprendere una missione commerciale con una Città-Stato, ricavando una gran quantità d'oro e [amount] Influenza

Great Engineer = Grande Ingegnere
Can speed up construction of a building = Può accelerare la costruzione di un edificio

Great Prophet = Grande Profeta
Can construct [tileImprovement] if it hasn't used other actions yet = Può costruire [tileImprovement] se non ha ancora usato un'altra azione
Can [param] [amount] times = Può usare [param] [amount] volte
Removes other religions when spreading religion = Rimuove le altre religioni quando diffonde la propria
May found a religion = Può fondare una religione
May enhance a religion = Può migliorare una religione
May enter foreign tiles without open borders = Può entrare nelle caselle straniere senza diritti di passaggio
Religious Unit = Unità religiosa
Takes your religion over the one in their birth city = Porta la tua religione sopra quella nella loro città natale

Great General = Grande Generale
Bonus for units in 2 tile radius 15% = 15% Bonus per le unità nel raggio di 2 caselle

Khan = Khan

Missionary = Missionario
May enter foreign tiles without open borders, but loses [amount] religious strength each turn it ends there = Può entrare nelle caselle degli altri senza diritti di passaggio, ma perde [amount] forza religiosa ad ogni turno che finisce lì
Can be purchased with [stat] [cityFilter] = Acquistabile con [stat] [cityFilter]

Inquisitor = Inquisitore
Prevents spreading of religion to the city it is next to = Previene la diffusione della religione alla città nelle sue vicinanze


#################### Lines from Beliefs from Civ V - Gods & Kings ####################

Ancestor Worship = Culto degli antenati

Dance of the Aurora = Danza dell'Aurora
[stats] from [tileFilter] tiles without [tileFilter2] [cityFilter] = [stats] dalle caselle [tileFilter] senza [tileFilter2] [cityFilter]

Desert Folklore = Folklore del deserto

Faith Healers = Guaritori della fede
[mapUnitFilter] Units adjacent to this city heal [amount] HP per turn when healing = [mapUnitFilter] le unità adiacenti a questa città guariscono [amount] HP al turno quando si curano

Fertility Rites = Riti di fertilità

God of Craftsman = Dio dell'Artigianato
[stats] in cities with [amount] or more population = [stats] nelle Città con almeno [amount] abitanti

God of the Open Sky = Dio del Cielo Aperto

God of the Sea = Dio del Mare

God of War = Dio della Guerra
Earn [amount]% of [mapUnitFilter] unit's [costOrStrength] as [plunderableStat] when killed within 4 tiles of a city following this religion = Ottieni il [amount]% della [costOrStrength] delle unità [mapUnitFilter] pari [plunderableStat] che uccidi entro 4 caselle da una città che segue questa religione.

Goddess of Festivals = Dea della Festività

Goddess of Love = Dea dell'Amore

Goddess of Protection = Dea della Protezione
[amount]% attacking Strength for cities = [amount]% Forza d'attacco per le Città

Goddess of the Hunt = Dea della Caccia

Messenger of the Gods = Messaggero degli Dei

Monument to the Gods = Monumento agli Dei

One with Nature = Uno con la Natura

Oral Tradition = Tradizione orale

Religious Idols = Idoli religiosi

Religious Settlements = Insediamenti Religiosi

Sacred Path = Cammino sacro

Sacred Waters = Acque sacre
[stats] in cities on [terrainFilter] tiles = [stats] nelle città con caselle [terrainFilter]

Stone Circles = Cerchi di pietra

Follower = Seguace
Asceticism = Asceticismo

Cathedrals = Cattedrali
May buy [buildingFilter] buildings with [stat] [cityFilter] = Puoi costruire edifici [buildingFilter] con [stat] [cityFilter]

Choral Music = Cori musicali

Divine inspiration = Ispirazione divina

Feed the World = Nutrire il mondo

Guruship = Guru

Holy Warriors = Guerrieri Santi
May buy [baseUnitFilter] units with [stat] for [amount] times their normal Production cost = Puoi costruire unità [baseUnitFilter] spendendo [stat] pari a [amount] volte il loro costo Produzione normale

Liturgical Drama = Drammaturgia liturgica

Monasteries = Monasteri

Mosques = Moschee

Pagodas = Pagode

Peace Gardens = Giardini della pace

Religious Art = Arte religiosa

Religious Center = Centro religioso

Religious Community = Comunità religiosa
[amount]% [stat] from every follower, up to [amount2]% = [amount]% [stat] per ogni seguace, fino a [amount2]%

Swords into Ploughshares = Le spade diventano aratri

Founder = Fondatore
Ceremonial Burial = Sepoltura cerimoniale
[stats] for each global city following this religion = [stats] per ogni città nel mondo che segue questa religione

Church Property = Proprietà della Chiesa

Initiation Rites = Riti d'iniziazione
[stats] when a city adopts this religion for the first time (modified by game speed) = [stats] quando una città segue questa religione per la prima volta (a seconda della velocità di gioco)

Interfaith Dialogue = Dialogo interreligioso
When spreading religion to a city, gain [amount] times the amount of followers of other religions as [stat] = Quando diffondi una religione a una città, ottieni [amount] volte la quantità di seguaci delle altre religioni pari a [stat]

Papal Primacy = Primato papale
Resting point for Influence with City-States following this religion [amount] = [amount] punteggio Influenza default con le Città-Stato che segue questa religione

Peace Loving = Amanti della pace
[stats] for every [amount] global followers [cityFilter] = [stats] ogni [amount] seguaci globali [cityFilter]

Pilgrimage = Pelligrinaggio

Tithe = Decime

World Church = Chiesa mondiale

Enhancer = Migliorante
Defender of the Faith = Difensori della Fede

Holy Order = Ordine sacro

Itinerant Preachers = Predicatori itineranti
Religion naturally spreads to cities [amount] tiles away = La religione si diffonde naturalmente nelle città a [amount] caselle di distanza

Just War = Guerra giusta

Messiah = Messia
[amount]% Spread Religion Strength = [amount]% Forza di diffusione religionsa
[amount]% Faith cost of generating Great Prophet equivalents = [amount]% costi in Fede nel generare Grandi Profeti equivalenti
[stat] cost for [unit] units [amount]% = [amount]% costi in [stat] per [unit]

Missionary Zeal = Zelo missionario

Religious Texts = Testi religiosi
[amount]% Natural religion spread [cityFilter] = [amount]% diffusione religiosa naturale [cityFilter]

Religious Unity = Unità religiosa

Reliquary = Reliquiario
[stats] whenever a Great Person is expended = [stats] quando sacrifichi un Grande Personaggio


#################### Lines from Buildings from Civ V - Gods & Kings ####################


Stele = Stele


Shrine = Santuario

Pyramid = Piramide


'Regard your soldiers as your children, and they will follow you into the deepest valleys; look on them as your own beloved sons, and they will stand by you even unto death.' - Sun Tzu = Trattate i soldati come figli, e vi seguiranno nelle valli più profonde; considerateli la vostra amata progenite, e resteranno accanto a voi fino alla morte.' - Sun Tzu
Terracotta Army = Esercito di terracotta


Amphitheater = Anfiteatro


'...who drinks the water I shall give him, says the Lord, will have a spring inside him welling up for eternal life. Let them bring me to your holy mountain in the place where you dwell. Across the desert and through the mountain to the Canyon of the Crescent Moon...' - Indiana Jones = '...colui che beve l'acqua che io gli darò, dice il Signore, avrà dentro di sé una sorgente inesauribile dalla quale sgorgherà la vita eterna. Lasciate che mi conducano alla tua montagna sacra nel luogo dove dimori, attraverso il deserto e oltre la montagna, nella Gola della Luna Crescente...' - Indiana Jones
Petra = Petra


'With the magnificence of eternity before us, let time, with all its fluctuations, dwindle into its own littleness.' - Thomas Chalmers = 'Con la magnificenza dell'eternità di fronte a noi, lasciamo che il tempo, con tutti i suoi mutamenti, si consumi nella sua piccolezza.' - Thomas Chalmers
Great Mosque of Djenne = Grande Moschea di Djenne
[baseUnitFilter] units built [cityFilter] can [action] [amount] extra times = Le unità [action] costruite [cityFilter] possono [baseUnitFilter] [amount] volte in più

Grand Temple = Grande Tempio


'Justice is an unassailable fortress, built on the brow of a mountain which cannot be overthrown by the violence of torrents, nor demolished by the force of armies.' - Joseph Addison = 'La giustizia è una fortezza inespugnabile, costruita sulla cresta di una montagna che non può essere rovesciata dalla violenza dei torrenti né demolita dalla forza degli eserciti. - Joseph Addison
Alhambra = Alhambra


Ceilidh Hall = Sala Ceilidh


'Don't clap too hard - it's a very old building.' - John Osbourne = 'Non applaudite troppo forte - è un edificio molto vecchio.' - John Osborne
Leaning Tower of Pisa = Torre pendente di Pisa


Coffee House = Sala da caffé


'...the location is one of the most beautiful to be found, holy and unapproachable, a worthy temple for the divine friend who has brought salvation and true blessing to the world.' - King Ludwig II of Bavaria = '...la posizione è una delle più belle che si possano trovare, sacra e inaccessibile, degno tempio per l'amico divino che ha portato salvezza e vera benedizione a tutto il mondo.' - Re Ludovico II di Baviera
Neuschwanstein = Castello di Neuschwanstein


Recycling Center = Centrale di riciclaggio
Limited to [amount] per Civilization = Massimo [amount] unità per civiltà


'Nothing travels faster than light with the possible exception of bad news, which obeys its own special rules.' - Douglas Adams = 'Niente viaggia più veloce della luce, con la possibile eccezione delle cattive notizie, che obbediscono alle proprie regole.' – Douglas Adams
CN Tower = CN Tower
[amount] population [cityFilter] = [amount] abitanti [cityFilter]

Bomb Shelter = Rifugio atomico
Population loss from nuclear attacks [amount]% [cityFilter] = [amount]% popolazione persa negli attacchi nucleari [cityFilter]


'The wonder is, not that the field of stars is so vast, but that man has measured it.' - Anatole France = 'La meraviglia non sta nella vastità del campo di stelle, ma nel fatto che l'uomo l'abbia misurato.' - Anatole France
Hubble Space Telescope = Telescopio spaziale Hubble


Cathedral = Cattedrale


Mosque = Moschea

Pagoda = Pagoda


#################### Lines from Difficulties from Civ V - Gods & Kings ####################


#################### Lines from Eras from Civ V - Gods & Kings ####################


May not generate great prophet equivalents naturally = Non può generare equivalenti al Grande Profeta naturalmente
May buy [baseUnitFilter] units for [amount] [stat] [cityFilter] at an increasing price ([amount2]) = Può acquistare unità [baseUnitFilter] per [amount] [stat] [cityFilter] a un prezzo crecente ([amount2])
Starting in this era disables religion = Cominciare in quest'epoca disabilita la religione


Marine = Marine


#################### Lines from GlobalUniques from Civ V - Gods & Kings ####################


#################### Lines from Nations from Civ V - Gods & Kings ####################


Islam = Islamismo

Christianity = Cristianesimo


Shinto = Shintoismo

Greetings, President Mahatma Gandhi, great souled leader of India! You are the ruler of one of the oldest countries in the world with history stretching back almost 10,000 years. A spiritual country, India is the birthplace of three of the world's great religions - Hinduism, Buddhism and Jainism. This is a passionate land of music and color, a land of great wealth and grinding poverty. For centuries, India was divided into kingdoms who fought constantly with each other and against outside invaders. That was, however, after empires such as Maratha, Maurya and Gupta. In the 12th century AD, India was conquered by Muslim Turks who fled from the Mongols. In the early 17th century, the English arrived, and through a combination of shrewd diplomacy and technological superiority, they conquered your fragmented nation. England remained in power for some two centuries until driven out by a rising wave of Indian nationalism, a peaceful rebellion unlike any before seen in history, one led by you! = Salve, presidente Gandhi, grande anima a capo dell'India! Tu governi una delle più antiche nazioni del mondo, con una storia risalente fino a 10.000 anni fa! una nazione spirituale, patria di tre delle più diffuse religioni del mondo - induismo, buddhismo e jainismo - una nazione passionale, piena di musica e colori, una nazione di grande ricchezza e di spietata povertà. Per secoli, dopo le dinastie Maurya, Gupta, Mughal e Maratha, l'India è stata divisa in regni in perenne lotta tra loro e con gli invasori stranieri. Nel XII secolo d.C., l'India fu conquistata dai turchi musulmani. All'inizio del XVII secolo furono gli inglesi a conquistarne il territorio frammentato, grazie alla loro astuta diplomazia e alla loro superiorità tecnologica. L'Inghilterra rimase al comando della nazione per due secoli e alla fine fu scacciata da una crescente ondata di nazionalismo, una ribellione pacifica mai vista prima nella storia, e guidata da te in persona!
Gandhi, your people look to you to lead them to even greater heights of glory! Can you help your people realize their great potential, to once again become the world's center of arts, culture and religion? Can you build a civilization that will stand the test of time? = Gandhi, il tuo popolo si rivolge a te per raggiungere nuove vette e nuova gloria! Aiuterai la tua gente affinché comprenda appiena il suo poteniale, affinché torni a essere il centro spirituale e religioso del mondo? Riuscirai a plasmare una civiltà in grado di superare la prova del tempo?
Hinduism = Induismo


Confucianism = Confucianesimo


Zoroastrianism = Zoroastrismo


Buddhism = Buddhismo


Tengriism = Tengriismo


Attila the Hun = Attila
I grow tired of this throne. I think I should like to have yours instead. = Mi annoio a stare su questo trono. Forse prendendomi il tuo mi andrà meglio.
Now what is this?! You ask me to add your riches to my great avails. The invitation is accepted. = Ah, ho capito: mi stai chiedendo di aggiungere le tue ricchezze alle mie. Accetto l'invito.
My people will mourn me not with tears, but with human blood. = La mia gente non mi piangerà con le lacrime, ma il sangue umano. Posso cadere, ma un altro sorgerà al mio posto.
You are in the presence of Attila, scourge of Rome. Do not let hubris be your downfall as well. = Sei in presenza di Attila, figlio di Mundzik, Re degli Unni, e flagello di Roma. Bada a incrociare il mio cammino, se non vuoi che anche la tua ricchezza finisca qui ai miei piedi. 
This is better than you deserve, but let it not be said that I am an unfair man. = È meglio di quello che ti meriti, ma non si dica che sono un uomo ingiusto.
Good day to you. = Salute a te, guerriero.
Scourge of God = Flagello di Dio
Your men stand proudly to greet you, Great Attila, grand warrior and ruler of the Hunnic empire. Together with your brother Bleda you expanded the boundaries of your empire, becoming the most powerful and frightening force of the 5th century. You bowed the Eastern Roman Emperors to your will and took kingdom after kingdom along the Danube and Nisava Rivers. As the sovereign ruler of the Huns, you marched your army across Europe into Gaul, planning to extend your already impressive lands all the way to the Atlantic Ocean. Your untimely death led to the quick disintegration and downfall of your empire, but your name and deeds have created an everlasting legacy for your people. = I tuoi uomini sono fieri di acclamarti, grande Attila, superbo guerriero e sovrano dell'impero degli Unni. Insieme a tuo fratello Bleda, tu allargasti i tuoi domini sino a fare del tuo popolo la potenza più temibile del V secolo. Piegasti al tuo volere l'impero romano d'Oriente e conquistasti uno dopo l'altro i regni che si affacciavano lungo il Danubio e il Nisava. Come sovrano supremo degli Unni, tu conducesti i tuoi eserciti attraverso l'Europa fino alla Gallia, allo scopo di estendere la tua influenza già smisurata sino all'Oceano Atlantico. La tua morte premtura portò l'impero unno alla rapida disgregazione e al collasso, ma il tuo nome e le tue gesta hanno lasciato un segno permanente e sono destinate a ispirare per sempre il tuo popolo.
Fearsome General, your people call for the recreation of a new Hunnic Empire, one which will make the exploits and histories of the former seem like the faded dreaming of a dying sun. Will you answer their call to regain your rightful prominence and glory? Will you mount your steadfast steed and lead your armies to victory? Will you build a civilization that stands the test of time? = Temibile generale, la tua gente ti implora di dare vita a un nuovo impero degli Unni, così splendido da far apparire il ricordo di quello precedente come il sogno sbiadito di un sole morente. Risponderai alla chiamata e riconquisterai la preminenza e la gloria che ti spettano? Saldo sulla sella della tua cavalcatura, condurrai i tuoi eserciti alla vittoria? Riuscirai a plasmare una civiltà in grado di superare la prova del tempo?
Atilla's Court = Corte di Attila
The Huns = Unni
Cities are razed [amount] times as fast = Radere al suolo una città è [amount] volte più veloce
Starts with [tech] = Cominci con la tecnologia [tech]
"Borrows" city names from other civilizations in the game = Puoi "prendere in prestito" i nomi delle città da altre civiltà presenti nel gioco.

William of Orange = Guglielmo d'Orange
As much as I despise war, I consider it a, hahaha, contribution to the common cause to erase your existence. = Per quanto disprezzi la guerra, credo di considerarla un contributo alla causa comune per cancellarti dall'esistenza.
You call yourself an exalted ruler, but I see nothing more than a smartly dressed barbarian! = Tu ti ritieni un grande capo, ma io non vedo altro che un barbaro ingegnosamente vestito!
My God, be merciful to my soul. My God, feel pity for this... my poor people! = Forse è meglio così. Almeno non dovrò vedere il mio popolo, che sognava di essere libero, doversi di nuovo inginocchiare di fronte allo straniero conquistatore.
I am William of Orange, stadtholder of The Netherlands. Did you need anything? I still have a lot to do. = Sono Guglielmo d'Orange, padre dell'Olanda. Ti serve qulcosa? Sono piuttosto impegnato.
I believe I have something that may be of some importance to you. = Credo di possedere qualcosa che ti sia di qualche importanza.
Once again, greetings. = Salute di nuovo.
Dutch East India Company = Compagnia delle Indie Orientali
Hail stalwart Prince William of Orange, liberator of the Netherlands and hero to the Dutch people. It was your courageous effort in the 1568 rebellion against Spanish dominion that led the Dutch to freedom, and ultimately resulted in the Eighty Years' War. Your undertaking allowed for the creation of one of Europe's first modern republics, the Seven United Provinces. You gave your life to the rebellion, falling at the hands of an assassin in 1584, but your death would only serve to embolden the people's charge, and your legacy as "Father of the Fatherland" will stand as a symbol of Dutch independence for all time. = Salve, gagliardo principe Guglielmo d'Orange, liberatore dei Paesi bassi ed eroe del popolo olandese. Grazie ai tuoi generosi sforzi, la ribellione del 1568 ha spinto l'Olanda sul cammino che, attraverso la Guerra degli Ottant'anni, si è concluso con la sua liberazione dal giogo spagnolo. Le tue imprese hanno portato alla creazione di una delle prime repubbliche moderne d'Europa: le Sette Province Unite. Hai dato la tua vita per il paese, e sei caduto per mano di un assassino nel 1584, ma la tua morte è servita solo a dare ulteriore coraggio al popolo, che ti ricorderà sempre come "Padre della Terra dei Padri" e simbolo dell'indipendenza olandese.
Brave prince, the people again yearn for the wise stewardship your wisdom afforded them. Can you once again secure the sovereignty of your kingdom and lead your people to greatness? Can you build a civilization that stands the test of time? = Coraggioso principe, la tua gente ha ancora sete della guida che così saggiamente hai saputo dargli. Saprai assicurare ancora una volta la sovranità del tuo regno e condurre il tuo popolo alla grandezza? Riuscirai a plasmare una civiltà in grado di superare la prova del tempo?
Amsterdam = Amsterdam
Rotterdam = Rotterdam
Utrecht = Utrecht
Groningen = Groningen
Breda = Breda
Nijmegen = Nijmegen
Den Haag = Den Haag
Haarlem = Haarlem
Arnhem = Arnhem
Zutphen = Zutphen
Maastricht = Maastricht
Tilburg = Tilburg
Eindhoven = Eindhoven
Dordrecht = Dordrecht
Leiden = Leiden
's Hertogenbosch = 's Hertogenbosch
Almere = Almere
Alkmaar = Alkmaar
Brielle = Brielle
Vlissingen = Vlissingen
Apeldoorn = Apeldoorn
Enschede = Enschede
Amersfoort = Amersfoort
Zwolle = Zwolle
Venlo = Venlo
Uden = Uden
Grave = Grave
Delft = Delft
Gouda = Gouda
Nieuwstadt = Nieuwstadt
Weesp = Weesp
Coevorden = Coevorden
Kerkrade = Kerkrade
The Netherlands = Olanda
Retain [amount]% of the happiness from a luxury after the last copy has been traded away = Conservi il [amount]% della Felciità apportata da una risorsa di lusso quando anche l'ultima copia viene scambiata

Gustavus Adolphus = Gustavo Adolfo
The Hakkapeliittas will ride again and your men will fall just at the sight of my cavalry! God with us! = Gli Hakkapeliitta cavalcheranno di nuovo, e i tuoi uomini cadranno alla sola vista della mia cavalleria! Dio è con noi!
Ha ha ha, captain Gars will be very glad to head out to war again. = Ahahah! Il capitano Gars sarà molto lieto di andare in guerra al servizio della Svezia!
I am Sweden's king. You can take my lands, my people, my kingdom, but you will never reach the House of Vasa. = Io sono il Re di Svezia! Puoi prenderti le mie terre, il mio popolo, il mio regno, ma non potrai mai avere il casato di Vasa!
Stranger, welcome to the Snow King's kingdom! I am Gustavus Adolphus, member of the esteemed House of Vasa = Ehi, un nuovo volto sul palcoscenico del mondo. Io sono Gustavo Adolfo, Re di Svezia e membro della stimata casa di Vasa. Spero che potremo lavorare insieme come alleati. Riposa pure alla mia corte, se vuoi.
My friend, it is my belief that this settlement can benefit both our peoples. = Amico mio, ritengo che questo accordo sia di beneficio a entrambi i nostri popoli.
Oh, welcome! = Oh, benvenuti!
Oh, it is you. = Ah, eccoti-
Nobel Prize = Premio Nobel
All hail the transcendent King Gustavus Adolphus, founder of the Swedish Empire and her most distinguished military tactician. It was during your reign that Sweden emerged as one of the greatest powers in Europe, due in no small part to your wisdom, both on and off the battlefield. As king, you initiated a number of domestic reforms that ensured the economic stability and prosperity of your people. As the general who came to be known as the "Lion of the North," your visionary designs in warfare gained the admiration of military commanders the world over. Thanks to your triumphs in the Thirty Years' War, you were assured a legacy as one of history's greatest generals. = Onore allo straordinario re Gustavo Adolfo, fondatore dell'impero svedese e mirabile maestro di tattica militare. Grazie alla tua saggezza sul capo di battaglia e su quello della politica, durante il tuo regno imponesti la Svezia come una delle grandi potenze d'Europa. Come re tu desti il via a una serie di riforme interne che hanno assicurato la stabilità economica e la prosperità dei tuoi sudditi. Come generale onnenesti la fama di "Leone del Nord", sorprendendo i comandanti militari di tutto il mondo con le tue sagaci innovazioni. Grazie ai tuoi trionfi nella Guerra dei Trent'anni ti assicurasti un posto nella ristretta cerchia dei più grandi condottieri della storia.
Oh noble King, the people long for your prudent leadership, hopeful that once again they will see your kingdom rise to glory. Will you devise daring new strategies, leading your armies to victory on the theater of war? Will you build a civilization that stands the test of time? = Oh, nobile re, il popolo brama la tua guida più illuminata e confida in te per riportare il regno alle vette della gloria. Escogiterai strategie sempre nuove, portando audacemente i tuoi eserciti alla vittoria sul campo? Riuscirai a plasmare una civiltà in grado di superare la prova del tempo?
Stockholm = Stoccolma
Uppsala = Uppsala
Gothenburg = Gothenburg
Malmö = Malmö
Linköping = Linköping
Kalmar = Kalmar
Skara = Skara
Västerås = Västerås
Jönköping = Jönköping
Visby = Visby
Falun = Falun
Norrköping = Norrköping
Gävle = Gävle
Halmstad = Halmstad
Karlskrona = Karlskrona
Hudiksvall = Hudiksvall
Örebro = Örebro
Umeå = Umeå
Karlstad = Karlstad
Helsingborg = Helsingborg
Härnösand = Härnösand
Vadstena = Vadstena
Lund = Lund
Västervik = Västervik
Enköping = Enköping
Skövde = Skövde
Eskilstuna = Eskilstuna
Luleå = Luleå
Lidköping = Lidköping
Södertälje = Södertälje
Mariestad = Mariestad
Östersund = Östersund
Borås = Borås
Sundsvall = Sundsvall
Vimmerby = Vimmerby
Köping = Köping
Mora = Mora
Arboga = Arboga
Växjö = Växjö
Gränna = Gränna
Kiruna = Kiruna
Borgholm = Borgholm
Strängnäs = Strängnäs
Sveg = Sveg
Sweden = Svezia
Gain [amount] Influence with a [param] gift to a City-State = Ottieni [amount] Influenza con un dono [param] a una Città-Stato
When declaring friendship, both parties gain a [amount]% boost to great person generation = Quando dichiari un Trattato d'Amicizia, ottenete entrambi un bonus del [amount]% alla generazione dei Grandi Personaggi

Maria Theresa = Maria Teresa
Shame that it has come this far. But ye wished it so. Next time, be so good, choose your words more wisely. = Mi dispiace che siamo arrivati a dichiararci guerra l'un l'altro, ma il mondo va avanti così.
What a fool ye are! Ye will end swiftly and miserably. = Siete un vero sciocco! La vostra fine giungerà rapida e in maniera miserabile!
The world is pitiful! There's no beauty in it, no wisdom. I am almost glad to go. = La Casa degli Asburgo, una dinastia orgogliosa e nobile, si estingue oggi e per sempre. Solo chi è senza cuore può dormire con la consapevolezza di essere causa di una simile disgrazia.
The archduchess of Austria welcomes your Eminence to... Oh let's get this over with! I have a luncheon at four o'clock. = Ah, ecco chi stava bigallonando da un po' nella mia corte. Suppongo che la Signora della Pomerania dovrebbe dare il benvenuto a sua eminenza... ma è meglio che ci sbrighiamo, ho un pranzo alle 4.
I see you admire my new damask. Nobody should say that I am an unjust woman. Let's reach an agreement! = Non si dica mai che sono una donna ingiusta. Stringiamo un accordo insieme. E già che ci siete, vi spiacerebbe ammirare il mio nuovo damasco?
Oh, it's ye! = Oh, eccoti!
Diplomatic Marriage = Matrimonio diplomatico
Noble and virtuous Queen Maria Theresa, Holy Roman Empress and sovereign of Austria, the people bow to your gracious will. Following the death of your father King Charles VI, you ascended the thone of Austria during a time of great instability, but the empty coffers and diminished military did litle to dissuade your ambitions. Faced with war almost immediately upon your succession to the thron, you managed to fend off your foes, and in naming your husband Francis Stephen co-ruler, assured your place as Empress of the Holy Roman Empire. During your reigh, you guided Austria on a new path of reform - strengthening the military, replenishing the treasury, and improving the educational system of the kingdom. = Nobile e virtuosa regina Maria Teresa, Sacra Romana Imperatrice e sovrana d'Austria, il popolo si inchina al tuo grazioso volere. In seguito alla morte di tuo padre Carlo VI, tu ascendesti al trono d'Austria durante un periodo di grande instabilità, ma i cofani vuoti del tesoro e un esercito indebolito non potevano spegnere le tue ambizioni. Impegnata in una guerra subito dopo la tua successione, tu riuscisti a respingere i tuoi nemici. In seguito nominasti coreggente tuo marito Francesco Stefano di Lorena, e così facendo ti assicurasti il trono di imperatrice del Sacro Romano Impero. Durante il tuo regno, conducesti l'Austria su un cammino di riforme, rinforzando l'esercito, rimpinguendo le casse dello stato e modernizzando l'istituzione pubblica.
Oh great queen, bold and dignified, the time has come for you to rise and guide the kingdom once again. Can you return your people to the height of prosperity and splendor? Will you build a civilization that stands the test of time? = Oh grande regina, audace e fiera, è giunto il tuo tempo di sorgere e governare ancora il tuo regno. Riporterai il tuo popolo al pinnacolo della prosperità e dello splendore? Riuscirai a plasmare una civiltà in grado di superare la prova del tempo?
Vienna = Vienna
Salzburg = Salisburgo
Graz = Graz
Linz = Linz
Klagenfurt = Klagenfurt
Bregenz = Bregenz
Innsbruck = Innsbruck
Kitzbühel = Kitzbühel
St. Pölten = St. Pölten
Eisenstadt = Eisenstadt
Villach = Villach
Zwettl = Zwettl
Traun = Traun
Wels = Wels
Dornbirn = Dornbirn
Feldkirch = Feldkirch
Amstetten = Amstetten
Bad Ischl = Bad Ischl
Wolfsberg = Wolfsberg
Kufstein = Kufstein
Leoben = Leoben
Klosterneuburg = Klosterneuburg
Leonding = Leonding
Kapfenberg = Kapfenberg
Hallein = Hallein
Bischofshofen = Bischofshofen
Waidhofen = Waidhofen
Saalbach = Saalbach
Lienz = Lienz
Steyr = Steyr
Austria = Austria
Can spend Gold to annex or puppet a City-State that has been your ally for [amount] turns. = Puoi spendere Oro per annettere o ridurre a fantocci Città-Stato che sono state tue alleate per [amount] turni.

Dido = Didone
Tell me, do you all know how numerous my armies, elephants and the gdadons are? No? Today, you shall find out! = Dimmi, tu sai quanto vasti siano i miei eserciti, quanto grandi siano i miei elefanti e quanto numerosi siano i miei gdadon? No? Ebbene, oggi lo scoprirai!
Fate is against you. You earned the animosity of Carthage in your exploration. Your days are numbered. = Se hai voluto l'animosità di Cartagine, allora l'hai ottenuta; ma sappi che il destino è contro di te, e che i tuoi giorni sono contati.
The fates became to hate me. This is it? You wouldn't destroy us so without their help. = Dopo tanti viventi che ho accolto in casa mia, ora la morte è mia benvenuta ospite. Datemi una pira degna di una vera dea, le cui fiamme giocheranno col bordo dell'acqua, danzando a ritmo con le stelle del cielo. E quando finalmente potrò riposare nella terra, voglio essere ricordata mentre fiamme e tormento consumeranno la mia amata Cartagine.
The Phoenicians welcome you to this most pleasant kingdom. I am Dido, the queen of Carthage and all that belongs to it. = Gradevole straniero, i fenici ti danno il benvenuto nei porti riparati della loro splendida nazione. Io sono Didone, la vagabonda di Tiro, regina di Cartagine e di tutte le sue colonie, anche se in molti mi conoscono come Elissa.
I just had the marvelous idea, and I think you'll appreciate it too. = Mi è venuta un'idea per un ottimo affare. Spero tu sia d'accordo con me.
What is it now? = Cosa c'è ora?
Phoenician Heritage = Eredità fenicia
Blessings and salutations to you, revered Queen Dido, founder of the legendary kingdom of Carthage. Chronicled by the words of the great poet Virgil, your husband Acerbas was murdered at the hands of your own brother, King Pygmalion of Tyre, who subsequently claimed the treasures of Acerbas that were now rightfully yours. Fearing the lengths from which your brother would pursue this vast wealth, you and your compatriots sailed for new lands. Arriving on the shores of North Africa, you tricked the local king with the simple manipulation of an ox hide, laying out a vast expanse of territory for your new home, the future kingdom of Carthage. = Salute e benedizione a te, onorata regina Didone, fondatrice del leggendario regno di Cartagine. Come narra il grande poeta Virgilio, tuo marito Sicheo fu assassinato per mano del suo stesso fratello, re Pigmalione di Tiro, che in seguito cercò di appropriarsi dei tesori che ti appartenevano per diritto. Temendo che non si sarebbe fermato davanti a nulla pur di appropriarsi di una così grande ricchezza, tu salpasti con i tuoi compatrioti verso altri lidi. Giunta sulle rive del Nordafrica, beffasti un re locale tagliando a strisce una pelle di bue e ottenesti un terreno abbastanza ampio da fondare la tua nuova casa, Cartagine, futura capitale di un impero.
Clever and inquisitive Dido, the world longs for a leader who can provide a shelter from the coming storm, guided by brilliant intuition and cunning. Can you lead the people in the creation of a new kingdom to rival that of once mighty Carthage? Can you build a civilization that will stand the test of time? = Astuta e curiosa Didone, il mondo brama una guida che, con la sua scaltrezza e brillante intuizione, lo possa proteggere dalla tempesta in arrivo. Saprai condurre il tuo popolo nella creazione di un nuovo regno all'altezza della potente Cartagine? Riuscirai a plasmare una civiltà in grado di superare la prova del tempo?
Carthage = Cartagine
Utique = Utica
Hippo Regius = Ippo Regia
Gades = Cadice
Saguntum = Sagunto
Carthago Nova = Cartagena
Panormus = Palermo
Lilybaeum = Lilibeo
Hadrumetum = Adrumeto
Zama Regia = Zama Regia
Karalis = Cagliari
Malaca = Malaca
Leptis Magna = Leptis Magna
Hippo Diarrhytus = Ippo Diarrhytus
Motya = Motya
Sulci = Sulci
Leptis Parva = Leptis Parva
Tharros = Tharros
Soluntum = Soluntum
Lixus = Lixus
Oea = Oea
Theveste = Theveste
Ibossim = Ibossim
Thapsus = Tapso
Aleria = Aleria
Tingis = Tingis
Abyla = Obila
Sabratha = Sabrata
Rusadir = Rusadir
Baecula = Becula
Saldae = Saldae
Land units may cross [tileFilter] tiles after the first [unit] is earned = Le unità possono attraversare le [tileFilter] una volta quando ottieni per la prima volta [unit]
Units ending their turn on [tileFilter] tiles take [amount] damage = Le unità che finiscono il loro turno su [tileFilter] subiscono [amount] danno

Theodora = Teodora
It is always a shame to destroy a thing of beauty. Happily, you are not one. = È sempre un peccato distruggere un oggetto di bellezza... ma sono lieta che tu non lo sia.
Now darling, tantrums are most unbecoming. I shall have to teach you a lesson. = Direi che era ora che tu svelassi la tua vera natura nei miei confronti. Sarà un piacevole scambio di opinioni, se così possiamo chiamarlo; assicurati di essere all'altezza.
Like a child playing with toys you are. My people will never love you, nor suffer this indignation gracefully. = Sei come un bambino che sa solo buttare via un vecchio giocattolo. Il mio popolo non ti amerà mai, nè accetterà questa indignazione con grazia.
My, isn't this a pleasant surprise - what may I call you, oh mysterious stranger? I am Theodora, beloved of Byzantium. = Oh, ma che piacevole sorpresa! Come posso chiamarti, misterioso straniero? Io sono Teodora, amata imperatrice di Bisanzio.
I have heard that you adept at certain kinds of ... interactions. Show me. = Ho udito che sei avezzo a certi tipi di... affari. Mostrameli, per favore.
Hello again. = Salve di nuovo
Patriarchate of Constantinople = Patriarcato di Costantinopoli
All hail the most magnificent and magnanimous Empress Theodora, beloved of Byzantium and of Rome! From the lowly ranks of actress and courtesan you became the most powerful woman in the Roman Empire, consort to Justinian I. Starting in the late 520's AD, you joined your husband in a series of important spiritual and legal reforms, creating many laws which elevated the status of and promoted equal treatment of women in the empire. You also aided in the restoration and construction of many aqueducts, bridges, and churches across Constantinople, culminating in the creation of the Hagia Sophia, one of the most splendid architectural wonders of the world. = Onore alla magnifica e magnanima imperatrice Teodora, adorata da Bisanzio a Roma! Dall'umile condizione di attrice e cortigiana, tu ti elevasti sino a diventare la donna più potente dell'impero romano, moglie di Giustiniano I. Dalla fine degli anni '20 del VI secolo, insieme a tuo marito desti vita a una serie di importanti riforme legali e spirituali, promulgando molte leggi che elevarono lo stato delle donne e promossero l'eguaglianza tra i sessi in tutto l'impero. Organizzasti inoltre la costruzione e il restauro di molti acquedotti, ponti e chiese a Costantinopoli, un'azione culminata con la costruzione di Santa Sofia, una delle più sontuose meraviglie architettoniche del mondo.
Beautiful Empress, Byzantium is in need of your wisdom and strength - her people are lost without your light to lead them. The Byzantine Empire may have fallen once, but its spirit is still intact waiting to be reborn anew. Can you return Byzantium to the heights of glory it once enjoyed? Can you create a civilization to stand the test of time? = Splendida imperatrice, Bisanzio ha bisogno della tua forza e della tua saggezza: senza la tua luce a guidarlo, il suo popolo è perduto. L'impero bizantino è caduto una volta, ma il suo spirito è ancora intatto ed è pronto a rinascere dalle sue ceneri. Saprai a riportare Bisanzio all'antica gloria? Riuscirai a plasmare una civiltà in grado di superare la prova del tempo?
Constantinople = Costantinopoli
Adrianople = Adrianopoli
Nicaea = Nicea
Antioch = Antiochia
Varna = Varna
Ohrid = Ohrid
Nicomedia = Nicomedia
Trebizond = Trebisonda
Cherson = Cherson
Sardica = Sardica
Ani = Ani
Dyrrachium = Durazzo
Edessa = Edessa
Chalcedon = Calcidonia
Naissus = Naisso
Bari = Bari
Iconium = Iconium
Prilep = Prilep
Samosata = Samosata
Kars = Kars
Theodosiopolis = Teodosiopoli
Tyana = Tyana
Gaza = Gaza
Kerkyra = Corcira
Phoenice = Fenice
Selymbria = Silivri
Sillyon = Sillyon
Chrysopolis = Crisopoli
Vodena = Vodena
Traianoupoli = Traianopoli
Constantia = Constantia
Patra = Patra
Korinthos = Coronto
Byzantium = Bisanzio
May choose [amount] additional belief(s) of any type when [foundingOrEnhancing] a religion = Puoi scegliere [amount] credenza in più di qualsiasi tipo quando [foundingOrEnhancing] fondi una religione

Boudicca = Budicca
You shall stain this land no longer with your vileness! To arms, my countrymen. We ride to war! = Io e il mio popolo è stanco della tua viltà! Avanti, fratelli! Marciamo in guerra!
Traitorous man! The Celtic peoples will not stand for such wanton abuse and slander - I shall have your balls! = Essere spregevole! Non perdonerò mai la tua avarizia! Avrò la tua testa... e le tue gonadi!
Vile ruler, know you have won this war in name alone. Your cities lie buried and your troops defeated. I have my own victory. = Vile sovrano, sappi che hai vinto questa guerra soltanto nel nome. Un giorno anche i tuoi eserciti verranno sterminati, le tue città cadranno in macerie.
I am Boudicca, Queen of the Celts. Let no-one underestimate me! = Io sono Budicca, regina della tribù celtica degli Iceni. Faresti meglio a non sottovalutarmi.
Let us join our forces together and reap the rewards. = Anche se non incrociamo le spade contro un nemico comune, uniamo insieme le nostre forze per un accordo comune.
God has given good to you. = Il Cielo ti assista
Druidic Lore = Sapere druidico
Eternal glory and praise for you, fierce and vengeful Warrior Queen! In a time dominated by men, you not only secured your throne and sovereign rule, but also successfully defied the power of the Roman Empire. After suffering terrible punishment and humiliation at the hand of the Roman invaders, you rallied your people in a bloody and terrifying revolt. Legions fell under your chariot wheels and the city of London burned. While in the end the Romans retained ownership of the isles, you alone made Nero consider withdrawing all troops and leaving Britain forever. = Lode e gloria eterna a te, feroce e vendicativa Budicca, regina guerriera della tribù celtica degli Iceni! In un'epoca dominata dagli uomini, non solo ti assicurasti il trono e il potere assoluto, ma riuscisti anche a sconfiggere la potenza dell'impero di Roma. Dopo aver patito orribili sofferenze e umiliazioni per mano degli invasori romani, tu riunisti il tuo popolo in una sanguinosa e terrificante rivolta. Le legioni caddero sotto le ruote del tuo carro da guerra, e la stessa città di Londra fu messa a ferro e a fuoco. Alla fine i romani mantennero il controllo delle isole, ma da sola tu spingesti Nerone a considerare il ritiro permanente delle sue truppe dalla Britannia.
Oh sleeping lioness, your people desire that you rise and lead them again in the calling that is your namesake. Will you meet their challenge on the open field and lead the Celts to everlasting victory? Will you restore your lands and build an empire to stand the test of time? = Oh leonessa addormentata, il tuo popolo desidera che tu sorga e lo conduca ancora a spargere sangue sul campo di battaglia. Accetterai la sfida? Saprai recuperare le tue terre e costruire un impero grazie al quale guiderai i celti a una vittoria eterna? Riuscirai a plasmare una civiltà in grado di superare la prova del tempo?
Cardiff = Cardiff
Truro = Truro
Douglas = Douglas
Glasgow = Glasgow
Cork = Cork
Aberystwyth = Aberystwyth
Penzance = Penzance
Ramsey = Ramsey
Inverness = Inverness
Limerick = Limerick
Swansea = Swansea
St. Ives = St. Ives
Peel = Peel
Aberdeen = Aberdeen
Belfast = Belfast
Caernarfon = Caernarfon
Newquay = Newquay
Saint-Nazaire = Saint-Nazaire
Castletown = Castletown
Stirling = Stirling
Galway = Galway
Conwy = Conwy
St. Austell = St. Austell
Saint-Malo = Saint-Malo
Onchan = Onchan
Dundee = Dundee
Londonderry = Londonderry
Llanfairpwllgwyngyll = Llanfairpwllgwyngyll
Falmouth = Falmouth
Lorient = Lorient
Celts = Celti

Haile Selassie = Hailé Selassié
I have tried all other avenues, but yet you persist in this madness. I hope, for your sake, your end is swift. = Ho provato ogni altra via, eppure persisti nella tua malvagità. Spero, per il tuo bene, che quanto sto per fare ti basti per cambiare.
It is silence that allows evil to triumph. We will not stand mute and allow you to continue on this mad quest unchecked. = È il silenzio che permette al male di trionfare. Non resterò muto a permetterti di continuare senza ostacoli la tua folle crociata.
God and history will remember your actions this day. I hope you are ready for your impending judgment. = Dio e la storia si ricorderanno delle tue azioni di questo giorno. Spero che tu sia pronto a sopportare il giudizio finale.
A thousand welcomes to our fair nation. I am Selassie, the Ras Tafari Makonnen and Emperor of Ethiopia, your humble servant. = Sii mille volte benvenuto nella nostra bella nazione. Io sono Hailé Selassié, Leone Conquistatore della tribù di Giuda, il ras Tafari Makonnen e imperatore dell'Etiopia.
I request that you consider this offer between our two peoples. I believe it will do us both good. = Ti chiedo di considerare questa offerta tra i nostri due popoli. Ritengo che sarà di beneficio a entrambi.
Spirit of Adwa = Spirito di Adwa
Blessings be upon you, honorable and righteous Emperor of Ethiopia, Haile Selassie. Your legacy as one of Ethiopia's greatest rulers, and as the spiritual leader to the Rastafarian movement, is outshone only by the influence you had on diplomacy and political cooperation throughout the world. In introducing Ethiopia's first written constitution, you planted the seeds of democracy that would take root over the coming years, and your infinitely wise grasp of global affairs secured Ethiopia's place as a charter member of the United Nations. Spearheading efforts to reform and modernize the nation during your reign, you changed the course of Ethiopian history forever = Molte benedizioni su di te, onorevole e retto imperatore dell'Etiopia, Hailé Selassié. La tua figura di grande monarca e di capo spirituale del movimento rastafariano è superata solo dall'influenza che hai saputo esercitare sulla scena politica e diplomatica mondiale. Introducendo la prima costituzione scritta in Etiopia hai piantato i semi della democrazia, semi che avrebbero messo radici negli anni successivi. La tua saggezza e comprensione profonda degli affari del mondo hanno assicurato all'Etiopia un posto come membro delle Nazioni Unite. Durante il tuo regno ti sei adoperato per riformare e modernizzare la nazione, segnando per sempre la storia etiope.
Revered king, your composed demeanor once protected the people from the many conflicts that plague the nations of men, and the kingdom looks to you to assure peace once again. Will you lead the people with courage and authority, moving forward into a new age? Will you build a civilization that stands the test of time? = Onorato re, in passato la tua condotta misurata ha già protetto il popolo dai molti conflitti che tormentano le nazioni degli uomini. Oggi il regno ti chiede di assicurare ancora una volta la pace. Governerai la tua gente con coraggio e autorità, conducendolo in una nuova epoca? Riuscirai a plasmare una civiltà in grado di superare la prova del tempo?
Addis Ababa = Addis Abeba
Harar = Harar
Adwa = Adwa
Lalibela = Lalibela
Gondar = Gondar
Axum = Axum
Dire Dawa = Dire Dawa
Bahir Dar = Bahir Dar
Adama = Adama
Mek'ele = Mek'ele
Awasa = Awasa
Jimma = Jimma
Jijiga = Jijiga
Dessie = Dessie
Debre Berhan = Debre Berhan
Shashamane = Shashamane
Debre Zeyit = Debre Zeyit
Sodo = Sodo
Hosaena = Hosaena
Nekemte = Nekemte
Asella = Asella
Dila = Dila
Adigrat = Adigrat
Debre Markos = Debre Markos
Kombolcha = Kombolcha
Debre Tabor = Debre Tabor
Sebeta = Sebeta
Shire = Shire
Ambo = Ambo
Negele Arsi = Negele Arsi
Gambela = Gambela
Ziway = Ziway
Weldiya = Weldiya
Ethiopia = Etiopia

Pacal = Pacal
A sacrifice unlike all others must be made! = Un sacrificio come nessun altro va fatto oggi stesso! Vieni, e rendi onore agli dei!
Muahahahahahaha! = Hahahahahahahahahahahaha!
Today comes a great searing pain. With you comes the path to the black storm. = Goditi il tuo misero regno finché puoi, tanto non conti niente... Io non conto niente... Nulla ha più importanza... Ah, i gufi... posso sentire i gufi...!
Greetings, wayward one. I am known as Pacal. = Salute a te, straniero arretrato. Il mio nome è Pacal, sovrano del nobile popolo dei Maya.
Friend, I believe I may have found a way to save us all! Look, look and accept my offering! = Salve, amico! Credo di aver trovato un modo per salvarci tutti. Ammira i miei doni, e accetta la mia offerta!
A fine day, it helps you. = Che gli dei ti sorridano.
The Long Count = Il Lungo Conto
Your people kneel before you, exalted King Pacal the Great, favored son of the gods and shield to the citizens of the Palenque domain. After years of strife at the hands of your neighboring rivals, you struck back at the enemies of your people, sacrificing their leaders in retribution for the insults dealt to your predecessors. The glory of Palenque was restored only by the guidance afforded by your wisdom, as you orchestrated vast reconstruction efforts within the city, creating some of the greatest monuments and architecture your people - and the world - have ever known. = Il tuo popolo si inchina di fronte a te, altissimo re Pacal il Grande, Figlio favorito degli déi e scudo dei cittadini di Palenque. Dopo anni di tormenti per mano dei regni vicini, hai sferrato l'attacco ai nemici del tuo popolo, offrendo i loro condottieri in sacrificio per lavare l'insulto inflitto ai tuoi predecessori. Palenque è tornata alla gloria sotto la tua guida saggia, grazie al vasto piano di ricostruzione della città e alla creazione di alcuni dei monumenti più grandiosi che il tuo popolo - e il mondo stesso - abbiano mai visto.
Illustrious King, your people once again look to you for leadership and counsel in the coming days. Will you channel the will of the gods and restore your once proud kingdom to its greatest heights? Will you build new monuments to forever enshrine the memories of your people? Can you build a civilization that will stand the test of time? = Illustre monarca, la tua gente si rivolge ancora una volta a te per essere condotta e consigliata. Interpreterai la volontà degli déi e riporterai all'apice il tuo nobile regno? Costruirai nuovi monumenti per preservare in eterno la memoria del tuo popolo come in un santuario? Riuscirai a plasmare una civiltà in grado di superare la prova del tempo?
Palenque = Palenque
Tikal = Tikal
Uxmal = Uxmal
Tulum = Tulum
Copan = Copan
Coba = Coba
El Mirador = El Mirador
Calakmul = Calakmul
Edzna = Edzna
Lamanai = Lamanai
Izapa = Izapa
Uaxactun = Uaxactun
Comalcalco = Comalcalco
Piedras Negras = Piedras Negras
Cancuen = Cancuen
Yaxha = Yaxha
Quirigua = Quirigua
Q'umarkaj = Q'umarkaj
Nakbe = Nakbe
Cerros = Cerros
Xunantunich = Xunantunich
Takalik Abaj = Takalik Abaj
Cival = Cival
San Bartolo = San Bartolo
Altar de Sacrificios = Altar de Sacrificios
Seibal = Seibal
Caracol = Caracol
Naranjo = Naranjo
Dos Pilas = Dos Pilas
Mayapan = Mayapan
Ixinche = Ixinche
Zaculeu = Zaculeu
Kabah = Kabah
The Maya = Maya
Receive a free Great Person at the end of every [comment] (every 394 years), after researching [tech]. Each bonus person can only be chosen once. = Ricevi un grande personaggio alla fine di ogni [comment] (ogni 394 anni) dopo aver ricercato [tech]. Puoi scegliere ogni personaggio bonus una volta sola.
Once The Long Count activates, the year on the world screen displays as the traditional Mayan Long Count. = Una volta attivato il Lungo Conto, l'anno diventa quello del Conto Lungo tradizionale.


I didn't want to do this. We declare war. = Se ti dichiaro guerra adesso non è stata per mia volontà, ma perché tu ci hai costretti!
I will fear no evil. For god is with me! = Non temo alcun male, perché Dio è con me!
Why have you forsaken us my lord? = Dio, hai forse dimenticato il mio popolo? È forse per via dei nostri peccati?
Bratislava = Bratislava

We have wanted this for a LONG time. War it shall be. = Aspettavamo da tanto tempo questo momento. E guerra sia.
Very well, we will kick you back to the ancient era! = E sia, se dobbiamo rispedirti nell'età della pietra.
This isn't how it is supposed to be! = Non doveva finire così...
Cahokia = Cahokia

By god's grace we will not allow these atrocities to occur any longer. We declare war! = È per grazia di Dio che impediremo il proseguire di queste atrocità. È guerra!
May god have mercy on your evil soul. = Ebbene, possa Dio aver pietà della tua anima maligna.
I for one welcome our new conquer overlord! = E sia, darò il benvenuto al mio nuovo signore.
Jerusalem = Gerusalemme


#################### Lines from Policies from Civ V - Gods & Kings ####################

Provides a [buildingName] in your first [amount] cities for free = Le tue prime [amount] città ricevono [buildingName] gratuito


[amount]% Gold from Great Merchant trade missions = [amount]% Oro dalle missioni commerciali dei Grandi Mercanti


#################### Lines from Quests from Civ V - Gods & Kings ####################


#################### Lines from Religions from Civ V - Gods & Kings ####################


Judaism = Giudaismo


Sikhism = Sikhismo

Taoism = Taoismo


#################### Lines from Ruins from Civ V - Gods & Kings ####################


We have found holy symbols in the ruins, giving us a deeper understanding of religion! (+[param] Faith) = Abbiamo trovato dei simboli sacri, che ci hanno donato una miglior conoscenza della religione! (+[param] Fede)
discover holy symbols = dei simboli sacri

We have found an ancient prophecy in the ruins, greatly increasing our spiritual connection! (+[param] Faith) = Un'antica profezia ha enormemente incrementato la nostra connessione spirituale! (+[param] Fede)
an ancient prophecy = un'antica profezia


#################### Lines from Specialists from Civ V - Gods & Kings ####################


#################### Lines from Techs from Civ V - Gods & Kings ####################


'What is drama but life with the dull bits cut out.' - Alfred Hitchcock = 'Il dramma non è che la vita con le parti noiose tagliate.' - Alfred Hitchcock
Drama and Poetry = Drammaturgia e poesia

'The merchants and the traders have come; their profits are pre-ordained...' - Sri Guru Granth Sahib = 'I mercanti e i bottegai sono arrivati; i loro profitti sono prestabiliti...' - Sri Guru Granth Sahib
Guilds = Gilde


'Architecture begins where engineering ends.' - Walter Gropius = 'L'architettura inizia dove finisce l'ingegneria.' - Walter Gropius
Architecture = Architettura

'Industrialization based on machinery, already referred to as a characteristic of our age, is but one aspect of the revolution that is being wrought by technology.' - Emily Greene Balch = 'L'industrializzazione basata sui macchinari, già indicata come una caratteristica della nostra epoca, è solo uno degli aspetti della rivoluzione prodotta dalla tecnologia.' - Emily Greene Balch
Industrialization = Industrializzazione


'Men, like bullets, go farthest when they are smoothest.' - Jean Paul = 'Gli uomini, come i proiettili, vanno più lontano quanto meno sono ruvidi.' - Jean Paul
Ballistics = Balistica

'The root of the evil is not the construction of new, more dreadful weapons. It is the spirit of conquest.' - Ludwig von Mises = 'La radice del male non sta nella costruzione di nuove, terribili armi, ma nello spirito stesso della conquista.' - Ludwig von Mises
Combined Arms = Armi combinate


'The more we elaborate our means of communication, the less we communicate.' - J.B. Priestly = 'Più elaboriamo i nostri mezzi di comunicazione, meno comunichiamo.' – J.B. Priestly
Telecommunications = Telecomunicazioni
'All men can see these tactics whereby I conquer, but what none can see is the strategy out of which victory is evolved.' - Sun Tzu = 'Tutti possono osservare le tattiche che mi portano alla conquista, ma quello che nessuno può vedere è la strategia che gradualmente conduce alla vittoria.' - Sun Tzu
Mobile Tactics = Tattiche mobili


#################### Lines from Terrains from Civ V - Gods & Kings ####################


Mount Kailash = Monte Kailash

Mount Sinai = Monte Sinai

Sri Pada = Sri Pada

Uluru = Uluru


#################### Lines from TileImprovements from Civ V - Gods & Kings ####################


Polder = Polder


#################### Lines from TileResources from Civ V - Gods & Kings ####################


Salt = Sale


#################### Lines from UnitPromotions from Civ V - Gods & Kings ####################


#################### Lines from UnitTypes from Civ V - Gods & Kings ####################


#################### Lines from Units from Civ V - Gods & Kings ####################


Atlatlist = Lanciatore di atlatl


Quinquereme = Quinquereme

Dromon = Dromone


Horse Archer = Arciere su cavallo


Battering Ram = Ariete
Can only attack [combatantFilter] units = Può attaccare solo le unità [combatantFilter]

Pictish Warrior = Guerriero pitto


African Forest Elephant = Elefante della foresta africana

Cataphract = Cavaliere catafratto


Composite Bowman = Arciere composito


Galleass = Galeazza


Privateer = Corsaro
May capture killed [mapUnitFilter] units = Può catturare le unità [mapUnitFilter] sconfitte

Sea Beggar = Pezzente del mare


Hakkapeliitta = Hakkapeliitta
Transfer Movement to [unit] = Trasferisci movimento a [unit]
[amount]% Strength when stacked with [unit] = [amount]% Forza quando impilato con [unit]


Gatling Gun = Mitragliatrice Gatling


Carolean = Carolea

Mehal Sefari = Mehal Sefari


Hussar = Ussaro
[amount]% to Flank Attack bonuses = [amount]% bonus di attacco ai fianchi


Great War Infantry = Fante della Grande Guerra


Triplane = Triplano

Great War Bomber = Bombardiere della Grande Guerra


Machine Gun = Mitragliatrice


Landship = Nave di terra


#################### Lines from Tutorials ####################

Introduction = Introduzione
Welcome to Unciv!\nBecause this is a complex game, there are basic tasks to help familiarize you with the game.\nThese are completely optional, and you're welcome to explore the game on your own! = Benvenuto/a su Unciv!\nLascia che ti avverta: questo è un gioco complesso, e quindi vi sono dei compiti base che ti aiuteranno a familiarizzare con il gioco e tutte le sue funzioni.\nSono completamente opzionali, e puoi anche esplorare il gioco da solo!

New Game = Nuova partita
Your first mission is to found your capital city.\nThis is actually an important task because your capital city will probably be your most prosperous.\nMany game bonuses apply only to your capital city and it will probably be the center of your empire. = Il tuo primo compito è fondare la tua Capitale.\nÈ un compito molto importante, perché la Capitale sarà forse la Città più prospera del tuo impero.\nMolti bonus del gioco si applicano solo sulla Capitale, che probabilmente sarà il centro del tuo impero.
How do you know a spot is appropriate?\nThat’s not an easy question to answer, but looking for and building next to luxury resources is a good rule of thumb.\nLuxury resources are tiles that have things like gems, cotton, or silk (indicated by a smiley next to the resource icon)\nThese resources make your civilization happy. You should also keep an eye out for resources needed to build units, such as iron. Cities cannot be built within 3 tiles of existing cities, which is another thing to watch out for! = Come sapere quale è il posto perfetto?\nNon è una domanda facile da rispondere, ma trovare e insediarsi vicino a una risorsa di lusso è un ottimo indizio.\nTra le risorse di lusso troviamo gemme, cotone e seta (tutte indicate con un sorriso vicino alla loro icona). Queste risorse rendono il tuo impero più felice.\nTieni d'occhio anche risorse speciali per unità speciali, come il Ferro.
However, cities don’t have a set area that they can work - more on that later!\nThis means you don’t have to settle cities right next to resources.\nLet’s say, for example, that you want access to some iron – but the resource is right next to a desert.\nYou don’t have to settle your city next to the desert. You can settle a few tiles away in more prosperous lands.\nYour city will grow and eventually gain access to the resource.\nYou only need to settle right next to resources if you need them immediately – \n   which might be the case now and then, but you’ll usually have the luxury of time. = Tuttavia, le città non hanno un'area specifica dove lavorare (ci torneremo dopo). Questo vuol dire che non devi per forza insediarti proprio vicino alle risorse.\nDiciamo, ad esempio, che ti serve del ferro, ma la risorsa si trova vicino a un deserto. Non devi per forza fondare una città vicino al deserto, ma puoi insediarti più in là, in terre più prospere. La tua città crescerà e prima o poi avrai l'accesso alla risorsa. Tutto questo se non ti serve immediatamente quella risorsa, cosa che invece accadrebbe adesso, ma di solito avrai il beneficio del tempo.
The first thing coming out of your city should be either a Scout or Warrior.\nI generally prefer the Warrior because it can be used for defense and because it can be upgraded\n  to the Swordsman unit later in the game for a relatively modest sum of gold.\nScouts can be effective, however, if you seem to be located in an area of dense forest and hills.\nScouts don’t suffer a movement penalty in this terrain.\nIf you’re a veteran of the 4x strategy genre your first Warrior or Scout will be followed by a Settler.\nFast expanding is absolutely critical in most games of this type. = La prima cosa che dovresti reclutare nella Città sarebbe uno Scout o un Guerriero.\nDi solito sceglierei il guerriero perché è utilizzabile per una buona difesa e si può aggiornare allo Spadaccino al prezzo di una certa quantità d'oro e un'unità di Ferro.\nGli Scout sono però efficaci se ti trovi in un'area piena zeppa di foreste e colline, anche perché ignorano le penalità di movimento di questi terreni.\nSe sei un veterano del genere strategico 4X, dovresti costruire prima un Guerriero o uno Scout e poi un Colono.\nIn gran parte dei giochi di questo tipo, una rapida espansione è un elemento estremamente critico.

In your first couple of turns, you will have very little options, but as your civilization grows, so do the number of things requiring your attention. = Durante i tuoi primi turni, avrai pochissime opzioni, ma col crescere della tua città, aumenterano anche le cose che richiederanno la tua attenzione.

Culture and Policies = Cultura e politiche
Each turn, the culture you gain from all your cities is added to your Civilization's culture.\nWhen you have enough culture, you may pick a Social Policy, each one giving you a certain bonus. = Ad ogni turno, la cultura ottenuta da ogni tua città si aggiunge alla cultura della tua civiltà. Una volta accumultata abbastanza cultura, potrai scegliere una Politica Sociale tra tante, ognuna con i propri benefici.
The policies are organized into branches, with each branch providing a bonus ability when all policies in the branch have been adopted. = Le politiche sono divise in rami, ognuno dei quali concede un'abilità bonus quanto tutte le sue politiche sono state adottate.
With each policy adopted, and with each city built,\n  the cost of adopting another policy rises - so choose wisely! = Per ogni politica adottata, e per ogni nuova città fondata, il costo di adozione per un'altra politica aumenta, quindi scegli con cautela!

City Expansion = Espansione cittadina
Once a city has gathered enough Culture, it will expand into a neighboring tile.\nYou have no control over the tile it will expand into, but tiles with resources and higher yields are prioritized. = Quando una città accumula abbastanza Cultura, si espanderà in una casella nelle vicinanze. Le caselle con risorse e maggiori rese hanno la maggior priorità.\nNon puoi, inoltre, cambiare la casella sulla quale si espanderà.
Each additional tile will require more culture, but generally your first cities will eventually expand to a wide tile range. = Ogni cella aggiuntiva richiedera più Cultura, ma generalmente le tue prime città espanderanno i loro confini in maniera molto larga.
Although your city will keep expanding forever, your citizens can only work 3 tiles away from city center.\nThis should be taken into account when placing new cities. = Le tue città possono espandersi per sempre, ma possono solo sfruttare fino a tre caselle a distanza dal loro centro. Ricordatelo sempre quando fondi nuove città.

As cities grow in size and influence, you have to deal with a happiness mechanic that is no longer tied to each individual city.\nInstead, your entire empire shares the same level of satisfaction.\nAs your cities grow in population you’ll find that it is more and more difficult to keep your empire happy. = Col crescere delle Città in grandezza e influenza, crescerà anche il territorio a disposizione.\nDovrai però avere a che fare con una meccanica legata all'impero e non alle Città singole. Il tuo intero impero, infatti, condivide lo stesso livello di soddisfazione.\nAll'aumentare della popolazione troverai sempre più difficile mantenerne la felicità.
In addition, you can’t even build any city improvements that increase happiness until you’ve done the appropriate research.\nIf your empire’s happiness ever goes below zero the growth rate of your cities will be hurt.\nIf your empire becomes severely unhappy (as indicated by the smiley-face icon at the top of the interface)\n  your armies will have a big penalty slapped on to their overall combat effectiveness. = Inoltre, per costruire degli edifici che incrementano la Felicità, dovrai ricercarne l'apposita tecnologia.\nControlla la tua Felicità (indicata da un sorriso nella barra superiore dell'interfaccia): se scende sotto lo zero, non solo la tua economia ne avrà da soffrire, ma i tuoi eserciti avranno una spiacevole penalità che li renderà meno efficaci in combattimento.
This means that it is very difficult to expand quickly in Unciv.\nIt isn’t impossible, but as a new player you probably shouldn't do it.\nSo what should you do? Chill out, scout, and improve the land that you do have by building Workers.\nOnly build new cities once you have found a spot that you believe is appropriate. = Questo rende molto difficile espandersi in fretta in Unciv. Non è impossibile, ma è sconsigliato ai nuovi giocatori.\nÈ dunque meglio calmarsi, esplorare e migliorare la terra in proprio possesso grazie ai Lavoratori, e costruire nuove città solo quando trovi un punto che credi sia adatto.

Unhappiness = Infelicità
It seems that your citizens are unhappy!\nWhile unhappy, your civilization will suffer many detrimental effects, increasing in severity as unhappiness gets higher. = Sembra che i tuoi cittadini siano infelici!\nFinché è infelice, la tua civiltà, subità numerosi malus, che diventeranno sempre più gravi col crescere dell'Infelicità.
Unhappiness has two main causes: Population and cities.\n  Each city causes 3 unhappiness, and each population, 1 = L'Infelicità è un effetto di due fattori: abitanti e Città.\nOgni città dona 3 punti infelicità, e ogni abitante ne dona 1.
There are 2 main ways to combat unhappiness:\n  by building happiness buildings for your population\n  or by having improved luxury resources within your borders. = Due sono i modi per contrastare l'Infelicità: o costruisci edifici che incrementano la felicità locale, o migliori le risorse di lusso nei tuoi confini.

You have entered a Golden Age!\nGolden age points are accumulated each turn by the total happiness \n  of your civilization\nWhen in a golden age, culture and production generation increases +20%,\n  and every tile already providing at least one gold will provide an extra gold. = Sei entrato in un'Età dell'Oro! Che fortuna!\nI punti Età dell'Oro si accumulano ad ogni turno dalla felicità totale della tua civiltà.\nDurante l'Età dell'Oro, generi il 20% in più di Cultura e Produzione, e ogni casella che frutta minimo un punto Oro ne frutta uno aggiuntivo.

Roads and Railroads = Strade e ferrovie
Connecting your cities to the capital by roads\n  will generate gold via the trade route.\nNote that each road costs 1 gold Maintenance per turn, and each Railroad costs 2 gold,\n  so it may be more economical to wait until the cities grow! = Connettere le Città alla tua capitale tramite la tua rete stradale generà introiti in Oro.\nNota che le Strade e le Ferrovie richiedono rispettivamente 1 e 2 Oro di mantenimento, quindi sarebbe economicamente saggio attendere una crescita maggiore delle Città.

Victory Types = Condizioni di vittoria
Once you’ve settled your first two or three cities you’re probably 100 to 150 turns into the game.\nNow is a good time to start thinking about how, exactly, you want to win – if you haven’t already. = Una volta fondate le tue prime due/tre città, saranno passati meno di 100, forse 150 turni.\nOra dovresti pensare a come, esattamente, vincere il gioco - se non l'hai già fatto.
There are four ways to win in Unciv. They are:\n - Cultural Victory: Complete 5 Social Policy Trees and build the Utopia Project\n - Domination Victory: Survive as the last civilization\n - Science Victory: Be the first to construct a spaceship to Alpha Centauri\n - Diplomatic Victory: Build the United Nations and win the vote = Quattro sono i modi per vincere in UnCiv:\n- Culturale: Completa 5 rami sociali e costruisci il progetto Utopia\n- Dominazione: Distruggi tutti gli altri giocatori e resta l'ultima civiltà rimasta\nScientifica: Costruisci per primo sei parti specifiche dell'astronave che porterà dei coloni ad Alpha Centauri\nDiplomatica: Costruisci le Nazioni Unite e vinci la votazione finale del Leader Supremo
So to sum it up, these are the basics of Unciv – Found a prosperous first city, expand slowly to manage happiness, and set yourself up for the victory condition you wish to pursue.\nObviously, there is much more to it than that, but it is important not to jump into the deep end before you know how to swim. = In parole povere, queste sono le basi in Unciv: fonda una capitale prospera, espanditi lentamente per gestire la tua felicità, impostati una condizione di vittoria e concentrati su di essa.\nOvviamente, vi è molto più di questo, ma è importante fare un passo alla volta: per imparare a nuotare bisogna prima entrare in acqua.

Enemy City = Città nemiche
Cities can be conquered by reducing their health to 1, and entering the city with a melee unit.\nSince cities heal each turn, it is best to attack with ranged units and use your melee units to defend them until the city has been defeated! = Hai avvistato una città nemica!\nPuoi conquistare le città prima riducendo la loro salute a 1, e poi facendo entrare un'unità da mischia.\nDato che le città guariscono ad ogni turno, è meglio attaccare con unità da tiro e d'assedio, e usare le tue unità da mischia per difenderle fino alla sconfitta della città.

Luxury Resource = Risorse di lusso
Luxury resources within your domain and with their specific improvement are connected to your trade network.\nEach unique Luxury resource you have adds 5 happiness to your civilization, but extra resources of the same type don't add anything, so use them for trading with other civilizations! = Le risorse di lusso situate nel tuo territorio e migliorate sono connesse nella tua rete commerciale.\nOgni risorsa unica di lusso posseduta frutta 5 punti felicità alla civiltà, ma le copie extra della stessa risorsa non fruttano niente, quindi usale per commerciare con le altre civiltà, magari in cambio di oro o altre risorse che non possiedi.

Strategic Resource = Risorse strategiche
Strategic resources within your domain and with their specific improvement are connected to your trade network.\nStrategic resources allow you to train units and construct buildings that require those specific resources, for example the Horseman requires Horses. = Le risorse strategiche nei tuoi confini e con uno specifico miglioramento sono connesse nella tua rete commerciale.\nQuelle strategiche ti permettono di addestrare certe unità e costruire edifici che richiedono una specifica risorsa: ad esempio, il Guerriero a Cavallo esige Cavalli.
Unlike Luxury Resources, each Strategic Resource on the map provides more than one of that resource.\nThe top bar keeps count of how many unused strategic resources you own.\nA full drilldown of resources is available in the Resources tab in the Overview screen. = Al contrario delle Risorse di Lusso, ogni risorsa strategica sulla mappa concede più di una copia di quella risorsa.\nNella barra superiore della schermata, puoi vedere quante risorse strategiche possiedi.\nNel paragrafo Risorse della schermata Panoramica, puoi vedere la tua situazione in termini di risorse in modo più approfondito.

The city can no longer put up any resistance!\nHowever, to conquer it, you must enter the city with a melee unit = La città ha esaurito del tutto la sua resistenza! È giunto il momento di conquistarla!\nRicordati che per conquistarla devi farvi entrare un'unità da mischia.

After Conquering = Città conquistata!
When conquering a city, you can choose to liberate, annex, puppet, or raze the city. = Conquistata una città nemica, puoi scegliere se raderla al suolo, ridurla a stato fantoccio o annetterla al tuo impero.\nSe scegli la prima opzione, la città perderà un abitante ogni turno, fino a scomparire del tutto. (Translation update needed!)
\nLiberating the city will return it to its original owner, giving you a massive diplomatic boost with them!\n\nAnnexing the city will give you full control over it, but also increase the citizens' unhappiness to 2x!\nThis can be mitigated by building a courthouse in the city, returning the citizen's unhappiness to normal.\n\nPuppeting the city will mean that you have no control on the city's production.\nThe city will not increase your tech or policy cost, but its citizens will generate 1.5x the regular unhappiness.\nA puppeted city can be annexed at any time, but annexed cities cannot be returned to a puppeted state!\n\nRazing the city will lower its population by 1 each turn until the city is destroyed!\nYou cannot raze a city that is either the starting capital of a civilization or the holy city of a religion. = Porla come stato fantoccio non ti consente di controllarne la produzione, ma in compenso non incrementerà i tuoi costi tecnologici o di politica, e la popolazione genererà soltanto un'infelicità 1.5 volte superiore alla norma.\nSe annetti la città, potrai farne quello che desideri, ma l'infelicità della popolazione sarà raddoppiata!\nPuoi mitigare il tutto costruendo un palazzo di giustizia, ripristinando l'infelicità della popolazione.\nPuoi annettere una città fantoccio quando vuoi, ma ricorda che è un processo irreversibile! (Translation update needed!)

You have encountered a barbarian unit!\nBarbarians attack everyone indiscriminately, so don't let your \n  civilian units go near them, and be careful of your scout! = Hai incontrato un'unità barbarica!\nI barbari attaccano chiunque indiscriminatamente, quindi tieni le tue unità civili lontane dalla loro vista, e stai attento col tuo esploratore!

You have encountered another civilization!\nOther civilizations start out peaceful, and you can trade with them,\n  but they may choose to declare war on you later on = Hai incontrato un'altra civiltà!\nLe altre civiltà cominciamo come pacifiche, e tu potrai commerciare con loro, ma spesso possono anche dichiararti guerra!

Once you have completed the Apollo Program, you can start constructing spaceship parts in your cities\n (with the relevant technologies) to win a Scientific Victory! = Una volta completato il Programma Apollo, potrai iniziare a costruire le parti dell'astronave nelle tue città (con le apposite tecnologie) e cercare di ottenere una vittoria scientifica!

Injured Units = Unità ferite
Injured units deal less damage, but recover after turns that they have been inactive.\nUnits heal 5 health per turn in enemy territory, 10 in neutral land,\n  15 inside your territory and 20 in your cities. = Le unità ferite infliggono meno danni, ma recuperano salute finché rimangono inattive.\nLe unità recuperano 5 punti salute in territorio nemico, 10 in terra neutrale, 15 nel tuo territorio o in territorio amico e 20 nelle tue città.

Workers = Lavoratori
Workers are vital to your cities' growth, since only they can construct improvements on tiles.\nImprovements raise the yield of your tiles, allowing your city to produce more and grow faster while working the same amount of tiles! = I lavoratori sono vitali per la crescita delle città, perché solo loro possono costruire miglioramenti nelle caselle.\nI miglioramenti incrementano la resa delle caselle, permettendo alle città di produrre di più e crescere più in fretta, senza dover espandersi a forza!

Siege Units = Unità d'assedio
Siege units are extremely powerful against cities, but need to be Set Up before they can attack.\nOnce your siege unit is set up, it can attack from the current tile,\n  but once moved to another tile, it will need to be set up again. = Le unità d'assedio sono estremamente potenti contro le città, ma vanno allestite prima di attaccare.\nUna volta montata, l'unità d'assedio può attaccare dalla sua casella in cui è presente, ma una volta spostatasi a un'altra casella, dovrà essere allestita di nuovo.

Embarking = Imbarcazioni
Once a certain tech is researched, your land units can embark, allowing them to traverse water tiles.\nEntering or leaving water takes the entire turn.\nUnits are defenseless while embarked, so be careful! = Una volta ricercata una specifica tecnologia, le tue unità terrestri possono imbarcarsi e attraversare caselle acquatiche!\nEntrare o uscire da una casella acquatica impiega un intero turno. Inoltre, le unità imbarcate sono indifese, quindi fai attenzione!

Idle Units = Unità non usate
If you don't want to move a unit this turn, you can skip it by clicking 'Next unit' again.\nIf you won't be moving it for a while, you can have the unit enter Fortify or Sleep mode - \n  units in Fortify or Sleep are not considered idle units.\nIf you want to disable the 'Next unit' feature entirely, you can toggle it in Menu -> Check for idle units. = Se non vuoi muovere un'unità per questo turno, puoi saltarla cliccando di nuovo su 'Prossima unità'.\nSe non vuoi muoverla per alcuni turni, puoi ordinarle col comando Fortifica o Dormi.\nLe unità in tali posizioni non sono considerate unità non utilizzate, perché stanno compiendo un'azione.\nSe vuoi disabilitare del tutto la caratteristica 'Prossima unità', vai su Menu -> Controlla unità non usate.

Contact Me = Contattami
Hi there! If you've played this far, you've probably seen that the game is currently incomplete.\n UnCiv is meant to be open-source and free, forever.\n That means no ads or any other nonsense. = Salve! Se sei giunto/a fin qui, forse avrai visto che il gioco è al momento incompleto.\nUnCiv dovrebbe essere open-source e gratuito per sempre, quindi privo di pubblicità o altre siocchezze.
What motivates me to keep working on it, \n  besides the fact I think it's amazingly cool that I can,\n  is the support from the players - you guys are the best! = Ciò che mi motiva a continuare il progetto, oltre al fatto che è fantastico, è il supporto dai giocatori. Vi ringrazio tutti di cuore!
Every rating and review that I get puts a smile on my face =)\n  So contact me! Send me an email, review, Github issue\n  or mail pigeon, and let's figure out how to make the game \n  even more awesome!\n(Contact info is in the Play Store) = Ogni voto e recensione che mi date mi fa sempre sorridere =)\nPerciò contattatemi! Mandatemi un'email, una recensione, un fattoide Github o un piccione viaggiatore, e vediamo di rendere il gioco ancora più bello! (Informazioni contatti nel Play Store)

Pillaging = Saccheggio
Military units can pillage improvements, which heals them 25 health and ruins the improvement.\nThe tile can still be worked, but advantages from the improvement - stat bonuses and resources - will be lost.\nWorkers can repair these improvements, which takes less time than building the improvement from scratch. = Le unità militari, che siano marittime o terrestri, possono saccheggiare qualsiasi miglioramento, guarendo di 25 punti vita.\nLa casella sarà ancora sfruttata, ma perderà i vantaggi che ricavava dal miglioramento.\nRicostruire tali miglioramenti, in compenso, impiega meno tempo che edificarli da zero.

Experience = Esperienza
Units that enter combat gain experience, which can then be used on promotions for that unit.\nUnits gain more experience when in Melee combat than Ranged, and more when attacking than when defending. = Le unità che combattono ottengono esperienza, usabile per promozioni per quell'unità.\nLe unità da mischia ottengono più esperienza di quelle da tiro, e tutte ottengono più esperienza in attacco che in difesa.
Units can only gain up to 30 XP from Barbarian units - meaning up to 2 promotions. After that, Barbarian units will provide no experience. = Le unità possono ottenere fino a 30 XP contro i Barbari, e quindi due promozioni.\nDopo questo, i Barbari non le doneranno più esperienza.

Combat = Combattimento
Unit and cities are worn down by combat, which is affected by a number of different values.\nEach unit has a certain 'base' combat value, which can be improved by certain conditions, promotions and locations. = Le unità e Città possono essere sfiancate dalle battaglie, su cui hanno effetto numerosi fattori.\nOgni unità ha un valore base di Forza, migliorabile attraverso certe condizioni, promozioni e posizioni.
Units use the 'Strength' value as the base combat value when melee attacking and when defending.\nWhen using a ranged attack, they will the use the 'Ranged Strength' value instead. = Le unità usano il valore 'Forza' come il valore base quando le unità da mischia attaccano o difendono.\nLe unità da tiro, invece, utilizzano il valore 'Forza da Tiro', o 'Forza a distanza'.
Ranged attacks can be done from a distance, dependent on the 'Range' value of the unit.\nWhile melee attacks allow the defender to damage the attacker in retaliation, ranged attacks do not. = Gli attacchi a distanza dipendono dal valore 'Distanza' dell'unità.\nMentre gli attacchi da mischia permettono al difensore di contrattaccare, non è così per quelli a distanza.

Research Agreements = Accordi di ricerca
In research agreements, you and another civilization decide to jointly research technology.\nAt the end of the agreement, you will both receive a 'lump sum' of Science, which will go towards one of your unresearched technologies. = Negli accordi di ricerca, tu e un'altra civiltà ricercherete tecnologie in modo uniforme.\nAlla fine dell'accordo, riceverete entrambi una tantum di Scienza, che si sommerà a una delle tecnologie ancora non scoperte.
The amount of ⍾Science you receive at the end is dependent on the ⍾Science generated by your cities and the other civilization's cities during the agreement - the more, the better! = La quantità di Scienza che ricevi alla fine dipende da quella generata dalle città tue e dell'altra civiltà durante l'accordo. Più è alta, meglio è!

Not all nations are contending with you for victory.\nCity-States are nations that can't win, don't conquer other cities and can't be traded with. = Non esistono solo grandi nazioni che contendono per la vittoria. Ci sono anche le Città-Stato.\nLe Città-Stato sono delle nazioni minori che si limitano a una sola città. Non possono conseguire alcun tipo di vittoria, non possono conquistare altre città e non possono condurre scambi commerciali.
Instead, diplomatic relations with City-States are determined by Influence - a meter of 'how much the City-State likes you'.\nInfluence can be increased by attacking their enemies, liberating their city, and giving them sums of gold. = I loro rapporti diplomatici sono invece determinati dall'Influenza, una barra che indica i rapporti che la Città-Stato ha con te.\nL'Influenza aumenta attaccando i loro nemici, liberando le loro città, e concedendole delle tantum in Oro, mentre diminuisce se attraversi i loro territori con un'Influenza al di sotto di 30.
Certain bonuses are given when you are at above 30 influence.\nWhen you have above 60 Influence, and you have the highest influence with them of all civilizations, you are considered their 'Ally', and gain further bonuses and access to the Luxury and Strategic resources in their lands. = I rapporti possono salire al livello di Amici se il loro livello d'Influenza è minimo 30, e a quel punto la Città-Stato ti darà benefici e ti lascerà attraversare il suo territorio senza conseguenze.\nAl livello almeno 60, se possiedi la maggior influenza rispetto a tutte le altre civiltà, sarai considerato Alleato della Città-Stato, che non solo ti darà bonus ancor maggiori, ma anche l'accesso alle risorse Strategiche e di Lusso nelle loro terre.

Great People = Grandi Personaggi
Certain buildings, and specialists in cities, generate Great Person points per turn.\nThere are several types of Great People, and their points accumulate separately.\nThe number of points per turn and accumulated points can be viewed in the Overview screen. = Alcuni edifici, oltre che gli specialisti nelle città, generano Grandi Personaggi ad ogni turno.\nVi sono vari tipi di Grandi Personaggi, ognuno dei quali accumula i suoi punti separatamente.\nNella Panoramica puoi vedere i punti per turno e i punti accumulati per i Grandi Personaggi.
Once enough points have been accumulated, a Great Person of that type will be created!\nEach Great Person can construct a certain Great Improvement which gives large yields over time, or immediately consumed to provide a certain bonus now. = Una volta accumulati abbastanza punti, nascerà un Grande Personaggio!\nOgni Grande Personaggio può costruire un rispettivo Grande Miglioramento che dona grandi rese a lungo andare, o venire immediatamente sacrificato per concedere un rispettivo bonus immediato.
Great Improvements also provide any strategic resources that are under them, so you don't need to worry if resources are revealed underneath your improvements! = I Grandi Miglioramenti migliorano anche le risorse strategiche che si trovano sotto di loro, quindi non serve preoccuparti se una risorsa che scoprirai più tardi nel gioco sbucherà nello stesso punto del Grande Miglioramento.

Removing Terrain Features = Rimozione caratteristiche terrene
Certain tiles have terrain features - like Flood plains or Forests -  on top of them. Some of these layers, like Jungle, Marsh and Forest, can be removed by workers.\nRemoving the terrain feature does not remove any resources in the tile, and is usually required in order to add improvements exploiting those resources. = Alcune caselle possiedono delle caratteristiche di terreno, come Foreste o Pianure allagate. Alcuni di questi strati, come le Giungle, le Paludi e le Foreste, possono essere rimosse dai Lavoratori.\nRimuovere queste caratteristiche non rimuove alcuna risorsa nella casella, ed è solitamente richiesto per aggiungere dei miglioramenti che le sfruttano.

Natural Wonders, such as the Mt. Fuji, the Rock of Gibraltar and the Great Barrier Reef, are unique, impassable terrain features, masterpieces of mother Nature, which possess exceptional qualities that make them very different from the average terrain.\nThey benefit by giving you large sums of Culture, Science, Gold or Production if worked by your Cities, which is why you might need to bring them under your empire as soon as possible. = Le Meraviglie Naturali, dei capolavori di Madre Natura come il Monte Fuji, la Rocca di Gibilterra e la Grande Barriera Corallina, sono caratteristiche terrene uniche e impassabili che possiedono qualità eccezionali che le rendono diverse dai soliti terreni.\nBeneficiano di grandi rese di Cultura, Scienza, Oro o Produzione se sfruttate dalle tue Città, e pertanto è una buona idea portarne quante più possibile nei tuoi confini.

Keyboard = Tastiera
If you have a keyboard, some shortcut keys become available. Unit command or improvement picker keys, for example, are shown directly in their corresponding buttons. = Se possiedi una tastiera, saranno disponibili alcuni tasti di scelta rapida. Per esempio, i comandi delle unità o le scelte dei miglioramenti sono mostrati direttamente nei tasti corrispondenti.
On the world screen the hotkeys are as follows: = Questi i tasti di scelta rapida sulla schermata mondiale:
Space or 'N' - Next unit or turn\n'E' - Empire overview (last viewed page)\n'+', '-' - Zoom in / out\nHome - center on capital or open its city screen if already centered = Spazio o 'N' - Prossima unità o turno\n'E' - Panoramica impero (ultima pagina visualizzata)\n'+', '-' - Zoom in / out\nHome - Centra sulla capitale o apri la sua schermata cittadina
F1 - Open Civilopedia\nF2 - Empire overview Trades\nF3 - Empire overview Units\nF4 - Empire overview Diplomacy\nF5 - Social policies\nF6 - Technologies\nF7 - Empire overview Cities\nF8 - Victory Progress\nF9 - Empire overview Stats\nF10 - Empire overview Resources\nF11 - Quicksave\nF12 - Quickload = F1 - Apri Civilopedia\nF2 - Panoramica Impero, Commercio\nF3 - Panoramica Impero, Unità\nF4 - Panoramica Impero, Diplomazia\nF5 - Politiche Sociali\nF6 - Tecnologie\nF7 - Panoramica Impero, Città\nF8 - Progressi Vittoria\nF9 - Panoramica Impero, Statistiche\nF10 - Panoramica Impero, Risorse\nF11 - Salvataggio rapido\nF12 - Caricamento rapido
Ctrl-R - Toggle tile resource display\nCtrl-Y - Toggle tile yield display\nCtrl-O - Game options\nCtrl-S - Save game\nCtrl-L - Load game = Ctrl-R - Mostra/nascondi icone risorse\nCtrl-Y - Mostra/nascondi resa celle\nCtrl-O - Opzioni di gioco\nCtrl-S - Salva partita\nCtrl-L - Carica partita

World Screen = Schermata mondiale
This is where you spend most of your time playing Unciv. See the world, control your units, access other screens from here. = Qui è dove trascorri la maggior parte del tempo su UnCiv. Vedi il mondo, controlli le tue unità, e accedi alle altre schermate.
①: The menu button - civilopedia, save, load, options... = ①: Il tasto menu - civilopedia, salva e carica, opzioni...
②: The player/nation whose turn it is - click for diplomacy overview. = ②: Il giocatore o la nazione a cui appartiene il turno. Clicca per la panoramica diplomzia.
③: The Technology Button - shows the tech tree which allows viewing or researching technologies. = ③: Il tasto Tecnologia - mostra l'albero tecnologico che permette di visualizzare o ricercare tecnologie.
④: The Social Policies Button - shows enacted and selectable policies, and with enough culture points you can enact new ones. = ④: Il tasto Politiche Sociali - mostra le politiche adottate e adottabili. Ricorda che puoi adottarne di nuove raccogliendo abbastanza punti cultura.
⑤: The Diplomacy Button - shows the diplomacy manager where you can talk to other civilizations. = ⑤: Il tasto Diplomazia - mostra la gestione della diplomazia dove puoi parlare con le altre civiltà.
⑥: Unit Action Buttons - while a unit is selected its possible actions appear here. = ⑥: Tasti Azione unità. Quando selezioni un'unità le sue azioni possibili appaiono qui.
⑦: The unit/city info pane - shows information about a selected unit or city. = ⑦: Il pannello informazioni unità/città si spiega da solo.
⑧: The name (and unit icon) of the selected unit or city, with current health if wounded. Clicking a unit name or icon will open its civilopedia entry. = ⑧: Il nome (e l'icona) dell'unità o città selezionata, con eventuale salute attuale se ferita. Cliccando sul nome o sull'icona dell'unità aprirai la sua pagina civilopedia.
⑨: The arrow buttons allow jumping to the next/previous unit. = ⑨: I tasti freccia permettono di saltare di unità precedente o successiva.
⑩: For a selected unit, its promotions appear here, and clicking leads to the promotions screen for that unit. = ⑩: Le promozioni dell'unità selezionata appaiono qui, e cliccandovici sopra aprirai l'apposita schermata.
⑪: Remaining/per turn movement points, strength and experience / XP needed for promotion. For cities, you get its combat strength. = Questi sono i punti movimento, Forza ed Esperienza dell'unità, o la forza cittadina se hai selezionato la città.
⑫: This button closes the selected unit/city info pane. = ⑫: Questo tasto chiude il pannello informazioni dell'unità/città selezionata.
⑬: This pane appears when you order a unit to attack an enemy. On top are attacker and defender with their respective base strengths. = ⑬: Questo pannello appare quando ordini a un'unità di attaccare un nemico. In cima si trovano l'attaccante e la difesa con le forze base rispettive.
⑭: Below that are strength bonuses or penalties and health bars projecting before / after the attack. = ⑭: Below that are strength bonuses or penalties and health bars projecting before / after the attack.
⑮: The Attack Button - let blood flow! = ⑮: Premi il tasto Attacca per scatenare l'inferno!
⑯: The minimap shows an overview over the world, with known cities, terrain and fog of war. Clicking will position the main map. = ⑯: La minimappa mostra una panoramica sul mondo, con il terreno, le città e la nebbia di guerra note. Cliccaci sopra per posizionarvi la mappa principale.
⑰: To the side of the minimap are display feature toggling buttons - tile yield, worked indicator, show/hide resources. These mirror setting on the options screen and are hidden if you deactivate the minimap. = ⑰: Ai lati della minimappa sono visualizzati i tasti che mostrano o nascondono la resa, le risorse e i lavoratori delle caselle. Scompaiono se disattivi la minimappa.
⑱: Tile information for the selected hex - current or potential yield, terrain, effects, present units, city located there and such. Where appropriate, clicking a line opens the corresponding civilopedia entry. = ⑱: Ogni casella ha le sue informazioni - resa attuale o potenziale, terreno, unità presenti, città ivi fondate e simili. Cliccando un'apposita linea apre l'apposita pagina civilopedia.
⑲: Notifications - what happened during the last 'next turn' phase. Some are clickable to show a relevant place on the map, some even show several when you click repeatedly. = ⑲: Le notifiche mostrano cos'è accaduto nell'ultima fase 'ultimo turno'. Alcune mostrano un luogo rilevante sulla mappa quando cliccate, e altre mostrano vari punti quando cliccate più volte.
⑳: The Next Turn Button - unless there are things to do, in which case the label changes to 'next unit', 'pick policy' and so on. = ⑳: Il tasto Turno Successivo... a meno che non ci siano altre cose da fare, in tal caso cambierà in 'prossima unità', 'adotta politica', eccetera.
ⓐ: The overview button leads to the empire overview screen with various tabs (the last one viewed is remembered) holding vital information about the state of your civilization in the world. = ⓐ: Il tasto panoramica porta all'apposita panoramica con le varie schede (il gioco ricorderà sempre l'ultima visualizzata), che contengono informazioni vitali sullo stato della tua civiltà nel mondo.
ⓑ: The ♪Culture icon shows accumulated ♪Culture and ♪Culture needed for the next policy - in this case, the exclamation mark tells us a next policy can be enacted. Clicking is another way to the policies manager. = ⓑ: L'icona Cultura mostra la cultura accumulata e quella necessaria per la prossima politica sociale. Se il limite viene raggiunto apparirà un punto esclamativo per adottare una nuova politica: cliccandovici sopra è un altro modo per aprire il pannello di gestione politiche.
ⓒ: Your known strategic resources are displayed here with the available (usage already deducted) number - click to go to the resources overview screen. = ⓒ: Come saprai, le risorse strategiche sono visualizzate qui col numero di quantità disponibile (meno la quantità usata). Cliccaci per andare alla panoramica risorse.
ⓓ: Happiness/unhappiness balance and either golden age with turns left or accumulated happiness with amount needed for a golden age is shown next to the smiley. Clicking also leads to the resources overview screen as luxury resources are a way to improve happiness. = ⓓ: Il numero di punti Felicità o Infelicità e il numero di punti necessari per un'Età dell'Oro (o i turni rimasti se già attiva) sono mostrati vicino al faccino. Cliccaci per accedere alla panoramica risorse, perché le risorse di lusso sono un modo per migliorare la felicità.
ⓔ: The ⍾Science icon shows the number of ⍾Science points produced per turn. Clicking leads to the technology tree. = ⓔ: L'icona della Scienza mostra il numero di punti scienza prodotti al turno. Cliccaci per vedere l'albero tecnologico.
ⓕ: Number of turns played with translation into calendar years. Click to see the victory overview. = ⓕ: Il numero di turni si traduce in anni del calendario. Cliccaci per vedere la panoramica vittoria.
ⓖ: The number of gold coins in your treasury and income. Clicks lead to the Stats overview screen. = ⓖ: Il numero di monete d'oro nella tua tesoreria, e anche i tuoi introiti. Cliccaci per vedere la panoramica Statistiche.
ⓧ: In the center of all this - the world map! Here, the "X" marks a spot outside the map. Yes, unless the wrap option was used, Unciv worlds are flat. Don't worry, your ships won't fall off the edge. = ⓧ: Al centro di tutto questo c'è la mappa mondiale, dove la "X" segna un punto fuori dalla mappa. In genere le mappe su UnCiv sono piatte (tranquillo, le tue navi non cadranno dai bordi), ma puoi anche mettere le mappe tonde.
ⓨ: By the way, here's how an empire border looks like - it's in the national colours of the nation owning the territory. = ⓨ: A proposito, questo è l'aspetto di un impero - sta nei colori nazionali della civiltà che possiede il territorio.
ⓩ: And this is the red targeting circle that led to the attack pane back under ⑬. = ⓩ: E questo è il cerchio rosso che ha portato al pannello d'attacco sotto ⑬.
What you don't see: The phone/tablet's back button will pop the question whether you wish to leave Unciv and go back to Real Life. On desktop versions, you can use the ESC key. = Quello che non vedi è il messaggio che ti chiederà se desideri chiudere UnCiv e tornare un po' al mondo reale. Lo puoi far comparire tramite il tasto indietro su cellulare o tablet, o il tasto Esc sulle versioni desktop.

After building a shrine, your civilization will start generating ☮Faith. = Una volta costruito un santuario, la tua civiltà comincerà a generare Fede☮.
When enough ☮Faith has been generated, you will be able to found a pantheon. = Una volta generata abbastanza Fede☮, potrai fondare un Pantheon.
A pantheon will provide a small bonus for your civilization that will apply to all your cities. = I Pantheon concedono piccoli bonus alla tua civiltà, che si applicherà a tutte le tue città.
Each civilization can only choose a single pantheon belief, and each pantheon can only be chosen once. = Ogni civiltà può scegliere una singola credenza di pantheon, e ogni Pantheon può essere scelto solo una volta.
Generating more ☮Faith will allow you to found a religion. = Generare altra Fede ti permetterà di fondare una Religione.

Keep generating ☮Faith, and eventually a great prophet will be born in one of your cities. = Col tempo, possiederai abbastanza Fede☮ perché un Grande Profeta nasca in una delle tue città.
This great prophet can be used for multiple things: Constructing a holy site, founding a religion and spreading your religion. = Questo Grande Profeta può essere usato per molte cose: costruire un Luogo Sacro, fondare una nuova Religione o diffondere quella che già adotti.
When founding your religion, you may choose another two beliefs. The founder belief will only apply to you, while the follower belief will apply to all cities following your religion. = Quando fondi una religione, puoi scegliere altre due credenze; quella del fondatore si applicherà solo a te, mentre quella dei seguaci si applicherà a tutte le città che seguono la tua religione.
Additionally, the city where you used your great prophet will become the holy city of that religion. = Inoltre, la città dove hai usato il tuo Grande Profeta diventerà la Città Santa della tua Religione.
Once you have founded a religion, great prophets will keep being born every so often, though the amount of Faith☮ you have to save up will be higher. = Una volta fondata una religione, nasceranno ogni tanto dei Grandi Profeti, ma la quantità di Fede☮ necessaria per la loro generazione aumenterà di volta in volta.
One of these great prophets can then be used to enhance your religion. = Puoi usare uno di questi Grandi Profeti per potenziare la tua Religione.
This will allow you to choose another follower belief, as well as an enhancer belief, that only applies to you. = Questo ti permetterà di scegliere una credenza dei seguaci aggiuntiva, oltre che una credenza di potenziamento che si applica solo a te.
Do take care founding a religion soon, only about half the players in the game are able to found a religion! = Fonda una religione più in fretta che puoi, perché solo la metà dei giocatori totali in una partita possono farlo!

Beliefs = Credenze
There are four types of beliefs: Pantheon, Founder, Follower and Enhancer beliefs. = Ci sono quattro tipi di credenze: Pantheon, Fondatore, Seguaci e Potenziamento.
Pantheon and Follower beliefs apply to each city following your religion, while Founder and Enhancer beliefs only apply to the founder of a religion. = Le credenze Pantheon e Seguaci si applicano a ogni città che segue la tua Religione, mentre quelle del Fondatore e Potenziamento si applicano soltanto al suo fondatore.

Religion inside cities = Religione nelle città
When founding a city, it won't follow a religion immediately. = Quando fondi una città, non seguirà immediatamente la tua religione.
The religion a city follows depends on the total pressure each religion has within the city. = La religione che la città seguie dipende dalla pressione totale di ogni religione ivi presente nella partita in corso.
Followers are allocated in the same proportions as these pressures, and these followers can be viewed in the city screen. = I seguaci sono allocati nelle stesse proporzioni di tali pressioni, e come si può vedere nella schermata cittadina.
Based on this, you can get a feel for which religions have a lot of pressure built up in the city, and which have almost none. = In base a questo, puoi capire quale religione sarà priva di importanza nella città e quale invece sarà la prossima a essere adottata dai suoi abitanti.
The city follows a religion if a majority of its population follows that religion, and will only then receive the effects of Follower and Pantheon beliefs of that religion. = La Religione seguita dalla maggioranza della popolazione sarà quella ufficiale nella città, e solo allora essa riceverà gli effetti delle sue credenze dei Seguaci e del Pantheon.

Spreading Religion = Diffondere la religione
Spreading religion happens naturally, but can be sped up using missionaries or great prophets. = La diffusione della religione avviene naturalmente, ma la si può accelerare usando Missionari e Grandi Profeti.
Missionaries can be bought in cities following a major religion, and will take the religion of that city. = È possibile spendere Fede per acquistare Missionari e Grandi Profeti dalle città che seguono una religione.
So do take care where you are buying them! If another civilization has converted one of your cities to their religion, missionaries bought there will follow their religion. = I Missionari seguono però sempre la religione adottata dalla città, quindi stai attento: se un'altra civiltà ha convertito una delle tue città alla sua religione, i missionari ivi acquistati seguiranno la sua religione e non la tua.
Great prophets always have your religion when they appear, even if they are bought in cities following other religions, but captured great prophets do retain their original religion. = I Grandi Profeti che tu acquisti manterranno invece sempre la tua religione, anche se acquistati in città che seguono altre religioni, ma i Grandi Profeti catturati mantengono la loro religione originale.
Both great prophets and missionaries are able to spread religion to cities when they are inside its borders, even cities of other civilizations. = Sia i Grandi Profeti che i Missionari possono diffondere la religione alle città quando si trovano nei loro confini, anche le città di altre civiltà.
These two units can even enter tiles of civilizations with whom you don't have an open borders agreement! = Possono persino entrare nelle caselle delle civiltà con cui NON hai stratto un patto di libero passaggio.
But do take care, missionaries will lose 250 religious strength each turn they end while in foreign lands. = Stai però attento: i missionari perderanno 250 punti di Forza religiosa ad ogni turno che finiscono in terra straniera.
This diminishes their effectiveness when spreading religion, and if their religious strength ever reaches 0, they have lost their faith and disappear. = Questo diminuisce la loro efficacia nel diffondere la religione, e quando la forza religiosa si esaurisce, il missionario viene eliminato dal gioco.
When you do spread your religion, the religious strength of the unit is added as pressure for that religion. = Se e quando diffonderai la tua religione, la forza religiosa dell'unità si aggiungerà alla pressione per tale religione.
Cities also passively add pressure of their majority religion to nearby cities. = Anche le città, pur passivamente, aggiungono pressione della loro religione di maggioranza alle città vicine.
Each city provides +6 pressure per turn to all cities within 10 tiles, though the exact amount of pressure depends on the game speed. = Ogni città aggiunge +6 punti pressione al turno per tutte le città entro 10 caselle, anche se la quantità esatta dipende dalla velocità di gioco.
This pressure can also be seen in the city screen, and gives you an idea of how religions in your cities will evolve if you don't do anything. = Puoi vedere tale pressione anche nella schermata cittadina, il che ti da un'idea di come le religione nelle tue città si evolveranno se te ne stai a guardare.
Holy cities also provide +30 pressure of the religion founded there to themselves, making it very difficult to effectively convert a holy city. = Le Città Sante aggiungono a loro stesse +30 punti pressione della religione in esse fondate, rendendole molto difficili da convertire.
Lastly, before founding a religion, new cities you settle will start with 200 pressure for your pantheon. = Infine, prima di fondare una religione, le nuove città che avrai fondato inizieranno con 200 pressione dal tuo pantheon.
This way, all your cities will starting following your pantheon as long as you haven't founded a religion yet. = In tal modo, tutte le tue città inizieranno a seguire il tuo pantheon finché non hai ancora fondato una religione.

Inquisitors = Inquisitori
Inquisitors are the last religious unit, and their strength is removing other religions. = L'Inquisitore è l'ultima unità religiosa, e consistono nel rimuovere altre religioni.
They can remove all other religions from one of your own cities, removing any pressures built up. = Possono infatti rimuovere ogni religione diversa dalla tua da qualsiasi tua città, e con essa ogni pressione.
Great prophets also have this ability, and remove all other religions in the city when spreading their religion. = I Grandi Profeti condividono questa abilità, e rimuovono ogni altra religione nella città quando diffondono la loro religione.
Often this results in the city immediately converting to their religion = Spesso, ne consegue che la città si converte immediatamente alla tua religione.
Additionally, when an inquisitor is stationed in or directly next to a city center, units of other religions cannot spread their faith there, though natural spread is uneffected. = Inoltre, quando un Inquisitore si trova all'interno o direttamente nei pressi di un centro cittadino, le unità di altre religioni non possono diffondervi la loro fede, anche sela diffusione naturale non la si può mai arrestare.

Maya Long Count calendar cycle = ciclo del Conto Lungo del calendario maya
The Mayan unique ability, 'The Long Count', comes with a side effect: = L'abilità unica dei Maya, 'Il Conto Lungo', ha un effetto collaterale:
Once active, the game's year display will use mayan notation. = Quando attivato, l'anno occidentale diventerà un calendario tradizionale maya.
The Maya measured time in days from what we would call 11th of August, 3114 BCE. A day is called K'in, 20 days are a Winal, 18 Winals are a Tun, 20 Tuns are a K'atun, 20 K'atuns are a B'ak'tun, 20 B'ak'tuns a Piktun, and so on. = I Maya misuravano il tempo in giorni da quello che chiameremmo l'11 agosto 3114 a.C. Un giorno si chiama K'in, 20 giorni un Winal, 18 Winal un Tun, 20 Tun un K'atun, 20 K'atun un B'ak'tun, 20 B'ak'tun un Piktun e via discorrendo.
Unciv only displays ය B'ak'tuns, ඹ K'atuns and ම Tuns (from left to right) since that is enough to approximate gregorian calendar years. The Maya numerals are pretty obvious to understand. Have fun deciphering them! = Unciv visualizza solo ය B'ak'tun, ඹ K'atun e ම Tun (da sinistra a destra) in quanto sufficienti per approssimare gli anni del calendario gregoriano. Se vuoi puoi provare a decifrare i numeri maya: non sembrano difficili da decrifrare.

Your cities will periodically demand different luxury goods to satisfy their desire for new things in life. = Di tanto in tanto, le tue città esigeranno diverse risorse di lusso per soddisfare i loro bisogni personali.
If you manage to acquire the demanded luxury by trade, expansion, or conquest, the city will celebrate We Love The King Day for 20 turns. = Se riesci a ottenere la risorsa di lusso richesta tramite il commercio, l'espansione o la conquista, la città celebrerà la festa Viva il Re per 20 turni.
During the We Love The King Day, the city will grow 25% faster. = Durante tale celebrazione, la città crescerà il 25% più in fretta.
This means exploration and trade is important to grow your cities! = Questo rende l'esplorazione e il commercio molto importanti per la crescita delle città.


#################### Lines from Unique Types #######################

Nullifies [stat] [cityFilter] = Annulla [stat] [cityFilter]
Nullifies Growth [cityFilter] = Annulla Crescita [cityFilter]
Provides [stats] per turn = Dona [stats] al turno
Provides [stats] [cityFilter] per turn = Dona [stats] [cityFilter] al turno
Provides [amount] Happiness = Dona [amount] Felicità
Provides military units every ≈[amount] turns = Dona unità militari ogni ≈[amount] turni
Provides a unique luxury = Dona una risorsa di lusso unica
Cannot build [baseUnitFilter] units = Non può costruire unità [baseUnitFilter]
[amount]% Great Person generation [cityFilter] = [amount]% generazione di Grandi Personaggi [cityFilter]
May choose [amount] additional [beliefType] beliefs when [foundingOrEnhancing] a religion = Puoi scegliere [amount] credenze [beliefType] aggiuntive quando [foundingOrEnhancing] una religione
May buy [buildingFilter] buildings for [amount] [stat] [cityFilter] at an increasing price ([amount2]) = Puoi acquistare edifici [buildingFilter] per [amount] [stat] [cityFilter] a un prezzo crescente ([amount2])
May buy [baseUnitFilter] units for [amount] [stat] [cityFilter] = Puoi acquistare unità [baseUnitFilter] per [amount] [stat] [cityFilter]
May buy [buildingFilter] buildings for [amount] [stat] [cityFilter] = Puoi acquistare edifici [buildingFilter] per [amount] [stat] [cityFilter]
May buy [baseUnitFilter] units with [stat] [cityFilter] = Puoi acquistare unità [baseUnitFilter] per [stat] [cityFilter]
May buy [buildingFilter] buildings with [stat] for [amount] times their normal Production cost = Puoi acquistare edifici [buildingFilter] con [stat] per [amount] volte il loro costo normale di Produzione
[stat] cost of purchasing [buildingFilter] buildings [amount]% = [amount]% costi in [stat] per l'acquisto di edifici [buildingFilter]
 # Requires translation!
Notified of new Barbarian encampments = 
Triggers victory = Attiva la vittoria
 # Requires translation!
[amount] Unit Supply = 
 # Requires translation!
[amount] Unit Supply per [amount2] population [cityFilter] = 
 # Requires translation!
[amount] Unit Supply per city = 
Rebel units may spawn = Potenziale comparsa di ribelli
Can be purchased for [amount] [stat] [cityFilter] = Acquistabile per [amount] [stat] [cityFilter]
Requires a [buildingName] in at least [amount] cities = Richiede [buildingName] in almeno [amount] città
Must not be next to [terrainFilter] = Non deve trovarsi presso [terrainFilter]
No defensive terrain penalty = Nessuna penalità difensiva di terreno
Upon capturing a city, receive [amount] times its [stat] production as [plunderableStat] immediately = Quando conquisti una città, ne ricevi immediatamente [amount] volte la produzione in [stat] pari a [plunderableStat]
[amount] XP gained from combat = [amount] XP dal combattimento
when at war = quando sei in guerra
when not at war = quando non sei in guerra
during a Golden Age = durante un'Età dell'Oro
with [resource] = con [resource]
while the empire is happy = mentre l'impero è felice
when between [amount] and [amount2] Happiness = se la Felicità è tra [amount] e [amount2]
when below [amount] Happiness = quando la Felicità è sotto di [amount]
during the [era] = durante l'[era]
before the [era] = prima dell'[era]
starting from the [era] = a partire dall'[era]
if no other Civilization has researched this = se nessun'altra civiltà l'ha scoperta
after discovering [tech] = quando scopri [tech]
before discovering [tech] = finché non scopri [tech]
after adopting [policy] = quando adotti [policy]
before adopting [policy] = prima di adottare [policy]
 # Requires translation!
for [amount] turns = 
 # Requires translation!
<<<<<<< HEAD
by consuming this unit = 
=======
in cities with a [buildingFilter] = 
 # Requires translation!
in cities without a [buildingFilter] = 
>>>>>>> 22466a9d
if this city has at least [amount] specialists = se questa città possiede almeno [amount] specialisti
in cities where this religion has at least [amount] followers = nelle città dove questa religione possiede almeno [amount] seguaci
with a garrison = con una guarnigione
for [mapUnitFilter] units = per le unità [mapUnitFilter]
 # Requires translation!
for units with [promotion] = 
 # Requires translation!
for units without [promotion] = 
vs cities = contro le città
vs [mapUnitFilter] units = contro le unità [mapUnitFilter]
when fighting units from a Civilization with more Cities than you = quando combatti contro unità di una Civiltà con più Città di te
when attacking = in attacco
when defending = in difesa
when fighting in [tileFilter] tiles = quando combatti nelle caselle [tileFilter]
on foreign continents = sui continenti stranieri
when adjacent to a [mapUnitFilter] unit = quando si trova nei pressi di un'unità [mapUnitFilter]
when above [amount] HP = se la salute è almeno [amount]
when below [amount] HP = se la salute è meno di [amount]
with [amount] to [amount2] neighboring [tileFilter] tiles = con [amount]-[amount2] caselle [tileFilter] nei pressi
with [amount] to [amount2] neighboring [tileFilter] [tileFilter2] tiles = con [amount]-[amount2] caselle [tileFilter] [tileFilter2] nei pressi
in [tileFilter] tiles = nelle caselle [tileFilter]
in [tileFilter] [tileFilter2] tiles = nelle caselle [tileFilter] [tileFilter2]
in tiles without [tileFilter] = nelle caselle senza [tileFilter]
on water maps = sulle mappe acquatiche
in [regionType] Regions = nelle regioni [regionType]
in all except [regionType] Regions = in tutte le regioni eccetto [regionType]
Free [baseUnitFilter] found in the ruins = Unità [baseUnitFilter] gratuita trovata nelle rovine
[amount] Free Social Policies = [amount] Politiche sociali gratuite
[amount] population in a random city = [amount] abitanti in una città casuale
[amount] free random researchable Tech(s) from the [era] = [amount] tecnologie casuali ricercabili dall'[era]
Gain [amount] [stat] = Ottieni [amount] [stat]
Gain [amount]-[amount2] [stat] = Ottieni [amount]-[amount2] [stat]
Gain enough Faith for a Pantheon = Ottieni abbastanza fede per un Pantheon
Gain enough Faith for [amount]% of a Great Prophet = Ottieni abbastanza Fede per il [amount]% di un Grande Profeta
Reveal up to [amount/'all'] [tileFilter] within a [amount] tile radius = Sveli fino a [amount/'all'] [tileFilter] entro un raggio di [amount] caselle
From a randomly chosen tile [amount] tiles away from the ruins, reveal tiles up to [amount2] tiles away with [amount3]% chance = Da una casella scelta a caso a [amount] caselle di distanza dalle rovine, riveli caselle fino a [amount2] caselle di distanza ([amount3]% probabilità)
This Unit gains [amount] XP = L'unità ottiene [amount] XP
This Unit upgrades for free including special upgrades = L'unità viene aggiornata gratuitamente con tutti i suoi aggiornamenti speciali
This Unit gains the [promotion] promotion = L'unità ottiene la promozione [promotion]
Hidden before founding a Pantheon = Nascosto finché non fondi un Pantheon
Hidden after founding a Pantheon = Nascosto quando fondi un Pantheon
Hidden after generating a Great Prophet = Nascosto quando ottieni un Grande Profeta
 # Requires translation!
Triggerable = 
 # Requires translation!
Global = 
 # Requires translation!
Nation = 
 # Requires translation!
Era = 
 # Requires translation!
Tech = 
 # Requires translation!
Policy = 
 # Requires translation!
FounderBelief = 
 # Requires translation!
FollowerBelief = 
 # Requires translation!
Building = 
 # Requires translation!
Unit = 
 # Requires translation!
UnitType = 
 # Requires translation!
Promotion = 
 # Requires translation!
Improvement = 
 # Requires translation!
Resource = 
 # Requires translation!
Ruins = 
 # Requires translation!
CityState = 
 # Requires translation!
ModOptions = 
 # Requires translation!
Conditional = <|MERGE_RESOLUTION|>--- conflicted
+++ resolved
@@ -739,8 +739,6 @@
 Are you sure you want to pillage this [improvement]? = Vuoi davvero saccheggiare [improvement]?
 Create [improvement] = Costruisci [improvement]
 Start Golden Age = Avvia Età dell'Oro.
- # Requires translation!
-Trigger unique = 
 Show more = Mostra altro
 Yes = Sì
 No = No
@@ -5386,13 +5384,9 @@
  # Requires translation!
 for [amount] turns = 
  # Requires translation!
-<<<<<<< HEAD
-by consuming this unit = 
-=======
 in cities with a [buildingFilter] = 
  # Requires translation!
 in cities without a [buildingFilter] = 
->>>>>>> 22466a9d
 if this city has at least [amount] specialists = se questa città possiede almeno [amount] specialisti
 in cities where this religion has at least [amount] followers = nelle città dove questa religione possiede almeno [amount] seguaci
 with a garrison = con una guarnigione
@@ -5436,8 +5430,6 @@
 Hidden after founding a Pantheon = Nascosto quando fondi un Pantheon
 Hidden after generating a Great Prophet = Nascosto quando ottieni un Grande Profeta
  # Requires translation!
-Triggerable = 
- # Requires translation!
 Global = 
  # Requires translation!
 Nation = 
