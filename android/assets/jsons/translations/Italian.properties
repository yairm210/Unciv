
# Tutorial tasks

Move a unit!\nClick on a unit > Click on a destination > Click the arrow popup = Sposta un'unità!\nClicca su un'unità > Clicca su una destinazione > Clicca sul popup con la freccia
Found a city!\nSelect the Settler (flag unit) > Click on 'Found city' (bottom-left corner) = Fonda una Città!\nSeleziona il Colono (l'icona con la bandiera) > Clicca su 'Fonda Città' (angolo in basso a sinistra)
Enter the city screen!\nClick the city button twice = Entra nella schermata cittadina!\nClicca due volte sul tasto.
Pick a technology to research!\nClick on the tech button (greenish, top left) > \n select technology > click 'Research' (bottom right) = Ricerca una tecnologia!\nClicca sul tasto tecnologia (verdognolo, in alto a sinistra) > \nScegli una tecnologia > Clicca su 'Ricerca' (in basso a destra)
Pick a construction!\nEnter city screen > Click on a unit or building (bottom left side) > \n click 'add to queue' = Scegli una costruzione!\nEntra nella schermata cittadina > Clicca su un'unità o un edificio (in basso a sinistra) > \n Clicca su 'Aggiungi a coda'
Pass a turn!\nCycle through units with 'Next unit' > Click 'Next turn' = Termina il turno!\nClicca su 'Prossima unità' varie volte > Clicca su 'Prossimo turno'
Reassign worked tiles!\nEnter city screen > click the assigned (green) tile to unassign > \n click an unassigned tile to assign population = Reassegna delle celle sfruttate\nEntra nella schermata cittadina > Clicca su una casella sfruttata (verde) per liberarla > \n Clicca su una casella non sfruttata per assegnarle un abitante
Meet another civilization!\nExplore the map until you encounter another civilization! = Incontra un'altra civiltà!\nEsplora la mappa finché non incontri un'altra civiltà.
Open the options table!\nClick the menu button (top left) > click 'Options' = Apri il menu delle opzioni!\nClicca sul tasto menu (in altro a sinistra) > Clicca su 'Opzioni'.
Construct an improvement!\nConstruct a Worker unit > Move to a Plains or Grassland tile > \n Click 'Create improvement' (above the unit table, bottom left)\n > Choose the farm > \n Leave the worker there until it's finished = Costruisci un miglioramento!\nCostruisci un Lavoratore > Spostalo su una Pianura o su una Prateria > \n Scegli 'Costruisci miglioramento' > Scegli 'Fattoria' > \n Lascia lì il Lavoratore finché non ha finito.
Create a trade route!\nConstruct roads between your capital and another city\nOr, automate your worker and let him get to that eventually = Crea una rotta commerciale!\nCostruisci una strada tra la tua capitale e un'altra città.\nProva ad automatizzare un Lavoratore perché lo faccia.
Conquer a city!\nBring an enemy city down to low health > \nEnter the city with a melee unit = Conquista una città!\nPorta a zero la salute di una Città appartenente al nemico > \nEntra nella Città con un'unità da mischia.
Move an air unit!\nSelect an air unit > select another city within range > \nMove the unit to the other city = Sposta un'unità aerea!\nSeleziona un'unità aerea > Seleziona un'altra Città nel suo raggio > \nSposta l'unità in quell'altra Città.
See your stats breakdown!\nEnter the Overview screen (top right corner) >\nClick on 'Stats' = Visualizza le tue statistiche!\nEntra nella tua schermata Panoramica (in alto a sinistra)\nClicca su 'Statistiche'

Oh no! It looks like something went DISASTROUSLY wrong! This is ABSOLUTELY not supposed to happen! Please send me (yairm210@hotmail.com) an email with the game information (menu -> save game -> copy game info -> paste into email) and I'll try to fix it as fast as I can! = Santi numi! Pare che qualcosa sia andato disastrosamente storto! Quello che è successo non era assolutamente previsto! Mandami un'email all'indirizzo yairm210@hotmail.com con l'info della partita (menu -> salva partita -> copia info partita -> incolla su email) e proverò a riparare il guasto il più in fretta possibile!
Oh no! It looks like something went DISASTROUSLY wrong! This is ABSOLUTELY not supposed to happen! Please send us an report and we'll try to fix it as fast as we can! = Oh no! Sembra che sia accaduto qualcosa di storto! Quello che è successo non doveva succedere! Dammi un rapporto e noi proveremo a sistemarlo il più in fretta possibile!

# Buildings

Choose a free great person = Scegli un Grande Personaggio gratuito
Get  = Ottieni 

Hydro Plant = Centrale idroelettrica
+1 population in each city = +1 Popolazione in ogni città

# Diplomacy,Trade,Nations

Requires [buildingName] to be built in the city = La Città richiede [buildingName]
Requires [buildingName] to be built in all cities = Richiede [buildingName] in tutte le città
Provides a free [buildingName] in the city = Dona l'edificio gratuito [buildingName] nella città
Requires worked [resource] near city = Richiede che la città sfrutti [resource]
Wonder is being built elsewhere = Meraviglia in costruzione altrove
Requires a [buildingName] in all cities = Richiede [buildingName] in tutte le città
Requires a [buildingName] in this city = Richiede [buildingName] nella città
Consumes 1 [resource] = Richiede [resource]
Required tech: [requiredTech] = Tecnologie propedeutiche: [requiredTech]
Cannot be purchased = Non acquistabile

Current construction = Produzione attuale
Construction queue = Coda di produzione
Pick a construction = Scegli una produzione
Queue empty = Coda vuota
Add to queue = Aggiungi a coda
Remove from queue = Rimuovi da coda
Show stats drilldown = Mostra riepilogo statistiche
Show construction queue = Mostra coda costruzione

Diplomacy = Diplomazia
War = Guerra
Peace = Pace
Research Agreement = Accordo di ricerca
Declare war = Dichiara guerra
Declare war on [civName]? = Vuoi dichiarare guerra a [civName]?
[civName] has declared war on us! = La civiltà [civName] ci ha dichiarato guerra!
[leaderName] of [nation] = [leaderName] dell'impero [nation]
You'll pay for this! = Pagherai caro questo affronto!
Negotiate Peace = Negozia una pace
Peace with [civName]? = Vuoi negoziare una pace con [civName]?
Very well. = Molto bene.
Farewell. = Addio.
Sounds good! = Sta bene!
Not this time. = Questo mai!
Excellent! = Eccellente!
How about something else... = Che ne dici di questa offerta?
A pleasure to meet you. = Siamo lieti di fare la vostra conoscenza.
Our relationship:  = I nostri rapporti: 
We have encountered the City-State of [name]! = Abbiamo incontrato la Citta-Stato di [name]!
Declare Friendship ([numberOfTurns] turns) = Dichiarazione di Amicizia ([numberOfTurns] turni)
May our nations forever remain united! = Possano le nostre nazioni rimanere per sempre unite!
Indeed! = Perfetto!
Denounce [civName]? = Vuoi davvero denunciare [civName]?
Denounce ([numberOfTurns] turns) = Denuncia ([numberOfTurns] turni)
We will remember this. = Non credere che ce lo scorderemo!

[civName] has declared war on [targetCivName]! = [civName] ha dichiarato guerra a [targetCivName]!
[civName] and [targetCivName] have signed the Peace Treaty! = [civName] ha siglato una pace con [targetCivName]!
[civName] and [targetCivName] have signed the Declaration of Friendship! = [civName] e [targetCivName] hanno stretto una Dichiarazione d'Amicizia!
[civName] has denounced [targetCivName]! = [civName] ha denunciato [targetCivName]!

Unforgivable = Imperdonabile!
Enemy = Nemici
Competitor = Avversari
Neutral = Neutri
Favorable = Favorevoli
Friend = Amichevoli
Ally = Alleati

## Diplomatic modifiers

You declared war on us! = Ci hai dichiarato guerra!
Your warmongering ways are unacceptable to us. = Non accettiamo i tuoi metodi da guerrafondaio!
You have captured our cities! = Hai preso una delle nostre città!
We applaud your liberation of our conquered cities! = Siamo lieti che i tuoi eserciti abbiano liberato alcune nostre città!
We applaud your liberation of conquered cities! = Applaudiamo la liberazione degli oppressi!
Years of peace have strengthened our relations. = Gli anni di pace hanno rafforzato i nostri rapporti.
Our mutual military struggle brings us closer together. = I nostri nemici in comune ci hanno tenuti insieme.
We have signed a public declaration of friendship = Abbiamo segnato una dichiarazione pubblica d'amicizia!
You have declared friendship with our enemies! = Hai dichiarato un'amicizia con i nostri nemici!
You have declared friendship with our allies = Hai dichiarato un'amicizia con i nostri alleati.
Our open borders have brought us closer together. = I nostri accordi di passaggio hanno avvicinato le nostre nazioni.
Your so-called 'friendship' is worth nothing. = La tua cosiddetta 'amicizia' non vale nulla!
You have publicly denounced us! = Ci hai denunciato pubblicamente di fronte al mondo!
You have denounced our allies = Hai denunciato i nostri alleati!
You have denounced our enemies = Hai denunciato i nostri nemici!
You betrayed your promise to not settle cities near us = Hai tradito la tua promessa di non fondare città nelle nostre vicinanze.
You fulfilled your promise to stop settling cities near us! = Hai mantenuto la tua promessa di non fondare città nelle nostre vicinanze.
You refused to stop settling cities near us = Hai continuato a fondare città nelle nostre vicinanze.
Your arrogant demands are in bad taste = Hai fatto una richiesta arrogante.
Your use of nuclear weapons is disgusting! = Siamo disgustati dal tuo uso delle armi nucleari!
You have stolen our lands! = Ti sei impossessato di terreni di nostra proprietà!

Demands = Richieste
Please don't settle new cities near us. = Smetti di fondare città vicino a noi.
Very well, we shall look for new lands to settle. = Ti porgiamo le nostre scuse, eviteremo di fondare città nelle vostre vicinanze.
We shall do as we please. = Colonizzeremo la terra che ci pare e piace.
We noticed your new city near our borders, despite your promise. This will have....implications. = A quanto pare le tue promesse di non espandere i tuoi territori adiacenti ai nostri erano solo parole al vento. Sappi che ci saranno conseguenze.

# City-States

Provides [amountOfCulture] culture at 30 Influence = Dona [amountOfCulture] punti Cultura a minimo 30 Punti Influenza
Provides 3 food in capital and 1 food in other cities at 30 Influence = Dona 3 Cibo alla Capitale e 1 Cibo alle altre Città a minimo 30 Punti Influenza
Provides 3 happiness at 30 Influence = Dona 3 Punti Felicità a minimo 30 Punti Influenza
Provides land units every 20 turns at 30 Influence = Concede un'unità terrestre ogni 20 turni a minimo 30 Punti Influenza
Gift [giftAmount] gold (+[influenceAmount] influence) = Dona [giftAmount] oro (+[influenceAmount] Influenza)
Relationship changes in another [turnsToRelationshipChange] turns = I rapporti cambieranno tra [turnsToRelationshipChange] turni

Cultured = Acculturata
Maritime = Marittima
Mercantile = Mercantile
Militaristic = Militaristica
Type:  = Tipo: 
Influence:  = Influenza: 
Reach 30 for friendship. = Stringi un'amicizia superando il limite minimo di 30 Influenza.
Reach highest influence above 60 for alliance. = Stringi un'alleanza superando 60 Influenza al di sopra di tutti.
Ally:  = Alleati: 

# Trades 

Trade = Negozia
Offer trade = Offri scambio
Retract offer = Ritira offerta
What do you have in mind? = Cos'hai in mente?
Our items = I nostri articoli
Our trade offer = La nostra offerta
[otherCiv]'s trade offer = L'offerta di [otherCiv]
[otherCiv]'s items = Gli articoli di [otherCiv]
Pleasure doing business with you! = È un piacere fare affari con te!
I think not. = Non ci penso proprio!
That is acceptable. = È accettabile.
Accept = Accetta
Keep going = Continua...
There's nothing on the table = Non c'è niente da trattare
Peace Treaty = Trattato di pace
Agreements = Accordi
Open Borders = Diritto di passaggio
Gold per turn = Oro per turno
Cities = Città
Technologies = Tecnologie
Declarations of war = Dichiarazione di guerra
Introduction to [nation] = Introduci a [nation]
Declare war on [nation] = Dichiara guerra a [nation]
Luxury resources = Risorse di lusso
Strategic resources = Risorse strategiche
Owned: [amountOwned] = In possesso: [amountOwned]

# Nation picker 

[resourceName] not required = Risorsa [resourceName] non richiesta
Lost ability = Non possiede 
National ability = Abilità della civiltà
[firstValue] vs [secondValue] = [firstValue] vs [secondValue]


# New game screen

Uniques = Abilità unica
Promotions = Promozioni
Load copied data = Carica i dati copiati
Could not load game from clipboard! = Impossibile caricare partita dagli appunti!
Start game! = Comincia la tua avventura!
Map Options = Opzioni mappa
Game Options = Opzioni di gioco
Civilizations = Civiltà
Map Type = Tipo di mappa
Map file = File mappa
Generated = Generato
Existing = Esistente
Custom = Personalizzata
Map Generation Type = Tipo generazione mappa
Default = Default
Pangaea = Pangea
Perlin = Perlin
Continents = Continenti
Archipelago = Arcipelago
Number of City-States = Numero di Città-Stato
One City Challenge = Sfida a città singola
No Barbarians = Niente barbari
No Ancient Ruins = Niente antiche rovine
No Natural Wonders = Niente Meraviglie Naturali
Victory Conditions = Condizioni di Vittoria
Scientific = Scientifica
Domination = Dominazione
Cultural = Culturale

Map Shape = Forma della mappa
Hexagonal = Esagonale
Rectangular = Rettangolare

Show advanced settings = Avanzate
Hide advanced settings = Nascondi avanzate
Map Height = Altezza mappa
Temperature extremeness = Estremità temperatura
Resource richness = Abbondanza risorse
Vegetation richness = Abbondanza vegetazione
Rare features richness = Abbondanza caratteristiche terrene
Max Coast extension = Estensione delle coste
Biome areas extension = Estensioni biomi
Water level = Livello dell'acqua
Reset to default = Ripristina default

HIGHLY EXPERIMENTAL - YOU HAVE BEEN WARNED! = IN FASE SPERIMENTALE - TI ABBIAMO AVVERTITO!
Online Multiplayer = Multiplayer online
Scenario Editor = Editor scenari
Scenario file = File scenario
Scenario Map = Mappa scenario
Scenario = Scenario

World Size = Dimensioni della mappa
Tiny = Minuscola
Small = Piccola
Medium = Media
Large = Grande
Huge = Enorme

Difficulty = Difficoltà

AI = IA
Remove = Rimuovi
Random = Casuale
Human = Umano
Hotseat = Hotseat
User ID = ID Utente
Click to copy = Clicca per copiare


Game Speed = Velocità di gioco
Quick = Rapida
Standard = Standard
Epic = Epica
Marathon = Maratona

Starting Era = Epoca iniziale
It looks like we can't make a map with the parameters you requested! = Sembra che i parametri da te impostati siano eccessivi per questa mappa!
Maybe you put too many players into too small a map? = Forse hai inserito troppi giocatori o altri parametri?
No human players selected! = È necessario almeno un giocatore umano!
Mods: = Mod:
Base ruleset mods: = Mod ruleset base: 
Extension mods: = Mod estensive: 

# Multiplayer

Username = Nome utente
Multiplayer = Multigiocatore
Could not download game! = Impossibile scaricare partita!
Could not upload game! = Impossibile caricare partita
Join Game = Unisciti
Invalid game ID! = ID Partita non corretto
Copy User ID = Copia ID Utente
Copy Game ID = Copia ID Partita
UserID copied to clipboard = ID Utente copiato negli appunti
GameID copied to clipboard = ID Partita copiato negli appunti
Set current user = Imposta utente attuale
Player ID from clipboard = Copia ID giocatore dagli appunti
To create a multiplayer game, check the 'multiplayer' toggle in the New Game screen, and for each human player insert that player's user ID. = Per creare una partita multigiocatore, attiva la spunta su 'Multigiocatore' nella schermata Nuova Partita, e inserisci l'ID utente per del giocatore per ogni rispettivo giocatore umano.
You can assign your own user ID there easily, and other players can copy their user IDs here and send them to you for you to include them in the game. = Puoi assegnarvi facilmente il tuo ID Utente, e altri giocatori possono copiarvi il loro ID Utente e mandartelo per unirsi alla partita.
Once you've created your game, the Game ID gets automatically copied to your clipboard so you can send it to the other players. = Una volta creata una partita, l'ID partita sarà automaticamete copiata sugli appunti, e la potrai mandare agli altri giocatori.
Players can enter your game by copying the game ID to the clipboard, and clicking on the 'Add Multiplayer Game' button = È possibile entrare in partite già avviate copiando l'ID Partita sugli appunti e cliccando su "Aggiungi Partita Multigiocatore".
The symbol of your nation will appear next to the game when it's your turn = Il simbolo della tua nazione apparirà accanto alla partita quando sarà il tuo turno.
Back = Indietro
Rename = Rinomina
Edit Game Info = Modifica Info Partita
Add Multiplayer Game = Aggiungi Partita Multigiocatore
Refresh List = Aggiorna lista
Could not save game! = Impossibile salvare partita!
Could not delete game! = Impossibile eliminare partita!
Could not refresh! = Impossibile aggiornare!
Last refresh: [time] minutes ago = Ultimo aggiornamento: [time] minuti fa
Current Turn: = Turno attuale: 
Add Currently Running Game = Aggiungi partita in corso
Game name = Nome partita
Loading latest game state... = Caricamento partite...
Couldn't download the latest game state! = Impossibile caricare stati partite!

# Save game menu

Current saves = Salvataggio attuale
Show autosaves = Mostra autosalvataggi
Saved game name = Nome del salvataggio
Copy to clipboard = Copia su appunti
Copy saved game to clipboard = Copia salvataggio su appunti
Could not load game = Impossibile caricare partita
Load [saveFileName] = Carica [saveFileName]
Delete save = Elimina salvataggio
Saved at = Salvato su
Load map = Carica mappa
Delete map = Elimina mappa
Load Scenario Map = Carica mappa scenario
Delete Scenario Map = Elimina mappa scenario
Are you sure you want to delete this map? = Vuoi davvero cancellare questa mappa?
Upload map = Carica
Could not upload map! = Impossibile caricare mappa!
Map uploaded successfully! = Mappa caricata con successo
Saving... = Salvataggio...
It looks like your saved game can't be loaded! = Sembra che sia impossibile caricare il tuo salvataggio!
If you could copy your game data ("Copy saved game to clipboard" -  = Prova a copiare i tuoi dati ("Copia salvataggio su appunti"
  paste into an email to yairm210@hotmail.com) = e incolla su un'email inviata a yairm210@hotmail.com).
I could maybe help you figure out what went wrong, since this isn't supposed to happen! = Potrei aiutarti a capire cosa è andato storto, visto che questo errore è imprevisto!
Missing mods: [mods] = Mod mancanti: [mods]

# Options

Options = Opzioni
Display options = Opzioni grafiche
Gameplay options = Opzioni di gioco
Other options = Altre opzioni
Turns between autosaves = Turni tra autosalvataggi
Sound effects volume = Volume effetti
Music volume = Volume musica
Download music = Scarica musica
Downloading... = Download in corso...
Could not download music! = Impossibile scaricare musica!
Show = Mostra
Hide = Nascondi
Show worked tiles = Mostra caselle sfruttate
Show resources and improvements = Mostra risorse e miglioramenti
Check for idle units = Controlla unità inutilizzate
Move units with a single tap = Muovi unità con un solo tocco
Show tutorials = Mostra tutorial
Auto-assign city production = Autoassegna produzione città
Auto-build roads = Costruzione strade automatica
Automated workers replace improvements = I lavoratori automatizzati rimpiazzato i miglioramenti
Show minimap = Mostra minimappa
Show pixel units = Mostra unità pixel
Show pixel improvements = Mostra miglioramenti pixel
Enable nuclear weapons = Abilita armi nucleari
Fontset = Fontset
Continuous rendering = Rendering continuo
When disabled, saves battery life but certain animations will be suspended = Se disattivo, riduce il consumo della batteria, ma sospende alcune animazioni
Order trade offers by amount = Ordina offerte per quantità
Generate translation files = Genera file di traduzione
Translation files are generated successfully. = File di traduzione creati con successo.

# Notifications

Research of [technologyName] has completed! = Abbiamo scoperto la tecnologia [technologyName]!
[construction] has been obsolete and will be removed from construction queue in [cityName]! = [cityName] non può più costruire [construction]!
You have entered a Golden Age! = È iniziata un'Età dell'Oro!
[resourceName] revealed near [cityName] = Fonte di [resourceName] scoperta vicino a [cityName]
A [greatPerson] has been born in [cityName]! = È nato un [greatPerson] nella città di [cityName]!
We have encountered [civName]! = Abbiamo incontrato il popolo di [civName]!
Cannot provide unit upkeep for [unitName] - unit has been disbanded! = Mantenimento troppo alto per [unitName]: l'unità si è sciolta!
[cityName] has grown! = [cityName] è cresciuta!
[cityName] has been founded! = [cityName] è stata fondata!
[cityName] is starving! = [cityName] sta patendo la fame!
[construction] has been built in [cityName] = [cityName] ha costruito [construction]
[wonder] has been built in a faraway land = La Meraviglia [wonder] è stata costruita in una terra lontana
Work has started on [construction] = Sono iniziati i lavori per [construction]
[cityName] cannot continue work on [construction] = [cityName] non può più costruire [construction]
[cityName] has expanded its borders! = [cityName] ha espanso i suoi confini!
Your Golden Age has ended. = La tua Età dell'Oro è terminata.
[cityName] has been razed to the ground! = [cityName] è stata rasa al suolo!
We have conquered the city of [cityName]! = Abbiamo conquistato la città di [cityName]!
An enemy [unit] has attacked [cityName] = L'unità nemica [unit] ha attaccato [cityName]
An enemy [unit] has attacked our [ourUnit] = L'unità nemica [unit] ha attaccato [ourUnit]
Enemy city [cityName] has attacked our [ourUnit] = La città nemica di [cityName] ha attaccato [ourUnit]
An enemy [unit] has captured [cityName] = Un'unità nemica [unit] ha conquistato [cityName]
An enemy [unit] has captured our [ourUnit] = Un'unità nemica [unit] ha catturato [ourUnit]
An enemy [unit] has destroyed our [ourUnit] = Un'unità nemica [unit] ha distrutto [ourUnit]
An enemy [RangedUnit] has destroyed the defence of [cityName] = L'unità nemica [RangedUnit] ha distrutto le difese di [cityName]!
Enemy city [cityName] has destroyed our [ourUnit] = La città nemica di [cityName] ha distrutto [ourUnit]
An enemy [unit] was destroyed while attacking [cityName] = Un'unità nemica [unit] è stata distrutta mentre attaccava [cityName]
An enemy [unit] was destroyed while attacking our [ourUnit] = Un'unità nemica [unit] è stata distrutta mentre attaccava la nostra unità [ourUnit]
Our [attackerName] was destroyed by an intercepting [interceptorName] = La nostra unità [attackerName] è stata distrutta dall'intercettante [interceptorName]
Our [interceptorName] intercepted and destroyed an enemy [attackerName] = La nostra unità [interceptorName] ha intercettato e distrutto l'unità nemica [attackerName]
Our [attackerName] was attacked by an intercepting [interceptorName] = La nostra unità [attackerName] è stata attaccata dall'intercettante [interceptorName]
Our [interceptorName] intercepted and attacked an enemy [attackerName] = La nostra unità [interceptorName] ha intercettato e attaccato l'unità nemica [attackerName]
An enemy [unit] was spotted near our territory = Abbiamo avvistato un'unità nemica [unit] nei pressi del nostro territorio
An enemy [unit] was spotted in our territory = Abbiamo avvistato un'unità nemica [unit] nel nostro territorio
[amount] enemy units were spotted near our territory = Abbiamo avvistato [amount] unità nemiche nei pressi dei nostri confini!
[amount] enemy units were spotted in our territory = Abbiamo avvistato [amount] unità nemiche nel nostro territorio!
The civilization of [civName] has been destroyed! = La civiltà [civName] è stata distrutta!
The City-State of [name] has been destroyed! = La Città-Stato [name] è stata distrutta!
We have captured a barbarian encampment and recovered [goldAmount] gold! = Abbiamo distrutto un accampamento barbaro e recuperato [goldAmount] Oro!
A barbarian [unitType] has joined us! = L'unità barbarica [unitType] si è unita a noi!
We have found survivors in the ruins - population added to [cityName] = Abbiamo trovato dei superstiti nelle rovine, che si sono aggiunti alla città di [cityName]!
We have discovered cultural artifacts in the ruins! (+20 Culture) = Abbiamo trovati dei reperti di un impero dimenticato! (+20 Cultura)
We have discovered the lost technology of [techName] in the ruins! = Abbiamo scoperto i segreti della tecnologia perduta [techName]!
A [unitName] has joined us! = L'unità [unitName] si è unita a noi!
An ancient tribe trains our [unitName] in their ways of combat! = Un'antica tribù ha addestrato la nostra unità [unitName] nelle loro arti della guerra!
We have found a stash of [amount] gold in the ruins! = Abbiamo trovato un tesoro di [amount] pezzi d'oro nelle rovine!
We have found a crudely-drawn map in the ruins! = Abbiamo trovato delle mappe rozzamente intagliate nelle rovine!
[unit] finished exploring. = [unit] non sta più esplorando.
[unit] has no work to do. = [unit] è ora inattivo.
You're losing control of [name]. = Stai perdendo il controllo di [name].
You and [name] are no longer friends! = Non sei più amico di [name]!
Your alliance with [name] is faltering. = L'alleanza con [name] si sta sfaldando.
You and [name] are no longer allies! = Non sei più alleato con [name]!
[civName] gave us a [unitName] as gift near [cityName]! = [civName] ci ha dato [unitName] come regalo vicino a [cityName]!
[civName] has denounced us! = [civName] ci ha denunciati pubblicamente!
[cityName] has been connected to your capital! = Collegamento stabilito tra la Capitale e [cityName]!
[cityName] has been disconnected from your capital! = Collegamento tra la Capitale e [cityName] interrotto!
[civName] has accepted your trade request = [civName] ha accettato la nostra offerta commerciale.
[civName] has denied your trade request = [civName] ha rifiutato la nostra offerta commerciale.
[tradeOffer] from [otherCivName] has ended = [tradeOffer] da [otherCivName] terminato.
[tradeOffer] to [otherCivName] has ended = [tradeOffer] verso [otherCivName] terminato.
One of our trades with [nation] has ended = Un nostro accordo con [nation] è terminato.
One of our trades with [nation] has been cut short = Un nostro accordo con [nation] è stato interrotto.
[nation] agreed to stop settling cities near us! = [nation] ha promesso di smettere di fondare città vicino a noi!
[nation] refused to stop settling cities near us! = [nation] ha rifiutato di smettere di fondare città vicino a noi!
We have allied with [nation]. = Abbiamo stretto un'alleanza con [nation].
We have lost alliance with [nation]. = Non siamo più alleati di [nation].
We have discovered [naturalWonder]! = Abbiamo scoperto [naturalWonder]!
We have received [goldAmount] Gold for discovering [naturalWonder] = Hai ottenuto [goldAmount] gold per la scoperta di [naturalWonder]
Your relationship with [cityStateName] is about to degrade = Stai perdendo il controllo di [cityStateName]
Your relationship with [cityStateName] degraded = Tu e [cityStateName] non siete più amici!
A new barbarian encampment has spawned! = È sorto un nuovo accampamento barbaro!
Received [goldAmount] Gold for capturing [cityName] = Hai ottenuto [goldAmount] Oro per la conquista di [cityName]!
Our proposed trade request is no longer relevant! = La nostra richiesta commerciale non è più rilevante!
[defender] could not withdraw from a [attacker] - blocked. = [defender] non è risucito a ritirarsi dall'unità nemica [attacker]
[defender] withdrew from a [attacker] = [defender] si è ritirato dall'attacco dell'unità nemica [attacker]
[building] has provided [amount] Gold! = [building] ti ha donato [amount] Oro!
[civName] has stolen your territory! = [civName] ci ha strappato dei territori di nostra proprietà!
Clearing a [forest] has created [amount] Production for [cityName] = Ripulire una [forest] ha contribuito [amount] Produzione per [cityName]


# World Screen UI

Working... = Attendere...
Waiting for other players... = In attesa degli altri giocatori...
in = tra
Next turn = Fine turno
[currentPlayerCiv] ready? = [currentPlayerCiv] pronto?
1 turn = 1 turni
[numberOfTurns] turns = [numberOfTurns] turni
Turn = Turno
turns = turni
turn = turno
Next unit = Prossima unità
Fog of War = Nebbia di guerra
Pick a policy = Scegli Politica
Movement = Movimento
Strength = Forza
Ranged strength = Forza a distanza
Bombard strength = Forza bombardamento
Range = Raggio
Move unit = Sposta unità
Stop movement = Ferma movimento
Construct improvement = Costruisci miglioramento
Automate = Automatizza
Stop automation = Arresta automazione
Construct road = Costruisci Strada
Fortify = Fortifica
Fortify until healed = Fortifica fino alla guarigione
Fortification = Fortificazione
Sleep = Riposa
Sleep until healed = Riposa fino alla guarigione
Moving = In movimento
Set up = Monta
Upgrade to [unitType] ([goldCost] gold) = Aggiorna a [unitType] ([goldCost] oro)
Found city = Fonda città
Promote = Promuovi
Health = Salute
Disband unit = Sciogli
Explore = Esplora
Stop exploration = Smetti di esplorare
Pillage = Saccheggia
Do you really want to disband this unit? = Vuoi davvero sciogliere questa unità?
Disband this unit for [goldAmount] gold? = Vuoi sciogliere questa unità per [goldAmount] Oro?
Create [improvement] = Costruisci [improvement]
Start Golden Age = Avvia Età dell'Oro
Yes = Sì
No = No
Acquire = Prendi
Science = Scienza
Happiness = Felicità
Production = Produzione
Culture = Cultura
Food = Cibo
Crop Yield = Resa dei campi
Land = Terre
Force = Esercito
GOLDEN AGE = ETÀ DELL'ORO
Golden Age = Età dell'Oro
[year] BC = [year] a.C.
[year] AD = [year] d.C.
Civilopedia = Civilopedia
Start new game = Nuova partita
Save game = Salva partita
Load game = Carica partita
Main menu = Menu principale
Resume = Riprendi partita
Cannot resume game! = Impossibile continuare partita!
Not enough memory on phone to load game! = Memoria insufficiente sul dispositivo!
Quickstart = Avvio rapido
Victory status = Condizioni di vittoria
Social policies = Politiche sociali
Community = Community
Close = Chiudi
Do you want to exit the game? = Vuoi uscire dal gioco?
Start bias: = Bioma iniziale
Avoid [terrain] = Evita [terrain]

# City screen

Exit city = Esci dalla città
Raze city = Demolisci città
Stop razing city = Anulla demolizione città
Buy for [amount] gold = Acquista ([amount] oro)
Buy = Acquista
You have [amount] gold = Possiedi [amount] Oro
Currently you have [amount] gold. = Al momento possiedi [amount] Oro.
Would you like to purchase [constructionName] for [buildingGoldCost] gold? = Vuoi acquistare [constructionName] ([buildingGoldCost] oro)?
No space available to place [unit] near [city] = Spazio insufficiente per posizionare [unit] vicino a [city]
Maintenance cost = Costi di mantenimento
Pick construction = Scegli costruzione
Pick improvement = Scegli miglioramento
Provides [resource] = Dona [resource]
Replaces [improvement] = Sostituisce [improvement]
Pick now! = Scegli ora!
Build [building] = Costruisci [building]
Train [unit] = Addestra [unit]
Produce [thingToProduce] = Produci [thingToProduce]
Nothing = Niente
Annex city = Annetti città
Specialist Buildings = Edifici specialisti
Specialist Allocation = Assegna specialisti
Specialists = Specialisti
[specialist] slots = Slot [specialist]
Engineer specialist = Specialista Ingegnere
Merchant specialist = Specialista Mercante
Scientist specialist = Specialista Scienziato
Artist specialist = Specialista Artista
Food eaten = Cibo consumato
Growth bonus = Bonus crescita
Unassigned population = Popolazione libera
[turnsToExpansion] turns to expansion = Espansione dei confini tra [turnsToExpansion] turni
Stopped expansion = Espansione arrestata
[turnsToPopulation] turns to new population = Nuovo abitante tra [turnsToPopulation] turni
Food converts to production = Cibo convertito in Produzione
[turnsToStarvation] turns to lose population = Perdita di popolazione tra [turnsToStarvation] turni
Stopped population growth = Stagnazione
In resistance for another [numberOfTurns] turns = Resistenza! ([numberOfTurns] turni)
Sell for [sellAmount] gold = Vendi ([sellAmount] Oro)
Are you sure you want to sell this [building]? = Vuoi davvero vendere [building]?
[greatPerson] points = Punti [greatPerson]
Great person points = Punti Grande Personaggio
Current points = Punti attuali
Points per turn = Punti per turno
Convert production to gold at a rate of 4 to 1 = Converte la Produzione a Oro a un tasso di 4 a 1
Convert production to science at a rate of [rate] to 1 = Converte la Produzione a Scienza a un tasso di [rate] a 1
The city will not produce anything. = La città non produrrà nulla
Worked by [cityName] = Sfruttata da [cityName]
Lock = Blocca
Unlock = Sblocca

# Technology UI

Pick a tech = Scegli una tecnologia
Pick a free tech = Scegli una tecnologia gratuita
Research [technology] = Ricerca [technology]
Pick [technology] as free tech = Scegli [technology] come tecnologia gratuita
Units enabled = Unità sbloccate
Buildings enabled = Edifici sbloccati
Wonder = Meraviglia
National Wonder = Meraviglia Nazionale
National Wonders = Meraviglie Nazionali
Wonders enabled = Meraviglie sbloccate
Tile improvements enabled = Miglioramenti delle celle sbloccati
Reveals [resource] on the map = Mostra [resource] sulla mappa
XP for new units = XP per nuove unità
provide = forniscono
provides = fornisce
City strength = Forza della città
City health = Salute della città
Occupied! = Occupa!
Attack = Attacca
Bombard = Bombarda
NUKE = NUCLEARIZZA!
Captured! = Cattura!
defence vs ranged = difesa contro unità da tiro
[percentage] to unit defence = [percentage] difesa dell'unità
Attacker Bonus = Bonus attaccante
Landing = Atterraggio
Flanking = Attacco ai fianchi
vs [unitType] = contro [unitType]
Terrain = Terreno
Tile = Casella
Missing resource = Risorsa mancante
 # Requires translation!
The following improvements [stats]: = 
 # Requires translation!
The following improvements on [tileType] tiles [stats]: = 


Hurry Research = Accelera ricerca
Conduct Trade Mission = Conduci missione commerciale
Your trade mission to [civName] has earned you [goldAmount] gold and [influenceAmount] influence! = La tua missione commerciale con [civName] ti ha fruttato [goldAmount] Oro e [influenceAmount] Influenza!
Hurry Wonder = Accellera Meraviglia
Your citizens have been happy with your rule for so long that the empire enters a Golden Age! = I tuoi cittadini sono da tempo contenti del tuo governo! Il tuo impero è entrato in un'Età dell'Oro!
You have entered the [newEra]! = Benvenuto nell'Era [newEra]!
[civName] has entered the [eraName]! = [civName] ha raggiunto l'Era [eraName]!
[policyBranch] policy branch unlocked! = Ramo sociale [policyBranch] sbloccato!
Overview = Panoramica
Total = Totale
Stats = Statistiche
Policies = Politiche
Base happiness = Felicità di base
Occupied City = Città occupata
Buildings = Edifici

# For the "when constructing [military units]" translation
military units = unità militari
melee units = unità da mischia
mounted units = unità a cavallo
naval units = unità navali
ranged units = unità da tiro
# For the All "newly-trained [relevant] units in this city receive the [] promotion" translation. Relevant as in 'units that can receive'
relevant = rilevante
# For '[stats] from [Water] tiles in this city'
Water = anfibia
# For [stats] from [Water resource] tiles in this city
Water resource = risorsa anfibia
River = Fiume
fresh water = acqua potabile
non-fresh water = acqua non potabile

Wonders = Meraviglie
Base values = Valori di base
Bonuses = Bonus
Final = Valori finali
Other = Altro
Population = Popolazione
City-States = Città-Stato
Tile yields = Resa delle celle
Trade routes = Rotte commerciali
Maintenance = Manutenzione
Transportation upkeep = Mantenimento dei trasporti
Unit upkeep = Mantenimento unità
Trades = Commercio
Units = Unità
Name = Nome
Closest city = Città più vicina
Action = Azione
Defeated = Sconfitto
[numberOfCivs] Civilizations in the game = [numberOfCivs] Civiltà nel gioco
Our Civilization: = La nostra Civiltà: 
Known and alive ([numberOfCivs]) = Note e ancora vive ([numberOfCivs])
Known and defeated ([numberOfCivs]) = Note e sconfitte ([numberOfCivs])
Tiles = Caselle
Natural Wonders = Meraviglie Naturali
Treasury deficit = Deficit tesoreria

# Victory

Science victory = Vittoria Scientifica
Cultural victory = Vittoria Culturale
Conquest victory = Vittoria per Dominazione
Complete all the spaceship parts\n to win! = Completa tutte le parti\n  dell'astronave per vincere!
Complete 5 policy branches\n to win! = Completa cinque rami\n  di politiche sociali per vincere!
Destroy all enemies\n to win! = Distruggi tutti gli avversari \n per vincere!
You have won a scientific victory! = Hai ottenuto una Vittoria Scientifica!
You have won a cultural victory! = Hai ottenuto una Vittoria Culturale!
You have won a domination victory! = Hai ottenuto una Vittoria per Dominazione!
You have achieved victory through the awesome power of your Culture. Your civilization's greatness - the magnificence of its monuments and the power of its artists - have astounded the world! Poets will honor you as long as beauty brings gladness to a weary heart. = Hai ottenuto la vittoria attraverso il maestoso potere della tua cultura. La grandezza della tua civiltà, la magnificenza dei suoi monumenti e il talento dei suoi artisti ha sbalordito il mondo! I poeti ti ononeranno per sempre, finché la bellezza continuerà a portare sollievo ai cuori affaticati.
The world has been convulsed by war. Many great and powerful civilizations have fallen, but you have survived - and emerged victorious! The world will long remember your glorious triumph! = Il mondo è stato straziato dalla guerra. Molte grandi e potenti civiltà sono cadute, ma tu sei sopravvissuto e se emerso vittorioso. Il mondo ricorderà a lungo il tuo glorioso trionfo!
You have achieved victory through mastery of Science! You have conquered the mysteries of nature and led your people on a voyage to a brave new world! Your triumph will be remembered as long as the stars burn in the night sky! = Hai ottenuto la vittoria attraverso la padronanza della scienza! Hai penetrato i misteri più arcani della natura e condotto il tuo popolo in un viaggio verso un nuovo, favoloso mondo! Il tuo trionfo sarà ricordato finch* le stelle continueranno a brillare nel firmamento!
You have been defeated. Your civilization has been overwhelmed by its many foes. But your people do not despair, for they know that one day you shall return - and lead them forward to victory! = Sei stato sconfitto. La tua civiltà è stata spazzata via dai suoi nemici. Ma il tuo popolo non dispera, perché sa che un giorno tornerai... e lo condurrai alla vittoria!
One more turn...! = Aspetta! Solo un altro turno...
Built Apollo Program = Programma Apollo costruito
Destroy [civName] = Distruggi [civName]
Our status = I tuoi progressi
Global status = Progressi globali
Rankings = Classifiche
Spaceship parts remaining = Parti dell'astronave rimanenti
Branches completed = Rami completati
Undefeated civs = Civiltà esistenti

# Capturing a city

What would you like to do with the city? = Cosa vorresti farne della Città?
Annex = Annetti
Annexed cities become part of your regular empire. = Le città annesse faranno parte regolare del tuo impero.
Their citizens generate 2x the unhappiness, unless you build a courthouse. = I loro cittadini genereranno il doppio dell'Infelicità, fino a quando non costruirai un Palazzo di giustizia.
Puppet = Riduci a Stato Fantoccio
Puppeted cities do not increase your tech or policy cost, but their citizens generate 1.5x the regular unhappiness. = Le città fantoccio non incrementano i costi di Scienza e Cultura, ma i loro cittadini generano Infelicità pari a una volta e mezzo.
You have no control over the the production of puppeted cities. = Non hai alcun controllo sulla produzione delle città fantoccio.
Puppeted cities also generate 25% less Gold and Science. = Gli stati fantoccio generano anche il 25% di Oro e Scienza in meno.
A puppeted city can be annexed at any time. = Puoi annettere una città fantoccio ogni volta che vuoi, ma ricorda che è un processo irreversibile.
Liberate = Libera
Liberating a city returns it to its original owner, giving you a massive relationship boost with them! = Liberare una città la restituirà al suo possessore originale, dandoti un'enorme bonus diplomatico nei loro confronti!
Raze = Radi al suolo
Razing the city annexes it, and starts razing the city to the ground. = Questa opzione ti permetterà di annettere la città e poi di raderla al suolo.
The population will gradually dwindle until the city is destroyed. = La popolazione diminuirà gradualmente fino alla distruzione della città.
Remove your troops in our border immediately! = Esigiamo che rimuoviate i vostri soldati dai nostri confini!
Sorry. = Siamo spiacenti.
Never! = Non sia mai!

Offer Declaration of Friendship ([30] turns) = Offri Dichiarazione di Amicizia ([30] turni)
My friend, shall we declare our friendship to the world? = Piantiamo i semi di una solida alleanza tramite una Dichiarazione di Amicizia. Che ne dici?
Sign Declaration of Friendship ([30] turns) = Firma Dichiarazione di Amicizia ([30] turni)
We are not interested. = Questo accordo non ci interessa.
We have signed a Declaration of Friendship with [otherCiv]! = Abbiamo stretto una Dichiarazione di Amicizia con [otherCiv]!
[otherCiv] has denied our Declaration of Friendship! = [otherCiv] ha rifiutato la nostra Dichiarazione di Amicizia.

Basics = Basi
Resources = Risorse
Terrains = Terreni e caratteristiche
Tile Improvements = Miglioramenti
Unique to [civName], replaces [unitName] = Unico per la civiltà [civName], sostituisce [unitName]
Unique to [civName] = Unico per [civName]
Tutorials = Tutorial
Cost = Costo
May contain [listOfResources] = Può contenere [listOfResources]
Upgrades to [upgradedUnit] = Aggiorna a [upgradedUnit]
Obsolete with [obsoleteTech] = Diventa obsoleta con [obsoleteTech]
Occurs on [listOfTerrains] = Si può trovare su [listOfTerrains]
Placed on [terrainType] = Si trova su [terrainType]
Can be found on  = Può trovarsi su
Improved by [improvement] = Può essere migliorato/a da [improvement]
Bonus stats for improvement:  = Bonus per miglioramento: 
Buildings that consume this resource:  = Edifici che consumano questa risorsa: 
Units that consume this resource:  = Unità che consumano questa risorsa: 
Can be built on  = Può essere costruito/a su: 
Defence bonus = Bonus di Difesa
Movement cost = Costi di movimento
Rough Terrain = Terreno accidentato
 for  =  per 
Missing translations: = Traduzioni mancanti: 
Version = Versione
Resolution = Risoluzione
Tileset = Set celle
Map editor = Editor mappe
Create = Crea
New map = Nuova mappa
Empty = Svuota
Language = Lingua
Terrains & Resources = Terreni e risorse
Improvements = Miglioramenti
Clear current map = Ripulisci mappa
Save map = Salva mappa
Download map = Scarica mappa
Toggle Scenario Map = Attiva mappa scenario
Loading... = Caricamento...
Filter: = Filtro: 
Create scenario map = Crea mappa scenario
Edit scenario parameters = Modifica parametri scenario
OK = OK
Exit map editor = Esci dall'editor
[nation] starting location = Punto iniziale di [nation]
Clear terrain features = Elimina caratteristica del terreno
Clear improvements = Elimina miglioramenti
Clear resource = Elimina risorsa
Remove units = Rimuovi unità
Player [index] = Giocatore [index]
Player [playerIndex] starting location = Posizione iniziale giocatore [playerIndex]
Bottom left river = Fiume (basso a sinistra)
Bottom right river = Fiume (basso a destra)
Bottom river = Fiume (basso)
Requires = Richiede
Menu = Menu
Brush Size = Dimensione pennello
Map saved = Mappa salvata

# Civilopedia difficulty levels
Player settings = Impostazioni giocatore
Base Happiness = Felicità di base
Happiness per luxury = Felicità per Risorsa di Lusso
Research cost modifier = Modificatore costi ricerca
Unit cost modifier = Modificatore costi unità
Building cost modifier = Modificatore costi edifici
Policy cost modifier = Modificatore costi politiche
Unhappiness modifier = Modificatore Infelicità
Bonus vs. Barbarians = Bonus contro barbari

AI settings = Impostazioni IA
AI city growth modifier = Modificatore crescita cittadina IA
AI unit cost modifier = Modificatore costi unità IA
AI building cost modifier = Modificatore costi edifici IA
AI wonder cost modifier = Modificatore costi Meraviglie IA
AI building maintenance modifier = Modificatore mantenimento edifici IA
AI unit maintenance modifier = Modificatore mantenimento unità IA
AI unhappiness modifier = Modificatore Infelicità IA

Turns until barbarians enter player tiles = I barbari entreranno nei confini del giocatore dopo turni
Gold reward for clearing barbarian camps = Oro dagli accampamenti barbari ripuliti

# Other civilopedia things
Nations = Civiltà
Available for [unitTypes] = Disponibile per [unitTypes]
Free promotion: = Promozione gratuita:
Free promotions: = Promozioni gratuite:
Free for [units] = Subito disponibile per [units]
[bonus] with [tech] = [bonus] con [tech]
Difficulty levels = Livelli di difficoltà

# Policies

Adopt policy = Adotta politica
Adopt free policy = Adotta politica
Unlocked at = Richiede
Gain 2 free technologies = Consente di scoprire due Tecnologie gratuite

# Technologies

Mass Media = Mass media

# Terrains

Impassable = Inaccessibile
Fresh water = Acqua potabile

# Resources

Bison = Bisonti
Copper = Rame
Cocoa = Cacao
Crab = Granchi
Citrus = Agrumi
Truffles = Tartufi
Strategic = strategica
Bonus = bonus
Luxury = di lusso

# Unit types 

Civilian = unità civile
land units = unità terrestri
water units = unità anfibie
air units = unità aeree
WaterCivilian = unità marittima civile
Melee = unità da mischia
WaterMelee = marittima da mischia
Ranged = unità da tiro
WaterRanged = marittima a distanza
WaterSubmarine = sottomarina
Mounted = unità a cavallo
Armor = unità corazzata
City = Città
Missile = da tiro
WaterAircraftCarrier = portaerei anfibio

# Units

Composite Bowman = Arciere composito
Foreign Land = Terra Straniera
Marine = Marine
Mobile SAM = SAM mobile
Paratrooper = Paracadutista
Helicopter Gunship = Elicottero da guerra
Atomic Bomb = Bomba atomica
Unbuildable = Non costruibile

# Promotions

Pick promotion = Scegli promozione
 OR  =  O 
units in open terrain = unità su terreno aperto
units in rough terrain = unità su terreno accidentato
wounded units = unità ferite
Targeting II (air) = Puntamento aereo II
Targeting III (air) = Puntamento aereo III
Bonus when performing air sweep [bonusAmount]% = +[bonusAmount]% Forza nella distruzione delle difese aeree
Dogfighting I = Duello aereo I
Dogfighting II = Duello aereo II
Dogfighting III = Duello aereo III

# Multiplayer Turn Checker Service

Multiplayer options = Opzioni multigiocatore
Enable out-of-game turn notifications = Abilita notifiche fuori dal gioco
Time between turn checks out-of-game (in minutes) = Tempo tra controllo di turni fuori dal gioco (minuti)
Show persistent notification for turn notifier service = Mostra notifiche persistenti per i turni attuali
Take user ID from clipboard = Copia ID utente dagli appunti
Doing this will reset your current user ID to the clipboard contents - are you sure? = Vuoi davvero sovrascrivere il tuo ID utente attuale negli appunti?
ID successfully set! = ID immesso con successo!
Invalid ID! = ID non valido!


# Mods

<<<<<<< HEAD
Mods = Mod
Download [modName] = Scarica [modName]
Could not download mod list = Impossibile scaricare lista mod
[amount] Stars = [amount] Stelle
Download mod from URL = Scarica mod da URL
Download = Scarica
Done! = Fatto!
Delete [modName] = Cancella [modName]
Are you SURE you want to delete this mod? = Vuoi davvero cancellare questa mod?
=======
 # Requires translation!
Mods = 
 # Requires translation!
Download [modName] = 
 # Requires translation!
Could not download mod list = 
 # Requires translation!
Download mod from URL = 
 # Requires translation!
Download = 
 # Requires translation!
Done! = 
 # Requires translation!
Delete [modName] = 
 # Requires translation!
Are you SURE you want to delete this mod? = 
>>>>>>> 3eee2bff
 
# Uniques that are relevant to more than one type of game object

[stats] from every [param] = [stats] per ogni [param]
[stats] from [param] tiles in this city = [stats] da ogni fonte di [param] nella Città
[stats] for each adjacent [param] = [stats] per ogni [param] adiacente
+[amount]% vs [unitType] = +[amount]% contro [unitType]

# City filters
in this city = in questa città
in every city = in tutte le città
in capital = nella Capitale


#################### Lines from Buildings from Civ V - Vanilla ####################

Indicates the capital city = Indica la città capitale
Palace = Palazzo

Monument = Monumento

Granary = Granaio

Must not be on plains = Non deve trovarsi su Pianura
Stone Works = Scalpellino

'Time crumbles things; everything grows old and is forgotten under the power of time' - Aristotle = 'Il tempo sgretola le cose; davanti al suo potere tutto invecchia e viene dimenticato.' - Aristotele
Stonehenge = Stonehenge

[stats] Per [amount] Population in this city = [stats] ogni [amount] Abitanti nella Città
Library = Biblioteca

'Libraries are as the shrine where all the relics of the ancient saints, full of true virtue, and all that without delusion or imposture are preserved and reposed.' - Sir Francis Bacon = 'Le biblioteche sono come una cappella in cui sono conservate e protette tutte le reliquie dei santi antichi, colme di vera virtù, e tutto ciò che è privo di illusione e inganno' - Sir Francis Bacon
Free Technology = Dona una tecnologia gratuita
The Great Library = Grande Biblioteca

Paper Maker = Cartiera

Circus = Circo

Must be next to river = Deve rasentare un fiume
Water Mill = Mulino ad acqua

Must border a source of fresh water = La città deve rasentare acqua potabile
Floating Gardens = Giardini galleggianti

'It is not so much for its beauty that the forest makes a claim upon men's hearts, as for that subtle something, that quality of air, that emanation from old trees, that so wonderfully changes and renews a weary spirit.'  - Robert Louis Stevenson = 'Non è tanto con la sua bellezza che la foresta tocca il cuore degli uomini, ma con un'indefinibile sottigliezza, una certa qualità dell'aria, con l'emanazione degli antichi alberi, che così meravigliosamente muta e rinnova uno spirito fiaccato.' - Robert Louis Stevenson
+[amount]% growth in all cities = +[amount]% crescita in tutte le Città 
+[amount]% Production when constructing [param] = +[amount]% Produzione quando costruisci [param]
Temple of Artemis = Tempio di Artemide

Walls = Mura

Walls of Babylon = Mura di Babilonia

'O, let not the pains of death which come upon thee enter into my body. I am the god Tem, and I am the foremost part of the sky, and the power which protecteth me is that which is with all the gods forever.'  - The Book of the Dead, translated by Sir Ernest Alfred Wallis Budge = 'Oh, non lasciare che i dolori della morte che piombano su di te entrino nel mio corpo. Io sono il dio Tem, e risiedo nella parte più importante del cielo, e il potere che mi protegge è quello che si accompagna per sempre a tutti gli dèi.' - Il Libro dei Morti, traduzione di Sir Ernest Alfred Wallis Budge
Worker construction increased 25% = +25% velocità costruzione lavoratori
Provides 2 free workers = Appaiono 2 Lavoratori gratuiti
The Pyramids = Grandi Piramidi

Barracks = Caserma

'Why man, he doth bestride the narrow world like a colossus, and we petty men walk under his huge legs, and peep about to find ourselves dishonorable graves.' - William Shakespeare, Julius Caesar = 'Già, lui cavalca questo stretto mondo ormai come un colosso; e noi, gli omuncoli, passiamo sotto le sue gambe enormi e ci scrutiamo intorno, per ritrovarci tutti quanti siamo come tanti sepolcri senza onore' - William Shakespeare: Giulio Cesare
Can only be built in coastal cities = La città deve trovarsi sulla costa
Colossus = Colosso

Culture and Gold costs of acquiring new tiles reduced by 25% in this city = -25% costi in Cultura e Oro nell'acquisto di nuove celle nella Città
Krepost = Krepost

'He spoke, the son of Kronos, and nodded his head with the dark brows, and the immortally anointed hair of the great god swept from his divine head, and all Olympos was shaken' - The Iliad = 'Così parlò, il figlio di Crono, e con le nere sopracciglia accennò; le chiome immortali del sire si scompigliarono sul capo divino: scosse tutto l'Olimpo.' - L'Iliade
+15% Combat Strength for all units when attacking Cities = +15% Forza quando attacchi le Città
Statue of Zeus = Statua di Zeus

'The whole earth is the tomb of heroic men and their story is not given only on stone over their clay but abides everywhere without visible symbol woven into the stuff of other men's lives.' - Pericles = 'Tutta la terra è tomba di uomini eroici; la loro storia non resta solo sulla pietra sopra la loro creta ma si ritrova ovunque, invisibile, intessuta nella vita degli altri.' - Pericle
Provides a sum of gold each time you spend a Great Person = Concede una tantum di Oro ogni volta che sacrifichi un Grande Personaggio
Mausoleum of Halicarnassus = Mausoleo di Alicarnasso

Lighthouse = Faro

'They that go down to the sea in ships, that do business in great waters; these see the works of the Lord, and his wonders in the deep.' - The Bible, Psalms 107:23-24 = 'Ecco quelli che scendon nel mare su navi, che trafficano sulle grandi acque; essi veggono le opere dell'Eterno e le sue meraviglie nell'abisso.' - Salmi 107:23-24
All military naval units receive +1 movement and +1 sight = +1 Movimento e +1 Visione per ogni unità militare marittima
The Great Lighthouse = Grande Faro

+[amount]% production when building [param] in this city = +[amount]% Produzione quando costruisci [param] in questa città
Stable = Scuderia

Circus Maximus = Circo Massimo

'I think that if ever a mortal heard the word of God it would be in a garden at the cool of the day.'  - F. Frankfort Moore = 'Penso che se mai un mortale ha sentito la voce di Dio, sarà stato in un giardino sul far della sera.' - F. Frankfort Moore
Hanging Gardens = Giardini Pensili

Remove extra unhappiness from annexed cities = Elimina l'Infelicità extra proveniente dalle Città occupate
Can only be built in annexed cities = Costruibile solamente nelle città annesse
Courthouse = Palazzo di giustizia

Colosseum = Colosseo

'Regard your soldiers as your children, and they will follow you into the deepest valleys; look on them as your own beloved sons, and they will stand by you even unto death.'  - Sun Tzu = 'Trattate i soldati come figli, e vi seguiranno nelle valli più profonde; considerateli la vostra amata progenie, e resteranno accanto a voi fino alla morte.' - Sun Tzu
Terracotta Army = Esercito di terracotta

Temple = Tempio

Doubles Gold given to enemy if city is captured = Raddoppia la quantità d'Oro saccheggiato se la città viene conquistata.
Burial Tomb = Sepolcro

Mud Pyramid Mosque = Moschea della piramide di fango

'The ancient Oracle said that I was the wisest of all the Greeks. It is because I alone, of all the Greeks, know that I know nothing'  - Socrates = 'L'antico Oracolo ha detto che sono il più saggio di tutti i greci. Questo perché io solo, di tutti i greci, so di non sapere nulla.' - Socrate
Free Social Policy = Ricevi una politica sociale gratuita
The Oracle = Oracolo

Market = Mercato

Provides 1 extra copy of each improved luxury resource near this City = Concede 1 copia aggiuntiva di ogni risorsa di lusso migliorata vicino alla città
Bazaar = Bazaar

Mint = Zecca

[amount]% of food is carried over after population increases = Il [amount]% del cibo viene immagazzinato ad ogni nuovo cittadino nato
Aqueduct = Acquedotto

'The art of war teaches us to rely not on the likelihood of the enemy's not attacking, but rather on the fact that we have made our position unassailable.'  - Sun Tzu = 'L'arte della guerra ci insegna a non affidarci alla possibilità che il nemico... non ci attacchi, ma piuttosto alla certezza di aver reso la nostra posizione inattaccabile.' - Sun Tzu
Enemy land units must spend 1 extra movement point when inside your territory (obsolete upon Dynamite) = Le unità nemiche impiegano un punto Movimento extra se all'interno del tuo territorio (diventa obsoleta con la Dinamite).
Great Wall = Grande Muraglia

+[amount]% great person generation in this city = +[amount]% generazione dei Grandi Personaggi nella Città
Garden = Giardino

Monastery = Monastero

'For it soars to a height to match the sky, and as if surging up from among the other buildings it stands on high and looks down upon the remainder of the city, adorning it, because it is a part of it, but glorying in its own beauty'  - Procopius, De Aedificis = 'Perché si erge così alta da toccare il cielo, e come fluttuando sugli altri edifici guarda dall'alto in basso il resto della città, abbellendola, perché fa parte di essa, ma gloriandosi della propria bellezza.' - Procopio, De Aedificis (Sugli edifici)
+[amount]% great person generation in all cities = +[amount]% generazione di Grandi Personaggi in tutte le Città
Hagia Sophia = Santa Sophia

National College = Colleggio Nazionale

Enables nuclear weapon = Consente l'utilizzo delle armi nucleari
Manhattan Project = Progetto Manhattan

'The katun is established at Chichen Itza. The settlement of the Itza shall take place there. The quetzal shall come, the green bird shall come. Ah Kantenal shall come. It is the word of God. The Itza shall come.'  - The Books of Chilam Balam = 'Il katun è stabilito a Chichèn Itzà. L'insediamento degli Itzà avrà luogo. Arriverà il quetzal, arriverà l'uccello verde. Ah Kantenal arriverà. È la parola di Dio. Gli Itzà arriveranno. - I Libri di Chilam Balam
Golden Age length increased by [amount]% = +[amount]% durata dell'Età dell'Oro
Chichen Itza = Chichen Itza

'Few romances can ever surpass that of the granite citadel on top of the beetling precipices of Machu Picchu, the crown of Inca Land.'  - Hiram Bingham = 'Pochi racconti fantastici possono sorpassare quello della cittadella di granito sospesa in cima ai precipizi, Machu Picchu, la corona delle terre degli Inca.' - Hiram Bingham
Gold from all trade routes +25% = +25% oro da ogni rotta commerciale
Must have an owned mountain within 2 tiles = La città deve rasentare una montagna entro due caselle
Machu Picchu = Machu Picchu

Workshop = Bottega

Longhouse = Casa Lunga

Forge = Fucina

Connects trade routes over water = Consente le rotte commerciali marittime
Harbor = Porto

University = Università

Wat = Wat

Oxford University = Università di Oxford

Castle = Castello

[stats] once [tech] is discovered = [stats] quando scopri [tech]
Mughal Fort = Forte Mughal

'The temple is like no other building in the world. It has towers and decoration and all the refinements which the human genius can conceive of.'  - Antonio da Magdalena = 'Il tempio non ha eguali nel mondo. Ha torri e decorazioni e tutti gli abbellimenti che il genio dell'uomo può concepire.' - Antonio da Magdalena
Cost of acquiring new tiles reduced by 25% = -25% costo per l'acquisto di nuove celle
Angkor Wat = Angkor Wat

'Justice is an unassailable fortress, built on the brow of a mountain which cannot be overthrown by the violence of torrents, nor demolished by the force of armies.'  - Joseph Addison = 'La giustizia è una fortezza inespugnabile, costruita sulla cresta di una montagna che non può essere rovesciata dalla violenza dei torrenti né demolita dalla forza degli eserciti.' - Joseph Addison
All newly-trained [param] units in this city receive the [promotion] promotion = Tutte le nuove [param] nella città ricevono la promozione [promotion]
Alhambra = Alhambra

Ironworks = Ferriera

'Architecture has recorded the great ideas of the human race. Not only every religious symbol, but every human thought has its page in that vast book.'  - Victor Hugo = 'L'architettura ha registrato le più grandi idee della razza umana. Non solo ogni simbolo religioso, ma ogni pensiero umano ha la sua pagina in quel vasto libro.' - Victor Hugo
Notre Dame = Notre Dame

Armory = Armeria

Must be next to [terrain] = La città deve rasentare [terrain]
Observatory = Osservatorio

Opera House = Teatro dell'opera

'I live and love in God's peculiar light.' - Michelangelo Buonarroti = 'Vivo e amo sotto la peculiare luce di Dio.' - Michelangelo Buonarroti
Culture in all cities increased by 25% = +25% cultura in ogni città
Sistine Chapel = Cappella Sistina

Bank = Banca

Satrap's Court = Corte del Satrapo

+5% Production for every Trade Route with a City-State in the empire = +5% Produzione per ogni Rotta Commerciale con una Città-Stato nell'impero
Hanse = Hansa

'Most of us can, as we choose, make of this world either a palace or a prison' - John Lubbock = 'La maggior parte di noi può, a sua volontà, fare di questo mondo un palazzo o una prigione.' - John Lubbock
Unhappiness from population decreased by [amount]% = -[amount]% Infelicità dalla popolazione
Forbidden Palace = Città Proibita

Theatre = Teatro

'Don't clap too hard - it's a very old building.' - John Osbourne = 'Non applaudite troppo forte - è un edificio molto vecchio.' - John Osborne
Free Great Person = Ottieni un Grande Personaggio gratuito
Leaning Tower of Pisa = Torre pendente di Pisa

'Bushido is realized in the presence of death. This means choosing death whenever there is a choice between life and death. There is no other reasoning.'  - Yamamoto Tsunetomo = 'Il Bushido si realizza in presenza della morte. Significa, ogni volta che c'è una scelta tra la vita e la morte, scegliere la seconda. Non c'è alcun altro ragionamento' - Yamamoto Tsunetomo
+15% combat strength for units fighting in friendly territory = +15% Forza per le unità che combattono in territorio amico
Himeji Castle = Castello di Himeji

Museum = Museo

Hermitage = Hermitage

'Every genuine work of art has as much reason for being as the earth and the sun'  - Ralph Waldo Emerson = 'Ogni opera d'arte genuina ha tanta ragione d'esistere quanto la terra e il sole.' - Ralph Waldo Emerson
2 free Great Artists appear = Appaiono 2 Grandi Artisti
The Louvre = Il Louvre

Seaport = Cantiere navale

'The Taj Mahal rises above the banks of the river like a solitary tear suspended on the cheek of time.'  - Rabindranath Tagore = 'Il Taj Mahal sorge sulle rive del fiume come una lacrima solitaria sospesa sulla guancia del tempo.' - Rabindranath Tagore
Empire enters golden age = L'impero entra nell'Età dell'Oro
Taj Mahal = Taj Mahal

'Things always seem fairer when we look back at them, and it is out of that inaccessible tower of the past that Longing leans and beckons.'  - James Russell Lowell = 'Le cose sembrano sempre più belle quando ci voltiamo indietro per guardarle, ed è dall'inaccessibile torre del passato che la nostalgia si protende e chiama.' - James Russel Lowell
Free [unit] appears = Appare un [unit] gratuito
Science gained from research agreements +50% = +50% Scienza dagli Accordi di Ricerca
Porcelain Tower = Torre di Porcellana

Must not be on hill = Non deve trovarsi su Collina
Windmill = Mulino a vento

Public School = Scuola pubblica

Factory = Fabbrica

Military Academy = Accademia militare

'Pale Death beats equally at the poor man's gate and at the palaces of kings.'  - Horace = 'La pallida morte batte ugualmente alla porta del povero e al palazzo del re.' - Orazio
Brandenburg Gate = Porta di Brandeburgo

Hospital = Ospedale

Stock Exchange = Borsa valori

'To achieve great things, two things are needed: a plan, and not quite enough time.'  - Leonard Bernstein = 'Per ottenere grandi risultati servono due cose: un piano e un sacco di tempo.' - Leonard Bernstein
Cost of purchasing items in cities reduced by [amount]% = -[amount]% costi d'acquisto nelle Città
Big Ben = Big Ben

Broadcast Tower = Ripetitore

'We live only to discover beauty, all else is a form of waiting'  - Kahlil Gibran = 'Chi può pensare che, siccome siamo ingegneri, la bellezza non ci preoccupi, o che non cerchiamo di costruire strutture belle oltre che solide e durature?' - Gustave Alexandre Eiffel
Provides 1 happiness per 2 additional social policies adopted = +1 Felicità ogni 2 Politiche Sociali adottate
Eiffel Tower = Torre Eiffel

'Give me your tired, your poor, your huddled masses yearning to breathe free, the wretched refuse of your teeming shore. Send these, the homeless, tempest-tossed to me, I lift my lamp beside the golden door!'  - Emma Lazarus = 'Datemi coloro che sono esausti, i poveri / Le folle accalcate che bramano di respirare libere, / I miseri rifiuti delle vostre coste brulicanti. / Mandatemi chi non ha casa, squassato dalle tempeste, / Sollevo la fiaccola accanto alla porta d'oro!' - Emma Lazarus
[stats] from every specialist = [stats] per ogni specialista
Statue of Liberty = Statua della Libertà

Research Lab = Laboratorio di ricerca

Stadium = Stadio

'Come to me, all who labor and are heavy burdened, and I will give you rest.'  - New Testament, Matthew 11:28 = 'Venite a me, voi tutti che siete affaticati e oppressi, e io vi ristorerò.' - Matteo 11:28
Culture cost of adopting new Policies reduced by 10% = -10% costo in Cultura per ogni nuova politica
Cristo Redentor = Cristo Redentor

'The Law is a fortress on a hill that armies cannot take or floods wash away.'   –- The Prophet Muhammed = 'La Legge è una fortezza su una collina che gli eserciti non possono catturare e le inondazioni non possono spazzare via. - Il profeta Maometto
Defensive buildings in all cities are 25% more effective = +25% efficacia delle strutture difensive in tutte le città
Kremlin = Cremlino

'...the location is one of the most beautiful to be found, holy and unapproachable, a worthy temple for the divine friend who has brought salvation and true blessing to the world.'  - King Ludwig II of Bavaria = '...la posizione è una delle più belle che si possano trovare, sacra e inaccessibile, degno tempio per l'amico divino che ha portato salvezza e vera benedizione a tutto il mondo.' - Re Ludovico II di Baviera
Neuschwanstein = Castello di Neuschwanstein

Medical Lab = Laboratorio medico

Nuclear Plant = Centrale nucleare

Solar Plant = Centrale ad energia solare

'Those who lose dreaming are lost.'  - Australian Aboriginal saying = 'Quelli che perdono i sogni sono perduti.' - Massima degli aborigeni australiani
Sydney Opera House = Teatro dell'Opera di Sidney

'In preparing for battle I have always found that plans are useless, but planning is indispensable.'  - Dwight D. Eisenhower = 'Preparandomi alla battaglia ho sempre constatato che i piani sono inutili, ma la pianificazione è indispensabile.' - Dwight D. Eisenhower
Gold cost of upgrading military units reduced by 33% = -33% costi in Oro per aggiornare un'unità militare
Pentagon = Pentagono

Spaceship Factory = Fabbrica di astronavi

Spaceship part = Parte dell'astronave
SS Booster = Propulsore dell'astronave

Enables construction of Spaceship parts = Consente la costruzione di parti dell'astronave
Apollo Program = Programma Apollo

'The wonder is, not that the field of stars is so vast, but that man has measured it.'  - Anatole France = 'La meraviglia non sta nella vastità del campo di stelle, ma nel fatto che l'uomo lo abbia misurato.' - Anatole France
2 free great scientists appear = Appaiono 2 grandi scenziati gratuiti
Hubble Space Telescope = Telescopio spaziale Hubble

SS Cockpit = Abitacolo dell'astronave

SS Engine = Motore dell'astronave

SS Stasis Chamber = Camera di stasi dell'astronave


#################### Lines from Difficulties from Civ V - Vanilla ####################

Settler = Colono
Warrior = Guerriero

Chieftain = Capo

Warlord = Condottiero

Prince = Principe

King = Re

Emperor = Imperatore
Scout = Scout

Immortal = Immortale
Worker = Lavoratore

Deity = Divinità


#################### Lines from Nations from Civ V - Vanilla ####################

Spectator = Spettatore

Babylon = Babilonia
Nebuchadnezzar II = Nabucodonosor II
The demon wants the blood of soldiers! = Il demone della guerra vuole il sangue dei soldati!
Oh well, I presume you know what you're doing. = Ah, bene... sono certo che tu sappia cosa stai facendo... spero.
It is over. Perhaps now I shall have peace, at last. = È finita. Forse ora troverò la pace, finalmente.
Are you real or a phantom? = Io sono Nabucodonosor, re di Babilonia. Quegli sciocchi là fuori dicono che sono un dio, ma la cosa mi pare improbabile. E tu cosa sei: una creatura reale o un'illusione dei miei sensi prostrati?
It appears that you do have a reason for existing – to make this deal with me. = Sembra che la tua ragione di esistere è fare un accordo con me...
Greetings. = Saluti.
What do YOU want?! = Che cosa vuoi?!
Ingenuity = Ingenuità
Receive free [unit] when you discover [tech] = Ricevi un [unit] gratuito quando scopri [tech]
[unit] is earned [amount]% faster = [unit] si recluta il [amount]% più in fretta
Akkad = Akkad
Dur-Kurigalzu = Dur-Kurigalzu
Nippur = Nippur
Borsippa = Borsippa
Sippar = Sippar
Opis = Opis
Mari = Mari
Shushan = Shushan
Eshnunna = Eshnunna
Ellasar = Ellasar
Erech = Erech
Kutha = Kutha
Sirpurla = Sirpurla
Neribtum = Neribtum
Ashur = Assur
Ninveh = Ninive
Nimrud = Nimrud
Arbela = Arbela
Nuzi = Nuzi
Arrapkha = Arrapkha
Tutub = Tutub
Shaduppum = Shaduppum
Rapiqum = Rapiqum
Mashkan Shapir = Mashkan Shapir
Tuttul = Tuttul
Ramad = Ramad
Ana = Ana
Haradum = Haradum
Agrab = Agrab
Uqair = Uqair
Gubba = Gubba
Hafriyat = Hafriyat
Nagar = Nagar
Shubat Enlil = Shubat Enlil
Urhai = Urhai
Urkesh = Urkesh
Awan = Awan
Riblah = Riblah
Tayma = Tayma

Greece = Grecia
Alexander = Alessandro
You are in my way, you must be destroyed. = Sei sulla mia strada, e pertanto devo distruggerti.
As a matter of fact I too grow weary of peace. = Ad essere onesto, mi sono stancato di starmene impalato e di riposare sugli allori. Vieni, le mie armate ti accoglieranno a braccia aperte!
You have somehow become my undoing! What kind of beast are you? = In questo mondo sono finito. Forse avrò la mia vendetta nel prossimo.
Hello stranger! I am Alexandros, son of kings and grandson of the gods! = Io, Alessandro, erede di Eracle e Zeus, ti saluto. Possa tu dimostrarti un alleato fedele o un degno avversario!
My friend, does this seem reasonable to you? = Amico mio, dimmi: questo ti sembra ragionevole?
Greetings! = Saluti!
What? = Che c'è?
Hellenic League = Lega Ellenica
City-State Influence degrades at half rate = L'influenza delle Città-Stato decade il doppio più lentamente
City-State Influence recovers at twice the normal rate = L'influenza delle Città-Stato sale il doppio più velocemente
Athens = Atene
Sparta = Sparta
Corinth = Corinto
Argos = Argo
Knossos = Cnosso
Mycenae = Micene
Pharsalos = Farsalo
Ephesus = Efeso
Halicarnassus = Alicarnasso
Rhodes = Rodi
Eretria = Eretria
Pergamon = Pergamo
Miletos = Mileto
Megara = Megara
Phocaea = Focea
Sicyon = Sicyon
Tiryns = Tirinto
Samos = Samo
Mytilene = Mitilene
Chios = Chio
Paros = Paros
Elis = Elis
Syracuse = Siracusa
Herakleia = Eracleia
Gortyn = Gortina
Chalkis = Calcide
Pylos = Pilo
Pella = Pella
Naxos = Naxos
Larissa = Larissa
Apollonia = Apollonia
Messene = Messene
Orchomenos = Orcomeno
Ambracia = Ambracia
Kos = Kos
Knidos = Cnido
Amphipolis = Anfipoli
Patras = Patrasso
Lamia = Lamia
Nafplion = Napflion
Apolyton = Apolyton

China = Cina
Wu Zetian = Wu Zetian
You won't ever be able to bother me again. Go meet Yama. = Non ti permetterò più di infastidirmi. Preparati a incontrare Yama.
Fool! I will disembowel you all! = Folle! Ti costringerò a guardare il tuo popolo venire massacrato!
You have proven to be a cunning and competent adversary. I congratulate you on your victory. = Ti sei dimostrato un avversario astuto e valoroso. Mi congratulo per la tua vittoria. Se in queste circostanze i ruoli fossero stati invertiti, sarei stata ben contenta di fare lo stesso a te.
Greetings, I am Empress Wu Zetian. China desires peace and development. You leave us alone, we'll leave you alone. = Saluti! Sono l'imperatrice della Cina, Wu Zetian. La Cina desidera solo una coesistenza pacifica e un commercio equo, ma risponderà con la forza a ogni aggressione. Spero che condividiate la nostra visione.
My friend, do you think you can accept this request? = Amico mio, pensi di poter accettare questa proposta?
How are you today? = Bella giornata, oggi, vero?
Oh. It's you? =  Oh, sei tu. Che vuoi?
Art of War = L'Arte della Guerra
Great General provides double combat bonus = I Grandi Generali donano il doppio del loro bonus
Beijing = Pechino
Shanghai = Shanghai
Guangzhou = Guangzhou
Nanjing = Nanchino
Xian = Xian
Chengdu = Chengdu
Hangzhou = Hangzhou
Tianjin = Tianjin
Macau = Macao
Shandong = Shandong
Kaifeng = Kaifeng
Ningbo = Ningbo
Baoding = Baoding
Yangzhou = Yangzhou
Harbin = Harbin
Chongqing = Chongqing
Luoyang = Luoyang
Kunming = Kunming
Taipei = Taipei
Shenyang = Shenyang
Taiyuan = Taiyuan
Tainan = Tainan
Dalian = Dalian
Lijiang = Lijiang
Wuxi = Wuxi
Suzhou = Suzhou
Maoming = Maoming
Shaoguan = Shaoguan
Yangjiang = Yangjiang
Heyuan = Heyuan
Huangshi = Huangshi
Yichang = Yichang
Yingtian = Yingtian
Xinyu = Xinyu
Xinzheng = Xinzheng
Handan = Handan
Dunhuang = Dunhuang
Gaoyu = Gaoyu
Nantong = Nantong
Weifang = Weifang
Xikang = Xikang

Egypt = Egitto
Ramesses II = Ramsete II
You are but a pest on this Earth, prepare to be eliminated! = Sei solo una peste sulla Terra! Possa Amon-Ra guidare le mie armate!
You are a fool who evokes pity. You have brought my hostility upon yourself and your repulsive civilization! = Ah! Osiride sarà lieto di dare il suo benvenuto ai miei nemici!
Strike me down and my soul will torment yours forever, you have won nothing. = Non hai vinto niente. Abbattimi, e il mio spirito perseguiterà la tua anima fin nel profondo degli abissi!
Greetings, I am Ramesses the god. I am the living embodiment of Egypt, mother and father of all civilizations. = Saluti. Io sono Ramses, Faraone e incarnazione vivente dell'Egitto, madre e padre di ogni civiltà.
Generous Egypt makes you this offer. = Ti offro i richi doni delle terre del Nilo, e chiedo di ricevere in cambio doni di equal valore.
Good day. = Buongiorno.
Oh, it's you. = Ah, sei tu.
Monument Builders = Costruttori di Monumenti
Thebes = Tebe
Memphis = Menfi
Heliopolis = Eliopoli
Elephantine = Elefantina
Alexandria = Alessandria
Pi-Ramesses = Pi-Ramesse
Giza = Giza
Byblos = Biblo
Akhetaten = Akhetaten
Hieraconpolis = Ieraconpoli
Abydos = Abido
Asyut = Asyut
Avaris = Avaris
Lisht = Lisht
Buto = Buto
Edfu = Edfu
Pithom = Pithom
Busiris = Busiri
Kahun = Kahun
Athribis = Atribi
Mendes = Mendes
Elashmunein = Elashmunein
Tanis = Tanis
Bubastis = Bubasti
Oryx = Oryx
Sebennytus = Sebennytus
Akhmin = Akhmin
Karnak = Karnak
Luxor = Luxor
El Kab = El Kab
Armant = Armant
Balat = Balat
Ellahun = Ellahun
Hawara = Hawara
Dashur = Dashur
Damanhur = Damanhur
Abusir = Busiri
Herakleopolis = Eracleopoli
Akoris = Akoris
Benihasan = Benihasan
Badari = Badari
Hermopolis = Ermopoli
Amrah = Amrah
Koptos = Copto
Ombos = Ombos
Naqada = Naqada
Semna = Semna
Soleb = Soleb

England = Inghilterra
Elizabeth = Elisabetta
By the grace of God, your days are numbered. = Per grazia di Dio, i tuoi giorni sono contati!
We shall never surrender. = Mai ci arrenderemo all'invasore!
You have triumphed over us. The day is yours. = Hai trionfato sull'impero su cui il Sole non tramonta mai. La vittoria è tua, ma non credere durerà a lungo, perché grazie alla provvidenza, l'Inghilterra risorgerà dalle ceneri.
We are pleased to meet you. = Io sono Elisabetta d'Inghilterra. Siamo lieti di incontrarvi. Ci auguriamo che i nostri popoli si incontrino come amici e non come avversari.
Would you be interested in a trade agreement with England? = Tutte le nazioni civilizzate hanno il dovere di accumulare ricchezza attraverso il commercio.
Hello, again. = Salve di nuovo.
Oh, it's you! = Oh, sei tu!
Sun Never Sets = Il Sole non tramonta mai
+2 movement for all naval units = +2 movimento per tutte le unità navali
London = Londra
York = York
Nottingham = Nottingham
Hastings = Hastings
Canterbury = Canterbury
Coventry = Coventry
Warwick = Warwick
Newcastle = Newcastle
Oxford = Oxford
Liverpool = Liverpool
Dover = Dover
Brighton = Brighton
Norwich = Norwich
Leeds = Leeds
Reading = Reading
Birmingham = Birmingham
Richmond = Richmond
Exeter = Exeter
Cambridge = Cambridge
Gloucester = Gloucester
Manchester = Manchester
Bristol = Bristol
Leicester = Leicester
Carlisle = Carlisle
Ipswich = Ipswich
Portsmouth = Portsmouth
Berwick = Berwick
Bath = Bath
Mumbles = Mumbles
Southampton = Southampton
Sheffield = Sheffield
Salisbury = Salisbury
Colchester = Colchester
Plymouth = Plymouth
Lancaster = Lancaster
Blackpool = Blackpool
Winchester = Winchester
Hull = Hull

France = Francia
Napoleon = Napoleone
You're disturbing us, prepare for war. = Temo proprio che la gloria spetti a me, e a me soltanto. Non c'è posto per i vinti in questo mondo.
You've fallen into my trap. I'll bury you. = Patetico! Hai commesso un errore fatale!
I congratulate you for your victory. = Mi congratulo per la tua vittoria. Sei riuscito a superarmi, impresa in cui altri avevano fallito.
Welcome. I'm Napoleon, of France; the smartest military man in world history. = Benvenuto, straniero. Sono Napoleone, Imperatore di Francia. Sono leale con gli amici, ma mortale con i nemici. Voi cosa vi dichiarate?
France offers you this exceptional proposition. = La Francia ti offre questa proposta eccezionale.
Hello. = Salve.
It's you. = Sei tu...
Ancien Régime = Ancien Régime
+2 Culture per turn from cities before discovering Steam Power = +2 Cultura al turno dalle città prima della scoperta dell'Energia a Vapore
Paris = Parigi
Orleans = Orleans
Lyon = Lione
Troyes = Troyes
Tours = Tours
Marseille = Marsiglia
Chartres = Chartres
Avignon = Avignon
Rouen = Rouen
Grenoble = Grenoble
Dijon = Dijon
Amiens = Amiens
Cherbourg = Cherbourg
Poitiers = Poitiers
Toulouse = Tolosa
Bayonne = Bayonne
Strasbourg = Strasburgo
Brest = Brest
Bordeaux = Bordeaux
Rennes = Rennes
Nice = Nizza
Saint Etienne = Saint Etienne
Nantes = Nantes
Reims = Reims
Le Mans = Le Mans
Montpellier = Montpellier
Limoges = Limoges
Nancy = Nancy
Lille = Lilla
Caen = Caen
Toulon = Toulon
Le Havre = Le Havre
Lourdes = Lourdes
Cannes = Cannes
Aix-En-Provence = Aix-En-Provence
La Rochelle = La Rochelle
Bourges = Bourges
Calais = Calais

Russia = Russia
Catherine = Caterina II
You've behaved yourself very badly, you know it. Now it's payback time. = Ti sei comportato molto male, lo sai? Credo che adesso dovrò insegnarti l'umiltà.
You've mistaken my passion for a weakness, you'll regret about this. = Hai confuso la mia passione per una debolezza... temo che la pagherai assai cara.
We were defeated, so this makes me your prisoner. I suppose there are worse fates. = Ci hai sconfitti, e ciò mi rende una tua prigioniera. Ma direi che ci sono destini peggiori, giusto?
I greet you, stranger! If you are as intelligent and tactful as you are attractive, we'll get along just fine. = È bello incontrare un altro giocatore che muove i pezzi sulla scacchiera del mondo. I sudditi sono sempre così servili da risultare infine noiosi, non trovi?
How would you like it if I propose this kind of exchange? = Forse questa offerta ti interesserà. Che ne pensi?
Hello! = Salve!
What do you need?! = Che cosa vuoi?
Siberian Riches = Ricchezze Siberiane
Double quantity of [resource] produced = Doppia quantità prodotta da [resource]
Moscow = Mosca
St. Petersburg = San Pietroburgo
Novgorod = Novgorod
Rostov = Rostov
Yaroslavl = Yaroslavl
Yekaterinburg = Yekaterinburg
Yakutsk = Yakutsk
Vladivostok = Vladivostok
Smolensk = Smolensk
Orenburg = Orenburg
Krasnoyarsk = Krasnoyarsk
Khabarovsk = Khabarovsk
Bryansk = Bryansk
Tver = Tver
Novosibirsk = Novosibirsk
Magadan = Magadan
Murmansk = Murmansk
Irkutsk = Irkutsk
Chita = Chita
Samara = Samara
Arkhangelsk = Arkhangelsk
Chelyabinsk = Chelyabinsk
Tobolsk = Tobolsk
Vologda = Vologda
Omsk = Omsk
Astrakhan = Astrakhan
Kursk = Kursk
Saratov = Saratov
Tula = Tula
Vladimir = Vladimir
Perm = Perm
Voronezh = Voronezh
Pskov = Pskov
Starayarussa = Starayarussa
Kostoma = Kostoma
Nizhniy Novgorod = Nizhniy Novgorod
Suzdal = Suzdal
Magnitogorsk = Magnitogorsk

Rome = Roma
Augustus Caesar = Cesare Augusto
My treasury contains little and my soldiers are getting impatient... <sigh> ...therefore you must die. = Il mio tesoro va scarseggiando e i miei soldati si stanno spazientendo... <sigh> ...pertanto, credo proprio che dovrò muoverti guerra. Alea jacta eat - il dado è tratto!
So brave, yet so stupid! If only you had a brain similar to your courage. = La tua arroganza sarà la tua rovina! Nessun potere, per quanto prode o forte, può sconfiggere Roma!
The gods have deprived Rome of their favour. We have been defeated. = Gli dei hanno privato Roma del loro favore. Siamo stati sconfitti. Per noi è la fine.
I greet you. I am Augustus, Imperator and Pontifex Maximus of Rome. If you are a friend of Rome, you are welcome. = Ave. Sono Augusto, Princeps, Imperator e Pontifex Maximus di Roma. Se sei amico di Roma, sei il benvenuto, ma sappi che Roma è mortale contro i suoi nemici.
I offer this, for your consideration. = È basiliare che le masse plebee siano soddisfatte. Ti offro questo, per la tua considerazione.
Hail. = Salutatio.
What do you want? = Cosa vuoi da me?
The Glory of Rome = La Gloria di Roma
+25% Production towards any buildings that already exist in the Capital = +25% bonus di Produzione verso qualunque edificio già esistente nella Capitale.
Antium = Anzio
Cumae = Cuma
Neapolis = Napoli
Ravenna = Ravenna
Arretium = Arezzo
Mediolanum = Milano
Arpinum = Arpino
Circei = Circea
Setia = Sezia
Satricum = Satricum
Ardea = Ardea
Ostia = Ostia
Velitrae = Velletri
Viroconium = Viroconium
Tarentum = Taranto
Brundisium = Brindisi
Caesaraugusta = Cesaraugusta
Caesarea = Cesarea
Palmyra = Palmira
Signia = Signia
Aquileia = Aquileia
Clusium = Clusium
Sutrium = Sutrium
Cremona = Cremona
Placentia = Piacenza
Hispalis = Hispalis
Artaxata = Artaxata
Aurelianorum = Aurelianorum
Nicopolis = Nicopoli
Agrippina = Agrippina
Verona = Verona
Corfinium = Corfinio
Treverii = Treviri
Sirmium = Sirmium
Augustadorum = Augustadorum
Curia = Curia
Interrama = Interrama
Adria = Adria

Arabia = Arabia
Harun al-Rashid = Harun al-Rashid
The world will be more beautiful without you. Prepare for war. = Invero, è un peccato che dobbiamo passare alle maniere forti... non è tradizione per un re uccidere un altro re, né per un regno uccidere un altro regno.
Fool! You will soon regret dearly! I swear it! = Ti avverto almeno di non farti un'abitudine di spargere sangue. Il sangue non dorme mai.
You have won, congratulations. My palace is now in your possession, and I beg that you care well for the peacock. = Sei vittorioso. Mi congratulo con te. Ora il palazzo è nelle tue mani. Ti prego di prenderti cura del mio pavone.
Welcome foreigner, I am Harun Al-Rashid, Caliph of the Arabs. Come and tell me about your empire. = Salve, straniero. Sono Harun Al-Rashid, Califfo degli Arabi. Vieni ad ammirare la sontuosità del mio palazzo, e parlami del tuo impero.
Come forth, let's do business. = Dio ci chiede di cercare la cooperazione e il commercio con i nostri simili ogniqualvolta possibile.
Peace be upon you. = Pace a te.
Trade Caravans = Carovane Commerciali
[stats] from each Trade Route = [stats] da ogni rotta commerciale
Mecca = Mecca
Medina = Medina
Damascus = Damasco
Baghdad = Baghdad
Najran = Najran
Kufah = Kufah
Basra = Basra
Khurasan = Khurasan
Anjar = Anjar
Fustat = Fustat
Aden = Aden
Yamama = Yamama
Muscat = Muscat
Mansura = Mansura
Bukhara = Bukhara
Fez = Fez
Shiraz = Shiraz
Merw = Merw
Balkh = Balkh
Mosul = Mosul
Aydab = Aydab
Bayt = Bayt
Suhar = Suhar
Taif = Taif
Hama = Hama
Tabuk = Tabuk
Sana'a = Sana'a
Shihr = Shihr
Tripoli = Tripoli
Tunis = Tunisi
Kairouan = Kairouan
Algiers = Algeri
Oran = Oran

America = Stati Uniti
George Washington = George Washington
Your wanton aggression leaves us no choice. Prepare for war! = Speravo di non arrivare a questo punto... ma la tua idea di pace non mi da' altra scelta!
You have mistaken our love of peace for weakness. You shall regret this! = Hai confuso il nostro amore per la pace per debolezza. Se devo scegliere tra giustizia e pace... scelgo la giustizia!
The day...is yours. I hope you will be merciful in your triumph. = Complimenti. Al posto degli Stati Uniti d'America, sarà la tua nazione ad andare lontano. Spero che ti dimostrerai misericordioso nel tuo trionfo.
The people of the United States of America welcome you. = Vi dò il benvenuto da parte dei cittadini degli Stati Uniti d'America.
Is the following trade of interest to you? = Ti interessa forse questo accordo commerciale?
Well? = Ebbene?
Manifest Destiny = Destino Manifesto
+1 Sight for all land military units = +1 Visione per tutte le unità terrestri
-50% cost when purchasing tiles = -50% costi quando acquisti le caselle
Washington = Washington
New York = New York
Boston = Boston
Philadelphia = Philadelphia
Atlanta = Atlanta
Chicago = Chicago
Seattle = Seattle
San Francisco = San Francisco
Los Angeles = Los Angeles
Houston = Houston
Portland = Portland
St. Louis = St. Louis
Miami = Miami
Buffalo = Buffalo
Detroit = Detroit
New Orleans = New Orleans
Baltimore = Baltimore
Denver = Denver
Cincinnati = Cincinnati
Dallas = Dallas
Cleveland = Cleveland
Kansas City = Kansas City
San Diego = San Diego
Las Vegas = Las Vegas
Phoenix = Phoenix
Albuquerque = Albuquerque
Minneapolis = Minneapolis
Pittsburgh = Pittsburgh
Oakland = Oakland
Tampa Bay = Tampa Bay
Orlando = Orlando
Tacoma = Tacoma
Santa Fe = Santa Fe
Olympia = Olympia
Hunt Valley = Hunt Valley
Springfield = Springfield
Palo Alto = Palo Alto
Centralia = Centralia
Spokane = Spokane
Jacksonville = Jacksonville
Svannah = Svannah
Charleston = Charleston
San Antonio = San Antonio
Anchorage = Anchorage
Sacramento = Sacramento
Reno = Reno
Salt Lake City = Salt Lake City
Boise = Boise
Milwaukee = Milwaukee
Santa Cruz = Santa Cruz
Little Rock = Little Rock

Japan = Giappone
Oda Nobunaga = Oda Nobunaga
I hereby inform you of our intention to wipe out your civilization from this world. = Come samurai siamo gente onesta, e noi troviamo onesto volerti esprimere la nostra intenzione di cancellarti dalla faccia della terra con questo messaggio.
Pitiful fool! Now we shall destroy you! = Fatti pure avanti! Il kamikaze (vento divino) ci proteggerà, e tu cadrai, come altri prima di te!
You were much wiser than I thought. = Hai dimostrato una notevole audacia e abilità, tanto che verrebbe quasi da pensare che tu sia giapponese. Ora non ti resta che porre fine al disonore che ho portato alla mia famiglia e al mio popolo...
We hope for a fair and just relationship with you, who are renowned for military bravery. = In verità, il cielo ci ha rivolto il suo sorriso conducendoci alla vostra augusta presenza. Io sono Oda Nobunaga, capo del grande clan Oda. Mi auguro una relazione giusta ed equa tra i nostri popoli.
I would be grateful if you agreed on the following proposal. = Sarei grato se accettassi questa mia proposta.
Oh, it's you... = Oh, sei tu...
Bushido = Bushido
Units fight as though they were at full strength even when damaged = Le unità combattono come se fossero perfettamente sane. +1 Cultura dai Pescherecci.
Kyoto = Kyoto
Osaka = Osaka
Tokyo = Tokyo
Satsuma = Satsuma
Kagoshima = Kagoshima
Nara = Nara
Nagoya = Nagoya
Izumo = Izumo
Nagasaki = Nagasaki
Yokohama = Yokohama
Shimonoseki = Shimonoseki
Matsuyama = Matsuyama
Sapporo = Sapporo
Hakodate = Hakodate
Ise = Ise
Toyama = Toyama
Fukushima = Fukushima
Suo = Suo
Bizen = Bizen
Echizen = Echizen
Izumi = Izumi
Omi = Omi
Echigo = Echigo
Kozuke = Kozuke
Sado = Sado
Kobe = Kobe
Nagano = Nagano
Hiroshima = Hiroshima
Takayama = Takayama
Akita = Akita
Fukuoka = Fukuoka
Aomori = Aomori
Kamakura = Kamakura
Kochi = Kochi
Naha = Naha
Sendai = Sendai
Gifu = Gifu
Yamaguchi = Yamaguchi
Ota = Ota
Tottori = Tottori

India = India
Gandhi = Gandhi
I have just received a report that large numbers of my troops have crossed your borders. = Posso dichiarare guerra senza sacrificare morali! Non chiedermi come: non capiresti.
My attempts to avoid violence have failed. An eye for an eye only makes the world blind. = Non sono riuscito ad evitare la violenza. Occhio per occhio rende soltanto il mondo cieco.
You can chain me, you can torture me, you can even destroy this body, but you will never imprison my mind.  = Hai schiacciato e conquistato un popolo innocente e indifeso. Complimenti.
Hello, I am Mohandas Gandhi. My people call me Bapu, but please, call me friend. = Vi accolgo in nome del pacifico popolo indiano. Confido cche i nostri popoli possano spartirsi i succosi frutti della terra in pacifica armonia.
My friend, are you interested in this arrangement? = Oh, ciao, amico mio. Ho notato che quest'affare potrebbe essere vantaggioso per entrambi. Che cosa ne pensi?
I wish you peace. = La pace sia con te.
Population Growth =  Infelicità dal numero di Città raddoppiata, Infelicità dal numero di Cittadini dimezzata.",//not translat
Unhappiness from number of Cities doubled = Infelicità dal numero delle Città raddoppiato
Delhi = Delhi
Mumbai = Mumbai
Vijayanagara = Vijayanagara
Pataliputra = Pataliputra
Varanasi = Varanasi
Agra = Agra
Calcutta = Calcutta
Lahore = Lahore
Bangalore = Bangalore
Hyderabad = Hyderabad
Madurai = Madurai
Ahmedabad = Ahmedabad
Kolhapur = Kolhapur
Prayaga = Prayaga
Ayodhya = Ayodhya
Indraprastha = Indraprastha
Mathura = Mathura
Ujjain = Ujjain
Gulbarga = Gulbarga
Jaunpur = Jaunpur
Rajagriha = Rajagriha
Sravasti = Sravasti
Tiruchirapalli = Tiruchirapalli
Thanjavur = Thanjavur
Bodhgaya = Bodhgaya
Kushinagar = Kushinagar
Amaravati = Amaravati
Gaur = Gaur
Gwalior = Gwalior
Jaipur = Jaipur
Karachi = Karachi

Germany = Germania
Otto von Bismarck = Otto von Bismarck
I cannot wait until ye grow even mightier. Therefore, prepare for war! = Lascia che tu lo sappia: tu sei un nemico della Germania e come tale vai combattuto. Che Dio abbia pietà di te, perché io non ne avrò.
Corrupted villain! We will bring you into the ground! = Ho sconfitto nemici dieci volte più potenti di te. Tu ne sarai solo un altro per gli storici!
Germany has been destroyed. I weep for the future generations. = La Germania è stata distrutta. Piango per le generazioni future.
Guten tag. In the name of the great German people, I bid you welcome. = Guten tag. Nel nome del grande popolo tedesco, vi diamo il benvenuto.
It would be in your best interest, to carefully consider this proposal. = Il commercio è uno dei molti modi con cui si può rafforzare un impero. Che ne pensi di questa offerta?
What now? = E dunque?
So, out with it! = Sputa il rospo!
Furor Teutonicus =  Furor Teutonicus
67% chance to earn 25 Gold and recruit a Barbarian unit from a conquered encampment = 67% di probabilità di ottenere 25 oro e reclutare un'unità barbara da un accampamento conquistato
-25% land units maintenance = -25% manutenzione delle unità terrestri
Berlin = Berlino
Hamburg = Amburgo
Munich = Monaco
Cologne = Colonia
Frankfurt = Francoforte
Essen = Essen
Dortmund = Dortmund
Stuttgart = Stoccarda
Dusseldorf = Dusseldorf
Bremen = Brema
Hannover = Hannover
Duisburg = Duisburg
Leipzig = Lipsia
Dresden = Dresda
Bonn = Bonn
Bochum = Bochum
Bielefeld = Bielefeld
Karlsruhe = Karlsruhe
Gelsenkirchen = Gelsenkirchen
Wiesbaden = Wiesbaden
Munster = Munster
Rostok = Rostok
Chemnitz = Chemnitz
Braunschweig = Braunschweig
Halle = Halle
Mצnchengladbach = Mצnchengladbach
Kiel = Kiel
Wuppertal = Wuppertal
Freiburg = Friburgo
Hagen = Hagen
Erfurt = Erfurt
Kaiserslautern = Kaiserslautern
Kassel = Kassel
Oberhausen = Oberhausen
Hamm = Hamm
Saarbrucken = Saarbrucken
Krefeld = Krefeld
Pirmasens = Pirmasens
Potsdam = Potsdam
Solingen = Solingen
Osnabruck = Osnabruck
Ludwingshafen = Ludwingshafen
Leverkusen = Leverkusen
Oldenburg = Oldenburg
Neuss = Neuss
Mulheim = Mulheim
Darmstadt = Darmstadt
Herne = Herne
Wurzburg = Wurzburg
Recklinghausen = Recklinghausen
Gצttingen = Gצttingen
Wolfsburg = Wolfsburg
Koblenz = Koblenz
Hildesheim = Hildesheim
Erlangen = Erlangen

The Ottomans = Turchia
Suleiman I = Solimano I
Your continued insolence and failure to recognize and preeminence leads us to war. = Il tuo persistere nel rifiutare di riconoscere la nostra preminenza ci porta alla guerra.
Good. The world shall witness the incontestable might of my armies and the glory of the Empire. = Bene. Il mondo sarà testimone dell'inconstastabile potenza dell'esercito del glorioso impero ottomano.
Ruin! Ruin! Istanbul becomes Iram of the Pillars, remembered only by the melancholy poets. = I miei eserciti sono stati spazzati via... tutto è perduto. È tutto vero o sto vivendo un incubo?
From the magnificence of Topkapi, the Ottoman nation greets you, stranger! I'm Suleiman, Kayser-I Rum, and I bestow upon you my welcome! = Dalla magnificenza del Topkapi, gli Ottomani ti salutano, straniero! Io sono il sultano Solimano, Kayser-I Rum, e ti porgo i miei saluti!
Let us do business! Would you be interested? = Facciamo un affare! Ti interessa?
Barbary Corsairs =  Corsari barbarici
 # Requires translation!
Melee naval units can capture defeated naval units and earn 25 Gold = 
Pay only one third the usual cost for naval unit maintenance = Il mantenimento delle unità navali è ridotto a un terzo
Istanbul = Istanbul
Edirne = Edirne
Ankara = Ankara
Bursa = Bursa
Konya = Konya
Samsun = Samsun
Gaziantep = Gaziantep
Diyabakir = Diyabakir
Izmir = Izmir
Kayseri = Kayseri
Malatya = Malatya
Marsin = Marsin
Antalya = Antalya
Zonguldak = Zonguldak
Denizli = Denizli
Ordu = Ordu
Mugia = Mugia
Eskishehir = Eskishehir
Inebolu = Inebolu
Sinop = Sinope
Adana = Adana
Artuin = Artuin
Bodrum = Bodrum
Eregli = Eregli
Silifke = Silifke
Sivas = Sivas
Amasya = Amasya
Marmaris = Marmaris
Trabzon = Trabzon
Erzurum = Erzurum
Urfa = Urfa
Izmit = Izmit
Afyonkarhisar = Afyonkarhisar
Bitlis = Bitlis
Yalova = Yalova

Korea = Corea
Sejong = Sejong
Jip-hyun-jun (Hall of Worthies) will no longer tolerate your irksome behavior. We will liberate the citizens under your oppression even with force, and enlighten them! = Jip-hyun-jun (la Sala dei Giusti) non tollera più la tua insolenza. Libereremo i tuoi cittadini oppressi anche con la forza, e li illumineremo!
Foolish, miserable wretch! You will be crushed by this country's magnificent scientific power! = Sciocca progenie di una megera! Sarete distrutti dalla magnifica potenza scientifica del mio paese!
Now the question is who will protect my people. A dark age has come. = La mia infaticabile ricerca scientifica mi ha reso cieco verso la minaccia che incombeva sulla mia nazione... finché non è stato troppo tardi. Dove si potrà rivolgere adesso il mio popolo per avere una guida? Tempi bui si sono abbattuti su di noi.
Welcome to the palace of Choson, stranger. I am the learned King Sejong, who looks after his great people. = Benvenuto alla corte dei Choson, onorato straniero. Io sono il re Sejong l'Istruito, condottiero illuminato e sovrano di queste terre e di questo popolo. Io ho fatto molto per la mia nazione: tu puoi dire lo stesso?
We have many things to discuss and have much to benefit from each other. = Abbiamo molte cose da discutere e tanto da guadagnare tra di noi.
Oh, it's you = Oh, sei tu...
Scholars of the Jade Hall =  Sapienti della Sala di Giada
Seoul = Seoul
Busan = Busan
Jeonju = Jeonju
Daegu = Daegu
Pyongyang = Pyongyang
Kaesong = Kaesong
Suwon = Suwon
Gwangju = Gwangju
Gangneung = Gangneung
Hamhung = Hamhung
Wonju = Wonju
Ulsan = Ulsan
Changwon = Changwon
Andong = Andong
Gongju = Gongju
Haeju = Haeju
Cheongju = Cheongju
Mokpo = Mokpo
Dongducheon = Dongducheon
Geoje = Geoje
Suncheon = Suncheon
Jinju = Jinju
Sangju = Sangju
Rason = Rason
Gyeongju = Gyeongju
Chungju = Chungju
Sacheon = Sacheon
Gimje = Gimje
Anju = Anju

Iroquois = Irochese
Hiawatha = Hiawatha
You are a plague upon Mother Earth! Prepare for battle! = Sei una peste per Madre Terra! Preparati a combattere!
You evil creature! My braves will slaughter you! = Creatura maligna! I miei prodi ti massacreranno!
You have defeated us... but our spirits will never be vanquished! We shall return! = Ci avrai anche sconfitti, e io accetto il mio destino... ma i nostri spiriti sono immortali! Tra cento, mille anni, noi torneremo!
Greetings, stranger. I am Hiawatha, speaker for the Iroquois. We seek peace with all, but we do not shrink from war. = La pace sia con te. Sono Hiawatha, e parlo a nome del popolo degli Irochesi. Cerchiamo la pace con tutti, ma siamo anche abili guerrieri.
Does this trade work for you, my friend? = Questo affare ti congenia, amico mio?
The Great Warpath =  La Grande Via del Guerriero
All units move through Forest and Jungle Tiles in friendly territory as if they have roads. These tiles can be used to establish City Connections upon researching the Wheel. = Tutte le unità trattano le caselle di Foresta e Giungla come fossero Strade; queste caselle stabiliscono Rotte Commerciali una volta scoperta la Ruota.
Onoondaga = Onoondaga
Osininka = Osininka
Grand River = Grand River
Akwesasme = Akwesasme
Buffalo Creek = Buffalo Creek
Brantford = Brantford
Montreal = Montreal
Genesse River = Genesse River
Canandaigua Lake = Canandaigua Lake
Lake Simcoe = Lake Simcoe
Salamanca = Salamanca
Gowanda = Gowanda
Cuba = Cuba
Akron = Akron
Kanesatake = Kanesatake
Ganienkeh = Ganienkeh
Cayuga Castle = Cayuga Castle
Chondote = Chondote
Canajoharie = Canajoharie
Nedrow = Nedrow
Oneida Lake = Oneida Lake
Kanonwalohale = Kanonwalohale
Green Bay = Green Bay
Southwold = Southwold
Mohawk Valley = Mohawk Valley
Schoharie = Schoharie
Bay of Quinte = Bay of Quinte
Kanawale = Kanawale
Kanatsiokareke = Kanatsiokareke
Tyendinaga = Tyendinaga
Hahta = Hahta

Persia = Persia
Darius I = Dario I
Your continue existence is an embarrassment to all leaders everywhere! You must be destroyed! = La tua continua esistenza rappresenta un imbarazzo per tutti i leader del mondo! Farò loro un favore distruggendoti!
Curse you! You are beneath me, son of a donkey driver! I will crush you! = Non hai forse udito le storie sulla potenza e sulla grandezza delle mie armate? Forse, se le vedrai, ci penserai due volte prima di affrontarmi!
You mongrel! Cursed be you! The world will long lament your heinous crime! = Sei un folle! Guarda che cosa hai fatto! Il mondo piangerà a lungo per l'orribile crimine che hai osato commettere!
Peace be on you! I am Darius, the great and outstanding king of kings of great Persia... but I suppose you knew that. = Ti saluto con calore, e generosamente ti offro la mia mano in amicizia. Io sono Dario, il grande re dei re della Persia... ma naturalmente questo lo sapevi già. Non temere di consultarmi qualora le responsabilità del comando ti opprimessero con il loro peso.
In my endless magnanimity, I am making you this offer. You agree, of course? = Nella mia infinita misericordia, ti faccio questa offerta. Di certo, accetterai?
Good day to you! = Che cosa ti conduce nel vasto e nobile impero persiano?
Ahh... you... = Ahh... sei tu...
Achaemenid Legacy =  Eredità Achemenide
+10% Strength for all units during Golden Age = +10% Forza durante un'Età dell'Oro
+1 Movement for all units during Golden Age = +1 Movimento durante un'Età dell'Oro
Persepolis = Persepoli
Parsagadae = Parsagade
Susa = Susa
Ecbatana = Ecbatana
Tarsus = Tarso
Gordium = Gordio
Bactra = Bactra
Sardis = Sardi
Ergili = Ergili
Dariushkabir = Dariushkabir
Ghulaman = Ghulaman
Zohak = Zohak
Istakhr = Istakhr
Jinjan = Jinjan
Borazjan = Borazjan
Herat = Bampur
Dakyanus = Dakyanus
Bampur = Bampur
Turengtepe = Turengtepe
Rey = Rey
Thuspa = Thuspa
Hasanlu = Hasanlu
Gabae = Gabae
Merv = Merv
Behistun = Behistun
Kandahar = Kandahar
Altintepe = Altintepe
Bunyan = Bunyan
Charsadda = Charsadda
Uratyube = Uratyube
Dura Europos = Dura Europos
Aleppo = Aleppo
Qatna = Qatna
Kabul = Kabul
Capisa = Capisa
Kyreskhata = Kyreskhata
Marakanda = Marakanda
Peshawar = Peshawar
Van = Van
Pteira = Pteira
Arshada = Arshada
Artakaona = Artakaona
Aspabota = Aspabota
Autiyara = Autiyara
Bagastana = Bagastana
Baxtri = Baxtri
Darmasa = Darmasa
Daphnai = Daphnai
Drapsaka = Drapsaka
Eion = Eion
Gandutava = Gandutava
Gaugamela = Gaugamela
Harmozeia = Harmozeia
Ekatompylos = Ecatompilo
Izata = Izata
Kampada = Kampada
Kapisa = Kapisa
Karmana = Karmana
Kounaxa = Kounaxa
Kuganaka = Kuganaka
Nautaka = Nautaka
Paishiyauvada = Paishiyauvada
Patigrbana = Patigrbana
Phrada = Phrada

Polynesia = Polinesia
Kamehameha I = Kamehameha I
The ancient fire flashing across the sky is what proclaimed that this day would come, though I had foolishly hoped for a different outcome. = L'antico fuoco che s'illumina nel cielo ha proclamato l'arrivo di questo giorno... anche se, scioccamente, speravo in un altro esito.
It is obvious now that I misjudged you and your true intentions. = È evidente: ho valutato male te e i tuoi veri intenti.
The hard-shelled crab yields, and the lion lies down to sleep. Kanaloa comes for me now. = Il granchio dal duro guscio cede, la progenie della cometa si estingue. Kanaloa sta venendo per me.
Aloha! Greetings and blessings upon you, friend. I am Kamehameha, Great King of this strand of islands. = Ah, un compagno viaggiatore! Benvenuto nelle grandi isole della Polinesia! Io sono Kamehameha il grande e ti invito a unirti alla festa accanto al fuoco. Vieni, celebriamo questo incontro con una grande hula!
Come, let our people feast together! = Vieni, organizziamo un banchetto per festeggiare la nostra amicizia!
Welcome, friend! = Benvenuto, amico!
Wayfinding = Orientamento
+1 Sight when embarked = +1 Visione per le unità imbarcate
Can embark and move over Coasts and Oceans immediately = Puoi muoverti e imbarcarti nelle Coste e negli Oceani fin da subito
+[amount]% Strength if within 2 tiles of a [tileImprovement] = +[amount]% Forza entro due caselle da [tileImprovement]
Honolulu = Honolulu
Samoa = Samoa
Tonga = Tonga
Nuku Hiva = Nuku Hiva
Raiatea = Raiatea
Aotearoa = Aotearoa
Tahiti = Tahiti
Hilo = Hilo
Te Wai Pounamu = Te Wai Pounamu
Rapa Nui = Rapa Nui
Tuamotu = Tuamotu
Rarotonga = Rarotonga
Tuvalu = Tuvalu
Tubuai = Tubuai
Mangareva = Mangareva
Oahu = Oahu
Kiritimati = Kiritimati
Ontong Java = Ontong Java
Niue = Niue
Rekohu = Rekohu
Rakahanga = Rakahanga
Bora Bora = Bora Bora
Kailua = Kailua
Uvea = Uvea
Futuna = Futuna
Rotuma = Rotuma
Tokelau = Tokelau
Lahaina = Lahaina
Bellona = Bellona
Mungava = Mungava
Tikopia = Tikopia
Emae = Emae
Kapingamarangi = Kapingamarangi
Takuu = Takuu
Nukuoro = Nukuoro
Sikaiana = Sikaiana
Anuta = Anuta
Nuguria = Nuguria
Pileni = Pileni
Nukumanu = Nukumanu

Siam = Siam
Ramkhamhaeng = Ramkhamhaeng
You lowly, arrogant fool! I will make you regret of your insolence! = Visto che le tue azioni rivelano il tuo desiderio di guerra, io te lo esaudirò.
You scoundrel! I shall prepare to fend you off! = È dunque la guerra? Solo uno sciocco crede che la fortuna sia dalla sua parte, ma quando essa finirà sarà solo colpa tua.
Althought I lost, my honor shall endure. I wish you good luck. = Mi congratulo con te per la vittoria. Ora che tutto è perduto, fuorché l'onore, per me rimane un'unica vita onorevole. Addio.
I, Pho Kun Ramkhamhaeng, King of Siam, consider it a great honor that you have walked to visit my country of Siam. = Io, Pho Kun Ramkhamhaeng, Re di Siam, considero che, visitando la nostra umile nazione, ci facciate un grande onore.
Greetings. I believe this is a fair proposal for both parties. What do you think? = Salve. Ritengo che questa sia una valida offerta per le nostre parti. Che ne pensi?
Welcome. = Benvenuto.
Father Governs Children =  Il padre che governa i figli
Food and Culture from Friendly City-States are increased by 50% = +50% Cibo e Cultura ricevute dalle Città-Stato amiche.
Sukhothai = Sukhothai
Si Satchanalai = Si Satchanalai
Muang Saluang = Muang Saluang
Lampang = Lampang
Phitsanulok = Phitsanulok
Kamphaeng Pet = Kamphaeng Pet
Nakhom Chum = Nakhom Chum
Vientiane = Vientiane
Nakhon Si Thammarat = Nakhon Si Thammarat
Martaban = Martaban
Nakhon Sawan = Nakhon Sawan
Chainat = Chainat
Luang Prabang = Luang Prabang
Uttaradit = Uttaradit
Chiang Thong = Chiang Thong
Phrae = Phrae
Nan = Nan
Tak = Tak
Suphanburi = Suphanburi
Hongsawadee = Hongsawadee
Thawaii = Thawaii
Ayutthuya = Ayutthuya
Taphan Hin = Taphan Hin
Uthai Thani = Uthai Thani
Lap Buri = Lap Buri
Ratchasima = Ratchasima
Ban Phai = Ban Phai
Loci = Loci
Khon Kaen = Khon Kaen
Surin = Surin

Spain = Spagna
Isabella = Isabella
God will probably forgive you... but I shall not. Prepare for war. = Forse Dio perdonerà te per i tuoi peccati... ma io no di certo. Ti conviene prepararti alla guerra, e che Dio abbia pietà della tua anima.
Repugnant spawn of the devil! You will pay! = Lacché ripugnante del demonio! Pagherai a caro prezzo la tua insolenza!
If my defeat is, without any doubt, the will of God, then I will accept it. = Se la mia sconfitta è l'indubbio volere di Dio, ebbene lo accetto. Ma ricorda, il regno dei cieli riporterà certamente la vittoria finale!
God blesses those who deserve it. I am Isabel of Spain. = Dio benedice coloro che si meritano il suo amore. Io sono Isabella, regina di Spagna. E tu dimmi: il tuo è un popolo pagano o cristiano?
I hope this deal will receive your blessing. = Mi auguro che questo affare sia di tuo gradimento.
Seven Cities of Gold =  Sette Città d'Oro
Double Happiness from Natural Wonders = Doppia Felicità dalle Meraviglie Naturali
Tile yields from Natural Wonders doubled = Le Meraviglie Naturali fruttano il doppio
100 Gold for discovering a Natural Wonder (bonus enhanced to 500 Gold if first to discover it) = 100 Oro quando scopri una Meraviglia Naturale (500 se la scopri per primo)
Madrid = Madrid
Barcelona = Barcellona
Seville = Siviglia
Cordoba = Cordoba
Toledo = Toledo
Santiago = Santiago
Murcia = Murcia
Valencia = Valencia
Zaragoza = Zaragoza
Pamplona = Pamplona
Vitoria = Vitoria
Santander = Santander
Oviedo = Oviedo
Jaen = Jaen
Logroño = Logroño
Valladolid = Valladolid
Palma = Palma
Teruel = Teruel
Almeria = Almeria
Leon = León
Zamora = Zamora
Mida = Mida
Lugo = Lugo
Alicante = Alicante
Càdiz = Càdiz
Eiche = Eiche
Alcorcon = Alcorcon
Burgos = Burgos
Vigo = Vigo
Badajoz = Badajoz
La Coruña = La Coruña
Guadalquivir = Guadalquivir
Bilbao = Bilbao
San Sebastian = San Sebastian
Granada = Granada
Mérida = Mérida
Huelva = Huelva
Ibiza = Ibiza
Las Palmas = Las Palmas
Tenerife = Tenerife

Songhai = Songhai
Askia = Askia
You are an abomination to heaven and earth, the chief of ignorant savages! You must be destroyed! = Sei un abominio per la terra e il cielo, il capo di selvaggi ignoranti! Distruggerti sarà un vero piacere!
Fool! You have doomed your people to fire and destruction! = Quanta follia! Hai condannato il tuo popolo al rogo della distruzione!
We have been consumed by the fires of hatred and rage. Enjoy your victory in this world - you shall pay a heavy price in the next! = Le fiamme dell'odio e dell'ira ci hanno consumati. Goditi la tua vittoria in questo mondo - pagherai un prezzo più grande nel prossimo!
I am Askia of the Songhai. We are a fair people - but those who cross us will find only destruction. You would do well to avoid repeating the mistakes others have made in the past. = Io sono Askia dei Songhai. Siamo gente giusta, ma coloro che ci ostacolano troveranno solo distruzione. Ti consiglio di evitare gli stessi errori che altri fecero in passato.
Can I interest you in this deal? = Forse questo affare ti sarà di tuo gusto?
River Warlord =  Signore del fiume
Receive triple Gold from Barbarian encampments and pillaging Cities = Ricevi il triplo dell'Oro dagli accampamenti barbari e dal saccheggio delle Città
Embarked units can defend themselves = Le unità imbarcate possono difendersi da sole
Gao = Gao
Tombouctu = Tombouctu
Jenne = Jenne
Taghaza = Taghaza
Tondibi = Tondibi
Kumbi Saleh = Kumbi Saleh
Kukia = Kukia
Walata = Walata
Tegdaoust = Tegdaoust
Argungu = Argungu
Gwandu = Gwandu
Kebbi = Kebbi
Boussa = Boussa
Motpi = Motpi
Bamako = Bamako
Wa = Wa
Kayes = Kayes
Awdaghost = Awdaghost
Ouadane = Ouadane
Dakar = Dakar
Tadmekket = Tadmekket
Tekedda = Tekedda
Kano = Kano
Agadez = Agadez
Niamey = Niamey
Torodi = Torodi
Ouatagouna = Ouatagouna
Dori = Dori
Bamba = Bamba
Segou = Segou

Mongolia = Mongolia
Genghis Khan = Gengis Khan
You stand in the way of my armies. Let us solve this like warriors! = Sei sulla strada dei miei eserciti. Se non ti vuoi sottomettere con le buone, allora risolviamola come guerrieri!
No more words. Today, Mongolia charges toward your defeat. = Basta con le parole. Oggi, la Mongolia marcia per la tua sconfitta!
You have hobbled the Mongolian clans. My respect for you nearly matches the loathing. I am waiting for my execution. = Con la mia distruzione ron rimane più alcun ostacolo sulla tua strada. Ricordati di me, mentre schiacci i tuoi nemici e conquisti il mondo. Io resto in attesa della mia esecuzione, poiché ho fallito e devo pagarne il prezzo.
I am Temuujin, conqueror of cities and countries. Before me lie future Mongolian lands. Behind me is the only cavalry that matters. = Io sono Temujin, conquistatore di città e paesi. Davanti a me si estendono le future terre mongole. Dietro di me cavalca la tempesta. Puoi prostrarti terrorizzato, se vuoi.
I am not always this generous, but we hope you take this rare opportunity we give you. = Non sono sempre così generoso, ma spero tu accolga questa rara opportunità che noi ti diamo.
So what now? = E dunque?
Mongol Terror =  Terrore mongolo
+30% Strength when fighting City-State units and cities = +30% Forza quando combatti le Città-Stato e le loro unità
+[amount] Movement for all [unitType] units = +[amount] Movimento per tutte le unità [unitType]
Karakorum = Karakorum
Beshbalik = Beshbalik
Turfan = Turfan
Hsia = Hsia
Old Sarai = Antica Saraj
New Sarai = Nuova Saraj
Tabriz = Tabriz
Tiflis = Tiflis
Otrar = Otrar
Sanchu = Sanchu
Kazan = Kazan
Almarikh = Almarikh
Ulaanbaatar = Ulaanbaatar
Hovd = Hovd
Darhan = Darhan
Dalandzadgad = Dalandzadgad
Mandalgovi = Mandalgovi
Choybalsan = Choybalsan
Erdenet = Erdenet
Tsetserieg = Tsetserieg
Baruun-Urt = Baruun-Urt
Ereen = Ereen
Batshireet = Batshireet
Choyr = Choyr
Ulaangom = Ulaangom
Tosontsengel = Tosontsengel
Altay = Altay
Uliastay = Uliastay
Bayanhongor = Bayanhongor
Har-Ayrag = Har-Ayrag
Nalayh = Nalayh
Tes = Tes

Aztecs = Azteca
Montezuma I = Montezuma I
Xi-miqa-can! Xi-miqa-can! Xi-miqa-can! (Die, die, die!) = Ora vedremo se siete guerrieri o soltanto inutili codardi! Xi-miqa-can! Xi-miqa-can! Xi-miqa-can! (Morte! Morte! Morte!) 
Excellent! Let the blood flow in raging torrents! = Magnifico! Che il sangue scorra a torrenti!
Monster! Who are you to destroy my greatness? = Mostro! Chi sei tu per osare distruggere la mia grandezza?!
What do I see before me? Another beating heart for my sacrificial fire. = Alt! Cosa si erge di fronte alla mia augusta presenza? Un cuore palpitante per il fuoco del sacrificio? 
Accept this agreement or suffer the consequences. = Accetta questo contratto, o soffri le conseguenze.
Welcome, friend. = Benvenuto, amico.
Sacrificial Captives = Vittime sacrificali
Gains culture from each enemy unit killed = Ottieni cultura ad ogni unità nemica uccisa
Tenochtitlan = Tenochtitlan
Teotihuacan = Teotihuacan
Tlatelolco = Tlatelolco
Texcoco = Texcoco
Tlaxcala = Tlaxcala
Calixtlahuaca = Calixtlahuaca
Xochicalco = Xochicalco
Tlacopan = Tlacopan
Atzcapotzalco = Atzcapotzalco
Tzintzuntzan = Tzintzuntzan
Malinalco = Malinalco
Tamuin = Tamuin
Teayo = Teayo
Cempoala = Cempoala
Chalco = Chalco
Tlalmanalco = Tlalmanalco
Ixtapaluca = Ixtapaluca
Huexotla = Huexotla
Tepexpan = Tepexpan
Tepetlaoxtoc = Tepetlaoxtoc
Chiconautla = Chiconautla
Zitlaltepec = Zitlaltepec
Coyotepec = Coyotepec
Tequixquiac = Tequixquiac
Jilotzingo = Jilotzingo
Tlapanaloya = Tlapanaloya
Tultitan = Tultitan
Ecatepec = Ecatepec
Coatepec = Coatepec
Chalchiuites = Chalchiuites
Chiauhita = Chiauhita
Chapultepec = Chapultepec
Itzapalapa = Itzapalapa
Ayotzinco = Ayotzinco
Iztapam = Iztapam

Inca = Inca
Pachacuti = Pachacuti
Resistance is futile! You cannot hope to stand against the mighty Incan empire. If you will not surrender immediately, then prepare for war! = La resistenza è inutile. Non puoi sperare di ergerti contro il potente impero inca. Se non ti arrendi immediatamente, allora preparati a combattere!
Declare war on me?!? You can't, because I declare war on you first! = Mi stai dichiarando guerra? Non puoi, perché sono IO che dichiaro guerra a TE!
How did you darken the sun? I ruled with diligence and mercy—see that you do so as well. = Non può essere... Io sono stato sconfitto? La mia sagacia, la mia potenza... tutto è andato in rovina per causa tua? Qualcuno mi deve una spiegazione! È chiaro che sono stato tradito!
How are you? You stand before Pachacuti Inca Yupanqui. = Salve, straniero! Io sono Pachacuti, sovrano degli ineguagliabili Inca, il popolo più forte, bello e nobile che abbia mai vissuto su questa terra. Se possiamo aiutarti in qualche modo, non hai che da chiedere.
The Incan people offer this fair trade. = Il popolo inca ti offre questo affare giusto e leale.
How are you doing? = Come va?
What do you want now? = Cosa vuoi da noi?
Great Andean Road =  Grande strada delle Ande
50% Maintenance costs reduction = -50% costi di mantenimento
Units ignore terrain costs when moving into any tile with Hills = Nessun costo di movimento sulle Colline
No Maintenance costs for improvements in Hills = Nessun mantenimento per i miglioramenti sulleColline
Cuzco = Cuzco
Tiwanaku = Tiwanaku
Machu = Machu
Ollantaytambo = Ollantaytambo
Corihuayrachina = Corihuayrachina
Huamanga = Huamanga
Rumicucho = Rumicucho
Vilcabamba = Vilcabamba
Vitcos = Vitcos
Andahuaylas = Andahuaylas
Ica = Ica
Arequipa = Arequipa
Nasca = Nasca
Atico = Atico
Juli = Juli
Chuito = Chuito
Chuquiapo = Chuquiapo
Huanuco Pampa = Huanuco Pampa
Tamboccocha = Tamboccocha
Huaras = Huaras
Riobamba = Riobamba
Caxamalca = Caxamalca
Sausa = Sausa
Tambo Colorado = Tambo Colorado
Huaca = Huaca
Tumbes = Tumbes
Chan Chan = Chan Chan
Sipan = Sipan
Pachacamac = Pachacamac
Llactapata = Llactapata
Pisac = Pisac
Kuelap = Kuelap
Pajaten = Pajaten
Chucuito = Chucuito
Choquequirao = Choquequirao

Denmark = Danimarca
Harald Bluetooth = Harald Dente Blu
If I am to be honest, I tire of those pointless charades. Why don't we settle our disputes on the field of battle, like true men? Perhaps the skalds will sing of your valor... or mine! = A essere sincero, mi sono stancato di queste inutili pagliacciate. Perché non risolviamo le nostre dispute sul campo di battaglia come fanno i veri uomini? Forse gli skalds canteranno canzoni sul tuo valore... o sul mio.
Ahahah! You seem to show some skills of a true Viking! Too bad that I'll probably kill you! = Ahahah! Sembri mostrare delle abilità di un vero vichingo! Quasi mi dispiace distruggere uno come te!
Loki must have stood by you, for a common man alone could not have defeated me... Oh well! I will join the einherjar in Valhalla and feast, while you toil away here. = Loki deve averti aiutato, perché un seplice uomo non avrebbe mai potuto sconfiggermi. Ad ogni modo, il tempo del Ragnarok è finito. Goditi il tempo che ti resta da vivere. Io attenderò il tuo arrivo ad Asgard.
Harad Bluetooth bids you welcome to his lands, a Viking unlike any the seas and lands have ever known! Hah, are you afraid? = Oh, che bello, un nuovo sfidante! Harald Dente Blu ti dà il benvenuto nelle sue terre. Uhm... con quale storia valorosa ti tratterrò oggi?
This is a fine deal! Even a drunk beggar would agree! = Accetta questo affare! Lo farebbe anche un vagabondo ubriacone!
Hail to you. = Salute
Viking Fury =  Furia vichinga
+1 Movement for all embarked units = +1 Movimento per tutte le unità imbarcate
Melee units pay no movement cost to pillage = Le unità da mischia non spendono punti Movimento per saccheggiare
Units pay only 1 movement point to embark and disembark = Le unità spendono solo 1 punto Movimento per imbarcarsi e sbarcare
Copenhagen = Copenhagen
Aarhus = Aarhus
Kaupang = Kaupang
Ribe = Ribe
Viborg = Viborg
Tunsbers = Tunsbers
Roskilde = Roskilde
Hedeby = Hedeby
Oslo = Oslo
Jelling = Jelling
Truso = Truso
Bergen = Bergen
Faeroerne = Faeroerne
Reykjavik = Reykjavik
Trondheim = Trondheim
Godthab = Godthab
Helluland = Helluland
Lillehammer = Lillehammer
Markland = Markland
Elsinore = Elsinore
Sarpsborg = Sarpsborg
Odense = Odense
Aalborg = Aalborg
Stavanger = Stavanger
Vorbasse = Vorbasse
Schleswig = Schleswig
Kristiansand = Kristiansand
Halogaland = Halogaland
Randers = Randers
Fredrikstad = Fredrikstad
Kolding = Kolding
Horsens = Horsens
Tromsoe = Tromsoe
Vejle = Vejle
Koge = Koge
Sandnes = Sandnes
Holstebro = Holstebro
Slagelse = Slagelse
Drammen = Drammen
Hillerod = Hillerod
Sonderborg = Sonderborg
Skien = Skien
Svendborg = Svendborg
Holbaek = Holbaek
Hjorring = Hjorring
Fladstrand = Fladstrand
Haderslev = Haderslev
Ringsted = Ringsted
Skrive = Skrive

Milan = Milano
You leave us no choice. War it must be. = Non ci lasci altra scelta. Guerra sia.
Very well, this shall not be forgotten. = Benissimo, questo non lo dimenticheremo.
You fiend! History shall remember this! = Mostro! La storia ricorderà questo giorno!

Florence = Firenze
And so the flower of Florence falls to barbaric hands... = Sicchè, il giglio di Firenze cade nelle mani dei barbari...

Rio de Janeiro = Rio de Janeiro
I have to do this, for the sake of progress if nothing else. You must be opposed! = Devo per forza compiere questo atto, anche solo per il bene del progresso.
You can see how fruitless this will be for you... right? = Lo vedi come questo non ti porterà nulla di buono... vero?
May God grant me these last wishes - peace and prosperity for Brazil. = Possa Dio esaudire il mio ultimo desiderio... pace e prosperità per il Brasile.

Antwerp = Anversa
They will write songs of this.... pray that they shall be in your favor. = Saranno scritte canzoni a riguardo.... prega che canteranno in tuo favore.

Dublin = Dublino
War lingers in our hearts. Why carry on with a false peace? = Non ci lasci altra scelta. Guerra sia.
You gormless radger! You'll dine on your own teeth before you set foot in Ireland! = Verme insolente! Divorerai i tuoi stessi denti prima di mettere piede in Irlanda!
A lonely wind blows through the highlands today. A dirge for Ireland. Can you hear it? = Un vento solitario soffia oggi sulle highlands. Una nenia funebre per l'Irlanda. La senti?

Tyre = Tiro
We never fully trusted you from the start. = Bene abbiamo fatto a diffidare di te fin dall'inizio.

Ur = Ur
I will enjoy hearing your last breath as you witness the destruction of your realm! = Godrò nel sentire il tuo ultimo fiato mentre assisti alla distruzione del tuo regno!
Why do we fight? Because Inanna demands it. Now, witness the power of the Sumerians! = Perché combattiamo? Perché Inanna lo vuole! Ora assisti al potere di Sumer!
What treachery has struck us? No, what evil? = Quale inganno ci ha colpito? No, quale male?

Genoa = Genova
How barbaric. Those who live by the sword shall perish by the sword. = Quante barbarie... Chi di spada ferisce, di spada perisce.

Venice = Venezia
You have revealed your purposes a bit too early, my friend... = Avete svelato i vostri propositi un po' troppo presto, amico mio...
A wrong calculation, on my part. = Un calcolo sbagliato, da parte mia.

Brussels = Bruxelles
I guess you weren't here for the sprouts after all... = Mi sa che non ti sono mai piaciuti i nostri broccoletti, dopo tutto...

Unacceptable! = Tavolta un guerriero valoroso deve ingoiare il proprio orgoglio e accettare la sconfitta...

Sidon = Sidone
What a fine battle! Sidon is willing to serve you! = Che bella battaglia! Sidone accetta di servirti!

Almaty = Almaty
How could we fall to the likes of you?! = Quale è stato il tuo segreto per sconfiggerci?!

Edinburgh = Edimburgo
You shall stain this land no longer with your vileness! To arms, my countrymen - we ride to war! = Non macchierai più questo suolo con le tue viltà! Alle armi, miei compagni... si va in guerra!
Traitorous man! The Celtic peoples will not stand for such wanton abuse and slander - I shall have your head! = Essere spregevole! I Celti non sopporteranno più i tuoi volubili abusi! Avremo la tua testa!
Vile ruler, know that you 'won' this war in name only! = Sovrano ripugnante... sappi che hai 'vinto' questa guerra solo nel nome!

Singapore = Singapore
Perhaps, in another world, we could have been friends... = Magari, in un altro mondo, saremmo stati amici...

Zanzibar = Sydney
May the Heavens forgive you for inflicting this humiliation to our people. = Possa il cielo perdonarti per questo sfregio che hai inflitto al nostro popolo.

Sydney = Sydney
After thorough deliberation, Australia finds itself at a crossroads. Prepare yourself, for war is upon us. = Dopo tanta deliberazione, l'Australia si trova a un crocevia. Preparatevi, perché la guerra incombe su di noi.
We will mobilize every means of resistance to stop this transgression against our nation! = Mobiliteremo ogni mezzo di resistenza per fermare questa trasgressione contro la nostra nazione!
The principles for which we have fought will survive longer than any nation you could ever build. = I principi per i quali abbiamo combattuto sopravviveranno più di qualunque nazione che mai costruirai.

Cape Town = Città del Capo
I have failed. May you, at least, know compassion towards our people. = Ho fallito. Possa tu, almeno, mostrare compassione per la nostra gente.

Kathmandu = Kathmandu
We... defeated? No... we had so much work to do! = No... avevamo così tante cosa da fare, ancora tanto da scoprire...

Hanoi = Hanoi
So this is how it feels to die... = Dunque è così che ci si sente a morire...

Quebec City = Quebec City
We were too weak to protect ourselves... = Siamo stati troppo deboli per proteggersi...

Helsinki = Helsinki
The day of judgement has come to us. But rest assured, the same will go for you! = Il giorno del giudizio è giunto su di noi. Ma stà pur sicuro che lo stesso accadrà con te!

Kuala Lumpur = Kuala Lumpur
Today, the Malay people obey you, but do not think this is over... = Oggi il popolo malese ti obbedisce, ma non credere che non risorgeremo...

Manila = Manila
Ah, Gods! Why have you forsaken us? = La mia gente comporrà un mito sulla tua vittoria. Forse un giorno capiremo perché gli dei ci hanno abbandonati.

Lhasa = Lhasa
Perhaps now we will find peace in death... = Forse adesso troveremo la pace nella morte...

Vancouver = Vancouver
In responding to the unstinting malignancy that has heretofore defined your relationship with Canada, we can have no recourse but war! = In risposta alla vostra inarrestabile malignità che ha invero definito i tuoi rapporti con il Canada, non abbiamo alcun ricorso che la guerra!
As we can reach no peaceful resolution with you, Canada must turn, with reluctance, to war. = Poiché non possiamo raggiungere alcun accordo pacifico con voi, il Canada ricorrerà, con riluttanza, alla guerra.
I regret not defending my country to the last, although it was not of use. = Non rimpiango di aver difeso il mio paese fino all'ultimo respiro, anche se è stato inutile.

M'Banza-Kongo = M'Banza-Kongo
Do you really think you can walk over us so easily? I will not let it happen. Not to Kongo - not to my people! = Credi davvero di poter calpestarci così facilmente? Non permetterò che accada. Non a Kongo - non al mio popolo!
We are no strangers to war. You have strayed from the right path, and now we will correct it. = Non siamo estranei alla guerra. Ti sei allontanato dalla retta via, e noi ti correggeremo.
You are nothing but a glorified barbarian. Cruel, and ruthless. = Non sei altro che un barbaro glorificato. Crudele e spietato.

Mogadishu = Mogadiscio
Congratulations, conquerer. This tribe serves you now. = Congratulazioni, conquistatore. Questa tribù serve te ora.

Barbarians = Barbari


#################### Lines from Policies from Civ V - Vanilla ####################

Aristocracy = Aristocrazia
[stats] per [amount] population in all cities = [stats] ogni [amount] abitanti in tutte le Città
Legalism = Legalismo
Immediately creates a cheapest available cultural building in each of your first 4 cities for free = Le prime 4 città ricevono gratuitamente un edificio culturale
Oligarchy = Oligarchia
Units in cities cost no Maintenance = Nessun mantenimento per le unità nelle Città
+50% attacking strength for cities with garrisoned units = +50% Forza d'attacco per le Città con una guarnigione
Landed Elite = Nobiltà terriera
+[amount]% growth in capital = +[amount]% crescita nella Capitale
[stats] in capital = [stats] nella Capitale
Monarchy = Monarchia
+1 gold and -1 unhappiness for every 2 citizens in capital = +1 oro e -1 Infelicità ogni 2 cittadini nella capitale
Tradition Complete = Tradizionalismo Completo
[stats] in all cities = [stats] in tutte le città
Ancient era = Antica
Tradition = Tradizionalismo
Increased rate of border expansion = Maggior tasso d'espansione dei confini

Collective Rule = Governo collettivo
Training of settlers increased +50% in capital = +50% produzione Coloni nella Capitale
Citizenship = Cittadinanza
Tile improvement speed +25% = I miglioramenti si costruiscono il 25% più in fretta
Republic = Repubblica
Representation = Rappresentanza
Each city founded increases culture cost of policies 33% less than normal = Il costo in Cultura delle nuove Politiche Sociali aumenta del 33% in meno ad ogni nuova città fondata.
Meritocracy = Meritocrazia
+1 happiness for every city connected to capital = +1 Felicità per ogni città connessa alla capitale
Liberty Complete = Libertà Completa
Liberty = Libertà

Warrior Code = Codice guerriero
Discipline = Disciplina
+15% combat strength for melee units which have another military unit in an adjacent tile = +15% forza di combattimento alle unità da mischia vicine a un'altra unità militare
Military Tradition = Tradizione militare
Military units gain 50% more Experience from combat = +50% esperienza in battaglia per le unità militari
Military Caste = Casta Militare
[stats] in all cities with a garrison = [stats] in tutte le Città con una guarnigione
Professional Army = Esercito professionale
Honor Complete = Onore Completo
Gain gold for each unit killed = Ottieni Oro ogni volta che elimini un'unità nemica
Honor = Onore
+25% bonus vs Barbarians = +25% Forza contro i Barbari
Gain Culture when you kill a barbarian unit = Ottieni cultura quando uccidi un'unità barbarica
Notified of new Barbarian encampments = Sarai notificato dei nuovi accampamenti barbari

Organized Religion = Religione Organizzata
Mandate Of Heaven = Mandato del Cielo
50% of excess happiness added to culture towards policies = Il 50% di Felicità in eccesso si converte in Cultura per le future Politiche sociali
Theocracy = Teocrazia
+[amount]% [stat] from every [building] = +[amount]% [stat] per ogni [building]
Reformation = Riforma
+33% culture in all cities with a world wonder = +33% Cultura in tutte le Città con una Meraviglia Mondiale
Free Religion = Tolleranza Religiosa
Piety Complete = Devozione Completa
Classical era = Classica
Piety = Devozione
+[amount]% Production when constructing [stat] buildings = +[amount]% Produzione quando costruisci edifici di tipo [stat]

Trade Unions = File di carri
Maintenance on roads & railroads reduced by 33% = -33% mantenimento in Oro per strade e ferrovie
Mercantilism = Mercantilismo
Entrepreneurship = Imprenditorialità
Patronage = Mecenatismo
Cost of purchasing [stat] buildings reduced by [amount]% = -[amount]% costi per l'acquisto di strutture di tipo [stat]
Protectionism = Protezionismo
+1 happiness from each luxury resource = +1 Felicità per ogni risorsa di lusso
Commerce Complete = Commercio Completo
Double gold from Great Merchant trade missions = Le missioni commerciali dei Grandi Commercianti fruttano il doppio in Oro
Medieval era = Medievale
Commerce = Commercio
+25% gold in capital = +25% Oro nella Capitale

Secularism = Secolarismo
Humanism = Umanesimo
Free Thought = Libertà di pensiero
Sovereignty = Sovranità
+15% science while empire is happy = +15% Scienza quando l'Impero è felice (ovvero la Felicità è al di sopra dello 0)
Scientific Revolution = Rivoluzione Scientifica
Rationalism Complete = Razionalismo Completo
[stats] from all [stat] buildings = [stats] per ogni edificio tipo [stat]
Renaissance era = Rinascimentale
Rationalism = Razionalismo
Production to science conversion in cities increased by 33% = +33% conversione della Produzione in Scienza nelle Città

Constitution = Costituzione
[stats] from every Wonder = [stats] per ogni Meraviglia
Universal Suffrage = Suffragio Universale
Civil Society = Società civile
-50% food consumption by specialists = Gli Specialisti consumano metà del cibo
Free Speech = Libertà di parola
Democracy = Democrazia
Specialists produce half normal unhappiness = Gli Specialisti dimezzano l'Infelicità prodotta
Freedom Complete = Uguaglianza Completa
Tile yield from Great Improvements +100% = Doppia resa (+100%) dai miglioramenti
Freedom = Uguaglianza

Populism = Populismo
Wounded military units deal +25% damage = +25% danno per le unità militari ferite
Militarism = Militarismo
Gold cost of purchasing units -33% = -33% costi d'acquisto in Oro per le unità
Fascism = Fascismo
Quantity of strategic resources produced by the empire increased by 100% = L'impero raddoppia la quantità delle risorse strategiche che possiede
Police State = Stato di polizia
Total War = Guerra Totale
New military units start with [amount] Experience = [amount] Esperienza per le nuove unità militari
Autocracy Complete = Autocrazia Completa
+20% attack bonus to all Military Units for 30 turns = +20% Forza a tutte le unità militari per 30 turni
Industrial era = Industriale
Autocracy = Autocrazia
-33% unit upkeep costs = -33% manutenzione per le unità militari


#################### Lines from Techs from Civ V - Vanilla ####################

Agriculture = Agricoltura
Starting tech = Tecnologia iniziale
'Where tillage begins, other arts follow. The farmers therefore are the founders of human civilization.' - Daniel Webster = 'Dove arriva la coltivazione, seguono le altre arti. I contadini sono quindi i fondatori della civiltà umana.' - Daniel Webster

Pottery = Ceramica
'Shall the clay say to him that fashioneth it, what makest thou?' - Bible Isaiah 45:9 = 'L'argilla dirà forse a colui che le dà forma: 'Che fai'?' - La Bibbia, Isaia, 45:9
Animal Husbandry = Allevamento di animali
'Thou shalt not muzzle the ox when he treadeth out the corn.' - Bible Deuteronomy 25:4 = 'Non mettere la musoliera al bue mentre sta trebbiando.' - Deuteronomio, 25:4
Archery = Tiro con l'arco
'The haft of the arrow has been feathered with one of the eagle's own plumes, we often give our enemies the means of our own destruction' - Aesop = 'La freccia è piumata con le penne dell'aquila. Così, spesso diamo ai nemici i mezzi per la nostra stessa distruzione.' - Esopo
Mining = Estrazione mineraria
'The meek shall inherit the Earth, but not its mineral rights.' - J. Paul Getty = 'Gli umili erediteranno la terra, ma non i suoi diritti minerari.' - J. Paul Getty

Sailing = Vela
'He who commands the sea has command of everything.' - Themistocles = 'Chi ha il dominio del mare ha il dominio di tutto.' - Temistocle
Calendar = Calendario
'So teach us to number our days, so that we may apply our hearts unto wisdom.' - Bible Psalms 90:12 = 'Insegnaci a contare i nostri giorni e giungeremo alla sapienza del cuore.' - Salmi, 90:12
Writing = Scrittura
'He who destroys a good book kills reason itself.' - John Milton = 'Chi distrugge un buon libro uccide la ragione stessa.' - John Milton
Trapping = Trappole per animali
'Even brute beasts and wandering birds do not fall into the same traps or nets twice.' - Saint Jerome = 'Persino le ferali bestie e gli uccelli vagabondi non cadono due volte nelle stesse trappole.' - San Girolamo
The Wheel = Ruota
'Wisdom and virtue are like the two wheels of a cart.' - Japanese proverb = 'La saggezza e la virtù sono come le due ruote di un carretto.' - Proverbio giapponese
Masonry = Muratura
'How happy are those whose walls already rise!' - Virgil = 'Lieti coloro le cui mura già si ergono!' - Virgilio
Bronze Working = Lavorazione del bronzo
'Here Hector entered, with a spear eleven cubits long in his hand; the bronze point gleamed in front of him, and was fastened to the shaft of the spear by a ring of gold.' - Homer = 'Ed ecco che entrò Ettore, impugnando una lancia lunga undici cubiti; la punta di bronzo brillava davanti a lui ed era fissata all'asta con un anello d'oro.' - Omero

Optics = Ottica
Enables embarkation for land units = Permette alle unità terrestri di imbarcarsi e attraversare le caselle acquatiche.
'He made an instrument to know if the moon shine at full or no.' - Samuel Butler = 'Costruì uno strumento per sapere se la luna brilla in pieno oppure no.' - Samuel Butler
Horseback Riding = Equitazione
'A Horse! A Horse! My kingdom for a horse!' - Shakespeare (Richard III) = 'Un cavallo! Un cavallo! Il mio regno per un cavallo!' - William Shakespeare (Riccardo III)
Mathematics = Matematica
'Mathematics is the gate and key to the sciences.' - Roger Bacon = 'La matematica è la porta e la chiave delle scienze.' - Ruggero Bacone
Construction = Costruzione
'Three things are to be looked to in a building: that it stands on the right spot; that it be securely founded; that it be successfully executed.' - Johann Wolfgang von Goethe = 'Di un edificio bisogna guardare tre cose: che sia collocato nel posto giusto; che abbia fondamenta solide; che la costruzione sia eseguita con perizia.' - Johann Wolfgang von Goethe

Philosophy = Filosofia
'There is only one good, knowledge, and one evil, ignorance.' - Socrates = 'C'è un solo bene, la conoscenza, e un solo male, l'ignoranza.' - Socrate
Currency = Valuta
'Better is bread with a happy heart than wealth with vexation.' - Amenemope = 'Meglio il pane con un cuore felice, che la ricchezza con l'afflizione.' - Amenemope
Engineering = Ingegneria
Roads connect tiles across rivers = Le strade diventano ponti sui fiumi
'Instrumental or mechanical science is the noblest and, above all others, the most useful.' - Leonardo da Vinci = 'La scienza degli strumenti e della meccanica è la più nobile di tutte, e soprattutto la più utile.' - Leonardo da Vinci
Iron Working = Lavorazione del ferro
'Do not wait to strike til the iron is hot, but make it hot by striking.' - William Butler Yeats = 'Non aspettate che il ferro sia caldo prima di batterlo; rendetelo caldo con i vostri colpi.' - William Butler Yeats

Theology = Teologia
'Three things are necessary for the salvation of man: to know what he ought to believe; to know what he ought to desire; and to know what he ought to do' - St. Thomas Aquinas = 'Tre cose sono necessarie per la salvezza dell'uomo: sapere in cosa deve credere; sapere che cosa deve desiderare; sapere cosa deve fare.' - San Tommaso d'Aquino
Civil Service = Pubblica amministrazione
Enables Open Borders agreements = Consente accordi su Diritti di Passaggio
'The only thing that saves us from the bureaucracy is its inefficiency' - Eugene McCarthy = 'L'unica cosa che ci salva dalla burocrazia è la sua inefficienza.' - Eugene McCarthy
Guilds = Gilde
Enables conversion of city production to gold = Consente di convertire la Produzione nelle città in Oro
'The merchants and the traders have come; their profits are pre-ordained...' - Sri Guru Granth Sahib = 'I mercanti e i bottegai sono arrivati; i loro profitti sono prestabiliti...' - Sri Guru Granth Sahib
Metal Casting = Fusione del metallo
'When pieces of bronze or gold or iron break, the metal-smith welds them together again in the fire, and the bond is established.' - Sri Guru Granth Sahib = 'Quando pezzi di bronzo o d'oro o di ferro si rompono, il fabbro li rinsalda ancora con il fuoco e il legame è ristabilito.' - Sri Guru Granth Sahib

Compass = Bussola
'I find the great thing in this world is not so much where we stand, as in what direction we are moving.' - Oliver Wendell Holmes = 'Trovo che la cosa grandiosa di questo mondo non sia tanto dove siamo, ma verso dove stiamo andando.' - Oliver Wendell Holmes
Education = Educazione
Enables conversion of city production to science = Consente di convertire la Produzione nelle città in Scienza
Enables Research agreements = Consente di stabilire Accordi di Ricerca
'Education is the best provision for old age.' - Aristotle = 'L'educazione è la migliore previdenza per la vecchiaia.' - Aristotele
Chivalry = Codice cavalleresco
'Whoso pulleth out this sword of this stone and anvil, is rightwise king born of all England.' - Malory = 'Chi estrae questa spada dall'incudine e dalla roccia è per diritto nato re di tutta l'Inghilterra.' - Malory
Machinery = Meccanica
Improves movement speed on roads = Migliora la velocità di movimento sulle strade
'The press is the best instrument for enlightening the mind of man, and improving him as a rational, moral and social being.' - Thomas Jefferson = 'La stampa è il migliore strumento per illuminare la mente dell'uomo e migliorarlo come essere razionale, morale e sociale.' - Thomas Jefferson
Physics = Fisica
'Measure what is measurable, and make measurable what is not so.' - Galileo Galilei = 'Misura ciò che è misurabile, e rendi misurabile ciò che non lo è.' - Galileo Galilei
Steel = Acciaio
'John Henry said to his Captain, / 'A man ain't nothin' but a man, / And before I'll let your steam drill beat me down, / I'll die with the hammer in my hand.'' - Anonymous: The Ballad of John Henry, the Steel-Drivin' Man = 'John Henry disse al cuo Capitano, 'Un uomo non è che un uomo, e prima che la tua perforatrice a vapore mi batta, morirò col martello in mano.' - Anonimo: La ballata di John Henry, l'uomo che batte l'acciaio

Astronomy = Astronomia
Increases embarked movement +1 = +1 movimento delle unità imbarcate
Enables embarked units to enter ocean tiles = Permette alle unità di imbarcarsi nelle caselle oceaniche
'Joyfully to the breeze royal Odysseus spread his sail, and with his rudder skillfully he steered.' - Homer = 'Gioiosamente il re Odisseo aprì la vela alla brezza e abilmente manovrò il remo.' - Omero
Acoustics = Acustica
'Their rising all at once was as the sound of thunder heard remote' - Milton = 'Quando si levarono tutti insieme, il suono fu come un tuono che rimbomba lontano.' - Milton
Banking = Sistema bancario
'Happiness: a good bank account, a good cook and a good digestion' - Jean Jacques Rousseau = 'La felicità è un buon conto in banca, una buona cuoca e una buona digestione.' - Jean-Jacques Rousseau
Printing Press = Tipografia
'It is a newspaper's duty to print the news and raise hell.' - The Chicago Times = 'Il dovere di un giornale è pubblicare le notizie e scatenare polveroni.' - The Chicago Times
Gunpowder = Polvere da sparo
'The day when two army corps can annihilate each other in one second, all civilized nations, it is to be hoped, will recoil from war and discharge their troops.' - Alfred Nobel = 'Il giorno in cui due eserciti potranno distruggersi l'un l'altro in un solo secondo, si può sperare che tutte le nazioni civilizzate rifuggiranno la guerra e scioglieranno le loro truppe.' - Alfred Nobel

Navigation = Navigazione
'The winds and the waves are always on the side of the ablest navigators.' - Edward Gibbon = 'I venti e le onde sono sempre dalla parte dei navigatori più abili.' - Edward Gibbon
Architecture = Architettura
'Architecture begins where engineering ends.' - Walter Gropius = 'L'architettura inizia dove finisce l'ingegneria.' - Walter Gropius
Economics = Economia
'Compound interest is the most powerful force in the universe.' - Albert Einstein = 'L'interesse composto è la forza più potente dell'universo.' - Albert Einstein
Metallurgy = Metallurgia
'There never was a good knife made of bad steel.' - Benjamin Franklin = 'Non c'è mai stato un buon coltello fatto di cattivo acciaio.' - Bejamin Franklin
Chemistry = Chimica
'Wherever we look, the work of the chemist has raised the level of our civilization and has increased the productive capacity of the nation.' - Calvin Coolidge = 'Dovunque voltiamo gli occhi, il lavoro del chimico ha alzato il livello della nostra civiltà e incrementato la capacità produttiva della nazione.' - Calvin Coolidge

Archaeology = Archeologia
'Those who cannot remember the past are condemned to repeat it.' - George Santayana = 'Chi non ricorda il passato è condannato a riviverlo.' - George Santayana
Scientific Theory = Teoria scientifica
'Every great advance in science has issued from a new audacity of imagination.' - John Dewey = 'Ogni grande progresso della scienza è scaturito da una nuova audacia dell'immaginazione.' - John Dewey
Industrialization = Industrializzazione
'Industrialization based on machinery, already referred to as a characteristic of our age, is but one aspect of the revolution that is being wrought by technology.' - Emily Greene Balch = 'L'industrializzazione basata sui macchinari, già indicata come una caratteristica della nostra epoca, è solo uno degli aspetti della rivoluzione prodotta dalla tecnologia.' - Emily Greene Balch
Rifling = Rigatura delle canne
'It is well that war is so terrible, or we should grow too fond of it.' - Robert E. Lee = 'È un bene che la guerra sia così terribile, altrimenti potrebbe cominciare a piacerci troppo.' - Robert E. Lee
Military Science = Scienza militare
'Wars may be fought with weapons, but they are won by men. It is the spirit of the men who follow and of the man who leads that gains the victory.' - George S. Patton = 'Le guerre possono anche essere combattute con le armi, ma sono vinte dagli uomini. È lo spirito degli uomini che seguono e dell'uomo che conduce che porta alla vittoria.' - George S. Patton
Fertilizer = Fertilizzanti
'The nation that destroys its soil destroys itself.' - Franklin Delano Roosevelt = 'La nazione che distrugge il suo suolo distrugge se stessa.' - Franklin Delano Roosevelt

Biology = Biologia
'If the brain were so simple we could understand it, we would be so simple we couldn't.' - Lyall Watson = 'Se il cervello fosse così semplice da poter essere compreso, noi saremmo troppo semplici per comprenderlo.' - Lyall Watson
Electricity = Elettricità
'Is it a fact - or have I dreamt it - that, by means of electricity, the world of matter has become a great nerve, vibrating thousands of miles in a breathless point of time?' - Nathaniel Hawthorne = 'È un fatto - oppure l'ho sognato - che, per mezzo dell'elettricità, il mondo della materia è diventato un grande nervo, che vibra per migliaia di miglia in un battibaleno?' - Nathaniel Hawthornev
Steam Power = Energia a vapore
'The nations of the West hope that by means of steam communication all the world will become as one family.' - Townsend Harris = 'Le nazioni occidentali sperano che grazie alla comunicazione a vapore il mondo intero diventerà come una grande famiglia.' - Townsend Harris
Dynamite = Dinamite
'As soon as men decide that all means are permitted to fight an evil, then their good becomes indistinguishable from the evil that they set out to destroy.' - Christopher Dawson = 'Non appena si decide che per combattere il male tutti i mezzi sono leciti, il bene diventa indistinguibile dal male che si vuole distruggere.' - Christopher Dawson

Modern era = Moderna
Refrigeration = Refrigerazione
'And homeless near a thousand homes I stood, and near a thousand tables pined and wanted food.' - William Wordsworth = 'E senza dimora vicino a mille dimore stavo, e vicino a mille tavole mi struggevo e desideravo il cibo.' - William Wordsworth
Radio = Radio
'The whole country was tied together by radio. We all experienced the same heroes and comedians and singers. They were giants.' - Woody Allen = 'L'intero paese è stato unito dalla radio. Tutti avevamo in comune gli stessi eroi, gli stessi comici, gli stessi cantanti. Erano dei giganti.' - Woody Allen
Replaceable Parts = Pezzi indipendenti
'Nothing is particularly hard if you divide it into small jobs.' - Henry Ford = 'Niente è troppo difficile se lo suddividi in piccole azioni.' - Henry Ford
Flight = Volo
'Aeronautics was neither an industry nor a science. It was a miracle.' - Igor Sikorsky = 'L'aeronautica non è stata né un settore industriale né una scienza. È stata un miracolo.' - Igor Sikorsky
Railroad = Ferrovia
'The introduction of so powerful an agent as steam to a carriage on wheels will make a great change in the situation of man.' - Thomas Jefferson = 'L'introduzione sui carri a ruote di un agente potente come il vapore apporterà un grande cambiamento alla condizione dell'uomo.' - Thomas Jefferson

Plastics = Plastica
'Ben, I want to say one word to you, just one word: plastics.' - Buck Henry and Calder Willingham, The Graduate = 'Ben, voglio solo dirti una parola... una sola: plastica.' - Buck Henry e Calder Willingham, Il Laureato
Electronics = Elettronica
'There's a basic principle about consumer electronics: it gets more powerful all the time and it gets cheaper all the time.' - Trip Hawkins = 'Nell'elettronica di consumo esiste un principio di base: diventa sempre più potente e sempre meno costosa.' - Trip Hawkins
Ballistics = Balistica
'Men, like bullets, go farthest when they are smoothest.' - Jean Paul = 'Gli uomini, come i proiettili, vanno più lontano quanto meno sono ruvidi.' - Jean Paul
Combustion = Combustione
'Any man who can drive safely while kissing a pretty girl is simply not giving the kiss the attention it deserves.' - Albert Einstein = 'Un uomo che sappia guidare in tutta sicurezza mentre sta baciando una ragazza non sta dedicando al bacio tutta l'attenzione che si merita.' - Albert Einstein

Information era = Informatica
Pharmaceuticals = Penicillina
'In nothing do men more nearly approach the gods than in giving health to men.' - Cicero = 'Gli uomini non si avvicinano mai tanto agli dèi come quando danno la salute ad altri uomini.' - Cicerone
Atomic Theory = Teoria atomica
'The unleashed power of the atom has changed everything save our modes of thinking, and we thus drift toward unparalleled catastrophes.' - Albert Einstein = 'Lo sfruttamento dell'energia dell'atomo ha cambiato tutto tranne il nostro modo di pensare e questo può condurci a catastrofi mai viste prima.' - Albert Einstein
Radar = Radar
'Vision is the art of seeing things invisible.' - Jonathan Swift = 'La visione è l'arte di vedere le cose invisibili' - Jonathan Swift
Combined Arms = Armi combinate
'The root of the evil is not the construction of new, more dreadful weapons. It is the spirit of conquest.' - Ludwig von Mises = 'La radice del male non sta nella costruzione di nuove, terribili armi, ma nello spirito stesso della conquista.' - Ludwig von Mises

Ecology = Ecologia
'Only within the moment of time represented by the present century has one species, man, acquired significant power to alter the nature of his world.' - Rachel Carson = 'Soltanto nel momento storico rappresentato dal secolo attuale una specie, quella dell'uomo, ha acquisito il potere necessario per alterare significativamente la natura del mondo.' - Rachel Carson
Nuclear Fission = Fissione nucleare
'I am become Death, the destroyer of worlds.' - J. Robert Oppenheimer = 'Se migliaia di soli illuminassero il cielo sarebbe uno spettacolo di straordinaria potenza... Sono la Morte, Distruttrice di Mondi.' - J. Robert Oppenheimer
Rocketry = Missilistica
'A good rule for rocket experimenters to follow is this: always assume that it will explode.' - Astronautics Magazine, 1937 = 'Una buona regola di base per chi fa esperimenti con i razzi è la seguente: dai sempre per scontato che esploderà.' - Rivistica di astronautica, 1937
Computers = Computer
+10% science and production in all cities = +10% Scienza e Produzione in tutte le città
'Computers are like Old Testament gods: lots of rules and no mercy.' - Joseph Campbell = 'I computer sono come il Dio del vecchio testamento: tante regole e nessuna pietà.' - Joseph Campbell

Future era = Futura
Mobile Tactics = Tattiche mobili
'All men can see these tactics whereby I conquer, but what none can see is the strategy out of which victory is evolved.' - Sun Tzu = 'Tutti possono osservare le tattiche che mi portano alla conquista, ma quello che nessuno può vedere è la strategia che gradualmente conduce alla vittoria.' - Sun Tzu
Satellites = Satelliti
'Now, somehow, in some new way, the sky seemed almost alien.' - Lyndon B. Johnson = 'Ora, in qualche modo nuovo, il cielo sembrava quasi alieno.' - Lyndon B. Johnson
Robotics = Robotica
'1. A robot may not injure a human being or, through inaction, allow a human being to come to harm. 2. A robot must obey any orders given to it by human beings, except when such orders would conflict with the First Law. 3. A robot must protect its own existence as long as such protection does not conflict with the First or Second Law.' - Isaac Asimov = '1. Un robot non può recar danno a un essere umano né permettere che, a causa del proprio mancato intervento, un essere umano riceva danno. 2. Un robot deve obbedire agli ordini impartiti dagli esseri umani, purché tali ordini non contravvengano alla Prima Legge. 3. Un robot deve proteggere la propria esistenza, purché questa autodifesa non contrasti con la Prima e la Seconda Legge.' - Isaac Asimov
Lasers = Laser
'The night is far spent, the day is at hand: let us therefore cast off the works of darkness, and let us put on the armor of light.' - The Holy Bible: Romans, 13:12 = 'La notte è già inoltrata, presto arriverà il giorno: per questo dobbiamo scestirci delle cattive azioni delle tenebre e indossare l'armatura della luce.' - La Bibbia, Romani 13:12

Particle Physics = Fisica delle particelle
'Every particle of matter is attracted by or gravitates to every other particle of matter with a force inversely proportional to the squares of their distances.' - Isaac Newton = 'Ogni particella di materia è attratta da o gravita intorno a ogni altra particella con una forza inversamente proporzionale al quadrato della distanza.' - Isaac Newton
Nanotechnology = Nanotecnologia
'The impact of nanotechnology is expected to exceed the impact that the electronics revolution has had on our lives.' - Richard Schwartz = 'Si può prevedere che l'impatto delle nanotecnologie sulla nostra vita sarà superiore a quello della rivoluzione elettronica.' - Richard Schwartz

Future Tech = Tecnologia futura
Who knows what the future holds? = Chi sa cosa riservano i prossimi anni?
Can be continually researched = Ricercabile all'infinito
'I think we agree, the past is over.' - George W. Bush = 'Penso che siamo tutti d'accordo che il passato è finito.' - George W.Bush


#################### Lines from Terrains from Civ V - Vanilla ####################

Ocean = Oceano

Coast = Costa

Grassland = Prateria

Plains = Pianura

Tundra = Tundra

Desert = Deserto

Lakes = Laghi

Hill = Collina

Mountain = Montagna

Snow = Neve

Provides a one-time Production bonus to the closest city when cut down = Quando abbattuta, dona una tantum di Produzione alla Città più vicina
Forest = Foresta

Jungle = Giungla

Marsh = Palude

Fallout = Scorie Radioattive

Oasis = Oasi

Flood plains = Pianure allagate

Ice = Ghiaccio

Atoll = Atollo

Great Barrier Reef = Grande barriera corallina

Old Faithful = Old Faithful

Grants 500 Gold to the first civilization to discover it = Fornisce 500 Oro al primo giocatore che la scopre
El Dorado = El Dorado

Grants Rejuvenation (all healing effects doubled) to adjacent military land units for the rest of the game = Tutte le unità nelle vicinanze guariscono a velocità doppia per il resto della partita
Fountain of Youth = Fonte della giovinezza

Grand Mesa = Grand Mesa

Mount Fuji = Monte Fuji

Krakatoa = Krakatoa

Rock of Gibraltar = Rocca di Gibilterra

Cerro de Potosi = Cerro Rico de Potosí

Barringer Crater = Cratere di Barringer


#################### Lines from TileImprovements from Civ V - Vanilla ####################

Can also be built on tiles adjacent to fresh water = Costruibile sulle caselle adiacenti all'acqua dolce
[stats] on [param] tiles once [tech] is discovered = [stats] sulle caselle [param] quando scopri [tech]
Farm = Fattoria

Lumber mill = Segheria

Mine = Miniera

Trading post = Base commerciale

Camp = Campo

Oil well = Pozzo di petrolio

Pasture = Pascolo

Plantation = Piantagione

Quarry = Cava

Fishing Boats = Peschereccio

Gives a defensive bonus of [amount]% = Dona un bonus difensivo del [amount]%
Can be built outside your borders = Costruibile all'esterno dei tuoi confini
Fort = Forte

Road = Strada


Remove Forest = Rimuovi foresta

Remove Jungle = Rimuovi giungla

Remove Fallout = Rimuovi Scoria Radioattiva

Remove Marsh = Bonifica palude

Remove Road = Rimuovi Strada

Remove Railroad = Rimuovi Ferrovia

Cancel improvement order = Annulla ordine miglioramento

Great Improvement = Grande Miglioramento
Academy = Accademia

Landmark = Punto di riferimento

Manufactory = Fabbrica

Customs house = Dogana

Deal 30 damage to adjacent enemy units = Infligge 30 danno alle unità nemiche adiacenti
Citadel = Cittadella

Moai = Moai

Cannot be built on bonus resource = Non costruibile sulle risorse bonus
Terrace farm = Terrazzamento

Ancient ruins = Antiche rovine

City ruins = Rovine cittadine

Barbarian encampment = Accampamento barbaro


#################### Lines from TileResources from Civ V - Vanilla ####################

Cattle = Bestiame

Sheep = Pecora

Deer = Cervi

Bananas = Banane

Wheat = Grano

Stone = Pietra

Fish = Pesce

Horses = Cavalli

Iron = Ferro

Coal = Carbone

Oil = Petrolio

Aluminum = Alluminio

Uranium = Uranio

Furs = Pellicce

Cotton = Cotone

Dyes = Tinture

Gems = Gemme

Gold = Oro

Silver = Argento

Incense = Incenso

Ivory = Avorio

Silk = Seta

Spices = Spezie

Wine = Vino

Sugar = Zucchero

+15% production towards Wonder construction = +15% Produzione per le Meraviglie
Marble = Marmo

Whales = Balene

Pearls = Perle


#################### Lines from UnitPromotions from Civ V - Vanilla ####################

Heal Instantly = Cura istantanea
Heal this Unit by 50 HP; Doing so will consume this opportunity to choose a Promotion = Cura l'unità di 50 PF, rinunciando però all'opportunità di scegliere una promozione.

Accuracy I = Precisione I
Bonus vs [unitType] = Bonus contro [unitType]

Accuracy II = Precisione II

Accuracy III = Precisione III

Barrage I = Fuoco di Fila I

Barrage II = Fuoco di Fila II

Barrage III = Fuoco di Fila III

Volley = Raffica

Extended Range = Raggio di tiro ampliato
+1 Range = +1 raggio

Indirect Fire = Fuoco indiretto
Ranged attacks may be performed over obstacles = Permette di sparare a distanza superando gli ostacoli

Shock I = Assalto I

Shock II = Assalto II

Shock III = Assalto III

Drill I = Addestramento I

Drill II = Addestramento II

Drill III = Addestramento III

Charge = Carica

Siege = Assedio

Formation I = Formazione I

Formation II = Formazione II

Blitz = Incursione
1 additional attack per turn = L'unità può attaccare due volte ogni turno

Woodsman = Forestali
Double movement rate through Forest and Jungle = Movimento doppio attraverso Foreste e Giungle.

Medic = Medico I
This unit and all others in adjacent tiles heal 5 additional HP per turn = L'unità attuale e quelle circostanti guariscono di 5 PF al turno

Medic II = Medico II
This unit and all others in adjacent tiles heal 5 additional HP. This unit heals 5 additional HP outside of friendly territory. = L'unità attuale e quelle circostanti guariscono di 5 PF al turno. Inoltre, l'unità recupera 5 PF aggiuntivi se si trova fuori dal territorio amico.

Scouting I = Esplorazione I
+1 Visibility Range = +1 raggio di Visione

Scouting II = Esplorazione II
+1 Movement = +1 Movimento

Scouting III = Esplorazione III

Boarding Party I = Abbordaggio I

Boarding Party II = Abbordaggio II

Boarding Party III = Abbordaggio III

Coastal Raider I = Incursione costiera I

Coastal Raider II = Incursione costiera II

Coastal Raider III = Incursione costiera III

Wolfpack I = Attacco in massa I
Bonus as Attacker [amount]% = [amount]% Bonus in attacco

Wolfpack II = Attacco in massa II

Wolfpack III = Attacco in massa III

Armor Plating I = Corazza I
+25% Combat Bonus when defending = +25% Forza in Difesa

Armor Plating II = Corazza II

Armor Plating III = Corazza III

Flight Deck I = Ponte di volo I
Can carry 1 extra air unit = Può trasportare un'unità aerea extra

Flight Deck II = Ponte di volo II

Flight Deck III = Ponte di volo III

Siege I = Assedio I

Siege II = Assedio II

Siege III = Assedio III

Evasion = Manovre evasive
Reduces damage taken from interception by 50% = Dimezza i danni da intercettazione contraerea

Interception I = Intercettazione I
Bonus when intercepting [amount]% = [amount]% bonus d'intercettazione

Interception II = Intercettazione II

Interception III = Intercettazione III

Sortie = Sortita
1 extra Interception may be made per turn = Può eseguire un'Intercettazione extra per turno

Operational Range = Raggio operativo
+2 Range = +2 Raggio

Air Repair = Riparazione aerea
Unit will heal every turn, even if it performs an action = L'unità guarisce ad ogni turno, anche quando esegue un'azione 

Cover I = Copertura I
+25% Defence against ranged attacks = +25 difesa contro gli attacchi a distanza

Cover II = Copertura II

March = Marcia

Mobility = Mobilità

Sentry = Sentinella

Logistics = Logistica

Ambush I = Imboscata aerea I

Ambush II = Imboscata aerea II

Bombardment I = Bombardamento I

Bombardment II = Bombardamento II

Bombardment III = Bombardamento III

Targeting I = Puntamento I

Targeting I (air) = Puntamento aereo I

Targeting II = Puntamento II

Targeting III = Puntamento III

Haka War Dance = Danza di guerra Haka
-10% combat strength for adjacent enemy units = -10% Forza alle unità nemiche adiacenti a questa

Rejuvenation = Ringiovanimento
All healing effects doubled = Raddoppia gli effetti curativi

Slinger Withdraw = Ritirata Fromboliere
May withdraw before melee ([amount]%) = Può ritirarsi da un attacco da mischia ([amount]%)


#################### Lines from Units from Civ V - Vanilla ####################

Can build improvements on tiles = Può costruire miglioramenti sulle caselle

Founds a new city = Può fondare una nuova città

Ignores terrain cost = Ignora i costi di movimento su terreno


Maori Warrior = Guerriero Maori

Jaguar = Guerriero giaguaro
+[amount]% combat bonus in [terrain] = +[amount] Forza su [terrain]
Heals [amount] damage if it kills a unit = Cura [amount] PF quando uccide un'unità nemica

Brute = Bruto

Archer = Arciere

Bowman = Guerriero con arco

Slinger = Fromboliere

Work Boats = Chiatta
May create improvements on water resources = Può costruire miglioramenti sulle risorse acquatiche
Cannot enter ocean tiles until Astronomy = Può entrare nell'oceano solo dopo aver scoperto l'Astronomia

Trireme = Trireme
Cannot enter ocean tiles = Non può entrare nelle caselle oceaniche

Chariot Archer = Arciere su carro
Rough terrain penalty = Penalità su terreno accidentato
No defensive terrain bonus = Nessun bonus difensivo su terreno

War Chariot = Carro da guerra

War Elephant = Elefante da guerra

Spearman = Lanciere

Hoplite = Oplita

Persian Immortal = Immortale
+10 HP when healing = +10 PF quando si cura

Catapult = Catapulta
Must set up to ranged attack = Deve allestirsi per attaccare a distanza

Ballista = Ballista

Swordsman = Spadaccino

Legion = Legionario
Can construct roads = Può costruire Strade

Mohawk Warrior = Guerriero Mohawk

Horseman = Guerriero a cavallo
Penalty vs [unitType] = Malus contro [unitType]
Can move after attacking = Può muoversi dopo aver attaccato

Companion Cavalry = Cavalleria dei Compagni

Crossbowman = Balestriere

Chu-Ko-Nu = Chu-ko-nu

Longbowman = Arciere con arco lungo

Trebuchet = Trabocco
Limited Visibility = Visibilità limitata

Hwach'a = Hwach'a

Longswordsman = Guerriero con spada lunga

Samurai = Samurai
Combat very likely to create Great Generals = Può generare un Grande Generale combattendo

Berserker = Berserkr
Amphibious = Attacco anfibio

Pikeman = Picchiere

Landsknecht = Lanzichenecco
Can move immediately once bought = Può muoversi immediatamente dopo l'acquisto

Galleass = Galeazza

Knight = Cavaliere

Camel Archer = Arciere su cammello

Conquistador = Conquistador
Defense bonus when embarked = Difesa bonus quando imbarcato
+2 Visibility Range = +2 raggio di Visione

Naresuan's Elephant = Elefante di Naresuan

Mandekalu Cavalry = Cavalleria Mandekalu

Keshik = Keshik
50% Bonus XP gain = 50% XP bonus

Caravel = Caravella

Turtle Ship = Nave tartaruga

Cannon = Cannone

Musketman = Soldato con moschetto

Musketeer = Moschettiere

Janissary = Giannizzero

Minuteman = Minuteman

Tercio = Tercio

Frigate = Fregata

Ship of the Line = Nave di linea

Lancer = Lanciere a cavallo

Sipahi = Sipahi
No movement cost to pillage = Nessun costo di movimento per il saccheggio

Gatling Gun = Mitragliatrice Gatling

Rifleman = Fuciliere

Carrier = Portaerei
Can carry 2 aircraft = Trasporta due unità aeree

Triplane = Triplano
[amount]% chance to intercept air attacks = [amount]% probabilità di intercettare attacchi aerei
6 tiles in every direction always visible = 6 caselle in ogni direzione sempre visibili

Great War Bomber = Bombardiere della Grande Guerra

Norwegian Ski Infantry = Fanteria norvegese sugli sci
Double movement in Snow, Tundra and Hills = Doppio movimento su Neve, Tundra e Colline

Cavalry = Cavalleria

Cossack = Cosacco

Artillery = Artiglieria

Ironclad = Ironclad
Double movement in coast = Doppio movimento sulla costa

Fighter = Caccia

Zero = Zero

Bomber = Bombardiere

B17 = B-17

Nuclear Missile = Missile nucleare
Requires Manhattan Project = Richiede Progetto Manhattan

Landship = Nave di terra

Destroyer = Cacciatorpediniere
Can attack submarines = Può attaccare i sottomarini

Battleship = Corazzata

Submarine = Sottomarino
Can only attack water = Può attaccare solo unità acquatiche
Can enter ice tiles = Può entrare nelle caselle Ghiaccio
Invisible to others = Invisibile per le altre unità

Great War Infantry = Fante della Grande Guerra

Foreign Legion = Legione straniera
+20% bonus outside friendly territory = +20% Forza fuori da territorio amico

Infantry = Fanteria

Machine Gun = Mitragliatrice

Anti-Aircraft Gun = Cannone antiaereo

Tank = Carro armato

Panzer = Panzer

Anti-Tank Gun = Cannone anticarro

Rocket Artillery = Artiglieria lanciarazzi

Mechanized Infantry = Fanteria meccanizzata

Modern Armor = Armatura moderna

Great Artist = Grande Artista
Great Person - [stat] = Grande Personaggio - [stat]
Can construct [tileImprovement] = Può costruire [tileImprovement]
Can start an [amount]-turn golden age = Può avviare un'Età dell'Oro ([amount] turni)

Great Scientist = Grande Scienziato
Can hurry technology research = Può accelerare la ricerca tecnologica

Great Merchant = Grande Mercante
Can undertake a trade mission with City-State, giving a large sum of gold and [amount] Influence = Può intraprendere una missione commerciale con una Città-Stato, ricavando una gran quantità d'oro e [amount] Influenza

Great Engineer = Grande Ingegnere
Can speed up construction of a wonder = Può accelerare la costruzione di una Meraviglia

Great General = Grande Generale
Bonus for units in 2 tile radius 15% = 15% Bonus per le unità nel raggio di 2 caselle

Khan = Khan
Heal adjacent units for an additional 15 HP per turn = Cura le unità vicine di 15 HP al turno


#################### Lines from Tutorials ####################

Introduction = Introduzione
Welcome to Unciv!\nBecause this is a complex game, there are basic tasks to help familiarize you with the game.\nThese are completely optional, and you're welcome to explore the game on your own! = Benvenuto/a su Unciv!\nLascia che ti avverta: questo è un gioco complesso, e quindi vi sono dei compiti base che ti aiuteranno a familiarizzare con il gioco e tutte le sue funzioni.\nSono completamente opzionali, e puoi anche esplorare il gioco da solo!

New Game = Nuova partita
Your first mission is to found your capital city.\nThis is actually an important task because your capital city will probably be your most prosperous.\nMany game bonuses apply only to your capital city and it will probably be the center of your empire. = Il tuo primo compito è fondare la tua Capitale.\nÈ un compito molto importante, perché la Capitale sarà forse la Città più prospera del tuo impero.\nMolti bonus del gioco si applicano solo sulla Capitale, che probabilmente sarà il centro del tuo impero.
How do you know a spot is appropriate?\nThat’s not an easy question to answer, but looking for and building next to luxury resources is a good rule of thumb.\nLuxury resources are tiles that have things like gems, cotton, or silk (indicated by a smiley next to the resource icon)\nThese resources make your civilization happy. You should also keep an eye out for resources needed to build units, such as iron. Cities cannot be built within 3 tiles of existing cities, which is another thing to watch out for! = Come sapere quale è il posto perfetto?\nNon è una domanda facile da rispondere, ma trovare e insediarsi vicino a una risorsa di lusso è un ottimo indizio.\nTra le risorse di lusso troviamo gemme, cotone e seta (tutte indicate con un sorriso vicino alla loro icona). Queste risorse rendono il tuo impero più felice.\nTieni d'occhio anche risorse speciali per unità speciali, come il Ferro.
However, cities don’t have a set area that they can work - more on that later!\nThis means you don’t have to settle cities right next to resources.\nLet’s say, for example, that you want access to some iron – but the resource is right next to a desert.\nYou don’t have to settle your city next to the desert. You can settle a few tiles away in more prosperous lands.\nYour city will grow and eventually gain access to the resource.\nYou only need to settle right next to resources if you need them immediately – \n   which might be the case now and then, but you’ll usually have the luxury of time. = Tuttavia, le città non hanno un'area specifica dove lavorare (ci torneremo dopo). Questo vuol dire che non devi per forza insediarti proprio vicino alle risorse.\nDiciamo, ad esempio, che ti serve del ferro, ma la risorsa si trova vicino a un deserto. Non devi per forza fondare una città vicino al deserto, ma puoi insediarti più in là, in terre più prospere. La tua città crescerà e prima o poi avrai l'accesso alla risorsa. Tutto questo se non ti serve immediatamente quella risorsa, cosa che invece accadrebbe adesso, ma di solito avrai il beneficio del tempo.
The first thing coming out of your city should be either a Scout or Warrior.\nI generally prefer the Warrior because it can be used for defense and because it can be upgraded\n  to the Swordsman unit later in the game for a relatively modest sum of gold.\nScouts can be effective, however, if you seem to be located in an area of dense forest and hills.\nScouts don’t suffer a movement penalty in this terrain.\nIf you’re a veteran of the 4x strategy genre your first Warrior or Scout will be followed by a Settler.\nFast expanding is absolutely critical in most games of this type. = La prima cosa che dovresti reclutare nella Città sarebbe uno Scout o un Guerriero.\nDi solito sceglierei il guerriero perché è utilizzabile per una buona difesa e si può aggiornare allo Spadaccino al prezzo di una certa quantità d'oro e un'unità di Ferro.\nGli Scout sono però efficaci se ti trovi in un'area piena zeppa di foreste e colline, anche perché ignorano le penalità di movimento di questi terreni.\nSe sei un veterano del genere strategico 4X, dovresti costruire prima un Guerriero o uno Scout e poi un Colono.\nIn gran parte dei giochi di questo tipo, una rapida espansione è un elemento estremamente critico.

In your first couple of turns, you will have very little options, but as your civilization grows, so do the number of things requiring your attention = Durante i tuoi primi turni, avrai pochissime opzioni, ma col crescere della tua città, aumenterano anche le cose che richiederanno la tua attenzione.

Culture and Policies = Cultura e politiche
Each turn, the culture you gain from all your cities is added to your Civilization's culture.\nWhen you have enough culture, you may pick a Social Policy, each one giving you a certain bonus. = Ad ogni turno, la cultura ottenuta da ogni tua città si aggiunge alla cultura della tua civiltà. Una volta accumultata abbastanza cultura, potrai scegliere una Politica Sociale tra tante, ognuna con i propri benefici.
The policies are organized into branches, with each branch providing a bonus ability when all policies in the branch have been adopted. = Le politiche sono divise in rami, ognuno dei quali concede un'abilità bonus quanto tutte le sue politiche sono state adottate.
With each policy adopted, and with each city built,\n  the cost of adopting another policy rises - so choose wisely! = Per ogni politica adottata, e per ogni nuova città fondata, il costo di adozione per un'altra politica aumenta, quindi scegli con cautela!

City Expansion = Espansione cittadina
Once a city has gathered enough Culture, it will expand into a neighboring tile.\nYou have no control over the tile it will expand into, but tiles with resources and higher yields are prioritized. = Quando una città accumula abbastanza Cultura, si espanderà in una casella nelle vicinanze. Le caselle con risorse e maggiori rese hanno la maggior priorità.\nNon puoi, inoltre, cambiare la casella sulla quale si espanderà.
Each additional tile will require more culture, but generally your first cities will eventually expand to a wide tile range. = Ogni cella aggiuntiva richiedera più Cultura, ma generalmente le tue prime città espanderanno i loro confini in maniera molto larga.
Although your city will keep expanding forever, your citizens can only work 3 tiles away from city center.\nThis should be taken into account when placing new cities. = Le tue città possono espandersi per sempre, ma possono solo sfruttare fino a tre caselle a distanza dal loro centro. Ricordatelo sempre quando fondi nuove città.

As cities grow in size and influence, you have to deal with a happiness mechanic that is no longer tied to each individual city.\nInstead, your entire empire shares the same level of satisfaction.\nAs your cities grow in population you’ll find that it is more and more difficult to keep your empire happy. = Col crescere delle Città in grandezza e influenza, crescerà anche il territorio a disposizione.\nDovrai però avere a che fare con una meccanica legata all'impero e non alle Città singole. Il tuo intero impero, infatti, condivide lo stesso livello di soddisfazione.\nAll'aumentare della popolazione troverai sempre più difficile mantenerne la felicità.
In addition, you can’t even build any city improvements that increase happiness until you’ve done the appropriate research.\nIf your empire’s happiness ever goes below zero the growth rate of your cities will be hurt.\nIf your empire becomes severely unhappy (as indicated by the smiley-face icon at the top of the interface)\n  your armies will have a big penalty slapped on to their overall combat effectiveness. = Inoltre, per costruire degli edifici che incrementano la Felicità, dovrai ricercarne l'apposita tecnologia.\nControlla la tua Felicità (indicata da un sorriso nella barra superiore dell'interfaccia): se scende sotto lo zero, non solo la tua economia ne avrà da soffrire, ma i tuoi eserciti avranno una spiacevole penalità che li renderà meno efficaci in combattimento.
This means that it is very difficult to expand quickly in Unciv.\nIt isn’t impossible, but as a new player you probably shouldn’t do it.\nSo what should you do? Chill out, scout, and improve the land that you do have by building Workers.\nOnly build new cities once you have found a spot that you believe is appropriate. = Questa è la ragione per cui è molto difficile espandersi rapidamente in Unciv. Non è certo impossibile, ma come neofita non ti è consigliato. Pertanto, basta fare con calma, esplorare, e migliorare i tuoi terreni utilizzando i Lavoratori. Se vuoi fondare nuove Città, fallo solo su punti che credi appropriati.

Unhappiness = Infelicità
It seems that your citizens are unhappy!\nWhile unhappy, cities  will grow at 1/4 the speed, and your units will suffer a 2% penalty for each unhappiness = Sembra che i tuoi cittadini siano insoddisfatti dal tuo governo.\nSe il tuo impero è infelice, le città cresceranno a 1/4 della loro velocità, e la Forza delle tue unità verrà penalizzata del 2% ad ogni punto Infelicità.
Unhappiness has two main causes: Population and cities\n  Each city causes 3 unhappiness, and each population, 1 = L'Infelicità è un effetto di due fattori: abitanti e Città.\nOgni città dona 3 punti infelicità, e ogni abitante ne dona 1.
There are 2 main ways to combat unhappiness:\n  by building happiness buildings for your population\n  or by having improved luxury resources within your borders = Vi sono due modi per combattere l'Infelicità: o costruisci edifici che migliorano la felicità della tua popolazione, o sfrutti delle caselle contenenti risorse di lusso entro i tuoi confini.

You have entered a Golden Age!\nGolden age points are accumulated each turn by the total happiness \n  of your civilization\nWhen in a golden age, culture and production generation increases +20%,\n  and every tile already providing at least one gold will provide an extra gold. = Sei entrato in un'Età dell'Oro! Che fortuna!\nI punti Età dell'Oro si accumulano ad ogni turno dalla felicità totale della tua civiltà.\nDurante l'Età dell'Oro, generi il 20% in più di Cultura e Produzione, e ogni casella che frutta minimo un punto Oro ne frutta uno aggiuntivo.

Roads and Railroads = Strade e ferrovie
Connecting your cities to the capital by roads\n  will generate gold via the trade route.\nNote that each road costs 1 gold Maintenance per turn, and each Railroad costs 2 gold,\n  so it may be more economical to wait until the cities grow! = Connettere le Città alla tua capitale tramite la tua rete stradale generà introiti in Oro.\nNota che le Strade e le Ferrovie richiedono rispettivamente 1 e 2 Oro di mantenimento, quindi sarebbe economicamente saggio attendere una crescita maggiore delle Città.

Victory Types = Condizioni di vittoria
Once you’ve settled your first two or three cities you’re probably 100 to 150 turns into the game.\nNow is a good time to start thinking about how, exactly, you want to win – if you haven’t already. = Una volta fondate le tue prime due/tre città, saranno passati meno di 100, forse 150 turni.\nOra dovresti pensare a come, esattamente, vincere il gioco - se non l'hai già fatto.
There are three ways to win in Unciv. They are:\n - Cultural Victory: Complete 5 Social Policy Trees\n - Domination Victory: Survive as the last civilization\n - Science Victory: Be the first to construct a spaceship to Alpha Centauri = Tre sono le condizioni di vittoria in Unciv. Eccole:\n - Vittoria Culturale: completa 5 rami delle Politiche Sociali\n - Vittoria per Dominazione: sopravvivi come l'ultima civiltà in gioco conquistando tutte le altre\n - Vittoria Scientifica: costruisci per primo l'astronave che verrà lanciata verso Alpha Centauri
So to sum it up, these are the basics of Unciv – Found a prosperous first city, expand slowly to manage happiness,\n   and set yourself up for the victory condition you wish to pursue.\nObviously, there is much more to it than that, but it is important not to jump into the deep end before you know how to swim. = Queste sono, in breve, le basi di Unciv – fonda una capitale prospera, espanditi lentamente per gestire la felicità, e impostati una condizione di vittoria che desideri conseguire.\nOvviamente, vi è molto altro ancora, ma è importante fare un passo alla volta: per imparare a nuotare devi prima andare in acqua.

Enemy City = Città nemiche
Cities can be conquered by reducing their health to 1, and entering the city with a melee unit.\nSince cities heal each turn, it is best to attack with ranged units and use your melee units to defend them until the city has been defeated! = Hai avvistato una città nemica!\nPuoi conquistare le città prima riducendo la loro salute a 1, e poi facendo entrare un'unità da mischia.\nDato che le città guariscono ad ogni turno, è meglio attaccare con unità da tiro e d'assedio, e usare le tue unità da mischia per difenderle fino alla sconfitta della città.

Luxury Resource = Risorse di lusso
Luxury resources within your domain and with their specific improvement are connected to your trade network.\nEach unique Luxury resource you have adds 5 happiness to your civilization, but extra resources of the same type don't add anything, so use them for trading with other civilizations! = Le risorse di lusso situate nel tuo territorio e migliorate sono connesse nella tua rete commerciale.\nOgni risorsa unica di lusso posseduta frutta 5 punti felicità alla civiltà, ma le copie extra della stessa risorsa non fruttano niente, quindi usale per commerciare con le altre civiltà, magari in cambio di oro o altre risorse che non possiedi.

Strategic Resource = Risorse strategiche
Strategic resources within your domain and with their specific improvement are connected to your trade network.\nStrategic resources allow you to train units and construct buildings that require those specific resources, for example the Horseman requires Horses. = Le risorse strategiche nei tuoi confini e con uno specifico miglioramento sono connesse nella tua rete commerciale.\nQuelle strategiche ti permettono di addestrare certe unità e costruire edifici che richiedono una specifica risorsa: ad esempio, il Guerriero a Cavallo esige Cavalli.
Unlike Luxury Resources, each Strategic Resource on the map provides more than one of that resource.\nThe top bar keeps count of how many unused strategic resources you own.\nA full drilldown of resources is available in the Resources tab in the Overview screen. = Al contrario delle Risorse di Lusso, ogni risorsa strategica sulla mappa concede più di una copia di quella risorsa.\nNella barra superiore della schermata, puoi vedere quante risorse strategiche possiedi.\nNel paragrafo Risorse della schermata Panoramica, puoi vedere la tua situazione in termini di risorse in modo più approfondito.

The city can no longer put up any resistance!\nHowever, to conquer it, you must enter the city with a melee unit = La città ha esaurito del tutto la sua resistenza! È giunto il momento di conquistarla!\nRicordati che per conquistarla devi farvi entrare un'unità da mischia.

After Conquering = Città conquistata!
When conquering a city, you can now choose to either  or raze, puppet, or annex the city.\nRazing the city will lower its population by 1 each turn until the city is destroyed. = Conquistata una città nemica, puoi scegliere se raderla al suolo, ridurla a stato fantoccio o annetterla al tuo impero.\nSe scegli la prima opzione, la città perderà un abitante ogni turno, fino a scomparire del tutto.
Puppeting the city will mean that you have no control on the city's production.\nThe city will not increase your tech or policy cost, but its citizens will generate 1.5x the regular unhappiness.\nAnnexing the city will give you control over the production, but will increase the citizen's unhappiness to 2x!\nThis can be mitigated by building a courthouse in the city, returning the citizen's unhappiness to normal.\nA puppeted city can be annexed at any time, but annexed cities cannot be returned to a puppeted state! = Porla come stato fantoccio non ti consente di controllarne la produzione, ma in compenso non incrementerà i tuoi costi tecnologici o di politica, e la popolazione genererà soltanto un'infelicità 1.5 volte superiore alla norma.\nSe annetti la città, potrai farne quello che desideri, ma l'infelicità della popolazione sarà raddoppiata!\nPuoi mitigare il tutto costruendo un palazzo di giustizia, ripristinando l'infelicità della popolazione.\nPuoi annettere una città fantoccio quando vuoi, ma ricorda che è un processo irreversibile!

You have encountered a barbarian unit!\nBarbarians attack everyone indiscriminately, so don't let your \n  civilian units go near them, and be careful of your scout! = Hai incontrato un'unità barbarica!\nI barbari attaccano chiunque indiscriminatamente, quindi tieni le tue unità civili lontane dalla loro vista, e stai attento col tuo esploratore!

You have encountered another civilization!\nOther civilizations start out peaceful, and you can trade with them,\n  but they may choose to declare war on you later on = Hai incontrato un'altra civiltà!\nLe altre civiltà cominciamo come pacifiche, e tu potrai commerciare con loro, ma spesso possono anche dichiararti guerra!

Once you have completed the Apollo Program, you can start constructing spaceship parts in your cities\n (with the relevant technologies) to win a scientific victory! = Una volta completato il Programma Apollo, potrai iniziare a costruire le parti dell'astronave nelle tue città (con le apposite tecnologie) e cercare di ottenere una vittoria scientifica!

Injured Units = Unità ferite
Injured units deal less damage, but recover after turns that they have been inactive\nUnits heal 5 health per turn in enemy territory, 10 in neutral land,\n  15 inside your territory and 20 in your cities = Le unità ferite infliggono meno danni, ma recuperano salute finché rimangono inattive\nLe unità recuperano 5 punti salute in territorio nemico, 10 in terra neutrale, 15 nel tuo territorio o in territorio amico e 20 nelle tue città.

Workers = Lavoratori
Workers are vital to your cities' growth, since only they can construct improvements on tiles\nImprovements raise the yield of your tiles, allowing your city to produce more and grow faster while working the same amount of tiles! = I lavoratori sono vitali per la crescita delle città, perché solo loro possono costruire miglioramenti nelle caselle.\nI miglioramenti incrementano la resa delle caselle, permettendo alle città di produrre di più e crescere più in fretta, senza dover espandersi a forza!

Siege Units = Unità d'assedio
Siege units are extremely powerful against cities, but need to be Set Up before they can attack.\nOnce your siege unit is set up, it can attack from the current tile,\n  but once moved to another tile, it will need to be set up again. = Le unità d'assedio sono estremamente potenti contro le città, ma vanno allestite prima di attaccare.\nUna volta montata, l'unità d'assedio può attaccare dalla sua casella in cui è presente, ma una volta spostatasi a un'altra casella, dovrà essere allestita di nuovo.

Embarking = Imbarcazioni
Once a certain tech is researched, your land units can embark, allowing them to traverse water tiles.\nEntering or leaving water takes the entire turn.\nUnits are defenseless while embarked, so be careful! = Una volta ricercata una specifica tecnologia, le tue unità terrestri possono imbarcarsi e attraversare caselle acquatiche!\nEntrare o uscire da una casella acquatica impiega un intero turno. Inoltre, le unità imbarcate sono indifese, quindi fai attenzione!

Idle Units = Unità non usate
If you don't want to move a unit this turn, you can skip it by clicking 'Next unit' again.\nIf you won't be moving it for a while, you can have the unit enter Fortify or Sleep mode - \n  units in Fortify or Sleep are not considered idle units.\nIf you want to disable the 'Next unit' feature entirely, you can toggle it in Menu -> Check for idle units = Se non vuoi muovere un'unità per questo turno, puoi saltarla cliccando di nuovo su 'Prossima unità'.\nSe non vuoi muoverla per alcuni turni, puoi ordinarle col comando Fortifica o Dormi.\nLe unità in tali posizioni non sono considerate unità non utilizzate, perché stanno compiendo un'azione.\nSe vuoi disabilitare del tutto la caratteristica 'Prossima unità', vai su Menu -> Controlla unità non usate.

Contact Me = Contattami
Hi there! If you've played this far, you've probably seen that the game is currently incomplete.\n UnCiv is meant to be open-source and free, forever.\n That means no ads or any other nonsense. = Salve! Se sei giunto/a fin qui, forse avrai visto che il gioco è al momento incompleto.\nUnCiv dovrebbe essere open-source e gratuito per sempre, quindi privo di pubblicità o altre siocchezze.
What motivates me to keep working on it, \n  besides the fact I think it's amazingly cool that I can,\n  is the support from the players - you guys are the best! = Ciò che mi motiva a continuare il progetto, oltre al fatto che è fantastico, è il supporto dai giocatori. Vi ringrazio tutti di cuore!
Every rating and review that I get puts a smile on my face =)\n  So contact me! Send me an email, review, Github issue\n  or mail pigeon, and let's figure out how to make the game \n  even more awesome!\n(Contact info is in the Play Store) = Ogni voto e recensione che mi date mi fa sempre sorridere =)\nPerciò contattatemi! Mandatemi un'email, una recensione, un fattoide Github o un piccione viaggiatore, e vediamo di rendere il gioco ancora più bello! (Informazioni contatti nel Play Store)

Pillaging = Saccheggio
Military units can pillage improvements, which heals them 25 health and ruins the improvement.\nThe tile can still be worked, but advantages from the improvement - stat bonuses and resources - will be lost.\nWorkers can repair these improvements, which takes less time than building the improvement from scratch. = Le unità militari, che siano marittime o terrestri, possono saccheggiare qualsiasi miglioramento, guarendo di 25 punti vita.\nLa casella sarà ancora sfruttata, ma perderà i vantaggi che ricavava dal miglioramento.\nRicostruire tali miglioramenti, in compenso, impiega meno tempo che edificarli da zero.

Experience = Esperienza
Units that enter combat gain experience, which can then be used on promotions for that unit.\nUnits gain more experience when in Melee combat than Ranged, and more when attacking than when defending. = Le unità che combattono ottengono esperienza, usabile per promozioni per quell'unità.\nLe unità da mischia ottengono più esperienza di quelle da tiro, e tutte ottengono più esperienza in attacco che in difesa.
Units can only gain up to 30 XP from Barbarian units - meaning up to 2 promotions. After that, Barbarian units will provide no experience. = Le unità possono ottenere fino a 30 XP contro i Barbari, e quindi due promozioni.\nDopo questo, i Barbari non le doneranno più esperienza.

Combat = Combattimento
Unit and cities are worn down by combat, which is affected by a number of different values.\nEach unit has a certain 'base' combat value, which can be improved by certain conditions, promotions and locations. = Le unità e Città possono essere sfiancate dalle battaglie, su cui hanno effetto numerosi fattori.\nOgni unità ha un valore base di Forza, migliorabile attraverso certe condizioni, promozioni e posizioni.
Units use the 'Strength' value as the base combat value when melee attacking and when defending.\nWhen using a ranged attack, they will the use the 'Ranged Strength' value instead. = Le unità usano il valore 'Forza' come il valore base quando le unità da mischia attaccano o difendono.\nLe unità da tiro, invece, utilizzano il valore 'Forza da Tiro', o 'Forza a distanza'.
Ranged attacks can be done from a distance, dependent on the 'Range' value of the unit.\nWhile melee attacks allow the defender to damage the attacker in retaliation, ranged attacks do not. = Gli attacchi a distanza dipendono dal valore 'Distanza' dell'unità.\nMentre gli attacchi da mischia permettono al difensore di contrattaccare, non è così per quelli a distanza.

Research Agreements = Accordi di ricerca
In research agreements, you and another civilization decide to jointly research technology.\nAt the end of the agreement, you will both receive a 'lump sum' of Science, which will go towards one of your unresearched technologies. = Negli accordi di ricerca, tu e un'altra civiltà ricercherete tecnologie in modo uniforme.\nAlla fine dell'accordo, riceverete entrambi una tantum di Scienza, che si sommerà a una delle tecnologie ancora non scoperte.
The amount of Science you receive at the end is dependent on the science generated by your cities and the other civilization's cities during the agreement - the more, the better! = La quantità di Scienza che ricevi alla fine dipende da quella generata dalle città tue e dell'altra civiltà durante l'accordo. Più è alta, meglio è!

Not all nations are contending with you for victory.\nCity-states are nations that can't win, don't conquer other cities and can't be traded with. = Non esistono solo grandi nazioni che contendono per la vittoria. Ci sono anche le Città-Stato.\nLe Città-Stato sono delle nazioni minori che si limitano a una sola città. Non possono conseguire alcun tipo di vittoria, non possono conquistare altre città e non possono condurre scambi commerciali.
Instead, diplomatic relations with city-states are determined by Influence - a meter of 'how much the City-state likes you'.\nInfluence can be increased by attacking their enemies, liberating their city, and giving them sums of gold. = I loro rapporti diplomatici sono invece determinati dall'Influenza, una barra che indica i rapporti che la Città-Stato ha con te.\nL'Influenza aumenta attaccando i loro nemici, liberando le loro città, e concedendole delle tantum in Oro, mentre diminuisce se attraversi i loro territori con un'Influenza al di sotto di 30.
Certain bonuses are given when you are at above 30 influence.\nWhen you have above 60 Influence, and you have the highest influence with them of all civilizations, you are considered their 'Ally', and gain further bonuses and access to the Luxury and Strategic resources in their lands. = I rapporti possono salire al livello di Amici se il loro livello d'Influenza è minimo 30, e a quel punto la Città-Stato ti darà benefici e ti lascerà attraversare il suo territorio senza conseguenze.\nAl livello almeno 60, se possiedi la maggior influenza rispetto a tutte le altre civiltà, sarai considerato Alleato della Città-Stato, che non solo ti darà bonus ancor maggiori, ma anche l'accesso alle risorse Strategiche e di Lusso nelle loro terre.

Great People = Grandi Personaggi
Certain buildings, and specialists in cities, generate Great Person points per turn.\nThere are several types of Great People, and their points accumulate separately.\nThe number of points per turn and accumulated points can be viewed in the Overview screen. = Alcuni edifici, oltre che gli specialisti nelle città, generano Grandi Personaggi ad ogni turno.\nVi sono vari tipi di Grandi Personaggi, ognuno dei quali accumula i suoi punti separatamente.\nNella Panoramica puoi vedere i punti per turno e i punti accumulati per i Grandi Personaggi.
Once enough points have been accumulaated, a Great Person of that type will be created!\nEach Great Person can construct a certain Great Improvement which gives large yields over time, or immediately consumed to provide a certain bonus now. = Una volta accumulati abbastanza punti, nascerà un Grande Personaggio del rispettivo tipo.\nOgni Grande Personaggio può costruire un Grande Miglioramento specifico, che dona grandi rese, o consumato immediatamente per un rispettivo bonus o avviare o prolungare un'Età dell'Oro.
Great Improvements also provide any strategic resources that are under them, so you don't need to worry if resources are revealed underneath your improvements! = I Grandi Miglioramenti migliorano anche le risorse strategiche che si trovano sotto di loro, quindi non serve preoccuparti se una risorsa che scoprirai più tardi nel gioco sbucherà nello stesso punto del Grande Miglioramento.

Removing Terrain Features = Rimozione caratteristiche terrene
Certain tiles have terrain features - like Flood plains or Forests -  on top of them. Some of these layers, like Jungle, Marsh and Forest, can be removed by workers.\nRemoving the terrain feature does not remove any resources in the tile, and is usually required in order to work those resources. = Alcune caselle sono costituite da caratteristiche terrene come pianure allagate o foreste. Alcune di queste caratteristiche, come le Giungle, le Paludi e le Foreste, possono essere rimosse dai lavoratori.\nRimuoverle non solo non comporterà la cancellazione delle risorse nella casella, ma solitamente è anche richiesto per poter sfruttare tali risorse.

Natural Wonders, such as the Mt. Fuji, the Rock of Gibraltar and the Great Barrier Reef, are unique, impassable terrain features, masterpieces of mother Nature, which possess exceptional qualities that make them very different from the average terrain.\nThey benefit by giving you large sums of Culture, Science, Gold or Production if worked by your Cities, which is why you might need to bring them under your empire as soon as possible. = Le Meraviglie Naturali, dei capolavori di Madre Natura come il Monte Fuji, la Rocca di Gibilterra e la Grande Barriera Corallina, sono caratteristiche terrene uniche e impassabili che possiedono qualità eccezionali che le rendono diverse dai soliti terreni.\nBeneficiano di grandi rese di Cultura, Scienza, Oro o Produzione se sfruttate dalle tue Città, e pertanto è una buona idea portarne quante più possibile nei tuoi confini.
<|MERGE_RESOLUTION|>--- conflicted
+++ resolved
@@ -892,7 +892,6 @@
 
 # Mods
 
-<<<<<<< HEAD
 Mods = Mod
 Download [modName] = Scarica [modName]
 Could not download mod list = Impossibile scaricare lista mod
@@ -902,24 +901,6 @@
 Done! = Fatto!
 Delete [modName] = Cancella [modName]
 Are you SURE you want to delete this mod? = Vuoi davvero cancellare questa mod?
-=======
- # Requires translation!
-Mods = 
- # Requires translation!
-Download [modName] = 
- # Requires translation!
-Could not download mod list = 
- # Requires translation!
-Download mod from URL = 
- # Requires translation!
-Download = 
- # Requires translation!
-Done! = 
- # Requires translation!
-Delete [modName] = 
- # Requires translation!
-Are you SURE you want to delete this mod? = 
->>>>>>> 3eee2bff
  
 # Uniques that are relevant to more than one type of game object
 
