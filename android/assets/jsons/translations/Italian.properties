
# Tutorial tasks

Move a unit!\nClick on a unit > Click on a destination > Click the arrow popup = Sposta un'unità!\nClicca su un'unità > Clicca su una destinazione > Clicca sul popup con la freccia
Found a city!\nSelect the Settler (flag unit) > Click on 'Found city' (bottom-left corner) = Fonda una Città!\nSeleziona il Colono (l'icona con la bandiera) > Clicca su 'Fonda Città' (angolo in basso a sinistra)
Enter the city screen!\nClick the city button twice = Entra nella schermata cittadina!\nClicca due volte sul tasto.
Pick a technology to research!\nClick on the tech button (greenish, top left) > \n select technology > click 'Research' (bottom right) = Ricerca una tecnologia!\nClicca sul tasto tecnologia (verdognolo, in alto a sinistra) > \nScegli una tecnologia > Clicca su 'Ricerca' (in basso a destra)
Pick a construction!\nEnter city screen > Click on a unit or building (bottom left side) > \n click 'add to queue' = Scegli una costruzione!\nEntra nella schermata cittadina > Clicca su un'unità o un edificio (in basso a sinistra) > \n Clicca su 'Aggiungi a coda'
Pass a turn!\nCycle through units with 'Next unit' > Click 'Next turn' = Termina il turno!\nClicca su 'Prossima unità' varie volte > Clicca su 'Prossimo turno'
Reassign worked tiles!\nEnter city screen > click the assigned (green) tile to unassign > \n click an unassigned tile to assign population = Reassegna delle celle sfruttate\nEntra nella schermata cittadina > Clicca su una casella sfruttata (verde) per liberarla > \n Clicca su una casella non sfruttata per assegnarle un abitante
Meet another civilization!\nExplore the map until you encounter another civilization! = Incontra un'altra civiltà!\nEsplora la mappa finché non incontri un'altra civiltà.
Open the options table!\nClick the menu button (top left) > click 'Options' = Apri il menu delle opzioni!\nClicca sul tasto menu (in altro a sinistra) > Clicca su 'Opzioni'.
Construct an improvement!\nConstruct a Worker unit > Move to a Plains or Grassland tile > \n Click 'Create improvement' (above the unit table, bottom left)\n > Choose the farm > \n Leave the worker there until it's finished = Costruisci un miglioramento!\nCostruisci un Lavoratore > Spostalo su una Pianura o su una Prateria > \n Scegli 'Costruisci miglioramento' > Scegli 'Fattoria' > \n Lascia lì il Lavoratore finché non ha finito.
Create a trade route!\nConstruct roads between your capital and another city\nOr, automate your worker and let him get to that eventually = Crea una rotta commerciale!\nCostruisci una strada tra la tua capitale e un'altra città.\nProva ad automatizzare un Lavoratore perché lo faccia.
Conquer a city!\nBring an enemy city down to low health > \nEnter the city with a melee unit = Conquista una città!\nPorta a zero la salute di una Città appartenente al nemico > \nEntra nella Città con un'unità da mischia.
Move an air unit!\nSelect an air unit > select another city within range > \nMove the unit to the other city = Sposta un'unità aerea!\nSeleziona un'unità aerea > Seleziona un'altra Città nel suo raggio > \nSposta l'unità in quell'altra Città.
See your stats breakdown!\nEnter the Overview screen (top right corner) >\nClick on 'Stats' = Visualizza le tue statistiche!\nEntra nella tua schermata Panoramica (in alto a sinistra)\nClicca su 'Statistiche'

Oh no! It looks like something went DISASTROUSLY wrong! This is ABSOLUTELY not supposed to happen! Please send me (yairm210@hotmail.com) an email with the game information (menu -> save game -> copy game info -> paste into email) and I'll try to fix it as fast as I can! = Santi numi! Pare che qualcosa sia andato disastrosamente storto! Quello che è successo non era assolutamente previsto! Mandami un'email all'indirizzo yairm210@hotmail.com con l'info della partita (menu -> salva partita -> copia info partita -> incolla su email) e proverò a riparare il guasto il più in fretta possibile!
Oh no! It looks like something went DISASTROUSLY wrong! This is ABSOLUTELY not supposed to happen! Please send us an report and we'll try to fix it as fast as we can! = Oh no! Sembra che sia accaduto qualcosa di storto! Quello che è successo non doveva succedere! Dammi un rapporto e noi proveremo a sistemarlo il più in fretta possibile!

# Buildings

Choose a free great person = Scegli un Grande Personaggio gratuito
Get [unitName] = Prendi [unitName]

Hydro Plant = Centrale idroelettrica
+1 population in each city = +1 Popolazione in ogni città
[buildingName] obsoleted = [buildingName] obsoleta

# Diplomacy,Trade,Nations

Requires [buildingName] to be built in the city = La Città richiede [buildingName]
Requires [buildingName] to be built in all cities = Richiede [buildingName] in tutte le città
Provides a free [buildingName] in the city = Dona l'edificio gratuito [buildingName] nella città
Requires worked [resource] near city = Richiede che la città sfrutti [resource]
Wonder is being built elsewhere = Meraviglia in costruzione altrove
Requires a [buildingName] in all cities = Richiede [buildingName] in tutte le città
Requires a [buildingName] in this city = Richiede [buildingName] nella città
Consumes 1 [resource] = Richiede [resource]
Required tech: [requiredTech] = Tecnologie propedeutiche: [requiredTech]
Requires [PolicyOrNationalWonder] = Richiede [PolicyOrNationalWonder]
Cannot be purchased = Non acquistabile

Current construction = Produzione attuale
Construction queue = Coda di produzione
Pick a construction = Scegli una produzione
Queue empty = Coda vuota
Add to queue = Aggiungi a coda
Remove from queue = Rimuovi da coda
Show stats drilldown = Mostra riepilogo statistiche
Show construction queue = Mostra coda costruzione

Diplomacy = Diplomazia
War = Guerra
Peace = Pace
Research Agreement = Accordo di ricerca
Declare war = Dichiara guerra
Declare war on [civName]? = Vuoi dichiarare guerra a [civName]?
[civName] has declared war on us! = La civiltà [civName] ci ha dichiarato guerra!
[leaderName] of [nation] = [leaderName] dell'impero [nation]
You'll pay for this! = Pagherai caro questo affronto!
Negotiate Peace = Negozia una pace
Peace with [civName]? = Vuoi negoziare una pace con [civName]?
Very well. = Molto bene.
Farewell. = Addio.
Sounds good! = Sta bene!
Not this time. = Questo mai!
Excellent! = Eccellente!
How about something else... = Che ne dici di questa offerta?
A pleasure to meet you. = Siamo lieti di fare la vostra conoscenza.
Our relationship:  = I nostri rapporti: 
We have encountered the City-State of [name]! = Abbiamo incontrato la Citta-Stato di [name]!
Declare Friendship ([numberOfTurns] turns) = Dichiarazione di Amicizia ([numberOfTurns] turni)
May our nations forever remain united! = Possano le nostre nazioni rimanere per sempre unite!
Indeed! = Perfetto!
Denounce [civName]? = Vuoi davvero denunciare [civName]?
Denounce ([numberOfTurns] turns) = Denuncia ([numberOfTurns] turni)
We will remember this. = Non credere che ce lo scorderemo!

[civName] has declared war on [targetCivName]! = [civName] ha dichiarato guerra a [targetCivName]!
[civName] and [targetCivName] have signed the Peace Treaty! = [civName] ha siglato una pace con [targetCivName]!
[civName] and [targetCivName] have signed the Declaration of Friendship! = [civName] e [targetCivName] hanno stretto una Dichiarazione d'Amicizia!
[civName] has denounced [targetCivName]! = [civName] ha denunciato [targetCivName]!

Unforgivable = Imperdonabile!
Enemy = Nemici
Competitor = Avversari
Neutral = Neutri
Favorable = Favorevoli
Friend = Amichevoli
Ally = Alleati

[questName] (+[influenceAmount] influence) = [questName] (+[influenceAmount] Influenza)
[remainingTurns] turns remaining = [remainingTurns] turni rimasti

## Diplomatic modifiers

You declared war on us! = Ci hai dichiarato guerra!
Your warmongering ways are unacceptable to us. = Non accettiamo i tuoi metodi da guerrafondaio!
You have captured our cities! = Hai preso una delle nostre città!
We applaud your liberation of our conquered cities! = Siamo lieti che i tuoi eserciti abbiano liberato alcune nostre città!
We applaud your liberation of conquered cities! = Applaudiamo la liberazione degli oppressi!
Years of peace have strengthened our relations. = Gli anni di pace hanno rafforzato i nostri rapporti.
Our mutual military struggle brings us closer together. = I nostri nemici in comune ci hanno tenuti insieme.
We have signed a public declaration of friendship = Abbiamo segnato una dichiarazione pubblica d'amicizia!
You have declared friendship with our enemies! = Hai dichiarato un'amicizia con i nostri nemici!
You have declared friendship with our allies = Hai dichiarato un'amicizia con i nostri alleati.
Our open borders have brought us closer together. = I nostri accordi di passaggio hanno avvicinato le nostre nazioni.
Your so-called 'friendship' is worth nothing. = La tua cosiddetta 'amicizia' non vale nulla!
You have publicly denounced us! = Ci hai denunciato pubblicamente di fronte al mondo!
You have denounced our allies = Hai denunciato i nostri alleati!
You have denounced our enemies = Hai denunciato i nostri nemici!
You betrayed your promise to not settle cities near us = Hai tradito la tua promessa di non fondare città nelle nostre vicinanze.
You fulfilled your promise to stop settling cities near us! = Hai mantenuto la tua promessa di non fondare città nelle nostre vicinanze.
You refused to stop settling cities near us = Hai continuato a fondare città nelle nostre vicinanze.
Your arrogant demands are in bad taste = Hai fatto una richiesta arrogante.
Your use of nuclear weapons is disgusting! = Siamo disgustati dal tuo uso delle armi nucleari!
You have stolen our lands! = Ti sei impossessato di terreni di nostra proprietà!

Demands = Richieste
Please don't settle new cities near us. = Smetti di fondare città vicino a noi.
Very well, we shall look for new lands to settle. = Ti porgiamo le nostre scuse, eviteremo di fondare città nelle vostre vicinanze.
We shall do as we please. = Colonizzeremo la terra che ci pare e piace.
We noticed your new city near our borders, despite your promise. This will have....implications. = A quanto pare le tue promesse di non espandere i tuoi territori adiacenti ai nostri erano solo parole al vento. Sappi che ci saranno conseguenze.

# City-States

Provides [amountOfCulture] culture at 30 Influence = Dona [amountOfCulture] punti Cultura a minimo 30 Punti Influenza
Provides 3 food in capital and 1 food in other cities at 30 Influence = Dona 3 Cibo alla Capitale e 1 Cibo alle altre Città a minimo 30 Punti Influenza
Provides 3 happiness at 30 Influence = Dona 3 Punti Felicità a minimo 30 Punti Influenza
Provides land units every 20 turns at 30 Influence = Concede un'unità terrestre ogni 20 turni a minimo 30 Punti Influenza
Gift [giftAmount] gold (+[influenceAmount] influence) = Dona [giftAmount] oro (+[influenceAmount] Influenza)
Relationship changes in another [turnsToRelationshipChange] turns = I rapporti cambieranno tra [turnsToRelationshipChange] turni

Cultured = Acculturata
Maritime = Marittima
Mercantile = Mercantile
Militaristic = Militaristica
Type:  = Tipo: 
Influence:  = Influenza: 
Reach 30 for friendship. = Stringi un'amicizia superando il limite minimo di 30 Influenza.
Reach highest influence above 60 for alliance. = Stringi un'alleanza superando 60 Influenza al di sopra di tutti.
Ally:  = Alleati: 

# Trades 

Trade = Negozia
Offer trade = Offri scambio
Retract offer = Ritira offerta
What do you have in mind? = Cos'hai in mente?
Our items = I nostri articoli
Our trade offer = La nostra offerta
[otherCiv]'s trade offer = L'offerta di [otherCiv]
[otherCiv]'s items = Gli articoli di [otherCiv]
Pleasure doing business with you! = È un piacere fare affari con te!
I think not. = Non ci penso proprio!
That is acceptable. = È accettabile.
Accept = Accetta
Keep going = Continua...
There's nothing on the table = Non c'è niente da trattare
Peace Treaty = Trattato di pace
Agreements = Accordi
Open Borders = Diritto di passaggio
Gold per turn = Oro per turno
Cities = Città
Technologies = Tecnologie
Declarations of war = Dichiarazione di guerra
Introduction to [nation] = Introduci a [nation]
Declare war on [nation] = Dichiara guerra a [nation]
Luxury resources = Risorse di lusso
Strategic resources = Risorse strategiche
Owned: [amountOwned] = In possesso: [amountOwned]

# Nation picker 

[resourceName] not required = Risorsa [resourceName] non richiesta
Lost ability = Non possiede 
National ability = Abilità della civiltà
[firstValue] vs [secondValue] = [firstValue] vs [secondValue]


# New game screen

Uniques = Abilità unica
Promotions = Promozioni
Load copied data = Carica i dati copiati
Could not load game from clipboard! = Impossibile caricare partita dagli appunti!
Start game! = Comincia la tua avventura!
Map Options = Opzioni mappa
Game Options = Opzioni di gioco
Civilizations = Civiltà
Map Type = Tipo di mappa
Map file = File mappa
Generated = Generato
Existing = Esistente
Custom = Personalizzata
Map Generation Type = Tipo generazione mappa
Default = Default
Pangaea = Pangea
Perlin = Perlin
Continents = Continenti
Archipelago = Arcipelago
Number of City-States = Numero di Città-Stato
One City Challenge = Sfida a città singola
No Barbarians = Niente barbari
No Ancient Ruins = Niente antiche rovine
No Natural Wonders = Niente Meraviglie Naturali
Victory Conditions = Condizioni di Vittoria
Scientific = Scientifica
Domination = Dominazione
Cultural = Culturale

Map Shape = Forma della mappa
Hexagonal = Esagonale
Rectangular = Rettangolare

Show advanced settings = Avanzate
Hide advanced settings = Nascondi avanzate
Map Height = Altezza mappa
Temperature extremeness = Estremità temperatura
Resource richness = Abbondanza risorse
Vegetation richness = Abbondanza vegetazione
Rare features richness = Abbondanza caratteristiche terrene
Max Coast extension = Estensione delle coste
Biome areas extension = Estensioni biomi
Water level = Livello dell'acqua
Reset to default = Ripristina default

HIGHLY EXPERIMENTAL - YOU HAVE BEEN WARNED! = IN FASE SPERIMENTALE - TI ABBIAMO AVVERTITO!
Online Multiplayer = Multiplayer online
Scenario Editor = Editor scenari
Scenario file = File scenario
Scenario Map = Mappa scenario
Scenario = Scenario

World Size = Dimensioni della mappa
Tiny = Minuscola
Small = Piccola
Medium = Media
Large = Grande
Huge = Enorme

Difficulty = Difficoltà

AI = IA
Remove = Rimuovi
Random = Casuale
Human = Umano
Hotseat = Hotseat
User ID = ID Utente
Click to copy = Clicca per copiare


Game Speed = Velocità di gioco
Quick = Rapida
Standard = Standard
Epic = Epica
Marathon = Maratona

Starting Era = Epoca iniziale
It looks like we can't make a map with the parameters you requested! = Sembra che i parametri da te impostati siano eccessivi per questa mappa!
Maybe you put too many players into too small a map? = Forse hai inserito troppi giocatori o altri parametri?
No human players selected! = È necessario almeno un giocatore umano!
Mods: = Mod:
Base ruleset mods: = Mod ruleset base: 
Extension mods: = Mod estensive: 

# Multiplayer

Username = Nome utente
Multiplayer = Multigiocatore
Could not download game! = Impossibile scaricare partita!
Could not upload game! = Impossibile caricare partita
Join Game = Unisciti
Invalid game ID! = ID Partita non corretto
Copy User ID = Copia ID Utente
Copy Game ID = Copia ID Partita
UserID copied to clipboard = ID Utente copiato negli appunti
GameID copied to clipboard = ID Partita copiato negli appunti
Set current user = Imposta utente attuale
Player ID from clipboard = Copia ID giocatore dagli appunti
To create a multiplayer game, check the 'multiplayer' toggle in the New Game screen, and for each human player insert that player's user ID. = Per creare una partita multigiocatore, attiva la spunta su 'Multigiocatore' nella schermata Nuova Partita, e inserisci l'ID utente per del giocatore per ogni rispettivo giocatore umano.
You can assign your own user ID there easily, and other players can copy their user IDs here and send them to you for you to include them in the game. = Puoi assegnarvi facilmente il tuo ID Utente, e altri giocatori possono copiarvi il loro ID Utente e mandartelo per unirsi alla partita.
Once you've created your game, the Game ID gets automatically copied to your clipboard so you can send it to the other players. = Una volta creata una partita, l'ID partita sarà automaticamete copiata sugli appunti, e la potrai mandare agli altri giocatori.
Players can enter your game by copying the game ID to the clipboard, and clicking on the 'Add Multiplayer Game' button = È possibile entrare in partite già avviate copiando l'ID Partita sugli appunti e cliccando su "Aggiungi Partita Multigiocatore".
The symbol of your nation will appear next to the game when it's your turn = Il simbolo della tua nazione apparirà accanto alla partita quando sarà il tuo turno.
Back = Indietro
Rename = Rinomina
Edit Game Info = Modifica Info Partita
Add Multiplayer Game = Aggiungi Partita Multigiocatore
Refresh List = Aggiorna lista
Could not save game! = Impossibile salvare partita!
Could not delete game! = Impossibile eliminare partita!
Could not refresh! = Impossibile aggiornare!
Last refresh: [time] minutes ago = Ultimo aggiornamento: [time] minuti fa
Current Turn: = Turno attuale: 
Add Currently Running Game = Aggiungi partita in corso
Game name = Nome partita
Loading latest game state... = Caricamento partite...
Couldn't download the latest game state! = Impossibile caricare stati partite!

# Save game menu

Current saves = Salvataggio attuale
Show autosaves = Mostra autosalvataggi
Saved game name = Nome del salvataggio
Copy to clipboard = Copia su appunti
Copy saved game to clipboard = Copia salvataggio su appunti
Could not load game = Impossibile caricare partita
Load [saveFileName] = Carica [saveFileName]
Delete save = Elimina salvataggio
Saved at = Salvato su
Load map = Carica mappa
Delete map = Elimina mappa
Load Scenario Map = Carica mappa scenario
Delete Scenario Map = Elimina mappa scenario
Are you sure you want to delete this map? = Vuoi davvero cancellare questa mappa?
Upload map = Carica
Could not upload map! = Impossibile caricare mappa!
Map uploaded successfully! = Mappa caricata con successo
Saving... = Salvataggio...
It looks like your saved game can't be loaded! = Sembra che sia impossibile caricare il tuo salvataggio!
If you could copy your game data ("Copy saved game to clipboard" -  = Prova a copiare i tuoi dati ("Copia salvataggio su appunti"
  paste into an email to yairm210@hotmail.com) = e incolla su un'email inviata a yairm210@hotmail.com).
I could maybe help you figure out what went wrong, since this isn't supposed to happen! = Potrei aiutarti a capire cosa è andato storto, visto che questo errore è imprevisto!
Missing mods: [mods] = Mod mancanti: [mods]

# Options

Options = Opzioni
Display options = Opzioni grafiche
Gameplay options = Opzioni di gioco
Other options = Altre opzioni
Turns between autosaves = Turni tra autosalvataggi
Sound effects volume = Volume effetti
Music volume = Volume musica
Download music = Scarica musica
Downloading... = Download in corso...
Could not download music! = Impossibile scaricare musica!
Show = Mostra
Hide = Nascondi
Show worked tiles = Mostra caselle sfruttate
Show resources and improvements = Mostra risorse e miglioramenti
Check for idle units = Controlla unità inutilizzate
Move units with a single tap = Muovi unità con un solo tocco
Show tutorials = Mostra tutorial
Auto-assign city production = Autoassegna produzione città
Auto-build roads = Costruzione strade automatica
Automated workers replace improvements = I lavoratori automatizzati rimpiazzato i miglioramenti
Show minimap = Mostra minimappa
Show pixel units = Mostra unità pixel
Show pixel improvements = Mostra miglioramenti pixel
Enable nuclear weapons = Abilita armi nucleari
Fontset = Fontset
Continuous rendering = Rendering continuo
When disabled, saves battery life but certain animations will be suspended = Se disattivo, riduce il consumo della batteria, ma sospende alcune animazioni
Order trade offers by amount = Ordina offerte per quantità
Generate translation files = Genera file di traduzione
Translation files are generated successfully. = File di traduzione creati con successo.

# Notifications

Research of [technologyName] has completed! = Abbiamo scoperto la tecnologia [technologyName]!
[construction] has been obsolete and will be removed from construction queue in [cityName]! = [cityName] non può più costruire [construction]!
You have entered a Golden Age! = È iniziata un'Età dell'Oro!
[resourceName] revealed near [cityName] = Fonte di [resourceName] scoperta vicino a [cityName]
A [greatPerson] has been born in [cityName]! = È nato un [greatPerson] nella città di [cityName]!
We have encountered [civName]! = Abbiamo incontrato il popolo di [civName]!
Cannot provide unit upkeep for [unitName] - unit has been disbanded! = Mantenimento troppo alto per [unitName]: l'unità si è sciolta!
[cityName] has grown! = [cityName] è cresciuta!
[cityName] has been founded! = [cityName] è stata fondata!
[cityName] is starving! = [cityName] sta patendo la fame!
[construction] has been built in [cityName] = [cityName] ha costruito [construction]
[wonder] has been built in a faraway land = La Meraviglia [wonder] è stata costruita in una terra lontana
Work has started on [construction] = Sono iniziati i lavori per [construction]
[cityName] cannot continue work on [construction] = [cityName] non può più costruire [construction]
[cityName] has expanded its borders! = [cityName] ha espanso i suoi confini!
Your Golden Age has ended. = La tua Età dell'Oro è terminata.
[cityName] has been razed to the ground! = [cityName] è stata rasa al suolo!
We have conquered the city of [cityName]! = Abbiamo conquistato la città di [cityName]!
An enemy [unit] has attacked [cityName] = L'unità nemica [unit] ha attaccato [cityName]
An enemy [unit] has attacked our [ourUnit] = L'unità nemica [unit] ha attaccato [ourUnit]
Enemy city [cityName] has attacked our [ourUnit] = La città nemica di [cityName] ha attaccato [ourUnit]
An enemy [unit] has captured [cityName] = Un'unità nemica [unit] ha conquistato [cityName]
An enemy [unit] has captured our [ourUnit] = Un'unità nemica [unit] ha catturato [ourUnit]
An enemy [unit] has destroyed our [ourUnit] = Un'unità nemica [unit] ha distrutto [ourUnit]
An enemy [RangedUnit] has destroyed the defence of [cityName] = L'unità nemica [RangedUnit] ha distrutto le difese di [cityName]!
Enemy city [cityName] has destroyed our [ourUnit] = La città nemica di [cityName] ha distrutto [ourUnit]
An enemy [unit] was destroyed while attacking [cityName] = Un'unità nemica [unit] è stata distrutta mentre attaccava [cityName]
An enemy [unit] was destroyed while attacking our [ourUnit] = Un'unità nemica [unit] è stata distrutta mentre attaccava la nostra unità [ourUnit]
Our [attackerName] was destroyed by an intercepting [interceptorName] = La nostra unità [attackerName] è stata distrutta dall'intercettante [interceptorName]
Our [interceptorName] intercepted and destroyed an enemy [attackerName] = La nostra unità [interceptorName] ha intercettato e distrutto l'unità nemica [attackerName]
Our [attackerName] was attacked by an intercepting [interceptorName] = La nostra unità [attackerName] è stata attaccata dall'intercettante [interceptorName]
Our [interceptorName] intercepted and attacked an enemy [attackerName] = La nostra unità [interceptorName] ha intercettato e attaccato l'unità nemica [attackerName]
An enemy [unit] was spotted near our territory = Abbiamo avvistato un'unità nemica [unit] nei pressi del nostro territorio
An enemy [unit] was spotted in our territory = Abbiamo avvistato un'unità nemica [unit] nel nostro territorio
[amount] enemy units were spotted near our territory = Abbiamo avvistato [amount] unità nemiche nei pressi dei nostri confini!
[amount] enemy units were spotted in our territory = Abbiamo avvistato [amount] unità nemiche nel nostro territorio!
The civilization of [civName] has been destroyed! = La civiltà [civName] è stata distrutta!
The City-State of [name] has been destroyed! = La Città-Stato [name] è stata distrutta!
We have captured a barbarian encampment and recovered [goldAmount] gold! = Abbiamo distrutto un accampamento barbaro e recuperato [goldAmount] Oro!
A barbarian [unitType] has joined us! = L'unità barbarica [unitType] si è unita a noi!
We have found survivors in the ruins - population added to [cityName] = Abbiamo trovato dei superstiti nelle rovine, che si sono aggiunti alla città di [cityName]!
We have discovered cultural artifacts in the ruins! (+20 Culture) = Abbiamo trovati dei reperti di un impero dimenticato! (+20 Cultura)
We have discovered the lost technology of [techName] in the ruins! = Abbiamo scoperto i segreti della tecnologia perduta [techName]!
A [unitName] has joined us! = L'unità [unitName] si è unita a noi!
An ancient tribe trains our [unitName] in their ways of combat! = Un'antica tribù ha addestrato la nostra unità [unitName] nelle loro arti della guerra!
We have found a stash of [amount] gold in the ruins! = Abbiamo trovato un tesoro di [amount] pezzi d'oro nelle rovine!
We have found a crudely-drawn map in the ruins! = Abbiamo trovato delle mappe rozzamente intagliate nelle rovine!
[unit] finished exploring. = [unit] non sta più esplorando.
[unit] has no work to do. = [unit] è ora inattivo.
You're losing control of [name]. = Stai perdendo il controllo di [name].
You and [name] are no longer friends! = Non sei più amico di [name]!
Your alliance with [name] is faltering. = L'alleanza con [name] si sta sfaldando.
You and [name] are no longer allies! = Non sei più alleato con [name]!
[civName] gave us a [unitName] as gift near [cityName]! = [civName] ci ha dato [unitName] come regalo vicino a [cityName]!
[civName] has denounced us! = [civName] ci ha denunciati pubblicamente!
[cityName] has been connected to your capital! = Collegamento stabilito tra la Capitale e [cityName]!
[cityName] has been disconnected from your capital! = Collegamento tra la Capitale e [cityName] interrotto!
[civName] has accepted your trade request = [civName] ha accettato la nostra offerta commerciale.
[civName] has denied your trade request = [civName] ha rifiutato la nostra offerta commerciale.
[tradeOffer] from [otherCivName] has ended = [tradeOffer] da [otherCivName] terminato.
[tradeOffer] to [otherCivName] has ended = [tradeOffer] verso [otherCivName] terminato.
One of our trades with [nation] has ended = Un nostro accordo con [nation] è terminato.
One of our trades with [nation] has been cut short = Un nostro accordo con [nation] è stato interrotto.
[nation] agreed to stop settling cities near us! = [nation] ha promesso di smettere di fondare città vicino a noi!
[nation] refused to stop settling cities near us! = [nation] ha rifiutato di smettere di fondare città vicino a noi!
We have allied with [nation]. = Abbiamo stretto un'alleanza con [nation].
We have lost alliance with [nation]. = Non siamo più alleati di [nation].
We have discovered [naturalWonder]! = Abbiamo scoperto [naturalWonder]!
We have received [goldAmount] Gold for discovering [naturalWonder] = Hai ottenuto [goldAmount] gold per la scoperta di [naturalWonder]
Your relationship with [cityStateName] is about to degrade = Stai perdendo il controllo di [cityStateName]
Your relationship with [cityStateName] degraded = Tu e [cityStateName] non siete più amici!
A new barbarian encampment has spawned! = È sorto un nuovo accampamento barbaro!
Received [goldAmount] Gold for capturing [cityName] = Hai ottenuto [goldAmount] Oro per la conquista di [cityName]!
Our proposed trade request is no longer relevant! = La nostra richiesta commerciale non è più rilevante!
[defender] could not withdraw from a [attacker] - blocked. = [defender] non è risucito a ritirarsi dall'unità nemica [attacker]
[defender] withdrew from a [attacker] = [defender] si è ritirato dall'attacco dell'unità nemica [attacker]
[building] has provided [amount] Gold! = [building] ti ha donato [amount] Oro!
[civName] has stolen your territory! = [civName] ci ha strappato dei territori di nostra proprietà!
Clearing a [forest] has created [amount] Production for [cityName] = Ripulire una [forest] ha contribuito [amount] Produzione per [cityName]
[civName] assigned you a new quest: [questName]. = [civName] ti ha assegnato una nuova missione: [questName].
[civName] rewarded you with [influence] influence for completing the [questName] quest. = [civName] ti ha ricompensato con [influence] Influenza per aver completato la missione [questName].

# World Screen UI

Working... = Attendere...
Waiting for other players... = In attesa degli altri giocatori...
in = tra
Next turn = Fine turno
[currentPlayerCiv] ready? = [currentPlayerCiv] pronto?
1 turn = 1 turno
[numberOfTurns] turns = [numberOfTurns] turni
Turn = Turno
turns = turni
turn = turno
Next unit = Prossima unità
Fog of War = Nebbia di guerra
Pick a policy = Scegli Politica
Movement = Movimento
Strength = Forza
Ranged strength = Forza a distanza
Bombard strength = Forza bombardamento
Range = Raggio
Move unit = Sposta unità
Stop movement = Ferma movimento
Construct improvement = Costruisci miglioramento
Automate = Automatizza
Stop automation = Arresta automazione
Construct road = Costruisci Strada
Fortify = Fortifica
Fortify until healed = Fortifica finché guarita
Fortification = Fortificazione
Sleep = Riposa
Sleep until healed = Riposa finché guarita
Moving = In movimento
Set up = Monta
Upgrade to [unitType] ([goldCost] gold) = Aggiorna a [unitType] ([goldCost] oro)
Found city = Fonda città
Promote = Promuovi
Health = Salute
Disband unit = Sciogli
Explore = Esplora
Stop exploration = Smetti di esplorare
Pillage = Saccheggia
Do you really want to disband this unit? = Vuoi davvero sciogliere questa unità?
Disband this unit for [goldAmount] gold? = Vuoi sciogliere questa unità per [goldAmount] Oro?
Create [improvement] = Costruisci [improvement]
Start Golden Age = Avvia Età dell'Oro
Yes = Sì
No = No
Acquire = Prendi
Science = Scienza
Happiness = Felicità
Production = Produzione
Culture = Cultura
Food = Cibo
Crop Yield = Resa dei campi
Land = Terre
Force = Esercito
GOLDEN AGE = ETÀ DELL'ORO
Golden Age = Età dell'Oro
[year] BC = [year] a.C.
[year] AD = [year] d.C.
Civilopedia = Civilopedia
Start new game = Nuova partita
Save game = Salva partita
Load game = Carica partita
Main menu = Menu principale
Resume = Riprendi partita
Cannot resume game! = Impossibile continuare partita!
Not enough memory on phone to load game! = Memoria insufficiente sul dispositivo!
Quickstart = Avvio rapido
Victory status = Condizioni di vittoria
Social policies = Politiche sociali
Community = Community
Close = Chiudi
Do you want to exit the game? = Vuoi uscire dal gioco?
Start bias: = Bioma iniziale
Avoid [terrain] = Evita [terrain]

# City screen

Exit city = Esci dalla città
Raze city = Demolisci città
Stop razing city = Anulla demolizione città
Buy for [amount] gold = Acquista ([amount] oro)
Buy = Acquista
Currently you have [amount] gold. = Al momento possiedi [amount] Oro.
Would you like to purchase [constructionName] for [buildingGoldCost] gold? = Vuoi acquistare [constructionName] ([buildingGoldCost] oro)?
No space available to place [unit] near [city] = Spazio insufficiente per posizionare [unit] vicino a [city]
Maintenance cost = Costi di mantenimento
Pick construction = Scegli costruzione
Pick improvement = Scegli miglioramento
Provides [resource] = Dona [resource]
Replaces [improvement] = Sostituisce [improvement]
Pick now! = Scegli ora!
Build [building] = Costruisci [building]
Train [unit] = Addestra [unit]
Produce [thingToProduce] = Produci [thingToProduce]
Nothing = Niente
Annex city = Annetti città
Specialist Buildings = Edifici specialisti
Specialist Allocation = Assegna specialisti
Specialists = Specialisti
[specialist] slots = Slot [specialist]
Food eaten = Cibo consumato
Growth bonus = Bonus crescita
Unassigned population = Popolazione libera
[turnsToExpansion] turns to expansion = Espansione dei confini tra [turnsToExpansion] turni
Stopped expansion = Espansione arrestata
[turnsToPopulation] turns to new population = Nuovo abitante tra [turnsToPopulation] turni
Food converts to production = Cibo convertito in Produzione
[turnsToStarvation] turns to lose population = Perdita di popolazione tra [turnsToStarvation] turni
Stopped population growth = Stagnazione
In resistance for another [numberOfTurns] turns = Resistenza! ([numberOfTurns] turni)
Sell for [sellAmount] gold = Vendi ([sellAmount] Oro)
Are you sure you want to sell this [building]? = Vuoi davvero vendere [building]?
[greatPerson] points = Punti [greatPerson]
Great person points = Punti Grande Personaggio
Current points = Punti attuali
Points per turn = Punti per turno
Convert production to gold at a rate of 4 to 1 = Converte la Produzione a Oro a un tasso di 4 a 1
Convert production to science at a rate of [rate] to 1 = Converte la Produzione a Scienza a un tasso di [rate] a 1
The city will not produce anything. = La città non produrrà nulla
Worked by [cityName] = Sfruttata da [cityName]
Lock = Blocca
Unlock = Sblocca

# Technology UI

Pick a tech = Scegli una tecnologia
Pick a free tech = Scegli una tecnologia gratuita
Research [technology] = Ricerca [technology]
Pick [technology] as free tech = Scegli [technology] come tecnologia gratuita
Units enabled = Unità sbloccate
Buildings enabled = Edifici sbloccati
Wonder = Meraviglia
National Wonder = Meraviglia Nazionale
National Wonders = Meraviglie Nazionali
Wonders enabled = Meraviglie sbloccate
Tile improvements enabled = Miglioramenti delle celle sbloccati
Reveals [resource] on the map = Mostra [resource] sulla mappa
XP for new units = XP per nuove unità
provide = forniscono
provides = fornisce
City strength = Forza della città
City health = Salute della città
Occupied! = Occupa!
Attack = Attacca
Bombard = Bombarda
NUKE = NUCLEARIZZA!
Captured! = Cattura!
defence vs ranged = difesa contro unità da tiro
[percentage] to unit defence = [percentage] difesa dell'unità
Attacker Bonus = Bonus attaccante
Landing = Atterraggio
Flanking = Attacco ai fianchi
vs [unitType] = contro [unitType]
Terrain = Terreno
Tile = Casella
Missing resource = Risorsa mancante
The following improvements [stats]: = [stats] dai seguenti miglioramenti: 
The following improvements on [tileType] tiles [stats]: = [stats] su [tileType] dai seguenti miglioramenti: 


Hurry Research = Accelera ricerca
Conduct Trade Mission = Conduci missione commerciale
Your trade mission to [civName] has earned you [goldAmount] gold and [influenceAmount] influence! = La tua missione commerciale con [civName] ti ha fruttato [goldAmount] Oro e [influenceAmount] Influenza!
Hurry Wonder = Accellera Meraviglia
Your citizens have been happy with your rule for so long that the empire enters a Golden Age! = I tuoi cittadini sono da tempo contenti del tuo governo! Il tuo impero è entrato in un'Età dell'Oro!
You have entered the [newEra]! = Benvenuto nell'Era [newEra]!
[civName] has entered the [eraName]! = [civName] ha raggiunto l'Era [eraName]!
[policyBranch] policy branch unlocked! = Ramo sociale [policyBranch] sbloccato!
Overview = Panoramica
Total = Totale
Stats = Statistiche
Policies = Politiche
Base happiness = Felicità di base
Occupied City = Città occupata
Buildings = Edifici

# For the "when constructing [military units]" translation
military units = unità militari
melee units = unità da mischia
mounted units = unità a cavallo
naval units = unità navali
ranged units = unità da tiro
# For the All "newly-trained [relevant] units in this city receive the [] promotion" translation. Relevant as in 'units that can receive'
relevant = rilevante
non-air = non aeree
# For '[stats] from [Water] tiles in this city'
Water = anfibia
# For [stats] from [Water resource] tiles in this city
Water resource = risorsa anfibia
River = Fiume
Fresh water = Acqua potabile
non-fresh water = acqua non potabile

Wonders = Meraviglie
Base values = Valori di base
Bonuses = Bonus
Final = Valori finali
Other = Altro
Population = Popolazione
City-States = Città-Stato
Tile yields = Resa delle celle
Trade routes = Rotte commerciali
Maintenance = Manutenzione
Transportation upkeep = Mantenimento dei trasporti
Unit upkeep = Mantenimento unità
Trades = Commercio
Units = Unità
Name = Nome
Closest city = Città più vicina
Action = Azione
Defeated = Sconfitto
[numberOfCivs] Civilizations in the game = [numberOfCivs] Civiltà nel gioco
Our Civilization: = La nostra Civiltà: 
Known and alive ([numberOfCivs]) = Note e ancora vive ([numberOfCivs])
Known and defeated ([numberOfCivs]) = Note e sconfitte ([numberOfCivs])
Tiles = Caselle
Natural Wonders = Meraviglie Naturali
Treasury deficit = Deficit tesoreria

# Victory

Science victory = Vittoria Scientifica
Cultural victory = Vittoria Culturale
Conquest victory = Vittoria per Dominazione
Complete all the spaceship parts\n to win! = Completa tutte le parti\n  dell'astronave per vincere!
Complete 5 policy branches\n to win! = Completa cinque rami\n  di politiche sociali per vincere!
Destroy all enemies\n to win! = Distruggi tutti gli avversari \n per vincere!
You have won a scientific victory! = Hai ottenuto una Vittoria Scientifica!
You have won a cultural victory! = Hai ottenuto una Vittoria Culturale!
You have won a domination victory! = Hai ottenuto una Vittoria per Dominazione!
You have achieved victory through the awesome power of your Culture. Your civilization's greatness - the magnificence of its monuments and the power of its artists - have astounded the world! Poets will honor you as long as beauty brings gladness to a weary heart. = Hai ottenuto la vittoria attraverso il maestoso potere della tua cultura. La grandezza della tua civiltà, la magnificenza dei suoi monumenti e il talento dei suoi artisti ha sbalordito il mondo! I poeti ti ononeranno per sempre, finché la bellezza continuerà a portare sollievo ai cuori affaticati.
The world has been convulsed by war. Many great and powerful civilizations have fallen, but you have survived - and emerged victorious! The world will long remember your glorious triumph! = Il mondo è stato straziato dalla guerra. Molte grandi e potenti civiltà sono cadute, ma tu sei sopravvissuto e sei emerso vittorioso. Il mondo ricorderà a lungo il tuo glorioso trionfo!
You have achieved victory through mastery of Science! You have conquered the mysteries of nature and led your people on a voyage to a brave new world! Your triumph will be remembered as long as the stars burn in the night sky! = Hai ottenuto la vittoria attraverso la padronanza della scienza! Hai penetrato i misteri più arcani della natura e condotto il tuo popolo in un viaggio verso un nuovo, favoloso mondo! Il tuo trionfo sarà ricordato finch* le stelle continueranno a brillare nel firmamento!
You have been defeated. Your civilization has been overwhelmed by its many foes. But your people do not despair, for they know that one day you shall return - and lead them forward to victory! = Sei stato sconfitto. La tua civiltà è stata spazzata via dai suoi nemici. Ma il tuo popolo non dispera, perché sa che un giorno tornerai... e lo condurrai alla vittoria!
One more turn...! = Aspetta! Solo un altro turno...
Built Apollo Program = Programma Apollo costruito
Destroy [civName] = Distruggi [civName]
Our status = I tuoi progressi
Global status = Progressi globali
Rankings = Classifiche
Spaceship parts remaining = Parti dell'astronave rimanenti
Branches completed = Rami completati
Undefeated civs = Civiltà esistenti

# Capturing a city

What would you like to do with the city? = Cosa vorresti farne della Città?
Annex = Annetti
Annexed cities become part of your regular empire. = Le città annesse faranno parte regolare del tuo impero.
Their citizens generate 2x the unhappiness, unless you build a courthouse. = I loro cittadini genereranno il doppio dell'Infelicità, fino a quando non costruirai un Palazzo di giustizia.
Puppet = Riduci a Stato Fantoccio
Puppeted cities do not increase your tech or policy cost, but their citizens generate 1.5x the regular unhappiness. = Le città fantoccio non incrementano i costi di Scienza e Cultura, ma i loro cittadini generano Infelicità pari a una volta e mezzo.
You have no control over the the production of puppeted cities. = Non hai alcun controllo sulla produzione delle città fantoccio.
Puppeted cities also generate 25% less Gold and Science. = Gli stati fantoccio generano anche il 25% di Oro e Scienza in meno.
A puppeted city can be annexed at any time. = Puoi annettere una città fantoccio ogni volta che vuoi, ma ricorda che è un processo irreversibile.
Liberate = Libera
Liberating a city returns it to its original owner, giving you a massive relationship boost with them! = Liberare una città la restituirà al suo possessore originale, dandoti un'enorme bonus diplomatico nei loro confronti!
Raze = Radi al suolo
Razing the city annexes it, and starts razing the city to the ground. = Questa opzione ti permetterà di annettere la città e poi di raderla al suolo.
The population will gradually dwindle until the city is destroyed. = La popolazione diminuirà gradualmente fino alla distruzione della città.
Remove your troops in our border immediately! = Esigiamo che rimuoviate i vostri soldati dai nostri confini!
Sorry. = Siamo spiacenti.
Never! = Non sia mai!

Offer Declaration of Friendship ([30] turns) = Offri Dichiarazione di Amicizia ([30] turni)
My friend, shall we declare our friendship to the world? = Piantiamo i semi di una solida alleanza tramite una Dichiarazione di Amicizia. Che ne dici?
Sign Declaration of Friendship ([30] turns) = Firma Dichiarazione di Amicizia ([30] turni)
We are not interested. = Questo accordo non ci interessa.
We have signed a Declaration of Friendship with [otherCiv]! = Abbiamo stretto una Dichiarazione di Amicizia con [otherCiv]!
[otherCiv] has denied our Declaration of Friendship! = [otherCiv] ha rifiutato la nostra Dichiarazione di Amicizia.

Basics = Basi
Resources = Risorse
Terrains = Terreni e caratteristiche
Tile Improvements = Miglioramenti
Unique to [civName], replaces [unitName] = Unico per la civiltà [civName], sostituisce [unitName]
Unique to [civName] = Unico per [civName]
Tutorials = Tutorial
Cost = Costo
May contain [listOfResources] = Può contenere [listOfResources]
Upgrades to [upgradedUnit] = Aggiorna a [upgradedUnit]
Obsolete with [obsoleteTech] = Diventa obsoleta con [obsoleteTech]
Occurs on [listOfTerrains] = Si può trovare su [listOfTerrains]
Placed on [terrainType] = Si trova su [terrainType]
Can be found on  = Può trovarsi su
Improved by [improvement] = Può essere migliorato/a da [improvement]
Bonus stats for improvement:  = Bonus per miglioramento: 
Buildings that consume this resource:  = Edifici che consumano questa risorsa: 
Units that consume this resource:  = Unità che consumano questa risorsa: 
Can be built on  = Può essere costruito/a su: 
Defence bonus = Bonus di Difesa
Movement cost = Costi di movimento
Rough Terrain = Terreno accidentato
 for  =  per 
Missing translations: = Traduzioni mancanti: 
Version = Versione
Resolution = Risoluzione
Tileset = Set celle
Map editor = Editor mappe
Create = Crea
New map = Nuova mappa
Empty = Svuota
Language = Lingua
Terrains & Resources = Terreni e risorse
Improvements = Miglioramenti
Clear current map = Ripulisci mappa
Save map = Salva mappa
Download map = Scarica mappa
Toggle Scenario Map = Attiva mappa scenario
Loading... = Caricamento...
Filter: = Filtro: 
Create scenario map = Crea mappa scenario
Edit scenario parameters = Modifica parametri scenario
OK = OK
Exit map editor = Esci dall'editor
[nation] starting location = Punto iniziale di [nation]
Clear terrain features = Elimina caratteristica del terreno
Clear improvements = Elimina miglioramenti
Clear resource = Elimina risorsa
Remove units = Rimuovi unità
Player [index] = Giocatore [index]
Player [playerIndex] starting location = Posizione iniziale giocatore [playerIndex]
Bottom left river = Fiume (basso a sinistra)
Bottom right river = Fiume (basso a destra)
Bottom river = Fiume (basso)
Requires = Richiede
Menu = Menu
Brush Size = Dimensione pennello
Map saved = Mappa salvata

# Civilopedia difficulty levels
Player settings = Impostazioni giocatore
Base Happiness = Felicità di base
Happiness per luxury = Felicità per Risorsa di Lusso
Research cost modifier = Modificatore costi ricerca
Unit cost modifier = Modificatore costi unità
Building cost modifier = Modificatore costi edifici
Policy cost modifier = Modificatore costi politiche
Unhappiness modifier = Modificatore Infelicità
Bonus vs. Barbarians = Bonus contro barbari

AI settings = Impostazioni IA
AI city growth modifier = Modificatore crescita cittadina IA
AI unit cost modifier = Modificatore costi unità IA
AI building cost modifier = Modificatore costi edifici IA
AI wonder cost modifier = Modificatore costi Meraviglie IA
AI building maintenance modifier = Modificatore mantenimento edifici IA
AI unit maintenance modifier = Modificatore mantenimento unità IA
AI unhappiness modifier = Modificatore Infelicità IA

Turns until barbarians enter player tiles = I barbari entreranno nei confini del giocatore dopo turni
Gold reward for clearing barbarian camps = Oro dagli accampamenti barbari ripuliti

# Other civilopedia things
Nations = Civiltà
Available for [unitTypes] = Disponibile per [unitTypes]
Free promotion: = Promozione gratuita:
Free promotions: = Promozioni gratuite:
Free for [units] = Subito disponibile per [units]
[bonus] with [tech] = [bonus] con [tech]
Difficulty levels = Livelli di difficoltà

# Policies

Adopt policy = Adotta politica
Adopt free policy = Adotta politica
Unlocked at = Richiede
Gain 2 free technologies = Consente di scoprire due Tecnologie gratuite
All policies adopted = Tutte le politiche adottate

# Technologies

Mass Media = Mass media

# Terrains

Impassable = Inaccessibile
Rare feature = Caratteristica rara

# Resources

Bison = Bisonti
Copper = Rame
Cocoa = Cacao
Crab = Granchi
Citrus = Agrumi
Truffles = Tartufi
Strategic = strategica
Bonus = bonus
Luxury = di lusso

# Unit types 

Civilian = unità civile
land units = unità terrestri
water units = unità anfibie
air units = unità aeree
WaterCivilian = unità marittima civile
Melee = unità da mischia
WaterMelee = marittima da mischia
Ranged = unità da tiro
WaterRanged = marittima a distanza
WaterSubmarine = sottomarina
Mounted = unità a cavallo
Armor = unità corazzata
City = Città
Missile = da tiro
WaterAircraftCarrier = portaerei anfibio

# Units

Composite Bowman = Arciere composito
Foreign Land = Terra Straniera
Marine = Marine
Mobile SAM = SAM mobile
Paratrooper = Paracadutista
Helicopter Gunship = Elicottero da guerra
Atomic Bomb = Bomba atomica
Unbuildable = Non costruibile

# Promotions

Pick promotion = Scegli promozione
 OR  =  O 
units in open terrain = unità su terreno aperto
units in rough terrain = unità su terreno accidentato
wounded units = unità ferite
Targeting II (air) = Puntamento aereo II
Targeting III (air) = Puntamento aereo III
Bonus when performing air sweep [bonusAmount]% = +[bonusAmount]% Forza nella distruzione delle difese aeree
Dogfighting I = Duello aereo I
Dogfighting II = Duello aereo II
Dogfighting III = Duello aereo III

# Multiplayer Turn Checker Service

Multiplayer options = Opzioni multigiocatore
Enable out-of-game turn notifications = Abilita notifiche fuori dal gioco
Time between turn checks out-of-game (in minutes) = Tempo tra controllo di turni fuori dal gioco (minuti)
Show persistent notification for turn notifier service = Mostra notifiche persistenti per i turni attuali
Take user ID from clipboard = Copia ID utente dagli appunti
Doing this will reset your current user ID to the clipboard contents - are you sure? = Vuoi davvero sovrascrivere il tuo ID utente attuale negli appunti?
ID successfully set! = ID immesso con successo!
Invalid ID! = ID non valido!


# Mods

Mods = Mod
Download [modName] = Scarica [modName]
Could not download mod list = Impossibile scaricare lista mod
Download mod from URL = Scarica mod da URL
Download = Scarica
Done! = Fatto!
Delete [modName] = Cancella [modName]
Are you SURE you want to delete this mod? = Vuoi davvero cancellare questa mod?
 
# Uniques that are relevant to more than one type of game object

[stats] from every [param] = [stats] per ogni [param]
[stats] from [param] tiles in this city = [stats] da ogni fonte di [param] nella Città
[stats] for each adjacent [param] = [stats] per ogni [param] adiacente
Must be next to [terrain] = La città deve rasentare [terrain]
Must be on [terrain] = Deve ritrovarsi su [terrain]
+[amount]% vs [unitType] = +[amount]% contro [unitType]

# City filters
in this city = in questa città
in every city = in tutte le città
in capital = nella Capitale

#################### Lines from Buildings from Civ V - Vanilla ####################

Indicates the capital city = Indica la città capitale
Palace = Palazzo

Monument = Monumento

Granary = Granaio

Must not be on [terrain] = Non deve trovarsi su [terrain]
Stone Works = Scalpellino

'Time crumbles things; everything grows old and is forgotten under the power of time' - Aristotle = 'Il tempo sgretola le cose; davanti al suo potere tutto invecchia e viene dimenticato.' - Aristotele
Stonehenge = Stonehenge

[stats] Per [amount] Population in this city = [stats] ogni [amount] Abitanti nella Città
Library = Biblioteca

'Libraries are as the shrine where all the relics of the ancient saints, full of true virtue, and all that without delusion or imposture are preserved and reposed.' - Sir Francis Bacon = 'Le biblioteche sono come una cappella in cui sono conservate e protette tutte le reliquie dei santi antichi, colme di vera virtù, e tutto ciò che è privo di illusione e inganno' - Sir Francis Bacon
Free Technology = Dona una tecnologia gratuita
The Great Library = Grande Biblioteca

Paper Maker = Cartiera

Circus = Circo

Water Mill = Mulino ad acqua

Floating Gardens = Giardini galleggianti

'It is not so much for its beauty that the forest makes a claim upon men's hearts, as for that subtle something, that quality of air, that emanation from old trees, that so wonderfully changes and renews a weary spirit.'  - Robert Louis Stevenson = 'Non è tanto con la sua bellezza che la foresta tocca il cuore degli uomini, ma con un'indefinibile sottigliezza, una certa qualità dell'aria, con l'emanazione degli antichi alberi, che così meravigliosamente muta e rinnova uno spirito fiaccato.' - Robert Louis Stevenson
+[amount]% growth in all cities = +[amount]% crescita in tutte le Città 
+[amount]% Production when constructing [param] = +[amount]% Produzione quando costruisci [param]
Temple of Artemis = Tempio di Artemide

Walls = Mura

Walls of Babylon = Mura di Babilonia

'O, let not the pains of death which come upon thee enter into my body. I am the god Tem, and I am the foremost part of the sky, and the power which protecteth me is that which is with all the gods forever.'  - The Book of the Dead, translated by Sir Ernest Alfred Wallis Budge = 'Oh, non lasciare che i dolori della morte che piombano su di te entrino nel mio corpo. Io sono il dio Tem, e risiedo nella parte più importante del cielo, e il potere che mi protegge è quello che si accompagna per sempre a tutti gli dèi.' - Il Libro dei Morti, traduzione di Sir Ernest Alfred Wallis Budge
Worker construction increased 25% = +25% velocità costruzione lavoratori
[amount] free [unit] units appear = Appaiono [amount] unità [unit] gratuite
The Pyramids = Grandi Piramidi

Barracks = Caserma

'Why man, he doth bestride the narrow world like a colossus, and we petty men walk under his huge legs, and peep about to find ourselves dishonorable graves.' - William Shakespeare, Julius Caesar = 'Già, lui cavalca questo stretto mondo ormai come un colosso; e noi, gli omuncoli, passiamo sotto le sue gambe enormi e ci scrutiamo intorno, per ritrovarci tutti quanti siamo come tanti sepolcri senza onore' - William Shakespeare: Giulio Cesare
Colossus = Colosso

Culture and Gold costs of acquiring new tiles reduced by 25% in this city = -25% costi in Cultura e Oro nell'acquisto di nuove celle nella Città
Krepost = Krepost

'He spoke, the son of Kronos, and nodded his head with the dark brows, and the immortally anointed hair of the great god swept from his divine head, and all Olympos was shaken' - The Iliad = 'Così parlò, il figlio di Crono, e con le nere sopracciglia accennò; le chiome immortali del sire si scompigliarono sul capo divino: scosse tutto l'Olimpo.' - L'Iliade
+15% Combat Strength for all units when attacking Cities = +15% Forza quando attacchi le Città
Statue of Zeus = Statua di Zeus

'The whole earth is the tomb of heroic men and their story is not given only on stone over their clay but abides everywhere without visible symbol woven into the stuff of other men's lives.' - Pericles = 'Tutta la terra è tomba di uomini eroici; la loro storia non resta solo sulla pietra sopra la loro creta ma si ritrova ovunque, invisibile, intessuta nella vita degli altri.' - Pericle
Provides a sum of gold each time you spend a Great Person = Concede una tantum di Oro ogni volta che sacrifichi un Grande Personaggio
Mausoleum of Halicarnassus = Mausoleo di Alicarnasso

Lighthouse = Faro

'They that go down to the sea in ships, that do business in great waters; these see the works of the Lord, and his wonders in the deep.' - The Bible, Psalms 107:23-24 = 'Ecco quelli che scendon nel mare su navi, che trafficano sulle grandi acque; essi veggono le opere dell'Eterno e le sue meraviglie nell'abisso.' - Salmi 107:23-24
All military naval units receive +1 movement and +1 sight = +1 Movimento e +1 Visione per ogni unità militare marittima
The Great Lighthouse = Grande Faro

+[amount]% production when building [param] in this city = +[amount]% Produzione quando costruisci [param] in questa città
Stable = Scuderia

Cost increases by [amount] per owned city = Il costo aumenta di [amount] per Città posseduta
Circus Maximus = Circo Massimo

'I think that if ever a mortal heard the word of God it would be in a garden at the cool of the day.'  - F. Frankfort Moore = 'Penso che se mai un mortale ha sentito la voce di Dio, sarà stato in un giardino sul far della sera.' - F. Frankfort Moore
Hanging Gardens = Giardini Pensili

Remove extra unhappiness from annexed cities = Elimina l'Infelicità extra proveniente dalle Città occupate
Can only be built in annexed cities = Costruibile solamente nelle città annesse
Courthouse = Palazzo di giustizia

Colosseum = Colosseo

'Regard your soldiers as your children, and they will follow you into the deepest valleys; look on them as your own beloved sons, and they will stand by you even unto death.'  - Sun Tzu = 'Trattate i soldati come figli, e vi seguiranno nelle valli più profonde; considerateli la vostra amata progenie, e resteranno accanto a voi fino alla morte.' - Sun Tzu
Terracotta Army = Esercito di terracotta

Temple = Tempio

Doubles Gold given to enemy if city is captured = Raddoppia la quantità d'Oro saccheggiato se la città viene conquistata.
Burial Tomb = Sepolcro

Mud Pyramid Mosque = Moschea della piramide di fango

'The ancient Oracle said that I was the wisest of all the Greeks. It is because I alone, of all the Greeks, know that I know nothing'  - Socrates = 'L'antico Oracolo ha detto che sono il più saggio di tutti i greci. Questo perché io solo, di tutti i greci, so di non sapere nulla.' - Socrate
Free Social Policy = Ricevi una politica sociale gratuita
The Oracle = Oracolo

+[amount]% great person generation in this city = +[amount]% generazione dei Grandi Personaggi nella Città
National Epic = Epica Nazionale

Market = Mercato

National Treasury = Tesoreria Nazionale

Provides 1 extra copy of each improved luxury resource near this City = Concede 1 copia aggiuntiva di ogni risorsa di lusso migliorata vicino alla città
Bazaar = Bazaar

Mint = Zecca

[amount]% of food is carried over after population increases = Il [amount]% del cibo viene immagazzinato ad ogni nuovo cittadino nato
Aqueduct = Acquedotto

'The art of war teaches us to rely not on the likelihood of the enemy's not attacking, but rather on the fact that we have made our position unassailable.'  - Sun Tzu = 'L'arte della guerra ci insegna a non affidarci alla possibilità che il nemico... non ci attacchi, ma piuttosto alla certezza di aver reso la nostra posizione inattaccabile.' - Sun Tzu
Enemy land units must spend 1 extra movement point when inside your territory (obsolete upon Dynamite) = Le unità nemiche impiegano un punto Movimento extra se all'interno del tuo territorio (diventa obsoleta con la Dinamite).
Great Wall = Grande Muraglia

All newly-trained [param] units in this city receive the [promotion] promotion = Tutte le nuove [param] nella città ricevono la promozione [promotion]
Heroic Epic = Epica Eroica

Garden = Giardino

Monastery = Monastero

'For it soars to a height to match the sky, and as if surging up from among the other buildings it stands on high and looks down upon the remainder of the city, adorning it, because it is a part of it, but glorying in its own beauty'  - Procopius, De Aedificis = 'Perché si erge così alta da toccare il cielo, e come fluttuando sugli altri edifici guarda dall'alto in basso il resto della città, abbellendola, perché fa parte di essa, ma gloriandosi della propria bellezza.' - Procopio, De Aedificis (Sugli edifici)
+[amount]% great person generation in all cities = +[amount]% generazione di Grandi Personaggi in tutte le Città
Hagia Sophia = Santa Sophia

National College = College Nazionale

'The katun is established at Chichen Itza. The settlement of the Itza shall take place there. The quetzal shall come, the green bird shall come. Ah Kantenal shall come. It is the word of God. The Itza shall come.'  - The Books of Chilam Balam = 'Il katun è stabilito a Chichèn Itzà. L'insediamento degli Itzà avrà luogo. Arriverà il quetzal, arriverà l'uccello verde. Ah Kantenal arriverà. È la parola di Dio. Gli Itzà arriveranno. - I Libri di Chilam Balam
Golden Age length increased by [amount]% = +[amount]% durata dell'Età dell'Oro
Chichen Itza = Chichen Itza

'Few romances can ever surpass that of the granite citadel on top of the beetling precipices of Machu Picchu, the crown of Inca Land.'  - Hiram Bingham = 'Pochi racconti fantastici possono sorpassare quello della cittadella di granito sospesa in cima ai precipizi, Machu Picchu, la corona delle terre degli Inca.' - Hiram Bingham
Gold from all trade routes +25% = +25% oro da ogni rotta commerciale
Must have an owned [terrain] within [amount] tiles = Deve rasentare [terrain] entro [amount] caselle
Machu Picchu = Machu Picchu

Workshop = Bottega

Longhouse = Casa Lunga

Forge = Fucina

Connects trade routes over water = Consente le rotte commerciali marittime
Harbor = Porto

University = Università

Wat = Wat

Oxford University = Università di Oxford

Castle = Castello

[stats] once [tech] is discovered = [stats] quando scopri [tech]
Mughal Fort = Forte Mughal

'The temple is like no other building in the world. It has towers and decoration and all the refinements which the human genius can conceive of.'  - Antonio da Magdalena = 'Il tempio non ha eguali nel mondo. Ha torri e decorazioni e tutti gli abbellimenti che il genio dell'uomo può concepire.' - Antonio da Magdalena
Cost of acquiring new tiles reduced by 25% = -25% costo per l'acquisto di nuove celle
Angkor Wat = Angkor Wat

'Justice is an unassailable fortress, built on the brow of a mountain which cannot be overthrown by the violence of torrents, nor demolished by the force of armies.'  - Joseph Addison = 'La giustizia è una fortezza inespugnabile, costruita sulla cresta di una montagna che non può essere rovesciata dalla violenza dei torrenti né demolita dalla forza degli eserciti.' - Joseph Addison
Alhambra = Alhambra

Ironworks = Ferriera

'Architecture has recorded the great ideas of the human race. Not only every religious symbol, but every human thought has its page in that vast book.'  - Victor Hugo = 'L'architettura ha registrato le più grandi idee della razza umana. Non solo ogni simbolo religioso, ma ogni pensiero umano ha la sua pagina in quel vasto libro.' - Victor Hugo
Notre Dame = Notre Dame

Armory = Armeria

Observatory = Osservatorio

Opera House = Teatro dell'opera

'I live and love in God's peculiar light.' - Michelangelo Buonarroti = 'Vivo e amo sotto la peculiare luce di Dio.' - Michelangelo Buonarroti
Culture in all cities increased by 25% = +25% cultura in ogni città
Sistine Chapel = Cappella Sistina

Bank = Banca

Satrap's Court = Corte del Satrapo

+5% Production for every Trade Route with a City-State in the empire = +5% Produzione per ogni Rotta Commerciale con una Città-Stato nell'impero
Hanse = Hansa

'Most of us can, as we choose, make of this world either a palace or a prison' - John Lubbock = 'La maggior parte di noi può, a sua volontà, fare di questo mondo un palazzo o una prigione.' - John Lubbock
Unhappiness from population decreased by [amount]% = -[amount]% Infelicità dalla popolazione
Forbidden Palace = Città Proibita

Theatre = Teatro

'Don't clap too hard - it's a very old building.' - John Osbourne = 'Non applaudite troppo forte - è un edificio molto vecchio.' - John Osborne
Free Great Person = Ottieni un Grande Personaggio gratuito
Leaning Tower of Pisa = Torre pendente di Pisa

'Bushido is realized in the presence of death. This means choosing death whenever there is a choice between life and death. There is no other reasoning.'  - Yamamoto Tsunetomo = 'Il Bushido si realizza in presenza della morte. Significa, ogni volta che c'è una scelta tra la vita e la morte, scegliere la seconda. Non c'è alcun altro ragionamento' - Yamamoto Tsunetomo
+15% combat strength for units fighting in friendly territory = +15% Forza per le unità che combattono in territorio amico
Himeji Castle = Castello di Himeji

Museum = Museo

Hermitage = Hermitage

'Every genuine work of art has as much reason for being as the earth and the sun'  - Ralph Waldo Emerson = 'Ogni opera d'arte genuina ha tanta ragione d'esistere quanto la terra e il sole.' - Ralph Waldo Emerson
The Louvre = Il Louvre

Seaport = Cantiere navale

'The Taj Mahal rises above the banks of the river like a solitary tear suspended on the cheek of time.'  - Rabindranath Tagore = 'Il Taj Mahal sorge sulle rive del fiume come una lacrima solitaria sospesa sulla guancia del tempo.' - Rabindranath Tagore
Empire enters golden age = L'impero entra nell'Età dell'Oro
Taj Mahal = Taj Mahal

'Things always seem fairer when we look back at them, and it is out of that inaccessible tower of the past that Longing leans and beckons.'  - James Russell Lowell = 'Le cose sembrano sempre più belle quando ci voltiamo indietro per guardarle, ed è dall'inaccessibile torre del passato che la nostalgia si protende e chiama.' - James Russel Lowell
Free [unit] appears = Appare un [unit] gratuito
Science gained from research agreements +50% = +50% Scienza dagli Accordi di Ricerca
Porcelain Tower = Torre di Porcellana

Windmill = Mulino a vento

Public School = Scuola pubblica

Factory = Fabbrica

Military Academy = Accademia militare

'Pale Death beats equally at the poor man's gate and at the palaces of kings.'  - Horace = 'La pallida morte batte ugualmente alla porta del povero e al palazzo del re.' - Orazio
Brandenburg Gate = Porta di Brandeburgo

Hospital = Ospedale

Stock Exchange = Borsa valori

'To achieve great things, two things are needed: a plan, and not quite enough time.'  - Leonard Bernstein = 'Per ottenere grandi risultati servono due cose: un piano e un sacco di tempo.' - Leonard Bernstein
Cost of purchasing items in cities reduced by [amount]% = -[amount]% costi d'acquisto nelle Città
Big Ben = Big Ben

Broadcast Tower = Ripetitore

'We live only to discover beauty, all else is a form of waiting'  - Kahlil Gibran = 'Chi può pensare che, siccome siamo ingegneri, la bellezza non ci preoccupi, o che non cerchiamo di costruire strutture belle oltre che solide e durature?' - Gustave Alexandre Eiffel
Provides 1 happiness per 2 additional social policies adopted = +1 Felicità ogni 2 Politiche Sociali adottate
Eiffel Tower = Torre Eiffel

'Give me your tired, your poor, your huddled masses yearning to breathe free, the wretched refuse of your teeming shore. Send these, the homeless, tempest-tossed to me, I lift my lamp beside the golden door!'  - Emma Lazarus = 'Datemi coloro che sono esausti, i poveri / Le folle accalcate che bramano di respirare libere, / I miseri rifiuti delle vostre coste brulicanti. / Mandatemi chi non ha casa, squassato dalle tempeste, / Sollevo la fiaccola accanto alla porta d'oro!' - Emma Lazarus
[stats] from every specialist = [stats] per ogni specialista
Statue of Liberty = Statua della Libertà

Research Lab = Laboratorio di ricerca

Stadium = Stadio

'Come to me, all who labor and are heavy burdened, and I will give you rest.'  - New Testament, Matthew 11:28 = 'Venite a me, voi tutti che siete affaticati e oppressi, e io vi ristorerò.' - Matteo 11:28
Culture cost of adopting new Policies reduced by [amount]% = Il costo in Cultura per l'adozione di nuove Politiche è ridotto del [amount]%
Cristo Redentor = Cristo Redentor

'The Law is a fortress on a hill that armies cannot take or floods wash away.'   –- The Prophet Muhammed = 'La Legge è una fortezza su una collina che gli eserciti non possono catturare e le inondazioni non possono spazzare via. - Il profeta Maometto
Defensive buildings in all cities are 25% more effective = +25% efficacia delle strutture difensive in tutte le città
Kremlin = Cremlino

'...the location is one of the most beautiful to be found, holy and unapproachable, a worthy temple for the divine friend who has brought salvation and true blessing to the world.'  - King Ludwig II of Bavaria = '...la posizione è una delle più belle che si possano trovare, sacra e inaccessibile, degno tempio per l'amico divino che ha portato salvezza e vera benedizione a tutto il mondo.' - Re Ludovico II di Baviera
Neuschwanstein = Castello di Neuschwanstein

Medical Lab = Laboratorio medico

Enables nuclear weapon = Consente l'utilizzo delle armi nucleari
Manhattan Project = Progetto Manhattan

Nuclear Plant = Centrale nucleare

Solar Plant = Centrale ad energia solare

'Those who lose dreaming are lost.'  - Australian Aboriginal saying = 'Quelli che perdono i sogni sono perduti.' - Massima degli aborigeni australiani
Sydney Opera House = Teatro dell'Opera di Sidney

'In preparing for battle I have always found that plans are useless, but planning is indispensable.'  - Dwight D. Eisenhower = 'Preparandomi alla battaglia ho sempre constatato che i piani sono inutili, ma la pianificazione è indispensabile.' - Dwight D. Eisenhower
Gold cost of upgrading military units reduced by 33% = -33% costi in Oro per aggiornare un'unità militare
Pentagon = Pentagono

Spaceship Factory = Fabbrica di astronavi

Spaceship part = Parte dell'astronave
SS Booster = Propulsore dell'astronave

Enables construction of Spaceship parts = Consente la costruzione di parti dell'astronave
Apollo Program = Programma Apollo

'The wonder is, not that the field of stars is so vast, but that man has measured it.'  - Anatole France = 'La meraviglia non sta nella vastità del campo di stelle, ma nel fatto che l'uomo lo abbia misurato.' - Anatole France
Hubble Space Telescope = Telescopio spaziale Hubble

SS Cockpit = Abitacolo dell'astronave

SS Engine = Motore dell'astronave

SS Stasis Chamber = Camera di stasi dell'astronave


#################### Lines from Difficulties from Civ V - Vanilla ####################

Settler = Colono
Warrior = Guerriero

Chieftain = Capo

Warlord = Condottiero

Prince = Principe

King = Re

Emperor = Imperatore
Scout = Scout

Immortal = Immortale
Worker = Lavoratore

Deity = Divinità


#################### Lines from Nations from Civ V - Vanilla ####################

Spectator = Spettatore

Babylon = Babilonia
Nebuchadnezzar II = Nabucodonosor II
The demon wants the blood of soldiers! = Il demone della guerra vuole il sangue dei soldati!
Oh well, I presume you know what you're doing. = Ah, bene... sono certo che tu sappia cosa stai facendo... spero.
It is over. Perhaps now I shall have peace, at last. = È finita. Forse ora troverò la pace, finalmente.
Are you real or a phantom? = Io sono Nabucodonosor, re di Babilonia. Quegli sciocchi là fuori dicono che sono un dio, ma la cosa mi pare improbabile. E tu cosa sei: una creatura reale o un'illusione dei miei sensi prostrati?
It appears that you do have a reason for existing – to make this deal with me. = Sembra che la tua ragione di esistere è fare un accordo con me...
Greetings. = Saluti.
What do YOU want?! = Che cosa vuoi?!
Ingenuity = Ingenuità
Receive free [unit] when you discover [tech] = Ricevi un [unit] gratuito quando scopri [tech]
[unit] is earned [amount]% faster = Recluti [unit] il [amount]% più in fretta
Akkad = Akkad
Dur-Kurigalzu = Dur-Kurigalzu
Nippur = Nippur
Borsippa = Borsippa
Sippar = Sippar
Opis = Opis
Mari = Mari
Shushan = Shushan
Eshnunna = Eshnunna
Ellasar = Ellasar
Erech = Erech
Kutha = Kutha
Sirpurla = Sirpurla
Neribtum = Neribtum
Ashur = Assur
Ninveh = Ninive
Nimrud = Nimrud
Arbela = Arbela
Nuzi = Nuzi
Arrapkha = Arrapkha
Tutub = Tutub
Shaduppum = Shaduppum
Rapiqum = Rapiqum
Mashkan Shapir = Mashkan Shapir
Tuttul = Tuttul
Ramad = Ramad
Ana = Ana
Haradum = Haradum
Agrab = Agrab
Uqair = Uqair
Gubba = Gubba
Hafriyat = Hafriyat
Nagar = Nagar
Shubat Enlil = Shubat Enlil
Urhai = Urhai
Urkesh = Urkesh
Awan = Awan
Riblah = Riblah
Tayma = Tayma

Greece = Grecia
Alexander = Alessandro
You are in my way, you must be destroyed. = Sei sulla mia strada, e pertanto devo distruggerti.
As a matter of fact I too grow weary of peace. = Ad essere onesto, mi sono stancato di starmene impalato e di riposare sugli allori. Vieni, le mie armate ti accoglieranno a braccia aperte!
You have somehow become my undoing! What kind of beast are you? = In questo mondo sono finito. Forse avrò la mia vendetta nel prossimo.
Hello stranger! I am Alexandros, son of kings and grandson of the gods! = Io, Alessandro, erede di Eracle e Zeus, ti saluto. Possa tu dimostrarti un alleato fedele o un degno avversario!
My friend, does this seem reasonable to you? = Amico mio, dimmi: questo ti sembra ragionevole?
Greetings! = Saluti!
What? = Che c'è?
Hellenic League = Lega Ellenica
City-State Influence degrades at half rate = L'influenza delle Città-Stato decade il doppio più lentamente
City-State Influence recovers at twice the normal rate = L'influenza delle Città-Stato sale il doppio più velocemente
Athens = Atene
Sparta = Sparta
Corinth = Corinto
Argos = Argo
Knossos = Cnosso
Mycenae = Micene
Pharsalos = Farsalo
Ephesus = Efeso
Halicarnassus = Alicarnasso
Rhodes = Rodi
Eretria = Eretria
Pergamon = Pergamo
Miletos = Mileto
Megara = Megara
Phocaea = Focea
Sicyon = Sicyon
Tiryns = Tirinto
Samos = Samo
Mytilene = Mitilene
Chios = Chio
Paros = Paros
Elis = Elis
Syracuse = Siracusa
Herakleia = Eracleia
Gortyn = Gortina
Chalkis = Calcide
Pylos = Pilo
Pella = Pella
Naxos = Naxos
Larissa = Larissa
Apollonia = Apollonia
Messene = Messene
Orchomenos = Orcomeno
Ambracia = Ambracia
Kos = Kos
Knidos = Cnido
Amphipolis = Anfipoli
Patras = Patrasso
Lamia = Lamia
Nafplion = Napflion
Apolyton = Apolyton

China = Cina
Wu Zetian = Wu Zetian
You won't ever be able to bother me again. Go meet Yama. = Non ti permetterò più di infastidirmi. Preparati a incontrare Yama.
Fool! I will disembowel you all! = Folle! Ti costringerò a guardare il tuo popolo venire massacrato!
You have proven to be a cunning and competent adversary. I congratulate you on your victory. = Ti sei dimostrato un avversario astuto e valoroso. Mi congratulo per la tua vittoria. Se in queste circostanze i ruoli fossero stati invertiti, sarei stata ben contenta di fare lo stesso a te.
Greetings, I am Empress Wu Zetian. China desires peace and development. You leave us alone, we'll leave you alone. = Saluti! Sono l'imperatrice della Cina, Wu Zetian. La Cina desidera solo una coesistenza pacifica e un commercio equo, ma risponderà con la forza a ogni aggressione. Spero che condividiate la nostra visione.
My friend, do you think you can accept this request? = Amico mio, pensi di poter accettare questa proposta?
How are you today? = Bella giornata, oggi, vero?
Oh. It's you? =  Oh, sei tu. Che vuoi?
Art of War = L'Arte della Guerra
Great General provides double combat bonus = I Grandi Generali donano il doppio del loro bonus
Beijing = Pechino
Shanghai = Shanghai
Guangzhou = Guangzhou
Nanjing = Nanchino
Xian = Xian
Chengdu = Chengdu
Hangzhou = Hangzhou
Tianjin = Tianjin
Macau = Macao
Shandong = Shandong
Kaifeng = Kaifeng
Ningbo = Ningbo
Baoding = Baoding
Yangzhou = Yangzhou
Harbin = Harbin
Chongqing = Chongqing
Luoyang = Luoyang
Kunming = Kunming
Taipei = Taipei
Shenyang = Shenyang
Taiyuan = Taiyuan
Tainan = Tainan
Dalian = Dalian
Lijiang = Lijiang
Wuxi = Wuxi
Suzhou = Suzhou
Maoming = Maoming
Shaoguan = Shaoguan
Yangjiang = Yangjiang
Heyuan = Heyuan
Huangshi = Huangshi
Yichang = Yichang
Yingtian = Yingtian
Xinyu = Xinyu
Xinzheng = Xinzheng
Handan = Handan
Dunhuang = Dunhuang
Gaoyu = Gaoyu
Nantong = Nantong
Weifang = Weifang
Xikang = Xikang

Egypt = Egitto
Ramesses II = Ramsete II
You are but a pest on this Earth, prepare to be eliminated! = Sei solo una peste sulla Terra! Possa Amon-Ra guidare le mie armate!
You are a fool who evokes pity. You have brought my hostility upon yourself and your repulsive civilization! = Ah! Osiride sarà lieto di dare il suo benvenuto ai miei nemici!
Strike me down and my soul will torment yours forever, you have won nothing. = Non hai vinto niente. Abbattimi, e il mio spirito perseguiterà la tua anima fin nel profondo degli abissi!
Greetings, I am Ramesses the god. I am the living embodiment of Egypt, mother and father of all civilizations. = Saluti. Io sono Ramses, Faraone e incarnazione vivente dell'Egitto, madre e padre di ogni civiltà.
Generous Egypt makes you this offer. = Ti offro i richi doni delle terre del Nilo, e chiedo di ricevere in cambio doni di equal valore.
Good day. = Buongiorno.
Oh, it's you. = Ah, sei tu.
Monument Builders = Costruttori di Monumenti
Thebes = Tebe
Memphis = Menfi
Heliopolis = Eliopoli
Elephantine = Elefantina
Alexandria = Alessandria
Pi-Ramesses = Pi-Ramesse
Giza = Giza
Byblos = Biblo
Akhetaten = Akhetaten
Hieraconpolis = Ieraconpoli
Abydos = Abido
Asyut = Asyut
Avaris = Avaris
Lisht = Lisht
Buto = Buto
Edfu = Edfu
Pithom = Pithom
Busiris = Busiri
Kahun = Kahun
Athribis = Atribi
Mendes = Mendes
Elashmunein = Elashmunein
Tanis = Tanis
Bubastis = Bubasti
Oryx = Oryx
Sebennytus = Sebennytus
Akhmin = Akhmin
Karnak = Karnak
Luxor = Luxor
El Kab = El Kab
Armant = Armant
Balat = Balat
Ellahun = Ellahun
Hawara = Hawara
Dashur = Dashur
Damanhur = Damanhur
Abusir = Busiri
Herakleopolis = Eracleopoli
Akoris = Akoris
Benihasan = Benihasan
Badari = Badari
Hermopolis = Ermopoli
Amrah = Amrah
Koptos = Copto
Ombos = Ombos
Naqada = Naqada
Semna = Semna
Soleb = Soleb

England = Inghilterra
Elizabeth = Elisabetta
By the grace of God, your days are numbered. = Per grazia di Dio, i tuoi giorni sono contati!
We shall never surrender. = Mai ci arrenderemo all'invasore!
You have triumphed over us. The day is yours. = Hai trionfato sull'impero su cui il Sole non tramonta mai. La vittoria è tua, ma non credere durerà a lungo, perché grazie alla provvidenza, l'Inghilterra risorgerà dalle ceneri.
We are pleased to meet you. = Io sono Elisabetta d'Inghilterra. Siamo lieti di incontrarvi. Ci auguriamo che i nostri popoli si incontrino come amici e non come avversari.
Would you be interested in a trade agreement with England? = Tutte le nazioni civilizzate hanno il dovere di accumulare ricchezza attraverso il commercio.
Hello, again. = Salve di nuovo.
Oh, it's you! = Oh, sei tu!
Sun Never Sets = Il Sole non tramonta mai
+2 movement for all naval units = +2 movimento per tutte le unità navali
London = Londra
York = York
Nottingham = Nottingham
Hastings = Hastings
Canterbury = Canterbury
Coventry = Coventry
Warwick = Warwick
Newcastle = Newcastle
Oxford = Oxford
Liverpool = Liverpool
Dover = Dover
Brighton = Brighton
Norwich = Norwich
Leeds = Leeds
Reading = Reading
Birmingham = Birmingham
Richmond = Richmond
Exeter = Exeter
Cambridge = Cambridge
Gloucester = Gloucester
Manchester = Manchester
Bristol = Bristol
Leicester = Leicester
Carlisle = Carlisle
Ipswich = Ipswich
Portsmouth = Portsmouth
Berwick = Berwick
Bath = Bath
Mumbles = Mumbles
Southampton = Southampton
Sheffield = Sheffield
Salisbury = Salisbury
Colchester = Colchester
Plymouth = Plymouth
Lancaster = Lancaster
Blackpool = Blackpool
Winchester = Winchester
Hull = Hull

France = Francia
Napoleon = Napoleone
You're disturbing us, prepare for war. = Temo proprio che la gloria spetti a me, e a me soltanto. Non c'è posto per i vinti in questo mondo.
You've fallen into my trap. I'll bury you. = Patetico! Hai commesso un errore fatale!
I congratulate you for your victory. = Mi congratulo per la tua vittoria. Sei riuscito a superarmi, impresa in cui altri avevano fallito.
Welcome. I'm Napoleon, of France; the smartest military man in world history. = Benvenuto, straniero. Sono Napoleone, Imperatore di Francia. Sono leale con gli amici, ma mortale con i nemici. Voi cosa vi dichiarate?
France offers you this exceptional proposition. = La Francia ti offre questa proposta eccezionale.
Hello. = Salve.
It's you. = Sei tu...
Ancien Régime = Ancien Régime
+2 Culture per turn from cities before discovering Steam Power = +2 Cultura al turno dalle città prima della scoperta dell'Energia a Vapore
Paris = Parigi
Orleans = Orleans
Lyon = Lione
Troyes = Troyes
Tours = Tours
Marseille = Marsiglia
Chartres = Chartres
Avignon = Avignon
Rouen = Rouen
Grenoble = Grenoble
Dijon = Dijon
Amiens = Amiens
Cherbourg = Cherbourg
Poitiers = Poitiers
Toulouse = Tolosa
Bayonne = Bayonne
Strasbourg = Strasburgo
Brest = Brest
Bordeaux = Bordeaux
Rennes = Rennes
Nice = Nizza
Saint Etienne = Saint Etienne
Nantes = Nantes
Reims = Reims
Le Mans = Le Mans
Montpellier = Montpellier
Limoges = Limoges
Nancy = Nancy
Lille = Lilla
Caen = Caen
Toulon = Toulon
Le Havre = Le Havre
Lourdes = Lourdes
Cannes = Cannes
Aix-En-Provence = Aix-En-Provence
La Rochelle = La Rochelle
Bourges = Bourges
Calais = Calais

Russia = Russia
Catherine = Caterina II
You've behaved yourself very badly, you know it. Now it's payback time. = Ti sei comportato molto male, lo sai? Credo che adesso dovrò insegnarti l'umiltà.
You've mistaken my passion for a weakness, you'll regret about this. = Hai confuso la mia passione per una debolezza... temo che la pagherai assai cara.
We were defeated, so this makes me your prisoner. I suppose there are worse fates. = Ci hai sconfitti, e ciò mi rende una tua prigioniera. Ma direi che ci sono destini peggiori, giusto?
I greet you, stranger! If you are as intelligent and tactful as you are attractive, we'll get along just fine. = È bello incontrare un altro giocatore che muove i pezzi sulla scacchiera del mondo. I sudditi sono sempre così servili da risultare infine noiosi, non trovi?
How would you like it if I propose this kind of exchange? = Forse questa offerta ti interesserà. Che ne pensi?
Hello! = Salve!
What do you need?! = Che cosa vuoi?
Siberian Riches = Ricchezze Siberiane
Double quantity of [resource] produced = Doppia quantità da [resource]
Moscow = Mosca
St. Petersburg = San Pietroburgo
Novgorod = Novgorod
Rostov = Rostov
Yaroslavl = Yaroslavl
Yekaterinburg = Yekaterinburg
Yakutsk = Yakutsk
Vladivostok = Vladivostok
Smolensk = Smolensk
Orenburg = Orenburg
Krasnoyarsk = Krasnoyarsk
Khabarovsk = Khabarovsk
Bryansk = Bryansk
Tver = Tver
Novosibirsk = Novosibirsk
Magadan = Magadan
Murmansk = Murmansk
Irkutsk = Irkutsk
Chita = Chita
Samara = Samara
Arkhangelsk = Arkhangelsk
Chelyabinsk = Chelyabinsk
Tobolsk = Tobolsk
Vologda = Vologda
Omsk = Omsk
Astrakhan = Astrakhan
Kursk = Kursk
Saratov = Saratov
Tula = Tula
Vladimir = Vladimir
Perm = Perm
Voronezh = Voronezh
Pskov = Pskov
Starayarussa = Starayarussa
Kostoma = Kostoma
Nizhniy Novgorod = Nizhniy Novgorod
Suzdal = Suzdal
Magnitogorsk = Magnitogorsk

Rome = Roma
Augustus Caesar = Cesare Augusto
My treasury contains little and my soldiers are getting impatient... <sigh> ...therefore you must die. = Il mio tesoro va scarseggiando e i miei soldati si stanno spazientendo... <sigh> ...pertanto, credo proprio che dovrò muoverti guerra. Alea jacta eat - il dado è tratto!
So brave, yet so stupid! If only you had a brain similar to your courage. = La tua arroganza sarà la tua rovina! Nessun potere, per quanto prode o forte, può sconfiggere Roma!
The gods have deprived Rome of their favour. We have been defeated. = Gli dei hanno privato Roma del loro favore. Siamo stati sconfitti. Per noi è la fine.
I greet you. I am Augustus, Imperator and Pontifex Maximus of Rome. If you are a friend of Rome, you are welcome. = Ave. Sono Augusto, Princeps, Imperator e Pontifex Maximus di Roma. Se sei amico di Roma, sei il benvenuto, ma sappi che Roma è mortale contro i suoi nemici.
I offer this, for your consideration. = È basiliare che le masse plebee siano soddisfatte. Ti offro questo, per la tua considerazione.
Hail. = Salutatio.
What do you want? = Cosa vuoi da me?
The Glory of Rome = La Gloria di Roma
+25% Production towards any buildings that already exist in the Capital = +25% bonus di Produzione verso qualunque edificio già esistente nella Capitale.
Antium = Anzio
Cumae = Cuma
Neapolis = Napoli
Ravenna = Ravenna
Arretium = Arezzo
Mediolanum = Milano
Arpinum = Arpino
Circei = Circea
Setia = Sezia
Satricum = Satricum
Ardea = Ardea
Ostia = Ostia
Velitrae = Velletri
Viroconium = Viroconium
Tarentum = Taranto
Brundisium = Brindisi
Caesaraugusta = Cesaraugusta
Caesarea = Cesarea
Palmyra = Palmira
Signia = Signia
Aquileia = Aquileia
Clusium = Clusium
Sutrium = Sutrium
Cremona = Cremona
Placentia = Piacenza
Hispalis = Hispalis
Artaxata = Artaxata
Aurelianorum = Aurelianorum
Nicopolis = Nicopoli
Agrippina = Agrippina
Verona = Verona
Corfinium = Corfinio
Treverii = Treviri
Sirmium = Sirmium
Augustadorum = Augustadorum
Curia = Curia
Interrama = Interrama
Adria = Adria

Arabia = Arabia
Harun al-Rashid = Harun al-Rashid
The world will be more beautiful without you. Prepare for war. = Invero, è un peccato che dobbiamo passare alle maniere forti... non è tradizione per un re uccidere un altro re, né per un regno uccidere un altro regno.
Fool! You will soon regret dearly! I swear it! = Ti avverto almeno di non farti un'abitudine di spargere sangue. Il sangue non dorme mai.
You have won, congratulations. My palace is now in your possession, and I beg that you care well for the peacock. = Sei vittorioso. Mi congratulo con te. Ora il palazzo è nelle tue mani. Ti prego di prenderti cura del mio pavone.
Welcome foreigner, I am Harun Al-Rashid, Caliph of the Arabs. Come and tell me about your empire. = Salve, straniero. Sono Harun Al-Rashid, Califfo degli Arabi. Vieni ad ammirare la sontuosità del mio palazzo, e parlami del tuo impero.
Come forth, let's do business. = Dio ci chiede di cercare la cooperazione e il commercio con i nostri simili ogniqualvolta possibile.
Peace be upon you. = Pace a te.
Trade Caravans = Carovane Commerciali
[stats] from each Trade Route = [stats] da ogni rotta commerciale
Mecca = Mecca
Medina = Medina
Damascus = Damasco
Baghdad = Baghdad
Najran = Najran
Kufah = Kufah
Basra = Basra
Khurasan = Khurasan
Anjar = Anjar
Fustat = Fustat
Aden = Aden
Yamama = Yamama
Muscat = Muscat
Mansura = Mansura
Bukhara = Bukhara
Fez = Fez
Shiraz = Shiraz
Merw = Merw
Balkh = Balkh
Mosul = Mosul
Aydab = Aydab
Bayt = Bayt
Suhar = Suhar
Taif = Taif
Hama = Hama
Tabuk = Tabuk
Sana'a = Sana'a
Shihr = Shihr
Tripoli = Tripoli
Tunis = Tunisi
Kairouan = Kairouan
Algiers = Algeri
Oran = Oran

America = Stati Uniti
George Washington = George Washington
Your wanton aggression leaves us no choice. Prepare for war! = Speravo di non arrivare a questo punto... ma la tua idea di pace non mi da' altra scelta!
You have mistaken our love of peace for weakness. You shall regret this! = Hai confuso il nostro amore per la pace per debolezza. Se devo scegliere tra giustizia e pace... scelgo la giustizia!
The day...is yours. I hope you will be merciful in your triumph. = La vittoria è tua. Spero ti dimostrerai misericordioso nel tuo trionfo.
The people of the United States of America welcome you. = Vi dò il benvenuto da parte dei cittadini degli Stati Uniti d'America.
Is the following trade of interest to you? = Ti interessa forse questo accordo commerciale?
Well? = Ebbene?
Manifest Destiny = Destino Manifesto
+1 Sight for all land military units = +1 Visione per tutte le unità terrestri
-50% cost when purchasing tiles = -50% costi quando acquisti le caselle
Washington = Washington
New York = New York
Boston = Boston
Philadelphia = Philadelphia
Atlanta = Atlanta
Chicago = Chicago
Seattle = Seattle
San Francisco = San Francisco
Los Angeles = Los Angeles
Houston = Houston
Portland = Portland
St. Louis = St. Louis
Miami = Miami
Buffalo = Buffalo
Detroit = Detroit
New Orleans = New Orleans
Baltimore = Baltimore
Denver = Denver
Cincinnati = Cincinnati
Dallas = Dallas
Cleveland = Cleveland
Kansas City = Kansas City
San Diego = San Diego
Las Vegas = Las Vegas
Phoenix = Phoenix
Albuquerque = Albuquerque
Minneapolis = Minneapolis
Pittsburgh = Pittsburgh
Oakland = Oakland
Tampa Bay = Tampa Bay
Orlando = Orlando
Tacoma = Tacoma
Santa Fe = Santa Fe
Olympia = Olympia
Hunt Valley = Hunt Valley
Springfield = Springfield
Palo Alto = Palo Alto
Centralia = Centralia
Spokane = Spokane
Jacksonville = Jacksonville
Svannah = Svannah
Charleston = Charleston
San Antonio = San Antonio
Anchorage = Anchorage
Sacramento = Sacramento
Reno = Reno
Salt Lake City = Salt Lake City
Boise = Boise
Milwaukee = Milwaukee
Santa Cruz = Santa Cruz
Little Rock = Little Rock

Japan = Giappone
Oda Nobunaga = Oda Nobunaga
I hereby inform you of our intention to wipe out your civilization from this world. = Come samurai siamo gente onesta, e noi troviamo onesto volerti esprimere la nostra intenzione di cancellarti dalla faccia della terra con questo messaggio.
Pitiful fool! Now we shall destroy you! = Fatti pure avanti! Il kamikaze (vento divino) ci proteggerà, e tu cadrai, come altri prima di te!
You were much wiser than I thought. = Hai dimostrato una notevole audacia e abilità, tanto che verrebbe quasi da pensare che tu sia giapponese. Ora non ti resta che porre fine al disonore che ho portato alla mia famiglia e al mio popolo...
We hope for a fair and just relationship with you, who are renowned for military bravery. = In verità, il cielo ci ha rivolto il suo sorriso conducendoci alla vostra augusta presenza. Io sono Oda Nobunaga, capo del grande clan Oda. Mi auguro una relazione giusta ed equa tra i nostri popoli.
I would be grateful if you agreed on the following proposal. = Sarei grato se accettassi questa mia proposta.
Oh, it's you... = Oh, sei tu...
Bushido = Bushido
Units fight as though they were at full strength even when damaged = Le unità combattono come se fossero perfettamente sane. +1 Cultura dai Pescherecci.
Kyoto = Kyoto
Osaka = Osaka
Tokyo = Tokyo
Satsuma = Satsuma
Kagoshima = Kagoshima
Nara = Nara
Nagoya = Nagoya
Izumo = Izumo
Nagasaki = Nagasaki
Yokohama = Yokohama
Shimonoseki = Shimonoseki
Matsuyama = Matsuyama
Sapporo = Sapporo
Hakodate = Hakodate
Ise = Ise
Toyama = Toyama
Fukushima = Fukushima
Suo = Suo
Bizen = Bizen
Echizen = Echizen
Izumi = Izumi
Omi = Omi
Echigo = Echigo
Kozuke = Kozuke
Sado = Sado
Kobe = Kobe
Nagano = Nagano
Hiroshima = Hiroshima
Takayama = Takayama
Akita = Akita
Fukuoka = Fukuoka
Aomori = Aomori
Kamakura = Kamakura
Kochi = Kochi
Naha = Naha
Sendai = Sendai
Gifu = Gifu
Yamaguchi = Yamaguchi
Ota = Ota
Tottori = Tottori

India = India
Gandhi = Gandhi
I have just received a report that large numbers of my troops have crossed your borders. = Posso dichiarare guerra senza sacrificare morali! Non chiedermi come: non capiresti.
My attempts to avoid violence have failed. An eye for an eye only makes the world blind. = Non sono riuscito ad evitare la violenza. Occhio per occhio rende soltanto il mondo cieco.
You can chain me, you can torture me, you can even destroy this body, but you will never imprison my mind.  = Hai schiacciato e conquistato un popolo innocente e indifeso. Complimenti.
Hello, I am Mohandas Gandhi. My people call me Bapu, but please, call me friend. = Vi accolgo in nome del pacifico popolo indiano. Confido che i nostri popoli possano spartirsi i succosi frutti della terra in pacifica armonia.
My friend, are you interested in this arrangement? = Oh, ciao, amico mio. Ho notato che quest'affare potrebbe essere vantaggioso per entrambi. Che cosa ne pensi?
I wish you peace. = La pace sia con te.
Population Growth =  Crescita della popolazione
Unhappiness from number of Cities doubled = Infelicità dal numero delle Città raddoppiato
Delhi = Delhi
Mumbai = Mumbai
Vijayanagara = Vijayanagara
Pataliputra = Pataliputra
Varanasi = Varanasi
Agra = Agra
Calcutta = Calcutta
Lahore = Lahore
Bangalore = Bangalore
Hyderabad = Hyderabad
Madurai = Madurai
Ahmedabad = Ahmedabad
Kolhapur = Kolhapur
Prayaga = Prayaga
Ayodhya = Ayodhya
Indraprastha = Indraprastha
Mathura = Mathura
Ujjain = Ujjain
Gulbarga = Gulbarga
Jaunpur = Jaunpur
Rajagriha = Rajagriha
Sravasti = Sravasti
Tiruchirapalli = Tiruchirapalli
Thanjavur = Thanjavur
Bodhgaya = Bodhgaya
Kushinagar = Kushinagar
Amaravati = Amaravati
Gaur = Gaur
Gwalior = Gwalior
Jaipur = Jaipur
Karachi = Karachi

Germany = Germania
Otto von Bismarck = Otto von Bismarck
I cannot wait until ye grow even mightier. Therefore, prepare for war! = Lascia che tu lo sappia: tu sei un nemico della Germania e come tale vai combattuto. Che Dio abbia pietà di te, perché io non ne avrò.
Corrupted villain! We will bring you into the ground! = Ho sconfitto nemici dieci volte più potenti di te. Tu ne sarai solo un altro per gli storici!
Germany has been destroyed. I weep for the future generations. = La Germania è stata distrutta. Piango per le generazioni future.
Guten tag. In the name of the great German people, I bid you welcome. = Guten tag. Nel nome del grande popolo tedesco, vi diamo il benvenuto.
It would be in your best interest, to carefully consider this proposal. = Il commercio è uno dei molti modi con cui si può rafforzare un impero. Che ne pensi di questa offerta?
What now? = E dunque?
So, out with it! = Sputa il rospo!
Furor Teutonicus =  Furor Teutonicus
67% chance to earn 25 Gold and recruit a Barbarian unit from a conquered encampment = 67% di probabilità di ottenere 25 oro e reclutare un'unità barbara da un accampamento conquistato
-25% land units maintenance = -25% manutenzione delle unità terrestri
Berlin = Berlino
Hamburg = Amburgo
Munich = Monaco
Cologne = Colonia
Frankfurt = Francoforte
Essen = Essen
Dortmund = Dortmund
Stuttgart = Stoccarda
Dusseldorf = Dusseldorf
Bremen = Brema
Hannover = Hannover
Duisburg = Duisburg
Leipzig = Lipsia
Dresden = Dresda
Bonn = Bonn
Bochum = Bochum
Bielefeld = Bielefeld
Karlsruhe = Karlsruhe
Gelsenkirchen = Gelsenkirchen
Wiesbaden = Wiesbaden
Munster = Munster
Rostok = Rostok
Chemnitz = Chemnitz
Braunschweig = Braunschweig
Halle = Halle
Mצnchengladbach = Mצnchengladbach
Kiel = Kiel
Wuppertal = Wuppertal
Freiburg = Friburgo
Hagen = Hagen
Erfurt = Erfurt
Kaiserslautern = Kaiserslautern
Kassel = Kassel
Oberhausen = Oberhausen
Hamm = Hamm
Saarbrucken = Saarbrucken
Krefeld = Krefeld
Pirmasens = Pirmasens
Potsdam = Potsdam
Solingen = Solingen
Osnabruck = Osnabruck
Ludwingshafen = Ludwingshafen
Leverkusen = Leverkusen
Oldenburg = Oldenburg
Neuss = Neuss
Mulheim = Mulheim
Darmstadt = Darmstadt
Herne = Herne
Wurzburg = Wurzburg
Recklinghausen = Recklinghausen
Gצttingen = Gצttingen
Wolfsburg = Wolfsburg
Koblenz = Koblenz
Hildesheim = Hildesheim
Erlangen = Erlangen

The Ottomans = Turchia
Suleiman I = Solimano I
Your continued insolence and failure to recognize and preeminence leads us to war. = La mia gente ti considera il suo peggior pericolo. È mio dovere distruggerti per il loro bene!
Good. The world shall witness the incontestable might of my armies and the glory of the Empire. = Non credo che tu abbia la potenza per farlo. Ma va bene, iniziamo.
Ruin! Ruin! Istanbul becomes Iram of the Pillars, remembered only by the melancholy poets. = I miei eserciti sono stati spazzati via... tutto è perduto. È tutto vero o sto vivendo un incubo?
From the magnificence of Topkapi, the Ottoman nation greets you, stranger! I'm Suleiman, Kayser-I Rum, and I bestow upon you my welcome! = Dalla magnificenza del Topkapi, gli Ottomani ti salutano, straniero! Io sono il sultano Solimano, Kayser-I Rum, e ti porgo i miei saluti!
Let us do business! Would you be interested? = Facciamo un affare! Ti interessa?
Barbary Corsairs =  Corsari barbarici
50% chance of capturing defeated Barbarian naval units and earning 25 Gold = Hai il 50% di probabilità di catturare un'unità navale sconfitta e ottenere 25 Oro
Pay only one third the usual cost for naval unit maintenance = Il mantenimento delle unità navali è ridotto a un terzo
Istanbul = Istanbul
Edirne = Edirne
Ankara = Ankara
Bursa = Bursa
Konya = Konya
Samsun = Samsun
Gaziantep = Gaziantep
Diyabakir = Diyabakir
Izmir = Izmir
Kayseri = Kayseri
Malatya = Malatya
Marsin = Marsin
Antalya = Antalya
Zonguldak = Zonguldak
Denizli = Denizli
Ordu = Ordu
Mugia = Mugia
Eskishehir = Eskishehir
Inebolu = Inebolu
Sinop = Sinope
Adana = Adana
Artuin = Artuin
Bodrum = Bodrum
Eregli = Eregli
Silifke = Silifke
Sivas = Sivas
Amasya = Amasya
Marmaris = Marmaris
Trabzon = Trabzon
Erzurum = Erzurum
Urfa = Urfa
Izmit = Izmit
Afyonkarhisar = Afyonkarhisar
Bitlis = Bitlis
Yalova = Yalova

Korea = Corea
Sejong = Sejong
Jip-hyun-jun (Hall of Worthies) will no longer tolerate your irksome behavior. We will liberate the citizens under your oppression even with force, and enlighten them! = Jip-hyun-jun (la Sala dei Giusti) non tollera più la tua insolenza. Libereremo i tuoi cittadini oppressi anche con la forza, e li illumineremo!
Foolish, miserable wretch! You will be crushed by this country's magnificent scientific power! = Sciocca progenie di una megera! Sarete distrutti dalla magnifica potenza scientifica del mio paese!
Now the question is who will protect my people. A dark age has come. = La mia infaticabile ricerca scientifica mi ha reso cieco verso la minaccia che incombeva sulla mia nazione... finché non è stato troppo tardi. Dove si potrà rivolgere adesso il mio popolo per avere una guida? Tempi bui si sono abbattuti su di noi.
Welcome to the palace of Choson, stranger. I am the learned King Sejong, who looks after his great people. = Benvenuto alla corte dei Choson, onorato straniero. Io sono il re Sejong l'Istruito, condottiero illuminato e sovrano di queste terre e di questo popolo. Io ho fatto molto per la mia nazione: tu puoi dire lo stesso?
We have many things to discuss and have much to benefit from each other. = Abbiamo molte cose da discutere e tanto da guadagnare tra di noi.
Oh, it's you = Oh, sei tu...
Scholars of the Jade Hall =  Sapienti della Sala di Giada
Seoul = Seoul
Busan = Busan
Jeonju = Jeonju
Daegu = Daegu
Pyongyang = Pyongyang
Kaesong = Kaesong
Suwon = Suwon
Gwangju = Gwangju
Gangneung = Gangneung
Hamhung = Hamhung
Wonju = Wonju
Ulsan = Ulsan
Changwon = Changwon
Andong = Andong
Gongju = Gongju
Haeju = Haeju
Cheongju = Cheongju
Mokpo = Mokpo
Dongducheon = Dongducheon
Geoje = Geoje
Suncheon = Suncheon
Jinju = Jinju
Sangju = Sangju
Rason = Rason
Gyeongju = Gyeongju
Chungju = Chungju
Sacheon = Sacheon
Gimje = Gimje
Anju = Anju

Iroquois = Irochese
Hiawatha = Hiawatha
You are a plague upon Mother Earth! Prepare for battle! = Sei una peste per Madre Terra! Preparati a combattere!
You evil creature! My braves will slaughter you! = Creatura maligna! I miei prodi ti massacreranno!
You have defeated us... but our spirits will never be vanquished! We shall return! = Ci avrai anche sconfitti, e io accetto il mio destino... ma i nostri spiriti sono immortali! Tra cento, mille anni, noi torneremo!
Greetings, stranger. I am Hiawatha, speaker for the Iroquois. We seek peace with all, but we do not shrink from war. = La pace sia con te. Sono Hiawatha, e parlo a nome del popolo degli Irochesi. Cerchiamo la pace con tutti, ma siamo anche abili guerrieri.
Does this trade work for you, my friend? = Questo affare ti congenia, amico mio?
The Great Warpath =  La Grande Via del Guerriero
All units move through Forest and Jungle Tiles in friendly territory as if they have roads. These tiles can be used to establish City Connections upon researching the Wheel. = Tutte le unità trattano le caselle di Foresta e Giungla come fossero Strade; queste caselle stabiliscono Rotte Commerciali una volta scoperta la Ruota.
Onoondaga = Onoondaga
Osininka = Osininka
Grand River = Grand River
Akwesasme = Akwesasme
Buffalo Creek = Buffalo Creek
Brantford = Brantford
Montreal = Montreal
Genesse River = Genesse River
Canandaigua Lake = Canandaigua Lake
Lake Simcoe = Lake Simcoe
Salamanca = Salamanca
Gowanda = Gowanda
Cuba = Cuba
Akron = Akron
Kanesatake = Kanesatake
Ganienkeh = Ganienkeh
Cayuga Castle = Cayuga Castle
Chondote = Chondote
Canajoharie = Canajoharie
Nedrow = Nedrow
Oneida Lake = Oneida Lake
Kanonwalohale = Kanonwalohale
Green Bay = Green Bay
Southwold = Southwold
Mohawk Valley = Mohawk Valley
Schoharie = Schoharie
Bay of Quinte = Bay of Quinte
Kanawale = Kanawale
Kanatsiokareke = Kanatsiokareke
Tyendinaga = Tyendinaga
Hahta = Hahta

Persia = Persia
Darius I = Dario I
Your continue existence is an embarrassment to all leaders everywhere! You must be destroyed! = La tua continua esistenza rappresenta un imbarazzo per tutti i leader del mondo! Farò loro un favore distruggendoti!
Curse you! You are beneath me, son of a donkey driver! I will crush you! = Non hai forse udito le storie sulla potenza e sulla grandezza delle mie armate? Forse, se le vedrai, ci penserai due volte prima di affrontarmi!
You mongrel! Cursed be you! The world will long lament your heinous crime! = Sei un folle! Guarda che cosa hai fatto! Il mondo piangerà a lungo per l'orribile crimine che hai osato commettere!
Peace be on you! I am Darius, the great and outstanding king of kings of great Persia... but I suppose you knew that. = Ti saluto con calore, e generosamente ti offro la mia mano in amicizia. Io sono Dario, il grande re dei re della Persia... ma naturalmente questo lo sapevi già. Non temere di consultarmi qualora le responsabilità del comando ti opprimessero con il loro peso.
In my endless magnanimity, I am making you this offer. You agree, of course? = Nella mia infinita misericordia, ti faccio questa offerta. Di certo, accetterai?
Good day to you! = Che cosa ti conduce nel vasto e nobile impero persiano?
Ahh... you... = Ahh... sei tu...
Achaemenid Legacy =  Eredità Achemenide
+10% Strength for all units during Golden Age = +10% Forza durante un'Età dell'Oro
+1 Movement for all units during Golden Age = +1 Movimento durante un'Età dell'Oro
Persepolis = Persepoli
Parsagadae = Parsagade
Susa = Susa
Ecbatana = Ecbatana
Tarsus = Tarso
Gordium = Gordio
Bactra = Bactra
Sardis = Sardi
Ergili = Ergili
Dariushkabir = Dariushkabir
Ghulaman = Ghulaman
Zohak = Zohak
Istakhr = Istakhr
Jinjan = Jinjan
Borazjan = Borazjan
Herat = Bampur
Dakyanus = Dakyanus
Bampur = Bampur
Turengtepe = Turengtepe
Rey = Rey
Thuspa = Thuspa
Hasanlu = Hasanlu
Gabae = Gabae
Merv = Merv
Behistun = Behistun
Kandahar = Kandahar
Altintepe = Altintepe
Bunyan = Bunyan
Charsadda = Charsadda
Uratyube = Uratyube
Dura Europos = Dura Europos
Aleppo = Aleppo
Qatna = Qatna
Kabul = Kabul
Capisa = Capisa
Kyreskhata = Kyreskhata
Marakanda = Marakanda
Peshawar = Peshawar
Van = Van
Pteira = Pteira
Arshada = Arshada
Artakaona = Artakaona
Aspabota = Aspabota
Autiyara = Autiyara
Bagastana = Bagastana
Baxtri = Baxtri
Darmasa = Darmasa
Daphnai = Daphnai
Drapsaka = Drapsaka
Eion = Eion
Gandutava = Gandutava
Gaugamela = Gaugamela
Harmozeia = Harmozeia
Ekatompylos = Ecatompilo
Izata = Izata
Kampada = Kampada
Kapisa = Kapisa
Karmana = Karmana
Kounaxa = Kounaxa
Kuganaka = Kuganaka
Nautaka = Nautaka
Paishiyauvada = Paishiyauvada
Patigrbana = Patigrbana
Phrada = Phrada

Polynesia = Polinesia
Kamehameha I = Kamehameha I
The ancient fire flashing across the sky is what proclaimed that this day would come, though I had foolishly hoped for a different outcome. = L'antico fuoco che s'illumina nel cielo ha proclamato l'arrivo di questo giorno... anche se, scioccamente, speravo in un altro esito.
It is obvious now that I misjudged you and your true intentions. = È evidente: ho valutato male te e i tuoi veri intenti.
The hard-shelled crab yields, and the lion lies down to sleep. Kanaloa comes for me now. = Il granchio dal duro guscio cede, la progenie della cometa si estingue. Kanaloa sta venendo per me.
Aloha! Greetings and blessings upon you, friend. I am Kamehameha, Great King of this strand of islands. = Ah, un compagno viaggiatore! Benvenuto nelle grandi isole della Polinesia! Io sono Kamehameha il grande e ti invito a unirti alla festa accanto al fuoco. Vieni, celebriamo questo incontro con una grande hula!
Come, let our people feast together! = Vieni, organizziamo un banchetto per festeggiare la nostra amicizia!
Welcome, friend! = Benvenuto, amico!
Wayfinding = Orientamento
+1 Sight when embarked = +1 Visione per le unità imbarcate
Can embark and move over Coasts and Oceans immediately = Puoi muoverti e imbarcarti nelle Coste e negli Oceani fin da subito
+[amount]% Strength if within 2 tiles of a [tileImprovement] = +[amount]% Forza entro due caselle da [tileImprovement]
Honolulu = Honolulu
Samoa = Samoa
Tonga = Tonga
Nuku Hiva = Nuku Hiva
Raiatea = Raiatea
Aotearoa = Aotearoa
Tahiti = Tahiti
Hilo = Hilo
Te Wai Pounamu = Te Wai Pounamu
Rapa Nui = Rapa Nui
Tuamotu = Tuamotu
Rarotonga = Rarotonga
Tuvalu = Tuvalu
Tubuai = Tubuai
Mangareva = Mangareva
Oahu = Oahu
Kiritimati = Kiritimati
Ontong Java = Ontong Java
Niue = Niue
Rekohu = Rekohu
Rakahanga = Rakahanga
Bora Bora = Bora Bora
Kailua = Kailua
Uvea = Uvea
Futuna = Futuna
Rotuma = Rotuma
Tokelau = Tokelau
Lahaina = Lahaina
Bellona = Bellona
Mungava = Mungava
Tikopia = Tikopia
Emae = Emae
Kapingamarangi = Kapingamarangi
Takuu = Takuu
Nukuoro = Nukuoro
Sikaiana = Sikaiana
Anuta = Anuta
Nuguria = Nuguria
Pileni = Pileni
Nukumanu = Nukumanu

Siam = Siam
Ramkhamhaeng = Ramkhamhaeng
You lowly, arrogant fool! I will make you regret of your insolence! = Visto che le tue azioni rivelano il tuo desiderio di guerra, io te lo esaudirò.
You scoundrel! I shall prepare to fend you off! = È dunque la guerra? Solo uno sciocco crede che la fortuna sia dalla sua parte, ma quando essa finirà sarà solo colpa tua.
Althought I lost, my honor shall endure. I wish you good luck. = Mi congratulo con te per la vittoria. Ora che tutto è perduto, fuorché l'onore, per me rimane un'unica vita onorevole. Addio.
I, Pho Kun Ramkhamhaeng, King of Siam, consider it a great honor that you have walked to visit my country of Siam. = Io, Pho Kun Ramkhamhaeng, Re di Siam, considero che, visitando la nostra umile nazione, ci facciate un grande onore.
Greetings. I believe this is a fair proposal for both parties. What do you think? = Salve. Ritengo che questa sia una valida offerta per le nostre parti. Che ne pensi?
Welcome. = Benvenuto.
Father Governs Children =  Il padre che governa i figli
Food and Culture from Friendly City-States are increased by 50% = +50% Cibo e Cultura ricevute dalle Città-Stato amiche.
Sukhothai = Sukhothai
Si Satchanalai = Si Satchanalai
Muang Saluang = Muang Saluang
Lampang = Lampang
Phitsanulok = Phitsanulok
Kamphaeng Pet = Kamphaeng Pet
Nakhom Chum = Nakhom Chum
Vientiane = Vientiane
Nakhon Si Thammarat = Nakhon Si Thammarat
Martaban = Martaban
Nakhon Sawan = Nakhon Sawan
Chainat = Chainat
Luang Prabang = Luang Prabang
Uttaradit = Uttaradit
Chiang Thong = Chiang Thong
Phrae = Phrae
Nan = Nan
Tak = Tak
Suphanburi = Suphanburi
Hongsawadee = Hongsawadee
Thawaii = Thawaii
Ayutthuya = Ayutthuya
Taphan Hin = Taphan Hin
Uthai Thani = Uthai Thani
Lap Buri = Lap Buri
Ratchasima = Ratchasima
Ban Phai = Ban Phai
Loci = Loci
Khon Kaen = Khon Kaen
Surin = Surin

Spain = Spagna
Isabella = Isabella
God will probably forgive you... but I shall not. Prepare for war. = Forse Dio perdonerà te per i tuoi peccati... ma io no di certo. Ti conviene prepararti alla guerra, e che Dio abbia pietà della tua anima.
Repugnant spawn of the devil! You will pay! = Lacché ripugnante del demonio! Pagherai a caro prezzo la tua insolenza!
If my defeat is, without any doubt, the will of God, then I will accept it. = Se la mia sconfitta è l'indubbio volere di Dio, ebbene lo accetto. Ma ricorda, il regno dei cieli riporterà certamente la vittoria finale!
God blesses those who deserve it. I am Isabel of Spain. = Dio benedice coloro che si meritano il suo amore. Io sono Isabella, regina di Spagna. E tu dimmi: il tuo è un popolo pagano o cristiano?
I hope this deal will receive your blessing. = Mi auguro che questo affare sia di tuo gradimento.
Seven Cities of Gold =  Sette Città d'Oro
Double Happiness from Natural Wonders = Doppia Felicità dalle Meraviglie Naturali
Tile yields from Natural Wonders doubled = Le Meraviglie Naturali fruttano il doppio
100 Gold for discovering a Natural Wonder (bonus enhanced to 500 Gold if first to discover it) = 100 Oro quando scopri una Meraviglia Naturale (500 se la scopri per primo)
Madrid = Madrid
Barcelona = Barcellona
Seville = Siviglia
Cordoba = Cordoba
Toledo = Toledo
Santiago = Santiago
Murcia = Murcia
Valencia = Valencia
Zaragoza = Zaragoza
Pamplona = Pamplona
Vitoria = Vitoria
Santander = Santander
Oviedo = Oviedo
Jaen = Jaen
Logroño = Logroño
Valladolid = Valladolid
Palma = Palma
Teruel = Teruel
Almeria = Almeria
Leon = León
Zamora = Zamora
Mida = Mida
Lugo = Lugo
Alicante = Alicante
Càdiz = Càdiz
Eiche = Eiche
Alcorcon = Alcorcon
Burgos = Burgos
Vigo = Vigo
Badajoz = Badajoz
La Coruña = La Coruña
Guadalquivir = Guadalquivir
Bilbao = Bilbao
San Sebastian = San Sebastian
Granada = Granada
Mérida = Mérida
Huelva = Huelva
Ibiza = Ibiza
Las Palmas = Las Palmas
Tenerife = Tenerife

Songhai = Songhai
Askia = Askia
You are an abomination to heaven and earth, the chief of ignorant savages! You must be destroyed! = Sei un abominio per la terra e il cielo, il capo di selvaggi ignoranti! Distruggerti sarà un vero piacere!
Fool! You have doomed your people to fire and destruction! = Quanta follia! Hai condannato il tuo popolo al rogo della distruzione!
We have been consumed by the fires of hatred and rage. Enjoy your victory in this world - you shall pay a heavy price in the next! = Le fiamme dell'odio e dell'ira ci hanno consumati. Goditi la tua vittoria in questo mondo - pagherai un prezzo più grande nel prossimo!
I am Askia of the Songhai. We are a fair people - but those who cross us will find only destruction. You would do well to avoid repeating the mistakes others have made in the past. = Io sono Askia dei Songhai. Siamo gente giusta, ma coloro che ci ostacolano troveranno solo distruzione. Ti consiglio di evitare gli stessi errori che altri fecero in passato.
Can I interest you in this deal? = Forse questo affare ti sarà di tuo gusto?
River Warlord =  Signore del fiume
Receive triple Gold from Barbarian encampments and pillaging Cities = Ricevi il triplo dell'Oro dagli accampamenti barbari e dal saccheggio delle Città
Embarked units can defend themselves = Le unità imbarcate possono difendersi da sole
Gao = Gao
Tombouctu = Tombouctu
Jenne = Jenne
Taghaza = Taghaza
Tondibi = Tondibi
Kumbi Saleh = Kumbi Saleh
Kukia = Kukia
Walata = Walata
Tegdaoust = Tegdaoust
Argungu = Argungu
Gwandu = Gwandu
Kebbi = Kebbi
Boussa = Boussa
Motpi = Motpi
Bamako = Bamako
Wa = Wa
Kayes = Kayes
Awdaghost = Awdaghost
Ouadane = Ouadane
Dakar = Dakar
Tadmekket = Tadmekket
Tekedda = Tekedda
Kano = Kano
Agadez = Agadez
Niamey = Niamey
Torodi = Torodi
Ouatagouna = Ouatagouna
Dori = Dori
Bamba = Bamba
Segou = Segou

Mongolia = Mongolia
Genghis Khan = Gengis Khan
You stand in the way of my armies. Let us solve this like warriors! = Sei sulla strada dei miei eserciti. Se non ti vuoi sottomettere con le buone, allora risolviamola come guerrieri!
No more words. Today, Mongolia charges toward your defeat. = Basta con le parole. Oggi, la Mongolia marcia per la tua sconfitta!
You have hobbled the Mongolian clans. My respect for you nearly matches the loathing. I am waiting for my execution. = Con la mia distruzione non rimane più alcun ostacolo sulla tua strada. Ricordati di me, mentre schiacci i tuoi nemici e conquisti il mondo. Io resto in attesa della mia esecuzione, poiché ho fallito e devo pagarne il prezzo.
I am Temuujin, conqueror of cities and countries. Before me lie future Mongolian lands. Behind me is the only cavalry that matters. = Io sono Temujin, conquistatore di città e paesi. Davanti a me si estendono le future terre mongole. Dietro di me cavalca la tempesta. Puoi prostrarti terrorizzato, se vuoi.
I am not always this generous, but we hope you take this rare opportunity we give you. = Non sono sempre così generoso, ma spero tu accolga questa rara opportunità che noi ti diamo.
So what now? = E dunque?
Mongol Terror =  Terrore mongolo
+30% Strength when fighting City-State units and cities = +30% Forza quando combatti le Città-Stato e le loro unità
+[amount] Movement for all [unitType] units = +[amount] Movimento per tutte le unità [unitType]
Karakorum = Karakorum
Beshbalik = Beshbalik
Turfan = Turfan
Hsia = Hsia
Old Sarai = Antica Saraj
New Sarai = Nuova Saraj
Tabriz = Tabriz
Tiflis = Tiflis
Otrar = Otrar
Sanchu = Sanchu
Kazan = Kazan
Almarikh = Almarikh
Ulaanbaatar = Ulaanbaatar
Hovd = Hovd
Darhan = Darhan
Dalandzadgad = Dalandzadgad
Mandalgovi = Mandalgovi
Choybalsan = Choybalsan
Erdenet = Erdenet
Tsetserieg = Tsetserieg
Baruun-Urt = Baruun-Urt
Ereen = Ereen
Batshireet = Batshireet
Choyr = Choyr
Ulaangom = Ulaangom
Tosontsengel = Tosontsengel
Altay = Altay
Uliastay = Uliastay
Bayanhongor = Bayanhongor
Har-Ayrag = Har-Ayrag
Nalayh = Nalayh
Tes = Tes

Aztecs = Azteca
Montezuma I = Montezuma I
Xi-miqa-can! Xi-miqa-can! Xi-miqa-can! (Die, die, die!) = Ora vedremo se siete guerrieri o soltanto inutili codardi! Xi-miqa-can! Xi-miqa-can! Xi-miqa-can! (Morte! Morte! Morte!) 
Excellent! Let the blood flow in raging torrents! = Magnifico! Che il sangue scorra a torrenti!
Monster! Who are you to destroy my greatness? = Mostro! Chi sei tu per osare distruggere la mia grandezza?!
What do I see before me? Another beating heart for my sacrificial fire. = Alt! Cosa si erge di fronte alla mia augusta presenza? Un cuore palpitante per il fuoco del sacrificio? 
Accept this agreement or suffer the consequences. = Accetta questo scambio, o pagane le conseguenze.
Welcome, friend. = Benvenuto, amico.
Sacrificial Captives = Vittime sacrificali
Gains culture from each enemy unit killed = Ottieni cultura ad ogni unità nemica uccisa
Tenochtitlan = Tenochtitlan
Teotihuacan = Teotihuacan
Tlatelolco = Tlatelolco
Texcoco = Texcoco
Tlaxcala = Tlaxcala
Calixtlahuaca = Calixtlahuaca
Xochicalco = Xochicalco
Tlacopan = Tlacopan
Atzcapotzalco = Atzcapotzalco
Tzintzuntzan = Tzintzuntzan
Malinalco = Malinalco
Tamuin = Tamuin
Teayo = Teayo
Cempoala = Cempoala
Chalco = Chalco
Tlalmanalco = Tlalmanalco
Ixtapaluca = Ixtapaluca
Huexotla = Huexotla
Tepexpan = Tepexpan
Tepetlaoxtoc = Tepetlaoxtoc
Chiconautla = Chiconautla
Zitlaltepec = Zitlaltepec
Coyotepec = Coyotepec
Tequixquiac = Tequixquiac
Jilotzingo = Jilotzingo
Tlapanaloya = Tlapanaloya
Tultitan = Tultitan
Ecatepec = Ecatepec
Coatepec = Coatepec
Chalchiuites = Chalchiuites
Chiauhita = Chiauhita
Chapultepec = Chapultepec
Itzapalapa = Itzapalapa
Ayotzinco = Ayotzinco
Iztapam = Iztapam

Inca = Inca
Pachacuti = Pachacuti
Resistance is futile! You cannot hope to stand against the mighty Incan empire. If you will not surrender immediately, then prepare for war! = La resistenza è inutile. Non puoi sperare di ergerti contro il potente impero inca. Se non ti arrendi immediatamente, allora preparati a combattere!
Declare war on me?!? You can't, because I declare war on you first! = Mi stai dichiarando guerra? Non puoi, perché sono IO che dichiaro guerra a TE!
How did you darken the sun? I ruled with diligence and mercy—see that you do so as well. = Non può essere... Io sono stato sconfitto? La mia sagacia, la mia potenza... tutto è andato in rovina per causa tua? Qualcuno mi deve una spiegazione! È chiaro che sono stato tradito!
How are you? You stand before Pachacuti Inca Yupanqui. = Salve, straniero! Io sono Pachacuti, sovrano degli ineguagliabili Inca, il popolo più forte, bello e nobile che abbia mai vissuto su questa terra. Se possiamo aiutarti in qualche modo, non hai che da chiedere.
The Incan people offer this fair trade. = Il popolo inca ti offre questo affare giusto e leale.
How are you doing? = Come va?
What do you want now? = Cosa vuoi da noi?
Great Andean Road =  Grande strada delle Ande
50% Maintenance costs reduction = -50% costi di mantenimento per i miglioramenti
Units ignore terrain costs when moving into any tile with Hills = Nessun costo di movimento sulle Colline
No Maintenance costs for improvements in Hills = Nessun mantenimento per i miglioramenti sulle Colline
Cuzco = Cuzco
Tiwanaku = Tiwanaku
Machu = Machu
Ollantaytambo = Ollantaytambo
Corihuayrachina = Corihuayrachina
Huamanga = Huamanga
Rumicucho = Rumicucho
Vilcabamba = Vilcabamba
Vitcos = Vitcos
Andahuaylas = Andahuaylas
Ica = Ica
Arequipa = Arequipa
Nasca = Nasca
Atico = Atico
Juli = Juli
Chuito = Chuito
Chuquiapo = Chuquiapo
Huanuco Pampa = Huanuco Pampa
Tamboccocha = Tamboccocha
Huaras = Huaras
Riobamba = Riobamba
Caxamalca = Caxamalca
Sausa = Sausa
Tambo Colorado = Tambo Colorado
Huaca = Huaca
Tumbes = Tumbes
Chan Chan = Chan Chan
Sipan = Sipan
Pachacamac = Pachacamac
Llactapata = Llactapata
Pisac = Pisac
Kuelap = Kuelap
Pajaten = Pajaten
Chucuito = Chucuito
Choquequirao = Choquequirao

Denmark = Danimarca
Harald Bluetooth = Harald Dente Blu
If I am to be honest, I tire of those pointless charades. Why don't we settle our disputes on the field of battle, like true men? Perhaps the skalds will sing of your valor... or mine! = A essere sincero, mi sono stancato di queste inutili pagliacciate. Perché non risolviamo le nostre dispute sul campo di battaglia come fanno i veri uomini? Forse gli skalds canteranno canzoni sul tuo valore... o sul mio.
Ahahah! You seem to show some skills of a true Viking! Too bad that I'll probably kill you! = Ahahah! Sembri mostrare delle abilità di un vero vichingo! Quasi mi dispiace distruggere uno come te!
Loki must have stood by you, for a common man alone could not have defeated me... Oh well! I will join the einherjar in Valhalla and feast, while you toil away here. = Loki deve averti aiutato, perché un seplice uomo non avrebbe mai potuto sconfiggermi. Ad ogni modo, il tempo del Ragnarok è finito. Goditi il tempo che ti resta da vivere. Io attenderò il tuo arrivo ad Asgard.
Harad Bluetooth bids you welcome to his lands, a Viking unlike any the seas and lands have ever known! Hah, are you afraid? = Oh, che bello, un nuovo sfidante! Harald Dente Blu ti dà il benvenuto nelle sue terre. Uhm... con quale storia valorosa ti tratterrò oggi?
This is a fine deal! Even a drunk beggar would agree! = Accetta questo affare! Lo farebbe anche un vagabondo ubriacone!
Hail to you. = Salute
Viking Fury =  Furia vichinga
+1 Movement for all embarked units = +1 Movimento per tutte le unità imbarcate
Melee units pay no movement cost to pillage = Le unità da mischia non spendono punti Movimento per saccheggiare
Units pay only 1 movement point to embark and disembark = Le unità spendono solo 1 punto Movimento per imbarcarsi e sbarcare
Copenhagen = Copenhagen
Aarhus = Aarhus
Kaupang = Kaupang
Ribe = Ribe
Viborg = Viborg
Tunsbers = Tunsbers
Roskilde = Roskilde
Hedeby = Hedeby
Oslo = Oslo
Jelling = Jelling
Truso = Truso
Bergen = Bergen
Faeroerne = Faeroerne
Reykjavik = Reykjavik
Trondheim = Trondheim
Godthab = Godthab
Helluland = Helluland
Lillehammer = Lillehammer
Markland = Markland
Elsinore = Elsinore
Sarpsborg = Sarpsborg
Odense = Odense
Aalborg = Aalborg
Stavanger = Stavanger
Vorbasse = Vorbasse
Schleswig = Schleswig
Kristiansand = Kristiansand
Halogaland = Halogaland
Randers = Randers
Fredrikstad = Fredrikstad
Kolding = Kolding
Horsens = Horsens
Tromsoe = Tromsoe
Vejle = Vejle
Koge = Koge
Sandnes = Sandnes
Holstebro = Holstebro
Slagelse = Slagelse
Drammen = Drammen
Hillerod = Hillerod
Sonderborg = Sonderborg
Skien = Skien
Svendborg = Svendborg
Holbaek = Holbaek
Hjorring = Hjorring
Fladstrand = Fladstrand
Haderslev = Haderslev
Ringsted = Ringsted
Skrive = Skrive

Milan = Milano
You leave us no choice. War it must be. = Non ci lasci altra scelta. Guerra sia.
Very well, this shall not be forgotten. = Benissimo, questo non lo dimenticheremo.
You fiend! History shall remember this! = Mostro! La storia ricorderà questo giorno!

Florence = Firenze
And so the flower of Florence falls to barbaric hands... = Sicchè, il giglio di Firenze cade nelle mani dei barbari...

Rio de Janeiro = Rio de Janeiro
I have to do this, for the sake of progress if nothing else. You must be opposed! = Devo per forza compiere questo atto, anche solo per il bene del progresso.
You can see how fruitless this will be for you... right? = Lo vedi come questo non ti porterà nulla di buono... vero?
May God grant me these last wishes - peace and prosperity for Brazil. = Possa Dio esaudire il mio ultimo desiderio... pace e prosperità per il Brasile.

Antwerp = Anversa
They will write songs of this.... pray that they shall be in your favor. = Saranno scritte canzoni a riguardo.... prega che canteranno in tuo favore.

Dublin = Dublino
War lingers in our hearts. Why carry on with a false peace? = Non ci lasci altra scelta. Guerra sia.
You gormless radger! You'll dine on your own teeth before you set foot in Ireland! = Verme insolente! Divorerai i tuoi stessi denti prima di mettere piede in Irlanda!
A lonely wind blows through the highlands today. A dirge for Ireland. Can you hear it? = Un vento solitario soffia oggi sulle highlands. Una nenia funebre per l'Irlanda. La senti?

Tyre = Tiro
We never fully trusted you from the start. = Bene abbiamo fatto a diffidare di te fin dall'inizio.

Ur = Ur
I will enjoy hearing your last breath as you witness the destruction of your realm! = Godrò nel sentire il tuo ultimo fiato mentre assisti alla distruzione del tuo regno!
Why do we fight? Because Inanna demands it. Now, witness the power of the Sumerians! = Perché combattiamo? Perché Inanna lo vuole! Ora assisti al potere di Sumer!
What treachery has struck us? No, what evil? = Quale inganno ci ha colpito? No, quale male?

Genoa = Genova
How barbaric. Those who live by the sword shall perish by the sword. = Quante barbarie... Chi di spada ferisce, di spada perisce.

Venice = Venezia
You have revealed your purposes a bit too early, my friend... = Avete svelato i vostri propositi un po' troppo presto, amico mio...
A wrong calculation, on my part. = Un calcolo sbagliato, da parte mia.

Brussels = Bruxelles
I guess you weren't here for the sprouts after all... = Mi sa che non ti sono mai piaciuti i nostri broccoletti, dopo tutto...

Unacceptable! = Tavolta un guerriero valoroso deve ingoiare il proprio orgoglio e accettare la sconfitta...

Sidon = Sidone
What a fine battle! Sidon is willing to serve you! = Che bella battaglia! Sidone accetta di servirti!

Almaty = Almaty
How could we fall to the likes of you?! = Quale è stato il tuo segreto per sconfiggerci?!

Edinburgh = Edimburgo
You shall stain this land no longer with your vileness! To arms, my countrymen - we ride to war! = Non macchierai più questo suolo con le tue viltà! Alle armi, miei compagni... si va in guerra!
Traitorous man! The Celtic peoples will not stand for such wanton abuse and slander - I shall have your head! = Essere spregevole! I Celti non sopporteranno più i tuoi volubili abusi! Avremo la tua testa!
Vile ruler, know that you 'won' this war in name only! = Sovrano ripugnante... sappi che hai 'vinto' questa guerra solo nel nome!

Singapore = Singapore
Perhaps, in another world, we could have been friends... = Magari, in un altro mondo, saremmo stati amici...

Zanzibar = Sydney
May the Heavens forgive you for inflicting this humiliation to our people. = Possa il cielo perdonarti per questo sfregio che hai inflitto al nostro popolo.

Sydney = Sydney
After thorough deliberation, Australia finds itself at a crossroads. Prepare yourself, for war is upon us. = Dopo tanta deliberazione, l'Australia si trova a un crocevia. Preparatevi, perché la guerra incombe su di noi.
We will mobilize every means of resistance to stop this transgression against our nation! = Mobiliteremo ogni mezzo di resistenza per fermare questa trasgressione contro la nostra nazione!
The principles for which we have fought will survive longer than any nation you could ever build. = I principi per i quali abbiamo combattuto sopravviveranno più di qualunque nazione che mai costruirai.

Cape Town = Città del Capo
I have failed. May you, at least, know compassion towards our people. = Ho fallito. Possa tu, almeno, mostrare compassione per la nostra gente.

Kathmandu = Kathmandu
We... defeated? No... we had so much work to do! = No... avevamo così tante cosa da fare, ancora tanto da scoprire...

Hanoi = Hanoi
So this is how it feels to die... = Dunque è così che ci si sente a morire...

Quebec City = Quebec City
We were too weak to protect ourselves... = Siamo stati troppo deboli per proteggersi...

Helsinki = Helsinki
The day of judgement has come to us. But rest assured, the same will go for you! = Il giorno del giudizio è giunto su di noi. Ma stà pur sicuro che lo stesso accadrà con te!

Kuala Lumpur = Kuala Lumpur
Today, the Malay people obey you, but do not think this is over... = Oggi il popolo malese ti obbedisce, ma non credere che non risorgeremo...

Manila = Manila
Ah, Gods! Why have you forsaken us? = La mia gente comporrà un mito sulla tua vittoria. Forse un giorno capiremo perché gli dei ci hanno abbandonati.

Lhasa = Lhasa
Perhaps now we will find peace in death... = Forse adesso troveremo la pace nella morte...

Vancouver = Vancouver
In responding to the unstinting malignancy that has heretofore defined your relationship with Canada, we can have no recourse but war! = In risposta alla vostra inarrestabile malignità che ha invero definito i tuoi rapporti con il Canada, non abbiamo alcun ricorso che la guerra!
As we can reach no peaceful resolution with you, Canada must turn, with reluctance, to war. = Poiché non possiamo raggiungere alcun accordo pacifico con voi, il Canada ricorrerà, con riluttanza, alla guerra.
I regret not defending my country to the last, although it was not of use. = Non rimpiango di aver difeso il mio paese fino all'ultimo respiro, anche se è stato inutile.

M'Banza-Kongo = M'Banza-Kongo
Do you really think you can walk over us so easily? I will not let it happen. Not to Kongo - not to my people! = Credi davvero di poter calpestarci così facilmente? Non permetterò che accada. Non a Kongo - non al mio popolo!
We are no strangers to war. You have strayed from the right path, and now we will correct it. = Non siamo estranei alla guerra. Ti sei allontanato dalla retta via, e noi ti correggeremo.
You are nothing but a glorified barbarian. Cruel, and ruthless. = Non sei altro che un barbaro glorificato. Crudele e spietato.

Mogadishu = Mogadiscio
Congratulations, conquerer. This tribe serves you now. = Congratulazioni, conquistatore. Questa tribù serve te ora.

Barbarians = Barbari


#################### Lines from Policies from Civ V - Vanilla ####################

Aristocracy = Aristocrazia
[stats] per [amount] population in all cities = [stats] ogni [amount] abitanti in tutte le Città
Legalism = Legalismo
Immediately creates a cheapest available cultural building in each of your first 4 cities for free = Le prime 4 città ricevono gratuitamente un edificio culturale
Oligarchy = Oligarchia
Units in cities cost no Maintenance = Nessun mantenimento per le unità nelle Città
+50% attacking strength for cities with garrisoned units = +50% Forza d'attacco per le Città con una guarnigione
Landed Elite = Nobiltà terriera
+[amount]% growth in capital = +[amount]% crescita nella Capitale
[stats] in capital = [stats] nella Capitale
Monarchy = Monarchia
+1 gold and -1 unhappiness for every 2 citizens in capital = +1 oro e -1 Infelicità ogni 2 cittadini nella capitale
Tradition Complete = Tradizionalismo Completo
[stats] in all cities = [stats] in tutte le città
Ancient era = Antica
Tradition = Tradizionalismo
Increased rate of border expansion = Maggior tasso d'espansione dei confini

Collective Rule = Governo collettivo
Training of settlers increased +50% in capital = +50% produzione Coloni nella Capitale
Citizenship = Cittadinanza
Tile improvement speed +25% = I miglioramenti si costruiscono il 25% più in fretta
Republic = Repubblica
Representation = Rappresentanza
Each city founded increases culture cost of policies [amount]% less than normal = Ogni città fondata incrementa il costo delle Politiche il [amount]% in meno del normale
Meritocracy = Meritocrazia
+1 happiness for every city connected to capital = +1 Felicità per ogni città connessa alla capitale
Liberty Complete = Libertà Completa
Liberty = Libertà

Warrior Code = Codice guerriero
Discipline = Disciplina
+15% combat strength for melee units which have another military unit in an adjacent tile = +15% forza di combattimento alle unità da mischia vicine a un'altra unità militare
Military Tradition = Tradizione militare
Military units gain 50% more Experience from combat = +50% esperienza in battaglia per le unità militari
Military Caste = Casta Militare
[stats] in all cities with a garrison = [stats] in tutte le Città con una guarnigione
Professional Army = Esercito professionale
Honor Complete = Onore Completo
Gain gold for each unit killed = Ottieni Oro ogni volta che elimini un'unità nemica
Honor = Onore
+25% bonus vs Barbarians = +25% Forza contro i Barbari
Gain Culture when you kill a barbarian unit = Ottieni cultura quando uccidi un'unità barbarica
Notified of new Barbarian encampments = Sarai notificato dei nuovi accampamenti barbari

Organized Religion = Religione Organizzata
Mandate Of Heaven = Mandato del Cielo
50% of excess happiness added to culture towards policies = Il 50% di Felicità in eccesso si converte in Cultura per le future Politiche sociali
Theocracy = Teocrazia
+[amount]% [stat] from every [building] = +[amount]% [stat] per ogni [building]
Reformation = Riforma
+33% culture in all cities with a world wonder = +33% Cultura in tutte le Città con una Meraviglia Mondiale
Free Religion = Tolleranza Religiosa
Piety Complete = Devozione Completa
Classical era = Classica
Piety = Devozione
+[amount]% Production when constructing [stat] buildings = +[amount]% Produzione quando costruisci edifici di tipo [stat]

Trade Unions = File di carri
Maintenance on roads & railroads reduced by 33% = -33% mantenimento in Oro per strade e ferrovie
Mercantilism = Mercantilismo
Entrepreneurship = Imprenditorialità
Patronage = Mecenatismo
Cost of purchasing [stat] buildings reduced by [amount]% = -[amount]% costi per l'acquisto di strutture di tipo [stat]
Protectionism = Protezionismo
+1 happiness from each luxury resource = +1 Felicità per ogni risorsa di lusso
Commerce Complete = Commercio Completo
Double gold from Great Merchant trade missions = Le missioni commerciali dei Grandi Commercianti fruttano il doppio in Oro
Medieval era = Medievale
Commerce = Commercio
+25% gold in capital = +25% Oro nella Capitale

Secularism = Secolarismo
Humanism = Umanesimo
Free Thought = Libertà di pensiero
Sovereignty = Sovranità
+15% science while empire is happy = +15% Scienza quando l'Impero è felice (ovvero la Felicità è al di sopra dello 0)
Scientific Revolution = Rivoluzione Scientifica
Rationalism Complete = Razionalismo Completo
[stats] from all [stat] buildings = [stats] per ogni edificio tipo [stat]
Renaissance era = Rinascimentale
Rationalism = Razionalismo
Production to science conversion in cities increased by 33% = +33% conversione della Produzione in Scienza nelle Città

Constitution = Costituzione
[stats] from every Wonder = [stats] per ogni Meraviglia
Universal Suffrage = Suffragio Universale
Civil Society = Società civile
-50% food consumption by specialists = Gli Specialisti consumano metà del cibo
Free Speech = Libertà di parola
Democracy = Democrazia
Specialists produce half normal unhappiness = Gli Specialisti dimezzano l'Infelicità prodotta
Freedom Complete = Uguaglianza Completa
Tile yield from Great Improvements +100% = Doppia resa (+100%) dai miglioramenti
Freedom = Uguaglianza

Populism = Populismo
Wounded military units deal +25% damage = +25% danno per le unità militari ferite
Militarism = Militarismo
Gold cost of purchasing units -33% = -33% costi d'acquisto in Oro per le unità
Fascism = Fascismo
Quantity of strategic resources produced by the empire increased by 100% = L'impero raddoppia la quantità delle risorse strategiche che possiede
Police State = Stato di polizia
Total War = Guerra Totale
New military units start with [amount] Experience = [amount] Esperienza per le nuove unità militari
Autocracy Complete = Autocrazia Completa
+20% attack bonus to all Military Units for 30 turns = +20% Forza a tutte le unità militari per 30 turni
Industrial era = Industriale
Autocracy = Autocrazia
-33% unit upkeep costs = -33% manutenzione per le unità militari


#################### Lines from Quests from Civ V - Vanilla ####################

Route = Itinerario
Build a road to connect your capital to our city. = Gradiremmo che tu costruissi una strada che colleghi la nostra città alla tua capitale.

<<<<<<< HEAD
Construct Wonder = Costruisci Meraviglia
We recommend you to start building [param] to show the whole world your civilization strength. = Se riuscissi a costruire [param], ci mostreresti la tua magnificenza.
=======
 # Requires translation!
Connect Resource = 
 # Requires translation!
In order to make our civilizations stronger, connect [param] to your trade network. = 

 # Requires translation!
Construct Wonder = 
 # Requires translation!
We recommend you to start building [param] to show the whole world your civilization strength. = 
>>>>>>> 8e53be61


#################### Lines from Specialists from Civ V - Vanilla ####################

 # Requires translation!
Scientist = 

 # Requires translation!
Merchant = 

 # Requires translation!
Artist = 

 # Requires translation!
Engineer = 


#################### Lines from Techs from Civ V - Vanilla ####################

Agriculture = Agricoltura
Starting tech = Tecnologia iniziale
'Where tillage begins, other arts follow. The farmers therefore are the founders of human civilization.' - Daniel Webster = 'Dove arriva la coltivazione, seguono le altre arti. I contadini sono quindi i fondatori della civiltà umana.' - Daniel Webster

Pottery = Ceramica
'Shall the clay say to him that fashioneth it, what makest thou?' - Bible Isaiah 45:9 = 'L'argilla dirà forse a colui che le dà forma: 'Che fai'?' - La Bibbia, Isaia, 45:9
Animal Husbandry = Allevamento di animali
'Thou shalt not muzzle the ox when he treadeth out the corn.' - Bible Deuteronomy 25:4 = 'Non mettere la musoliera al bue mentre sta trebbiando.' - Deuteronomio, 25:4
Archery = Tiro con l'arco
'The haft of the arrow has been feathered with one of the eagle's own plumes, we often give our enemies the means of our own destruction' - Aesop = 'La freccia è piumata con le penne dell'aquila. Così, spesso diamo ai nemici i mezzi per la nostra stessa distruzione.' - Esopo
Mining = Estrazione mineraria
'The meek shall inherit the Earth, but not its mineral rights.' - J. Paul Getty = 'Gli umili erediteranno la terra, ma non i suoi diritti minerari.' - J. Paul Getty

Sailing = Vela
'He who commands the sea has command of everything.' - Themistocles = 'Chi ha il dominio del mare ha il dominio di tutto.' - Temistocle
Calendar = Calendario
'So teach us to number our days, so that we may apply our hearts unto wisdom.' - Bible Psalms 90:12 = 'Insegnaci a contare i nostri giorni e giungeremo alla sapienza del cuore.' - Salmi, 90:12
Writing = Scrittura
'He who destroys a good book kills reason itself.' - John Milton = 'Chi distrugge un buon libro uccide la ragione stessa.' - John Milton
Trapping = Trappole per animali
'Even brute beasts and wandering birds do not fall into the same traps or nets twice.' - Saint Jerome = 'Persino le ferali bestie e gli uccelli vagabondi non cadono due volte nelle stesse trappole.' - San Girolamo
The Wheel = Ruota
'Wisdom and virtue are like the two wheels of a cart.' - Japanese proverb = 'La saggezza e la virtù sono come le due ruote di un carretto.' - Proverbio giapponese
Masonry = Muratura
'How happy are those whose walls already rise!' - Virgil = 'Lieti coloro le cui mura già si ergono!' - Virgilio
Bronze Working = Lavorazione del bronzo
'Here Hector entered, with a spear eleven cubits long in his hand; the bronze point gleamed in front of him, and was fastened to the shaft of the spear by a ring of gold.' - Homer = 'Ed ecco che entrò Ettore, impugnando una lancia lunga undici cubiti; la punta di bronzo brillava davanti a lui ed era fissata all'asta con un anello d'oro.' - Omero

Optics = Ottica
Enables embarkation for land units = Permette alle unità terrestri di imbarcarsi e attraversare le caselle acquatiche.
'He made an instrument to know if the moon shine at full or no.' - Samuel Butler = 'Costruì uno strumento per sapere se la luna brilla in pieno oppure no.' - Samuel Butler
Horseback Riding = Equitazione
'A Horse! A Horse! My kingdom for a horse!' - Shakespeare (Richard III) = 'Un cavallo! Un cavallo! Il mio regno per un cavallo!' - William Shakespeare (Riccardo III)
Mathematics = Matematica
'Mathematics is the gate and key to the sciences.' - Roger Bacon = 'La matematica è la porta e la chiave delle scienze.' - Ruggero Bacone
Construction = Costruzione
'Three things are to be looked to in a building: that it stands on the right spot; that it be securely founded; that it be successfully executed.' - Johann Wolfgang von Goethe = 'Di un edificio bisogna guardare tre cose: che sia collocato nel posto giusto; che abbia fondamenta solide; che la costruzione sia eseguita con perizia.' - Johann Wolfgang von Goethe

Philosophy = Filosofia
'There is only one good, knowledge, and one evil, ignorance.' - Socrates = 'C'è un solo bene, la conoscenza, e un solo male, l'ignoranza.' - Socrate
Currency = Valuta
'Better is bread with a happy heart than wealth with vexation.' - Amenemope = 'Meglio il pane con un cuore felice, che la ricchezza con l'afflizione.' - Amenemope
Engineering = Ingegneria
Roads connect tiles across rivers = Le strade diventano ponti sui fiumi
'Instrumental or mechanical science is the noblest and, above all others, the most useful.' - Leonardo da Vinci = 'La scienza degli strumenti e della meccanica è la più nobile di tutte, e soprattutto la più utile.' - Leonardo da Vinci
Iron Working = Lavorazione del ferro
'Do not wait to strike til the iron is hot, but make it hot by striking.' - William Butler Yeats = 'Non aspettate che il ferro sia caldo prima di batterlo; rendetelo caldo con i vostri colpi.' - William Butler Yeats

Theology = Teologia
'Three things are necessary for the salvation of man: to know what he ought to believe; to know what he ought to desire; and to know what he ought to do' - St. Thomas Aquinas = 'Tre cose sono necessarie per la salvezza dell'uomo: sapere in cosa deve credere; sapere che cosa deve desiderare; sapere cosa deve fare.' - San Tommaso d'Aquino
Civil Service = Pubblica amministrazione
Enables Open Borders agreements = Consente accordi su Diritti di Passaggio
'The only thing that saves us from the bureaucracy is its inefficiency' - Eugene McCarthy = 'L'unica cosa che ci salva dalla burocrazia è la sua inefficienza.' - Eugene McCarthy
Guilds = Gilde
Enables conversion of city production to gold = Consente di convertire la Produzione nelle città in Oro
'The merchants and the traders have come; their profits are pre-ordained...' - Sri Guru Granth Sahib = 'I mercanti e i bottegai sono arrivati; i loro profitti sono prestabiliti...' - Sri Guru Granth Sahib
Metal Casting = Fusione del metallo
'When pieces of bronze or gold or iron break, the metal-smith welds them together again in the fire, and the bond is established.' - Sri Guru Granth Sahib = 'Quando pezzi di bronzo o d'oro o di ferro si rompono, il fabbro li rinsalda ancora con il fuoco e il legame è ristabilito.' - Sri Guru Granth Sahib

Compass = Bussola
'I find the great thing in this world is not so much where we stand, as in what direction we are moving.' - Oliver Wendell Holmes = 'Trovo che la cosa grandiosa di questo mondo non sia tanto dove siamo, ma verso dove stiamo andando.' - Oliver Wendell Holmes
Education = Educazione
Enables conversion of city production to science = Consente di convertire la Produzione nelle città in Scienza
Enables Research agreements = Consente di stabilire Accordi di Ricerca
'Education is the best provision for old age.' - Aristotle = 'L'educazione è la migliore previdenza per la vecchiaia.' - Aristotele
Chivalry = Codice cavalleresco
'Whoso pulleth out this sword of this stone and anvil, is rightwise king born of all England.' - Malory = 'Chi estrae questa spada dall'incudine e dalla roccia è per diritto nato re di tutta l'Inghilterra.' - Malory
Machinery = Meccanica
Improves movement speed on roads = Migliora la velocità di movimento sulle strade
'The press is the best instrument for enlightening the mind of man, and improving him as a rational, moral and social being.' - Thomas Jefferson = 'La stampa è il migliore strumento per illuminare la mente dell'uomo e migliorarlo come essere razionale, morale e sociale.' - Thomas Jefferson
Physics = Fisica
'Measure what is measurable, and make measurable what is not so.' - Galileo Galilei = 'Misura ciò che è misurabile, e rendi misurabile ciò che non lo è.' - Galileo Galilei
Steel = Acciaio
'John Henry said to his Captain, / 'A man ain't nothin' but a man, / And before I'll let your steam drill beat me down, / I'll die with the hammer in my hand.'' - Anonymous: The Ballad of John Henry, the Steel-Drivin' Man = 'John Henry disse al cuo Capitano, 'Un uomo non è che un uomo, e prima che la tua perforatrice a vapore mi batta, morirò col martello in mano.' - Anonimo: La ballata di John Henry, l'uomo che batte l'acciaio

Astronomy = Astronomia
Increases embarked movement +1 = +1 movimento delle unità imbarcate
Enables embarked units to enter ocean tiles = Permette alle unità di imbarcarsi nelle caselle oceaniche
'Joyfully to the breeze royal Odysseus spread his sail, and with his rudder skillfully he steered.' - Homer = 'Gioiosamente il re Odisseo aprì la vela alla brezza e abilmente manovrò il remo.' - Omero
Acoustics = Acustica
'Their rising all at once was as the sound of thunder heard remote' - Milton = 'Quando si levarono tutti insieme, il suono fu come un tuono che rimbomba lontano.' - Milton
Banking = Sistema bancario
'Happiness: a good bank account, a good cook and a good digestion' - Jean Jacques Rousseau = 'La felicità è un buon conto in banca, una buona cuoca e una buona digestione.' - Jean-Jacques Rousseau
Printing Press = Tipografia
'It is a newspaper's duty to print the news and raise hell.' - The Chicago Times = 'Il dovere di un giornale è pubblicare le notizie e scatenare polveroni.' - The Chicago Times
Gunpowder = Polvere da sparo
'The day when two army corps can annihilate each other in one second, all civilized nations, it is to be hoped, will recoil from war and discharge their troops.' - Alfred Nobel = 'Il giorno in cui due eserciti potranno distruggersi l'un l'altro in un solo secondo, si può sperare che tutte le nazioni civilizzate rifuggiranno la guerra e scioglieranno le loro truppe.' - Alfred Nobel

Navigation = Navigazione
'The winds and the waves are always on the side of the ablest navigators.' - Edward Gibbon = 'I venti e le onde sono sempre dalla parte dei navigatori più abili.' - Edward Gibbon
Architecture = Architettura
'Architecture begins where engineering ends.' - Walter Gropius = 'L'architettura inizia dove finisce l'ingegneria.' - Walter Gropius
Economics = Economia
'Compound interest is the most powerful force in the universe.' - Albert Einstein = 'L'interesse composto è la forza più potente dell'universo.' - Albert Einstein
Metallurgy = Metallurgia
'There never was a good knife made of bad steel.' - Benjamin Franklin = 'Non c'è mai stato un buon coltello fatto di cattivo acciaio.' - Bejamin Franklin
Chemistry = Chimica
'Wherever we look, the work of the chemist has raised the level of our civilization and has increased the productive capacity of the nation.' - Calvin Coolidge = 'Dovunque voltiamo gli occhi, il lavoro del chimico ha alzato il livello della nostra civiltà e incrementato la capacità produttiva della nazione.' - Calvin Coolidge

Archaeology = Archeologia
'Those who cannot remember the past are condemned to repeat it.' - George Santayana = 'Chi non ricorda il passato è condannato a riviverlo.' - George Santayana
Scientific Theory = Teoria scientifica
'Every great advance in science has issued from a new audacity of imagination.' - John Dewey = 'Ogni grande progresso della scienza è scaturito da una nuova audacia dell'immaginazione.' - John Dewey
Industrialization = Industrializzazione
'Industrialization based on machinery, already referred to as a characteristic of our age, is but one aspect of the revolution that is being wrought by technology.' - Emily Greene Balch = 'L'industrializzazione basata sui macchinari, già indicata come una caratteristica della nostra epoca, è solo uno degli aspetti della rivoluzione prodotta dalla tecnologia.' - Emily Greene Balch
Rifling = Rigatura delle canne
'It is well that war is so terrible, or we should grow too fond of it.' - Robert E. Lee = 'È un bene che la guerra sia così terribile, altrimenti potrebbe cominciare a piacerci troppo.' - Robert E. Lee
Military Science = Scienza militare
'Wars may be fought with weapons, but they are won by men. It is the spirit of the men who follow and of the man who leads that gains the victory.' - George S. Patton = 'Le guerre possono anche essere combattute con le armi, ma sono vinte dagli uomini. È lo spirito degli uomini che seguono e dell'uomo che conduce che porta alla vittoria.' - George S. Patton
Fertilizer = Fertilizzanti
'The nation that destroys its soil destroys itself.' - Franklin Delano Roosevelt = 'La nazione che distrugge il suo suolo distrugge se stessa.' - Franklin Delano Roosevelt

Biology = Biologia
'If the brain were so simple we could understand it, we would be so simple we couldn't.' - Lyall Watson = 'Se il cervello fosse così semplice da poter essere compreso, noi saremmo troppo semplici per comprenderlo.' - Lyall Watson
Electricity = Elettricità
'Is it a fact - or have I dreamt it - that, by means of electricity, the world of matter has become a great nerve, vibrating thousands of miles in a breathless point of time?' - Nathaniel Hawthorne = 'È un fatto - oppure l'ho sognato - che, per mezzo dell'elettricità, il mondo della materia è diventato un grande nervo, che vibra per migliaia di miglia in un battibaleno?' - Nathaniel Hawthornev
Steam Power = Energia a vapore
'The nations of the West hope that by means of steam communication all the world will become as one family.' - Townsend Harris = 'Le nazioni occidentali sperano che grazie alla comunicazione a vapore il mondo intero diventerà come una grande famiglia.' - Townsend Harris
Dynamite = Dinamite
'As soon as men decide that all means are permitted to fight an evil, then their good becomes indistinguishable from the evil that they set out to destroy.' - Christopher Dawson = 'Non appena si decide che per combattere il male tutti i mezzi sono leciti, il bene diventa indistinguibile dal male che si vuole distruggere.' - Christopher Dawson

Modern era = Moderna
Refrigeration = Refrigerazione
'And homeless near a thousand homes I stood, and near a thousand tables pined and wanted food.' - William Wordsworth = 'E senza dimora vicino a mille dimore stavo, e vicino a mille tavole mi struggevo e desideravo il cibo.' - William Wordsworth
Radio = Radio
'The whole country was tied together by radio. We all experienced the same heroes and comedians and singers. They were giants.' - Woody Allen = 'L'intero paese è stato unito dalla radio. Tutti avevamo in comune gli stessi eroi, gli stessi comici, gli stessi cantanti. Erano dei giganti.' - Woody Allen
Replaceable Parts = Pezzi indipendenti
'Nothing is particularly hard if you divide it into small jobs.' - Henry Ford = 'Niente è troppo difficile se lo suddividi in piccole azioni.' - Henry Ford
Flight = Volo
'Aeronautics was neither an industry nor a science. It was a miracle.' - Igor Sikorsky = 'L'aeronautica non è stata né un settore industriale né una scienza. È stata un miracolo.' - Igor Sikorsky
Railroad = Ferrovia
'The introduction of so powerful an agent as steam to a carriage on wheels will make a great change in the situation of man.' - Thomas Jefferson = 'L'introduzione sui carri a ruote di un agente potente come il vapore apporterà un grande cambiamento alla condizione dell'uomo.' - Thomas Jefferson

Plastics = Plastica
'Ben, I want to say one word to you, just one word: plastics.' - Buck Henry and Calder Willingham, The Graduate = 'Ben, voglio solo dirti una parola... una sola: plastica.' - Buck Henry e Calder Willingham, Il Laureato
Electronics = Elettronica
'There's a basic principle about consumer electronics: it gets more powerful all the time and it gets cheaper all the time.' - Trip Hawkins = 'Nell'elettronica di consumo esiste un principio di base: diventa sempre più potente e sempre meno costosa.' - Trip Hawkins
Ballistics = Balistica
'Men, like bullets, go farthest when they are smoothest.' - Jean Paul = 'Gli uomini, come i proiettili, vanno più lontano quanto meno sono ruvidi.' - Jean Paul
Combustion = Combustione
'Any man who can drive safely while kissing a pretty girl is simply not giving the kiss the attention it deserves.' - Albert Einstein = 'Un uomo che sappia guidare in tutta sicurezza mentre sta baciando una ragazza non sta dedicando al bacio tutta l'attenzione che si merita.' - Albert Einstein

Information era = Informatica
Pharmaceuticals = Penicillina
'In nothing do men more nearly approach the gods than in giving health to men.' - Cicero = 'Gli uomini non si avvicinano mai tanto agli dèi come quando danno la salute ad altri uomini.' - Cicerone
Atomic Theory = Teoria atomica
'The unleashed power of the atom has changed everything save our modes of thinking, and we thus drift toward unparalleled catastrophes.' - Albert Einstein = 'Lo sfruttamento dell'energia dell'atomo ha cambiato tutto tranne il nostro modo di pensare e questo può condurci a catastrofi mai viste prima.' - Albert Einstein
Radar = Radar
'Vision is the art of seeing things invisible.' - Jonathan Swift = 'La visione è l'arte di vedere le cose invisibili' - Jonathan Swift
Combined Arms = Armi combinate
'The root of the evil is not the construction of new, more dreadful weapons. It is the spirit of conquest.' - Ludwig von Mises = 'La radice del male non sta nella costruzione di nuove, terribili armi, ma nello spirito stesso della conquista.' - Ludwig von Mises

Ecology = Ecologia
'Only within the moment of time represented by the present century has one species, man, acquired significant power to alter the nature of his world.' - Rachel Carson = 'Soltanto nel momento storico rappresentato dal secolo attuale una specie, quella dell'uomo, ha acquisito il potere necessario per alterare significativamente la natura del mondo.' - Rachel Carson
Nuclear Fission = Fissione nucleare
'I am become Death, the destroyer of worlds.' - J. Robert Oppenheimer = 'Se migliaia di soli illuminassero il cielo sarebbe uno spettacolo di straordinaria potenza... Sono la Morte, Distruttrice di Mondi.' - J. Robert Oppenheimer
Rocketry = Missilistica
'A good rule for rocket experimenters to follow is this: always assume that it will explode.' - Astronautics Magazine, 1937 = 'Una buona regola di base per chi fa esperimenti con i razzi è la seguente: dai sempre per scontato che esploderà.' - Rivistica di astronautica, 1937
Computers = Computer
+10% science and production in all cities = +10% Scienza e Produzione in tutte le città
'Computers are like Old Testament gods: lots of rules and no mercy.' - Joseph Campbell = 'I computer sono come il Dio del vecchio testamento: tante regole e nessuna pietà.' - Joseph Campbell

Future era = Futura
Mobile Tactics = Tattiche mobili
'All men can see these tactics whereby I conquer, but what none can see is the strategy out of which victory is evolved.' - Sun Tzu = 'Tutti possono osservare le tattiche che mi portano alla conquista, ma quello che nessuno può vedere è la strategia che gradualmente conduce alla vittoria.' - Sun Tzu
Satellites = Satelliti
Reveals the entire map = Rivela l'intera mappa
'Now, somehow, in some new way, the sky seemed almost alien.' - Lyndon B. Johnson = 'Ora, in qualche modo nuovo, il cielo sembrava quasi alieno.' - Lyndon B. Johnson
Robotics = Robotica
'1. A robot may not injure a human being or, through inaction, allow a human being to come to harm. 2. A robot must obey any orders given to it by human beings, except when such orders would conflict with the First Law. 3. A robot must protect its own existence as long as such protection does not conflict with the First or Second Law.' - Isaac Asimov = '1. Un robot non può recar danno a un essere umano né permettere che, a causa del proprio mancato intervento, un essere umano riceva danno. 2. Un robot deve obbedire agli ordini impartiti dagli esseri umani, purché tali ordini non contravvengano alla Prima Legge. 3. Un robot deve proteggere la propria esistenza, purché questa autodifesa non contrasti con la Prima e la Seconda Legge.' - Isaac Asimov
Lasers = Laser
'The night is far spent, the day is at hand: let us therefore cast off the works of darkness, and let us put on the armor of light.' - The Holy Bible: Romans, 13:12 = 'La notte è già inoltrata, presto arriverà il giorno: per questo dobbiamo scestirci delle cattive azioni delle tenebre e indossare l'armatura della luce.' - La Bibbia, Romani 13:12

Particle Physics = Fisica delle particelle
'Every particle of matter is attracted by or gravitates to every other particle of matter with a force inversely proportional to the squares of their distances.' - Isaac Newton = 'Ogni particella di materia è attratta da o gravita intorno a ogni altra particella con una forza inversamente proporzionale al quadrato della distanza.' - Isaac Newton
Nanotechnology = Nanotecnologia
'The impact of nanotechnology is expected to exceed the impact that the electronics revolution has had on our lives.' - Richard Schwartz = 'Si può prevedere che l'impatto delle nanotecnologie sulla nostra vita sarà superiore a quello della rivoluzione elettronica.' - Richard Schwartz

Future Tech = Tecnologia futura
Who knows what the future holds? = Chi sa cosa riservano i prossimi anni?
Can be continually researched = Ricercabile all'infinito
'I think we agree, the past is over.' - George W. Bush = 'Penso che siamo tutti d'accordo che il passato è finito.' - George W.Bush


#################### Lines from Terrains from Civ V - Vanilla ####################

Ocean = Oceano

Coast = Costa

Grassland = Prateria

Plains = Pianura

Tundra = Tundra

Desert = Deserto

Lakes = Laghi

Hill = Collina

Mountain = Montagna

Snow = Neve

Provides a one-time Production bonus to the closest city when cut down = Quando abbattuta, dona una tantum di Produzione alla Città più vicina
Forest = Foresta

Jungle = Giungla

Marsh = Palude

Fallout = Scorie Radioattive

Oasis = Oasi

Flood plains = Pianure allagate

Ice = Ghiaccio

Atoll = Atollo

Great Barrier Reef = Grande barriera corallina

Old Faithful = Old Faithful

Grants 500 Gold to the first civilization to discover it = Fornisce 500 Oro al primo giocatore che la scopre
El Dorado = El Dorado

Grants Rejuvenation (all healing effects doubled) to adjacent military land units for the rest of the game = Tutte le unità nelle vicinanze guariscono a velocità doppia per il resto della partita
Fountain of Youth = Fonte della giovinezza

Grand Mesa = Grand Mesa

Mount Fuji = Monte Fuji

Krakatoa = Krakatoa

Rock of Gibraltar = Rocca di Gibilterra

Cerro de Potosi = Cerro Rico de Potosí

Barringer Crater = Cratere di Barringer


#################### Lines from TileImprovements from Civ V - Vanilla ####################

Can also be built on tiles adjacent to fresh water = Costruibile sulle caselle adiacenti all'acqua dolce
[stats] on [param] tiles once [tech] is discovered = [stats] sulle caselle [param] quando scopri [tech]
Farm = Fattoria

Lumber mill = Segheria

Mine = Miniera

Trading post = Base commerciale

Camp = Campo

Oil well = Pozzo di petrolio

Pasture = Pascolo

Plantation = Piantagione

Quarry = Cava

Fishing Boats = Peschereccio

Gives a defensive bonus of [amount]% = Dona un bonus difensivo del [amount]%
Can be built outside your borders = Costruibile all'esterno dei tuoi confini
Fort = Forte

Road = Strada

Remove Forest = Rimuovi foresta

Remove Jungle = Rimuovi giungla

Remove Fallout = Rimuovi Scoria Radioattiva

Remove Marsh = Bonifica palude

Remove Road = Rimuovi Strada

Remove Railroad = Rimuovi Ferrovia

Cancel improvement order = Annulla ordine miglioramento

Great Improvement = Grande Miglioramento
Academy = Accademia

Landmark = Punto di riferimento

Manufactory = Fabbrica

Customs house = Dogana

Deal 30 damage to adjacent enemy units = Infligge 30 danno alle unità nemiche adiacenti
Citadel = Cittadella

Can only be built on Coastal tiles = Costruibile solo sulle caselle costiere
Moai = Moai

Cannot be built on bonus resource = Non costruibile sulle risorse bonus
Terrace farm = Terrazzamento

Ancient ruins = Antiche rovine

City ruins = Rovine cittadine

Barbarian encampment = Accampamento barbaro


#################### Lines from TileResources from Civ V - Vanilla ####################

Cattle = Bestiame

Sheep = Pecora

Deer = Cervi

Bananas = Banane

Wheat = Grano

Stone = Pietra

Fish = Pesce

Horses = Cavalli

Iron = Ferro

Coal = Carbone

Oil = Petrolio

Aluminum = Alluminio

Uranium = Uranio

Furs = Pellicce

Cotton = Cotone

Dyes = Tinture

Gems = Gemme

Gold = Oro

Silver = Argento

Incense = Incenso

Ivory = Avorio

Silk = Seta

Spices = Spezie

Wine = Vino

Sugar = Zucchero

+15% production towards Wonder construction = +15% Produzione per le Meraviglie
Marble = Marmo

Whales = Balene

Pearls = Perle


#################### Lines from UnitPromotions from Civ V - Vanilla ####################

Heal Instantly = Cura istantanea
Heal this Unit by 50 HP; Doing so will consume this opportunity to choose a Promotion = Cura l'unità di 50 PF, rinunciando però all'opportunità di scegliere una promozione.

Accuracy I = Precisione I
Bonus vs [unitType] = Bonus contro [unitType]

Accuracy II = Precisione II

Accuracy III = Precisione III

Barrage I = Fuoco di Fila I

Barrage II = Fuoco di Fila II

Barrage III = Fuoco di Fila III

Volley = Raffica

Extended Range = Raggio di tiro ampliato
+1 Range = +1 raggio

Indirect Fire = Fuoco indiretto
Ranged attacks may be performed over obstacles = Permette di sparare a distanza superando gli ostacoli

Shock I = Assalto I

Shock II = Assalto II

Shock III = Assalto III

Drill I = Addestramento I

Drill II = Addestramento II

Drill III = Addestramento III

Charge = Carica

Siege = Assedio

Formation I = Formazione I

Formation II = Formazione II

Blitz = Incursione
1 additional attack per turn = L'unità può attaccare due volte ogni turno

Woodsman = Forestali
Double movement rate through Forest and Jungle = Movimento doppio attraverso Foreste e Giungle.

Medic = Medico I
This unit and all others in adjacent tiles heal 5 additional HP per turn = L'unità attuale e quelle circostanti guariscono di 5 PF al turno

Medic II = Medico II
This unit and all others in adjacent tiles heal 5 additional HP. This unit heals 5 additional HP outside of friendly territory. = L'unità attuale e quelle circostanti guariscono di 5 PF al turno. Inoltre, l'unità recupera 5 PF aggiuntivi se si trova fuori dal territorio amico.

Scouting I = Esplorazione I
+1 Visibility Range = +1 raggio di Visione

Scouting II = Esplorazione II
+1 Movement = +1 Movimento

Scouting III = Esplorazione III

Boarding Party I = Abbordaggio I

Boarding Party II = Abbordaggio II

Boarding Party III = Abbordaggio III

Coastal Raider I = Incursione costiera I

Coastal Raider II = Incursione costiera II

Coastal Raider III = Incursione costiera III

Wolfpack I = Attacco in massa I
Bonus as Attacker [amount]% = [amount]% Bonus in attacco

Wolfpack II = Attacco in massa II

Wolfpack III = Attacco in massa III

Armor Plating I = Corazza I
+25% Combat Bonus when defending = +25% Forza in Difesa

Armor Plating II = Corazza II

Armor Plating III = Corazza III

Flight Deck I = Ponte di volo I
Can carry 1 extra air unit = Può trasportare un'unità aerea extra

Flight Deck II = Ponte di volo II

Flight Deck III = Ponte di volo III

Siege I = Assedio I

Siege II = Assedio II

Siege III = Assedio III

Evasion = Manovre evasive
Reduces damage taken from interception by 50% = Dimezza i danni da intercettazione contraerea

Interception I = Intercettazione I
Bonus when intercepting [amount]% = [amount]% bonus d'intercettazione

Interception II = Intercettazione II

Interception III = Intercettazione III

Sortie = Sortita
1 extra Interception may be made per turn = Può eseguire un'Intercettazione extra per turno

Operational Range = Raggio operativo
+2 Range = +2 Raggio

Air Repair = Riparazione aerea
Unit will heal every turn, even if it performs an action = L'unità guarisce ad ogni turno, anche quando esegue un'azione 

Cover I = Copertura I
+25% Defence against ranged attacks = +25 difesa contro gli attacchi a distanza

Cover II = Copertura II

March = Marcia

Mobility = Mobilità

Sentry = Sentinella

Logistics = Logistica

Ambush I = Imboscata aerea I

Ambush II = Imboscata aerea II

Bombardment I = Bombardamento I

Bombardment II = Bombardamento II

Bombardment III = Bombardamento III

Targeting I = Puntamento I

Targeting I (air) = Puntamento aereo I

Targeting II = Puntamento II

Targeting III = Puntamento III

Morale = Morale
+[amount]% Combat Strength = +[amount]% Forza

Great Generals I = Grande Generale I

Great Generals II = Grande Generale II

Quick Study = Studio rapido
[amount]% Bonus XP gain = +[amount]% esperienza bonus

Haka War Dance = Danza di guerra Haka
-10% combat strength for adjacent enemy units = -10% Forza alle unità nemiche adiacenti a questa

Rejuvenation = Ringiovanimento
All healing effects doubled = Raddoppia gli effetti curativi

Slinger Withdraw = Ritirata Fromboliere
May withdraw before melee ([amount]%) = Può ritirarsi da un attacco da mischia ([amount]%)


#################### Lines from Units from Civ V - Vanilla ####################

Can build improvements on tiles = Può costruire miglioramenti sulle caselle

Founds a new city = Può fondare una nuova città

Ignores terrain cost = Ignora i costi di movimento su terreno

Maori Warrior = Guerriero Maori

Jaguar = Guerriero giaguaro
+[amount]% combat bonus in [terrain] = +[amount] Forza su [terrain]
Heals [amount] damage if it kills a unit = Cura [amount] PF quando uccide un'unità nemica

Brute = Bruto

Archer = Arciere

Bowman = Guerriero con arco

Slinger = Fromboliere

Work Boats = Chiatta
May create improvements on water resources = Può costruire miglioramenti sulle risorse acquatiche
Cannot enter ocean tiles until Astronomy = Può entrare nell'oceano solo dopo aver scoperto l'Astronomia

Trireme = Trireme
Cannot enter ocean tiles = Non può entrare nelle caselle oceaniche

Chariot Archer = Arciere su carro
Rough terrain penalty = Penalità su terreno accidentato
No defensive terrain bonus = Nessun bonus difensivo su terreno

War Chariot = Carro da guerra

War Elephant = Elefante da guerra

Spearman = Lanciere

Hoplite = Oplita

Persian Immortal = Immortale
+10 HP when healing = +10 PF quando si cura

Catapult = Catapulta
Must set up to ranged attack = Deve allestirsi per attaccare a distanza
Limited Visibility = Visibilità limitata

Ballista = Ballista

Swordsman = Spadaccino

Legion = Legionario
Can construct roads = Può costruire Strade

Mohawk Warrior = Guerriero Mohawk

Horseman = Guerriero a cavallo
Penalty vs [unitType] = Malus contro [unitType]
Can move after attacking = Può muoversi dopo aver attaccato

Companion Cavalry = Cavalleria dei Compagni

Crossbowman = Balestriere

Chu-Ko-Nu = Chu-ko-nu

Longbowman = Arciere con arco lungo

Trebuchet = Trabocco

Hwach'a = Hwach'a

Longswordsman = Guerriero con spada lunga

Samurai = Samurai

Berserker = Berserkr
Amphibious = Attacco anfibio

Pikeman = Picchiere

Landsknecht = Lanzichenecco
Can move immediately once bought = Può muoversi immediatamente dopo l'acquisto

Galleass = Galeazza

Knight = Cavaliere

Camel Archer = Arciere su cammello

Conquistador = Conquistador
Defense bonus when embarked = Difesa bonus quando imbarcato
+2 Visibility Range = +2 raggio di Visione

Naresuan's Elephant = Elefante di Naresuan

Mandekalu Cavalry = Cavalleria Mandekalu

Keshik = Keshik

Caravel = Caravella

Turtle Ship = Nave tartaruga

Cannon = Cannone

Musketman = Soldato con moschetto

Musketeer = Moschettiere

Janissary = Giannizzero

Minuteman = Minuteman

Tercio = Tercio

Frigate = Fregata

Ship of the Line = Nave di linea

Lancer = Lanciere a cavallo

Sipahi = Sipahi
No movement cost to pillage = Nessun costo di movimento per il saccheggio

Gatling Gun = Mitragliatrice Gatling

Rifleman = Fuciliere

Carrier = Portaerei
Can carry 2 aircraft = Trasporta due unità aeree

Triplane = Triplano
[amount]% chance to intercept air attacks = [amount]% probabilità di intercettare attacchi aerei
6 tiles in every direction always visible = 6 caselle in ogni direzione sempre visibili

Great War Bomber = Bombardiere della Grande Guerra

Norwegian Ski Infantry = Fanteria norvegese sugli sci
Double movement in Snow, Tundra and Hills = Doppio movimento su Neve, Tundra e Colline

Cavalry = Cavalleria

Cossack = Cosacco

Artillery = Artiglieria

Ironclad = Ironclad
Double movement in coast = Doppio movimento sulla costa

Fighter = Caccia

Zero = Zero

Bomber = Bombardiere

B17 = B-17

Nuclear Missile = Missile nucleare
Nuclear weapon = Arma nucleare

Landship = Nave di terra

Destroyer = Cacciatorpediniere
Can attack submarines = Può attaccare i sottomarini

Battleship = Corazzata

Submarine = Sottomarino
Can only attack water = Può attaccare solo unità acquatiche
Can enter ice tiles = Può entrare nelle caselle Ghiaccio
Invisible to others = Invisibile per le altre unità

Great War Infantry = Fante della Grande Guerra

Foreign Legion = Legione straniera
+20% bonus outside friendly territory = +20% Forza fuori da territorio amico

Infantry = Fanteria

Machine Gun = Mitragliatrice

Anti-Aircraft Gun = Cannone antiaereo

Tank = Carro armato

Panzer = Panzer

Anti-Tank Gun = Cannone anticarro

Rocket Artillery = Artiglieria lanciarazzi

Mechanized Infantry = Fanteria meccanizzata

Modern Armor = Armatura moderna

Great Artist = Grande Artista
Great Person - [stat] = Grande Personaggio - [stat]
Can construct [tileImprovement] = Può costruire [tileImprovement]
Can start an [amount]-turn golden age = Può avviare un'Età dell'Oro ([amount] turni)

Great Scientist = Grande Scienziato
Can hurry technology research = Può accelerare la ricerca tecnologica

Great Merchant = Grande Mercante
Can undertake a trade mission with City-State, giving a large sum of gold and [amount] Influence = Può intraprendere una missione commerciale con una Città-Stato, ricavando una gran quantità d'oro e [amount] Influenza

Great Engineer = Grande Ingegnere
Can speed up construction of a wonder = Può accelerare la costruzione di una Meraviglia

Great General = Grande Generale
Bonus for units in 2 tile radius 15% = 15% Bonus per le unità nel raggio di 2 caselle

Khan = Khan
Heal adjacent units for an additional 15 HP per turn = Cura le unità vicine di 15 HP al turno


#################### Lines from Tutorials ####################

Introduction = Introduzione
Welcome to Unciv!\nBecause this is a complex game, there are basic tasks to help familiarize you with the game.\nThese are completely optional, and you're welcome to explore the game on your own! = Benvenuto/a su Unciv!\nLascia che ti avverta: questo è un gioco complesso, e quindi vi sono dei compiti base che ti aiuteranno a familiarizzare con il gioco e tutte le sue funzioni.\nSono completamente opzionali, e puoi anche esplorare il gioco da solo!

New Game = Nuova partita
Your first mission is to found your capital city.\nThis is actually an important task because your capital city will probably be your most prosperous.\nMany game bonuses apply only to your capital city and it will probably be the center of your empire. = Il tuo primo compito è fondare la tua Capitale.\nÈ un compito molto importante, perché la Capitale sarà forse la Città più prospera del tuo impero.\nMolti bonus del gioco si applicano solo sulla Capitale, che probabilmente sarà il centro del tuo impero.
How do you know a spot is appropriate?\nThat’s not an easy question to answer, but looking for and building next to luxury resources is a good rule of thumb.\nLuxury resources are tiles that have things like gems, cotton, or silk (indicated by a smiley next to the resource icon)\nThese resources make your civilization happy. You should also keep an eye out for resources needed to build units, such as iron. Cities cannot be built within 3 tiles of existing cities, which is another thing to watch out for! = Come sapere quale è il posto perfetto?\nNon è una domanda facile da rispondere, ma trovare e insediarsi vicino a una risorsa di lusso è un ottimo indizio.\nTra le risorse di lusso troviamo gemme, cotone e seta (tutte indicate con un sorriso vicino alla loro icona). Queste risorse rendono il tuo impero più felice.\nTieni d'occhio anche risorse speciali per unità speciali, come il Ferro.
However, cities don’t have a set area that they can work - more on that later!\nThis means you don’t have to settle cities right next to resources.\nLet’s say, for example, that you want access to some iron – but the resource is right next to a desert.\nYou don’t have to settle your city next to the desert. You can settle a few tiles away in more prosperous lands.\nYour city will grow and eventually gain access to the resource.\nYou only need to settle right next to resources if you need them immediately – \n   which might be the case now and then, but you’ll usually have the luxury of time. = Tuttavia, le città non hanno un'area specifica dove lavorare (ci torneremo dopo). Questo vuol dire che non devi per forza insediarti proprio vicino alle risorse.\nDiciamo, ad esempio, che ti serve del ferro, ma la risorsa si trova vicino a un deserto. Non devi per forza fondare una città vicino al deserto, ma puoi insediarti più in là, in terre più prospere. La tua città crescerà e prima o poi avrai l'accesso alla risorsa. Tutto questo se non ti serve immediatamente quella risorsa, cosa che invece accadrebbe adesso, ma di solito avrai il beneficio del tempo.
The first thing coming out of your city should be either a Scout or Warrior.\nI generally prefer the Warrior because it can be used for defense and because it can be upgraded\n  to the Swordsman unit later in the game for a relatively modest sum of gold.\nScouts can be effective, however, if you seem to be located in an area of dense forest and hills.\nScouts don’t suffer a movement penalty in this terrain.\nIf you’re a veteran of the 4x strategy genre your first Warrior or Scout will be followed by a Settler.\nFast expanding is absolutely critical in most games of this type. = La prima cosa che dovresti reclutare nella Città sarebbe uno Scout o un Guerriero.\nDi solito sceglierei il guerriero perché è utilizzabile per una buona difesa e si può aggiornare allo Spadaccino al prezzo di una certa quantità d'oro e un'unità di Ferro.\nGli Scout sono però efficaci se ti trovi in un'area piena zeppa di foreste e colline, anche perché ignorano le penalità di movimento di questi terreni.\nSe sei un veterano del genere strategico 4X, dovresti costruire prima un Guerriero o uno Scout e poi un Colono.\nIn gran parte dei giochi di questo tipo, una rapida espansione è un elemento estremamente critico.

In your first couple of turns, you will have very little options, but as your civilization grows, so do the number of things requiring your attention = Durante i tuoi primi turni, avrai pochissime opzioni, ma col crescere della tua città, aumenterano anche le cose che richiederanno la tua attenzione.

Culture and Policies = Cultura e politiche
Each turn, the culture you gain from all your cities is added to your Civilization's culture.\nWhen you have enough culture, you may pick a Social Policy, each one giving you a certain bonus. = Ad ogni turno, la cultura ottenuta da ogni tua città si aggiunge alla cultura della tua civiltà. Una volta accumultata abbastanza cultura, potrai scegliere una Politica Sociale tra tante, ognuna con i propri benefici.
The policies are organized into branches, with each branch providing a bonus ability when all policies in the branch have been adopted. = Le politiche sono divise in rami, ognuno dei quali concede un'abilità bonus quanto tutte le sue politiche sono state adottate.
With each policy adopted, and with each city built,\n  the cost of adopting another policy rises - so choose wisely! = Per ogni politica adottata, e per ogni nuova città fondata, il costo di adozione per un'altra politica aumenta, quindi scegli con cautela!

City Expansion = Espansione cittadina
Once a city has gathered enough Culture, it will expand into a neighboring tile.\nYou have no control over the tile it will expand into, but tiles with resources and higher yields are prioritized. = Quando una città accumula abbastanza Cultura, si espanderà in una casella nelle vicinanze. Le caselle con risorse e maggiori rese hanno la maggior priorità.\nNon puoi, inoltre, cambiare la casella sulla quale si espanderà.
Each additional tile will require more culture, but generally your first cities will eventually expand to a wide tile range. = Ogni cella aggiuntiva richiedera più Cultura, ma generalmente le tue prime città espanderanno i loro confini in maniera molto larga.
Although your city will keep expanding forever, your citizens can only work 3 tiles away from city center.\nThis should be taken into account when placing new cities. = Le tue città possono espandersi per sempre, ma possono solo sfruttare fino a tre caselle a distanza dal loro centro. Ricordatelo sempre quando fondi nuove città.

As cities grow in size and influence, you have to deal with a happiness mechanic that is no longer tied to each individual city.\nInstead, your entire empire shares the same level of satisfaction.\nAs your cities grow in population you’ll find that it is more and more difficult to keep your empire happy. = Col crescere delle Città in grandezza e influenza, crescerà anche il territorio a disposizione.\nDovrai però avere a che fare con una meccanica legata all'impero e non alle Città singole. Il tuo intero impero, infatti, condivide lo stesso livello di soddisfazione.\nAll'aumentare della popolazione troverai sempre più difficile mantenerne la felicità.
In addition, you can’t even build any city improvements that increase happiness until you’ve done the appropriate research.\nIf your empire’s happiness ever goes below zero the growth rate of your cities will be hurt.\nIf your empire becomes severely unhappy (as indicated by the smiley-face icon at the top of the interface)\n  your armies will have a big penalty slapped on to their overall combat effectiveness. = Inoltre, per costruire degli edifici che incrementano la Felicità, dovrai ricercarne l'apposita tecnologia.\nControlla la tua Felicità (indicata da un sorriso nella barra superiore dell'interfaccia): se scende sotto lo zero, non solo la tua economia ne avrà da soffrire, ma i tuoi eserciti avranno una spiacevole penalità che li renderà meno efficaci in combattimento.
This means that it is very difficult to expand quickly in Unciv.\nIt isn’t impossible, but as a new player you probably shouldn’t do it.\nSo what should you do? Chill out, scout, and improve the land that you do have by building Workers.\nOnly build new cities once you have found a spot that you believe is appropriate. = Questa è la ragione per cui è molto difficile espandersi rapidamente in Unciv. Non è certo impossibile, ma come neofita non ti è consigliato. Pertanto, basta fare con calma, esplorare, e migliorare i tuoi terreni utilizzando i Lavoratori. Se vuoi fondare nuove Città, fallo solo su punti che credi appropriati.

Unhappiness = Infelicità
It seems that your citizens are unhappy!\nWhile unhappy, cities  will grow at 1/4 the speed, and your units will suffer a 2% penalty for each unhappiness = Sembra che i tuoi cittadini siano insoddisfatti dal tuo governo.\nSe il tuo impero è infelice, le città cresceranno a 1/4 della loro velocità, e la Forza delle tue unità verrà penalizzata del 2% ad ogni punto Infelicità.
Unhappiness has two main causes: Population and cities\n  Each city causes 3 unhappiness, and each population, 1 = L'Infelicità è un effetto di due fattori: abitanti e Città.\nOgni città dona 3 punti infelicità, e ogni abitante ne dona 1.
There are 2 main ways to combat unhappiness:\n  by building happiness buildings for your population\n  or by having improved luxury resources within your borders = Vi sono due modi per combattere l'Infelicità: o costruisci edifici che migliorano la felicità della tua popolazione, o sfrutti delle caselle contenenti risorse di lusso entro i tuoi confini.

You have entered a Golden Age!\nGolden age points are accumulated each turn by the total happiness \n  of your civilization\nWhen in a golden age, culture and production generation increases +20%,\n  and every tile already providing at least one gold will provide an extra gold. = Sei entrato in un'Età dell'Oro! Che fortuna!\nI punti Età dell'Oro si accumulano ad ogni turno dalla felicità totale della tua civiltà.\nDurante l'Età dell'Oro, generi il 20% in più di Cultura e Produzione, e ogni casella che frutta minimo un punto Oro ne frutta uno aggiuntivo.

Roads and Railroads = Strade e ferrovie
Connecting your cities to the capital by roads\n  will generate gold via the trade route.\nNote that each road costs 1 gold Maintenance per turn, and each Railroad costs 2 gold,\n  so it may be more economical to wait until the cities grow! = Connettere le Città alla tua capitale tramite la tua rete stradale generà introiti in Oro.\nNota che le Strade e le Ferrovie richiedono rispettivamente 1 e 2 Oro di mantenimento, quindi sarebbe economicamente saggio attendere una crescita maggiore delle Città.

Victory Types = Condizioni di vittoria
Once you’ve settled your first two or three cities you’re probably 100 to 150 turns into the game.\nNow is a good time to start thinking about how, exactly, you want to win – if you haven’t already. = Una volta fondate le tue prime due/tre città, saranno passati meno di 100, forse 150 turni.\nOra dovresti pensare a come, esattamente, vincere il gioco - se non l'hai già fatto.
There are three ways to win in Unciv. They are:\n - Cultural Victory: Complete 5 Social Policy Trees\n - Domination Victory: Survive as the last civilization\n - Science Victory: Be the first to construct a spaceship to Alpha Centauri = Tre sono le condizioni di vittoria in Unciv. Eccole:\n - Vittoria Culturale: completa 5 rami delle Politiche Sociali\n - Vittoria per Dominazione: sopravvivi come l'ultima civiltà in gioco conquistando tutte le altre\n - Vittoria Scientifica: costruisci per primo l'astronave che verrà lanciata verso Alpha Centauri
So to sum it up, these are the basics of Unciv – Found a prosperous first city, expand slowly to manage happiness,\n   and set yourself up for the victory condition you wish to pursue.\nObviously, there is much more to it than that, but it is important not to jump into the deep end before you know how to swim. = Queste sono, in breve, le basi di Unciv – fonda una capitale prospera, espanditi lentamente per gestire la felicità, e impostati una condizione di vittoria che desideri conseguire.\nOvviamente, vi è molto altro ancora, ma è importante fare un passo alla volta: per imparare a nuotare devi prima andare in acqua.

Enemy City = Città nemiche
Cities can be conquered by reducing their health to 1, and entering the city with a melee unit.\nSince cities heal each turn, it is best to attack with ranged units and use your melee units to defend them until the city has been defeated! = Hai avvistato una città nemica!\nPuoi conquistare le città prima riducendo la loro salute a 1, e poi facendo entrare un'unità da mischia.\nDato che le città guariscono ad ogni turno, è meglio attaccare con unità da tiro e d'assedio, e usare le tue unità da mischia per difenderle fino alla sconfitta della città.

Luxury Resource = Risorse di lusso
Luxury resources within your domain and with their specific improvement are connected to your trade network.\nEach unique Luxury resource you have adds 5 happiness to your civilization, but extra resources of the same type don't add anything, so use them for trading with other civilizations! = Le risorse di lusso situate nel tuo territorio e migliorate sono connesse nella tua rete commerciale.\nOgni risorsa unica di lusso posseduta frutta 5 punti felicità alla civiltà, ma le copie extra della stessa risorsa non fruttano niente, quindi usale per commerciare con le altre civiltà, magari in cambio di oro o altre risorse che non possiedi.

Strategic Resource = Risorse strategiche
Strategic resources within your domain and with their specific improvement are connected to your trade network.\nStrategic resources allow you to train units and construct buildings that require those specific resources, for example the Horseman requires Horses. = Le risorse strategiche nei tuoi confini e con uno specifico miglioramento sono connesse nella tua rete commerciale.\nQuelle strategiche ti permettono di addestrare certe unità e costruire edifici che richiedono una specifica risorsa: ad esempio, il Guerriero a Cavallo esige Cavalli.
Unlike Luxury Resources, each Strategic Resource on the map provides more than one of that resource.\nThe top bar keeps count of how many unused strategic resources you own.\nA full drilldown of resources is available in the Resources tab in the Overview screen. = Al contrario delle Risorse di Lusso, ogni risorsa strategica sulla mappa concede più di una copia di quella risorsa.\nNella barra superiore della schermata, puoi vedere quante risorse strategiche possiedi.\nNel paragrafo Risorse della schermata Panoramica, puoi vedere la tua situazione in termini di risorse in modo più approfondito.

The city can no longer put up any resistance!\nHowever, to conquer it, you must enter the city with a melee unit = La città ha esaurito del tutto la sua resistenza! È giunto il momento di conquistarla!\nRicordati che per conquistarla devi farvi entrare un'unità da mischia.

After Conquering = Città conquistata!
When conquering a city, you can now choose to either  or raze, puppet, or annex the city.\nRazing the city will lower its population by 1 each turn until the city is destroyed. = Conquistata una città nemica, puoi scegliere se raderla al suolo, ridurla a stato fantoccio o annetterla al tuo impero.\nSe scegli la prima opzione, la città perderà un abitante ogni turno, fino a scomparire del tutto.
Puppeting the city will mean that you have no control on the city's production.\nThe city will not increase your tech or policy cost, but its citizens will generate 1.5x the regular unhappiness.\nAnnexing the city will give you control over the production, but will increase the citizen's unhappiness to 2x!\nThis can be mitigated by building a courthouse in the city, returning the citizen's unhappiness to normal.\nA puppeted city can be annexed at any time, but annexed cities cannot be returned to a puppeted state! = Porla come stato fantoccio non ti consente di controllarne la produzione, ma in compenso non incrementerà i tuoi costi tecnologici o di politica, e la popolazione genererà soltanto un'infelicità 1.5 volte superiore alla norma.\nSe annetti la città, potrai farne quello che desideri, ma l'infelicità della popolazione sarà raddoppiata!\nPuoi mitigare il tutto costruendo un palazzo di giustizia, ripristinando l'infelicità della popolazione.\nPuoi annettere una città fantoccio quando vuoi, ma ricorda che è un processo irreversibile!

You have encountered a barbarian unit!\nBarbarians attack everyone indiscriminately, so don't let your \n  civilian units go near them, and be careful of your scout! = Hai incontrato un'unità barbarica!\nI barbari attaccano chiunque indiscriminatamente, quindi tieni le tue unità civili lontane dalla loro vista, e stai attento col tuo esploratore!

You have encountered another civilization!\nOther civilizations start out peaceful, and you can trade with them,\n  but they may choose to declare war on you later on = Hai incontrato un'altra civiltà!\nLe altre civiltà cominciamo come pacifiche, e tu potrai commerciare con loro, ma spesso possono anche dichiararti guerra!

Once you have completed the Apollo Program, you can start constructing spaceship parts in your cities\n (with the relevant technologies) to win a scientific victory! = Una volta completato il Programma Apollo, potrai iniziare a costruire le parti dell'astronave nelle tue città (con le apposite tecnologie) e cercare di ottenere una vittoria scientifica!

Injured Units = Unità ferite
Injured units deal less damage, but recover after turns that they have been inactive\nUnits heal 5 health per turn in enemy territory, 10 in neutral land,\n  15 inside your territory and 20 in your cities = Le unità ferite infliggono meno danni, ma recuperano salute finché rimangono inattive\nLe unità recuperano 5 punti salute in territorio nemico, 10 in terra neutrale, 15 nel tuo territorio o in territorio amico e 20 nelle tue città.

Workers = Lavoratori
Workers are vital to your cities' growth, since only they can construct improvements on tiles\nImprovements raise the yield of your tiles, allowing your city to produce more and grow faster while working the same amount of tiles! = I lavoratori sono vitali per la crescita delle città, perché solo loro possono costruire miglioramenti nelle caselle.\nI miglioramenti incrementano la resa delle caselle, permettendo alle città di produrre di più e crescere più in fretta, senza dover espandersi a forza!

Siege Units = Unità d'assedio
Siege units are extremely powerful against cities, but need to be Set Up before they can attack.\nOnce your siege unit is set up, it can attack from the current tile,\n  but once moved to another tile, it will need to be set up again. = Le unità d'assedio sono estremamente potenti contro le città, ma vanno allestite prima di attaccare.\nUna volta montata, l'unità d'assedio può attaccare dalla sua casella in cui è presente, ma una volta spostatasi a un'altra casella, dovrà essere allestita di nuovo.

Embarking = Imbarcazioni
Once a certain tech is researched, your land units can embark, allowing them to traverse water tiles.\nEntering or leaving water takes the entire turn.\nUnits are defenseless while embarked, so be careful! = Una volta ricercata una specifica tecnologia, le tue unità terrestri possono imbarcarsi e attraversare caselle acquatiche!\nEntrare o uscire da una casella acquatica impiega un intero turno. Inoltre, le unità imbarcate sono indifese, quindi fai attenzione!

Idle Units = Unità non usate
If you don't want to move a unit this turn, you can skip it by clicking 'Next unit' again.\nIf you won't be moving it for a while, you can have the unit enter Fortify or Sleep mode - \n  units in Fortify or Sleep are not considered idle units.\nIf you want to disable the 'Next unit' feature entirely, you can toggle it in Menu -> Check for idle units = Se non vuoi muovere un'unità per questo turno, puoi saltarla cliccando di nuovo su 'Prossima unità'.\nSe non vuoi muoverla per alcuni turni, puoi ordinarle col comando Fortifica o Dormi.\nLe unità in tali posizioni non sono considerate unità non utilizzate, perché stanno compiendo un'azione.\nSe vuoi disabilitare del tutto la caratteristica 'Prossima unità', vai su Menu -> Controlla unità non usate.

Contact Me = Contattami
Hi there! If you've played this far, you've probably seen that the game is currently incomplete.\n UnCiv is meant to be open-source and free, forever.\n That means no ads or any other nonsense. = Salve! Se sei giunto/a fin qui, forse avrai visto che il gioco è al momento incompleto.\nUnCiv dovrebbe essere open-source e gratuito per sempre, quindi privo di pubblicità o altre siocchezze.
What motivates me to keep working on it, \n  besides the fact I think it's amazingly cool that I can,\n  is the support from the players - you guys are the best! = Ciò che mi motiva a continuare il progetto, oltre al fatto che è fantastico, è il supporto dai giocatori. Vi ringrazio tutti di cuore!
Every rating and review that I get puts a smile on my face =)\n  So contact me! Send me an email, review, Github issue\n  or mail pigeon, and let's figure out how to make the game \n  even more awesome!\n(Contact info is in the Play Store) = Ogni voto e recensione che mi date mi fa sempre sorridere =)\nPerciò contattatemi! Mandatemi un'email, una recensione, un fattoide Github o un piccione viaggiatore, e vediamo di rendere il gioco ancora più bello! (Informazioni contatti nel Play Store)

Pillaging = Saccheggio
Military units can pillage improvements, which heals them 25 health and ruins the improvement.\nThe tile can still be worked, but advantages from the improvement - stat bonuses and resources - will be lost.\nWorkers can repair these improvements, which takes less time than building the improvement from scratch. = Le unità militari, che siano marittime o terrestri, possono saccheggiare qualsiasi miglioramento, guarendo di 25 punti vita.\nLa casella sarà ancora sfruttata, ma perderà i vantaggi che ricavava dal miglioramento.\nRicostruire tali miglioramenti, in compenso, impiega meno tempo che edificarli da zero.

Experience = Esperienza
Units that enter combat gain experience, which can then be used on promotions for that unit.\nUnits gain more experience when in Melee combat than Ranged, and more when attacking than when defending. = Le unità che combattono ottengono esperienza, usabile per promozioni per quell'unità.\nLe unità da mischia ottengono più esperienza di quelle da tiro, e tutte ottengono più esperienza in attacco che in difesa.
Units can only gain up to 30 XP from Barbarian units - meaning up to 2 promotions. After that, Barbarian units will provide no experience. = Le unità possono ottenere fino a 30 XP contro i Barbari, e quindi due promozioni.\nDopo questo, i Barbari non le doneranno più esperienza.

Combat = Combattimento
Unit and cities are worn down by combat, which is affected by a number of different values.\nEach unit has a certain 'base' combat value, which can be improved by certain conditions, promotions and locations. = Le unità e Città possono essere sfiancate dalle battaglie, su cui hanno effetto numerosi fattori.\nOgni unità ha un valore base di Forza, migliorabile attraverso certe condizioni, promozioni e posizioni.
Units use the 'Strength' value as the base combat value when melee attacking and when defending.\nWhen using a ranged attack, they will the use the 'Ranged Strength' value instead. = Le unità usano il valore 'Forza' come il valore base quando le unità da mischia attaccano o difendono.\nLe unità da tiro, invece, utilizzano il valore 'Forza da Tiro', o 'Forza a distanza'.
Ranged attacks can be done from a distance, dependent on the 'Range' value of the unit.\nWhile melee attacks allow the defender to damage the attacker in retaliation, ranged attacks do not. = Gli attacchi a distanza dipendono dal valore 'Distanza' dell'unità.\nMentre gli attacchi da mischia permettono al difensore di contrattaccare, non è così per quelli a distanza.

Research Agreements = Accordi di ricerca
In research agreements, you and another civilization decide to jointly research technology.\nAt the end of the agreement, you will both receive a 'lump sum' of Science, which will go towards one of your unresearched technologies. = Negli accordi di ricerca, tu e un'altra civiltà ricercherete tecnologie in modo uniforme.\nAlla fine dell'accordo, riceverete entrambi una tantum di Scienza, che si sommerà a una delle tecnologie ancora non scoperte.
The amount of Science you receive at the end is dependent on the science generated by your cities and the other civilization's cities during the agreement - the more, the better! = La quantità di Scienza che ricevi alla fine dipende da quella generata dalle città tue e dell'altra civiltà durante l'accordo. Più è alta, meglio è!

Not all nations are contending with you for victory.\nCity-states are nations that can't win, don't conquer other cities and can't be traded with. = Non esistono solo grandi nazioni che contendono per la vittoria. Ci sono anche le Città-Stato.\nLe Città-Stato sono delle nazioni minori che si limitano a una sola città. Non possono conseguire alcun tipo di vittoria, non possono conquistare altre città e non possono condurre scambi commerciali.
Instead, diplomatic relations with city-states are determined by Influence - a meter of 'how much the City-state likes you'.\nInfluence can be increased by attacking their enemies, liberating their city, and giving them sums of gold. = I loro rapporti diplomatici sono invece determinati dall'Influenza, una barra che indica i rapporti che la Città-Stato ha con te.\nL'Influenza aumenta attaccando i loro nemici, liberando le loro città, e concedendole delle tantum in Oro, mentre diminuisce se attraversi i loro territori con un'Influenza al di sotto di 30.
Certain bonuses are given when you are at above 30 influence.\nWhen you have above 60 Influence, and you have the highest influence with them of all civilizations, you are considered their 'Ally', and gain further bonuses and access to the Luxury and Strategic resources in their lands. = I rapporti possono salire al livello di Amici se il loro livello d'Influenza è minimo 30, e a quel punto la Città-Stato ti darà benefici e ti lascerà attraversare il suo territorio senza conseguenze.\nAl livello almeno 60, se possiedi la maggior influenza rispetto a tutte le altre civiltà, sarai considerato Alleato della Città-Stato, che non solo ti darà bonus ancor maggiori, ma anche l'accesso alle risorse Strategiche e di Lusso nelle loro terre.

Great People = Grandi Personaggi
Certain buildings, and specialists in cities, generate Great Person points per turn.\nThere are several types of Great People, and their points accumulate separately.\nThe number of points per turn and accumulated points can be viewed in the Overview screen. = Alcuni edifici, oltre che gli specialisti nelle città, generano Grandi Personaggi ad ogni turno.\nVi sono vari tipi di Grandi Personaggi, ognuno dei quali accumula i suoi punti separatamente.\nNella Panoramica puoi vedere i punti per turno e i punti accumulati per i Grandi Personaggi.
Once enough points have been accumulaated, a Great Person of that type will be created!\nEach Great Person can construct a certain Great Improvement which gives large yields over time, or immediately consumed to provide a certain bonus now. = Una volta accumulati abbastanza punti, nascerà un Grande Personaggio del rispettivo tipo.\nOgni Grande Personaggio può costruire un Grande Miglioramento specifico, che dona grandi rese, o consumato immediatamente per un rispettivo bonus o avviare o prolungare un'Età dell'Oro.
Great Improvements also provide any strategic resources that are under them, so you don't need to worry if resources are revealed underneath your improvements! = I Grandi Miglioramenti migliorano anche le risorse strategiche che si trovano sotto di loro, quindi non serve preoccuparti se una risorsa che scoprirai più tardi nel gioco sbucherà nello stesso punto del Grande Miglioramento.

Removing Terrain Features = Rimozione caratteristiche terrene
Certain tiles have terrain features - like Flood plains or Forests -  on top of them. Some of these layers, like Jungle, Marsh and Forest, can be removed by workers.\nRemoving the terrain feature does not remove any resources in the tile, and is usually required in order to work those resources. = Alcune caselle sono costituite da caratteristiche terrene come pianure allagate o foreste. Alcune di queste caratteristiche, come le Giungle, le Paludi e le Foreste, possono essere rimosse dai lavoratori.\nRimuoverle non solo non comporterà la cancellazione delle risorse nella casella, ma solitamente è anche richiesto per poter sfruttare tali risorse.

Natural Wonders, such as the Mt. Fuji, the Rock of Gibraltar and the Great Barrier Reef, are unique, impassable terrain features, masterpieces of mother Nature, which possess exceptional qualities that make them very different from the average terrain.\nThey benefit by giving you large sums of Culture, Science, Gold or Production if worked by your Cities, which is why you might need to bring them under your empire as soon as possible. = Le Meraviglie Naturali, dei capolavori di Madre Natura come il Monte Fuji, la Rocca di Gibilterra e la Grande Barriera Corallina, sono caratteristiche terrene uniche e impassabili che possiedono qualità eccezionali che le rendono diverse dai soliti terreni.\nBeneficiano di grandi rese di Cultura, Scienza, Oro o Produzione se sfruttate dalle tue Città, e pertanto è una buona idea portarne quante più possibile nei tuoi confini.
<|MERGE_RESOLUTION|>--- conflicted
+++ resolved
@@ -2736,10 +2736,8 @@
 Route = Itinerario
 Build a road to connect your capital to our city. = Gradiremmo che tu costruissi una strada che colleghi la nostra città alla tua capitale.
 
-<<<<<<< HEAD
 Construct Wonder = Costruisci Meraviglia
 We recommend you to start building [param] to show the whole world your civilization strength. = Se riuscissi a costruire [param], ci mostreresti la tua magnificenza.
-=======
  # Requires translation!
 Connect Resource = 
  # Requires translation!
@@ -2749,7 +2747,6 @@
 Construct Wonder = 
  # Requires translation!
 We recommend you to start building [param] to show the whole world your civilization strength. = 
->>>>>>> 8e53be61
 
 
 #################### Lines from Specialists from Civ V - Vanilla ####################
