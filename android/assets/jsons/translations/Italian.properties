
# Tutorial tasks

Move a unit!\nClick on a unit > Click on a destination > Click the arrow popup = Sposta un'unità!\nClicca su un'unità > Clicca su una destinazione > Clicca sul popup con la freccia
Found a city!\nSelect the Settler (flag unit) > Click on 'Found city' (bottom-left corner) = Fonda una Città!\nSeleziona il Colono (l'icona con la bandiera) > Clicca su 'Fonda Città' (angolo in basso a sinistra)
Enter the city screen!\nClick the city button twice = Entra nella schermata cittadina!\nClicca due volte sul tasto.
Pick a technology to research!\nClick on the tech button (greenish, top left) > \n select technology > click 'Research' (bottom right) = Ricerca una tecnologia!\nClicca sul tasto tecnologia (verdognolo, in alto a sinistra) > \nScegli una tecnologia > Clicca su 'Ricerca' (in basso a destra)
Pick a construction!\nEnter city screen > Click on a unit or building (bottom left side) > \n click 'add to queue' = Scegli una costruzione!\nEntra nella schermata cittadina > Clicca su un'unità o un edificio (in basso a sinistra) > \n Clicca su 'Aggiungi a coda'
Pass a turn!\nCycle through units with 'Next unit' > Click 'Next turn' = Termina il turno!\nClicca su 'Prossima unità' varie volte > Clicca su 'Prossimo turno'
Reassign worked tiles!\nEnter city screen > click the assigned (green) tile to unassign > \n click an unassigned tile to assign population = Reassegna delle celle sfruttate\nEntra nella schermata cittadina > Clicca su una casella sfruttata (verde) per liberarla > \n Clicca su una casella non sfruttata per assegnarle un abitante
Meet another civilization!\nExplore the map until you encounter another civilization! = Incontra un'altra civiltà!\nEsplora la mappa finché non incontri un'altra civiltà.
Open the options table!\nClick the menu button (top left) > click 'Options' = Apri il menu delle opzioni!\nClicca sul tasto menu (in altro a sinistra) > Clicca su 'Opzioni'.
Construct an improvement!\nConstruct a Worker unit > Move to a Plains or Grassland tile > \n Click 'Create improvement' (above the unit table, bottom left)\n > Choose the farm > \n Leave the worker there until it's finished = Costruisci un miglioramento!\nCostruisci un Lavoratore > Spostalo su una Pianura o su una Prateria > \n Scegli 'Costruisci miglioramento' > Scegli 'Fattoria' > \n Lascia lì il Lavoratore finché non ha finito.
Create a trade route!\nConstruct roads between your capital and another city\nOr, automate your worker and let him get to that eventually = Crea una rotta commerciale!\nCostruisci una strada tra la tua capitale e un'altra città.\nProva ad automatizzare un Lavoratore perché lo faccia.
Conquer a city!\nBring an enemy city down to low health > \nEnter the city with a melee unit = Conquista una città!\nPorta a zero la salute di una Città appartenente al nemico > \nEntra nella Città con un'unità da mischia.
Move an air unit!\nSelect an air unit > select another city within range > \nMove the unit to the other city = Sposta un'unità aerea!\nSeleziona un'unità aerea > Seleziona un'altra Città nel suo raggio > \nSposta l'unità in quell'altra Città.
See your stats breakdown!\nEnter the Overview screen (top right corner) >\nClick on 'Stats' = Visualizza le tue statistiche!\nEntra nella tua schermata Panoramica (in alto a sinistra)\nClicca su 'Statistiche'

Oh no! It looks like something went DISASTROUSLY wrong! This is ABSOLUTELY not supposed to happen! Please send me (yairm210@hotmail.com) an email with the game information (menu -> save game -> copy game info -> paste into email) and I'll try to fix it as fast as I can! = Santi numi! Pare che qualcosa sia andato disastrosamente storto! Quello che è successo non era assolutamente previsto! Mandami un'email all'indirizzo yairm210@hotmail.com con l'info della partita (menu -> salva partita -> copia info partita -> incolla su email) e proverò a riparare il guasto il più in fretta possibile!
Oh no! It looks like something went DISASTROUSLY wrong! This is ABSOLUTELY not supposed to happen! Please send us an report and we'll try to fix it as fast as we can! = Oh no! Sembra che sia accaduto qualcosa di storto! Quello che è successo non doveva succedere! Dammi un rapporto e noi proveremo a sistemarlo il più in fretta possibile!

# Buildings

Choose a free great person = Scegli un Grande Personaggio gratuito
Get  = Ottieni 

Hydro Plant = Centrale idroelettrica
+1 population in each city = +1 Popolazione in ogni città
+1 happiness in each city = +1 Felicità in ogni città

# Diplomacy,Trade,Nations

Requires [buildingName] to be built in the city = La Città richiede [buildingName]
Requires [buildingName] to be built in all cities = Richiede [buildingName] in tutte le città
Provides a free [buildingName] in the city = Dona l'edificio gratuito [buildingName] nella città
Requires worked [resource] near city = Richiede che la città sfrutti [resource]
Wonder is being built elsewhere = Meraviglia in costruzione altrove
Requires a [buildingName] in all cities = Richiede [buildingName] in tutte le città
Requires a [buildingName] in this city = Richiede [buildingName] nella città
Consumes 1 [resource] = Richiede [resource]
Required tech: [requiredTech] = Tecnologie propedeutiche: [requiredTech]

Current construction = Costruzione attuale
Construction queue = Coda di costruzione
Pick a construction = Scegli una costruzione
Queue empty = Coda vuota
Add to queue = Aggiungi a coda
Remove from queue = Rimuovi da coda
Show stats drilldown = Mostra riepilogo statistiche
Show construction queue = Mostra coda costruzione

Diplomacy = Diplomazia
War = Guerra
Peace = Pace
Research Agreement = Accordo di ricerca
Declare war = Dichiara guerra
Declare war on [civName]? = Vuoi dichiarare guerra a [civName]?
[civName] has declared war on us! = La civiltà [civName] ci ha dichiarato guerra!
[leaderName] of [nation] = [leaderName] dell'impero [nation]
You'll pay for this! = Pagherai caro questo affronto!
Negotiate Peace = Negozia una pace
Peace with [civName]? = Vuoi negoziare una pace con [civName]?
Very well. = Molto bene.
Farewell. = Addio.
Sounds good! = Sta bene!
Not this time. = Questo mai!
Excellent! = Eccellente!
How about something else... = Che ne dici di questa offerta?
A pleasure to meet you. = Siamo lieti di fare la vostra conoscenza.
Our relationship:  = I nostri rapporti: 
We have encountered the City-State of [name]! = Abbiamo incontrato la Citta-Stato di [name]!
Declare Friendship ([numberOfTurns] turns) = Dichiarazione di Amicizia ([numberOfTurns] turni)
May our nations forever remain united! = Possano le nostre nazioni rimanere per sempre unite!
Indeed! = Perfetto!
Denounce ([numberOfTurns] turns) = Denuncia ([numberOfTurns] turni)
We will remember this. = Non credere che ce lo scorderemo!

[civName] has declared war on [targetCivName]! = [civName] ha dichiarato guerra a [targetCivName]!
[civName] and [targetCivName] have signed the Peace Treaty! = [civName] ha siglato una pace con [targetCivName]!
[civName] and [targetCivName] have signed the Declaration of Friendship! = [civName] e [targetCivName] hanno stretto una Dichiarazione d'Amicizia!
[civName] has denounced [targetCivName]! = [civName] ha denunciato [targetCivName]!

Unforgivable = Imperdonabile!
Enemy = Nemici
Competitor = Avversari
Neutral = Neutri
Favorable = Favorevoli
Friend = Amichevoli
Ally = Alleati

## Diplomatic modifiers

You declared war on us! = Ci hai dichiarato guerra!
Your warmongering ways are unacceptable to us. = Non accettiamo i tuoi metodi da guerrafondaio!
You have captured our cities! = Hai preso una delle nostre città!
We applaud your liberation of our conquered cities! = Siamo lieti che i tuoi eserciti abbiano liberato alcune nostre città!
Years of peace have strengthened our relations. = Gli anni di pace hanno rafforzato i nostri rapporti.
Our mutual military struggle brings us closer together. = I nostri nemici in comune ci hanno tenuti insieme.
We have signed a public declaration of friendship = Abbiamo segnato una dichiarazione pubblica d'amicizia!
You have declared friendship with our enemies! = Hai dichiarato un'amicizia con i nostri nemici!
You have declared friendship with our allies = Hai dichiarato un'amicizia con i nostri alleati.
Our open borders have brought us closer together. = I nostri accordi di passaggio hanno avvicinato le nostre nazioni.
Your so-called 'friendship' is worth nothing. = La tua cosiddetta 'amicizia' non vale nulla!
You have publicly denounced us! = Ci hai denunciato pubblicamente di fronte al mondo!
You have denounced our allies = Hai denunciato i nostri alleati!
You have denounced our enemies = Hai denunciato i nostri nemici!
You betrayed your promise to not settle cities near us = Hai tradito la tua promessa di non fondare città nelle nostre vicinanze.
You fulfilled your promise to stop settling cities near us! = Hai mantenuto la tua promessa di non fondare città nelle nostre vicinanze.
You refused to stop settling cities near us = Hai continuato a fondare città nelle nostre vicinanze.
Your arrogant demands are in bad taste = Hai fatto una richiesta arrogante.
Your use of nuclear weapons is disgusting! = Siamo disgustati dal tuo uso delle armi nucleari!

Demands = Richieste
Please don't settle new cities near us. = Smetti di fondare città vicino a noi.
Very well, we shall look for new lands to settle. = Ti porgiamo le nostre scuse.
We shall do as we please. = Colonizzeremo la terra che ci pare e piace.
We noticed your new city near our borders, despite your promise. This will have....implications. = Abbiamo notato la tua nuova città vicino ai nostri confini. E questo avrà... ripercussioni sui nostri rapporti.

# City states

Provides [amountOfCulture] culture at 30 Influence = Dona [amountOfCulture] punti Cultura a minimo 30 Punti Influenza
Provides 3 food in capital and 1 food in other cities at 30 Influence = Dona 3 Cibo alla Capitale e 1 Cibo alle altre Città a minimo 30 Punti Influenza
Provides 3 happiness at 30 Influence = Dona 3 Punti Felicità a minimo 30 Punti Influenza
Provides land units every 20 turns at 30 Influence = Concede un'unità terrestre ogni 20 turni a minimo 30 Punti Influenza
Gift [giftAmount] gold (+[influenceAmount] influence) = Dona [giftAmount] oro (+[influenceAmount] Influenza)
Relationship changes in another [turnsToRelationshipChange] turns = I rapporti cambieranno tra [turnsToRelationshipChange] turni

Cultured = Acculturata
Maritime = Marittima
Mercantile = Mercantile
Militaristic = Militaristica
Type:  = Tipo: 
Influence:  = Influenza: 
Reach 30 for friendship. = Stringi un'amicizia superando il limite minimo di 30 Influenza.
Reach highest influence above 60 for alliance. = Stringi un'alleanza superando 60 Influenza al di sopra di tutti.
Ally:  = Alleati: 

# Trades 

Trade = Negozia
Offer trade = Offri scambio
Retract offer = Ritira offerta
What do you have in mind? = Cos'hai in mente?
Our items = I nostri articoli
Our trade offer = La nostra offerta
[otherCiv]'s trade offer = L'offerta di [otherCiv]
[otherCiv]'s items = Gli articoli di [otherCiv]
Pleasure doing business with you! = È un piacere fare affari con te!
I think not. = Non ci penso proprio!
That is acceptable. = È accettabile.
Accept = Accetta
Keep going = Continua...
There's nothing on the table = Non c'è niente da trattare
Peace Treaty = Trattato di pace
Agreements = Accordi
Open Borders = Diritto di passaggio
Gold per turn = Oro per turno
Cities = Città
Technologies = Tecnologie
Declarations of war = Dichiarazione di guerra
Introduction to [nation] = Introduci a [nation]
Declare war on [nation] = Dichiara guerra a [nation]
Luxury resources = Risorse di lusso
Strategic resources = Risorse strategiche

# Nation picker 

[resourceName] not required = Risorsa [resourceName] non richiesta
Lost ability = Non possiede 
National ability = Abilità della civiltà
[firstValue] vs [secondValue] = [firstValue] vs [secondValue]

# Nations

Receive free Great Scientist when you discover Writing, Earn Great Scientists 50% faster = Ricevi un Grande Scienziato gratuito quando scopri la Scrittura. I Grandi Scienziati nascono il 50% più in fretta.
Ingenuity = Ingenuità

City-State Influence degrades at half and recovers at twice the normal rate = L'Influenza delle Città-Stato cala il doppio più lentamente e cresce il doppio rispetto al normale.
Hellenic League = Lega Ellenica

Great general provides double combat bonus, and spawns 50% faster = Doppio bonus combattimento dai Grandi Generali, che nascono il 50% più in fretta.
Art of War = L'Arte della Guerra

+20% production towards Wonder construction = +20% Produzione durante la costruzione di una Meraviglia
Monument Builders = Costruttori di Monumenti

+2 movement for all naval units = +2 movimento per tutte le unità navali
Sun Never Sets = Il Sole non tramonta mai

+2 Culture per turn from cities before discovering Steam Power = +2 Cultura al turno dalle città prima della scoperta dell'Energia a Vapore
Ancien Régime = Ancien Régime

Strategic Resources provide +1 Production, and Horses, Iron and Uranium Resources provide double quantity = +1 Produzione dalle risorse strategiche, e doppia quantità da Cavalli, Ferro e Uranio.
Siberian Riches = Ricchezze Siberiane

+25% Production towards any buildings that already exist in the Capital = +25% bonus di Produzione verso qualunque edificio già esistente nella Capitale.
The Glory of Rome = La Gloria di Roma

+1 Gold from each Trade Route, Oil resources provide double quantity = +1 Oro per ogni rotta commerciale, e doppia quantita da Petrolio.
Trade Caravans = Carovane Commerciali

All land military units have +1 sight, 50% discount when purchasing tiles = +1 Visione per tutte le unità militari terrestri. 50% di sconto per l'acquisto delle caselle
Manifest Destiny = Destino Manifesto

Units fight as though they were at full strength even when damaged = Le unità combattono come se fossero perfettamente sane. +1 Cultura dai Pescherecci.
Bushido = Bushido

67% chance to earn 25 Gold and recruit a Barbarian unit from a conquered encampment, -25% land units maintenance. = 67% di chance di guadagnare 25 Oro e reclutare un'unità barbarica da un accampamento conquistato. -25% manutenzione per le unità terrestri.
Furor Teutonicus =  Furor Teutonicus

Unhappiness from number of Cities doubled, Unhappiness from number of Citizens halved. = Infelicità dal numero di Città raddoppiata, Infelicità dal numero di Cittadini dimezzata.
Population Growth =  Infelicità dal numero di Città raddoppiata, Infelicità dal numero di Cittadini dimezzata.",//not translat

Pay only one third the usual cost for naval unit maintenance. Melee naval units have a 1/3 chance to capture defeated naval units. = La manutenzione delle navi costa solo un terzo rispetto al normale. Tutte le navi da mischia ricevono la promozione Cattura Navale, che permette loro di catturare le navi nemiche sconfitte.
Barbary Corsairs =  Corsari barbarici

+2 Science for all specialists and Great Person tile improvements = +2 Scienza per ogni specialista e ogni miglioramento da Gran Personaggio.
Scholars of the Jade Hall =  Sapienti della Sala di Giada

All units move through Forest and Jungle Tiles in friendly territory as if they have roads. These tiles can be used to establish City Connections upon researching the Wheel. = Tutte le unità trattano le caselle di Foresta e Giungla come fossero Strade; queste caselle stabiliscono Rotte Commerciali una volta scoperta la Ruota.
The Great Warpath =  La Grande Via del Guerriero

Golden Ages last 50% longer. During a Golden Age, units receive +1 Movement and +10% Strength = Le Età dell'Oro durano il 50% in più, e in esse le Unità ricevono +1 Movimento e +10% Forza
Achaemenid Legacy =  Eredità Achemenide

Can embark and move over Coasts and Oceans immediately. +1 Sight when embarked. +10% Combat Strength bonus if within 2 tiles of a Moai. = Le unità imbarcate possono attraversare Coste e Oceani fin da subito, e ottengono +1 Visione.
Wayfinding = Orientamento

Food and Culture from Friendly City-States are increased by 50% = +50% Cibo e Cultura ricevute dalle Città-Stato amiche.
Father Governs Children =  Il padre che governa i figli

Receive triple Gold from Barbarian encampments and pillaging Cities. Embarked units can defend themselves. = Le unità imbarcate sono rafforzate tramite le promozioni Canoe da guerra e Attacco anfibio. Gli accampamenti barbari saccheggiati fruttano quantità tripla di oro.
River Warlord =  Signore del fiume

100 Gold for discovering a Natural Wonder (bonus enhanced to 500 Gold if first to discover it). Culture, Happiness and tile yields from Natural Wonders doubled. = Bonus in Oro per la scoperta di una Meraviglia Naturale (maggiorato se la scopri per primo), le cui caselle fruttano doppia Cultura, Felicità e resa generale.
Seven Cities of Gold =  Sette Città d'Oro

Combat Strength +30% when fighting City-State units or attacking a City-State itself. All mounted units have +1 Movement. = +1 Movimento per le unità a cavallo. +30% Forza quando assali una Città-Stato o ne attacchi le unità.
Mongol Terror =  Terrore mongolo

Units ignore terrain costs when moving into any tile with Hills. No maintenance costs for improvements in Hills; half cost elsewhere. = Le unità ignorano i costi di terreni sulle Colline, dove i costi dei miglioramenti sono nulli (e sono dimezzati altrove).
Great Andean Road =  Grande strada delle Ande
Viking Fury =  Furia vichinga

# New game screen

Uniques = Abilità unica
Promotions = Promozioni
Load copied data = Carica i dati copiati
Could not load game from clipboard! = Impossibile caricare partita dagli appunti!
Start game! = Comincia la tua avventura!
Map options = Opzioni mappa
Game options = Opzioni di gioco
Map type = Tipo di mappa
Generated = Generato
Existing = Esistente
Custom = Personalizzata
Map generation type = Tipo generazione mappa
Default = Default
Pangaea = Pangea
Perlin = Perlin
Continents = Continenti
Number of city-states = Numero di Città-Stato
One City Challenge = Sfida a città singola
No barbarians = Niente barbari
No ancient ruins = Niente antiche rovine
No Natural Wonders = Niente Meraviglie Naturali
Victory conditions = Condizioni di Vittoria
Scientific = Scientifica
Domination = Dominazione
Cultural = Culturale

Map shape = Forma della mappa
Hexagonal = Esagonale
Rectangular = Rettangolare

Show advanced settings = Avanzate
Hide advanced settings = Nascondi avanzate
Map Height = Altezza mappa
Temperature extremeness = Estremità temperatura
Resource richness = Abbondanza risorse
Vegetation richness = Abbondanza vegetazione
Rare features richness = Abbondanza caratteristiche terrene
Max Coast extension = Estensione delle coste
Biome areas extension = Estensioni biomi
Water level = Livello dell'acqua
Reset to default = Ripristina default

HIGHLY EXPERIMENTAL - YOU HAVE BEEN WARNED! = IN FASE SPERIMENTALE - TI ABBIAMO AVVERTITO!
Online Multiplayer = Multiplayer online

World size = Dimensioni della mappa
Tiny = Minuscola
Small = Piccola
Medium = Media
Large = Grande
Huge = Enorme

Difficulty = Difficoltà

AI = IA
Remove = Rimuovi
Random = Casuale
Human = Umano
Hotseat = Hotseat
User ID = ID Utente
Click to copy = Clicca per copiare


Game Speed = Velocità di gioco
Quick = Rapida
Standard = Standard
Epic = Epica
Marathon = Maratona

Starting Era = Epoca iniziale
It looks like we can't make a map with the parameters you requested! = Sembra che i parametri da te impostati siano eccessivi per questa mappa!
Maybe you put too many players into too small a map? = Forse hai inserito troppi giocatori o altri parametri?
No human players selected! = È necessario almeno un giocatore umano!
Mods: = Mod:

# Multiplayer

Username = Nome utente
Multiplayer = Multigiocatore
Could not download game! = Impossibile scaricare partita!
Could not upload game! = Impossibile caricare partita
Join Game = Unisciti
Invalid game ID! = ID Partita non corretto
Copy User ID = Copia ID Utente
Copy Game ID = Copia ID Partita
UserID copied to clipboard = ID Utente copiato negli appunti
GameID copied to clipboard = ID Partita copiato negli appunti
Set current user = Imposta utente attuale
Player ID from clipboard = Copia ID giocatore dagli appunti
To create a multiplayer game, check the 'multiplayer' toggle in the New Game screen, and for each human player insert that player's user ID. = Per creare una partita multigiocatore, attiva la spunta su 'Multigiocatore' nella schermata Nuova Partita, e inserisci l'ID utente per del giocatore per ogni rispettivo giocatore umano
You can assign your own user ID there easily, and other players can copy their user IDs here and send them to you for you to include them in the game. = Puoi assegnarvi facilmente il tuo ID Utente, e altri giocatori possono copiarvi il loro ID Utente e mandartelo per unirsi alla partita.
Once you've created your game, the Game ID gets automatically copied to your clipboard so you can send it to the other players. = Una volta creata una partita, l'ID partita sarà automaticamete copiata sugli appunti, e la potrai mandare agli altri giocatori.
Players can enter your game by copying the game ID to the clipboard, and clicking on the 'Add Multiplayer Game' button = È possibile entrare in partite già avviate copiando l'ID Partita sugli appunti e cliccando su "Aggiungi Partita Multigiocatore"
The symbol of your nation will appear next to the game when it's your turn = Il simbolo della tua nazione apparirà accanto alla partita quando sarà il tuo turno.
Back = Indietro
Rename = Rinomina
Edit Game Info = Modifica Info Partita
Add Multiplayer Game = Aggiungi Partita Multigiocatore
Refresh List = Aggiorna lista
Could not save game! = Impossibile salvare partita!
Could not delete game! = Impossibile eliminare partita!
Could not refresh! = Impossibile aggiornare!
Last refresh: [time] minutes ago = Ultimo aggiornamento: [time] minuti fa
Current Turn: = Turno attuale: 
Add Currently Running Game = Aggiungi partita in corso

# Save game menu

Current saves = Salvataggio attuale
Show autosaves = Mostra autosalvataggi
Saved game name = Nome del salvataggio
Copy to clipboard = Copia su appunti
Copy saved game to clipboard = Copia salvataggio su appunti
Could not load game = Impossibile caricare partita
Load [saveFileName] = Carica [saveFileName]
Delete save = Elimina salvataggio
Saved at = Salvato su
Load map = Carica mappa
Delete map = Elimina mappa
Are you sure you want to delete this map? = Vuoi davvero cancellare questa mappa?
Upload map = Carica
Could not upload map! = Impossibile caricare mappa!
Map uploaded successfully! = Mappa caricata con successo
Saving... = Salvataggio...
It looks like your saved game can't be loaded! = Sembra che sia impossibile caricare il tuo salvataggio!
If you could copy your game data ("Copy saved game to clipboard" -  = Prova a copiare i tuoi dati ("Copia salvataggio su appunti"
  paste into an email to yairm210@hotmail.com) = e incolla su un'email inviata a yairm210@hotmail.com).
I could maybe help you figure out what went wrong, since this isn't supposed to happen! = Potrei aiutarti a capire cosa è andato storto, visto che questo errore è imprevisto!
Missing mods: [mods] = Mod mancanti: [mods]

# Options

Options = Opzioni
Display options = Opzioni grafiche
Gameplay options = Opzioni di gioco
Other options = Altre opzioni
Turns between autosaves = Turni tra autosalvataggi
Sound effects volume = Volume effetti
Music volume = Volume musica
Download music = Scarica musica
Downloading... = Download in corso...
Could not download music! = Impossibile scaricare musica!
Show = Mostra
Hide = Nascondi
Show worked tiles = Mostra caselle sfruttate
Show resources and improvements = Mostra risorse e miglioramenti
Check for idle units = Controlla unità inutilizzate
Move units with a single tap = Muovi unità con un solo tocco
Show tutorials = Mostra tutorial
Auto-assign city production = Autoassegna produzione città
Auto-build roads = Costruzione strade automatica
Show minimap = Mostra minimappa
Show pixel units = Mostra unità pixel
Show pixel improvements = Mostra miglioramenti pixel
Enable nuclear weapons = Abilita armi nucleari
Fontset = Fontset
Continuous rendering = Rendering continuo
Order trade offers by amount = Ordina offerte per quantità
<<<<<<< HEAD
Generate translation files = Genera file di traduzione
Translation files are generated successfully. = File di traduzione creati con successo.
=======
 # Requires translation!
Generate translation files = 
 # Requires translation!
Translation files are generated successfully. = 
>>>>>>> e93fbf93

# Notifications

Research of [technologyName] has completed! = Abbiamo scoperto la tecnologia [technologyName]!
You have entered a golden age! = Sei entrato in un'Età dell'Oro!
[resourceName] revealed near [cityName] = Fonte di [resourceName] scoperta vicino a [cityName]
A [greatPerson] has been born in [cityName]! = È nato un [greatPerson] nella città di [cityName]!
We have encountered [civName]! = Abbiamo incontrato il popolo di [civName]!
Cannot provide unit upkeep for [unitName] - unit has been disbanded! = Mantenimento troppo alto per [unitName]: l'unità si è sciolta!
[cityName] has grown! = [cityName] è cresciuta!
[cityName] has been founded! = [cityName] è stata fondata!
[cityName] is starving! = [cityName] sta patendo la fame!
[construction] has been built in [cityName] = [cityName] ha costruito [construction]
[wonder] has been built in a faraway land = La Meraviglia [wonder] è stata costruita in una terra lontana
Work has started on [construction] = Sono iniziati i lavori per [construction]
[cityName] cannot continue work on [construction] = [cityName] non può più costruire [construction]
[cityname] has expanded its borders! = [cityname] ha espanso i suoi confini!
Your Golden Age has ended. = La tua Età dell'Oro è terminata.
[cityName] has been razed to the ground! = [cityName] è stata rasa al suolo!
We have conquered the city of [cityname]! = Abbiamo conquistato la città di [cityname]!
An enemy [unit] has attacked [cityname] = L'unità nemica [unit] ha attaccato [cityname]
An enemy [unit] has attacked our [ourUnit] = L'unità nemica [unit] ha attaccato [ourUnit]
Enemy city [cityName] has attacked our [ourUnit] = La città nemica di [cityName] ha attaccato [ourUnit]
An enemy [unit] has captured [cityname] = Un'unità nemica [unit] ha conquistato [cityname]
An enemy [unit] has captured our [ourUnit] = Un'unità nemica [unit] ha catturato [ourUnit]
An enemy [unit] has destroyed our [ourUnit] = Un'unità nemica [unit] ha distrutto [ourUnit]
An enemy [RangedUnit] has destroyed the defence of [cityname] = L'unità nemica [RangedUnit] ha distrutto le difese di [cityname]!
Enemy city [cityName] has destroyed our [ourUnit] = La città nemica di [cityName] ha distrutto [ourUnit]
An enemy [unit] was destroyed while attacking [cityname] = Un'unità nemica [unit] è stata distrutta mentre attaccava [cityname]
An enemy [unit] was destroyed while attacking our [ourUnit] = Un'unità nemica [unit] è stata distrutta mentre attaccava la nostra unità [ourUnit]
Our [attackerName] was destroyed by an intercepting [interceptorName] = La nostra unità [attackerName] è stata distrutta dall'intercettante [interceptorName]
Our [interceptorName] intercepted and destroyed an enemy [attackerName] = La nostra unità [interceptorName] ha intercettato e distrutto l'unità nemica [attackerName]
Our [$attackerName] was attacked by an intercepting [$interceptorName] = La nostra unità [$attackerName] è stata attaccata dall'intercettante [$interceptorName]
Our [$interceptorName] intercepted and attacked an enemy [$attackerName] = La nostra unità [$interceptorName] ha intercettato e attaccato l'unità nemica [$attackerName]
An enemy [unit] was spotted near our territory = Abbiamo avvistato un'unità nemica [unit] vicino al nostro territorio
An enemy [unit] was spotted in our territory = Abbiamo avvistato un'unità nemica [unit] nel nostro territorio
[amount] enemy units were spotted near our territory = Abbiamo avvistato [amount] unità nemiche vicino ai nostri confini!
[amount] enemy units were spotted in our territory = Abbiamo avvistato [amount] unità nemiche nel nostro territorio!
The civilization of [civName] has been destroyed! = La civiltà [civName] è stata distrutta!
The City-State of [name] has been destroyed! = La Città-Stato [name] è stata distrutta!
We have captured a barbarian encampment and recovered [goldAmount] gold! = Abbiamo distrutto un accampamento barbaro e recuperato [goldAmount] Oro!
A barbarian [unitType] has joined us! = L'unità barbarica [unitType] si è unita a noi!
We have found survivors in the ruins - population added to [cityName] = Abbiamo trovato dei superstiti nelle rovine, che si sono aggiunti alla città di [cityName]!
We have discovered the lost technology of [techName] in the ruins! = Abbiamo scoperto i segreti della tecnologia perduta [techName]!
A [unitName] has joined us! = L'unità [unitName] si è unita a noi!
An ancient tribe trains our [unitName] in their ways of combat! = Un'antica tribù ha addestrato la nostra unità [unitName] nelle loro arti della guerra!
We have found a stash of [amount] gold in the ruins! = Abbiamo trovato un tesoro di [amount] pezzi d'oro nelle rovine!
We have found a crudely-drawn map in the ruins! = Abbiamo trovato delle mappe rozzamente intagliate nelle rovine!
[unit] finished exploring. = [unit] non sta più esplorando.
[unit] has no work to do. = [unit] è ora inattivo.
You're losing control of [name]. = Stai perdendo il controllo di [name].
You and [name] are no longer friends! = Non sei più amico di [name]!
Your alliance with [name] is faltering. = L'alleanza con [name] si sta sfaldando.
You and [name] are no longer allies! = Non sei più alleato con [name]!
[civName] gave us a [unitName] as gift near [cityName]! = [civName] ci ha dato [unitName] come regalo vicino a [cityName]!
[civName] has denounced us! = [civName] ci ha denunciati pubblicamente!
[cityName] has been connected to your capital! = Collegamento stabilito tra la Capitale e [cityName]!
[cityName] has been disconnected from your capital! = Collegamento tra la Capitale e [cityName] interrotto!
[civName] has accepted your trade request = [civName] ha accettato la nostra offerta commerciale.
[civName] has denied your trade request = [civName] ha rifiutato la nostra offerta commerciale.
[tradeOffer] from [otherCivName] has ended = [tradeOffer] da [otherCivName] terminato
[tradeOffer] to [otherCivName] has ended = [tradeOffer] verso [otherCivName] terminato
One of our trades with [nation] has ended = Un nostro accordo con [nation] è terminato.
One of our trades with [nation] has been cut short = Un nostro accordo con [nation] è stato interrotto.
[nation] agreed to stop settling cities near us! = [nation] ha promesso di smettere di fondare città vicino a noi!
[nation] refused to stop settling cities near us! = [nation] ha rifiutato di smettere di fondare città vicino a noi!
We have allied with [nation]. = Abbiamo stretto un'alleanza con [nation].
We have lost alliance with [nation]. = Non siamo più alleati di [nation].
We have discovered [naturalWonder]! = Abbiamo scoperto [naturalWonder]!
We have received [goldAmount] Gold for discovering [naturalWonder] = Abbiamo ricevuto [goldAmount] gold per la scoperta di [naturalWonder]
Your relationship with [cityStateName] is about to degrade = Stai perdendo il controllo di [cityStateName]
Your relationship with [cityStateName] degraded = Tu e [cityStateName] non siete più amici!
A new barbarian encampment has spawned! = È sorto un nuovo accampamento barbaro!
Received [goldAmount] Gold for capturing [cityName] = Hai ricevuto [goldAmount] Oro per la conquista di [cityName]!
Our proposed trade request is no longer relevant! = La nostra richiesta commerciale non è più rilevante!
[defender] could not withdraw from a [attacker] - blocked. = [defender] non è risucito a ritirarsi dall'unità nemica [attacker]
[defender] withdrew from a [attacker] = [defender] si è ritirato dall'attacco dell'unità nemica [attacker]


# World Screen UI

Working... = Attendere...
Waiting for other players... = In attesa degli altri giocatori...
in = tra
Next turn = Fine turno
Turn = Turno
turns = turni
turn = turno
Next unit = Prossima unità
Pick a policy = Scegli Politica
Movement = Movimento
Strength = Forza
Ranged strength = Forza a distanza
Bombard strength = Forza bombardamento
Range = Raggio
Move unit = Sposta unità
Stop movement = Ferma movimento
Construct improvement = Costruisci miglioramento
Automate = Automatizza
Stop automation = Arresta automazione
Construct road = Costruisci Strada
Fortify = Fortifica
Fortify until healed = Fortifica fino alla guarigione
Fortification = Fortificazione
Sleep = Riposa
Sleep until healed = Riposa fino alla guarigione
Moving = In movimento
Set up = Monta
Upgrade to [unitType] ([goldCost] gold) = Aggiorna a [unitType] ([goldCost] oro)
Found city = Fonda città
Promote = Promuovi
Health = Salute
Disband unit = Sciogli
Explore = Esplora
Stop exploration = Smetti di esplorare
Pillage = Saccheggia
Do you really want to disband this unit? = Vuoi davvero sciogliere questa unità?
Disband this unit for [goldAmount] gold? = Vuoi sciogliere questa unità per [goldAmount] Oro?
Create [improvement] = Costruisci [improvement]
Start Golden Age = Avvia Età dell'Oro
Yes = Sì
No = No
Acquire = Prendi
Science = Scienza
Happiness = Felicità
Production = Produzione
Culture = Cultura
Food = Cibo
Crop Yield = Resa dei campi
Land = Terre
Force = Esercito
GOLDEN AGE = ETÀ DELL'ORO
Golden Age = Età dell'Oro
[year] BC = [year] a.C.
[year] AD = [year] d.C.
Civilopedia = Civilopedia
Start new game = Nuova partita
Save game = Salva partita
Load game = Carica partita
Victory status = Condizioni di vittoria
Social policies = Politiche sociali
Community = Community
Close = Chiudi
Do you want to exit the game? = Vuoi uscire dal gioco?
Start bias: = Bioma iniziale

# City screen

Exit city = Esci dalla città
Raze city = Demolisci città
Stop razing city = Anulla demolizione città
Buy for [amount] gold = Acquista ([amount] oro)
Buy = Acquista
You have [amount] gold = Possiedi [amount] Oro
Currently you have [amount] gold. = Al momento possiedi [amount] Oro.
Would you like to purchase [constructionName] for [buildingGoldCost] gold? = Vuoi acquistare [constructionName] ([buildingGoldCost] oro)?
No space available to place [unit] near [city] = Spazio insufficiente per posizionare [unit] vicino a [city]
Maintenance cost = Costi di mantenimento
Pick construction = Scegli costruzione
Pick improvement = Scegli miglioramento
Provides [resource] = Dona [resource]
Replaces [improvement] = Sostituisce [improvement]
Pick now! = Scegli ora!
Build [building] = Costruisci [building]
Train [unit] = Addestra [unit]
Produce [thingToProduce] = Produci [thingToProduce]
Nothing = Niente
Annex city = Annetti città
Specialist Buildings = Edifici specialisti
Specialist Allocation = Assegna specialisti
Specialists = Specialisti
[specialist] slots = Slot [specialist]
Engineer specialist = Specialista Ingegnere
Merchant specialist = Specialista Mercante
Scientist specialist = Specialista Scienziato
Artist specialist = Specialista Artista
Food eaten = Cibo consumato
Growth bonus = Bonus crescita
Unassigned population = Popolazione libera
[turnsToExpansion] turns to expansion = Espansione dei confini tra [turnsToExpansion] turni
Stopped expansion = Espansione arrestata
[turnsToPopulation] turns to new population = Nuovo abitante tra [turnsToPopulation] turni
Food converts to production = Cibo convertito in Produzione
[turnsToStarvation] turns to lose population = Perdita di popolazione tra [turnsToStarvation] turni
Stopped population growth = Stagnazione
In resistance for another [numberOfTurns] turns = La resistenza durerà altri [numberOfTurns] turni.
Sell for [sellAmount] gold = Vendi ([sellAmount] Oro)
Are you sure you want to sell this [building]? = Vuoi davvero vendere [building]?
[greatPerson] points = Punti [greatPerson]
Great person points = Punti Grande Personaggio
Current points = Punti attuali
Points per turn = Punti per turno
Convert production to gold at a rate of 4 to 1 = Converte la Produzione a Oro a un tasso di 4 a 1
Convert production to science at a rate of 4 to 1 = Converte la Produzione a Scienza a un tasso di 4 a 1
The city will not produce anything. = La città non produrrà nulla

# Technology UI

Pick a tech = Scegli una tecnologia
Pick a free tech = Scegli una tecnologia gratuita
Research [technology] = Ricerca [technology]
Pick [technology] as free tech = Scegli [technology] come tecnologia gratuita
Units enabled = Unità sbloccate
Buildings enabled = Edifici sbloccati
Wonder = Meraviglia
National Wonder = Meraviglia Nazionale
National Wonders = Meraviglie Nazionali
Wonders enabled = Meraviglie sbloccate
Tile improvements enabled = Miglioramenti delle celle sbloccati
Reveals [resource] on the map = Mostra [resource] sulla mappa
XP for new units = XP per nuove unità
provide = forniscono
provides = fornisce
City strength = Forza della città
City health = Salute della città
Occupied! = Occupa!
Attack = Attacca
Bombard = Bombarda
NUKE = NUCLEARIZZA!
Captured! = Cattura!
defence vs ranged = difesa contro unità da tiro
[percentage] to unit defence = [percentage] difesa dell'unità
Attacker Bonus = Bonus attaccante
Landing = Atterraggio
Flanking = Attacco ai fianchi
vs [unitType] = contro [unitType]
Terrain = Terreno


Hurry Research = Accelera ricerca
Conduct Trade Mission = Conduci missione commerciale
Your trade mission to [civName] has earned you [goldAmount] gold and [influenceAmount] influence! = La tua missione commerciale con [civName] ti ha fruttato [goldAmount] Oro e [influenceAmount] Influenza!
Hurry Wonder = Accellera Meraviglia
Your citizens have been happy with your rule for so long that the empire enters a Golden Age! = I tuoi cittadini sono da tempo contenti del tuo governo! Il tuo impero è entrato in un'Età dell'Oro!
You have entered the [newEra]! = Benvenuto nell'Era [newEra]!
[civName] has entered the [eraName]! = [civName] ha raggiunto l'Era [eraName]!
[policyBranch] policy branch unlocked! = Ramo sociale [policyBranch] sbloccato!
Overview = Panoramica
Total = Totale
Stats = Statistiche
Policies = Politiche
Base happiness = Felicità di base
Occupied City = Città occupata
Buildings = Edifici
Wonders = Meraviglie
Base values = Valori di base
Bonuses = Bonus
Final = Valori finali
Other = Altro
Population = Popolazione
City States = Città-Stato
Tile yields = Resa delle celle
Trade routes = Rotte commerciali
Maintenance = Manutenzione
Transportation upkeep = Mantenimento dei trasporti
Unit upkeep = Mantenimento unità
Trades = Commercio
Units = Unità
Name = Nome
Closest city = Città più vicina
Action = Azione
Defeated = Sconfitto
Tiles = Caselle
Natural Wonders = Meraviglie Naturali
Treasury deficit = Deficit tesoreria

#Victory

Science victory = Vittoria Scientifica
Cultural victory = Vittoria Culturale
Conquest victory = Vittoria per Dominazione
Complete all the spaceship parts\n to win! = Completa tutte le parti\n  dell'astronave per vincere!
Complete 5 policy branches\n to win! = Completa cinque rami\n  di politiche sociali per vincere!
Destroy all enemies\n to win! = Distruggi tutti gli avversari \n per vincere!
You have won a scientific victory! = Hai ottenuto una Vittoria Scientifica!
You have won a cultural victory! = Hai ottenuto una Vittoria Culturale!
You have won a domination victory! = Hai ottenuto una Vittoria per Dominazione!
You have achieved victory through the awesome power of your Culture. Your civilization's greatness - the magnificence of its monuments and the power of its artists - have astounded the world! Poets will honor you as long as beauty brings gladness to a weary heart. = Hai ottenuto la vittoria attraverso il maestoso potere della tua cultura. La grandezza della tua civiltà, la magnificenza dei suoi monumenti e il talento dei suoi artisti ha sbalordito il mondo! I poeti ti ononeranno per sempre, finché la bellezza continuerà a portare sollievo ai cuori affaticati.
The world has been convulsed by war. Many great and powerful civilizations have fallen, but you have survived - and emerged victorious! The world will long remember your glorious triumph! = Il mondo è stato straziato dalla guerra. Molte grandi e potenti civiltà sono cadute, ma tu sei sopravvissuto e se emerso vittorioso. Il mondo ricorderà a lungo il tuo glorioso trionfo!
You have achieved victory through mastery of Science! You have conquered the mysteries of nature and led your people on a voyage to a brave new world! Your triumph will be remembered as long as the stars burn in the night sky! = Hai ottenuto la vittoria attraverso la padronanza della scienza! Hai penetrato i misteri più arcani della natura e condotto il tuo popolo in un viaggio verso un nuovo, favoloso mondo! Il tuo trionfo sarà ricordato finch* le stelle continueranno a brillare nel firmamento!
You have been defeated. Your civilization has been overwhelmed by its many foes. But your people do not despair, for they know that one day you shall return - and lead them forward to victory! = Sei stato sconfitto. La tua civiltà è stata spazzata via dai suoi nemici. Ma il tuo popolo non dispera, perché sa che un giorno tornerai... e lo condurrai alla vittoria!
One more turn...! = Aspetta! Solo un altro turno...
Built Apollo Program = Programma Apollo costruito
Destroy [civName] = Distruggi [civName]
Our status = I tuoi progressi
Global status = Progressi globali
Rankings = Classifiche
Spaceship parts remaining = Parti dell'astronave rimanenti
Branches completed = Rami completati
Undefeated civs = Civiltà esistenti

# Capturing a city

What would you like to do with the city? = Cosa vorresti farne della Città?
Annex = Annetti
Annexed cities become part of your regular empire. = Le città annesse faranno parte regolare del tuo impero.
Their citizens generate 2x the unhappiness, unless you build a courthouse. = I loro cittadini genereranno il doppio dell'Infelicità, fino a quando non costruirai un Palazzo di giustizia.
Puppet = Riduci a Stato Fantoccio
Puppeted cities do not increase your tech or policy cost, but their citizens generate 1.5x the regular unhappiness. = Le città fantoccio non incrementano i costi di Scienza e Cultura, ma i loro cittadini generano Infelicità pari a una volta e mezzo.
You have no control over the the production of puppeted cities. = Non hai alcun controllo sulla produzione delle città fantoccio.
Puppeted cities also generate 25% less Gold and Science. = Gli stati fantoccio generano anche il 25% di Oro e Scienza in meno.
A puppeted city can be annexed at any time. = Puoi annettere una città fantoccio ogni volta che vuoi
Liberate = Libera
Liberating a city returns it to its original owner, giving you a massive relationship boost with them! = Liberare una città la restituirà al suo possessore originale, dandoti un'enorme bonus diplomatico nei loro confronti!
Raze = Radi al suolo
Razing the city annexes it, and starts razing the city to the ground. = Questa opzione ti permetterà di annettere la città e poi di raderla al suolo.
The population will gradually dwindle until the city is destroyed. = La popolazione diminuirà gradualmente fino alla distruzione della città.
Destroy = Distruggi
Destroying the city instantly razes the city to the ground. = Questa opzione ti consente di radere immediatamente al suolo la città.
Remove your troops in our border immediately! = Esigiamo che rimuoviate i vostri soldati dai nostri confini!
Sorry. = Ti porgiamo le nostre scuse.
Never! = Non sia mai!
Basics = Basi
Resources = Risorse
Terrains = Terreni e caratteristiche
Tile Improvements = Miglioramenti
Unique to [civName], replaces [unitName] = Unico per la civiltà [civName], sostituisce [unitName]
Unique to [civName] = Unico per [civName]
Tutorials = Tutorial
Cost = Costo
May contain [listOfResources] = Può contenere [listOfResources]
Upgrades to [upgradedUnit] = Aggiorna a [upgradedUnit]
Obsolete with [obsoleteTech] = Diventa obsoleta con [obsoleteTech]
Occurs on [listOfTerrains] = Si può trovare su [listOfTerrains]
Placed on [terrainType] = Si trova su [terrainType]
Can be found on  = Può trovarsi su
Improved by [improvement] = Può essere migliorato/a da [improvement]
Bonus stats for improvement:  = Bonus per miglioramento: 
<<<<<<< HEAD
Buildings that consume this resource:  = Edifici che consumano questa risorsa: 
Units that consume this resource:  = Unità che consumano questa risorsa: 
=======
 # Requires translation!
Buildings that consume this resource:  = 
 # Requires translation!
Units that consume this resource:  = 
>>>>>>> e93fbf93
Can be built on  = Può essere costruito/a su: 
Defence bonus = Bonus di Difesa
Movement cost = Costi di movimento
Rough Terrain = Terreno accidentato
 for  =  per 
Missing translations: = Traduzioni mancanti: 
Version = Versione
Resolution = Risoluzione
Tileset = Set celle
Map editor = Editor mappe
Create = Crea
New map = Nuova mappa
Empty = Svuota
Language = Lingua
Terrains & Resources = Terreni e risorse
Improvements = Miglioramenti
Clear current map = Ripulisci mappa
Save map = Salva mappa
Download map = Scarica mappa
Loading... = Caricamento...
Filter: = Filtro: 
Exit map editor = Esci dall'editor
[nation] starting location = Punto iniziale di [nation]
Clear terrain features = Elimina caratteristica del terreno
Clear improvements = Elimina miglioramenti
Clear resource = Elimina risorsa
Requires = Richiede
Menu = Menu
Brush Size = Dimensione pennello

# Civilopedia Tutorials names

After Conquering = Città conquistata!
City Range = Raggio cittadino
Contact Me = Contattami
Culture and Policies = Cultura e politiche
Embarking = Imbarcazioni
Enemy City = Città nemiche
Idle Units = Unità non usate
Injured Units = Unità ferite
Introduction = Introduzione
Luxury Resource = Risorse di lusso
New Game = Nuova partita
Roads and Railroads = Strade e ferrovie
Siege Units = Unità d'assedio
Strategic Resource = Risorse strategiche
Unhappiness = Infelicità
Victory Types = Condizioni di vittoria
Workers = Lavoratori

# Other civilopedia things
Nations = Civiltà
Promotions = Promozioni
Available for [unitTypes] = Disponibile per [unitTypes]
Free promotion: = Promozione gratuita:
Free promotions: = Promozioni gratuite:
Free for [units] = Subito disponibile per [units]
[bonus] with [tech] = [bonus] con [tech]

# Policies

Adopt policy = Adotta politica
Adopt free policy = Adotta politica
Unlocked at = Richiede
Gain 2 free technologies = Consente di scoprire due Tecnologie gratuite

# Technologies

Mass Media = Mass media

# Tech eras

Ancient era = Antica
Classical era = Classica
Medieval era = Medievale
Renaissance era = Rinascimentale
Industrial era = Industriale
Modern era = Moderna
Information era = Informatica
Future era = Futura

# Terrains

Impassable = Inaccessibile

# Resources

Bison = Bisonti
Copper = Rame
Cocoa = Cacao
Crab = Granchi
Citrus = Agrumi
Truffles = Tartufi

Terrace farm = Terrazzamento
+1 food for each adjacent Mountain = +1 Cibo per ogni Montagna adiacente
Cannot improve a resource = Non può migliorare una risorsa

# Unit types 

Civilian = unità civile
land units = unità terrestri
water units = unità anfibie
air units = unità aeree
WaterCivilian = unità marittima civile
Melee = da mischia
WaterMelee = marittima da mischia
Ranged = da tiro
WaterRanged = marittima a distanza
WaterSubmarine = sottomarina
Mounted = a cavallo
Armor = Corazzata
City = Città
Missile = da tiro
WaterAircraftCarrier = Portaerei anfibio

# Units

Composite Bowman = Arciere composito
Foreign Land = Terra Straniera
Marine = Marine
Mobile SAM = SAM mobile
Paratrooper = Paracadutista
Helicopter Gunship = Elicottero da guerra
Atomic Bomb = Bomba atomica
Unbuildable = Non costruibile

# Promotions

Pick promotion = Scegli promozione
 OR  =  O 
units in open terrain = unità su terreno aperto
units in rough terrain = unità su terreno accidentato
wounded units = unità ferite
Targeting II (air) = Puntamento aereo II
Targeting III (air) = Puntamento aereo III
Bonus when performing air sweep [bonusAmount]% = +[bonusAmount]% Forza nella distruzione delle difese aeree
Dogfighting I = Duello aereo I
Dogfighting II = Duello aereo II
Dogfighting III = Duello aereo III
# Multiplayer Turn Checker Service

Multiplayer options = Opzioni multigiocatore
Enable out-of-game turn notifications = Abilita notifiche fuori dal gioco
Time between turn checks out-of-game (in minutes) = Tempo tra controllo di turni fuori dal gioco (minuti)
Show persistent notification for turn notifier service = Mostra notifiche persistenti per i turni attuali

#################### Lines from Buildings.json ####################

Indicates the capital city = Indica la città capitale
Monument = Monumento
Temple = Tempio
Monastery = Monastero
Palace = Palazzo


Granary = Granaio

Must not be on plains = Non deve trovarsi su Pianura
Stone Works = Scalpellino

'Time crumbles things; everything grows old and is forgotten under the power of time' - Aristotle = 'Il tempo sgretola le cose; davanti al suo potere tutto invecchia e viene dimenticato.' - Aristotele
Stonehenge = Stonehenge

+1 Science Per 2 Population = +1 Scienza ogni 2 abitanti
Library = Biblioteca

'Libraries are as the shrine where all the relics of the ancient saints, full of true virtue, and all that without delusion or imposture are preserved and reposed.' - Sir Francis Bacon = 'Le biblioteche sono come una cappella in cui sono conservate e protette tutte le reliquie dei santi antichi, colme di vera virtù, e tutto ciò che è privo di illusione e inganno' - Sir Francis Bacon
Free Technology = Dona una tecnologia gratuita
The Great Library = Grande Biblioteca

Paper Maker = Cartiera

Circus = Circo

Walls = Mura

Walls of Babylon = Mura di Babilonia

'O, let not the pains of death which come upon thee enter into my body. I am the god Tem, and I am the foremost part of the sky, and the power which protecteth me is that which is with all the gods forever.'  - The Book of the Dead, translated by Sir Ernest Alfred Wallis Budge = 'Oh, non lasciare che i dolori della morte che piombano su di te entrino nel mio corpo. Io sono il dio Tem, e risiedo nella parte più importante del cielo, e il potere che mi protegge è quello che si accompagna per sempre a tutti gli dèi.' - Il Libro dei Morti, traduzione di Sir Ernest Alfred Wallis Budge
Worker construction increased 25% = +25% velocità costruzione lavoratori
Provides 2 free workers = Appaiono 2 Lavoratori gratuiti
The Pyramids = Grandi Piramidi

Barracks = Caserma

'Why man, he doth bestride the narrow world like a colossus, and we petty men walk under his huge legs, and peep about to find ourselves dishonorable graves.' - William Shakespeare, Julius Caesar = 'Già, lui cavalca questo stretto mondo ormai come un colosso; e noi, gli omuncoli, passiamo sotto le sue gambe enormi e ci scrutiamo intorno, per ritrovarci tutti quanti siamo come tanti sepolcri senza onore' - William Shakespeare: Giulio Cesare
Can only be built in coastal cities = La città deve trovarsi sulla costa
+1 gold from worked water tiles in city = +1 Oro per ogni risorsa anfibia sfruttata dalla città.
Colossus = Colosso

Culture and Gold costs of acquiring new tiles reduced by 25% in this city = -25% costi in Cultura e Oro nell'acquisto di nuove celle nella Città
Krepost = Krepost

+1 food from Ocean and Coast tiles = +1 Cibo da caselle Oceano e costiere
Lighthouse = Faro

'They that go down to the sea in ships, that do business in great waters; these see the works of the Lord, and his wonders in the deep.' - The Bible, Psalms 107:23-24 = 'Ecco quelli che scendon nel mare su navi, che trafficano sulle grandi acque; essi veggono le opere dell'Eterno e le sue meraviglie nell'abisso.' - Salmi 107:23-24
All military naval units receive +1 movement and +1 sight = +1 Movimento e +1 Visione per ogni unità militare marittima
The Great Lighthouse = Grande Faro

+15% Production when building Mounted Units in this city = +15% Produzione per le unità a cavallo
Stable = Scuderia

Colosseum = Colosseo
Circus Maximus = Circo Massimo

'I think that if ever a mortal heard the word of God it would be in a garden at the cool of the day.'  - F. Frankfort Moore = 'Penso che se mai un mortale ha sentito la voce di Dio, sarà stato in un giardino sul far della sera.' - F. Frankfort Moore
Hanging Gardens = Giardini Pensili

Remove extra unhappiness from annexed cities = Elimina l'Infelicità extra proveniente dalle Città occupate
Can only be built in annexed cities = Costruibile solamente nelle città annesse
Courthouse = Palazzo di giustizia


'Regard your soldiers as your children, and they will follow you into the deepest valleys; look on them as your own beloved sons, and they will stand by you even unto death.'  - Sun Tzu = 'Trattate i soldati come figli, e vi seguiranno nelle valli più profonde; considerateli la vostra amata progenie, e resteranno accanto a voi fino alla morte.' - Sun Tzu
Terracotta Army = Esercito di terracotta


Doubles Gold given to enemy if city is captured = Raddoppia la quantità d'Oro saccheggiato se la città viene conquistata.
Burial Tomb = Sepolcro

Mud Pyramid Mosque = Moschea della piramide di fango

'The ancient Oracle said that I was the wisest of all the Greeks. It is because I alone, of all the Greeks, know that I know nothing'  - Socrates = 'L'antico Oracolo ha detto che sono il più saggio di tutti i greci. Questo perché io solo, di tutti i greci, so di non sapere nulla.' - Socrate
Free Social Policy = Ricevi una politica sociale gratuita
The Oracle = Oracolo

Market = Mercato

Provides 1 extra copy of each improved luxury resource near this City = Concede 1 copia aggiuntiva di ogni risorsa di lusso migliorata vicino alla città
+2 Gold for each source of Oil and oasis = +2 Oro per ogni fonte di Petrolio e ogni casella di Oasi
Bazaar = Bazaar

Mint = Zecca

40% of food is carried over after a new citizen is born = Il 40% del cibo viene immagazzinato dopo la nascita di un nuovo cittadino
Aqueduct = Acquedotto

'The art of war teaches us to rely not on the likelihood of the enemy's not attacking, but rather on the fact that we have made our position unassailable.'  - Sun Tzu = 'L'arte della guerra ci insegna a non affidarci alla possibilità che il nemico... non ci attacchi, ma piuttosto alla certezza di aver reso la nostra posizione inattaccabile.' - Sun Tzu
Enemy land units must spend 1 extra movement point when inside your territory (obsolete upon Dynamite) = Le unità nemiche impiegano un punto Movimento extra se all'interno del tuo territorio (diventa obsoleta con la Dinamite).
Great Wall = Grande Muraglia


'For it soars to a height to match the sky, and as if surging up from among the other buildings it stands on high and looks down upon the remainder of the city, adorning it, because it is a part of it, but glorying in its own beauty'  - Procopius, De Aedificis = 'Perché si erge così alta da toccare il cielo, e come fluttuando sugli altri edifici guarda dall'alto in basso il resto della città, abbellendola, perché fa parte di essa, ma gloriandosi della propria bellezza.' - Procopio, De Aedificis (Sugli edifici)
+33% great person generation in all cities = +33% di generazione di Grandi Personaggi in tutte le città
Hagia Sophia = Hagia Sophia

National College = Colleggio Nazionale

Enables nuclear weapon = Consente l'utilizzo delle armi nucleari
Manhattan Project = Progetto Manhattan

'The katun is established at Chichen Itza. The settlement of the Itza shall take place there. The quetzal shall come, the green bird shall come. Ah Kantenal shall come. It is the word of God. The Itza shall come.'  - The Books of Chilam Balam = 'Il katun è stabilito a Chichèn Itzà. L'insediamento degli Itzà avrà luogo. Arriverà il quetzal, arriverà l'uccello verde. Ah Kantenal arriverà. È la parola di Dio. Gli Itzà arriveranno. - I Libri di Chilam Balam
Golden Age length increases +50% = +50% durata dell'Età dell'Oro
Chichen Itza = Chichen Itza

'Few romances can ever surpass that of the granite citadel on top of the beetling precipices of Machu Picchu, the crown of Inca Land.'  - Hiram Bingham = 'Pochi racconti fantastici possono sorpassare quello della cittadella di granito sospesa in cima ai precipizi, Machu Picchu, la corona delle terre degli Inca.' - Hiram Bingham
Gold from all trade routes +25% = +25% oro da ogni rotta commerciale
Must have an owned mountain within 2 tiles = La città deve rasentare una montagna entro due caselle
Machu Picchu = Machu Picchu

Workshop = Bottega

+1 Production from each worked Forest tile = +1 Produzione da ogni casella di Foresta sfruttata dalla città
Longhouse = Casa Lunga

+15% production of land units = +15% produzione per le unità terrestri
Increases production of spaceship parts by 15% = +15% Produzione per le parti dell'astronave
Forge = Fucina

+1 production from all sea resources worked by the city = +1 Produzione per ogni risorsa marittima sfruttata
Connects trade routes over water = Consente le rotte commerciali marittime
Harbor = Porto

+2 Science from each worked Jungle tile = +2 Scienza per ogni casella di Giungla sfruttata
University = Università

Wat = Wat

Oxford University = Università di Oxford

Castle = Castello

Mughal Fort = Forte Mughal

'The temple is like no other building in the world. It has towers and decoration and all the refinements which the human genius can conceive of.'  - Antonio da Magdalena = 'Il tempio non ha eguali nel mondo. Ha torri e decorazioni e tutti gli abbellimenti che il genio dell'uomo può concepire.' - Antonio da Magdalena
Cost of acquiring new tiles reduced by 25% = -25% costo per l'acquisto di nuove celle
Angkor Wat = Angkor Wat

'Justice is an unassailable fortress, built on the brow of a mountain which cannot be overthrown by the violence of torrents, nor demolished by the force of armies.'  - Joseph Addison = 'La giustizia è una fortezza inespugnabile, costruita sulla cresta di una montagna che non può essere rovesciata dalla violenza dei torrenti né demolita dalla forza degli eserciti.' - Joseph Addison
All newly-trained melee, mounted, and armored units in this city receive the Drill I promotion = Ogni unità da mischia, a cavallo e corazzata appena reclutata nella città riceve la promozione Addestramento I
Alhambra = Alhambra

Ironworks = Ferriera

'Architecture has recorded the great ideas of the human race. Not only every religious symbol, but every human thought has its page in that vast book.'  - Victor Hugo = 'L'architettura ha registrato le più grandi idee della razza umana. Non solo ogni simbolo religioso, ma ogni pensiero umano ha la sua pagina in quel vasto libro.' - Victor Hugo
Notre Dame = Notre Dame

Armory = Armeria

Must be next to mountain = Deve rasentare Montagna
Observatory = Osservatorio

Opera House = Teatro dell'opera

'I live and love in God's peculiar light.' - Michelangelo Buonarroti = 'Vivo e amo sotto la peculiare luce di Dio.' - Michelangelo Buonarroti
Culture in all cities increased by 25% = +25% cultura in ogni città
Sistine Chapel = Cappella Sistina

Bank = Banca

Satrap's Court = Corte del Satrapo

+5% Production for every Trade Route with a City-State in the empire = +5% Produzione per ogni Rotta Commerciale con una Città-Stato nell'impero
Hanse = Hansa

'Most of us can, as we choose, make of this world either a palace or a prison' - John Lubbock = 'La maggior parte di noi può, a sua volontà, fare di questo mondo un palazzo o una prigione.' - John Lubbock
Unhappiness from population decreased by 10% = -10% infelicità dalla popolazione
Forbidden Palace = Città Proibita

Theatre = Teatro

'Don't clap too hard - it's a very old building.' - John Osbourne = 'Non applaudite troppo forte - è un edificio molto vecchio.' - John Osborne
Free Great Person = Ottieni un Grande Personaggio gratuito
Leaning Tower of Pisa = Torre pendente di Pisa

'Bushido is realized in the presence of death. This means choosing death whenever there is a choice between life and death. There is no other reasoning.'  - Yamamoto Tsunetomo = 'Il Bushido si realizza in presenza della morte. Significa, ogni volta che c'è una scelta tra la vita e la morte, scegliere la seconda. Non c'è alcun altro ragionamento' - Yamamoto Tsunetomo
+15% combat strength for units fighting in friendly territory = +15% Forza per le unità che combattono in territorio amico
Himeji Castle = Castello di Himeji

Museum = Museo

Hermitage = Hermitage

'Every genuine work of art has as much reason for being as the earth and the sun'  - Ralph Waldo Emerson = 'Ogni opera d'arte genuina ha tanta ragione d'esistere quanto la terra e il sole.' - Ralph Waldo Emerson
2 free Great Artists appear = Appaiono 2 Grandi Artisti
The Louvre = Il Louvre

+1 production and gold from all sea resources worked by the city = +1 Produzione e Oro da ogni risorsa marittima sfruttata dalla città
+15% production of naval units = +15% Produzione per le unità marittime
Seaport = Cantiere navale

'The Taj Mahal rises above the banks of the river like a solitary tear suspended on the cheek of time.'  - Rabindranath Tagore = 'Il Taj Mahal sorge sulle rive del fiume come una lacrima solitaria sospesa sulla guancia del tempo.' - Rabindranath Tagore
Empire enters golden age = L'impero entra nell'Età dell'Oro
Taj Mahal = Taj Mahal

'Things always seem fairer when we look back at them, and it is out of that inaccessible tower of the past that Longing leans and beckons.'  - James Russell Lowell = 'Le cose sembrano sempre più belle quando ci voltiamo indietro per guardarle, ed è dall'inaccessibile torre del passato che la nostalgia si protende e chiama.' - James Russel Lowell
Free great scientist appears = Appare un Grande Scienziato
Science gained from research agreements +50% = +50% Scienza dagli Accordi di Ricerca
Porcelain Tower = Torre di Porcellana

Must not be on hill = Non deve trovarsi su Collina
Windmill = Mulino a vento

Public School = Scuola pubblica

Factory = Fabbrica

Military Academy = Accademia militare

'Pale Death beats equally at the poor man's gate and at the palaces of kings.'  - Horace = 'La pallida morte batte ugualmente alla porta del povero e al palazzo del re.' - Orazio
Free Great General appears near the Capital = Appare un Grande Generale vicino alla Capitale
Brandenburg Gate = Porta di Brandeburgo

Hospital = Ospedale

Stock Exchange = Borsa valori

'To achieve great things, two things are needed: a plan, and not quite enough time.'  - Leonard Bernstein = 'Per ottenere grandi risultati servono due cose: un piano e un sacco di tempo.' - Leonard Bernstein
-15% to purchasing items in cities = -15% costi in Oro per l'acquisto di unità ed edifici nelle Città
Big Ben = Big Ben

Broadcast Tower = Ripetitore

'We live only to discover beauty, all else is a form of waiting'  - Kahlil Gibran = 'Chi può pensare che, siccome siamo ingegneri, la bellezza non ci preoccupi, o che non cerchiamo di costruire strutture belle oltre che solide e durature?' - Gustave Alexandre Eiffel
Provides 1 happiness per 2 additional social policies adopted = +1 Felicità ogni 2 Politiche Sociali adottate
Eiffel Tower = Torre Eiffel

'Give me your tired, your poor, your huddled masses yearning to breathe free, the wretched refuse of your teeming shore. Send these, the homeless, tempest-tossed to me, I lift my lamp beside the golden door!'  - Emma Lazarus = 'Datemi coloro che sono esausti, i poveri / Le folle accalcate che bramano di respirare libere, / I miseri rifiuti delle vostre coste brulicanti. / Mandatemi chi non ha casa, squassato dalle tempeste, / Sollevo la fiaccola accanto alla porta d'oro!' - Emma Lazarus
+1 Production from specialists = +1 Produzione dagli Specialisti
Statue of Liberty = Statua della Libertà

Research Lab = Laboratorio di ricerca

Stadium = Stadio

'Come to me, all who labor and are heavy burdened, and I will give you rest.'  - New Testament, Matthew 11:28 = 'Venite a me, voi tutti che siete affaticati e oppressi, e io vi ristorerò.' - Matteo 11:28
Culture cost of adopting new Policies reduced by 10% = -10% costo in Cultura per ogni nuova politica
Cristo Redentor = Cristo Redentor

'The Law is a fortress on a hill that armies cannot take or floods wash away.'   –- The Prophet Muhammed = 'La Legge è una fortezza su una collina che gli eserciti non possono catturare e le inondazioni non possono spazzare via. - Il profeta Maometto
Defensive buildings in all cities are 25% more effective = +25% efficacia delle strutture difensive in tutte le città
Kremlin = Cremlino

'...the location is one of the most beautiful to be found, holy and unapproachable, a worthy temple for the divine friend who has brought salvation and true blessing to the world.'  - King Ludwig II of Bavaria = '...la posizione è una delle più belle che si possano trovare, sacra e inaccessibile, degno tempio per l'amico divino che ha portato salvezza e vera benedizione a tutto il mondo.' - Re Ludovico II di Baviera
+1 happiness, +2 culture and +3 gold from every Castle = +1 Felicità, +2 Cultura e +3 Oro per ogni Castello posseduto
Neuschwanstein = Castello di Neuschwanstein

25% of food is carried over after a new citizen is born = Il 25% del cibo viene immagazzinato dopo la nascita di un nuovo cittadino
Medical Lab = Laboratorio medico

Solar Plant = Centrale ad energia solare
Nuclear Plant = Centrale nucleare

Must be next to desert = Deve rasentare Deserto

'Those who lose dreaming are lost.'  - Australian Aboriginal saying = 'Quelli che perdono i sogni sono perduti.' - Massima degli aborigeni australiani
Sydney Opera House = Teatro dell'Opera di Sidney

'In preparing for battle I have always found that plans are useless, but planning is indispensable.'  - Dwight D. Eisenhower = 'Preparandomi alla battaglia ho sempre constatato che i piani sono inutili, ma la pianificazione è indispensabile.' - Dwight D. Eisenhower
Gold cost of upgrading military units reduced by 33% = -33% costi in Oro per aggiornare un'unità militare
Pentagon = Pentagono

Increases production of spaceship parts by 50% = +50% produzione per le parti dell'astronave
Spaceship Factory = Fabbrica di astronavi

Spaceship part = Parte dell'astronave
SS Booster = Propulsore dell'astronave

Enables construction of Spaceship parts = Consente la costruzione di parti dell'astronave
Apollo Program = Programma Apollo

'The wonder is, not that the field of stars is so vast, but that man has measured it.'  - Anatole France = 'La meraviglia non sta nella vastità del campo di stelle, ma nel fatto che l'uomo lo abbia misurato.' - Anatole France
2 free great scientists appear = Appaiono 2 grandi scenziati gratuiti
Increases production of spaceship parts by 25% = +25% Produzione per le parti dell'astronave
Hubble Space Telescope = Telescopio spaziale Hubble

SS Cockpit = Abitacolo dell'astronave

SS Engine = Motore dell'astronave

SS Stasis Chamber = Camera di stasi dell'astronave


#################### Lines from Difficulties.json ####################

Settler = Colono

Chieftain = Capo

Warlord = Condottiero

Prince = Principe

King = Re

Emperor = Imperatore

Immortal = Immortale

Deity = Divinità


#################### Lines from Nations.json ####################

Babylon = Babilonia
Nebuchadnezzar II = Nabucodonosor II
The demon wants the blood of soldiers! = Il demone della guerra vuole il sangue dei soldati!
Oh well, I presume you know what you're doing. = Ah, bene... sono certo che tu sappia cosa stai facendo... spero.
It is over. Perhaps now I shall have peace, at last. = È finita. Forse ora troverò la pace, finalmente.
Are you real or a phantom? = Io sono Nabucodonosor, re di Babilonia. Quegli sciocchi là fuori dicono che sono un dio, ma la cosa mi pare improbabile. E tu cosa sei: una creatura reale o un'illusione dei miei sensi prostrati?
It appears that you do have a reason for existing – to make this deal with me. = Sembra che la tua ragione di esistere è fare un accordo con me...
Greetings. = Saluti.
What do YOU want?! = Che cosa vuoi?!
Akkad = Akkad
Dur-Kurigalzu = Dur-Kurigalzu
Nippur = Nippur
Borsippa = Borsippa
Sippar = Sippar
Opis = Opis
Mari = Mari
Shushan = Shushan
Eshnunna = Eshnunna
Ellasar = Ellasar
Erech = Erech
Kutha = Kutha
Sirpurla = Sirpurla
Neribtum = Neribtum
Ashur = Assur
Ninveh = Ninive
Nimrud = Nimrud
Arbela = Arbela
Nuzi = Nuzi
Arrapkha = Arrapkha
Tutub = Tutub
Shaduppum = Shaduppum
Rapiqum = Rapiqum
Mashkan Shapir = Mashkan Shapir
Tuttul = Tuttul
Ramad = Ramad
Ana = Ana
Haradum = Haradum
Agrab = Agrab
Uqair = Uqair
Gubba = Gubba
Hafriyat = Hafriyat
Nagar = Nagar
Shubat Enlil = Shubat Enlil
Urhai = Urhai
Urkesh = Urkesh
Awan = Awan
Riblah = Riblah
Tayma = Tayma

Greece = Grecia
Alexander = Alessandro
You are in my way, you must be destroyed. = Sei sulla mia strada, e pertanto devo distruggerti.
As a matter of fact I too grow weary of peace. = Ad essere onesto, mi sono stancato di starmene impalato e di riposare sugli allori. Vieni, le mie armate ti accoglieranno a braccia aperte!
You have somehow become my undoing! What kind of beast are you? = In questo mondo sono finito. Forse avrò la mia vendetta nel prossimo.
Hello stranger! I am Alexandros, son of kings and grandson of the gods! = Io, Alessandro, erede di Eracle e Zeus, ti saluto. Possa tu dimostrarti un alleato fedele o un degno avversario!
My friend, does this seem reasonable to you? = Amico mio, dimmi: questo ti sembra ragionevole?
Greetings! = Saluti!
What? = Che c'è?
Athens = Atene
Sparta = Sparta
Corinth = Corinto
Argos = Argo
Knossos = Cnosso
Mycenae = Micene
Pharsalos = Farsalo
Ephesus = Efeso
Halicarnassus = Alicarnasso
Rhodes = Rodi
Eretria = Eretria
Pergamon = Pergamo
Miletos = Mileto
Megara = Megara
Phocaea = Focea
Sicyon = Sicyon
Tiryns = Tirinto
Samos = Samo
Mytilene = Mitilene
Chios = Chio
Paros = Paros
Ellis = Ellis
Syracuse = Siracusa
Herakleia = Eracleia
Gortyn = Gortina
Chalkis = Calcide
Pylos = Pilo
Pella = Pella
Naxos = Naxos
Larissa = Larissa
Apollonia = Apollonia
Messene = Messene
Orchomenos = Orcomeno
Ambracia = Ambracia
Kos = Kos
Knidos = Cnido
Amphipolis = Anfipoli
Patras = Patrasso
Lamia = Lamia
Nafplion = Napflion
Apolyton = Apolyton

China = Cina
Wu Zetian = Wu Zetian
You won't ever be able to bother me again. Go meet Yama. = Non ti permetterò più di infastidirmi. Preparati a incontrare Yama.
Fool! I will disembowel you all! = Folle! Ti costringerò a guardare il tuo popolo venire massacrato!
You have proven to be a cunning and competent adversary. I congratulate you on your victory. = Ti sei dimostrato un avversario astuto e valoroso. Mi congratulo per la tua vittoria. Se in queste circostanze i ruoli fossero stati invertiti, sarei stata ben contenta di fare lo stesso a te.
Greetings, I am Empress Wu Zetian. China desires peace and development. You leave us alone, we'll leave you alone. = Saluti! Sono l'imperatrice della Cina, Wu Zetian. La Cina desidera solo una coesistenza pacifica e un commercio equo, ma risponderà con la forza a ogni aggressione. Spero che condividiate la nostra visione.
My friend, do you think you can accept this request? = Amico mio, pensi di poter accettare questa proposta?
How are you today? = Bella giornata, oggi, vero?
Oh. It's you? =  Oh, sei tu. Che vuoi?
Beijing = Pechino
Shanghai = Shanghai
Guangzhou = Guangzhou
Nanjing = Nanchino
Xian = Xian
Chengdu = Chengdu
Hangzhou = Hangzhou
Tianjin = Tianjin
Macau = Macao
Shandong = Shandong
Kaifeng = Kaifeng
Ningbo = Ningbo
Baoding = Baoding
Yangzhou = Yangzhou
Harbin = Harbin
Chongqing = Chongqing
Luoyang = Luoyang
Kunming = Kunming
Taipei = Taipei
Shenyang = Shenyang
Taiyuan = Taiyuan
Tainan = Tainan
Dalian = Dalian
Lijiang = Lijiang
Wuxi = Wuxi
Suzhou = Suzhou
Maoming = Maoming
Shaoguan = Shaoguan
Yangjiang = Yangjiang
Heyuan = Heyuan
Huangshi = Huangshi
Yichang = Yichang
Yingtian = Yingtian
Xinyu = Xinyu
Xinzheng = Xinzheng
Handan = Handan
Dunhuang = Dunhuang
Gaoyu = Gaoyu
Nantong = Nantong
Weifang = Weifang
Xikang = Xikang

Egypt = Egitto
Ramesses II = Ramsete II
You are but a pest on this Earth, prepare to be eliminated! = Sei solo una peste sulla Terra! Possa Amon-Ra guidare le mie armate!
You are a fool who evokes pity. You have brought my hostility upon yourself and your repulsive civilization! = Ah! Osiride sarà lieto di dare il suo benvenuto ai miei nemici!
Strike me down and my soul will torment yours forever, you have won nothing. = Non hai vinto niente. Abbattimi, e il mio spirito perseguiterà la tua anima fin nel profondo degli abissi!
Greetings, I am Ramesses the god. I am the living embodiment of Egypt, mother and father of all civilizations. = Saluti. Io sono Ramses, Faraone e incarnazione vivente dell'Egitto, madre e padre di ogni civiltà.
Generous Egypt makes you this offer. = Ti offro i richi doni delle terre del Nilo, e chiedo di ricevere in cambio doni di equal valore.
Good day. = Buongiorno.
Oh, it's you. = Ah, sei tu.
Thebes = Tebe
Memphis = Menfi
Heliopolis = Eliopoli
Elephantine = Elefantina
Alexandria = Alessandria
Pi-Ramesses = Pi-Ramesse
Giza = Giza
Byblos = Biblo
Akhetaten = Akhetaten
Hieraconpolis = Ieraconpoli
Abydos = Abido
Asyut = Asyut
Avaris = Avaris
Lisht = Lisht
Buto = Buto
Edfu = Edfu
Pithom = Pithom
Busiris = Busiri
Kahun = Kahun
Athribis = Atribi
Mendes = Mendes
Elashmunein = Elashmunein
Tanis = Tanis
Bubastis = Bubasti
Oryx = Oryx
Sebennytus = Sebennytus
Akhmin = Akhmin
Karnak = Karnak
Luxor = Luxor
El Kab = El Kab
Armant = Armant
Balat = Balat
Ellahun = Ellahun
Hawara = Hawara
Dashur = Dashur
Damanhur = Damanhur
Abusir = Busiri
Herakleopolis = Eracleopoli
Akoris = Akoris
Benihasan = Benihasan
Badari = Badari
Hermopolis = Ermopoli
Amrah = Amrah
Koptos = Copto
Ombos = Ombos
Naqada = Naqada
Semna = Semna
Soleb = Soleb

England = Inghilterra
Elizabeth = Elisabetta
By the grace of God, your days are numbered. = Per grazia di Dio, i tuoi giorni sono contati!
We shall never surrender. = Mai ci arrenderemo all'invasore!
You have triumphed over us. The day is yours. = Hai trionfato sull'impero su cui il Sole non tramonta mai. La vittoria è tua, ma non credere durerà a lungo, perché grazie alla provvidenza, l'Inghilterra risorgerà dalle ceneri.
We are pleased to meet you. = Io sono Elisabetta d'Inghilterra. Siamo lieti di incontrarvi. Ci auguriamo che i nostri popoli si incontrino come amici e non come avversari.
Would you be interested in a trade agreement with England? = Tutte le nazioni civilizzate hanno il dovere di accumulare ricchezza attraverso il commercio.
Hello, again. = Salve di nuovo.
Oh, it's you! = Oh, sei tu!
London = Londra
York = York
Nottingham = Nottingham
Hastings = Hastings
Canterbury = Canterbury
Coventry = Coventry
Warwick = Warwick
Newcastle = Newcastle
Oxford = Oxford
Liverpool = Liverpool
Dover = Dover
Brighton = Brighton
Norwich = Norwich
Leeds = Leeds
Reading = Reading
Birmingham = Birmingham
Richmond = Richmond
Exeter = Exeter
Cambridge = Cambridge
Gloucester = Gloucester
Manchester = Manchester
Bristol = Bristol
Leicester = Leicester
Carlisle = Carlisle
Ipswich = Ipswich
Portsmouth = Portsmouth
Berwick = Berwick
Bath = Bath
Mumbles = Mumbles
Southampton = Southampton
Sheffield = Sheffield
Salisbury = Salisbury
Colchester = Colchester
Plymouth = Plymouth
Lancaster = Lancaster
Blackpool = Blackpool
Winchester = Winchester
Hull = Hull

France = Francia
Napoleon = Napoleone
You're disturbing us, prepare for war. = Temo proprio che la gloria spetti a me, e a me soltanto. Non c'è posto per i vinti in questo mondo.
You've fallen into my trap. I'll bury you. = Patetico! Hai commesso un errore fatale!
I congratulate you for your victory. = Mi congratulo per la tua vittoria. Sei riuscito a superarmi, impresa in cui altri avevano fallito.
Welcome. I'm Napoleon, of France; the smartest military man in world history. = Benvenuto, straniero. Sono Napoleone, Imperatore di Francia. Sono leale con gli amici, ma mortale con i nemici. Voi cosa vi dichiarate?
France offers you this exceptional proposition. = La Francia ti offre questa proposta eccezionale.
Hello. = Salve.
It's you. = Sei tu...
Paris = Parigi
Orleans = Orleans
Lyon = Lione
Troyes = Troyes
Tours = Tours
Marseille = Marsiglia
Chartres = Chartres
Avignon = Avignon
Rouen = Rouen
Grenoble = Grenoble
Dijon = Dijon
Amiens = Amiens
Cherbourg = Cherbourg
Poitiers = Poitiers
Toulouse = Tolosa
Bayonne = Bayonne
Strasbourg = Strasburgo
Brest = Brest
Bordeaux = Bordeaux
Rennes = Rennes
Nice = Nizza
Saint Etienne = Saint Etienne
Nantes = Nantes
Reims = Reims
Le Mans = Le Mans
Montpellier = Montpellier
Limoges = Limoges
Nancy = Nancy
Lille = Lilla
Caen = Caen
Toulon = Toulon
Le Havre = Le Havre
Lourdes = Lourdes
Cannes = Cannes
Aix-En-Provence = Aix-En-Provence
La Rochelle = La Rochelle
Bourges = Bourges
Calais = Calais

Russia = Russia
Catherine = Caterina II
You've behaved yourself very badly, you know it. Now it's payback time. = Ti sei comportato molto male, lo sai? Credo che adesso dovrò insegnarti l'umiltà.
You've mistaken my passion for a weakness, you'll regret about this. = Hai confuso la mia passione per una debolezza... temo che la pagherai assai cara.
We were defeated, so this makes me your prisoner. I suppose there are worse fates. = Ci hai sconfitti, e ciò mi rende una tua prigioniera. Ma direi che ci sono destini peggiori, giusto?
I greet you, stranger! If you are as intelligent and tactful as you are attractive, we'll get along just fine. = È bello incontrare un altro giocatore che muove i pezzi sulla scacchiera del mondo. I sudditi sono sempre così servili da risultare infine noiosi, non trovi?
How would you like it if I propose this kind of exchange? = Forse questa offerta ti interesserà. Che ne pensi?
Hello! = Salve!
What do you need?! = Che cosa vuoi?
Moscow = Mosca
St. Petersburg = San Pietroburgo
Novgorod = Novgorod
Rostov = Rostov
Yaroslavl = Yaroslavl
Yekaterinburg = Yekaterinburg
Yakutsk = Yakutsk
Vladivostok = Vladivostok
Smolensk = Smolensk
Orenburg = Orenburg
Krasnoyarsk = Krasnoyarsk
Khabarovsk = Khabarovsk
Bryansk = Bryansk
Tver = Tver
Novosibirsk = Novosibirsk
Magadan = Magadan
Murmansk = Murmansk
Irkutsk = Irkutsk
Chita = Chita
Samara = Samara
Arkhangelsk = Arkhangelsk
Chelyabinsk = Chelyabinsk
Tobolsk = Tobolsk
Vologda = Vologda
Omsk = Omsk
Astrakhan = Astrakhan
Kursk = Kursk
Saratov = Saratov
Tula = Tula
Vladimir = Vladimir
Perm = Perm
Voronezh = Voronezh
Pskov = Pskov
Starayarussa = Starayarussa
Kostoma = Kostoma
Nizhniy Novgorod = Nizhniy Novgorod
Sudzal = Sudzal
Magnitogorsk = Magnitogorsk

Rome = Roma
Augustus Caesar = Cesare Augusto
My treasury contains little and my soldiers are getting impatient... <sigh> ...therefore you must die. = Il mio tesoro va scarseggiando e i miei soldati si stanno spazientendo... <sigh> ...pertanto, credo proprio che dovrò muoverti guerra. Alea jacta eat - il dado è tratto!
So brave, yet so stupid! If only you had a brain similar to your courage. = La tua arroganza sarà la tua rovina! Nessun potere, per quanto prode o forte, può sconfiggere Roma!
The gods have deprived Rome of their favour. We have been defeated. = Gli dei hanno privato Roma del loro favore. Siamo stati sconfitti. Per noi è la fine.
I greet you. I am Augustus, Imperator and Pontifex Maximus of Rome. If you are a friend of Rome, you are welcome. = Ave. Sono Augusto, Princeps, Imperator e Pontifex Maximus di Roma. Se sei amico di Roma, sei il benvenuto, ma sappi che Roma è mortale contro i suoi nemici.
I offer this, for your consideration. = È basiliare che le masse plebee siano soddisfatte. Ti offro questo, per la tua considerazione.
Hail. = Salutatio.
What do you want? = Cosa vuoi da me?
Antium = Anzio
Cumae = Cuma
Neapolis = Napoli
Ravenna = Ravenna
Arretium = Arezzo
Mediolanum = Milano
Arpinum = Arpino
Circei = Circea
Setia = Sezia
Satricum = Satricum
Ardea = Ardea
Ostia = Ostia
Velitrae = Velletri
Viroconium = Viroconium
Tarentum = Taranto
Brundisium = Brindisi
Caesaraugusta = Cesaraugusta
Caesarea = Cesarea
Palmyra = Palmira
Signia = Signia
Aquileia = Aquileia
Clusium = Clusium
Sutrium = Sutrium
Cremona = Cremona
Placentia = Piacenza
Hispalis = Hispalis
Artaxata = Artaxata
Aurelianorum = Aurelianorum
Nicopolis = Nicopoli
Agrippina = Agrippina
Verona = Verona
Corfinium = Corfinio
Treverii = Treviri
Sirmium = Sirmium
Augustadorum = Augustadorum
Curia = Curia
Interrama = Interrama
Adria = Adria

Arabia = Arabia
Harun al-Rashid = Harun al-Rashid
The world will be more beautiful without you. Prepare for war. = Invero, è un peccato che dobbiamo passare alle maniere forti... non è tradizione per un re uccidere un altro re, né per un regno uccidere un altro regno.
Fool! You will soon regret dearly! I swear it! = Ti avverto almeno di non farti un'abitudine di spargere sangue. Il sangue non dorme mai.
You have won, congratulations. My palace is now in your possession, and I beg that you care well for the peacock. = Sei vittorioso. Mi congratulo con te. Ora il palazzo è nelle tue mani. Ti prego di prenderti cura del mio pavone.
Welcome foreigner, I am Harun Al-Rashid, Caliph of the Arabs. Come and tell me about your empire. = Salve, straniero. Sono Harun Al-Rashid, Califfo degli Arabi. Vieni ad ammirare la sontuosità del mio palazzo, e parlami del tuo impero.
Come forth, let's do business. = Dio ci chiede di cercare la cooperazione e il commercio con i nostri simili ogniqualvolta possibile.
Peace be upon you. = Pace a te.
Mecca = Mecca
Medina = Medina
Damascus = Damasco
Baghdad = Baghdad
Najran = Najran
Kufah = Kufah
Basra = Basra
Khurasan = Khurasan
Anjar = Anjar
Fustat = Fustat
Aden = Aden
Yamama = Yamama
Muscat = Muscat
Mansura = Mansura
Bukhara = Bukhara
Fez = Fez
Shiraz = Shiraz
Merw = Merw
Balkh = Balkh
Mosul = Mosul
Aydab = Aydab
Bayt = Bayt
Suhar = Suhar
Taif = Taif
Hama = Hama
Tabuk = Tabuk
Sana'a = Sana'a
Shihr = Shihr
Tripoli = Tripoli
Tunis = Tunisi
Kairouan = Kairouan
Algiers = Algeri
Oran = Oran

America = Stati Uniti
George Washington = George Washington
Your wanton aggression leaves us no choice. Prepare for war! = Speravo di non arrivare a questo punto... ma la tua idea di pace non mi da' altra scelta!
You have mistaken our love of peace for weakness. You shall regret this! = Hai confuso il nostro amore per la pace per debolezza. Se devo scegliere tra giustizia e pace... scelgo la giustizia!
The day...is yours. I hope you will be merciful in your triumph. = Complimenti. Al posto degli Stati Uniti d'America, sarà la tua nazione ad andare lontano. Spero che ti dimostrerai misericordioso nel tuo trionfo.
The people of the United States of America welcome you. = Vi dò il benvenuto da parte dei cittadini degli Stati Uniti d'America.
Is the following trade of interest to you? = Ti interessa forse questo accordo commerciale?
Well? = Ebbene?
Washington = Washington
New York = New York
Boston = Boston
Philadelphia = Philadelphia
Atlanta = Atlanta
Chicago = Chicago
Seattle = Seattle
San Francisco = San Francisco
Los Angeles = Los Angeles
Houston = Houston
Portland = Portland
St. Louis = St. Louis
Miami = Miami
Buffalo = Buffalo
Detroit = Detroit
New Orleans = New Orleans
Baltimore = Baltimore
Denver = Denver
Cincinnati = Cincinnati
Dallas = Dallas
Cleveland = Cleveland
Kansas City = Kansas City
San Diego = San Diego
Las Vegas = Las Vegas
Phoenix = Phoenix
Albuquerque = Albuquerque
Minneapolis = Minneapolis
Pittsburgh = Pittsburgh
Oakland = Oakland
Tampa Bay = Tampa Bay
Orlando = Orlando
Tacoma = Tacoma
Santa Fe = Santa Fe
Olympia = Olympia
Hunt Valley = Hunt Valley
Springfield = Springfield
Palo Alto = Palo Alto
Centralia = Centralia
Spokane = Spokane
Jacksonville = Jacksonville
Svannah = Svannah
Charleston = Charleston
San Antonio = San Antonio
Anchorage = Anchorage
Sacramento = Sacramento
Reno = Reno
Salt Lake City = Salt Lake City
Boise = Boise
Milwaukee = Milwaukee
Santa Cruz = Santa Cruz
Little Rock = Little Rock

Japan = Giappone
Oda Nobunaga = Oda Nobunaga
I hereby inform you of our intention to wipe out your civilization from this world. = Come samurai siamo gente onesta, e noi troviamo onesto volerti esprimere la nostra intenzione di cancellarti dalla faccia della terra con questo messaggio.
Pitiful fool! Now we shall destroy you! = Fatti pure avanti! Il kamikaze (vento divino) ci proteggerà, e tu cadrai, come altri prima di te!
You were much wiser than I thought. = Hai dimostrato una notevole audacia e abilità, tanto che verrebbe quasi da pensare che tu sia giapponese. Ora non ti resta che porre fine al disonore che ho portato alla mia famiglia e al mio popolo...
We hope for a fair and just relationship with you, who are renowned for military bravery. = In verità, il cielo ci ha rivolto il suo sorriso conducendoci alla vostra augusta presenza. Io sono Oda Nobunaga, capo del grande clan Oda. Mi auguro una relazione giusta ed equa tra i nostri popoli.
I would be grateful if you agreed on the following proposal. = Sarei grato se accettassi questa mia proposta.
Oh, it's you... = Oh, sei tu...
Kyoto = Kyoto
Osaka = Osaka
Tokyo = Tokyo
Satsuma = Satsuma
Kagoshima = Kagoshima
Nara = Nara
Nagoya = Nagoya
Izumo = Izumo
Nagasaki = Nagasaki
Yokohama = Yokohama
Shimonoseki = Shimonoseki
Matsuyama = Matsuyama
Sapporo = Sapporo
Hakodate = Hakodate
Ise = Ise
Toyama = Toyama
Fukushima = Fukushima
Suo = Suo
Bizen = Bizen
Echizen = Echizen
Izumi = Izumi
Omi = Omi
Echigo = Echigo
Kozuke = Kozuke
Sado = Sado
Kobe = Kobe
Nagano = Nagano
Hiroshima = Hiroshima
Takayama = Takayama
Akita = Akita
Fukuoka = Fukuoka
Aomori = Aomori
Kamakura = Kamakura
Kochi = Kochi
Naha = Naha
Sendai = Sendai
Gifu = Gifu
Yamaguchi = Yamaguchi
Ota = Ota
Tottori = Tottori

India = India
Gandhi = Gandhi
I have just received a report that large numbers of my troops have crossed your borders. = Posso dichiarare guerra senza sacrificare morali! Non chiedermi come: non capiresti.
My attempts to avoid violence have failed. An eye for an eye only makes the world blind. = Non sono riuscito ad evitare la violenza. Occhio per occhio rende soltanto il mondo cieco.
You can chain me, you can torture me, you can even destroy this body, but you will never imprison my mind.  = Hai schiacciato e conquistato un popolo innocente e indifeso. Complimenti.
Hello, I am Mohandas Gandhi. My people call me Bapu, but please, call me friend. = Vi accolgo in nome del pacifico popolo indiano. Confido cche i nostri popoli possano spartirsi i succosi frutti della terra in pacifica armonia.
My friend, are you interested in this arrangement? = Oh, ciao, amico mio. Ho notato che quest'affare potrebbe essere vantaggioso per entrambi. Che cosa ne pensi?
I wish you peace. = La pace sia con te.
Delhi = Delhi
Mumbai = Mumbai
Vijayanagara = Vijayanagara
Pataliputra = Pataliputra
Varanasi = Varanasi
Agra = Agra
Calcutta = Calcutta
Lahore = Lahore
Bangalore = Bangalore
Hyderabad = Hyderabad
Madurai = Madurai
Ahmedabad = Ahmedabad
Kolhapur = Kolhapur
Prayaga = Prayaga
Ayodhya = Ayodhya
Indraprastha = Indraprastha
Mathura = Mathura
Ujjain = Ujjain
Gulbarga = Gulbarga
Jaunpur = Jaunpur
Rajagriha = Rajagriha
Sravasti = Sravasti
Tiruchirapalli = Tiruchirapalli
Thanjavur = Thanjavur
Bodhgaya = Bodhgaya
Kushinagar = Kushinagar
Amaravati = Amaravati
Gaur = Gaur
Gwalior = Gwalior
Jaipur = Jaipur
Karachi = Karachi

Germany = Germania
Otto von Bismarck = Otto von Bismarck
I cannot wait until ye grow even mightier. Therefore, prepare for war! = Lascia che tu lo sappia: tu sei un nemico della Germania e come tale vai combattuto. Che Dio abbia pietà di te, perché io non ne avrò.
Corrupted villain! We will bring you into the ground! = Ho sconfitto nemici dieci volte più potenti di te. Tu ne sarai solo un altro per gli storici!
Germany has been destroyed. I weep for the future generations. = La Germania è stata distrutta. Piango per le generazioni future.
Guten tag. In the name of the great German people, I bid you welcome. = Guten tag. Nel nome del grande popolo tedesco, vi diamo il benvenuto.
It would be in your best interest, to carefully consider this proposal. = Il commercio è uno dei molti modi con cui si può rafforzare un impero. Che ne pensi di questa offerta?
What now? = E dunque?
So, out with it! = Sputa il rospo!
Berlin = Berlino
Hamburg = Amburgo
Munich = Monaco
Cologne = Colonia
Frankfurt = Francoforte
Essen = Essen
Dortmund = Dortmund
Stuttgart = Stoccarda
Dusseldorf = Dusseldorf
Bremen = Brema
Hannover = Hannover
Duisburg = Duisburg
Leipzig = Lipsia
Dresden = Dresda
Bonn = Bonn
Bochum = Bochum
Bielefeld = Bielefeld
Karlsruhe = Karlsruhe
Gelsenkirchen = Gelsenkirchen
Wiesbaden = Wiesbaden
Munster = Munster
Rostok = Rostok
Chemnitz = Chemnitz
Braunschweig = Braunschweig
Halle = Halle
Mצnchengladbach = Mצnchengladbach
Kiel = Kiel
Wuppertal = Wuppertal
Freiburg = Friburgo
Hagen = Hagen
Erfurt = Erfurt
Kaiserslautern = Kaiserslautern
Kassel = Kassel
Oberhausen = Oberhausen
Hamm = Hamm
Saarbrucken = Saarbrucken
Krefeld = Krefeld
Pirmasens = Pirmasens
Potsdam = Potsdam
Solingen = Solingen
Osnabruck = Osnabruck
Ludwingshafen = Ludwingshafen
Leverkusen = Leverkusen
Oldenburg = Oldenburg
Neuss = Neuss
Mulheim = Mulheim
Darmstadt = Darmstadt
Herne = Herne
Wurzburg = Wurzburg
Recklinghausen = Recklinghausen
Gצttingen = Gצttingen
Wolfsburg = Wolfsburg
Koblenz = Koblenz
Hildesheim = Hildesheim
Erlangen = Erlangen

The Ottomans = Turchia
Suleiman I = Solimano I
Your continued insolence and failure to recognize and preeminence leads us to war. = Il tuo persistere nel rifiutare di riconoscere la nostra preminenza ci porta alla guerra.
Good. The world shall witness the incontestable might of my armies and the glory of the Empire. = Bene. Il mondo sarà testimone dell'inconstastabile potenza dell'esercito del glorioso impero ottomano.
Ruin! Ruin! Istanbul becomes Iram of the Pillars, remembered only by the melancholy poets. = I miei eserciti sono stati spazzati via... tutto è perduto. È tutto vero o sto vivendo un incubo?
From the magnificence of Topkapi, the Ottoman nation greets you, stranger! I'm Suleiman, Kayser-I Rum, and I bestow upon you my welcome! = Dalla magnificenza del Topkapi, gli Ottomani ti salutano, straniero! Io sono il sultano Solimano, Kayser-I Rum, e ti porgo i miei saluti!
Let us do business! Would you be interested? = Facciamo un affare! Ti interessa?
Istanbul = Istanbul
Edirne = Edirne
Ankara = Ankara
Bursa = Bursa
Konya = Konya
Samsun = Samsun
Gaziantep = Gaziantep
Diyabakir = Diyabakir
Izmir = Izmir
Kayseri = Kayseri
Malatya = Malatya
Marsin = Marsin
Antalya = Antalya
Zonguldak = Zonguldak
Denizli = Denizli
Ordu = Ordu
Mugia = Mugia
Eskishehir = Eskishehir
Inebolu = Inebolu
Sinop = Sinope
Adana = Adana
Artuin = Artuin
Bodrum = Bodrum
Eregli = Eregli
Silifke = Silifke
Sivas = Sivas
Amasya = Amasya
Marmaris = Marmaris
Trabzon = Trabzon
Erzurum = Erzurum
Urfa = Urfa
Izmit = Izmit
Afyonkarhisar = Afyonkarhisar
Bitlis = Bitlis
Yalova = Yalova

Korea = Corea
Sejong = Sejong
Jip-hyun-jun (Hall of Worthies) will no longer tolerate your irksome behavior. We will liberate the citizens under your oppression even with force, and enlighten them! = Jip-hyun-jun (la Sala dei Giusti) non tollera più la tua insolenza. Libereremo i tuoi cittadini oppressi anche con la forza, e li illumineremo!
Foolish, miserable wretch! You will be crushed by this country's magnificent scientific power! = Sciocca progenie di una megera! Sarete distrutti dalla magnifica potenza scientifica del mio paese!
Now the question is who will protect my people. A dark age has come. = La mia infaticabile ricerca scientifica mi ha reso cieco verso la minaccia che incombeva sulla mia nazione... finché non è stato troppo tardi. Dove si potrà rivolgere adesso il mio popolo per avere una guida? Tempi bui si sono abbattuti su di noi.
Welcome to the palace of Choson, stranger. I am the learned King Sejong, who looks after his great people. = Benvenuto alla corte dei Choson, onorato straniero. Io sono il re Sejong l'Istruito, condottiero illuminato e sovrano di queste terre e di questo popolo. Io ho fatto molto per la mia nazione: tu puoi dire lo stesso?
We have many things to discuss and have much to benefit from each other. = Abbiamo molte cose da discutere e tanto da guadagnare tra di noi.
Oh, it's you = Oh, sei tu...
Seoul = Seoul
Busan = Busan
Jeonju = Jeonju
Daegu = Daegu
Pyongyang = Pyongyang
Kaesong = Kaesong
Suwon = Suwon
Gwangju = Gwangju
Gangneung = Gangneung
Hamhung = Hamhung
Wonju = Wonju
Ulsan = Ulsan
Changwon = Changwon
Andong = Andong
Gongju = Gongju
Haeju = Haeju
Cheongju = Cheongju
Mokpo = Mokpo
Dongducheon = Dongducheon
Geoje = Geoje
Suncheon = Suncheon
Jinju = Jinju
Sangju = Sangju
Rason = Rason
Gyeongju = Gyeongju
Chungju = Chungju
Sacheon = Sacheon
Gimje = Gimje
Anju = Anju

Iroquois = Irochese
Hiawatha = Hiawatha
You are a plague upon Mother Earth! Prepare for battle! = Sei una peste per Madre Terra! Preparati a combattere!
You evil creature! My braves will slaughter you! = Creatura maligna! I miei prodi ti massacreranno!
You have defeated us... but our spirits will never be vanquished! We shall return! = Ci avrai anche sconfitti, e io accetto il mio destino... ma i nostri spiriti sono immortali! Tra cento, mille anni, noi torneremo!
Greetings, stranger. I am Hiawatha, speaker for the Iroquois. We seek peace with all, but we do not shrink from war. = La pace sia con te. Sono Hiawatha, e parlo a nome del popolo degli Irochesi. Cerchiamo la pace con tutti, ma siamo anche abili guerrieri.
Does this trade work for you, my friend? = Questo affare ti congenia, amico mio?
Onoondaga = Onoondaga
Osininka = Osininka
Grand River = Grand River
Akwesasme = Akwesasme
Buffalo Creek = Buffalo Creek
Brantford = Brantford
Montreal = Montreal
Genesse River = Genesse River
Canandaigua Lake = Canandaigua Lake
Lake Simcoe = Lake Simcoe
Salamanca = Salamanca
Gowanda = Gowanda
Cuba = Cuba
Akron = Akron
Kanesatake = Kanesatake
Ganienkeh = Ganienkeh
Cayuga Castle = Cayuga Castle
Chondote = Chondote
Canajoharie = Canajoharie
Nedrow = Nedrow
Oneida Lake = Oneida Lake
Kanonwalohale = Kanonwalohale
Green Bay = Green Bay
Southwold = Southwold
Mohawk Valley = Mohawk Valley
Schoharie = Schoharie
Bay of Quinte = Bay of Quinte
Kanawale = Kanawale
Kanatsiokareke = Kanatsiokareke
Tyendinaga = Tyendinaga
Hahta = Hahta

Persia = Persia
Darius I = Dario I
Your continue existence is an embarrassment to all leaders everywhere! You must be destroyed! = La tua continua esistenza rappresenta un imbarazzo per tutti i leader del mondo! Farò loro un favore distruggendoti!
Curse you! You are beneath me, son of a donkey driver! I will crush you! = Non hai forse udito le storie sulla potenza e sulla grandezza delle mie armate? Forse, se le vedrai, ci penserai due volte prima di affrontarmi!
You mongrel! Cursed be you! The world will long lament your heinous crime! = Sei un folle! Guarda che cosa hai fatto! Il mondo piangerà a lungo per l'orribile crimine che hai osato commettere!
Peace be on you! I am Darius, the great and outstanding king of kings of great Persia... but I suppose you knew that. = Ti saluto con calore, e generosamente ti offro la mia mano in amicizia. Io sono Dario, il grande re dei re della Persia... ma naturalmente questo lo sapevi già. Non temere di consultarmi qualora le responsabilità del comando ti opprimessero con il loro peso.
In my endless magnanimity, I am making you this offer. You agree, of course? = Nella mia infinita misericordia, ti faccio questa offerta. Di certo, accetterai?
Good day to you! = Che cosa ti conduce nel vasto e nobile impero persiano?
Ahh... you... = Ahh... sei tu...
Persepolis = Persepoli
Parsagadae = Parsagade
Susa = Susa
Ecbatana = Ecbatana
Tarsus = Tarso
Gordium = Gordio
Bactra = Bactra
Sardis = Sardi
Ergili = Ergili
Dariushkabir = Dariushkabir
Ghulaman = Ghulaman
Zohak = Zohak
Istakhr = Istakhr
Jinjan = Jinjan
Borazjan = Borazjan
Herat = Bampur
Dakyanus = Dakyanus
Bampur = Bampur
Turengtepe = Turengtepe
Rey = Rey
Thuspa = Thuspa
Hasanlu = Hasanlu
Gabae = Gabae
Merv = Merv
Behistun = Behistun
Kandahar = Kandahar
Altintepe = Altintepe
Bunyan = Bunyan
Charsadda = Charsadda
Uratyube = Uratyube
Dura Europos = Dura Europos
Aleppo = Aleppo
Qatna = Qatna
Kabul = Kabul
Capisa = Capisa
Kyreskhata = Kyreskhata
Marakanda = Marakanda
Peshawar = Peshawar
Van = Van
Pteira = Pteira
Arshada = Arshada
Artakaona = Artakaona
Aspabota = Aspabota
Autiyara = Autiyara
Bagastana = Bagastana
Baxtri = Baxtri
Darmasa = Darmasa
Daphnai = Daphnai
Drapsaka = Drapsaka
Eion = Eion
Gandutava = Gandutava
Gaugamela = Gaugamela
Harmozeia = Harmozeia
Ekatompylos = Ecatompilo
Izata = Izata
Kampada = Kampada
Kapisa = Kapisa
Karmana = Karmana
Kounaxa = Kounaxa
Kuganaka = Kuganaka
Nautaka = Nautaka
Paishiyauvada = Paishiyauvada
Patigrbana = Patigrbana
Phrada = Phrada

Polynesia = Polinesia
Kamehameha I = Kamehameha I
The ancient fire flashing across the sky is what proclaimed that this day would come, though I had foolishly hoped for a different outcome. = L'antico fuoco che s'illumina nel cielo ha proclamato l'arrivo di questo giorno... anche se, scioccamente, speravo in un altro esito.
It is obvious now that I misjudged you and your true intentions. = È evidente: ho valutato male te e i tuoi veri intenti.
The hard-shelled crab yields, and the lion lies down to sleep. Kanaloa comes for me now. = Il granchio dal duro guscio cede, la progenie della cometa si estingue. Kanaloa sta venendo per me.
Aloha! Greetings and blessings upon you, friend. I am Kamehameha, Great King of this strand of islands. = Ah, un compagno viaggiatore! Benvenuto nelle grandi isole della Polinesia! Io sono Kamehameha il grande e ti invito a unirti alla festa accanto al fuoco. Vieni, celebriamo questo incontro con una grande hula!
Come, let our people feast together! = Vieni, organizziamo un banchetto per festeggiare la nostra amicizia!
Welcome, friend! = Benvenuto, amico!
Honolulu = Honolulu
Samoa = Samoa
Tonga = Tonga
Nuku Hiva = Nuku Hiva
Raiatea = Raiatea
Aotearoa = Aotearoa
Tahiti = Tahiti
Hilo = Hilo
Te Wai Pounamu = Te Wai Pounamu
Rapa Nui = Rapa Nui
Tuamotu = Tuamotu
Rarotonga = Rarotonga
Tuvalu = Tuvalu
Tubuai = Tubuai
Mangareva = Mangareva
Oahu = Oahu
Kiritimati = Kiritimati
Ontong Java = Ontong Java
Niue = Niue
Rekohu = Rekohu
Rakahanga = Rakahanga
Bora Bora = Bora Bora
Kailua = Kailua
Uvea = Uvea
Futuna = Futuna
Rotuma = Rotuma
Tokelau = Tokelau
Lahaina = Lahaina
Bellona = Bellona
Mungava = Mungava
Tikopia = Tikopia
Emae = Emae
Kapingamarangi = Kapingamarangi
Takuu = Takuu
Nukuoro = Nukuoro
Sikaiana = Sikaiana
Anuta = Anuta
Nuguria = Nuguria
Pileni = Pileni
Nukumanu = Nukumanu

Siam = Siam
Ramkhamhaeng = Ramkhamhaeng
You lowly, arrogant fool! I will make you regret of your insolence! = Visto che le tue azioni rivelano il tuo desiderio di guerra, io te lo esaudirò.
You scoundrel! I shall prepare to fend you off! = È dunque la guerra? Solo uno sciocco crede che la fortuna sia dalla sua parte, ma quando essa finirà sarà solo colpa tua.
Althought I lost, my honor shall endure. I wish you good luck. = LMi congratulo con te per la vittoria. Ora che tutto è perduto, fuorché l'onore, per me rimane un'unica vita onorevole. Addio.
I, Pho Kun Ramkhamhaeng, King of Siam, consider it a great honor that you have walked to visit my country of Siam. = Io, Pho Kun Ramkhamhaeng, Re di Siam, considero che, visitando la nostra umile nazione, ci facciate un grande onore.
Greetings. I believe this is a fair proposal for both parties. What do you think? = Salve. Ritengo che questa sia una valida offerta per le nostre parti. Che ne pensi?
Welcome. = Benvenuto.
Sukhothai = Sukhothai
Si Satchanalai = Si Satchanalai
Muang Saluang = Muang Saluang
Lampang = Lampang
Phitsanulok = Phitsanulok
Kamphaeng Pet = Kamphaeng Pet
Nakhom Chum = Nakhom Chum
Vientiane = Vientiane
Nakhon Si Thammarat = Nakhon Si Thammarat
Martaban = Martaban
Nakhon Sawan = Nakhon Sawan
Chainat = Chainat
Luang Prabang = Luang Prabang
Uttaradit = Uttaradit
Chiang Thong = Chiang Thong
Phrae = Phrae
Nan = Nan
Tak = Tak
Suphanburi = Suphanburi
Hongsawadee = Hongsawadee
Thawaii = Thawaii
Ayutthuya = Ayutthuya
Taphan Hin = Taphan Hin
Uthai Thani = Uthai Thani
Lap Buri = Lap Buri
Ratchasima = Ratchasima
Ban Phai = Ban Phai
Loci = Loci
Khon Kaen = Khon Kaen
Surin = Surin

Spain = Spagna
Isabella = Isabella
God will probably forgive you... but I shall not. Prepare for war. = Forse Dio perdonerà te per i tuoi peccati... ma io no di certo. Ti conviene prepararti alla guerra, e che Dio abbia pietà della tua anima.
Repugnant spawn of the devil! You will pay! = Lacché ripugnante del demonio! Pagherai a caro prezzo la tua insolenza!
If my defeat is, without any doubt, the will of God, then I will accept it. = Se la mia sconfitta è l'indubbio volere di Dio, ebbene lo accetto. Ma ricorda, il regno dei cieli riporterà certamente la vittoria finale!
God blesses those who deserve it. I am Isabel of Spain. = Dio benedice coloro che si meritano il suo amore. Io sono Isabella, regina di Spagna. E tu dimmi: il tuo è un popolo pagano o cristiano?
I hope this deal will receive your blessing. = Mi auguro che questo affare sia di tuo gradimento.
Madrid = Madrid
Barcelona = Barcellona
Seville = Siviglia
Cordoba = Cordoba
Toledo = Toledo
Santiago = Santiago
Murcia = Murcia
Valencia = Valencia
Zaragoza = Zaragoza
Pamplona = Pamplona
Vitoria = Vitoria
Santander = Santander
Oviedo = Oviedo
Jaen = Jaen
Logroño = Logroño
Valladolid = Valladolid
Palma = Palma
Teruel = Teruel
Almeria = Almeria
Leon = León
Zamora = Zamora
Mida = Mida
Lugo = Lugo
Alicante = Alicante
Càdiz = Càdiz
Eiche = Eiche
Alcorcon = Alcorcon
Burgos = Burgos
Vigo = Vigo
Badajoz = Badajoz
La Coruña = La Coruña
Guadalquivir = Guadalquivir
Bilbao = Bilbao
San Sebastian = San Sebastian
Granada = Granada
Mérida = Mérida
Huelva = Huelva
Ibiza = Ibiza
Las Palmas = Las Palmas
Tenerife = Tenerife

Songhai = Songhai
Askia = Askia
You are an abomination to heaven and earth, the chief of ignorant savages! You must be destroyed! = Sei un abominio per la terra e il cielo, il capo di selvaggi ignoranti! Distruggerti sarà un vero piacere!
Fool! You have doomed your people to fire and destruction! = Quanta follia! Hai condannato il tuo popolo al rogo della distruzione!
We have been consumed by the fires of hatred and rage. Enjoy your victory in this world - you shall pay a heavy price in the next! = Le fiamme dell'odio e dell'ira ci hanno consumati. Goditi la tua vittoria in questo mondo - pagherai un prezzo più grande nel prossimo!
I am Askia of the Songhai. We are a fair people - but those who cross us will find only destruction. You would do well to avoid repeating the mistakes others have made in the past. = Io sono Askia dei Songhai. Siamo gente giusta, ma coloro che ci ostacolano troveranno solo distruzione. Ti consiglio di evitare gli stessi errori che altri fecero in passato.
Can I interest you in this deal? = Forse questo affare ti sarà di tuo gusto?
Gao = Gao
Tombouctu = Tombouctu
Jenne = Jenne
Taghaza = Taghaza
Tondibi = Tondibi
Kumbi Saleh = Kumbi Saleh
Kukia = Kukia
Walata = Walata
Tegdaoust = Tegdaoust
Argungu = Argungu
Gwandu = Gwandu
Kebbi = Kebbi
Boussa = Boussa
Motpi = Motpi
Bamako = Bamako
Wa = Wa
Kayes = Kayes
Awdaghost = Awdaghost
Ouadane = Ouadane
Dakar = Dakar
Tadmekket = Tadmekket
Tekedda = Tekedda
Kano = Kano
Agadez = Agadez
Niamey = Niamey
Torodi = Torodi
Ouatagouna = Ouatagouna
Dori = Dori
Bamba = Bamba
Segou = Segou

Mongolia = Mongolia
Genghis Khan = Gengis Khan
You stand in the way of my armies. Let us solve this like warriors! = Sei sulla strada dei miei eserciti. Se non ti vuoi sottomettere con le buone, allora risolviamola come guerrieri!
No more words. Today, Mongolia charges toward your defeat. = Basta con le parole. Oggi, la Mongolia marcia per la tua sconfitta!
You have hobbled the Mongolian clans. My respect for you nearly matches the loathing. I am waiting for my execution. = Con la mia distruzione ron rimane più alcun ostacolo sulla tua strada. Ricordati di me, mentre schiacci i tuoi nemici e conquisti il mondo. Io resto in attesa della mia esecuzione, poiché ho fallito e devo pagarne il prezzo.
I am Temuujin, conqueror of cities and countries. Before me lie future Mongolian lands. Behind me is the only cavalry that matters. = Io sono Temujin, conquistatore di città e paesi. Davanti a me si estendono le future terre mongole. Dietro di me cavalca la tempesta. Puoi prostrarti terrorizzato, se vuoi.
I am not always this generous, but we hope you take this rare opportunity we give you. = Non sono sempre così generoso, ma spero tu accolga questa rara opportunità che noi ti diamo.
So what now? = E dunque?
Karakorum = Karakorum
Beshbalik = Beshbalik
Turfan = Turfan
Hsia = Hsia
Old Sarai = Antica Saraj
New Sarai = Nuova Saraj
Tabriz = Tabriz
Tiflis = Tiflis
Otrar = Otrar
Sanchu = Sanchu
Kazan = Kazan
Almarikh = Almarikh
Ulaanbaatar = Ulaanbaatar
Hovd = Hovd
Darhan = Darhan
Dalandzadgad = Dalandzadgad
Mandalgovi = Mandalgovi
Choybalsan = Choybalsan
Erdenet = Erdenet
Tsetserieg = Tsetserieg
Baruun-Urt = Baruun-Urt
Ereen = Ereen
Batshireet = Batshireet
Choyr = Choyr
Ulaangom = Ulaangom
Tosontsengel = Tosontsengel
Altay = Altay
Uliastay = Uliastay
Bayanhongor = Bayanhongor
Har-Ayrag = Har-Ayrag
Nalayh = Nalayh
Tes = Tes

Inca = Inca
Pachacuti = Pachacuti
Resistance is futile! You cannot hope to stand against the mighty Incan empire. If you will not surrender immediately, then prepare for war! = La resistenza è inutile. Non puoi sperare di ergerti contro il potente impero inca. Se non ti arrendi immediatamente, allora preparati a combattere!
Declare war on me?!? You can't, because I declare war on you first! = Mi stai dichiarando guerra? Non puoi, perché sono IO che dichiaro guerra a TE!
How did you darken the sun? I ruled with diligence and mercy—see that you do so as well. = Non può essere... Io sono stato sconfitto? La mia sagacia, la mia potenza... tutto è andato in rovina per causa tua? Qualcuno mi deve una spiegazione! È chiaro che sono stato tradito!
How are you? You stand before Pachacuti Inca Yupanqui. = Salve, straniero! Io sono Pachacuti, sovrano degli ineguagliabili Inca, il popolo più forte, bello e nobile che abbia mai vissuto su questa terra. Se possiamo aiutarti in qualche modo, non hai che da chiedere.
The Incan people offer this fair trade. = Il popolo inca ti offre questo affare giusto e leale.
How are you doing? = Come va?
What do you want now? = Cosa vuoi da noi?
Cuzco = Cuzco
Tiwanaku = Tiwanaku
Machu = Machu
Ollantaytambo = Ollantaytambo
Corihuayrachina = Corihuayrachina
Huamanga = Huamanga
Rumicucho = Rumicucho
Vilcabamba = Vilcabamba
Vitcos = Vitcos
Andahuaylas = Andahuaylas
Ica = Ica
Arequipa = Arequipa
Nasca = Nasca
Atico = Atico
Juli = Juli
Chuito = Chuito
Chuquiapo = Chuquiapo
Huanuco Pampa = Huanuco Pampa
Tamboccocha = Tamboccocha
Huaras = Huaras
Riobamba = Riobamba
Caxamalca = Caxamalca
Sausa = Sausa
Tambo Colorado = Tambo Colorado
Huaca = Huaca
Tumbes = Tumbes
Chan Chan = Chan Chan
Sipan = Sipan
Pachacamac = Pachacamac
Llactapata = Llactapata
Pisac = Pisac
Kuelap = Kuelap
Pajaten = Pajaten
Chucuito = Chucuito
Choquequirao = Choquequirao

Milan = Milano
You leave us no choice. War it must be. = Non ci lasci altra scelta. Guerra sia.
Very well, this shall not be forgotten. = Benissimo, questo non lo dimenticheremo.
You fiend! History shall remember this! = Mostro! La storia ricorderà questo giorno!

Florence = Firenze
And so the flower of Florence falls to barbaric hands... = Sicchè, il giglio di Firenze cade nelle mani dei barbari...

Rio de Janeiro = Rio de Janeiro
I have to do this, for the sake of progress if nothing else. You must be opposed! = Devo per forza compiere questo atto, anche solo per il bene del progresso.
You can see how fruitless this will be for you... right? = Lo vedi come questo non ti porterà nulla di buono... vero?
May God grant me these last wishes - peace and prosperity for Brazil. = Possa dio esaudire il mio ultimo desiderio... pace e prosperità per il Brasile.

Antwerp = Anversa
They will write songs of this.... pray that they shall be in your favor. = Saranno scritte canzoni a riguardo.... prega che canteranno in tuo favore.

Dublin = Dublino
War lingers in our hearts. Why carry on with a false peace? = Non ci lasci altra scelta. Guerra sia.
You gormless radger! You'll dine on your own teeth before you set foot in Ireland! = Verme insolente! Divorerai i tuoi stessi denti prima di mettere piede in Irlanda!
A lonely wind blows through the highlands today. A dirge for Ireland. Can you hear it? = Un vento solitario soffia oggi sulle highlands. Una nenia funebre per l'Irlanda. La senti?

Tyre = Tiro
We never fully trusted you from the start. = Bene abbiamo fatto a diffidare di te fin dall'inizio.

Ur = Ur
I will enjoy hearing your last breath as you witness the destruction of your realm! = Godrò nel sentire il tuo ultimo fiato mentre assisti alla distruzione del tuo regno!
Why do we fight' Because Inanna demands it. Now, witness the power of the Sumerians! = Perché combattiamo? Perché Inanna lo vuole! Ora assisti al potere di Sumer!
What treachery has struck us? No, what evil? = Quale inganno ci ha colpito? No, quale male?

Genoa = Genova
How barbaric. Those who live by the sword shall perish by the sword. = Quante barbarie... Chi di spada ferisce, di spada perisce.

Venice = Venezia
You have revealed your purposes a bit too early, my friend... = Avete svelato i vostri propositi un po' troppo presto, amico mio...
A wrong calculation, on my part. = Un calcolo sbagliato, da parte mia.

Brussels = Bruxelles
I guess you weren't here for the sprouts after all... = Mi sa che non ti sono mai piaciuti i nostri broccoletti, dopo tutto...

Unacceptable! = Tavolta un guerriero valoroso deve ingoiare il proprio orgoglio e accettare la sconfitta...

Sidon = Sidone
What a fine battle! Sidon is willing to serve you! = Che bella battaglia! Sidone accetta di servirti!

Almaty = Almaty
How could we fall to the likes of you?! = Quale è stato il tuo segreto per sconfiggerci?!

Edinburgh = Edimburgo
You shall stain this land no longer with your vileness! To arms, my countrymen - we ride to war! = Non macchierai più questo suolo con le tue viltà! Alle armi, miei compagni... si va in guerra!
Traitorous man! The Celtic peoples will not stand for such wanton abuse and slander - I shall have your head! = Essere spregevole! I Celti non sopporteranno più i tuoi volubili abusi! Avremo la tua testa!
Vile ruler, kow that you 'won' this war in name only! = Sovrano ripugnante... sappi che hai 'vinto' questa guerra solo nel nome!

Singapore = Singapore
Perhaps, in another world, we could have been friends... = Magari, in un altro mondo, saremmo stati amici...

Zanzibar = Sydney
May the Heavens forgive you for inflicting this humiliation to our people. = Possa il cielo perdonarti per questo sfregio che hai inflitto al nostro popolo.

Sydney = Sydney
After thorough deliberation, Australia finds itself at a crossroads. Prepare yourself, for war is upon us. = Dopo tanta deliberazione, l'Australia si trova a un crocevia. Preparatevi, perché la guerra incombe su di noi.
We will mobilize every means of resistance to stop this transgression against our nation! = Mobiliteremo ogni mezzo di resistenza per fermare questa trasgressione contro la nostra nazione!
The principles for which we have fought will survive longer than any nation you could ever build. = I principi per i quali abbiamo combattuto sopravviveranno più di qualunque nazione che mai costruirai.

Cape Town = Città del Capo
I have failed. May you, at least, know compassion towards our people. = Ho fallito. Possa tu, almeno, mostrare compassione per la nostra gente.

Kathmandu = Kathmandu
We... defeated? No... we had so much work to do! = No... avevamo così tante cosa da fare, ancora tanto da scoprire...

Hanoi = Hanoi
So this is how it feels to die... = Dunque è così che ci si sente a morire...

Quebec City = Quebec City
We were too weak to protect ourselves... = Siamo stati troppo deboli per proteggersi...

Helsinki = Helsinki
The day of judgement has come to us. But rest assured, the same will go for you! = Il giorno del giudizio è giunto su di noi. Ma stà pur sicuro che lo stesso accadrà con te!

Kuala Lumpur = Kuala Lumpur
Today, the Malay people obey you, but do not think this is over... = Oggi il popolo malese ti obbedisce, ma non credere che non risorgeremo...

Manila = Manila
Ah, Gods! Why have you forsaken us? = La mia gente comporrà un mito sulla tua vittoria. Forse un giorno capiremo perché gli dei ci hanno abbandonati.

Lhasa = Lhasa
Perhaps now we will find peace in death... = Forse adesso troveremo la pace nella morte...

Vancouver = Vancouver
In responding to the unstinting malignancy that has heretofore defined your relationship with Canada, we can have no recourse but war! = In risposta alla vostra inarrestabile malignità che ha invero definito i tuoi rapporti con il Canada, non abbiamo alcun ricorso che la guerra!
As we can reach no peaceful resolution with you, Canada must turn, with reluctance, to war. = Poiché non possiamo raggiungere alcun accordo pacifico con voi, il Canada ricorrerà, con riluttanza, alla guerra.
I regret not defending my country to the last, although it was not of use. = Non rimpiango di aver difeso il mio paese fino all'ultimo respiro, anche se è stato inutile.

M'Banza-Kongo = M'Banza-Kongo
Do you really think you can walk over us so easily? I will not let it happen. Not to Kongo - not to my people! = Credi davvero di poter calpestarci così facilmente? Non permetterò che accada. Non a Kongo - non al mio popolo!
We are no strangers to war. You have strayed from the right path, and now we will correct it. = Non siamo estranei alla guerra. Ti sei allontanato dalla retta via, e noi ti correggeremo.
You are nothing but a glorified barbarian. Cruel, and ruthless. = Non sei altro che un barbaro glorificato. Crudele e spietato.

Mogadishu = Mogadiscio
Congratulations, conquerer. This tribe serves you now. = Congratulazioni, conquistatore. Questa tribù serve te ora.

Barbarians = Barbari


#################### Lines from Policies.json ####################

Aristocracy = Aristocrazia
+15% production when constructing wonders, +1 happiness for every 10 citizens in a city = +15% Produzione quando costruisci una Meraviglia, e +1 Felicità ogni 10 cittadini in una città
Legalism = Legalismo
Immediately creates a cheapest available cultural building in each of your first 4 cities for free = Le prime 4 città ricevono gratuitamente un edificio culturale
Oligarchy = Oligarchia
Units in cities cost no Maintenance, garrisoned city +50% attacking strength = +50% Forza d'attacco per le città con guarnigione, e nessun mantenimento per le loro guarnigioni
Landed Elite = Nobiltà terriera
+10% food growth and +2 food in capital = +10% Crescita e +2 Cibo nella capitale
Monarchy = Monarchia
+1 gold and -1 unhappiness for every 2 citizens in capital = +1 oro e -1 Infelicità ogni 2 cittadini nella capitale
Tradition Complete = Tradizionalismo Completo
+15% growth and +2 food in all cities = +15% crescita e +2 Cibo in tutte le città
Tradition = Tradizionalismo
+3 culture in capital and increased rate of border expansion = +3 Cultura nella Capitale, e maggior tasso di espansione dei confini

Collective Rule = Governo collettivo
Training of settlers increased +50% in capital, receive a new settler near the capital = La Capitale riceve un Colono gratuito nella Capitale, e produce Coloni il 50% più in fretta
Citizenship = Cittadinanza
Tile improvement speed +25%, receive a free worker near the capital = I Lavoratori costruiscono il 25% più in fretta, e la Capitale riceve un Lavoratore gratuito
Republic = Repubblica
+1 production in every city, +5% production when constructing buildings = +1 Produzione in ogni città, e +5% Produzione quando costruisci un edificio
Representation = Rappresentanza
Each city founded increases culture cost of policies 33% less than normal. Starts a golden age. = Il costo in Cultura delle nuove Politiche Sociali aumenta del 33% in meno ad ogni nuova città fondata. Avvia inoltre un'Età dell'Oro.
Meritocracy = Meritocrazia
+1 happiness for every city connected to capital, -5% unhappiness from citizens = +1 Felicità per ogni città connessa alla capitale, e -5% Infelicità dai cittadini nelle città non occupate
Liberty Complete = Libertà Completa
Free Great Person of choice near capital = Appare un Grande Personaggio gratuito a scelta nella capitale
Liberty = Libertà
+1 culture in every city = +1 Cultura in ogni città

Warrior Code = Codice guerriero
+20% production when training melee units = +20% Produzione per le unità da mischia
Discipline = Disciplina
+15% combat strength for melee units which have another military unit in an adjacent tile = +15% forza di combattimento alle unità da mischia vicine a un'altra unità militare
Military Tradition = Tradizione militare
Military units gain 50% more Experience from combat = +50% esperienza in battaglia per le unità militari
Military Caste = Casta Militare
Each city with a garrison increases happiness by 1 and culture by 2 = +1 Felicità e +2 Cultura per ogni città con una guarnigione
Professional Army = Esercito professionale
Gold cost of upgrading military units reduced by 33% = -33% costi in Oro per aggiornare un'unità militare
Honor Complete = Onore Completo
Gain gold for each unit killed = Ottieni Oro ogni volta che elimini un'unità nemica
Honor = Onore
+25% bonus vs Barbarians; gain Culture when you kill a barbarian unit = +25% Forza contro i Barbari; ottieni Cultura quando uccidi unità barbariche

Organized Religion = Religione Organizzata
+1 happiness for each monument, temple and monastery = +1 felicità per ogni Monumento, Tempio e Monastero costruito
Mandate Of Heaven = Mandato del Cielo
50% of excess happiness added to culture towards policies = Il 50% di Felicità in eccesso si converte in Cultura per le future Politiche sociali
Theocracy = Teocrazia
Temples give +10% gold = +10% Oro dai Templi (Sepolcri per gli Egizi)
Reformation = Riforma
+33% culture in all cities with a world wonder, immediately enter a golden age = +33% Cultura in tutte le città con una Meraviglia Mondiale, e avvio immediato di un'Età dell'Oro
Free Religion = Tolleranza Religiosa
+1 culture for each monument, temple and monastery. Gain a free policy. = +1 Cultura per ogni Monumento, Tempio e Monastero, più una Politica gratuita
Piety Complete = Devozione Completa
Reduce culture cost of future policies by 10% = -10% costi in Cultura per le Politiche future
Piety = Devozione
Building time of culture buildings reduced by 15% = -15% tempi di costruzione per le strutture religiose

Trade Unions = File di carri
Maintenance on roads & railroads reduced by 33%, +2 gold from all trade routes = -33% mantenimento in Oro per strade e ferrovie, +2 oro per ogni rotta commerciale
Mercantilism = Mercantilismo
-25% to purchasing items in cities = -25% costi d'acquisto in Oro nelle città
Entrepreneurship = Imprenditorialità
Great Merchants are earned 25% faster, +1 Science from every Mint, Market, Bank and Stock Exchange. = +25% tasso di nascita dei Grandi Mercanti, +1 Scienza da ogni Zecca, Mercato, Banca e Borsa
Patronage = Mecenatismo
Cost of purchasing culture buildings reduced by 50% = -50% costi per l'acquisto degli edifici culturali
Protectionism = Protezionismo
+1 happiness from each luxury resource = +1 Felicità per ogni risorsa di lusso
Commerce Complete = Commercio Completo
+1 gold from every trading post, double gold from Great Merchant trade missions = +1 Oro per ogni stazione commerciale, e oro raddoppiato dalle missioni commerciali dei Grandi Mercanti
Commerce = Commercio
+25% gold in capital = +25% Oro nella Capitale

Secularism = Secolarismo
+2 science from every specialist = +2 Scienza per ogni specialista
Humanism = Umanesimo
+1 happiness from every university, observatory and public school = +1 Felicità per ogni Università, Osservatorio e Scuola Pubblica
Free Thought = Libertà di pensiero
+1 science from every trading post, +17% science from universities = +1 Scienza per ogni base commerciale, +17% scienza dalle Università
Sovereignty = Sovranità
+15% science while empire is happy = +15% Scienza quando l'Impero è felice (ovvero la Felicità è al di sopra dello 0)
Scientific Revolution = Rivoluzione Scientifica
Science gained from research agreements +50% = +50% Scienza dagli Accordi di Ricerca
Rationalism Complete = Razionalismo Completo
+1 gold from all science buildings = +1 Oro per ogni edificio scientifico costruito
Rationalism = Razionalismo
Production to science conversion in cities increased by 33% = +33% conversione da Produzione a Scienza nelle città

Constitution = Costituzione
+2 culture from each wonder = +2 Cultura per ogni Meraviglia
Universal Suffrage = Suffragio Universale
+1 production per 5 population = +1 Produzione per ogni abitante
Civil Society = Società civile
-50% food consumption by specialists = -50% consumo di Cibo dagli Specialisti
Free Speech = Libertà di parola
+1 culture for every 2 citizens = +1 Cultura ogni 2 Cittadini
Democracy = Democrazia
Specialists produce half normal unhappiness = Gli Specialisti dimezzano l'Infelicità prodotta
Freedom Complete = Uguaglianza Completa
Tile yield from great improvement +100%, golden ages increase by 50% = Doppia resa (+100%) dai miglioramenti, e +50% durata da Età dell'Oro
Freedom = Uguaglianza
+25% great people rate = +25% tasso di generazione per i Grandi Personaggi

Populism = Populismo
Wounded military units deal +25% damage = +25% danno per le unità militari ferite
Militarism = Militarismo
Gold cost of purchasing units -33% = -33% costi d'acquisto in Oro per le unità
Fascism = Fascismo
Quantity of strategic resources produced by the empire increased by 100% = L'impero raddoppia la quantità delle risorse strategiche che possiede
Police State = Stato di polizia
+3 Happiness from every Courthouse. Build Courthouses in half the usual time. = I Palazzi di Giustizia fruttano 3 Felicità e si costruiscono il doppio più in fretta
Total War = Guerra Totale
+15% production when building military units and new military units start with 15 Experience = +15% Produzione per le unità militari, e +15 esperienza per le nuove unità militari
Autocracy Complete = Autocrazia Completa
+20% attack bonus to all Military Units for 30 turns = +20% Forza a tutte le unità militari per 30 turni
Autocracy = Autocrazia
-33% unit upkeep costs = -33% mantenimento delle unità in Oro


#################### Lines from Techs.json ####################

Agriculture = Agricoltura
'Where tillage begins, other arts follow. The farmers therefore are the founders of human civilization.' - Daniel Webster = 'Dove arriva la coltivazione, seguono le altre arti. I contadini sono quindi i fondatori della civiltà umana.' - Daniel Webster

Pottery = Ceramica
'Shall the clay say to him that fashioneth it, what makest thou?' - Bible Isaiah 45:9 = 'L'argilla dirà forse a colui che le dà forma: 'Che fai'?' - La Bibbia, Isaia, 45:9
Animal Husbandry = Allevamento di animali
'Thou shalt not muzzle the ox when he treadeth out the corn.' - Bible Deuteronomy 25:4 = 'Non mettere la musoliera al bue mentre sta trebbiando.' - Deuteronomio, 25:4
Archery = Tiro con l'arco
'The haft of the arrow has been feathered with one of the eagle's own plumes, we often give our enemies the means of our own destruction' - Aesop = 'La freccia è piumata con le penne dell'aquila. Così, spesso diamo ai nemici i mezzi per la nostra stessa distruzione.' - Esopo
Mining = Estrazione mineraria
'The meek shall inherit the Earth, but not its mineral rights.' - J. Paul Getty = 'Gli umili erediteranno la terra, ma non i suoi diritti minerari.' - J. Paul Getty

Sailing = Vela
'He who commands the sea has command of everything.' - Themistocles = 'Chi ha il dominio del mare ha il dominio di tutto.' - Temistocle
Calendar = Calendario
'So teach us to number our days, so that we may apply our hearts unto wisdom.' - Bible Psalms 90:12 = 'Insegnaci a contare i nostri giorni e giungeremo alla sapienza del cuore.' - Salmi, 90:12
Writing = Scrittura
'He who destroys a good book kills reason itself.' - John Milton = 'Chi distrugge un buon libro uccide la ragione stessa.' - John Milton
Trapping = Trappole per animali
'Even brute beasts and wandering birds do not fall into the same traps or nets twice.' - Saint Jerome = 'Persino le ferali bestie e gli uccelli vagabondi non cadono due volte nelle stesse trappole.' - San Girolamo
The Wheel = Ruota
'Wisdom and virtue are like the two wheels of a cart.' - Japanese proverb = 'La saggezza e la virtù sono come le due ruote di un carretto.' - Proverbio giapponese
Masonry = Muratura
'How happy are those whose walls already rise!' - Virgil = 'Lieti coloro le cui mura già si ergono!' - Virgilio
Bronze Working = Lavorazione del bronzo
'Here Hector entered, with a spear eleven cubits long in his hand; the bronze point gleamed in front of him, and was fastened to the shaft of the spear by a ring of gold.' - Homer = 'Ed ecco che entrò Ettore, impugnando una lancia lunga undici cubiti; la punta di bronzo brillava davanti a lui ed era fissata all'asta con un anello d'oro.' - Omero

Optics = Ottica
Enables embarkation for land units = Permette alle unità terrestri di imbarcarsi e attraversare le caselle acquatiche.
'He made an instrument to know if the moon shine at full or no.' - Samuel Butler = 'Costruì uno strumento per sapere se la luna brilla in pieno oppure no.' - Samuel Butler
Horseback Riding = Equitazione
'A Horse! A Horse! My kingdom for a horse!' - Shakespeare (Richard III) = 'Un cavallo! Un cavallo! Il mio regno per un cavallo!' - William Shakespeare (Riccardo III)
Mathematics = Matematica
'Mathematics is the gate and key to the sciences.' - Roger Bacon = 'La matematica è la porta e la chiave delle scienze.' - Ruggero Bacone
Construction = Costruzione
'Three things are to be looked to in a building: that it stands on the right spot; that it be securely founded; that it be successfully executed.' - Johann Wolfgang von Goethe = 'Di un edificio bisogna guardare tre cose: che sia collocato nel posto giusto; che abbia fondamenta solide; che la costruzione sia eseguita con perizia.' - Johann Wolfgang von Goethe

Philosophy = Filosofia
'There is only one good, knowledge, and one evil, ignorance.' - Socrates = 'C'è un solo bene, la conoscenza, e un solo male, l'ignoranza.' - Socrate
Currency = Valuta
'Better is bread with a happy heart than wealth with vexation.' - Amenemope = 'Meglio il pane con un cuore felice, che la ricchezza con l'afflizione.' - Amenemope
Engineering = Ingegneria
'Instrumental or mechanical science is the noblest and, above all others, the most useful.' - Leonardo da Vinci = 'La scienza degli strumenti e della meccanica è la più nobile di tutte, e soprattutto la più utile.' - Leonardo da Vinci
Iron Working = Lavorazione del ferro
'Do not wait to strike til the iron is hot, but make it hot by striking.' - William Butler Yeats = 'Non aspettate che il ferro sia caldo prima di batterlo; rendetelo caldo con i vostri colpi.' - William Butler Yeats

Theology = Teologia
'Three things are necessary for the salvation of man: to know what he ought to believe; to know what he ought to desire; and to know what he ought to do' - St. Thomas Aquinas = 'Tre cose sono necessarie per la salvezza dell'uomo: sapere in cosa deve credere; sapere che cosa deve desiderare; sapere cosa deve fare.' - San Tommaso d'Aquino
Civil Service = Pubblica amministrazione
Enables Open Borders agreements = Consente accordi su Diritti di Passaggio
'The only thing that saves us from the bureaucracy is its inefficiency' - Eugene McCarthy = 'L'unica cosa che ci salva dalla burocrazia è la sua inefficienza.' - Eugene McCarthy
Guilds = Gilde
Enables conversion of city production to gold = Consente di convertire la Produzione nelle città in Oro
'The merchants and the traders have come; their profits are pre-ordained...' - Sri Guru Granth Sahib = 'I mercanti e i bottegai sono arrivati; i loro profitti sono prestabiliti...' - Sri Guru Granth Sahib
Metal Casting = Fusione del metallo
'When pieces of bronze or gold or iron break, the metal-smith welds them together again in the fire, and the bond is established.' - Sri Guru Granth Sahib = 'Quando pezzi di bronzo o d'oro o di ferro si rompono, il fabbro li rinsalda ancora con il fuoco e il legame è ristabilito.' - Sri Guru Granth Sahib

Compass = Bussola
'I find the great thing in this world is not so much where we stand, as in what direction we are moving.' - Oliver Wendell Holmes = 'Trovo che la cosa grandiosa di questo mondo non sia tanto dove siamo, ma verso dove stiamo andando.' - Oliver Wendell Holmes
Education = Educazione
Enables conversion of city production to science = Consente di convertire la Produzione nelle città in Scienza
Enables Research agreements = Consente di stabilire Accordi di Ricerca
'Education is the best provision for old age.' - Aristotle = 'L'educazione è la migliore previdenza per la vecchiaia.' - Aristotele
Chivalry = Codice cavalleresco
'Whoso pulleth out this sword of this stone and anvil, is rightwise king born of all England.' - Malory = 'Chi estrae questa spada dall'incudine e dalla roccia è per diritto nato re di tutta l'Inghilterra.' - Malory
Machinery = Meccanica
Improves movement speed on roads = Migliora la velocità di movimento sulle strade
'The press is the best instrument for enlightening the mind of man, and improving him as a rational, moral and social being.' - Thomas Jefferson = 'La stampa è il migliore strumento per illuminare la mente dell'uomo e migliorarlo come essere razionale, morale e sociale.' - Thomas Jefferson
Physics = Fisica
'Measure what is measurable, and make measurable what is not so.' - Galileo Galilei = 'Misura ciò che è misurabile, e rendi misurabile ciò che non lo è.' - Galileo Galilei
Steel = Acciaio
'John Henry said to his Captain, / 'A man ain't nothin' but a man, / And before I'll let your steam drill beat me down, / I'll die with the hammer in my hand.'' - Anonymous: The Ballad of John Henry, the Steel-Drivin' Man = 'John Henry disse al cuo Capitano, 'Un uomo non è che un uomo, e prima che la tua perforatrice a vapore mi batta, morirò col martello in mano.' - Anonimo: La ballata di John Henry, l'uomo che batte l'acciaio

Astronomy = Astronomia
Increases embarked movement +1 = +1 movimento delle unità imbarcate
Enables embarked units to enter ocean tiles = Permette alle unità di imbarcarsi nelle caselle oceaniche
'Joyfully to the breeze royal Odysseus spread his sail, and with his rudder skillfully he steered.' - Homer = 'Gioiosamente il re Odisseo aprì la vela alla brezza e abilmente manovrò il remo.' - Omero
Acoustics = Acustica
'Their rising all at once was as the sound of thunder heard remote' - Milton = 'Quando si levarono tutti insieme, il suono fu come un tuono che rimbomba lontano.' - Milton
Banking = Sistema bancario
'Happiness: a good bank account, a good cook and a good digestion' - Jean Jacques Rousseau = 'La felicità è un buon conto in banca, una buona cuoca e una buona digestione.' - Jean-Jacques Rousseau
Printing Press = Tipografia
'It is a newspaper's duty to print the news and raise hell.' - The Chicago Times = 'Il dovere di un giornale è pubblicare le notizie e scatenare polveroni.' - The Chicago Times
Gunpowder = Polvere da sparo
'The day when two army corps can annihilate each other in one second, all civilized nations, it is to be hoped, will recoil from war and discharge their troops.' - Alfred Nobel = 'Il giorno in cui due eserciti potranno distruggersi l'un l'altro in un solo secondo, si può sperare che tutte le nazioni civilizzate rifuggiranno la guerra e scioglieranno le loro truppe.' - Alfred Nobel

Navigation = Navigazione
'The winds and the waves are always on the side of the ablest navigators.' - Edward Gibbon = 'I venti e le onde sono sempre dalla parte dei navigatori più abili.' - Edward Gibbon
Architecture = Architettura
'Architecture begins where engineering ends.' - Walter Gropius = 'L'architettura inizia dove finisce l'ingegneria.' - Walter Gropius
Economics = Economia
'Compound interest is the most powerful force in the universe.' - Albert Einstein = 'L'interesse composto è la forza più potente dell'universo.' - Albert Einstein
Metallurgy = Metallurgia
'There never was a good knife made of bad steel.' - Benjamin Franklin = 'Non c'è mai stato un buon coltello fatto di cattivo acciaio.' - Bejamin Franklin
Chemistry = Chimica
'Wherever we look, the work of the chemist has raised the level of our civilization and has increased the productive capacity of the nation.' - Calvin Coolidge = 'Dovunque voltiamo gli occhi, il lavoro del chimico ha alzato il livello della nostra civiltà e incrementato la capacità produttiva della nazione.' - Calvin Coolidge

Archaeology = Archeologia
'Those who cannot remember the past are condemned to repeat it.' - George Santayana = 'Chi non ricorda il passato è condannato a riviverlo.' - George Santayana
Scientific Theory = Teoria scientifica
'Every great advance in science has issued from a new audacity of imagination.' - John Dewey = 'Ogni grande progresso della scienza è scaturito da una nuova audacia dell'immaginazione.' - John Dewey
Industrialization = Industrializzazione
'Industrialization based on machinery, already referred to as a characteristic of our age, is but one aspect of the revolution that is being wrought by technology.' - Emily Greene Balch = 'L'industrializzazione basata sui macchinari, già indicata come una caratteristica della nostra epoca, è solo uno degli aspetti della rivoluzione prodotta dalla tecnologia.' - Emily Greene Balch
Rifling = Rigatura delle canne
'It is well that war is so terrible, or we should grow too fond of it.' - Robert E. Lee = 'È un bene che la guerra sia così terribile, altrimenti potrebbe cominciare a piacerci troppo.' - Robert E. Lee
Military Science = Scienza militare
'Wars may be fought with weapons, but they are won by men. It is the spirit of the men who follow and of the man who leads that gains the victory.' - George S. Patton = 'Le guerre possono anche essere combattute con le armi, ma sono vinte dagli uomini. È lo spirito degli uomini che seguono e dell'uomo che conduce che porta alla vittoria.' - George S. Patton
Fertilizer = Fertilizzanti
'The nation that destroys its soil destroys itself.' - Franklin Delano Roosevelt = 'La nazione che distrugge il suo suolo distrugge se stessa.' - Franklin Delano Roosevelt

Biology = Biologia
'If the brain were so simple we could understand it, we would be so simple we couldn't.' - Lyall Watson = 'Se il cervello fosse così semplice da poter essere compreso, noi saremmo troppo semplici per comprenderlo.' - Lyall Watson
Electricity = Elettricità
'Is it a fact - or have I dreamt it - that, by means of electricity, the world of matter has become a great nerve, vibrating thousands of miles in a breathless point of time?' - Nathaniel Hawthorne = 'È un fatto - oppure l'ho sognato - che, per mezzo dell'elettricità, il mondo della materia è diventato un grande nervo, che vibra per migliaia di miglia in un battibaleno?' - Nathaniel Hawthornev
Steam Power = Energia a vapore
'The nations of the West hope that by means of steam communication all the world will become as one family.' - Townsend Harris = 'Le nazioni occidentali sperano che grazie alla comunicazione a vapore il mondo intero diventerà come una grande famiglia.' - Townsend Harris
Dynamite = Dinamite
'As soon as men decide that all means are permitted to fight an evil, then their good becomes indistinguishable from the evil that they set out to destroy.' - Christopher Dawson = 'Non appena si decide che per combattere il male tutti i mezzi sono leciti, il bene diventa indistinguibile dal male che si vuole distruggere.' - Christopher Dawson

Refrigeration = Refrigerazione
'And homeless near a thousand homes I stood, and near a thousand tables pined and wanted food.' - William Wordsworth = 'E senza dimora vicino a mille dimore stavo, e vicino a mille tavole mi struggevo e desideravo il cibo.' - William Wordsworth
Radio = Radio
'The whole country was tied together by radio. We all experienced the same heroes and comedians and singers. They were giants.' - Woody Allen = 'L'intero paese è stato unito dalla radio. Tutti avevamo in comune gli stessi eroi, gli stessi comici, gli stessi cantanti. Erano dei giganti.' - Woody Allen
Replaceable Parts = Pezzi indipendenti
'Nothing is particularly hard if you divide it into small jobs.' - Henry Ford = 'Niente è troppo difficile se lo suddividi in piccole azioni.' - Henry Ford
Flight = Volo
'Aeronautics was neither an industry nor a science. It was a miracle.' - Igor Sikorsky = 'L'aeronautica non è stata né un settore industriale né una scienza. È stata un miracolo.' - Igor Sikorsky
Railroad = Ferrovia
'The introduction of so powerful an agent as steam to a carriage on wheels will make a great change in the situation of man.' - Thomas Jefferson = 'L'introduzione sui carri a ruote di un agente potente come il vapore apporterà un grande cambiamento alla condizione dell'uomo.' - Thomas Jefferson

Plastics = Plastica
'Ben, I want to say one word to you, just one word: plastics.' - Buck Henry and Calder Willingham, The Graduate = 'Ben, voglio solo dirti una parola... una sola: plastica.' - Buck Henry e Calder Willingham, Il Laureato
Electronics = Elettronica
'There's a basic principle about consumer electronics: it gets more powerful all the time and it gets cheaper all the time.' - Trip Hawkins = 'Nell'elettronica di consumo esiste un principio di base: diventa sempre più potente e sempre meno costosa.' - Trip Hawkins
Ballistics = Balistica
'Men, like bullets, go farthest when they are smoothest.' - Jean Paul = 'Gli uomini, come i proiettili, vanno più lontano quanto meno sono ruvidi.' - Jean Paul
Combustion = Combustione
'Any man who can drive safely while kissing a pretty girl is simply not giving the kiss the attention it deserves.' - Albert Einstein = 'Un uomo che sappia guidare in tutta sicurezza mentre sta baciando una ragazza non sta dedicando al bacio tutta l'attenzione che si merita.' - Albert Einstein

Pharmaceuticals = Penicillina
'In nothing do men more nearly approach the gods than in giving health to men.' - Cicero = 'Gli uomini non si avvicinano mai tanto agli dèi come quando danno la salute ad altri uomini.' - Cicerone
Atomic Theory = Teoria atomica
'The unleashed power of the atom has changed everything save our modes of thinking, and we thus drift toward unparalleled catastrophes.' - Albert Einstein = 'Lo sfruttamento dell'energia dell'atomo ha cambiato tutto tranne il nostro modo di pensare e questo può condurci a catastrofi mai viste prima.' - Albert Einstein
Radar = Radar
'Vision is the art of seeing things invisible.' - Jonathan Swift = 'La visione è l'arte di vedere le cose invisibili' - Jonathan Swift
Combined Arms = Armi combinate
'The root of the evil is not the construction of new, more dreadful weapons. It is the spirit of conquest.' - Ludwig von Mises = 'La radice del male non sta nella costruzione di nuove, terribili armi, ma nello spirito stesso della conquista.' - Ludwig von Mises

Ecology = Ecologia
'Only within the moment of time represented by the present century has one species, man, acquired significant power to alter the nature of his world.' - Rachel Carson = 'Soltanto nel momento storico rappresentato dal secolo attuale una specie, quella dell'uomo, ha acquisito il potere necessario per alterare significativamente la natura del mondo.' - Rachel Carson
Nuclear Fission = Fissione nucleare
'I am become Death, the destroyer of worlds.' - J. Robert Oppenheimer = 'Se migliaia di soli illuminassero il cielo sarebbe uno spettacolo di straordinaria potenza... Sono la Morte, Distruttrice di Mondi.' - J. Robert Oppenheimer
Rocketry = Missilistica
'A good rule for rocket experimenters to follow is this: always assume that it will explode.' - Astronautics Magazine, 1937 = 'Una buona regola di base per chi fa esperimenti con i razzi è la seguente: dai sempre per scontato che esploderà.' - Rivistica di astronautica, 1937
Computers = Computer
+10% science and production in all cities = +10% Scienza e Produzione in tutte le città
'Computers are like Old Testament gods: lots of rules and no mercy.' - Joseph Campbell = 'I computer sono come il Dio del vecchio testamento: tante regole e nessuna pietà.' - Joseph Campbell

Mobile Tactics = Tattiche mobili
'All men can see these tactics whereby I conquer, but what none can see is the strategy out of which victory is evolved.' - Sun Tzu = 'Tutti possono osservare le tattiche che mi portano alla conquista, ma quello che nessuno può vedere è la strategia che gradualmente conduce alla vittoria.' - Sun Tzu
Satellites = Satelliti
'Now, somehow, in some new way, the sky seemed almost alien.' - Lyndon B. Johnson = 'Ora, in qualche modo nuovo, il cielo sembrava quasi alieno.' - Lyndon B. Johnson
Robotics = Robotica
'1. A robot may not injure a human being or, through inaction, allow a human being to come to harm. 2. A robot must obey any orders given to it by human beings, except when such orders would conflict with the First Law. 3. A robot must protect its own existence as long as such protection does not conflict with the First or Second Law.' - Isaac Asimov = '1. Un robot non può recar danno a un essere umano né permettere che, a causa del proprio mancato intervento, un essere umano riceva danno. 2. Un robot deve obbedire agli ordini impartiti dagli esseri umani, purché tali ordini non contravvengano alla Prima Legge. 3. Un robot deve proteggere la propria esistenza, purché questa autodifesa non contrasti con la Prima e la Seconda Legge.' - Isaac Asimov
Lasers = Laser
'The night is far spent, the day is at hand: let us therefore cast off the works of darkness, and let us put on the armor of light.' - The Holy Bible: Romans, 13:12 = 'La notte è già inoltrata, presto arriverà il giorno: per questo dobbiamo scestirci delle cattive azioni delle tenebre e indossare l'armatura della luce.' - La Bibbia, Romani 13:12

Particle Physics = Fisica delle particelle
'Every particle of matter is attracted by or gravitates to every other particle of matter with a force inversely proportional to the squares of their distances.' - Isaac Newton = 'Ogni particella di materia è attratta da o gravita intorno a ogni altra particella con una forza inversamente proporzionale al quadrato della distanza.' - Isaac Newton
Nanotechnology = Nanotecnologia
'The impact of nanotechnology is expected to exceed the impact that the electronics revolution has had on our lives.' - Richard Schwartz = 'Si può prevedere che l'impatto delle nanotecnologie sulla nostra vita sarà superiore a quello della rivoluzione elettronica.' - Richard Schwartz

Future Tech = Tecnologia futura
Who knows what the future holds? = Chi sa cosa riservano i prossimi anni?
'I think we agree, the past is over.' - George W. Bush = 'Penso che siamo tutti d'accordo che il passato è finito.' - George W.Bush


#################### Lines from Terrains.json ####################

Ocean = Oceano

Coast = Costa

Grassland = Prateria

Plains = Pianura

Tundra = Tundra

Desert = Deserto

Lakes = Laghi

Hill = Collina

Mountain = Montagna

Snow = Neve

Forest = Foresta

Jungle = Giungla

Marsh = Palude

Fallout = Scorie Radioattive

Oasis = Oasi

Flood plains = Pianure allagate

Ice = Ghiaccio

Atoll = Atollo

Great Barrier Reef = Grande barriera corallina

Old Faithful = Old Faithful

Grants 500 Gold to the first civilization to discover it = Fornisce 500 Oro al primo giocatore che la scopre
El Dorado = El Dorado

Grants Rejuvenation (all healing effects doubled) to adjacent military land units for the rest of the game = Tutte le unità nelle vicinanze guariscono a velocità doppia per il resto della partita
Fountain of Youth = Fonte della giovinezza

Grand Mesa = Grand Mesa

Mount Fuji = Monte Fuji

Krakatoa = Krakatoa

Rock of Gibraltar = Rocca di Gibilterra

Cerro de Potosi = Cerro Rico de Potosí

Barringer Crater = Cratere di Barringer


#################### Lines from TileImprovements.json ####################

Farm = Fattoria

Lumber mill = Segheria

Mine = Miniera

Trading post = Base commerciale

Camp = Campo

Oil well = Pozzo di petrolio

Pasture = Pascolo

Plantation = Piantagione

Quarry = Cava

Fishing Boats = Peschereccio

Road = Strada

Railroad = Ferrovia

Remove Forest = Rimuovi foresta

Remove Jungle = Rimuovi giungla

Remove Fallout = Rimuovi Scoria Radioattiva

Remove Marsh = Bonifica palude

Remove Road = Rimuovi Strada

Remove Railroad = Rimuovi Ferrovia

Academy = Accademia

Landmark = Punto di riferimento

Manufactory = Fabbrica

Customs house = Dogana

+1 additional Culture for each adjacent Moai = +1 Cultura aggiuntiva per ogni Moai adiacente
Can only be built on Coastal tiles = Costruibile solo su Costa
Moai = Moai

+1 food for each adjacent Mountain = +1 Cibo per ogni Montagna adiacente
Cannot improve a resource = Non può migliorare una risorsa
Terrace farm = Terrazzamento

Ancient ruins = Antiche rovine

City ruins = Rovine cittadine

Barbarian encampment = Accampamento barbaro


#################### Lines from TileResources.json ####################

Pasture = Pascolo
Cattle = Bestiame

Sheep = Pecora

Camp = Campo
Deer = Cervi

Plantation = Piantagione
Bananas = Banane

Farm = Fattoria
Wheat = Grano

Quarry = Cava
Stone = Pietra

Fishing Boats = Peschereccio
Fish = Pesce

Horses = Cavalli

Mine = Miniera
Iron = Ferro

Coal = Carbone

Oil well = Pozzo di petrolio
Oil = Petrolio

Aluminum = Alluminio

Uranium = Uranio

Furs = Pellicce

Cotton = Cotone

Dyes = Tinture

Gems = Gemme

Gold = Oro

Silver = Argento

Incense = Incenso

Ivory = Avorio

Silk = Seta

Spices = Spezie

Wine = Vino

Sugar = Zucchero

+15% production towards Wonder construction = +15% Produzione per le Meraviglie
Marble = Marmo

Whales = Balene

Pearls = Perle


#################### Lines from Tutorials.json ####################

Welcome to Unciv!\nBecause this is a complex game, there are basic tasks to help familiarize you with the game.\nThese are completely optional, and you're welcome to explore the game on your own! = Benvenuto su Unciv!\nLascia che ti avverta: questo è un gioco complesso, e quindi vi sono dei compiti base che\nti aiuteranno a familiarizzarti con il gioco e tutte le sue funzioni.\nSono completamente funzionali, e puoi anche esplorare il gioco da solo!

Your first mission is to found your capital city.\nThis is actually an important task because your capital city will probably be your most prosperous.\nMany game bonuses apply only to your capital city and it will probably be the center of your empire. = Il tuo primo compito è fondare la tua Capitale.\nÈ un compito molto importante, perché la Capitale sarà forse la più prospera.\nMolti bonus del gioco si applicano solo sulla Capitale, che potrebbe essere il centro del tuo impero.
How do you know a spot is appropriate?\nThat’s not an easy question to answer, but looking for and building next to luxury resources is a good rule of thumb.\nLuxury resources are tiles that have things like gems, cotton, or silk (indicated by a smiley next to the resource icon)\nThese resources make your civilization happy. You should also keep an eye out for resources needed to build units, such as iron. = Come sapere quale è il posto perfetto?\nNon è una domanda facile da rispondere, ma trovare e insediarsi vicino a una risorsa di lusso è un ottimo indizio.\nTra le risorse di lusso troviamo gemme, cotone e seta (tutte indicate con un sorriso vicino alla loro icona).\nQueste risorse rendono il tuo impero più felice. Tieni d'occhio anche risorse speciali per unità speciali, come il ferro.
However, cities don’t have a set area that they can work - more on that later!\nThis means you don’t have to settle cities right next to resources.\nLet’s say, for example, that you want access to some iron – but the resource is right next to a desert.\nYou don’t have to settle your city next to the desert. You can settle a few tiles away in more prosperous lands.\nYour city will grow and eventually gain access to the resource.\nYou only need to settle right next to resources if you need them immediately – \n   which might be the case now and then, but you’ll usually have the luxury of time. = Tuttavia, le città non hanno un'area specifica dove lavorare (ci torneremo dopo).\nQuesto vuol dire che non devi per forza insediarti proprio vicino alle risorse.\nDiciamo, ad esempio, che ti serve del ferro, ma la risorsa si trova vicino a un deserto.\nNon devi per forza fondare una città vicino al deserto, ma puoi insediarti più in là, in terre più prospere.\nLa tua città crescerà e prima o poi avrai l'accesso alla risorsa.\nTutto questo se non ti serve immediatamente quella risorsa, cosa che invece accadrebbe adesso, ma di solito avrai il beneficio del tempo.
The first thing coming out of your city should be either a Scout or Warrior.\nI generally prefer the Warrior because it can be used for defense and because it can be upgraded\n  to the Swordsman unit later in the game for a relatively modest sum of gold.\nScouts can be effective, however, if you seem to be located in an area of dense forest and hills.\nScouts don’t suffer a movement penalty in this terrain.\nIf you’re a veteran of the 4x strategy genre your first Warrior or Scout will be followed by a Settler.\nFast expanding is absolutely critical in most games of this type. = La prima cosa che dovresti reclutare nella Città sarebbe uno Scout o un Guerriero.\nDi solito metterei il guerriero perché è utilizzabile per una buona difesa e si può aggiornalre allo Spadaccino al prezzo di una certa somma d'oro e un'unità di Ferro.\nGli Scout sono però efficaci se ti trovi in un'area piena zeppa di foreste e colline, anche perché ignorano le penalità di movimento di questi terreni.\nSe sei un veterano del genere strategico 4X, dovresti costruire prima un Guerriero o uno Scout e poi un Colono.\nIn gran parte dei giochi di questi tipi di giochi, una rapida espansione è un elemento estremamente critico.

In your first couple of turns,\n  you will have very little options,\n  but as your civilization grows, so do the \n  number of things requiring your attention = Durante i tuoi primi turni, avrai pochissime opzioni,\n ma col crescere della tua città, aumenterano anche le cose che richiederanno la tua attenzione.

Each turn, the culture you gain from all your \n  cities is added to your Civilization's culture.\nWhen you have enough culture, you may pick a \n  Social Policy, each one giving you a certain bonus. = Ad ogni turno, la cultura ottenuta da ogni tua città si aggiunge alla cultura della tua civiltà.\nUna volta accumultata abbastanza cultura, potrai scegliere una Politica Sociale tra tante, ognuna con i propri benefici.
The policies are organized into branches, with each\n  branch providing a bonus ability when all policies \n  in the branch have been adopted. = Le politiche sono divise in rami, ognuno dei quali concede un'abilità bonus quanto tutte le sue politiche sono state adottate.
With each policy adopted, and with each city built,\n  the cost of adopting another policy rises - so choose wisely! = Per ogni politica adottata, e per ogni nuova città fondata, il costo di adozione per un'altra politica aumenta, quindi scegli con cautela!

As cities grow in size and influence, you have to deal with a happiness mechanic that is no longer tied to each individual city.\nInstead, your entire empire shares the same level of satisfaction.\nAs your cities grow in population you’ll find that it is more and more difficult to keep your empire happy. = Col crescere delle Città in grandezza e influenza, crescerà anche il territorio a disposizione.\nDovrai però avere a che fare con una meccanica legata all'impero e non alle Città singole.\nInfatti, il tuo intero impero condivide lo stesso livello di soddisfazione.\nAll'aumentare della popolazione troverai sempre più difficile mantenerne la felicità.
In addition, you can’t even build any city improvements that increase happiness until you’ve done the appropriate research.\nIf your empire’s happiness ever goes below zero the growth rate of your cities will be hurt.\nIf your empire becomes severely unhappy (as indicated by the smiley-face icon at the top of the interface)\n  your armies will have a big penalty slapped on to their overall combat effectiveness. = Inoltre, per costruire degli edifici che incrementano la Felicità, dovrai ricercarne l'apposita tecnologia.\nControlla la tua Felicità (indicata da un sorriso nella barra superiore dell'interfaccia): se scende sotto lo zero,\nnon solo la tua economia ne avrà da soffrire, ma i tuoi eserciti avranno una spiacevole penalità che li renderà meno efficaci in combattimento
This means that it is very difficult to expand quickly in Unciv.\nIt isn’t impossible, but as a new player you probably shouldn’t do it.\nSo what should you do? Chill out, scout, and improve the land that you do have by building Workers.\nOnly build new cities once you have found a spot that you believe is appropriate. = Questa è la ragione per cui è molto difficile espandersi rapidamente in Unciv. Non è certo impossibile, ma come neofita non ti è consigliato.\nPertanto, basta fare con calma, esplorare, e migliorare i tuoi terreni utilizzando i Lavoratori.\nSe vuoi fondare nuove Città, fallo solo su punti che credi appropriati.

It seems that your citizens are unhappy!\nWhile unhappy, cities  will grow at 1/4 the speed,\n  and your units will suffer a 2% penalty for each unhappiness = Sembra che i tuoi cittadini siano insoddisfatti dal tuo governo.\nSe il tuo impero è infelice, le città cresceranno a 1/4 della loro velocità, \n e la Forza delle tue unità verrà penalizzata del 2% ad ogni punto Infelicità.
Unhappiness has two main causes: Population and cities\n  Each city causes 3 unhappiness, and each population, 1 = L'Infelicità è un effetto di due fattori: abitanti e Città.\nOgni città dona 3 punti infelicità, e ogni abitante ne dona 1.
There are 2 main ways to combat unhappiness:\n  by building happiness buildings for your population\n  or by having improved luxury resources within your borders = Vi sono due modi per combattere l'Infelicità: o costruisci edifici che migliorano la felicità della tua popolazione, \no sfrutti delle caselle contenenti risorse di lusso entro i tuoi confini.

You have entered a golden age!\nGolden age points are accumulated each turn by the total happiness \n  of your civilization\nWhen in a golden age, culture and production generation increases +20%,\n  and every tile already providing at least one gold will provide an extra gold. = Sei entrato in un'Età dell'Oro! Che fortuna!\nI punti Età dell'Oro si accumulano ad ogni turno dalla felicità totale della tua civiltà.\nDurante l'Età dell'Oro, generi il 20% in più di Cultura e Produzione, \ne ogni casella che frutta minimo un punto Oro ne frutta uno aggiuntivo.

Connecting your cities to the capital by roads\n  will generate gold via the trade route.\nNote that each road costs 1 gold Maintenance per turn, and each Railroad costs 2 gold,\n  so it may be more economical to wait until the cities grow! = Connettere le Città alla tua capitale tramite la tua rete stradale generà introiti in Oro.\nNota che le Strade e le Ferrovie richiedono rispettivamente 1 e 2 Oro di mantenimento,\nquindi sarebbe economicamente saggio attendere una crescita maggiore delle Città.

Once you’ve settled your first two or three cities you’re probably 100 to 150 turns into the game.\nNow is a good time to start thinking about how, exactly, you want to win – if you haven’t already. = Una volta fondate le tue prime due7tre città, saranno passati meno di 100, forse 150 turni.\nOra dovresti pensare a come, esattamente, vincere il gioco - se non l'hai già fatto.
There are three ways to win in Unciv. They are:\n - Cultural Victory: Complete 5 Social Policy Trees\n - Domination Victory: Survive as the last civilization\n - Science Victory: Be the first to construct a spaceship to Alpha Centauri = Tre sono le condizioni di vittoria in Unciv. Eccole:\n - Vittoria Culturale: Completa 5 rami delle Politiche Sociali\n - Vittoria per Dominazione: Sopravvivi come l'ultima civiltà in gioco conquistando tutte le altre\n - Vittoria Scientifica: Costruisci per primo l'astronave che verrà lanciata verso Alpha Centauri
So to sum it up, these are the basics of Unciv – Found a prosperous first city, expand slowly to manage happiness,\n   and set yourself up for the victory condition you wish to pursue.\nObviously, there is much more to it than that, but it is important not to jump into the deep end before you know how to swim. = Queste sono, in breve, le basi di Unciv – fonda una capitale prospera, espanditi lentamente per gestire la felicità,\n e impostati una condizione di vittoria che desideri conseguire.\nOvviamente, vi è molto altro ancora, ma è importante fare un passo alla volta: per imparare a nuotare devi prima andare in acqua.

Cities can be conquered by reducing their health to 1,\n  and entering the city with a melee unit.\nSince cities heal each turn, it is best to attack with ranged units\n  and use your melee units to defend them until the city has been defeated! = Hai avvistato una città nemica!\nPuoi conquistare le città prima riducendo la loro salute a 1, e poi facendo entrare un'unità da mischia.\nDato che le città guariscono ad ogni turno, è meglio attaccare con unità da tiro e d'assedio,\ne usare le tue unità da mischia per difenderle fino alla sconfitta della città.

Luxury resources within your domain and with their specific improvement are connected to your trade network.\nEach unique Luxury resource you have adds 5 happiness to your civilization, but extra resources of the same type don't add anything, so use them for trading with other civilizations! = Ogni risorsa unica di lusso posseduta frutta 5 punti felicità alla civiltà, ma risorse extra dello stesso tipo non fruttano niente, \nquindi usale per commerciare con le altre civiltà, magari in cambio di oro o altre risorse che non possiedi.

Strategic resources within your domain and with their specific improvement are connected to your trade network.\nStrategic resources allow you to train units and construct buildings that require those specific resources, for example the Horseman requires Horses.\nThe top bar keeps count of how many unused strategic resources you own. = Le risorse strategiche ti permettono di addestrare unità e costruire edifici \nche richiedono tali risorse specifiche (ad esempio, lo Spadaccino richiede Ferro).\nOgni unità 'consuma' una copia di quella risorsa, ma se quell'unità muore recuperi quella 'copia' \ndella risorsa, e puoi quindi costruire una nuova unità con quella risorsa ora non utilizzata.\nLa barra superiore tiene conto di quante risorse strategiche non usate possiedi.

The city can no longer put up any resistance!\nHowever, to conquer it, you must enter the city with a melee unit = La città ha esaurito del tutto la sua resistenza! È giunto il momento di conquistarla!\nRicordati che per conquistarla devi farvi entrare un'unità da mischia.

When conquering a city, you can now choose to either  or raze, puppet, or annex the city.\nRazing the city will lower its population by 1 each turn until the city is destroyed. = Conquistata una città nemica, puoi scegliere se raderla al suolo, ridurla a stato fantoccio o annetterla al tuo impero.\nSe scegli la prima opzione, la città perderà un abitante ogni turno, fino a scomparire del tutto.
Puppeting the city will mean that you have no control on the city's production.\nThe city will not increase your tech or policy cost, but its citizens will generate 1.5x the regular unhappiness.\nAnnexing the city will give you control over the production, but will increase the citizen's unhappiness to 2x!\nThis can be mitigated by building a courthouse in the city, returning the citizen's unhappiness to normal.\nA puppeted city can be annexed at any time, but annexed cities cannot be returned to a puppeted state! = Porla come stato fantoccio non ti consente di controllarne la produzione, ma in compenso non incrementerà i tuoi costi\ntecnologici o di politica, e la popolazione genererà soltanto un'infelicità 1.5 volte superiore alla norma.\nSe annetti la città, potrai farne quello che desideri, ma l'infelicità della popolazione sarà raddoppiata!\nPuoi mitigare il tutto costruendo un palazzo di giustizia, ripristinando l'infelicità della popolazione.\nPuoi annettere una città fantoccio quando vuoi, ma ricorda che è un processo irreversibile!

You have encountered a barbarian unit!\nBarbarians attack everyone indiscriminately, so don't let your \n  civilian units go near them, and be careful of your scout! = Hai incontrato un'unità barbarica!\nI barbari attaccano chiunque indiscriminatamente, quindi tieni le tue unità civili lontane dalla loro vista, e stai attento col tuo esploratore!

You have encountered another civilization!\nOther civilizations start out peaceful, and you can trade with them,\n  but they may choose to declare war on you later on = Hai incontrato un'altra civiltà!\nLe altre civiltà cominciamo come pacifiche, e tu potrai commerciare con loro, ma spesso possono anche dichiararti guerra!

Once you have completed the Apollo Program, you can start constructing spaceship parts in your cities\n (with the relevant technologies) to win a scientific victory! = Hai completato il Programma Apollo!\nOra puoi iniziare a costruire le parti dell'astronave nelle tue città (con le apposite tecnologie) e cercare di ottenere una vittoria scientifica!

Injured units deal less damage, but recover after turns that they have been inactive\nUnits heal 5 health per turn in enemy territory, 10 in neutral land,\n  15 inside your territory and 20 in your cities = Una delle tue unità ha subito danni!\nLe unità ferite infliggono meno dani, ma recuperano salute finché rimangono inattive\nLe unità recuperano 5 punti salute in territorio nemico, 10 in terra neutrale, 15 nel tuo territorio o in territorio amico e 20 nelle tue città

Workers are vital to your cities' growth, since only they can construct improvements on tiles\nImprovements raise the yield of your tiles, allowing your city to produce more and grow faster while working the same amount of tiles! = Hai addestrato un lavoratore!\nI lavoratori sono vitali per la crescita delle città, perché solo loro possono costruire miglioramenti nelle caselle.\nI miglioramenti incrementano la resa delle caselle, permettendo alle città di produrre di più e crescere più in fretta, senza dover espandersi a forza!

Siege units are extremely powerful against cities, but need to be Set Up before they can attack.\nOnce your siege unit is set up, it can attack from the current tile,\n  but once moved to another tile, it will need to be set up again. = Hai addestrato un'unità d'assedio!\nLe unità d'assedio sono estremamente potenti contro le città, ma vanno allestite prima di attaccare.\nUna volta montata, l'unità d'assedio può attaccare dalla sua casella in cui è presente, \nma una volta spostatasi a un'altra casella, dovrà essere montata di nuovo.

Once a certain tech is researched, your land units can embark, allowing them to traverse water tiles.\nEntering or leaving water takes the entire turn.\nUnits are defenseless while embarked, so be careful! = Ora le tue unità terrestri possono imbarcarsi e attraversare caselle acquatiche!\nEntrare o uscire da una casella acquatica impiega un intero turno.\nInoltre, le unità imbarcate sono indifese, quindi fai attenzione!

Your citizens can work 3 tiles away from city center.\nThe city border will keep expanding,\n   but citizens cannot be assigned to faraway tiles. = I tuoi cittadini possono sfruttare fino a tre caselle di distanza dal centro città.\nRicorda che i confini della città continueranno ad espandersi,\nma nessun abitante potrà essere assegnato ad una casella che si trova troppo lontano.

If you don't want to move a unit this turn, you can skip it by clicking 'Next unit' again.\nIf you won't be moving it for a while, you can have the unit enter Fortify or Sleep mode - \n  units in Fortify or Sleep are not considered idle units.\nIf you want to disable the 'Next unit' feature entirely, you can toggle it in Menu -> Check for idle units = Se non vuoi muovere un'unità per questo turno, puoi saltarla cliccando di nuovo su 'Prossima unità'.\nSe non vuoi muoverla per alcuni turni, puoi ordinarle col comando Fortifica o Dormi.\nLe unità in tali posizioni non sono considerate unità non utilizzate, perché stanno compiendo un'azione.\nSe vuoi disabilitare del tutto la caratteristica 'Prossima unità', vai su Menu -> Controlla unità non usate

Hi there! If you've played this far, you've probably\n  seen that the game is currently incomplete.\nUnCiv is meant to be open-source and free, forever.\n  That means no ads or any other nonsense. = Salve! Se sei giunto/a fin qui, forse avrai visto che il gioco è al momento incompleto.\nUnCiv dovrebbe essere open-source e gratuito per sempre, quindi privo di pubblicità o altre siocchezze.
What motivates me to keep working on it, \n  besides the fact I think it's amazingly cool that I can,\n  is the support from the players - you guys are the best! = Ciò che mi motiva a continuare il progetto, oltre al fatto che è fantastico, è il supporto dai giocatori.\nVi ringrazio tutti di cuore!
Every rating and review that I get puts a smile on my face =)\n  So contact me! Send me an email, review, Github issue\n  or mail pigeon, and let's figure out how to make the game \n  even more awesome!\n(Contact info is in the Play Store) = Ogni voto e recensione che mi date mi fa sempre sorridere =)\nPerciò contattatemi! Mandatemi un'email, una recensione, un fattoide Github o un piccione viaggiatore,\ne vediamo di rendere il gioco ancora più bello! (Informazioni contatti nel Play Store)

Military units can pillage improvements, which heals them 25 health and ruins the improvement.\nThe tile can still be worked, but advantages from the improvement - stat bonuses and resources - will be lost.\nWorkers can repair these improvements, which takes less time than building the improvement from scratch. = Le unità militari, che siano marittime o terrestri, possono saccheggiare qualsiasi miglioramento, guarendo di 25 punti vita.\nLa casella sarà ancora sfruttata, ma perderà i vantaggi che ricavava dal miglioramento.\nRicostruire tali miglioramenti, in compenso, impiega meno tempo che edificarli da zero.


#################### Lines from UnitPromotions.json ####################

Heal Instantly = Cura istantanea
Heal this Unit by 50 HP; Doing so will consume this opportunity to choose a Promotion = Cura l'unità di 50 PF, rinunciando però all'opportunità di scegliere una promozione.

Accuracy I = Precisione I
Bonus vs [unitType] = Bonus contro [unitType]

Accuracy II = Precisione II

Accuracy III = Precisione III

Barrage I = Fuoco di Fila I

Barrage II = Fuoco di Fila II

Barrage III = Fuoco di Fila III

Volley = Raffica

Extended Range = Raggio di tiro ampliato
+1 Range = +1 raggio

Indirect Fire = Fuoco indiretto
Ranged attacks may be performed over obstacles = Permette di sparare a distanza superando gli ostacoli

Shock I = Assalto I

Shock II = Assalto II

Shock III = Assalto III

Drill I = Addestramento I

Drill II = Addestramento II

Drill III = Addestramento III

Charge = Carica

Siege = Assedio

Formation I = Formazione I

Formation II = Formazione II

Blitz = Incursione
1 additional attack per turn = L'unità può attaccare due volte ogni turno

Woodsman = Forestali
Double movement rate through Forest and Jungle = Movimento doppio attraverso Foreste e Giungle.

Medic = Medico I
This unit and all others in adjacent tiles heal 5 additional HP per turn = L'unità attuale e quelle circostanti guariscono di 5 PF al turno

Medic II = Medico II
This unit and all others in adjacent tiles heal 5 additional HP. This unit heals 5 additional HP outside of friendly territory. = L'unità attuale e quelle circostanti guariscono di 5 PF al turno. Inoltre, l'unità recupera 5 PF aggiuntivi se si trova fuori dal territorio amico.

Scouting I = Esplorazione I
+1 Visibility Range = +1 raggio di Visione

Scouting II = Esplorazione II
+1 Movement = +1 Movimento

Scouting III = Esplorazione III

Boarding Party I = Abbordaggio I

Boarding Party II = Abbordaggio II

Boarding Party III = Abbordaggio III

Coastal Raider I = Incursione costiera I

Coastal Raider II = Incursione costiera II

Coastal Raider III = Incursione costiera III

Wolfpack I = Attacco in massa I
Bonus as Attacker [amount]% = [amount]% Bonus in attacco

Wolfpack II = Attacco in massa II

Wolfpack III = Attacco in massa III

Armor Plating I = Corazza I
+25% Combat Bonus when defending = +25% Forza in Difesa

Armor Plating II = Corazza II

Armor Plating III = Corazza III

Flight Deck I = Ponte di volo I
Can carry 1 extra air unit = Può trasportare un'unità aerea extra

Flight Deck II = Ponte di volo II

Flight Deck III = Ponte di volo III

Siege I = Assedio I

Siege II = Assedio II

Siege III = Assedio III

Evasion = Manovre evasive
Reduces damage taken from interception by 50% = Dimezza i danni da intercettazione contraerea

Interception I = Intercettazione I
Bonus when intercepting [amount]% = [amount]% bonus d'intercettazione

Interception II = Intercettazione II

Interception III = Intercettazione III

Sortie = Sortita
1 extra Interception may be made per turn = Può eseguire un'Intercettazione extra per turno

Operational Range = Raggio operativo
+2 Range = +2 Raggio

Air Repair = Riparazione aerea
Unit will heal every turn, even if it performs an action = L'unità guarisce ad ogni turno, anche quando esegue un'azione 

Cover I = Copertura I
+25% Defence against ranged attacks = +25 difesa contro gli attacchi a distanza

Cover II = Copertura II

March = Marcia

Mobility = Mobilità

Sentry = Sentinella

Logistics = Logistica

Ambush I = Imboscata aerea I

Ambush II = Imboscata aerea II

Bombardment I = Bombardamento I

Bombardment II = Bombardamento II

Bombardment III = Bombardamento III

Targeting I = Puntamento I

Targeting I (air) = Puntamento aereo I

Targeting II = Puntamento II

Targeting III = Puntamento III

Haka War Dance = Danza di guerra Haka
-10% combat strength for adjacent enemy units = -10% Forza alle unità nemiche adiacenti a questa

Rejuvenation = Ringiovanimento
All healing effects doubled = Raddoppia gli effetti curativi

Slinger Withdraw = Ritirata Fromboliere
May withdraw before melee (133%) = Può ritirarsi dal combattimento ravvicinato (133%)


#################### Lines from Units.json ####################

Worker = Lavoratore
Can build improvements on tiles = Può costruire miglioramenti sulle caselle

Settler = Colono
Founds a new city = Può fondare una nuova città

Scout = Scout
Ignores terrain cost = Ignora i costi di movimento su terreno

Warrior = Guerriero
Swordsman = Spadaccino

Maori Warrior = Guerriero Maori

Brute = Bruto

Archer = Arciere
Crossbowman = Balestriere

Bowman = Guerriero con arco

Slinger = Fromboliere

Work Boats = Chiatta
May create improvements on water resources = Può costruire miglioramenti sulle risorse acquatiche
Cannot enter ocean tiles until Astronomy = Può entrare nell'oceano solo dopo aver scoperto l'Astronomia

Trireme = Trireme
Cannot enter ocean tiles = Non può entrare nelle caselle oceaniche
Caravel = Caravella

Chariot Archer = Arciere su carro
Rough terrain penalty = Penalità su terreno accidentato
No defensive terrain bonus = Nessun bonus difensivo su terreno
Knight = Cavaliere

War Chariot = Carro da guerra

War Elephant = Elefante da guerra

Spearman = Lanciere
Bonus vs [unitType] = Bonus contro [unitType]
Pikeman = Picchiere

Hoplite = Oplita

Persian Immortal = Immortale
+10 HP when healing = +10 PF quando si cura

Catapult = Catapulta
Must set up to ranged attack = Deve allestirsi per attaccare a distanza
Trebuchet = Trabocco

Ballista = Ballista

Longswordsman = Guerriero con spada lunga

Legion = Legionario
Can construct roads = Può costruire Strade

Mohawk Warrior = Guerriero Mohawk
+33% combat bonus in Forest/Jungle = +33% Forza su Foreste o Giungle

Horseman = Guerriero a cavallo
Penalty vs [unitType] = Malus contro [unitType]
Can move after attacking = Può muoversi dopo aver attaccato

Companion Cavalry = Cavalleria dei Compagni

Gatling Gun = Mitragliatrice Gatling

Chu-Ko-Nu = Chu-ko-nu

Longbowman = Arciere con arco lungo

Limited Visibility = Visibilità limitata
Cannon = Cannone

Hwach'a = Hwach'a

Musketman = Soldato con moschetto

Samurai = Samurai
Combat very likely to create Great Generals = Può generare un Grande Generale combattendo


Landsknecht = Lanzichenecco
Can move immediately once bought = Può muoversi immediatamente dopo l'acquisto

Galleass = Galeazza
Frigate = Fregata

Cavalry = Cavalleria

Camel Archer = Arciere su cammello

Conquistador = Conquistador
Defense bonus when embarked = Difesa bonus quando imbarcato
+2 Visibility Range = +2 raggio di Visione

Naresuan's Elephant = Elefante di Naresuan

Mandekalu Cavalry = Cavalleria Mandekalu

Keshik = Keshik
50% Bonus XP gain = 50% XP bonus

May withdraw before melee = Può ritirarsi prima di uno scontro ravvicinato
+1 Visibility Range = +1 raggio di Visione
Ironclad = Ironclad

Turtle Ship = Nave tartaruga

Artillery = Artiglieria

Rifleman = Fuciliere

Musketeer = Moschettiere

Janissary = Giannizzero
Heals [amount] damage if it kills a unit = Cura [amount] PF quando uccide un'unità nemica
Bonus as Attacker [amount]% = [amount]% Bonus in attacco

Minuteman = Minuteman

Tercio = Tercio

Battleship = Corazzata

Ship of the Line = Nave di linea

Lancer = Lanciere a cavallo
Anti-Tank Gun = Cannone anticarro

Sipahi = Sipahi
No movement cost to pillage = Nessun costo di movimento per il saccheggio

Machine Gun = Mitragliatrice

Great War Infantry = Fante della Grande Guerra

Carrier = Portaerei
Can carry 2 aircraft = Trasporta due unità aeree

Triplane = Triplano
[amount]% chance to intercept air attacks = [amount]% probabilità di intercettare attacchi aerei
6 tiles in every direction always visible = 6 caselle in ogni direzione sempre visibili
Fighter = Caccia

Great War Bomber = Bombardiere della Grande Guerra
Bomber = Bombardiere

Landship = Nave di terra

Cossack = Cosacco

Ranged attacks may be performed over obstacles = Permette di sparare a distanza superando gli ostacoli
Rocket Artillery = Artiglieria lanciarazzi

Double movement in coast = Doppio movimento sulla costa
Destroyer = Cacciatorpediniere


Zero = Zero


B17 = B-17

Nuclear Missile = Missile nucleare
Requires Manhattan Project = Richiede Progetto Manhattan

Tank = Carro armato

Can attack submarines = Può attaccare i sottomarini


Submarine = Sottomarino
Can only attack water = Può attaccare solo unità acquatiche
Can enter ice tiles = Può entrare nelle caselle Ghiaccio
Invisible to others = Invisibile per le altre unità

Infantry = Fanteria

Foreign Legion = Legione straniera
+20% bonus outside friendly territory = +20% Forza fuori da territorio amico

Mechanized Infantry = Fanteria meccanizzata


Anti-Aircraft Gun = Cannone antiaereo

Modern Armor = Armatura moderna

Panzer = Panzer





Great Artist = Grande Artista
Can build improvement: Landmark = Può costruire il miglioramento: Punto di riferimento
Can start an 8-turn golden age = Può avviare un'Età dell'Oro di 8 turni

Great Scientist = Grande Scienziato
Can hurry technology research = Può accelerare la ricerca tecnologica
Can build improvement: Academy = Può costruire il miglioramento: Accademia

Great Merchant = Grande Mercante
Can undertake a trade mission with City-State, giving a large sum of gold and [amount] Influence = Può intraprendere una missione commerciale con una Città-Stato, ricavando una gran quantità d'oro e [amount] Influenza
Can build improvement: Customs house = Può costruire il miglioramento: Dogana

Great Engineer = Grande Ingegnere
Can build improvement: Manufactory = Può costruire il miglioramento: Manifattura
Can speed up construction of a wonder = Può accelerare la costruzione di una Meraviglia

Great General = Grande Generale
Bonus for units in 2 tile radius 15% = 15% Bonus per le unità nel raggio di 2 caselle

Khan = Khan
Heal adjacent units for an additional 15 HP per turn = Cura le unità vicine di 15 HP al turno
<|MERGE_RESOLUTION|>--- conflicted
+++ resolved
@@ -402,15 +402,7 @@
 Fontset = Fontset
 Continuous rendering = Rendering continuo
 Order trade offers by amount = Ordina offerte per quantità
-<<<<<<< HEAD
-Generate translation files = Genera file di traduzione
 Translation files are generated successfully. = File di traduzione creati con successo.
-=======
- # Requires translation!
-Generate translation files = 
- # Requires translation!
-Translation files are generated successfully. = 
->>>>>>> e93fbf93
 
 # Notifications
 
@@ -739,15 +731,8 @@
 Can be found on  = Può trovarsi su
 Improved by [improvement] = Può essere migliorato/a da [improvement]
 Bonus stats for improvement:  = Bonus per miglioramento: 
-<<<<<<< HEAD
 Buildings that consume this resource:  = Edifici che consumano questa risorsa: 
 Units that consume this resource:  = Unità che consumano questa risorsa: 
-=======
- # Requires translation!
-Buildings that consume this resource:  = 
- # Requires translation!
-Units that consume this resource:  = 
->>>>>>> e93fbf93
 Can be built on  = Può essere costruito/a su: 
 Defence bonus = Bonus di Difesa
 Movement cost = Costi di movimento
