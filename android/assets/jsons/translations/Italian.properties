--- conflicted
+++ resolved
@@ -858,16 +858,7 @@
 
 Composite Bowman = Arciere composito
 Foreign Land = Terra Straniera
-<<<<<<< HEAD
 Friendly Land = territorio amico
-=======
- # Requires translation!
-Friendly Land = 
- # Requires translation!
-Air = 
- # Requires translation!
-Wounded = 
->>>>>>> f7ff1bd2
 Marine = Marine
 Mobile SAM = SAM mobile
 Paratrooper = Paracadutista
