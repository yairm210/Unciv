--- conflicted
+++ resolved
@@ -210,7 +210,7 @@
 We have married into the ruling family of [civName], bringing them under our control. = Вы аб'ядналіся з кіруючай сям'ёй [civName], перанакіраваўшы іх пад сваё кантраляванне.
 [civName] has married into the ruling family of [civName2], bringing them under their control. = [civName] аб'ядналіся з кіруючай сям'ёй [civName2], перанакіраваўшы іх пад іх кантраляванне.
 You have broken your Pledge to Protect [civName]! = Вы адмянілі ваш Дагавор аб Ахове [civName]!
-<<<<<<< HEAD
+
 City-States grow wary of your aggression. The resting point for Influence has decreased by [amount] for [civName]. = Паселішчы-дзяржавы насцярожаныя ад вашых агрэсіўных дзеянняў. Шчасце за ўплыў паменшылася на [amount] ад [civName].
 
 [cityState] is being attacked by [civName] and asks all major civilizations to help them out by gifting them military units. = [cityState] былі атакаваныя [civName] і просяць усе вялікія цывілізацыі каб дапамаглі ім падараваўшы вайсковыя адзінкі.
@@ -220,25 +220,8 @@
 [cityState] is deeply grateful for your assistance in the war against [civName]! = [cityState] глыблка ўдзячны вам за вашу дапамогу ў вайне супраць [cityName]!
 [cityState] no longer needs your assistance against [civName]. = [cityState] больш не патрабуе вашай дапамогі супраць [civName].
 War against [civName] = Вайна супраць [civName]
-=======
- # Requires translation!
-City-States grow wary of your aggression. The resting point for Influence has decreased by [amount] for [civName]. = 
-
- # Requires translation!
-[cityState] is being attacked by [civName] and asks all major civilizations to help them out by gifting them military units. = 
- # Requires translation!
-[cityState] is being invaded by Barbarians! Destroy Barbarians near their territory to earn Influence. = 
- # Requires translation!
-[cityState] is grateful that you killed a Barbarian that was threatening them! = 
- # Requires translation!
-[cityState] is being attacked by [civName]! Kill [amount] of the attacker's military units and they will be immensely grateful. = 
- # Requires translation!
-[cityState] is deeply grateful for your assistance in the war against [civName]! = 
- # Requires translation!
-[cityState] no longer needs your assistance against [civName]. = 
- # Requires translation!
-War against [civName] = 
->>>>>>> c8bc15c8
+
+
  # Requires translation!
 We need you to help us defend against [civName]. Killing [amount] of their military units would slow their offensive. = 
  # Requires translation!
