--- conflicted
+++ resolved
@@ -1,48 +1,3 @@
-<<<<<<< HEAD
-#update đã dịch tới dòng 3019
-=======
-# Language settings
-
-# Equivalent of a space in your language
-# If your language doesn't use spaces, just add "" as a translation, otherwise " "
- # Requires translation!
-" " = 
-
-# If the first word in a sentence starts with a capital in your language, 
-# put the english word 'true' behind the '=', otherwise 'false'.
-# Don't translate these words to your language, only put 'true' or 'false'.
- # Requires translation!
-StartWithCapitalLetter = 
-
-
-# Fastlane
-# These will be automatically copied to the fastlane descriptions used by F-Droid. Their keys are not as usual the english original, please read those directly as linked.
-
-# Documentation: https://f-droid.org/en/docs/Build_Metadata_Reference/#Summary
-# English to translate: https://github.com/yairm210/Unciv/blob/master/fastlane/metadata/android/en-US/short_description.txt
- # Requires translation!
-Fastlane_short_description = 
-
-# Documentation: https://f-droid.org/en/docs/Build_Metadata_Reference/#Description
-# English to translate: https://github.com/yairm210/Unciv/blob/master/fastlane/metadata/android/en-US/full_description.txt
- # Requires translation!
-Fastlane_full_description = 
-
-
-# Starting from here normal translations start, as described in
-# https://yairm210.github.io/Unciv/Other/Translating/
-
-# General
- # Requires translation!
-Delete = 
-
-# Base ruleset names
- # Requires translation!
-Civ V - Vanilla = 
- # Requires translation!
-Civ V - Gods & Kings = 
->>>>>>> 8fd3b319
-
 # Language settings
 
 # Equivalent of a space in your language
@@ -5497,7 +5452,6 @@
  # Requires translation!
 Fladstrand = 
  # Requires translation!
-<<<<<<< HEAD
 Xikang = 
 
 Egypt = Ai Cập
@@ -5510,34 +5464,9 @@
 Good day. = Chúc một ngày tốt lành.
 Oh, it's you. = Ồ, là anh.
 Monument Builders = Công Trình Xây Dựng Đài Tưởng Niệm
-=======
-Haderslev = 
- # Requires translation!
-Ringsted = 
- # Requires translation!
-Skrive = 
-Denmark = Đan Mạch
- # Requires translation!
-[amount] Movement point cost to disembark = 
- # Requires translation!
-No movement cost to pillage = 
-
- # Requires translation!
-You leave us no choice. War it must be. = 
- # Requires translation!
-Very well, this shall not be forgotten. = 
- # Requires translation!
-I guess you weren't here for the sprouts after all... = 
- # Requires translation!
-Brussels = 
-
- # Requires translation!
-And so the flower of Florence falls to barbaric hands... = 
- # Requires translation!
-Florence = 
-
->>>>>>> 8fd3b319
- # Requires translation!
+
+
+# Requires translation!
 So this is how it feels to die... = 
  # Requires translation!
 Hanoi = 
@@ -5651,7 +5580,6 @@
  # Requires translation!
 We never fully trusted you from the start. = 
  # Requires translation!
-<<<<<<< HEAD
 Soleb = 
 England = Anh Quốc
 Elizabeth = Elizabeth
@@ -5663,33 +5591,6 @@
 Hello, again. = Xin chào.
 Oh, it's you! = Ồ, là anh!
 Sun Never Sets = Mặt trời không bao giờ lặn
-=======
-Tyre = 
-
- # Requires translation!
-May the Heavens forgive you for inflicting this humiliation to our people. = 
- # Requires translation!
-Zanzibar = 
-
- # Requires translation!
-How could we fall to the likes of you?! = 
- # Requires translation!
-Almaty = 
-
- # Requires translation!
-Let's have a nice little War, shall we? = 
- # Requires translation!
-If you need your nose bloodied, we'll happily serve. = 
- # Requires translation!
-The serbian guerilla will never stop haunting you! = 
- # Requires translation!
-Belgrade = 
-
- # Requires translation!
-War lingers in our hearts. Why carry on with a false peace? = 
- # Requires translation!
-You gormless radger! You'll dine on your own teeth before you set foot in Ireland! = 
->>>>>>> 8fd3b319
  # Requires translation!
 A lonely wind blows through the highlands today. A dirge for Ireland. Can you hear it? = 
  # Requires translation!
@@ -5783,7 +5684,6 @@
  # Requires translation!
 Discipline = 
  # Requires translation!
-<<<<<<< HEAD
 You're disturbing us, prepare for war. = Bạn làm phiền chúng tôi, chuẩn bị chiến tranh.
  # Requires translation!
 You've fallen into my trap. I'll bury you. = Bạn đã rơi vào bẫy của tôi. Tôi sẽ chôn anh.
@@ -5797,34 +5697,12 @@
 Hello. = Xin chào.
  # Requires translation!
 It's you. = Là anh.
-=======
-when adjacent to a [mapUnitFilter] unit = 
- # Requires translation!
-Military Tradition = 
- # Requires translation!
-[relativeAmount]% XP gained from combat = 
- # Requires translation!
-Military Caste = 
- # Requires translation!
-Professional Army = 
- # Requires translation!
-Honor Complete = 
- # Requires translation!
-Honor = 
->>>>>>> 8fd3b319
  # Requires translation!
 vs [mapUnitFilter] units = 
  # Requires translation!
-<<<<<<< HEAD
 [stats] per turn from cities before [tech] = [stats] mỗi lượt từ thành phố trước khi [tech]
  # Requires translation!
 Paris = Pháp
-=======
-Notified of new Barbarian encampments = 
-
- # Requires translation!
-Organized Religion = 
->>>>>>> 8fd3b319
  # Requires translation!
 Mandate Of Heaven = 
  # Requires translation!
@@ -5901,7 +5779,6 @@
  # Requires translation!
 Sovereignty = 
  # Requires translation!
-<<<<<<< HEAD
 Calais = 
 Russia = Nga
 Catherine = Catherine
@@ -5914,32 +5791,6 @@
 What do you need?! = Bạn cần gì?! 
 Siberian Riches = Người giàu có ở Siberia 
 Double quantity of [resource] produced = Nhân đôi số lượng [resource] được sản xuất 
-=======
-while the empire is happy = 
- # Requires translation!
-[relativeAmount]% [stat] = 
- # Requires translation!
-Scientific Revolution = 
- # Requires translation!
-[amount] Free Technologies = 
- # Requires translation!
-Rationalism Complete = 
- # Requires translation!
-[stats] from all [buildingFilter] buildings = 
- # Requires translation!
-Rationalism = 
-
- # Requires translation!
-Constitution = 
- # Requires translation!
-Universal Suffrage = 
- # Requires translation!
-when defending = 
- # Requires translation!
-Civil Society = 
- # Requires translation!
-[relativeAmount]% Food consumption by specialists [cityFilter] = 
->>>>>>> 8fd3b319
  # Requires translation!
 Free Speech = 
  # Requires translation!
@@ -6029,7 +5880,6 @@
  # Requires translation!
 You have yet to discover where [civName] set up their cities. You will be rewarded for finding their territories. = 
 
-<<<<<<< HEAD
 Rome = La Mã
 Augustus Caesar = Augustus Caesar
 My treasury contains little and my soldiers are getting impatient... <sigh> ...therefore you must die. = Kho bạc của tôi có ít và lính của tôi đang mất kiên nhẫn ... <thở dài > ... do đó bạn phải chết.
@@ -6041,35 +5891,6 @@
 What do you want? = Bạn muốn gì?
 The Glory of Rome = Vinh quang của La Mã
 +25% Production towards any buildings that already exist in the Capital = + 25% sản xuất cho bất kỳ tòa nhà nào đã tồn tại trong Thủ đô
-=======
- # Requires translation!
-Find Natural Wonder = 
- # Requires translation!
-Send your best explorers on a quest to discover Natural Wonders. Nobody knows the location of [naturalWonder] yet. = 
-
- # Requires translation!
-Give Gold = 
- # Requires translation!
-We are suffering great poverty after being robbed by [civName], and unless we receive a sum of Gold, it's only a matter of time before we collapse. = 
-
- # Requires translation!
-Pledge to Protect = 
- # Requires translation!
-We need your protection to stop the aggressions of [civName]. By signing a Pledge of Protection, you'll confirm the bond that ties us. = 
-
- # Requires translation!
-Contest Culture = 
- # Requires translation!
-The civilization with the largest Culture growth will gain a reward. = 
-
- # Requires translation!
-Contest Faith = 
- # Requires translation!
-The civilization with the largest Faith growth will gain a reward. = 
-
- # Requires translation!
-Contest Technologies = 
->>>>>>> 8fd3b319
  # Requires translation!
 The civilization with the largest number of new Technologies researched will gain a reward. = 
 
@@ -6181,7 +6002,6 @@
  # Requires translation!
 Mining = 
 
-<<<<<<< HEAD
 Arabia = A Rập
 Harun al-Rashid = Harun al-Rashid
 The world will be more beautiful without you. Prepare for war. = Thế giới sẽ đẹp hơn nếu không có bạn. Chuẩn bị chiến tranh. 
@@ -6192,26 +6012,6 @@
 Peace be upon you. = Bình an ở cùng bạn. 
 Trade Caravans = Đoàn Thương Mại
 [stats] from each Trade Route = [stats] từ mỗi tuyến đường thương mại
-=======
- # Requires translation!
-'He who commands the sea has command of everything.' - Themistocles = 
- # Requires translation!
-Sailing = 
- # Requires translation!
-'So teach us to number our days, so that we may apply our hearts unto wisdom.' - Bible Psalms 90:12 = 
- # Requires translation!
-Calendar = 
- # Requires translation!
-'He who destroys a good book kills reason itself.' - John Milton = 
- # Requires translation!
-Writing = 
- # Requires translation!
-Enables Open Borders agreements = 
- # Requires translation!
-'Even brute beasts and wandering birds do not fall into the same traps or nets twice.' - Saint Jerome = 
- # Requires translation!
-Trapping = 
->>>>>>> 8fd3b319
  # Requires translation!
 'Wisdom and virtue are like the two wheels of a cart.' - Japanese proverb = 
  # Requires translation!
@@ -6280,7 +6080,6 @@
  # Requires translation!
 'I find the great thing in this world is not so much where we stand, as in what direction we are moving.' - Oliver Wendell Holmes = 
  # Requires translation!
-<<<<<<< HEAD
 Oran = 
 
 America = Hoa Kỳ
@@ -6293,29 +6092,6 @@
 Well? = Chà
 Manifest Destiny = Định Mệnh
 +1 Sight for all land military units = +1 Sight cho tất cả các đơn vị quân sự trên bộ
-=======
-Compass = 
- # Requires translation!
-'Education is the best provision for old age.' - Aristotle = 
- # Requires translation!
-Education = 
- # Requires translation!
-'Whoso pulleth out this sword of this stone and anvil, is rightwise king born of all England.' - Malory = 
- # Requires translation!
-Chivalry = 
- # Requires translation!
-'The press is the best instrument for enlightening the mind of man, and improving him as a rational, moral and social being.' - Thomas Jefferson = 
- # Requires translation!
-Machinery = 
- # Requires translation!
-Improves movement speed on roads = 
- # Requires translation!
-'Measure what is measurable, and make measurable what is not so.' - Galileo Galilei = 
- # Requires translation!
-Physics = 
- # Requires translation!
-'John Henry said to his Captain, / 'A man ain't nothin' but a man, / And before I'll let your steam drill beat me down, / I'll die with the hammer in my hand.'' - Anonymous: The Ballad of John Henry, the Steel-Drivin' Man = 
->>>>>>> 8fd3b319
  # Requires translation!
 Steel = 
 
@@ -6425,7 +6201,6 @@
  # Requires translation!
 Combustion = 
 
-<<<<<<< HEAD
 Japan = Nhật Bản
 Oda Nobunaga = Oda Nobunaga
 I hereby inform you of our intention to wipe out your civilization from this world. = Tôi thông báo với ngài về mục đích của chúng tôi để xóa sạch nền văn minh của ngài khỏi thế giới này. 
@@ -6436,27 +6211,6 @@
 Oh, it's you... = Ồ, là bạn ... 
 Bushido = Võ sĩ đạo 
 Units fight as though they were at full strength even when damaged = Các đơn vị chiến đấu như thể họ có sức mạnh đầy đủ ngay cả khi bị tổn thương
-=======
- # Requires translation!
-'In nothing do men more nearly approach the gods than in giving health to men.' - Cicero = 
- # Requires translation!
-Pharmaceuticals = 
- # Requires translation!
-'Ben, I want to say one word to you, just one word: plastics.' - Buck Henry and Calder Willingham, The Graduate = 
- # Requires translation!
-Plastics = 
- # Requires translation!
-'There's a basic principle about consumer electronics: it gets more powerful all the time and it gets cheaper all the time.' - Trip Hawkins = 
- # Requires translation!
-Electronics = 
- # Requires translation!
-'The speed of communications is wondrous to behold, it is also true that speed does multiply the distribution of information that we know to be untrue.' – Edward R. Murrow = 
-Mass Media = Truyền thông đại chúng
- # Requires translation!
-'Vision is the art of seeing things invisible.' - Jonathan Swift = 
- # Requires translation!
-Radar = 
->>>>>>> 8fd3b319
  # Requires translation!
 'The unleashed power of the atom has changed everything save our modes of thinking, and we thus drift toward unparalleled catastrophes.' - Albert Einstein = 
  # Requires translation!
@@ -6551,7 +6305,6 @@
 Desert = 
 
  # Requires translation!
-<<<<<<< HEAD
 Tottori = 
 India = Ấn Độ
 Gandhi = Gandhi
@@ -6563,33 +6316,6 @@
 I wish you peace. = Tôi cầu chúc bạn bình an.
 Population Growth = Tăng trưởng dân số
 Unhappiness from number of Cities doubled = Sự bất hạnh của các Thành phố đã tăng gấp đôi
-=======
-Lakes = 
- # Requires translation!
-Fresh water = 
-
- # Requires translation!
-Mountain = 
- # Requires translation!
-Has an elevation of [amount] for visibility calculations = 
- # Requires translation!
-Units ending their turn on this terrain take [amount] damage = 
-
- # Requires translation!
-Snow = 
-
- # Requires translation!
-Hill = 
- # Requires translation!
-[amount] Strength for cities built on this terrain = 
-
- # Requires translation!
-Forest = 
- # Requires translation!
-Provides a one-time Production bonus to the closest city when cut down = 
- # Requires translation!
-Blocks line-of-sight from tiles at same elevation = 
->>>>>>> 8fd3b319
  # Requires translation!
 [amount]% Chance to be destroyed by nukes = 
  # Requires translation!
@@ -6679,7 +6405,6 @@
 Mine = 
 
  # Requires translation!
-<<<<<<< HEAD
 Otto von Bismarck = Otto von Bismarck
 I cannot wait until ye grow even mightier. Therefore, prepare for war! = Tôi không thể đợi cho đến khi bạn lớn mạnh hơn nữa. Do đó, hãy chuẩn bị cho chiến tranh! 
 Corrupted villain! We will bring you into the ground! = Kẻ xấu bị hư hỏng! Chúng tôi sẽ đưa bạn vào lòng đất!
@@ -6701,58 +6426,6 @@
 Let us do business! Would you be interested? = Để chúng tôi làm ăn! Anh có hứng thú không? 
 Barbary Corsairs = Những tên cuớp biển
 50% chance of capturing defeated Barbarian naval units and earning 25 Gold = 50% cơ hội bắt được các đơn vị hải quân Nguời man rợ bị đánh bại và kiếm được 25 Vàng
-=======
-Trading post = 
-
- # Requires translation!
-Camp = 
- # Requires translation!
-Can only be built to improve a resource = 
-
- # Requires translation!
-Oil well = 
-
- # Requires translation!
-Offshore Platform = 
-
- # Requires translation!
-Pasture = 
-
- # Requires translation!
-Plantation = 
-
- # Requires translation!
-Quarry = 
-
- # Requires translation!
-Fishing Boats = 
-
- # Requires translation!
-Fort = 
- # Requires translation!
-Can be built outside your borders = 
- # Requires translation!
-Gives a defensive bonus of [relativeAmount]% = 
-
- # Requires translation!
-Road = 
- # Requires translation!
-Costs [amount] gold per turn when in your territory = 
- # Requires translation!
-Reduces movement cost to ½ if the other tile also has a Road or Railroad = 
- # Requires translation!
-Reduces movement cost to ⅓ with Machinery = 
- # Requires translation!
-Requires Engineering to bridge rivers = 
-
- # Requires translation!
-Railroad = 
- # Requires translation!
-Reduces movement cost to ⅒ if the other tile also has a Railroad = 
-
- # Requires translation!
-Remove Forest = 
->>>>>>> 8fd3b319
  # Requires translation!
 Provides a one-time Production bonus depending on distance to the closest city once finished = 
 
@@ -6850,7 +6523,6 @@
  # Requires translation!
 Bananas = 
 
-<<<<<<< HEAD
 Korea = Triều Tiên
 Sejong = Sejong
 Jip-hyun-jun (Hall of Worthies) will no longer tolerate your irksome behavior. We will liberate the citizens under your oppression even with force, and enlighten them! = Jip-hyun-jun (Sảnh Thần Linh) sẽ không tha thứ cho hành vi của ngươi nữa. Chúng tôi sẽ giải phóng những người dân dưới sự áp bức của nguơi ngay cả bằng vũ lực, và khai sáng cho họ!
@@ -6861,36 +6533,7 @@
 Oh, it's you = Ồ, là bạn
 Scholars of the Jade Hall = Các học giả của Hội Ngọc Bích
 Receive a tech boost when scientific buildings/wonders are built in capital = Nhận được sự tăng cường công nghệ khi các tòa nhà khoa học/kỳ quan được xây dựng ở thủ đô
-=======
- # Requires translation!
-Wheat = 
-
- # Requires translation!
-Stone = 
-
- # Requires translation!
-Fish = 
-
- # Requires translation!
-Horses = 
- # Requires translation!
-Guaranteed with Strategic Balance resource option = 
-
- # Requires translation!
-Iron = 
-
- # Requires translation!
-Coal = 
-
- # Requires translation!
-Oil = 
- # Requires translation!
-Deposits in [tileFilter] tiles always provide [amount] resources = 
-
- # Requires translation!
-Aluminum = 
-
->>>>>>> 8fd3b319
+
  # Requires translation!
 Uranium = 
 
@@ -6973,7 +6616,6 @@
 Doing so will consume this opportunity to choose a Promotion = 
 
  # Requires translation!
-<<<<<<< HEAD
 Iroquois = Iroqouis
  # Requires translation!
 Hiawatha = Hiawatha
@@ -6984,28 +6626,7 @@
 Does this trade work for you, my friend? = Giao dịch này có hiệu quả với bạn không, bạn của tôi? 
 The Great Warpath = Trận Chiến Lớn
 All units move through Forest and Jungle Tiles in friendly territory as if they have roads. These tiles can be used to establish City Connections upon researching the Wheel. = Tất cả các đơn vị di chuyển qua Khu rừng và Rừng rậm trong lãnh địa thân thiện như là con đuờng. Những ô này có thể được sử dụng để thiết lập Kết nối Thành phố khi nghiên cứu Bánh xe.
-=======
-Accuracy I = 
-
- # Requires translation!
-Accuracy II = 
-
- # Requires translation!
-Accuracy III = 
-
- # Requires translation!
-Barrage I = 
-
- # Requires translation!
-Barrage II = 
-
- # Requires translation!
-Barrage III = 
-
- # Requires translation!
-Volley = 
-
->>>>>>> 8fd3b319
+
  # Requires translation!
 Extended Range = 
  # Requires translation!
@@ -7091,7 +6712,6 @@
 Survivalism II = 
 
  # Requires translation!
-<<<<<<< HEAD
 Persia = Ba Tư
 Darius I = Darius I
 Your continue existence is an embarrassment to all leaders everywhere! You must be destroyed! = Sự tồn tại tiếp tục của bạn là một sự xấu hổ đối với tất cả các nhà lãnh đạo ở khắp mọi nơi! Bạn phải bị tiêu diệt!
@@ -7104,40 +6724,7 @@
 Achaemenid Legacy = Di Sản Achaemenid
 +10% Strength for all units during Golden Age = + 10% Sức mạnh cho tất cả các đơn vị trong Thời kỳ Hoàng Kim
 +1 Movement for all units during Golden Age = + 1 Di chuyển cho tất cả các đơn vị trong Thời kỳ Hoàng kim
-=======
-Survivalism III = 
- # Requires translation!
-Unit will heal every turn, even if it performs an action = 
- # Requires translation!
-May withdraw before melee ([amount]%) = 
-
- # Requires translation!
-Boarding Party I = 
-
- # Requires translation!
-Boarding Party II = 
-
- # Requires translation!
-Boarding Party III = 
-
- # Requires translation!
-Coastal Raider I = 
- # Requires translation!
-Earn [amount]% of the damage done to [combatantFilter] units as [civWideStat] = 
-
- # Requires translation!
-Coastal Raider II = 
-
- # Requires translation!
-Coastal Raider III = 
-
- # Requires translation!
-Landing Party = 
-
- # Requires translation!
-Targeting I = 
-
->>>>>>> 8fd3b319
+
  # Requires translation!
 Targeting II = 
 
@@ -7337,7 +6924,6 @@
 Can perform Air Sweep = 
 
 
-<<<<<<< HEAD
 Polynesia = Đa Dảo Quốc
 Kamehameha I = Kamehameha I
 The ancient fire flashing across the sky is what proclaimed that this day would come, though I had foolishly hoped for a different outcome. = Ngọn lửa cổ xưa lóe lên trên bầu trời là điều tuyên bố rằng ngày này sẽ đến, mặc dù tôi đã ngu ngốc hy vọng một kết quả khác. 
@@ -7350,58 +6936,7 @@
 +1 Sight when embarked = + 1 Sight khi bắt tay
 Can embark and move over Coasts and Oceans immediately = Có thể bắt tay và di chuyển qua Bờ biển và Đại dương ngay lập tức
 +[amount]% Strength if within [amount2] tiles of a [tileImprovement] = + [amount]% Sức mạnh nếu nằm trong [amount2] ô của [tileImprovement]
-=======
- # Requires translation!
-Atomic Bomber = 
-
-Missile = Hỏa tiễn
- # Requires translation!
-Self-destructs when attacking = 
- # Requires translation!
-Cannot be intercepted = 
-
- # Requires translation!
-Can pass through impassable tiles = 
-
-
-Armor = Giáp
-
-WaterCivilian = Thường dân gần nước
-
-WaterMelee = Cận chiến dưới nước 
-
-WaterRanged = Tầm xa dưới nước
-
-WaterSubmarine = Tàu ngầm 
-
-WaterAircraftCarrier = Tàu sân bay
-
- # Requires translation!
-AtomicBomber = 
-
-
-#################### Lines from Units from Civ V - Vanilla ####################
-
- # Requires translation!
-Can build [improvementFilter/terrainFilter] improvements on tiles = 
-
- # Requires translation!
-Founds a new city = 
- # Requires translation!
-Excess Food converted to Production when under construction = 
- # Requires translation!
-Requires at least [amount] population = 
-
- # Requires translation!
-May upgrade to [baseUnitFilter] through ruins-like effects = 
-
- # Requires translation!
-This is your basic, club-swinging fighter. = 
-
- # Requires translation!
-Maori Warrior = 
-
->>>>>>> 8fd3b319
+
  # Requires translation!
 Jaguar = 
 
@@ -7515,7 +7050,6 @@
  # Requires translation!
 Chu-Ko-Nu = 
 
-<<<<<<< HEAD
 Siam = Xiêm
 Ramkhamhaeng = Ramkhamhaeng
 You lowly, arrogant fool! I will make you regret of your insolence! = Đồ ngu ngốc, kiêu ngạo! Ta sẽ khiến ngươi hối hận vì sự xấc láo của ngươi!
@@ -7526,39 +7060,7 @@
 Welcome. = Chào mừng. 
 Father Governs Children = Cha Quản lý Con cái
 Food and Culture from Friendly City-States are increased by 50% = Thực phẩm và Văn hóa từ Thành bang có mối quan hệ thân thiết tăng 50%
-=======
- # Requires translation!
-Longbowman = 
-
- # Requires translation!
-Trebuchet = 
-
- # Requires translation!
-Hwach'a = 
-
- # Requires translation!
-Longswordsman = 
-
- # Requires translation!
-Samurai = 
-
- # Requires translation!
-Berserker = 
-
- # Requires translation!
-Caravel = 
-
- # Requires translation!
-Turtle Ship = 
-
-
- # Requires translation!
-Musketeer = 
-
- # Requires translation!
-Janissary = 
-
->>>>>>> 8fd3b319
+
  # Requires translation!
 Minuteman = 
 
@@ -7650,7 +7152,6 @@
  # Requires translation!
 Blast radius [amount] = 
 
-<<<<<<< HEAD
 Spain = Tây Ban Nha 
 Isabella = Isabella
 God will probably forgive you... but I shall not. Prepare for war. = Chúa có thể sẽ tha thứ cho bạn ... nhưng tôi sẽ không. Chuẩn bị cho chiến tranh.
@@ -7662,43 +7163,8 @@
 Double Happiness from Natural Wonders = Nhân đôi Hạnh phúc từ Kỳ quan Thiên nhiên
 Tile yields from Natural Wonders doubled = Sản lượng của ô tăng gấp đôi từ Kì quan Thiên nhiên
 100 Gold for discovering a Natural Wonder (bonus enhanced to 500 Gold if first to discover it) = 100 Vàng khi khám phá một Kỳ quan Thiên nhiên (tiền thưởng tăng lên 500 Vàng nếu lần đầu tiên khám phá ra nó)
-=======
- # Requires translation!
-Rocket Artillery = 
-
-Mobile SAM = Tên lửa phòng không di động
-
- # Requires translation!
-Guided Missile = 
-
- # Requires translation!
-Nuclear Missile = 
-
-Helicopter Gunship = Trực thăng chiến đấu
- # Requires translation!
-All tiles cost 1 movement = 
- # Requires translation!
-Ignores Zone of Control = 
- # Requires translation!
-Unable to capture cities = 
-
- # Requires translation!
-Nuclear Submarine = 
-
- # Requires translation!
-Mechanized Infantry = 
-
- # Requires translation!
-Missile Cruiser = 
-
- # Requires translation!
-Modern Armor = 
-
- # Requires translation!
-Jet Fighter = 
-
->>>>>>> 8fd3b319
- # Requires translation!
+
+# Requires translation!
 Giant Death Robot = 
 
  # Requires translation!
@@ -7808,7 +7274,6 @@
  # Requires translation!
 You have triumphed over your foes through the art of diplomacy! Your cunning and wisdom have earned you great friends - and divided and sown confusion among your enemies! Forever will you be remembered as the leader who brought peace to this weary world! = 
 
-<<<<<<< HEAD
 Songhai = Songhai
 Askia = Askia
 You are an abomination to heaven and earth, the chief of ignorant savages! You must be destroyed! = Ngươi là một kẻ ghê tởm với trời đất, là thủ lĩnh của những kẻ man rợ ngu dốt! Bạn phải bị tiêu diệt!
@@ -7819,37 +7284,7 @@
 River Warlord = Lãnh Chúa Sông
 Receive triple Gold from Barbarian encampments and pillaging Cities = Nhận gấp ba Vàng từ các đồn điền của Barbarian và các Thành phố cướp bóc
 Embarked units can defend themselves = Các đơn vị tham gia có thể tự bảo vệ mình
-=======
- # Requires translation!
-Do things to win! = 
- # Requires translation!
-Have highest score after max turns = 
-
-
-#################### Lines from Beliefs from Civ V - Gods & Kings ####################
-
- # Requires translation!
-Ancestor Worship = 
-
- # Requires translation!
-Dance of the Aurora = 
- # Requires translation!
-[stats] from [tileFilter] tiles without [tileFilter2] [cityFilter] = 
-
- # Requires translation!
-Desert Folklore = 
-
- # Requires translation!
-Faith Healers = 
- # Requires translation!
-[mapUnitFilter] Units adjacent to this city heal [amount] HP per turn when healing = 
-
- # Requires translation!
-Fertility Rites = 
-
- # Requires translation!
-God of Craftsman = 
->>>>>>> 8fd3b319
+
  # Requires translation!
 in cities with at least [amount] [populationFilter] = 
 
@@ -10098,11 +9533,6 @@
  # Requires translation!
 Ctrl-R - Toggle tile resource display\nCtrl-Y - Toggle tile yield display\nCtrl-O - Game options\nCtrl-S - Save game\nCtrl-L - Load game = 
 
-<<<<<<< HEAD
-# Requires translation!
-=======
- # Requires translation!
->>>>>>> 8fd3b319
 World Screen = 
  # Requires translation!
 This is where you spend most of your time playing Unciv. See the world, control your units, access other screens from here. = 
