--- conflicted
+++ resolved
@@ -40,12 +40,7 @@
 Civ V - Gods & Kings = 
 
 # Tutorial tasks
-<<<<<<< HEAD
-
-=======
-#Fanpage Unciv Việt Nam https://www.facebook.com/101649856020305
-#Group Unciv Việt Nam https://www.facebook.com/groups/1027414197932675
->>>>>>> 708986c1
+
 Move a unit!\nClick on a unit > Click on a destination > Click the arrow popup = Chọn một đơn vị!\n Nhấn vào một đơn vị > Chọn địa điểm cần đến > Nhấn vào mũi tên được hiện lên
 Found a city!\nSelect the Settler (flag unit) > Click on 'Found city' (bottom-left corner) = Lập thành phố!\n Chọn Người khai hoang (đơn vị hình lá cờ) > Chọn 'Lập thành phố' (góc dưới bên trái)
 Enter the city screen!\nClick the city button twice = Vào màn hình thành phố!\n Nhấn vào thành phố 2 lần
@@ -149,6 +144,8 @@
 Remove from queue = Loại bỏ khỏi hàng chờ
 Show stats drilldown = Hiện chỉ số chi tiết
 Show construction queue = Hiện hàng chờ thi công
+ # Requires translation!
+No space to place this unit = 
  # Requires translation!
 Cancel = 
 
@@ -802,6 +799,8 @@
 Could not download game! = Không thể tải trò chơi!
 Could not upload game! = Không thể đăng trò chơi!
  # Requires translation!
+Couldn't connect to Multiplayer Server! = 
+ # Requires translation!
 Retry = 
  # Requires translation!
 Join game = 
@@ -1396,7 +1395,7 @@
 We have looted [amount] from a [improvement] which has been sent to [cityName] = 
  # Requires translation!
 An enemy [unitName] has pillaged our [improvement] = 
-Create [improvement] = 
+Create [improvement] = Tạo
 Start Golden Age = Bắt đầu Thời kì Hoàng kim
  # Requires translation!
 Trigger unique = 
@@ -3066,7 +3065,7 @@
  # Requires translation!
 Tayma = 
 Receive free [unit] when you discover [tech] = Nhận miễn phí [unit] khi bạn khám phá [tech]
-[greatPerson] is earned [relativeAmount]% faster = [greatPerson] kiếm được nhanh hơn [relativeAmount]%
+[greatPerson] is earned [relativeAmount]% faster = [unit] kiếm được nhanh hơn [amount]%
 
 Alexander = Alexander Đại Đế
 You are in my way, you must be destroyed. = Bạn cản đường tôi, bạn phải bị tiêu diệt. 
