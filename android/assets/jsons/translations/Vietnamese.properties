--- conflicted
+++ resolved
@@ -16,21 +16,13 @@
 Move an air unit!\nSelect an air unit > select another city within range > \nMove the unit to the other city = Di chuyển đơn vị trên không! \n Chọn một đơn vị trên không > chọn một thành phố nằm trong tầm > \n Chuyển đơn vị đến thành phố khác
 See your stats breakdown!\nEnter the Overview screen (top right corner) >\nClick on 'Stats' = Hiện những chỉ số bị giảm! \n Vào màn hình Tổng quan (góc trên bên phải) >\n Nhấn vào 'Chỉ số'
 
-<<<<<<< HEAD
+
 Oh no! It looks like something went DISASTROUSLY wrong! This is ABSOLUTELY not supposed to happen! Please send me (yairm210@hotmail.com) an email with the game information (menu -> save game -> copy game info -> paste into email) and I'll try to fix it as fast as I can! = Ôi không! Có vẻ như một thứ gì đó đã bị hỏng NẶNG NỀ! Điều này KHÔNG ĐƯỢC PHÉP xảy ra! Làm ơn hãy gửi cho tôi một email (yairm210@hotmail.com) với thông tin trò chơi (Menu -> Lưu game -> sao chép thông tin trò chơi -> dán vào email) tôi sẽ cố gắng sữa lỗi nhanh nhất có thể!
 Oh no! It looks like something went DISASTROUSLY wrong! This is ABSOLUTELY not supposed to happen! Please send us an report and we'll try to fix it as fast as we can! = Ôi không! Có vẻ như một thứ gì đó đã bị hỏng NẶNG NỀ! Điều này KHÔNG ĐƯỢC PHÉP xảy ra! Làm ơn hãy báo cáo cho chúng tôi và chúng tôi sẽ cố gắng khắc phục sớm nhất có thể! 
 
 # Buildings
 
 Choose a free great person = Chọn một người vĩ đại miễn phí
-=======
-Oh no! It looks like something went DISASTROUSLY wrong! This is ABSOLUTELY not supposed to happen! Please send me (yairm210@hotmail.com) an email with the game information (menu -> save game -> copy game info -> paste into email) and I'll try to fix it as fast as I can! = Ôi không! Có vẻ như một thứ gì đó đã bị hỏng NẶNG NỀ! Điều này KHÔNG ĐƯỢC PHÉP xảy ra! Làm ơn hãy gửi tôi một email (yairm210@hotmail.com) với thông tin trò chơi (Menu -> Lưu game -> sao chép thông tin trò chơi -> dán vào email) tôi sẽ cố gắng sữa lỗi nhanh nhất có thể!
-Oh no! It looks like something went DISASTROUSLY wrong! This is ABSOLUTELY not supposed to happen! Please send us an report and we'll try to fix it as fast as we can! = Ôi không! Có vẻ như một thứ gì đó đã bị hỏng NẶNG NỀ! Điều này KHÔNG ĐƯỢC PHÉP xảy ra! Làm ơn hãy gửi cho tôi chi tiết về lỗi và tôi sẽ cố gắng khắc phục sớm nhất có thể! 
-
-# Buildings
-
-Choose a free great person = Chọn một người tài ba miễn phí
->>>>>>> 413c0b07
 Get  = Nhận
 
 Hydro Plant = Nhà máy thủy điện
@@ -44,15 +36,8 @@
 Provides a free [buildingName] in the city = Cung cấp một [buildingName] miễn phí cho thành phố
 Requires worked [resource] near city = Yêu cầu [resource] gần thành phố
 Wonder is being built elsewhere = Kì quan đang được xây tại nơi khác
-<<<<<<< HEAD
 Requires a [buildingName] in all cities = Yêu cầu một [buildingName] ở tất cả thành phố
 Requires a [buildingName] in this city = Yêu cầu một [buildingName] ở thành phố này
-=======
-Requires a [buildingName] in all cities = Yêu cầu một [buildingName] ở tất cả thành 
-phố
-Requires a [buildingName] in this city = Yêu cầu một [buildingName] ở thành phố 
-này
->>>>>>> 413c0b07
 Consumes 1 [resource] = Tiêu tốn 1 [resource]
 Required tech: [requiredTech] = Yêu cầu công nghệ: [requiredTech]
 Current construction = Thi công hiện tại
@@ -83,31 +68,15 @@
 A pleasure to meet you. = Vinh hạnh khi gặp bạn
 Our relationship: = Mối quan hệ:
 We have encountered the City-State of [name]! = Bạn đã tiến vào thủ đô của [name]!
-<<<<<<< HEAD
 Declare Friendship ([numberOfTurns] turns) = Tuyên bố Tình hữu nghị ([numberOfTurns] lượt)
 May our nations forever remain united! = Hoặc các nước chúng ta mãi mãi thống nhất!
-=======
-Declare Friendship ([numberOfTurns] turns) = Tuyên bố tình hữu nghị 
-([numberOfTurns] lượt)
-May our nations forever remain united! = Hoặc các nước chúng ta mãi mãi thống 
-nhất!
->>>>>>> 413c0b07
 Indeed! = Thật vậy!
 Denounce [civName]? = Tố cáo [civName]?
 Denounce ([numberOfTurns] turns) = Tố cáo ([numberOfTurns] lượt)
 We will remember this. = Chúng tôi sẽ ghi nhớ điều này.
-<<<<<<< HEAD
 [civName] has declared war on [targetCivName]! = [civName] đã tuyên bố chiến tranh với [targetCivName]!
 [civName] and [targetCivName] have signed the Peace Treaty! = [civName] và [targetCivName] đã kí Hiệp ước Hòa bình!
 [civName] and [targetCivName] have signed the Declaration of Friendship! = [civName] và [targetCivName] đã tuyên bố Tình hữu nghị!
-=======
-[civName] has declared war on [targetCivName]! = [civName] đã tuyên bố chiến 
-tranh với [targetCivName]!
-[civName] and [targetCivName] have signed a Peace Treaty! = [civName] và 
-[targetCivName] đã kí hiệp ước hòa bình!
-[civName] and [targetCivName] have signed the Declaration of Friendship! = 
-[civName] và [targetCivName] đã tuyên bố tình hữu nghị!
->>>>>>> 413c0b07
 [civName] has denounced [targetCivName]! = [civName] đã tố cáo [targetCivName]!
 Unforgivable = Không thể tha thứ
 Enemy = Kẻ địch
@@ -118,7 +87,6 @@
 Ally = Đồng minh
 ## Diplomatic modifiers
 You declared war on us! = Bạn đã tuyên bố chiến tranh với chúng tôi!
-<<<<<<< HEAD
 Your warmongering ways are unacceptable to us. = Cách thức kiêu chiến của bạn là không thể chấp nhận.
 You have captured our cities! = Bạn đã chiếm thành phố của chúng tôi!
 We applaud your liberation of our conquered cities! = Chúng tôi rất hân hoan việc giải phóng thành phố bị chiếm đóng của chúng tôi!
@@ -153,77 +121,16 @@
 Provides land units every 20 turns at 30 Influence = Cung cấp đơn vị đường bộ mỗi 20 lượt tại 30 Danh tiếng
 Gift [giftAmount] gold (+[influenceAmount] influence) = Tặng [giftAmount] vàng (+[influenceAmount] Danh tiếng)
 Relationship changes in another [turnsToRelationshipChange] turns = Mối quan hệ sẽ thay đổi trong [turnsToRelationshipChange] lượt
-=======
-Your warmongering ways are unacceptable to us. = Cách thức kiêu chiến của bạn là 
-không thể chấp nhận.
-You have captured our cities! = Bạn đã chiếm thành phố của chúng tôi!
-We applaud your liberation of our conquered cities! = Chúng tôi rất hân hoan việc 
-giải phóng thành phố bị chiếm đóng của chúng tôi!
-We applaud your liberation of conquered cities! = Chúng tôi rất hân hoan việc giải 
-phóng thành phố bị chiếm đóng!
-Years of peace have strengthened our relations. = Những năm hòa bình đã củng cố 
-mối quan hệ của chúng ta.
-Our mutual military struggle brings us closer together. = Sự tranh đấu quân sự giữa 
-hai nước đã đưa chúng ta lại gần nhau hơn.
-We have signed a public declaration of friendship = Chúng ta đã tuyên bố hữu nghị 
-công khai!
-You have declared friendship with our enemies! = Bạn đã tuyên bố hữu nghị với kẻ 
-địch của chúng tôi!
-You have declared friendship with our allies = Bạn đã tuyên bố hữu nghị với đồng 
-minh của chúng tôi. 
-Our open borders have brought us closer together. = Sự mở của biên giới đã đưa 
-chúng ta lại gần nhau hơn.
-Your so-called 'friendship' is worth nothing. = Thứ gọi là 'tình bạn' chẳng đáng một 
-đồng.
-You have publicly denounced us! = Bạn đã tố cáo chúng tôi công khai!
-You have denounced our allies = Bạn đã tố cáo đồng minh của chúng tôi
-You have denounced our enemies = Bạn đã tố cáo kẻ địch của chúng tôi
-You betrayed your promise to not settle cities near us = Bạn đã không giữ lời hứa 
-dừng dựng thành phố gần chúng tôi
-You fulfilled your promise to stop settling cities near us! = Bạn đã giữ lời hứa dừng 
-dựng thành phố gần chúng tôi!
-You refused to stop settling cities near us = Bạn đã từ chối dừng dựng thành phố gần 
-chúng tôi
-Your arrogant demands are in bad taste = Yêu cầu của bạn thật ngạo mạn
-Your use of nuclear weapons is disgusting! = Cách sử dụng vũ khí hạt nhân của bạn 
-thật kinh khủng!
-You have stolen our lands! = Bạn đã cướp đất của chúng tôi!
-Demands = Yêu cầu
-Please don't settle new cities near us. = Làm ơn đừng dựng thành phố gần chúng tôi
-Very well, we shall look for new lands to settle. = Được rồi, chúng tôi sẽ tìm vùng đất 
-mới để khai hoang.
-We shall do as we please. = Chúng tôi từ chối.
-We noticed your new city near our borders, despite your promise. This will 
-have....implications. = Chúng tôi đã nhận thấy thành phố gần biên giới của chúng tôi, 
-dựa theo lời hứa của bạn. Điều này sẽ có....hậu quả.
-
-# City-States
-
-Provides [amountOfCulture] culture at 30 Influence = Cung cấp [amountOfCulture] văn hóa tại 30 Uy quyền 
-Provides 3 food in capital,1 food in other cities at 30 Influence = Cung cấp 3 thực phẩm trong thủ đô và 1 thực phẩm tại các thành phố khác tại 30 Uy quyền
-Provides 3 happiness at 30 Influence = Cung cấp 3 hạnh phúc tại 30 Uy quyền
-Provides land units every 20 turns at 30 Influence = Cung cấp đơn vị đường bộ mỗi 20 lượt tại 30 Uy quyền 
-Gift [giftAmount] gold (+[influenceAmount] influence) = Tặng [giftAmount] vàng (+[influenceAmount] uy quyền)
-Relationship changes in another [turnsToRelationshipChange] turns = Quan hệ sẽ thay đổi trong [turnsToRelationshipChange] lượt
->>>>>>> 413c0b07
 
 Cultured = Văn hóa
 Maritime = Hàng hải
 Mercantile = Thương nghiệp
 Militaristic = Quân sự
-<<<<<<< HEAD
 Type:  = Loại: 
 Influence:  = Danh tiếng: 
 Reach 30 for friendship. = Đạt 30 cho tình bạn.
 Reach highest influence above 60 for alliance. = Đạt Danh tiếng cao nhất trên 60 để trở thành đồng minh.
 Ally:  = Đồng minh: 
-=======
-Type = Loại
-Influence = Uy quyền
-Reach 30 for friendship. = Đạt 30 cho tình bạn
-Reach highest influence above 60 for alliance. = Đạt uy quyền cao nhất trên 60 để trở thành đồng minh
-Ally = Đồng minh
->>>>>>> 413c0b07
 
 # Trades 
 
@@ -235,7 +142,6 @@
 Our trade offer = Vật phẩm bạn yêu cầu
 [otherCiv]'s trade offer = Đề nghị của [otherCiv]
 [otherCiv]'s items = Vật phẩm của [otherCiv]
-<<<<<<< HEAD
 Pleasure doing business with you! = Thật vinh hạnh khi được trao đổi với bạn!
 I think not. = Tôi nghĩ là không.
 That is acceptable. = Điều đó chấp nhận được.
@@ -243,15 +149,6 @@
 Keep going = Tiếp tục
 There's nothing on the table = Không có thứ gì để giao dịch
 Peace Treaty = Hiệp ước Hòa bình
-=======
-Pleasure doing business with you! = Vinh hạnh khi trao đổi với bạn!
-I think not. = Tôi nghĩ là không.
-That is acceptable. = Điều đó chấp nhận được
-Accept = Chấp nhận
-Keep going = Tiếp tục
-There's nothing on the table = Không có thứ gì ở trên bàn
-Peace Treaty = Hiệp ước hòa bình
->>>>>>> 413c0b07
 Agreements = Hiệp định
 Open Borders = Mở cửa biên giới
 Gold per turn = Vàng mỗi lượt
@@ -260,13 +157,8 @@
 Declarations of war = Tuyên bố chiến tranh
 Introduction to [nation] = Giới thiệu với [nation]
 Declare war on [nation] = Tuyên bố chiến tranh với [nation]
-<<<<<<< HEAD
 Luxury resources = Tài nguyên xa xỉ
 Strategic resources = Tài nguyên chiến lược
-=======
-Luxury resources = Vật phẩm thượng hạng
-Strategic resources = Tài nguyên quân sự
->>>>>>> 413c0b07
 Owned: [amountOwned] = Đã sỡ hữu: [amountOwned]
 
 # Nation picker 
@@ -274,7 +166,6 @@
 [resourceName] not required = [resourceName] không yêu cầu
 Lost ability = Mất năng lực
 National ability = Năng lực quốc gia
-<<<<<<< HEAD
 [firstValue] vs [secondValue] = [firstValue] với [secondValue]
 
 # Nations
@@ -286,25 +177,11 @@
 Hellenic League = Liên minh Hi Lạp
 
 Great general provides double combat bonus, and spawns 50% faster = Thế hệ Vĩ đại thưởng đả kích gấp đôi, và giảm 50% thời gian huấn luyện
-=======
-[firstValue] vs [secondValue] = [firstValue] vs [secondValue]
-
-# Nations
-
-Receive free Great Scientist when you discover Writing, Earn Great Scientists 50% faster = Cung cấp Nhà khoa học tài ba khi bạn khám phá chữ viết, Nhận Nhà khoa học tài ba 50% nhanh hơn
-Ingenuity = Kĩ năng
-
-City-State Influence degrades at half and recovers at twice the normal rate = Uy quyền tại thủ đô giảm một nửa và phục hồi nhanh gấp hai lần
-Hellenic League = Liên minh Hi Lạp
-
-Great general provides double combat bonus, and spawns 50% faster = Thế hệ tài ba cung cấp thưởng đả kích gấp đôi, và giảm 50% thời gian huấn luyện
->>>>>>> 413c0b07
 Art of War = Nghệ thuật chiến tranh
 
 +20% production towards Wonder construction = +20% năng suất khi xây dựng Kì quan
 Monument Builders = Tượng đài người xây dựng
 
-<<<<<<< HEAD
 +2 movement for all naval units = +2 di chuyển cho tất cả đơn vị thuỷ quân
 Sun Never Sets = Mặt trời không bao giờ lặn
 
@@ -316,25 +193,11 @@
 Siberian Riches = Sự giàu có ở Siberia
 
 +25% Production towards any buildings that already exist in the Capital = +25% Năng suất khi xây các công trình đã có sẵn ở Thủ đô
-=======
-+2 movement for all naval units = +2 di chuyển cho thuỷ quân
-Sun Never Sets = Mặt trời không bao giờ lặn
-
-+2 Culture per turn from cities before discovering Steam Power = +2 Văn hóa mỗi lượt từ các thành phố trước khi khám phá động cơ hơi nước
-Ancien Régime = Chế độ cũ
-
-Strategic Resources provide +1 Production, and Horses, Iron and Uranium Resources provide double quantity = Các tài nguyên quân sự được cung cấp thêm +1, và Ngựa, Sắt và Uranium cung cấp gấp đôi
-Strategic resources = Tài nguyên quân sự
-Siberian Riches = Người giàu có ở Siberia
-
-+25% Production towards any buildings that already exist in the Capital = +25% Năng suất khi xây công trình đã có sẵn ở Thủ đô
->>>>>>> 413c0b07
 The Glory of Rome = Vinh quang thành Rome
 
 +1 Gold from each Trade Route, Oil resources provide double quantity = +1 Vàng từ mỗi lượt giao dịch, tài nguyên Dầu sẽ được gấp đôi số lượng
 Trade Caravans = Lữ hành thương mại
 
-<<<<<<< HEAD
 All land military units have +1 sight, 50% discount when purchasing tiles = Tất cả đơn vị đường bộ +1 tầm nhìn, giảm 50% tiền khi mua ô
 Manifest Destiny = Vận mệnh hiển nhiên
 
@@ -381,63 +244,11 @@
 Viking Fury = Sự cuồng nộ của người Viking
 
 Gain Culture for the empire from each enemy unit killed = Nhận Văn hóa từ mỗi kẻ địch bị tiêu diệt
-=======
-All land military units have +1 sight, 50% discount when purchasing tiles = Tất cae đơn vị đường bộ +1 tầm nhìn, giảm 50% tiền khi mua ô
-Manifest Destiny = Vận mệnh hiển nhiên
-
-Units fight as though they were at full strength even when damaged = Sát thương các đơn vị gây ra đều như nhau kể cả khi mất máu
-Bushido = Võ sĩ đạo samurai
-
-67% chance to earn 25 Gold and recruit a Barbarian unit from a conquered encampment, -25% land units maintenance. = 67% cơ hội nhận được 25 Vàng và một đơn vị từ trại người man rợn chiếm được, -25% chi phí duy trì đơn vị đường bộ.
-Furor Teutonicus = Sự giận giữ của người Đức
-
-Unhappiness from number of Cities doubled, Unhappiness from number of Citizens halved. = Trừ hạnh phúc từ thành phố tăng gấp đôi, Trừ hạnh phúc từ dân số giảm một nửa.
-Population Growth = Tăng trưởng dân số
-
-Pay only one third the usual cost for naval unit maintenance. Melee naval units have a 1/3 chance to capture defeated naval units. = Giảm 1/3 chi phí duy trì các đơn vị hải quân, đơn vị cận chiến có 1/3 cơ hội thu phục hải quân bị đánh bại.
-Barbary Corsairs = Những tên cướp biển Barbary
-
-+2 Science for all specialists and Great Person tile improvements = +2 Khoa học cho tất cả các chuyên gia và người tài ba đã xây thành
-Scholars of the Jade Hall = Các học giả của Jade Hall
-
-All units move through Forest and Jungle Tiles in friendly territory as if they have roads. These tiles can be used to establish City Connections upon researching the Wheel. = Đơn vị trong lãnh thổ không bị hạn chế di chuyển. Những ô lãnh thổ có thể được dùng để kết nối các thành phố khi đã nghiên cứu Bánh xe.
-The Great Warpath = Con đường chiến tranh
-
-Golden Ages last 50% longer. During a Golden Age, units receive +1 Movement and +10% Strength = Thời kì hoàng kim 50% lâu hơn. Trong thời kì hoàng kim, mỗi đơn vị nhận được +1 Di chuyển và +10% Sức mạnh
-Achaemenid Legacy = Di sản đế quốc Achaemenes
-
-Can embark and move over Coasts and Oceans immediately. +1 Sight when embarked. +10% Combat Strength bonus if within 2 tiles of a Moai. = Có thể di chuyển giữa biển và đất liền ngay lập tức. +1 tầm nhìn khi trên biển. +10% Sức mạnh khi gần một Moai trong phạm vi 2 ô
-Wayfinding = Tìm đường
-
-Food and Culture from Friendly City-States are increased by 50% = Thực phẩm và Văn hóa từ Thủ đô tăng 50%
-Father Governs Children = Người cha quản con
-
-Receive triple Gold from Barbarian encampments and pillaging Cities. Embarked units can defend themselves. = Nhận được gấp ba vàng từ trại kẻ man rợn và từ cướp bóc thành phố. Đơn vị ở dước nước có thể phòng thủ
-River Warlord = Chúa tể của những con sông
-
-100 Gold for discovering a Natural Wonder (bonus enhanced to 500 Gold if first to discover it). Culture, Happiness and tile yields from Natural Wonders doubled. = Nhận 100 Vàng cho việc khám phá kì quan thiên nhiên (500 Vàng khi là người đầu tiên khám phá), Hạnh phúc và sản lượng của ô tăng gấp đôi từ kì quan thiên nhiên.
-Seven Cities of Gold = Bảy thành phố vàng
-
-Combat Strength +30% when fighting City-State units or attacking a City-State itself. All mounted units have +1 Movement. = Sức mạnh +30% khi chiến đấu với đơn vị ở thủ đô hoặc chính Thủ đô. Tất cả đơn vị cưỡi ngựa +1 Di chuyển
-Mongol Terror = Khủng bố của quân Mông Cổ
-
-Units ignore terrain costs when moving into any tile with Hills. No maintenance costs for improvements in Hills; half cost elsewhere. = Khi ở tại ô Đồi, các đơn vị sẽ bỏ qua địa hình khi di chuyển. Không tốn chi phí duy trì đơn vị ở tại ô Đồi, giảm một nửa tại nơi khác.
-Great Andean Road = Hệ thống đường Inca
-
-+1 Movement to all embarked units, units pay only 1 movement point to embark and disembark. Melee units pay no movement cost to pillage. = +1 Di chuyển cho tất cả đơn vị trên biển, đơn vị chỉ tốn 1 di chuyển khi xuống biển và lên bờ.
-Viking Fury = Sự cuồng nộ của người Viking
-
-Gain Culture for the empire from each enemy unit killed = Nhận Văn hóa cho mỗi kẻ địch bị tiêu diệt
->>>>>>> 413c0b07
 Sacrificial Captives = Sự hi sinh của tù nhân
 
 # New game screen
 
-<<<<<<< HEAD
 Uniques = Độc kĩ
-=======
-Uniques = Quốc gia
->>>>>>> 413c0b07
 Promotions = Thăng cấp
 Load copied data = Tải dữ liệu đã sao chép
 Could not load game from clipboard! = Không thể tải trò chơi từ khay nhớ tạm!
@@ -447,7 +258,6 @@
 Civilizations = Nền văn minh
 Map Type = Loại bản đồ
 Generated = Đã tạo
-<<<<<<< HEAD
 Existing = Đã có sẵn
 Custom = Custom
 Map Generation Type = Loại tạo bản đồ
@@ -464,33 +274,11 @@
 Victory Conditions = Kiều kiện thắng lợi
 Scientific = Khoa học
 Domination = Thống trị
-=======
-Existing = đã có sẵn
-Custom = Tùy chọn
-Map Generation Type = Loại tạo bản đồ
-Default = Mặc định
-Pangaea = Toàn Lục Địa
-Perlin = Ngẫu nhiên
-Continents = Continent
-Archipelago = Quần đảo
-Number of City-States = Số lượng thủ đô
-One City Challenge = Thử thách một thành phố
-No Barbarians = Không kẻ man rợn
-No Ancient Ruins = Không Di tích cổ
-No Natural Wonders = Không Kì quan thiên nhiên
-Victory Conditions = Kiều kiện thắng lợi
-Scientific = Khoa học
-Domination = Ưu thế
->>>>>>> 413c0b07
 Cultural = Văn hóa
 
 Map Shape = Hình dạng bản đồ
 Hexagonal = Hình lục giác
-<<<<<<< HEAD
 Rectangular = Hình chữ nhật
-=======
-Rectangular = Hình chữa nhật
->>>>>>> 413c0b07
 
 Show advanced settings = Hiện cài đặt nâng cao
 Hide advanced settings = Ẩn cài đặt nâng cao
@@ -499,23 +287,13 @@
 Resource richness = Độ giàu tài nguyên
 Vegetation richness = Độ giàu thảm thực vật
 Rare features richness = Độ giàu đặc trưng hiếm
-<<<<<<< HEAD
 Max Coast extension = Tối đa phần mở rộng bờ biển
-Biome areas extension = Tối đa Phần mở rộng quần xã sinh vật 
+Biome areas extension = Phần mở rộng quần xã sinh vật 
 Water level = Mực nước biển
 Reset to default = Reset mặc định
 
 HIGHLY EXPERIMENTAL - YOU HAVE BEEN WARNED! = CẦN NHIỀU KINH NGHIỆM - ĐÃ CẢNH BÁO!
 Online Multiplayer = Chơi Trực Tuyến
-=======
-Max Coast extension = Phần mở rộng bờ biển tối đa
-Biome areas extension = Phần mở rộng quần xã sinh vật tối đa
-Water level = Mực nước biển
-Reset to default = Chỉnh lại mặc định
-
-HIGHLY EXPERIMENTAL - YOU HAVE BEEN WARNED! = CẦN NHIỀU KINH NGHIỆM - ĐÃ CẢNH BÁO!
-Online Multiplayer = Nhiều người chơi
->>>>>>> 413c0b07
 
 World Size = Kích cỡ thế giới
 Tiny = Rất nhỏ
@@ -526,11 +304,7 @@
 
 Difficulty = Độ khó
 
-<<<<<<< HEAD
 AI = AI
-=======
-AI = Máy
->>>>>>> 413c0b07
 Remove = Loại bỏ
 Random = Ngẫu nhiên
 Human = Người
@@ -545,24 +319,16 @@
 Epic = Rất nhanh
 Marathon = Cực kì nhanh
 
-<<<<<<< HEAD
 Starting Era = Kỉ nguyên Bắt đầu
 It looks like we can't make a map with the parameters you requested! = Có vẻ như chúng tôi không thể tạo một thế giới với tham số như vậy!
 Maybe you put too many players into too small a map? = Có thể bạn đã đặt quá nhiều người chơi vào một bản đồ nhỏ?
 No human players selected! = Không có người chơi được chọn!
 Mods: = Mod:
-=======
-Starting Era = Kỉ nguyên bắt đầu
-It looks like we can't make a map with the parameters you requested! = Có vẻ như chúng tôi không thể tạo một thế giới với tham số như vậy!
-Maybe you put too many players into too small a map? = Có thể bạn đã đặt quá nhiều người chơi vào một bản đồ nhỏ!
-No human players selected! = Không có người chơi được chọn!
-Mods: = Mods:
->>>>>>> 413c0b07
 
 # Multiplayer
 
 Username = Tên người dùng
-<<<<<<< HEAD
+
 Multiplayer = Chơi Trực Tuyến
 Could not download game! = Không thể tải trò chơi!
 Could not upload game! = Không thể đăng trò chơi!
@@ -570,20 +336,10 @@
 Invalid game ID! = ID trò chơi không hợp lệ!
 Copy User ID = Sao chép ID người dùng
 Copy Game ID = Sao chép ID trò chơi
-=======
-Multiplayer = Nhiều người chơi
-Could not download game! = Không thể tải trò chơi!
-Could not upload game! = Không thể đăng trò chơi!
-Join game = Gia nhập
-Invalid game ID! = ID trò chơi không hợp lệ!
-Copy user ID = Sao chép ID người dùng
-Copy game ID = Sao chép ID trò chơi
->>>>>>> 413c0b07
 UserID copied to clipboard = ID người dùng đã được sao chép vào khay nhớ tạm
 GameID copied to clipboard = ID trò chơi đã được sao chép vào khay nhớ tạm
 Set current user = Đặt người dùng hiện tại
 Player ID from clipboard = ID người chơi từ khay nhớ tạm
-<<<<<<< HEAD
 To create a multiplayer game, check the 'multiplayer' toggle in the New Game screen, and for each human player insert that player's user ID. = Để tạo một phòng nhiều người chơi, kiểm tra 'Chơi Trực Tuyến' tại cửa sổ chính. Và với mỗi người chơi, nhập ID của những người chơi đó.
 You can assign your own user ID there easily, and other players can copy their user IDs here and send them to you for you to include them in the game. = Bạn có thể nhập ID của mình ở đó. Những người chơi khác có thể sao chép ID người dùng của họ tại đây, và gửi cho bạn để bạn đưa họ vào trò chơi.
 Once you've created your game, the Game ID gets automatically copied to your clipboard so you can send it to the other players. = Khi bạn đã tạo trò chơi của mình, ID trò chơi sẽ tự động được sao chép vào khay nhớ tạm, bạn có thể gửi nó cho những người chơi khác.
@@ -594,18 +350,6 @@
 Edit Game Info = Sửa thông tin trò chơi
 Add Multiplayer Game = Thêm Phòng nhiều Người chơi
 Refresh List = Làm mới danh sách
-=======
-To create a multiplayer game, check the 'multiplayer' toggle in the New Game screen, and for each human player insert that player's user ID. = Để tạo một phòng nhiều người chơi, kiểm tra 'Nhiều người chơi' tại cửa sổ chính. Và cho mỗi người chơi, nhập ID của những người chơi đó.
-You can assign your own user ID there easily, and other players can copy their user IDs here and send them to you for you to include them in the game. = Bạn có thể chỉ định ID của mình ở đó. Những người chơi khác có thể sao chép ID người dùng của họ tại đây, và gửi cho bạn để bạn đưa họ vào trò chơi.
-Once you've created your game, the Game ID gets automatically copied to your clipboard so you can send it to the other players. = Khi bạn đã tạo trò chơi của mình, ID trò chơi sẽ tự động được sao chép vào khay nhớ tạm, bạn có thể gửi nó cho những người chơi khác.
-Players can enter your game by copying the game ID to the clipboard, and clicking on the 'Add multiplayer game' button = Người chơi có thể tham gia bằng cách sao chép ID trò chơi vào khay nhớ tạm và nhấp vào nút 'Thêm phòng nhiều người chơi'
-The symbol of your nation will appear next to the game when it's your turn = Biểu tượng quốc gia của bạn sẽ xuất hiện bên cạnh trò chơi khi đến lượt bạn
-Back = Trở về
-Rename = Đổi tên
-Edit Game Info = Chỉnh thông tin trò chơi
-Add multiplayer game = Thêm phòng nhiều người chơi
-Refresh list = Làm mới danh sách
->>>>>>> 413c0b07
 Could not save game! = Không thể lưu trò chơi!
 Could not delete game! = Không thể xóa trò chơi!
 Could not refresh! = Không thể làm mới!
@@ -613,13 +357,8 @@
 Current Turn: = Lượt hiện tại
 Add Currently Running Game = Thêm Trò chơi đang chạy hiện tại
 Game name = Tên trò chơi
-<<<<<<< HEAD
 Loading latest game state... = Đang tải giai đoạn của trò chơi mới nhất...
-Couldn't download the latest game state! = Không thể tải giai đoạn mới nhấtcủa trò chơi!
-=======
-Loading latest game state... = Đang tải tiểu Bang mới nhất...
-Couldn't download the latest game state! = Không thể tải tiểu Bang mới nhất!
->>>>>>> 413c0b07
+Couldn't download the latest game state! = Không thể tải giai đoạn mới nhất của trò chơi!
 
 # Save game menu
 
@@ -630,31 +369,17 @@
 Copy saved game to clipboard = Sao chép trò chơi đã lưu vào khay nhớ tạm
 Could not load game = Không thể tải trò chơi
 Load [saveFileName] = Tải [saveFileName]
-<<<<<<< HEAD
 Delete save = Xóa bản lưu
-=======
-Delete save = Xóa save
->>>>>>> 413c0b07
 Saved at = Lưu tại
 Load map = Tải bản đồ
 Delete map = Xóa bản đồ
 Are you sure you want to delete this map? = Bạn có chắc khi xóa bản đồ này?
-<<<<<<< HEAD
 Upload map = Hủy đăng bản đồ
 Could not upload map! = Không thể đăng bản đồ!
 Map uploaded successfully! = Đăng bản đồ lên thành công!
 Saving... = Đang lưu...
 It looks like your saved game can't be loaded! = Có vẻ như trò chơi đã lưu của bạn không thể tải!
 If you could copy your game data ("Copy saved game to clipboard" - paste into an email to yairm210@hotmail.com) = Nếu bạn muốn sao chép dữ liệu trò chơi ("Sao chép trò chơi đã lưu vào khay nhớ tạm" - dán nó vào email và gửi tới yairm210@hotmail.com)
-=======
-Upload map = Hủy tải bản đồ
-Could not upload map! = Kh
-Map uploaded successfully! = Tải bản đồ lên thành công!
-Saving... = Đang lưu...
-It looks like your saved game can't be loaded! = Có vẻ như trò chơi đã lưu của bạn không thể tải!
-If you could copy your game data ("Copy saved game to clipboard" -  = Nếu bạn muốn sao chép dữ liệu trò chơi ("Sao chép trò chơi đã lưu vào khay nhớ tạm" - 
-  paste into an email to yairm210@hotmail.com) = dán nó vào email và gửi tới yairm210@hotmail.com)
->>>>>>> 413c0b07
 I could maybe help you figure out what went wrong, since this isn't supposed to happen! = Tôi có thể giúp bạn tìm ra điều gì đã hỏng, khi điều này không được phép xảy ra!
 Missing mods: [mods] = Thiếu mod: [mods]
 
@@ -684,7 +409,6 @@
 Show pixel improvements = Hiện cải tiến pixel
 Enable nuclear weapons = Cho phép vũ khí hạt nhân
 Fontset = Phông chữ
-<<<<<<< HEAD
 Continuous rendering = Liên tục kết xuất
 When disabled, saves battery life but certain animations will be suspended = Khi tắt, sẽ giúp tiết kiệm pin nhưng một số animation nhất định sẽ bị tạm ngưng
 Order trade offers by amount = Yêu cầu giao dịch theo số lượng
@@ -771,96 +495,6 @@
 [defender] withdrew from a [attacker] = [defender] đã rút lui [attacker]
 [building] has provided [amount] Gold! = [building] đã cung cấp [amount] Vàng!
 [civName] has stolen your territory! = [civName] đã xâm chiếm lãnh thổ của bạn!
-=======
-# Requires Translation
-Show tile yields = 
-Continuous rendering = 
-When disabled, saves battery life but certain animations will be suspended = 
-Order trade offers by amount = 
-Generate translation files = 
-Translation files are generated successfully. = 
-
-# Notifications
-
-Research of [technologyName] has completed! = 
-[construction] has been obsolete and will be removed from construction queue in [cityName]! = 
-You have entered a Golden Age! = 
-[resourceName] revealed near [cityName] = 
-A [greatPerson] has been born in [cityName]! = 
-We have encountered [civName]! = 
-Cannot provide unit upkeep for [unitName] - unit has been disbanded! = 
-[cityName] has grown! = 
-[cityName] has been founded! = 
-[cityName] is starving! = 
-[construction] has been built in [cityName] = 
-[wonder] has been built in a faraway land = 
-Work has started on [construction] = 
-[cityName] cannot continue work on [construction] = 
-[cityName] has expanded its borders! = 
-Your Golden Age has ended. = 
-[cityName] has been razed to the ground! = 
-We have conquered the city of [cityName]! = 
-An enemy [unit] has attacked [cityName] = 
-An enemy [unit] has attacked our [ourUnit] = 
-Enemy city [cityName] has attacked our [ourUnit] = 
-An enemy [unit] has captured [cityName] = 
-An enemy [unit] has captured our [ourUnit] = 
-An enemy [unit] has destroyed our [ourUnit] = 
-An enemy [RangedUnit] has destroyed the defence of [cityName] = 
-Enemy city [cityName] has destroyed our [ourUnit] = 
-An enemy [unit] was destroyed while attacking [cityName] = 
-An enemy [unit] was destroyed while attacking our [ourUnit] = 
-Our [attackerName] was destroyed by an intercepting [interceptorName] = 
-Our [interceptorName] intercepted and destroyed an enemy [attackerName] = 
-Our [attackerName] was attacked by an intercepting [interceptorName] = 
-Our [interceptorName] intercepted and attacked an enemy [attackerName] = 
-An enemy [unit] was spotted near our territory = 
-An enemy [unit] was spotted in our territory = 
-[amount] enemy units were spotted near our territory = 
-[amount] enemy units were spotted in our territory = 
-The civilization of [civName] has been destroyed! = 
-The City-State of [name] has been destroyed! = 
-We have captured a barbarian encampment and recovered [goldAmount] gold! = 
-A barbarian [unitType] has joined us! = 
-We have found survivors in the ruins - population added to [cityName] = 
-We have discovered cultural artifacts in the ruins! (+20 Culture) = 
-We have discovered the lost technology of [techName] in the ruins! = 
-A [unitName] has joined us! = 
-An ancient tribe trains our [unitName] in their ways of combat! = 
-We have found a stash of [amount] gold in the ruins! = 
-We have found a crudely-drawn map in the ruins! = 
-[unit] finished exploring. = 
-[unit] has no work to do. = 
-You're losing control of [name]. = 
-You and [name] are no longer friends! = 
-Your alliance with [name] is faltering. = 
-You and [name] are no longer allies! = 
-[civName] gave us a [unitName] as gift near [cityName]! = 
-[civName] has denounced us! = 
-[cityName] has been connected to your capital! = 
-[cityName] has been disconnected from your capital! = 
-[civName] has accepted your trade request = 
-[civName] has denied your trade request = 
-[tradeOffer] from [otherCivName] has ended = 
-[tradeOffer] to [otherCivName] has ended = 
-One of our trades with [nation] has ended = 
-One of our trades with [nation] has been cut short = 
-[nation] agreed to stop settling cities near us! = 
-[nation] refused to stop settling cities near us! = 
-We have allied with [nation]. = 
-We have lost alliance with [nation]. = 
-We have discovered [naturalWonder]! = 
-We have received [goldAmount] Gold for discovering [naturalWonder] = 
-Your relationship with [cityStateName] is about to degrade = 
-Your relationship with [cityStateName] degraded = 
-A new barbarian encampment has spawned! = 
-Received [goldAmount] Gold for capturing [cityName] = 
-Our proposed trade request is no longer relevant! = 
-[defender] could not withdraw from a [attacker] - blocked. = 
-[defender] withdrew from a [attacker] = 
-[building] has provided [amount] Gold! = 
-[civName] has stolen your territory! = 
->>>>>>> 413c0b07
 
 
 # World Screen UI
@@ -1098,7 +732,6 @@
 
 # Capturing a city
 
-<<<<<<< HEAD
 What would you like to do with the city? = Bạn muốn làm gì với thành phố này?
 Annex = Sát nhập
 Annexed cities become part of your regular empire. = Sát nhập thành phố trở thành thuộc địa của bạn
@@ -1192,101 +825,6 @@
 AI building maintenance modifier = Điều chỉnh AI bảo trì công trình
 AI unit maintenance modifier = Điều chỉnh AI duy trì đơn vị
 AI unhappiness modifier = Điều chỉnh AI bất hạnh
-=======
-What would you like to do with the city? = 
-Annex = 
-Annexed cities become part of your regular empire. = 
-Their citizens generate 2x the unhappiness, unless you build a courthouse. = 
-Puppet = 
-Puppeted cities do not increase your tech or policy cost, but their citizens generate 1.5x the regular unhappiness. = 
-You have no control over the the production of puppeted cities. = 
-Puppeted cities also generate 25% less Gold and Science. = 
-A puppeted city can be annexed at any time. = 
-Liberate = 
-Liberating a city returns it to its original owner, giving you a massive relationship boost with them! = 
-Raze = 
-Razing the city annexes it, and starts razing the city to the ground. = 
-The population will gradually dwindle until the city is destroyed. = 
-Remove your troops in our border immediately! = 
-Sorry. = 
-Never! = 
-
-Offer Declaration of Friendship ([30] turns) = 
-My friend, shall we declare our friendship to the world? = 
-Sign Declaration of Friendship ([30] turns) = 
-We are not interested. = 
-We have signed a Declaration of Friendship with [otherCiv]! = 
-[otherCiv] has denied our Declaration of Friendship! = 
-
-Basics = 
-Resources = 
-Terrains = 
-Tile Improvements = 
-Unique to [civName], replaces [unitName] = 
-Unique to [civName] = 
-Tutorials = 
-Cost = 
-May contain [listOfResources] = 
-Upgrades to [upgradedUnit] = 
-Obsolete with [obsoleteTech] = 
-Occurs on [listOfTerrains] = 
-Placed on [terrainType] = 
-Can be found on  = 
-Improved by [improvement] = 
-Bonus stats for improvement = 
-Buildings that consume this resource = 
-Units that consume this resource = 
-Can be built on  = 
-Defence bonus = 
-Movement cost = 
-Rough Terrain = 
- for  = 
-Missing translations: = 
-Version = 
-Resolution = 
-Tileset = 
-Map editor = 
-Create = 
-New map = 
-Empty = 
-Language = 
-Terrains & Resources = 
-Improvements = 
-Clear current map = 
-Save map = 
-Download map = 
-Loading... = 
-Filter: = 
-Exit map editor = 
-[nation] starting location = 
-Clear terrain features = 
-Clear improvements = 
-Clear resource = 
-Requires = 
-Menu = 
-Brush Size = 
-Map saved = 
-
-# Civilopedia difficulty levels
-Player settings = 
-Base Happiness = 
-Happiness per luxury = 
-Research cost modifier = 
-Unit cost modifier = 
-Building cost modifier = 
-Policy cost modifier = 
-Unhappiness modifier = 
-Bonus vs. Barbarians = 
-
-AI settings = Cài đặt AI
-AI city growth modifier = 
-AI unit cost modifier = 
-AI building cost modifier = 
-AI wonder cost modifier = 
-AI building maintenance modifier = 
-AI unit maintenance modifier = 
-AI unhappiness modifier = AI 
->>>>>>> 413c0b07
 
 Turns until barbarians enter player tiles = Lượt cho đến khi người man rợn tiến vào ô người chơi
 Gold reward for clearing barbarian camps = Thưởng vàng cho việc dọn trại người man rợn
@@ -1296,11 +834,7 @@
 Available for [unitTypes] = Có sẵn cho [unitTypes]
 Free promotion: = Thăng chức miễn phí:
 Free promotions: = Thăng chức miễn phí:
-<<<<<<< HEAD
 Free for [units] =  Miễn phí cho [units]
-=======
-Free for [units] =  Miễn phí cho units]
->>>>>>> 413c0b07
 [bonus] with [tech] = [bonus] với [tech]
 Difficulty levels = Độ khó
 
@@ -1349,11 +883,7 @@
 # Units
 
 Composite Bowman = Cung thủ hỗn hợp
-<<<<<<< HEAD
 Foreign Land = Đất ngoài nước
-=======
-Foreign Land = Nước ngoài
->>>>>>> 413c0b07
 Marine = Tàu ngầm
 Mobile SAM = Tên lửa phòng không di động
 Paratrooper = Lính dù
@@ -1363,11 +893,7 @@
 
 # Promotions
 
-<<<<<<< HEAD
 Pick promotion = Chọn Thăng cấp
-=======
-Pick promotion = Chọn Thăng chức
->>>>>>> 413c0b07
  OR  = HOẶC
 units in open terrain = Các đơn vị ở trong địa hình rộng
 units in rough terrain = Các đơn vị ở trong địa hình gập nghềnh
@@ -1380,11 +906,7 @@
 Dogfighting III = Cẩu chiến III
 # Multiplayer Turn Checker Service
 
-<<<<<<< HEAD
 Multiplayer options = Tùy chọn Chơi Trực tuyến
-=======
-Multiplayer options = Tùy chọn Nhiều người chơi
->>>>>>> 413c0b07
 Enable out-of-game turn notifications = Bật thông báo hết thời gian trong lượt
 Time between turn checks out-of-game (in minutes) = Thời gian tối đa mỗi lượt (phút)
 Show persistent notification for turn notifier service = Hiện thông báo ổn định cho việc bật dịch vụ thông báo
