# Language settings

# Equivalent of a space in your language
# If your language doesn't use spaces, just add "" as a translation, otherwise " "
 # Requires translation!
" " = 

# If the first word in a sentence starts with a capital in your language, 
# put the english word 'true' behind the '=', otherwise 'false'.
# Don't translate these words to your language, only put 'true' or 'false'.
 # Requires translation!
StartWithCapitalLetter = 


# Fastlane
# These will be automatically copied to the fastlane descriptions used by F-Droid. Their keys are not as usual the english original, please read those directly as linked.

# Documentation: https://f-droid.org/en/docs/Build_Metadata_Reference/#Summary
# English to translate: https://github.com/yairm210/Unciv/blob/master/fastlane/metadata/android/en-US/short_description.txt
 # Requires translation!
Fastlane_short_description = 

# Documentation: https://f-droid.org/en/docs/Build_Metadata_Reference/#Description
# English to translate: https://github.com/yairm210/Unciv/blob/master/fastlane/metadata/android/en-US/full_description.txt
 # Requires translation!
Fastlane_full_description = 


# Starting from here normal translations start, as described in
# https://yairm210.github.io/Unciv/Other/Translating/

# General
 # Requires translation!
Delete = 

# Base ruleset names
 # Requires translation!
Civ V - Vanilla = 
 # Requires translation!
Civ V - Gods & Kings = 

# Tutorial tasks

Move a unit!\nClick on a unit > Click on a destination > Click the arrow popup = Chọn một đơn vị!\n Nhấn vào một đơn vị > Chọn địa điểm cần đến > Nhấn vào mũi tên được hiện lên
Found a city!\nSelect the Settler (flag unit) > Click on 'Found city' (bottom-left corner) = Lập thành phố!\n Chọn Người khai hoang (đơn vị hình lá cờ) > Chọn 'Lập thành phố' (góc dưới bên trái)
Enter the city screen!\nClick the city button twice = Vào màn hình thành phố!\n Nhấn vào thành phố 2 lần
Pick a technology to research!\nClick on the tech button (greenish, top left) > \n select technology > click 'Research' (bottom right) = Chọn một công nghệ để nghiên cứu!\n Nhấn vào nút Công nghệ (xanh lá,góc trên bên trái) > \n chọn công nghệ > nhấn 'Nghiên cứu' (góc dưới bên phải) 
Pick a construction!\nEnter city screen > Click on a unit or building (bottom left side) > \n click 'add to queue' = Chọn một công trình!\n Vào màn hình thành phố > Chọn một đơn vị hoặc công trình (phần dưới bên phải) > \n Nhấn 'Thêm vào hàng chờ'  
Pass a turn!\nCycle through units with 'Next unit' > Click 'Next turn' = Qua một lượt!\n Quay quanh giữa các đơn vị với 'Đơn vị kế tiếp' > Chọn 'Lượt kế tiếp'
Reassign worked tiles!\nEnter city screen > click the assigned (green) tile to unassign > \n click an unassigned tile to assign population = Chỉ định lại ô đã làm!\n Vào màn hình thành phố > nhấn vào ô đã chỉ định (màu xanh lá) để bỏ > \n nhấn vào ô chưa chỉ định để thêm  
Meet another civilization!\nExplore the map until you encounter another civilization! = Gặp một nền văn minh khác!\n Khám phá bản đồ cho đến khi bạn gặp một nền văn minh!
Open the options table!\nClick the menu button (top left) > click 'Options' = Mở bảng cài đặt!\n Nhấn vào nút menu (phía trên bên phải) > chọn 'Cài đặt'
Construct an improvement!\nConstruct a Worker unit > Move to a Plains or Grassland tile > \n Click 'Create improvement' (above the unit table, bottom left)\n > Choose the farm > \n Leave the worker there until it's finished = Cải thiện vùng đất của bạn!\n Tạo một đơn vị Công nhân > di chuyển đến ô Đồng bằng hoặc Đồng cỏ >\n Chọn 'Cải thiện' (bên trên bảng đơn vị, góc dưới trái) \n> Chọn Trang trại >\n Chờ cho đến khi hoàn tất
Create a trade route!\nConstruct roads between your capital and another city\nOr, automate your worker and let him get to that eventually = Tạo một tuyến đường giao dịch!\n Xây dựng con đường giữa thủ đô của bạn và một thành phố khác \n Hoặc để Công nhân tự động xây cho đến khi nó xây đến chỗ bạn cần
Conquer a city!\nBring an enemy city down to low health > \nEnter the city with a melee unit = Chiếm một thành phố!\n Làm thành phố kẻ địch xuống thấp máu > \n Tiến vào thành phố với đơn vị cận chiến 
Move an air unit!\nSelect an air unit > select another city within range > \nMove the unit to the other city = Di chuyển đơn vị trên không! \n Chọn một đơn vị trên không > chọn một thành phố nằm trong tầm > \n Chuyển đơn vị đến thành phố khác
See your stats breakdown!\nEnter the Overview screen (top right corner) >\nClick on 'Stats' = Hiện những chỉ số bị giảm! \n Vào màn hình Tổng quan (góc trên bên phải) >\n Nhấn vào 'Chỉ số'

# Crash screen

 # Requires translation!
An unrecoverable error has occurred in Unciv: = 
 # Requires translation!
If this keeps happening, you can try disabling mods. = 
 # Requires translation!
You can also report this on the issue tracker. = 
 # Requires translation!
Copy = 
 # Requires translation!
Error report copied. = 
 # Requires translation!
Open Issue Tracker = 
 # Requires translation!
Please copy the error report first. = 
 # Requires translation!
Close Unciv = 

# Buildings

 # Requires translation!
Unsellable = 
 # Requires translation!
Not displayed as an available construction unless [building] is built = 
 # Requires translation!
Not displayed as an available construction without [resource] = 
 # Requires translation!
Cannot be hurried = 

Choose a free great person = Chọn một vĩ nhân miễn phí
 # Requires translation!
Get [unitName] = 

Hydro Plant = Nhà máy thủy điện
 # Requires translation!
[buildingName] obsoleted = 

# Diplomacy,Trade,Nations

Requires [buildingName] to be built in the city = Yêu cầu [buildingName] được xây trong thành phố 
Requires [buildingName] to be built in all cities = Yêu cầu [buildingName] được xây trong tất cả thành phố
Provides a free [buildingName] in the city = Cung cấp một [buildingName] miễn phí cho thành phố
Requires worked [resource] near city = Yêu cầu [resource] gần thành phố
 # Requires translation!
Requires at least one of the following resources worked near the city: = 
Wonder is being built elsewhere = Kì quan đang được xây tại nơi khác
 # Requires translation!
National Wonder is being built elsewhere = 
Requires a [buildingName] in all cities = Yêu cầu một [buildingName] ở tất cả thành phố
 # Requires translation!
[buildingName] required: = 
Requires a [buildingName] in this city = Yêu cầu một [buildingName] ở thành phố này
 # Requires translation!
Cannot be built with [buildingName] = 
 # Requires translation!
Consumes [amount] [resource] = 
 # Requires translation!
Need [amount] more [resource] = 
 # Requires translation!
[amount] available = 
Required tech: [requiredTech] = Yêu cầu công nghệ: [requiredTech]
<<<<<<< HEAD
Current construction = Công trình hiện tại
=======
 # Requires translation!
Requires [PolicyOrNationalWonder] = 
 # Requires translation!
Cannot be purchased = 
 # Requires translation!
Can only be purchased = 
 # Requires translation!
See also = 

 # Requires translation!
Requires at least one of the following: = 
 # Requires translation!
Requires all of the following: = 
 # Requires translation!
Leads to [techName] = 
 # Requires translation!
Leads to: = 

Current construction = Thi công hiện tại
>>>>>>> 8fd3b319
Construction queue = Hàng chờ thi công
Pick a construction = Chọn một công trình
Queue empty = Hàng chờ trống 
Add to queue = Thêm vào hàng chờ
Remove from queue = Loại bỏ khỏi hàng chờ
Show stats drilldown = Hiện chỉ số chi tiết
Show construction queue = Hiện hàng chờ thi công
 # Requires translation!
No space to place this unit = 
 # Requires translation!
Cancel = 

Diplomacy = Ngoại giao
War = Chiến tranh
Peace = Hòa bình
Research Agreement = Hiệp Ước Nghiên Cứu
Declare war = Tuyên bố chiến tranh
Declare war on [civName]? = Tuyên bố chiến tranh với [civName]?
 # Requires translation!
Go to on map = 
 # Requires translation!
Let's begin! = 
[civName] has declared war on us! = [civName] đã tuyên bố chiến tranh với ta!
[leaderName] of [nation] = [leaderName] của [nation]
You'll pay for this! = Ngươi sẽ phải trả giá cho điều này!
Negotiate Peace = Đàm phán hòa bình
Peace with [civName]? = Hòa bình với [civName]?
Very well. = Rất tốt.
Farewell. = Tạm biệt.
Sounds good! = Nghe hay đấy!
Not this time. = Không phải lần này.
Excellent! = Tuyệt vời.
How about something else... = Hay một thứ gì đó khác...
A pleasure to meet you. = Vinh hạnh khi gặp bạn
 # Requires translation!
Our relationship = 
We have encountered the City-State of [name]! = Chúng ta đã gặp thành bang [name]!
Declare Friendship ([numberOfTurns] turns) = Tuyên bố Tình hữu nghị ([numberOfTurns] lượt)
May our nations forever remain united! = Chúc các nước chúng ta sẽ mãi mãi thống nhất!
Indeed! = Thật vậy!
Denounce [civName]? = Tố cáo [civName]?
Denounce ([numberOfTurns] turns) = Tố cáo ([numberOfTurns] lượt)
We will remember this. = Chúng tôi sẽ ghi nhớ điều này.

[civName] has declared war on [targetCivName]! = [civName] đã tuyên bố chiến tranh với [targetCivName]!
 # Requires translation!
[civName] and [targetCivName] have signed a Peace Treaty! = 
[civName] and [targetCivName] have signed the Declaration of Friendship! = [civName] và [targetCivName] đã tuyên bố Tình hữu nghị!
[civName] has denounced [targetCivName]! = [civName] đã tố cáo [targetCivName]!
 # Requires translation!
Do you want to break your promise to [leaderName]? = 
 # Requires translation!
Break promise = 
 # Requires translation!
We promised not to settle near them ([count] turns remaining) = 
 # Requires translation!
They promised not to settle near us ([count] turns remaining) = 

 # Requires translation!
[civName] is upset that you demanded tribute from [cityState], whom they have pledged to protect! = 
 # Requires translation!
[civName] is upset that you attacked [cityState], whom they have pledged to protect! = 
 # Requires translation!
[civName] is outraged that you destroyed [cityState], whom they had pledged to protect! = 
 # Requires translation!
[civName] has destroyed [cityState], whom you had pledged to protect! = 

Unforgivable = Không thể tha thứ
 # Requires translation!
Afraid = 
Enemy = Kẻ địch
Competitor = Đối thủ
Neutral = Trung lập
Favorable = Yêu thích
Friend = Bạn bè
Ally = Đồng minh

 # Requires translation!
[questName] (+[influenceAmount] influence) = 
 # Requires translation!
[remainingTurns] turns remaining = 
 # Requires translation!
Current leader is [civInfo] with [amount] [stat] generated. = 
 # Requires translation!
Current leader is [civInfo] with [amount] Technologies discovered. = 

## Diplomatic modifiers

You declared war on us! = Ngươi đã tuyên bố chiến tranh với chúng tôi!
Your warmongering ways are unacceptable to us. = Cách thức kiêu chiến của ngươi là không thể chấp nhận được.
You have captured our cities! = Ngươi đã chiếm thành phố của chúng tôi!
We applaud your liberation of our conquered cities! = Chúng tôi rất hân hoan việc giải phóng thành phố bị chiếm đóng của chúng tôi!
We applaud your liberation of conquered cities! = Chúng tôi rất hân hoan việc giải phóng thành phố bị chiếm đóng!
Years of peace have strengthened our relations. = Những năm tháng hòa bình đã củng cố mối quan hệ của chúng ta.
Our mutual military struggle brings us closer together. = Sự tranh đấu quân sự giữa hai nước đã đưa chúng ta lại gần nhau hơn.
We have signed a public declaration of friendship = Chúng ta đã tuyên bố  hữu nghị công khai!
You have declared friendship with our enemies! = Ngươi đã tuyên bố hữu nghị với kẻ địch của chúng tôi!
You have declared friendship with our allies = Bạn đã tuyên bố hữu nghị với đồng minh của chúng tôi. 
Our open borders have brought us closer together. = Sự mở cửa biên giới đã đưa chúng ta lại gần nhau hơn.
Your so-called 'friendship' is worth nothing. = Thứ gọi là 'tình bạn' của ngươi chẳng đáng một đồng.
You have publicly denounced us! = Ngươi đã tố cáo chúng tôi công khai!
You have denounced our allies = Ngươi đã tố cáo đồng minh của chúng tôi
You have denounced our enemies = Bạn đã tố cáo kẻ địch của chúng tôi
You betrayed your promise to not settle cities near us = Ngươi đã thất hứa việc không lập thành phố gần chúng tôi
You fulfilled your promise to stop settling cities near us! = Bạn đã giữ lời hứa không lập thành phố gần chúng tôi!
You refused to stop settling cities near us = Ngươi đã từ chối việc ngừng lập thành phố gần chúng tôi
Your arrogant demands are in bad taste = Yêu cầu của ngươi thật ngạo mạn
Your use of nuclear weapons is disgusting! = Cách sử dụng vũ khí hạt nhân của ngươi thật kinh tởm!
You have stolen our lands! = Bạn đã cướp đất của chúng tôi!
 # Requires translation!
You gave us units! = 
 # Requires translation!
You destroyed City-States that were under our protection! = 
 # Requires translation!
You attacked City-States that were under our protection! = 
 # Requires translation!
You demanded tribute from City-States that were under our protection! = 
 # Requires translation!
You sided with a City-State over us = 
 # Requires translation!
You returned captured units to us = 

Demands = Yêu cầu
Please don't settle new cities near us. = Làm ơn đừng lập thành phố gần chúng tôi.
Very well, we shall look for new lands to settle. = Được rồi, chúng tôi sẽ tìm vùng đất mới để khai hoang.
We shall do as we please. = Chúng tôi sẽ làm theo ý của chúng tôi.
We noticed your new city near our borders, despite your promise. This will have....implications. = Chúng tôi đã nhận thấy thành phố mới của ngươi gần biên giới của chúng tôi, mặc dù lời hứa của ngươi. Điều này sẽ có....hậu quả.
 # Requires translation!
I've been informed that my armies have taken tribute from [civName], a city-state under your protection.\nI assure you, this was quite unintentional, and I hope that this does not serve to drive us apart. = 
 # Requires translation!
We asked [civName] for a tribute recently and they gave in.\nYou promised to protect them from such things, but we both know you cannot back that up. = 
 # Requires translation!
It's come to my attention that I may have attacked [civName], a city-state under your protection.\nWhile it was not my goal to be at odds with your empire, this was deemed a necessary course of action. = 
 # Requires translation!
I thought you might like to know that I've launched an invasion of one of your little pet states.\nThe lands of [civName] will make a fine addition to my own. = 

 # Requires translation!
Return [unitName] to [civName]? = 
 # Requires translation!
The [unitName] we liberated originally belonged to [civName]. They will be grateful if we return it to them. = 

 # Requires translation!
Enter the amount of gold = 

# City-States

Provides [amountOfCulture] culture at 30 Influence = Cung cấp [amountOfCulture] văn hóa tại 30 Danh tiếng
 # Requires translation!
Provides 3 food in capital and 1 food in other cities at 30 Influence = 
Provides 3 happiness at 30 Influence = Cung cấp 3 hạnh phúc tại 30 Danh tiếng
Provides land units every 20 turns at 30 Influence = Cung cấp đơn vị lực lượng trên bộ mỗi 20 lượt tại 30 Danh tiếng
 # Requires translation!
Give a Gift = 
Gift [giftAmount] gold (+[influenceAmount] influence) = Tặng [giftAmount] vàng (+[influenceAmount] Danh tiếng)
Relationship changes in another [turnsToRelationshipChange] turns = Mối quan hệ sẽ thay đổi trong [turnsToRelationshipChange] lượt
 # Requires translation!
Protected by = 
 # Requires translation!
Revoke Protection = 
 # Requires translation!
Revoke protection for [cityStateName]? = 
 # Requires translation!
Pledge to protect = 
 # Requires translation!
Declare Protection of [cityStateName]? = 
 # Requires translation!
Build [improvementName] on [resourceName] (200 Gold) = 
 # Requires translation!
Gift Improvement = 
 # Requires translation!
[civName] is able to provide [unitName] once [techName] is researched. = 

 # Requires translation!
Diplomatic Marriage ([amount] Gold) = 
 # Requires translation!
We have married into the ruling family of [civName], bringing them under our control. = 
 # Requires translation!
[civName] has married into the ruling family of [civName2], bringing them under their control. = 
 # Requires translation!
You have broken your Pledge to Protect [civName]! = 
 # Requires translation!
City-States grow wary of your aggression. The resting point for Influence has decreased by [amount] for [civName]. = 

 # Requires translation!
[cityState] is being attacked by [civName] and asks all major civilizations to help them out by gifting them military units. = 
 # Requires translation!
[cityState] is being invaded by Barbarians! Destroy Barbarians near their territory to earn Influence. = 
 # Requires translation!
[cityState] is grateful that you killed a Barbarian that was threatening them! = 
 # Requires translation!
[cityState] is being attacked by [civName]! Kill [amount] of the attacker's military units and they will be immensely grateful. = 
 # Requires translation!
[cityState] is deeply grateful for your assistance in the war against [civName]! = 
 # Requires translation!
[cityState] no longer needs your assistance against [civName]. = 
 # Requires translation!
War against [civName] = 
 # Requires translation!
We need you to help us defend against [civName]. Killing [amount] of their military units would slow their offensive. = 
 # Requires translation!
Currently you have killed [amount] of their military units. = 
 # Requires translation!
You need to find them first! = 

Cultured = Văn hóa
Maritime = Hàng hải
Mercantile = Thương nghiệp
 # Requires translation!
Religious = 
Militaristic = Quân sự
 # Requires translation!
Type = 
 # Requires translation!
Friendly = 
 # Requires translation!
Hostile = 
 # Requires translation!
Irrational = 
 # Requires translation!
Personality = 
 # Requires translation!
Influence = 

 # Requires translation!
Ally: [civilization] with [amount] Influence = 
Reach 30 for friendship. = Đạt 30 cho tình bạn.
Reach highest influence above 60 for alliance. = Đạt Danh tiếng cao nhất trên 60 để trở thành đồng minh.
 # Requires translation!
When Friends: = 
 # Requires translation!
When Allies: = 
 # Requires translation!
The unique luxury is one of: = 
 # Requires translation!
Demand Tribute = 
 # Requires translation!
Tribute Willingness = 
 # Requires translation!
At least 0 to take gold, at least 30 and size 4 city for worker = 
 # Requires translation!
Take [amount] gold (-15 Influence) = 
 # Requires translation!
Take worker (-50 Influence) = 
 # Requires translation!
[civName] is afraid of your military power! = 

 # Requires translation!
Major Civ = 
 # Requires translation!
No Cities = 
 # Requires translation!
Base value = 
 # Requires translation!
Has Ally = 
 # Requires translation!
Has Protector = 
 # Requires translation!
Demanding a Worker = 
 # Requires translation!
Demanding a Worker from small City-State = 
 # Requires translation!
Very recently paid tribute = 
 # Requires translation!
Recently paid tribute = 
 # Requires translation!
Influence below -30 = 
 # Requires translation!
Military Rank = 
 # Requires translation!
Military near City-State = 
 # Requires translation!
Sum: = 


# Trades

Trade = Giao dịch
Offer trade = Đề nghị giao dịch
Retract offer = Hủy bỏ giao dịch
What do you have in mind? = Bạn nghĩ gì trong đầu?
Our items = Vật phẩm của bạn
Our trade offer = Vật phẩm bạn yêu cầu
[otherCiv]'s trade offer = Đề nghị của [otherCiv]
[otherCiv]'s items = Vật phẩm của [otherCiv]
 # Requires translation!
+[amount] untradable copy = 
 # Requires translation!
+[amount] untradable copies = 
Pleasure doing business with you! = Thật vinh hạnh khi được trao đổi với bạn!
I think not. = Tôi nghĩ là không.
That is acceptable. = Điều đó chấp nhận được.
Accept = Chấp nhận
Keep going = Tiếp tục
There's nothing on the table = Không có thứ gì để giao dịch
Peace Treaty = Hiệp ước Hòa bình
Agreements = Hiệp định
Open Borders = Mở cửa biên giới
Gold per turn = Vàng mỗi lượt
Cities = Thành phố
Technologies = Công nghệ
Declarations of war = Tuyên bố chiến tranh
Introduction to [nation] = Giới thiệu với [nation]
Declare war on [nation] = Tuyên bố chiến tranh với [nation]
Luxury resources = Tài nguyên xa xỉ
Strategic resources = Tài nguyên chiến lược
 # Requires translation!
Owned by you: [amountOwned] = 
 # Requires translation!
Non-existent city = 

# Nation picker

[resourceName] not required = [resourceName] không yêu cầu
Lost ability = Mất năng lực
National ability = Năng lực quốc gia
[firstValue] vs [secondValue] = [firstValue] với [secondValue]


# New game screen

Uniques = Độc kĩ
Promotions = Thăng cấp
Load copied data = Tải dữ liệu đã sao chép
 # Requires translation!
Reset to defaults = 
 # Requires translation!
Are you sure you want to reset all game options to defaults? = 
Start game! = Bắt đầu!
Map Options = Cài đặt bản đồ
Game Options = Cài đặt trò chơi
Civilizations = Nền văn minh
Map Type = Loại bản đồ
 # Requires translation!
Map file = 
 # Requires translation!
Max Turns = 
 # Requires translation!
Could not load map! = 
Generated = Đã tạo
Existing = Đã có sẵn
Custom = Custom
Map Generation Type = Loại tạo bản đồ
Default = Mặc định
Pangaea = Một lục địa
Perlin = Tạo ngẫu nhiên
Continents = Nhiều lục địa
 # Requires translation!
Four Corners = 
Archipelago = Quần đảo
 # Requires translation!
Inner Sea = 
Number of City-States = Số lượng Thành bang
One City Challenge = Thử thách một thành phố
No Barbarians = Không Người man rợn
 # Requires translation!
Disable starting bias = 
 # Requires translation!
Raging Barbarians = 
No Ancient Ruins = Không Di tích cổ
No Natural Wonders = Không Kì quan Thiên nhiên
 # Requires translation!
Allow anyone to spectate = 
Victory Conditions = Điều kiện thắng lợi
Scientific = Khoa học
Domination = Thống trị
Cultural = Văn hóa
 # Requires translation!
Diplomatic = 
 # Requires translation!
Time = 

# Used for random nation indicator in empire selector and unknown nation icons in various overview screens.
# Should be a single character, or at least visually square.
 # Requires translation!
? = 

Map Shape = Hình dạng bản đồ
Hexagonal = Hình lục giác
Rectangular = Hình chữ nhật
 # Requires translation!
Height = 
 # Requires translation!
Width = 
 # Requires translation!
Radius = 
 # Requires translation!
Enable Espionage = 

 # Requires translation!
Resource Setting = 
 # Requires translation!
Sparse = 
 # Requires translation!
Abundant = 
 # Requires translation!
Strategic Balance = 
 # Requires translation!
Legendary Start = 

 # Requires translation!
Advanced Settings = 
 # Requires translation!
RNG Seed = 
Map Elevation = Chiều cao bản đồ
Temperature extremeness = Độ khắc nghiệt của nhiệt độ
Resource richness = Độ giàu tài nguyên
Vegetation richness = Độ giàu thảm thực vật
Rare features richness = Độ giàu đặc trưng hiếm
Max Coast extension = Tối đa phần mở rộng bờ biển
Biome areas extension = Phần mở rộng quần xã sinh vật 
Water level = Mực nước biển

Online Multiplayer = Chơi Trực Tuyến
 # Requires translation!
You're currently using the default multiplayer server, which is based on a free Dropbox account. Because a lot of people use this, it is uncertain if you'll actually be able to access it consistently. Consider using a custom server instead. = 
 # Requires translation!
Open Documentation = 
 # Requires translation!
Don't show again = 

World Size = Kích cỡ thế giới
Tiny = Rất nhỏ
Small = Nhỏ
Medium = Vừa
Large = Lớn
Huge = Rất lớn
 # Requires translation!
World wrap requires a minimum width of 32 tiles = 
 # Requires translation!
The provided map dimensions were too small = 
 # Requires translation!
The provided map dimensions were too big = 
 # Requires translation!
The provided map dimensions had an unacceptable aspect ratio = 

Difficulty = Độ khó

AI = AI
Remove = Loại bỏ
Random = Ngẫu nhiên
Human = Người
Hotseat = Hotseat
User ID = ID người chơi
Click to copy = Chạm để sao chép


Game Speed = Tốc độ của trò chơi 
Quick = Nhanh
Standard = Vừa
Epic = Rất nhanh
Marathon = Cực kì nhanh

Starting Era = Kỉ nguyên Bắt đầu
It looks like we can't make a map with the parameters you requested! = Có vẻ như chúng tôi không thể tạo một thế giới với tham số như vậy!
Maybe you put too many players into too small a map? = Có thể bạn đã đặt quá nhiều người chơi vào một bản đồ nhỏ?
No human players selected! = Không có người chơi được chọn!
 # Requires translation!
Invalid Player ID! = 
 # Requires translation!
No victory conditions were selected! = 
Mods: = Mod:
 # Requires translation!
Extension mods: = 
 # Requires translation!
Base ruleset: = 
 # Requires translation!
The mod you selected is incorrectly defined! = 
 # Requires translation!
The mod combination you selected is incorrectly defined! = 
 # Requires translation!
The mod combination you selected has problems. = 
 # Requires translation!
You can play it, but don't expect everything to work! = 
 # Requires translation!
This base ruleset is not compatible with the previously selected\nextension mods. They have been disabled. = 
 # Requires translation!
Base Ruleset = 
 # Requires translation!
[amount] Techs = 
 # Requires translation!
[amount] Nations = 
 # Requires translation!
[amount] Units = 
 # Requires translation!
[amount] Buildings = 
 # Requires translation!
[amount] Resources = 
 # Requires translation!
[amount] Improvements = 
 # Requires translation!
[amount] Religions = 
 # Requires translation!
[amount] Beliefs = 

 # Requires translation!
World Wrap = 
 # Requires translation!
World wrap maps are very memory intensive - creating large world wrap maps on Android can lead to crashes! = 
 # Requires translation!
Anything above 80 by 50 may work very slowly on Android! = 
 # Requires translation!
Anything above 40 may work very slowly on Android! = 

# Map editor

## Tabs/Buttons
 # Requires translation!
Map editor = 
 # Requires translation!
View = 
 # Requires translation!
Generate = 
 # Requires translation!
Partial = 
 # Requires translation!
Generator steps = 
 # Requires translation!
Edit = 
 # Requires translation!
Rivers = 
 # Requires translation!
Load = 
 # Requires translation!
Save = 
New map = Bản đồ mới
Empty = Trống
Save map = Lưu bản đồ
Load map = Tải bản đồ
Delete map = Xóa bản đồ
Are you sure you want to delete this map? = Bạn có chắc khi xóa bản đồ này?
 # Requires translation!
It looks like your map can't be saved! = 
Exit map editor = Thoát trình sửa bản đồ
 # Requires translation!
Change map ruleset = 
 # Requires translation!
Change the map to use the ruleset selected on this page = 
 # Requires translation!
Revert to map ruleset = 
 # Requires translation!
Reset the controls to reflect the current map ruleset = 
 # Requires translation!
Features = 
 # Requires translation!
Starting locations = 
 # Requires translation!
Tile Matching Criteria = 
 # Requires translation!
Complete match = 
 # Requires translation!
Except improvements = 
 # Requires translation!
Base and terrain features = 
 # Requires translation!
Base terrain only = 
 # Requires translation!
Land or water only = 

## Labels/messages
 # Requires translation!
Brush ([size]): = 
# The single letter shown in the [size] parameter above for setting "Floodfill".
# Please do not make this longer, the associated slider will not handle well.
 # Requires translation!
Floodfill_Abbreviation = 
 # Requires translation!
Error loading map! = 
 # Requires translation!
Map saved successfully! = 
 # Requires translation!
Current map RNG seed: [amount] = 
 # Requires translation!
Map copy and paste = 
 # Requires translation!
Position: [param] = 
 # Requires translation!
Starting location(s): [param] = 
 # Requires translation!
Continent: [param] ([amount] tiles) = 
 # Requires translation!
Change map to fit selected ruleset? = 
 # Requires translation!
Area: [amount] tiles, [amount2] continents/islands = 
 # Requires translation!
Area: [amount] tiles, [amount2]% water, [amount3] continents/islands = 
 # Requires translation!
Do you want to leave without saving the recent changes? = 
 # Requires translation!
Leave = 
 # Requires translation!
Do you want to load another map without saving the recent changes? = 
 # Requires translation!
Invalid map: Area ([area]) does not match saved dimensions ([dimensions]). = 
 # Requires translation!
The dimensions have now been fixed for you. = 
 # Requires translation!
River generation failed! = 
 # Requires translation!
Please don't use step 'Landmass' with map type 'Empty', create a new empty map instead. = 
 # Requires translation!
This map has errors: = 
 # Requires translation!
The incompatible elements have been removed. = 

## Map/Tool names
 # Requires translation!
My new map = 
 # Requires translation!
Generate landmass = 
 # Requires translation!
Raise mountains and hills = 
 # Requires translation!
Humidity and temperature = 
 # Requires translation!
Lakes and coastline = 
 # Requires translation!
Sprout vegetation = 
 # Requires translation!
Spawn rare features = 
 # Requires translation!
Distribute ice = 
 # Requires translation!
Assign continent IDs = 
 # Requires translation!
Place Natural Wonders = 
 # Requires translation!
Let the rivers flow = 
 # Requires translation!
Spread Resources = 
 # Requires translation!
Create ancient ruins = 
 # Requires translation!
Floodfill = 
[nation] starting location = Địa điểm bắt đầu của [nation]
 # Requires translation!
Remove features = 
 # Requires translation!
Remove improvement = 
 # Requires translation!
Remove resource = 
 # Requires translation!
Remove starting locations = 
 # Requires translation!
Remove rivers = 
 # Requires translation!
Spawn river from/to = 
 # Requires translation!
Bottom left river = 
 # Requires translation!
Bottom right river = 
 # Requires translation!
Bottom river = 

# Multiplayer

 # Requires translation!
Help = 
Username = Tên người dùng
Multiplayer = Chơi Trực Tuyến
Could not download game! = Không thể tải trò chơi!
Could not upload game! = Không thể đăng trò chơi!
 # Requires translation!
Couldn't connect to Multiplayer Server! = 
 # Requires translation!
Retry = 
 # Requires translation!
Join game = 
Invalid game ID! = ID trò chơi không hợp lệ!
 # Requires translation!
Copy user ID = 
 # Requires translation!
Copy game ID = 
UserID copied to clipboard = ID người dùng đã được sao chép vào khay nhớ tạm
Game ID copied to clipboard! = ID trò chơi đã được sao chép vào khay nhớ tạm
 # Requires translation!
Friend name = 
 # Requires translation!
Player ID = 
 # Requires translation!
Please input a name for your friend! = 
 # Requires translation!
Please input a player ID for your friend! = 
 # Requires translation!
Are you sure you want to delete this friend? = 
 # Requires translation!
Paste player ID from clipboard = 
 # Requires translation!
Player name already used! = 
 # Requires translation!
Player ID already used! = 
 # Requires translation!
Player ID is incorrect = 
 # Requires translation!
Select friend = 
 # Requires translation!
Select [thingToSelect] = 
 # Requires translation!
Friends list = 
 # Requires translation!
Add friend = 
 # Requires translation!
Edit friend = 
 # Requires translation!
Friend name is already in your friends list! = 
 # Requires translation!
Player ID is already in your friends list! = 
 # Requires translation!
You have to write a name for your friend! = 
 # Requires translation!
You have to write an ID for your friend! = 
 # Requires translation!
You cannot add your own player ID in your friend list! = 
 # Requires translation!
To add a friend, ask him to send you his player ID.\nClick the 'Add friend' button.\nInsert his player ID and a name for him.\nThen click the 'Add friend' button again.\n\nAfter that you will see him in your friends list.\n\nA new button will appear when creating a new\nmultiplayer game, which allows you to select your friend. = 
 # Requires translation!
Please input Player ID! = 
Set current user = Đặt người dùng hiện tại
Player ID from clipboard = ID người chơi từ khay nhớ tạm
 # Requires translation!
Player ID from friends list = 
To create a multiplayer game, check the 'multiplayer' toggle in the New Game screen, and for each human player insert that player's user ID. = Để tạo một phòng nhiều người chơi, kiểm tra 'Chơi Trực Tuyến' tại cửa sổ chính. Và với mỗi người chơi, nhập ID của những người chơi đó.
You can assign your own user ID there easily, and other players can copy their user IDs here and send them to you for you to include them in the game. = Bạn có thể nhập ID của mình ở đó. Những người chơi khác có thể sao chép ID người dùng của họ tại đây, và gửi cho bạn để bạn đưa họ vào trò chơi.
Once you've created your game, the Game ID gets automatically copied to your clipboard so you can send it to the other players. = Khi bạn đã tạo trò chơi của mình, ID trò chơi sẽ tự động được sao chép vào khay nhớ tạm, bạn có thể gửi nó cho những người chơi khác.
 # Requires translation!
Players can enter your game by copying the game ID to the clipboard, and clicking on the 'Add multiplayer game' button = 
The symbol of your nation will appear next to the game when it's your turn = Biểu tượng quốc gia của bạn sẽ xuất hiện bên cạnh trò chơi khi đến lượt bạn
Back = Trở về
Rename = Đổi tên
 # Requires translation!
Game settings = 
 # Requires translation!
Add multiplayer game = 
 # Requires translation!
Refresh list = 
Could not save game! = Không thể lưu trò chơi!
Could not delete game! = Không thể xóa trò chơi!
 # Requires translation!
Error while refreshing: = 
Current Turn: = Lượt hiện tại
Add Currently Running Game = Thêm Trò chơi đang chạy hiện tại
 # Requires translation!
Paste gameID from clipboard = 
 # Requires translation!
GameID = 
Game name = Tên trò chơi
Loading latest game state... = Đang tải giai đoạn của trò chơi mới nhất...
 # Requires translation!
You are not allowed to spectate! = 
Couldn't download the latest game state! = Không thể tải giai đoạn mới nhất của trò chơi!
 # Requires translation!
Resign = 
 # Requires translation!
Are you sure you want to resign? = 
 # Requires translation!
You can only resign if it's your turn = 
 # Requires translation!
[civName] resigned and is now controlled by AI = 
 # Requires translation!
Last refresh: [duration] ago = 
 # Requires translation!
Current Turn: [civName] since [duration] ago = 
 # Requires translation!
Seconds = 
 # Requires translation!
Minutes = 
 # Requires translation!
Hours = 
 # Requires translation!
Days = 
 # Requires translation!
[amount] Seconds = 
 # Requires translation!
[amount] Minutes = 
 # Requires translation!
[amount] Hours = 
 # Requires translation!
[amount] Days = 
 # Requires translation!
Server limit reached! Please wait for [time] seconds = 
 # Requires translation!
File could not be found on the multiplayer server = 
 # Requires translation!
Unhandled problem, [errorMessage] = 

# Save game menu

Current saves = Lưu hiện tại
Show autosaves = Hiện autosave
Saved game name = Đã lưu tên trò chơi
# This is the save game name the dialog will suggest
 # Requires translation!
[player] - [turns] turns = 
Copy to clipboard = Sao chép vào khay nhớ tạm
Copy saved game to clipboard = Sao chép trò chơi đã lưu vào khay nhớ tạm
 # Requires translation!
Could not load game! = 
Could not load game from clipboard! = Không thể tải trò chơi từ khay nhớ tạm!
 # Requires translation!
Could not load game from custom location! = 
 # Requires translation!
The save was created with an incompatible version of Unciv: [version]. Please update Unciv to this version or later and try again. = 
Load [saveFileName] = Tải [saveFileName]
 # Requires translation!
Are you sure you want to delete this save? = 
Delete save = Xóa bản lưu
 # Requires translation!
[saveFileName] deleted successfully. = 
 # Requires translation!
Insufficient permissions to delete [saveFileName]. = 
 # Requires translation!
Failed to delete [saveFileName]. = 
Saved at = Lưu tại
Saving... = Đang lưu...
 # Requires translation!
Overwrite existing file? = 
 # Requires translation!
Overwrite = 
It looks like your saved game can't be loaded! = Có vẻ như trò chơi đã lưu của bạn không thể tải!
 # Requires translation!
If you could copy your game data ("Copy saved game to clipboard" -  = 
 # Requires translation!
  paste into an email to yairm210@hotmail.com) = 
I could maybe help you figure out what went wrong, since this isn't supposed to happen! = Tôi có thể giúp bạn tìm ra điều gì đã hỏng, khi điều này không được phép xảy ra!
Missing mods: [mods] = Thiếu mod: [mods]
 # Requires translation!
Load from custom location = 
 # Requires translation!
Save to custom location = 
 # Requires translation!
Could not save game to custom location! = 
 # Requires translation!
Download missing mods = 
 # Requires translation!
Missing mods are downloaded successfully. = 
 # Requires translation!
Could not load the missing mods! = 
 # Requires translation!
Could not download mod list. = 
 # Requires translation!
Could not find a mod named "[modName]". = 

# Options

Options = Cài đặt
 # Requires translation!
About = 
 # Requires translation!
Display = 
 # Requires translation!
Gameplay = 
 # Requires translation!
Sound = 
 # Requires translation!
Advanced = 
 # Requires translation!
Locate mod errors = 
 # Requires translation!
Debug = 

Version = Phiên bản
 # Requires translation!
See online Readme = 
 # Requires translation!
Visit repository = 
Turns between autosaves = Số lượt giữa các autosave
Sound effects volume = Âm lượng hiệu ứng âm thanh
Music volume = Âm lượng nhạc nền
 # Requires translation!
City ambient sound volume = 
 # Requires translation!
Pause between tracks = 
 # Requires translation!
Currently playing: [title] = 
Download music = Tải nhạc
Downloading... = Đang tải...
Could not download music! = Không thể tải nhạc!
Show = Hiện
Hide = Ẩn
Show worked tiles = Hiện ô đã chỉ định
Show resources and improvements = Hiện các tài nguyên và cải tiến
Check for idle units = Kiểm tra các đơn vị nhàn rỗi
Move units with a single tap = Di chuyển đơn vị với một cú bấm
Show tutorials = Hiện phần hướng dẫn 
Auto-assign city production = Tự động chỉ định sản xuất cho thành phố
Auto-build roads = Tự động xây đường
 # Requires translation!
Automated workers replace improvements = 
 # Requires translation!
Minimap size = 
 # Requires translation!
off = 
Show pixel units = Hiện đơn vị pixel
Show pixel improvements = Hiện cải tiến pixel
 # Requires translation!
Enable Nuclear Weapons = 
 # Requires translation!
Experimental Demographics scoreboard = 
 # Requires translation!
Unit icon opacity = 
 # Requires translation!
Show zoom buttons in world screen = 
 # Requires translation!
Enable display cutout (requires restart) = 
 # Requires translation!
Show tile yields = 
 # Requires translation!
Show unit movement arrows = 
Continuous rendering = Liên tục kết xuất
When disabled, saves battery life but certain animations will be suspended = Khi tắt, sẽ giúp tiết kiệm pin nhưng một số animation nhất định sẽ bị tạm ngưng
Order trade offers by amount = Yêu cầu giao dịch theo số lượng
 # Requires translation!
Ask for confirmation when pressing next turn = 
 # Requires translation!
Notifications log max turns = 
 # Requires translation!
Check extension mods based on: = 
 # Requires translation!
-none- = 
 # Requires translation!
Reload mods = 
 # Requires translation!
Checking mods for errors... = 
 # Requires translation!
No problems found. = 
 # Requires translation!
Autoupdate mod uniques = 
 # Requires translation!
Uniques updated! = 

 # Requires translation!
Max zoom out = 
 # Requires translation!
Show experimental world wrap for maps = 
HIGHLY EXPERIMENTAL - YOU HAVE BEEN WARNED! = ĐANG THỰC NGHIỆM - ĐÃ CẢNH BÁO!
 # Requires translation!
Enable portrait orientation = 
Generate translation files = Tạo các tệp dịch thuật
Translation files are generated successfully. = Các tệp dịch thuật đã được tạo thành công.
 # Requires translation!
Fastlane files are generated successfully. = 
 # Requires translation!
Please note that translations are a community-based work in progress and are INCOMPLETE! The percentage shown is how much of the language is translated in-game. If you want to help translating the game into your language, click here. = 
 # Requires translation!
Font family = 
 # Requires translation!
Font size multiplier = 
 # Requires translation!
Default Font = 
 # Requires translation!
You need to restart the game for this change to take effect. = 

# Notifications

Research of [technologyName] has completed! = [technologyName] đã được nguyên cứu thành công!
[construction] has become obsolete and was removed from the queue in [cityName]! = [construction] đã lỗi thời và sẽ được hủy bỏ trong hàng chờ thi công tại [cityName]!
 # Requires translation!
[construction] has become obsolete and was removed from the queue in [amount] cities! = 
 # Requires translation!
[cityName] changed production from [oldUnit] to [newUnit] = 
 # Requires translation!
[amount] cities changed production from [oldUnit] to [newUnit] = 
 # Requires translation!
Excess production for [wonder] converted to [goldAmount] gold = 
You have entered a Golden Age! = Bạn đã bước vào Thời kì Hoàng kim!
[resourceName] revealed near [cityName] = [resourceName] được hiện lên gần [cityName]
 # Requires translation!
[n] sources of [resourceName] revealed, e.g. near [cityName] = 
A [greatPerson] has been born in [cityName]! = Một [greatPerson] đã được sinh ra ở [cityName]!
We have encountered [civName]! = Chúng ta đã gặp được [civName]!
 # Requires translation!
[cityStateName] has given us [stats] as a token of goodwill for meeting us = 
 # Requires translation!
[cityStateName] has given us [stats] as we are the first major civ to meet them = 
 # Requires translation!
[cityStateName] has also given us [stats] = 
 # Requires translation!
[cityStateName] gave us a [unitName] as a gift! = 
Cannot provide unit upkeep for [unitName] - unit has been disbanded! = Không thể duy trì đơn vị [unitName] - đơn vị đã bị giải tán!
[cityName] has grown! = [cityName] đã phát triển
[cityName] is starving! = [cityName] đang chết đói!
[construction] has been built in [cityName] = [construction] đã được xây dựng tại [cityName]
[wonder] has been built in a faraway land = [wonder] đã được xây tại một vùng đất xa xôi
 # Requires translation!
[civName] has completed [construction]! = 
 # Requires translation!
An unknown civilization has completed [construction]! = 
 # Requires translation!
The city of [cityname] has started constructing [construction]! = 
 # Requires translation!
[civilization] has started constructing [construction]! = 
 # Requires translation!
An unknown civilization has started constructing [construction]! = 
Work has started on [construction] = [construction] đã bắt đầu xây dựng
[cityName] cannot continue work on [construction] = [cityName] không thể tiếp tục cho xây dựng [construction]
[cityName] has expanded its borders! = [cityName] đã mở rộng vùng lãnh thổ!
Your Golden Age has ended. = Thời kì Hoàng kim đã kết thúc.
[cityName] has been razed to the ground! = [cityName] đã được san bằng!
We have conquered the city of [cityName]! = Chúng ta đã chiếm được thành phố [cityName]!
 # Requires translation!
Your citizens are revolting due to very high unhappiness! = 
An enemy [unit] has attacked [cityName] = Một kẻ địch [unit] đã tấn công [cityName]
 # Requires translation!
An enemy [unit] ([amount] HP) has attacked [cityName] ([amount2] HP) = 
An enemy [unit] has attacked our [ourUnit] = Một kẻ địch [unit] đã tấn công [ourUnit] của ta
 # Requires translation!
An enemy [unit] ([amount] HP) has attacked our [ourUnit] ([amount2] HP) = 
Enemy city [cityName] has attacked our [ourUnit] = Thành phố địch [cityName] đã tấn công [ourUnit] của ta
 # Requires translation!
Enemy city [cityName] ([amount] HP) has attacked our [ourUnit] ([amount2] HP) = 
An enemy [unit] has captured [cityName] = Một kẻ địch [unit] đã chiếm được [cityName]
 # Requires translation!
An enemy [unit] ([amount] HP) has captured [cityName] ([amount2] HP) = 
 # Requires translation!
An enemy [unit] has raided [cityName] = 
 # Requires translation!
An enemy [unit] ([amount] HP) has raided [cityName] ([amount2] HP) = 
An enemy [unit] has captured our [ourUnit] = Một kẻ địch [unit] đã bắt được [ourUnit] của ta
 # Requires translation!
An enemy [unit] ([amount] HP) has captured our [ourUnit] ([amount2] HP) = 
An enemy [unit] has destroyed our [ourUnit] = Một kẻ địch [unit] đã tiêu diệt [ourUnit] của ta
 # Requires translation!
An enemy [unit] ([amount] HP) has destroyed our [ourUnit] ([amount2] HP) = 
 # Requires translation!
Your [ourUnit] has destroyed an enemy [unit] = 
 # Requires translation!
Your [ourUnit] ([amount] HP) has destroyed an enemy [unit] ([amount2] HP) = 
An enemy [RangedUnit] has destroyed the defence of [cityName] = Một kẻ địch [RangedUnit] đã phá hủy lớp phòng thủ của [cityName]
 # Requires translation!
An enemy [RangedUnit] ([amount] HP) has destroyed the defence of [cityName] ([amount2] HP) = 
Enemy city [cityName] has destroyed our [ourUnit] = Thành phố địch [cityName] đã tiêu diệt [ourUnit] của ta
 # Requires translation!
Enemy city [cityName] ([amount] HP) has destroyed our [ourUnit] ([amount2] HP) = 
An enemy [unit] was destroyed while attacking [cityName] = Một kẻ địch [unit] đã bị tiêu diệt khi đang tấn công [cityName]
 # Requires translation!
An enemy [unit] ([amount] HP) was destroyed while attacking [cityName] ([amount2] HP) = 
An enemy [unit] was destroyed while attacking our [ourUnit] = Một kẻ địch [unit] đã bị tiêu diệt khi đang tấn công [ourUnit] của ta
 # Requires translation!
An enemy [unit] ([amount] HP) was destroyed while attacking our [ourUnit] ([amount2] HP) = 
 # Requires translation!
Our [attackerName] ([amount] HP) was destroyed by an intercepting [interceptorName] ([amount2] HP) = 
 # Requires translation!
Our [attackerName] ([amount] HP) was destroyed by an unknown interceptor = 
 # Requires translation!
Our [interceptorName] ([amount] HP) intercepted and destroyed an enemy [attackerName] ([amount2] HP) = 
 # Requires translation!
Our [attackerName] ([amount] HP) destroyed an intercepting [interceptorName] ([amount2] HP) = 
 # Requires translation!
Our [interceptorName] ([amount] HP) intercepted and was destroyed by an enemy [attackerName] ([amount2] HP) = 
 # Requires translation!
Our [interceptorName] ([amount] HP) intercepted and was destroyed by an unknown enemy = 
 # Requires translation!
Our [attackerName] ([amount] HP) was attacked by an intercepting [interceptorName] ([amount2] HP) = 
 # Requires translation!
Our [attackerName] ([amount] HP) was attacked by an unknown interceptor = 
 # Requires translation!
Our [interceptorName] ([amount] HP) intercepted and attacked an enemy [attackerName] ([amount2] HP) = 
 # Requires translation!
Nothing tried to intercept our [attackerName] = 
An enemy [unit] was spotted near our territory =  Một quân địch [unit] đã được phát hiện gần địa phận của ta
An enemy [unit] was spotted in our territory = Một quân địch [unit] đã được phát hiện trong địa phận của ta
 # Requires translation!
Your city [cityName] can bombard the enemy! = 
 # Requires translation!
[amount] of your cities can bombard the enemy! = 
[amount] enemy units were spotted near our territory = [amount] đơn vị địch đã được phát hiện gần địa phận của ta
[amount] enemy units were spotted in our territory = [amount] đơn vị địch đã được phát hiện trong địa phận của ta
 # Requires translation!
A(n) [nukeType] exploded in our territory! = 
 # Requires translation!
After being hit by our [nukeType], [civName] has declared war on us! = 
The civilization of [civName] has been destroyed! = Nền văn minh [civName] đã bị hủy diệt!
The City-State of [name] has been destroyed! = Thành bang [name] đã bị hủy diệt!
 # Requires translation!
Your [ourUnit] captured an enemy [theirUnit]! = 
 # Requires translation!
Your [ourUnit] plundered [amount] [Stat] from [theirUnit] = 
We have captured a barbarian encampment and recovered [goldAmount] gold! = Ta đã tiêu diệt trại người man rợn và nhận [goldAmount] được vàng!
 # Requires translation!
An enemy [unitType] has joined us! = 
 # Requires translation!
After an unknown civilization entered the [eraName], we have recruited [spyName] as a spy! = 
 # Requires translation!
We have recruited [spyName] as a spy! = 

# This might be needed for a rewrite of Germany's unique - see #7376
A barbarian [unitType] has joined us! = Một người man rợn [unitType] đã gia nhập chúng ta!

We have found survivors in the ruins - population added to [cityName] = Ta đã tìm thấy một số người sống sót trong di tích - tăng dân số tại [cityName]
We have discovered cultural artifacts in the ruins! (+20 Culture) = Ta đã phát hiện di sản văn hóa trong di tích! (+20 Văn hóa)
We have discovered the lost technology of [techName] in the ruins! = Ta đã phát hiện công nghệ cổ xưa [techName] trong di tích!
A [unitName] has joined us! = Một [unitName] đã gia nhập chúng ta!
An ancient tribe trains our [unitName] in their ways of combat! = Một bộ lạc cổ đại đang huấn luyện [unitName] của ta và đang trên đường tham chiến!
We have found a stash of [amount] gold in the ruins! = Ta đã tìm thấy [amount] vàng được cất giấu tại di tích!
We have found a crudely-drawn map in the ruins! = Ta đã tìm thấy một tấm bản đồ vẽ tay sơ xài trong di tích!
[unit] finished exploring. = [unit] đã hoàn tất việc thám hiểm.
[unit] has no work to do. = [unit] không có việc gì để làm.
You're losing control of [name]. = Bạn đã mất kiểm soát [name].
You and [name] are no longer friends! = Bạn và [name] không còn là bạn bè!
Your alliance with [name] is faltering. = Đồng minh của bạn [name] đang dao động.
You and [name] are no longer allies! = Bạn và [name] không còn là đồng minh!
[civName] gave us a [unitName] as gift near [cityName]! = [civName] đã đưa ta [unitName] như một món quà ở gần [cityName]!
[civName] has denounced us! = [civName] đã tố cáo cúng ta!
[cityName] has been connected to your capital! = [cityName] đã được kết nối với thủ đô!
[cityName] has been disconnected from your capital! = [cityName] đã mất kết nối với thủ đô!
[civName] has accepted your trade request = [civName] đã chấp nhận cuộc giao dịch
 # Requires translation!
[civName] has made a counteroffer to your trade request = 
[civName] has denied your trade request = [civName] đã từ chối cuộc giao dịch
[tradeOffer] from [otherCivName] has ended = [tradeOffer] từ [otherCivName] đã kết thúc
[tradeOffer] to [otherCivName] has ended = [tradeOffer] tới [otherCivName] đã kết thúc
One of our trades with [nation] has ended = Một trong những cuộc giao dịch với [nation] đã kết thúc
One of our trades with [nation] has been cut short = Một trong những cuộc giao dịch với [nation] đã bị rút ngắn
[nation] agreed to stop settling cities near us! = [nation] đồng ý dừng việc dựng thành phố gần ta!
[nation] refused to stop settling cities near us! = [nation] từ chối dừng việc dựng thành phố gần ta!
We have allied with [nation]. = Chúng ta đã đồng minh với [nation].
We have lost alliance with [nation]. = Chúng ta không còn đồng minh với [nation].
We have discovered [naturalWonder]! = Ta đã phát hiện [naturalWonder]!
We have received [goldAmount] Gold for discovering [naturalWonder] = Nhận được [goldAmount] Vàng từ việc phát hiện [naturalWonder]
Your relationship with [cityStateName] is about to degrade = Mối quan hệ với [cityStateName] chuẩn bị giảm sút
Your relationship with [cityStateName] degraded = Mối quan hệ với [cityStateName] đã giảm 
A new barbarian encampment has spawned! = Một trại người man rợn đã xuất hiện!
 # Requires translation!
Barbarians raided [cityName] and stole [amount] Gold from your treasury! = 
Received [goldAmount] Gold for capturing [cityName] = Nhận [goldAmount] Vàng cho việc chiếm đóng [cityName]
Our proposed trade is no longer relevant! = Yêu cầu giao dịch của ta không còn phù hợp!
[defender] could not withdraw from a [attacker] - blocked. = [defender] không thể rút lui [attacker] - đã chặn.
[defender] withdrew from a [attacker] = [defender] đã rút lui [attacker]
 # Requires translation!
By expending your [unit] you gained [Stats]! = 
Your territory has been stolen by [civName]! = [civName] đã xâm chiếm lãnh thổ của bạn!
 # Requires translation!
Clearing a [forest] has created [amount] Production for [cityName] = 
 # Requires translation!
[civName] assigned you a new quest: [questName]. = 
 # Requires translation!
[civName] rewarded you with [influence] influence for completing the [questName] quest. = 
 # Requires translation!
[civName] no longer needs your help with the [questName] quest. = 
 # Requires translation!
The [questName] quest for [civName] has ended. It was won by [civNames]. = 
 # Requires translation!
The resistance in [cityName] has ended! = 
 # Requires translation!
[cityName] demands [resource]! = 
 # Requires translation!
Because they have [resource], the citizens of [cityName] are celebrating We Love The King Day! = 
 # Requires translation!
We Love The King Day in [cityName] has ended. = 
 # Requires translation!
Our [name] took [tileDamage] tile damage and was destroyed = 
 # Requires translation!
Our [name] took [tileDamage] tile damage = 
 # Requires translation!
[civName] has adopted the [policyName] policy = 
 # Requires translation!
An unknown civilization has adopted the [policyName] policy = 
 # Requires translation!
You gained [Stats] as your religion was spread to [cityName] = 
 # Requires translation!
You gained [Stats] as your religion was spread to an unknown city = 
 # Requires translation!
Your city [cityName] was converted to [religionName]! = 
 # Requires translation!
Your [unitName] lost its faith after spending too long inside enemy territory! = 
 # Requires translation!
An [unitName] has removed your religion [religionName] from its Holy City [cityName]! = 
 # Requires translation!
An [unitName] has restored [cityName] as the Holy City of your religion [religionName]! = 
 # Requires translation!
You have unlocked [ability] = 
 # Requires translation!
A new b'ak'tun has just begun! = 
 # Requires translation!
A Great Person joins you! = 
 # Requires translation!
[civ1] has liberated [civ2] = 
 # Requires translation!
[civ] has liberated an unknown civilization = 
 # Requires translation!
An unknown civilization has liberated [civ] = 


# World Screen UI

Working... = Đang tải...
Waiting for other players... = Đang chờ người chơi khác...
 # Requires translation!
Waiting for [civName]... = 
in = Trong
Next turn = Lượt kế tiếp
 # Requires translation!
Confirm next turn = 
 # Requires translation!
Move automated units = 
 # Requires translation!
[currentPlayerCiv] ready? = 
1 turn = 1 lượt
[numberOfTurns] turns = [numberOfTurns] lượt
Turn = Lượt
turns = lượt
turn = lượt
Next unit = Đơn vị kế tiếp
Fog of War = Sương mù chiến tranh
Pick a policy = Chọn chính sách
Movement = Di chuyển
Strength = Sức mạnh
Ranged strength = Sức công phá tầm xa
Bombard strength = Sức công phá bom ném
Range = Tầm xa
 # Requires translation!
XP = 
Move unit = Di chuyển đơn vị
Stop movement = Ngừng di chuyển
 # Requires translation!
Swap units = 
Construct improvement = Cải tiến
Automate = Tự động
Stop automation = Ngừng tự động
Construct road = Xây đường xá
Fortify = Phòng thủ
Fortify until healed = Phòng thủ đến lúc phục hồi
Fortification = Đang phòng thủ
Sleep = Nghỉ
Sleep until healed =  Nghỉ đến lúc phục hồi
Moving = Đang di chuyển
Set up = Dựng
 # Requires translation!
Paradrop = 
 # Requires translation!
Air Sweep = 
 # Requires translation!
Add in capital = 
 # Requires translation!
Add to [comment] = 
Upgrade to [unitType] ([goldCost] gold) = Nâng cấp lên [unitType] ([goldCost] vàng)
 # Requires translation!
Upgrade to [unitType]\n([goldCost] gold, [resources]) = 
Found city = Lập thành phố
Promote = Thăng cấp
Health = Máu
Disband unit = Giải tán
Do you really want to disband this unit? = Bạn có chắc giải tán đơn vị này?
Disband this unit for [goldAmount] gold? = [goldAmount] cho việc giải tán đơn vị?
 # Requires translation!
Gift unit = 
Explore = Thám hiểm
Stop exploration = Dừng thám hiểm 
Pillage = Cướp bóc
 # Requires translation!
Wait = 
 # Requires translation!
Are you sure you want to pillage this [improvement]? = 
 # Requires translation!
We have looted [amount] from a [improvement] = 
 # Requires translation!
We have looted [amount] from a [improvement] which has been sent to [cityName] = 
 # Requires translation!
An enemy [unitName] has pillaged our [improvement] = 
Create [improvement] = 
Start Golden Age = Bắt đầu Thời kì Hoàng kim
 # Requires translation!
Trigger unique = 
 # Requires translation!
Show more = 
Yes = Có 
No = Không
Acquire = Yêu cầu
 # Requires translation!
Under construction = 

Food = Thực phẩm
Production = Sản xuất
 # Requires translation!
Gold = 
Happiness = Hạnh phúc
Culture = Văn hóa
Science = Khoa học
 # Requires translation!
Faith = 

Crop Yield = Năng suất cây trồng
 # Requires translation!
Growth = 
 # Requires translation!
Territory = 
Force = Lực quân
GOLDEN AGE = THỜI KÌ HOÀNG KIM
Golden Age = Thời kì Hoàng kim
 # Requires translation!
Global Effect = 
[year] BC = [year] TCN
[year] AD = [year] SCN
Civilopedia = Civilopedia
# Display name of unknown nations.
 # Requires translation!
??? = 

Start new game = Tạo mới
Save game = Lưu trò chơi
Load game = Tải trò chơi
Main menu = Menu chính
Resume = Tiếp tục
Cannot resume game! = Không thể tiếp tục!
Not enough memory on phone to load game! = Bộ nhớ điện thoại không đủ để tải trò chơi!
Quickstart = Quickstart
 # Requires translation!
Cannot start game with the default new game parameters! = 
Victory status = Chỉ số thắng lợi
Social policies = Chính sách xã hội
Community = Cộng đồng
Close = Đóng
Do you want to exit the game? = Bạn có muốn thoát trò chơi?
 # Requires translation!
Exit = 
Start bias: = Thiên kiến khởi điểm: 
Avoid [terrain] = Tránh [terrain]

# Maya calendar popup

 # Requires translation!
The Mayan Long Count = 
 # Requires translation!
Your scientists and theologians have devised a systematic approach to measuring long time spans - the Long Count. During the festivities whenever the current b'ak'tun ends, a Great Person will join you. = 
 # Requires translation!
While the rest of the world calls the current year [year], in the Maya Calendar that is: = 
 # Requires translation!
[amount] b'ak'tun, [amount2] k'atun, [amount3] tun = 

# City screen

Exit city = Thoát
Raze city = San bằng thành phố
Stop razing city = Dừng san bằng
Buy for [amount] gold = Mua với [amount] vàng
Buy = Mua
 # Requires translation!
Currently you have [amount] [stat]. = 
 # Requires translation!
Would you like to purchase [constructionName] for [buildingGoldCost] [stat]? = 
 # Requires translation!
Purchase = 
No space available to place [unit] near [city] = Không đủ chỗ để đặt [unit] gần [city]
Maintenance cost = Phí duy trì
Pick construction = Chọn công trình
Pick improvement = Chọn cải tiến
Provides [resource] = Cung cấp [resource]
 # Requires translation!
Provides [amount] [resource] = 
Replaces [improvement] = Thay thế [improvement]
Pick now! = Chọn ngay!
 # Requires translation!
Remove [feature] first = 
 # Requires translation!
Research [tech] first = 
 # Requires translation!
Have this tile close to your borders = 
 # Requires translation!
Have this tile inside your empire = 
 # Requires translation!
Acquire more [resource] = 
Build [building] = Xây [building]
Train [unit] = Huấn luyện [unit]
Produce [thingToProduce] = Sản xuất [thingToProduce]
Nothing = Không gì cả
Annex city = Phụ lục thành phố
Specialist Buildings = Chuyên gia xây dựng
Specialist Allocation = Chuyên gia chỉ định
 # Requires translation!
Manual Specialists = 
 # Requires translation!
Auto Specialists = 
Specialists = Các chuyên gia
[specialist] slots = Ô [specialist]
Food eaten = Thức ăn đã tiêu thụ
Unassigned population = Bỏ chọn làm việc
[turnsToExpansion] turns to expansion = [turnsToExpansion] lượt để mở rộng
Stopped expansion = Đã dừng mở rộng
[turnsToPopulation] turns to new population = [turnsToPopulation] lượt để tăng dân số
Food converts to production = Thức ăn chuyển sang sản xuất
[turnsToStarvation] turns to lose population = [turnsToStarvation] lượt để giảm dân số
Stopped population growth = Dân số đã dừng phát triển
In resistance for another [numberOfTurns] turns = Phản kháng trong [numberOfTurns] lượt
 # Requires translation!
We Love The King Day for another [numberOfTurns] turns = 
 # Requires translation!
Demanding [resource] = 
Sell for [sellAmount] gold = Bán với [sellAmount] vàng
Are you sure you want to sell this [building]? = Bạn có chắc là sẽ bán [building] này?
 # Requires translation!
Free = 
[greatPerson] points = [greatPerson] điểm
Great person points = Điểm Người vĩ đại
Current points = Điểm hiện tại
Points per turn = Điểm mỗi lượt
Convert production to gold at a rate of 4 to 1 = Chuyển sản xuất qua vàng với tỉ lệ 4 : 1
Convert production to science at a rate of [rate] to 1 = Chuyển sản xuất qua vàng với tỉ lệ [rate] : 1
 # Requires translation!
Convert production to [stat] at a rate of [rate] to 1 = 
 # Requires translation!
Production to [stat] conversion in cities changed by [relativeAmount]% = 
The city will not produce anything. = Thành phố này sẽ không sản xuất bất cứ thứ gì.
 # Requires translation!
Owned by [cityName] = 
Worked by [cityName] = Được làm bởi [cityName]
Lock = Khóa
Unlock = Mở khóa
 # Requires translation!
Move to city = 
 # Requires translation!
Reset Citizens = 
 # Requires translation!
Citizen Management = 
 # Requires translation!
Avoid Growth = 
 # Requires translation!
Default Focus = 
 # Requires translation!
[stat] Focus = 
 # Requires translation!
Please enter a new name for your city = 
 # Requires translation!
Please select a tile for this building's [improvement] = 

# Ask for text or numbers popup UI

 # Requires translation!
Invalid input! Please enter a different string. = 
 # Requires translation!
Invalid input! Please enter a valid number. = 
 # Requires translation!
Please enter some text = 

# Technology UI

Pick a tech = Chọn công nghê
Pick a free tech = Chọn công nghệ miễn phí
Research [technology] = Nguyên cứu [technology]
Pick [technology] as free tech = Chọn [technology] miễn phí
Units enabled = Đơn vị mới
Buildings enabled = Công trình mới
Wonder = Kì quan
National Wonder = Kì quan quốc gia
National Wonders = Kì quan quốc gia
Wonders enabled = Kì quan mới
Tile improvements enabled = Cải thiện ô mới
Reveals [resource] on the map = Hiện [resource] trên bản đồ
XP for new units = XP cho đơn vị mới
provide = cung cấp
provides = cung cấp
City strength = Sức mạnh thành phố
City health = Máu thành phố
Occupied! = Đã chiếm đóng!
Attack = Tấn công
Bombard = Thả bom
NUKE = NUKE
Captured! = đã bắt giữ! 
 # Requires translation!
Cannot gain more XP from Barbarians = 

# Battle modifier categories

defence vs ranged = phòng thủ với tầm xa
[percentage] to unit defence = [percentage] cơ hội phòng thủ
Attacker Bonus = Thưởng sức tấn công thêm
 # Requires translation!
Defender Bonus = 
Landing = Hạ cánh
 # Requires translation!
Boarding = 
Flanking = Đánh tạt sườn
vs [unitType] = với [unitType]
Terrain = Địa hình
Tile = Ô
Missing resource = Thiếu tài nguyên
 # Requires translation!
Adjacent units = 
 # Requires translation!
Adjacent enemy units = 
 # Requires translation!
Combat Strength = 
 # Requires translation!
Across river = 
 # Requires translation!
Temporary Bonus = 
 # Requires translation!
Garrisoned unit = 
 # Requires translation!
Attacking Bonus = 
 # Requires translation!
defence vs [unitType] = 
 # Requires translation!
[tileFilter] defence = 
 # Requires translation!
Defensive Bonus = 
 # Requires translation!
Stacked with [unitType] = 

 # Requires translation!
Unit ability = 

 # Requires translation!
The following improvements [stats]: = 
 # Requires translation!
The following improvements on [tileType] tiles [stats]: = 

# Unit actions

Hurry Research = Thúc đẩy Nguyên cứu 
Conduct Trade Mission = Nhiệm vụ Quản lí Giao dịch
Your trade mission to [civName] has earned you [goldAmount] gold and [influenceAmount] influence! = Nhiệm vụ từ [civName] đã đem lại [goldAmount] vàng và [influenceAmount] Danh tiếng!
Hurry Wonder = Thúc đẩy Kì quan
 # Requires translation!
Hurry Construction = 
 # Requires translation!
Hurry Construction (+[productionAmount]⚙) = 
 # Requires translation!
Spread Religion = 
 # Requires translation!
Spread [religionName] = 
 # Requires translation!
Remove Heresy = 
 # Requires translation!
Found a Religion = 
 # Requires translation!
Enhance a Religion = 
Your citizens have been happy with your rule for so long that the empire enters a Golden Age! = Công dân của bạn đã rất hạnh phúc dưới sự trị vì của bạn, cả đế chế tiến vào Thời kì Hoàng kim!
You have entered the [newEra]! = Bạn đã tiến vào thời kì [newEra]!
[civName] has entered the [eraName]! = [civName] đã tiến vào thời kì [eraName]!
[policyBranch] policy branch unlocked! = Nhánh chính sách [policyBranch] đã mở khóa!

# Overview screens

Overview = Tổng quan
Total = Tổng cộng
Stats = Chỉ số
Policies = Chính sách
Base happiness = Chỉ số hạnh phúc ban đầu
 # Requires translation!
Traded Luxuries = 
 # Requires translation!
City-State Luxuries = 
Occupied City = Thành phố đã chiểm đóng
Buildings = Công trình
Wonders = Kì quan
 # Requires translation!
Notifications = 
Base values = Chỉ số gốc
Bonuses = Thưởng thêm
Final = Tổng
Other = Khác
Population = Dân số 
City-States = Thành bang
Tile yields = Năng suất mỗi ô
Trade routes = Tuyến giao dịch
Maintenance = Duy trì
Transportation upkeep = Bảo dưỡng giao thông
Unit upkeep = Duy trì đơn vị
Trades = Giao dịch
 # Requires translation!
Score = 
Units = Đơn vị
 # Requires translation!
Unit Supply = 
 # Requires translation!
Base Supply = 
 # Requires translation!
Total Supply = 
 # Requires translation!
In Use = 
 # Requires translation!
Supply Deficit = 
 # Requires translation!
Production Penalty = 
 # Requires translation!
Increase your supply or reduce the amount of units to remove the production penalty = 
Name = Tên
Closest city = Thành phố gần nhất
Action = Hành động
 # Requires translation!
Upgrade = 
Defeated = Bị đánh bại
[numberOfCivs] Civilizations in the game = [numberOfCivs] nền văn minh trong trò chơi
Our Civilization: = Nền văn minh của ta:
Known and alive ([numberOfCivs]) = Đã biết và còn tồn tại ([numberOfCivs])
Known and defeated ([numberOfCivs]) = Đã biết và đã biến mất ([numberOfCivs])
Tiles = Ô
Natural Wonders = Kì quan thiên nhiên
Treasury deficit = Thâm hụt kho bạc
 # Requires translation!
Unknown = 
 # Requires translation!
Not built = 
 # Requires translation!
Not found = 
 # Requires translation!
Known = 
 # Requires translation!
Owned = 
 # Requires translation!
Near [city] = 
 # Requires translation!
Somewhere around [city] = 
 # Requires translation!
Far away = 
 # Requires translation!
Status = 
 # Requires translation!
Current turn = 
 # Requires translation!
Turn [turnNumber] = 
 # Requires translation!
Location = 
 # Requires translation!
Unimproved = 
 # Requires translation!
Number of tiles with this resource\nin your territory, without an\nappropriate improvement to use it = 
 # Requires translation!
We Love The King Day = 
 # Requires translation!
WLTK+ = 
 # Requires translation!
Number of your cities celebrating\n'We Love The King Day' thanks\nto access to this resource = 
 # Requires translation!
WLTK demand = 
 # Requires translation!
WLTK- = 
 # Requires translation!
Number of your cities\ndemanding this resource for\n'We Love The King Day' = 
 # Requires translation!
Trade request = 

# Victory

 # Requires translation!
[victoryType] Victory = 
 # Requires translation!
Built [building] = 
 # Requires translation!
Add all [comment] in capital = 
 # Requires translation!
Destroy all players = 
 # Requires translation!
Capture all capitals = 
 # Requires translation!
Complete [amount] Policy branches = 
 # Requires translation!
You have won a [victoryType] Victory! = 
 # Requires translation!
[civilization] has won a [victoryType] Victory! = 
 # Requires translation!
Your civilization stands above all others! The exploits of your people shall be remembered until the end of civilization itself! = 
You have been defeated. Your civilization has been overwhelmed by its many foes. But your people do not despair, for they know that one day you shall return - and lead them forward to victory! = Bạn đã bị đánh bại. Những cư dân đã bị choáng ngợp trước kẻ thù. Nhưng người dân của bạn không tuyêt vọng, vì họ biết một ngày nào đó ban sẽ quay trở lại - và dẫn họ đến với vinh vang!
One more turn...! = Một lược nữa...!
Destroy [civName] = Tiêu diệt [civName]
 # Requires translation!
Capture [cityName] = 
Our status = Chỉ số của bạn
Global status = Chỉ số toàn cầu
Rankings = Xếp hạng
 # The \n here means: put a newline (enter) here. If this is omitted, the sidebox in the diplomacy overview will become _really_ wide.
 # Feel free to replace it with a space and put it between other words in your translation
 # Requires translation!
Demographics = 
 # Requires translation!
Demographic = 
 # Requires translation!
Rank = 
 # Requires translation!
Value = 
 # Requires translation!
Best = 
 # Requires translation!
Average = 
 # Requires translation!
Worst = 
 # Requires translation!
Turns until the next\ndiplomacy victory vote: [amount] = 
 # Requires translation!
Choose a civ to vote for = 
 # Requires translation!
Choose who should become the world leader and win a Diplomatic Victory! = 
 # Requires translation!
Voted for = 
 # Requires translation!
Vote for [civilizationName] = 
 # Requires translation!
Continue = 
 # Requires translation!
Abstained = 
 # Requires translation!
Vote for World Leader = 

# Capturing a city

 # Requires translation!
What would you like to do with the city of [cityName]? = 
Annex = Sát nhập
Annexed cities become part of your regular empire. = Sát nhập thành phố trở thành thuộc địa của bạn
Their citizens generate 2x the unhappiness, unless you build a courthouse. = Gấp đôi bất hạnh, trừ khi bạn cho xây dựng Tòa án.
Puppet = Lập bù nhìn
 # Requires translation!
Puppeted cities do not increase your tech or policy cost. = 
You have no control over the the production of puppeted cities. = Bạn không có quyền khiểm soát sản xuất của các thành phố bù nhìn.
Puppeted cities also generate 25% less Gold and Science. = Các thành phố bù nhìn bị giảm 25% lượng Vàng và Khoa học.
A puppeted city can be annexed at any time. = Thành phố bù nhìn có thể sát nhập bất cứ lúc nào.
 # Requires translation!
Liberate (city returns to [originalOwner]) = 
Liberating a city returns it to its original owner, giving you a massive relationship boost with them! = Phóng thích một thành phố cho chủ nhân gốc, giúp tăng mạnh hảo cảm với họ!
Raze = San bằng
Razing the city annexes it, and starts burning the city to the ground. = San bằng cả lãnh thổ thành phố, bắt đầu từ mặt đất.
The population will gradually dwindle until the city is destroyed. = Dân số sẽ liên tục giảm cho đến khi thành phố bị phá hủy.
 # Requires translation!
Original capitals and holy cities cannot be razed. = 
 # Requires translation!
Destroy = 
 # Requires translation!
Destroying the city instantly razes the city to the ground. = 
 # Requires translation!
Keep it = 
Remove your troops in our border immediately! = Hãy rút quân của bạn ra khỏi biên giới chúng tôi ngay lập tức!
Sorry. = Xin lỗi.
Never! = Không bao giờ!

Offer Declaration of Friendship ([30] turns) = Đề nghị Tình hữu nghị ([30] lượt)
My friend, shall we declare our friendship to the world? = Bạn của tôi, chúng ta có nên tuyên bố tình hữu nghị của ta đến thế giới không?
Sign Declaration of Friendship ([30] turns) = Tuyên bố tình hữu nghị ([30] lượt)
We are not interested. = Chúng tôi không hứng thú.
We have signed a Declaration of Friendship with [otherCiv]! = Bạn đã tuyên bố tình hữu nghị với [otherCiv]!
[otherCiv] has denied our Declaration of Friendship! = [otherCiv] đã từ chối tuyên bố tình hữu nghị!

Basics = Cơ bản
Resources = Tài nguyên
Terrains = Địa hình
Tile Improvements = Cải thiện ô
Unique to [civName], replaces [unitName] = Độc kĩ của [civName], thay thế [unitName]
Unique to [civName] = Độc kĩ của [civName]
Tutorials = Hướng dẫn
Cost = Chi phí
May contain [listOfResources] = Có thể chứa [listOfResources]
 # Requires translation!
May contain: = 
 # Requires translation!
Can upgrade from [unit] = 
 # Requires translation!
Can upgrade from: = 
Upgrades to [upgradedUnit] = Nâng cấp lên [upgradedUnit]
Obsolete with [obsoleteTech] = Cổ xưa với [obsoleteTech]
Occurs on [listOfTerrains] = Xảy ra tại [listOfTerrains]
 # Requires translation!
Occurs on: = 
Placed on [terrainType] = Được đặt tại [terrainType]
Can be found on = Có thể tìm thấy ở
Improved by [improvement] = Cải tiến bằng [improvement]
 # Requires translation!
Bonus stats for improvement = 
 # Requires translation!
Buildings that consume this resource = 
 # Requires translation!
Buildings that provide this resource = 
 # Requires translation!
Improvements that provide this resource = 
 # Requires translation!
Buildings that require this resource worked near the city = 
 # Requires translation!
Units that consume this resource = 
Can be built on = Có thể xây trên
 # Requires translation!
or [terrainType] = 
 # Requires translation!
Can be constructed by = 
 # Requires translation!
Can be created instantly by = 
Defence bonus = Thưởng phòng thủ
Movement cost = Chi phí di chuyển
for = cho
Missing translations: = Phiên dịch còn thiếu: 
Resolution = Đồ họa
Tileset = Đặt ô
 # Requires translation!
UI Skin = 
Create = Tạo
Language = Ngôn ngữ
Improvements = Cải tiến
Loading... = Đang tải...
Filter: = Bộ lọc: 
 # Requires translation!
OK = 
 # Requires translation!
Map is incompatible with the chosen ruleset! = 
 # Requires translation!
Base terrain [terrain] does not exist in ruleset! = 
 # Requires translation!
Terrain feature [feature] does not exist in ruleset! = 
 # Requires translation!
Resource [resource] does not exist in ruleset! = 
 # Requires translation!
Improvement [improvement] does not exist in ruleset! = 
 # Requires translation!
Nation [nation] does not exist in ruleset! = 
 # Requires translation!
Natural Wonder [naturalWonder] does not exist in ruleset! = 

# Civilopedia difficulty levels
Player settings = Cài đặt người chơi
 # Requires translation!
Extra happiness per luxury = 
Research cost modifier = Điều chỉnh chi phí đơn vị
Unit cost modifier = Điều chỉnh chi phí đơn vị
Building cost modifier = Điều chỉnh chi phí công trình
Policy cost modifier = Điều chỉnh chi phí chính sách
Unhappiness modifier = Điều chỉnh không hạnh phúc
Bonus vs. Barbarians = Thưởng với người man rợn
 # Requires translation!
Barbarian spawning delay = 
 # Requires translation!
Bonus starting units = 

AI settings = Cài đặt AI
AI city growth modifier = Điều chỉnh AI phát triển thành phố
AI unit cost modifier = Điều chỉnh AI chi phí đơn vị
AI building cost modifier = Điều chỉnh AI chi phí công trình
AI wonder cost modifier = Điều chỉnh AI chi phí kì quan
AI building maintenance modifier = Điều chỉnh AI bảo trì công trình
AI unit maintenance modifier = Điều chỉnh AI duy trì đơn vị
AI unhappiness modifier = Điều chỉnh AI bất hạnh
 # Requires translation!
AI free techs = 
 # Requires translation!
Major AI civilization bonus starting units = 
 # Requires translation!
City state bonus starting units = 
Turns until barbarians enter player tiles = Lượt cho đến khi người man rợn tiến vào ô người chơi
Gold reward for clearing barbarian camps = Thưởng vàng cho việc dọn trại người man rợn

# Other civilopedia things
Nations = Các quốc gia
Available for [unitTypes] = Có sẵn cho [unitTypes]
 # Requires translation!
Available for: = 
Free promotion: = Thăng chức miễn phí:
Free promotions: = Thăng chức miễn phí:
Free for [units] =  Miễn phí cho [units]
 # Requires translation!
Free for: = 
 # Requires translation!
Granted by [param] = 
 # Requires translation!
Granted by: = 
[bonus] with [tech] = [bonus] với [tech]
Difficulty levels = Độ khó
 # Requires translation!
The possible rewards are: = 
 # Requires translation!
Eras = 
 # Requires translation!
Embarked strength: [amount]† = 
 # Requires translation!
Base unit buy cost: [amount]¤ = 
 # Requires translation!
Research agreement cost: [amount]¤ = 
 # Requires translation!
Speeds = 
 # Requires translation!
General speed modifier: [amount]%⏳ = 
 # Requires translation!
Production cost modifier: [amount]%⚙ = 
 # Requires translation!
Gold cost modifier: [amount]%¤ = 
 # Requires translation!
Science cost modifier: [amount]%⍾ = 
 # Requires translation!
Culture cost modifier: [amount]%♪ = 
 # Requires translation!
Faith cost modifier: [amount]%☮ = 
 # Requires translation!
Improvement build length modifier: [amount]%⏳ = 
 # Requires translation!
Diplomatic deal duration: [amount] turns⏳ = 
 # Requires translation!
Gold gift influence gain modifier: [amount]%¤ = 
 # Requires translation!
City-state tribute scaling interval: [amount] turns⏳ = 
 # Requires translation!
Barbarian spawn modifier: [amount]%† = 
 # Requires translation!
Golden age length modifier: [amount]%⌣ = 
 # Requires translation!
Adjacent city religious pressure: [amount]☮ = 
 # Requires translation!
Peace deal duration: [amount] turns⏳ = 
 # Requires translation!
Start year: [comment] = 
 # Requires translation!
Pillaging this improvement yields [stats] = 
 # Requires translation!
Pillaging this improvement yields approximately [stats] = 
 # Requires translation!
Needs removal of terrain features to be built = 
 # Requires translation!
Unit type = 

# Policies

Adopt policy = Chấp nhận chính sách
Adopt free policy = Chấp nhận chính sách miễn phí
Unlocked at = Mở kháo tại
Gain 2 free technologies = Nhận 2 công nghệ miễn phí
 # Requires translation!
All policies adopted = 
 # Requires translation!
Policy branch: [branchName] = 

# Religions

 # Requires translation!
Religions = 
 # Requires translation!
Choose an Icon and name for your Religion = 
 # Requires translation!
Choose a name for your religion = 
 # Requires translation!
Choose a [beliefType] belief! = 
 # Requires translation!
Choose any belief! = 
 # Requires translation!
Found [religionName] = 
 # Requires translation!
Enhance [religionName] = 
 # Requires translation!
Choose a pantheon = 
 # Requires translation!
Choose a Religion = 
 # Requires translation!
Found Religion = 
 # Requires translation!
Found Pantheon = 
 # Requires translation!
Reform Religion = 
 # Requires translation!
Expand Pantheon = 
 # Requires translation!
Follow [belief] = 
 # Requires translation!
Religions and Beliefs = 
 # Requires translation!
Majority Religion: [name] = 
 # Requires translation!
+ [amount] pressure = 
 # Requires translation!
Holy City of: [religionName] = 
 # Requires translation!
Former Holy City of: [religionName] = 
 # Requires translation!
Followers = 
 # Requires translation!
Pressure = 

# Religion overview screen
 # Requires translation!
Religion Name: = 
 # Requires translation!
Pantheon Name: = 
 # Requires translation!
Founding Civ: = 
 # Requires translation!
Holy City: = 
 # Requires translation!
Cities following this religion: = 
 # Requires translation!
Followers of this religion: = 
 # Requires translation!
Click an icon to see the stats of this religion = 
 # Requires translation!
Religion: Off = 
 # Requires translation!
Minimal Faith required for\nthe next [Great Prophet]: = 
 # Requires translation!
Religions to be founded: = 
 # Requires translation!
Religious status: = 

 # Requires translation!
None = 
 # Requires translation!
Pantheon = 
 # Requires translation!
Founding religion = 
 # Requires translation!
Religion = 
 # Requires translation!
Enhancing religion = 
 # Requires translation!
Enhanced religion = 

# Espionage
# As espionage is WIP and these strings are currently not shown in-game, 
# feel free to not translate these strings for now

 # Requires translation!
Spy = 
 # Requires translation!
Spy Hideout = 
 # Requires translation!
Spy present = 
 # Requires translation!
Move = 

# Promotions

Pick promotion = Chọn Thăng cấp
 OR  = HOẶC
units in open terrain = Các đơn vị ở trong địa hình rộng
units in rough terrain = Các đơn vị ở trong địa hình gập nghềnh
wounded units = Các đơn vị bị thương
Targeting II (air) = Ngắm II (trên không)
Targeting III (air) = Ngắm III (trên không)
Bonus when performing air sweep [bonusAmount]% = Thưởng thêm khi thực hiện tuần không [bonusAmount]%
Dogfighting I = Không chiến I
Dogfighting II = Không chiến II
Dogfighting III = Không chiến III
 # Requires translation!
Choose name for [unitName] = 
 # Requires translation!
[unitFilter] units gain the [promotion] promotion = 
Requires = Yêu cầu

# Multiplayer Turn Checker Service

Enable out-of-game turn notifications = Bật thông báo hết thời gian trong lượt
 # Requires translation!
Out-of-game, update status of all games every: = 
Show persistent notification for turn notifier service = Hiện thông báo ổn định cho việc bật dịch vụ thông báo
Take user ID from clipboard = Lấy ID người dùng từ khay nhớ tạm
Doing this will reset your current user ID to the clipboard contents - are you sure? = Thực hiện điều này sẽ đặt lại ID người dùng hiện tại của bạn vào khay nhớ tạm - bạn có chắc không?
ID successfully set! = Đặt ID thành công!
Invalid ID! = ID không hợp lệ!

# Multiplayer options tab

 # Requires translation!
Enable multiplayer status button in singleplayer games = 
 # Requires translation!
Update status of currently played game every: = 
 # Requires translation!
In-game, update status of all games every: = 
 # Requires translation!
Server address = 
 # Requires translation!
Reset to Dropbox = 
 # Requires translation!
Check connection to server = 
 # Requires translation!
Awaiting response... = 
 # Requires translation!
Success! = 
 # Requires translation!
Failed! = 
 # Requires translation!
Sound notification for when it's your turn in your currently open game: = 
 # Requires translation!
Sound notification for when it's your turn in any other game: = 
 # Requires translation!
Notification [number] = 
 # Requires translation!
Chimes = 
 # Requires translation!
Choir = 
 # Requires translation!
[unit] Attack Sound = 

# Mods

Mods = Mod
Download [modName] = Tải xuống [modName]
 # Requires translation!
Update [modName] = 
Could not download mod list = Không thể tải danh sách mod
Download mod from URL = Tải mod từ địa chỉ web
 # Requires translation!
Please enter the mod repository -or- archive zip url: = 
Download = Tải xuống
Done! = Hoàn tất!
Delete [modName] = Xóa [modName]
Are you SURE you want to delete this mod? = Bạn có CHẮC là sẽ xóa mod này không?
 # Requires translation!
[mod] was deleted. = 
Updated = Đã cập nhật
Current mods = Mod hiện tại
Downloadable mods = Mod có thể tải
 # Requires translation!
Category: = 
 # Requires translation!
All mods = 
 # Requires translation!
Rulesets = 
 # Requires translation!
Expansions = 
 # Requires translation!
Graphics = 
 # Requires translation!
Audio = 
 # Requires translation!
Maps = 
 # Requires translation!
Fun = 
 # Requires translation!
Mods of mods = 
 # Requires translation!
Mod info and options = 
Next page = Trang kế
Open Github page = Mở trang Github
 # Requires translation!
Permanent audiovisual mod = 
Installed = Đã cài đặt
Downloaded! = Đã tải!
 # Requires translation!
[modName] Downloaded! = 
 # Requires translation!
Could not download [modName] = 
 # Requires translation!
Online query result is incomplete = 
 # Requires translation!
No description provided = 
 # Requires translation!
[stargazers]✯ = 
 # Requires translation!
Author: [author] = 
 # Requires translation!
Size: [size] kB = 
 # Requires translation!
The mod you selected is incompatible with the defined ruleset! = 
 # Requires translation!
Sort and Filter = 
 # Requires translation!
Enter search text = 
 # Requires translation!
Sort Current: = 
 # Requires translation!
Sort Downloadable: = 
 # Requires translation!
Name ￪ = 
 # Requires translation!
Name ￬ = 
 # Requires translation!
Date ￪ = 
 # Requires translation!
Date ￬ = 
 # Requires translation!
Stars ￬ = 
 # Requires translation!
Status ￬ = 


# Uniques that are relevant to more than one type of game object

[stats] from every [param] = [stats] từ mỗi [param]
[stats] from [param] tiles in this city = [stats] từ ô [param] trong thành phố này
[stats] from every [param] on [tileFilter] tiles = [stats] từ mỗi [param] trên ô [tileFilter]
[stats] for each adjacent [param] = [stats] cho mỗi [param] kề nhau
Must be next to [terrain] = Phải bên cạnh [terrain]
Must be on [terrain] = Phải ở trên [terrain]
+[amount]% vs [unitType] = +[amount]% với [unitType]
+[amount] Movement for all [unitType] units = +[amount] Di chuyển cho tất cả đơn vị [unitType]
+[amount]% Production when constructing [param] = +[amount]% Sản xuất trong khi xây dựng [param]
 # Requires translation!
Can only be built on [tileFilter] tiles = 
 # Requires translation!
Cannot be built on [tileFilter] tiles = 
 # Requires translation!
Does not need removal of [feature] = 
 # Requires translation!
Gain a free [building] [cityFilter] = 

# Uniques not found in JSON files

 # Requires translation!
Only available after [] turns = 
 # Requires translation!
This Unit upgrades for free = 
 # Requires translation!
[stats] when a city adopts this religion for the first time = 
 # Requires translation!
Never destroyed when the city is captured = 
 # Requires translation!
Invisible to others = 

# Unused Resources

Bison = Bò rừng 
Cocoa = Cacao

# Exceptions that _may_ be shown to the user

 # Requires translation!
Building '[buildingName]' is buildable and therefore must either have an explicit cost or reference an existing tech. = 
 # Requires translation!
Nation [nationName] is not found! = 
 # Requires translation!
Unit [unitName] doesn't seem to exist! = 


# In English we just paste all these conditionals at the end of each unique, but in your language that
# may not turn into valid sentences. Therefore we have the following two translations to determine
# where they should go. 
# The first determines whether the conditionals should be placed before or after the base unique.
# It should be translated with only the untranslated english word 'before' or 'after', without the quotes.
# Example: In the unique "+20% Strength <for [unitFilter] units>", should the <for [unitFilter] units>
# be translated before or after the "+20% Strength"?

 # Requires translation!
ConditionalsPlacement = 

# The second determines the exact ordering of all conditionals that are to be translated.
# ALL conditionals that exist will be part of this line, and they may be moved around and rearranged as you please.
# However, you should not translate the parts between the brackets, only move them around so that when
# translated in your language the sentence sounds natural.
#
# Example: "+20% Strength <for [unitFilter] units> <when attacking> <vs [unitFilter] units> <in [tileFilter] tiles> <during the [eraName]>"
# In what order should these conditionals between <> be translated?
# Note that this example currently doesn't make sense yet, as those conditionals do not exist, but they will in the future.
#
# As this is still under development, conditionals will be added al the time. As a result,
# any translations added for this string will be removed immediately in the next version when more
# conditionals are added. As we don't want to make you retranslate this same line over and over,
# it's removed for now, but it will return once all planned conditionals have been added.


########################### AUTOMATICALLY GENERATED TRANSLATABLE STRINGS ########################### 

######### Map Unit Filters ###########

 # Requires translation!
Wounded = 
 # Requires translation!
Barbarians = 
 # Requires translation!
City-State = 
 # Requires translation!
Embarked = 
 # Requires translation!
Non-City = 

######### Unit Type Filters ###########

 # Requires translation!
All = 
Melee = Cận chiến
Ranged = Tầm xa
Civilian = Thường dân
 # Requires translation!
Military = 
Land = Đất đai
 # Requires translation!
Water = 
 # Requires translation!
Air = 
 # Requires translation!
non-air = 
 # Requires translation!
Nuclear Weapon = 
 # Requires translation!
Great Person = 
 # Requires translation!
Barbarian = 
 # Requires translation!
relevant = 
City = Thành phố

######### City filters ###########

in this city = tại thành phố này
in all cities = tại tất cả thành phố
in all coastal cities = tại tất cả thành phố gần biển
in capital = tại thủ đô
 # Requires translation!
in all non-occupied cities = 
in all cities with a world wonder = tại tất cả thành phố có kì quan thế giới
in all cities connected to capital = tại tất cả thành phố có kết nối với thủ đô
in all cities with a garrison = tại tất cả thành phố có một đơn vị đồn trú
 # Requires translation!
in all cities in which the majority religion is a major religion = 
 # Requires translation!
in all cities in which the majority religion is an enhanced religion = 
 # Requires translation!
in non-enemy foreign cities = 
 # Requires translation!
in foreign cities = 
 # Requires translation!
in annexed cities = 
 # Requires translation!
in puppeted cities = 
 # Requires translation!
in holy cities = 
 # Requires translation!
in City-State cities = 
 # Requires translation!
in cities following this religion = 

######### Population Filters ###########

 # Requires translation!
Unemployed = 
 # Requires translation!
Followers of the Majority Religion = 
 # Requires translation!
Followers of this Religion = 

######### Terrain Filters ###########

 # Requires translation!
Coastal = 
 # Requires translation!
River = 
 # Requires translation!
Open terrain = 
 # Requires translation!
Rough terrain = 
 # Requires translation!
Water resource = 
Foreign Land = Đất ngoài nước
 # Requires translation!
Foreign = 
 # Requires translation!
Friendly Land = 
 # Requires translation!
Enemy Land = 
 # Requires translation!
Featureless = 
 # Requires translation!
Fresh Water = 
 # Requires translation!
non-fresh water = 
 # Requires translation!
Natural Wonder = 
Impassable = Không thể đi qua
 # Requires translation!
Luxury resource = 
 # Requires translation!
Strategic resource = 
 # Requires translation!
Bonus resource = 

######### Tile Filters ###########

 # Requires translation!
unimproved = 
 # Requires translation!
All Road = 
 # Requires translation!
Great Improvement = 

######### Region Types ###########

 # Requires translation!
Hybrid = 

######### Terrain Quality ###########

 # Requires translation!
Undesirable = 
 # Requires translation!
Desirable = 

######### Improvement Filters ###########

 # Requires translation!
Great = 

######### Prophet Action Filters ###########

 # Requires translation!
founding = 
 # Requires translation!
enhancing = 

######### Religious Action Filters ###########

 # Requires translation!
Remove Foreign religions from your own cities = 

######### Unique Specials ###########

 # Requires translation!
Our influence with City-States has started dropping faster! = 
 # Requires translation!
all healing effects doubled = 
 # Requires translation!
The Spaceship = 
 # Requires translation!
Maya Long Count calendar cycle = 

#################### Lines from Buildings from Civ V - Vanilla ####################

Palace = Cung điện
Indicates the capital city = Ra dấu thủ đô thành phố

Monument = Tượng đài
 # Requires translation!
Destroyed when the city is captured = 

Granary = Kho thóc
 # Requires translation!
[stats] from [tileFilter] tiles [cityFilter] = 

Temple of Artemis = Đền Artemis
 # Requires translation!
'It is not so much for its beauty that the forest makes a claim upon men's hearts, as for that subtle something, that quality of air, that emanation from old trees, that so wonderfully changes and renews a weary spirit.' - Robert Louis Stevenson = 
 # Requires translation!
[relativeAmount]% [stat] [cityFilter] = 
 # Requires translation!
[relativeAmount]% Production when constructing [baseUnitFilter] units [cityFilter] = 

The Great Lighthouse = Đại Hải đăng
'They that go down to the sea in ships, that do business in great waters; these see the works of the Lord, and his wonders in the deep.' - The Bible, Psalms 107:23-24 = 'Những người đi trẽn những con thuyền trên biển, buôn bán trên biển rộng lớn; họ thấy sản phẩm của Chúa, và kì quan của Người trong biển sâu' -Kinh Thánh, Psalm 107:23-24
 # Requires translation!
for [mapUnitFilter] units = 
 # Requires translation!
[amount] Movement = 
 # Requires translation!
[amount] Sight = 

Stone Works = Công trình đá
Must not be on [terrainFilter] = Không được ở trên [terrainFilter]

Stonehenge = Stonehenge
'Time crumbles things; everything grows old and is forgotten under the power of time' - Aristotle = 'Thời gian gặm nhấm mọi thứ; phát triển rồi để bị lãng quên dưới sức mạnh của thời gian' - Aristotle

Library = Thư viện
 # Requires translation!
[stats] per [amount] population [cityFilter] = 

Paper Maker = Máy làm giấy

The Great Library = Đại thư viện
'Libraries are as the shrine where all the relics of the ancient saints, full of true virtue, and all that without delusion or imposture are preserved and reposed.' - Sir Francis Bacon = 'Thư viện như những ngôi mộ nơi tất cả di tích của các vị thánh cổ đại, đầy đức hạnh, và tất cả không có một sự ảo tưởng hay ngạo mạn nào đều được giữ gìn và phát huy' - Francis Bacon
Free Technology = Công nghệ miễn phí

Circus = Rạp xiếc

Water Mill = Bánh xe nước

Floating Gardens = Vườn nổi

Walls = Tường thành

Walls of Babylon = Tường thành Babylon

The Pyramids = Kim tự tháp
 # Requires translation!
'O, let not the pains of death which come upon thee enter into my body. I am the god Tem, and I am the foremost part of the sky, and the power which protecteth me is that which is with all the gods forever.' - The Book of the Dead, translated by Sir Ernest Alfred Wallis Budge = 
 # Requires translation!
[relativeAmount]% tile improvement construction time = 
[amount] free [baseUnitFilter] units appear = [amount] đơn vị [baseUnitFilter] miễn phí đã xuất hiện

Mausoleum of Halicarnassus = Lăng mộ Halicarnassus
'The whole earth is the tomb of heroic men and their story is not given only on stone over their clay but abides everywhere without visible symbol woven into the stuff of other men's lives.' - Pericles = 'Cả trái đất là ngôi mộ của những anh hùng và câu truyện của họ, không chỉ khắc trên đá và đất sét nhưng ở khắp mọi nơi mà không có biểu tượng rõ ràng đan sen vào những cái trong cuộc sống con người' -Pericles
Provides a sum of gold each time you spend a Great Person = Cung cấp một lượng vàng mỗi khi bạn sử dụng Người Vĩ đại

Barracks = Doanh trại
 # Requires translation!
New [baseUnitFilter] units start with [amount] Experience [cityFilter] = 

Krepost = Krepost
 # Requires translation!
[relativeAmount]% Culture cost of natural border growth [cityFilter] = 
 # Requires translation!
[relativeAmount]% Gold cost of acquiring tiles [cityFilter] = 

Statue of Zeus = Tượng thần Zeus
'He spoke, the son of Kronos, and nodded his head with the dark brows, and the immortally anointed hair of the great god swept from his divine head, and all Olympos was shaken' - The Iliad = 'Hắn cất tiếng, con trai của Kronos, và gật đầu với lông mày đen, và bộ tóc bất tử của vị thần vĩ đại, bay từ đầu hắn, và tất cả Olympus đã rung chuyển' -Cuốn Illiad 
 # Requires translation!
vs cities = 
 # Requires translation!
when attacking = 
 # Requires translation!
[relativeAmount]% Strength = 

Lighthouse = Hải đăng

Stable = Chuồng ngựa

Courthouse = Tòa án
Remove extra unhappiness from annexed cities = Loại bỏ Bất hạnh từ việc sát nhập thành phố
 # Requires translation!
Can only be built [cityFilter] = 

Hanging Gardens = Vườn treo Babylon
 # Requires translation!
'I think that if ever a mortal heard the word of God it would be in a garden at the cool of the day.' - F. Frankfort Moore = 

Colosseum = Đấu trường La Mã

Circus Maximus = Rạp xiết Maximus
Cost increases by [amount] per owned city = Tăng mức giá lên [amount] với mỗi thành phố đang sở hữu

Great Wall = Tường thành Vĩ đại
 # Requires translation!
'The art of war teaches us to rely not on the likelihood of the enemy's not attacking, but rather on the fact that we have made our position unassailable.' - Sun Tzu = 
Enemy land units must spend 1 extra movement point when inside your territory (obsolete upon Dynamite) = Kẻ địch đường bộ phải tốn 1 lượt di chuyển khi vào lãnh thổ của bạn(lỗi thời sau công nghệ Thuốc nổ)

Temple = Đền

Burial Tomb = Mộ Chôn cất
Doubles Gold given to enemy if city is captured = Nhân đôi Vàng cho kẻ thù nếu thành phố bị chiếm

Mud Pyramid Mosque = Nhà thờ kim tự giáp bùn đạo Hồi

National College = Đại học Quốc gia

The Oracle = Đền Tiên Tri Delphi
 # Requires translation!
'The ancient Oracle said that I was the wisest of all the Greeks. It is because I alone, of all the Greeks, know that I know nothing' - Socrates = 
Free Social Policy = Chính sách xã hội miễn phí

National Epic = Sử thi Quốc gia
 # Requires translation!
[relativeAmount]% Great Person generation [cityFilter] = 

Market = Chợ

Bazaar = Chợ Bazaar
Provides 1 extra copy of each improved luxury resource near this City = Cung cấp thêm 1 bản sao của mỗi tài nguyên xa xỉ đã cải tiến tại thành phố này

Mint = Xưởng đúc tiền

Aqueduct = Cầu máng
 # Requires translation!
[relativeAmount]% Food is carried over after population increases [cityFilter] = 

Heroic Epic = Sử thi Anh hùng
 # Requires translation!
All newly-trained [baseUnitFilter] units [cityFilter] receive the [promotion] promotion = 

Colossus = Tượng người Khổng lồ
'Why man, he doth bestride the narrow world like a colossus, and we petty men walk under his huge legs, and peep about to find ourselves dishonorable graves.' - William Shakespeare, Julius Caesar = 'Vì sao, hắn đi trên thế giới nhỏ bé này như một người khổng lồ, còn con người nhỏ bé chúng ta đi dưới bàn chân to lớn của hắn, và nhìn thấy mình trong những ngôi mộ đánh hổ thẹn' - William Shakespeare, Julius Caesar

Garden = Vườn

Monastery = Tu viện

Hagia Sophia = Đền Hagia Sophia
 # Requires translation!
'For it soars to a height to match the sky, and as if surging up from among the other buildings it stands on high and looks down upon the remainder of the city, adorning it, because it is a part of it, but glorying in its own beauty' - Procopius, De Aedificis = 

Angkor Wat = Angkor Wat
 # Requires translation!
'The temple is like no other building in the world. It has towers and decoration and all the refinements which the human genius can conceive of.' - Antonio da Magdalena = 

Chichen Itza = Chichen Itza
 # Requires translation!
'The katun is established at Chichen Itza. The settlement of the Itza shall take place there. The quetzal shall come, the green bird shall come. Ah Kantenal shall come. It is the word of God. The Itza shall come.' - The Books of Chilam Balam = 
 # Requires translation!
[relativeAmount]% Golden Age length = 

National Treasury = Ngân khố Quốc gia

Machu Picchu = Machu Picchu
 # Requires translation!
'Few romances can ever surpass that of the granite citadel on top of the beetling precipices of Machu Picchu, the crown of Inca Land.' - Hiram Bingham = 
 # Requires translation!
[relativeAmount]% [stat] from Trade Routes = 
Must have an owned [tileFilter] within [amount] tiles = Phải sở hữu [tileFilter] trong tầm [amount] ô

Workshop = Phân xưởng

Longhouse = Nhà dài

Forge = Lò rèn

Harbor = Cảng
Connects trade routes over water = Kết nối tuyến giao dịch qua biển

University = Đại học

Wat = Wat

Oxford University = Đại học Oxford

Notre Dame = Nhà thờ Đức bà
 # Requires translation!
'Architecture has recorded the great ideas of the human race. Not only every religious symbol, but every human thought has its page in that vast book.' - Victor Hugo = 

Castle = Lâu đài

Mughal Fort =  Thành Mughal
 # Requires translation!
after discovering [tech] = 
 # Requires translation!
[stats] [cityFilter] = 

Himeji Castle = Thành Himeji
 # Requires translation!
'Bushido is realized in the presence of death. This means choosing death whenever there is a choice between life and death. There is no other reasoning.' - Yamamoto Tsunetomo = 
 # Requires translation!
when fighting in [tileFilter] tiles = 

Ironworks = Xưởng luyện sắt

Armory = Kho vũ khí

Observatory = Đài thiên văn

Opera House = Nhà hát

Sistine Chapel = Nhà nguyện giáo hoàng Sistine
'I live and love in God's peculiar light.' - Michelangelo Buonarroti = 'Tôi sống và yêu trong ánh sáng kì là của Chúa' -Michelangelo Bounarroti

Bank = Ngân hàng

Satrap's Court = Triều đình Satrap

Forbidden Palace = Cung cấm
'Most of us can, as we choose, make of this world either a palace or a prison' - John Lubbock = 'Phần lớn chúng ta có thể chọn làm thế giới này như một hoàng cung hay nhà tù' -John Lubbock
 # Requires translation!
[relativeAmount]% Unhappiness from [populationFilter] [cityFilter] = 

Theatre = Rạp hát

Seaport = Cảng hàng hải 

Hermitage = Hermitage

Taj Mahal = Taj Mahal
 # Requires translation!
'The Taj Mahal rises above the banks of the river like a solitary tear suspended on the cheek of time.' - Rabindranath Tagore = 
Empire enters golden age = Đất nước vào thời kì hoàng kim

Porcelain Tower = Tháp Sứ
 # Requires translation!
'Things always seem fairer when we look back at them, and it is out of that inaccessible tower of the past that Longing leans and beckons.' - James Russell Lowell = 
Free [baseUnitFilter] appears = [baseUnitFilter] miễn phí xuất hiện
 # Requires translation!
Science gained from research agreements [relativeAmount]% = 

Windmill = Cối xay gió
 # Requires translation!
[relativeAmount]% Production when constructing [buildingFilter] buildings [cityFilter] = 

Kremlin = Điện Kremlin
 # Requires translation!
'The Law is a fortress on a hill that armies cannot take or floods wash away.' - The Prophet Muhammed = 
 # Requires translation!
[relativeAmount]% City Strength from defensive buildings = 

Museum = Viện bảo tàng

The Louvre = Viện bảo tàng Lourve
 # Requires translation!
'Every genuine work of art has as much reason for being as the earth and the sun' - Ralph Waldo Emerson = 

Public School = Trường công

Factory = Nhà máy

Big Ben = Big Ben 
 # Requires translation!
'To achieve great things, two things are needed: a plan, and not quite enough time.' - Leonard Bernstein = 
 # Requires translation!
[stat] cost of purchasing items in cities [relativeAmount]% = 

Military Academy = Học viện quân sự 

Brandenburg Gate = Cổng Brandenburg
 # Requires translation!
'Pale Death beats equally at the poor man's gate and at the palaces of kings.' - Horace = 

 # Requires translation!
Arsenal = 

Hospital = Bệnh viện 

Stock Exchange = Sàn chứng khoán

Broadcast Tower = Tháp phát sóng

Eiffel Tower = Tháp Eiffel
 # Requires translation!
'We live only to discover beauty, all else is a form of waiting' - Kahlil Gibran = 
 # Requires translation!
Provides 1 happiness per 2 additional social policies adopted = 

Statue of Liberty = Tượng nữ thần tự do
 # Requires translation!
'Give me your tired, your poor, your huddled masses yearning to breathe free, the wretched refuse of your teeming shore. Send these, the homeless, tempest-tossed to me, I lift my lamp beside the golden door!' - Emma Lazarus = 
 # Requires translation!
[stats] from every specialist [cityFilter] = 

 # Requires translation!
Military Base = 

Cristo Redentor = Tượng chúa cứu thế
 # Requires translation!
'Come to me, all who labor and are heavy burdened, and I will give you rest.' - New Testament, Matthew 11:28 = 
 # Requires translation!
[relativeAmount]% Culture cost of adopting new Policies = 

Research Lab = Phòng nghiên cứu

Medical Lab = Phòng thí nghiệm y tế


Stadium = Sân vận động

Sydney Opera House = Nhà hát Sydney
 # Requires translation!
'Those who lose dreaming are lost.' - Australian Aboriginal saying = 

Manhattan Project = Dự án Manhattan
Enables nuclear weapon = Bật vũ khí hạt nhân 
 # Requires translation!
Triggers a global alert upon completion = 

Pentagon = Lầu Năm Góc
 # Requires translation!
'In preparing for battle I have always found that plans are useless, but planning is indispensable.' - Dwight D. Eisenhower = 
 # Requires translation!
[relativeAmount]% Gold cost of upgrading = 

Solar Plant = Nhà máy điện mặt trời
 # Requires translation!
in cities without a [buildingFilter] = 
 # Requires translation!
Only available = 

Nuclear Plant = Nhà máy điện hạt nhân

Apollo Program = Dự án Apollo 
 # Requires translation!
Enables construction of Spaceship parts = 

Spaceship Factory = Nhà máy tàu không gian

 # Requires translation!
United Nations = 
 # Requires translation!
'More than ever before in human history, we share a common destiny. We can master it only if we face it together. And that is why we have the United Nations.' - Kofi Annan = 
 # Requires translation!
Triggers voting for the Diplomatic Victory = 

 # Requires translation!
Utopia Project = 
 # Requires translation!
Hidden until [amount] social policy branches have been completed = 
 # Requires translation!
Triggers a global alert upon build start = 
 # Requires translation!
Triggers a Cultural Victory upon completion = 


#################### Lines from Difficulties from Civ V - Vanilla ####################

Settler = Người định cư

Chieftain = Tù trưởng

Warlord = Lãnh chúa

Prince = Hoàng tử

King = Vua chúa
 # Requires translation!
Era Starting Unit = 

Emperor = Hoàng đế
Scout = Trinh sát

Immortal = Bất tử
Worker = Công nhân

Deity = Thần thánh


#################### Lines from Eras from Civ V - Vanilla ####################

Warrior = Chiến binh
 # Requires translation!
cityAncient = 
 # Requires translation!
Ancient era = 

 # Requires translation!
Spearman = 
 # Requires translation!
cityClassical = 
 # Requires translation!
Classical era = 

 # Requires translation!
cityMedieval = 
 # Requires translation!
Medieval era = 

 # Requires translation!
Pikeman = 
 # Requires translation!
cityRenaissance = 
 # Requires translation!
Renaissance era = 

 # Requires translation!
Musketman = 
 # Requires translation!
cityIndustrial = 
 # Requires translation!
Industrial era = 

 # Requires translation!
Rifleman = 
 # Requires translation!
cityModern = 
 # Requires translation!
Modern era = 

 # Requires translation!
Infantry = 
 # Requires translation!
cityAtomic = 
 # Requires translation!
Atomic era = 

 # Requires translation!
cityInformation = 
 # Requires translation!
Information era = 

 # Requires translation!
cityFuture = 
 # Requires translation!
Future era = 


#################### Lines from Nations from Civ V - Vanilla ####################

Spectator = Giám sát

Nebuchadnezzar II = Nebuchadnezzar II
The demon wants the blood of soldiers! = Con quỷ muốn hút máu của những người lính!
Oh well, I presume you know what you're doing. = Ồ, tôi đoán bạn biết mình đang làm gì.
It is over. Perhaps now I shall have peace, at last. = Kết thúc rồi. Có lẽ bây giờ tôi sẽ có hòa bình, cuối cùng.
Are you real or a phantom? = Bạn là thật hay một bóng ma?
It appears that you do have a reason for existing – to make this deal with me. = Có vẻ như bạn có lý do để tồn tại - để thực hiện thỏa thuận này với tôi.
Greetings. = Xin chào
What do YOU want?! = Bạn muốn gì?!
Ingenuity = Khéo léo
 # Requires translation!
May the blessings of heaven be upon you, O great Nebuchadnezzar, father of mighty and ancient Babylon! Young was the world when Sargon built Babylon some five thousand years ago, long did it grow and prosper, gaining its first empire the eighteenth century BC, under godlike Hammurabi, the giver of law. Although conquered by the Kassites and then by the Assyrians, Babylon endured, emerging phoenix-like from its ashes of destruction and regaining its independence despite its many enemies. Truly was Babylon the center of arts and learning in the ancient world. O Nebuchadnezzar, your empire endured but a short time after your death, falling to the mighty Persians, and then to the Greeks, until the great city was destroyed by 141 BC. = 
 # Requires translation!
But is Babylon indeed gone forever, great Nebuchadnezzar? Your people look to you to bring the empire back to life once more. Will you accept the challenge? Will you build a civilization that will stand the test of time? = 
Babylon = Babylon
 # Requires translation!
Akkad = 
 # Requires translation!
Dur-Kurigalzu = 
 # Requires translation!
Nippur = 
 # Requires translation!
Borsippa = 
 # Requires translation!
Sippar = 
 # Requires translation!
Opis = 
 # Requires translation!
Mari = 
 # Requires translation!
Shushan = 
 # Requires translation!
Eshnunna = 
 # Requires translation!
Ellasar = 
 # Requires translation!
Erech = 
 # Requires translation!
Kutha = 
 # Requires translation!
Sirpurla = 
 # Requires translation!
Neribtum = 
 # Requires translation!
Ashur = 
 # Requires translation!
Ninveh = 
 # Requires translation!
Nimrud = 
 # Requires translation!
Arbela = 
 # Requires translation!
Nuzi = 
 # Requires translation!
Arrapkha = 
 # Requires translation!
Tutub = 
 # Requires translation!
Shaduppum = 
 # Requires translation!
Rapiqum = 
 # Requires translation!
Mashkan Shapir = 
 # Requires translation!
Tuttul = 
 # Requires translation!
Ramad = 
 # Requires translation!
Ana = 
 # Requires translation!
Haradum = 
 # Requires translation!
Agrab = 
 # Requires translation!
Uqair = 
 # Requires translation!
Gubba = 
 # Requires translation!
Hafriyat = 
 # Requires translation!
Nagar = 
 # Requires translation!
Shubat Enlil = 
 # Requires translation!
Urhai = 
 # Requires translation!
Urkesh = 
 # Requires translation!
Awan = 
 # Requires translation!
Riblah = 
 # Requires translation!
Tayma = 
Receive free [unit] when you discover [tech] = Nhận miễn phí [unit] khi bạn khám phá [tech]
[greatPerson] is earned [relativeAmount]% faster = [greatPerson] kiếm được nhanh hơn [relativeAmount]%

Alexander = Alexander Đại Đế
You are in my way, you must be destroyed. = Bạn cản đường tôi, bạn phải bị tiêu diệt. 
As a matter of fact I too grow weary of peace. = Thực tế là tôi cũng mệt mỏi với hòa bình.
You have somehow become my undoing! What kind of beast are you? = Bạn đã bằng cách nào đó trở thành hoàn tác của tôi!Bạn là loại quái vật nào?
Hello stranger! I am Alexandros, son of kings and grandson of the gods! = Chào người lạ! Ta là alexandros, con trai của các vị vua và cháu trai của thần linh!
My friend, does this seem reasonable to you? = Bạn tôi, điều này có hợp lý với bạn không?
Greetings! = Xin chào
What? = Gì
Hellenic League = Liên minh Hi Lạp
 # Requires translation!
May the blessings of the gods be upon you, oh great King Alexander! You are the ruler of the mighty Greek nation. Your people lived for so many years in isolated city-states - legendary cities such as Athens, Sparta, Thebes - where they gave the world many great things, such as democracy, philosophy, tragedy, art and architecture, the very foundation of Western Civilization. Although few in number and often hostile to each other, in the 5th century BC they were able to defeat their much larger neighbor, Persia, on land and sea. = 
 # Requires translation!
Alexander, your people stand ready to march to war, to spread the great Greek culture to millions and to bring you everlasting glory. Are you ready to accept your destiny, King Alexander? Will you lead your people to triumph and greatness? Can you build a civilization that will stand the test of time? = 
 # Requires translation!
Athens = 
 # Requires translation!
Sparta = 
 # Requires translation!
Corinth = 
 # Requires translation!
Argos = 
 # Requires translation!
Knossos = 
 # Requires translation!
Mycenae = 
 # Requires translation!
Pharsalos = 
 # Requires translation!
Ephesus = 
 # Requires translation!
Halicarnassus = 
 # Requires translation!
Rhodes = 
 # Requires translation!
Eretria = 
 # Requires translation!
Pergamon = 
 # Requires translation!
Miletos = 
 # Requires translation!
Megara = 
 # Requires translation!
Phocaea = 
 # Requires translation!
Sicyon = 
 # Requires translation!
Tiryns = 
 # Requires translation!
Samos = 
 # Requires translation!
Mytilene = 
 # Requires translation!
Chios = 
 # Requires translation!
Paros = 
 # Requires translation!
Elis = 
 # Requires translation!
Syracuse = 
 # Requires translation!
Herakleia = 
 # Requires translation!
Gortyn = 
 # Requires translation!
Chalkis = 
 # Requires translation!
Pylos = 
 # Requires translation!
Pella = 
 # Requires translation!
Naxos = 
 # Requires translation!
Larissa = 
 # Requires translation!
Apollonia = 
 # Requires translation!
Messene = 
 # Requires translation!
Orchomenos = 
 # Requires translation!
Ambracia = 
 # Requires translation!
Kos = 
 # Requires translation!
Knidos = 
 # Requires translation!
Amphipolis = 
 # Requires translation!
Patras = 
 # Requires translation!
Lamia = 
 # Requires translation!
Nafplion = 
 # Requires translation!
Apolyton = 
Greece = Hi Lạp
 # Requires translation!
[relativeAmount]% City-State Influence degradation = 
City-State Influence recovers at twice the normal rate = Ảnh hưởng của thành phố - tiểu bang phục hồi tại hai lần bình thường 
 # Requires translation!
City-State territory always counts as friendly territory = 

Wu Zetian = Võ Tắc Thiên
You won't ever be able to bother me again. Go meet Yama. = Bạn sẽ không bao giờ làm phiền tôi nữa. Đi gặp yama.
Fool! I will disembowel you all! = Đồ ngốc! Tao sẽ moi ruột mày!
You have proven to be a cunning and competent adversary. I congratulate you on your victory. = Anh đã chứng minh được là một kẻ xảo trá và có năng lực. Ta chúc mừng ngươi về chiến thắng của ngươi.
Greetings, I am Empress Wu Zetian. China desires peace and development. You leave us alone, we'll leave you alone. = Xin chào, ta là Hoàng hậu Võ Tắc Thiên. Trung Hoa mong muốn hòa bình và phát triển. Bạn để chúng tôi yên, chúng tôi sẽ để bạn yên.
My friend, do you think you can accept this request? = Bạn tôi, bạn có thể chấp nhận yêu cầu này không?
How are you today? = Hôm nay bạn thế nào?
Oh. It's you? = Ồ. Là bạn?
Art of War = Nghệ thuật
 # Requires translation!
The Blessings of Heaven be upon you. Empress Wu Zetian, most beautiful and haughty ruler of China! Oh great Empress, whose shadow causes the flowers to blossom and the rivers to flow! You are the leader of the Chinese, the oldest and the greatest civilization that humanity has ever produced. China's history stretches back into the mists of time, its people achieving many great things long before the other upstart civilizations were even conceived. China's contributions to the arts and sciences are too many and too wondrous to do justice to - the printing press, gunpowder, the works of Confucius - these are but a few of the gifts China has given to an undeserving world! = 
 # Requires translation!
You, great Queen, who, with cunning and beauty, rose from the position of lowly concubine to that of Divine Empress - your people call out to you to lead them! Great China is once again beset on all sides by barbarians. Can you defeat all your many foes and return your country to greatness? Can you build a civilization to stand the test of time? = 
Beijing = Bắc Kinh
Shanghai = Thượng Hải
Guangzhou = Quảng Châu
Nanjing = Nam Kinh
Xian = Tây An
Chengdu = Thành Đô
Hangzhou = Hàng Châu
Tianjin = Thiên Tân
Macau = Ma Cao
Shandong = Sơn Đông
Kaifeng = Khai Phong
Ningbo = Ninh Ba
Baoding = Bảo Định
Yangzhou = Dương Châu
Harbin = Cáp Nhĩ Tân
Chongqing = Trùng Khánh
Luoyang = Lạc Dương
Kunming = Côn Minh
Taipei = Đài Bắc
Shenyang = Thẩm Dương
Taiyuan = Thái Nguyên
Tainan = Đài Nam
Dalian = Đại Liên
Lijiang = Lệ Giang
Wuxi = Vũ Hương
Suzhou = Tô Châu
Maoming = Mộ Danh
Shaoguan = Thiều Quan
Yangjiang = Dương Giang
Heyuan = Hà Nguyên
Huangshi = Hoàng Thạch
Yichang = Nghi Xương
 # Requires translation!
Yingtian = 
 # Requires translation!
Xinyu = 
 # Requires translation!
Xinzheng = 
 # Requires translation!
Handan = 
 # Requires translation!
Dunhuang = 
 # Requires translation!
Gaoyu = 
 # Requires translation!
Nantong = 
 # Requires translation!
Weifang = 
 # Requires translation!
Xikang = 
China = Trung Hoa
Great General provides double combat bonus = Đại tướng vĩ đại cung cấp tiền thưởng chiến đấu gấp đôi

Ramesses II = Ramesses II
 # Requires translation!
You are but a pest on this Earth, prepare to be eliminated! = 
 # Requires translation!
You are a fool who evokes pity. You have brought my hostility upon yourself and your repulsive civilization! = 
 # Requires translation!
Strike me down and my soul will torment yours forever, you have won nothing. = 
 # Requires translation!
Greetings, I am Ramesses the god. I am the living embodiment of Egypt, mother and father of all civilizations. = 
 # Requires translation!
Generous Egypt makes you this offer. = 
 # Requires translation!
Good day. = 
 # Requires translation!
Oh, it's you. = 
Monument Builders = Người xây dựng kì quan
 # Requires translation!
We greet thee, oh great Ramesses, Pharaoh of Egypt, who causes the sun to rise and the Nile to flow, and who blesses his fortunate people with all the good things of life! Oh great lord, from time immemorial your people lived on the banks of the Nile river, where they brought writing to the world, and advanced mathematics, sculpture, and architecture. Thousands of years ago they created the great monuments which still stand tall and proud. = 
 # Requires translation!
Oh, Ramesses, for uncounted years your people endured, as other petty nations around them have risen and then fallen into dust. They look to you to lead them once more into greatness. Can you honor the gods and bring Egypt back to her rightful place at the very center of the world? Can you build a civilization that will stand the test of time? = 
 # Requires translation!
Thebes = 
 # Requires translation!
Memphis = 
 # Requires translation!
Heliopolis = 
 # Requires translation!
Elephantine = 
 # Requires translation!
Alexandria = 
 # Requires translation!
Pi-Ramesses = 
 # Requires translation!
Giza = 
 # Requires translation!
Byblos = 
 # Requires translation!
Akhetaten = 
 # Requires translation!
Hieraconpolis = 
 # Requires translation!
Abydos = 
 # Requires translation!
Asyut = 
 # Requires translation!
Avaris = 
 # Requires translation!
Lisht = 
 # Requires translation!
Buto = 
 # Requires translation!
Edfu = 
 # Requires translation!
Pithom = 
 # Requires translation!
Busiris = 
 # Requires translation!
Kahun = 
 # Requires translation!
Athribis = 
 # Requires translation!
Mendes = 
 # Requires translation!
Elashmunein = 
 # Requires translation!
Tanis = 
 # Requires translation!
Bubastis = 
 # Requires translation!
Oryx = 
 # Requires translation!
Sebennytus = 
 # Requires translation!
Akhmin = 
 # Requires translation!
Karnak = 
 # Requires translation!
Luxor = 
 # Requires translation!
El Kab = 
 # Requires translation!
Armant = 
 # Requires translation!
Balat = 
 # Requires translation!
Ellahun = 
 # Requires translation!
Hawara = 
 # Requires translation!
Dashur = 
 # Requires translation!
Damanhur = 
 # Requires translation!
Abusir = 
 # Requires translation!
Herakleopolis = 
 # Requires translation!
Akoris = 
 # Requires translation!
Benihasan = 
 # Requires translation!
Badari = 
 # Requires translation!
Hermopolis = 
 # Requires translation!
Amrah = 
 # Requires translation!
Koptos = 
 # Requires translation!
Ombos = 
 # Requires translation!
Naqada = 
 # Requires translation!
Semna = 
 # Requires translation!
Soleb = 
Egypt = Ai Cập
 # Requires translation!
[relativeAmount]% Production when constructing [buildingFilter] wonders [cityFilter] = 

Elizabeth = Elizabeth
 # Requires translation!
By the grace of God, your days are numbered. = 
 # Requires translation!
We shall never surrender. = 
 # Requires translation!
You have triumphed over us. The day is yours. = 
 # Requires translation!
We are pleased to meet you. = 
 # Requires translation!
Would you be interested in a trade agreement with England? = 
 # Requires translation!
Hello, again. = 
 # Requires translation!
Oh, it's you! = 
Sun Never Sets = Mặt trời không bao giờ lặn
 # Requires translation!
Praises upon her serene highness, Queen Elizabeth Gloriana. You lead and protect the celebrated maritime nation of England. England is an ancient land, settled as early as 35,000 years ago. The island has seen countless waves of invaders, each in turn becoming a part of the fabric of the people. Although England is a small island, for many years your people dominated the world stage. Their matchless navy, brilliant artists and shrewd merchants, giving them power and influence far in excess of their mere numbers. = 
 # Requires translation!
Queen Elizabeth, will you bring about a new golden age for the English people? They look to you once more to return peace and prosperity to the nation. Will you take up the mantle of greatness? Can you build a civilization that will stand the test of time? = 
 # Requires translation!
London = 
 # Requires translation!
York = 
 # Requires translation!
Nottingham = 
 # Requires translation!
Hastings = 
 # Requires translation!
Canterbury = 
 # Requires translation!
Coventry = 
 # Requires translation!
Warwick = 
 # Requires translation!
Newcastle = 
 # Requires translation!
Oxford = 
 # Requires translation!
Liverpool = 
 # Requires translation!
Dover = 
 # Requires translation!
Brighton = 
 # Requires translation!
Norwich = 
 # Requires translation!
Leeds = 
 # Requires translation!
Reading = 
 # Requires translation!
Birmingham = 
 # Requires translation!
Richmond = 
 # Requires translation!
Exeter = 
 # Requires translation!
Cambridge = 
 # Requires translation!
Gloucester = 
 # Requires translation!
Manchester = 
 # Requires translation!
Bristol = 
 # Requires translation!
Leicester = 
 # Requires translation!
Carlisle = 
 # Requires translation!
Ipswich = 
 # Requires translation!
Portsmouth = 
 # Requires translation!
Berwick = 
 # Requires translation!
Bath = 
 # Requires translation!
Mumbles = 
 # Requires translation!
Southampton = 
 # Requires translation!
Sheffield = 
 # Requires translation!
Salisbury = 
 # Requires translation!
Colchester = 
 # Requires translation!
Plymouth = 
 # Requires translation!
Lancaster = 
 # Requires translation!
Blackpool = 
 # Requires translation!
Winchester = 
 # Requires translation!
Hull = 
England = Anh Quốc

Napoleon = Napoleon 
 # Requires translation!
You're disturbing us, prepare for war. = 
 # Requires translation!
You've fallen into my trap. I'll bury you. = 
 # Requires translation!
I congratulate you for your victory. = 
 # Requires translation!
Welcome. I'm Napoleon, of France; the smartest military man in world history. = 
 # Requires translation!
France offers you this exceptional proposition. = 
 # Requires translation!
Hello. = 
 # Requires translation!
It's you. = 
Ancien Régime = Chế độ cũ
 # Requires translation!
Long life and triumph to you, First Consul and Emperor of France, Napoleon I, ruler of the French people. France lies at the heart of Europe. Long has Paris been the world center of culture, arts and letters. Although surrounded by competitors - and often enemies - France has endured as a great nation. Its armies have marched triumphantly into battle from one end of the world to the other, its soldiers and generals among the best in history. = 
 # Requires translation!
Napoleon Bonaparte, France yearns for you to rebuild your empire, to lead her once more to glory and greatness, to make France once more the epicenter of culture and refinement. Emperor, will you ride once more against your foes? Can you build a civilization that will stand the test of time? = 
 # Requires translation!
Paris = 
 # Requires translation!
Orleans = 
 # Requires translation!
Lyon = 
 # Requires translation!
Troyes = 
 # Requires translation!
Tours = 
 # Requires translation!
Marseille = 
 # Requires translation!
Chartres = 
 # Requires translation!
Avignon = 
 # Requires translation!
Rouen = 
 # Requires translation!
Grenoble = 
 # Requires translation!
Dijon = 
 # Requires translation!
Amiens = 
 # Requires translation!
Cherbourg = 
 # Requires translation!
Poitiers = 
 # Requires translation!
Toulouse = 
 # Requires translation!
Bayonne = 
 # Requires translation!
Strasbourg = 
 # Requires translation!
Brest = 
 # Requires translation!
Bordeaux = 
 # Requires translation!
Rennes = 
 # Requires translation!
Nice = 
 # Requires translation!
Saint Etienne = 
 # Requires translation!
Nantes = 
 # Requires translation!
Reims = 
 # Requires translation!
Le Mans = 
 # Requires translation!
Montpellier = 
 # Requires translation!
Limoges = 
 # Requires translation!
Nancy = 
 # Requires translation!
Lille = 
 # Requires translation!
Caen = 
 # Requires translation!
Toulon = 
 # Requires translation!
Le Havre = 
 # Requires translation!
Lourdes = 
 # Requires translation!
Cannes = 
 # Requires translation!
Aix-En-Provence = 
 # Requires translation!
La Rochelle = 
 # Requires translation!
Bourges = 
 # Requires translation!
Calais = 
France = Pháp
 # Requires translation!
before discovering [tech] = 

Catherine = Catherine
 # Requires translation!
You've behaved yourself very badly, you know it. Now it's payback time. = 
 # Requires translation!
You've mistaken my passion for a weakness, you'll regret about this. = 
 # Requires translation!
We were defeated, so this makes me your prisoner. I suppose there are worse fates. = 
 # Requires translation!
I greet you, stranger! If you are as intelligent and tactful as you are attractive, we'll get along just fine. = 
 # Requires translation!
How would you like it if I propose this kind of exchange? = 
 # Requires translation!
Hello! = 
 # Requires translation!
What do you need?! = 
Siberian Riches = Tài nguyên vùng Siberia
 # Requires translation!
Greetings upon thee, Your Imperial Majesty Catherine, wondrous Empress of all the Russias. At your command lies the largest country in the world. Mighty Russia stretches from the Pacific Ocean in the east to the Baltic Sea in the west. Despite wars, droughts, and every manner of disaster the heroic Russian people survive and prosper, their artists and scientists among the best in the world. The Empire today remains one of the strongest ever seen in human history - a true superpower, with the greatest destructive force ever devised at her command. = 
 # Requires translation!
Catherine, your people look to you to bring forth glorious days for Russia and her people, to revitalize the land and recapture the wonder of the Enlightenment. Will you lead your people once more into greatness? Can you build a civilization that will stand the test of time? = 
 # Requires translation!
Moscow = 
 # Requires translation!
St. Petersburg = 
 # Requires translation!
Novgorod = 
 # Requires translation!
Rostov = 
 # Requires translation!
Yaroslavl = 
 # Requires translation!
Yekaterinburg = 
 # Requires translation!
Yakutsk = 
 # Requires translation!
Vladivostok = 
 # Requires translation!
Smolensk = 
 # Requires translation!
Orenburg = 
 # Requires translation!
Krasnoyarsk = 
 # Requires translation!
Khabarovsk = 
 # Requires translation!
Bryansk = 
 # Requires translation!
Tver = 
 # Requires translation!
Novosibirsk = 
 # Requires translation!
Magadan = 
 # Requires translation!
Murmansk = 
 # Requires translation!
Irkutsk = 
 # Requires translation!
Chita = 
 # Requires translation!
Samara = 
 # Requires translation!
Arkhangelsk = 
 # Requires translation!
Chelyabinsk = 
 # Requires translation!
Tobolsk = 
 # Requires translation!
Vologda = 
 # Requires translation!
Omsk = 
 # Requires translation!
Astrakhan = 
 # Requires translation!
Kursk = 
 # Requires translation!
Saratov = 
 # Requires translation!
Tula = 
 # Requires translation!
Vladimir = 
 # Requires translation!
Perm = 
 # Requires translation!
Voronezh = 
 # Requires translation!
Pskov = 
 # Requires translation!
Starayarussa = 
 # Requires translation!
Kostoma = 
 # Requires translation!
Nizhniy Novgorod = 
 # Requires translation!
Suzdal = 
 # Requires translation!
Magnitogorsk = 
Russia = Nga
 # Requires translation!
Double quantity of [resource] produced = 

Augustus Caesar = Augustus Caesar
 # Requires translation!
My treasury contains little and my soldiers are getting impatient... (sigh) ...therefore you must die. = 
 # Requires translation!
So brave, yet so stupid! If only you had a brain similar to your courage. = 
 # Requires translation!
The gods have deprived Rome of their favour. We have been defeated. = 
 # Requires translation!
I greet you. I am Augustus, Imperator and Pontifex Maximus of Rome. If you are a friend of Rome, you are welcome. = 
 # Requires translation!
I offer this, for your consideration. = 
 # Requires translation!
Hail. = 
 # Requires translation!
What do you want? = 
The Glory of Rome = Vinh quang thành Rome
 # Requires translation!
The blessings of the gods be upon you, Caesar Augustus, emperor of Rome and all her holdings. Your empire was the greatest and longest lived of all in Western civilization. And your people single-handedly shaped its culture, law, art, and warfare like none other, before or since. Through years of glorious conquest, Rome came to dominate all the lands of the Mediterranean from Spain in the west to Syria in the east. And her dominion would eventually expand to cover much of England and northern Germany. Roman art and architecture still awe and inspire the world. And she remains the envy of all lesser civilizations who have followed. = 
 # Requires translation!
O mighty emperor, your people turn to you to once more reclaim the glory of Rome! Will you see to it that your empire rises again, bringing peace and order to all? Will you make Rome once again center of the world? Can you build a civilization that will stand the test of time? = 
Rome = La Mã
 # Requires translation!
Antium = 
 # Requires translation!
Cumae = 
 # Requires translation!
Neapolis = 
 # Requires translation!
Ravenna = 
 # Requires translation!
Arretium = 
 # Requires translation!
Mediolanum = 
 # Requires translation!
Arpinum = 
 # Requires translation!
Circei = 
 # Requires translation!
Setia = 
 # Requires translation!
Satricum = 
 # Requires translation!
Ardea = 
 # Requires translation!
Ostia = 
 # Requires translation!
Velitrae = 
 # Requires translation!
Viroconium = 
 # Requires translation!
Tarentum = 
 # Requires translation!
Brundisium = 
 # Requires translation!
Caesaraugusta = 
 # Requires translation!
Caesarea = 
 # Requires translation!
Palmyra = 
 # Requires translation!
Signia = 
 # Requires translation!
Aquileia = 
 # Requires translation!
Clusium = 
 # Requires translation!
Sutrium = 
 # Requires translation!
Cremona = 
 # Requires translation!
Placentia = 
 # Requires translation!
Hispalis = 
 # Requires translation!
Artaxata = 
 # Requires translation!
Aurelianorum = 
 # Requires translation!
Nicopolis = 
 # Requires translation!
Agrippina = 
 # Requires translation!
Verona = 
 # Requires translation!
Corfinium = 
 # Requires translation!
Treverii = 
 # Requires translation!
Sirmium = 
 # Requires translation!
Augustadorum = 
 # Requires translation!
Curia = 
 # Requires translation!
Interrama = 
 # Requires translation!
Adria = 
 # Requires translation!
[relativeAmount]% Production towards any buildings that already exist in the Capital = 

Harun al-Rashid = Harun al-Rashid
 # Requires translation!
The world will be more beautiful without you. Prepare for war. = 
 # Requires translation!
Fool! You will soon regret dearly! I swear it! = 
 # Requires translation!
You have won, congratulations. My palace is now in your possession, and I beg that you care well for the peacock. = 
 # Requires translation!
Welcome foreigner, I am Harun Al-Rashid, Caliph of the Arabs. Come and tell me about your empire. = 
 # Requires translation!
Come forth, let's do business. = 
 # Requires translation!
Peace be upon you. = 
Trade Caravans = Lữ hành thương mại
 # Requires translation!
Blessings of God be upon you oh great caliph Harun al-Rashid, leader of the pious Arabian people! The Muslim empire, the Caliphate was born in the turbulent years after the death of the prophet Muhammad in 632 AD, as his followers sought to extend the rule of God to all of the people of the earth. The caliphate grew mighty indeed at the height of its power, ruling Spain, North Africa, the Middle East, Anatolia, the Balkans and Persia. An empire as great as or even greater than that of Rome. The arts and sciences flourished in Arabia during the Middle Ages, even as the countries of Europe descended into ignorance and chaos. The Caliphate survived for six hundred years, until finally succumbing to attack from the Mongols, those destroyers of Empires. = 
 # Requires translation!
Great Caliph Harun al Rashid, your people look to you to return them to greatness! To make Arabia once again an enlightened land of arts and knowledge, a powerful nation who needs fear no enemy! Oh Caliph, will you take up the challenge? Can you build a civilization that will stand the test of time? = 
 # Requires translation!
Mecca = 
 # Requires translation!
Medina = 
 # Requires translation!
Damascus = 
 # Requires translation!
Baghdad = 
 # Requires translation!
Najran = 
 # Requires translation!
Kufah = 
 # Requires translation!
Basra = 
 # Requires translation!
Khurasan = 
 # Requires translation!
Anjar = 
 # Requires translation!
Fustat = 
 # Requires translation!
Aden = 
 # Requires translation!
Yamama = 
 # Requires translation!
Muscat = 
 # Requires translation!
Mansura = 
 # Requires translation!
Bukhara = 
 # Requires translation!
Fez = 
 # Requires translation!
Shiraz = 
 # Requires translation!
Merw = 
 # Requires translation!
Balkh = 
 # Requires translation!
Mosul = 
 # Requires translation!
Aydab = 
 # Requires translation!
Bayt = 
 # Requires translation!
Suhar = 
 # Requires translation!
Taif = 
 # Requires translation!
Hama = 
 # Requires translation!
Tabuk = 
 # Requires translation!
Sana'a = 
 # Requires translation!
Shihr = 
 # Requires translation!
Tripoli = 
 # Requires translation!
Tunis = 
 # Requires translation!
Kairouan = 
 # Requires translation!
Algiers = 
 # Requires translation!
Oran = 
Arabia = A Rập
 # Requires translation!
[stats] from each Trade Route = 

George Washington = George Washington
 # Requires translation!
Your wanton aggression leaves us no choice. Prepare for war! = 
 # Requires translation!
You have mistaken our love of peace for weakness. You shall regret this! = 
 # Requires translation!
The day...is yours. I hope you will be merciful in your triumph. = 
 # Requires translation!
The people of the United States of America welcome you. = 
 # Requires translation!
Is the following trade of interest to you? = 
 # Requires translation!
Well? = 
Manifest Destiny = Vận mệnh hiển nhiên
 # Requires translation!
Welcome President Washington! You lead the industrious American civilization! Formed in the conflagration of revolution in the 18th century, within a hundred years, the young nation became embroiled in a terrible civil war that nearly tore the country apart, but it was just a few short years later in the 20th century that the United States reached the height of its power, emerging triumphant and mighty from the two terrible wars that destroyed so many other great nations. The United States is a nation of immigrants, filled with optimism and determination. They lack only a leader to help them fulfill their promise. = 
 # Requires translation!
President Washington, can you lead the American people to greatness? Can you build a civilization that will stand the test of time? = 
 # Requires translation!
Washington = 
 # Requires translation!
New York = 
 # Requires translation!
Boston = 
 # Requires translation!
Philadelphia = 
 # Requires translation!
Atlanta = 
 # Requires translation!
Chicago = 
 # Requires translation!
Seattle = 
 # Requires translation!
San Francisco = 
 # Requires translation!
Los Angeles = 
 # Requires translation!
Houston = 
 # Requires translation!
Portland = 
 # Requires translation!
St. Louis = 
 # Requires translation!
Miami = 
 # Requires translation!
Buffalo = 
 # Requires translation!
Detroit = 
 # Requires translation!
New Orleans = 
 # Requires translation!
Baltimore = 
 # Requires translation!
Denver = 
 # Requires translation!
Cincinnati = 
 # Requires translation!
Dallas = 
 # Requires translation!
Cleveland = 
 # Requires translation!
Kansas City = 
 # Requires translation!
San Diego = 
 # Requires translation!
Las Vegas = 
 # Requires translation!
Phoenix = 
 # Requires translation!
Albuquerque = 
 # Requires translation!
Minneapolis = 
 # Requires translation!
Pittsburgh = 
 # Requires translation!
Oakland = 
 # Requires translation!
Tampa Bay = 
 # Requires translation!
Orlando = 
 # Requires translation!
Tacoma = 
 # Requires translation!
Santa Fe = 
 # Requires translation!
Olympia = 
 # Requires translation!
Hunt Valley = 
 # Requires translation!
Springfield = 
 # Requires translation!
Palo Alto = 
 # Requires translation!
Centralia = 
 # Requires translation!
Spokane = 
 # Requires translation!
Jacksonville = 
 # Requires translation!
Svannah = 
 # Requires translation!
Charleston = 
 # Requires translation!
San Antonio = 
 # Requires translation!
Anchorage = 
 # Requires translation!
Sacramento = 
 # Requires translation!
Reno = 
 # Requires translation!
Salt Lake City = 
 # Requires translation!
Boise = 
 # Requires translation!
Milwaukee = 
 # Requires translation!
Santa Cruz = 
 # Requires translation!
Little Rock = 
America = Hoa Kỳ

Oda Nobunaga = Oda Nobunaga
 # Requires translation!
I hereby inform you of our intention to wipe out your civilization from this world. = 
 # Requires translation!
Pitiful fool! Now we shall destroy you! = 
 # Requires translation!
You were much wiser than I thought. = 
 # Requires translation!
We hope for a fair and just relationship with you, who are renowned for military bravery. = 
 # Requires translation!
I would be grateful if you agreed on the following proposal. = 
 # Requires translation!
Oh, it's you... = 
Bushido = Bushido
 # Requires translation!
Blessings upon you, noble Oda Nobunaga, ruler of Japan, the land of the Rising Sun! May you long walk among its flowering blossoms. The Japanese are an island people, proud and pious with a rich culture of arts and letters. Your civilization stretches back thousands of years, years of bloody warfare, expansion and isolation, great wealth and great poverty. In addition to their prowess on the field of battle, your people are also immensely industrious, and their technological innovation and mighty factories are the envy of lesser people everywhere. = 
 # Requires translation!
Legendary daimyo, will you grab the reins of destiny? Will you bring your family and people the honor and glory they deserve? Will you once again pick up the sword and march to triumph? Will you build a civilization that stands the test of time? = 
 # Requires translation!
Kyoto = 
 # Requires translation!
Osaka = 
 # Requires translation!
Tokyo = 
 # Requires translation!
Satsuma = 
 # Requires translation!
Kagoshima = 
 # Requires translation!
Nara = 
 # Requires translation!
Nagoya = 
 # Requires translation!
Izumo = 
 # Requires translation!
Nagasaki = 
 # Requires translation!
Yokohama = 
 # Requires translation!
Shimonoseki = 
 # Requires translation!
Matsuyama = 
 # Requires translation!
Sapporo = 
 # Requires translation!
Hakodate = 
 # Requires translation!
Ise = 
 # Requires translation!
Toyama = 
 # Requires translation!
Fukushima = 
 # Requires translation!
Suo = 
 # Requires translation!
Bizen = 
 # Requires translation!
Echizen = 
 # Requires translation!
Izumi = 
 # Requires translation!
Omi = 
 # Requires translation!
Echigo = 
 # Requires translation!
Kozuke = 
 # Requires translation!
Sado = 
 # Requires translation!
Kobe = 
 # Requires translation!
Nagano = 
 # Requires translation!
Hiroshima = 
 # Requires translation!
Takayama = 
 # Requires translation!
Akita = 
 # Requires translation!
Fukuoka = 
 # Requires translation!
Aomori = 
 # Requires translation!
Kamakura = 
 # Requires translation!
Kochi = 
 # Requires translation!
Naha = 
 # Requires translation!
Sendai = 
 # Requires translation!
Gifu = 
 # Requires translation!
Yamaguchi = 
 # Requires translation!
Ota = 
 # Requires translation!
Tottori = 
Japan = Nhật Bản
 # Requires translation!
Damage is ignored when determining unit Strength = 

Gandhi = Gandhi
 # Requires translation!
I have just received a report that large numbers of my troops have crossed your borders. = 
 # Requires translation!
My attempts to avoid violence have failed. An eye for an eye only makes the world blind. = 
 # Requires translation!
You can chain me, you can torture me, you can even destroy this body, but you will never imprison my mind. = 
 # Requires translation!
Hello, I am Mohandas Gandhi. My people call me Bapu, but please, call me friend. = 
 # Requires translation!
My friend, are you interested in this arrangement? = 
 # Requires translation!
I wish you peace. = 
Population Growth = Tăng trưởng dân số
 # Requires translation!
Delhi = 
 # Requires translation!
Mumbai = 
 # Requires translation!
Vijayanagara = 
 # Requires translation!
Pataliputra = 
 # Requires translation!
Varanasi = 
 # Requires translation!
Agra = 
 # Requires translation!
Calcutta = 
 # Requires translation!
Lahore = 
 # Requires translation!
Bangalore = 
 # Requires translation!
Hyderabad = 
 # Requires translation!
Madurai = 
 # Requires translation!
Ahmedabad = 
 # Requires translation!
Kolhapur = 
 # Requires translation!
Prayaga = 
 # Requires translation!
Ayodhya = 
 # Requires translation!
Indraprastha = 
 # Requires translation!
Mathura = 
 # Requires translation!
Ujjain = 
 # Requires translation!
Gulbarga = 
 # Requires translation!
Jaunpur = 
 # Requires translation!
Rajagriha = 
 # Requires translation!
Sravasti = 
 # Requires translation!
Tiruchirapalli = 
 # Requires translation!
Thanjavur = 
 # Requires translation!
Bodhgaya = 
 # Requires translation!
Kushinagar = 
 # Requires translation!
Amaravati = 
 # Requires translation!
Gaur = 
 # Requires translation!
Gwalior = 
 # Requires translation!
Jaipur = 
 # Requires translation!
Karachi = 
India = Ấn Độ
 # Requires translation!
Unhappiness from number of Cities doubled = 

Otto von Bismarck = Otto von Bismarck
 # Requires translation!
I cannot wait until ye grow even mightier. Therefore, prepare for war! = 
 # Requires translation!
Corrupted villain! We will bring you into the ground! = 
 # Requires translation!
Germany has been destroyed. I weep for the future generations. = 
 # Requires translation!
Guten tag. In the name of the great German people, I bid you welcome. = 
 # Requires translation!
It would be in your best interest, to carefully consider this proposal. = 
 # Requires translation!
What now? = 
 # Requires translation!
So, out with it! = 
Furor Teutonicus = Sự hung giữ của người Teuton
 # Requires translation!
Hail mighty Bismarck, first chancellor of Germany and her empire! Germany is an upstart nation, fashioned from the ruins of the Holy Roman Empire and finally unified in 1871, a little more than a century ago. The German people have proven themselves to be creative, industrious and ferocious warriors. Despite enduring great catastrophes in the first half of the 20th century, Germany remains a worldwide economic, artistic and technological leader. = 
 # Requires translation!
Great Prince Bismarck, the German people look up to you to lead them to greater days of glory. Their determination is strong, and now they turn to you, their beloved iron chancellor, to guide them once more. Will you rule and conquer through blood and iron, or foster the Germanic arts and industry? Can you build a civilization that will stand the test of time? = 
 # Requires translation!
Berlin = 
 # Requires translation!
Hamburg = 
 # Requires translation!
Munich = 
 # Requires translation!
Cologne = 
 # Requires translation!
Frankfurt = 
 # Requires translation!
Essen = 
 # Requires translation!
Dortmund = 
 # Requires translation!
Stuttgart = 
 # Requires translation!
Düsseldorf = 
 # Requires translation!
Bremen = 
 # Requires translation!
Hannover = 
 # Requires translation!
Duisburg = 
 # Requires translation!
Leipzig = 
 # Requires translation!
Dresden = 
 # Requires translation!
Bonn = 
 # Requires translation!
Bochum = 
 # Requires translation!
Bielefeld = 
 # Requires translation!
Karlsruhe = 
 # Requires translation!
Gelsenkirchen = 
 # Requires translation!
Wiesbaden = 
 # Requires translation!
Münster = 
 # Requires translation!
Rostock = 
 # Requires translation!
Chemnitz = 
 # Requires translation!
Braunschweig = 
 # Requires translation!
Halle = 
 # Requires translation!
Mönchengladbach = 
 # Requires translation!
Kiel = 
 # Requires translation!
Wuppertal = 
 # Requires translation!
Freiburg = 
 # Requires translation!
Hagen = 
 # Requires translation!
Erfurt = 
 # Requires translation!
Kaiserslautern = 
 # Requires translation!
Kassel = 
 # Requires translation!
Oberhausen = 
 # Requires translation!
Hamm = 
 # Requires translation!
Saarbrücken = 
 # Requires translation!
Krefeld = 
 # Requires translation!
Pirmasens = 
 # Requires translation!
Potsdam = 
 # Requires translation!
Solingen = 
 # Requires translation!
Osnabrück = 
 # Requires translation!
Ludwigshafen = 
 # Requires translation!
Leverkusen = 
 # Requires translation!
Oldenburg = 
 # Requires translation!
Neuss = 
 # Requires translation!
Mülheim = 
 # Requires translation!
Darmstadt = 
 # Requires translation!
Herne = 
 # Requires translation!
Würzburg = 
 # Requires translation!
Recklinghausen = 
 # Requires translation!
Göttingen = 
 # Requires translation!
Wolfsburg = 
 # Requires translation!
Koblenz = 
 # Requires translation!
Hildesheim = 
 # Requires translation!
Erlangen = 
Germany = Đức 
 # Requires translation!
with [amount]% chance = 
 # Requires translation!
When conquering an encampment, earn [amount] Gold and recruit a Barbarian unit = 
 # Requires translation!
[relativeAmount]% maintenance costs = 

Suleiman I = Suleiman I
 # Requires translation!
Your continued insolence and failure to recognize and preeminence leads us to war. = 
 # Requires translation!
Good. The world shall witness the incontestable might of my armies and the glory of the Empire. = 
 # Requires translation!
Ruin! Ruin! Istanbul becomes Iram of the Pillars, remembered only by the melancholy poets. = 
 # Requires translation!
From the magnificence of Topkapi, the Ottoman nation greets you, stranger! I'm Suleiman, Kayser-I Rum, and I bestow upon you my welcome! = 
 # Requires translation!
Let us do business! Would you be interested? = 
Barbary Corsairs = Cướp biển vùng Barbary
 # Requires translation!
Blessings of God be upon you, oh Great Emperor Suleiman! Your power, wealth and generosity awe the world! Truly, are you called 'Magnificent!' Your empire began in Bithynia, a small country in Eastern Anatolia in 12th century. Taking advantage in the decline of the great Seljuk Sultanate of Rum, King Osman I of Bithynia expanded west into Anatolia. Over the next century, your subjects brought down the empire of Byzantium, taking its holdings in Turkey and then the Balkans. In the mid 15th century, the Ottomans captured ancient Constantinople, gaining control of the strategic link between Europe and the Middle East. Your people's empire would continue to expand for centuries governing much of North Africa, the Middle East and Eastern Europe at its height. = 
 # Requires translation!
Mighty Sultan, heed the call of your people! Bring your empire back to the height of its power and glory and once again the world will look upon your greatness with awe and admiration! Will you accept the challenge, great emperor? Will you build an empire that will stand the test of time? = 
 # Requires translation!
Istanbul = 
 # Requires translation!
Edirne = 
 # Requires translation!
Ankara = 
 # Requires translation!
Bursa = 
 # Requires translation!
Konya = 
 # Requires translation!
Samsun = 
 # Requires translation!
Gaziantep = 
 # Requires translation!
Diyarbakır = 
 # Requires translation!
Izmir = 
 # Requires translation!
Kayseri = 
 # Requires translation!
Malatya = 
 # Requires translation!
Mersin = 
 # Requires translation!
Antalya = 
 # Requires translation!
Zonguldak = 
 # Requires translation!
Denizli = 
 # Requires translation!
Ordu = 
 # Requires translation!
Muğla = 
 # Requires translation!
Eskişehir = 
 # Requires translation!
Inebolu = 
 # Requires translation!
Sinop = 
 # Requires translation!
Adana = 
 # Requires translation!
Artvin = 
 # Requires translation!
Bodrum = 
 # Requires translation!
Eregli = 
 # Requires translation!
Silifke = 
 # Requires translation!
Sivas = 
 # Requires translation!
Amasya = 
 # Requires translation!
Marmaris = 
 # Requires translation!
Trabzon = 
 # Requires translation!
Erzurum = 
 # Requires translation!
Urfa = 
 # Requires translation!
Izmit = 
 # Requires translation!
Afyonkarahisar = 
 # Requires translation!
Bitlis = 
 # Requires translation!
Yalova = 
The Ottomans = Thổ Nhĩ Kỳ
 # Requires translation!
When defeating a [mapUnitFilter] unit, earn [amount] Gold and recruit it = 

Sejong = Sejong
 # Requires translation!
Jip-hyun-jun (Hall of Worthies) will no longer tolerate your irksome behavior. We will liberate the citizens under your oppression even with force, and enlighten them! = 
 # Requires translation!
Foolish, miserable wretch! You will be crushed by this country's magnificent scientific power! = 
 # Requires translation!
Now the question is who will protect my people. A dark age has come. = 
 # Requires translation!
Welcome to the palace of Choson, stranger. I am the learned King Sejong, who looks after his great people. = 
 # Requires translation!
We have many things to discuss and have much to benefit from each other. = 
 # Requires translation!
Oh, it's you = 
Scholars of the Jade Hall = Các Học giả của Sảnh Ngọc
 # Requires translation!
Greetings to you, exalted King Sejong the Great, servant to the people and protector of the Choson Dynasty! Your glorious vision of prosperity and overwhelming benevolence towards the common man made you the most beloved of all Korean kings. From the earliest days of your reign, the effort you took to provide a fair and just society for all was surpassed only by the technological advances spurred onwards by your unquenched thirst for knowledge. Guided by your wisdom, the scholars of the Jade Hall developed Korea's first written language, Hangul, bringing the light of literature and science to the masses after centuries of literary darkness. = 
 # Requires translation!
Honorable Sejong, once more the people look to your for guidance. Will you rise to the occasion, bringing harmony and understanding to the people? Can you once again advance your kingdom's standing to such wondrous heights? Can you build a civilization that stands the test of time? = 
 # Requires translation!
Seoul = 
 # Requires translation!
Busan = 
 # Requires translation!
Jeonju = 
 # Requires translation!
Daegu = 
 # Requires translation!
Pyongyang = 
 # Requires translation!
Kaesong = 
 # Requires translation!
Suwon = 
 # Requires translation!
Gwangju = 
 # Requires translation!
Gangneung = 
 # Requires translation!
Hamhung = 
 # Requires translation!
Wonju = 
 # Requires translation!
Ulsan = 
 # Requires translation!
Changwon = 
 # Requires translation!
Andong = 
 # Requires translation!
Gongju = 
 # Requires translation!
Haeju = 
 # Requires translation!
Cheongju = 
 # Requires translation!
Mokpo = 
 # Requires translation!
Dongducheon = 
 # Requires translation!
Geoje = 
 # Requires translation!
Suncheon = 
 # Requires translation!
Jinju = 
 # Requires translation!
Sangju = 
 # Requires translation!
Rason = 
 # Requires translation!
Gyeongju = 
 # Requires translation!
Chungju = 
 # Requires translation!
Sacheon = 
 # Requires translation!
Gimje = 
 # Requires translation!
Anju = 
Korea = Triều Tiên
 # Requires translation!
Receive a tech boost when scientific buildings/wonders are built in capital = 

Hiawatha = Hiawatha
 # Requires translation!
You are a plague upon Mother Earth! Prepare for battle! = 
 # Requires translation!
You evil creature! My braves will slaughter you! = 
 # Requires translation!
You have defeated us... but our spirits will never be vanquished! We shall return! = 
 # Requires translation!
Greetings, stranger. I am Hiawatha, speaker for the Iroquois. We seek peace with all, but we do not shrink from war. = 
 # Requires translation!
Does this trade work for you, my friend? = 
The Great Warpath = Con đường Chiến tranh Vĩ đại
 # Requires translation!
Greetings, noble Hiawatha, leader of the mighty Iroquois nations! Long have your people lived near the great and holy lake Ontario in the land that has come to be known as the New York state in North America. In the mists of antiquity, the five peoples of Seneca, Onondaga, Mohawks, Cayugas and Oneida united into one nation, the Haudenosaunee, the Iroquois. With no written language, the wise men of your nation created the great law of peace, the model for many constitutions including that of the United States. For many years, your people battled great enemies, such as the Huron, and the French and English invaders. Tough outnumbered and facing weapons far more advanced than the ones your warriors wielded, the Iroquois survived and prospered, until they were finally overwhelmed by the mighty armies of the new United States. = 
 # Requires translation!
Oh noble Hiawatha, listen to the cries of your people! They call out to you to lead them in peace and war, to rebuild the great longhouse and unite the tribes once again. Will you accept this challenge, great leader? Will you build a civilization that will stand the test of time? = 
 # Requires translation!
Onondaga = 
 # Requires translation!
Osininka = 
 # Requires translation!
Grand River = 
 # Requires translation!
Akwesasme = 
 # Requires translation!
Buffalo Creek = 
 # Requires translation!
Brantford = 
 # Requires translation!
Montreal = 
 # Requires translation!
Genesse River = 
 # Requires translation!
Canandaigua Lake = 
 # Requires translation!
Lake Simcoe = 
 # Requires translation!
Salamanca = 
 # Requires translation!
Gowanda = 
 # Requires translation!
Cuba = 
 # Requires translation!
Akron = 
 # Requires translation!
Kanesatake = 
 # Requires translation!
Ganienkeh = 
 # Requires translation!
Cayuga Castle = 
 # Requires translation!
Chondote = 
 # Requires translation!
Canajoharie = 
 # Requires translation!
Nedrow = 
 # Requires translation!
Oneida Lake = 
 # Requires translation!
Kanonwalohale = 
 # Requires translation!
Green Bay = 
 # Requires translation!
Southwold = 
 # Requires translation!
Mohawk Valley = 
 # Requires translation!
Schoharie = 
 # Requires translation!
Bay of Quinte = 
 # Requires translation!
Kanawale = 
 # Requires translation!
Kanatsiokareke = 
 # Requires translation!
Tyendinaga = 
 # Requires translation!
Hahta = 
Iroquois = Iroqouis
All units move through Forest and Jungle Tiles in friendly territory as if they have roads. These tiles can be used to establish City Connections upon researching the Wheel. = Đơn vị trong lãnh thổ không bị hạn chế di chuyển. Những ô lãnh thổ có thể được dùng để kết nối các thành phố khi đã nghiên cứu Bánh xe.

Darius I = Darius I
 # Requires translation!
Your continue existence is an embarrassment to all leaders everywhere! You must be destroyed! = 
 # Requires translation!
Curse you! You are beneath me, son of a donkey driver! I will crush you! = 
 # Requires translation!
You mongrel! Cursed be you! The world will long lament your heinous crime! = 
 # Requires translation!
Peace be on you! I am Darius, the great and outstanding king of kings of great Persia... but I suppose you knew that. = 
 # Requires translation!
In my endless magnanimity, I am making you this offer. You agree, of course? = 
 # Requires translation!
Good day to you! = 
 # Requires translation!
Ahh... you... = 
Achaemenid Legacy = Di sản Đế quốc Achaemenes
 # Requires translation!
The blessings of heaven be upon you, beloved king Darius of Persia! You lead a strong and wise people. In the morning of the world, the great Persian leader Cyrus revolted against the mighty Median empire and by 550 BC, the Medes were no more. Through cunning diplomacy and military prowess, great Cyrus conquered wealthy Lydia and powerful Babylon, his son conquering proud Egypt some years later. Over time, Persian might expanded into far away Macedonia, at the very door of the upstart Greek city-states. Long would Persia prosper until the upstart villain Alexander of Macedon, destroyed the great empire in one shocking campaign. = 
 # Requires translation!
Darius, your people look to you to once again bring back the days of power and glory for Persia! The empire of your ancestors must emerge again, to triumph over its foes and to bring peace and order to the world! O king, will you answer the call? Can you build a civilization that will stand the test of time? = 
 # Requires translation!
Persepolis = 
 # Requires translation!
Parsagadae = 
 # Requires translation!
Susa = 
 # Requires translation!
Ecbatana = 
 # Requires translation!
Tarsus = 
 # Requires translation!
Gordium = 
 # Requires translation!
Bactra = 
 # Requires translation!
Sardis = 
 # Requires translation!
Ergili = 
 # Requires translation!
Dariushkabir = 
 # Requires translation!
Ghulaman = 
 # Requires translation!
Zohak = 
 # Requires translation!
Istakhr = 
 # Requires translation!
Jinjan = 
 # Requires translation!
Borazjan = 
 # Requires translation!
Herat = 
 # Requires translation!
Dakyanus = 
 # Requires translation!
Bampur = 
 # Requires translation!
Turengtepe = 
 # Requires translation!
Rey = 
 # Requires translation!
Thuspa = 
 # Requires translation!
Hasanlu = 
 # Requires translation!
Gabae = 
 # Requires translation!
Merv = 
 # Requires translation!
Behistun = 
 # Requires translation!
Kandahar = 
 # Requires translation!
Altintepe = 
 # Requires translation!
Bunyan = 
 # Requires translation!
Charsadda = 
 # Requires translation!
Uratyube = 
 # Requires translation!
Dura Europos = 
 # Requires translation!
Aleppo = 
 # Requires translation!
Qatna = 
 # Requires translation!
Kabul = 
 # Requires translation!
Capisa = 
 # Requires translation!
Kyreskhata = 
 # Requires translation!
Marakanda = 
 # Requires translation!
Peshawar = 
 # Requires translation!
Van = 
 # Requires translation!
Pteira = 
 # Requires translation!
Arshada = 
 # Requires translation!
Artakaona = 
 # Requires translation!
Aspabota = 
 # Requires translation!
Autiyara = 
 # Requires translation!
Bagastana = 
 # Requires translation!
Baxtri = 
 # Requires translation!
Darmasa = 
 # Requires translation!
Daphnai = 
 # Requires translation!
Drapsaka = 
 # Requires translation!
Eion = 
 # Requires translation!
Gandutava = 
 # Requires translation!
Gaugamela = 
 # Requires translation!
Harmozeia = 
 # Requires translation!
Ekatompylos = 
 # Requires translation!
Izata = 
 # Requires translation!
Kampada = 
 # Requires translation!
Kapisa = 
 # Requires translation!
Karmana = 
 # Requires translation!
Kounaxa = 
 # Requires translation!
Kuganaka = 
 # Requires translation!
Nautaka = 
 # Requires translation!
Paishiyauvada = 
 # Requires translation!
Patigrbana = 
 # Requires translation!
Phrada = 
Persia = Ba Tư
 # Requires translation!
during a Golden Age = 

Kamehameha I = Kamehameha I
 # Requires translation!
The ancient fire flashing across the sky is what proclaimed that this day would come, though I had foolishly hoped for a different outcome. = 
 # Requires translation!
It is obvious now that I misjudged you and your true intentions. = 
 # Requires translation!
The hard-shelled crab yields, and the lion lies down to sleep. Kanaloa comes for me now. = 
 # Requires translation!
Aloha! Greetings and blessings upon you, friend. I am Kamehameha, Great King of this strand of islands. = 
 # Requires translation!
Come, let our people feast together! = 
 # Requires translation!
Welcome, friend! = 
Wayfinding = Tìm đường
 # Requires translation!
Greetings and blessings be upon you, Kamehameha the Great, chosen by the heavens to unite your scattered peoples. Oh mighty King, you were the first to bring the Big Island of Hawai'i under one solitary rule in 1791 AD. This was followed by the merging of all the remaining islands under your standard in 1810. As the first King of Hawai'i, you standardized the legal and taxation systems and instituted the Mamalahoe Kawanai, an edict protecting civilians in times of war. You ensured the continued unification and sovereignty of the islands by your strong laws and deeds, even after your death in 1819. = 
 # Requires translation!
Oh wise and exalted King, your people wish for a kingdom of their own once more and require a leader of unparalleled greatness! Will you answer their call and don the mantle of the Lion of the Pacific? Will you build a kingdom that stands the test of time? = 
 # Requires translation!
Honolulu = 
 # Requires translation!
Samoa = 
 # Requires translation!
Tonga = 
 # Requires translation!
Nuku Hiva = 
 # Requires translation!
Raiatea = 
 # Requires translation!
Aotearoa = 
 # Requires translation!
Tahiti = 
 # Requires translation!
Hilo = 
 # Requires translation!
Te Wai Pounamu = 
 # Requires translation!
Rapa Nui = 
 # Requires translation!
Tuamotu = 
 # Requires translation!
Rarotonga = 
 # Requires translation!
Tuvalu = 
 # Requires translation!
Tubuai = 
 # Requires translation!
Mangareva = 
 # Requires translation!
Oahu = 
 # Requires translation!
Kiritimati = 
 # Requires translation!
Ontong Java = 
 # Requires translation!
Niue = 
 # Requires translation!
Rekohu = 
 # Requires translation!
Rakahanga = 
 # Requires translation!
Bora Bora = 
 # Requires translation!
Kailua = 
 # Requires translation!
Uvea = 
 # Requires translation!
Futuna = 
 # Requires translation!
Rotuma = 
 # Requires translation!
Tokelau = 
 # Requires translation!
Lahaina = 
 # Requires translation!
Bellona = 
 # Requires translation!
Mungava = 
 # Requires translation!
Tikopia = 
 # Requires translation!
Emae = 
 # Requires translation!
Kapingamarangi = 
 # Requires translation!
Takuu = 
 # Requires translation!
Nukuoro = 
 # Requires translation!
Sikaiana = 
 # Requires translation!
Anuta = 
 # Requires translation!
Nuguria = 
 # Requires translation!
Pileni = 
 # Requires translation!
Nukumanu = 
Polynesia = Đa Dảo Quốc
 # Requires translation!
starting from the [era] = 
 # Requires translation!
Enables embarkation for land units = 
 # Requires translation!
Enables [mapUnitFilter] units to enter ocean tiles = 
 # Requires translation!
Normal vision when embarked = 
 # Requires translation!
within [amount] tiles of a [tileFilter] = 

Ramkhamhaeng = Ramkhamhaeng
 # Requires translation!
You lowly, arrogant fool! I will make you regret of your insolence! = 
 # Requires translation!
You scoundrel! I shall prepare to fend you off! = 
 # Requires translation!
Although I lost, my honor shall endure. I wish you good luck. = 
 # Requires translation!
I, Pho Kun Ramkhamhaeng, King of Siam, consider it a great honor that you have walked to visit my country of Siam. = 
 # Requires translation!
Greetings. I believe this is a fair proposal for both parties. What do you think? = 
 # Requires translation!
Welcome. = 
Father Governs Children = Người cha quản con
 # Requires translation!
Greetings to you, Great King Ramkhamhaeng, leader of the glorious Siamese people! O mighty King, your people bow down before you in awe and fear! You are the ruler of Siam, an ancient country in the heart of Southeast Asia, a beautiful and mysterious land. Surrounded by foes, beset by bloody war and grinding poverty, the clever and loyal Siamese people have endured and triumphed. King Ramkhamhaeng, your empire was once part of the Khmer Empire, until the 13th century AD, when your ancestors revolted, forming the small Sukhothai kingdom. Through successful battle and cunning diplomacy, the tiny kingdom grew into a mighty empire, an empire which would dominate South East Asia for more than a century! = 
 # Requires translation!
Oh, wise and puissant King Ramkhamhaeng, your people need you to once again lead them to greatness! Can you use your wits and strength of arms to protect your people and defeat your foes? Can you build a civilization that will stand the test of time? = 
 # Requires translation!
Sukhothai = 
 # Requires translation!
Si Satchanalai = 
 # Requires translation!
Muang Saluang = 
 # Requires translation!
Lampang = 
 # Requires translation!
Phitsanulok = 
 # Requires translation!
Kamphaeng Pet = 
 # Requires translation!
Nakhom Chum = 
 # Requires translation!
Vientiane = 
 # Requires translation!
Nakhon Si Thammarat = 
 # Requires translation!
Martaban = 
 # Requires translation!
Nakhon Sawan = 
 # Requires translation!
Chainat = 
 # Requires translation!
Luang Prabang = 
 # Requires translation!
Uttaradit = 
 # Requires translation!
Chiang Thong = 
 # Requires translation!
Phrae = 
 # Requires translation!
Nan = 
 # Requires translation!
Tak = 
 # Requires translation!
Suphanburi = 
 # Requires translation!
Hongsawadee = 
 # Requires translation!
Thawaii = 
 # Requires translation!
Ayutthaya = 
 # Requires translation!
Taphan Hin = 
 # Requires translation!
Uthai Thani = 
 # Requires translation!
Lap Buri = 
 # Requires translation!
Ratchasima = 
 # Requires translation!
Ban Phai = 
 # Requires translation!
Loci = 
 # Requires translation!
Khon Kaen = 
 # Requires translation!
Surin = 
Siam = Xiêm
 # Requires translation!
[relativeAmount]% [stat] from City-States = 
 # Requires translation!
Military Units gifted from City-States start with [amount] XP = 

Isabella = Isabella
 # Requires translation!
God will probably forgive you... but I shall not. Prepare for war. = 
 # Requires translation!
Repugnant spawn of the devil! You will pay! = 
 # Requires translation!
If my defeat is, without any doubt, the will of God, then I will accept it. = 
 # Requires translation!
God blesses those who deserve it. I am Isabel of Spain. = 
 # Requires translation!
I hope this deal will receive your blessing. = 
Seven Cities of Gold = Bảy thành phố vàng
 # Requires translation!
Blessed Isabella, servant of God, holy queen of Castille and León! Your people greet and welcome you. You are the ruler of Spain, a beautiful and ancient country at the crossroads of the world between Europe and Africa, one shore on the Mediterranean and the other on the mighty Atlantic Ocean. The Spanish are a multicultural people with roots in the Muslim and Christian worlds. A seafaring race, Spanish explorers found and conquered much of the New World, and, for many centuries, its gold and silver brought Spain unrivalled wealth and power, making the Spanish court the envy of the world. = 
 # Requires translation!
O fair and virtuous Isabella! Will you rebuild the Spanish empire and show the world again the greatness of your people? Will you take up the mantle of the holy monarchy, and vanquish your foes under heaven's watchful eyes? Your adoring subjects await your command! Will you build a civilization that stands the test of time? = 
 # Requires translation!
Madrid = 
 # Requires translation!
Barcelona = 
 # Requires translation!
Seville = 
 # Requires translation!
Cordoba = 
 # Requires translation!
Toledo = 
 # Requires translation!
Santiago = 
 # Requires translation!
Murcia = 
 # Requires translation!
Valencia = 
 # Requires translation!
Zaragoza = 
 # Requires translation!
Pamplona = 
 # Requires translation!
Vitoria = 
 # Requires translation!
Santander = 
 # Requires translation!
Oviedo = 
 # Requires translation!
Jaen = 
 # Requires translation!
Logroño = 
 # Requires translation!
Valladolid = 
 # Requires translation!
Palma = 
 # Requires translation!
Teruel = 
 # Requires translation!
Almeria = 
 # Requires translation!
Leon = 
 # Requires translation!
Zamora = 
 # Requires translation!
Mida = 
 # Requires translation!
Lugo = 
 # Requires translation!
Alicante = 
 # Requires translation!
Càdiz = 
 # Requires translation!
Eiche = 
 # Requires translation!
Alcorcon = 
 # Requires translation!
Burgos = 
 # Requires translation!
Vigo = 
 # Requires translation!
Badajoz = 
 # Requires translation!
La Coruña = 
 # Requires translation!
Guadalquivir = 
 # Requires translation!
Bilbao = 
 # Requires translation!
San Sebastian = 
 # Requires translation!
Granada = 
 # Requires translation!
Mérida = 
 # Requires translation!
Huelva = 
 # Requires translation!
Ibiza = 
 # Requires translation!
Las Palmas = 
 # Requires translation!
Tenerife = 
Spain = Tây Ban Nha 
 # Requires translation!
100 Gold for discovering a Natural Wonder (bonus enhanced to 500 Gold if first to discover it) = 
 # Requires translation!
Double Happiness from Natural Wonders = 
 # Requires translation!
[relativeAmount]% Yield from every [tileFilter/buildingFilter] = 

Askia = Askia
 # Requires translation!
You are an abomination to heaven and earth, the chief of ignorant savages! You must be destroyed! = 
 # Requires translation!
Fool! You have doomed your people to fire and destruction! = 
 # Requires translation!
We have been consumed by the fires of hatred and rage. Enjoy your victory in this world - you shall pay a heavy price in the next! = 
 # Requires translation!
I am Askia of the Songhai. We are a fair people - but those who cross us will find only destruction. You would do well to avoid repeating the mistakes others have made in the past. = 
 # Requires translation!
Can I interest you in this deal? = 
River Warlord = Chúa tể của những Con sông
 # Requires translation!
May the blessings of God, who is greatest of all, be upon you Askia, leader of the Songhai people! For many years your kingdom was a vassal of the mighty West African state of Mali, until the middle of the 14th century, when King Sunni Ali Ber wrested independence from the Mali, conquering much territory and fighting off numerous foes who sought to destroy him. Ultimately, his conquest of the wealthy cities of Timbuktu and Jenne gave the growing Songhai empire the economic power to survive for some 100 years, until the empire was destroyed by foes with advanced technology - muskets against spearmen. = 
 # Requires translation!
King Askia, your people look to you to lead them to glory. To make them powerful and wealthy, to keep them supplied with the weapons they need to defeat any foe. Can you save them from destruction, oh King? Can you build a civilization that will stand the test of time? = 
 # Requires translation!
Gao = 
 # Requires translation!
Tombouctu = 
 # Requires translation!
Jenne = 
 # Requires translation!
Taghaza = 
 # Requires translation!
Tondibi = 
 # Requires translation!
Kumbi Saleh = 
 # Requires translation!
Kukia = 
 # Requires translation!
Walata = 
 # Requires translation!
Tegdaoust = 
 # Requires translation!
Argungu = 
 # Requires translation!
Gwandu = 
 # Requires translation!
Kebbi = 
 # Requires translation!
Boussa = 
 # Requires translation!
Motpi = 
 # Requires translation!
Bamako = 
 # Requires translation!
Wa = 
 # Requires translation!
Kayes = 
 # Requires translation!
Awdaghost = 
 # Requires translation!
Ouadane = 
 # Requires translation!
Dakar = 
 # Requires translation!
Tadmekket = 
 # Requires translation!
Tekedda = 
 # Requires translation!
Kano = 
 # Requires translation!
Agadez = 
 # Requires translation!
Niamey = 
 # Requires translation!
Torodi = 
 # Requires translation!
Ouatagouna = 
 # Requires translation!
Dori = 
 # Requires translation!
Bamba = 
 # Requires translation!
Segou = 
Songhai = Songhai
 # Requires translation!
Receive triple Gold from Barbarian encampments and pillaging Cities = 
 # Requires translation!
Defense bonus when embarked = 

Genghis Khan = Thành Cát Tư Hãn
 # Requires translation!
You stand in the way of my armies. Let us solve this like warriors! = 
 # Requires translation!
No more words. Today, Mongolia charges toward your defeat. = 
 # Requires translation!
You have hobbled the Mongolian clans. My respect for you nearly matches the loathing. I am waiting for my execution. = 
 # Requires translation!
I am Temuujin, conqueror of cities and countries. Before me lie future Mongolian lands. Behind me is the only cavalry that matters. = 
 # Requires translation!
I am not always this generous, but we hope you take this rare opportunity we give you. = 
 # Requires translation!
So what now? = 
Mongol Terror = Khủng bố của quân Mông Cổ
 # Requires translation!
Greetings, o great Temuujin, immortal emperor of the mighty Mongol Empire! Your fists shatter walls of cities and your voice brings despair to your enemies. O Khan! You united the warring tribes of Northern Asia into a mighty people, creating the greatest cavalry force the world has ever witnessed. Your people's cunning diplomacy divided their enemies, making them weak and helpless before Mongolia's conquering armies. In a few short years, your people's soldiers conquered most of China and Eastern Asia, and the empire continued to grow until it reached west into Europe and south to Korea. Indeed, it was the greatest empire ever seen, dwarfing those pathetic conquests of the Romans or the Greeks. = 
 # Requires translation!
Temuujin, your people call upon you once more to lead them to battle and conquest. Will the world once again tremble at the thunderous sound of your cavalry, sweeping down from the steppes? Will you build a civilization that stands the test of time? = 
 # Requires translation!
Karakorum = 
 # Requires translation!
Beshbalik = 
 # Requires translation!
Turfan = 
 # Requires translation!
Hsia = 
 # Requires translation!
Old Sarai = 
 # Requires translation!
New Sarai = 
 # Requires translation!
Tabriz = 
 # Requires translation!
Tiflis = 
 # Requires translation!
Otrar = 
 # Requires translation!
Sanchu = 
 # Requires translation!
Kazan = 
 # Requires translation!
Almarikh = 
 # Requires translation!
Ulaanbaatar = 
 # Requires translation!
Hovd = 
 # Requires translation!
Darhan = 
 # Requires translation!
Dalandzadgad = 
 # Requires translation!
Mandalgovi = 
 # Requires translation!
Choybalsan = 
 # Requires translation!
Erdenet = 
 # Requires translation!
Tsetserieg = 
 # Requires translation!
Baruun-Urt = 
 # Requires translation!
Ereen = 
 # Requires translation!
Batshireet = 
 # Requires translation!
Choyr = 
 # Requires translation!
Ulaangom = 
 # Requires translation!
Tosontsengel = 
 # Requires translation!
Altay = 
 # Requires translation!
Uliastay = 
 # Requires translation!
Bayanhongor = 
 # Requires translation!
Har-Ayrag = 
 # Requires translation!
Nalayh = 
 # Requires translation!
Tes = 
Mongolia = Mông Cổ
 # Requires translation!
+30% Strength when fighting City-State units and cities = 

Montezuma I = Montezuma I
 # Requires translation!
Xi-miqa-can! Xi-miqa-can! Xi-miqa-can! (Die, die, die!) = 
 # Requires translation!
Excellent! Let the blood flow in raging torrents! = 
 # Requires translation!
Monster! Who are you to destroy my greatness? = 
 # Requires translation!
What do I see before me? Another beating heart for my sacrificial fire. = 
 # Requires translation!
Accept this agreement or suffer the consequences. = 
 # Requires translation!
Welcome, friend. = 
Sacrificial Captives = Tù nhân hiến tế
 # Requires translation!
Welcome, O divine Montezuma! We grovel in awe at your magnificence! May the heaven shower all manner of good things upon you all the days of your life! You are the leader of the mighty Aztec people, wandering nomads from a lost home in the north who in the 12th century came to live in the mesa central in the heart of what would come to be called Mexico. Surrounded by many tribes fighting to control the rich land surrounding the sacred lakes of Texcoco, Xaltocan and Zampango, through cunning alliances and martial prowess, within a mere two hundred years, the Aztecs came to dominate the Central American basin, ruling a mighty empire stretching from sea to sea. But the empire fell at last under the assault of foreign devils - the accursed Spaniards! - wielding fiendish weapons the likes of which your faithful warriors had never seen. = 
 # Requires translation!
O great king Montezuma, your people call upon you once more, to rise up and lead them to glory, bring them wealth and power, and give them dominion over their foes and rivals. Will you answer their call, glorious leader? Will you build a civilization that stands the test of time? = 
 # Requires translation!
Tenochtitlan = 
 # Requires translation!
Teotihuacan = 
 # Requires translation!
Tlatelolco = 
 # Requires translation!
Texcoco = 
 # Requires translation!
Tlaxcala = 
 # Requires translation!
Calixtlahuaca = 
 # Requires translation!
Xochicalco = 
 # Requires translation!
Tlacopan = 
 # Requires translation!
Atzcapotzalco = 
 # Requires translation!
Tzintzuntzan = 
 # Requires translation!
Malinalco = 
 # Requires translation!
Tamuin = 
 # Requires translation!
Teayo = 
 # Requires translation!
Cempoala = 
 # Requires translation!
Chalco = 
 # Requires translation!
Tlalmanalco = 
 # Requires translation!
Ixtapaluca = 
 # Requires translation!
Huexotla = 
 # Requires translation!
Tepexpan = 
 # Requires translation!
Tepetlaoxtoc = 
 # Requires translation!
Chiconautla = 
 # Requires translation!
Zitlaltepec = 
 # Requires translation!
Coyotepec = 
 # Requires translation!
Tequixquiac = 
 # Requires translation!
Jilotzingo = 
 # Requires translation!
Tlapanaloya = 
 # Requires translation!
Tultitan = 
 # Requires translation!
Ecatepec = 
 # Requires translation!
Coatepec = 
 # Requires translation!
Chalchiuites = 
 # Requires translation!
Chiauhita = 
 # Requires translation!
Chapultepec = 
 # Requires translation!
Itzapalapa = 
 # Requires translation!
Ayotzinco = 
 # Requires translation!
Iztapam = 
Aztecs = Aztecs 
 # Requires translation!
Earn [amount]% of killed [mapUnitFilter] unit's [costOrStrength] as [civWideStat] = 

Pachacuti = Pachacuti
 # Requires translation!
Resistance is futile! You cannot hope to stand against the mighty Incan empire. If you will not surrender immediately, then prepare for war! = 
 # Requires translation!
Declare war on me?!? You can't, because I declare war on you first! = 
 # Requires translation!
How did you darken the sun? I ruled with diligence and mercy—see that you do so as well. = 
 # Requires translation!
How are you? You stand before Pachacuti Inca Yupanqui. = 
 # Requires translation!
The Incan people offer this fair trade. = 
 # Requires translation!
How are you doing? = 
 # Requires translation!
What do you want now? = 
Great Andean Road = Hệ thống đường Inca Vĩ đại
 # Requires translation!
Oh ye who remakes the world, your loyal subjects greet you, King Pachacuti Sapa Inca, ruler of Tawantinsuyu and the Inca people! From the beginnings in the small state of Cusco, the Incans displayed their potential for greatness, marching to war against their many enemies, crushing their armies into dust and carving for themselves a mighty empire stretching from Ecuador to Chile. Indeed, they built the greatest empire ever seen in pre-Columbian America. More than mere soldiers, your people were great builders and artists as well, and the remnants of their works still awe and inspire the world today. = 
 # Requires translation!
Oh King Pachacuti, truly are you called 'Earth Shaker'! Will you once again call upon the ground itself to a fight at your side? Your armies await your signal. Will you restore the glory of your empire? Can you build a civilization that will stand the test of time? = 
 # Requires translation!
Cuzco = 
 # Requires translation!
Tiwanaku = 
 # Requires translation!
Machu = 
 # Requires translation!
Ollantaytambo = 
 # Requires translation!
Corihuayrachina = 
 # Requires translation!
Huamanga = 
 # Requires translation!
Rumicucho = 
 # Requires translation!
Vilcabamba = 
 # Requires translation!
Vitcos = 
 # Requires translation!
Andahuaylas = 
 # Requires translation!
Ica = 
 # Requires translation!
Arequipa = 
 # Requires translation!
Nasca = 
 # Requires translation!
Atico = 
 # Requires translation!
Juli = 
 # Requires translation!
Chuito = 
 # Requires translation!
Chuquiapo = 
 # Requires translation!
Huanuco Pampa = 
 # Requires translation!
Tamboccocha = 
 # Requires translation!
Huaras = 
 # Requires translation!
Riobamba = 
 # Requires translation!
Caxamalca = 
 # Requires translation!
Sausa = 
 # Requires translation!
Tambo Colorado = 
 # Requires translation!
Huaca = 
 # Requires translation!
Tumbes = 
 # Requires translation!
Chan Chan = 
 # Requires translation!
Sipan = 
 # Requires translation!
Pachacamac = 
 # Requires translation!
Llactapata = 
 # Requires translation!
Pisac = 
 # Requires translation!
Kuelap = 
 # Requires translation!
Pajaten = 
 # Requires translation!
Chucuito = 
 # Requires translation!
Choquequirao = 
Inca = Inca 
 # Requires translation!
Units ignore terrain costs when moving into any tile with Hills = 
 # Requires translation!
[relativeAmount]% maintenance on road & railroads = 
 # Requires translation!
No Maintenance costs for improvements in [tileFilter] tiles = 

Harald Bluetooth = Harald Bluetooth
 # Requires translation!
If I am to be honest, I tire of those pointless charades. Why don't we settle our disputes on the field of battle, like true men? Perhaps the skalds will sing of your valor... or mine! = 
 # Requires translation!
Ahahah! You seem to show some skills of a true Viking! Too bad that I'll probably kill you! = 
 # Requires translation!
Loki must have stood by you, for a common man alone could not have defeated me... Oh well! I will join the einherjar in Valhalla and feast, while you toil away here. = 
 # Requires translation!
Harald Bluetooth bids you welcome to his lands, a Viking unlike any the seas and lands have ever known! Hah, are you afraid? = 
 # Requires translation!
This is a fine deal! Even a drunk beggar would agree! = 
 # Requires translation!
Hail to you. = 
Viking Fury = Sự cuồng nộ của người Viking
 # Requires translation!
Honor and glory be yours, Harald Bluetooth Gormsson, mighty heir of King Gorm of the Old and Thyra Dannebod. Not only were you victorious on the battlefield against the armies of Norway, you also completed massive construction project across the land - numerous Ring Fortresses to protect the populace from invasion and internal strife. You successfully drove off waves of German settlers in 983 AD and sheltered your kingdom from unwanted foreign influence. = 
 # Requires translation!
Stalwart Viking, the time for greatness is upon you once more. You are called to rise up and lead your people to renewed power and triumph! Will you make the world shudder once more at the very thought of your great armies of Northsmen? Will you let the Viking battle cry ring out across the crashing waves? Will you build a civilization to stand the test of time? = 
 # Requires translation!
Copenhagen = 
 # Requires translation!
Aarhus = 
 # Requires translation!
Kaupang = 
 # Requires translation!
Ribe = 
 # Requires translation!
Viborg = 
 # Requires translation!
Tunsberg = 
 # Requires translation!
Roskilde = 
 # Requires translation!
Hedeby = 
 # Requires translation!
Oslo = 
 # Requires translation!
Jelling = 
 # Requires translation!
Truso = 
 # Requires translation!
Bergen = 
 # Requires translation!
Faeroerne = 
 # Requires translation!
Reykjavik = 
 # Requires translation!
Trondheim = 
 # Requires translation!
Godthab = 
 # Requires translation!
Helluland = 
 # Requires translation!
Lillehammer = 
 # Requires translation!
Markland = 
 # Requires translation!
Elsinore = 
 # Requires translation!
Sarpsborg = 
 # Requires translation!
Odense = 
 # Requires translation!
Aalborg = 
 # Requires translation!
Stavanger = 
 # Requires translation!
Vorbasse = 
 # Requires translation!
Schleswig = 
 # Requires translation!
Kristiansand = 
 # Requires translation!
Halogaland = 
 # Requires translation!
Randers = 
 # Requires translation!
Fredrikstad = 
 # Requires translation!
Kolding = 
 # Requires translation!
Horsens = 
 # Requires translation!
Tromsoe = 
 # Requires translation!
Vejle = 
 # Requires translation!
Koge = 
 # Requires translation!
Sandnes = 
 # Requires translation!
Holstebro = 
 # Requires translation!
Slagelse = 
 # Requires translation!
Drammen = 
 # Requires translation!
Hillerod = 
 # Requires translation!
Sonderborg = 
 # Requires translation!
Skien = 
 # Requires translation!
Svendborg = 
 # Requires translation!
Holbaek = 
 # Requires translation!
Hjorring = 
 # Requires translation!
Fladstrand = 
 # Requires translation!
Haderslev = 
 # Requires translation!
Ringsted = 
 # Requires translation!
Skrive = 
Denmark = Đan Mạch
 # Requires translation!
[amount] Movement point cost to disembark = 
 # Requires translation!
No movement cost to pillage = 

 # Requires translation!
You leave us no choice. War it must be. = 
 # Requires translation!
Very well, this shall not be forgotten. = 
 # Requires translation!
I guess you weren't here for the sprouts after all... = 
 # Requires translation!
Brussels = 

 # Requires translation!
And so the flower of Florence falls to barbaric hands... = 
 # Requires translation!
Florence = 

 # Requires translation!
So this is how it feels to die... = 
 # Requires translation!
Hanoi = 

 # Requires translation!
Unacceptable! = 

 # Requires translation!
Today, the Malay people obey you, but do not think this is over... = 
 # Requires translation!
Kuala Lumpur = 

 # Requires translation!
Perhaps now we will find peace in death... = 
 # Requires translation!
Lhasa = 

 # Requires translation!
You fiend! History shall remember this! = 
 # Requires translation!
Milan = 

 # Requires translation!
We were too weak to protect ourselves... = 
 # Requires translation!
Quebec City = 

 # Requires translation!
I have failed. May you, at least, know compassion towards our people. = 
 # Requires translation!
Cape Town = 

 # Requires translation!
The day of judgement has come to us. But rest assured, the same will go for you! = 
 # Requires translation!
Helsinki = 

 # Requires translation!
Ah, Gods! Why have you forsaken us? = 
 # Requires translation!
Manila = 

 # Requires translation!
Congratulations, conqueror. This tribe serves you now. = 
 # Requires translation!
Mogadishu = 

 # Requires translation!
I have to do this, for the sake of progress if nothing else. You must be opposed! = 
 # Requires translation!
You can see how fruitless this will be for you... right? = 
 # Requires translation!
May God grant me these last wishes - peace and prosperity for Brazil. = 
 # Requires translation!
Rio de Janeiro = 

 # Requires translation!
After thorough deliberation, Australia finds itself at a crossroads. Prepare yourself, for war is upon us. = 
 # Requires translation!
We will mobilize every means of resistance to stop this transgression against our nation! = 
 # Requires translation!
The principles for which we have fought will survive longer than any nation you could ever build. = 
 # Requires translation!
Sydney = 

 # Requires translation!
I will enjoy hearing your last breath as you witness the destruction of your realm! = 
 # Requires translation!
Why do we fight? Because Inanna demands it. Now, witness the power of the Sumerians! = 
 # Requires translation!
What treachery has struck us? No, what evil? = 
 # Requires translation!
Ur = 

 # Requires translation!
In responding to the unstinting malignancy that has heretofore defined your relationship with Canada, we can have no recourse but war! = 
 # Requires translation!
As we can reach no peaceful resolution with you, Canada must turn, with reluctance, to war. = 
 # Requires translation!
I regret not defending my country to the last, although it was not of use. = 
 # Requires translation!
Vancouver = 

 # Requires translation!
You have revealed your purposes a bit too early, my friend... = 
 # Requires translation!
A wrong calculation, on my part. = 
 # Requires translation!
Venice = 

 # Requires translation!
They will write songs of this.... pray that they shall be in your favor. = 
 # Requires translation!
Antwerp = 

 # Requires translation!
How barbaric. Those who live by the sword shall perish by the sword. = 
 # Requires translation!
Genoa = 

 # Requires translation!
We... defeated? No... we had so much work to do! = 
 # Requires translation!
Kathmandu = 

 # Requires translation!
Perhaps, in another world, we could have been friends... = 
 # Requires translation!
Singapore = 

 # Requires translation!
We never fully trusted you from the start. = 
 # Requires translation!
Tyre = 

 # Requires translation!
May the Heavens forgive you for inflicting this humiliation to our people. = 
 # Requires translation!
Zanzibar = 

 # Requires translation!
How could we fall to the likes of you?! = 
 # Requires translation!
Almaty = 

 # Requires translation!
Let's have a nice little War, shall we? = 
 # Requires translation!
If you need your nose bloodied, we'll happily serve. = 
 # Requires translation!
The serbian guerilla will never stop haunting you! = 
 # Requires translation!
Belgrade = 

 # Requires translation!
War lingers in our hearts. Why carry on with a false peace? = 
 # Requires translation!
You gormless radger! You'll dine on your own teeth before you set foot in Ireland! = 
 # Requires translation!
A lonely wind blows through the highlands today. A dirge for Ireland. Can you hear it? = 
 # Requires translation!
Dublin = 
 # Requires translation!
Will not be chosen for new games = 

 # Requires translation!
You shall stain this land no longer with your vileness! To arms, my countrymen - we ride to war! = 
 # Requires translation!
Traitorous man! The Celtic peoples will not stand for such wanton abuse and slander - I shall have your head! = 
 # Requires translation!
Vile ruler, know that you 'won' this war in name only! = 
 # Requires translation!
Edinburgh = 

 # Requires translation!
Do you really think you can walk over us so easily? I will not let it happen. Not to Kongo - not to my people! = 
 # Requires translation!
We are no strangers to war. You have strayed from the right path, and now we will correct it. = 
 # Requires translation!
You are nothing but a glorified barbarian. Cruel, and ruthless. = 
 # Requires translation!
M'Banza-Kongo = 

 # Requires translation!
What a fine battle! Sidon is willing to serve you! = 
 # Requires translation!
Sidon = 

 # Requires translation!
We don't like your face. To arms! = 
 # Requires translation!
You will see you have just bitten off more than you can chew. = 
 # Requires translation!
This ship may sink, but our spirits will linger. = 
 # Requires translation!
Valletta = 

 # Requires translation!
Can only heal by pillaging = 


#################### Lines from Policies from Civ V - Vanilla ####################

 # Requires translation!
Aristocracy = 
 # Requires translation!
Legalism = 
 # Requires translation!
Provides the cheapest [stat] building in your first [amount] cities for free = 
 # Requires translation!
Oligarchy = 
 # Requires translation!
Units in cities cost no Maintenance = 
 # Requires translation!
with a garrison = 
 # Requires translation!
[relativeAmount]% Strength for cities = 
 # Requires translation!
Landed Elite = 
 # Requires translation!
[relativeAmount]% growth [cityFilter] = 
 # Requires translation!
Monarchy = 
 # Requires translation!
Tradition Complete = 
 # Requires translation!
Tradition = 

 # Requires translation!
Collective Rule = 
 # Requires translation!
Citizenship = 
 # Requires translation!
Republic = 
 # Requires translation!
Representation = 
 # Requires translation!
Each city founded increases culture cost of policies [relativeAmount]% less than normal = 
 # Requires translation!
Meritocracy = 
 # Requires translation!
Liberty Complete = 
Free Great Person = Vĩ nhân miễn phí 
 # Requires translation!
Liberty = 

 # Requires translation!
Warrior Code = 
 # Requires translation!
Discipline = 
 # Requires translation!
when adjacent to a [mapUnitFilter] unit = 
 # Requires translation!
Military Tradition = 
 # Requires translation!
[relativeAmount]% XP gained from combat = 
 # Requires translation!
Military Caste = 
 # Requires translation!
Professional Army = 
 # Requires translation!
Honor Complete = 
 # Requires translation!
Honor = 
 # Requires translation!
vs [mapUnitFilter] units = 
 # Requires translation!
Notified of new Barbarian encampments = 

 # Requires translation!
Organized Religion = 
 # Requires translation!
Mandate Of Heaven = 
 # Requires translation!
[relativeAmount]% of excess happiness converted to [stat] = 
 # Requires translation!
Theocracy = 
 # Requires translation!
[relativeAmount]% [stat] from every [tileFilter/buildingFilter] = 
 # Requires translation!
Reformation = 
 # Requires translation!
Free Religion = 
 # Requires translation!
Piety Complete = 
 # Requires translation!
Piety = 
 # Requires translation!
before adopting [policy] = 

 # Requires translation!
Philantropy = 
 # Requires translation!
Gifts of Gold to City-States generate [relativeAmount]% more Influence = 
 # Requires translation!
Aesthetics = 
 # Requires translation!
Resting point for Influence with City-States is increased by [amount] = 
 # Requires translation!
Scholasticism = 
 # Requires translation!
Allied City-States provide [stat] equal to [relativeAmount]% of what they produce for themselves = 
 # Requires translation!
Cultural Diplomacy = 
 # Requires translation!
[relativeAmount]% resources gifted by City-States = 
 # Requires translation!
[relativeAmount]% Happiness from luxury resources gifted by City-States = 
 # Requires translation!
Educated Elite = 
 # Requires translation!
Allied City-States will occasionally gift Great People = 
 # Requires translation!
Patronage Complete = 
 # Requires translation!
Influence of all other civilizations with all city-states degrades [relativeAmount]% faster = 
 # Requires translation!
Triggers the following global alert: [comment] = 
 # Requires translation!
Patronage = 

 # Requires translation!
Naval Tradition = 
 # Requires translation!
Trade Unions = 
 # Requires translation!
Merchant Navy = 
 # Requires translation!
Mercantilism = 
 # Requires translation!
Protectionism = 
 # Requires translation!
[amount] Happiness from each type of luxury resource = 
 # Requires translation!
Commerce Complete = 
 # Requires translation!
Commerce = 

 # Requires translation!
Secularism = 
 # Requires translation!
Humanism = 
 # Requires translation!
Free Thought = 
 # Requires translation!
Sovereignty = 
 # Requires translation!
while the empire is happy = 
 # Requires translation!
[relativeAmount]% [stat] = 
 # Requires translation!
Scientific Revolution = 
 # Requires translation!
[amount] Free Technologies = 
 # Requires translation!
Rationalism Complete = 
 # Requires translation!
[stats] from all [buildingFilter] buildings = 
 # Requires translation!
Rationalism = 

 # Requires translation!
Constitution = 
 # Requires translation!
Universal Suffrage = 
 # Requires translation!
when defending = 
 # Requires translation!
Civil Society = 
 # Requires translation!
[relativeAmount]% Food consumption by specialists [cityFilter] = 
 # Requires translation!
Free Speech = 
 # Requires translation!
[amount] units cost no maintenance = 
 # Requires translation!
Democracy = 
 # Requires translation!
Freedom Complete = 
 # Requires translation!
Freedom = 

 # Requires translation!
Populism = 
 # Requires translation!
Militarism = 
 # Requires translation!
[stat] cost of purchasing [baseUnitFilter] units [relativeAmount]% = 
 # Requires translation!
Fascism = 
 # Requires translation!
Quantity of strategic resources produced by the empire +[relativeAmount]% = 
 # Requires translation!
Police State = 
 # Requires translation!
Total War = 
 # Requires translation!
Autocracy Complete = 
 # Requires translation!
for [amount] turns = 
 # Requires translation!
Autocracy = 

 # Requires translation!
United Front = 
 # Requires translation!
Militaristic City-States grant units [amount] times as fast when you are at war with a common nation = 
 # Requires translation!
Planned Economy = 
 # Requires translation!
Nationalism = 
 # Requires translation!
Socialism = 
 # Requires translation!
[relativeAmount]% maintenance cost for buildings [cityFilter] = 
 # Requires translation!
Communism = 
 # Requires translation!
Order Complete = 
 # Requires translation!
Order = 


#################### Lines from Quests from Civ V - Vanilla ####################

 # Requires translation!
Route = 
 # Requires translation!
Build a road to connect your capital to our city. = 

 # Requires translation!
Clear Barbarian Camp = 
 # Requires translation!
We feel threatened by a Barbarian Camp near our city. Please take care of it. = 

 # Requires translation!
Connect Resource = 
 # Requires translation!
In order to make our civilizations stronger, connect [tileResource] to your trade network. = 

 # Requires translation!
Construct Wonder = 
 # Requires translation!
We recommend you to start building [wonder] to show the whole world your civilization strength. = 

 # Requires translation!
Acquire Great Person = 
 # Requires translation!
Great People can change the course of a Civilization! You will be rewarded for acquiring a new [greatPerson]. = 

 # Requires translation!
Conquer City State = 
 # Requires translation!
It's time to erase the City-State of [cityState] from the map. You will be greatly rewarded for conquering them! = 

 # Requires translation!
Find Player = 
 # Requires translation!
You have yet to discover where [civName] set up their cities. You will be rewarded for finding their territories. = 

 # Requires translation!
Find Natural Wonder = 
 # Requires translation!
Send your best explorers on a quest to discover Natural Wonders. Nobody knows the location of [naturalWonder] yet. = 

 # Requires translation!
Give Gold = 
 # Requires translation!
We are suffering great poverty after being robbed by [civName], and unless we receive a sum of Gold, it's only a matter of time before we collapse. = 

 # Requires translation!
Pledge to Protect = 
 # Requires translation!
We need your protection to stop the aggressions of [civName]. By signing a Pledge of Protection, you'll confirm the bond that ties us. = 

 # Requires translation!
Contest Culture = 
 # Requires translation!
The civilization with the largest Culture growth will gain a reward. = 

 # Requires translation!
Contest Faith = 
 # Requires translation!
The civilization with the largest Faith growth will gain a reward. = 

 # Requires translation!
Contest Technologies = 
 # Requires translation!
The civilization with the largest number of new Technologies researched will gain a reward. = 

 # Requires translation!
Invest = 
 # Requires translation!
Our people are rejoicing thanks to a tourism boom. For a certain amount of time, any Gold donation will yield [50]% extra Influence. = 

 # Requires translation!
Bully City State = 
 # Requires translation!
We are tired of the pretensions of [cityState]. If someone were to put them in their place by Demanding Tribute from them, they would be rewarded. = 

 # Requires translation!
Denounce Civilization = 
 # Requires translation!
We have been forced to pay tribute to [civName]! We need you to tell the world of their ill deeds. = 

 # Requires translation!
We have heard the tenets of [religionName] and are most curious. Will you send missionaries to teach us about your religion? = 


#################### Lines from Ruins from Civ V - Vanilla ####################

 # Requires translation!
We have discovered cultural artifacts in the ruins! (+20 culture) = 
 # Requires translation!
discover cultural artifacts = 

 # Requires translation!
squatters willing to work for you = 

 # Requires translation!
squatters wishing to settle under your rule = 

 # Requires translation!
An ancient tribe trained us in their ways of combat! = 
 # Requires translation!
your exploring unit receives training = 

 # Requires translation!
We have found survivors in the ruins! Population added to [cityName]. = 
 # Requires translation!
survivors (adds population to a city) = 

 # Requires translation!
We have found a stash of [goldAmount] Gold in the ruins! = 
 # Requires translation!
a stash of gold = 

 # Requires translation!
discover a lost technology = 

 # Requires translation!
Our unit finds advanced weaponry hidden in the ruins! = 
 # Requires translation!
advanced weaponry for your explorer = 

 # Requires translation!
You find evidence of Barbarian activity. Nearby Barbarian camps are revealed! = 
 # Requires translation!
reveal nearby Barbarian camps = 

 # Requires translation!
find a crudely-drawn map = 


#################### Lines from Specialists from Civ V - Vanilla ####################

 # Requires translation!
Scientist = 

 # Requires translation!
Merchant = 

 # Requires translation!
Artist = 

 # Requires translation!
Engineer = 


#################### Lines from Speeds from Civ V - Vanilla ####################


#################### Lines from Techs from Civ V - Vanilla ####################

 # Requires translation!
'Where tillage begins, other arts follow. The farmers therefore are the founders of human civilization.' - Daniel Webster = 
 # Requires translation!
Agriculture = 
 # Requires translation!
Starting tech = 

 # Requires translation!
'Shall the clay say to him that fashioneth it, what makest thou?' - Bible Isaiah 45:9 = 
 # Requires translation!
Pottery = 
 # Requires translation!
'Thou shalt not muzzle the ox when he treadeth out the corn.' - Bible Deuteronomy 25:4 = 
 # Requires translation!
Animal Husbandry = 
 # Requires translation!
'The haft of the arrow has been feathered with one of the eagle's own plumes, we often give our enemies the means of our own destruction' - Aesop = 
 # Requires translation!
Archery = 
 # Requires translation!
'The meek shall inherit the Earth, but not its mineral rights.' - J. Paul Getty = 
 # Requires translation!
Mining = 

 # Requires translation!
'He who commands the sea has command of everything.' - Themistocles = 
 # Requires translation!
Sailing = 
 # Requires translation!
'So teach us to number our days, so that we may apply our hearts unto wisdom.' - Bible Psalms 90:12 = 
 # Requires translation!
Calendar = 
 # Requires translation!
'He who destroys a good book kills reason itself.' - John Milton = 
 # Requires translation!
Writing = 
 # Requires translation!
Enables Open Borders agreements = 
 # Requires translation!
'Even brute beasts and wandering birds do not fall into the same traps or nets twice.' - Saint Jerome = 
 # Requires translation!
Trapping = 
 # Requires translation!
'Wisdom and virtue are like the two wheels of a cart.' - Japanese proverb = 
 # Requires translation!
The Wheel = 
 # Requires translation!
'How happy are those whose walls already rise!' - Virgil = 
 # Requires translation!
Masonry = 
 # Requires translation!
'Here Hector entered, with a spear eleven cubits long in his hand; the bronze point gleamed in front of him, and was fastened to the shaft of the spear by a ring of gold.' - Homer = 
 # Requires translation!
Bronze Working = 

 # Requires translation!
'He made an instrument to know if the moon shine at full or no.' - Samuel Butler = 
 # Requires translation!
Optics = 
 # Requires translation!
'There is only one good, knowledge, and one evil, ignorance.' - Socrates = 
 # Requires translation!
Philosophy = 
 # Requires translation!
Enables Research agreements = 
 # Requires translation!
'A Horse! A Horse! My kingdom for a horse!' - Shakespeare (Richard III) = 
 # Requires translation!
Horseback Riding = 
 # Requires translation!
'Mathematics is the gate and key to the sciences.' - Roger Bacon = 
 # Requires translation!
Mathematics = 
 # Requires translation!
'Three things are to be looked to in a building: that it stands on the right spot; that it be securely founded; that it be successfully executed.' - Johann Wolfgang von Goethe = 
 # Requires translation!
Construction = 
 # Requires translation!
'Do not wait to strike til the iron is hot, but make it hot by striking.' - William Butler Yeats = 
 # Requires translation!
Iron Working = 

 # Requires translation!
'Three things are necessary for the salvation of man: to know what he ought to believe; to know what he ought to desire; and to know what he ought to do' - St. Thomas Aquinas = 
 # Requires translation!
Theology = 
 # Requires translation!
'The only thing that saves us from the bureaucracy is its inefficiency' - Eugene McCarthy = 
 # Requires translation!
Civil Service = 
 # Requires translation!
'Better is bread with a happy heart than wealth with vexation.' - Amenemope = 
 # Requires translation!
Currency = 
 # Requires translation!
Enables conversion of city production to [civWideStat] = 
 # Requires translation!
'Instrumental or mechanical science is the noblest and, above all others, the most useful.' - Leonardo da Vinci = 
 # Requires translation!
Engineering = 
 # Requires translation!
Roads connect tiles across rivers = 
 # Requires translation!
'When pieces of bronze or gold or iron break, the metal-smith welds them together again in the fire, and the bond is established.' - Sri Guru Granth Sahib = 
 # Requires translation!
Metal Casting = 

 # Requires translation!
'I find the great thing in this world is not so much where we stand, as in what direction we are moving.' - Oliver Wendell Holmes = 
 # Requires translation!
Compass = 
 # Requires translation!
'Education is the best provision for old age.' - Aristotle = 
 # Requires translation!
Education = 
 # Requires translation!
'Whoso pulleth out this sword of this stone and anvil, is rightwise king born of all England.' - Malory = 
 # Requires translation!
Chivalry = 
 # Requires translation!
'The press is the best instrument for enlightening the mind of man, and improving him as a rational, moral and social being.' - Thomas Jefferson = 
 # Requires translation!
Machinery = 
 # Requires translation!
Improves movement speed on roads = 
 # Requires translation!
'Measure what is measurable, and make measurable what is not so.' - Galileo Galilei = 
 # Requires translation!
Physics = 
 # Requires translation!
'John Henry said to his Captain, / 'A man ain't nothin' but a man, / And before I'll let your steam drill beat me down, / I'll die with the hammer in my hand.'' - Anonymous: The Ballad of John Henry, the Steel-Drivin' Man = 
 # Requires translation!
Steel = 

 # Requires translation!
'Joyfully to the breeze royal Odysseus spread his sail, and with his rudder skillfully he steered.' - Homer = 
 # Requires translation!
Astronomy = 
 # Requires translation!
'Their rising all at once was as the sound of thunder heard remote' - Milton = 
 # Requires translation!
Acoustics = 
 # Requires translation!
'Happiness: a good bank account, a good cook and a good digestion' - Jean Jacques Rousseau = 
 # Requires translation!
Banking = 
 # Requires translation!
'It is a newspaper's duty to print the news and raise hell.' - The Chicago Times = 
 # Requires translation!
Printing Press = 
 # Requires translation!
'The day when two army corps can annihilate each other in one second, all civilized nations, it is to be hoped, will recoil from war and discharge their troops.' - Alfred Nobel = 
 # Requires translation!
Gunpowder = 

 # Requires translation!
'The winds and the waves are always on the side of the ablest navigators.' - Edward Gibbon = 
 # Requires translation!
Navigation = 
 # Requires translation!
'Compound interest is the most powerful force in the universe.' - Albert Einstein = 
 # Requires translation!
Economics = 
 # Requires translation!
'Wherever we look, the work of the chemist has raised the level of our civilization and has increased the productive capacity of the nation.' - Calvin Coolidge = 
 # Requires translation!
Chemistry = 
 # Requires translation!
'There never was a good knife made of bad steel.' - Benjamin Franklin = 
 # Requires translation!
Metallurgy = 

 # Requires translation!
'Those who cannot remember the past are condemned to repeat it.' - George Santayana = 
 # Requires translation!
Archaeology = 
 # Requires translation!
'Every great advance in science has issued from a new audacity of imagination.' - John Dewey = 
 # Requires translation!
Scientific Theory = 
 # Requires translation!
'Wars may be fought with weapons, but they are won by men. It is the spirit of the men who follow and of the man who leads that gains the victory.' - George S. Patton = 
 # Requires translation!
Military Science = 
 # Requires translation!
'The nation that destroys its soil destroys itself.' - Franklin Delano Roosevelt = 
 # Requires translation!
Fertilizer = 
 # Requires translation!
'It is well that war is so terrible, or we should grow too fond of it.' - Robert E. Lee = 
 # Requires translation!
Rifling = 

 # Requires translation!
'If the brain were so simple we could understand it, we would be so simple we couldn't.' - Lyall Watson = 
 # Requires translation!
Biology = 
 # Requires translation!
'The nations of the West hope that by means of steam communication all the world will become as one family.' - Townsend Harris = 
 # Requires translation!
Steam Power = 
 # Requires translation!
'As soon as men decide that all means are permitted to fight an evil, then their good becomes indistinguishable from the evil that they set out to destroy.' - Christopher Dawson = 
 # Requires translation!
Dynamite = 

 # Requires translation!
'Is it a fact - or have I dreamt it - that, by means of electricity, the world of matter has become a great nerve, vibrating thousands of miles in a breathless point of time?' - Nathaniel Hawthorne = 
 # Requires translation!
Electricity = 
 # Requires translation!
'Nothing is particularly hard if you divide it into small jobs.' - Henry Ford = 
 # Requires translation!
Replaceable Parts = 
 # Requires translation!
'The introduction of so powerful an agent as steam to a carriage on wheels will make a great change in the situation of man.' - Thomas Jefferson = 
 # Requires translation!
Railroads = 

 # Requires translation!
'And homeless near a thousand homes I stood, and near a thousand tables pined and wanted food.' - William Wordsworth = 
 # Requires translation!
Refrigeration = 
 # Requires translation!
'I once sent a dozen of my friends a telegram saying 'flee at once-all is discovered!' They all left town immediately.' - Mark Twain = 
 # Requires translation!
Telegraph = 
 # Requires translation!
'The whole country was tied together by radio. We all experienced the same heroes and comedians and singers. They were giants.' - Woody Allen = 
 # Requires translation!
Radio = 
 # Requires translation!
'Aeronautics was neither an industry nor a science. It was a miracle.' - Igor Sikorsky = 
 # Requires translation!
Flight = 
 # Requires translation!
'Any man who can drive safely while kissing a pretty girl is simply not giving the kiss the attention it deserves.' - Albert Einstein = 
 # Requires translation!
Combustion = 

 # Requires translation!
'In nothing do men more nearly approach the gods than in giving health to men.' - Cicero = 
 # Requires translation!
Pharmaceuticals = 
 # Requires translation!
'Ben, I want to say one word to you, just one word: plastics.' - Buck Henry and Calder Willingham, The Graduate = 
 # Requires translation!
Plastics = 
 # Requires translation!
'There's a basic principle about consumer electronics: it gets more powerful all the time and it gets cheaper all the time.' - Trip Hawkins = 
 # Requires translation!
Electronics = 
 # Requires translation!
'The speed of communications is wondrous to behold, it is also true that speed does multiply the distribution of information that we know to be untrue.' – Edward R. Murrow = 
Mass Media = Truyền thông đại chúng
 # Requires translation!
'Vision is the art of seeing things invisible.' - Jonathan Swift = 
 # Requires translation!
Radar = 
 # Requires translation!
'The unleashed power of the atom has changed everything save our modes of thinking, and we thus drift toward unparalleled catastrophes.' - Albert Einstein = 
 # Requires translation!
Atomic Theory = 

 # Requires translation!
'Only within the moment of time represented by the present century has one species, man, acquired significant power to alter the nature of his world.' - Rachel Carson = 
 # Requires translation!
Ecology = 
 # Requires translation!
'Computers are like Old Testament gods: lots of rules and no mercy.' - Joseph Campbell = 
 # Requires translation!
Computers = 
 # Requires translation!
'A good rule for rocket experimenters to follow is this: always assume that it will explode.' - Astronautics Magazine, 1937 = 
 # Requires translation!
Rocketry = 
 # Requires translation!
'The night is far spent, the day is at hand: let us therefore cast off the works of darkness, and let us put on the armor of light.' - The Holy Bible: Romans, 13:12 = 
 # Requires translation!
Lasers = 
 # Requires translation!
'I am become Death, the destroyer of worlds.' - J. Robert Oppenheimer = 
 # Requires translation!
Nuclear Fission = 

 # Requires translation!
'The new electronic interdependence recreates the world in the image of a global village.' - Marshall McLuhan = 
 # Requires translation!
Globalization = 
 # Requires translation!
'1. A robot may not injure a human being or, through inaction, allow a human being to come to harm. 2. A robot must obey any orders given to it by human beings, except when such orders would conflict with the First Law. 3. A robot must protect its own existence as long as such protection does not conflict with the First or Second Law.' - Isaac Asimov = 
 # Requires translation!
Robotics = 
 # Requires translation!
'Now, somehow, in some new way, the sky seemed almost alien.' - Lyndon B. Johnson = 
 # Requires translation!
Satellites = 
 # Requires translation!
Reveals the entire map = 
 # Requires translation!
'Be extremely subtle, even to the point of formlessness, be extremely mysterious, even to the point of soundlessness. Thereby you can be the director of the opponent's fate.' - Sun Tzu = 
 # Requires translation!
Stealth = 
 # Requires translation!
'Our scientific power has outrun our spiritual power, we have guided missiles and misguided men.' – Martin Luther King Jr. = 
 # Requires translation!
Advanced Ballistics = 

 # Requires translation!
'Every particle of matter is attracted by or gravitates to every other particle of matter with a force inversely proportional to the squares of their distances.' - Isaac Newton = 
 # Requires translation!
Particle Physics = 
 # Requires translation!
'The release of atomic energy has not created a new problem. It has readily made more urgent the necessity of solving an existing one.' - Albert Einstein = 
 # Requires translation!
Nuclear Fusion = 

 # Requires translation!
'The impact of nanotechnology is expected to exceed the impact that the electronics revolution has had on our lives.' - Richard Schwartz = 
 # Requires translation!
Nanotechnology = 

 # Requires translation!
'I think we agree, the past is over.' - George W. Bush = 
 # Requires translation!
Future Tech = 
 # Requires translation!
Who knows what the future holds? = 
 # Requires translation!
Can be continually researched = 


#################### Lines from Terrains from Civ V - Vanilla ####################

 # Requires translation!
Ocean = 

 # Requires translation!
Coast = 

 # Requires translation!
Grassland = 

 # Requires translation!
Plains = 

 # Requires translation!
Tundra = 

 # Requires translation!
Desert = 

 # Requires translation!
Lakes = 
 # Requires translation!
Fresh water = 

 # Requires translation!
Mountain = 
 # Requires translation!
Has an elevation of [amount] for visibility calculations = 
 # Requires translation!
Units ending their turn on this terrain take [amount] damage = 

 # Requires translation!
Snow = 

 # Requires translation!
Hill = 
 # Requires translation!
[amount] Strength for cities built on this terrain = 

 # Requires translation!
Forest = 
 # Requires translation!
Provides a one-time Production bonus to the closest city when cut down = 
 # Requires translation!
Blocks line-of-sight from tiles at same elevation = 
 # Requires translation!
[amount]% Chance to be destroyed by nukes = 
 # Requires translation!
A Camp can be built here without cutting it down = 

 # Requires translation!
Jungle = 

 # Requires translation!
Marsh = 
 # Requires translation!
Rare feature = 
 # Requires translation!
Only Polders can be built here = 

 # Requires translation!
Fallout = 
 # Requires translation!
Nullifies all other stats this tile provides = 

 # Requires translation!
Oasis = 
 # Requires translation!
Only [improvementFilter] improvements may be built on this tile = 

 # Requires translation!
Flood plains = 

 # Requires translation!
Ice = 

 # Requires translation!
Atoll = 

 # Requires translation!
Great Barrier Reef = 

 # Requires translation!
Old Faithful = 

 # Requires translation!
El Dorado = 
 # Requires translation!
Grants 500 Gold to the first civilization to discover it = 

 # Requires translation!
Fountain of Youth = 
 # Requires translation!
Grants [promotion] ([comment]) to adjacent [mapUnitFilter] units for the rest of the game = 
 # Requires translation!
Tile provides yield without assigned population = 

 # Requires translation!
Grand Mesa = 

 # Requires translation!
Mount Fuji = 

 # Requires translation!
Krakatoa = 

 # Requires translation!
Rock of Gibraltar = 

 # Requires translation!
Cerro de Potosi = 

 # Requires translation!
Barringer Crater = 


#################### Lines from TileImprovements from Civ V - Vanilla ####################

 # Requires translation!
Farm = 
 # Requires translation!
Can also be built on tiles adjacent to fresh water = 
 # Requires translation!
[stats] from [tileFilter] tiles = 

 # Requires translation!
Lumber mill = 
 # Requires translation!
[stats] = 

 # Requires translation!
Mine = 

 # Requires translation!
Trading post = 

 # Requires translation!
Camp = 
 # Requires translation!
Can only be built to improve a resource = 

 # Requires translation!
Oil well = 

 # Requires translation!
Offshore Platform = 

 # Requires translation!
Pasture = 

 # Requires translation!
Plantation = 

 # Requires translation!
Quarry = 

 # Requires translation!
Fishing Boats = 

 # Requires translation!
Fort = 
 # Requires translation!
Can be built outside your borders = 
 # Requires translation!
Gives a defensive bonus of [relativeAmount]% = 

 # Requires translation!
Road = 
 # Requires translation!
Costs [amount] gold per turn when in your territory = 
 # Requires translation!
Reduces movement cost to ½ if the other tile also has a Road or Railroad = 
 # Requires translation!
Reduces movement cost to ⅓ with Machinery = 
 # Requires translation!
Requires Engineering to bridge rivers = 

 # Requires translation!
Railroad = 
 # Requires translation!
Reduces movement cost to ⅒ if the other tile also has a Railroad = 

 # Requires translation!
Remove Forest = 
 # Requires translation!
Provides a one-time Production bonus depending on distance to the closest city once finished = 

 # Requires translation!
Remove Jungle = 

 # Requires translation!
Remove Fallout = 

 # Requires translation!
Remove Marsh = 

 # Requires translation!
Remove Road = 

 # Requires translation!
Remove Railroad = 

 # Requires translation!
Cancel improvement order = 

 # Requires translation!
Academy = 
 # Requires translation!
Removes removable features when built = 

 # Requires translation!
Landmark = 

 # Requires translation!
Manufactory = 

 # Requires translation!
Customs house = 

 # Requires translation!
Holy site = 

 # Requires translation!
Citadel = 
 # Requires translation!
Adjacent enemy units ending their turn take [amount] damage = 
 # Requires translation!
Can be built just outside your borders = 
 # Requires translation!
Constructing it will take over the tiles around it and assign them to your closest city = 

 # Requires translation!
Moai = 

 # Requires translation!
Terrace farm = 

 # Requires translation!
Ancient ruins = 
 # Requires translation!
Unpillagable = 
 # Requires translation!
Provides a random bonus when entered = 
Unbuildable = Không thể xây

 # Requires translation!
City ruins = 
 # Requires translation!
Will be replaced by automated workers = 
 # Requires translation!
A bleak reminder of the destruction wreaked by War = 

 # Requires translation!
City center = 
 # Requires translation!
Irremovable = 
 # Requires translation!
Marks the center of a city = 
 # Requires translation!
Appearance changes with the technological era of the owning civilization = 

 # Requires translation!
Barbarian encampment = 
 # Requires translation!
Home to uncivilized barbarians, will spawn a hostile unit from time to time = 


#################### Lines from TileResources from Civ V - Vanilla ####################

 # Requires translation!
Cattle = 

 # Requires translation!
Sheep = 

 # Requires translation!
Deer = 

 # Requires translation!
Bananas = 

 # Requires translation!
Wheat = 

 # Requires translation!
Stone = 

 # Requires translation!
Fish = 

 # Requires translation!
Horses = 
 # Requires translation!
Guaranteed with Strategic Balance resource option = 

 # Requires translation!
Iron = 

 # Requires translation!
Coal = 

 # Requires translation!
Oil = 
 # Requires translation!
Deposits in [tileFilter] tiles always provide [amount] resources = 

 # Requires translation!
Aluminum = 

 # Requires translation!
Uranium = 

 # Requires translation!
Furs = 

 # Requires translation!
Cotton = 

 # Requires translation!
Dyes = 

 # Requires translation!
Gems = 

 # Requires translation!
Gold Ore = 

 # Requires translation!
Silver = 

 # Requires translation!
Incense = 

 # Requires translation!
Ivory = 

 # Requires translation!
Silk = 

 # Requires translation!
Spices = 

 # Requires translation!
Wine = 

 # Requires translation!
Sugar = 

 # Requires translation!
Marble = 

 # Requires translation!
Whales = 

 # Requires translation!
Pearls = 

 # Requires translation!
Jewelry = 
 # Requires translation!
Can only be created by Mercantile City-States = 

 # Requires translation!
Porcelain = 


#################### Lines from UnitPromotions from Civ V - Vanilla ####################

 # Requires translation!
Sword = 
Mounted = Cưỡi
 # Requires translation!
Siege = 
 # Requires translation!
Ranged Gunpowder = 
 # Requires translation!
Armored = 
 # Requires translation!
Melee Water = 
 # Requires translation!
Ranged Water = 
 # Requires translation!
Submarine = 
 # Requires translation!
Heal Instantly = 
 # Requires translation!
Heal this unit by [amount] HP = 
 # Requires translation!
Doing so will consume this opportunity to choose a Promotion = 

 # Requires translation!
Accuracy I = 

 # Requires translation!
Accuracy II = 

 # Requires translation!
Accuracy III = 

 # Requires translation!
Barrage I = 

 # Requires translation!
Barrage II = 

 # Requires translation!
Barrage III = 

 # Requires translation!
Volley = 

 # Requires translation!
Extended Range = 
 # Requires translation!
[amount] Range = 

 # Requires translation!
Indirect Fire = 
 # Requires translation!
Ranged attacks may be performed over obstacles = 

 # Requires translation!
Shock I = 

 # Requires translation!
Shock II = 

 # Requires translation!
Shock III = 

 # Requires translation!
Drill I = 

 # Requires translation!
Drill II = 

 # Requires translation!
Drill III = 

 # Requires translation!
Charge = 

 # Requires translation!
Besiege = 

 # Requires translation!
Formation I = 

 # Requires translation!
Formation II = 

 # Requires translation!
Blitz = 
 # Requires translation!
[amount] additional attacks per turn = 

 # Requires translation!
Woodsman = 
 # Requires translation!
Double movement in [terrainFilter] = 

 # Requires translation!
Amphibious = 
 # Requires translation!
Eliminates combat penalty for attacking over a river = 
 # Requires translation!
Eliminates combat penalty for attacking across a coast = 

 # Requires translation!
Medic = 
 # Requires translation!
All adjacent units heal [amount] HP when healing = 

 # Requires translation!
Medic II = 
 # Requires translation!
in [tileFilter] tiles = 
 # Requires translation!
[amount] HP when healing = 

 # Requires translation!
Scouting I = 

 # Requires translation!
Scouting II = 

 # Requires translation!
Scouting III = 

 # Requires translation!
Survivalism I = 

 # Requires translation!
Survivalism II = 

 # Requires translation!
Survivalism III = 
 # Requires translation!
Unit will heal every turn, even if it performs an action = 
 # Requires translation!
May withdraw before melee ([amount]%) = 

 # Requires translation!
Boarding Party I = 

 # Requires translation!
Boarding Party II = 

 # Requires translation!
Boarding Party III = 

 # Requires translation!
Coastal Raider I = 
 # Requires translation!
Earn [amount]% of the damage done to [combatantFilter] units as [civWideStat] = 

 # Requires translation!
Coastal Raider II = 

 # Requires translation!
Coastal Raider III = 

 # Requires translation!
Landing Party = 

 # Requires translation!
Targeting I = 

 # Requires translation!
Targeting II = 

 # Requires translation!
Targeting III = 

 # Requires translation!
Wolfpack I = 

 # Requires translation!
Wolfpack II = 

 # Requires translation!
Wolfpack III = 

 # Requires translation!
Aircraft Carrier = 
Armor Plating I = Armor Plating I

Armor Plating II = Armor Plating II

Armor Plating III = Armor Plating III

Flight Deck I = Flight Deck I
 # Requires translation!
Can carry [amount] extra [mapUnitFilter] units = 

Flight Deck II = Flight Deck II

Flight Deck III = Flight Deck III

 # Requires translation!
Supply = 
 # Requires translation!
May heal outside of friendly territory = 

 # Requires translation!
Bomber = 
 # Requires translation!
Siege I = 

 # Requires translation!
Siege II = 

 # Requires translation!
Siege III = 

 # Requires translation!
Evasion = 
 # Requires translation!
Damage taken from interception reduced by [relativeAmount]% = 

 # Requires translation!
Fighter = 
 # Requires translation!
Interception I = 
 # Requires translation!
[relativeAmount]% Damage when intercepting = 

 # Requires translation!
Interception II = 

 # Requires translation!
Interception III = 

 # Requires translation!
[relativeAmount]% Strength when performing Air Sweep = 


 # Requires translation!
Air Targeting I = 

 # Requires translation!
Air Targeting II = 

 # Requires translation!
Sortie = 
 # Requires translation!
[amount] extra interceptions may be made per turn = 

 # Requires translation!
Operational Range = 

 # Requires translation!
Helicopter = 
 # Requires translation!
Air Repair = 

 # Requires translation!
Mobility I = 

 # Requires translation!
Mobility II = 

 # Requires translation!
Anti-Armor I = 

 # Requires translation!
Anti-Armor II = 

 # Requires translation!
Cover I = 

 # Requires translation!
Cover II = 

 # Requires translation!
March = 

 # Requires translation!
Mobility = 

 # Requires translation!
Sentry = 

 # Requires translation!
Logistics = 

 # Requires translation!
Ambush I = 

 # Requires translation!
Ambush II = 

 # Requires translation!
Bombardment I = 

 # Requires translation!
Bombardment II = 

 # Requires translation!
Bombardment III = 

 # Requires translation!
Morale = 

Great Generals I = Đại Tướng Vĩ Đại I

Great Generals II = Đại Tướng Vĩ Đại II

 # Requires translation!
Quick Study = 

 # Requires translation!
Haka War Dance = 
 # Requires translation!
[relativeAmount]% Strength for enemy [combatantFilter] units in adjacent [tileFilter] tiles = 

 # Requires translation!
Rejuvenation = 
 # Requires translation!
All healing effects doubled = 

 # Requires translation!
Slinger Withdraw = 

 # Requires translation!
Ignore terrain cost = 
 # Requires translation!
Ignores terrain cost = 

 # Requires translation!
Pictish Courage = 

 # Requires translation!
Home Sweet Home = 
 # Requires translation!
[relativeAmount]% Strength decreasing with distance from the capital = 

 # Requires translation!
[unit] ability = 

 # Requires translation!
Heals [amount] damage if it kills a unit = 


#################### Lines from UnitTypes from Civ V - Vanilla ####################


 # Requires translation!
Civilian Water = 


 # Requires translation!
Can enter ice tiles = 
 # Requires translation!
Invisible to non-adjacent units = 
 # Requires translation!
Can see invisible [mapUnitFilter] units = 


 # Requires translation!
Aircraft = 
 # Requires translation!
Can see over obstacles = 
 # Requires translation!
Can perform Air Sweep = 


 # Requires translation!
Atomic Bomber = 

Missile = Hỏa tiễn
 # Requires translation!
Self-destructs when attacking = 
 # Requires translation!
Cannot be intercepted = 

 # Requires translation!
Can pass through impassable tiles = 


Armor = Giáp

WaterCivilian = Thường dân gần nước

WaterMelee = Cận chiến dưới nước 

WaterRanged = Tầm xa dưới nước

WaterSubmarine = Tàu ngầm 

WaterAircraftCarrier = Tàu sân bay

 # Requires translation!
AtomicBomber = 


#################### Lines from Units from Civ V - Vanilla ####################

 # Requires translation!
Can build [improvementFilter/terrainFilter] improvements on tiles = 

 # Requires translation!
Founds a new city = 
 # Requires translation!
Excess Food converted to Production when under construction = 
 # Requires translation!
Requires at least [amount] population = 

 # Requires translation!
May upgrade to [baseUnitFilter] through ruins-like effects = 

 # Requires translation!
This is your basic, club-swinging fighter. = 

 # Requires translation!
Maori Warrior = 

 # Requires translation!
Jaguar = 

 # Requires translation!
Brute = 

 # Requires translation!
Archer = 

 # Requires translation!
Bowman = 

 # Requires translation!
Slinger = 

 # Requires translation!
Skirmisher = 

 # Requires translation!
Work Boats = 
 # Requires translation!
Cannot enter ocean tiles = 
 # Requires translation!
May create improvements on water resources = 
 # Requires translation!
Uncapturable = 

 # Requires translation!
Trireme = 

 # Requires translation!
Galley = 

 # Requires translation!
Chariot Archer = 
 # Requires translation!
No defensive terrain bonus = 
 # Requires translation!
Rough terrain penalty = 

 # Requires translation!
War Chariot = 

 # Requires translation!
War Elephant = 


 # Requires translation!
Hoplite = 

 # Requires translation!
Persian Immortal = 

 # Requires translation!
Marauder = 

 # Requires translation!
Horseman = 
 # Requires translation!
Can move after attacking = 

 # Requires translation!
Companion Cavalry = 

 # Requires translation!
Catapult = 
 # Requires translation!
Must set up to ranged attack = 

 # Requires translation!
Ballista = 

 # Requires translation!
Swordsman = 

 # Requires translation!
Legion = 

 # Requires translation!
Mohawk Warrior = 


 # Requires translation!
Landsknecht = 
 # Requires translation!
Can move immediately once bought = 

 # Requires translation!
Knight = 

 # Requires translation!
Camel Archer = 

 # Requires translation!
Conquistador = 
 # Requires translation!
on foreign continents = 

 # Requires translation!
Naresuan's Elephant = 

 # Requires translation!
Mandekalu Cavalry = 

 # Requires translation!
Keshik = 

 # Requires translation!
Crossbowman = 

 # Requires translation!
Chu-Ko-Nu = 

 # Requires translation!
Longbowman = 

 # Requires translation!
Trebuchet = 

 # Requires translation!
Hwach'a = 

 # Requires translation!
Longswordsman = 

 # Requires translation!
Samurai = 

 # Requires translation!
Berserker = 

 # Requires translation!
Caravel = 

 # Requires translation!
Turtle Ship = 


 # Requires translation!
Musketeer = 

 # Requires translation!
Janissary = 

 # Requires translation!
Minuteman = 

 # Requires translation!
Tercio = 

 # Requires translation!
Frigate = 

 # Requires translation!
Ship of the Line = 

 # Requires translation!
Lancer = 

 # Requires translation!
Sipahi = 

 # Requires translation!
Cannon = 


 # Requires translation!
Norwegian Ski Infantry = 

 # Requires translation!
Cavalry = 

 # Requires translation!
Cossack = 

 # Requires translation!
Ironclad = 

 # Requires translation!
Artillery = 

 # Requires translation!
Can only attack [tileFilter] tiles = 

 # Requires translation!
Foreign Legion = 


 # Requires translation!
[relativeAmount]% chance to intercept air attacks = 

 # Requires translation!
Carrier = 
 # Requires translation!
Cannot attack = 
 # Requires translation!
Can carry [amount] [mapUnitFilter] units = 

 # Requires translation!
Battleship = 

 # Requires translation!
Anti-Aircraft Gun = 

 # Requires translation!
Destroyer = 

 # Requires translation!
Zero = 


 # Requires translation!
B17 = 

Paratrooper = Lính dù
 # Requires translation!
May Paradrop up to [amount] tiles from inside friendly territory = 

 # Requires translation!
Tank = 

 # Requires translation!
Panzer = 

 # Requires translation!
Anti-Tank Gun = 

Atomic Bomb = Bom nguyên tử
 # Requires translation!
Nuclear weapon of Strength [amount] = 
 # Requires translation!
if [buildingName] is constructed = 
 # Requires translation!
Blast radius [amount] = 

 # Requires translation!
Rocket Artillery = 

Mobile SAM = Tên lửa phòng không di động

 # Requires translation!
Guided Missile = 

 # Requires translation!
Nuclear Missile = 

Helicopter Gunship = Trực thăng chiến đấu
 # Requires translation!
All tiles cost 1 movement = 
 # Requires translation!
Ignores Zone of Control = 
 # Requires translation!
Unable to capture cities = 

 # Requires translation!
Nuclear Submarine = 

 # Requires translation!
Mechanized Infantry = 

 # Requires translation!
Missile Cruiser = 

 # Requires translation!
Modern Armor = 

 # Requires translation!
Jet Fighter = 

 # Requires translation!
Giant Death Robot = 

 # Requires translation!
Stealth Bomber = 
 # Requires translation!
Cannot be carried by [mapUnitFilter] units = 

 # Requires translation!
Great Artist = 
 # Requires translation!
Can start an [amount]-turn golden age = 
 # Requires translation!
Can construct [improvementName] = 
 # Requires translation!
Great Person - [comment] = 

 # Requires translation!
Great Scientist = 
 # Requires translation!
Can hurry technology research = 

 # Requires translation!
Great Merchant = 
 # Requires translation!
Can undertake a trade mission with City-State, giving a large sum of gold and [amount] Influence = 

 # Requires translation!
Great Engineer = 
 # Requires translation!
Can speed up construction of a building = 

 # Requires translation!
Great Prophet = 
 # Requires translation!
if it hasn't used other actions yet = 
 # Requires translation!
Can [action] [amount] times = 
 # Requires translation!
Removes other religions when spreading religion = 
 # Requires translation!
May found a religion = 
 # Requires translation!
May enhance a religion = 
 # Requires translation!
May enter foreign tiles without open borders = 
 # Requires translation!
Religious Unit = 
 # Requires translation!
Takes your religion over the one in their birth city = 

 # Requires translation!
Great General = 
 # Requires translation!
[relativeAmount]% Strength bonus for [mapUnitFilter] units within [amount] tiles = 

 # Requires translation!
Khan = 

 # Requires translation!
Missionary = 
 # Requires translation!
May enter foreign tiles without open borders, but loses [amount] religious strength each turn it ends there = 
 # Requires translation!
Can be purchased with [stat] [cityFilter] = 

 # Requires translation!
Inquisitor = 
 # Requires translation!
Prevents spreading of religion to the city it is next to = 

SS Booster = Tên lửa tàu
Spaceship part = Bộ phận tàu không gian 
 # Requires translation!
Can be added to [comment] in the Capital = 
 # Requires translation!
Limited to [amount] per Civilization = 

SS Cockpit = Buồng lái phi thuyền

SS Engine = Động cơ phi thuyền

SS Stasis Chamber = Buồng ổn định phi thuyền


#################### Lines from VictoryTypes from Civ V - Vanilla ####################

 # Requires translation!
Complete all the spaceship parts\nto win! = 
 # Requires translation!
spaceship parts = 
You have achieved victory through mastery of Science! You have conquered the mysteries of nature and led your people on a voyage to a brave new world! Your triumph will be remembered as long as the stars burn in the night sky! = Bạn đã giành được thắng lợi nhờ làm chủ Khoa học! Bạn đã chinh phục những bí ẩn của thiên nhiên và dẫn dắt cư dân đầy dũng cảm của bạn đến với một thế giới mới! Chiến thắng của bạn sẽ được trường tồn với những ngôi sao sáng trên bầu trời đêm!

 # Requires translation!
Complete 5 policy branches and\nbuild the Utopia Project to win! = 
You have achieved victory through the awesome power of your Culture. Your civilization's greatness - the magnificence of its monuments and the power of its artists - have astounded the world! Poets will honor you as long as beauty brings gladness to a weary heart. = Bạn đã đạt được giành được thắng lợi nhờ sự tuyệt vời trong Nền văn hóa của bạn. Sự vĩ đại của nền văn minh - sự tráng lệ của các di tích và sức mạnh của các nghệ sĩ - đã khiến cả thế giới phải kinh ngạc! Các nhà thơ sẽ tôn vinh bạn miễn là cái đẹp có thể mang lại niềm vui cho một tâm hồn mệt mỏi.

 # Requires translation!
Destroy all enemies\nto win! = 
The world has been convulsed by war. Many great and powerful civilizations have fallen, but you have survived - and emerged victorious! The world will long remember your glorious triumph! = Thế giới đã bị lay chuyển bởi chiến tranh. Nhiều nền văn minh vĩ đại và hùng mạnh đã sụp đổ, nhưng bạn vẫn tồn tại - và chiến thắng! Cả thế giới sẽ mãi mãi nhớ đến chiến thắng vinh quang của bạn!

 # Requires translation!
Build the UN and be voted\nworld leader to win! = 
 # Requires translation!
Anyone should build [buildingFilter] = 
 # Requires translation!
Win diplomatic vote = 
 # Requires translation!
You have triumphed over your foes through the art of diplomacy! Your cunning and wisdom have earned you great friends - and divided and sown confusion among your enemies! Forever will you be remembered as the leader who brought peace to this weary world! = 

 # Requires translation!
Do things to win! = 
 # Requires translation!
Have highest score after max turns = 


#################### Lines from Beliefs from Civ V - Gods & Kings ####################

 # Requires translation!
Ancestor Worship = 

 # Requires translation!
Dance of the Aurora = 
 # Requires translation!
[stats] from [tileFilter] tiles without [tileFilter2] [cityFilter] = 

 # Requires translation!
Desert Folklore = 

 # Requires translation!
Faith Healers = 
 # Requires translation!
[mapUnitFilter] Units adjacent to this city heal [amount] HP per turn when healing = 

 # Requires translation!
Fertility Rites = 

 # Requires translation!
God of Craftsman = 
 # Requires translation!
in cities with at least [amount] [populationFilter] = 

 # Requires translation!
God of the Open Sky = 

 # Requires translation!
God of the Sea = 

 # Requires translation!
God of War = 
 # Requires translation!
Earn [amount]% of [mapUnitFilter] unit's [costOrStrength] as [civWideStat] when killed within 4 tiles of a city following this religion = 

 # Requires translation!
Goddess of Festivals = 

 # Requires translation!
Goddess of Love = 

 # Requires translation!
Goddess of Protection = 

 # Requires translation!
Goddess of the Hunt = 

 # Requires translation!
Messenger of the Gods = 

 # Requires translation!
Monument to the Gods = 

 # Requires translation!
One with Nature = 

 # Requires translation!
Oral Tradition = 

 # Requires translation!
Religious Idols = 

 # Requires translation!
Religious Settlements = 

 # Requires translation!
Sacred Path = 

 # Requires translation!
Sacred Waters = 
 # Requires translation!
[stats] in cities on [terrainFilter] tiles = 

 # Requires translation!
Stone Circles = 

 # Requires translation!
Follower = 
 # Requires translation!
Asceticism = 

 # Requires translation!
Cathedrals = 
 # Requires translation!
May buy [buildingFilter] buildings with [stat] [cityFilter] = 

 # Requires translation!
Choral Music = 

 # Requires translation!
Divine inspiration = 

 # Requires translation!
Feed the World = 

 # Requires translation!
Guruship = 

 # Requires translation!
Holy Warriors = 
 # Requires translation!
before the [era] = 
 # Requires translation!
May buy [baseUnitFilter] units with [stat] for [amount] times their normal Production cost = 

 # Requires translation!
Liturgical Drama = 

 # Requires translation!
Monasteries = 
 # Requires translation!
May buy [buildingFilter] buildings for [amount] [stat] [cityFilter] = 

 # Requires translation!
Mosques = 

 # Requires translation!
Pagodas = 

 # Requires translation!
Peace Gardens = 

 # Requires translation!
Religious Art = 

 # Requires translation!
Religious Center = 

 # Requires translation!
Religious Community = 
 # Requires translation!
[relativeAmount]% [stat] from every follower, up to [relativeAmount2]% = 

 # Requires translation!
Swords into Ploughshares = 
 # Requires translation!
when not at war = 

 # Requires translation!
Founder = 
 # Requires translation!
Ceremonial Burial = 
 # Requires translation!
[stats] for each global city following this religion = 

 # Requires translation!
Church Property = 

 # Requires translation!
Initiation Rites = 
 # Requires translation!
[stats] when a city adopts this religion for the first time (modified by game speed) = 

 # Requires translation!
Interfaith Dialogue = 
 # Requires translation!
When spreading religion to a city, gain [amount] times the amount of followers of other religions as [stat] = 

 # Requires translation!
Papal Primacy = 
 # Requires translation!
Resting point for Influence with City-States following this religion [amount] = 

 # Requires translation!
Peace Loving = 
 # Requires translation!
[stats] from every [amount] global followers [cityFilter] = 

 # Requires translation!
Pilgrimage = 

 # Requires translation!
Tithe = 

 # Requires translation!
World Church = 

 # Requires translation!
Enhancer = 
 # Requires translation!
Defender of the Faith = 

 # Requires translation!
Holy Order = 

 # Requires translation!
Itinerant Preachers = 
 # Requires translation!
Religion naturally spreads to cities [amount] tiles away = 

 # Requires translation!
Just War = 

 # Requires translation!
Messiah = 
 # Requires translation!
[relativeAmount]% Spread Religion Strength = 
 # Requires translation!
[relativeAmount]% Faith cost of generating Great Prophet equivalents = 

 # Requires translation!
Missionary Zeal = 

 # Requires translation!
Religious Texts = 
 # Requires translation!
[relativeAmount]% Natural religion spread [cityFilter] = 

 # Requires translation!
Religious Unity = 

 # Requires translation!
Reliquary = 
 # Requires translation!
[stats] whenever a Great Person is expended = 


#################### Lines from Buildings from Civ V - Gods & Kings ####################


 # Requires translation!
Stele = 


 # Requires translation!
Shrine = 

 # Requires translation!
Pyramid = 


Terracotta Army = Đội quân Đất nung
 # Requires translation!
'Regard your soldiers as your children, and they will follow you into the deepest valleys; look on them as your own beloved sons, and they will stand by you even unto death.' - Sun Tzu = 


 # Requires translation!
Amphitheater = 


 # Requires translation!
Petra = 
 # Requires translation!
'...who drinks the water I shall give him, says the Lord, will have a spring inside him welling up for eternal life. Let them bring me to your holy mountain in the place where you dwell. Across the desert and through the mountain to the Canyon of the Crescent Moon...' - Indiana Jones = 


 # Requires translation!
Great Mosque of Djenne = 
 # Requires translation!
'With the magnificence of eternity before us, let time, with all its fluctuations, dwindle into its own littleness.' - Thomas Chalmers = 
 # Requires translation!
[baseUnitFilter] units built [cityFilter] can [action] [amount] extra times = 

 # Requires translation!
Grand Temple = 


Alhambra = Thành Alhambra
 # Requires translation!
'Justice is an unassailable fortress, built on the brow of a mountain which cannot be overthrown by the violence of torrents, nor demolished by the force of armies.' - Joseph Addison = 


 # Requires translation!
Ceilidh Hall = 


Leaning Tower of Pisa = Tháp nghiêng Pisa
'Don't clap too hard - it's a very old building.' - John Osbourne = 'Đừng vỗ tay to quá - Toà nhà này rất cổ' -John Osbourne


 # Requires translation!
Coffee House = 


Neuschwanstein = Lâu đài Neuchwanstein
 # Requires translation!
'...the location is one of the most beautiful to be found, holy and unapproachable, a worthy temple for the divine friend who has brought salvation and true blessing to the world.' - King Ludwig II of Bavaria = 


 # Requires translation!
Recycling Center = 


 # Requires translation!
CN Tower = 
 # Requires translation!
'Nothing travels faster than light with the possible exception of bad news, which obeys its own special rules.' - Douglas Adams = 
 # Requires translation!
[amount] population [cityFilter] = 

 # Requires translation!
Bomb Shelter = 
 # Requires translation!
Population loss from nuclear attacks [relativeAmount]% [cityFilter] = 

Hubble Space Telescope = Kính thiên văn Hubble
 # Requires translation!
'The wonder is, not that the field of stars is so vast, but that man has measured it.' - Anatole France = 


 # Requires translation!
Cathedral = 


 # Requires translation!
Mosque = 

 # Requires translation!
Pagoda = 


#################### Lines from Difficulties from Civ V - Gods & Kings ####################


#################### Lines from Eras from Civ V - Gods & Kings ####################


 # Requires translation!
Every major Civilization gains a spy once a civilization enters this era = 

 # Requires translation!
May not generate great prophet equivalents naturally = 
 # Requires translation!
May buy [baseUnitFilter] units for [amount] [stat] [cityFilter] at an increasing price ([amount2]) = 
 # Requires translation!
Starting in this era disables religion = 


Marine = Lính thủy đánh bộ


#################### Lines from Nations from Civ V - Gods & Kings ####################


 # Requires translation!
Rim-Sin II = 
 # Requires translation!
Smerdis = 
 # Requires translation!
Ilum-ma-ili = 
 # Requires translation!
Peshgaldaramesh = 
 # Requires translation!
Ur-zigurumaš = 
 # Requires translation!
Semiramis = 
 # Requires translation!
Em = 
 # Requires translation!
Ishtar = 
 # Requires translation!
Bilit Taauth = 
 # Requires translation!
Aruru = 
 # Requires translation!
Islam = 

 # Requires translation!
Jason = 
 # Requires translation!
Helena = 
 # Requires translation!
Alexa = 
 # Requires translation!
Cletus = 
 # Requires translation!
Kassandra = 
 # Requires translation!
Andres = 
 # Requires translation!
Desdemona = 
 # Requires translation!
Anthea = 
 # Requires translation!
Aeneas = 
 # Requires translation!
Leander = 
 # Requires translation!
Christianity = 

 # Requires translation!
Li = 
 # Requires translation!
Chen = 
 # Requires translation!
Zhang = 
 # Requires translation!
Liu = 
 # Requires translation!
Yang = 
 # Requires translation!
Huang = 
 # Requires translation!
Zhao = 
 # Requires translation!
Wu = 
 # Requires translation!
Zhou = 
 # Requires translation!
Sun = 

 # Requires translation!
Refaat = 
 # Requires translation!
Heba = 
 # Requires translation!
Salah = 
 # Requires translation!
Ahmed = 
 # Requires translation!
Zakaria = 
 # Requires translation!
Bastet = 
 # Requires translation!
Ma'at = 
 # Requires translation!
Nebhet = 
 # Requires translation!
Tefenet = 
 # Requires translation!
Neuth = 

 # Requires translation!
James = 
 # Requires translation!
Scarlett = 
 # Requires translation!
Mycroft = 
 # Requires translation!
Charlotte = 
 # Requires translation!
Gwendolyn = 
 # Requires translation!
Mr. Eks = 
 # Requires translation!
Dr. Grey = 
 # Requires translation!
Andrew = 
 # Requires translation!
Scott = 
 # Requires translation!
Anne = 

 # Requires translation!
Jean-Paul = 
 # Requires translation!
Martine = 
 # Requires translation!
Lucien = 
 # Requires translation!
François = 
 # Requires translation!
Augustine = 
 # Requires translation!
Monsieur X = 
 # Requires translation!
Dr. Dupont = 
 # Requires translation!
Vipère = 
 # Requires translation!
Yvette = 
 # Requires translation!
Renard = 

 # Requires translation!
Alexei = 
 # Requires translation!
Lena = 
 # Requires translation!
Dmitry = 
 # Requires translation!
Anastasia = 
 # Requires translation!
Tatiana = 
 # Requires translation!
Boris = 
 # Requires translation!
Doktor Seriy = 
 # Requires translation!
Mikhail = 
 # Requires translation!
Natacha = 
 # Requires translation!
Zmeya = 

 # Requires translation!
Flavius = 
 # Requires translation!
Regula = 
 # Requires translation!
Servius = 
 # Requires translation!
Lucia = 
 # Requires translation!
Cornelius = 
 # Requires translation!
Licina = 
 # Requires translation!
Canus = 
 # Requires translation!
Serpens = 
 # Requires translation!
Agrippa = 
 # Requires translation!
Brutus = 

 # Requires translation!
Solhofaat = 
 # Requires translation!
Khenzeer = 
 # Requires translation!
Zarafah = 
 # Requires translation!
Temsaah = 
 # Requires translation!
Abyadh = 
 # Requires translation!
Mostafa = 
 # Requires translation!
Yusuf = 
 # Requires translation!
Waddah = 
 # Requires translation!
Sameera = 
 # Requires translation!
Gamal = 

 # Requires translation!
Cousin = 
 # Requires translation!
Felix = 
 # Requires translation!
Dennis = 
 # Requires translation!
Edward = 
 # Requires translation!
Prof. Rex = 
 # Requires translation!
Eliza = 
 # Requires translation!
Mary = 
 # Requires translation!
Virginia = 
 # Requires translation!
Barbara = 

 # Requires translation!
Akaishi = 
 # Requires translation!
Oki = 
 # Requires translation!
Hattori = 
 # Requires translation!
Morozumi = 
 # Requires translation!
Momochi = 
 # Requires translation!
Kawashima = 
 # Requires translation!
Orin = 
 # Requires translation!
Sakanishi = 
 # Requires translation!
Kaede = 
 # Requires translation!
Mochizuki = 
 # Requires translation!
Shinto = 

 # Requires translation!
Greetings, President Mahatma Gandhi, great souled leader of India! You are the ruler of one of the oldest countries in the world with history stretching back almost 10,000 years. A spiritual country, India is the birthplace of three of the world's great religions - Hinduism, Buddhism and Jainism. This is a passionate land of music and color, a land of great wealth and grinding poverty. For centuries, India was divided into kingdoms who fought constantly with each other and against outside invaders. That was, however, after empires such as Maratha, Maurya and Gupta. In the 12th century AD, India was conquered by Muslim Turks who fled from the Mongols. In the early 17th century, the English arrived, and through a combination of shrewd diplomacy and technological superiority, they conquered your fragmented nation. England remained in power for some two centuries until driven out by a rising wave of Indian nationalism, a peaceful rebellion unlike any before seen in history, one led by you! = 
 # Requires translation!
Gandhi, your people look to you to lead them to even greater heights of glory! Can you help your people realize their great potential, to once again become the world's center of arts, culture and religion? Can you build a civilization that will stand the test of time? = 
 # Requires translation!
Ashok = 
 # Requires translation!
Shanx = 
 # Requires translation!
Hormis = 
 # Requires translation!
Sanjeev = 
 # Requires translation!
Ananda = 
 # Requires translation!
Rani = 
 # Requires translation!
Parvati = 
 # Requires translation!
Mukta = 
 # Requires translation!
Karishma = 
 # Requires translation!
Jyotsna = 
 # Requires translation!
Hinduism = 

 # Requires translation!
Johann = 
 # Requires translation!
Marlene = 
 # Requires translation!
Wilhelm = 
 # Requires translation!
Eva = 
 # Requires translation!
Heinz = 
 # Requires translation!
Horst = 
 # Requires translation!
Carl = 
 # Requires translation!
Viper = 
 # Requires translation!
Albrecht = 
 # Requires translation!
Anton = 

 # Requires translation!
Ibrahim = 
 # Requires translation!
Bayezid = 
 # Requires translation!
Sokollu = 
 # Requires translation!
Mahmut = 
 # Requires translation!
Uveys = 
 # Requires translation!
Roxelana = 
 # Requires translation!
Safiye = 
 # Requires translation!
Hafsa = 
 # Requires translation!
Kosem = 
 # Requires translation!
Nurbanu = 

 # Requires translation!
Kim = 
 # Requires translation!
Park = 
 # Requires translation!
Han = 
 # Requires translation!
Na = 
 # Requires translation!
Kong = 
 # Requires translation!
Yu = 
 # Requires translation!
Ahn = 
 # Requires translation!
Da = 
 # Requires translation!
Eun = 
 # Requires translation!
Confucianism = 

 # Requires translation!
Onatah = 
 # Requires translation!
Oneida = 
 # Requires translation!
Oshadagea = 
 # Requires translation!
Otetiani = 
 # Requires translation!
Genesee = 
 # Requires translation!
Dadgayadoh = 
 # Requires translation!
Otwtiani = 
 # Requires translation!
Kateri = 
 # Requires translation!
Onondakai = 
 # Requires translation!
Honanyawus = 

 # Requires translation!
Azi = 
 # Requires translation!
Dabir = 
 # Requires translation!
Firuz = 
 # Requires translation!
Gaspar = 
 # Requires translation!
Shahzad = 
 # Requires translation!
Aga = 
 # Requires translation!
Marjane = 
 # Requires translation!
Peri = 
 # Requires translation!
Sartaj  = 
 # Requires translation!
Yasmin = 
 # Requires translation!
Zoroastrianism = 

 # Requires translation!
Tiki = 
 # Requires translation!
Hotu Matua = 
 # Requires translation!
Rongo-ma-tane = 
 # Requires translation!
Kupe = 
 # Requires translation!
Haloti = 
 # Requires translation!
Degei = 
 # Requires translation!
Babamik = 
 # Requires translation!
Kulu Lau = 
 # Requires translation!
Nangananga = 
 # Requires translation!
Turua = 

 # Requires translation!
Aran = 
 # Requires translation!
Chanarong = 
 # Requires translation!
Kiet = 
 # Requires translation!
Niran = 
 # Requires translation!
Virote = 
 # Requires translation!
Kulap = 
 # Requires translation!
Mayuree = 
 # Requires translation!
Phueng = 
 # Requires translation!
Ratana = 
 # Requires translation!
Tola = 
 # Requires translation!
Buddhism = 

 # Requires translation!
Rodrigo = 
 # Requires translation!
Esmeralda = 
 # Requires translation!
Mathilda = 
 # Requires translation!
Ramona = 
 # Requires translation!
Señor X = 
 # Requires translation!
Topolino = 
 # Requires translation!
Serpiente = 
 # Requires translation!
Garcia = 
 # Requires translation!
El Lobo = 

 # Requires translation!
Ahmadou = 
 # Requires translation!
Ayub = 
 # Requires translation!
Badru = 
 # Requires translation!
Bokhari = 
 # Requires translation!
Guedado = 
 # Requires translation!
Adhiambo = 
 # Requires translation!
Chinaka = 
 # Requires translation!
Laila = 
 # Requires translation!
Mariama = 
 # Requires translation!
Oni = 

 # Requires translation!
Asashōryū = 
 # Requires translation!
Tömöriin = 
 # Requires translation!
Zevegiin = 
 # Requires translation!
Jigjidiin = 
 # Requires translation!
Enkhbat = 
 # Requires translation!
Mönkhbayar = 
 # Requires translation!
Gündegmaa = 
 # Requires translation!
Ssima = 
 # Requires translation!
Batachikhan = 
 # Requires translation!
Chulunny = 
 # Requires translation!
Tengriism = 

 # Requires translation!
Metztli = 
 # Requires translation!
Xitllali = 
 # Requires translation!
Chimalli = 
 # Requires translation!
Quauhtli = 
 # Requires translation!
Teyacapan = 
 # Requires translation!
Yaotl = 
 # Requires translation!
Coatl = 
 # Requires translation!
Huitzilin = 
 # Requires translation!
Itzli = 
 # Requires translation!
Tepin = 

 # Requires translation!
Amaru = 
 # Requires translation!
Apichu = 
 # Requires translation!
Pariapichiu = 
 # Requires translation!
Puma = 
 # Requires translation!
Quenti = 
 # Requires translation!
Suyuntu = 
 # Requires translation!
Uturuncu = 
 # Requires translation!
Purutu = 
 # Requires translation!
Ozcollo = 

 # Requires translation!
Jørgen = 
 # Requires translation!
Mette = 
 # Requires translation!
Henrik = 
 # Requires translation!
Niels = 
 # Requires translation!
Helle = 
 # Requires translation!
Frederik = 
 # Requires translation!
Ida = 
 # Requires translation!
Thea = 
 # Requires translation!
Freja = 
 # Requires translation!
Morten = 

 # Requires translation!
Attila the Hun = 
 # Requires translation!
I grow tired of this throne. I think I should like to have yours instead. = 
 # Requires translation!
Now what is this?! You ask me to add your riches to my great avails. The invitation is accepted. = 
 # Requires translation!
My people will mourn me not with tears, but with human blood. = 
 # Requires translation!
You are in the presence of Attila, scourge of Rome. Do not let hubris be your downfall as well. = 
 # Requires translation!
This is better than you deserve, but let it not be said that I am an unfair man. = 
 # Requires translation!
Good day to you. = 
 # Requires translation!
Scourge of God = 
 # Requires translation!
Your men stand proudly to greet you, Great Attila, grand warrior and ruler of the Hunnic empire. Together with your brother Bleda you expanded the boundaries of your empire, becoming the most powerful and frightening force of the 5th century. You bowed the Eastern Roman Emperors to your will and took kingdom after kingdom along the Danube and Nisava Rivers. As the sovereign ruler of the Huns, you marched your army across Europe into Gaul, planning to extend your already impressive lands all the way to the Atlantic Ocean. Your untimely death led to the quick disintegration and downfall of your empire, but your name and deeds have created an everlasting legacy for your people. = 
 # Requires translation!
Fearsome General, your people call for the recreation of a new Hunnic Empire, one which will make the exploits and histories of the former seem like the faded dreaming of a dying sun. Will you answer their call to regain your rightful prominence and glory? Will you mount your steadfast steed and lead your armies to victory? Will you build a civilization that stands the test of time? = 
 # Requires translation!
Balamber = 
 # Requires translation!
Uldin = 
 # Requires translation!
Donatus = 
 # Requires translation!
Charato = 
 # Requires translation!
Octar = 
 # Requires translation!
Bleda = 
 # Requires translation!
Ellac = 
 # Requires translation!
Dengizik = 
 # Requires translation!
Hildico = 
 # Requires translation!
Gudrun = 
 # Requires translation!
Atilla's Court = 
 # Requires translation!
The Huns = 
 # Requires translation!
Cities are razed [amount] times as fast = 
 # Requires translation!
Starts with [tech] = 
 # Requires translation!
"Borrows" city names from other civilizations in the game = 

 # Requires translation!
William of Orange = 
 # Requires translation!
As much as I despise war, I consider it a, hahaha, contribution to the common cause to erase your existence. = 
 # Requires translation!
You call yourself an exalted ruler, but I see nothing more than a smartly dressed barbarian! = 
 # Requires translation!
My God, be merciful to my soul. My God, feel pity for this... my poor people! = 
 # Requires translation!
I am William of Orange, stadtholder of The Netherlands. Did you need anything? I still have a lot to do. = 
 # Requires translation!
I believe I have something that may be of some importance to you. = 
 # Requires translation!
Once again, greetings. = 
 # Requires translation!
Dutch East India Company = 
 # Requires translation!
Hail stalwart Prince William of Orange, liberator of the Netherlands and hero to the Dutch people. It was your courageous effort in the 1568 rebellion against Spanish dominion that led the Dutch to freedom, and ultimately resulted in the Eighty Years' War. Your undertaking allowed for the creation of one of Europe's first modern republics, the Seven United Provinces. You gave your life to the rebellion, falling at the hands of an assassin in 1584, but your death would only serve to embolden the people's charge, and your legacy as "Father of the Fatherland" will stand as a symbol of Dutch independence for all time. = 
 # Requires translation!
Brave prince, the people again yearn for the wise stewardship your wisdom afforded them. Can you once again secure the sovereignty of your kingdom and lead your people to greatness? Can you build a civilization that stands the test of time? = 
 # Requires translation!
Joost = 
 # Requires translation!
Hendrika = 
 # Requires translation!
Marten = 
 # Requires translation!
Anke = 
 # Requires translation!
Guus = 
 # Requires translation!
Mr. X = 
 # Requires translation!
Dr. Grijs = 
 # Requires translation!
Willem = 
 # Requires translation!
Thijs = 
 # Requires translation!
Neef = 
 # Requires translation!
Amsterdam = 
 # Requires translation!
Rotterdam = 
 # Requires translation!
Utrecht = 
 # Requires translation!
Groningen = 
 # Requires translation!
Breda = 
 # Requires translation!
Nijmegen = 
 # Requires translation!
Den Haag = 
 # Requires translation!
Haarlem = 
 # Requires translation!
Arnhem = 
 # Requires translation!
Zutphen = 
 # Requires translation!
Maastricht = 
 # Requires translation!
Tilburg = 
 # Requires translation!
Eindhoven = 
 # Requires translation!
Dordrecht = 
 # Requires translation!
Leiden = 
 # Requires translation!
's Hertogenbosch = 
 # Requires translation!
Almere = 
 # Requires translation!
Alkmaar = 
 # Requires translation!
Brielle = 
 # Requires translation!
Vlissingen = 
 # Requires translation!
Apeldoorn = 
 # Requires translation!
Enschede = 
 # Requires translation!
Amersfoort = 
 # Requires translation!
Zwolle = 
 # Requires translation!
Venlo = 
 # Requires translation!
Uden = 
 # Requires translation!
Grave = 
 # Requires translation!
Delft = 
 # Requires translation!
Gouda = 
 # Requires translation!
Nieuwstadt = 
 # Requires translation!
Weesp = 
 # Requires translation!
Coevorden = 
 # Requires translation!
Kerkrade = 
 # Requires translation!
The Netherlands = 
 # Requires translation!
Retain [relativeAmount]% of the happiness from a luxury after the last copy has been traded away = 

 # Requires translation!
Gustavus Adolphus = 
 # Requires translation!
The Hakkapeliittas will ride again and your men will fall just at the sight of my cavalry! God with us! = 
 # Requires translation!
Ha ha ha, captain Gars will be very glad to head out to war again. = 
 # Requires translation!
I am Sweden's king. You can take my lands, my people, my kingdom, but you will never reach the House of Vasa. = 
 # Requires translation!
Stranger, welcome to the Snow King's kingdom! I am Gustavus Adolphus, member of the esteemed House of Vasa = 
 # Requires translation!
My friend, it is my belief that this settlement can benefit both our peoples. = 
 # Requires translation!
Oh, welcome! = 
 # Requires translation!
Oh, it is you. = 
 # Requires translation!
Nobel Prize = 
 # Requires translation!
All hail the transcendent King Gustavus Adolphus, founder of the Swedish Empire and her most distinguished military tactician. It was during your reign that Sweden emerged as one of the greatest powers in Europe, due in no small part to your wisdom, both on and off the battlefield. As king, you initiated a number of domestic reforms that ensured the economic stability and prosperity of your people. As the general who came to be known as the "Lion of the North," your visionary designs in warfare gained the admiration of military commanders the world over. Thanks to your triumphs in the Thirty Years' War, you were assured a legacy as one of history's greatest generals. = 
 # Requires translation!
Oh noble King, the people long for your prudent leadership, hopeful that once again they will see your kingdom rise to glory. Will you devise daring new strategies, leading your armies to victory on the theater of war? Will you build a civilization that stands the test of time? = 
 # Requires translation!
Leif = 
 # Requires translation!
Ingegard = 
 # Requires translation!
Sören = 
 # Requires translation!
Ragnhild = 
 # Requires translation!
Lars = 
 # Requires translation!
Lina = 
 # Requires translation!
Herr Grå = 
 # Requires translation!
Magnus = 
 # Requires translation!
Vilma = 
 # Requires translation!
Kusin = 
 # Requires translation!
Stockholm = 
 # Requires translation!
Uppsala = 
 # Requires translation!
Gothenburg = 
 # Requires translation!
Malmö = 
 # Requires translation!
Linköping = 
 # Requires translation!
Kalmar = 
 # Requires translation!
Skara = 
 # Requires translation!
Västerås = 
 # Requires translation!
Jönköping = 
 # Requires translation!
Visby = 
 # Requires translation!
Falun = 
 # Requires translation!
Norrköping = 
 # Requires translation!
Gävle = 
 # Requires translation!
Halmstad = 
 # Requires translation!
Karlskrona = 
 # Requires translation!
Hudiksvall = 
 # Requires translation!
Örebro = 
 # Requires translation!
Umeå = 
 # Requires translation!
Karlstad = 
 # Requires translation!
Helsingborg = 
 # Requires translation!
Härnösand = 
 # Requires translation!
Vadstena = 
 # Requires translation!
Lund = 
 # Requires translation!
Västervik = 
 # Requires translation!
Enköping = 
 # Requires translation!
Skövde = 
 # Requires translation!
Eskilstuna = 
 # Requires translation!
Luleå = 
 # Requires translation!
Lidköping = 
 # Requires translation!
Södertälje = 
 # Requires translation!
Mariestad = 
 # Requires translation!
Östersund = 
 # Requires translation!
Borås = 
 # Requires translation!
Sundsvall = 
 # Requires translation!
Vimmerby = 
 # Requires translation!
Köping = 
 # Requires translation!
Mora = 
 # Requires translation!
Arboga = 
 # Requires translation!
Växjö = 
 # Requires translation!
Gränna = 
 # Requires translation!
Kiruna = 
 # Requires translation!
Borgholm = 
 # Requires translation!
Strängnäs = 
 # Requires translation!
Sveg = 
 # Requires translation!
Sweden = 
 # Requires translation!
Gain [amount] Influence with a [baseUnitFilter] gift to a City-State = 
 # Requires translation!
When declaring friendship, both parties gain a [relativeAmount]% boost to great person generation = 

 # Requires translation!
Maria Theresa = 
 # Requires translation!
Shame that it has come this far. But ye wished it so. Next time, be so good, choose your words more wisely. = 
 # Requires translation!
What a fool ye are! Ye will end swiftly and miserably. = 
 # Requires translation!
The world is pitiful! There's no beauty in it, no wisdom. I am almost glad to go. = 
 # Requires translation!
The archduchess of Austria welcomes your Eminence to... Oh let's get this over with! I have a luncheon at four o'clock. = 
 # Requires translation!
I see you admire my new damask. Nobody should say that I am an unjust woman. Let's reach an agreement! = 
 # Requires translation!
Oh, it's ye! = 
 # Requires translation!
Diplomatic Marriage = 
 # Requires translation!
Noble and virtuous Queen Maria Theresa, Holy Roman Empress and sovereign of Austria, the people bow to your gracious will. Following the death of your father King Charles VI, you ascended the thone of Austria during a time of great instability, but the empty coffers and diminished military did litle to dissuade your ambitions. Faced with war almost immediately upon your succession to the thron, you managed to fend off your foes, and in naming your husband Francis Stephen co-ruler, assured your place as Empress of the Holy Roman Empire. During your reigh, you guided Austria on a new path of reform - strengthening the military, replenishing the treasury, and improving the educational system of the kingdom. = 
 # Requires translation!
Oh great queen, bold and dignified, the time has come for you to rise and guide the kingdom once again. Can you return your people to the height of prosperity and splendor? Will you build a civilization that stands the test of time? = 
 # Requires translation!
Ferdinand = 
 # Requires translation!
Johanna = 
 # Requires translation!
Franz-Josef = 
 # Requires translation!
Astrid = 
 # Requires translation!
Anna = 
 # Requires translation!
Hubert = 
 # Requires translation!
Alois = 
 # Requires translation!
Natter = 
 # Requires translation!
Georg = 
 # Requires translation!
Arnold = 
 # Requires translation!
Vienna = 
 # Requires translation!
Salzburg = 
 # Requires translation!
Graz = 
 # Requires translation!
Linz = 
 # Requires translation!
Klagenfurt = 
 # Requires translation!
Bregenz = 
 # Requires translation!
Innsbruck = 
 # Requires translation!
Kitzbühel = 
 # Requires translation!
St. Pölten = 
 # Requires translation!
Eisenstadt = 
 # Requires translation!
Villach = 
 # Requires translation!
Zwettl = 
 # Requires translation!
Traun = 
 # Requires translation!
Wels = 
 # Requires translation!
Dornbirn = 
 # Requires translation!
Feldkirch = 
 # Requires translation!
Amstetten = 
 # Requires translation!
Bad Ischl = 
 # Requires translation!
Wolfsberg = 
 # Requires translation!
Kufstein = 
 # Requires translation!
Leoben = 
 # Requires translation!
Klosterneuburg = 
 # Requires translation!
Leonding = 
 # Requires translation!
Kapfenberg = 
 # Requires translation!
Hallein = 
 # Requires translation!
Bischofshofen = 
 # Requires translation!
Waidhofen = 
 # Requires translation!
Saalbach = 
 # Requires translation!
Lienz = 
 # Requires translation!
Steyr = 
 # Requires translation!
Austria = 
 # Requires translation!
Can spend Gold to annex or puppet a City-State that has been your ally for [amount] turns. = 

 # Requires translation!
Dido = 
 # Requires translation!
Tell me, do you all know how numerous my armies, elephants and the gdadons are? No? Today, you shall find out! = 
 # Requires translation!
Fate is against you. You earned the animosity of Carthage in your exploration. Your days are numbered. = 
 # Requires translation!
The fates became to hate me. This is it? You wouldn't destroy us so without their help. = 
 # Requires translation!
The Phoenicians welcome you to this most pleasant kingdom. I am Dido, the queen of Carthage and all that belongs to it. = 
 # Requires translation!
I just had the marvelous idea, and I think you'll appreciate it too. = 
 # Requires translation!
What is it now? = 
 # Requires translation!
Phoenician Heritage = 
 # Requires translation!
Blessings and salutations to you, revered Queen Dido, founder of the legendary kingdom of Carthage. Chronicled by the words of the great poet Virgil, your husband Acerbas was murdered at the hands of your own brother, King Pygmalion of Tyre, who subsequently claimed the treasures of Acerbas that were now rightfully yours. Fearing the lengths from which your brother would pursue this vast wealth, you and your compatriots sailed for new lands. Arriving on the shores of North Africa, you tricked the local king with the simple manipulation of an ox hide, laying out a vast expanse of territory for your new home, the future kingdom of Carthage. = 
 # Requires translation!
Clever and inquisitive Dido, the world longs for a leader who can provide a shelter from the coming storm, guided by brilliant intuition and cunning. Can you lead the people in the creation of a new kingdom to rival that of once mighty Carthage? Can you build a civilization that will stand the test of time? = 
 # Requires translation!
Hamilcar = 
 # Requires translation!
Mago = 
 # Requires translation!
Baalhaan = 
 # Requires translation!
Sophoniba = 
 # Requires translation!
Yzebel = 
 # Requires translation!
Similce = 
 # Requires translation!
Kandaulo = 
 # Requires translation!
Zinnridi = 
 # Requires translation!
Gisgo = 
 # Requires translation!
Fierelus = 
 # Requires translation!
Carthage = 
 # Requires translation!
Utique = 
 # Requires translation!
Hippo Regius = 
 # Requires translation!
Gades = 
 # Requires translation!
Saguntum = 
 # Requires translation!
Carthago Nova = 
 # Requires translation!
Panormus = 
 # Requires translation!
Lilybaeum = 
 # Requires translation!
Hadrumetum = 
 # Requires translation!
Zama Regia = 
 # Requires translation!
Karalis = 
 # Requires translation!
Malaca = 
 # Requires translation!
Leptis Magna = 
 # Requires translation!
Hippo Diarrhytus = 
 # Requires translation!
Motya = 
 # Requires translation!
Sulci = 
 # Requires translation!
Leptis Parva = 
 # Requires translation!
Tharros = 
 # Requires translation!
Soluntum = 
 # Requires translation!
Lixus = 
 # Requires translation!
Oea = 
 # Requires translation!
Theveste = 
 # Requires translation!
Ibossim = 
 # Requires translation!
Thapsus = 
 # Requires translation!
Aleria = 
 # Requires translation!
Tingis = 
 # Requires translation!
Abyla = 
 # Requires translation!
Sabratha = 
 # Requires translation!
Rusadir = 
 # Requires translation!
Baecula = 
 # Requires translation!
Saldae = 
 # Requires translation!
Land units may cross [terrainName] tiles after the first [baseUnitFilter] is earned = 
 # Requires translation!
Units ending their turn on [tileFilter] tiles take [amount] damage = 

 # Requires translation!
Theodora = 
 # Requires translation!
It is always a shame to destroy a thing of beauty. Happily, you are not one. = 
 # Requires translation!
Now darling, tantrums are most unbecoming. I shall have to teach you a lesson. = 
 # Requires translation!
Like a child playing with toys you are. My people will never love you, nor suffer this indignation gracefully. = 
 # Requires translation!
My, isn't this a pleasant surprise - what may I call you, oh mysterious stranger? I am Theodora, beloved of Byzantium. = 
 # Requires translation!
I have heard that you adept at certain kinds of ... interactions. Show me. = 
 # Requires translation!
Hello again. = 
 # Requires translation!
Patriarchate of Constantinople = 
 # Requires translation!
All hail the most magnificent and magnanimous Empress Theodora, beloved of Byzantium and of Rome! From the lowly ranks of actress and courtesan you became the most powerful woman in the Roman Empire, consort to Justinian I. Starting in the late 520's AD, you joined your husband in a series of important spiritual and legal reforms, creating many laws which elevated the status of and promoted equal treatment of women in the empire. You also aided in the restoration and construction of many aqueducts, bridges, and churches across Constantinople, culminating in the creation of the Hagia Sophia, one of the most splendid architectural wonders of the world. = 
 # Requires translation!
Beautiful Empress, Byzantium is in need of your wisdom and strength - her people are lost without your light to lead them. The Byzantine Empire may have fallen once, but its spirit is still intact waiting to be reborn anew. Can you return Byzantium to the heights of glory it once enjoyed? Can you create a civilization to stand the test of time? = 
 # Requires translation!
Basil = 
 # Requires translation!
Nikophoros = 
 # Requires translation!
Demetrios = 
 # Requires translation!
Philippos = 
 # Requires translation!
Theophylaktos = 
 # Requires translation!
Simonis = 
 # Requires translation!
Zoe = 
 # Requires translation!
Ioanno = 
 # Requires translation!
Xene = 
 # Requires translation!
Euphrosyne = 
 # Requires translation!
Constantinople = 
 # Requires translation!
Adrianople = 
 # Requires translation!
Nicaea = 
 # Requires translation!
Antioch = 
 # Requires translation!
Varna = 
 # Requires translation!
Ohrid = 
 # Requires translation!
Nicomedia = 
 # Requires translation!
Trebizond = 
 # Requires translation!
Cherson = 
 # Requires translation!
Sardica = 
 # Requires translation!
Ani = 
 # Requires translation!
Dyrrachium = 
 # Requires translation!
Edessa = 
 # Requires translation!
Chalcedon = 
 # Requires translation!
Naissus = 
 # Requires translation!
Bari = 
 # Requires translation!
Iconium = 
 # Requires translation!
Prilep = 
 # Requires translation!
Samosata = 
 # Requires translation!
Kars = 
 # Requires translation!
Theodosiopolis = 
 # Requires translation!
Tyana = 
 # Requires translation!
Gaza = 
 # Requires translation!
Kerkyra = 
 # Requires translation!
Phoenice = 
 # Requires translation!
Selymbria = 
 # Requires translation!
Sillyon = 
 # Requires translation!
Chrysopolis = 
 # Requires translation!
Vodena = 
 # Requires translation!
Traianoupoli = 
 # Requires translation!
Constantia = 
 # Requires translation!
Patra = 
 # Requires translation!
Korinthos = 
 # Requires translation!
Byzantium = 
 # Requires translation!
May choose [amount] additional belief(s) of any type when [foundingOrEnhancing] a religion = 

 # Requires translation!
Boudicca = 
 # Requires translation!
You shall stain this land no longer with your vileness! To arms, my countrymen. We ride to war! = 
 # Requires translation!
Traitorous man! The Celtic peoples will not stand for such wanton abuse and slander - I shall have your balls! = 
 # Requires translation!
Vile ruler, know you have won this war in name alone. Your cities lie buried and your troops defeated. I have my own victory. = 
 # Requires translation!
I am Boudicca, Queen of the Celts. Let no-one underestimate me! = 
 # Requires translation!
Let us join our forces together and reap the rewards. = 
 # Requires translation!
God has given good to you. = 
 # Requires translation!
Druidic Lore = 
 # Requires translation!
Eternal glory and praise for you, fierce and vengeful Warrior Queen! In a time dominated by men, you not only secured your throne and sovereign rule, but also successfully defied the power of the Roman Empire. After suffering terrible punishment and humiliation at the hand of the Roman invaders, you rallied your people in a bloody and terrifying revolt. Legions fell under your chariot wheels and the city of London burned. While in the end the Romans retained ownership of the isles, you alone made Nero consider withdrawing all troops and leaving Britain forever. = 
 # Requires translation!
Oh sleeping lioness, your people desire that you rise and lead them again in the calling that is your namesake. Will you meet their challenge on the open field and lead the Celts to everlasting victory? Will you restore your lands and build an empire to stand the test of time? = 
 # Requires translation!
Crìsdean = 
 # Requires translation!
Siobhán = 
 # Requires translation!
Seamus = 
 # Requires translation!
Ffion = 
 # Requires translation!
Pádraig = 
 # Requires translation!
Deirdre = 
 # Requires translation!
Mr. Quinn = 
 # Requires translation!
Éadaoin = 
 # Requires translation!
Alwyn = 
 # Requires translation!
Col Ceathar = 
 # Requires translation!
Cardiff = 
 # Requires translation!
Truro = 
 # Requires translation!
Douglas = 
 # Requires translation!
Glasgow = 
 # Requires translation!
Cork = 
 # Requires translation!
Aberystwyth = 
 # Requires translation!
Penzance = 
 # Requires translation!
Ramsey = 
 # Requires translation!
Inverness = 
 # Requires translation!
Limerick = 
 # Requires translation!
Swansea = 
 # Requires translation!
St. Ives = 
 # Requires translation!
Peel = 
 # Requires translation!
Aberdeen = 
 # Requires translation!
Belfast = 
 # Requires translation!
Caernarfon = 
 # Requires translation!
Newquay = 
 # Requires translation!
Saint-Nazaire = 
 # Requires translation!
Castletown = 
 # Requires translation!
Stirling = 
 # Requires translation!
Galway = 
 # Requires translation!
Conwy = 
 # Requires translation!
St. Austell = 
 # Requires translation!
Saint-Malo = 
 # Requires translation!
Onchan = 
 # Requires translation!
Dundee = 
 # Requires translation!
Londonderry = 
 # Requires translation!
Llanfairpwllgwyngyll = 
 # Requires translation!
Falmouth = 
 # Requires translation!
Lorient = 
 # Requires translation!
Celts = 
 # Requires translation!
with [amount] to [amount2] neighboring [tileFilter] [tileFilter2] tiles = 

 # Requires translation!
Haile Selassie = 
 # Requires translation!
I have tried all other avenues, but yet you persist in this madness. I hope, for your sake, your end is swift. = 
 # Requires translation!
It is silence that allows evil to triumph. We will not stand mute and allow you to continue on this mad quest unchecked. = 
 # Requires translation!
God and history will remember your actions this day. I hope you are ready for your impending judgment. = 
 # Requires translation!
A thousand welcomes to our fair nation. I am Selassie, the Ras Tafari Makonnen and Emperor of Ethiopia, your humble servant. = 
 # Requires translation!
I request that you consider this offer between our two peoples. I believe it will do us both good. = 
 # Requires translation!
Spirit of Adwa = 
 # Requires translation!
Blessings be upon you, honorable and righteous Emperor of Ethiopia, Haile Selassie. Your legacy as one of Ethiopia's greatest rulers, and as the spiritual leader to the Rastafarian movement, is outshone only by the influence you had on diplomacy and political cooperation throughout the world. In introducing Ethiopia's first written constitution, you planted the seeds of democracy that would take root over the coming years, and your infinitely wise grasp of global affairs secured Ethiopia's place as a charter member of the United Nations. Spearheading efforts to reform and modernize the nation during your reign, you changed the course of Ethiopian history forever = 
 # Requires translation!
Revered king, your composed demeanor once protected the people from the many conflicts that plague the nations of men, and the kingdom looks to you to assure peace once again. Will you lead the people with courage and authority, moving forward into a new age? Will you build a civilization that stands the test of time? = 
 # Requires translation!
Mulu Ken = 
 # Requires translation!
Wendimu = 
 # Requires translation!
Li'ol = 
 # Requires translation!
Demeke = 
 # Requires translation!
Mulu Alem = 
 # Requires translation!
Abebech = 
 # Requires translation!
Zema = 
 # Requires translation!
Mihret = 
 # Requires translation!
Kebedech = 
 # Requires translation!
Alemnesh = 
 # Requires translation!
Addis Ababa = 
 # Requires translation!
Harar = 
 # Requires translation!
Adwa = 
 # Requires translation!
Lalibela = 
 # Requires translation!
Gondar = 
 # Requires translation!
Axum = 
 # Requires translation!
Dire Dawa = 
 # Requires translation!
Bahir Dar = 
 # Requires translation!
Adama = 
 # Requires translation!
Mek'ele = 
 # Requires translation!
Awasa = 
 # Requires translation!
Jimma = 
 # Requires translation!
Jijiga = 
 # Requires translation!
Dessie = 
 # Requires translation!
Debre Berhan = 
 # Requires translation!
Shashamane = 
 # Requires translation!
Debre Zeyit = 
 # Requires translation!
Sodo = 
 # Requires translation!
Hosaena = 
 # Requires translation!
Nekemte = 
 # Requires translation!
Asella = 
 # Requires translation!
Dila = 
 # Requires translation!
Adigrat = 
 # Requires translation!
Debre Markos = 
 # Requires translation!
Kombolcha = 
 # Requires translation!
Debre Tabor = 
 # Requires translation!
Sebeta = 
 # Requires translation!
Shire = 
 # Requires translation!
Ambo = 
 # Requires translation!
Negele Arsi = 
 # Requires translation!
Gambela = 
 # Requires translation!
Ziway = 
 # Requires translation!
Weldiya = 
 # Requires translation!
Ethiopia = 
 # Requires translation!
when fighting units from a Civilization with more Cities than you = 

 # Requires translation!
Pacal = 
 # Requires translation!
A sacrifice unlike all others must be made! = 
 # Requires translation!
Muahahahahahaha! = 
 # Requires translation!
Today comes a great searing pain. With you comes the path to the black storm. = 
 # Requires translation!
Greetings, wayward one. I am known as Pacal. = 
 # Requires translation!
Friend, I believe I may have found a way to save us all! Look, look and accept my offering! = 
 # Requires translation!
A fine day, it helps you. = 
 # Requires translation!
The Long Count = 
 # Requires translation!
Your people kneel before you, exalted King Pacal the Great, favored son of the gods and shield to the citizens of the Palenque domain. After years of strife at the hands of your neighboring rivals, you struck back at the enemies of your people, sacrificing their leaders in retribution for the insults dealt to your predecessors. The glory of Palenque was restored only by the guidance afforded by your wisdom, as you orchestrated vast reconstruction efforts within the city, creating some of the greatest monuments and architecture your people - and the world - have ever known. = 
 # Requires translation!
Illustrious King, your people once again look to you for leadership and counsel in the coming days. Will you channel the will of the gods and restore your once proud kingdom to its greatest heights? Will you build new monuments to forever enshrine the memories of your people? Can you build a civilization that will stand the test of time? = 
 # Requires translation!
Camazotz = 
 # Requires translation!
Coyopa = 
 # Requires translation!
Gukumatz = 
 # Requires translation!
Hunahpu = 
 # Requires translation!
Huracan = 
 # Requires translation!
Ixchel = 
 # Requires translation!
Ixtab = 
 # Requires translation!
Kukulkán = 
 # Requires translation!
Xbalanque = 
 # Requires translation!
Zipacna = 
 # Requires translation!
Palenque = 
 # Requires translation!
Tikal = 
 # Requires translation!
Uxmal = 
 # Requires translation!
Tulum = 
 # Requires translation!
Copan = 
 # Requires translation!
Coba = 
 # Requires translation!
El Mirador = 
 # Requires translation!
Calakmul = 
 # Requires translation!
Edzna = 
 # Requires translation!
Lamanai = 
 # Requires translation!
Izapa = 
 # Requires translation!
Uaxactun = 
 # Requires translation!
Comalcalco = 
 # Requires translation!
Piedras Negras = 
 # Requires translation!
Cancuen = 
 # Requires translation!
Yaxha = 
 # Requires translation!
Quirigua = 
 # Requires translation!
Q'umarkaj = 
 # Requires translation!
Nakbe = 
 # Requires translation!
Cerros = 
 # Requires translation!
Xunantunich = 
 # Requires translation!
Takalik Abaj = 
 # Requires translation!
Cival = 
 # Requires translation!
San Bartolo = 
 # Requires translation!
Altar de Sacrificios = 
 # Requires translation!
Seibal = 
 # Requires translation!
Caracol = 
 # Requires translation!
Naranjo = 
 # Requires translation!
Dos Pilas = 
 # Requires translation!
Mayapan = 
 # Requires translation!
Ixinche = 
 # Requires translation!
Zaculeu = 
 # Requires translation!
Kabah = 
 # Requires translation!
The Maya = 
 # Requires translation!
Receive a free Great Person at the end of every [comment] (every 394 years), after researching [tech]. Each bonus person can only be chosen once. = 
 # Requires translation!
Once The Long Count activates, the year on the world screen displays as the traditional Mayan Long Count. = 


 # Requires translation!
I didn't want to do this. We declare war. = 
 # Requires translation!
I will fear no evil. For god is with me! = 
 # Requires translation!
Why have you forsaken us my lord? = 
 # Requires translation!
Bratislava = 

 # Requires translation!
We have wanted this for a LONG time. War it shall be. = 
 # Requires translation!
Very well, we will kick you back to the ancient era! = 
 # Requires translation!
This isn't how it is supposed to be! = 
 # Requires translation!
Cahokia = 

 # Requires translation!
By god's grace we will not allow these atrocities to occur any longer. We declare war! = 
 # Requires translation!
May god have mercy on your evil soul. = 
 # Requires translation!
I for one welcome our new conquer overlord! = 
 # Requires translation!
Jerusalem = 


#################### Lines from Policies from Civ V - Gods & Kings ####################

 # Requires translation!
Provides a [buildingName] in your first [amount] cities for free = 


 # Requires translation!
[relativeAmount]% Gold from Great Merchant trade missions = 


 # Requires translation!
Upon capturing a city, receive [amount] times its [stat] production as [civWideStat] immediately = 


#################### Lines from Quests from Civ V - Gods & Kings ####################


#################### Lines from Religions from Civ V - Gods & Kings ####################


 # Requires translation!
Judaism = 


 # Requires translation!
Sikhism = 

 # Requires translation!
Taoism = 


#################### Lines from Ruins from Civ V - Gods & Kings ####################


 # Requires translation!
We have found holy symbols in the ruins, giving us a deeper understanding of religion! (+[faithAmount] Faith) = 
 # Requires translation!
discover holy symbols = 

 # Requires translation!
We have found an ancient prophecy in the ruins, greatly increasing our spiritual connection! (+[faithAmount] Faith) = 
 # Requires translation!
an ancient prophecy = 


#################### Lines from Specialists from Civ V - Gods & Kings ####################


#################### Lines from Speeds from Civ V - Gods & Kings ####################


#################### Lines from Techs from Civ V - Gods & Kings ####################


 # Requires translation!
'What is drama but life with the dull bits cut out.' - Alfred Hitchcock = 
 # Requires translation!
Drama and Poetry = 

 # Requires translation!
'The merchants and the traders have come; their profits are pre-ordained...' - Sri Guru Granth Sahib = 
 # Requires translation!
Guilds = 


 # Requires translation!
'Architecture begins where engineering ends.' - Walter Gropius = 
 # Requires translation!
Architecture = 

 # Requires translation!
'Industrialization based on machinery, already referred to as a characteristic of our age, is but one aspect of the revolution that is being wrought by technology.' - Emily Greene Balch = 
 # Requires translation!
Industrialization = 


 # Requires translation!
'Men, like bullets, go farthest when they are smoothest.' - Jean Paul = 
 # Requires translation!
Ballistics = 

 # Requires translation!
'The root of the evil is not the construction of new, more dreadful weapons. It is the spirit of conquest.' - Ludwig von Mises = 
 # Requires translation!
Combined Arms = 


 # Requires translation!
'The more we elaborate our means of communication, the less we communicate.' - J.B. Priestly = 
 # Requires translation!
Telecommunications = 
 # Requires translation!
'All men can see these tactics whereby I conquer, but what none can see is the strategy out of which victory is evolved.' - Sun Tzu = 
 # Requires translation!
Mobile Tactics = 


#################### Lines from Terrains from Civ V - Gods & Kings ####################


 # Requires translation!
Mount Kailash = 

 # Requires translation!
Mount Sinai = 

 # Requires translation!
Sri Pada = 

 # Requires translation!
Uluru = 


#################### Lines from TileImprovements from Civ V - Gods & Kings ####################


 # Requires translation!
Polder = 


#################### Lines from TileResources from Civ V - Gods & Kings ####################


Citrus = Cam chanh

Copper = Đồng

Crab = Cua

 # Requires translation!
Salt = 

Truffles = Nấm cục


#################### Lines from UnitPromotions from Civ V - Gods & Kings ####################


 # Requires translation!
Hussar = 
 # Requires translation!
[relativeAmount]% to Flank Attack bonuses = 


 # Requires translation!
Hakkapeliitta = 
 # Requires translation!
Transfer Movement to [unit] = 
 # Requires translation!
[relativeAmount]% Strength when stacked with [mapUnitFilter] = 


#################### Lines from UnitTypes from Civ V - Gods & Kings ####################


#################### Lines from Units from Civ V - Gods & Kings ####################


 # Requires translation!
Atlatlist = 


 # Requires translation!
Quinquereme = 

 # Requires translation!
Dromon = 


 # Requires translation!
Horse Archer = 


 # Requires translation!
Battering Ram = 
 # Requires translation!
Can only attack [combatantFilter] units = 

 # Requires translation!
Pictish Warrior = 


 # Requires translation!
African Forest Elephant = 

 # Requires translation!
Cataphract = 


Composite Bowman = Cung thủ hỗn hợp


 # Requires translation!
Galleass = 


 # Requires translation!
Privateer = 
 # Requires translation!
May capture killed [mapUnitFilter] units = 

 # Requires translation!
Sea Beggar = 


 # Requires translation!
Gatling Gun = 


 # Requires translation!
Carolean = 

 # Requires translation!
Mehal Sefari = 


 # Requires translation!
Great War Infantry = 


 # Requires translation!
Triplane = 

 # Requires translation!
Great War Bomber = 


 # Requires translation!
Machine Gun = 


 # Requires translation!
Landship = 


#################### Lines from VictoryTypes from Civ V - Gods & Kings ####################


#################### Lines from Tutorials ####################

 # Requires translation!
Introduction = 
Welcome to Unciv!\nBecause this is a complex game, there are basic tasks to help familiarize you with the game.\nThese are completely optional, and you're welcome to explore the game on your own! = Welcome to Unciv!\nBecause this is a complex game, there are basic tasks to help familiarize you with the game.\nThese are completely optional, and you're welcome to explore the game on your own!

 # Requires translation!
New Game = 
Your first mission is to found your capital city.\nThis is actually an important task because your capital city will probably be your most prosperous.\nMany game bonuses apply only to your capital city and it will probably be the center of your empire. = Your first mission is to found your capital city.\nThis is actually an important task because your capital city will probably be your most prosperous.\nMany game bonuses apply only to your capital city and it will probably be the center of your empire.
How do you know a spot is appropriate?\nThat’s not an easy question to answer, but looking for and building next to luxury resources is a good rule of thumb.\nLuxury resources are tiles that have things like gems, cotton, or silk (indicated by a smiley next to the resource icon)\nThese resources make your civilization happy. You should also keep an eye out for resources needed to build units, such as iron. Cities cannot be built within 3 tiles of existing cities, which is another thing to watch out for! = How do you know a spot is appropriate?\nThat’s not an easy question to answer, but looking for and building next to luxury resources is a good rule of thumb.\nLuxury resources are tiles that have things like gems, cotton, or silk (indicated by a smiley next to the resource icon)\nThese resources make your civilization happy. You should also keep an eye out for resources needed to build units, such as iron.
However, cities don’t have a set area that they can work - more on that later!\nThis means you don’t have to settle cities right next to resources.\nLet’s say, for example, that you want access to some iron – but the resource is right next to a desert.\nYou don’t have to settle your city next to the desert. You can settle a few tiles away in more prosperous lands.\nYour city will grow and eventually gain access to the resource.\nYou only need to settle right next to resources if you need them immediately – \n   which might be the case now and then, but you’ll usually have the luxury of time. = However, cities don’t have a set area that they can work - more on that later!\nThis means you don’t have to settle cities right next to resources.\nLet’s say, for example, that you want access to some iron – but the resource is right next to a desert.\nYou don’t have to settle your city next to the desert. You can settle a few tiles away in more prosperous lands.\nYour city will grow and eventually gain access to the resource.\nYou only need to settle right next to resources if you need them immediately – \n   which might be the case now and then, but you’ll usually have the luxury of time.
The first thing coming out of your city should be either a Scout or Warrior.\nI generally prefer the Warrior because it can be used for defense and because it can be upgraded\n  to the Swordsman unit later in the game for a relatively modest sum of gold.\nScouts can be effective, however, if you seem to be located in an area of dense forest and hills.\nScouts don’t suffer a movement penalty in this terrain.\nIf you’re a veteran of the 4x strategy genre your first Warrior or Scout will be followed by a Settler.\nFast expanding is absolutely critical in most games of this type. = The first thing coming out of your city should be either a Scout or Warrior.\nI generally prefer the Warrior because it can be used for defense and because it can be upgraded\n  to the Swordsman unit later in the game for a relatively modest sum of gold.\nScouts can be effective, however, if you seem to be located in an area of dense forest and hills.\nScouts don’t suffer a movement penalty in this terrain.\nIf you’re a veteran of the 4x strategy genre your first Warrior or Scout will be followed by a Settler.\nFast expanding is absolutely critical in most games of this type.

In your first couple of turns, you will have very little options, but as your civilization grows, so do the number of things requiring your attention. = In your first couple of turns, you will have very little options, but as your civilization grows, so do the number of things requiring your attention.

 # Requires translation!
Culture and Policies = 
Each turn, the culture you gain from all your cities is added to your Civilization's culture.\nWhen you have enough culture, you may pick a Social Policy, each one giving you a certain bonus. = Each turn, the culture you gain from all your cities is added to your Civilization's culture.\nWhen you have enough culture, you may pick a Social Policy, each one giving you a certain bonus.
The policies are organized into branches, with each branch providing a bonus ability when all policies in the branch have been adopted. = The policies are organized into branches, with each branch providing a bonus ability when all policies in the branch have been adopted.
With each policy adopted, and with each city built,\n  the cost of adopting another policy rises - so choose wisely! = With each policy adopted, and with each city built,\n  the cost of adopting another policy rises - so choose wisely!

 # Requires translation!
City Expansion = 
 # Requires translation!
Once a city has gathered enough Culture, it will expand into a neighboring tile.\nYou have no control over the tile it will expand into, but tiles with resources and higher yields are prioritized. = 
 # Requires translation!
Each additional tile will require more culture, but generally your first cities will eventually expand to a wide tile range. = 
 # Requires translation!
Although your city will keep expanding forever, your citizens can only work 3 tiles away from city center.\nThis should be taken into account when placing new cities. = 

As cities grow in size and influence, you have to deal with a happiness mechanic that is no longer tied to each individual city.\nInstead, your entire empire shares the same level of satisfaction.\nAs your cities grow in population you’ll find that it is more and more difficult to keep your empire happy. = As cities grow in size and influence, you have to deal with a happiness mechanic that is no longer tied to each individual city.\nInstead, your entire empire shares the same level of satisfaction.\nAs your cities grow in population you’ll find that it is more and more difficult to keep your empire happy.
In addition, you can’t even build any city improvements that increase happiness until you’ve done the appropriate research.\nIf your empire’s happiness ever goes below zero the growth rate of your cities will be hurt.\nIf your empire becomes severely unhappy (as indicated by the smiley-face icon at the top of the interface)\n  your armies will have a big penalty slapped on to their overall combat effectiveness. = In addition, you can’t even build any city improvements that increase happiness until you’ve done the appropriate research.\nIf your empire’s happiness ever goes below zero the growth rate of your cities will be hurt.\nIf your empire becomes severely unhappy (as indicated by the smiley-face icon at the top of the interface)\n  your armies will have a big penalty slapped on to their overall combat effectiveness.
 # Requires translation!
This means that it is very difficult to expand quickly in Unciv.\nIt isn’t impossible, but as a new player you probably shouldn't do it.\nSo what should you do? Chill out, scout, and improve the land that you do have by building Workers.\nOnly build new cities once you have found a spot that you believe is appropriate. = 

 # Requires translation!
Unhappiness = 
 # Requires translation!
It seems that your citizens are unhappy!\nWhile unhappy, your civilization will suffer many detrimental effects, increasing in severity as unhappiness gets higher. = 
Unhappiness has two main causes: Population and cities.\n  Each city causes 3 unhappiness, and each population, 1 = Unhappiness has two main causes: Population and cities.\n  Each city causes 3 unhappiness, and each population, 1
 # Requires translation!
There are 2 main ways to combat unhappiness:\n  by building happiness buildings for your population\n  or by having improved luxury resources within your borders. = 

You have entered a Golden Age!\nGolden age points are accumulated each turn by the total happiness \n  of your civilization\nWhen in a golden age, culture and production generation increases +20%,\n  and every tile already providing at least one gold will provide an extra gold. = You have entered a Golden Age!\nGolden age points are accumulated each turn by the total happiness \n  of your civilization\nWhen in a golden age, culture and production generation increases +20%,\n  and every tile already providing at least one gold will provide an extra gold.

 # Requires translation!
Roads and Railroads = 
Connecting your cities to the capital by roads\n  will generate gold via the trade route.\nNote that each road costs 1 gold Maintenance per turn, and each Railroad costs 2 gold,\n  so it may be more economical to wait until the cities grow! = Connecting your cities to the capital by roads\n  will generate gold via the trade route.\nNote that each road costs 1 gold Maintenance per turn, and each Railroad costs 2 gold,\n  so it may be more economical to wait until the cities grow!

 # Requires translation!
Victory Types = 
Once you’ve settled your first two or three cities you’re probably 100 to 150 turns into the game.\nNow is a good time to start thinking about how, exactly, you want to win – if you haven’t already. = Once you’ve settled your first two or three cities you’re probably 100 to 150 turns into the game.\nNow is a good time to start thinking about how, exactly, you want to win – if you haven’t already.
 # Requires translation!
There are four ways to win in Unciv. They are:\n - Cultural Victory: Complete 5 Social Policy Trees and build the Utopia Project\n - Domination Victory: Survive as the last civilization\n - Science Victory: Be the first to construct a spaceship to Alpha Centauri\n - Diplomatic Victory: Build the United Nations and win the vote = 
 # Requires translation!
So to sum it up, these are the basics of Unciv – Found a prosperous first city, expand slowly to manage happiness, and set yourself up for the victory condition you wish to pursue.\nObviously, there is much more to it than that, but it is important not to jump into the deep end before you know how to swim. = 

 # Requires translation!
Enemy City = 
Cities can be conquered by reducing their health to 1, and entering the city with a melee unit.\nSince cities heal each turn, it is best to attack with ranged units and use your melee units to defend them until the city has been defeated! = Cities can be conquered by reducing their health to 1, and entering the city with a melee unit.\nSince cities heal each turn, it is best to attack with ranged units and use your melee units to defend them until the city has been defeated!

 # Requires translation!
Luxury Resource = 
Luxury resources within your domain and with their specific improvement are connected to your trade network.\nEach unique Luxury resource you have adds 5 happiness to your civilization, but extra resources of the same type don't add anything, so use them for trading with other civilizations! = Luxury resources within your domain and with their specific improvement are connected to your trade network.\nEach unique Luxury resource you have adds 5 happiness to your civilization, but extra resources of the same type don't add anything, so use them for trading with other civilizations!

 # Requires translation!
Strategic Resource = 
 # Requires translation!
Strategic resources within your domain and with their specific improvement are connected to your trade network.\nStrategic resources allow you to train units and construct buildings that require those specific resources, for example the Horseman requires Horses. = 
 # Requires translation!
Unlike Luxury Resources, each Strategic Resource on the map provides more than one of that resource.\nThe top bar keeps count of how many unused strategic resources you own.\nA full drilldown of resources is available in the Resources tab in the Overview screen. = 

The city can no longer put up any resistance!\nHowever, to conquer it, you must enter the city with a melee unit = The city can no longer put up any resistance!\nHowever, to conquer it, you must enter the city with a melee unit

 # Requires translation!
After Conquering = 
When conquering a city, you can choose to liberate, annex, puppet, or raze the city. = When conquering a city, you can choose to liberate, annex, puppet, or raze the city. (Translation update needed!)
 # Requires translation!
\nLiberating the city will return it to its original owner, giving you a massive diplomatic boost with them!\n\nAnnexing the city will give you full control over it, but also increase the citizens' unhappiness to 2x!\nThis can be mitigated by building a courthouse in the city, returning the citizen's unhappiness to normal.\n\nPuppeting the city will mean that you have no control on the city's production.\nThe city will not increase your tech or policy cost.\nA puppeted city can be annexed at any time, but annexed cities cannot be returned to a puppeted state!\n\nRazing the city will lower its population by 1 each turn until the city is destroyed!\nYou cannot raze a city that is either the starting capital of a civilization or the holy city of a religion. = 

You have encountered a barbarian unit!\nBarbarians attack everyone indiscriminately, so don't let your \n  civilian units go near them, and be careful of your scout! = You have encountered a barbarian unit!\nBarbarians attack everyone indiscriminately, so don't let your \n  civilian units go near them, and be careful of your scout!

You have encountered another civilization!\nOther civilizations start out peaceful, and you can trade with them,\n  but they may choose to declare war on you later on = You have encountered another civilization!\nOther civilizations start out peaceful, and you can trade with them,\n  but they may choose to declare war on you later on

Once you have completed the Apollo Program, you can start constructing spaceship parts in your cities\n (with the relevant technologies) to win a Scientific Victory! = Once you have completed the Apollo Program, you can start constructing spaceship parts in your cities\n (with the relevant technologies) to win a Scientific Victory!

 # Requires translation!
Injured Units = 
 # Requires translation!
Injured units deal less damage, but recover after turns that they have been inactive.\nUnits heal 10 health per turn in enemy territory or neutral land,\n  20 inside your territory and 25 in your cities. = 

 # Requires translation!
Workers = 
Workers are vital to your cities' growth, since only they can construct improvements on tiles.\nImprovements raise the yield of your tiles, allowing your city to produce more and grow faster while working the same amount of tiles! = Workers are vital to your cities' growth, since only they can construct improvements on tiles.\nImprovements raise the yield of your tiles, allowing your city to produce more and grow faster while working the same amount of tiles!

 # Requires translation!
Siege Units = 
Siege units are extremely powerful against cities, but need to be Set Up before they can attack.\nOnce your siege unit is set up, it can attack from the current tile,\n  but once moved to another tile, it will need to be set up again. = Siege units are extremely powerful against cities, but need to be Set Up before they can attack.\nOnce your siege unit is set up, it can attack from the current tile,\n  but once moved to another tile, it will need to be set up again.

 # Requires translation!
Embarking = 
 # Requires translation!
Once a certain tech is researched, your land units can embark, allowing them to traverse water tiles.\nEntering or leaving water takes the entire turn. = 
 # Requires translation!
Units are defenseless while embarked (cannot use modifiers), and have a fixed Defending Strength based on your tech Era, so be careful!\nRanged Units can't attack, Melee Units have a Strength penalty, and all have limited vision. = 

 # Requires translation!
Idle Units = 
 # Requires translation!
If you don't want to move a unit this turn, you can skip it by clicking 'Next unit' again.\nIf you won't be moving it for a while, you can have the unit enter Fortify or Sleep mode - \n  units in Fortify or Sleep are not considered idle units.\nIf you have not decided yet what an unit should do for the current turn, choose the 'Wait' command. A 'waiting' unit will be selected again at the end of the 'Next Unit' cycle, once all other units have received their orders.\nIf you want to disable the 'Next unit' feature entirely, you can toggle it in Menu -> Check for idle units. = 

 # Requires translation!
Contact Me = 
Hi there! If you've played this far, you've probably seen that the game is currently incomplete.\n Unciv is meant to be open-source and free, forever.\n That means no ads or any other nonsense. = Hi there! If you've played this far, you've probably seen that the game is currently incomplete.\n Unciv is meant to be open-source and free, forever.\n That means no ads or any other nonsense.
What motivates me to keep working on it, \n  besides the fact I think it's amazingly cool that I can,\n  is the support from the players - you guys are the best! = What motivates me to keep working on it, \n  besides the fact I think it's amazingly cool that I can,\n  is the support from the players - you guys are the best!
Every rating and review that I get puts a smile on my face =)\n  So contact me! Send me an email, review, Github issue\n  or mail pigeon, and let's figure out how to make the game \n  even more awesome!\n(Contact info is in the Play Store) = Every rating and review that I get puts a smile on my face =)\n  So contact me! Send me an email, review, Github issue\n  or mail pigeon, and let's figure out how to make the game \n  even more awesome!\n(Contact info is in the Play Store)

 # Requires translation!
Pillaging = 
 # Requires translation!
Military units can pillage improvements, which heals them 25 health and ruins the improvement.\nThe tile can still be worked, but advantages from the improvement - stat bonuses and resources - will be lost.\nWorkers can repair these improvements, which takes less time than building the improvement from scratch.\nPillaging certain improvements will result in your units looting gold from the improvement. = 

 # Requires translation!
Experience = 
 # Requires translation!
Units that enter combat gain experience, which can then be used on promotions for that unit.\nUnits gain more experience when in Melee combat than Ranged, and more when attacking than when defending. = 
 # Requires translation!
Units can only gain up to 30 XP from Barbarian units - meaning up to 2 promotions. After that, Barbarian units will provide no experience. = 

 # Requires translation!
Combat = 
 # Requires translation!
Unit and cities are worn down by combat, which is affected by a number of different values.\nEach unit has a certain 'base' combat value, which can be improved by certain conditions, promotions and locations. = 
 # Requires translation!
Units use the 'Strength' value as the base combat value when melee attacking and when defending.\nWhen using a ranged attack, they will the use the 'Ranged Strength' value instead. = 
 # Requires translation!
Ranged attacks can be done from a distance, dependent on the 'Range' value of the unit.\nWhile melee attacks allow the defender to damage the attacker in retaliation, ranged attacks do not. = 

 # Requires translation!
Research Agreements = 
 # Requires translation!
In research agreements, you and another civilization decide to jointly research technology.\nAt the end of the agreement, you will both receive a 'lump sum' of Science, which will go towards one of your unresearched technologies. = 
 # Requires translation!
The amount of ⍾Science you receive at the end is dependent on the ⍾Science generated by your cities and the other civilization's cities during the agreement - the more, the better! = 

 # Requires translation!
Not all nations are contending with you for victory.\nCity-States are nations that can't win, don't conquer other cities and can't be traded with. = 
 # Requires translation!
Instead, diplomatic relations with City-States are determined by Influence - a meter of 'how much the City-State likes you'.\nInfluence can be increased by attacking their enemies, liberating their city, and giving them sums of gold. = 
 # Requires translation!
Certain bonuses are given when you are at above 30 influence.\nWhen you have above 60 Influence, and you have the highest influence with them of all civilizations, you are considered their 'Ally', and gain further bonuses and access to the Luxury and Strategic resources in their lands. = 

 # Requires translation!
Great People = 
 # Requires translation!
Certain buildings, and specialists in cities, generate Great Person points per turn.\nThere are several types of Great People, and their points accumulate separately.\nThe number of points per turn and accumulated points can be viewed in the Overview screen. = 
 # Requires translation!
Once enough points have been accumulated, a Great Person of that type will be created!\nEach Great Person can construct a certain Great Improvement which gives large yields over time, or immediately consumed to provide a certain bonus now. = 
 # Requires translation!
Great Improvements also provide any strategic resources that are under them, so you don't need to worry if resources are revealed underneath your improvements! = 

 # Requires translation!
Removing Terrain Features = 
 # Requires translation!
Certain tiles have terrain features - like Flood plains or Forests -  on top of them. Some of these layers, like Jungle, Marsh and Forest, can be removed by workers.\nRemoving the terrain feature does not remove any resources in the tile, and is usually required in order to add improvements exploiting those resources. = 

 # Requires translation!
Natural Wonders, such as the Mt. Fuji, the Rock of Gibraltar and the Great Barrier Reef, are unique, impassable terrain features, masterpieces of mother Nature, which possess exceptional qualities that make them very different from the average terrain.\nThey benefit by giving you large sums of Culture, Science, Gold or Production if worked by your Cities, which is why you might need to bring them under your empire as soon as possible. = 

 # Requires translation!
Keyboard = 
 # Requires translation!
If you have a keyboard, some shortcut keys become available. Unit command or improvement picker keys, for example, are shown directly in their corresponding buttons. = 
 # Requires translation!
On the world screen the hotkeys are as follows: = 
 # Requires translation!
Space or 'N' - Next unit or turn\n'E' - Empire overview (last viewed page)\n'+', '-' - Zoom in / out\nHome - center on capital or open its city screen if already centered = 
 # Requires translation!
F1 - Open Civilopedia\nF2 - Empire overview Trades\nF3 - Empire overview Units\nF4 - Empire overview Diplomacy\nF5 - Social policies\nF6 - Technologies\nF7 - Empire overview Cities\nF8 - Victory Progress\nF9 - Empire overview Stats\nF10 - Empire overview Resources\nF11 - Quicksave\nF12 - Quickload = 
 # Requires translation!
Ctrl-R - Toggle tile resource display\nCtrl-Y - Toggle tile yield display\nCtrl-O - Game options\nCtrl-S - Save game\nCtrl-L - Load game = 

 # Requires translation!
World Screen = 
 # Requires translation!
This is where you spend most of your time playing Unciv. See the world, control your units, access other screens from here. = 
 # Requires translation!
①: The menu button - civilopedia, save, load, options... = 
 # Requires translation!
②: The player/nation whose turn it is - click for diplomacy overview. = 
 # Requires translation!
③: The Technology Button - shows the tech tree which allows viewing or researching technologies. = 
 # Requires translation!
④: The Social Policies Button - shows enacted and selectable policies, and with enough culture points you can enact new ones. = 
 # Requires translation!
⑤: The Diplomacy Button - shows the diplomacy manager where you can talk to other civilizations. = 
 # Requires translation!
⑥: Unit Action Buttons - while a unit is selected its possible actions appear here. = 
 # Requires translation!
⑦: The unit/city info pane - shows information about a selected unit or city. = 
 # Requires translation!
⑧: The name (and unit icon) of the selected unit or city, with current health if wounded. Clicking a unit name or icon will open its civilopedia entry. = 
 # Requires translation!
⑨: The arrow buttons allow jumping to the next/previous unit. = 
 # Requires translation!
⑩: For a selected unit, its promotions appear here, and clicking leads to the promotions screen for that unit. = 
 # Requires translation!
⑪: Remaining/per turn movement points, strength and experience / XP needed for promotion. For cities, you get its combat strength. = 
 # Requires translation!
⑫: This button closes the selected unit/city info pane. = 
 # Requires translation!
⑬: This pane appears when you order a unit to attack an enemy. On top are attacker and defender with their respective base strengths. = 
 # Requires translation!
⑭: Below that are strength bonuses or penalties and health bars projecting before / after the attack. = 
 # Requires translation!
⑮: The Attack Button - let blood flow! = 
 # Requires translation!
⑯: The minimap shows an overview over the world, with known cities, terrain and fog of war. Clicking will position the main map. = 
 # Requires translation!
⑰: To the side of the minimap are display feature toggling buttons - tile yield, worked indicator, show/hide resources. These mirror setting on the options screen and are hidden if you deactivate the minimap. = 
 # Requires translation!
⑱: Tile information for the selected hex - current or potential yield, terrain, effects, present units, city located there and such. Where appropriate, clicking a line opens the corresponding civilopedia entry. = 
 # Requires translation!
⑲: Notifications - what happened during the last 'next turn' phase. Some are clickable to show a relevant place on the map, some even show several when you click repeatedly. = 
 # Requires translation!
⑳: The Next Turn Button - unless there are things to do, in which case the label changes to 'next unit', 'pick policy' and so on. = 
 # Requires translation!
㉑: The Multiplayer Button - Here you can easily check your active multiplayer games. = 
 # Requires translation!
ⓐ: The overview button leads to the empire overview screen with various tabs (the last one viewed is remembered) holding vital information about the state of your civilization in the world. = 
 # Requires translation!
ⓑ: The ♪Culture icon shows accumulated ♪Culture and ♪Culture needed for the next policy - in this case, the exclamation mark tells us a next policy can be enacted. Clicking is another way to the policies manager. = 
 # Requires translation!
ⓒ: Your known strategic resources are displayed here with the available (usage already deducted) number - click to go to the resources overview screen. = 
 # Requires translation!
ⓓ: Happiness/unhappiness balance and either golden age with turns left or accumulated happiness with amount needed for a golden age is shown next to the smiley. Clicking also leads to the resources overview screen as luxury resources are a way to improve happiness. = 
 # Requires translation!
ⓔ: The ⍾Science icon shows the number of ⍾Science points produced per turn. Clicking leads to the technology tree. = 
 # Requires translation!
ⓕ: Number of turns played with translation into calendar years. Click to see the victory overview. = 
 # Requires translation!
ⓖ: The number of gold coins in your treasury and income. Clicks lead to the Stats overview screen. = 
 # Requires translation!
ⓗ: The quantity of ☮Faith your citizens have generated, or 'off' if religion is disabled. Clicking it makes you go to the religion overview screen. = 
 # Requires translation!
ⓧ: In the center of all this - the world map! Here, the "X" marks a spot outside the map. Yes, unless the wrap option was used, Unciv worlds are flat. Don't worry, your ships won't fall off the edge. = 
 # Requires translation!
ⓨ: By the way, here's how an empire border looks like - it's in the national colours of the nation owning the territory. = 
 # Requires translation!
ⓩ: And this is the red targeting circle that led to the attack pane back under ⑬. = 
 # Requires translation!
What you don't see: The phone/tablet's back button will pop the question whether you wish to leave Unciv and go back to Real Life. On desktop versions, you can use the ESC key. = 

 # Requires translation!
After building a shrine, your civilization will start generating ☮Faith. = 
 # Requires translation!
When enough ☮Faith has been generated, you will be able to found a pantheon. = 
 # Requires translation!
A pantheon will provide a small bonus for your civilization that will apply to all your cities. = 
 # Requires translation!
Each civilization can only choose a single pantheon belief, and each pantheon can only be chosen once. = 
 # Requires translation!
Generating more ☮Faith will allow you to found a religion. = 

 # Requires translation!
Keep generating ☮Faith, and eventually a great prophet will be born in one of your cities. = 
 # Requires translation!
This great prophet can be used for multiple things: Constructing a holy site, founding a religion and spreading your religion. = 
 # Requires translation!
When founding your religion, you may choose another two beliefs. The founder belief will only apply to you, while the follower belief will apply to all cities following your religion. = 
 # Requires translation!
Additionally, the city where you used your great prophet will become the holy city of that religion. = 
 # Requires translation!
Once you have founded a religion, great prophets will keep being born every so often, though the amount of Faith☮ you have to save up will be higher. = 
 # Requires translation!
One of these great prophets can then be used to enhance your religion. = 
 # Requires translation!
This will allow you to choose another follower belief, as well as an enhancer belief, that only applies to you. = 
 # Requires translation!
Do take care founding a religion soon, only about half the players in the game are able to found a religion! = 

 # Requires translation!
Beliefs = 
 # Requires translation!
There are four types of beliefs: Pantheon, Founder, Follower and Enhancer beliefs. = 
 # Requires translation!
Pantheon and Follower beliefs apply to each city following your religion, while Founder and Enhancer beliefs only apply to the founder of a religion. = 

 # Requires translation!
Religion inside cities = 
 # Requires translation!
When founding a city, it won't follow a religion immediately. = 
 # Requires translation!
The religion a city follows depends on the total pressure each religion has within the city. = 
 # Requires translation!
Followers are allocated in the same proportions as these pressures, and these followers can be viewed in the city screen. = 
 # Requires translation!
You are allowed to check religious followers and pressures in cities you do not own by selecting them. = 
 # Requires translation!
In both places, a tap/click on the icon of a religion will show detailed information with its effects. = 
 # Requires translation!
Based on this, you can get a feel for which religions have a lot of pressure built up in the city, and which have almost none. = 
 # Requires translation!
The city follows a religion if a majority of its population follows that religion, and will only then receive the effects of Follower and Pantheon beliefs of that religion. = 

 # Requires translation!
Spreading Religion = 
 # Requires translation!
Spreading religion happens naturally, but can be sped up using missionaries or great prophets. = 
 # Requires translation!
Missionaries can be bought in cities following a major religion, and will take the religion of that city. = 
 # Requires translation!
So do take care where you are buying them! If another civilization has converted one of your cities to their religion, missionaries bought there will follow their religion. = 
 # Requires translation!
Great prophets always have your religion when they appear, even if they are bought in cities following other religions, but captured great prophets do retain their original religion. = 
 # Requires translation!
Both great prophets and missionaries are able to spread religion to cities when they are inside its borders, even cities of other civilizations. = 
 # Requires translation!
These two units can even enter tiles of civilizations with whom you don't have an open borders agreement! = 
 # Requires translation!
But do take care, missionaries will lose 250 religious strength each turn they end while in foreign lands. = 
 # Requires translation!
This diminishes their effectiveness when spreading religion, and if their religious strength ever reaches 0, they have lost their faith and disappear. = 
 # Requires translation!
When you do spread your religion, the religious strength of the unit is added as pressure for that religion. = 
 # Requires translation!
Cities also passively add pressure of their majority religion to nearby cities. = 
 # Requires translation!
Each city provides +6 pressure per turn to all cities within 10 tiles, though the exact amount of pressure depends on the game speed. = 
 # Requires translation!
This pressure can also be seen in the city screen, and gives you an idea of how religions in your cities will evolve if you don't do anything. = 
 # Requires translation!
Holy cities also provide +30 pressure of the religion founded there to themselves, making it very difficult to effectively convert a holy city. = 
 # Requires translation!
Lastly, before founding a religion, new cities you settle will start with 200 pressure for your pantheon. = 
 # Requires translation!
This way, all your cities will starting following your pantheon as long as you haven't founded a religion yet. = 

 # Requires translation!
Inquisitors = 
 # Requires translation!
Inquisitors are the last religious unit, and their strength is removing other religions. = 
 # Requires translation!
They can remove all other religions from one of your own cities, removing any pressures built up. = 
 # Requires translation!
Great prophets also have this ability, and remove all other religions in the city when spreading their religion. = 
 # Requires translation!
Often this results in the city immediately converting to their religion = 
 # Requires translation!
Additionally, when an inquisitor is stationed in or directly next to a city center, units of other religions cannot spread their faith there, though natural spread is uneffected. = 

 # Requires translation!
The Mayan unique ability, 'The Long Count', comes with a side effect: = 
 # Requires translation!
Once active, the game's year display will use mayan notation. = 
 # Requires translation!
The Maya measured time in days from what we would call 11th of August, 3114 BCE. A day is called K'in, 20 days are a Winal, 18 Winals are a Tun, 20 Tuns are a K'atun, 20 K'atuns are a B'ak'tun, 20 B'ak'tuns a Piktun, and so on. = 
 # Requires translation!
Unciv only displays ය B'ak'tuns, ඹ K'atuns and ම Tuns (from left to right) since that is enough to approximate gregorian calendar years. The Maya numerals are pretty obvious to understand. Have fun deciphering them! = 

 # Requires translation!
Your cities will periodically demand different luxury goods to satisfy their desire for new things in life. = 
 # Requires translation!
If you manage to acquire the demanded luxury by trade, expansion, or conquest, the city will celebrate We Love The King Day for 20 turns. = 
 # Requires translation!
During the We Love The King Day, the city will grow 25% faster. = 
 # Requires translation!
This means exploration and trade is important to grow your cities! = 

 # Requires translation!
Air Sweeps = 
 # Requires translation!
Fighter units are able to perform Air Sweeps over a tile helping clear out potential enemy Air, Sea, or Land Interceptions that can reach that tile. = 
 # Requires translation!
While this Action will take an Attack, the benefit is drawing out Interceptions to help protect your other Air Units. Especially your Bombers. = 
 # Requires translation!
Your unit will always draw an Interception, if one can reach the target tile, even if the Intercepting unit has a chance to miss. = 
 # Requires translation!
If the Interceptor is not an Air Unit (eg Land or Sea), the Air Sweeping unit and Interceptor take no damage! = 
 # Requires translation!
If the Interceptor is an Air Unit, the two units will damage each other in a straight fight with no Interception bonuses. And only the Attacking Air Sweep Unit gets any Air Sweep strength bonuses. = 


#################### Lines from Unique Types #######################

 # Requires translation!
Nullifies [stat] [cityFilter] = 
 # Requires translation!
Nullifies Growth [cityFilter] = 
 # Requires translation!
Provides [stats] per turn = 
 # Requires translation!
Provides [stats] [cityFilter] per turn = 
 # Requires translation!
Provides [amount] Happiness = 
 # Requires translation!
Provides military units every ≈[amount] turns = 
 # Requires translation!
Provides a unique luxury = 
 # Requires translation!
Cannot build [baseUnitFilter] units = 
 # Requires translation!
May choose [amount] additional [beliefType] beliefs when [foundingOrEnhancing] a religion = 
 # Requires translation!
May buy [buildingFilter] buildings for [amount] [stat] [cityFilter] at an increasing price ([amount2]) = 
 # Requires translation!
May buy [baseUnitFilter] units for [amount] [stat] [cityFilter] = 
 # Requires translation!
May buy [baseUnitFilter] units with [stat] [cityFilter] = 
 # Requires translation!
May buy [buildingFilter] buildings with [stat] for [amount] times their normal Production cost = 
 # Requires translation!
[stat] cost of purchasing [buildingFilter] buildings [relativeAmount]% = 
 # Requires translation!
Triggers victory = 
 # Requires translation!
Starts with [policy] adopted = 
 # Requires translation!
[amount] Unit Supply = 
 # Requires translation!
[amount] Unit Supply per [amount2] population [cityFilter] = 
 # Requires translation!
[amount] Unit Supply per city = 
 # Requires translation!
Rebel units may spawn = 
 # Requires translation!
Can be purchased for [amount] [stat] [cityFilter] = 
 # Requires translation!
Requires a [buildingName] in at least [amount] cities = 
 # Requires translation!
Must not be next to [terrainFilter] = 
 # Requires translation!
Creates a [improvementName] improvement on a specific tile = 
 # Requires translation!
No defensive terrain penalty = 
 # Requires translation!
May attack when embarked = 
 # Requires translation!
No Sight = 
 # Requires translation!
Cannot intercept [mapUnitFilter] units = 
 # Requires translation!
[amount] XP gained from combat = 
 # Requires translation!
Destroys tile improvements when attacking = 
 # Requires translation!
[amount] Movement point cost to embark = 
 # Requires translation!
Can speed up the construction of a wonder = 
 # Requires translation!
by consuming this unit = 
 # Requires translation!
when at war = 
 # Requires translation!
when between [amount] and [amount2] Happiness = 
 # Requires translation!
when below [amount] Happiness = 
 # Requires translation!
during the [era] = 
 # Requires translation!
if no other Civilization has researched this = 
 # Requires translation!
upon discovering [tech] = 
 # Requires translation!
after adopting [policy] = 
 # Requires translation!
with [resource] = 
 # Requires translation!
without [resource] = 
 # Requires translation!
in cities with a [buildingFilter] = 
 # Requires translation!
for units with [promotion] = 
 # Requires translation!
for units without [promotion] = 
 # Requires translation!
when above [amount] HP = 
 # Requires translation!
when below [amount] HP = 
 # Requires translation!
with [amount] to [amount2] neighboring [tileFilter] tiles = 
 # Requires translation!
in [tileFilter] [tileFilter2] tiles = 
 # Requires translation!
in tiles without [tileFilter] = 
 # Requires translation!
on water maps = 
 # Requires translation!
in [regionType] Regions = 
 # Requires translation!
in all except [regionType] Regions = 
 # Requires translation!
Free [baseUnitFilter] found in the ruins = 
 # Requires translation!
[amount] Free Social Policies = 
 # Requires translation!
[amount] population in a random city = 
 # Requires translation!
[amount] free random researchable Tech(s) from the [era] = 
 # Requires translation!
Gain [amount] [stat] = 
 # Requires translation!
Gain [amount]-[amount2] [stat] = 
 # Requires translation!
Gain enough Faith for a Pantheon = 
 # Requires translation!
Gain a free [beliefType] belief = 
 # Requires translation!
Gain enough Faith for [amount]% of a Great Prophet = 
 # Requires translation!
Reveal up to [amount/'all'] [tileFilter] within a [amount] tile radius = 
 # Requires translation!
From a randomly chosen tile [amount] tiles away from the ruins, reveal tiles up to [amount2] tiles away with [amount3]% chance = 
 # Requires translation!
This Unit gains [amount] XP = 
 # Requires translation!
This Unit upgrades for free including special upgrades = 
 # Requires translation!
This Unit gains the [promotion] promotion = 
 # Requires translation!
Hidden before founding a Pantheon = 
 # Requires translation!
Hidden after founding a Pantheon = 
 # Requires translation!
Hidden after generating a Great Prophet = 
 # Requires translation!
Triggerable = 
 # Requires translation!
Global = 
 # Requires translation!
Nation = 
 # Requires translation!
Era = 
 # Requires translation!
Tech = 
 # Requires translation!
Policy = 
 # Requires translation!
FounderBelief = 
 # Requires translation!
FollowerBelief = 
 # Requires translation!
Building = 
 # Requires translation!
Unit = 
 # Requires translation!
UnitType = 
 # Requires translation!
Promotion = 
 # Requires translation!
Improvement = 
 # Requires translation!
Resource = 
 # Requires translation!
Ruins = 
 # Requires translation!
Speed = 
 # Requires translation!
Tutorial = 
 # Requires translation!
CityState = 
 # Requires translation!
ModOptions = 
 # Requires translation!
Conditional = <|MERGE_RESOLUTION|>--- conflicted
+++ resolved
@@ -118,29 +118,25 @@
  # Requires translation!
 [amount] available = 
 Required tech: [requiredTech] = Yêu cầu công nghệ: [requiredTech]
-<<<<<<< HEAD
+ # Requires translation!
+Requires [PolicyOrNationalWonder] = 
+ # Requires translation!
+Cannot be purchased = 
+ # Requires translation!
+Can only be purchased = 
+ # Requires translation!
+See also = 
+
+ # Requires translation!
+Requires at least one of the following: = 
+ # Requires translation!
+Requires all of the following: = 
+ # Requires translation!
+Leads to [techName] = 
+ # Requires translation!
+Leads to: = 
+
 Current construction = Công trình hiện tại
-=======
- # Requires translation!
-Requires [PolicyOrNationalWonder] = 
- # Requires translation!
-Cannot be purchased = 
- # Requires translation!
-Can only be purchased = 
- # Requires translation!
-See also = 
-
- # Requires translation!
-Requires at least one of the following: = 
- # Requires translation!
-Requires all of the following: = 
- # Requires translation!
-Leads to [techName] = 
- # Requires translation!
-Leads to: = 
-
-Current construction = Thi công hiện tại
->>>>>>> 8fd3b319
 Construction queue = Hàng chờ thi công
 Pick a construction = Chọn một công trình
 Queue empty = Hàng chờ trống 
