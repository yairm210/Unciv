# Language settings

# Equivalent of a space in your language
# If your language doesn't use spaces, just add "" as a translation, otherwise " "
" " = " "

# If the first word in a sentence starts with a capital in your language, 
# put the english word 'true' behind the '=', otherwise 'false'.
# Don't translate these words to your language, only put 'true' or 'false'.
StartWithCapitalLetter = true


# Fastlane
# These will be automatically copied to the fastlane descriptions used by F-Droid. Their keys are not as usual the english original, please read those directly as linked.

# Documentation: https://f-droid.org/en/docs/Build_Metadata_Reference/#Summary
# English to translate: https://github.com/yairm210/Unciv/blob/master/fastlane/metadata/android/en-US/short_description.txt
Fastlane_short_description = 4X civilizační hra

# Documentation: https://f-droid.org/en/docs/Build_Metadata_Reference/#Description
# English to translate: https://github.com/yairm210/Unciv/blob/master/fastlane/metadata/android/en-US/full_description.txt
Fastlane_full_description = Reimplementace nejslavnější civilizační hry - rychlá, malá, bez reklam, navždy zadarmo!\n\nVybudujte svoji civilizaci, vyzkoumejte technologie, rozšiřte svá města a podmaňte si své nepřátele!\n\nŽádosti? Chyby? Seznam plánovaných funkcí najdete na: https://github.com/yairm210/Unciv/issues, každá malá pomoc je vítaná!\n\nOtázky? Komentáře? Nudíte se? Připojte se k nám na Discordu: https://discord.gg/bjrB4Xw.\n\nChcete pomoct překládat do vašeho jazyka? Pošlete mi e-mail na yairm210@hotmail.com.\n\nRozumíte Javě nebo Kotlinu? Přidejte se k nám na https://github.com/yairm210/Unciv.\n\nSvět očekává! Vybudujete ze své civilizace říši, která obstojí ve zkoušce času?\n\nOprávnění "Úplný přístup k síti" je vyžadováno pro uživatelem vyvolaná stahování a pro hru více hráčů. Ostatní vypsaná oprávnění jsou zajištěna automaticky. Síťová oprávnění jsou požadována pro výpis modů, stahování modů, stahování hudby a pro nahrávání/stahování her více hráčů. Žádná jiná internetová komunikace není Uncivem vyvolávána.


# Starting from here normal translations start, as described in
# https://yairm210.github.io/Unciv/Other/Translating/

# General
Delete = Odstranit

# Base ruleset names
Civ V - Vanilla = Civ V - Vanilla
Civ V - Gods & Kings = Civ V - Gods & Kings

# Tutorial tasks

Move a unit!\nClick on a unit > Click on a destination > Click the arrow popup = Pohni jednotkou!\nKlikni na jednotku > Klikni na destinaci > Klikni na vyskočivší šipku
Found a city!\nSelect the Settler (flag unit) > Click on 'Found city' (bottom-left corner) = Založ město!\nVyber osadníka (označ jednotku) > Klikni na 'Založ město' (levý spodní roh)
Enter the city screen!\nClick the city button twice = Zobraz město!\nKlikni dvakrát na tlačítko města
Pick a technology to research!\nClick on the tech button (greenish, top left) > \n select technology > click 'Research' (bottom right) = Zkoumej technologii!\nKlikni na tlačítko výzkumu (zelené v levém horním rohu) > \n vyber technologii > klikni na 'Zkoumej' (vpravo dole)
Pick a construction!\nEnter city screen > Click on a unit or building (bottom left side) > \n click 'add to queue' = Zvol stavbu!\nZobraz město > Klikni na jednotku či budovu (vlevo dole) > \n klikni 'Přidat do fronty'
Pass a turn!\nCycle through units with 'Next unit' > Click 'Next turn' = Další tah!\nPřepínej mezi jednotkami pomocí 'Další jednotka' > Klikni na 'Další tah' 
Reassign worked tiles!\nEnter city screen > click the assigned (green) tile to unassign > \n click an unassigned tile to assign population = Přerozděl využívaná pole!\nZobraz město > přiřazení polí zrušíš kliknutím na již přiřazené pole (zelená) > \n kliknutím na nepřiřazené pole mu přidáš obyvatele
Meet another civilization!\nExplore the map until you encounter another civilization! = Potkej jinou civilizaci!\nProzkoumávej mapu dokud nenarazíš na jinou civilizaci!
Open the options table!\nClick the menu button (top left) > click 'Options' = Otevři nastavení!\nKlikni na tlačítko menu (vlevo nahoře) > klikni na 'Nastavení'
Construct an improvement!\nConstruct a Worker unit > Move to a Plains or Grassland tile > \n Click 'Construct improvement' (above the unit table, bottom left)\n > Choose the farm > \n Leave the worker there until it's finished = Vybudujte vylepšení!\nPostavte jednotku Dělník > Přesuňte ho na políčko Pláně či Louky > \n Klikněte 'Vybudovat vylepšení' (nad údaji o jednotce, vlevo dole)\n > Zvolte farmu > \n Nechte dělníka na políčku dokud nebude hotový
Create a trade route!\nConstruct roads between your capital and another city\nOr, automate your worker and let him get to that eventually = Vytvoř obchodní cestu!\nPostav cestu mezi tvým hlavním městem a některým dalším\nNebo zapni automatizaci dělníka a počkej až ji vytvoří sám
Conquer a city!\nBring an enemy city down to low health > \nEnter the city with a melee unit = Dobij město!\nDostaň zdraví město na nízkou úroveň > \nVstup do města s jednotkou pro boj nablízko
Move an air unit!\nSelect an air unit > select another city within range > \nMove the unit to the other city = Přesuň vzdušnou jednotkou!\nVyber vzdušnou jednotku > vyber jiné měso v dosahu > \nPřesuň jednotku do onoho města
See your stats breakdown!\nEnter the Overview screen (top right corner) >\nClick on 'Stats' = Zobraz statistiku!\nVstup do Přehledové obrazovky (pravý horní roh) >\nKlikni na 'Statistika'

# Crash screen

An unrecoverable error has occurred in Unciv: = Nastala neřešitelná chyba v Unciv:
If this keeps happening, you can try disabling mods. = Pokud se to opakuje, můžete zkusit vypnout mody.
You can also report this on the issue tracker. = Také můžete chybu nahlásit do systému pro sledování problémů.
Copy = Kopírovat
Error report copied. = Chybové hlášení zkopírováno.
Open Issue Tracker = Otevřít systém pro sledování problémů
Please copy the error report first. = Zkopírujte napřed chybové hlášení, prosím.
Close Unciv = Zavřít Unciv

# Buildings

Unsellable = Neprodejné
Not displayed as an available construction unless [building] is built = Skrytý není-li postavena budova [building]
Not displayed as an available construction without [resource] = Skrytý bez suroviny [resource]
Cannot be hurried = Nemůže být uspíšen

Choose a free great person = Vyberte velkou osobnost zdarma
Get [unitName] = Získat [unitName]

Hydro Plant = Vodní elektrárna
[buildingName] obsoleted = Budova [buildingName] je zastaralá

# Diplomacy,Trade,Nations

Requires [buildingName] to be built in the city = Vyžaduje ve městě budovu [buildingName]
Requires [buildingName] to be built in all cities = Vyžaduje ve všech městech budovu [buildingName]
Provides a free [buildingName] in the city = Poskytuje ve městě zdarma budovu [buildingName]
Requires worked [resource] near city = Vyžaduje zpracování suroviny [resource] na území města
Requires at least one of the following resources worked near the city: = Vyžaduje obdělávání alespoň jedné z následujících surovin poblíž města:
Wonder is being built elsewhere = Div světa již stavíte v jiném městě
National Wonder is being built elsewhere = Národní Div již stavíte v jiném městě
Requires a [buildingName] in all cities = Vyžaduje budovu [buildingName] ve všech městech
[buildingName] required: = Vyžaduje budovu [buildingName]:
Requires a [buildingName] in this city = Vyžaduje budovu [buildingName] v tomto městě
Cannot be built with [buildingName] = Nelze postavit s budovou [buildingName] 
Consumes [amount] [resource] = Spotřebuje [amount] suroviny [resource]
Need [amount] more [resource] = Potřebuje o [amount] více suroviny [resource]
[amount] available = Dostupné: [amount]
Required tech: [requiredTech] = Vyžaduje technologii: [requiredTech]
Requires [PolicyOrNationalWonder] = Vyžaduje [PolicyOrNationalWonder]
Cannot be purchased = Nelze koupit
Can only be purchased = Lze pouze koupit
See also = Viz také

Requires at least one of the following: = Vyžaduje alespoň jedno z následujících:
Requires all of the following: = Vyžaduje všechny následující:
Leads to [techName] = Vede k [techName]
Leads to: = Vede k:
Enables: = Umožňuje
Disables: = Zakazuje

Current construction = Současná stavba
Construction queue = Stavební fronta
Pick a construction = Zvolit stavbu
Queue empty = Fronta je prázdná
Add to queue = Přidat do fronty
Remove from queue = Odebrat z fronty
Show stats drilldown = Zobrazit statistiky
Show construction queue = Zobrazit stavební frontu
No space to place this unit = Není místo pro umístění této jednotky
Cancel = Zrušit

Diplomacy = Diplomacie
War = Válka
Peace = Mír
Research Agreement = Výzkumná dohoda
Declare war = Vyhlásit válku
Declare war on [civName]? = Vyhlásit válku civilizaci [civName]?
 # Requires translation!
[civName] will also join them in the war = 
An unknown civilization will also join them in the war  = V válce se k nim připojí i neznámá civilizace .
 # Requires translation!
This will cancel your defensive pact with [civName] = 
Go to on map = Ukázat na mapě
Let's begin! = Začněme!
[civName] has declared war on us! = Civilizace [civName] nám vyhlásila válku!
[leaderName] of [nation] = [leaderName], [nation]
You'll pay for this! = Za tohle zaplatite!
Negotiate Peace = Vyjednat mír
Peace with [civName]? = Mír s civilizací [civName]?
Very well. = Výborně.
Farewell. = Sbohem.
Sounds good! = To zní dobře!
Not this time. = Z toho nic nebude.
Excellent! = Skvěle!
How about something else... = Co třeba zkusit něco jiného...
A pleasure to meet you. = Rádi vás poznáváme.
Our relationship = Náš vzájemný vztah
We have encountered the City-State of [name]! = Poprvé jsme se setkali s městským státem [name]!
Declare Friendship ([numberOfTurns] turns) = Vyhlášení přátelství ([numberOfTurns] kol)
May our nations forever remain united! = Nechť naše národy zůstanou navždy sjednoceny!
Indeed! = Vskutku!
Denounce [civName]? = Odsoudit [civName]?
Denounce ([numberOfTurns] turns) = Odsoudit ([numberOfTurns] kol)
We will remember this. = To vám nikdy nezapomeneme.

[civName] has declared war on [targetCivName]! = Civilizace [civName] vyhlásila válku civilizaci [targetCivName]!
[civName] and [targetCivName] have signed a Peace Treaty! = Civilizace [civName] a [targetCivName] podepsaly Mírovou dohodu!
[civName] and [targetCivName] have signed the Declaration of Friendship! = Civilizace [civName] a [targetCivName] podepsaly Vyhlášení přátelství!
[civName] has denounced [targetCivName]! =  Civilizace [civName] odsoudila civilizaci [targetCivName]!
Do you want to break your promise to [leaderName]? = Chcete porušit svůj slib vládci [leaderName]?
Break promise = Porušit slib
We promised not to settle near them ([count] turns remaining) = Slíbili jsme nezakládat města poblíž jejich hranic ([count] tahy/ů zbývá)
They promised not to settle near us ([count] turns remaining) = Slíbili nezakládat města poblíž našich hranic ([count] tahy/ů zbývá)

[civName] is upset that you demanded tribute from [cityState], whom they have pledged to protect! = Civilizace [civName] je nespokojena s vaším požadavkem po státu [cityState], který se zavázala chránit!
[civName] is upset that you attacked [cityState], whom they have pledged to protect! = Civilizace [civName] je nespokojena, že jste zaútočili na stát [cityState], který se zavázala chránit!
[civName] is outraged that you destroyed [cityState], whom they had pledged to protect! = Civilizace [civName] je pobouřena, že jste zničili stát [cityState], který se zavázala chránit!
[civName] has destroyed [cityState], whom you had pledged to protect! = Civilizace [civName] zničila stát [cityState], který jste se zavázali chránit!

Unforgivable = Nenávist
Afraid = Strach
Enemy = Nepřátelství
Competitor = Negativní
Neutral = Neutrální
Favorable = Pozitivní
Friend = Přátelství
Ally = Aliance

[questName] (+[influenceAmount] influence) = [questName] (+[influenceAmount] vlivu)
[remainingTurns] turns remaining = [remainingTurns] tahů zbývá
Current leader is [civInfo] with [amount] [stat] generated. = Právě vede [civInfo] s vytvořeným [amount] [stat].
Current leader is [civInfo] with [amount] Technologies discovered. = Právě vede [civInfo] s vyzkoumanými [amount] technologiemi.

Demands = Požadavky
Please don't settle new cities near us. = Prosím nezakládejte města poblíž našeho území.
Very well, we shall look for new lands to settle. = Nu dobrá, podíváme se po nových místech k zakládání měst.
We shall do as we please. = Budeme si dělat, co se nám zachce.
We noticed your new city near our borders, despite your promise. This will have....implications. = Odhalili jsme nové město poblíž našich hranic navzdory vašim slibům. To bude mít... patřičné následky.
I've been informed that my armies have taken tribute from [civName], a city-state under your protection.\nI assure you, this was quite unintentional, and I hope that this does not serve to drive us apart. = Byli jsme informováni, že naše armáda přijala poplatky od městského státu [civName], který je pod vaší ochranou.\nUjišťujeme vás, že to nebyla úmyslná provokace, a doufáme, že nás to nerozdělí.
We asked [civName] for a tribute recently and they gave in.\nYou promised to protect them from such things, but we both know you cannot back that up. = Nedávno jsme městský stát [civName] požádali o poplatky a oni je zaplatili.\nSlíbili jste, že je před takovými věcmi ochráníte, ale oba víme, že to nemůžete ničím podpořit.
It's come to my attention that I may have attacked [civName], a city-state under your protection.\nWhile it was not my goal to be at odds with your empire, this was deemed a necessary course of action. = Zjistili jsme, že jsme možná zaútočil na městský stát [civName], který je pod vaší ochranou.\nPřestože nebylo naším cílem být ve sporu s vaší říší, bylo to považováno za nezbytný postup.
I thought you might like to know that I've launched an invasion of one of your little pet states.\nThe lands of [civName] will make a fine addition to my own. = Asi byste měli vědět, že jsme zahájili invazi do jednoho vašich mazlíčků městských státu.\nÚzemí státu [civName] bude skvělým doplňkem našeho vlastního.

Return [unitName] to [civName]? = Vrátit jednotku [unitName] civilizaci [civName]?
The [unitName] we liberated originally belonged to [civName]. They will be grateful if we return it to them. = Jednotka [unitName], kterou jsme osvobodili, patřila původně k civilizaci [civName]. Budou nám vděční, pokud jim ji vrátíme.

Enter the amount of gold = Zadejte množství zlata

# City-States

Provides [amountOfCulture] culture at 30 Influence = Poskytuje [amountOfCulture] bodů kultury při vlivu 30 
Provides 3 food in capital and 1 food in other cities at 30 Influence = Poskytuje 3 jídla v hlavním městě a 1 jídlo ve všech ostatních městech při vlivu 30
Provides 3 happiness at 30 Influence = Poskytuje 3 body spokojenosti při vlivu 30
Provides land units every 20 turns at 30 Influence = Poskytuje pozemní jednotky každých 20 kol při vlivu 30
Give a Gift = Věnovat dar
Gift [giftAmount] gold (+[influenceAmount] influence) = Daruj [giftAmount] zlata (+ [influenceAmount] vlivu)
Relationship changes in another [turnsToRelationshipChange] turns = Mezinárodní vztahy se změní během příštích/ho [turnsToRelationshipChange] kol(a)
Protected by = Chráněn civilizací
Revoke Protection = Odvolat ochranu
Revoke protection for [cityStateName]? = Odvolat ochranu státu [cityStateName]?
Pledge to protect = Slíbit ochranu
Declare Protection of [cityStateName]? = Vyhlásit ochranu městského státu [cityStateName]?
Build [improvementName] on [resourceName] (200 Gold) = Postavit vylepšení [improvementName] na surovině [resourceName] (200 Gold)
Gift Improvement = Věnovat vylepšení
[civName] is able to provide [unitName] once [techName] is researched. = Stát [civName] je schopen poskytovat jednotku [unitName] jakmile bude vyzkoumána technologie [techName].

Diplomatic Marriage ([amount] Gold) = Diplomatická svatba ([amount] Gold)
We have married into the ruling family of [civName], bringing them under our control. = Sňatkem jsme se spojili s vládnoucím rodem státu [civName], máme jej pod kontrolou.
[civName] has married into the ruling family of [civName2], bringing them under their control. = Civilizace [civName] se sňatkem spojila s vládnoucím rodem státu [civName2], má jej pod svou kontrolou.
You have broken your Pledge to Protect [civName]! = Porušili jste svůj závazek chránit stát [civName]!
City-States grow wary of your aggression. The resting point for Influence has decreased by [amount] for [civName]. =  Městské státy vaši agresi pozorně sledují. Klidový bod pro Vliv se pro stát [civName] snížil o [amount].

[cityState] is being attacked by [civName] and asks all major civilizations to help them out by gifting them military units. = Městský stát [cityState] byl napaden civilizací [civName] a žádá ostatní civilizace o poskytnutí vojenských jednotek.
[cityState] is being invaded by Barbarians! Destroy Barbarians near their territory to earn Influence. = Městský stát [cityState] byl napaden barbary! Pobijte barbary na jeho území a získejte vliv.
[cityState] is grateful that you killed a Barbarian that was threatening them! = Městský stát [cityState] je vděčný, že jste zlikvidovali barbary, kteří jej ohrožovali. 
[cityState] is being attacked by [civName]! Kill [amount] of the attacker's military units and they will be immensely grateful. = Městský stát [cityState] byl napaden civilizací [civName]! Zničte [amount] jednotek útočníků a bude vám velmi vděčný.
[cityState] is deeply grateful for your assistance in the war against [civName]! = Městský stát [cityState] je velmi vděčný za vaši pomoc proti civilizaci [civName].
[cityState] no longer needs your assistance against [civName]. = Městský stát [cityState] již nepotřebuje vaši pomoc proti civilizaci [civName].
War against [civName] = Válka proti civilizaci [civName]
We need you to help us defend against [civName]. Killing [amount] of their military units would slow their offensive. = Potřebujeme vás, abyste nás ochránili před civilizaci [civName]. Zničení [amount] jejich vojenských jednotek by mohlo zpomalit jejich postup.
Currently you have killed [amount] of their military units. = Aktualne jste zničili [amount] jejich vojenských jendotek.
You need to find them first! = Musíte je napřed objevit!

Cultured = Kulturní
Maritime = Námořní
Mercantile = Obchodní
Religious = Náboženský
Militaristic = Militaristický
Type = Typ
Friendly = Přátelský
Hostile = Nepřátelský
Irrational = Iracionální
Personality = Osobnost
Influence = Vliv

Ally: [civilization] with [amount] Influence = Aliance: [civilization] s vlivem [amount]
Unknown civilization = Neznámá civilizace
Reach 30 for friendship. = Získejte vliv 30 a více pro dosažení přátelství.
Reach highest influence above 60 for alliance. = Získejte vliv 60 a více pro dosažení aliance.
When Friends: = Při přátelství:
When Allies: = Při alianci:
The unique luxury is one of: = Jedinečná luxusní surovina je jedna z:
Demand Tribute = Požadovat platbu
Tribute Willingness = Přístupnost platbě
At least 0 to take gold, at least 30 and size 4 city for worker = Alespoň 0 pro zlato, alespoň 30 a velikost města 4 pro dělníka
Take [amount] gold (-15 Influence) = Vzít [amount] zlata (-15 Influence)
Take worker (-50 Influence) = Vzít dělníka (-50 Influence)
[civName] is afraid of your military power! = Civilizace [civName] se obává vaší vojenské síly!

Major Civ = Větší civilizace
No Cities = Bez měst
Base value = Základni cena
Has Ally = Má spojence
Has Protector = Má ochránce
Demanding a Worker = Požaduje dělníka
Demanding a Worker from small City-State = Požaduje dělníka od malého městského státu
Very recently paid tribute = Velmi nedávná platba
Recently paid tribute = Nedávná platba
Influence below -30 = Vliv pod -30
Military Rank = Vojenská hodnost
Military near City-State = Vojsko poblíž městského státu
Sum: = Součet:


# Trades

Trade = Obchodovat
Offer trade = Nabídnout
They'll decide on their turn  = Oni se rozhodnou na vlastní řadu.
Retract offer = Zrušit nabídku
What do you have in mind? = Co máte na mysli?
Our items = Naše obchodní artikly
Our trade offer = Naše obchodní nabídka
[otherCiv]'s trade offer = [otherCiv] obchodní nabídka
[otherCiv]'s items = [otherCiv] obchodní artikly
+[amount] untradable copy = +[amount] neobchodovatelná kopie
+[amount] untradable copies = +[amount] neobchodovatelné kopie
Pleasure doing business with you! = Bylo nám potěšení s vámi obchodovat!
I think not. = Myslím, že to neklapne.
That is acceptable. = To se zdá přijatelné.
Accept = Přijímám
Keep going = Pokračujte
There's nothing on the table = Nemáme se o čem bavit
Peace Treaty = Mírová smlouva
Agreements = Dohody
Defensive Pact  = Obranná smlouva 
Open Borders = Otevřené hranice
Gold per turn = Zlata za kolo
Cities = Města
Technologies = Technologie
Declarations of war = Vyhlášení války
Introduction to [nation] = Seznámení s národem [nation]
Declare war on [nation] = Vyhlášení války národu [nation]
Luxury resources = Luxusní suroviny
Strategic resources = Strategické suroviny
Owned by you: [amountOwned] = Vlastněno: [amountOwned]
Non-existent city = Neexistující město

# Unit differences

[resourceName] not required = [resourceName] není potřeba
Lost ability (vs [originalUnit]): [ability] = Ztráta schopnosti (oproti jednotce [originalUnit]): [ability]
Upgrade all [count] [unit] ([cost] gold) = Vylepšit všech(ny) [count] jednotek/tky [unit] ([cost] zlata)
National ability = Národní schopnost
[firstValue] vs [secondValue] = [firstValue] místo [secondValue]
Gained = Získáno
Lost = Ztraceno


# New game screen

Uniques = Unikátní dovednosti
Promotions = Povýšení
Load copied data = Načíst zkopírovaná data
Reset to defaults = Výchozí nastavení
Select nations = Vybrat národy
Set available nations for random pool = Vybrat národy pro náhodný výběr
Available nations = Dostupné národy
Banned nations = Zakázané národy
Are you sure you want to reset all game options to defaults? = Opravdu chcete pro všechny herní volby obnovit výchozí hodnoty?
Start game! = Začít hru!
Map Options = Nastavení mapy
Game Options = Nastavení hry
Civilizations = Civilizace
Map Type = Typ mapy
Map file = Soubor mapy
Max Turns = Maximální počet tahů
Could not load map! = Nelze načíst mapu!
Generated = Generována
Random Generated = Náhodná generována
Which options should be available to the random selection? = Které možnosti mají být dostupné pro náhodný výběr?
Existing = Existující
Custom = Vlastní
Map Generation Type = Typ generované mapy
Enabled Map Generation Types = Povolené typy generace mapy
Default = Základní
Pangaea = Pangea
Continent and Islands = Kontinent a ostrovy
Two Continents = Dva kontinenty
Three Continents = Tři kontinenty
Four Corners = Čtyři rohy
Archipelago = Souostroví
Inner Sea = Vnitřní moře
Perlin = Perlin
Random number of Civilizations = Náhodný počet civilizací
Min number of Civilizations = Minimální počet civilizací
Max number of Civilizations = Maximální počet civilizací
Random number of City-States = Náhodný počet městských států
Min number of City-States = Minimální počet městských států
Max number of City-States = Maximální počet městských států
One City Challenge = Výzva - Jen jedno město
Enable Nuclear Weapons = Povolit jaderné zbraně
No City Razing = Bez vyhlazování měst
No Barbarians = Bez barbarů
Disable starting bias = Vypnout startovní biom
Raging Barbarians = Běsnící barbaři
No Ancient Ruins = Bez starobylých ruin
No Natural Wonders = Bez Přírodních Divů
Allow anyone to spectate = Umožnit pozorovat komukoliv
Victory Conditions = Způsoby výhry
Scientific = Vědecká
Domination = Dominance
Cultural = Kulturní
Diplomatic = Diplomatická
Time = Čas
Your previous options needed to be reset to defaults. = Vaše předchozí nastavení bylo potřeba vrátit na výchozí hodnoty.

# Used for random nation indicator in empire selector and unknown nation icons in various overview screens.
# Should be a single character, or at least visually square.
? = ?

Map Shape = Tvar mapy
Enabled Map Shapes = Povolené tvary mapy
Hexagonal = Šestiúhelníková
Flat Earth Hexagonal = Šestiúhelníková, plochá Země
Rectangular = Čtvercová
Height = Výška
Width = Šířka
Radius = Poloměr
Enable Espionage = Povolit špionáž

Resource Setting = Nastavení surovin
Enabled Resource Settings = Povolená nastavení surovin
Other Settings = Jiná nastavení
Sparse = Řídké
Abundant = Hojné 
Strategic Balance = Strategicky vyvážené
Legendary Start = Legendární start
This is used for painting resources, not in map generator steps: = Toto je použito pro namapování surovin, ne v mapovém generátoru 

Advanced Settings = Pokročilá nastavení
RNG Seed = RNG Seed
Map Elevation = Výška mapy
Temperature extremeness = Teplotní extrémy
Temperature shift = Posun teplot
Resource richness = Hustota surovin
Vegetation richness = Hustota vegetace
Rare features richness = Hustota vzácných jevů
Max Coast extension = Maximální rozpětí pobřeží
Biome areas extension = Maximální rozpětí biomu
Water level = Úroveň vody

Online Multiplayer = Online pro více hráčů
You're currently using the default multiplayer server, which is based on a free Dropbox account. Because a lot of people use this, it is uncertain if you'll actually be able to access it consistently. Consider using a custom server instead. = Právě používáte výchozí server pro hru více hráčů, který je založen na bezplatném Dropboxovém účtu. Protože ho využívá mnoho hráčů, nelze zaručit, že k němu vždy budete mít přístup. Zvažte proto použití vlastního serveru.
Open Documentation = Otevřít dokumentaci
Don't show again = Znovu nezobrazovat

World Size = Velikost světa
Enabled World Sizes = Povolené velikosti mapy
Tiny = Miniaturní
Small = Malý
Medium = Střední
Large = Velký
Huge = Obrovský
World wrap requires a minimum width of 32 tiles = Funkce World Wrap potřebuje minimálně 32 políček
The provided map dimensions were too small = Zadané rozměry mapy jsou příliš malé
The provided map dimensions were too big = Zadané rozměry mapy jsou příliš velké
The provided map dimensions had an unacceptable aspect ratio = Zadané rozměry mapy mají nepřijatelný poměr stran

Difficulty = Obtížnost

AI = UI
Remove = Odstranit
Random = Náhodně
Human = Člověk
Hotseat = Na tomto zařízení
User ID = Uživatelské ID
Click to copy = Klikněte pro kopírování


Game Speed = Rychlost hry
Quick = Rychlá
Standard = Normální
Epic = Dlouhá
Marathon = Maratónská

Starting Era = Doba počátku hry
It looks like we can't make a map with the parameters you requested! = Vypadá to, že nelze vytvořit mapu dle vašeho zadání!
Maybe you put too many players into too small a map? = Nevložili jste příliš mnoho hráčů do moc malé mapy?
No human players selected! = Nebyl vybrán lidský hráč!
Invalid Player ID! = Neplatné ID hráče!
No victory conditions were selected! = Nebyl vybrán žádný způsob výhry!
Mods: = Mody:
Extension mods = Rozšiřující mody
Base ruleset: = Základní pravidla:
# Note - do not translate the colour names between «». Changing them works if you know what you're doing.
The mod you selected is incorrectly defined! = Zvolený mod je nesprávně zadefinován!
The mod you selected is «RED»incorrectly defined!«» = Zvolený mod je «RED»nesprávně definován!«»
The mod combination you selected is incorrectly defined! = Zvolená kombinace modů je nesprávně zadefinována!
The mod combination you selected is «RED»incorrectly defined!«» = Zvolená kombinace modů je «RED»nesprávně definována!«»
The mod combination you selected has problems. = Zvolená kombinace modů způsobuje problémy.
You can play it, but don't expect everything to work! = Můžete hrát, ale neočekávejte bezchybné fungování!
The mod combination you selected «GOLD»has problems«». = Zvolená kombinace modů «GOLD»způsobuje problémy«».
You can play it, but «GOLDENROD»don't expect everything to work!«» = Můžete hrát, ale «GOLDENROD»neočekávejte bezchybné fungování!«»
This base ruleset is not compatible with the previously selected\nextension mods. They have been disabled. = Tato základní pravidla nejsou kompatibilní s dříve vybranými\rozšířeními. Proto byla vypnuta.
Are you really sure you want to play with the following known problems? = Jste si opravdu jisti, že chcete hrát s následujícími známými problémy?
Base Ruleset = Základní pravidla
[amount] Techs = [amount] technologií
[amount] Nations = [amount] národů
[amount] Units = [amount] jednotek
[amount] Buildings = [amount] budov
[amount] Resources = [amount] surovin
[amount] Improvements = [amount] vylepšení
[amount] Religions = [amount] náboženství
[amount] Beliefs = [amount] názorů

World Wrap = Funkce World Wrap
World wrap maps are very memory intensive - creating large world wrap maps on Android can lead to crashes! = Mapy s funkcí World Wrap jsou velmi náročné na paměť - vytváření velkých zakulacených map na Androidu může vést k padání aplikace!
Anything above 80 by 50 may work very slowly on Android! = Cokoliv nad 80 x 50 může fungovat velmi pomalu na Androidu!
Anything above 40 may work very slowly on Android! = Cokoliv nad 40 může fungovat velmi pomalu na Androidu!

# Map editor

## Tabs/Buttons
Map editor = Editor mapy
View = Přehled
Generate = Generovat
Partial = Částečné
Generator steps = Kroky generátoru
Edit = Upravit
Rivers = Řeky
Load = Načíst
Save = Uložit
New map = Nová mapa
Empty = Prázdný
Save map = Uložit mapu
Load map = Načíst mapu
Delete map = Smazat mapu
Are you sure you want to delete this map? = Opravdu chcete smazat tuto mapu?
It looks like your map can't be saved! = Vypadá to, že vaši mapu nelze uložit!
Exit map editor = Ukončit editování mapy
Change map ruleset = Změnit základní pravidla
Change the map to use the ruleset selected on this page = Změnit základní pravidla mapy na zde vybraná
Revert to map ruleset = Vrátit na základní pravidla mapy
Reset the controls to reflect the current map ruleset = Resetujte ovládání pro aktuální sadu pravidel
Features = Vlastnosti
Starting locations = Startovací pozice
Tile Matching Criteria = Kritéria pro umístění políček
Complete match = Kompletní shoda
Except improvements = Kromě vylepšení
Base and terrain features = Terén a vlastnosti
Base terrain only = Pouze terén
Land or water only = Pouze voda nebo země
Import a Wesnoth map  = Import Wesnoth mapy 

## Labels/messages
Brush ([size]): = Štětec ([size]):
# The single letter shown in the [size] parameter above for setting "Floodfill".
# Please do not make this longer than one character, the associated slider will not handle well.
Floodfill_Abbreviation = V
Error loading map! = Chyba při načítání mapy!
Map saved successfully! = Mapa úspěšně uložena!
Current map RNG seed: [amount] = RNG seed mapy: [amount]
Map copy and paste = Kopírování a vkládání
Position: [param] = Pozice: [param]
Starting location(s): [param] = Startovací pozice: [param]
Continent: [param] ([amount] tiles) = Kontinent: [param] ([amount] políček)
Resource abundance = Hojnost surovin
Change map to fit selected ruleset? = Přizpůsobit mapu vybrané sadě pravidel?
 # Requires translation!
Area: [amount] tiles, [amount2]% water, [amount3]% impassable, [amount4] continents/islands = 
Do you want to leave without saving the recent changes? = Opravdu chcete odejít bez uložení změn?
Leave = Odejít
Do you want to load another map without saving the recent changes? = Opravdu chcete načíst jinou mapu bez uložení změn?
River generation failed! = Generace řek selhala!
Please don't use step 'Landmass' with map type 'Empty', create a new empty map instead. = Prosím nepoužívejte krok "Pevnina" na typu mapy "prázdný", raději vytvořte novou prázdnou mapu.
This map has errors: = Tato mapa má chyby
The incompatible elements have been removed. = Nekompatibilní prvky byly odstraněny.
Current map: World Wrap = Aktuální mapa: World Wrap
Overlay image = Překrývající obrázek
Click to choose a file = Klikněte pro výběr souboru
Choose an image = Vybrat obrázek
Overlay opacity: = Průhlednost překrytí
Invalid overlay image = Neplatný překrývající obrázek
World wrap is incompatible with an overlay and was deactivated. = Funkce WorldWrap je nekompatibilní s překrývajícím obrázkem a byla deaktivována.
An overlay image is incompatible with world wrap and was deactivated. = Překrývající obrázek je nekompatibilní s funkcí World Wrap a byl deaktivován.
Choose a Wesnoth map file  = Vyberte soubor mapy Wesnoth 
That map is invalid!  = Ta mapa je neplatná!
 # Requires translation!
("[code]" does not conform to TerrainCodesWML) = 

## Map/Tool names
My new map = Moje nová mapa
Generate landmass = Generovat pevninu
Raise mountains and hills = Vyvýšit hory a kopce
Humidity and temperature = Vlhkost a teplota
Lakes and coastline = Jezera a pobřeží
Sprout vegetation = Vyklíčit vegetaci
Spawn rare features = Umístit vzácné prvky
Distribute ice = Rozmístit led
Assign continent IDs = Přiřadit ID kontinentů
Place Natural Wonders = Umístit přírodní divy
Let the rivers flow = Nechť řeky tečou
Spread Resources = Rozmístit suroviny
Create ancient ruins = Vytvořit starověké ruiny
Floodfill = Výplň
[nation] starting location = [nation] startovací pozice
Any Civ  = Jakákoli občanská společnost 
Remove features = Odstranit vlastnosti
Remove improvement = Odstranit vylepšení
Remove resource = Odstranit surovinu
Remove starting locations = Odstranit startovací pozice
Remove rivers = Odstranit řeku
Spawn river from/to = Umístit řeku od/do
Bottom left river = Řeka vlevo dole
Bottom right river = Řeka vpravo dole
Bottom river = Řeka dole

# Multiplayer

Help = Nápověda
Username = Uživatelské jméno
Multiplayer = Více hráčů
Could not download game! = Nepodařilo se načíst hru!
Could not upload game! = Nepodařilo se nahrát hru!
Couldn't connect to Multiplayer Server! = Nepodařilo se připojit na server pro více hráčů!
Retry = Zkusit znovu
Join game = Připojit se ke hře
Invalid game ID! = Chybné ID hry
Copy user ID = Kopírovat uživatelské ID
Copy game ID = Kopírovat ID hry
UserID copied to clipboard = Uživatelské ID zkopírováno do schránky
Game ID copied to clipboard! = ID hry zkopírováno do schránky
Friend name = Jméno přítele
Player ID = ID hráče
Please input a name for your friend! = Prosím vložte jméno pro vašeho přítele!
Please input a player ID for your friend! = Prosím vložte ID pro vašeho přítele!
Are you sure you want to delete this friend? = Opravdu chcete smazat tohoto přítele?
Paste player ID from clipboard = Vložit ID hráče ze schránky
Player name already used! = Jméno hráče již použito!
Player ID already used! = ID hráče je již použito!
Player ID is incorrect = ID hráče je nesprávné
Select friend = Vybrat přítele
Select [thingToSelect] = Vybrat [thingToSelect]
Friends list = Seznam přátel
Add friend = Přidat přítele
Edit friend = Upravit přítele
Friend name is already in your friends list! = Jméno přítele je již ve vašem seznamu přátel!
Player ID is already in your friends list! = ID hráče již je ve vašem seznamu přátel!
You have to write a name for your friend! = Musíte vložit jméno pro vašeho přítele!
You have to write an ID for your friend! = Musíte vložit ID pro vašeho přítele!
You cannot add your own player ID in your friend list! = Nemůžete vložit své vlastní ID do svého seznamu přátel!
To add a friend, ask him to send you his player ID.\nClick the 'Add friend' button.\nInsert his player ID and a name for him.\nThen click the 'Add friend' button again.\n\nAfter that you will see him in your friends list.\n\nA new button will appear when creating a new\nmultiplayer game, which allows you to select your friend. = Pro přidání přítele, požádejte ho, aby vám poslal svoje ID.\nKlikněte na tlačítko 'Přidat přítele'.\nVložte jeho ID a jméno pro něj.\nPoté znovu klikněte na tlačítko 'Přidat přítele'.\n\nPo tom uvidíte svého přítele na seznamu přátel.\n\nPři vytváření nové hry pro více hráčů se objeví nové tlačítko, které vám umožní vybrat vašeho přítele.
Please input Player ID! = Prosím vložte ID hráče!
The number of players will be adjusted = Počet hráčů bude upraven
These [numberOfPlayers] players will be adjusted = Tento počet hráčů ([numberOfPlayers]) bude upraven
[numberOfExplicitPlayersText] to [playerRange] actual players by adding random AI's or by randomly omitting AI's. = [numberOfExplicitPlayersText] na [playerRange] přidáním náhodných UI nebo náhodným vynecháním UI.
Set current user = Nastavit aktuálního uživatele
Player ID from clipboard = Vložit ID hráče ze schránky
Player ID from friends list = Vložit ID hráče ze seznamu přátel
To create a multiplayer game, check the 'multiplayer' toggle in the New Game screen, and for each human player insert that player's user ID. = Pro vytvoření hry pro více hráčů zaškrtněte 'Více hráčů' na obrazovce s novou hrou a pro každého lidského hráče vložte jeho hráčské ID.
You can assign your own user ID there easily, and other players can copy their user IDs here and send them to you for you to include them in the game. = Svoje vlastní ID můžete přiřadit jednoduše, ostatní hráči můžou zkopírovat svoje uživatelské ID tady a poslat vám ho, aby jste je připojil ke hře.
Once you've created your game, the Game ID gets automatically copied to your clipboard so you can send it to the other players. = Když vytvoříte hru, ID hry se automaticky zkopíruje do schránky takže ho můžete poslat ostatním hráčům
Players can enter your game by copying the game ID to the clipboard, and clicking on the 'Add multiplayer game' button = Ostatní hráči můžou vstoupit do hry zkopírováním ID hry do schránky a kliknutím na tlačítko 'Přidat hru více hráčů'
The symbol of your nation will appear next to the game when it's your turn = Symbol tvého národa se objeví vedle hry, když jsi na tahu
Back = Zpět
Rename = Přejmenovat
Game settings = Herní nastavení
Add multiplayer game = Přidat hru více hráčů
Refresh list = Obnovit seznam
Could not save game! = Není možné uložit hru!
Could not delete game! = Není možné smazat hru!
Error while refreshing: = Došlo k chybě při obnovování:
Current Turn: = Aktuální tah
Add Currently Running Game = Přidat aktuálně běžící hru
Paste gameID from clipboard = Vložte ID hry ze schránky 
GameID = ID hry
Game name = Jméno hry
Loading latest game state... = Načítání posledního stavu hry...
You are not allowed to spectate! = Nesmíte pozorovat!
Couldn't download the latest game state! = Nepodařilo se stáhnout poslední stav hry!
Resign = Odstoupit
Are you sure you want to resign? = Opravdu chcete odstoupit?
You can only resign if it's your turn = Odstoupit můžete pouze během vašeho tahu
[civName] resigned and is now controlled by AI = Civilizace [civName] odstoupila a je nyní řízena UI
Last refresh: [duration] ago = Poslední obnovení: před [duration]
Current Turn: [civName] since [duration] ago = Právě na tahu: [civName] od doby před [duration]
Seconds = sekundami
Minutes = minutami
Hours = hodinami
Days = dny
[amount] Seconds = [amount] sekundami
[amount] Minutes = [amount] minutami
[amount] Hours = [amount] hodinami
[amount] Days = [amount] dny
Server limit reached! Please wait for [time] seconds = Dosažen limit serveru! Prosím počkejte [time] sekund
File could not be found on the multiplayer server = Soubor nenalezen na serveru hry pro více hráčů
Unhandled problem, [errorMessage] = Nezpracovaný problém, [errorMessage]
Please enter your server password = Prosím zadejte vaše heslo serveru
Set password = Nastavit heslo
Password must be at least 6 characters long = Heslo musí být alespoň 6 znaků dlouhé
Failed to set password! = Nepodařilo se nastavit heslo!
Password set successfully for server [serverURL] = Heslo úspěšně nastaveno pro server [serverURL]
Password = Heslo
Your userId is password secured = Vaše uživatelské ID je zabezpečeno heslem
Set a password to secure your userId = Nastavit heslo pro zabezpečení vašeho uživatelského ID
Authenticate = Ověřit
This server does not support authentication = Tento server nepodporuje ověření
Authentication failed = Ověření selhalo

# Save game menu

Current saves = Aktuálně uložené hry
Show autosaves = Zobrazit automaticky uložené hry
Saved game name = Uložit hru jako
# This is the save game name the dialog will suggest
[player] - [turns] turns = [player] - [turns] kol
Copy to clipboard = Zkopírovat do schránky
Copy saved game to clipboard = Zkopírovat uloženou hru do schránky
Could not load game! = Nepovedlo se načíst hru!
Could not load game from clipboard! = Nepodařilo se nahrát hru ze schránky!
Could not load game from custom location! = Hru nelze načíst z vlastní pozice!
The file data seems to be corrupted. = Soubor s daty je poškozený
The save was created with an incompatible version of Unciv: [version]. Please update Unciv to this version or later and try again. = Hra byla uložena v nekompatibilní verzi hry: [version]
Load [saveFileName] = Načíst hru [saveFileName]
Are you sure you want to delete this save? = Jste si jisti, že chcete smazat tuto uloženou hru?
Delete save = Smazat uloženou hru
[saveFileName] deleted successfully. = [saveFileName] úspěšně smazán.
Insufficient permissions to delete [saveFileName]. = Nedostatečná oprávnění k smazaání [saveFileName].
Failed to delete [saveFileName]. = Smazání [saveFileName] selhalo.
Saved at = Uloženo jako
Saving... = Probíhá ukládání...
Overwrite existing file? = Přepsat existující soubor?
Overwrite = Přepsat
It looks like your saved game can't be loaded! = Vypadá to, že uloženou hru nelze nahrát!
If you could copy your game data ("Copy saved game to clipboard" -  = Pokud byste mohli zkopírovat data ("Kopírovat uloženou hru do schránky" - 
  paste into an email to yairm210@hotmail.com) =  vložit do e-mailu pro yairm210@hotmail.com)
I could maybe help you figure out what went wrong, since this isn't supposed to happen! = mohl bych možná zjistit, co se pokazilo, protože tohle by se stávat nemělo!
Missing mods: [mods] = Chybějící mody: [mods]
Load from custom location = Načíst z vlastní pozice
Save to custom location = Uložit hru na vlastní pozici
Could not save game to custom location! = Hru nelze uložit na vlastní pozici
Download missing mods = Stáhnout chybějící mody
Missing mods are downloaded successfully. = Chybějící mody úspěšně staženy.
Could not load the missing mods! = Nepovedlo se načíst chybějící mody!
Could not download mod list. = Nepovedlo se stáhnout seznam modů.
Could not find a mod named "[modName]". = Nepovedlo se najít mod pojmenovaný "[modName]".

# Options

Options = Nastavení

## About tab
About = O hře
Version = Verze
See online Readme = Viz online Readme
Visit repository = Navštívít repozitář

## Display tab
Display = Zobrazení

### Screen subgroup

Screen = Obrazovka
Screen Mode = Zobrazení
Windowed = V okně
Fullscreen = Celá obrazovka
Borderless = Bez okrajů

Screen Size = Velikost obrazovky

### Enable panning the map when you move the mouse to the edge of the window
Map mouse auto-scroll = Posouvání mapy myší
Map panning speed = Rychlost posouvání

### Graphics subgroup

Tileset = Políčka
Unitset = Jednotky
UI Skin = Úprava uživatelského prostředí

### UI subgroup

UI = Uživatelské prostředí

Notifications on world screen = Oznámení na herní obrazovce
Disabled = Vypnuta
Hidden = Skryta
Visible = Viditelná
Permanent = Trvalá

Minimap size = velikost minimapy
# This is the leftmost Minimap size slider position
off = vypnuto

Show tutorials = Zobrazit tutoriály
Reset tutorials = Restartovat tutoriály
Do you want to reset completed tutorials? = Chcete smazat splněné tutoriály?
Reset = Restartovat

Show zoom buttons in world screen = Zobrazit tlačítka zoomu na obrazovce světa
Experimental Demographics scoreboard = Experimentální demografický žebříček
Never close popups by clicking outside  = Nikdy nezamknete pop-upy kliknutím ven 

Size of Unitset art in Civilopedia  = Velikost jednotek umění v Civilopedia 

### Visual Hints subgroup

Visual Hints = Vizuální pomůcky
Show worked tiles = Zobrazit využívaná políčka
Show resources and improvements = Zobrazit suroviny a vylepšení
Show tile yields = Zobrazit výnos políček
Show unit movement arrows = Zobrazit šipky pohybu
Show suggested city locations for units that can found cities = Zobrazit doporučená umístění měst pro jednotky, které mohou zakládat města
Show pixel units = Zobrazit jednotky jako pixely
Show pixel improvements = Zobrazit vylepšení jako pixely
Unit icon opacity = Průhlednost ikony jednotky

### Performance subgroup

Performance  = Výkon 
Continuous rendering = Nepřetržité vykreslování animace
When disabled, saves battery life but certain animations will be suspended = Vypnutí šetří baterii, ale některé animace nebudou přehrány

## Gameplay tab
Gameplay = Hra
Check for idle units = Kontrolovat nečinné jednotky
Auto Unit Cycle = Automatický cyklus jednotek 
Move units with a single tap = Pohyb jednotek na jeden klik
Auto-assign city production = Automatické přiřazení produkce ve městě
Auto-build roads = Automatická výstavba cest
Automated workers replace improvements = Automatizovaní dělníci předělávají vylepšení
Automated units move on turn start = Automatizované jednotky se hýbou na začátku kola
Automated units can upgrade  = Automatické jednotky mohou být upgradovány 
Automated units choose promotions  = Automatické jednotky si vybírají propagační akce 
Cities auto-bombard at end of turn  = Autobombardované města na konci směru 
Order trade offers by amount = Řadit obchodní nabídky dle množství
Ask for confirmation when pressing next turn = Žádat o potvrzení po stisku dalšího kola
Notifications log max turns = Maximální počet tahů pro záznam oznámení

## Language tab

Language = Jazyk
Please note that translations are a community-based work in progress and are INCOMPLETE! The percentage shown is how much of the language is translated in-game. If you want to help translating the game into your language, click here. = Upozorňujeme, že překlady probíhají v komunitě a jsou NEÚPLNÉ! Zobrazené procento udává, kolik jazyka je ve hře přeloženo. Pokud chcete pomoci s překladem hry do vašeho jazyka, klikněte sem.


## Sound tab
Sound = Zvuk
Sound effects volume = Hlasitost zvuků
Music volume = Hlasitost hudby
City ambient sound volume = Hlasitost zvuku okolí města
Leader voices volume  = Hlasové hlasy vůdce 
Pause between tracks = Pauza mezi stopami
Pause = Pauza
Music = Hudba
Skip = Přeskočit
Currently playing: [title] = Právě přehrává: [title]
Download music = Stáhnout hudbu
Downloading... = Probíhá stahování...
Could not download music! = Nepodařilo se stáhnout hudbu!
—Paused— = —Pozastaveno—
—Default— = —Výchozí—
—History— = —Historie—

## Advanced tab
Advanced = Pokročilé
Turns between autosaves = Počet kol mezi automatickým uložením hry

Screen orientation = Orientace obrazovky
Landscape (fixed) = Na šířku (pevná)
Portrait (fixed) = Na výšku (pevná)
Auto (sensor adjusted) = Automaticky (proměnná)
Enable using display cutout areas  = Vypnout pomocí vyřezovacích oblastí zobrazení 
Hide system status and navigation bars  = Ukryjte stav systému a navigační tyčinky 
Font family = Druh písma
Font size multiplier = Znásobení velikosti písma
Default Font = Výchozí typ písma

Max zoom out = Maximální hodnota odzoomování
Enable Easter Eggs = Povolit Easter eggy
Enable Scenarios (experimental)  = Vypnout scénáře (experimentální) 
Enlarge selected notifications  = Rozšiřování vybraných oznámení 

Generate translation files = Vytvořit soubory pro překlad
Translation files are generated successfully. = Soubory pro překlad úspešně vytvořeny.
Fastlane files are generated successfully. = Soubory Fastlane úspěšně vytvořeny.
Update Mod categories  = Aktualizace kategorií Mod 

## Keys tab
Keys = Klávesy
Please see the Tutorial. = Prosím, podívejte se na Návod.
Hit the desired key now  = Zkuste si nyní zapnout požadovaný klíč .

## Locate mod errors tab
Locate mod errors = Lokalizovat chyby modu
Check extension mods based on: = Zkontrolovat rozšiřující mody založené na:
-none- = -žádný-
Reload mods = Obnovit mody
Checking mods for errors... = Běží kontrola modů kvůli chybám...
No problems found. = Nebyly nalezeny žádné problémy.
Autoupdate mod uniques = Automaticky aktualizovat unikáty modu
Uniques updated! = Unikáty aktualizovány

## Debug tab
Debug = Ladění

## Unused - kept for future use
Show = Zobrazit
Hide = Schovat
HIGHLY EXPERIMENTAL - YOU HAVE BEEN WARNED! = VYSOCE EXPERIMENTÁLNÍ - BYLI JSTE VAROVÁNI!
You need to restart the game for this change to take effect. = K zavedení změn potřebujete restartovat hru.

# AutoPlay
AutoPlay  = AutoPlay 
Show AutoPlay button  = Ukázejte tlačítko AutoPlay 
Multi-turn AutoPlay amount  = Mnohootřásobný výše AutoPlay 
AutoPlay until victory  = AutoPlay až do vítězství 

Start AutoPlay  = Započítat AutoPlay 
AutoPlay End Turn  = AutoPlay Konečný obrat 
AutoPlay Military Once  = AutoPlay vojenský jednou 
AutoPlay Civilians Once  = Jednou se autohráli civilisté 
AutoPlay Economy Once  = AutoPlay Economy jednou 

# Notifications

Research of [technologyName] has completed! = Výzkum technologie [technologyName] byl dokončen!
 # Requires translation!
We gained [amount] Science from Research Agreement = 
[construction] has become obsolete and was removed from the queue in [cityName]! = Položka [construction] je zastaralá a byla odstraněna z fronty ve městě [cityName]! 
[construction] has become obsolete and was removed from the queue in [amount] cities! = Položka [construction] je zastaralá a byla odstraněna z fronty v [amount] městech!
[cityName] changed production from [oldUnit] to [newUnit] = Město [cityName] změnilo produkci z [oldUnit] na [newUnit]
[amount] cities changed production from [oldUnit] to [newUnit] = [amount] měst(a) změnilo(a) produkci z [oldUnit] na [newUnit]
Excess production for [wonder] converted to [goldAmount] gold = Přebytečná produkce z [wonder] byla přeměněna na [goldAmount] zlata
You have entered a Golden Age! = Započal Zlatý věk civilizace!
[resourceName] revealed near [cityName] = Surovina [resourceName] objevena poblíž [cityName]
[n] sources of [resourceName] revealed, e.g. near [cityName] = [n] zdrojů suroviny [resourceName] objeveno, např. poblíž [cityName]
A [greatPerson] has been born in [cityName]! = [cityName] - Narodil se [greatPerson]!
We have encountered [civName]! = Setkali jsme se s civilizací [civName]!
[cityStateName] has given us [stats] as a token of goodwill for meeting us = Městský stát [cityStateName] nám věnoval [stats] jako projev dobré vůle při setkání
[cityStateName] has given us [stats] as we are the first major civ to meet them = Městský stát [cityStateName] nám věnoval [stats] jako první větší civilizaci, se kterou se setkal 
[cityStateName] has also given us [stats] = Městský stát [cityStateName] nám poskytl také [stats]
[cityStateName] gave us a [unitName] as a gift! = [cityStateName] nám daroval [unitName] jako dar!
Cannot provide unit upkeep for [unitName] - unit has been disbanded! = Žold pro jednotku [unitName] nebyl zaplacen - jednotka byla propuštěna!
[cityName] has grown! = Město [cityName] se rozrostlo!
[cityName] is starving! = Město [cityName] hladoví!
[construction] has been built in [cityName] = [construction] - stavba dokončena ve městě [cityName]
[wonder] has been built in a faraway land = Div světa [wonder] byl vybudován ve vzdálené zemi
[civName] has completed [construction]! = Civilizace [civName] dokončila stavbu [construction]!
An unknown civilization has completed [construction]! = Neznámá civilizace dokončila stavbu [construction]!
The city of [cityname] has started constructing [construction]! = Město [cityname] začalo stavět [construction]!
[civilization] has started constructing [construction]! = Civilizace [civilization] začala stavět [construction]!
An unknown civilization has started constructing [construction]! = Neznámá civilizace začala stavět [construction]!
Work has started on [construction] = Začali jsme stavět - [construction]
[cityName] cannot continue work on [construction] = Město [cityName] nemůže pokračovat ve stavbě budovy [construction]
[cityName] has expanded its borders! = Město [cityName] rozšířilo své hranice!
Your Golden Age has ended. = Náš zlatý věk skončil.
[cityName] has been razed to the ground! = Město [cityName] bylo srovnáno se zemí!
We have conquered the city of [cityName]! = Dobyli jsme město [cityName]!
Your citizens are revolting due to very high unhappiness! = Vaši občané se bouří kvůli velmi vysoké nespokojenosti!
An enemy [unit] has attacked [cityName] = Nepřátelská jednotka [unit] zaútočila na město [cityName]
An enemy [unit] ([amount] HP) has attacked [cityName] ([amount2] HP) = Nepřátelská jednotka [unit] ([amount] zdraví) zaútočila na město [cityName] ([amount2] zdraví)
An enemy [unit] has attacked our [ourUnit] = Nepřátelská jednotka [unit] zaútočila na naši jednotku [ourUnit]
An enemy [unit] ([amount] HP) has attacked our [ourUnit] ([amount2] HP) = Nepřátelská jednotka [unit] ([amount] zdraví) zaútočila na naši jednotku [ourUnit] ([amount2] zdraví)
Enemy city [cityName] has attacked our [ourUnit] = Nepřátelské město [cityName] zaútočilo na naši jednotku [ourUnit]
Enemy city [cityName] ([amount] HP) has attacked our [ourUnit] ([amount2] HP) = Nepřátelské město [cityName] ([amount] zdraví) zaútočilo na naši jednotku [ourUnit] ([amount2] zdraví)
An enemy [unit] has captured [cityName] = Nepřátelská jednotka [unit] dobyla město [cityName]
An enemy [unit] ([amount] HP) has captured [cityName] ([amount2] HP) = Nepřátelská jednotka [unit] ([amount] zdraví) zajala město [cityName] ([amount2] zdraví)
An enemy [unit] has raided [cityName] = Nepřátelská jednotka [unit] podnikla nájezd na město [cityName]
An enemy [unit] ([amount] HP) has raided [cityName] ([amount2] HP) = Nepřátelská jednotka [unit] ([amount] zdraví) podnikla nájezd na město [cityName] ([amount2] zdraví)
An enemy [unit] has captured our [ourUnit] = Nepřátelské jednotka [unit] zajala naši jednotku [ourUnit]
An enemy [unit] ([amount] HP) has captured our [ourUnit] ([amount2] HP) = Nepřátelské jednotka [unit] ([amount] zdraví) zajala naši jednotku [ourUnit] ([amount2] zdraví)
An enemy [unit] has destroyed our [ourUnit] = Nepřátelská jednotka [unit] zničila naši jednotku [ourUnit]
An enemy [unit] ([amount] HP) has destroyed our [ourUnit] ([amount2] HP) = Nepřátelská jednotka [unit] ([amount] zdraví) zničila naši jednotku [ourUnit] ([amount2] zdraví) 
Your [ourUnit] has destroyed an enemy [unit] = Naše jednotka [ourUnit] zničila nepřátelskou jednotku [unit]
Your [ourUnit] ([amount] HP) has destroyed an enemy [unit] ([amount2] HP) = Naše jednotka [ourUnit] ([amount] zdraví) zničila nepřátelskou jednotku [unit] ([amount2] zdraví)
An enemy [RangedUnit] has destroyed the defence of [cityName] = Nepřátelská jednotka [RangedUnit] zničila obranu města [cityName]
An enemy [RangedUnit] ([amount] HP) has destroyed the defence of [cityName] ([amount2] HP) = Nepřátelská jednotka [RangedUnit] ([amount] zdraví) zničila obranu města [cityName] ([amount2] zdraví)
Enemy city [cityName] has destroyed our [ourUnit] = Nepřátelské město [cityName] zničilo naši jednotku [ourUnit]
Enemy city [cityName] ([amount] HP) has destroyed our [ourUnit] ([amount2] HP) = Nepřátelské město [cityName] ([amount] zdraví) zničilo naši jednotku [ourUnit] ([amount2] zdraví) 
An enemy [unit] was destroyed while attacking [cityName] = Nepřátelská jednotka [unit] byla zničena při útoku na město [cityName]
An enemy [unit] ([amount] HP) was destroyed while attacking [cityName] ([amount2] HP) = Nepřátelská jednotka [unit] ([amount] zdraví) byla zničena při útoku na město [cityName] ([amount2] zdraví)
An enemy [unit] was destroyed while attacking our [ourUnit] = Nepřátelská jednotka [unit] byla zničena, když napadla naši jednotku [ourUnit]
An enemy [unit] ([amount] HP) was destroyed while attacking our [ourUnit] ([amount2] HP) = Nepřátelská jednotka [unit] ([amount] zdraví) byla zničena, když napadla naši jednotku [ourUnit] ([amount2] zdraví) 
Our [attackerName] ([amount] HP) was destroyed by an intercepting [interceptorName] ([amount2] HP) = Naše jednotka [attackerName] ([amount] zdraví) byla zničena při stíhání jednotkou [interceptorName] ([amount2] zdraví)
Our [attackerName] ([amount] HP) was destroyed by an unknown interceptor = Naše jednotka [attackerName] ([amount] HP) byla zničena neznámým stíhačem
Our [interceptorName] ([amount] HP) intercepted and destroyed an enemy [attackerName] ([amount2] HP) = Naše jednotka [interceptorName] ([amount] zdraví) zničila při stíhání jednotku [attackerName] ([amount2] zdraví)
Our [attackerName] ([amount] HP) destroyed an intercepting [interceptorName] ([amount2] HP) = Naše jednotka [attackerName] ([amount] zdraví) zničila stíhající jednotku [interceptorName] ([amount2] zdraví).
Our [interceptorName] ([amount] HP) intercepted and was destroyed by an enemy [attackerName] ([amount2] HP) = Naše jednotka [interceptorName] ([amount] zdraví) byla zničena při přistíhání jednotky [attackerName] ([amount2] zdraví)
Our [interceptorName] ([amount] HP) intercepted and was destroyed by an unknown enemy = Naše jednotka [interceptorName] ([amount] zdraví) byla zničena při stíhání neznámé jednotky 
Our [attackerName] ([amount] HP) was attacked by an intercepting [interceptorName] ([amount2] HP) = Na naši jednotku [attackerName] ([amount] zdraví) zaútočila při stíhání jednotka [interceptorName] ([amount2] zdraví) 
Our [attackerName] ([amount] HP) was attacked by an unknown interceptor = Na naší jednotku [attackerName] ([amount] zdraví) zaútočil neznámý stíhač.
Our [interceptorName] ([amount] HP) intercepted and attacked an enemy [attackerName] ([amount2] HP) = Naše jednotka [interceptorName] ([amount] zdraví) při stíhání zaptočila na jednotku [attackerName] ([amount2] zdraví)
Nothing tried to intercept our [attackerName] = Nic nestíhalo naši jednotku [attackerName]
An enemy [unit] was spotted near our territory = Nepřátelská jednotka [unit] byla spatřena poblíž našeho území
An enemy [unit] was spotted in our territory = Nepřátelská jednotka [unit] byla spatřena na našem území
 # Requires translation!
An enemy [unit] has destroyed our tile improvement [improvement] = 
Your city [cityName] can bombard the enemy! = Vaše město [cityName] může bombardovat nepřítele!
[amount] of your cities can bombard the enemy! = [amount] vašich měst může bombardovat nepřítele!
[amount] enemy units were spotted near our territory = [amount] nepřátelských jednotek bylo spatřeno poblíž našeho území
[amount] enemy units were spotted in our territory = [amount] nepřátelských jednotek bylo spatřeno na našem území
 # Requires translation!
A(n) [nukeType] from [civName] has exploded in our territory! = 
 # Requires translation!
A(n) [nukeType] has been detonated by [civName]! = 
 # Requires translation!
A(n) [nukeType] has been detonated by an unkown civilization! = 
 # Requires translation!
After an attempted attack by our [nukeType], [civName] has declared war on us! = 
After being hit by our [nukeType], [civName] has declared war on us! = Protože ji naše [nukeType] zasáhlala, civilizace [civName] nám vyhlásila válku!
The civilization of [civName] has been destroyed! = Civilizace [civName] byla zničena!
The City-State of [name] has been destroyed! = Městský stát [name] byl zničen!
Your [ourUnit] captured an enemy [theirUnit]! = Jednotka [ourUnit] zajala nepřátelskou jednotku [theirUnit]!
 # Requires translation!
Your captured [unitName] has been returned by [civName] = 
Your [ourUnit] plundered [amount] [Stat] from [theirUnit] = Jednotka [ourUnit] vydrancovala [amount] [Stat] od jednotky [theirUnit]
We have captured a barbarian encampment and recovered [goldAmount] gold! = Zneškodnili jsme barbarský tábor a získali [goldAmount] zlata
An enemy [unitType] has joined us! = Nepřátelská jednotka [unitType] se k nám přidala!
[unitName] can be promoted! = Jednotka [unitName] může být povýšena!

# This might be needed for a rewrite of Germany's unique - see #7376
A barbarian [unitType] has joined us! = Barbarská jednotka [unitType] se připojila k nám!

We have found survivors in the ruins - population added to [cityName] = V troskách jsme našli přeživší - populace se připojila k městu [cityName]
We have discovered the lost technology of [techName] in the ruins! = V troskách jsme objevili ztracenou technologii [techName]
A [unitName] has joined us! = Jednotka [unitName] se přidala na naši stranu!
An ancient tribe trains our [unitName] in their ways of combat! = Starodávný kmen cvičí naši jednotku [unitName] v jejich bojových uměních!
We have found a stash of [amount] gold in the ruins! = Skrýš, která obsahovala [amount] zlata byla objevena v ruinách!
We have found a crudely-drawn map in the ruins! = Našli jsme v ruinách nahrubo nakreslenou mapku!
[unit] finished exploring. = Jednotka [unit] dokončila průzkum.
[unit] has no work to do. = Jednotka [unit] nemá nic dalšího na práci.
You're losing control of [name]. = Ztratili jsme přátelství s městským státem [name].
You and [name] are no longer friends! = Naše říše a městský stát [name] už nejsme nadále přátelé!
Your alliance with [name] is faltering. = Naše aliance s městským státem [name] slábne.
You and [name] are no longer allies! = Naše říše a městský stát [name] už není v alianci!
[civName] gave us a [unitName] as gift near [cityName]! = Civilizace [civName] nám darovala jednotku [unitName] poblíž města [cityName]
[civName] has denounced us! = Civilizace [civName] nás odsoudila!
[cityName] has been connected to your capital! = Město [cityName] bylo propojeno s naším hlavním městem!
[cityName] has been disconnected from your capital! = Město [cityName] bylo odpojeno od našeho hlavního města!
[civName] has accepted your trade request = Civilizace [civName] přijala naši obchodní nabídku
[civName] has made a counteroffer to your trade request = Civilizace [civName] učinila protinabídku na váš obchodní návrh
[civName] has denied your trade request = Civilizace [civName] zamítla naši obchodní nabídku
[tradeOffer] from [otherCivName] has ended = [tradeOffer] od civilizace [otherCivName] je u konce.
[tradeOffer] to [otherCivName] has ended = [tradeOffer] pro civilizací [otherCivName] je u konce.
[tradeOffer] from [otherCivName] will end in [amount] turns = [tradeOffer] od civilizaci [otherCivName] skončí za [amount] kol
[tradeOffer] from [otherCivName] will end next turn = [tradeOffer] od civiliziace [otherCivName] skončí v příštím kole
One of our trades with [nation] has ended = Jedna z našich obchodních spoluprací s národem [nation] je u konce
One of our trades with [nation] has been cut short = Jedna z našich obchodních spoluprací s národem [nation] se blíží ke konci
[nation] agreed to stop settling cities near us! = Národ [nation] souhlasí, že nebude budovat své města poblíž našich hranic!
[nation] refused to stop settling cities near us! = Národ [nation] vypověděl dohodu o nebudování měst poblíž našich hranic!
We have allied with [nation]. = Uzavřeli jsme alianci s civilizací [nation].
We have lost alliance with [nation]. = Ztratili jsme alianci s civilizací [nation].
We have discovered [naturalWonder]! = Objevili jsme [naturalWonder]!
We have received [goldAmount] Gold for discovering [naturalWonder] = Získali jsme [goldAmount] Zlata za objevení [naturalWonder]
Your relationship with [cityStateName] is about to degrade = Vaše vztahy s [cityStateName] se zhoršují
Your relationship with [cityStateName] degraded = Vaše vztahy s [cityStateName] se zhoršily
A new barbarian encampment has spawned! = Objeven nový tábor barbarů!
Barbarians raided [cityName] and stole [amount] Gold from your treasury! = Barbaři podnikli nájezd na město [cityName] a ukradli [amount] zlata z pokladnice!
Received [goldAmount] Gold for capturing [cityName] = Získali jsme [goldAmount] Zlata při obsazení [cityName]
Our proposed trade is no longer relevant! = Naše obchodní nabídka již není relevantni!
[defender] could not withdraw from a [attacker] - blocked. = Jednotka [defender] nemohla ustoupit před jednotkou [attacker] - zablokována.
[defender] withdrew from a [attacker] = Jednotka [defender] ustoupila před jednotkou [attacker]
By expending your [unit] you gained [Stats]! = Utracením jednotky [unit] získáno [Stats]!
Your territory has been stolen by [civName]! = [civName] vám ukradla území!
Clearing a [forest] has created [amount] Production for [cityName] = Vyčištěním políčka [forest] vzniklo [amount] produkce pro [cityName]
[civName] assigned you a new quest: [questName]. = Civilizace [civName] vam zadala nový úkol: [questName].
[civName] rewarded you with [influence] influence for completing the [questName] quest. = [civName] vás ocenila [influence] body vlivu za splnění úkolu [questName].
[civName] no longer needs your help with the [questName] quest. = Civilizace [civName] již nepotřebuje pomoci s úkolem [questName].
The [questName] quest for [civName] has ended. It was won by [civNames]. = Úkol [questName] pro civilizaci [civName] byl splněn civilizací [civNames].
The resistance in [cityName] has ended! = Odpor ve městě [cityName] je u konce!
[cityName] demands [resource]! = Město [cityName] požaduje surovinu [resource]!
Because they have [resource], the citizens of [cityName] are celebrating We Love The King Day! = Díky zásobám suroviny [resource], oslavují obyvatelé města [cityName] svátek Máme Rádi Krále!
We Love The King Day in [cityName] has ended. = Oslavy Máme Rádi Krále ve městě [cityName] skončily.
Our [name] took [tileDamage] tile damage and was destroyed = Náš [name] dostal [tileDamage] poškození políčka a byl zničen
Our [name] took [tileDamage] tile damage = Náš [name] dostal [tileDamage] poškození políčka
[civName] has adopted the [policyName] policy = Civilizace [civName] přijala politiku [policyName]
An unknown civilization has adopted the [policyName] policy = Neznámá civilizace přijala politiku [policyName]
You gained [Stats] as your religion was spread to [cityName] = Získáno [Stats] rozšířením náboženství do města [cityName]
You gained [Stats] as your religion was spread to an unknown city = Získáno [Stats] rozšířením náboženství do neznámého města
Your city [cityName] was converted to [religionName]! = Město [cityName] bylo konvertováno na náboženství [religionName]!
Your [unitName] lost its faith after spending too long inside enemy territory! = Jednotka [unitName] ztratila víru strávením příliš dlouhé doby na nepřátelském území!
An [unitName] has removed your religion [religionName] from its Holy City [cityName]! = Jednotka [unitName] odebrala vaše náboženství [religionName] ze svého Svatého města [cityName]!
An [unitName] has restored [cityName] as the Holy City of your religion [religionName]! = Jednotka [unitName] obnovila město [cityName] jako Svaté město vašeho náboženství [religionName]!
You have unlocked [ability]! = Odemčena schopnost [ability]!
A new b'ak'tun has just begun! = Nový b'ak'tun právě započal!
A Great Person joins you! = Velká osobnost se připojila!
[civ1] has liberated [civ2] = Civilizace [civ1] osvobodila civilizaci [civ2]
[civ] has liberated an unknown civilization = Civilizace [civ] osvobodila neznámou civiliziaci
An unknown civilization has liberated [civ] = Neznámá civilizace osvobodila civilizaci [civ]

# Trigger notifications


# Since each cause can be paired with each effect we need to create the final string by adding them together.
# If your language puts the effect before the cause - like {Gained [2] [Worker] unit(s)} {due to constructing [The Pyramids]} -
# put the english word 'true' behind the '=', otherwise 'false'.
# Don't translate these words to your language, only put 'true' or 'false'. Defaults to 'true'.
EffectBeforeCause = false

## Trigger effects

Gained [amount] [unitName] unit(s) = jste získali [amount] [unitName] jednotek
Gained [stats] = jste získali [stats]
You may choose a free Policy = si můžete vybrat Politiku zdarma
You may choose [amount] free Policies = si můžete vybrat [amount] Politik zdarma
You gain the [policy] Policy = jste získali Politiku [policy]
You enter a Golden Age = jste vstoupili do Zlaté éry
You have gained [amount] [resourceName] = jste získali [amount] [resourceName] 
You have lost [amount] [resourceName] = jste ztratili [amount] [resourceName] 

## Trigger causes

due to researching [tech] = Díky vynalezení [tech]
due to adopting [policy] = Díky přijetí politiky [policy]
due to discovering [naturalWonder] = Díky objevení [naturalWonder]
due to entering the [eraName] = Vaše civilizace vstoupila do éry [eraName]
due to constructing [buildingName] = Díky tomu, že jste postavili [buildingName]
 # Requires translation!
due to gaining a [unitName] = 
due to founding a city = Díky založení město
due to discovering a Natural Wonder = Díky objevení Přírodního Divu
due to our [unitName] defeating a [otherUnitName] = Díky tomu, že naše jednotka [unitName] porazila jednotku [otherUnitName] 
due to our [unitName] being defeated by a [otherUnitName] = Kvůli tomu, že naše jednotka [unitName] byla poražena jednotkou [otherUnitName] 
due to our [unitName] losing [amount] HP = Kvůli tomu, že naše jednotka [unitName] ztratila [amount] zdraví
due to our [unitName] being promoted = Díky povýšení vaší jednotky [unitName]
from the ruins = Díky prohledání zřícenin

# World Screen UI

Working... = Počítám...
Waiting for other players... = Čekáme na ostatní hráče...
Waiting for [civName]... = Čekáme na civilizaci [civName]...
in = za
Next turn = Další tah
Confirm next turn = Potvrďte další tah
Move automated units = Pohyb automatizovaných jednotek
[currentPlayerCiv] ready? = [currentPlayerCiv] připraven?
1 turn = 1 tah
[numberOfTurns] turns = [numberOfTurns] tahy(ů) 
Turn = Tah
turns = tahy(ů)
turn = tah
Next unit = Další jednotka
Fog of War = Válečná mlha
Pick a policy = Vybrat politiku
Movement = Pohyb
Strength = Síla
Ranged strength = Síla na dálku
Bombard strength = Bombardovací síla
Range = Vzdálenost
XP = Zkušenosti
Move unit = Pohnout jednotkou
Stop movement = Zastavit pohyb
Show unit destination  = Ukažte cíl jednotky 
Swap units = Vyměnit jednotky
Construct improvement = Vybudovat vylepšení
Automate = Automatizovat
Stop automation = Konec automatizace
Construct road = Postavit cestu
Fortify = Opevnit se
Fortify until healed = Opevnit se do vyléčení
Fortification = Opevnění
Sleep = Spát
Sleep until healed = Spát do vyléčení
Moving = Pohyb 
Set up = Nastavení
Paradrop = Výsadek
Air Sweep  = Vzduchová kontrola 
Add in capital = Přidat do hlavního města
Add to [comment] = Přidat do [comment]
Upgrade to [unitType] ([goldCost] gold) = Přestavba na jednotku [unitType] ([goldCost] zlata)
 # Requires translation!
Upgrade to [unitType]\n([goldCost] gold, [resources]) = 
 # Requires translation!
Transform to [unitType] = 
 # Requires translation!
Transform to [unitType]\n([resources]) = 
Found city = Založit město
Promote = Povýšit
Health = Zdraví
Disband unit = Propustit jednotku
Do you really want to disband this unit? = Opravdu chcete propustit tuto jednotku?
Disband this unit for [goldAmount] gold? = Propustit tuto jednotku za [goldAmount] zlata?
Gift unit = Věnovat jednotku
Explore = Prozkoumat
Stop exploration = Konec průzkumu
Pillage = Drancovat
Pillage [improvement] = Drancovat [improvement]
 # Requires translation!
[improvement] (Pillaged!) = 
 # Requires translation!
Repair [improvement] - [turns] = 
Wait  = Počkat .
Are you sure you want to pillage this [improvement]? = Opravdu chcete vydrancovat toto vylepšení políčka [improvement]?
 # Requires translation!
We have looted [amount] from a [improvement] = 
 # Requires translation!
We have looted [amount] from a [improvement] which has been sent to [cityName] = 
 # Requires translation!
An enemy [unitName] has pillaged our [improvement] = 
Create [improvement] = Vybudovat [improvement]
Start Golden Age = Zahájit Zlatý věk
Trigger unique = Využít schopnost
Show more = Zobrazit více
Yes = Ano
No = Ne
Acquire = Získat
Under construction = Ve výstavbě

Food = Jídlo
Production = Produkce
Gold = Zlato
Happiness = Spokojenost
Culture = Kultura
Science = Výzkum
Faith = Víra

Crop Yield = Výnos plodiny
Growth = Růst
Territory = Území
Force = Síla
GOLDEN AGE = ZLATÝ VĚK
Golden Age = Zlatý věk
Global Effect = Globální efekt
[year] BC = [year] př. n. l.
[year] AD = [year] n. l.
Civilopedia = Civilopedie
# Display name of unknown nations.
??? = ???

Start new game = Začít novou hru
Save game = Uložit hru
Load game = Načíst hru
Main menu = Hlavní nabídka
Resume = Pokračovat
Cannot resume game! = Nelze pokračovat ve hře!
Not enough memory on phone to load game! = Nedostatek paměti k nahrání hry!
Quickstart = Rychlý start
Cannot start game with the default new game parameters! = Nelze spustit hru s výchozím nastavením!
Victory status = Cesta k vítězství
Social policies = Sociální politika
Community = Komunita
Close = Zavřít
Do you want to exit the game? = Chcete ukončit hru?
Exit  = Výstup 
Start bias: = Startovní biom:
Avoid [terrain] = mimo [terrain]

# Maya calendar popup

The Mayan Long Count = Dlouhý mayský kalendář
Your scientists and theologians have devised a systematic approach to measuring long time spans - the Long Count. During the festivities whenever the current b'ak'tun ends, a Great Person will join you. = Vaši vědci a teologové vymysleli systematický přístup k měření dlouhých časových období - dlouhý kalendář. Během slavností, kdykoli aktuální b'ak'tun skončí, se k vám připojí Velká osobnost.
While the rest of the world calls the current year [year], in the Maya Calendar that is: = Zatímco zbytek světa počítá současný rok jako [year], v mayském kalendáři je to:
[amount] b'ak'tun, [amount2] k'atun, [amount3] tun = [amount] b'ak'tun, [amount2] k'atun, [amount3] tun

# City screen

Exit city = Odejít z města
Raze city = Srovnat město se zemí
Stop razing city = Ukončit vyhlazování města
Buy for [amount] gold = Koupit za [amount] zlata
Buy = Koupit
Currently you have [amount] [stat]. = Máte [amount] [stat].
Would you like to purchase [constructionName] for [buildingGoldCost] [stat]? = Přejete si koupit [constructionName] za [buildingGoldCost] [stat]?
 # Requires translation!
You are buying a religious unit in a city that doesn't follow the religion you founded ([yourReligion]). This means that the unit is tied to that foreign religion ([majorityReligion]) and will be less useful. = 
Are you really sure you want to purchase this unit?  = Jste si opravdu jistý, že chcete koupit tuto jednotku?
Purchase  = Nákup 
No space available to place [unit] near [city] = Není možné umístit [unit] poblíž [city]
Maintenance cost = Náklady na údržbu
Pick construction = Vybrat produkci
Pick improvement = Vybrat vylepšení
 # Requires translation!
Tile owned by [civName] - [cityName] = 
 # Requires translation!
Tile owned by [civName] (You) = 
Unowned tile  = Ne vlastní ploutka 
Provides [resource] = Poskytuje [resource]
Provides [amount] [resource] = Poskytuje [amount] suroviny [resource]
Replaces [improvement] = Nahrazuje [improvement]
Not in city work range  = Ne v městské oblasti práce .
Pick now! = Vybrat hned!
Remove [feature] first = Nejprve odstraňte vrstvu [feature]
 # Requires translation!
Research [tech] first = 
Have this tile close to your borders  = Ať je tato dlaždice blízko hranic .
Have this tile inside your empire  = Dej si tu dlaždici uvnitř svého impéria .
 # Requires translation!
Acquire more [resource] = 
Build [building] = Postavit [building]
Train [unit] = Vycvičit [unit]
Produce [thingToProduce] = Produkovat [thingToProduce]
Nothing = Nic
Annex city = Anektovat město
Specialist Buildings = Specializované budovy
Specialist Allocation = Přidělit specialistu
Manual Specialists  = Špecialisté v manuálním řízení 
Auto Specialists  = Auto specialisté 
Specialists = Specialisté
[specialist] slots = umístění specialisty [specialist]
Food eaten = Spotřeba jídla
Unassigned population = Nezaměstnaní obyvatelé
[turnsToExpansion] turns to expansion = [turnsToExpansion] tah(y/ů) do rozšíření města
Stopped expansion = Rozšiřování zastaveno
[turnsToPopulation] turns to new population = [turnsToPopulation] tah(y/ů) do přírůstku populace
Food converts to production = Jídlo směnit za produkci
[turnsToStarvation] turns to lose population = [turnsToStarvation] tah(y/ů) do ztráty populace
Stopped population growth = Zastavený populační růst
In resistance for another [numberOfTurns] turns = Občanské nepokoje ještě [numberOfTurns] tah(y/ů)
We Love The King Day for another [numberOfTurns] turns = Svátek Máme Rádi Krále dalších [numberOfTurns] tahů
Demanding [resource] = Požaduje surovinu [resource]
Sell for [sellAmount] gold = Prodat za [sellAmount] zlata
Sell  = Prodávat .
Are you sure you want to sell this [building]? = Opravdu chcete prodat budovu [building]?
Free = Zdarma
[greatPerson] points = Body na [greatPerson]
Great person points = Body velké osobnosti
Current points = Získané body
Points per turn = Bodů za tah
Convert production to gold at a rate of 4 to 1 = Převést produkci na zlato v poměru 4 ku 1
Convert production to science at a rate of [rate] to 1 = Převést produkci na výzkum v poměru [rate] ku 1
 # Requires translation!
Convert production to [stat] at a rate of [rate] to 1 = 
 # Requires translation!
Production to [stat] conversion in cities changed by [relativeAmount]% = 
The city will not produce anything. = Město nebude nic vyrábět.
 # Requires translation!
Owned by [cityName] = 
Worked by [cityName] = Obděláváno městem [cityName]
Lock = Uzamknout
Unlock = Odemknout
Move to city = Přesunout do města
Reset Citizens  = Reset občany 
Citizen Management  = Vedení občanů 
Citizen Focus  = Občané zaměření 
Avoid Growth  = Vyhněte se růstu
Manual  = Příruční
Please enter a new name for your city = Zadejte nové jméno pro město
 # Requires translation!
Please select a tile for this building's [improvement] = 
Move to the top of the queue  = Přesun na vrchol řady 
Move to the end of the queue  = Přesun na konec řady 
Add to the top of the queue  = Přidejte na vrchol řady 
Add to the queue in all cities  = Přidejte do řady ve všech městech 
Add or move to the top in all cities  = Přidělejte nebo přepněte na vrchol ve všech městech 
Remove from the queue in all cities  = Vzdávejte se z řady ve všech městech .
Disable  = Zrušit
Enable  = Umožní

# Specialized Popups - Ask for text or numbers, file picker

Invalid input! Please enter a different string. = Neplatný vstup! Zadejte jiný řetězec.
Invalid input! Please enter a valid number.  = Neplatný vstup! Prosím zadávejte platný číslo. 
Please enter some text = Zadejte nějaký text
Please enter a file name  = Prosím zadávejte název souboru 
File name:  = Jméno souboru: 

# Technology UI

Pick a tech = Vybrat technologii
Pick a free tech = Vybrat technologii zdarma
Research [technology] = Vyzkoumat [technology]
Pick [technology] as free tech = Získat [technology] jako technologii zdarma
Units enabled = Lze stavět jednotky
Buildings enabled = Lze stavět budovy
Wonder = Div
National Wonder = Národní Div
National Wonders = Národní Divy
Wonders enabled = Odemknuté Divy
Tile improvements enabled = Odemknutá vylepšení políček
Reveals [resource] on the map = Objeveno naleziště [resource] na mapě
XP for new units = XP pro nové jednotky
provide = poskytuje
provides = poskytují
City strength = Síla města
City health = Zdraví města
Occupied! = Obsazené!
Attack = Útok
Bombard = Bombardovat
NUKE = ATOMOVÝ ÚDER
Captured! = Zajat(a/o)!
Cannot gain more XP from Barbarians = Nemůže získat další XP z barbarů

# Battle modifier categories

defence vs ranged = obrana v boji na dálku
[percentage] to unit defence = [percentage] k obraně jednotky
Attacker Bonus = Útočný bonus
Defender Bonus = Obranný bonus
Landing = Přistání
Boarding = Nalodění
Flanking = Doprovod
vs [unitType] = proti [unitType]
Terrain = Terén
Tile = Políčko
Missing resource = Chybí surovina
Adjacent units = Sousední jednotky
Adjacent enemy units = Sousední nepřátelské jednotky
Combat Strength = Bojová síla
Across river = Přes řeku
Temporary Bonus = Dočasný bonus
Garrisoned unit = Posádková jednotka
Attacking Bonus = Útočný bonus
defence vs [unitType] = obrana před [unitType]
[tileFilter] defence = obrana pole [tileFilter]
Defensive Bonus = Obranný bonus
Stacked with [unitType] = Pohromadě s jednotkou [unitType]

Unit ability = Schopnost jednotky

The following improvements [stats]: = Vylepšení [stats]:
The following improvements on [tileType] tiles [stats]: = Vylepšení [stats] na políčku [tileType]:

# Unit actions

Hurry Research = Urychlit výzkum
Conduct Trade Mission = Započít obchodní misi
Your trade mission to [civName] has earned you [goldAmount] gold and [influenceAmount] influence! = Naše obchodní mise do [civName] nám přinesla [goldAmount] zlata a [influenceAmount] vlivu!
Hurry Wonder = Uspíšit stavbu Divu
Hurry Construction = Uspíšit stavbu
 # Requires translation!
Hurry Construction (+[productionAmount]⚙) = 
Spread Religion = Rozšířit náboženství
Spread [religionName] = Rozšířit [religionName]
Remove Heresy = Vymýtit kacířství
Found a Religion = Založit náboženství
Enhance a Religion = Vylepšit náboženství
Your citizens have been happy with your rule for so long that the empire enters a Golden Age! = Naši občané jsou spokojeni s vaší vládou po dlouhou dobu díky čemuž říše vstoupila do Zlatého věku!
You have entered the [newEra]! = Vstoupili jsme do éry [newEra]!
[civName] has entered the [eraName]! = Civilizace [civName] vstoupila do éry [eraName]!
[policyBranch] policy branch unlocked! = Zpřístupněna větev sociální politiky: [policyBranch]

# Overview screens

Overview = Přehled
Total = Celkem
Stats = Statistiky
Policies = Politiky
Base happiness = Základní spokojenost
Traded Luxuries  = Obchodované luxusní zboží 
City-State Luxuries  = Luxury města a státu 
Occupied City = Obsazená města
Buildings = Budovy
Wonders = Divy
Notifications  = Oznámení 
Base values = Základ
Bonuses = Bonusy
Final = Celkem
Other = Ostatní
Population = Populace
City-States = Městské státy
Tile yields = Výnosy z políček
Trade routes = Obchodní cesty
Maintenance = Údržba budov
Transportation upkeep = Údržba cest
Unit upkeep = Údržba jednotek
Trades = Obchodní dohody
Current trades  = Současné obchody 
Pending trades  = V očekávaných obchodech 
Score  = Scór 
Units = Jednotky
Unit Supply = Zásobování
Base Supply = Základní zásoby
Total Supply = Celkové zásoby
In Use = Využíváno
Supply Deficit = Nedostatek zásob
Production Penalty = Postih k produkci
Increase your supply or reduce the amount of units to remove the production penalty = Zvyšte zásobování nebo snižte stavy jednotek pro odstranění postihu k produkci
Name = Jméno
Closest city = Nejbližší město
Action = Činnost
Upgrade  = Zlepšení 
Defeated = Poražený(á)
[numberOfCivs] Civilizations in the game = [numberOfCivs] civilizací ve hře
Our Civilization: = Naše civilizace:
Known and alive ([numberOfCivs]) = Známé a aktivní ([numberOfCivs])
Known and defeated ([numberOfCivs]) = Známé a poražené ([numberOfCivs])
Tiles = Políčka
Natural Wonders = Přírodní divy
Treasury deficit = Nedostatek peněz
Unknown = Neznámo
Not built = Nepostaveno
Not found = Nenalezeno
Known = Známo
Owned = Vlastněno
Near [city] = U města [city]
Somewhere around [city] = Někde poblíž města [city]
Far away = Daleko
Status = Stav
Current turn  = Aktuální obrat 
 # Requires translation!
Turn [turnNumber] = 
Location = Pozice
Unimproved  = Nevylepšená
Number of tiles with this resource\nin your territory, without an\nappropriate improvement to use it  = Počet dlaždiček s tímto zdrojem na vašem území bez náležitého zlepšení jeho využití
We Love The King Day = Svátek Máme Rádi Krále
WLTK+  = WLTK+ 
Number of your cities celebrating\n'We Love The King Day' thanks\nto access to this resource  = Počet měst, které oslavují den krále, díky přístupu k tomuto zdroji.
WLTK demand  = VLTK poptávka 
WLTK-  = WLTK-
Trade offer  = Obchodní nabídka 
Resources we're offering in trades  = Zásady, které nabízíme v oboru 
Number of your cities\ndemanding this resource for\n'We Love The King Day'  = Počet vašich měst, které požadují tento zdroj pro "Milujeme den krále"
Politics  = Politická politika 
Show global politics  = Ukažte globální politiku 
Show diagram  = Ukažte diagram 
Diagram line colors  = Barvy diagramových linií 
 # Requires translation!
At war with [enemy] = 
 # Requires translation!
Defensive pact with [civName] = 
 # Requires translation!
Friends with [civName] = 
an unknown civilization  = Neznámá civilizace.
 # Requires translation!
[numberOfTurns] Turns Left = 
 # Requires translation!
Denounced [otherCiv] = 
 # Requires translation!
Allied with [civName] = 
Civilization Info  = Informace o civilizaci 
Relations  = Vztah 
Trade request  = Žádost o obchod 
Garrisoned by unit  = Po jednotce zaostřené .
Status\n(puppet, resistance or being razed)  = Status (těšink, odpor nebo vyhlazení)

# Victory

 # Requires translation!
[victoryType] Victory = 
 # Requires translation!
Built [building] = 
 # Requires translation!
Add all [comment] in capital = 
Destroy all players  = Zničte všechny hráče .
Capture all capitals  = Získáme všechny hlavní města .
 # Requires translation!
Complete [amount] Policy branches = 
 # Requires translation!
You have won a [victoryType] Victory! = 
 # Requires translation!
[civilization] has won a [victoryType] Victory! = 
Your civilization stands above all others! The exploits of your people shall be remembered until the end of civilization itself! = Vaše civilizace překonala všechny ostatní! Hrdinské činy vašich lidí nebudou zapomenuty až do konce civilizace samotné!
You have been defeated. Your civilization has been overwhelmed by its many foes. But your people do not despair, for they know that one day you shall return - and lead them forward to victory! = Byli jsme poraženi. Naše civilizace byla převálcována schopnostmi nepřátel. Naši lidé ovšem nezoufají, protože ví, že jednou se jejich vůdce vrátí. A dovede je k vytouženému vítězství!
One more turn...! = Ještě jedno kolo...
Destroy [civName] = Zničit [civName]
 # Requires translation!
Capture [cityName] = 
 # Requires translation!
Destroy ? * [civName] = 
 # Requires translation!
Capture ? * [cityName] = 
 # Requires translation!
Majority religion of ? * [civName] = 
Our status = Naše vyhlídky
Global status = Globální situace
Rankings = Pořadí
Charts  = Grafy 
Demographics  = Demografická data 
Demographic  = Demografické 
Rank  = Rank 
Value  = Hodnota 
Best  = Nejlepší .
Average  = Průměrný
Worst  = Nejhorší .
# The \n here means: put a newline (enter) here. If this is omitted, the sidebox in the diplomacy overview will become _really_ wide.
# Feel free to replace it with a space and put it between other words in your translation
Turns until the next\ndiplomacy victory vote: [amount] = Tahy do další\nvolby diplomatického vítěze: [amount]
Choose a civ to vote for = Vybrat civilizaci pro hlasování
Choose who should become the world leader and win a Diplomatic Victory! = Zvolte, kdo by měl být světovým vůdcem a diplomaticky zvítězit!
Vote for [civilizationName] = Hlasovat pro civilizaci [civilizationName]
Vote for World Leader = Volba světového vůdce
Abstain  = Zdrž se .
Continue = Pokračovat
Abstained = Zdržet se
Voted for = Hlasovat pro
 # Requires translation!
[number] votes = 
 # Requires translation!
[number] vote = 
No valid votes were cast.  = Žádné platné hlasování nebylo. 
 # Requires translation!
Minimum votes for electing a world leader: [number] = 
 # Requires translation!
Tied in first position: [civNames] = 
No world leader was elected.  = Žádný světový vůdce nebyl zvolen. 
You have been elected world leader!  = Byl jsi zvolen světovým vůdcem!
 # Requires translation!
[leaderName] of [civ] has been elected world leader! = 
Replay  = Zpátky 

# Capturing a city

 # Requires translation!
What would you like to do with the city of [cityName]? = 
Annex = Anektovat
Annexed cities become part of your regular empire. = Anektovaná města se stanou normální součástí naší říše.
Their citizens generate 2x the unhappiness, unless you build a courthouse. = Jejich obyvatelé vytvářejí 2x tolik nespokojenosti dokud napostavíte Soud.
Your civilization may not annex this city.  = Vaše civilizace nemůže tento město anexovat.
Puppet = Loutková vláda
Puppeted cities do not increase your tech or policy cost.  = Lidičské města nezvyšují náklady na vaše technologie nebo politiky. 
You have no control over the the production of puppeted cities. = Nemáme kontrolu nad produkcí ve městech s loutkovou vládou.
Puppeted cities also generate 25% less Gold and Science. = Města s loutkovou vládou také poskytují o 25% méně zlata a výzkumu.
A puppeted city can be annexed at any time. = Město s loutkovou vládou lze kdykoliv anektovat.
Liberate (city returns to [originalOwner]) = Osvobodit (město se vrátí civilizaci [originalOwner])
Liberating a city returns it to its original owner, giving you a massive relationship boost with them! = Osvobozené město se vrátí zpět k původnímu majiteli, což vám přinese masivní zlepšení vzájemných vztahů.
Raze = Vyhladit
Razing the city annexes it, and starts burning the city to the ground. = Vyhlazování města zároveň způsobí jeho anektování a započne srovnávání města ze zemí.
Razing the city puppets it, and starts burning the city to the ground.  = Rozbíje město, ho zničuje a začne ho spálit.
The population will gradually dwindle until the city is destroyed. = Populace se bude postupně snižovat, až do úplného zmizení z mapy..
Original capitals and holy cities cannot be razed. = Původní hlavní města a svatá města nelze vyhladit.
Destroy = Zničit
Destroying the city instantly razes the city to the ground. = Zničení města okamžitě srovná město se zemí.
Keep it  = Nech si ho .
Remove your troops in our border immediately! = Okamžitě odstraňte vaše jednotky z našeho území!
Sorry. = Omlouváme se.
Never! = Nikdy!

Offer Declaration of Friendship ([30] turns) = Nabídnout Vyhlášení přátelství ([30] turns)
My friend, shall we declare our friendship to the world? = Můžeme oznámit světu naše přátelství?
Sign Declaration of Friendship ([30] turns) = Podepsat Vyhlášení přátelství ([30] turns)
We are not interested. = Nemáme zájem.
We have signed a Declaration of Friendship with [otherCiv]! = Podepsali jsme Vyhlášení přátelství s civilizací [otherCiv]!
[otherCiv] has denied our Declaration of Friendship! = Civlizace [otherCiv] odmítla Vyhlášení přátelství!

Basics = Základy
Resources = Suroviny
Terrains = Druhy terénu
Tile Improvements = Vylepšení políček
Unique to [civName], replaces [unitName] = Unikátní pro [civName], nahrazuje [unitName]
Unique to [civName] = Unikátní pro [civName]
Tutorials = Návody
Cost = Cena
May contain [listOfResources] = Může obsahovat [listOfResources]
May contain: = Může obsahovat:
Can upgrade from [unit] = Lze vylepšit z jednotky [unit]
Can upgrade from: = Lze vylepšit z:
Upgrades to [upgradedUnit] = Vylepšení na [upgradedUnit]
Obsolete with [obsoleteTech] = Zastará s technologií [obsoleteTech]
 # Requires translation!
Can Transform to [upgradedUnit] = 
Occurs on [listOfTerrains] = Nalézá se na [listOfTerrains]
Occurs on: = Nalézá se na:
Placed on [terrainType] = Umístěn na [terrainType]
Can be found on = Může se objevit na
Improved by [improvement] = Vylepšeno díky [improvement]
Bonus stats for improvement = Bonusové statistiky pro vylepšení
Buildings that consume this resource = Budovy spotřebovávající tuto surovinu
Buildings that provide this resource  = Budovy, které poskytují tento zdroj 
Improvements that provide this resource  = Zlepšení, které poskytují tento zdroj 
Buildings that require this resource worked near the city = Budovy vyžadující tuto surovinu poblíž města
Units that consume this resource = Jednotky spotřebovávající tuto surovinu
Can be built on = Může být vybudováno na
or [terrainType] = nebo [terrainType]
Can be constructed by = Může být postaven jednotkou
Can be created instantly by  = Může být vytvořena okamžitě 
Defence bonus = Obranný bonus
Movement cost = Náročnost pohybu
for = za
Missing translations: = Chybějící překlady:
Create = Vytvořit
Improvements = Vylepšení
Loading... = Nahrávám...
Filter: = Filtr:
OK = OK
Map is incompatible with the chosen ruleset!  = Mapa je neslučitelná s vybraným nastavením pravidel! 
Base terrain [terrain] does not exist in ruleset! = Základní terén [terrain] v pravidlech neexistuje!
Terrain feature [feature] does not exist in ruleset! = Terénní prvek [feature] v pravidlech neexistuje!
Resource [resource] does not exist in ruleset! = Surovina [resource] v pravidlech neexistuje!
Improvement [improvement] does not exist in ruleset! = Vylepšení [improvement] v pravidlech neexistuje! 
 # Requires translation!
Nation [nation] does not exist in ruleset! = 
 # Requires translation!
Natural Wonder [naturalWonder] does not exist in ruleset! = 
 # Requires translation!
non-[filter] = 

# Civilopedia difficulty levels
Player settings = Nastavení hráče
Extra happiness per luxury = Dodatečná spokojenost za luxus
Research cost modifier = Úprava ceny výzkumu
Unit cost modifier = Úprava ceny jednotek
Building cost modifier = Úprava ceny budov
Policy cost modifier = Úprava ceny politiky
Unhappiness modifier = Úprava nespokojenosti
Bonus vs. Barbarians = Bonus proti barbarům 
Barbarian spawning delay = Zpoždění objevení barbarů
Bonus starting units = Bonusové startovní jednotky

AI settings = Nastavení AI
AI city growth modifier = Úprava růstu AI měst
AI unit cost modifier = Úprava ceny AI jednotek
AI building cost modifier = Úprava ceny AI budov
AI wonder cost modifier = Úprava ceny AI divů
AI building maintenance modifier = Úprava udržby AI budov
AI unit maintenance modifier = Úprava udržby AI jednotek
AI unhappiness modifier = Úprava nespokojenosti AI
AI free techs = AI technologie zdarma
Major AI civilization bonus starting units = Bonusové startovní jednotky AI civilizací
City state bonus starting units = Bonusové startovní jednotky městských států
Turns until barbarians enter player tiles = Počet tahů, než se barbaři odváží na políčka hráčů
Gold reward for clearing barbarian camps = Odměna za vyčištění tábora barbarů

# Other civilopedia things

Nations = Národy
Available for [unitTypes] = K dispozici pro [unitTypes]
Available for: = K dispozici pro:
Free promotion: = Povýšení zdarma:
Free promotions: = Povýšení zdarma: 
Free for [units] = Zdarma pro [units]
Free for: = Zdarma pro:
Granted by [param] = Pochází od [param]
Granted by: = Pochází od:
[bonus] with [tech] = [bonus] s [tech]
Difficulty levels = Stupně obtížnosti
The possible rewards are:  = Možné odměny jsou: 
Eras  = Věk 
 # Requires translation!
Embarked strength: [amount]† = 
 # Requires translation!
Base unit buy cost: [amount]¤ = 
 # Requires translation!
Research agreement cost: [amount]¤ = 
Speeds  = Rychlost
 # Requires translation!
General speed modifier: [amount]%⏳ = 
 # Requires translation!
Production cost modifier: [amount]%⚙ = 
 # Requires translation!
Gold cost modifier: [amount]%¤ = 
 # Requires translation!
Science cost modifier: [amount]%⍾ = 
 # Requires translation!
Culture cost modifier: [amount]%♪ = 
 # Requires translation!
Faith cost modifier: [amount]%☮ = 
 # Requires translation!
Improvement build length modifier: [amount]%⏳ = 
 # Requires translation!
Diplomatic deal duration: [amount] turns⏳ = 
 # Requires translation!
Gold gift influence gain modifier: [amount]%¤ = 
 # Requires translation!
City-state tribute scaling interval: [amount] turns⏳ = 
 # Requires translation!
Barbarian spawn modifier: [amount]%† = 
 # Requires translation!
Golden age length modifier: [amount]%⌣ = 
 # Requires translation!
Adjacent city religious pressure: [amount]☮ = 
 # Requires translation!
Peace deal duration: [amount] turns⏳ = 
 # Requires translation!
Start year: [comment] = 
 # Requires translation!
Pillaging this improvement yields [stats] = 
 # Requires translation!
Pillaging this improvement yields approximately [stats] = 
Needs removal of terrain features to be built  = Potřeba odstranění pozemkových prvků, které mají být postaveny 
Unit type  = Typ jednotky 
Units:  = Jednotky: 
Unit types  = Typy jednotek 
 # Requires translation!
Domain: [param] = 
Toggle UI (World Screen only)  = Přepínat UI (pouze světový obrazovka) 
Overrides yields from underlying terrain  = Překračuje výnosy z podkladového terénu 
No yields  = Žádné výnosy 
 # Requires translation!
Mod: [modname] = 
Search text:  = Text vyhledávání: 
Invalid regular expression  = Neplatné pravidelné vyjádření 
Mod filter:  = Modový filtr: 
-Combined-  = - Kombinuje...
Search!  = Hledejte!
Results  = Výsledky 
Nothing found!  = Nic nenalezli!

# Policies

Adopt  = Přijměte
Completed  = Dokončené 
On adoption  = O přijetí 
On completion  = Po dokončení 
Cannot be adopted together with  = Nelze přijmout společně s 
Cannot be adopted before  = Předem nemůže být přijata.
Adopt policy = Přijmout sociální politiku
Adopt free policy = Přijmout sociální politiku zdarma
Unlocked at = Odemkne se po
Gain 2 free technologies = Získáte 2 technologie zdarma
All policies adopted = Všechny politiky přijaty
Policy branch: [branchName] = Větev sociální politiky: [branchName]
 # Requires translation!
Are you sure you want to adopt [branchName]? = 

# Religions

Religions  = Náboženství 
Choose an Icon and name for your Religion = Zvolit ikonu a pojmenovat náboženství
Choose a name for your religion = Zvolte jméno pro své náboženství
Choose a [beliefType] belief! = Zvolit [beliefType] přesvědčení!
Choose any belief! = Zvolit libovolné přesvědčení!
Found [religionName] = Založit [religionName]
Enhance [religionName] = Vylepšit náboženství [religionName]
Choose a pantheon = Zvolit panteon
Choose a Religion = Vybrat nábožentví
Found Religion = Založit náboženství
Found Pantheon = Založit panteon
Reform Religion  = Reforma náboženství 
Expand Pantheon  = Rozšiřujte Pantheon 
Follow [belief] = Následovat [belief]
Religions and Beliefs = Náboženství a přesvědčení
Majority Religion: [name] = Většinové náboženství: [name]
+ [amount] pressure = + [amount] tlak
 # Requires translation!
Holy City of: [religionName] = 
 # Requires translation!
Former Holy City of: [religionName] = 
Followers  = Následovatelé 
Pressure = Tlak

# Religion overview screen
Religion Name: = Jméno náboženství:
Pantheon Name:  = Panteon Name: 
Founding Civ: = Zakládající civilizace:
Holy City: = Svaté město:
Cities following this religion: = Města následující toto náboženství:
Followers of this religion:  = Přívrženci tohoto náboženství: 
Click an icon to see the stats of this religion = Kliknutí na ikonu zobrazí statistiky náboženství
Religion: Off = Náboženství: Vypnuto
Minimal Faith required for\nthe next [Great Prophet]: = Minimální víra potřebná pro\ndalší osobnost [Great Prophet]:
 # Requires translation!
Religions to be founded: [amount] = 
Available religion symbols  = Dostupné náboženské symboly 
 # Requires translation!
Number of civilizations * [amount] + [amount2] = 
 # Requires translation!
Estimated Number of civilizations * [amount] + [amount2] = 
Religions already founded  = Už založené náboženství .
Available founder beliefs  = Dostupné názory zakladatelů 
Available follower beliefs  = Dostupné názory následovníků 
Religious status: = Náboženský status:

None = Žádné
Pantheon = Panteon
Founding religion = Zakládá náboženství
Religion = Náboženství
Enhancing religion = Vylepšuje náboženství
Enhanced religion = Vylepšené náboženství

# Espionage
# As espionage is WIP, these strings are currently not shown in-game, 
# so feel free to not translate these strings for now

Spy  = Špionáž 
Spy Hideout  = Špionský úkryt 
Spy present  = Špionážní dárek 
Move  = Pohni se .

After an unknown civilization entered the [eraName], we have recruited [spyName] as a spy! = Poté, co neznámá civilizace vstoupila do éry [eraName], naverbovali jsme [spyName] jako špeha!
We have recruited [spyName] as a spy! = Naverbovali jsme [spyName] jako špeha!
 # Requires translation!
Your spy [spyName] has leveled up! = 
 # Requires translation!
Your spy [spyName] cannot steal any more techs from [civName] as we've already researched all the technology they know! = 

# Stealing Technology defending civ
 # Requires translation!
An unidentified spy stole the Technology [techName] from [cityName]! = 
 # Requires translation!
A spy from [civName] stole the Technology [techName] from [cityName]! = 
 # Requires translation!
A spy from [civName] was found and killed trying to steal Technology in [cityName]! = 
 # Requires translation!
A spy from [civName] was found and killed by [spyName] trying to steal Technology in [cityName]! = 

# Stealing Technology offending civ
 # Requires translation!
Your spy [spyName] stole the Technology [techName] from [cityName]! = 
 # Requires translation!
Your spy [spyName] was killed trying to steal Technology in [cityName]! = 

# Rigging elections
 # Requires translation!
A spy from [civName] tried to rig elections and was found and killed in [cityName] by [spyName]! = 
 # Requires translation!
Your spy [spyName] was killed trying to rig the election in [cityName]! = 
 # Requires translation!
Your spy successfully rigged the election in [cityName]! = 

# Spy fleeing city
 # Requires translation!
After the city of [cityName] was destroyed, your spy [spyName] has fled back to our hideout. = 
 # Requires translation!
After the city of [cityName] was conquered, your spy [spyName] has fled back to our hideout. = 
 # Requires translation!
Due to the chaos ensuing in [cityName], your spy [spyName] has fled back to our hideout. = 

# Promotions

Pick promotion = Vybrat povýšení
 OR  =  NEBO 
units in open terrain = jednotky v otevřeném terénu
units in rough terrain = jednotky v obtížném terénu
wounded units = zraněné jednotky
Targeting II (air) = Míření II (vzduch)
Targeting III (air) = Míření III (vzduch)
Bonus when performing air sweep [bonusAmount]% = Bonus při provádění leteckého čištění [bonusAmount]%
Dogfighting I = Letecký souboj I
Dogfighting II = Letecký souboj II
Dogfighting III = Letecký souboj III
Choose name for [unitName] = Zvolit jméno pro jednotku [unitName]
[unitFilter] units gain the [promotion] promotion = Jednotka [unitFilter] získá povýšení [promotion]
Requires  = Potřebuje
 # Requires translation!
Path to [promotion] is ambiguous = 

# Multiplayer Turn Checker Service

Enable out-of-game turn notifications = Zapnout oznámení při vypnuté hře
Out-of-game, update status of all games every:  = Z hry, aktualizujte stav všech her každou: 
Show persistent notification for turn notifier service = Zobrazit trvalé upozornění pro službu oznamování tahů
# These are on Options-Advanced
Take user ID from clipboard = Vzít ID uživatele ze schránky
Doing this will reset your current user ID to the clipboard contents - are you sure? = Tato akce nastaví jako ID současného uživatele obsah schránky - opravdu provést?
ID successfully set! = ID úspešně nastaveno!
Invalid ID! = Neplatné ID!

# Multiplayer options tab

Enable multiplayer status button in singleplayer games  = Vypnout tlačítko stavu multiplayer v singleplayerových hrách 
Update status of currently played game every:  = Aktualizace stavu aktuálně hrané hry každou: 
In-game, update status of all games every:  = V hře, aktualizujte stav všech her každou: 
Server address  = Adresa serveru 
Check connection to server  = Zkontrolujte spojení s serverem 
Awaiting response...  = Čekám na odpověď...
Success!  = Úspěch!
Failed!  = Neúspěšný!
Sound notification for when it's your turn in your currently open game:  = Zvukové oznámení pro to, kdy je na vás řada ve vaší aktuálně otevřené hře: 
Sound notification for when it's your turn in any other game:  = Zvukové oznámení pro to, kdy je na vás řada v jakékoliv jiné hře:
 # Requires translation!
Notification [number] = 
Chimes  = Chimes 
Choir  = Sbor .
 # Requires translation!
[unit] Attack Sound = 

# Mods

Mods = Mody
Download [modName] = Stáhnout [modName]
Update [modName] = Aktualizovat [modName]
Could not download mod list = Nelze stáhnout seznam modů
Download mod from URL = Stáhnout z adresy
Please enter the mod repository -or- archive zip -or- branch -or- release url:  = Prosím zadávejte mod repozitory - nebo - archivu zip - nebo - pobočku - nebo - URL pro zveřejnění: 
That is not a valid ZIP file  = To není platný ZIP soubor .
Invalid Mod archive structure  = Neplatná archivová struktura Mod 
Invalid link!  = Neplatný odkaz!
Paste from clipboard  = Přepis z desky 
Download = Stáhnout
Done! = Hotovo!
Delete [modName] = Smazat [modName]
Are you SURE you want to delete this mod? = OPRAVDU chcete smazat tento mod?
[mod] was deleted. = [mod] byl smazán.
Updated = Aktualizován
Current mods = Stažené módy
Downloadable mods = Dostupné módy
Category:  = Kategorie: 
All mods  = Všechny mody 
Rulesets  = Pravidla 
Expansions  = Rozšiřování
Graphics  = Grafika 
Audio  = Audio 
Maps  = Mapy 
Fun  = - To je zábava .
Mods of mods  = Mody modů 
Mod info and options = Informace o modu a možnosti
Next page = Další strana
Open Github page = Otevřít webovou stranu na Githubu
 # Requires translation!
Link copied to clipboard = 
Permanent audiovisual mod = Trvalý audiovizuální mod
Installed = Nainstalováno
Downloaded! = Staženo!
[modName] Downloaded! = Mod [modName] stažen!
Could not download [modName] = Nelze stáhnout mod [modName]
Online query result is incomplete = Výsledek online dotazu není kompletní
Sorting and filtering needs to wait until the online query finishes  = Sortování a filtrování musí počkat , než online dotazy skončí 
No description provided = Žádný popis
[stargazers]✯ = [stargazers]✯
Author: [author] = Autor: [author]
Size: [size] kB = Velikost: [size] kB
 # Requires translation!
Size: [size] MB = 
The mod you selected is incompatible with the defined ruleset! = Vybraný mod je nekompatibilní s určenou sadou pravidel!
Sort and Filter = Řazení a filtrování
Enter search text = Hledaný text
Sort Current: = Seřadit současné:
Sort Downloadable: = Seřadit stažitelné:
Name ￪ = Jméno ￪
Name ￬ = Jméno ￬
Date ￪ = Datum ￪
Date ￬ = Datum ￬
Stars ￬ = Hvězdičky ￬
Status ￬ = Status ￬

Scenarios  = Scenáře 

# Uniques that are relevant to more than one type of game object

[stats] from every [param] = [stats] za každý [param]
[stats] from [param] tiles in this city = [stats] z políček [param] ve městě
[stats] from every [param] on [tileFilter] tiles = [stats] z políček [param] na [tileFilter]
[stats] for each adjacent [param] = [stats] za každé přilehlé pole [param]
Must be next to [terrain] = Musí být u políčka [terrain]
Must be on [terrain] = Musí být na políčku [terrain]
+[amount]% vs [unitType] = +[amount]% proti [unitType]
+[amount] Movement for all [unitType] units = +[amount] pohyb pro [unitType] jednotky 
+[amount]% Production when constructing [param] = +[amount]% produkce při stavbě [param]
Can only be built on [tileFilter] tiles = Může být postaveno pouze na políčku [tileFilter]
Cannot be built on [tileFilter] tiles = Nemůže být postaveno na políčku [tileFilter]
Does not need removal of [feature] = Nepotřebuje odstranění vlastnosti terénu [feature]
Gain a free [building] [cityFilter] = Získat zdarma budovu [building] [cityFilter]

# Uniques not found in JSON files

Only available after [] turns = K dispozici za [] tahů
This Unit upgrades for free = Jednotka se vylepšuje zdarma
[stats] when a city adopts this religion for the first time = [stats] když město poprvé přijme toto náboženství
Never destroyed when the city is captured = Nikdy se nezničí při obsazení města
Invisible to others = Neviditelná pro ostatní

# Unused Resources

Bison = Bizoni
Cocoa = Kakao

# Exceptions that _may_ be shown to the user

 # Requires translation!
Building '[buildingName]' is buildable and therefore must either have an explicit cost or reference an existing tech. = 
 # Requires translation!
Nation [nationName] is not found! = 
 # Requires translation!
Unit [unitName] doesn't seem to exist! = 


# In English we just paste all these conditionals at the end of each unique, but in your language that
# may not turn into valid sentences. Therefore we have the following two translations to determine
# where they should go. 
# The first determines whether the conditionals should be placed before or after the base unique.
# It should be translated with only the untranslated english word 'before' or 'after', without the quotes.
# Example: In the unique "+20% Strength <for [unitFilter] units>", should the <for [unitFilter] units>
# be translated before or after the "+20% Strength"?

ConditionalsPlacement = after

# The second determines the exact ordering of all conditionals that are to be translated.
# ALL conditionals that exist will be part of this line, and they may be moved around and rearranged as you please.
# However, you should not translate the parts between the brackets, only move them around so that when
# translated in your language the sentence sounds natural.
#
# Example: "+20% Strength <for [unitFilter] units> <when attacking> <vs [unitFilter] units> <in [tileFilter] tiles> <during the [eraName]>"
# In what order should these conditionals between <> be translated?
# Note that this example currently doesn't make sense yet, as those conditionals do not exist, but they will in the future.
#
# As this is still under development, conditionals will be added al the time. As a result,
# any translations added for this string will be removed immediately in the next version when more
# conditionals are added. As we don't want to make you retranslate this same line over and over,
# it's removed for now, but it will return once all planned conditionals have been added.


########################### AUTOMATICALLY GENERATED TRANSLATABLE STRINGS ########################### 


#################### Lines from Unique Types #######################

[stats] = [stats]
[stats] [cityFilter] = [stats] [cityFilter]
[stats] from every specialist [cityFilter] = [stats] za každého specialistu [cityFilter]
[stats] per [amount] population [cityFilter] = [stats] za každé [amount] obyvatele [cityFilter]
 # Requires translation!
[stats] per [amount] social policies adopted = 
 # Requires translation!
[stats] per every [amount] [civWideStat] = 
[stats] in cities on [terrainFilter] tiles = [stats] ve městech na políčkách [terrainFilter]
[stats] from all [buildingFilter] buildings = [stats] ze všech [buildingFilter] budov
[stats] from [tileFilter] tiles [cityFilter] = [stats] za každé pole [tileFilter] [cityFilter]
[stats] from [tileFilter] tiles without [tileFilter2] [cityFilter] = [stats] z políček [tileFilter] bez [tileFilter2] [cityFilter]
[stats] from each Trade Route = [stats] z každé Obochodní Cesty
[stats] for each global city following this religion = [stats] za každé město následující toto náboženství
 # Requires translation!
[stats] from every [amount] global followers [cityFilter] = 
[relativeAmount]% [stat] = [relativeAmount]% [stat]
[relativeAmount]% [stat] [cityFilter] = [relativeAmount]% [stat] [cityFilter]
[relativeAmount]% [stat] from every [tileFilter/buildingFilter] = [relativeAmount]% [stat] za každý [tileFilter/buildingFilter]
[relativeAmount]% Yield from every [tileFilter/buildingFilter] = [relativeAmount]% zisku z [tileFilter/buildingFilter]
[relativeAmount]% [stat] from every follower, up to [relativeAmount2]% = [relativeAmount]% [stat] za každého stoupence, až do [relativeAmount2]%
[relativeAmount]% [stat] from City-States = [relativeAmount]% [stat] od Městských států
 # Requires translation!
[relativeAmount]% [stat] from Trade Routes = 
 # Requires translation!
Nullifies [stat] [cityFilter] = 
 # Requires translation!
Nullifies Growth [cityFilter] = 
[relativeAmount]% Production when constructing [buildingFilter] buildings [cityFilter] = [relativeAmount]% produkce při stavbě [buildingFilter] budovy [cityFilter]
[relativeAmount]% Production when constructing [baseUnitFilter] units [cityFilter] = [relativeAmount]% produkce při stavbě [baseUnitFilter] jednotky [cityFilter]
[relativeAmount]% Production when constructing [buildingFilter] wonders [cityFilter] = [relativeAmount]% produkce při stavbě [buildingFilter] divu [cityFilter]
[relativeAmount]% Production towards any buildings that already exist in the Capital = [relativeAmount]% produkce pro budovy již postavené v hlavním městě
Provides military units every ≈[amount] turns = Poskytuje vojenskou jednotku každých ≈[amount] tahů
Provides a unique luxury = Poskytuje jedinečnou luxusní surovinu 
Military Units gifted from City-States start with [amount] XP = Vojenské jednotky darované městskými státy začínají s [amount] zk
Militaristic City-States grant units [amount] times as fast when you are at war with a common nation = Vojenské městské státy poskytují jednotky [amount] krát častěji válčíte-li s běžným národem
Gifts of Gold to City-States generate [relativeAmount]% more Influence = Dary zlata městským státům vytváří [relativeAmount]% více vlivu
Can spend Gold to annex or puppet a City-State that has been your ally for [amount] turns. = Může utratit zlato za obsazení či ovládnutí městského státu, který byl spojencem alespoň [amount] tahů.
City-State territory always counts as friendly territory = Území městských států se vždy počítá jako přátelské území
Allied City-States will occasionally gift Great People = Všechny městské státy občas poskytnou velkou osobnost.
Will not be chosen for new games = Nebude vybráno pro nové hry
[relativeAmount]% City-State Influence degradation = [relativeAmount]% rychlost klesání vlivu městských států
Resting point for Influence with City-States is increased by [amount] = Klidový bod pro Vliv městských států se zvýšil o [amount]
Allied City-States provide [stat] equal to [relativeAmount]% of what they produce for themselves = Spřátelené městské státy poskytují [relativeAmount]% [stat], co samy vyprodukují
[relativeAmount]% resources gifted by City-States = [relativeAmount]% surovin věnovaných městskými státy
[relativeAmount]% Happiness from luxury resources gifted by City-States = [relativeAmount]% spokojenosti z luxusních surovin věnované městskými státy
City-State Influence recovers at twice the normal rate = Vliv městských států se obnovuje dvakrát rychleji
[relativeAmount]% growth [cityFilter] = [relativeAmount]% růst [cityFilter]
[amount]% Food is carried over after population increases [cityFilter] = [amount]% jídla je zachováno poté, co se populace [cityFilter] rozroste
[relativeAmount]% Food consumption by specialists [cityFilter] = [relativeAmount]% spotřeby jídla specialisty [cityFilter]
 # Requires translation!
[relativeAmount]% unhappiness from the number of cities = 
 # Requires translation!
[relativeAmount]% Unhappiness from [populationFilter] [cityFilter] = 
[amount] Happiness from each type of luxury resource = [amount] spokojenost za každou luxusní surovinu
Retain [relativeAmount]% of the happiness from a luxury after the last copy has been traded away = Udrží [relativeAmount]% spokojenosti z luxusní suroviny i poté, co byl poslední kus vyobchodován.
[relativeAmount]% of excess happiness converted to [stat] = [relativeAmount]% nadbytečné spokojenosti je přidáno na [stat]
Cannot build [baseUnitFilter] units = Nelze stavět [baseUnitFilter] jendotky
Enables construction of Spaceship parts = Zpřístupní stavbu částí kosmické lodi
May buy [baseUnitFilter] units for [amount] [stat] [cityFilter] at an increasing price ([amount2]) = Může nakupovat jednotku [baseUnitFilter] za [amount] [stat] [cityFilter] se zvyšující se cenou ([amount2])
May buy [buildingFilter] buildings for [amount] [stat] [cityFilter] at an increasing price ([amount2]) = Může koupit [buildingFilter] budovy za [amount] [stat] [cityFilter] se zvyšující se cenou ([amount2])
May buy [baseUnitFilter] units for [amount] [stat] [cityFilter] = Může koupit [baseUnitFilter] jednotky za [amount] [stat] [cityFilter]
May buy [buildingFilter] buildings for [amount] [stat] [cityFilter] = Může koupit [buildingFilter] budovy za [amount] [stat] [cityFilter]
May buy [baseUnitFilter] units with [stat] [cityFilter] = Může koupit [baseUnitFilter] jednotky za [stat] [cityFilter]
May buy [buildingFilter] buildings with [stat] [cityFilter] = Může koupit [buildingFilter] budovy za [stat] [cityFilter]
May buy [baseUnitFilter] units with [stat] for [amount] times their normal Production cost = Může koupit [baseUnitFilter] jednotky za [stat] za [amount] krát cenu normální produkce
May buy [buildingFilter] buildings with [stat] for [amount] times their normal Production cost = Může koupit [buildingFilter] budovy za [stat] za [amount] krát cenu normální produkce
[stat] cost of purchasing items in cities [relativeAmount]% = Cena nákupu položek ve městech [relativeAmount]% [stat]
[stat] cost of purchasing [buildingFilter] buildings [relativeAmount]% = [stat] cena za nákup [buildingFilter] budovy [relativeAmount]%
[stat] cost of purchasing [baseUnitFilter] units [relativeAmount]% = Cena nákupu [baseUnitFilter] jednotek [relativeAmount]% [stat]
 # Requires translation!
Enables conversion of city production to [civWideStat] = 
Improves movement speed on roads = Zvyšuje rychlost pohybu na cestách
Roads connect tiles across rivers = Cesty spojují políčka i přes řeky
[relativeAmount]% maintenance on road & railroads = [relativeAmount]% cena údržby silnic a železnic
No Maintenance costs for improvements in [tileFilter] tiles = Žádný poplatek za vylepšení na políčkách [tileFilter]
 # Requires translation!
[relativeAmount]% construction time for [improvementFilter] improvements = 
[relativeAmount]% maintenance cost for buildings [cityFilter] = [relativeAmount]% nákladů na údržbu budov [cityFilter]
 # Requires translation!
Remove [buildingFilter] [cityFilter] = 
 # Requires translation!
Sell [buildingFilter] buildings [cityFilter] = 
[relativeAmount]% Culture cost of natural border growth [cityFilter] = [relativeAmount]% bodů kultury pro přirozený růst území [cityFilter]
[relativeAmount]% Gold cost of acquiring tiles [cityFilter] = [relativeAmount]% zlata pro nákup nového území [cityFilter]
Each city founded increases culture cost of policies [relativeAmount]% less than normal = Každé založené město zvyšuje cenu sociální politiky o [relativeAmount]% méně než obvykle
[relativeAmount]% Culture cost of adopting new Policies = [relativeAmount]% bodů kultury k přijetí nové sociální politiky
 # Requires translation!
[stats] for every known Natural Wonder = 
100 Gold for discovering a Natural Wonder (bonus enhanced to 500 Gold if first to discover it) = 100 zlata za objev Přírodního Divu (500 zlata jde-li o prvního objevitele)
 # Requires translation!
[relativeAmount]% Great Person generation [cityFilter] = 
Provides a sum of gold each time you spend a Great Person = Poskytne zlato při každém využití velké osobnosti
[stats] whenever a Great Person is expended = [stats] kdykoli je využita Velká osobnost
[relativeAmount]% Gold from Great Merchant trade missions = [relativeAmount]% zlata z misí Velkých obchodníků
Great General provides double combat bonus = Velký generál poskytuje dvojnásobný bonus
Receive a free Great Person at the end of every [comment] (every 394 years), after researching [tech]. Each bonus person can only be chosen once. = Po objevení technologie [tech] získá zdarma Velkou osobnost na konci každého [comment] (každých 394 let). Každý typ osobnosti lze získat pouze jednou.
Once The Long Count activates, the year on the world screen displays as the traditional Mayan Long Count. = Jakmile se spustí dlouhý mayský kalendář, rok na světové obrazovce se zobrazí jako tradiční mayský dlouhý počet.
 # Requires translation!
[amount] Unit Supply = 
 # Requires translation!
[amount] Unit Supply per [amount2] population [cityFilter] = 
 # Requires translation!
[amount] Unit Supply per city = 
[amount] units cost no maintenance = [amount] jednotek nestojí žádnou údržbu
Units in cities cost no Maintenance = Jednotky ve městech nestojí žádný udržovací poplatek
Enables embarkation for land units = Zpřístupní možnost nalodění se pozemním jednotkám
Enables [mapUnitFilter] units to enter ocean tiles = Umožňuje jednotkám typu [mapUnitFilter] vstoupit na pole oceán
Land units may cross [terrainName] tiles after the first [baseUnitFilter] is earned = Pozemní jednotky mohou překročit pole [terrainName] jakmile je získán první [baseUnitFilter]
 # Requires translation!
Enemy [mapUnitFilter] units must spend [amount] extra movement points when inside your territory = 
New [baseUnitFilter] units start with [amount] Experience [cityFilter] = Nové [baseUnitFilter] jednotky [cityFilter] okamžitě získají [amount] zkušenosti
All newly-trained [baseUnitFilter] units [cityFilter] receive the [promotion] promotion = Nově vytrénované [baseUnitFilter] jednotky [cityFilter] získají povýšení [promotion]
[mapUnitFilter] Units adjacent to this city heal [amount] HP per turn when healing = [mapUnitFilter] jednotky sousedící s městem si vyléčí [amount] zranění za kolo při každém léčení
[relativeAmount]% City Strength from defensive buildings = [relativeAmount]% síla města z obranných budov
[relativeAmount]% Strength for cities = [relativeAmount]% síly pro města
 # Requires translation!
Costs [amount] [stockpiledResource] = 
Quantity of strategic resources produced by the empire +[relativeAmount]% = +[relativeAmount]% strategických surovin produkovaných říší
Double quantity of [resource] produced = Dvojnásobné množství suroviny [resource]
Enables Open Borders agreements = Lze uzavřít Dohodu o otevřených hranicích
Enables Research agreements = Zpřístupní Vědecké dohody
Science gained from research agreements [relativeAmount]% = [relativeAmount]% výzkumu z výzkumných dohod
Enables Defensive Pacts  = Umožňuje obraně .
When declaring friendship, both parties gain a [relativeAmount]% boost to great person generation = Při Vyhlášení přátelství získají obě strany [relativeAmount]% bonus k zisku velkých osobností
Influence of all other civilizations with all city-states degrades [relativeAmount]% faster = Vliv ostatnich civilizací na městské státy klesá o [relativeAmount]% rychleji
Gain [amount] Influence with a [baseUnitFilter] gift to a City-State = Získá [amount] Vlivu s darem [baseUnitFilter] městskému státu
Resting point for Influence with City-States following this religion [amount] = Klidový bod pro Vliv městských států následujících toto náboženství [amount]
Notified of new Barbarian encampments  = Oznámení o nových barbarských táborech 
Receive triple Gold from Barbarian encampments and pillaging Cities = Získává trojnásobek zlata z Barbarských táborů a drancování měst
 # Requires translation!
When conquering an encampment, earn [amount] Gold and recruit a Barbarian unit = 
 # Requires translation!
When defeating a [mapUnitFilter] unit, earn [amount] Gold and recruit it = 
Starting in this era disables religion = Počátek v této éře zakáže náboženství
May choose [amount] additional [beliefType] beliefs when [foundingOrEnhancing] a religion = Může navíc zvolit [amount] přesvědčení typu [beliefType] vždy při [foundingOrEnhancing] náboženství
May choose [amount] additional belief(s) of any type when [foundingOrEnhancing] a religion = Může navíc zvolit [amount] přesvědčení libovolného typu vždy při [foundingOrEnhancing] náboženství
[stats] when a city adopts this religion for the first time (modified by game speed) = [stats] kdyz město poprvé přijme toto náboženství (ovlivněno rychlostí hry)
[relativeAmount]% Natural religion spread [cityFilter] = [relativeAmount]% přirozeného šíření náboženství [cityFilter]
Religion naturally spreads to cities [amount] tiles away = Náboženství se přirozeně šíří do měst [amount] políček daleko
May not generate great prophet equivalents naturally = Nesmí přirozeně generovat ekvivalenty velkých proroků 
[relativeAmount]% Faith cost of generating Great Prophet equivalents = [relativeAmount]% náklady na víru při generování ekvivalentů Velkého proroka
Starting tech = Výchozí technologie
Starts with [tech] = Začíná s technologií [tech]
 # Requires translation!
Starts with [policy] adopted = 
Triggers victory = Vyvolá vítězství
Triggers a Cultural Victory upon completion = Vyvolá kulturní vítězství po dokončení
May buy items in puppet cities  = Může koupit zboží v loutkových městech 
May not annex cities  = Nesmí anexovat města 
"Borrows" city names from other civilizations in the game = "Půjčují" si jména měst od jiných národů ve hře
Cities are razed [amount] times as fast = Města jsou vypalována [amount] krát rychleji
Receive a tech boost when scientific buildings/wonders are built in capital = Technologický bonus při postavení vědecké budovy či divu v hlavním městě
Can be continually researched = Lze zkoumat nepřetržitě
[relativeAmount]% Golden Age length = [relativeAmount]% trvání Zlatého věku
Population loss from nuclear attacks [relativeAmount]% [cityFilter] = Ztráty populace způsobené jadernými útoky [relativeAmount]% [cityFilter]
 # Requires translation!
Damage to garrison from nuclear attacks [relativeAmount]% [cityFilter] = 
Rebel units may spawn = Mohou se objevit rebelové
Unbuildable = Nelze vybudovat
Can be purchased with [stat] [cityFilter] = Lze koupit za [stat] [cityFilter]
Can be purchased for [amount] [stat] [cityFilter] = Lze koupit za [amount] [stat] [cityFilter]
Limited to [amount] per Civilization = Omezeno na [amount] pro každou civilizaci
Hidden until [amount] social policy branches have been completed = Skrytý do dokončení [amount] větví sociální politiky
Only available = Dostupné pouze
Unavailable  = Nejsou k dispozici .
Excess Food converted to Production when under construction = Přebytek jídla se ve výstavbě převede na produkci
Requires at least [amount] population = Vyžaduje alespoň [amount] obyvatele
Triggers a global alert upon build start = Vyvolá globální upozornění při započetí stavby
Triggers a global alert upon completion = Vyvolá globální oznámení po dokončení
Cost increases by [amount] per owned city = Cena se zvyšuje o [amount] za každé město
 # Requires translation!
Cost increases by [amount] when built = 
Can only be built [cityFilter] = Lze postavit pouze [cityFilter]
Must have an owned [tileFilter] within [amount] tiles = Musí být do vzdálenosti [amount] od vlastněného políčka [tileFilter]
Enables nuclear weapon = Umožní stavět jadernou zbraň
Must not be on [tileFilter] = Nesmí být na políčku [tileFilter]
Must not be next to [tileFilter] = Nesmí být vedle políčka [tileFilter]
Indicates the capital city = Označuje hlavní město
Provides 1 extra copy of each improved luxury resource near this City = Poskytuje 1 další kopii každé luxusní suroviny na území tohoto města
Destroyed when the city is captured = Bude zničeno po obsazení města
Doubles Gold given to enemy if city is captured = Dvojnásobek zlata pro nepřítele po dobytí města
Remove extra unhappiness from annexed cities = Odstraní zvýšenou nespokojenost občanů v anektovaných městech
Connects trade routes over water = Propojí obchodní cesty přes vodu
Automatically built in all cities where it is buildable  = Automaticky postaven ve všech městech , kde je stavitelný 
 # Requires translation!
Creates a [improvementName] improvement on a specific tile = 
Founds a new city = Zakládá nové město
 # Requires translation!
Can instantly construct a [improvementFilter] improvement = 
May create improvements on water resources = Může vybudovat vylepšení na vodních políčkách se surovinami
Can build [improvementFilter/terrainFilter] improvements on tiles = Může budovat [improvementFilter/terrainFilter] vylepšení políček
Can Spread Religion  = Může šířit náboženství 
Can remove other religions from cities  = Může odstranit jiné náboženství z měst 
May found a religion = Může založit náboženství
May enhance a religion = Může vylepšit náboženství
Can be added to [comment] in the Capital = Může být přidáno do [comment] v hlavním městě
Prevents spreading of religion to the city it is next to = Brání šíření náboženství do města, u kterého stojí
Removes other religions when spreading religion = Při rozšiřování náboženství odstraní jiná
May Paradrop up to [amount] tiles from inside friendly territory = Může provést Výsadek až [amount] políček od přátelského území
Can perform Air Sweep  = Umí provádět vzduchové prohledávání 
Can speed up construction of a building = Může uspíšit stavbu budovy
Can speed up the construction of a wonder  = Může urychlit stavbu zázračí .
Can hurry technology research = Může uspíšit výzkum
Can generate a large amount of culture  = Může vytvářet velké množství kultury 
Can undertake a trade mission with City-State, giving a large sum of gold and [amount] Influence = Může podniknout obchodní misi s městským státem, čímž vygeneruje velké množství zlata a [amount] vlivu
 # Requires translation!
Can transform to [unit] = 
[relativeAmount]% Strength = [relativeAmount]% síly
[relativeAmount]% Strength decreasing with distance from the capital = [relativeAmount]% síly, snižuje se se vzdáleností od hlavního města
 # Requires translation!
[relativeAmount]% to Flank Attack bonuses = 
[relativeAmount]% Strength for enemy [combatantFilter] units in adjacent [tileFilter] tiles = [relativeAmount]% síly pro nepřátelské [combatantFilter] jednotky na [tileFilter] sousední pole
[relativeAmount]% Strength when stacked with [mapUnitFilter] = [relativeAmount]% síly je-li pohromadě s jednotkou [mapUnitFilter]
 # Requires translation!
[relativeAmount]% Strength bonus for [mapUnitFilter] units within [amount] tiles = 
[amount] additional attacks per turn = [amount] bonusový útok za tah
[amount] Movement = [amount] pohyb
[amount] Sight = [amount] dohled
[amount] Range = [amount] dostřel
 # Requires translation!
[relativeAmount] Air Interception Range = 
[amount] HP when healing = [amount] zdraví při léčení
[relativeAmount]% Spread Religion Strength = [relativeAmount]% síly šíření náboženství
When spreading religion to a city, gain [amount] times the amount of followers of other religions as [stat] = Při šíření náboženství do města získá [amount]-násobek počtu stoupenců jiných náboženství jako [stat]
Can only attack [combatantFilter] units = Může útočit pouze na [combatantFilter]
Can only attack [tileFilter] tiles = Může útočit pouze na pole [tileFilter]
Cannot attack = Nemůže útočit
Must set up to ranged attack = Musí se před útokem na dálku připravit
Self-destructs when attacking = Zničí sebe sama při útoku
Eliminates combat penalty for attacking across a coast = Odstraní postih při útoku přes pobřeží
May attack when embarked  = Může napadnout při palubě .
Eliminates combat penalty for attacking over a river = Odstraní postih při útoku přes řeku
Blast radius [amount] = Poloměr výbuchu [amount]
Ranged attacks may be performed over obstacles = Útoky na dálku lze provádět i přes překážky
Nuclear weapon of Strength [amount] = Jaderná zbraň síly [amount]
No defensive terrain bonus = Žádný terénní obranný bonus
No defensive terrain penalty = Žádný obranný terénní postih
Damage is ignored when determining unit Strength  = Poškození je ignorováno při určování jednotkové síly 
Uncapturable = Nelze zajmout
May withdraw before melee ([amount]%) = Může ustoupit před bojem zblízka ([amount]%)
Unable to capture cities = Nemůže obsazovat města
Unable to pillage tiles  = Nemůžete plýtvat dlaždice .
No movement cost to pillage = Drancování nestojí žádný pohyb
Can move after attacking = Může se pohybovat po útoku
Transfer Movement to [mapUnitFilter] = Převede pohyb na jednotku [mapUnitFilter]
Can move immediately once bought = Může se pohybovat ihned po nákupu
May heal outside of friendly territory = Může se léčit mimo přátelské území.
All healing effects doubled = Všechny léčivé efekty dvojnásobné
Heals [amount] damage if it kills a unit = Léčí [amount] zranění pokud zabije jednotku
Can only heal by pillaging = Může se léčit pouze drancováním.
Unit will heal every turn, even if it performs an action = Jednotka bude léčená každé kolo, i když provádí nějakou akci
All adjacent units heal [amount] HP when healing = Všechny sousední jednotky vyléčí [amount] zdraví při léčení
Defense bonus when embarked = Bonus k obraně po nalodění
No Sight  = Žádný zrak .
Can see over obstacles  = Vidí překážky .
Can carry [amount] [mapUnitFilter] units = Může převážet [amount] jednotky [mapUnitFilter]
Can carry [amount] extra [mapUnitFilter] units = Uveze navíc [amount] [mapUnitFilter]
Cannot be carried by [mapUnitFilter] units = Nemůže být převážen jednotkou [mapUnitFilter]
[relativeAmount]% chance to intercept air attacks = [relativeAmount]% šance na zachycení leteckých útoků
Damage taken from interception reduced by [relativeAmount]% = Škody způsobené stíháním nižší o [relativeAmount]%
[relativeAmount]% Damage when intercepting = [relativeAmount]% poškození při stíhání
[amount] extra interceptions may be made per turn = [amount] stíhání útoku za tah navíc
Cannot be intercepted = Nelze stíhat
 # Requires translation!
Cannot intercept [mapUnitFilter] units = 
 # Requires translation!
[relativeAmount]% Strength when performing Air Sweep = 
[relativeAmount]% maintenance costs = [relativeAmount]% cena údržby
[relativeAmount]% Gold cost of upgrading = [relativeAmount]% zlata za vylepšení
Earn [amount]% of the damage done to [combatantFilter] units as [civWideStat] = Získá [amount]% poškození způsobeného [combatantFilter] jednotkám jako [civWideStat]
Upon capturing a city, receive [amount] times its [stat] production as [civWideStat] immediately = Ihned po obsazení města získá [amount] krát jeho [stat] produkci jako [civWideStat]
Earn [amount]% of killed [mapUnitFilter] unit's [costOrStrength] as [civWideStat] = Zabitím [mapUnitFilter] jednotky získá [amount]% její hodnoty [costOrStrength] jako [civWideStat]
Earn [amount]% of [mapUnitFilter] unit's [costOrStrength] as [civWideStat] when killed within 4 tiles of a city following this religion = Získat [amount]% z [costOrStrength] [mapUnitFilter] jednotky jako [civWideStat], je-li zabita do 4 políček od města následujícího toto náboženství
May capture killed [mapUnitFilter] units = Může zajmout poražené [mapUnitFilter] jednotky 
[amount] XP gained from combat = [amount] zkušeností získáno bojem
[relativeAmount]% XP gained from combat = [relativeAmount]% zkušeností z boje
Can be earned through combat  = Může se to získat bojováním .
[greatPerson] is earned [relativeAmount]% faster = [greatPerson] se získává o [relativeAmount]% rychleji
Invisible to non-adjacent units = Neviditelný pro nesousední jednotky
Can see invisible [mapUnitFilter] units = Může vidět neviditelné [mapUnitFilter] jednotky
May upgrade to [unit] through ruins-like effects = Lze vylepšit na [unit] pomocí efektu ruin a podobných
 # Requires translation!
Can upgrade to [unit] = 
Destroys tile improvements when attacking  = Zničí zlepšení dlaždice při útoku 
Cannot move  = Nemůžu se pohnout .
Double movement in [terrainFilter] = Dvojnásobný pohyb na políčku [terrainFilter]
All tiles cost 1 movement = Vsechny typy políček stojí 1 pohyb
May travel on Water tiles without embarking  = Může cestovat na vodních dlaždicích bez nástupu .
Can pass through impassable tiles = Může přes neprůchozí políčka
Ignores terrain cost = Pohyb v obtížném terénu bez penalizace
Ignores Zone of Control = Ignoruje zónu ovládání
Rough terrain penalty = Penalizace v obtížném terénu
Can enter ice tiles = Může vstoupit na ledové pole.
Cannot enter ocean tiles = Nelze vyplout na oceán
May enter foreign tiles without open borders = Může vstoupit na cizí políčko bez otevřených hranic
May enter foreign tiles without open borders, but loses [amount] religious strength each turn it ends there = Může vstoupit na cizí políčko bez otevřených hranic, ale ztrácí [amount] náboženské síly každé kolo, kdy tam stojí
 # Requires translation!
[amount] Movement point cost to disembark = 
 # Requires translation!
[amount] Movement point cost to embark = 
All units move through Forest and Jungle Tiles in friendly territory as if they have roads. These tiles can be used to establish City Connections upon researching the Wheel. = Všechny jednotky se pohybují lesem a džunglí na přátelském území jako by tam vedla cesta. Tato pole lze využít k propojení měst po vynálezu technologie 'Kolo'.
Units ignore terrain costs when moving into any tile with Hills = Pohyb v kopcích bez penalizace
Religious Unit = Náboženská jednotka
Spaceship part = Části kosmické lodi
Takes your religion over the one in their birth city = Upřednostní tvé náboženství před tím v rodném městě
Great Person - [comment] = Velká osobnost - [comment]
 # Requires translation!
Is part of Great Person group [comment] = 
by consuming this unit  = tím, že spotřebováte tuto jednotku.
 # Requires translation!
for [amount] movement = 
once  = Jednou .
 # Requires translation!
[amount] times = 
 # Requires translation!
[amount] additional time(s) = 
after which this unit is consumed  = po kterém je tato jednotka spotřebována 
Grants 500 Gold to the first civilization to discover it = První civilizce, která ho objeví, získá 500 zlata
Units ending their turn on this terrain take [amount] damage = Jednotky končící tah na tomto terénu dostávají [amount] poškození
Grants [promotion] ([comment]) to adjacent [mapUnitFilter] units for the rest of the game = Poskytuje [promotion] ([comment]) sousedním [mapUnitFilter] jednotkám po zbytek hry
[amount] Strength for cities built on this terrain = [amount] síly pro města postavená na tomto terénu
Provides a one-time Production bonus to the closest city when cut down = Při kácení poskytne jednorázavý bonus k produkci nejbližšího města
Tile provides yield without assigned population = Políčko poskytuje výnos bez přiřazeného obyvatele
Nullifies all other stats this tile provides = Ruší všechny ostatní statistiky, které políčko poskytuje
Only [improvementFilter] improvements may be built on this tile = Na políčku mohou být postavena pouze [improvementFilter] vylepšení
Blocks line-of-sight from tiles at same elevation = Blokuje dohled z políček stejné výšky
Has an elevation of [amount] for visibility calculations = Má výšku [amount] pro výpočty viditelnosti
Rare feature = Vzácný prvek
 # Requires translation!
[amount]% Chance to be destroyed by nukes = 
Fresh water = Sladká voda
Rough terrain = Obtížný terén
Deposits in [tileFilter] tiles always provide [amount] resources = Ložiska na políčkách [tileFilter] vždy poskytují alespoň [amount] surovin
Can only be created by Mercantile City-States = Může být vytvořeno pouze Obchodnickými městskými státy
Stockpiled  = Zloženy .
City-level resource  = Zásoby na úrovni města 
Cannot be traded  = Nemůžeme ho vyměnit .
Guaranteed with Strategic Balance resource option = Zaručeno při volbě Strategicky vyvážené v nastavení surovin
Can also be built on tiles adjacent to fresh water = Smí být také postavena na políčkách sousedících se sladkou vodou
[stats] from [tileFilter] tiles = [stats] z políček [tileFilter]
 # Requires translation!
Ensures a minimum tile yield of [stats] = 
Can be built outside your borders = Lze stavět mimo hranice
Can be built just outside your borders = Může být postaveno 1 políčko za hranicemi
Can only be built to improve a resource  = Může být postaven pouze k zlepšení zdroje 
Removes removable features when built  = Odstraňuje odstranitelné prvky při stavbě 
Gives a defensive bonus of [relativeAmount]% = Poskytuje obranný bonus [relativeAmount]%
 # Requires translation!
Costs [amount] [stat] per turn when in your territory = 
 # Requires translation!
Costs [amount] [stat] per turn = 
Adjacent enemy units ending their turn take [amount] damage = Sousední nepřátelské jednotky končící pohyb obdrží [amount] zranění
Great Improvement = Velké vylepšení
Provides a random bonus when entered = Po vstupu poskytne jendorázový nahodný bonus
Constructing it will take over the tiles around it and assign them to your closest city = Vybudování zabere sousední políčka a přiřadí je nejbližšímu městu
Unpillagable = Nelze drancovat
Irremovable  = Nevylučitelné .
Will be replaced by automated workers  = Bude nahrazen automatickými pracovníky 
 # Requires translation!
Will not build [baseUnitFilter/buildingFilter] = 
 # Requires translation!
for [amount] turns = 
 # Requires translation!
with [amount]% chance = 
 # Requires translation!
every [positiveAmount] turns = 
 # Requires translation!
before [amount] turns = 
 # Requires translation!
after [amount] turns = 
 # Requires translation!
for [civFilter] = 
when at war = je-li ve válce
when not at war = není-li ve válce
during a Golden Age = během Zlatého věku
during We Love The King Day  = během Dne krále milujeme
while the empire is happy = je-li říše spokojená
when between [amount] and [amount2] Happiness = při spokojenosti mezi [amount] a [amount2]
when below [amount] Happiness = při menší spokojenosti než [amount]
during the [era] = během éry [era]
before the [era] = před érou [era]
starting from the [era] = počínaje érou [era]
 # Requires translation!
if starting in the [era] = 
if no other Civilization has researched this  = Pokud to žádná jiná civilizace neuviděla.
after discovering [tech] = po objevu technologie [tech]
before discovering [tech] = před objevem technologie [tech]
<<<<<<< HEAD
if no other Civilization has adopted this  = Pokud to žádná jiná civilizace neudělala.
=======
 # Requires translation!
while researching [tech] = 
 # Requires translation!
if no other Civilization has adopted this = 
>>>>>>> 5b04d1b0
after adopting [policy/belief] = po přijetí politiky [policy/belief]
before adopting [policy/belief] = před přijetím politiky [policy/belief]
before founding a Pantheon  = Před založením Pantheonu 
after founding a Pantheon  = Po založení Pantheonu 
before founding a religion  = než založil náboženství 
after founding a religion  = po založení náboženství 
before enhancing a religion  = než se vylepší náboženství 
after enhancing a religion  = Po vylepšení náboženství 
after generating a Great Prophet  = poté, co jsme vyvolili velkého proroka.
 # Requires translation!
if [buildingFilter] is constructed = 
 # Requires translation!
if [buildingFilter] is constructed in all [cityFilter] cities = 
 # Requires translation!
if [buildingFilter] is constructed in at least [positiveAmount] of [cityFilter] cities = 
 # Requires translation!
if [buildingFilter] is constructed by anybody = 
 # Requires translation!
with [resource] = 
 # Requires translation!
without [resource] = 
 # Requires translation!
when above [amount] [stat/resource] = 
 # Requires translation!
when below [amount] [stat/resource] = 
 # Requires translation!
when above [amount] [stat/resource] (modified by game speed) = 
 # Requires translation!
when below [amount] [stat/resource] (modified by game speed) = 
in this city = v tomto městě
 # Requires translation!
in [cityFilter] cities = 
in cities connected to the capital  = ve městech spojených s hlavním městem 
in cities with a major religion  = ve městech s velkým náboženstvím 
in cities with an enhanced religion  = ve městech s rozšířenou náboženstvím 
in cities following our religion  = ve městech, které jsou v našem náboženství.
 # Requires translation!
in cities with a [buildingFilter] = 
 # Requires translation!
in cities without a [buildingFilter] = 
 # Requires translation!
in cities with at least [amount] [populationFilter] = 
with a garrison = s posádkou
for [mapUnitFilter] units = pro [mapUnitFilter] jednotky
 # Requires translation!
when [mapUnitFilter] = 
 # Requires translation!
for units with [promotion] = 
 # Requires translation!
for units without [promotion] = 
vs cities = proti městům
vs [mapUnitFilter] units = proti [mapUnitFilter] jednotky
when fighting units from a Civilization with more Cities than you = při boji s jednotkami civilizace, která má více měst
when attacking = při útoku
when defending = při obraně
when fighting in [tileFilter] tiles = při boji na políčku [tileFilter]
on foreign continents = na cizím kontinentu
when adjacent to a [mapUnitFilter] unit = sousedící s [mapUnitFilter] jednotkou
when above [amount] HP = při více než [amount] zdraví
when below [amount] HP = při méně než [amount] zdraví 
if it hasn't used other actions yet  = Pokud ještě nepoužívá jiné akce.
with [amount] to [amount2] neighboring [tileFilter] tiles = s [amount] až [amount2] sousedními políčky [tileFilter]
in [tileFilter] tiles = na políčkách [tileFilter]
in tiles without [tileFilter] = na políčkách bez [tileFilter]
 # Requires translation!
in tiles adjacent to [tileFilter] = 
 # Requires translation!
in tiles not adjacent to [tileFilter] = 
 # Requires translation!
within [amount] tiles of a [tileFilter] = 
on water maps = na vodních mapách
in [regionType] Regions = v regionech [regionType]
in all except [regionType] Regions = v jiných regionech než [regionType]
Free [unit] appears = [unit] zdarma
[positiveAmount] free [unit] units appear = [positiveAmount] jednotky [unit] zdarma
Free [unit] found in the ruins = V ruinách byla nalezena jednotka [unit] zdarma
Free Social Policy = Sociální politika zdarma
[positiveAmount] Free Social Policies = [positiveAmount] sociálních politik zdrama
Empire enters golden age = Říše vstoupí do zlatého věku
 # Requires translation!
Empire enters a [positiveAmount]-turn Golden Age = 
Free Great Person = Velká osobnost zdarma
[amount] population [cityFilter] = [amount] populace [cityFilter]
[amount] population in a random city = [amount] populace v náhodném městě
 # Requires translation!
Discover [tech] = 
 # Requires translation!
Adopt [policy] = 
Free Technology = Technologie zdarma
[positiveAmount] Free Technologies = [positiveAmount] technologie zdarma
[positiveAmount] free random researchable Tech(s) from the [era] = [positiveAmount] nahodných výzkumů z éry [era] zdarma
Reveals the entire map = Objeví celou mapu
 # Requires translation!
Gain a free [beliefType] belief = 
Triggers voting for the Diplomatic Victory = Spustí hlasování pro diplomatické vítězství
 # Requires translation!
Instantly consumes [positiveAmount] [stockpiledResource] = 
 # Requires translation!
Instantly provides [positiveAmount] [stockpiledResource] = 
Gain [amount] [stat] = Získat [amount] [stat]
 # Requires translation!
Gain [amount] [stat] (modified by game speed) = 
Gain [amount]-[amount2] [stat] = Získat [amount]-[amount2] [stat]
Gain enough Faith for a Pantheon  = Získal dostatek víry pro Pantheon 
 # Requires translation!
Gain enough Faith for [amount]% of a Great Prophet = 
Reveal up to [positiveAmount/'all'] [tileFilter] within a [amount] tile radius = Objeví až [positiveAmount/'all'] políček [tileFilter] v okruhu [amount]
From a randomly chosen tile [positiveAmount] tiles away from the ruins, reveal tiles up to [positiveAmount2] tiles away with [positiveAmount3]% chance = Z náhodně vybraného políčka [positiveAmount] daleko od ruin, objeví políčka do poloměru [positiveAmount2] s [positiveAmount3]% šancí
Triggers the following global alert: [comment] = Vyvolá globální oznámení: [comment]
Every major Civilization gains a spy once a civilization enters this era  = Každá velká civilizace získá špióna , jakmile civilizace vstoupí do této éry .
Heal this unit by [positiveAmount] HP = Vyléčí tuto jednotku o [positiveAmount] zdraví
 # Requires translation!
This Unit takes [positiveAmount] damage = 
This Unit gains [amount] XP = Tato jednotka získá [amount] zkušenosti
This Unit upgrades for free including special upgrades = Tato jednotka získá vylepšení zdarma včetně speciálních
This Unit gains the [promotion] promotion = Tato jednotka získá povýšení [promotion]
 # Requires translation!
This Unit loses the [promotion] promotion = 
Doing so will consume this opportunity to choose a Promotion = Přijde tím ale o možnost povýšení
<<<<<<< HEAD
This Promotion is free  = Tato propagace je zdarma.
=======
 # Requires translation!
This Promotion is free = 
 # Requires translation!
Turn this tile into a [terrainName] tile = 
>>>>>>> 5b04d1b0
Provides the cheapest [stat] building in your first [positiveAmount] cities for free = Zdarma poskytne nejlevnější [stat] budovu v našich prvních [positiveAmount] městech
Provides a [buildingName] in your first [positiveAmount] cities for free = Zdarma poskytne budovu [buildingName] v našich prvních [positiveAmount] městech
 # Requires translation!
upon discovering [tech] = 
 # Requires translation!
upon entering the [era] = 
 # Requires translation!
upon adopting [policy/belief] = 
upon declaring war with a major Civilization  = Když vyhlásili válku s velkou civilizací .
upon declaring friendship  = Když vyhlásili přátelství .
upon declaring a defensive pact  = při vyhlášení obrany 
upon entering a Golden Age  = Když vstoupíme do Zlatého věku .
upon conquering a city  = Když dobyl město .
upon founding a city  = při založení města 
 # Requires translation!
upon building a [improvementFilter] improvement = 
upon discovering a Natural Wonder  = Když objevil přírodní zázrak .
 # Requires translation!
upon constructing [buildingFilter] = 
 # Requires translation!
upon constructing [buildingFilter] [cityFilter] = 
 # Requires translation!
upon gaining a [baseUnitFilter] unit = 
upon turn end  = Na konci směru 
upon founding a Pantheon  = při založení Pantheonu 
upon founding a Religion  = při založení náboženství 
upon enhancing a Religion  = na zlepšení náboženství 
 # Requires translation!
upon defeating a [mapUnitFilter] unit = 
upon being defeated  = Po porážce .
upon being promoted  = Po povýšení .
 # Requires translation!
upon losing at least [amount] HP in a single attack = 
 # Requires translation!
upon ending a turn in a [tileFilter] tile = 
 # Requires translation!
upon discovering a [tileFilter] tile = 
hidden from users  = Ukryté uživatelům 
Comment [comment] = [comment]
Diplomatic relationships cannot change  = Diplomatické vztahy se nemění .
Can convert gold to science with sliders  = Umí přeměnit zlato na vědu s přepínačkami .
Allow City States to spawn with additional units  = Dovolte městským státům , aby se zrodily další jednotky 
 # Requires translation!
Can trade civilization introductions for [positiveAmount] Gold = 
Disable religion  = Zastavte náboženství 
Allow raze capital  = Doporučujte rozsáhlý kapitál 
Allow raze holy city  = Dovolte , aby se rozpad holy city 
 # Requires translation!
Mod is incompatible with [modFilter] = 
 # Requires translation!
Mod requires [modFilter] = 
Should only be used as permanent audiovisual mod  = Používat by se měly pouze jako trvalé audiovizuální
Can be used as permanent audiovisual mod  = Může být používán jako trvalý audiovizuální modul
Cannot be used as permanent audiovisual mod  = Nelze používat jako trvalý audiovizuální modul

######### Map Unit Filters ###########

Wounded = Zraněné
Barbarians = Barbaři
Barbarian = Barbar
City-State  = Město-štát 
Embarked = Naloděné
Non-City  = Neobytování v městě 

######### baseUnitFilter ###########

Melee = Boj zblízka
Ranged = Boj na dálku
Civilian = Civilista
Military  = Vojenská
non-air  = Nevětrné
Nuclear Weapon  = Jaderné zbraně 
Great Person  = Skvělá osoba .
relevant  = relevantní 
All = Všechna
all  = Všichni .

######### Unit Type Filters ###########

Land = Pozemní
Water = Vodní
Air = Vzdušné

######### City filters ###########

in all cities = ve všech městech
in your cities  = ve vašich městech.
Your  = Vaše 
in all coastal cities = ve všech pobřežních městech
Coastal = Pobřežní
in capital = v hlavním městě
Capital  = Kapitál 
in all non-occupied cities = ve všech nehlídaných městech
Non-occupied  = Neobývané 
in all cities with a world wonder = ve všech městech s divem
in all cities connected to capital = ve všech městech spojených s hlavním městem
in all cities with a garrison = ve všech městech s posádkou
Garrisoned  = Garnizonováni .
in all cities in which the majority religion is a major religion = ve všech městech, kde je hlavním náboženstvím většinové náboženství
in all cities in which the majority religion is an enhanced religion = ve všech městech, ve kterých je hlavní náboženství náboženstvím rozšířeným
in non-enemy foreign cities = v neznepřátelených cizích městech
in enemy cities  = v nepřátelských městech 
in foreign cities = v cizích městech
Foreign = Cizí 
in annexed cities = v anektovaných městech
Annexed  = Příloha 
in puppeted cities  = v městech s loutkami 
Puppeted  = - Je to panenka .
in holy cities = ve svatých městech
Holy  = Svatý .
in City-State cities = v městských státech
in cities following this religion = ve městech následujícíh toto náboženství

######### Population Filters ###########

Unemployed  = Nezaměstnanci 
Followers of the Majority Religion  = Následovatelé většinového náboženství 
Followers of this Religion  = Následovatelé této náboženství 

######### Terrain Filters ###########

River = Řeka
Open terrain = Otevřený terén
Water resource = Voda se surovinami
resource  = zdroj 
Foreign Land = Cizí území
Friendly Land = Přátelské území
Enemy Land  = Nepřátelská země 
your  = Vaše 
Featureless = Bez prvků
Fresh Water = Sladká voda
non-fresh water = bez sladké vody
Natural Wonder = Přírodní Div
Impassable = Nepřístupné
Luxury resource = Luxusní surovina
Strategic resource = Strategická surovina
Bonus resource = Bonusová surovina

######### Tile Filters ###########

unimproved  = Nevylepšená .
improved  = zlepšen 
All Road = Všechy cesty

######### Region Types ###########

Hybrid = Hybridní

######### Terrain Quality ###########

Undesirable = Nežádoucí
Desirable = Žádoucí

######### Improvement Filters ###########

Improvement  = Zlepšení 
Great = Velké 

######### Prophet Action Filters ###########

founding = zakladání
enhancing = vylepšování

######### Unique Specials ###########

Our influence with City-States has started dropping faster! = Náš vliv na městské státy začal klesat rychleji!
all healing effects doubled  = všechny léčivé účinky zdvojnásobily 
The Spaceship  = Vesmírná loď 
Units ending their turn on [Mountain] tiles take [50] damage = Jendotky končící tah na políčku [Mountain] obdrží zranění [50]
Maya Long Count calendar cycle = Mayský kalendář s dlouhým cyklem
Triggerable  = Vypouštěný .
UnitTriggerable  = JednotkaTrigerable 
Global  = Globální 
Nation  = Národ 
Era  = V době .
Tech  = Technické 
Policy  = Politika 
FounderBelief  = Zakladatelvěry 
FollowerBelief  = SledovateléVěra 
Building  = Stavba 
UnitAction  = UnitAction 
Unit  = Jednotka 
UnitType  = Typ jednotky 
Promotion  = Povýšení 
Resource  = Základní zdroj 
Ruins  = Ruiny .
Speed  = Rychlost 
Tutorial  = Tutorial 
CityState  = MěstoStát 
ModOptions  = ModOpce 
Conditional  = Podmíněná 
TriggerCondition  = TriggerZákaz 
UnitTriggerCondition  = UnitTriggerZákaz 
UnitActionModifier  = UnitActionModifikátor 
MetaModifier  = MetaModifikátor 


#################### Lines from spy actions #######################

Establishing Network  = Založení sítě 
Observing City  = Město pozorování 
Stealing Tech  = Ukradnout technologie 
Rigging Elections  = Podvádění voleb 
Conducting Counter-intelligence  = Provádění protivýzkumných aktivit 
Dead  = Zesnulý .


#################### Lines from diplomatic modifiers #######################

You declared war on us! = Vyhlásili jste nám válku!
Your warmongering ways are unacceptable to us. = Vaše chování je pro nás nepřijatelné.
You have captured our cities! = Obsadili jste naše města!
You have declared friendship with our enemies! = Vyhlásili jste přátelství s našimi nepřáteli!
Your so-called 'friendship' is worth nothing. = Vaše takzvané 'přátelství' je bezcenné.
You have declared a defensive pact with our enemies!  = Vyhlásili jste obrannou dohodu s našimi nepřáteli!
Your so-called 'defensive pact' is worth nothing.  = Vaše takzvaná "obranná smlouva" nestojí za nic. 
You have publicly denounced us! = Veřejně jste nás odsoudili!
You have denounced our allies = Osdoudili jste naše spojence
You refused to stop settling cities near us = Odmítli jste žádost o nezakládání měst poblíž našich hranic
You betrayed your promise to not settle cities near us = Porušili jste svůj slib nezakládat města u našich hranic
Your arrogant demands are in bad taste = Vaše arogantní požadavky jsou dalším důkazem vaší zkaženosti
Your use of nuclear weapons is disgusting! = Vaše použití jaderných zbraní je nechutné!
You have stolen our lands! = Ukradli jste naši zemi!
You destroyed City-States that were under our protection! = Zničili jste městské státy pod naší ochranou!
You attacked City-States that were under our protection! = Zaútočili jste na městské státy pod naší ochranou!
You demanded tribute from City-States that were under our protection! = Požadovali jste poplatky po městských státech pod naší ochranou!
You sided with a City-State over us = Spolčili jste se s městským státem proti nám
Years of peace have strengthened our relations. = Roky míru posílily naše vzájemné vztahy.
Our mutual military struggle brings us closer together. = Naše společné válečné tažení nás sblížilo.
We applaud your liberation of conquered cities! = Oslavujeme vaše osvobození dobytých měst!
We have signed a public declaration of friendship = Podepsali jsme veřejné vyhlášení přátelství
You have declared friendship with our allies = Vyhlásili jste přátelství s našimi spojenci
We have signed a promise to protect each other.  = Podepsali jsme slib, že se budeme chránit.
You have declared a defensive pact with our allies  = Vyhlásili jste obranu s našimi spojenci .
You have denounced our enemies = Odsoudili jste naše nepřátele
Our open borders have brought us closer together. = Dohoda o otevřených hranicích nás sblížila.
You fulfilled your promise to stop settling cities near us! = Dodrželi jste svůj slib nezakládat města poblíž našich hranic!
You gave us units! = Věnovali jste nám jednotky!
We appreciate your gifts  = Oceňujeme vaše dary .
You returned captured units to us = Vrátili jste nám zajaté jednotky


#################### Lines from key bindings #######################

Main Menu  = Hlavní menu 
World Screen = Obrazovka světa
AutoPlay menu  = Automatické prehrávání menu 
Map Panning  = Map Panning 
Unit Actions  = Akce jednotky 
City Screen  = Město obrazovka 
City Screen Construction Menu  = Menu stavby obrazovky města 
Popups  = Popupy 
Menu  = Menu 
Next Turn  = Další obrat 
Next Turn Alternate  = Další obrat
Open AutoPlay menu  = Otevřete menu AutoPlay 
Empire Overview  = Empire Overview 
Music Player  = Hrací nástroj 
Developer Console  = Konzola vývojářů 
Empire Overview Trades  = Empire Overview Trades 
Empire Overview Units  = Empire Overview Units 
Empire Overview Politics  = Empire Overview Politika 
Social Policies  = Sociální politiky 
Technology Tree  = Technologické stromky 
Empire Overview Notifications  = Empire Overview oznámení 
Empire Overview Stats  = Empire Overview Stats 
Empire Overview Resources  = Empire Overview Resources 
Quick Save  = Rychle šetřit
Quick Load  = Rychle zatížení 
View Capital City  = Podívejte se na hlavní město 
Save Game  = Zbavit hru 
Load Game  = Hra o zatížení
Toggle Resource Display  = Přepínat zobrazení zdrojů 
Toggle Yield Display  = Přepínat zobrazení výnosů 
Quit Game  = Přestaň hrát .
New Game = Nová hra
Espionage  = Špionáž 
Undo  = Zrušení
Toggle UI  = Přepínat UI 
Toggle Worked Tiles Display  = Přepínat obrábené dlaždice Display 
Toggle Movement Display  = Přepínat zobrazení pohybu 
Zoom In  = Zkresli 
Zoom Out  = Zkresli se 
Pan Up  = Vstávej .
Pan Left  = V levé straně 
Pan Down  = Zpátky .
Pan Right  = Pane vpravo 
Pan Up Alternate  = Vytvořte si náhradní 
Pan Left Alternate  = V levé straně
Pan Down Alternate  = Způsobit se na zemi
Pan Right Alternate  = Pan Right Alternate 
Connect road  = Spojte cestu 
Transform  = Přeměň 
Repair  = Opravy 
Add to or remove from queue  = Přidání nebo odstraňování z řady 
Raise queue priority  = Zvýšení priorit v řadě 
Lower queue priority  = Priorita nižšího řady 
Buy Construction  = Kupte stavbu 
Buy Tile  = Kupte dlaždici 
Buildable Units  = Stavitelné jednotky 
Buildable Buildings  = Stavba budov 
Buildable Wonders  = Vybudovatelné zázraky 
Buildable National Wonders  = Vybudovatelné národní zázraky 
Other Constructions  = Ostatní stavební díla 
Disabled Constructions  = Zkázované stavební zařízení 
Next City  = Další město 
Previous City  = Předchozí město 
Show Stats  = Zobrazit statistiky 
Toggle Stat Details  = Přepínat údaje o stavu 
Great People Detail  = Velký lid detail 
Specialist Detail  = Speciální detail 
Religion Detail  = Věřící
Buildings Detail  = Základní informace 
Default Focus  = Základní zaměření 
 # Requires translation!
[Food] Focus = 
Open the Search Dialog  = Otevři dialog vyhledávání 
Confirm Dialog  = Potvrďte dialog 
Cancel Dialog  = Zrušit dialog 
Upgrade All  = Zvýšení všech 

#################### Lines from Buildings from Civ V - Vanilla ####################

Palace = Palác

Monument = Pomník

Granary = Sýpka

Temple of Artemis = Artemidin chrám 
'It is not so much for its beauty that the forest makes a claim upon men's hearts, as for that subtle something, that quality of air, that emanation from old trees, that so wonderfully changes and renews a weary spirit.' - Robert Louis Stevenson = 'Není to ani tak nádhera lesa, co si nárokuje srdce mužů, jako spíše něco nenápadného, jako kvalita vzduchu či vyzařování starých stromů, co tak úžasně obnoví unaveného ducha.' - Robert Louis Stevenson

The Great Lighthouse = Maják na ostrově Faru
'They that go down to the sea in ships, that do business in great waters; these see the works of the Lord, and his wonders in the deep.' - The Bible, Psalms 107:23-24 = 'Ti, kteří se vydávají na lodích na moře, kdo konají dílo na nesmírných vodách, spatřili Hospodinovy skutky, jeho divy na hlubině.' - Bible, Žalm 107: 23-24

Stone Works = Kamenictví

Stonehenge = Stonehenge
'Time crumbles things; everything grows old and is forgotten under the power of time' - Aristotle = 'Čas věci rozdírá. Vše stárne pod mocí Času a je zapomenuto, jak Čas mine.' - Aristoteles

Library = Knihovna

Paper Maker = Papírny

The Great Library = Alexandrijská knihovna
'Libraries are as the shrine where all the relics of the ancient saints, full of true virtue, and all that without delusion or imposture are preserved and reposed.' - Sir Francis Bacon = 'Knihovny jsou svatyně, ve kterých jsou zachovány a uloženy všechny památky starověkých světců, plné skutečné ctnosti, to vše bez klamů nebo podvodů.' - Sir Francis Bacon

Circus = Cirkus

Water Mill = Vodní mlýn

Floating Gardens = Plovoucí zahrady

Walls = Hradby

Walls of Babylon = Babylonské hradby

The Pyramids = Pyramidy
'O, let not the pains of death which come upon thee enter into my body. I am the god Tem, and I am the foremost part of the sky, and the power which protecteth me is that which is with all the gods forever.' - The Book of the Dead, translated by Sir Ernest Alfred Wallis Budge = 'Ó, ať bolesti smrti vstoupí do mého těla. Já jsem Bůh Tem a jsem především části oblohy, moc která mě chrání je ta, jenž je navždy se všemi bohy.' - Kniha mrtvých, přeložil sir Ernest Alfred Wallis Budge

Mausoleum of Halicarnassus = Mauzoleum v Halikarnassu
'The whole earth is the tomb of heroic men and their story is not given only on stone over their clay but abides everywhere without visible symbol woven into the stuff of other men's lives.' - Pericles = 'Celá země je hrobkou hrdinských mužů a jejich příběh není vytesán pouze do kamene nad jejich hlínou, ale zůstává všude bez viditelného symbolu vpletený do srdcí a myslí ostatních.' - Periklés

Barracks = Kasárna

Krepost = Krepost

Statue of Zeus = Socha Dia
'He spoke, the son of Kronos, and nodded his head with the dark brows, and the immortally anointed hair of the great god swept from his divine head, and all Olympos was shaken' - The Iliad = 'Domluviv Kronův syn, svým tmavým obočím kývl. Ihned kadeře božské se hrnuly do čela vládci z božské nesmrtelné hlavy - a velký Olymp se zachvěl.' - Ilias

Lighthouse = Maják

Stable = Stáje

Courthouse = Soud

Hanging Gardens = Visuté zahrady Semiramidiny
'I think that if ever a mortal heard the word of God it would be in a garden at the cool of the day.' - F. Frankfort Moore = 'Myslím, že kdyby někdy smrtelník slyšel slovo Boží, bylo by to v zahradě po poledni.' - F. Frankfort Moore

Colosseum = Koloseum

Circus Maximus = Circus Maximus

Great Wall = Velká čínská zeď
'The art of war teaches us to rely not on the likelihood of the enemy's not attacking, but rather on the fact that we have made our position unassailable.' - Sun Tzu = 'Umění války nás učí nespoléhat na pravděpodobnost, že nepřítel nezaútočí, ale spíše na skutečnost, že je naše pozice nepřekonatelná.' - Sun Tzu

Temple = Chrám

Burial Tomb = Hrobka

Mud Pyramid Mosque = Hliněná pyramidová mešita

National College = Národní Akademie

The Oracle = Věštírna
'The ancient Oracle said that I was the wisest of all the Greeks. It is because I alone, of all the Greeks, know that I know nothing' - Socrates = 'Starověké Orákulum řeklo, že jsem nejmoudřejší ze všech Řeků. Je to proto, že já sám ze všech Řeků vím, že nic nevím' - Sókratés

National Epic = Národní památník

Market = Tržiště

Bazaar = Bazar

Mint = Mincovna

Aqueduct = Akvadukt

Heroic Epic = Památník hrdinů

Colossus = Rhodský kolos
'Why man, he doth bestride the narrow world like a colossus, and we petty men walk under his huge legs, and peep about to find ourselves dishonorable graves.' - William Shakespeare, Julius Caesar = 'Proč člověk, řídil úzký svět jako kolos, a my drobní muži kráčíme pod jeho obrovskýma nohama, abychom spočinuli v nečestných hrobech.' - William Shakespeare, Julius Caesar

Garden = Zahrada

Monastery = Klášter

Hagia Sophia = Hagia Sophia
'For it soars to a height to match the sky, and as if surging up from among the other buildings it stands on high and looks down upon the remainder of the city, adorning it, because it is a part of it, but glorying in its own beauty' - Procopius, De Aedificis = 'Stoupá do výšky, aby se vyrovnal nebi, a jako by stoupal z ostatních budov, stojí vysoko a dívá se dolů na zbytek města, zdobí jej, protože je jeho součástí, oslavován svou vlastní krásou' - Procopius, De Aedificis 

Angkor Wat = Angkor Vat
'The temple is like no other building in the world. It has towers and decoration and all the refinements which the human genius can conceive of.' - Antonio da Magdalena = 'Tento chrám je jako žádná jiná budova na světě. Má věže a výzdobu a všechna vylepšení, která si lidská mysl dokáže představit.' - Antonio da Magdalena

Chichen Itza = Chichén Itzá
'The katun is established at Chichen Itza. The settlement of the Itza shall take place there. The quetzal shall come, the green bird shall come. Ah Kantenal shall come. It is the word of God. The Itza shall come.' - The Books of Chilam Balam = 'Katun je zřízen v Chichén Itza. Tam musí probíhat vypořádání Itzy. Quetzal musí přijít, zelený pták musí přiletět. Ah Kantenal musí přijít. Je to Boží slovo. Itza musí přijít.' - Knihy Chilama Baláma

National Treasury = Národní pokladna

Machu Picchu = Machu Picchu
'Few romances can ever surpass that of the granite citadel on top of the beetling precipices of Machu Picchu, the crown of Inca Land.' - Hiram Bingham = 'Těžko se hledá výplod mysli, jenž může překonat žulovou citadelu na čnějící nad srázy Machu Picchu, koruny Incké země.' - Hiram Bingham

Workshop = Dílna

Longhouse = Dlouhý dům

Forge = Kovárna

Harbor = Přístav

University = Univerzita

Wat = Vat

Oxford University = Oxfordská Universita

Notre Dame = Katedrála Notre-Dame
'Architecture has recorded the great ideas of the human race. Not only every religious symbol, but every human thought has its page in that vast book.' - Victor Hugo = 'Architektura zaznamenala skvělé myšlenky lidské rasy. Nejen každý náboženský symbol, ale každá lidská myšlenka má svou stránku v této obrovské knize.' - Victor Hugo

Castle = Hrad

Mughal Fort = Mughalská pevnost

Himeji Castle = Hrad Himedži
'Bushido is realized in the presence of death. This means choosing death whenever there is a choice between life and death. There is no other reasoning.' - Yamamoto Tsunetomo = 'Bušidó se děje v přítomnosti smrti. To znamená vybrat si smrt, kdykoli je na výběr mezi životem a smrtí. Neexistuje žádné jiné zdůvodnění.' - Jamamoto Cunetomo

Ironworks = Železárny

Armory = Zbrojnice

Observatory = Observatoř

Opera House = Operní dům

Sistine Chapel = Sixtinská kaple
'I live and love in God's peculiar light.' - Michelangelo Buonarroti = 'Žiji a miluji v zvláštním božím světle.' - Michelangelo Buonarroti

Bank = Banka

Satrap's Court = Satrapův dvůr

Forbidden Palace = Zakázané město
'Most of us can, as we choose, make of this world either a palace or a prison' - John Lubbock = 'Většina z nás se může rozhodnout, jestli si z tohoto světa uděláme palác nebo vězení.' - John Lubbock

Theatre = Divadlo

Seaport = Námořní přístav

Hermitage = Ermitáž

Taj Mahal = Tádž Mahal
'The Taj Mahal rises above the banks of the river like a solitary tear suspended on the cheek of time.' - Rabindranath Tagore = 'Tádž Mahal stoupá nad břehy řeky jako osamělá slza zavěšená na tváři času.' - Rabindranath Tagore

Porcelain Tower = Porcelánová pagoda
'Things always seem fairer when we look back at them, and it is out of that inaccessible tower of the past that Longing leans and beckons.' - James Russell Lowell = 'Věci se vždy zdají lepší, když se na ně podíváme zpět, a to z té nepřístupné věže minulosti, která nás láká a vábí.' - James Russell Lowell

Windmill = Větrný mlýn

Kremlin = Kreml
 # Requires translation!
'The Kremlin is constantly changing the rules of the game to suit its purposes. We are not playing chess, we're playing roulette.' - Garry Kasparov = 

Museum = Muzeum

The Louvre = Muzeum Louvre
'Every genuine work of art has as much reason for being as the earth and the sun' - Ralph Waldo Emerson = 'Každé opravdové umělecké dílo má tolik důvodů k bytí jako Země a Slunce' - Ralph Waldo Emerson

Public School = Veřejná škola

Factory = Továrna

Big Ben = Big Ben
'To achieve great things, two things are needed: a plan, and not quite enough time.' - Leonard Bernstein = 'K dosažení velkých věcí jsou zapotřebí dvě věci: plán a nedostatek času.' - Leonard Bernstein

Military Academy = Vojenská akademie

Brandenburg Gate = Brandenburgská brána
'Pale Death beats equally at the poor man's gate and at the palaces of kings.' - Horace = 'Bledá smrt klepe u vrat chudáka stejně jako na královský palác.' - Horatius

Arsenal = Arzenál

Hospital = Nemocnice

Stock Exchange = Burza

Broadcast Tower = Vysílací věž

Eiffel Tower = Eiffelova věž
'We live only to discover beauty, all else is a form of waiting' - Kahlil Gibran = 'Žijeme jenom kvůli odhalování krásy, všechno ostatní je jen formou čekání.' - Kahlil Gibran

Statue of Liberty = Socha Svobody
'Give me your tired, your poor, your huddled masses yearning to breathe free, the wretched refuse of your teeming shore. Send these, the homeless, tempest-tossed to me, I lift my lamp beside the golden door!' - Emma Lazarus = 'Dej mi své unavené, své ubohé, tvé schoulené masy toužící po svobodném nadechnutí, uboze odmítnuté tvým oplývajícím břehem. Pošli mi ty, bez domova, zmítané bouří. Pozvednu svou lampu u zlatých dveří!' - Emma Lazarus

Military Base = Vojenská základna

Cristo Redentor = Socha Krista Spasitele
'Come to me, all who labor and are heavy burdened, and I will give you rest.' - New Testament, Matthew 11:28 = 'Pojďte ke mně, všichni, kdo se namáháte a jste obtíženi břemeny, a já vám dám odpočinout.' - Nový Zákon, Matouš 11:28

Research Lab = Výzkumná laboratoř

Medical Lab = Lékařská laboratoř


Stadium = Stadión

Sydney Opera House = Opera v Sydney
'Those who lose dreaming are lost.' - Australian Aboriginal saying = 'Ti, kteří ztratili sny, jsou ztraceni.' - Australské domorodé přísloví

Manhattan Project = Projekt Manhattan

Pentagon = Pentagon
'In preparing for battle I have always found that plans are useless, but planning is indispensable.' - Dwight D. Eisenhower = 'Při přípravě bitvy jsem vždy zjistil, že plány jsou k ničemu ale plánování je nezbytné.' - Dwight D. Eisenhower

Solar Plant = Solární elektrárna

Nuclear Plant = Jaderná elektrárna

Apollo Program = Program Apollo

Spaceship Factory = Továrna na kosmické lodě

United Nations = Organizace Spojených Národů
'More than ever before in human history, we share a common destiny. We can master it only if we face it together. And that is why we have the United Nations.' - Kofi Annan = 'Více než kdy dříve v lidské historii sdílíme společný osud. Zvládneme to, jen pokud se tomu postavíme společně. A proto máme Organizaci Spojených Národů.' - Kofi Annan

Utopia Project = Projekt Utopie


#################### Lines from CityStateTypes from Civ V - Vanilla ####################


#################### Lines from Difficulties from Civ V - Vanilla ####################

Settler = Osadník

Chieftain = Náčelník

Warlord = Válečník

Prince = Kníže

King = Král
Era Starting Unit = Startovní jednotka éry

Emperor = Císař
Scout = Zvěd

Immortal = Polobůh
Worker = Dělník

Deity = Bůh


#################### Lines from Eras from Civ V - Vanilla ####################

Warrior = Válečník
Ancient era = Starověká éra

Spearman = Kopiník
Classical era = Klasická starověká éra

Medieval era = Středověká éra

Pikeman = Pikenýr
Renaissance era = Renesanční éra

Musketman = Střelec s mušketou
Industrial era = Industriální éra

Rifleman = Střelec s puškou
Modern era = Moderní éra

Infantry = Pěchota
Atomic era = Atomová éra

Information era = Informační éra

Future era = Budoucí éra


#################### Lines from Nations from Civ V - Vanilla ####################

Spectator = Pozorovatel

Nebuchadnezzar II = Nebukadnesar II.
The demon wants the blood of soldiers! = Démon si žádá krve vojáků!
Oh well, I presume you know what you're doing. = Dobrá. Předpokládám, že víte, co děláte.
It is over. Perhaps now I shall have peace, at last. = Je po všem. Možná konečně poznám mír.
Are you real or a phantom? = Jste z masa a krve nebo přízrak?
It appears that you do have a reason for existing – to make this deal with me. = Vypadá to, že tu jste proto, abyste se mnou uzavřeli tuto dohodu.
Greetings. = Zdravím.
What do YOU want?! = Co VY chcete?!
Ingenuity = Vynalézavost 
 # Requires translation!
May the gods bless you, great Nebuchadnezzar, ruler of ancient Babylon! Built 5000 years ago, Babylon emerged as an empire in 1800 BC, thanks to godlike Hammurabi, The Giver of Law. Falling under the Kassites assaults then the Assyrian domination, Babylon was reborn from its ashes, gaining back its independance, and became the beacon for Arts and Learning in the ancient world. O Nebuchadnezzar, after your death, Babylon quickly fell, conquered by the mighty Persians, and then by the Greeks, until the great city disappeared forever in 141 BC. = 
 # Requires translation!
Great Nebuchadnezzar, Babylon's glory still lives through you and your people. Will you create a spark to enlighten the world again? Will your new empire shine through the ages of history? = 
Babylon = Babylonie
Akkad = Akkad
Dur-Kurigalzu = Dúr-Kurilgazu
Nippur = Nippur
Borsippa = Borsippa
Sippar = Sipparu
Opis = Opis
Mari = Mari
Shushan = Súsy
Eshnunna = Ešnunna
Ellasar = Larsa
Erech = Uruk
Kutha = Kutha
Sirpurla = Sirpurla
Neribtum = Néribtum
Ashur = Aššúr
Ninveh = Ninive
Nimrud = Nimrúd
Arbela = Arbela
Nuzi = Nuzi
Arrapkha = Arrapcha
Tutub = Tutub
Shaduppum = Šaduppúm
Rapiqum = Rapikum
Mashkan Shapir = Maškan šápir
Tuttul = Tuttul
Ramad = Ramad
Ana = Ana
Haradum = Haradum
Agrab = Agrab
Uqair = Urum
Gubba = Gubba
Hafriyat = Hafriyat
Nagar = Nagar
Shubat Enlil = Šubat Enlil
Urhai = Orfa
Urkesh = Urkiš
Awan = Awan
Riblah = Riblah
Tayma = Tayma

Alexander = Alexandr
You are in my way, you must be destroyed. = Stojíte mi v cestě, musíte být zničeni.
As a matter of fact I too grow weary of peace. = Po pravdě, taky už jsem z míru nějak unavený.
You have somehow become my undoing! What kind of beast are you? = Nějak jsi se stal mou zhoubou! Co jsi zač?
Hello stranger! I am Alexandros, son of kings and grandson of the gods! = Dobrý den, cizinče! Jsem Alexandros, syn králů a vnuk bohů!
My friend, does this seem reasonable to you? = Zdá se Vám to přijatelné, příteli?
Greetings! = Zdravím!
What? = Cože?
Hellenic League = Helénský svaz 
 # Requires translation!
Great King Alexander, leader of the mighty Greek nation, you are truly blessed by the gods. In 480 BC, quarrelsome city-states such as Athens, Sparta, Thebes, found a way to join their forces, allowing Greece to defeat the mighty Persia in the 5th century BC, both on land and sea. Following their example, you lead a Greek coalition and finally struck down the Persian Empire in 331 BC. You conquered almost all the known world, and from Europe to Africa to India, you built an empire unmatched by any before it. = 
 # Requires translation!
Megalexandros, son of Zeus, will you ride Bucephalas again, to gift the world with the brightness of the Greek culture? Will your new empire shine through the ages of history? = 
Athens = Athény
Sparta = Sparta
Corinth = Korint
Argos = Argos
Knossos = Knóssos
Mycenae = Mykény
Pharsalos = Farsala
Ephesus = Efez
Halicarnassus = Halikarnassos
Rhodes = Rhodos
Eretria = Eretria
Pergamon = Pergamon
Miletos = Milét
Megara = Megara
Phocaea = Fókaia
Sicyon = Sikyón
Tiryns = Tíryns
Samos = Samos
Mytilene = Mytiléna
Chios = Chios
Paros = Paros
Elis = Elis
Syracuse = Syrakusy
Herakleia = Hérakleia
Gortyn = Gortyn
Chalkis = Chalkis
Pylos = Pylos
Pella = Pella
Naxos = Naxos
Larissa = Larissa
Apollonia = Apollonie
Messene = Messénie
Orchomenos = Orchomenos
Ambracia = Ambracia
Kos = Kós
Knidos = Knidos
Amphipolis = Amfipoli
Patras = Pátrai
Lamia = Lamia
Nafplion = Nauplion
Apolyton = Apolyton
Greece = Řecko

Wu Zetian = Wu Ce-tchien
You won't ever be able to bother me again. Go meet Yama. = Už mě nebudete moci znovu obtěžovat. Táhněte do pekel.
Fool! I will disembowel you all! = Hlupáku! Vykuchám vás všechny!
You have proven to be a cunning and competent adversary. I congratulate you on your victory. = Prokázal jste se jako prohnaný a schopný soupeř. Gratulují k vašemu vitězství.
Greetings, I am Empress Wu Zetian. China desires peace and development. You leave us alone, we'll leave you alone. = Zdravím, jsem císařovna Wu Ce-tchien. Čína touží po míru a prosperitě. Vy necháte být nás, my necháme být vás.
My friend, do you think you can accept this request? = Příteli, myslíte, že byste mohl přijmout tento požadavek?
How are you today? = Jak se dnes máte?
Oh. It's you? = Oh. To jste vy?
Art of War = Umění války
 # Requires translation!
Heaven itself bends before your beauty, Empress Wu Zetian, ruler of eternal China! You lead one of the oldest and greatest civilization of humanity. In your time, China stood at the forefront of science and technology, bringing the world such contributions as gunpowder, the printing press, and the world of Confucius, and this, long before the rest of the world was mature enough to make the same discoveries! = 
 # Requires translation!
Great Queen, can you make China prevail again, using your divine intelligence and beauty? China stands for greatness, and all its enemies will be dazzled soon enough! Will your new empire shine through the ages of history? = 
Beijing = Peking
Shanghai = Šanghaj
Guangzhou = Kanton
Nanjing = Nanking
Xian = Si-an
Chengdu = Čcheng-tu
Hangzhou = Chang-čou
Tianjin = Tchien-ťin
Macau = Macao
Shandong = Šan-tung
Kaifeng = Kchaj-feng
Ningbo = Ning-po
Baoding = Pao-ting
Yangzhou = Jang-čou
Harbin = Charbin
Chongqing = Čchung-čching
Luoyang = Luo-jang
Kunming = Kchun-ming
Taipei = Tchaj-pej
Shenyang = Šen-jang
Taiyuan = Tchaj-jüan
Tainan = Tchaj-nan
Dalian = Ta-lien
Lijiang = Li-ťiang
Wuxi = Wu-si
Suzhou = Su-čou
Maoming = Mao-ming
Shaoguan = Šao-kuan
Yangjiang = Jang-ťiang
Heyuan = Che-jüan
Huangshi = Chuang-š’
Yichang = I-čchang
Yingtian = Jing-tian
Xinyu = Sin-jü
Xinzheng = Sin-čeng
Handan = Chan-tan
Dunhuang = Tun-chuang
Gaoyu = Kao-jou
Nantong = Nan-tchung
Weifang = Wej-fang
Xikang = Si-kang
China = Čína

Ramesses II = Ramesse II
You are but a pest on this Earth, prepare to be eliminated! = Jste jen plevel na této zemi, připravte se být zničeni!
You are a fool who evokes pity. You have brought my hostility upon yourself and your repulsive civilization! = Jste jen hlupák vzbuzující lítost. Přivedl jste mé nepřátelství na sebe a vaši odpornou civilizaci!
Strike me down and my soul will torment yours forever, you have won nothing. = Když mě srazíš k zemi, má duše bude tu tvou mučit navěky. Nezískal jsi nic.
Greetings, I am Ramesses the god. I am the living embodiment of Egypt, mother and father of all civilizations. = Zdravím, jsem bůh Ramesse. Jsem živým ztělesněním Egypta, matky i otce všech civilizací.
Generous Egypt makes you this offer. = Štědrý Egypt vám davá tuto nabídku.
Good day. = Dobrý den.
Oh, it's you. = Oh, to jste vy.
Monument Builders = Stavitelé monumentů
 # Requires translation!
O great Ramesses, Pharaoh of Egypt, bright as the Sun and mighty as the Nile! Lord of all living things, you lead the greatest of all civilizations, which has gifted the world with writing, advanced mathematics, sculpture, and architecture. Egyptian monuments and culture will continue to amaze the world for thousands of years. = 
 # Requires translation!
Mighty and eternal Ramesses, Egypt lasted for millenia, whereas other civilisations disappeared into dust after a few centuries. Amun-Ra blesses you again to lead Egypt and its people on the path of light. Will your new empire shine through the ages of history? = 
Thebes = Veset
Memphis = Mennofer
Heliopolis = Iunu
Elephantine = Elefantina
Alexandria = Alexandrie
Pi-Ramesses = Pi-Ramesses
Giza = Gíza
Byblos = Byblos
Akhetaten = Achetaton
Hieraconpolis = Nechen
Abydos = Abydos
Asyut = Asjút
Avaris = Avaris
Lisht = Lišt
Buto = Bútó
Edfu = Edfu
Pithom = Pithom
Busiris = Abúsír
Kahun = Kahún
Athribis = Atribis
Mendes = Džedet
Elashmunein = Al-Ašmúnín
Tanis = Džanet
Bubastis = Búbastis
Oryx = Oryx
Sebennytus = Cebneceret
Akhmin = Akhmim
Karnak = Karnak
Luxor = Luxor
El Kab = Elkáb
Armant = Armant
Balat = Balát
Ellahun = Al-Láhún
Hawara = Hawára
Dashur = Dahšúr
Damanhur = Damanhúr
Abusir = Abúsír
Herakleopolis = Hérakleopolis
Akoris = Akoris
Benihasan = Beni Hasan
Badari = Badárí
Hermopolis = Chemenu
Amrah = Amráh
Koptos = Koptos
Ombos = Ombos
Naqada = Nakáda
Semna = Semna
Soleb = Soleb
Egypt = Egypt

Elizabeth = Alžběta I.
By the grace of God, your days are numbered. = Z Boží vůle jsou vaše dny sečteny.
We shall never surrender. = Nikdy se nevzdáme.
You have triumphed over us. The day is yours. = Zvítězili jste nad námi. Toto je váš den.
We are pleased to meet you. = Jsme potěšeni, že vás potkáváme.
Would you be interested in a trade agreement with England? = Měli byste zájem o obchodní dohodu s Anglií?
Hello, again. = Opět vás zdravím.
Oh, it's you! = Oh, to jste vy!
Sun Never Sets = Slunce nikdy nezapadá
 # Requires translation!
Long live to Your Highness, Queen Elizabeth Gloriana, leader and protector of the glorious England! Through history, enduring many invasions, England strengthened its will, playing smartly with diplomacy, cunning, and military power, to eventually rose as one of the most dominant Empires the world has ever known. Their matchless navy, brilliant scientists and artists, and powerful merchants, have shaped the known world for centuries. = 
 # Requires translation!
Queen Elizabeth, will England cast once more its brightness upon all lands and seas of the world? Will your new empire shine through the ages of history? = 
London = Londýn
York = York
Nottingham = Nottingham
Hastings = Hastings
Canterbury = Canterbury
Coventry = Coventry
Warwick = Warwick
Newcastle = Newcastle
Oxford = Oxford
Liverpool = Liverpool
Dover = Dover
Brighton = Brighton
Norwich = Norwich
Leeds = Leeds
Reading = Reading
Birmingham = Birmingham
Richmond = Richmond
Exeter = Exeter
Cambridge = Cambridge
Gloucester = Gloucester
Manchester = Manchester
Bristol = Bristol
Leicester = Leicester
Carlisle = Carlisle
Ipswich = Ipswich
Portsmouth = Portsmouth
Berwick = Berwick
Bath = Bath
Mumbles = Mumbles
Southampton = Southampton
Sheffield = Sheffield
Salisbury = Salisbury
Colchester = Colchester
Plymouth = Plymouth
Lancaster = Lancaster
Blackpool = Blackpool
Winchester = Winchester
Hull = Hull
England = Anglie

Napoleon = Napoleon Bonaparte
You're disturbing us, prepare for war. = Zneklidňujete nás, připravte se na válku.
You've fallen into my trap. I'll bury you. = Padli jste do mé pasti. A teď vás pohřbím.
I congratulate you for your victory. = Gratuluji vám k vítězství.
Welcome. I'm Napoleon, of France; the smartest military man in world history. = Vítejte. Jsem Napoleon Francouzský, nejchytřejí voják v historii světa.
France offers you this exceptional proposition. = Francie vám nabízí tuto výjimečnou záležitost.
Hello. = Dobrý den.
It's you. = To jste vy.
Ancien Régime = Starý režim
 # Requires translation!
Vive Napoleon I, First Consul and Emperor of France! After the glorious Revolution which suppressed the centuries-old monarchy, the French nation stood at the heart of Europe as a Republic, and intended to export its ideals to the entire European continent, either by diplomacy or war. The French Capital Paris was more than ever the world center of Culture, Arts, and Letters. With its Great Army, reputed as one of the greatest in the History, France fought gloriously all surrounding enemies, but eventually fell against the coalition of other European powers. = 
 # Requires translation!
Napoleon Bonaparte, ruler of the French people, will you rebuild the Empire to take revenge on your foes, and make again of its Capital the City of Lights? Will your new empire shine through the ages of history? = 
Paris = Paříž
Orleans = Orléans
Lyon = Lyon
Troyes = Troyes
Tours = Tours
Marseille = Marseille
Chartres = Chartres
Avignon = Avignon
Rouen = Rouen
Grenoble = Grenoble
Dijon = Dijon
Amiens = Amiens
Cherbourg = Cherbourg
Poitiers = Poitiers
Toulouse = Toulouse
Bayonne = Bayonne
Strasbourg = Štrasburk
Brest = Brest
Bordeaux = Bordeaux
Rennes = Rennes
Nice = Nice
Saint Etienne = Saint Étienne
Nantes = Nantes
Reims = Remeš
Le Mans = Le Mans
Montpellier = Montpellier
Limoges = Limoges
Nancy = Nancy
Lille = Lille
Caen = Caen
Toulon = Toulon
Le Havre = Le Havre
Lourdes = Lurdy
Cannes = Cannes
Aix-En-Provence = Aix-En-Provence
La Rochelle = La Rochelle
Bourges = Bourges
Calais = Calais
France = Francie

Catherine = Kateřina II. Veliká
You've behaved yourself very badly, you know it. Now it's payback time. = Choval jste se velmi zle, však víte. Teď je čas za to zaplatit.
You've mistaken my passion for a weakness, you'll regret about this. = Spletl jste si mou vášeň se slabostí, toho budete litovat.
We were defeated, so this makes me your prisoner. I suppose there are worse fates. = Jsme poraženi, což me činí vaším vězněm. Připouštím, ze jsou i horší pohromy.
I greet you, stranger! If you are as intelligent and tactful as you are attractive, we'll get along just fine. = Zdravím, cizinče! Pokud jste tak inteligentní a diplomatický jako jste atraktivní, budeme spolu vycházet dobře.
How would you like it if I propose this kind of exchange? = Jak by se vám líbilo, kdybych navrhla tuto výměnu?
Hello! = Dobrý den!
What do you need?! = Copak potřebujete?!
Siberian Riches = Sibiřské bohatství
 # Requires translation!
Hail to Imperial Majesty Catherine, Empress of all Russians. Living in the largest country in the world, from the Pacific Ocean in the east to the Baltic Sea in the west, your people endured wars, droughts, and many disasters, imbuing the Russian society with heroism and tenacity, and producing artists and scientists among the best in the world. Russia is a powerful empire which rightfully claims its place in the world concert of superpowers. = 
 # Requires translation!
Empress Catherine, your people are eager for Russian glory, to revive the sacred light of the Motherland. Will your new empire shine through the ages of history? = 
Moscow = Moskva
St. Petersburg = Petrohrad
Novgorod = Novgorod
Rostov = Rostov
Yaroslavl = Jaroslavl
Yekaterinburg = Jekatěrinburg
Yakutsk = Jakutsk
Vladivostok = Vladivostok
Smolensk = Smolensk
Orenburg = Orenburg
Krasnoyarsk = Krasnojarsk
Khabarovsk = Chabarovsk
Bryansk = Brjansk
Tver = Tver
Novosibirsk = Novosibirsk
Magadan = Magadan
Murmansk = Murmansk
Irkutsk = Irkutsk
Chita = Čita
Samara = Samara
Arkhangelsk = Archangelsk
Chelyabinsk = Čeljabinsk
Tobolsk = Tobolsk
Vologda = Vologda
Omsk = Omsk
Astrakhan = Astrachaň
Kursk = Kursk
Saratov = Saratov
Tula = Tula
Vladimir = Vladimir
Perm = Perm
Voronezh = Voroněž
Pskov = Pskov
Starayarussa = Staraja Russa
Kostoma = Kostroma
Nizhniy Novgorod = Nižnij Novgorod
Suzdal = Suzdal
Magnitogorsk = Magnitogorsk
Russia = Rusko

Augustus Caesar = Augustus Caesar
 # Requires translation!
My treasury contains little and my soldiers are getting impatient... (sigh) ...therefore you must die. = 
So brave, yet so stupid! If only you had a brain similar to your courage. = Tak odvážné a přitom tak hloupé! Kdybyste tak měl mozek odpovídající Vaší odvaze.
The gods have deprived Rome of their favour. We have been defeated. = Bohové odepřeli Římu svou přízeň. Byli jsme poraženi.
I greet you. I am Augustus, Imperator and Pontifex Maximus of Rome. If you are a friend of Rome, you are welcome. = Zdravím vás. Jsem Augustus, císař a nejvyšší kněz Říma. Jste-li přáteli Říma, jste vítáni.
I offer this, for your consideration. = Nabízíme toto ke zvážení.
Hail. = Sláva.
What do you want? = Co chcete?
The Glory of Rome = Sláva Říma
 # Requires translation!
Ave Caesar Augustus, Emperor of Rome and Dominus of the Roman Empire! Your empire was the most powerful and feared of all in Western civilization. The Roman people crafted so brilliantly its culture, law, art, and warfare, that no one could contest the supremacy of Rome. Force and Honor led to glorious conquests, a domination of all the lands from Spain in the west to Syria in the east, even reaching the remote barbarian lands of England and Germany. Roman art and architecture have been praised for millenia and have been envied by all lesser civilizations who have followed. = 
 # Requires translation!
O glorious Imperator, your people celebrate you and ask for the glory of Rome! In these times of darkness, the Pax Romana will be a beacon of light for all! Will your new empire shine through the ages of history? = 
Rome = Řím
Antium = Antium
Cumae = Cumae
Neapolis = Neapolis
Ravenna = Ravenna
Arretium = Arretium
Mediolanum = Mediolanum
Arpinum = Arpinum
Circei = Circei
Setia = Setia
Satricum = Satricum
Ardea = Ardea
Ostia = Ostia
Velitrae = Velitrae
Viroconium = Viroconium
Tarentum = Tarentum
Brundisium = Brundisium
Caesaraugusta = Caesaraugusta
Caesarea = Caesarea
Palmyra = Palmyra
Signia = Signia
Aquileia = Aquileia
Clusium = Clusium
Sutrium = Sutrium
Cremona = Cremona
Placentia = Placentia
Hispalis = Hispalis
Artaxata = Artaxata
Aurelianorum = Aurelianorum
Nicopolis = Nicopolis
Agrippina = Agrippina
Verona = Verona
Corfinium = Corfinium
Treverii = Treverii
Sirmium = Sirmium
Augustadorum = Augustadorum
Curia = Curia
Interrama = Interrama
Adria = Adria

Harun al-Rashid = Hárún ar-Rašíd
The world will be more beautiful without you. Prepare for war. = Svět bude bez vás hezčím místem. Připravte se na válku.
Fool! You will soon regret dearly! I swear it! = Hlupáku! Toho budeš brzy hluboce litovat! Tak přísahám!
You have won, congratulations. My palace is now in your possession, and I beg that you care well for the peacock. = Zvítězili jste, blahopřeji. Můj palác je nyní váš, jen vás prosím, starejte se dobře o páva.
Welcome foreigner, I am Harun Al-Rashid, Caliph of the Arabs. Come and tell me about your empire. = Vítejte, cizinče. Jsem Hárún ar-Rašíd, chalífa Arabů. Pojďte a vyprávějte mi o své říši.
Come forth, let's do business. = Vyjděte ven a pojďme obchodovat.
Peace be upon you. = Mír s vámi.
Trade Caravans = Obchodní karavany
 # Requires translation!
Blessings of the Great God be upon you, O great caliph Harun al-Rashid, leader of the mighty Arabian people! The Muslim Empire, the Caliphate, born from chaos after the death of the prophet Muhammad in 632 AD, intended to apply the rule of God to all Earth. And by the will of God, the caliphate reached its full power, ruling Spain, North Africa, the Middle East, Anatolia, the Balkans and Persia, to even surpass the Great Roman Empire. The arts and sciences were a holy gift of Arabia during the Middle Ages, as the infidel lands of Europe delved deep into ignorance and chaos. Lasting for six hundred years, the Caliphate finally fell before the Mongols, the plague of the civilized world. = 
 # Requires translation!
Great Caliph Harun al Rashid, all Arabian people long for greatness! Arabia must be once again the land of arts and knowledge, which under the radiant law of God, will fear no enemy! Will your new empire shine through the ages of history? = 
Mecca = Mekka
Medina = Medina
Damascus = Damašek
Baghdad = Bagdád
Najran = Nadžrán
Kufah = Kúfa
Basra = Basra
Khurasan = Chorásán
Anjar = Andžar
Fustat = Fustat
Aden = Aden
Yamama = Yamama
Muscat = Maskat
Mansura = Mansura
Bukhara = Buchara
Fez = Fes
Shiraz = Šíráz
Merw = Merv
Balkh = Balch
Mosul = Mosul
Aydab = Aidab
Bayt = Bajt
Suhar = Suhár
Taif = Taif
Hama = Hamá
Tabuk = Tabúk
Sana'a = San'á
Shihr = Shihr
Tripoli = Tripolis
Tunis = Tunis
Kairouan = Kajruván
Algiers = Alžír
Oran = Oran
Arabia = Arábie

George Washington = George Washington
Your wanton aggression leaves us no choice. Prepare for war! = Vaše bezdůvodná agrese nám nedává na výběr. Připravte se na válku!
You have mistaken our love of peace for weakness. You shall regret this! = Zaměnili jste naši lásku k míru za slabost. Toho budete litovat!
The day...is yours. I hope you will be merciful in your triumph. = Tento den ... je váš. Snad budete ve svém triumfu schovívaví.
The people of the United States of America welcome you. = Lid Spojených Států Amerických vás zdraví.
Is the following trade of interest to you? = Zajímal by vás takovýto obchod?
Well? = Nuže?
Manifest Destiny = Předurčený osud
 # Requires translation!
President Washington, we salute you and the proud American civilization! Freed from the British dominion in the 18th century, then cleansed and reborn after a terrible civil war, the United States nation was ready to play its great role in the 20th century. At the height of its power, triumphant after two terrible world wars, United States of America, a land of immigration, opportunities, optimism and determination, has risen above all other weakening nations, unable to equal such power. = 
 # Requires translation!
President Washington, will you show to the world the legitimacy of the American way of life, and spread the flame of liberty to all mankind? Will your new empire shine through the ages of history? = 
Washington = Washington
New York = New York
Boston = Boston
Philadelphia = Filadelfie
Atlanta = Atlanta
Chicago = Chicago
Seattle = Seattle
San Francisco = San Francisco
Los Angeles = Los Angeles
Houston = Houston
Portland = Portland
St. Louis = St. Louis
Miami = Miami
Buffalo = Buffalo
Detroit = Detroit
New Orleans = New Orleans
Baltimore = Baltimore
Denver = Denver
Cincinnati = Cincinnati
Dallas = Dallas
Cleveland = Cleveland
Kansas City = Kansas City
San Diego = San Diego
Las Vegas = Las Vegas
Phoenix = Phoenix
Albuquerque = Albuquerque
Minneapolis = Minneapolis
Pittsburgh = Pittsburgh
Oakland = Oakland
Tampa Bay = Tampa Bay
Orlando = Orlando
Tacoma = Tacoma
Santa Fe = Santa Fe
Olympia = Olympia
Hunt Valley = Hunt Valley
Springfield = Springfield
Palo Alto = Palo Alto
Centralia = Centralia
Spokane = Spokane
Jacksonville = Jacksonville
Svannah = Savannah
Charleston = Charleston
San Antonio = San Antonio
Anchorage = Anchorage
Sacramento = Sacramento
Reno = Reno
Salt Lake City = Salt Lake City
Boise = Boise
Milwaukee = Milwaukee
Santa Cruz = Santa Cruz
Little Rock = Little Rock
America = Amerika

Oda Nobunaga = Nobunaga Oda
I hereby inform you of our intention to wipe out your civilization from this world. = Tímto vás informuji o našem zájmu vymazat vaši civilizaci ze světa.
Pitiful fool! Now we shall destroy you! = Ubohý hlupáku! Zničíme vás!
You were much wiser than I thought. = Byli jste mnohem moudřejší, než jsem myslel.
We hope for a fair and just relationship with you, who are renowned for military bravery. = Doufáme ve spravedlivý a řádný vztah s vámi, kteří jste známí svou vojenskou odvahou.
I would be grateful if you agreed on the following proposal. = Byl bychom vám vděčni, kdybyste přijali tuto nabídku.
Oh, it's you... = Oh, to jste vy...
Bushido = Bušidó
 # Requires translation!
Lord Oda Nobunaga, ruler of Japan, the land of the Rising Sun is at your command! Through history, Japanese people lived and died with honor, proud of their rich culture of arts and letters. Years of bloody civil wars, invasions of foreign powers, wealth but also great poverty, have never altered the strong will of the Rising Sun island, as the Bushido spirit has imbued the fields of battle and the Japanese society for millenia. At the end of the 19th century, under foreign influence, your people took the path of modernity, and in a few decades, made of Japan a land of technological innovation and powerful industry, with which only few nations can compete. = 
 # Requires translation!
O great daimyo, will you take on your hands the Japan destiny, for the Rising Sun to light the world? Will your new empire shine through the ages of history? = 
Kyoto = Kjóto
Osaka = Ósaka
Tokyo = Tokio
Satsuma = Sacuma
Kagoshima = Kagošima
Nara = Nara
Nagoya = Nagoja
Izumo = Izumo
Nagasaki = Nagasaki
Yokohama = Jokohama
Shimonoseki = Šimonoseki
Matsuyama = Macujama
Sapporo = Sapporo
Hakodate = Hakodate
Ise = Ise
Toyama = Tojama
Fukushima = Fukušima
Suo = Suo
Bizen = Bizen
Echizen = Ečizen
Izumi = Izumi
Omi = Omi
Echigo = Ečigo
Kozuke = Kozuke
Sado = Sado
Kobe = Kobe
Nagano = Nagano
Hiroshima = Hirošima
Takayama = Takajama
Akita = Akita
Fukuoka = Fukuoka
Aomori = Aomori
Kamakura = Kamakura
Kochi = Koči
Naha = Naha
Sendai = Sendai
Gifu = Gifu
Yamaguchi = Jamaguči
Ota = Ota
Tottori = Tottori
Japan = Japonsko

Gandhi = Mahátma Gándhí
I have just received a report that large numbers of my troops have crossed your borders. = Právě jsem obdržel hlášení, že velké množství mých vojáků překročilo vaše hranice.
My attempts to avoid violence have failed. An eye for an eye only makes the world blind. = Mé pokusy předejít násilí selhaly. 'Oko za oko' jen oslepí svět.
You can chain me, you can torture me, you can even destroy this body, but you will never imprison my mind. = Můžeš mne spoutat, můžeš mne mučit, dokonce můžeš zničit i toto tělo, ale nikdy neuvězníš mou mysl.
Hello, I am Mohandas Gandhi. My people call me Bapu, but please, call me friend. = Zdravím, já jsem Móhandás Gándhí. Můj lid mi říká Bápú, ale ty mne, prosím, nazývej přítelem.
My friend, are you interested in this arrangement? = Příteli, zajímala by tě tato úmluva?
I wish you peace. = Přeji vám mír.
Population Growth = Populační růst
 # Requires translation!
Wise Mahatma Gandhi, great leader of India, we honor you! India is one of the oldest countries in the world with 10,000 years of history, built on spirit and religion, as three of the world's great religions - Hinduism, Buddhism and Jainism - appeared on this sacred land. Every aspect of India society reveres art, music and color, showing great wealth but also grinding poverty. For centuries, India was torn between local kingdoms fighting each other but also repelling invaders. In the 12th century AD, Muslim Turks tried to conquer India, then the Mongols took their place. In the early 17th century, India, still fragmented, was colonized by the English and their diplomacy and technological superiority. After two centuries of British dominion, Indian nationalism woke up, and you, Great Mahatma, have led a peaceful and victorious rebellion never seen anywhere in history! = 
 # Requires translation!
Gandhi, your people ask again to be led on the path of freedom. Under protection of Ganesha and Surya, can India accomplish its great potential? Will your new empire shine through the ages of history? = 
Delhi = Dillí
Mumbai = Bombaj
Vijayanagara = Vidžajanagar
Pataliputra = Patáliputra
Varanasi = Váránasí
Agra = Ágra
Calcutta = Kalkata
Lahore = Láhaur
Bangalore = Bengalúr
Hyderabad = Hajdarábád
Madurai = Madura
Ahmedabad = Ahmadábád
Kolhapur = Kolhápur
Prayaga = Prajágrádž
Ayodhya = Ajódhja
Indraprastha = Indraprastha
Mathura = Mathura
Ujjain = Udždžain
Gulbarga = Gulbarga
Jaunpur = Džánpur
Rajagriha = Rádžagrha
Sravasti = Šrávastí
Tiruchirapalli = Tiruččiráppalli
Thanjavur = Taňčávúr
Bodhgaya = Bódhgaja
Kushinagar = Kušinagara
Amaravati = Amrávatí
Gaur = Gaur
Gwalior = Gválijar
Jaipur = Džajpur
Karachi = Karáčí
India = Indie

Otto von Bismarck = Otto von Bismarck
I cannot wait until ye grow even mightier. Therefore, prepare for war! = Nemohu čekat, než budete ještě silnější. Takže se připravte na válku!
Corrupted villain! We will bring you into the ground! = Zkažený ničemo! Srazíme vás k zemi!
Germany has been destroyed. I weep for the future generations. = Německo bylo zničeno. Truchlím pro budoucí generace.
Guten Tag. In the name of the great German people, I bid you welcome. = Guten Tag. Jménem německého lidu vás vítám.
It would be in your best interest, to carefully consider this proposal. = Bylo by ve vašem nejlepším zájmu pečlivě zvážit tuto nabídku.
What now? = Co teď?
So, out with it! = Tak ven s tím!
Furor Teutonicus = Germánská zuřivost
 # Requires translation!
All hail to Otto von Bismarck, first chancellor of Germany and its empire! During the ancient era, Germany was a land fragmented in several tribes but already showed great promise as the Roman Empire itself struggled to bend the Germans to its will. Germany, as one nation, was slowly built on the ruins of the Holy Roman Empire, and waited 1871 to be finally unified after the glorious victory on France and Napoleon III. The German people are creative, intelligent, industrious and proven to be talented warriors through history. Despite great catastrophes and failures in the first half of the 20th century, Germany can always rely on its people will and strength to be among the greatest and powerful nations in the world. = 
 # Requires translation!
Great Prince Bismarck, glory and power are at the heart of the German nation. Your people are bright, and lend you their iron will to lead Germany once again. Will your new empire shine through the ages of history? = 
Berlin = Berlín
Hamburg = Hamburk
Munich = Mnichov
Cologne = Kolín
Frankfurt = Frankfurt
Essen = Essen
Dortmund = Dortmund
Stuttgart = Stuttgart
Düsseldorf = Düsseldorf
Bremen = Brémy
Hannover = Hannover
Duisburg = Duisburg
Leipzig = Lipsko
Dresden = Drážďany
Bonn = Bonn
Bochum = Bochum
Bielefeld = Bielefeld
Karlsruhe = Karlsruhe
Gelsenkirchen = Gelsenkirchen
Wiesbaden = Wiesbaden
Münster = Münster
Rostock = Roztoky
Chemnitz = Kamenice
Braunschweig = Brunšvik
Halle = Halle
Mönchengladbach = Mönchengladbach
Kiel = Kiel
Wuppertal = Wuppertal
Freiburg = Freiburg
Hagen = Hagen
Erfurt = Erfurt
Kaiserslautern = Kaiserslautern
Kassel = Kassel
Oberhausen = Oberhausen
Hamm = Hamm
Saarbrücken = Saarbrücken
Krefeld = Krefeld
Pirmasens = Pirmasens
Potsdam = Postupim
Solingen = Solingen
Osnabrück = Osnabrück
Ludwigshafen = Ludwigshafen
Leverkusen = Leverkusen
Oldenburg = Oldenburg
Neuss = Neuss
Mülheim = Mülheim
Darmstadt = Darmstadt
Herne = Herne
Würzburg = Vicpurk
Recklinghausen = Recklinghausen
Göttingen = Göttingen
Wolfsburg = Wolfsburg
Koblenz = Koblenec
Hildesheim = Hildesheim
Erlangen = Erlanky
Germany = Německo

Suleiman I = Sulejman I.
Your continued insolence and failure to recognize our preeminence leads us to war. = Vaše pokračující drzost a neschopnost rozpoznat význačnost nás vede k válce.
Good. The world shall witness the incontestable might of my armies and the glory of the Empire. = Dobrá. Svět bude svědkem neporovnatelné moci mých armád a slávy Říše.
Ruin! Ruin! Istanbul becomes Iram of the Pillars, remembered only by the melancholy poets. = Zříceniny! Rozvaliny! Na Istanbul si stejně jako na Iram, Město sloupů, vzpomenou pouze melancholičtí basníci.
From the magnificence of Topkapi, the Ottoman nation greets you, stranger! I'm Suleiman, Kayser-I Rum, and I bestow upon you my welcome! = Z celé velkoleposti Topkapi vás zdraví Osmanská říše, cizinci! Jsem Sulejman, Kayser-i Rum, a vítám vás!
Let us do business! Would you be interested? = Pojďme uzavřít obchod! Měli byste zájem?
Barbary Corsairs = Barbarští korzáři
 # Requires translation!
O Great Sultan Suleiman, may the God bless you! You are revered for your power, wealth and generosity, and you truly deserves to be called the 'Magnificent'! The Ottoman Empire was born in Bithynia, starting as a small country in Eastern Anatolia in 12th century, then expanded to west into Anatolia. Over the next century, your people vanquished the empire of Byzantium, annexing Turkey and the Balkans, and smartly assimilating all wonders and knowledge of the Byzantine civilization. In the mid 15th century, the Ottomans added Constantinople to their empire, establishing a strategic link between Europe and the Middle East. The Empire would continue to expand for centuries reaching North Africa, Middle East and Eastern Europe at its height, but brutally disappeared in the chaos of the first world war, in early 20th century. = 
 # Requires translation!
Mighty Caliph, your people ask you to build again the Empire, to the level of power and glory it once achieved, and beyond! Will you revive the Ottoman golden age? Will your new empire shine through the ages of history? = 
Istanbul = Istanbul
Edirne = Edirne
Ankara = Ankara
Bursa = Bursa
Konya = Konya
Samsun = Samsun
Gaziantep = Gaziantep
Diyarbakır = Diyarbakır
Izmir = Smyrna
Kayseri = Kayseri
Malatya = Malatya
Mersin = Mersin
Antalya = Antalya
Zonguldak = Zonguldak
Denizli = Denizli
Ordu = Ordu
Muğla = Mugla
Eskişehir = Eskišehir
Inebolu = Inebolu
Sinop = Sinop
Adana = Adana
Artvin = Artvin
Bodrum = Bodrum
Eregli = Eregli
Silifke = Silifke
Sivas = Sivas
Amasya = Amasya
Marmaris = Marmaris
Trabzon = Trabson
Erzurum = Erzurum
Urfa = Urfa
Izmit = Izmit
Afyonkarahisar = Afyonkarahisar
Bitlis = Bitlis
Yalova = Yalova
The Ottomans = Osmanská říše

Sejong = Sedžong Veliký
Jip-hyun-jun (Hall of Worthies) will no longer tolerate your irksome behavior. We will liberate the citizens under your oppression even with force, and enlighten them! = Čiphjondžon (Síň ctihodných) nebude dále tolerovat vaše protivné chování. Osvobodíme vaše utlačované občany třeba i silou a přineseme jim poznání!
Foolish, miserable wretch! You will be crushed by this country's magnificent scientific power! = Hloupý a ubohý chudáku! Budeš ohromen úžasnou vědeckou silou naší země.
Now the question is who will protect my people. A dark age has come. = Otázkou teď je, kdo bude chránit můj lid. Nastávají temné časy.
Welcome to the palace of Choson, stranger. I am the learned King Sejong, who looks after his great people. = Vítejte v paláci Čoson, cizinci. Jsem vzdělaný král Sedžong, který se stará o svůj lid.
We have many things to discuss and have much to benefit from each other. = Máme mnoho věcí k projednání a můžeme všichni mnoho získat.
Oh, it's you = Oh, to jste vy.
Scholars of the Jade Hall = Učenci Nefritové síně
 # Requires translation!
Greetings to you, King Sejong the Great, heir of the Choson Dynasty! Prosperity and benevolence towards the common man are the principles of your reign, and made of you the most beloved Korean king. You always aimed to provide a fair and equal society for all your people, and also to favor knowledge and technological discoveries. Your wisdom and intelligence imbued all the Korean society, and the scholars of the Jade Hall developed Korea's first written language, Hangul, sharing further literature and science to the people after centuries of darkness. = 
 # Requires translation!
Wise Sejong, will you gift your people with the radiance of harmony and knowledge to dispel the darkness once again? Will your new empire shine through the ages of history? = 
Seoul = Soul
Busan = Pusan
Jeonju = Čondžu
Daegu = Tegu
Pyongyang = Pchjongjang
Kaesong = Kesong
Suwon = Suwon
Gwangju = Kwangdžu
Gangneung = Kangnung
Hamhung = Hamhung
Wonju = Wondžu
Ulsan = Ulsan
Changwon = Čchangwon
Andong = Andong
Gongju = Kongdžu
Haeju = Hedžu
Cheongju = Čchongdžu
Mokpo = Mokpo
Dongducheon = Tongdučchon
Geoje = Kodže
Suncheon = Sunčchon
Jinju = Čindžu
Sangju = Sangdžu
Rason = Rason 
Gyeongju = Kjongdžu
Chungju = Čongdžu
Sacheon = Sačchon
Gimje = Kimdže
Anju = Andžu
Korea = Korea

Hiawatha = Hiawatha
You are a plague upon Mother Earth! Prepare for battle! = Jste morem ve tváři Matky Země! Připravte se na boj!
You evil creature! My braves will slaughter you! = Vy zlá stvoření! Moji odvážní vás pobijí!
You have defeated us... but our spirits will never be vanquished! We shall return! = Porazili jste nás... ale naši duchové nikdy poraženi nebudou! Vrátíme se!
Greetings, stranger. I am Hiawatha, speaker for the Iroquois. We seek peace with all, but we do not shrink from war. = Zdravím, cizinci. Jsem Hiawatha, mluvčí Irokézů. Hledáme mír mezi všemi, ale necouvneme ani před válkou.
Does this trade work for you, my friend? = Fungoval by tento obchod, příteli?
The Great Warpath = Velká válečná stezka
 # Requires translation!
Greetings, noble Hiawatha, leader of the mighty Iroquois nations! Your people lived near the great and holy lake Ontario since the ancient ages, on a land that will be later known as New York city. Long ago, the five peoples of Seneca, Onondaga, Mohawks, Cayugas and Oneida became one nation, the Haudenosaunee, the Iroquois. Although not having a written language, the wise Iroquois created the Great Law of Peace, which can be considered the first established constitution. For decades, your people fought powerful enemies, such as the Huron, and then the French and English colonists. With less warriors and inferior weaponry, the Iroquois still survived and walk on the path of peace and harmony, until their way of living faded away under the crush of the newborn United States nation. = 
 # Requires translation!
Great Sachem Hiawatha, do you hear the complaints of your people? Can you light the path leading to the ancient Iroquois union? Will your new empire shine through the ages of history? = 
Onondaga = Onondaga
Osininka = Osininka
Grand River = Grand River
Akwesasme = Akwesasne
Buffalo Creek = Buffalo Creek
Brantford = Brantford
Montreal = Montreal
Genesse River = Genesse River
Canandaigua Lake = Canandaigua Lake
Lake Simcoe = Lake Simcoe
Salamanca = Salamanca
Gowanda = Gowanda
Cuba = Cuba
Akron = Akron
Kanesatake = Kanesatake
Ganienkeh = Ganienkeh
Cayuga Castle = Cayuga Castle
Chondote = Chondote
Canajoharie = Canajoharie
Nedrow = Nedrow
Oneida Lake = Oneida Lake
Kanonwalohale = Kanonwalohale
Green Bay = Green Bay
Southwold = Southwold
Mohawk Valley = Mohawk Valley
Schoharie = Schoharie
Bay of Quinte = Bay of Quinte
Kanawale = Kanawale
Kanatsiokareke = Kanatsiohareke
Tyendinaga = Tyendinaga
Hahta = Hahta
Iroquois = Irokézové

Darius I = Dareios I.
Your continue existence is an embarrassment to all leaders everywhere! You must be destroyed! = Vaše další existence je ponížením všech vůdců kdekoli! Musíte být zničeni!
Curse you! You are beneath me, son of a donkey driver! I will crush you! = Proklínám tě! Nesaháš mi ani po kotníky, synu řidiče osla! Rozdrtím tě!
You mongrel! Cursed be you! The world will long lament your heinous crime! = Podvraťáku! Buď proklet! Svět bude dlouho bědovat nad vaším ohavným zločinem!
Peace be on you! I am Darius, the great and outstanding king of kings of great Persia... but I suppose you knew that. = Mír vám všem! Jsem Dareios, velký a vynikající král králů velké Persie... ale předpokládám, že to jste již věděli.
In my endless magnanimity, I am making you this offer. You agree, of course? = Ve své nekonečné velkodušnosti vám nabízím tuto nabídku. Souhlasíte, samozřejmě?
Good day to you! = Dobrý den!
Ahh... you... = Ah... ty...
Achaemenid Legacy = Odkaz Achaimenovců
 # Requires translation!
Great King Darius of Persia, the heaven casts its light upon you! Persian people are strong and wise, as their leader. In old ages, the great Persian king Cyrus fought back the mighty Median empire and finally destroyed the Medes in 550 BC. Cunning diplomacy and military achievements helped then to conquer the wealthy Lydia and the powerful Babylon, Cyrus' son conquering the eternal Egypt some years later. At the height of its power, the Persian Empire reached the shores of Macedonia, at the very door of the upstart Greek city-states. Persia would have prospered for centuries if Alexander of Macedon hadn't brutally destroyed the great empire in one violent strike. = 
 # Requires translation!
King Darius, the people of Persia await, longing for its past glory and power! Persia of the Immortals must reborn, to punish its foes and rebuild the gleaming Persepolis! Will your new empire shine through the ages of history? = 
Persepolis = Persepolis
Parsagadae = Parsagády
Susa = Súsy
Ecbatana = Ecbatana
Tarsus = Tarsus
Gordium = Gordion
Bactra = Balch
Sardis = Sardy
Ergili = Ergili
Dariushkabir = Dariush-Kabir
Ghulaman = Ghulaman
Zohak = Zohak
Istakhr = Stachr
Jinjan = Jinjan
Borazjan = Borazjan
Herat = Herát
Dakyanus = Dakyanus
Bampur = Bampur
Turengtepe = Tureng Tepe
Rey = Rey
Thuspa = Thuspa
Hasanlu = Hasanlu
Gabae = Gabae
Merv = Merv
Behistun = Behistun
Kandahar = Kandahár
Altintepe = Altin Tepe
Bunyan = Bunyan
Charsadda = Čarsada
Uratyube = Ůróteppa
Dura Europos = Dura Európos
Aleppo = Aleppo
Qatna = Katna
Kabul = Kábul
Capisa = Capisa
Kyreskhata = Kyreskhata
Marakanda = Marakanda
Peshawar = Péšávar
Van = Van
Pteira = Pteira
Arshada = Aršada
Artakaona = Artakaona
Aspabota = Aspabota
Autiyara = Autiyara
Bagastana = Bagastana
Baxtri = Baxtri 
Darmasa = Darmasa
Daphnai = Daphnai
Drapsaka = Drápsaka
Eion = Eion
Gandutava = Gandutava
Gaugamela = Gaugaméla
Harmozeia = Harmosia
Ekatompylos = Hecatompylos
Izata = Izata
Kampada = Kampada
Kapisa = Kapisa
Karmana = Karmana
Kounaxa = Kounaxa
Kuganaka = Kuganak
Nautaka = Nautaka
Paishiyauvada = Paishiyauvada
Patigrbana = Patigrbana
Phrada = Phrada
Persia = Persie

Kamehameha I = Kamehameha I.
The ancient fire flashing across the sky is what proclaimed that this day would come, though I had foolishly hoped for a different outcome. = Starověký oheň blikající po obloze je to, co hlásalo, že tento den přijde, i když jsem pošetile doufal v jiný výsledek.
It is obvious now that I misjudged you and your true intentions. = Nyní je zřejmé, že jsem špatně vyhodnotil vás a vaše skutečné záměry.
The hard-shelled crab yields, and the lion lies down to sleep. Kanaloa comes for me now. = Krab s tvrdou skořápkou se vzdá a lev si lehne ke spánku. Kanaloa pro mě právě přichází.
Aloha! Greetings and blessings upon you, friend. I am Kamehameha, Great King of this strand of islands. = Aloha! Zdravím vás a přeji požehnání, příteli. Jsem Kamehameha, velký král tohoto pásu ostrovů.
Come, let our people feast together! = Pojďte, ať naši lidé hodují společně!
Welcome, friend! = Vítej, příteli!
Wayfinding = Hledání cest
 # Requires translation!
Aloha to Kamehameha the Great, who the heavens allowed to unite your people! O great King, under your reign, the Big Island of Hawai'i became one in 1791 AD, and many other islands joined your vision of union in 1810. As the first King of Hawai'i, law and taxation systems were stabilized, and you promoted the Mamalahoe Kawanai, an edict to protect civilian people in times of war. Unification and sovereignty of all the islands continued thanks to your fair laws and deeds, even after you joined your ancestors in paradise in 1819. = 
 # Requires translation!
Wise and benevolent King, will you unite your people once again by wearing the bright mantle of the Lion of the Pacific? Will your new empire shine through the ages of history? = 
Honolulu = Honolulu
Samoa = Samoa
Tonga = Tonga
Nuku Hiva = Nuku Hiva
Raiatea = Raiatea
Aotearoa = Aotearoa
Tahiti = Tahiti
Hilo = Hilo
Te Wai Pounamu = Te Wai Pounamu
Rapa Nui = Rapa Nui
Tuamotu = Tuamotu
Rarotonga = Rarotonga
Tuvalu = Tuvalu
Tubuai = Tubuai
Mangareva = Mangareva
Oahu = Oahu
Kiritimati = Kiritimati
Ontong Java = Ontong Java
Niue = Niue
Rekohu = Rekohu
Rakahanga = Rakahanga
Bora Bora = Bora Bora
Kailua = Kailua
Uvea = Uvea
Futuna = Futuna
Rotuma = Rotuma
Tokelau = Tokelau
Lahaina = Lahaina
Bellona = Bellona
Mungava = Mungava
Tikopia = Tikopia
Emae = Emae
Kapingamarangi = Kapingamarangi
Takuu = Takuu
Nukuoro = Nukuoro
Sikaiana = Sikaiana
Anuta = Anuta
Nuguria = Nuguria
Pileni = Pileni
Nukumanu = Nukumanu
Polynesia = Polynésie

Ramkhamhaeng = Ráma Khamhaeng
You lowly, arrogant fool! I will make you regret of your insolence! = Ty přízemní, arogantní blázne! Donutím tě litovat tvé drzosti!
You scoundrel! I shall prepare to fend you off! = Darebáku! Připravím se, abych vás odrazil!
Although I lost, my honor shall endure. I wish you good luck. = I když jsem prohrál, moje čest vydrží. Přeji hodně štěstí.
I, Pho Kun Ramkhamhaeng, King of Siam, consider it a great honor that you have walked to visit my country of Siam. = Já, Pho Kun Ráma Khamhaeng, král Siamu, považuji za velkou čest, že jste přišli navštívit moji zemi Siam.
Greetings. I believe this is a fair proposal for both parties. What do you think? = Zdravím. Věřím, že se jedná o spravedlivý návrh pro obě strany. Co myslíte?
Welcome. = Vítejte.
Father Governs Children = Otec vládne dětem
 # Requires translation!
O Great King Ramkhamhaeng, the Siamese people obey you with respect and fear! The beautiful and mysterious land of Siam is an ancient country in the heart of Southeast Asia, which was besieged by many foes, plagued by bloody war and great poverty, but eventually the smart and loyal Siamese people have endured and triumphed. Siam was a part of the Khmer Empire until the 13th century AD, before its brave people took arms and led a revolution to form the small Sukhothai kingdom. After many battles and diplomacy prowess, this tiny kingdom became a mighty empire, which would dominate South East Asia for more than a century. = 
 # Requires translation!
Wise and powerful King Ramkhamhaeng, your people want to revive these days of glory! Can you make a new dawn break on Siam? Will your new empire shine through the ages of history? = 
Sukhothai = Sukhothaj
Si Satchanalai = Si-Satčanalaj
Muang Saluang = Muang Saluang
Lampang = Lampang
Phitsanulok = Phitsanulok
Kamphaeng Pet = Kamphaeng Pet
Nakhom Chum = Nakhom Chum
Vientiane = Vientiane
Nakhon Si Thammarat = Nakhon Si Thammarat
Martaban = Martaban
Nakhon Sawan = Nakhon Sawan
Chainat = Chainat
Luang Prabang = Luang Prabang
Uttaradit = Uttaradit
Chiang Thong = Chiang Thong
Phrae = Phrae
Nan = Nan
Tak = Tak
Suphanburi = Suphan Buri
Hongsawadee = Hongsawadee
Thawaii = Thawaii
Ayutthaya = Ayutthaya
Taphan Hin = Taphan Hin
Uthai Thani = Uthai Thani
Lap Buri = Lap Buri
Ratchasima = Ratčasima
Ban Phai = Ban Phai
Loci = Loci
Khon Kaen = Khon Kaen
Surin = Surin
Siam = Siam

Isabella = Izabela
God will probably forgive you... but I shall not. Prepare for war. = Bůh vám pravděpodobně odpustí ... ale já ne. Připravte se na válku.
Repugnant spawn of the devil! You will pay! = Odporný zplozenče ďábla! Za to zaplatíš!
If my defeat is, without any doubt, the will of God, then I will accept it. = Pokud je mou porážkou bezpochyby Boží vůle, pak ji přijmu.
God blesses those who deserve it. I am Isabel of Spain. = Bůh žehná těm, kdo si to zaslouží. Jsem Isabela Španělská.
I hope this deal will receive your blessing. = Doufám, že tato dohoda získá vaše požehnání.
Seven Cities of Gold = Sedm měst ze zlata
 # Requires translation!
Holy Isabella, envoy of God, Great Queen of Castille and León, your people celebrate you! Spain is a beautiful and ancient country, a link between Europe and Africa, one shore on the Mediterranean and the other on the mighty Atlantic Ocean. The Spanish culture had taken the best of the Christian and Muslim worlds, and was ready to dominate the world for centuries. Powerful Spanish military fleets and brave explorers found and conquered much of the New World. Exploiting a whole new continent and its riches, Spain reached a state of power few could compete with for hundreds of years. = 
 # Requires translation!
O splendid and virtuous Isabella! By the will of the heavens, will Spain reborn to achieve its holy destiny and become a new El Dorado? Will your new empire shine through the ages of history? = 
Madrid = Madrid
Barcelona = Barcelona
Seville = Sevilla
Cordoba = Córdoba
Toledo = Toledo
Santiago = Santiago
Murcia = Murcía 
Valencia = Valencie
Zaragoza = Zaragoza
Pamplona = Pamplona
Vitoria = Vitoria
Santander = Santander
Oviedo = Oviedo
Jaen = Jaén
Logroño = Logroño
Valladolid = Valladolid
Palma = Palma
Teruel = Teruel
Almeria = Almería
Leon = León
Zamora = Zamora
Mida = Mida
Lugo = Lugo
Alicante = Alicante
Càdiz = Càdiz
Eiche = Elche
Alcorcon = Alcorcón
Burgos = Burgos
Vigo = Vigo
Badajoz = Badajoz
La Coruña = La Coruña
Guadalquivir = Guadalquivir
Bilbao = Bilbao
San Sebastian = San Sebastián
Granada = Granada
Mérida = Mérida
Huelva = Huelva
Ibiza = Ibiza
Las Palmas = Las Palmas
Tenerife = Tenerife
Spain = Španělsko

Askia = Askía
You are an abomination to heaven and earth, the chief of ignorant savages! You must be destroyed! = Jsi ohavností pro nebe i zemi, náčelník neznalých divochů! Musíte být zničeni!
Fool! You have doomed your people to fire and destruction! = Blázne! Odsoudili jste svůj lid k ohni a zničení!
We have been consumed by the fires of hatred and rage. Enjoy your victory in this world - you shall pay a heavy price in the next! = Byli jsme pohlceni ohněmi nenávisti a vzteku. Užijte si své vítězství na tomto světě - v příštím zaplatíte velkou cenu!
I am Askia of the Songhai. We are a fair people - but those who cross us will find only destruction. You would do well to avoid repeating the mistakes others have made in the past. = Jsem Askía ze Songhaje. Jsme spravedliví lidé - ale ti, kteří nám zkříží cestu, najdou jen zkázu. Udělali byste dobře, abyste se vyhnuli opakování chyb, které v minulosti udělali jiní.
Can I interest you in this deal? = Mohu vás zaujmout touto dohodou?
River Warlord = Říční válečník
 # Requires translation!
Askia, leader of the Songhai people and greatest of all, may God watch your path towards glory! Songhai was under the rule of the mighty West African state of Mali until the middle of the 14th century. Great King Sunni Ali Ber fought for independance, and showed to all Songhai's power, by conquering territories and repelling many foes who sought to destroy the rising kingdom. Ultimately, conquest of the wealthy cities of Timbuktu and Jenne made Songhai an empire with enough economic power to survive for a century, until the empire bowed down before foes with advanced technology - muskets against spearmen. = 
 # Requires translation!
King Askia, your people know there's still hope, that the hour of revenge is coming. Give them wealth and power, give them mighty weapons of iron and fire, to destroy any foe, for Songhai to revive! Will your new empire shine through the ages of history? = 
Gao = Gao
Tombouctu = Timbuktu
Jenne = Djenné
Taghaza = Taghaza
Tondibi = Tondibi
Kumbi Saleh = Kumbi Saleh
Kukia = Kukia
Walata = Waláta
Tegdaoust = Tegdaoust
Argungu = Argungu
Gwandu = Gwandu
Kebbi = Kebbi
Boussa = Boussa
Motpi = Mopti
Bamako = Bamako
Wa = Wa
Kayes = Kayes
Awdaghost = Awdaghost
Ouadane = Ouadane
Dakar = Dakar
Tadmekket = Tadmekket
Tekedda = Tekedda
Kano = Kano
Agadez = Agadez
Niamey = Niamey
Torodi = Torodi
Ouatagouna = Ouatagouna
Dori = Dori
Bamba = Bamba
Segou = Ségou
Songhai = Songhajská říše

Genghis Khan = Čingischán
You stand in the way of my armies. Let us solve this like warriors! = Stojíte v cestě mým armádám. Pojďme to vyřešit jako válečníci!
No more words. Today, Mongolia charges toward your defeat. = Už žádná slova. Mongolsko dnes vyráží vstříc vaší porážce.
You have hobbled the Mongolian clans. My respect for you nearly matches the loathing. I am waiting for my execution. = Zdržovali jste mongolské klany. Moje úcta k vám téměř odpovídá nenávisti. Čekám na svou popravu.
I am Temuujin, conqueror of cities and countries. Before me lie future Mongolian lands. Behind me is the only cavalry that matters. = Jsem Temüdžin, dobyvatel měst a zemí. Přede mnou leží budoucí mongolské země. Za mnou je jediná kavalérie, na které záleží.
I am not always this generous, but we hope you take this rare opportunity we give you. = Nejsem vždy tak velkorysý, ale doufáme, že využijete tuto vzácnou příležitost, kterou vám dáváme.
So what now? = Takže co teď?
Mongol Terror = Mongolský teror
 # Requires translation!
O great Temuujin, immortal leader of the mighty Mongol Empire! Your name alone was enough to make cities crumble, and the sound of the mighty Mongol cavalry to make your enemies flee! O Great Khan! Once Northern Asia united into a mighty people, producing one of the greatest armies the world has ever known, your skillful mounted archers conquered in only a few years, most of China, Eastern Asia, and even reached the gates of Europe at the West. With cunning diplomacy and brilliant warfare, you swept your enemies one after another, creating the greatest empire ever seen, reducing Roman or Greek conquests to minor achievements. = 
 # Requires translation!
Divine Temuujin, battles and conquests run through the veins of the Mongols. Are you ready to shatter the will of your enemies? Will your cavalry ride in the steppes once again and strike as lightning and thunder? Will your new empire shine through the ages of history? = 
Karakorum = Karakorum
Beshbalik =  Beš-Balik
Turfan = Turfan
Hsia = Sia
Old Sarai = Saraj-Bátú
New Sarai = Saraj-Berke
Tabriz = Tabríz
Tiflis = Tiflis
Otrar = Otrar
Sanchu = Sanču
Kazan = Kazaň
Almarikh = Almarich
Ulaanbaatar = Ulánbátar
Hovd = Chovd
Darhan = Darchan
Dalandzadgad = Dalanzadgad
Mandalgovi = Mandal-Gobi
Choybalsan = Čojbalsan
Erdenet = Erdenet
Tsetserieg = Cecerleg
Baruun-Urt = Barún-Urt
Ereen = Erén
Batshireet = Batširét
Choyr = Čojr
Ulaangom = Ulángom
Tosontsengel = Tosontsengel
Altay = Altaj
Uliastay = Uliastaj
Bayanhongor = Bajanchongor
Har-Ayrag = Ajrag
Nalayh = Nalajch
Tes = Tes
Mongolia = Mongolsko

Montezuma I = Montezuma I
Xi-miqa-can! Xi-miqa-can! Xi-miqa-can! (Die, die, die!) = Xi-miqa-can! Xi-miqa-can! Xi-miqa-can! (Zemři! Zemři! Zemři!)
Excellent! Let the blood flow in raging torrents! = Výborně! Nechť krev teče divokým proudem!
Monster! Who are you to destroy my greatness? = Zrůdo! Kdo jsi, že jsi zničil mou velikost? 
What do I see before me? Another beating heart for my sacrificial fire. = Co to vidím před sebou? Další tlukoucí srdce pro můj obětní oheň.
Accept this agreement or suffer the consequences. = Přijměte tuto dohodu nebo ponesete následky. 
Welcome, friend. = Vítej, příteli.
Sacrificial Captives = Obětování zajatců
 # Requires translation!
O divine Montezuma, your people welcome you! May your magnificence inspire all living things! The mighty Aztecs were nomads until the 12th century, when they choose to settle in the mesa central, which would later be called Mexico. Wars were frequent with other tribes to control the rich land surrounding the sacred lakes of Texcoco, Xaltocan and Zampango. In some 200 years, double-sided alliances and martial prowess made of the Aztecs the dominant power in the Central American basin, forming a mighty empire stretching from sea to sea. Alas, the empire fell under the assault of foreign devils - the Spaniards and many curses they brought with them! Wars between tribes and weaponry of doom used by the invaders made the great Aztec civilization crumble in only a few decades. = 
 # Requires translation!
O mighty King Montezuma, do you hear the call of your people seeking for revenge? Will you lead them to victory under the light of the Five Suns? Will your new empire shine through the ages of history? = 
Tenochtitlan = Tenochtitlán
Teotihuacan = Teotihuacán
Tlatelolco = Tlatelolco
Texcoco = Texcoco
Tlaxcala = Tlaxcala
Calixtlahuaca = Calixtlahuaca
Xochicalco = Xochicalco
Tlacopan = Tlacopán
Atzcapotzalco = Atzcapotzalco
Tzintzuntzan = Tzintzuntzán
Malinalco = Malinalco
Tamuin = Tamuín
Teayo = Teayo
Cempoala = Cempoala
Chalco = Chalco
Tlalmanalco = Tlalmanalco
Ixtapaluca = Ixtapaluca
Huexotla = Huexotla
Tepexpan = Tepexpán
Tepetlaoxtoc = Tepetlaoxtoc
Chiconautla = Chiconautla
Zitlaltepec = Zitlaltepec
Coyotepec = Coyotepec
Tequixquiac = Tequixquiac
Jilotzingo = Jilotzingo
Tlapanaloya = Tlapanaloya
Tultitan = Tultitán
Ecatepec = Ecatepec
Coatepec = Coatepec
Chalchiuites = Chalchiuites
Chiauhita = Chiauhita
Chapultepec = Chapultepec
Itzapalapa = Itzapalapa
Ayotzinco = Ayotzinco
Iztapam = Ixtapán
Aztecs = Aztékové

Pachacuti = Pachacútec
Resistance is futile! You cannot hope to stand against the mighty Incan empire. If you will not surrender immediately, then prepare for war! = Odpor je marný! Nemůžete se postavit mocné Incké říši. Nevzdáte-li se ihned, připravte se na válku!
Declare war on me?!? You can't, because I declare war on you first! = Vyhlásit mi válku?!? To nemůžete, protože já vám ji vyhlašuji první!
How did you darken the sun? I ruled with diligence and mercy—see that you do so as well. = Jak jste zatemnili slunce? Vládl jsem svědomitě a milosrdně - vždyť děláte totéž.
How are you? You stand before Pachacuti Inca Yupanqui. = Jak se vám daří? Zde stojí Inka Pachacútec Yupanqui. 
The Incan people offer this fair trade. = Inkové nabízí tento spravedlivý obchod.
How are you doing? = Jak se vám daří?
What do you want now? = Copak byste chtěli teď?
Great Andean Road = Velká Andská cesta
 # Requires translation!
King Pachacuti Sapa Inca, maker of the world and ruler of Tawantinsuyu and the Inca people, your loyal subjects greet you! In the beginning, the small state of Cusco already showed the Incans were promised for greatness. They won many wars against powerful enemies, relentlessly crushing any army that dared oppose them, and forged a mighty empire stretching from Ecuador to Chile, the greatest ever seen in pre-Columbian America. Not just undaunted soldiers, Inca people were accomplished builders and artists, their magnificient and unequalled culture still fascinating the world today. = 
 # Requires translation!
O Emperor Pachacuti, honor your name of 'Earth Shaker'! Will you once again summon the power of the earth to unite all Incan people under the protection of Sapa Inca, the Son of the Sun? Will your new empire shine through the ages of history? = 
Cuzco = Cuzco
Tiwanaku = Tíwanaku
Machu = Machu
Ollantaytambo = Ollantaytambo
Corihuayrachina = Corihuayrachina
Huamanga = Huamanga
Rumicucho = Rumicucho
Vilcabamba = Vilcabamba
Vitcos = Vitcos
Andahuaylas = Andahuaylas
Ica = Ica
Arequipa = Arequipa
Nasca = Nazca
Atico = Atico
Juli = Juli
Chuito = Chuíto
Chuquiapo = Chuquiapo
Huanuco Pampa = Huánuco Pampa
Tamboccocha = Tamboccocha
Huaras = Huaráz
Riobamba = Riobamba
Caxamalca = Caxamalca
Sausa = Sausa
Tambo Colorado = Tambo Colorado
Huaca = Huaca
Tumbes = Tumbes
Chan Chan = Chan Chan
Sipan = Sipán
Pachacamac = Pachacamac
Llactapata = Llactapata
Pisac = Písac
Kuelap = Kuélap
Pajaten = Pajatén
Chucuito = Chucuito
Choquequirao = Choquequirao
Inca = Inkové

Harald Bluetooth = Harald Modrozub
If I am to be honest, I tire of those pointless charades. Why don't we settle our disputes on the field of battle, like true men? Perhaps the skalds will sing of your valor... or mine! = Mám-li být upřímný, jsem unavený těmi nesmyslnými šarádami. Proč nevyřešíme své spory na bitevním poli jako praví muži? Možná budou skaldové zpívat o vaší odvaze ... nebo o mé!
Ahahah! You seem to show some skills of a true Viking! Too bad that I'll probably kill you! = Hahaha! Zdá se, že máte dovednosti skutečného Vikinga! Škoda, že vás pravděpodobně zabiju!
Loki must have stood by you, for a common man alone could not have defeated me... Oh well! I will join the einherjar in Valhalla and feast, while you toil away here. = Loki musel stát při vás, protože obyčejný člověk sám mě nemohl porazit ... No dobře! Připojím se k einherjům ve Valhalle a budu hodovat, zatímco ty se budeš lopotit dál.
Harald Bluetooth bids you welcome to his lands, a Viking unlike any the seas and lands have ever known! Hah, are you afraid? = Harad Modrozub vás vítá ve své zemi, Viking, jakého dosud žádná moře a země nepoznaly! Ha, bojíte se?
This is a fine deal! Even a drunk beggar would agree! = To je skvělý obchod! I opilý žebrák by souhlasil!
Hail to you. = Zdravím vás.
Viking Fury = Vikingská zuřivost
 # Requires translation!
Skal, Harald Bluetooth Gormsson, son of King Gorm of the Old and Thyra Dannebod! After crushing the armies of Norway, you achieved great construction projects all across the land of mighty Denmark. Numerous Ring Fortresses were built under your reign to protect the people from foreign invasions, but also from local quarrels. In 983 AD, you successfully repelled several waves of German settlers trying to colonize your land, and then always kept your kingdom free from any foreign pressure. = 
 # Requires translation!
As a true Viking, who knows not fear, time has come to unleash mighty armies of Northsmen to bring despair upon your enemies! By the will of the Gods, it will be either a glorious triumph or a sumptuous feast in the Valhalla! Will your new empire shine through the ages of history? = 
Copenhagen = Kodaň
Aarhus = Aarhus
Kaupang = Kaupang
Ribe = Ribe
Viborg = Viborg
Tunsberg = Túnsberg
Roskilde = Roskilde
Hedeby = Hedeby
Oslo = Oslo
Jelling = Jelling
Truso = Truso
Bergen = Bergen
Faeroerne = Faerské ostrovy
Reykjavik = Reykjavík
Trondheim = Trondheim
Godthab = Godthåb
Helluland = Helluland
Lillehammer = Lillehammer
Markland = Markland
Elsinore = Helsingør
Sarpsborg = Sarpsborg
Odense = Odense
Aalborg = Aalborg
Stavanger = Stavanger
Vorbasse = Vorbasse
Schleswig = Šlesvik
Kristiansand = Kristiansand
Halogaland = Hålogaland
Randers = Randers
Fredrikstad = Fredrikstad
Kolding = Kolding
Horsens = Horsens
Tromsoe = Tromsø
Vejle = Vejle
Koge = Køge
Sandnes = Sandnes
Holstebro = Holstebro
Slagelse = Slagelse
Drammen = Drammen
Hillerod = Hillerød
Sonderborg = Sønderborg
Skien = Skien
Svendborg = Svendborg
Holbaek = Holbaek
Hjorring = Hjorring
Fladstrand = Fladstrand
Haderslev = Haderslev
Ringsted = Ringsted
Skrive = Skive
Denmark = Dánsko

You leave us no choice. War it must be. = Nedáváte nám na vybranou. Musí být válka.
Very well, this shall not be forgotten. = Výborně, nebude to zapomenuto.
I guess you weren't here for the sprouts after all... = Hádám, že jste tu stejně nebyli pro kapustu...
Brussels = Brusel

And so the flower of Florence falls to barbaric hands... = A tak květina Florencie padla do barbarských rukou...
Florence = Florencie

So this is how it feels to die... = Takže takové je zemřít...
Hanoi = Hanoj

Unacceptable! = Nepřijatelné!

Today, the Malay people obey you, but do not think this is over... = Dnes tě malajský lid poslechne, ale nemysli si, že je po všem...
Kuala Lumpur = Kuala Lumpur

Perhaps now we will find peace in death... = Možná teď najdeme klid a mír ve smrti ...
Lhasa = Lhasa

You fiend! History shall remember this! = Ty zrůdo! Historie si bude pamatovat!
Milan = Milán

We were too weak to protect ourselves... = Byli jsme moc slabí na to, abychom se ubránili...
Quebec City = Quebec

I have failed. May you, at least, know compassion towards our people. = Selhal jsem. Kéž alespoň budete mít soucit s našimi lidmi.
Cape Town = Kapské město

The day of judgement has come to us. But rest assured, the same will go for you! = Nadešel náš soudný den. Ale buďte si jisti, jednou nadejde i váš!
Helsinki = Helsinky

Ah, Gods! Why have you forsaken us? = Ach, bohové! Proč jste nás opustili?
Manila = Manila

Congratulations, conqueror. This tribe serves you now. = Gratuluji, dobyvateli. Tento kmen ti nyní bude sloužit.
Mogadishu = Mogadišo

I have to do this, for the sake of progress if nothing else. You must be opposed! = Musím to udělat, alespoň kvůli pokroku když nic jiného. Musíme vám odporovat!
You can see how fruitless this will be for you... right? = Vidíš, že ti toto nepřineslo žádné ovoce... že?
May God grant me these last wishes - peace and prosperity for Brazil. = Kéž mi bůh splní poslední přání - mír a blahobyt pro Brazílii.
Rio de Janeiro = Rio de Janeiro

After thorough deliberation, Australia finds itself at a crossroads. Prepare yourself, for war is upon us. = Po důkladném zvážení se Austrálie ocitla na křižovatce. Připravte se, válka je na spadnutí.
We will mobilize every means of resistance to stop this transgression against our nation! = Zmobilizujeme všechny prostředky odporu, abychom zastavili tento útok na náš národu!
The principles for which we have fought will survive longer than any nation you could ever build. = Principy, za které jsme bojovali, přežijí déle, než jakýkoli národ, který byste kdy mohli vybudovat.
Sydney = Sydney

I will enjoy hearing your last breath as you witness the destruction of your realm! = Budu si užívat poslech vašeho posledního dechu až budete svědky zničení vaší říše!
Why do we fight? Because Inanna demands it. Now, witness the power of the Sumerians! = Proč bojujeme? Protože to Inanna požaduje. Teď buďte svědky moci Sumerů!
What treachery has struck us? No, what evil? = Jaká zrada nás zasáhla? Ne, jaké zlo?
Ur = Ur

In responding to the unstinting malignancy that has heretofore defined your relationship with Canada, we can have no recourse but war! = V reakci na nemalou zhoubnost, která dosud určovala váš vztah s Kanadou, nemůžeme mít jinou možnost než válku!
As we can reach no peaceful resolution with you, Canada must turn, with reluctance, to war. = Protože s vámi nemůžeme dosáhnout mírového řešení, musí se Kanada s neochotou obrátit k válce.
I regret not defending my country to the last, although it was not of use. = Lituji, že jsem svou zemi nebránil do posledního, i když by to nebylo k ničemu.
Vancouver = Vancouver

You have revealed your purposes a bit too early, my friend... = Odhalil jsi svoje záměry trochu moc brzy, můj příteli...
A wrong calculation, on my part. = Přepočítal jsem se.
Venice = Benátky

They will write songs of this.... pray that they shall be in your favor. = Budou o tom psát písně... modli se, aby byly ve tvůj prospěch.
Antwerp = Antverpy

How barbaric. Those who live by the sword shall perish by the sword. = Jak barbarské. Ti, kdo žijí mečem, zhynou mečem.
Genoa = Janov

We... defeated? No... we had so much work to do! = Byli jsme... poraženi? Ne... měli jsme ještě tolik práce!
Kathmandu = Káthmándú

Perhaps, in another world, we could have been friends... = Možná bychom v jiném světě mohli být přátelé ...
Singapore = Singapur

We never fully trusted you from the start. = Už od začátku jsme vám nikdy plně nevěřili.
Tyre = Tyr

May the Heavens forgive you for inflicting this humiliation to our people. = Kéž vám nebesa odpustí, že jste našim lidem způsobili takové ponížení.
Zanzibar = Zanzibar

How could we fall to the likes of you?! = Jak jsme mohli padnout před někým, jako jste vy?!
Almaty = Almaty

Let's have a nice little War, shall we? = Pojďme si udělat malou malou válku, co?
If you need your nose bloodied, we'll happily serve. = Pokud potřebujete mít krvavý nos, rádi vám pomůžeme.
The serbian guerilla will never stop haunting you! = Srbští partyzáni vás nikdy nepřestanou pronásledovat!
Belgrade = Bělehrad

War lingers in our hearts. Why carry on with a false peace? = Válka přetrvává v našich srdcích. Proč pokračovat ve falešném míru?
You gormless radger! You'll dine on your own teeth before you set foot in Ireland! = Ty bezbožný vztekloune! Dřív budeš obědvat vlastní zuby, než vstoupíš do Irska!
A lonely wind blows through the highlands today. A dirge for Ireland. Can you hear it? = Na vysočinách dnes fouká osamocený vítr. Žalozpěv pro Irsko. Slyšíš ho?
Dublin = Dublin

You shall stain this land no longer with your vileness! To arms, my countrymen - we ride to war! = Tuto zemi už neposkvrníš svou ohavností! Do zbraně, moji krajané - jedeme do války!
Traitorous man! The Celtic peoples will not stand for such wanton abuse and slander - I shall have your head! = Zrádče! Keltské národy nebudou tolerovat takové svévolné zneužívání a pomlouvání - budu mít tvou hlavu!
Vile ruler, know that you 'won' this war in name only! = Podlý vládče, vězte, že jste tuto válku „vyhráli“ pouze jménem!
Edinburgh = Edinburk

Do you really think you can walk over us so easily? I will not let it happen. Not to Kongo - not to my people! = Opravdu si myslíte, že po nás můžete tak snadno zašlapat? Nenechám vás dojít tak daleko. Ne ke Kongu - ne k mým lidem!
We are no strangers to war. You have strayed from the right path, and now we will correct it. = Válka nám není cizí. Sešli jste ze správné cesty a my to nyní napravíme.
You are nothing but a glorified barbarian. Cruel, and ruthless. = Nejste nic jiného než oslavovaný barbar. Krutý a nemilosrdný.
M'Banza-Kongo = M'Banza-Kongo

What a fine battle! Sidon is willing to serve you! = Jaká to poslední bitva! Sidón je ochoten vám sloužit!
Sidon = Sidón

We don't like your face. To arms! = Nelíbí se nám tvůj obličej. Do zbraně!
You will see you have just bitten off more than you can chew. = Uvidíte, že jste si právě ukousli více, než dokážete sežvýkat.
This ship may sink, but our spirits will linger. = Tato bárka se může potopit, ale naši duchové přetrvají.
Valletta = Valletta 


#################### Lines from Policies from Civ V - Vanilla ####################

Aristocracy = Aristokracie
Legalism = Legalismus
Oligarchy = Oligarchie
Landed Elite = Pozemkové vlastnictví
Monarchy = Monarchie
Tradition Complete = Kompletní Tradice
 # Requires translation!
Tradition = 

Collective Rule = Kolektivní právo
Citizenship = Občanství
Republic = Republika
Representation = Zastupitelství
Meritocracy = Meritokracie
Liberty Complete = Kompletní Volnost
 # Requires translation!
Liberty = 

Warrior Code = Kodex válečníka
Discipline = Disciplína
Military Tradition = Vojenská tradice
Military Caste = Vojenská třída
Professional Army = Profesionální armáda
Honor Complete = Kompletní Čest
 # Requires translation!
Honor = 

Organized Religion = Organizovaná víra
Mandate Of Heaven = Mandát Nebes
Theocracy = Teokracie
Reformation = Reformace
Free Religion = Svoboda vyznání
Piety Complete = Kompletní Zbožnost
 # Requires translation!
Piety = 

Philantropy = Dobročinnost
Aesthetics = Estetika
Scholasticism = Akademika
Cultural Diplomacy = Kulturní diplomacie
Educated Elite = Vzdělanost elit
Patronage Complete = Kompletní patronát
 # Requires translation!
Patronage = 

Naval Tradition = Námořní tradice
Trade Unions = Odborová organizace
Merchant Navy = Obchodní loďstvo
Mercantilism = Merkantilismus
Protectionism = Protekcionismus
Commerce Complete = Kompletní Kupectví
 # Requires translation!
Commerce = 

Secularism = Sekularismus 
Humanism = Humanismus
Free Thought = Volnomyšlenkářství
Sovereignty = Svrchovanost lidu
Scientific Revolution = Vědecká revoluce
Rationalism Complete = Kompletní Racionalismus
 # Requires translation!
Rationalism = 

Constitution = Ústavní systém
Universal Suffrage = Všeobecné volební právo
Civil Society = Občanská společnost
Free Speech = Svoboda projevu
Democracy = Demokracie
Freedom Complete = Kompletní Svoboda
 # Requires translation!
Freedom = 

Populism = Populismus
Militarism = Militarismus
Fascism = Fašismus
Police State = Policejní stát
Total War = Totální válka
Autocracy Complete = Kompletní Autokracie
 # Requires translation!
Autocracy = 

United Front = Jednotná fronta
Planned Economy = Plánované hospodářství
Nationalism = Nacionalismus
Socialism = Socialismus
Communism = Komunismus
Order Complete = Kompletní Řád
 # Requires translation!
Order = 


#################### Lines from Quests from Civ V - Vanilla ####################

Route = Cesta
Build a road to connect your capital to our city. = Postavte cestu, která propojí vaše hlavni město a naše město.

Clear Barbarian Camp = Vyčistit tábor Barbarů
We feel threatened by a Barbarian Camp near our city. Please take care of it. = Cítíme se ohroženi táborem Barbarů poblíž města.

Connect Resource = Zajištění suroviny
In order to make our civilizations stronger, connect [tileResource] to your trade network. = Abyste učinili nasi civilizaci silnější, připojte do své obchodní sítě surovinu [tileResource].

Construct Wonder = Stavba divu
We recommend you to start building [wonder] to show the whole world your civilization strength. = Doporučujeme vám postavit div [wonder], abyste ukázali svou sílu světu.

Acquire Great Person = Zisk velké osobnosti
Great People can change the course of a Civilization! You will be rewarded for acquiring a new [greatPerson]. = Velké osobnosti mohou změnit vývoj civilizace! Odměnu získáte až budete mít novou velkou osobnost [greatPerson].

Conquer City State = Dobýt městský stát
It's time to erase the City-State of [cityState] from the map. You will be greatly rewarded for conquering them! = Je na čase vymazat městský stát [cityState] z mapy. Za jejich dobytí budete dobře odměněni!

Find Player = Nalezení civilizace
You have yet to discover where [civName] set up their cities. You will be rewarded for finding their territories. = Stále jestě musíte objevit, kde si civilizace [civName] postavila města. Odměna bude za objevení jejich území.

Find Natural Wonder = Nalezeni divu přírody
Send your best explorers on a quest to discover Natural Wonders. Nobody knows the location of [naturalWonder] yet. = Vyšlete nejlepší zvědy na objevem přírodního divu. Nikdo zatím nevi, kde je [naturalWonder].

Give Gold = Věnovat zlato
We are suffering great poverty after being robbed by [civName], and unless we receive a sum of Gold, it's only a matter of time before we collapse. = Po okradení civilizací [civName] trpíme velkou chudobou, a pokud nezískáme dost zlata, je jen otázkou času, kdy se zhroutíme.

Pledge to Protect = Slib chránit
We need your protection to stop the aggressions of [civName]. By signing a Pledge of Protection, you'll confirm the bond that ties us. = Potřebujeme vaši ochranu, abychom zastavili agresi civilizace [civName]. Podpisem slibu ochrany potvrdíte pouto, které nás spojuje.

Contest Culture = Soutěž kultury
The civilization with the largest Culture growth will gain a reward. = Civilizace s největším růstem kultury získá odměnu.

Contest Faith = Soutěž víry
The civilization with the largest Faith growth will gain a reward. = Civilizace s největším růstem víry získá odměnu.

Contest Technologies = Soutěž technologie
The civilization with the largest number of new Technologies researched will gain a reward. = Civilizace s největším počtem nových vyzkoumaných technologií získá odměnu.

Invest = Investice
Our people are rejoicing thanks to a tourism boom. For a certain amount of time, any Gold donation will yield [50]% extra Influence. = Naši lidé se z rozmachu cestovního ruchu radují. Po určitou dobu jakýkoli dar zlata přinese [50]% dalšího vlivu.

Bully City State = Šikanující městský stát
We are tired of the pretensions of [cityState]. If someone were to put them in their place by Demanding Tribute from them, they would be rewarded. = Jsme unaveni útoky státu [cityState]. Pokud by je někdo postavil na jejich místo (požadavkem), byl by odměněn.

Denounce Civilization = Odsouzení civilizace
We have been forced to pay tribute to [civName]! We need you to tell the world of their ill deeds. = Byli jsme donuceni zaplatit poplatky civilizaci [civName]! Potřebujeme, abyste světu ukázali jejich zlé skutky.

We have heard the tenets of [religionName] and are most curious. Will you send missionaries to teach us about your religion? = Slyšeli jsme zásady náboženství [religionName] a jsme velmi zvědaví. Pošlete nám misionáře, aby nás poučili o vašem náboženství?


#################### Lines from Ruins from Civ V - Vanilla ####################

We have discovered cultural artifacts in the ruins! (+20 culture) = V ruinách jsme objevili kulturní artefakty! (+20 kultury)
discover cultural artifacts = objevit kulturní artefakty

squatters willing to work for you = squateři ochotní pro vás pracovat

squatters wishing to settle under your rule = squateři, kteří se chtějí usadit pod vaší vládou

An ancient tribe trained us in their ways of combat! = Starověký kmen nás vycvičil ve způsobech boje!
your exploring unit receives training = průzkumník byl vytrénován

We have found survivors in the ruins! Population added to [cityName]. = Našli jsme v ruinách přeživší! Populace přidána do [cityName].
survivors (adds population to a city) = přeživší (zvýší populaci města)

a stash of gold = truhla zlata

discover a lost technology = objev ztracené technologie

Our unit finds advanced weaponry hidden in the ruins! = Naše jednotka v ruinách objevila pokročilou výzbroj!
advanced weaponry for your explorer = pokročilá výzbroj pro průzkumníka

You find evidence of Barbarian activity. Nearby Barbarian camps are revealed! = Našli jsme důkazy o barbarské aktivitě. Byly odhaleny nedaleké barbarské tábory!
reveal nearby Barbarian camps = objev blízkého tábora barbarů

find a crudely-drawn map = objev hrubě načrtnuté mapy


#################### Lines from Specialists from Civ V - Vanilla ####################

Scientist = Vědec

Merchant = Obchodník

Artist = Umělec

Engineer = Inženýr


#################### Lines from Speeds from Civ V - Vanilla ####################


#################### Lines from Techs from Civ V - Vanilla ####################

'Where tillage begins, other arts follow. The farmers therefore are the founders of human civilization.' - Daniel Webster = 'Začalo to obděláváním půdy, ostatní umění následovala. Farmáři jsou tedy zakladatelé lidské civilizace.' - Daniel Webster
Agriculture = Zemědělství

'Shall the clay say to him that fashioneth it, what makest thou?' - Bible Isaiah 45:9 = 'Běda tomu, kdo se chce přít se svým tvůrcem, střep z hliněných střepů!' - Bible Izajáš, 45:9
Pottery = Hrnčířství
'Thou shalt not muzzle the ox when he treadeth out the corn.' - Bible Deuteronomy 25:4 = 'Mlátícímu dobytčeti nedáš náhubek.' - Bible Mojžíšova 25:4
Animal Husbandry = Chov zvířat
'The haft of the arrow has been feathered with one of the eagle's own plumes, we often give our enemies the means of our own destruction' - Aesop = 'Dřík šípu byl opeřen orlím peřím, často dáváme nepřátelům prostředky na vlastní zničení' - Ezop
Archery = Lukostřelba
'The meek shall inherit the Earth, but not its mineral rights.' - J. Paul Getty = 'Pokorní zdědí Zemi, ale ne její nerostné bohatství.' - J. Paul Getty
Mining = Hornictví

'He who commands the sea has command of everything.' - Themistocles = 'Ten, kdo vládne na moři, ten ovládá všechno' - Themistocles
Sailing = Plachtění
'So teach us to number our days, so that we may apply our hearts unto wisdom.' - Bible Psalms 90:12 = 'Naučiž nás počítati dnů našich, abychom uvodili moudrost v srdce.' - Bible Kralická, 90:12
Calendar = Kalendář
'He who destroys a good book kills reason itself.' - John Milton = 'Kdo zabíjí člověka, zabíjí rozumnou bytost; kdo však zabíjí dobrou knihu, zabíjí rozum sám.' - John Milton
Writing = Písemnictví
'Even brute beasts and wandering birds do not fall into the same traps or nets twice.' - Saint Jerome = 'Ani divoká zvířata, ani putující ptáci se nechytí do stejné pasti dvakrát' - Svatý Jeremiáš
Trapping = Lov do pastí
'Wisdom and virtue are like the two wheels of a cart.' - Japanese proverb = 'Moudrost a ctnost jsou jako dvě kola vozíku' - Japonské přísloví
The Wheel = Kolo
'How happy are those whose walls already rise!' - Virgil = 'Jak šťastni jsou ti, jejichž zdi už byly vybudovány!' - Vergilius
Masonry = Zdivo
'Here Hector entered, with a spear eleven cubits long in his hand; the bronze point gleamed in front of him, and was fastened to the shaft of the spear by a ring of gold.' - Homer = 'Zde vstoupil Hektor s kopím jedenáct loktů dlouhým v ruce; bronzový hrot před ním se leskl a byl připevněn na špici oštěpu kroužkem ze zlata' - Homér
Bronze Working = Zpracování bronzu

'He made an instrument to know if the moon shine at full or no.' - Samuel Butler = 'Vyrobil nástroj, aby poznal, jestli měsíc svítí úplně či nikoliv.' - Samuel Butler
Optics = Optika
'There is only one good, knowledge, and one evil, ignorance.' - Socrates = 'Existuje jen jedno dobro a to je vědění. Existuje jen jedno zlo a to je nevědomost.' - Sókratés
Philosophy = Filozofie
'A Horse! A Horse! My kingdom for a horse!' - Shakespeare (Richard III) = 'Koně! Koně! Království za koně!' - Shakespeare (Richard III)
Horseback Riding = Jízda na koni
'Mathematics is the gate and key to the sciences.' - Roger Bacon = 'Matematika je bránou a klíčem do světa vědy' - Roger Bacon
Mathematics = Matematika
'Three things are to be looked to in a building: that it stands on the right spot; that it be securely founded; that it be successfully executed.' - Johann Wolfgang von Goethe = 'Na budově musí být zřetelné tři věci: že stojí na správném místě, že má pevné základy, že je kvalitně postavena.' - Johann Wolfgang von Goethe
Construction = Konstrukce
'Do not wait to strike til the iron is hot, but make it hot by striking.' - William Butler Yeats = 'Nečekejte s útokem, dokud se nerozžhaví železo, ale rozžhavte ho údery.' - William Butler Yeats
Iron Working = Zpracování železa

'Three things are necessary for the salvation of man: to know what he ought to believe; to know what he ought to desire; and to know what he ought to do' - St. Thomas Aquinas = 'Pro spásu duše jsou nezbytné tři věci: vědět čemu věřit; vědět co si přát; a vědet co mám dělat.' - Tomáš Akvinský
Theology = Teologie
'The only thing that saves us from the bureaucracy is its inefficiency' - Eugene McCarthy = 'Jediná věc, která nás ochrání před byrokracií je neefektivnost.' - Eugene McCarthy
Civil Service = Státní služba
'Better is bread with a happy heart than wealth with vexation.' - Amenemope = 'Je lepší jíst chléb se šťastným srdcem, než se soužit v bohatství.' - Amenemope
Currency = Platidlo
'Instrumental or mechanical science is the noblest and, above all others, the most useful.' - Leonardo da Vinci = 'Instrumentální nebo mechanická věda je ze všech nejušlechtilejší a především nejužitečnější.' - Leonardo da Vinci
Engineering = Inženýrství
'When pieces of bronze or gold or iron break, the metal-smith welds them together again in the fire, and the bond is established.' - Sri Guru Granth Sahib = 'Když se kusy bronzu, zlata nebo železa zlomí, kovář je znovu zkuje v ohni a spojení je vytvořeno.' - Sri Guru Granth Sahib
Metal Casting = Lití kovů

'I find the great thing in this world is not so much where we stand, as in what direction we are moving.' - Oliver Wendell Holmes = 'Zjistil jsem úžasnou věc o tomto světě. Není podstatné kde stojíme, ale kterým směrem se vydáme.' - Oliver Wendell Holmes
Compass = Kompas
'Education is the best provision for old age.' - Aristotle = 'Vzdělávání je nejlepším opatřením pro stáří.' - Aristoteles
Education = Školství
'Whoso pulleth out this sword of this stone and anvil, is rightwise king born of all England.' - Malory = 'Kdo vytáhne tento meč z kamene, stane se právoplatným králem Anglie.' - Thomas Malory
Chivalry = Rytířství
'The press is the best instrument for enlightening the mind of man, and improving him as a rational, moral and social being.' - Thomas Jefferson = 'Tisk je nejlepším nástrojem pro osvícení mysli člověka a zlepšení jeho racionálních, morálních a sociálních stránek.' - Thomas Jefferson
Machinery = Stroje
'Measure what is measurable, and make measurable what is not so.' - Galileo Galilei = 'Změřte vše, co měřit lze, a udělejte měřitelným, co měřit nelze.' - Galileo Galilei
Physics = Fyzika
'John Henry said to his Captain, / 'A man ain't nothin' but a man, / And before I'll let your steam drill beat me down, / I'll die with the hammer in my hand.'' - Anonymous: The Ballad of John Henry, the Steel-Drivin' Man = 'John Henry řekl svému kapitánovi: Člověk nic neznamená, ale muž, a před tím než mě nahradí váš parní stroj, tak zemřu s kladivem v ruce.' - Autor neznámy
Steel = Ocel

'Joyfully to the breeze royal Odysseus spread his sail, and with his rudder skillfully he steered.' - Homer = 'Radostně do větru napnul Odyseus plachtu a obratně řídil kormidlo.' - Homér
Astronomy = Astronomie
'Their rising all at once was as the sound of thunder heard remote' - Milton = 'Jejich povstání se najednou neslo jako zvuk hromu do daleka.' - John Milton
Acoustics = Akustika
'Happiness: a good bank account, a good cook and a good digestion' - Jean Jacques Rousseau = 'Štěstí: dobrý bankovní účet, dobrý kuchař a dobré zažívání.' - Jean Jacques Rousseau
Banking = Bankovnictví
'It is a newspaper's duty to print the news and raise hell.' - The Chicago Times = 'Je povinností novin tisknout zprávy a nastolit peklo.' - The Chicago Times
Printing Press = Tiskařský lis
'The day when two army corps can annihilate each other in one second, all civilized nations, it is to be hoped, will recoil from war and discharge their troops.' - Alfred Nobel = 'V den, kdy se dvě znepřátelené armády budou moci ve vteřině zničit, všechny civilizované národy, jak doufám, zastaví války a pošlou své vojáky domů.' - Alfred Nobel
Gunpowder = Střelný prach

'The winds and the waves are always on the side of the ablest navigators.' - Edward Gibbon = 'Vítr a vlny jsou vždy na straně nejschopnějších navigátorů.' - Alfred Nobel
Navigation = Navigace
'Compound interest is the most powerful force in the universe.' - Albert Einstein = 'Složený úrok je nejsilnější silou ve vesmíru.' - Albert Einstein
Economics = Ekonomika
'Wherever we look, the work of the chemist has raised the level of our civilization and has increased the productive capacity of the nation.' - Calvin Coolidge = 'Kamkoli se podíváme, práce chemiků zvýšila úroveň naší civilizace a zvýšila výrobní kapacitu národa.' - Calvin Coolidge
Chemistry = Chemie
'There never was a good knife made of bad steel.' - Benjamin Franklin = 'Nikdy by nevznikl dobrý nůž ze špatné oceli.' - Benjamin Franklin
Metallurgy = Hutnictví

'Those who cannot remember the past are condemned to repeat it.' - George Santayana = 'Ti, kteří si nepamatují svoji minulost, jsou odsouzeni si ji zopakovat.' - George Santayana
Archaeology = Archeologie
'Every great advance in science has issued from a new audacity of imagination.' - John Dewey = 'Každý velký pokrok ve vědě pochází z troufalé fantazie.' - John Dewey
Scientific Theory = Vědecká teorie
'Wars may be fought with weapons, but they are won by men. It is the spirit of the men who follow and of the man who leads that gains the victory.' - George S. Patton = 'Války mohou být bojovány zbraněmi, ale vyhrávají je muži. Vítězství získává duch lidí, kteří následují, a člověka, který vede.' - George S. Patton
Military Science = Vojenská věda
'The nation that destroys its soil destroys itself.' - Franklin Delano Roosevelt = 'Národ, který ničí svou půdu, ničí sám sebe.' - Franklin Delano Roosevelt
Fertilizer = Hnojivo
'It is well that war is so terrible, or we should grow too fond of it.' - Robert E. Lee = 'Je skvělé, že válka je tak příšerná, jinak bychom ji měli příliš rádi.' - Robert E. Lee
Rifling = Puška

'If the brain were so simple we could understand it, we would be so simple we couldn't.' - Lyall Watson = 'Kdyby byl mozek tak jednoduchý, že bychom mu rozuměli, byli bychom tak prostí, že bychom nemohli' - Lyall Watson
Biology = Biologie
'The nations of the West hope that by means of steam communication all the world will become as one family.' - Townsend Harris = 'Západní národy doufají, že se prostřednictvím parní komunikace stane celý svět jednou velkou rodinou.' - Townsend Harris
Steam Power = Parní stroj
'As soon as men decide that all means are permitted to fight an evil, then their good becomes indistinguishable from the evil that they set out to destroy.' - Christopher Dawson = 'Jakmile se lidé rozhodnou, že budou mít všechny prostředky k boji proti zlu, jejich dobro se stane nerozeznatelným od zla, které se chystají zničit.' - Christopher Dawson
Dynamite = Dynamit

'Is it a fact - or have I dreamt it - that, by means of electricity, the world of matter has become a great nerve, vibrating thousands of miles in a breathless point of time?' - Nathaniel Hawthorne = 'Je to skutečnost, nebo můj sen, že svět se stal díky elektřině obrovským nervem pulsujícím tisíce kilometrů během zlomku času.' - Nathaniel Hawthorne
Electricity = Elektřina
'Nothing is particularly hard if you divide it into small jobs.' - Henry Ford = 'Nic není obzvláště těžké, pokud to rozdělíte na menší části.' - Henry Ford
Replaceable Parts = Vyměnitelné díly
'The introduction of so powerful an agent as steam to a carriage on wheels will make a great change in the situation of man.' - Thomas Jefferson = 'Zavedení něčeho tak mocného jako je pára do vozu na kolech, bude velkou změnou pro člověka.' - Thomas Jefferson
Railroads = Železnice

'And homeless near a thousand homes I stood, and near a thousand tables pined and wanted food.' - William Wordsworth = 'Bezdomovci před tisicem domů stáli, poblíž tisíce stolů z borovic a chtěli jídlo' - William Wordsworth
Refrigeration = Chlazení
'I once sent a dozen of my friends a telegram saying 'flee at once-all is discovered!' They all left town immediately.' - Mark Twain = 'Jednou jsem poslal tuctu svých přátel telegram s nápisem 'okamžitě utečte - vše je objeveno!' Všichni okamžitě opustili město.' - Mark Twain
Telegraph = Telegraf
'The whole country was tied together by radio. We all experienced the same heroes and comedians and singers. They were giants.' - Woody Allen = 'Celá země byla propojena rádiem. Všichni jsme zažili stejné hrdiny a komiky a zpěváky. Byli to velikáni.' - Woody Allen
Radio = Rádio
'Aeronautics was neither an industry nor a science. It was a miracle.' - Igor Sikorsky = 'Letectví nebyl ani průmysl ani věda. Byl to zázrak.' - Igor Sikorsky
Flight = Letectví
'Any man who can drive safely while kissing a pretty girl is simply not giving the kiss the attention it deserves.' - Albert Einstein = 'Každý muž, který dokáže bezpečně řídit při líbání krásné dívky, jednoduše nevěnuje polibku pozornost, kterou si zaslouží.' - Albert Einstein
Combustion = Spalování

'In nothing do men more nearly approach the gods than in giving health to men.' - Cicero = 'V ničem se lidé k božstvům neblíží více, než když dávají lidem zdraví.' - Cicero
Pharmaceuticals = Léčiva
'Ben, I want to say one word to you, just one word: plastics.' - Buck Henry and Calder Willingham, The Graduate = 'Bene, chci ti říct jedno slovo, jedno jediné slovo: plasty.' - Buck Henry a Calder Willingham, Absolvent
Plastics = Plasty
'There's a basic principle about consumer electronics: it gets more powerful all the time and it gets cheaper all the time.' - Trip Hawkins = 'Je zde základní princip o spotřební elektronice: Je pořád výkonnější a neustále levnější.' - Trip Hawkins
Electronics = Elektronika
'The speed of communications is wondrous to behold, it is also true that speed does multiply the distribution of information that we know to be untrue.' – Edward R. Murrow = 'Rychlost komunikace je úžasná, ale je také pravda, že rychlost znásobuje i distribuci informací, o kterých víme, že jsou nepravdivé.' – Edward R. Murrow
Mass Media = Masová média
'Vision is the art of seeing things invisible.' - Jonathan Swift = 'Vize je umění vidět věci neviditelné' - Jonathan Swift
Radar = Radar
'The unleashed power of the atom has changed everything save our modes of thinking, and we thus drift toward unparalleled catastrophes.' - Albert Einstein = 'Uvolněná síla atomu změnila vše kromě našeho způsobu myšlení, proto míříme k bezprecedentním katastrofám' - Albert Einstein
Atomic Theory = Atomová teorie

'Only within the moment of time represented by the present century has one species, man, acquired significant power to alter the nature of his world.' - Rachel Carson = 'Teprve v okamžiku, který představuje současné století, získal jeden druh, člověk, významnou sílu změnit povahu svého světa.' - Rachel Carson
Ecology = Ekologie
'Computers are like Old Testament gods: lots of rules and no mercy.' - Joseph Campbell = 'Počítače jsou jako bohové Starého zákona: spousta pravidel a žádné milosrdenství.' - Joseph Campbell
Computers = Počítače
'A good rule for rocket experimenters to follow is this: always assume that it will explode.' - Astronautics Magazine, 1937 = 'Pro raketové experimenty je dobré držet se prvidla: Vždycky předpokládejte, že to vybouchne.' - Astronautický časopis, 1937
Rocketry = Raketová technika
'The night is far spent, the day is at hand: let us therefore cast off the works of darkness, and let us put on the armor of light.' - The Holy Bible: Romans, 13:12 = 'Z pověření té první šelmy vykonává veškerou její moc. Nutí zemi a její obyvatele, aby klekali před první šelmou, které se zahojila její smrtelná rána.' - Svatá bible, 13:12
Lasers = Lasery
'I am become Death, the destroyer of worlds.' - J. Robert Oppenheimer = 'Stávám se smrtí, ničitelem světů.' - J. Robert Oppenheimer
Nuclear Fission = Jaderné štěpení

'The new electronic interdependence recreates the world in the image of a global village.' - Marshall McLuhan = 'Nová elektronická vzájemná závislost znovu vytváří svět k obrazu globální vesnice.' - Marshall McLuhan
Globalization = Globalizace
'1. A robot may not injure a human being or, through inaction, allow a human being to come to harm. 2. A robot must obey any orders given to it by human beings, except when such orders would conflict with the First Law. 3. A robot must protect its own existence as long as such protection does not conflict with the First or Second Law.' - Isaac Asimov = '1. Robot nesmí ublížit člověku, ani nesmí v důsledku nečinnosti dovolit, aby bylo člověku ublíženo. 2. Robot se musí řídit všemi příkazy, které mu byly dány lidmi, s výjimkou případů, kdy by takové příkazy byly v rozporu s prvním zákonem. 3. Robot musí chránit svou vlastní existenci, pokud taková ochrana není v rozporu s prvním nebo druhým zákonem.' - Isaac Asimov
Robotics = Robotika
'Now, somehow, in some new way, the sky seemed almost alien.' - Lyndon B. Johnson = 'Nyní, nějakým novým způsobem, vypadá obloha úplně jinak.' - Lyndon B. Johnson
Satellites = Satelity
'Be extremely subtle, even to the point of formlessness, be extremely mysterious, even to the point of soundlessness. Thereby you can be the director of the opponent's fate.' - Sun Tzu = 'Buďte extrémně jemní, až do beztvarosti, buďte extrémně záhadní, až do bezhlučnosti. Tím můžete řídit osud protivníka.' - Sun Tzu
Stealth = Maskování
'Our scientific power has outrun our spiritual power, we have guided missiles and misguided men.' – Martin Luther King Jr. = 'Naše věda překonala našeho ducha, máme naváděné střely a zbloudilé muže.' – Martin Luther King Jr.
Advanced Ballistics = Pokročilá Balistika

'Every particle of matter is attracted by or gravitates to every other particle of matter with a force inversely proportional to the squares of their distances.' - Isaac Newton = 'Síla, kterou se přitahují každé dva hmotné body, je přímo úměrná součinu jejich hmotností a nepřímo úměrná čtverci vzdálenosti mezi nimi.' - Isaac Newton
Particle Physics = Částicová fyzika
'The release of atomic energy has not created a new problem. It has readily made more urgent the necessity of solving an existing one.' - Albert Einstein = 'Uvolňení atomové energie nevytvořilo nový problém. Jen učinilo naléhavější nutnost řešení toho existujícího.' - Albert Einstein
Nuclear Fusion = Jaderná Fůze

'The impact of nanotechnology is expected to exceed the impact that the electronics revolution has had on our lives.' - Richard Schwartz = 'Očekává se, že vývoj nanotechnologií bude znamenat daleko větší dopad, než který na naše životy měla elektronická revoluce.' - Richard Schwartz
Nanotechnology = Nanotechnologie

'I think we agree, the past is over.' - George W. Bush = 'Myslím, že jsme se shodli, že minulost je za námi.' - George W. Bush
Future Tech = Budoucí technologie
Who knows what the future holds? = Kdo ví, co nám přinese budoucnost?


#################### Lines from Terrains from Civ V - Vanilla ####################

Ocean = Oceán

Coast = Pobřeží

Grassland = Louky

Plains = Pláně

Tundra = Tundra

Desert = Poušť

Lakes = Jezera
 # Requires translation!
Lakes provide fresh water to adjacent tiles, allowing farming where it would otherwise not be possible (similar to Rivers and Oases). = 
Oasis = Oáza
Farm = Farma

Mountain = Hory

Snow = Sníh

Hill = Kopce

Forest = Les
A Camp can be built here without cutting it down = Tábor zde může být postaven bez kácení

Jungle = Džungle

Marsh = Bažina
Only Polders can be built here = Zde může být postaven pouze Polder

Fallout = Atomový spad

 # Requires translation!
Oases provide fresh water to adjacent tiles, allowing farming where it would otherwise not be possible (similar to Rivers and Lakes). = 

Flood plains = Údolní niva

Ice = Led

Atoll = Atol

 # Requires translation!
Rivers exist on tile edges, not as terrain feature per se. = 
 # Requires translation!
Tiles on both sides gain its benefits. These benefits do not stack. = 
 # Requires translation!
The tile has access to fresh water, allowing farming where it would otherwise not be possible (similar to Oases and Lakes). = 
 # Requires translation!
Movement across rivers takes all remaining movement points of a unit unless there is a bridge. = 
 # Requires translation!
When attacking across a river, the attacker gets a -20% strength malus. = 
Road = Cesta
Amphibious = Obojživelný

Great Barrier Reef = Velký bariérový útes

Old Faithful = Old Faithful gejzír

El Dorado = Eldorádo

Fountain of Youth = Fontána mládí

Grand Mesa = Velká náhorní plošina

Mount Fuji = Hora Fuji

Krakatoa = Krakatoa

Rock of Gibraltar = Gibraltarské skály

Cerro de Potosi = Cerro de Potosí

Barringer Crater = Barringerův kráter


#################### Lines from TileImprovements from Civ V - Vanilla ####################


Lumber mill = Pila

Mine = Důl

Trading post = Obchodní stanice

Camp = Tábor

Oil well = Ropný vrt

 # Requires translation!
Offshore Platform = 

Pasture = Pastvina

Plantation = Plantáž

Quarry = Lom

Fishing Boats = Rybářské lodě

Fort = Opevnění

Reduces movement cost to ½ if the other tile also has a Road or Railroad = Snižuje náročnost pohybu na ½ je-li na druhém políčku také Cesta či Železnice
Reduces movement cost to ⅓ with Machinery = Snižuje náročnost pohybu na ⅓ s objevem Strojů
Requires Engineering to bridge rivers = Přemostění řek vyžaduje Inženýrství

Railroad = Železnice
Reduces movement cost to ⅒ if the other tile also has a Railroad = Snižuje náročnost pohybu na ⅒ je-li na druhém políčku také Železnice
 # Requires translation!
Provides a +25% [Production] bonus to cities connected to the capital by Railroads = 

Remove Forest = Vykácet les
Provides a one-time Production bonus depending on distance to the closest city once finished = Po dokončení poskytne jednorázový bonus k produkci v závislosti na vzdálenosti nejbližšího města

Remove Jungle = Vykácet džungli

Remove Fallout = Odstranit radioaktivní spad

Remove Marsh = Vysušit bažinu

Remove Road = Odstranit cestu

Remove Railroad = Odstranit železnici

Cancel improvement order = Zrušit vylepšování

 # Requires translation!
Repairs a pillaged Improvement or Route = 

Academy = Akademie

Landmark = Dominanta

Manufactory = Manufaktura

Customs house = Celnice

Holy site = Svaté místo

Citadel = Pevnost

Moai = Moai

Terrace farm = Terasovité pole

Ancient ruins = Starobylé ruiny

City ruins = Zřiceniny města
A bleak reminder of the destruction wreaked by War = Bezútěšná připomínka destrukce způsobené válkou

City center = Centrum města
Marks the center of a city = Označuje centrum města
Appearance changes with the technological era of the owning civilization = Vzhled se mění s technologickou érou dané civilizace

Barbarian encampment = Barbarský tábor
Home to uncivilized barbarians, will spawn a hostile unit from time to time = Domov necivilizovaných barbarů, čas od času vytvoří nepřátelskou jednotku


#################### Lines from TileResources from Civ V - Vanilla ####################

Cattle = Dobytek

Sheep = Ovce

Deer = Jeleni

Bananas = Banány

Wheat = Pšenice

Stone = Kámen

Fish = Ryby

Horses = Koně

Iron = Železo

Coal = Uhlí

Oil = Ropa

Aluminum = Hliník

Uranium = Uran

Furs = Kožešiny

Cotton = Bavlna

Dyes = Barvivo

Gems = Drahokamy

Gold Ore = Zlato

Silver = Stříbro

Incense = Kadidlo

Ivory = Slonovina

Silk = Hedvábí

Spices = Koření

Wine = Víno

Sugar = Cukr

Marble = Mramor

Whales = Velryby

Pearls = Perly

Jewelry = Šperky

Porcelain = Porcelán


#################### Lines from UnitPromotions from Civ V - Vanilla ####################

Sword = Meče
Mounted = Jízdní
Siege = Obléhací
Ranged Gunpowder = Střelné Střelecké
Armored = Obrněné
Melee Water = Námořní Bojové
Ranged Water = Námořní Střelecké
Submarine = Ponorka
Heal Instantly = Okamžité léčení

Accuracy I = Přesnost I

Accuracy II = Přesnost II

Accuracy III = Přesnost III

Barrage I = Přehradná palba I

Barrage II = Přehradná palba II

Barrage III = Přehradná palba III

Volley = Salva

Extended Range = Zvýšený dostřel

Indirect Fire = Nepřímá střelba

Shock I = Šok I

Shock II = Šok II

Shock III = Šok III

Drill I = Dril I

Drill II = Dril II

Drill III = Dril III

Charge = Zteč

Besiege = Obléhání

Formation I = Formace I

Formation II = Formace II

Blitz = Přepadení

Woodsman = Lesník


Medic = Zdravotník I

Medic II = Zdravotník II

Scouting I = Průzkum I

Scouting II = Průzkum II

Scouting III = Průzkum III

Survivalism I = Přežití I

Survivalism II = Přežití II

Survivalism III = Přežití III

Boarding Party I = Obsazení I

Boarding Party II = Obsazení II

Boarding Party III = Obsazení III

Coastal Raider I = Pobřežní nájezdník I

Coastal Raider II = Pobřežní nájezdník II

Coastal Raider III = Pobřežní nájezdník III

Landing Party = Vysazení

Targeting I = Míření I

Targeting II = Míření II

Targeting III = Míření III

Wolfpack I = Hromadný útok I

Wolfpack II = Hromadný útok II

Wolfpack III = Hromadný útok III

Aircraft Carrier = Letadlová loď
Armor Plating I = Pancéřování I

Armor Plating II = Pancéřování II

Armor Plating III = Pancéřování III

Flight Deck I = Letová paluba I

Flight Deck II = Letová paluba II

Flight Deck III = Letová paluba III

Supply = Zásobování

Bomber = Bombardér
Siege I = Nálet I

Siege II = Nálet II

Siege III = Nálet III

Evasion = Únik

Fighter = Stíhač
Interception I = Stíhání I

Interception II = Stíhání II

Interception III = Stíhání III


Air Targeting I = Letecké míření I

Air Targeting II = Letecké míření II

Sortie = Výpad

Operational Range = Operační vzdálenost

Helicopter = Helikoptéra
Air Repair = Oprava ve vzduchu

Mobility I = Pohyblivost I

Mobility II = Pohyblivost II

Anti-Armor I = Protipancéřový I

Anti-Armor II = Protipancéřový II

Cover I = Krytí I

Cover II = Krytí II

March = Pochod

Mobility = Pohyblivost

Sentry = Stráž

Logistics = Logistika

Ambush I = Přepadení I

Ambush II = Přepadení II

Bombardment I = Bombardování I

Bombardment II = Bombardování II

Bombardment III = Bombardování III

Morale = Morálka

Great Generals I = Velcí generálové I

Great Generals II = Velcí generálové II

Quick Study = Rychlé učení

Haka War Dance = Válečný tanec Haka

Rejuvenation = Omlazení

Slinger Withdraw = Ústup prakovníka

Ignore terrain cost = Pohyb v obtížném terénu bez penalizace

Pictish Courage = Piktská odvaha

Home Sweet Home = Domov, sladký domov

 # Requires translation!
[unit] ability = 


#################### Lines from UnitTypes from Civ V - Vanilla ####################


Civilian Water = Námořní Civilní


Aircraft = Letadlo


Atomic Bomber = Jaderný bombardér

Missile = Střela


Armor = Obrněná vozidla

WaterCivilian = Námořní civilista

WaterMelee = Námořní boj zblízka

WaterRanged = Námořní boj na dálku

WaterSubmarine = Námořní ponorka

WaterAircraftCarrier = Letadlová loď

AtomicBomber = Jaderný Bombardér


#################### Lines from Units from Civ V - Vanilla ####################


This is your basic, club-swinging fighter. = Toto je základní, kyjem máchající bojovník.

Maori Warrior = Maorský válěčník

Jaguar = Jaguár

Brute = Surovec

Archer = Lučištník

Bowman = Lepší lučištník

Slinger = Prakovník

Skirmisher = Harcovník

Work Boats = Pracovní člun

Trireme = Triréma

Galley = Galej

Chariot Archer = Lučištník ve válečném vozu

War Chariot = Válečný vůz

War Elephant = Válečný slon


Hoplite = Hoplita

Persian Immortal = Nesmrtelný

Marauder = Drancovník

Horseman = Jízda

Companion Cavalry = Makedonská jízda

Catapult = Katapult

Ballista = Balista

Swordsman = Šermíř

Legion = Legie

Mohawk Warrior = Válečník Mohawků


Landsknecht = Landsknecht

Knight = Rytíř

Camel Archer = Lučištník na velbloudu

Conquistador = Konkistador

Naresuan's Elephant = Naresuanův slon

Mandekalu Cavalry = Mandekalská kavalérie

Keshik = Keshik

Crossbowman = Kušník

Chu-Ko-Nu = Chu-Ko-Nu

Longbowman = Střelec s dlouhým lukem

Trebuchet = Trebuchet

Hwach'a = Hwach'a

Longswordsman = Šermíř s dlouhým mečem

Samurai = Samuraj

Berserker = Zuřivec

Caravel = Karavela

Turtle Ship = Želví loď


Musketeer = Mušketýr

Janissary = Janičář

Minuteman = Minutemen

Tercio = Tercio

Frigate = Fregata

Ship of the Line = Řadová loď

Lancer = Kopiník na koni

Sipahi = Sipahí

Cannon = Dělo


Norwegian Ski Infantry = Norská lyžařská pěchota

Cavalry = Kavalérie

Cossack = Kozák

Ironclad = Obrněná loď

Artillery = Dělostřelectvo


Foreign Legion = Cizinecká legie


Carrier = Letadlová loď

Battleship = Bitevní loď

Anti-Aircraft Gun = Protiletadlová zbraň

Destroyer = Torpédoborec

Zero = Zero


B17 = B-17

Paratrooper = Výsadkář

Tank = Tank

Panzer = Panzer

Anti-Tank Gun = Protitanková zbraň

Atomic Bomb = Atomová bomba

Rocket Artillery = Raketové dělostřelectvo

Mobile SAM = Mobilní SAM

Guided Missile = Naváděná raketa

Nuclear Missile = Jaderná raketa

Helicopter Gunship = Bojová helikoptéra

Nuclear Submarine = Jaderná ponorka

Mechanized Infantry = Mechanizovaná pěchota

Missile Cruiser = Raketový křižník

Modern Armor = Moderní tank

Jet Fighter = Tryskový stíhač

Giant Death Robot = Obrněný Bitevní Robot

Stealth Bomber = Neviditelný bombardér

Great Artist = Velký umělec

Great Scientist = Velký vědec

Great Merchant = Velký obchodník

Great Engineer = Velký inženýr

Great General = Velký generál

Khan = Chán

SS Booster = Pomocný motor

SS Cockpit = Kokpit lodi

SS Engine = Hlavní motor

SS Stasis Chamber = Stázová komora


#################### Lines from VictoryTypes from Civ V - Vanilla ####################

 # Requires translation!
Complete all the spaceship parts\nto win! = 
 # Requires translation!
spaceship parts = 
You have achieved victory through mastery of Science! You have conquered the mysteries of nature and led your people on a voyage to a brave new world! Your triumph will be remembered as long as the stars burn in the night sky! = Zvítězili jsme ve hře díky enormnímu úsilí a mistrovství našich vědců. Poodhalili jste tajemství přírody a dovedli naše obyvatele na cestu poznání k novým světům. Na tento úspěch se bude vzpomínat dokud budou svítit hvězdy na nebi!

 # Requires translation!
Complete 5 policy branches and\nbuild the Utopia Project to win! = 
You have achieved victory through the awesome power of your Culture. Your civilization's greatness - the magnificence of its monuments and the power of its artists - have astounded the world! Poets will honor you as long as beauty brings gladness to a weary heart. = Dosáhli jsme vítězství díky úžasné dokonalé kulturnosti. Velikost naší říše - velkolepost vybudovaných památek a preciznost našich umělců ohromila svět! Básníci nás budou velebit, dokud vše krásné bude přinášet potěšení unavenému srdci.

 # Requires translation!
Capture all enemy Capitals\nto win! = 
The world has been convulsed by war. Many great and powerful civilizations have fallen, but you have survived - and emerged victorious! The world will long remember your glorious triumph! = Celý svět byl zachvácen válkou. Velké a slavné civilizace byly zničeny, ale naše říše dokázala jako jediná přežít a zvítězit. Svět nikdy nezapomene na tento fenomenální triumf!

 # Requires translation!
Build the UN and be voted\nworld leader to win! = 
 # Requires translation!
Anyone should build [buildingFilter] = 
 # Requires translation!
Win diplomatic vote = 
You have triumphed over your foes through the art of diplomacy! Your cunning and wisdom have earned you great friends - and divided and sown confusion among your enemies! Forever will you be remembered as the leader who brought peace to this weary world! = Prostřednictvím umění diplomacie jste zvítězili nad svými nepřáteli! Vaše mazanost a moudrost vám získaly skvělé přátele - a rozdělily a zasévaly zmatek mezi vaše nepřátele! Navždy na vás budou vzpomínat jako na vůdce, který do tohoto unaveného světa přinesl mír!

 # Requires translation!
Do things to win! = 
 # Requires translation!
Have highest score after max turns = 


#################### Lines from Beliefs from Civ V - Gods & Kings ####################

Ancestor Worship = Uctívání předků

Dance of the Aurora = Tanec Jitřenky

Desert Folklore = Pouštní folklór

Faith Healers = Léčitelé

Fertility Rites = Rituály plodnosti

God of Craftsman = Bůh řemeslníků

God of the Open Sky = Bůh oblohy

God of the Sea = Bůh moře

God of War = Bůh války

Goddess of Festivals = Bohyně oslav

Goddess of Love = Bohyně lásky

Goddess of Protection = Bohyně ochrany

Goddess of the Hunt = Bohyně lovu

Messenger of the Gods = Posel bohů

Monument to the Gods = Monument bohů

One with Nature = Jednota s přírodou

Oral Tradition = Ústní tradice

Religious Idols = Náboženské modly

Religious Settlements = Náboženské usedlosti

Sacred Path = Svatá stezka

Sacred Waters = Svatá voda

Stone Circles = Kamenné kruhy

Follower = Stoupenec
Asceticism = Asketismus

Cathedrals = Katedrály

Choral Music = Sborová hudba

Divine inspiration = Božská inspirace

Feed the World = Nakrmit svět

Guruship = Duchovní otec

Holy Warriors = Svatí válečníci

Liturgical Drama = Liturgické drama

Monasteries = Kláštery

Mosques = Mešity

Pagodas = Pagody

Peace Gardens = Mírové zahrady

Religious Art = Náboženské umění

Religious Center = Náboženské centrum

Religious Community = Náboženská komunita

Swords into Ploughshares = Meče na radlice

Founder = Zakladatel
Ceremonial Burial = Slavnostní pohřeb

Church Property = Církevní majetek

Initiation Rites = Zasvěcovací obřady

Interfaith Dialogue = Mezináboženský dialog

Papal Primacy = Papežský primát

Peace Loving = Mírumilovnost

Pilgrimage = Pouť

Tithe = Desátek

World Church = Světová církev

Enhancer = Vylepšující
Defender of the Faith = Obránce víry

Holy Order = Svatý řád

Itinerant Preachers = Potulní kazatelé

Just War = Spravedlivá válka

Messiah = Spasitel

Missionary Zeal = Misionářská horlivost

Religious Texts = Náboženské texty

Religious Unity = Náboženská jednota

Reliquary = Relikviář


#################### Lines from Buildings from Civ V - Gods & Kings ####################


Stele = Stéla


Shrine = Oltář 

Pyramid = Pyramida


Terracotta Army = Terakotová armáda
'Regard your soldiers as your children, and they will follow you into the deepest valleys; look on them as your own beloved sons, and they will stand by you even unto death.' - Sun Tzu = 'Považuj své vojáky za své děti a budou tě následovat do nejhlubších údolí; dívej se na ně jako na své milované syny a budou při tobě stát až za hrob.' - Sun Tzu


Amphitheater = Amfiteátr


Petra = Petra
'...who drinks the water I shall give him, says the Lord, will have a spring inside him welling up for eternal life. Let them bring me to your holy mountain in the place where you dwell. Across the desert and through the mountain to the Canyon of the Crescent Moon...' - Indiana Jones = 'Kdo se té vody napije, tomu daruji, pravil Pán, vnitřní pramen, jenž mu dopřeje život věčný. Nechť mě dovede ke svaté hoře, místu, kde prebýváš. Cestou přes poušť, přes horu rovnou do Údolí Půlměsíce ...' - Indiana Jones


Great Mosque of Djenne = Velká mešita v Djenné
'With the magnificence of eternity before us, let time, with all its fluctuations, dwindle into its own littleness.' - Thomas Chalmers = 'S velkolepostí věčnosti před námi se čas, se všemi svými záchvěvy, zmenšuje do vlastní maličkosti.' - Thomas Chalmers

Grand Temple = Velký chrám


Alhambra = Alhambra
'Justice is an unassailable fortress, built on the brow of a mountain which cannot be overthrown by the violence of torrents, nor demolished by the force of armies.' - Joseph Addison = 'Spravedlnost je nedobytná pevnost postavená na vrcholu hory, kterou nesvrhne dravá voda ani nemůže být zničena silou armád.' - Joseph Addison


Ceilidh Hall = Síň Céilidh


Leaning Tower of Pisa = Šikmá věž v Pise
'Don't clap too hard - it's a very old building.' - John Osbourne = 'Netleskejte hlasitě - je to velmi stará budova' - John Osbourne


Coffee House = Kavárna


Neuschwanstein = Zámek Neuschwanstein
'...the location is one of the most beautiful to be found, holy and unapproachable, a worthy temple for the divine friend who has brought salvation and true blessing to the world.' - King Ludwig II of Bavaria = '... místo je jedním z nejkrásnějších, které lze nalézt, svatých a nepřístupných, hodných chrámů pro božského přítele, který přinesl světu spasení a skutečné požehnání.' - Král Ludvík II. Bavorský


Recycling Center = Recyklační centrum


CN Tower = CN Věž
'Nothing travels faster than light with the possible exception of bad news, which obeys its own special rules.' - Douglas Adams = 'Nic necestuje rychleji než světlo, s možnou výjimkou špatné zprávy, která si žije vlastním životem.' - Douglas Adams

Bomb Shelter = Protiatomový kryt 

Hubble Space Telescope = Hubblův vesmírný dalekohled
'The wonder is, not that the field of stars is so vast, but that man has measured it.' - Anatole France = 'Zázrakem není to, že je noční obloha naplněná nekonečnem hvězd, ale to, že je člověk dokázal změřit.' - Anatole France


Cathedral = Katedrála


Mosque = Mešita

Pagoda = Pagoda


#################### Lines from CityStateTypes from Civ V - Gods & Kings ####################


#################### Lines from Difficulties from Civ V - Gods & Kings ####################


#################### Lines from Eras from Civ V - Gods & Kings ####################


Marine = Námořní pěchota


#################### Lines from Nations from Civ V - Gods & Kings ####################


 # Requires translation!
Rim-Sin II = 
 # Requires translation!
Smerdis = 
 # Requires translation!
Ilum-ma-ili = 
 # Requires translation!
Peshgaldaramesh = 
 # Requires translation!
Ur-zigurumaš = 
 # Requires translation!
Semiramis = 
 # Requires translation!
Em = 
 # Requires translation!
Ishtar = 
 # Requires translation!
Bilit Taauth = 
 # Requires translation!
Aruru = 
Islam = Islám

 # Requires translation!
Jason = 
 # Requires translation!
Helena = 
 # Requires translation!
Alexa = 
 # Requires translation!
Cletus = 
 # Requires translation!
Kassandra = 
 # Requires translation!
Andres = 
 # Requires translation!
Desdemona = 
 # Requires translation!
Anthea = 
 # Requires translation!
Aeneas = 
 # Requires translation!
Leander = 
Christianity = Křesťanství

 # Requires translation!
Li = 
 # Requires translation!
Chen = 
 # Requires translation!
Zhang = 
 # Requires translation!
Liu = 
 # Requires translation!
Yang = 
 # Requires translation!
Huang = 
 # Requires translation!
Zhao = 
 # Requires translation!
Wu = 
 # Requires translation!
Zhou = 
 # Requires translation!
Sun = 
Taoism = Taoismus

 # Requires translation!
Refaat = 
 # Requires translation!
Heba = 
 # Requires translation!
Salah = 
 # Requires translation!
Ahmed = 
 # Requires translation!
Zakaria = 
 # Requires translation!
Bastet = 
 # Requires translation!
Ma'at = 
 # Requires translation!
Nebhet = 
 # Requires translation!
Tefenet = 
 # Requires translation!
Neuth = 

 # Requires translation!
James = 
 # Requires translation!
Scarlett = 
 # Requires translation!
Mycroft = 
 # Requires translation!
Charlotte = 
 # Requires translation!
Gwendolyn = 
 # Requires translation!
Mr. Eks = 
 # Requires translation!
Dr. Grey = 
 # Requires translation!
Andrew = 
 # Requires translation!
Scott = 
 # Requires translation!
Anne = 

 # Requires translation!
Jean-Paul = 
 # Requires translation!
Martine = 
 # Requires translation!
Lucien = 
 # Requires translation!
François = 
 # Requires translation!
Augustine = 
 # Requires translation!
Monsieur X = 
 # Requires translation!
Dr. Dupont = 
 # Requires translation!
Vipère = 
 # Requires translation!
Yvette = 
 # Requires translation!
Renard = 

 # Requires translation!
Alexei = 
 # Requires translation!
Lena = 
 # Requires translation!
Dmitry = 
 # Requires translation!
Anastasia = 
 # Requires translation!
Tatiana = 
 # Requires translation!
Boris = 
 # Requires translation!
Doktor Seriy = 
 # Requires translation!
Mikhail = 
 # Requires translation!
Natacha = 
 # Requires translation!
Zmeya = 

 # Requires translation!
Flavius = 
 # Requires translation!
Regula = 
 # Requires translation!
Servius = 
 # Requires translation!
Lucia = 
 # Requires translation!
Cornelius = 
 # Requires translation!
Licina = 
 # Requires translation!
Canus = 
 # Requires translation!
Serpens = 
 # Requires translation!
Agrippa = 
 # Requires translation!
Brutus = 

 # Requires translation!
Solhofaat = 
 # Requires translation!
Khenzeer = 
 # Requires translation!
Zarafah = 
 # Requires translation!
Temsaah = 
 # Requires translation!
Abyadh = 
 # Requires translation!
Mostafa = 
 # Requires translation!
Yusuf = 
 # Requires translation!
Waddah = 
 # Requires translation!
Sameera = 
 # Requires translation!
Gamal = 

 # Requires translation!
Cousin = 
 # Requires translation!
Felix = 
 # Requires translation!
Dennis = 
 # Requires translation!
Edward = 
 # Requires translation!
Prof. Rex = 
 # Requires translation!
Eliza = 
 # Requires translation!
Mary = 
 # Requires translation!
Virginia = 
 # Requires translation!
Barbara = 

 # Requires translation!
Akaishi = 
 # Requires translation!
Oki = 
 # Requires translation!
Hattori = 
 # Requires translation!
Morozumi = 
 # Requires translation!
Momochi = 
 # Requires translation!
Kawashima = 
 # Requires translation!
Orin = 
 # Requires translation!
Sakanishi = 
 # Requires translation!
Kaede = 
 # Requires translation!
Mochizuki = 
Shinto = Šintoismus

 # Requires translation!
Ashok = 
 # Requires translation!
Shanx = 
 # Requires translation!
Hormis = 
 # Requires translation!
Sanjeev = 
 # Requires translation!
Ananda = 
 # Requires translation!
Rani = 
 # Requires translation!
Parvati = 
 # Requires translation!
Mukta = 
 # Requires translation!
Karishma = 
 # Requires translation!
Jyotsna = 
Hinduism = Hinduismus

 # Requires translation!
Johann = 
 # Requires translation!
Marlene = 
 # Requires translation!
Wilhelm = 
 # Requires translation!
Eva = 
 # Requires translation!
Heinz = 
 # Requires translation!
Horst = 
 # Requires translation!
Carl = 
 # Requires translation!
Viper = 
 # Requires translation!
Albrecht = 
 # Requires translation!
Anton = 

 # Requires translation!
Ibrahim = 
 # Requires translation!
Bayezid = 
 # Requires translation!
Sokollu = 
 # Requires translation!
Mahmut = 
 # Requires translation!
Uveys = 
 # Requires translation!
Roxelana = 
 # Requires translation!
Safiye = 
 # Requires translation!
Hafsa = 
 # Requires translation!
Kosem = 
 # Requires translation!
Nurbanu = 

 # Requires translation!
Kim = 
 # Requires translation!
Park = 
 # Requires translation!
Han = 
 # Requires translation!
Na = 
 # Requires translation!
Kong = 
 # Requires translation!
Yu = 
 # Requires translation!
Ahn = 
 # Requires translation!
Da = 
 # Requires translation!
Eun = 
Confucianism = Konfucianismus

 # Requires translation!
Onatah = 
 # Requires translation!
Oneida = 
 # Requires translation!
Oshadagea = 
 # Requires translation!
Otetiani = 
 # Requires translation!
Genesee = 
 # Requires translation!
Dadgayadoh = 
 # Requires translation!
Otwtiani = 
 # Requires translation!
Kateri = 
 # Requires translation!
Onondakai = 
 # Requires translation!
Honanyawus = 

 # Requires translation!
Azi = 
 # Requires translation!
Dabir = 
 # Requires translation!
Firuz = 
 # Requires translation!
Gaspar = 
 # Requires translation!
Shahzad = 
 # Requires translation!
Aga = 
 # Requires translation!
Marjane = 
 # Requires translation!
Peri = 
 # Requires translation!
Sartaj  = 
 # Requires translation!
Yasmin = 
Zoroastrianism = Zoroastrismus

 # Requires translation!
Tiki = 
 # Requires translation!
Hotu Matua = 
 # Requires translation!
Rongo-ma-tane = 
 # Requires translation!
Kupe = 
 # Requires translation!
Haloti = 
 # Requires translation!
Degei = 
 # Requires translation!
Babamik = 
 # Requires translation!
Kulu Lau = 
 # Requires translation!
Nangananga = 
 # Requires translation!
Turua = 

 # Requires translation!
Aran = 
 # Requires translation!
Chanarong = 
 # Requires translation!
Kiet = 
 # Requires translation!
Niran = 
 # Requires translation!
Virote = 
 # Requires translation!
Kulap = 
 # Requires translation!
Mayuree = 
 # Requires translation!
Phueng = 
 # Requires translation!
Ratana = 
 # Requires translation!
Tola = 
Buddhism = Budhismus

 # Requires translation!
Rodrigo = 
 # Requires translation!
Esmeralda = 
 # Requires translation!
Mathilda = 
 # Requires translation!
Ramona = 
 # Requires translation!
Señor X = 
 # Requires translation!
Topolino = 
 # Requires translation!
Serpiente = 
 # Requires translation!
Garcia = 
 # Requires translation!
El Lobo = 

 # Requires translation!
Ahmadou = 
 # Requires translation!
Ayub = 
 # Requires translation!
Badru = 
 # Requires translation!
Bokhari = 
 # Requires translation!
Guedado = 
 # Requires translation!
Adhiambo = 
 # Requires translation!
Chinaka = 
 # Requires translation!
Laila = 
 # Requires translation!
Mariama = 
 # Requires translation!
Oni = 

 # Requires translation!
Asashōryū = 
 # Requires translation!
Tömöriin = 
 # Requires translation!
Zevegiin = 
 # Requires translation!
Jigjidiin = 
 # Requires translation!
Enkhbat = 
 # Requires translation!
Mönkhbayar = 
 # Requires translation!
Gündegmaa = 
 # Requires translation!
Ssima = 
 # Requires translation!
Batachikhan = 
 # Requires translation!
Chulunny = 
Tengriism = Tengriismus

 # Requires translation!
Metztli = 
 # Requires translation!
Xitllali = 
 # Requires translation!
Chimalli = 
 # Requires translation!
Quauhtli = 
 # Requires translation!
Teyacapan = 
 # Requires translation!
Yaotl = 
 # Requires translation!
Coatl = 
 # Requires translation!
Huitzilin = 
 # Requires translation!
Itzli = 
 # Requires translation!
Tepin = 

 # Requires translation!
Amaru = 
 # Requires translation!
Apichu = 
 # Requires translation!
Pariapichiu = 
 # Requires translation!
Puma = 
 # Requires translation!
Quenti = 
 # Requires translation!
Suyuntu = 
 # Requires translation!
Uturuncu = 
 # Requires translation!
Purutu = 
 # Requires translation!
Ozcollo = 

 # Requires translation!
Jørgen = 
 # Requires translation!
Mette = 
 # Requires translation!
Henrik = 
 # Requires translation!
Niels = 
 # Requires translation!
Helle = 
 # Requires translation!
Frederik = 
 # Requires translation!
Ida = 
 # Requires translation!
Thea = 
 # Requires translation!
Freja = 
 # Requires translation!
Morten = 

Attila the Hun = Attila Hun
I grow tired of this throne. I think I should like to have yours instead. = Můj trůn už mě unavuje. Myslím, že bych místo něj chtěl ten váš.
Now what is this?! You ask me to add your riches to my great avails. The invitation is accepted. = Cože?! Žádáš mě, abych přidal tvé bohatství k mým velkým výnosům. Pozvánka přijata.
My people will mourn me not with tears, but with human blood. = Moji lidé mě nebudou oplakávat slzami, ale lidskou krví.
You are in the presence of Attila, scourge of Rome. Do not let hubris be your downfall as well. = Jste v přítomnosti Attily, metly Říma. Nenechte aroganci, aby způsobila váš pád.
This is better than you deserve, but let it not be said that I am an unfair man. = To je lepší, než si zasloužíte, ale ať se neříká, že nejsem férový člověk.
Good day to you. = Dobrý den vám přeji.
Scourge of God = Bič Boží
 # Requires translation!
Great Attila, mighty warrior and leader of the Hunnic empire, your men bow down before you. During the 5th century, you and your brother Bleda have conquered many lands, forged a mighty empire and commanded the most powerful and frightening force of antiquity. You inspired fear to the Roman Emperors themselves, who called you 'Flagellum Dei', the 'Scourge of God', as you took kingdom after kingdom in the Balkans, invaded Eastern Roman Empire, into Gaul and Northern Italy, and planned to conquer Rome itself. Your empire didn't survive long after your death, but your name and your legend have, for millenia to come. = 
 # Requires translation!
Fearsome General, your mighty hordes are at your command, waiting to crush your foes once again and to conquer all the riches the world has to offer! Will your new empire shine through the ages of history? = 
 # Requires translation!
Balamber = 
 # Requires translation!
Uldin = 
 # Requires translation!
Donatus = 
 # Requires translation!
Charato = 
 # Requires translation!
Octar = 
 # Requires translation!
Bleda = 
 # Requires translation!
Ellac = 
 # Requires translation!
Dengizik = 
 # Requires translation!
Hildico = 
 # Requires translation!
Gudrun = 
Attila's Court = Atillův dvůr
The Huns = Hunové

William of Orange = Vilém III. Oranžský
As much as I despise war, I consider it a, hahaha, contribution to the common cause to erase your existence. = Jakkoli opovrhuji válkou, považuji to za, hahaha, příspěvek ke společné věci vymazání vaší existence.
You call yourself an exalted ruler, but I see nothing more than a smartly dressed barbarian! = Říkáte si vznešený vládce, ale nevidím nic jiného než chytře oblečeného barbara!
My God, be merciful to my soul. My God, feel pity for this... my poor people! = Bože můj, buď milosrdný k mé duši. Bože můj, měj s námi soucit ... s mými ubohými lidmi!
I am William of Orange, stadtholder of The Netherlands. Did you need anything? I still have a lot to do. = Jsem Vilém Oranžský, místodržitel Holandska. Potřebovali jste něco? Stále mám co na práci.
I believe I have something that may be of some importance to you. = Věřím, že mám něco, co pro vás může mít význam.
Once again, greetings. = Ještě jednou zdravím.
Dutch East India Company = Holandská východoindická společnost
 # Requires translation!
Greetings to the wise and brave Prince William of Orange, who freed the Netherlands and gave strength to the Dutch people. In 1568, you led a rebellion against Spanish dominion, to gain freedom for your people, and therefore starting the Eighty Years' War. Your actions were all aimed to create one of Europe's first modern republics, the Seven United Provinces. The rebellion was the meaning of your very life and death, as it was also the cause of your assassination in 1584. But your death has given even more pride and courage to your people, to fight for liberty against any oppressors. Carved in history as the 'Father of the Fatherland', your name is a symbol of Dutch independence for eternity. = 
 # Requires translation!
Brave Prince, your people ask for your wisdom to gain its freedom once more, and to illuminate the world with progressive and modern ideas. Will your new empire shine through the ages of history? = 
 # Requires translation!
Joost = 
 # Requires translation!
Hendrika = 
 # Requires translation!
Marten = 
 # Requires translation!
Anke = 
 # Requires translation!
Guus = 
 # Requires translation!
Mr. X = 
 # Requires translation!
Dr. Grijs = 
 # Requires translation!
Willem = 
 # Requires translation!
Thijs = 
 # Requires translation!
Neef = 
Amsterdam = Amsterdam
Rotterdam = Rotterdam
Utrecht = Utrecht
Groningen = Groningen
Breda = Breda
Nijmegen = Nijmegen
Den Haag = Den Haag
Haarlem = Haarlem
Arnhem = Arnhem
Zutphen = Zutphen
Maastricht = Maastricht
Tilburg = Tilburg
Eindhoven = Eindhoven
Dordrecht = Dordrecht
Leiden = Leiden
 # Requires translation!
's Hertogenbosch = 
Almere = Almere
Alkmaar = Alkmaar
Brielle = Brielle
Vlissingen = Vlissingen
Apeldoorn = Apeldoorn
Enschede = Enschede
Amersfoort = Amersfoort
Zwolle = Zwolle
Venlo = Venlo
Uden = Uden
Grave = Grave
Delft = Delft
Gouda = Gouda
Nieuwstadt = Nieuwstadt
Weesp = Weesp
Coevorden = Coevorden
Kerkrade = Kerkrade
The Netherlands = Holandsko

Gustavus Adolphus = Gustav II. Adolf
The Hakkapeliittas will ride again and your men will fall just at the sight of my cavalry! God with us! = Hakapelité znovu pojedou a vaši muži padnou už jen při pohledu na mou kavalérii! Bůh je s námi!
Ha ha ha, captain Gars will be very glad to head out to war again. = Ha ha ha, kapitán Gars bude velmi rád, že opět vyrazí do války.
I am Sweden's king. You can take my lands, my people, my kingdom, but you will never reach the House of Vasa. = Jsem švédský král. Můžete si vzít moje země, můj lid, mé království, ale nikdy se nedostanete rod Vasa.
Stranger, welcome to the Snow King's kingdom! I am Gustavus Adolphus, member of the esteemed House of Vasa = Cizinče, vítejte v království Sněžného krále! Jsem Gustav Adolf, člen váženého rodu Vasa
My friend, it is my belief that this settlement can benefit both our peoples. = Můj příteli, věřím, že tato dohoda může být prospěšná pro oba naše národy.
Oh, welcome! = Vítejte!
Oh, it is you. = Ah, to jste vy.
Nobel Prize = Nobelova cena
 # Requires translation!
All hail Great King Gustavus Adolphus, founder of the Swedish Empire, and one of the most famous military tacticians. In the early 17th century, Sweden emerged as a great power in Europe under your reign, thanks to your wisdom, both in diplomacy and warfare. As king, you decided to reform Swedish laws to bring economic stability and prosperity to your people. Your allies, and also your enemies, called you the 'Lion of the North', witnessing your modern vision of warfare, and the prowess of your armies on the battlefield. As you triumphed in the Thirty Years' War, your name will be forever remembered as one of history's greatest generals. = 
 # Requires translation!
O noble King, will you lend your leadership and brilliant ideas to Sweden once again, to conceive strategies never seen before? Will your new empire shine through the ages of history? = 
 # Requires translation!
Leif = 
 # Requires translation!
Ingegard = 
 # Requires translation!
Sören = 
 # Requires translation!
Ragnhild = 
 # Requires translation!
Lars = 
 # Requires translation!
Lina = 
 # Requires translation!
Herr Grå = 
 # Requires translation!
Magnus = 
 # Requires translation!
Vilma = 
 # Requires translation!
Kusin = 
Stockholm = Stockholm
Uppsala = Uppsala
Gothenburg = Göteborg
Malmö = Malmö
Linköping = Linköping
Kalmar = Kalmar
Skara = Skara
Västerås = Västerås
Jönköping = Jönköping
Visby = Visby
Falun = Falun
Norrköping = Norrköping
Gävle = Gävle
Halmstad = Halmstad
Karlskrona = Karlskrona
Hudiksvall = Hudiksvall
Örebro = Örebro
Umeå = Umeå
Karlstad = Karlstad
Helsingborg = Helsingborg
Härnösand = Härnösand
Vadstena = Vadstena
Lund = Lund
Västervik = Västervik
Enköping = Enköping
Skövde = Skövde
Eskilstuna = Eskilstuna
Luleå = Luleå
Lidköping = Lidköping
Södertälje = Södertälje
Mariestad = Mariestad
Östersund = Östersund
Borås = Borås
Sundsvall = Sundsvall
Vimmerby = Vimmerby
Köping = Köping
Mora = Mora
Arboga = Arboga
Växjö = Växjö
Gränna = Gränna
Kiruna = Kiruna
Borgholm = Borgholm
Strängnäs = Strängnäs
Sveg = Sveg
Sweden = Švédsko

Maria Theresa = Marie Terezie
Shame that it has come this far. But ye wished it so. Next time, be so good, choose your words more wisely. = Škoda, že to došlo tak daleko. Ale chtěli jste to. Příště buďte tak hodní a volte svá slova moudřeji.
What a fool ye are! Ye will end swiftly and miserably. = Co jste to za blázna! Skončíte rychle a nešťastně.
The world is pitiful! There's no beauty in it, no wisdom. I am almost glad to go. = Svět je žalostný! Není v něm žádná krása, žádná moudrost. Jsem téměř ráda, že už musím jít.
The archduchess of Austria welcomes your Eminence to... Oh let's get this over with! I have a luncheon at four o'clock. = Arcivévodkyně Rakouska vítá vaši Eminenci na ... Ach, ať to máme za sebou! Ve čtyři hodiny mám oběd.
I see you admire my new damask. Nobody should say that I am an unjust woman. Let's reach an agreement! = Vidím, že obdivuješ můj nový damašek. Nikdo by neměl říkat, že jsem nespravedlivá žena. Pojďme se domluvit!
Oh, it's ye! = Á, to jsi ty!
Diplomatic Marriage = Diplomatická svatba
 # Requires translation!
Noble and pious Queen Maria Theresa, Holy Roman Empress and sovereign of Austria, the people revere your grace. After the death of your father King Charles VI, you inherited the throne of Austria during difficult economic and military times. But you used your wisdom and unflinching determination to fend off your foes and resolve any obstacles to stability and prosperity. With your husband Francis Stephen at your side as co-ruler, you assured your place as Empress of the Holy Roman Empire. During your reign, you reformed Austria in several domains, as you gifted it with a powerful army, a stable economic model, and an improved educational system. = 
 # Requires translation!
O Great Queen, proud and dignified, by the will of God and the Divine right, can you reach the height of prosperity and splendor the kingdom of Austria deserves? Will your new empire shine through the ages of history? = 
 # Requires translation!
Ferdinand = 
 # Requires translation!
Johanna = 
 # Requires translation!
Franz-Josef = 
 # Requires translation!
Astrid = 
 # Requires translation!
Anna = 
 # Requires translation!
Hubert = 
 # Requires translation!
Alois = 
 # Requires translation!
Natter = 
 # Requires translation!
Georg = 
 # Requires translation!
Arnold = 
Vienna = Vídeň
Salzburg = Salcburk
Graz = Štýrský Hradec
Linz = Linec
Klagenfurt = Klagenfurt
Bregenz = Břežnice
Innsbruck = Inšpruk
Kitzbühel = Kobylí
St. Pölten = Svatý Hypolit
Eisenstadt = Železné město
Villach = Bělák
Zwettl = Světlá
Traun = Travna
Wels = Wels
Dornbirn = Dornbirn
Feldkirch = Feldkirch
Amstetten = Amstetten
Bad Ischl = Bad Ischl
Wolfsberg = Vlčí Hora
Kufstein = Kufstein
Leoben = Lubno
Klosterneuburg = Klosterneuburg
Leonding = Leonding
Kapfenberg = Kapfenberg
Hallein = Hallein
Bischofshofen = Bischofshofen
Waidhofen = Waidhofen
Saalbach = Saalbach
Lienz = Lienz
Steyr = Štýr
Austria = Rakousko

Dido = Dídó
Tell me, do you all know how numerous my armies, elephants and the gdadons are? No? Today, you shall find out! = Řekněte mi, víte všichni, jak početné jsou moje armády, sloni a gdadoni? Ne? Dnes se to dozvíte!
Fate is against you. You earned the animosity of Carthage in your exploration. Your days are numbered. = Osud je proti vám. Při své nevraživosti jste si vysloužili nepřátelství Kartága. Vaše dny jsou sečteny.
The fates became to hate me. This is it? You wouldn't destroy us so without their help. = Sudičky mě začaly nenávidět. To je ono? Bez jejich pomoci byste nás takhle nezničili.
The Phoenicians welcome you to this most pleasant kingdom. I am Dido, the queen of Carthage and all that belongs to it. = Féničané vás vítají v tomto úžasněm království. Jsem Dídó, královna Kartága a všeho, co k tomu patří.
I just had the marvelous idea, and I think you'll appreciate it too. = Právě mě napadl úžasný nápad a myslím, že to oceníte i vy.
What is it now? = Co je to teď?
Phoenician Heritage = Fénické dědictví
 # Requires translation!
Greetings to you, revered Queen Dido, ruler of the legendary kingdom of Carthage. The great poet Virgil related your great history, how your husband Acerbas was murdered by your own brother, King Pygmalion of Tyre, to steal the treasures of your family that were rightfully yours. But you endured his pressure until you and your compatriots decided to flee and sail for new lands. The gods led you to the shores of North Africa, and with cunning diplomacy, you expanded the territory of your new home, and laid the basis for the future kingdom of Carthage. = 
 # Requires translation!
Clever and proud Dido, the storm is coming and your people look for a shelter under your wise and powerful protection. Can you create a new and radiant Carthage able to cleave the darkness? Will your new empire shine through the ages of history? = 
 # Requires translation!
Hamilcar = 
 # Requires translation!
Mago = 
 # Requires translation!
Baalhaan = 
 # Requires translation!
Sophoniba = 
 # Requires translation!
Yzebel = 
 # Requires translation!
Similce = 
 # Requires translation!
Kandaulo = 
 # Requires translation!
Zinnridi = 
 # Requires translation!
Gisgo = 
 # Requires translation!
Fierelus = 
Carthage = Kartágo
Utique = Utika
Hippo Regius = Hippo Regius
Gades = Gades
Saguntum = Saguntum
Carthago Nova = Nové Kartágo
Panormus = Panormus
Lilybaeum = Lilybaeum
Hadrumetum = Hadrumetum
Zama Regia = Zama Regia
Karalis = Karalis
Malaca = Malaca
Leptis Magna = Leptis Magna
Hippo Diarrhytus = Hippo Diarrhytus
Motya = Motya
Sulci = Sulci
Leptis Parva = Leptis Parva
Tharros = Tharros
Soluntum = Soluntum
Lixus = Lixus
Oea = Oea
Theveste = Theveste
Ibossim = Ibossim
Thapsus = Thapsus
Aleria = Aleria
Tingis = Tingis
Abyla = Abyla
Sabratha = Sabratha
Rusadir = Rusadir
Baecula = Baecula
Saldae = Saldae

Theodora = Theodora
It is always a shame to destroy a thing of beauty. Happily, you are not one. = Vždy je škoda zničit krásnou věc. Naštěstí nejste jeden.
Now darling, tantrums are most unbecoming. I shall have to teach you a lesson. = Miláčku, záchvaty vzteku jsou nanejvýš nevhodné. Budu vám muset dát lekci.
Like a child playing with toys you are. My people will never love you, nor suffer this indignation gracefully. = Jste jako dítě, které si hraje s hračkami. Můj lid vás nikdy nebude milovat a nebude snášet toto rozhořčení s grácií.
My, isn't this a pleasant surprise - what may I call you, oh mysterious stranger? I am Theodora, beloved of Byzantium. = Oh, není to příjemné překvapení - jak ti mohu říkat, ó tajemný cizinče? Jsem Theodora, milovaná Byzancí.
I have heard that you adept at certain kinds of ... interactions. Show me. = Slyšela jsem, že jste zběhlý v určitých druzích... interakcí. Ukažte mi to.
Hello again. = Znovu ahoj.
Patriarchate of Constantinople = Patriarchát Konstantinopole
 # Requires translation!
Magnificent Empress Theodora, beloved of Byzantium and of Rome, your people salute you! With your beauty and intelligence, you rose up from actress and courtesan to the rank of the most powerful woman in the Roman Empire, as wife of Justinian I. In the late 520's AD, you helped your husband engage in spiritual and legal reforms, promugalting numerous laws to improve women's status and treatment in the empire. You also made of Constantinople the jewel of the Eastern Roman Empire with the restoration and construction of many aqueducts, bridges, and churches, its beauty culminating with the creation of the Hagia Sophia, one of the most splendid pieces of architecture in the world. = 
 # Requires translation!
Beautiful Empress,the Byzantine Empire's magnificence is intact in all memories, and ready to reborn as the new jewel of humankind. Will your new empire shine through the ages of history? = 
 # Requires translation!
Basil = 
 # Requires translation!
Nikophoros = 
 # Requires translation!
Demetrios = 
 # Requires translation!
Philippos = 
 # Requires translation!
Theophylaktos = 
 # Requires translation!
Simonis = 
 # Requires translation!
Zoe = 
 # Requires translation!
Ioanno = 
 # Requires translation!
Xene = 
 # Requires translation!
Euphrosyne = 
Constantinople = Konstantinopole
Adrianople = Adrianopole
Nicaea = Nikáj
Antioch = Antiochie
Varna = Varna
Ohrid = Ochrid
Nicomedia = Nikomédie
Trebizond = Trapezunt
Cherson = Cherson
Sardica = Serdika
Ani = Ani
Dyrrachium = Dyrrachium
Edessa = Edessa
Chalcedon = Chalkédón
Naissus = Naissus
Bari = Bari
Iconium = Iconium
Prilep = Prilep
Samosata = Samosata
Kars = Kars
Theodosiopolis = Theodosiopole
Tyana = Tyana
Gaza = Gaza
Kerkyra = Kerkyra
Phoenice = Fojnikye
Selymbria = Selymbrie
Sillyon = Sylleion
Chrysopolis = Chrysopolis
Vodena = Vodena
Traianoupoli = Trajanopolis
Constantia = Konstance
Patra = Patra
Korinthos = Kórinthos
Byzantium = Byzanc

Boudicca = Boudicca
You shall stain this land no longer with your vileness! To arms, my countrymen. We ride to war! = Už nebudeš poskvrňovat tuto zemi svou ničemností! Do zbraně, moji krajané. Jedeme do války!
Traitorous man! The Celtic peoples will not stand for such wanton abuse and slander - I shall have your balls! = Zrádný muž! Keltské národy nebudou stát za takové svévolné zneužívání a pomluvy - budu mít vaše koule!
Vile ruler, know you have won this war in name alone. Your cities lie buried and your troops defeated. I have my own victory. = Podlý vládče, věz, že jsi vyhrál tuto válku pouze jménem. Vaše města leží pohřbená a vaše jednotky poraženy. Mám své vlastní vítězství.
I am Boudicca, Queen of the Celts. Let no-one underestimate me! = Jsem Boudicca, královna Keltů. Ať mě nikdo nepodceňuje!
Let us join our forces together and reap the rewards. = Spojme své síly a sklízejme plody.
God has given good to you. = Bůh ti dal dobro.
Druidic Lore = Druidská tradice
 # Requires translation!
May glory and honor always be upon you, Warrior Queen! In a time dominated by men, you successfully claimed the throne and the power, but also valiantly defied the mighty Roman Empire. Punished and humiliated by the hand of the Roman bloody invaders, you united your people and led a terrible revolt, to seek revenge. Many legions fell under your fierce attacks and you burned the city of London with your anger. While the Romans still kept ownership of your land after your final defeat, your actions nonetheless showed Rome that this land could never be fully conquered, making Nero himself consider to withdraw all troops and leaving Britain forever. = 
 # Requires translation!
O raging lioness, will you lead the Celts again under the glory of your name, to spread the fires of liberty, and achieve a final victory? Will your new empire shine through the ages of history? = 
 # Requires translation!
Crìsdean = 
 # Requires translation!
Siobhán = 
 # Requires translation!
Seamus = 
 # Requires translation!
Ffion = 
 # Requires translation!
Pádraig = 
 # Requires translation!
Deirdre = 
 # Requires translation!
Mr. Quinn = 
 # Requires translation!
Éadaoin = 
 # Requires translation!
Alwyn = 
 # Requires translation!
Col Ceathar = 
Cardiff = Cardiff
Truro = Truro
Douglas = Douglas
Glasgow = Glasgow
Cork = Cork
Aberystwyth = Aberystwyth
Penzance = Pennsans
Ramsey = Ramsey
Inverness = Inverness
Limerick = Limerick
Swansea = Swansea
St. Ives = St. Ives
Peel = Peel
Aberdeen = Aberdeen
Belfast = Belfast
Caernarfon = Caernarfon
Newquay = Newquay
Saint-Nazaire = Saint-Nazaire
Castletown = Castletown
Stirling = Stirling
Galway = Galway
Conwy = Conwy
St. Austell = St. Austell
Saint-Malo = Saint-Malo
Onchan = Onchan
Dundee = Dundee
Londonderry = Londonderry
Llanfairpwllgwyngyll = Llanfairpwllgwyngyll
Falmouth = Falmouth
Lorient = Lorient
Celts = Keltové
with [amount] to [amount2] neighboring [tileFilter] [tileFilter2] tiles = s [amount] až [amount2] sousedními políčky [tileFilter] [tileFilter2]

Haile Selassie = Haile Selassie
I have tried all other avenues, but yet you persist in this madness. I hope, for your sake, your end is swift. = Zkoušel jsem všechny ostatní cesty, ale přesto v tomto šílenství setrváváte. Doufám, ve vašem zájmu, že váš konec bude rychlý.
It is silence that allows evil to triumph. We will not stand mute and allow you to continue on this mad quest unchecked. = Je to ticho, které umožňuje zlu triumfovat. Nezůstaneme němí a nedovolíme vám pokračovat v tomto šíleném pátrání bez hlídání.
God and history will remember your actions this day. I hope you are ready for your impending judgment. = Bůh a historie si tento den zapamatují vaše činy. Doufám, že jste připraveni na svůj nadcházející rozsudek.
A thousand welcomes to our fair nation. I am Selassie, the Ras Tafari Makonnen and Emperor of Ethiopia, your humble servant. = Tisíceré přivítání v našem spravedlivém národě. Jsem Selassie, Lidž Tafari Makonnen a císař Etiopie, váš pokorný služebník.
I request that you consider this offer between our two peoples. I believe it will do us both good. = Žádám vás, abyste zvážili tuto nabídku mezi našimi dvěma národy. Věřím, že nám to oběma přinese dobro.
Spirit of Adwa = Duch Adwa
 # Requires translation!
May God bless you, wise and righteous Emperor of Ethiopia, Haile Selassie. As one of Ethiopia's greatest rulers and a spiritual leader of the Rastafarian movement, your good influence on diplomacy and political cooperation are praised throughout the world. You created Ethiopia's first written constitution, and favorized democracy for years to come, your great wisdom making Ethiopia enter as a charter member in the United Nations. Always aiming to reform and modernize your nation, you changed Ethiopian destiny for the best. = 
 # Requires translation!
Revered King, your knowledge and intelligence are required once again to protect your people from many threats in the world. Will you secure peace and stability, with benevolence and authority, in the radiance of the Kebra Nagast? Will your new empire shine through the ages of history? = 
 # Requires translation!
Mulu Ken = 
 # Requires translation!
Wendimu = 
 # Requires translation!
Li'ol = 
 # Requires translation!
Demeke = 
 # Requires translation!
Mulu Alem = 
 # Requires translation!
Abebech = 
 # Requires translation!
Zema = 
 # Requires translation!
Mihret = 
 # Requires translation!
Kebedech = 
 # Requires translation!
Alemnesh = 
Addis Ababa = Addis Abeba
Harar = Harar
Adwa = Adwa
Lalibela = Lalibela
Gondar = Gondar
Axum = Axum
Dire Dawa = Dire Dawa
Bahir Dar = Bahir Dar
Adama = Adama
Mek'ele = Mek'ele
Awasa = Awasa
Jimma = Jimma
Jijiga = Jijiga
Dessie = Dessie
Debre Berhan = Debre Berhan
Shashamane = Shashamane
Debre Zeyit = Debre Zeyit
Sodo = Sodo
Hosaena = Hosaena
Nekemte = Nekemte
Asella = Asella
Dila = Dila
Adigrat = Adigrat
Debre Markos = Debre Markos
Kombolcha = Kombolcha
Debre Tabor = Debre Tabor
Sebeta = Sebeta
Shire = Shire
Ambo = Ambo
Negele Arsi = Negele Arsi
Gambela = Gambela
Ziway = Ziway
Weldiya = Weldiya
Ethiopia = Etiopie

Pacal = Pakal
A sacrifice unlike all others must be made! = Musí být učiněna oběť jako žádná jiná!
Muahahahahahaha! = Muahahahahahaha!
Today comes a great searing pain. With you comes the path to the black storm. = Dnes přichází velká palčivá bolest. S tebou přichází cesta do černé bouře.
Greetings, wayward one. I am known as Pacal. = Zdravím tě, svéhlavý. Jsem známý jako Pakal.
Friend, I believe I may have found a way to save us all! Look, look and accept my offering! = Příteli, věřím, že jsem možná našel způsob, jak nás všechny zachránit! Podívejte se, podívejte se a přijměte mou nabídku!
A fine day, it helps you. = Hezký den, pomůže ti to.
The Long Count = Dlouhý kalendář
 # Requires translation!
Kneel before King Pacal the Great, son of the gods and protector of the Palenque domain! After your kingdom has been harassed for years by neighboring rivals, you struck back at the enemies of your people, defeating each of them and sacrificing their leaders as a retribution to the insults made to your ancestors. Your wisdom and hard will not only restored the glory of Palenque, but turned it into a magnificient city, as your people built the greatest monuments and architecture the world has ever known. = 
 # Requires translation!
Absolute King, your people need you to save the great Mayan culture and knowledge. Will you be able to read the movement of the stars, and find in the heavens the power to repel any foes? Will your new empire shine through the ages of history? = 
 # Requires translation!
Camazotz = 
 # Requires translation!
Coyopa = 
 # Requires translation!
Gukumatz = 
 # Requires translation!
Hunahpu = 
 # Requires translation!
Huracan = 
 # Requires translation!
Ixchel = 
 # Requires translation!
Ixtab = 
 # Requires translation!
Kukulkán = 
 # Requires translation!
Xbalanque = 
 # Requires translation!
Zipacna = 
Palenque = Palenque
Tikal = Tikal
Uxmal = Uxmal
Tulum = Tulum
Copan = Copan
Coba = Coba
El Mirador = El Mirador
Calakmul = Calakmul
Edzna = Edzna
Lamanai = Lamanai
Izapa = Izapa
Uaxactun = Uaxactun
Comalcalco = Comalcalco
Piedras Negras = Piedras Negras
Cancuen = Cancuen
Yaxha = Yaxha
Quirigua = Quirigua
Q'umarkaj = Q'umarkaj
Nakbe = Nakbe
Cerros = Cerros
Xunantunich = Xunantunich
Takalik Abaj = Takalik Abaj
Cival = Cival
San Bartolo = San Bartolo
Altar de Sacrificios = Altar de Sacrificios
Seibal = Seibal
Caracol = Caracol
Naranjo = Naranjo
Dos Pilas = Dos Pilas
Mayapan = Mayapan
Ixinche = Ixinche
Zaculeu = Zaculeu
Kabah = Kabah
The Maya = Mayové


I didn't want to do this. We declare war. = Tohle jsme nechtěli. Vyhlašujeme válku.
I will fear no evil. For god is with me! = Nebudu se bát žádného zla. Bůh je se mnou!
Why have you forsaken us my lord? = Proč jsi nás opustil, můj pane?
Bratislava = Bratislava

We have wanted this for a LONG time. War it shall be. = Tohle jsme chtěli udělat už dlouho. Bude válka.
Very well, we will kick you back to the ancient era! = Dobře, dokopeme vás zpátky do pravěku!
This isn't how it is supposed to be! = Takhle to být nemělo!
Cahokia = Kahótia

By god's grace we will not allow these atrocities to occur any longer. We declare war! = S boží milostí nedovolíme, aby se dále děla taková zvěrstva. Vyhlašujeme válku!
May god have mercy on your evil soul. = Bůh smiluj se nad tvou zlou duší.
I for one welcome our new conquer overlord! = Vítám především našeho nového dobyvatelského vládce!
Jerusalem = Jeruzalém


#################### Lines from Policies from Civ V - Gods & Kings ####################


#################### Lines from Quests from Civ V - Gods & Kings ####################


#################### Lines from Religions from Civ V - Gods & Kings ####################


Judaism = Judaismus


Sikhism = Sikhismus


#################### Lines from Ruins from Civ V - Gods & Kings ####################


We have found holy symbols in the ruins, giving us a deeper understanding of religion! (+[faithAmount] Faith) = Našli jsme v ruinách svaté symboly, což nám dalo hlubší porozumění náboženství! (+[faithAmount] Víry)
discover holy symbols = objev svatých symbolů

We have found an ancient prophecy in the ruins, greatly increasing our spiritual connection! (+[faithAmount] Faith) = Našli jsme v ruinách prastaré proroctví, což výrazně zvýšilo naše duchovní spojení! (+[faithAmount] Víry)
an ancient prophecy = prastaré proroctví


#################### Lines from Specialists from Civ V - Gods & Kings ####################


#################### Lines from Speeds from Civ V - Gods & Kings ####################


#################### Lines from Techs from Civ V - Gods & Kings ####################


'What is drama but life with the dull bits cut out.' - Alfred Hitchcock = 'Co je drama než život s vystřiženými nudnými částmi.' - Alfred Hitchcock
Drama and Poetry = Divadlo a poezie

'The merchants and the traders have come; their profits are pre-ordained...' - Sri Guru Granth Sahib = 'Když přichází obchodníci a kupci, jejich zisky jsou předem stanoveny...' - Sri Guru Granth Sahib
Guilds = Cechy


'Architecture begins where engineering ends.' - Walter Gropius = 'Architektura začíná tam, kde končí inženýrství.' - Walter Gropius
Architecture = Architektura

'Industrialization based on machinery, already referred to as a characteristic of our age, is but one aspect of the revolution that is being wrought by technology.' - Emily Greene Balch = 'Industrializace založená na strojích, která se již označuje jako charakteristika našeho věku, je pouze jedním z aspektů revoluce, která je vyvolávána technologií.' - Emily Greene Balch
Industrialization = Industrializace


'Men, like bullets, go farthest when they are smoothest.' - Jean Paul = 'Muži, stejně jako kulky, dojdou nejdál, pokud jsou uhlazení.' - Jean Paul
Ballistics = Balistika

'The root of the evil is not the construction of new, more dreadful weapons. It is the spirit of conquest.' - Ludwig von Mises = 'Kořenem zla není konstruování nových, strašlivějších zbraní. Je to dobyvatelský duch.' - Ludwig von Mises
Combined Arms = Kombinované zbraně


'The more we elaborate our means of communication, the less we communicate.' - J.B. Priestly = 'Čím více vylepšujeme způsoby komunikace, tím méně komunikujeme.' - J.B. Priestly
Telecommunications = Telekomunikace
'All men can see these tactics whereby I conquer, but what none can see is the strategy out of which victory is evolved.' - Sun Tzu = 'Všichni vidí taktiky, díky nimž dobývám, ale co nikdo nevidí, je strategie, z níž se rodí vítězství.' - Sun Tzu
Mobile Tactics = Mobilní taktika


#################### Lines from Terrains from Civ V - Gods & Kings ####################


Mount Kailash = Hora Kailáš

Mount Sinai = Hora Sinaj

Sri Pada = Srí Páda

Uluru = Uluru


#################### Lines from TileImprovements from Civ V - Gods & Kings ####################


Polder = Polder


#################### Lines from TileResources from Civ V - Gods & Kings ####################


Citrus = Citrusy

Copper = Měď

Crab = Krabi

Salt = Sůl

Truffles = Lanýže


#################### Lines from UnitPromotions from Civ V - Gods & Kings ####################


 # Requires translation!
Devout = 


Hussar = Husar


Hakkapeliitta = Hakapelita


#################### Lines from UnitTypes from Civ V - Gods & Kings ####################


#################### Lines from Units from Civ V - Gods & Kings ####################


 # Requires translation!
Atlatlist = 


Quinquereme = Quinqueréma

Dromon = Dromón


Horse Archer = Lučištník na koni


Battering Ram = Beranidlo

Pictish Warrior = Piktský válečník


African Forest Elephant = Africký slon

Cataphract = Katafrakt


Composite Bowman = Kompozitní lučištník


Galleass = Galéra


Privateer = Korzár

Sea Beggar = Mořský géz


Gatling Gun = Gatlingův kulomet


Carolean = Karolín

Mehal Sefari = Mehal Sefari


Great War Infantry = Válečná pěchota


Triplane = Trojplošník

Great War Bomber = Válečný bombardér


Machine Gun = Kulometčík


Landship = Pozemní obrněnec


Great Prophet = Velký prorok


Missionary = Misionář

Inquisitor = Inkvizitor


#################### Lines from VictoryTypes from Civ V - Gods & Kings ####################


#################### Lines from Tutorials ####################

Introduction = Úvod
Welcome to Unciv!\nBecause this is a complex game, there are basic tasks to help familiarize you with the game.\nThese are completely optional, and you're welcome to explore the game on your own! = Welcome to Unciv!\nBecause this is a complex game, there are basic tasks to help familiarize you with the game.\nThese are completely optional, and you're welcome to explore the game on your own!

Your first mission is to found your capital city.\nThis is actually an important task because your capital city will probably be your most prosperous.\nMany game bonuses apply only to your capital city and it will probably be the center of your empire. = Prvním úkolem je založení hlavního města.\nTo je ve skutečnosti velmi dúležité, protože hlavní město bude nejspíše to nejvíce prosperující.\nMnoho herních výhod se vztahuje pouze na hlavní město, proto bude pravděpodobně centrem říše.
How do you know a spot is appropriate?\nThat’s not an easy question to answer, but looking for and building next to luxury resources is a good rule of thumb.\nLuxury resources are tiles that have things like gems, cotton, or silk (indicated by a smiley next to the resource icon)\nThese resources make your civilization happy. You should also keep an eye out for resources needed to build units, such as iron. Cities cannot be built within 3 tiles of existing cities, which is another thing to watch out for! = Jak se pozná to pravé místo?\nNa to není tak snadná odpověď, ale vybudovat ho poblíž luxusních surovin bývá dobré pravidlo.\nNaleziště luxusních surovin jsou políčka obsahující věci jako drahokamy, bavlnu či hedvábí (označeno ikonkou smajlíku u ikonky suroviny).\nTyto suroviny přispívají ke spokojenosti civilizace. Také je potřeba hlídat suroviny pro stavbu jednotek, jako je například železo.
However, cities don’t have a set area that they can work - more on that later!\nThis means you don’t have to settle cities right next to resources.\nLet’s say, for example, that you want access to some iron – but the resource is right next to a desert.\nYou don’t have to settle your city next to the desert. You can settle a few tiles away in more prosperous lands.\nYour city will grow and eventually gain access to the resource.\nYou only need to settle right next to resources if you need them immediately – \n   which might be the case now and then, but you’ll usually have the luxury of time. = Města však nemají pevně stanovené území, které mohou spravovat.\nTo znamená, že není potřeba postavit město hned vedle naleziště surovin.\nNapříklad, potřebujete železo - ale naleziště je hned vedle pouště.\nAle nemusíte mít město hned vedle pouště. Můžete se usadit o několik políček dál na lepším terénu.\nVaše město poroste a časem získá přístup k surovině.\nPouze pokud chcete surovinu ihned, potřebujete se usadit hned vedle suroviny – \n   což se tu a tam může hodit, většinou však máte trochu času.
The first thing coming out of your city should be either a Scout or Warrior.\nI generally prefer the Warrior because it can be used for defense and because it can be upgraded\n  to the Swordsman unit later in the game for a relatively modest sum of gold.\nScouts can be effective, however, if you seem to be located in an area of dense forest and hills.\nScouts don’t suffer a movement penalty in this terrain.\nIf you’re a veteran of the 4x strategy genre your first Warrior or Scout will be followed by a Settler.\nFast expanding is absolutely critical in most games of this type. = První jednotkou, kterou město postaví, by měl být průzkumník nebo válečník.\nPreferuji válečnika protože lze použít k obraně a může být později vylepšen\n  na Šermíře za rozumnou cenu.\nPrůzkumník však může být lepší, pokud jste v krajině s hustými lesy nebo kopci.\nPrůzkumníci nemají postih k pohybu za špatný terén.\nPokud jste veteránem 4X strategických her, váš první válečník či průzkumník bude následován osadníkem.\nRychlá expanze je naprosto zásadní ve většině her tohoto typu.

In your first couple of turns, you will have very little options, but as your civilization grows, so do the number of things requiring your attention. = Během prvních pár tahů, je jen velmi málo možností na výběr, ale jak bude naše civilizace vzkvétat, objeví se řada věcí vyžadujících pozornost.

Culture and Policies = Kultura a politika
Each turn, the culture you gain from all your cities is added to your Civilization's culture.\nWhen you have enough culture, you may pick a Social Policy, each one giving you a certain bonus. = V každém tahu jsou kulturní body, které získáme ze všech našich měst, přidány do společného kulturního banku celé říše.\nVe chvíli, kdy nasbíráme dostatečný počet kulturních bodů, si lze vybrat novou sociální politiku, která přineše říši určité výhody.
The policies are organized into branches, with each branch providing a bonus ability when all policies in the branch have been adopted. = Sociální politika je rozdělena do jednotlivých skupin (větví),\n  přičemž každá z nich poskytuje speciální bonus ve chvíli,\n  kdy jsou získány všechny sociální politiky z jedné větve.
With each policy adopted, and with each city built,\n  the cost of adopting another policy rises - so choose wisely! = S každou zavedenou sociální politikou a s každým dalším vybudovaným městem,\n  cena za výběr další sociální politiky významně vzrůstá. Vybírejte tedy s rozvahou!

City Expansion = Rozšiřování měst
Once a city has gathered enough Culture, it will expand into a neighboring tile.\nYou have no control over the tile it will expand into, but tiles with resources and higher yields are prioritized. = Jakmile město nastřádá dostatek kulturních bodů, rozšíří se na okolní políčko.\nNemáte žádnou kontrolu na tím, které políčko to bude, ale políčka s vysokými zisky jsou upřednostněna.
Each additional tile will require more culture, but generally your first cities will eventually expand to a wide tile range. = Každé další políčko vžaduje více kulturních bodů, ale vaše první města se většinou stihnou rozšířit daleko.
Although your city will keep expanding forever, your citizens can only work 3 tiles away from city center.\nThis should be taken into account when placing new cities. = Ačkoliv město může růst bez omezení, jeho obyvatelé mohou pracovat do vzdálenosti 3 políček od středu města. To byste měli zohlednit při umísťování nových měst.

As cities grow in size and influence, you have to deal with a happiness mechanic that is no longer tied to each individual city.\nInstead, your entire empire shares the same level of satisfaction.\nAs your cities grow in population you’ll find that it is more and more difficult to keep your empire happy. = Jak města rostou a vzkvétají, budeme se muset vypořádat s mechanismem Spokojenosti,\n  který již není nadále vypočítáván individuálně pro každé město.\nMísto toho sdílí celá říše společnou úroveň spokojenosti\nS přibývajícím počtem obyvatel zjistíme, že je stále obtížnější udržet populaci naší říše spokojenou.
In addition, you can’t even build any city improvements that increase happiness until you’ve done the appropriate research.\nIf your empire’s happiness ever goes below zero the growth rate of your cities will be hurt.\nIf your empire becomes severely unhappy (as indicated by the smiley-face icon at the top of the interface)\n  your armies will have a big penalty slapped on to their overall combat effectiveness. = Aby toho nebylo málo, tak budovy zlepšující spokojenost obyvatel nelze stavět bez dokončení příslušného výzkumu.\nV případě že spokojenost v naší říši klesne pod nulu, tak se ve všech městech významně zpomalí přírůstek nových obyvatel.\nPokud bude naše říše velmi nespokojená (jak ukazuje ikona smajlíku v horní liště)\n  celá naše armáda (bojové jednotky) obdrží významnou penalizaci a dojde k výraznému oslabení v boji.
This means that it is very difficult to expand quickly in Unciv.\nIt isn’t impossible, but as a new player you probably shouldn't do it.\nSo what should you do? Chill out, scout, and improve the land that you do have by building Workers.\nOnly build new cities once you have found a spot that you believe is appropriate. = To znamená, že ve hře Unciv je poměrně obtížné rychle expandovat.\nNikdo netvrdí, že je to nemožné, ale novým hráčům se nedoporučuje to dělat.\nTakže co bychom měli dělat? Uklidnit se, vyslat průzkumníky a vylepšovat námi ovládané území pomocí Dělníků.\nNové města budujme až poté, co pro ně najdeme vhodné místo.

Unhappiness = Nespokojenost
It seems that your citizens are unhappy!\nWhile unhappy, your civilization will suffer many detrimental effects, increasing in severity as unhappiness gets higher. = Vypadá to, že vaši obyvatelé jsou nespokojení!\nPři nespokojenosti budou na vaši civilizaci působit škodlivé efekty, jejichž síla bude větší s vyšší nespokojeností.
Unhappiness has two main causes: Population and cities.\n  Each city causes 3 unhappiness, and each population, 1 = Nespokojenost má dva hlavní důvody: Populaci (počet obyvatel) a města.\n  Každé město přidává 3 body nespokojenosti a každý obyvatel 1 bod nespokojenosti
There are 2 main ways to combat unhappiness:\n  by building happiness buildings for your population\n  or by having improved luxury resources within your borders. = Existují dva účinné způsoby jak bojovat proti nespokojenosti:\n  výstavbou budov, které zvyšují spokojenost obyvatel\n  nebo vylepšením Luxusních surovin, které se nachází na území našich měst.

You have entered a Golden Age!\nGolden age points are accumulated each turn by the total happiness \n  of your civilization\nWhen in a golden age, culture and production generation increases +20%,\n  and every tile already providing at least one gold will provide an extra gold. = Vstoupili jsme do Zlatého věku!\nZlatý věk představují body, které se získávají každé kolo jako celková Spokojenost celé naší civilizace\nVe zlatém věku je produkce a počet generovaných kulturních bodů zvýšený o +20%,\n  na víc každé políčko, ze kterého získáváme alespoň jedno zlato nám poskytne další jedno extra zlato navíc.

Roads and Railroads = Cesty a železnice
Connecting your cities to the capital by roads\n  will generate gold via the trade route.\nNote that each road costs 1 gold Maintenance per turn, and each Railroad costs 2 gold,\n  so it may be more economical to wait until the cities grow! = Propojení našich měst pomocí cest  přináší zisky z obchodních cest.\nPovšimněme si, že údržba každého políčka cesty stojí každé kolo 1 zlato, železnice pak dokonce 2 zlata, takže může být ekonomicky výhodnější s výstavbou počkat, až se města rozrostou!

Victory Types = Druhy vítězství
Once you’ve settled your first two or three cities you’re probably 100 to 150 turns into the game.\nNow is a good time to start thinking about how, exactly, you want to win – if you haven’t already. = Poté, co se podaří založit první dvě nebo tři města, uplyne obvykle kolem 100 až 150 tahů ve hře.\nNastává vhodná chvíle popřemýšlet o tom, jakým způsobem vést říši k vítězství.
There are four ways to win in Unciv. They are:\n - Cultural Victory: Complete 5 Social Policy Trees and build the Utopia Project\n - Domination Victory: Survive as the last civilization\n - Science Victory: Be the first to construct a spaceship to Alpha Centauri\n - Diplomatic Victory: Build the United Nations and win the vote = Ve hře Unciv existují celkem čtyři způsoby jak zvítězit. Jsou to:\n - Kulturní vítězství: Dokončit 5 větví Sociální politiky a vybudovat Projekt Utopie\n - Vítězství nadvládou: Být poslední civilizací, která přežije\n - Vědecké vítězství: Být prvním, kdo postaví kosmickou loď pro cestu na Alfu Kentaura\n - Diplomatické vítězství: Vybudovat Spojené Národy a zvítězit ve volbách
So to sum it up, these are the basics of Unciv – Found a prosperous first city, expand slowly to manage happiness, and set yourself up for the victory condition you wish to pursue.\nObviously, there is much more to it than that, but it is important not to jump into the deep end before you know how to swim. = Toto jsou shrnuté základy hry Unciv - založit prosperující první město, pomalu se rozšiřovat po mapě se spokojeností pod kontrolou a soustředit se na jednu z cest k vítězství.\nSamozřejmě je toho mnohem více, ale je potřeba postupovat pomalu, s rozvahou a krok po kroku pochopit herní principy.

Enemy City = Nepřátelská města
Cities can be conquered by reducing their health to 1, and entering the city with a melee unit.\nSince cities heal each turn, it is best to attack with ranged units and use your melee units to defend them until the city has been defeated! = Města lze dobýt tak, že snížíte jejich zdraví na 1,\n  a poté do něj vstoupíme s jednotkou určenou na boj zblízka.\nMěsto se samo opravuje v každém tahu, proto je nejpoužívanější metodou dobývání užití jednotek pro boj na dálku,\n  přičemž jednotky pro boj zblízka používáme k jejich ochraně a poté na finální útok na město!

Luxury Resource = Luxusní suroviny
Luxury resources within your domain and with their specific improvement are connected to your trade network.\nEach unique Luxury resource you have adds 5 happiness to your civilization, but extra resources of the same type don't add anything, so use them for trading with other civilizations! = Luxusní zdroje na území říše včetně jejich vylepšení jsou připojeny do naší obchodní sítě.\nKaždý unikátní Luxusní zdroj přidá 5 bodů spokojenosti pro naši říši,\n  další zdroje té samé luxusní suroviny už spokojenost neovliivňují,\n  takže je můžeme použít jako obchovní artikl pro výměnu s jinou ciivilizací!

Strategic Resource = Strategické suroviny
Strategic resources within your domain and with their specific improvement are connected to your trade network.\nStrategic resources allow you to train units and construct buildings that require those specific resources, for example the Horseman requires Horses. = Strategické suroviny na ovládaném území s těmi správnými vylepšeními jsou zapojeny do obchodní sítě. Umožňují trénovat jendotky a stavět budovy, které tyto suroviny vyžadují - například Jízda vyžaduje surovinu Koně.
Unlike Luxury Resources, each Strategic Resource on the map provides more than one of that resource.\nThe top bar keeps count of how many unused strategic resources you own.\nA full drilldown of resources is available in the Resources tab in the Overview screen. = Oproti Luxusním surovinám poskytuje každá strategická surovina na mapě víc než jednu jednotku dané suroviny.\nNa horní liště je vidět kolik nevyužitých strategických surovin je k dispozici.\nDetailní přehled všech vlastněných surovin je na záložce Suroviny na obrazovce Přehled.

The city can no longer put up any resistance!\nHowever, to conquer it, you must enter the city with a melee unit = Město už není nadále schopné bojovat a bránit se!\nOvšem pokud ho chceme dobýt, je potřeba do něj vstoupiit s jednotkou určenou pro boj zblízka.

After Conquering = Dobytí města
When conquering a city, you can choose to liberate, annex, puppet, or raze the city. = Ihned po obsazení města si můžeme vybrat, jaký bude jeho další osud Na výběr máme z vyhlazení, anektování a nebo loutkové vlády.\nVyhladzování města znamená, že se jeho populace sníží každý tah o 1 obyvatele až do úplného zničení. (Translation update needed!)
 # Requires translation!
\nLiberating the city will return it to its original owner, giving you a massive diplomatic boost with them!\n\nAnnexing the city will give you full control over it, but also increase the citizens' unhappiness to 2x!\nThis can be mitigated by building a courthouse in the city, returning the citizen's unhappiness to normal.\n\nPuppeting the city will mean that you have no control on the city's production.\nThe city will not increase your tech or policy cost.\nA puppeted city can be annexed at any time, but annexed cities cannot be returned to a puppeted state!\n\nRazing the city will lower its population by 1 each turn until the city is destroyed!\nYou cannot raze a city that is either the starting capital of a civilization or the holy city of a religion. = 

You have encountered a barbarian unit!\nBarbarians attack everyone indiscriminately, so don't let your \n  civilian units go near them, and be careful of your scout! = Setkali jsme se s barbarskou jednotkou!\nBarbaři útočí na každého bez rozdílu, takže nenechávajme naše\n  civilní jednotky v jejich blízkosti a dávejme také pozor na naše průzkumníky!

You have encountered another civilization!\nOther civilizations start out peaceful, and you can trade with them,\n  but they may choose to declare war on you later on = Setkali jsme se s jinou civilizací!\nOstatní civilizace začínají vyjednávat mírumilovně a lze s nimi obchodovat,\n  v budoucnu ovšem můžou změnit svůj názor a klidně nám vyhlásí válku.

Once you have completed the Apollo Program, you can start constructing spaceship parts in your cities\n (with the relevant technologies) to win a Scientific Victory! = Po dokončení Programu Apollo, je možné začít ve městech stavět části kosmické lodi\n (po dozkoumání daných technologií) a dosáhnout tak vědeckého vítězství!

Injured Units = Zraněné jednotky
 # Requires translation!
Injured units deal less damage, but recover after turns that they have been inactive.\nUnits heal 10 health per turn in enemy territory or neutral land,\n  20 inside your territory and 25 in your cities. = 

Workers = Dělníci
Workers are vital to your cities' growth, since only they can construct improvements on tiles.\nImprovements raise the yield of your tiles, allowing your city to produce more and grow faster while working the same amount of tiles! = Dělníci jsou stavebními kameny pro naše města, přestože dokáží pouze stavět vylepšení na jednotlivých políčkách.\nTato vylepšení zvyšují zisky z jednotlivých políček, což umožňuje městu větší a rychlejší produkci při hospodaření na stejném množství políček!

Siege Units = Těžké jednotky
Siege units are extremely powerful against cities, but need to be Set Up before they can attack.\nOnce your siege unit is set up, it can attack from the current tile,\n  but once moved to another tile, it will need to be set up again. = Obléhací stroje (jednotky) jsou extrémně silné při útoku na město, ale nejprve potřebují provést Přípravu na útok\nVe chvíli kdy je naše obléhací jednotka připravena na boj, může útočit z políčka na kterém právě stojí,\n  po pohybu na jiné políčko je potřeba provést další Přípravu na útok.

Embarking = Nalodění
Once a certain tech is researched, your land units can embark, allowing them to traverse water tiles.\nEntering or leaving water takes the entire turn. = Po vyzkoumání určité technologie se vaše jednotky mohou nalodit, což jim umožní cestovat po vodních políčkách.
Units are defenseless while embarked (cannot use modifiers), and have a fixed Defending Strength based on your tech Era, so be careful!\nRanged Units can't attack, Melee Units have a Strength penalty, and all have limited vision. = Naloděné jednotky jsou bezbranné (nemohou využívat bonusy) a mají všechny stejnou obrannou sílu podle éry, ve které se nacházíte, takže buďte opatrní!\nJednotky na dálku nemohou útočit, jednotky na blízko mají penalizaci k síle a všechny mají omezený dohled.

Idle Units = Nečinné jednotky
 # Requires translation!
If you don't want to move a unit this turn, you can skip it by clicking 'Next unit' again.\nIf you won't be moving it for a while, you can have the unit enter Fortify or Sleep mode - \n  units in Fortify or Sleep are not considered idle units.\nIf you have not decided yet what an unit should do for the current turn, choose the 'Wait' command. A 'waiting' unit will be selected again at the end of the 'Next Unit' cycle, once all other units have received their orders.\nIf you want to disable the 'Next unit' feature entirely, you can toggle it in Menu -> Check for idle units. = 

Contact Me = Kontakt
Hi there! If you've played this far, you've probably seen that the game is currently incomplete.\n Unciv is meant to be open-source and free, forever.\n That means no ads or any other nonsense. = Zdravíčko, pokud jste se dostali až sem, pravděpodobně vidíte, že hra ještě stále není zcela dokončená.\nUnciv je vyvíjena jako hra s otevřeným zdrojovýcm kódem (open-source) a zdarma. Navždy.\nTo znamená žádné reklamy, žádné mikrotransakce ani jiné dosud neobjevené nesmysly :-)
What motivates me to keep working on it, \n  besides the fact I think it's amazingly cool that I can,\n  is the support from the players - you guys are the best! = To, co mě motivuje k další práci na hře, kromě faktu že jsem naprosto skvělý a úžasný, je podpora ze strany hráčů - jste prostě nějleší!
Every rating and review that I get puts a smile on my face =)\n  So contact me! Send me an email, review, Github issue\n  or mail pigeon, and let's figure out how to make the game \n  even more awesome!\n(Contact info is in the Play Store) = Každé hodnocení, komentář či recenze mi vykouzlí úsměv na tváři =)\nNeváhejte mě kontaktovat! Pošlete mi email, napište recenzi, nahlašte problém na Githubu nebo pošlete třeba poštovního holuba a dejte mi vědět, jak hru udělat ještě více úžasnou!\n(Kontaktní údaje naleznete na Play Storu)

Pillaging = Drancování
 # Requires translation!
Military units can pillage improvements, which heals them 25 health and ruins the improvement.\nThe tile can still be worked, but advantages from the improvement - stat bonuses and resources - will be lost.\nWorkers can repair these improvements, which takes less time than building the improvement from scratch.\nPillaging certain improvements will result in your units looting gold from the improvement. = 

Experience = Zkušenost
Units that enter combat gain experience, which can then be used on promotions for that unit.\nUnits gain more experience when in Melee combat than Ranged, and more when attacking than when defending. = Jednotky účastnící se boje získávají body zkušenosti, které je možno využít k povyšování.\nJednotky získávají více zkušenosti v boji zblízka než zdálky a více při útoku než při obraně.
Units can only gain up to 30 XP from Barbarian units - meaning up to 2 promotions. After that, Barbarian units will provide no experience. = Bojem s barbary mohou jednotky získat nejvýše 30 zkušeností - tedy na 2 povýšení. Poté už pobíjení barbarů neposkytuje žádnou další zkušenost.

Combat = Boj
Unit and cities are worn down by combat, which is affected by a number of different values.\nEach unit has a certain 'base' combat value, which can be improved by certain conditions, promotions and locations. = Jednotky i města se bojem opotřebovávají, což je ovlivněno několika hodnotami.\nKaždá jednotka má 'základní' bojovou hodnotu, která může být vylepšena různými stavy, povýšeními či místem.
Units use the 'Strength' value as the base combat value when melee attacking and when defending.\nWhen using a ranged attack, they will the use the 'Ranged Strength' value instead. = Jednotky pužívají tuto 'sílu' jako základni hodnotu při útoku a obraně zblízka.\nPři útoku zdálky použijí 'sílu na dálku'.
Ranged attacks can be done from a distance, dependent on the 'Range' value of the unit.\nWhile melee attacks allow the defender to damage the attacker in retaliation, ranged attacks do not. = Útoky zdálky mohou být prováděny ze vzdálenosti definované hodnotou 'dostřel' dané jednotky.\nA zatímco při útoku zblízka může obránce napadanout zpátky útočníka, při útoku zdálky nikoli.

Research Agreements = Výzkumná dohoda
In research agreements, you and another civilization decide to jointly research technology.\nAt the end of the agreement, you will both receive a 'lump sum' of Science, which will go towards one of your unresearched technologies. = Výzkumnou dohodou se vy a jiná civilizace rozhodnete spolupracovat na výzkumu technologií. \nPo uplynutí dohody oba obdržíte 'jednorázový obnos' bodů výzkumu, který bude aplikován na jednu z nevyzkoumaných technologií.
The amount of ⍾Science you receive at the end is dependent on the ⍾Science generated by your cities and the other civilization's cities during the agreement - the more, the better! = Množství bodů výzkumu, ktere obdržíte po uplynutí dohody, je závislé na množství výzkumu poskytovaném vašimi městy a městy druhé civilizace po dobu trvání dohody - čím více, tím lépe!

 # Requires translation!
Defensive Pacts = 
 # Requires translation!
Defensive pacts allow you and another civ to protect one another from aggressors.\nOnce the defensive pact is signed, you will be drawn into their future defensive wars, just as they will be drawn into your future defensive wars. Declaring war on any Civ will remove all of your defensive pacts. You will have to re-sign them to use their effect. = 
 # Requires translation!
Be cautious when signing defensive pacts because they can bring you into wars that you might not want to be in. = 
 # Requires translation!
The AI is very careful and will not accept defensive pacts with less than 80 influence. = 

 # Requires translation!
Not all nations are contending with you for victory.\nCity-States are nations that can't win, can't be traded with, and instead confer certain bonuses to friendly civilizations. = 
Instead, diplomatic relations with City-States are determined by Influence - a meter of 'how much the City-State likes you'.\nInfluence can be increased by attacking their enemies, liberating their city, and giving them sums of gold. = Místo toho jsou diplomatické vztahy s městskými státy určené vlivem - měřítkem toho, jak moc vás má městský stát v oblibě.\nVliv může být zvýšen útokem na jejich nepřítele, osvobozením jejich měst či věnováním obnosu zlata.
Certain bonuses are given when you are at above 30 influence.\nWhen you have above 60 Influence, and you have the highest influence with them of all civilizations, you are considered their 'Ally', and gain further bonuses and access to the Luxury and Strategic resources in their lands. = Po dosažení či překonání hranice 30 vlivu obržíte různé bonusy.\nPo dosažení hranice 60 vlivu a pokud máte vůči nim nejvyšší vliv ze všech civilizací, jste považováni za 'spojence' a získáte další bonusy a přístup k Luxusním a Strategickým surovinám na jejich území.

Great People = Velké osobnosti
Certain buildings, and specialists in cities, generate Great Person points per turn.\nThere are several types of Great People, and their points accumulate separately.\nThe number of points per turn and accumulated points can be viewed in the Overview screen. = Různé budovy a specialisté ve městech produkují každé kolo body na velké osobnosti.\nExistuje několik druhů velkých osobností, jejich body se sčítají odděleně.\nPočty bodů za kolo i jejich součty jsou vidět na obrazovce Přehled.
Once enough points have been accumulated, a Great Person of that type will be created!\nEach Great Person can construct a certain Great Improvement which gives large yields over time, or immediately consumed to provide a certain bonus now. = Když je nashromážděno dostatek bodů, velká osobnost daného typu se narodí!\nKaždá velká osobnost může postavit určité velké vylepšení, které poskytuje vysoký výnos v průběhu času, nebo může být okamžitě použita, čímž poskytne určitý bonus ihned.
Great Improvements also provide any strategic resources that are under them, so you don't need to worry if resources are revealed underneath your improvements! = Velká vylepšení políček poskytují strategické suroviny, které se pod nimi nalézají, takže se nemusíte bát, že budou suroviny objeveny přímo pod nimi.

Removing Terrain Features = Odstranění terénních prvků
Certain tiles have terrain features - like Flood plains or Forests -  on top of them. Some of these layers, like Jungle, Marsh and Forest, can be removed by workers.\nRemoving the terrain feature does not remove any resources in the tile, and is usually required in order to add improvements exploiting those resources. = Různá políčka mohou obsahovat specifické terénní prvky - jako je Údolní niva či Les. Některé z nich, například Džungle, Bažina či Les, mohou být odstraněny dělníky.\nOdstranění prvku neodstraní suroviny, ale je většinou vyžadováno k postavení vylepšení umožnující využívaní dané suroviny.

Natural Wonders, such as the Mt. Fuji, the Rock of Gibraltar and the Great Barrier Reef, are unique, impassable terrain features, masterpieces of mother Nature, which possess exceptional qualities that make them very different from the average terrain.\nThey benefit by giving you large sums of Culture, Science, Gold or Production if worked by your Cities, which is why you might need to bring them under your empire as soon as possible. = Přírodní divy jako je hora Fuji, Gibraltarské skály nebo Velký bariérový útes jsou jedinečná neprůchozí terénní pole, mistrovská díla matky Přírody s výjimečnými vlastnostmi, které je činí velmi odlišnými od běžných terénů.\nPoskytují větší množství kultury, výzkumu, zlata či produkce, pokud jsou využívána městskými dělníky. Proto byste je meli co nejdříve zahrnout do své říše.

Keyboard = Klávesnice
If you have a keyboard, some shortcut keys become available. Unit command or improvement picker keys, for example, are shown directly in their corresponding buttons. = Pokud máte klávesnici, máte k dispozici i klavesové zkratky. Například zkratky příkazů pro jednotky či vylepšení jsou zobrazeny přímo na tlačítkách.
On the world screen the hotkeys are as follows: = Klávesové zkratky na hlavní obrazovce:
Space or 'N' - Next unit or turn\n'E' - Empire overview (last viewed page)\n'+', '-' - Zoom in / out\nHome - center on capital or open its city screen if already centered = Mezera nebo 'N' - Další jednoka či tah\n'E' - Přehled (poslední záložka)\n'+', '-' - Zvětšit / zmenšit\nHome - vycentrovat hlavní město nebo otevřít, je-li již vycentrováno
F1 - Open Civilopedia\nF2 - Empire overview Trades\nF3 - Empire overview Units\nF4 - Empire overview Diplomacy\nF5 - Social policies\nF6 - Technologies\nF7 - Empire overview Cities\nF8 - Victory Progress\nF9 - Empire overview Stats\nF10 - Empire overview Resources\nF11 - Quicksave\nF12 - Quickload = F1 - Otevřít Civilopedii\nF2 - Přehled Obchodu\nF3 - Přehled Jednotek\nF4 - Přehled Diplomacie\nF5 - Socialní politika\nF6 - Technologie\nF7 - Přehled Měst\nF8 - Cesta k vítezství\nF9 - Přehled Statistik\nF10 - Přehled Zdrojů\nF11 - Rychlé uložení\nF12 - Rychlé Načtení
 # Requires translation!
Ctrl-R - Toggle tile resource display\nCtrl-Y - Toggle tile yield display\nCtrl-O - Game options\nCtrl-S - Save game\nCtrl-L - Load game\nCtrl-U - Toggle UI (World Screen only) = 

This is where you spend most of your time playing Unciv. See the world, control your units, access other screens from here. = Tady strávíte většinu času hraní Uncivu. Vidíte svět, můžete ovládat jednotky a dostanete se odsud na jiné obrazovky.
①: The menu button - civilopedia, save, load, options... = ①: Tlačítko menu - civilopedie, uložit hru, načíst hru, možnosti...
②: The player/nation whose turn it is - click for diplomacy overview. = ②: Hráč/národ, který je na tahu - klikněte pro přehled diplomacie.
③: The Technology Button - shows the tech tree which allows viewing or researching technologies. = ③: Tlačítko Technologie - zobrazí strom technologií, kde lze zobrazit a zkoumat technologie.
④: The Social Policies Button - shows enacted and selectable policies, and with enough culture points you can enact new ones. = ④: Tlačítko sociální politiky - zobrazí přijaté a dostupné sociální politiky, a pokud máte dostatek kulturních bodů, můžete přijmout nové.
⑤: The Diplomacy Button - shows the diplomacy manager where you can talk to other civilizations. = ⑤: Tlačítko Diplomacie - zobrazí správce diplomacie, kde můžete mluvit s ostatními civilizacemi.
⑥: Unit Action Buttons - while a unit is selected its possible actions appear here. = ⑥: Tlačítka akcí jednotky - když je vybrána jednotka, její možné akce se zobrazí zde.
⑦: The unit/city info pane - shows information about a selected unit or city. = ⑦: Informační panel jednotky/města - zobrazuje informace o vybrané jednotce nebo městu.
⑧: The name (and unit icon) of the selected unit or city, with current health if wounded. Clicking a unit name or icon will open its civilopedia entry. = ⑧: Jméno (a ikona jednotky) vybrané jednotky nebo města se zdravím, pokud je zraněna. Kliknutí na jméno nebo ikonu jednotky otevře její stranu v Civilopedii.
⑨: The arrow buttons allow jumping to the next/previous unit. = ⑨: Tlačítka šipek umožňují skok na další/předchozí jednotku.
⑩: For a selected unit, its promotions appear here, and clicking leads to the promotions screen for that unit. = ⑩: Zde se zobrazují povýšení vybrané jednotky, kliknutí vede na obrazovku povýšení pro tuto jednotku.
⑪: Remaining/per turn movement points, strength and experience / XP needed for promotion. For cities, you get its combat strength. = ⑪: Zbývající/za tah body pohybu, síla a body zkušenosti/XP potřebné pro povýšení. U měst se zde zobrazuje jejich síla.
⑫: This button closes the selected unit/city info pane. = ⑫: Toto tlačítko zavírá informační panel vybrané jednotky/města.
⑬: This pane appears when you order a unit to attack an enemy. On top are attacker and defender with their respective base strengths. = ⑬: Tento panel se zobrazí, když přikážete jednotce zaútočit na nepřítele. Nahoře je útočník a obránce s jejich základními silami.
⑭: Below that are strength bonuses or penalties and health bars projecting before / after the attack. = ⑭: Pod nimi jsou bonusy a postihy k síle, stejně jako zdraví před a po útoku.
⑮: The Attack Button - let blood flow! = ⑮: Tlačítko Útok - nechť teče krev!
⑯: The minimap shows an overview over the world, with known cities, terrain and fog of war. Clicking will position the main map. = ⑯: Minimapa zobrazuje přehled světa se známými městy, terénem a válečnou mlhou. Kliknutí posune hlavní mapu.
⑰: To the side of the minimap are display feature toggling buttons - tile yield, worked indicator, show/hide resources. These mirror setting on the options screen and are hidden if you deactivate the minimap. = ⑰: Vedle minimapy jsou tlačítka přepínající zobrazení funkcí - výnosy políček, indikátor obdělávání, zobrazit/skrýt zdroje. Zobrazují nastavení na obrazovce Možnosti a jsou skryta, když deaktivujete minimapu.
⑱: Tile information for the selected hex - current or potential yield, terrain, effects, present units, city located there and such. Where appropriate, clicking a line opens the corresponding civilopedia entry. = ⑱: Informace o vybraném políčku - současný nebo potencionální výnos, terén, efekty, přítomné jednotky, města aj. Kde vhodné, kliknutí na řádek otevře příslušnou stranu v Civilopedii.
⑲: Notifications - what happened during the last 'next turn' phase. Some are clickable to show a relevant place on the map, some even show several when you click repeatedly. = ⑲: Oznámení - co se stalo během minulé fáze 'další tah'. Některá po kliknutí zobrazí příslušné místo na mapě, některá i různá po opakovaném kliknutí.
⑳: The Next Turn Button - unless there are things to do, in which case the label changes to 'next unit', 'pick policy' and so on. = ⑳: Tlačítko Další tah - pokud není co dělat, v tom případě se text změní na 'Další jednotka', 'Vyberte politiku' atd.
 # Requires translation!
㉑: The Multiplayer Button - Here you can easily check your active multiplayer games. = 
ⓐ: The overview button leads to the empire overview screen with various tabs (the last one viewed is remembered) holding vital information about the state of your civilization in the world. = ⓐ: Tlačítko Přehled vede na obrazovku přehledu říše s různými kartami (poslední prohlížená je zapamatována) zobrazující důležité informace o stavu vaší civilizace ve světě.
ⓑ: The ♪Culture icon shows accumulated ♪Culture and ♪Culture needed for the next policy - in this case, the exclamation mark tells us a next policy can be enacted. Clicking is another way to the policies manager. = ⓑ: Ikona kultury zobrazuje nashromážděnou kulturu a kulturu potřebnou pro další sociální politiku - v tomto případě vykřičník značí, že další sociální politika může být přijata. Kliknutí je další cesta do správce sociálních politik.
ⓒ: Your known strategic resources are displayed here with the available (usage already deducted) number - click to go to the resources overview screen. = ⓒ: Vaše známé strategické suroviny jsou zobrazeny zde s číslem ukazujícím dostupné množství (spotřebované odečteny) - klikněte pro zobrazení přehledu surovin.
ⓓ: Happiness/unhappiness balance and either golden age with turns left or accumulated happiness with amount needed for a golden age is shown next to the smiley. Clicking also leads to the resources overview screen as luxury resources are a way to improve happiness. = ⓓ: Vedle smajlíka je zobrazena aktuální spokojenost/nespokojenost a buďto zlatý věk se zbývajícími tahy nebo nashromážděná spokojenost s množstvím potřebným ke zlatému věku. Kliknutí také vede na přehled zdrojů, protože luxusní suroviny jsou cesta ke zlepšení spokojenosti.
ⓔ: The ⍾Science icon shows the number of ⍾Science points produced per turn. Clicking leads to the technology tree. = ⓔ: Ikona výzkumu zobrazuje množství bodů výzkumu produkovaných za tah. Kliknutí vede na strom technologií.
ⓕ: Number of turns played with translation into calendar years. Click to see the victory overview. = ⓕ: Počet odehraných tahů s překladem do kalendářních roků. Kliknutí zobrazí cestu k vítězství.
ⓖ: The number of gold coins in your treasury and income. Clicks lead to the Stats overview screen. = ⓖ: Množství zlatých mincí ve vaší pokladnici a příjem. Kliknutí vede na přehled statistik.
 # Requires translation!
ⓗ: The quantity of ☮Faith your citizens have generated, or 'off' if religion is disabled. Clicking it makes you go to the religion overview screen. = 
ⓧ: In the center of all this - the world map! Here, the "X" marks a spot outside the map. Yes, unless the wrap option was used, Unciv worlds are flat. Don't worry, your ships won't fall off the edge. = ⓧ: Uprostřed toho všeho - mapa světa! Tady "X" označuje bod mimo mapu. Ano, pokud není zapnutá funkce World Wrap, světy v Uncivu jsou placaté. Nebojte se, vaše lodě nepřepadnou přes okraj.
ⓨ: By the way, here's how an empire border looks like - it's in the national colours of the nation owning the territory. = ⓨ: Mimochodem - takto vypadají hranice říše - jsou to národní barvy civilizace ovládající toto území.
ⓩ: And this is the red targeting circle that led to the attack pane back under ⑬. = ⓩ: A toto je červený zaměřovací kroužek, který otevřel panel útoku v bodě ⑬.
What you don't see: The phone/tablet's back button will pop the question whether you wish to leave Unciv and go back to Real Life. On desktop versions, you can use the ESC key. = Co není vidět: tlačítko Zpět na vašem telefonu/tabletu otevře otázku, jestli chcete opustit Unciv a vrátit se do Skutečného Života. Na počítačových verzích můžete použít klávesu ESC.

 # Requires translation!
When at later stages of the game, you might have a lot of units but only a little to do. To help you we have implemented an AutoPlay feature that lets you use the AI to play part or all of your turn. = 
 # Requires translation!
To enable AutoPlay, go to options and open the AutoPlay tab and press "Show AutoPlay button". = 
 # Requires translation!
Clicking on the AutoPlay button opens a popup menue for choosing to AutoPlay parts or all of your turn. = 
 # Requires translation!
Clicking Start AutoPlay in the pop-up menue or long pressing the AutoPlay button begins the multi-turn AutoPlay. This will play your next turns as if you were an AI. = 
 # Requires translation!
To cancel multi-turn AutoPlay you can press the AutoPlay button, next turn button or open the options menue. = 
 # Requires translation!
Multi-turn AutoPlay is not advised on harder difficulty levels as your AI will not play better against an AI with modifiers. = 
 # Requires translation!
Multi-turn AutoPlay for multiplayer is not yet supported. = 

After building a shrine, your civilization will start generating ☮Faith. = Když postavíte oltář, vaše civilizace začne produkovat ☮Víru.
When enough ☮Faith has been generated, you will be able to found a pantheon. = Když se nashromáždí dostatek ☮Víry, můžete založit panteon.
 # Requires translation!
A pantheon will provide a small bonus for your civilization that will apply to all cities that have it as a majority religion. = 
Each civilization can only choose a single pantheon belief, and each pantheon can only be chosen once. = Každá civilizace si může zvolit jen jeden panteon a každý panteon může být zvolen pouze jednou.
Generating more ☮Faith will allow you to found a religion. = Vyprodukování více ☮Víry vám umožní založit náboženství.

 # Requires translation!
Keep generating ☮Faith, and eventually a great prophet will be born in one of your cities. = 
 # Requires translation!
This great prophet can be used for multiple things: Constructing a holy site, founding a religion and spreading your religion. = 
 # Requires translation!
When founding your religion, you may choose another two beliefs. The founder belief will only apply to you, while the follower belief will apply to all cities following your religion. = 
 # Requires translation!
Additionally, the city where you used your great prophet will become the holy city of that religion. = 
 # Requires translation!
Once you have founded a religion, great prophets will keep being born every so often, though the amount of Faith☮ you have to save up will be higher. = 
 # Requires translation!
One of these great prophets can then be used to enhance your religion. = 
 # Requires translation!
This will allow you to choose another follower belief, as well as an enhancer belief, that only applies to you. = 
 # Requires translation!
Do take care founding a religion soon, only about half the players in the game are able to found a religion! = 

 # Requires translation!
Beliefs = 
 # Requires translation!
There are four types of beliefs: Pantheon, Founder, Follower and Enhancer beliefs. = 
 # Requires translation!
Pantheon and Follower beliefs apply to each city following your religion, while Founder and Enhancer beliefs only apply to the founder of a religion. = 

 # Requires translation!
Religion inside cities = 
 # Requires translation!
When founding a city, it won't follow a religion immediately. = 
 # Requires translation!
The religion a city follows depends on the total pressure each religion has within the city. = 
 # Requires translation!
Followers are allocated in the same proportions as these pressures, and these followers can be viewed in the city screen. = 
 # Requires translation!
You are allowed to check religious followers and pressures in cities you do not own by selecting them. = 
 # Requires translation!
In both places, a tap/click on the icon of a religion will show detailed information with its effects. = 
 # Requires translation!
Based on this, you can get a feel for which religions have a lot of pressure built up in the city, and which have almost none. = 
 # Requires translation!
The city follows a religion if a majority of its population follows that religion, and will only then receive the effects of Follower and Pantheon beliefs of that religion. = 

 # Requires translation!
Spreading Religion = 
 # Requires translation!
Spreading religion happens naturally, but can be sped up using missionaries or great prophets. = 
 # Requires translation!
Missionaries can be bought in cities following a major religion, and will take the religion of that city. = 
 # Requires translation!
So do take care where you are buying them! If another civilization has converted one of your cities to their religion, missionaries bought there will follow their religion. = 
 # Requires translation!
Great prophets always have your religion when they appear, even if they are bought in cities following other religions, but captured great prophets do retain their original religion. = 
 # Requires translation!
Both great prophets and missionaries are able to spread religion to cities when they are inside its borders, even cities of other civilizations. = 
 # Requires translation!
These two units can even enter tiles of civilizations with whom you don't have an open borders agreement! = 
 # Requires translation!
But do take care, missionaries will lose 250 religious strength each turn they end while in foreign lands. = 
 # Requires translation!
This diminishes their effectiveness when spreading religion, and if their religious strength ever reaches 0, they have lost their faith and disappear. = 
 # Requires translation!
When you do spread your religion, the religious strength of the unit is added as pressure for that religion. = 
 # Requires translation!
Cities also passively add pressure of their majority religion to nearby cities. = 
 # Requires translation!
Each city provides +6 pressure per turn to all cities within 10 tiles, though the exact amount of pressure depends on the game speed. = 
 # Requires translation!
This pressure can also be seen in the city screen, and gives you an idea of how religions in your cities will evolve if you don't do anything. = 
 # Requires translation!
Holy cities also provide +30 pressure of the religion founded there to themselves, making it very difficult to effectively convert a holy city. = 
 # Requires translation!
Lastly, before founding a religion, new cities you settle will start with 200 pressure for your pantheon. = 
 # Requires translation!
This way, all your cities will starting following your pantheon as long as you haven't founded a religion yet. = 

 # Requires translation!
Inquisitors = 
 # Requires translation!
Inquisitors are the last religious unit, and their strength is removing other religions. = 
 # Requires translation!
They can remove all other religions from one of your own cities, removing any pressures built up. = 
 # Requires translation!
Great prophets also have this ability, and remove all other religions in the city when spreading their religion. = 
 # Requires translation!
Often this results in the city immediately converting to their religion = 
 # Requires translation!
Additionally, when an inquisitor is stationed in or directly next to a city center, units of other religions cannot spread their faith there, though natural spread is uneffected. = 

The Mayan unique ability, 'The Long Count', comes with a side effect: = Mayská jedinečná schopnost 'Dlouhý mayský kalendář' má postranní efekt:
Once active, the game's year display will use mayan notation. = Jakmile běží, zobrazuje herní rok v mayském zápise
The Maya measured time in days from what we would call 11th of August, 3114 BCE. A day is called K'in, 20 days are a Winal, 18 Winals are a Tun, 20 Tuns are a K'atun, 20 K'atuns are a B'ak'tun, 20 B'ak'tuns a Piktun, and so on. = Mayové měřili čas ve dnech od toho, co bychom nazvali 11. srpen 3114 př. n. l. Den se nazývá K'in, 20 dní je Winal, 18 Winalů je Tun, 20 Tunů je K'atun, 20 K'atunů je B'ak'tun, 20 B'ak'tunů je Piktun a tak dále.
Unciv only displays ය B'ak'tuns, ඹ K'atuns and ම Tuns (from left to right) since that is enough to approximate gregorian calendar years. The Maya numerals are pretty obvious to understand. Have fun deciphering them! = Unciv zobrazuje pouze ය B'ak'tuns, ඹ K'atuns a ම Tuns (zleva doprava), protože to stačí k přiblížení gregoriánských kalendářních let. Mayským číslicím je celkem snadno rozumět. Bavte se jeji dešifrováním!

 # Requires translation!
Your cities will periodically demand different luxury goods to satisfy their desire for new things in life. = 
 # Requires translation!
If you manage to acquire the demanded luxury by trade, expansion, or conquest, the city will celebrate We Love The King Day for 20 turns. = 
 # Requires translation!
During the We Love The King Day, the city will grow 25% faster. = 
 # Requires translation!
This means exploration and trade is important to grow your cities! = 

 # Requires translation!
Air Sweeps = 
 # Requires translation!
Fighter units are able to perform Air Sweeps over a tile helping clear out potential enemy Air, Sea, or Land Interceptions that can reach that tile. = 
 # Requires translation!
While this Action will take an Attack, the benefit is drawing out Interceptions to help protect your other Air Units. Especially your Bombers. = 
 # Requires translation!
Your unit will always draw an Interception, if one can reach the target tile, even if the Intercepting unit has a chance to miss. = 
 # Requires translation!
If the Interceptor is not an Air Unit (eg Land or Sea), the Air Sweeping unit and Interceptor take no damage! = 
 # Requires translation!
If the Interceptor is an Air Unit, the two units will damage each other in a straight fight with no Interception bonuses. And only the Attacking Air Sweep Unit gets any Air Sweep strength bonuses. = 

 # Requires translation!
City Tile Blockade = 
 # Requires translation!
One of your tiles is blocked by an enemy: when an enemy unit stands on a tile you own, the tile will not produce yields and cannot be worked by a city this turn. City will reallocate population from a blocked tile automatically. = 
 # Requires translation!
Enemy military land units block tiles they are standing on. Enemy military naval units additionally block adjacent water tiles. To protect your tiles from blockade, place a friendly military unit on it or fight off invaders. = 

 # Requires translation!
City Blockade = 
 # Requires translation!
One of your cities is under a naval blockade! When all adjacent water tiles of a coastal city are blocked - city loses harbor connection to all other cities, including capital. Make sure to de-blockade cities by deploying friendly military naval units to fight off invaders. = 

 # Requires translation!
Keyboard Bindings = 
 # Requires translation!
Limitations = 
 # Requires translation!
This is a work in progress. = 
 # Requires translation!
For technical reasons, only direct keys or Ctrl-Letter combinations can be used. = 
 # Requires translation!
The Escape key is intentionally excluded from being reassigned. = 
 # Requires translation!
Using the Keys page = 
 # Requires translation!
Each binding has a button with an image looking like this: = 
 # Requires translation!
While hovering the mouse over the key button, you can press a desired key directly to assign it. = 
 # Requires translation!
Double-click the image to reset the binding to default. = 
 # Requires translation!
Bindings mapped to their default keys are displayed in gray, those reassigned by you in white. = 
 # Requires translation!
Conflicting assignments are marked red. Conflicts can exist across categories, like World Screen / Unit Actions. Note that at the moment, the game does not prevent saving conflicting assignments, though the result may be unexpected. = 
 # Requires translation!
For discussion about missing entries, see the linked github issue. = 

 # Requires translation!
Welcome to the Civilopedia! = 
 # Requires translation!
Here you can find information - general help, rules, and what makes up the game world. = 
 # Requires translation!
How to find information = 
 # Requires translation!
Select categories with the buttons on top of the screen. Also up there is the button to leave Civilopedia and go back to where you were before. = 
 # Requires translation!
Each category has a list of entries on the left of the screen, sorted alphabetically (with few exceptions). Clicking an entry will update the center pane were you are currently reading this. = 
 # Requires translation!
Lines can link to other Civilopedia entries, they are marked with a chain link symbol like this one. You can click anywhere on the line to follow the link. = 
 # Requires translation!
The current category is special - all articles on general concepts are here. It is called 'Tutorials' because you can revisit these here, too. = 
 # Requires translation!
What information can I find = 
 # Requires translation!
The data shown is not dependent on your current game's situation, e.g. bonuses for the nation you are playing or difficulty modifiers will not affect the numbers. = 
 # Requires translation!
However, it will reflect the mods you are playing! The combination of base ruleset and extension mods you select define the rules of a game, what objects exist and how they interact, and the Civilopedia mirrors these rules. = 
 # Requires translation!
If you opened the Civilopedia from the main menu, the "Ruleset" will be that of the last game you started. = 
 # Requires translation!
Letters can select categories, and when there are multiple categories matching the same letter, you can press that repeatedly to cycle between these. = 
 # Requires translation!
The arrow keys allow navigation as well - left/right for categories, up/down for entries. = 

 # Requires translation!
UI Tips = 
 # Requires translation!
Toggle notification list display = 
 # Requires translation!
On the World screen, swipe the notification list to the right to temporarily hide it. Click the "Bell" button to display them again. = 
 # Requires translation!
The default state for the notification list can be set in Options > Display > UI - Notifications on world screen. = 
 # Requires translation!
Additional controls for the construction queue = 
 # Requires translation!
Right-click or long press a construction item to open a popup menu with additional controls, allowing to manage production of the same item in all cities, by issuing the commands from the same City screen. = 
 # Requires translation!
The "Disable" option moves an item to a separated "Disabled" tab, preventing its automatic queueing by the "Auto-assign city production" option. To move a disabled item back to its initial place, enter again the popup menu, and choose "Enable". = 
 # Requires translation!
Disabled items are set globally and persistent: they are not reset in a new game, or by restarting Unciv. = 
 # Requires translation!
Queue multiple technologies in different branches = 
 # Requires translation!
On the Tech screen, right-click or long press a technology to automatically queue it, even if this tech is in another branch than the item currently researched. Prerequisite techs to research will also be automatically queued. = 
 # Requires translation!
Right-click or long press multiple techs to append them to the research queue, whatever their branch is. = 
 # Requires translation!
Upgrade multiple units of the same type = 
 # Requires translation!
On the World screen, select an unit that can be upgraded, then right-click or long press the "Upgrade" button to open a popup menu allowing to upgrade all units of this type at once. = 
 # Requires translation!
In the Units overview, the same upgrade menu is available by clicking the unit icon in the "Upgrade" column. When an unit is upgradeable, the icon is lit if conditions are met (enough gold and/or resources), otherwise it is dimmed. = 
 # Requires translation!
Reveal known resources on world screen = 
 # Requires translation!
In the Resources overview, click on a resource icon to center the world screen on tiles already discovered and providing this resource. = 
 # Requires translation!
Alternatively, click on the "Unimproved" number to center the world screen only on owned tiles where the resource is not improved. = 
 # Requires translation!
If more than one tile is available, click repeatedly on the notification to cycle through all of them. = 
 # Requires translation!
External links = 
 # Requires translation!
External links support right-click or long press to copy the link to the clipboard instead of launching the browser. = 
 # Requires translation!
Example: The 'Open Github page' button on the Mod management screen. = 
<|MERGE_RESOLUTION|>--- conflicted
+++ resolved
@@ -2418,14 +2418,7 @@
 if no other Civilization has researched this  = Pokud to žádná jiná civilizace neuviděla.
 after discovering [tech] = po objevu technologie [tech]
 before discovering [tech] = před objevem technologie [tech]
-<<<<<<< HEAD
 if no other Civilization has adopted this  = Pokud to žádná jiná civilizace neudělala.
-=======
- # Requires translation!
-while researching [tech] = 
- # Requires translation!
-if no other Civilization has adopted this = 
->>>>>>> 5b04d1b0
 after adopting [policy/belief] = po přijetí politiky [policy/belief]
 before adopting [policy/belief] = před přijetím politiky [policy/belief]
 before founding a Pantheon  = Před založením Pantheonu 
@@ -2545,14 +2538,7 @@
  # Requires translation!
 This Unit loses the [promotion] promotion = 
 Doing so will consume this opportunity to choose a Promotion = Přijde tím ale o možnost povýšení
-<<<<<<< HEAD
 This Promotion is free  = Tato propagace je zdarma.
-=======
- # Requires translation!
-This Promotion is free = 
- # Requires translation!
-Turn this tile into a [terrainName] tile = 
->>>>>>> 5b04d1b0
 Provides the cheapest [stat] building in your first [positiveAmount] cities for free = Zdarma poskytne nejlevnější [stat] budovu v našich prvních [positiveAmount] městech
 Provides a [buildingName] in your first [positiveAmount] cities for free = Zdarma poskytne budovu [buildingName] v našich prvních [positiveAmount] městech
  # Requires translation!
