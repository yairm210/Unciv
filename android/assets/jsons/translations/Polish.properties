
# Tutorial tasks

Move a unit!\nClick on a unit > Click on a destination > Click the arrow popup = Przemieść jednostkę! \n>Wybierz jednostkę \n>Wskaż miejsce docelowe \n>Wykonaj polecenie wciskając strzałkę
Found a city!\nSelect the Settler (flag unit) > Click on 'Found city' (bottom-left corner) = Załóż miasto! \n>Wybierz Osadnika (ikona flagi) \n>Wybierz akcję 'Załóż miasto' (lewy dolny róg)
Enter the city screen!\nClick the city button twice = Przejdź do panelu miasta! \n>Kliknij dwukrotnie na Miasto
Pick a technology to research!\nClick on the tech button (greenish, top left) > \n select technology > click 'Research' (bottom right) = Wybierz technologię do odkrycia!\n>Wciśnij przycisk Wybierz Technologię (zielonawy, na górze po lewej) \n>Wybierz technologię a następnie wciśnij 'Opracuj'
Pick a construction!\nEnter city screen > Click on a unit or building (bottom left side) > \n click 'add to queue' = Wybierz budowę \nWejdź do ekranu miasta > Kliknij na jednostkę lub budowlę (na dole po lewej) > \nKliknij 'Dodaj do kolejki'
Pass a turn!\nCycle through units with 'Next unit' > Click 'Next turn' = Zakończ turę! \n>Przejdź przez jednostki klikając 'Następna jednostka' \n>Wciśnij 'Następna tura'
Reassign worked tiles!\nEnter city screen > click the assigned (green) tile to unassign > \n click an unassigned tile to assign population = Zmień pracujące pola!\n>Przejdź do panelu Miasta \n>Wskaż przypisane (zielone) pole by odznaczyć \n>Wskaż pole by przydzielić obywateli
Meet another civilization!\nExplore the map until you encounter another civilization! = Spotkaj inną cywilizację! \n>Eksploruj świat do momentu napotkania nowej cywilizacji!
Open the options table!\nClick the menu button (top left) > click 'Options' = Otwórz menu opcji! \n>Wciśnij przycisk 'Menu' (lewy górny róg) \n>Wciśnij przycisk 'Ustawienia'
Construct an improvement!\nConstruct a Worker unit > Move to a Plains or Grassland tile > \n Click 'Create improvement' (above the unit table, bottom left)\n > Choose the farm > \n Leave the worker there until it's finished = Zbuduj ulepszenie! \n>Stwórz Robotnika po czym przemieść go na Równine/Łąke \n>Kliknij 'Zbuduj ulepszenie' (na dole po lewej stronie, nad tabelą jednostek) > \n>Wybierz Farmę  Zostaw tam pracownika, dopóki nie skończy
Create a trade route!\nConstruct roads between your capital and another city\nOr, automate your worker and let him get to that eventually = Utwórz szlak handlowy! \n>Wybuduj drogi pomiędzy stolicą a innymi drogami, \nlub Zautomatyzuj swoich robotników i pozwól im robić je na własną ręke
Conquer a city!\nBring an enemy city down to low health > \nEnter the city with a melee unit = Podbij miasto! \n>Doprowadź wrogie miasto do stanu niskiego zdrowia \n>Wejdź do miasta jednostką blisko dystansową
Move an air unit!\nSelect an air unit > select another city within range > \nMove the unit to the other city = Przemieść jednostkę powietrzną! \n>Wybierz jednostke powietrzną \n>Wybierz inne miasto w zasięgu > \n>Przemieść jednostkę do innego miasta
See your stats breakdown!\nEnter the Overview screen (top right corner) >\nClick on 'Stats' = Zobacz rozkład statystyk! \n>Wejdź w 'Przegląd' (górny prawy róg) \n>Kliknij na 'Statystyki'

Oh no! It looks like something went DISASTROUSLY wrong! This is ABSOLUTELY not supposed to happen! Please send me (yairm210@hotmail.com) an email with the game information (menu -> save game -> copy game info -> paste into email) and I'll try to fix it as fast as I can! = O nie! Wygląda na to że coś przegapiłem! To absolutnie nie powinno się wydarzyć! Wyślij mi proszę (yairm210@hotmail.com) maila z informacją o grze (menu -> zapisz grę -> skopiuj informacje o grze -> wklej do maila) a ja postaram się to naprawić. Dziękuję za pomoc.
Oh no! It looks like something went DISASTROUSLY wrong! This is ABSOLUTELY not supposed to happen! Please send us an report and we'll try to fix it as fast as we can! = O nie! Wygląda na to że coś przegapiłem! To absolutnie nie powinno się wydarzyć! Wyślij nam raport a my postramy się go naprawić tak szybko, jak to możliwe!

# Buildings

Choose a free great person = Wybierz darmowego Wielkiego Człowieka
Get  = Otrzymaj

Hydro Plant = Elektrownia wodna
+1 population in each city = +1 do populacji w każdym mieście
+1 happiness in each city = +1 do zadowolenia w każdym mieście

# Diplomacy,Trade,Nations

Requires [buildingName] to be built in the city = [buildingName] musi być wzniesiony w mieście
Requires [buildingName] to be built in all cities = [buildingName] musi znajdować się we wszystkich miastach
Provides a free [buildingName] in the city = Zapewnia darmowy budynek [buildingName] w mieście
Requires worked [resource] near city = Wymaga w mieście surowca [resource]
Wonder is being built elsewhere = Cud jest już budowany gdzie indziej
Requires a [buildingName] in all cities = [buildingName] musi znajdować się we wszystkich miastach
Requires a [buildingName] in this city = Wymaga budynku [buildingName] w tym mieście
Consumes 1 [resource] = Wymaga surowca [resource]
Required tech: [requiredTech] = Wymaga odkrycia technologii [requiredTech]

Current construction = Bieżąca budowa
Construction queue = Kolejka budowy
Pick a construction = Wybierz budowę
Queue empty = Pusta kolejka
Add to queue = Dodaj do kolejki
Remove from queue = Usuń z kolejki
Show stats drilldown = Pokaż statystyki miasta
Show construction queue = Pokaż kolejkę budowy

Diplomacy = Dyplomacja
War = Wojna
Peace = Pokój
Research Agreement = Umowa Naukowa
Declare war = Wypowiedz wojnę
Declare war on [civName]? = Wypowiedz wojnę cywilizacji [civName]
[civName] has declared war on us! = Władca cywilizacji [civName] wypowiedział nam wojnę!
[leaderName] of [nation] = [leaderName], [nation]
You'll pay for this! = Zapłacisz za swą zuchwałość!
Negotiate Peace = Negocjuj pokój
Peace with [civName]? = Pokój z [civName]
Very well. = Niech tak będzie.
Farewell. = Żegnaj.
Sounds good! = Bardzo dobrze!
Not this time. = To się nie uda
Excellent! = Wyśmienicie!
How about something else... = Oto nasza oferta.
A pleasure to meet you. = Czuję się zaszczycony.
Our relationship:  = Nasze relacje:
We have encountered the City-State of [name]! = Napotkaliśmy państwo-miasto o nazwie [name]!
Declare Friendship ([numberOfTurns] turns) = Zadeklaruj przyjaźń na [numberOfTurns] tur
May our nations forever remain united! = Oby ta przyjaźń już zawsze łączyła nasze cywilizacje!
Indeed! = Wspaniale!
Denounce ([numberOfTurns] turns) = Potęp cywilizację na [numberOfTurns] tur
We will remember this. = Zapamiętamy to sobie!

[civName] has declared war on [targetCivName]! = [civName] zadeklarowało wojnę [targetCivName]
[civName] and [targetCivName] have signed the Peace Treaty! = [civName] i [targetCivName] podpisały Traktat Pokojowy
[civName] and [targetCivName] have signed the Declaration of Friendship! = [civName] i [targetCivName] podpisały Deklarację Przyjaźni
[civName] has denounced [targetCivName]! = [civName] potępiło cywilizację [targetCivName]

Unforgivable = Niewybaczlne
Enemy = Wróg 
Competitor = Konkurenci
Neutral = Neutralny
Favorable = Ulubieniec
Friend = Przyjaciel
Ally = Sojusznik

## Diplomatic modifiers

You declared war on us! = Wypowiedziałeś z nami wojnę!
Your warmongering ways are unacceptable to us. = Wasze podżeganie jest dla nas nie do przyjęcia.
You have captured our cities! = Przejąłeś nasze miasta!
We applaud your liberation of our conquered cities! = Dziękujemy ci za wyzwolenie naszych utraconych miast!
Years of peace have strengthened our relations. = Lata pokoju wzmocniły nasze relacje.
Our mutual military struggle brings us closer together. = Nasza wspólna walka zbliża nas do siebie.
We have signed a public declaration of friendship = Podpisaliśmy deklarację o przyjaźni
You have declared friendship with our enemies! = Zadeklarowałeś przyjaźń z naszym wrogiem!
You have declared friendship with our allies = Zadeklarowałeś przyjaźń z naszymi sojusznikami
Our open borders have brought us closer together. = Nasze otwarte granice zbliżyły nas do siebie.
Your so-called 'friendship' is worth nothing. = Wasza tak zwana 'przyjaźń' jest nic warta.
You have publicly denounced us! = Potępiłeś nas publicznie!
You have denounced our allies = Potępiłeś naszych sojuszników publicznie!
You have denounced our enemies = Potępiłeś naszych wrogów
You betrayed your promise to not settle cities near us = Nie dotrzymałeś umowy by nie osiedlać się blisko naszych miast
You fulfilled your promise to stop settling cities near us! = Wywiązałeś się z umowy aby nie osiedlać się blisko naszych miast
You refused to stop settling cities near us = Odmówiłeś prośby aby nie osiedlać się blisko naszych miast
Your arrogant demands are in bad taste = Twoje aroganckie żądania są w złym guście
Your use of nuclear weapons is disgusting! = Sposób w który używasz swój arsenał nuklearny jest odrażający!

Demands = Żądania
Please don't settle new cities near us. = Proszę nie osiedlaj się w pobliżu naszych miast.
Very well, we shall look for new lands to settle. = Bardzo proszę, będziemy szukać nowych ziem do osiedlenia się.
We shall do as we please. = Zrobimy jak chcemy
We noticed your new city near our borders, despite your promise. This will have....implications. = Mimo obietnicy zauważyliśmy twoje nowe miasto w pobliżu naszych granic. Poniesiesz za to konsekwencje

# City states

Provides [amountOfCulture] culture at 30 Influence = Dodaje [amountOfCulture] kultury przy Wpływie równym 30
Provides 3 food in capital and 1 food in other cities at 30 Influence = Dodaje 3 jednostki żywności w stolicy i 1 jednostkę w innych miastach przy poziomie Wpływów równym 30
Provides 3 happiness at 30 Influence = Dodaje z jednostki zadowolenia przy poziomie Wpływów równym 30
Provides land units every 20 turns at 30 Influence = Zapewnia jednostki lądowe co 20 tur przy poziomie Wpływów równym 30
Gift [giftAmount] gold (+[influenceAmount] influence) = Dodaje [giftAmount] złota (+[influenceAmount] influence)
Relationship changes in another [turnsToRelationshipChange] turns = Relacje zmieniają się w następnych [turnsToRelationshipChange] turach

Cultured = Kultturowe
Maritime = Nadmorskie
Mercantile = Handlowe
Militaristic = Militarne
Type:  = Rodzaj:
Influence:  = Wpływ:
Reach 30 for friendship. = Zdobądź 30 dla przyjaźni.
Reach highest influence above 60 for alliance. = Osiągnij wpływ powyżej 60 dla sojuszu.
Ally:  = Sojusznik: 

# Trades 

Trade = Wymiana
Offer trade = Zaproponuj wymianę
Retract offer = Wycofaj ofertę
What do you have in mind? = Co masz na myśli?
Our items = Nasze przedmioty
Our trade offer = Nasza oferta wymiany
[otherCiv]'s trade offer = Oferta wymiany od [otherCiv]
[otherCiv]'s items = Przedmioty od [otherCiv]
Pleasure doing business with you! = Miło jest robić z tobą interesy!
I think not. = Myślę że nie.
That is acceptable. = To jest akceptowalne.
Accept = Zatwierdź
Keep going = Kontynuuj
There's nothing on the table = Na stole nic nie ma
Peace Treaty = Traktat pokojowy
Agreements = Umowa
Open Borders = Otwórz granice
Gold per turn = Złoto na turę
Cities = Miasta
Technologies = Technologie
Declarations of war = Deklaracja wojny
Introduction to [nation] = Przedstawienie narodu [nation]
Declare war on [nation] = Wypowiedz wojnę z [nation]
Luxury resources = Zasoby luksusowe
Strategic resources = Zasoby strategiczne

# Nation picker 

[resourceName] not required = [resourceName] nie jest wymagane/ny
Lost ability = Utracona zdolność 
National ability = Zdolność narodowa
[firstValue] vs [secondValue] = [firstValue] a [secondValue]

# Nations

Receive free Great Scientist when you discover Writing, Earn Great Scientists 50% faster = Odbierz za darmo Wielkiego Naukowca, gdy odkryjesz Pismo,Zdobywasz Wielkich Naukowców o 50% szybciej
Ingenuity = Pomysłowość

City-State Influence degrades at half and recovers at twice the normal rate = Wpływ państw-miast rozkłada się o połowę i powraca do dwukrotnie wyższego poziomu niż normalnie
Hellenic League = Liga Helleńska

Great general provides double combat bonus, and spawns 50% faster = Wielki generał zapewnia podwóją premię do walki i rodzi się o 50% szybciej
Art of War = Sztuka Wojny

+20% production towards Wonder construction = +20% Produkcji w kierunku konstrukcji Cudów
Monument Builders = Monumentaliści

+2 movement for all naval units = +2 do Ruchu dla wszytskich jednostek marynarki wojennej
Sun Never Sets = Słońce nigdy nie zachodzi

+2 Culture per turn from cities before discovering Steam Power = +2 do Kultury na turę z miast przed odryciem Mocy parowej
Ancien Régime = Stary Réżim

Strategic Resources provide +1 Production, and Horses, Iron and Uranium Resources provide double quantity = Zasoby strategiczne zapewniają +1 do Produkcji, a zasoby koni, żelaza i uranu zapewniają podwójną ilość
Siberian Riches = Bogactwa Syberyjskie

+25% Production towards any buildings that already exist in the Capital = +25% do Produkcji wszystkich budynków istniejących już w stolicy
The Glory of Rome = Chwała Rzymu

+1 Gold from each Trade Route, Oil resources provide double quantity = +1 do Złota z każdego szlaku handlowego, Zasoby ropy naftowej zapewniają podwójną ilość
Trade Caravans = Karawany handlowe

All land military units have +1 sight, 50% discount when purchasing tiles = Wszystkie lądowe wojskowe jednostki mają +1 do wizji, 50% zniżki przy zakupie pól
Manifest Destiny = Oczywiste przeznaczenie

Units fight as though they were at full strength even when damaged = Jednostki walczą tak, jakby były w pełni sił, nawet gdy są zranione.
Bushido = Bushido

67% chance to earn 25 Gold and recruit a Barbarian unit from a conquered encampment, -25% land units maintenance. = 67% szans na zdobycie 25 złota i zwerbowanie jednostki barbarzyńskiej z podbitego obozowiska, -25% do utrzymania jednostek lądowych.
Furor Teutonicus = Furor Krzyżacki

Unhappiness from number of Cities doubled, Unhappiness from number of Citizens halved. = Niezadowolenie z powodu liczby miast podwaja się. Niezadowolenie z powodu liczby obywateli zmniejsza się o połowę.
Population Growth = Niezadowolenie z powodu liczby miast podwaja się. Niezadowolenie z powodu liczby obywateli zmniejsza się o połowę.

Pay only one third the usual cost for naval unit maintenance. Melee naval units have a 1/3 chance to capture defeated naval units. = Płacisz tylko jedną trzecią zwykłych kosztów utrzymania jednostki marynarki wojennej. Jednostki morskie walczące w zwarciu mają 1/3 szansy na przejęcie pokonanych jednostek morskich.
Barbary Corsairs = Korsarze Barbarskie

+2 Science for all specialists and Great Person tile improvements = +2 do Nauki za wszystkich specjalistów i ulepszenia pól Wielkiej Osoby
Scholars of the Jade Hall = Uczniowie Jade Hall 

All units move through Forest and Jungle Tiles in friendly territory as if they have roads. These tiles can be used to establish City Connections upon researching the Wheel. = Wszystkie jednostki przemieszczają się przez teren Lasu i Dżungli na przyjaznych terenach tak, jak na drogach. Te pola mogą być użyte do zakładania Łączników Miast po odkryciu Koła
The Great Warpath = Wielka Ścieżka Wojenna

Golden Ages last 50% longer. During a Golden Age, units receive +1 Movement and +10% Strength = Złoty Wiek utrzymuje się 50% dłużej. Podczas Złotej Ery jednostki otrzymują +1 do Przemieszczania się i +10% Siły
Achaemenid Legacy = Dziedzictwo Achemenida

Can embark and move over Coasts and Oceans immediately. +1 Sight when embarked. +10% Combat Strength bonus if within 2 tiles of a Moai. = Może się zaokrętować i natychmiast wypłynąć na ocean: +1 do pola widzenia podczas zaokrętowania. +10% do siły bojowej, jeśli znajduje się w odległości do 2 pól od moai.
Wayfinding = Asronawigacja

Food and Culture from Friendly City-States are increased by 50% = Zasoby Pożywienia i Kultura od Przyjaznych Miast-Państw są zwiększone o 50%
Father Governs Children = Ojciec rządzi dziećmi

Receive triple Gold from Barbarian encampments and pillaging Cities. Embarked units can defend themselves. = Otrzymujesz potrojone Złoto z Barbarzyńskich obozowisk i plądrowanych Miast. Jednostki w trybie okrętu mogą same się bronić
River Warlord = Rzeczny watażka

100 Gold for discovering a Natural Wonder (bonus enhanced to 500 Gold if first to discover it). Culture, Happiness and tile yields from Natural Wonders doubled. = 100 Złota za odkrywanie Cudów Natury (premia zwiększona do 500 Złota, jeśli odkryjesz je jako pierwszy). Kultura, Zadowolenie i Pola uprawne są podwajane z Cudów Natury. 
Seven Cities of Gold = Siedem Złotych Miast

Combat Strength +30% when fighting City-State units or attacking a City-State itself. All mounted units have +1 Movement. = +30% siły bojowej podczas walki z jednostkami państwa-miasta lub atakowania państwa-miasta. Każda jednostka konna otrzymuje +1 punkt ruchu.
Mongol Terror = Terror mongolski

Units ignore terrain costs when moving into any tile with Hills. No maintenance costs for improvements in Hills; half cost elsewhere. = Jednostki ignorują modyfikatory terenu, wchodząc na Wzgórze. Brak kosztu utrzymania ulepszeń na Wzgórzach; połowa gdzie indziej.
Great Andean Road = Wielka Andyjska Droga
Viking Fury = Furia Wikingów

# New game screen

Uniques = Unikalne jednostki
Promotions = Awanse
Load copied data = Wczytaj skopiowane dane
Could not load game from clipboard! = Nie można wczytać danych ze schowka!
Start game! = Zacznij grę!
Map options = Ustawienia mapy
Game options = Ustawienia gry
Map type = Rodzaj mapy
Generated = Wygenerowane
Existing = Istniejące
Custom = Niestandardowa
Map generation type = Typ generowania mapy
Default = Domyślny
Pangaea = Pangea
Perlin = Perlin
Continents = Kontynenty
Number of city-states = Liczba miast-państw
One City Challenge = Wyzwanie z limitem 1 miasta
No barbarians = Brak Barbarzyńców
No ancient ruins = Bez Antycznych Ruin
No Natural Wonders = Bez Cudów Natury 
Victory conditions = Warunki zwycięstwa
Scientific = Naukowe
Domination = Dominacja
Cultural = Kulturowe

Map shape = Kształt mapy
Hexagonal = Sześciokątny
Rectangular = Prostokątny

Show advanced settings = Pokaż ustawienia zaawansowane
Hide advanced settings = Ukryj ustawienia zaawansowane
Map Height = Wysokość mapy
Temperature extremeness = Skrajność Temperatury
Resource richness = Bogactwo zasobów
Vegetation richness = Bogactwo roślinne
Rare features richness = Rozmaitość cech terenu
Max Coast extension = Maksymalna rozbudowa Wybrzeża
Biome areas extension = Wielkość biomu
Water level = Poziom wody
Reset to default = Zresetuj do domyślnych

HIGHLY EXPERIMENTAL - YOU HAVE BEEN WARNED! = TRYB EKSPERYMENTALNY - NA WŁASNĄ ODPOWIEDZIALNOŚĆ!
Online Multiplayer = Tryb wieloosobowy

World size = Rozmiar mapy
Tiny = Bardzo mały
Small = Mały
Medium = Średni
Large = Duży
Huge = Ogromny

Difficulty = Poziom trudności

AI = Komputer 
Remove = Usuń
Random = Losowo
Human = Gracz
Hotseat = Hotseat
User ID = ID użytkownika
Click to copy = Naciśnij aby skopiować


Game Speed = Prędkość gry
Quick = Szybka
Standard = Standardowa
Epic = Długa
Marathon = Bardzo długa 

Starting Era = Początkowa era
It looks like we can't make a map with the parameters you requested! = Wygląda na to że nie jesteśmy w stanie stworzyć mapy z podanymi przez Ciebie parametrami!
Maybe you put too many players into too small a map? = Może dodałeś za dużo graczy na zbyt małej mapie?
No human players selected! = Nie wybrano żadnego ludzkiego gracza!

# Multiplayer

Username = Nazwa użytkownika
Multiplayer = Gra Wieloosobowa
Could not download game! = Nie można pobrać gry!
Could not upload game! = Nie można przesłać gry!
Join Game = Dołącz do gry
Invalid game ID! = Nieprawidłowy ID gry!
Copy User ID = Skopiuj ID użytkownika
Copy Game ID = Skopiuj ID gry
UserID copied to clipboard = ID gracza skopiowano do schowka
GameID copied to clipboard = ID gry skopiowano do schowka
Set current user = Ustaw aktualnego użytkownika
Player ID from clipboard = Wklej ID użytkownika ze schowka
To create a multiplayer game, check the 'multiplayer' toggle in the New Game screen, and for each human player insert that player's user ID. = Aby utworzyć grę wieloosobową, zaznacz 'wieloosobowa' w oknie Nowej Gry, i dla każdego gracza wprowadź jego ID użytkownika
You can assign your own user ID there easily, and other players can copy their user IDs here and send them to you for you to include them in the game. = Możesz łatwo przypisać własny ID użytkownika, a inni gracze mogą skopiować tutaj swoje ID użytkownika i wysłać je do Ciebie, abyś mógł ich włączyć do gry
Once you've created your game, the Game ID gets automatically copied to your clipboard so you can send it to the other players. = Po utworzeniu gry, ID gry zostaje automatycznie skopiowane do schowka, więc możesz je wysłać innym graczom.
Players can enter your game by copying the game ID to the clipboard, and clicking on the 'Add Multiplayer Game' button = Gracze mogą dołączyć do twojej gry, kopiując ID gry do schowka i klikając przycisk 'Dodaj grę wieloosobową'
The symbol of your nation will appear next to the game when it's your turn = Ikona twojego kraju pojawi się obok gry, gdy nadejdzie twoja tura
Back = Powrót
Rename = Zmień nazwę
Edit Game Info = Edytuj informacje o grze
Add Multiplayer Game = Dodaj grę wieloosobową
Refresh List = Odśwież listę
Could not save game! = Nie można zapisać gry!
Could not delete game! = Nie można usunąć gry!
Could not refresh! = Nie można odświeżyć!
Last refresh: [time] minutes ago = Ostatnie odświeżenie: [time] minut(ę/y) temu
Current Turn: = Bieżąca tura:
Add Currently Running Game = Dodaj aktualnie uruchomioną grę

# Save game menu

Current saves = Obecne zapisy
Show autosaves = Pokaż autozapisy
Saved game name = Nazwa zapisanej gry
Copy to clipboard = Skopiuj do schowka
Copy saved game to clipboard = Skopiuj zapisaną grę do schowka
Could not load game = Nie udało się wczytać gry
Load [saveFileName] = Wczytaj [saveFileName]
Delete save = Usuń zapis
Saved at = Zapisz jako
Load map = Wczytaj mapę
Delete map = Usuń mapę
Are you sure you want to delete this map? = Czy na pewno chcesz usunąc tą mapę?
Upload map = Prześlij mapę
Could not upload map! = Nie udało się przesłać mapy
Map uploaded successfully! = Mapa została przesłana pomyślnie
Saving... = Zapisywanie...
<<<<<<< HEAD
It looks like your saved game can't be loaded! = Wygląda na to że twój zapis gry nie może zostać wczytany!
If you could copy your game data ("Copy saved game to clipboard" -  = Gdybyś mógł skopiować dane swojej gry ("Skopiuj zapisaną grę do schowka" -
  paste into an email to yairm210@hotmail.com) = a następnie wkleić je i wysłać na adres e-mail yairm210@hotmail.com)
I could maybe help you figure out what went wrong, since this isn't supposed to happen! = Może byłbym wstanie pomóc dowiedzieć się co poszło nie tak, ponieważ nie powinno to mieć miejsca!.
Missing mods: [mods] = Brakujące modyfikacje: [mody]
=======
It looks like your saved game can't be loaded! = Wygląda na to, że zapis gry nie może zostać wczytany!
If you could copy your game data ("Copy saved game to clipboard" -  = Jeśli możesz skopiować dane gry ("Skopiuj zapisaną grę do schowka"),
  paste into an email to yairm210@hotmail.com) = wyślij je na email yairm210@hotmail.com
I could maybe help you figure out what went wrong, since this isn't supposed to happen! = Może mógłbym pomóc ci dowiedzieć się, co poszło nie tak, ponieważ tak się nie powinno stać!
Missing mods: [mods] = Brakujące mody: [mods]
>>>>>>> 136dac35

# Options

Options = Ustawienia
Display options = Ustawienia wyświetlacza
Gameplay options = Opcje rozgrywki
Other options = Inne opcje
Turns between autosaves = Przełącza pomiędzy autozapisami
Sound effects volume = Poziom głośności efektów
Music volume = Poziom głośności muzyki
Download music = Pobierz muzykę
Downloading... = Pobieranie...
Could not download music! = Nie udało się pobrać muzyki!
Show = Pokaż
Hide = Ukryj
Show worked tiles = Pokaż pola z cywilami
Show resources and improvements = Pokaż zasoby i ulepszenia
Check for idle units = Sprawdź jednostki czekające na rozkazy
Move units with a single tap = Przemieść jednostki jednym dotykiem
Show tutorials = Pokaż przewodnik
Auto-assign city production = Automatycznie przypisz produkcję miastu
Auto-build roads = Automatycznie buduj drogi
Show minimap = Pokaż minimapę
Show pixel units = Pokaż jednostki jako pixele
Show pixel improvements = Pokaż ulepszenia jako pixele
Enable nuclear weapons = Włącz bronie nuklearne
Fontset = Zestaw czcionek
Continuous rendering = Ciągłe renderowanie
Order trade offers by amount = Sortuj oferty handlowe po ilości

# Notifications

Research of [technologyName] has completed! = Badania nad technologią [technologyName] zostały ukończone!
You have entered a golden age! = Twoje imperium weszło w Złotą Erę!
[resourceName] revealed near [cityName] = [resourceName] odkryte nieopodal [cityName]
A [greatPerson] has been born in [cityName]! = [cityName] - [greatPerson] urodził/a się!
We have encountered [civName]! = Natknąłeś się na cywilizację [civName]!
Cannot provide unit upkeep for [unitName] - unit has been disbanded! = Nie można dłużej utrzymać jednostki [unitName] - jednostka został rozwiązana!
[cityName] has grown! = [cityName] powiększyło się!
[cityName] has been founded! = [cityName] zostało utworzone!
[cityName] is starving! = [cityName] głoduje!
[construction] has been built in [cityName] = Prace nad [construction] w mieście [cityName] zostały zakończone
[wonder] has been built in a faraway land = [wonder] został zbudowany na dalekich ziemiach
Work has started on [construction] = Rozpoczęto prace nad budową [construction]
[cityName] cannot continue work on [construction] = Miasto [cityName] nie może dalej pracować nad [construction]
[cityname] has expanded its borders! = Granice miasta [cityname] poszerzyły się!
Your Golden Age has ended. = Twoja Złota Era dobiegła końca
[cityName] has been razed to the ground! = Miasto [cityName] zostało zrównane z ziemią!
We have conquered the city of [cityname]! = Podbiliśmy miasto [cityname]!
An enemy [unit] has attacked [cityname] = Wrogie jednostki [unit] ruszyły na [cityname]
An enemy [unit] has attacked our [ourUnit] = Wrogie jednostki [unit] zaatakowały nasze oddziały [ourUnit]
Enemy city [cityName] has attacked our [ourUnit] = Wrogie miasto [cityName] zaatakowało nasze jednostki [ourUnit]
An enemy [unit] has captured [cityname] = Wrogie jednostki [unit] przejeły miasto [cityname]
An enemy [unit] has captured our [ourUnit] = Wrogie jednostki [unit] przejeły nasze jednostki [ourUnit]
An enemy [unit] has destroyed our [ourUnit] = Wrogie jednostki [unit] pokonały nasze jednostki [ourUnit]
An enemy [RangedUnit] has destroyed the defence of [cityname] = Wrogie jednostki dystansowe [RangedUnit] zniszczyły obronę miasta [cityname]
Enemy city [cityName] has destroyed our [ourUnit] = Wrogie miasto [cityName] pokonało nasze jednostki [ourUnit]
An enemy [unit] was destroyed while attacking [cityname] = Miasto [cityname] odparło atak wrogich jednostek [unit]
An enemy [unit] was destroyed while attacking our [ourUnit] = Nasze jednostki [ourUnit] odparły atak wrogich jednostek [unit]
Our [attackerName] was destroyed by an intercepting [interceptorName] = Nasz [attackerName] został przechwycony przez [interceptorName]
Our [interceptorName] intercepted and destroyed an enemy [attackerName] = Nasza jednostka przechwytująca [interceptorName] przechwyciła i zniszczyła przeciwnika [attackerName]
Our [$attackerName] was attacked by an intercepting [$interceptorName] = Nasz [$attackerName] został zaatakowany przez [$interceptorName]
Our [$interceptorName] intercepted and attacked an enemy [$attackerName] = Nasza jednostka przechwytująca [$interceptorName] przechwyciła i zaatakowała [$attackerName]
An enemy [unit] was spotted near our territory = Wroga jednostka [unit] została zauważona blisko naszego terytorium
An enemy [unit] was spotted in our territory = Wroga jednostka [unit] została zauważona na naszym terytorium
[amount] enemy units were spotted near our territory = [amount] wrogich jednostek zostało zauważonych blisko naszego terytorium
[amount] enemy units were spotted in our territory = [amount] wrogich jednostek zostało zauważonych na naszym terytorium
The civilization of [civName] has been destroyed! = Cywilizacja [civName] została zniszczona!
The City-State of [name] has been destroyed! = Miasto-Państwo [name] zostało zniszczone!
We have captured a barbarian encampment and recovered [goldAmount] gold! = Przejeliśmy obóz barbarzyńców i znaleźliśmy [goldAmount] złota!
A barbarian [unitType] has joined us! = Barbarzyńska jednostka [unitType] przyłączyła się do nas!
We have found survivors in the ruins - population added to [cityName] = Znaleźliśmy w ruinach ocalałych - dodano obywateli do [cityName]
We have discovered the lost technology of [techName] in the ruins! = Odkryliśmy w ruinach zaginioną technologię [techName]!
A [unitName] has joined us! = [unitName] włączyła się w nasze szeregi!
An ancient tribe trains our [unitName] in their ways of combat! = Starożytne plemie nauczyło jednostkę [unitName] ich sztuk walki!
We have found a stash of [amount] gold in the ruins! = Znaleźliśmy w ruinach [amount] złota!
We have found a crudely-drawn map in the ruins! = Znaleźliśmy mapę nieodkrytych terenów w ruinach!
[unit] finished exploring. = Jednostka [unit] zakończyła eksplorację.
[unit] has no work to do. = Jednostka [unit] jest bez zajęcia.
You're losing control of [name]. = Tracisz kontrolę nad [name].
You and [name] are no longer friends! = Ty i [name] przestaliście być przyjaciółmi!
Your alliance with [name] is faltering. = Twój sojusz z [name] osłabł.
You and [name] are no longer allies! = Ty i [name] przestaliście być sojusznikami!
[civName] gave us a [unitName] as gift near [cityName]! = Cywilizacja [civName] przekazała nam jednostki [unitName] jako dar niedaleko [cityName]!
[civName] has denounced us! = Cywilizacja [civName] wyrzekła się nas!
[cityName] has been connected to your capital! = Miasto [cityName] zostało przyłączone do Twojej stolicy!
[cityName] has been disconnected from your capital! = Miasto [cityName] zostało odłączone od Twojej stolicy!
[civName] has accepted your trade request = Cywilizacja [civName] przyjeła Twoją propozycję handlu
[civName] has denied your trade request = Cywilizacja [civName] odrzuciła Twoją propozycję handlu
[tradeOffer] from [otherCivName] has ended = Termin [tradeOffer] od [otherCivName] upłynął
[tradeOffer] to [otherCivName] has ended = Termin [tradeOffer] dla [otherCivName] upłynął
One of our trades with [nation] has ended = Jedna z naszych wymian handlowych z [nation] została zakończona
One of our trades with [nation] has been cut short = Jedna z naszych wymian handlowych z [nation] została przerwana
[nation] agreed to stop settling cities near us! = Nacja [nation] zaprzestała zakładać nowe miasta w pobliżu nas!
[nation] refused to stop settling cities near us! = Nacja [nation] nadal będzie zakładać nowe miasta w pobliżu nas!
We have allied with [nation]. = Jesteśmy sojusznikami z [nation].
We have lost alliance with [nation]. = Nie jesteśmy już w sojuszu z [nation].
We have discovered [naturalWonder]! = Odkryliśmy [naturalWonder]!
We have received [goldAmount] Gold for discovering [naturalWonder] = Otrzymaliśmy [goldAmount] Złota za odkrycie [naturalWonder]
Your relationship with [cityStateName] is about to degrade = Twoja relacje z [cityStateName] jest bliska degradacji
Your relationship with [cityStateName] degraded = Twoja relacja z [cityStateName] została zdegradowana
A new barbarian encampment has spawned! = Nowy obóz barbarzyńców został utworzony!
Received [goldAmount] Gold for capturing [cityName] = Zdobyto [goldAmount] za zdobycie [cityName]
Our proposed trade request is no longer relevant! = Nasza propozycja handlu nie jest już ważna!

# World Screen UI

Working... = Pracujemy nad tym...
Waiting for other players... = Oczekiwanie \nna innych \ngraczy
in = w
Next turn = Następna \nTura
Turn = Tura
turns = tury
turn = tura
Next unit = Następna \nJednostka
Pick a policy = Wybierz \nUstrój Społeczny
Movement = Ruch
Strength = Siła
Ranged strength = Siła dystansowa
Bombard strength = Siła bombardowania
Range = Zasięg
Move unit = Przemieść jednostkę
Stop movement = Wstrzymaj ruch
Construct improvement = Zbuduj ulepszenie
Automate = Zautomatyzuj
Stop automation = Wstrzymaj automatyzacje
Construct road = Zbuduj drogę
Fortify = Ufortyfikuj
Fortify until healed = Ufortyfikuj do uleczenia 
Fortification = Fortyfikacje
Sleep = Uśpij
Sleep until healed = Uśpij do uleczenia
Moving = W ruchu
Set up = Przygotowane
Upgrade to [unitType] ([goldCost] gold) = Ulepsz do [unitType] ([goldCost]) złota)
Found city = Załóż miasto
Promote = Awansuj
Health = Zdrowie
Disband unit = Rozwiąż jednostkę
Explore = Eksploruj
Stop exploration = Wstrzymaj eksplorację
Pillage = Splądruj
Do you really want to disband this unit? = Czy na pewno chcesz rozwiązać tą jednostke?
Disband this unit for [goldAmount] gold? = Rozwiąż tę jednostke za [goldAmount] złota?
Create [improvement] = Stwórz [improvement]
Start Golden Age = Rozpocznij Złotą Erę
Yes = Tak
No = Nie
Acquire = Nabyj
Science = Nauka
Happiness = Zadowolenie
Production = Produkcja
Culture = Kultura
Food = Pożywienie
Crop Yield = Plon
Land = Ziemia
Force = Siła
GOLDEN AGE = ZŁOTA ERA
Golden Age = Złota Era
[year] BC = [year] p.n.e
[year] AD = [year] n.e
Civilopedia = Civilopedia
Start new game = Rozpocznij nową grę
Save game = Zapisz grę
Load game = Wczytaj grę
Victory status = Status zwycięstwa
Social policies = Ustroje społeczne
Community = Społeczność
Close = Zamknij
Do you want to exit the game? = Czy na pewno chcesz wyjść z gry?
 # Requires translation!
Start bias: = Startowa lokalizacja:

# City screen

Exit city = Wyjdź z miasta
Raze city = Zburz miasto
Stop razing city = Przestań niszczyć miasto
Buy for [amount] gold = Kup za [amount] złota
Buy = Kup
You have [amount] gold = Posiadasz [amount] złota.
Currently you have [amount] gold. = Obecnie posiadasz [amount] złota.
Would you like to purchase [constructionName] for [buildingGoldCost] gold? = Czy chciałbyś kupić [constructionName] za [buildingGoldCost] złota?
No space available to place [unit] near [city] = Brak miejsca, żeby umieścić [unit] obok [city]
Maintenance cost = Koszt utrzymania
Pick construction = Wybierz budowę
Pick improvement = Wybierz ulepszenie
Provides [resource] = Dostarcza [resource]
Replaces [improvement] = Zastępuje [improvement]
Pick now! = Wybierz teraz!
Build [building] = Zbuduj [building]
Train [unit] = Trenuj [unit]
Produce [thingToProduce] = Wytwórz [thingToProduce]
Nothing = Nic
Annex city = Zaanektuj miasto
Specialist Buildings = Budowle specjalistów
Specialist Allocation = Przydział specjalistów
Specialists = Specjaliści
[specialist] slots = Sloty [specialist]
Engineer specialist = Specjalista inżynieryjny
Merchant specialist = Specjalista kupiecki
Scientist specialist = Specjalista naukowy
Artist specialist = Specjalista kulturowy
Food eaten = Żywność zjedzona
Growth bonus = Bonus do rośnięcia
Unassigned population = Nieprzydzieleni obywatele
[turnsToExpansion] turns to expansion = Ilość tur do ekspansji: [turnsToExpansion] 
Stopped expansion = Zatrzymana ekspansja
[turnsToPopulation] turns to new population = Ilość tur do nowej populacji: [turnsToPopulation] 
Food converts to production = Przetwarzanie żywności na produkcje
[turnsToStarvation] turns to lose population = Ilość tur do utraty populacji: [turnsToStarvation]
Stopped population growth = Zatrzymane rośnięcie populacji
In resistance for another [numberOfTurns] turns = W oporze przez następne tur: [numberOfTurns]
Sell for [sellAmount] gold = Sprzedaj za [sellAmount] złota
Are you sure you want to sell this [building]? = Aby czy na pewno chcesz sprzedać [building]?
[greatPerson] points = Punkty [greatPerson]
Great person points = Punkty wielkiego człowieka
Current points = Obecne punkty
Points per turn = Punkty na turę
Convert production to gold at a rate of 4 to 1 = Przetwarzanie produkcji na złoto po kursie 4 do 1
Convert production to science at a rate of 4 to 1 = Przetwarzanie produkcji na naukę po kursie 4 do 1
The city will not produce anything. = Miasto niczego nie produkuje

# Technology UI

Pick a tech = Wybierz \ntechnologię
Pick a free tech = Wybierz darmową \ntechnologię
Research [technology] = Opracuj [technology]
Pick [technology] as free tech = Wybierz [technology] jako darmową technologię
Units enabled = Udostępnia jednostki
Buildings enabled = Udostępnia budynki
Wonder = Cud
National Wonder = Narodowy cud
National Wonders = Narodowe cuda
Wonders enabled = Udostępnia cuda
Tile improvements enabled = Dostępne ulepszenia pól
Reveals [resource] on the map = Ujawnia [resource] na mapie
XP for new units = Doświadczenie za nowe jednostki
provide = Zapewniać
provides = Zapewnia
City strength = Siła miasta
City health = Zrowie miasta
Occupied! = Okupowane!
Attack = Atak
Bombard = Bombardowanie
NUKE = ATAK ATOMOWY
Captured! = Zdobyte!
defence vs ranged = obrona a obrona na odległość
[percentage] to unit defence = [percentage] do obrony jednostki
Attacker Bonus = Bonus Atakującego
Landing = Lądowanie
Flanking = Flankowanie
vs [unitType] = kontra [unitType]
Terrain = Teren


Hurry Research = Przyspiesz Badanie
Conduct Trade Mission = Prowadzenie Misji Handlowej
Your trade mission to [civName] has earned you [goldAmount] gold and [influenceAmount] influence! = Twoja misja handlowa do [civName] zdobyła dla ciebie [goldAmount] złota oraz [influenceAmount] wpływów
Hurry Wonder = Przyspiesz Budowanie Cudu
Your citizens have been happy with your rule for so long that the empire enters a Golden Age! = Twoi obywatele są zadowoleni pod twoim panowaniem tak długo że imperium wkracza w Złotą Era
You have entered the [newEra]! = Wkroczyłeś do [newEra]!
[civName] has entered the [eraName]! = Cywilizacja [civName] wkroczyła do [eraName]
[policyBranch] policy branch unlocked! = Odblokowano gałąź ustroju społecznego [policyBranch] 
Overview = Przegląd
Total = Łącznie
Stats = Statystyki
Policies = Ustroje Społeczne
Base happiness = Bazowe zadowolenie
Occupied City = Okupowane Miasto
Buildings = Budynki
Wonders = Cuda
Base values = Bazowe wartości
Bonuses = Bonusy
Final = Finalny
Other = Inne
Population = Populacja
City States = Państwa miasta
Tile yields = Pola uprawne
Trade routes = Szlaki handlowe
Maintenance = Utrzymanie
Transportation upkeep = Utrzymanie transportu
Unit upkeep = Utrzymanie Jednostek
Trades = Wymiany
Units = Jednostki
Name = Nazwa
Closest city = Najbliższe miasto
Action = Akcja
Defeated = Pokonany
Tiles = Pola
Natural Wonders = Cuda Naturalne
Treasury deficit = Deficyt budżetowy

#Victory

Science victory = Zwycięstwo naukowe
Cultural victory = Zwycięstwo kulturowe
Conquest victory = Zwycięstwo militarne
Complete all the spaceship parts\n to win! = Skompletuj wszystkie części statku kosmicznego\n aby wygrać!
Complete 5 policy branches\n to win! = Ukończ 5 gałęzi ustrojów społecznych\n aby wygrać!
Destroy all enemies\n to win! = Zniszcz wszystkich wrogów\n aby wygrać!
You have won a scientific victory! = Wygrałeś poprzez naukowe zwycięstwo!
You have won a cultural victory! = Wygraleś poprzez kulturowe zwycięstwo!
You have won a domination victory! = Wygrałeś poprzez dominację!
You have achieved victory through the awesome power of your Culture. Your civilization's greatness - the magnificence of its monuments and the power of its artists - have astounded the world! Poets will honor you as long as beauty brings gladness to a weary heart. = Osiągnąłeś zwcięstwo dzięki niesamowitej mocy twojej Kultury. Wielkość Waszej cywilizacji - wspaniałość jej pomników i potęga jej artystów - zadziwiła świat! Poeci będą Cię czcić tak długo, jak długo piękno przynosi radość zmęczonemu sercu.
The world has been convulsed by war. Many great and powerful civilizations have fallen, but you have survived - and emerged victorious! The world will long remember your glorious triumph! = Świat został ogarnięty przez wojnę. Wiele wielkich i potężnych cywilizacji upadło, ale ty przetrwałeś - i wyszedłeś zwycięsko! Świat na długo zapamięta wasz chwalebny triumf! 
You have achieved victory through mastery of Science! You have conquered the mysteries of nature and led your people on a voyage to a brave new world! Your triumph will be remembered as long as the stars burn in the night sky! = Osiągnąłeś zwycięstwo dzięki opanowaniu nauki! Podbiłeś tajemnice natury i poprowadziłeś swój lud w podróż do nowego, odważnego świata! Twój triumf zostanie zapamiętany tak długo, jak długo gwiazdy będą płonąć na nocnym niebie!
You have been defeated. Your civilization has been overwhelmed by its many foes. But your people do not despair, for they know that one day you shall return - and lead them forward to victory! = Zostałeś pokonany. Wasza cywilizacja została przytłoczona przez wielu wrogów. Ale wasi ludzie nie rozpaczają, bo wiedzą, że pewnego dnia wrócicie - i poprowadzicie ich do zwycięstwa!
One more turn...! = Jeszcze jedna tura...!
Built Apollo Program = Zbudowano Program Apollo
Destroy [civName] = Zniszcz [civName]
Our status = Nasz status
Global status = Globalny status
Rankings = Rankingi
Spaceship parts remaining = Pozostałe części statku kosmicznego
Branches completed = Gałęzie Ukończone
Undefeated civs = Niepokonani obywatele

# Capturing a city

What would you like to do with the city? = Co chciałbyś zrobić z miastem?
Annex = Zaantektuj
Annexed cities become part of your regular empire. = Zaanektowane miasto staje się częścią twojego imperium.
Their citizens generate 2x the unhappiness, unless you build a courthouse. = Obywatele miasta generują podwójn 2 razy więcej niezadowolenia, chyba że zbudujesz sąd.
Puppet = Zmarionetkuj
Puppeted cities do not increase your tech or policy cost, but their citizens generate 1.5x the regular unhappiness. = Zmarionetkowane miasta nie zwiększają kosztów technologi i ustrojów społecznych, ale ich mieszkańcy generują 1,5 raza więcej niezadowolenia niż zwykle.
You have no control over the the production of puppeted cities. = Nie masz kontroli nad produkcją zmarionetkowanych miast.
Puppeted cities also generate 25% less Gold and Science. = Zmarionetkowane miasta również generują 25% mniej Złota i Nauki.
A puppeted city can be annexed at any time. = Zmarionetkowane miasta mogą być przejęte w dowolnym momencie.
Liberate = Wyzwól
Liberating a city returns it to its original owner, giving you a massive relationship boost with them! = Wyzwolone miasto powraca do jego orginalnego właściciela, dając tobie ogromną premię do relacji z nim.
Raze = Zburz
Razing the city annexes it, and starts razing the city to the ground. = Zrównuje miasto z ziemią, i przejmuje je.
The population will gradually dwindle until the city is destroyed. = Populacja będzie się stopniowo zmniejszać, aż do zniszczenia miasta.
Destroy = Zniszcz
Destroying the city instantly razes the city to the ground. = Zniszczenie miasta natychmiastowo zrównuje miasto z ziemią
Remove your troops in our border immediately! = Natychmiast usuńcie swoje oddziały na naszej granicy!
Sorry. = Przepraszam.
Never! = Nigdy!
Basics = Podstawy
Resources = Zasoby
Terrains = Tereny
Tile Improvements = Ulepszenia Pól
Unique to [civName], replaces [unitName] = Unikatowa jednostka dla [civName], zastępuje [unitName]
<<<<<<< HEAD
Unique to [civName] = Unikalne dla [civName]
=======
Unique to [civName] = Unikalne dla: [civName]
>>>>>>> 136dac35
Tutorials = Samouczki
Cost = Koszt
May contain [listOfResources] = Może zawierać [listOfResources]
Upgrades to [upgradedUnit] = Ulepsz do [upgradedUnit]
Obsolete with [obsoleteTech] = Przestarzałe z [obsoleteTech]
Occurs on [listOfTerrains] = Występuje na [listOfTerrains]
Placed on [terrainType] = Umieszczony na [terrainType]
Can be found on  = Znajduje się na
Improved by [improvement] = Ulepszone przez [improvement]
Bonus stats for improvement:  = Bonusowe statystyki dla ulepszeń
Can be built on  = Może być zbudowany na 
Defence bonus = Premia obronna
Movement cost = Koszt przemieszczania się
Rough Terrain = Nierówny Teren
 for  = dla 
Missing translations: = Brakujące tłumaczenia:
Version = Wersja
Resolution = Rozdzielczość
Tileset = Pola
Map editor = Edytor Map
Create = Stwórz
New map = Nowa mapa
Empty = Pusta
Language = Język
Terrains & Resources = Teren i Zasoby
Improvements = Ulepszenia
Clear current map = Wyczyść Obecną Mapę
Save map = Zapisz Mapę
Download map = Pobierz Mapę
Loading... = Ładowanie...
Filter: = Filtr:
Exit map editor = Wyjdź z edytora map 
[nation] starting location = [nation] lokalizacja startowa
Clear terrain features = Wyczyść cechy terenu
Clear improvements = Wyczyść ulepszenia
Clear resource = Wyczyść zasoby
Requires = Wymagane
Menu = Menu
Brush Size = Rozmiar pędzla

# Civilopedia Tutorials names

After Conquering = Po Podboju
City Range = Zasięg Miasta
Contact Me = Skontaktuj się ze mną
Culture and Policies = Kultura i Ustroje Społeczne
Embarking = Wejście na pokład
Enemy City = Miasto Przeciwnika
Idle Units = Jednostki Nieaktywne
Injured Units = Ranne Jednostki
Introduction = Wprowadzenie
Luxury Resource = Zasoby Luksusowe
New Game = Nowa Gra
Roads and Railroads = Drogi i Tory
Siege Units = Jednostki Oblężnicze
Strategic Resource = Zasoby Strategiczne
Unhappiness = Niezadowolenie
Victory Types = Rodzaje Zwycięstw
Workers = Robotnicy

# Other civilopedia things
Nations = Kraje
Promotions = Awanse
Available for [unitTypes] = Dostępne dla jednostki [unitTypes]
Free promotion: = Darmowy awans:
Free promotions: = Darmowe awanse:
Free for [units] = Darmowe dla [units]

# Policies

Adopt policy = Wprowadź ustrój społeczny
Adopt free policy = Wprowadź darmowy ustrój społeczny 
Unlocked at = Odblokowana w
Gain 2 free technologies = Otrzymaj 2 punkty technologii

# Technologies

Mass Media = Media Masowe

# Tech eras

Ancient era = Starożytność
Classical era = Epoka klasyczna
Medieval era = Średniowiecze
Renaissance era = Renesans
Industrial era = Epoka przemysłowa
Modern era = Współczesność
Information era = Epoka informacji
Future era = Epoka atomu

# Terrains

Impassable = Nieosiągalne

# Resources

Bison = Bizon
Copper = Miedź
Cocoa = Kakao
Crab = Krab
Citrus = Cytrusy
Truffles = Trufle
Terrace farm = Uprawa tarasowa
+1 food for each adjacent Mountain = +1 do pożywienia za każdą przyległą Górę
Cannot improve a resource = Nie może ulepszyć zasobu

# Unit types 

Civilian = Cywil
land units = jednostki naziemne
water units = jednostki wodne
air units = jednostki powietrzne
WaterCivilian = Cywilna Jednostka Morska
Melee = Walka w zwarciu
WaterMelee = Wodna walka w zwarciu
Ranged = Walka dystansowa
WaterRanged = Wodna walka dystansowa
WaterSubmarine = Łódź podwodna
Mounted = Jednostka konna
Armor = Pancerz
City = Miasto
Missile = Pocisk
WaterAircraftCarrier = Przewoźnik Samolotów
WaterMissileCarrier = Przewoźnik Pocisków

# Units

Composite Bowman = Łucznik kompozytowy
Foreign Land = Obcy kraj
Marine = Marynarka
Mobile SAM = Wyrzutnia SAM
Paratrooper = Spadochroniarz
Helicopter Gunship = Helikopter bojowy
Atomic Bomb = Bomba atomowa
Unbuildable = Niemożliwy do zbudowania

# Promotions

Pick promotion = Awansuj jednostkę
 OR  = LUB 
units in open terrain = jednostki na otwartej przestrzeni
units in rough terrain = jednostki na trudnym terenie
wounded units = zranione jednostki
Targeting II (air) = Wybieranie celu II (lotnictwo)
Targeting III (air) = Wybieranie celu III (lotnictwo)
Bonus when performing air sweep [bonusAmount]% = Bonus podczas unieszkodliwiania jednostek przechwytujących [bonusAmount]%
Dogfighting I = Walka w powietrzu I
Dogfighting II = Walka w powietrzu II
Dogfighting III = Walka w powietrzu III
# Multiplayer Turn Checker Service

Multiplayer options = Opcje gry wieloosobowej
Enable out-of-game turn notifications = Włącz powiadomienia o turach
Time between turn checks out-of-game (in minutes) = Czas między turami sprawdzany poza grą (w minutach)
Show persistent notification for turn notifier service = Pokaż trwałe powiadomienia dla powiadamiacza turowego

#################### Lines from Buildings.json ####################

Indicates the capital city = Wskazuje stolicę
Monument = Pomnik
Temple = Świątynia
Monastery = Klasztor
Palace = Pałac
Granary = Spichlerz
Must not be on plains = Nie może być na równinach
Stone Works = Zakład kamieniarski
'Time crumbles things; everything grows old and is forgotten under the power of time' - Aristotle = 'Czas kruszy wszystko; wszystko się starzeje i zostaje zapomniane w obliczu potęgi czasu.' - Arystoteles
Stonehenge = Stonehenge
+1 Science Per 2 Population = +1 do nauki na 2 obywateli
Library = Biblioteka
'Libraries are as the shrine where all the relics of the ancient saints, full of true virtue, and all that without delusion or imposture are preserved and reposed.' - Sir Francis Bacon = 'Biblioteki to świątynie, w których przechowuje się i pielęgnuje wszystkie relikwie starożytnych świętych, pełne prawdziwej cnoty, a przy tym pozbawione złudzeń i kłamstw.' - Sir Francis Bacon
Free Technology = Darmowa technologia
The Great Library = Wielka Biblioteka
Paper Maker = Wytwórnia papieru
Circus = Cyrk
Walls = Mury
Walls of Babylon = Mury Babilonu
'O, let not the pains of death which come upon thee enter into my body. I am the god Tem, and I am the foremost part of the sky, and the power which protecteth me is that which is with all the gods forever.'  - The Book of the Dead, translated by Sir Ernest Alfred Wallis Budge = 'Niech ból śmierci, którego zaznasz, wejdzie w me ciało. Jam jest bóg Tem, najznamienitsza część nieba, a chroni mnie moc, która na zawsze jest wśród wszystkich bogów.'– Księga Umarłych, przetłumaczona przez Sir Ernesta Alfreda Wallisa Budge'a
Worker construction increased 25% = Prędkość pracy robotnika zwiększona o 25%
Provides 2 free workers = Dostarcza 2-óch darmowych robotników
The Pyramids = Piramidy
Barracks = Koszary
'Why man, he doth bestride the narrow world like a colossus, and we petty men walk under his huge legs, and peep about to find ourselves dishonorable graves.' - William Shakespeare, Julius Caesar = 'Człowiek ten stanął okrakiem nad światem jak Kolos, gdy my, ludzie malusieńcy, spod jego wielkich nóg zerkamy wokół, szukając sobie upodlonych grobów.'– William Szekspir, Juliusz Cezar
Can only be built in coastal cities = Może być zbudowane tylko w miastach nadbrzeżnych
+1 gold from worked water tiles in city = +1 do złota z obsadzonych pól wodnych w tym mieście
Colossus = Kolos Rodyjski
Culture and Gold costs of acquiring new tiles reduced by 25% in this city = Koszt uzyskania nowego pola (w kulturze lub złocie) zmniejszony o 25% w tym mieście
Krepost = Twierdza
+1 food from Ocean and Coast tiles = +1 do żywności z pól wybrzeża i oceanicznych
Lighthouse = Latarnia morska
'They that go down to the sea in ships, that do business in great waters; these see the works of the Lord, and his wonders in the deep.' - The Bible, Psalms 107:23-24 = 'Ci, którzy na statkach ruszyli na morze, aby uprawiać handel na ogromnych wodach, ci widzieli dzieła Pana i jego cuda wśród głębiny.'– Biblia, Księga Psalmów 107,23-24
All military naval units receive +1 movement and +1 sight = Każda jednostka marynarki otrzymuje +1 do ruchu i pola widzenia
The Great Lighthouse = Latarnia z Faros
+15% Production when building Mounted Units in this city = +15% do produkcji jednostek konnych w tym mieście
Stable = Stajnia
Colosseum = Koloseum
Circus Maximus = Circus Maximus
'I think that if ever a mortal heard the word of God it would be in a garden at the cool of the day.'  - F. Frankfort Moore = 'Gdyby śmiertelnik usłyszał głos Pana Boga, znalazłby w sadzie wraz z wiatren dniowym.' - F. Frankfort Moore
Hanging Gardens = Wiszące Ogrody
Remove extra unhappiness from annexed cities = Usuwa niezadowolenie z okupowanych miast
Can only be built in annexed cities = Budowa możliwa tylko w okupowanych miastach
Courthouse = Sąd
'Regard your soldiers as your children, and they will follow you into the deepest valleys; look on them as your own beloved sons, and they will stand by you even unto death.'  - Sun Tzu = 'Traktuj swoich żołnierzy jak ukochane dzieci, a z chęcią zginą wraz z Tobą.' - Sun Tzu
Terracotta Army = Terakotowa Armia
Doubles Gold given to enemy if city is captured = Podwaja przeciwnikowi złoto, jeśli miasto jest zdobyte
Burial Tomb = Grobowiec
Mud Pyramid Mosque = Meczet z piramidą
'The ancient Oracle said that I was the wisest of all the Greeks. It is because I alone, of all the Greeks, know that I know nothing'  - Socrates = 'Starożytna Wyrocznia powiedziała, że jestem najmądrzejszym z Greków. Bo tylko ja ze wszystkich Greków wiem, że nic nie wiem.' - Sokrates
Free Social Policy = Darmowy ustrój społeczny
The Oracle = Wyrocznia
Market = Targowisko
Provides 1 extra copy of each improved luxury resource near this City = Każdy luksusowy surowiec w granicach miasta jest liczony podwójnie
+2 Gold for each source of Oil and oasis = +2 do złota z każdej oazy lub złoża ropy
Bazaar = Bazar
Mint = Mennica
40% of food is carried over after a new citizen is born = 40% więcej żywności za każdego nowego obywatela
Aqueduct = Akwedukt
'The art of war teaches us to rely not on the likelihood of the enemy's not attacking, but rather on the fact that we have made our position unassailable.'  - Sun Tzu = 'Sztuka wojny uczy nas nie polegać na prawdopodobieństwie tego, iż wróg nie zaatakuje, a na tym, że nasze pozycje są niedostępne.' – Sun Zi
Enemy land units must spend 1 extra movement point when inside your territory (obsolete upon Dynamite) = Każda lądowa jednostka wroga musi zużyć dodatkowy 1 punkt ruchu by wejść na twoje terytorium (przestarzały po odkryciu dynamitu)
Great Wall = Wielki Mur Chiński
'For it soars to a height to match the sky, and as if surging up from among the other buildings it stands on high and looks down upon the remainder of the city, adorning it, because it is a part of it, but glorying in its own beauty'  - Procopius, De Aedificis = 'Wyrasta aż po sam nieboskłon, jakby wystrzeliwując spośród innych budynków, stoi wysoko i spogląda w dół na resztę miasta, podziwiając je, bo jest jego częścią, a jednocześnie pławi się we własnym pięknie.' – Prokopiusz De Aedificis
+33% great person generation in all cities = +33% do produkcji Wielkich Ludzi we wszystkich miastach
Hagia Sophia = Hagia Sophia
National College = Akademia Narodowa
Enables nuclear weapon = Umożliwia broń nuklearną
Manhattan Project = Projekt Manhattan
'The katun is established at Chichen Itza. The settlement of the Itza shall take place there. The quetzal shall come, the green bird shall come. Ah Kantenal shall come. It is the word of God. The Itza shall come.'  - The Books of Chilam Balam = 'Katun jest w Chichen Itza. Tam powstanie osada Itza. Przybędzie kwezal, przybędzie zielony ptak. Przybędzie Ah Kantenal. Oto słowo boże. Itza przybędzie.' – Księgi Chilam Balam
Golden Age length increases +50% = Czas trwania Złotej Ery zwiększony o 50%
Chichen Itza = Chichen Itza
'Few romances can ever surpass that of the granite citadel on top of the beetling precipices of Machu Picchu, the crown of Inca Land.'  - Hiram Bingham = 'Niewiele romansów może się równać ze związkiem granitowej cytadeli stojącej na strzelistych urwiskach Machu Picchu, korony Kraju Inków.' – Hiram Bingham
Gold from all trade routes +25% = +25% złota ze wszystkich szlaków handlowych
Must have an owned mountain within 2 tiles = Wymagana jest góra w odległości do 2 pól
Machu Picchu = Machu Picchu
Workshop = Warsztat
+1 Production from each worked Forest tile = +1 do produkcji za każde pracujące pole lasu
Longhouse = Długi dom
+15% production of land units = +15% do produkcji jednostek lądowych
Increases production of spaceship parts by 15% = Zwiększenie produkcji części statku kosmicznego o 15%
Forge = Kuźnia
+1 production from all sea resources worked by the city = +1 do produkcji za każdy wydobywany surowiec morski
Connects trade routes over water = Tworzy wodne szlaki handlowe
Harbor = Port
+2 Science from each worked Jungle tile = +2 do nauki z pól dżungli
University = Uniwersytet
Wat = Wat
Oxford University = Uniwersytet Oksfordzki
Castle = Zamek
Mughal Fort = Fort Mogołów
'The temple is like no other building in the world. It has towers and decoration and all the refinements which the human genius can conceive of.'  - Antonio da Magdalena = 'Ta świątynia… nie ma sobie równych w całym świecie. Ma wieże, zdobienia i całe wyrafinowanie, które mógł stworzyć geniusz człowieka.' - Antonio da Magdalena
Cost of acquiring new tiles reduced by 25% = Koszt zakupu nowych pól obniżony o 25%
Angkor Wat = Angkor Wat
'Justice is an unassailable fortress, built on the brow of a mountain which cannot be overthrown by the violence of torrents, nor demolished by the force of armies.'  - Joseph Addison = 'Sprawiedliwość jest twierdzą nie do zdobycia, wybudowaną na grzbiecie góry, której nie straszne ani gwałtowne wichury, ani potężne armie.' - Joseph Addison
All newly-trained melee, mounted, and armored units in this city receive the Drill I promotion = Każdy nowo wyszkolona w tym mieście jednostka: walcząca w zwarciu, konna i opancerzona otrzymuje umiejętność Musztra I
Alhambra = Alhambra
Ironworks = Huta
'Architecture has recorded the great ideas of the human race. Not only every religious symbol, but every human thought has its page in that vast book.'  - Victor Hugo = 'Architektura to zapis wspaniałych idei ludzkości. W tej obszernej księdze swe miejsce ma nie tylko każdy symbol religijny, ale także każda myśl człowiecza.' - Victor Hugo
Notre Dame = Notre Dame
Armory = Zbrojownia
Must be next to mountain = Musi być przy górze
Observatory = Obserwatorium
Opera House = Opera
'I live and love in God's peculiar light.' - Michelangelo Buonarroti = 'Żyję i kocham w bożym blasku.' – Michał Anioł Buonarroti
Culture in all cities increased by 25% = Kultura we wszystkich miastach wzrasta o 25%
Sistine Chapel = Kaplica Sykstyńska
Bank = Bank
Satrap's Court = Dwór Satrapy
+5% Production for every Trade Route with a City-State in the empire = +5% do produkcji za każdy szlak handlowy z państwem-miastem
Hanse = Hanza
'Most of us can, as we choose, make of this world either a palace or a prison' - John Lubbock = 'Większość z nas może wybrać, czy świat będzie nam pałacem, czy więzieniem.' – John Lubbock
Unhappiness from population decreased by 10% = Niezadowolenie z populacji zmniejszone o 10%
Forbidden Palace = Zakazany Pałac
Theatre = Teatr
'Don't clap too hard - it's a very old building.' - John Osbourne = 'Nie klaszczcie za mocno - to bardzo stary budynek.' – John Osborne
Free Great Person = Darmowy Wielki Człowiek
Leaning Tower of Pisa = Krzywa Wieża w Pizie
'Bushido is realized in the presence of death. This means choosing death whenever there is a choice between life and death. There is no other reasoning.'  - Yamamoto Tsunetomo = 'Bushido - Droga wojownika - ujawnia się w obecności śmierci. Oznacza wybranie śmierci, gdy do wyboru jest życie lub śmierć. Nie ma innego uzasadnienia.' – Yamamoto Tsunetomo
+15% combat strength for units fighting in friendly territory = +15% do siły ataku jednostek walczących na przyjaznym terytorium
Himeji Castle = Zamek Himeji
Museum = Muzeum
Hermitage = Ermitaż
'Every genuine work of art has as much reason for being as the earth and the sun'  - Ralph Waldo Emerson = 'Każde prawdziwe dzieło sztuki pod wieloma względami przypomina ziemię i słońce.' – Ralph Waldo Emerson
2 free Great Artists appear = Pojawia się 2 darmowych Wielkich Artystów
The Louvre = Luwr
+1 production and gold from all sea resources worked by the city = +1 do produkcji i złota ze wszystkich surowców morskich wydobywanych w mieście
+15% production of naval units = +15% do produkcji jednostek marynarki
Seaport = Port morski
'The Taj Mahal rises above the banks of the river like a solitary tear suspended on the cheek of time.'  - Rabindranath Tagore = 'Tadż Mahal wznosi się nad brzegiem rzeki niczym samotna łza wisząca na policzku czasu.' – Rabindranath Tagore
Empire enters golden age = Imperium wkroczyło w złotą erę
Taj Mahal = Tadź Mahal
'Things always seem fairer when we look back at them, and it is out of that inaccessible tower of the past that Longing leans and beckons.'  - James Russell Lowell = 'Kiedy patrzymy w przeszłość, wszystko wydaje się piękniejsze i właśnie w tej niedostępnej wieży przeszłości rodzi się Tęsknota.' - James Russell Lowell
Free great scientist appears = Pojawia się darmowy Wielki Naukowiec
Science gained from research agreements +50% = +50% nauki za umowy naukowe
Porcelain Tower = Porcelanowa Wieża
Must not be on hill = Nie może być na wzgórzu
Windmill = Wiatrak
Public School = Szkoła powszechna
Factory = Fabryka
Military Academy = Akademia wojskowa
'Pale Death beats equally at the poor man's gate and at the palaces of kings.'  - Horace = 'Blada Śmierć puka zarówno do drzwi biedaka, jak i do pałaców królów.' - Horacy
Free Great General appears near the Capital = Pojawia się Darmowy Wielski Generał w pobliżu Stolicy.
Brandenburg Gate = Brama Brandenburska
Hospital = Szpital
Stock Exchange = Giełda
'To achieve great things, two things are needed: a plan, and not quite enough time.'  - Leonard Bernstein = 'Żeby dokonać czegoś wielkiego, potrzeba dwóch rzeczy: planu i zbyt mało czasu.' – Leonard Bernstein
-15% to purchasing items in cities = -15% do ceny budynków i jednostek kupowanych w miastach
Big Ben = Big Ben
Broadcast Tower = Wieża transmisyjna
'We live only to discover beauty, all else is a form of waiting'  - Kahlil Gibran = 'Żyjemy tylko po to, aby odkrywać piękno. Wszystko inne jest jedynie sztuką oczekiwania.' - Kahlil Gibran
Provides 1 happiness per 2 additional social policies adopted = Zapewnia 1 zadowolenie za 2 przyjęte dodatkowe ustroje społeczne
Eiffel Tower = Wieża Eiffla
'Give me your tired, your poor, your huddled masses yearning to breathe free, the wretched refuse of your teeming shore. Send these, the homeless, tempest-tossed to me, I lift my lamp beside the golden door!'  - Emma Lazarus = 'Daj mi twoje zmęczenie i biedę, I twoich westchnień do wolności bezład, Wszystkie odrzucenia, nędze, całą życia schedę, Wyślij je, bezdomny, i rzuć je na wiatr: Podniosę mą lampę obok złotych drzwi. Jak wieniec na metę.' - Emma Lazarus
+1 Production from specialists = +1 do produkcji ze specjalistów
Statue of Liberty = Statua wolności
Research Lab = Ośrodek badawczy
Stadium = Stadion
'Come to me, all who labor and are heavy burdened, and I will give you rest.'  - New Testament, Matthew 11:28 = 'Przyjdźcie do Mnie wszyscy, którzy utrudzeni i obciążeni jesteście, a Ja was pokrzepię.' – Biblia, Ew. wg św. Mateusza 25,28
Culture cost of adopting new Policies reduced by 10% = Wdrożenie nowych ustrojów społecznych zmniejszone o 10% kultury
Cristo Redentor = Statua Chrystusa Zbawiciela
'The Law is a fortress on a hill that armies cannot take or floods wash away.'   –- The Prophet Muhammed = 'Prawo to forteca na wzgórzu, którego nie zdobędzie żadna armia i nie pochłonie powódź.' – Prorok Mahomet
Defensive buildings in all cities are 25% more effective = +25% skuteczności budowli obronnych w miastach
Kremlin = Kreml
'...the location is one of the most beautiful to be found, holy and unapproachable, a worthy temple for the divine friend who has brought salvation and true blessing to the world.'  - King Ludwig II of Bavaria = '...miejsce to jest jednym z najpiękniejszych, jakie można znaleźć. Święte i niedostępne. Prawdziwa świątynia ku czci boskiego przyjaciela, który przyprowadził wybawienie i prawdziwe błogosławieństwo dla świata.' – Król Ludwig II Bawarski
+1 happiness, +2 culture and +3 gold from every Castle = +1 do zadowolenia, +2 do kultury i +3 do złota z każdego zamku
Neuschwanstein = Zamek Neuschwanstein
25% of food is carried over after a new citizen is born = 25% więcej żywności po pojawieniu się nowego obywatela
Medical Lab = Laboratorium medyczne
Solar Plant = Elektrownia słoneczna
Nuclear Plant = Elektrownia atomowa
Must be next to desert = Musi być obok pustyni
'Those who lose dreaming are lost.'  - Australian Aboriginal saying = 'Ci, którzy zgubią marzenia, sami są zgubieni.' - przysłowie Aborygenów
Sydney Opera House = Opera w Sydney
'In preparing for battle I have always found that plans are useless, but planning is indispensable.'  - Dwight D. Eisenhower = 'Przygotowując się do bitwy, zawsze się przekonywałem, że plany są bezużyteczne, ale planowanie jest niezbędne.'- Dwight D. Eisenhower
Gold cost of upgrading military units reduced by 33% = Koszt ulepszenia jednostki bojowej zmniejszony o 33%
Pentagon = Pentagon
Increases production of spaceship parts by 50% = Zwiększa produkcję części statku kosmicznego o 50%
Spaceship Factory = Fabryka statków kosmicznych
Spaceship part = Część statku kosmicznego
SS Booster = Dopalacz SK
Enables construction of Spaceship parts = Pozwala na konstrukcję części statku kosmicznego
Apollo Program = Program Apollo
'The wonder is, not that the field of stars is so vast, but that man has measured it.'  - Anatole France = Zadziwiające jest to, że pole gwiazd nie jest tak ogromne, ale że człowiek je zmierzył. - Anatole France
2 free great scientists appear = Pojawiają się 2 darmowi Wielcy Naukowcy
Increases production of spaceship parts by 25% = Zwiększa produkcję części statku kosmicznego o 25%
Hubble Space Telescope = Teleskop Hubble'a
SS Cockpit = Kokpit SK
SS Engine = Silnik SK
SS Stasis Chamber = Komora statyczna SK

#################### Lines from Difficulties.json ####################

Settler = Osadnik
Chieftain = Kapitan
Warlord = Watażka
Prince = Książę
King = Król
Emperor = Imperator
Immortal = Nieśmiertelny
Deity = Bóg

#################### Lines from Nations.json ####################

Babylon = Babilon
Nebuchadnezzar II = Nabuchodonozor II
The demon wants the blood of soldiers! = Demon pragnie krwi żołnierzy!
Oh well, I presume you know what you're doing. = No więc, zakładam że wiesz co robisz,
It is over. Perhaps now I shall have peace, at last. = To koniec. Może teraz wreszcie będę miał spokój
Are you real or a phantom? = Jesteś zjawą czy człowiekiem?
It appears that you do have a reason for existing – to make this deal with me. = Wygląda na to że masz powód aby robić ze mną interesy.
Greetings. = Pozdrawiam.
What do YOU want?! = CZEGO?!
Akkad = Akkad
Dur-Kurigalzu = Dur-Kurigalzu
Nippur = Nippur
Borsippa = Borsippa
Sippar = Sippar
Opis = Opis
Mari = Mari
Shushan = Suza
Eshnunna = Esznunna
Ellasar = Ellasar
Erech = Erech
Kutha = Kutha
Sirpurla = Sirpurla
Neribtum = Neribtum
Ashur = Aszur
Ninveh = Niniwa
Nimrud = Nimrud
Arbela = Arbela
Nuzi = Nuzi
Arrapkha = Kirkuk
Tutub = Tutub
Shaduppum = Shaduppum
Rapiqum = Rapiqum
Mashkan Shapir = Mashkan-Shapir
Tuttul = Tuttul
Ramad = Ramadi
Ana = Ana
Haradum = Haradum
Agrab = Agrab
Uqair = Uqair
Gubba = Gubba
Hafriyat = Hafriyat
Nagar = Nagat
Shubat Enlil = Shubat-Enlil
Urhai = Urhai
Urkesh = Urkesh
Awan = Awan
Riblah = Riblah
Tayma = Tajma
Greece = Grecja
Alexander = Aleksander Wielki
You are in my way, you must be destroyed. = Stoisz mi na drodze, musisz być zniszczony!
As a matter of fact I too grow weary of peace. = Prawdę mówiąc, ja też jestem zmęczony pokojem.
You have somehow become my undoing! What kind of beast are you? = Stałeś się w jakiś sposób moją zgubą! Jakim rodzajem bestii jesteś?
Hello stranger! I am Alexandros, son of kings and grandson of the gods! = Witaj nieznajomy! Jestem Aleksander, syn królów i wnuk bogów.
My friend, does this seem reasonable to you? = Mój przyjacielu, czy to wydaje Ci się rozsądne?
Greetings! = Pozdrawiam!
What? = Co?
Athens = Ateny
Sparta = Sparta
Corinth = Korynt
Argos = Argos
Knossos = Knossos
Mycenae = Mykeny
Pharsalos = Farsala
Ephesus = Efez
Halicarnassus = Halikarnas
Rhodes = Rodos
Eretria = Eretria
Pergamon = Pergamon
Miletos = Milet
Megara = Megara
Phocaea = Fokacja
Sicyon = Sykion
Tiryns = Tiryns
Samos = Samos
Mytilene = Mitylena
Chios = Chios
Paros = Paros
Ellis = Ellis
Syracuse = Syrakuzy
Herakleia = Herakleia
Gortyn = Gortyna
Chalkis = Chalkida
Pylos = Pyllos
Pella = Pella
Naxos = Naksos
Larissa = Larisa
Apollonia = Apollonia
Messene = Messene
Orchomenos = Orchomenos
Ambracia = Ambracia
Kos = Kos
Knidos = Knidos
Amphipolis = Amfipolis
Patras = Patras
Lamia = Lamia
Nafplion = Nauplion
Apolyton = Apolyton
China = Chiny
Wu Zetian = Wu Zetian
You won't ever be able to bother me again. Go meet Yama. = Już nigdy więcej nie będziesz mi przeszkadzać.Czeka cię spotkanie z 'Yamą'.
Fool! I will disembowel you all! = Głupiec! Wypatroszę was wszystkich!
You have proven to be a cunning and competent adversary. I congratulate you on your victory. = Udowodniłeś, że jesteś przebiegłym i kompetentnym przeciwnikem. Gratuluję Ci zwycięstwa
Greetings, I am Empress Wu Zetian. China desires peace and development. You leave us alone, we'll leave you alone. = Witaj, jestem cesarzową Wu Zetian. Chiny pragną pokoju i rozwoju. Ty zostawisz nas w spokoju, a my zostawmy ciebie.
My friend, do you think you can accept this request? = Mój przyjacielu, czy uważasz, że mógłbyś zaakceptować tę prośbę?
How are you today? = Co u ciebie?
Oh. It's you? = OH, To ty?
Beijing = Pekin
Shanghai = Shanghaj
Guangzhou = Kanton
Nanjing = Nankin
Xian = Xian
Chengdu = Chengdu
Hangzhou = Hangzhou
Tianjin = Tiencin
Macau = Makau
Shandong = Shandong
Kaifeng = Kaifeng
Ningbo = Ningbo
Baoding = Baoding
Yangzhou = Yangzhou
Harbin = Harbin
Chongqing = Chongqing
Luoyang = Luoyang
Kunming = Kunming
Taipei = Tajpej
Shenyang = Shenyang
Taiyuan = Taiyuan
Tainan = Tainan
Dalian = Dairen
Lijiang = Lijiang
Wuxi = Wuxi
Suzhou = Suzhou
Maoming = Maoming
Shaoguan = Shaoguan
Yangjiang = Yangjiang
Heyuan = Heyuan
Huangshi = Huangshi
Yichang = Yichang
Yingtian = Yingtian
Xinyu = Xinyu
Xinzheng = Xinzheng
Handan = Handan
Dunhuang = Dunhuang
Gaoyu = Gaoyu
Nantong = Nantong
Weifang = Weifang
Xikang = Xikang
Egypt = Egipt
Ramesses II = Ramzes II
You are but a pest on this Earth, prepare to be eliminated! = Jesteś tylko szkodnikiem na tej Ziemi, przygotuj się do zostania wyeliminowanym
You are a fool who evokes pity. You have brought my hostility upon yourself and your repulsive civilization! = Jesteś głupcem, który wzbudza litość. Sprowadziłeś moją wrogość na siebie i swoją wstrętną cywilizację!
Strike me down and my soul will torment yours forever, you have won nothing. = Moja dusza będzie dręczyć twoją na zawsze - nic nie wygrałeś.
Greetings, I am Ramesses the god. I am the living embodiment of Egypt, mother and father of all civilizations. = Witaj, jestem bóg Ramzes. Jestem żywym wcieleniem Egiptu, matką i ojcem wszystkich cywilizacji
Generous Egypt makes you this offer. = Hojny Egipt składa Ci tę ofertę.
Good day. = Dzień dobry.
Oh, it's you. = OH, to ty?.
Thebes = Teby
Memphis = Memfis
Heliopolis = Heliopolis
Elephantine = Elefantyna
Alexandria = Aleksandria
Pi-Ramesses = Pi-Ramesses
Giza = Giza
Byblos = Byblos
Akhetaten = Akhetaten
Hieraconpolis = Hieraconpolis
Abydos = Abydos
Asyut = Asjut
Avaris = Awaris
Lisht = Lisht
Buto = Buto
Edfu = Edfu
Pithom = Pithom
Busiris = Busiris
Kahun = Kahun
Athribis = Athribis
Mendes = Mendes
Elashmunein = El-Ashmunein
Tanis = Tanis
Bubastis = Bubastis
Oryx = Oryx
Sebennytus = Sebennytus
Akhmin = Akhmim
Karnak = Karnak
Luxor = Luksor
El Kab = El-Kab
Armant = Armant
Balat = Balat
Ellahun = El-Lahun
Hawara = Hawara
Dashur = Dahszur
Damanhur = Damanhur
Abusir = Abusir
Herakleopolis = Herakleopolis
Akoris = Akoris
Benihasan = Bani Hassan
Badari = Badari
Hermopolis = Hermopolis
Amrah = Amrah
Koptos = Koptos
Ombos = Obos
Naqada = Nakada
Semna = Semna
Soleb = Soleb
England = Anglia
Elizabeth = Elżbieta
By the grace of God, your days are numbered. = Dzięki łasce Bożej, wasze dni sią policzone.
We shall never surrender. = Nigdy się nie poddamy.
You have triumphed over us. The day is yours. = Osiągnąłeś triumf nad nami. Dzień jest wasz.
We are pleased to meet you. = Miło nam Cię poznać.
Would you be interested in a trade agreement with England? = Czy byłbyś zainteresowany umową handlową z Anglią?
Hello, again. = Witaj, ponownie.
Oh, it's you! = OH, to ty!
London = Londyn
York = Jork
Nottingham = Nottingham
Hastings = Hastings
Canterbury = Canterbury
Coventry = Coventry
Warwick = Warwick
Newcastle = Newcastle
Oxford = Oxford
Liverpool = Liverpool
Dover = Dover
Brighton = Brighton
Norwich = Norwich
Leeds = Leeds
Reading = Reading
Birmingham = Birmingham
Richmond = Richmond
Exeter = Exeter
Cambridge = Cambridge
Gloucester = Gloucester
Manchester = Manchester
Bristol = Bristol
Leicester = Leicester
Carlisle = Carlisle
Ipswich = Ipswich
Portsmouth = Portsmouth
Berwick = Berwick
Bath = Bath
Mumbles = Mumbles
Southampton = Southampton
Sheffield = Sheffield
Salisbury = Salisbury
Colchester = Colchester
Plymouth = Plymouth
Lancaster = Lancaster
Blackpool = Blackpool
Winchester = Winchester
Hull = Hull
France = Francja
Napoleon = Napoleon Bonaparte
You're disturbing us, prepare for war. = Przeszkadzasz nam, przygotuj się na wojnę
You've fallen into my trap. I'll bury you. = Wpadłeś w moją pułapkę. Pochowam cię.
I congratulate you for your victory. = Gratuluję Ci zwycięstwa.
Welcome. I'm Napoleon, of France; the smartest military man in world history. = Witajcie! Jestem Napoleon, przywódca Francji, najznamienitszy umysł militarny w historii świata!
France offers you this exceptional proposition. = Francja oferuje Tobie tę wyjątkową propozycję.
Hello. = Witaj.
It's you. = To ty.
Paris = Paryż
Orleans = Orlean
Lyon = Lyon
Troyes = Troyes
Tours = Tours
Marseille = Marsylia
Chartres = Chartres
Avignon = Awinion
Rouen = Rouen
Grenoble = Grenoble
Dijon = Dijon
Amiens = Amiens
Cherbourg = Cherbourg
Poitiers = Poitiers
Toulouse = Tuluza
Bayonne = Bajonna
Strasbourg = Sztrasburg
Brest = Brest
Bordeaux = Bordeaux
Rennes = Rennes
Nice = Nicea
Saint Etienne = Saint-Etienne
Nantes = Nantes
Reims = Reims
Le Mans = Le Mans
Montpellier = Montpellier
Limoges = Limoges
Nancy = Nancy
Lille = Lille
Caen = Caen
Toulon = Tulon
Le Havre = Le Havre
Lourdes = Lourdes
Cannes = Cannes
Aix-En-Provence = Aix-en-Provence
La Rochelle = La Rochelle
Bourges = Bourges
Calais = Calais
Russia = Rosja
Catherine = Katarzyna II
You've behaved yourself very badly, you know it. Now it's payback time. = Zachowałeś się bardzo źle, wiesz o tym. Teraz jest czas na zemstę.
You've mistaken my passion for a weakness, you'll regret about this. = Pomyliłeś moją pasję ze słabością, będziesz tego żałować.
We were defeated, so this makes me your prisoner. I suppose there are worse fates. = Zostaliśmy pokonani, więc to czyni mnie twoim więźniem. Przypuszczam, że są gorsze losy.
I greet you, stranger! If you are as intelligent and tactful as you are attractive, we'll get along just fine. = Witam cię, nieznajomy! Jeśli jesteś tak inteligentny i taktowny jak atrakcyjny, dobrze się dogadamy.
How would you like it if I propose this kind of exchange? = Jak by ci się to podobało, gdybym zaproponowała taką wymianę?
Hello! = Witaj!
What do you need?! = Czego potrzebujesz?!
Moscow = Moskwa
St. Petersburg = Petersburg
Novgorod = Nowigrad
Rostov = Rostów
Yaroslavl = Jarosław
Yekaterinburg = Jekaterynburg
Yakutsk = Jakuck
Vladivostok = Władywostok
Smolensk = Smoleńsk
Orenburg = Orenburg
Krasnoyarsk = Krasnojarsk
Khabarovsk = Chabarowsk
Bryansk = Briańsk
Tver = Twer
Novosibirsk = Nowosybirsk
Magadan = Magadan
Murmansk = Murmańsk
Irkutsk = Irkuck
Chita = Chita
Samara = Samara
Arkhangelsk = Archangielsk
Chelyabinsk = Czelabińsk
Tobolsk = Tobolsk
Vologda = Wołogda
Omsk = Omsk
Astrakhan = Astrachań
Kursk = Kursk
Saratov = Saratów
Tula = Tula
Vladimir = Władimir
Perm = Perm
Voronezh = Woroneż
Pskov = Psków
Starayarussa = Stara Russa
Kostoma = Kostroma
Nizhniy Novgorod = Niżny Nowogród
Sudzal = Suzdal
Magnitogorsk = Magnitogorsk
Rome = Rzym
Augustus Caesar = Oktawian August
My treasury contains little and my soldiers are getting impatient... <sigh> ...therefore you must die. = Mój skarbiec zawiera niewiele, a moi żołnierze się niecierpliwią...<wzdchnięcie>...więc musisz umrzeć.
So brave, yet so stupid! If only you had a brain similar to your courage. = Taki odważny, ale taki głupi! Gdybyś tylko miał mózg podobny do twojej odwagi.
The gods have deprived Rome of their favour. We have been defeated. = Bogowie pozbawili Rzym ich łaski. Zostaliśmy pokonani..
I greet you. I am Augustus, Imperator and Pontifex Maximus of Rome. If you are a friend of Rome, you are welcome. = Witam was. Jestem Juliusz, Imperatorem i Pontyfikatem Maximusa z Rzymu. Jeśli jesteście przyjaciółmi Rzymu, jesteście mile widziani.
I offer this, for your consideration. = Oferuję to, za twoją rozwagę.
Hail. = Niech żyje.
What do you want? = Czego chcesz?
Antium = Antium
Cumae = Cumae
Neapolis = Neapolis
Ravenna = Ravenna
Arretium = Arretium
Mediolanum = Mediolan
Arpinum = Arpinum
Circei = Circei
Setia = Setia
Satricum = Satricum
Ardea = Ardea
Ostia = Ostia
Velitrae = Velletri
Viroconium = Viroconium
Tarentum = Taranto
Brundisium = Brindisi
Caesaraugusta = Saragossa
Caesarea = Cezarea
Palmyra = Palmyra
Signia = Segni
Aquileia = Akwileja
Clusium = Chiusi
Sutrium = Sutri
Cremona = Cremona
Placentia = Placenza
Hispalis = Sewilla
Artaxata = Artaszat
Aurelianorum = Aurelianorum
Nicopolis = Nikopolis
Agrippina = Agrippina
Verona = Werona
Corfinium = Corfinio
Treverii = Treveri
Sirmium = Sirmium
Augustadorum = Augustadorum
Curia = Curia
Interrama = Interrama
Adria = Adria
Arabia = Arabia
Harun al-Rashid = Harun ar-Raszid
The world will be more beautiful without you. Prepare for war. = Świat będzie piękniejszy bez ciebie. Przygotuj się na wojnę.
Fool! You will soon regret dearly! I swear it! = Głupiec! Wkrótce będziesz żałował! Przysięgam!
You have won, congratulations. My palace is now in your possession, and I beg that you care well for the peacock. = Wygrałeś. Gratulacje. Mój pałac jest teraz w twoim posiadaniu i błagam cię, żebyś dobrze dbał o pawia.
Welcome foreigner, I am Harun Al-Rashid, Caliph of the Arabs. Come and tell me about your empire. = Witaj obcokrajowcu, jestem Harun Al-Rashid, Kalif Arabów. Chodź i opowiedz mi o swoim imperium.
Come forth, let's do business. = Wyjdźmy, zróbmy interes.
Peace be upon you. = Niech pokój będzie z tobą.
Mecca = Mekka
Medina = Medyna
Damascus = Damaszek
Baghdad = Bagdad
Najran = Nadżran
Kufah = Al-Kufa
Basra = Basra
Khurasan = Khurasan
Anjar = Andżar
Fustat = Fustat
Aden = Aden
Yamama = Yamama
Muscat = Muskat
Mansura = Mansura 
Bukhara = Buchara
Fez = Fez
Shiraz = Sziraz
Merw = Antiochia Margiańska
Balkh = Balch
Mosul = Mosul
Aydab = Aydab
Bayt = Bayt
Suhar = Suhar
Taif = Taif
Hama = Hama
Tabuk = Tabuk
Sana'a = Sana
Shihr = Shihr
Tripoli = Trypolis
Tunis = Tunis
Kairouan = Kairuan
Algiers = Algier
Oran = Oran
America = Ameryka
George Washington = Jerzy Waszyngton
Your wanton aggression leaves us no choice. Prepare for war! = Twoja bezsensowna agresja nie pozostawia nam wyboru. Przygotuj się na wojnę!
You have mistaken our love of peace for weakness. You shall regret this! = Pomyliłeś naszą miłość do pokoju ze słabością. Będziesz tego żałował!
The day...is yours. I hope you will be merciful in your triumph. = Ten dzień... jest twój. Mam nadzieję, że będziecie miłosierni w waszym triumfie.
The people of the United States of America welcome you. = Mieszkańcy Stanów Zjednoczonych Ameryki witają Cię.
Is the following trade of interest to you? = Czy interesuje Cię następująca oferta?
Well? = Więc?
Washington = Waszyngton
New York = Nowy York
Boston = Boston
Philadelphia = Finadelfia
Atlanta = Atlanta
Chicago = Chicago
Seattle = Seattle
San Francisco = San Francisco
Los Angeles = Los Angeles
Houston = Houston
Portland = Portland
St. Louis = St. Louis
Miami = Miami
Buffalo = Buffalo
Detroit = Detroid
New Orleans = Nowy Orlean
Baltimore = Baltimore
Denver = Denver
Cincinnati = Cincinnati
Dallas = Dallas
Cleveland = Cleveland
Kansas City = Kansas City
San Diego = San Diego
Las Vegas = Las Vegas
Phoenix = Phoenix
Albuquerque = Albuquerque
Minneapolis = Minneapolis
Pittsburgh = Pittsburgh
Oakland = Oakland
Tampa Bay = Tampa
Orlando = Orlando
Tacoma = Tacoma
Santa Fe = Santa Fe
Olympia = Olympia
Hunt Valley = Hunt Valley
Springfield = Springfield
Palo Alto = Palo Alto
Centralia = Centralia 
Spokane = Spokane
Jacksonville = Jacksonville
Svannah = Savannah
Charleston = Charleston
San Antonio = San Antonio
Anchorage = Anchorage
Sacramento = Sacramento
Reno = Reno
Salt Lake City = Salt Lake City
Boise = Boise
Milwaukee = Milwaukee
Santa Cruz = Santa Cruz
Little Rock = Little Rock
Japan = Japonia
Oda Nobunaga = Oda Nobunaga
I hereby inform you of our intention to wipe out your civilization from this world. = Niniejszym informuję was o naszym zamiarze wymazania waszej cywilizacji z tego świata..
Pitiful fool! Now we shall destroy you! = Żałosny głupiec! Teraz cię zniszczymy!
You were much wiser than I thought. = Byłeś o wiele mądrzejszy, niż myślałem.
We hope for a fair and just relationship with you, who are renowned for military bravery. = Mamy nadzieję na uczciwe i sprawiedliwe relacje z wami, ...z wami którzy słyniecie z wojskowej odwagi.
I would be grateful if you agreed on the following proposal. = Byłbym wdzięczny, gdybyś zgodził się na następującą propozycję.
Oh, it's you... = Oh, to ty...
Kyoto = Kioto
Osaka = Osaka
Tokyo = Tokio
Satsuma = Satsuma
Kagoshima = Kagoshima
Nara = Nara
Nagoya = Nagoja
Izumo = Izumo
Nagasaki = Nagasaki
Yokohama = Jokohama
Shimonoseki = Shimonoseki
Matsuyama = Matsuyama
Sapporo = Sapporo
Hakodate = Hakodate
Ise = Ise
Toyama = Toyama
Fukushima = Fukushima
Suo = Suo
Bizen = Bizen
Echizen = Echizen
Izumi = Izumi
Omi = Omi
Echigo = Echigo
Kozuke = Kozuke
Sado = Sado
Kobe = Kobe
Nagano = Nagano
Hiroshima = Hiroszima
Takayama = Takayama
Akita = Akita
Fukuoka = Fukuoka
Aomori = Aomori
Kamakura = Kamakura
Kochi = Kochi
Naha = Naha
Sendai = Sendai
Gifu = Gifu
Yamaguchi = Yamaguchi
Ota = Ota
Tottori = Tottori
India = Indie
Gandhi = Mahatma Gandhi
I have just received a report that large numbers of my troops have crossed your borders. = Otrzymałem właśnie raport, że duża liczba moich żołnierzy przekroczyła wasze granice.
 # Requires translation!
My attempts to avoid violence have failed. An eye for an eye only makes the world blind. = 
 # Requires translation!
You can chain me, you can torture me, you can even destroy this body, but you will never imprison my mind.  = 
 # Requires translation!
Hello, I am Mohandas Gandhi. My people call me Bapu, but please, call me friend. = 
 # Requires translation!
My friend, are you interested in this arrangement? = 
 # Requires translation!
I wish you peace. = 
Delhi = Delhi
Mumbai = Mumbaj
Vijayanagara = Widźajanagar
Pataliputra = Pataliputra
Varanasi = Waranasi
Agra = Agra
Calcutta = Kolkata
Lahore = Lahaur
Bangalore = Bengaluru
Hyderabad = Hajdarabad
Madurai = Maduraj
Ahmedabad = Ahmadabad
Kolhapur = Kolhapur
Prayaga = Prajagradź
Ayodhya = Ayodhya
Indraprastha = Nowe Delhi
Mathura = Mathura
Ujjain = Ujjain
Gulbarga = Gulbarga
Jaunpur = Jaunpur
Rajagriha = Radźgir
Sravasti = Sravasti
Tiruchirapalli = Tiruchirapalli
Thanjavur = Tańdźawur
Bodhgaya = Bodh Gaja
Kushinagar = Kushinagar
Amaravati = Amarawati
Gaur = Gaur
Gwalior = Gwalijar
Jaipur = Dźajpur
Karachi = Karaczi
Germany = Niemcy
Otto von Bismarck = Otto von Bismarck
 # Requires translation!
I cannot wait until ye grow even mightier. Therefore, prepare for war! = 
 # Requires translation!
Corrupted villain! We will bring you into the ground! = 
 # Requires translation!
Germany has been destroyed. I weep for the future generations. = 
 # Requires translation!
Guten tag. In the name of the great German people, I bid you welcome. = 
 # Requires translation!
It would be in your best interest, to carefully consider this proposal. = 
 # Requires translation!
What now? = Co teraz ?
So, out with it! = 
Berlin = Berlin
Hamburg = Hamburg
Munich = Monachium
Cologne = Kolonia
Frankfurt = Frankfurt
Essen = Essen
Dortmund = Dortmund
Stuttgart = Stuttgart
Dusseldorf = Dusseldorf
Bremen = Bremen
Hannover = Hanower
Duisburg = Duisburg
Leipzig = Lipsk
Dresden = Drezno
Bonn = Bonn
Bochum = Bochum
Bielefeld = Bielefeld
Karlsruhe = Karlsruhe
Gelsenkirchen = Gelsenkirchen
Wiesbaden = Wiesbaden
Munster = Munster
Rostok = Rostock
Chemnitz = Chemnitz
Braunschweig = Bruszwik
Halle = Halle
Mצnchengladbach = Monchengladbach
Kiel = Kiel
Wuppertal = Wuppertal
Freiburg = Freiburg
Hagen = Hagen
Erfurt = Erfurt
Kaiserslautern = Kaiserslautern
Kassel = Kassel
Oberhausen = Oberhausen
Hamm = Hamm
Saarbrucken = Saarbrucken
Krefeld = Krefeld
Pirmasens = Pirmasens
Potsdam = Poczdam
Solingen = Solingen
Osnabruck = Osnabruck
Ludwingshafen = Ludwigshafen
Leverkusen = Leverkusen
Oldenburg = Oldenburg
Neuss = Neuss
Mulheim = Mulheim
Darmstadt = Darmstadt
Herne = Herne
Wurzburg = Wurzburg
Recklinghausen = Recklinghausen
Gצttingen = Getynga
Wolfsburg = Wolfsburg
Koblenz = Koblencja
Hildesheim = Hildesheim
Erlangen = Erlangen
The Ottomans = Imperium Osmańskie
Suleiman I = Sulejman I
 # Requires translation!
Your continued insolence and failure to recognize and preeminence leads us to war. = 
 # Requires translation!
Good. The world shall witness the incontestable might of my armies and the glory of the Empire. = 
 # Requires translation!
Ruin! Ruin! Istanbul becomes Iram of the Pillars, remembered only by the melancholy poets. = 
 # Requires translation!
From the magnificence of Topkapi, the Ottoman nation greets you, stranger! I'm Suleiman, Kayser-I Rum, and I bestow upon you my welcome! = 
 # Requires translation!
Let us do business! Would you be interested? = 
Istanbul = Stambuł
Edirne = Adrianopol
Ankara = Ankara
Bursa = Bursa
Konya = Konya
Samsun = Samsun
Gaziantep = Gaziantep
Diyabakir = Diyabakir
Izmir = Izmir
Kayseri = Kayseri
Malatya = Malatya
Marsin = Mersin
Antalya = Antalya
Zonguldak = Zonguldak
Denizli = Denizli
Ordu = Ordu
Mugia = Mugia
Eskishehir = Eskisehir
Inebolu = Inebolu
Sinop = Synopa
Adana = Adana
Artuin = Artuin
Bodrum = Bodrum
Eregli = Eregli
Silifke = Silifke
Sivas = Sivas
Amasya = Amasya
Marmaris = Marmaris
Trabzon = Trabzon
Erzurum = Erzurum
Urfa = Urfa
Izmit = Izmit
Afyonkarhisar = Afyonkarahisar
Bitlis = Bitlis
Yalova = Yalova
Korea = Korea
Sejong = Sejong
 # Requires translation!
Jip-hyun-jun (Hall of Worthies) will no longer tolerate your irksome behavior. We will liberate the citizens under your oppression even with force, and enlighten them! = 
 # Requires translation!
Foolish, miserable wretch! You will be crushed by this country's magnificent scientific power! = 
 # Requires translation!
Now the question is who will protect my people. A dark age has come. = 
 # Requires translation!
Welcome to the palace of Choson, stranger. I am the learned King Sejong, who looks after his great people. = 
 # Requires translation!
We have many things to discuss and have much to benefit from each other. = 
 # Requires translation!
Oh, it's you = 
Seoul = Seul
Busan = Pusan
Jeonju = Jeonju
Daegu = Daegu
Pyongyang = Pjongjang
Kaesong = Kaesong
Suwon = Suwon
Gwangju = Gwangju
Gangneung = Gangneung
Hamhung = Hamhung
Wonju = Wonju
Ulsan = Ulsan
Changwon = Changwon
Andong = Andong
Gongju = Gongju
Haeju = Haeju
Cheongju = Cheongju
Mokpo = Mokpo
Dongducheon = Dongducheon
Geoje = Geoje
Suncheon = Suncheon
Jinju = Jinju
Sangju = Sangju
Rason = Rason
Gyeongju = Gyeongju
Chungju = Chungju
Sacheon = Sacheon
Gimje = Gimje
Anju = Anju
Iroquois = Irokezi
Hiawatha = Hiawatha
 # Requires translation!
You are a plague upon Mother Earth! Prepare for battle! = 
 # Requires translation!
You evil creature! My braves will slaughter you! = 
 # Requires translation!
You have defeated us... but our spirits will never be vanquished! We shall return! = 
 # Requires translation!
Greetings, stranger. I am Hiawatha, speaker for the Iroquois. We seek peace with all, but we do not shrink from war. = 
 # Requires translation!
Does this trade work for you, my friend? = 
Onoondaga = Onondaga
Osininka = Osininka
Grand River = Grand River
Akwesasme = Akwesasme
Buffalo Creek = Buffalo
Brantford = Brantford
Montreal = Montreal
Genesse River = Genesse River
Canandaigua Lake = Canandaigua
Lake Simcoe = Simcoe
Salamanca = Salamanca
Gowanda = Gowanda
Cuba = Cuba
Akron = Akron
Kanesatake = Kanesatake
Ganienkeh = Ganienkeh
Cayuga Castle = Cayuga
Chondote = Chondote
Canajoharie = Canajoharie
Nedrow = Nedrow
Oneida Lake = Oneida
Kanonwalohale = Kanonwalohale
Green Bay = Green Bay
Southwold = Southwold
Mohawk Valley = Utlica
Schoharie = Schoharie
Bay of Quinte = Zatoka Quinte
Kanawale = Kanawale
Kanatsiokareke = Kanatsiokareke
Tyendinaga = Tyendinaga
Hahta = Hahta
Persia = Persja
Darius I = Dariusz I
 # Requires translation!
Your continue existence is an embarrassment to all leaders everywhere! You must be destroyed! = 
 # Requires translation!
Curse you! You are beneath me, son of a donkey driver! I will crush you! = 
 # Requires translation!
You mongrel! Cursed be you! The world will long lament your heinous crime! = 
 # Requires translation!
Peace be on you! I am Darius, the great and outstanding king of kings of great Persia... but I suppose you knew that. = 
 # Requires translation!
In my endless magnanimity, I am making you this offer. You agree, of course? = 
 # Requires translation!
Good day to you! = 
Ahh... you... = Achh... ty...
Persepolis = Persepolis
Parsagadae = Pasargady
Susa = Susa
Ecbatana = Ekbatana
Tarsus = Tarsus
Gordium = Gordion
Bactra = Baktria
Sardis = Sardis
Ergili = Dascylium
Dariushkabir = Dariushkabir
Ghulaman = Ghulaman
Zohak = Zohak
Istakhr = Istakhr
Jinjan = Jinan
Borazjan = Borazdżan
Herat = Herat
Dakyanus = Dakyanus
Bampur = Bampur
Turengtepe = Gorgan
Rey = Rey
Thuspa = Thuspa
Hasanlu = Hasanlu
Gabae = Gabala
Merv = Mary
Behistun = Bisotun
Kandahar = Kandahar
Altintepe = Altintepe
Bunyan = Bunyan
Charsadda = Charsadda
Uratyube = Uratyube
Dura Europos = Dura Europos
Aleppo = Aleppo
Qatna = Qatna
Kabul = Kabul
Capisa = Capisa
Kyreskhata = Kyreskhata
Marakanda = Marakanda
Peshawar = Peszawar
Van = Van
Pteira = Pteira
Arshada = Arshada
Artakaona = Artakaona
Aspabota = Aspabota
Autiyara = Autiyara
Bagastana = Bagastana
Baxtri = Baxtri
Darmasa = Darmasa
Daphnai = Daphnai
Drapsaka = Drapsaka
Eion = Eion
Gandutava = Gandutava
Gaugamela = Gaugamela
Harmozeia = Harmozeia
Ekatompylos = Ekatompylos
Izata = Izata
Kampada = Kampada
Kapisa = Kapisa
Karmana = Karmana
Kounaxa = Kounaxa
Kuganaka = Kuganaka
Nautaka = Nautaka
Paishiyauvada = Paishiyauvada
Patigrbana = Patigrbana
Phrada = Phrada
Polynesia = Polinezja
Kamehameha I = Kamehameha I
 # Requires translation!
The ancient fire flashing across the sky is what proclaimed that this day would come, though I had foolishly hoped for a different outcome. = 
 # Requires translation!
It is obvious now that I misjudged you and your true intentions. = 
 # Requires translation!
The hard-shelled crab yields, and the lion lies down to sleep. Kanaloa comes for me now. = 
 # Requires translation!
Aloha! Greetings and blessings upon you, friend. I am Kamehameha, Great King of this strand of islands. = 
 # Requires translation!
Come, let our people feast together! = 
Welcome, friend! = Witaj, przyjacielu!
Honolulu = Honolulu
Samoa = Samoa
Tonga = Tonga
Nuku Hiva = Nuku Hiva
Raiatea = Avera
Aotearoa = Aotearoa
Tahiti = Papeete
Hilo = Hilo
Te Wai Pounamu = Te Wai Pounamu
Rapa Nui = Rapa Nui
Tuamotu = Tuamotu
Rarotonga = Rarotonga
Tuvalu = Tuvalu
Tubuai = Tubuai
Mangareva = Mangareva
Oahu = Oahu
Kiritimati = Kiritimati
Ontong Java = Ontong Java
Niue = Niue
Rekohu = Rekohu
Rakahanga = Rakahanga
Bora Bora = Bora Bora
Kailua = Kailua
Uvea = Uwea
Futuna = Futuna
Rotuma = Rotuma
Tokelau = Tokelau
Lahaina = Lahaina
Bellona = Bellona
Mungava = Mungava
Tikopia = Tikopia
Emae = Emae
Kapingamarangi = Kapingamarangi
Takuu = Takuu
Nukuoro = Nukuoro
Sikaiana = Sikaiana
Anuta = Anuta
Nuguria = Nuguria
Pileni = Pileni
Nukumanu = Nukumanu
Siam = Siam
Ramkhamhaeng = Ramkhamhaeng
 # Requires translation!
You lowly, arrogant fool! I will make you regret of your insolence! = 
 # Requires translation!
You scoundrel! I shall prepare to fend you off! = 
 # Requires translation!
Althought I lost, my honor shall endure. I wish you good luck. = 
 # Requires translation!
I, Pho Kun Ramkhamhaeng, King of Siam, consider it a great honor that you have walked to visit my country of Siam. = 
 # Requires translation!
Greetings. I believe this is a fair proposal for both parties. What do you think? = 
Welcome. = Witaj
 # Requires translation!
Sukhothai = 
 # Requires translation!
Si Satchanalai = 
 # Requires translation!
Muang Saluang = 
 # Requires translation!
Lampang = 
 # Requires translation!
Phitsanulok = 
 # Requires translation!
Kamphaeng Pet = 
 # Requires translation!
Nakhom Chum = 
 # Requires translation!
Vientiane = 
 # Requires translation!
Nakhon Si Thammarat = 
 # Requires translation!
Martaban = 
 # Requires translation!
Nakhon Sawan = 
 # Requires translation!
Chainat = 
 # Requires translation!
Luang Prabang = 
 # Requires translation!
Uttaradit = 
 # Requires translation!
Chiang Thong = 
 # Requires translation!
Phrae = 
 # Requires translation!
Nan = 
 # Requires translation!
Tak = 
 # Requires translation!
Suphanburi = 
 # Requires translation!
Hongsawadee = 
 # Requires translation!
Thawaii = 
 # Requires translation!
Ayutthuya = 
 # Requires translation!
Taphan Hin = 
 # Requires translation!
Uthai Thani = 
 # Requires translation!
Lap Buri = 
 # Requires translation!
Ratchasima = 
 # Requires translation!
Ban Phai = 
 # Requires translation!
Loci = 
 # Requires translation!
Khan Kaen = 
 # Requires translation!
Surin = 
Spain = Hiszpania
Isabella = Izabella
 # Requires translation!
God will probably forgive you... but I shall not. Prepare for war. = 
 # Requires translation!
Repugnant spawn of the devil! You will pay! = 
 # Requires translation!
If my defeat is, without any doubt, the will of God, then I will accept it. = 
 # Requires translation!
God blesses those who deserve it. I am Isabel of Spain. = 
 # Requires translation!
I hope this deal will receive your blessing. = 
Madrid = Madryd
Barcelona = Barcelona
Seville = Sewilla
Cordoba = Kordoba
Toledo = Toledo
Santiago = Santiago
Murcia = Murcja
Valencia = Walencja
Zaragoza = Saragossa
 # Requires translation!
Pamplona = 
 # Requires translation!
Vitoria = 
 # Requires translation!
Santander = 
 # Requires translation!
Oviedo = 
 # Requires translation!
Jaen = 
 # Requires translation!
Logroño = 
 # Requires translation!
Valladolid = 
 # Requires translation!
Palma = 
 # Requires translation!
Teruel = 
 # Requires translation!
Almeria = 
 # Requires translation!
Leon = 
 # Requires translation!
Zamora = 
 # Requires translation!
Mida = 
 # Requires translation!
Lugo = 
 # Requires translation!
Alicante = 
 # Requires translation!
Càdiz = 
 # Requires translation!
Eiche = 
 # Requires translation!
Alcorcon = 
 # Requires translation!
Burgos = 
 # Requires translation!
Vigo = 
 # Requires translation!
Badajoz = 
 # Requires translation!
La Coruña = 
 # Requires translation!
Guadalquivir = 
 # Requires translation!
Bilbao = 
 # Requires translation!
San Sebastian = 
 # Requires translation!
Granada = 
 # Requires translation!
Mérida = 
 # Requires translation!
Huelva = 
 # Requires translation!
Ibiza = 
 # Requires translation!
Las Palmas = 
 # Requires translation!
Tenerife = 
Songhai = Songhaj
Askia = Asika
 # Requires translation!
You are an abomination to heaven and earth, the chief of ignorant savages! You must be destroyed! = 
 # Requires translation!
Fool! You have doomed your people to fire and destruction! = 
 # Requires translation!
We have been consumed by the fires of hatred and rage. Enjoy your victory in this world - you shall pay a heavy price in the next! = 
 # Requires translation!
I am Askia of the Songhai. We are a fair people - but those who cross us will find only destruction. You would do well to avoid repeating the mistakes others have made in the past. = 
 # Requires translation!
Can I interest you in this deal? = 
 # Requires translation!
Gao = 
 # Requires translation!
Tombouctu = 
 # Requires translation!
Jenne = 
 # Requires translation!
Taghaza = 
 # Requires translation!
Tondibi = 
 # Requires translation!
Kumbi Saleh = 
 # Requires translation!
Kukia = 
 # Requires translation!
Walata = 
 # Requires translation!
Tegdaoust = 
 # Requires translation!
Argungu = 
 # Requires translation!
Gwandu = 
 # Requires translation!
Kebbi = 
 # Requires translation!
Boussa = 
 # Requires translation!
Motpi = 
 # Requires translation!
Bamako = 
 # Requires translation!
Wa = 
 # Requires translation!
Kayes = 
 # Requires translation!
Awdaghost = 
 # Requires translation!
Ouadane = 
 # Requires translation!
Dakar = 
 # Requires translation!
Tadmekket = 
 # Requires translation!
Tekedda = 
 # Requires translation!
Kano = 
 # Requires translation!
Agadez = 
 # Requires translation!
Niamey = 
 # Requires translation!
Torodi = 
 # Requires translation!
Ouatagouna = 
 # Requires translation!
Dori = 
 # Requires translation!
Bamba = 
 # Requires translation!
Segou = 
Mongolia = Mongolia
Genghis Khan = Czyngis-Chan
 # Requires translation!
You stand in the way of my armies. Let us solve this like warriors! = 
 # Requires translation!
No more words. Today, Mongolia charges toward your defeat. = 
 # Requires translation!
You have hobbled the Mongolian clans. My respect for you nearly matches the loathing. I am waiting for my execution. = 
 # Requires translation!
I am Temuujin, conqueror of cities and countries. Before me lie future Mongolian lands. Behind me is the only cavalry that matters. = 
 # Requires translation!
I am not always this generous, but we hope you take this rare opportunity we give you. = 
So what now? = Więc co teraz?
Karakorum = Karakorum
Beshbalik = Beshbalik
Turfan = Turfan
Hsia = Hsia
Old Sarai = Saraj
New Sarai = Nowy Saraj
Tabriz = Tabriz
Tiflis = Tbilisi
Otrar = Farab
Sanchu = Sanchu
Kazan = Kazań
Almarikh = Almarikh
Ulaanbaatar = Ułan Bator
Hovd = Kobdo
Darhan = Darchan
Dalandzadgad = Dalandzadgad
Mandalgovi = Mandalgowi
Choybalsan = Czojbalsan
Erdenet = Erdenet
Tsetserieg = Cecerleg
Baruun-Urt = Baruun-Urt
Ereen = Ereen
Batshireet = Batshireet
Choyr = Choyr
Ulaangom = Ulaangom
Tosontsengel = Tosontsengel
Atlay = Altay
Uliastay = Uliastaj
Bayanhongor = Bajanchongor
Har-Ayrag = Airag
Nalayh = Nalajch
Tes = Tes
Milan = Milan
You leave us no choice. War it must be. = Nie pozostawiasz nam wybor. Wojna musi się rozpocząć.
Very well, this shall not be forgotten. = Bardzo dobrze, to nie zostanie Tobie zapomnane.
You fiend! History shall remember this! = Przyjacielu! Historia to zapamięta!
Florence = Florencja
And so the flower of Florence falls to barbaric hands... = I tak kwiat Florencji wpada na barbarzyńskie ręce...
Rio de Janeiro = Rio de Janeiro
I have to do this, for the sake of progress if nothing else. You must be opposed! = Nie pozostawiasz nam wybor. Wojna musi się rozpocząć.
You can see how fruitless this will be for you... right? = Bardzo dobrze, to nie zostanie Tobie zapomnane.
May God grant me these last wishes - peace and prosperity for Brazil. = Niech Bóg da mi te ostatnie życzenia - pokóju i dobrobytu dla Brazylii 
Antwerp = Antwerpia
They will write songs of this.... pray that they shall be in your favor. = Będą pisać o tym pieśni... modlić się, by były na twoją korzyść.
Dublin = Dublin
War lingers in our hearts. Why carry on with a false peace? = Nie pozostawiasz nam wybor. Wojna musi się rozpocząć.
You gormless radger! You'll dine on your own teeth before you set foot in Ireland! = Bardzo dobrze, to nie zostanie Tobie zapomnane.
A lonely wind blows through the highlands today. A dirge for Ireland. Can you hear it? = Samotny wiatr wieje dzisiaj przez wyżyny. Wir dla Irlandii. Słyszysz to ?
Tyre = Tyre
We never fully trusted you from the start. = Nigdy Tobie w pełni od początku nie ufaliśmy .
Ur = Ur
I will enjoy hearing your last breath as you witness the destruction of your realm! = Nie pozostawiasz nam wybor. Wojna musi się rozpocząć.
Why do we fight' Because Inanna demands it. Now, witness the power of the Sumerians! = Bardzo dobrze, to nie zostanie Tobie zapomnane.
What treachery has struck us? No, what evil? =  Jaka zdrada w nas uderzyła? Nie,co złe?
Genoa = Genoa
How barbaric. Those who live by the sword shall perish by the sword. = Jakie to barbarzyńskie. Ci którzy żyją przy mieczu od niego zginą.
Venice = Wenecja
You have revealed your purposes a bit too early, my friend... = Nie pozostawiasz nam wybor. Wojna musi się rozpocząć.
A wrong calculation, on my part. = Błędna kalkulacja, z mojej strony.
Brussels = Bruksela
I guess you weren't here for the sprouts after all... = Zgaduje że nie przybyłeś tutaj po pędy....
Unacceptable! = Niedopuszczalne!
Sidon = Kada Sydon
What a fine battle! Sidon is willing to serve you! = Co za wspaniała bitwa! Sidon jest gotów ci służyć!
Almaty = Ałmaty
How could we fall to the likes of you?! = Jak mogliśmy przez ciebie upaść!?
Edinburgh = Edynburg
You shall stain this land no longer with your vileness! To arms, my countrymen - we ride to war! = Nie pozostawiasz nam wybor. Wojna musi się rozpocząć.
Traitorous man! The Celtic peoples will not stand for such wanton abuse and slander - I shall have your head! = Bardzo dobrze, to nie zostanie Tobie zapomnane.
Vile ruler, kow that you 'won' this war in name only! = There is no dishonor in losing to a worthier foe.
Singapore = Singapur
Perhaps, in another world, we could have been friends... = Być może, w innym świecie, moglibyśmy być przyjaciółmi...
Zanzibar = Zanzibar
May the Heavens forgive you for inflicting this humiliation to our people. = Niech Niebiosa wybaczą ci, że zadajesz to upokorzenie naszemu ludowi.
Sydney = Sydney
After thorough deliberation, Australia finds itself at a crossroads. Prepare yourself, for war is upon us. = Nie pozostawiasz nam wybor. Wojna musi się rozpocząć.
We will mobilize every means of resistance to stop this transgression against our nation! = Bardzo dobrze, to nie zostanie Tobie zapomnane.
The principles for which we have fought will survive longer than any nation you could ever build. = Zasady, o które walczyliśmy, przetrwają dłużej niż jakikolwiek naród, który mógłbyś kiedykolwiek zbudować.
Cape Town = Kapsztad
I have failed. May you, at least, know compassion towards our people. = Nie udało mi się. Obyś przynajmniej znał współczucie dla naszego ludu.
Kathmandu = Katmandu
We... defeated? No... we had so much work to do! = Zostaliśmy... pokonani? Nie... mieliśmy tyle do zrobienia!
Hanoi = Hanoi
So this is how it feels to die... = A więc tak to jest umrzeć...
Quebec City = Quebec
We were too weak to protect ourselves... = Byliśmy zbyt słabi, by chronić się nawzajem
Helsinki = Helsinki
The day of judgement has come to us. But rest assured, the same will go for you! = Nadszedł dzień sądu. Ale daj spokój, to samo będzie dotyczyło ciebie!
Kuala Lumpur = Kuala Lumpur
Today, the Malay people obey you, but do not think this is over... = Dziś Malajowie są ci posłuszni, ale nie myśl, że to koniec...
Manila = Manila
Ah, Gods! Why have you forsaken us? = Ach, bogowie! Dlaczego nas opuściliście?
Lhasa = Lhasa
Perhaps now we will find peace in death... = Może teraz znajdziemy pokój w śmierci...
Vancouver = Vancouver
In responding to the unstinting malignancy that has heretofore defined your relationship with Canada, we can have no recourse but war! = Odpowiadając na niekończące się złośliwości, które do tej pory definiowały wasze stosunki z Kanadą, nie możemy mieć innego wyjścia niż wojna!
As we can reach no peaceful resolution with you, Canada must turn, with reluctance, to war. = Ponieważ nie możemy osiągnąć z Tobą pokojowego rozwiązania, Kanada musi zwrócić się, z niechęcią, do wojny.
 # Requires translation!
I regret not defending my country to the last, although it was not of use. = 
 # Requires translation!
M'Banza-Kongo = 
 # Requires translation!
Do you really think you can walk over us so easily? I will not let it happen. Not to Kongo - not to my people! = 
 # Requires translation!
We are no strangers to war. You have strayed from the right path, and now we will correct it. = 
 # Requires translation!
You are nothing but a glorified barbarian. Cruel, and ruthless. = 
Mogadishu = Mogadiszu
 # Requires translation!
Congratulations, conquerer. This tribe serves you now. = 
Barbarians = Barbarzyńcy

#################### Lines from Policies.json ####################

Aristocracy = Arystokracja
+15% production when constructing wonders, +1 happiness for every 10 citizens in a city = +15% produkcji w trakcie budowania cudów,, +1 do zadowolenia za każde 10 mieszkańców w mieście
Legalism = Legalizm
Immediately creates a cheapest available cultural building in each of your first 4 cities for free = Natychmiastowo tworzy najtańszą możliwą budowlę kulturową w 4 pierwszych miastach za darmo
Oligarchy = Oligarchia
Units in cities cost no Maintenance, garrisoned city +50% attacking strength = Jednostki w mieście bez kosztów utrzymania, miasto z garnizonem wzrost o 50% do siły ataku
Landed Elite = Elity lądowe
+10% food growth and +2 food in capital = Wzrost o 10% wzrostu żywności i +2 do żywności w stolicy
Monarchy = Monarchia
+1 gold and -1 unhappiness for every 2 citizens in capital = +1 do złota i -1 do zadowolenia za każdych 2-óch mieszkańców w stolicy
Tradition Complete = Pełna Tradycja
+15% growth and +2 food in all cities = Wzrost o 15% wzrostu żywności i +2 do żywności we wszystkich miastach
Tradition = Tradycja
+3 culture in capital and increased rate of border expansion = +3 do kultury w stolicy i zwiększone tempo rozszerzania granic
Collective Rule = Zasada Kolektywu
Training of settlers increased +50% in capital, receive a new settler near the capital = Wyszkolenie osadników wzrasta o 50% w stolicy, odbiera nowego osadnika w okolicy stolicy
Citizenship = Obywatelstwo
Tile improvement speed +25%, receive a free worker near the capital = Szybkość ulepszania pól wzrasta o 25%, odbiera nowego robotnika w okolicy stolicy
Republic = Republika
+1 production in every city, +5% production when constructing buildings = +1 do produkcji w każdym mieście, produkcja wzrasta o 5% w trakcie konstruowania budynków
Representation = Reprezentacja
Each city founded increases culture cost of policies 33% less than normal. Starts a golden age. = Każde założone miasto obniża koszt ustrojów o 33% . Rozpoczyna Złotą Erę
Meritocracy = Merytokracja
+1 happiness for every city connected to capital, -5% unhappiness from citizens = +1 do zadowolenia za każde miasto połączone ze stolicą.
Liberty Complete = Pełna Wolność
Free Great Person of choice near capital = Darmowy Wielki Człowiek do wyboru przy stolicy
Liberty = Wolność
+1 culture in every city = +1 do kultury w każdym mieście
Warrior Code = Kod Wojownika
+20% production when training melee units = +20% produkcji podczas szkolenia jednostek do walki w zwarciu
Discipline = Dyscyplina
+15% combat strength for melee units which have another military unit in an adjacent tile = +15% siły bojowej dla jednostek walczących w zwarciu, które mają inną jednostkę wojskową na sąsiadującym polu
Military Tradition = Tradycja Wojskowa
Military units gain 50% more Experience from combat = Jednostki wojskowe zyskują o 50% więcej doświadczenia w walce
Military Caste = Kasta Wojskowa
Each city with a garrison increases happiness by 1 and culture by 2 = Każde miasto z garnizonem zwiększa zadowolenie o 1, a kulturę o 2
Professional Army = Profesjonalna armia
Gold cost of upgrading military units reduced by 33% = Koszt ulepszenia jednostki bojowej zmniejszony o 33%
Honor Complete = Pełen Honor
Gain gold for each unit killed = Zyskaj złoto za każdą pokonaną jednostkę
Honor = Honor
+25% bonus vs Barbarians; gain Culture when you kill a barbarian unit = +25% bonusu przeciw Barbarzyńcom; zdobywaj Kulturę, gdy zabijesz jednostkę barbarzyńców
Organized Religion = Zorganizowana Religia
+1 happiness for each monument, temple and monastery = +1 zadowolenia za każdy pomnik, świątynię i klasztor
Mandate Of Heaven = Mandat Niebios
50% of excess happiness added to culture towards policies = 50% nadwyżki zadowolenia zostanie dodane do kultury w kierunku ustroju
Theocracy = Teokracja
Temples give +10% gold = Świątynie generują 10% więcej złota
Reformation = Reformacja
+33% culture in all cities with a world wonder, immediately enter a golden age = +33% kultury we wszystkich miastach z cudem świata, natychmiast wkrocz w Złotą Erę
Free Religion = Wolna Religia
+1 culture for each monument, temple and monastery. Gain a free policy. = +1 kultury za każdy pomnik, świątynię i klasztor. Zdobądź darmową polisę.
Piety Complete = Pełna Pobożność
Reduce culture cost of future policies by 10% = Zmniejszony koszt przyszłych ustrojów o 10%
Piety = Pobożność
Building time of culture buildings reduced by 15% = Czas budowy budynków kultury zmniejszony o 15%
Trade Unions = Unia Handlowa
Maintenance on roads & railroads reduced by 33%, +2 gold from all trade routes = Utrzymanie dróg i kolei zmniejszone o 33%, +2 do złota ze wszystkich szlaków handlowych
Mercantilism = Merkantylizm
-25% to purchasing items in cities = -25% kosztów przy zakupach zasobów w miastach
Entrepreneurship = Przedsiębiorczość
Great Merchants are earned 25% faster, +1 Science from every Mint, Market, Bank and Stock Exchange. = Wielcy kupcy zdobywani są 25% szybciej, +1 do nauki za każdą Mennice, Targ, Bank i Giełdę Papierów Wartościowych
Patronage = Patronat
Cost of purchasing culture buildings reduced by 50% = Obniżony koszt budowy struktur naukowych o 50%
Protectionism = Protekcjonizm
+1 happiness from each luxury resource = +1 do zadowolenia za każdy luksusowy zasób
Commerce Complete = Pełny Handel
+1 gold from every trading post, double gold from Great Merchant trade missions = +1 do złota za każde stoisko handlowe, podwaja złoto z misji handlowych Wielkich Handlowców 
Commerce = Kupiectwo
+25% gold in capital = +25% złota w stolicy
Secularism = Sekularyzm
+2 science from every specialist = +2 nauki za każdego naukowca
Humanism = Humanizm
+1 happiness from every university, observatory and public school = +1 do zadowolenia za każdy uniwersytet, obserwatorium i szkołę publiczną
Free Thought = Wolnomyślicielstwo
+1 science from every trading post, +17% science from universities = +1 do nauki za każdy punkt handlowy, 17% nauki od uniwersytetów
Sovereignty = Niezależność
+15% science while empire is happy = +15% nauki gdy imperium jest zadowolone
Scientific Revolution = Naukowa rewolucja
Science gained from research agreements +50% = +50% nauki za umowy naukowe
Rationalism Complete = Pełny Racjonalizm
+1 gold from all science buildings = +1 do złota za wszystkie budynki naukowe
Rationalism = Racjonalizm
Production to science conversion in cities increased by 33% = Konwersja produkcji na naukę w miastach wzrosła o 33%
Constitution = Konstytucja
+2 culture from each wonder = +2 do kultury za każdy cud
Universal Suffrage = Powszechne prawo wyborcze
+1 production per 5 population = +1 do produkcji na każde 5 populacji
Civil Society = Społeczeństwo obywatelskie
-50% food consumption by specialists = potrzeba żywności dla specjalistów maleje o 50%
Free Speech = Wolność Słowa
+1 culture for every 2 citizens = +1 kultury za każdych 2 obywateli
Democracy = Demokracja
Specialists produce half normal unhappiness = Specjaliści generują o połowę mniejsze niezadowolenie
Freedom Complete = Pełna Swoboda
Tile yield from great improvement +100%, golden ages increase by 50% = Wydajność pól uprawnych rośnie o 100% dzięki wielkiemu ulepszeniu, złoty wiek rośnie o 50%
Freedom = Swoboda
+25% great people rate = +25% do ilości wielkich ludzi
Populism = Populizm
Wounded military units deal +25% damage = Zranione jednostki zadają obrażenia o 25% większe 
Militarism = Militaryzm
Gold cost of purchasing units -33% = Koszt w złocie za zakup jednostek maleje o 33%
Fascism = Faszyzm
Quantity of strategic resources produced by the empire increased by 100% = Ilość zasobów strategicznych, produkowanych przez imperium, zwiększa się o 100%
Police State = Państwo policyjne
+3 Happiness from every Courthouse. Build Courthouses in half the usual time. = +3 zadowolenia za każdy Sąd. Budowa Sądu trwa dwa razy krócej.
Total War = Wojna absolutna
+15% production when building military units and new military units start with 15 Experience = +15% produkcji podczas trenowania jednostek wojskowych, nowe wojskowe jednostki zaczynają z 15 punktami doświadczenia
Autocracy Complete = Pełna Autokracja
+20% attack bonus to all Military Units for 30 turns = +20% bonusu do ataku dla każdej Jednostki Wojskowej na 30 tur
Autocracy = Autokracja
-33% unit upkeep costs = kosz utrzymania jednostki maleje o 33%

#################### Lines from Techs.json ####################

Agriculture = Rolnictwo
'Where tillage begins, other arts follow. The farmers therefore are the founders of human civilization.' - Daniel Webster = 'Gdzie pojawia się uprawa roli, inne sztuki podążają za nią. Dlatego to rolnicy są założycielami ludzkiej cywilizacji.' – Daniel Webster
Pottery = Garncarstwo
'Shall the clay say to him that fashioneth it, what makest thou?' - Bible Isaiah 45:9 = 'Czyż powie glina temu, co ją kształtuje: Co robisz?' – Biblia, Księga Izajasza 45,9
Animal Husbandry = Hodowla zwierząt
'Thou shalt not muzzle the ox when he treadeth out the corn.' - Bible Deuteronomy 25:4 = 'Nie zawiążesz pyska wołowi młócącemu.' – Biblia, Księga Powtórzonego Prawa 25,4
Archery = Łucznictwo
'The haft of the arrow has been feathered with one of the eagle's own plumes, we often give our enemies the means of our own destruction' - Aesop = 'Na promieniu strzały znajdują się orle pióra. Często dajemy wrogom narzędzia prowadzące do naszego zniszczenia.' – Ezop
Mining = Górnictwo
'The meek shall inherit the Earth, but not its mineral rights.' - J. Paul Getty = 'Pokorni odziedziczą Ziemię, lecz nie prawa do jej zasobów naturalnych.' – J. Paul Getty
Sailing = Żegluga
'He who commands the sea has command of everything.' - Themistocles = 'Kto włada morzami, jest władcą wszystkiego.' – Temistokles
Calendar = Kalendarz
'So teach us to number our days, so that we may apply our hearts unto wisdom.' - Bible Psalms 90:12 = 'Naucz nas liczyć dni nasze, abyśmy osiągnęli mądrość serca.' – Biblia, Księga Psalmów 90,12
Writing = Pismo
'He who destroys a good book kills reason itself.' - John Milton = 'Ten, kto niszczy dobrą książkę, zabija rozsądek.' – John Milton
Trapping = Łowiectwo
'Even brute beasts and wandering birds do not fall into the same traps or nets twice.' - Saint Jerome = 'Nawet okrutne bestie i ptaki wędrowne nie wpadają dwa razy w te same wnyki i sieci.' – Hieronim ze Strydonu
The Wheel = Koło
'Wisdom and virtue are like the two wheels of a cart.' - Japanese proverb = 'Mądrość i cnota są jak dwa koła wozu.' – przysłowie japońskie
Masonry = Murarstwo
'How happy are those whose walls already rise!' - Virgil = 'Jakże szczęśliwi są ci, których mury zostały już wzniesione!' – Wergiliusz
Bronze Working = Obróbka brązu
'Here Hector entered, with a spear eleven cubits long in his hand; the bronze point gleamed in front of him, and was fastened to the shaft of the spear by a ring of gold.' - Homer = 'Hektor miał Trojan radę nad Skamandru rzeką; Zsiedli z wozów, słuchali słów z ust Pryjamida. Jedenastołokciowa w ręku jego dzida, Błyszczy się ostrze złotym objęte pierścieniem.' – Homer
Optics = Optyka
Enables embarkation for land units = Umożliwia jednostkom naziemnym zaokrętować
'He made an instrument to know if the moon shine at full or no.' - Samuel Butler = 'Stworzył instrument, by wiedzieć, czy księżyc jest w pełni, czy nie.' – Samuel Butler
Horseback Riding = Jazda konna
'A Horse! A Horse! My kingdom for a horse!' - Shakespeare (Richard III) = 'Królestwo za konia!' – William Szekspir (Ryszard III)
Mathematics = Matematyka
'Mathematics is the gate and key to the sciences.' - Roger Bacon = 'Matematyka to klucz i wrota do wszystkich nauk.' – Roger Bacon
Construction = Budownictwo
'Three things are to be looked to in a building: that it stands on the right spot; that it be securely founded; that it be successfully executed.' - Johann Wolfgang von Goethe = 'Dobry budynek musi mieć trzy cechy: powinien stać w dobrym miejscu; mieć dobre fundamenty i dobrze wykonaną konstrukcję.' – Johann Wolfgang von Goethe
Philosophy = Filozofia
'There is only one good, knowledge, and one evil, ignorance.' - Socrates = 'Jest tylko jedno dobro, wiedza, i jedno zło, ignorancja.' – Sokrates
Currency = Waluta
'Better is bread with a happy heart than wealth with vexation.' - Amenemope = 'Rozradowanemu sercu lepszy chleb, niż bogactwo w utrapieniu.' – Amenemope
Engineering = Inżynieria
'Instrumental or mechanical science is the noblest and, above all others, the most useful.' - Leonardo da Vinci = 'Nauka instrumentalna, zwana też mechaniczną, to najszlachetniejsza z dziedzin, a przede wszystkim najbardziej użyteczna.' – Leonardo da Vinci
Iron Working = Obróbka żelaza
'Do not wait to strike til the iron is hot, but make it hot by striking.' - William Butler Yeats = 'Nie czekaj z kuciem, aż żelazo będzie gorące; uderzaj, by je rozgrzać.' – William Butler Yeats
Theology = Teologia
'Three things are necessary for the salvation of man: to know what he ought to believe; to know what he ought to desire; and to know what he ought to do' - St. Thomas Aquinas = 'Do zbawienia człowieka niezbędne są trzy rzeczy: wiedza, w co wierzyć; wiedza, czego pożądać; i wiedza, co czynić.' – Święty Tomasz z Akwinu
Civil Service = Służba cywilna
Enables Open Borders agreements = Pozwala na układ o otwartych granicach
'The only thing that saves us from the bureaucracy is it inefficiency' - Eugene McCarthy = 'Przed biurokracją ratuje nas jedynie jej nieefektywność.' – Eugene McCarthy
Guilds = Gildie
Enables conversion of city production to gold = Umożliwia konwersję produkcji miejskiej na złoto
'The merchants and the traders have come; their profits are pre-ordained...' - Sri Guru Granth Sahib = 'Przybyli kupcy i handlarze. Ich zyski są z góry ustalone...' - Sri Guru Granth Sahib
Metal Casting = Odlewanie metalu
'When pieces of bronze or gold or iron break, the metal-smith welds them together again in the fire, and the bond is established.' - Sri Guru Granth Sahib = 'Kiedy łamią się kawałki brązu, złota lub żelaza, kowal zespala je w ogniu i tak tworzy się więź.' – Sri Guru Granth Sahib
Compass = Kompas
'I find the great thing in this world is not so much where we stand, as in what direction we are moving.' - Oliver Wendell Holmes = 'Na tym świecie wspaniałe nie jest miejsce, w którym stoimy, lecz to, do którego zmierzamy...' – Oliver Wendell Holmes
Education = Edukacja
Enables conversion of city production to science = Umożliwia konwersję produkcji miejskiej na naukę
Enables Research agreements = Odblokowuje umowy naukowe
'Education is the best provision for old age.' - Aristotle = 'Edukacja to najlepsze zabezpieczenie na starość.' – Arystoteles
Chivalry = Rycerstwo
'Whoso pulleth out this sword of this stone and anvil, is rightwise king born of all England.' - Malory = 'Kto wyciągnie ten miecz z kamienia tego i kowadła jest prawowitym królem całej Anglii.' – Malory
Machinery = Mechanika
Improves movement speed on roads = Zwiększa prędkość poruszania się na drogach
'The press is the best instrument for enlightening the mind of man, and improving him as a rational, moral and social being.' - Thomas Jefferson = 'Prasa to najlepsze narzędzie do oświecenia umysłu człowieka i uczynienia go bardziej racjonalną, moralną i społeczną istotą.' – Thomas Jefferson
Physics = Fizyka
'Measure what is measurable, and make measurable what is not so.' - Galileo Galilei = 'Zmierz, co jest mierzalne, i uczyń mierzalnym to, co takim nie jest.' – Galileusz
Steel = Stal
'John Henry said to his Captain, / 'A man ain't nothin' but a man, / And before I'll let your steam drill beat me down, / I'll die with the hammer in my hand.'' - Anonymous: The Ballad of John Henry, the Steel-Drivin' Man = 'John Henry powiedział do kapitana: »Człowiek jest tylko człowiekiem, i zanim pozwolę, by pokonał mnie twój świder parowy, umrę z młotkiem w ręku«.' – Anonim, Ballada o Johnie Henrym, Człowieku ze Stali
Astronomy = Astronomia
Increases embarked movement +1 = Zwiększa prędkość okrętowania o 1
Enables embarked units to enter ocean tiles = Umożliwia zaokrętowanym jednostkom wpłynąć na pola oceanu
'Joyfully to the breeze royal Odysseus spread his sail, and with his rudder skillfully he steered.' - Homer = 'Rad z wiatru, heroj żagiel rozpiął, i był wzdęty, siadł u steru i biegle przez ciemne odmęty łódź kierował.' – Homer
Acoustics = Akustyka
'Their rising all at once was as the sound of thunder heard remote' - Milton = 'Więc wszyscy wraz z nim powstali, a echo ogromne jak grom dało się usłyszeć.' – John Milton
Banking = Bankowość
'Happiness: a good bank account, a good cook and a good digestion' - Jean Jacques Rousseau = 'Szczęście to konto w dobrym banku, zręczny kucharz i dobre trawienie.' – Jean Jacques Rousseau
Printing Press = Prasa drukarska
'It is a newspaper's duty to print the news and raise hell.' - The Chicago Times = 'Obowiązkiem gazet jest drukowanie wiadomości i rozpętywanie piekła.' – The Chicago Times
Gunpowder = Proch strzelniczy
'The day when two army corps can annihilate each other in one second, all civilized nations, it is to be hoped, will recoil from war and discharge their troops.' - Alfred Nobel = 'Mam nadzieję, że w dniu, w którym dwie armie będą mogły obrócić się w perzynę w ciągu jednej sekundy, wszystkie cywilizowane narody zaprzestaną wojen i rozwiążą swoje wojska.' – Alfred Nobel
Navigation = Nawigacja
'The winds and the waves are always on the side of the ablest navigators.' - Edward Gibbon = 'Wiatr i fale są zawsze po stronie najlepszych żeglarzy.' – Edward Gibbon
Architecture = Architektura
'Architecture begins where engineering ends.' - Walter Gropius = 'Architektura zaczyna się tam, gdzie kończy się inżynieria.' - Walter Gropius
Economics = Ekonomia
'Compound interest is the most powerful force in the universe.' - Albert Einstein = 'Procent składany to największa siła wszechświata.' – Albert Einstein
Metallurgy = Metalurgia
'There never was a good knife made of bad steel.' - Benjamin Franklin = 'Nie można zrobić dobrego noża ze złej stali.' – Benjamin Franklin
Chemistry = Chemia
'Wherever we look, the work of the chemist has raised the level of our civilization and has increased the productive capacity of the nation.' - Calvin Coolidge = 'Gdziekolwiek spojrzeć, praca chemika podniosła nasz poziom cywilizacyjny i zwiększyła możliwości produkcyjne narodu.' – Calvin Coolidge
Archaeology = Archeologia
'Those who cannot remember the past are condemned to repeat it.' - George Santayana = 'Ci, którzy nie pamiętają o przeszłości, są skazani na jej powtarzanie.' – George Santayana
Scientific Theory = Teoria naukowa
'Every great advance in science has issued from a new audacity of imagination.' - John Dewey = 'Każdy wielki postęp naukowy zrodził się z bezczelności wyobraźni.' – John Dewey
Industrialization = Industrializacja
'Industrialization based on machinery, already referred to as a characteristic of our age, is but one aspect of the revolution that is being wrought by technology.' - Emily Greene Balch = 'Industrializacja oparta na maszynach, będąca znakiem naszych czasów, to tylko jedno oblicze rewolucji wywołanej dzięki technice.' - Emily Greene Balch
Rifling = Gwintowanie
'It is well that war is so terrible, or we should grow too fond of it.' - Robert E. Lee = 'Dobrze, że wojna jest taka straszna, inaczej moglibyśmy ją polubić.' – Robert E. Lee
Military Science = Nauk militarnych
'Wars may be fought with weapons, but they are won by men. It is the spirit of the men who follow and of the man who leads that gains the victory.' - George S. Patton = 'Wojny toczy się za pomocą broni, ale wygrywają je ludzie. Zwycięża się dzięki odwadze dowódców i ich podwładnych.' – George S. Patton
Fertilizer = Nawóz
'The nation that destroys its soil destroys itself.' - Franklin Delano Roosevelt = 'Naród niszczący własne ziemie, niszczy sam siebie.' – Franklin Delano Roosevelt
Biology = Biologia
'If the brain were so simple we could understand it, we would be so simple we couldn't.' - Lyall Watson = 'Gdyby mózg był tak prosty, że moglibyśmy go zrozumieć, bylibyśmy tak prości, że nie zdołalibyśmy tego zrobić.' – Lyall Watson
Electricity = Elektryczność
'Is it a fact - or have I dreamt it - that, by means of electricity, the world of matter has become a great nerve, vibrating thousands of miles in a breathless point of time?' - Nathaniel Hawthorne = 'Czy to prawda - a może tylko mi się to śniło - że dzięki elektryczności świat materialny stał się wielkim nerwem, długim na tysiące mil i wibrującym w oszałamiającym punkcie czasu?' - Nathaniel Hawthorne
Steam Power = Silnik parowy
'The nations of the West hope that by means of steam communication all the world will become as one family.' - Townsend Harris = 'Kraje Zachodu mają nadzieję, że dzięki transportowi parowemu cały świat stanie się jedną rodziną.' – Townsend Harris
Dynamite = Dynamit
'As soon as men decide that all means are permitted to fight an evil, then their good becomes indistinguishable from the evil that they set out to destroy.' - Christopher Dawson = 'Kiedy ludzie decydują się wykorzystać do walki ze złem wszystkie dostępne środki, nie można odróżnić ich dobra od zła, które pragną zniszczyć.' – Christopher Dawson
Refrigeration = Chłodzenie
'And homeless near a thousand homes I stood, and near a thousand tables pined and wanted food.' - William Wordsworth = 'I stałem, bezdomny, pośród tysiąca domów i pośród tysiąca stołów marniałem i łaknąłem strawy.' – William Wordsworth
Radio = Radio
'The whole country was tied together by radio. We all experienced the same heroes and comedians and singers. They were giants.' - Woody Allen = 'Radio połączyło cały kraj. Wszyscy słuchaliśmy tych samych bohaterów, komediantów i piosenkarzy. To byli giganci.' – Woody Allen
Replaceable Parts = Części zamiennych
'Nothing is particularly hard if you divide it into small jobs.' - Henry Ford = 'Nic nie jest trudne, jeśli podzieli się to na mniejsze zadania.' – Henry Ford
Flight = Lot
'Aeronautics was neither an industry nor a science. It was a miracle.' - Igor Sikorsky = 'Aeronautyka nie była przemysłem, ani nauką. Była cudem.' – Igor Sikorsky
Railroad = Kolej
'The introduction of so powerful an agent as steam to a carriage on wheels will make a great change in the situation of man.' - Thomas Jefferson = 'Pojawienie się napędzanego parą wozu na kołach, znacząco zmieni obraz ludzkości.' – Thomas Jefferson
Plastics = Tworzywo sztuczne
'Ben, I want to say one word to you, just one word: plastics.' - Buck Henry and Calder Willingham, The Graduate = 'Ben – Mam ci do powiedzenia tylko jedno – tylko jedno słowo: plastik.' – Buck Henry i Calder Willingham, Absolwent
Electronics = Elektronika
'There's a basic principle about consumer electronics: it gets more powerful all the time and it gets cheaper all the time.' - Trip Hawkins = 'W elektronice konsumpcyjnej obowiązuje jedna podstawowa zasada: wciąż staje się potężniejsza i coraz tańsza.' – Trip Hawkins
Ballistics = Balistyka
'Men, like bullets, go farthest when they are smoothest.' - Jean Paul = 'Ludzie, zupełnie jak kule, docierają najdalej dzięki gładkości.' - Jean Paul
Combustion = Silnik spalinowy
'Any man who can drive safely while kissing a pretty girl is simply not giving the kiss the attention it deserves.' - Albert Einstein = 'Ktoś, kto potrafi bezpiecznie prowadzić samochód, całując dziewczynę, nie wkłada w pocałunek wystarczająco dużo serca.' – Albert Einstein
Pharmaceuticals = Penicylina
'In nothing do men more nearly approach the gods than in giving health to men.' - Cicero = 'Ludzie są najbliżej Boga, gdy dają zdrowie innym ludziom.' – Cyceron
Atomic Theory = Teoria atomu
'The unleashed power of the atom has changed everything save our modes of thinking, and we thus drift toward unparalleled catastrophes.' - Albert Einstein = 'Uwolniona potęga atomu zmieniła wszystko poza naszym myśleniem, dlatego zmierzamy ku niesłychanej katastrofie.' – Albert Einstein
Radar = Radar
'Vision is the art of seeing things invisible.' - Jonathan Swift = 'Wizjonerstwo to sztuka dostrzegania rzeczy niewidzialnych.' – Jonathan Swift
Combined Arms = Połączonych rodzajów wojsk
'The root of the evil is not the construction of new, more dreadful weapons. It is the spirit of conquest.' - Ludwig von Mises = 'Zło nie powstaje w wyniku konstruowania nowych, jeszcze straszliwszych rodzajów broni. Jego źródło to chęć podboju.' - Ludwig von Mises
Ecology = Ekologia
'Only within the moment of time represented by the present century has one species, man, acquired significant power to alter the nature of his world.' - Rachel Carson = 'Zaledwie w czasie jednego, współczesnego nam stulecia, jeden gatunek – człowiek – zdobył potężną siłę pozwalającą zmienić naturę tego świata.' – Rachel Carson
Nuclear Fission = Rozszczepienie jądra atomu
'I am become Death, the destroyer of worlds.' - J. Robert Oppenheimer = 'Stałem się Śmiercią, niszczycielem światów.' – J. Robert Oppenheimer
Rocketry = Technika rakietowa
'A good rule for rocket experimenters to follow is this: always assume that it will explode.' - Astronautics Magazine, 1937 = 'Dobra zasada podczas eksperymentów z rakietami brzmi: zawsze zakładaj, że wybuchną.' – Magazyn Astronautics, 1937
Computers = Komputerów
+10% science and production in all cities = +10% nauki i produkcji we wszystkich miastach
'Computers are like Old Testament gods: lots of rules and no mercy.' - Joseph Campbell = 'Komputery są niczym bogowie ze Starego Testamentu: wiele pokus i żadnej litości.' – Joseph Campbell
Mobile Tactics = Taktyki mobilne
'All men can see these tactics whereby I conquer, but what none can see is the strategy out of which victory is evolved.' - Sun Tzu = 'Każdy może dostrzec taktykę mych podbojów, lecz nikt nie widzi stojącej za nią strategii.' - Sun Zi
Satellites = Satelity
'Now, somehow, in some new way, the sky seemed almost alien.' - Lyndon B. Johnson = 'Nagle, nie wiedzieć czemu, niebo stało się jakby obce.' – Lyndon B. Johnson
Robotics = Robotyka
'1. A robot may not injure a human being or, through inaction, allow a human being to come to harm. 2. A robot must obey any orders given to it by human beings, except when such orders would conflict with the First Law. 3. A robot must protect its own existence as long as such protection does not conflict with the First or Second Law.' - Isaac Asimov = '1. Robot nie może skrzywdzić człowieka, ani przez zaniechanie działania dopuścić, aby człowiek doznał krzywdy. 2. Robot musi być posłuszny rozkazom człowieka, chyba że stoją one w sprzeczności z Pierwszym Prawem. 3. Robot musi chronić sam siebie, jeśli tylko nie stoi to w sprzeczności z Pierwszym lub Drugim Prawem.' – Isaac Asimov
Lasers = Lasery
'The night is far spent, the day is at hand: let us therefore cast off the works of darkness, and let us put on the armor of light.' - The Holy Bible: Romans, 13:12 = 'Noc się posunęła, a przybliżył się dzień. Odrzućmy więc uczynki ciemności, a przyobleczmy się w zbroję światła.' – Biblia, List do Rzymian 13,12
Particle Physics = Fizyka kwantowa 
'Every particle of matter is attracted by or gravitates to every other particle of matter with a force inversely proportional to the squares of their distances.' - Isaac Newton = 'Każda cząstka materii jest przyciągana lub grawituje do każdej innej cząstki materii siłą odwrotnie proporcjonalną do kwadratów ich odległości.' - Isaac Newton
Nanotechnology = Nanotechnologia
'The impact of nanotechnology is expected to exceed the impact that the electronics revolution has had on our lives.' - Richard Schwartz = 'Nanotechnologia wpłynie na nasze życie jeszcze bardziej niż rewolucja elektroniczna.' – Richard Schwartz
Future Tech = Technologia przyszłości
Who knows what the future holds? = Kto wie, co kryje przyszłość?
'I think we agree, the past is over.' - George W. Bush = 'Myślę, że się zgadzamy, przeszłość się skończyła.' - George W. Bush

#################### Lines from Terrains.json ####################

Ocean = Ocean
Coast = Wybrzeże
Grassland = Łąka
Plains = Równina
Tundra = Tundra
Desert = Pustynia
Lakes = Jeziora
Hill = Wzgórze
Mountain = Góra
Snow = Śnieg
Forest = Las
Jungle = Dżungla
Marsh = Bagno
Fallout = Opad radioaktywny
Oasis = Oaza
Flood plains = Mokradła
Ice = Lód
Atoll = Atol
Great Barrier Reef = Wielka Rafa Koralowa
Old Faithful = Old Faithful
Grants 500 Gold to the first civilization to discover it = Daje 500 Złota pierwszej cywilizacji, która je odkryła
El Dorado = El Dorado
Grants Rejuvenation (all healing effects doubled) to adjacent military land units for the rest of the game = Przyznaje Odmłodzenie (wszystkie efekty lecznicze podwojone) sąsiednim jednostkom lądowo-wojskowym przez resztę gry.
Fountain of Youth = Fontanna młodości
Grand Mesa = Grand Mesa
Mount Fuji = Góra Fuji
Krakatoa = Krakatau
Rock of Gibraltar = Skała Gibraltarska
Cerro de Potosi = Cerro de Potosi
Barringer Crater = Krater Barringera

#################### Lines from TileImprovements.json ####################

Farm = FarmaLumber mill = Tartak
Mine = Kopalnia
Trading post = Punkt handlowy
Camp = Obozowisko
Oil well = Szyb naftowy
Pasture = Pastwisko
Plantation = Plantacja
Quarry = Kamieniołom
Fishing Boats = Statki rybackie
Road = Droga
Railroad = Kolej
Remove Forest = Usuń las
Remove Jungle = Usuń dżunglę
Remove Fallout = Usuń opad radioaktywny
Remove Marsh = Usuń bagna
Remove Road = Usuń drogę
Remove Railroad = Usuń kolej
Academy = Akademia
Landmark = Słynne miejsce
Manufactory = Manufaktura
Customs house = Urząd celny
+1 additional Culture for each adjacent Moai = +1 dodatkowej Kultury za każde Moai w pobliżu
Can only be built on Coastal tiles = Może być zbudowane wyłącznie na polach Wybrzeża
Moai = Moai
Ancient ruins = Starożytne ruiny
City ruins = Ruiny miasta
Barbarian encampment = Obóz barbarzyńców

#################### Lines from TileResources.json ####################

Pasture = Pastwisko
Cattle = Bydło
Sheep = Owca
Camp = Obozowisko
Deer = Jeleń
Plantation = Plantacja
Bananas = Banany
Farm = Farma
Wheat = Zboże
Quarry = Kamieniołom
Stone = Kamień
Fishing Boats = Statki rybackie
Fish = Ryba
Horses = Konie
Mine = Kopalnia
Iron = Żelazo
Coal = Węgiel
Oil well = Szyb naftowy
Oil = Ropa
Aluminum = Aluminium
Uranium = Uran
Furs = Futra
Cotton = Bawełna
Dyes = Barwniki
Gems = Klejnoty
Gold = Złoto
Silver = Srebro
Incense = Kadzidło
Ivory = Kość słoniowa
Silk = Jedwab
Spices = Przyprawy
Wine = Wino
Sugar = Cukier
+15% production towards Wonder construction = +15% produkcji do budowy cudów
Marble = Marmur
Whales = Wieloryby
Pearls = Perły

#################### Lines from Tutorials.json ####################

Welcome to Unciv!\nBecause this is a complex game, there are basic tasks to help familiarize you with the game.\nThese are completely optional, and you're welcome to explore the game on your own! = Witaj w grze Unciv!\nPonieważ jest to złożona gra, podane będą zadania krok po kroku, które pomogą Ci zapoznać się z grą.\nSą one całkowicie opcjonalne, więc możesz odkrywać grę na własną ręke! (Wyłączane w Ustawieniach)
Your first mission is to found your capital city.\nThis is actually an important task because your capital city will probably be your most prosperous.\nMany game bonuses apply only to your capital city and it will probably be the center of your empire. = Twoim pierwszym zadaniem jest założenie stolicy.\nTo jest dosyć istotne zadanie gdyż Twoja stolica będzie przynosiła dużo korzyści jeżeli będzie leżała w dobrym miejscu.\nWiele bonusów będzie nadawanych właśnie Twojej stolicy, a poza tym to stolica będzie prawdopodobnie w centrum Twojego imperium.
How do you know a spot is appropriate?\nThat’s not an easy question to answer, but looking for and building next to luxury resources is a good rule of thumb.\nLuxury resources are tiles that have things like gems, cotton, or silk (indicated by a smiley next to the resource icon)\nThese resources make your civilization happy. You should also keep an eye out for resources needed to build units, such as iron. = Po czym poznać że wybrane miejsce jest właściwe?\nNa to pytanie nie ma prostej odpowiedzi, ale zawsze dobrze mieć w swoim zasięgu luksusowe zasoby.\nLuksusowe zasoby to pola z klejnotami, bawełną, lub z jedwabiem (na mapie widoczne są jako uśmieszki obok ikony zasobów)\nTe zasoby sprawiają że Twoja cywilizacja jest zadowolona. Zwróć też uwagę na zasoby, takie jak żelazo, potrzebne do budowy jednostek
However, cities don’t have a set area that they can work - more on that later!\nThis means you don’t have to settle cities right next to resources.\nLet’s say, for example, that you want access to some iron – but the resource is right next to a desert.\nYou don’t have to settle your city next to the desert. You can settle a few tiles away in more prosperous lands.\nYour city will grow and eventually gain access to the resource.\nYou only need to settle right next to resources if you need them immediately – \n   which might be the case now and then, but you’ll usually have the luxury of time. = Jednakże, miasta nie posiadają ustalonej strefy w których pracują ale o tym później!\nTo oznacza, że nie ma potrzeby budować miast przy samych surowcach.\nPowiedzmy że chcesz mieć dostęp do żelaza, ale ten zasób leży niemalże na pustyni.\nNie musisz zakładać miasta przy pustyni. Możesz zbudować miasto kilka pól dalej w bardziej prosperującuch ziemiach\nTwoje miasto z czasem urośnie i ostatecznie dosięgnie swoimi granicami to przysłowiowe żelazo\nJeżeli natomiast jesteś w pilnej potrzebie danego zasobu i nie masz czasu wtedy to może być jedyne wyjście - \n   może tak się zdarzyć, a może nie, ale zazwyczaj będziesz miał o wiele za dużo czasu na takie taktyki.
The first thing coming out of your city should be either a Scout or Warrior.\nI generally prefer the Warrior because it can be used for defense and because it can be upgraded\n  to the Swordsman unit later in the game for a relatively modest sum of gold.\nScouts can be effective, however, if you seem to be located in an area of dense forest and hills.\nScouts don’t suffer a movement penalty in this terrain.\nIf you’re a veteran of the 4x strategy genre your first Warrior or Scout will be followed by a Settler.\nFast expanding is absolutely critical in most games of this type. = UWAGA! Polskie tłumaczenie jest w trakcie powstawania, więc za ewentualne błędy i braki w tłumaczeniu z góry przepraszam.
In your first couple of turns,\n  you will have very little options,\n  but as your civilization grows, so do the \n  number of things requiring your attention = W pierwszych paru turach większość czynności będzie ograniczona,\njednakże wraz z rozwojem Twojej cywilizacji ilość czynności zwiększy się\n wymagając tym samym od Ciebie większej uwagi na pozostałe.
Each turn, the culture you gain from all your \n  cities is added to your Civilization's culture.\nWhen you have enough culture, you may pick a \n  Social Policy, each one giving you a certain bonus. = Co turę każde Miasto generuje Kulturę, która jest wspólna\n dla całej cywilizacji.\nKiedy osiągniesz określony poziom, będziesz mógł\n wybrać nowy Ustrój Społeczny, a co za tym idze otrzymasz bonus.
The policies are organized into branches, with each\n  branch providing a bonus ability when all policies \n  in the branch have been adopted. = Ustroje są podzielone na gałęzie, a każda z nich dodaje dodatkową\n zdolność którą otrzymasz po odblokowaniu całej gałęzi.
With each policy adopted, and with each city built,\n  the cost of adopting another policy rises - so choose wisely! = Z każdym nowym Ustrojem i z każdym nowym powstałym miastem\n koszt nowego Ustroju rośnie więc wybieraj rozsądnie!
As cities grow in size and influence, you have to deal with a happiness mechanic that is no longer tied to each individual city.\nInstead, your entire empire shares the same level of satisfaction.\nAs your cities grow in population you’ll find that it is more and more difficult to keep your empire happy. = Gdy Miasto rozrasta się i staje się bardziej wpływowe powinieneś zacząć zwracać uwagę na mechanikę Zadowolenia mieszkańców, która to\n wpływa na całe imperium, a nie na pojedyńcze Miasta.\nWraz z ekspansją miast utrzymanie Zadowolenia miast stanie się coraz trudniejsze.
In addition, you can’t even build any city improvements that increase happiness until you’ve done the appropriate research.\nIf your empire’s happiness ever goes below zero the growth rate of your cities will be hurt.\nIf your empire becomes severely unhappy (as indicated by the smiley-face icon at the top of the interface)\n  your armies will have a big penalty slapped on to their overall combat effectiveness. = Ponad to nie możesz budować ulepszeń dla Miasta, które podnosi Zadowolenie, do czasu zakończenia odpowiednich badań.\nJeżeli Zadowolenie Twojego imperium kiedykolwiek spadnie poniżej zera tempo rozwoju miasta drastycznie zmaleje.\nJeżeli imperium będzie bardzo niezadowolone (znacznik znajduje się na górze interfejsu - to ta buźka)\n Twoje armie doświadczą spadku efektywności w walce.
This means that it is very difficult to expand quickly in Unciv.\nIt isn’t impossible, but as a new player you probably shouldn’t do it.\nSo what should you do? Chill out, scout, and improve the land that you do have by building Workers.\nOnly build new cities once you have found a spot that you believe is appropriate. = Jak już widzisz trzeba cały czas balansować pomiędzy rozwojem i ekspansją a Zadowoleniem mieskańców.\nTo nie jest niemożliwe ale jako nowy gracz to nie jest dobry sposób na rozpoczęcie gry.\nPóki co zamiast martwić się zbytnio o Zadowolenie na spokojnie zwiedzaj okoliczne ziemie i ulepszaj\n je przy pomocy Budowniczych.\nCo do Miast to zakładaj je tylko wtedy, kiedy masz pewność że wybrałeś właściwe miejsce.
It seems that your citizens are unhappy!\nWhile unhappy, cities  will grow at 1/4 the speed,\n  and your units will suffer a 2% penalty for each unhappiness = Wygląda na to że Twoja ludność jest nieszczęśliwa!\nPrzy niskim Zadowoleniu Miasta rozwijają się 4 razy wolniej, a\n Twoje jednostki będą słabsze o 2% za każde Niezadowolenie
Unhappiness has two main causes: Population and cities\n  Each city causes 3 unhappiness, and each population, 1 = Niezadowolenie ma 2 przyczyny: Obywatele i Miasta.\n Każde miasto odbiera 3 Zadowolenia a każdy Obywatel 1.
There are 2 main ways to combat unhappiness:\n  by building happiness buildings for your population\n  or by having improved luxury resources within your borders = Są 2 główne sposoby na radzenie sobie z Niezadowoleniem:\n - budowanie konstrukcji przynoszących Zadowolenie Obywatelom\n - pozyskanie lepszych Luksusowych Zasobów.
You have entered a golden age!\nGolden age points are accumulated each turn by the total happiness \n  of your civilization\nWhen in a golden age, culture and production generation increases +20%,\n  and every tile already providing at least one gold will provide an extra gold. = Brawo !\nTwoje imperium wkroczyło w Złotą Erę!\nPunkty Złotej Ery gromadzone są co ture bazując na Zadowoleniu Twojej cywilizacji\nPodczas Złotej Ery ilość zdobywanej Kultury i Produkcj wzrasta o 20%,\n a każde pole które w tym momencie generuje co najmniej 1 Złoto, dodatkowo będzie dodawało jedno więcej.
Connecting your cities to the capital by roads\n  will generate gold via the trade route.\nNote that each road costs 1 gold Maintenance per turn, and each Railroad costs 2 gold,\n  so it may be more economical to wait until the cities grow! = Łączenie Twoich Miast do stolicy z użyciem dróg\n będzie dostarczało Złoto poprzez szalak handlowy.\nZauważ jednak że utrzymanie drogi kosztuje 1 Złota na turę a Torowisko 2,\n więc z ekonomicznego punktu widzenia czasem będzie lepiej po\n prostu poczekać aż Miasta urosną.
 # Requires translation!
Once you’ve settled your first two or three cities you’re probably 100 to 150 turns into the game.\nNow is a good time to start thinking about how, exactly, you want to win – if you haven’t already. = 
 # Requires translation!
There are three ways to win in Unciv. They are:\n - Cultural Victory: Complete 5 Social Policy Trees\n - Domination Victory: Survive as the last civilization\n - Science Victory: Be the first to construct a spaceship to Alpha Centauri = 
 # Requires translation!
So to sum it up, these are the basics of Unciv – Found a prosperous first city, expand slowly to manage happiness,\n   and set yourself up for the victory condition you wish to pursue.\nObviously, there is much more to it than that, but it is important not to jump into the deep end before you know how to swim. = 
Cities can be conquered by reducing their health to 1,\n  and entering the city with a melee unit.\nSince cities heal each turn, it is best to attack with ranged units\n  and use your melee units to defend them until the city has been defeated! = Miasta mogą zostać przejęte po zredukowaniu ich zdrowia do 1 i\n wysłaniu do tego miasta jednostki do walki w zwarciu.\nPonieważ miasta się regenerują co turę najlepiej zrobisz atakując je jednostkami\n do walki dystansowej, jednocześnie osłąniając je jednostkami do walki w zwarciu, do\n momentu w którym Miasto zostanie pokonane!
Luxury resources within your domain and with their specific improvement are connected to your trade network.\nEach unique Luxury resource you have adds 5 happiness to your civilization, but extra resources of the same type don't add anything, so use them for trading with other civilizations! = Zasoby Luksusowe to nic innego jak droga do zysku z handlu.\nKażdy unikatowy Luksusowy Zasób dodaje 5 Zadowolenia Twojej cywilizacji,\n ale dodatkowe Zasoby tego samego typu nie dodają nic,\n więc można je dobrze spożytkować handlując nimi z innymi!
Strategic resources within your domain and with their specific improvement are connected to your trade network.\nStrategic resources allow you to train units and construct buildings that require those specific resources, for example the Horseman requires Horses.\nThe top bar keeps count of how many unused strategic resources you own. = Zasoby Strategiczne pozwalają Tobie na tworzenie nowych jednostek jak również na budowę nowych konstrukcji które\n wymagają tych konkretnych zasobów, jak na prykład Jeźdcy potrzebują Koni\nKażda jednostka 'zabiera' kopię tego zasoby, ale gdy jednostka ginie możesz\n stworzyć nową jednostkę z obecnie niewykorzystanym zasobem.\nPasek na górze pokazuje dokładnie ile takowych zasobów posiadasz
The city can no longer put up any resistance!\nHowever, to conquer it, you must enter the city with a melee unit = Miasto nie może już dłużej stawiać oporu!\nJednakże, aby podbić miasto musisz wprowadzić do niego jednostkę do walki w zwarciu.
When conquering a city, you can now choose to either  or raze, puppet, or annex the city.\nRazing the city will lower its population by 1 each turn until the city is destroyed. = Podczas podbijania Miasta możesz wybrać czy wolisz zburzyć je, czerpać z niego zysk\n w zamian namiastkę autonomii czy zaanektować.\nBurzenie miasta będzie co ture zabierało 1 Populacji co turę do momentu kiedy miasto zostanie zniszczone.
Puppeting the city will mean that you have no control on the city's production.\nThe city will not increase your tech or policy cost, but its citizens will generate 1.5x the regular unhappiness.\nAnnexing the city will give you control over the production, but will increase the citizen's unhappiness to 2x!\nThis can be mitigated by building a courthouse in the city, returning the citizen's unhappiness to normal.\nA puppeted city can be annexed at any time, but annexed cities cannot be returned to a puppeted state! = Uczynienie z Miasta marionetki oznacza tyle co czerpanie z niego korzyści ale brak kontroli nad produkcją.\nSamo Miasto nie zwiększy kosztów Technologii czy Ustroi Społecznych, ale jego mieszkańcy będą generować 1.5x podstawowego Niezadowolenia.\nZaanektowanie Miasta da Ci kontrolę nad produkcją, ale tym samym zwiększy przyrost Niezadowolenia Obywateli dwukrotnie!\nZłagodzić to może zbudowanie Sądu w mieście, co przywróci Niezadowolenie Obywateli do normy.\nMiasta-marionetki mogą zostać zaanektowane, ale w drugą stronę to już nie zadziała!
You have encountered a barbarian unit!\nBarbarians attack everyone indiscriminately, so don't let your \n  civilian units go near them, and be careful of your scout! = Napotkałeś jednostkę Barbażyńców!\nBarbażyńcy atakują wszystkich bez wyjątku, więc nie pozwól\n swoim Cywilom zbliżać się do nich!\nUważaj też na swoich Zwiadowców!
You have encountered another civilization!\nOther civilizations start out peaceful, and you can trade with them,\n  but they may choose to declare war on you later on = Napotkałeś nową cywilizację!\nNowo poznane cywilizacje zawsze są na początku obojętne, więc to od Ciebie\n zależy czy wypowiesz im wojnę, czy będziesz z nimi handlował.
Once you have completed the Apollo Program, you can start constructing spaceship parts in your cities\n (with the relevant technologies) to win a scientific victory! = Po ukończeniu programu Apollo możesz rozpocząć budowę części statku kosmicznego w swoich Miastach\n (mając odpowiednie technologie oczywiście) i tym samym osiągnąć Naukowe Zwycięstwo!
Injured units deal less damage, but recover after turns that they have been inactive\nUnits heal 5 health per turn in enemy territory, 10 in neutral land,\n  15 inside your territory and 20 in your cities = Zranione jednostki zadają mniejsze obrażenia, lecz regenerują się w każdej turze w której\n nie zostały użyte. Jednostki leczą się po:\n - 20 punktów w Twoich Miastach\n - 15 na Twoim terytorium\n - 10 na neutralnych ziemiach\n - 5 na terenie wroga
Workers are vital to your cities' growth, since only they can construct improvements on tiles\nImprovements raise the yield of your tiles, allowing your city to produce more and grow faster while working the same amount of tiles! = Robotnicy są istotni dla rozwoju Twoich Miast bo jako jedyni są w stanie budować ulepszenia\n na polach. Ulepszenia zwiększają wydajność Twoich pól, pozwalając Miastom na znacznie szybszą\n produkuckję i rozwój, zachowując tą samą liczbę pracujących pól.
Siege units are extremely powerful against cities, but need to be Set Up before they can attack.\nOnce your siege unit is set up, it can attack from the current tile,\n  but once moved to another tile, it will need to be set up again. = Jednostki przystosowane do oblężeń są niezwykle potężne przeciwko Miastom, ale wymagają wcześniejszego\n przygotowania zanim mogą być użyte.\nPo przygotowaniu takiej jednostki, może ona atakować z tego pola. Jeżeli jednak przeniesiesz jednostkę\n na inne pole, znowu będze potrzebna chwila na prygotowanie.
Once a certain tech is researched, your land units can embark, allowing them to traverse water tiles.\nEntering or leaving water takes the entire turn.\nUnits are defenseless while embarked, so be careful! = Po odblokowaniu pewnych technologi, twoje lądowe jednostki będą mogły wsiąść na pokład statku i \n przemieszczać się po wodzie\nWejście i zejście z pokładu trwa całą turę.\nJednostki na czas wchodzenia lub zchodzenia ze statku są bezbronni, więc uważaj!
Your citizens can work 3 tiles away from city center.\nThe city border will keep expanding,\n   but citizens cannot be assigned to faraway tiles. = Twoi mieszkańcy mogą pracować do 3 pól od centrum Miasta.\nNawet jeżeli granice miasta się poszerzą, to dystans\n dla Obywateli pozostaje ten sam.
If you don't want to move a unit this turn, you can skip it by clicking 'Next unit' again.\nIf you won't be moving it for a while, you can have the unit enter Fortify or Sleep mode - \n  units in Fortify or Sleep are not considered idle units.\nIf you want to disable the 'Next unit' feature entirely, you can toggle it in Menu -> Check for idle units = Jeżeli nie chcesz wykonywać daną jednostką żadnych akcji w danej turze możesz ponownie kliknąć\n przycisk 'Następna jednostka'.\nJeżeli nie planujesz w najbliższym czasie żadnych akcji związanych z daną jednostką możesz wprowadzić\n ją w tryb snu lub fortyfikacji - te jednostki nie będą brane pod uwagę jako bezczynne.\nJeżeli chcesz wyłączyć funkcje 'Następna jednostka' całkowicie, możesz\n to zrobić w Menu -> Sprawdź jednostki czekające na rozkazy
Hi there! If you've played this far, you've probably\n  seen that the game is currently incomplete.\nUnCiv is meant to be open-source and free, forever.\n  That means no ads or any other nonsense. = Witaj ! Jeżeli doszedłeś aż tutaj to prawdopodobnie\n zauważyłeś już że obecnie gra jest niekompletna.\nUnCiv jest tworzone jako całkowicie darmowa gra.\nWięc żadnych reklam czy innych dziwactw.
What motivates me to keep working on it, \n  besides the fact I think it's amazingly cool that I can,\n  is the support from the players - you guys are the best! = To co naprawdę mnie motywuje do pracy na tą grą, poza\n tym że samo tworzenie sprawia mi frajdę, jest wsparcie\n od innych graczy - jesteście najlepsi!
Every rating and review that I get puts a smile on my face =)\n  So contact me! Send me an email, review, Github issue\n  or mail pigeon, and let's figure out how to make the game \n  even more awesome!\n(Contact info is in the Play Store) = Każda ocena i opinia motywuje mnie do dalszego działania.\nWięc skontaktuj się ze mną! Wyślij mi maila, opinię albo\n gołębiem pocztowym, i razem stwórzmy wspaniałą grę!\n(Dane kontaktowe znajdują się w Sklepie Play)
Military units can pillage improvements, which heals them 25 health and ruins the improvement.\nThe tile can still be worked, but advantages from the improvement - stat bonuses and resources - will be lost.\nWorkers can repair these improvements, which takes less time than building the improvement from scratch. = Jednostki wojskowe mogą plądrować ulepszenia co w rezultacie regeneruje im 25 punktów zdrowia, a tym samym\nniszczy ulepszenie\nNa tym polu wciąż będzie można pracować, ale wszystkie korzyści wynikające z ulepszenia - przepadają.\nRobotnicy mogą naprawiać ulepszenia, co zajmuje mniej czasu niż budowanie ich od początku.

#################### Lines from UnitPromotions.json ####################

Heal Instantly = Natychmiastowe leczenie
Heal this Unit by 50 HP; Doing so will consume this opportunity to choose a Promotion = Ulecz jednostkę o 50 punktów zdrowia; Ta akcja spowoduje utracenie możliwości do wybrania awansu
Accuracy I = Celność I
Bonus vs [unitType] = Bonus przeciwko [unitType]
Accuracy II = Celność II
Accuracy III = Celność III
Barrage I = Zapora I
Barrage II = Zapora II
Barrage III = Zapora III
Volley = Salwa
Extended Range = Daleki zasięg
+1 Range = +1 do Zasięgu
Indirect Fire = Ogień pośredni
Ranged attacks may be performed over obstacles = Atak dystansowy może zostać przeprowadzony nad przeszkodą
Shock I = Szok I
Shock II = Szok II
Shock III = Szok III
Drill I = Musztra I
Drill II = Musztra II
Drill III = Musztra III
Charge = Szarża
Siege = Oblężenie
Formation I = Formacja I
Formation II = Formacja II
Blitz = Szturm
1 additional attack per turn = 1 dodatkowy atak na turę
Woodsman = Leśniczy
Double movement rate through Forest and Jungle = Podwojona prędkość przemieszczania się przez Las i Dżunglę
Medic = Sanitariusz I
This unit and all others in adjacent tiles heal 5 additional HP per turn = Ta i wszystkie jednostki znajdujące się na polach przyległych leczą się o 5 punktów zdrowia na turę
Medic II = Sanitariusz II
This unit and all others in adjacent tiles heal 5 additional HP. This unit heals 5 additional HP outside of friendly territory. = Ta i wszystkie jednostki znajdujące się na polach przyległych leczą się o 5 punktów zdrowia na turę. Ta jednostka leczy się dodatkowo o 5 punktów poza przyjaznym terytorium
Scouting I = Zwiad I
+1 Visibility Range = +1 do pola widzenia
Scouting II = Zwiad II
+1 Movement = +1 Poruszanie się
Scouting III = Zwiad III
Boarding Party I = Abordaż I
Boarding Party II = Abordaż II
Boarding Party III = Abordaż III
Coastal Raider I = Przybrzeżny najeźdźca I
Coastal Raider II = Przybrzeżny najeźdźca II
Coastal Raider III = Przybrzeżny najeźdźca III
Wolfpack I = Wataha I
Bonus as Attacker [amount]% = Bonus jako atakujący [amount]%
Wolfpack II = Wataha II
Wolfpack III = Wataha III
Armor Plating I = Opancerzenie I
+25% Combat Bonus when defending = +25% siły bojowej podczas obrony
Armor Plating II = Opancerzenie II
Armor Plating III = Opancerzenie III
Flight Deck I = Pokład lotniczy I
Can carry 1 extra air unit = Może przenieść 1 dodatkową jednostkę
Flight Deck II = Pokład lotniczy II
Flight Deck III = Pokład lotniczy III
Siege I = Oblężenie I
Siege II = Oblężenie II
Siege III = Oblężenie III
Evasion = Unik
Reduces damage taken from interception by 50% = Redukuje obrażenia otrzymane podczas przechwytywania o 50%
Interception I = Przechwytywanie I
Bonus when intercepting [amount]% = Bonus podczas przechwytywania o [amount]%
Interception II = Przechwytywanie II
Interception III = Przechwytywanie III
Sortie = Operacja
1 extra Interception may be made per turn = 1 dodatkowe Przechwycenie może być wykonane na turę
Operational Range = Zasięg operacyjny
+2 Range = +2 do Zasięgu
Air Repair = Naprawa powietrzna
Unit will heal every turn, even if it performs an action = Jednostka leczy się co turę, nawet po wykonaniu akcji
Cover I = Obrona I
+25% Defence against ranged attacks = +25% do Obrony przeciwko jednostkom do walki w dystansie
Cover II = Obrona II
March = Marsz
Mobility = Mobilność
Sentry = Strażnik
Logistics = Logistyka
Ambush I = Zasadzka I (lotnictwo)
Ambush II = Zasadzka II (lotnictwo)
Bombardment I = Bombardowanie I
Bombardment II = Bombardowanie II
Bombardment III = Bombardowanie III
Targeting I = Wybieranie celu I
Targeting I (air) = Wybieranie celu I (lotnictwo)
Targeting II = Wybieranie celu II
Targeting III = Wybieranie celu III
Haka War Dance = Haka - taniec wojenny
-10% combat strength for adjacent enemy units = -10% walecznej siły dla jednostek przeciwnika leżących na przyległych polach
Rejuvenation = Odnowienie
All healing effects doubled = Wszystkie efekty leczenia są podwojone

#################### Lines from Units.json ####################

Worker = Robotnik
Can build improvements on tiles = Może budować ulepszenia na polach
Settler = Osadnik
Founds a new city = Zakłada nowe miasto
Scout = Zwiadowca
Ignores terrain cost = Ignoruje trudności terenu
Warrior = Wojownik
Swordsman = Zbrojny
Maori Warrior = Wojownik Maori
Brute = Dzikus
Archer = Łucznik
Crossbowman = Kusznik
Bowman = Łucznik babiloński
Work Boats = Łodzie robotnicze
May create improvements on water resources = Może budować ulepszenia na wodnych zasobach
Cannot enter ocean tiles until Astronomy = Nie może wejść na pole oceanu do momentu odblokowania Astronomi
Trireme = Trirema
Cannot enter ocean tiles = Nie może wejsć na pola oceanu
Caravel = Karawela
Chariot Archer = Łuczik rydwanowy
Rough terrain penalty = Utrudnienia wynikające z terenu
No defensive terrain bonus = Brak bonusów do obrony wynikających z terenu
Knight = Rycerz
War Chariot = Rydwan wojenny
War Elephant = Słoń bojowy
Spearman = Włócznik
Bonus vs [unitType] = Bonus przeciwko [unitType]
Pikeman = Pikinier
Hoplite = Hoplita
Persian Immortal = Perski Nieśmiertelny
+10 HP when healing = +10 punktów zdrowia podczas leczenia
Catapult = Katapulta
Must set up to ranged attack = Musi być przygotowany/a na atak dystansowy
Trebuchet = Trebusz
Ballista = Balista
Longswordsman = Ciężkozbrojny
Legion = Legion
Can construct roads = Może budować drogi
Mohawk Warrior = Wojownik Mohawk
+33% combat bonus in Forest/Jungle = +33% bonusu do walki w Lesie/Dżungli
Horseman = Jeździeć
Penalty vs [unitType] = Słabość przeciwko [unitType]
Can move after attacking = Może się poruszać po ataku
Companion Cavalry = Kawaleria Towarzysząca
Gatling Gun = Karabin Gatlinga
Chu-Ko-Nu = Chu-Ko-Nu
Longbowman = Łucznik angielski
Limited Visibility = Ograniczona widoczność
Cannon = Armata
Hwach'a = Hwacha
Musketman = Arkebuzer
Samurai = Samuraj
Combat very likely to create Great Generals = Walka może wyłonić Wielkich Generałów
Landsknecht = Landsknecht
Can move immediately once bought = Można poruszyć natychmiast po zakupie
Galleass = Galeas
Frigate = Fregata
Cavalry = Kawaleria
Camel Archer = Łucznik na wielbłądzie
Conquistador = Konkwistador
Defense bonus when embarked = Premia obronna przy wejściu w tryb statku
+2 Visibility Range = +2 do pola widzenia
Naresuan's Elephant = Słoń Naresuan
Mandekalu Cavalry = Kawaleria Mandekalu
Keshik = Keshikowie
50% Bonus XP gain = 50% bonusu do doświadczenia
+1 Visibility Range = +1 do pola widzenia
Ironclad = Pancernik
Turtle Ship = Geobukseon
Artillery = Artyleria
Rifleman = Strzelec
Musketeer = Muszkieter
Janissary = Janczar
Heals [amount] damage if it kills a unit = Leczy [amount] obrażeń po zabiciu jednostki
Bonus as Attacker [amount]% = Bonus jako atakujący [amount]%
Minuteman = Milicja
Tercio = Tercio
Battleship = Okręt wojenny
Ship of the Line = Okręt liniowy
Lancer = Lansjer
Anti-Tank Gun = Działo przeciwpancerne
Sipahi = Spahisi
No movement cost to pillage = Plądrowanie nie zabiera ruchu
Machine Gun = Karabin Maszynowy
Great War Infantry = Piechota Wielkiej Wojny
Carrier = Lotniskowiec
Can carry 2 aircraft = Może przenieść dwa samoloty
Triplane = Samolot trójpłaszczycnowy
[amount]% chance to intercept air attacks = [amount]% szans na przechwycenie ataku w powietrzu
6 tiles in every direction always visible = 6 pól w każdą stronę jest zawsze widoczne
Fighter = Myśliwiec
Great War Bomber = Bombowiec Wielkiej Wojny
Bomber = Bombowiec
Landship = Statek lądowy
Cossack = Kozak
Ranged attacks may be performed over obstacles = Atak dystansowy może zostać przeprowadzony nad przeszkodą
Rocket Artillery = Artyleria rakietowa
Double movement in coast = Podwojony ruch na wybrzeżu
Destroyer = Niszczyciel
Zero = Zero
B17 = B-17
Nuclear Missile = Pocisk nuklearny
Requires Manhattan Project = Wymaga projektu Manhattan
Tank = Czołg
Can attack submarines = Może atakować łodzie podwodne
Submarine = Łódź podwodna
Can only attack water = Może atakować tylko na wodzie
Can enter ice tiles = Może przemieszczać się po polach z lodem
Invisible to others = Niewidoczny dla innych
Infantry = Piechota
Foreign Legion = Legia Cudzoziemska
+20% bonus outside friendly territory = +20% do walki poza przyjaznym terytorium
Mechanized Infantry = Piechota zmechanizowana
Anti-Aircraft Gun = Działo przeciwlotnicze
Modern Armor = Nowoczesny czołg
Panzer = Panzer
Great Artist = Wielki Artysta
Can build improvement: Landmark = Może zbudować ulepszenie: Słynne miejsce
Can start an 8-turn golden age = Może rozpocząć 8-mio turowy Złotą Erę
Great Scientist = Wielki Naukowiec
Can hurry technology research = Może przyspieszyć badanie techologii
Can build improvement: Academy = Może zbudować ulepszenie: Akademia
Great Merchant = Wielki Kupiec
Can undertake a trade mission with City-State, giving a large sum of gold and [amount] Influence = Może podjąć misję handlową z Miastem-Państwem, dającą dużą sumę złota i [amount] wpływu
Can build improvement: Customs house = Może zbudować ulepszenie: Urząd celny
Great Engineer = Wielki Inżynier
Can build improvement: Manufactory = Może zbudować ulepszenie: Manufaktura
Can speed up construction of a wonder = Może przyspieszyć budowę cudu
Great General = Wielki Generał
Bonus for units in 2 tile radius 15% = +15% do walki dla jednostek w zasięgu 2 pól
Khan = Chan
Heal adjacent units for an additional 15 HP per turn = Leczy sąsiadujące jednostki 15 punktów zdrowia na turę<|MERGE_RESOLUTION|>--- conflicted
+++ resolved
@@ -367,19 +367,12 @@
 Could not upload map! = Nie udało się przesłać mapy
 Map uploaded successfully! = Mapa została przesłana pomyślnie
 Saving... = Zapisywanie...
-<<<<<<< HEAD
+
 It looks like your saved game can't be loaded! = Wygląda na to że twój zapis gry nie może zostać wczytany!
 If you could copy your game data ("Copy saved game to clipboard" -  = Gdybyś mógł skopiować dane swojej gry ("Skopiuj zapisaną grę do schowka" -
   paste into an email to yairm210@hotmail.com) = a następnie wkleić je i wysłać na adres e-mail yairm210@hotmail.com)
 I could maybe help you figure out what went wrong, since this isn't supposed to happen! = Może byłbym wstanie pomóc dowiedzieć się co poszło nie tak, ponieważ nie powinno to mieć miejsca!.
-Missing mods: [mods] = Brakujące modyfikacje: [mody]
-=======
-It looks like your saved game can't be loaded! = Wygląda na to, że zapis gry nie może zostać wczytany!
-If you could copy your game data ("Copy saved game to clipboard" -  = Jeśli możesz skopiować dane gry ("Skopiuj zapisaną grę do schowka"),
-  paste into an email to yairm210@hotmail.com) = wyślij je na email yairm210@hotmail.com
-I could maybe help you figure out what went wrong, since this isn't supposed to happen! = Może mógłbym pomóc ci dowiedzieć się, co poszło nie tak, ponieważ tak się nie powinno stać!
-Missing mods: [mods] = Brakujące mody: [mods]
->>>>>>> 136dac35
+Missing mods: [mods] = Brakujące modyfikacje: [mods]
 
 # Options
 
@@ -724,11 +717,7 @@
 Terrains = Tereny
 Tile Improvements = Ulepszenia Pól
 Unique to [civName], replaces [unitName] = Unikatowa jednostka dla [civName], zastępuje [unitName]
-<<<<<<< HEAD
 Unique to [civName] = Unikalne dla [civName]
-=======
-Unique to [civName] = Unikalne dla: [civName]
->>>>>>> 136dac35
 Tutorials = Samouczki
 Cost = Koszt
 May contain [listOfResources] = Może zawierać [listOfResources]
