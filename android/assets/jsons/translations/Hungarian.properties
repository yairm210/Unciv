# Language settings

# Equivalent of a space in your language
# If your language doesn't use spaces, just add "" as a translation, otherwise " "
" " = " "

# If the first word in a sentence starts with a capital in your language, 
# put the english word 'true' behind the '=', otherwise 'false'.
# Don't translate these words to your language, only put 'true' or 'false'.
StartWithCapitalLetter = true


# Fastlane
# These will be automatically copied to the fastlane descriptions used by F-Droid. Their keys are not as usual the english original, please read those directly as linked.

# Documentation: https://f-droid.org/en/docs/Build_Metadata_Reference/#Summary
# English to translate: https://github.com/yairm210/Unciv/blob/master/fastlane/metadata/android/en-US/short_description.txt
Fastlane_short_description = 4X civilizációépítő játék

# Documentation: https://f-droid.org/en/docs/Build_Metadata_Reference/#Description
# English to translate: https://github.com/yairm210/Unciv/blob/master/fastlane/metadata/android/en-US/full_description.txt
Fastlane_full_description = Minden idők leghíresebb civilizációépítő játékának feldolgozása - gyors, kis méretű, reklámmentes, örökre ingyenes!\n\nÉpítsd fel a saját civilizációdat, kutass új technológiák után, bővítsd a városaidat és győzd le az ellenfeleidet!\n\nKérésed van? Hibát találtál? Az alkalmazás fejlesztési listáját eléred a https://github.com/yairm210/Unciv/issues címen, minden kis segítséget megköszönök!\n\nKérdésed van? Mondani szeretnél valamit? Esetleg unatkozol? Csatlakozz hozzánk itt: https://discord.gg/bjrB4Xw.\n\nSegítenél lefordítani a játékot a saját nyelvedre? Küldj egy e-mailt nekem a yairm210@hotmail.com címre.\n\nPenge vagy Java-ban vagy Kotlinban? Csatlakozz hozzánk a https://github.com/yairm210/Unciv címen.\n\nA világ csak téged vár! Kiállja-e az idő próbáját a birodalom, amellyé a civilizációdat fejleszted?\n\nA 'teljes hálózati hozzáférés' engedély szükséges, hogy a felhasználó alkalmazásból indított letöltései és a többjátékos mód működjön. Minden más engedélyt a többjátékos mód körösszefoglalóit megvalósító API automatikusan beállít. A hálózati engedélyekre csak a modok böngészéséhez, letöltéséhez, zene letöltéséhez és a többjátékos játszmák fel- és letöltéséhez van szükség. Az Unciv semmilyen más internetes kommunikációt nem kezdeményez.


# Starting from here normal translations start, as described in
# https://yairm210.github.io/Unciv/Other/Translating/

# General
Delete = Törlés

# Base ruleset names
Civ V - Vanilla = Civ V - alapjáték
Civ V - Gods & Kings = Civ V - Gods & Kings

# Tutorial tasks

Move a unit!\nClick on a unit > Click on a destination > Click the arrow popup = Irányítsd az egységet!\nVálaszd ki az egységet > Válaszd ki a célt > Nyomj a felugró nyílra
Found a city!\nSelect the Settler (flag unit) > Click on 'Found city' (bottom-left corner) = Alapíts egy várost!\nVálaszd ki a Telepest (zászlós egység) > Nyomj a 'Város alapítása' gombra (bal alsó sarok)
Enter the city screen!\nClick the city button twice = Lépj be a város képernyőjébe!\nNyomj a város gombjára kétszer
Pick a technology to research!\nClick on the tech button (greenish, top left) > \n select technology > click 'Research' (bottom right) = Válassz ki egy kutatandó technológiát!\nNyomj a technológiaválasztó gombra (zöld, balra fenn) >\n válaszd ki a technológiát > nyomj a '... feltalálása' gombra (jobb oldalt lenn)
Pick a construction!\nEnter city screen > Click on a unit or building (bottom left side) > \n click 'add to queue' = Válassz termelési feladatot!\n Lépj be a város képernyőjébe > Nyomj egy egységre vagy épületre (bal oldalt lenn) > \n nyomj a 'Termelési sorhoz adás' gombra
Pass a turn!\nCycle through units with 'Next unit' > Click 'Next turn' = Fejezd be a körödet!\nVálts az egységek között a 'Következő egység' gombbal > Nyomj a 'Következő kör' gombra
Reassign worked tiles!\nEnter city screen > click the assigned (green) tile to unassign > \n click an unassigned tile to assign population = Csoportosíts át munkaerőt a mezők között!\nLépj be a város képernyőjébe > nyomj egy megmunkált mezőre (zöld), hogy leállítsd a munkálatokat >\nnyomj egy megmunkálatlan mezőre, hogy tétlen lakost rendelj hozzá
Meet another civilization!\nExplore the map until you encounter another civilization! = Keress más civilizációkat!\nFedezd fel a térképet, amíg nem találkozol egy másik civilizációval!
Open the options table!\nClick the menu button (top left) > click 'Options' = Nyisd meg a beállításokat!\nNyomj a menügombra (bal oldalt fenn) > nyomj a 'Beállítások' gombra
Construct an improvement!\nConstruct a Worker unit > Move to a Plains or Grassland tile > \n Click 'Construct improvement' (above the unit table, bottom left)\n > Choose the farm > \n Leave the worker there until it's finished = Fejlessz!\nKépezz ki egy Munkás egységet > Irányítsd az egységet egy Síkság vagy Rét mezőre > \n Nyomj a 'Területfejlesztés' gombra (az egység neve felett, balra lenn)\n > Válaszd ki a Farmot > \n Hagyd ott a munkást, amíg befejezi a munkát
Create a trade route!\nConstruct roads between your capital and another city\nOr, automate your worker and let him get to that eventually = Építs kereskedelmi útvonalat!\nÉpíts utat a fővárosod és más városok között\nvagy önállósítsd a munkásodat és hagyd, hogy magától megcsinálja majd
Conquer a city!\nBring an enemy city down to low health > \nEnter the city with a melee unit = Foglalj el egy várost!\nCsökkentsd le egy ellenséges város életerejét > \nIrányíts egy közelharci egységet a városba
Move an air unit!\nSelect an air unit > select another city within range > \nMove the unit to the other city = Irányítsd a légi egységet!\nVálassz ki egy légi egységet > válassz ki egy másik várost a hatókörén belül
See your stats breakdown!\nEnter the Overview screen (top right corner) >\nClick on 'Stats' = Tekintsd meg a pontjaidat!\nNyisd meg az Áttekintés felületet (jobb felső sarok) >\nNyomj a 'Pontok' gombra

# Crash screen

An unrecoverable error has occurred in Unciv: = Helyreállíthatatlan hiba történt az Uncivben:
If this keeps happening, you can try disabling mods. = Ha ez gyakran előfordul, próbáld kikapcsolni a kiegészítőket.
You can also report this on the issue tracker. = Be is jelentheted a hibát a hibakövető rendszerben.
Copy = Másolás
Error report copied. = Hibajelentés kimásolva.
Open Issue Tracker = Hibakövető rendszer megnyitása
Please copy the error report first. = Kérlek, először másold ki a hibajelentést.
Close Unciv = Unciv bezárása

# Buildings

Unsellable = Eladhatatlan
Not displayed as an available construction unless [building] is built = Csak azután jelenik meg megépíthetőként, ha [building] már megépült
Not displayed as an available construction without [resource] = Csak akkor jelenik meg megépíthetőként, ha van [resource]
Cannot be hurried = Nem lehet felgyorsítani

Choose a free great person = Válassz egy Híres embert ajándékba
Get [unitName] = Kapsz egy [unitName] egységet

Hydro Plant = Vízerőmű
[buildingName] obsoleted = [buildingName] elavult.

# Diplomacy,Trade,Nations

Requires [buildingName] to be built in the city = [buildingName] építése szükséges a városban
Requires [buildingName] to be built in all cities = [buildingName] építése szükséges minden városban
Provides a free [buildingName] in the city = A város ingyen kap egy [buildingName] épületet
Requires worked [resource] near city = [resource] kitermelése szükséges a város közelében
Requires at least one of the following resources worked near the city: = Az alábbi erőforrások közül legalább egyet ki kell termelni a város közelében:
Wonder is being built elsewhere = A Csoda már megépült máshol
National Wonder is being built elsewhere = A Nemzeti csoda már megépült máshol
Requires a [buildingName] in all cities = [buildingName] szükséges minden városban
[buildingName] required: = [buildingName] szükséges:
Requires a [buildingName] in this city = [buildingName] szükséges a városban
Cannot be built with [buildingName] = Nem építhető ezzel együtt: [buildingName]
Consumes [amount] [resource] = Fogyasztása: [amount] [resource]
Need [amount] more [resource] = Még [amount] [resource] szükséges
[amount] available = [amount] elérhető
Required tech: [requiredTech] = Szükséges technológia: [requiredTech]
Requires [PolicyOrNationalWonder] = Szükséges: [PolicyOrNationalWonder]
Cannot be purchased = Nem lehet megvásárolni
Can only be purchased = Csak megvásárolható
See also = Lásd még

Requires at least one of the following: = Az alábbiak közül legalább egy szükséges:
Requires all of the following: = Az alábbiak közül mindenre szükség van:
Leads to [techName] = Ezen keresztül érhető el: [techName]
Leads to: = Ezen keresztül érhető el:
Enables: = Elérhetővé teszi:
Disables: = Elérhetetlenné teszi:

Current construction = Most készül
Construction queue = Termelési sor
Pick a construction = Válassz termelési feladatot
Queue empty = A termelési sor üres
Add to queue = Termelési sorhoz adás
Remove from queue = Eltávolítás a termelési sorból
Show stats drilldown = Pontok részletezése
Show construction queue = Termelési sor mutatása
No space to place this unit = Nincsen hely az egység elhelyezésére
Cancel = Mégse

Diplomacy = Diplomácia
War = Háború
Peace = Béke
Research Agreement = Kutatási megállapodás
Declare war = Hadüzenet
Declare war on [civName]? = Hadüzenetet küldjünk [civName] részére?
Go to on map = Megnézem térképen
Let's begin! = Kezdjük!
[civName] has declared war on us! = [civName] hadat üzent nekünk!
[leaderName] of [nation] = [leaderName], [nation] vezetője
You'll pay for this! = Ezért még megfizettek!
Negotiate Peace = Béketárgyalás
Peace with [civName]? = Békemegállapodás [civName] nemzettel?
Very well. = Rendben van.
Farewell. = Ég veletek.
Sounds good! = Jól hangzik!
Not this time. = Most nem.
Excellent! = Kiváló!
How about something else... = Mi lenne, ha inkább...
A pleasure to meet you. = Örvendünk a találkozásnak!
Our relationship = Kapcsolatunk
We have encountered the City-State of [name]! = Találkoztunk [name] városállamával!
Declare Friendship ([numberOfTurns] turns) = Barátság kihirdetése ([numberOfTurns] körre)
May our nations forever remain united! = Nemzeteink maradjanak örökre egységben!
Indeed! = Valóban!
Denounce [civName]? = [civName] megvádolása?
Denounce ([numberOfTurns] turns) = Megvádolás ([numberOfTurns] körre)
We will remember this. = Emlékezni fogunk erre.

[civName] has declared war on [targetCivName]! = [civName] hadüzenetet küldött [targetCivName] részére!
[civName] and [targetCivName] have signed a Peace Treaty! = [civName] és [targetCivName] aláírták a békeszerződést!
[civName] and [targetCivName] have signed the Declaration of Friendship! = [civName] és [targetCivName] barátságnyilatkozatot írtak alá!
[civName] has denounced [targetCivName]! = [civName] megvádolta [targetCivName] nemzetét!
Do you want to break your promise to [leaderName]? = Meg akarod szegni [leaderName] felé tett ígéretedet?
Break promise = Ígéret megszegése
We promised not to settle near them ([count] turns remaining) = Ígéretet tettünk, hogy nem alapítunk települést a közelükben ([count] kör van vissza)
They promised not to settle near us ([count] turns remaining) = Ígéretet tettek, hogy nem alapítanak települést a közelünkben ([count] kör van vissza)

[civName] is upset that you demanded tribute from [cityState], whom they have pledged to protect! = [civName] felháborítónak tartja, hogy sarcot követelsz [cityState] városállamtól, amely az ő védelme alatt áll!
[civName] is upset that you attacked [cityState], whom they have pledged to protect! = [civName] felháborítónak tartja, hogy megtámadtad [cityState] városállamot, amely az ő védelme alatt áll!
[civName] is outraged that you destroyed [cityState], whom they had pledged to protect! = [civName] dühös, mert leromboltad [cityState] városállamot, amely az ő védelme alatt állt!
[civName] has destroyed [cityState], whom you had pledged to protect! = [civName] lerombolta [cityState] városállamot, amely a védelmed alatt állt!

Unforgivable = Kibékíthetetlen
Afraid = Megfélemlített
Enemy = Ellenség
Competitor = Vetélytárs
Neutral = Semleges
Favorable = Támogató
Friend = Barát
Ally = Szövetséges

[questName] (+[influenceAmount] influence) = [questName] (+[influenceAmount] befolyás)
[remainingTurns] turns remaining = [remainingTurns] kör van hátra
Current leader is [civInfo] with [amount] [stat] generated. = Jelenleg [civInfo] vezet [amount] [stat] ponttal.
Current leader is [civInfo] with [amount] Technologies discovered. = Jelenleg [civInfo] vezet [amount] felfedezett Technológiával.

Demands = Követelések
Please don't settle new cities near us. = Kérünk titeket, hogy ne alapítsatok új városokat a közelünkben.
Very well, we shall look for new lands to settle. = Rendben, keresünk másik földet, ahol letelepedhetünk.
We shall do as we please. = Azt tesszük, amit akarunk.
We noticed your new city near our borders, despite your promise. This will have....implications. = Az ígéreteitek ellenére új városotok jelent meg határainknál. Ennek következményei lesznek!
I've been informed that my armies have taken tribute from [civName], a city-state under your protection.\nI assure you, this was quite unintentional, and I hope that this does not serve to drive us apart. = Arról értesültem, hogy katonáim sarcot szedtek [civName] városállamban, amely a Te védelmed alatt áll.\nBiztosítalak, hogy ez egyáltalán nem állt szándékomban, és remélem, hogy nem fogunk eltávolodni egymástól emiatt.
We asked [civName] for a tribute recently and they gave in.\nYou promised to protect them from such things, but we both know you cannot back that up. = [civName] közelmúltbeli kérésünknek megfelelően sarcot fizetett nekünk.\nTisztában vagyunk vagyunk vele, hogy védelmetekbe fogadtátok őket, de az is nyilvánvaló mindenki számára, hogy ezt nem tudjátok érvényesíteni.
It's come to my attention that I may have attacked [civName], a city-state under your protection.\nWhile it was not my goal to be at odds with your empire, this was deemed a necessary course of action. = Tudomásomra jutott, hogy támadásomnak áldozatul eshetett [civName], egy védelmed alatt álló városállam.\nUgyan nem volt célom, hogy összetűzésbe kerüljek birodalmaddal, ez úgy látszik, elkerülhetetlen volt.
I thought you might like to know that I've launched an invasion of one of your little pet states.\nThe lands of [civName] will make a fine addition to my own. = Gondoltam érdekel, hogy inváziót indítottam az egyik kis pesztrált államod ellen.\n[civName] földjei szépen mutatnak majd a sajátjaimmal.

Return [unitName] to [civName]? = [unitName] visszajuttatása ide: [civName]?
The [unitName] we liberated originally belonged to [civName]. They will be grateful if we return it to them. = Az általunk felszabadított [unitName] eredeti tulajdonosa [civName] volt. Hálásak lesznek, ha visszajuttatjuk nekik.

Enter the amount of gold = Írd be az arany mennyiségét

# City-States

Provides [amountOfCulture] culture at 30 Influence = 30 Befolyás esetén [amountOfCulture] Kultúrát biztosít
Provides 3 food in capital and 1 food in other cities at 30 Influence = 30 Befolyás esetén a fővárosban 3, minden más városban 1 Élelmiszert biztosít
Provides 3 happiness at 30 Influence = 30 Befolyás esetén 3 Boldogságot biztosít
Provides land units every 20 turns at 30 Influence = 30 Befolyás esetén egy szárazföldi egységet biztosít 20 körönként
Give a Gift = Ajándékozás
Gift [giftAmount] gold (+[influenceAmount] influence) = [giftAmount] Arany ajándékozása (+[influenceAmount] Befolyás)
Relationship changes in another [turnsToRelationshipChange] turns = [turnsToRelationshipChange] kör múlva megváltozik a kapcsolatotok
Protected by = Védelmezője
Revoke Protection = Védelem megvonása
Revoke protection for [cityStateName]? = Megvonod [cityStateName] védelmét?
Pledge to protect = Védelembe vétel
Declare Protection of [cityStateName]? = Vállalod [cityStateName] megvédését?
Build [improvementName] on [resourceName] (200 Gold) = [improvementName] megépítése [resourceName] erőforrásra (200 Arany)
Gift Improvement = Területfejlesztés ajándékozása
[civName] is able to provide [unitName] once [techName] is researched. = [techName] kifejlesztése után [civName] biztosítani tud [unitName] egységeket.

Diplomatic Marriage ([amount] Gold) = Diplomáciai házasság ([amount] Arany)
We have married into the ruling family of [civName], bringing them under our control. = Beházasodtunk [civName] uralkodócsaládjába, és így irányításunk alá vontuk őket.
[civName] has married into the ruling family of [civName2], bringing them under their control. = [civName] beházasodott [civName2] uralkodócsaládjába, és így irányítása alá vonta őket.
You have broken your Pledge to Protect [civName]! = Megszegted ígéretedet, hogy megvéded [civName] városállamát!
City-States grow wary of your aggression. The resting point for Influence has decreased by [amount] for [civName]. = A városállamok egyre jobban tartanak az agressziódtól. A Befolyás húzószintje [amount] egységgel csökkent [civName] városállamban.

[cityState] is being attacked by [civName] and asks all major civilizations to help them out by gifting them military units. = [cityState] minden jelentősebb civilizációtól segítségként katonai egységek adományozását kéri, mivel [civName] megtámadta őt.
[cityState] is being invaded by Barbarians! Destroy Barbarians near their territory to earn Influence. = [cityState] a barbárok támadása alatt áll! Semmisítsd meg a területük közelében található barbárokat, hogy Befolyást szerezz!
[cityState] is grateful that you killed a Barbarian that was threatening them! = [cityState] hálás, amiért megölted az őket fenyegető barbárokat!
[cityState] is being attacked by [civName]! Kill [amount] of the attacker's military units and they will be immensely grateful. = [cityState] jelenleg [civName] támadása alatt áll! Ölj meg [amount] támadó egységet és végtelenül hálásak lesznek érte!
[cityState] is deeply grateful for your assistance in the war against [civName]! = [cityState] nagyon hálás, hogy segítettél neki a háborúban [civName] ellen!
[cityState] no longer needs your assistance against [civName]. = [cityState] már nem kéri a segítségedet [civName] ellen.
War against [civName] = Háború [civName] ellen
We need you to help us defend against [civName]. Killing [amount] of their military units would slow their offensive. = Szükségünk van a segítségetekre, hogy meg tudjuk védeni magunkat [civName] ellen. Ha megölnétek [amount] katonai egységüket, az lelassítaná a támadásukat.
Currently you have killed [amount] of their military units. = Jelenleg [amount] katonai egységüket ölted meg.
You need to find them first! = Előbb meg kell találnod őket!

Cultured = Művelt
Maritime = Tengerész
Mercantile = Kereskedő
Religious = Hívő
Militaristic = Harcos
Type = Típus
Friendly = Barátságos
Hostile = Ellenséges
Irrational = Irracionális
Personality = Személyiség
Influence = Befolyás

Ally: [civilization] with [amount] Influence = Szövetséges: [civilization], [amount] Befolyással
Unknown civilization = Ismeretlen civilizáció
Reach 30 for friendship. = Érj el 30-at a barátsághoz.
Reach highest influence above 60 for alliance. = Érj el 60 feletti Befolyást, hogy szövetségesek legyetek.
When Friends: = Barátság esetén:
When Allies: = Szövetség esetén:
The unique luxury is one of: = Az újfajta luxuscikk az alábbiak egyike:
Demand Tribute = Sarc követelése
Tribute Willingness = Sarcfizetési hajlandóság
At least 0 to take gold, at least 30 and size 4 city for worker = Arany követeléséhez legalább 0 szükséges, munkáshoz legalább 30 és 4-es méretű város
Take [amount] gold (-15 Influence) = [amount] arany követelése (-15 Befolyás)
Take worker (-50 Influence) = Munkás követelése (-50 Befolyás)
[civName] is afraid of your military power! = Hadsereged ereje félelmetes [civName] számára!

Major Civ = Nagyobb civilizáció
No Cities = Nincsenek városok
Base value = Alapérték
Has Ally = Van szövetségese
Has Protector = Van védelmezője
Demanding a Worker = Munkást követel
Demanding a Worker from small City-State = Munkást követel egy kis Városállamtól
Very recently paid tribute = Az imént fizetett sarcok
Recently paid tribute = Mostanában fizetett sarcok
Influence below -30 = Befolyás -30 alatt
Military Rank = Haderő
Military near City-State = A Városállam környékén lévő haderő
Sum: = Összesen


# Trades

Trade = Kereskedelem
Offer trade = Ajánlattétel
Retract offer = Ajánlat visszavonása
What do you have in mind? = Mi jár a fejedben?
Our items = Tételeink
Our trade offer = Ajánlatunk
[otherCiv]'s trade offer = [otherCiv] ajánlata
[otherCiv]'s items = [otherCiv] tételei
+[amount] untradable copy = +[amount] nem csere tárgya
+[amount] untradable copies = +[amount] nem csere tárgya
Pleasure doing business with you! = Öröm veled üzletelni!
I think not. = Inkább nem.
That is acceptable. = Ez elfogadható.
Accept = Elfogadás
Keep going = Folytasd
There's nothing on the table = Ebben nincs semmi üzlet
Peace Treaty = Békeszerződés
Agreements = Megállapodások
Open Borders = Nyitott határok
Gold per turn = Arany körönként
Cities = Városok
Technologies = Technológiák
Declarations of war = Háború kihirdetése
Introduction to [nation] = [nation] bemutatása
Declare war on [nation] = Háború indítása [nation] ellen
Luxury resources = Luxuscikkek
Strategic resources = Stratégiai erőforrások
Owned by you: [amountOwned] = Ennyi van neked: [amountOwned]
Non-existent city = Nem létező város

# Nation picker

[resourceName] not required = [resourceName] nem szükséges
Lost ability = Elvesztett képesség
National ability = Nemzeti képesség
[firstValue] vs [secondValue] = [firstValue], [secondValue] helyett


# New game screen

Uniques = Egyedi képességek
Promotions = Előléptetések
Load copied data = Betöltés vágólapról
Reset to defaults = Alapbeállítások visszaállítása
Select nations = Nemzetek kiválasztása
Set available nations for random pool = A sorsolásban részt vevő nemzetek beállítása
Available nations = Sorsolható nemzetek
Banned nations = Kizárt nemzetek
Are you sure you want to reset all game options to defaults? = Biztos vagy benne, hogy vissza szeretnéd állítani a játék beállításait az eredetire?
Start game! = Játék indítása!
Map Options = Térképbeállítások
Game Options = Játékbeállítások
Civilizations = Civilizációk
Map Type = Térkép típusa
Map file = Térképfájl
Max Turns = Körök maximális száma
Could not load map! = Nem sikerült a térképet betölteni!
Generated = Generált
Random Generated = Véletlenszerűen generált
Which options should be available to the random selection? = Milyen beállítások közül sorsoljon a gép?
Existing = Létező
Custom = Egyedi
Map Generation Type = Térképgenerálás típusa
Enabled Map Generation Types = Engedélyezett térképgenerálási típusok
Default = Alapértelmezett
Pangaea = Pangea
Continent and Islands = Földrész és szigetek
Two Continents = Két földrész
Three Continents = Három földrész
Four Corners = Négy sarok
Archipelago = Szigetcsoport
Inner Sea = Belső tenger
 # Requires translation!
Perlin = 
Random number of Civilizations = Véletlen számú civilizáció
Min number of Civilizations = A civilizációk számának minimuma
Max number of Civilizations = A civilizációk számának maximuma
Random number of City-States = Véletlen számú városállam
Min number of City-States = A városállamok számának minimuma
Max number of City-States = A városállamok számának maximuma
One City Challenge = Egyvárosos kihívás
Enable Nuclear Weapons = Atomfegyverek engedélyezése
No City Razing = Nem lehet a városokat elbontani
No Barbarians = Nincsenek barbárok
Disable starting bias = Kezdőhely sorsolása bárhova
Raging Barbarians = Feldúló barbárok
No Ancient Ruins = Nincsenek ősi romok
No Natural Wonders = Nincsenek természeti csodák
Allow anyone to spectate = Bárki lehet megfigyelő
Victory Conditions = Győzelmi lehetőségek
Scientific = Tudományos
Domination = Hatalmi
Cultural = Kulturális
Diplomatic = Diplomáciai
Time = Időkorlátig

# Used for random nation indicator in empire selector and unknown nation icons in various overview screens.
# Should be a single character, or at least visually square.
? = ?

Map Shape = Térkép alakja
Enabled Map Shapes = Engedélyezett térképalakok
Hexagonal = Hatszögletű
Flat Earth Hexagonal = Hatszögrácsos Laposföld
Rectangular = Négyszögletes
Height = Magasság
Width = Szélesség
Radius = Sugár
Enable Espionage = Kémkedés engedélyezett

Resource Setting = Erőforrás-beállítás
Enabled Resource Settings = Engedélyezett erőforrás-beállítások
Other Settings = Egyéb beállítások
Sparse = Gyér
Abundant = Bőséges
Strategic Balance = Stratégiai egyensúly
Legendary Start = Legendás kezdőpozíció
This is used for painting resources, not in map generator steps: = Ez az erőforrások felfestésekor használatos, nem a térképgeneráláskor:

Advanced Settings = Haladó Beállítások
RNG Seed = Véletlenszám-generátor kezdőértéke
Map Elevation = Térkép kiemelkedése
Temperature extremeness = Hőmérsékleti szélsőségek
Temperature shift = Hőmérséklet-eltolódás
Resource richness = Erőforrás-mennyiség
Vegetation richness = Növényzet mennyisége
Rare features richness = Ritka képződmények mennyisége
Max Coast extension = Partvidék maximális kiterjedése
Biome areas extension = Tájegységek maximális kiterjedése
Water level = Vízszint

Online Multiplayer = Online többjátékos mód
You're currently using the default multiplayer server, which is based on a free Dropbox account. Because a lot of people use this, it is uncertain if you'll actually be able to access it consistently. Consider using a custom server instead. = Jelenleg az alapértelmezett többjátékos szervert használod, amely egy ingyenes Dropbox-fiókot használ. Mivel sok ember használja ugyanezt, nem biztos, hogy minden esetben el tudod majd érni. Fontold meg egy saját szerver használatát helyette.
Open Documentation = Dokumentáció megnyitása
Don't show again = Ne mutasd megint

World Size = Világ mérete
Enabled World Sizes = Engedélyezett világméretek
Tiny = Apró
Small = Kicsi
Medium = Közepes
Large = Nagy
Huge = Hatalmas
World wrap requires a minimum width of 32 tiles = A végtelenített térkép szélességének minimális mérete 32 mező
The provided map dimensions were too small = A megadott térképméret túl kicsi
The provided map dimensions were too big = A megadott térképméret túl nagy
The provided map dimensions had an unacceptable aspect ratio = A térkép megadott méretei túlzottan aránytalanok

Difficulty = Nehézség

AI = Gép
Remove = Eltávolítás
Random = Sorsolt
Human = Ember
Hotseat = Ugyanazon az eszközön többen (hotseat)
User ID = Felhasználói azonosító
Click to copy = Másolás


Game Speed = Játék sebessége
Quick = Gyors
Standard = Normál
Epic = Hosszú
Marathon = Maratoni

Starting Era = Kezdőkor
It looks like we can't make a map with the parameters you requested! = Úgy néz ki, nem tudjuk létrehozni a térképet a megadott paraméterekkel!
Maybe you put too many players into too small a map? = Talán túl sok játékost szeretnél elhelyezni egy kis térképen?
No human players selected! = Nincs emberi játékos kiválasztva!
Invalid Player ID! = Érvénytelen Játékos ID!
No victory conditions were selected! = Semmilyen győzelmi lehetőség nincs kiválasztva!
Mods: = Modok:
Extension mods = Kiegészítő modok
Base ruleset: = Alapszabály-változat:
The mod you selected is incorrectly defined! = Az általad kiválasztott mod értelmezésével gondok vannak!
The mod combination you selected is incorrectly defined! = Az általad kiválasztott modok kombinációjának értelmezésével gondok vannak!
The mod combination you selected has problems. = Az általad kiválasztott modok kombinációjával gondok vannak!
You can play it, but don't expect everything to work! = Játszhatsz vele, de ne számíts arra, hogy minden működni fog!
This base ruleset is not compatible with the previously selected\nextension mods. They have been disabled. = Ez az alapszabály-változat nem kompatibilis az imént kiválasztott\nkiegészítő modokkal. A modok nem lépnek érvénybe.
Base Ruleset = Alapszabály-változat
[amount] Techs = [amount] technológia
[amount] Nations = [amount] nemzet
[amount] Units = [amount] egység
[amount] Buildings = [amount] épület
[amount] Resources = [amount] erőforrás
[amount] Improvements = [amount] területfejlesztés
[amount] Religions = [amount] vallás
[amount] Beliefs = [amount] tan

World Wrap = Végtelenített térkép
World wrap maps are very memory intensive - creating large world wrap maps on Android can lead to crashes! = A végtelenített térképek nagyon memóriaigényesek - a nagyméretű végtelenített térképek könnyen lefagyáshoz vezethetnek Androidon!
Anything above 80 by 50 may work very slowly on Android! = 80×50-nél nagyobb térképek nagyon lassan működhetnek Androidon!
Anything above 40 may work very slowly on Android! = 40-nél nagyobb térképek nagyon lassan működhetnek Androidon!

# Map editor

## Tabs/Buttons
Map editor = Térképszerkesztő
View = Áttekintés
Generate = Generálás
Partial = Részleges
Generator steps = Generálás lépései
Edit = Szerkesztés
Rivers = Folyók
Load = Betöltés
Save = Mentés
New map = Új térkép
Empty = Üres
Save map = Térkép mentése
Load map = Térkép betöltése
Delete map = Térkép törlése
Are you sure you want to delete this map? = Biztosan törölni szeretnéd ezt a térképet?
It looks like your map can't be saved! = Úgy néz ki, hogy a térképed nem menthető!
Exit map editor = Kilépés a térképszerkesztőből
Change map ruleset = Más szabályváltozat választása a térképhez
Change the map to use the ruleset selected on this page = A térkép átalakítása, hogy az itt kiválasztott szabályváltozattal működjön
Revert to map ruleset = Visszatérés a térkép jelenlegi szabályváltozatához
Reset the controls to reflect the current map ruleset = Visszatérés a térképhez javasolt szabályváltozatnak megfelelő beállításokhoz
Features = Képződmények
Starting locations = Kezdőhelyek
Tile Matching Criteria = Hasonlósági kritériumok mezőkitöltéshez
Complete match = Teljes egyezőség
Except improvements = Területfejlesztéseket kivéve
Base and terrain features = Felszínformák és képződmények
Base terrain only = Csak felszínformák
Land or water only = Csak föld vagy víz

## Labels/messages
Brush ([size]): = Ecset ([size])
# The single letter shown in the [size] parameter above for setting "Floodfill".
# Please do not make this longer, the associated slider will not handle well.
Floodfill_Abbreviation = Öntő
Error loading map! = Hiba a térkép betöltésekor!
Map saved successfully! = Térkép sikeresen elmentve!
Current map RNG seed: [amount] = A jelenlegi térkép véletlenszámgenerátor-kezdőértéke: [amount]
Map copy and paste = Térkép másolása és beillesztése
Position: [param] = Pozíció: [param]
Starting location(s): [param] = Kezdőhely(ek): [param]
Continent: [param] ([amount] tiles) = Kontinens: [param] ([amount] mező)
Change map to fit selected ruleset? = Átalakítod a térképet, hogy működjön a kiválasztott szabályváltozattal?
Area: [amount] tiles, [amount2] continents/islands = Terület: [amount] mező, [amount2] kontinens vagy sziget
Area: [amount] tiles, [amount2]% water, [amount3] continents/islands = Terület: [amount] mező, [amount2]% víz, [amount3] kontinens vagy sziget
Do you want to leave without saving the recent changes? = Ki akarsz lépni anélkül, hogy mentenéd a jelenlegi változásokat?
Leave = Kilépés
Do you want to load another map without saving the recent changes? = Be akarsz tölteni egy másik térképet anékül, hogy mentenéd a jelenlegi változásokat?
River generation failed! = A folyógenerálás nem sikerült!
Please don't use step 'Landmass' with map type 'Empty', create a new empty map instead. = Kérlek, ne használd a 'Szárazföld generálása' lépést 'Üres' térképtípus esetén, készíts új üres térképet inkább.
This map has errors: = Ez a térkép hibás:
The incompatible elements have been removed. = A nem kompatibilis elemeket eltávolítottuk.

## Map/Tool names
My new map = Új térképem
Generate landmass = Szárazföld generálása
Raise mountains and hills = Hegyek és dombok emelése
Humidity and temperature = Páratartalom és hőmérséklet
Lakes and coastline = Tavak és tengerpart
Sprout vegetation = Növényzet telepítése
Spawn rare features = Ritka képződmények generálása
Distribute ice = Jégtakarók leterítése
Assign continent IDs = Kontinensazonosítók hozzárendelése
Place Natural Wonders = Természeti csodák elhelyezése
Let the rivers flow = Folyjanak hát a folyók
Spread Resources = Erőforrások elhelyezése
Create ancient ruins = Ősi romok keletkezése
Floodfill = Kitöltés
[nation] starting location = [nation] kezdőhelye
Remove features = Képződmények eltávolítása
Remove improvement = Területfejleszés eltávolítása
Remove resource = Erőforrás eltávolítása
Remove starting locations = Kezdőhelyek eltávolítása
Remove rivers = Folyók eltávolítása
Spawn river from/to = Két pont összekötése folyóval
Bottom left river = Bal alsó folyó
Bottom right river = Jobb alsó folyó
Bottom river = Alsó folyó

# Multiplayer

Help = Segítség
Username = Felhasználónév
Multiplayer = Többjátékos mód
Could not download game! = Játék letöltése nem sikerült!
Could not upload game! = Játék feltöltése nem sikerült!
Couldn't connect to Multiplayer Server! = Nem lehetett csatlakozni a többjátékos szerverhez!
Retry = Újra
Join game = Csatlakozás
Invalid game ID! = Hibás játékazonosító!
Copy user ID = Felhasználói azonosító másolása
Copy game ID = Játékazonosító másolása
UserID copied to clipboard = Felhasználói azonosító a vágólapra másolva
Game ID copied to clipboard! = Játékazonosító a vágólapra másolva
Friend name = Barát neve
Player ID = Játékosazonosító
Please input a name for your friend! = Kérlek, írd be a barátod nevét!
Please input a player ID for your friend! = Kérlek, add meg a barátod játékosazonosítóját!
Are you sure you want to delete this friend? = Biztos, hogy törölni szeretnéd ezt a barátot?
Paste player ID from clipboard = Játékosazonosító beillesztése vágólapról
Player name already used! = Már van ilyen nevű játékos!
Player ID already used! = Ez a játékosazonosító már használatban van!
Player ID is incorrect = Helytelen játékosazonosító
Select friend = Barát kiválasztása
Select [thingToSelect] = [thingToSelect] kiválasztása
Friends list = Barátok listája
Add friend = Barát hozzáadása
Edit friend = Barát szerkesztése
Friend name is already in your friends list! = A barátod neve már szerepel a barátaid listájában!
Player ID is already in your friends list! = A játékosazonosító már szerepel a barátid listájában!
You have to write a name for your friend! = Mindenképpen el kell nevezned a barátodat!
You have to write an ID for your friend! = Meg kell adnod a barátod játékosazonosítóját!
You cannot add your own player ID in your friend list! = Nem addhatod a saját játékosazonosítódat a barátaid listájához!
To add a friend, ask him to send you his player ID.\nClick the 'Add friend' button.\nInsert his player ID and a name for him.\nThen click the 'Add friend' button again.\n\nAfter that you will see him in your friends list.\n\nA new button will appear when creating a new\nmultiplayer game, which allows you to select your friend. = A barátod hozzáadásához kérd el tőle a játékosaznosítóját.\nNyomj a 'Barát hozzáadása' gombra.\nIlleszd be a játékosaznosítóját és a nevét.\nEzután nyomj megint a 'Barát hozzáadása' gombra.\n\nEzután látni fogod őt a barátaid listájában.\n\nÚj többjátékos játék indításakor\nmegjelenik majd egy gomb, amellyel kiválaszthatod a barátodat.
Please input Player ID! = Kérlek, add meg a játékosazonosítót!
Set current user = Jelenlegi játékos kiválasztása
Player ID from clipboard = Játékosazonosító a vágólapról
Player ID from friends list = Játékosazonosító a barátaid listájáról
To create a multiplayer game, check the 'multiplayer' toggle in the New Game screen, and for each human player insert that player's user ID. = Többjátékos játék létrehozásához jelöld be a 'többjátékos' opciót az Új játék felületen és minden emberi játékoshoz add meg a saját játékosazonosítóját.
You can assign your own user ID there easily, and other players can copy their user IDs here and send them to you for you to include them in the game. = A saját játékosazonosítódat könnyen hozzárendelheted, a többi játékosnak pedig ki kell másolnia a saját játékosaznosítóját innen és el kell küldenie neked, hogy hozzárendelhesd a játékhoz.
Once you've created your game, the Game ID gets automatically copied to your clipboard so you can send it to the other players. = A játék létrehozása után a játék azonosítója automatikusan a vágólapodra kerül, ahonnan elküldheted a többi játékosnak.
Players can enter your game by copying the game ID to the clipboard, and clicking on the 'Add multiplayer game' button = A játékosok úgy tudnak belépni a játékodba, hogy kimásolják a játékazonosítót és rányomnak a 'Többjátékos játék hozzáadása' gombra
The symbol of your nation will appear next to the game when it's your turn = A nemzeted szimbóluma meg fog jelenni a játék mellett, ha a te köröd következik
Back = Vissza
Rename = Átnevezés
Game settings = Játékbeállítások
Add multiplayer game = Többjátékos játék hozzáadása
Refresh list = Lista frissítése
Could not save game! = A játék mentése sikertelen!
Could not delete game! = A játék törlése sikertelen!
Error while refreshing: = Hiba frissítés közben:
Current Turn: = Jelenlegi kör:
Add Currently Running Game = Jelenleg futó játék hozzáadása
Paste gameID from clipboard = Játékazonosító beillesztése vágólapról
GameID = Játékazonosító
Game name = Játék neve
Loading latest game state... = Utolsó játékállás betöltése...
You are not allowed to spectate! = Nincs jogosultságod megfigyelőnek lenni!
Couldn't download the latest game state! = Utolsó játékállapot letöltése sikertelen!
Resign = Feladás
Are you sure you want to resign? = Biztosan fel akarod adni?
You can only resign if it's your turn = Csak a te körödben adhatod fel
[civName] resigned and is now controlled by AI = [civName] feladta és már a gép irányítja
Last refresh: [duration] ago = Legutóbbi frissítés: [duration] ezelőtt
Current Turn: [civName] since [duration] ago = Jelenlegi kör: [civName] [duration] ezelőtt kezdte meg
Seconds = másodperc
Minutes = perc
Hours = óra
Days = nap
[amount] Seconds = [amount] másodperc
[amount] Minutes = [amount] perc
[amount] Hours = [amount] óra
[amount] Days = [amount] nap
Server limit reached! Please wait for [time] seconds = Megtelt a szerver! Kérlek, várj [time] másodpercet
File could not be found on the multiplayer server = A fájl nem található a többjátékos szerveren
Unhandled problem, [errorMessage] = Kezeletlen probléma, [errorMessage]
Please enter your server password = Kérlek, add meg a szerver jelszavát
Set password = Jelszó beállítása
Password must be at least 6 characters long = A jelszónak legalább 6 karakterből kell állni
Failed to set password! = Nem sikerült a jelszó beállítása!
Password set successfully for server [serverURL] = Sikerült a szerver jelszavának beállítása: [serverURL]
Password = Jelszó
Your userId is password secured = A felhasználói azonosítódat jelszó védi
Set a password to secure your userId = Jelszó beállítása a felhasználói azonosítód védelméhez
Authenticate = Hitelesít
This server does not support authentication = Ez a szerver nem támogatja a hitelesítést
Authentication failed = Nem sikerült a hitelesítés

# Save game menu

Current saves = Jelenlegi mentések
Show autosaves = Automatikus mentések mutatása
Saved game name = Mentett játék neve
# This is the save game name the dialog will suggest
[player] - [turns] turns = [player] - [turns] kör
Copy to clipboard = Vágólapra másolás
Copy saved game to clipboard = Mentett játék vágólapra másolása
Could not load game! = Nem sikerült a játékot betölteni!
Could not load game from clipboard! = Nem sikerült betölteni a játékot a vágólapról!
Could not load game from custom location! = Nem sikerült betölteni a játékot a választott helyről!
The file data seems to be corrupted. = A fájl tartalma sérültnek tűnik.
The save was created with an incompatible version of Unciv: [version]. Please update Unciv to this version or later and try again. = A mentés az Unciv egyik nem kompatibilis verziójával készült: [version]. Kérlek, frissítsd az Uncivet erre vagy egy frissebb verzióra, majd próbálkozz újra.
Load [saveFileName] = [saveFileName] betöltése
Are you sure you want to delete this save? = Biztosan szeretnéd törölni a mentést?
Delete save = Mentés törlése
[saveFileName] deleted successfully. = [saveFileName] sikeresen törölve.
Insufficient permissions to delete [saveFileName]. = [saveFileName] törléséhez nincs megfelelő jogod.
Failed to delete [saveFileName]. = [saveFileName] törlése sikertelen.
Saved at = Mentve ide
Saving... = Mentés...
Overwrite existing file? = Felülírod a létező fájlt?
Overwrite = Felülírás
It looks like your saved game can't be loaded! = Úgy néz ki, a mentett játékodat nem lehet betölteni
If you could copy your game data ("Copy saved game to clipboard" -  = Ha sikerült kimásolni a játékod adatait ("Mentett játék vágólapra másolása" -
  paste into an email to yairm210@hotmail.com) =  majd beilleszted egy emailbe, amelyet elküldesz a yairm210@hotmail.com címre.),
I could maybe help you figure out what went wrong, since this isn't supposed to happen! = akkor megnézem, hogy mi történhetett, mert ennek nem kellene előfordulnia!
Missing mods: [mods] = Hiányzó modok: [mods]
Load from custom location = Betöltés választott helyről
Save to custom location = Mentés választott helyre
Could not save game to custom location! = Nem sikerült elmenteni a játékot a választott helyre!
Download missing mods = Hiányzó modok letöltése
Missing mods are downloaded successfully. = Hiányzó modok sikeresen letöltve.
Could not load the missing mods! = Nem sikerült betölteni a hiányzó modokat!
Could not download mod list. = Nem sikerült letölteni a modok listáját
Could not find a mod named "[modName]". = Nem található "[modName]" nevű mod.

# Options

Options = Beállítások

## About tab
About = Infó
Version = Verzió
See online Readme = Online tájékoztató elolvasása
Visit repository = A programkód megtekintése

## Display tab
Display = Kinézet

Screen Mode = Megjelenítési mód
Windowed = Ablakban
Fullscreen = Teljes képernyőn
Borderless = Ablakszegély nélkül

Screen orientation = Képernyő iránya
Landscape (fixed) = Fekvő (rögzített)
Portrait (fixed) = Álló (rögzített)
Auto (sensor adjusted) = Automatikus (érzékelő választja)

### Enable panning the map when you move the mouse to the edge of the window
Map mouse auto-scroll = A pálya csússzon az egérkurzorral
Map panning speed = A pálya csúszási sebessége
Order trade offers by amount = Kereskedelmi ajánlatok mennyiség szerinti rendezése
Experimental Demographics scoreboard = Demográfiai eredményjelző (kísérleti)
Unit icon opacity = Egységek rajzainak átlátszatlansága
Enable display cutout (requires restart) = Alkalmazokodás a kijelzőbemetszéshez (újraindítás szükséges)

Show zoom buttons in world screen = Pályanagyításgombok mutatása
Show worked tiles = Megmunkált mezők mutatása
Show resources and improvements = Erőforrások és területfejlesztések mutatása
Show tile yields = Mező termelésének mutatása
Show unit movement arrows = Egységmozgások mutatása nyilakkal
Show pixel units = Egységek rajzainak mutatása a mezőkön
Show pixel improvements = Területfejlesztések rajzainak mutatása a mezőkön
Minimap size = Kistérkép mérete

Show tutorials = Oktatóanyag mutatása
Reset tutorials = Oktatóanyagok újraindítása
Do you want to reset completed tutorials? = Újra akarod látni a befejezett oktatóanyagokat?
Reset = Újraindítás

Continuous rendering = Folyamatos renderelés
Experimental rendering improvements = Renderelés javítása (kísérleti)
When disabled, saves battery life but certain animations will be suspended = Letiltásakor az akkumulátor üzemideje hosszab lesz, de bizonyos animációk nem lesznek láthatók

## Gameplay tab
Gameplay = Játékmenet
Auto-assign city production = Város termelésének automatikus kiosztása
Auto-build roads = Automatikus útépítés
Automated workers replace improvements = Az önállósított munkások átépíthetik a területfejlesztéseket
Automated units move on turn start = Az önállósított egységek a kör elején mozogjanak
Check for idle units = Tétlen egységek megtalálása
Auto Unit Cycle = Egységek közötti automatikus váltás
Move units with a single tap = Egységek mozgatása egyszeri érintésre
Ask for confirmation when pressing next turn = A következő körre nyomás után megerősítés szükséges
Notifications log max turns = Az értesítésnapló maximális hossza körökben

## Language tab

Language = Nyelv
Please note that translations are a community-based work in progress and are INCOMPLETE! The percentage shown is how much of the language is translated in-game. If you want to help translating the game into your language, click here. = Kérlek, vedd figyelembe, hogy a fordítások közösségi munkával készülnek és HIÁNYOSAK! A kijelzett arány mutatja, hogy a játékban megjelenő szövegek hány százaléka van lefordítva az adott nyelvre. Ha szeretnél segíteni a játék lefordításában a saját nyelvedre, kattints ide.


## Sound tab
Sound = Hang
Sound effects volume = Hanghatások hangereje
Music volume = Zene hangereje
City ambient sound volume = Városbeli hangok hangereje
Pause between tracks = Zeneszámok közötti szünet
Pause = Szünet
Music = Zene
Skip = Kihagy
Currently playing: [title] = Ez szól most: [title]
Download music = Zene letöltése
Downloading... = Letöltés...
Could not download music! = Zene letöltése sikertelen

## Advanced tab
Advanced = Haladó
Generate translation files = Nyelvi fájlok generálása
Translation files are generated successfully. = Nyelvi fájlok generálása sikeres volt!
Fastlane files are generated successfully. = A szoftver rövid bemutatását tartalmazó fájlok sikeresen létrejöttek.

Font family = Betűtípuscsalád
Font size multiplier = Betűméret nagyítási foka
Default Font = Alapértelmezett betűtípus

Enable Easter Eggs = Eldugott meglepetések engedélyezése

## Keys tab
Keys = Billentyűk
Please see the Tutorial. = Nézd meg a bemutatóanyagot!

## Locate mod errors tab
Locate mod errors = Modhibák mutatása
Check extension mods based on: = A kiegészítő modok ellenőrzése a következő alapján:
-none- = -semelyik-
Reload mods = Modok újratöltése
Checking mods for errors... = Modok ellenőrzése hibák után...
No problems found. = Nem találtunk problémát.
Autoupdate mod uniques = A modokkal hozzáadott egyedi képességek automatikus frissítése
Uniques updated! = Egyedi képességek frissítve!

## Debug tab
Debug = Hibakeresés

## Unsorted - please help us sort these!

Turns between autosaves = Automatikus mentések közötti körök száma
Show = Mutat
Hide = Elrejt

off = ki

Max zoom out = Nézet lehetséges távolítása
HIGHLY EXPERIMENTAL - YOU HAVE BEEN WARNED! = KORAI KÍSÉRLETI FUNKCIÓK - FIGYELMEZTETTELEK!
Enable portrait orientation = Álló elrendezés használata

You need to restart the game for this change to take effect. = Újra kell indítani a játékot, hogy ez a változtatás működésbe lépjen

# Notifications

Research of [technologyName] has completed! = [technologyName] feltalálva!
We gained [amount] Science from Research Agreement = [amount] tudományra tettünk szert a kutatási megállapodás révén
[construction] has become obsolete and was removed from the queue in [cityName]! = [construction] elavulttá vált és eltávolításra került [cityName] termelési sorából!
[construction] has become obsolete and was removed from the queue in [amount] cities! = [construction] elavulttá vált és eltávolításra került [amount] város termelési sorából!
[cityName] changed production from [oldUnit] to [newUnit] = [cityName] egy [oldUnit] helyett egy [newUnit] egységet termel
[amount] cities changed production from [oldUnit] to [newUnit] = [amount] város [oldUnit] helyett [newUnit] egységeket termel
Excess production for [wonder] converted to [goldAmount] gold = [wonder] megépítéséhez szükségesen felüli termelésből [goldAmount] arany keletkezett
You have entered a Golden Age! = Aranykor köszöntött birodalmadra!
[resourceName] revealed near [cityName] = Újonnan felfedezett [resourceName] található [cityName] mellett
[n] sources of [resourceName] revealed, e.g. near [cityName] = [n] egység újonnan felfedezett [resourceName] található, pl. [cityName] mellett
A [greatPerson] has been born in [cityName]! = [greatPerson] született [cityName] városában!
We have encountered [civName]! = Találkoztunk [civName] nemzetével!
[cityStateName] has given us [stats] as a token of goodwill for meeting us = [cityStateName] talákozásunk alkalmából [stats] ajándékozásával fejezte ki jó szándékát
[cityStateName] has given us [stats] as we are the first major civ to meet them = [cityStateName] ajándéka számunkra [stats], mert miénk az első nagy civilizáció, amely kapcsoaltba lépett vele
[cityStateName] has also given us [stats] = [cityStateName] további ajándéka számunkra [stats]
[cityStateName] gave us a [unitName] as a gift! = [cityStateName] egy [unitName] egységet ajándékozott nekünk!
Cannot provide unit upkeep for [unitName] - unit has been disbanded! = [unitName] fenntartása nem lehetséges - egység elbocsátva!
[cityName] has grown! = [cityName] lakossága gyarapodott!
[cityName] is starving! = [cityName] éhezik!
[construction] has been built in [cityName] = [construction] elkészült [cityName] városában
[wonder] has been built in a faraway land = [wonder] épült egy távoli földön
[civName] has completed [construction]! = [civName] városában elkészült egy [construction]!
An unknown civilization has completed [construction]! = Egy ismeretlen civilizációban [construction] készült!
The city of [cityname] has started constructing [construction]! = [cityname] városa [construction] készítésébe kezdett!
[civilization] has started constructing [construction]! = [civilization] [construction] készítésébe kezdett!
An unknown civilization has started constructing [construction]! = Egy ismeretlen civilizáció [construction] készítésébe kezdett!
Work has started on [construction] = [construction] készül
[cityName] cannot continue work on [construction] = [cityName] nem tudja folytatni a megkezdett [construction] munkálatait
[cityName] has expanded its borders! = [cityName] kiterjesztette határait!
Your Golden Age has ended. = Birodalmad aranykora véget ért.
[cityName] has been razed to the ground! = [cityName] városa a földdel lett egyenlővé!
We have conquered the city of [cityName]! = Elfoglaltuk [cityName] városát!
Your citizens are revolting due to very high unhappiness! = A polgáraid lázadoznak, mivel nagyon boldogtalanok!
An enemy [unit] has attacked [cityName] = Egy ellenséges [unit] megtámadta [cityName] városát
An enemy [unit] ([amount] HP) has attacked [cityName] ([amount2] HP) = Egy ellenséges [unit] ([amount] ÉP) megtámadta [cityName] városát ([amount2] ÉP)
An enemy [unit] has attacked our [ourUnit] = Egy ellenséges [unit] megtámadta [ourUnit] egységünket
An enemy [unit] ([amount] HP) has attacked our [ourUnit] ([amount2] HP) = Egy ellenséges [unit] ([amount] ÉP) megtámadta [ourUnit] egységünket ([amount2] ÉP)
Enemy city [cityName] has attacked our [ourUnit] = Az ellenséges [cityName] városa megtámadta [ourUnit] egységünket
Enemy city [cityName] ([amount] HP) has attacked our [ourUnit] ([amount2] HP) = Az ellenséges [cityName] városa ([amount] ÉP) megtámadta [ourUnit] egységünket ([amount2] ÉP)
An enemy [unit] has captured [cityName] = Egy ellenséges [unit] elfoglalta [cityName] városát
An enemy [unit] ([amount] HP) has captured [cityName] ([amount2] HP) = Egy ellenséges [unit] ([amount] ÉP) elfoglalta [cityName] városát ([amount2] ÉP)
An enemy [unit] has raided [cityName] = Egy ellenséges [unit] rajtaütött [cityName] városán
An enemy [unit] ([amount] HP) has raided [cityName] ([amount2] HP) = Egy ellenséges [unit] ([amount] ÉP) rajtaütött [cityName] városán ([amount2] ÉP)
An enemy [unit] has captured our [ourUnit] = Egy ellenséges [unit] elfogta a mi [ourUnit] egységünket
An enemy [unit] ([amount] HP) has captured our [ourUnit] ([amount2] HP) = Egy ellenséges [unit] ([amount] ÉP) elfogta a mi [ourUnit] egységünket ([amount2] ÉP)
An enemy [unit] has destroyed our [ourUnit] = Egy ellenséges [unit] megsemmisítette a mi [ourUnit] egységünket
An enemy [unit] ([amount] HP) has destroyed our [ourUnit] ([amount2] HP) = Egy ellenséges [unit] ([amount] ÉP) megsemmisítette a mi [ourUnit] egységünket ([amount2] ÉP)
Your [ourUnit] has destroyed an enemy [unit] = A mi [ourUnit] egységünk megsemmisített egy ellenséges [unit] egységet
Your [ourUnit] ([amount] HP) has destroyed an enemy [unit] ([amount2] HP) = A mi [ourUnit] egységünk ([amount] ÉP) megsemmisített egy ellenséges [unit] egységet ([amount2] ÉP)
An enemy [RangedUnit] has destroyed the defence of [cityName] = Egy ellenséges [RangedUnit] megsemmisítette [cityName] védelmét
An enemy [RangedUnit] ([amount] HP) has destroyed the defence of [cityName] ([amount2] HP) = Egy ellenséges [RangedUnit] ([amount] ÉP) megsemmisítette [cityName] ([amount2] ÉP) védelmét
Enemy city [cityName] has destroyed our [ourUnit] = Az ellenséges [cityName] városa megsemmisítette a mi [ourUnit] egységünket
Enemy city [cityName] ([amount] HP) has destroyed our [ourUnit] ([amount2] HP) = Az ellenséges [cityName] városa ([amount] ÉP) megsemmisítette a mi [ourUnit] egységünket ([amount2] ÉP)
An enemy [unit] was destroyed while attacking [cityName] = Egy ellenséges [unit] megsemmisült miközben támadta [cityName] városát
An enemy [unit] ([amount] HP) was destroyed while attacking [cityName] ([amount2] HP) = Egy ellenséges [unit] ([amount] ÉP) megsemmisült miközben támadta [cityName] városát ([amount2] ÉP)
An enemy [unit] was destroyed while attacking our [ourUnit] = Egy ellenséges [unit] megsemmisült miközben támadta a mi [ourUnit] egységünket
An enemy [unit] ([amount] HP) was destroyed while attacking our [ourUnit] ([amount2] HP) = Egy ellenséges [unit] ([amount] ÉP) megsemmisült miközben támadta a mi [ourUnit] egységünkent ([amount2] ÉP)
Our [attackerName] ([amount] HP) was destroyed by an intercepting [interceptorName] ([amount2] HP) = A mi [attackerName] egységünket ([amount] ÉP) lelőtte egy légelhárító [interceptorName] ([amount2] ÉP)
Our [attackerName] ([amount] HP) was destroyed by an unknown interceptor = A mi [attackerName] egységünket ([amount] ÉP) lelőtte egy ismeretlen légelhárító
Our [interceptorName] ([amount] HP) intercepted and destroyed an enemy [attackerName] ([amount2] HP) = A mi [interceptorName] légelhárítónk ([amount] ÉP) lelőtt egy ellenséges [attackerName] egységet ([amount2] ÉP)
Our [attackerName] ([amount] HP) destroyed an intercepting [interceptorName] ([amount2] HP) = A mi [attackerName] egységünk ([amount] ÉP) megsemmisített egy [interceptorName] légelhárítót ([amount2] ÉP)
Our [interceptorName] ([amount] HP) intercepted and was destroyed by an enemy [attackerName] ([amount2] HP) = A mi [interceptorName] légelhárítónk ([amount] ÉP) sérülést okozott egy ellenséges [attackerName] egységnek ([amount2] ÉP), de az megsemmisítette őt
Our [interceptorName] ([amount] HP) intercepted and was destroyed by an unknown enemy = A mi [interceptorName] légelhárítónk ([amount] ÉP) sérülés okozott egy ismeretlen ellenséges egységnek, de az megsemmisítette őt
Our [attackerName] ([amount] HP) was attacked by an intercepting [interceptorName] ([amount2] HP) = A mi [attackerName] egységünket ([amount] ÉP) megtámadta egy légelhárító [interceptorName] ([amount2] ÉP)
Our [attackerName] ([amount] HP) was attacked by an unknown interceptor = A mi [attackerName] egységünket ([amount] ÉP) megtámadta egy ismeretlen légelhárító
Our [interceptorName] ([amount] HP) intercepted and attacked an enemy [attackerName] ([amount2] HP) = A mi [interceptorName] egységünk ([amount] ÉP) elhárított és megtámadott egy ellenséges [attackerName] egységet ([amount2] ÉP)
Nothing tried to intercept our [attackerName] = [attackerName] egységünk nem találkozott légelhárítással
An enemy [unit] was spotted near our territory = Egy ellenséges [unit] egység tűnt fel a területünk közelében
An enemy [unit] was spotted in our territory = Egy ellenséges [unit] egység tűnt fel a területünkön
Your city [cityName] can bombard the enemy! = Városunk, [cityName] meg tudja bombázni az ellenséget!
[amount] of your cities can bombard the enemy! = [amount] városunk meg tudja bombázni az ellenséget!
[amount] enemy units were spotted near our territory = [amount] ellenséges egység tűnt fel a területünk közelében
[amount] enemy units were spotted in our territory = [amount] ellenséges egység tűnt fel a területünkön
A(n) [nukeType] exploded in our territory! = Egy [nukeType] robbant a területünkön!
After being hit by our [nukeType], [civName] has declared war on us! = Az általunk küldött [nukeType] miatt [civName] hadat üzent nekünk!
The civilization of [civName] has been destroyed! = [civName] civilizációja megsemmisült!
The City-State of [name] has been destroyed! = [name] városállama megsemmisült!
Your [ourUnit] captured an enemy [theirUnit]! = A mi [ourUnit] egységünk elfogott egy ellenséges [theirUnit] egységet!
Your [ourUnit] plundered [amount] [Stat] from [theirUnit] = A mi [ourUnit] egységünk [amount] [Stat] zsákmányt rabolt az ellenség [theirUnit] egységétől
We have captured a barbarian encampment and recovered [goldAmount] gold! = Elfoglaltunk egy barbár tábort és zsákmányoltunk [goldAmount] aranyat!
An enemy [unitType] has joined us! = Egy ellenséges [unitType] csatlakozott hozzánk!
After an unknown civilization entered the [eraName], we have recruited [spyName] as a spy! = Egy ismeretlen civilizáció a(z) [eraName]ba lépett, [spyName] a mi kémünk lett!
We have recruited [spyName] as a spy! = [spyName] a mi kémünk lett!
[unitName] can be promoted! = [unitName] előléptethető!

# This might be needed for a rewrite of Germany's unique - see #7376
A barbarian [unitType] has joined us! = Egy barbár [unitType] csatlakozott hozzánk!

We have found survivors in the ruins - population added to [cityName] = Túlélőket találtunk a romok között, akik mostantól [cityName] lakkosságát gyarapítják
We have discovered the lost technology of [techName] in the ruins! = A romok között az elveszett [techName] technológiára leltünk!
A [unitName] has joined us! = Egy [unitName] egység csatlakozott hozzánk!
An ancient tribe trains our [unitName] in their ways of combat! = Egy ősi törzs megtanította egy [unitName] egységünknek a harcművészetüket!
We have found a stash of [amount] gold in the ruins! = [amount] aranyat leltünk a romok között!
We have found a crudely-drawn map in the ruins! = Egy térképrészletet találtunk a romok között!
[unit] finished exploring. = [unit] befejezte a felfedezést.
[unit] has no work to do. = [unit] nem talál feladatot magának.
You're losing control of [name]. = Elveszted az irányítást [name] felett.
You and [name] are no longer friends! = Közted és [name] közt megszűnt a barátság!
Your alliance with [name] is faltering. = Válságban a szövetség közted és [name] között.
You and [name] are no longer allies! = [name] és közted megszűnt a szövetség!
[civName] gave us a [unitName] as gift near [cityName]! = [civName] egy [unitName] egységet ajándékozott neked [cityName] városa mellett
[civName] has denounced us! = [civName] megvádolt téged!
[cityName] has been connected to your capital! = [cityName] városa összekapcsolva a fővárosoddal!
[cityName] has been disconnected from your capital! = [cityName] városa már nincs összekapcsolva a fővárosoddal!
[civName] has accepted your trade request = [civName] elfogadta a kereskedelmi ajánlatodat
[civName] has made a counteroffer to your trade request = [civName] ellenajánlatot adott a kereskedelmi megkeresésedre
[civName] has denied your trade request = [civName] elutasította a kereskedelmi ajánlatodat
[tradeOffer] from [otherCivName] has ended = [otherCivName] ajánlata lejárt ([tradeOffer])
[tradeOffer] to [otherCivName] has ended = Ajánlatod [otherCivName] számára lejárt ([tradeOffer])
[tradeOffer] from [otherCivName] will end in [amount] turns = [otherCivName] kereskedelmi ajánlata ([tradeOffer]) [amount] kör múlva lejár
[tradeOffer] from [otherCivName] will end next turn = [otherCivName] kereskedelmi ajánlata ([tradeOffer]) a következő körben lejár
One of our trades with [nation] has ended = Egyik, [nation] nemzetével kötött kereskedelmi megállapodásunk lejárt
One of our trades with [nation] has been cut short = Egyik, [nation] nemzetével kötött kereskedelmi megállapodásunk idő előtt megszakadt
[nation] agreed to stop settling cities near us! = [nation] beleegyezett, hogy nem alapít városokat a közelünkben!
[nation] refused to stop settling cities near us! = [nation] visszautasította, hogy ne alapítson városokat a közelünkben!
We have allied with [nation]. = [nation] a szövetségesünk lett.
We have lost alliance with [nation]. = [nation] már nem a szövetségesünk.
We have discovered [naturalWonder]! = Csodás helyet fedeztünk fel, melynek neve [naturalWonder]!
We have received [goldAmount] Gold for discovering [naturalWonder] = [goldAmount] aranyat kaptunk a csodás [naturalWonder] felfedezéséért!
Your relationship with [cityStateName] is about to degrade = Romlófélben van kapcsolatunk [cityStateName] városállamával
Your relationship with [cityStateName] degraded = Leromlott a kapcsolatunk [cityStateName] városállamával
A new barbarian encampment has spawned! = A barbárok új helyen vertek tábort!
Barbarians raided [cityName] and stole [amount] Gold from your treasury! = A barbárok feldúlták [cityName] városát és elloptak [amount] aranyat a kincstáradból!
Received [goldAmount] Gold for capturing [cityName] = [cityName] elfoglalásáért [goldAmount] aranyat kaptál
Our proposed trade is no longer relevant! = A kereskedelmi ajánlatunk már nem érvényes!
[defender] could not withdraw from a [attacker] - blocked. = [defender] nem tud elmenekülni egy [attacker] karmaiból, mert gátolják a mozgását.
[defender] withdrew from a [attacker] = [defender] elmenekült egy [attacker] elől
By expending your [unit] you gained [Stats]! = [unit] egységed felhasználáért jutalmad [Stats]!
Your territory has been stolen by [civName]! = [civName] területet lopott tőled!
Clearing a [forest] has created [amount] Production for [cityName] = Az [forest] kivágása [amount] termelékenységet biztosított [cityName] számára
[civName] assigned you a new quest: [questName]. = [civName] új küldetéssel bízott meg: [questName].
[civName] rewarded you with [influence] influence for completing the [questName] quest. = [civName] megjutalmazott téged [influence] befolyással a [questName] küldetés teljesítése miatt.
[civName] no longer needs your help with the [questName] quest. = [civName] nem számít többé a segítségedre [questName] küldetésben.
The [questName] quest for [civName] has ended. It was won by [civNames]. = [civName] által kitűzött [questName] küldetés lezárult. [civNames] nyerte.
The resistance in [cityName] has ended! = Az ellenállás [cityName] területén véget ért!
[cityName] demands [resource]! = [resource] szükséges [cityName] számára!
Because they have [resource], the citizens of [cityName] are celebrating We Love The King Day! = Mivel [resource] birtokába jutottak, [cityName] polgárai Szeretett Uralkodónk Napját ünneplik!
We Love The King Day in [cityName] has ended. = [cityName] városában véget ért Szeretett Uralkodónk Napja.
Our [name] took [tileDamage] tile damage and was destroyed = [name] egységünknek [tileDamage] egységnyi sebesülést okozott a mező, amin állt, és emiatt megsemmisült
Our [name] took [tileDamage] tile damage = [tileDamage] egységnyi kár keletkezett egy hozzánk tartozó [name] területen
[civName] has adopted the [policyName] policy = [civName] beiktatta a(z) [policyName] politikai eszmét
An unknown civilization has adopted the [policyName] policy = Egy ismeretlen civilizáció beiktatta a(z) [policyName] politikai eszmét
You gained [Stats] as your religion was spread to [cityName] = [cityName] áttért a vallásodra, emiatt jutalmad [Stats]
You gained [Stats] as your religion was spread to an unknown city = Egy ismeretlen város áttért a vallásodra, emiatt jutalmad [Stats]
Your city [cityName] was converted to [religionName]! = Városod, [cityName] [religionName] hitre tért át!
Your [unitName] lost its faith after spending too long inside enemy territory! = [unitName] egységed elvesztette hitét, mert túl sokáig volt ellenséges területen!
An [unitName] has removed your religion [religionName] from its Holy City [cityName]! = Egy [unitName] kiűzte [religionName] vallásodat [cityName] szent városából!
An [unitName] has restored [cityName] as the Holy City of your religion [religionName]! = Egy [unitName] újra [religionName] vallásod szent városává tette [cityName] városát!
You have unlocked [ability] = [ability] feloldva
A new b'ak'tun has just begun! = Új baktun kezdődött!
A Great Person joins you! = Egy híres ember csatlakozik hozzád!
[civ1] has liberated [civ2] = [civ1] felszabadította [civ2] civilizációját
[civ] has liberated an unknown civilization = [civ] felszabadított egy ismeretlen civilizációt
An unknown civilization has liberated [civ] = Egy ismeretlen civilizáció felszabadított [civ] civilizációját

# Trigger notifications


# Since each cause can be paired with each effect we need to create the final string by adding them together.
# If your language puts the effect before the cause - like {Gained [2] [Worker] unit(s)} {due to constructing [The Pyramids]} -
# put the english word 'true' behind the '=', otherwise 'false'.
# Don't translate these words to your language, only put 'true' or 'false'. Defaults to 'true'.
EffectBeforeCause = true

## Trigger effects

Gained [amount] [unitName] unit(s) = [amount] [unitName] egységet kaptál
Gained [stats] = [stats] jutalmat kaptál
You may choose a free Policy = Választhatsz egy politikai eszmét ajándékba
You may choose [amount] free Policies = Választhatsz [amount] politikai eszmét ajándékba
You gain the [policy] Policy = Megkapod a(z) [policy] eszméjét
You enter a Golden Age = Beköszöntött birodalmadra az aranykor
You have gained [amount] [resourceName] = [amount] [resourceName] erőforráshoz jutottál
You have lost [amount] [resourceName] = [amount] [resourceName] erőforrást veszítettél

## Trigger causes

due to researching [tech] = a(z) [tech] kifejlesztése miatt
due to adopting [policy] = a(z) [policy] beiktatása miatt
due to discovering [naturalWonder] = a(z) [naturalWonder] felfedezése miatt
due to entering the [eraName] = a(z) [eraName] elérése miatt
due to constructing [buildingName] = a(z) [buildingName] megépítése miatt
due to founding a city = egy város alapításáért
due to discovering a Natural Wonder = egy természeti csoda felfedezése miatt
due to our [unitName] defeating a [otherUnitName] = mivel [unitName] egységünk legyőzött egy [otherUnitName] egységet
due to our [unitName] being defeated by a [otherUnitName] = mivel [unitName] egységünket legyőzte egy [otherUnitName] egység
due to our [unitName] losing [amount] HP = mivel [unitName] egységünk [amount] ÉP-t veszített
due to our [unitName] being promoted = [unitName] egységünk előléptetése miatt
from the ruins = a romok közötti felfedezés eredményeként

# World Screen UI

Working... = Folyamatban...
Waiting for other players... = Várakozás a többi játékosra...
Waiting for [civName]... = Várakozás őrá: [civName]...
in = benne
Next turn = Következő kör
Confirm next turn = Következő kör megerősítése
Move automated units = Önállóak léptetése
[currentPlayerCiv] ready? = [currentPlayerCiv] készen áll?
1 turn = 1 kör
[numberOfTurns] turns = [numberOfTurns] kör
Turn = Kör
turns = körök
turn = kör
Next unit = Következő egység
Fog of War = Háborús köd
Pick a policy = Válassz eszmét
Movement = Lépések
Strength = Harci erő
Ranged strength = Távolsági támadóerő
Bombard strength = Bombázási támadóerő
Range = Hatótávolság
XP = TP
Move unit = Egység mozgatása
Stop movement = Mozgás befejezése
Swap units = Helycsere
Construct improvement = Területfejlesztés
Automate = Önállósítás
Stop automation = Önállósítás befejezése
Construct road = Útépítés
Fortify = Védekezőállás
Fortify until healed = Védekezőállás, amíg gyógyul
Fortification = Védekezőállás
Sleep = Henyélés
Sleep until healed = Henyél, amíg gyógyul
Moving = Mozgás
Set up = Tüzelőállásba
Paradrop = Ejtőernyős bevetés
Air Sweep = Légtértisztogatás
Add in capital = Hozzáadás a fővárosban
Add to [comment] = Add hozzá ehhez: [comment]
Upgrade to [unitType] ([goldCost] gold) = Korszerűsítés [unitType] egységgé ([goldCost] arany)
Upgrade to [unitType]\n([goldCost] gold, [resources]) = Korszerűsítés [unitType] egységgé\n([goldCost] arany, [resources])
Transform to [unitType] = Átképzés [unitType] egységgé
Transform to [unitType]\n([resources]) = Átképzés [unitType] egységgé\n([resources])
Found city = Város alapítása
Promote = Előléptetés
Health = Életerő
Disband unit = Egység elbocsátása
Do you really want to disband this unit? = Tényleg el akarod bocsátani ezt az egységet?
Disband this unit for [goldAmount] gold? = Egység elbocsátása [goldAmount] aranyért?
Gift unit = Egység ajándékozása
Explore = Felfedezés
Stop exploration = Felfedezés befejezése
Pillage = Fosztogatás
Pillage [improvement] = [improvement] kifosztása
[improvement] (Pillaged!) = [improvement] (Kifosztva!)
Repair [improvement] - [turns] = [improvement] megjavítása - [turns]
Wait = Várj
Are you sure you want to pillage this [improvement]? = Biztosan ki akarod fosztani a kiválasztott [improvement] területét?
We have looted [amount] from a [improvement] = [amount] zsákmányt szereztünk egy [improvement] területéről.
We have looted [amount] from a [improvement] which has been sent to [cityName] = [amount] zsákmányt szereztünk egy [improvement] területéről, és elküldtük [cityName] városába
An enemy [unitName] has pillaged our [improvement] = Egy ellenséges [unitName] kifosztotta egy [improvement] területét, amely a miénk
Create [improvement] = [improvement] készítése
Start Golden Age = Aranykor megkezdése
Trigger unique = Egyedi hatás aktiválása
Show more = Mutass többet
Yes = Igen
No = Nem
Acquire = Megszerez
Under construction = Épül

Food = Étel
Production = Termelés
Gold = Arany
Happiness = Boldogság
Culture = Kultúra
Science = Tudomány
Faith = Hit

Crop Yield = Terméshozam
Growth = Növekedés
Territory = Terület
Force = Kényszerítés
GOLDEN AGE = ARANYKOR
Golden Age = Aranykor
Global Effect = Világméretű hatás
[year] BC = i. e. [year]
[year] AD = i. sz. [year]
Civilopedia = Civilopedia
# Display name of unknown nations.
??? = ???

Start new game = Új játék indítása
Save game = Játék mentése
Load game = Játék betöltése
Main menu = Főmenü
Resume = Folytatás
Cannot resume game! = Nem lehet folytatni a játékot
Not enough memory on phone to load game! = Nincs elég memória a telefonban a játék betöltésére
Quickstart = Gyors indítás
Cannot start game with the default new game parameters! = Nem indítható játék az eredeti játékbeállításokkal!
Victory status = Győzelmi státusz
Social policies = Politika
Community = Közösség
Close = Bezárás
Do you want to exit the game? = Biztosan ki akarsz lépni a játékból?
Exit = Kilépés
Start bias: = Részrehajló kezdőhelysorsolás:
Avoid [terrain] = [terrain] elkerülése

# Maya calendar popup

The Mayan Long Count = A maja hosszú számlálás
Your scientists and theologians have devised a systematic approach to measuring long time spans - the Long Count. During the festivities whenever the current b'ak'tun ends, a Great Person will join you. = Tudósaid és teológusaid kitaláltak egy szisztematikus módszert a hosszú időtartamok mérésére, ez a hosszú számlálás. A minden baktun végén tartott ünnepségek alatt egy híres ember fog csatlakozni hozzád.
While the rest of the world calls the current year [year], in the Maya Calendar that is: = A világ többi része az idei évet úgy jelöli, hogy [year], de a maja naptárban ez így néz ki:
[amount] b'ak'tun, [amount2] k'atun, [amount3] tun = [amount] baktun, [amount2] katun, [amount3] tun

# City screen

Exit city = Kilépés a városból
Raze city = Város elbontása
Stop razing city = Város elbontásának leállítása
Buy for [amount] gold = Vásárlás [amount] aranyért
Buy = Vásárlás
Currently you have [amount] [stat]. = Jelenleg [amount] [stat] pontod van.
Would you like to purchase [constructionName] for [buildingGoldCost] [stat]? = A kiválasztott [constructionName] ára [buildingGoldCost] [stat]. Megveszed?
Purchase = Vásárlás
No space available to place [unit] near [city] = [city] közelében nincs szabad terület egy [unit] egység elhelyezésére
Maintenance cost = Fenntartási költség
Pick construction = Válassz termelési feladatot
Pick improvement = Válassz területfejlesztést
Provides [resource] = [resource] erőforrást biztosít
Provides [amount] [resource] = [amount] [resource] erőforrást biztosít
Replaces [improvement] = [improvement] helyett
Pick now! = Válassz most!
Remove [feature] first = [feature] eltávolítása szükséges előbb
Research [tech] first = [tech] feltalálása szükséges előbb
Have this tile close to your borders = A határod közelében kell lenni ennek a mezőnek
Have this tile inside your empire = A birodalmadban kell lenni ennek a mezőnek
Acquire more [resource] = Szerezz több [resource] erőforrást
Build [building] = [building] építése
Train [unit] = [unit] kiképzése
Produce [thingToProduce] = [thingToProduce] előállítása
Nothing = Semmi
Annex city = Város csatolása a birodalmadhoz
Specialist Buildings = Szakértőket igénylő épületek
Specialist Allocation = Szakértők beosztása
Manual Specialists = Manuálisan beosztott szakértők
Auto Specialists = Automatikusan beosztott szakértők
Specialists = Szakértők
[specialist] slots = [specialist] helyek
Food eaten = Elfogyasztott élelmiszer
Unassigned population = Tétlen lakosok
[turnsToExpansion] turns to expansion = [turnsToExpansion] kör a terjeszkedésig
Stopped expansion = A terjeszkedés leállt
[turnsToPopulation] turns to new population = [turnsToPopulation] kör a populáció növekedéséig
Food converts to production = Élelmiszer termeléssé konvertálása
[turnsToStarvation] turns to lose population = [turnsToStarvation] kör a populáció csökkenéséig
Stopped population growth = A populáció növekedése leállt
In resistance for another [numberOfTurns] turns = [numberOfTurns] kör még az ellenállás megszűnéséig
We Love The King Day for another [numberOfTurns] turns = Szeretett Uralkodónk Napjának ünnepe még [numberOfTurns] körig tart
Demanding [resource] = Nagy igény van [resource] erőforrásra
Sell for [sellAmount] gold = Eladás [sellAmount] aranyért
Sell = Eladás
Are you sure you want to sell this [building]? = Biztos, hogy a kiválasztott [building] épületedet eladod?
Free = Ingyen
[greatPerson] points = [greatPerson] pont
Great person points = Híres ember pontok
Current points = Jelenlegi pontok
Points per turn = Pontok körönként
Convert production to gold at a rate of 4 to 1 = A termelés arannyá konvertálása 4 az 1-hez arányban
Convert production to science at a rate of [rate] to 1 = A termelés tudománnyá konvertálása [rate] az 1-hez arányban
Convert production to [stat] at a rate of [rate] to 1 = A termelésből [stat] előállítása [rate] az 1-hez arányban
Production to [stat] conversion in cities changed by [relativeAmount]% = A termelésből [stat] előállítása a városokban [relativeAmount]%-kal változott
The city will not produce anything. = A város nem fog termelni semmit.
Owned by [cityName] = [cityName] városáé
Worked by [cityName] = [cityName] városa termeli ki
Lock = Zárolás
Unlock = Feloldás
Move to city = Ugrás városra
Reset Citizens = Lakosság alaphelyzetbe
Citizen Management = Lakosság irányítása
Avoid Growth = Növekedés elkerülése
Default Focus = Nincs fő irány
[stat] Focus = [stat] a fő
Please enter a new name for your city = Kérlek, írd be a városod új nevét
Please select a tile for this building's [improvement] = Kérlek, válaszd ki a mezőt, amelyikre az épülethez tartozó [improvement] kerül

# Ask for text or numbers popup UI

Invalid input! Please enter a different string. = A beírt szöveg nem elfogadható! Kérlek, írj be másikat.
Invalid input! Please enter a valid number. = A beírt érték nem érvényes szám! Kérlek, írd be helyesen.
Please enter some text = Kérlek, írj be valamilyen szöveget

# Technology UI

Pick a tech = Válassz technológiát
Pick a free tech = Válassz ajándék technológiát
Research [technology] = [technology] feltalálása
Pick [technology] as free tech = [technology] választása ajándékba
Units enabled = Elérhetővé váló egységek
Buildings enabled = Elérhetővé váló épületek
Wonder = Csoda
National Wonder = Nemzeti csoda
National Wonders = Nemzeti csodák
Wonders enabled = Elérhetővé váló csodák
Tile improvements enabled = Elérhetővé váló területfejlesztések
Reveals [resource] on the map = [resource] erőforrás megjelenik a térképen
XP for new units = TP-t új egységeknek
provide = ad
provides = ad
City strength = Város harci ereje
City health = Város életereje
Occupied! = Megszállva!
Attack = Támadás
Bombard = Bombázás
NUKE = ATOMTÁMADÁS
Captured! = Elfoglalva!
Cannot gain more XP from Barbarians = Nem kap már több TP-t a barbárokkal vívott harcban

# Battle modifier categories

defence vs ranged = védelem távolsági ellen
[percentage] to unit defence = [percentage] az egység védelméhez
Attacker Bonus = Támadóbónusz
Defender Bonus = Védőbónusz
Landing = Földreszállás
Boarding = Vízreszállás
Flanking = Oldalba támadás
vs [unitType] = [unitType] szempontjából
Terrain = Felszínforma
Tile = Mező
Missing resource = Hiányzó erőforrás
Adjacent units = Szomszédos egységek
Adjacent enemy units = Szomszédos ellenséges egységek
Combat Strength = Harci erő
Across river = Folyón keresztül
Temporary Bonus = Ideiglenes bónusz
Garrisoned unit = Beszállásolt egység
Attacking Bonus = Támadási bónusz
defence vs [unitType] = védelem [unitType] ellen
[tileFilter] defence = [tileFilter] védelem
Defensive Bonus = Védekezési bónusz
Stacked with [unitType] = Összevonva [unitType] egységgel

Unit ability = Egység képessége

The following improvements [stats]: = A következő területfejlesztések [stats]:
The following improvements on [tileType] tiles [stats]: = A következő területfejlesztések [tileType] típusú mezőkön [stats]:

# Unit actions

Hurry Research = Kutatás sürgetése
Conduct Trade Mission = Kereskedelmi képviselet nyitása
Your trade mission to [civName] has earned you [goldAmount] gold and [influenceAmount] influence! = A [civName] területén nyitott kereskedelmi képviseleted [goldAmount] aranyat és [influenceAmount] befolyást szerzett számodra
Hurry Wonder = Csoda sürgetése
Hurry Construction = Építés sürgetése
Hurry Construction (+[productionAmount]⚙) = Építés sürgetése (+[productionAmount]⚙)
Spread Religion = Hitet terjeszteni
Spread [religionName] = [religionName] terjesztése
Remove Heresy = Eretneküldözés
Found a Religion = Vallásalapítás
Enhance a Religion = Vallás kibővítése
Your citizens have been happy with your rule for so long that the empire enters a Golden Age! = A polgáraid olyan hosszú ideje boldogok az uralkodásod alatt, hogy a birodalmad Aranykorba lép!
You have entered the [newEra]! = [newEra]ba léptél!
[civName] has entered the [eraName]! = [civName] [eraName]ba lépett!
[policyBranch] policy branch unlocked! = [policyBranch] politikai ág feloldva!

# Overview screens

Overview = Áttekintés
Total = Összesen
Stats = Pontok
Policies = Politika
Base happiness = Természetes boldogság
Traded Luxuries = Elcserélt luxuscikkek
City-State Luxuries = Luxuscikkek városállamokból
Occupied City = Elfoglalt város
Buildings = Épületek
Wonders = Csodák
Notifications = Értesítések
Base values = Alapértékek
Bonuses = Bónuszok
Final = Összesítve
Other = Egyéb
Population = Populáció
City-States = Városállamok
Tile yields = Mezők termelése
Trade routes = Kereskedelmi útvonalak
Maintenance = Fenntartási költség
Transportation upkeep = Szállítási költség
Unit upkeep = Egységek fenntartása
Trades = Kereskedelem
Current trades = Le nem járt ajánlatok
Pending trades = Függőben lévő ajánlatok
Score = Eredmény
Units = Egységek
Unit Supply = Egységek ellátása
Base Supply = Alapellátás
Total Supply = Teljes ellátóképesség
In Use = Kihasználva
Supply Deficit = Ellátási hiány
Production Penalty = Termelési hátrány
Increase your supply or reduce the amount of units to remove the production penalty = Növeld az ellátóképességet vagy csökkentsd az egységeid számát a termelési hátrány megszüntetéséhez
Name = Név
Closest city = Legközelebbi város
Action = Akció
Upgrade = Korszerűsítés
Defeated = Legyőzőtt
[numberOfCivs] Civilizations in the game = [numberOfCivs] civilizáció a játékban
Our Civilization: = Civilizációnk:
Known and alive ([numberOfCivs]) = Ismert és fennálló ([numberOfCivs])
Known and defeated ([numberOfCivs]) = Ismert és legyőzőtt ([numberOfCivs])
Tiles = Mezők
Natural Wonders = Természeti csodák
Treasury deficit = Kincstári hiány
Unknown = Ismeretlen
Not built = Nem megépített
Not found = Nem megtalált
Known = Ismert
Owned = Saját
Near [city] = [city] közelében
Somewhere around [city] = Valahol [city] közelében
Far away = Távoli
Status = Állapot
Current turn = Jelenlegi kör
Turn [turnNumber] = [turnNumber]. kör
Location = Helyszín
Unimproved = Területfejlesztés nélküli
Number of tiles with this resource\nin your territory, without an\nappropriate improvement to use it = Azon fennhatóságod alatt lévő mezők száma,\n amelyeken ez az erőforrás található,\nde nincs megépítve egy lehetséges területfejlesztés rajta
We Love The King Day = Szeretett Uralkodónk Napja
WLTK+ = SzUN+
Number of your cities celebrating\n'We Love The King Day' thanks\nto access to this resource = Az adott erőforrással való\nellátottság miatt Szeretett Uralkodónk Napját\nünneplő városaid száma
WLTK demand = SzUN igény
WLTK- = SzuN-
Trade offer = Kereskedelmi ajánlat
Resources we're offering in trades = Kereskedelemben lekötött erőforrásaink
Number of your cities\ndemanding this resource for\n'We Love The King Day' = A Szeretett Uralkodónk Napjához\naz adott erőforrást igénylő\nvárosaid száma
Politics = Politika
Show global politics = Globális politika mutatása
Show diagram = Diagram mutatása
At war with [enemy] = Háborúban áll vele: [enemy]
Friends with [civName] = Barátságban áll vele: [civName]
an unknown civilization = egy ismeretlen civilizáció
[numberOfTurns] Turns Left = [numberOfTurns] kör van vissza
Denounced [otherCiv] = Megvádolva: [otherCiv]
Allied with [civName] = Szövetségben vele: [civName]
Civilization Info = Civilizációadatok
Relations = Kapcsolatok
Trade request = Kereskedelmi ajánlat

# Victory

[victoryType] Victory = [victoryType] győzelem
Built [building] = [building] épült
Add all [comment] in capital = Az [comment] mindegyikének hozzáadása a fővárosban
Destroy all players = Az összes játékos elpusztítása
Capture all capitals = Az összes főváros elfoglalása
Complete [amount] Policy branches = Teljesíts [amount] politikai ágat
You have won a [victoryType] Victory! = [victoryType] győzelemmel megnyerted a játékot!
[civilization] has won a [victoryType] Victory! = [civilization] [victoryType] győzelemmel megnyerte a játékot!
Your civilization stands above all others! The exploits of your people shall be remembered until the end of civilization itself! = Civilizációd felette áll az összes többinek! Néped hőstetteire emlékezni fognak, míg világ a világ!
You have been defeated. Your civilization has been overwhelmed by its many foes. But your people do not despair, for they know that one day you shall return - and lead them forward to victory! = Legyőztek. Civilizációdat elsöpörte a temérdek ellenfél. Néped azonban nem vesztette el a reményt, hogy egy napon majd visszatérsz és győzelemre vezeted őket!
One more turn...! = Várj! Csak... még... egy... kör...
Destroy [civName] = [civName] elpusztítása
Capture [cityName] = [cityName] elfoglalása
Our status = Státuszunk
Global status = Globális státusz
Rankings = Ranglista
Demographics = Népességadatok
Demographic = Demográfiai
Rank = Helyezés
Value = Érték
Best = Legjobb
Average = Átlagos
Worst = Legrosszabb
# The \n here means: put a newline (enter) here. If this is omitted, the sidebox in the diplomacy overview will become _really_ wide.
# Feel free to replace it with a space and put it between other words in your translation
Turns until the next\ndiplomacy victory vote: [amount] = A következő diplomáciai szavazásig\nhátralévő körök száma: [amount]
Choose a civ to vote for = Válassz civilizációt a szavazáson
Choose who should become the world leader and win a Diplomatic Victory! = Válassz, ki legyen a világ vezetője, aki kiérdemli a diplomáciai győzelmet!
Voted for = Szavazat rá:
Vote for [civilizationName] = Szavazás [civilizationName] civilizációjára
Continue = Folytatás
Abstained = Tartózkodás
Vote for World Leader = Szavazz a világ vezetőjére
Replay = Visszajátszás

# Capturing a city

What would you like to do with the city of [cityName]? = Mit szeretnél tenni [cityName] városával?
Annex = Csatolni
Annexed cities become part of your regular empire. = A csatolt városok a birodalom részei lesznek.
Their citizens generate 2x the unhappiness, unless you build a courthouse. = A lakosságuk boldogtalansága duplájára nő, ha nem építesz bíróságot.
Puppet = Bábállammá tenni
Puppeted cities do not increase your tech or policy cost. = A bábállamként működő városok nem növlik a technológiai vagy politikai költségedet.
You have no control over the the production of puppeted cities. = Nincs befolyásod a bábállamok termelésére.
Puppeted cities also generate 25% less Gold and Science. = A bábállamokban továbbá 25%-al kevesebb arany és tudomány képződik.
A puppeted city can be annexed at any time. = A bábállamokat bármikor a birodalmadhoz csatolhatod.
Liberate (city returns to [originalOwner]) = Felszabadítani (a város újra [originalOwner] tulajdona lesz)
Liberating a city returns it to its original owner, giving you a massive relationship boost with them! = A felszabadított város visszakerül az eredeti tulajdonosához, és ez jelentősen javítja a kapcsolatotokat!
Raze = Elbontani
Razing the city annexes it, and starts burning the city to the ground. = Egy város elbontásakor a magadhoz csatolása után elkezdődik a város földig rombolása.
The population will gradually dwindle until the city is destroyed. = A lakosság folyamatosan fogyatkozik, amíg a város el nem pusztul.
Original capitals and holy cities cannot be razed. = Az eredeti fővárosok  és a szent városok nem rombolhatók le.
Destroy = Elpusztítás
Destroying the city instantly razes the city to the ground. = Az elpusztított városok azonnal a földdel lesznek egyenlővé.
Keep it = Megtartás
Remove your troops in our border immediately! = Távolítsd el azonnal az egységeidet a területünkről!
Sorry. = Sajnálom.
Never! = Soha!

Offer Declaration of Friendship ([30] turns) = Barátság felajánlása ([30] körig)
My friend, shall we declare our friendship to the world? = Barátom, kihirdethetjük barátságunkat a világ felé?
Sign Declaration of Friendship ([30] turns) = Barátság kinyilvánítása ([30] körig)
We are not interested. = Nem érdekel minket.
We have signed a Declaration of Friendship with [otherCiv]! = Kinyilvánítottuk barátságunkat [otherCiv] nemzettel!
[otherCiv] has denied our Declaration of Friendship! = [otherCiv] visszautasította a barátságunkat!

Basics = Alapok
Resources = Erőforrások
Terrains = Felszínformák
Tile Improvements = Területfejlesztések
Unique to [civName], replaces [unitName] = [civName] sajátossága, [unitName] egységet cseréli le
Unique to [civName] = [civName] sajátossága
Tutorials = Bemutatók
Cost = Ár
May contain [listOfResources] = Tartalmazhat [listOfResources] erőforrást
May contain: = Tartalmazhat:
Can upgrade from [unit] = [unit] egység korszerűsíthető ilyenre
Can upgrade from: = Ezek az egységek korszerűsíthetők ilyenné:
Upgrades to [upgradedUnit] = [upgradedUnit] egységgé fejleszthető
Obsolete with [obsoleteTech] = [obsoleteTech] után elavulttá válik
Can Transform to [upgradedUnit] = [upgradedUnit] egységgé alakítható
Occurs on [listOfTerrains] = [listOfTerrains] felszínformákon fordulhat elő
Occurs on: = Itt fordulhat elő:
Placed on [terrainType] = [terrainType] felszínformán helyezkedik el
Can be found on = Megtalálható
Improved by [improvement] = [improvement] által fejlesztve
Bonus stats for improvement = Bónusz területfejlesztésre
Buildings that consume this resource = Épületek, amelyeknek szüksége van erre az erőforrásra
Buildings that provide this resource = Épületek, amelyek ezt az erőforrást állítják elő 
Improvements that provide this resource = Területfejlesztések, amelyek ezt az erőforrást állítják elő
Buildings that require this resource worked near the city = Épületek, amelyeknek az kell, hogy a város közelében legyen ilyen erőforrás
Units that consume this resource = Egységek, amelyeknek erre az erőforrásra van szükségük
Can be built on = Lehetséges építési helyszín:
or [terrainType] = vagy [terrainType]
Can be constructed by = Építésére képes:
Can be created instantly by = Azonnali megépítésére képes:
Defence bonus = Védelmi bónusz
Movement cost = Mozgási költség
for = számára
Missing translations: = Hiányzó fordítások:
Screen Size = Képernyőméret
Tileset = Mezők grafikája
Unitset = Egységek grafikája
UI Skin = Testreszabott felhasználói felület
Create = Létrehozás
Improvements = Területfejlesztések
Loading... = Betöltés...
Filter: = Szűrő:
OK = OK
Map is incompatible with the chosen ruleset! = A térkép nem használható a választott szabályváltozattal együtt!
Base terrain [terrain] does not exist in ruleset! = Nem található [terrain] felszínforma a szabályváltozatban!
Terrain feature [feature] does not exist in ruleset! = Nem található [feature] felszíni képződmény a szabályváltozatban!
Resource [resource] does not exist in ruleset! = A szabályhalmaz nem tartalmaz [resource] erőforrást!
Improvement [improvement] does not exist in ruleset! = [improvement] területfejlesztés nem található a szabályváltozatban!
Nation [nation] does not exist in ruleset! = [nation] nemzet nem található a szabályváltozatban!
Natural Wonder [naturalWonder] does not exist in ruleset! = [naturalWonder] természeti csoda nem található a szabályváltozatban!

# Civilopedia difficulty levels
Player settings = Játékosok beállításai
Extra happiness per luxury = Luxuscikkenkénti boldogságnövekedés
Research cost modifier = Kutatás költségmódosítója
Unit cost modifier = Egységek ármódosítója
Building cost modifier = Épületek ármódosítója
Policy cost modifier = Politikai eszmék költségmódosítója
Unhappiness modifier = Boldogtalanság módosítója
Bonus vs. Barbarians = Barbárok elleni bónusz
Barbarian spawning delay = Barbárok újjáéledési ideje
Bonus starting units = Extra kezdőegységek

AI settings = Gépi ellenfelek (MI) beállításai
AI city growth modifier = MI városainak növekedési módosítója
AI unit cost modifier = MI egységeinek költségmódosítója
AI building cost modifier = MI épületeinek költségmódosítója
AI wonder cost modifier = MI csodáinak költségmódosítója
AI building maintenance modifier = MI épületeinek fenntartási költségének módosítója
AI unit maintenance modifier = MI egységeinek fenntartási költségének módosítója
AI unhappiness modifier = MI boldogtalansági módosítója
AI free techs = MI ajándék technológiái
Major AI civilization bonus starting units = Mi által irányított nagy civilizációk extra kezdőegységei
City state bonus starting units = Városállamok extra kezdőegységei
Turns until barbarians enter player tiles = Körök száma, mielőtt a barbárok behatolnak a játékos mezőire
Gold reward for clearing barbarian camps = Aranyjutalom a barbár táborok megsemmisítéséért

# Other civilopedia things

Nations = Nemzetek
Available for [unitTypes] = [unitTypes] egységek számára elérhető
Available for: = Az alábbi típusok számára érhető el:
Free promotion: = Ajándék előléptetés:
Free promotions: = Ajándék előléptetések:
Free for [units] = [units] számára adottság
Free for: = Az alábbiaknak adottság:
Granted by [param] = [param] által kapják meg az egységek
Granted by: = Az alábbiak által kapják meg az egységek:
[bonus] with [tech] = [bonus] [tech] kutatásával
Difficulty levels = Nehézségi szintek
The possible rewards are: = A lehetséges jutalmak az alábbiak:
Eras = Korok
Embarked strength: [amount]† = Harci erő vízen: [amount]†
Base unit buy cost: [amount]¤ = Egységek alapköltsége: [amount]¤
Research agreement cost: [amount]¤ = Kutatási megállapodás költsége: [amount]¤
Speeds = Sebességek
General speed modifier: [amount]%⏳ = Általános sebességmódosító: [amount]%⏳
Production cost modifier: [amount]%⚙ = Termelési költség módosítója: [amount]%⚙
Gold cost modifier: [amount]%¤ = Aranyköltség módosítója: [amount]%¤
Science cost modifier: [amount]%⍾ = Kutatási költség módosítója: [amount]%⍾
Culture cost modifier: [amount]%♪ = Kulturális költség módosítója: [amount]%♪
Faith cost modifier: [amount]%☮ = Hitköltség módosítója: [amount]%☮
Improvement build length modifier: [amount]%⏳ = Területfejlesztési sebesség módosítója: [amount]%⏳
Diplomatic deal duration: [amount] turns⏳ = Diplomáciai megállapodás időtartama: [amount] kör⏳
Gold gift influence gain modifier: [amount]%¤ = Aranyadományok befolyásnövelési módosítója: [amount]%¤
City-state tribute scaling interval: [amount] turns⏳ = A városállami sarc emeléséhez szükséges idő: [amount] kör⏳
Barbarian spawn modifier: [amount]%† = Barbárok megjelenési idejének módosítója: [amount]%†
Golden age length modifier: [amount]%⌣ = Az aranykor hosszának módosítója: [amount]%⌣
Adjacent city religious pressure: [amount]☮ = A szomszédos városok vallásának vonzereje: [amount]☮
Peace deal duration: [amount] turns⏳ = Békeszerződés időtartama: [amount] kör⏳
Start year: [comment] = Kezdőév: [comment]
Pillaging this improvement yields [stats] = Az ilyen területfejlesztések kifosztásából [stats] zsákmányolható
Pillaging this improvement yields approximately [stats] = Az ilyen területfejlesztések kifosztásából körülbelül [stats] zsákmányolható
Needs removal of terrain features to be built = A megépítéshez a felszíni képződmények eltávolítására van szükség
Unit type = Egység típusa
Units: = Egységek:
Unit types = Egységtípusok
Domain: [param] = Hadszíntér: [param]
Toggle UI (World Screen only) = Kezelőelemek ki-bekapcsolása (csak a pályaképernyőn)
Overrides yields from underlying terrain = Felülírja az alatta lévő felszínforma hozamait
No yields = Nem hasznosítható

# Policies

Adopt = Törvénybe foglal
Completed = Teljesítve
On adoption = Törvénybe foglaláskor
On completion = Ág teljesítésekor
Cannot be adopted together with = Nem foglalható tövénybe ezzel együtt:
Cannot be adopted before = Nem foglalható törvénybe ez előtt:
Adopt policy = Eszme beiktatása
Adopt free policy = Ajándék eszme beiktatása
Unlocked at = Zárolás feloldása:
Gain 2 free technologies = 2 ajándék technológiát kapsz
All policies adopted = Minden politikai eszme törvénybe van foglalva
Policy branch: [branchName] = Politikai ág: [branchName]
Are you sure you want to adopt [branchName]? = Biztosan törvénybe foglalod a(z) [branchName] eszméjét?

# Religions

Religions = Vallások
Choose an Icon and name for your Religion = Válassz egy képet és nevet a Vallásodhoz
Choose a name for your religion = Válassz egy nevet a vallásodhoz
Choose a [beliefType] belief! = Válassz egy [beliefType] vallási tant!
Choose any belief! = Válassz bármilyen vallási tant!
Found [religionName] = [religionName] megalapítása
Enhance [religionName] = [religionName] kibővítése
Choose a pantheon = Panteon választása
Choose a Religion = Vallás választása
Found Religion = Vallás létrehozása
Found Pantheon = Panteon alapítása
Reform Religion = Vallás megreformálása
Expand Pantheon = Panteon kibővítése
Follow [belief] = [belief] követése
Religions and Beliefs = Vallások és tanok
Majority Religion: [name] = Fő vallás: [name]
+ [amount] pressure = + [amount] vonzerő
Holy City of: [religionName] = [religionName] szent városa
Former Holy City of: [religionName] = [religionName] szent városa volt
Followers = Követők
Pressure = Vonzerő

# Religion overview screen
Religion Name: = Vallás neve:
Pantheon Name: = Panteon neve:
Founding Civ: = Alapító civilizáció:
Holy City: = Szent város:
Cities following this religion: = Városok, melyek ezt a vallást követik:
Followers of this religion: = Ennek a vallásnak a követői:
Click an icon to see the stats of this religion = Kattints az ikonra, hogy lásd a vallás adatait
Religion: Off = Vallás: Ki
Minimal Faith required for\nthe next [Great Prophet]: = A következő [Great Prophet] eljöveteléig\nszükséges minimális hit:
Religions to be founded: [amount] = Még alapítható vallások száma: [amount]
Available religion symbols = Szabad vallási szimbólumok
Number of civilizations * [amount] + [amount2] = A civilizációk száma  * [amount] + [amount2]
Religions already founded = Már megalapított vallások
Available founder beliefs = Szabad alapítói tanok
Available follower beliefs = Szabad követői tanok
Religious status: = A vallás fejlettségi foka:

None = Nincs
Pantheon = Panteon
Founding religion = Vallás alapítása
Religion = Vallás
Enhancing religion = Vallás kibővítése
Enhanced religion = Kibővített vallás

# Espionage
# As espionage is WIP and these strings are currently not shown in-game, 
# feel free to not translate these strings for now

Spy = Kém
Spy Hideout = Kémrejtekhely
Spy present = Kémkedés folyik
Move = Mozgatás

# Promotions

Pick promotion = Előléptetés választása
 OR  =  VAGY 
units in open terrain = egységek nyílt terepen
units in rough terrain = egységek nehéz terepen
wounded units = sérült egységek
Targeting II (air) = Célbemérés II (légi)
Targeting III (air) = Célbemérés III (légi)
Bonus when performing air sweep [bonusAmount]% = Bónusz légtértisztogatás végrehajtásakor [bonusAmount]%
Dogfighting I = Légi párbaj I
Dogfighting II = Légi párbaj II
Dogfighting III = Légi párbaj III
Choose name for [unitName] = Válassz nevet [unitName] számára
[unitFilter] units gain the [promotion] promotion = [unitFilter] egységek megkapják a(z) [promotion] előléptetést
Requires = Feltétele: 

# Multiplayer Turn Checker Service

Enable out-of-game turn notifications = Engedélyezze a játékon kívüli kör végi értesítéseket
Out-of-game, update status of all games every: = Játékon kívül az összes játék állapotának frissítési gyakorisága:
Show persistent notification for turn notifier service = Állandó értesítés megjelenítése a kör végi értesítő szolgáltatásról
Take user ID from clipboard = Felhasználói azonosító másolása vágólapról
Doing this will reset your current user ID to the clipboard contents - are you sure? = Visszaállítod a jelenlegi felhasználói azonosítót a vágólap tartalmára - biztos vagy benne?
ID successfully set! = Azonosító sikeresen beállítva!
Invalid ID! = Hibás azonosító!

# Multiplayer options tab

Enable multiplayer status button in singleplayer games = A többjátékos státuszgomb látható egyjátékos módban
Update status of currently played game every: = Az éppen játszott játék helyzetjelentésének frissítési gyakorisága:
In-game, update status of all games every: = Az összes játék frissítési gyakorisága, mikor éppen játszol:
Server address = Szerver címe
Reset to Dropbox = Visszaállítás Dropboxra
Check connection to server = Szerverhez való csatlakozás tesztelése
Awaiting response... = Várakozás a válaszra...
Success! = Sikerült!
Failed! = Nem sikerült!
Sound notification for when it's your turn in your currently open game: = Hangjelzés lejátszása, amikor te következel az éppen játszott játékodban:
Sound notification for when it's your turn in any other game: = Hangjelzés lejátszása, amikor te következel egy másik játékban:
Notification [number] = Hangjelzés [number]
Chimes = Harangjáték
Choir = Kórus
[unit] Attack Sound = [unit] támadásának hangja

# Mods

Mods = Modok
Download [modName] = [modName] letöltése
Update [modName] = [modName] frissítése
Could not download mod list = Nem sikerült letölteni a modlistát
Download mod from URL = Mod letöltése URL-ről
Please enter the mod repository -or- archive zip -or- branch url: = Kérlek, írd be a mod tárolójának VAGY tömörített zip fájljának VAGY ágának URL-jét:
Invalid link! = Érvénytelen link!
Paste from clipboard = Beillesztés vágólapról
Download = Letöltés
Done! = Kész!
Delete [modName] = [modName] törlése
Are you SURE you want to delete this mod? = Biztosan TÖRLI ezt a modot?
[mod] was deleted. = [mod] törölve lett.
Updated = Frissítve
Current mods = Jelenlegi modok
Downloadable mods = Letölthető modok
Category: = Kategória:
All mods = Összes mod
Rulesets = Szabályváltozatok
Expansions = Kiegészítők
Graphics = Grafikák
Audio = Hangzás
Maps = Térképek
Fun = Mókás
Mods of mods = Modok modjai
Mod info and options = Több infó és lehetőség
Next page = Következő oldal
Open Github page = Github megnyitása
Permanent audiovisual mod = Állandó audiovizuális mod
Installed = Telepítve
Downloaded! = Letöltve!
[modName] Downloaded! = [modName] letöltve!
Could not download [modName] = [modName] letöltése sikertelen!
Online query result is incomplete = Az online lekérdezés eredménye hiányos
No description provided = Nincs leírás
 # Requires translation!
[stargazers]✯ = 
Author: [author] = Szerző: [author]
Size: [size] kB = Méret: [size] kB
Size: [size] MB = Méret: [size] MB
The mod you selected is incompatible with the defined ruleset! = Az általad választott mod nem kompatibilis a megadott alapszabály-változattal!
Sort and Filter = Rendezés és szűrés
Enter search text = Keresendő szöveg beírása
Sort Current: = Jelenlegiek rendezése:
Sort Downloadable: = Letölthetők rendezése:
Name ￪ = Név ￪
Name ￬ = Név ￬
Date ￪ = Dátum ￪
Date ￬ = Dátum ￬
Stars ￬ = Értékelés ￬
Status ￬ = Állapot ￬


# Uniques that are relevant to more than one type of game object

[stats] from every [param] = [stats] minden egyes [param] után
[stats] from [param] tiles in this city = [stats] minden [param] mező után ebben a városban
[stats] from every [param] on [tileFilter] tiles = [stats] minden egyes [tileFilter] mezőn lévő [param] után
[stats] for each adjacent [param] = [stats] minden szomszédos [param] után
Must be next to [terrain] = [terrain] mellett kell lennie
Must be on [terrain] = [terrain] felszínformára kell helyezni
+[amount]% vs [unitType] = +[amount]% [unitType] ellen
+[amount] Movement for all [unitType] units = +[amount] lépés minden [unitType] egységnek
+[amount]% Production when constructing [param] = +[amount]% termelés [param] készítésekor
Can only be built on [tileFilter] tiles = Csak [tileFilter] mezőkre építhető
Cannot be built on [tileFilter] tiles = Nem épülhet [tileFilter] mezőkre
Does not need removal of [feature] = [feature] eltávolítása nem szükséges
Gain a free [building] [cityFilter] = Épül egy ajándék [building] [cityFilter]

# Uniques not found in JSON files

Only available after [] turns = Csak [] kör után érhető el
This Unit upgrades for free = Ingyen korszerűsíthető ez az egység
[stats] when a city adopts this religion for the first time = [stats], amikor egy város először veszi fel ezt a vallást
Never destroyed when the city is captured = A város elfoglalása után sem semmisül meg
Invisible to others = Láthatatlan mások számára

# Unused Resources

Bison = Bivaly
Cocoa = Kakaó

# Exceptions that _may_ be shown to the user

Building '[buildingName]' is buildable and therefore must either have an explicit cost or reference an existing tech. = A(z) '[buildingName]' épület építhető, éppen ezért vagy meghatározott költséget kell hozzárendelni vagy hivatkozást egy meglévő technológiára.
Nation [nationName] is not found! = Nincs ilyen nemzet: [nationName]!
Unit [unitName] doesn't seem to exist! = Úgy tűnik, nincs ilyen egység: [unitName]!


# In English we just paste all these conditionals at the end of each unique, but in your language that
# may not turn into valid sentences. Therefore we have the following two translations to determine
# where they should go. 
# The first determines whether the conditionals should be placed before or after the base unique.
# It should be translated with only the untranslated english word 'before' or 'after', without the quotes.
# Example: In the unique "+20% Strength <for [unitFilter] units>", should the <for [unitFilter] units>
# be translated before or after the "+20% Strength"?

 # Requires translation!
ConditionalsPlacement = 

# The second determines the exact ordering of all conditionals that are to be translated.
# ALL conditionals that exist will be part of this line, and they may be moved around and rearranged as you please.
# However, you should not translate the parts between the brackets, only move them around so that when
# translated in your language the sentence sounds natural.
#
# Example: "+20% Strength <for [unitFilter] units> <when attacking> <vs [unitFilter] units> <in [tileFilter] tiles> <during the [eraName]>"
# In what order should these conditionals between <> be translated?
# Note that this example currently doesn't make sense yet, as those conditionals do not exist, but they will in the future.
#
# As this is still under development, conditionals will be added al the time. As a result,
# any translations added for this string will be removed immediately in the next version when more
# conditionals are added. As we don't want to make you retranslate this same line over and over,
# it's removed for now, but it will return once all planned conditionals have been added.


########################### AUTOMATICALLY GENERATED TRANSLATABLE STRINGS ########################### 


#################### Lines from Unique Types #######################

 # Requires translation!
[stats] = 
 # Requires translation!
[stats] [cityFilter] = 
[stats] from every specialist [cityFilter] = Szakértőnként [stats] [cityFilter]
[stats] per [amount] population [cityFilter] = [stats] [amount] lakosonként [cityFilter]
[stats] per [amount] social policies adopted = [stats] minden [amount] beiktatott eszme után
[stats] in cities on [terrainFilter] tiles = [stats] a városokban, amelyek [terrainFilter] mezőn állnak
[stats] from all [buildingFilter] buildings = [stats] minden [buildingFilter] épület után
[stats] from [tileFilter] tiles [cityFilter] = [stats] minden [tileFilter] mezőről [cityFilter]
[stats] from [tileFilter] tiles without [tileFilter2] [cityFilter] = [stats] [tileFilter2] nélküli [tileFilter] mezőkből [cityFilter]
[stats] from each Trade Route = [stats] minden kereskedelmi útvonalból
[stats] for each global city following this religion = [stats] a világ összes városából, amely ezt a vallást követi
[stats] from every [amount] global followers [cityFilter] = [stats] minden [amount]. követő után [cityFilter] világszerte
Ensures a minimum tile yield of [stats] = Garantálja, hogy a mezők legalább [stats] hozamot biztosítanak
 # Requires translation!
[relativeAmount]% [stat] = 
 # Requires translation!
[relativeAmount]% [stat] [cityFilter] = 
[relativeAmount]% [stat] from every [tileFilter/buildingFilter] = [relativeAmount]%-kal változik az összes [tileFilter/buildingFilter] [stat] termelése
[relativeAmount]% Yield from every [tileFilter/buildingFilter] = Minden [tileFilter/buildingFilter] hozama [relativeAmount]%-kal változik
[relativeAmount]% [stat] from every follower, up to [relativeAmount2]% = [relativeAmount]% [stat] minden követő után, de legfeljebb [relativeAmount2]%
[relativeAmount]% [stat] from City-States = [relativeAmount]% [stat] városállamoktól
[relativeAmount]% [stat] from Trade Routes = [relativeAmount]% [stat] kereskedelmi útvonalakból
Nullifies [stat] [cityFilter] = [stat] nullára csökkentése [cityFilter]
Nullifies Growth [cityFilter] = Megakadályozza a növekedést [cityFilter]
[relativeAmount]% Production when constructing [buildingFilter] buildings [cityFilter] = [relativeAmount]% termelés [buildingFilter] építésekor [cityFilter]
[relativeAmount]% Production when constructing [baseUnitFilter] units [cityFilter] = [relativeAmount]% termelés [baseUnitFilter] egységek készítésekor [cityFilter]
[relativeAmount]% Production when constructing [buildingFilter] wonders [cityFilter] = [relativeAmount]% termelés [buildingFilter] csodák építésekor [cityFilter]
[relativeAmount]% Production towards any buildings that already exist in the Capital = [relativeAmount]%-kal gyorsabb azoknak az épületeknek a termelése, amelyek már a fővárosban is állnak
Provides military units every ≈[amount] turns = Minden ≈[amount]. kör után katonai egységeket küld
Provides a unique luxury = Újfajta luxuscikkel lát el
Military Units gifted from City-States start with [amount] XP = A városállamoktól kapott katonai egységek [amount] kezdő-TP-vel rendelkeznek
Militaristic City-States grant units [amount] times as fast when you are at war with a common nation = A harcos városállamok által biztosított egységek gyakrabban érkeznek (a korábbihoz képest × [amount])
Gifts of Gold to City-States generate [relativeAmount]% more Influence = A városállamoknak adományozott arany [relativeAmount]%-kal több befolyást eredményez
Can spend Gold to annex or puppet a City-State that has been your ally for [amount] turns. = Aranyért be tudod csatolni vagy bábállammá tudod tenni a városállamokat, amleyek legalább [amount] kör óta a szövetségeseid.
City-State territory always counts as friendly territory = A városállamok területe mindig barátságos területnek számít
Allied City-States will occasionally gift Great People = A szövetséges városállamok időnként híres embereket adományoznak
Will not be chosen for new games = Új játékokban már nem választható
[relativeAmount]% City-State Influence degradation = A városállamokbeli befolyás csökkenési sebessége [relativeAmount]%-kal változik
Resting point for Influence with City-States is increased by [amount] = A városállamokban való befolyásod húzószintje [amount] egységgel nő
Allied City-States provide [stat] equal to [relativeAmount]% of what they produce for themselves = A szövetséges városállamok a náluk keletkezett [stat] [relativeAmount]%-át megosztják veled
[relativeAmount]% resources gifted by City-States = [relativeAmount]%-nyi erőforrást adnak a városállamok
[relativeAmount]% Happiness from luxury resources gifted by City-States = [relativeAmount]%-nyi boldogság származik a luxuscikkekből, amelyeket a városállamok adományoznak
City-State Influence recovers at twice the normal rate = A városállamokbeli befolyás a normálisnál kétszer gyorsabban helyreáll
[amount] units cost no maintenance = [amount] egység fenntartása ingyenes
Cannot build [baseUnitFilter] units = Nem építhetők [baseUnitFilter] egységek
Costs [amount] [resource] = [amount] [resource] szükséges hozzá
[relativeAmount]% growth [cityFilter] = [relativeAmount]% növekedés [cityFilter]
[relativeAmount]% Food is carried over after population increases [cityFilter] = Az étel [relativeAmount]%-a megőrzésre kerül a populáció növekedése után [cityFilter]
[relativeAmount]% Great Person generation [cityFilter] = [relativeAmount]%-kal gyorsabban képződnek híres emberek [cityFilter]
Starting in this era disables religion = Ha a játék ebben a korban kezdődik, a vallás ki lesz kapcsolva
May choose [amount] additional [beliefType] beliefs when [foundingOrEnhancing] a religion = További [amount] [beliefType] vallási tant választhatsz, amikor [foundingOrEnhancing] egy vallást
May choose [amount] additional belief(s) of any type when [foundingOrEnhancing] a religion = További [amount] tetszőleges vallási tant választhatsz, amikor [foundingOrEnhancing] egy vallást
[stats] when a city adopts this religion for the first time (modified by game speed) = [stats], amikor egy város első alkalommal veszi fel ezt a vallást (a játék sebességétől függően)
[relativeAmount]% Unhappiness from [populationFilter] [cityFilter] = [relativeAmount]% boldogtalanság [cityFilter] lévő [populationFilter] által
[relativeAmount]% Food consumption by specialists [cityFilter] = A szakértők élelmiszerfogyasztása [relativeAmount]%-kal változik [cityFilter]
[relativeAmount]% of excess happiness converted to [stat] = A szükségen felüli boldogság [relativeAmount]%-a [stat] lesz
[relativeAmount]% Culture cost of natural border growth [cityFilter] = [relativeAmount]%-kal változik a természetes területterjeszkedés kulturális költsége [cityFilter]
[relativeAmount]% Gold cost of acquiring tiles [cityFilter] = [relativeAmount]%-kal változik a mezők aranyban mért vásárlási ára [cityFilter]
May buy [baseUnitFilter] units for [amount] [stat] [cityFilter] at an increasing price ([amount2]) = [baseUnitFilter] egységek vásárolhatók [amount] [stat] ellenében, de egyre drágábban ([amount2]) [cityFilter]
May buy [buildingFilter] buildings for [amount] [stat] [cityFilter] at an increasing price ([amount2]) = [buildingFilter] épületeket építhetsz [amount] [stat] ellenében [cityFilter] egyre növekvő áron ([amount2])
May buy [baseUnitFilter] units for [amount] [stat] [cityFilter] = [baseUnitFilter] egységeket vásárolhatsz [amount] [stat] ellenében [cityFilter]
May buy [buildingFilter] buildings for [amount] [stat] [cityFilter] = [buildingFilter] épületek vásárolhatók [amount] [stat] áron [cityFilter]
May buy [baseUnitFilter] units with [stat] [cityFilter] = [baseUnitFilter] egységeket vásárolhatsz [stat] ellenében [cityFilter]
May buy [buildingFilter] buildings with [stat] [cityFilter] = [stat] ellenében [buildingFilter] építhető [cityFilter]
May buy [baseUnitFilter] units with [stat] for [amount] times their normal Production cost = [baseUnitFilter] egységeket vásárolhatsz [stat] ellenében a normál képzési költségük × [amount] értékében
May buy [buildingFilter] buildings with [stat] for [amount] times their normal Production cost = [buildingFilter] épületeket vásárolhatsz [stat] ellenében (normál termelési költség × [amount])
Enables conversion of city production to [civWideStat] = Lehetővé teszi a város termelésének átváltását [civWideStat]ra
[stat] cost of purchasing items in cities [relativeAmount]% = [relativeAmount]%-kal változik a városban [stat] ellenében vásárolható tételek ára
[stat] cost of purchasing [buildingFilter] buildings [relativeAmount]% = [buildingFilter] épületek [stat] vásárlási költsége [relativeAmount]%
[stat] cost of purchasing [baseUnitFilter] units [relativeAmount]% = [relativeAmount]%-kal változik a(z) [baseUnitFilter] egységek [stat] költsége
Improves movement speed on roads = Megnő a mozgási sebesség az utakon
Roads connect tiles across rivers = Az utak folyókon keresztül is összeköthetik a mezőket
[relativeAmount]% maintenance on road & railroads = [relativeAmount]%-kal változik az utak és vasutak fenntartási költsége
[relativeAmount]% maintenance cost for buildings [cityFilter] = [relativeAmount]%-kal változik az épületek karbantartási költsége [cityFilter]
Receive a free Great Person at the end of every [comment] (every 394 years), after researching [tech]. Each bonus person can only be chosen once. = Minden [comment] végén (394 évente) megjelenik egy Híres ember a(z) [tech] feltalálása után. Midenfajta híres emberből csak egyet-egyet választhatsz így.
Once The Long Count activates, the year on the world screen displays as the traditional Mayan Long Count. = A hosszú számlálás bevezetése után az évszám a hagyományos maja hosszú számlálás formátumában jelenik meg a pályaképernyőn.
Retain [relativeAmount]% of the happiness from a luxury after the last copy has been traded away = Azután is megmarad a luxuscikk után járó boldogság [relativeAmount]%-a, hogy az utolsó példányát is elcserélted
[amount] Happiness from each type of luxury resource = [amount] boldogság luxuscikkfajtánként
Each city founded increases culture cost of policies [relativeAmount]% less than normal = Minden megalapított város a normálisnál [relativeAmount]%-kal kisebb mértékben növeli az új eszmék kulturális költségét
[relativeAmount]% Culture cost of adopting new Policies = [relativeAmount]%-kal változik az új eszmék beiktatásának kulturális költsége
Quantity of strategic resources produced by the empire +[relativeAmount]% = A birodalomban előállított stratégiai erőforrások mennyisége +[relativeAmount]%-kal változik
Double quantity of [resource] produced = Kétszeres mennyiségben termelt [resource]
[stats] for every known Natural Wonder = [stats] minden ismert természeti csoda után
Enables construction of Spaceship parts = Űrjhajóalaktrészek gyártását teszi lehetővé
Enemy [mapUnitFilter] units must spend [amount] extra movement points when inside your territory = A területeden tartózkodó ellenséges [mapUnitFilter] egységek mozgási költsége [amount] egységgel megnő
Notified of new Barbarian encampments = Értesítést kapsz, mikor új barbár tábor jelenik meg
"Borrows" city names from other civilizations in the game = A játékban található más civilizációktól "szerzi be" a városainak a nevét 
100 Gold for discovering a Natural Wonder (bonus enhanced to 500 Gold if first to discover it) = 100 arany a természeti csodák felfedezéséért (500 arany, ha te vagy az első, aki felfedezi)
Unhappiness from number of Cities doubled = A városok száma kétszer jobban hat a boldogtalanságra
Great General provides double combat bonus = A Híres tábornokok kétszer akkora harci bónuszt adnak
Receive a tech boost when scientific buildings/wonders are built in capital = Mikor tudományos épület vagy csoda épül a fővárosban, felgyorsítja a technológia feltalálását
May not generate great prophet equivalents naturally = A híres próféták és az ennek megfelelő egységek már nem keletkeznek maguktól
When conquering an encampment, earn [amount] Gold and recruit a Barbarian unit = A barbár táborok elfoglalásakor [amount] aranyat és egy barbár egységet kapsz
When defeating a [mapUnitFilter] unit, earn [amount] Gold and recruit it = [mapUnitFilter] egységek legyőzésekor [amount] aranyat kapsz és csatlakozik hozzád
Receive triple Gold from Barbarian encampments and pillaging Cities = Háromszor annyi aranyat kapsz a barbár táborok és kifosztott városok után
Cities are razed [amount] times as fast = Gyorsabb a városok elbontása (×[amount])
When declaring friendship, both parties gain a [relativeAmount]% boost to great person generation = Barátságnyilatkozat kiadásokor mindkét félnél [relativeAmount]%-kal gyorsul a híres emberek megjelenése
No Maintenance costs for improvements in [tileFilter] tiles = Nincs fenntartási költsége a(z) [tileFilter] mezőkön épült területfejlesztéseknek
Influence of all other civilizations with all city-states degrades [relativeAmount]% faster = Az összes többi civlizáció befolyása [relativeAmount]%-kal gyorsabban csökken minden városállamban
Land units may cross [terrainName] tiles after the first [baseUnitFilter] is earned = A szárazföldi egységek képesek [terrainName] mezőkön járni, miután megjelent az első [baseUnitFilter]
Gain [amount] Influence with a [baseUnitFilter] gift to a City-State = [amount] befolyást szerezhetsz egy [baseUnitFilter] városállamnak való adományozásával
[relativeAmount]% Faith cost of generating Great Prophet equivalents = [relativeAmount]%-kal változik a hit költsége a különféle híres próféták születésének
Resting point for Influence with City-States following this religion [amount] = Az e vallást követő városállamokban való befolyásod [amount] egységgel változik
Provides a sum of gold each time you spend a Great Person = Aranyat ad minden alkalommal, amikor egy Híres embert felhasználsz
[stats] whenever a Great Person is expended = [stats], amikor felhasználsz egy híres embert
Receive free [unit] when you discover [tech] = [unit] egységet kapsz ajándékba a(z) [tech] feltalálásakor
Enables Open Borders agreements = Lehetővé teszi a határmegnyitási egyezmények kötését
Enables Research agreements = Lehetővé teszi a kutatási megállapodások kötését
Science gained from research agreements [relativeAmount]% = [relativeAmount]%-kal több tudomány származik a kutatási megállapodásokból
Triggers victory = Győzelmet idéz elő
Triggers a Cultural Victory upon completion = Kulturális győzelmet idéz elő, ha megvalósul
[relativeAmount]% City Strength from defensive buildings = [relativeAmount]%-kal nő a város védekező épületekből származó harci ereje
[relativeAmount]% tile improvement construction time = [relativeAmount]%-kal változik a területfejlesztés időigénye
[relativeAmount]% Gold from Great Merchant trade missions = [relativeAmount]% arany a híres kereskedők által nyitott kereskedelmi képviseletekből
[mapUnitFilter] Units adjacent to this city heal [amount] HP per turn when healing = Az adott város melletti [mapUnitFilter] egységek gyógyuláskor körönként [amount] ÉP-t gyógyulnak
[relativeAmount]% Golden Age length = [relativeAmount]%-kal hosszabb aranykor
[relativeAmount]% Strength for cities = [relativeAmount]% harci erő a városoknak
New [baseUnitFilter] units start with [amount] Experience [cityFilter] = Az új [baseUnitFilter] egységek [amount] kezdőtapasztalattal készülnek [cityFilter]
All newly-trained [baseUnitFilter] units [cityFilter] receive the [promotion] promotion = A frissen kiképzett [baseUnitFilter] egységek [promotion] előléptetést kapnak [cityFilter]
[baseUnitFilter] units built [cityFilter] can [action] [amount] extra times = [cityFilter] készült [baseUnitFilter] egységek [amount] alkalommal többször tudnak [action]
Enables embarkation for land units = Lehetővé teszi a földi egységeknek a vízre szállást
Enables [mapUnitFilter] units to enter ocean tiles = [mapUnitFilter] egységek ráléphetnek az óceánmezőkre
Population loss from nuclear attacks [relativeAmount]% [cityFilter] = [relativeAmount]%-kal módosítja [cityFilter] az atomtámadás utáni polgári emberveszteséget
[relativeAmount]% Natural religion spread [cityFilter] = A vallás [relativeAmount]%-kal jobban terjed [cityFilter]
Religion naturally spreads to cities [amount] tiles away = [amount] mezővel megnő a vallás városok közötti természetes terjedése
Starting tech = Kezdőtechnológia
Starts with [tech] = [tech] feltalálva kezdéskor
Starts with [policy] adopted = A(z) [policy] eszme beiktatásával kezdődik
Can be continually researched = Folyamatosan kutatható
[amount] Unit Supply = [amount] egység-ellátóképesség
[amount] Unit Supply per [amount2] population [cityFilter] = [amount] egység-ellátóképesség [amount2] lakosonként [cityFilter]
[amount] Unit Supply per city = [amount] egység-ellátóképesség városonként
Units in cities cost no Maintenance = A városokban lévő egységeknek nincs fenntartási költsége
Rebel units may spawn = Lázadó egységek jelenhetnek meg
Unbuildable = Nem építhető
Can be purchased with [stat] [cityFilter] = [stat] ellenében megvásárolható [cityFilter]
Can be purchased for [amount] [stat] [cityFilter] = [amount] [stat] ellenében vásárolható [cityFilter]
Limited to [amount] per Civilization = Civilizációnként [amount] lehet csak belőle
Hidden until [amount] social policy branches have been completed = Elrejtve, amíg [amount] politikai ágat nem teljesítesz
Only available = Csak
Excess Food converted to Production when under construction = A szükségen felüli élelmiszer a termelést növeli, amíg készül ez az egység
Requires at least [amount] population = Legalább [amount] lakosra van szükség hozzá
Triggers a global alert upon build start = A világ összes nemzete értesül róla, ha valaki elkezdi
Triggers a global alert upon completion = A világ összes nemzete értesül a megvalósításáról
Cost increases by [amount] per owned city = Minden saját város [amount] egységgel drágítja
Requires a [buildingFilter] in at least [amount] cities = [buildingFilter] szükséges legalább [amount] városban
Can only be built [cityFilter] = Csak [cityFilter] építhető
Must have an owned [tileFilter] within [amount] tiles = [amount] mezőn belül legyen egy [tileFilter] meződ
Enables nuclear weapon = Lehetővé teszi az atomfegyvereket
Must not be on [tileFilter] = Nem lehet [tileFilter] felszínformán
Must not be next to [tileFilter] = Nem lehet [tileFilter] mellett
Indicates the capital city = A fővárost mutatja
Provides 1 extra copy of each improved luxury resource near this City = 1 extra luxuscikket biztosít minden fejlesztett erőforrásmező ennek a városnak a közelében
Destroyed when the city is captured = A város elfoglalásakor odavész
Doubles Gold given to enemy if city is captured = Az ellenség kétszer annyi aranyat kap, ha elfoglalja a várost
Remove extra unhappiness from annexed cities = Megszünteti a megnövekedett boldogtalanságot a csatolt városokból
Connects trade routes over water = Kereskedelmi útvonalakat létesít vízen
Creates a [improvementName] improvement on a specific tile = [improvementName] területfejlesztést létesít egy meghatározott mezőn
Founds a new city = Új várost alapít
Can instantly construct a [improvementFilter] improvement = Képes azonnal létrehozni [improvementFilter] területfejlesztést
Can build [improvementFilter/terrainFilter] improvements on tiles = Képes [improvementFilter/terrainFilter] területfejlesztést építeni a mezőkön
May create improvements on water resources = Vízi erőforrásmezők fejlesztésére használható
May found a religion = Képes a vallás megalapítására
May enhance a religion = Képes a vallás kibővítésére
Can be added to [comment] in the Capital = A fővárosban hozzáadható [comment] részeként
Prevents spreading of religion to the city it is next to = Megakadályozza más vallások terjedését abba városba, amely mellett tartózkodik
Removes other religions when spreading religion = Hittérítéskor eltávolít más vallásokat
May Paradrop up to [amount] tiles from inside friendly territory = Ledobható [amount] mező távoságra barátságos területről indítva
Can perform Air Sweep = Végre tud hajtani légtértisztogatást
Can [action] [amount] times = Képes [action] [amount] alkalommal
Can speed up construction of a building = Fel tudja gyorsítani egy épület építését
Can speed up the construction of a wonder = Felgyorsítható egy csoda építése
Can hurry technology research = Meggyorsítja a technológiák kutatását
Can undertake a trade mission with City-State, giving a large sum of gold and [amount] Influence = Kereskedelmi képviseletet nyithat egy városállamban, ami nagy mennyiségű aranyat és [amount] befolyást eredményez
Can transform to [unit] = [unit] egységgé alakítható
[relativeAmount]% Strength = [relativeAmount]% harci erő
[relativeAmount]% Strength decreasing with distance from the capital = [relativeAmount]% harci erő, mely a fővárostól való távolsággal arányosan csökken
[relativeAmount]% to Flank Attack bonuses = [relativeAmount]%-kal nagyobb az oldalba támadási bónusz
+30% Strength when fighting City-State units and cities = +30% harci erő városállamok és egységeik ellen
[relativeAmount]% Strength for enemy [combatantFilter] units in adjacent [tileFilter] tiles = [relativeAmount]% harci erő minden ellenséges [combatantFilter] egység után, amely szomszédos [tileFilter] mezőn található
[relativeAmount]% Strength when stacked with [mapUnitFilter] = [relativeAmount]% harci erő, ha egy [mapUnitFilter] egységgel közös mezőn áll
[relativeAmount]% Strength bonus for [mapUnitFilter] units within [amount] tiles = [relativeAmount]% harcierőbónusz minden [amount] mezőn belüli [mapUnitFilter] egység után
[amount] additional attacks per turn = További [amount] támadás körönként
[amount] Movement = [amount] lépés
[amount] Sight = [amount] látótávolság
[amount] Range = [amount] hatótáv
[amount] HP when healing = [amount] ÉP gyógyuláskor
[relativeAmount]% Spread Religion Strength = [relativeAmount]% hittérítési erő
When spreading religion to a city, gain [amount] times the amount of followers of other religions as [stat] = Egy város megtérítésekor minden egyes más vallást követő lakos után [amount] [stat] jár
Can only attack [combatantFilter] units = Csak [combatantFilter] egységeket tud támadni
Can only attack [tileFilter] tiles = Csak [tileFilter] mezőn lévő ellenfelet tud támadni
Cannot attack = Nem képes támadásra
Must set up to ranged attack = Távolsági támadás előtt tüzelőállásba kell helyezni
Self-destructs when attacking = Megsemmisül a támadás során
Eliminates combat penalty for attacking across a coast = Kiküszöbli a harci hátrányokat vízparton keresztül történő támadás esetén
May attack when embarked = Támadhat vízre szállva
Eliminates combat penalty for attacking over a river = Kiküszöbli a harci hátrányokat folyón keresztül történő támadás esetén
Blast radius [amount] = Robbanás sugara: [amount]
Ranged attacks may be performed over obstacles = Távolsági támadások akadályokon keresztül is végrehajthatók
Nuclear weapon of Strength [amount] = [amount] harci erejű atomfegyver
No defensive terrain bonus = A terepviszonyok nem biztosítanak védelmi bónuszt
No defensive terrain penalty = A terepviszonyok nem csökkentik a védelmi erőt
Damage is ignored when determining unit Strength = Nem számít a sérülés mértéke a harci erő meghatározása során
Uncapturable = Elfoglalhatatlan
May withdraw before melee ([amount]%) = Közelharc elől kitérhet ([amount]%)
Unable to capture cities = Nem lehet elfoglalni vele városokat
No movement cost to pillage = Fosztogatás nem kerül mozgási pontba
Can move after attacking = Támadás után még mozoghat
Transfer Movement to [mapUnitFilter] = Lépésszámát átruházza a(z) [mapUnitFilter] egységekre
Can move immediately once bought = Megvétel után egyből mozoghat
May heal outside of friendly territory = Barátságos területen kívül is képes gyógyulni
All healing effects doubled = Mindenféle gyógyító hatás megduplázódik
Heals [amount] damage if it kills a unit = Ellenséges egység elpusztítása után [amount] életerőpontot kap
Can only heal by pillaging = Csak fosztogatás révén tud gyógyulni
Unit will heal every turn, even if it performs an action = Az egység minden körben gyógyul, még akkor is, ha épp bevetésen van
All adjacent units heal [amount] HP when healing = Gyógyuláskor minden szomszédos egység [amount] ÉP-vel gyógyul
Normal vision when embarked = Normál látótávolság vízre szállva
Defense bonus when embarked = Vízre szálláskor védelmi bónusz
No Sight = Nincs látása
Can see over obstacles = Keresztüllát az akadályokon
Can carry [amount] [mapUnitFilter] units = [amount] [mapUnitFilter] egység szállítására képes
Can carry [amount] extra [mapUnitFilter] units = [amount] további [mapUnitFilter] egység szállítására képes
Cannot be carried by [mapUnitFilter] units = [mapUnitFilter] egységek nem alkalmasak a hordozására
[relativeAmount]% chance to intercept air attacks = [relativeAmount]% esély, hogy elhárítsa a légi támadásokat
Damage taken from interception reduced by [relativeAmount]% = A légelhárítás miatti sebesülés [relativeAmount]%-kal kisebb
[relativeAmount]% Damage when intercepting = [relativeAmount]% sebzés légelhárításkor
[amount] extra interceptions may be made per turn = Körönként további [amount] légelhárítás végezhető
Cannot be intercepted = Nem lehet elhárítani
Cannot intercept [mapUnitFilter] units = Nem képes [mapUnitFilter] egységeket elhárítani
[relativeAmount]% Strength when performing Air Sweep = [relativeAmount]% harci erő légtértisztogatás végrehajtására
[relativeAmount]% maintenance costs = [relativeAmount]% fenntartási költség
[relativeAmount]% Gold cost of upgrading = [relativeAmount]%-kal változik a korszerűsítés aranyköltsége
Earn [amount]% of the damage done to [combatantFilter] units as [civWideStat] = A(z) [combatantFilter] egységeknek okozott sebzés [amount]%-át megkapja mint [civWideStat]
Upon capturing a city, receive [amount] times its [stat] production as [civWideStat] immediately = Amikor elfoglalsz egy várost, a város [stat] termelése × [amount] értékű [civWideStat] azonnal a tiéd lesz
Earn [amount]% of killed [mapUnitFilter] unit's [costOrStrength] as [civWideStat] = Megkapod a megölt [mapUnitFilter] egységek [costOrStrength] értékének [amount]%-át mint [civWideStat]
Earn [amount]% of [mapUnitFilter] unit's [costOrStrength] as [civWideStat] when killed within 4 tiles of a city following this religion = Megkapod az e vallást követő várostól 4 mezőnél nem messzebb megölt [mapUnitFilter] egységek [costOrStrength] értékének [amount]%-át mint [civWideStat]
May capture killed [mapUnitFilter] units = Elfoghatja a megölt [mapUnitFilter] egységeket
[amount] XP gained from combat = [amount] TP-t szerez harc közben
[relativeAmount]% XP gained from combat = A harc [relativeAmount]% TP-t hoz
[greatPerson] is earned [relativeAmount]% faster = [relativeAmount]%-kal gyorsabban kapsz [greatPerson] egységeket
Invisible to non-adjacent units = Nem látják a nem szomszédos egységek
Can see invisible [mapUnitFilter] units = Észreveszi a láthatatlan [mapUnitFilter] egységeket
May upgrade to [baseUnitFilter] through ruins-like effects = [baseUnitFilter] egységgé korszerűsíthető a tudással, amely például az ősi romok között található
Destroys tile improvements when attacking = Elpusztítja a területfejlesztéseket támadáskor
Cannot move = Nem tud mozogni
Double movement in [terrainFilter] = Kétszer annyi lépés [terrainFilter] felszínen
All tiles cost 1 movement = Minden mező 1 lépésbe kerül
Can pass through impassable tiles = Át tud haladni az áthatolhatatlan mezőkön
Ignores terrain cost = Figyelmen kívül hagyja a terepviszonyokat
Ignores Zone of Control = Az ellenőrzési övezetek nincsenek rá hatással
Rough terrain penalty = Nehéz terepen akadályozott mozgás
Can enter ice tiles = Jeges mezőkre is léphet
Cannot enter ocean tiles = Nem mehet óceánmezőre
May enter foreign tiles without open borders = Képes idegen mezőkre lépni a határok megnyitása nélkül
May enter foreign tiles without open borders, but loses [amount] religious strength each turn it ends there = A határok megnyitása nélkül is be tud lépni idegen földre, de hittérítő ereje minden ott végződő körben [amount] egységgel csökken
[amount] Movement point cost to disembark = [amount] lépésbe kerül a partraszállás
[amount] Movement point cost to embark = [amount] lépésbe kerül a vízreszállás
Religious Unit = Vallási egység
Spaceship part = Űrhajóalkatrész
Takes your religion over the one in their birth city = Felveszi annak a városnak a vallását, amelyben született
Great Person - [comment] = Híres ember - [comment]
by consuming this unit = ennek az egységnek az elhasználásával
for [amount] movement = [amount] lépéspontért
once = egyszer
[amount] times = [amount] alkalommal
[amount] additional time(s) = még [amount] alkalommal
after which this unit is consumed = ami elhasználja az egységet
Grants 500 Gold to the first civilization to discover it = 500 arany a jutalma az első civilizációnak, amelyik felfedezi
Units ending their turn on this terrain take [amount] damage = Ha egy egység ilyen felszínnel rendelkező mezőn fejezi be a körét, akkor [amount] sebzést szenved el
Grants [promotion] ([comment]) to adjacent [mapUnitFilter] units for the rest of the game = A játék hátralévő idejére a szomszédos [mapUnitFilter] egységek [promotion] előléptetést kapnak ([comment])
[amount] Strength for cities built on this terrain = [amount] harci erő azoknak a városoknak, amelyeket ilyen felszíntípuson alapítottak
Provides a one-time Production bonus to the closest city when cut down = Egyszeri termelési bónuszt ad a legközelebbi városnak, amikor kivágják
Tile provides yield without assigned population = Ez a mező anélkül biztosít hozamot, hogy munkaerőt rendelnél hozzá
Nullifies all other stats this tile provides = A mező minden más adottságait elnyomja
Only [improvementFilter] improvements may be built on this tile = [improvementFilter] területfejlesztés éípthető csak erre a mezőre
Blocks line-of-sight from tiles at same elevation = Kitakarja a látómezőt az azonos magasságban lévő mezőkről
Has an elevation of [amount] for visibility calculations = A látótávolság kiszámítása kapcsán [amount] tengerszint feletti magassággal rendelkezik
Rare feature = Ritka képződmény
[amount]% Chance to be destroyed by nukes = [amount]% annak az esélye, hogy atomtámadás során megsemmisül
Fresh water = Édesvíz
Rough terrain = Nehéz terep
Deposits in [tileFilter] tiles always provide [amount] resources = A [tileFilter] mezőkön lévő készletekből mindig [amount] erőforráshoz lehet jutni
Can only be created by Mercantile City-States = Csak kereskedő városállamok tudják létrehozni
Stockpiled = Készleten
Cannot be traded = Nem lehet vele kereskedni
Guaranteed with Strategic Balance resource option = A stratégiai egyensúly opció által garantált
Can also be built on tiles adjacent to fresh water = Édesvíz melletti mezőkre is építhető
[stats] from [tileFilter] tiles = [stats] [tileFilter] mezőkből
Can be built outside your borders = A határokon kívülre is építhető
Can be built just outside your borders = A határ külső oldalára is építhető
Can only be built to improve a resource = Csak egy erőforrásmező fejelsztéseként építhető
Removes removable features when built = Építéskor eltávolítja az eltávolítható képződményeket
Gives a defensive bonus of [relativeAmount]% = [relativeAmount]% védelmi bónuszt ad
Costs [amount] [stat] per turn when in your territory = Ha a területeden található, akkor [amount] [stat] fenntartási költsége van
Costs [amount] [stat] per turn = Körönként [amount] [stat] a költsége
Adjacent enemy units ending their turn take [amount] damage = A körük végén a szomszédos mezőn álló ellenséges egységek [amount] sérülést szenvednek
Great Improvement = Nevezetes területfejlesztés
Provides a random bonus when entered = Véletlenszerű jutalmat biztosít rálépéskor
Constructing it will take over the tiles around it and assign them to your closest city = Megépülésekor a szomszédos mezőket kisajátítja és a legközelebbi városodhoz csatolja
Unpillagable = Nem fosztható ki
Irremovable = Elmozdíthatatlan 
Will be replaced by automated workers = Önállósított munkások jelennek meg a helyén
for [amount] turns = [amount] körig
with [amount]% chance = [amount]% eséllyel
before [amount] turns = [amount] körrel korábban
after [amount] turns = [amount] körrel később
for [nationFilter] = [nationFilter] számára
when at war = háborúban
when not at war = , ha nem állsz hadban senkivel
during a Golden Age = az Aranykor időtartama alatt
during We Love The King Day = a Szeretett Uralkodónk Napja idején
while the empire is happy = amíg a birodalom boldog
when between [amount] and [amount2] Happiness = [amount] és [amount2] boldogság között
when below [amount] Happiness = [amount] boldogság alatt
during the [era] = [era] idején
before the [era] = [era] előtt
starting from the [era] = [era]tól kezdődően
if starting in the [era] = ha a [era]ban kezdődik a játék
if no other Civilization has researched this = ha még nem találta fel ezt más civilizáció
after discovering [tech] = [tech] feltalálása után
before discovering [tech] = a(z) [tech] feltalálása előtt
after adopting [policy] = a(z) [policy] beiktatása után
before adopting [policy] = a(z) [policy] beiktatása előtt
before founding a Pantheon = a panteon megalapítása előtt
after founding a Pantheon = a panteon megalapítása után
before founding a religion = a vallás megalapítása előtt
after founding a religion = a vallás megalapítása után
before enhancing a religion = a vallás kibővítése előtt
after enhancing a religion = a vallás kibővítése után
if [buildingFilter] is constructed = ha [buildingFilter] kész
with [resource] = [resource] segítségével
without [resource] = [resource] nélkül
when above [amount] [resource] = [amount] egységnél több [resource] esetén
when below [amount] [resource] = [amount] egységnél kevesebb [resource] esetén
in cities with a [buildingFilter] = [buildingFilter] épülettel rendelkező városokban
in cities without a [buildingFilter] = [buildingFilter] nélküli városokban
in cities with at least [amount] [populationFilter] = olyan városokban, ahol [populationFilter] létszáma legalább [amount]
with a garrison = beszállásolt egység esetén
for [mapUnitFilter] units = [mapUnitFilter] egységeknek
for units with [promotion] = [promotion] előléptetéssel rendelkező egységeknek
for units without [promotion] = [promotion] nélküli egységeknek
vs cities = városok ellen
vs [mapUnitFilter] units = [mapUnitFilter] egységek ellen
when fighting units from a Civilization with more Cities than you = a náladnál több várossal rendelkező civilizációkkal való harcban
when attacking = támadáskor
when defending = védekezéskor
when fighting in [tileFilter] tiles = [tileFilter] mezőkön való harcban
on foreign continents = idegen kontinenseken
when adjacent to a [mapUnitFilter] unit = más [mapUnitFilter] egységgel szomszédos mezőn
when above [amount] HP = [amount] ÉP fölött
when below [amount] HP = [amount] ÉP alatt
if it hasn't used other actions yet = ha még nem használtad más célra
with [amount] to [amount2] neighboring [tileFilter] tiles = [amount] és [amount2] közötti szomszédos [tileFilter] mező esetén
with [amount] to [amount2] neighboring [tileFilter] [tileFilter2] tiles = , amelynek a környezetében [amount]-[amount2] [tileFilter] [tileFilter2] mező található
in [tileFilter] tiles = [tileFilter] mezőkön
in [tileFilter] [tileFilter2] tiles = [tileFilter] [tileFilter2] mezőkön
in tiles without [tileFilter] = [tileFilter] nélküi mezőkön
within [amount] tiles of a [tileFilter] = [tileFilter] [amount] mezőnyi környezetében
on water maps = vizes pályákon
in [regionType] Regions = [regionType] területeken
in all except [regionType] Regions = [regionType] területeket kivéve mindenhol
Free [baseUnitFilter] appears = Ajándék [baseUnitFilter] jelenik meg
[amount] free [baseUnitFilter] units appear = [amount] ajándék [baseUnitFilter] egységet kapsz
Free [baseUnitFilter] found in the ruins = Ajándék [baseUnitFilter] volt a romok között
Free Social Policy = Ajándék politikai eszme
[amount] Free Social Policies = [amount] ajándék politikai eszme
Empire enters golden age = A birodalom aranykorba lép
Empire enters a [amount]-turn Golden Age = A birodalom [amount] körös aranykorba lép
Free Great Person = Ajándék Híres ember
[amount] population [cityFilter] = [amount] lakos [cityFilter]
[amount] population in a random city = [amount] lakos valamelyik városba
Discover [tech] = [tech] felfedezése
Adopt [policy] = [policy] törvénybe iktatása
Free Technology = Ajándék technológia
[amount] Free Technologies = [amount] technológia ajándékba
[amount] free random researchable Tech(s) from the [era] = [amount] kutatható technológia ajándékba a(z) [era]ból
Reveals the entire map = Felfedi az egész térképet
Gain a free [beliefType] belief = [beliefType] tant megkapod ajándékba
Triggers voting for the Diplomatic Victory = Elindítja a diplomáciai győzelemhez szükséges szavazást
Instantly consumes [amount] [resource] = Azonnal felhasznál [amount] [resource] erőforrást
Instantly provides [amount] [resource] = Azonnal biztosít [amount] [resource] erőforrást
Gain [amount] [stat/resource] = [amount] [stat/resource] lesz a tiéd
Gain [amount]-[amount2] [stat] = [amount]-[amount2] [stat] lesz a tiéd
Gain enough Faith for a Pantheon = A panteon alapításához elegendő hithez jutsz
Gain enough Faith for [amount]% of a Great Prophet = A Híres prófétához szükséges hit [amount]%-ához jutsz
Reveal up to [amount/'all'] [tileFilter] within a [amount] tile radius = Fedezz fel legfeljebb [amount/'all'] [tileFilter] mezőt [amount] sugaró körön belül
From a randomly chosen tile [amount] tiles away from the ruins, reveal tiles up to [amount2] tiles away with [amount3]% chance = A romoktól [amount] mező távolságra lévő, véletlenszerűen kiválasztott mező körül felfed mezőket [amount2] sugarú körben, [amount3]% eséllyel
Triggers the following global alert: [comment] = A világ összes nemzete értesül a következőkről: [comment]
Every major Civilization gains a spy once a civilization enters this era = Minden nagy civilizációnál megjelenik egy kém, amikor belép ebbe a korba
Heal this unit by [amount] HP = [amount] ÉP-vel gyógyul ez az egység
This Unit gains [amount] XP = Ez az egység [amount] TP-t kap
This Unit upgrades for free including special upgrades = Ez az egység ajándékba kap korszerűsítést, akár különlegeset is
This Unit gains the [promotion] promotion = Ez az egység megkapja a(z) [promotion] előléptetést
Doing so will consume this opportunity to choose a Promotion = Ha ezt választod, elveszik ez az előléptetési lehetőség
Provides the cheapest [stat] building in your first [amount] cities for free = Az első [amount] városodban ingyen van a legolcsóbb épület, amely [stat] pontokat termel
Provides a [buildingName] in your first [amount] cities for free = Az első [amount] városodban ingyen van a(z) [buildingName] 
upon discovering [tech] = a(z) [tech] felfedezésekor
upon entering the [era] = a(z) [era]ba lépéskor
upon adopting [policy] = a(z) [policy] beiktatásakor
upon declaring war with a major Civilization = mikor hadat üzensz az egyik fő civilizációnak
upon declaring friendship = barátságnyilatkozat kiadásakor
upon entering a Golden Age = aranykorba lépéskor
upon conquering a city = egy város meghódításakor
upon founding a city = város alapításakor
upon discovering a Natural Wonder = természeti csoda felfedezésekor
upon constructing [buildingFilter] = [buildingFilter] építésekor
upon constructing [buildingFilter] [cityFilter] = [buildingFilter] építésekor [cityFilter]
upon gaining a [baseUnitFilter] unit = [baseUnitFilter] egység megszerzésekor
upon founding a Pantheon = panteon alapításakor
upon founding a Religion = vallás alapításakor
upon enhancing a Religion = vallás kibővítésekor
upon defeating a [mapUnitFilter] unit = [mapUnitFilter] egység legyőzésekor
upon being defeated = mikor legyőzik
upon being promoted = előléptetéskor
upon losing at least [amount] HP in a single attack = egyetlen támadásban legalább [amount] ÉP elvesztésekor
upon ending a turn in a [tileFilter] tile = a kör [tileFilter] mezőn való befejezésekor
Hidden after generating a Great Prophet = Híres próféta születése után nem lesz látható

######### Map Unit Filters ###########

Wounded = Sérült
Barbarians = Barbárok
City-State = Város-állam
Embarked = Vízre szállt
Non-City = Nem város

######### Unit Type Filters ###########

All = Bármilyen
Melee = Közelharci
Ranged = Távolsági
Civilian = Polgári
Military = Katonai
Land = Földi
Water = Vízi
Air = Légi
non-air = nem légi
Nuclear Weapon = Atomfegyver
Great Person = Híres ember
Barbarian = Barbár
relevant = megfelelő
City = Város

######### City filters ###########

in this city = az adott városban
in all cities = minden városban
in all coastal cities = minden tengerparti városban
in capital = a fővárosban
in all non-occupied cities = minden nem megszállt városban
in all cities with a world wonder = minden városban ahol van természeti csoda
in all cities connected to capital = minden fővároshoz kapcsolt városban
in all cities with a garrison = minden beszállásoló városban
in all cities in which the majority religion is a major religion = minden, valamely fő vallást többségében valló városban
in all cities in which the majority religion is an enhanced religion = minden, valamely kibővített vallást többségében valló városban
in non-enemy foreign cities = nem ellenséges idegen városokban
in foreign cities = idegen városokban
in annexed cities = csatolt várásokban
in puppeted cities = bábállamokban
in holy cities = szent városokban
in City-State cities = városállamokban
in cities following this religion = az e vallást követő városokban

######### Population Filters ###########

Unemployed = Munkanélküli
Followers of the Majority Religion = A többségi vallás követői
Followers of this Religion = Ennek a vallásnak a követői

######### Terrain Filters ###########

Coastal = Parti
River = Folyó
Open terrain = Nyílt terep
Water resource = Vízi erőforrás
Foreign Land = Idegen terület
Foreign = Idegen
Friendly Land = Barátságos terület
Enemy Land = Ellenséges terület
Featureless = Képződménymentes
Fresh Water = Édesvíz
non-fresh water = Sósvíz
Natural Wonder = Természeti Csoda
Impassable = Járhatatlan
Luxury resource = Luxuscikkek
Strategic resource = Stratégiai erőforrás
Bonus resource = Bónuszerőforrás

######### Tile Filters ###########

unimproved = területfejlesztés nélküli
All Road = Összes út

######### Region Types ###########

Hybrid = Hibrid

######### Terrain Quality ###########

Undesirable = Nem kívánatos
Desirable = Kívánatos

######### Improvement Filters ###########

Great = Nagy

######### Prophet Action Filters ###########

founding = alapítasz
enhancing = kibővítesz

######### Religious Action Filters ###########

Remove Foreign religions from your own cities = Idegen vallásokat eltávolítani a saját városaidból

######### Unique Specials ###########

Our influence with City-States has started dropping faster! = A városállamokbeli befolyásunk mostantól gyorsabban fog csökkenni.
all healing effects doubled = mindenféle gyógyulás hatása megduplázódik
The Spaceship = Az űrhajó
Maya Long Count calendar cycle = A maja hosszú számlálás naptári rendszer
Triggerable = Érvényesíthető
UnitTriggerable = EgységreÉrvényesíthető
Global = Globális
Nation = Nemzet
Era = Kor
Tech = Technológia
Policy = Eszme
FounderBelief = AlapítóiTan
FollowerBelief = KövetőiTan
Building = Épület
Unit = Egység
UnitType = Egységtípus
Promotion = Előléptetés
Improvement = Területfejlesztés
Resource = Erőforrás
Ruins = Romok
Speed = Sebesség
Tutorial = Bemutató
CityState = Városállam
ModOptions = Modbeállítások
Conditional = Feltételes
TriggerCondition = ÉrvényesítésiFeltétel
UnitTriggerCondition = EgységÉrvényesítésiFeltétel
UnitActionModifier = EgységCselekvésMódosító


#################### Lines from spy actions #######################

EstablishNetwork = Hálózatépítés
StealingTech = Technológialopás
RiggingElections = VálasztásiCsalás
CounterIntelligence = Kémelhárítás


#################### Lines from diplomatic modifiers #######################

You declared war on us! = Hadat üzentetek nekünk!
Your warmongering ways are unacceptable to us. = Háborút provokáló viselkedésetek elfogathatatlan számunkra.
You have captured our cities! = Elfoglaltátok a városainkat!
You have declared friendship with our enemies! = Barátságnyilatkozatot írtál alá az ellenségeinkkel!
Your so-called 'friendship' is worth nothing. = Az úgynevezett barátságotok nem ér semmit.
You have publicly denounced us! = Nyilvánosan megvádoltatok minket!
You have denounced our allies = Nyilvánosan megvádoltátok szövetségeseinket
You refused to stop settling cities near us = Nem voltatok hajlandók felhagyni a városalapítással a közelünkben
You betrayed your promise to not settle cities near us = Megszegtétek az ígéreteteket, hogy nem alapítatok várost a közelünkben
Your arrogant demands are in bad taste = Az arrogáns követeléseitek minősíthetetlenek
Your use of nuclear weapons is disgusting! = Iszonyatos, hogy atomfegyvereket vetettetek be!
You have stolen our lands! = Elloptátok a földjeinket!
You destroyed City-States that were under our protection! = Védelmünk alatt álló városállamokat pusztítottatok el!
You attacked City-States that were under our protection! = Védelmünk alatt álló városállomokat támadtatok meg!
You demanded tribute from City-States that were under our protection! = Védelmünk alatt álló városállomokat sarcoltatok meg!
You sided with a City-State over us = Egy városállammal szövetkeztetek ellenünk
Years of peace have strengthened our relations. = A több éves béke megerősítette kapcsolatunkat.
Our mutual military struggle brings us closer together. = Közös háborús erőfeszítéseink megerősítették kapcsolatunkat.
We applaud your liberation of conquered cities! = Köszönjük, hogy felszabadítottátok az elfoglalt városokat!
We have signed a public declaration of friendship = Nyilvános barátságnyilatkozatot írtunk alá!
You have declared friendship with our allies = Barátságnyilatkozatot írtál alá a szövetségeseinkkel
You have denounced our enemies = Nyilvánosan megvádoltátok ellenségeinket
Our open borders have brought us closer together. = Nyitott határaink közelebb hoztak minket egymáshoz.
You fulfilled your promise to stop settling cities near us! = Teljesítettétek az ígéreteteket, hogy nem alapítatok várost a közelünkben!
You gave us units! = Egységeket adtatok nekünk!
We appreciate your gifts = Köszönjük az ajándékaitokat
You returned captured units to us = Elfogott egységeket juttattatok vissza hozzánk


#################### Lines from key bindings #######################

Next Turn = Következő kör
Next Turn Alternate = Következő kör (másodlagos)
Empire Overview = Birodalom áttekintése
Confirm Dialog = Párbeszédablak megerősítése
Cancel Dialog = Párbeszédablak elvetése

#################### Lines from Buildings from Civ V - Vanilla ####################

Palace = Palota

Monument = Emlékmű

Granary = Magtár

Temple of Artemis = Artemisz temploma
'It is not so much for its beauty that the forest makes a claim upon men's hearts, as for that subtle something, that quality of air, that emanation from old trees, that so wonderfully changes and renews a weary spirit.' - Robert Louis Stevenson = 'Nem is annyira a szépsége az, amivel megnyeri az ember szívét az erdő, mint inkább az az apró kis valami, a levegő milyensége, az öreg fák lehelete, amely oly csodálatosan átváltoztatja és felfrissíti a fáradt szellemet.' - Robert Lous Stevenson

The Great Lighthouse = Alexandriai világítótorony
'They that go down to the sea in ships, that do business in great waters; these see the works of the Lord, and his wonders in the deep.' - The Bible, Psalms 107:23-24 = 'A kik hajókon tengerre szállnak, és a nagy vizeken kalmárkodnak, Azok látták az Úrnak dolgait, és az ő csodáit a mélységben.' - A Biblia, Zsoltárok 107:23-24

Stone Works = Kőfaragó

Stonehenge = Stonehenge
'Time crumbles things; everything grows old and is forgotten under the power of time' - Aristotle = 'Az idő összezúzza a dolgokat; minden megörekszik és feledésbe merül a múló idő hatalma folytán.' - Arisztotelész

Library = Könyvtár

Paper Maker = Papírgyár

The Great Library = Alexandriai könyvtár
'Libraries are as the shrine where all the relics of the ancient saints, full of true virtue, and all that without delusion or imposture are preserved and reposed.' - Sir Francis Bacon = 'A könyvtárak olyanok, mint az oltár, melynél az ókori szentek - kik telve voltak erénnyel, csalások nélkül - minden ereklyéje megőrződik és békében pihen.' - Sir Francis Bacon

Circus = Cirkusz

Water Mill = Vízimalom

Floating Gardens = Úszó kertek

Walls = Városfal

Walls of Babylon = Babilon falai

The Pyramids = Piramisok
'O, let not the pains of death which come upon thee enter into my body. I am the god Tem, and I am the foremost part of the sky, and the power which protecteth me is that which is with all the gods forever.' - The Book of the Dead, translated by Sir Ernest Alfred Wallis Budge = 'Én vagyok Tem isten a virradásban. Én vagyok az Egyetlen Egy. Nu-ban kaptam létemet. Én vagyok Ra, aki a kezdetben lett, a kormányzó a teremtésnek.' - Egyiptomi halottaskönyv, E.A. Wallis Budge angol változata alapján fordította Apáti Csaba

Mausoleum of Halicarnassus = Halikarnasszoszi mauzóleum
'The whole earth is the tomb of heroic men and their story is not given only on stone over their clay but abides everywhere without visible symbol woven into the stuff of other men's lives.' - Pericles = 'Mert a kiváló emberek sírhelye az egész föld, és nemcsak a hazájukban felállított oszlop felirata emlékeztet rájuk, hanem messze földön mindenkiben él nem is annyira tetteik, mint inkább szellemük íratlan emlékezete.' - Periklész

Barracks = Laktanya

Krepost = Krepost

Statue of Zeus = Zeusz-szobor
'He spoke, the son of Kronos, and nodded his head with the dark brows, and the immortally anointed hair of the great god swept from his divine head, and all Olympos was shaken' - The Iliad = 'Szólt Kronión, és bólintott rá barna szemölddel: ambrosziás hajafürtje előreomolt a hatalmas nemmúló főről, s megrendült a nagy Olümposz.' - Iliász

Lighthouse = Világítótorony

Stable = Istálló

Courthouse = Bíróság

Hanging Gardens = Szemiramisz függőkertje
'I think that if ever a mortal heard the word of God it would be in a garden at the cool of the day.' - F. Frankfort Moore = 'Úgy képzelem, ha halandó valaha is hallaná Isten szavát, az egy kertben volna a nap egy hűvös szakában.' - F. Frankfort Moore

Colosseum = Colosseum

Circus Maximus = Circus Maximus

Great Wall = Kínai nagy fal
'The art of war teaches us to rely not on the likelihood of the enemy's not attacking, but rather on the fact that we have made our position unassailable.' - Sun Tzu = 'A hadviselésnek törvénye legyen tehát: [...] soha ne bízzuk magunkat arra, hogy (az ellenség) nem támad meg bennünket, hanem kövessünk el mindent, hogy ne is legyen módja megtámadni bennünket.' - Szun-ce

Temple = Templom

Burial Tomb = Sírkamra

Mud Pyramid Mosque = Vályogpiramis

National College = Nemzeti Főiskola

The Oracle = Jósda
'The ancient Oracle said that I was the wisest of all the Greeks. It is because I alone, of all the Greeks, know that I know nothing' - Socrates = 'Delphoiba is elment, és ilyen jóslatot mert kérni [...] Püthia pedig azt a választ adta, hogy nálam senki sem bölcsebb. [...] Az közületek a legbölcsebb, emberek, aki, mint Szókratész, felismerte, hogy bölcsesség tekintetében valójában semmit sem ér.' - Platón: Szókrátész védőbeszéde

National Epic = Nemzeti Eposz

Market = Piac

Bazaar = Bazár

Mint = Pénzverde

Aqueduct = Vízvezeték

Heroic Epic = Hősi Eposz

Colossus = Rodoszi kolosszus
'Why man, he doth bestride the narrow world like a colossus, and we petty men walk under his huge legs, and peep about to find ourselves dishonorable graves.' - William Shakespeare, Julius Caesar = 'Ó miért, miért van az, hogy ő kolosszusként járja e szűk világot, mi, szegény emberek pedig hatalmas lábai alatt vagyunk, és ha magunkra tekintünk, csak meggyalázott sírokat látunk?' - William Shakespeare, Julius Caesar

Garden = Kert

Monastery = Kolostor

Hagia Sophia = Hagia Szophia
'For it soars to a height to match the sky, and as if surging up from among the other buildings it stands on high and looks down upon the remainder of the city, adorning it, because it is a part of it, but glorying in its own beauty' - Procopius, De Aedificis = 'Mert olyan magasban lebeg akár az égbolt, és a többi épület közül felemelkedve a magasban áll, és lenéz a város többi részére, díszíti azt, mert része annak, megdicsőülve önnön szépségétől' - Prokopiosz, Az épületekről

Angkor Wat = Angkorvat
'The temple is like no other building in the world. It has towers and decoration and all the refinements which the human genius can conceive of.' - Antonio da Magdalena = 'A templomhoz nincs még egy hasonló épület a világon. Tornyai, díszítése és kifinomultsága olyan, amilyet a legkiválóbb emberi elme szülni képes.' - Antonio da Magdalena

Chichen Itza = Chichén Itzá
'The katun is established at Chichen Itza. The settlement of the Itza shall take place there. The quetzal shall come, the green bird shall come. Ah Kantenal shall come. It is the word of God. The Itza shall come.' - The Books of Chilam Balam = 'A katun Chichén Itzában kezdődött. Az itzák oda fognak letelepedni. A szuruku el fog jönni, a zöld madár eljön. Kantenal is eljő. Ezek isten szavai. Az itzák el fognak jönni.' - Chilam Balam könyvei

National Treasury = Nemzeti Kincstár

Machu Picchu = Machu Picchu
'Few romances can ever surpass that of the granite citadel on top of the beetling precipices of Machu Picchu, the crown of Inca Land.' - Hiram Bingham = 'Kevés hely idillje képes túlszárnyalni a gránit fellegvárét Machu Picchu kiugró szakadékai tetején, mely az inkák földjének koronája.' - Hiram Bingham

Workshop = Műhely

Longhouse = Hosszúház

Forge = Kovácsműhely

Harbor = Kikötő

University = Egyetem

Wat = Vat

Oxford University = Oxfordi Egyetem

Notre Dame = Notre Dame
'Architecture has recorded the great ideas of the human race. Not only every religious symbol, but every human thought has its page in that vast book.' - Victor Hugo = '[...] az építészet volt az emberi nem egyetemes írása. És ez annyira igaz, hogy ebben a roppant könyvben nemcsak minden vallásos jelképnek, hanem minden emberi gondolatnak is megvan a maga lapja és a maga emléke.' - Victor Hugo

Castle = Kastély

Mughal Fort = Mogul erőd

Himeji Castle = Himedzsi várkastély
'Bushido is realized in the presence of death. This means choosing death whenever there is a choice between life and death. There is no other reasoning.' - Yamamoto Tsunetomo = 'Rájöttem, hogy a Busido a halálban gyökerezik. Ha dönteni kell élet és halál között, az embernek habozás nélkül a halált kell választania; ez nem különösebben nehéz [...]' - Jamamoto Cunetomo

Ironworks = Vasművek

Armory = Fegyvertár

Observatory = Obszervatórium

Opera House = Operaház

Sistine Chapel = Sixtus-kápolna
'I live and love in God's peculiar light.' - Michelangelo Buonarroti = 'Isten különös fényében élek és szeretek.' - Michelangelo Buonarroti

Bank = Bank

Satrap's Court = Satrapa udvara

Forbidden Palace = Tiltott Város
'Most of us can, as we choose, make of this world either a palace or a prison' - John Lubbock = 'A legtöbbünk - választásunktól függően - palotává vagy börténné alakíthatja ezt a világot.' - John Lubbock

Theatre = Színház

Seaport = Tengeri kikötő

Hermitage = Ermitázs

Taj Mahal = Tádzs Mahal
'The Taj Mahal rises above the banks of the river like a solitary tear suspended on the cheek of time.' - Rabindranath Tagore = 'A Taj Mahal úgy emelkedik a folyó partja fölé, akár az örökkévalóság orcáján függeszkedő magányos könnycsepp.' - Rabindranáth Tagore

Porcelain Tower = Porcelántorony
'Things always seem fairer when we look back at them, and it is out of that inaccessible tower of the past that Longing leans and beckons.' - James Russell Lowell = 'A dolgok mindig igazságosabbnak tűnnek, mikor visszatekintünk rájuk, és ez a múltnak ama megközelíthetetlen tornyából ered, amely a Vágyból nő ki és azon támaszkodik.' - James Russell Lowell

Windmill = Szélmalom

Kremlin = Kreml
 # Requires translation!
'The Law is a fortress on a hill that armies cannot take or floods wash away.' - The Prophet Muhammed = 

Museum = Múzeum

The Louvre = Louvre
'Every genuine work of art has as much reason for being as the earth and the sun' - Ralph Waldo Emerson = 'Minden valódi műalkotásnak annyi oka van a világon lenni, mint a földnek és a napnak' - Ralph Waldo Emerson

Public School = Köziskola

Factory = Gyár

Big Ben = Big Ben
 # Requires translation!
'To achieve great things, two things are needed: a plan, and not quite enough time.' - Leonard Bernstein = 

Military Academy = Katonai akadémia

Brandenburg Gate = Brandenburgi kapu
'Pale Death beats equally at the poor man's gate and at the palaces of kings.' - Horace = 'Sárga Halál bátor lábbal meri rúgni pór tanyáját\nS Király szobáját.' - Horatius

Arsenal = Fegyverraktár

Hospital = Kórház

Stock Exchange = Értéktőzsde

Broadcast Tower = Adótorony

Eiffel Tower = Eiffel-torony
'We live only to discover beauty, all else is a form of waiting' - Kahlil Gibran = 'Azért élünk, hogy a szépséget felfedezzük. Minden egyéb csak a vágyakozás egyik formája.' - Halíl Dzsibrán

Statue of Liberty = Szabadság-szobor
'Give me your tired, your poor, your huddled masses yearning to breathe free, the wretched refuse of your teeming shore. Send these, the homeless, tempest-tossed to me, I lift my lamp beside the golden door!' - Emma Lazarus = 'Jöjjön fáradt, nincstelen,\nA tömeg, mely szabadságért zihál:\nNyomorgó söpredéktek kell nekem.\nA viharvert hontalanokra vár\nArany kapum, hol fáklyám emelem.' - Emma Lazarus

Military Base = Katonai bázis

Cristo Redentor = A Megváltó Krisztus szobra
'Come to me, all who labor and are heavy burdened, and I will give you rest.' - New Testament, Matthew 11:28 = 'Jőjjetek én hozzám mindnyájan, a kik megfáradtatok és megterheltettetek, és én megnyugosztlak titeket.' - Újszövetség, Máté 11:28

Research Lab = Kutatólabor

Medical Lab = Egészségügyi laboratórium


Stadium = Stadion

Sydney Opera House = Sydney-i Operaház
'Those who lose dreaming are lost.' - Australian Aboriginal saying = 'Elveszettek, kik álmaikat elveszítik.' - ausztrál őslakos mondás

Manhattan Project = Manhattan-terv

Pentagon = Pentagon
'In preparing for battle I have always found that plans are useless, but planning is indispensable.' - Dwight D. Eisenhower = 'A csatára való felkészüléskor mindig azt tapasztaltam, hogy a tervek haszontalanok, de a tervezés nélkülözhetetlen.' - Dwight D. Eisenhower

Solar Plant = Naperőmű

Nuclear Plant = Atomerőmű

Apollo Program = Apollo-program

Spaceship Factory = Űrhajógyár

United Nations = Egyesült Nemzetek
'More than ever before in human history, we share a common destiny. We can master it only if we face it together. And that is why we have the United Nations.' - Kofi Annan = 'Még inkább, mint valaha az emberiség történelmében, közös a végzetünk. Csak akkor tudunk úrrá lenni rajta, ha együtt nézünk szembe vele. És ezért hoztuk létre az Egyesült Nemzetek Szervezetét.' - Kofi Annan

Utopia Project = Utópia projekt


#################### Lines from CityStateTypes from Civ V - Vanilla ####################


#################### Lines from Difficulties from Civ V - Vanilla ####################

Settler = Telepes

Chieftain = Parancsnok

Warlord = Hadúr

Prince = Herceg

King = Király
Era Starting Unit = Kor kezdő egysége

Emperor = Császár
Scout = Felderítő

Immortal = Halhatatlan
Worker = Munkás

Deity = Isten


#################### Lines from Eras from Civ V - Vanilla ####################

Warrior = Harcos
Ancient era = Ókor

Spearman = Lándzsás
Classical era = Klasszikus kor

Medieval era = Középkor

Pikeman = Hosszúlándzsás
Renaissance era = Reneszánsz kor

Musketman = Flintás
Industrial era = Ipari kor

Rifleman = Lövész
Modern era = Modern kor

Infantry = Gyalogság
Atomic era = Atomkor

Information era = Információs kor

Future era = Leendő kor


#################### Lines from Nations from Civ V - Vanilla ####################

Spectator = Megfigyelő

Nebuchadnezzar II = Nabukodonozor
The demon wants the blood of soldiers! = A démon a katonák vérét akarja!
Oh well, I presume you know what you're doing. = Hát jó, gondolom, tudod mit csinálsz.
It is over. Perhaps now I shall have peace, at last. = Véget ért. Talán most majd végre békét lelek.
Are you real or a phantom? = Valóságos vagy, vagy kísértet?
It appears that you do have a reason for existing – to make this deal with me. = Úgy tűnik, létezésed nem ok nélkül való - ez az egyezség az, amelyet velem kötsz.
Greetings. = Üdvözöllek!
What do YOU want?! = Mit akarsz!?
Ingenuity = Találékonyság
Babylon = Babilon
Akkad = Akkád
Dur-Kurigalzu = Dúr-Kurigalzu
Nippur = Nippur
Borsippa = Borszippa
Sippar = Szippar
Opis = Upi
Mari = Mári
Shushan = Szúza
Eshnunna = Esnunna
Ellasar = Ellaszár
Erech = Uruk
Kutha = Kúta
Sirpurla = Lagas
 # Requires translation!
Neribtum = 
Ashur = Assur
Ninveh = Ninive
Nimrud = Nimrud
Arbela = Erbíl
Nuzi = Nuzu
Arrapkha = Arrapkha
Tutub = Tutub
Shaduppum = Saduppum
Rapiqum = Rapikum
Mashkan Shapir = Maskausapir
Tuttul = Tuttul
Ramad = Ramad
 # Requires translation!
Ana = 
 # Requires translation!
Haradum = 
 # Requires translation!
Agrab = 
 # Requires translation!
Uqair = 
 # Requires translation!
Gubba = 
 # Requires translation!
Hafriyat = 
 # Requires translation!
Nagar = 
Shubat Enlil = Subat-Enlil
 # Requires translation!
Urhai = 
Urkesh = Urkes
Awan = Avan
Riblah = Ribla
Tayma = Téma

Alexander = Nagy Sándor
You are in my way, you must be destroyed. = Az utamban állsz. El kell, hogy pusztulj!
As a matter of fact I too grow weary of peace. = Ami azt illeti, én is belefáradtam a békébe.
You have somehow become my undoing! What kind of beast are you? = Végül valahogyan mégis tönkretettél engem! Miféle szörnyeteg vagy te?
Hello stranger! I am Alexandros, son of kings and grandson of the gods! = Üdvözöllek, idegen! Sándor vagyok, királyok fia és istenek unokája!
My friend, does this seem reasonable to you? = Barátom, méltányosnak találod ezt az ajánlatot?
Greetings! = Üdvözöllek!
What? = Nos?
Hellenic League = Hellén szövetség
Athens = Athén
Sparta = Spárta
Corinth = Korintosz
Argos = Argos
Knossos = Knósszosz
Mycenae = Mükéné
Pharsalos = Pharszalosz
Ephesus = Epheszosz
Halicarnassus = Halikarnasszosz
Rhodes = Rodosz
Eretria = Eretria
Pergamon = Pergamon
Miletos = Milétosz
Megara = Megara
Phocaea = Phocaea
Sicyon = Sicyon
Tiryns = Tirünsz
Samos = Számosz
Mytilene = Mütilene
Chios = Chiosz
Paros = Parosz
Elis = Elisz
Syracuse = Szürakuszai
Herakleia = Herakleia
Gortyn = Gortyn
Chalkis = Chalkisz
Pylos = Pülosz
Pella = Pella
Naxos = Naxosz
Larissa = Larissza
Apollonia = Apollónia
Messene = Messzéné
Orchomenos = Orchomenosz
Ambracia = Ambracia
Kos = Kos
Knidos = Knidosz
Amphipolis = Amphipolisz
Patras = Patrasz
Lamia = Lamia
Nafplion = Nafplion
Apolyton = Apolyton
Greece = Görögország

Wu Zetian = Vu császárnő
You won't ever be able to bother me again. Go meet Yama. = Nem fogsz engem háborgatni többé. Találkozol Jamával.
Fool! I will disembowel you all! = Ostobák! Kibelezlek mindannyiótokat!
You have proven to be a cunning and competent adversary. I congratulate you on your victory. = Ravasz és méltó ellenfélnek bizonyultál. Gratulálok a győzedelmedhez.
Greetings, I am Empress Wu Zetian. China desires peace and development. You leave us alone, we'll leave you alone. = Üdvözöllek, Vu császárnő vagyok. Kína békét és fejlődést érdemel. Ti békén hagytok minket és mi békén hagyunk titeket.
My friend, do you think you can accept this request? = Barátom, elfogadható számodra ez az ajánlat?
How are you today? = Hogy vagy ma?
Oh. It's you? = Ó! Te vagy az?
Art of War = A háború művészete
Beijing = Peking
Shanghai = Sanghaj
Guangzhou = Kanton
Nanjing = Nanking
Xian = Hszian
Chengdu = Csengtu
Hangzhou = Hangcsou
Tianjin = Tiencsin
Macau = Makaó
Shandong = Shandong
Kaifeng = Kajfeng
Ningbo = Ningpo
Baoding = Paoting
Yangzhou = Jangcsou
Harbin = Harbin
Chongqing = Csungking
Luoyang = Lojang
Kunming = Kunming
Taipei = Tajpej
Shenyang = Senjang
Taiyuan = Tajjüan
Tainan = Tajan
Dalian = Talien
Lijiang = Licsiang
Wuxi = Vuhszi
Suzhou = Szucsou
Maoming = Maoming
Shaoguan = Soukuang
Yangjiang = Jangcsiang
Heyuan = Heyuan
Huangshi = Huangsi
Yichang = Jicsang
Yingtian = Yingtan
Xinyu = Xinyu
Xinzheng = Xinzheng
Handan = Hantan
Dunhuang = Tunhuang
Gaoyu = Gaoyu
Nantong = Nantung
Weifang = Vejfang
Xikang = Xikang
China = Kína

Ramesses II = II. Ramszesz
You are but a pest on this Earth, prepare to be eliminated! = Nem vagy más, csak élősködő ezen a Földön! Készülj rá, hogy kiirtalak!
You are a fool who evokes pity. You have brought my hostility upon yourself and your repulsive civilization! = Szánalomra méltó bolond vagy! Magadra vontad haragomat az egész visszataszító népségeddel együtt!
Strike me down and my soul will torment yours forever, you have won nothing. = Sújts le rám, és a lelkem örökre kínozni fogja a tiédet! Semmit sem nyertél!
Greetings, I am Ramesses the god. I am the living embodiment of Egypt, mother and father of all civilizations. = Üdvözöllek, Ramszesz istenség vagyok. Én vagyok Egyiptom megtestülése, az összes civilizáció anyja és atyja!
Generous Egypt makes you this offer. = Ez a nagylelkű Egyiptom ajánlata számodra.
Good day. = Jónapot!
Oh, it's you. = Á, te vagy az.
Monument Builders = Műemléképítők
Thebes = Théba
Memphis = Memphisz
Heliopolis = Héliopolisz
Elephantine = Elephantiné
Alexandria = Alexandria
Pi-Ramesses = Per-Ramszesz
Giza = Gíza
Byblos = Büblosz
Akhetaten = Amarna
Hieraconpolis = Hierakónpolisz
Abydos = Abüdosz
Asyut = Aszjút
Avaris = Avarisz
Lisht = Al List
Buto = Butó
Edfu = Edfu
Pithom = Pithom
Busiris = Buszirisz
Kahun = Káhún
 # Requires translation!
Athribis = 
Mendes = Mendész
Elashmunein = El-Asmúnein
Tanis = Tanisz
Bubastis = Bubasztisz
 # Requires translation!
Oryx = 
Sebennytus = Szebennütosz
Akhmin = Akhmim
Karnak = Karnak
Luxor = Luxor
El Kab = Nekhab
Armant = Armant
Balat = Balat
Ellahun = Lahún
Hawara = Havarat
Dashur = Dahszúr
Damanhur = Damanhar
Abusir = Abusir
Herakleopolis = Herakleopolisz
Akoris = Akoris
Benihasan = Beni Hasszán
Badari = Badari
Hermopolis = Hermopolisz
Amrah = Amrah
Koptos = Koptosz
Ombos = Ombosz
Naqada = Nagada
Semna = Szemna
Soleb = Szoleb
Egypt = Egyiptom

Elizabeth = Erzsébet
By the grace of God, your days are numbered. = Isten kegyelméből, napjaid meg vannak számlálva.
We shall never surrender. = Sosem adjuk meg magunkat!
You have triumphed over us. The day is yours. = Diadalmaskodtál felettünk. Ma ünnepelhetsz.
We are pleased to meet you. = Örvendünk a találkozásnak!
Would you be interested in a trade agreement with England? = Érdekelné Önt egy kereskedelmi megállapodás Angliával?
Hello, again. = Üdv újra!
Oh, it's you! = Á, Ön az!
Sun Never Sets = Nem nyugszik le benne a Nap
London = London
York = York
Nottingham = Nottingham
Hastings = Hastings
Canterbury = Canterbury
Coventry = Coventry
Warwick = Warwick
Newcastle = Newcastle
Oxford = Oxford
Liverpool = Liverpool
Dover = Dover
Brighton = Brighton
Norwich = Norwich
Leeds = Leeds
Reading = Reading
Birmingham = Birmingham
Richmond = Richmond
Exeter = Exeter
Cambridge = Cambridge
Gloucester = Gloucester
Manchester = Manchester
Bristol = Bristol
Leicester = Leicester
Carlisle = Carlisle
Ipswich = Ipswich
Portsmouth = Portsmouth
Berwick = Berwick
Bath = Bath
Mumbles = Mumbles
Southampton = Southampton
Sheffield = Sheffield
Salisbury = Salisbury
Colchester = Colchester
Plymouth = Plymouth
Lancaster = Lancaster
Blackpool = Blackpool
Winchester = Winchester
Hull = Hull
England = Anglia

Napoleon = Bonaparte Napóleon
You're disturbing us, prepare for war. = Zavarod a köreinket, készülj a háborúra!
You've fallen into my trap. I'll bury you. = Beleestél a csapdámba. El foglak temetni téged.
I congratulate you for your victory. = Gratulálok neked a győzelmedhez!
Welcome. I'm Napoleon, of France; the smartest military man in world history. = Isten hozott! Napóleon vagyok Franciaországból, a világ történetének legzseniálisabb hadvezére.
France offers you this exceptional proposition. = Franciaország ezzel a kivételes ajánlattal fordul hozzád.
Hello. = Üdv.
It's you. = Te?!
 # Requires translation!
Ancien Régime = 
Paris = Párizs
Orleans = Orléans
Lyon = Lyon
Troyes = Troyes
Tours = Tours
Marseille = Marseille
Chartres = Chartres
Avignon = Avignon
Rouen = Rouen
Grenoble = Grenoble
Dijon = Dijon
Amiens = Amiens
Cherbourg = Cherbourg
Poitiers = Poitiers
Toulouse = Toulouse
Bayonne = Bayonne
Strasbourg = Strasbourg
Brest = Brest
Bordeaux = Bordeaux
Rennes = Rennes
Nice = Nizza
Saint Etienne = Saint-Étienne
Nantes = Nantes
Reims = Reims
Le Mans = Le Mans
Montpellier = Montpellier
Limoges = Limoges
Nancy = Nancy
Lille = Lille
Caen = Caen
Toulon = Toulon
Le Havre = Le Havre
Lourdes = Lourdes
Cannes = Cannes
Aix-En-Provence = Aix-en-Provence
La Rochelle = La Rochelle
Bourges = Bourges
Calais = Calais
France = Franciaország

Catherine = Katalin
You've behaved yourself very badly, you know it. Now it's payback time. = Elég csúnyán viselkedtél, nemdebár? Most megkapod a magadét!
You've mistaken my passion for a weakness, you'll regret about this. = A jóindulatomat gyengeségnek hitted, de megbánod te még ezt!
We were defeated, so this makes me your prisoner. I suppose there are worse fates. = Vesztettünk, tehát a foglyod vagyok. Járhattam volna rosszabbul is.
I greet you, stranger! If you are as intelligent and tactful as you are attractive, we'll get along just fine. = Üdvözöllek, idegen! Ha olyan intelligens és tapintatos vagy, mint amilyen vonzó, akkor jól megleszünk.
How would you like it if I propose this kind of exchange? = Hogy tetszene, ha felajánlanék egy ilyen cserét?
Hello! = Üdv!
What do you need?! = Mit akarsz?!
Siberian Riches = Szibériai bőség
Moscow = Moszkva
St. Petersburg = Szentpétervár
Novgorod = Novgorod
Rostov = Rosztov
Yaroslavl = Jaroszlavl
Yekaterinburg = Jekatyerinburg
Yakutsk = Jakutszk
Vladivostok = Vlagyivosztok
Smolensk = Szmolenszk
Orenburg = Orenburg
Krasnoyarsk = Krasznojarszk
Khabarovsk = Habarovszk
Bryansk = Brjanszk
Tver = Tver
Novosibirsk = Novoszibirszk
Magadan = Magadan
Murmansk = Murmanszk
Irkutsk = Irkutszk
Chita = Csita
Samara = Szamara
Arkhangelsk = Arhangelszk
Chelyabinsk = Cseljabinszk
Tobolsk = Tobolszk
Vologda = Vologda
Omsk = Omszk
Astrakhan = Asztrahán
Kursk = Kurszk
Saratov = Szaratov
Tula = Tula
Vladimir = Vlagyimir
Perm = Perm
Voronezh = Voronyezs
Pskov = Pszkov
Starayarussa = Sztaraja Russza
Kostoma = Kosztroma
Nizhniy Novgorod = Nyizsnyij Novgorod
Suzdal = Szuzdal
Magnitogorsk = Magnyitogorszk
Russia = Oroszország

Augustus Caesar = Augustus császár
My treasury contains little and my soldiers are getting impatient... (sigh) ...therefore you must die. = A kincstáram szinte üres, és a katonáim egyre türelmetlenebbek... (sóhaj) ...így hát meg kell halnod.
So brave, yet so stupid! If only you had a brain similar to your courage. = Milyen bátor és mégis milyen ostoba! Kár, hogy az eszed nem olyan nagy, mint az önbizalmad!
The gods have deprived Rome of their favour. We have been defeated. = Az istenek kivetették Rómát kegyeikból. Legyőzettünk.
I greet you. I am Augustus, Imperator and Pontifex Maximus of Rome. If you are a friend of Rome, you are welcome. = Üdvözöllek! Augustus vagyok, Róma imperátora és pontifex maximusa.
I offer this, for your consideration. = Vedd fontolóra ezt az ajánlatunkat!
Hail. = Ave.
What do you want? = Mit akarsz?
The Glory of Rome = Róma dicsősége
Rome = Római Birodalom
Antium = Antium
Cumae = Cumae
Neapolis = Nápoly
Ravenna = Ravenna
Arretium = Arezzo
Mediolanum = Mediolanum
Arpinum = Arpinum
Circei = Circeii
 # Requires translation!
Setia = 
Satricum = Satricum
Ardea = Ardea
Ostia = Ostia
Velitrae = Velitrae
Viroconium = Viroconium
Tarentum = Taranto
Brundisium = Brindisi
Caesaraugusta = Zaragoza
Caesarea = Caesarea
Palmyra = Palmüra
Signia = Segni
Aquileia = Aquileia
Clusium = Clusium
Sutrium = Sutrium
Cremona = Cremona
Placentia = Piacenza
Hispalis = Sevilla
Artaxata = Artaxata
 # Requires translation!
Aurelianorum = 
Nicopolis = Nikopolisz
Agrippina = Agrippina
Verona = Verona
Corfinium = Corfinio
 # Requires translation!
Treverii = 
 # Requires translation!
Sirmium = 
 # Requires translation!
Augustadorum = 
 # Requires translation!
Curia = 
 # Requires translation!
Interrama = 
 # Requires translation!
Adria = 

Harun al-Rashid = Hárún ar-Rasíd
The world will be more beautiful without you. Prepare for war. = A világ sokkal szebb hely lenne nélküled. Készülj a háborúra!
Fool! You will soon regret dearly! I swear it! = Ostoba! Ezt nagyon meg fogod bánni hamarosan! Erre megesküszöm!
You have won, congratulations. My palace is now in your possession, and I beg that you care well for the peacock. = Gratulálok, győztél! Palotám mostantól a tiéd, de kérlek viseld jó gondját a pávának.
Welcome foreigner, I am Harun Al-Rashid, Caliph of the Arabs. Come and tell me about your empire. = Üdvözöllek idegen, Hárún ar-Rasíd vagyok, az arabok kalifája. Jöjj és mesélj nekem a birodalmadról!
Come forth, let's do business. = Gyere közelebb, kössünk üzletet!
Peace be upon you. = Béke legyen veled!
Trade Caravans = Kereskedelmi karavánok
Mecca = Mekka
Medina = Medina
Damascus = Damaszkusz
Baghdad = Bagdad
 # Requires translation!
Najran = 
Kufah = Kúfa
Basra = Bászra
Khurasan = Horászán
 # Requires translation!
Anjar = 
 # Requires translation!
Fustat = 
Aden = Aden
 # Requires translation!
Yamama = 
Muscat = Maszkat
Mansura = Manszura
Bukhara = Buhara
Fez = Fez
Shiraz = Siráz
Merw = Merv
Balkh = Balh
Mosul = Moszul
 # Requires translation!
Aydab = 
 # Requires translation!
Bayt = 
Suhar = Sohar
Taif = Taif
Hama = Hamá
Tabuk = Tabúk
Sana'a = Szanaa
 # Requires translation!
Shihr = 
Tripoli = Tripoli
Tunis = Tunisz
Kairouan = Kajraván
Algiers = Algír
Oran = Orán
Arabia = Arábia

George Washington = George Washington
Your wanton aggression leaves us no choice. Prepare for war! = Féktelen agressziója nem hagy más választást számunkra. Készüljön a háborúra!
You have mistaken our love of peace for weakness. You shall regret this! = Gyengeségnek vélte békeszeretetünket. Ezt meg fogja bánni!
The day...is yours. I hope you will be merciful in your triumph. = A mai nap ... önnek kedvezett a szerencse. Bizakodok benne, hogy könyörületesen üli meg diadalát.
The people of the United States of America welcome you. = Az Amerikai Egysült Államok lakosai üdvözölnek titeket!
Is the following trade of interest to you? = Felkeltette érdeklődését az alábbi ajánlat?
Well? = Nos?
Manifest Destiny = Világos végzet
Washington = Washington
New York = New York
Boston = Boston
Philadelphia = Philadelphia
Atlanta = Atlanta
Chicago = Chicago
Seattle = Seattle
San Francisco = San Francisco
Los Angeles = Los Angeles
Houston = Houston
Portland = Portland
St. Louis = St. Louis
Miami = Miami
Buffalo = Buffalo
Detroit = Detroit
New Orleans = New Orleans
Baltimore = Baltimore
Denver = Denver
Cincinnati = Cincinnati
Dallas = Dallas
Cleveland = Cleveland
Kansas City = Kansas City
San Diego = San Diego
Las Vegas = Las Vegas
Phoenix = Phoenix
Albuquerque = Albuquerque
Minneapolis = Minneapolis
Pittsburgh = Pittsburgh
Oakland = Oakland
Tampa Bay = Tampa Bay
Orlando = Orlando
Tacoma = Tacoma
Santa Fe = Santa Fe
Olympia = Olympia
Hunt Valley = Hunt Valley
Springfield = Springfield
Palo Alto = Palo Alto
Centralia = Centralia
Spokane = Spokane
Jacksonville = Jacksonville
Svannah = Svannah
Charleston = Charleston
San Antonio = San Antonio
Anchorage = Anchorage
Sacramento = Sacramento
Reno = Reno
Salt Lake City = Salt Lake City
Boise = Boise
Milwaukee = Milwaukee
Santa Cruz = Santa Cruz
Little Rock = Little Rock
America = Amerika

Oda Nobunaga = Oda Nobunaga
I hereby inform you of our intention to wipe out your civilization from this world. = Ezúton tájékoztatom Önöket azon szándékunkról, hogy civilizációjukat eltöröljük a világ színéről.
Pitiful fool! Now we shall destroy you! = Szánalmas bolond! Most elpusztítunk titeket!
You were much wiser than I thought. = Sokkal bölcsebb volt, mint amilyennek gondoltam magát!
We hope for a fair and just relationship with you, who are renowned for military bravery. = Tisztességes és igazságos kapcsolatot remélünk Önnel, ki híres bátorságáról a harcban.
I would be grateful if you agreed on the following proposal. = Lekötelezne, ha elfogadná a következő ajánlatot. 
Oh, it's you... = Á, maga az...
Bushido = Busidó
Kyoto = Kiotó
Osaka = Oszaka
Tokyo = Tokió
Satsuma = Satsuma
Kagoshima = Kagosima
Nara = Nara
Nagoya = Nagoja
Izumo = Izumó
Nagasaki = Nagaszaki
Yokohama = Jokohama
Shimonoseki = Simonoszeki
Matsuyama = Macujama
Sapporo = Szapporo
Hakodate = Hakodate
Ise = Ise
Toyama = Tojama
Fukushima = Fukusima
Suo = Suo
Bizen = Bizen
Echizen = Echizen
Izumi = Izumi
Omi = Omi
Echigo = Echigo
Kozuke = Kozuke
Sado = Sado
Kobe = Kóbe
Nagano = Nagano
Hiroshima = Hirosima
Takayama = Takayama
Akita = Akita
Fukuoka = Fukuoka
Aomori = Aomori
Kamakura = Kamakura
Kochi = Kócsi
Naha = Naha
Sendai = Szendai
Gifu = Gifu
Yamaguchi = Yamaguchi
Ota = Óta
Tottori = Tottori
Japan = Japán

Gandhi = Mahátma Gandhi
I have just received a report that large numbers of my troops have crossed your borders. = Most jelentették nekem, hogy nagy létszámú seregem lépte át a határaitokat.
My attempts to avoid violence have failed. An eye for an eye only makes the world blind. = Az erőszak elkerülésére való törekvéseim kudarcot vallottak. Szemért szemet szúrva csak megvakítjuk a világot.
You can chain me, you can torture me, you can even destroy this body, but you will never imprison my mind. = Megkötözhettek, megkínozhattok, elpusztíthatjátok ezt a testet, de az elmém szabad lesz.
Hello, I am Mohandas Gandhi. My people call me Bapu, but please, call me friend. = Helló, Mohandász Gandhi vagyok. A népem Bapunak hív, de kérlek, nevezz barátodnak!
My friend, are you interested in this arrangement? = Barátom, érdekelne téged egy ilyen egyezség?
I wish you peace. = Békét kívánok neked.
Population Growth = Népességnövekedés
Delhi = Delhi
Mumbai = Mumbai
Vijayanagara = Vidzsajanagara
Pataliputra = Patna
Varanasi = Váránaszi
Agra = Agra
Calcutta = Kolkata
Lahore = Lahor
Bangalore = Bengaluru
Hyderabad = Haidarábád
Madurai = Maduráj
Ahmedabad = Ahmadábád
Kolhapur = Kolhápur
Prayaga = Alláhábád
Ayodhya = Ajodhja
Indraprastha = Indraprastha
Mathura = Mathura
Ujjain = Uddzsaín
Gulbarga = Gulbarga
Jaunpur = Jaunpur
Rajagriha = Rádzsgír
Sravasti = Srávasztí
Tiruchirapalli = Tiruccsirápalli
Thanjavur = Tandzsávúr
Bodhgaya = Bodh-Gaja
Kushinagar = Kushinagar
Amaravati = Amrávati
Gaur = Gauda
Gwalior = Gválijar
Jaipur = Dzsaipur
Karachi = Karacsi
India = India

Otto von Bismarck = Otto von Bismarck
<<<<<<< HEAD
I cannot wait until ye grow even mightier. Therefore, prepare for war! = Nem várhatok, míg még nagyobb hatalomra teszel szert. Készülj tehát a háborúra!
Corrupted villain! We will bring you into the ground! = Mocskos gazember! A sírba fogunk küldeni!
Germany has been destroyed. I weep for the future generations. = Németország elpusztult. Könnybe lábad a szemem, ha a következő generációkra gondolok.
Guten tag. In the name of the great German people, I bid you welcome. = Guten Tag! Üdvözletünket küldjük a hatalmas német nép nevében!
It would be in your best interest, to carefully consider this proposal. = A te érdekedet is az szolgálná a legjobban, ha alaposan megfontolnád ezt az ajánlatot.
What now? = Mi az megint?
So, out with it! = Szóval, ki vele!
=======
 # Requires translation!
I cannot wait until ye grow even mightier. Therefore, prepare for war! = 
 # Requires translation!
Corrupted villain! We will bring you into the ground! = 
 # Requires translation!
Germany has been destroyed. I weep for the future generations. = 
 # Requires translation!
Guten Tag. In the name of the great German people, I bid you welcome. = 
 # Requires translation!
It would be in your best interest, to carefully consider this proposal. = 
 # Requires translation!
What now? = 
 # Requires translation!
So, out with it! = 
>>>>>>> d15d8b0b
 # Requires translation!
Furor Teutonicus = 
Berlin = Berlin
Hamburg = Hamburg
Munich = München
Cologne = Köln
Frankfurt = Frankfurt
Essen = Essen
Dortmund = Dortmund
Stuttgart = Stuttgart
Düsseldorf = Düsseldorf
Bremen = Bréma
Hannover = Hannover
Duisburg = Duisburg
Leipzig = Lipcse
Dresden = Dresda
Bonn = Bonn
Bochum = Bochum
Bielefeld = Bielefeld
Karlsruhe = Karlsruhe
Gelsenkirchen = Gelsenkirchen
Wiesbaden = Wiesbaden
Münster = Münster
Rostock = Rostock
Chemnitz = Chemnitz
Braunschweig = Braunschweig
Halle = Halle
Mönchengladbach = Mönchengladbach
Kiel = Kiel
Wuppertal = Wuppertal
Freiburg = Freiburg
Hagen = Hagen
Erfurt = Erfurt
Kaiserslautern = Kaiserslautern
Kassel = Kassel
Oberhausen = Oberhausen
Hamm = Hamm
 # Requires translation!
Saarbrücken = 
Krefeld = Krefeld
Pirmasens = Pirmasens
Potsdam = Potsdam
Solingen = Solingen
Osnabrück = Osnabrück
Ludwigshafen = Ludwigshafen
Leverkusen = Leverkusen
Oldenburg = Oldenburg
Neuss = Neuss
Mülheim = Mülheim
Darmstadt = Darmstadt
Herne = Herne
Würzburg = Würzburg
Recklinghausen = Recklinghausen
Göttingen = Göttingen
Wolfsburg = Wolfsburg
Koblenz = Koblenz
Hildesheim = Hildesheim
Erlangen = Erlangen
Germany = Németország

Suleiman I = I. Szulejmán
 # Requires translation!
Your continued insolence and failure to recognize and preeminence leads us to war. = 
 # Requires translation!
Good. The world shall witness the incontestable might of my armies and the glory of the Empire. = 
 # Requires translation!
Ruin! Ruin! Istanbul becomes Iram of the Pillars, remembered only by the melancholy poets. = 
 # Requires translation!
From the magnificence of Topkapi, the Ottoman nation greets you, stranger! I'm Suleiman, Kayser-I Rum, and I bestow upon you my welcome! = 
 # Requires translation!
Let us do business! Would you be interested? = 
Barbary Corsairs = Berber kalózok
Istanbul = Isztambul
Edirne = Edirne
Ankara = Ankara
Bursa = Bursa
Konya = Konya
Samsun = Samsun
Gaziantep = Gaziantep
Diyarbakır = Diyarbakir
Izmir = Izmir
Kayseri = Kayseri
Malatya = Malatya
Mersin = Mersin
Antalya = Antalya
Zonguldak = Zonguldak
Denizli = Denizli
Ordu = Ordu
Muğla = Muğla
Eskişehir = Eskisehir
Inebolu = Inebolu
Sinop = Sinop
Adana = Adana
Artvin = Artvin
Bodrum = Bodrum
Eregli = Eregli
Silifke = Silifke
Sivas = Sivas
Amasya = Amasya
Marmaris = Marmaris
Trabzon = Trabzon
Erzurum = Erzurum
Urfa = Urfa
Izmit = Izmit
Afyonkarahisar = Afyonkarahisar
Bitlis = Bitlis
Yalova = Yalova
The Ottomans = Oszmán Birodalom

Sejong = Nagy Szedzsong
 # Requires translation!
Jip-hyun-jun (Hall of Worthies) will no longer tolerate your irksome behavior. We will liberate the citizens under your oppression even with force, and enlighten them! = 
 # Requires translation!
Foolish, miserable wretch! You will be crushed by this country's magnificent scientific power! = 
 # Requires translation!
Now the question is who will protect my people. A dark age has come. = 
 # Requires translation!
Welcome to the palace of Choson, stranger. I am the learned King Sejong, who looks after his great people. = 
 # Requires translation!
We have many things to discuss and have much to benefit from each other. = 
 # Requires translation!
Oh, it's you = 
Scholars of the Jade Hall = Az érdemesek csarnokának tudósai
Seoul = Szöul
Busan = Puszan
Jeonju = Csondzsu
Daegu = Tegu
Pyongyang = Phenjan
Kaesong = Keszong
Suwon = Szuvon
Gwangju = Kwangju
Gangneung = Kangnung
Hamhung = Hamhung
Wonju = Vondzsu
Ulsan = Ulszan
Changwon = Cshangvon
Andong = Andong
Gongju = Kongdzsu
Haeju = Hedzsu
Cheongju = Cshongdzsu
Mokpo = Mokpo-si
Dongducheon = Dongducheon-si
Geoje = Kodzse
Suncheon = Szuncshon
Jinju = Csindzsu
Sangju = Sangju-si
Rason = Raszon
Gyeongju = Kjongdzsu
Chungju = Cshungdzsu
Sacheon = Sacheon-si
Gimje = Kimdzse
Anju = Andzsu
Korea = Korea

Hiawatha = Hiawatha
 # Requires translation!
You are a plague upon Mother Earth! Prepare for battle! = 
 # Requires translation!
You evil creature! My braves will slaughter you! = 
 # Requires translation!
You have defeated us... but our spirits will never be vanquished! We shall return! = 
 # Requires translation!
Greetings, stranger. I am Hiawatha, speaker for the Iroquois. We seek peace with all, but we do not shrink from war. = 
 # Requires translation!
Does this trade work for you, my friend? = 
The Great Warpath = A nagy hadiösvény
 # Requires translation!
Onondaga = 
 # Requires translation!
Osininka = 
 # Requires translation!
Grand River = 
 # Requires translation!
Akwesasme = 
 # Requires translation!
Buffalo Creek = 
 # Requires translation!
Brantford = 
 # Requires translation!
Montreal = 
 # Requires translation!
Genesse River = 
 # Requires translation!
Canandaigua Lake = 
 # Requires translation!
Lake Simcoe = 
 # Requires translation!
Salamanca = 
 # Requires translation!
Gowanda = 
 # Requires translation!
Cuba = 
 # Requires translation!
Akron = 
 # Requires translation!
Kanesatake = 
 # Requires translation!
Ganienkeh = 
 # Requires translation!
Cayuga Castle = 
 # Requires translation!
Chondote = 
 # Requires translation!
Canajoharie = 
 # Requires translation!
Nedrow = 
 # Requires translation!
Oneida Lake = 
 # Requires translation!
Kanonwalohale = 
 # Requires translation!
Green Bay = 
 # Requires translation!
Southwold = 
 # Requires translation!
Mohawk Valley = 
 # Requires translation!
Schoharie = 
 # Requires translation!
Bay of Quinte = 
 # Requires translation!
Kanawale = 
 # Requires translation!
Kanatsiokareke = 
 # Requires translation!
Tyendinaga = 
 # Requires translation!
Hahta = 
Iroquois = Irokéz nemzet
All units move through Forest and Jungle Tiles in friendly territory as if they have roads. These tiles can be used to establish City Connections upon researching the Wheel. = Minden egység úgy mozoghat a barátságos Erdő és Dzsungel mezőkön, mintha azok utak volnának. A kerék feltalálása után e mezők segítségével is összeköthetők a városok egymással.

Darius I = I. Dareiosz
 # Requires translation!
Your continue existence is an embarrassment to all leaders everywhere! You must be destroyed! = 
 # Requires translation!
Curse you! You are beneath me, son of a donkey driver! I will crush you! = 
 # Requires translation!
You mongrel! Cursed be you! The world will long lament your heinous crime! = 
 # Requires translation!
Peace be on you! I am Darius, the great and outstanding king of kings of great Persia... but I suppose you knew that. = 
 # Requires translation!
In my endless magnanimity, I am making you this offer. You agree, of course? = 
 # Requires translation!
Good day to you! = 
 # Requires translation!
Ahh... you... = 
Achaemenid Legacy = Óperzsa örökség
Persepolis = Perszepolisz
Parsagadae = Parszagadai
Susa = Szúza
Ecbatana = Ekbatana
Tarsus = Tarsus
Gordium = Gordion
Bactra = Balh
Sardis = Szardeisz
 # Requires translation!
Ergili = 
 # Requires translation!
Dariushkabir = 
 # Requires translation!
Ghulaman = 
 # Requires translation!
Zohak = 
Istakhr = Estakhr
 # Requires translation!
Jinjan = 
Borazjan = Borazjan
Herat = Herát
 # Requires translation!
Dakyanus = 
Bampur = Bampour
Turengtepe = Turang Tepe
 # Requires translation!
Rey = 
 # Requires translation!
Thuspa = 
Hasanlu = Hasanlu
 # Requires translation!
Gabae = 
Merv = Merv
Behistun = Behisztun
Kandahar = Kandahár
Altintepe = Altintepe
 # Requires translation!
Bunyan = 
Charsadda = Charsadda
Uratyube = Isztaravsan
Dura Europos = Dura-Európosz
Aleppo = Aleppó
Qatna = Qatna
Kabul = Kabul
Capisa = Kapisa
 # Requires translation!
Kyreskhata = 
Marakanda = Samarkand
Peshawar = Pesavar
 # Requires translation!
Van = 
Pteira = Pteira
 # Requires translation!
Arshada = 
 # Requires translation!
Artakaona = 
 # Requires translation!
Aspabota = 
 # Requires translation!
Autiyara = 
 # Requires translation!
Bagastana = 
 # Requires translation!
Baxtri = 
 # Requires translation!
Darmasa = 
 # Requires translation!
Daphnai = 
 # Requires translation!
Drapsaka = 
 # Requires translation!
Eion = 
 # Requires translation!
Gandutava = 
 # Requires translation!
Gaugamela = 
 # Requires translation!
Harmozeia = 
 # Requires translation!
Ekatompylos = 
 # Requires translation!
Izata = 
 # Requires translation!
Kampada = 
 # Requires translation!
Kapisa = 
 # Requires translation!
Karmana = 
 # Requires translation!
Kounaxa = 
 # Requires translation!
Kuganaka = 
 # Requires translation!
Nautaka = 
 # Requires translation!
Paishiyauvada = 
 # Requires translation!
Patigrbana = 
 # Requires translation!
Phrada = 
Persia = Perzsia

Kamehameha I = Nagy Kamehameha
 # Requires translation!
The ancient fire flashing across the sky is what proclaimed that this day would come, though I had foolishly hoped for a different outcome. = 
 # Requires translation!
It is obvious now that I misjudged you and your true intentions. = 
 # Requires translation!
The hard-shelled crab yields, and the lion lies down to sleep. Kanaloa comes for me now. = 
 # Requires translation!
Aloha! Greetings and blessings upon you, friend. I am Kamehameha, Great King of this strand of islands. = 
 # Requires translation!
Come, let our people feast together! = 
 # Requires translation!
Welcome, friend! = 
Wayfinding = Tájékozódás
Honolulu = Honolulu
Samoa = Szamoa
Tonga = Tonga
Nuku Hiva = Nuku Hiva
Raiatea = Raiatea
Aotearoa = Aotearoa
Tahiti = Tahiti
 # Requires translation!
Hilo = 
 # Requires translation!
Te Wai Pounamu = 
 # Requires translation!
Rapa Nui = 
 # Requires translation!
Tuamotu = 
 # Requires translation!
Rarotonga = 
 # Requires translation!
Tuvalu = 
 # Requires translation!
Tubuai = 
 # Requires translation!
Mangareva = 
 # Requires translation!
Oahu = 
 # Requires translation!
Kiritimati = 
 # Requires translation!
Ontong Java = 
 # Requires translation!
Niue = 
 # Requires translation!
Rekohu = 
 # Requires translation!
Rakahanga = 
 # Requires translation!
Bora Bora = 
 # Requires translation!
Kailua = 
 # Requires translation!
Uvea = 
 # Requires translation!
Futuna = 
 # Requires translation!
Rotuma = 
 # Requires translation!
Tokelau = 
 # Requires translation!
Lahaina = 
 # Requires translation!
Bellona = 
 # Requires translation!
Mungava = 
 # Requires translation!
Tikopia = 
 # Requires translation!
Emae = 
 # Requires translation!
Kapingamarangi = 
 # Requires translation!
Takuu = 
 # Requires translation!
Nukuoro = 
 # Requires translation!
Sikaiana = 
 # Requires translation!
Anuta = 
 # Requires translation!
Nuguria = 
 # Requires translation!
Pileni = 
 # Requires translation!
Nukumanu = 
Polynesia = Polinézia

Ramkhamhaeng = Ram Khamhaeng
 # Requires translation!
You lowly, arrogant fool! I will make you regret of your insolence! = 
 # Requires translation!
You scoundrel! I shall prepare to fend you off! = 
 # Requires translation!
Although I lost, my honor shall endure. I wish you good luck. = 
 # Requires translation!
I, Pho Kun Ramkhamhaeng, King of Siam, consider it a great honor that you have walked to visit my country of Siam. = 
 # Requires translation!
Greetings. I believe this is a fair proposal for both parties. What do you think? = 
Welcome. = Üdvözöllek!
Father Governs Children = Az atya vezeti gyermekeit
 # Requires translation!
Sukhothai = 
 # Requires translation!
Si Satchanalai = 
 # Requires translation!
Muang Saluang = 
 # Requires translation!
Lampang = 
 # Requires translation!
Phitsanulok = 
 # Requires translation!
Kamphaeng Pet = 
 # Requires translation!
Nakhom Chum = 
 # Requires translation!
Vientiane = 
 # Requires translation!
Nakhon Si Thammarat = 
 # Requires translation!
Martaban = 
 # Requires translation!
Nakhon Sawan = 
 # Requires translation!
Chainat = 
 # Requires translation!
Luang Prabang = 
 # Requires translation!
Uttaradit = 
 # Requires translation!
Chiang Thong = 
 # Requires translation!
Phrae = 
 # Requires translation!
Nan = 
 # Requires translation!
Tak = 
 # Requires translation!
Suphanburi = 
 # Requires translation!
Hongsawadee = 
 # Requires translation!
Thawaii = 
 # Requires translation!
Ayutthaya = 
 # Requires translation!
Taphan Hin = 
 # Requires translation!
Uthai Thani = 
 # Requires translation!
Lap Buri = 
 # Requires translation!
Ratchasima = 
 # Requires translation!
Ban Phai = 
 # Requires translation!
Loci = 
 # Requires translation!
Khon Kaen = 
 # Requires translation!
Surin = 
Siam = Sziám

Isabella = Izabella
 # Requires translation!
God will probably forgive you... but I shall not. Prepare for war. = 
 # Requires translation!
Repugnant spawn of the devil! You will pay! = 
 # Requires translation!
If my defeat is, without any doubt, the will of God, then I will accept it. = 
 # Requires translation!
God blesses those who deserve it. I am Isabel of Spain. = 
 # Requires translation!
I hope this deal will receive your blessing. = 
Seven Cities of Gold = A hét aranyváros
Madrid = Madrid
Barcelona = Barcelona
Seville = Sevilla
Cordoba = Córdoba
Toledo = Toledo
Santiago = Santiago
Murcia = Murcia
Valencia = Valencia
Zaragoza = Zaragoza
Pamplona = Pamplona
Vitoria = Vitoria
Santander = Santander
Oviedo = Oviedo
Jaen = Jaén
Logroño = Logroño
Valladolid = Valladolid
Palma = Palma
Teruel = Teruel
Almeria = Almería
Leon = León
Zamora = Zamora
Mida = Mida
Lugo = Lugo
Alicante = Alicante
Càdiz = Cádiz
Eiche = Elche
Alcorcon = Alcorcón
Burgos = Burgos
Vigo = Vigo
Badajoz = Badajoz
La Coruña = A Coruña
Guadalquivir = Guadalquivir
Bilbao = Bilbao
San Sebastian = San Sebastian
Granada = Granada
Mérida = Mérida
Huelva = Huelva
Ibiza = Ibiza
Las Palmas = Las Palmas
Tenerife = Tenerife
Spain = Spanyolország

Askia = Aszkia
 # Requires translation!
You are an abomination to heaven and earth, the chief of ignorant savages! You must be destroyed! = 
 # Requires translation!
Fool! You have doomed your people to fire and destruction! = 
 # Requires translation!
We have been consumed by the fires of hatred and rage. Enjoy your victory in this world - you shall pay a heavy price in the next! = 
 # Requires translation!
I am Askia of the Songhai. We are a fair people - but those who cross us will find only destruction. You would do well to avoid repeating the mistakes others have made in the past. = 
 # Requires translation!
Can I interest you in this deal? = 
River Warlord = Folyami hadúr
 # Requires translation!
Gao = 
 # Requires translation!
Tombouctu = 
 # Requires translation!
Jenne = 
 # Requires translation!
Taghaza = 
 # Requires translation!
Tondibi = 
 # Requires translation!
Kumbi Saleh = 
 # Requires translation!
Kukia = 
 # Requires translation!
Walata = 
 # Requires translation!
Tegdaoust = 
 # Requires translation!
Argungu = 
 # Requires translation!
Gwandu = 
 # Requires translation!
Kebbi = 
 # Requires translation!
Boussa = 
 # Requires translation!
Motpi = 
 # Requires translation!
Bamako = 
 # Requires translation!
Wa = 
 # Requires translation!
Kayes = 
 # Requires translation!
Awdaghost = 
 # Requires translation!
Ouadane = 
 # Requires translation!
Dakar = 
 # Requires translation!
Tadmekket = 
 # Requires translation!
Tekedda = 
 # Requires translation!
Kano = 
 # Requires translation!
Agadez = 
 # Requires translation!
Niamey = 
 # Requires translation!
Torodi = 
 # Requires translation!
Ouatagouna = 
 # Requires translation!
Dori = 
 # Requires translation!
Bamba = 
 # Requires translation!
Segou = 
Songhai = Szongáj nemzet

Genghis Khan = Dzsingisz kán
 # Requires translation!
You stand in the way of my armies. Let us solve this like warriors! = 
 # Requires translation!
No more words. Today, Mongolia charges toward your defeat. = 
 # Requires translation!
You have hobbled the Mongolian clans. My respect for you nearly matches the loathing. I am waiting for my execution. = 
 # Requires translation!
I am Temuujin, conqueror of cities and countries. Before me lie future Mongolian lands. Behind me is the only cavalry that matters. = 
 # Requires translation!
I am not always this generous, but we hope you take this rare opportunity we give you. = 
 # Requires translation!
So what now? = 
 # Requires translation!
Mongol Terror = 
 # Requires translation!
Karakorum = 
 # Requires translation!
Beshbalik = 
 # Requires translation!
Turfan = 
 # Requires translation!
Hsia = 
 # Requires translation!
Old Sarai = 
 # Requires translation!
New Sarai = 
 # Requires translation!
Tabriz = 
 # Requires translation!
Tiflis = 
 # Requires translation!
Otrar = 
 # Requires translation!
Sanchu = 
 # Requires translation!
Kazan = 
 # Requires translation!
Almarikh = 
 # Requires translation!
Ulaanbaatar = 
 # Requires translation!
Hovd = 
 # Requires translation!
Darhan = 
 # Requires translation!
Dalandzadgad = 
 # Requires translation!
Mandalgovi = 
 # Requires translation!
Choybalsan = 
 # Requires translation!
Erdenet = 
 # Requires translation!
Tsetserieg = 
 # Requires translation!
Baruun-Urt = 
 # Requires translation!
Ereen = 
 # Requires translation!
Batshireet = 
 # Requires translation!
Choyr = 
 # Requires translation!
Ulaangom = 
 # Requires translation!
Tosontsengel = 
 # Requires translation!
Altay = 
 # Requires translation!
Uliastay = 
 # Requires translation!
Bayanhongor = 
 # Requires translation!
Har-Ayrag = 
 # Requires translation!
Nalayh = 
 # Requires translation!
Tes = 
Mongolia = Mongólia

Montezuma I = I. Moctezuma
 # Requires translation!
Xi-miqa-can! Xi-miqa-can! Xi-miqa-can! (Die, die, die!) = 
 # Requires translation!
Excellent! Let the blood flow in raging torrents! = 
 # Requires translation!
Monster! Who are you to destroy my greatness? = 
 # Requires translation!
What do I see before me? Another beating heart for my sacrificial fire. = 
 # Requires translation!
Accept this agreement or suffer the consequences. = 
 # Requires translation!
Welcome, friend. = 
Sacrificial Captives = Fogolyáldozat
Tenochtitlan = Tenocstitlan
Teotihuacan = Teotihuacan
Tlatelolco = Tlatelolco
Texcoco = Teskoko
Tlaxcala = Tlaxcala
Calixtlahuaca = Calixtlahuaca
Xochicalco = Xochicalco
Tlacopan = Tlakopán
Atzcapotzalco = Azcapotzalco
Tzintzuntzan = Tzintzuntzan
Malinalco = Malinalco
Tamuin = Tamuín
Teayo = Teayo
Cempoala = Cempoala
Chalco = Chalco
Tlalmanalco = Tlalmanalco
Ixtapaluca = Ixtapaluca
Huexotla = Huexotla
Tepexpan = Tepexpan
Tepetlaoxtoc = Tepetlaoxtoc
Chiconautla = Chiconautla
Zitlaltepec = Zitlaltepec
Coyotepec = Coyotepec
Tequixquiac = Tequixquiac
Jilotzingo = Jilotzingo
Tlapanaloya = Tlapanaloya
Tultitan = Tultitlán
Ecatepec = Ecatepec
Coatepec = Coatepec
Chalchiuites = Chalchihuites
Chiauhita = Chiauhita
Chapultepec = Csapultepek
Itzapalapa = Iztapalapa
Ayotzinco = Ayotzinco
Iztapam = Iztapa
Aztecs = Azték nemzet

Pachacuti = Pachacuti
 # Requires translation!
Resistance is futile! You cannot hope to stand against the mighty Incan empire. If you will not surrender immediately, then prepare for war! = 
 # Requires translation!
Declare war on me?!? You can't, because I declare war on you first! = 
 # Requires translation!
How did you darken the sun? I ruled with diligence and mercy—see that you do so as well. = 
 # Requires translation!
How are you? You stand before Pachacuti Inca Yupanqui. = 
 # Requires translation!
The Incan people offer this fair trade. = 
 # Requires translation!
How are you doing? = 
 # Requires translation!
What do you want now? = 
Great Andean Road = Nagy andoki úthálózat
 # Requires translation!
Cuzco = 
 # Requires translation!
Tiwanaku = 
 # Requires translation!
Machu = 
 # Requires translation!
Ollantaytambo = 
 # Requires translation!
Corihuayrachina = 
 # Requires translation!
Huamanga = 
 # Requires translation!
Rumicucho = 
 # Requires translation!
Vilcabamba = 
 # Requires translation!
Vitcos = 
 # Requires translation!
Andahuaylas = 
 # Requires translation!
Ica = 
 # Requires translation!
Arequipa = 
 # Requires translation!
Nasca = 
 # Requires translation!
Atico = 
 # Requires translation!
Juli = 
 # Requires translation!
Chuito = 
 # Requires translation!
Chuquiapo = 
 # Requires translation!
Huanuco Pampa = 
 # Requires translation!
Tamboccocha = 
 # Requires translation!
Huaras = 
 # Requires translation!
Riobamba = 
 # Requires translation!
Caxamalca = 
 # Requires translation!
Sausa = 
 # Requires translation!
Tambo Colorado = 
 # Requires translation!
Huaca = 
 # Requires translation!
Tumbes = 
 # Requires translation!
Chan Chan = 
 # Requires translation!
Sipan = 
 # Requires translation!
Pachacamac = 
 # Requires translation!
Llactapata = 
 # Requires translation!
Pisac = 
 # Requires translation!
Kuelap = 
 # Requires translation!
Pajaten = 
 # Requires translation!
Chucuito = 
 # Requires translation!
Choquequirao = 
Inca = Inka nemzet
Units ignore terrain costs when moving into any tile with Hills = Nem rontják le az egységek mozgékonyságát a terepviszonyok, ha dombság található a mezőn

Harald Bluetooth = Kékfogú Harald
 # Requires translation!
If I am to be honest, I tire of those pointless charades. Why don't we settle our disputes on the field of battle, like true men? Perhaps the skalds will sing of your valor... or mine! = 
 # Requires translation!
Ahahah! You seem to show some skills of a true Viking! Too bad that I'll probably kill you! = 
 # Requires translation!
Loki must have stood by you, for a common man alone could not have defeated me... Oh well! I will join the einherjar in Valhalla and feast, while you toil away here. = 
 # Requires translation!
Harald Bluetooth bids you welcome to his lands, a Viking unlike any the seas and lands have ever known! Hah, are you afraid? = 
 # Requires translation!
This is a fine deal! Even a drunk beggar would agree! = 
Hail to you. = Üdv néked!
Viking Fury = Viking harag
Copenhagen = Koppenhága
Aarhus = Aarhus
Kaupang = Kaupang
Ribe = Ribe
Viborg = Viborg
Tunsberg = Tunsberg
Roskilde = Roskilde
Hedeby = Haithabu
Oslo = Oslo
Jelling = Jelling
Truso = Truso
Bergen = Bergen
Faeroerne = Feröer
Reykjavik = Reykjavík
Trondheim = Trondheim
Godthab = Nuuk
Helluland = Helluland
Lillehammer = Lillehammer
Markland = Markland
Elsinore = Helsingor
Sarpsborg = Sarpsborg
Odense = Odense
Aalborg = Aalborg
Stavanger = Stavanger
Vorbasse = Vorbasse
Schleswig = Schleswig
Kristiansand = Kristiansand
Halogaland = Halogaland
Randers = Randers
Fredrikstad = Fredrikstad
Kolding = Kolding
Horsens = Horsens
Tromsoe = Tromso
Vejle = Vejle
Koge = Koge
Sandnes = Sandnes
Holstebro = Holstebro
Slagelse = Slagelse
Drammen = Drammen
Hillerod = Hillerod
Sonderborg = Sonderborg
Skien = Skien
Svendborg = Svendborg
Holbaek = Holbaek
Hjorring = Hjorring
Fladstrand = Fladstrand
Haderslev = Haderslev
Ringsted = Ringsted
Skrive = Skrive
Denmark = Dánia

 # Requires translation!
You leave us no choice. War it must be. = 
 # Requires translation!
Very well, this shall not be forgotten. = 
 # Requires translation!
I guess you weren't here for the sprouts after all... = 
Brussels = Brüsszel

 # Requires translation!
And so the flower of Florence falls to barbaric hands... = 
Florence = Firenze

 # Requires translation!
So this is how it feels to die... = 
Hanoi = Hanoi

Unacceptable! = Elfogadhatatlan!

 # Requires translation!
Today, the Malay people obey you, but do not think this is over... = 
Kuala Lumpur = Kuala Lumpur

 # Requires translation!
Perhaps now we will find peace in death... = 
Lhasa = Lhásza

 # Requires translation!
You fiend! History shall remember this! = 
Milan = Milánó

 # Requires translation!
We were too weak to protect ourselves... = 
Quebec City = Québec

 # Requires translation!
I have failed. May you, at least, know compassion towards our people. = 
Cape Town = Fokváros

 # Requires translation!
The day of judgement has come to us. But rest assured, the same will go for you! = 
Helsinki = Helsinki

 # Requires translation!
Ah, Gods! Why have you forsaken us? = 
Manila = Manila

 # Requires translation!
Congratulations, conqueror. This tribe serves you now. = 
Mogadishu = Mogadishu

 # Requires translation!
I have to do this, for the sake of progress if nothing else. You must be opposed! = 
 # Requires translation!
You can see how fruitless this will be for you... right? = 
 # Requires translation!
May God grant me these last wishes - peace and prosperity for Brazil. = 
Rio de Janeiro = Rio de Janeiro

 # Requires translation!
After thorough deliberation, Australia finds itself at a crossroads. Prepare yourself, for war is upon us. = 
 # Requires translation!
We will mobilize every means of resistance to stop this transgression against our nation! = 
 # Requires translation!
The principles for which we have fought will survive longer than any nation you could ever build. = 
Sydney = Sydney

 # Requires translation!
I will enjoy hearing your last breath as you witness the destruction of your realm! = 
 # Requires translation!
Why do we fight? Because Inanna demands it. Now, witness the power of the Sumerians! = 
 # Requires translation!
What treachery has struck us? No, what evil? = 
Ur = Ur

 # Requires translation!
In responding to the unstinting malignancy that has heretofore defined your relationship with Canada, we can have no recourse but war! = 
 # Requires translation!
As we can reach no peaceful resolution with you, Canada must turn, with reluctance, to war. = 
 # Requires translation!
I regret not defending my country to the last, although it was not of use. = 
Vancouver = Vancouver

 # Requires translation!
You have revealed your purposes a bit too early, my friend... = 
 # Requires translation!
A wrong calculation, on my part. = 
Venice = Velence

 # Requires translation!
They will write songs of this.... pray that they shall be in your favor. = 
Antwerp = Antwerpen

 # Requires translation!
How barbaric. Those who live by the sword shall perish by the sword. = 
Genoa = Genova

 # Requires translation!
We... defeated? No... we had so much work to do! = 
Kathmandu = Katmandu

 # Requires translation!
Perhaps, in another world, we could have been friends... = 
Singapore = Szingapúr

 # Requires translation!
We never fully trusted you from the start. = 
Tyre = Türosz

 # Requires translation!
May the Heavens forgive you for inflicting this humiliation to our people. = 
Zanzibar = Zanzibár

 # Requires translation!
How could we fall to the likes of you?! = 
Almaty = Almati

 # Requires translation!
Let's have a nice little War, shall we? = 
 # Requires translation!
If you need your nose bloodied, we'll happily serve. = 
 # Requires translation!
The serbian guerilla will never stop haunting you! = 
Belgrade = Belgrád

 # Requires translation!
War lingers in our hearts. Why carry on with a false peace? = 
 # Requires translation!
You gormless radger! You'll dine on your own teeth before you set foot in Ireland! = 
 # Requires translation!
A lonely wind blows through the highlands today. A dirge for Ireland. Can you hear it? = 
Dublin = Dublin

 # Requires translation!
You shall stain this land no longer with your vileness! To arms, my countrymen - we ride to war! = 
 # Requires translation!
Traitorous man! The Celtic peoples will not stand for such wanton abuse and slander - I shall have your head! = 
 # Requires translation!
Vile ruler, know that you 'won' this war in name only! = 
Edinburgh = Edinburgh

 # Requires translation!
Do you really think you can walk over us so easily? I will not let it happen. Not to Kongo - not to my people! = 
 # Requires translation!
We are no strangers to war. You have strayed from the right path, and now we will correct it. = 
 # Requires translation!
You are nothing but a glorified barbarian. Cruel, and ruthless. = 
M'Banza-Kongo = M'Banza-Kongo

 # Requires translation!
What a fine battle! Sidon is willing to serve you! = 
Sidon = Szidón

 # Requires translation!
We don't like your face. To arms! = 
 # Requires translation!
You will see you have just bitten off more than you can chew. = 
 # Requires translation!
This ship may sink, but our spirits will linger. = 
 # Requires translation!
Valletta = 


#################### Lines from Policies from Civ V - Vanilla ####################

Aristocracy = Arisztokrácia
Legalism = Törvénykezés
Oligarchy = Oligarchia
Landed Elite = Földbirtokos elit
Monarchy = Monarchia
Tradition Complete = Hagyomány teljesítése
Tradition = Hagyomány

Collective Rule = Közvetlen demokrácia
Citizenship = Állampolgárság
Republic = Köztársaság
Representation = Képviselet
Meritocracy = Meritokrácia
Liberty Complete = Szabadság teljesítése
Liberty = Szabadság

Warrior Code = Harcosok törvénykönyve
Discipline = Fegyelem
Military Tradition = Katonai hagyományok
Military Caste = Katonai kaszt
Professional Army = Hivatásos hadsereg
Honor Complete = Becsület teljesítése
Honor = Becsület

Organized Religion = Szervezett vallás
Mandate Of Heaven = Mennyei utasítás
Theocracy = Teokrácia
Reformation = Reformáció
Free Religion = Szabad Vallás
Piety Complete = Jámborság teljesítése
Piety = Jámborság

Philantropy = Emberbarátság
Aesthetics = Esztétika
Scholasticism = Skolasztika
Cultural Diplomacy = Kultúrális Diplomácia
Educated Elite = Művelt Elit
Patronage Complete = Pártfogás teljesítése
Patronage = Pártfogás

Naval Tradition = Tengerészeti hagyományok
Trade Unions = Szakszervezetek
Merchant Navy = Kereskedelmi flotta
Mercantilism = Merkantilizmus
Protectionism = Protekcionizmus
Commerce Complete = Kereskedelem teljesítése
Commerce = Kereskedelem

Secularism = Szekularizmus
Humanism = Humanizmus
Free Thought = Gondolatszabadság
Sovereignty = Szuverenitás
Scientific Revolution = Tudományos forradalom
Rationalism Complete = Racionalizmus teljesítése
Rationalism = Racionalizmus

Constitution = Alkotmány
Universal Suffrage = Általános választójog
Civil Society = Polgári társadalom
Free Speech = Szólásszabadság
Democracy = Demokrácia
Freedom Complete = Szabadság teljesítése
Freedom = Szabadság

Populism = Populizmus
Militarism = Militarizmus
Fascism = Fasizmus
Police State = Rendőrállam
Total War = Totális háború
Autocracy Complete = Autokrácia teljesítése
Autocracy = Autokrácia

United Front = Egységfront
Planned Economy = Tervgazdaság
Nationalism = Nacionalizmus
Socialism = Szocializmus
Communism = Kommunizmus
Order Complete = Rend teljesítése
Order = Rend


#################### Lines from Quests from Civ V - Vanilla ####################

Route = Építs utat
Build a road to connect your capital to our city. = Építs utat a fővárosod és a városunk közé!

Clear Barbarian Camp = Verd szét a barbárok táborát
We feel threatened by a Barbarian Camp near our city. Please take care of it. = A barbárok közelben lévő tábora állandó fenyegetést jelent a városunkra. Kergesd el őket, kérlek!

Connect Resource = Szerezz erőforrást
In order to make our civilizations stronger, connect [tileResource] to your trade network. = A civilizációnk erősebbé tételéhez szerezz [tileResource] erőforrást a kereskedelmi hálózatod révén.

Construct Wonder = Építs csodát
We recommend you to start building [wonder] to show the whole world your civilization strength. = Azt tanácsoljuk, hogy kezdj [wonder] építésébe, hogy megtudja a világ, milyen erős a civilizációd.

Acquire Great Person = Keríts egy híres embert
Great People can change the course of a Civilization! You will be rewarded for acquiring a new [greatPerson]. = A híres emberek megváltoztathatják egy civilizáció sorsát! Ha egy új [greatPerson] csatlakozik a birodalmadhoz, jutalomban részesülsz.

Conquer City State = Foglalj el egy városállamot
It's time to erase the City-State of [cityState] from the map. You will be greatly rewarded for conquering them! = Itt az ideje, hogy eltöröljük [cityState] városállamát a föld színéről. Tetemes jutalomban részesítünk, ha elfoglalod!

Find Player = Találj meg egy játékost
You have yet to discover where [civName] set up their cities. You will be rewarded for finding their territories. = Még nem fedezted fel, hol alapította meg városait [civName]. Határainak felderítéséért jutalomban fogsz részesülni.

Find Natural Wonder = Találj meg egy természeti csodát
Send your best explorers on a quest to discover Natural Wonders. Nobody knows the location of [naturalWonder] yet. = Küldd ki legjobb felderítőidet, hogy fedezzenek fel természeti csodákat! Még senki sem ismeri [naturalWonder] pontos helyét.

Give Gold = Adományozz aranyat
We are suffering great poverty after being robbed by [civName], and unless we receive a sum of Gold, it's only a matter of time before we collapse. = Mérhetetlen szegénységben élünk mióta [civName] kifosztott bennünket. Ha nem kapunk adományként egy kis aranyat, csak idő kérdése, hogy mikor fogunk összeomlani.

Pledge to Protect = Vegyél védelmedbe
We need your protection to stop the aggressions of [civName]. By signing a Pledge of Protection, you'll confirm the bond that ties us. = A védelmedre van szükségünk [civName] aggresziójával szemben. Írd alá, kérlek, a védelmi megállapodást, hogy megerősítsd a népeinket összekötő kapcsolatokat.

Contest Culture = Légy a kultúra bajnoka!
The civilization with the largest Culture growth will gain a reward. = Jutalomban részesül az a civilizáció, akinek a kultúrája a legnagyobb mértékben nő.

Contest Faith = Légy a hit bajnoka
The civilization with the largest Faith growth will gain a reward. = Jutalomban részesül az a civilizáció, akinek a hite a legnagyobb mértékben nő.

Contest Technologies = Légy a tudomány bajnoka
The civilization with the largest number of new Technologies researched will gain a reward. = Jutalomban részesül az a civilizáció, aki a legtöbb technológiát feltalálja.

Invest = Fektess be
Our people are rejoicing thanks to a tourism boom. For a certain amount of time, any Gold donation will yield [50]% extra Influence. = Népünk örül az idegenforgalmi fellendülésnek. Az aranyadományok egy ideig [50]%-kal több befolyást biztosítanak.

Bully City State = Félemlíts meg egy városállamot
We are tired of the pretensions of [cityState]. If someone were to put them in their place by Demanding Tribute from them, they would be rewarded. = Megelégeltük [cityState] nagyravágyását. Jutalmat adnánk annak, aki a helyére tenné és megsarcolná őket.

Denounce Civilization = Vádolj meg egy civilizációt
We have been forced to pay tribute to [civName]! We need you to tell the world of their ill deeds. = [civName] megsarcolta városunkat! El kell mondanod a világnak, mit tettek!

We have heard the tenets of [religionName] and are most curious. Will you send missionaries to teach us about your religion? = Fülünkbe jutottak és felkeltették érdeklődésünket a(z) [religionName] tanításai. Küldenél misszionáriusokat, hogy többet tanítsanak nekünk a vallásodról?


#################### Lines from Ruins from Civ V - Vanilla ####################

We have discovered cultural artifacts in the ruins! (+20 culture) = Kultúrális műalkotást találtunk a romok között! (+20 Kultúra)
discover cultural artifacts = kulturális műalkotás felfedezése

 # Requires translation!
squatters willing to work for you = 

 # Requires translation!
squatters wishing to settle under your rule = 

An ancient tribe trained us in their ways of combat! = Egy ősi törzs megosztotta velünk harci hagyományait!
your exploring unit receives training = felfedezőegységed kiképzésben részesül

We have found survivors in the ruins! Population added to [cityName]. = Túlélőkre leltünk a romok között! [cityName] lakosai közé fogadta őket.
survivors (adds population to a city) = túlélők (egy város lakosságát növelik)

a stash of gold = elrejtett arany

discover a lost technology = elfeledett technológia felfedezése

Our unit finds advanced weaponry hidden in the ruins! = Egységünk korszerűbb fegyvereket talált a romok között!
advanced weaponry for your explorer = korszerűbb fegyverek a felfedezőnek

You find evidence of Barbarian activity. Nearby Barbarian camps are revealed! = Barbárok nyomára bukkantál. Láthatóvá válnak a közelben lévő barbár táborok!
reveal nearby Barbarian camps = a közelben lévő barbár táborok láthatóvá válnak

find a crudely-drawn map = vázlatos térképet találni


#################### Lines from Specialists from Civ V - Vanilla ####################

Scientist = Tudós

Merchant = Kereskedő

Artist = Művész

Engineer = Mérnök


#################### Lines from Speeds from Civ V - Vanilla ####################


#################### Lines from Techs from Civ V - Vanilla ####################

'Where tillage begins, other arts follow. The farmers therefore are the founders of human civilization.' - Daniel Webster = 'Ahol a földművelés megindul, más tudományok is virágoznak. Így tehát a gazdák a civilizációk letéteményesei.' - Daniel Webster
Agriculture = Mezőgazdaság

'Shall the clay say to him that fashioneth it, what makest thou?' - Bible Isaiah 45:9 = 'Vajjon mondja-é az agyag alkotójának: Mit csinálsz?' - Biblia, Ésaiás 45:9
Pottery = Fazekasság
'Thou shalt not muzzle the ox when he treadeth out the corn.' - Bible Deuteronomy 25:4 = 'Ne kösd be az ökörnek száját, mikor nyomtat!' - A Biblia, Mózes ötödik könyve, 25:4
Animal Husbandry = Állattenyésztés
'The haft of the arrow has been feathered with one of the eagle's own plumes, we often give our enemies the means of our own destruction' - Aesop = 'Büszke szirt fokáról Lett a sas lelőve.\nJól talált az ügyes Vadász nyílvesszője.\nAmint a magasból A porba lebukott,\nLátta, hogy a nyíltoll Egykor róla hullott:\n«Annál sajgóbb sebem, Mert öntollam ejté;\nAkár, ha az embert Önhiba megejté!»' - Ezópusz
Archery = Íjászat
'The meek shall inherit the Earth, but not its mineral rights.' - J. Paul Getty = 'A szelíd örökölheti a Földet, de a jogot az ásványaihoz nem.' - J. Paul Getty
Mining = Bányászat

'He who commands the sea has command of everything.' - Themistocles = 'akinek a kezén van a tenger, szükségképpen azé a fő hatalom is' - Themisztoklész
Sailing = Hajózás
'So teach us to number our days, so that we may apply our hearts unto wisdom.' - Bible Psalms 90:12 = 'Taníts minket úgy számlálni napjainkat, hogy bölcs szívhez jussunk.' - A Biblia, Zsoltárok, 90:12
Calendar = Naptár
'He who destroys a good book kills reason itself.' - John Milton = 'aki azonban egy jó könyvet semmisít meg, magát az értelmet öli meg' - John Milton
Writing = Írás
'Even brute beasts and wandering birds do not fall into the same traps or nets twice.' - Saint Jerome = 'Még a durva vadak és a vándormadarak sem sétálnak kétszer ugyanabba a csapdába, vagy esnek áldozatul ugyanannak a hálónak.' - Szent Jeromos
Trapping = Csapdaállítás
'Wisdom and virtue are like the two wheels of a cart.' - Japanese proverb = 'A bölcsesség és az erkölcs olyanok, mint egy szekér két kereke.' - Japán közmondás
The Wheel = Kerék
'How happy are those whose walls already rise!' - Virgil = 'Boldogak azok, kiknek falai már magasra nyúlnak!' - Vergiliusz
Masonry = Kőművesség
'Here Hector entered, with a spear eleven cubits long in his hand; the bronze point gleamed in front of him, and was fastened to the shaft of the spear by a ring of gold.' - Homer = 'És jött Hektor, lándzsája tizenegy cubit hosszú; melynek bronz vége előtte ragyogott, és egy aranygyűrűvel volt a szárhoz erősítve.' - Homérosz
Bronze Working = Bronzművesség

'He made an instrument to know if the moon shine at full or no.' - Samuel Butler = 'Létrehozott egy eszközt, hogy megnézhesse a Hold egészen vagy csak félig ragyog az este.' - Samuel Butler
Optics = Optika
'There is only one good, knowledge, and one evil, ignorance.' - Socrates = 'Csak egy jó van, a tudás; és csak egy rossz, a tudatlanság.' - Szókratész
Philosophy = Filozófia
'A Horse! A Horse! My kingdom for a horse!' - Shakespeare (Richard III) = 'Királyságomat egy lóért!' - Shakespeare (III. Richárd)
Horseback Riding = Lovaglás
'Mathematics is the gate and key to the sciences.' - Roger Bacon = 'A matematika a tudományok kapuja és kulcsa.' - Roger Bacon
Mathematics = Matematika
'Three things are to be looked to in a building: that it stands on the right spot; that it be securely founded; that it be successfully executed.' - Johann Wolfgang von Goethe = 'Három dolgot kell figyelni valami felépítésénél: jó helyen álljon; biztos alapokon nyugodjon; és sikeresen kivitelezzék.' - Johann Wolfgang von Goethe
Construction = Tervezés
'Do not wait to strike til the iron is hot, but make it hot by striking.' - William Butler Yeats = 'Ne várj az ütéssel, míg a vas kihűl; hanem harcban hevítsd!' - William Butler Yeats
Iron Working = Vasmegmunkálás

'Three things are necessary for the salvation of man: to know what he ought to believe; to know what he ought to desire; and to know what he ought to do' - St. Thomas Aquinas = 'Három dolog szükségeltetik az ember üdvözüléséhez: hogy tudja, miben kell hinnie; hogy tudja, mire kell vágyakoznia; és hogy tudja, mit kell tennie.' - Aquinói Szent Tamás
Theology = Teológia
'The only thing that saves us from the bureaucracy is its inefficiency' - Eugene McCarthy = 'Az egyetlen dolog, amely megment bennünket a bürokráciától, az annak hatékonysága.' - Eugene McCarthy
Civil Service = Közigazgatás
'Better is bread with a happy heart than wealth with vexation.' - Amenemope = 'Jobb a kenyér gondtalan szívvel, mint a gazdagság az aggodalommal.' - Amenemope
Currency = Pénz
'Instrumental or mechanical science is the noblest and, above all others, the most useful.' - Leonardo da Vinci = 'A műszaki vagy mechanikus tudomány a legnemesebb és a leghasznosabb mind közül.' - Leonardo da Vinci
Engineering = Műszaki tudományok
'When pieces of bronze or gold or iron break, the metal-smith welds them together again in the fire, and the bond is established.' - Sri Guru Granth Sahib = 'Amikor a bronz, arany vagy vas részei meghasadnak, a fémműves összeforrasztja őket a tűzben, és a kötelék újra létrejön.' - Sri Guru Granth Száhib
Metal Casting = Fémöntés

'I find the great thing in this world is not so much where we stand, as in what direction we are moving.' - Oliver Wendell Holmes = 'Úgy gondolom, nem az a nagyszerű, ahol vagyunk éppen, hanem ami felé haladunk.' - Oliver Wendell Holmes
Compass = Iránytű
'Education is the best provision for old age.' - Aristotle = 'Az idősekről való gondoskodás legjobb módja az oktatás.' - Arisztotelész
Education = Oktatás
'Whoso pulleth out this sword of this stone and anvil, is rightwise king born of all England.' - Malory = 'Aki kihúzza ezt a kardot a kőből és üllőből, az jogosan lesz minden angolok királya' - Malory
Chivalry = Lovagi rend
'The press is the best instrument for enlightening the mind of man, and improving him as a rational, moral and social being.' - Thomas Jefferson = 'A nyomtatás az emberi elme megvilágításának legnagyszerűbb eszköze, ami hozzásegíti az embert ahhoz, hogy következetes, erkölcsös és szociálisan fejlett létezővé váljon.' - Thomas Jefferson
Machinery = Gépesítés
'Measure what is measurable, and make measurable what is not so.' - Galileo Galilei = 'Ami mérhető mérd meg, ami nem mérhető tedd mérhetővé!' - Galileo
Physics = Fizika
'John Henry said to his Captain, / 'A man ain't nothin' but a man, / And before I'll let your steam drill beat me down, / I'll die with the hammer in my hand.'' - Anonymous: The Ballad of John Henry, the Steel-Drivin' Man = 'John Henry azt mondta kapitányának: / "Az ember csak ember, / És mielőtt hagynám, hogy az acélfúród legyűrjön, / Kalapácsommal a kezemben fogok meghalni"' - Ismeretlen: John Henry balladája, az acél embere
Steel = Acél

'Joyfully to the breeze royal Odysseus spread his sail, and with his rudder skillfully he steered.' - Homer = 'Vidáman feszítette meg a nemes Odüsszeusz az enyhe szélben vitorláját, és a kormánylapáttal ügyesen irányított.' - Homérosz
Astronomy = Csillagászat
'Their rising all at once was as the sound of thunder heard remote' - Milton = 'Úgy keltek fel, mint a messze tomboló vihar.' - Milton
Acoustics = Akkusztika
'Happiness: a good bank account, a good cook and a good digestion' - Jean Jacques Rousseau = 'Boldogság: egy jó bankszámla, egy jó szakács és jó emésztés.' - Jean Jacques Rousseau
Banking = Bankrendszer
'It is a newspaper's duty to print the news and raise hell.' - The Chicago Times = 'Az újság kötelessége, hogy kinyomtassa a híreket és elhozza a poklot.' - The Chicago Times
Printing Press = Nyomdagép
'The day when two army corps can annihilate each other in one second, all civilized nations, it is to be hoped, will recoil from war and discharge their troops.' - Alfred Nobel = 'Azon a napon, amikor két katonai osztag másodpercek alatt képes lesz megsemmisíteni egymást, a világ civilizációi - remélhetőleg - abbahagyják a háborúzást és leszerelik egységeiket.' - Alfred Nobel
Gunpowder = Puskapor

'The winds and the waves are always on the side of the ablest navigators.' - Edward Gibbon = 'A szelek és a hullámok mindig az ügyes navigátor oldalán vannak.' - Edward Gibbon
Navigation = Navigáció
'Compound interest is the most powerful force in the universe.' - Albert Einstein = 'A tőke a világon a leghatalmasabb erő.' - Albert Einstein
Economics = Közgazdaságtan
'Wherever we look, the work of the chemist has raised the level of our civilization and has increased the productive capacity of the nation.' - Calvin Coolidge = 'Bármerre is nézünk, láthatjuk, a kémia munkája emelte civilizációink szintjét és növelte a nemzet termelékenységét.' - Calvin Coolidge
Chemistry = Kémia
'There never was a good knife made of bad steel.' - Benjamin Franklin = 'Sohasem készült jó kés rossz acélból.' - Benjamin Franklin
Metallurgy = Kohászat

'Those who cannot remember the past are condemned to repeat it.' - George Santayana = 'Azok, akik nem ismerik a múltat, a megismétlésére vannak kárhoztata.' - George Santayana
Archaeology = Régészet
'Every great advance in science has issued from a new audacity of imagination.' - John Dewey = 'Minden tudományos fejlődés valami szemtelen és bátor új elképzelés terméke' - John Dewey
Scientific Theory = Tudományos elmélet
'Wars may be fought with weapons, but they are won by men. It is the spirit of the men who follow and of the man who leads that gains the victory.' - George S. Patton = 'Bár a háborúkat fegyverekkel vívják, emberek nyerik meg őket. Annak az embernek a szelleme győz, aki képes követni és képes vezetni, ha kell.' - George S. Patton
Military Science = Hadtudomány
'The nation that destroys its soil destroys itself.' - Franklin Delano Roosevelt = 'Az a nemzet, mely kiszipolyozza földjeit, saját magával számol le.' - Franklin Delano Roosevelt
Fertilizer = Trágya
'It is well that war is so terrible, or we should grow too fond of it.' - Robert E. Lee = 'Még szerencse, hogy a háború ilyen kegyetlen, különben megkedvelnénk.' - Robert E. Lee
Rifling = Huzagolás

'If the brain were so simple we could understand it, we would be so simple we couldn't.' - Lyall Watson = 'Ha az agy olyan egyszerű lenne, hogy megértenénk, mi is olyan egyszerűek lennénk, hogy nem menne.' - Lyall Watson
Biology = Biológia
'The nations of the West hope that by means of steam communication all the world will become as one family.' - Townsend Harris = 'A nyugat nemzetei remélik, hogy a gőz kommunikáció segítségével a széttagolt világból egy család lesz.' - Townsend Harris
Steam Power = Gőzenergia
'As soon as men decide that all means are permitted to fight an evil, then their good becomes indistinguishable from the evil that they set out to destroy.' - Christopher Dawson = 'Amint az emberek kijelentik, hogy minden eszköz megengedett a gonosz elpuszítátásához, a jóságuk megkülönböztethetetlen lesz attól a gonosztól, amelyet el akarnak pusztítani.' - Christopher Dawson
Dynamite = Dinamit

'Is it a fact - or have I dreamt it - that, by means of electricity, the world of matter has become a great nerve, vibrating thousands of miles in a breathless point of time?' - Nathaniel Hawthorne = 'Igaz - vagy csak álmodtam - hogy az elektromosság által, az anyagi világ egyetlen nagy hálózat lett, mely ezredmérföldekre vibrál innen az idő egy halott pillanatában?' - Nathaniel Hawthorne
Electricity = Elektromosság
'Nothing is particularly hard if you divide it into small jobs.' - Henry Ford = 'Semmi sem különösen nehéz, ha kisebb részfeladatokra osztjuk.' - Henry Ford
Replaceable Parts = Szabványos alkatrészek
'The introduction of so powerful an agent as steam to a carriage on wheels will make a great change in the situation of man.' - Thomas Jefferson = 'Egy olyan erőteljes jelenség, mint a gőz, és a kerekes vagon egyesítése nagy változást fog hozni az emberi életben.' - Thomas Jefferson
Railroads = Vasút

'And homeless near a thousand homes I stood, and near a thousand tables pined and wanted food.' - William Wordsworth = 'S így álltam én, otthontalan ezer ház között, étel után sóvárogva ezer asztal fölött.' - William Wordsworth
Refrigeration = Hűtés
 # Requires translation!
'I once sent a dozen of my friends a telegram saying 'flee at once-all is discovered!' They all left town immediately.' - Mark Twain = 
 # Requires translation!
Telegraph = 
'The whole country was tied together by radio. We all experienced the same heroes and comedians and singers. They were giants.' - Woody Allen = 'Az egész országot összekötötte a rádió. Ugyanazokat a hősöket, énekeseket és komikusokat ismertük. Óriások voltak.' - Woody Allen
Radio = Rádió
'Aeronautics was neither an industry nor a science. It was a miracle.' - Igor Sikorsky = 'Az aeronautika nem egy iparág vagy tudomány volt, hanem egy csoda.' - Igor Sikorsky
Flight = Repülés
'Any man who can drive safely while kissing a pretty girl is simply not giving the kiss the attention it deserves.' - Albert Einstein = 'Bármelyik férfi, aki biztonságosan tud vezetni, miközben csokolózik egy csinos lánnyal, egyszerűen nem adja meg a csóknak a kellő figyelmet.' - Albert Einstein
Combustion = Robbanómotor

'In nothing do men more nearly approach the gods than in giving health to men.' - Cicero = 'Hogy egészséget tudunk adni az embernek - közelebb visz minket az istenekhez, mint bármi más.' - Cicero
Pharmaceuticals = Gyógyszeripar
'Ben, I want to say one word to you, just one word: plastics.' - Buck Henry and Calder Willingham, The Graduate = 'Ben, egy szót akarok neked mondani, csak egy szót: műanyagok.' - Buck Henry és Calder Willingham, a "Diploma előtt" című filmben
Plastics = Műanyag
'There's a basic principle about consumer electronics: it gets more powerful all the time and it gets cheaper all the time.' - Trip Hawkins = 'Van egy alapelv a fogyasztó áramkörökkel kapcsolatban: egyre erősebbek és egyre olcsóbbak lesznek.' - Trip Hawkins
Electronics = Elektronika
 # Requires translation!
'The speed of communications is wondrous to behold, it is also true that speed does multiply the distribution of information that we know to be untrue.' – Edward R. Murrow = 
 # Requires translation!
Mass Media = 
'Vision is the art of seeing things invisible.' - Jonathan Swift = 'Az éleslátás a láthatatlan dolgok észrevételének művészete.' - Jonathan Swift
Radar = Radar
'The unleashed power of the atom has changed everything save our modes of thinking, and we thus drift toward unparalleled catastrophes.' - Albert Einstein = 'Az atomenergia felszabadulása nem okozott új problémát. Csak sürgetőbbé tette, hogy megoldjunk egy létezőt.' - Albert Einstein
Atomic Theory = Atomelmélet

'Only within the moment of time represented by the present century has one species, man, acquired significant power to alter the nature of his world.' - Rachel Carson = 'Csak jelen századunkban lett lehetséges - amikor egy fajként lép fel az ember - hogy megváltoztassuk világunk természetét.' - Rachel Carson
Ecology = Ökológia
'Computers are like Old Testament gods: lots of rules and no mercy.' - Joseph Campbell = 'A számítógépek olyanok mint az ótestamentumi istenek: kegyelem nincs, csak sok szabály.' - Joseph Campbell
Computers = Számítógép
'A good rule for rocket experimenters to follow is this: always assume that it will explode.' - Astronautics Magazine, 1937 = 'Egy jó szabály a rakétakísérletekhez: mindig feltételezzük, hogy valami robbani fog.' - "Astronautics" magazin, 1937
Rocketry = Rakétatechnika
'The night is far spent, the day is at hand: let us therefore cast off the works of darkness, and let us put on the armor of light.' - The Holy Bible: Romans, 13:12 = 'Az éjszaka elmúlt, a nap pedig elközelgett; vessük el azért a sötétségnek cselekedeteit, és öltözzük fel a világosság fegyvereit.' - A Szent Biblia: Római levél 13:12 - Károli Gáspár fordítása
Lasers = Lézer
'I am become Death, the destroyer of worlds.' - J. Robert Oppenheimer = 'Én lettem a Halál, világok pusztítója.' - J. Robert Oppenheimer
Nuclear Fission = Maghasadás

 # Requires translation!
'The new electronic interdependence recreates the world in the image of a global village.' - Marshall McLuhan = 
Globalization = Globalizáció
'1. A robot may not injure a human being or, through inaction, allow a human being to come to harm. 2. A robot must obey any orders given to it by human beings, except when such orders would conflict with the First Law. 3. A robot must protect its own existence as long as such protection does not conflict with the First or Second Law.' - Isaac Asimov = '1. A robotnak nem szabad kárt okoznia emberi lényben, vagy tétlenül tűrnie, hogy emberi lény bármilyen kárt szenvedjen. 2. A robot engedelmeskedni tartozik az emberi lények utasításainak, kivéve, ha ezek az utasítások az első törvény előírásaiba ütköznének. 3. A robot tartozik saját védelméről gondoskodni, amennyiben ez nem ütközik az első vagy második törvény bármelyikének előírásaiba.' - Isaac Asimov
Robotics = Robotika
'Now, somehow, in some new way, the sky seemed almost alien.' - Lyndon B. Johnson = 'Most pedig az ég, valami furcsa új módon idegennek tűnt' - Lyndon B. Johnson
Satellites = Műhold
 # Requires translation!
'Be extremely subtle, even to the point of formlessness, be extremely mysterious, even to the point of soundlessness. Thereby you can be the director of the opponent's fate.' - Sun Tzu = 
Stealth = Lopakodás
 # Requires translation!
'Our scientific power has outrun our spiritual power, we have guided missiles and misguided men.' – Martin Luther King Jr. = 
Advanced Ballistics = Fejlett ballisztika

'Every particle of matter is attracted by or gravitates to every other particle of matter with a force inversely proportional to the squares of their distances.' - Isaac Newton = 'Az anyag minden részecskéjét vonzza az anyag minden más részecskéje; olyan erővel, mely fordítottan arányos a távolságuk négyzetével.' - Isaac Newton
Particle Physics = Részecskefizika
 # Requires translation!
'The release of atomic energy has not created a new problem. It has readily made more urgent the necessity of solving an existing one.' - Albert Einstein = 
Nuclear Fusion = Magfúzió

'The impact of nanotechnology is expected to exceed the impact that the electronics revolution has had on our lives.' - Richard Schwartz = 'A nanotechnológia az elektronikus forradalomhoz hasonlóan meghatározó erejű lesz az életünkre nézve.' - Richard Schwartz
Nanotechnology = Nanotechnológia

'I think we agree, the past is over.' - George W. Bush = 'Azt hiszem egyetértünk abban, hogy a múltnak leáldozott.' - George W. Bush
Future Tech = Jövőbeli technológia
Who knows what the future holds? = Ki tudja mit tartogat számunkra a jövő?


#################### Lines from Terrains from Civ V - Vanilla ####################

Ocean = Óceán

Coast = Tengerpart

Grassland = Rét

Plains = Síkság

Tundra = Tundra

Desert = Sivatag

Lakes = Tó

Mountain = Hegység

Snow = Hótakaró

Hill = Dombság

Forest = Erdő
A Camp can be built here without cutting it down = Ide anélkül épülhet vadásztábor, hogy ki kellene vágni

Jungle = Dzsungel

Marsh = Mocsár
Only Polders can be built here = Csak polder építhető rajta

Fallout = Sugárszennyezés

Oasis = Oázis

Flood plains = Ártér

Ice = Jégmező

Atoll = Korallzátony

Great Barrier Reef = Nagy-korallzátony

Old Faithful = Old Faithful-gejzír

El Dorado = Eldorádó

Fountain of Youth = A fiatalság forrása

Grand Mesa = Grand Mesa táblahegy

Mount Fuji = Fudzsi

Krakatoa = Krakatau-vulkán

Rock of Gibraltar = Gibraltár-szikla

Cerro de Potosi = Cerro de Potosi hegység

Barringer Crater = Barringer-kráter


#################### Lines from TileImprovements from Civ V - Vanilla ####################

Farm = Farm

Lumber mill = Fűrésztelep

Mine = Bánya

Trading post = Kereskedőház

Camp = Vadásztábor

Oil well = Olajkút

Offshore Platform = Tengeri fúrótorony

Pasture = Legelő

Plantation = Ültetvény

Quarry = Kőfejtő

Fishing Boats = Halászhajó

Fort = Erőd

Road = Út
Reduces movement cost to ½ if the other tile also has a Road or Railroad = A mezőn való átlépés költsége ½-re csökken, ha a másik mezőn is út vagy vasút van
Reduces movement cost to ⅓ with Machinery = Gépesítés esetén ⅓-ra csökkenti a mezőn való átlépés költségét
Requires Engineering to bridge rivers = A folyók áthidalásához fel kell találni a műszaki tudományokat

Railroad = Vasút
Reduces movement cost to ⅒ if the other tile also has a Railroad = A mezőn való átlépés költsége ⅒-re csökken, ha a másik mezőn is vasút van

Remove Forest = Erdő kivágása
Provides a one-time Production bonus depending on distance to the closest city once finished = A kivágás végén egyszeri termelési bónuszt biztosít a legközelebbi városnak a távolságtól függő mértékben

Remove Jungle = Dzsungel kiirtása

Remove Fallout = Sugárszennyezés eltakarítása

Remove Marsh = Mocsár lecsapolása

Remove Road = Út megszüntetése

Remove Railroad = Vasút felszedése

Cancel improvement order = Területfejlesztés félbehagyása

Repair = Javítás
Repairs a pillaged Improvement or Route = Megjavít egy megrongált területfejlesztést vagy utat

Academy = Akadémia

Landmark = Látványosság

Manufactory = Manufaktúra

Customs house = Vámház

Holy site = Szentély

Citadel = Fellegvár

Moai = Moai-szobor

Terrace farm = Teraszos farm

Ancient ruins = Ősi romok

City ruins = Városromok
A bleak reminder of the destruction wreaked by War = A háború könyörtelen pusztításának szomorú tanúbizonysága

City center = Városközpont
Marks the center of a city = A város központját jelöli
Appearance changes with the technological era of the owning civilization = Kinézete a birtokló civilizáció technológiai korának megfelelően változik

Barbarian encampment = Barbár tábor
Home to uncivilized barbarians, will spawn a hostile unit from time to time = Civilizálatlan barbárok otthona. Időnként ellenséges egységek jönnek ki belőle.


#################### Lines from TileResources from Civ V - Vanilla ####################

Cattle = Marha

Sheep = Juh

Deer = Szarvas

Bananas = Banán

Wheat = Búza

Stone = Kő

Fish = Hal

Horses = Ló

Iron = Vas

Coal = Szén

Oil = Olaj

Aluminum = Alumínium

Uranium = Uránium

Furs = Prém

Cotton = Pamut

Dyes = Festék

Gems = Drágakő

Gold Ore = Aranyérc

Silver = Ezüst

Incense = Tömjén

Ivory = Elefántcsont

Silk = Selyem

Spices = Fűszer

Wine = Bor

Sugar = Cukor

Marble = Márvány

Whales = Bálna

Pearls = Igazgyöngy

Jewelry = Ékszer

Porcelain = Porcelán


#################### Lines from UnitPromotions from Civ V - Vanilla ####################

Sword = Kardos
Mounted = Lovas
Siege = Ostrom
Ranged Gunpowder = Távolsági lőfegyveres
Armored = Páncélos
Melee Water = Vízi közelharci
Ranged Water = Vízi távolharci
Submarine = Tengeralattjáró
Heal Instantly = Azonnali gyógyulás

Accuracy I = Pontosság I

Accuracy II = Pontosság II

Accuracy III = Pontosság III

Barrage I = Zárótűz I

Barrage II = Zárótűz II

Barrage III = Zárótűz III

Volley = Sortűz

Extended Range = Megnövelt hatótáv

Indirect Fire = Közvetett tűz

Shock I = Sokk I

Shock II = Sokk II

Shock III = Sokk III

Drill I = Kiképzés I

Drill II = Kiképzés II

Drill III = Kiképzés IIII

Charge = Roham

Besiege = Ostrom

Formation I = Alakzat I

Formation II = Alakzat II

Blitz = Villámháború

Woodsman = Erdőjáró

Amphibious = Kétéltű

Medic = Orvos

Medic II = Orvos II

Scouting I = Felderítés I

Scouting II = Felderítés II

Scouting III = Felderítés III

Survivalism I = Túlélés I

Survivalism II = Túlélés II

Survivalism III = Túlélés III

Boarding Party I = Átszállóosztag I

Boarding Party II = Átszállóosztag II

Boarding Party III = Átszállóosztag III

Coastal Raider I = Partmenti fosztogató I

Coastal Raider II = Partmenti fosztogató II

Coastal Raider III = Partmenti fosztogató III

Landing Party = Partraszálló osztag

Targeting I = Célbemérés I

Targeting II = Célbemérés II

Targeting III = Célbemérés III

Wolfpack I = Farkasfalka I

Wolfpack II = Farkasfalka II

Wolfpack III = Farkasfalka III

Aircraft Carrier = Repülőgép-hordozó
Armor Plating I = Páncélzat I

Armor Plating II = Páncélzat II

Armor Plating III = Páncélzat III

Flight Deck I = Repfedélzet I

Flight Deck II = Repfedélzet II

Flight Deck III = Repfedélzet III

Supply = Ellátmány

Bomber = Bombázó
Siege I = Ostrom I

Siege II = Ostrom II

Siege III = Ostrom III

Evasion = Kitérés

Fighter = Vadászgép
Interception I = Légelhárítás I

Interception II = Légelhárítás II

Interception III = Légelhárítás III


Air Targeting I = Célbemérés levegőből I

Air Targeting II = Célbemérés levegőből II

Sortie = Támadórepülés

Operational Range = Hatótáv

Helicopter = Helikopter
Air Repair = Légi javítás

Mobility I = Mozgékonyság I

Mobility II = Mozgékonyság II

Anti-Armor I = Páncéltörő I

Anti-Armor II = Páncéltörő II

Cover I = Fedezék I

Cover II = Fedezék II

March = Menetelés

Mobility = Mozgékonyság

Sentry = Őrszem

Logistics = Logisztika

Ambush I = Lesből támadás I

Ambush II = Lesből támadás II

Bombardment I = Bombázás I

Bombardment II = Bombázás II

Bombardment III = Bombázás III

Morale = Csapatszellem

Great Generals I = Híres hadvezérek I

Great Generals II = Híres hadvezérek II

Quick Study = Gyors Tanulás

Haka War Dance = Haka harci tánc

Rejuvenation = Megfiatalodás

Slinger Withdraw = Parittyás visszavonulás

Ignore terrain cost = Terepviszonyok figyelmen kívül hagyása

Pictish Courage = Pikt bátorság

Home Sweet Home = Otthon, édes otthon

[unit] ability = [unit] képesség


#################### Lines from UnitTypes from Civ V - Vanilla ####################


Civilian Water = Polgári vízi


Aircraft = Légi


Atomic Bomber = Atombombázó

Missile = Rakéta


Armor = Páncélozott

WaterCivilian = Vízi polgári

WaterMelee = Vízi közelharci

WaterRanged = Vízi távolsági

WaterSubmarine = Tengeralatjáró

WaterAircraftCarrier = Repülőgép-hordozó

AtomicBomber = Atombombázó


#################### Lines from Units from Civ V - Vanilla ####################


This is your basic, club-swinging fighter. = Ez a legegyszerűbb, sújtófegyveres katonád.

Maori Warrior = Maori harcos

Jaguar = Jaguár

Brute = Vadember

Archer = Íjász

Bowman = Nyilas

Slinger = Parittyás

Skirmisher = Csatár

Work Boats = Munkahajó

Trireme = Triérész

Galley = Gálya

Chariot Archer = Szekeres íjász

War Chariot = Harci szekér

War Elephant = Harci elefánt


Hoplite = Hoplita

Persian Immortal = Halhatatlan

 # Requires translation!
Marauder = 

Horseman = Lovas

Companion Cavalry = Hetairosz

Catapult = Katapult

Ballista = Balliszta

Swordsman = Kardforgató

Legion = Legionárius

Mohawk Warrior = Mohawk harcos


Landsknecht = Landsknecht

Knight = Lovag

Camel Archer = Tevés íjász

Conquistador = Konkvisztádor

Naresuan's Elephant = Nareszuan elefántja

Mandekalu Cavalry = Mandekalu lovasság

Keshik = Keshik

Crossbowman = Számszeríjász

Chu-Ko-Nu = Csu-ko-nu

Longbowman = Hosszúíjász

Trebuchet = Kőhajító

Hwach'a = Hwacha

Longswordsman = Hosszúkardos

Samurai = Szamuráj

Berserker = Berzerker

Caravel = Vitorlás

Turtle Ship = Teknőshajó


Musketeer = Muskétás

Janissary = Janicsár

Minuteman = Polgárőr

Tercio = Tercio

Frigate = Fregatt

Ship of the Line = Sorhajó

Lancer = Dzsidás

Sipahi = Szpáhi

Cannon = Ágyú


Norwegian Ski Infantry = Norvég síléces gyalogság

Cavalry = Lovasság

Cossack = Kozák

Ironclad = Páncélos hajó

Artillery = Tüzérség


Foreign Legion = Idegenlégió


Carrier = Anyahajó

Battleship = Csatahajó

Anti-Aircraft Gun = Légvédelmi löveg

Destroyer = Romboló

Zero = Zero


B17 = B-17 bombázó

Paratrooper = Ejtőernyős

Tank = Tank

Panzer = Panzer

Anti-Tank Gun = Páncéltörő löveg

Atomic Bomb = Atombomba

Rocket Artillery = Rakétatüzérség

Mobile SAM = Mobilizált légvédelemi rakéta

Guided Missile = Irányított rakéta

Nuclear Missile = Atomrakéta

Helicopter Gunship = Támadóhelikopter

Nuclear Submarine = Atom-tengeralattjáró

Mechanized Infantry = Gépesített gyalogság

Missile Cruiser = Rakétás cirkáló

Modern Armor = Modern harckocsi

Jet Fighter = Sugárhajtású vadászgép

Giant Death Robot = Halálos óriásrobot

Stealth Bomber = Lopakodó-bombázó

Great Artist = Híres művész

Great Scientist = Híres tudós

Great Merchant = Híres kereskedő

Great Engineer = Híres mérnök

Great Prophet = Híres próféta

Great General = Híres tábornok

Khan = Kán

Missionary = Misszionárius

Inquisitor = Inkvizítor

SS Booster = Űrhajó-gyorsítórakéta

SS Cockpit = Űrhajó-vezérlőterem

SS Engine = Űrhajóhajtómű

SS Stasis Chamber = Űrhajó-hibernálóberendezés


#################### Lines from VictoryTypes from Civ V - Vanilla ####################

Complete all the spaceship parts\nto win! = Készítsd el az összes űrhajóalkatrészt,\nhogy nyerhess!
spaceship parts = űrhajóalkatrészek
You have achieved victory through mastery of Science! You have conquered the mysteries of nature and led your people on a voyage to a brave new world! Your triumph will be remembered as long as the stars burn in the night sky! = Zseniális győzelmet arattál a tudomány segítségével! Megfejtetted a természet nagy titkait, és elvezetted népedet egy szép új világ felé! A dicsőséged emléke nem fog kihunyni, míg a csillagok fénye betölti a sötét éjszakát!

Complete 5 policy branches and\nbuild the Utopia Project to win! = Teljesíts 5 politikai ágat és\népítsd meg az Utópia projektet, hogy nyerj!
You have achieved victory through the awesome power of your Culture. Your civilization's greatness - the magnificence of its monuments and the power of its artists - have astounded the world! Poets will honor you as long as beauty brings gladness to a weary heart. = Elérted a győzelmet kultúrád lenyűgöző erejével. A civilizációd nagysága - a műemlékeinek pompája valamit a művészeinek tehetsége - lenyűgözte a világot! A költők rólad fognak énekelni, amíg a művészet a megtört szív orvossága marad!

Destroy all enemies\nto win! = Pusztítsd el minden ellenséget,\nhogy nyerhess!
The world has been convulsed by war. Many great and powerful civilizations have fallen, but you have survived - and emerged victorious! The world will long remember your glorious triumph! = Meghódítottál mindent és elsöpörtél mindenkit aki az utadban állt! Szétszórtad a seregeiket és elfoglaltad a városaikat! Emlékezzenek soká dicső győzelmedre!

Build the UN and be voted\nworld leader to win! = Építsd fel az ENSZ-t és szavaztasd meg magad\na világ vezetőjének, hogy nyerhess!
Anyone should build [buildingFilter] = Valaki által megépül a(z) [buildingFilter]
Win diplomatic vote = Diplomáciai szavazás megnyerése
You have triumphed over your foes through the art of diplomacy! Your cunning and wisdom have earned you great friends - and divided and sown confusion among your enemies! Forever will you be remembered as the leader who brought peace to this weary world! = Győzedelmeskedtél ellenségeid felett a diplomácia fortélyain keresztül! Ravaszságod és bölcsességed révén nagyszerű barátokat szereztél, ugyanakkor megosztottad és összezavartad ellenségeidet. Úgy fognak rád emlékezni mindörökké, mint a vezetőre, aki békét hozott erre a vénséges világra!

Do things to win! = Csinálj ezt-azt, hogy nyerhess!
Have highest score after max turns = Legyen neked a legtöbb pontod, mikor lejár az utolsó kör


#################### Lines from Beliefs from Civ V - Gods & Kings ####################

Ancestor Worship = A holtak tisztelete

Dance of the Aurora = A sarki fény tánca

Desert Folklore = Sivatagi legendák

Faith Healers = A hit gyógyító ereje

Fertility Rites = Termékenységi rítusok

God of Craftsman = A mesteremberek istene

God of the Open Sky = A szabad ég istene

God of the Sea = A tenger istene

God of War = A háború istene

Goddess of Festivals = A fesztiválok istennője

Goddess of Love = A szerelem istennője

Goddess of Protection = A védelmező istennő

Goddess of the Hunt = A vadászat istennője

Messenger of the Gods = Az istenek hírvivője

Monument to the Gods = Emlékmű az isteneknek

One with Nature = Eggyé válás a természettel

Oral Tradition = Szájhagyomány

Religious Idols = Bálványimádás

Religious Settlements = Vallási közösségek

Sacred Path = Szent ösvény

Sacred Waters = Szent folyó

Stone Circles = Kőkörök

Follower = Követő
Asceticism = Önsanyargatás

Cathedrals = Katedrálisok

Choral Music = Kóruszene

Divine inspiration = Isteni sugallat

Feed the World = Ételt a világ éhezőinek

Guruship = Guruizmus

Holy Warriors = Szent harcosok

Liturgical Drama = Liturgikus dráma

Monasteries = Kolostorok

Mosques = Mecsetek

Pagodas = Pagodák

Peace Gardens = Harmóniakertek

Religious Art = Vallási művészet

Religious Center = Vallási Központ

Religious Community = Vallási közösség

Swords into Ploughshares = Fegyverekből kapákat

Founder = Alapító
Ceremonial Burial = Temetési szertartás

Church Property = Egyházi tulajdon

Initiation Rites = Beavatási rítus

Interfaith Dialogue = Vallások közötti párbeszéd

Papal Primacy = Pápai elsőség

Peace Loving = Békeszerető

Pilgrimage = Zarándoklat

Tithe = Dézsma

World Church = Világegyház

Enhancer = Bővítő
Defender of the Faith = A hit védelmezője

Holy Order = Papi rend

Itinerant Preachers = Vándorprédikátorok

Just War = Igazságos háború

Messiah = Messiás

Missionary Zeal = Hittérítő buzgalom

Religious Texts = Vallási szövegek

Religious Unity = Vallási összetartozás

Reliquary = Ereklyetartó


#################### Lines from Buildings from Civ V - Gods & Kings ####################


Stele = Sztélé


Shrine = Kegyhely

Pyramid = Piramis


Terracotta Army = Agyaghadsereg
'Regard your soldiers as your children, and they will follow you into the deepest valleys; look on them as your own beloved sons, and they will stand by you even unto death.' - Sun Tzu = 'Ha úgy tekintünk katonáinkra, mint saját gyermekeinkre, akkor elmehetünk velük akár a legmélyebb szakadékba is; ha úgy tekintünk katonáinkra, mint szeretett fiainkra, akkor követnek bennünket akár a halálba is' - Szun-ce


Amphitheater = Amfiteátrum


 # Requires translation!
Petra = 
 # Requires translation!
'...who drinks the water I shall give him, says the Lord, will have a spring inside him welling up for eternal life. Let them bring me to your holy mountain in the place where you dwell. Across the desert and through the mountain to the Canyon of the Crescent Moon...' - Indiana Jones = 


Great Mosque of Djenne = Dzsennéi nagymecset
'With the magnificence of eternity before us, let time, with all its fluctuations, dwindle into its own littleness.' - Thomas Chalmers = 'Az örökkévalóság nagyszerűségével szemben hadd törpüljön el az idő, minden kis hullámával együtt.' - Thomas Chalmers

Grand Temple = Nagytemplom


Alhambra = Alhambra
 # Requires translation!
'Justice is an unassailable fortress, built on the brow of a mountain which cannot be overthrown by the violence of torrents, nor demolished by the force of armies.' - Joseph Addison = 


Ceilidh Hall = Ceilidh terem


Leaning Tower of Pisa = Pisai ferde torony
 # Requires translation!
'Don't clap too hard - it's a very old building.' - John Osbourne = 


Coffee House = Kávéház


Neuschwanstein = Neuschwanstein kastély
 # Requires translation!
'...the location is one of the most beautiful to be found, holy and unapproachable, a worthy temple for the divine friend who has brought salvation and true blessing to the world.' - King Ludwig II of Bavaria = 


Recycling Center = Újrahasznosító üzem


CN Tower = CN-torony
 # Requires translation!
'Nothing travels faster than light with the possible exception of bad news, which obeys its own special rules.' - Douglas Adams = 

Bomb Shelter = Óvóhely

Hubble Space Telescope = Hubble űrtávcső
 # Requires translation!
'The wonder is, not that the field of stars is so vast, but that man has measured it.' - Anatole France = 


Cathedral = Katedrális


Mosque = Mecset

 # Requires translation!
Pagoda = 


#################### Lines from CityStateTypes from Civ V - Gods & Kings ####################


#################### Lines from Difficulties from Civ V - Gods & Kings ####################


#################### Lines from Eras from Civ V - Gods & Kings ####################


Marine = Tengerészgyalogos


#################### Lines from Nations from Civ V - Gods & Kings ####################


 # Requires translation!
Rim-Sin II = 
 # Requires translation!
Smerdis = 
 # Requires translation!
Ilum-ma-ili = 
 # Requires translation!
Peshgaldaramesh = 
 # Requires translation!
Ur-zigurumaš = 
 # Requires translation!
Semiramis = 
 # Requires translation!
Em = 
 # Requires translation!
Ishtar = 
 # Requires translation!
Bilit Taauth = 
 # Requires translation!
Aruru = 
Islam = Iszlám

 # Requires translation!
Jason = 
 # Requires translation!
Helena = 
 # Requires translation!
Alexa = 
 # Requires translation!
Cletus = 
 # Requires translation!
Kassandra = 
 # Requires translation!
Andres = 
 # Requires translation!
Desdemona = 
 # Requires translation!
Anthea = 
 # Requires translation!
Aeneas = 
 # Requires translation!
Leander = 
Christianity = Kereszténység

 # Requires translation!
Li = 
 # Requires translation!
Chen = 
 # Requires translation!
Zhang = 
 # Requires translation!
Liu = 
 # Requires translation!
Yang = 
 # Requires translation!
Huang = 
 # Requires translation!
Zhao = 
 # Requires translation!
Wu = 
 # Requires translation!
Zhou = 
 # Requires translation!
Sun = 

 # Requires translation!
Refaat = 
 # Requires translation!
Heba = 
 # Requires translation!
Salah = 
 # Requires translation!
Ahmed = 
 # Requires translation!
Zakaria = 
 # Requires translation!
Bastet = 
 # Requires translation!
Ma'at = 
 # Requires translation!
Nebhet = 
 # Requires translation!
Tefenet = 
 # Requires translation!
Neuth = 

 # Requires translation!
James = 
 # Requires translation!
Scarlett = 
 # Requires translation!
Mycroft = 
 # Requires translation!
Charlotte = 
 # Requires translation!
Gwendolyn = 
 # Requires translation!
Mr. Eks = 
 # Requires translation!
Dr. Grey = 
 # Requires translation!
Andrew = 
 # Requires translation!
Scott = 
 # Requires translation!
Anne = 

 # Requires translation!
Jean-Paul = 
 # Requires translation!
Martine = 
 # Requires translation!
Lucien = 
 # Requires translation!
François = 
 # Requires translation!
Augustine = 
 # Requires translation!
Monsieur X = 
 # Requires translation!
Dr. Dupont = 
 # Requires translation!
Vipère = 
 # Requires translation!
Yvette = 
 # Requires translation!
Renard = 

 # Requires translation!
Alexei = 
 # Requires translation!
Lena = 
 # Requires translation!
Dmitry = 
 # Requires translation!
Anastasia = 
 # Requires translation!
Tatiana = 
 # Requires translation!
Boris = 
 # Requires translation!
Doktor Seriy = 
 # Requires translation!
Mikhail = 
 # Requires translation!
Natacha = 
 # Requires translation!
Zmeya = 

 # Requires translation!
Flavius = 
 # Requires translation!
Regula = 
 # Requires translation!
Servius = 
 # Requires translation!
Lucia = 
 # Requires translation!
Cornelius = 
 # Requires translation!
Licina = 
 # Requires translation!
Canus = 
 # Requires translation!
Serpens = 
 # Requires translation!
Agrippa = 
 # Requires translation!
Brutus = 

 # Requires translation!
Solhofaat = 
 # Requires translation!
Khenzeer = 
 # Requires translation!
Zarafah = 
 # Requires translation!
Temsaah = 
 # Requires translation!
Abyadh = 
 # Requires translation!
Mostafa = 
 # Requires translation!
Yusuf = 
 # Requires translation!
Waddah = 
 # Requires translation!
Sameera = 
 # Requires translation!
Gamal = 

 # Requires translation!
Cousin = 
 # Requires translation!
Felix = 
 # Requires translation!
Dennis = 
 # Requires translation!
Edward = 
 # Requires translation!
Prof. Rex = 
 # Requires translation!
Eliza = 
 # Requires translation!
Mary = 
 # Requires translation!
Virginia = 
 # Requires translation!
Barbara = 

 # Requires translation!
Akaishi = 
 # Requires translation!
Oki = 
 # Requires translation!
Hattori = 
 # Requires translation!
Morozumi = 
 # Requires translation!
Momochi = 
 # Requires translation!
Kawashima = 
 # Requires translation!
Orin = 
 # Requires translation!
Sakanishi = 
 # Requires translation!
Kaede = 
 # Requires translation!
Mochizuki = 
Shinto = Shinto

 # Requires translation!
Ashok = 
 # Requires translation!
Shanx = 
 # Requires translation!
Hormis = 
 # Requires translation!
Sanjeev = 
 # Requires translation!
Ananda = 
 # Requires translation!
Rani = 
 # Requires translation!
Parvati = 
 # Requires translation!
Mukta = 
 # Requires translation!
Karishma = 
 # Requires translation!
Jyotsna = 
Hinduism = Hinduizmus

 # Requires translation!
Johann = 
 # Requires translation!
Marlene = 
 # Requires translation!
Wilhelm = 
 # Requires translation!
Eva = 
 # Requires translation!
Heinz = 
 # Requires translation!
Horst = 
 # Requires translation!
Carl = 
 # Requires translation!
Viper = 
 # Requires translation!
Albrecht = 
 # Requires translation!
Anton = 

 # Requires translation!
Ibrahim = 
 # Requires translation!
Bayezid = 
 # Requires translation!
Sokollu = 
 # Requires translation!
Mahmut = 
 # Requires translation!
Uveys = 
 # Requires translation!
Roxelana = 
 # Requires translation!
Safiye = 
 # Requires translation!
Hafsa = 
 # Requires translation!
Kosem = 
 # Requires translation!
Nurbanu = 

 # Requires translation!
Kim = 
 # Requires translation!
Park = 
 # Requires translation!
Han = 
 # Requires translation!
Na = 
 # Requires translation!
Kong = 
 # Requires translation!
Yu = 
 # Requires translation!
Ahn = 
 # Requires translation!
Da = 
 # Requires translation!
Eun = 
Confucianism = Konfucianizmus

 # Requires translation!
Onatah = 
 # Requires translation!
Oneida = 
 # Requires translation!
Oshadagea = 
 # Requires translation!
Otetiani = 
 # Requires translation!
Genesee = 
 # Requires translation!
Dadgayadoh = 
 # Requires translation!
Otwtiani = 
 # Requires translation!
Kateri = 
 # Requires translation!
Onondakai = 
 # Requires translation!
Honanyawus = 

 # Requires translation!
Azi = 
 # Requires translation!
Dabir = 
 # Requires translation!
Firuz = 
 # Requires translation!
Gaspar = 
 # Requires translation!
Shahzad = 
 # Requires translation!
Aga = 
 # Requires translation!
Marjane = 
 # Requires translation!
Peri = 
 # Requires translation!
Sartaj  = 
 # Requires translation!
Yasmin = 
Zoroastrianism = Zoroasztrizmus

 # Requires translation!
Tiki = 
 # Requires translation!
Hotu Matua = 
 # Requires translation!
Rongo-ma-tane = 
 # Requires translation!
Kupe = 
 # Requires translation!
Haloti = 
 # Requires translation!
Degei = 
 # Requires translation!
Babamik = 
 # Requires translation!
Kulu Lau = 
 # Requires translation!
Nangananga = 
 # Requires translation!
Turua = 

 # Requires translation!
Aran = 
 # Requires translation!
Chanarong = 
 # Requires translation!
Kiet = 
 # Requires translation!
Niran = 
 # Requires translation!
Virote = 
 # Requires translation!
Kulap = 
 # Requires translation!
Mayuree = 
 # Requires translation!
Phueng = 
 # Requires translation!
Ratana = 
 # Requires translation!
Tola = 
Buddhism = Buddhizmus

 # Requires translation!
Rodrigo = 
 # Requires translation!
Esmeralda = 
 # Requires translation!
Mathilda = 
 # Requires translation!
Ramona = 
 # Requires translation!
Señor X = 
 # Requires translation!
Topolino = 
 # Requires translation!
Serpiente = 
 # Requires translation!
Garcia = 
 # Requires translation!
El Lobo = 

 # Requires translation!
Ahmadou = 
 # Requires translation!
Ayub = 
 # Requires translation!
Badru = 
 # Requires translation!
Bokhari = 
 # Requires translation!
Guedado = 
 # Requires translation!
Adhiambo = 
 # Requires translation!
Chinaka = 
 # Requires translation!
Laila = 
 # Requires translation!
Mariama = 
 # Requires translation!
Oni = 

 # Requires translation!
Asashōryū = 
 # Requires translation!
Tömöriin = 
 # Requires translation!
Zevegiin = 
 # Requires translation!
Jigjidiin = 
 # Requires translation!
Enkhbat = 
 # Requires translation!
Mönkhbayar = 
 # Requires translation!
Gündegmaa = 
 # Requires translation!
Ssima = 
 # Requires translation!
Batachikhan = 
 # Requires translation!
Chulunny = 
Tengriism = Tengriizmus

 # Requires translation!
Metztli = 
 # Requires translation!
Xitllali = 
 # Requires translation!
Chimalli = 
 # Requires translation!
Quauhtli = 
 # Requires translation!
Teyacapan = 
 # Requires translation!
Yaotl = 
 # Requires translation!
Coatl = 
 # Requires translation!
Huitzilin = 
 # Requires translation!
Itzli = 
 # Requires translation!
Tepin = 

 # Requires translation!
Amaru = 
 # Requires translation!
Apichu = 
 # Requires translation!
Pariapichiu = 
 # Requires translation!
Puma = 
 # Requires translation!
Quenti = 
 # Requires translation!
Suyuntu = 
 # Requires translation!
Uturuncu = 
 # Requires translation!
Purutu = 
 # Requires translation!
Ozcollo = 

 # Requires translation!
Jørgen = 
 # Requires translation!
Mette = 
 # Requires translation!
Henrik = 
 # Requires translation!
Niels = 
 # Requires translation!
Helle = 
 # Requires translation!
Frederik = 
 # Requires translation!
Ida = 
 # Requires translation!
Thea = 
 # Requires translation!
Freja = 
 # Requires translation!
Morten = 

Attila the Hun = Attila
 # Requires translation!
I grow tired of this throne. I think I should like to have yours instead. = 
 # Requires translation!
Now what is this?! You ask me to add your riches to my great avails. The invitation is accepted. = 
 # Requires translation!
My people will mourn me not with tears, but with human blood. = 
 # Requires translation!
You are in the presence of Attila, scourge of Rome. Do not let hubris be your downfall as well. = 
 # Requires translation!
This is better than you deserve, but let it not be said that I am an unfair man. = 
Good day to you. = Szép napot neked.
Scourge of God = Isten ostora
 # Requires translation!
Balamber = 
 # Requires translation!
Uldin = 
 # Requires translation!
Donatus = 
 # Requires translation!
Charato = 
 # Requires translation!
Octar = 
 # Requires translation!
Bleda = 
 # Requires translation!
Ellac = 
 # Requires translation!
Dengizik = 
 # Requires translation!
Hildico = 
 # Requires translation!
Gudrun = 
 # Requires translation!
Attila's Court = 
The Huns = Hun nemzet

William of Orange = Orániai Vilmos
 # Requires translation!
As much as I despise war, I consider it a, hahaha, contribution to the common cause to erase your existence. = 
 # Requires translation!
You call yourself an exalted ruler, but I see nothing more than a smartly dressed barbarian! = 
 # Requires translation!
My God, be merciful to my soul. My God, feel pity for this... my poor people! = 
 # Requires translation!
I am William of Orange, stadtholder of The Netherlands. Did you need anything? I still have a lot to do. = 
 # Requires translation!
I believe I have something that may be of some importance to you. = 
Once again, greetings. = Mégegyszer, üdvözlet.
Dutch East India Company = Holland Kelet-indiai Társaság
 # Requires translation!
Joost = 
 # Requires translation!
Hendrika = 
 # Requires translation!
Marten = 
 # Requires translation!
Anke = 
 # Requires translation!
Guus = 
 # Requires translation!
Mr. X = 
 # Requires translation!
Dr. Grijs = 
 # Requires translation!
Willem = 
 # Requires translation!
Thijs = 
 # Requires translation!
Neef = 
Amsterdam = Amszterdam
 # Requires translation!
Rotterdam = 
 # Requires translation!
Utrecht = 
 # Requires translation!
Groningen = 
 # Requires translation!
Breda = 
 # Requires translation!
Nijmegen = 
 # Requires translation!
Den Haag = 
 # Requires translation!
Haarlem = 
 # Requires translation!
Arnhem = 
 # Requires translation!
Zutphen = 
 # Requires translation!
Maastricht = 
 # Requires translation!
Tilburg = 
 # Requires translation!
Eindhoven = 
 # Requires translation!
Dordrecht = 
 # Requires translation!
Leiden = 
 # Requires translation!
's Hertogenbosch = 
 # Requires translation!
Almere = 
 # Requires translation!
Alkmaar = 
 # Requires translation!
Brielle = 
 # Requires translation!
Vlissingen = 
 # Requires translation!
Apeldoorn = 
 # Requires translation!
Enschede = 
 # Requires translation!
Amersfoort = 
 # Requires translation!
Zwolle = 
 # Requires translation!
Venlo = 
 # Requires translation!
Uden = 
 # Requires translation!
Grave = 
 # Requires translation!
Delft = 
 # Requires translation!
Gouda = 
 # Requires translation!
Nieuwstadt = 
 # Requires translation!
Weesp = 
 # Requires translation!
Coevorden = 
 # Requires translation!
Kerkrade = 
The Netherlands = Hollandia

Gustavus Adolphus = Gusztáv Adolf
 # Requires translation!
The Hakkapeliittas will ride again and your men will fall just at the sight of my cavalry! God with us! = 
 # Requires translation!
Ha ha ha, captain Gars will be very glad to head out to war again. = 
 # Requires translation!
I am Sweden's king. You can take my lands, my people, my kingdom, but you will never reach the House of Vasa. = 
 # Requires translation!
Stranger, welcome to the Snow King's kingdom! I am Gustavus Adolphus, member of the esteemed House of Vasa = 
My friend, it is my belief that this settlement can benefit both our peoples. = Barátom, úgy hiszem, ez az üzlet mindkettőnk népének hasznára válik.
Oh, welcome! = Nocsak, üdvözöllek!
 # Requires translation!
Oh, it is you. = 
Nobel Prize = Nobel-díj
 # Requires translation!
Leif = 
 # Requires translation!
Ingegard = 
 # Requires translation!
Sören = 
 # Requires translation!
Ragnhild = 
 # Requires translation!
Lars = 
 # Requires translation!
Lina = 
 # Requires translation!
Herr Grå = 
 # Requires translation!
Magnus = 
 # Requires translation!
Vilma = 
 # Requires translation!
Kusin = 
 # Requires translation!
Stockholm = 
 # Requires translation!
Uppsala = 
 # Requires translation!
Gothenburg = 
 # Requires translation!
Malmö = 
 # Requires translation!
Linköping = 
 # Requires translation!
Kalmar = 
 # Requires translation!
Skara = 
 # Requires translation!
Västerås = 
 # Requires translation!
Jönköping = 
 # Requires translation!
Visby = 
 # Requires translation!
Falun = 
 # Requires translation!
Norrköping = 
 # Requires translation!
Gävle = 
 # Requires translation!
Halmstad = 
 # Requires translation!
Karlskrona = 
 # Requires translation!
Hudiksvall = 
 # Requires translation!
Örebro = 
 # Requires translation!
Umeå = 
 # Requires translation!
Karlstad = 
 # Requires translation!
Helsingborg = 
 # Requires translation!
Härnösand = 
 # Requires translation!
Vadstena = 
 # Requires translation!
Lund = 
 # Requires translation!
Västervik = 
 # Requires translation!
Enköping = 
 # Requires translation!
Skövde = 
 # Requires translation!
Eskilstuna = 
 # Requires translation!
Luleå = 
 # Requires translation!
Lidköping = 
 # Requires translation!
Södertälje = 
 # Requires translation!
Mariestad = 
 # Requires translation!
Östersund = 
 # Requires translation!
Borås = 
 # Requires translation!
Sundsvall = 
 # Requires translation!
Vimmerby = 
 # Requires translation!
Köping = 
 # Requires translation!
Mora = 
 # Requires translation!
Arboga = 
 # Requires translation!
Växjö = 
 # Requires translation!
Gränna = 
 # Requires translation!
Kiruna = 
 # Requires translation!
Borgholm = 
 # Requires translation!
Strängnäs = 
 # Requires translation!
Sveg = 
Sweden = Svédország

Maria Theresa = Mária Terézia
 # Requires translation!
Shame that it has come this far. But ye wished it so. Next time, be so good, choose your words more wisely. = 
 # Requires translation!
What a fool ye are! Ye will end swiftly and miserably. = 
 # Requires translation!
The world is pitiful! There's no beauty in it, no wisdom. I am almost glad to go. = 
The archduchess of Austria welcomes your Eminence to... Oh let's get this over with! I have a luncheon at four o'clock. = Ausztria főhercegnője üdvözletét küldi Eminenciádnak, hogy... Jaj, essünk már túl rajta, mert ebédmeghívásom van négy órára!
I see you admire my new damask. Nobody should say that I am an unjust woman. Let's reach an agreement! = Ugye, milyen csodás ez az új damaszt? Ne mondja rám senki, hogy igazságtalan vagyok! Állapodjunk hát meg egymással!
 # Requires translation!
Oh, it's ye! = 
Diplomatic Marriage = Diplomáciai házasság
 # Requires translation!
Ferdinand = 
 # Requires translation!
Johanna = 
 # Requires translation!
Franz-Josef = 
 # Requires translation!
Astrid = 
 # Requires translation!
Anna = 
 # Requires translation!
Hubert = 
 # Requires translation!
Alois = 
 # Requires translation!
Natter = 
 # Requires translation!
Georg = 
 # Requires translation!
Arnold = 
Vienna = Bécs
 # Requires translation!
Salzburg = 
 # Requires translation!
Graz = 
 # Requires translation!
Linz = 
 # Requires translation!
Klagenfurt = 
 # Requires translation!
Bregenz = 
 # Requires translation!
Innsbruck = 
 # Requires translation!
Kitzbühel = 
 # Requires translation!
St. Pölten = 
 # Requires translation!
Eisenstadt = 
 # Requires translation!
Villach = 
 # Requires translation!
Zwettl = 
 # Requires translation!
Traun = 
 # Requires translation!
Wels = 
 # Requires translation!
Dornbirn = 
 # Requires translation!
Feldkirch = 
 # Requires translation!
Amstetten = 
 # Requires translation!
Bad Ischl = 
 # Requires translation!
Wolfsberg = 
 # Requires translation!
Kufstein = 
 # Requires translation!
Leoben = 
 # Requires translation!
Klosterneuburg = 
 # Requires translation!
Leonding = 
 # Requires translation!
Kapfenberg = 
 # Requires translation!
Hallein = 
 # Requires translation!
Bischofshofen = 
 # Requires translation!
Waidhofen = 
 # Requires translation!
Saalbach = 
 # Requires translation!
Lienz = 
 # Requires translation!
Steyr = 
Austria = Ausztria

 # Requires translation!
Dido = 
 # Requires translation!
Tell me, do you all know how numerous my armies, elephants and the gdadons are? No? Today, you shall find out! = 
 # Requires translation!
Fate is against you. You earned the animosity of Carthage in your exploration. Your days are numbered. = 
 # Requires translation!
The fates became to hate me. This is it? You wouldn't destroy us so without their help. = 
 # Requires translation!
The Phoenicians welcome you to this most pleasant kingdom. I am Dido, the queen of Carthage and all that belongs to it. = 
 # Requires translation!
I just had the marvelous idea, and I think you'll appreciate it too. = 
 # Requires translation!
What is it now? = 
Phoenician Heritage = Föníciai örökség
 # Requires translation!
Hamilcar = 
 # Requires translation!
Mago = 
 # Requires translation!
Baalhaan = 
 # Requires translation!
Sophoniba = 
 # Requires translation!
Yzebel = 
 # Requires translation!
Similce = 
 # Requires translation!
Kandaulo = 
 # Requires translation!
Zinnridi = 
 # Requires translation!
Gisgo = 
 # Requires translation!
Fierelus = 
Carthage = Karthágó
 # Requires translation!
Utique = 
 # Requires translation!
Hippo Regius = 
 # Requires translation!
Gades = 
 # Requires translation!
Saguntum = 
 # Requires translation!
Carthago Nova = 
 # Requires translation!
Panormus = 
 # Requires translation!
Lilybaeum = 
 # Requires translation!
Hadrumetum = 
 # Requires translation!
Zama Regia = 
 # Requires translation!
Karalis = 
 # Requires translation!
Malaca = 
 # Requires translation!
Leptis Magna = 
 # Requires translation!
Hippo Diarrhytus = 
 # Requires translation!
Motya = 
 # Requires translation!
Sulci = 
 # Requires translation!
Leptis Parva = 
 # Requires translation!
Tharros = 
 # Requires translation!
Soluntum = 
 # Requires translation!
Lixus = 
 # Requires translation!
Oea = 
 # Requires translation!
Theveste = 
 # Requires translation!
Ibossim = 
 # Requires translation!
Thapsus = 
 # Requires translation!
Aleria = 
 # Requires translation!
Tingis = 
 # Requires translation!
Abyla = 
 # Requires translation!
Sabratha = 
 # Requires translation!
Rusadir = 
 # Requires translation!
Baecula = 
 # Requires translation!
Saldae = 
Units ending their turn on [tileFilter] tiles take [amount] damage = A kör végén [tileFilter] mezőn álló egységek [amount] pontnyi sérülést szenvednek

Theodora = Theodóra
 # Requires translation!
It is always a shame to destroy a thing of beauty. Happily, you are not one. = 
 # Requires translation!
Now darling, tantrums are most unbecoming. I shall have to teach you a lesson. = 
 # Requires translation!
Like a child playing with toys you are. My people will never love you, nor suffer this indignation gracefully. = 
 # Requires translation!
My, isn't this a pleasant surprise - what may I call you, oh mysterious stranger? I am Theodora, beloved of Byzantium. = 
 # Requires translation!
I have heard that you adept at certain kinds of ... interactions. Show me. = 
 # Requires translation!
Hello again. = 
Patriarchate of Constantinople = Konstantinápolyi ortodox egyház
 # Requires translation!
Basil = 
 # Requires translation!
Nikophoros = 
 # Requires translation!
Demetrios = 
 # Requires translation!
Philippos = 
 # Requires translation!
Theophylaktos = 
 # Requires translation!
Simonis = 
 # Requires translation!
Zoe = 
 # Requires translation!
Ioanno = 
 # Requires translation!
Xene = 
 # Requires translation!
Euphrosyne = 
Constantinople = Konstantinápoly
 # Requires translation!
Adrianople = 
 # Requires translation!
Nicaea = 
 # Requires translation!
Antioch = 
 # Requires translation!
Varna = 
 # Requires translation!
Ohrid = 
 # Requires translation!
Nicomedia = 
 # Requires translation!
Trebizond = 
 # Requires translation!
Cherson = 
 # Requires translation!
Sardica = 
 # Requires translation!
Ani = 
 # Requires translation!
Dyrrachium = 
 # Requires translation!
Edessa = 
 # Requires translation!
Chalcedon = 
 # Requires translation!
Naissus = 
 # Requires translation!
Bari = 
 # Requires translation!
Iconium = 
 # Requires translation!
Prilep = 
 # Requires translation!
Samosata = 
 # Requires translation!
Kars = 
 # Requires translation!
Theodosiopolis = 
 # Requires translation!
Tyana = 
 # Requires translation!
Gaza = 
 # Requires translation!
Kerkyra = 
 # Requires translation!
Phoenice = 
 # Requires translation!
Selymbria = 
 # Requires translation!
Sillyon = 
 # Requires translation!
Chrysopolis = 
 # Requires translation!
Vodena = 
 # Requires translation!
Traianoupoli = 
 # Requires translation!
Constantia = 
 # Requires translation!
Patra = 
 # Requires translation!
Korinthos = 
Byzantium = Bizánc

 # Requires translation!
Boudicca = 
 # Requires translation!
You shall stain this land no longer with your vileness! To arms, my countrymen. We ride to war! = 
 # Requires translation!
Traitorous man! The Celtic peoples will not stand for such wanton abuse and slander - I shall have your balls! = 
 # Requires translation!
Vile ruler, know you have won this war in name alone. Your cities lie buried and your troops defeated. I have my own victory. = 
 # Requires translation!
I am Boudicca, Queen of the Celts. Let no-one underestimate me! = 
 # Requires translation!
Let us join our forces together and reap the rewards. = 
 # Requires translation!
God has given good to you. = 
Druidic Lore = Druida hagyományok
 # Requires translation!
Crìsdean = 
 # Requires translation!
Siobhán = 
 # Requires translation!
Seamus = 
 # Requires translation!
Ffion = 
 # Requires translation!
Pádraig = 
 # Requires translation!
Deirdre = 
 # Requires translation!
Mr. Quinn = 
 # Requires translation!
Éadaoin = 
 # Requires translation!
Alwyn = 
 # Requires translation!
Col Ceathar = 
 # Requires translation!
Cardiff = 
 # Requires translation!
Truro = 
 # Requires translation!
Douglas = 
 # Requires translation!
Glasgow = 
 # Requires translation!
Cork = 
 # Requires translation!
Aberystwyth = 
 # Requires translation!
Penzance = 
 # Requires translation!
Ramsey = 
 # Requires translation!
Inverness = 
 # Requires translation!
Limerick = 
 # Requires translation!
Swansea = 
 # Requires translation!
St. Ives = 
 # Requires translation!
Peel = 
 # Requires translation!
Aberdeen = 
 # Requires translation!
Belfast = 
 # Requires translation!
Caernarfon = 
 # Requires translation!
Newquay = 
 # Requires translation!
Saint-Nazaire = 
 # Requires translation!
Castletown = 
 # Requires translation!
Stirling = 
 # Requires translation!
Galway = 
 # Requires translation!
Conwy = 
 # Requires translation!
St. Austell = 
 # Requires translation!
Saint-Malo = 
 # Requires translation!
Onchan = 
 # Requires translation!
Dundee = 
 # Requires translation!
Londonderry = 
 # Requires translation!
Llanfairpwllgwyngyll = 
 # Requires translation!
Falmouth = 
 # Requires translation!
Lorient = 
Celts = Kelta nemzet

Haile Selassie = Hailé Szelasszié
 # Requires translation!
I have tried all other avenues, but yet you persist in this madness. I hope, for your sake, your end is swift. = 
 # Requires translation!
It is silence that allows evil to triumph. We will not stand mute and allow you to continue on this mad quest unchecked. = 
 # Requires translation!
God and history will remember your actions this day. I hope you are ready for your impending judgment. = 
 # Requires translation!
A thousand welcomes to our fair nation. I am Selassie, the Ras Tafari Makonnen and Emperor of Ethiopia, your humble servant. = 
 # Requires translation!
I request that you consider this offer between our two peoples. I believe it will do us both good. = 
Spirit of Adwa = Az adwai csata szellemisége
 # Requires translation!
Mulu Ken = 
 # Requires translation!
Wendimu = 
 # Requires translation!
Li'ol = 
 # Requires translation!
Demeke = 
 # Requires translation!
Mulu Alem = 
 # Requires translation!
Abebech = 
 # Requires translation!
Zema = 
 # Requires translation!
Mihret = 
 # Requires translation!
Kebedech = 
 # Requires translation!
Alemnesh = 
 # Requires translation!
Addis Ababa = 
 # Requires translation!
Harar = 
 # Requires translation!
Adwa = 
 # Requires translation!
Lalibela = 
 # Requires translation!
Gondar = 
 # Requires translation!
Axum = 
 # Requires translation!
Dire Dawa = 
 # Requires translation!
Bahir Dar = 
 # Requires translation!
Adama = 
 # Requires translation!
Mek'ele = 
 # Requires translation!
Awasa = 
 # Requires translation!
Jimma = 
 # Requires translation!
Jijiga = 
 # Requires translation!
Dessie = 
 # Requires translation!
Debre Berhan = 
 # Requires translation!
Shashamane = 
 # Requires translation!
Debre Zeyit = 
 # Requires translation!
Sodo = 
 # Requires translation!
Hosaena = 
 # Requires translation!
Nekemte = 
 # Requires translation!
Asella = 
 # Requires translation!
Dila = 
 # Requires translation!
Adigrat = 
 # Requires translation!
Debre Markos = 
 # Requires translation!
Kombolcha = 
 # Requires translation!
Debre Tabor = 
 # Requires translation!
Sebeta = 
 # Requires translation!
Shire = 
 # Requires translation!
Ambo = 
 # Requires translation!
Negele Arsi = 
 # Requires translation!
Gambela = 
 # Requires translation!
Ziway = 
 # Requires translation!
Weldiya = 
Ethiopia = Etiópia

 # Requires translation!
Pacal = 
 # Requires translation!
A sacrifice unlike all others must be made! = 
 # Requires translation!
Muahahahahahaha! = 
 # Requires translation!
Today comes a great searing pain. With you comes the path to the black storm. = 
 # Requires translation!
Greetings, wayward one. I am known as Pacal. = 
 # Requires translation!
Friend, I believe I may have found a way to save us all! Look, look and accept my offering! = 
 # Requires translation!
A fine day, it helps you. = 
The Long Count = A hosszú számlálás
 # Requires translation!
Camazotz = 
 # Requires translation!
Coyopa = 
 # Requires translation!
Gukumatz = 
 # Requires translation!
Hunahpu = 
 # Requires translation!
Huracan = 
 # Requires translation!
Ixchel = 
 # Requires translation!
Ixtab = 
 # Requires translation!
Kukulkán = 
 # Requires translation!
Xbalanque = 
 # Requires translation!
Zipacna = 
 # Requires translation!
Palenque = 
 # Requires translation!
Tikal = 
 # Requires translation!
Uxmal = 
 # Requires translation!
Tulum = 
 # Requires translation!
Copan = 
 # Requires translation!
Coba = 
 # Requires translation!
El Mirador = 
 # Requires translation!
Calakmul = 
 # Requires translation!
Edzna = 
 # Requires translation!
Lamanai = 
 # Requires translation!
Izapa = 
 # Requires translation!
Uaxactun = 
 # Requires translation!
Comalcalco = 
 # Requires translation!
Piedras Negras = 
 # Requires translation!
Cancuen = 
 # Requires translation!
Yaxha = 
 # Requires translation!
Quirigua = 
 # Requires translation!
Q'umarkaj = 
 # Requires translation!
Nakbe = 
 # Requires translation!
Cerros = 
 # Requires translation!
Xunantunich = 
 # Requires translation!
Takalik Abaj = 
 # Requires translation!
Cival = 
 # Requires translation!
San Bartolo = 
 # Requires translation!
Altar de Sacrificios = 
 # Requires translation!
Seibal = 
 # Requires translation!
Caracol = 
 # Requires translation!
Naranjo = 
 # Requires translation!
Dos Pilas = 
 # Requires translation!
Mayapan = 
 # Requires translation!
Ixinche = 
 # Requires translation!
Zaculeu = 
 # Requires translation!
Kabah = 
The Maya = Maja nemzet


 # Requires translation!
I didn't want to do this. We declare war. = 
 # Requires translation!
I will fear no evil. For god is with me! = 
 # Requires translation!
Why have you forsaken us my lord? = 
Bratislava = Pozsony

 # Requires translation!
We have wanted this for a LONG time. War it shall be. = 
 # Requires translation!
Very well, we will kick you back to the ancient era! = 
 # Requires translation!
This isn't how it is supposed to be! = 
Cahokia = Cahokia

 # Requires translation!
By god's grace we will not allow these atrocities to occur any longer. We declare war! = 
 # Requires translation!
May god have mercy on your evil soul. = 
 # Requires translation!
I for one welcome our new conquer overlord! = 
Jerusalem = Jeruzsálem


#################### Lines from Policies from Civ V - Gods & Kings ####################


#################### Lines from Quests from Civ V - Gods & Kings ####################


#################### Lines from Religions from Civ V - Gods & Kings ####################


Judaism = Judaizmus


Sikhism = Szikhizmus

Taoism = Taoizmus


#################### Lines from Ruins from Civ V - Gods & Kings ####################


We have found holy symbols in the ruins, giving us a deeper understanding of religion! (+[faithAmount] Faith) = Szent jeleket találtunk a romok között, amely révén jobban megértettük a hitet! (+[faithAmount] Hit) 
discover holy symbols = szent jelek felfedezése

We have found an ancient prophecy in the ruins, greatly increasing our spiritual connection! (+[faithAmount] Faith) = Ősi jövendölés volt a romok között, amely segített megtalálni az utat a lelki üdvözüléshez! (+[faithAmount] Hit)
an ancient prophecy = ősi jövendölés


#################### Lines from Specialists from Civ V - Gods & Kings ####################


#################### Lines from Speeds from Civ V - Gods & Kings ####################


#################### Lines from Techs from Civ V - Gods & Kings ####################


'What is drama but life with the dull bits cut out.' - Alfred Hitchcock = 'A dráma olyan, mint az élet, csak az unalmas részek ki vannak vágva.' - Alfred Hitchcock
Drama and Poetry = Dráma és Költészet

'The merchants and the traders have come; their profits are pre-ordained...' - Sri Guru Granth Sahib = 'Megérkeztek a kereskedők és árusok, profitjuk biztosítva van...' - Sri Guru Granth Száhib
Guilds = Céhek


 # Requires translation!
'Architecture begins where engineering ends.' - Walter Gropius = 
Architecture = Építészet

 # Requires translation!
'Industrialization based on machinery, already referred to as a characteristic of our age, is but one aspect of the revolution that is being wrought by technology.' - Emily Greene Balch = 
Industrialization = Iparosítás


 # Requires translation!
'Men, like bullets, go farthest when they are smoothest.' - Jean Paul = 
Ballistics = Ballisztika

 # Requires translation!
'The root of the evil is not the construction of new, more dreadful weapons. It is the spirit of conquest.' - Ludwig von Mises = 
Combined Arms = Összfegyvernem


 # Requires translation!
'The more we elaborate our means of communication, the less we communicate.' - J.B. Priestly = 
Telecommunications = Távközlés
 # Requires translation!
'All men can see these tactics whereby I conquer, but what none can see is the strategy out of which victory is evolved.' - Sun Tzu = 
Mobile Tactics = Mozgékony harcmodor


#################### Lines from Terrains from Civ V - Gods & Kings ####################


Mount Kailash = Kajlás-hegy

Mount Sinai = Sínai-hegy

Sri Pada = Sri Pada-hegy

Uluru = Uluru-szikla


#################### Lines from TileImprovements from Civ V - Gods & Kings ####################


 # Requires translation!
Polder = 


#################### Lines from TileResources from Civ V - Gods & Kings ####################


Citrus = Citrus

Copper = Réz

Crab = Rák

Salt = Só

Truffles = Szarvasgomba


#################### Lines from UnitPromotions from Civ V - Gods & Kings ####################


Hussar = Huszár


 # Requires translation!
Hakkapeliitta = 


#################### Lines from UnitTypes from Civ V - Gods & Kings ####################


#################### Lines from Units from Civ V - Gods & Kings ####################


Atlatlist = Atlatlos


Quinquereme = Quinqueremis

 # Requires translation!
Dromon = 


Horse Archer = Lovas íjász


Battering Ram = Faltörő kos

Pictish Warrior = Pikt Harcos


African Forest Elephant = Afrikai erdei elefánt

Cataphract = Kataphraktosz


Composite Bowman = Összetett íjász


Galleass = Galeasz


Privateer = Privatér

Sea Beggar = Tengeri koldus


Gatling Gun = Golyószóró


Carolean = Karoliner

 # Requires translation!
Mehal Sefari = 


Great War Infantry = Világháborús gyalogság


Triplane = Háromfedeles

Great War Bomber = Világháborús bombázó


Machine Gun = Géppuska


Landship = Harckocsi


#################### Lines from VictoryTypes from Civ V - Gods & Kings ####################


#################### Lines from Tutorials ####################

Introduction = Bevezetés
Welcome to Unciv!\nBecause this is a complex game, there are basic tasks to help familiarize you with the game.\nThese are completely optional, and you're welcome to explore the game on your own! = Üdvözöllek az Unciv játékban!\nMivel ez egy komplex játék, így segítek néhány egyszerű feladattal, hogy megismerd a játékot.\nEzek teljesen opcionálisak és akár egyedül is felfedezheted a játékot!

New Game = Új játék
Your first mission is to found your capital city.\nThis is actually an important task because your capital city will probably be your most prosperous.\nMany game bonuses apply only to your capital city and it will probably be the center of your empire. = Az első feladatod, hogy megalapítsd a fővárosod.\nEz egy nagyon fontos feladat, ugyanis a fővárosod lesz a legvirágzóbb.\nRengeteg bónusz egyedül a fővárosodra érvényes és ez lesz a birodalmad központja.
How do you know a spot is appropriate?\nThat’s not an easy question to answer, but looking for and building next to luxury resources is a good rule of thumb.\nLuxury resources are tiles that have things like gems, cotton, or silk (indicated by a smiley next to the resource icon)\nThese resources make your civilization happy. You should also keep an eye out for resources needed to build units, such as iron. Cities cannot be built within 3 tiles of existing cities, which is another thing to watch out for! = Honnan tudhatod, hogy megfelelő lesz-e a terület?\nEz nem egy egyszerű kérdés, de általában megéri luxuscikklelőhelyeket keresni és melléjük telepedni.\nA luxuscikklelőhelyek azok a mezők, amelyeken drágakövek, pamut vagy selyem található (egy smiley jelöli az alapanyag ikonja mellett)\nEzek az erőforrások boldoggá teszik a civilizációdat. Ezen kívül olyan lelőhelyekre is érdemes odafigyelni, amelyek az egységek gyártásához kellenek, mint például a vas. A városok nem épülhetnek 3 mezőnyi távolságon belül egymáshoz, tehát még erre is figyelned kell!
However, cities don’t have a set area that they can work - more on that later!\nThis means you don’t have to settle cities right next to resources.\nLet’s say, for example, that you want access to some iron – but the resource is right next to a desert.\nYou don’t have to settle your city next to the desert. You can settle a few tiles away in more prosperous lands.\nYour city will grow and eventually gain access to the resource.\nYou only need to settle right next to resources if you need them immediately – \n   which might be the case now and then, but you’ll usually have the luxury of time. = Szerencsére a városok nem csak azokon a területeken gazdálkodhatnak amelyeken épültek vagy a közvetlen közelben vannak!\nEz azt jelenti, hogy nem kell közvetlenül az erőforrás mellé telepedned.\nVegyük például, hogy szeretnél vashoz hozzáférni, de az egy sivatag mellett helyezkedik el.\nEbben az esetben nem kell a sivatag mellé telepedned. Nyugodtan helyezheted a városodat egy virágzóbb területre.\nA városod idővel növekedésnek fog indulni és egy idő után hozzáférsz majd az erőforráshoz.\nEgyedül akkor szükséges az erőforrás mellé települnöd, hogy ha egyből szeretnél hozzáférni, ami kezdetben még szempont, de később már nem lesz az.
The first thing coming out of your city should be either a Scout or Warrior.\nI generally prefer the Warrior because it can be used for defense and because it can be upgraded\n  to the Swordsman unit later in the game for a relatively modest sum of gold.\nScouts can be effective, however, if you seem to be located in an area of dense forest and hills.\nScouts don’t suffer a movement penalty in this terrain.\nIf you’re a veteran of the 4x strategy genre your first Warrior or Scout will be followed by a Settler.\nFast expanding is absolutely critical in most games of this type. = Az első dolog amit a városodnak érdemes kiképeznie az egy felderítő vagy egy harcos.\nÉn személy szerint a harcost választanám, mert lehet védekezésre használni és később kardossá lehet fejleszteni kedvező áron.\nFelderítőt akkor érdemes kiképezni, hogy ha a városod erdőkkel vagy dombokkal van körülvéve.\nA felderítő ezen területeken nem kap mozgási büntetést.\nHa egy veterán 4X stratégiai játékos vagy, akkor a harcost vagy felderítőt egy telepes kövesse.\nA gyors terjeszkedés kritikus ilyen típusú játékokban

In your first couple of turns, you will have very little options, but as your civilization grows, so do the number of things requiring your attention. = Az első körök alatt igen kevés lehetőséged lesz, de ahogy a civilizációd növekedésnek indul, egyre több dologra kell majd odafigyelned.

Culture and Policies = Kultúra és politika
Each turn, the culture you gain from all your cities is added to your Civilization's culture.\nWhen you have enough culture, you may pick a Social Policy, each one giving you a certain bonus. = Minden körben a városaid kultúrapontokat termelnek, amelyek a civilizációd kultúrapontjait gyarapítják.\nAmikor elegendő kultúra összegyűlt, akkor lehetőséged nyílik kiválasztani egy politikai eszmét, amelyek mindegyike különböző bónuszokkal jár.
The policies are organized into branches, with each branch providing a bonus ability when all policies in the branch have been adopted. = Minden politikai eszme ágakra van bontva, és búnuszképességeket adnak azok az ágak, amelyeken az összes eszme törvénybe van iktatva.
With each policy adopted, and with each city built,\n  the cost of adopting another policy rises - so choose wisely! = Minden elsajátított politikai eszmével és minden város megépítése után\nmegnő a következő eszme beiktatásának költsége. Szóval bölcsen válassz!

City Expansion = Város növekedés
Once a city has gathered enough Culture, it will expand into a neighboring tile.\nYou have no control over the tile it will expand into, but tiles with resources and higher yields are prioritized. = Amikor egy város elegendő kultúrát termelt, akkor kiterjeszkedik egy szomszédos mezőre.\nNincs irányításod afölött, hogy melyik mező irányába növekedik a város, de előnyben részesülnek azon mezők, amelyek erőforrásokat tartalmaznak vagy nagyobb a hozamuk.
Each additional tile will require more culture, but generally your first cities will eventually expand to a wide tile range. = Minden új mező megszerzéséhez egyre több kultúrára van szükség, de a legkorábbi városaid általában sok mezőre kiterjeszkednek majd.
Although your city will keep expanding forever, your citizens can only work 3 tiles away from city center.\nThis should be taken into account when placing new cities. = Bár a városod folyamatosan növekszik, a polgárai mindig csak a várostól számítva 3 mezőn belül tudnak dolgozni.\nEzt figyelembe kell venned új város elhelyezésénél.

As cities grow in size and influence, you have to deal with a happiness mechanic that is no longer tied to each individual city.\nInstead, your entire empire shares the same level of satisfaction.\nAs your cities grow in population you’ll find that it is more and more difficult to keep your empire happy. = Ahogy a városok területe és befolyása növekszik, egyre több figyelmet kell fordítanod a lakosság boldogságára, mert a városok e tekitetben már nem függetlenek egymástól.\nEz azt jelenti, hogy a boldogság szintje az egész birodalmadban azonos.\nAhogy a városaid lakossága növekszik, észre fogod venni, hogy egyre nehezebb lesz boldogságban tartani a birodalmad.
In addition, you can’t even build any city improvements that increase happiness until you’ve done the appropriate research.\nIf your empire’s happiness ever goes below zero the growth rate of your cities will be hurt.\nIf your empire becomes severely unhappy (as indicated by the smiley-face icon at the top of the interface)\n  your armies will have a big penalty slapped on to their overall combat effectiveness. = Ráadásul, amíg nem fejleszted ki a megfeleleő technológiát, addig nem is építhetsz olyan épületeket, amelyek növelnék a boldogság szintjét.\nHa a birodalmad boldogsága nulla alá csökken, akkor a városaid nem fognak növekedni.\nHa a birodalmad huzamosabb ideig boldogtalan (amit egy smiley is mutat a felső sávban),\nakkor a hadsereged harci ereje is jelentősen le fog csökkeni.
This means that it is very difficult to expand quickly in Unciv.\nIt isn’t impossible, but as a new player you probably shouldn't do it.\nSo what should you do? Chill out, scout, and improve the land that you do have by building Workers.\nOnly build new cities once you have found a spot that you believe is appropriate. = Mindezekből következik, hogy nagyon nehéz gyorsan terjeszkedni az Uncivben.\nNem lehetetlen, de tapasztalatlan játékosként valószínűleg nem kellene erre törekedned.\nHogy mit csinálj akkor inkább? Lazíts, fedezz fel és képezz ki munkásokat, akikkel fejlesztgesd a meglévő területeidet!\nCsak azután építs új várost, ha találtál egy szerinted alkalmas helyet neki.

Unhappiness = Boldogtalanság
It seems that your citizens are unhappy!\nWhile unhappy, your civilization will suffer many detrimental effects, increasing in severity as unhappiness gets higher. = A polgáraid boldogtalannak tűnnek!\nA civilizációd boldogtalanságának több káros hatása van, amelyek egyre súlyosabbá válnak, ahogy nő a boldogtalanság.
Unhappiness has two main causes: Population and cities.\n  Each city causes 3 unhappiness, and each population, 1 = A boldogtalanság két fő oka a lakosság és a városok.\nMinden város 3-mal és minden lakos 1-gyel növeli a boldogtalanságot.
There are 2 main ways to combat unhappiness:\n  by building happiness buildings for your population\n  or by having improved luxury resources within your borders. = Általában két módon lehet ellensúlyozni a boldogtalanságot.\nOlyan épületek építésével, amelyek boldogságot okoznak,\nilletve a területeden területfejlesztéssel ellátott, luxusjavakat tartalmazó mezők által.

You have entered a Golden Age!\nGolden age points are accumulated each turn by the total happiness \n  of your civilization\nWhen in a golden age, culture and production generation increases +20%,\n  and every tile already providing at least one gold will provide an extra gold. = Aranykorba léptél!\nAranykorpontokat minden körben kapsz a boldogságpontok után.\nAz Aranykor ideje alatt a kultúratermelés és a termelékenység is 20%-kal nagyobb,\nés minden mező, amelyik legalább egy aranyat termel, most egy arannyal többet ad.

Roads and Railroads = Utak és Vasutak
Connecting your cities to the capital by roads\n  will generate gold via the trade route.\nNote that each road costs 1 gold Maintenance per turn, and each Railroad costs 2 gold,\n  so it may be more economical to wait until the cities grow! = A városaid úttal való összekötése a fővárosoddal\nkereskedelmi útvonalakat hoz létre, amelyek aranyat termelnek.\nAzt vedd figyelembe, hogy minden útnak 1 arany a fenntartási költsége körönként és minden vasútnak 2 arany,\nszóval gazdagságilag jobban megéri, ha megvárod, hogy a városaid megnőjenek!

Victory Types = Győzelmi lehetőségek
Once you’ve settled your first two or three cities you’re probably 100 to 150 turns into the game.\nNow is a good time to start thinking about how, exactly, you want to win – if you haven’t already. = Mire megalapítod az első két-három városod, már körülbelül a 100-150. körödnél tartasz.\nHa még nem tetted, most érdemes elgondolkodni azon, hogy miként is szeretnéd megnyerni a játékot.
There are four ways to win in Unciv. They are:\n - Cultural Victory: Complete 5 Social Policy Trees and build the Utopia Project\n - Domination Victory: Survive as the last civilization\n - Science Victory: Be the first to construct a spaceship to Alpha Centauri\n - Diplomatic Victory: Build the United Nations and win the vote = Négy módon lehet nyerni az Uncivben. Ezek a következők:\n - Kulturális győzelem: Teljesíts 5 politikai ágat és építsd meg az Utópia projektet\n - Hatalmi győzelem: Legyen a tiéd az utolsó életben maradt civilizáció\n - Tudományos győzelem: Legyél te az első, aki megépíti űrhajóját az Alfa Centauri felé\n - Diplomáciai győzelem: Építsd meg az Egyesült Nemzeteket és nyerd meg a szavazást
So to sum it up, these are the basics of Unciv – Found a prosperous first city, expand slowly to manage happiness, and set yourself up for the victory condition you wish to pursue.\nObviously, there is much more to it than that, but it is important not to jump into the deep end before you know how to swim. = Összefoglalva ezek az Unciv alapjai. Először alapíts egy virágzó várost, terjeszkedj lassan, ügyelve a boldogságra, és rendezkedj be a kiválasztott győzelmi célodnak megfelelően.\nNyilvánvaló, hogy ennél sokkal többre van szükség, de az a fontos, hogy előbb tanulj meg úszni, és csak aztán menj a mély vízbe.

Enemy City = Ellenséges város
Cities can be conquered by reducing their health to 1, and entering the city with a melee unit.\nSince cities heal each turn, it is best to attack with ranged units and use your melee units to defend them until the city has been defeated! = Úgy tudsz elfoglalni egy várost, ha előbb 1-re csökkented az életerejét, majd bevonulsz egy közelharci egységgel.\nMivel a városok minden körben gyógyulnak, a város leigázásáig távolsági egységekkel érdemes támadni, amelyeket a közelharci egységek védenek.

Luxury Resource = Luxuscikkek
Luxury resources within your domain and with their specific improvement are connected to your trade network.\nEach unique Luxury resource you have adds 5 happiness to your civilization, but extra resources of the same type don't add anything, so use them for trading with other civilizations! = A területeden lévő mezők, amelyeken luxusjavak és a megfelelő területfejlesztés találhatók, a kereskedelmi hálózatod részei lesznek.\nMinden különböző fajta luxuscikk, amivel rendelkezel, 5-tel növeli a civilizációd boldogságát, de az nem ér többletpontot, ha ugyanabból az erőforrásból több példánnyal is rendelkezel. A felesleget használd a többi civilizációval való kereskedelem során!

Strategic Resource = Stratégiai erőforrások
Strategic resources within your domain and with their specific improvement are connected to your trade network.\nStrategic resources allow you to train units and construct buildings that require those specific resources, for example the Horseman requires Horses. = A területeden lévő mezők, amelyeken stratégiai erőforrások és a megfelelő területfejlesztés találhatók, a kereskedelmi hálózatod részei lesznek.\nA stratégiai erőforrások lehetővé teszik, hogy olyan egységeket képezz és olyan épületeket építs, amelyeknek arra a meghatározott erőforrásra van szükségük. A lovasnak például lóra van szüksége.
Unlike Luxury Resources, each Strategic Resource on the map provides more than one of that resource.\nThe top bar keeps count of how many unused strategic resources you own.\nA full drilldown of resources is available in the Resources tab in the Overview screen. = A luxusjavakkal ellentétben a stratégiai erőforrások nem csak egy egységnyi erőforrást biztosítanak mezőnként.\nA felső sávon látható, hogy mennyi stratégiai erőforrásod van.\nAz erőforrások részletes kimutatását az Áttekintés képernyő Erőforrások fülén tudod megnézni.

The city can no longer put up any resistance!\nHowever, to conquer it, you must enter the city with a melee unit = A város már nem tud tovább harcolni!\nAz elfoglalásához viszont be kell vonulnod egy közelharci egységgel.

After Conquering = Elfoglalás után
When conquering a city, you can choose to liberate, annex, puppet, or raze the city. = A város elfoglalása után választhatsz, hogy felszabadítod, becsatolod, bábállammá teszed vagy elbontod a várost.
\nLiberating the city will return it to its original owner, giving you a massive diplomatic boost with them!\n\nAnnexing the city will give you full control over it, but also increase the citizens' unhappiness to 2x!\nThis can be mitigated by building a courthouse in the city, returning the citizen's unhappiness to normal.\n\nPuppeting the city will mean that you have no control on the city's production.\nThe city will not increase your tech or policy cost.\nA puppeted city can be annexed at any time, but annexed cities cannot be returned to a puppeted state!\n\nRazing the city will lower its population by 1 each turn until the city is destroyed!\nYou cannot raze a city that is either the starting capital of a civilization or the holy city of a religion. = \nA város felszabadítása visszajuttatja azt az eredeti tulajdonosa kezére, ami nagy diplomáciai előrelépést biztosít nemzeteitek között.\n\nA város magadhoz csatolása révén teljesen irányításod alá tudod vonni, de ezzel együtt a polgárok boldogtalansága duplájára emelkedik!\nEz csökkenthető, ha építesz egy bíróságot a városban, ami után a polgárok boldogtalansága visszatér a normális szintre.\n\nHa bábállamot csinálsz a városból, akkor a város termelését nem te fogod irányítani.\nA város nem növeli a technológiai vagy politikai költségedet.\nA bábállamként működő városokat bármikor magadhoz csatolhatod, de egy csatlakoztatott városból már nem csinálhatsz újra bábállamot!\n\nA város elbontása 1-gyel fogja csökkenteni a lakosságát minden körben, amíg a város el nem pusztul!\nNem bonthatsz le olyan várost, amely egy civilizáció fővárosa vagy egy vallás szent városa volt.

You have encountered a barbarian unit!\nBarbarians attack everyone indiscriminately, so don't let your \n  civilian units go near them, and be careful of your scout! = Találkoztál egy barbár egységgel!\nA barbárok válogatás nélkül megtámadnak mindenkit, szóval ne engedd\na közelükbe a civil egységeidet, és ügyelj a felderítődre is!

You have encountered another civilization!\nOther civilizations start out peaceful, and you can trade with them,\n  but they may choose to declare war on you later on = Találkoztál egy másik civilizációval!\nA más civilizációk kezdetben békések, és kereskedhetsz velük,\nkésőbb azonban úgy is dönthetnek, hogy hadat üzennek neked.

Once you have completed the Apollo Program, you can start constructing spaceship parts in your cities\n (with the relevant technologies) to win a Scientific Victory! = Az Apollo-program befejezése után megkezdheted az űrhajóalkatrészek gyártását a városaidban\n(ehhez a megfelelő technológiákat ki kell fejelszteni), hogy tudományos győzelem révén nyerd meg a játékot.

Injured Units = Sebesült egységek
Injured units deal less damage, but recover after turns that they have been inactive.\nUnits heal 10 health per turn in enemy territory or neutral land,\n  20 inside your territory and 25 in your cities. = A sebesült egységek kevesebb sérülést okoznak, de minden tétlen körük után gyógyulnak.\nAz egységek 10 életpontot gyógyulnak ellenséges vagy semleges területen,\n20-at a saját területeden és 25-öt a városaid területén.

Workers = Munkások
Workers are vital to your cities' growth, since only they can construct improvements on tiles.\nImprovements raise the yield of your tiles, allowing your city to produce more and grow faster while working the same amount of tiles! = A munkások elengedhetetlenek a városaid növekedéséhez, mivel csak ők képesek területfejlesztéseket építeni a mezőkre.\nA területfejlesztések megnövelik a mezők hozamát, ami lehetővé teszi a városodnak, hogy többet termeljen és gyorsabban növekedjen ugyanannyi mezőn gazdálkodva!

Siege Units = Ostromegységek
Siege units are extremely powerful against cities, but need to be Set Up before they can attack.\nOnce your siege unit is set up, it can attack from the current tile,\n  but once moved to another tile, it will need to be set up again. = Az ostromegységek különösen hatékonyak városok ellen, de támadás előtt támadóállásba kell helyezkedniük.\nMiután támadóállásba helyezkedett az ostromegységed, támadhat az aktuális helyéről,\nde ha másik mezőre mozgatod, akkor újra támadóállásba kell helyezni.

Embarking = Vízreszállás
Once a certain tech is researched, your land units can embark, allowing them to traverse water tiles.\nEntering or leaving water takes the entire turn. = A megfelelő technológia feltalálása után a földi egységeid képesek lesznek a vízre szállni és utazni rajta.\nA vízreszállás és a partraszállás egy egész kört vesz igénybe.
Units are defenseless while embarked (cannot use modifiers), and have a fixed Defending Strength based on your tech Era, so be careful!\nRanged Units can't attack, Melee Units have a Strength penalty, and all have limited vision. = Vízreszállás közben az egységek védtelenek (nem használhatnak módosítókat), csak a technológiai korszakodtól függő fix védelmi erővel rendelkeznek, szóval legyél óvatos!\nA távolsági egységek nem tudnak támadni, a közelharci egységek csökkentett harci erővel rendelkeznek és mindkét egységtípus látótávolsága lecsökken.

Idle Units = Tétlen egységek
If you don't want to move a unit this turn, you can skip it by clicking 'Next unit' again.\nIf you won't be moving it for a while, you can have the unit enter Fortify or Sleep mode - \n  units in Fortify or Sleep are not considered idle units.\nIf you have not decided yet what an unit should do for the current turn, choose the 'Wait' command. A 'waiting' unit will be selected again at the end of the 'Next Unit' cycle, once all other units have received their orders.\nIf you want to disable the 'Next unit' feature entirely, you can toggle it in Menu -> Check for idle units. = Ha nem akarsz lépni egy egységgel ebben a körben, ugord át és nyomj a 'Következő egység' gombra megint.\nHa nem fogsz lépni vele még egy ideig, akkor védekezőállásba helyezheted vagy henyélésre utasíthatod.\nA védekezőállásban lévő vagy henyélő egységek nem számítanak tétlen egységnek.\nHa később szeretnéd eldönteni, hogy mit csináljon az egység az aktuális körben, akkor válaszd a 'Várj' parancsot. A várakozó egység a sor végére kerül, és ha a 'Következő egység' gombbal végiglépkedtél a többi egységen, és kiosztottad a parancsaikat, akkor újra ki lesz választva.\nHa el akarod tüntetni a 'Következő egység' gombot, akkor megteheted a Menü -> Tétlen egységek megtalálása lehetőség kikapcsolásával.

Contact Me = Kapcsolatfelvétel
Hi there! If you've played this far, you've probably seen that the game is currently incomplete.\n Unciv is meant to be open-source and free, forever.\n That means no ads or any other nonsense. = Szia! Ha már eddig eljutottál a játékban, biztos észrevetted, hogy még nincs kész teljesen.\nAzt szerettem volna, hogy az Unciv mindig is nyílt forráskódú és ingyenes maradjon.\nEzért nincsenek benne reklámok és más hülyeségek.
What motivates me to keep working on it, \n  besides the fact I think it's amazingly cool that I can,\n  is the support from the players - you guys are the best! = Nekem az jelenti a legtöbbet, és azért dolgozok a játékon\n(azon kívül, hogy szerintem állati menő, hogy képes vagyok rá),\nmert sok bíztatást kapok a játékosoktól. Királyak vagytok!
Every rating and review that I get puts a smile on my face =)\n  So contact me! Send me an email, review, Github issue\n  or mail pigeon, and let's figure out how to make the game \n  even more awesome!\n(Contact info is in the Play Store) = Minden értékelés és vélemény, amit kapok, egy mosolyt csal az arcomra =)\nLépjetek kapcsolatba velem bátran! Küldjetek e-mailt, véleményt, Github hibajelentést\nvagy postagalambot, és találjuk ki, hogyan lehetne\nmég klasszabb a játék!\n(Az elérhetőségeimet megtalálod a Play Store-ban.)

Pillaging = Fosztogatás
Military units can pillage improvements, which heals them 25 health and ruins the improvement.\nThe tile can still be worked, but advantages from the improvement - stat bonuses and resources - will be lost.\nWorkers can repair these improvements, which takes less time than building the improvement from scratch.\nPillaging certain improvements will result in your units looting gold from the improvement. = A katonai egységek kifoszthatják a területfejelsztéseket, ami 25 életponttal gyógyítja őket, ugyanakkor lerombolja a fejelsztést.\nA mező megmunkálható marad, de a területfejlesztésből származó többletek (bónuszok és erőforrások) elvesznek.\nMunkásokkal meg lehet javítani ezeket a fejlesztéseket, ami kevesebb ideig tart, mintha teljesen új fejlesztést kellene építeni.\nBizonyos fejelesztések kifosztása során az egységeid aranyat is zsákmányolnak.

Experience = Tapasztalati pont
Units that enter combat gain experience, which can then be used on promotions for that unit.\nUnits gain more experience when in Melee combat than Ranged, and more when attacking than when defending. = A harcoló egységek tapasztalatot gyűjtenek, amelyet később fel lehet használni az egység előléptetésére.\nAz egységek közelharcban több tapasztalatot szereznek, mint távolsági harcban, és többet támadáskor, mint védekezéskor.
Units can only gain up to 30 XP from Barbarian units - meaning up to 2 promotions. After that, Barbarian units will provide no experience. = A barbár egységekkel való harc csak legfeljebb 30 TP-t ad, ami 2 előléptetést jelent. Ennek elérése után a barbár egységek nem adnak több tapasztalatot.

Combat = Harc
Unit and cities are worn down by combat, which is affected by a number of different values.\nEach unit has a certain 'base' combat value, which can be improved by certain conditions, promotions and locations. = A harc megviseli mind az egységeket, mind a városokat, ami több tényezőtől is függ.\nMinden egységnek van természetes harci értéke, amelyet megnövelhetnek bizonyos körülmények, előléptetések és helyszínek.
Units use the 'Strength' value as the base combat value when melee attacking and when defending.\nWhen using a ranged attack, they will the use the 'Ranged Strength' value instead. = Az egységek 'Harci erő' értéke szolgál a közelharci és a védekezési erő alapjául.\nTávolsági támadás esetén viszont a 'Távolsági támadóerő' értéke számít.
Ranged attacks can be done from a distance, dependent on the 'Range' value of the unit.\nWhile melee attacks allow the defender to damage the attacker in retaliation, ranged attacks do not. = Az, hogy milyen messzire ér a távolsági támadás, az egység hatótávolságának értékétől függ.\nKözelharc esetén a védő is okozhat sebzést a támadónak, de a távolsági támadás esetén nem.

Research Agreements = Kutatási megállapodások
In research agreements, you and another civilization decide to jointly research technology.\nAt the end of the agreement, you will both receive a 'lump sum' of Science, which will go towards one of your unresearched technologies. = A kutatási megállapodások során te és egy másik civilizáció közösen kutattok technológiát.\nA megállapodás végén mindketten kaptok egyösszegben valamennyi tudománypontot, amely valamelyik nem felfedezett technológiádra fordítódik.
The amount of ⍾Science you receive at the end is dependent on the ⍾Science generated by your cities and the other civilization's cities during the agreement - the more, the better! = Az, hogy mennyi ⍾Tudománypontot kapsz a végén, függ a városaidban és a másik civilizáció városaiban a megállapodás alatt keletkező ⍾Tudománypontok mennyiségétől - minél több volt, annál jobb!

Not all nations are contending with you for victory.\nCity-States are nations that can't win, can't be traded with, and instead confer certain bonuses to friendly civilizations. = Vannak nemzetek, amelyek nem versengenek veled a győzelemért.\nA városállamok olyan nemzetek, amelyek nem nyerhetnek, nem lehet velük kereskedni, viszont különféle bónuszokat biztosítanak a barátságos civilizációknak.
Instead, diplomatic relations with City-States are determined by Influence - a meter of 'how much the City-State likes you'.\nInfluence can be increased by attacking their enemies, liberating their city, and giving them sums of gold. = A városállamokkal való diplomáciai kapcsolatokat a befolyás határozza meg, amely annak a mérőszáma, hogy mennyire szeret téged a városállam.\nA befolyás növelhető, ha megtámadod az ellenségeit, felszabadítod a városát vagy bizonyos összegű aranyat adományozol neki.
Certain bonuses are given when you are at above 30 influence.\nWhen you have above 60 Influence, and you have the highest influence with them of all civilizations, you are considered their 'Ally', and gain further bonuses and access to the Luxury and Strategic resources in their lands. = A bónuszok egy részét akkor kapod meg, ha a befolyásod 30 fölött van.\nHa a befolyásod 60 fölötti, és a tiéd a legnagyobb az összes civilizáció közül, akkor szövetségesnek számítasz, ezért további bónuszokat kapsz és hozzáférést a területükön lévő luxus- és stratégiai erőforrásokhoz.

Great People = Híres emberek
Certain buildings, and specialists in cities, generate Great Person points per turn.\nThere are several types of Great People, and their points accumulate separately.\nThe number of points per turn and accumulated points can be viewed in the Overview screen. = Bizonyos épületek és a városban lévő szakértők minden körben termelnek híresember-pontokat.\nTöbbféle híres ember létezik, és mindegyiknek külön gyűlnek a pontjaik.\nA körönként kapott pontok és az összegyűlt pontok az Áttekintés képernyőn láthatók.
Once enough points have been accumulated, a Great Person of that type will be created!\nEach Great Person can construct a certain Great Improvement which gives large yields over time, or immediately consumed to provide a certain bonus now. = Ha valamelyik típusból összegyűlik elegendő pont, akkor egy olyan fajtájú híres ember fog megjelenni.\nA híres emberek képesek valamilyen nevezetes területfejlesztés megépítésére, amely ezután hosszú ideig nagy hozamot fog biztosítani, vagy azonnal felhasználhatók valamilyen egyszeri előny érdekében.
Great Improvements also provide any strategic resources that are under them, so you don't need to worry if resources are revealed underneath your improvements! = A nevezetes területfejlesztések kitermelik az alattuk lévő mező stratégiai erőforrásait is, tehát nem kell félni attól, hogy az építmény alatt később feltűnik valamilyen erőforrás.

Removing Terrain Features = Felszíni képződmények eltávolítása
Certain tiles have terrain features - like Flood plains or Forests -  on top of them. Some of these layers, like Jungle, Marsh and Forest, can be removed by workers.\nRemoving the terrain feature does not remove any resources in the tile, and is usually required in order to add improvements exploiting those resources. = Néhány mezőn találhatók felszíni képződmények, például ártér vagy erdő. Némelyiket, például a dzsungelt, a mocsarat vagy az erdőt, a munkások el is tudnak távolítani.\nA képződmények eltávolításakor a mezőn lévő erőforrások nem tűnnek el, sőt általában addig nem is lehet megépíteni a kitermelésüket lehetővé tevő területfejlesztéseket, amíg ez meg nem történik.

Natural Wonders, such as the Mt. Fuji, the Rock of Gibraltar and the Great Barrier Reef, are unique, impassable terrain features, masterpieces of mother Nature, which possess exceptional qualities that make them very different from the average terrain.\nThey benefit by giving you large sums of Culture, Science, Gold or Production if worked by your Cities, which is why you might need to bring them under your empire as soon as possible. = A természeti csodák, mint a Fudzsi, a Gibraltár-szikla vagy a Nagy-korallzátony, egyedi és áthatolhatatlan területek, az anyatermészet ékkövei, amelyek különleges tulajdonságai jelentősen megkülönböztetik őket az átlagos területektől.\nNagy mennyiségű kultúrát, tudományt, aranyat vagy termelést biztosítanak neked, ha a városaid gazdálkodnak rajtuk. Ez az oka annak, hogy érdemes őket minél előbb a birodalmad részévé tenni.

Keyboard = Billentyűzet
If you have a keyboard, some shortcut keys become available. Unit command or improvement picker keys, for example, are shown directly in their corresponding buttons. = Ha van billentyűzeted, használhatsz gyorsgombokat. Az egységparancsok vagy a területfejlesztések billentyűi például közvetlenül a gombjaikon láthatók.
On the world screen the hotkeys are as follows: = A pályaképernyő gyorsbillentyűi a következők:
Space or 'N' - Next unit or turn\n'E' - Empire overview (last viewed page)\n'+', '-' - Zoom in / out\nHome - center on capital or open its city screen if already centered = Szóköz vagy 'N' - Következő egység vagy kör\n'E' - Áttekintés (utoljára megtekintett lap)\n'+', '-' - Közeítés / távolítás\nHome - fővárost nézni vagy, ha látható, megnyitni a városképernyőt
F1 - Open Civilopedia\nF2 - Empire overview Trades\nF3 - Empire overview Units\nF4 - Empire overview Diplomacy\nF5 - Social policies\nF6 - Technologies\nF7 - Empire overview Cities\nF8 - Victory Progress\nF9 - Empire overview Stats\nF10 - Empire overview Resources\nF11 - Quicksave\nF12 - Quickload = F1 - Civilopedia megnyitása\nF2 - Áttekintés: Kereskedelem\nF3 - Áttekintés: Egységek\nF4 - Áttekintés: Diplomácia\nF5 - Politikai eszmék\nF6 - Technológiák\nF7 - Áttekintés: Városok\nF8 - Győzelmi státusz\nF9 - Áttekintés: Pontok\nF10 - Áttekintés: Erőforrások\nF11 - Gyorsmentés\nF12 - Gyorsbetöltés
Ctrl-R - Toggle tile resource display\nCtrl-Y - Toggle tile yield display\nCtrl-O - Game options\nCtrl-S - Save game\nCtrl-L - Load game\nCtrl-U - Toggle UI (World Screen only) = Ctrl-R - Mezők erőforrásainak kijelzése ki/be\nCtrl-Y - Mezők hozamának kijelzése ki/be\nCtrl-O - Játékbeállítások\nCtrl-S - Játék mentése\nCtrl-L - Játék betöltése\nCtrl-U - Kezelőelemek láthatósága ki/be (csak a pályaképernyőn)

World Screen = Pályaképernyő
This is where you spend most of your time playing Unciv. See the world, control your units, access other screens from here. = Ezen a képernyőn töltöd a legtöbb időt, amíg az Uncivvel játszol. Tekintsd át a világot, irányítsd az egységeidet, nyiss meg más képernyőket ezen keresztül.
①: The menu button - civilopedia, save, load, options... = ①: A menügomb - civilopedia, mentés, betöltés, beállítások...
②: The player/nation whose turn it is - click for diplomacy overview. = ②: A játékos vagy nemzet, akinek a köre tart - nyomj ide a diplomáciai áttekintéshez.
③: The Technology Button - shows the tech tree which allows viewing or researching technologies. = ③: A technológia gomb - megmutatja a technológiai fát, amely segítségével tájékozódhatsz a technológiákról és feltalálhatod őket.
④: The Social Policies Button - shows enacted and selectable policies, and with enough culture points you can enact new ones. = ④: A politikai eszmék gomb - megmutatja a törvénybe iktatott és a kiválasztható politikai eszméket, valamint elegendő kultúrapont esetén újakat iktathatsz törvénybe.
⑤: The Diplomacy Button - shows the diplomacy manager where you can talk to other civilizations. = ⑤: A diplomácia gomb - megmutatja a diplomáciai kezelőfelületet, amelyen keresztül más civilizációkkal beszélhetsz.
⑥: Unit Action Buttons - while a unit is selected its possible actions appear here. = ⑥: Egységek cselekvésgombjai - a kiválasztott egység cselekvési lehetőségei láthatók itt.
⑦: The unit/city info pane - shows information about a selected unit or city. = ⑦: Az egység vagy város tájékoztatópanelje - a kiválasztott egység vagy város adatait mutatja.
⑧: The name (and unit icon) of the selected unit or city, with current health if wounded. Clicking a unit name or icon will open its civilopedia entry. = ⑧: A kiválasztott egység vagy város neve (és egységikonja) és az aktuális életpontok, ha sérült. Az egység nevére vagy ikonjára nyomva megnyílik a hozzá tartozó civilopedia-bejegyzés.
⑨: The arrow buttons allow jumping to the next/previous unit. = ⑨: A nyílbillentyűkkel a következő vagy előző egységre lehet ugrani.
⑩: For a selected unit, its promotions appear here, and clicking leads to the promotions screen for that unit. = ⑩: Itt látható, ha a kiválasztott egység előléptethető, rányomva megnyílik az előléptetési képernyő az adott egységhez.
⑪: Remaining/per turn movement points, strength and experience / XP needed for promotion. For cities, you get its combat strength. = ⑪: Maradék/körönkénti mozgáspontok, harci erő(k) és aktuális/előléptetéshez szükséges tapasztalat. Városok esetén csak a harci erőt látod itt.
⑫: This button closes the selected unit/city info pane. = ⑫: A kiválasztott egység vagy város tájékoztatópaneljét ezzel a gombbal lehet bezárni.
⑬: This pane appears when you order a unit to attack an enemy. On top are attacker and defender with their respective base strengths. = ⑬: Ez a panel akkor látható, amikor egy ellenség megtámadására utasítasz egy egységet. Felül látható a támadó és a védekező, illetve az eredeti harci erejük.
⑭: Below that are strength bonuses or penalties and health bars projecting before / after the attack. = ⑭: Ezalatt találhatók a harci erőt növelő vagy csökkentő hatások, valamint az életsávok a támadás előtti és a támadás után várható állapotot mutatva.
⑮: The Attack Button - let blood flow! = ⑮: A támadásgomb - induljon a vérontás!
⑯: The minimap shows an overview over the world, with known cities, terrain and fog of war. Clicking will position the main map. = ⑯: A kistérképen áttekinthető a világ, az ismert városok, területek és a háborús köd. Rányomva a pálya kiválasztott része lesz látható a főképernyőn.
⑰: To the side of the minimap are display feature toggling buttons - tile yield, worked indicator, show/hide resources. These mirror setting on the options screen and are hidden if you deactivate the minimap. = ⑰: A kistérkép mellett találhatók a megjelenítési opciógombok - mezőhozamok, megmunkálásjelölők, erőforrások mutatása ki/be. A beállításképernyőn is elérhető beállítások megismétlései ezek a gombok, és a kistérkép kikapcsolása esetén eltűnnek vele együtt.
⑱: Tile information for the selected hex - current or potential yield, terrain, effects, present units, city located there and such. Where appropriate, clicking a line opens the corresponding civilopedia entry. = ⑱: A kijelölt mező adatai - aktuális vagy elérhető hozamok, felszíntípus, hatások, rajta álló egységek, rajta épült város és hasonlók. Ahol ennek van értelme, rányomva az egyik szövegre megnyílik a megfelelő civilopedia-bejegyzés.
⑲: Notifications - what happened during the last 'next turn' phase. Some are clickable to show a relevant place on the map, some even show several when you click repeatedly. = ⑲: Értesítések - mi történt, mióta az előző köröd véget ért. Vannak olyan bejegyzések, amelyekre rányomva megjelenik a hozzájuk tartozó hely a képernyőn, néhány pedig több különböző helyet is mutat, ha többször rányomsz egymás után.
⑳: The Next Turn Button - unless there are things to do, in which case the label changes to 'next unit', 'pick policy' and so on. = ⑳: A Következő kör gomb - látható lesz, ha nincsenek már teendők a körben, addig viszont a gomb felirata 'következő egység', 'válassz eszmét' stb. lesz.
㉑: The Multiplayer Button - Here you can easily check your active multiplayer games. = ㉑: A többjátékos gomb - Itt könnyedén áttekintheted a folyamatban lévő többjátékos játékaidat.
ⓐ: The overview button leads to the empire overview screen with various tabs (the last one viewed is remembered) holding vital information about the state of your civilization in the world. = ⓐ: Az áttekintés gomb a birodalmad áttekintőképernyőjére visz, amelynek különböző fülei vannak (az utoljára megtekintett fülre emlékezni fog a játék). E fülek nélkülözhetetlen információkat tartalmaznak a civilizációd helyzetéről a világban.
ⓑ: The ♪Culture icon shows accumulated ♪Culture and ♪Culture needed for the next policy - in this case, the exclamation mark tells us a next policy can be enacted. Clicking is another way to the policies manager. = ⓑ: A ♪Kultúra ikon a felhalmozódott ♪Kultúrát és a következő politikai eszméhez szükséges ♪Kultúrát mutatja - ebben az esetben a felkiáltójel arra figyelmeztet, hogy törvénybe lehet iktatni a következő eszmét. Nyomógombként is használható a politikai eszmék kezelőképernyőjének eléréséhez.
ⓒ: Your known strategic resources are displayed here with the available (usage already deducted) number - click to go to the resources overview screen. = ⓒ: Az általad ismert stratégiai erőforrásaid itt láthatók a rendelkezésre álló mennyiségükkel (a szükségletekkel csökkentve) - nyomj rá, hogy megnézd az erőforrás-áttekintő képernyőt.
ⓓ: Happiness/unhappiness balance and either golden age with turns left or accumulated happiness with amount needed for a golden age is shown next to the smiley. Clicking also leads to the resources overview screen as luxury resources are a way to improve happiness. = ⓓ: A szmájli mellett látható a boldogság vagy boldogtalanság mérlege, illetve vagy az aranykor a hátralévő körök számával, vagy a felhalmozódott boldogság az aranykorig hátralévő körök számával. Nyomógombként is használható az erőforrás-áttekintő képernyőhöz, hiszen a luxusjavak jelentik a boldogság növelésének egyik eszközét.
ⓔ: The ⍾Science icon shows the number of ⍾Science points produced per turn. Clicking leads to the technology tree. = ⓔ: A ⍾Tudomány ikon mutatja a körönként előállított ⍾Tudományos pontokat. Nyomógombként is használható a technológiafa megjelenítéséhez.
ⓕ: Number of turns played with translation into calendar years. Click to see the victory overview. = ⓕ: A lejátszott körök száma és az ennek megfelelő évszám. Rányomva áttekinthetők a győzelmi feltételek.
ⓖ: The number of gold coins in your treasury and income. Clicks lead to the Stats overview screen. = ⓖ: A kincstáradban lévő aranyérmék száma és a jövedelmed. Rányomva a pontok áttekintőképernyője nyílik meg.
ⓗ: The quantity of ☮Faith your citizens have generated, or 'off' if religion is disabled. Clicking it makes you go to the religion overview screen. = ⓗ: A polgáraid által felhalmozott ☮Hit mennyisége vagy 'ki', ha a vallások ki vannak kapcsolva. Rányomva a vallás áttekintőképernyőjére juthatsz.
ⓧ: In the center of all this - the world map! Here, the "X" marks a spot outside the map. Yes, unless the wrap option was used, Unciv worlds are flat. Don't worry, your ships won't fall off the edge. = ⓧ: És mindezek középpontjában a pálya: a világtérkép! Az "X" itt egy térképen kívüli pontot jelöl. Igen, az Unciv-világok laposak - hacsak nem engedélyezed a végtelenített térkép beállítását. Azért ne fél, a hajóid nem fognak lepottyani a pálya széléről.
ⓨ: By the way, here's how an empire border looks like - it's in the national colours of the nation owning the territory. = ⓨ: Egyébként pedig így néz ki egy birodalom határa, melynek színe a területet birtokló nemzet nemzeti színével egyezik meg.
ⓩ: And this is the red targeting circle that led to the attack pane back under ⑬. = ⓩ: Ez pedig a vörös célkereszt, amely megnyitja a ⑬-as pontban bemutatott támadási panelt.
What you don't see: The phone/tablet's back button will pop the question whether you wish to leave Unciv and go back to Real Life. On desktop versions, you can use the ESC key. = Ami nem látható itt az az, hogy a telefon vagy tablet visszagombjával előhívható a kérdés, hogy abba akarod-e hagyni a játékot és visszatérsz a való világba. Az asztali verzióban az ESC gombot tudod erre használni.

After building a shrine, your civilization will start generating ☮Faith. = A kegyhely megépítése után a civilizációd ☮Hitet fog gyűjteni.
When enough ☮Faith has been generated, you will be able to found a pantheon. = Miután elegendő ☮Hit összegyűlt, alapíthatsz egy panteont.
A pantheon will provide a small bonus for your civilization that will apply to all cities that have it as a majority religion. = A panteon kis bónuszt biztosít a civilizációdnak, amely minden városban érvényesül, amelyben az a fő vallás.
Each civilization can only choose a single pantheon belief, and each pantheon can only be chosen once. = Minden civilizáció csak egy panteoni tant választhat, és minden panteoni tan csak egyszer választható.
Generating more ☮Faith will allow you to found a religion. = További ☮Hit összegyűjtése után alapíthatsz egy vallást.

Keep generating ☮Faith, and eventually a great prophet will be born in one of your cities. = Ha elegendő ☮Hit gyűlik össze, születni fog egy híres próféta az egyik városodban.
This great prophet can be used for multiple things: Constructing a holy site, founding a religion and spreading your religion. = Ez a híres próféta több dologra képes: Építhet szentélyt, alapíthat vallást, illetve terjesztheti a vallásodat.
When founding your religion, you may choose another two beliefs. The founder belief will only apply to you, while the follower belief will apply to all cities following your religion. = Vallásalapításkor még két tant választhatsz. Az alapító tana csak rád lesz érvényes, míg a követő tana az összes városra, amely követi a vallásodat.
Additionally, the city where you used your great prophet will become the holy city of that religion. = Ráadásul az a város, amelyikben felhasználod a híres prófétát, szent hely lesz az adott vallás számára.
Once you have founded a religion, great prophets will keep being born every so often, though the amount of Faith☮ you have to save up will be higher. = A vallásalapítás után is születni fognak híres próféták, de a szükséges Hit☮ mennyisége egyre nagyobb lesz majd.
One of these great prophets can then be used to enhance your religion. = E híres próféták egyike által kibővítheted a vallásodat.
This will allow you to choose another follower belief, as well as an enhancer belief, that only applies to you. = Ekkor választhatsz még egy követői tant és egy bővítői tant, amely csak rád lesz hatással.
Do take care founding a religion soon, only about half the players in the game are able to found a religion! = Igyekezz minél előbb vallást alapítani, mert csak a játékosok felének lesz erre lehetősége!

Beliefs = Tanok
There are four types of beliefs: Pantheon, Founder, Follower and Enhancer beliefs. = Négyféle tan létezik: panteon, alapítói, követői és bővítői.
Pantheon and Follower beliefs apply to each city following your religion, while Founder and Enhancer beliefs only apply to the founder of a religion. = A panteon és a követői tanok minden városra hatnak, amely követi azt, az alapítói és bővítői tanok viszont csak a vallás alapítójára érvényesek.

Religion inside cities = Vallás a városokban
When founding a city, it won't follow a religion immediately. = Az újonnan alapított városok nem követik maguktól egyik vallást sem.
The religion a city follows depends on the total pressure each religion has within the city. = Az összes vallás városon belüli vonzerejének kölycsönhatása határozza meg a város vallását.
Followers are allocated in the same proportions as these pressures, and these followers can be viewed in the city screen. = A követők arányát e vonzerők aránya határozza meg, és a város képernyőjén látható a követők száma.
You are allowed to check religious followers and pressures in cities you do not own by selecting them. = Megnézheted mások városainak híveit és a vallások vonzerőit, ha kiválasztod a várost.
In both places, a tap/click on the icon of a religion will show detailed information with its effects. = Mind a két helyen látható a vallás ikonja, amelyre rányomva részletes információk láthatók annak hatásairól.
Based on this, you can get a feel for which religions have a lot of pressure built up in the city, and which have almost none. = Ennek segítségével képet alkothatsz arról, hogy melyik vallásnak van óriási vonzereje a városban és melyiknek van szinte semekkora.
The city follows a religion if a majority of its population follows that religion, and will only then receive the effects of Follower and Pantheon beliefs of that religion. = A város akkor követ egy vallást, ha a lakosság többsége azt a vallást követi, és csak ezután fog érvényesülni az adott vallás követői tana és panteon tana.

Spreading Religion = Hittérítés
Spreading religion happens naturally, but can be sped up using missionaries or great prophets. = A vallás magától is terjed, de ez misszionáriusok vagy híres próféták segítségével felgyorsítható.
Missionaries can be bought in cities following a major religion, and will take the religion of that city. = A misszionáriusokat valamely fő vallást követő városban lehet kiképezni és annak a városnak a vallását fogják átvenni.
So do take care where you are buying them! If another civilization has converted one of your cities to their religion, missionaries bought there will follow their religion. = Jól gondold meg hát, hogy hol képezed ki őket! Lehet, hogy egy másik civilizáció áttérítette az egyik városodat a saját hitére, ilyenkor az ott kiképzett misszionárius az idegen vallást fogja követni.
Great prophets always have your religion when they appear, even if they are bought in cities following other religions, but captured great prophets do retain their original religion. = A híres próféták minden esetben a saját vallásodat követik, amikor megjelennek, még akkor is, ha más hitre tért városokban képzed ki őket. Azok a híres próféták azonban, amelyeket úgy zsákmányol valaki, megőrzik az eredeti vallásukat.
Both great prophets and missionaries are able to spread religion to cities when they are inside its borders, even cities of other civilizations. = A híres próféták és a misszionáriusok is képesek hittérítésre saját és más civilizációk városaiban is, ha azok határán belül tartózkodnak.
These two units can even enter tiles of civilizations with whom you don't have an open borders agreement! = Ez a két egység még olyan civilizáció földjére is beléphet, amellyel nincs határátlépési egyezményed!
But do take care, missionaries will lose 250 religious strength each turn they end while in foreign lands. = Arra azonban ügyelj, hogy a misszionáriusok hittérítési ereje minden idegen földön befejezett körben 250 egységgel csökken.
This diminishes their effectiveness when spreading religion, and if their religious strength ever reaches 0, they have lost their faith and disappear. = Ez csökkenti az egység hittérítési hatékonyságát, és ha a hittérítési erejük 0-ra csökken, elvesztik hitüket és eltűnnek.
When you do spread your religion, the religious strength of the unit is added as pressure for that religion. = Amikor terjeszted a vallásodat, az egység hittérítési ereje hozzáadódik annak a vallásnak a vonzerejéhez.
Cities also passively add pressure of their majority religion to nearby cities. = A városok passzív módon is növelik többségi vallásuk vonzerejét a környező városokban.
Each city provides +6 pressure per turn to all cities within 10 tiles, though the exact amount of pressure depends on the game speed. = Minden város +6-tal növeli a vonzerőt az összes 10 mezőnél nem távolabbi városban, de a vonzerő pontos értéke függ a játék sebességétől.
This pressure can also be seen in the city screen, and gives you an idea of how religions in your cities will evolve if you don't do anything. = Ez a vonzerő a város képernyőjében is látható, és innen tudhatod, hogyan alakulna a város vallási élete, ha nem avatkoznál közbe.
Holy cities also provide +30 pressure of the religion founded there to themselves, making it very difficult to effectively convert a holy city. = A szent városok ezen felül +30 vonzerőt biztosítanak az ott alapított vallás számára a saját területükön, így nagyon nehéz a szent városokat másik hitre téríteni.
Lastly, before founding a religion, new cities you settle will start with 200 pressure for your pantheon. = Végül, a vallásod megalapítása előtt az újalapítású városok panteonja 200 vonzerővel fog rendelkezni.
This way, all your cities will starting following your pantheon as long as you haven't founded a religion yet. = Ez biztosítja, hogy az összes városod a panteonodat követi, ha még nem alapítottál vallást.

Inquisitors = Inkvizítorok
Inquisitors are the last religious unit, and their strength is removing other religions. = Az utolsó vallási egység az inkvizítor, amely hittérítő erejével képes eltávolítani más vallásokat.
They can remove all other religions from one of your own cities, removing any pressures built up. = El tud távolítani minden más vallást az egyik saját városodból és eltünteti azok vonzerejét.
Great prophets also have this ability, and remove all other religions in the city when spreading their religion. = A híres próféták is képesek erre, hiszen eltávolítják az összes többi vallást a városból, amikor a sajátjukat terjesztik.
Often this results in the city immediately converting to their religion = Ez általában ahhoz vezet, hogy a város azonnal áttér az ő vallásukra.
Additionally, when an inquisitor is stationed in or directly next to a city center, units of other religions cannot spread their faith there, though natural spread is uneffected. = Ezen kívül, ha egy inkvizítor állomásozik közvetlenül valamely városközpont mellett, akkor meg tudja akadályozni, hogy más vallások egységei hittérítést végezzenek ott, noha a vallások természetes terjedésére nincs hatásuk.

The Mayan unique ability, 'The Long Count', comes with a side effect: = A maják különleges képességének, a hosszú számlálásnak, van egy mellékhatása:
Once active, the game's year display will use mayan notation. = Amint elkezdődik a használata, a játékbeli évszám a maja naptár szerint fog megjelenni.
The Maya measured time in days from what we would call 11th of August, 3114 BCE. A day is called K'in, 20 days are a Winal, 18 Winals are a Tun, 20 Tuns are a K'atun, 20 K'atuns are a B'ak'tun, 20 B'ak'tuns a Piktun, and so on. = A maja időszámítás kezdete a mi időszámításunk előtti 3114. augusztus 11-i napra esik. A nap megnevezésére a Kin szót használják, 20 nap egy Vinál, 18 Vinál egy Tun, 20 Tun egy Katun, 20 Katun egy Baktun, 20 Baktun egy Piktun és így tovább.
Unciv only displays ය B'ak'tuns, ඹ K'atuns and ම Tuns (from left to right) since that is enough to approximate gregorian calendar years. The Maya numerals are pretty obvious to understand. Have fun deciphering them! = Az Uncivben csak a ය Baktunok, ඹ Katunok és ම Tunok (balról jobbra) láthatók, mivel a Gergely-naptár évszámainak átírásához ennyi elegendő. Elég egyszerű kitalálni a maja számjegyek jelentését is. Jó szórakozást a megfejtésükhöz!

Your cities will periodically demand different luxury goods to satisfy their desire for new things in life. = Városaid polgárainak időnként különböző luxuscikkekre lesz szüksége, hogy az újdonságok iránti vágyaikat kielégítsék.
If you manage to acquire the demanded luxury by trade, expansion, or conquest, the city will celebrate We Love The King Day for 20 turns. = Ha a kívánt luxusjavakat kereskedelem, terjeszkedés vagy hódítás útján elő tudod teremteni, a város 20 körön keresztül meg fogja ünnepelni a Szeretett Uralkodónk Napját.
During the We Love The King Day, the city will grow 25% faster. = A Szeretett Uralkodónk Napja alatt a város 25%-kal gyorsabban növekszik.
This means exploration and trade is important to grow your cities! = A felfedezés és a kereskedelem tehát fontosak a városaid növekedése szempontjából!

Air Sweeps = Légtértisztogatás
Fighter units are able to perform Air Sweeps over a tile helping clear out potential enemy Air, Sea, or Land Interceptions that can reach that tile. = A vadászgép egységekkel légtértisztogatást lehet végrehajtani egy mező fölött, ami segít elvonni az adott mezőn esetlegesen bevethető ellenséges légi, vízi vagy földi légelhárítók tüzét.
While this Action will take an Attack, the benefit is drawing out Interceptions to help protect your other Air Units. Especially your Bombers. = Ez a művelet egy támadási lehetőségbe kerül ugyan, de az előnye az, hogy segít a többi légi egységed megvédeni a légelhárítástól. Főleg a bombázókat.
Your unit will always draw an Interception, if one can reach the target tile, even if the Intercepting unit has a chance to miss. = Ilyenkor az egységed mindig támadásra kényszeríti a légelhárítót, ha annak hatótávjában benne van a célmező, még akkor is, ha a légelhárító egységnek esélye van arra, hogy elvétse.
If the Interceptor is not an Air Unit (eg Land or Sea), the Air Sweeping unit and Interceptor take no damage! = Ha a légelhárító nem légi egység (pl. földi vagy vízi), akkor sem a légtértisztogató egység, sem az elhárító nem szenved károkat.
If the Interceptor is an Air Unit, the two units will damage each other in a straight fight with no Interception bonuses. And only the Attacking Air Sweep Unit gets any Air Sweep strength bonuses. = Ha a légelhárító légi egység, akkor a két egység egyenlő küzdelemben légelhárítási bónusz nélküli sérülést fog okozni egymásnak. Csak a légtértisztogatást végző támadó egység harci ereje lesz nagyobb a légtértisztogatási bónusszal.

City Tile Blockade = Városi szárazföldi blokád
One of your tiles is blocked by an enemy: when an enemy unit stands on a tile you own, the tile will not produce yields and cannot be worked by a city this turn. City will reallocate population from a blocked tile automatically. = Egy meződet elzárja az ellenség: ha az ellenség egy általad birtokolt mezőn áll, nem férsz hozzá a mező hozamához és a város sem tudja megmunkálni azt az adott körben. A város automatikusan átcsoportosítja a munkaerőt egy másik mezőre.
Enemy military land units block tiles they are standing on. Enemy military naval units additionally block adjacent water tiles. To protect your tiles from blockade, place a friendly military unit on it or fight off invaders. = Az ellenség katonai földi egységei elzárják a mezőket, amelyeken állnak. Az ellenség katonai vízi egységei elzárják a szomszédos vízi mezőket is. Megóvhatod a mezőket a blokádtól, ha barátságos katonai egységet állítasz rájuk vagy visszavered a betolakodókat.

City Blockade = Kikötői blokád
One of your cities is under a naval blockade! When all adjacent water tiles of a coastal city are blocked - city loses harbor connection to all other cities, including capital. Make sure to de-blockade cities by deploying friendly military naval units to fight off invaders. = Az egyik városod kikötői blokád alatt áll! Ha egy tengerparti város körüli összes vízi mezőt elzár az ellenség, a város elveszíti tengeri összeköttetését a többi várossal, így a fővárossal is. Megtörheted a város blokádját, ha barátságos katonai egységekkel visszavered a behatolókat.

Keyboard Bindings = Billentyű-hozzárendelések
Limitations = Korlátok
This is a work in progress. = Ez a funkció jelenleg fejlesztés alatt áll.
For technical reasons, only direct keys or Ctrl-Letter combinations can be used. = Technikai okokból csak a billentyűk önmagukban és a Ctrl-betű kombinációk használhatók.
The Escape key is intentionally excluded from being reassigned. = Az Escape billentyűt szándékosan kizártuk az átállítható billentyűk közül.
Currently, there are no checks to prevent conflicting assignments. = Egyelőre nem ellenőrzi a játék, hogy ugyanazt a billentyűt több parancshoz is hozzárendelték-e.
Using the Keys page = A Billentyűk fül használata
 # Requires translation!
Each binding has a button with an image looking like this: = 
While hovering the mouse over the key button, you can press a desired key directly to assign it. = Vidd az egeret e billentyűgomb fölé, majd nyomd meg egyből a hozzárendelni kívánt billentyűt!
 # Requires translation!
Double-click the image to reset the binding to default. = 
Bindings mapped to their default keys are displayed in gray, those reassigned by you in white. = Az alapértelmezett billentyűkhöz rendelt parancsok szürkén, az általad átállítottak fehéren jelennek meg.
For discussion about missing entries, see the linked github issue. = A hiányzó parancsokkal kapcsolatos beszélgetés eléréséhez nézd meg a linkelt igényjelzést a githubon.

 # Requires translation!
Welcome to the Civilopedia! = 
 # Requires translation!
Here you can find information - general help, rules, and what makes up the game world. = 
 # Requires translation!
How to find information = 
 # Requires translation!
Select categories with the buttons on top of the screen. Also up there is the button to leave Civilopedia and go back to where you were before. = 
 # Requires translation!
Each category has a list of entries on the left of the screen, sorted alphabetically (with few exceptions). Clicking an entry will update the center pane were you are currently reading this. = 
 # Requires translation!
Lines can link to other Civilopedia entries, they are marked with a chain link symbol like this one. You can click anywhere on the line to follow the link. = 
 # Requires translation!
The current category is special - all articles on general concepts are here. It is called 'Tutorials' because you can revisit these here, too. = 
 # Requires translation!
What information can I find = 
 # Requires translation!
The data shown is not dependent on your current game's situation, e.g. bonuses for the nation you are playing or difficulty modifiers will not affect the numbers. = 
 # Requires translation!
However, it will reflect the mods you are playing! The combination of base ruleset and extension mods you select define the rules of a game, what objects exist and how they interact, and the Civilopedia mirrors these rules. = 
 # Requires translation!
If you opened the Civilopedia from the main menu, the "Ruleset" will be that of the last game you started. = 
 # Requires translation!
Letters can select categories, and when there are multiple categories matching the same letter, you can press that repeatedly to cycle between these. = 
 # Requires translation!
The arrow keys allow navigation as well - left/right for categories, up/down for entries. = 
<|MERGE_RESOLUTION|>--- conflicted
+++ resolved
@@ -3285,30 +3285,13 @@
 India = India
 
 Otto von Bismarck = Otto von Bismarck
-<<<<<<< HEAD
 I cannot wait until ye grow even mightier. Therefore, prepare for war! = Nem várhatok, míg még nagyobb hatalomra teszel szert. Készülj tehát a háborúra!
 Corrupted villain! We will bring you into the ground! = Mocskos gazember! A sírba fogunk küldeni!
 Germany has been destroyed. I weep for the future generations. = Németország elpusztult. Könnybe lábad a szemem, ha a következő generációkra gondolok.
-Guten tag. In the name of the great German people, I bid you welcome. = Guten Tag! Üdvözletünket küldjük a hatalmas német nép nevében!
+Guten Tag. In the name of the great German people, I bid you welcome. = Guten Tag! Üdvözletünket küldjük a hatalmas német nép nevében!
 It would be in your best interest, to carefully consider this proposal. = A te érdekedet is az szolgálná a legjobban, ha alaposan megfontolnád ezt az ajánlatot.
 What now? = Mi az megint?
 So, out with it! = Szóval, ki vele!
-=======
- # Requires translation!
-I cannot wait until ye grow even mightier. Therefore, prepare for war! = 
- # Requires translation!
-Corrupted villain! We will bring you into the ground! = 
- # Requires translation!
-Germany has been destroyed. I weep for the future generations. = 
- # Requires translation!
-Guten Tag. In the name of the great German people, I bid you welcome. = 
- # Requires translation!
-It would be in your best interest, to carefully consider this proposal. = 
- # Requires translation!
-What now? = 
- # Requires translation!
-So, out with it! = 
->>>>>>> d15d8b0b
  # Requires translation!
 Furor Teutonicus = 
 Berlin = Berlin
