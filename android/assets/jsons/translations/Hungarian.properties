--- conflicted
+++ resolved
@@ -942,8 +942,6 @@
 Are you sure you want to pillage this [improvement]? = 
 Create [improvement] = [improvement] készítése
 Start Golden Age = Aranykor indítása
- # Requires translation!
-Trigger unique = 
 Show more = Mutass többet
 Yes = Igen
 No = Nem
@@ -7345,13 +7343,9 @@
  # Requires translation!
 for [amount] turns = 
  # Requires translation!
-<<<<<<< HEAD
-by consuming this unit = 
-=======
 in cities with a [buildingFilter] = 
  # Requires translation!
 in cities without a [buildingFilter] = 
->>>>>>> 22466a9d
  # Requires translation!
 if this city has at least [amount] specialists = 
  # Requires translation!
@@ -7433,8 +7427,6 @@
  # Requires translation!
 Hidden after generating a Great Prophet = 
  # Requires translation!
-Triggerable = 
- # Requires translation!
 Global = 
  # Requires translation!
 Nation = 
