Persian_(Pinglish-UN) = 17
Italian = 98
<<<<<<< HEAD
Russian = 98
=======
Russian = 99
>>>>>>> 69603bc5
German = 99
Swedish = 96
Turkish = 77
Ukrainian = 86
Filipino = 5
French = 99
Portuguese = 59
Indonesian = 99
Finnish = 42
Spanish = 99
Malay = 28
Brazilian_Portuguese = 54
Traditional_Chinese = 64
Polish = 75
Lithuanian = 17
Romanian = 30
Simplified_Chinese = 99
Korean = 97
Bulgarian = 18
Persian_(Pinglish-DIN) = 17
Japanese = 79
English = 0
Czech = 96
Hungarian = 52
Dutch = 58
Greek = 13<|MERGE_RESOLUTION|>--- conflicted
+++ resolved
@@ -1,10 +1,6 @@
 Persian_(Pinglish-UN) = 17
 Italian = 98
-<<<<<<< HEAD
-Russian = 98
-=======
 Russian = 99
->>>>>>> 69603bc5
 German = 99
 Swedish = 96
 Turkish = 77
