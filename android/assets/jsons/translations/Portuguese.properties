--- conflicted
+++ resolved
@@ -1871,10 +1871,7 @@
 No description provided = Sem descrição
 [stargazers]✯ = [stargazers]✯
 Author: [author] = Criador: [author] 
-<<<<<<< HEAD
-=======
 Size: [size] kB = Tamanho: [size] kB
->>>>>>> 4cdbc462
 Size: [size] MB = Tamanho: [size] MB
 The mod you selected is incompatible with the defined ruleset! = O mod que selecionaste é incompatível com o conjunto de regras definido!
 Sort and Filter = Ordenar e Filtrar
