--- conflicted
+++ resolved
@@ -838,8 +838,6 @@
 Are you sure you want to pillage this [improvement]? = Tens a certeza que desejas pilhar esta [improvement]?
 Create [improvement] = Criar [improvement]
 Start Golden Age = Começar idade dourada
- # Requires translation!
-Trigger unique = 
 Show more = Mostrar mais
 Yes = Sim
 No = Não
@@ -7006,13 +7004,9 @@
  # Requires translation!
 for [amount] turns = 
  # Requires translation!
-<<<<<<< HEAD
-by consuming this unit = 
-=======
 in cities with a [buildingFilter] = 
  # Requires translation!
 in cities without a [buildingFilter] = 
->>>>>>> 22466a9d
  # Requires translation!
 if this city has at least [amount] specialists = 
  # Requires translation!
@@ -7094,8 +7088,6 @@
  # Requires translation!
 Hidden after generating a Great Prophet = 
  # Requires translation!
-Triggerable = 
- # Requires translation!
 Global = 
  # Requires translation!
 Nation = 
