 
# Tutorial tasks 
         
Move a unit!\nClick on a unit > Click on a destination > Click the arrow popup = Move uma unidade!\nClica numa unidade > Clica num destno > Clica no popup da seta
Found a city!\nSelect the Settler (flag unit) > Click on 'Found city' (bottom-left corner) = Funda uma cidade!\nSeleciona o colono (unidade da bandeira) > Clica em "Fundar cidade" (canto inferior esquerdo)
Enter the city screen!\nClick the city button twice = Entre no painel da cidade!\nClica no botão da cidade duas vezes
Pick a technology to research!\nClick on the tech button (greenish, top left) > \n select technology > click 'Research' (bottom right) = Escolhe uma tecnologia para pesquisar!\nClica no botão de tecnologia (esverdeado, canto superior esquerdo) > \n seleciona a tecnologia > clica em "Pesquisar"(canto inferior direito)
Pick a construction!\nEnter city screen > Click on a unit or building (bottom left side) > \n click 'add to queue' = Seleciona uma construção!\nEntra na tela da cidade > Clica numa unidade ou edificação (canto inferior esquerdo) > \n clica em \n 'adicionar à fila'
Pass a turn!\nCycle through units with 'Next unit' > Click 'Next turn' = Passa um turno!\nPercorre as unidades com "Próxima unidade" > Clica em "Próximo turno"
Reassign worked tiles!\nEnter city screen > click the assigned (green) tile to unassign > \n click an unassigned tile to assign population = Reatribui solos trabalhados!\nEntra no painel da cidade > clica no solo atribuído (verde) para desatribuí-lo >  \n clica num solo não atribuído para atribuí-lo a um habitante
Meet another civilization!\nExplore the map until you encounter another civilization! = Conhece outra civilização!\nExplora o mapa até encontrares outra civilização!
Open the options table!\nClick the menu button (top left) > click 'Options' = Abre a tabela de opções!\nClica no botão do menu (canto superior esquerdo) > Clica em "Opções"
Construct an improvement!\nConstruct a Worker unit > Move to a Plains or Grassland tile > \n Click 'Create improvement' (above the unit table, bottom left)\n > Choose the farm > \n Leave the worker there until it's finished = Constroi uma melhoria!\n Constroi uma unidade de trabalhador > Move-o para um solo de planícies ou pastagens >\n Clica em "Criar melhoria" (acima do menu da unidade, canto inferior esquerdo)\n > Escolhe a fazenda > Deix o trabalhador lá até que o trabalho esteja terminado
Create a trade route!\nConstruct roads between your capital and another city\nOr, automate your worker and let him get to that eventually = Cria uma rota de comércio!\nConstroi estradas entre a tua capital e outra cidade\n ou automatiza o teu trabalhador e deixa que ele faça isso eventualmente
Conquer a city!\nBring an enemy city down to low health > \nEnter the city with a melee unit = Conquista uma cidade!\nBaixa a saúde de uma cidade inimiga >\nEntra a cidade com uma unidade corpo a corpo
Move an air unit!\nSelect an air unit > select another city within range > \nMove the unit to the other city = Move uma unidade aérea!\nSeleciona uma unidade aérea> Seleciona outra cidade dentro do alcance > \nMove a unidade para outra cidade
See your stats breakdown!\nEnter the Overview screen (top right corner) >\nClick on 'Stats' = Vê as tuas estatísticas!\nEntra na tela de visão geral (canto superior direito) >\nClica em "Estatísticas"
         
Oh no! It looks like something went DISASTROUSLY wrong! This is ABSOLUTELY not supposed to happen! Please send me (yairm210@hotmail.com) an email with the game information (menu -> save game -> copy game info -> paste into email) and I'll try to fix it as fast as I can! = Ó não! Parece que aconteceu algo DESASTROSAMENTE errado! Isto não deveria acontecer DE FORMA ALGUMA! Por favor envia-me um email (yairm210@hotmail.com) com as informações do jogo (menu -> salvar jogo -> copiar informações do jogo -> colar no email) e eu vou tentar consertar o mais rápido que eu conseguir! 
Oh no! It looks like something went DISASTROUSLY wrong! This is ABSOLUTELY not supposed to happen! Please send us an report and we'll try to fix it as fast as we can! = Ó não! Parece que aconteceu algo DESASTROSAMENTE errado! Isto não deveria acontecer DE FORMA ALGUMA! Por favor envia-nos um informe e nós vamos tentar consertar o mais rápido que nós conseguirmos! 
         
# Buildings 
         
Unsellable = Não vendível
Not displayed as an available construction unless [building] is built = Não exibido como uma construção disponível, a menos que [building] seja construído
Not displayed as an available construction without [resource] = Não exibido como uma construção disponível sem [resource]
         
Choose a free great person = Escohe uma Pessoa Experiente de graça
Get [unitName] = Adquirir [unitName]
         
Hydro Plant = Central hidroelétrica
[buildingName] obsoleted = [buildingName] obsoleto
         
# Diplomacy,Trade,Nations 
         
Requires [buildingName] to be built in the city = Requer [buildingName] para ser construido na cidade
Requires [buildingName] to be built in all cities = Requer [buildingName] para ser construido em todas as cidades
Provides a free [buildingName] in the city = Provê um(a) [buildingName] grátis na cidade
Requires worked [resource] near city = Requer [resource] trabalhado perto da cidade
Requires at least one of the following resources worked near the city: = Requer pelo menos um dos seguintes recursos trabalhados perto da cidade:
Wonder is being built elsewhere = Uma maravilha está a ser construida numa cidade estrangeira
National Wonder is being built elsewhere = A Maravilha Nacional está a ser construída noutro lugar
Requires a [buildingName] in all cities = Requer um(a) [buildingName] em todas as cidades
Requires a [buildingName] in this city = Requer um [buildingName] nesta cidade
Cannot be built with [buildingName] = Não pode ser construído com [buildingName]
Consumes 1 [resource] = Requer [resource]
Consumes [amount] [resource] = Consome [amount] [resource]
Required tech: [requiredTech] = Requer tecnologia: [requiredTech]
Requires [PolicyOrNationalWonder] = Requer [PolicyOrNationalWonder]
Cannot be purchased = Não pode ser comprado
Can only be purchased = Só pode ser comprado
See also = Vê também
         
Requires at least one of the following: = Requer pelo menos um dos seguintes:
Requires all of the following: = Requer todos os seguintes:
Leads to [techName] = Leva a [techName]
Leads to: = Leva a:
         
Current construction = Construção atual
Construction queue = Fila de construção
Pick a construction = SelecionA uma construção
Queue empty = Fila vazia
Add to queue = Adicionar à fila
Remove from queue = remover da fila
Show stats drilldown = Mostrar detalhamento das estatísticas
Show construction queue = Mostrar fila de construção
Save = Salvar
Cancel = Cancelar
         
Diplomacy = Diplomacia
War = Guerra
Peace = Paz
Research Agreement = Acordo de Pesquisa
Declare war = Declarar guerra
Declare war on [civName]? = Desejas declarar guerra a [civName]?
Let's begin! = Vamos começar!
[civName] has declared war on us! = [civName] declarou-nos guerra!
[leaderName] of [nation] = [leaderName] de [nation]
You'll pay for this! = Vais pagar por isto!
Negotiate Peace = Negociar paz
Peace with [civName]? = Paz com [civName]?
Very well. = Muito bem.
Farewell. = Adeus.
Sounds good! = Soa bem!
Not this time. = Desta vez não.
Excellent! = Excelente!
How about something else... = Porque não algo mais...
A pleasure to meet you. = É um prazer conhece-lo.
Our relationship = A nossa relação
We have encountered the City-State of [name]! = Nós encontrámos a cidade-estado de [name]
Declare Friendship ([numberOfTurns] turns) = Declarar amizade ([numberOfTurns] turnos)
May our nations forever remain united! = Que as nossas nações se mantenham unidas para sempre!
Indeed! = Perfeito!
Denounce [civName]? = Denunciar [civName]?
Denounce ([numberOfTurns] turns) = Condenar ([numberOfTurns] turnos)
We will remember this. = Nós nos lembraremos disto.
         
[civName] has declared war on [targetCivName]! = [civName] declarou guerra a [targetCivName]!
[civName] and [targetCivName] have signed a Peace Treaty! = [civName] e [targetCivName] assinaram um Tratado de Paz!
[civName] and [targetCivName] have signed the Declaration of Friendship! = [civName] e [targetCivName] assinaram a Declaração de Amizade!
[civName] has denounced [targetCivName]! = [civName] condenou [targetCivName]!
Do you want to break your promise to [leaderName]? = Queres quebrar a tua promessa para com [leaderName]?
We promised not to settle near them ([count] turns remaining) = Prometemos não nos acomodarmos perto deles ([count] turnos restantes)
They promised not to settle near us ([count] turns remaining) = Eles prometeram não se estabelecerem perto de nós ([count] turnos restantes)
         
Unforgivable = Imperdoável
Enemy = Inimigos
Competitor = Adversários
Neutral = Neutra
Favorable = Favorável
Friend = Amigos
Ally = Aliado
         
[questName] (+[influenceAmount] influence) = [questName] (+[influenceAmount] influência)
[remainingTurns] turns remaining = [remainingTurns] turnos restantes
         
## Diplomatic modifiers 
         
You declared war on us! = Declaraste guerra contra nós!
Your warmongering ways are unacceptable to us. = Os teus costumes de guerra são inaceitáveis para nós.
You have captured our cities! = Capturaste as(a) nossas(nossa) cidades(cidade)!
We applaud your liberation of our conquered cities! = Nós apreciamos a tua libertação das nossas cidades conquistadas!
We applaud your liberation of conquered cities! = Nós aplaudimos a tua libertação das cidades conquistadas!
Years of peace have strengthened our relations. = Anos de paz fortaleceram as nossas relações.
Our mutual military struggle brings us closer together. = As nossas lutas mutuas fazem-nos mais próximos.
We have signed a public declaration of friendship = Assinámos uma declaração pública de amizade
You have declared friendship with our enemies! = Declaraste amizade a um dos nossos inimigos!
You have declared friendship with our allies = Declaraste amizade a um dos nossos aliados
Our open borders have brought us closer together. = As nossas fronteiras abertas fizeram-nos mais próximos.
Your so-called 'friendship' is worth nothing. = Aquio a que tu chamas 'amizade' não vale nada
You have publicly denounced us! = Condenaste-nos publicamente!
You have denounced our allies = Condenaste os nossos aliados
You have denounced our enemies = Condenaste os nossos inimigos
You betrayed your promise to not settle cities near us = Quebraste a tua promessa de não fundar cidades perto de nós
You fulfilled your promise to stop settling cities near us! = Cumpriste a tua promessa de não fundar cidades perto de nós
You refused to stop settling cities near us = Recusaste-te a parar de fundar cidades perto de nós
Your arrogant demands are in bad taste = As tua exigências arrogantes são desagradáveis
Your use of nuclear weapons is disgusting! = O teu uso de armas nucleares é nojento!
You have stolen our lands! = Roubaste as nossas terras!
You gave us units! = Deste-nos unidades!
         
Demands = Exigências
Please don't settle new cities near us. = Por favor não fundes cidades perto de nós.
Very well, we shall look for new lands to settle. = Muito bem, procuraremos novas terras para colonizar.
We shall do as we please. = Faremos o que quisermos.
We noticed your new city near our borders, despite your promise. This will have....implications. = Nós notamos a tua nova cidade perto das nossas fronteiras, apesar da tua promessa. Isso terá... consequências.
         
# City-States 
         
Provides [amountOfCulture] culture at 30 Influence = Provê [amountOfCulture] de cultura aos 30 de Influência
Provides 3 food in capital and 1 food in other cities at 30 Influence = Provê 3 alimentos na capital e 1 alimento em outras cidades aos 30 de Influência
Provides 3 happiness at 30 Influence = Provê 3 pontos de felicidade e 30 de Influência
Provides land units every 20 turns at 30 Influence = Provê unidades terrestres a cada 20 rodadas com 30 de Influência
Give a Gift = Dar um presente
Gift [giftAmount] gold (+[influenceAmount] influence) = Presentear [giftAmount] de ouro (+[influenceAmount] influência)
Relationship changes in another [turnsToRelationshipChange] turns = Alterações de relacionamentos em outra(s) [turnsToRelationshipChange] rodada(s)
Protected by = Protegido por
Revoke Protection = Revogar proteção
Pledge to protect = Compromete-te a proteger
Declare Protection of [cityStateName]? = Declarar proteção de [cityStateName]?
 # Requires translation!
Build [improvementName] on [resourceName] (200 Gold) = 
 # Requires translation!
Gift Improvement = 


Cultured = Cultural
Maritime = Naval
Mercantile = Mercantil
Militaristic = Militar
Type = Tipo
Friendly = Amigável
Hostile = Hostil
Irrational = Irracional
Personality = Personalidade
Influence = Influência
Reach 30 for friendship. = Alcançar 30 para amizade.
Reach highest influence above 60 for alliance. = Alcançar influência máxima acima de 60 para aliança.
         
# Trades 
         
Trade = Comércio
Offer trade = Oferecer uma troca comercial
Retract offer = Retrair oferta
What do you have in mind? = O que tens em mente?
Our items = Os nssos itens/recursos
Our trade offer = A nossa oferta
[otherCiv]'s trade offer = Oferta da(o/e) [otherCiv]
[otherCiv]'s items = Itens da(o/e) [otherCiv]
Pleasure doing business with you! = É um prazer fazer negócios contigo
I think not. = Acho que não.
That is acceptable. = Isto é aceitável.
Accept = Aceitar
Keep going = Continua
There's nothing on the table = Não há nada á mesa
Peace Treaty = Tratado de paz
Agreements = Acordos
Open Borders = Acordo de fronteiras abertas
Gold per turn = Ouro por turno
Cities = Cidades
Technologies = Tecnologias
Declarations of war = Declarações de guerra
Introduction to [nation] = Introdução a [nation]
Declare war on [nation] = Declaração de guerra a(o) [nation]
Luxury resources = Recursos luxuosos
Strategic resources = Recursos estratégicos
Owned: [amountOwned] = Possuído: [amountOwned]
         
# Nation picker 
         
[resourceName] not required = [resourceName] não requirido
Lost ability = Habilidade perdida
National ability = Habilidade nacional
[firstValue] vs [secondValue] = [firstValue] vs [secondValue]
         
         
# New game screen 
         
Uniques = Únicos(as)
Promotions = Promoções
Load copied data = Carregar dados copiados
Could not load game from clipboard! = Não foi possivel carregar o jogo!
Start game! = Começar partida!
Map Options = Opções de mapa
Game Options = Opções de jogo
Civilizations = Civilizações
Map Type = Tipo de mapa
Map file = Ficheiro do Mapa
Could not load map! = Não é possível carregar o mapa! 
Generated = Gerado
Existing = Existente
Custom = Customizado
Map Generation Type = Tipo de geração de mapa
Default = Padrão
Pangaea = Pangeia
Perlin = Perlin
Continents = Continentes
Four Corners = Quatro Cantos
Archipelago = Arquipélago
Number of City-States = Número de cidades-estado
One City Challenge = Desafio - Apenas Uma Cidade
No Barbarians = Sem bárbaros
No Ancient Ruins = Sem ruínas antigas
No Natural Wonders = Sem Maravilhas Naturais
Victory Conditions = Condições de vitória
Scientific = Científica
Domination = Dominação
Cultural = Cultural

Map Shape = Formato do mapa
Hexagonal = Hexagonal
Rectangular = Retangular
<<<<<<< HEAD
Height = Altura
Width = Largura
Radius = Raio
Enable Religion = Ativar Religião
         
Show advanced settings = Mostrar definições avançadas
Hide advanced settings = Esconder definições avançadas
=======
 # Requires translation!
Height = 
 # Requires translation!
Width = 
 # Requires translation!
Radius = 
 # Requires translation!
Enable Religion = 

 # Requires translation!
Advanced Settings = 
>>>>>>> 854132fc
RNG Seed = Seed RNG
Map Height = Altura do Mapa
Temperature extremeness = Severidade da temperatura
Resource richness = Abundância de recursos
Vegetation richness = Abundância de vegetação
Rare features richness = Abundância de recursos raros
Max Coast extension = Extensão máxima de costa
Biome areas extension = Extensão de áreas de bioma
Water level = Nível d'água
Reset to default = Reconfigurar para predefinição

Online Multiplayer = Multijogador online

World Size = Tamanho do mundo
Tiny = Minúsculo
Small = Pequeno
Medium = Médio
Large = Grande
Huge = Imenso
World wrap requires a minimum width of 32 tiles = A World wrap requer uma largura mínima de 32 blocos
The provided map dimensions were too small = As dimensões do mapa fornecidas eram muito pequenas
The provided map dimensions were too big = As dimensões do mapa fornecidas eram muito grandes
The provided map dimensions had an unacceptable aspect ratio = As dimensões do mapa fornecidas tinham uma proporção inaceitável
         
Difficulty = Dificuldade
         
AI = IA
Remove = Eliminar
Random = Aleatório
Human = Humano
Hotseat = Hospedeiro
User ID = ID do Usuário
Click to copy = Toca para copiar
         
         
Game Speed = Velocidade da partida
Quick = Rápida
Standard = Normal
Epic = Épica
Marathon = Maratona
         
Starting Era = Era inicial
It looks like we can't make a map with the parameters you requested! = Parece que não podemos criar um mapa com as configurações que você pediu!
Maybe you put too many players into too small a map? = Talvez você tenha colocado muitos jogadores num mapa muito pequeno?
No human players selected! = Sem jogadores humanos selecionados!
Mods: = Mods
Base ruleset mods: = Mod do conjunto das regras básicas
Extension mods: = Mods de extensão
 # Requires translation!
Base Ruleset = 
 # Requires translation!
[amount] Techs = 
 # Requires translation!
[amount] Nations = 
 # Requires translation!
[amount] Units = 
 # Requires translation!
[amount] Buildings = 
 # Requires translation!
[amount] Resources = 
 # Requires translation!
[amount] Improvements = 
 # Requires translation!
[amount] Religions = 
 # Requires translation!
[amount] Beliefs = 
         
World Wrap = World Wrap
World wrap maps are very memory intensive - creating large world wrap maps on Android can lead to crashes! = Mapas de world wrap consomem muita memória - criar grandes mapas de world wrap no Android pode causar travamentos!
Anything above 80 by 50 may work very slowly on Android! = Qualquer coisa acima de 80 por 50 pode funcionar muito lentamente no Android!
Anything above 40 may work very slowly on Android! = Qualquer coisa acima de 40 pode funcionar muito lentamente no Android!
         
# Multiplayer 
         
Username = Nome de usuário
Multiplayer = Multijogador
Could not download game! = Não foi possível transferir a partida!
Could not upload game! = Não foi possível carregar a partida!
Join game = Entrar na partida
Invalid game ID! = ID de partida inválida
Copy user ID = Copiar ID de usuário
Copy game ID = Copiar ID de jogo
UserID copied to clipboard = Identificação do usuário copiada para área de transferência
GameID copied to clipboard = Identificação da partida copiada para área de transferência
Set current user = Definir usuário atual
Player ID from clipboard = ID de jogador da prancheta
To create a multiplayer game, check the 'multiplayer' toggle in the New Game screen, and for each human player insert that player's user ID. = Para criar um jogo multijogador, verifica a opção 'multijogador' na tela de Nova Partida, e para cada jogador, coloca o ID de usuário.
You can assign your own user ID there easily, and other players can copy their user IDs here and send them to you for you to include them in the game. = Pode por seu próprio ID de usuário lá fácilmente, e outros jogadores podem copiar os IDs de usuário aqui e mandar para ti, assim tu podes colocá-los na partida.
Once you've created your game, the Game ID gets automatically copied to your clipboard so you can send it to the other players. = Uma vez que tenhas criado a tua partida, a identificação da partida é automaticamente copiada para a tua área de transferência para que possas enviar para outros jogadores.
Players can enter your game by copying the game ID to the clipboard, and clicking on the 'Add multiplayer game' button = Jogadores podem entrar no teu jogo ao copiar a identificação da partida para a área de transfrência, e tocando no botão "Adicionar Partida Multijogador"
The symbol of your nation will appear next to the game when it's your turn = O símbolo da tua nação aparecerá após o jogo quando for a tua vez
Back = Voltar
Rename = Renomear
Game settings = Definições
Add multiplayer game = Adicionar Partida Multijogador
Refresh list = Atualizar a Lista
Could not save game! = Não pôde salvar a partida!
Could not delete game! = Não pôde apagar a partida!
Could not refresh! = Não pôde atualizar!
Last refresh: [time] minutes ago = Ultima atualização: [time] minutos atrás
Current Turn: = Rodada Atual:
Add Currently Running Game = Adicionar Partida Atualmente A Rodar
Game name = Nome da partida
Loading latest game state... = A carregar o último estado da partida
Couldn't download the latest game state! = Não pôde transferir o último estado da partida!
Resign = Desistir
Are you sure you want to resign? = Tens a certeza de que queres desistir?
You can only resign if it's your turn = Só podes desistir se for o teu turno
[civName] resigned and is now controlled by AI = [civName] desistiu e é agora controlado pela IA
         
# Save game menu 
         
Current saves = Partidas salvas
Show autosaves = Mostrar autosaves
Saved game name = Nome da partida salva
Copy to clipboard = Copiar para área de transferência
Copy saved game to clipboard = Copiar partida salva para área de transferência
Could not load game = Não foi possivel carregar a partida salva
Load [saveFileName] = Carregar [saveFileName]
Delete save = Apagar partida salva
Saved at = Salvo em
Load map = Carregar mapa
Delete map = Deletar mapa
Are you sure you want to delete this map? = Tem certeza que quer deletar esse mapa?
Upload map = Carregar mapa
Could not upload map! = Não foi possível carregar mapa!
Map uploaded successfully! = Mapa carregado com sucesso!
Saving... = A Salvar...
Overwrite existing file? = Sobrescrever o ficheiro existente?
It looks like your saved game can't be loaded! = Parece que a tua partida salva não pode ser carregada!
If you could copy your game data ("Copy saved game to clipboard" -  = Se puderes copiar os dados da tua partida ("Copiar partida salva para a área de trabalho" - 
  paste into an email to yairm210@hotmail.com) = cola num email para yairm210@hotmail.com)
I could maybe help you figure out what went wrong, since this isn't supposed to happen! = Talvez eu pudesse ajudar-te a descobrir o que deu de errado, uma vez que isso não deveria acontecer!
Missing mods: [mods] = A faltar as customizações: [mods]
Load from custom location = Carregar de local personalizado
Could not load game from custom location! = Não foi possível carregar o jogo do local personalizado!
Save to custom location = Salvar num local personalizado
Could not save game to custom location! = Não foi possível salvar o jogo no local personalizado!
         
# Options 
         
Options = Opções
Display options = Opções de tela
Gameplay options = Opções de jogabilidade
Other options = Outras opções
Turns between autosaves = Turnos entre autosaves
Sound effects volume = Volume dos efeitos sonoros
Music volume = Volume da música
Download music = Transferir música
Downloading... = Transferência em andamento...
Could not download music! = Não foi possível transferir!
Show = Mostrar
Hide = Ocultar
Show worked tiles = Mostrar hexágonos ativos
Show resources and improvements = Mostrar recursos e melhorias
Check for idle units = Checar unidades inativas
Move units with a single tap = Mover unidades com apenas um toque
Show tutorials = Mostrar tutoriais
Auto-assign city production = Atribuir automaticamente produção da cidade
Auto-build roads = Construir automaticamente estradas
Automated workers replace improvements = Trabalhadores automatizados substituem melhorias
Show minimap = Mostrar minimapa
off = desligado
Show pixel units = Mostrar unidades de pixel
Show pixel improvements = Mostrar melhorias de pixels
Enable nuclear weapons = Permitir armas nucleares
Fontset = Tipo da fonte
Show tile yields = Mostrar rendimento do solo
Continuous rendering = Renderização contínua
When disabled, saves battery life but certain animations will be suspended = Quando desabilitado, salva vida de bateria mas algumas animações ficarão suspensas
Order trade offers by amount = Ordenar ofertas de comércio por quantidade
Show experimental world wrap for maps = Mostrar world wrap experimentais para mapas
HIGHLY EXPERIMENTAL - YOU HAVE BEEN WARNED! = ALTAMENTE EXPERIMENTAL - FOSTE AVISADO!
HIGHLY EXPERIMENTAL - UPDATES WILL BREAK SAVES! = ALTAMENTE EXPERIMENTAL - ATUALIZAÇÕES QUE QUEBRARÃO SAVES!
Enable portrait orientation = Ativar orientação retrato
Generate translation files = Criar arquivos de tradução
Translation files are generated successfully. = Ficheiros de tradução foram criados com sucesso.
Locate mod errors = Localiza erros do mod
         
# Notifications 
         
Research of [technologyName] has completed! = A pesquisa de [technologyName] foi terminada!
[construction] has become obsolete and was removed from the queue in [cityName]! = [construction] está obsoleta e será removida da fila de construção em [cityName]!
[construction] has become obsolete and was removed from the queue in [amount] cities! = [construction] tornou-se obsoleta e foi removida da fila em [amount] cidades!
[cityName] changed production from [oldUnit] to [newUnit] = [cityName] alterou a produção de [oldUnit] para [newUnit]
[amount] cities changed production from [oldUnit] to [newUnit] = [amount] cidades alteraram a produção de [oldUnit] para [newUnit]
Excess production for [wonder] converted to [goldAmount] gold = Excesso de produção de [wonder] convertido em ouro [goldAmount]
You have entered a Golden Age! = Entrou numa idade de ouro!
[resourceName] revealed near [cityName] = [resourceName] revelado perto de [cityName]
[n] sources of [resourceName] revealed, e.g. near [cityName] = [n] fontes de [resourceName] reveladas, por ex. perto de [cityName]
A [greatPerson] has been born in [cityName]! = [cityName] - Uma [greatPerson] nasceu!
We have encountered [civName]! = Nós encontramos [civName]!
[cityStateName] has given us [stats] as a token of goodwill for meeting us = [cityStateName] deu-nos [stats] como um símbolo de boa vontade por nos conhecer
[cityStateName] has given us [stats] as we are the first major civ to meet them = [cityStateName] forneceu-nos [stats], pois somos a primeira grande cidade a conhecê-los
Cannot provide unit upkeep for [unitName] - unit has been disbanded! = Não é possivel providenciar manutenção para [unitName] - a unidade foi dissolvida!
[cityName] has grown! = [cityName] cresceu!
[cityName] is starving! = [cityName] está a morrer á fome!
[construction] has been built in [cityName] = O(A) [construction] foi construído em [cityName]
[wonder] has been built in a faraway land = [wonder] foi construído(a) numa terra distante
[civName] has completed [construction]! = [civName] concluiu [construction]!
An unknown civilization has completed [construction]! = Uma civilização desconhecida concluiu um [construction]!
The city of [cityname] has started constructing [construction]! = A cidade de [cityname] começou a construir um [construction]!
[civilization] has started constructing [construction]! = A [civilization] começou a construir [construction]!
An unknown civilization has started constructing [construction]! = Uma civilização desconhecida começou a construir um [construction]!
Work has started on [construction] = Os trabalhos começaram no(a) [construction]
[cityName] cannot continue work on [construction] = [cityName] não pode continuar a construção de [construction]
[cityName] has expanded its borders! = [cityName] expandiu seus territórios!
Your Golden Age has ended. = A tua idade de ouro terminou.
[cityName] has been razed to the ground! = [cityName] foi queimada ás cinzas!
We have conquered the city of [cityName]! = Consquistamos a cidade de [cityName]!
An enemy [unit] has attacked [cityName] = Um(a) [unit] inimigo(a) atacou [cityName]
An enemy [unit] has attacked our [ourUnit] = Um(a) [unit] inimigo(a) atacout nossa [ourUnit]
Enemy city [cityName] has attacked our [ourUnit] = A cidade inimiga [cityName] atacou nosso(a) [ourUnit]
An enemy [unit] has captured [cityName] = Um(a) [unit] inimigo(a) capturou [cityName]
An enemy [unit] has captured our [ourUnit] = Um(a) [unit] inimigo(a) capturou nosso(a) [ourUnit]
An enemy [unit] has destroyed our [ourUnit] = Um(a) [unit] inimigo(a) destruiu nosso(a) [ourUnit]
Your [ourUnit] has destroyed an enemy [unit] = A tua [ourUnit] destruiu uma [unit] inimiga
An enemy [RangedUnit] has destroyed the defence of [cityName] = Um(a) [RangedUnit] inimigo(a) destruiu a defesa de [cityName]
Enemy city [cityName] has destroyed our [ourUnit] = A cidade inimiga [cityName] destruiu nosso(a) [ourUnit]
An enemy [unit] was destroyed while attacking [cityName] = Um(a) [unit] inimigo(a) foi destruido enquanto atacava [cityName]
An enemy [unit] was destroyed while attacking our [ourUnit] = Um(a) [unit] inimigo(a) foi destruido(a) enquanto atacando nosso(a) [ourUnit]
Our [attackerName] was destroyed by an intercepting [interceptorName] = O(A) nosso(a) [attackerName] foi destruido(a) por um(a) [interceptorName] interceptor(a)
Our [interceptorName] intercepted and destroyed an enemy [attackerName] = O(A) nosso(a) [interceptorName] interceptou e destruiu um(a) [attackerName] inimigo(a)
Our [attackerName] was attacked by an intercepting [interceptorName] = O(A) nosso(a) [attackerName] foi atacado(a) por um(a) [interceptorName] interceptor(a)
Our [interceptorName] intercepted and attacked an enemy [attackerName] = O(A) nosso(a) [interceptorName] interceptou e atacou um(a) [attackerName] inimigo(a)
An enemy [unit] was spotted near our territory = Um(a) [unit] foi visto perto do nosso território
An enemy [unit] was spotted in our territory = Um(a) [unit] inimigo(a) foi vista dentro do nosso território
[amount] enemy units were spotted near our territory = [amount] unidades inimigas foram observadas perto do nosso território
[amount] enemy units were spotted in our territory = [amount] unidades inimigas foram observadas no nosso território
A(n) [nukeType] exploded in our territory! = Uma [nukeType] explodiu no nosso território!
After being hit by our [nukeType], [civName] has declared war on us! = Depois de ser atingido pela nossa [nukeType], [civName] declarou-nos guerra!
The civilization of [civName] has been destroyed! = A civilização de [civName] foi destruida!
The City-State of [name] has been destroyed! = A Cidade-estado nomeada [name] foi destruída!
Your [ourUnit] captured an enemy [theirUnit]! = A tua [ourUnit] capturou um inimigo [theirUnit]!
Your [ourUnit] plundered [amount] [Stat] from [theirUnit] = A tua [ourUnit] roubou [amount] [Stat] de [theirUnit]
We have captured a barbarian encampment and recovered [goldAmount] gold! = Nós capturamos um encampamento bárbaro e recuperamos [goldAmount] de ouro!
A barbarian [unitType] has joined us! = Um(a) [unitType] bárbaro(a) uniu-se à nós!
We have found survivors in the ruins - population added to [cityName] = Encontramos sobreviventes nas ruínas - população adicionada a [cityName]
We have discovered cultural artifacts in the ruins! (+20 Culture) = Nós descobrimos artefactos culturais nas ruínas! (+20 de Cultura)
We have discovered the lost technology of [techName] in the ruins! = Nós descobrimos a tecnologia perdida de [techName] nas ruínas!
A [unitName] has joined us! = Um [unitName] juntou-se a nós!
An ancient tribe trains our [unitName] in their ways of combat! = Uma antiga tribo treina o nosso [unitName] nas suas formas de combate!
We have found a stash of [amount] gold in the ruins! = Encontramos um estoque de [amount] de ouro nas ruínas!
We have found a crudely-drawn map in the ruins! = Nós encontramos um mapa grosseiramente traçado nas ruinas!
[unit] finished exploring. = [unit] terminou de explorar.
[unit] has no work to do. = [unit] não tem o que fazer.
You're losing control of [name]. = Estás a perder o controlo de [name].
You and [name] are no longer friends! = Tu e [name] não são mais amigos!
Your alliance with [name] is faltering. = A tua aliança com [name] está a enfraquecer.
You and [name] are no longer allies! = Tu e [name] não são mais aliados!
[civName] gave us a [unitName] as gift near [cityName]! = [civName] deu-nos um(a) [unitName] como presente, perto de [cityName]!
[civName] has denounced us! = [civName] denunciou-nos!
[cityName] has been connected to your capital! = [cityName] foi conectada para a tua capital!
[cityName] has been disconnected from your capital! = [cityName] foi desconectada da tua capital!
[civName] has accepted your trade request = [civName] aceitou o teu pedido de troca
[civName] has denied your trade request = [civName] recusou o teu pedido de troca
[tradeOffer] from [otherCivName] has ended = [tradeOffer] de [otherCivName] terminou
[tradeOffer] to [otherCivName] has ended = [tradeOffer] para [otherCivName] terminou
One of our trades with [nation] has ended = Uma das nossas trocas com [nation] terminou
One of our trades with [nation] has been cut short = Uma das nossas trocas com [nation] foi encurtada
[nation] agreed to stop settling cities near us! = [nation] concordou em parar de estabelecer cidades próximas a nós!
[nation] refused to stop settling cities near us! = [nation] recusou em parar de estabelecer cidades próximas a nós!
We have allied with [nation]. = Nós aliamos com [nation].
We have lost alliance with [nation]. = Nós perdemos a aliança com [nation].
We have discovered [naturalWonder]! = Nós descobrimos [naturalWonder]!
We have received [goldAmount] Gold for discovering [naturalWonder] = Nós recebemos [goldAmount] de ouro por descobrir [naturalWonder]
Your relationship with [cityStateName] is about to degrade = O teu relacionamento com [cityStateName] está prestes a se degradar
Your relationship with [cityStateName] degraded = O teu relacionamento com [cityStateName] se degradou
A new barbarian encampment has spawned! = Um novo acampamento bárbaro apareceu!
Received [goldAmount] Gold for capturing [cityName] = Recebeste [goldAmount] ouro por capturar [cityName]
Our proposed trade is no longer relevant! = Nosso pedido de troca proposto não é mais relevante!
[defender] could not withdraw from a [attacker] - blocked. = O [defender] não pôde se retirar de um [attacker] - bloqueado.
[defender] withdrew from a [attacker] = O [defender] se retirou de um [attacker]
[building] has provided [amount] Gold! = [building] providenciou [amount] ouros!
[civName] has stolen your territory! = [civName] roubou o teu território!
Clearing a [forest] has created [amount] Production for [cityName] = Limpar a [forest] criou [amount] Produção para [cityName]
[civName] assigned you a new quest: [questName]. = [civName] atribuiu-te uma nova missão: [questName].
[civName] rewarded you with [influence] influence for completing the [questName] quest. = [civName] recompensou-te com [influence] influência por completares a missão [questName].
The resistance in [cityName] has ended! = A resistência em [cityName] terminou!
Our [name] took [tileDamage] tile damage and was destroyed = O nosso [name] sofreu [tileDamage] de dano e foi destruído
Our [name] took [tileDamage] tile damage = O nosso [name] sofreu [tileDamage] de dano
[civName] has adopted the [policyName] policy = [civName] adotou a política [policyName]
An unknown civilization has adopted the [policyName] policy = Uma civilização desconhecida adotou a política [policyName]
Our influence with City-States has started dropping faster! = A nossa influência com as cidades-estado começou a cair mais rápido!
 # Requires translation!
You gained [Stats] as your religion was spread to [cityName] = 
 # Requires translation!
You gained [Stats] as your religion was spread to an unknown city = 
 # Requires translation!
Your city [cityName] was converted to [religionName]! = 
 # Requires translation!
Your [unitName] lost its faith after spending too long inside enemy territory! = 


# World Screen UI 
         
Working... = A trabalhar...
Waiting for other players... = A esperar por outros jogadores...
in = em
Next turn = Proximo turno
[currentPlayerCiv] ready? = [currentPlayerCiv] pronto?
1 turn = 1 turno
[numberOfTurns] turns = [numberOfTurns] turnos
Turn = Turno
turns = turnos
turn = turno
Next unit = Próxima unidade
Fog of War = Nevoeiro de Guerra
Pick a policy = Escolhe uma política
Movement = Movimento
Strength = Força
Ranged strength = Força a distância
Bombard strength = Força de bombardeio
Range = Alcance
Move unit = Mover a unidade
Stop movement = Parar o movimento
Swap units = Trocar unidades
Construct improvement = Construir uma melhoria
Automate = Automatizar
Stop automation = Para a automação
Construct road = Construir estrada
Fortify = Fortificar
Fortify until healed = Fortificar até te curares
Fortification = Fortficação
Sleep = Dormir
Sleep until healed = Dormir até te curares
Moving = Em movimento
Set up = Montar
Paradrop = Drop Aéreo
Upgrade to [unitType] ([goldCost] gold) = Melhoria a [unitType] ([goldCost] ouro)
Found city = Fundar Cidade
Promote = Promover
Health = Saúde
Disband unit = Desfazer unidade
Do you really want to disband this unit? = Voçê realmente quer desfazer essa unidade?
Disband this unit for [goldAmount] gold? = Desfazer esta unidade por  [goldAmount] ouro?
Gift unit = Unidade de presente
Explore = Explorar
Stop exploration = Parar a exploração
Pillage = Pilhar
Are you sure you want to pillage this [improvement]? = Tens a certeza que desejas pilhar esta [improvement]?
Create [improvement] = Criar [improvement]
Start Golden Age = Começar idade dourada
Show more = Mostrar mais
Yes = Sim
No = Não
Acquire = Adquirir
Under construction = Em construção
         
Food = Comida
Production = Produção
Gold = Ouro
Happiness = Felicidade
Culture = Cultura
Science = Ciência
Faith = Fé
         
Crop Yield = Producão da Colheita
Territory = Território
Force = Força
GOLDEN AGE = IDADE DOURADA
Golden Age = Idade dourada
[year] BC = [year] A.C.
[year] AD = [year] D.C.
Civilopedia = Civilopédia
         
Start new game = Novo jogo
Save game = Salvar jogo
Load game = Carregar partida
Main menu = Menu principal
Resume = Retomar
Cannot resume game! = Não pode retomar o jogo!
Not enough memory on phone to load game! = Memória insuficiente no telemóvel para carregar o jogo!
Quickstart = Inicio rápido
Victory status = Status da vitória
Social policies = Políticas sociais
Community = Comunidade
Close = Fechar
Do you want to exit the game? = Queres sair do jogo?
Start bias: = Começa uma tendência:
Avoid [terrain] = Evitar [terrain]
         
# City screen 
         
Exit city = Sair da cidade
Raze city = Queimar a cidade
Stop razing city = Parar de queimar a cidade
Buy for [amount] gold = Comprar por [amount] ouro
Buy = Comprar
 # Requires translation!
Currently you have [amount] [stat]. = 
 # Requires translation!
Would you like to purchase [constructionName] for [buildingGoldCost] [stat]? = 
No space available to place [unit] near [city] = Não há espaço disponível para colocar [unit] perto do(a/e) [city]
Maintenance cost = Custo de manutenção
Pick construction = Escolher construção
Pick improvement = Escolhe uma melhoria
Provides [resource] = Provê [resource]
Provides [amount] [resource] = Provê [amount] [resource]
Replaces [improvement] = Substitui [improvement]
Pick now! = Escolha agora!
Build [building] = Construir [building]
Train [unit] = Treinar [unit]
Produce [thingToProduce] = Produzir [thingToProduce]
Nothing = Nada
Annex city = Anexar cidade
Specialist Buildings = Construções especializadas
Specialist Allocation = Alocação de Especialistas
Specialists = Especialistas
[specialist] slots = [specialist] espaços
Food eaten = Comida consumida
Growth bonus = Bônus de crescimento
Unassigned population = População livre
[turnsToExpansion] turns to expansion = [turnsToExpansion] turnos até a expansão
Stopped expansion = Expansão parada
[turnsToPopulation] turns to new population = [turnsToPopulation] turnos até um novo residente
Food converts to production = Comida é convertida em produção
[turnsToStarvation] turns to lose population = Perda de população em [turnsToStarvation] turnos
Stopped population growth = Crescimento populacional interrompido
In resistance for another [numberOfTurns] turns = Em resistência por [numberOfTurns] turnos mais.
Sell for [sellAmount] gold = Vender por [sellAmount] ouro
Are you sure you want to sell this [building]? = Queres realmente vender o(a) [building]?
[greatPerson] points = Pontos de [greatPerson]
Great person points = Pontos de Pessoas Experientes
Current points = Pontos atuais
Points per turn = Pontos por turno
Convert production to gold at a rate of 4 to 1 = Coverter produção em ouro a uma taxa de 4 para 1
Convert production to science at a rate of [rate] to 1 = Coverter produção em ciência a uma taxa de [rate] para 1
The city will not produce anything. = A cidade não vai produzir nada.
Worked by [cityName] = Trabalhado por [cityName]
Lock = Bloquear
Unlock = Desbloquear
Move to city = Mover para a cidade
         
# Technology UI 
         
Pick a tech = Escolhe uma tecnologia
Pick a free tech = Escolhe uma tecnologia grátis
Research [technology] = Investigar o(a) [technology]
Pick [technology] as free tech = Escolher [technology] como tecnologia gratuita
Units enabled = Unidades ativadas
Buildings enabled = Construções habilitadas
Wonder = Maravilha
National Wonder = Maravilha Nacional
National Wonders = Maravilhas Nacionais
Wonders enabled = Maravilhas ligadas
Tile improvements enabled = Melhorias de solo habilitadas
Reveals [resource] on the map = Revela [resource] no mapa
XP for new units = Experiencia para novas unidades
provide = proporciona
provides = proporciona
City strength = Força da cidade
City health = Resistencia da cidade
Occupied! = Ocupado!
Attack = Atacar
Bombard = Bombardear
NUKE = Usar bomba nuclear
Captured! = Capturado(a)!
         
# Battle modifier categories 
         
defence vs ranged = defesa vs à distância
[percentage] to unit defence = [percentage] a defesa da unidade
Attacker Bonus = Bónus de Atacante
Defender Bonus = Bónus de Defensor
Landing = Desembarcando
Flanking = Flanqueando
vs [unitType] = vs [unitType]
Terrain = Terreno
Tile = Terra
Missing resource = Recurso em Falta
Adjacent units = Unidades adjacentes
Adjacent enemy units = Unidades inimigas adjacentes
Combat Strength = Força de combate
Across river = Atravessar o rio
Temporary Bonus = Bónus Temporário
Garrisoned unit = Unidade guarnecida
Attacking Bonus = Bónus de Ataque
defence vs [unitType] = defesa vs [unitType]
[tileFilter] defence = defesa [tileFilter]
Defensive Bonus = Bónus defensivo
Stacked with [unitType] = Empilhado com [unitType]
         
The following improvements [stats]: = As melhorias seguintes [stats]:
The following improvements on [tileType] tiles [stats]: = As melhorias seguintes nas [tileType] terras [stats]:
         
         
Hurry Research = Apressar Pesquisa
Conduct Trade Mission = Realizar uma missão comercial
Your trade mission to [civName] has earned you [goldAmount] gold and [influenceAmount] influence! = A tua missão comercial para [civName] lhe valeu [goldAmount] de ouro e [influenceAmount] de influência!
Hurry Wonder = Apressar a contrução da Maravilha
Spread Religion = Espalha a religião
Spread [religionName] = Expalha o [religionName]
Found a Religion = Funda uma religião
Your citizens have been happy with your rule for so long that the empire enters a Golden Age! = Seus cidadãos estão felizes com seu governo há tanto tempo que o império entra na Era de Ouro!
You have entered the [newEra]! = Entraste na [newEra]!
[civName] has entered the [eraName]! = [civName] entrou na [eraName]!
[policyBranch] policy branch unlocked! = [policyBranch] foi desbloqueado(a)
Overview = Visão geral
Total = Total
Stats = Estatisticas
Policies = Políticas
Base happiness = Felicidade base
Occupied City = Cidade ocupada
Buildings = Edifícios
         
# terrainFilters (so for uniques like: "[stats] from [terrainFilter] tiles") 
         
All = Tudo
Water = Água
Land = Terra
Coastal = Litoral
River = Rio
Open terrain = Terreno aberto
Rough terrain = Terreno acidentado
Foreign Land = Terra estrangeira
Foreign = Estrangeiro
Friendly Land = Terra Amigável 
Water resource = Recursos hídricos
Bonus resource = Recurso bónus
Luxury resource = Recurso de luxo
Strategic resource = Recurso estratégico
Fresh water = Água fresca
non-fresh water = Água não fresca
Natural Wonder = Maravilha natural
         
# improvementFilters 
         
All Road = Toda a estrada
Great Improvement = Boa melhoria
Great = Bom
         
         
Wonders = Maravilhas
Base values = Valores Base
Bonuses = Bónus
Final = Final
Other = Outros
Population = População
City-States = Cidades-Estados
Tile yields = Rendimento das terras
Trade routes = Rotas comerciais
Maintenance = Manutenção
Transportation upkeep = Manutenção de transporte
Unit upkeep = Manutenção de unidades
Trades = Comércio
Units = Unidades
Name = Nome
Closest city = Cidade mais próxima
Action = Ação
Defeated = Derrotado
[numberOfCivs] Civilizations in the game = [numberOfCivs] Civilizações no jogo
Our Civilization: = Nossa Civilização
Known and alive ([numberOfCivs]) = Conhecido e existente ([numberOfCivs])
Known and defeated ([numberOfCivs]) = Conhecido e derrotado ([numberOfCivs])
Tiles = Terras
Natural Wonders = Maravilhas da Natureza
Treasury deficit = Défice de tesouro
         
# Victory 
         
Science victory = Vitória ciêntifica
Cultural victory = Vitória cultural
Conquest victory = Vitória por conquista
Diplomatic victory = Vitória diplomática
Complete all the spaceship parts\n to win! = Completa todas as partes da nave para ganhar
Complete 5 policy branches\n to win! = Complete 4 árvores de politicas para ganhar
Complete 5 policy branches and build\n the Utopia Project to win! = Completa 5 ramos de política e constroi\n o Projeto Utopia para vencer!
Destroy all enemies\n to win! = Destrua todos os inimigos para ganhar
You have won a scientific victory! = Ganhaste uma vitória ciêntifica!
You have won a cultural victory! = Ganhaste uma vitória cultural!
You have won a domination victory! = Ganhaste uma vitória de dominação!
You have won a diplomatic victory! = Ganhaste uma vitória diplomática!
You have won! = Venceste!
You have achieved victory through the awesome power of your Culture. Your civilization's greatness - the magnificence of its monuments and the power of its artists - have astounded the world! Poets will honor you as long as beauty brings gladness to a weary heart. = Venceste através do poder incrível da tua Cultura.A grandiosidade da tua civilização - a magnificiência dos seus monumentos e o poder dos seus artistas - maravilharam o mundo! Os poetas honorar-te-ão enquanto a beleza trouxer alegria a um coração cansado.
The world has been convulsed by war. Many great and powerful civilizations have fallen, but you have survived - and emerged victorious! The world will long remember your glorious triumph! = O mundo está envolto pela guerra! Muitas grandes e poderosas civilizações cairam, mas tu sobreviveste - e emergiste vitorioso! O mundo relembrará por muito tempo o teu glorioso triunfo!
You have achieved victory through mastery of Science! You have conquered the mysteries of nature and led your people on a voyage to a brave new world! Your triumph will be remembered as long as the stars burn in the night sky! = Venceste através do domínio da Ciência! Conquistaste os mistérios da natureza e lideraste o teu povo para uma viagem a um mundo desconhecido! O teu triunfo será relembrado enquanto as estrelas brilharem no céu noturno!
Your civilization stands above all others! The exploits of your people shall be remembered until the end of civilization itself! = A tua civilização está acima de todas as outras! As façanhas deo teu povo serão lembradas até o fim da própria civilização!
You have been defeated. Your civilization has been overwhelmed by its many foes. But your people do not despair, for they know that one day you shall return - and lead them forward to victory! = Foste derrotado! A tua nação foi dominada pelos seus muitos inimigos! Mas o teu povo não desespera, pois sabem que um dia deves regressar - e liderá-los-ás à vitória!
You have triumphed over your foes through the art of diplomacy! Your cunning and wisdom have earned you great friends - and divided and sown confusion among your enemies! Forever will you be remembered as the leader who brought peace to this weary world! = Triunfaste sobre os teus inimigos através da arte da diplomacia! A tua astúcia e sabedoria renderam-te grandes amigos - e dividiram e semearam confusão entre os seus inimigos! Para sempre, serás lembrado como o líder que trouxe paz a este mundo cansado!
One more turn...! = Um turno mais...!
Built Apollo Program = Completou o programa Apollo
Destroy [civName] = Destruir [civName]
Our status = Nossas estatísticas
Global status = Estatísticas Globais
Rankings = Classificação
Spaceship parts remaining = Partes da Nave Espacial restantes
Branches completed = Ramos completos
Undefeated civs = Civilizações por derrotar
 # The \n here means: put a newline (enter) here. If this is omitted, the sidebox in the diplomacy overview will become _really_ wide. 
<<<<<<< HEAD
 # Feel free to replace it with a space and put it somewhere else in your translation 
Turns until the next\ndiplomacy victory vote: [amount] = Acontece até o próximo\n voto de vitória diplomática: [amount]
Choose a civ to vote for = Escolhe uma civilização para votares
Choose who should become the world leader and win a diplomatic victory! = Escolhe quem deve tornar-se o líder mundial e obter uma vitória diplomática!
Voted for = Votou em
Vote for [civilizationName] = Votou em [civilizationName]
Continue = Continuar
Abstained = Abstido
Vote for World Leader = Vota para líder mundial
=======
 # Feel free to replace it with a space and put it between other words in your translation
 # Requires translation!
Turns until the next\ndiplomacy victory vote: [amount] = 
 # Requires translation!
Choose a civ to vote for = 
 # Requires translation!
Choose who should become the world leader and win a diplomatic victory! = 
 # Requires translation!
Voted for = 
 # Requires translation!
Vote for [civilizationName] = 
 # Requires translation!
Continue = 
 # Requires translation!
Abstained = 
 # Requires translation!
Vote for World Leader = 
>>>>>>> 854132fc
         
# Capturing a city 
         
What would you like to do with the city? = O que queres fazer com a cidade?
Annex = Anexar
Annexed cities become part of your regular empire. = Cidades anexadas se tornam parte de seu império regular.
Their citizens generate 2x the unhappiness, unless you build a courthouse. = Os seus cidadãos geram 2x mais infelicidade, a menos que construas um tribunal
Puppet = Fantoche
Puppeted cities do not increase your tech or policy cost, but their citizens generate 1.5x the regular unhappiness. = Cidades fantoche não aumentam o custo das tecnologias nem das políticas, mas os seus cidadãos geram 1.5x the infelicidade regular.
You have no control over the the production of puppeted cities. = Não tens controlo sobre a produção das cidades fantoche.
Puppeted cities also generate 25% less Gold and Science. = Cidade fantoche geram 25% menos Ouro e Ciência.
A puppeted city can be annexed at any time. = Uma cidade fantoche pode ser anexada a qualquer altura.
Liberate (city returns to [originalOwner]) = Libertar (a cidade volta para [originalOwner])
Liberating a city returns it to its original owner, giving you a massive relationship boost with them! = Liberar uma cidade retorna-a para o seu dono original, dando-te um impulso massivo de relação com eles!
Raze = Arrasar
Razing the city annexes it, and starts razing the city to the ground. = Arrasar a cidade anexa-a e começa a arrasá-la.
The population will gradually dwindle until the city is destroyed. = A população vai, gradualmente, diminuindo até a cidade ser destruída.
Destroy = Destruir
Destroying the city instantly razes the city to the ground. = Destruir a cidade instantaneamente arrasta a cidade para o chão.
Remove your troops in our border immediately! = Retira as tuas tropas da nossa fronteira imediatamente.
Sorry. = Desculpa.
Never! = Nunca!
         
Offer Declaration of Friendship ([30] turns) = Oferecer a Declaração de Amizade ([30] turnos)
My friend, shall we declare our friendship to the world? = Meu amigo, devemos declarar nossa amizade ao mundo?
Sign Declaration of Friendship ([30] turns) = Assinar Declaração de Amizade ([30] turnos)
We are not interested. = Nós não estamos interessados.
We have signed a Declaration of Friendship with [otherCiv]! = Nós assinamos uma Declaração de Amizade com [otherCiv]!
[otherCiv] has denied our Declaration of Friendship! = [otherCiv] negou nossa Declaração de Amizade!
         
Basics = Básicos
Resources = Recursos
Terrains = Terrenos
Tile Improvements = Melhorias da terra
Unique to [civName], replaces [unitName] = Exclusivo da civilização [civName], substitui [unitName]
Unique to [civName] = Exclusivo para [civName]
Tutorials = Tutoriais
Cost = Custo
May contain [listOfResources] = Pode conter [listOfResources]
May contain: = Pode conter:
Upgrades to [upgradedUnit] = Melhorar para [upgradedUnit]
Obsolete with [obsoleteTech] = Obsoleta(0) com [obsoleteTech]
Occurs on [listOfTerrains] = Ocorre em [listOfTerrains]
Occurs on: = Ocorre em:
Placed on [terrainType] = Colocado em [terrainType]
Can be found on = Pode ser encontrado em
Improved by [improvement] = Melhorado por [improvement]
Bonus stats for improvement = Bonus de estatisticas por melhoria
Buildings that consume this resource = Construções que consomem esse recurso
Buildings that require this resource worked near the city = Edifícios que requerem este recurso funcionaram perto da cidade
Units that consume this resource = Unidades que consomem esse recurso
Can be built on = Pode ser construido em
or [terrainType] = ou [terrainType]
Can be constructed by = Pode ser construído por
Defence bonus = Bonus de defesa
Movement cost = Custo de movimento
Rough Terrain = Terreno acidentado
for = para
Missing translations: = Traduções a faltar:
Version = Versão
Resolution = Resolução
Tileset = Estilo mapa
Map editor = Editor de mapa
Create = Criar
New map = Novo mapa
Empty = Vazio
Language = Idioma
Terrains & Resources = Terrenos e Recursos
Improvements = Melhorias
Clear current map = Limpar mapa atual
Save map = Salvar mapa
Download map = Transferir mapa
Loading... = A Carregar...
Error loading map! = Erro ao carregar o mapa!
Filter: = Filtrar:
OK = Ok
Exit map editor = Sair do editor de mapa
[nation] starting location = [nation] localização incial
Clear terrain features = Limpar os recursos do terreno
Clear improvements = Limpar melhorias
Clear resource = Limpar recursos
Remove units = Remover Unidades
Player [index] = Jogador [index]
Player [playerIndex] starting location = Posição inicial do jogador [playerIndex]
Bottom left river = Rio inferior esquerdo
Bottom right river = Rio inferior direito
Bottom river = Fundo do rio
Requires = Requer
Menu = Menu
Brush Size = Tamanho do Pincel
Map saved = Mapa Salvo
Change ruleset = Alterar as regras
Base terrain [terrain] does not exist in ruleset! = O terreno base [terrain] não existe nas regras!
Terrain feature [feature] does not exist in ruleset! = O recurso do terreno [feature] não existe nas regras!
Resource [resource] does not exist in ruleset! = O recurso [resource] não existe nas regras!
Improvement [improvement] does not exist in ruleset! = A melhoria [improvement] não existe nas regras!
Change map to fit selected ruleset? = Alterar o mapa para se ajustar ás regras selecionadas?
         
# Civilopedia difficulty levels 
Player settings = Definições de Jogador
Base Happiness = Felicidade Base
 # Requires translation!
Extra happiness per luxury = 
Research cost modifier = Modificador de custo de pesquisa
Unit cost modifier = Modificador de custo de uma unidade
Building cost modifier = Modificador de custo de uma construção
Policy cost modifier = Modificador de custo de uma política
Unhappiness modifier = Modificador de infelicidade
Bonus vs. Barbarians = Bónus vs. Bárbaros
 # Requires translation!
Bonus starting units = 

AI settings = Definições da IA 
AI city growth modifier = Modificador de crescimento de uma cidade da IA
AI unit cost modifier = Modificador de custo de uma unidade da IA
AI building cost modifier = Modificador de custo de uma construção da IA
AI wonder cost modifier = Modificador de custo de uma maravilha da IA
AI building maintenance modifier = Modificador de manutenção de edifícios da AI
AI unit maintenance modifier = Modificador de manutenção de uma unidade da AI
AI unhappiness modifier = Modificador de infelicidade da IA
 # Requires translation!
AI free techs = 
 # Requires translation!
Major AI civilization bonus starting units = 
 # Requires translation!
City state bonus starting units = 
Turns until barbarians enter player tiles = Vira até que os bárbaros entrem nos blocos dos jogadores
Gold reward for clearing barbarian camps = Recompensa de ouro por limpares campos de bárbaros
         
# Other civilopedia things 
Nations = Nações
Available for [unitTypes] = Disponível para [unitTypes]
Available for: = Available for:
Free promotion: = Promoção grátis:
Free promotions: = Promoções grátis:
Free for [units] = Grátis para [units]
Free for: = Grátis para:
Granted by [param] = Concedido por [param]
Granted by: = Concedido por:
[bonus] with [tech] = [bonus] com [tech]
Difficulty levels = Níveis de dificuldade
         
# Policies 
         
Adopt policy = Adotar Política
Adopt free policy = Adotar Política livre
Unlocked at = Desbloqueado em
Gain 2 free technologies = Ganha 2 tecnologias grátis
All policies adopted = Todas as políticas adotadas
         
# Religions 
         
Choose an Icon and name for your Religion = Escolhe um ícone e um nome para a tua religião
Choose a [beliefType] belief! = Escolhe uma crença em [beliefType]!
Found [religionName] = Encontra [religionName]
<<<<<<< HEAD
Choose a pantheon = Escolhe um panteão
Found Religion = Religião encontrada
Found Pantheon = Pantheon encontrado
Follow [belief] = Seguir [belief]
Religions and Beliefs = Religiões e Crenças
         
=======
 # Requires translation!
Choose a pantheon = 
 # Requires translation!
Found Religion = 
 # Requires translation!
Found Pantheon = 
 # Requires translation!
Follow [belief] = 
 # Requires translation!
Religions and Beliefs = 
 # Requires translation!
Majority Religion: [name] = 

# Religion overview screen
 # Requires translation!
Religion Name: = 
 # Requires translation!
Founding Civ: = 
 # Requires translation!
Cities following this religion: = 
 # Requires translation!
Click an icon to see the stats of this religion = 

>>>>>>> 854132fc
# Terrains 
         
Impassable = Inacessível
Rare feature = Característica rara
         
# Resources 
         
Bison = Bisões
Copper = Cobre
Cocoa = Cacau
Crab = Caranguejos
Citrus = Cítrico
Truffles = Trufas
Strategic = Estratégico
Bonus = Bónus
Luxury = Luxo 
         
# Unit types 
         
City = Cidade
Civilian = Cidadão
Melee = Corpo a corpo
Ranged = Ataque a distância
Scout = Explorador
Mounted = Montado(a)
Armor = Blindado
Siege = Cerco
         
WaterCivilian = Cidadão marítimo
WaterMelee = Corpo a corpo marítimo
WaterRanged = Ataque a distância marítima
WaterSubmarine = Submarino
WaterAircraftCarrier = Porta-aviões aquáticos
         
Fighter = Avião de combate
Bomber = Bombardeiro
AtomicBomber = Bomba Atómica
Missile = Míssel
         
         
# Unit filters and other unit related things 
         
Air = Ar
air units = Unidades aéreas
Barbarian = Bárbaro
Barbarians = Bárbaros
Embarked = Embarcou
land units = Unidades terrestres
Military = militar
# Deprecated since 3.15.2, but should still be translated until it is officially removed 
military water = água militar
non-air = não aéreas
Nuclear Weapon = Arma Núclear
Submarine = Submarino
submarine units = Submarinos
Unbuildable = Não construível
water units = Unidades marinhas
wounded units = unidades feridas
Wounded = Ferido
         
# For the All "newly-trained [relevant] units in this city receive the [] promotion" translation. Relevant as in 'units that can receive' 
relevant = relevantes
         
         
# Promotions 
         
Pick promotion = Pegue uma promoção
 OR  =  OU 
units in open terrain = unidades em terreno aberto
units in rough terrain = unidades em terreno bruto
Targeting II (air) = Alvejamento Aéreo II
Targeting III (air) = Alvejamento Aéreo III
Bonus when performing air sweep [bonusAmount]% = [bonusAmount]% de bônus enquanto executa varredura áerea
Dogfighting I = Combate Áereo I
Dogfighting II = Combate Áereo II
Dogfighting III = Combate Áereo III
Choose name for [unitName] = Ecolhe um nome para o [unitName]
[unitFilter] units gain the [promotion] promotion = Unidades [unitFilter] ganham a promoção [promoção]
         
# Multiplayer Turn Checker Service 
         
Multiplayer options = Opções Multijogador
Enable out-of-game turn notifications = Ativar notificações fora do jogo
Time between turn checks out-of-game (in minutes) = Tempo entre as verificações fora do jogo (em minutos)
Show persistent notification for turn notifier service = Mostrar notificação persistente para serviço notificador de turno
Take user ID from clipboard = Pega o ID do usuário da área de transferência
Doing this will reset your current user ID to the clipboard contents - are you sure? = Isso redefinirá o teu ID de usuário atual para o conteúdo da área de transferência - tens a certeza?
ID successfully set! = ID definido com sucesso!
Invalid ID! = ID Inválido
         
         
# Mods 
         
Mods = Mods
Download [modName] = Transferir [modName]
Update [modName] = Atualizar [modName]
Could not download mod list = Não foi possível tranferir a lista de mods
Download mod from URL = Transferir o mod através de URL
Please enter the mod repository -or- archive zip url: = Por favor, insire o repositório do mod -ou- o arquivo zip url:
Download = Transferir
Done! = Feito!
Delete [modName] = Eliminar [modName]
Are you SURE you want to delete this mod? = Tens A CERTEZA de que queres eliminar este mod?
[mod] was deleted. = O [mod] foi eiminado
Updated = Atualizado
Current mods = Mods atuais
Downloadable mods = Mods transferíveis
Next page = Próxima Página
Open Github page = Abrir a página do Github
Permanent audiovisual mod = Mod audiovisual permanente
Installed = Instalado
Downloaded! = Transferido!
[modName] Downloaded! = [modName] Transferido!
Could not download [modName] = Não foi possível trasferir [modName]
Online query result is incomplete = O resultado da consulta online está incompleto
No description provided = Sem descrição
[stargazers]✯ = [stargazers]✯
Author: [author] = Criador: [author] 
Size: [size] kB = Tamanho: [size] kB
The mod you selected is incompatible with the defined ruleset! = O mod que selecionaste é incompatível com o conjunto de regras definido!
         
# Uniques that are relevant to more than one type of game object 
         
[stats] from every [param] = [stats] de cada [param]
[stats] from [param] tiles in this city = [stats] de [param] blocos nesta cidade
[stats] from every [param] on [tileFilter] tiles = [stats] de cada [param] nos blocos [tileFilter]
[stats] for each adjacent [param] = [stats] para cada [param] adjacente
Must be next to [terrain] = Deve estar próximo a [terrain]
Must be on [terrain] = Deve estar em [terrain]
+[amount]% vs [unitType] = +[amount]% vs [unitType]
+[amount] Movement for all [unitType] units = + [amount] Movimento para todas as unidades [unitType]
+[amount]% Production when constructing [param] = + [amount]% Produção ao construires [param]
Can only be built on [tileFilter] tiles = Só pode ser construído em blocos [tileFilter]
Cannot be built on [tileFilter] tiles = Não pode ser construído em blocos [tileFilter]
Does not need removal of [feature] = Não precisa de remoção de [feature]
Gain a free [building] [cityFilter] = Ganha um [building] [cityFilter] grátis
         
# City filters 
in this city = nesta cidade
in all cities = em todas as cidades
in all coastal cities = em todas as cidades litorais
in capital = na capital
in all non-occupied cities = em todas as cidades não ocupadas
in all cities with a world wonder = em todas as cidades com uma maravilha do mundo
in all cities connected to capital = em todas as cidades conectadas á capital
in all cities with a garrison = em todas as cidade com tropas

# Uniques not found in JSON files

 # Requires translation!
Only available after [] turns = 
 # Requires translation!
This Unit upgrades for free = 
 # Requires translation!
[stats] when a city adopts this religion for the first time = 

#################### Lines from Beliefs from Civ V - Vanilla ####################

Ancestor Worship = Adoração ao Ancestral
Pantheon = Panteão

Dance of the Aurora = Dança da Aurora
[stats] from [tileFilter] tiles without [tileFilter2] [cityFilter] = [stats] de [tileFilter] blocos sem [tileFilter2] [cityFilter]

Desert Folklore = Folclore do Deserto

Faith Healers = Curandeiros da fé

[param] Units adjacent to this city heal [amount] HP per turn when healing = [param] Unidades adjacentes a esta cidade curam [amount] de vida por turno ao curar

Fertility Rites = Ritos de fertilidade
+[amount]% Growth [cityFilter] = +[amount]% de crescimento [cityFilter]

God of Craftsman = Deus do artesão
[stats] in cities with [amount] or more population = [stats] em cidades com [amount] ou mais população

God of the Open Sky = Deus do céu aberto

God of the Sea = Deus do Mar

God of War = Deus da Guerra
Earn [amount]% of [unitType] unit's [param] as [stat] when killed within 4 tiles of a city following this religion = Ganha [amount]% dos [param] da unidade [unitType] como [stats] quando morto a até 4 blocos de uma cidade que segue esta religião

Goddess of Festivals = Deusa dos Festivais

Goddess of Love = Deusa do Amor

Goddess of Protection = Deusa da Proteção
[amount]% attacking Strength for cities = [amount]% Força de ataque para cidades

Goddess of the Hunt = Deusa da Caça

Messenger of the Gods = Mensageiro dos Deuses
[stats] from each Trade Route = [stats] de cada Tota Comercial

Monument to the Gods = Monumento aos Deuses

One with Nature = Um com a natureza

Oral Tradition = Tradição oral

Religious Idols = Ídolos Religiosos

Religious Settlements = Assentamentos Religiosos
[amount]% cost of natural border growth = [amount]% custo do crescimento da fronteira natural

Sacred Path = Caminho sagrado

Sacred Waters = Águas Sagradas
[stats] in cities on [param] tiles = [stats] em cidades em [param] blocos

Stone Circles = Círculo de pedras

<<<<<<< HEAD
Divine inspiration = Inspiração divina
Follower = Seguidor
[stats] from every Wonder = [stats] de todas as maravilhas
=======
 # Requires translation!
Cathedrals = 
 # Requires translation!
Follower = 
 # Requires translation!
May buy [building] buildings for [amount] [stat] [cityFilter] = 

 # Requires translation!
Divine inspiration = 
 # Requires translation!
[stats] from every Wonder = 
>>>>>>> 854132fc

Feed the World = Alimenta o mundo

 # Requires translation!
Guruship = 
 # Requires translation!
[stats] if this city has at least [amount] specialists = 

<<<<<<< HEAD
Peace Gardens = Jardins da paz
=======
 # Requires translation!
Monasteries = 

 # Requires translation!
Mosques = 

 # Requires translation!
Pagodas = 

 # Requires translation!
Peace Gardens = 
>>>>>>> 854132fc

Religious Art = Arte Religiosa

Swords into Ploughshares = Espadas em relhas de arado
[amount]% growth [cityFilter] when not at war = [amount]% de crescimento [cityFilter] quando não está em guerra

 # Requires translation!
Ceremonial Burial = 
 # Requires translation!
Founder = 
 # Requires translation!
[stats] for each global city following this religion = 

 # Requires translation!
Church Property = 

 # Requires translation!
Initiation Rites = 
 # Requires translation!
[stats] when a city adopts this religion for the first time (modified by game speed) = 

 # Requires translation!
Papal Primacy = 
 # Requires translation!
Resting point for influence with City-States following this religion [amount] = 

 # Requires translation!
Pilgrimage = 


#################### Lines from Buildings from Civ V - Vanilla ####################

Indicates the capital city = Indica a Capital!
Palace = Palácio

Monument = Monumento

[stats] from [resource] tiles [cityFilter] = [stats] de [resource] blocos [cityFilter]
Granary = Celeiro

Hidden when religion is disabled = Esconder quando a religião está desativada
Shrine = Santuário

'It is not so much for its beauty that the forest makes a claim upon men's hearts, as for that subtle something, that quality of air, that emanation from old trees, that so wonderfully changes and renews a weary spirit.'  - Robert Louis Stevenson = 'Não é tanto pela sua beleza que a floresta reivindica o coração dos homens, mas sim por aquela coisa subtil, aquela qualidade do ar, aquela emanação de árvores velhas, que tão maravilhosamente muda e renova um espírito cansado.' - Robert Louis Stevenson
+[amount]% [stat] [cityFilter] = +[amount]% [stat] [cityFilter]
+[amount]% Production when constructing [unitType] units [cityFilter] = + [amount]% Produção ao construires [unitType] unidades [cityFilter]
Temple of Artemis = Templo de Ártemis

Must not be on [tileFilter] = Não deve estar em [tileFilter]
Stone Works = Obras de pedras

'Time crumbles things; everything grows old and is forgotten under the power of time' - Aristotle = 'Coisas sucumbem ao tempo; tudo cresce e envelhece e é esquecido sob o poder do tempo.' - Aristóteles
Stonehenge = Stonehenge

[stats] per [amount] population [cityFilter] = [stats] por [amount] população [cityFilter]
Library = Biblioteca

Paper Maker = Fabricador de papel

'Libraries are as the shrine where all the relics of the ancient saints, full of true virtue, and all that without delusion or imposture are preserved and reposed.' - Sir Francis Bacon = 'Bibliotecas são como um santuário onde todas as relíquias dos santos anciãos, cheios da verdadeira virtudade, e onde tudo aquilo sem ilusão ou desenvoltura estão preservadas e a descansar.' - Sir Francis Bacon
Free Technology = Tecnologia grátis
Provides a free [building] [cityFilter] = Provê um [building] [cityFilter] grátis
The Great Library = A Grande Biblioteca

Circus = Circo

Water Mill = Moínho de Água

Floating Gardens = Jardins Flutuantes

Walls = Muralhas

Walls of Babylon = Muralhas da Babilónia

'O, let not the pains of death which come upon thee enter into my body. I am the god Tem, and I am the foremost part of the sky, and the power which protecteth me is that which is with all the gods forever.'  - The Book of the Dead, translated by Sir Ernest Alfred Wallis Budge = 'Ó, que as dores da morte que caem sobre ti não entrem no meu corpo. Eu sou o deus Tem, e sou a parte principal do céu, e o poder que me protege é o que está com os deuses para sempre.' - O Livro da Morte, traduzido para inglês por Sir Ernest Alfred Wallis Budge
[amount]% tile improvement construction time = [amount]% de tempo de construção de melhoria do bloco
[amount] free [unit] units appear = [amount] unidades [unit] gratuitas aparecem
The Pyramids = Pirâmides

'The whole earth is the tomb of heroic men and their story is not given only on stone over their clay but abides everywhere without visible symbol woven into the stuff of other men's lives.' - Pericles = 'A Terra inteira é o túmulo de homens heróicos e a sua história não é contada apenas em pedra sobre o seu barro, mas permanece em todos os lugares sem um símbolo visível entrelaçado na matéria da vida de outros homens. - Péricles
Provides a sum of gold each time you spend a Great Person = Fornece uma quantia de ouro cada vez que gastares uma Pessoa Experiente
Mausoleum of Halicarnassus = Mausoléu de Halicarnasso

New [unitType] units start with [amount] Experience [cityFilter] = Novas unidades [unitType] começam com [amount] de experiência [cityFilter]
Barracks = Quartéis

-[amount]% Culture cost of acquiring tiles [cityFilter] = -[amount]% de cultura que custa a aquisição de blocos [cityFilter]
-[amount]% Gold cost of acquiring tiles [cityFilter] = -[amount]% de ouro que custa a aquisição de blocos [cityFilter]
Krepost = Fortaleza

'He spoke, the son of Kronos, and nodded his head with the dark brows, and the immortally anointed hair of the great god swept from his divine head, and all Olympos was shaken' - The Iliad = 'Ele falou, o filho de Cronos, e acenou com a cabeça com as sobrancelhas escuras, e os cabelos imortalmente ungidos do grande deus foram arrancados da sua cabeça divina, e todo o Olimpo foi abalado' - A Ilíada
+15% Combat Strength for all units when attacking Cities = +15% de Força de Combate para todas as unidades ao atacar Cidades
Statue of Zeus = Estátua de Zeus

Lighthouse = Farol

'They that go down to the sea in ships, that do business in great waters; these see the works of the Lord, and his wonders in the deep.' - The Bible, Psalms 107:23-24 = 'Os navios que descem no mar, negociam em grandes águas; estes vêem as obras do Senhor, e suas maravilhas nas profundezas.' - A Bíblia, Salmos 107:23-24
+[amount] Sight for all [param] units = +[amount] de mira para todas as unidades [param]
The Great Lighthouse = O Grande Farol

Stable = Estábulos

Cost increases by [amount] per owned city = O custo aumenta em [amount] por cidade possuída
Circus Maximus = Circo Máximo

Remove extra unhappiness from annexed cities = Remove infelicidade extra das cidades anexadas
Can only be built in annexed cities = Somente pode ser construído em cidades anexadas
Courthouse = Tribunal

'I think that if ever a mortal heard the word of God it would be in a garden at the cool of the day.'  - F. Frankfort Moore = 'Eu penso que se algum dia um mortal escutasse as palavras de Deus, seria em um jardim no frescor do dia.' - F. Frankfort Mooremo
Hanging Gardens = Jardins Suspensos

Colosseum = Coliseu

'Regard your soldiers as your children, and they will follow you into the deepest valleys; look on them as your own beloved sons, and they will stand by you even unto death.'  - Sun Tzu = 'Trata os teus soldados como os teus próprios filhos, e eles te seguirão para os mais profundos vales; olha para eles como os teus queridos filhos, e eles ficarão ao teu lado até á tua morte.' - Sun Tzu
Terracotta Army = Exército de Terracota

Temple = Templo

National College = Colégio Nacional

'The ancient Oracle said that I was the wisest of all the Greeks. It is because I alone, of all the Greeks, know that I know nothing'  - Socrates = 'O Oráculo ancião falou que eu era o mais sábio de todos os Gregos. Isso porque apenas eu, de todos os gregos, só sei que nada sei' - Sócrates
Free Social Policy = Politica social grátis
The Oracle = O Oráculo

Amphitheater = Anfiteatro

Doubles Gold given to enemy if city is captured = Dobra o ouro dado ao inimigo se a cidade for capturada
Burial Tomb = Tumba

 # Requires translation!
Mud Pyramid Mosque = 

[amount]% great person generation [cityFilter] = [amount]% de ótima geração de pessoas [cityFilter]
National Epic = Epopeia Nacional

Market = Mercado

Provides 1 extra copy of each improved luxury resource near this City = Providencia 1 cópia extra de cada recurso luxuoso melhorado próximo a cidade.
Bazaar = Bazar

Mint = Casa da moeda

'...who drinks the water I shall give him, says the Lord, will have a spring inside him welling up for eternal life. Let them bring me to your holy mountain in the place where you dwell. Across the desert and through the mountain to the Canyon of the Crescent Moon...'  - Indiana Jones = '... quem bebe a água que eu lhe darei, diz o Senhor, terá uma fonte dentro de si a jorrar para a vida eterna. Deixe-os levar-me à sua montanha sagrada no lugar onde você mora. Do outro lado do deserto e através da montanha até o Canyon da Lua Crescente ... '- Indiana Jones
[stats] once [tech] is discovered = [stats] assim que [tech] for descoberta
Petra = Petra

[amount]% of food is carried over [cityFilter] after population increases = [amount]% dos alimentos são transportados para a [cityFilter] após o aumento da população
Aqueduct = Aqueduto

'The art of war teaches us to rely not on the likelihood of the enemy's not attacking, but rather on the fact that we have made our position unassailable.'  - Sun Tzu = 'A Arte da guerra ensina não na probabilidade de o inimigo não atacar, mas no fato de termos tornado nossa posição inatacável.' - Sun Tzu
Enemy land units must spend 1 extra movement point when inside your territory (obsolete upon Dynamite) = Unidades terrestres inimigas terão que gastar 1 ponto extra de movimento quando dentro do seu território (obsoleto com Dinamite)
Great Wall = Grande Muralha

All newly-trained [unitType] units [cityFilter] receive the [promotion] promotion = Todas as unidades [unitType] recém-treinadas [cityFilter] recebem a promoção [promotion]
 # Requires translation!
Heroic Epic = 

'Why man, he doth bestride the narrow world like a colossus, and we petty men walk under his huge legs, and peep about to find ourselves dishonorable graves.' - William Shakespeare, Julius Caesar = 'Ora, homem, ele supera o mundo estreito como um colosso, e nós, homens desprezíveis andamos de baixo das suas grandes pernas, e espiamos para encontrar-nos túmulos desonrosos.' - William Shakespeare, Júlio César
Colossus = Colossos

Garden = Jardim

'For it soars to a height to match the sky, and as if surging up from among the other buildings it stands on high and looks down upon the remainder of the city, adorning it, because it is a part of it, but glorying in its own beauty'  - Procopius, De Aedificis = 'Pois ele se eleva para se combinar com o céu, e como se erguesse dos outros edifícios, fica no alto e olha para o restante da cidade, adornando-a, porque é parte dela, mas é gloriosa em sua própria beleza.' - Procópio, De Aedificis
Free Great Person = Pessoa Experiente grátis
Hagia Sophia = Santa Sofia

'The katun is established at Chichen Itza. The settlement of the Itza shall take place there. The quetzal shall come, the green bird shall come. Ah Kantenal shall come. It is the word of God. The Itza shall come.'  - The Books of Chilam Balam = 'O Katun está estabilizado em Chichen Itza. O Assentamento do Itza ocorrerá lá. O Quetzal virá, o passáro verde virá. Ah Kantenal virá. É a palavra de Deus. O Itza virá.' - Os Livros de Chilam Balam
Golden Age length increased by [amount]% = A duração da Idade do Ouro aumentou em [amount]%
Chichen Itza = Chichen Itza

National Treasury = Tesouro Nacional

'Few romances can ever surpass that of the granite citadel on top of the beetling precipices of Machu Picchu, the crown of Inca Land.'  - Hiram Bingham = 'Poucos romances podem se quer superar o da cidadela de granito no topo do precipício de Machu Picchu, a coroa da terra Inca.' - Hiram Bingham
Gold from all trade routes +25% = +25% de ouro de todas as rotas comerciais
Must have an owned [tileFilter] within [amount] tiles = Deve ter um [tileFilter] próprio dentro de [amount] de blocos
Machu Picchu = Machu Picchu

Workshop = Oficina

Longhouse = Casa longa

+[amount]% Production when constructing [param] [cityFilter] = + [amount]% de produção ao construir [param] [cityFilter]
Forge = Forja

Connects trade routes over water = Conecta rotas comerciais marítimas
Harbor = Porto

University = Universidade

Wat = Templo budista

Oxford University = Universidade de Oxford

'The temple is like no other building in the world. It has towers and decoration and all the refinements which the human genius can conceive of.'  - Antonio da Magdalena = 'O templo é diferente de qualquer outra construção no mundo. Tem torres e decoração e todos os refinamentos que um gênio humano pode conceber.' - Antonio da Magdalena
Angkor Wat = Angkor Wat

Castle = Castelo

Mughal Fort = Forte de Mughal

'Justice is an unassailable fortress, built on the brow of a mountain which cannot be overthrown by the violence of torrents, nor demolished by the force of armies.'  - Joseph Addison = 'Justiça é um fortaleza inatacável, construída à beira de uma montanha que não pode ser derrubada pela violência de torrentes, nem demolida pela força de exércitos.' - Joseph Addison
Alhambra = Alhambra

Ironworks = Siderurgia

'Architecture has recorded the great ideas of the human race. Not only every religious symbol, but every human thought has its page in that vast book.'  - Victor Hugo = 'A Arquitetura registrou todas as grandes idéias da raça humana. Não apenas todo símbolo religioso, porém todo pensamento humano tem sua página nesse vasto livro.' - Victor Hugo
Notre Dame = Notre Dame

Armory = Arsenal

Observatory = Observatório

Opera House = Casa de Ópera

'I live and love in God's peculiar light.' - Michelangelo Buonarroti = 'Eu vivo e amo à luz peculiar de Deus.' - Michelangelo Buonarroti
Sistine Chapel =  Capela Sistina

Bank = Banco

Satrap's Court = Tribunal de Satrap

+5% Production for every Trade Route with a City-State in the empire = +5% de Produção para cada rota de comércio com uma cidade-estado no império
Hanse = Guilda mercante

'Most of us can, as we choose, make of this world either a palace or a prison' - John Lubbock = 'Muitos de nós podem, com as nossas escolhas, fazer desse mundo inteiro um palácio ou uma prisão' - John Lubbock
Unhappiness from population decreased by [amount]% = A infelicidade da população diminuiu em [amount]%
Forbidden Palace = Palácio Proibido

Theatre = Teatro

'Don't clap too hard - it's a very old building.' - John Osbourne = 'Não dês aplausos tão fortes - é uma construção muito antiga.' - John Osbourne
Leaning Tower of Pisa = Torre Inclinada de Pisa

'Bushido is realized in the presence of death. This means choosing death whenever there is a choice between life and death. There is no other reasoning.'  - Yamamoto Tsunetomo = 'Bushido é realizado na presença da morte. Isso significa escolher a morte sempre que houver uma escolha entre vida e morte. Não há outro raciocínio.' - Yamamoto Tsunetomo
+[amount]% Strength for units fighting in [tileFilter] = + [amount]% de força para unidades a lutar em [tileFilter]
Himeji Castle = Castelo Himeji

Seaport = Porto Marítimo

Hermitage = Eremitério

'The Taj Mahal rises above the banks of the river like a solitary tear suspended on the cheek of time.'  - Rabindranath Tagore = 'O Taj Mahal cresce sobre os bancos do rio como uma lágrima solitária suspensa na bochecha do tempo.' - Rabindranath Tagore
Empire enters golden age = Império entra em uma idade dourada
Taj Mahal = Taj Mahal

'Things always seem fairer when we look back at them, and it is out of that inaccessible tower of the past that Longing leans and beckons.'  - James Russell Lowell = 'As coisas sempre parecem mais justas quando nos lembramos delas, e é dessa torre inacessível do passado que a saudade se inclina e acena.' - James Russel Lowell
Free [unit] appears = [unit] livre aparece
Science gained from research agreements [amount]% = Ciência obtida com acordos de pesquisa [amount]%
Porcelain Tower = Torre de Porcelana

Windmill = Moínho de vento

Arsenal = Arsenal

'The Law is a fortress on a hill that armies cannot take or floods wash away.'  - The Prophet Muhammed = 'A Lei é uma fortaleza em uma colina que exércitos não conseguem tomar ou as inundações levarem para longe.' - o Profeta Muhammed
Defensive buildings in all cities are 25% more effective = Construções defensivas em todas as cidades são 25% mais eficientes
Kremlin = Kremlin

Museum = Museu

'Every genuine work of art has as much reason for being as the earth and the sun'  - Ralph Waldo Emerson = 'Todo trabalho de arte genuíno tem tantas razões de existir quanto a Terra e o Sol' - Ralph Waldo Emerson
The Louvre = O Louvre

Public School = Escola Pública

Factory = Fábrica

'To achieve great things, two things are needed: a plan, and not quite enough time.'  - Leonard Bernstein = 'Para conquistar grandes coisas, duas coisas são necessárias: um plano, e quase o tempo suficiente.' - Leonard Bernstein
[stat] cost of purchasing items in cities [amount]% = [stat] custo de compra de itens nas cidades [amount]%
Big Ben = Big Ben

Military Academy = Academia militar

'Pale Death beats equally at the poor man's gate and at the palaces of kings.'  - Horace = 'A Morte pálida bate igualmente na porta do homem pobre e nos pálacios dos reis.' - Horace
Brandenburg Gate = Portão de Branbenburgo

Hospital = Hospital

Stock Exchange = Bolsa de valores

Stadium = Estádio

Broadcast Tower = Torre de Transmissão

'We live only to discover beauty, all else is a form of waiting'  - Kahlil Gibran = 'Nós vivemos somente para descobrir a beleza, tudo fora isso é uma forma de esperar' - Kahlil Gibran
Provides 1 happiness per 2 additional social policies adopted = Fornece 1 de felicidade para cada 2 políticas sociais adicionais adotadas
Eiffel Tower = Torre Eiffel

Military Base = Base Militar

'Give me your tired, your poor, your huddled masses yearning to breathe free, the wretched refuse of your teeming shore. Send these, the homeless, tempest-tossed to me, I lift my lamp beside the golden door!'  - Emma Lazarus = 'Me dê suas massas cansadas, sua pobreza, suas coisas amontoadas, para poder respirar livremente, o lixo miséravel da sua costa fervilhante, Envie-os, sem-teto, agitados pela tempestade, levanto minha lâmpada, ao lado da porta dourada!' - Emma Lázaro
[stats] from every specialist = [stats] de todos os especialistas
Statue of Liberty = Estátua da Liberdade

'...the location is one of the most beautiful to be found, holy and unapproachable, a worthy temple for the divine friend who has brought salvation and true blessing to the world.'  - King Ludwig II of Bavaria = '...A localização é uma das mais belas de se encontrar, santa e inacessível, um templo digno para o amigo divino que trouxe a salvação e verdadeira benção ao mundo.' - Rei Ludwing II da Bavaria
Neuschwanstein = Castelo de Neuschwanstein

Research Lab = Laboratório de Pesquisa

'Come to me, all who labor and are heavy burdened, and I will give you rest.'  - New Testament, Matthew 11:28 = 'Vinde a mim, os que trabalham e estão sobrecarregados, e eu te darei descanso.' - Novo Testamento, Mateus 11:28
Culture cost of adopting new Policies reduced by [amount]% = Custo de cultura para adoção de novas políticas reduzido em [amount]%
Cristo Redentor = Cristo Redentor

Medical Lab = Laboratório Médico

Enables nuclear weapon = Habilita armas nucleares
Triggers a global alert upon completion = Aciona um alerta global após a conclusão
Manhattan Project = Projeto Manhattan

'In preparing for battle I have always found that plans are useless, but planning is indispensable.'  - Dwight D. Eisenhower = 'Ao preparar para a batalha, sempre achei os planos inúteis, mas o planejamento é indispensável.' - Dwight D. Eisenhower
Gold cost of upgrading military units reduced by 33% = -33% custo de ouro para melhora de unidades militares
Pentagon = Pentágono

Solar Plant = Planta Solar

'Those who lose dreaming are lost.'  - Australian Aboriginal saying = 'Aqueles que perderam seus sonhos estão perdidos.' - Ditado abrorigéne Australiano
Sydney Opera House = Ópera de Sydney

Nuclear Plant = Planta Nuclear

Enables construction of Spaceship parts = Habilita a construção de partes da nave espacial
Apollo Program = Programa Apollo

'Nothing travels faster than light with the possible exception of bad news, which obeys its own special rules.' - Douglas Adams = 'Nada viaja mais rápido do que a luz, com a possível exceção de más notícias, que obedecem ás suas próprias regras especiais.' - Douglas Adams
[amount] population [cityFilter] = [amount] população [cityFilter]
[stats] [cityFilter] = [stats] [cityFilter]
CN Tower = Torre CN

Population loss from nuclear attacks -[amount]% = Perda de população por ataques nucleares - [amount]%
Bomb Shelter = Abrigo de bombas

Spaceship part = Parte de Nave Espacial
SS Cockpit = Cabine de Nave Espacial

'The wonder is, not that the field of stars is so vast, but that man has measured it.'  - Anatole France = 'Uma maravilha é, não o campo estelar tão vasto, mas que o homem tenha o medido.' - Anatole France
Hubble Space Telescope = Teléscopio espacial Hubble

SS Booster = Propulsor de Nave Espacial

Spaceship Factory = Fábrica de Naves Espaciais

'More than ever before in human history, we share a common destiny. We can master it only if we face it together. And that is why we have the United Nations.' - Kofi Annan ='Mais do que nunca na história da humanidade, compartilhamos um destino comum. Só podemos dominá-lo se o enfrentarmos juntos. E é por isso que temos as Nações Unidas. ' - Kofi Annan 
Triggers voting for the Diplomatic Victory = Desencadeia a votação para a vitória diplomática
Hidden when [param] Victory is disabled = Escondido quando [param] Vitória está desativada
United Nations = Nações Unidas

SS Engine = Motor principal da nave espacial

SS Stasis Chamber = Câmara  de biostase de Nave Espacial

Hidden until [amount] social policy branches have been completed = Oculto até que [amount] ramos de política social sejam concluídos
Triggers a global alert upon build start = Aciona um alerta global no início da construção
Triggers a Cultural Victory upon completion = Desencadeia uma vitória cultural após a conclusão
Utopia Project = Projeto Utopia

 # Requires translation!
Cathedral = 

Monastery = Monastério

 # Requires translation!
Mosque = 

 # Requires translation!
Pagoda = 


#################### Lines from Difficulties from Civ V - Vanilla ####################

Settler = Colonizador

Chieftain = Cacique

Warlord = General

Prince = Príncipe

King = Rei
Era Starting Unit = Unidade da Era Inicial

Emperor = Imperador

Immortal = Imortal
Worker = Trabalhador

Deity = Divindade


#################### Lines from Eras from Civ V - Vanilla ####################

Ancient era = Antiguidade
Warrior = Guerreiro

Classical era = Antiguidade Clássica
Spearman = Lanceiro

Medieval era = Idade Média

Renaissance era = Renascimento
Pikeman = Piqueiro

Industrial era = Revolução Industrial
Musketman = Soldado com mosquete

Modern era = Idade Moderna
Rifleman = Fuzileiro

Atomic era = Era atómica
Infantry = Infantaria

Information era = Era da Informação
Marine = Náutico

Future era = Era futurista


#################### Lines from Nations from Civ V - Vanilla ####################

Spectator = Espectador

Babylon = Babilônia
Nebuchadnezzar II = Nabucodonosor II
The demon wants the blood of soldiers! = O demônio quer o sangue dos soldados!
Oh well, I presume you know what you're doing. = Bem, eu presumo que saibas o que estás a fazer.
It is over. Perhaps now I shall have peace, at last. = Acabou. Talvez agora eu tenha paz, finalmente.
Are you real or a phantom? = Tu és real ou um fantasma?
It appears that you do have a reason for existing – to make this deal with me. = Parece que tens uma razão para existir - para fazer este acordo comigo.
Greetings. = Saudações.
What do YOU want?! = O que TU queres?!
Ingenuity = Ingenuidade
Receive free [unit] when you discover [tech] = Receba [unit] grátis ao descobrir [tech]
[unit] is earned [amount]% faster = [unit] é ganho [amount]% mais rápido
May the blessings of heaven be upon you, O great Nebuchadnezzar, father of mighty and ancient Babylon! Young was the world when Sargon built Babylon some five thousand years ago, long did it grow and prosper, gaining its first empire the eighteenth century BC, under godlike Hammurabi, the giver of law. Although conquered by the Kassites and then by the Assyrians, Babylon endured, emerging phoenix-like from its ashes of destruction and regaining its independence despite its many enemies. Truly was Babylon the center of arts and learning in the ancient world. O Nebuchadnezzar, your empire endured but a short time after your death, falling to the mighty Persians, and then to the Greeks, until the great city was destroyed by 141 BC. = Que as bênçãos do céu estejam sobre ti, ó grande Nabucodonosor, pai da poderosa e antiga Babilônia! Jovem era o mundo quando Sargão construiu a Babilônia há cerca de cinco mil anos, ela cresceu e prosperou por muito tempo, ganhando o seu primeiro império no século XVIII aC, sob o divino Hammurabi, o legislador. Embora conquistada pelos Kassitas e depois pelos Assírios, a Babilônia resistiu, emergindo como uma fênix das suas cinzas de destruição e recuperando a sua independência, apesar dos seus muitos inimigos. Na verdade, a Babilônia era o centro das artes e do aprendizado no mundo antigo. Ó Nabucodonosor, o teu império durou pouco tempo após a tua morte, caindo para os poderosos persas, e depois para os gregos, até que a grande cidade foi destruída em 141 aC.
But is Babylon indeed gone forever, great Nebuchadnezzar? Your people look to you to bring the empire back to life once more. Will you accept the challenge? Will you build a civilization that will stand the test of time? = Mas será que a Babilônia realmente foi-se para sempre, grande Nabucodonosor? O teu povo espera que tu tragas o império de volta à vida mais uma vez. Vais aceitar o desafio? Construirás uma civilização que resistirá ao teste do tempo?
Akkad = Acádia 
Dur-Kurigalzu = Dur-Curigalzu
Nippur = Nipur
Borsippa = Borsipa
Sippar = Sipar
Opis = Ópis
Mari = Mari
Shushan = Susã
Eshnunna = Esnuna
Ellasar = Larsa
Erech = Uruque
Kutha = Kutha
Sirpurla = Lagas
Neribtum = Nerebetum
Ashur = Assur
Ninveh = Nínive
Nimrud = Ninrude
Arbela = Arbela
Nuzi = Nuzi
Arrapkha = Arafa
Tutub = Tutube
Shaduppum = Shaduppum
Rapiqum = Rapiqum
Mashkan Shapir = Mashkan-shapir
Tuttul = Tuttul
Ramad = Ramad
Ana = Ana
Haradum = Haradum
Agrab = Agrab
Uqair = Uqair
Gubba = Gubba
Hafriyat = Hafriyat
Nagar = Nagar
Shubat Enlil = Shubat Enlil
Urhai = Urhai
Urkesh = Urqués
Awan = Avã
Riblah = Riblah
Tayma = Taima

Greece = Grécia
Alexander = Alexandre
You are in my way, you must be destroyed. = Estás no meu caminho, deves ser destruído.
As a matter of fact I too grow weary of peace. = Na verdade, eu também cansei-me de paz.
You have somehow become my undoing! What kind of beast are you? = De alguma forma, tornaste-te a minha perdição! Que tipo de monstro és?
Hello stranger! I am Alexandros, son of kings and grandson of the gods! = Olá estranho! Eu sou Alexandros, filho de reis e neto dos deuses!
My friend, does this seem reasonable to you? = Meu amigo, isto parece-te razoável?
Greetings! = Saudações!
What? = O que?
Hellenic League = Liga Helênica
City-State Influence degrades [amount]% slower = A influência da cidade-estado diminui [amount]% mais devagar
City-State Influence recovers at twice the normal rate = A influência da cidade-estado se recupera ao dobro da taxa normal
May the blessings of the gods be upon you, oh great King Alexander! You are the ruler of the mighty Greek nation. Your people lived for so many years in isolated city-states - legendary cities such as Athens, Sparta, Thebes - where they gave the world many great things, such as democracy, philosophy, tragedy, art and architecture, the very foundation of Western Civilization. Although few in number and often hostile to each other, in the 5th century BC they were able to defeat their much larger neighbor, Persia, on land and sea. = Que as bênçãos dos deuses estejam sobre ti, ó grande Rei Alexandre! És o governante da poderosa nação grega. O teu povo viveu por tantos anos em cidades-estado isoladas - cidades lendárias como Atenas, Esparta, Tebas - onde deram ao mundo muitas coisas importantes, como democracia, filosofia, tragédia, arte e arquitetura, os próprios alicerces da Civilização Ocidental . Embora poucos em número e frequentemente hostis uns aos outros, no século 5 aC eles foram capazes de derrotar o seu vizinho muito maior, a Pérsia, por terra e mar.
Alexander, your people stand ready to march to war, to spread the great Greek culture to millions and to bring you everlasting glory. Are you ready to accept your destiny, King Alexander? Will you lead your people to triumph and greatness? Can you build a civilization that will stand the test of time? = Alexandre, o teu povo está pronto para marchar para a guerra, para divulgar a grande cultura grega a milhões e trazer a glória eterna. Estás pronto para aceitar o teu destino, Rei Alexandre? Vais levar o teu povo ao triunfo e à grandeza? Podes construir uma civilização que resistirá ao teste do tempo?
Athens = Atenas
Sparta = Esparta
Corinth = Corinto
Argos = Argos
Knossos = Cnossos
Mycenae = Micenas
Pharsalos = Farsala
Ephesus = Éfeso 
Halicarnassus = Halicarnasso
Rhodes = Rodes
Eretria = Erétria
Pergamon = Pérgamo
Miletos = Mileto
Megara = Mégara
Phocaea = Foceia
Sicyon = Sicião
Tiryns = Tirinto
Samos = Samos
Mytilene = Mitilene
Chios = Chios
Paros = Paros
Elis = Élida
Syracuse = Siracusa
Herakleia = Heracleia
Gortyn = Gortina
Chalkis = Cálcis
Pylos = Pilos
Pella = Pela
Naxos = Naxos
Larissa = Larissa
Apollonia = Apolónia
Messene = Messene
Orchomenos = Orcómeno
Ambracia = Ambrácia
Kos = Cós
Knidos = Cnido
Amphipolis = Anfípolis
Patras = Pátras
Lamia = Lâmia
Nafplion = Náuplia
Apolyton = Apolyton

China = China
Wu Zetian = Wu Zetian
You won't ever be able to bother me again. Go meet Yama. = Nunca mais serás capaz de me incomodar denovo. Vá conhecer o Yama.
Fool! I will disembowel you all! = Idiota! Irei estripar todos vós!
You have proven to be a cunning and competent adversary. I congratulate you on your victory. = Provaste ser um adversário astuto e competente. Eu te parabenizo pela tua vitória.
Greetings, I am Empress Wu Zetian. China desires peace and development. You leave us alone, we'll leave you alone. = Saudações, sou a Imperatriz Wu Zetian. A China deseja paz e desenvolvimento. Se nos deixares em paz, nós vamos deixar-te em paz.
My friend, do you think you can accept this request? = Meu amigo, achas que podes aceitar este pedido?
How are you today? = Como estás hoje?
Oh. It's you? = Oh. És tu?
Art of War = A Arte da Guerra
 # Requires translation!
Great General provides double combat bonus = Grande General oferece bónus de combate duplo
The Blessings of Heaven be upon you. Empress Wu Zetian, most beautiful and haughty ruler of China! Oh great Empress, whose shadow causes the flowers to blossom and the rivers to flow! You are the leader of the Chinese, the oldest and the greatest civilization that humanity has ever produced. China's history stretches back into the mists of time, its people achieving many great things long before the other upstart civilizations were even conceived. China's contributions to the arts and sciences are too many and too wondrous to do justice to - the printing press, gunpowder, the works of Confucius - these are but a few of the gifts China has given to an undeserving world! = As bênçãos do céu estejam contigo. Imperatriz Wu Zetian, a mais bela e arrogante governante da China! Ó grande Imperatriz, cuja sombra faz com que as flores desabrochem e os rios corram! És a líder dos chineses, a maior e mais antiga civilização que a humanidade já produziu. A história da China remonta às brumas do tempo, com o teu povo a alcançar grandes feitos muito antes de outras civilizações emergentes serem concebidas. As contribuições da China às artes e ciências são muitas e maravilhosas para fazer justiça - a imprensa, pólvora, as obras de Confúcio - estes são apenas alguns dos presentes que a China deu a um mundo que não merece!
You, great Queen, who, with cunning and beauty, rose from the position of lowly concubine to that of Divine Empress - your people call out to you to lead them! Great China is once again beset on all sides by barbarians. Can you defeat all your many foes and return your country to greatness? Can you build a civilization to stand the test of time? = Tu, grande Rainha, que, com astúcia e beleza, subiu da posição de humilde concubina para a de Imperatriz Divina - o teu povo clama por ti para os liderares! A Grande China está mais uma vez cercada de bárbaros por todos os lados. Podes derrotar todos os teus muitos inimigos e retornar o teu país à grandeza? Podes construir uma civilização para resistir ao teste do tempo?
Beijing = Pequim
Shanghai = Xangai
Guangzhou = Cantão
Nanjing = Nanquim
Xian = Xiam
Chengdu = Chengdu
Hangzhou = Hancheu
Tianjin = Tianjin
Macau = Macau
Shandong = Xantum
Kaifeng = Kaifeng
Ningbo = Liampó
Baoding = Baoding
Yangzhou = Yangzhou
Harbin = Harbin
Chongqing = Xunquim
Luoyang = Luoyang
Kunming = Kunming
Taipei = Taipé
Shenyang = Shenyang
Taiyuan = Taiuã
Tainan = Tainan
Dalian = Dalian
Lijiang = Lijiang
Wuxi = Wuxi
Suzhou = Sucheu
Maoming = Chaozhou
Shaoguan = Shaoguan
Yangjiang = Yangjiang
Heyuan = Heyuan
Huangshi = Huangshi
Yichang = Yichang
Yingtian = Yingtian
Xinyu = Xinyu
Xinzheng = Xinzheng
Handan = Handan
Dunhuang = Dunhuang
Gaoyu = Gaoyou
Nantong = Nantong
Weifang = Weifang
Xikang = Xikang

Egypt = Egito
Ramesses II = Ramsés II
You are but a pest on this Earth, prepare to be eliminated! = Tu és apenas uma praga nesta Terra, prepara-te para ser eliminado!
You are a fool who evokes pity. You have brought my hostility upon yourself and your repulsive civilization! = És um tolo que evoca pena. Trouxeste a minha hostilidade sobre ti e a tua repulsiva civilização!
Strike me down and my soul will torment yours forever, you have won nothing. = Derruba-me e a minha alma te atormentará para sempre, não ganhaste nada.
Greetings, I am Ramesses the god. I am the living embodiment of Egypt, mother and father of all civilizations. = Saudações, eu sou Ramsés, o deus. Eu sou a personificação viva do Egito, mãe e pai de todas as civilizações.
Generous Egypt makes you this offer. = O generoso Egito te faz esta oferta.
Good day. = Dia bom.
Oh, it's you. = Oh, és tu.
Monument Builders = Construtores de Monumento
We greet thee, oh great Ramesses, Pharaoh of Egypt, who causes the sun to rise and the Nile to flow, and who blesses his fortunate people with all the good things of life! Oh great lord, from time immemorial your people lived on the banks of the Nile river, where they brought writing to the world, and advanced mathematics, sculpture, and architecture. Thousands of years ago they created the great monuments which still stand tall and proud. = Nós te saudamos, ó grande Ramsés, Faraó do Egito, que faz o sol nascer e o Nilo fluir, e que abençoa o teu povo afortunado com todas as coisas boas da vida! Ó grande senhor, desde tempos imemoriais o teu povo viveu nas margens do rio Nilo, de onde trouxe a escrita para o mundo e matemática, escultura e arquitetura avançadas. Milhares de anos atrás, eles criaram os grandes monumentos que ainda se erguem e se orgulham.
Oh, Ramesses, for uncounted years your people endured, as other petty nations around them have risen and then fallen into dust. They look to you to lead them once more into greatness. Can you honor the gods and bring Egypt back to her rightful place at the very center of the world? Can you build a civilization that will stand the test of time? = Oh, Ramsés, por incontáveis anos o teu povo resistiu, enquanto outras pequenas nações ao redor deles se ergueram e depois caíram no pó. Eles esperam que tu os leves mais uma vez à grandeza. Podes honrar os deuses e trazer o Egito de volta ao seu lugar de direito no centro do mundo? Podes construir uma civilização que resistirá ao teste do tempo?
Thebes = Tebas
Memphis = Mênfis
Heliopolis = Heliópolis
Elephantine = Elefantina
Alexandria = Alexandria
Pi-Ramesses = Pi-Ramsés
Giza = Gizé
Byblos = Biblos
Akhetaten = Amarna
Hieraconpolis = Hieracômpolis
Abydos = Abidos
Asyut = Assiut
Avaris = Aváris
Lisht = Lixte
Buto = Buto
Edfu = Edfu
Pithom = Pitom
Busiris = Busiris
Kahun = Kahun
Athribis = Athribis
Mendes = Mendés
Elashmunein = Hermópolis
Tanis = Tânis
Bubastis = Bubástis
Oryx = Órix
Sebennytus = Sebenito
Akhmin = Achmim
Karnak = Carnaque
Luxor = Luxor
El Kab = Elcabe
Armant = Armante
Balat = Balat
Ellahun = El Lahun
Hawara = Hauara
Dashur = Dachur
Damanhur = Damanhur
Abusir = Abusir
Herakleopolis = Heracleópolis
Akoris = Akoris
Benihasan = Beni Haçane
Badari = Badari
Hermopolis = Hermópolis
Amrah = Amira
Koptos = Copto
Ombos = Ombo
Naqada = Naqada
Semna = Semna
Soleb = Solebe

England = Inglaterra
Elizabeth = Isabel
By the grace of God, your days are numbered. = Pela graça de Deus, os teus dias estão contados.
We shall never surrender. = Jamais nos renderemos.
You have triumphed over us. The day is yours. = Triunfaste sobre nós. O dia é teu.
We are pleased to meet you. = É um prazer conhecer-te.
Would you be interested in a trade agreement with England? = Estarias interessado num acordo comercial com a Inglaterra?
Hello, again. = Olá, denovo.
Oh, it's you! = Oh, és tu!
Sun Never Sets = O Sol Nunca Se Põe
Praises upon her serene highness, Queen Elizabeth Gloriana. You lead and protect the celebrated maritime nation of England. England is an ancient land, settled as early as 35,000 years ago. The island has seen countless waves of invaders, each in turn becoming a part of the fabric of the people. Although England is a small island, for many years your people dominated the world stage. Their matchless navy, brilliant artists and shrewd merchants, giving them power and influence far in excess of their mere numbers. = Louvores a sua alteza serena, a Rainha Isabel Gloriana. Lideras e proteges a célebre nação marítima de Inglaterra. A Inglaterra é uma terra antiga, colonizada há 35.000 anos. A ilha viu inúmeras ondas de invasores, cada uma por sua vez se tornando parte da estrutura do povo. Embora a Inglaterra seja uma pequena ilha, por muitos anos o seu povo dominou o cenário mundial. A sua marinha incomparável, artistas brilhantes e mercadores astutos, dando-lhes poder e influência muito além de seu mero número.
Queen Elizabeth, will you bring about a new golden age for the English people? They look to you once more to return peace and prosperity to the nation. Will you take up the mantle of greatness? Can you build a civilization that will stand the test of time? = Rainha Isabel, vais trazer uma nova era de ouro para o povo inglês? Eles olham para ti mais uma vez para devolver a paz e a prosperidade à nação. Vais assumir o manto de grandeza? Podes construir uma civilização que resistirá ao teste do tempo?
London = Londres
York = Iorque
Nottingham = Nottingham
Hastings = Hastings
Canterbury =  Canterbury
Coventry = Coventry
Warwick = Warwick
Newcastle = Newcastle
Oxford = Oxford
Liverpool = Liverpool
Dover = Dover
Brighton = Brighton
Norwich = Norwich
Leeds = Leeds
Reading = Reading
Birmingham = Birmingham
Richmond = Richmond
Exeter = Exeter
Cambridge = Cambridge
Gloucester = Glócester
Manchester = Manchester
Bristol = Bristol
Leicester = Leicester
Carlisle = Carlisle
Ipswich = Ipswich
Portsmouth = Portomua
Berwick = Berwick
Bath = Bath
Mumbles = Mumbles
Southampton = Southampton
Sheffield = Sheffield
Salisbury = Salisburia
Colchester = Colchester
Plymouth = Plimude
Lancaster = Alencastro
Blackpool = Blackpool
Winchester = Winchester
Hull = Hull

France = França
Napoleon = Napoleão
You're disturbing us, prepare for war. = Estás a perturbar-nos, prepare-te para a guerra.
You've fallen into my trap. I'll bury you. = Caiste na minha armadilha. Vou enterrar-te.
I congratulate you for your victory. = Eu te parabenizo pela tua vitória.
Welcome. I'm Napoleon, of France; the smartest military man in world history. = Bem-vindo. Eu sou o Napoleão, da França; o militar mais inteligente da história mundial.
France offers you this exceptional proposition. = A França oferece esta proposta excepcional.
Hello. = Olá.
It's you. = És tu.
Ancien Régime = Regime Ancião
[stats] per turn from cities before [tech] = [stats] por turno de cidades antes de [tech]
Long life and triumph to you, First Consul and Emperor of France, Napoleon I, ruler of the French people. France lies at the heart of Europe. Long has Paris been the world center of culture, arts and letters. Although surrounded by competitors - and often enemies - France has endured as a great nation. Its armies have marched triumphantly into battle from one end of the world to the other, its soldiers and generals among the best in history. = Vida longa e triunfo para ti, Primeiro Cônsul e Imperador da França, Napoleão I, governante do povo francês. A França está no coração da Europa. Há muito tempo, Paris é o centro mundial da cultura, das artes e das letras. Embora cercada por competidores - e frequentemente inimigos - a França tem resistido como uma grande nação. Os teus exércitos marcharam triunfantemente para a batalha de um extremo a outro do mundo, os teus soldados e generais estão entre os melhores da história.
Napoleon Bonaparte, France yearns for you to rebuild your empire, to lead her once more to glory and greatness, to make France once more the epicenter of culture and refinement. Emperor, will you ride once more against your foes? Can you build a civilization that will stand the test of time? = Napoleão Bonaparte, na França, desejam que reconstruas o teu império, para conduzi-la mais uma vez à glória e à grandeza, para fazer da França mais uma vez o epicentro da cultura e do requinte. Imperador, cavalgarás mais uma vez contra os teus inimigos? Podes construir uma civilização que resistirá ao teste do tempo?
Paris = Paris
Orleans = Orleães
Lyon = Lion
Troyes = Troyes
Tours = Tours
Marseille = Marselha
Chartres = Chartres
Avignon = Avinhão
Rouen = Ruão
Grenoble = Grenoble
Dijon = Dijon
Amiens = Amiens
Cherbourg = Cherburgo
Poitiers = Poitiers
Toulouse = Toulouse
Bayonne = Baiona
Strasbourg = Estrasburgo
Brest = Brest
Bordeaux = Bordéus
Rennes = Rennes
Nice = Nice
Saint Etienne = Saint-Étienne
Nantes = Nantes
Reims = Reims
Le Mans = Le Mans
Montpellier = Montpellier
Limoges = Limoges 
Nancy = Nancy
Lille = Lille
Caen = Caen
Toulon = Toulon
Le Havre = Le Havre
Lourdes = Lourdes
Cannes = Cannes
Aix-En-Provence = Provença
La Rochelle = La Rochelle
Bourges = Burges
Calais = Calais

Russia = Rússia
Catherine = Catarina
You've behaved yourself very badly, you know it. Now it's payback time. = Comportaste-te muito mal, sabes disso. Agora é a hora da vingança.
You've mistaken my passion for a weakness, you'll regret about this. = Confundiste a minha paixão com uma fraqueza, vais-te arrepender disto.
We were defeated, so this makes me your prisoner. I suppose there are worse fates. = Fomos derrotados, então isto torna-me teu prisioneiro. Suponho que existam destinos piores.
I greet you, stranger! If you are as intelligent and tactful as you are attractive, we'll get along just fine. = Eu saúdo-te, estranho! Se fores tão inteligente e diplomático quanto atraente, vamo-nos dar muito bem.
How would you like it if I propose this kind of exchange? = Gostarias que eu propusesse este tipo de troca?
Hello! = Olá!
What do you need?! = O que precisas?!
Siberian Riches = Riquezas Siberianas
Double quantity of [resource] produced = Quantidade dupla de [resource] produzido
Greetings upon thee, Your Imperial Majesty Catherine, wondrous Empress of all the Russias. At your command lies the largest country in the world. Mighty Russia stretches from the Pacific Ocean in the east to the Baltic Sea in the west. Despite wars, droughts, and every manner of disaster the heroic Russian people survive and prosper, their artists and scientists among the best in the world. The Empire today remains one of the strongest ever seen in human history - a true superpower, with the greatest destructive force ever devised at her command. = Saudações a ti, Vossa Majestade Imperial Catarina, maravilhosa imperatriz de todas as Rússias. Ao teu comando está o maior país do mundo. A poderosa Rússia estende-se desde o Oceano Pacífico, no leste, até o Mar Báltico, no oeste. Apesar das guerras, secas e todos os tipos de desastres, o heróico povo russo sobrevive e prospera, os teus artistas e cientistas estão entre os melhores do mundo. O Império hoje continua a ser um dos mais fortes já vistos na história da humanidade - uma verdadeira superpotência, com a maior força destrutiva já concebida sob o teu comando.
Catherine, your people look to you to bring forth glorious days for Russia and her people, to revitalize the land and recapture the wonder of the Enlightenment. Will you lead your people once more into greatness? Can you build a civilization that will stand the test of time? = Catarina, o teu povo espera que tragas dias gloriosos para a Rússia, para revitalizar a terra e recapturar a maravilha do Iluminismo. Vais liderar o teu povo mais uma vez à grandeza? Podes construir uma civilização que resistirá ao teste do tempo?
Moscow = Moscovo
St. Petersburg = São Petersburgo
Novgorod = Novogárdia
Rostov = Rostóvia
Yaroslavl = Iaroslavl
Yekaterinburg = Ecaterimburgo
Yakutsk = Iacutusque
Vladivostok = Vladivostoque
Smolensk = Smolensk
Orenburg = Oremburgo
Krasnoyarsk = Krasnoiarsk
Khabarovsk = Khabarovsk
Bryansk = Briansk
Tver = Tver
Novosibirsk = Novosibirsk
Magadan = Magadan
Murmansk = Murmansque
Irkutsk = Irkutsk
Chita = Tchita
Samara = Samara
Arkhangelsk = Arcangel
Chelyabinsk = Tcheliabinsk
Tobolsk = Tobolsk
Vologda = Vologda
Omsk = Omsk
Astrakhan = Astracã
Kursk = Kursk
Saratov = Saratov 
Tula = Tula
Vladimir = Vladimir
Perm = Perm
Voronezh = Voronej
Pskov = Pskov
Starayarussa = Staraya Russa
Kostoma = Costroma
Nizhniy Novgorod = Nijni Novgorod
Suzdal = Susdália
Magnitogorsk = Magnitogorsk

Rome = Roma
Augustus Caesar = César Augusto
My treasury contains little and my soldiers are getting impatient... <sigh> ...therefore you must die. = A minha tesouraria contém pouco e os meus soldados estão a ficar impacientes ... <suspiro> ... portanto, deves morrer.
So brave, yet so stupid! If only you had a brain similar to your courage. = Tão corajoso, mas tão estúpido! Se ao menos tivesses um cérebro semelhante à tua coragem.
The gods have deprived Rome of their favour. We have been defeated. = Os deuses privaram a Roma do seu favor. Fomos derrotados.
I greet you. I am Augustus, Imperator and Pontifex Maximus of Rome. If you are a friend of Rome, you are welcome. = Eu saúdo-te. Sou Augusto, Imperador e Pontífice Máximo de Roma. Se és amigo de Roma, sê bem-vindo.
I offer this, for your consideration. = Eu ofereço-te isto, para tua consideração.
Hail. = Saudação.
What do you want? = O que queres?
The Glory of Rome = A glória de Roma
+25% Production towards any buildings that already exist in the Capital = + 25% de produção para quaisquer edifícios que já existam na Capital
The blessings of the gods be upon you, Caesar Augustus, emperor of Rome and all her holdings. Your empire was the greatest and longest lived of all in Western civilization. And your people single-handedly shaped its culture, law, art, and warfare like none other, before or since. Through years of glorious conquest, Rome came to dominate all the lands of the Mediterranean from Spain in the west to Syria in the east. And her dominion would eventually expand to cover much of England and northern Germany. Roman art and architecture still awe and inspire the world. And she remains the envy of all lesser civilizations who have followed. = As bençãos dos deuses estejam contigo, César Augusto, imperador de Roma e de todas as suas posses. o teu império foi o maior e mais longevo de todos na civilização ocidental. E teu povo sozinho moldou a sua cultura, lei, arte e guerra como nenhum outro, antes ou depois. Durante anos de conquistas gloriosas, Roma passou a dominar todas as terras do Mediterrâneo, desde a Ibéria no oeste até a Síria no leste. E o teu domínio acabaria por expandir-se para cobrir grande parte da Inglaterra e do norte da Alemanha. A arte e a arquitetura romanas ainda impressionam e inspiram o mundo. E ela continua sendo a inveja de todas as civilizações inferiores que a seguiram.
O mighty emperor, your people turn to you to once more reclaim the glory of Rome! Will you see to it that your empire rises again, bringing peace and order to all? Will you make Rome once again center of the world? Can you build a civilization that will stand the test of time? = Ó poderoso imperador, o teu povo dirige-se a ti para mais uma vez reclamar a glória de Roma! Cuidarás para que o teu império se erga novamente, trazendo paz e ordem para todos? Farás de Roma mais uma vez o centro do mundo? Podes construir uma civilização que resistirá ao teste do tempo?
Antium = Anzio
Cumae = Cumas
Neapolis = Neápolis
Ravenna = Ravena
Arretium = Arezzo
Mediolanum = Mediolano
Arpinum = Arpino
Circei = Circe
Setia = Setia
Satricum = Satricum
Ardea = Ardea
Ostia = Óstia
Velitrae = Velletri
Viroconium = Virocônio
Tarentum = Tarentum
Brundisium = Brindisi
Caesaraugusta = César Augusta
Caesarea = Cesareia
Palmyra = Palmira
Signia = Segni
Aquileia = Aquileia
Clusium = Clúsio
Sutrium = Sutri
Cremona = Cremona
Placentia = Placentia
Hispalis = Híspalis
Artaxata = Artaxata
Aurelianorum = Aurelianorum
Nicopolis = Nicópolis
Agrippina = Agripina
Verona = Verona
Corfinium = Corfínio
Treverii = Tréveros
Sirmium = Sirmio
Augustadorum = Augustadorum
Curia = Curia
Interrama = Interrama
Adria = Adria

Arabia = Arábia
Harun al-Rashid = Harune Arraxide
The world will be more beautiful without you. Prepare for war. = O mundo ficará mais bonito sem ti. Prepara-te para guerra.
Fool! You will soon regret dearly! I swear it! = Idiota! Arrepender-te-ás profundamente! Eu juro!
You have won, congratulations. My palace is now in your possession, and I beg that you care well for the peacock. = Venceste, parabéns. O meu palácio está agora na tua posse, e imploro que cuides bem do pavão.
Welcome foreigner, I am Harun Al-Rashid, Caliph of the Arabs. Come and tell me about your empire. = Bem-vindo estrangeiro, eu sou Harune Arraxide, califa dos árabes. Vem e fala-me sobre o teu império.
Come forth, let's do business. = Vem, vamos fazer negócios
Peace be upon you. = Que a paz esteja contigo.
Trade Caravans = Caravanas comerciais
Blessings of God be upon you oh great caliph Harun al-Rashid, leader of the pious Arabian people! The Muslim empire, the Caliphate was born in the turbulent years after the death of the prophet Muhammad in 632 AD, as his followers sought to extend the rule of God to all of the people of the earth. The caliphate grew mighty indeed at the height of its power, ruling Spain, North Africa, the Middle East, Anatolia, the Balkans and Persia. An empire as great as or even greater than that of Rome. The arts and sciences flourished in Arabia during the Middle Ages, even as the countries of Europe descended into ignorance and chaos. The Caliphate survived for six hundred years, until finally succumbing to attack from the Mongols, those destroyers of Empires. = Que as bênçãos de Deus estejam contigo, ó grande califa Harune Arraxide, líder do piedoso povo árabe! O império muçulmano, o califado, nasceu nos turbulentos anos após a morte do profeta Maomé em 632 DC, quando os seus seguidores procuraram estender o governo de Deus a todas as pessoas da terra. O califado tornou-se realmente poderoso no auge do teu poder, governando a Peninsula Ibérica, o norte da África, o Oriente Médio, a Anatólia, os Bálcãs e a Pérsia. Um império tão grande ou até maior que o de Roma. As artes e as ciências floresceram na Arábia durante a Idade Média, mesmo quando os países da Europa caíram na ignorância e no caos. O califado sobreviveu por seiscentos anos, até que finalmente sucumbiu ao ataque dos mongóis, aqueles destruidores de impérios.
Great Caliph Harun al Rashid, your people look to you to return them to greatness! To make Arabia once again an enlightened land of arts and knowledge, a powerful nation who needs fear no enemy! Oh Caliph, will you take up the challenge? Can you build a civilization that will stand the test of time? = Grande califa Harune Arraxide, o teu povo espera que o devolvas à grandeza! Para tornar a Arábia mais uma vez uma terra iluminada de artes e conhecimento, uma nação poderosa que não precisa temer nenhum inimigo! Oh Califa, aceitarás o desafio? Podes construir uma civilização que resistirá ao teste do tempo?
Mecca = Meca
Medina = Medina
Damascus = Damasco
Baghdad = Bagdá
Najran = Najrã
Kufah = Cufa
Basra = Baçorá
Khurasan = Coração
Anjar = Anjar
Fustat = Fostate
Aden = Adem
Yamama = Iamama
Muscat = Mascate
Mansura = Mansura
Bukhara = Bucara
Fez = Fez
Shiraz = Xiraz
Merw = Marve
Balkh = Bactro
Mosul = Mossul
Aydab = Aidabe
Bayt = Belém
Suhar = Soar
Taif = Taife
Hama = Hama
Tabuk = Tabuque
Sana'a = Saná
Shihr = Xaer
Tripoli = Trípoli
Tunis = Tunes
Kairouan = Cairuão
Algiers = Argel
Oran = Orão

America = Estados Unidos
George Washington = George Washington
Your wanton aggression leaves us no choice. Prepare for war! = A tua agressividade desenfreada não nos deixa escolha. Prepara-te para a guerra!
You have mistaken our love of peace for weakness. You shall regret this! = Confundiste o nosso amor pela paz com uma fraqueza. Deves arrepender-te disto!
The day...is yours. I hope you will be merciful in your triumph. = O dia... é teu. Espero que sejas misericordioso no teu triunfo.
The people of the United States of America welcome you. = O povo dos Estados Unidos da América dá-te as boas-vindas.
Is the following trade of interest to you? = A seguinte troca é do teu interesse?
Well? = Vamos?
Manifest Destiny = Destino Manifesto
Welcome President Washington! You lead the industrious American civilization! Formed in the conflagration of revolution in the 18th century, within a hundred years, the young nation became embroiled in a terrible civil war that nearly tore the country apart, but it was just a few short years later in the 20th century that the United States reached the height of its power, emerging triumphant and mighty from the two terrible wars that destroyed so many other great nations. The United States is a nation of immigrants, filled with optimism and determination. They lack only a leader to help them fulfill their promise. = Bem-vindo, Sr. Presidente Washington! Lideras a industriosa civilização americana! Formada na conflagração da revolução no século 18, dentro de cem anos, a jovem nação envolveu-se numa terrível guerra civil que quase separou o país, mas foi apenas alguns poucos anos depois no século 20 que os Estados Unidos atingiu o auge de seu poder, emergindo triunfante e poderosa das duas terríveis guerras que destruíram tantas outras grandes nações. Os Estados Unidos são uma nação de imigrantes, cheia de otimismo e determinação. Eles carecem apenas de um líder para ajudá-los a cumprir sua promessa.
President Washington, can you lead the American people to greatness? Can you build a civilization that will stand the test of time? = Sr. Presidente Washington, podes levar o povo americano à grandeza? Podes construir uma civilização que resistirá ao teste do tempo?
Washington = Washington
New York = Nova Iorque
Boston = Boston
Philadelphia = Filadélfia
Atlanta = Atlanta
Chicago = Chicago
Seattle = Seattle
San Francisco = São Francisco
Los Angeles = Los Angeles
Houston = Houston
Portland = Portland
St. Louis = St. Louis
Miami = Miami
Buffalo = Buffalo
Detroit = Detroit
New Orleans = Nova Orleães
Baltimore = Baltimore
Denver = Denver
Cincinnati = Cincinnati
Dallas = Dallas
Cleveland = Cleveland
Kansas City = Kansas City
San Diego = San Diego
Las Vegas = Las Vegas
Phoenix = Phoenix
Albuquerque = Albuquerque
Minneapolis = Minneapolis
Pittsburgh = Pittsburgh
Oakland = Oakland
Tampa Bay = Baía de Tampa
Orlando = Orlando
Tacoma = Tacoma
Santa Fe = Santa Fé
Olympia = Olympia
Hunt Valley = Hunt Valley
Springfield = Springfield
Palo Alto = Palo Alto
Centralia = Centralia
Spokane = Spokane
Jacksonville = Jacksonville
Svannah = Savannah
Charleston = Charleston
San Antonio = San Antonio
Anchorage = Anchorage
Sacramento = Sacramento
Reno = Reno
Salt Lake City = Salt Lake City
Boise = Boise
Milwaukee = Milwaukee
Santa Cruz = Santa Cruz
Little Rock = Little Rock

Japan = Japão
Oda Nobunaga = Oda Nobunaga
I hereby inform you of our intention to wipe out your civilization from this world. = Venho por este meio informá-lo da nossa intenção de eliminar a tua civilização deste mundo.
Pitiful fool! Now we shall destroy you! = Idiota lamentável! Agora destruir-te-emos!
You were much wiser than I thought. = Foste muito mais sábio do que eu pensava.
We hope for a fair and just relationship with you, who are renowned for military bravery. = Nós esperamos um relacionamento honesto e justo contigo, que é conhecido pela bravura militar.
I would be grateful if you agreed on the following proposal. = Eu ficaria muito grato se concordasses com a seguinte proposta.
Oh, it's you... = Oh, és tu...
Bushido = Bushido
Units fight as though they were at full strength even when damaged = Unidades lutam como se estivessem em força total mesmo quando feridas
Blessings upon you, noble Oda Nobunaga, ruler of Japan, the land of the Rising Sun! May you long walk among its flowering blossoms. The Japanese are an island people, proud and pious with a rich culture of arts and letters. Your civilization stretches back thousands of years, years of bloody warfare, expansion and isolation, great wealth and great poverty. In addition to their prowess on the field of battle, your people are also immensely industrious, and their technological innovation and mighty factories are the envy of lesser people everywhere. = Bênçãos sobre ti, nobre Oda Nobunaga, governante do Japão, a terra do Sol Nascente! Que tu possas caminhar longamente entre as tuas flores a desabrochar. Os japoneses são um povo insular, orgulhoso e piedoso, com uma rica cultura de artes e letras. A sua civilização remonta a milhares de anos, anos de guerra sangrenta, expansão e isolamento, grande riqueza e grande pobreza. Além das suas proezas no campo de batalha, oseu povo também é imensamente industrioso, e as suas inovações tecnológicas e fábricas poderosas são a inveja de pessoas inferiores em todos os lugares.
Legendary daimyo, will you grab the reins of destiny? Will you bring your family and people the honor and glory they deserve? Will you once again pick up the sword and march to triumph? Will you build a civilization that stands the test of time? = Lendário Daimyo, pegarás as rédeas do destino? Trarás à tua família e às pessoas a honra e a glória que elas merecem? Vais pegar a espada mais uma vez e marchar para o triunfo? Vais construir uma civilização que resista ao teste do tempo?
Kyoto = Quioto
Osaka = Osaka
Tokyo = Tóquio
Satsuma = Satsuma
Kagoshima = Kagoshima
Nara = Nara
Nagoya = Nagoia
Izumo = Izumo
Nagasaki = Nagasaki
Yokohama = Yokohama
Shimonoseki = Shimonoseki
Matsuyama = Matsuyama
Sapporo = Sapporo
Hakodate = Hakodate
Ise = Ise
Toyama = Toyama
Fukushima = Fukushima
Suo = Suo
Bizen = Bizen
Echizen = Echizen
Izumi = Izumi
Omi = Omi
Echigo = Echigo
Kozuke = Kozuke
Sado = Sado
Kobe = Kobe
Nagano = Nagano
Hiroshima = Hiroshima
Takayama = Takayama
Akita = Akita
Fukuoka = Fukuoka
Aomori = Aomori
Kamakura = Kamakura
Kochi = Kochi
Naha = Naha
Sendai = Sendai
Gifu = Gifu
Yamaguchi = Yamaguchi
Ota = Ota
Tottori = Tottori

India = Índia
Gandhi = Gandhi
I have just received a report that large numbers of my troops have crossed your borders. = Eu acabei de recerber um informe de que um grande número de minhas tropas cruzaram as tuas fronteiras.
My attempts to avoid violence have failed. An eye for an eye only makes the world blind. = Minhas tentativas de evitar violência falharam. Olho por olho e o mundo acabará cego.
You can chain me, you can torture me, you can even destroy this body, but you will never imprison my mind.  = Podes acorrentar-me, podes torturar-me, podes até destruir este corpo, mas nunca aprisionarás a minha mente. 
Hello, I am Mohandas Gandhi. My people call me Bapu, but please, call me friend. = Saudações, eu sou Mahatma Gandhi. O meu povo chama-me Bapu, mas por favor, chama-me de amigo.
My friend, are you interested in this arrangement? = Meu amigo, você está interessado neste acordo?
I wish you peace. = Desejo-te paz.
Population Growth = Crescimento Populacional
Unhappiness from number of Cities doubled = A infelicidade do número de cidades dobrou
Greetings, President Mahatma Gandhi, great souled leader of India! You are the ruler of one of the oldest countries in the world with history stretching back almost 10,000 years. A spiritual country, India is the birthplace of three of the world's great religions - Hinduism, Buddhism and Jainism. This is a passionate land of music and color, a land of great wealth and grinding poverty. For centuries, India was divided into kingdoms who fought constantly with each other and against outside invaders. That was, however, after empires such as Maratha, Maurya and Gupta. In the 12th century AD, India was conquered by Muslim Turks who fled from the Mongols. In the early 17th century, the English arrived, and through a combination of shrewd diplomacy and technological superiority, they conquered your fragmented nation. England remained in power for some two centuries until driven out by a rising wave of Indian nationalism, a peaceful rebellion unlike any before seen in history, one led by you! = Saudações, Sr. Presidente Mahatma Gandhi, grande líder de alma da Índia! És o governante de um dos países mais antigos do mundo, com uma história que remonta a quase 10.000 anos. Um país espiritual, a Índia é o berço de três das maiores religiões do mundo - Hinduísmo, Budismo e Jainismo. Esta é uma terra apaixonante de música e cor, uma terra de grande riqueza e extrema pobreza. Durante séculos, a Índia foi dividida em reinos que lutaram constantemente entre si e contra invasores externos. Isso foi, no entanto, depois de impérios como Maratha, Maurya e Gupta. No século 12 DC, a Índia foi conquistada por turcos muçulmanos que fugiram dos mongóis. No início do século 17, os ingleses chegaram e, por meio de uma combinação de diplomacia astuta e superioridade tecnológica, conquistaram a tua fragmentada nação. A Inglaterra permaneceu no poder por cerca de dois séculos até ser expulsa por uma onda crescente de nacionalismo indiano, uma rebelião pacífica diferente de qualquer outra vista na história, liderada por ti!
Gandhi, your people look to you to lead them to even greater heights of glory! Can you help your people realize their great potential, to once again become the world's center of arts, culture and religion? Can you build a civilization that will stand the test of time? = Gandhi, o teu povo espera que tu os conduzas a alturas ainda maiores de glória! Podes ajudar o teu povo a realizar o seu grande potencial para se tornar mais uma vez o centro mundial das artes, cultura e religião? Podes construir uma civilização que resistirá ao teste do tempo?
Delhi = Délhi
Mumbai = Mumbai
Vijayanagara = Bisnaga
Pataliputra = Pataliputra
Varanasi = Varanássi
Agra = Agra
Calcutta = Calcutá
Lahore = Lahore
Bangalore = Bengaluru
Hyderabad = Hiderabade
Madurai = Madurai
Ahmedabad = Ahmedabad
Kolhapur = Kolapur
Prayaga = Prayagraj
Ayodhya = Ayodhya
Indraprastha = Indraprastha
Mathura = Matura
Ujjain = Ujaim
Gulbarga = Gulbarga
Jaunpur = Jaunpur
Rajagriha = Rajgir
Sravasti = Sravasti
Tiruchirapalli = Tiruchirapalli
Thanjavur = Thanjavur
Bodhgaya = Bodh Gaya
Kushinagar = Kushinagar
Amaravati = Amaravati
Gaur = Gaur
Gwalior = Gwalior
Jaipur = Jaipur
Karachi = Carachi

Germany = Alemanha
Otto von Bismarck = Otto von Bismarck
I cannot wait until ye grow even mightier. Therefore, prepare for war! = Eu não posso esperar até que tu te tornes ainda mais poderoso. Portanto, prepare-te para a guerra!
Corrupted villain! We will bring you into the ground! = Vilão corrupto! Vamos levar-te ao chão!
Germany has been destroyed. I weep for the future generations. = A Alemanha foi destruída. Choro pelas gerações futuras.
Guten tag. In the name of the great German people, I bid you welcome. = Guten tag. Em nome do grande povo alemão, dou-te as boas-vindas.
It would be in your best interest, to carefully consider this proposal. = Seria do teu interesse considerar cuidadosamente esta proposta.
What now? = E agora?
So, out with it! = Então, para com isso!
Furor Teutonicus = Fúria Teutônica
67% chance to earn 25 Gold and recruit a Barbarian unit from a conquered encampment = 67% de chances de ganhar 25 ouros e recrutar uma unidade Bárbara de um acampamento conquistado
-[amount]% [param] unit maintenance costs = - [amount]% [param] custos de manutenção da unidade
Hail mighty Bismarck, first chancellor of Germany and her empire! Germany is an upstart nation, fashioned from the ruins of the Holy Roman Empire and finally unified in 1871, a little more than a century ago. The German people have proven themselves to be creative, industrious and ferocious warriors. Despite enduring great catastrophes in the first half of the 20th century, Germany remains a worldwide economic, artistic and technological leader. = Salvamos o poderoso Bismarck, o primeiro chanceler da Alemanha e do seu império! A Alemanha é uma nação emergente, formada a partir das ruínas do Sacro Império Romano e finalmente unificada em 1871, há pouco mais de um século. O povo alemão provou ser um guerreiro criativo, trabalhador e feroz. Apesar de sofrer grandes catástrofes na primeira metade do século 20, a Alemanha continua sendo um líder mundial em economia, arte e tecnologia.
Great Prince Bismarck, the German people look up to you to lead them to greater days of glory. Their determination is strong, and now they turn to you, their beloved iron chancellor, to guide them once more. Will you rule and conquer through blood and iron, or foster the Germanic arts and industry? Can you build a civilization that will stand the test of time? = Grande Príncipe Bismarck, o povo alemão admira-te para conduzi-lo a dias de glória ainda maiores. A determinação deles é forte, e agora eles voltam-se para ti, o seu amado chanceler de ferro, para guiá-los mais uma vez. Governarás e conquistarás com sangue e ferro, ou promoverás as artes e a indústria alemãs? Podes construir uma civilização que resistirá ao teste do tempo?
Berlin = Berlim
Hamburg = Hamburgo
Munich = Munique
Cologne = Colônia
Frankfurt = Frankfurt
Essen = Essen
Dortmund = Dortmund
Stuttgart = Estugarda
Düsseldorf = Düsseldorf
Bremen = Brémen
Hannover = Hanôver
Duisburg = Duisburgo
Leipzig = Leipzig
Dresden = Dresden
Bonn = Bona
Bochum = Bochum
Bielefeld = Bielefeld
Karlsruhe = Karlsruhe
Gelsenkirchen = Gelsenkirchen
Wiesbaden = Wiesbaden
Münster = Münster
Rostock = Rostock
Chemnitz = Chemnitz
Braunschweig = Brunsvique
Halle = Halle
Mönchengladbach = Mönchengladbach
Kiel = Quiel 
Wuppertal = Wuppertal
Freiburg = Friburgo
Hagen = Hagen
Erfurt = Erfurt
Kaiserslautern = Kaiserslautern
Kassel = Kassel
Oberhausen = Oberhausen
Hamm = Hamm
Saarbrücken = Sarbruque
Krefeld = Krefeld
Pirmasens = Pirmasens
Potsdam = Potsdam
Solingen = Solingen
Osnabrück = Osnabruque
Ludwigshafen = Ludwigshafen
Leverkusen = Leverkusen
Oldenburg = Oldemburgo
Neuss = Neuss
Mülheim = Mülheim
Darmstadt = Darmestádio
Herne = Herne
Würzburg = Wurtzburgo
Recklinghausen = Recklinghausen
Göttingen = Gotinga
Wolfsburg = Wolfsburg
Koblenz = Coblença
Hildesheim = Hildesheim
Erlangen = Erlangen

The Ottomans = Império Otomano
Suleiman I = Solimão I
Your continued insolence and failure to recognize and preeminence leads us to war. = A tua contínua insolência e falha em reconhecer e preeminência leva-nos à guerra.
Good. The world shall witness the incontestable might of my armies and the glory of the Empire. = Bom. O mundo testemunhará o poder incontestável de meus exércitos e a glória do Império.
Ruin! Ruin! Istanbul becomes Iram of the Pillars, remembered only by the melancholy poets. = Ruína! Ruína! Istambul torna-se o Iram dos Pilares, lembrado apenas pelos poetas melancólicos.
From the magnificence of Topkapi, the Ottoman nation greets you, stranger! I'm Suleiman, Kayser-I Rum, and I bestow upon you my welcome! = Da magnificência de Topkapi, a nação otomana saúda-te, estranho! Sou Solimão, Maomé II, e dou-te as minhas boas-vindas!
Let us do business! Would you be interested? = Deixa-nos fazer negócios! Estarias interessado?
Barbary Corsairs = Corsários Bárbaros
50% chance of capturing defeated Barbarian naval units and earning 25 Gold = 50% de chance de capturar unidades navais bárbaras derrotadas e ganhar 25 de ouro
 # Requires translation!
Blessings of God be upon you, oh Great Emperor Suleiman! Your power, wealth and generosity awe the world! Truly, are you called 'Magnificent!' Your empire began in Bithynia, a small country in Eastern Anatolia in 12th century. Taking advantage in the decline of the great Seljuk Sultanate of Rum, King Osman I of Bithynia expanded west into Anatolia. Over the next century, your subjects brought down the empire of Byzantium, taking its holdings in Turkey and then the Balkans. In the mid 15th century, the Ottomans captured ancient Constantinople, gaining control of the strategic link between Europe and the Middle East. Your people's empire would continue to expand for centuries governing much of North Africa, the Middle East and Eastern Europe at its height. = 
 # Requires translation!
Mighty Sultan, heed the call of your people! Bring your empire back to the height of its power and glory and once again the world will look upon your greatness with awe and admiration! Will you accept the challenge, great emperor? Will you build an empire that will stand the test of time? = 
 # Requires translation!
Istanbul = 
 # Requires translation!
Edirne = 
 # Requires translation!
Ankara = 
 # Requires translation!
Bursa = 
 # Requires translation!
Konya = 
 # Requires translation!
Samsun = 
 # Requires translation!
Gaziantep = 
 # Requires translation!
Diyarbakır = 
 # Requires translation!
Izmir = 
 # Requires translation!
Kayseri = 
 # Requires translation!
Malatya = 
 # Requires translation!
Mersin = 
 # Requires translation!
Antalya = 
 # Requires translation!
Zonguldak = 
 # Requires translation!
Denizli = 
 # Requires translation!
Ordu = 
 # Requires translation!
Muğla = 
 # Requires translation!
Eskişehir = 
 # Requires translation!
Inebolu = 
 # Requires translation!
Sinop = 
 # Requires translation!
Adana = 
 # Requires translation!
Artvin = 
 # Requires translation!
Bodrum = 
 # Requires translation!
Eregli = 
 # Requires translation!
Silifke = 
 # Requires translation!
Sivas = 
 # Requires translation!
Amasya = 
 # Requires translation!
Marmaris = 
 # Requires translation!
Trabzon = 
 # Requires translation!
Erzurum = 
 # Requires translation!
Urfa = 
 # Requires translation!
Izmit = 
 # Requires translation!
Afyonkarahisar = 
 # Requires translation!
Bitlis = 
 # Requires translation!
Yalova = 

Korea = Coréia
Sejong = Sejongue
Jip-hyun-jun (Hall of Worthies) will no longer tolerate your irksome behavior. We will liberate the citizens under your oppression even with force, and enlighten them! = O Jip-hyun-jun (Salão dos Dignos) não vai mais tolerar o teu comportamento irritante. Vamos libertar os cidadãos sob a tua opressão, mesmo com a força, e iluminá-los!
 # Requires translation!
Foolish, miserable wretch! You will be crushed by this country's magnificent scientific power! = 
 # Requires translation!
Now the question is who will protect my people. A dark age has come. = 
 # Requires translation!
Welcome to the palace of Choson, stranger. I am the learned King Sejong, who looks after his great people. = 
 # Requires translation!
We have many things to discuss and have much to benefit from each other. = 
 # Requires translation!
Oh, it's you = 
Scholars of the Jade Hall = Estudiosos do Hall de Jade
 # Requires translation!
Receive a tech boost when scientific buildings/wonders are built in capital = 
 # Requires translation!
Greetings to you, exalted King Sejong the Great, servant to the people and protector of the Choson Dynasty! Your glorious vision of prosperity and overwhelming benevolence towards the common man made you the most beloved of all Korean kings. From the earliest days of your reign, the effort you took to provide a fair and just society for all was surpassed only by the technological advances spurred onwards by your unquenched thirst for knowledge. Guided by your wisdom, the scholars of the Jade Hall developed Korea's first written language, Hangul, bringing the light of literature and science to the masses after centuries of literary darkness. = 
 # Requires translation!
Honorable Sejong, once more the people look to your for guidance. Will you rise to the occasion, bringing harmony and understanding to the people? Can you once again advance your kingdom's standing to such wondrous heights? Can you build a civilization that stands the test of time? = 
 # Requires translation!
Seoul = 
 # Requires translation!
Busan = 
 # Requires translation!
Jeonju = 
 # Requires translation!
Daegu = 
 # Requires translation!
Pyongyang = 
 # Requires translation!
Kaesong = 
 # Requires translation!
Suwon = 
 # Requires translation!
Gwangju = 
 # Requires translation!
Gangneung = 
 # Requires translation!
Hamhung = 
 # Requires translation!
Wonju = 
 # Requires translation!
Ulsan = 
 # Requires translation!
Changwon = 
 # Requires translation!
Andong = 
 # Requires translation!
Gongju = 
 # Requires translation!
Haeju = 
 # Requires translation!
Cheongju = 
 # Requires translation!
Mokpo = 
 # Requires translation!
Dongducheon = 
 # Requires translation!
Geoje = 
 # Requires translation!
Suncheon = 
 # Requires translation!
Jinju = 
 # Requires translation!
Sangju = 
 # Requires translation!
Rason = 
 # Requires translation!
Gyeongju = 
 # Requires translation!
Chungju = 
 # Requires translation!
Sacheon = 
 # Requires translation!
Gimje = 
 # Requires translation!
Anju = 

Iroquois = Tribo Iroquois
 # Requires translation!
Hiawatha = 
 # Requires translation!
You are a plague upon Mother Earth! Prepare for battle! = 
 # Requires translation!
You evil creature! My braves will slaughter you! = 
 # Requires translation!
You have defeated us... but our spirits will never be vanquished! We shall return! = 
 # Requires translation!
Greetings, stranger. I am Hiawatha, speaker for the Iroquois. We seek peace with all, but we do not shrink from war. = 
 # Requires translation!
Does this trade work for you, my friend? = 
The Great Warpath = A grande Ira
All units move through Forest and Jungle Tiles in friendly territory as if they have roads. These tiles can be used to establish City Connections upon researching the Wheel. = Mova-se por florestas e selvas em território amigo como se fossem estradas. Estas terras podem ser usadas para estabelecer rotas de comércio após pesquisar a roda.
 # Requires translation!
Greetings, noble Hiawatha, leader of the mighty Iroquois nations! Long have your people lived near the great and holy lake Ontario in the land that has come to be known as the New York state in North America. In the mists of antiquity, the five peoples of Seneca, Onondaga, Mohawks, Cayugas and Oneida united into one nation, the Haudenosaunee, the Iroquois. With no written language, the wise men of your nation created the great law of peace, the model for many constitutions including that of the United States. For many years, your people battled great enemies, such as the Huron, and the French and English invaders. Tough outnumbered and facing weapons far more advanced than the ones your warriors wielded, the Iroquois survived and prospered, until they were finally overwhelmed by the mighty armies of the new United States. = 
 # Requires translation!
Oh noble Hiawatha, listen to the cries of your people! They call out to you to lead them in peace and war, to rebuild the great longhouse and unite the tribes once again. Will you accept this challenge, great leader? Will you build a civilization that will stand the test of time? = 
 # Requires translation!
Onondaga = 
 # Requires translation!
Osininka = 
 # Requires translation!
Grand River = 
 # Requires translation!
Akwesasme = 
 # Requires translation!
Buffalo Creek = 
 # Requires translation!
Brantford = 
 # Requires translation!
Montreal = 
 # Requires translation!
Genesse River = 
 # Requires translation!
Canandaigua Lake = 
 # Requires translation!
Lake Simcoe = 
 # Requires translation!
Salamanca = 
 # Requires translation!
Gowanda = 
 # Requires translation!
Cuba = 
 # Requires translation!
Akron = 
 # Requires translation!
Kanesatake = 
 # Requires translation!
Ganienkeh = 
 # Requires translation!
Cayuga Castle = 
 # Requires translation!
Chondote = 
 # Requires translation!
Canajoharie = 
 # Requires translation!
Nedrow = 
 # Requires translation!
Oneida Lake = 
 # Requires translation!
Kanonwalohale = 
 # Requires translation!
Green Bay = 
 # Requires translation!
Southwold = 
 # Requires translation!
Mohawk Valley = 
 # Requires translation!
Schoharie = 
 # Requires translation!
Bay of Quinte = 
 # Requires translation!
Kanawale = 
 # Requires translation!
Kanatsiokareke = 
 # Requires translation!
Tyendinaga = 
 # Requires translation!
Hahta = 

Persia = Pérsia
Darius I = Dario I
 # Requires translation!
Your continue existence is an embarrassment to all leaders everywhere! You must be destroyed! = 
 # Requires translation!
Curse you! You are beneath me, son of a donkey driver! I will crush you! = 
 # Requires translation!
You mongrel! Cursed be you! The world will long lament your heinous crime! = 
 # Requires translation!
Peace be on you! I am Darius, the great and outstanding king of kings of great Persia... but I suppose you knew that. = 
 # Requires translation!
In my endless magnanimity, I am making you this offer. You agree, of course? = 
 # Requires translation!
Good day to you! = 
 # Requires translation!
Ahh... you... = 
Achaemenid Legacy = Legado Aquemenianiano
 # Requires translation!
+1 Movement for all units during Golden Age = 
 # Requires translation!
+10% Strength for all units during Golden Age = 
 # Requires translation!
The blessings of heaven be upon you, beloved king Darius of Persia! You lead a strong and wise people. In the morning of the world, the great Persian leader Cyrus revolted against the mighty Median empire and by 550 BC, the Medes were no more. Through cunning diplomacy and military prowess, great Cyrus conquered wealthy Lydia and powerful Babylon, his son conquering proud Egypt some years later. Over time, Persian might expanded into far away Macedonia, at the very door of the upstart Greek city-states. Long would Persia prosper until the upstart villain Alexander of Macedon, destroyed the great empire in one shocking campaign. = 
 # Requires translation!
Darius, your people look to you to once again bring back the days of power and glory for Persia! The empire of your ancestors must emerge again, to triumph over its foes and to bring peace and order to the world! O king, will you answer the call? Can you build a civilization that will stand the test of time? = 
 # Requires translation!
Persepolis = 
 # Requires translation!
Parsagadae = 
 # Requires translation!
Susa = 
 # Requires translation!
Ecbatana = 
 # Requires translation!
Tarsus = 
 # Requires translation!
Gordium = 
 # Requires translation!
Bactra = 
 # Requires translation!
Sardis = 
 # Requires translation!
Ergili = 
 # Requires translation!
Dariushkabir = 
 # Requires translation!
Ghulaman = 
 # Requires translation!
Zohak = 
 # Requires translation!
Istakhr = 
 # Requires translation!
Jinjan = 
 # Requires translation!
Borazjan = 
 # Requires translation!
Herat = 
 # Requires translation!
Dakyanus = 
 # Requires translation!
Bampur = 
 # Requires translation!
Turengtepe = 
 # Requires translation!
Rey = 
 # Requires translation!
Thuspa = 
 # Requires translation!
Hasanlu = 
 # Requires translation!
Gabae = 
 # Requires translation!
Merv = 
 # Requires translation!
Behistun = 
 # Requires translation!
Kandahar = 
 # Requires translation!
Altintepe = 
 # Requires translation!
Bunyan = 
 # Requires translation!
Charsadda = 
 # Requires translation!
Uratyube = 
 # Requires translation!
Dura Europos = 
 # Requires translation!
Aleppo = 
 # Requires translation!
Qatna = 
 # Requires translation!
Kabul = 
 # Requires translation!
Capisa = 
 # Requires translation!
Kyreskhata = 
 # Requires translation!
Marakanda = 
 # Requires translation!
Peshawar = 
 # Requires translation!
Van = 
 # Requires translation!
Pteira = 
 # Requires translation!
Arshada = 
 # Requires translation!
Artakaona = 
 # Requires translation!
Aspabota = 
 # Requires translation!
Autiyara = 
 # Requires translation!
Bagastana = 
 # Requires translation!
Baxtri = 
 # Requires translation!
Darmasa = 
 # Requires translation!
Daphnai = 
 # Requires translation!
Drapsaka = 
 # Requires translation!
Eion = 
 # Requires translation!
Gandutava = 
 # Requires translation!
Gaugamela = 
 # Requires translation!
Harmozeia = 
 # Requires translation!
Ekatompylos = 
 # Requires translation!
Izata = 
 # Requires translation!
Kampada = 
 # Requires translation!
Kapisa = 
 # Requires translation!
Karmana = 
 # Requires translation!
Kounaxa = 
 # Requires translation!
Kuganaka = 
 # Requires translation!
Nautaka = 
 # Requires translation!
Paishiyauvada = 
 # Requires translation!
Patigrbana = 
 # Requires translation!
Phrada = 

Polynesia = Polinésia
 # Requires translation!
Kamehameha I = 
 # Requires translation!
The ancient fire flashing across the sky is what proclaimed that this day would come, though I had foolishly hoped for a different outcome. = 
 # Requires translation!
It is obvious now that I misjudged you and your true intentions. = 
 # Requires translation!
The hard-shelled crab yields, and the lion lies down to sleep. Kanaloa comes for me now. = 
 # Requires translation!
Aloha! Greetings and blessings upon you, friend. I am Kamehameha, Great King of this strand of islands. = 
 # Requires translation!
Come, let our people feast together! = 
 # Requires translation!
Welcome, friend! = 
Wayfinding = Orientação
 # Requires translation!
Can embark and move over Coasts and Oceans immediately = 
 # Requires translation!
+[amount]% Strength if within [amount2] tiles of a [tileImprovement] = 
 # Requires translation!
Greetings and blessings be upon you, Kamehameha the Great, chosen by the heavens to unite your scattered peoples. Oh mighty King, you were the first to bring the Big Island of Hawai'i under one solitary rule in 1791 AD. This was followed by the merging of all the remaining islands under your standard in 1810. As the first King of Hawai'i, you standardized the legal and taxation systems and instituted the Mamalahoe Kawanai, an edict protecting civilians in times of war. You ensured the continued unification and sovereignty of the islands by your strong laws and deeds, even after your death in 1819. = 
 # Requires translation!
Oh wise and exalted King, your people wish for a kingdom of their own once more and require a leader of unparalleled greatness! Will you answer their call and don the mantle of the Lion of the Pacific? Will you build a kingdom that stands the test of time? = 
 # Requires translation!
Honolulu = 
 # Requires translation!
Samoa = 
 # Requires translation!
Tonga = 
 # Requires translation!
Nuku Hiva = 
 # Requires translation!
Raiatea = 
 # Requires translation!
Aotearoa = 
 # Requires translation!
Tahiti = 
 # Requires translation!
Hilo = 
 # Requires translation!
Te Wai Pounamu = 
 # Requires translation!
Rapa Nui = 
 # Requires translation!
Tuamotu = 
 # Requires translation!
Rarotonga = 
 # Requires translation!
Tuvalu = 
 # Requires translation!
Tubuai = 
 # Requires translation!
Mangareva = 
 # Requires translation!
Oahu = 
 # Requires translation!
Kiritimati = 
 # Requires translation!
Ontong Java = 
 # Requires translation!
Niue = 
 # Requires translation!
Rekohu = 
 # Requires translation!
Rakahanga = 
 # Requires translation!
Bora Bora = 
 # Requires translation!
Kailua = 
 # Requires translation!
Uvea = 
 # Requires translation!
Futuna = 
 # Requires translation!
Rotuma = 
 # Requires translation!
Tokelau = 
 # Requires translation!
Lahaina = 
 # Requires translation!
Bellona = 
 # Requires translation!
Mungava = 
 # Requires translation!
Tikopia = 
 # Requires translation!
Emae = 
 # Requires translation!
Kapingamarangi = 
 # Requires translation!
Takuu = 
 # Requires translation!
Nukuoro = 
 # Requires translation!
Sikaiana = 
 # Requires translation!
Anuta = 
 # Requires translation!
Nuguria = 
 # Requires translation!
Pileni = 
 # Requires translation!
Nukumanu = 

 # Requires translation!
Siam = 
 # Requires translation!
Ramkhamhaeng = 
 # Requires translation!
You lowly, arrogant fool! I will make you regret of your insolence! = 
 # Requires translation!
You scoundrel! I shall prepare to fend you off! = 
 # Requires translation!
Although I lost, my honor shall endure. I wish you good luck. = 
 # Requires translation!
I, Pho Kun Ramkhamhaeng, King of Siam, consider it a great honor that you have walked to visit my country of Siam. = 
 # Requires translation!
Greetings. I believe this is a fair proposal for both parties. What do you think? = 
 # Requires translation!
Welcome. = 
Father Governs Children = Paternalismo
Food and Culture from Friendly City-States are increased by 50% = Comida e cultura de cidades-estado amigas aumentada em 50%.
 # Requires translation!
Military Units gifted from City-States start with [amount] XP = 
 # Requires translation!
Greetings to you, Great King Ramkhamhaeng, leader of the glorious Siamese people! O mighty King, your people bow down before you in awe and fear! You are the ruler of Siam, an ancient country in the heart of Southeast Asia, a beautiful and mysterious land. Surrounded by foes, beset by bloody war and grinding poverty, the clever and loyal Siamese people have endured and triumphed. King Ramkhamhaeng, your empire was once part of the Khmer Empire, until the 13th century AD, when your ancestors revolted, forming the small Sukhothai kingdom. Through successful battle and cunning diplomacy, the tiny kingdom grew into a mighty empire, an empire which would dominate South East Asia for more than a century! = 
 # Requires translation!
Oh, wise and puissant King Ramkhamhaeng, your people need you to once again lead them to greatness! Can you use your wits and strength of arms to protect your people and defeat your foes? Can you build a civilization that will stand the test of time? = 
 # Requires translation!
Sukhothai = 
 # Requires translation!
Si Satchanalai = 
 # Requires translation!
Muang Saluang = 
 # Requires translation!
Lampang = 
 # Requires translation!
Phitsanulok = 
 # Requires translation!
Kamphaeng Pet = 
 # Requires translation!
Nakhom Chum = 
 # Requires translation!
Vientiane = 
 # Requires translation!
Nakhon Si Thammarat = 
 # Requires translation!
Martaban = 
 # Requires translation!
Nakhon Sawan = 
 # Requires translation!
Chainat = 
 # Requires translation!
Luang Prabang = 
 # Requires translation!
Uttaradit = 
 # Requires translation!
Chiang Thong = 
 # Requires translation!
Phrae = 
 # Requires translation!
Nan = 
 # Requires translation!
Tak = 
 # Requires translation!
Suphanburi = 
 # Requires translation!
Hongsawadee = 
 # Requires translation!
Thawaii = 
 # Requires translation!
Ayutthaya = 
 # Requires translation!
Taphan Hin = 
 # Requires translation!
Uthai Thani = 
 # Requires translation!
Lap Buri = 
 # Requires translation!
Ratchasima = 
 # Requires translation!
Ban Phai = 
 # Requires translation!
Loci = 
 # Requires translation!
Khon Kaen = 
 # Requires translation!
Surin = 

Spain = Espanha
Isabella = Isabel
 # Requires translation!
God will probably forgive you... but I shall not. Prepare for war. = 
 # Requires translation!
Repugnant spawn of the devil! You will pay! = 
 # Requires translation!
If my defeat is, without any doubt, the will of God, then I will accept it. = 
 # Requires translation!
God blesses those who deserve it. I am Isabel of Spain. = 
 # Requires translation!
I hope this deal will receive your blessing. = 
Seven Cities of Gold = Sete Cidades do Ouro
 # Requires translation!
100 Gold for discovering a Natural Wonder (bonus enhanced to 500 Gold if first to discover it) = 
 # Requires translation!
Double Happiness from Natural Wonders = 
 # Requires translation!
Tile yields from Natural Wonders doubled = 
 # Requires translation!
Blessed Isabella, servant of God, holy queen of Castille and León! Your people greet and welcome you. You are the ruler of Spain, a beautiful and ancient country at the crossroads of the world between Europe and Africa, one shore on the Mediterranean and the other on the mighty Atlantic Ocean. The Spanish are a multicultural people with roots in the Muslim and Christian worlds. A seafaring race, Spanish explorers found and conquered much of the New World, and, for many centuries, its gold and silver brought Spain unrivalled wealth and power, making the Spanish court the envy of the world. = 
 # Requires translation!
O fair and virtuous Isabella! Will you rebuild the Spanish empire and show the world again the greatness of your people? Will you take up the mantle of the holy monarchy, and vanquish your foes under heaven's watchful eyes? Your adoring subjects await your command! Will you build a civilization that stands the test of time? = 
 # Requires translation!
Madrid = 
 # Requires translation!
Barcelona = 
 # Requires translation!
Seville = 
 # Requires translation!
Cordoba = 
 # Requires translation!
Toledo = 
 # Requires translation!
Santiago = 
 # Requires translation!
Murcia = 
 # Requires translation!
Valencia = 
 # Requires translation!
Zaragoza = 
 # Requires translation!
Pamplona = 
 # Requires translation!
Vitoria = 
 # Requires translation!
Santander = 
 # Requires translation!
Oviedo = 
 # Requires translation!
Jaen = 
 # Requires translation!
Logroño = 
 # Requires translation!
Valladolid = 
 # Requires translation!
Palma = 
 # Requires translation!
Teruel = 
 # Requires translation!
Almeria = 
 # Requires translation!
Leon = 
 # Requires translation!
Zamora = 
 # Requires translation!
Mida = 
 # Requires translation!
Lugo = 
 # Requires translation!
Alicante = 
 # Requires translation!
Càdiz = 
 # Requires translation!
Eiche = 
 # Requires translation!
Alcorcon = 
 # Requires translation!
Burgos = 
 # Requires translation!
Vigo = 
 # Requires translation!
Badajoz = 
 # Requires translation!
La Coruña = 
 # Requires translation!
Guadalquivir = 
 # Requires translation!
Bilbao = 
 # Requires translation!
San Sebastian = 
 # Requires translation!
Granada = 
 # Requires translation!
Mérida = 
 # Requires translation!
Huelva = 
 # Requires translation!
Ibiza = 
 # Requires translation!
Las Palmas = 
 # Requires translation!
Tenerife = 

 # Requires translation!
Songhai = 
Askia = Ásquia Maomé I
 # Requires translation!
You are an abomination to heaven and earth, the chief of ignorant savages! You must be destroyed! = 
 # Requires translation!
Fool! You have doomed your people to fire and destruction! = 
 # Requires translation!
We have been consumed by the fires of hatred and rage. Enjoy your victory in this world - you shall pay a heavy price in the next! = 
 # Requires translation!
I am Askia of the Songhai. We are a fair people - but those who cross us will find only destruction. You would do well to avoid repeating the mistakes others have made in the past. = 
 # Requires translation!
Can I interest you in this deal? = 
River Warlord = Chefão de Rio
 # Requires translation!
Receive triple Gold from Barbarian encampments and pillaging Cities = 
 # Requires translation!
Embarked units can defend themselves = 
 # Requires translation!
May the blessings of God, who is greatest of all, be upon you Askia, leader of the Songhai people! For many years your kingdom was a vassal of the mighty West African state of Mali, until the middle of the 14th century, when King Sunni Ali Ber wrested independence from the Mali, conquering much territory and fighting off numerous foes who sought to destroy him. Ultimately, his conquest of the wealthy cities of Timbuktu and Jenne gave the growing Songhai empire the economic power to survive for some 100 years, until the empire was destroyed by foes with advanced technology - muskets against spearmen. = 
 # Requires translation!
King Askia, your people look to you to lead them to glory. To make them powerful and wealthy, to keep them supplied with the weapons they need to defeat any foe. Can you save them from destruction, oh King? Can you build a civilization that will stand the test of time? = 
 # Requires translation!
Gao = 
 # Requires translation!
Tombouctu = 
 # Requires translation!
Jenne = 
 # Requires translation!
Taghaza = 
 # Requires translation!
Tondibi = 
 # Requires translation!
Kumbi Saleh = 
 # Requires translation!
Kukia = 
 # Requires translation!
Walata = 
 # Requires translation!
Tegdaoust = 
 # Requires translation!
Argungu = 
 # Requires translation!
Gwandu = 
 # Requires translation!
Kebbi = 
 # Requires translation!
Boussa = 
 # Requires translation!
Motpi = 
 # Requires translation!
Bamako = 
 # Requires translation!
Wa = 
 # Requires translation!
Kayes = 
 # Requires translation!
Awdaghost = 
 # Requires translation!
Ouadane = 
 # Requires translation!
Dakar = 
 # Requires translation!
Tadmekket = 
 # Requires translation!
Tekedda = 
 # Requires translation!
Kano = 
 # Requires translation!
Agadez = 
 # Requires translation!
Niamey = 
 # Requires translation!
Torodi = 
 # Requires translation!
Ouatagouna = 
 # Requires translation!
Dori = 
 # Requires translation!
Bamba = 
 # Requires translation!
Segou = 

 # Requires translation!
Mongolia = 
 # Requires translation!
Genghis Khan = 
 # Requires translation!
You stand in the way of my armies. Let us solve this like warriors! = 
 # Requires translation!
No more words. Today, Mongolia charges toward your defeat. = 
 # Requires translation!
You have hobbled the Mongolian clans. My respect for you nearly matches the loathing. I am waiting for my execution. = 
 # Requires translation!
I am Temuujin, conqueror of cities and countries. Before me lie future Mongolian lands. Behind me is the only cavalry that matters. = 
 # Requires translation!
I am not always this generous, but we hope you take this rare opportunity we give you. = 
 # Requires translation!
So what now? = 
Mongol Terror = Terror Mongol
 # Requires translation!
+30% Strength when fighting City-State units and cities = 
 # Requires translation!
Greetings, o great Temuujin, immortal emperor of the mighty Mongol Empire! Your fists shatter walls of cities and your voice brings despair to your enemies. O Khan! You united the warring tribes of Northern Asia into a mighty people, creating the greatest cavalry force the world has ever witnessed. Your people's cunning diplomacy divided their enemies, making them weak and helpless before Mongolia's conquering armies. In a few short years, your people's soldiers conquered most of China and Eastern Asia, and the empire continued to grow until it reached west into Europe and south to Korea. Indeed, it was the greatest empire ever seen, dwarfing those pathetic conquests of the Romans or the Greeks. = 
 # Requires translation!
Temuujin, your people call upon you once more to lead them to battle and conquest. Will the world once again tremble at the thunderous sound of your cavalry, sweeping down from the steppes? Will you build a civilization that stands the test of time? = 
 # Requires translation!
Karakorum = 
 # Requires translation!
Beshbalik = 
 # Requires translation!
Turfan = 
 # Requires translation!
Hsia = 
 # Requires translation!
Old Sarai = 
 # Requires translation!
New Sarai = 
 # Requires translation!
Tabriz = 
 # Requires translation!
Tiflis = 
 # Requires translation!
Otrar = 
 # Requires translation!
Sanchu = 
 # Requires translation!
Kazan = 
 # Requires translation!
Almarikh = 
 # Requires translation!
Ulaanbaatar = 
 # Requires translation!
Hovd = 
 # Requires translation!
Darhan = 
 # Requires translation!
Dalandzadgad = 
 # Requires translation!
Mandalgovi = 
 # Requires translation!
Choybalsan = 
 # Requires translation!
Erdenet = 
 # Requires translation!
Tsetserieg = 
 # Requires translation!
Baruun-Urt = 
 # Requires translation!
Ereen = 
 # Requires translation!
Batshireet = 
 # Requires translation!
Choyr = 
 # Requires translation!
Ulaangom = 
 # Requires translation!
Tosontsengel = 
 # Requires translation!
Altay = 
 # Requires translation!
Uliastay = 
 # Requires translation!
Bayanhongor = 
 # Requires translation!
Har-Ayrag = 
 # Requires translation!
Nalayh = 
 # Requires translation!
Tes = 

 # Requires translation!
Aztecs = 
 # Requires translation!
Montezuma I = 
 # Requires translation!
Xi-miqa-can! Xi-miqa-can! Xi-miqa-can! (Die, die, die!) = 
 # Requires translation!
Excellent! Let the blood flow in raging torrents! = 
 # Requires translation!
Monster! Who are you to destroy my greatness? = 
 # Requires translation!
What do I see before me? Another beating heart for my sacrificial fire. = 
 # Requires translation!
Accept this agreement or suffer the consequences. = 
 # Requires translation!
Welcome, friend. = 
 # Requires translation!
Sacrificial Captives = 
 # Requires translation!
Earn [amount]% of killed [unitType] unit's [param] as [stat] = 
 # Requires translation!
Welcome, O divine Montezuma! We grovel in awe at your magnificence! May the heaven shower all manner of good things upon you all the days of your life! You are the leader of the mighty Aztec people, wandering nomads from a lost home in the north who in the 12th century came to live in the mesa central in the heart of what would come to be called Mexico. Surrounded by many tribes fighting to control the rich land surrounding the sacred lakes of Texcoco, Xaltocan and Zampango, through cunning alliances and martial prowess, within a mere two hundred years, the Aztecs came to dominate the Central American basin, ruling a mighty empire stretching from sea to sea. But the empire fell at last under the assault of foreign devils - the accursed Spaniards! - wielding fiendish weapons the likes of which your faithful warriors had never seen. = 
 # Requires translation!
O great king Montezuma, your people call upon you once more, to rise up and lead them to glory, bring them wealth and power, and give them dominion over their foes and rivals. Will you answer their call, glorious leader? Will you build a civilization that stands the test of time? = 
 # Requires translation!
Tenochtitlan = 
 # Requires translation!
Teotihuacan = 
 # Requires translation!
Tlatelolco = 
 # Requires translation!
Texcoco = 
 # Requires translation!
Tlaxcala = 
 # Requires translation!
Calixtlahuaca = 
 # Requires translation!
Xochicalco = 
 # Requires translation!
Tlacopan = 
 # Requires translation!
Atzcapotzalco = 
 # Requires translation!
Tzintzuntzan = 
 # Requires translation!
Malinalco = 
 # Requires translation!
Tamuin = 
 # Requires translation!
Teayo = 
 # Requires translation!
Cempoala = 
 # Requires translation!
Chalco = 
 # Requires translation!
Tlalmanalco = 
 # Requires translation!
Ixtapaluca = 
 # Requires translation!
Huexotla = 
 # Requires translation!
Tepexpan = 
 # Requires translation!
Tepetlaoxtoc = 
 # Requires translation!
Chiconautla = 
 # Requires translation!
Zitlaltepec = 
 # Requires translation!
Coyotepec = 
 # Requires translation!
Tequixquiac = 
 # Requires translation!
Jilotzingo = 
 # Requires translation!
Tlapanaloya = 
 # Requires translation!
Tultitan = 
 # Requires translation!
Ecatepec = 
 # Requires translation!
Coatepec = 
 # Requires translation!
Chalchiuites = 
 # Requires translation!
Chiauhita = 
 # Requires translation!
Chapultepec = 
 # Requires translation!
Itzapalapa = 
 # Requires translation!
Ayotzinco = 
 # Requires translation!
Iztapam = 

 # Requires translation!
Inca = 
 # Requires translation!
Pachacuti = 
 # Requires translation!
Resistance is futile! You cannot hope to stand against the mighty Incan empire. If you will not surrender immediately, then prepare for war! = 
 # Requires translation!
Declare war on me?!? You can't, because I declare war on you first! = 
 # Requires translation!
How did you darken the sun? I ruled with diligence and mercy—see that you do so as well. = 
 # Requires translation!
How are you? You stand before Pachacuti Inca Yupanqui. = 
 # Requires translation!
The Incan people offer this fair trade. = 
 # Requires translation!
How are you doing? = 
 # Requires translation!
What do you want now? = 
Great Andean Road = Grande Estrada Andina
 # Requires translation!
Units ignore terrain costs when moving into any tile with Hills = 
 # Requires translation!
Maintenance on roads & railroads reduced by [amount]% = 
 # Requires translation!
No Maintenance costs for improvements in [tileFilter] tiles = 
 # Requires translation!
Oh ye who remakes the world, your loyal subjects greet you, King Pachacuti Sapa Inca, ruler of Tawantinsuyu and the Inca people! From the beginnings in the small state of Cusco, the Incans displayed their potential for greatness, marching to war against their many enemies, crushing their armies into dust and carving for themselves a mighty empire stretching from Ecuador to Chile. Indeed, they built the greatest empire ever seen in pre-Columbian America. More than mere soldiers, your people were great builders and artists as well, and the remnants of their works still awe and inspire the world today. = 
 # Requires translation!
Oh King Pachacuti, truly are you called 'Earth Shaker'! Will you once again call upon the ground itself to a fight at your side? Your armies await your signal. Will you restore the glory of your empire? Can you build a civilization that will stand the test of time? = 
 # Requires translation!
Cuzco = 
 # Requires translation!
Tiwanaku = 
 # Requires translation!
Machu = 
 # Requires translation!
Ollantaytambo = 
 # Requires translation!
Corihuayrachina = 
 # Requires translation!
Huamanga = 
 # Requires translation!
Rumicucho = 
 # Requires translation!
Vilcabamba = 
 # Requires translation!
Vitcos = 
 # Requires translation!
Andahuaylas = 
 # Requires translation!
Ica = 
 # Requires translation!
Arequipa = 
 # Requires translation!
Nasca = 
 # Requires translation!
Atico = 
 # Requires translation!
Juli = 
 # Requires translation!
Chuito = 
 # Requires translation!
Chuquiapo = 
 # Requires translation!
Huanuco Pampa = 
 # Requires translation!
Tamboccocha = 
 # Requires translation!
Huaras = 
 # Requires translation!
Riobamba = 
 # Requires translation!
Caxamalca = 
 # Requires translation!
Sausa = 
 # Requires translation!
Tambo Colorado = 
 # Requires translation!
Huaca = 
 # Requires translation!
Tumbes = 
 # Requires translation!
Chan Chan = 
 # Requires translation!
Sipan = 
 # Requires translation!
Pachacamac = 
 # Requires translation!
Llactapata = 
 # Requires translation!
Pisac = 
 # Requires translation!
Kuelap = 
 # Requires translation!
Pajaten = 
 # Requires translation!
Chucuito = 
 # Requires translation!
Choquequirao = 

 # Requires translation!
Denmark = 
 # Requires translation!
Harald Bluetooth = 
 # Requires translation!
If I am to be honest, I tire of those pointless charades. Why don't we settle our disputes on the field of battle, like true men? Perhaps the skalds will sing of your valor... or mine! = 
 # Requires translation!
Ahahah! You seem to show some skills of a true Viking! Too bad that I'll probably kill you! = 
 # Requires translation!
Loki must have stood by you, for a common man alone could not have defeated me... Oh well! I will join the einherjar in Valhalla and feast, while you toil away here. = 
 # Requires translation!
Harald Bluetooth bids you welcome to his lands, a Viking unlike any the seas and lands have ever known! Hah, are you afraid? = 
 # Requires translation!
This is a fine deal! Even a drunk beggar would agree! = 
 # Requires translation!
Hail to you. = 
Viking Fury = Fúria Viking
 # Requires translation!
+1 Movement for all embarked units = 
 # Requires translation!
Units pay only 1 movement point to disembark = 
 # Requires translation!
Melee units pay no movement cost to pillage = 
 # Requires translation!
Honor and glory be yours, Harald Bluetooth Gormsson, mighty heir of King Gorm of the Old and Thyra Dannebod. Not only were you victorious on the battlefield against the armies of Norway, you also completed massive construction project across the land - numerous Ring Fortresses to protect the populace from invasion and internal strife. You successfully drove off waves of German settlers in 983 AD and sheltered your kingdom from unwanted foreign influence. = 
 # Requires translation!
Stalwart Viking, the time for greatness is upon you once more. You are called to rise up and lead your people to renewed power and triumph! Will you make the world shudder once more at the very thought of your great armies of Northsmen? Will you let the Viking battle cry ring out across the crashing waves? Will you build a civilization to stand the test of time? = 
 # Requires translation!
Copenhagen = 
 # Requires translation!
Aarhus = 
 # Requires translation!
Kaupang = 
 # Requires translation!
Ribe = 
 # Requires translation!
Viborg = 
 # Requires translation!
Tunsberg = 
 # Requires translation!
Roskilde = 
 # Requires translation!
Hedeby = 
 # Requires translation!
Oslo = 
 # Requires translation!
Jelling = 
 # Requires translation!
Truso = 
 # Requires translation!
Bergen = 
 # Requires translation!
Faeroerne = 
 # Requires translation!
Reykjavik = 
 # Requires translation!
Trondheim = 
 # Requires translation!
Godthab = 
 # Requires translation!
Helluland = 
 # Requires translation!
Lillehammer = 
 # Requires translation!
Markland = 
 # Requires translation!
Elsinore = 
 # Requires translation!
Sarpsborg = 
 # Requires translation!
Odense = 
 # Requires translation!
Aalborg = 
 # Requires translation!
Stavanger = 
 # Requires translation!
Vorbasse = 
 # Requires translation!
Schleswig = 
 # Requires translation!
Kristiansand = 
 # Requires translation!
Halogaland = 
 # Requires translation!
Randers = 
 # Requires translation!
Fredrikstad = 
 # Requires translation!
Kolding = 
 # Requires translation!
Horsens = 
 # Requires translation!
Tromsoe = 
 # Requires translation!
Vejle = 
 # Requires translation!
Koge = 
 # Requires translation!
Sandnes = 
 # Requires translation!
Holstebro = 
 # Requires translation!
Slagelse = 
 # Requires translation!
Drammen = 
 # Requires translation!
Hillerod = 
 # Requires translation!
Sonderborg = 
 # Requires translation!
Skien = 
 # Requires translation!
Svendborg = 
 # Requires translation!
Holbaek = 
 # Requires translation!
Hjorring = 
 # Requires translation!
Fladstrand = 
 # Requires translation!
Haderslev = 
 # Requires translation!
Ringsted = 
 # Requires translation!
Skrive = 

 # Requires translation!
The Huns = 
 # Requires translation!
Attila the Hun = 
 # Requires translation!
I grow tired of this throne. I think I should like to have yours instead. = 
 # Requires translation!
Now what is this?! You ask me to add your riches to my great avails. The invitation is accepted. = 
 # Requires translation!
My people will mourn me not with tears, but with human blood. = 
 # Requires translation!
You are in the presence of Attila, scourge of Rome. Do not let hubris be your downfall as well. = 
 # Requires translation!
This is better than you deserve, but let it not be said that I am an unfair man. = 
 # Requires translation!
Good day to you. = 
 # Requires translation!
Scourge of God = 
 # Requires translation!
Cities are razed [amount] times as fast = 
 # Requires translation!
Starts with [tech] = 
 # Requires translation!
"Borrows" city names from other civilizations in the game = 
 # Requires translation!
Your men stand proudly to greet you, Great Attila, grand warrior and ruler of the Hunnic empire. Together with your brother Bleda you expanded the boundaries of your empire, becoming the most powerful and frightening force of the 5th century. You bowed the Eastern Roman Emperors to your will and took kingdom after kingdom along the Danube and Nisava Rivers. As the sovereign ruler of the Huns, you marched your army across Europe into Gaul, planning to extend your already impressive lands all the way to the Atlantic Ocean. Your untimely death led to the quick disintegration and downfall of your empire, but your name and deeds have created an everlasting legacy for your people.  = 
 # Requires translation!
Fearsome General, your people call for the recreation of a new Hunnic Empire, one which will make the exploits and histories of the former seem like the faded dreaming of a dying sun. Will you answer their call to regain your rightful prominence and glory? Will you mount your steadfast steed and lead your armies to victory? Will you build a civilization that stands the test of time?  = 
 # Requires translation!
Atilla's Court = 

 # Requires translation!
The Netherlands = 
 # Requires translation!
William of Orange = 
 # Requires translation!
As much as I despise war, I consider it a, hahaha, contribution to the common cause to erase your existence. = 
 # Requires translation!
You call yourself an exalted ruler, but I see nothing more than a smartly dressed barbarian! = 
 # Requires translation!
My God, be merciful to my soul. My God, feel pity for this... my poor people! = 
 # Requires translation!
I am William of Orange, stadtholder of The Netherlands. Did you need anything? I still have a lot to do. = 
 # Requires translation!
I believe I have something that may be of some importance to you. = 
 # Requires translation!
Once again, greetings. = 
 # Requires translation!
Dutch East India Company = 
 # Requires translation!
Retain [amount]% of the happiness from a luxury after the last copy has been traded away = 
 # Requires translation!
Hail stalwart Prince William of Orange, liberator of the Netherlands and hero to the Dutch people. It was your courageous effort in the 1568 rebellion against Spanish dominion that led the Dutch to freedom, and ultimately resulted in the Eighty Years' War. Your undertaking allowed for the creation of one of Europe's first modern republics, the Seven United Provinces. You gave your life to the rebellion, falling at the hands of an assassin in 1584, but your death would only serve to embolden the people's charge, and your legacy as "Father of the Fatherland" will stand as a symbol of Dutch independence for all time. = 
 # Requires translation!
Brave prince, the people again yearn for the wise stewardship your wisdom afforded them. Can you once again secure the sovereignty of your kingdom and lead your people to greatness? Can you build a civilization that stands the test of time? = 
 # Requires translation!
Amsterdam = 
 # Requires translation!
Rotterdam = 
 # Requires translation!
Utrecht = 
 # Requires translation!
Groningen = 
 # Requires translation!
Breda = 
 # Requires translation!
Nijmegen = 
 # Requires translation!
Den Haag = 
 # Requires translation!
Haarlem = 
 # Requires translation!
Arnhem = 
 # Requires translation!
Zutphen = 
 # Requires translation!
Maastricht = 
 # Requires translation!
Tilburg = 
 # Requires translation!
Eindhoven = 
 # Requires translation!
Dordrecht = 
 # Requires translation!
Leiden = 
 # Requires translation!
's Hertogenbosch = 
 # Requires translation!
Almere = 
 # Requires translation!
Alkmaar = 
 # Requires translation!
Brielle = 
 # Requires translation!
Vlissingen = 
 # Requires translation!
Apeldoorn = 
 # Requires translation!
Enschede = 
 # Requires translation!
Amersfoort = 
 # Requires translation!
Zwolle = 
 # Requires translation!
Venlo = 
 # Requires translation!
Uden = 
 # Requires translation!
Grave = 
 # Requires translation!
Delft = 
 # Requires translation!
Gouda = 
 # Requires translation!
Nieuwstadt = 
 # Requires translation!
Weesp = 
 # Requires translation!
Coevorden = 
 # Requires translation!
Kerkrade = 

 # Requires translation!
Sweden = 
 # Requires translation!
Gustavus Adolphus = 
 # Requires translation!
The Hakkapeliittas will ride again and your men will fall just at the sight of my cavalry! God with us! = 
 # Requires translation!
Ha ha ha, captain Gars will be very glad to head out to war again. = 
 # Requires translation!
I am Sweden's king. You can take my lands, my people, my kingdom, but you will never reach the House of Vasa. = 
 # Requires translation!
Stranger, welcome to the Snow King's kingdom! I am Gustavus Adolphus, member of the esteemed House of Vasa = 
 # Requires translation!
My friend, it is my belief that this settlement can benefit both our peoples. = 
 # Requires translation!
Oh, welcome! = 
 # Requires translation!
Oh, it is you. = 
 # Requires translation!
Nobel Prize = 
 # Requires translation!
Gain [amount] Influence with a [param] gift to a City-State = 
 # Requires translation!
When declaring friendship, both parties gain a [amount]% boost to great person generation = 
 # Requires translation!
All hail the transcendent King Gustavus Adolphus, founder of the Swedish Empire and her most distinguished military tactician. It was during your reign that Sweden emerged as one of the greatest powers in Europe, due in no small part to your wisdom, both on and off the battlefield. As king, you initiated a number of domestic reforms that ensured the economic stability and prosperity of your people. As the general who came to be known as the "Lion of the North," your visionary designs in warfare gained the admiration of military commanders the world over. Thanks to your triumphs in the Thirty Years' War, you were assured a legacy as one of history's greatest generals. = 
 # Requires translation!
Oh noble King, the people long for your prudent leadership, hopeful that once again they will see your kingdom rise to glory. Will you devise daring new strategies, leading your armies to victory on the theater of war? Will you build a civilization that stands the test of time? = 
 # Requires translation!
Stockholm = 
 # Requires translation!
Uppsala = 
 # Requires translation!
Gothenburg = 
 # Requires translation!
Malmö = 
 # Requires translation!
Linköping = 
 # Requires translation!
Kalmar = 
 # Requires translation!
Skara = 
 # Requires translation!
Västerås = 
 # Requires translation!
Jönköping = 
 # Requires translation!
Visby = 
 # Requires translation!
Falun = 
 # Requires translation!
Norrköping = 
 # Requires translation!
Gävle = 
 # Requires translation!
Halmstad = 
 # Requires translation!
Karlskrona = 
 # Requires translation!
Hudiksvall = 
 # Requires translation!
Örebro = 
 # Requires translation!
Umeå = 
 # Requires translation!
Karlstad = 
 # Requires translation!
Helsingborg = 
 # Requires translation!
Härnösand = 
 # Requires translation!
Vadstena = 
 # Requires translation!
Lund = 
 # Requires translation!
Västervik = 
 # Requires translation!
Enköping = 
 # Requires translation!
Skövde = 
 # Requires translation!
Eskilstuna = 
 # Requires translation!
Luleå = 
 # Requires translation!
Lidköping = 
 # Requires translation!
Södertälje = 
 # Requires translation!
Mariestad = 
 # Requires translation!
Östersund = 
 # Requires translation!
Borås = 
 # Requires translation!
Sundsvall = 
 # Requires translation!
Vimmerby = 
 # Requires translation!
Köping = 
 # Requires translation!
Mora = 
 # Requires translation!
Arboga = 
 # Requires translation!
Växjö = 
 # Requires translation!
Gränna = 
 # Requires translation!
Kiruna = 
 # Requires translation!
Borgholm = 
 # Requires translation!
Strängnäs = 
 # Requires translation!
Sveg = 

Milan = Milão
You leave us no choice. War it must be. = Não nos deixas escolha. Deve ser guerra.
Very well, this shall not be forgotten. = Muito bem, isto não deve ser esquecido.
You fiend! History shall remember this! = Seu demónio! A história deve se lembrar disto!

Florence = Florença
And so the flower of Florence falls to barbaric hands... = E assim a flor de Florença cai em mãos bárbaras...

Rio de Janeiro = Rio de Janeiro
I have to do this, for the sake of progress if nothing else. You must be opposed! = Eu tenho que fazer isto, pelo bem do progresso, se nada mais. Deves opor-te!
You can see how fruitless this will be for you... right? = Podes ver como isto será infrutífero para ti... certo?
May God grant me these last wishes - peace and prosperity for Brazil. = Que Deus me conceda estes últimos votos - paz e prosperidade para o Brasil.

Antwerp = Antuérpia
They will write songs of this.... pray that they shall be in your favor. = Eles escreverão canções sobre isto... ora para que estejam a teu favor.

Dublin = Dublin
War lingers in our hearts. Why carry on with a false peace? = A guerra permanece nos nossos corações. Por que continuar com uma falsa paz?
You gormless radger! You'll dine on your own teeth before you set foot in Ireland! = Seu grande idiota! Vais jantar com os teus próprios dentes antes de colocares os pés na Irlanda!
A lonely wind blows through the highlands today. A dirge for Ireland. Can you hear it? = Um vento solitário sopra pelas terras altas hoje. Um canto fúnebre para a Irlanda. Consegues ouvir?

Tyre = Tiro
We never fully trusted you from the start. = Nunca confiamos totalmente em ti desde o início.

Ur = Ur
I will enjoy hearing your last breath as you witness the destruction of your realm! = Vou gostar de ouvir o teu último suspiro enquanto testemunhas a destruição do teu reino!
Why do we fight? Because Inanna demands it. Now, witness the power of the Sumerians! = Por que lutamos? Porque Inana exige isso. Agora, testemunha o poder dos sumérios!
What treachery has struck us? No, what evil? = Que traição nos atingiu? Não, que mal?

Genoa = Génova
How barbaric. Those who live by the sword shall perish by the sword. = Que bárbaro. Aqueles que vivem pela espada morrerão pela espada.

Venice = Veneza
You have revealed your purposes a bit too early, my friend... = Revelaste os teus propósitos um pouco cedo, meu amigo ...
A wrong calculation, on my part. = Um cálculo errado, da minha parte.

Brussels = Bruxelas
I guess you weren't here for the sprouts after all... = Eu acho que tu não estavas aqui para os brotos afinal...

Unacceptable! = Inaceitável

Sidon = Sídon
What a fine battle! Sidon is willing to serve you! = Que bela batalha! Sídon está disposto a servir-te!

Almaty = Almati
How could we fall to the likes of you?! = Como poderíamos cair para gente como tu?!

Edinburgh = Edimburgo
You shall stain this land no longer with your vileness! To arms, my countrymen - we ride to war! = Não deves mais manchar esta terra com a tua vileza! Às armas, meus compatriotas - cavalgamos para a guerra!
Traitorous man! The Celtic peoples will not stand for such wanton abuse and slander - I shall have your head! = Traidor! Os povos celtas não suportarão tal abuso e calúnia desenfreados - eu terei a tua cabeça!
Vile ruler, know that you 'won' this war in name only! = Governante vil, saiba que tu 'venceste' esta guerra apenas no nome!

Singapore = Singapura
Perhaps, in another world, we could have been friends... = Talvez, noutro mundo, poderíamos ter sido amigos...

Zanzibar = Zanzibar
May the Heavens forgive you for inflicting this humiliation to our people. = Que os Céus te perdoem por infligir esta humilhação ao nosso povo.

Sydney = Sydney
After thorough deliberation, Australia finds itself at a crossroads. Prepare yourself, for war is upon us. = Após profunda deliberação, a Austrália encontra-se numa encruzilhada. Prepare-te, pois a guerra está sobre nós.
We will mobilize every means of resistance to stop this transgression against our nation! = Vamos mobilizar todos os meios de resistência para parar esta transgressão contra nossa nação!
The principles for which we have fought will survive longer than any nation you could ever build. = Os princípios pelos quais lutamos sobreviverão por mais tempo do que qualquer nação que tu possas construir.

Cape Town = Cidade do Cabo
I have failed. May you, at least, know compassion towards our people. = Eu falhei. Que tu, pelo menos, conheças a compaixão para com nosso povo.

Kathmandu = Katmandu
We... defeated? No... we had so much work to do! = Nós... derrotados? Não... tínhamos muito trabalho a fazer!

Hanoi = Hanói
So this is how it feels to die... = Então é assim que é morrer...

Quebec City = Quebec
We were too weak to protect ourselves... = Estávamos muito fracos para nos protegermos...

Helsinki = Helsínquia
The day of judgement has come to us. But rest assured, the same will go for you! = O dia do julgamento chegou até nós. Mas fica tranquilo, o mesmo acontecerá contigo!

Kuala Lumpur = Kuala Lumpur
Today, the Malay people obey you, but do not think this is over... = Hoje os malaios obedecem-te, mas não penses que isso acabou ...

Manila = Manila
Ah, Gods! Why have you forsaken us? = Ah, deuses! Por que nos abandonastes?

Lhasa = Lhasa
Perhaps now we will find peace in death... = Talvez agora possamos encontrar paz na morte...

Vancouver = Vancouver
In responding to the unstinting malignancy that has heretofore defined your relationship with Canada, we can have no recourse but war! = Em resposta à malignidade irrestrita que até agora definiu o teu relacionamento com o Canadá, não podemos ter outro recurso a não ser a guerra!
As we can reach no peaceful resolution with you, Canada must turn, with reluctance, to war. = Como não podemos chegar a uma solução pacífica contigo, o Canadá deve voltar-se, com relutância, para a guerra.
I regret not defending my country to the last, although it was not of use. = Lamento não ter defendido meu país até o fim, embora não tenha sido útil.

M'Banza-Kongo = São Salvador do Congo
Do you really think you can walk over us so easily? I will not let it happen. Not to Kongo - not to my people! = Realmente achas que podes passar por cima de nós tão facilmente? Eu não vou deixar isso acontecer. Não para o Congo - não para o meu povo!
We are no strangers to war. You have strayed from the right path, and now we will correct it. = Não somos estranhos à guerra. Mas desviaste-te do caminho certo e agora iremos corrigi-lo.
You are nothing but a glorified barbarian. Cruel, and ruthless. = Não és nada além de um bárbaro glorificado. Cruel e implacável.

Mogadishu = Mogadíscio
Congratulations, conqueror. This tribe serves you now. = Parabéns, conquistador. Esta tribo serve-te agora.

Can only heal by pillaging = Só podes curar pela pilhagem


#################### Lines from Policies from Civ V - Vanilla ####################

Aristocracy = Aristocracia
Legalism = Legalismo
Immediately creates the cheapest available cultural building in each of your first [amount] cities for free = Cria imediatamente o edifício cultural mais barato disponível em cada uma das suas primeiras [amount] cidades de graça
Oligarchy = Oligarquia
Units in cities cost no Maintenance = As unidades nas cidades não custam manutenção
+[amount]% attacking strength for cities with garrisoned units = + [amount]% de força de ataque para cidades com unidades guarnecidas
Landed Elite = Elite aterrisada
+[amount]% growth [cityFilter] = + [amount]% de crescimento [cityFilter]
Monarchy = Monarquia
Tradition Complete = Tradição Completa
Immediately creates a [building] in each of your first [amount] cities for free = Cria imediatamente um [building] em cada uma de suas primeiras [amount] cidades gratuitamente
Tradition = Tradição

Republic = Republica
Citizenship = Cidadania
Collective Rule = Governo Coletivo
Representation = Representação
Each city founded increases culture cost of policies [amount]% less than normal = Cada cidade fundada aumenta o custo cultural das apólices em [amount]% menos do que o normal
Meritocracy = Meritocracia
Unhappiness from population decreased by [amount]% [cityFilter] = A infelicidade da população diminuiu em [amount]% [cityFilter]
Liberty Complete = Liberade Completa
Liberty = Liberdade

Warrior Code = Código de Honra
Discipline = Disciplina
[amount]% Strength for [unitType] units which have another [unitType2] unit in an adjacent tile = [amount]% de força para unidades [unitType] que têm outra unidade [unitType2] em um ladrilho adjacente
Military Tradition = Tradição militar
[unitType] units gain [amount]% more Experience from combat = [unitType] unidades ganham [amount]% a mais experiência de combate
Military Caste = Casta Militar
Professional Army = Exército Profissional
Gold cost of upgrading [unitType] units reduced by [amount]% = Custo de ouro para atualizar unidades [unitType] reduzido em [amount]%
Honor Complete = Honra Completa
Honor = Honra
+[amount]% Strength vs [param] = +[amount]% Força vs [param]
Notified of new Barbarian encampments = Notificado sobre novos acampamentos bárbaros

Organized Religion = Religião Organizada
Mandate Of Heaven = Mandato do Céu
50% of excess happiness added to culture towards policies = 50% da felicidade em excesso sera adicionada para cultura para políticas
Theocracy = Teocracia
+[amount]% [stat] from every [building] = +[amount]% [stats] de cada [building]
Reformation = Reformação
Free Religion = Liberdade de Religião
Piety Complete = Piedade Completa
Piety = Piedade
+[amount]% Production when constructing [stat] buildings = + [amount]% de produção ao construir [stat] edifícios
Incompatible with [param] = Incompatível com [param]

Philantropy = Filantropia
Gifts of Gold to City-States generate [amount]% more Influence = Presentes de ouro para cidades-estados geram [amount]% mais influência
Aesthetics = Estética
Resting point for Influence with City-States is increased by [amount] = O ponto de descanso para influência com as cidades-estados é aumentado em [amount]
Scholasticism = Escolástica
Allied City-States provide [stat] equal to [amount]% of what they produce for themselves = As cidades-estados aliadas fornecem [stat] igual a [amount]% do que produzem para si mesmas
Cultural Diplomacy = Diplomacia Cultural
Quantity of Resources gifted by City-States increased by [amount]% = Quantidade de recursos doados pelas cidades-estados aumentou em [amount]%
Happiness from Luxury Resources gifted by City-States increased by [amount]% = A felicidade de recursos de luxo oferecidos por cidades-estados aumentou em [amount]%
Educated Elite = Elite Educada
Allied City-States will occasionally gift Great People = As cidades-estados aliadas ocasionalmente presentearão Pessoas Experientes
Patronage  Complete = Patronato completo
Influence of all other civilizations with all city-states degrades [amount]% faster = Influência de todas as outras civilizações com todas as cidades-estado degrada [amount]% mais rápido
Triggers the following global alert: [param] = Aciona o seguinte alerta global: [param]
Patronage  = Mecenato

Naval Tradition = Tradição naval
Trade Unions = Sindicatos
Merchant Navy = Marinha Mercante
Mercantilism = Mercantilismo
Protectionism = Protecionismo
+[amount] happiness from each type of luxury resource = +[amount] de felicidade em cada tipo de recurso de luxo
Commerce Complete = Comércio Completo
 # Requires translation!
Double gold from Great Merchant trade missions = 
Commerce = Comércio

Secularism = Secularismo
Humanism = Humanismo
Free Thought = Pensamento Livre
Sovereignty = Soberania
 # Requires translation!
[stats] from all [stat] buildings = 
Scientific Revolution = Revolução Ciêntifica
Rationalism Complete = Racionalismo Completo
 # Requires translation!
[amount] Free Technologies = 
Rationalism = Racionalismo
 # Requires translation!
[amount]% [stat] while the empire is happy = 

Constitution = Constituição
Universal Suffrage = Sufrágio Universal
 # Requires translation!
+[amount]% Defensive Strength for cities = 
Civil Society = Sociedade Civil
 # Requires translation!
-[amount]% food consumption by specialists = 
Free Speech = Liberdade de Expressão
 # Requires translation!
[amount] units cost no maintenance = 
Democracy = Democracia
 # Requires translation!
Specialists only produce [amount]% of normal unhappiness = 
Freedom Complete = Liberdade Completa
 # Requires translation!
+[amount]% yield from every [tileImprovement] = 
Freedom = Liberdade

Populism = Populismo
 # Requires translation!
[param] units deal +[amount]% damage = 
Militarism = Militarismo
 # Requires translation!
[stat] cost of purchasing [param] units [amount]% = 
Fascism = Fascismo
 # Requires translation!
Quantity of strategic resources produced by the empire +[amount]% = 
Police State = Estado de Polícia
Total War = Guerra Total
Autocracy Complete = Autocracia Completa
 # Requires translation!
+[amount]% attack strength to all [unitType] units for [amount2] turns = 
Autocracy = Autocracia
 # Requires translation!
-[amount]% unit upkeep costs = 
 # Requires translation!
Upon capturing a city, receive [amount] times its [stat] production as [stat2] immediately = 

 # Requires translation!
United Front = 
 # Requires translation!
Militaristic City-States grant units [amount] times as fast when you are at war with a common nation = 
 # Requires translation!
Planned Economy = 
 # Requires translation!
+[amount]% Production when constructing a [building] = 
Nationalism = Nacionalismo
Socialism = Socialismo
 # Requires translation!
-[amount]% maintenance cost for buildings [cityFilter] = 
Communism = Comunismo
Order Complete = Pedido Completo
Order = Pedido


#################### Lines from Quests from Civ V - Vanilla ####################

Route = Constroi uma Rota
Build a road to connect your capital to our city. = Constroi uma estrada para conectar a tua capital à nossa cidade.

Clear Barbarian Camp = Limpa um Campo Bárbaro
We feel threatened by a Barbarian Camp near our city. Please take care of it. = Sentimo-nos ameaçados por um acampamento bárbaro perto da nossa cidade. Por favor, cuida dele.

Connect Resource = Conecta um Recurso
In order to make our civilizations stronger, connect [param] to your trade network. = Para tornar as nossas civilizações mais fortes, conecta um [param] à tua rede de comércio.

Construct Wonder = Constroi uma Maravilha
We recommend you to start building [param] to show the whole world your civilization strength. = Recomendamos que comeces a construir uma [param] para mostrar ao mundo inteiro a força da tua civilização.

Acquire Great Person = Consegue uma Pessoa Experiente
Great People can change the course of a Civilization! You will be rewarded for acquiring a new [param]. = As Pessoas Experientes podem mudar o curso de uma civilização! Serás recompensado por conseguires uma nova [param].

Find Player = Encontrar jogador
You have yet to discover where [param] set up their cities. You will be rewarded for finding their territories. = Ainda não descobriste onde os [param] estabeleceram as suas cidades. Serás recompensado por encontrar os seus territórios

Find Natural Wonder = Encontra uma Maravilha Natural
Send your best explorers on a quest to discover Natural Wonders. Nobody knows the location of [param] yet. = Envia os teus melhores exploradores numa missão para descobrir as maravilhas naturais. Ninguém sabe a localização de [param] ainda.


#################### Lines from Religions from Civ V - Vanilla ####################

 # Requires translation!
Buddhism = 

 # Requires translation!
Christianity = 

 # Requires translation!
Confucianism = 

 # Requires translation!
Hinduism = 

 # Requires translation!
Islam = 

 # Requires translation!
Judaism = 

 # Requires translation!
Shinto = 

 # Requires translation!
Sikhism = 

 # Requires translation!
Taoism = 

 # Requires translation!
Tengriism = 

 # Requires translation!
Zoroastrianism = 


#################### Lines from Specialists from Civ V - Vanilla ####################

Scientist = Cientista

Merchant = Comerciante

Artist = Artista

Engineer = Engenheiro


#################### Lines from Techs from Civ V - Vanilla ####################

Agriculture = Agricultura
Starting tech = Tecnologia inicial
'Where tillage begins, other arts follow. The farmers therefore are the founders of human civilization.' - Daniel Webster = 'Onde o cultivo começa, outras artes seguem. Os fazendeiros portanto são os fundadores da civilização humana.' Daniel Webster

Pottery = Cerâmica
'Shall the clay say to him that fashioneth it, what makest thou?' - Bible Isaiah 45:9 = 'Porventura dirá o barro ao que o formou: Que fazes?' - Bíblia Isaías 45:9
Animal Husbandry = Pecuária
'Thou shalt not muzzle the ox when he treadeth out the corn.' - Bible Deuteronomy 25:4 = 'Não amarre a boca do boi quando ele estiver pisando o trigo.' - Bíblia Deuteronômio 25:4
Archery = Arquearia
'The haft of the arrow has been feathered with one of the eagle's own plumes, we often give our enemies the means of our own destruction' - Aesop = 'O cabo da flecha foi emplumado com uma das plumas da própria águia, nós frequentemente fornecemos aos nossos inimigos os meios para nossa própria destruição' - Esopo
Mining = Mineração
'The meek shall inherit the Earth, but not its mineral rights.' - J. Paul Getty = 'O manso deverá herdar a Terra, mas não os direitos aos minerais.' -J. Paul Getty

Sailing = Navegação
'He who commands the sea has command of everything.' - Themistocles = 'Aquele que comanda o mar tem comando de tudo.' - Temístocles
Calendar = Calendário
'So teach us to number our days, so that we may apply our hearts unto wisdom.' - Bible Psalms 90:12 = 'Ensina-nos a contar os nossos dias para que o nosso coração alcance sabedoria.' - Bíblia Salmos  90:12
Writing = Literatura
'He who destroys a good book kills reason itself.' - John Milton = 'Aquele que destroi um bom livro mata a prórpria razão.' - John Milton
Trapping = Caça
'Even brute beasts and wandering birds do not fall into the same traps or nets twice.' - Saint Jerome = 'Até bestas selvagens e pássaros vagantes não caem na mesma armadilha ou rede duas vezes.' - Saint Jerome
The Wheel = A roda
'Wisdom and virtue are like the two wheels of a cart.' - Japanese proverb = 'Conhecimento e virtude são como as duas rodas de uma carroça.' - Provérbio japonês
Masonry = Alvenaria
'How happy are those whose walls already rise!' - Virgil = 'Quão feliz são aqueles cuja as paredes já levantam!' - Virgílio
Bronze Working = Trabalho com bronze
'Here Hector entered, with a spear eleven cubits long in his hand; the bronze point gleamed in front of him, and was fastened to the shaft of the spear by a ring of gold.' - Homer = 'Aqui Heitor entrou, com uma lança de onze côvados de comprimento em sua mão; o bronze aponta brilhante em sua frente, e foi preso ao cabo da lança por um anel de ouro.' - Homero

Optics = Ótica
Enables embarkation for land units = Permite o embarque de unidades terrestres
'He made an instrument to know if the moon shine at full or no.' - Samuel Butler = 'Ele fez um instrumento para saber se a lua brilha cheia ou não.' - Samuel Butler
Horseback Riding = Montaria
'A Horse! A Horse! My kingdom for a horse!' - Shakespeare (Richard III) = 'Um Cavalo! Um Cavalo! Meu reino por um cavalo!' - Shakespeare (Ricardo III)
Mathematics = Matemática
'Mathematics is the gate and key to the sciences.' - Roger Bacon = 'Matemática é o portão e a chave para as ciências.' Roger Bacon
Construction = Construção
'Three things are to be looked to in a building: that it stands on the right spot; that it be securely founded; that it be successfully executed.' - Johann Wolfgang von Goethe = 'Três coisas não devem ser observadas em uma construção: que ela está no local correto; que suas fundações são seguras; que ela seja executada com sucesso.' - Johann Wolfgang von Goethe

Philosophy = Filosofia
'There is only one good, knowledge, and one evil, ignorance.' - Socrates = 'Só existe um bem, conhecimento, e um mal, ignrância.' - Sócrates
 # Requires translation!
Drama and Poetry = 
 # Requires translation!
'What is drama but life with the dull bits cut out.' - Alfred Hitchcock = 
Currency = Moeda
'Better is bread with a happy heart than wealth with vexation.' - Amenemope = 'Melhor é pão com coração feliz do que riqueza com tormento.' - Amenemope
Engineering = Engenharia
 # Requires translation!
Roads connect tiles across rivers = 
'Instrumental or mechanical science is the noblest and, above all others, the most useful.' - Leonardo da Vinci = 'Ciência mecânica ou instrumental é a mais nobre e, acima de todas, a mais útil.' - Leonardo da Vinci
Iron Working = Trabalho com ferro
'Do not wait to strike til the iron is hot, but make it hot by striking.' - William Butler Yeats = 'Não espere o aço ficar quente para bater, mas faça-o quente batendo.' - William Butler Yeats

Theology = Teologia
'Three things are necessary for the salvation of man: to know what he ought to believe; to know what he ought to desire; and to know what he ought to do' - St. Thomas Aquinas = 'Tres coisas são necessárias para a salvação do homem: saber em que ele deve acreditar; saber o que ele deve desejar; e saber o que ele deve fazer' -  S. Tomás de Aquino
Civil Service = Serviço civil
Enables Open Borders agreements = Permite acordos de Fronteiras Abertas
'The only thing that saves us from the bureaucracy is its inefficiency' - Eugene McCarthy = 'A única coisa que nos salva da burocracia é sua ineficiência' - Eugene McCarthy
Guilds = Corporações
Enables conversion of city production to gold = Habilita a conversão da produção das cidades para ouro
'The merchants and the traders have come; their profits are pre-ordained...' - Sri Guru Granth Sahib = 'Os mercadores e comerciantes chegaram; seus lúcros são pré-ordenados...' - Sri Guru Granth Sahib
Metal Casting = Fundição
'When pieces of bronze or gold or iron break, the metal-smith welds them together again in the fire, and the bond is established.' - Sri Guru Granth Sahib = 'Quando pedaços de bronze, ouro, ou aço quebram, o ferreiro os solda novamento no fogo, e a liga é estabelecida.' - Sri Guru Granth Sahib

Compass = Bússola
'I find the great thing in this world is not so much where we stand, as in what direction we are moving.' - Oliver Wendell Holmes = 'Eu descobri que a grande coisa deste mundo não se trata de onde nos encontramos, mas na direção que nos movemos.' - Oliver Wendell Holmes
Education = Educação
Enables conversion of city production to science = Habilita a conversão de produção das cidades para ciência
Enables Research agreements = Habilita acordos de pesquisa
'Education is the best provision for old age.' - Aristotle = 'Educação é o melhor seguro para velhice.' - Aristóteles
Chivalry = Cavalaria
'Whoso pulleth out this sword of this stone and anvil, is rightwise king born of all England.' - Malory = Quem sacar fora essa espada desta rocha e bigorna, será rei nascido por direito de toda Inglaterra.' - Malory
Machinery = Maquinária
Improves movement speed on roads = Melhora velocidade de movimento em estradas
'The press is the best instrument for enlightening the mind of man, and improving him as a rational, moral and social being.' - Thomas Jefferson = 'A imprensa é o melhor instrumento para iluminar a mente do homem, e o aprimorar como um ser racional, moral e social.' - Thomas Jefferson
Physics = Física
'Measure what is measurable, and make measurable what is not so.' - Galileo Galilei = 'Meça o que for mensurável, e faça mensurável o que não for.' - Galileo Galilei
Steel = Aço
'John Henry said to his Captain, / 'A man ain't nothin' but a man, / And before I'll let your steam drill beat me down, / I'll die with the hammer in my hand.'' - Anonymous: The Ballad of John Henry, the Steel-Drivin' Man = 'John Henry disse ao seu capitão, / 'Um homem não é nada mas um homem, / E antes que eu permita que sua broca a vapor me vença, / Eu morrerei com o martelo em minha mão.'' - Anônimo: A balada de John Henry, o Homem Movido a Aço

Astronomy = Astronomia
Increases embarked movement +1 = Aumenta movimento enquanto embarcado em +1
Enables embarked units to enter ocean tiles = Permite que unidades embarcadas entrem em hexágonos oceânicos
 # Requires translation!
'Joyfully to the breeze royal Odysseus spread his sail, and with his rudder skillfully he steered.' - Homer = 
Acoustics = Acústica
 # Requires translation!
'Their rising all at once was as the sound of thunder heard remote' - Milton = 
Banking = Sistema bancário
 # Requires translation!
'Happiness: a good bank account, a good cook and a good digestion' - Jean Jacques Rousseau = 
Printing Press = Impressora
 # Requires translation!
'It is a newspaper's duty to print the news and raise hell.' - The Chicago Times = 
Gunpowder = Pólvora
 # Requires translation!
'The day when two army corps can annihilate each other in one second, all civilized nations, it is to be hoped, will recoil from war and discharge their troops.' - Alfred Nobel = 

Navigation = Navegação
 # Requires translation!
'The winds and the waves are always on the side of the ablest navigators.' - Edward Gibbon = 
Architecture = Arquitetura
 # Requires translation!
'Architecture begins where engineering ends.' - Walter Gropius = 
Economics = Economia
 # Requires translation!
'Compound interest is the most powerful force in the universe.' - Albert Einstein = 
Metallurgy = Metalurgia
 # Requires translation!
'There never was a good knife made of bad steel.' - Benjamin Franklin = 
Chemistry = Química
 # Requires translation!
'Wherever we look, the work of the chemist has raised the level of our civilization and has increased the productive capacity of the nation.' - Calvin Coolidge = 

Archaeology = Arqueologia
 # Requires translation!
'Those who cannot remember the past are condemned to repeat it.' - George Santayana = 
Scientific Theory = Teoria científica
 # Requires translation!
'Every great advance in science has issued from a new audacity of imagination.' - John Dewey = 
Industrialization = Industrialização
 # Requires translation!
'Industrialization based on machinery, already referred to as a characteristic of our age, is but one aspect of the revolution that is being wrought by technology.' - Emily Greene Balch = 
Rifling = Armamento
 # Requires translation!
'It is well that war is so terrible, or we should grow too fond of it.' - Robert E. Lee = 
Military Science = Ciência militar
 # Requires translation!
'Wars may be fought with weapons, but they are won by men. It is the spirit of the men who follow and of the man who leads that gains the victory.' - George S. Patton = 
Fertilizer = Fertilizante
 # Requires translation!
'The nation that destroys its soil destroys itself.' - Franklin Delano Roosevelt = 

Biology = Biologia
 # Requires translation!
'If the brain were so simple we could understand it, we would be so simple we couldn't.' - Lyall Watson = 
Electricity = Eletricidade
 # Requires translation!
'Is it a fact - or have I dreamt it - that, by means of electricity, the world of matter has become a great nerve, vibrating thousands of miles in a breathless point of time?' - Nathaniel Hawthorne = 
Steam Power = Energia a vapor
 # Requires translation!
'The nations of the West hope that by means of steam communication all the world will become as one family.' - Townsend Harris = 
Dynamite = Dinamite
 # Requires translation!
'As soon as men decide that all means are permitted to fight an evil, then their good becomes indistinguishable from the evil that they set out to destroy.' - Christopher Dawson = 

Refrigeration = Refrigeração
 # Requires translation!
'And homeless near a thousand homes I stood, and near a thousand tables pined and wanted food.' - William Wordsworth = 
Radio = Rádio
 # Requires translation!
'The whole country was tied together by radio. We all experienced the same heroes and comedians and singers. They were giants.' - Woody Allen = 
Replaceable Parts = Partes substituiveís
 # Requires translation!
'Nothing is particularly hard if you divide it into small jobs.' - Henry Ford = 
Flight = Voo
 # Requires translation!
'Aeronautics was neither an industry nor a science. It was a miracle.' - Igor Sikorsky = 
 # Requires translation!
Railroads = 
 # Requires translation!
'The introduction of so powerful an agent as steam to a carriage on wheels will make a great change in the situation of man.' - Thomas Jefferson = 

Plastics = Plásticos
 # Requires translation!
'Ben, I want to say one word to you, just one word: plastics.' - Buck Henry and Calder Willingham, The Graduate = 
Electronics = Eletrônica
 # Requires translation!
'There's a basic principle about consumer electronics: it gets more powerful all the time and it gets cheaper all the time.' - Trip Hawkins = 
Ballistics = Balística
 # Requires translation!
'Men, like bullets, go farthest when they are smoothest.' - Jean Paul = 
Combustion = Combustão
 # Requires translation!
'Any man who can drive safely while kissing a pretty girl is simply not giving the kiss the attention it deserves.' - Albert Einstein = 

Pharmaceuticals = Farmacêuticas
 # Requires translation!
'In nothing do men more nearly approach the gods than in giving health to men.' - Cicero = 
Atomic Theory = Teoria atômica
 # Requires translation!
'The unleashed power of the atom has changed everything save our modes of thinking, and we thus drift toward unparalleled catastrophes.' - Albert Einstein = 
Radar = Radar
 # Requires translation!
'Vision is the art of seeing things invisible.' - Jonathan Swift = 
Combined Arms = Conjunto armamentista
 # Requires translation!
'The root of the evil is not the construction of new, more dreadful weapons. It is the spirit of conquest.' - Ludwig von Mises = 

Ecology = Ecologia
 # Requires translation!
'Only within the moment of time represented by the present century has one species, man, acquired significant power to alter the nature of his world.' - Rachel Carson = 
Nuclear Fission = Fissão núclear
 # Requires translation!
'I am become Death, the destroyer of worlds.' - J. Robert Oppenheimer = 
Rocketry = Ciência do foguete
 # Requires translation!
'A good rule for rocket experimenters to follow is this: always assume that it will explode.' - Astronautics Magazine, 1937 = 
Computers = Computadores
 # Requires translation!
'Computers are like Old Testament gods: lots of rules and no mercy.' - Joseph Campbell = 

Telecommunications = Telecomunicações
 # Requires translation!
'The more we elaborate our means of communication, the less we communicate.' - J.B. Priestly = 
Mobile Tactics = Tática móvel
 # Requires translation!
'All men can see these tactics whereby I conquer, but what none can see is the strategy out of which victory is evolved.' - Sun Tzu = 
 # Requires translation!
Advanced Ballistics = 
 # Requires translation!
'Our scientific power has outrun our spiritual power, we have guided missiles and misguided men.' – Martin Luther King Jr. = 
Satellites = Satélites
 # Requires translation!
Reveals the entire map = 
 # Requires translation!
'Now, somehow, in some new way, the sky seemed almost alien.' - Lyndon B. Johnson = 
Robotics = Robótica
 # Requires translation!
'1. A robot may not injure a human being or, through inaction, allow a human being to come to harm. 2. A robot must obey any orders given to it by human beings, except when such orders would conflict with the First Law. 3. A robot must protect its own existence as long as such protection does not conflict with the First or Second Law.' - Isaac Asimov = 
Lasers = Lasers
 # Requires translation!
'The night is far spent, the day is at hand: let us therefore cast off the works of darkness, and let us put on the armor of light.' - The Holy Bible: Romans, 13:12 = 

 # Requires translation!
Globalization = 
 # Requires translation!
'The new electronic interdependence recreates the world in the image of a global village.' - Marshall McLuhan = 
Particle Physics = Física de particulas
 # Requires translation!
'Every particle of matter is attracted by or gravitates to every other particle of matter with a force inversely proportional to the squares of their distances.' - Isaac Newton = 
 # Requires translation!
Nuclear Fusion = 
 # Requires translation!
'The release of atomic energy has not created a new problem. It has readily made more urgent the necessity of solving an existing one.' - Albert Einstein = 
Nanotechnology = Nanotecnologia
 # Requires translation!
'The impact of nanotechnology is expected to exceed the impact that the electronics revolution has had on our lives.' - Richard Schwartz = 
Stealth = Furtividade
 # Requires translation!
'Be extremely subtle, even to the point of formlessness, be extremely mysterious, even to the point of soundlessness. Thereby you can be the director of the opponent's fate.' - Sun Tzu = 

Future Tech = Tecnologia avançada
Who knows what the future holds? = Quem sabe o que o futuro reserva?
 # Requires translation!
Can be continually researched = 
 # Requires translation!
'I think we agree, the past is over.' - George W. Bush = 


#################### Lines from Terrains from Civ V - Vanilla ####################

Ocean = Oceano

Coast = Litoral

 # Requires translation!
Occurs at temperature between [amount] and [amount2] and humidity between [amount3] and [amount4] = 
Grassland = Pastagem

Plains = Planícies

Tundra = Tundra

Desert = Deserto

Lakes = Lagos

 # Requires translation!
Has an elevation of [amount] for visibility calculations = 
 # Requires translation!
Occurs in chains at high elevations = 
Mountain = Montanhas

Snow = Neve

 # Requires translation!
[amount] Strength for cities built on this terrain = 
 # Requires translation!
Occurs in groups around high elevations = 
Hill = Colinas

 # Requires translation!
Provides a one-time Production bonus to the closest city when cut down = 
 # Requires translation!
Blocks line-of-sight from tiles at same elevation = 
Resistant to nukes = Resistente contra nukes
Can be destroyed by nukes = Pode ser destruído por nukes
 # Requires translation!
A Camp can be built here without cutting it down = 
Forest = Floresta

Jungle = Selva

 # Requires translation!
Only Polders can be built here = 
Marsh = Pântano

Fallout = Abrigo

Oasis = Oásis

Flood plains = Planícies alagadas

Ice = Gelo

Atoll = Atol

Great Barrier Reef = Grande Barreira de Coral

Old Faithful = Old Faithful

Grants 500 Gold to the first civilization to discover it = Concede 500 de Ouro para a primeira civilização que a descubra
El Dorado = El Dorado

Grants Rejuvenation (all healing effects doubled) to adjacent military land units for the rest of the game = Concede Rejuvenescimento (todos os efeitos de cura dobrados) para unidades terrestres militares adjacentes pelo resto do jogo
Fountain of Youth = Fonte da Juventude

 # Requires translation!
Grand Mesa = 

Mount Fuji = Monte Fuji

Krakatoa = Krakatoa

Rock of Gibraltar = Rochedo de Gibraltar

Cerro de Potosi = Cerro Rico

Barringer Crater = Cratera de Barringer


#################### Lines from TileImprovements from Civ V - Vanilla ####################

 # Requires translation!
Can also be built on tiles adjacent to fresh water = 
 # Requires translation!
[stats] on [tileFilter] tiles once [tech] is discovered = 
Farm = Fazenda

Lumber mill = Serralheria

Mine = Mina

Trading post = Posto de comércio

Camp = Campo

 # Requires translation!
Cannot be built on [tileFilter] tiles until [tech] is discovered = 
Oil well = Poço de petróleo

Pasture = Pasto

Plantation = Plantação

Quarry = Pedreira

Fishing Boats = Barcos de pesca

 # Requires translation!
Can be built outside your borders = 
 # Requires translation!
Gives a defensive bonus of [amount]% = 
Fort = Forte

 # Requires translation!
Costs [amount] gold per turn when in your territory = 
 # Requires translation!
Reduces movement cost to ½ if the other tile also has a Road or Railroad = 
 # Requires translation!
Reduces movement cost to ⅓ with Machinery = 
 # Requires translation!
Requires Engineering to bridge rivers = 
Road = Estrada

 # Requires translation!
Reduces movement cost to ⅒ if the other tile also has a Railroad = 
Railroad = Ferrovia

 # Requires translation!
Provides a one-time Production bonus depending on distance to the closest city once finished = 
Remove Forest = Cortar floresta

Remove Jungle = Cortar selva

Remove Fallout = Derrubar abrigo

Remove Marsh = Drenar pântano

Remove Road = Remover estrada

Remove Railroad = Remover ferrovia

Cancel improvement order = Cancelar ordem de melhoria

Academy = Academia

Landmark = Monumento

Manufactory = Fábrica

Customs house = Alfândega

 # Requires translation!
Holy site = 

Deal 30 damage to adjacent enemy units = Inflije 30 de dano para unidade inimigas adjacentes
 # Requires translation!
Can be built just outside your borders = 
 # Requires translation!
Constructing it will take over the tiles around it and assign them to your closest city = 
 # Requires translation!
Citadel = 

Moai = Moai

 # Requires translation!
Terrace farm = 

 # Requires translation!
Polder = 

 # Requires translation!
Unpillagable = 
 # Requires translation!
Provides a random bonus when entered = 
 # Requires translation!
Ancient ruins provide a one-time random bonus when explored = 
 # Requires translation!
The possible rewards are: = 
 # Requires translation!
a stash of gold = 
 # Requires translation!
survivors (adds population to a city) = 
 # Requires translation!
discover a lost technology = 
 # Requires translation!
a unit joins you = 
 # Requires translation!
your exploring unit receives training = 
 # Requires translation!
discover cultural artifacts = 
 # Requires translation!
find a crudely-drawn map = 
Ancient ruins = Ruínas antigas

 # Requires translation!
A bleak reminder of the destruction wreaked by War = 
City ruins = Ruínas da cidade

Indestructible = Indestrutível
 # Requires translation!
Marks the center of a city = 
 # Requires translation!
Appearance changes with the technological era of the owning civilization = 
City center = Centro da cidade

 # Requires translation!
Home to uncivilized barbarians, will spawn a hostile unit from time to time = 
Barbarian encampment = Acampamento bárbaro


#################### Lines from TileResources from Civ V - Vanilla ####################

Cattle = Gado

Sheep = Ovelhas

Deer = Cervos

Bananas = Bananas

Wheat = Trigo

Stone = Pedra

Fish = Peixes

Horses = Cavalos

Iron = Ferro

Coal = Carvão

Oil = Petróleo

Aluminum = Alumínio

Uranium = Urânio

Furs = Peles

Cotton = Algodão

Dyes = Tintas

Gems = Jóias

Gold Ore = Minério de Ouro

Silver = Prata

Incense = Incenso

Ivory = Marfim

Silk = Seda

Spices = Temperos

Wine = Vinho

Sugar = Açúcar

+15% production towards Wonder construction = + 15% de produção para a construção da Maravilha
Marble = Mármore

Whales = Baleias

Pearls = Pérolas

 # Requires translation!
Can only be created by Mercantile City-States = 
 # Requires translation!
Jewelry = 

 # Requires translation!
Porcelain = 




 # Requires translation!
Salt = 



#################### Lines from UnitPromotions from Civ V - Vanilla ####################

Heal Instantly = Cura Instantânea
 # Requires translation!
Sword = 
 # Requires translation!
Ranged Gunpowder = 
 # Requires translation!
Armored = 
 # Requires translation!
Melee Water = 
 # Requires translation!
Ranged Water = 
 # Requires translation!
Heal this unit by [amount] HP = 
 # Requires translation!
Doing so will consume this opportunity to choose a Promotion = 

Accuracy I = Precisão I
 # Requires translation!
+[amount]% Strength in [param] = 

Accuracy II = Precisão II

Accuracy III = Precisão III

Barrage I = Barragem I

Barrage II = Barragem II

Barrage III = Barragem III

Volley = Salva

Extended Range = Alcance estendido
[amount] Range = [amount] Alcance

Indirect Fire = Fogo indireto
Ranged attacks may be performed over obstacles = Ataques à distância podem ser executados sobre obstáculos

Shock I = Choque I

Shock II = Choque II

Shock III = Choque III

Drill I = Perfuração I

Drill II = Perfuração II

Drill III = Perfuração III

Charge = Carga

 # Requires translation!
Besiege = 

Formation I = Formação I

Formation II = Formação I

Blitz = Blitz
 # Requires translation!
[amount] additional attacks per turn = 

Woodsman = Lenhador
Double movement rate through Forest and Jungle = Taxa de movimento dobrado através de Floresta e Selva

Amphibious = Anfíbio
 # Requires translation!
Eliminates combat penalty for attacking over a river = 
 # Requires translation!
Eliminates combat penalty for attacking from the sea = 

Medic = Médico I
 # Requires translation!
[amount] HP when healing = 
 # Requires translation!
All adjacent units heal [amount] HP when healing = 

Medic II = Médico II
 # Requires translation!
[amount] HP when healing in [tileFilter] tiles = 

Scouting I = Exploração I
 # Requires translation!
[amount] Visibility Range = 

Scouting II = Exploração II

Scouting III = Exploração III
[amount] Movement = [amount] Movimento

Survivalism I = Sobrevivência I
 # Requires translation!
+[amount]% Strength when defending = 

Survivalism II = Sobrevivência II

Survivalism III = Sobrevivência III
Unit will heal every turn, even if it performs an action = Esta unidade irá curar a cada turno, mesmo se executar uma ação
 # Requires translation!
May withdraw before melee ([amount]%) = 

Boarding Party I = Festa de Enquadro I

Boarding Party II = Festa de Enquadro II

Boarding Party III = Festa de Enquadro III

Coastal Raider I = Assalto Litorâneo I
 # Requires translation!
Earn [amount]% of the damage done to [unitType] units as [stat] = 

Coastal Raider II = Assalto Litorâneo II

Coastal Raider III = Assalto Litorâneo III

Targeting I = Alvejamento I

Targeting II = Alvejamento II

Targeting III = Alvejamento III

Wolfpack I = Alcateia I
 # Requires translation!
+[amount]% Strength when attacking = 

Wolfpack II = Alcateia II

Wolfpack III = Alcateia III

Armor Plating I = Revestimento de Armadura I
 # Requires translation!
Aircraft Carrier = 

Armor Plating II = Revestimento de Armadura II

Armor Plating III = Revestimento de Armadura III

Flight Deck I = Convés de Vôo I
 # Requires translation!
Can carry [amount] extra [param] units = 

Flight Deck II = Convés de Vôo II

Flight Deck III = Convés de Vôo III

 # Requires translation!
Supply = 
 # Requires translation!
May heal outside of friendly territory = 

Siege I = Cerco Aéreo I

Siege II = Cerco Aéreo II

Siege III = Cerco Aéreo III

Evasion = Evasão
 # Requires translation!
Damage taken from interception reduced by [amount]% = 

Interception I = Interceptação I
 # Requires translation!
[amount]% Damage when intercepting = 

Interception II = Interceptação II

Interception III = Interceptação III

Air Targeting I = Mira Aérea I

Air Targeting II = Mira Aérea II

Sortie = Excursão
 # Requires translation!
[amount] extra interceptions may be made per turn = 

Operational Range = Alcance Operacional

Air Repair = Reparação Aérea
 # Requires translation!
Helicopter = 

 # Requires translation!
Mobility I = 

 # Requires translation!
Mobility II = 

 # Requires translation!
Anti-Armor I = 

 # Requires translation!
Anti-Armor II = 

Cover I = Cobertura I
 # Requires translation!
[amount]% Strength when defending vs [unitType] units = 

Cover II = Cobertura II

March = Marcha

Mobility = Mobilidade

Sentry = Sentinela

Logistics = Logística

Ambush I = Emboscada Aérea I

Ambush II = Emboscada Aérea II

Bombardment I = Bombardeamento I

Bombardment II = Bombardeamento II

Bombardment III = Bombardeamento III

 # Requires translation!
Morale = 
 # Requires translation!
+[amount]% Combat Strength = 

 # Requires translation!
Great Generals I = 

 # Requires translation!
Great Generals II = 

 # Requires translation!
Quick Study = 
 # Requires translation!
[amount]% Bonus XP gain = 

Haka War Dance = Dança de Guerra Haka
 # Requires translation!
[amount]% Strength for enemy [unitType] units in adjacent [param] tiles = 

Rejuvenation = Rejuvenescimento
All healing effects doubled = Todos os efeitos de cura dobrados

Slinger Withdraw = Retirada de Lançador


#################### Lines from UnitTypes from Civ V - Vanilla ####################










 # Requires translation!
Civilian Water = 



Can enter ice tiles = Pode entrar em blocos de gelo
Invisible to others = Invisível para outros


 # Requires translation!
Aircraft = 
6 tiles in every direction always visible = 6 hexágonos em toda direção sempre visível


 # Requires translation!
Atomic Bomber = 

Self-destructs when attacking = Autodestrói-se ao atacar
 # Requires translation!
Cannot be intercepted = 

 # Requires translation!
Can pass through impassable tiles = 











#################### Lines from Units from Civ V - Vanilla ####################

 # Requires translation!
Can build [param] improvements on tiles = 

Founds a new city = Estabelecer uma nova cidade
 # Requires translation!
Excess Food converted to Production when under construction = 
 # Requires translation!
Requires at least [amount] population = 

Ignores terrain cost = Ignora custo de movimento em terrenos
 # Requires translation!
May upgrade to [unit] through ruins-like effects = 

 # Requires translation!
This is your basic, club-swinging fighter. = 

Maori Warrior = Guerreiro Maori

 # Requires translation!
Jaguar = 
Heals [amount] damage if it kills a unit = Cura [amount] de dano se destruir uma unidade

Brute = Bruto

Archer = Arqueiro

Bowman = Arqueiro Experiente

Slinger = Lançador

Work Boats = Barcos de trabalho
Cannot enter ocean tiles until Astronomy = Não pode entrar o terreno 'oceano' até Astronomia
May create improvements on water resources = Pode criar melhorias em recursos aquáticos

Trireme = Trireme
Cannot enter ocean tiles = Não pode entrar o terreno 'oceano' 

Chariot Archer = Arqueiro de Biga
No defensive terrain bonus = Nenhum bonus de defesa do terreno
Rough terrain penalty = Penalidade de terreno díficil

War Chariot = Carruagem de guerra

 # Requires translation!
Horse Archer = 

War Elephant = Elefante de guerra


Hoplite = Hoplita

Persian Immortal = Imortal Persa

 # Requires translation!
Battering Ram = 
 # Requires translation!
-[amount] Visibility Range = 
 # Requires translation!
Can only attack [unitType] units = 

Horseman = Cavaleiro
Can move after attacking = Pode se mover após atacar
 # Requires translation!
-[amount]% Strength vs [unitType] = 

Companion Cavalry = Cavalaria companheira

Catapult = Catapulta
Must set up to ranged attack = Precisa de preparação para atacar a distância
Limited Visibility = Visibilidade limitada

Ballista = Balista

Composite Bowman = Arqueiro Composto

Swordsman = Espadachim

Legion = Legião

Mohawk Warrior = Guerreiro Mohawk


Landsknecht = Landsknecht
Can move immediately once bought = Pode se mover imediatamente uma vez comprado

Galleass = Galeaças

Knight = Cavaleiro

Camel Archer = Arqueiro de camelo

Conquistador = Conquistador
Defense bonus when embarked = Bonus de defesa quando embarcado

Naresuan's Elephant = Elefante de Naresuan

Mandekalu Cavalry = Cavalaria Mandekalu

Keshik = Keshik

Crossbowman = Besteiro

Chu-Ko-Nu = Chu-Ko-Nu

Longbowman = Arqueiro de arco longo

Trebuchet = Trabuco

Hwach'a = Hwach'a

Longswordsman = Espadachim de espada longa

Samurai = Samurai

Berserker = Furioso

Caravel = Caravela

Turtle Ship = Navio Tartaruga


Musketeer = Mosqueteiro

Janissary = Janisário

Minuteman = Mílicia

Tercio = Terço

Privateer = Corsário
 # Requires translation!
May capture killed [param] units = 

Sea Beggar = Mendigo do Mar

Frigate = Fragata

Ship of the Line = Navio de linha

Lancer = Lanceiro montado

Sipahi = Sipahi
No movement cost to pillage = Sem custo de movimento para saquear

 # Requires translation!
Hakkapeliitta = 
 # Requires translation!
Transfer Movement to [unit] = 
 # Requires translation!
[amount]% Strength when stacked with [unit] = 

Cannon = Canhão

Gatling Gun = Metralhadora


Norwegian Ski Infantry = Infantaria de Esqui Norueguesa
Double movement in Snow, Tundra and Hills = Dobra movimento em Neve, Tundra e Colinas

 # Requires translation!
Carolean = 

Cavalry = Cavalaria

Cossack = Cossaco

Ironclad = Navio revestido de ferro
Double movement in coast = Movimento em dobro nos litorais

Artillery = Artilharia

 # Requires translation!
Can only attack [param] tiles = 
Can attack submarines = Pode atacar submarinos

Great War Infantry = Infantaria da Grande Guerra

Foreign Legion = Legião Estrangeira

Triplane = Aeronave triplano
[amount]% chance to intercept air attacks = [amount]% de chance de interceptar ataques aéreos

Great War Bomber = Bombardeiro da Grande Guerra


Carrier = Porta-aviões
 # Requires translation!
Cannot attack = 
 # Requires translation!
Can carry [amount] [param] units = 

Battleship = Navio de batalha

Machine Gun = Metralhadora robusta

Anti-Aircraft Gun = Arma anti-aérea

Landship = Navio terrestre

Destroyer = Destruidor

[amount] Sight for all [param] units = [amount] Visão para todas as unidades [param]


Zero = Zero


B17 = B17

Paratrooper = Forças Especiais
 # Requires translation!
May Paradrop up to [amount] tiles from inside friendly territory = 

Tank = Tanque

Panzer = Tanque-Panzer

Anti-Tank Gun = Arma anti-tanque

Atomic Bomb = Bomba Atômica
Nuclear weapon of Strength [amount] = Arma nuclear de Força [amount]
Blast radius [amount] = Raio da explosão [amount]

Rocket Artillery = Artilharia de foguetes

Mobile SAM = Veículo LM

Guided Missile = Míssil Teleguiado

Nuclear Missile = Míssil nuclear

Helicopter Gunship = Helicóptero de guerra
 # Requires translation!
All tiles cost 1 movement = 
 # Requires translation!
Ignores Zone of Control = 
 # Requires translation!
Unable to capture cities = 

Nuclear Submarine = Submarino Nuclear

Mechanized Infantry = Infantaria mecanizada

Missile Cruiser = Cruzador

Modern Armor = Panzer moderno

Jet Fighter = Avião de Caça

Giant Death Robot = Robô gigante da morte

Stealth Bomber = Bombardeiro furtivo
Cannot be carried by [unit] units = Não pode ser transportado por [unit] unidades

Great Artist = Grande Artista
Can start an [amount]-turn golden age = Podes começar uma era de ouro de [amount]
Can construct [tileImprovement] = Podes construir [tileImprovement]
Great Person - [stat] = Pessoa Experiente - [stat]

Great Scientist = Grande Cientista
Can hurry technology research = Pode apressar pesquisa tecnológica

Great Merchant = Grande Mercador
Can undertake a trade mission with City-State, giving a large sum of gold and [amount] Influence = Pode assumir uma missão de troca com Cidade-Estado, obtendo uma grande quantia de ouro e [amount] de Influência

Great Engineer = Grande Engenheiro
Can speed up construction of a wonder = Pode acelerar a construção de uma maravilha

Great Prophet = Grande Profeta
Can construct [tileImprovement] if it hasn't spread religion yet = Pode construir [tileImprovement] se ainda não espalhaste a religião
Can spread religion [amount] times = Pode espalhar a religião [amount] vezes
May found a religion = Podes fundar uma religião
 # Requires translation!
May enter foreign tiles without open borders = 
 # Requires translation!
Religious Unit = 

Great General = Grande General
Bonus for units in 2 tile radius 15% = 15% de bônus para unidades com raio de 2 blocos

Khan = Cã
Heal adjacent units for an additional 15 HP per turn = Cura unidades adjacentes por um adiconal de 15 HP por rodada

 # Requires translation!
Missionary = 
 # Requires translation!
May enter foreign tiles without open borders, but loses [amount] religious strength each turn it ends there = 
 # Requires translation!
Can be purchased with [stat] [cityFilter] = 


#################### Lines from Tutorials ####################

Introduction = Introdução
Welcome to Unciv!\nBecause this is a complex game, there are basic tasks to help familiarize you with the game.\nThese are completely optional, and you're welcome to explore the game on your own! = Bem-vindo ao Unciv!\nPela razão de ser um jogo complexo, existem tarefas básicas para ajudar-te a te familiarizares com o jogo.\nIsto é completamente opcional, e podes explorar o jogo da tua maneira!

New Game = Novo Jogo
Your first mission is to found your capital city.\nThis is actually an important task because your capital city will probably be your most prosperous.\nMany game bonuses apply only to your capital city and it will probably be the center of your empire. = Sua primeira missão é fundar sua cidade capital.\nIsso é uma importante tarefa atualmente porque provavelmente sua cidade capital será a mais próspera.\nMuitos dos bônus do jogo se aplicam apenas para sua cidade capital e esta provalvelmente será o centro do seu império.
 # Requires translation!
How do you know a spot is appropriate?\nThat’s not an easy question to answer, but looking for and building next to luxury resources is a good rule of thumb.\nLuxury resources are tiles that have things like gems, cotton, or silk (indicated by a smiley next to the resource icon)\nThese resources make your civilization happy. You should also keep an eye out for resources needed to build units, such as iron. Cities cannot be built within 3 tiles of existing cities, which is another thing to watch out for! = 
 # Requires translation!
However, cities don’t have a set area that they can work - more on that later!\nThis means you don’t have to settle cities right next to resources.\nLet’s say, for example, that you want access to some iron – but the resource is right next to a desert.\nYou don’t have to settle your city next to the desert. You can settle a few tiles away in more prosperous lands.\nYour city will grow and eventually gain access to the resource.\nYou only need to settle right next to resources if you need them immediately – \n   which might be the case now and then, but you’ll usually have the luxury of time. = 
 # Requires translation!
The first thing coming out of your city should be either a Scout or Warrior.\nI generally prefer the Warrior because it can be used for defense and because it can be upgraded\n  to the Swordsman unit later in the game for a relatively modest sum of gold.\nScouts can be effective, however, if you seem to be located in an area of dense forest and hills.\nScouts don’t suffer a movement penalty in this terrain.\nIf you’re a veteran of the 4x strategy genre your first Warrior or Scout will be followed by a Settler.\nFast expanding is absolutely critical in most games of this type. = 

In your first couple of turns, you will have very little options, but as your civilization grows, so do the number of things requiring your attention = Nos teus primeiros turnos, terás muito poucas opções, mas conforme a tua civilização cresce, cresce também o número de coisas que requerem a tua atenção

Culture and Policies = Cultura e Políticas
Each turn, the culture you gain from all your cities is added to your Civilization's culture.\nWhen you have enough culture, you may pick a Social Policy, each one giving you a certain bonus. = A cada turno, a cultura que ganhas de todas as tuas cidades é adicionada à cultura da tua Civilização.\nQuandoctiveres cultura suficiente, podes escolher uma Política Social, cada uma dando-te um certo bônus.
The policies are organized into branches, with each branch providing a bonus ability when all policies in the branch have been adopted. = As políticas são organizadas em ramos, com cada ramo fornecendo uma habilidade de bónus quando todas as políticas no ramo foram adotadas.
With each policy adopted, and with each city built,\n  the cost of adopting another policy rises - so choose wisely! = Com cada política adotada e com cada cidade construída,\n o custo de adoção de outra política aumenta - então escolhe com sabedoria!

City Expansion = Expansão da cidade
Once a city has gathered enough Culture, it will expand into a neighboring tile.\nYou have no control over the tile it will expand into, but tiles with resources and higher yields are prioritized. = Assim que uma cidade reunir Cultura suficiente, ela se expandirá para um bloco vizinho.\nNão tens controlo sobre o bloco para o qual ela se expandirá, mas os blocos com recursos e rendimentos mais altos são priorizados.
Each additional tile will require more culture, but generally your first cities will eventually expand to a wide tile range. = Cada bloco adicional exigirá mais cultura, mas geralmente as tuas primeiras cidades irão eventualmente expandir-se para uma ampla gama de blocos.
Although your city will keep expanding forever, your citizens can only work 3 tiles away from city center.\nThis should be taken into account when placing new cities. = Embora a tua cidade continue a expandir-se para sempre, os teus cidadãos só podem trabalhar 3 blocos de distância do centro da cidade.\nIsso deve ser levado em consideração ao fundar novas cidades.

As cities grow in size and influence, you have to deal with a happiness mechanic that is no longer tied to each individual city.\nInstead, your entire empire shares the same level of satisfaction.\nAs your cities grow in population you’ll find that it is more and more difficult to keep your empire happy. = À medida que as cidades crescem em tamanho e influência, tu precisas lidar com um mecanismo de felicidade que não está mais vinculado a cada cidade individualmente.\nEm vez disso, todo o teu império compartilha o mesmo nível de satisfação.\nCom o aumento da população das tuas cidades, descobrirsá que é cada vez mais difícil manter o teu império feliz.
In addition, you can’t even build any city improvements that increase happiness until you’ve done the appropriate research.\nIf your empire’s happiness ever goes below zero the growth rate of your cities will be hurt.\nIf your empire becomes severely unhappy (as indicated by the smiley-face icon at the top of the interface)\n  your armies will have a big penalty slapped on to their overall combat effectiveness. = Além disso, não podes construir nenhuma melhoria na cidade que aumente a felicidade até que tenha feito a pesquisa adequada.\nSe a felicidade do teu império cair abaixo de zero, a taxa de crescimento das suas cidades será prejudicada.\nSe o teu império ficar gravemente infeliz (conforme indicado pelo ícone de cara sorridente na parte superior da interface)\n os teus exércitos terão uma grande penalidade aplicada à sua eficácia geral de combate.
This means that it is very difficult to expand quickly in Unciv.\nIt isn’t impossible, but as a new player you probably shouldn’t do it.\nSo what should you do? Chill out, scout, and improve the land that you do have by building Workers.\nOnly build new cities once you have found a spot that you believe is appropriate. = Isto significa que é muito difícil expandir rapidamente no Unciv.\nNão é impossível, mas como um novo jogador, provavelmente não deverias fazer isso.\nEntão, o que deves fazer? Relaxa, explora e melhora a terra que possuis construindo Trabalhadores.\nConstroi novas cidades apenas depois de encontrar um local que acreditas ser apropriado.

Unhappiness = Infelicidade
It seems that your citizens are unhappy!\nWhile unhappy, cities  will grow at 1/4 the speed, and your units will suffer a 2% penalty for each unhappiness = Parece que os teus cidadãos estão infelizes!\nQuando infelizes, as cidades crescerão a 1/4 da velocidade e as tuas unidades sofrerão uma penalidade de 2% para cada infelicidade
Unhappiness has two main causes: Population and cities\n  Each city causes 3 unhappiness, and each population, 1 = A infelicidade tem duas causas principais: População e cidades\n Cada cidade causa 3 de infelicidade e cada população causa 1
 # Requires translation!
There are 2 main ways to combat unhappiness:\n  by building happiness buildings for your population\n  or by having improved luxury resources within your borders = 

You have entered a Golden Age!\nGolden age points are accumulated each turn by the total happiness \n  of your civilization\nWhen in a golden age, culture and production generation increases +20%,\n  and every tile already providing at least one gold will provide an extra gold. = Entraste numa Idade de Ouro!\nOs pontos da idade de ouro são acumulados a cada turno pela felicidade total\n da tua civilização\nQuando numa idade de ouro, a cultura e a produção de geração aumentam +20%,\ne cada bloco já fornece pelo menos um o ouro, fornecerá um ouro extra.

Roads and Railroads = Estradas e ferrovias
Connecting your cities to the capital by roads\n  will generate gold via the trade route.\nNote that each road costs 1 gold Maintenance per turn, and each Railroad costs 2 gold,\n  so it may be more economical to wait until the cities grow! = Conectar as tuas cidades à capital por estradas\n gerará ouro por meio da rota comercial.\nObserva que cada estrada custa 1 ouro de manutenção por turno e cada ferrovia custa 2 ouros,\n por isso pode ser mais econômico esperar até as cidades crescerem!

Victory Types = Tipos de Vitória
Once you’ve settled your first two or three cities you’re probably 100 to 150 turns into the game.\nNow is a good time to start thinking about how, exactly, you want to win – if you haven’t already. = Depois de definires as tuas primeiras duas ou três cidades, provavelmente terás 100 a 150 bilhetes no jogo.\nAgora é um bom momento para começar a pensar sobre como, exatamente, queres ganhar - se ainda não o fizeste.
There are three ways to win in Unciv. They are:\n - Cultural Victory: Complete 5 Social Policy Trees\n - Domination Victory: Survive as the last civilization\n - Science Victory: Be the first to construct a spaceship to Alpha Centauri = Existem três maneiras de ganhar no Unciv. São elas:\n - Vitória Cultural: Completa 5 Árvores de Política Social\n - Vitória de Dominação: Sobrevive como a última civilização\n - Vitória Ciêntfica: Sê o primeiro a construir uma nave espacial para a Alpha Centauri.
So to sum it up, these are the basics of Unciv – Found a prosperous first city, expand slowly to manage happiness,\n   and set yourself up for the victory condition you wish to pursue.\nObviously, there is much more to it than that, but it is important not to jump into the deep end before you know how to swim. = Então, para resumir, estes são os fundamentos do Unciv - fundar uma primeira cidade próspera, expandir lentamente para administrar a felicidade,\ne preparares-te para a condição de vitória que queres perseguir.\nObviamente, há muito mais nisso do que isso, mas é importante não pulares para o fundo do poço antes de saberes nadar.

Enemy City = Cidade Inimiga
Cities can be conquered by reducing their health to 1, and entering the city with a melee unit.\nSince cities heal each turn, it is best to attack with ranged units and use your melee units to defend them until the city has been defeated! = As cidades podem ser conquistadas reduzindo a tua saúde a 1 e entrando na cidade com uma unidade corpo-a-corpo.\nComo as cidades curam a cada turno, é melhor atacar com unidades corpo-a-corpo e usar as tuas unidades corpo-a-corpo para defendê-las até que a cidade seja derrotada!

Luxury Resource = Recursos de Luxo
Luxury resources within your domain and with their specific improvement are connected to your trade network.\nEach unique Luxury resource you have adds 5 happiness to your civilization, but extra resources of the same type don't add anything, so use them for trading with other civilizations! = Os recursos de luxo sobre o teu domínio e com o teu aprimoramento específico estão conectados à sua rede de comércio.\nCada recurso de luxo exclusivo que tu tens adiciona 5 de felicidade à tua civilização, mas recursos extras do mesmo tipo não adicionam nada, então usa-os para negociar com outras civilizações!

Strategic Resource = Recurso Estratégico
Strategic resources within your domain and with their specific improvement are connected to your trade network.\nStrategic resources allow you to train units and construct buildings that require those specific resources, for example the Horseman requires Horses. = Os recursos estratégicos sobre o teu domínio e com o teu aprimoramento específico estão conectados à tua rede de comércio.\nOs recursos estratégicos permitem que treines unidades e construas edifícios que requerem esses recursos específicos, por exemplo, o Cavaleiro requer cavalos.
Unlike Luxury Resources, each Strategic Resource on the map provides more than one of that resource.\nThe top bar keeps count of how many unused strategic resources you own.\nA full drilldown of resources is available in the Resources tab in the Overview screen. = Ao contrário dos recursos de luxo, cada recurso estratégico no mapa fornece mais de um desse recurso.\nA barra superior mantém a contagem de quantos recursos estratégicos não utilizados possuis.\nUma análise completa dos recursos está disponível na guia Recursos na tela Visão geral.

The city can no longer put up any resistance!\nHowever, to conquer it, you must enter the city with a melee unit = A cidade não pode mais resistir!\nNo entanto, para conquistá-la, deves entrar na cidade com uma unidade corpo-a-corpo

After Conquering = Depois de conquistar
When conquering a city, you can now choose to either  or raze, puppet, or annex the city.\nRazing the city will lower its population by 1 each turn until the city is destroyed. = Quando conquistas uma cidade, podes escolher ou destruir, deixa-la fantoche ou anexar a cidade.\n EDestruir a cidade reduzirá a tua população em 1 a cada turno até que a cidade seja destruída.
 # Requires translation!
Puppeting the city will mean that you have no control on the city's production.\nThe city will not increase your tech or policy cost, but its citizens will generate 1.5x the regular unhappiness.\nAnnexing the city will give you control over the production, but will increase the citizen's unhappiness to 2x!\nThis can be mitigated by building a courthouse in the city, returning the citizen's unhappiness to normal.\nA puppeted city can be annexed at any time, but annexed cities cannot be returned to a puppeted state! = 

You have encountered a barbarian unit!\nBarbarians attack everyone indiscriminately, so don't let your \n  civilian units go near them, and be careful of your scout! = Encontraste uma unidade bárbara!\nOs Bárbaros atacam todos indiscriminadamente, então não deixes as tuas \n unidades civis chegarem perto deles e toma cuidado com o teu batedor!

You have encountered another civilization!\nOther civilizations start out peaceful, and you can trade with them,\n  but they may choose to declare war on you later on = Encontraste outra civilização!\nOutras civilizações começam pacíficas e podes negociar com elas,\n mas elas podem decidir declarar guerra a ti mais tarde

Once you have completed the Apollo Program, you can start constructing spaceship parts in your cities\n (with the relevant technologies) to win a scientific victory! = Depois de concluires o Programa Apollo, podes começar a construir peças de foguetões nas tuas cidades\n (com as tecnologias relevantes) para obter uma vitória científica!

Injured Units = Unidades Feridas
Injured units deal less damage, but recover after turns that they have been inactive\nUnits heal 5 health per turn in enemy territory, 10 in neutral land,\n  15 inside your territory and 20 in your cities = Unidades feridas causam menos danos, mas recuperam-se após turnos em que ficam inativas\nUnidades curam 5 pontos de vida por turno em território inimigo, 10 em terra neutra,\n 15 dentro do teu território e 20 nas tuas cidades

Workers = Trabalhadores
Workers are vital to your cities' growth, since only they can construct improvements on tiles\nImprovements raise the yield of your tiles, allowing your city to produce more and grow faster while working the same amount of tiles! = Os trabalhadores são vitais para o crescimento das tuas cidades, já que somente eles podem construir melhorias nos bocos\nMelhorias aumentam o rendimento dos teus blocos, permitindo que a tua cidade produza mais e cresça mais rápido trabalhando a mesma quantidade de blocos!

 # Requires translation!
Siege Units = 
 # Requires translation!
Siege units are extremely powerful against cities, but need to be Set Up before they can attack.\nOnce your siege unit is set up, it can attack from the current tile,\n  but once moved to another tile, it will need to be set up again. = 

Embarking = Embarque
Once a certain tech is researched, your land units can embark, allowing them to traverse water tiles.\nEntering or leaving water takes the entire turn.\nUnits are defenseless while embarked, so be careful! = Depois que uma determinada tecnologia é pesquisada, as tuas unidades terrestres podem embarcar, permitindo-lhes atravessar os blocos de água.\nEntrar ou sair da água leva o turno inteiro.\nAs unidades ficam indefesas durante o embarque, então toma cuidado!

 # Requires translation!
Idle Units = 
 # Requires translation!
If you don't want to move a unit this turn, you can skip it by clicking 'Next unit' again.\nIf you won't be moving it for a while, you can have the unit enter Fortify or Sleep mode - \n  units in Fortify or Sleep are not considered idle units.\nIf you want to disable the 'Next unit' feature entirely, you can toggle it in Menu -> Check for idle units = 

Contact Me = Contacta-me
Hi there! If you've played this far, you've probably seen that the game is currently incomplete.\n UnCiv is meant to be open-source and free, forever.\n That means no ads or any other nonsense. = Olá! Se você jogaste até agora, provavelmente viste que o jogo está incompleto.\nO UnCiv foi criado para ser de código aberto e grátis sempre.\nIsso significa que não há anúncios ou qualquer outra coisa sem sentido.
What motivates me to keep working on it, \n  besides the fact I think it's amazingly cool that I can,\n  is the support from the players - you guys are the best! = O que me motiva a continuar a trabalhae nisto, \n além do fato de que eu acho fantastico que eu posso, é o apoio dos jogadores - vocês são demais!
Every rating and review that I get puts a smile on my face =)\n  So contact me! Send me an email, review, Github issue\n  or mail pigeon, and let's figure out how to make the game \n  even more awesome!\n(Contact info is in the Play Store) = Todas as classificações e avaliações que recebo fazem-me sorrir =)\n Então contacta-me! Manda-me um email, avaliação, problema do Github\n ou pombo correio, e vamos descobrir como fazer o jogo \n ainda mais incrível!\n(Informação de contato está na Play Store)

Pillaging = Pilhagem
Military units can pillage improvements, which heals them 25 health and ruins the improvement.\nThe tile can still be worked, but advantages from the improvement - stat bonuses and resources - will be lost.\nWorkers can repair these improvements, which takes less time than building the improvement from scratch. = Unidades militares podem pilhar melhorias, o que cura elas em 25 de vida e destroi a melhoria.\nAinda se pode trabalhar no ladrilho, mas vantagens da melhoria - bonus de status e recursos - se perderão.\nTrabalhadores podem consertar essas melhorias, o que demora menos tempo que fazer a melhoria do zero.

Experience = Experiência
Units that enter combat gain experience, which can then be used on promotions for that unit.\nUnits gain more experience when in Melee combat than Ranged, and more when attacking than when defending. = Unidade que engajam em combate ganham experiência, a qual pode então ser aplicada em promoçoes para esta unidade.\nUnidades ganham mais experiência em combates corpo a corpo do que à distância, e mais atacando do que defendendo.
Units can only gain up to 30 XP from Barbarian units - meaning up to 2 promotions. After that, Barbarian units will provide no experience. = Unidades só podem ganhar até 30 XP de unidades de Bárbaros - ou seja, até 2 promoçoes. Depois disso, unidades de Bárbaros não providenciarão mais experiência.

Combat = Combate
Unit and cities are worn down by combat, which is affected by a number of different values.\nEach unit has a certain 'base' combat value, which can be improved by certain conditions, promotions and locations. = Unidades e cidades são abatidas por combate, o que é afetado por vários valores diferentes.\nCada unidade tem um certo valor de combate 'base', o qual pode ser aprimorado por certas condições, promoçoes e localizações.
Units use the 'Strength' value as the base combat value when melee attacking and when defending.\nWhen using a ranged attack, they will the use the 'Ranged Strength' value instead. = Unidades usam o valor 'Força' como o valor de base em ataques corpo a corpo e defendendo.\nQuando atacando a distância, elas usam o valor 'Força a Distância' em vez.
Ranged attacks can be done from a distance, dependent on the 'Range' value of the unit.\nWhile melee attacks allow the defender to damage the attacker in retaliation, ranged attacks do not. = Ataques à distância dependem do valor de 'Alcance' da unidade.\nEnquanto ataques corpo a corpo permitem o defensor gerar dano ao atacante em retaliação, ataques a distância não permitem. 

Research Agreements = Acordos de Pesquisa
In research agreements, you and another civilization decide to jointly research technology.\nAt the end of the agreement, you will both receive a 'lump sum' of Science, which will go towards one of your unresearched technologies. = Em acordos de pesquisa, você e outra civilização decidem pesquisar em conjunto tecnologia.\nAo fim do acordo, ambos vocês irão receber um 'montante único' de ciência, o qual será direcionado a uma de suas tecnologia ainda não pesquisada.
The amount of Science you receive at the end is dependent on the science generated by your cities and the other civilization's cities during the agreement - the more, the better! = A quantidade de Ciência que você recebe no fim depende na ciência gerada por suas cidades e das cidades das outras civilizações durante o acordo - quanto mais. melhor! 

Not all nations are contending with you for victory.\nCity-states are nations that can't win, don't conquer other cities and can't be traded with. = Nem todas as nações estão disputando com você pela vitória.\nCidades-estado são nações que não podem ganhar, não conquistam outras cidades e não podem negociar comércio.
Instead, diplomatic relations with city-states are determined by Influence - a meter of 'how much the City-state likes you'.\nInfluence can be increased by attacking their enemies, liberating their city, and giving them sums of gold. = Ao contrário, relações diplomáticas com cidades-estado são determinadas por Influência - a medida de 'quanto que a Cidade-estado gosta de você'.\nInfluência pode ser aumentada por atacar seus inimigos, liberar sua cidade, e dando a elas quantias de ouro.
Certain bonuses are given when you are at above 30 influence.\nWhen you have above 60 Influence, and you have the highest influence with them of all civilizations, you are considered their 'Ally', and gain further bonuses and access to the Luxury and Strategic resources in their lands. = Certos bonus são fornecidos quando você se encontra acima de 30 de influência.\nQuando você tem mais que 60 de Influência, e você tem a aior influência de todas as civilizações, você é considerado seus 'Aliado', e ganha ainda mais bonus e acesso aos recursos de Luxo e Estratégia em suas terras.

Great People = Pessoas Experientes
Certain buildings, and specialists in cities, generate Great Person points per turn.\nThere are several types of Great People, and their points accumulate separately.\nThe number of points per turn and accumulated points can be viewed in the Overview screen. = Certos edifícios e especialistas em cidades geram pontos de Pessoas Experientes por turno.\nHá vários tipos de Pessoas Experientes, e os teus pontos acumulam-se separadamente.\nO número de pontos por turno e os pontos acumulados podem ser visualizados na tela Visão Geral.
Once enough points have been accumulated, a Great Person of that type will be created!\nEach Great Person can construct a certain Great Improvement which gives large yields over time, or immediately consumed to provide a certain bonus now. = Assim que forem acumulados pontos suficientes, uma Pessoa Experiente desse tipo será criada!\nCada Pessoa Experiente pode construir uma certa Boa Melhoria que dá grandes rendimentos com o tempo, ou é imediatamente consumida para fornecer um certo bónus agora.
Great Improvements also provide any strategic resources that are under them, so you don't need to worry if resources are revealed underneath your improvements! = Boas Melhorias também fornecem quaisquer recursos estratégicos que estão sob eles, então não precisas de preocupar-te se os recursos forem revelados por trás das tuas melhorias!

Removing Terrain Features = A remover as características do terreno
Certain tiles have terrain features - like Flood plains or Forests -  on top of them. Some of these layers, like Jungle, Marsh and Forest, can be removed by workers.\nRemoving the terrain feature does not remove any resources in the tile, and is usually required in order to work those resources. = Certos blocos têm características de terreno - como planícies aluviais ou florestas - em cima deles. Algumas dessas camadas, como Selva, Pântano e Floresta, podem ser removidas pelos trabalhadores.\nA remoção do recurso de terreno não remove nenhum recurso do bloco e geralmente é necessário para trabalhar esses recursos.

Natural Wonders, such as the Mt. Fuji, the Rock of Gibraltar and the Great Barrier Reef, are unique, impassable terrain features, masterpieces of mother Nature, which possess exceptional qualities that make them very different from the average terrain.\nThey benefit by giving you large sums of Culture, Science, Gold or Production if worked by your Cities, which is why you might need to bring them under your empire as soon as possible. = Maravilhas Naturais, como o Monte Fuji, a Rocha de Gibraltar e a Grande Barreira de Coral, são únicas, características intransponíveis de terreno, obras primas da Mãe Natureza, as quais possuem qualidades excepcionais que as fazem muito diferentes dos terrenos comuns.\nEles beneficiam fornecendo-te grandes quantias de Cultura, Ciência, Ouro ou Produção se trabalhadas pelas tuas Cidades, sendo o motivo pelo qual tens que trazê-las ao teu empério assim que possível. 

Keyboard = Teclado
If you have a keyboard, some shortcut keys become available. Unit command or improvement picker keys, for example, are shown directly in their corresponding buttons. = Se tiveres um teclado, algumas teclas de atalho estarão disponíveis. O comando da unidade ou as teclas do seletor de melhoria, por exemplo, são mostradas diretamente nos seus botões correspondentes.
On the world screen the hotkeys are as follows: = Na tela do mundo, as teclas de atalho são as seguintes:
Space or 'N' - Next unit or turn\n'E' - Empire overview (last viewed page)\n'+', '-' - Zoom in / out\nHome - center on capital or open its city screen if already centered = Espaço ou 'N' - Próxima unidade ou curva\n'E'- Visão geral do Império (última página visualizada)\n'+', '-'- Aumentar/diminuir o zoom \nHome - centralizar na capital ou abrir a tela da cidade, se já estiver centrado
F1 - Open Civilopedia\nF2 - Empire overview Trades\nF3 - Empire overview Units\nF4 - Empire overview Diplomacy\nF5 - Social policies\nF6 - Technologies\nF7 - Empire overview Cities\nF8 - Victory Progress\nF9 - Empire overview Stats\nF10 - Empire overview Resources\nF11 - Quicksave\nF12 - Quickload = F1 - Abrir Civilopédia\nF2 - Visão geral do comércio\F3 - Visão geral das unidades do Império\nF4 - Visão geral da Diplomacia do Império\nF5 - Políticas sociais\nF6 - Tecnologias\nF7 - Visão geral das Cidades do Império\nF8 Progresso de Vitória\nF9 - Estatísticas gerais do Império\nF10 - Visão geral dos recursos do Império\nF11 - Salvamento rápido\nF12 - Carregamento rápido
Ctrl-R - Toggle tile resource display\nCtrl-Y - Toggle tile yield display\nCtrl-O - Game options\nCtrl-S - Save game\nCtrl-L - Load game = Ctrl+R - Alterna a exibição do recurso\n Ctrl+Y - Alterna a exibição do rendimento\nCtrl+S - Salva o jogo\nCtrl+L - Carrega o jogo

World Screen = Tela do Mundo 
This is where you spend most of your time playing Unciv. See the world, control your units, access other screens from here. = É aqui que tu passas a maior parte do tempo a jogar Unciv. Vê o mundo, controla as tuas unidades, acessa outras telas daqui.
①: The menu button - civilopedia, save, load, options... = ①: O botão de menu - civilopédia, salvar, carregar, opções ...
②: The player/nation whose turn it is - click for diplomacy overview. = ②: O jogador/nação da vez - clica para obter uma visão geral da diplomacia.
③: The Technology Button - shows the tech tree which allows viewing or researching technologies. = ③: O botão de tecnologia - mostra a árvore de tecnologia que permite visualizar ou pesquisar tecnologias.
④: The Social Policies Button - shows enacted and selectable policies, and with enough culture points you can enact new ones. = ④: O botão de políticas sociais - mostra as políticas aprovadas e selecionáveis e, com pontos de cultura suficientes, podes aprovar novas.
⑤: The Diplomacy Button - shows the diplomacy manager where you can talk to other civilizations. = ⑤: O botão Diplomacia - mostra ao gerente da diplomacia onde podes conversar com outras civilizações.
⑥: Unit Action Buttons - while a unit is selected its possible actions appear here. = ⑥: Botões de ação da unidade - enquanto uma unidade é selecionada, as tuas ações possíveis aparecem aqui.
⑦: The unit/city info pane - shows information about a selected unit or city. = ⑦: O painel de informações da unidade/cidade - mostra informações sobre uma unidade ou cidade selecionada.
⑧: The name (and unit icon) of the selected unit or city, with current health if wounded. Clicking a unit name or icon will open its civilopedia entry. = ⑧: O nome (e o ícone da unidade) da unidade ou cidade selecionada, com a saúde atual, se ferido. Clicar no nome ou ícone de uma unidade abrirá a tua entrada na civilopédia.
⑨: The arrow buttons allow jumping to the next/previous unit. = ⑨: Os botões de seta permitem saltar para a unidade seguinte/anterior.
⑩: For a selected unit, its promotions appear here, and clicking leads to the promotions screen for that unit. = ⑩: Para uma unidade selecionada, a tuas promoções aparecem aqui, e ao clicar leva à tela de promoções para aquela unidade.
⑪: Remaining/per turn movement points, strength and experience / XP needed for promotion. For cities, you get its combat strength. = ⑪: Pontos de movimento restantes/por turno, força e experiência / XP necessários para promoção. Para cidades, obténs a tua força de combate.
⑫: This button closes the selected unit/city info pane. = ⑫: Este botão fecha o painel de informações da unidade/cidade selecionada.
⑬: This pane appears when you order a unit to attack an enemy. On top are attacker and defender with their respective base strengths. = ⑬: Este painel aparece quando ordenas que uma unidade ataque um inimigo. No topo estão o atacante e o defensor com suas respectivas bases fortes.
⑭: Below that are strength boni or mali and health bars projecting before / after the attack. = ⑭: Abaixo disso estão os boni ou mali de força e barras de saúde projetando-se antes/depois do ataque.
⑮: The Attack Button - let blood flow! = ⑮: O botão de ataque - deixa o sangue fluir!
⑯: The minimap shows an overview over the world, with known cities, terrain and fog of war. Clicking will position the main map. = ⑯: O minimapa mostra uma visão geral do mundo, com as cidades conhecidas, o terreno e a névoa de guerra. Clicar nele irá posicionar o mapa principal.
⑰: To the side of the minimap are display feature toggling buttons - tile yield, worked indicator, show/hide resources. These mirror setting on the options screen and are hidden if you deactivate the minimap. = ⑰: Ao lado do minimapa estão os botões de alternância de recursos de exibição - rendimento do bloco, indicador trabalhado, mostrar/esconder recursos. Essas definições de espelho na tela de opções ficam ocultas se desativares o minimapa.
⑱: Tile information for the selected hex - current or potential yield, terrain, effects, present units, city located there and such. Where appropriate, clicking a line opens the corresponding civilopedia entry. = ⑱: Informações de bloco para o hexadecimal selecionado - rendimento atual ou potencial, terreno, efeitos, unidades atuais, cidade localizada ali e outros. Quando apropriado, clicar numa linha abre a entrada da civilopédia correspondente.
⑲: Notifications - what happened during the last 'next turn' phase. Some are clickable to show a relevant place on the map, some even show several when you click repeatedly. = Notificações - o que aconteceu durante a última fase da 'próxima curva'. Alguns são clicáveis para mostrar um local relevante no mapa, alguns até mostram vários quando clicas repetidamente.
⑳: The Next Turn Button - unless there are things to do, in which case the label changes to 'next unit', 'pick policy' and so on. = ⑳: O botão de próxima curva - a menos que haja coisas a fazer, nesse caso o rótulo muda para 'próxima unidade', 'escolher política' e assim por diante.
ⓐ: The overview button leads to the empire overview screen with various tabs (the last one viewed is remembered) holding vital information about the state of your civilization in the world. = ⓐ: O botão de visão geral leva à tela de visão geral do império com vários guias (o último exibido é lembrado) contendo informações vitais sobre o estado de sua civilização no mundo.
ⓑ: The culture icon shows accumulated culture and culture needed for the next policy - in this case, the exclamation mark tells us a next policy can be enacted. Clicking is another way to the policies manager. = ⓑ: O ícone de cultura mostra a cultura acumulada e a cultura necessária para a próxima política - neste caso, o ponto de exclamação nos diz que uma próxima política pode ser implementada. Clicar é outra forma de acessar o gerenciador de políticas.
ⓒ: Your known strategic resources are displayed here with the available (usage already deducted) number - click to go to the resources overview screen. = ⓒ: Os teus recursos estratégicos conhecidos são exibidos aqui com o número disponível (uso já deduzido) - clica para ir para a tela de visão geral dos recursos.
ⓓ: Happiness/unhappiness balance and either golden age with turns left or accumulated happiness with amount needed for a golden age is shown next to the smiley. Clicking also leads to the resources overview screen as luxury resources are a way to improve happiness. = ⓓ: O equilíbrio de felicidade/infelicidade e idade de ouro com vira à esquerda ou felicidade acumulada com a quantidade necessária para uma idade de ouro é mostrada ao lado do smiley. Clicar também leva à tela de visão geral dos recursos, pois recursos de luxo são uma forma de melhorar a felicidade.
ⓔ: The science icon shows the number of science points produced per turn. Clicking leads to the technology tree. = ⓔ: O ícone de ciência mostra o número de pontos de ciência produzidos por turno. Clicar leva para a árvore de tecnologia.
ⓕ: Number of turns played with translation into calendar years. Click to see the victory overview. = ⓕ: Número de voltas jogadas com tradução em anos civis. Clica para ver a visão geral da vitória.
ⓖ: The number of gold coins in your treasury and income. Clicks lead to the Stats overview screen. = ⓖ: O número de moedas de ouro na tua tesouraria e receita. Os cliques levam à tela de visão geral das estatísticas.
ⓧ: In the center of all this - the world map! Here, the "X" marks a spot outside the map. Yes, unless the wrap option was used, Unciv worlds are flat. Don't worry, your ships won't fall off the edge. = ⓧ: No centro disto tudo - o mapa mundial! Aqui, o "X" marca um ponto fora do mapa. Sim, a menos que a opção de agrupamento tenha sido usada, os mundos Unciv são planos. Não te preocupes, os teus navios não cairão da borda.
ⓨ: By the way, here's how an empire border looks like - it's in the national colours of the nation owning the territory. = ⓨ: A propósito, é assim que se parece a fronteira de um império - está com as cores nacionais da nação que possui o território.
ⓩ: And this is the red targeting circle that led to the attack pane back under ⑬. = ⓩ: E este é o círculo vermelho de mira que leva ao painel de ataque abaixo de ⑬.
What you don't see: The phone/tablet's back button will pop the question whether you wish to leave Unciv and go back to Real Life. On desktop versions, you can use the ESC key. = O que você tu vês: o botão Voltar do telemóvel/tablet fará a pergunta se desejas sair do Unciv e voltar para a Vida Real. Nas versões de desktop, podes usar a tecla ESC.
<|MERGE_RESOLUTION|>--- conflicted
+++ resolved
@@ -250,27 +250,13 @@
 Map Shape = Formato do mapa
 Hexagonal = Hexagonal
 Rectangular = Retangular
-<<<<<<< HEAD
 Height = Altura
 Width = Largura
 Radius = Raio
 Enable Religion = Ativar Religião
          
-Show advanced settings = Mostrar definições avançadas
-Hide advanced settings = Esconder definições avançadas
-=======
- # Requires translation!
-Height = 
- # Requires translation!
-Width = 
- # Requires translation!
-Radius = 
- # Requires translation!
-Enable Religion = 
-
  # Requires translation!
 Advanced Settings = 
->>>>>>> 854132fc
 RNG Seed = Seed RNG
 Map Height = Altura do Mapa
 Temperature extremeness = Severidade da temperatura
@@ -861,7 +847,6 @@
 Branches completed = Ramos completos
 Undefeated civs = Civilizações por derrotar
  # The \n here means: put a newline (enter) here. If this is omitted, the sidebox in the diplomacy overview will become _really_ wide. 
-<<<<<<< HEAD
  # Feel free to replace it with a space and put it somewhere else in your translation 
 Turns until the next\ndiplomacy victory vote: [amount] = Acontece até o próximo\n voto de vitória diplomática: [amount]
 Choose a civ to vote for = Escolhe uma civilização para votares
@@ -871,25 +856,6 @@
 Continue = Continuar
 Abstained = Abstido
 Vote for World Leader = Vota para líder mundial
-=======
- # Feel free to replace it with a space and put it between other words in your translation
- # Requires translation!
-Turns until the next\ndiplomacy victory vote: [amount] = 
- # Requires translation!
-Choose a civ to vote for = 
- # Requires translation!
-Choose who should become the world leader and win a diplomatic victory! = 
- # Requires translation!
-Voted for = 
- # Requires translation!
-Vote for [civilizationName] = 
- # Requires translation!
-Continue = 
- # Requires translation!
-Abstained = 
- # Requires translation!
-Vote for World Leader = 
->>>>>>> 854132fc
          
 # Capturing a city 
          
@@ -1045,24 +1011,11 @@
 Choose an Icon and name for your Religion = Escolhe um ícone e um nome para a tua religião
 Choose a [beliefType] belief! = Escolhe uma crença em [beliefType]!
 Found [religionName] = Encontra [religionName]
-<<<<<<< HEAD
 Choose a pantheon = Escolhe um panteão
 Found Religion = Religião encontrada
 Found Pantheon = Pantheon encontrado
 Follow [belief] = Seguir [belief]
 Religions and Beliefs = Religiões e Crenças
-         
-=======
- # Requires translation!
-Choose a pantheon = 
- # Requires translation!
-Found Religion = 
- # Requires translation!
-Found Pantheon = 
- # Requires translation!
-Follow [belief] = 
- # Requires translation!
-Religions and Beliefs = 
  # Requires translation!
 Majority Religion: [name] = 
 
@@ -1076,7 +1029,6 @@
  # Requires translation!
 Click an icon to see the stats of this religion = 
 
->>>>>>> 854132fc
 # Terrains 
          
 Impassable = Inacessível
@@ -1290,23 +1242,16 @@
 
 Stone Circles = Círculo de pedras
 
-<<<<<<< HEAD
+ # Requires translation!
+Cathedrals = 
+ # Requires translation!
+Follower = 
+ # Requires translation!
+May buy [building] buildings for [amount] [stat] [cityFilter] = 
 Divine inspiration = Inspiração divina
 Follower = Seguidor
 [stats] from every Wonder = [stats] de todas as maravilhas
-=======
- # Requires translation!
-Cathedrals = 
- # Requires translation!
-Follower = 
- # Requires translation!
-May buy [building] buildings for [amount] [stat] [cityFilter] = 
-
- # Requires translation!
-Divine inspiration = 
- # Requires translation!
-[stats] from every Wonder = 
->>>>>>> 854132fc
+
 
 Feed the World = Alimenta o mundo
 
@@ -1315,21 +1260,16 @@
  # Requires translation!
 [stats] if this city has at least [amount] specialists = 
 
-<<<<<<< HEAD
+ # Requires translation!
+Monasteries = 
+
+ # Requires translation!
+Mosques = 
+
+ # Requires translation!
+Pagodas = 
+
 Peace Gardens = Jardins da paz
-=======
- # Requires translation!
-Monasteries = 
-
- # Requires translation!
-Mosques = 
-
- # Requires translation!
-Pagodas = 
-
- # Requires translation!
-Peace Gardens = 
->>>>>>> 854132fc
 
 Religious Art = Arte Religiosa
 
