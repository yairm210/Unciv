
# Tutorial tasks

Move a unit!\nClick on a unit > Click on a destination > Click the arrow popup = Move uma unidade!\nClica numa unidade > Clica num destno > Clica no popup da seta
Found a city!\nSelect the Settler (flag unit) > Click on 'Found city' (bottom-left corner) = Funda uma cidade!\nSeleciona o colono (unidade da bandeira) > Clica em "Fundar cidade" (canto inferior esquerdo)
Enter the city screen!\nClick the city button twice = Entre no painel da cidade!\nClica no botão da cidade duas vezes
Pick a technology to research!\nClick on the tech button (greenish, top left) > \n select technology > click 'Research' (bottom right) = Escolhe uma tecnologia para pesquisar!\nClica no botão de tecnologia (esverdeado, canto superior esquerdo) > \n seleciona a tecnologia > clica em "Pesquisar"(canto inferior direito)
Pick a construction!\nEnter city screen > Click on a unit or building (bottom left side) > \n click 'add to queue' = Seleciona uma construção!\nEntra na tela da cidade > Clica numa unidade ou edificação (canto inferior esquerdo) > \n clica em \n 'adicionar à fila'
Pass a turn!\nCycle through units with 'Next unit' > Click 'Next turn' = Passa um turno!\nPercorre as unidades com "Próxima unidade" > Clica em "Próximo turno"
Reassign worked tiles!\nEnter city screen > click the assigned (green) tile to unassign > \n click an unassigned tile to assign population = Reatribui solos trabalhados!\nEntra no painel da cidade > clica no solo atribuído (verde) para desatribuí-lo >  \n clica num solo não atribuído para atribuí-lo a um habitante
Meet another civilization!\nExplore the map until you encounter another civilization! = Conhece outra civilização!\nExplora o mapa até encontrares outra civilização!
Open the options table!\nClick the menu button (top left) > click 'Options' = Abre a tabela de opções!\nClica no botão do menu (canto superior esquerdo) > Clica em "Opções"
Construct an improvement!\nConstruct a Worker unit > Move to a Plains or Grassland tile > \n Click 'Create improvement' (above the unit table, bottom left)\n > Choose the farm > \n Leave the worker there until it's finished = Constroi uma melhoria!\n Constroi uma unidade de trabalhador > Move-o para um solo de planícies ou pastagens >\n Clica em "Criar melhoria" (acima do menu da unidade, canto inferior esquerdo)\n > Escolhe a fazenda > Deix o trabalhador lá até que o trabalho esteja terminado
Create a trade route!\nConstruct roads between your capital and another city\nOr, automate your worker and let him get to that eventually = Cria uma rota de comércio!\nConstroi estradas entre a tua capital e outra cidade\n ou automatiza o teu trabalhador e deixa que ele faça isso eventualmente
Conquer a city!\nBring an enemy city down to low health > \nEnter the city with a melee unit = Conquista uma cidade!\nBaixa a saúde de uma cidade inimiga >\nEntra a cidade com uma unidade corpo a corpo
Move an air unit!\nSelect an air unit > select another city within range > \nMove the unit to the other city = Move uma unidade aérea!\nSeleciona uma unidade aérea> Seleciona outra cidade dentro do alcance > \nMove a unidade para outra cidade
See your stats breakdown!\nEnter the Overview screen (top right corner) >\nClick on 'Stats' = Vê as tuas estatísticas!\nEntra na tela de visão geral (canto superior direito) >\nClica em "Estatísticas"

Oh no! It looks like something went DISASTROUSLY wrong! This is ABSOLUTELY not supposed to happen! Please send me (yairm210@hotmail.com) an email with the game information (menu -> save game -> copy game info -> paste into email) and I'll try to fix it as fast as I can! = Ó não! Parece que aconteceu algo DESASTROSAMENTE errado! Isto não deveria acontecer DE FORMA ALGUMA! Por favor envia-me um email (yairm210@hotmail.com) com as informações do jogo (menu -> salvar jogo -> copiar informações do jogo -> colar no email) e eu vou tentar consertar o mais rápido que eu conseguir! 
Oh no! It looks like something went DISASTROUSLY wrong! This is ABSOLUTELY not supposed to happen! Please send us an report and we'll try to fix it as fast as we can! = Ó não! Parece que aconteceu algo DESASTROSAMENTE errado! Isto não deveria acontecer DE FORMA ALGUMA! Por favor envia-nos um informe e nós vamos tentar consertar o mais rápido que nós conseguirmos! 

# Buildings

 # Requires translation!
Unsellable = 
 # Requires translation!
Not displayed as an available construction unless [building] is built = 
 # Requires translation!
Not displayed as an available construction without [resource] = 

Choose a free great person = Escohe uma boa pessoa de graça
Get [unitName] = Adquirir [unitName]

Hydro Plant = Central hidroelétrica
[buildingName] obsoleted = [buildingName] obsoleto

# Diplomacy,Trade,Nations

Requires [buildingName] to be built in the city = Requer [buildingName] para ser construido na cidade
Requires [buildingName] to be built in all cities = Requer [buildingName] para ser construido em todas as cidades
Provides a free [buildingName] in the city = Provê um(a) [buildingName] grátis na cidade
Requires worked [resource] near city = Requer [resource] trabalhado perto da cidade
 # Requires translation!
Requires at least one of the following resources worked near the city: = 
Wonder is being built elsewhere = Uma maravilha está a ser construida numa cidade estrangeira
National Wonder is being built elsewhere = A Maravilha Nacional está a ser construída noutro lugar
Requires a [buildingName] in all cities = Requer um(a) [buildingName] em todas as cidades
Requires a [buildingName] in this city = Requer um [buildingName] nesta cidade
Consumes 1 [resource] = Requer [resource]
Consumes [amount] [resource] = Consome [amount] [resource]
Required tech: [requiredTech] = Requer tecnologia: [requiredTech]
Requires [PolicyOrNationalWonder] = Requer [PolicyOrNationalWonder]
Cannot be purchased = Não pode ser comprado
 # Requires translation!
See also = 

Current construction = Construção atual
Construction queue = Fila de construção
Pick a construction = SelecionA uma construção
Queue empty = Fila vazia
Add to queue = Adicionar à fila
Remove from queue = remover da fila
Show stats drilldown = Mostrar detalhamento das estatísticas
Show construction queue = Mostrar fila de construção
Save = Salvar
Cancel = Cancelar

Diplomacy = Diplomacia
War = Guerra
Peace = Paz
Research Agreement = Acordo de Pesquisa
Declare war = Declarar guerra
Declare war on [civName]? = Desejas declarar guerra a [civName]?
Let's begin! = Vamos começar!
[civName] has declared war on us! = [civName] declarou-nos guerra!
[leaderName] of [nation] = [leaderName] de [nation]
You'll pay for this! = Vais pagar por isto!
Negotiate Peace = Negociar paz
Peace with [civName]? = Paz com [civName]?
Very well. = Muito bem.
Farewell. = Adeus.
Sounds good! = Soa bem!
Not this time. = Desta vez não.
Excellent! = Excelente!
How about something else... = Porque não algo mais...
A pleasure to meet you. = É um prazer conhece-lo.
Our relationship = A nossa relação
We have encountered the City-State of [name]! = Nós encontrámos a cidade-estado de [name]
Declare Friendship ([numberOfTurns] turns) = Declarar amizade ([numberOfTurns] turnos)
May our nations forever remain united! = Que as nossas nações se mantenham unidas para sempre!
Indeed! = Perfeito!
Denounce [civName]? = Denunciar [civName]?
Denounce ([numberOfTurns] turns) = Condenar ([numberOfTurns] turnos)
We will remember this. = Nós nos lembraremos disto.

[civName] has declared war on [targetCivName]! = [civName] declarou guerra a [targetCivName]!
[civName] and [targetCivName] have signed a Peace Treaty! = [civName] e [targetCivName] assinaram um Tratado de Paz!
[civName] and [targetCivName] have signed the Declaration of Friendship! = [civName] e [targetCivName] assinaram a Declaração de Amizade!
[civName] has denounced [targetCivName]! = [civName] condenou [targetCivName]!
Do you want to break your promise to [leaderName]? = Queres quebrar a tua promessa para com [leaderName]?
We promised not to settle near them ([count] turns remaining) = Prometemos não nos acomodarmos perto deles ([count] turnos restantes)
They promised not to settle near us ([count] turns remaining) = Eles prometeram não se estabelecerem perto de nós ([count] turnos restantes)

Unforgivable = Imperdoável
Enemy = Inimigos
Competitor = Adversários
Neutral = Neutra
Favorable = Favorável
Friend = Amigos
Ally = Aliado

[questName] (+[influenceAmount] influence) = [questName] (+[influenceAmount] influência)
[remainingTurns] turns remaining = [remainingTurns] turnos restantes

## Diplomatic modifiers

You declared war on us! = Declaraste guerra contra nós!
Your warmongering ways are unacceptable to us. = Os teus costumes de guerra são inaceitáveis para nós.
You have captured our cities! = Capturaste as(a) nossas(nossa) cidades(cidade)!
We applaud your liberation of our conquered cities! = Nós apreciamos a tua libertação das nossas cidades conquistadas!
We applaud your liberation of conquered cities! = Nós aplaudimos a tua libertação das cidades conquistadas!
Years of peace have strengthened our relations. = Anos de paz fortaleceram as nossas relações.
Our mutual military struggle brings us closer together. = As nossas lutas mutuas fazem-nos mais próximos.
We have signed a public declaration of friendship = Assinámos uma declaração pública de amizade
You have declared friendship with our enemies! = Declaraste amizade a um dos nossos inimigos!
You have declared friendship with our allies = Declaraste amizade a um dos nossos aliados
Our open borders have brought us closer together. = As nossas fronteiras abertas fizeram-nos mais próximos.
Your so-called 'friendship' is worth nothing. = Aquio a que tu chamas 'amizade' não vale nada
You have publicly denounced us! = Condenaste-nos publicamente!
You have denounced our allies = Condenaste os nossos aliados
You have denounced our enemies = Condenaste os nossos inimigos
You betrayed your promise to not settle cities near us = Quebraste a tua promessa de não fundar cidades perto de nós
You fulfilled your promise to stop settling cities near us! = Cumpriste a tua promessa de não fundar cidades perto de nós
You refused to stop settling cities near us = Recusaste-te a parar de fundar cidades perto de nós
Your arrogant demands are in bad taste = As tua exigências arrogantes são desagradáveis
Your use of nuclear weapons is disgusting! = O teu uso de armas nucleares é nojento!
You have stolen our lands! = Roubaste as nossas terras!
 # Requires translation!
You gave us units! = 

Demands = Exigências
Please don't settle new cities near us. = Por favor não fundes cidades perto de nós.
Very well, we shall look for new lands to settle. = Muito bem, procuraremos novas terras para colonizar.
We shall do as we please. = Faremos o que quisermos.
We noticed your new city near our borders, despite your promise. This will have....implications. = Nós notamos a tua nova cidade perto das nossas fronteiras, apesar da tua promessa. Isso terá... consequências.

# City-States

Provides [amountOfCulture] culture at 30 Influence = Provê [amountOfCulture] de cultura aos 30 de Influência
Provides 3 food in capital and 1 food in other cities at 30 Influence = Provê 3 alimentos na capital e 1 alimento em outras cidades aos 30 de Influência
Provides 3 happiness at 30 Influence = Provê 3 pontos de felicidade e 30 de Influência
Provides land units every 20 turns at 30 Influence = Provê unidades terrestres a cada 20 rodadas com 30 de Influência
Give a Gift = Dar um presente
Gift [giftAmount] gold (+[influenceAmount] influence) = Presentear [giftAmount] de ouro (+[influenceAmount] influência)
Relationship changes in another [turnsToRelationshipChange] turns = Alterações de relacionamentos em outra(s) [turnsToRelationshipChange] rodada(s)
Protected by = Protegido por
Revoke Protection = Revogar proteção
Pledge to protect = Compromete-te a proteger
Declare Protection of [cityStateName]? = Declarar proteção de [cityStateName]?

Cultured = Cultural
Maritime = Naval
Mercantile = Mercantil
Militaristic = Militar
Type = Tipo
Friendly = Amigável
Hostile = Hostil
Irrational = Irracional
Personality = Personalidade
Influence = Influência
Reach 30 for friendship. = Alcançar 30 para amizade.
Reach highest influence above 60 for alliance. = Alcançar influência máxima acima de 60 para aliança.

# Trades 

Trade = Comércio
Offer trade = Oferecer uma troca comercial
Retract offer = Retrair oferta
What do you have in mind? = O que tens em mente?
Our items = Os nssos itens/recursos
Our trade offer = A nossa oferta
[otherCiv]'s trade offer = Oferta da(o/e) [otherCiv]
[otherCiv]'s items = Itens da(o/e) [otherCiv]
Pleasure doing business with you! = É um prazer fazer negócios contigo
I think not. = Acho que não.
That is acceptable. = Isto é aceitável.
Accept = Aceitar
Keep going = Continua
There's nothing on the table = Não há nada á mesa
Peace Treaty = Tratado de paz
Agreements = Acordos
Open Borders = Acordo de fronteiras abertas
Gold per turn = Ouro por turno
Cities = Cidades
Technologies = Tecnologias
Declarations of war = Declarações de guerra
Introduction to [nation] = Introdução a [nation]
Declare war on [nation] = Declaração de guerra a(o) [nation]
Luxury resources = Recursos luxuosos
Strategic resources = Recursos estratégicos
Owned: [amountOwned] = Possuído: [amountOwned]

# Nation picker 

[resourceName] not required = [resourceName] não requirido
Lost ability = Habilidade perdida
National ability = Habilidade nacional
[firstValue] vs [secondValue] = [firstValue] vs [secondValue]


# New game screen

Uniques = Únicos(as)
Promotions = Promoções
Load copied data = Carregar dados copiados
Could not load game from clipboard! = Não foi possivel carregar o jogo!
Start game! = Começar partida!
Map Options = Opções de mapa
Game Options = Opções de jogo
Civilizations = Civilizações
Map Type = Tipo de mapa
Map file = Ficheiro do Mapa
Could not load map! = Não é possível carregar o mapa! 
Generated = Gerado
Existing = Existente
Custom = Customizado
Map Generation Type = Tipo de geração de mapa
Default = Padrão
Pangaea = Pangeia
Perlin = Perlin
Continents = Continentes
Four Corners = Quatro Cantos
Archipelago = Arquipélago
Number of City-States = Número de cidades-estado
One City Challenge = Desafio - Apenas Uma Cidade
No Barbarians = Sem bárbaros
No Ancient Ruins = Sem ruínas antigas
No Natural Wonders = Sem Maravilhas Naturais
Victory Conditions = Condições de vitória
Scientific = Científica
Domination = Dominação
Cultural = Cultural

Map Shape = Formato do mapa
Hexagonal = Hexagonal
Rectangular = Retangular
 # Requires translation!
Height = 
 # Requires translation!
Width = 
 # Requires translation!
Radius = 
 # Requires translation!
Enable Religion = 

Show advanced settings = Mostra configurações avançadas
Hide advanced settings = Esconde configurações avançadas
RNG Seed = Seed RNG
Map Height = Altura do Mapa
Temperature extremeness = Severidade da temperatura
Resource richness = Abundância de recursos
Vegetation richness = Abundância de vegetação
Rare features richness = Abundância de recursos raros
Max Coast extension = Extensão máxima de costa
Biome areas extension = Extensão de áreas de bioma
Water level = Nível d'água
Reset to default = Reconfigurar para predefinição
        
Online Multiplayer = Multijogador online

World Size = Tamanho do mundo
Tiny = Minúsculo
Small = Pequeno
Medium = Médio
Large = Grande
Huge = Imenso
 # Requires translation!
World wrap requires a minimum width of 32 tiles = 
The provided map dimensions were too small = As dimensões do mapa fornecidas eram muito pequenas
The provided map dimensions were too big = As dimensões do mapa fornecidas eram muito grandes
The provided map dimensions had an unacceptable aspect ratio = As dimensões do mapa fornecidas tinham uma proporção inaceitável

Difficulty = Dificuldade

AI = IA
Remove = Eliminar
Random = Aleatório
Human = Humano
Hotseat = Hospedeiro
User ID = ID do Usuário
Click to copy = Toca para copiar


Game Speed = Velocidade da partida
Quick = Rápida
Standard = Normal
Epic = Épica
Marathon = Maratona

Starting Era = Era inicial
It looks like we can't make a map with the parameters you requested! = Parece que não podemos criar um mapa com as configurações que você pediu!
Maybe you put too many players into too small a map? = Talvez você tenha colocado muitos jogadores num mapa muito pequeno?
No human players selected! = Sem jogadores humanos selecionados!
Mods: = Customizaões
Base ruleset mods: = Mod do conjunto das regras básicas
Extension mods: = Mods de extensão

 # Requires translation!
World Wrap =
 # Requires translation!
World wrap maps are very memory intensive - creating large world wrap maps on Android can lead to crashes! = 
 # Requires translation!
Anything above 80 by 50 may work very slowly on Android! = 
 # Requires translation!
Anything above 40 may work very slowly on Android! = 

# Multiplayer

Username = Nome de usuário
Multiplayer = Multijogador
Could not download game! = Não foi possível transferir a partida!
Could not upload game! = Não foi possível carregar a partida!
Join game = Entrar na partida
Invalid game ID! = ID de partida inválida
Copy user ID = Copiar ID de usuário
Copy game ID = Copiar ID de jogo
UserID copied to clipboard = Identificação do usuário copiada para área de transferência
GameID copied to clipboard = Identificação da partida copiada para área de transferência
Set current user = Definir usuário atual
Player ID from clipboard = ID de jogador da prancheta
To create a multiplayer game, check the 'multiplayer' toggle in the New Game screen, and for each human player insert that player's user ID. = Para criar um jogo multijogador, verifica a opção 'multijogador' na tela de Nova Partida, e para cada jogador, coloca o ID de usuário.
You can assign your own user ID there easily, and other players can copy their user IDs here and send them to you for you to include them in the game. = Pode por seu próprio ID de usuário lá fácilmente, e outros jogadores podem copiar os IDs de usuário aqui e mandar para ti, assim tu podes colocá-los na partida.
Once you've created your game, the Game ID gets automatically copied to your clipboard so you can send it to the other players. = Uma vez que tenhas criado a tua partida, a identificação da partida é automaticamente copiada para a tua área de transferência para que possas enviar para outros jogadores.
Players can enter your game by copying the game ID to the clipboard, and clicking on the 'Add multiplayer game' button = Jogadores podem entrar no teu jogo ao copiar a identificação da partida para a área de transfrência, e tocando no botão "Adicionar Partida Multijogador"
The symbol of your nation will appear next to the game when it's your turn = O símbolo da tua nação aparecerá após o jogo quando for a tua vez
Back = Voltar
Rename = Renomear
Game settings = Definições
Add multiplayer game = Adicionar Partida Multijogador
Refresh list = Atualizar a Lista
Could not save game! = Não pôde salvar a partida!
Could not delete game! = Não pôde apagar a partida!
Could not refresh! = Não pôde atualizar!
Last refresh: [time] minutes ago = Ultima atualização: [time] minutos atrás
Current Turn: = Rodada Atual:
Add Currently Running Game = Adicionar Partida Atualmente A Rodar
Game name = Nome da partida
Loading latest game state... = A carregar o último estado da partida
Couldn't download the latest game state! = Não pôde transferir o último estado da partida!
Resign = Desistir
Are you sure you want to resign? = Tens a certeza de que queres desistir?
You can only resign if it's your turn = Só podes desistir se for o teu turno
[civName] resigned and is now controlled by AI = [civName] desistiu e é agora controlado pela IA

# Save game menu

Current saves = Partidas salvas
Show autosaves = Mostrar autosaves
Saved game name = Nome da partida salva
Copy to clipboard = Copiar para área de transferência
Copy saved game to clipboard = Copiar partida salva para área de transferência
Could not load game = Não foi possivel carregar a partida salva
Load [saveFileName] = Carregar [saveFileName]
Delete save = Apagar partida salva
Saved at = Salvo em
Load map = Carregar mapa
Delete map = Deletar mapa
Are you sure you want to delete this map? = Tem certeza que quer deletar esse mapa?
Upload map = Carregar mapa
Could not upload map! = Não foi possível carregar mapa!
Map uploaded successfully! = Mapa carregado com sucesso!
Saving... = A Salvar...
Overwrite existing file? = Sobrescrever o ficheiro existente?
It looks like your saved game can't be loaded! = Parece que a tua partida salva não pode ser carregada!
If you could copy your game data ("Copy saved game to clipboard" -  = Se puderes copiar os dados da tua partida ("Copiar partida salva para a área de trabalho" - 
  paste into an email to yairm210@hotmail.com) = cola num email para yairm210@hotmail.com)
I could maybe help you figure out what went wrong, since this isn't supposed to happen! = Talvez eu pudesse ajudar-te a descobrir o que deu de errado, uma vez que isso não deveria acontecer!
Missing mods: [mods] = A faltar as customizações: [mods]
Load from custom location = Carregar de local personalizado
Could not load game from custom location! = Não foi possível carregar o jogo do local personalizado!
Save to custom location = Salvar num local personalizado
Could not save game to custom location! = Não foi possível salvar o jogo no local personalizado!

# Options

Options = Opções
Display options = Opções de tela
Gameplay options = Opções de jogabilidade
Other options = Outras opções
Turns between autosaves = Turnos entre autosaves
Sound effects volume = Volume dos efeitos sonoros
Music volume = Volume da música
Download music = Transferir música
Downloading... = Transferência em andamento...
Could not download music! = Não foi possível transferir!
Show = Mostrar
Hide = Ocultar
Show worked tiles = Mostrar hexágonos ativos
Show resources and improvements = Mostrar recursos e melhorias
Check for idle units = Checar unidades inativas
Move units with a single tap = Mover unidades com apenas um toque
Show tutorials = Mostrar tutoriais
Auto-assign city production = Atribuir automaticamente produção da cidade
Auto-build roads = Construir automaticamente estradas
Automated workers replace improvements = Trabalhadores automatizados substituem melhorias
Show minimap = Mostrar minimapa
Show pixel units = Mostrar unidades de pixel
Show pixel improvements = Mostrar melhorias de pixels
Enable nuclear weapons = Permitir armas nucleares
Fontset = Tipo da fonte
Show tile yields = Mostrar rendimento do solo
Continuous rendering = Renderização contínua
When disabled, saves battery life but certain animations will be suspended = Quando desabilitado, salva vida de bateria mas algumas animações ficarão suspensas
Order trade offers by amount = Ordenar ofertas de comércio por quantidade
 # Requires translation!
Show experimental world wrap for maps = 
HIGHLY EXPERIMENTAL - YOU HAVE BEEN WARNED! = ALTAMENTE EXPERIMENTAL - TU FOSTE AVISADO!
HIGHLY EXPERIMENTAL - UPDATES WILL BREAK SAVES! = ALTAMENTE EXPERIMENTAL - ATUALIZAÇÕES QUE QUEBRARÃO SAVES!
Enable portrait orientation = Habilitar orientação retrato
Generate translation files = Gerar arquivos de tradução
Translation files are generated successfully. = Arquivos de tradução foram gerados com sucesso.
Locate mod errors = Localiza erros do mod

# Notifications

Research of [technologyName] has completed! = A pesquisa de [technologyName] foi terminada!
[construction] has become obsolete and was removed from the queue in [cityName]! = [construction] está obsoleta e será removida da fila de construção em [cityName]!
[construction] has become obsolete and was removed from the queue in [amount] cities! = [construction] tornou-se obsoleta e foi removida da fila em [amount] cidades!
[cityName] changed production from [oldUnit] to [newUnit] = [cityName] alterou a produção de [oldUnit] para [newUnit]
[amount] cities changed production from [oldUnit] to [newUnit] = [amount] cidades alteraram a produção de [oldUnit] para [newUnit]
Excess production for [wonder] converted to [goldAmount] gold = Excesso de produção de [wonder] convertido em ouro [goldAmount]
You have entered a Golden Age! = Entrou numa idade de ouro!
[resourceName] revealed near [cityName] = [resourceName] revelado perto de [cityName]
[n] sources of [resourceName] revealed, e.g. near [cityName] = [n] fontes de [resourceName] reveladas, por ex. perto de [cityName]
A [greatPerson] has been born in [cityName]! = [cityName] - Uma [greatPerson] nasceu!
We have encountered [civName]! = Nós encontramos [civName]!
[cityStateName] has given us [stats] as a token of goodwill for meeting us = [cityStateName] deu-nos [stats] como um símbolo de boa vontade por nos conhecer
[cityStateName] has given us [stats] as we are the first major civ to meet them = [cityStateName] forneceu-nos [stats], pois somos a primeira grande cidade a conhecê-los
Cannot provide unit upkeep for [unitName] - unit has been disbanded! = Não é possivel providenciar manutenção para [unitName] - a unidade foi dissolvida!
[cityName] has grown! = [cityName] cresceu!
[cityName] is starving! = [cityName] está a morrer á fome!
[construction] has been built in [cityName] = O(A) [construction] foi construído em [cityName]
[wonder] has been built in a faraway land = [wonder] foi construído(a) numa terra distante
[civName] has completed [construction]! = [civName] concluiu [construction]!
An unknown civilization has completed [construction]! = Uma civilização desconhecida concluiu um [construction]!
The city of [cityname] has started constructing [construction]! = A cidade de [cityname] começou a construir um [construction]!
[civilization] has started constructing [construction]! = A [civilization] começou a construir [construction]!
An unknown civilization has started constructing [construction]! = Uma civilização desconhecida começou a construir um [construction]!
Work has started on [construction] = Os trabalhos começaram no(a) [construction]
[cityName] cannot continue work on [construction] = [cityName] não pode continuar a construção de [construction]
[cityName] has expanded its borders! = [cityName] expandiu seus territórios!
Your Golden Age has ended. = A tua idade de ouro terminou.
[cityName] has been razed to the ground! = [cityName] foi queimada ás cinzas!
We have conquered the city of [cityName]! = Consquistamos a cidade de [cityName]!
An enemy [unit] has attacked [cityName] = Um(a) [unit] inimigo(a) atacou [cityName]
An enemy [unit] has attacked our [ourUnit] = Um(a) [unit] inimigo(a) atacout nossa [ourUnit]
Enemy city [cityName] has attacked our [ourUnit] = A cidade inimiga [cityName] atacou nosso(a) [ourUnit]
An enemy [unit] has captured [cityName] = Um(a) [unit] inimigo(a) capturou [cityName]
An enemy [unit] has captured our [ourUnit] = Um(a) [unit] inimigo(a) capturou nosso(a) [ourUnit]
An enemy [unit] has destroyed our [ourUnit] = Um(a) [unit] inimigo(a) destruiu nosso(a) [ourUnit]
Your [ourUnit] has destroyed an enemy [unit] = A tua [ourUnit] destruiu uma [unit] inimiga
An enemy [RangedUnit] has destroyed the defence of [cityName] = Um(a) [RangedUnit] inimigo(a) destruiu a defesa de [cityName]
Enemy city [cityName] has destroyed our [ourUnit] = A cidade inimiga [cityName] destruiu nosso(a) [ourUnit]
An enemy [unit] was destroyed while attacking [cityName] = Um(a) [unit] inimigo(a) foi destruido enquanto atacava [cityName]
An enemy [unit] was destroyed while attacking our [ourUnit] = Um(a) [unit] inimigo(a) foi destruido(a) enquanto atacando nosso(a) [ourUnit]
Our [attackerName] was destroyed by an intercepting [interceptorName] = O(A) nosso(a) [attackerName] foi destruido(a) por um(a) [interceptorName] interceptor(a)
Our [interceptorName] intercepted and destroyed an enemy [attackerName] = O(A) nosso(a) [interceptorName] interceptou e destruiu um(a) [attackerName] inimigo(a)
Our [attackerName] was attacked by an intercepting [interceptorName] = O(A) nosso(a) [attackerName] foi atacado(a) por um(a) [interceptorName] interceptor(a)
Our [interceptorName] intercepted and attacked an enemy [attackerName] = O(A) nosso(a) [interceptorName] interceptou e atacou um(a) [attackerName] inimigo(a)
An enemy [unit] was spotted near our territory = Um(a) [unit] foi visto perto do nosso território
An enemy [unit] was spotted in our territory = Um(a) [unit] inimigo(a) foi vista dentro do nosso território
[amount] enemy units were spotted near our territory = [amount] unidades inimigas foram observadas perto do nosso território
[amount] enemy units were spotted in our territory = [amount] unidades inimigas foram observadas no nosso território
A(n) [nukeType] exploded in our territory! = Uma [nukeType] explodiu no nosso território!
After being hit by our [nukeType], [civName] has declared war on us! = Depois de ser atingido pela nossa [nukeType], [civName] declarou-nos guerra!
The civilization of [civName] has been destroyed! = A civilização de [civName] foi destruida!
The City-State of [name] has been destroyed! = A Cidade-estado nomeada [name] foi destruída!
Your [ourUnit] captured an enemy [theirUnit]! = A tua [ourUnit] capturou um inimigo [theirUnit]!
Your [ourUnit] plundered [amount] [Stat] from [theirUnit] = A tua [ourUnit] roubou [amount] [Stat] de [theirUnit]
We have captured a barbarian encampment and recovered [goldAmount] gold! = Nós capturamos um encampamento bárbaro e recuperamos [goldAmount] de ouro!
A barbarian [unitType] has joined us! = Um(a) [unitType] bárbaro(a) uniu-se à nós!
We have found survivors in the ruins - population added to [cityName] = Encontramos sobreviventes nas ruínas - população adicionada a [cityName]
We have discovered cultural artifacts in the ruins! (+20 Culture) = Nós descobrimos artefactos culturais nas ruínas! (+20 de Cultura)
We have discovered the lost technology of [techName] in the ruins! = Nós descobrimos a tecnologia perdida de [techName] nas ruínas!
A [unitName] has joined us! = Um [unitName] juntou-se a nós!
An ancient tribe trains our [unitName] in their ways of combat! = Uma antiga tribo treina o nosso [unitName] nas suas formas de combate!
We have found a stash of [amount] gold in the ruins! = Encontramos um estoque de [amount] de ouro nas ruínas!
We have found a crudely-drawn map in the ruins! = Nós encontramos um mapa grosseiramente traçado nas ruinas!
[unit] finished exploring. = [unit] terminou de explorar.
[unit] has no work to do. = [unit] não tem o que fazer.
You're losing control of [name]. = Estás a perder o controlo de [name].
You and [name] are no longer friends! = Tu e [name] não são mais amigos!
Your alliance with [name] is faltering. = A tua aliança com [name] está a enfraquecer.
You and [name] are no longer allies! = Tu e [name] não são mais aliados!
[civName] gave us a [unitName] as gift near [cityName]! = [civName] deu-nos um(a) [unitName] como presente, perto de [cityName]!
[civName] has denounced us! = [civName] denunciou-nos!
[cityName] has been connected to your capital! = [cityName] foi conectada para a tua capital!
[cityName] has been disconnected from your capital! = [cityName] foi desconectada da tua capital!
[civName] has accepted your trade request = [civName] aceitou o teu pedido de troca
[civName] has denied your trade request = [civName] recusou o teu pedido de troca
[tradeOffer] from [otherCivName] has ended = [tradeOffer] de [otherCivName] terminou
[tradeOffer] to [otherCivName] has ended = [tradeOffer] para [otherCivName] terminou
One of our trades with [nation] has ended = Uma das nossas trocas com [nation] terminou
One of our trades with [nation] has been cut short = Uma das nossas trocas com [nation] foi encurtada
[nation] agreed to stop settling cities near us! = [nation] concordou em parar de estabelecer cidades próximas a nós!
[nation] refused to stop settling cities near us! = [nation] recusou em parar de estabelecer cidades próximas a nós!
We have allied with [nation]. = Nós aliamos com [nation].
We have lost alliance with [nation]. = Nós perdemos a aliança com [nation].
We have discovered [naturalWonder]! = Nós descobrimos [naturalWonder]!
We have received [goldAmount] Gold for discovering [naturalWonder] = Nós recebemos [goldAmount] de ouro por descobrir [naturalWonder]
Your relationship with [cityStateName] is about to degrade = O teu relacionamento com [cityStateName] está prestes a se degradar
Your relationship with [cityStateName] degraded = O teu relacionamento com [cityStateName] se degradou
A new barbarian encampment has spawned! = Um novo acampamento bárbaro apareceu!
Received [goldAmount] Gold for capturing [cityName] = Recebeste [goldAmount] ouro por capturar [cityName]
Our proposed trade is no longer relevant! = Nosso pedido de troca proposto não é mais relevante!
[defender] could not withdraw from a [attacker] - blocked. = O [defender] não pôde se retirar de um [attacker] - bloqueado.
[defender] withdrew from a [attacker] = O [defender] se retirou de um [attacker]
[building] has provided [amount] Gold! = [building] providenciou [amount] ouros!
[civName] has stolen your territory! = [civName] roubou o teu território!
Clearing a [forest] has created [amount] Production for [cityName] = Limpar a [forest] criou [amount] Produção para [cityName]
[civName] assigned you a new quest: [questName]. = [civName] atribuiu-te uma nova missão: [questName].
[civName] rewarded you with [influence] influence for completing the [questName] quest. = [civName] recompensou-te com [influence] influência por completares a missão [questName].
The resistance in [cityName] has ended! = A resistência em [cityName] terminou!
Our [name] took [tileDamage] tile damage and was destroyed = O nosso [name] sofreu [tileDamage] de dano e foi destruído
Our [name] took [tileDamage] tile damage = O nosso [name] sofreu [tileDamage] de dano
[civName] has adopted the [policyName] policy = [civName] adotou a política [policyName]
An unknown civilization has adopted the [policyName] policy = Uma civilização desconhecida adotou a política [policyName]
Our influence with City-States has started dropping faster! = A nossa influência com as cidades-estado começou a cair mais rápido!

# World Screen UI

Working... = A trabalhar...
Waiting for other players... = A esperar por outros jogadores...
in = em
Next turn = Proximo turno
[currentPlayerCiv] ready? = [currentPlayerCiv] pronto?
1 turn = 1 turno
[numberOfTurns] turns = [numberOfTurns] turnos
Turn = Turno
turns = turnos
turn = turno
Next unit = Próxima unidade
Fog of War = Nevoeiro de Guerra
Pick a policy = Escolhe uma política
Movement = Movimento
Strength = Força
Ranged strength = Força a distância
Bombard strength = Força de bombardeio
Range = Alcance
Move unit = Mover a unidade
Stop movement = Parar o movimento
Swap units = Trocar unidades
Construct improvement = Construir uma melhoria
Automate = Automatizar
Stop automation = Para a automação
Construct road = Construir estrada
Fortify = Fortificar
Fortify until healed = Fortificar até te curares
Fortification = Fortficação
Sleep = Dormir
Sleep until healed = Dormir até te curares
Moving = Em movimento
Set up = Montar
Paradrop = Drop Aéreo
Upgrade to [unitType] ([goldCost] gold) = Melhoria a [unitType] ([goldCost] ouro)
Found city = Fundar Cidade
Promote = Promover
Health = Saúde
Disband unit = Desfazer unidade
Do you really want to disband this unit? = Voçê realmente quer desfazer essa unidade?
Disband this unit for [goldAmount] gold? = Desfazer esta unidade por  [goldAmount] ouro?
 # Requires translation!
Gift unit = 
Explore = Explorar
Stop exploration = Parar a exploração
Pillage = Pilhar
Are you sure you want to pillage this [improvement]? = Tens a certeza que desejas pilhar esta [improvement]?
Do you really want to disband this unit? = Voçê realmente quer desfazer essa unidade?
Disband this unit for [goldAmount] gold? = Desfazer esta unidade por  [goldAmount] ouro?
Create [improvement] = Criar [improvement]
Start Golden Age = Começar idade dourada
 # Requires translation!
Show more = 
Yes = Sim
No = Não
Acquire = Adquirir
Under construction = Em construção

Food = Comida
Production = Produção
Gold = Ouro
Happiness = Felicidade
Culture = Cultura
Science = Ciência
 # Requires translation!
Faith = 

Crop Yield = Producão da Colheita
Territory = Território
Force = Força
GOLDEN AGE = IDADE DOURADA
Golden Age = Idade dourada
[year] BC = [year] A.C.
[year] AD = [year] D.C.
Civilopedia = Civilopédia

Start new game = Novo jogo
Save game = Salvar jogo
Load game = Carregar partida
Main menu = Menu principal
Resume = Retomar
Cannot resume game! = Não pode retomar o jogo!
Not enough memory on phone to load game! = Memória insuficiente no telemóvel para carregar o jogo!
Quickstart = Inicio rápido
Victory status = Status da vitória
Social policies = Políticas sociais
Community = Comunidade
Close = Fechar
Do you want to exit the game? = Queres sair do jogo?
Start bias: = Começa uma tendência:
Avoid [terrain] = Evitar [terrain]

# City screen

Exit city = Sair da cidade
Raze city = Queimar a cidade
Stop razing city = Parar de queimar a cidade
Buy for [amount] gold = Comprar por [amount] ouro
Buy = Comprar
Currently you have [amount] gold. = Atualmente você possui [amount] ouro.
Would you like to purchase [constructionName] for [buildingGoldCost] gold? = Gostaria de comprar o [constructionName] por [buildingGoldCost] ouro?
No space available to place [unit] near [city] = Não há espaço disponível para colocar [unit] perto do(a/e) [city]
Maintenance cost = Custo de manutenção
Pick construction = Escolher construção
Pick improvement = Escolhe uma melhoria
Provides [resource] = Provê [resource]
 # Requires translation!
Provides [amount] [resource] = 
Replaces [improvement] = Substitui [improvement]
Pick now! = Escolha agora!
Build [building] = Construir [building]
Train [unit] = Treinar [unit]
Produce [thingToProduce] = Produzir [thingToProduce]
Nothing = Nada
Annex city = Anexar cidade
Specialist Buildings = Construções especializadas
Specialist Allocation = Alocação de Especialistas
Specialists = Especialistas
[specialist] slots = [specialist] espaços
Food eaten = Comida consumida
Growth bonus = Bônus de crescimento
Unassigned population = População livre
[turnsToExpansion] turns to expansion = [turnsToExpansion] turnos até a expansão
Stopped expansion = Expansão parada
[turnsToPopulation] turns to new population = [turnsToPopulation] turnos até um novo residente
Food converts to production = Comida é convertida em produção
[turnsToStarvation] turns to lose population = Perda de população em [turnsToStarvation] turnos
Stopped population growth = Crescimento populacional interrompido
In resistance for another [numberOfTurns] turns = Em resistência por [numberOfTurns] turnos mais.
Sell for [sellAmount] gold = Vender por [sellAmount] ouro
Are you sure you want to sell this [building]? = Queres realmente vender o(a) [building]?
[greatPerson] points = Pontos de [greatPerson]
Great person points = Pontos de Boas Pessoas
Current points = Pontos atuais
Points per turn = Pontos por turno
Convert production to gold at a rate of 4 to 1 = Coverter produção em ouro a uma taxa de 4 para 1
Convert production to science at a rate of [rate] to 1 = Coverter produção em ciência a uma taxa de [rate] para 1
The city will not produce anything. = A cidade não vai produzir nada.
Worked by [cityName] = Trabalhado por [cityName]
Lock = Bloquear
Unlock = Desbloquear
Move to city = Mover para a cidade

# Technology UI

Pick a tech = Escolhe uma tecnologia
Pick a free tech = Escolhe uma tecnologia grátis
Research [technology] = Investigar o(a) [technology]
Pick [technology] as free tech = Escolher [technology] como tecnologia gratuita
Units enabled = Unidades ativadas
Buildings enabled = Construções habilitadas
Wonder = Maravilha
National Wonder = Maravilha Nacional
National Wonders = Maravilhas Nacionais
Wonders enabled = Maravilhas ligadas
Tile improvements enabled = Melhorias de solo habilitadas
Reveals [resource] on the map = Revela [resource] no mapa
XP for new units = Experiencia para novas unidades
provide = proporciona
provides = proporciona
City strength = Força da cidade
City health = Resistencia da cidade
Occupied! = Ocupado!
Attack = Atacar
Bombard = Bombardear
NUKE = Usar bomba nuclear
Captured! = Capturado(a)!

# Battle modifier categories

defence vs ranged = defesa vs à distância
[percentage] to unit defence = [percentage] a defesa da unidade
Attacker Bonus = Bónus de Atacante
Defender Bonus = Bónus de Defensor
Landing = Desembarcando
Flanking = Flanqueando
vs [unitType] = vs [unitType]
Terrain = Terreno
Tile = Terra
Missing resource = Recurso em Falta
 # Requires translation!
Adjacent units = 
 # Requires translation!
Adjacent enemy units = 
 # Requires translation!
Combat Strength = 
 # Requires translation!
Across river = 
 # Requires translation!
Temporary Bonus = 
 # Requires translation!
Garrisoned unit = 
 # Requires translation!
Attacking Bonus = 
 # Requires translation!
defence vs [unitType] = 
 # Requires translation!
[tileFilter] defence = 
 # Requires translation!
Defensive Bonus = 
 # Requires translation!
Stacked with [unitType] = 

The following improvements [stats]: = As melhorias seguintes [stats]:
The following improvements on [tileType] tiles [stats]: = As melhorias seguintes nas [tileType] terras [stats]:


Hurry Research = Apressar Pesquisa
Conduct Trade Mission = Realizar uma missão comercial
Your trade mission to [civName] has earned you [goldAmount] gold and [influenceAmount] influence! = A tua missão comercial para [civName] lhe valeu [goldAmount] de ouro e [influenceAmount] de influência!
Hurry Wonder = Apressar a contrução da Maravilha
Spread Religion = Espalha a religião
Spread [religionName] = Expalha o [religionName]
Found a Religion = Funda uma religião
Your citizens have been happy with your rule for so long that the empire enters a Golden Age! = Seus cidadãos estão felizes com seu governo há tanto tempo que o império entra na Era de Ouro!
You have entered the [newEra]! = Entraste na [newEra]!
[civName] has entered the [eraName]! = [civName] entrou na [eraName]!
[policyBranch] policy branch unlocked! = [policyBranch] foi desbloqueado(a)
Overview = Visão geral
Total = Total
Stats = Estatisticas
Policies = Políticas
Base happiness = Felicidade base
Occupied City = Cidade ocupada
Buildings = Edifícios

# terrainFilters (so for uniques like: "[stats] from [terrainFilter] tiles")

All = Tudo
Water = Água
Land = Terra
Coastal = Litoral
River = Rio
Open terrain = Terreno aberto
Rough terrain = Terreno acidentado
Foreign Land = Terra estrangeira
Foreign = Estrangeiro
Friendly Land = Terra Amigável 
Water resource = Recursos hídricos
Bonus resource = Recurso bónus
Luxury resource = Recurso de luxo
Strategic resource = Recurso estratégico
Fresh water = Água fresca
non-fresh water = Água não fresca
 # Requires translation!
Natural Wonder = 

# improvementFilters

All Road = Toda a estrada
Great Improvement = Boa melhoria
Great = Bom


Wonders = Maravilhas
Base values = Valores Base
Bonuses = Bónus
Final = Final
Other = Outros
Population = População
City-States = Cidades-Estados
Tile yields = Rendimento das terras
Trade routes = Rotas comerciais
Maintenance = Manutenção
Transportation upkeep = Manutenção de transporte
Unit upkeep = Manutenção de unidades
Trades = Comércio
Units = Unidades
Name = Nome
Closest city = Cidade mais próxima
Action = Ação
Defeated = Derrotado
[numberOfCivs] Civilizations in the game = [numberOfCivs] Civilizações no jogo
Our Civilization: = Nossa Civilização
Known and alive ([numberOfCivs]) = Conhecido e existente ([numberOfCivs])
Known and defeated ([numberOfCivs]) = Conhecido e derrotado ([numberOfCivs])
Tiles = Terras
Natural Wonders = Maravilhas da Natureza
Treasury deficit = Défice de tesouro

# Victory

Science victory = Vitória ciêntifica
Cultural victory = Vitória cultural
Conquest victory = Vitória por conquista
Complete all the spaceship parts\n to win! = Completa todas as partes da nave para ganhar
Complete 5 policy branches\n to win! = Complete 4 árvores de politicas para ganhar
Destroy all enemies\n to win! = Destrua todos os inimigos para ganhar
You have won a scientific victory! = Ganhaste uma vitória ciêntifica!
You have won a cultural victory! = Ganhaste uma vitória cultural!
You have won a domination victory! = Ganhaste uma vitória de dominação!
You have won! = Venceste!
You have achieved victory through the awesome power of your Culture. Your civilization's greatness - the magnificence of its monuments and the power of its artists - have astounded the world! Poets will honor you as long as beauty brings gladness to a weary heart. = Venceste através do poder incrível da tua Cultura.A grandiosidade da tua civilização - a magnificiência dos seus monumentos e o poder dos seus artistas - maravilharam o mundo! Os poetas honorar-te-ão enquanto a beleza trouxer alegria a um coração cansado.
The world has been convulsed by war. Many great and powerful civilizations have fallen, but you have survived - and emerged victorious! The world will long remember your glorious triumph! = O mundo está envolto pela guerra! Muitas grandes e poderosas civilizações cairam, mas tu sobreviveste - e emergiste vitorioso! O mundo relembrará por muito tempo o teu glorioso triunfo!
You have achieved victory through mastery of Science! You have conquered the mysteries of nature and led your people on a voyage to a brave new world! Your triumph will be remembered as long as the stars burn in the night sky! = Venceste através do domínio da Ciência! Conquistaste os mistérios da natureza e lideraste o teu povo para uma viagem a um mundo desconhecido! O teu triunfo será relembrado enquanto as estrelas brilharem no céu noturno!
Your civilization stands above all others! The exploits of your people shall be remembered until the end of civilizaton itself! = A tua civilização está acima de todas as outras! As façanhas deo teu povo serão lembradas até o fim da própria civilização!
You have been defeated. Your civilization has been overwhelmed by its many foes. But your people do not despair, for they know that one day you shall return - and lead them forward to victory! = Foste derrotado! A tua nação foi dominada pelos seus muitos inimigos! Mas o teu povo não desespera, pois sabem que um dia deves regressar - e liderá-los-ás à vitória!
One more turn...! = Um turno mais...!
Built Apollo Program = Completou o programa Apollo
Destroy [civName] = Destruir [civName]
Our status = Nossas estatísticas
Global status = Estatísticas Globais
Rankings = Classificação
Spaceship parts remaining = Partes da Nave Espacial restantes
Branches completed = Ramos completos
Undefeated civs = Civilizações por derrotar

# Capturing a city

What would you like to do with the city? = O que queres fazer com a cidade?
Annex = Anexar
Annexed cities become part of your regular empire. = Cidades anexadas se tornam parte de seu império regular.
Their citizens generate 2x the unhappiness, unless you build a courthouse. = Os seus cidadãos geram 2x mais infelicidade, a menos que construas um tribunal
Puppet = Fantoche
Puppeted cities do not increase your tech or policy cost, but their citizens generate 1.5x the regular unhappiness. = Cidades fantoche não aumentam o custo das tecnologias nem das políticas, mas os seus cidadãos geram 1.5x the infelicidade regular.
You have no control over the the production of puppeted cities. = Não tens controlo sobre a produção das cidades fantoche.
Puppeted cities also generate 25% less Gold and Science. = Cidade fantoche geram 25% menos Ouro e Ciência.
A puppeted city can be annexed at any time. = Uma cidade fantoche pode ser anexada a qualquer altura.
Liberate (city returns to [originalOwner]) = Libertar (a cidade volta para [originalOwner])
Liberating a city returns it to its original owner, giving you a massive relationship boost with them! = Liberar uma cidade retorna-a para o seu dono original, dando-te um impulso massivo de relação com eles!
Raze = Arrasar
Razing the city annexes it, and starts razing the city to the ground. = Arrasar a cidade anexa-a e começa a arrasá-la.
The population will gradually dwindle until the city is destroyed. = A população vai, gradualmente, diminuindo até a cidade ser destruída.
Destroy = Destruir
Destroying the city instantly razes the city to the ground. = Destruir a cidade instantaneamente arrasta a cidade para o chão.
Remove your troops in our border immediately! = Retira as tuas tropas da nossa fronteira imediatamente.
Sorry. = Desculpa.
Never! = Nunca!

Offer Declaration of Friendship ([30] turns) = Oferecer a Declaração de Amizade ([30] turnos)
My friend, shall we declare our friendship to the world? = Meu amigo, devemos declarar nossa amizade ao mundo?
Sign Declaration of Friendship ([30] turns) = Assinar Declaração de Amizade ([30] turnos)
We are not interested. = Nós não estamos interessados.
We have signed a Declaration of Friendship with [otherCiv]! = Nós assinamos uma Declaração de Amizade com [otherCiv]!
[otherCiv] has denied our Declaration of Friendship! = [otherCiv] negou nossa Declaração de Amizade!

Basics = Básicos
Resources = Recursos
Terrains = Terrenos
Tile Improvements = Melhorias da terra
Unique to [civName], replaces [unitName] = Exclusivo da civilização [civName], substitui [unitName]
Unique to [civName] = Exclusivo para [civName]
Tutorials = Tutoriais
Cost = Custo
May contain [listOfResources] = Pode conter [listOfResources]
Upgrades to [upgradedUnit] = Melhorar para [upgradedUnit]
Obsolete with [obsoleteTech] = Obsoleta(0) com [obsoleteTech]
Occurs on [listOfTerrains] = Ocorre em [listOfTerrains]
Placed on [terrainType] = Colocado em [terrainType]
Can be found on  = Pode ser encontrado em 
Improved by [improvement] = Melhorado por [improvement]
Bonus stats for improvement = Bonus de estatisticas por melhoria
Buildings that consume this resource = Construções que consomem esse recurso
Units that consume this resource = Unidades que consomem esse recurso
Can be built on  = Pode ser construido em 
Defence bonus = Bonus de defesa
Movement cost = Custo de movimento
Rough Terrain = Terreno acidentado
 for  = para
Missing translations: = Traduções a faltar:
Version = Versão
Resolution = Resolução
Tileset = Estilo mapa
Map editor = Editor de mapa
Create = Criar
New map = Novo mapa
Empty = Vazio
Language = Idioma
Terrains & Resources = Terrenos e Recursos
Improvements = Melhorias
Clear current map = Limpar mapa atual
Save map = Salvar mapa
Download map = Transferir mapa
Loading... = A Carregar...
Filter: = Filtrar:
OK = Ok
Exit map editor = Sair do editor de mapa
[nation] starting location = [nation] localização incial
Clear terrain features = Limpar os recursos do terreno
Clear improvements = Limpar melhorias
Clear resource = Limpar recursos
Remove units = Remover Unidades
Player [index] = Jogador [index]
Player [playerIndex] starting location = Posição inicial do jogador [playerIndex]
Bottom left river = Rio inferior esquerdo
Bottom right river = Rio inferior direito
Bottom river = Fundo do rio
Requires = Requer
Menu = Menu
Brush Size = Tamanho do Pincel
Map saved = Mapa Salvo
Change ruleset = Alterar as regras
Base terrain [terrain] does not exist in ruleset! = O terreno base [terrain] não existe nas regras!
Terrain feature [feature] does not exist in ruleset! = O recurso do terreno [feature] não existe nas regras!
Resource [resource] does not exist in ruleset! = O recurso [resource] não existe nas regras!
Improvement [improvement] does not exist in ruleset! = A melhoria [improvement] não existe nas regras!
Change map to fit selected ruleset? = Alterar o mapa para se ajustar ás regras selecionadas?

# Civilopedia difficulty levels
Player settings = Definições de Jogador
Base Happiness = Felicidade Base
Happiness per luxury = Felicidade por luxo
Research cost modifier = Modificador de custo de pesquisa
Unit cost modifier = Modificador de custo de uma unidade
Building cost modifier = Modificador de custo de uma construção
Policy cost modifier = Modificador de custo de uma política
Unhappiness modifier = Modificador de infelicidade
Bonus vs. Barbarians = Bónus vs. Bárbaros

AI settings = Definições da IA 
AI city growth modifier = Modificador de crescimento de uma cidade da IA
AI unit cost modifier = Modificador de custo de uma unidade da IA
AI building cost modifier = Modificador de custo de uma construção da IA
AI wonder cost modifier = Modificador de custo de uma maravilha da IA
AI building maintenance modifier = Modificador de manutenção de edifícios da AI
AI unit maintenance modifier = Modificador de manutenção de uma unidade da AI
AI unhappiness modifier = Modificador de infelicidade da IA

Turns until barbarians enter player tiles = Vira até que os bárbaros entrem nos blocos dos jogadores
Gold reward for clearing barbarian camps = Recompensa de ouro por limpares campos de bárbaros

# Other civilopedia things
Nations = Nações
Available for [unitTypes] = Disponível para [unitTypes]
Free promotion: = Promoção grátis:
Free promotions: = Promoções grátis:
Free for [units] = Grátis para [units]
[bonus] with [tech] = [bonus] com [tech]
Difficulty levels = Níveis de dificuldade

# Policies

Adopt policy = Adotar Política
Adopt free policy = Adotar Política livre
Unlocked at = Desbloqueado em
Gain 2 free technologies = Ganha 2 tecnologias grátis
All policies adopted = Todas as políticas adotadas

# Religions


Choose an Icon and name for your Religion = Escolhe um ícone e um nome para a tua religião
Found [religionName] = Encontra [religionName]
 # Requires translation!
Choose a [$beliefType] belief! = 
 # Requires translation!
Choose a pantheon = 
 # Requires translation!
Found Religion = 
 # Requires translation!
Found Pantheon = 
 # Requires translation!
Follow [belief] = 

# Terrains

Impassable = Inacessível
Rare feature = Característica rara

# Resources

Bison = Bisões
Copper = Cobre
Cocoa = Cacau
Crab = Caranguejos
Citrus = Cítrico
Truffles = Trufas
Strategic = Estratégico
Bonus = Bónus
Luxury = Luxo 

# Unit types

City = Cidade
Civilian = Cidadão
Melee = Corpo a corpo
Ranged = Ataque a distância
Scout = Explorador
Mounted = Montado(a)
Armor = Blindado
Siege = Cerco

WaterCivilian = Cidadão marítimo
WaterMelee = Corpo a corpo marítimo
WaterRanged = Ataque a distância marítima
WaterSubmarine = Submarino
WaterAircraftCarrier = Porta-aviões aquáticos

Fighter = Avião de combate
Bomber = Bombardeiro
AtomicBomber = Bomba Atómica
Missile = Míssel

  
# Unit filters and other unit related things 

Air = Ar
air units = Unidades aéreas
Barbarian = Bárbaro
Barbarians = Bárbaros
Embarked = Embarcou
land units = Unidades terrestres
Military = militar
# Deprecated since 3.15.2, but should still be translated until it is officially removed 
military water = água militar
non-air = não aéreas
Nuclear Weapon = Arma Núclear
Submarine = Submarino
submarine units = Submarinos
Unbuildable = Não construível
water units = Unidades marinhas
wounded units = unidades feridas
Wounded = Ferido

# For the All "newly-trained [relevant] units in this city receive the [] promotion" translation. Relevant as in 'units that can receive'
relevant = relevantes


# Promotions

Pick promotion = Pegue uma promoção
 OR  =  OU 
units in open terrain = unidades em terreno aberto
units in rough terrain = unidades em terreno bruto
Targeting II (air) = Alvejamento Aéreo II
Targeting III (air) = Alvejamento Aéreo III
Bonus when performing air sweep [bonusAmount]% = [bonusAmount]% de bônus enquanto executa varredura áerea
Dogfighting I = Combate Áereo I
Dogfighting II = Combate Áereo II
Dogfighting III = Combate Áereo III
Choose name for [unitName] = Ecolhe um nome para o [unitName]
 # Requires translation!
[unitFilter] units gain the [promotion] promotion = 

# Multiplayer Turn Checker Service

Multiplayer options = Opções Multijogador
Enable out-of-game turn notifications = Ativar notificações fora do jogo
Time between turn checks out-of-game (in minutes) = Tempo entre as verificações fora do jogo (em minutos)
Show persistent notification for turn notifier service = Mostrar notificação persistente para serviço notificador de turno
Take user ID from clipboard = Pega o ID do usuário da área de transferência
Doing this will reset your current user ID to the clipboard contents - are you sure? = Isso redefinirá o teu ID de usuário atual para o conteúdo da área de transferência - tens a certeza?
ID successfully set! = ID definido com sucesso!
Invalid ID! = ID Inválido


# Mods

Mods = Mods
Download [modName] = Transferir [modName]
Update [modName] = Atualizar [modName]
Could not download mod list = Não foi possível tranferir a lista de mods
Download mod from URL = Transferir o mod através de URL
Please enter the mod repository -or- archive zip url: = Por favor, insire o repositório do mod -ou- o arquivo zip url:
Download = Transferir
Done! = Feito!
Delete [modName] = Eliminar [modName]
Are you SURE you want to delete this mod? = Tens A CERTEZA de que queres eliminar este mod?
[mod] was deleted. = O [mod] foi eiminado
Updated = Atualizado
Current mods = Mods atuais
Downloadable mods = Mods transferíveis
Next page = Próxima Página
Open Github page = Abrir a página do Github
Permanent audiovisual mod = Mod audiovisual permanente
Installed = Instalado
Downloaded! = Transferido!
Could not download mod = Não foi possível transferir o mod
Online query result is incomplete = O resultado da consulta online está incompleto
No description provided = Sem descrição
[stargazers]✯ = [stargazers]✯
Author: [author] = Criador: [author] 
Size: [size] kB = Tamanho: [size] kB
The mod you selected is incompatible with the defined ruleset! = O mod que selecionaste é incompatível com o conjunto de regras definido!

# Uniques that are relevant to more than one type of game object
[stats] from every [param] = [stats] de cada [param]
[stats] from [param] tiles in this city = [stats] de [param] blocos nesta cidade
[stats] from every [param] on [tileFilter] tiles = [stats] de cada [param] nos blocos [tileFilter]
[stats] for each adjacent [param] = [stats] para cada [param] adjacente
Must be next to [terrain] = Deve estar próximo a [terrain]
Must be on [terrain] = Deve estar em [terrain]
+[amount]% vs [unitType] = +[amount]% vs [unitType]
+[amount] Movement for all [unitType] units = + [amount] Movimento para todas as unidades [unitType]
+[amount]% Production when constructing [param] = + [amount]% Produção ao construires [param]
Can only be built on [tileFilter] tiles = Só pode ser construído em blocos [tileFilter]
Cannot be built on [tileFilter] tiles = Não pode ser construído em blocos [tileFilter]
Does not need removal of [feature] = Não precisa de remoção de [feature]
 # Requires translation!
Gain a free [building] [cityFilter] = 

# City filters
in this city = nesta cidade
in all cities = em todas as cidades
in all coastal cities = em todas as cidades litorais
in capital = na capital
in all non-occupied cities = em todas as cidades não ocupadas
in all cities with a world wonder = em todas as cidades com uma maravilha do mundo
in all cities connected to capital = em todas as cidades conectadas á capital
in all cities with a garrison = em todas as cidade com tropas


#################### Lines from Beliefs from Civ V - Vanilla ####################

 # Requires translation!
Ancestor Worship = 
 # Requires translation!
Pantheon = 

 # Requires translation!
Dance of the Aurora = 
 # Requires translation!
[stats] from [tileFilter] tiles without [tileFilter2] [cityFilter] = 

 # Requires translation!
Desert Folklore = 

 # Requires translation!
Faith Healers = 
 # Requires translation!
[param] Units adjacent to this city heal [amount] HP per turn when healing = 

 # Requires translation!
Fertility Rates = 
 # Requires translation!
+[amount]% Growth [cityFilter] = 

 # Requires translation!
God of Craftsman = 
 # Requires translation!
[stats] in cities with [amount] or more population = 

 # Requires translation!
God of the Open Sky = 

 # Requires translation!
God of the Sea = 

 # Requires translation!
God of War = 
 # Requires translation!
Earn [amount]% of [unitType] unit's [param] as [stat] when killed within 4 tiles of a city following this religion = 

 # Requires translation!
Goddess of Festivals = 

 # Requires translation!
Goddess of Love = 

 # Requires translation!
Goddess of Protection = 
 # Requires translation!
[amount]% attacking Strength for cities = 

 # Requires translation!
Goddess of the Hunt = 

 # Requires translation!
Messenger of the Gods = 
 # Requires translation!
[stats] from each Trade Route = 

 # Requires translation!
Monument to the Gods = 

 # Requires translation!
One with Nature = 

 # Requires translation!
Oral Tradition = 

 # Requires translation!
Religious Idols = 

 # Requires translation!
Religious Settlements = 
 # Requires translation!
[amount]% cost of natural border growth = 

 # Requires translation!
Sacred Path = 

 # Requires translation!
Sacred Waters = 
 # Requires translation!
[stats] in cities on [param] tiles = 

 # Requires translation!
Stone Circles = 

 # Requires translation!
Divine inspiration = 
 # Requires translation!
Follower = 
 # Requires translation!
[stats] from every Wonder = 

 # Requires translation!
Feed the World = 

 # Requires translation!
Guruship = 
 # Requires translation!
[stats] if this city has at least [amount] specialists = 

 # Requires translation!
Peace Gardens = 

 # Requires translation!
Religious Art = 

 # Requires translation!
Swords into Ploughshares = 
 # Requires translation!
[amount]% growth [cityFilter] when not at war = 


#################### Lines from Buildings from Civ V - Vanilla ####################

Indicates the capital city = Indica a Capital!
Palace = Palácio

Monument = Monumento

[stats] from [resource] tiles [cityFilter] = [stats] de [resource] blocos [cityFilter]
Granary = Celeiro

Hidden when religion is disabled = Esconder quando a religião está desativada
Shrine = Santuário

'It is not so much for its beauty that the forest makes a claim upon men's hearts, as for that subtle something, that quality of air, that emanation from old trees, that so wonderfully changes and renews a weary spirit.'  - Robert Louis Stevenson = 'Não é tanto pela sua beleza que a floresta reivindica o coração dos homens, mas sim por aquela coisa subtil, aquela qualidade do ar, aquela emanação de árvores velhas, que tão maravilhosamente muda e renova um espírito cansado.' - Robert Louis Stevenson
+[amount]% [stat] [cityFilter] = +[amount]% [stat] [cityFilter]
+[amount]% Production when constructing [unitType] units [cityFilter] = + [amount]% Produção ao construires [unitType] unidades [cityFilter]
Temple of Artemis = Templo de Ártemis

Must not be on [tileFilter] = Não deve estar em [tileFilter]
Stone Works = Obras de pedras

'Time crumbles things; everything grows old and is forgotten under the power of time' - Aristotle = 'Coisas sucumbem ao tempo; tudo cresce e envelhece e é esquecido sob o poder do tempo.' - Aristóteles
Stonehenge = Stonehenge

[stats] per [amount] population [cityFilter] = [stats] por [amount] população [cityFilter]
Library = Biblioteca

Paper Maker = Fabricador de papel

'Libraries are as the shrine where all the relics of the ancient saints, full of true virtue, and all that without delusion or imposture are preserved and reposed.' - Sir Francis Bacon = 'Bibliotecas são como um santuário onde todas as relíquias dos santos anciãos, cheios da verdadeira virtudade, e onde tudo aquilo sem ilusão ou desenvoltura estão preservadas e a descansar.' - Sir Francis Bacon
Free Technology = Tecnologia grátis
The Great Library = A Grande Biblioteca

Circus = Circo

Water Mill = Moínho de Água

Floating Gardens = Jardins Flutuantes

Walls = Muralhas

Walls of Babylon = Muralhas da Babilónia

'O, let not the pains of death which come upon thee enter into my body. I am the god Tem, and I am the foremost part of the sky, and the power which protecteth me is that which is with all the gods forever.'  - The Book of the Dead, translated by Sir Ernest Alfred Wallis Budge = 'Ó, que as dores da morte que caem sobre ti não entrem no meu corpo. Eu sou o deus Tem, e sou a parte principal do céu, e o poder que me protege é o que está com os deuses para sempre.' - O Livro da Morte, traduzido para inglês por Sir Ernest Alfred Wallis Budge
[amount]% tile improvement construction time = [amount]% de tempo de construção de melhoria do bloco
[amount] free [unit] units appear = [amount] unidades [unit] gratuitas aparecem
The Pyramids = Pirâmides

'The whole earth is the tomb of heroic men and their story is not given only on stone over their clay but abides everywhere without visible symbol woven into the stuff of other men's lives.' - Pericles = 'A Terra inteira é o túmulo de homens heróicos e a sua história não é contada apenas em pedra sobre o seu barro, mas permanece em todos os lugares sem um símbolo visível entrelaçado na matéria da vida de outros homens. - Péricles
Provides a sum of gold each time you spend a Great Person = Fornece uma quantia de ouro cada vez que gastares uma Boa Pessoa
Mausoleum of Halicarnassus = Mausoléu de Halicarnasso

Barracks = Quartéis

-[amount]% Culture cost of acquiring tiles [cityFilter] = -[amount]% de cultura que custa a aquisição de blocos [cityFilter]
-[amount]% Gold cost of acquiring tiles [cityFilter] = -[amount]% de ouro que custa a aquisição de blocos [cityFilter]
Krepost = Fortaleza

'He spoke, the son of Kronos, and nodded his head with the dark brows, and the immortally anointed hair of the great god swept from his divine head, and all Olympos was shaken' - The Iliad = 'Ele falou, o filho de Cronos, e acenou com a cabeça com as sobrancelhas escuras, e os cabelos imortalmente ungidos do grande deus foram arrancados da sua cabeça divina, e todo o Olimpo foi abalado' - A Ilíada
+15% Combat Strength for all units when attacking Cities = +15% de Força de Combate para todas as unidades ao atacar Cidades
Statue of Zeus = Estátua de Zeus

Lighthouse = Farol

'They that go down to the sea in ships, that do business in great waters; these see the works of the Lord, and his wonders in the deep.' - The Bible, Psalms 107:23-24 = 'Os navios que descem no mar, negociam em grandes águas; estes vêem as obras do Senhor, e suas maravilhas nas profundezas.' - A Bíblia, Salmos 107:23-24
+[amount] Sight for all [param] units = +[amount] de mira para todas as unidades [param]
The Great Lighthouse = O Grande Farol

Stable = Estábulos

Cost increases by [amount] per owned city = O custo aumenta em [amount] por cidade possuída
Circus Maximus = Circo Máximo

Remove extra unhappiness from annexed cities = Remove infelicidade extra das cidades anexadas
Can only be built in annexed cities = Somente pode ser construído em cidades anexadas
Courthouse = Tribunal

'I think that if ever a mortal heard the word of God it would be in a garden at the cool of the day.'  - F. Frankfort Moore = 'Eu penso que se algum dia um mortal escutasse as palavras de Deus, seria em um jardim no frescor do dia.' - F. Frankfort Mooremo
Hanging Gardens = Jardins Suspensos

Colosseum = Coliseu

'Regard your soldiers as your children, and they will follow you into the deepest valleys; look on them as your own beloved sons, and they will stand by you even unto death.'  - Sun Tzu = 'Trata os teus soldados como os teus próprios filhos, e eles te seguirão para os mais profundos vales; olha para eles como os teus queridos filhos, e eles ficarão ao teu lado até á tua morte.' - Sun Tzu
Terracotta Army = Exército de Terracota

 # Requires translation!
Temple = 

National College = Colégio Nacional

'The ancient Oracle said that I was the wisest of all the Greeks. It is because I alone, of all the Greeks, know that I know nothing'  - Socrates = 'O Oráculo ancião falou que eu era o mais sábio de todos os Gregos. Isso porque apenas eu, de todos os gregos, só sei que nada sei' - Sócrates
Free Social Policy = Politica social grátis
The Oracle = O Oráculo

Amphitheater = Anfiteatro

Doubles Gold given to enemy if city is captured = Dobra o ouro dado ao inimigo se a cidade for capturada
Burial Tomb = Tumba

 # Requires translation!
Mud Pyramid Mosque = 

[amount]% great person generation [cityFilter] = [amount]% de ótima geração de pessoas [cityFilter]
National Epic = Epopeia Nacional

Market = Mercado

Provides 1 extra copy of each improved luxury resource near this City = Providencia 1 cópia extra de cada recurso luxuoso melhorado próximo a cidade.
Bazaar = Bazar

Mint = Casa da moeda

'...who drinks the water I shall give him, says the Lord, will have a spring inside him welling up for eternal life. Let them bring me to your holy mountain in the place where you dwell. Across the desert and through the mountain to the Canyon of the Crescent Moon...'  - Indiana Jones = '... quem bebe a água que eu lhe darei, diz o Senhor, terá uma fonte dentro de si a jorrar para a vida eterna. Deixe-os levar-me à sua montanha sagrada no lugar onde você mora. Do outro lado do deserto e através da montanha até o Canyon da Lua Crescente ... '- Indiana Jones
[stats] once [tech] is discovered = [stats] assim que [tech] for descoberta
Petra = Petra

[amount]% of food is carried over [cityFilter] after population increases = [amount]% dos alimentos são transportados para a [cityFilter] após o aumento da população
Aqueduct = Aqueduto

'The art of war teaches us to rely not on the likelihood of the enemy's not attacking, but rather on the fact that we have made our position unassailable.'  - Sun Tzu = 'A Arte da guerra ensina não na probabilidade de o inimigo não atacar, mas no fato de termos tornado nossa posição inatacável.' - Sun Tzu
Enemy land units must spend 1 extra movement point when inside your territory (obsolete upon Dynamite) = Unidades terrestres inimigas terão que gastar 1 ponto extra de movimento quando dentro do seu território (obsoleto com Dinamite)
Great Wall = Grande Muralha

All newly-trained [unitType] units [cityFilter] receive the [promotion] promotion = Todas as unidades [unitType] recém-treinadas [cityFilter] recebem a promoção [promotion]
 # Requires translation!
Heroic Epic = 

'Why man, he doth bestride the narrow world like a colossus, and we petty men walk under his huge legs, and peep about to find ourselves dishonorable graves.' - William Shakespeare, Julius Caesar = 'Ora, homem, ele supera o mundo estreito como um colosso, e nós, homens desprezíveis andamos de baixo das suas grandes pernas, e espiamos para encontrar-nos túmulos desonrosos.' - William Shakespeare, Júlio César
Colossus = Colossos

Garden = Jardim

Monastery = Monastério

'For it soars to a height to match the sky, and as if surging up from among the other buildings it stands on high and looks down upon the remainder of the city, adorning it, because it is a part of it, but glorying in its own beauty'  - Procopius, De Aedificis = 'Pois ele se eleva para se combinar com o céu, e como se erguesse dos outros edifícios, fica no alto e olha para o restante da cidade, adornando-a, porque é parte dela, mas é gloriosa em sua própria beleza.' - Procópio, De Aedificis
Hagia Sophia = Santa Sofia

'The katun is established at Chichen Itza. The settlement of the Itza shall take place there. The quetzal shall come, the green bird shall come. Ah Kantenal shall come. It is the word of God. The Itza shall come.'  - The Books of Chilam Balam = 'O Katun está estabilizado em Chichen Itza. O Assentamento do Itza ocorrerá lá. O Quetzal virá, o passáro verde virá. Ah Kantenal virá. É a palavra de Deus. O Itza virá.' - Os Livros de Chilam Balam
Golden Age length increased by [amount]% = A duração da Idade do Ouro aumentou em [amount]%
Chichen Itza = Chichen Itza

National Treasury = Tesouro Nacional

'Few romances can ever surpass that of the granite citadel on top of the beetling precipices of Machu Picchu, the crown of Inca Land.'  - Hiram Bingham = 'Poucos romances podem se quer superar o da cidadela de granito no topo do precipício de Machu Picchu, a coroa da terra Inca.' - Hiram Bingham
Gold from all trade routes +25% = +25% de ouro de todas as rotas comerciais
Must have an owned [tileFilter] within [amount] tiles = Deve ter um [tileFilter] próprio dentro de [amount] de blocos
Machu Picchu = Machu Picchu

Workshop = Oficina

Longhouse = Casa longa

+[amount]% Production when constructing [param] [cityFilter] = + [amount]% de produção ao construir [param] [cityFilter]
Forge = Forja

Connects trade routes over water = Conecta rotas comerciais marítimas
Harbor = Porto

University = Universidade

Wat = Templo budista

Oxford University = Universidade de Oxford

'The temple is like no other building in the world. It has towers and decoration and all the refinements which the human genius can conceive of.'  - Antonio da Magdalena = 'O templo é diferente de qualquer outra construção no mundo. Tem torres e decoração e todos os refinamentos que um gênio humano pode conceber.' - Antonio da Magdalena
Angkor Wat = Angkor Wat

Castle = Castelo

Mughal Fort = Forte de Mughal

'Justice is an unassailable fortress, built on the brow of a mountain which cannot be overthrown by the violence of torrents, nor demolished by the force of armies.'  - Joseph Addison = 'Justiça é um fortaleza inatacável, construída à beira de uma montanha que não pode ser derrubada pela violência de torrentes, nem demolida pela força de exércitos.' - Joseph Addison
Alhambra = Alhambra

Ironworks = Siderurgia

'Architecture has recorded the great ideas of the human race. Not only every religious symbol, but every human thought has its page in that vast book.'  - Victor Hugo = 'A Arquitetura registrou todas as grandes idéias da raça humana. Não apenas todo símbolo religioso, porém todo pensamento humano tem sua página nesse vasto livro.' - Victor Hugo
Notre Dame = Notre Dame

Armory = Arsenal

Observatory = Observatório

Opera House = Casa de Ópera

'I live and love in God's peculiar light.' - Michelangelo Buonarroti = 'Eu vivo e amo à luz peculiar de Deus.' - Michelangelo Buonarroti
Sistine Chapel =  Capela Sistina

Bank = Banco

Satrap's Court = Tribunal de Satrap

+5% Production for every Trade Route with a City-State in the empire = +5% de Produção para cada rota de comércio com uma cidade-estado no império
Hanse = Guilda mercante

'Most of us can, as we choose, make of this world either a palace or a prison' - John Lubbock = 'Muitos de nós podem, com as nossas escolhas, fazer desse mundo inteiro um palácio ou uma prisão' - John Lubbock
Unhappiness from population decreased by [amount]% = A infelicidade da população diminuiu em [amount]%
Forbidden Palace = Palácio Proibido

Theatre = Teatro

'Don't clap too hard - it's a very old building.' - John Osbourne = 'Não dê aplausos tão fortes - é uma construção muito antiga.' - John Osbourne
Free Great Person = Grande Pessoa grátis
Leaning Tower of Pisa = Torre Inclinada de Pisa

'Bushido is realized in the presence of death. This means choosing death whenever there is a choice between life and death. There is no other reasoning.'  - Yamamoto Tsunetomo = 'Bushido é realizado na presença da morte. Isso significa escolher a morte sempre que houver uma escolha entre vida e morte. Não há outro raciocínio.' - Yamamoto Tsunetomo
+[amount]% Strength for units fighting in [tileFilter] = + [amount]% de força para unidades a lutar em [tileFilter]
Himeji Castle = Castelo Himeji

Seaport = Porto Marítimo

Hermitage = Eremitério

'The Taj Mahal rises above the banks of the river like a solitary tear suspended on the cheek of time.'  - Rabindranath Tagore = 'O Taj Mahal cresce sobre os bancos do rio como uma lágrima solitária suspensa na bochecha do tempo.' - Rabindranath Tagore
Empire enters golden age = Império entra em uma idade dourada
Taj Mahal = Taj Mahal

'Things always seem fairer when we look back at them, and it is out of that inaccessible tower of the past that Longing leans and beckons.'  - James Russell Lowell = 'As coisas sempre parecem mais justas quando nos lembramos delas, e é dessa torre inacessível do passado que a saudade se inclina e acena.' - James Russel Lowell
Free [unit] appears = [unit] livre aparece
Science gained from research agreements [amount]% = Ciência obtida com acordos de pesquisa [amount]%
Porcelain Tower = Torre de Porcelana

Windmill = Moínho de vento

Arsenal = Arsenal

'The Law is a fortress on a hill that armies cannot take or floods wash away.'  - The Prophet Muhammed = 'A Lei é uma fortaleza em uma colina que exércitos não conseguem tomar ou as inundações levarem para longe.' - o Profeta Muhammed
Defensive buildings in all cities are 25% more effective = Construções defensivas em todas as cidades são 25% mais eficientes
Kremlin = Kremlin

Museum = Museu

'Every genuine work of art has as much reason for being as the earth and the sun'  - Ralph Waldo Emerson = 'Todo trabalho de arte genuíno tem tantas razões de existir quanto a Terra e o Sol' - Ralph Waldo Emerson
The Louvre = O Louvre

Public School = Escola Pública

Factory = Fábrica

'To achieve great things, two things are needed: a plan, and not quite enough time.'  - Leonard Bernstein = 'Para conquistar grandes coisas, duas coisas são necessárias: um plano, e quase o tempo suficiente.' - Leonard Bernstein
Cost of purchasing items in cities reduced by [amount]% = O custo de compra de itens em cidades foi reduzido em [amount]%
Big Ben = Big Ben

Military Academy = Academia militar

'Pale Death beats equally at the poor man's gate and at the palaces of kings.'  - Horace = 'A Morte pálida bate igualmente na porta do homem pobre e nos pálacios dos reis.' - Horace
Brandenburg Gate = Portão de Branbenburgo

Hospital = Hospital

Stock Exchange = Bolsa de valores

Stadium = Estádio

Broadcast Tower = Torre de Transmissão

'We live only to discover beauty, all else is a form of waiting'  - Kahlil Gibran = 'Nós vivemos somente para descobrir a beleza, tudo fora isso é uma forma de esperar' - Kahlil Gibran
Provides 1 happiness per 2 additional social policies adopted = Fornece 1 de felicidade para cada 2 políticas sociais adicionais adotadas
Eiffel Tower = Torre Eiffel

Military Base = Base Militar

'Give me your tired, your poor, your huddled masses yearning to breathe free, the wretched refuse of your teeming shore. Send these, the homeless, tempest-tossed to me, I lift my lamp beside the golden door!'  - Emma Lazarus = 'Me dê suas massas cansadas, sua pobreza, suas coisas amontoadas, para poder respirar livremente, o lixo miséravel da sua costa fervilhante, Envie-os, sem-teto, agitados pela tempestade, levanto minha lâmpada, ao lado da porta dourada!' - Emma Lázaro
[stats] from every specialist = [stats] de todos os especialistas
Statue of Liberty = Estátua da Liberdade

'...the location is one of the most beautiful to be found, holy and unapproachable, a worthy temple for the divine friend who has brought salvation and true blessing to the world.'  - King Ludwig II of Bavaria = '...A localização é uma das mais belas de se encontrar, santa e inacessível, um templo digno para o amigo divino que trouxe a salvação e verdadeira benção ao mundo.' - Rei Ludwing II da Bavaria
Neuschwanstein = Castelo de Neuschwanstein

Research Lab = Laboratório de Pesquisa

'Come to me, all who labor and are heavy burdened, and I will give you rest.'  - New Testament, Matthew 11:28 = 'Vinde a mim, os que trabalham e estão sobrecarregados, e eu te darei descanso.' - Novo Testamento, Mateus 11:28
Culture cost of adopting new Policies reduced by [amount]% = Custo de cultura para adoção de novas políticas reduzido em [amount]%
Cristo Redentor = Cristo Redentor

Medical Lab = Laboratório Médico

Enables nuclear weapon = Habilita armas nucleares
Triggers a global alert upon completion = Aciona um alerta global após a conclusão
Manhattan Project = Projeto Manhattan

'In preparing for battle I have always found that plans are useless, but planning is indispensable.'  - Dwight D. Eisenhower = 'Ao preparar para a batalha, sempre achei os planos inúteis, mas o planejamento é indispensável.' - Dwight D. Eisenhower
Gold cost of upgrading military units reduced by 33% = -33% custo de ouro para melhora de unidades militares
Pentagon = Pentágono

Solar Plant = Planta Solar

'Those who lose dreaming are lost.'  - Australian Aboriginal saying = 'Aqueles que perderam seus sonhos estão perdidos.' - Ditado abrorigéne Australiano
Sydney Opera House = Ópera de Sydney

Nuclear Plant = Planta Nuclear

Enables construction of Spaceship parts = Habilita a construção de partes da nave espacial
Apollo Program = Programa Apollo

'Nothing travels faster than light with the possible exception of bad news, which obeys its own special rules.' - Douglas Adams = 'Nada viaja mais rápido do que a luz, com a possível exceção de más notícias, que obedecem ás suas próprias regras especiais.' - Douglas Adams
[amount] population [cityFilter] = [amount] população [cityFilter]
[stats] [cityFilter] = [stats] [cityFilter]
CN Tower = Torre CN

Population loss from nuclear attacks -[amount]% = Perda de população por ataques nucleares - [amount]%
Bomb Shelter = Abrigo de bombas

Spaceship part = Parte de Nave Espacial
SS Cockpit = Cabine de Nave Espacial

'The wonder is, not that the field of stars is so vast, but that man has measured it.'  - Anatole France = 'Uma maravilha é, não o campo estelar tão vasto, mas que o homem tenha o medido.' - Anatole France
Hubble Space Telescope = Teléscopio espacial Hubble

SS Booster = Propulsor de Nave Espacial

Spaceship Factory = Fábrica de Naves Espaciais

SS Engine = Motor principal da nave espacial

SS Stasis Chamber = Câmara  de biostase de Nave Espacial

Hidden until [amount] social policy branches have been completed = Oculto até que [amount] ramos de política social sejam concluídos
Triggers a global alert upon build start = Aciona um alerta global no início da construção
Triggers a Cultural Victory upon completion = Desencadeia uma vitória cultural após a conclusão
Hidden when cultural victory is disabled = Oculto quando a vitória cultural está desativada
Utopia Project = Projeto Utopia


#################### Lines from Difficulties from Civ V - Vanilla ####################

Settler = Colonizador

Chieftain = Cacique

Warlord = General

Prince = Príncipe

King = Rei
Era Starting Unit = Unidade da Era Inicial

Emperor = Imperador

Immortal = Imortal
Worker = Trabalhador

Deity = Divindade


#################### Lines from Eras from Civ V - Vanilla ####################

Ancient era = Antiguidade
Warrior = Guerreiro

Classical era = Antiguidade Clássica
Spearman = Lanceiro

Medieval era = Idade Média

Renaissance era = Renascimento
Pikeman = Piqueiro

Industrial era = Revolução Industrial
Musketman = Soldado com mosquete

Modern era = Idade Moderna
Rifleman = Fuzileiro

Atomic era = Era atómica
Infantry = Infantaria

Information era = Era da Informação
Marine = Náutico

Future era = Era futurista


#################### Lines from Nations from Civ V - Vanilla ####################

Spectator = Espectador

Babylon = Babilônia
Nebuchadnezzar II = Nabucodonosor II
The demon wants the blood of soldiers! = O demônio quer o sangue dos soldados!
Oh well, I presume you know what you're doing. = Bem, eu presumo que saibas o que estás a fazer.
It is over. Perhaps now I shall have peace, at last. = Acabou. Talvez agora eu tenha paz, finalmente.
Are you real or a phantom? = Tu és real ou um fantasma?
It appears that you do have a reason for existing – to make this deal with me. = Parece que tens uma razão para existir - para fazer este acordo comigo.
Greetings. = Saudações.
What do YOU want?! = O que TU queres?!
Ingenuity = Ingenuidade
Receive free [unit] when you discover [tech] = Receba [unit] grátis ao descobrir [tech]
[unit] is earned [amount]% faster = [unit] é ganho [amount]% mais rápido
May the blessings of heaven be upon you, O great Nebuchadnezzar, father of mighty and ancient Babylon! Young was the world when Sargon built Babylon some five thousand years ago, long did it grow and prosper, gaining its first empire the eighteenth century BC, under godlike Hammurabi, the giver of law. Although conquered by the Kassites and then by the Assyrians, Babylon endured, emerging phoenix-like from its ashes of destruction and regaining its independence despite its many enemies. Truly was Babylon the center of arts and learning in the ancient world. O Nebuchadnezzar, your empire endured but a short time after your death, falling to the mighty Persians, and then to the Greeks, until the great city was destroyed by 141 BC. = Que as bênçãos do céu estejam sobre ti, ó grande Nabucodonosor, pai da poderosa e antiga Babilônia! Jovem era o mundo quando Sargão construiu a Babilônia há cerca de cinco mil anos, ela cresceu e prosperou por muito tempo, ganhando o seu primeiro império no século XVIII aC, sob o divino Hammurabi, o legislador. Embora conquistada pelos Kassitas e depois pelos Assírios, a Babilônia resistiu, emergindo como uma fênix das suas cinzas de destruição e recuperando a sua independência, apesar dos seus muitos inimigos. Na verdade, a Babilônia era o centro das artes e do aprendizado no mundo antigo. Ó Nabucodonosor, o teu império durou pouco tempo após a tua morte, caindo para os poderosos persas, e depois para os gregos, até que a grande cidade foi destruída em 141 aC.
But is Babylon indeed gone forever, great Nebuchadnezzar? Your people look to you to bring the empire back to life once more. Will you accept the challenge? Will you build a civilization that will stand the test of time? = Mas será que a Babilônia realmente foi-se para sempre, grande Nabucodonosor? O teu povo espera que tu tragas o império de volta à vida mais uma vez. Vais aceitar o desafio? Construirás uma civilização que resistirá ao teste do tempo?
Akkad = Acádia 
Dur-Kurigalzu = Dur-Curigalzu
Nippur = Nipur
Borsippa = Borsipa
Sippar = Sipar
Opis = Ópis
Mari = Mari
Shushan = Susã
Eshnunna = Esnuna
Ellasar = Larsa
Erech = Uruque
Kutha = Kutha
Sirpurla = Lagas
Neribtum = Nerebetum
Ashur = Assur
Ninveh = Nínive
Nimrud = Ninrude
Arbela = Arbela
Nuzi = Nuzi
Arrapkha = Arafa
Tutub = Tutube
Shaduppum = Shaduppum
Rapiqum = Rapiqum
Mashkan Shapir = Mashkan-shapir
Tuttul = Tuttul
Ramad = Ramad
Ana = Ana
Haradum = Haradum
Agrab = Agrab
Uqair = Uqair
Gubba = Gubba
Hafriyat = Hafriyat
Nagar = Nagar
Shubat Enlil = Shubat Enlil
Urhai = Urhai
Urkesh = Urqués
Awan = Avã
Riblah = Riblah
Tayma = Taima

Greece = Grécia
Alexander = Alexandre
You are in my way, you must be destroyed. = Estás no meu caminho, deves ser destruído.
As a matter of fact I too grow weary of peace. = Na verdade, eu também cansei-me de paz.
You have somehow become my undoing! What kind of beast are you? = De alguma forma, tornaste-te a minha perdição! Que tipo de monstro és?
Hello stranger! I am Alexandros, son of kings and grandson of the gods! = Olá estranho! Eu sou Alexandros, filho de reis e neto dos deuses!
My friend, does this seem reasonable to you? = Meu amigo, isto parece-te razoável?
Greetings! = Saudações!
What? = O que?
Hellenic League = Liga Helênica
City-State Influence recovers at twice the normal rate = A influência da cidade-estado se recupera ao dobro da taxa normal
City-State Influence degrades [amount]% slower = A influência da cidade-estado diminui [amount]% mais devagar
May the blessings of the gods be upon you, oh great King Alexander! You are the ruler of the mighty Greek nation. Your people lived for so many years in isolated city-states - legendary cities such as Athens, Sparta, Thebes - where they gave the world many great things, such as democracy, philosophy, tragedy, art and architecture, the very foundation of Western Civilization. Although few in number and often hostile to each other, in the 5th century BC they were able to defeat their much larger neighbor, Persia, on land and sea. = Que as bênçãos dos deuses estejam sobre ti, ó grande Rei Alexandre! És o governante da poderosa nação grega. O teu povo viveu por tantos anos em cidades-estado isoladas - cidades lendárias como Atenas, Esparta, Tebas - onde deram ao mundo muitas coisas importantes, como democracia, filosofia, tragédia, arte e arquitetura, os próprios alicerces da Civilização Ocidental . Embora poucos em número e frequentemente hostis uns aos outros, no século 5 aC eles foram capazes de derrotar o seu vizinho muito maior, a Pérsia, por terra e mar.
Alexander, your people stand ready to march to war, to spread the great Greek culture to millions and to bring you everlasting glory. Are you ready to accept your destiny, King Alexander? Will you lead your people to triumph and greatness? Can you build a civilization that will stand the test of time? = Alexandre, o teu povo está pronto para marchar para a guerra, para divulgar a grande cultura grega a milhões e trazer a glória eterna. Estás pronto para aceitar o teu destino, Rei Alexandre? Vais levar o teu povo ao triunfo e à grandeza? Podes construir uma civilização que resistirá ao teste do tempo?
Athens = Atenas
Sparta = Esparta
Corinth = Corinto
Argos = Argos
Knossos = Cnossos
Mycenae = Micenas
Pharsalos = Farsala
Ephesus = Éfeso 
Halicarnassus = Halicarnasso
Rhodes = Rodes
Eretria = Erétria
Pergamon = Pérgamo
Miletos = Mileto
Megara = Mégara
Phocaea = Foceia
Sicyon = Sicião
Tiryns = Tirinto
Samos = Samos
Mytilene = Mitilene
Chios = Chios
Paros = Paros
Elis = Élida
Syracuse = Siracusa
Herakleia = Heracleia
Gortyn = Gortina
Chalkis = Cálcis
Pylos = Pilos
Pella = Pela
Naxos = Naxos
Larissa = Larissa
Apollonia = Apolónia
Messene = Messene
Orchomenos = Orcómeno
Ambracia = Ambrácia
Kos = Cós
Knidos = Cnido
Amphipolis = Anfípolis
Patras = Pátras
Lamia = Lâmia
Nafplion = Náuplia
Apolyton = Apolyton

China = China
Wu Zetian = Wu Zetian
You won't ever be able to bother me again. Go meet Yama. = Nunca mais serás capaz de me incomodar denovo. Vá conhecer o Yama.
Fool! I will disembowel you all! = Idiota! Irei estripar todos vós!
You have proven to be a cunning and competent adversary. I congratulate you on your victory. = Provaste ser um adversário astuto e competente. Eu te parabenizo pela tua vitória.
Greetings, I am Empress Wu Zetian. China desires peace and development. You leave us alone, we'll leave you alone. = Saudações, sou a Imperatriz Wu Zetian. A China deseja paz e desenvolvimento. Se nos deixares em paz, nós vamos deixar-te em paz.
My friend, do you think you can accept this request? = Meu amigo, achas que podes aceitar este pedido?
How are you today? = Como estás hoje?
Oh. It's you? = Oh. És tu?
Art of War = A Arte da Guerra
 Great General provides double combat bonus = O Grande General oferece bónus de combate duplo
The Blessings of Heaven be upon you. Empress Wu Zetian, most beautiful and haughty ruler of China! Oh great Empress, whose shadow causes the flowers to blossom and the rivers to flow! You are the leader of the Chinese, the oldest and the greatest civilization that humanity has ever produced. China's history stretches back into the mists of time, its people achieving many great things long before the other upstart civilizations were even conceived. China's contributions to the arts and sciences are too many and too wondrous to do justice to - the printing press, gunpowder, the works of Confucius - these are but a few of the gifts China has given to an undeserving world! = As bênçãos do céu estejam contigo. Imperatriz Wu Zetian, a mais bela e arrogante governante da China! Ó grande Imperatriz, cuja sombra faz com que as flores desabrochem e os rios corram! És a líder dos chineses, a maior e mais antiga civilização que a humanidade já produziu. A história da China remonta às brumas do tempo, com o teu povo a alcançar grandes feitos muito antes de outras civilizações emergentes serem concebidas. As contribuições da China às artes e ciências são muitas e maravilhosas para fazer justiça - a imprensa, pólvora, as obras de Confúcio - estes são apenas alguns dos presentes que a China deu a um mundo que não merece!
You, great Queen, who, with cunning and beauty, rose from the position of lowly concubine to that of Divine Empress - your people call out to you to lead them! Great China is once again beset on all sides by barbarians. Can you defeat all your many foes and return your country to greatness? Can you build a civilization to stand the test of time? = Tu, grande Rainha, que, com astúcia e beleza, subiu da posição de humilde concubina para a de Imperatriz Divina - o teu povo clama por ti para os liderares! A Grande China está mais uma vez cercada de bárbaros por todos os lados. Podes derrotar todos os teus muitos inimigos e retornar o teu país à grandeza? Podes construir uma civilização para resistir ao teste do tempo?
Beijing = Pequim
Shanghai = Xangai
Guangzhou = Cantão
Nanjing = Nanquim
Xian = Xiam
Chengdu = Chengdu
Hangzhou = Hancheu
Tianjin = Tianjin
Macau = Macau
Shandong = Xantum
Kaifeng = Kaifeng
Ningbo = Liampó
Baoding = Baoding
Yangzhou = Yangzhou
Harbin = Harbin
Chongqing = Xunquim
Luoyang = Luoyang
Kunming = Kunming
Taipei = Taipé
Shenyang = Shenyang
Taiyuan = Taiuã
Tainan = Tainan
Dalian = Dalian
Lijiang = Lijiang
Wuxi = Wuxi
Suzhou = Sucheu
Maoming = Chaozhou
Shaoguan = Shaoguan
Yangjiang = Yangjiang
Heyuan = Heyuan
Huangshi = Huangshi
Yichang = Yichang
Yingtian = Yingtian
Xinyu = Xinyu
Xinzheng = Xinzheng
Handan = Handan
Dunhuang = Dunhuang
Gaoyu = Gaoyou
Nantong = Nantong
Weifang = Weifang
Xikang = Xikang

Egypt = Egito
Ramesses II = Ramsés II
You are but a pest on this Earth, prepare to be eliminated! = Tu és apenas uma praga nesta Terra, prepara-te para ser eliminado!
You are a fool who evokes pity. You have brought my hostility upon yourself and your repulsive civilization! = És um tolo que evoca pena. Trouxeste a minha hostilidade sobre ti e a tua repulsiva civilização!
Strike me down and my soul will torment yours forever, you have won nothing. = Derruba-me e a minha alma te atormentará para sempre, não ganhaste nada.
Greetings, I am Ramesses the god. I am the living embodiment of Egypt, mother and father of all civilizations. = Saudações, eu sou Ramsés, o deus. Eu sou a personificação viva do Egito, mãe e pai de todas as civilizações.
Generous Egypt makes you this offer. = O generoso Egito te faz esta oferta.
Good day. = Dia bom.
Oh, it's you. = Oh, és tu.
Monument Builders = Construtores de Monumento
We greet thee, oh great Ramesses, Pharaoh of Egypt, who causes the sun to rise and the Nile to flow, and who blesses his fortunate people with all the good things of life! Oh great lord, from time immemorial your people lived on the banks of the Nile river, where they brought writing to the world, and advanced mathematics, sculpture, and architecture. Thousands of years ago they created the great monuments which still stand tall and proud. = Nós te saudamos, ó grande Ramsés, Faraó do Egito, que faz o sol nascer e o Nilo fluir, e que abençoa o teu povo afortunado com todas as coisas boas da vida! Ó grande senhor, desde tempos imemoriais o teu povo viveu nas margens do rio Nilo, de onde trouxe a escrita para o mundo e matemática, escultura e arquitetura avançadas. Milhares de anos atrás, eles criaram os grandes monumentos que ainda se erguem e se orgulham.
Oh, Ramesses, for uncounted years your people endured, as other petty nations around them have risen and then fallen into dust. They look to you to lead them once more into greatness. Can you honor the gods and bring Egypt back to her rightful place at the very center of the world? Can you build a civilization that will stand the test of time? = Oh, Ramsés, por incontáveis anos o teu povo resistiu, enquanto outras pequenas nações ao redor deles se ergueram e depois caíram no pó. Eles esperam que tu os leves mais uma vez à grandeza. Podes honrar os deuses e trazer o Egito de volta ao seu lugar de direito no centro do mundo? Podes construir uma civilização que resistirá ao teste do tempo?
Thebes = Tebas
Memphis = Mênfis
Heliopolis = Heliópolis
Elephantine = Elefantina
Alexandria = Alexandria
Pi-Ramesses = Pi-Ramsés
Giza = Gizé
Byblos = Biblos
Akhetaten = Amarna
Hieraconpolis = Hieracômpolis
Abydos = Abidos
Asyut = Assiut
Avaris = Aváris
Lisht = Lixte
Buto = Buto
Edfu = Edfu
Pithom = Pitom
Busiris = Busiris
Kahun = Kahun
Athribis = Athribis
Mendes = Mendés
Elashmunein = Hermópolis
Tanis = Tânis
Bubastis = Bubástis
Oryx = Órix
Sebennytus = Sebenito
Akhmin = Achmim
Karnak = Carnaque
Luxor = Luxor
El Kab = Elcabe
Armant = Armante
Balat = Balat
Ellahun = El Lahun
Hawara = Hauara
Dashur = Dachur
Damanhur = Damanhur
Abusir = Abusir
Herakleopolis = Heracleópolis
Akoris = Akoris
Benihasan = Beni Haçane
Badari = Badari
Hermopolis = Hermópolis
Amrah = Amira
Koptos = Copto
Ombos = Ombo
Naqada = Naqada
Semna = Semna
Soleb = Solebe

England = Inglaterra
Elizabeth = Isabel
By the grace of God, your days are numbered. = Pela graça de Deus, os teus dias estão contados.
We shall never surrender. = Jamais nos renderemos.
You have triumphed over us. The day is yours. = Triunfaste sobre nós. O dia é teu.
We are pleased to meet you. = É um prazer conhecer-te.
Would you be interested in a trade agreement with England? = Estarias interessado num acordo comercial com a Inglaterra?
Hello, again. = Olá, denovo.
Oh, it's you! = Oh, és tu!
Sun Never Sets = O Sol Nunca Se Põe
Praises upon her serene highness, Queen Elizabeth Gloriana. You lead and protect the celebrated maritime nation of England. England is an ancient land, settled as early as 35,000 years ago. The island has seen countless waves of invaders, each in turn becoming a part of the fabric of the people. Although England is a small island, for many years your people dominated the world stage. Their matchless navy, brilliant artists and shrewd merchants, giving them power and influence far in excess of their mere numbers. = Louvores a sua alteza serena, a Rainha Isabel Gloriana. Lideras e proteges a célebre nação marítima de Inglaterra. A Inglaterra é uma terra antiga, colonizada há 35.000 anos. A ilha viu inúmeras ondas de invasores, cada uma por sua vez se tornando parte da estrutura do povo. Embora a Inglaterra seja uma pequena ilha, por muitos anos o seu povo dominou o cenário mundial. A sua marinha incomparável, artistas brilhantes e mercadores astutos, dando-lhes poder e influência muito além de seu mero número.
Queen Elizabeth, will you bring about a new golden age for the English people? They look to you once more to return peace and prosperity to the nation. Will you take up the mantle of greatness? Can you build a civilization that will stand the test of time? = Rainha Isabel, vais trazer uma nova era de ouro para o povo inglês? Eles olham para ti mais uma vez para devolver a paz e a prosperidade à nação. Vais assumir o manto de grandeza? Podes construir uma civilização que resistirá ao teste do tempo?
London = Londres
York = Iorque
Nottingham = Nottingham
Hastings = Hastings
Canterbury =  Canterbury
Coventry = Coventry
Warwick = Warwick
Newcastle = Newcastle
Oxford = Oxford
Liverpool = Liverpool
Dover = Dover
Brighton = Brighton
Norwich = Norwich
Leeds = Leeds
Reading = Reading
Birmingham = Birmingham
Richmond = Richmond
Exeter = Exeter
Cambridge = Cambridge
Gloucester = Glócester
Manchester = Manchester
Bristol = Bristol
Leicester = Leicester
Carlisle = Carlisle
Ipswich = Ipswich
Portsmouth = Portomua
Berwick = Berwick
Bath = Bath
Mumbles = Mumbles
Southampton = Southampton
Sheffield = Sheffield
Salisbury = Salisburia
Colchester = Colchester
Plymouth = Plimude
Lancaster = Alencastro
Blackpool = Blackpool
Winchester = Winchester
Hull = Hull

France = França
Napoleon = Napoleão
You're disturbing us, prepare for war. = Estás a perturbar-nos, prepare-te para a guerra.
You've fallen into my trap. I'll bury you. = Caiste na minha armadilha. Vou enterrar-te.
I congratulate you for your victory. = Eu te parabenizo pela tua vitória.
Welcome. I'm Napoleon, of France; the smartest military man in world history. = Bem-vindo. Eu sou o Napoleão, da França; o militar mais inteligente da história mundial.
France offers you this exceptional proposition. = A França oferece esta proposta excepcional.
Hello. = Olá.
It's you. = És tu.
Ancien Régime = Regime Ancião
[stats] per turn from cities before [tech] = [stats] por turno de cidades antes de [tech]
Long life and triumph to you, First Consul and Emperor of France, Napoleon I, ruler of the French people. France lies at the heart of Europe. Long has Paris been the world center of culture, arts and letters. Although surrounded by competitors - and often enemies - France has endured as a great nation. Its armies have marched triumphantly into battle from one end of the world to the other, its soldiers and generals among the best in history. = Vida longa e triunfo para ti, Primeiro Cônsul e Imperador da França, Napoleão I, governante do povo francês. A França está no coração da Europa. Há muito tempo, Paris é o centro mundial da cultura, das artes e das letras. Embora cercada por competidores - e frequentemente inimigos - a França tem resistido como uma grande nação. Os teus exércitos marcharam triunfantemente para a batalha de um extremo a outro do mundo, os teus soldados e generais estão entre os melhores da história.
Napoleon Bonaparte, France yearns for you to rebuild your empire, to lead her once more to glory and greatness, to make France once more the epicenter of culture and refinement. Emperor, will you ride once more against your foes? Can you build a civilization that will stand the test of time? = Napoleão Bonaparte, na França, desejam que reconstruas o teu império, para conduzi-la mais uma vez à glória e à grandeza, para fazer da França mais uma vez o epicentro da cultura e do requinte. Imperador, cavalgarás mais uma vez contra os teus inimigos? Podes construir uma civilização que resistirá ao teste do tempo?
Paris = Paris
Orleans = Orleães
Lyon = Lion
Troyes = Troyes
Tours = Tours
Marseille = Marselha
Chartres = Chartres
Avignon = Avinhão
Rouen = Ruão
Grenoble = Grenoble
Dijon = Dijon
Amiens = Amiens
Cherbourg = Cherburgo
Poitiers = Poitiers
Toulouse = Toulouse
Bayonne = Baiona
Strasbourg = Estrasburgo
Brest = Brest
Bordeaux = Bordéus
Rennes = Rennes
Nice = Nice
Saint Etienne = Saint-Étienne
Nantes = Nantes
Reims = Reims
Le Mans = Le Mans
Montpellier = Montpellier
Limoges = Limoges 
Nancy = Nancy
Lille = Lille
Caen = Caen
Toulon = Toulon
Le Havre = Le Havre
Lourdes = Lourdes
Cannes = Cannes
Aix-En-Provence = Provença
La Rochelle = La Rochelle
Bourges = Burges
Calais = Calais

Russia = Rússia
Catherine = Catarina
You've behaved yourself very badly, you know it. Now it's payback time. = Comportaste-te muito mal, sabes disso. Agora é a hora da vingança.
You've mistaken my passion for a weakness, you'll regret about this. = Confundiste a minha paixão com uma fraqueza, vais-te arrepender disto.
We were defeated, so this makes me your prisoner. I suppose there are worse fates. = Fomos derrotados, então isto torna-me teu prisioneiro. Suponho que existam destinos piores.
I greet you, stranger! If you are as intelligent and tactful as you are attractive, we'll get along just fine. = Eu saúdo-te, estranho! Se fores tão inteligente e diplomático quanto atraente, vamo-nos dar muito bem.
How would you like it if I propose this kind of exchange? = Gostarias que eu propusesse este tipo de troca?
Hello! = Olá!
What do you need?! = O que precisas?!
Siberian Riches = Riquezas Siberianas
Double quantity of [resource] produced = Quantidade dupla de [resource] produzido
Greetings upon thee, Your Imperial Majesty Catherine, wondrous Empress of all the Russias. At your command lies the largest country in the world. Mighty Russia stretches from the Pacific Ocean in the east to the Baltic Sea in the west. Despite wars, droughts, and every manner of disaster the heroic Russian people survive and prosper, their artists and scientists among the best in the world. The Empire today remains one of the strongest ever seen in human history - a true superpower, with the greatest destructive force ever devised at her command. = Saudações a ti, Vossa Majestade Imperial Catarina, maravilhosa imperatriz de todas as Rússias. Ao teu comando está o maior país do mundo. A poderosa Rússia estende-se desde o Oceano Pacífico, no leste, até o Mar Báltico, no oeste. Apesar das guerras, secas e todos os tipos de desastres, o heróico povo russo sobrevive e prospera, os teus artistas e cientistas estão entre os melhores do mundo. O Império hoje continua a ser um dos mais fortes já vistos na história da humanidade - uma verdadeira superpotência, com a maior força destrutiva já concebida sob o teu comando.
Catherine, your people look to you to bring forth glorious days for Russia and her people, to revitalize the land and recapture the wonder of the Enlightenment. Will you lead your people once more into greatness? Can you build a civilization that will stand the test of time? = Catarina, o teu povo espera que tragas dias gloriosos para a Rússia, para revitalizar a terra e recapturar a maravilha do Iluminismo. Vais liderar o teu povo mais uma vez à grandeza? Podes construir uma civilização que resistirá ao teste do tempo?
Moscow = Moscovo
St. Petersburg = São Petersburgo
Novgorod = Novogárdia
Rostov = Rostóvia
Yaroslavl = Iaroslavl
Yekaterinburg = Ecaterimburgo
Yakutsk = Iacutusque
Vladivostok = Vladivostoque
Smolensk = Smolensk
Orenburg = Oremburgo
Krasnoyarsk = Krasnoiarsk
Khabarovsk = Khabarovsk
Bryansk = Briansk
Tver = Tver
Novosibirsk = Novosibirsk
Magadan = Magadan
Murmansk = Murmansque
Irkutsk = Irkutsk
Chita = Tchita
Samara = Samara
Arkhangelsk = Arcangel
Chelyabinsk = Tcheliabinsk
Tobolsk = Tobolsk
Vologda = Vologda
Omsk = Omsk
Astrakhan = Astracã
Kursk = Kursk
Saratov = Saratov 
Tula = Tula
Vladimir = Vladimir
Perm = Perm
Voronezh = Voronej
Pskov = Pskov
Starayarussa = Staraya Russa
Kostoma = Costroma
Nizhniy Novgorod = Nijni Novgorod
Suzdal = Susdália
Magnitogorsk = Magnitogorsk

Rome = Roma
Augustus Caesar = César Augusto
My treasury contains little and my soldiers are getting impatient... <sigh> ...therefore you must die. = A minha tesouraria contém pouco e os meus soldados estão a ficar impacientes ... <suspiro> ... portanto, deves morrer.
So brave, yet so stupid! If only you had a brain similar to your courage. = Tão corajoso, mas tão estúpido! Se ao menos tivesses um cérebro semelhante à tua coragem.
The gods have deprived Rome of their favour. We have been defeated. = Os deuses privaram a Roma do seu favor. Fomos derrotados.
I greet you. I am Augustus, Imperator and Pontifex Maximus of Rome. If you are a friend of Rome, you are welcome. = Eu saúdo-te. Sou Augusto, Imperador e Pontífice Máximo de Roma. Se és amigo de Roma, sê bem-vindo.
I offer this, for your consideration. = Eu ofereço-te isto, para tua consideração.
Hail. = Saudação.
What do you want? = O que queres?
The Glory of Rome = A glória de Roma
+25% Production towards any buildings that already exist in the Capital = + 25% de produção para quaisquer edifícios que já existam na Capital
The blessings of the gods be upon you, Caesar Augustus, emperor of Rome and all her holdings. Your empire was the greatest and longest lived of all in Western civilization. And your people single-handedly shaped its culture, law, art, and warfare like none other, before or since. Through years of glorious conquest, Rome came to dominate all the lands of the Mediterranean from Spain in the west to Syria in the east. And her dominion would eventually expand to cover much of England and northern Germany. Roman art and architecture still awe and inspire the world. And she remains the envy of all lesser civilizations who have followed. = As bençãos dos deuses estejam contigo, César Augusto, imperador de Roma e de todas as suas posses. o teu império foi o maior e mais longevo de todos na civilização ocidental. E teu povo sozinho moldou a sua cultura, lei, arte e guerra como nenhum outro, antes ou depois. Durante anos de conquistas gloriosas, Roma passou a dominar todas as terras do Mediterrâneo, desde a Ibéria no oeste até a Síria no leste. E o teu domínio acabaria por expandir-se para cobrir grande parte da Inglaterra e do norte da Alemanha. A arte e a arquitetura romanas ainda impressionam e inspiram o mundo. E ela continua sendo a inveja de todas as civilizações inferiores que a seguiram.
O mighty emperor, your people turn to you to once more reclaim the glory of Rome! Will you see to it that your empire rises again, bringing peace and order to all? Will you make Rome once again center of the world? Can you build a civilization that will stand the test of time? = Ó poderoso imperador, o teu povo dirige-se a ti para mais uma vez reclamar a glória de Roma! Cuidarás para que o teu império se erga novamente, trazendo paz e ordem para todos? Farás de Roma mais uma vez o centro do mundo? Podes construir uma civilização que resistirá ao teste do tempo?
Antium = Anzio
Cumae = Cumas
Neapolis = Neápolis
Ravenna = Ravena
Arretium = Arezzo
Mediolanum = Mediolano
Arpinum = Arpino
Circei = Circe
Setia = Setia
Satricum = Satricum
Ardea = Ardea
Ostia = Óstia
Velitrae = Velletri
Viroconium = Virocônio
Tarentum = Tarentum
Brundisium = Brindisi
Caesaraugusta = César Augusta
Caesarea = Cesareia
Palmyra = Palmira
Signia = Segni
Aquileia = Aquileia
Clusium = Clúsio
Sutrium = Sutri
Cremona = Cremona
Placentia = Placentia
Hispalis = Híspalis
Artaxata = Artaxata
Aurelianorum = Aurelianorum
Nicopolis = Nicópolis
Agrippina = Agripina
Verona = Verona
Corfinium = Corfínio
Treverii = Tréveros
Sirmium = Sirmio
Augustadorum = Augustadorum
Curia = Curia
Interrama = Interrama
Adria = Adria

Arabia = Arábia
Harun al-Rashid = Harune Arraxide
The world will be more beautiful without you. Prepare for war. = O mundo ficará mais bonito sem ti. Prepara-te para guerra.
Fool! You will soon regret dearly! I swear it! = Idiota! Arrepender-te-ás profundamente! Eu juro!
You have won, congratulations. My palace is now in your possession, and I beg that you care well for the peacock. = Venceste, parabéns. O meu palácio está agora na tua posse, e imploro que cuides bem do pavão.
Welcome foreigner, I am Harun Al-Rashid, Caliph of the Arabs. Come and tell me about your empire. = Bem-vindo estrangeiro, eu sou Harune Arraxide, califa dos árabes. Vem e fala-me sobre o teu império.
Come forth, let's do business. = Vem, vamos fazer negócios
Peace be upon you. = Que a paz esteja contigo.
Trade Caravans = Caravanas comerciais
[stats] from each Trade Route = [stats] de cada Tota Comercial
Blessings of God be upon you oh great caliph Harun al-Rashid, leader of the pious Arabian people! The Muslim empire, the Caliphate was born in the turbulent years after the death of the prophet Muhammad in 632 AD, as his followers sought to extend the rule of God to all of the people of the earth. The caliphate grew mighty indeed at the height of its power, ruling Spain, North Africa, the Middle East, Anatolia, the Balkans and Persia. An empire as great as or even greater than that of Rome. The arts and sciences flourished in Arabia during the Middle Ages, even as the countries of Europe descended into ignorance and chaos. The Caliphate survived for six hundred years, until finally succumbing to attack from the Mongols, those destroyers of Empires. = Que as bênçãos de Deus estejam contigo, ó grande califa Harune Arraxide, líder do piedoso povo árabe! O império muçulmano, o califado, nasceu nos turbulentos anos após a morte do profeta Maomé em 632 DC, quando os seus seguidores procuraram estender o governo de Deus a todas as pessoas da terra. O califado tornou-se realmente poderoso no auge do teu poder, governando a Peninsula Ibérica, o norte da África, o Oriente Médio, a Anatólia, os Bálcãs e a Pérsia. Um império tão grande ou até maior que o de Roma. As artes e as ciências floresceram na Arábia durante a Idade Média, mesmo quando os países da Europa caíram na ignorância e no caos. O califado sobreviveu por seiscentos anos, até que finalmente sucumbiu ao ataque dos mongóis, aqueles destruidores de impérios.
Great Caliph Harun al Rashid, your people look to you to return them to greatness! To make Arabia once again an enlightened land of arts and knowledge, a powerful nation who needs fear no enemy! Oh Caliph, will you take up the challenge? Can you build a civilization that will stand the test of time? = Grande califa Harune Arraxide, o teu povo espera que o devolvas à grandeza! Para tornar a Arábia mais uma vez uma terra iluminada de artes e conhecimento, uma nação poderosa que não precisa temer nenhum inimigo! Oh Califa, aceitarás o desafio? Podes construir uma civilização que resistirá ao teste do tempo?
Mecca = Meca
Medina = Medina
Damascus = Damasco
Baghdad = Bagdá
Najran = Najrã
Kufah = Cufa
Basra = Baçorá
Khurasan = Coração
Anjar = Anjar
Fustat = Fostate
Aden = Adem
Yamama = Iamama
Muscat = Mascate
Mansura = Mansura
Bukhara = Bucara
Fez = Fez
Shiraz = Xiraz
Merw = Marve
Balkh =Bactro 
Mosul = Mossul
Aydab = Aidabe
Bayt = Belém
Suhar = Soar
Taif = Taife
Hama = Hama
Tabuk = Tabuque
Sana'a = Saná
Shihr = Xaer
Tripoli = Trípoli
Tunis = Tunes
Kairouan = Cairuão
Algiers = Argel
Oran = Orão

America = Estados Unidos
George Washington = George Washington
Your wanton aggression leaves us no choice. Prepare for war! = A tua agressividade desenfreada não nos deixa escolha. Prepara-te para a guerra!
You have mistaken our love of peace for weakness. You shall regret this! = Confundiste o nosso amor pela paz com uma fraqueza. Deves arrepender-te disto!
The day...is yours. I hope you will be merciful in your triumph. = O dia... é teu. Espero que sejas misericordioso no teu triunfo.
The people of the United States of America welcome you. = O povo dos Estados Unidos da América dá-te as boas-vindas.
Is the following trade of interest to you? = A seguinte troca é do teu interesse?
Well? = Vamos?
Manifest Destiny = Destino Manifesto
Welcome President Washington! You lead the industrious American civilization! Formed in the conflagration of revolution in the 18th century, within a hundred years, the young nation became embroiled in a terrible civil war that nearly tore the country apart, but it was just a few short years later in the 20th century that the United States reached the height of its power, emerging triumphant and mighty from the two terrible wars that destroyed so many other great nations. The United States is a nation of immigrants, filled with optimism and determination. They lack only a leader to help them fulfill their promise. = Bem-vindo, Sr. Presidente Washington! Lideras a industriosa civilização americana! Formada na conflagração da revolução no século 18, dentro de cem anos, a jovem nação envolveu-se numa terrível guerra civil que quase separou o país, mas foi apenas alguns poucos anos depois no século 20 que os Estados Unidos atingiu o auge de seu poder, emergindo triunfante e poderosa das duas terríveis guerras que destruíram tantas outras grandes nações. Os Estados Unidos são uma nação de imigrantes, cheia de otimismo e determinação. Eles carecem apenas de um líder para ajudá-los a cumprir sua promessa.
President Washington, can you lead the American people to greatness? Can you build a civilization that will stand the test of time? = Sr. Presidente Washington, podes levar o povo americano à grandeza? Podes construir uma civilização que resistirá ao teste do tempo?
Washington = Washington
New York = Nova Iorque
Boston = Boston
Philadelphia = Filadélfia
Atlanta = Atlanta
Chicago = Chicago
Seattle = Seattle
San Francisco = São Francisco
Los Angeles = Los Angeles
Houston = Houston
Portland = Portland
St. Louis = St. Louis
Miami = Miami
Buffalo = Buffalo
Detroit = Detroit
New Orleans = Nova Orleães
Baltimore = Baltimore
Denver = Denver
Cincinnati = Cincinnati
Dallas = Dallas
Cleveland = Cleveland
Kansas City = Kansas City
San Diego = San Diego
Las Vegas = Las Vegas
Phoenix = Phoenix
Albuquerque = Albuquerque
Minneapolis = Minneapolis
Pittsburgh = Pittsburgh
Oakland = Oakland
Tampa Bay = Baía de Tampa
Orlando = Orlando
Tacoma = Tacoma
Santa Fe = Santa Fé
Olympia = Olympia
Hunt Valley = Hunt Valley
Springfield = Springfield
Palo Alto = Palo Alto
Centralia = Centralia
Spokane = Spokane
Jacksonville = Jacksonville
Svannah = Savannah
Charleston = Charleston
San Antonio = San Antonio
Anchorage = Anchorage
Sacramento = Sacramento
Reno = Reno
Salt Lake City = Salt Lake City
Boise = Boise
Milwaukee = Milwaukee
Santa Cruz = Santa Cruz
Little Rock = Little Rock

Japan = Japão
Oda Nobunaga = Oda Nobunaga
I hereby inform you of our intention to wipe out your civilization from this world. = Venho por este meio informá-lo da nossa intenção de eliminar a tua civilização deste mundo.
Pitiful fool! Now we shall destroy you! = Idiota lamentável! Agora destruir-te-emos!
You were much wiser than I thought. = Foste muito mais sábio do que eu pensava.
We hope for a fair and just relationship with you, who are renowned for military bravery. = Nós esperamos um relacionamento honesto e justo contigo, que é conhecido pela bravura militar.
I would be grateful if you agreed on the following proposal. = Eu ficaria muito grato se concordasses com a seguinte proposta.
Oh, it's you... = Oh, és tu...
Bushido = Bushido
Units fight as though they were at full strength even when damaged = Unidades lutam como se estivessem em força total mesmo quando feridas
Blessings upon you, noble Oda Nobunaga, ruler of Japan, the land of the Rising Sun! May you long walk among its flowering blossoms. The Japanese are an island people, proud and pious with a rich culture of arts and letters. Your civilization stretches back thousands of years, years of bloody warfare, expansion and isolation, great wealth and great poverty. In addition to their prowess on the field of battle, your people are also immensely industrious, and their technological innovation and mighty factories are the envy of lesser people everywhere. = Bênçãos sobre ti, nobre Oda Nobunaga, governante do Japão, a terra do Sol Nascente! Que tu possas caminhar longamente entre as tuas flores a desabrochar. Os japoneses são um povo insular, orgulhoso e piedoso, com uma rica cultura de artes e letras. A sua civilização remonta a milhares de anos, anos de guerra sangrenta, expansão e isolamento, grande riqueza e grande pobreza. Além das suas proezas no campo de batalha, oseu povo também é imensamente industrioso, e as suas inovações tecnológicas e fábricas poderosas são a inveja de pessoas inferiores em todos os lugares.
Legendary daimyo, will you grab the reins of destiny? Will you bring your family and people the honor and glory they deserve? Will you once again pick up the sword and march to triumph? Will you build a civilization that stands the test of time? = Lendário Daimyo, pegarás as rédeas do destino? Trarás à tua família e às pessoas a honra e a glória que elas merecem? Vais pegar a espada mais uma vez e marchar para o triunfo? Vais construir uma civilização que resista ao teste do tempo?
Kyoto = Quioto
Osaka = Osaka
Tokyo = Tóquio
Satsuma = Satsuma
Kagoshima = Kagoshima
Nara = Nara
Nagoya = Nagoia
Izumo = Izumo
Nagasaki = Nagasaki
Yokohama = Yokohama
Shimonoseki = Shimonoseki
Matsuyama = Matsuyama
Sapporo = Sapporo
Hakodate = Hakodate
Ise = Ise
Toyama = Toyama
Fukushima = Fukushima
Suo = Suo
Bizen = Bizen
Echizen = Echizen
Izumi = Izumi
Omi = Omi
Echigo = Echigo
Kozuke = Kozuke
Sado = Sado
Kobe = Kobe
Nagano = Nagano
Hiroshima = Hiroshima
Takayama = Takayama
Akita = Akita
Fukuoka = Fukuoka
Aomori = Aomori
Kamakura = Kamakura
Kochi = Kochi
Naha = Naha
Sendai = Sendai
Gifu = Gifu
Yamaguchi = Yamaguchi
Ota = Ota
Tottori = Tottori

India = Índia
Gandhi = Gandhi
I have just received a report that large numbers of my troops have crossed your borders. = Eu acabei de recerber um informe de que um grande número de minhas tropas cruzaram as tuas fronteiras.
My attempts to avoid violence have failed. An eye for an eye only makes the world blind. = Minhas tentativas de evitar violência falharam. Olho por olho e o mundo acabará cego.
You can chain me, you can torture me, you can even destroy this body, but you will never imprison my mind.  = Podes acorrentar-me, podes torturar-me, podes até destruir este corpo, mas nunca aprisionarás a minha mente. 
Hello, I am Mohandas Gandhi. My people call me Bapu, but please, call me friend. = Saudações, eu sou Mahatma Gandhi. O meu povo chama-me Bapu, mas por favor, chama-me de amigo.
My friend, are you interested in this arrangement? = Meu amigo, você está interessado neste acordo?
I wish you peace. = Desejo-te paz.
Population Growth = Crescimento Populacional
Unhappiness from number of Cities doubled = A infelicidade do número de cidades dobrou
Greetings, President Mahatma Gandhi, great souled leader of India! You are the ruler of one of the oldest countries in the world with history stretching back almost 10,000 years. A spiritual country, India is the birthplace of three of the world's great religions - Hinduism, Buddhism and Jainism. This is a passionate land of music and color, a land of great wealth and grinding poverty. For centuries, India was divided into kingdoms who fought constantly with each other and against outside invaders. That was, however, after empires such as Maratha, Maurya and Gupta. In the 12th century AD, India was conquered by Muslim Turks who fled from the Mongols. In the early 17th century, the English arrived, and through a combination of shrewd diplomacy and technological superiority, they conquered your fragmented nation. England remained in power for some two centuries until driven out by a rising wave of Indian nationalism, a peaceful rebellion unlike any before seen in history, one led by you! = Saudações, Sr. Presidente Mahatma Gandhi, grande líder de alma da Índia! És o governante de um dos países mais antigos do mundo, com uma história que remonta a quase 10.000 anos. Um país espiritual, a Índia é o berço de três das maiores religiões do mundo - Hinduísmo, Budismo e Jainismo. Esta é uma terra apaixonante de música e cor, uma terra de grande riqueza e extrema pobreza. Durante séculos, a Índia foi dividida em reinos que lutaram constantemente entre si e contra invasores externos. Isso foi, no entanto, depois de impérios como Maratha, Maurya e Gupta. No século 12 DC, a Índia foi conquistada por turcos muçulmanos que fugiram dos mongóis. No início do século 17, os ingleses chegaram e, por meio de uma combinação de diplomacia astuta e superioridade tecnológica, conquistaram a tua fragmentada nação. A Inglaterra permaneceu no poder por cerca de dois séculos até ser expulsa por uma onda crescente de nacionalismo indiano, uma rebelião pacífica diferente de qualquer outra vista na história, liderada por ti!
Gandhi, your people look to you to lead them to even greater heights of glory! Can you help your people realize their great potential, to once again become the world's center of arts, culture and religion? Can you build a civilization that will stand the test of time? = Gandhi, o teu povo espera que tu os conduzas a alturas ainda maiores de glória! Podes ajudar o teu povo a realizar o seu grande potencial para se tornar mais uma vez o centro mundial das artes, cultura e religião? Podes construir uma civilização que resistirá ao teste do tempo?
Delhi = Délhi
Mumbai = Mumbai
Vijayanagara = Bisnaga
Pataliputra = Pataliputra
Varanasi = Varanássi
Agra = Agra
Calcutta = Calcutá
Lahore = Lahore
Bangalore = Bengaluru
Hyderabad = Hiderabade
Madurai = Madurai
Ahmedabad = Ahmedabad
Kolhapur = Kolapur
Prayaga = Prayagraj
Ayodhya = Ayodhya
Indraprastha = Indraprastha
Mathura = Matura
Ujjain = Ujaim
Gulbarga = Gulbarga
Jaunpur = Jaunpur
Rajagriha = Rajgir
Sravasti = Sravasti
Tiruchirapalli = Tiruchirapalli
Thanjavur = Thanjavur
Bodhgaya = Bodh Gaya
Kushinagar = Kushinagar
Amaravati = Amaravati
Gaur = Gaur
Gwalior = Gwalior
Jaipur = Jaipur
Karachi = Carachi

Germany = Alemanha
Otto von Bismarck = Otto von Bismarck
I cannot wait until ye grow even mightier. Therefore, prepare for war! = Eu não posso esperar até que tu te tornes ainda mais poderoso. Portanto, prepare-te para a guerra!
Corrupted villain! We will bring you into the ground! = Vilão corrupto! Vamos levar-te ao chão!
Germany has been destroyed. I weep for the future generations. = A Alemanha foi destruída. Choro pelas gerações futuras.
Guten tag. In the name of the great German people, I bid you welcome. = Guten tag. Em nome do grande povo alemão, dou-te as boas-vindas.
It would be in your best interest, to carefully consider this proposal. = Seria do teu interesse considerar cuidadosamente esta proposta.
What now? = E agora?
So, out with it! = Então, para com isso!
Furor Teutonicus = Fúria Teutônica
67% chance to earn 25 Gold and recruit a Barbarian unit from a conquered encampment = 67% de chances de ganhar 25 ouros e recrutar uma unidade Bárbara de um acampamento conquistado
-[amount]% [param] unit maintenance costs = - [amount]% [param] custos de manutenção da unidade
Hail mighty Bismarck, first chancellor of Germany and her empire! Germany is an upstart nation, fashioned from the ruins of the Holy Roman Empire and finally unified in 1871, a little more than a century ago. The German people have proven themselves to be creative, industrious and ferocious warriors. Despite enduring great catastrophes in the first half of the 20th century, Germany remains a worldwide economic, artistic and technological leader. = Salvamos o poderoso Bismarck, o primeiro chanceler da Alemanha e do seu império! A Alemanha é uma nação emergente, formada a partir das ruínas do Sacro Império Romano e finalmente unificada em 1871, há pouco mais de um século. O povo alemão provou ser um guerreiro criativo, trabalhador e feroz. Apesar de sofrer grandes catástrofes na primeira metade do século 20, a Alemanha continua sendo um líder mundial em economia, arte e tecnologia.
Great Prince Bismarck, the German people look up to you to lead them to greater days of glory. Their determination is strong, and now they turn to you, their beloved iron chancellor, to guide them once more. Will you rule and conquer through blood and iron, or foster the Germanic arts and industry? Can you build a civilization that will stand the test of time? = Grande Príncipe Bismarck, o povo alemão admira-te para conduzi-lo a dias de glória ainda maiores. A determinação deles é forte, e agora eles voltam-se para ti, o seu amado chanceler de ferro, para guiá-los mais uma vez. Governarás e conquistarás com sangue e ferro, ou promoverás as artes e a indústria alemãs? Podes construir uma civilização que resistirá ao teste do tempo?
Berlin = Berlim
Hamburg = Hamburgo
Munich = Munique
Cologne = Colônia
Frankfurt = Frankfurt
Essen = Essen
Dortmund = Dortmund
<<<<<<< HEAD
Stuttgart = Estugarda
Dusseldorf = Düsseldorf
Bremen = Brémen
Hannover = Hanôver
Duisburg = Duisburgo
=======
Stuttgart = Stuttgart
Düsseldorf = Düsseldorf
Bremen = Bremen
Hannover = Hannover
Duisburg = Duisburg
>>>>>>> 7a42ab3e
Leipzig = Leipzig
Dresden = Dresden
Bonn = Bona
Bochum = Bochum
Bielefeld = Bielefeld
Karlsruhe = Karlsruhe
Gelsenkirchen = Gelsenkirchen
Wiesbaden = Wiesbaden
Münster = Münster
Rostock = Rostock
Chemnitz = Chemnitz
Braunschweig = Brunsvique
Halle = Halle
Mönchengladbach = Mönchengladbach
Kiel = Quiel 
Wuppertal = Wuppertal
Freiburg = Friburgo
Hagen = Hagen
Erfurt = Erfurt
Kaiserslautern = Kaiserslautern
Kassel = Kassel
Oberhausen = Oberhausen
Hamm = Hamm
<<<<<<< HEAD
Saarbrucken = Sarbruque
=======
 # Requires translation!
Saarbrücken =
>>>>>>> 7a42ab3e
Krefeld = Krefeld
Pirmasens = Pirmasens
Potsdam = Potsdam
Solingen = Solingen
Osnabrück = Osnabruque
Ludwigshafen = Ludwigshafen
Leverkusen = Leverkusen
Oldenburg = Oldemburgo
Neuss = Neuss
Mülheim = Mülheim
Darmstadt = Darmestádio
Herne = Herne
Würzburg = Wurtzburgo
Recklinghausen = Recklinghausen
Göttingen = Gotinga
Wolfsburg = Wolfsburg
Koblenz = Coblença
Hildesheim = Hildesheim
Erlangen = Erlangen

The Ottomans = Turquia
Suleiman I = Solimão I
 # Requires translation!
Your continued insolence and failure to recognize and preeminence leads us to war. = 
 # Requires translation!
Good. The world shall witness the incontestable might of my armies and the glory of the Empire. = 
 # Requires translation!
Ruin! Ruin! Istanbul becomes Iram of the Pillars, remembered only by the melancholy poets. = 
 # Requires translation!
From the magnificence of Topkapi, the Ottoman nation greets you, stranger! I'm Suleiman, Kayser-I Rum, and I bestow upon you my welcome! = 
 # Requires translation!
Let us do business! Would you be interested? = 
Barbary Corsairs = Corsários Bárbaros
 # Requires translation!
50% chance of capturing defeated Barbarian naval units and earning 25 Gold = 
 # Requires translation!
Blessings of God be upon you, oh Great Emperor Suleiman! Your power, wealth and generosity awe the world! Truly, are you called 'Magnificent!' Your empire began in Bithynia, a small country in Eastern Anatolia in 12th century. Taking advantage in the decline of the great Seljuk Sultanate of Rum, King Osman I of Bithynia expanded west into Anatolia. Over the next century, your subjects brought down the empire of Byzantium, taking its holdings in Turkey and then the Balkans. In the mid 15th century, the Ottomans captured ancient Constantinople, gaining control of the strategic link between Europe and the Middle East. Your people's empire would continue to expand for centuries governing much of North Africa, the Middle East and Eastern Europe at its height. = 
 # Requires translation!
Mighty Sultan, heed the call of your people! Bring your empire back to the height of its power and glory and once again the world will look upon your greatness with awe and admiration! Will you accept the challenge, great emperor? Will you build an empire that will stand the test of time? = 
 # Requires translation!
Istanbul = 
 # Requires translation!
Edirne = 
 # Requires translation!
Ankara = 
 # Requires translation!
Bursa = 
 # Requires translation!
Konya = 
 # Requires translation!
Samsun = 
 # Requires translation!
Gaziantep = 
 # Requires translation!
Diyarbakır =
 # Requires translation!
Izmir = 
 # Requires translation!
Kayseri = 
 # Requires translation!
Malatya = 
 # Requires translation!
Mersin =
 # Requires translation!
Antalya = 
 # Requires translation!
Zonguldak = 
 # Requires translation!
Denizli = 
 # Requires translation!
Ordu = 
 # Requires translation!
Muğla =
 # Requires translation!
Eskişehir =
 # Requires translation!
Inebolu = 
 # Requires translation!
Sinop = 
 # Requires translation!
Adana = 
 # Requires translation!
Artvin = 
 # Requires translation!
Bodrum = 
 # Requires translation!
Eregli = 
 # Requires translation!
Silifke = 
 # Requires translation!
Sivas = 
 # Requires translation!
Amasya = 
 # Requires translation!
Marmaris = 
 # Requires translation!
Trabzon = 
 # Requires translation!
Erzurum = 
 # Requires translation!
Urfa = 
 # Requires translation!
Izmit = 
 # Requires translation!
Afyonkarahisar =
 # Requires translation!
Bitlis = 
 # Requires translation!
Yalova = 

Korea = Coréia
 # Requires translation!
Sejong = 
 # Requires translation!
Jip-hyun-jun (Hall of Worthies) will no longer tolerate your irksome behavior. We will liberate the citizens under your oppression even with force, and enlighten them! = 
 # Requires translation!
Foolish, miserable wretch! You will be crushed by this country's magnificent scientific power! = 
 # Requires translation!
Now the question is who will protect my people. A dark age has come. = 
 # Requires translation!
Welcome to the palace of Choson, stranger. I am the learned King Sejong, who looks after his great people. = 
 # Requires translation!
We have many things to discuss and have much to benefit from each other. = 
 # Requires translation!
Oh, it's you = 
Scholars of the Jade Hall = Estudiosos do Hall de Jade
 # Requires translation!
Receive a tech boost when scientific buildings/wonders are built in capital = 
 # Requires translation!
Greetings to you, exalted King Sejong the Great, servant to the people and protector of the Choson Dynasty! Your glorious vision of prosperity and overwhelming benevolence towards the common man made you the most beloved of all Korean kings. From the earliest days of your reign, the effort you took to provide a fair and just society for all was surpassed only by the technological advances spurred onwards by your unquenched thirst for knowledge. Guided by your wisdom, the scholars of the Jade Hall developed Korea's first written language, Hangul, bringing the light of literature and science to the masses after centuries of literary darkness. = 
 # Requires translation!
Honorable Sejong, once more the people look to your for guidance. Will you rise to the occasion, bringing harmony and understanding to the people? Can you once again advance your kingdom's standing to such wondrous heights? Can you build a civilization that stands the test of time? = 
 # Requires translation!
Seoul = 
 # Requires translation!
Busan = 
 # Requires translation!
Jeonju = 
 # Requires translation!
Daegu = 
 # Requires translation!
Pyongyang = 
 # Requires translation!
Kaesong = 
 # Requires translation!
Suwon = 
 # Requires translation!
Gwangju = 
 # Requires translation!
Gangneung = 
 # Requires translation!
Hamhung = 
 # Requires translation!
Wonju = 
 # Requires translation!
Ulsan = 
 # Requires translation!
Changwon = 
 # Requires translation!
Andong = 
 # Requires translation!
Gongju = 
 # Requires translation!
Haeju = 
 # Requires translation!
Cheongju = 
 # Requires translation!
Mokpo = 
 # Requires translation!
Dongducheon = 
 # Requires translation!
Geoje = 
 # Requires translation!
Suncheon = 
 # Requires translation!
Jinju = 
 # Requires translation!
Sangju = 
 # Requires translation!
Rason = 
 # Requires translation!
Gyeongju = 
 # Requires translation!
Chungju = 
 # Requires translation!
Sacheon = 
 # Requires translation!
Gimje = 
 # Requires translation!
Anju = 

Iroquois = Tribo Iroquois
 # Requires translation!
Hiawatha = 
 # Requires translation!
You are a plague upon Mother Earth! Prepare for battle! = 
 # Requires translation!
You evil creature! My braves will slaughter you! = 
 # Requires translation!
You have defeated us... but our spirits will never be vanquished! We shall return! = 
 # Requires translation!
Greetings, stranger. I am Hiawatha, speaker for the Iroquois. We seek peace with all, but we do not shrink from war. = 
 # Requires translation!
Does this trade work for you, my friend? = 
The Great Warpath = A grande Ira
All units move through Forest and Jungle Tiles in friendly territory as if they have roads. These tiles can be used to establish City Connections upon researching the Wheel. = Mova-se por florestas e selvas em território amigo como se fossem estradas. Estas terras podem ser usadas para estabelecer rotas de comércio após pesquisar a roda.
 # Requires translation!
Greetings, noble Hiawatha, leader of the mighty Iroquois nations! Long have your people lived near the great and holy lake Ontario in the land that has come to be known as the New York state in North America. In the mists of antiquity, the five peoples of Seneca, Onondaga, Mohawks, Cayugas and Oneida united into one nation, the Haudenosaunee, the Iroquois. With no written language, the wise men of your nation created the great law of peace, the model for many constitutions including that of the United States. For many years, your people battled great enemies, such as the Huron, and the French and English invaders. Tough outnumbered and facing weapons far more advanced than the ones your warriors wielded, the Iroquois survived and prospered, until they were finally overwhelmed by the mighty armies of the new United States. = 
 # Requires translation!
Oh noble Hiawatha, listen to the cries of your people! They call out to you to lead them in peace and war, to rebuild the great longhouse and unite the tribes once again. Will you accept this challenge, great leader? Will you build a civilization that will stand the test of time? = 
 # Requires translation!
Onondaga = 
 # Requires translation!
Osininka = 
 # Requires translation!
Grand River = 
 # Requires translation!
Akwesasme = 
 # Requires translation!
Buffalo Creek = 
 # Requires translation!
Brantford = 
 # Requires translation!
Montreal = 
 # Requires translation!
Genesse River = 
 # Requires translation!
Canandaigua Lake = 
 # Requires translation!
Lake Simcoe = 
 # Requires translation!
Salamanca = 
 # Requires translation!
Gowanda = 
 # Requires translation!
Cuba = 
 # Requires translation!
Akron = 
 # Requires translation!
Kanesatake = 
 # Requires translation!
Ganienkeh = 
 # Requires translation!
Cayuga Castle = 
 # Requires translation!
Chondote = 
 # Requires translation!
Canajoharie = 
 # Requires translation!
Nedrow = 
 # Requires translation!
Oneida Lake = 
 # Requires translation!
Kanonwalohale = 
 # Requires translation!
Green Bay = 
 # Requires translation!
Southwold = 
 # Requires translation!
Mohawk Valley = 
 # Requires translation!
Schoharie = 
 # Requires translation!
Bay of Quinte = 
 # Requires translation!
Kanawale = 
 # Requires translation!
Kanatsiokareke = 
 # Requires translation!
Tyendinaga = 
 # Requires translation!
Hahta = 

Persia = Pérsia
Darius I = Dario I
 # Requires translation!
Your continue existence is an embarrassment to all leaders everywhere! You must be destroyed! = 
 # Requires translation!
Curse you! You are beneath me, son of a donkey driver! I will crush you! = 
 # Requires translation!
You mongrel! Cursed be you! The world will long lament your heinous crime! = 
 # Requires translation!
Peace be on you! I am Darius, the great and outstanding king of kings of great Persia... but I suppose you knew that. = 
 # Requires translation!
In my endless magnanimity, I am making you this offer. You agree, of course? = 
 # Requires translation!
Good day to you! = 
 # Requires translation!
Ahh... you... = 
Achaemenid Legacy = Legado Aquemenianiano
 # Requires translation!
+10% Strength for all units during Golden Age = 
 # Requires translation!
+1 Movement for all units during Golden Age = 
 # Requires translation!
The blessings of heaven be upon you, beloved king Darius of Persia! You lead a strong and wise people. In the morning of the world, the great Persian leader Cyrus revolted against the mighty Median empire and by 550 BC, the Medes were no more. Through cunning diplomacy and military prowess, great Cyrus conquered wealthy Lydia and powerful Babylon, his son conquering proud Egypt some years later. Over time, Persian might expanded into far away Macedonia, at the very door of the upstart Greek city-states. Long would Persia prosper until the upstart villain Alexander of Macedon, destroyed the great empire in one shocking campaign. = 
 # Requires translation!
Darius, your people look to you to once again bring back the days of power and glory for Persia! The empire of your ancestors must emerge again, to triumph over its foes and to bring peace and order to the world! O king, will you answer the call? Can you build a civilization that will stand the test of time? = 
 # Requires translation!
Persepolis = 
 # Requires translation!
Parsagadae = 
 # Requires translation!
Susa = 
 # Requires translation!
Ecbatana = 
 # Requires translation!
Tarsus = 
 # Requires translation!
Gordium = 
 # Requires translation!
Bactra = 
 # Requires translation!
Sardis = 
 # Requires translation!
Ergili = 
 # Requires translation!
Dariushkabir = 
 # Requires translation!
Ghulaman = 
 # Requires translation!
Zohak = 
 # Requires translation!
Istakhr = 
 # Requires translation!
Jinjan = 
 # Requires translation!
Borazjan = 
 # Requires translation!
Herat = 
 # Requires translation!
Dakyanus = 
 # Requires translation!
Bampur = 
 # Requires translation!
Turengtepe = 
 # Requires translation!
Rey = 
 # Requires translation!
Thuspa = 
 # Requires translation!
Hasanlu = 
 # Requires translation!
Gabae = 
 # Requires translation!
Merv = 
 # Requires translation!
Behistun = 
 # Requires translation!
Kandahar = 
 # Requires translation!
Altintepe = 
 # Requires translation!
Bunyan = 
 # Requires translation!
Charsadda = 
 # Requires translation!
Uratyube = 
 # Requires translation!
Dura Europos = 
 # Requires translation!
Aleppo = 
 # Requires translation!
Qatna = 
 # Requires translation!
Kabul = 
 # Requires translation!
Capisa = 
 # Requires translation!
Kyreskhata = 
 # Requires translation!
Marakanda = 
 # Requires translation!
Peshawar = 
 # Requires translation!
Van = 
 # Requires translation!
Pteira = 
 # Requires translation!
Arshada = 
 # Requires translation!
Artakaona = 
 # Requires translation!
Aspabota = 
 # Requires translation!
Autiyara = 
 # Requires translation!
Bagastana = 
 # Requires translation!
Baxtri = 
 # Requires translation!
Darmasa = 
 # Requires translation!
Daphnai = 
 # Requires translation!
Drapsaka = 
 # Requires translation!
Eion = 
 # Requires translation!
Gandutava = 
 # Requires translation!
Gaugamela = 
 # Requires translation!
Harmozeia = 
 # Requires translation!
Ekatompylos = 
 # Requires translation!
Izata = 
 # Requires translation!
Kampada = 
 # Requires translation!
Kapisa = 
 # Requires translation!
Karmana = 
 # Requires translation!
Kounaxa = 
 # Requires translation!
Kuganaka = 
 # Requires translation!
Nautaka = 
 # Requires translation!
Paishiyauvada = 
 # Requires translation!
Patigrbana = 
 # Requires translation!
Phrada = 

Polynesia = Polinésia
 # Requires translation!
Kamehameha I = 
 # Requires translation!
The ancient fire flashing across the sky is what proclaimed that this day would come, though I had foolishly hoped for a different outcome. = 
 # Requires translation!
It is obvious now that I misjudged you and your true intentions. = 
 # Requires translation!
The hard-shelled crab yields, and the lion lies down to sleep. Kanaloa comes for me now. = 
 # Requires translation!
Aloha! Greetings and blessings upon you, friend. I am Kamehameha, Great King of this strand of islands. = 
 # Requires translation!
Come, let our people feast together! = 
 # Requires translation!
Welcome, friend! = 
Wayfinding = Orientação
 # Requires translation!
Can embark and move over Coasts and Oceans immediately = 
 # Requires translation!
+[amount]% Strength if within [amount2] tiles of a [tileImprovement] = 
 # Requires translation!
Greetings and blessings be upon you, Kamehameha the Great, chosen by the heavens to unite your scattered peoples. Oh mighty King, you were the first to bring the Big Island of Hawai'i under one solitary rule in 1791 AD. This was followed by the merging of all the remaining islands under your standard in 1810. As the first King of Hawai'i, you standardized the legal and taxation systems and instituted the Mamalahoe Kawanai, an edict protecting civilians in times of war. You ensured the continued unification and sovereignty of the islands by your strong laws and deeds, even after your death in 1819. = 
 # Requires translation!
Oh wise and exalted King, your people wish for a kingdom of their own once more and require a leader of unparalleled greatness! Will you answer their call and don the mantle of the Lion of the Pacific? Will you build a kingdom that stands the test of time? = 
 # Requires translation!
Honolulu = 
 # Requires translation!
Samoa = 
 # Requires translation!
Tonga = 
 # Requires translation!
Nuku Hiva = 
 # Requires translation!
Raiatea = 
 # Requires translation!
Aotearoa = 
 # Requires translation!
Tahiti = 
 # Requires translation!
Hilo = 
 # Requires translation!
Te Wai Pounamu = 
 # Requires translation!
Rapa Nui = 
 # Requires translation!
Tuamotu = 
 # Requires translation!
Rarotonga = 
 # Requires translation!
Tuvalu = 
 # Requires translation!
Tubuai = 
 # Requires translation!
Mangareva = 
 # Requires translation!
Oahu = 
 # Requires translation!
Kiritimati = 
 # Requires translation!
Ontong Java = 
 # Requires translation!
Niue = 
 # Requires translation!
Rekohu = 
 # Requires translation!
Rakahanga = 
 # Requires translation!
Bora Bora = 
 # Requires translation!
Kailua = 
 # Requires translation!
Uvea = 
 # Requires translation!
Futuna = 
 # Requires translation!
Rotuma = 
 # Requires translation!
Tokelau = 
 # Requires translation!
Lahaina = 
 # Requires translation!
Bellona = 
 # Requires translation!
Mungava = 
 # Requires translation!
Tikopia = 
 # Requires translation!
Emae = 
 # Requires translation!
Kapingamarangi = 
 # Requires translation!
Takuu = 
 # Requires translation!
Nukuoro = 
 # Requires translation!
Sikaiana = 
 # Requires translation!
Anuta = 
 # Requires translation!
Nuguria = 
 # Requires translation!
Pileni = 
 # Requires translation!
Nukumanu = 

 # Requires translation!
Siam = 
 # Requires translation!
Ramkhamhaeng = 
 # Requires translation!
You lowly, arrogant fool! I will make you regret of your insolence! = 
 # Requires translation!
You scoundrel! I shall prepare to fend you off! = 
 # Requires translation!
Although I lost, my honor shall endure. I wish you good luck. = 
 # Requires translation!
I, Pho Kun Ramkhamhaeng, King of Siam, consider it a great honor that you have walked to visit my country of Siam. = 
 # Requires translation!
Greetings. I believe this is a fair proposal for both parties. What do you think? = 
 # Requires translation!
Welcome. = 
Father Governs Children = Paternalismo
Food and Culture from Friendly City-States are increased by 50% = Comida e cultura de cidades-estado amigas aumentada em 50%.
 # Requires translation!
Greetings to you, Great King Ramkhamhaeng, leader of the glorious Siamese people! O mighty King, your people bow down before you in awe and fear! You are the ruler of Siam, an ancient country in the heart of Southeast Asia, a beautiful and mysterious land. Surrounded by foes, beset by bloody war and grinding poverty, the clever and loyal Siamese people have endured and triumphed. King Ramkhamhaeng, your empire was once part of the Khmer Empire, until the 13th century AD, when your ancestors revolted, forming the small Sukhothai kingdom. Through successful battle and cunning diplomacy, the tiny kingdom grew into a mighty empire, an empire which would dominate South East Asia for more than a century! = 
 # Requires translation!
Oh, wise and puissant King Ramkhamhaeng, your people need you to once again lead them to greatness! Can you use your wits and strength of arms to protect your people and defeat your foes? Can you build a civilization that will stand the test of time? = 
 # Requires translation!
Sukhothai = 
 # Requires translation!
Si Satchanalai = 
 # Requires translation!
Muang Saluang = 
 # Requires translation!
Lampang = 
 # Requires translation!
Phitsanulok = 
 # Requires translation!
Kamphaeng Pet = 
 # Requires translation!
Nakhom Chum = 
 # Requires translation!
Vientiane = 
 # Requires translation!
Nakhon Si Thammarat = 
 # Requires translation!
Martaban = 
 # Requires translation!
Nakhon Sawan = 
 # Requires translation!
Chainat = 
 # Requires translation!
Luang Prabang = 
 # Requires translation!
Uttaradit = 
 # Requires translation!
Chiang Thong = 
 # Requires translation!
Phrae = 
 # Requires translation!
Nan = 
 # Requires translation!
Tak = 
 # Requires translation!
Suphanburi = 
 # Requires translation!
Hongsawadee = 
 # Requires translation!
Thawaii = 
 # Requires translation!
Ayutthaya = 
 # Requires translation!
Taphan Hin = 
 # Requires translation!
Uthai Thani = 
 # Requires translation!
Lap Buri = 
 # Requires translation!
Ratchasima = 
 # Requires translation!
Ban Phai = 
 # Requires translation!
Loci = 
 # Requires translation!
Khon Kaen = 
 # Requires translation!
Surin = 

Spain = Espanha
Isabella = Isabel
 # Requires translation!
God will probably forgive you... but I shall not. Prepare for war. = 
 # Requires translation!
Repugnant spawn of the devil! You will pay! = 
 # Requires translation!
If my defeat is, without any doubt, the will of God, then I will accept it. = 
 # Requires translation!
God blesses those who deserve it. I am Isabel of Spain. = 
 # Requires translation!
I hope this deal will receive your blessing. = 
Seven Cities of Gold = Sete Cidades do Ouro
 # Requires translation!
Double Happiness from Natural Wonders = 
 # Requires translation!
Tile yields from Natural Wonders doubled = 
 # Requires translation!
100 Gold for discovering a Natural Wonder (bonus enhanced to 500 Gold if first to discover it) = 
 # Requires translation!
Blessed Isabella, servant of God, holy queen of Castille and León! Your people greet and welcome you. You are the ruler of Spain, a beautiful and ancient country at the crossroads of the world between Europe and Africa, one shore on the Mediterranean and the other on the mighty Atlantic Ocean. The Spanish are a multicultural people with roots in the Muslim and Christian worlds. A seafaring race, Spanish explorers found and conquered much of the New World, and, for many centuries, its gold and silver brought Spain unrivalled wealth and power, making the Spanish court the envy of the world. = 
 # Requires translation!
O fair and virtuous Isabella! Will you rebuild the Spanish empire and show the world again the greatness of your people? Will you take up the mantle of the holy monarchy, and vanquish your foes under heaven's watchful eyes? Your adoring subjects await your command! Will you build a civilization that stands the test of time? = 
 # Requires translation!
Madrid = 
 # Requires translation!
Barcelona = 
 # Requires translation!
Seville = 
 # Requires translation!
Cordoba = 
 # Requires translation!
Toledo = 
 # Requires translation!
Santiago = 
 # Requires translation!
Murcia = 
 # Requires translation!
Valencia = 
 # Requires translation!
Zaragoza = 
 # Requires translation!
Pamplona = 
 # Requires translation!
Vitoria = 
 # Requires translation!
Santander = 
 # Requires translation!
Oviedo = 
 # Requires translation!
Jaen = 
 # Requires translation!
Logroño = 
 # Requires translation!
Valladolid = 
 # Requires translation!
Palma = 
 # Requires translation!
Teruel = 
 # Requires translation!
Almeria = 
 # Requires translation!
Leon = 
 # Requires translation!
Zamora = 
 # Requires translation!
Mida = 
 # Requires translation!
Lugo = 
 # Requires translation!
Alicante = 
 # Requires translation!
Càdiz = 
 # Requires translation!
Eiche = 
 # Requires translation!
Alcorcon = 
 # Requires translation!
Burgos = 
 # Requires translation!
Vigo = 
 # Requires translation!
Badajoz = 
 # Requires translation!
La Coruña = 
 # Requires translation!
Guadalquivir = 
 # Requires translation!
Bilbao = 
 # Requires translation!
San Sebastian = 
 # Requires translation!
Granada = 
 # Requires translation!
Mérida = 
 # Requires translation!
Huelva = 
 # Requires translation!
Ibiza = 
 # Requires translation!
Las Palmas = 
 # Requires translation!
Tenerife = 

 # Requires translation!
Songhai = 
Askia = Ásquia Maomé I
 # Requires translation!
You are an abomination to heaven and earth, the chief of ignorant savages! You must be destroyed! = 
 # Requires translation!
Fool! You have doomed your people to fire and destruction! = 
 # Requires translation!
We have been consumed by the fires of hatred and rage. Enjoy your victory in this world - you shall pay a heavy price in the next! = 
 # Requires translation!
I am Askia of the Songhai. We are a fair people - but those who cross us will find only destruction. You would do well to avoid repeating the mistakes others have made in the past. = 
 # Requires translation!
Can I interest you in this deal? = 
River Warlord = Chefão de Rio
 # Requires translation!
Receive triple Gold from Barbarian encampments and pillaging Cities = 
 # Requires translation!
Embarked units can defend themselves = 
 # Requires translation!
May the blessings of God, who is greatest of all, be upon you Askia, leader of the Songhai people! For many years your kingdom was a vassal of the mighty West African state of Mali, until the middle of the 14th century, when King Sunni Ali Ber wrested independence from the Mali, conquering much territory and fighting off numerous foes who sought to destroy him. Ultimately, his conquest of the wealthy cities of Timbuktu and Jenne gave the growing Songhai empire the economic power to survive for some 100 years, until the empire was destroyed by foes with advanced technology - muskets against spearmen. = 
 # Requires translation!
King Askia, your people look to you to lead them to glory. To make them powerful and wealthy, to keep them supplied with the weapons they need to defeat any foe. Can you save them from destruction, oh King? Can you build a civilization that will stand the test of time? = 
 # Requires translation!
Gao = 
 # Requires translation!
Tombouctu = 
 # Requires translation!
Jenne = 
 # Requires translation!
Taghaza = 
 # Requires translation!
Tondibi = 
 # Requires translation!
Kumbi Saleh = 
 # Requires translation!
Kukia = 
 # Requires translation!
Walata = 
 # Requires translation!
Tegdaoust = 
 # Requires translation!
Argungu = 
 # Requires translation!
Gwandu = 
 # Requires translation!
Kebbi = 
 # Requires translation!
Boussa = 
 # Requires translation!
Motpi = 
 # Requires translation!
Bamako = 
 # Requires translation!
Wa = 
 # Requires translation!
Kayes = 
 # Requires translation!
Awdaghost = 
 # Requires translation!
Ouadane = 
 # Requires translation!
Dakar = 
 # Requires translation!
Tadmekket = 
 # Requires translation!
Tekedda = 
 # Requires translation!
Kano = 
 # Requires translation!
Agadez = 
 # Requires translation!
Niamey = 
 # Requires translation!
Torodi = 
 # Requires translation!
Ouatagouna = 
 # Requires translation!
Dori = 
 # Requires translation!
Bamba = 
 # Requires translation!
Segou = 

 # Requires translation!
Mongolia = 
 # Requires translation!
Genghis Khan = 
 # Requires translation!
You stand in the way of my armies. Let us solve this like warriors! = 
 # Requires translation!
No more words. Today, Mongolia charges toward your defeat. = 
 # Requires translation!
You have hobbled the Mongolian clans. My respect for you nearly matches the loathing. I am waiting for my execution. = 
 # Requires translation!
I am Temuujin, conqueror of cities and countries. Before me lie future Mongolian lands. Behind me is the only cavalry that matters. = 
 # Requires translation!
I am not always this generous, but we hope you take this rare opportunity we give you. = 
 # Requires translation!
So what now? = 
Mongol Terror = Terror Mongol
 # Requires translation!
+30% Strength when fighting City-State units and cities = 
 # Requires translation!
Greetings, o great Temuujin, immortal emperor of the mighty Mongol Empire! Your fists shatter walls of cities and your voice brings despair to your enemies. O Khan! You united the warring tribes of Northern Asia into a mighty people, creating the greatest cavalry force the world has ever witnessed. Your people's cunning diplomacy divided their enemies, making them weak and helpless before Mongolia's conquering armies. In a few short years, your people's soldiers conquered most of China and Eastern Asia, and the empire continued to grow until it reached west into Europe and south to Korea. Indeed, it was the greatest empire ever seen, dwarfing those pathetic conquests of the Romans or the Greeks. = 
 # Requires translation!
Temuujin, your people call upon you once more to lead them to battle and conquest. Will the world once again tremble at the thunderous sound of your cavalry, sweeping down from the steppes? Will you build a civilization that stands the test of time? = 
 # Requires translation!
Karakorum = 
 # Requires translation!
Beshbalik = 
 # Requires translation!
Turfan = 
 # Requires translation!
Hsia = 
 # Requires translation!
Old Sarai = 
 # Requires translation!
New Sarai = 
 # Requires translation!
Tabriz = 
 # Requires translation!
Tiflis = 
 # Requires translation!
Otrar = 
 # Requires translation!
Sanchu = 
 # Requires translation!
Kazan = 
 # Requires translation!
Almarikh = 
 # Requires translation!
Ulaanbaatar = 
 # Requires translation!
Hovd = 
 # Requires translation!
Darhan = 
 # Requires translation!
Dalandzadgad = 
 # Requires translation!
Mandalgovi = 
 # Requires translation!
Choybalsan = 
 # Requires translation!
Erdenet = 
 # Requires translation!
Tsetserieg = 
 # Requires translation!
Baruun-Urt = 
 # Requires translation!
Ereen = 
 # Requires translation!
Batshireet = 
 # Requires translation!
Choyr = 
 # Requires translation!
Ulaangom = 
 # Requires translation!
Tosontsengel = 
 # Requires translation!
Altay = 
 # Requires translation!
Uliastay = 
 # Requires translation!
Bayanhongor = 
 # Requires translation!
Har-Ayrag = 
 # Requires translation!
Nalayh = 
 # Requires translation!
Tes = 

 # Requires translation!
Aztecs = 
 # Requires translation!
Montezuma I = 
 # Requires translation!
Xi-miqa-can! Xi-miqa-can! Xi-miqa-can! (Die, die, die!) = 
 # Requires translation!
Excellent! Let the blood flow in raging torrents! = 
 # Requires translation!
Monster! Who are you to destroy my greatness? = 
 # Requires translation!
What do I see before me? Another beating heart for my sacrificial fire. = 
 # Requires translation!
Accept this agreement or suffer the consequences. = 
 # Requires translation!
Welcome, friend. = 
 # Requires translation!
Sacrificial Captives = 
 # Requires translation!
Earn [amount]% of killed [unitType] unit's [param] as [stat] = 
 # Requires translation!
Welcome, O divine Montezuma! We grovel in awe at your magnificence! May the heaven shower all manner of good things upon you all the days of your life! You are the leader of the mighty Aztec people, wandering nomads from a lost home in the north who in the 12th century came to live in the mesa central in the heart of what would come to be called Mexico. Surrounded by many tribes fighting to control the rich land surrounding the sacred lakes of Texcoco, Xaltocan and Zampango, through cunning alliances and martial prowess, within a mere two hundred years, the Aztecs came to dominate the Central American basin, ruling a mighty empire stretching from sea to sea. But the empire fell at last under the assault of foreign devils - the accursed Spaniards! - wielding fiendish weapons the likes of which your faithful warriors had never seen. = 
 # Requires translation!
O great king Montezuma, your people call upon you once more, to rise up and lead them to glory, bring them wealth and power, and give them dominion over their foes and rivals. Will you answer their call, glorious leader? Will you build a civilization that stands the test of time? = 
 # Requires translation!
Tenochtitlan = 
 # Requires translation!
Teotihuacan = 
 # Requires translation!
Tlatelolco = 
 # Requires translation!
Texcoco = 
 # Requires translation!
Tlaxcala = 
 # Requires translation!
Calixtlahuaca = 
 # Requires translation!
Xochicalco = 
 # Requires translation!
Tlacopan = 
 # Requires translation!
Atzcapotzalco = 
 # Requires translation!
Tzintzuntzan = 
 # Requires translation!
Malinalco = 
 # Requires translation!
Tamuin = 
 # Requires translation!
Teayo = 
 # Requires translation!
Cempoala = 
 # Requires translation!
Chalco = 
 # Requires translation!
Tlalmanalco = 
 # Requires translation!
Ixtapaluca = 
 # Requires translation!
Huexotla = 
 # Requires translation!
Tepexpan = 
 # Requires translation!
Tepetlaoxtoc = 
 # Requires translation!
Chiconautla = 
 # Requires translation!
Zitlaltepec = 
 # Requires translation!
Coyotepec = 
 # Requires translation!
Tequixquiac = 
 # Requires translation!
Jilotzingo = 
 # Requires translation!
Tlapanaloya = 
 # Requires translation!
Tultitan = 
 # Requires translation!
Ecatepec = 
 # Requires translation!
Coatepec = 
 # Requires translation!
Chalchiuites = 
 # Requires translation!
Chiauhita = 
 # Requires translation!
Chapultepec = 
 # Requires translation!
Itzapalapa = 
 # Requires translation!
Ayotzinco = 
 # Requires translation!
Iztapam = 

 # Requires translation!
Inca = 
 # Requires translation!
Pachacuti = 
 # Requires translation!
Resistance is futile! You cannot hope to stand against the mighty Incan empire. If you will not surrender immediately, then prepare for war! = 
 # Requires translation!
Declare war on me?!? You can't, because I declare war on you first! = 
 # Requires translation!
How did you darken the sun? I ruled with diligence and mercy—see that you do so as well. = 
 # Requires translation!
How are you? You stand before Pachacuti Inca Yupanqui. = 
 # Requires translation!
The Incan people offer this fair trade. = 
 # Requires translation!
How are you doing? = 
 # Requires translation!
What do you want now? = 
Great Andean Road = Grande Estrada Andina
 # Requires translation!
Maintenance on roads & railroads reduced by [amount]% = 
 # Requires translation!
No Maintenance costs for improvements in [tileFilter] tiles = 
 # Requires translation!
Units ignore terrain costs when moving into any tile with Hills = 
 # Requires translation!
Oh ye who remakes the world, your loyal subjects greet you, King Pachacuti Sapa Inca, ruler of Tawantinsuyu and the Inca people! From the beginnings in the small state of Cusco, the Incans displayed their potential for greatness, marching to war against their many enemies, crushing their armies into dust and carving for themselves a mighty empire stretching from Ecuador to Chile. Indeed, they built the greatest empire ever seen in pre-Columbian America. More than mere soldiers, your people were great builders and artists as well, and the remnants of their works still awe and inspire the world today. = 
 # Requires translation!
Oh King Pachacuti, truly are you called 'Earth Shaker'! Will you once again call upon the ground itself to a fight at your side? Your armies await your signal. Will you restore the glory of your empire? Can you build a civilization that will stand the test of time? = 
 # Requires translation!
Cuzco = 
 # Requires translation!
Tiwanaku = 
 # Requires translation!
Machu = 
 # Requires translation!
Ollantaytambo = 
 # Requires translation!
Corihuayrachina = 
 # Requires translation!
Huamanga = 
 # Requires translation!
Rumicucho = 
 # Requires translation!
Vilcabamba = 
 # Requires translation!
Vitcos = 
 # Requires translation!
Andahuaylas = 
 # Requires translation!
Ica = 
 # Requires translation!
Arequipa = 
 # Requires translation!
Nasca = 
 # Requires translation!
Atico = 
 # Requires translation!
Juli = 
 # Requires translation!
Chuito = 
 # Requires translation!
Chuquiapo = 
 # Requires translation!
Huanuco Pampa = 
 # Requires translation!
Tamboccocha = 
 # Requires translation!
Huaras = 
 # Requires translation!
Riobamba = 
 # Requires translation!
Caxamalca = 
 # Requires translation!
Sausa = 
 # Requires translation!
Tambo Colorado = 
 # Requires translation!
Huaca = 
 # Requires translation!
Tumbes = 
 # Requires translation!
Chan Chan = 
 # Requires translation!
Sipan = 
 # Requires translation!
Pachacamac = 
 # Requires translation!
Llactapata = 
 # Requires translation!
Pisac = 
 # Requires translation!
Kuelap = 
 # Requires translation!
Pajaten = 
 # Requires translation!
Chucuito = 
 # Requires translation!
Choquequirao = 

 # Requires translation!
Denmark = 
 # Requires translation!
Harald Bluetooth = 
 # Requires translation!
If I am to be honest, I tire of those pointless charades. Why don't we settle our disputes on the field of battle, like true men? Perhaps the skalds will sing of your valor... or mine! = 
 # Requires translation!
Ahahah! You seem to show some skills of a true Viking! Too bad that I'll probably kill you! = 
 # Requires translation!
Loki must have stood by you, for a common man alone could not have defeated me... Oh well! I will join the einherjar in Valhalla and feast, while you toil away here. = 
 # Requires translation!
Harald Bluetooth bids you welcome to his lands, a Viking unlike any the seas and lands have ever known! Hah, are you afraid? = 
 # Requires translation!
This is a fine deal! Even a drunk beggar would agree! = 
 # Requires translation!
Hail to you. = 
Viking Fury = Fúria Viking
 # Requires translation!
+1 Movement for all embarked units = 
 # Requires translation!
Units pay only 1 movement point to disembark = 
 # Requires translation!
Melee units pay no movement cost to pillage = 
 # Requires translation!
Honor and glory be yours, Harald Bluetooth Gormsson, mighty heir of King Gorm of the Old and Thyra Dannebod. Not only were you victorious on the battlefield against the armies of Norway, you also completed massive construction project across the land - numerous Ring Fortresses to protect the populace from invasion and internal strife. You successfully drove off waves of German settlers in 983 AD and sheltered your kingdom from unwanted foreign influence. = 
 # Requires translation!
Stalwart Viking, the time for greatness is upon you once more. You are called to rise up and lead your people to renewed power and triumph! Will you make the world shudder once more at the very thought of your great armies of Northsmen? Will you let the Viking battle cry ring out across the crashing waves? Will you build a civilization to stand the test of time? = 
 # Requires translation!
Copenhagen = 
 # Requires translation!
Aarhus = 
 # Requires translation!
Kaupang = 
 # Requires translation!
Ribe = 
 # Requires translation!
Viborg = 
 # Requires translation!
Tunsberg =
 # Requires translation!
Roskilde = 
 # Requires translation!
Hedeby = 
 # Requires translation!
Oslo = 
 # Requires translation!
Jelling = 
 # Requires translation!
Truso = 
 # Requires translation!
Bergen = 
 # Requires translation!
Faeroerne = 
 # Requires translation!
Reykjavik = 
 # Requires translation!
Trondheim = 
 # Requires translation!
Godthab = 
 # Requires translation!
Helluland = 
 # Requires translation!
Lillehammer = 
 # Requires translation!
Markland = 
 # Requires translation!
Elsinore = 
 # Requires translation!
Sarpsborg = 
 # Requires translation!
Odense = 
 # Requires translation!
Aalborg = 
 # Requires translation!
Stavanger = 
 # Requires translation!
Vorbasse = 
 # Requires translation!
Schleswig = 
 # Requires translation!
Kristiansand = 
 # Requires translation!
Halogaland = 
 # Requires translation!
Randers = 
 # Requires translation!
Fredrikstad = 
 # Requires translation!
Kolding = 
 # Requires translation!
Horsens = 
 # Requires translation!
Tromsoe = 
 # Requires translation!
Vejle = 
 # Requires translation!
Koge = 
 # Requires translation!
Sandnes = 
 # Requires translation!
Holstebro = 
 # Requires translation!
Slagelse = 
 # Requires translation!
Drammen = 
 # Requires translation!
Hillerod = 
 # Requires translation!
Sonderborg = 
 # Requires translation!
Skien = 
 # Requires translation!
Svendborg = 
 # Requires translation!
Holbaek = 
 # Requires translation!
Hjorring = 
 # Requires translation!
Fladstrand = 
 # Requires translation!
Haderslev = 
 # Requires translation!
Ringsted = 
 # Requires translation!
Skrive = 

 # Requires translation!
The Huns = 
 # Requires translation!
Attila the Hun = 
 # Requires translation!
I grow tired of this throne. I think I should like to have yours instead. = 
 # Requires translation!
Now what is this?! You ask me to add your riches to my great avails. The invitation is accepted. = 
 # Requires translation!
My people will mourn me not with tears, but with human blood. = 
 # Requires translation!
You are in the presence of Attila, scourge of Rome. Do not let hubris be your downfall as well. = 
 # Requires translation!
This is better than you deserve, but let it not be said that I am an unfair man. = 
 # Requires translation!
Good day to you. = 
 # Requires translation!
Scourge of God = 
 # Requires translation!
"Borrows" city names from other civilizations in the game = 
 # Requires translation!
Starts with [tech] = 
 # Requires translation!
Cities are razed [amount] times as fast = 
 # Requires translation!
Your men stand proudly to greet you, Great Attila, grand warrior and ruler of the Hunnic empire. Together with your brother Bleda you expanded the boundaries of your empire, becoming the most powerful and frightening force of the 5th century. You bowed the Eastern Roman Emperors to your will and took kingdom after kingdom along the Danube and Nisava Rivers. As the sovereign ruler of the Huns, you marched your army across Europe into Gaul, planning to extend your already impressive lands all the way to the Atlantic Ocean. Your untimely death led to the quick disintegration and downfall of your empire, but your name and deeds have created an everlasting legacy for your people.  = 
 # Requires translation!
Fearsome General, your people call for the recreation of a new Hunnic Empire, one which will make the exploits and histories of the former seem like the faded dreaming of a dying sun. Will you answer their call to regain your rightful prominence and glory? Will you mount your steadfast steed and lead your armies to victory? Will you build a civilization that stands the test of time?  = 
 # Requires translation!
Atilla's Court = 

 # Requires translation!
The Netherlands = 
 # Requires translation!
William of Orange = 
 # Requires translation!
As much as I despise war, I consider it a, hahaha, contribution to the common cause to erase your existence. = 
 # Requires translation!
You call yourself an exalted ruler, but I see nothing more than a smartly dressed barbarian! = 
 # Requires translation!
My God, be merciful to my soul. My God, feel pity for this... my poor people! = 
 # Requires translation!
I am William of Orange, stadtholder of The Netherlands. Did you need anything? I still have a lot to do. = 
 # Requires translation!
I believe I have something that may be of some importance to you. = 
 # Requires translation!
Once again, greetings. = 
 # Requires translation!
Dutch East India Company = 
 # Requires translation!
Retain [amount]% of the happiness from a luxury after the last copy has been traded away = 
 # Requires translation!
Hail stalwart Prince William of Orange, liberator of the Netherlands and hero to the Dutch people. It was your courageous effort in the 1568 rebellion against Spanish dominion that led the Dutch to freedom, and ultimately resulted in the Eighty Years' War. Your undertaking allowed for the creation of one of Europe's first modern republics, the Seven United Provinces. You gave your life to the rebellion, falling at the hands of an assassin in 1584, but your death would only serve to embolden the people's charge, and your legacy as "Father of the Fatherland" will stand as a symbol of Dutch independence for all time. = 
 # Requires translation!
Brave prince, the people again yearn for the wise stewardship your wisdom afforded them. Can you once again secure the sovereignty of your kingdom and lead your people to greatness? Can you build a civilization that stands the test of time? = 
 # Requires translation!
Amsterdam = 
 # Requires translation!
Rotterdam = 
 # Requires translation!
Utrecht = 
 # Requires translation!
Groningen = 
 # Requires translation!
Breda = 
 # Requires translation!
Nijmegen = 
 # Requires translation!
Den Haag = 
 # Requires translation!
Haarlem = 
 # Requires translation!
Arnhem = 
 # Requires translation!
Zutphen = 
 # Requires translation!
Maastricht = 
 # Requires translation!
Tilburg = 
 # Requires translation!
Eindhoven = 
 # Requires translation!
Dordrecht = 
 # Requires translation!
Leiden = 
 # Requires translation!
Hertogenbosch = 
 # Requires translation!
Almere = 
 # Requires translation!
Alkmaar = 
 # Requires translation!
Brielle = 
 # Requires translation!
Vlissingen = 
 # Requires translation!
Apeldoorn = 
 # Requires translation!
Enschede = 
 # Requires translation!
Amersfoort = 
 # Requires translation!
Zwolle = 
 # Requires translation!
Venlo = 
 # Requires translation!
Uden = 
 # Requires translation!
Grave = 
 # Requires translation!
Delft = 
 # Requires translation!
Gouda = 
 # Requires translation!
Nieuwstadt = 
 # Requires translation!
Weesp = 
 # Requires translation!
Coevorden = 
 # Requires translation!
Kerkrade = 

Sweden = 
 # Requires translation!
Gustavus Adolphus = 
 # Requires translation!
The Hakkapeliittas will ride again and your men will fall just at the sight of my cavalry! God with us! = 
 # Requires translation!
Ha ha ha, captain Gars will be very glad to head out to war again. = 
 # Requires translation!
I am Sweden's king. You can take my lands, my people, my kingdom, but you will never reach the House of Vasa. = 
 # Requires translation!
Stranger, welcome to the Snow King's kingdom! I am Gustavus Adolphus, member of the esteemed House of Vasa = 
 # Requires translation!
My friend, it is my belief that this settlement can benefit both our peoples. = 
 # Requires translation!
Oh, welcome! = 
 # Requires translation!
Oh, it is you. = 
 # Requires translation!
Nobel Prize = 
 # Requires translation!
When declaring friendship, both parties gain a [amount]% boost to great person generation = 
 # Requires translation!
Gain [amount] Influence with a [param] gift to a City-State = 
 # Requires translation!
All hail the transcendent King Gustavus Adolphus, founder of the Swedish Empire and her most distinguished military tactician. It was during your reign that Sweden emerged as one of the greatest powers in Europe, due in no small part to your wisdom, both on and off the battlefield. As king, you initiated a number of domestic reforms that ensured the economic stability and prosperity of your people. As the general who came to be known as the "Lion of the North," your visionary designs in warfare gained the admiration of military commanders the world over. Thanks to your triumphs in the Thirty Years' War, you were assured a legacy as one of history's greatest generals. = 
 # Requires translation!
Oh noble King, the people long for your prudent leadership, hopeful that once again they will see your kingdom rise to glory. Will you devise daring new strategies, leading your armies to victory on the theater of war? Will you build a civilization that stands the test of time? = 
 # Requires translation!
Stockholm = 
 # Requires translation!
Uppsala = 
 # Requires translation!
Gothenburg = 
 # Requires translation!
Malmö = 
 # Requires translation!
Linköping = 
 # Requires translation!
Kalmar = 
 # Requires translation!
Skara = 
 # Requires translation!
Västerås = 
 # Requires translation!
Jönköping = 
 # Requires translation!
Visby = 
 # Requires translation!
Falun = 
 # Requires translation!
Norrköping = 
 # Requires translation!
Gävle = 
 # Requires translation!
Halmstad = 
 # Requires translation!
Karlskrona = 
 # Requires translation!
Hudiksvall = 
 # Requires translation!
Örebro = 
 # Requires translation!
Umeå = 
 # Requires translation!
Karlstad = 
 # Requires translation!
Helsingborg = 
 # Requires translation!
Härnösand = 
 # Requires translation!
Vadstena = 
 # Requires translation!
Lund = 
 # Requires translation!
Västervik = 
 # Requires translation!
Enköping = 
 # Requires translation!
Skövde = 
 # Requires translation!
Eskilstuna = 
 # Requires translation!
Luleå = 
 # Requires translation!
Lidköping = 
 # Requires translation!
Södertälje = 
 # Requires translation!
Mariestad = 
 # Requires translation!
Östersund = 
 # Requires translation!
Borås = 
 # Requires translation!
Sundsvall = 
 # Requires translation!
Vimmerby = 
 # Requires translation!
Köping = 
 # Requires translation!
Mora = 
 # Requires translation!
Arboga = 
 # Requires translation!
Växjö = 
 # Requires translation!
Gränna = 
 # Requires translation!
Kiruna = 
 # Requires translation!
Borgholm = 
 # Requires translation!
Strängnäs = 
 # Requires translation!
Sveg = 

Milan = Milão
You leave us no choice. War it must be. = Não nos deixas escolha. Deve ser guerra.
Very well, this shall not be forgotten. = Muito bem, isto não deve ser esquecido.
You fiend! History shall remember this! = Seu demónio! A história deve se lembrar disto!
 # Requires translation!

Florence = Florença
And so the flower of Florence falls to barbaric hands... = E assim a flor de Florença cai em mãos bárbaras...

Rio de Janeiro = Rio de Janeiro
I have to do this, for the sake of progress if nothing else. You must be opposed! = Eu tenho que fazer isto, pelo bem do progresso, se nada mais. Deves opor-te!
You can see how fruitless this will be for you... right? = Podes ver como isto será infrutífero para ti... certo?
May God grant me these last wishes - peace and prosperity for Brazil. = Que Deus me conceda estes últimos votos - paz e prosperidade para o Brasil.

Antwerp = Antuérpia
They will write songs of this.... pray that they shall be in your favor. = Eles escreverão canções sobre isto... ora para que estejam a teu favor.

Dublin = Dublin
War lingers in our hearts. Why carry on with a false peace? = A guerra permanece nos nossos corações. Por que continuar com uma falsa paz?
You gormless radger! You'll dine on your own teeth before you set foot in Ireland! = Seu grande idiota! Vais jantar com os teus próprios dentes antes de colocares os pés na Irlanda!
 # Requires translation!
A lonely wind blows through the highlands today. A dirge for Ireland. Can you hear it? = Um vento solitário sopra pelas terras altas hoje. Um canto fúnebre para a Irlanda. Consegues ouvir?

Tyre = Tiro
We never fully trusted you from the start. = Nunca confiamos totalmente em ti desde o início.

Ur = Ur
I will enjoy hearing your last breath as you witness the destruction of your realm! = Vou gostar de ouvir o teu último suspiro enquanto testemunhas a destruição do teu reino!
Why do we fight? Because Inanna demands it. Now, witness the power of the Sumerians! = Por que lutamos? Porque Inana exige isso. Agora, testemunha o poder dos sumérios!
What treachery has struck us? No, what evil? = Que traição nos atingiu? Não, que mal?

Genoa = Génova
How barbaric. Those who live by the sword shall perish by the sword. = Que bárbaro. Aqueles que vivem pela espada morrerão pela espada.

Venice = Veneza
You have revealed your purposes a bit too early, my friend... = Revelaste os teus propósitos um pouco cedo, meu amigo ...
A wrong calculation, on my part. = Um cálculo errado, da minha parte.

Brussels = Bruxelas
I guess you weren't here for the sprouts after all... = Eu acho que tu não estavas aqui para os brotos afinal...

Unacceptable! = Inaceitável

Sidon = Sídon
What a fine battle! Sidon is willing to serve you! = Que bela batalha! Sídon está disposto a servir-te!

Almaty = Almati
How could we fall to the likes of you?! = Como poderíamos cair para gente como tu?!

Edinburgh = Edimburgo
You shall stain this land no longer with your vileness! To arms, my countrymen - we ride to war! = Não deves mais manchar esta terra com a tua vileza! Às armas, meus compatriotas - cavalgamos para a guerra!
Traitorous man! The Celtic peoples will not stand for such wanton abuse and slander - I shall have your head! = Traidor! Os povos celtas não suportarão tal abuso e calúnia desenfreados - eu terei a tua cabeça!
Vile ruler, know that you 'won' this war in name only! = Governante vil, saiba que tu 'venceste' esta guerra apenas no nome!

Singapore = Singapura
Perhaps, in another world, we could have been friends... = Talvez, noutro mundo, poderíamos ter sido amigos...

Zanzibar = Zanzibar
May the Heavens forgive you for inflicting this humiliation to our people. = Que os Céus te perdoem por infligir esta humilhação ao nosso povo.

Sydney = Sydney
After thorough deliberation, Australia finds itself at a crossroads. Prepare yourself, for war is upon us. = Após profunda deliberação, a Austrália encontra-se numa encruzilhada. Prepare-te, pois a guerra está sobre nós.
We will mobilize every means of resistance to stop this transgression against our nation! = Vamos mobilizar todos os meios de resistência para parar esta transgressão contra nossa nação!
The principles for which we have fought will survive longer than any nation you could ever build. = Os princípios pelos quais lutamos sobreviverão por mais tempo do que qualquer nação que tu possas construir.

Cape Town = Cidade do Cabo
I have failed. May you, at least, know compassion towards our people. = Eu falhei. Que tu, pelo menos, conheças a compaixão para com nosso povo.

Kathmandu = Katmandu
We... defeated? No... we had so much work to do! = Nós... derrotados? Não... tínhamos muito trabalho a fazer!

Hanoi = Hanói
So this is how it feels to die... = Então é assim que é morrer...

Quebec City = Quebec
We were too weak to protect ourselves... = Estávamos muito fracos para nos protegermos...

Helsinki = Helsínquia
The day of judgement has come to us. But rest assured, the same will go for you! = O dia do julgamento chegou até nós. Mas fica tranquilo, o mesmo acontecerá contigo!

Kuala Lumpur = Kuala Lumpur
Today, the Malay people obey you, but do not think this is over... = Hoje os malaios obedecem-te, mas não penses que isso acabou ...

Manila = Manila
Ah, Gods! Why have you forsaken us? = Ah, deuses! Por que nos abandonastes?

Lhasa = Lhasa
Perhaps now we will find peace in death... = Talvez agora possamos encontrar paz na morte...

Vancouver = Vancouver
In responding to the unstinting malignancy that has heretofore defined your relationship with Canada, we can have no recourse but war! = Em resposta à malignidade irrestrita que até agora definiu o teu relacionamento com o Canadá, não podemos ter outro recurso a não ser a guerra!
As we can reach no peaceful resolution with you, Canada must turn, with reluctance, to war. = Como não podemos chegar a uma solução pacífica contigo, o Canadá deve voltar-se, com relutância, para a guerra.
I regret not defending my country to the last, although it was not of use. = Lamento não ter defendido meu país até o fim, embora não tenha sido útil.

M'Banza-Kongo = São Salvador do Congo
Do you really think you can walk over us so easily? I will not let it happen. Not to Kongo - not to my people! = Realmente achas que podes passar por cima de nós tão facilmente? Eu não vou deixar isso acontecer. Não para o Congo - não para o meu povo!
We are no strangers to war. You have strayed from the right path, and now we will correct it. = Não somos estranhos à guerra. Mas desviaste-te do caminho certo e agora iremos corrigi-lo.
You are nothing but a glorified barbarian. Cruel, and ruthless. = Não és nada além de um bárbaro glorificado. Cruel e implacável.

Mogadishu = Mogadíscio
Congratulations, conqueror. This tribe serves you now. = Parabéns, conquistador. Esta tribo serve-te agora.

Can only heal by pillaging = Só podes curar pela pilhagem


#################### Lines from Policies from Civ V - Vanilla ####################

Aristocracy = Aristocracia
Legalism = Legalismo
 # Requires translation!
Immediately creates the cheapest available cultural building in each of your first [amount] cities for free = 
Oligarchy = Oligarquia
 # Requires translation!
Units in cities cost no Maintenance = 
 # Requires translation!
+[amount]% attacking strength for cities with garrisoned units = 
Landed Elite = Elite aterrisada
 # Requires translation!
+[amount]% growth [cityFilter] = 
Monarchy = Monarquia
Tradition Complete = Tradição Completa
 # Requires translation!
Immediately creates a [building] in each of your first [amount] cities for free = 
Tradition = Tradição

Republic = Republica
Citizenship = Cidadania
Collective Rule = Governo Coletivo
Representation = Representação
 # Requires translation!
Each city founded increases culture cost of policies [amount]% less than normal = 
Meritocracy = Meritocracia
 # Requires translation!
Unhappiness from population decreased by [amount]% [cityFilter] = 
Liberty Complete = Liberade Completa
Liberty = Liberdade

Warrior Code = Código de Honra
Discipline = Disciplina
 # Requires translation!
[amount]% Strength for [unitType] units which have another [unitType2] unit in an adjacent tile = 
Military Tradition = Tradição militar
 # Requires translation!
[unitType] units gain [amount]% more Experience from combat = 
Military Caste = Casta Militar
Professional Army = Exército Profissional
 # Requires translation!
Gold cost of upgrading [unitType] units reduced by [amount]% = 
Honor Complete = Honra Completa
Honor = Honra
 # Requires translation!
+[amount]% Strength vs [param] = 
 # Requires translation!
Notified of new Barbarian encampments = 

Organized Religion = Religião Organizada
Mandate Of Heaven = Mandato do Céu
50% of excess happiness added to culture towards policies = 50% da felicidade em excesso sera adicionada para cultura para políticas
Theocracy = Teocracia
 # Requires translation!
+[amount]% [stat] from every [building] = 
Reformation = Reformação
Free Religion = Liberdade de Religião
Piety Complete = Piedade Completa
Piety = Piedade
 # Requires translation!
+[amount]% Production when constructing [stat] buildings = 
 # Requires translation!
Incompatible with [param] = 

 Philantropy = Filantropia
 # Requires translation!
Gifts of Gold to City-States generate [amount]% more Influence = 
Aesthetics = Estética
 # Requires translation!
Resting point for Influence with City-States is increased by [amount] = 
Scholasticism = Escolástico
 # Requires translation!
Allied City-States provide [stat] equal to [amount]% of what they produce for themselves = 
Cultural Diplomacy = Diplomacia Cultural
 # Requires translation!
Quantity of Resources gifted by City-States increased by [amount]% = 
 # Requires translation!
Happiness from Luxury Resources gifted by City-States increased by [amount]% = 
 # Requires translation!
Educated Elite =
 # Requires translation!
Allied City-States will occasionally gift Great People = 
 # Requires translation!
Patronage  Complete = 
 # Requires translation!
Influence of all other civilizations with all city-states degrades [amount]% faster = 
 # Requires translation!
Triggers the following global alert: [param] = 
 # Requires translation!
Patronage  = Patrocínio

Naval Tradition = Tradição naval
Trade Unions = Sindicatos
Merchant Navy = Marinha Mercante
Mercantilism = Mercantilismo
Protectionism = Protecionismo
 # Requires translation!
+[amount] happiness from each type of luxury resource = 
Commerce Complete = Comércio Completo
 # Requires translation!
Double gold from Great Merchant trade missions = 
Commerce = Comércio

Secularism = Secularismo
Humanism = Humanismo
Free Thought = Pensamento Livre
Sovereignty = Soberania
 # Requires translation!
[stats] from all [stat] buildings = 
Scientific Revolution = Revolução Ciêntifica
Rationalism Complete = Racionalismo Completo
 # Requires translation!
[amount] Free Technologies = 
Rationalism = Racionalismo
 # Requires translation!
[amount]% [stat] while the empire is happy = 

Constitution = Constituição
Universal Suffrage = Sufrágio Universal
 # Requires translation!
+[amount]% Defensive Strength for cities = 
Civil Society = Sociedade Civil
 # Requires translation!
-[amount]% food consumption by specialists = 
Free Speech = Liberdade de Expressão
 # Requires translation!
[amount] units cost no maintenance = 
Democracy = Democracia
 # Requires translation!
Specialists only produce [amount]% of normal unhappiness = 
Freedom Complete = Liberdade Completa
 # Requires translation!
+[amount]% yield from every [tileImprovement] = 
Freedom = Liberdade

Populism = Populismo
 # Requires translation!
[param] units deal +[amount]% damage = 
Militarism = Militarismo
 # Requires translation!
Gold cost of purchasing [param] units -[amount]% = 
Fascism = Fascismo
 # Requires translation!
Quantity of strategic resources produced by the empire +[amount]% = 
Police State = Estado de Polícia
Total War = Guerra Total
 # Requires translation!
New [unitType] units start with [amount] Experience = 
Autocracy Complete = Autocracia Completa
 # Requires translation!
+[amount]% attack strength to all [unitType] units for [amount2] turns = 
Autocracy = Autocracia
 # Requires translation!
-[amount]% unit upkeep costs = 
 # Requires translation!
Upon capturing a city, receive [amount] times its [stat] production as [stat2] immediately = 

 # Requires translation!
United Front = 
 # Requires translation!
Militaristic City-States grant units [amount] times as fast when you are at war with a common nation = 
 # Requires translation!
Planned Economy = 
 # Requires translation!
+[amount]% Production when constructing a [building] = 
Nationalism = Nacionalismo
Socialism = Socialismo
 # Requires translation!
-[amount]% maintenance cost for buildings [cityFilter] = 
Communism = Comunismo
Order Complete = Pedido Completo
Order = Pedido


#################### Lines from Quests from Civ V - Vanilla ####################

Route = Constroi uma Rota
Build a road to connect your capital to our city. = Constroi uma estrada para conectar a tua capital à nossa cidade.

Clear Barbarian Camp = Limpa um Campo Bárbaro
We feel threatened by a Barbarian Camp near our city. Please take care of it. = Sentimo-nos ameaçados por um acampamento bárbaro perto da nossa cidade. Por favor, cuida dele.

Connect Resource = Conecta um Recurso
In order to make our civilizations stronger, connect [param] to your trade network. = Para tornar as nossas civilizações mais fortes, conecta um [param] à tua rede de comércio.

Construct Wonder = Constroi uma Maravilha
We recommend you to start building [param] to show the whole world your civilization strength. = Recomendamos que comeces a construir uma [param] para mostrar ao mundo inteiro a força da tua civilização.

Acquire Great Person = Consegue uma Boa Pessoa
Great People can change the course of a Civilization! You will be rewarded for acquiring a new [param]. = As Boas Pessoas podem mudar o curso de uma civilização! Serás recompensado por conseguires uma nova [param].

Find Player = Encontrar jogador
You have yet to discover where [param] set up their cities. You will be rewarded for finding their territories. = Ainda não descobriste onde os [param] estabeleceram as suas cidades. Serás recompensado por encontrar os seus territórios

Find Natural Wonder = Encontra uma Maravilha Natural
Send your best explorers on a quest to discover Natural Wonders. Nobody knows the location of [param] yet. = Envia os teus melhores exploradores numa missão para descobrir as maravilhas naturais. Ninguém sabe a localização de [param] ainda.


#################### Lines from Religions from Civ V - Vanilla ####################

 # Requires translation!
Buddhism = 

 # Requires translation!
Christianity = 

 # Requires translation!
Hinduism = 

 # Requires translation!
Islam = 

 # Requires translation!
Taoism = 


#################### Lines from Specialists from Civ V - Vanilla ####################

Scientist = Cientista

Merchant = Comerciante

Artist = Artista

Engineer = Engenheiro


#################### Lines from Techs from Civ V - Vanilla ####################

Agriculture = Agricultura
Starting tech = Tecnologia inicial
'Where tillage begins, other arts follow. The farmers therefore are the founders of human civilization.' - Daniel Webster = 'Onde o cultivo começa, outras artes seguem. Os fazendeiros portanto são os fundadores da civilização humana.' Daniel Webster

Pottery = Cerâmica
'Shall the clay say to him that fashioneth it, what makest thou?' - Bible Isaiah 45:9 = 'Porventura dirá o barro ao que o formou: Que fazes?' - Bíblia Isaías 45:9
Animal Husbandry = Pecuária
'Thou shalt not muzzle the ox when he treadeth out the corn.' - Bible Deuteronomy 25:4 = 'Não amarre a boca do boi quando ele estiver pisando o trigo.' - Bíblia Deuteronômio 25:4
Archery = Arquearia
'The haft of the arrow has been feathered with one of the eagle's own plumes, we often give our enemies the means of our own destruction' - Aesop = 'O cabo da flecha foi emplumado com uma das plumas da própria águia, nós frequentemente fornecemos aos nossos inimigos os meios para nossa própria destruição' - Esopo
Mining = Mineração
'The meek shall inherit the Earth, but not its mineral rights.' - J. Paul Getty = 'O manso deverá herdar a Terra, mas não os direitos aos minerais.' -J. Paul Getty

Sailing = Navegação
'He who commands the sea has command of everything.' - Themistocles = 'Aquele que comanda o mar tem comando de tudo.' - Temístocles
Calendar = Calendário
'So teach us to number our days, so that we may apply our hearts unto wisdom.' - Bible Psalms 90:12 = 'Ensina-nos a contar os nossos dias para que o nosso coração alcance sabedoria.' - Bíblia Salmos  90:12
Writing = Literatura
'He who destroys a good book kills reason itself.' - John Milton = 'Aquele que destroi um bom livro mata a prórpria razão.' - John Milton
Trapping = Caça
'Even brute beasts and wandering birds do not fall into the same traps or nets twice.' - Saint Jerome = 'Até bestas selvagens e pássaros vagantes não caem na mesma armadilha ou rede duas vezes.' - Saint Jerome
The Wheel = A roda
'Wisdom and virtue are like the two wheels of a cart.' - Japanese proverb = 'Conhecimento e virtude são como as duas rodas de uma carroça.' - Provérbio japonês
Masonry = Alvenaria
'How happy are those whose walls already rise!' - Virgil = 'Quão feliz são aqueles cuja as paredes já levantam!' - Virgílio
Bronze Working = Trabalho com bronze
'Here Hector entered, with a spear eleven cubits long in his hand; the bronze point gleamed in front of him, and was fastened to the shaft of the spear by a ring of gold.' - Homer = 'Aqui Heitor entrou, com uma lança de onze côvados de comprimento em sua mão; o bronze aponta brilhante em sua frente, e foi preso ao cabo da lança por um anel de ouro.' - Homero

Optics = Ótica
Enables embarkation for land units = Permite o embarque de unidades terrestres
'He made an instrument to know if the moon shine at full or no.' - Samuel Butler = 'Ele fez um instrumento para saber se a lua brilha cheia ou não.' - Samuel Butler
Horseback Riding = Montaria
'A Horse! A Horse! My kingdom for a horse!' - Shakespeare (Richard III) = 'Um Cavalo! Um Cavalo! Meu reino por um cavalo!' - Shakespeare (Ricardo III)
Mathematics = Matemática
'Mathematics is the gate and key to the sciences.' - Roger Bacon = 'Matemática é o portão e a chave para as ciências.' Roger Bacon
Construction = Construção
'Three things are to be looked to in a building: that it stands on the right spot; that it be securely founded; that it be successfully executed.' - Johann Wolfgang von Goethe = 'Três coisas não devem ser observadas em uma construção: que ela está no local correto; que suas fundações são seguras; que ela seja executada com sucesso.' - Johann Wolfgang von Goethe

Philosophy = Filosofia
'There is only one good, knowledge, and one evil, ignorance.' - Socrates = 'Só existe um bem, conhecimento, e um mal, ignrância.' - Sócrates
 # Requires translation!
Drama and Poetry = 
 # Requires translation!
'What is drama but life with the dull bits cut out.' - Alfred Hitchcock = 
Currency = Moeda
'Better is bread with a happy heart than wealth with vexation.' - Amenemope = 'Melhor é pão com coração feliz do que riqueza com tormento.' - Amenemope
Engineering = Engenharia
 # Requires translation!
Roads connect tiles across rivers = 
'Instrumental or mechanical science is the noblest and, above all others, the most useful.' - Leonardo da Vinci = 'Ciência mecânica ou instrumental é a mais nobre e, acima de todas, a mais útil.' - Leonardo da Vinci
Iron Working = Trabalho com ferro
'Do not wait to strike til the iron is hot, but make it hot by striking.' - William Butler Yeats = 'Não espere o aço ficar quente para bater, mas faça-o quente batendo.' - William Butler Yeats

Theology = Teologia
'Three things are necessary for the salvation of man: to know what he ought to believe; to know what he ought to desire; and to know what he ought to do' - St. Thomas Aquinas = 'Tres coisas são necessárias para a salvação do homem: saber em que ele deve acreditar; saber o que ele deve desejar; e saber o que ele deve fazer' -  S. Tomás de Aquino
Civil Service = Serviço civil
Enables Open Borders agreements = Permite acordos de Fronteiras Abertas
'The only thing that saves us from the bureaucracy is its inefficiency' - Eugene McCarthy = 'A única coisa que nos salva da burocracia é sua ineficiência' - Eugene McCarthy
Guilds = Corporações
Enables conversion of city production to gold = Habilita a conversão da produção das cidades para ouro
'The merchants and the traders have come; their profits are pre-ordained...' - Sri Guru Granth Sahib = 'Os mercadores e comerciantes chegaram; seus lúcros são pré-ordenados...' - Sri Guru Granth Sahib
Metal Casting = Fundição
'When pieces of bronze or gold or iron break, the metal-smith welds them together again in the fire, and the bond is established.' - Sri Guru Granth Sahib = 'Quando pedaços de bronze, ouro, ou aço quebram, o ferreiro os solda novamento no fogo, e a liga é estabelecida.' - Sri Guru Granth Sahib

Compass = Bússola
'I find the great thing in this world is not so much where we stand, as in what direction we are moving.' - Oliver Wendell Holmes = 'Eu descobri que a grande coisa deste mundo não se trata de onde nos encontramos, mas na direção que nos movemos.' - Oliver Wendell Holmes
Education = Educação
Enables conversion of city production to science = Habilita a conversão de produção das cidades para ciência
Enables Research agreements = Habilita acordos de pesquisa
'Education is the best provision for old age.' - Aristotle = 'Educação é o melhor seguro para velhice.' - Aristóteles
Chivalry = Cavalaria
'Whoso pulleth out this sword of this stone and anvil, is rightwise king born of all England.' - Malory = Quem sacar fora essa espada desta rocha e bigorna, será rei nascido por direito de toda Inglaterra.' - Malory
Machinery = Maquinária
Improves movement speed on roads = Melhora velocidade de movimento em estradas
'The press is the best instrument for enlightening the mind of man, and improving him as a rational, moral and social being.' - Thomas Jefferson = 'A imprensa é o melhor instrumento para iluminar a mente do homem, e o aprimorar como um ser racional, moral e social.' - Thomas Jefferson
Physics = Física
'Measure what is measurable, and make measurable what is not so.' - Galileo Galilei = 'Meça o que for mensurável, e faça mensurável o que não for.' - Galileo Galilei
Steel = Aço
'John Henry said to his Captain, / 'A man ain't nothin' but a man, / And before I'll let your steam drill beat me down, / I'll die with the hammer in my hand.'' - Anonymous: The Ballad of John Henry, the Steel-Drivin' Man = 'John Henry disse ao seu capitão, / 'Um homem não é nada mas um homem, / E antes que eu permita que sua broca a vapor me vença, / Eu morrerei com o martelo em minha mão.'' - Anônimo: A balada de John Henry, o Homem Movido a Aço

Astronomy = Astronomia
Increases embarked movement +1 = Aumenta movimento enquanto embarcado em +1
Enables embarked units to enter ocean tiles = Permite que unidades embarcadas entrem em hexágonos oceânicos
 # Requires translation!
'Joyfully to the breeze royal Odysseus spread his sail, and with his rudder skillfully he steered.' - Homer = 
Acoustics = Acústica
 # Requires translation!
'Their rising all at once was as the sound of thunder heard remote' - Milton = 
Banking = Sistema bancário
 # Requires translation!
'Happiness: a good bank account, a good cook and a good digestion' - Jean Jacques Rousseau = 
Printing Press = Impressora
 # Requires translation!
'It is a newspaper's duty to print the news and raise hell.' - The Chicago Times = 
Gunpowder = Pólvora
 # Requires translation!
'The day when two army corps can annihilate each other in one second, all civilized nations, it is to be hoped, will recoil from war and discharge their troops.' - Alfred Nobel = 

Navigation = Navegação
 # Requires translation!
'The winds and the waves are always on the side of the ablest navigators.' - Edward Gibbon = 
Architecture = Arquitetura
 # Requires translation!
'Architecture begins where engineering ends.' - Walter Gropius = 
Economics = Economia
 # Requires translation!
'Compound interest is the most powerful force in the universe.' - Albert Einstein = 
Metallurgy = Metalurgia
 # Requires translation!
'There never was a good knife made of bad steel.' - Benjamin Franklin = 
Chemistry = Química
 # Requires translation!
'Wherever we look, the work of the chemist has raised the level of our civilization and has increased the productive capacity of the nation.' - Calvin Coolidge = 

Archaeology = Arqueologia
 # Requires translation!
'Those who cannot remember the past are condemned to repeat it.' - George Santayana = 
Scientific Theory = Teoria científica
 # Requires translation!
'Every great advance in science has issued from a new audacity of imagination.' - John Dewey = 
Industrialization = Industrialização
 # Requires translation!
'Industrialization based on machinery, already referred to as a characteristic of our age, is but one aspect of the revolution that is being wrought by technology.' - Emily Greene Balch = 
Rifling = Armamento
 # Requires translation!
'It is well that war is so terrible, or we should grow too fond of it.' - Robert E. Lee = 
Military Science = Ciência militar
 # Requires translation!
'Wars may be fought with weapons, but they are won by men. It is the spirit of the men who follow and of the man who leads that gains the victory.' - George S. Patton = 
Fertilizer = Fertilizante
 # Requires translation!
'The nation that destroys its soil destroys itself.' - Franklin Delano Roosevelt = 

Biology = Biologia
 # Requires translation!
'If the brain were so simple we could understand it, we would be so simple we couldn't.' - Lyall Watson = 
Electricity = Eletricidade
 # Requires translation!
'Is it a fact - or have I dreamt it - that, by means of electricity, the world of matter has become a great nerve, vibrating thousands of miles in a breathless point of time?' - Nathaniel Hawthorne = 
Steam Power = Energia a vapor
 # Requires translation!
'The nations of the West hope that by means of steam communication all the world will become as one family.' - Townsend Harris = 
Dynamite = Dinamite
 # Requires translation!
'As soon as men decide that all means are permitted to fight an evil, then their good becomes indistinguishable from the evil that they set out to destroy.' - Christopher Dawson = 

Refrigeration = Refrigeração
 # Requires translation!
'And homeless near a thousand homes I stood, and near a thousand tables pined and wanted food.' - William Wordsworth = 
Radio = Rádio
 # Requires translation!
'The whole country was tied together by radio. We all experienced the same heroes and comedians and singers. They were giants.' - Woody Allen = 
Replaceable Parts = Partes substituiveís
 # Requires translation!
'Nothing is particularly hard if you divide it into small jobs.' - Henry Ford = 
Flight = Voo
 # Requires translation!
'Aeronautics was neither an industry nor a science. It was a miracle.' - Igor Sikorsky = 
Railroad = Ferrovia
 # Requires translation!
'The introduction of so powerful an agent as steam to a carriage on wheels will make a great change in the situation of man.' - Thomas Jefferson = 

Plastics = Plásticos
 # Requires translation!
'Ben, I want to say one word to you, just one word: plastics.' - Buck Henry and Calder Willingham, The Graduate = 
Electronics = Eletrônica
 # Requires translation!
'There's a basic principle about consumer electronics: it gets more powerful all the time and it gets cheaper all the time.' - Trip Hawkins = 
Ballistics = Balística
 # Requires translation!
'Men, like bullets, go farthest when they are smoothest.' - Jean Paul = 
Combustion = Combustão
 # Requires translation!
'Any man who can drive safely while kissing a pretty girl is simply not giving the kiss the attention it deserves.' - Albert Einstein = 

Pharmaceuticals = Farmacêuticas
 # Requires translation!
'In nothing do men more nearly approach the gods than in giving health to men.' - Cicero = 
Atomic Theory = Teoria atômica
 # Requires translation!
'The unleashed power of the atom has changed everything save our modes of thinking, and we thus drift toward unparalleled catastrophes.' - Albert Einstein = 
Radar = Radar
 # Requires translation!
'Vision is the art of seeing things invisible.' - Jonathan Swift = 
Combined Arms = Conjunto armamentista
 # Requires translation!
'The root of the evil is not the construction of new, more dreadful weapons. It is the spirit of conquest.' - Ludwig von Mises = 

Ecology = Ecologia
 # Requires translation!
'Only within the moment of time represented by the present century has one species, man, acquired significant power to alter the nature of his world.' - Rachel Carson = 
Nuclear Fission = Fissão núclear
 # Requires translation!
'I am become Death, the destroyer of worlds.' - J. Robert Oppenheimer = 
Rocketry = Ciência do foguete
 # Requires translation!
'A good rule for rocket experimenters to follow is this: always assume that it will explode.' - Astronautics Magazine, 1937 = 
Computers = Computadores
 # Requires translation!
'Computers are like Old Testament gods: lots of rules and no mercy.' - Joseph Campbell = 

Telecommunications = Telecomunicações
 # Requires translation!
'The more we elaborate our means of communication, the less we communicate.' - J.B. Priestly = 
Mobile Tactics = Tática móvel
 # Requires translation!
'All men can see these tactics whereby I conquer, but what none can see is the strategy out of which victory is evolved.' - Sun Tzu = 
 # Requires translation!
Advanced Ballistics = 
 # Requires translation!
'Our scientific power has outrun our spiritual power, we have guided missiles and misguided men.' – Martin Luther King Jr. = 
Satellites = Satélites
 # Requires translation!
Reveals the entire map = 
 # Requires translation!
'Now, somehow, in some new way, the sky seemed almost alien.' - Lyndon B. Johnson = 
Robotics = Robótica
 # Requires translation!
'1. A robot may not injure a human being or, through inaction, allow a human being to come to harm. 2. A robot must obey any orders given to it by human beings, except when such orders would conflict with the First Law. 3. A robot must protect its own existence as long as such protection does not conflict with the First or Second Law.' - Isaac Asimov = 
Lasers = Lasers
 # Requires translation!
'The night is far spent, the day is at hand: let us therefore cast off the works of darkness, and let us put on the armor of light.' - The Holy Bible: Romans, 13:12 = 

Particle Physics = Física de particulas
 # Requires translation!
'Every particle of matter is attracted by or gravitates to every other particle of matter with a force inversely proportional to the squares of their distances.' - Isaac Newton = 
 # Requires translation!
Nuclear Fusion = 
 # Requires translation!
'The release of atomic energy has not created a new problem. It has readily made more urgent the necessity of solving an existing one.' - Albert Einstein = 
Nanotechnology = Nanotecnologia
 # Requires translation!
'The impact of nanotechnology is expected to exceed the impact that the electronics revolution has had on our lives.' - Richard Schwartz = 
Stealth = Furtividade
 # Requires translation!
'Be extremely subtle, even to the point of formlessness, be extremely mysterious, even to the point of soundlessness. Thereby you can be the director of the opponent's fate.' - Sun Tzu = 

Future Tech = Tecnologia avançada
Who knows what the future holds? = Quem sabe o que o futuro reserva?
 # Requires translation!
Can be continually researched = 
 # Requires translation!
'I think we agree, the past is over.' - George W. Bush = 


#################### Lines from Terrains from Civ V - Vanilla ####################

Ocean = Oceano

Coast = Litoral

 # Requires translation!
Occurs at temperature between [param] and [param2] and humidity between [param3] and [amount] = 
Grassland = Pastagem

Plains = Planícies

Tundra = Tundra

Desert = Deserto

Lakes = Lagos

 # Requires translation!
Has an elevation of [amount] for visibility calculations = 
 # Requires translation!
Occurs in chains at high elevations = 
Mountain = Montanhas

Snow = Neve

 # Requires translation!
[amount] Strength for cities built on this terrain = 
 # Requires translation!
[amount] Sight for [param] units = 
 # Requires translation!
Occurs in groups around high elevations = 
Hill = Colinas

 # Requires translation!
Provides a one-time Production bonus to the closest city when cut down = 
 # Requires translation!
Blocks line-of-sight from tiles at same elevation = 
Resistant to nukes = Resistente contra nukes
Can be destroyed by nukes = Pode ser destruído por nukes
Forest = Floresta

Jungle = Selva

Marsh = Pântano

Fallout = Abrigo

Oasis = Oásis

Flood plains = Planícies alagadas

Ice = Gelo

Atoll = Atol

Great Barrier Reef = Grande Barreira de Coral

Old Faithful = Old Faithful

Grants 500 Gold to the first civilization to discover it = Concede 500 de Ouro para a primeira civilização que a descubra
El Dorado = El Dorado

Grants Rejuvenation (all healing effects doubled) to adjacent military land units for the rest of the game = Concede Rejuvenescimento (todos os efeitos de cura dobrados) para unidades terrestres militares adjacentes pelo resto do jogo
Fountain of Youth = Fonte da Juventude

 # Requires translation!
Grand Mesa =

Mount Fuji = Monte Fuji

Krakatoa = Krakatoa

Rock of Gibraltar = Rochedo de Gibraltar

Cerro de Potosi = Cerro Rico

Barringer Crater = Cratera de Barringer


#################### Lines from TileImprovements from Civ V - Vanilla ####################

 # Requires translation!
Can also be built on tiles adjacent to fresh water = 
 # Requires translation!
[stats] on [tileFilter] tiles once [tech] is discovered = 
Farm = Fazenda

Lumber mill = Serralheria

Mine = Mina

Trading post = Posto de comércio

Camp = Campo

Oil well = Poço de petróleo

Pasture = Pasto

Plantation = Plantação

Quarry = Pedreira

Fishing Boats = Barcos de pesca

 # Requires translation!
Gives a defensive bonus of [amount]% = 
 # Requires translation!
Can be built outside your borders = 
Fort = Forte

 # Requires translation!
Costs [amount] gold per turn when in your territory = 
Road = Estrada


Remove Forest = Cortar floresta

Remove Jungle = Cortar selva

Remove Fallout = Derrubar abrigo

Remove Marsh = Drenar pântano

Remove Road = Remover estrada

Remove Railroad = Remover ferrovia

Cancel improvement order = Cancelar ordem de melhoria

Academy = Academia

Landmark = Monumento

Manufactory = Fábrica

Customs house = Alfândega

 # Requires translation!
Holy site = 

Deal 30 damage to adjacent enemy units = Inflije 30 de dano para unidade inimigas adjacentes
 # Requires translation!
Can be built just outside your borders = 
 # Requires translation!
Citadel = 

 # Requires translation!
Can only be built on Coastal tiles = 
Moai = Moai

 # Requires translation!
Cannot be built on bonus resource = 
 # Requires translation!
Terrace farm = 

 # Requires translation!
Polder = 

 # Requires translation!
Unpillagable = 
Ancient ruins = Ruínas antigas

City ruins = Ruínas da cidade

Indestructible = Indestrutível
City center = Centro da cidade

Barbarian encampment = Acampamento bárbaro


#################### Lines from TileResources from Civ V - Vanilla ####################

Cattle = Gado

Sheep = Ovelhas

Deer = Cervos

Bananas = Bananas

Wheat = Trigo

Stone = Pedra

Fish = Peixes

Horses = Cavalos

Iron = Ferro

Coal = Carvão

Oil = Petróleo

Aluminum = Alumínio

Uranium = Urânio

Furs = Peles

Cotton = Algodão

Dyes = Tintas

Gems = Jóias

Gold Ore = Minério de Ouro

Silver = Prata

Incense = Incenso

Ivory = Marfim

Silk = Seda

Spices = Temperos

Wine = Vinho

Sugar = Açúcar

+15% production towards Wonder construction = + 15% de produção para a construção da Maravilha
Marble = Mármore

Whales = Baleias

Pearls = Pérolas


#################### Lines from UnitPromotions from Civ V - Vanilla ####################

Heal Instantly = Cura Instantânea
 # Requires translation!
Heal this unit by [amount] HP = 
 # Requires translation!
Doing so will consume this opportunity to choose a Promotion = 

Accuracy I = Precisão I
 # Requires translation!
+[amount]% Strength in [param] = 

Accuracy II = Precisão II

Accuracy III = Precisão III

Barrage I = Barragem I

Barrage II = Barragem II

Barrage III = Barragem III

Volley = Salva

Extended Range = Alcance estendido
 # Requires translation!
[amount] Range = [amount] Alcance

Indirect Fire = Fogo indireto
Ranged attacks may be performed over obstacles = Ataques à distância podem ser executados sobre obstáculos

Shock I = Choque I

Shock II = Choque II

Shock III = Choque III

Drill I = Perfuração I

Drill II = Perfuração II

Drill III = Perfuração III

Charge = Carga

 # Requires translation!
Besiege = 

Formation I = Formação I

Formation II = Formação I

Blitz = Blitz
 # Requires translation!
[amount] additional attacks per turn = 

Woodsman = Lenhador
Double movement rate through Forest and Jungle = Taxa de movimento dobrado através de Floresta e Selva

Amphibious = Anfíbio
 # Requires translation!
Eliminates combat penalty for attacking over a river = 
 # Requires translation!
Eliminates combat penalty for attacking from the sea = 

Medic = Médico I
 # Requires translation!
[amount] HP when healing = 
 # Requires translation!
All adjacent units heal [amount] HP when healing = 

Medic II = Médico II
 # Requires translation!
[amount] HP when healing in [tileFilter] tiles = 

Scouting I = Exploração I
 # Requires translation!
[amount] Visibility Range = 

Scouting II = Exploração II

Scouting III = Exploração III
 # Requires translation!
[amount] Movement = [amount] Movimento

Survivalism I = Sobrevivência I
 # Requires translation!
+[amount]% Strength when defending = 

Survivalism II = Sobrevivência II

Survivalism III = Sobrevivência III
Unit will heal every turn, even if it performs an action = Esta unidade irá curar a cada turno, mesmo se executar uma ação
 # Requires translation!
May withdraw before melee ([amount]%) = 

Boarding Party I = Festa de Enquadro I

Boarding Party II = Festa de Enquadro II

Boarding Party III = Festa de Enquadro III

Coastal Raider I = Assalto Litorâneo I
 # Requires translation!
Earn [amount]% of the damage done to [unitType] units as [stat] = 

Coastal Raider II = Assalto Litorâneo II

Coastal Raider III = Assalto Litorâneo III

Targeting I = Alvejamento I

Targeting II = Alvejamento II

Targeting III = Alvejamento III

Wolfpack I = Alcateia I
 # Requires translation!
+[amount]% Strength when attacking = 

Wolfpack II = Alcateia II

Wolfpack III = Alcateia III

Armor Plating I = Revestimento de Armadura I

Armor Plating II = Revestimento de Armadura II

Armor Plating III = Revestimento de Armadura III

Flight Deck I = Convés de Vôo I
 # Requires translation!
Can carry [amount] extra [unitType] units = 

Flight Deck II = Convés de Vôo II

Flight Deck III = Convés de Vôo III

 # Requires translation!
Supply = 
 # Requires translation!
May heal outside of friendly territory = 

Siege I = Cerco Aéreo I

Siege II = Cerco Aéreo II

Siege III = Cerco Aéreo III

Evasion = Evasão
 # Requires translation!
Damage taken from interception reduced by [amount]% = 

Interception I = Interceptação I
 # Requires translation!
[amount]% Damage when intercepting = 

Interception II = Interceptação II

Interception III = Interceptação III

Air Targeting I = Mira Aérea I

Air Targeting II = Mira Aérea II

Sortie = Excursão
 # Requires translation!
[amount] extra interceptions may be made per turn = 

Operational Range = Alcance Operacional

Air Repair = Reparação Aérea

Cover I = Cobertura I
 # Requires translation!
[amount]% Strength when defending vs [unitType] = 

Cover II = Cobertura II

March = Marcha

Mobility = Mobilidade

Sentry = Sentinela

Logistics = Logística

Ambush I = Emboscada Aérea I

Ambush II = Emboscada Aérea II

Bombardment I = Bombardeamento I

Bombardment II = Bombardeamento II

Bombardment III = Bombardeamento III

 # Requires translation!
Morale = 
 # Requires translation!
+[amount]% Combat Strength = 

 # Requires translation!
Great Generals I = 

 # Requires translation!
Great Generals II = 

 # Requires translation!
Quick Study = 
 # Requires translation!
[amount]% Bonus XP gain = 

Haka War Dance = Dança de Guerra Haka
 # Requires translation!
[amount]% Strength for enemy [unitType] units in adjacent [param] tiles = 

Rejuvenation = Rejuvenescimento
All healing effects doubled = Todos os efeitos de cura dobrados

Slinger Withdraw = Retirada de Lançador


#################### Lines from Units from Civ V - Vanilla ####################

 # Requires translation!
Can build [param] improvements on tiles = 

 # Requires translation!
Excess Food converted to Production when under construction = 
 # Requires translation!
Requires at least [amount] population = 
Founds a new city = Estabelecer uma nova cidade

Ignores terrain cost = Ignora custo de movimento em terrenos


Maori Warrior = Guerreiro Maori

 # Requires translation!
Jaguar = 
Heals [amount] damage if it kills a unit = Cura [amount] de dano se destruir uma unidade

Brute = Bruto

Archer = Arqueiro

Bowman = Arqueiro Experiente

Slinger = Lançador

Work Boats = Barcos de trabalho
May create improvements on water resources = Pode criar melhorias em recursos aquáticos
Cannot enter ocean tiles until Astronomy = Não pode entrar o terreno 'oceano' até Astronomia

Trireme = Trireme
Cannot enter ocean tiles = Não pode entrar o terreno 'oceano' 

Chariot Archer = Arqueiro de Biga
Rough terrain penalty = Penalidade de terreno díficil
No defensive terrain bonus = Nenhum bonus de defesa do terreno

War Chariot = Carruagem de guerra

 # Requires translation!
Horse Archer = 

War Elephant = Elefante de guerra


Hoplite = Hoplita

Persian Immortal = Imortal Persa

 # Requires translation!
Battering Ram = 
 # Requires translation!
Can only attack [unitType] units = 
 # Requires translation!
-[amount] Visibility Range = 

Horseman = Cavaleiro
Can move after attacking = Pode se mover após atacar
 # Requires translation!
-[amount]% Strength vs [unitType] = 

Companion Cavalry = Cavalaria companheira

Catapult = Catapulta
Must set up to ranged attack = Precisa de preparação para atacar a distância
Limited Visibility = Visibilidade limitada

Ballista = Balista

Composite Bowman = Arqueiro Composto

Swordsman = Espadachim

Legion = Legião

Mohawk Warrior = Guerreiro Mohawk


Landsknecht = Landsknecht
Can move immediately once bought = Pode se mover imediatamente uma vez comprado

Galleass = Galeaças

Knight = Cavaleiro

Camel Archer = Arqueiro de camelo

Conquistador = Conquistador
Defense bonus when embarked = Bonus de defesa quando embarcado

Naresuan's Elephant = Elefante de Naresuan

Mandekalu Cavalry = Cavalaria Mandekalu

Keshik = Keshik

Crossbowman = Besteiro

Chu-Ko-Nu = Chu-Ko-Nu

Longbowman = Arqueiro de arco longo

Trebuchet = Trabuco

Hwach'a = Hwach'a

Longswordsman = Espadachim de espada longa

Samurai = Samurai

Berserker = Furioso

Caravel = Caravela

Turtle Ship = Navio Tartaruga


Musketeer = Mosqueteiro

Janissary = Janisário

Minuteman = Mílicia

Tercio = Terço

Privateer = Corsário
 # Requires translation!
May capture killed [param] units = 

Sea Beggar = Mendigo do Mar

Frigate = Fragata

Ship of the Line = Navio de linha

Lancer = Lanceiro montado

Sipahi = Sipahi
No movement cost to pillage = Sem custo de movimento para saquear

 # Requires translation!
Hakkapeliitta = 
 # Requires translation!
Transfer Movement to [unit] = 
 # Requires translation!
[amount]% Strength when stacked with [unit] = 

Cannon = Canhão

Gatling Gun = Metralhadora


Norwegian Ski Infantry = Infantaria de Esqui Norueguesa
Double movement in Snow, Tundra and Hills = Dobra movimento em Neve, Tundra e Colinas

 # Requires translation!
Carolean = 

Cavalry = Cavalaria

Cossack = Cossaco

Ironclad = Navio revestido de ferro
Double movement in coast = Movimento em dobro nos litorais

Artillery = Artilharia

Can enter ice tiles = Pode entrar em blocos de gelo
 # Requires translation!
Can only attack [param] tiles = 
Invisible to others = Invisível para outros
Can attack submarines = Pode atacar submarinos

Great War Infantry = Infantaria da Grande Guerra

Foreign Legion = Legião Estrangeira

Triplane = Aeronave triplano
[amount]% chance to intercept air attacks = [amount]% de chance de interceptar ataques aéreos
6 tiles in every direction always visible = 6 hexágonos em toda direção sempre visível

Great War Bomber = Bombardeiro da Grande Guerra


Carrier = Porta-aviões
 # Requires translation!
Cannot attack = 
 # Requires translation!
Can carry [amount] [unitType] units = 

Battleship = Navio de batalha

Machine Gun = Metralhadora robusta

Anti-Aircraft Gun = Arma anti-aérea

Landship = Navio terrestre

Destroyer = Destruidor

 # Requires translation!
[amount] Sight for all [param] units = [amount] Visão para todas as unidades [param]


Zero = Zero


B17 = B17

Paratrooper = Forças Especiais
 # Requires translation!
May Paradrop up to [amount] tiles from inside friendly territory =

Tank = Tanque

Panzer = Tanque-Panzer

Anti-Tank Gun = Arma anti-tanque

Atomic Bomb = Bomba Atômica
Self-destructs when attacking = Autodestrói-se ao atacar
Nuclear weapon of Strength [amount] = Arma nuclear de Força [amount]
Blast radius [amount] = Raio da explosão [amount]

Rocket Artillery = Artilharia de foguetes

Mobile SAM = Veículo LM

Guided Missile = Míssil Teleguiado

Nuclear Missile = Míssil nuclear

Helicopter Gunship = Helicóptero de guerra
 # Requires translation!
Unable to capture cities = 
 # Requires translation!
All tiles cost 1 movement = 
 # Requires translation!
Can pass through impassable tiles = 

Nuclear Submarine = Submarino Nuclear

Mechanized Infantry = Infantaria mecanizada

Missile Cruiser = Cruzador

Modern Armor = Panzer moderno

Jet Fighter = Avião de Caça

Giant Death Robot = Robô gigante da morte

Stealth Bomber = Bombardeiro furtivo
Cannot be carried by [unit] units = Não pode ser transportado por [unit] unidades

Great Artist = Grande Artista
Great Person - [stat] = Boa Pessoa - [stat]
Can construct [tileImprovement] = Podes construir [tileImprovement]
Can start an [amount]-turn golden age = Podes começar uma era de ouro de [amount]

Great Scientist = Grande Cientista
Can hurry technology research = Pode apressar pesquisa tecnológica

Great Merchant = Grande Mercador
Can undertake a trade mission with City-State, giving a large sum of gold and [amount] Influence = Pode assumir uma missão de troca com Cidade-Estado, obtendo uma grande quantia de ouro e [amount] de Influência

Great Engineer = Grande Engenheiro
Can speed up construction of a wonder = Pode acelerar a construção de uma maravilha

Great Prophet = Grande Profeta
Can spread religion [amount] times = Pode espalhar a religião [amount] vezes
May found a religion = Podes fundar uma religião
Can construct [tileImprovement] if it hasn't spread religion yet = Pode construir [tileImprovement] se ainda não espalhaste a religião

Great General = Grande General
Bonus for units in 2 tile radius 15% = 15% de bônus para unidades com raio de 2 blocos

Khan = Cã
Heal adjacent units for an additional 15 HP per turn = Cura unidades adjacentes por um adiconal de 15 HP por rodada


#################### Lines from Tutorials ####################

Introduction = Introdução
Welcome to Unciv!\nBecause this is a complex game, there are basic tasks to help familiarize you with the game.\nThese are completely optional, and you're welcome to explore the game on your own! = Bem-vindo ao Unciv!\nPela razão de ser um jogo complexo, existem tarefas básicas para ajudar-te a te familiarizares com o jogo.\nIsto é completamente opcional, e podes explorar o jogo da tua maneira!

New Game = Novo Jogo
Your first mission is to found your capital city.\nThis is actually an important task because your capital city will probably be your most prosperous.\nMany game bonuses apply only to your capital city and it will probably be the center of your empire. = Sua primeira missão é fundar sua cidade capital.\nIsso é uma importante tarefa atualmente porque provavelmente sua cidade capital será a mais próspera.\nMuitos dos bônus do jogo se aplicam apenas para sua cidade capital e esta provalvelmente será o centro do seu império.
 # Requires translation!
How do you know a spot is appropriate?\nThat’s not an easy question to answer, but looking for and building next to luxury resources is a good rule of thumb.\nLuxury resources are tiles that have things like gems, cotton, or silk (indicated by a smiley next to the resource icon)\nThese resources make your civilization happy. You should also keep an eye out for resources needed to build units, such as iron. Cities cannot be built within 3 tiles of existing cities, which is another thing to watch out for! = 
 # Requires translation!
However, cities don’t have a set area that they can work - more on that later!\nThis means you don’t have to settle cities right next to resources.\nLet’s say, for example, that you want access to some iron – but the resource is right next to a desert.\nYou don’t have to settle your city next to the desert. You can settle a few tiles away in more prosperous lands.\nYour city will grow and eventually gain access to the resource.\nYou only need to settle right next to resources if you need them immediately – \n   which might be the case now and then, but you’ll usually have the luxury of time. = 
 # Requires translation!
The first thing coming out of your city should be either a Scout or Warrior.\nI generally prefer the Warrior because it can be used for defense and because it can be upgraded\n  to the Swordsman unit later in the game for a relatively modest sum of gold.\nScouts can be effective, however, if you seem to be located in an area of dense forest and hills.\nScouts don’t suffer a movement penalty in this terrain.\nIf you’re a veteran of the 4x strategy genre your first Warrior or Scout will be followed by a Settler.\nFast expanding is absolutely critical in most games of this type. = 

In your first couple of turns, you will have very little options, but as your civilization grows, so do the number of things requiring your attention = Nos teus primeiros turnos, terás muito poucas opções, mas conforme a tua civilização cresce, cresce também o número de coisas que requerem a tua atenção

Culture and Policies = Cultura e Políticas
Each turn, the culture you gain from all your cities is added to your Civilization's culture.\nWhen you have enough culture, you may pick a Social Policy, each one giving you a certain bonus. = A cada turno, a cultura que ganhas de todas as tuas cidades é adicionada à cultura da tua Civilização.\nQuandoctiveres cultura suficiente, podes escolher uma Política Social, cada uma dando-te um certo bônus.
The policies are organized into branches, with each branch providing a bonus ability when all policies in the branch have been adopted. = As políticas são organizadas em ramos, com cada ramo fornecendo uma habilidade de bónus quando todas as políticas no ramo foram adotadas.
With each policy adopted, and with each city built,\n  the cost of adopting another policy rises - so choose wisely! = Com cada política adotada e com cada cidade construída,\n o custo de adoção de outra política aumenta - então escolhe com sabedoria!

City Expansion = Expansão da cidade
Once a city has gathered enough Culture, it will expand into a neighboring tile.\nYou have no control over the tile it will expand into, but tiles with resources and higher yields are prioritized. = Assim que uma cidade reunir Cultura suficiente, ela se expandirá para um bloco vizinho.\nNão tens controlo sobre o bloco para o qual ela se expandirá, mas os blocos com recursos e rendimentos mais altos são priorizados.
Each additional tile will require more culture, but generally your first cities will eventually expand to a wide tile range. = Cada bloco adicional exigirá mais cultura, mas geralmente as tuas primeiras cidades irão eventualmente expandir-se para uma ampla gama de blocos.
Although your city will keep expanding forever, your citizens can only work 3 tiles away from city center.\nThis should be taken into account when placing new cities. = Embora a tua cidade continue a expandir-se para sempre, os teus cidadãos só podem trabalhar 3 blocos de distância do centro da cidade.\nIsso deve ser levado em consideração ao fundar novas cidades.

As cities grow in size and influence, you have to deal with a happiness mechanic that is no longer tied to each individual city.\nInstead, your entire empire shares the same level of satisfaction.\nAs your cities grow in population you’ll find that it is more and more difficult to keep your empire happy. = À medida que as cidades crescem em tamanho e influência, tu precisas lidar com um mecanismo de felicidade que não está mais vinculado a cada cidade individualmente.\nEm vez disso, todo o teu império compartilha o mesmo nível de satisfação.\nCom o aumento da população das tuas cidades, descobrirsá que é cada vez mais difícil manter o teu império feliz.
In addition, you can’t even build any city improvements that increase happiness until you’ve done the appropriate research.\nIf your empire’s happiness ever goes below zero the growth rate of your cities will be hurt.\nIf your empire becomes severely unhappy (as indicated by the smiley-face icon at the top of the interface)\n  your armies will have a big penalty slapped on to their overall combat effectiveness. = Além disso, não podes construir nenhuma melhoria na cidade que aumente a felicidade até que tenha feito a pesquisa adequada.\nSe a felicidade do teu império cair abaixo de zero, a taxa de crescimento das suas cidades será prejudicada.\nSe o teu império ficar gravemente infeliz (conforme indicado pelo ícone de cara sorridente na parte superior da interface)\n os teus exércitos terão uma grande penalidade aplicada à sua eficácia geral de combate.
This means that it is very difficult to expand quickly in Unciv.\nIt isn’t impossible, but as a new player you probably shouldn’t do it.\nSo what should you do? Chill out, scout, and improve the land that you do have by building Workers.\nOnly build new cities once you have found a spot that you believe is appropriate. = Isto significa que é muito difícil expandir rapidamente no Unciv.\nNão é impossível, mas como um novo jogador, provavelmente não deverias fazer isso.\nEntão, o que deves fazer? Relaxa, explora e melhora a terra que possuis construindo Trabalhadores.\nConstroi novas cidades apenas depois de encontrar um local que acreditas ser apropriado.

Unhappiness = Infelicidade
It seems that your citizens are unhappy!\nWhile unhappy, cities  will grow at 1/4 the speed, and your units will suffer a 2% penalty for each unhappiness = Parece que os teus cidadãos estão infelizes!\nQuando infelizes, as cidades crescerão a 1/4 da velocidade e as tuas unidades sofrerão uma penalidade de 2% para cada infelicidade
Unhappiness has two main causes: Population and cities\n  Each city causes 3 unhappiness, and each population, 1 = A infelicidade tem duas causas principais: População e cidades\n Cada cidade causa 3 de infelicidade e cada população causa 1
There are 2 main ways to combat unhappiness:\n  by building happiness buidings for your population\n  or by having improved luxury resources within your borders = Existem duas maneiras principais de combater a infelicidade:\n construindo edifícios de felicidade para a tua população\n ou melhorando os recursos de luxo dentro das tuas fronteiras

You have entered a Golden Age!\nGolden age points are accumulated each turn by the total happiness \n  of your civilization\nWhen in a golden age, culture and production generation increases +20%,\n  and every tile already providing at least one gold will provide an extra gold. = Entraste numa Idade de Ouro!\nOs pontos da idade de ouro são acumulados a cada turno pela felicidade total\n da tua civilização\nQuando numa idade de ouro, a cultura e a produção de geração aumentam +20%,\ne cada bloco já fornece pelo menos um o ouro, fornecerá um ouro extra.

Roads and Railroads = Estradas e ferrovias
Connecting your cities to the capital by roads\n  will generate gold via the trade route.\nNote that each road costs 1 gold Maintenance per turn, and each Railroad costs 2 gold,\n  so it may be more economical to wait until the cities grow! = Conectar as tuas cidades à capital por estradas\n gerará ouro por meio da rota comercial.\nObserva que cada estrada custa 1 ouro de manutenção por turno e cada ferrovia custa 2 ouros,\n por isso pode ser mais econômico esperar até as cidades crescerem!

Victory Types = Tipos de Vitória
Once you’ve settled your first two or three cities you’re probably 100 to 150 turns into the game.\nNow is a good time to start thinking about how, exactly, you want to win – if you haven’t already. = Depois de definires as tuas primeiras duas ou três cidades, provavelmente terás 100 a 150 bilhetes no jogo.\nAgora é um bom momento para começar a pensar sobre como, exatamente, queres ganhar - se ainda não o fizeste.
There are three ways to win in Unciv. They are:\n - Cultural Victory: Complete 5 Social Policy Trees\n - Domination Victory: Survive as the last civilization\n - Science Victory: Be the first to construct a spaceship to Alpha Centauri = Existem três maneiras de ganhar no Unciv. São elas:\n - Vitória Cultural: Completa 5 Árvores de Política Social\n - Vitória de Dominação: Sobrevive como a última civilização\n - Vitória Ciêntfica: Sê o primeiro a construir uma nave espacial para a Alpha Centauri.
So to sum it up, these are the basics of Unciv – Found a prosperous first city, expand slowly to manage happiness,\n   and set yourself up for the victory condition you wish to pursue.\nObviously, there is much more to it than that, but it is important not to jump into the deep end before you know how to swim. = Então, para resumir, estes são os fundamentos do Unciv - fundar uma primeira cidade próspera, expandir lentamente para administrar a felicidade,\ne preparares-te para a condição de vitória que queres perseguir.\nObviamente, há muito mais nisso do que isso, mas é importante não pulares para o fundo do poço antes de saberes nadar.

Enemy City = Cidade Inimiga
Cities can be conquered by reducing their health to 1, and entering the city with a melee unit.\nSince cities heal each turn, it is best to attack with ranged units and use your melee units to defend them until the city has been defeated! = As cidades podem ser conquistadas reduzindo a tua saúde a 1 e entrando na cidade com uma unidade corpo-a-corpo.\nComo as cidades curam a cada turno, é melhor atacar com unidades corpo-a-corpo e usar as tuas unidades corpo-a-corpo para defendê-las até que a cidade seja derrotada!

Luxury Resource = Recursos de Luxo
Luxury resources within your domain and with their specific improvement are connected to your trade network.\nEach unique Luxury resource you have adds 5 happiness to your civilization, but extra resources of the same type don't add anything, so use them for trading with other civilizations! = Os recursos de luxo sobre o teu domínio e com o teu aprimoramento específico estão conectados à sua rede de comércio.\nCada recurso de luxo exclusivo que tu tens adiciona 5 de felicidade à tua civilização, mas recursos extras do mesmo tipo não adicionam nada, então usa-os para negociar com outras civilizações!

Strategic Resource = Recurso Estratégico
Strategic resources within your domain and with their specific improvement are connected to your trade network.\nStrategic resources allow you to train units and construct buildings that require those specific resources, for example the Horseman requires Horses. = Os recursos estratégicos sobre o teu domínio e com o teu aprimoramento específico estão conectados à tua rede de comércio.\nOs recursos estratégicos permitem que treines unidades e construas edifícios que requerem esses recursos específicos, por exemplo, o Cavaleiro requer cavalos.
Unlike Luxury Resources, each Strategic Resource on the map provides more than one of that resource.\nThe top bar keeps count of how many unused strategic resources you own.\nA full drilldown of resources is available in the Resources tab in the Overview screen. = Ao contrário dos recursos de luxo, cada recurso estratégico no mapa fornece mais de um desse recurso.\nA barra superior mantém a contagem de quantos recursos estratégicos não utilizados possuis.\nUma análise completa dos recursos está disponível na guia Recursos na tela Visão geral.

The city can no longer put up any resistance!\nHowever, to conquer it, you must enter the city with a melee unit = A cidade não pode mais resistir!\nNo entanto, para conquistá-la, deves entrar na cidade com uma unidade corpo-a-corpo

After Conquering = Depois de conquistar
When conquering a city, you can now choose to either  or raze, puppet, or annex the city.\nRazing the city will lower its population by 1 each turn until the city is destroyed. = Quando conquistas uma cidade, podes escolher ou destruir, deixa-la fantoche ou anexar a cidade.\n EDestruir a cidade reduzirá a tua população em 1 a cada turno até que a cidade seja destruída.
Puppeting the city will mean that you have no control on the city's production.\nThe city will not increase your tech or policy cost, but its citizens will generate 1.5x the regular unhappiness.\nAnnexing the city will give you control over the production, but will increase the citizen's unhappiness to 2x!\nThis can be mitigated by building a courthouse in the city, returning the citizen's unhappiness to normal.\nA puppeted city can be annexed at any time, but annexed cities cannot be returned to a puppeted state! = 

You have encountered a barbarian unit!\nBarbarians attack everyone indiscriminately, so don't let your \n  civilian units go near them, and be careful of your scout! = Encontraste uma unidade bárbara!\nOs Bárbaros atacam todos indiscriminadamente, então não deixes as tuas \n unidades civis chegarem perto deles e toma cuidado com o teu batedor!

You have encountered another civilization!\nOther civilizations start out peaceful, and you can trade with them,\n  but they may choose to declare war on you later on = Encontraste outra civilização!\nOutras civilizações começam pacíficas e podes negociar com elas,\n mas elas podem decidir declarar guerra a ti mais tarde

Once you have completed the Apollo Program, you can start constructing spaceship parts in your cities\n (with the relevant technologies) to win a scientific victory! = Depois de concluires o Programa Apollo, podes começar a construir peças de foguetões nas tuas cidades\n (com as tecnologias relevantes) para obter uma vitória científica!

Injured Units = Unidades Feridas
Injured units deal less damage, but recover after turns that they have been inactive\nUnits heal 5 health per turn in enemy territory, 10 in neutral land,\n  15 inside your territory and 20 in your cities = Unidades feridas causam menos danos, mas recuperam-se após turnos em que ficam inativas\nUnidades curam 5 pontos de vida por turno em território inimigo, 10 em terra neutra,\n 15 dentro do teu território e 20 nas tuas cidades

Workers = Trabalhadores
Workers are vital to your cities' growth, since only they can construct improvements on tiles\nImprovements raise the yield of your tiles, allowing your city to produce more and grow faster while working the same amount of tiles! = Os trabalhadores são vitais para o crescimento das tuas cidades, já que somente eles podem construir melhorias nos bocos\nMelhorias aumentam o rendimento dos teus blocos, permitindo que a tua cidade produza mais e cresça mais rápido trabalhando a mesma quantidade de blocos!

 # Requires translation!
Siege Units = 
 # Requires translation!
Siege units are extremely powerful against cities, but need to be Set Up before they can attack.\nOnce your siege unit is set up, it can attack from the current tile,\n  but once moved to another tile, it will need to be set up again. = 

Embarking = Embarque
Once a certain tech is researched, your land units can embark, allowing them to traverse water tiles.\nEntering or leaving water takes the entire turn.\nUnits are defenseless while embarked, so be careful! = Depois que uma determinada tecnologia é pesquisada, as tuas unidades terrestres podem embarcar, permitindo-lhes atravessar os blocos de água.\nEntrar ou sair da água leva o turno inteiro.\nAs unidades ficam indefesas durante o embarque, então toma cuidado!

 # Requires translation!
Idle Units = 
 # Requires translation!
If you don't want to move a unit this turn, you can skip it by clicking 'Next unit' again.\nIf you won't be moving it for a while, you can have the unit enter Fortify or Sleep mode - \n  units in Fortify or Sleep are not considered idle units.\nIf you want to disable the 'Next unit' feature entirely, you can toggle it in Menu -> Check for idle units = 

Contact Me = Contacta-me
Hi there! If you've played this far, you've probably seen that the game is currently incomplete.\n UnCiv is meant to be open-source and free, forever.\n That means no ads or any other nonsense. = Olá! Se você jogaste até agora, provavelmente viste que o jogo está incompleto.\nO UnCiv foi criado para ser de código aberto e grátis sempre.\nIsso significa que não há anúncios ou qualquer outra coisa sem sentido.
What motivates me to keep working on it, \n  besides the fact I think it's amazingly cool that I can,\n  is the support from the players - you guys are the best! = O que me motiva a continuar a trabalhae nisto, \n além do fato de que eu acho fantastico que eu posso, é o apoio dos jogadores - vocês são demais!
Every rating and review that I get puts a smile on my face =)\n  So contact me! Send me an email, review, Github issue\n  or mail pigeon, and let's figure out how to make the game \n  even more awesome!\n(Contact info is in the Play Store) = Todas as classificações e avaliações que recebo fazem-me sorrir =)\n Então contacta-me! Manda-me um email, avaliação, problema do Github\n ou pombo correio, e vamos descobrir como fazer o jogo \n ainda mais incrível!\n(Informação de contato está na Play Store)

Pillaging = Pilhagem
Military units can pillage improvements, which heals them 25 health and ruins the improvement.\nThe tile can still be worked, but advantages from the improvement - stat bonuses and resources - will be lost.\nWorkers can repair these improvements, which takes less time than building the improvement from scratch. = Unidades militares podem pilhar melhorias, o que cura elas em 25 de vida e destroi a melhoria.\nAinda se pode trabalhar no ladrilho, mas vantagens da melhoria - bonus de status e recursos - se perderão.\nTrabalhadores podem consertar essas melhorias, o que demora menos tempo que fazer a melhoria do zero.

Experience = Experiência
Units that enter combat gain experience, which can then be used on promotions for that unit.\nUnits gain more experience when in Melee combat than Ranged, and more when attacking than when defending. = Unidade que engajam em combate ganham experiência, a qual pode então ser aplicada em promoçoes para esta unidade.\nUnidades ganham mais experiência em combates corpo a corpo do que à distância, e mais atacando do que defendendo.
Units can only gain up to 30 XP from Barbarian units - meaning up to 2 promotions. After that, Barbarian units will provide no experience. = Unidades só podem ganhar até 30 XP de unidades de Bárbaros - ou seja, até 2 promoçoes. Depois disso, unidades de Bárbaros não providenciarão mais experiência.

Combat = Combate
Unit and cities are worn down by combat, which is affected by a number of different values.\nEach unit has a certain 'base' combat value, which can be improved by certain conditions, promotions and locations. = Unidades e cidades são abatidas por combate, o que é afetado por vários valores diferentes.\nCada unidade tem um certo valor de combate 'base', o qual pode ser aprimorado por certas condições, promoçoes e localizações.
Units use the 'Strength' value as the base combat value when melee attacking and when defending.\nWhen using a ranged attack, they will the use the 'Ranged Strength' value instead. = Unidades usam o valor 'Força' como o valor de base em ataques corpo a corpo e defendendo.\nQuando atacando a distância, elas usam o valor 'Força a Distância' em vez.
Ranged attacks can be done from a distance, dependent on the 'Range' value of the unit.\nWhile melee attacks allow the defender to damage the attacker in retaliation, ranged attacks do not. = Ataques à distância dependem do valor de 'Alcance' da unidade.\nEnquanto ataques corpo a corpo permitem o defensor gerar dano ao atacante em retaliação, ataques a distância não permitem. 

Research Agreements = Acordos de Pesquisa
In research agreements, you and another civilization decide to jointly research technology.\nAt the end of the agreement, you will both receive a 'lump sum' of Science, which will go towards one of your unresearched technologies. = Em acordos de pesquisa, você e outra civilização decidem pesquisar em conjunto tecnologia.\nAo fim do acordo, ambos vocês irão receber um 'montante único' de ciência, o qual será direcionado a uma de suas tecnologia ainda não pesquisada.
The amount of Science you receive at the end is dependent on the science generated by your cities and the other civilization's cities during the agreement - the more, the better! = A quantidade de Ciência que você recebe no fim depende na ciência gerada por suas cidades e das cidades das outras civilizações durante o acordo - quanto mais. melhor! 

Not all nations are contending with you for victory.\nCity-states are nations that can't win, don't conquer other cities and can't be traded with. = Nem todas as nações estão disputando com você pela vitória.\nCidades-estado são nações que não podem ganhar, não conquistam outras cidades e não podem negociar comércio.
Instead, diplomatic relations with city-states are determined by Influence - a meter of 'how much the City-state likes you'.\nInfluence can be increased by attacking their enemies, liberating their city, and giving them sums of gold. = Ao contrário, relações diplomáticas com cidades-estado são determinadas por Influência - a medida de 'quanto que a Cidade-estado gosta de você'.\nInfluência pode ser aumentada por atacar seus inimigos, liberar sua cidade, e dando a elas quantias de ouro.
Certain bonuses are given when you are at above 30 influence.\nWhen you have above 60 Influence, and you have the highest influence with them of all civilizations, you are considered their 'Ally', and gain further bonuses and access to the Luxury and Strategic resources in their lands. = Certos bonus são fornecidos quando você se encontra acima de 30 de influência.\nQuando você tem mais que 60 de Influência, e você tem a aior influência de todas as civilizações, você é considerado seus 'Aliado', e ganha ainda mais bonus e acesso aos recursos de Luxo e Estratégia em suas terras.

Great People = Boas Pessoas
Certain buildings, and specialists in cities, generate Great Person points per turn.\nThere are several types of Great People, and their points accumulate separately.\nThe number of points per turn and accumulated points can be viewed in the Overview screen. = Certos edifícios e especialistas em cidades geram pontos de Boas Pessoas por turno.\nHá vários tipos de Boas Pessoas, e os teus pontos acumulam-se separadamente.\nO número de pontos por turno e os pontos acumulados podem ser visualizados na tela Visão Geral.
Once enough points have been accumulated, a Great Person of that type will be created!\nEach Great Person can construct a certain Great Improvement which gives large yields over time, or immediately consumed to provide a certain bonus now. = Assim que forem acumulados pontos suficientes, uma Boa Pessoa desse tipo será criada!\nCada Boa Pessoa pode construir uma certa Boa Melhoria que dá grandes rendimentos com o tempo, ou é imediatamente consumida para fornecer um certo bónus agora.
Great Improvements also provide any strategic resources that are under them, so you don't need to worry if resources are revealed underneath your improvements! = Boas Melhorias também fornecem quaisquer recursos estratégicos que estão sob eles, então não precisas de preocupar-te se os recursos forem revelados por trás das tuas melhorias!

Removing Terrain Features = A remover as características do terreno
Certain tiles have terrain features - like Flood plains or Forests -  on top of them. Some of these layers, like Jungle, Marsh and Forest, can be removed by workers.\nRemoving the terrain feature does not remove any resources in the tile, and is usually required in order to work those resources. = Certos blocos têm características de terreno - como planícies aluviais ou florestas - em cima deles. Algumas dessas camadas, como Selva, Pântano e Floresta, podem ser removidas pelos trabalhadores.\nA remoção do recurso de terreno não remove nenhum recurso do bloco e geralmente é necessário para trabalhar esses recursos.

Natural Wonders, such as the Mt. Fuji, the Rock of Gibraltar and the Great Barrier Reef, are unique, impassable terrain features, masterpieces of mother Nature, which possess exceptional qualities that make them very different from the average terrain.\nThey benefit by giving you large sums of Culture, Science, Gold or Production if worked by your Cities, which is why you might need to bring them under your empire as soon as possible. = Maravilhas Naturais, como o Monte Fuji, a Rocha de Gibraltar e a Grande Barreira de Coral, são únicas, características intransponíveis de terreno, obras primas da Mãe Natureza, as quais possuem qualidades excepcionais que as fazem muito diferentes dos terrenos comuns.\nEles beneficiam fornecendo-te grandes quantias de Cultura, Ciência, Ouro ou Produção se trabalhadas pelas tuas Cidades, sendo o motivo pelo qual tens que trazê-las ao teu empério assim que possível. 

Keyboard = Teclado
If you have a keyboard, some shortcut keys become available. Unit command or improvement picker keys, for example, are shown directly in their corresponding buttons. = Se tiveres um teclado, algumas teclas de atalho estarão disponíveis. O comando da unidade ou as teclas do seletor de melhoria, por exemplo, são mostradas diretamente nos seus botões correspondentes.
On the world screen the hotkeys are as follows: = Na tela do mundo, as teclas de atalho são as seguintes:
Space or 'N' - Next unit or turn\n'E' - Empire overview (last viewed page)\n'+', '-' - Zoom in / out\nHome - center on capital or open its city screen if already centered = Espaço ou 'N' - Próxima unidade ou curva\n'E'- Visão geral do Império (última página visualizada)\n'+', '-'- Aumentar/diminuir o zoom \nHome - centralizar na capital ou abrir a tela da cidade, se já estiver centrado
F1 - Open Civilopedia\nF2 - Empire overview Trades\nF3 - Empire overview Units\nF4 - Empire overview Diplomacy\nF5 - Social policies\nF6 - Technologies\nF7 - Empire overview Cities\nF8 - Victory Progress\nF9 - Empire overview Stats\nF10 - Empire overview Resources\nF11 - Quicksave\nF12 - Quickload = F1 - Abrir Civilopédia\nF2 - Visão geral do comércio\F3 - Visão geral das unidades do Império\nF4 - Visão geral da Diplomacia do Império\nF5 - Políticas sociais\nF6 - Tecnologias\nF7 - Visão geral das Cidades do Império\nF8 Progresso de Vitória\nF9 - Estatísticas gerais do Império\nF10 - Visão geral dos recursos do Império\nF11 - Salvamento rápido\nF12 - Carregamento rápido
Ctrl-R - Toggle tile resource display\nCtrl-Y - Toggle tile yield display\nCtrl-O - Game options\nCtrl-S - Save game\nCtrl-L - Load game = Ctrl+R - Alterna a exibição do recurso\n Ctrl+Y - Alterna a exibição do rendimento\nCtrl+S - Salva o jogo\nCtrl+L - Carrega o jogo

World Screen = Tela do Mundo 
This is where you spend most of your time playing Unciv. See the world, control your units, access other screens from here. = É aqui que tu passas a maior parte do tempo a jogar Unciv. Vê o mundo, controla as tuas unidades, acessa outras telas daqui.
①: The menu button - civilopedia, save, load, options... = ①: O botão de menu - civilopédia, salvar, carregar, opções ...
②: The player/nation whose turn it is - click for diplomacy overview. = ②: O jogador/nação da vez - clica para obter uma visão geral da diplomacia.
③: The Technology Button - shows the tech tree which allows viewing or researching technologies. = ③: O botão de tecnologia - mostra a árvore de tecnologia que permite visualizar ou pesquisar tecnologias.
④: The Social Policies Button - shows enacted and selectable policies, and with enough culture points you can enact new ones. = ④: O botão de políticas sociais - mostra as políticas aprovadas e selecionáveis e, com pontos de cultura suficientes, podes aprovar novas.
⑤: The Diplomacy Button - shows the diplomacy manager where you can talk to other civilizations. = ⑤: O botão Diplomacia - mostra ao gerente da diplomacia onde podes conversar com outras civilizações.
⑥: Unit Action Buttons - while a unit is selected its possible actions appear here. = ⑥: Botões de ação da unidade - enquanto uma unidade é selecionada, as tuas ações possíveis aparecem aqui.
⑦: The unit/city info pane - shows information about a selected unit or city. = ⑦: O painel de informações da unidade/cidade - mostra informações sobre uma unidade ou cidade selecionada.
⑧: The name (and unit icon) of the selected unit or city, with current health if wounded. Clicking a unit name or icon will open its civilopedia entry. = ⑧: O nome (e o ícone da unidade) da unidade ou cidade selecionada, com a saúde atual, se ferido. Clicar no nome ou ícone de uma unidade abrirá a tua entrada na civilopédia.
⑨: The arrow buttons allow jumping to the next/previous unit. = ⑨: Os botões de seta permitem saltar para a unidade seguinte/anterior.
⑩: For a selected unit, its promotions appear here, and clicking leads to the promotions screen for that unit. = ⑩: Para uma unidade selecionada, a tuas promoções aparecem aqui, e ao clicar leva à tela de promoções para aquela unidade.
⑪: Remaining/per turn movement points, strength and experience / XP needed for promotion. For cities, you get its combat strength. = ⑪: Pontos de movimento restantes/por turno, força e experiência / XP necessários para promoção. Para cidades, obténs a tua força de combate.
⑫: This button closes the selected unit/city info pane. = ⑫: Este botão fecha o painel de informações da unidade/cidade selecionada.
⑬: This pane appears when you order a unit to attack an enemy. On top are attacker and defender with their respective base strengths. = ⑬: Este painel aparece quando ordenas que uma unidade ataque um inimigo. No topo estão o atacante e o defensor com suas respectivas bases fortes.
⑭: Below that are strength boni or mali and health bars projecting before / after the attack. = ⑭: Abaixo disso estão os boni ou mali de força e barras de saúde projetando-se antes/depois do ataque.
⑮: The Attack Button - let blood flow! = ⑮: O botão de ataque - deixa o sangue fluir!
⑯: The minimap shows an overview over the world, with known cities, terrain and fog of war. Clicking will position the main map. = ⑯: O minimapa mostra uma visão geral do mundo, com as cidades conhecidas, o terreno e a névoa de guerra. Clicar nele irá posicionar o mapa principal.
⑰: To the side of the minimap are display feature toggling buttons - tile yield, worked indicator, show/hide resources. These mirror setting on the options screen and are hidden if you deactivate the minimap. = ⑰: Ao lado do minimapa estão os botões de alternância de recursos de exibição - rendimento do bloco, indicador trabalhado, mostrar/esconder recursos. Essas definições de espelho na tela de opções ficam ocultas se desativares o minimapa.
⑱: Tile information for the selected hex - current or potential yield, terrain, effects, present units, city located there and such. Where appropriate, clicking a line opens the corresponding civilopedia entry. = ⑱: Informações de bloco para o hexadecimal selecionado - rendimento atual ou potencial, terreno, efeitos, unidades atuais, cidade localizada ali e outros. Quando apropriado, clicar numa linha abre a entrada da civilopédia correspondente.
⑲: Notifications - what happened during the last 'next turn' phase. Some are clickable to show a relevant place on the map, some even show several when you click repeatedly. = Notificações - o que aconteceu durante a última fase da 'próxima curva'. Alguns são clicáveis para mostrar um local relevante no mapa, alguns até mostram vários quando clicas repetidamente.
⑳: The Next Turn Button - unless there are things to do, in which case the label changes to 'next unit', 'pick policy' and so on. = ⑳: O botão de próxima curva - a menos que haja coisas a fazer, nesse caso o rótulo muda para 'próxima unidade', 'escolher política' e assim por diante.
ⓐ: The overview button leads to the empire overview screen with various tabs (the last one viewed is remembered) holding vital information about the state of your civilization in the world. = ⓐ: O botão de visão geral leva à tela de visão geral do império com vários guias (o último exibido é lembrado) contendo informações vitais sobre o estado de sua civilização no mundo.
ⓑ: The culture icon shows accumulated culture and culture needed for the next policy - in this case, the exclamation mark tells us a next policy can be enacted. Clicking is another way to the policies manager. = ⓑ: O ícone de cultura mostra a cultura acumulada e a cultura necessária para a próxima política - neste caso, o ponto de exclamação nos diz que uma próxima política pode ser implementada. Clicar é outra forma de acessar o gerenciador de políticas.
ⓒ: Your known strategic resources are displayed here with the available (usage already deducted) number - click to go to the resources overview screen. = ⓒ: Os teus recursos estratégicos conhecidos são exibidos aqui com o número disponível (uso já deduzido) - clica para ir para a tela de visão geral dos recursos.
ⓓ: Happiness/unhappiness balance and either golden age with turns left or accumulated happiness with amount needed for a golden age is shown next to the smiley. Clicking also leads to the resources overview screen as luxury resources are a way to improve happiness. = ⓓ: O equilíbrio de felicidade/infelicidade e idade de ouro com vira à esquerda ou felicidade acumulada com a quantidade necessária para uma idade de ouro é mostrada ao lado do smiley. Clicar também leva à tela de visão geral dos recursos, pois recursos de luxo são uma forma de melhorar a felicidade.
ⓔ: The science icon shows the number of science points produced per turn. Clicking leads to the technology tree. = ⓔ: O ícone de ciência mostra o número de pontos de ciência produzidos por turno. Clicar leva para a árvore de tecnologia.
ⓕ: Number of turns played with translation into calendar years. Click to see the victory overview. = ⓕ: Número de voltas jogadas com tradução em anos civis. Clica para ver a visão geral da vitória.
ⓖ: The number of gold coins in your treasury and income. Clicks lead to the Stats overview screen. = ⓖ: O número de moedas de ouro na tua tesouraria e receita. Os cliques levam à tela de visão geral das estatísticas.
ⓧ: In the center of all this - the world map! Here, the "X" marks a spot outside the map. Yes, unless the wrap option was used, Unciv worlds are flat. Don't worry, your ships won't fall off the edge. = ⓧ: No centro disto tudo - o mapa mundial! Aqui, o "X" marca um ponto fora do mapa. Sim, a menos que a opção de agrupamento tenha sido usada, os mundos Unciv são planos. Não te preocupes, os teus navios não cairão da borda.
ⓨ: By the way, here's how an empire border looks like - it's in the national colours of the nation owning the territory. = ⓨ: A propósito, é assim que se parece a fronteira de um império - está com as cores nacionais da nação que possui o território.
ⓩ: And this is the red targeting circle that led to the attack pane back under ⑬. = ⓩ: E este é o círculo vermelho de mira que leva ao painel de ataque abaixo de ⑬.
What you don't see: The phone/tablet's back button will pop the question whether you wish to leave Unciv and go back to Real Life. On desktop versions, you can use the ESC key. = O que você tu vês: o botão Voltar do telemóvel/tablet fará a pergunta se desejas sair do Unciv e voltar para a Vida Real. Nas versões de desktop, podes usar a tecla ESC.
<|MERGE_RESOLUTION|>--- conflicted
+++ resolved
@@ -2282,19 +2282,11 @@
 Frankfurt = Frankfurt
 Essen = Essen
 Dortmund = Dortmund
-<<<<<<< HEAD
 Stuttgart = Estugarda
-Dusseldorf = Düsseldorf
+Düsseldorf = Düsseldorf
 Bremen = Brémen
 Hannover = Hanôver
 Duisburg = Duisburgo
-=======
-Stuttgart = Stuttgart
-Düsseldorf = Düsseldorf
-Bremen = Bremen
-Hannover = Hannover
-Duisburg = Duisburg
->>>>>>> 7a42ab3e
 Leipzig = Leipzig
 Dresden = Dresden
 Bonn = Bona
@@ -2318,12 +2310,7 @@
 Kassel = Kassel
 Oberhausen = Oberhausen
 Hamm = Hamm
-<<<<<<< HEAD
-Saarbrucken = Sarbruque
-=======
- # Requires translation!
-Saarbrücken =
->>>>>>> 7a42ab3e
+Saarbrücken = Sarbruque
 Krefeld = Krefeld
 Pirmasens = Pirmasens
 Potsdam = Potsdam
