--- conflicted
+++ resolved
@@ -2812,12 +2812,7 @@
 Promotion = Promoção
 Resource = Recurso
 Ruins = Ruínas
-<<<<<<< HEAD
- # Requires translation!
-Global Uniques = 
-=======
-GlobalUniques = UnicosGlobaís
->>>>>>> 132195ad
+Global Uniques = Unicos Globaís
 Speed = Velocidade
 Tutorial = Tutorial
 CityState = Cidade-Estado
