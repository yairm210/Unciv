# Language settings

# Equivalent of a space in your language
# If your language doesn't use spaces, just add "" as a translation, otherwise " "
 # Requires translation!
" " = 

# If the first word in a sentence starts with a capital in your language, 
# put the english word 'true' behind the '=', otherwise 'false'.
# Don't translate these words to your language, only put 'true' or 'false'.
 # Requires translation!
StartWithCapitalLetter = 


# Starting from here normal translations start, as written on
# https://yairm210.github.io/Unciv/Other/Translating/

# Tutorial tasks

Move a unit!\nClick on a unit > Click on a destination > Click the arrow popup = Move uma unidade!\nClica numa unidade > Clica num destno > Clica no popup da seta
Found a city!\nSelect the Settler (flag unit) > Click on 'Found city' (bottom-left corner) = Funda uma cidade!\nSeleciona o colono (unidade da bandeira) > Clica em "Fundar cidade" (canto inferior esquerdo)
Enter the city screen!\nClick the city button twice = Entre no painel da cidade!\nClica no botão da cidade duas vezes
Pick a technology to research!\nClick on the tech button (greenish, top left) > \n select technology > click 'Research' (bottom right) = Escolhe uma tecnologia para pesquisar!\nClica no botão de tecnologia (esverdeado, canto superior esquerdo) > \n seleciona a tecnologia > clica em "Pesquisar"(canto inferior direito)
Pick a construction!\nEnter city screen > Click on a unit or building (bottom left side) > \n click 'add to queue' = Seleciona uma construção!\nEntra na tela da cidade > Clica numa unidade ou edificação (canto inferior esquerdo) > \n clica em \n 'adicionar à fila'
Pass a turn!\nCycle through units with 'Next unit' > Click 'Next turn' = Passa um turno!\nPercorre as unidades com "Próxima unidade" > Clica em "Próximo turno"
Reassign worked tiles!\nEnter city screen > click the assigned (green) tile to unassign > \n click an unassigned tile to assign population = Reatribui solos trabalhados!\nEntra no painel da cidade > clica no solo atribuído (verde) para desatribuí-lo >  \n clica num solo não atribuído para atribuí-lo a um habitante
Meet another civilization!\nExplore the map until you encounter another civilization! = Conhece outra civilização!\nExplora o mapa até encontrares outra civilização!
Open the options table!\nClick the menu button (top left) > click 'Options' = Abre a tabela de opções!\nClica no botão do menu (canto superior esquerdo) > Clica em "Opções"
Construct an improvement!\nConstruct a Worker unit > Move to a Plains or Grassland tile > \n Click 'Create improvement' (above the unit table, bottom left)\n > Choose the farm > \n Leave the worker there until it's finished = Constroi uma melhoria!\n Constroi uma unidade de trabalhador > Move-o para um solo de planícies ou pastagens >\n Clica em "Criar melhoria" (acima do menu da unidade, canto inferior esquerdo)\n > Escolhe a fazenda > Deix o trabalhador lá até que o trabalho esteja terminado
Create a trade route!\nConstruct roads between your capital and another city\nOr, automate your worker and let him get to that eventually = Cria uma rota de comércio!\nConstroi estradas entre a tua capital e outra cidade\n ou automatiza o teu trabalhador e deixa que ele faça isso eventualmente
Conquer a city!\nBring an enemy city down to low health > \nEnter the city with a melee unit = Conquista uma cidade!\nBaixa a saúde de uma cidade inimiga >\nEntra a cidade com uma unidade corpo a corpo
Move an air unit!\nSelect an air unit > select another city within range > \nMove the unit to the other city = Move uma unidade aérea!\nSeleciona uma unidade aérea> Seleciona outra cidade dentro do alcance > \nMove a unidade para outra cidade
See your stats breakdown!\nEnter the Overview screen (top right corner) >\nClick on 'Stats' = Vê as tuas estatísticas!\nEntra na tela de visão geral (canto superior direito) >\nClica em "Estatísticas"

# Crash screen

An unrecoverable error has occurred in Unciv: = Um erro irrecuperável ocorreu no Unciv:
If this keeps happening, you can try disabling mods. = Se isso continuar acontecendo, você pode tentar desativar os mods.
You can also report this on the issue tracker. = Você também pode relatar isto ao rastreador de problemas.
Copy = Copiar
Error report copied. = Relatório de erro copiado.
Open Issue Tracker = Rastreador de problemas abertos
Please copy the error report first. = Por favor, copie primeiro o relatório de erro.
Close Unciv = Fechar Unciv

# Buildings

Unsellable = Não vendível
Not displayed as an available construction unless [building] is built = Não exibido como uma construção disponível, a menos que [building] seja construído
Not displayed as an available construction without [resource] = Não exibido como uma construção disponível sem [resource]

Choose a free great person = Escohe uma Pessoa Experiente de graça
Get [unitName] = Adquirir [unitName]

Hydro Plant = Central hidroelétrica
[buildingName] obsoleted = [buildingName] obsoleto

# Diplomacy,Trade,Nations

Requires [buildingName] to be built in the city = Requer [buildingName] para ser construido na cidade
Requires [buildingName] to be built in all cities = Requer [buildingName] para ser construido em todas as cidades
Provides a free [buildingName] in the city = Provê um(a) [buildingName] grátis na cidade
Requires worked [resource] near city = Requer [resource] trabalhado perto da cidade
Requires at least one of the following resources worked near the city: = Requer pelo menos um dos seguintes recursos trabalhados perto da cidade:
Wonder is being built elsewhere = Uma maravilha está a ser construida numa cidade estrangeira
National Wonder is being built elsewhere = A Maravilha Nacional está a ser construída noutro lugar
Requires a [buildingName] in all cities = Requer um(a) [buildingName] em todas as cidades
[buildingName] required: = [buildingName] necessário:
Requires a [buildingName] in this city = Requer um [buildingName] nesta cidade
Cannot be built with [buildingName] = Não pode ser construído com [buildingName]
Consumes 1 [resource] = Requer [resource]
Consumes [amount] [resource] = Consome [amount] [resource]
Required tech: [requiredTech] = Requer tecnologia: [requiredTech]
Requires [PolicyOrNationalWonder] = Requer [PolicyOrNationalWonder]
Cannot be purchased = Não pode ser comprado
Can only be purchased = Só pode ser comprado
See also = Vê também

Requires at least one of the following: = Requer pelo menos um dos seguintes:
Requires all of the following: = Requer todos os seguintes:
Leads to [techName] = Leva a [techName]
Leads to: = Leva a:

Current construction = Construção atual
Construction queue = Fila de construção
Pick a construction = SelecionA uma construção
Queue empty = Fila vazia
Add to queue = Adicionar à fila
Remove from queue = remover da fila
Show stats drilldown = Mostrar detalhamento das estatísticas
Show construction queue = Mostrar fila de construção
Save = Salvar
Cancel = Cancelar

Diplomacy = Diplomacia
War = Guerra
Peace = Paz
Research Agreement = Acordo de Pesquisa
Declare war = Declarar guerra
Declare war on [civName]? = Desejas declarar guerra a [civName]?
Let's begin! = Vamos começar!
[civName] has declared war on us! = [civName] declarou-nos guerra!
[leaderName] of [nation] = [leaderName] de [nation]
You'll pay for this! = Vais pagar por isto!
Negotiate Peace = Negociar paz
Peace with [civName]? = Paz com [civName]?
Very well. = Muito bem.
Farewell. = Adeus.
Sounds good! = Soa bem!
Not this time. = Desta vez não.
Excellent! = Excelente!
How about something else... = Porque não algo mais...
A pleasure to meet you. = É um prazer conhece-lo.
Our relationship = A nossa relação
We have encountered the City-State of [name]! = Nós encontrámos a cidade-estado de [name]
Declare Friendship ([numberOfTurns] turns) = Declarar amizade ([numberOfTurns] turnos)
May our nations forever remain united! = Que as nossas nações se mantenham unidas para sempre!
Indeed! = Perfeito!
Denounce [civName]? = Denunciar [civName]?
Denounce ([numberOfTurns] turns) = Condenar ([numberOfTurns] turnos)
We will remember this. = Nós nos lembraremos disto.

[civName] has declared war on [targetCivName]! = [civName] declarou guerra a [targetCivName]!
[civName] and [targetCivName] have signed a Peace Treaty! = [civName] e [targetCivName] assinaram um Tratado de Paz!
[civName] and [targetCivName] have signed the Declaration of Friendship! = [civName] e [targetCivName] assinaram a Declaração de Amizade!
[civName] has denounced [targetCivName]! = [civName] condenou [targetCivName]!
Do you want to break your promise to [leaderName]? = Queres quebrar a tua promessa para com [leaderName]?
We promised not to settle near them ([count] turns remaining) = Prometemos não nos acomodarmos perto deles ([count] turnos restantes)
They promised not to settle near us ([count] turns remaining) = Eles prometeram não se estabelecerem perto de nós ([count] turnos restantes)

[civName] is upset that you demanded tribute from [cityState], whom they have pledged to protect! = [civName] está chateado por você ter exigido tributo da [cityState], que eles se comprometeram a proteger!
[civName] is upset that you attacked [cityState], whom they have pledged to protect! = [civName] está chateado por você ter atacado [cityState], a quem eles se comprometeram a proteger!
[civName] is outraged that you destroyed [cityState], whom they had pledged to protect! = [civName] está indignado por você ter destruído [cityState], a quem eles se comprometeram a proteger!
[civName] has destroyed [cityState], whom you had pledged to protect! = [civName] destruiu [cityState], a quem você se comprometeu a proteger!

Unforgivable = Imperdoável
Afraid = Medo
Enemy = Inimigos
Competitor = Adversários
Neutral = Neutra
Favorable = Favorável
Friend = Amigos
Ally = Aliado

[questName] (+[influenceAmount] influence) = [questName] (+[influenceAmount] influência)
[remainingTurns] turns remaining = [remainingTurns] turnos restantes
Current leader is [civInfo] with [amount] [stat] generated. = O líder atual é [civInfo] com [amount] [stat] gerado.
Current leader is [civInfo] with [amount] Technologies discovered. = O líder atual é [civInfo] com [amount] de tecnologias descobertas.

## Diplomatic modifiers

You declared war on us! = Declaraste guerra contra nós!
Your warmongering ways are unacceptable to us. = Os teus costumes de guerra são inaceitáveis para nós.
You have captured our cities! = Capturaste as(a) nossas(nossa) cidades(cidade)!
We applaud your liberation of our conquered cities! = Nós apreciamos a tua libertação das nossas cidades conquistadas!
We applaud your liberation of conquered cities! = Nós aplaudimos a tua libertação das cidades conquistadas!
Years of peace have strengthened our relations. = Anos de paz fortaleceram as nossas relações.
Our mutual military struggle brings us closer together. = As nossas lutas mutuas fazem-nos mais próximos.
We have signed a public declaration of friendship = Assinámos uma declaração pública de amizade
You have declared friendship with our enemies! = Declaraste amizade a um dos nossos inimigos!
You have declared friendship with our allies = Declaraste amizade a um dos nossos aliados
Our open borders have brought us closer together. = As nossas fronteiras abertas fizeram-nos mais próximos.
Your so-called 'friendship' is worth nothing. = Aquio a que tu chamas 'amizade' não vale nada
You have publicly denounced us! = Condenaste-nos publicamente!
You have denounced our allies = Condenaste os nossos aliados
You have denounced our enemies = Condenaste os nossos inimigos
You betrayed your promise to not settle cities near us = Quebraste a tua promessa de não fundar cidades perto de nós
You fulfilled your promise to stop settling cities near us! = Cumpriste a tua promessa de não fundar cidades perto de nós
You refused to stop settling cities near us = Recusaste-te a parar de fundar cidades perto de nós
Your arrogant demands are in bad taste = As tua exigências arrogantes são desagradáveis
Your use of nuclear weapons is disgusting! = O teu uso de armas nucleares é nojento!
You have stolen our lands! = Roubaste as nossas terras!
You gave us units! = Deste-nos unidades!
You destroyed City-States that were under our protection! = Vocês destruíram os City-States que estavam sob nossa proteção!
You attacked City-States that were under our protection! = Vocês atacaram os City-States que estavam sob nossa proteção!
You demanded tribute from City-States that were under our protection! = Vocês exigiram tributo dos City-States que estavam sob nossa proteção!
You sided with a City-State over us = Você está do lado de uma City-State acima de nós
You returned captured units to us = Você devolveu unidades capturadas para nós

Demands = Exigências
Please don't settle new cities near us. = Por favor não fundes cidades perto de nós.
Very well, we shall look for new lands to settle. = Muito bem, procuraremos novas terras para colonizar.
We shall do as we please. = Faremos o que quisermos.
We noticed your new city near our borders, despite your promise. This will have....implications. = Nós notamos a tua nova cidade perto das nossas fronteiras, apesar da tua promessa. Isso terá... consequências.
I've been informed that my armies have taken tribute from [civName], a city-state under your protection.\nI assure you, this was quite unintentional, and I hope that this does not serve to drive us apart. = Fui informado de que meus exércitos receberam um tributo da [civName], uma city-state sob sua proteção.\nAsseguro-lhe que isto foi bastante involuntário e espero que não sirva para nos separar.
We asked [civName] for a tribute recently and they gave in.\nYou promised to protect them from such things, but we both know you cannot back that up. = Recentemente pedimos um tributo [civName] e eles cederam.\nVocê prometeu protegê-los de tais coisas, mas ambos sabemos que você não pode sustentar isso.
It's come to my attention that I may have attacked [civName], a city-state under your protection.\nWhile it was not my goal to be at odds with your empire, this was deemed a necessary course of action. = Chegou ao meu conhecimento que eu posso ter atacado [civName], uma city-state sob sua proteção.\nEmbora não fosse meu objetivo estar em desacordo com seu império, este foi considerado um curso de ação necessário.
I thought you might like to know that I've launched an invasion of one of your little pet states.\nThe lands of [civName] will make a fine addition to my own. = Achei que você gostaria de saber que eu lancei uma invasão de um de seus pequenos estados de estimação.\nAs terras de [civName] farão uma bela adição às minhas.

Return [unitName] to [civName]? = Retornar [unitName] para [civName]?
The [unitName] we liberated originally belonged to [civName]. They will be grateful if we return it to them. = O [unitName] que liberamos originalmente pertencia ao [civName]. Eles ficarão gratos se a devolvermos a eles.

Enter the amount of gold = Digite a quantia de ouro

# City-States

Provides [amountOfCulture] culture at 30 Influence = Provê [amountOfCulture] de cultura aos 30 de Influência
Provides 3 food in capital and 1 food in other cities at 30 Influence = Provê 3 alimentos na capital e 1 alimento em outras cidades aos 30 de Influência
Provides 3 happiness at 30 Influence = Provê 3 pontos de felicidade e 30 de Influência
Provides land units every 20 turns at 30 Influence = Provê unidades terrestres a cada 20 rodadas com 30 de Influência
Give a Gift = Dar um presente
Gift [giftAmount] gold (+[influenceAmount] influence) = Presentear [giftAmount] de ouro (+[influenceAmount] influência)
Relationship changes in another [turnsToRelationshipChange] turns = Alterações de relacionamentos em outra(s) [turnsToRelationshipChange] rodada(s)
Protected by = Protegido por
Revoke Protection = Revogar proteção
Pledge to protect = Compromete-te a proteger
Declare Protection of [cityStateName]? = Declarar proteção de [cityStateName]?
Build [improvementName] on [resourceName] (200 Gold) = Constrói [improvementName] em [resourceName] (200 Ouros)
Gift Improvement = Melhoria de Presentes
[civName] is able to provide [unitName] once [techName] is researched. = A [civName] é capaz de fornecer [unitName] uma vez que a [techName] é pesquisada.

 # Requires translation!
Diplomatic Marriage ([amount] Gold) = 
 # Requires translation!
We have married into the ruling family of [civName], bringing them under our control. = 
 # Requires translation!
[civName] has married into the ruling family of [civName2], bringing them under their control. = 
 # Requires translation!
You have broken your Pledge to Protect [civName]! = 
 # Requires translation!
City-States grow wary of your aggression. The resting point for Influence has decreased by [amount] for [civName]. = 

 # Requires translation!
[cityState] is being attacked by [civName] and asks all major civilizations to help them out by gifting them military units. = 
 # Requires translation!
[cityState] is being invaded by Barbarians! Destroy Barbarians near their territory to earn Influence. = 
 # Requires translation!
[cityState] is grateful that you killed a Barbarian that was threatening them! = 
 # Requires translation!
[cityState] is being attacked by [civName]! Kill [amount] of the attacker's military units and they will be immensely grateful. = 
 # Requires translation!
[cityState] is deeply grateful for your assistance in the war against [civName]! = 
 # Requires translation!
[cityState] no longer needs your assistance against [civName]. = 
 # Requires translation!
War against [civName] = 
 # Requires translation!
We need you to help us defend against [civName]. Killing [amount] of their military units would slow their offensive. = 
 # Requires translation!
Currently you have killed [amount] of their military units. = 
 # Requires translation!
You need to find them first! = 

Cultured = Cultural
Maritime = Naval
Mercantile = Mercantil
 # Requires translation!
Religious = 
Militaristic = Militar
Type = Tipo
Friendly = Amigável
Hostile = Hostil
Irrational = Irracional
Personality = Personalidade
Influence = Influência

 # Requires translation!
Ally: [civilization] with [amount] Influence = 
Reach 30 for friendship. = Alcançar 30 para amizade.
Reach highest influence above 60 for alliance. = Alcançar influência máxima acima de 60 para aliança.
When Friends: = Quando Amigos:
When Allies: = Quando Aliados:
The unique luxury is one of: = O único luxo é um dos:
 # Requires translation!
Demand Tribute = 
 # Requires translation!
Tribute Willingness = 
 # Requires translation!
At least 0 to take gold, at least 30 and size 4 city for worker = 
 # Requires translation!
Take [amount] gold (-15 Influence) = 
 # Requires translation!
Take worker (-50 Influence) = 
 # Requires translation!
[civName] is afraid of your military power! = 

 # Requires translation!
Major Civ = 
 # Requires translation!
No Cities = 
 # Requires translation!
Base value = 
 # Requires translation!
Has Ally = 
 # Requires translation!
Has Protector = 
 # Requires translation!
Demanding a Worker = 
 # Requires translation!
Demanding a Worker from small City-State = 
 # Requires translation!
Very recently paid tribute = 
 # Requires translation!
Recently paid tribute = 
 # Requires translation!
Influence below -30 = 
 # Requires translation!
Military Rank = 
 # Requires translation!
Military near City-State = 
 # Requires translation!
Sum: = 


# Trades

Trade = Comércio
Offer trade = Oferecer uma troca comercial
Retract offer = Retrair oferta
What do you have in mind? = O que tens em mente?
Our items = Os nssos itens/recursos
Our trade offer = A nossa oferta
[otherCiv]'s trade offer = Oferta da(o/e) [otherCiv]
[otherCiv]'s items = Itens da(o/e) [otherCiv]
+[amount] untradable copy = +[amount] cópia intransferível
+[amount] untradable copies = +[amount] cópias intransferíveis 
Pleasure doing business with you! = É um prazer fazer negócios contigo
I think not. = Acho que não.
That is acceptable. = Isto é aceitável.
Accept = Aceitar
Keep going = Continua
There's nothing on the table = Não há nada á mesa
Peace Treaty = Tratado de paz
Agreements = Acordos
Open Borders = Acordo de fronteiras abertas
Gold per turn = Ouro por turno
Cities = Cidades
Technologies = Tecnologias
Declarations of war = Declarações de guerra
Introduction to [nation] = Introdução a [nation]
Declare war on [nation] = Declaração de guerra a(o) [nation]
Luxury resources = Recursos luxuosos
Strategic resources = Recursos estratégicos
Owned: [amountOwned] = Possuído: [amountOwned]

# Nation picker

[resourceName] not required = [resourceName] não requirido
Lost ability = Habilidade perdida
National ability = Habilidade nacional
[firstValue] vs [secondValue] = [firstValue] vs [secondValue]


# New game screen

Uniques = Únicos(as)
Promotions = Promoções
Load copied data = Carregar dados copiados
Could not load game from clipboard! = Não foi possivel carregar o jogo!
 # Requires translation!
Reset to defaults = 
 # Requires translation!
Are you sure you want to reset all game options to defaults? = 
Start game! = Começar partida!
Map Options = Opções de mapa
Game Options = Opções de jogo
Civilizations = Civilizações
Map Type = Tipo de mapa
Map file = Ficheiro do Mapa
 # Requires translation!
Max Turns = 
Could not load map! = Não é possível carregar o mapa! 
 # Requires translation!
Invalid map: Area ([area]) does not match saved dimensions ([dimensions]). = 
 # Requires translation!
The dimensions have now been fixed for you. = 
Generated = Gerado
Existing = Existente
Custom = Customizado
Map Generation Type = Tipo de geração de mapa
Default = Padrão
Pangaea = Pangeia
Perlin = Perlin
Continents = Continentes
Four Corners = Quatro Cantos
Archipelago = Arquipélago
 # Requires translation!
Inner Sea = 
Number of City-States = Número de cidades-estado
One City Challenge = Desafio - Apenas Uma Cidade
No Barbarians = Sem bárbaros
 # Requires translation!
Raging Barbarians = 
No Ancient Ruins = Sem ruínas antigas
No Natural Wonders = Sem Maravilhas Naturais
Victory Conditions = Condições de vitória
Scientific = Científica
Domination = Dominação
Cultural = Cultural
 # Requires translation!
Diplomatic = 
 # Requires translation!
Time = 

# Used for random nation indicator in empire selector and unknown nation icons in various overview screens.
# Should be a single character, or at least visually square.
? = ?

Map Shape = Formato do mapa
Hexagonal = Hexagonal
Rectangular = Retangular
Height = Altura
Width = Largura
Radius = Raio
Enable Religion = Ativar Religião

 # Requires translation!
Resource Setting = 
 # Requires translation!
Sparse = 
 # Requires translation!
Abundant = 
 # Requires translation!
Strategic Balance = 
 # Requires translation!
Legendary Start = 

 # Requires translation!
Advanced Settings = 
RNG Seed = Seed RNG
Map Elevation = Altura do Mapa
Temperature extremeness = Severidade da temperatura
Resource richness = Abundância de recursos
Vegetation richness = Abundância de vegetação
Rare features richness = Abundância de recursos raros
Max Coast extension = Extensão máxima de costa
Biome areas extension = Extensão de áreas de bioma
Water level = Nível d'água

Online Multiplayer = Multijogador online

World Size = Tamanho do mundo
Tiny = Minúsculo
Small = Pequeno
Medium = Médio
Large = Grande
Huge = Imenso
World wrap requires a minimum width of 32 tiles = A World wrap requer uma largura mínima de 32 blocos
The provided map dimensions were too small = As dimensões do mapa fornecidas eram muito pequenas
The provided map dimensions were too big = As dimensões do mapa fornecidas eram muito grandes
The provided map dimensions had an unacceptable aspect ratio = As dimensões do mapa fornecidas tinham uma proporção inaceitável

Difficulty = Dificuldade

AI = IA
Remove = Eliminar
Random = Aleatório
Human = Humano
Hotseat = Hospedeiro
User ID = ID do Usuário
Click to copy = Toca para copiar


Game Speed = Velocidade da partida
Quick = Rápida
Standard = Normal
Epic = Épica
Marathon = Maratona

Starting Era = Era inicial
It looks like we can't make a map with the parameters you requested! = Parece que não podemos criar um mapa com as configurações que você pediu!
Maybe you put too many players into too small a map? = Talvez você tenha colocado muitos jogadores num mapa muito pequeno?
No human players selected! = Sem jogadores humanos selecionados!
Mods: = Mods
Extension mods: = Mods de extensão
 # Requires translation!
Base ruleset: = 
 # Requires translation!
The mod you selected is incorrectly defined! = 
 # Requires translation!
The mod combination you selected is incorrectly defined! = 
 # Requires translation!
The mod combination you selected has problems. = 
 # Requires translation!
You can play it, but don't expect everything to work! = 
 # Requires translation!
This base ruleset is not compatible with the previously selected\nextension mods. They have been disabled. = 
Base Ruleset = Conjunto de regras básicas
[amount] Techs = [amount] Tecnologias
[amount] Nations = [amount] Nações
[amount] Units = [amount] Unidades
[amount] Buildings = [amount] Construções
[amount] Resources = [amount] Recursos
[amount] Improvements = [amount] Melhorias
[amount] Religions = [amount] Religiões
[amount] Beliefs = [amount] Crenças

World Wrap = World Wrap
World wrap maps are very memory intensive - creating large world wrap maps on Android can lead to crashes! = Mapas de world wrap consomem muita memória - criar grandes mapas de world wrap no Android pode causar travamentos!
Anything above 80 by 50 may work very slowly on Android! = Qualquer coisa acima de 80 por 50 pode funcionar muito lentamente no Android!
Anything above 40 may work very slowly on Android! = Qualquer coisa acima de 40 pode funcionar muito lentamente no Android!

# Multiplayer

 # Requires translation!
Help = 
Username = Nome de usuário
Multiplayer = Multijogador
Could not download game! = Não foi possível transferir a partida!
Could not upload game! = Não foi possível carregar a partida!
Join game = Entrar na partida
Invalid game ID! = ID de partida inválida
Copy user ID = Copiar ID de usuário
Copy game ID = Copiar ID de jogo
UserID copied to clipboard = Identificação do usuário copiada para área de transferência
Game ID copied to clipboard! = Identificação da partida copiada para área de transferência
Set current user = Definir usuário atual
Player ID from clipboard = ID de jogador da prancheta
To create a multiplayer game, check the 'multiplayer' toggle in the New Game screen, and for each human player insert that player's user ID. = Para criar um jogo multijogador, verifica a opção 'multijogador' na tela de Nova Partida, e para cada jogador, coloca o ID de usuário.
You can assign your own user ID there easily, and other players can copy their user IDs here and send them to you for you to include them in the game. = Pode por seu próprio ID de usuário lá fácilmente, e outros jogadores podem copiar os IDs de usuário aqui e mandar para ti, assim tu podes colocá-los na partida.
Once you've created your game, the Game ID gets automatically copied to your clipboard so you can send it to the other players. = Uma vez que tenhas criado a tua partida, a identificação da partida é automaticamente copiada para a tua área de transferência para que possas enviar para outros jogadores.
Players can enter your game by copying the game ID to the clipboard, and clicking on the 'Add multiplayer game' button = Jogadores podem entrar no teu jogo ao copiar a identificação da partida para a área de transfrência, e tocando no botão "Adicionar Partida Multijogador"
The symbol of your nation will appear next to the game when it's your turn = O símbolo da tua nação aparecerá após o jogo quando for a tua vez
Back = Voltar
Rename = Renomear
Game settings = Definições
Add multiplayer game = Adicionar Partida Multijogador
Refresh list = Atualizar a Lista
Could not save game! = Não pôde salvar a partida!
Could not delete game! = Não pôde apagar a partida!
Could not refresh! = Não pôde atualizar!
Last refresh: [time] minutes ago = Ultima atualização: [time] minutos atrás
Current Turn: = Rodada Atual:
Add Currently Running Game = Adicionar Partida Atualmente A Rodar
 # Requires translation!
Paste gameID from clipboard = 
 # Requires translation!
GameID = 
Game name = Nome da partida
Loading latest game state... = A carregar o último estado da partida
Couldn't download the latest game state! = Não pôde transferir o último estado da partida!
Resign = Desistir
Are you sure you want to resign? = Tens a certeza de que queres desistir?
You can only resign if it's your turn = Só podes desistir se for o teu turno
[civName] resigned and is now controlled by AI = [civName] desistiu e é agora controlado pela IA
 # Requires translation!
Last refresh: [time] [timeUnit] ago = 
 # Requires translation!
Current Turn: [civName] since [time] [timeUnit] ago = 
 # Requires translation!
Minutes = 
 # Requires translation!
Hours = 
 # Requires translation!
Days = 

# Save game menu

Current saves = Partidas salvas
Show autosaves = Mostrar autosaves
Saved game name = Nome da partida salva
Copy to clipboard = Copiar para área de transferência
Copy saved game to clipboard = Copiar partida salva para área de transferência
Could not load game = Não foi possivel carregar a partida salva
Load [saveFileName] = Carregar [saveFileName]
Delete save = Apagar partida salva
Saved at = Salvo em
Load map = Carregar mapa
Delete map = Deletar mapa
Are you sure you want to delete this map? = Tem certeza que quer deletar esse mapa?
Upload map = Carregar mapa
Could not upload map! = Não foi possível carregar mapa!
Map uploaded successfully! = Mapa carregado com sucesso!
Saving... = A Salvar...
Overwrite existing file? = Sobrescrever o ficheiro existente?
It looks like your saved game can't be loaded! = Parece que a tua partida salva não pode ser carregada!
If you could copy your game data ("Copy saved game to clipboard" -  = Se puderes copiar os dados da tua partida ("Copiar partida salva para a área de trabalho" - 
  paste into an email to yairm210@hotmail.com) = cola num email para yairm210@hotmail.com)
I could maybe help you figure out what went wrong, since this isn't supposed to happen! = Talvez eu pudesse ajudar-te a descobrir o que deu de errado, uma vez que isso não deveria acontecer!
Missing mods: [mods] = A faltar as customizações: [mods]
Load from custom location = Carregar de local personalizado
Could not load game from custom location! = Não foi possível carregar o jogo do local personalizado!
Save to custom location = Salvar num local personalizado
Could not save game to custom location! = Não foi possível salvar o jogo no local personalizado!

# Options

Options = Opções
 # Requires translation!
About = 
 # Requires translation!
Display = 
 # Requires translation!
Gameplay = 
 # Requires translation!
Sound = 
 # Requires translation!
Advanced = 
Locate mod errors = Localiza erros do mod
 # Requires translation!
Debug = 

Version = Versão
 # Requires translation!
See online Readme = 
 # Requires translation!
Visit repository = 
Turns between autosaves = Turnos entre autosaves
Sound effects volume = Volume dos efeitos sonoros
Music volume = Volume da música
 # Requires translation!
Pause between tracks = 
 # Requires translation!
Currently playing: [title] = 
Download music = Transferir música
Downloading... = Transferência em andamento...
Could not download music! = Não foi possível transferir!
Show = Mostrar
Hide = Ocultar
Show worked tiles = Mostrar hexágonos ativos
Show resources and improvements = Mostrar recursos e melhorias
Check for idle units = Checar unidades inativas
Move units with a single tap = Mover unidades com apenas um toque
Show tutorials = Mostrar tutoriais
Auto-assign city production = Atribuir automaticamente produção da cidade
Auto-build roads = Construir automaticamente estradas
Automated workers replace improvements = Trabalhadores automatizados substituem melhorias
Show minimap = Mostrar minimapa
off = desligado
Show pixel units = Mostrar unidades de pixel
Show pixel improvements = Mostrar melhorias de pixels
Enable nuclear weapons = Permitir armas nucleares
Show tile yields = Mostrar rendimento do solo
 # Requires translation!
Show unit movement arrows = 
Continuous rendering = Renderização contínua
When disabled, saves battery life but certain animations will be suspended = Quando desabilitado, salva vida de bateria mas algumas animações ficarão suspensas
Order trade offers by amount = Ordenar ofertas de comércio por quantidade
 # Requires translation!
Check extension mods based on: = 
 # Requires translation!
-none- = 
 # Requires translation!
Reload mods = 
 # Requires translation!
Checking mods for errors... = 
 # Requires translation!
No problems found. = 
 # Requires translation!
Autoupdate mod uniques = 
 # Requires translation!
Uniques updated! = 

Show experimental world wrap for maps = Mostrar world wrap experimentais para mapas
HIGHLY EXPERIMENTAL - YOU HAVE BEEN WARNED! = ALTAMENTE EXPERIMENTAL - FOSTE AVISADO!
Enable portrait orientation = Ativar orientação retrato
Generate translation files = Criar arquivos de tradução
Translation files are generated successfully. = Ficheiros de tradução foram criados com sucesso.
 # Requires translation!
Please note that translations are a community-based work in progress and are INCOMPLETE! The percentage shown is how much of the language is translated in-game. If you want to help translating the game into your language, click here. = 
 # Requires translation!
Font family = 
 # Requires translation!
Default Font = 
 # Requires translation!
You need to restart the game for this change to take effect. = 

# Notifications

Research of [technologyName] has completed! = A pesquisa de [technologyName] foi terminada!
[construction] has become obsolete and was removed from the queue in [cityName]! = [construction] está obsoleta e será removida da fila de construção em [cityName]!
[construction] has become obsolete and was removed from the queue in [amount] cities! = [construction] tornou-se obsoleta e foi removida da fila em [amount] cidades!
[cityName] changed production from [oldUnit] to [newUnit] = [cityName] alterou a produção de [oldUnit] para [newUnit]
[amount] cities changed production from [oldUnit] to [newUnit] = [amount] cidades alteraram a produção de [oldUnit] para [newUnit]
Excess production for [wonder] converted to [goldAmount] gold = Excesso de produção de [wonder] convertido em ouro [goldAmount]
You have entered a Golden Age! = Entrou numa idade de ouro!
[resourceName] revealed near [cityName] = [resourceName] revelado perto de [cityName]
[n] sources of [resourceName] revealed, e.g. near [cityName] = [n] fontes de [resourceName] reveladas, por ex. perto de [cityName]
A [greatPerson] has been born in [cityName]! = [cityName] - Uma [greatPerson] nasceu!
We have encountered [civName]! = Nós encontramos [civName]!
[cityStateName] has given us [stats] as a token of goodwill for meeting us = [cityStateName] deu-nos [stats] como um símbolo de boa vontade por nos conhecer
[cityStateName] has given us [stats] as we are the first major civ to meet them = [cityStateName] forneceu-nos [stats], pois somos a primeira grande cidade a conhecê-los
 # Requires translation!
[cityStateName] has also given us [stats] = 
Cannot provide unit upkeep for [unitName] - unit has been disbanded! = Não é possivel providenciar manutenção para [unitName] - a unidade foi dissolvida!
[cityName] has grown! = [cityName] cresceu!
[cityName] is starving! = [cityName] está a morrer á fome!
[construction] has been built in [cityName] = O(A) [construction] foi construído em [cityName]
[wonder] has been built in a faraway land = [wonder] foi construído(a) numa terra distante
[civName] has completed [construction]! = [civName] concluiu [construction]!
An unknown civilization has completed [construction]! = Uma civilização desconhecida concluiu um [construction]!
The city of [cityname] has started constructing [construction]! = A cidade de [cityname] começou a construir um [construction]!
[civilization] has started constructing [construction]! = A [civilization] começou a construir [construction]!
An unknown civilization has started constructing [construction]! = Uma civilização desconhecida começou a construir um [construction]!
Work has started on [construction] = Os trabalhos começaram no(a) [construction]
[cityName] cannot continue work on [construction] = [cityName] não pode continuar a construção de [construction]
[cityName] has expanded its borders! = [cityName] expandiu seus territórios!
Your Golden Age has ended. = A tua idade de ouro terminou.
[cityName] has been razed to the ground! = [cityName] foi queimada ás cinzas!
We have conquered the city of [cityName]! = Consquistamos a cidade de [cityName]!
An enemy [unit] has attacked [cityName] = Um(a) [unit] inimigo(a) atacou [cityName]
An enemy [unit] has attacked our [ourUnit] = Um(a) [unit] inimigo(a) atacout nossa [ourUnit]
Enemy city [cityName] has attacked our [ourUnit] = A cidade inimiga [cityName] atacou nosso(a) [ourUnit]
An enemy [unit] has captured [cityName] = Um(a) [unit] inimigo(a) capturou [cityName]
 # Requires translation!
An enemy [unit] has raided [cityName] = 
An enemy [unit] has captured our [ourUnit] = Um(a) [unit] inimigo(a) capturou nosso(a) [ourUnit]
An enemy [unit] has destroyed our [ourUnit] = Um(a) [unit] inimigo(a) destruiu nosso(a) [ourUnit]
Your [ourUnit] has destroyed an enemy [unit] = A tua [ourUnit] destruiu uma [unit] inimiga
An enemy [RangedUnit] has destroyed the defence of [cityName] = Um(a) [RangedUnit] inimigo(a) destruiu a defesa de [cityName]
Enemy city [cityName] has destroyed our [ourUnit] = A cidade inimiga [cityName] destruiu nosso(a) [ourUnit]
An enemy [unit] was destroyed while attacking [cityName] = Um(a) [unit] inimigo(a) foi destruido enquanto atacava [cityName]
An enemy [unit] was destroyed while attacking our [ourUnit] = Um(a) [unit] inimigo(a) foi destruido(a) enquanto atacando nosso(a) [ourUnit]
Our [attackerName] was destroyed by an intercepting [interceptorName] = O(A) nosso(a) [attackerName] foi destruido(a) por um(a) [interceptorName] interceptor(a)
Our [interceptorName] intercepted and destroyed an enemy [attackerName] = O(A) nosso(a) [interceptorName] interceptou e destruiu um(a) [attackerName] inimigo(a)
Our [attackerName] was attacked by an intercepting [interceptorName] = O(A) nosso(a) [attackerName] foi atacado(a) por um(a) [interceptorName] interceptor(a)
Our [interceptorName] intercepted and attacked an enemy [attackerName] = O(A) nosso(a) [interceptorName] interceptou e atacou um(a) [attackerName] inimigo(a)
An enemy [unit] was spotted near our territory = Um(a) [unit] foi visto perto do nosso território
An enemy [unit] was spotted in our territory = Um(a) [unit] inimigo(a) foi vista dentro do nosso território
 # Requires translation!
Your city [cityName] can bombard the enemy! = 
 # Requires translation!
[amount] of your cities can bombard the enemy! = 
[amount] enemy units were spotted near our territory = [amount] unidades inimigas foram observadas perto do nosso território
[amount] enemy units were spotted in our territory = [amount] unidades inimigas foram observadas no nosso território
A(n) [nukeType] exploded in our territory! = Uma [nukeType] explodiu no nosso território!
After being hit by our [nukeType], [civName] has declared war on us! = Depois de ser atingido pela nossa [nukeType], [civName] declarou-nos guerra!
The civilization of [civName] has been destroyed! = A civilização de [civName] foi destruida!
The City-State of [name] has been destroyed! = A Cidade-estado nomeada [name] foi destruída!
Your [ourUnit] captured an enemy [theirUnit]! = A tua [ourUnit] capturou um inimigo [theirUnit]!
Your [ourUnit] plundered [amount] [Stat] from [theirUnit] = A tua [ourUnit] roubou [amount] [Stat] de [theirUnit]
We have captured a barbarian encampment and recovered [goldAmount] gold! = Nós capturamos um encampamento bárbaro e recuperamos [goldAmount] de ouro!
A barbarian [unitType] has joined us! = Um(a) [unitType] bárbaro(a) uniu-se à nós!
 # Requires translation!
We have captured an enemy [unitType]! = 
We have found survivors in the ruins - population added to [cityName] = Encontramos sobreviventes nas ruínas - população adicionada a [cityName]
We have discovered cultural artifacts in the ruins! (+20 Culture) = Nós descobrimos artefactos culturais nas ruínas! (+20 de Cultura)
We have discovered the lost technology of [techName] in the ruins! = Nós descobrimos a tecnologia perdida de [techName] nas ruínas!
A [unitName] has joined us! = Um [unitName] juntou-se a nós!
An ancient tribe trains our [unitName] in their ways of combat! = Uma antiga tribo treina o nosso [unitName] nas suas formas de combate!
We have found a stash of [amount] gold in the ruins! = Encontramos um estoque de [amount] de ouro nas ruínas!
We have found a crudely-drawn map in the ruins! = Nós encontramos um mapa grosseiramente traçado nas ruinas!
[unit] finished exploring. = [unit] terminou de explorar.
[unit] has no work to do. = [unit] não tem o que fazer.
You're losing control of [name]. = Estás a perder o controlo de [name].
You and [name] are no longer friends! = Tu e [name] não são mais amigos!
Your alliance with [name] is faltering. = A tua aliança com [name] está a enfraquecer.
You and [name] are no longer allies! = Tu e [name] não são mais aliados!
[civName] gave us a [unitName] as gift near [cityName]! = [civName] deu-nos um(a) [unitName] como presente, perto de [cityName]!
[civName] has denounced us! = [civName] denunciou-nos!
[cityName] has been connected to your capital! = [cityName] foi conectada para a tua capital!
[cityName] has been disconnected from your capital! = [cityName] foi desconectada da tua capital!
[civName] has accepted your trade request = [civName] aceitou o teu pedido de troca
 # Requires translation!
[civName] has made a counteroffer to your trade request = 
[civName] has denied your trade request = [civName] recusou o teu pedido de troca
[tradeOffer] from [otherCivName] has ended = [tradeOffer] de [otherCivName] terminou
[tradeOffer] to [otherCivName] has ended = [tradeOffer] para [otherCivName] terminou
One of our trades with [nation] has ended = Uma das nossas trocas com [nation] terminou
One of our trades with [nation] has been cut short = Uma das nossas trocas com [nation] foi encurtada
[nation] agreed to stop settling cities near us! = [nation] concordou em parar de estabelecer cidades próximas a nós!
[nation] refused to stop settling cities near us! = [nation] recusou em parar de estabelecer cidades próximas a nós!
We have allied with [nation]. = Nós aliamos com [nation].
We have lost alliance with [nation]. = Nós perdemos a aliança com [nation].
We have discovered [naturalWonder]! = Nós descobrimos [naturalWonder]!
We have received [goldAmount] Gold for discovering [naturalWonder] = Nós recebemos [goldAmount] de ouro por descobrir [naturalWonder]
Your relationship with [cityStateName] is about to degrade = O teu relacionamento com [cityStateName] está prestes a se degradar
Your relationship with [cityStateName] degraded = O teu relacionamento com [cityStateName] se degradou
A new barbarian encampment has spawned! = Um novo acampamento bárbaro apareceu!
 # Requires translation!
Barbarians raided [cityName] and stole [amount] Gold from your treasury! = 
Received [goldAmount] Gold for capturing [cityName] = Recebeste [goldAmount] ouro por capturar [cityName]
Our proposed trade is no longer relevant! = Nosso pedido de troca proposto não é mais relevante!
[defender] could not withdraw from a [attacker] - blocked. = O [defender] não pôde se retirar de um [attacker] - bloqueado.
[defender] withdrew from a [attacker] = O [defender] se retirou de um [attacker]
 # Requires translation!
By expending your [unit] you gained [Stats]! = 
[civName] has stolen your territory! = [civName] roubou o teu território!
Clearing a [forest] has created [amount] Production for [cityName] = Limpar a [forest] criou [amount] Produção para [cityName]
[civName] assigned you a new quest: [questName]. = [civName] atribuiu-te uma nova missão: [questName].
[civName] rewarded you with [influence] influence for completing the [questName] quest. = [civName] recompensou-te com [influence] influência por completares a missão [questName].
 # Requires translation!
[civName] no longer needs your help with the [questName] quest. = 
 # Requires translation!
The [questName] quest for [civName] has ended. It was won by [civNames]. = 
The resistance in [cityName] has ended! = A resistência em [cityName] terminou!
 # Requires translation!
[cityName] demands [resource]! = 
 # Requires translation!
Because they have [resource], the citizens of [cityName] are celebrating We Love The King Day! = 
 # Requires translation!
We Love The King Day in [cityName] has ended. = 
Our [name] took [tileDamage] tile damage and was destroyed = O nosso [name] sofreu [tileDamage] de dano e foi destruído
Our [name] took [tileDamage] tile damage = O nosso [name] sofreu [tileDamage] de dano
[civName] has adopted the [policyName] policy = [civName] adotou a política [policyName]
An unknown civilization has adopted the [policyName] policy = Uma civilização desconhecida adotou a política [policyName]
Our influence with City-States has started dropping faster! = A nossa influência com as cidades-estado começou a cair rapidamente!
You gained [Stats] as your religion was spread to [cityName] = Ganhaste [Stats] conforme a tua religião espalhou-se para [cityName]
You gained [Stats] as your religion was spread to an unknown city = Ganhaste [Stats] quando a tua religião espalhou-se para uma cidade desconhecida
Your city [cityName] was converted to [religionName]! = A tua cidade [cityName] converteu-se ao [religionName]
 # Requires translation!
Your [unitName] lost its faith after spending too long inside enemy territory! = 
 # Requires translation!
You have unlocked [ability] = 
 # Requires translation!
A new b'ak'tun has just begun! = 
 # Requires translation!
A Great Person joins you! = 


# World Screen UI

Working... = A trabalhar...
Waiting for other players... = A esperar por outros jogadores...
 # Requires translation!
Waiting for [civName]... = 
in = em
Next turn = Proximo turno
 # Requires translation!
Move automated units = 
[currentPlayerCiv] ready? = [currentPlayerCiv] pronto?
1 turn = 1 turno
[numberOfTurns] turns = [numberOfTurns] turnos
Turn = Turno
turns = turnos
turn = turno
Next unit = Próxima unidade
Fog of War = Nevoeiro de Guerra
Pick a policy = Escolhe uma política
Movement = Movimento
Strength = Força
Ranged strength = Força a distância
Bombard strength = Força de bombardeio
Range = Alcance
Move unit = Mover a unidade
Stop movement = Parar o movimento
Swap units = Trocar unidades
Construct improvement = Construir uma melhoria
Automate = Automatizar
Stop automation = Para a automação
Construct road = Construir estrada
Fortify = Fortificar
Fortify until healed = Fortificar até te curares
Fortification = Fortficação
Sleep = Dormir
Sleep until healed = Dormir até te curares
Moving = Em movimento
Set up = Montar
Paradrop = Drop Aéreo
 # Requires translation!
Add in capital = 
 # Requires translation!
Add to [comment] = 
Upgrade to [unitType] ([goldCost] gold) = Melhoria a [unitType] ([goldCost] ouro)
Found city = Fundar Cidade
Promote = Promover
Health = Saúde
Disband unit = Desfazer unidade
Do you really want to disband this unit? = Voçê realmente quer desfazer essa unidade?
Disband this unit for [goldAmount] gold? = Desfazer esta unidade por  [goldAmount] ouro?
Gift unit = Unidade de presente
Explore = Explorar
Stop exploration = Parar a exploração
Pillage = Pilhar
Are you sure you want to pillage this [improvement]? = Tens a certeza que desejas pilhar esta [improvement]?
Create [improvement] = Criar [improvement]
Start Golden Age = Começar idade dourada
 # Requires translation!
Trigger unique = 
Show more = Mostrar mais
Yes = Sim
No = Não
Acquire = Adquirir
Under construction = Em construção

Food = Comida
Production = Produção
Gold = Ouro
Happiness = Felicidade
Culture = Cultura
Science = Ciência
Faith = Fé

Crop Yield = Producão da Colheita
 # Requires translation!
Growth = 
Territory = Território
Force = Força
GOLDEN AGE = IDADE DOURADA
Golden Age = Idade dourada
 # Requires translation!
Global Effect = 
[year] BC = [year] A.C.
[year] AD = [year] D.C.
Civilopedia = Civilopédia
# Display name of unknown nations.
 # Requires translation!
??? = 

Start new game = Novo jogo
Save game = Salvar jogo
Load game = Carregar partida
Main menu = Menu principal
Resume = Retomar
Cannot resume game! = Não pode retomar o jogo!
Not enough memory on phone to load game! = Memória insuficiente no telemóvel para carregar o jogo!
 # Requires translation!
Quickstart = 
 # Requires translation!
Cannot start game with the default new game parameters! = 
Victory status = Status da vitória
Social policies = Políticas sociais
Community = Comunidade
Close = Fechar
Do you want to exit the game? = Queres sair do jogo?
Start bias: = Começa uma tendência:
Avoid [terrain] = Evitar [terrain]

# Maya calendar popup

 # Requires translation!
The Mayan Long Count = 
 # Requires translation!
Your scientists and theologians have devised a systematic approach to measuring long time spans - the Long Count. During the festivities whenever the current b'ak'tun ends, a Great Person will join you. = 
 # Requires translation!
While the rest of the world calls the current year [year], in the Maya Calendar that is: = 
 # Requires translation!
[amount] b'ak'tun, [amount2] k'atun, [amount3] tun = 

# City screen

Exit city = Sair da cidade
Raze city = Queimar a cidade
Stop razing city = Parar de queimar a cidade
Buy for [amount] gold = Comprar por [amount] ouro
Buy = Comprar
Currently you have [amount] [stat]. = Atualmente tens [amount] [stat]
Would you like to purchase [constructionName] for [buildingGoldCost] [stat]? = Queres comprar um [constructionName] por [buildingGoldCost] [stat]?
No space available to place [unit] near [city] = Não há espaço disponível para colocar [unit] perto do(a/e) [city]
Maintenance cost = Custo de manutenção
Pick construction = Escolher construção
Pick improvement = Escolhe uma melhoria
Provides [resource] = Provê [resource]
Provides [amount] [resource] = Provê [amount] [resource]
Replaces [improvement] = Substitui [improvement]
Pick now! = Escolha agora!
 # Requires translation!
Remove [feature] first = 
Build [building] = Construir [building]
Train [unit] = Treinar [unit]
Produce [thingToProduce] = Produzir [thingToProduce]
Nothing = Nada
Annex city = Anexar cidade
Specialist Buildings = Construções especializadas
Specialist Allocation = Alocação de Especialistas
Specialists = Especialistas
[specialist] slots = [specialist] espaços
Food eaten = Comida consumida
Unassigned population = População livre
[turnsToExpansion] turns to expansion = [turnsToExpansion] turnos até a expansão
Stopped expansion = Expansão parada
[turnsToPopulation] turns to new population = [turnsToPopulation] turnos até um novo residente
Food converts to production = Comida é convertida em produção
[turnsToStarvation] turns to lose population = Perda de população em [turnsToStarvation] turnos
Stopped population growth = Crescimento populacional interrompido
In resistance for another [numberOfTurns] turns = Em resistência por [numberOfTurns] turnos mais.
 # Requires translation!
We Love The King Day for another [numberOfTurns] turns = 
 # Requires translation!
Demanding [resource] = 
Sell for [sellAmount] gold = Vender por [sellAmount] ouro
Are you sure you want to sell this [building]? = Queres realmente vender o(a) [building]?
 # Requires translation!
Free = 
[greatPerson] points = Pontos de [greatPerson]
Great person points = Pontos de Pessoas Experientes
Current points = Pontos atuais
Points per turn = Pontos por turno
Convert production to gold at a rate of 4 to 1 = Coverter produção em ouro a uma taxa de 4 para 1
Convert production to science at a rate of [rate] to 1 = Coverter produção em ciência a uma taxa de [rate] para 1
The city will not produce anything. = A cidade não vai produzir nada.
Worked by [cityName] = Trabalhado por [cityName]
Lock = Bloquear
Unlock = Desbloquear
Move to city = Mover para a cidade
 # Requires translation!
Please enter a new name for your city = 

# Ask for text or numbers popup UI

 # Requires translation!
Invalid input! Please enter a different string. = 
 # Requires translation!
Please enter some text = 

# Technology UI

Pick a tech = Escolhe uma tecnologia
Pick a free tech = Escolhe uma tecnologia grátis
Research [technology] = Investigar o(a) [technology]
Pick [technology] as free tech = Escolher [technology] como tecnologia gratuita
Units enabled = Unidades ativadas
Buildings enabled = Construções habilitadas
Wonder = Maravilha
National Wonder = Maravilha Nacional
National Wonders = Maravilhas Nacionais
Wonders enabled = Maravilhas ligadas
Tile improvements enabled = Melhorias de solo habilitadas
Reveals [resource] on the map = Revela [resource] no mapa
XP for new units = Experiencia para novas unidades
provide = proporciona
provides = proporciona
City strength = Força da cidade
City health = Resistencia da cidade
Occupied! = Ocupado!
Attack = Atacar
Bombard = Bombardear
NUKE = Usar bomba nuclear
Captured! = Capturado(a)!
 # Requires translation!
Cannot gain more XP from Barbarians = 

# Battle modifier categories

defence vs ranged = defesa vs à distância
[percentage] to unit defence = [percentage] a defesa da unidade
Attacker Bonus = Bónus de Atacante
Defender Bonus = Bónus de Defensor
Landing = Desembarcando
 # Requires translation!
Boarding = 
Flanking = Flanqueando
vs [unitType] = vs [unitType]
Terrain = Terreno
Tile = Terra
Missing resource = Recurso em Falta
Adjacent units = Unidades adjacentes
Adjacent enemy units = Unidades inimigas adjacentes
Combat Strength = Força de combate
Across river = Atravessar o rio
Temporary Bonus = Bónus Temporário
Garrisoned unit = Unidade guarnecida
Attacking Bonus = Bónus de Ataque
defence vs [unitType] = defesa vs [unitType]
[tileFilter] defence = defesa [tileFilter]
Defensive Bonus = Bónus defensivo
Stacked with [unitType] = Empilhado com [unitType]

 # Requires translation!
Unit ability = 

The following improvements [stats]: = As melhorias seguintes [stats]:
The following improvements on [tileType] tiles [stats]: = As melhorias seguintes nas [tileType] terras [stats]:

# Unit actions

Hurry Research = Apressar Pesquisa
Conduct Trade Mission = Realizar uma missão comercial
Your trade mission to [civName] has earned you [goldAmount] gold and [influenceAmount] influence! = A tua missão comercial para [civName] lhe valeu [goldAmount] de ouro e [influenceAmount] de influência!
Hurry Wonder = Apressar a contrução da Maravilha
 # Requires translation!
Hurry Construction = 
 # Requires translation!
Hurry Construction (+[productionAmount]) = 
Spread Religion = Espalha a religião
Spread [religionName] = Expalha o [religionName]
 # Requires translation!
Remove Heresy = 
Found a Religion = Funda uma religião
 # Requires translation!
Enhance a Religion = 
Your citizens have been happy with your rule for so long that the empire enters a Golden Age! = Seus cidadãos estão felizes com seu governo há tanto tempo que o império entra na Era de Ouro!
You have entered the [newEra]! = Entraste na [newEra]!
[civName] has entered the [eraName]! = [civName] entrou na [eraName]!
[policyBranch] policy branch unlocked! = [policyBranch] foi desbloqueado(a)

# Overview screens

Overview = Visão geral
Total = Total
Stats = Estatisticas
Policies = Políticas
Base happiness = Felicidade base
Occupied City = Cidade ocupada
Buildings = Edifícios
Wonders = Maravilhas
Base values = Valores Base
Bonuses = Bónus
Final = Final
Other = Outros
Population = População
City-States = Cidades-Estados
Tile yields = Rendimento das terras
Trade routes = Rotas comerciais
Maintenance = Manutenção
Transportation upkeep = Manutenção de transporte
Unit upkeep = Manutenção de unidades
Trades = Comércio
 # Requires translation!
Score = 
Units = Unidades
 # Requires translation!
Unit Supply = 
 # Requires translation!
Base Supply = 
 # Requires translation!
Total Supply = 
 # Requires translation!
In Use = 
 # Requires translation!
Supply Deficit = 
 # Requires translation!
Production Penalty = 
 # Requires translation!
Increase your supply or reduce the amount of units to remove the production penalty = 
Name = Nome
Closest city = Cidade mais próxima
Action = Ação
Defeated = Derrotado
[numberOfCivs] Civilizations in the game = [numberOfCivs] Civilizações no jogo
Our Civilization: = Nossa Civilização
Known and alive ([numberOfCivs]) = Conhecido e existente ([numberOfCivs])
Known and defeated ([numberOfCivs]) = Conhecido e derrotado ([numberOfCivs])
Tiles = Terras
Natural Wonders = Maravilhas da Natureza
Treasury deficit = Défice de tesouro
 # Requires translation!
Unknown = 
 # Requires translation!
Not built = 
 # Requires translation!
Not found = 
 # Requires translation!
Known = 
 # Requires translation!
Owned = 
 # Requires translation!
Near [city] = 
 # Requires translation!
Somewhere around [city] = 
 # Requires translation!
Far away = 
 # Requires translation!
Status = 
 # Requires translation!
Location = 
 # Requires translation!
Unimproved = 
 # Requires translation!
Number of tiles with this resource\nin your territory, without an\nappropriate improvement to use it = 
 # Requires translation!
We Love The King Day = 
 # Requires translation!
WLTK+ = 
 # Requires translation!
Number of your cities celebrating\n'We Love The King Day' thanks\nto access to this resource = 
 # Requires translation!
WLTK demand = 
 # Requires translation!
WLTK- = 
 # Requires translation!
Number of your cities\ndemanding this resource for\n'We Love The King Day' = 

# Victory

Science victory = Vitória ciêntifica
Cultural victory = Vitória cultural
Conquest victory = Vitória por conquista
Diplomatic victory = Vitória diplomática
Complete all the spaceship parts\n to win! = Completa todas as partes da nave para ganhar
Complete 5 policy branches\n to win! = Complete 4 árvores de politicas para ganhar
Complete 5 policy branches and build\n the Utopia Project to win! = Completa 5 ramos de política e constroi\n o Projeto Utopia para vencer!
Destroy all enemies\n to win! = Destrua todos os inimigos para ganhar
 # Requires translation!
You have won a [victoryType] Victory! = 
You have achieved victory through the awesome power of your Culture. Your civilization's greatness - the magnificence of its monuments and the power of its artists - have astounded the world! Poets will honor you as long as beauty brings gladness to a weary heart. = Venceste através do poder incrível da tua Cultura.A grandiosidade da tua civilização - a magnificiência dos seus monumentos e o poder dos seus artistas - maravilharam o mundo! Os poetas honorar-te-ão enquanto a beleza trouxer alegria a um coração cansado.
The world has been convulsed by war. Many great and powerful civilizations have fallen, but you have survived - and emerged victorious! The world will long remember your glorious triumph! = O mundo está envolto pela guerra! Muitas grandes e poderosas civilizações cairam, mas tu sobreviveste - e emergiste vitorioso! O mundo relembrará por muito tempo o teu glorioso triunfo!
You have achieved victory through mastery of Science! You have conquered the mysteries of nature and led your people on a voyage to a brave new world! Your triumph will be remembered as long as the stars burn in the night sky! = Venceste através do domínio da Ciência! Conquistaste os mistérios da natureza e lideraste o teu povo para uma viagem a um mundo desconhecido! O teu triunfo será relembrado enquanto as estrelas brilharem no céu noturno!
Your civilization stands above all others! The exploits of your people shall be remembered until the end of civilization itself! = A tua civilização está acima de todas as outras! As façanhas deo teu povo serão lembradas até o fim da própria civilização!
You have been defeated. Your civilization has been overwhelmed by its many foes. But your people do not despair, for they know that one day you shall return - and lead them forward to victory! = Foste derrotado! A tua nação foi dominada pelos seus muitos inimigos! Mas o teu povo não desespera, pois sabem que um dia deves regressar - e liderá-los-ás à vitória!
You have triumphed over your foes through the art of diplomacy! Your cunning and wisdom have earned you great friends - and divided and sown confusion among your enemies! Forever will you be remembered as the leader who brought peace to this weary world! = Triunfaste sobre os teus inimigos através da arte da diplomacia! A tua astúcia e sabedoria renderam-te grandes amigos - e dividiram e semearam confusão entre os seus inimigos! Para sempre, serás lembrado como o líder que trouxe paz a este mundo cansado!
One more turn...! = Um turno mais...!
Built Apollo Program = Completou o programa Apollo
Destroy [civName] = Destruir [civName]
Our status = Nossas estatísticas
Global status = Estatísticas Globais
Rankings = Classificação
Spaceship parts remaining = Partes da Nave Espacial restantes
Branches completed = Ramos completos
Undefeated civs = Civilizações por derrotar
 # The \n here means: put a newline (enter) here. If this is omitted, the sidebox in the diplomacy overview will become _really_ wide.
 # Feel free to replace it with a space and put it between other words in your translation
Turns until the next\ndiplomacy victory vote: [amount] = Acontece até o próximo\n voto de vitória diplomática: [amount]
Choose a civ to vote for = Escolhe uma civilização para votares
Choose who should become the world leader and win a Diplomatic Victory! = Escolhe quem deve tornar-se o líder mundial e obter uma vitória diplomática!
Voted for = Votou em
Vote for [civilizationName] = Votou em [civilizationName]
Continue = Continuar
Abstained = Abstido
Vote for World Leader = Vota para líder mundial

# Capturing a city

What would you like to do with the city? = O que queres fazer com a cidade?
Annex = Anexar
Annexed cities become part of your regular empire. = Cidades anexadas se tornam parte de seu império regular.
Their citizens generate 2x the unhappiness, unless you build a courthouse. = Os seus cidadãos geram 2x mais infelicidade, a menos que construas um tribunal
Puppet = Fantoche
Puppeted cities do not increase your tech or policy cost, but their citizens generate 1.5x the regular unhappiness. = Cidades fantoche não aumentam o custo das tecnologias nem das políticas, mas os seus cidadãos geram 1.5x the infelicidade regular.
You have no control over the the production of puppeted cities. = Não tens controlo sobre a produção das cidades fantoche.
Puppeted cities also generate 25% less Gold and Science. = Cidade fantoche geram 25% menos Ouro e Ciência.
A puppeted city can be annexed at any time. = Uma cidade fantoche pode ser anexada a qualquer altura.
Liberate (city returns to [originalOwner]) = Libertar (a cidade volta para [originalOwner])
Liberating a city returns it to its original owner, giving you a massive relationship boost with them! = Liberar uma cidade retorna-a para o seu dono original, dando-te um impulso massivo de relação com eles!
Raze = Arrasar
Razing the city annexes it, and starts burning the city to the ground. = Arrasar a cidade anexa-a e começa a arrasá-la.
The population will gradually dwindle until the city is destroyed. = A população vai, gradualmente, diminuindo até a cidade ser destruída.
 # Requires translation!
Original capitals and holy cities cannot be razed. = 
Destroy = Destruir
Destroying the city instantly razes the city to the ground. = Destruir a cidade instantaneamente arrasta a cidade para o chão.
Remove your troops in our border immediately! = Retira as tuas tropas da nossa fronteira imediatamente.
Sorry. = Desculpa.
Never! = Nunca!

Offer Declaration of Friendship ([30] turns) = Oferecer a Declaração de Amizade ([30] turnos)
My friend, shall we declare our friendship to the world? = Meu amigo, devemos declarar nossa amizade ao mundo?
Sign Declaration of Friendship ([30] turns) = Assinar Declaração de Amizade ([30] turnos)
We are not interested. = Nós não estamos interessados.
We have signed a Declaration of Friendship with [otherCiv]! = Nós assinamos uma Declaração de Amizade com [otherCiv]!
[otherCiv] has denied our Declaration of Friendship! = [otherCiv] negou nossa Declaração de Amizade!

Basics = Básicos
Resources = Recursos
Terrains = Terrenos
Tile Improvements = Melhorias da terra
Unique to [civName], replaces [unitName] = Exclusivo da civilização [civName], substitui [unitName]
Unique to [civName] = Exclusivo para [civName]
Tutorials = Tutoriais
Cost = Custo
May contain [listOfResources] = Pode conter [listOfResources]
May contain: = Pode conter:
 # Requires translation!
Can upgrade from [unit] = 
 # Requires translation!
Can upgrade from: = 
Upgrades to [upgradedUnit] = Melhorar para [upgradedUnit]
Obsolete with [obsoleteTech] = Obsoleta(0) com [obsoleteTech]
Occurs on [listOfTerrains] = Ocorre em [listOfTerrains]
Occurs on: = Ocorre em:
Placed on [terrainType] = Colocado em [terrainType]
Can be found on = Pode ser encontrado em
Improved by [improvement] = Melhorado por [improvement]
Bonus stats for improvement = Bonus de estatisticas por melhoria
Buildings that consume this resource = Construções que consomem esse recurso
Buildings that require this resource worked near the city = Edifícios que requerem este recurso funcionaram perto da cidade
Units that consume this resource = Unidades que consomem esse recurso
Can be built on = Pode ser construido em
or [terrainType] = ou [terrainType]
Can be constructed by = Pode ser construído por
Defence bonus = Bonus de defesa
Movement cost = Custo de movimento
for = para
Missing translations: = Traduções a faltar:
Resolution = Resolução
Tileset = Estilo mapa
Map editor = Editor de mapa
Create = Criar
New map = Novo mapa
Empty = Vazio
Language = Idioma
Terrains & Resources = Terrenos e Recursos
Improvements = Melhorias
Clear current map = Limpar mapa atual
Save map = Salvar mapa
Download map = Transferir mapa
Loading... = A Carregar...
Error loading map! = Erro ao carregar o mapa!
Filter: = Filtrar:
OK = Ok
Exit map editor = Sair do editor de mapa
[nation] starting location = [nation] localização incial
Clear terrain features = Limpar os recursos do terreno
Clear improvements = Limpar melhorias
Clear resource = Limpar recursos
Remove units = Remover Unidades
Player [index] = Jogador [index]
Player [playerIndex] starting location = Posição inicial do jogador [playerIndex]
Bottom left river = Rio inferior esquerdo
Bottom right river = Rio inferior direito
Bottom river = Fundo do rio
Requires = Requer
Menu = Menu
Brush Size = Tamanho do Pincel
Map saved = Mapa Salvo
Change ruleset = Alterar as regras
Base terrain [terrain] does not exist in ruleset! = O terreno base [terrain] não existe nas regras!
Terrain feature [feature] does not exist in ruleset! = O recurso do terreno [feature] não existe nas regras!
Resource [resource] does not exist in ruleset! = O recurso [resource] não existe nas regras!
Improvement [improvement] does not exist in ruleset! = A melhoria [improvement] não existe nas regras!
Change map to fit selected ruleset? = Alterar o mapa para se ajustar ás regras selecionadas?

# Civilopedia difficulty levels
Player settings = Definições de Jogador
Base Happiness = Felicidade Base
Extra happiness per luxury = Felicidade extra por luxo
Research cost modifier = Modificador de custo de pesquisa
Unit cost modifier = Modificador de custo de uma unidade
Building cost modifier = Modificador de custo de uma construção
Policy cost modifier = Modificador de custo de uma política
Unhappiness modifier = Modificador de infelicidade
Bonus vs. Barbarians = Bónus vs. Bárbaros
 # Requires translation!
Barbarian spawning delay = 
Bonus starting units = Unidades iniciais bónus

AI settings = Definições da IA 
AI city growth modifier = Modificador de crescimento de uma cidade da IA
AI unit cost modifier = Modificador de custo de uma unidade da IA
AI building cost modifier = Modificador de custo de uma construção da IA
AI wonder cost modifier = Modificador de custo de uma maravilha da IA
AI building maintenance modifier = Modificador de manutenção de edifícios da AI
AI unit maintenance modifier = Modificador de manutenção de uma unidade da AI
AI unhappiness modifier = Modificador de infelicidade da IA
AI free techs = Tecnologias grátis da IA
Major AI civilization bonus starting units = Principais unidades iniciais de bóus de civilização da IA
City state bonus starting units = Unidades iniciais de bóus de cidade-estado
Turns until barbarians enter player tiles = Vira até que os bárbaros entrem nos blocos dos jogadores
Gold reward for clearing barbarian camps = Recompensa de ouro por limpares campos de bárbaros

# Other civilopedia things
Nations = Nações
Available for [unitTypes] = Disponível para [unitTypes]
Available for: = Available for:
Free promotion: = Promoção grátis:
Free promotions: = Promoções grátis:
Free for [units] = Grátis para [units]
Free for: = Grátis para:
Granted by [param] = Concedido por [param]
Granted by: = Concedido por:
[bonus] with [tech] = [bonus] com [tech]
Difficulty levels = Níveis de dificuldade

# Policies

Adopt policy = Adotar Política
Adopt free policy = Adotar Política livre
Unlocked at = Desbloqueado em
Gain 2 free technologies = Ganha 2 tecnologias grátis
All policies adopted = Todas as políticas adotadas
 # Requires translation!
Policy branch: [branchName] = 

# Religions

 # Requires translation!
Religions = 
Choose an Icon and name for your Religion = Escolhe um ícone e um nome para a tua religião
 # Requires translation!
Choose a name for your religion = 
Choose a [beliefType] belief! = Escolhe uma crença em [beliefType]!
 # Requires translation!
Choose any belief! = 
Found [religionName] = Encontra [religionName]
 # Requires translation!
Enhance [religionName] = 
Choose a pantheon = Escolhe um panteão
 # Requires translation!
Choose a Religion = 
Found Religion = Religião encontrada
Found Pantheon = Pantheon encontrado
Follow [belief] = Seguir [belief]
Religions and Beliefs = Religiões e Crenças
Majority Religion: [name] = Religião majoritária: [name]
+ [amount] pressure = + [amount] de pressão
 # Requires translation!
Holy city of: [religionName] = 
Pressure = Pressão

# Religion overview screen
Religion Name: = Nome da Religião
 # Requires translation!
Pantheon Name: = 
Founding Civ: = Civ fundador:
 # Requires translation!
Holy City: = 
Cities following this religion: = Cidades que seguem esta religião:
Click an icon to see the stats of this religion = Clica num ícone para ver as estatísticas desta religião
 # Requires translation!
Religion: Off = 
 # Requires translation!
Minimal Faith required for\nthe next [Great Prophet]: = 
 # Requires translation!
Religions to be founded: = 
 # Requires translation!
Religious status: = 

 # Requires translation!
None = 
Pantheon = Panteão
 # Requires translation!
Founding religion = 
 # Requires translation!
Religion = 
 # Requires translation!
Enhancing religion = 
 # Requires translation!
Enhanced religion = 


# Promotions

Pick promotion = Pegue uma promoção
 OR  =  OU 
units in open terrain = unidades em terreno aberto
units in rough terrain = unidades em terreno bruto
wounded units = unidades feridas
Targeting II (air) = Alvejamento Aéreo II
Targeting III (air) = Alvejamento Aéreo III
Bonus when performing air sweep [bonusAmount]% = [bonusAmount]% de bônus enquanto executa varredura áerea
Dogfighting I = Combate Áereo I
Dogfighting II = Combate Áereo II
Dogfighting III = Combate Áereo III
Choose name for [unitName] = Ecolhe um nome para o [unitName]
[unitFilter] units gain the [promotion] promotion = Unidades [unitFilter] ganham a promoção [promotion]

# Multiplayer Turn Checker Service

Enable out-of-game turn notifications = Ativar notificações fora do jogo
Time between turn checks out-of-game (in minutes) = Tempo entre as verificações fora do jogo (em minutos)
Show persistent notification for turn notifier service = Mostrar notificação persistente para serviço notificador de turno
Take user ID from clipboard = Pega o ID do usuário da área de transferência
Doing this will reset your current user ID to the clipboard contents - are you sure? = Isso redefinirá o teu ID de usuário atual para o conteúdo da área de transferência - tens a certeza?
ID successfully set! = ID definido com sucesso!
Invalid ID! = ID Inválido

# Multiplayer options menu

 # Requires translation!
Current IP address = 
 # Requires translation!
Server's IP address = 
 # Requires translation!
Reset to Dropbox = 
 # Requires translation!
Check connection to server = 
 # Requires translation!
Awaiting response... = 
 # Requires translation!
Success! = 
 # Requires translation!
Failed! = 


# Mods

Mods = Mods
Download [modName] = Transferir [modName]
Update [modName] = Atualizar [modName]
Could not download mod list = Não foi possível tranferir a lista de mods
Download mod from URL = Transferir o mod através de URL
Please enter the mod repository -or- archive zip url: = Por favor, insire o repositório do mod -ou- o arquivo zip url:
Download = Transferir
Done! = Feito!
Delete [modName] = Eliminar [modName]
Are you SURE you want to delete this mod? = Tens A CERTEZA de que queres eliminar este mod?
[mod] was deleted. = O [mod] foi eiminado
Updated = Atualizado
Current mods = Mods atuais
Downloadable mods = Mods transferíveis
 # Requires translation!
Mod info and options = 
Next page = Próxima Página
Open Github page = Abrir a página do Github
Permanent audiovisual mod = Mod audiovisual permanente
Installed = Instalado
Downloaded! = Transferido!
[modName] Downloaded! = [modName] Transferido!
Could not download [modName] = Não foi possível trasferir [modName]
Online query result is incomplete = O resultado da consulta online está incompleto
No description provided = Sem descrição
[stargazers]✯ = [stargazers]✯
Author: [author] = Criador: [author] 
Size: [size] kB = Tamanho: [size] kB
The mod you selected is incompatible with the defined ruleset! = O mod que selecionaste é incompatível com o conjunto de regras definido!
 # Requires translation!
Sort and Filter = 
 # Requires translation!
Enter search text = 
 # Requires translation!
Sort Current: = 
 # Requires translation!
Sort Downloadable: = 
 # Requires translation!
Name ￪ = 
 # Requires translation!
Name ￬ = 
 # Requires translation!
Date ￪ = 
 # Requires translation!
Date ￬ = 
 # Requires translation!
Stars ￬ = 
 # Requires translation!
Status ￬ = 


# Uniques that are relevant to more than one type of game object

[stats] from every [param] = [stats] de cada [param]
[stats] from [param] tiles in this city = [stats] de [param] blocos nesta cidade
[stats] from every [param] on [tileFilter] tiles = [stats] de cada [param] nos blocos [tileFilter]
[stats] for each adjacent [param] = [stats] para cada [param] adjacente
Must be next to [terrain] = Deve estar próximo a [terrain]
Must be on [terrain] = Deve estar em [terrain]
+[amount]% vs [unitType] = +[amount]% vs [unitType]
+[amount] Movement for all [unitType] units = + [amount] Movimento para todas as unidades [unitType]
+[amount]% Production when constructing [param] = + [amount]% Produção ao construires [param]
Can only be built on [tileFilter] tiles = Só pode ser construído em blocos [tileFilter]
Cannot be built on [tileFilter] tiles = Não pode ser construído em blocos [tileFilter]
Does not need removal of [feature] = Não precisa de remoção de [feature]
Gain a free [building] [cityFilter] = Ganha um [building] [cityFilter] grátis

# Uniques not found in JSON files

Only available after [] turns = Disponível apenas depois de [] turnos
This Unit upgrades for free = Esta unidade é atualizada gratuitamente
[stats] when a city adopts this religion for the first time = [stats] quando uma cidade adota esta religião pela primeira vez
 # Requires translation!
Never destroyed when the city is captured = 
Invisible to others = Invisível para outros

# Unused Resources

Bison = Bisões
Cocoa = Cacau


# In English we just paste all these conditionals at the end of each unique, but in your language that
# may not turn into valid sentences. Therefore we have the following two translations to determine
# where they should go. 
# The first determines whether the conditionals should be placed before or after the base unique.
# It should be translated with only the untranslated english word 'before' or 'after', without the quotes.
# Example: In the unique "+20% Strength <for [unitFilter] units>", should the <for [unitFilter] units>
# be translated before or after the "+20% Strength"?

 # Requires translation!
ConditionalsPlacement = 

# The second determines the exact ordering of all conditionals that are to be translated.
# ALL conditionals that exist will be part of this line, and they may be moved around and rearranged as you please.
# However, you should not translate the parts between the brackets, only move them around so that when
# translated in your language the sentence sounds natural.
#
# Example: "+20% Strength <for [unitFilter] units> <when attacking> <vs [unitFilter] units> <in [tileFilter] tiles> <during the [eraName]>"
# In what order should these conditionals between <> be translated?
# Note that this example currently doesn't make sense yet, as those conditionals do not exist, but they will in the future.
#
# As this is still under development, conditionals will be added al the time. As a result,
# any translations added for this string will be removed immediately in the next version when more
# conditionals are added. As we don't want to make you retranslate this same line over and over,
# it's removed for now, but it will return once all planned conditionals have been added.


########################### AUTOMATICALLY GENERATED TRANSLATABLE STRINGS ########################### 


######### Map Unit Filters ###########

Wounded = Ferido
Barbarians = Bárbaros
 # Requires translation!
City-State = 
Embarked = Embarcou
 # Requires translation!
Non-City = 

######### Unit Type Filters ###########

Military = militar
Civilian = Cidadão
non-air = não aéreas
relevant = relevantes
Nuclear Weapon = Arma Núclear
City = Cidade
Air = Ar
land units = Unidades terrestres
water units = Unidades marinhas
air units = Unidades aéreas
 # Requires translation!
military units = 
submarine units = Submarinos
Barbarian = Bárbaro

######### City filters ###########

in this city = nesta cidade
in all cities = em todas as cidades
in all coastal cities = em todas as cidades litorais
in capital = na capital
in all non-occupied cities = em todas as cidades não ocupadas
in all cities with a world wonder = em todas as cidades com uma maravilha do mundo
in all cities connected to capital = em todas as cidades conectadas á capital
in all cities with a garrison = em todas as cidade com tropas
 # Requires translation!
in all cities in which the majority religion is a major religion = 
 # Requires translation!
in all cities in which the majority religion is an enhanced religion = 
 # Requires translation!
in non-enemy foreign cities = 
 # Requires translation!
in foreign cities = 
 # Requires translation!
in annexed cities = 
 # Requires translation!
in holy cities = 
 # Requires translation!
in City-State cities = 
 # Requires translation!
in cities following this religion = 

######### Population Filters ###########

 # Requires translation!
Unemployed = 
 # Requires translation!
Followers of the Majority Religion = 
 # Requires translation!
Followers of this Religion = 

######### Terrain Filters ###########

All = Tudo
Coastal = Litoral
River = Rio
Open terrain = Terreno aberto
Rough terrain = Terreno acidentado
Water resource = Recursos hídricos
Foreign Land = Terra estrangeira
Foreign = Estrangeiro
Friendly Land = Terra Amigável 
 # Requires translation!
Enemy Land = 
 # Requires translation!
Featureless = 
 # Requires translation!
Fresh Water = 
non-fresh water = Água não fresca
Natural Wonder = Maravilha natural
Impassable = Inacessível
Land = Terra
Water = Água
Luxury resource = Recurso de luxo
Strategic resource = Recurso estratégico
Bonus resource = Recurso bónus

######### Tile Filters ###########

 # Requires translation!
unimproved = 
All Road = Toda a estrada
Great Improvement = Boa melhoria

######### Region Types ###########

 # Requires translation!
Hybrid = 

######### Terrain Quality ###########

 # Requires translation!
Undesirable = 
 # Requires translation!
Desirable = 

######### Improvement Filters ###########

Great = Bom

######### Prophet Action Filters ###########

 # Requires translation!
founding = 
 # Requires translation!
enhancing = 

######### Unique Specials ###########

 # Requires translation!
all healing effects doubled = 
 # Requires translation!
The Spaceship = 
 # Requires translation!
Maya Long Count calendar cycle = 

#################### Lines from Buildings from Civ V - Vanilla ####################

Palace = Palácio
Indicates the capital city = Indica a Capital!

Monument = Monumento
 # Requires translation!
Destroyed when the city is captured = 

Granary = Celeiro
[stats] from [tileFilter] tiles [cityFilter] = [stats] de [tileFilter] blocos [cityFilter]

Temple of Artemis = Templo de Ártemis
 # Requires translation!
'It is not so much for its beauty that the forest makes a claim upon men's hearts, as for that subtle something, that quality of air, that emanation from old trees, that so wonderfully changes and renews a weary spirit.' - Robert Louis Stevenson = 
 # Requires translation!
[amount]% [stat] [cityFilter] = 
 # Requires translation!
[amount]% Production when constructing [baseUnitFilter] units [cityFilter] = 

The Great Lighthouse = O Grande Farol
'They that go down to the sea in ships, that do business in great waters; these see the works of the Lord, and his wonders in the deep.' - The Bible, Psalms 107:23-24 = 'Os navios que descem no mar, negociam em grandes águas; estes vêem as obras do Senhor, e suas maravilhas nas profundezas.' - A Bíblia, Salmos 107:23-24
 # Requires translation!
for [mapUnitFilter] units = 
[amount] Movement = [amount] Movimento
 # Requires translation!
[amount] Sight = 

Stone Works = Obras de pedras
Must not be on [terrainFilter] = Não deve estar em [terrainFilter]

Stonehenge = Stonehenge
'Time crumbles things; everything grows old and is forgotten under the power of time' - Aristotle = 'Coisas sucumbem ao tempo; tudo cresce e envelhece e é esquecido sob o poder do tempo.' - Aristóteles

Library = Biblioteca
[stats] per [amount] population [cityFilter] = [stats] por [amount] população [cityFilter]

Paper Maker = Fabricador de papel

The Great Library = A Grande Biblioteca
'Libraries are as the shrine where all the relics of the ancient saints, full of true virtue, and all that without delusion or imposture are preserved and reposed.' - Sir Francis Bacon = 'Bibliotecas são como um santuário onde todas as relíquias dos santos anciãos, cheios da verdadeira virtudade, e onde tudo aquilo sem ilusão ou desenvoltura estão preservadas e a descansar.' - Sir Francis Bacon
Free Technology = Tecnologia grátis

Circus = Circo

Water Mill = Moínho de Água

Floating Gardens = Jardins Flutuantes

Walls = Muralhas

Walls of Babylon = Muralhas da Babilónia

The Pyramids = Pirâmides
 # Requires translation!
'O, let not the pains of death which come upon thee enter into my body. I am the god Tem, and I am the foremost part of the sky, and the power which protecteth me is that which is with all the gods forever.' - The Book of the Dead, translated by Sir Ernest Alfred Wallis Budge = 
[amount]% tile improvement construction time = [amount]% de tempo de construção de melhoria do bloco
[amount] free [baseUnitFilter] units appear = [amount] unidades [baseUnitFilter] gratuitas aparecem

Mausoleum of Halicarnassus = Mausoléu de Halicarnasso
'The whole earth is the tomb of heroic men and their story is not given only on stone over their clay but abides everywhere without visible symbol woven into the stuff of other men's lives.' - Pericles = 'A Terra inteira é o túmulo de homens heróicos e a sua história não é contada apenas em pedra sobre o seu barro, mas permanece em todos os lugares sem um símbolo visível entrelaçado na matéria da vida de outros homens. - Péricles
Provides a sum of gold each time you spend a Great Person = Fornece uma quantia de ouro cada vez que gastares uma Pessoa Experiente

Barracks = Quartéis
New [baseUnitFilter] units start with [amount] Experience [cityFilter] = Novas unidades [baseUnitFilter] começam com [amount] de experiência [cityFilter]

Krepost = Fortaleza
 # Requires translation!
[amount]% Culture cost of natural border growth [cityFilter] = 
 # Requires translation!
[amount]% Gold cost of acquiring tiles [cityFilter] = 

Statue of Zeus = Estátua de Zeus
'He spoke, the son of Kronos, and nodded his head with the dark brows, and the immortally anointed hair of the great god swept from his divine head, and all Olympos was shaken' - The Iliad = 'Ele falou, o filho de Cronos, e acenou com a cabeça com as sobrancelhas escuras, e os cabelos imortalmente ungidos do grande deus foram arrancados da sua cabeça divina, e todo o Olimpo foi abalado' - A Ilíada
 # Requires translation!
vs cities = 
 # Requires translation!
when attacking = 
 # Requires translation!
[amount]% Strength = 

Lighthouse = Farol

Stable = Estábulos

Courthouse = Tribunal
Remove extra unhappiness from annexed cities = Remove infelicidade extra das cidades anexadas
 # Requires translation!
Can only be built [cityFilter] = 

Hanging Gardens = Jardins Suspensos
 # Requires translation!
'I think that if ever a mortal heard the word of God it would be in a garden at the cool of the day.' - F. Frankfort Moore = 

Colosseum = Coliseu

Circus Maximus = Circo Máximo
Cost increases by [amount] per owned city = O custo aumenta em [amount] por cidade possuída

Great Wall = Grande Muralha
 # Requires translation!
'The art of war teaches us to rely not on the likelihood of the enemy's not attacking, but rather on the fact that we have made our position unassailable.' - Sun Tzu = 
Enemy land units must spend 1 extra movement point when inside your territory (obsolete upon Dynamite) = Unidades terrestres inimigas terão que gastar 1 ponto extra de movimento quando dentro do seu território (obsoleto com Dinamite)

Temple = Templo

Burial Tomb = Tumba
Doubles Gold given to enemy if city is captured = Dobra o ouro dado ao inimigo se a cidade for capturada

 # Requires translation!
Mud Pyramid Mosque = 

National College = Colégio Nacional

The Oracle = O Oráculo
 # Requires translation!
'The ancient Oracle said that I was the wisest of all the Greeks. It is because I alone, of all the Greeks, know that I know nothing' - Socrates = 
Free Social Policy = Politica social grátis

National Epic = Epopeia Nacional
 # Requires translation!
[amount]% Great Person generation [cityFilter] = 

Market = Mercado

Bazaar = Bazar
Provides 1 extra copy of each improved luxury resource near this City = Providencia 1 cópia extra de cada recurso luxuoso melhorado próximo a cidade.

Mint = Casa da moeda

Aqueduct = Aqueduto
 # Requires translation!
[amount]% Food is carried over after population increases [cityFilter] = 

 # Requires translation!
Heroic Epic = 
All newly-trained [baseUnitFilter] units [cityFilter] receive the [promotion] promotion = Todas as unidades [baseUnitFilter] recém-treinadas [cityFilter] recebem a promoção [promotion]

Colossus = Colossos
'Why man, he doth bestride the narrow world like a colossus, and we petty men walk under his huge legs, and peep about to find ourselves dishonorable graves.' - William Shakespeare, Julius Caesar = 'Ora, homem, ele supera o mundo estreito como um colosso, e nós, homens desprezíveis andamos de baixo das suas grandes pernas, e espiamos para encontrar-nos túmulos desonrosos.' - William Shakespeare, Júlio César

Garden = Jardim

Monastery = Monastério

Hagia Sophia = Santa Sofia
 # Requires translation!
'For it soars to a height to match the sky, and as if surging up from among the other buildings it stands on high and looks down upon the remainder of the city, adorning it, because it is a part of it, but glorying in its own beauty' - Procopius, De Aedificis = 

Angkor Wat = Angkor Wat
 # Requires translation!
'The temple is like no other building in the world. It has towers and decoration and all the refinements which the human genius can conceive of.' - Antonio da Magdalena = 

Chichen Itza = Chichen Itza
 # Requires translation!
'The katun is established at Chichen Itza. The settlement of the Itza shall take place there. The quetzal shall come, the green bird shall come. Ah Kantenal shall come. It is the word of God. The Itza shall come.' - The Books of Chilam Balam = 
 # Requires translation!
[amount]% Golden Age length = 

National Treasury = Tesouro Nacional

Machu Picchu = Machu Picchu
 # Requires translation!
'Few romances can ever surpass that of the granite citadel on top of the beetling precipices of Machu Picchu, the crown of Inca Land.' - Hiram Bingham = 
 # Requires translation!
[amount]% [stat] from Trade Routes = 
Must have an owned [tileFilter] within [amount] tiles = Deve ter um [tileFilter] próprio dentro de [amount] de blocos

Workshop = Oficina

Longhouse = Casa longa

Forge = Forja

Harbor = Porto
Connects trade routes over water = Conecta rotas comerciais marítimas

University = Universidade

Wat = Templo budista

Oxford University = Universidade de Oxford

Notre Dame = Notre Dame
 # Requires translation!
'Architecture has recorded the great ideas of the human race. Not only every religious symbol, but every human thought has its page in that vast book.' - Victor Hugo = 

Castle = Castelo

Mughal Fort = Forte de Mughal
 # Requires translation!
after discovering [tech] = 
[stats] [cityFilter] = [stats] [cityFilter]

Himeji Castle = Castelo Himeji
 # Requires translation!
'Bushido is realized in the presence of death. This means choosing death whenever there is a choice between life and death. There is no other reasoning.' - Yamamoto Tsunetomo = 
 # Requires translation!
when fighting in [tileFilter] tiles = 

Ironworks = Siderurgia

Armory = Arsenal

Observatory = Observatório

Opera House = Casa de Ópera

Sistine Chapel =  Capela Sistina
'I live and love in God's peculiar light.' - Michelangelo Buonarroti = 'Eu vivo e amo à luz peculiar de Deus.' - Michelangelo Buonarroti

Bank = Banco

Satrap's Court = Tribunal de Satrap

Forbidden Palace = Palácio Proibido
'Most of us can, as we choose, make of this world either a palace or a prison' - John Lubbock = 'Muitos de nós podem, com as nossas escolhas, fazer desse mundo inteiro um palácio ou uma prisão' - John Lubbock
 # Requires translation!
[amount]% Unhappiness from [populationFilter] [cityFilter] = 

Theatre = Teatro

Seaport = Porto Marítimo

Hermitage = Eremitério

Taj Mahal = Taj Mahal
 # Requires translation!
'The Taj Mahal rises above the banks of the river like a solitary tear suspended on the cheek of time.' - Rabindranath Tagore = 
Empire enters golden age = Império entra em uma idade dourada

Porcelain Tower = Torre de Porcelana
 # Requires translation!
'Things always seem fairer when we look back at them, and it is out of that inaccessible tower of the past that Longing leans and beckons.' - James Russell Lowell = 
Free [baseUnitFilter] appears = [baseUnitFilter] livre aparece
Science gained from research agreements [amount]% = Ciência obtida com acordos de pesquisa [amount]%

Windmill = Moínho de vento
 # Requires translation!
[amount]% Production when constructing [buildingFilter] buildings [cityFilter] = 

Kremlin = Kremlin
 # Requires translation!
'The Law is a fortress on a hill that armies cannot take or floods wash away.' - The Prophet Muhammed = 
 # Requires translation!
[amount]% City Strength from defensive buildings = 

Museum = Museu

The Louvre = O Louvre
 # Requires translation!
'Every genuine work of art has as much reason for being as the earth and the sun' - Ralph Waldo Emerson = 

Public School = Escola Pública

Factory = Fábrica

Big Ben = Big Ben
 # Requires translation!
'To achieve great things, two things are needed: a plan, and not quite enough time.' - Leonard Bernstein = 
[stat] cost of purchasing items in cities [amount]% = [stat] custo de compra de itens nas cidades [amount]%

Military Academy = Academia militar

Brandenburg Gate = Portão de Branbenburgo
 # Requires translation!
'Pale Death beats equally at the poor man's gate and at the palaces of kings.' - Horace = 

Arsenal = Arsenal

Hospital = Hospital

Stock Exchange = Bolsa de valores

Broadcast Tower = Torre de Transmissão

Eiffel Tower = Torre Eiffel
 # Requires translation!
'We live only to discover beauty, all else is a form of waiting' - Kahlil Gibran = 
Provides 1 happiness per 2 additional social policies adopted = Fornece 1 de felicidade para cada 2 políticas sociais adicionais adotadas

Statue of Liberty = Estátua da Liberdade
 # Requires translation!
'Give me your tired, your poor, your huddled masses yearning to breathe free, the wretched refuse of your teeming shore. Send these, the homeless, tempest-tossed to me, I lift my lamp beside the golden door!' - Emma Lazarus = 
 # Requires translation!
[stats] from every specialist [cityFilter] = 

Military Base = Base Militar

Cristo Redentor = Cristo Redentor
 # Requires translation!
'Come to me, all who labor and are heavy burdened, and I will give you rest.' - New Testament, Matthew 11:28 = 
 # Requires translation!
[amount]% Culture cost of adopting new Policies = 

Research Lab = Laboratório de Pesquisa

Medical Lab = Laboratório Médico


Stadium = Estádio

Sydney Opera House = Ópera de Sydney
 # Requires translation!
'Those who lose dreaming are lost.' - Australian Aboriginal saying = 

Manhattan Project = Projeto Manhattan
Enables nuclear weapon = Habilita armas nucleares
Triggers a global alert upon completion = Aciona um alerta global após a conclusão

Pentagon = Pentágono
 # Requires translation!
'In preparing for battle I have always found that plans are useless, but planning is indispensable.' - Dwight D. Eisenhower = 
 # Requires translation!
[amount]% Gold cost of upgrading = 

Solar Plant = Planta Solar
 # Requires translation!
in cities without a [buildingFilter] = 
 # Requires translation!
Only available = 

Nuclear Plant = Planta Nuclear

Apollo Program = Programa Apollo
Enables construction of Spaceship parts = Habilita a construção de partes da nave espacial

Spaceship Factory = Fábrica de Naves Espaciais

United Nations = Nações Unidas
 # Requires translation!
'More than ever before in human history, we share a common destiny. We can master it only if we face it together. And that is why we have the United Nations.' - Kofi Annan = 
Triggers voting for the Diplomatic Victory = Desencadeia a votação para a vitória diplomática

Utopia Project = Projeto Utopia
Hidden until [amount] social policy branches have been completed = Oculto até que [amount] ramos de política social sejam concluídos
Triggers a global alert upon build start = Aciona um alerta global no início da construção
Triggers a Cultural Victory upon completion = Desencadeia uma vitória cultural após a conclusão


#################### Lines from Difficulties from Civ V - Vanilla ####################

Settler = Colonizador

Chieftain = Cacique

Warlord = General

Prince = Príncipe

King = Rei
Era Starting Unit = Unidade da Era Inicial

Emperor = Imperador
Scout = Explorador

Immortal = Imortal
Worker = Trabalhador

Deity = Divindade


#################### Lines from Eras from Civ V - Vanilla ####################

Warrior = Guerreiro
Ancient era = Antiguidade

Spearman = Lanceiro
Classical era = Antiguidade Clássica

Medieval era = Idade Média

Pikeman = Piqueiro
Renaissance era = Renascimento

Musketman = Soldado com mosquete
Industrial era = Revolução Industrial

Rifleman = Fuzileiro
Modern era = Idade Moderna

Infantry = Infantaria
Atomic era = Era atómica

Information era = Era da Informação

Future era = Era futurista


#################### Lines from Nations from Civ V - Vanilla ####################

Spectator = Espectador

Nebuchadnezzar II = Nabucodonosor II
The demon wants the blood of soldiers! = O demônio quer o sangue dos soldados!
Oh well, I presume you know what you're doing. = Bem, eu presumo que saibas o que estás a fazer.
It is over. Perhaps now I shall have peace, at last. = Acabou. Talvez agora eu tenha paz, finalmente.
Are you real or a phantom? = Tu és real ou um fantasma?
It appears that you do have a reason for existing – to make this deal with me. = Parece que tens uma razão para existir - para fazer este acordo comigo.
Greetings. = Saudações.
What do YOU want?! = O que TU queres?!
Ingenuity = Ingenuidade
May the blessings of heaven be upon you, O great Nebuchadnezzar, father of mighty and ancient Babylon! Young was the world when Sargon built Babylon some five thousand years ago, long did it grow and prosper, gaining its first empire the eighteenth century BC, under godlike Hammurabi, the giver of law. Although conquered by the Kassites and then by the Assyrians, Babylon endured, emerging phoenix-like from its ashes of destruction and regaining its independence despite its many enemies. Truly was Babylon the center of arts and learning in the ancient world. O Nebuchadnezzar, your empire endured but a short time after your death, falling to the mighty Persians, and then to the Greeks, until the great city was destroyed by 141 BC. = Que as bênçãos do céu estejam sobre ti, ó grande Nabucodonosor, pai da poderosa e antiga Babilônia! Jovem era o mundo quando Sargão construiu a Babilônia há cerca de cinco mil anos, ela cresceu e prosperou por muito tempo, ganhando o seu primeiro império no século XVIII aC, sob o divino Hammurabi, o legislador. Embora conquistada pelos Kassitas e depois pelos Assírios, a Babilônia resistiu, emergindo como uma fênix das suas cinzas de destruição e recuperando a sua independência, apesar dos seus muitos inimigos. Na verdade, a Babilônia era o centro das artes e do aprendizado no mundo antigo. Ó Nabucodonosor, o teu império durou pouco tempo após a tua morte, caindo para os poderosos persas, e depois para os gregos, até que a grande cidade foi destruída em 141 aC.
But is Babylon indeed gone forever, great Nebuchadnezzar? Your people look to you to bring the empire back to life once more. Will you accept the challenge? Will you build a civilization that will stand the test of time? = Mas será que a Babilônia realmente foi-se para sempre, grande Nabucodonosor? O teu povo espera que tu tragas o império de volta à vida mais uma vez. Vais aceitar o desafio? Construirás uma civilização que resistirá ao teste do tempo?
Babylon = Babilônia
Akkad = Acádia 
Dur-Kurigalzu = Dur-Curigalzu
Nippur = Nipur
Borsippa = Borsipa
Sippar = Sipar
Opis = Ópis
Mari = Mari
Shushan = Susã
Eshnunna = Esnuna
Ellasar = Larsa
Erech = Uruque
Kutha = Kutha
Sirpurla = Lagas
Neribtum = Nerebetum
Ashur = Assur
Ninveh = Nínive
Nimrud = Ninrude
Arbela = Arbela
Nuzi = Nuzi
Arrapkha = Arafa
Tutub = Tutube
Shaduppum = Shaduppum
Rapiqum = Rapiqum
Mashkan Shapir = Mashkan-shapir
Tuttul = Tuttul
Ramad = Ramad
Ana = Ana
Haradum = Haradum
Agrab = Agrab
Uqair = Uqair
Gubba = Gubba
Hafriyat = Hafriyat
Nagar = Nagar
Shubat Enlil = Shubat Enlil
Urhai = Urhai
Urkesh = Urqués
Awan = Avã
Riblah = Riblah
Tayma = Taima
Receive free [baseUnitFilter] when you discover [tech] = Receba [baseUnitFilter] grátis ao descobrir [tech]
[greatPerson] is earned [amount]% faster = [greatPerson] é ganho [amount]% mais rápido

Alexander = Alexandre
You are in my way, you must be destroyed. = Estás no meu caminho, deves ser destruído.
As a matter of fact I too grow weary of peace. = Na verdade, eu também cansei-me de paz.
You have somehow become my undoing! What kind of beast are you? = De alguma forma, tornaste-te a minha perdição! Que tipo de monstro és?
Hello stranger! I am Alexandros, son of kings and grandson of the gods! = Olá estranho! Eu sou Alexandros, filho de reis e neto dos deuses!
My friend, does this seem reasonable to you? = Meu amigo, isto parece-te razoável?
Greetings! = Saudações!
What? = O que?
Hellenic League = Liga Helênica
May the blessings of the gods be upon you, oh great King Alexander! You are the ruler of the mighty Greek nation. Your people lived for so many years in isolated city-states - legendary cities such as Athens, Sparta, Thebes - where they gave the world many great things, such as democracy, philosophy, tragedy, art and architecture, the very foundation of Western Civilization. Although few in number and often hostile to each other, in the 5th century BC they were able to defeat their much larger neighbor, Persia, on land and sea. = Que as bênçãos dos deuses estejam sobre ti, ó grande Rei Alexandre! És o governante da poderosa nação grega. O teu povo viveu por tantos anos em cidades-estado isoladas - cidades lendárias como Atenas, Esparta, Tebas - onde deram ao mundo muitas coisas importantes, como democracia, filosofia, tragédia, arte e arquitetura, os próprios alicerces da Civilização Ocidental . Embora poucos em número e frequentemente hostis uns aos outros, no século 5 aC eles foram capazes de derrotar o seu vizinho muito maior, a Pérsia, por terra e mar.
Alexander, your people stand ready to march to war, to spread the great Greek culture to millions and to bring you everlasting glory. Are you ready to accept your destiny, King Alexander? Will you lead your people to triumph and greatness? Can you build a civilization that will stand the test of time? = Alexandre, o teu povo está pronto para marchar para a guerra, para divulgar a grande cultura grega a milhões e trazer a glória eterna. Estás pronto para aceitar o teu destino, Rei Alexandre? Vais levar o teu povo ao triunfo e à grandeza? Podes construir uma civilização que resistirá ao teste do tempo?
Athens = Atenas
Sparta = Esparta
Corinth = Corinto
Argos = Argos
Knossos = Cnossos
Mycenae = Micenas
Pharsalos = Farsala
Ephesus = Éfeso 
Halicarnassus = Halicarnasso
Rhodes = Rodes
Eretria = Erétria
Pergamon = Pérgamo
Miletos = Mileto
Megara = Mégara
Phocaea = Foceia
Sicyon = Sicião
Tiryns = Tirinto
Samos = Samos
Mytilene = Mitilene
Chios = Chios
Paros = Paros
Elis = Élida
Syracuse = Siracusa
Herakleia = Heracleia
Gortyn = Gortina
Chalkis = Cálcis
Pylos = Pilos
Pella = Pela
Naxos = Naxos
Larissa = Larissa
Apollonia = Apolónia
Messene = Messene
Orchomenos = Orcómeno
Ambracia = Ambrácia
Kos = Cós
Knidos = Cnido
Amphipolis = Anfípolis
Patras = Pátras
Lamia = Lâmia
Nafplion = Náuplia
Apolyton = Apolyton
Greece = Grécia
 # Requires translation!
[amount]% City-State Influence degradation = 
City-State Influence recovers at twice the normal rate = A influência da cidade-estado se recupera ao dobro da taxa normal
 # Requires translation!
City-State territory always counts as friendly territory = 

Wu Zetian = Wu Zetian
You won't ever be able to bother me again. Go meet Yama. = Nunca mais serás capaz de me incomodar denovo. Vá conhecer o Yama.
Fool! I will disembowel you all! = Idiota! Irei estripar todos vós!
You have proven to be a cunning and competent adversary. I congratulate you on your victory. = Provaste ser um adversário astuto e competente. Eu te parabenizo pela tua vitória.
Greetings, I am Empress Wu Zetian. China desires peace and development. You leave us alone, we'll leave you alone. = Saudações, sou a Imperatriz Wu Zetian. A China deseja paz e desenvolvimento. Se nos deixares em paz, nós vamos deixar-te em paz.
My friend, do you think you can accept this request? = Meu amigo, achas que podes aceitar este pedido?
How are you today? = Como estás hoje?
Oh. It's you? = Oh. És tu?
Art of War = A Arte da Guerra
The Blessings of Heaven be upon you. Empress Wu Zetian, most beautiful and haughty ruler of China! Oh great Empress, whose shadow causes the flowers to blossom and the rivers to flow! You are the leader of the Chinese, the oldest and the greatest civilization that humanity has ever produced. China's history stretches back into the mists of time, its people achieving many great things long before the other upstart civilizations were even conceived. China's contributions to the arts and sciences are too many and too wondrous to do justice to - the printing press, gunpowder, the works of Confucius - these are but a few of the gifts China has given to an undeserving world! = As bênçãos do céu estejam contigo. Imperatriz Wu Zetian, a mais bela e arrogante governante da China! Ó grande Imperatriz, cuja sombra faz com que as flores desabrochem e os rios corram! És a líder dos chineses, a maior e mais antiga civilização que a humanidade já produziu. A história da China remonta às brumas do tempo, com o teu povo a alcançar grandes feitos muito antes de outras civilizações emergentes serem concebidas. As contribuições da China às artes e ciências são muitas e maravilhosas para fazer justiça - a imprensa, pólvora, as obras de Confúcio - estes são apenas alguns dos presentes que a China deu a um mundo que não merece!
You, great Queen, who, with cunning and beauty, rose from the position of lowly concubine to that of Divine Empress - your people call out to you to lead them! Great China is once again beset on all sides by barbarians. Can you defeat all your many foes and return your country to greatness? Can you build a civilization to stand the test of time? = Tu, grande Rainha, que, com astúcia e beleza, subiu da posição de humilde concubina para a de Imperatriz Divina - o teu povo clama por ti para os liderares! A Grande China está mais uma vez cercada de bárbaros por todos os lados. Podes derrotar todos os teus muitos inimigos e retornar o teu país à grandeza? Podes construir uma civilização para resistir ao teste do tempo?
Beijing = Pequim
Shanghai = Xangai
Guangzhou = Cantão
Nanjing = Nanquim
Xian = Xiam
Chengdu = Chengdu
Hangzhou = Hancheu
Tianjin = Tianjin
Macau = Macau
Shandong = Xantum
Kaifeng = Kaifeng
Ningbo = Liampó
Baoding = Baoding
Yangzhou = Yangzhou
Harbin = Harbin
Chongqing = Xunquim
Luoyang = Luoyang
Kunming = Kunming
Taipei = Taipé
Shenyang = Shenyang
Taiyuan = Taiuã
Tainan = Tainan
Dalian = Dalian
Lijiang = Lijiang
Wuxi = Wuxi
Suzhou = Sucheu
Maoming = Chaozhou
Shaoguan = Shaoguan
Yangjiang = Yangjiang
Heyuan = Heyuan
Huangshi = Huangshi
Yichang = Yichang
Yingtian = Yingtian
Xinyu = Xinyu
Xinzheng = Xinzheng
Handan = Handan
Dunhuang = Dunhuang
Gaoyu = Gaoyou
Nantong = Nantong
Weifang = Weifang
Xikang = Xikang
China = China
Great General provides double combat bonus = Grande General oferece bónus de combate duplo

Ramesses II = Ramsés II
You are but a pest on this Earth, prepare to be eliminated! = Tu és apenas uma praga nesta Terra, prepara-te para ser eliminado!
You are a fool who evokes pity. You have brought my hostility upon yourself and your repulsive civilization! = És um tolo que evoca pena. Trouxeste a minha hostilidade sobre ti e a tua repulsiva civilização!
Strike me down and my soul will torment yours forever, you have won nothing. = Derruba-me e a minha alma te atormentará para sempre, não ganhaste nada.
Greetings, I am Ramesses the god. I am the living embodiment of Egypt, mother and father of all civilizations. = Saudações, eu sou Ramsés, o deus. Eu sou a personificação viva do Egito, mãe e pai de todas as civilizações.
Generous Egypt makes you this offer. = O generoso Egito te faz esta oferta.
Good day. = Dia bom.
Oh, it's you. = Oh, és tu.
Monument Builders = Construtores de Monumento
We greet thee, oh great Ramesses, Pharaoh of Egypt, who causes the sun to rise and the Nile to flow, and who blesses his fortunate people with all the good things of life! Oh great lord, from time immemorial your people lived on the banks of the Nile river, where they brought writing to the world, and advanced mathematics, sculpture, and architecture. Thousands of years ago they created the great monuments which still stand tall and proud. = Nós te saudamos, ó grande Ramsés, Faraó do Egito, que faz o sol nascer e o Nilo fluir, e que abençoa o teu povo afortunado com todas as coisas boas da vida! Ó grande senhor, desde tempos imemoriais o teu povo viveu nas margens do rio Nilo, de onde trouxe a escrita para o mundo e matemática, escultura e arquitetura avançadas. Milhares de anos atrás, eles criaram os grandes monumentos que ainda se erguem e se orgulham.
Oh, Ramesses, for uncounted years your people endured, as other petty nations around them have risen and then fallen into dust. They look to you to lead them once more into greatness. Can you honor the gods and bring Egypt back to her rightful place at the very center of the world? Can you build a civilization that will stand the test of time? = Oh, Ramsés, por incontáveis anos o teu povo resistiu, enquanto outras pequenas nações ao redor deles se ergueram e depois caíram no pó. Eles esperam que tu os leves mais uma vez à grandeza. Podes honrar os deuses e trazer o Egito de volta ao seu lugar de direito no centro do mundo? Podes construir uma civilização que resistirá ao teste do tempo?
Thebes = Tebas
Memphis = Mênfis
Heliopolis = Heliópolis
Elephantine = Elefantina
Alexandria = Alexandria
Pi-Ramesses = Pi-Ramsés
Giza = Gizé
Byblos = Biblos
Akhetaten = Amarna
Hieraconpolis = Hieracômpolis
Abydos = Abidos
Asyut = Assiut
Avaris = Aváris
Lisht = Lixte
Buto = Buto
Edfu = Edfu
Pithom = Pitom
Busiris = Busiris
Kahun = Kahun
Athribis = Athribis
Mendes = Mendés
Elashmunein = Hermópolis
Tanis = Tânis
Bubastis = Bubástis
Oryx = Órix
Sebennytus = Sebenito
Akhmin = Achmim
Karnak = Carnaque
Luxor = Luxor
El Kab = Elcabe
Armant = Armante
Balat = Balat
Ellahun = El Lahun
Hawara = Hauara
Dashur = Dachur
Damanhur = Damanhur
Abusir = Abusir
Herakleopolis = Heracleópolis
Akoris = Akoris
Benihasan = Beni Haçane
Badari = Badari
Hermopolis = Hermópolis
Amrah = Amira
Koptos = Copto
Ombos = Ombo
Naqada = Naqada
Semna = Semna
Soleb = Solebe
Egypt = Egito
 # Requires translation!
[amount]% Production when constructing [buildingFilter] wonders [cityFilter] = 

Elizabeth = Isabel
By the grace of God, your days are numbered. = Pela graça de Deus, os teus dias estão contados.
We shall never surrender. = Jamais nos renderemos.
You have triumphed over us. The day is yours. = Triunfaste sobre nós. O dia é teu.
We are pleased to meet you. = É um prazer conhecer-te.
Would you be interested in a trade agreement with England? = Estarias interessado num acordo comercial com a Inglaterra?
Hello, again. = Olá, denovo.
Oh, it's you! = Oh, és tu!
Sun Never Sets = O Sol Nunca Se Põe
Praises upon her serene highness, Queen Elizabeth Gloriana. You lead and protect the celebrated maritime nation of England. England is an ancient land, settled as early as 35,000 years ago. The island has seen countless waves of invaders, each in turn becoming a part of the fabric of the people. Although England is a small island, for many years your people dominated the world stage. Their matchless navy, brilliant artists and shrewd merchants, giving them power and influence far in excess of their mere numbers. = Louvores a sua alteza serena, a Rainha Isabel Gloriana. Lideras e proteges a célebre nação marítima de Inglaterra. A Inglaterra é uma terra antiga, colonizada há 35.000 anos. A ilha viu inúmeras ondas de invasores, cada uma por sua vez se tornando parte da estrutura do povo. Embora a Inglaterra seja uma pequena ilha, por muitos anos o seu povo dominou o cenário mundial. A sua marinha incomparável, artistas brilhantes e mercadores astutos, dando-lhes poder e influência muito além de seu mero número.
Queen Elizabeth, will you bring about a new golden age for the English people? They look to you once more to return peace and prosperity to the nation. Will you take up the mantle of greatness? Can you build a civilization that will stand the test of time? = Rainha Isabel, vais trazer uma nova era de ouro para o povo inglês? Eles olham para ti mais uma vez para devolver a paz e a prosperidade à nação. Vais assumir o manto de grandeza? Podes construir uma civilização que resistirá ao teste do tempo?
London = Londres
York = Iorque
Nottingham = Nottingham
Hastings = Hastings
Canterbury =  Canterbury
Coventry = Coventry
Warwick = Warwick
Newcastle = Newcastle
Oxford = Oxford
Liverpool = Liverpool
Dover = Dover
Brighton = Brighton
Norwich = Norwich
Leeds = Leeds
Reading = Reading
Birmingham = Birmingham
Richmond = Richmond
Exeter = Exeter
Cambridge = Cambridge
Gloucester = Glócester
Manchester = Manchester
Bristol = Bristol
Leicester = Leicester
Carlisle = Carlisle
Ipswich = Ipswich
Portsmouth = Portomua
Berwick = Berwick
Bath = Bath
Mumbles = Mumbles
Southampton = Southampton
Sheffield = Sheffield
Salisbury = Salisburia
Colchester = Colchester
Plymouth = Plimude
Lancaster = Alencastro
Blackpool = Blackpool
Winchester = Winchester
Hull = Hull
England = Inglaterra

Napoleon = Napoleão
You're disturbing us, prepare for war. = Estás a perturbar-nos, prepare-te para a guerra.
You've fallen into my trap. I'll bury you. = Caiste na minha armadilha. Vou enterrar-te.
I congratulate you for your victory. = Eu te parabenizo pela tua vitória.
Welcome. I'm Napoleon, of France; the smartest military man in world history. = Bem-vindo. Eu sou o Napoleão, da França; o militar mais inteligente da história mundial.
France offers you this exceptional proposition. = A França oferece esta proposta excepcional.
Hello. = Olá.
It's you. = És tu.
Ancien Régime = Regime Ancião
Long life and triumph to you, First Consul and Emperor of France, Napoleon I, ruler of the French people. France lies at the heart of Europe. Long has Paris been the world center of culture, arts and letters. Although surrounded by competitors - and often enemies - France has endured as a great nation. Its armies have marched triumphantly into battle from one end of the world to the other, its soldiers and generals among the best in history. = Vida longa e triunfo para ti, Primeiro Cônsul e Imperador da França, Napoleão I, governante do povo francês. A França está no coração da Europa. Há muito tempo, Paris é o centro mundial da cultura, das artes e das letras. Embora cercada por competidores - e frequentemente inimigos - a França tem resistido como uma grande nação. Os teus exércitos marcharam triunfantemente para a batalha de um extremo a outro do mundo, os teus soldados e generais estão entre os melhores da história.
Napoleon Bonaparte, France yearns for you to rebuild your empire, to lead her once more to glory and greatness, to make France once more the epicenter of culture and refinement. Emperor, will you ride once more against your foes? Can you build a civilization that will stand the test of time? = Napoleão Bonaparte, na França, desejam que reconstruas o teu império, para conduzi-la mais uma vez à glória e à grandeza, para fazer da França mais uma vez o epicentro da cultura e do requinte. Imperador, cavalgarás mais uma vez contra os teus inimigos? Podes construir uma civilização que resistirá ao teste do tempo?
Paris = Paris
Orleans = Orleães
Lyon = Lion
Troyes = Troyes
Tours = Tours
Marseille = Marselha
Chartres = Chartres
Avignon = Avinhão
Rouen = Ruão
Grenoble = Grenoble
Dijon = Dijon
Amiens = Amiens
Cherbourg = Cherburgo
Poitiers = Poitiers
Toulouse = Toulouse
Bayonne = Baiona
Strasbourg = Estrasburgo
Brest = Brest
Bordeaux = Bordéus
Rennes = Rennes
Nice = Nice
Saint Etienne = Saint-Étienne
Nantes = Nantes
Reims = Reims
Le Mans = Le Mans
Montpellier = Montpellier
Limoges = Limoges 
Nancy = Nancy
Lille = Lille
Caen = Caen
Toulon = Toulon
Le Havre = Le Havre
Lourdes = Lourdes
Cannes = Cannes
Aix-En-Provence = Provença
La Rochelle = La Rochelle
Bourges = Burges
Calais = Calais
France = França
 # Requires translation!
before discovering [tech] = 

Catherine = Catarina
You've behaved yourself very badly, you know it. Now it's payback time. = Comportaste-te muito mal, sabes disso. Agora é a hora da vingança.
You've mistaken my passion for a weakness, you'll regret about this. = Confundiste a minha paixão com uma fraqueza, vais-te arrepender disto.
We were defeated, so this makes me your prisoner. I suppose there are worse fates. = Fomos derrotados, então isto torna-me teu prisioneiro. Suponho que existam destinos piores.
I greet you, stranger! If you are as intelligent and tactful as you are attractive, we'll get along just fine. = Eu saúdo-te, estranho! Se fores tão inteligente e diplomático quanto atraente, vamo-nos dar muito bem.
How would you like it if I propose this kind of exchange? = Gostarias que eu propusesse este tipo de troca?
Hello! = Olá!
What do you need?! = O que precisas?!
Siberian Riches = Riquezas Siberianas
Greetings upon thee, Your Imperial Majesty Catherine, wondrous Empress of all the Russias. At your command lies the largest country in the world. Mighty Russia stretches from the Pacific Ocean in the east to the Baltic Sea in the west. Despite wars, droughts, and every manner of disaster the heroic Russian people survive and prosper, their artists and scientists among the best in the world. The Empire today remains one of the strongest ever seen in human history - a true superpower, with the greatest destructive force ever devised at her command. = Saudações a ti, Vossa Majestade Imperial Catarina, maravilhosa imperatriz de todas as Rússias. Ao teu comando está o maior país do mundo. A poderosa Rússia estende-se desde o Oceano Pacífico, no leste, até o Mar Báltico, no oeste. Apesar das guerras, secas e todos os tipos de desastres, o heróico povo russo sobrevive e prospera, os teus artistas e cientistas estão entre os melhores do mundo. O Império hoje continua a ser um dos mais fortes já vistos na história da humanidade - uma verdadeira superpotência, com a maior força destrutiva já concebida sob o teu comando.
Catherine, your people look to you to bring forth glorious days for Russia and her people, to revitalize the land and recapture the wonder of the Enlightenment. Will you lead your people once more into greatness? Can you build a civilization that will stand the test of time? = Catarina, o teu povo espera que tragas dias gloriosos para a Rússia, para revitalizar a terra e recapturar a maravilha do Iluminismo. Vais liderar o teu povo mais uma vez à grandeza? Podes construir uma civilização que resistirá ao teste do tempo?
Moscow = Moscovo
St. Petersburg = São Petersburgo
Novgorod = Novogárdia
Rostov = Rostóvia
Yaroslavl = Iaroslavl
Yekaterinburg = Ecaterimburgo
Yakutsk = Iacutusque
Vladivostok = Vladivostoque
Smolensk = Smolensk
Orenburg = Oremburgo
Krasnoyarsk = Krasnoiarsk
Khabarovsk = Khabarovsk
Bryansk = Briansk
Tver = Tver
Novosibirsk = Novosibirsk
Magadan = Magadan
Murmansk = Murmansque
Irkutsk = Irkutsk
Chita = Tchita
Samara = Samara
Arkhangelsk = Arcangel
Chelyabinsk = Tcheliabinsk
Tobolsk = Tobolsk
Vologda = Vologda
Omsk = Omsk
Astrakhan = Astracã
Kursk = Kursk
Saratov = Saratov 
Tula = Tula
Vladimir = Vladimir
Perm = Perm
Voronezh = Voronej
Pskov = Pskov
Starayarussa = Staraya Russa
Kostoma = Costroma
Nizhniy Novgorod = Nijni Novgorod
Suzdal = Susdália
Magnitogorsk = Magnitogorsk
Russia = Rússia
Double quantity of [resource] produced = Quantidade dupla de [resource] produzido

Augustus Caesar = César Augusto
 # Requires translation!
My treasury contains little and my soldiers are getting impatient... (sigh) ...therefore you must die. = 
So brave, yet so stupid! If only you had a brain similar to your courage. = Tão corajoso, mas tão estúpido! Se ao menos tivesses um cérebro semelhante à tua coragem.
The gods have deprived Rome of their favour. We have been defeated. = Os deuses privaram a Roma do seu favor. Fomos derrotados.
I greet you. I am Augustus, Imperator and Pontifex Maximus of Rome. If you are a friend of Rome, you are welcome. = Eu saúdo-te. Sou Augusto, Imperador e Pontífice Máximo de Roma. Se és amigo de Roma, sê bem-vindo.
I offer this, for your consideration. = Eu ofereço-te isto, para tua consideração.
Hail. = Saudação.
What do you want? = O que queres?
The Glory of Rome = A glória de Roma
The blessings of the gods be upon you, Caesar Augustus, emperor of Rome and all her holdings. Your empire was the greatest and longest lived of all in Western civilization. And your people single-handedly shaped its culture, law, art, and warfare like none other, before or since. Through years of glorious conquest, Rome came to dominate all the lands of the Mediterranean from Spain in the west to Syria in the east. And her dominion would eventually expand to cover much of England and northern Germany. Roman art and architecture still awe and inspire the world. And she remains the envy of all lesser civilizations who have followed. = As bençãos dos deuses estejam contigo, César Augusto, imperador de Roma e de todas as suas posses. o teu império foi o maior e mais longevo de todos na civilização ocidental. E teu povo sozinho moldou a sua cultura, lei, arte e guerra como nenhum outro, antes ou depois. Durante anos de conquistas gloriosas, Roma passou a dominar todas as terras do Mediterrâneo, desde a Ibéria no oeste até a Síria no leste. E o teu domínio acabaria por expandir-se para cobrir grande parte da Inglaterra e do norte da Alemanha. A arte e a arquitetura romanas ainda impressionam e inspiram o mundo. E ela continua sendo a inveja de todas as civilizações inferiores que a seguiram.
O mighty emperor, your people turn to you to once more reclaim the glory of Rome! Will you see to it that your empire rises again, bringing peace and order to all? Will you make Rome once again center of the world? Can you build a civilization that will stand the test of time? = Ó poderoso imperador, o teu povo dirige-se a ti para mais uma vez reclamar a glória de Roma! Cuidarás para que o teu império se erga novamente, trazendo paz e ordem para todos? Farás de Roma mais uma vez o centro do mundo? Podes construir uma civilização que resistirá ao teste do tempo?
Rome = Roma
Antium = Anzio
Cumae = Cumas
Neapolis = Neápolis
Ravenna = Ravena
Arretium = Arezzo
Mediolanum = Mediolano
Arpinum = Arpino
Circei = Circe
Setia = Setia
Satricum = Satricum
Ardea = Ardea
Ostia = Óstia
Velitrae = Velletri
Viroconium = Virocônio
Tarentum = Tarentum
Brundisium = Brindisi
Caesaraugusta = César Augusta
Caesarea = Cesareia
Palmyra = Palmira
Signia = Segni
Aquileia = Aquileia
Clusium = Clúsio
Sutrium = Sutri
Cremona = Cremona
Placentia = Placentia
Hispalis = Híspalis
Artaxata = Artaxata
Aurelianorum = Aurelianorum
Nicopolis = Nicópolis
Agrippina = Agripina
Verona = Verona
Corfinium = Corfínio
Treverii = Tréveros
Sirmium = Sirmio
Augustadorum = Augustadorum
Curia = Curia
Interrama = Interrama
Adria = Adria
 # Requires translation!
[amount]% Production towards any buildings that already exist in the Capital = 

Harun al-Rashid = Harune Arraxide
The world will be more beautiful without you. Prepare for war. = O mundo ficará mais bonito sem ti. Prepara-te para guerra.
Fool! You will soon regret dearly! I swear it! = Idiota! Arrepender-te-ás profundamente! Eu juro!
You have won, congratulations. My palace is now in your possession, and I beg that you care well for the peacock. = Venceste, parabéns. O meu palácio está agora na tua posse, e imploro que cuides bem do pavão.
Welcome foreigner, I am Harun Al-Rashid, Caliph of the Arabs. Come and tell me about your empire. = Bem-vindo estrangeiro, eu sou Harune Arraxide, califa dos árabes. Vem e fala-me sobre o teu império.
Come forth, let's do business. = Vem, vamos fazer negócios
Peace be upon you. = Que a paz esteja contigo.
Trade Caravans = Caravanas comerciais
Blessings of God be upon you oh great caliph Harun al-Rashid, leader of the pious Arabian people! The Muslim empire, the Caliphate was born in the turbulent years after the death of the prophet Muhammad in 632 AD, as his followers sought to extend the rule of God to all of the people of the earth. The caliphate grew mighty indeed at the height of its power, ruling Spain, North Africa, the Middle East, Anatolia, the Balkans and Persia. An empire as great as or even greater than that of Rome. The arts and sciences flourished in Arabia during the Middle Ages, even as the countries of Europe descended into ignorance and chaos. The Caliphate survived for six hundred years, until finally succumbing to attack from the Mongols, those destroyers of Empires. = Que as bênçãos de Deus estejam contigo, ó grande califa Harune Arraxide, líder do piedoso povo árabe! O império muçulmano, o califado, nasceu nos turbulentos anos após a morte do profeta Maomé em 632 DC, quando os seus seguidores procuraram estender o governo de Deus a todas as pessoas da terra. O califado tornou-se realmente poderoso no auge do teu poder, governando a Peninsula Ibérica, o norte da África, o Oriente Médio, a Anatólia, os Bálcãs e a Pérsia. Um império tão grande ou até maior que o de Roma. As artes e as ciências floresceram na Arábia durante a Idade Média, mesmo quando os países da Europa caíram na ignorância e no caos. O califado sobreviveu por seiscentos anos, até que finalmente sucumbiu ao ataque dos mongóis, aqueles destruidores de impérios.
Great Caliph Harun al Rashid, your people look to you to return them to greatness! To make Arabia once again an enlightened land of arts and knowledge, a powerful nation who needs fear no enemy! Oh Caliph, will you take up the challenge? Can you build a civilization that will stand the test of time? = Grande califa Harune Arraxide, o teu povo espera que o devolvas à grandeza! Para tornar a Arábia mais uma vez uma terra iluminada de artes e conhecimento, uma nação poderosa que não precisa temer nenhum inimigo! Oh Califa, aceitarás o desafio? Podes construir uma civilização que resistirá ao teste do tempo?
Mecca = Meca
Medina = Medina
Damascus = Damasco
Baghdad = Bagdá
Najran = Najrã
Kufah = Cufa
Basra = Baçorá
Khurasan = Coração
Anjar = Anjar
Fustat = Fostate
Aden = Adem
Yamama = Iamama
Muscat = Mascate
Mansura = Mansura
Bukhara = Bucara
Fez = Fez
Shiraz = Xiraz
Merw = Marve
Balkh = Bactro
Mosul = Mossul
Aydab = Aidabe
Bayt = Belém
Suhar = Soar
Taif = Taife
Hama = Hama
Tabuk = Tabuque
Sana'a = Saná
Shihr = Xaer
Tripoli = Trípoli
Tunis = Tunes
Kairouan = Cairuão
Algiers = Argel
Oran = Orão
Arabia = Arábia
[stats] from each Trade Route = [stats] de cada Tota Comercial

George Washington = George Washington
Your wanton aggression leaves us no choice. Prepare for war! = A tua agressividade desenfreada não nos deixa escolha. Prepara-te para a guerra!
You have mistaken our love of peace for weakness. You shall regret this! = Confundiste o nosso amor pela paz com uma fraqueza. Deves arrepender-te disto!
The day...is yours. I hope you will be merciful in your triumph. = O dia... é teu. Espero que sejas misericordioso no teu triunfo.
The people of the United States of America welcome you. = O povo dos Estados Unidos da América dá-te as boas-vindas.
Is the following trade of interest to you? = A seguinte troca é do teu interesse?
Well? = Vamos?
Manifest Destiny = Destino Manifesto
Welcome President Washington! You lead the industrious American civilization! Formed in the conflagration of revolution in the 18th century, within a hundred years, the young nation became embroiled in a terrible civil war that nearly tore the country apart, but it was just a few short years later in the 20th century that the United States reached the height of its power, emerging triumphant and mighty from the two terrible wars that destroyed so many other great nations. The United States is a nation of immigrants, filled with optimism and determination. They lack only a leader to help them fulfill their promise. = Bem-vindo, Sr. Presidente Washington! Lideras a industriosa civilização americana! Formada na conflagração da revolução no século 18, dentro de cem anos, a jovem nação envolveu-se numa terrível guerra civil que quase separou o país, mas foi apenas alguns poucos anos depois no século 20 que os Estados Unidos atingiu o auge de seu poder, emergindo triunfante e poderosa das duas terríveis guerras que destruíram tantas outras grandes nações. Os Estados Unidos são uma nação de imigrantes, cheia de otimismo e determinação. Eles carecem apenas de um líder para ajudá-los a cumprir sua promessa.
President Washington, can you lead the American people to greatness? Can you build a civilization that will stand the test of time? = Sr. Presidente Washington, podes levar o povo americano à grandeza? Podes construir uma civilização que resistirá ao teste do tempo?
Washington = Washington
New York = Nova Iorque
Boston = Boston
Philadelphia = Filadélfia
Atlanta = Atlanta
Chicago = Chicago
Seattle = Seattle
San Francisco = São Francisco
Los Angeles = Los Angeles
Houston = Houston
Portland = Portland
St. Louis = St. Louis
Miami = Miami
Buffalo = Buffalo
Detroit = Detroit
New Orleans = Nova Orleães
Baltimore = Baltimore
Denver = Denver
Cincinnati = Cincinnati
Dallas = Dallas
Cleveland = Cleveland
Kansas City = Kansas City
San Diego = San Diego
Las Vegas = Las Vegas
Phoenix = Phoenix
Albuquerque = Albuquerque
Minneapolis = Minneapolis
Pittsburgh = Pittsburgh
Oakland = Oakland
Tampa Bay = Baía de Tampa
Orlando = Orlando
Tacoma = Tacoma
Santa Fe = Santa Fé
Olympia = Olympia
Hunt Valley = Hunt Valley
Springfield = Springfield
Palo Alto = Palo Alto
Centralia = Centralia
Spokane = Spokane
Jacksonville = Jacksonville
Svannah = Savannah
Charleston = Charleston
San Antonio = San Antonio
Anchorage = Anchorage
Sacramento = Sacramento
Reno = Reno
Salt Lake City = Salt Lake City
Boise = Boise
Milwaukee = Milwaukee
Santa Cruz = Santa Cruz
Little Rock = Little Rock
America = Estados Unidos

Oda Nobunaga = Oda Nobunaga
I hereby inform you of our intention to wipe out your civilization from this world. = Venho por este meio informá-lo da nossa intenção de eliminar a tua civilização deste mundo.
Pitiful fool! Now we shall destroy you! = Idiota lamentável! Agora destruir-te-emos!
You were much wiser than I thought. = Foste muito mais sábio do que eu pensava.
We hope for a fair and just relationship with you, who are renowned for military bravery. = Nós esperamos um relacionamento honesto e justo contigo, que é conhecido pela bravura militar.
I would be grateful if you agreed on the following proposal. = Eu ficaria muito grato se concordasses com a seguinte proposta.
Oh, it's you... = Oh, és tu...
Bushido = Bushido
Blessings upon you, noble Oda Nobunaga, ruler of Japan, the land of the Rising Sun! May you long walk among its flowering blossoms. The Japanese are an island people, proud and pious with a rich culture of arts and letters. Your civilization stretches back thousands of years, years of bloody warfare, expansion and isolation, great wealth and great poverty. In addition to their prowess on the field of battle, your people are also immensely industrious, and their technological innovation and mighty factories are the envy of lesser people everywhere. = Bênçãos sobre ti, nobre Oda Nobunaga, governante do Japão, a terra do Sol Nascente! Que tu possas caminhar longamente entre as tuas flores a desabrochar. Os japoneses são um povo insular, orgulhoso e piedoso, com uma rica cultura de artes e letras. A sua civilização remonta a milhares de anos, anos de guerra sangrenta, expansão e isolamento, grande riqueza e grande pobreza. Além das suas proezas no campo de batalha, oseu povo também é imensamente industrioso, e as suas inovações tecnológicas e fábricas poderosas são a inveja de pessoas inferiores em todos os lugares.
Legendary daimyo, will you grab the reins of destiny? Will you bring your family and people the honor and glory they deserve? Will you once again pick up the sword and march to triumph? Will you build a civilization that stands the test of time? = Lendário Daimyo, pegarás as rédeas do destino? Trarás à tua família e às pessoas a honra e a glória que elas merecem? Vais pegar a espada mais uma vez e marchar para o triunfo? Vais construir uma civilização que resista ao teste do tempo?
Kyoto = Quioto
Osaka = Osaka
Tokyo = Tóquio
Satsuma = Satsuma
Kagoshima = Kagoshima
Nara = Nara
Nagoya = Nagoia
Izumo = Izumo
Nagasaki = Nagasaki
Yokohama = Yokohama
Shimonoseki = Shimonoseki
Matsuyama = Matsuyama
Sapporo = Sapporo
Hakodate = Hakodate
Ise = Ise
Toyama = Toyama
Fukushima = Fukushima
Suo = Suo
Bizen = Bizen
Echizen = Echizen
Izumi = Izumi
Omi = Omi
Echigo = Echigo
Kozuke = Kozuke
Sado = Sado
Kobe = Kobe
Nagano = Nagano
Hiroshima = Hiroshima
Takayama = Takayama
Akita = Akita
Fukuoka = Fukuoka
Aomori = Aomori
Kamakura = Kamakura
Kochi = Kochi
Naha = Naha
Sendai = Sendai
Gifu = Gifu
Yamaguchi = Yamaguchi
Ota = Ota
Tottori = Tottori
Japan = Japão
 # Requires translation!
Damage is ignored when determining unit Strength = 

Gandhi = Gandhi
I have just received a report that large numbers of my troops have crossed your borders. = Eu acabei de recerber um informe de que um grande número de minhas tropas cruzaram as tuas fronteiras.
My attempts to avoid violence have failed. An eye for an eye only makes the world blind. = Minhas tentativas de evitar violência falharam. Olho por olho e o mundo acabará cego.
 # Requires translation!
You can chain me, you can torture me, you can even destroy this body, but you will never imprison my mind. = 
Hello, I am Mohandas Gandhi. My people call me Bapu, but please, call me friend. = Saudações, eu sou Mahatma Gandhi. O meu povo chama-me Bapu, mas por favor, chama-me de amigo.
My friend, are you interested in this arrangement? = Meu amigo, você está interessado neste acordo?
I wish you peace. = Desejo-te paz.
Population Growth = Crescimento Populacional
Delhi = Délhi
Mumbai = Mumbai
Vijayanagara = Bisnaga
Pataliputra = Pataliputra
Varanasi = Varanássi
Agra = Agra
Calcutta = Calcutá
Lahore = Lahore
Bangalore = Bengaluru
Hyderabad = Hiderabade
Madurai = Madurai
Ahmedabad = Ahmedabad
Kolhapur = Kolapur
Prayaga = Prayagraj
Ayodhya = Ayodhya
Indraprastha = Indraprastha
Mathura = Matura
Ujjain = Ujaim
Gulbarga = Gulbarga
Jaunpur = Jaunpur
Rajagriha = Rajgir
Sravasti = Sravasti
Tiruchirapalli = Tiruchirapalli
Thanjavur = Thanjavur
Bodhgaya = Bodh Gaya
Kushinagar = Kushinagar
Amaravati = Amaravati
Gaur = Gaur
Gwalior = Gwalior
Jaipur = Jaipur
Karachi = Carachi
India = Índia
Unhappiness from number of Cities doubled = A infelicidade do número de cidades dobrou

Otto von Bismarck = Otto von Bismarck
I cannot wait until ye grow even mightier. Therefore, prepare for war! = Eu não posso esperar até que tu te tornes ainda mais poderoso. Portanto, prepare-te para a guerra!
Corrupted villain! We will bring you into the ground! = Vilão corrupto! Vamos levar-te ao chão!
Germany has been destroyed. I weep for the future generations. = A Alemanha foi destruída. Choro pelas gerações futuras.
Guten tag. In the name of the great German people, I bid you welcome. = Guten tag. Em nome do grande povo alemão, dou-te as boas-vindas.
It would be in your best interest, to carefully consider this proposal. = Seria do teu interesse considerar cuidadosamente esta proposta.
What now? = E agora?
So, out with it! = Então, para com isso!
Furor Teutonicus = Fúria Teutônica
Hail mighty Bismarck, first chancellor of Germany and her empire! Germany is an upstart nation, fashioned from the ruins of the Holy Roman Empire and finally unified in 1871, a little more than a century ago. The German people have proven themselves to be creative, industrious and ferocious warriors. Despite enduring great catastrophes in the first half of the 20th century, Germany remains a worldwide economic, artistic and technological leader. = Salvamos o poderoso Bismarck, o primeiro chanceler da Alemanha e do seu império! A Alemanha é uma nação emergente, formada a partir das ruínas do Sacro Império Romano e finalmente unificada em 1871, há pouco mais de um século. O povo alemão provou ser um guerreiro criativo, trabalhador e feroz. Apesar de sofrer grandes catástrofes na primeira metade do século 20, a Alemanha continua sendo um líder mundial em economia, arte e tecnologia.
Great Prince Bismarck, the German people look up to you to lead them to greater days of glory. Their determination is strong, and now they turn to you, their beloved iron chancellor, to guide them once more. Will you rule and conquer through blood and iron, or foster the Germanic arts and industry? Can you build a civilization that will stand the test of time? = Grande Príncipe Bismarck, o povo alemão admira-te para conduzi-lo a dias de glória ainda maiores. A determinação deles é forte, e agora eles voltam-se para ti, o seu amado chanceler de ferro, para guiá-los mais uma vez. Governarás e conquistarás com sangue e ferro, ou promoverás as artes e a indústria alemãs? Podes construir uma civilização que resistirá ao teste do tempo?
Berlin = Berlim
Hamburg = Hamburgo
Munich = Munique
Cologne = Colônia
Frankfurt = Frankfurt
Essen = Essen
Dortmund = Dortmund
Stuttgart = Estugarda
Düsseldorf = Düsseldorf
Bremen = Brémen
Hannover = Hanôver
Duisburg = Duisburgo
Leipzig = Leipzig
Dresden = Dresden
Bonn = Bona
Bochum = Bochum
Bielefeld = Bielefeld
Karlsruhe = Karlsruhe
Gelsenkirchen = Gelsenkirchen
Wiesbaden = Wiesbaden
Münster = Münster
Rostock = Rostock
Chemnitz = Chemnitz
Braunschweig = Brunsvique
Halle = Halle
Mönchengladbach = Mönchengladbach
Kiel = Quiel 
Wuppertal = Wuppertal
Freiburg = Friburgo
Hagen = Hagen
Erfurt = Erfurt
Kaiserslautern = Kaiserslautern
Kassel = Kassel
Oberhausen = Oberhausen
Hamm = Hamm
Saarbrücken = Sarbruque
Krefeld = Krefeld
Pirmasens = Pirmasens
Potsdam = Potsdam
Solingen = Solingen
Osnabrück = Osnabruque
Ludwigshafen = Ludwigshafen
Leverkusen = Leverkusen
Oldenburg = Oldemburgo
Neuss = Neuss
Mülheim = Mülheim
Darmstadt = Darmestádio
Herne = Herne
Würzburg = Wurtzburgo
Recklinghausen = Recklinghausen
Göttingen = Gotinga
Wolfsburg = Wolfsburg
Koblenz = Coblença
Hildesheim = Hildesheim
Erlangen = Erlangen
Germany = Alemanha
 # Requires translation!
with [amount]% chance = 
 # Requires translation!
When conquering an encampment, earn [amount] Gold and recruit a Barbarian unit = 
 # Requires translation!
[amount]% maintenance costs = 

Suleiman I = Solimão I
Your continued insolence and failure to recognize and preeminence leads us to war. = A tua contínua insolência e falha em reconhecer e preeminência leva-nos à guerra.
Good. The world shall witness the incontestable might of my armies and the glory of the Empire. = Bom. O mundo testemunhará o poder incontestável de meus exércitos e a glória do Império.
Ruin! Ruin! Istanbul becomes Iram of the Pillars, remembered only by the melancholy poets. = Ruína! Ruína! Istambul torna-se o Iram dos Pilares, lembrado apenas pelos poetas melancólicos.
From the magnificence of Topkapi, the Ottoman nation greets you, stranger! I'm Suleiman, Kayser-I Rum, and I bestow upon you my welcome! = Da magnificência de Topkapi, a nação otomana saúda-te, estranho! Sou Solimão, Maomé II, e dou-te as minhas boas-vindas!
Let us do business! Would you be interested? = Deixa-nos fazer negócios! Estarias interessado?
Barbary Corsairs = Corsários Bárbaros
 # Requires translation!
Blessings of God be upon you, oh Great Emperor Suleiman! Your power, wealth and generosity awe the world! Truly, are you called 'Magnificent!' Your empire began in Bithynia, a small country in Eastern Anatolia in 12th century. Taking advantage in the decline of the great Seljuk Sultanate of Rum, King Osman I of Bithynia expanded west into Anatolia. Over the next century, your subjects brought down the empire of Byzantium, taking its holdings in Turkey and then the Balkans. In the mid 15th century, the Ottomans captured ancient Constantinople, gaining control of the strategic link between Europe and the Middle East. Your people's empire would continue to expand for centuries governing much of North Africa, the Middle East and Eastern Europe at its height. = 
 # Requires translation!
Mighty Sultan, heed the call of your people! Bring your empire back to the height of its power and glory and once again the world will look upon your greatness with awe and admiration! Will you accept the challenge, great emperor? Will you build an empire that will stand the test of time? = 
 # Requires translation!
Istanbul = 
 # Requires translation!
Edirne = 
 # Requires translation!
Ankara = 
 # Requires translation!
Bursa = 
 # Requires translation!
Konya = 
 # Requires translation!
Samsun = 
 # Requires translation!
Gaziantep = 
 # Requires translation!
Diyarbakır = 
 # Requires translation!
Izmir = 
 # Requires translation!
Kayseri = 
 # Requires translation!
Malatya = 
 # Requires translation!
Mersin = 
 # Requires translation!
Antalya = 
 # Requires translation!
Zonguldak = 
 # Requires translation!
Denizli = 
 # Requires translation!
Ordu = 
 # Requires translation!
Muğla = 
 # Requires translation!
Eskişehir = 
 # Requires translation!
Inebolu = 
 # Requires translation!
Sinop = 
 # Requires translation!
Adana = 
 # Requires translation!
Artvin = 
 # Requires translation!
Bodrum = 
 # Requires translation!
Eregli = 
 # Requires translation!
Silifke = 
 # Requires translation!
Sivas = 
 # Requires translation!
Amasya = 
 # Requires translation!
Marmaris = 
 # Requires translation!
Trabzon = 
 # Requires translation!
Erzurum = 
 # Requires translation!
Urfa = 
 # Requires translation!
Izmit = 
 # Requires translation!
Afyonkarahisar = 
 # Requires translation!
Bitlis = 
 # Requires translation!
Yalova = 
The Ottomans = Império Otomano
 # Requires translation!
When defeating a [mapUnitFilter] unit, earn [amount] Gold and recruit it = 

Sejong = Sejongue
Jip-hyun-jun (Hall of Worthies) will no longer tolerate your irksome behavior. We will liberate the citizens under your oppression even with force, and enlighten them! = O Jip-hyun-jun (Salão dos Dignos) não vai mais tolerar o teu comportamento irritante. Vamos libertar os cidadãos sob a tua opressão, mesmo com a força, e iluminá-los!
 # Requires translation!
Foolish, miserable wretch! You will be crushed by this country's magnificent scientific power! = 
 # Requires translation!
Now the question is who will protect my people. A dark age has come. = 
 # Requires translation!
Welcome to the palace of Choson, stranger. I am the learned King Sejong, who looks after his great people. = 
 # Requires translation!
We have many things to discuss and have much to benefit from each other. = 
 # Requires translation!
Oh, it's you = 
Scholars of the Jade Hall = Estudiosos do Hall de Jade
 # Requires translation!
Greetings to you, exalted King Sejong the Great, servant to the people and protector of the Choson Dynasty! Your glorious vision of prosperity and overwhelming benevolence towards the common man made you the most beloved of all Korean kings. From the earliest days of your reign, the effort you took to provide a fair and just society for all was surpassed only by the technological advances spurred onwards by your unquenched thirst for knowledge. Guided by your wisdom, the scholars of the Jade Hall developed Korea's first written language, Hangul, bringing the light of literature and science to the masses after centuries of literary darkness. = 
 # Requires translation!
Honorable Sejong, once more the people look to your for guidance. Will you rise to the occasion, bringing harmony and understanding to the people? Can you once again advance your kingdom's standing to such wondrous heights? Can you build a civilization that stands the test of time? = 
 # Requires translation!
Seoul = 
 # Requires translation!
Busan = 
 # Requires translation!
Jeonju = 
 # Requires translation!
Daegu = 
 # Requires translation!
Pyongyang = 
 # Requires translation!
Kaesong = 
 # Requires translation!
Suwon = 
 # Requires translation!
Gwangju = 
 # Requires translation!
Gangneung = 
 # Requires translation!
Hamhung = 
 # Requires translation!
Wonju = 
 # Requires translation!
Ulsan = 
 # Requires translation!
Changwon = 
 # Requires translation!
Andong = 
 # Requires translation!
Gongju = 
 # Requires translation!
Haeju = 
 # Requires translation!
Cheongju = 
 # Requires translation!
Mokpo = 
 # Requires translation!
Dongducheon = 
 # Requires translation!
Geoje = 
 # Requires translation!
Suncheon = 
 # Requires translation!
Jinju = 
 # Requires translation!
Sangju = 
 # Requires translation!
Rason = 
 # Requires translation!
Gyeongju = 
 # Requires translation!
Chungju = 
 # Requires translation!
Sacheon = 
 # Requires translation!
Gimje = 
 # Requires translation!
Anju = 
Korea = Coréia
 # Requires translation!
Receive a tech boost when scientific buildings/wonders are built in capital = 

 # Requires translation!
Hiawatha = 
 # Requires translation!
You are a plague upon Mother Earth! Prepare for battle! = 
 # Requires translation!
You evil creature! My braves will slaughter you! = 
 # Requires translation!
You have defeated us... but our spirits will never be vanquished! We shall return! = 
 # Requires translation!
Greetings, stranger. I am Hiawatha, speaker for the Iroquois. We seek peace with all, but we do not shrink from war. = 
 # Requires translation!
Does this trade work for you, my friend? = 
The Great Warpath = A grande Ira
 # Requires translation!
Greetings, noble Hiawatha, leader of the mighty Iroquois nations! Long have your people lived near the great and holy lake Ontario in the land that has come to be known as the New York state in North America. In the mists of antiquity, the five peoples of Seneca, Onondaga, Mohawks, Cayugas and Oneida united into one nation, the Haudenosaunee, the Iroquois. With no written language, the wise men of your nation created the great law of peace, the model for many constitutions including that of the United States. For many years, your people battled great enemies, such as the Huron, and the French and English invaders. Tough outnumbered and facing weapons far more advanced than the ones your warriors wielded, the Iroquois survived and prospered, until they were finally overwhelmed by the mighty armies of the new United States. = 
 # Requires translation!
Oh noble Hiawatha, listen to the cries of your people! They call out to you to lead them in peace and war, to rebuild the great longhouse and unite the tribes once again. Will you accept this challenge, great leader? Will you build a civilization that will stand the test of time? = 
 # Requires translation!
Onondaga = 
 # Requires translation!
Osininka = 
 # Requires translation!
Grand River = 
 # Requires translation!
Akwesasme = 
 # Requires translation!
Buffalo Creek = 
 # Requires translation!
Brantford = 
 # Requires translation!
Montreal = 
 # Requires translation!
Genesse River = 
 # Requires translation!
Canandaigua Lake = 
 # Requires translation!
Lake Simcoe = 
 # Requires translation!
Salamanca = 
 # Requires translation!
Gowanda = 
 # Requires translation!
Cuba = 
 # Requires translation!
Akron = 
 # Requires translation!
Kanesatake = 
 # Requires translation!
Ganienkeh = 
 # Requires translation!
Cayuga Castle = 
 # Requires translation!
Chondote = 
 # Requires translation!
Canajoharie = 
 # Requires translation!
Nedrow = 
 # Requires translation!
Oneida Lake = 
 # Requires translation!
Kanonwalohale = 
 # Requires translation!
Green Bay = 
 # Requires translation!
Southwold = 
 # Requires translation!
Mohawk Valley = 
 # Requires translation!
Schoharie = 
 # Requires translation!
Bay of Quinte = 
 # Requires translation!
Kanawale = 
 # Requires translation!
Kanatsiokareke = 
 # Requires translation!
Tyendinaga = 
 # Requires translation!
Hahta = 
Iroquois = Tribo Iroquois
All units move through Forest and Jungle Tiles in friendly territory as if they have roads. These tiles can be used to establish City Connections upon researching the Wheel. = Mova-se por florestas e selvas em território amigo como se fossem estradas. Estas terras podem ser usadas para estabelecer rotas de comércio após pesquisar a roda.

Darius I = Dario I
 # Requires translation!
Your continue existence is an embarrassment to all leaders everywhere! You must be destroyed! = 
 # Requires translation!
Curse you! You are beneath me, son of a donkey driver! I will crush you! = 
 # Requires translation!
You mongrel! Cursed be you! The world will long lament your heinous crime! = 
 # Requires translation!
Peace be on you! I am Darius, the great and outstanding king of kings of great Persia... but I suppose you knew that. = 
 # Requires translation!
In my endless magnanimity, I am making you this offer. You agree, of course? = 
 # Requires translation!
Good day to you! = 
 # Requires translation!
Ahh... you... = 
Achaemenid Legacy = Legado Aquemenianiano
 # Requires translation!
The blessings of heaven be upon you, beloved king Darius of Persia! You lead a strong and wise people. In the morning of the world, the great Persian leader Cyrus revolted against the mighty Median empire and by 550 BC, the Medes were no more. Through cunning diplomacy and military prowess, great Cyrus conquered wealthy Lydia and powerful Babylon, his son conquering proud Egypt some years later. Over time, Persian might expanded into far away Macedonia, at the very door of the upstart Greek city-states. Long would Persia prosper until the upstart villain Alexander of Macedon, destroyed the great empire in one shocking campaign. = 
 # Requires translation!
Darius, your people look to you to once again bring back the days of power and glory for Persia! The empire of your ancestors must emerge again, to triumph over its foes and to bring peace and order to the world! O king, will you answer the call? Can you build a civilization that will stand the test of time? = 
 # Requires translation!
Persepolis = 
 # Requires translation!
Parsagadae = 
 # Requires translation!
Susa = 
 # Requires translation!
Ecbatana = 
 # Requires translation!
Tarsus = 
 # Requires translation!
Gordium = 
 # Requires translation!
Bactra = 
 # Requires translation!
Sardis = 
 # Requires translation!
Ergili = 
 # Requires translation!
Dariushkabir = 
 # Requires translation!
Ghulaman = 
 # Requires translation!
Zohak = 
 # Requires translation!
Istakhr = 
 # Requires translation!
Jinjan = 
 # Requires translation!
Borazjan = 
 # Requires translation!
Herat = 
 # Requires translation!
Dakyanus = 
 # Requires translation!
Bampur = 
 # Requires translation!
Turengtepe = 
 # Requires translation!
Rey = 
 # Requires translation!
Thuspa = 
 # Requires translation!
Hasanlu = 
 # Requires translation!
Gabae = 
 # Requires translation!
Merv = 
 # Requires translation!
Behistun = 
 # Requires translation!
Kandahar = 
 # Requires translation!
Altintepe = 
 # Requires translation!
Bunyan = 
 # Requires translation!
Charsadda = 
 # Requires translation!
Uratyube = 
 # Requires translation!
Dura Europos = 
 # Requires translation!
Aleppo = 
 # Requires translation!
Qatna = 
 # Requires translation!
Kabul = 
 # Requires translation!
Capisa = 
 # Requires translation!
Kyreskhata = 
 # Requires translation!
Marakanda = 
 # Requires translation!
Peshawar = 
 # Requires translation!
Van = 
 # Requires translation!
Pteira = 
 # Requires translation!
Arshada = 
 # Requires translation!
Artakaona = 
 # Requires translation!
Aspabota = 
 # Requires translation!
Autiyara = 
 # Requires translation!
Bagastana = 
 # Requires translation!
Baxtri = 
 # Requires translation!
Darmasa = 
 # Requires translation!
Daphnai = 
 # Requires translation!
Drapsaka = 
 # Requires translation!
Eion = 
 # Requires translation!
Gandutava = 
 # Requires translation!
Gaugamela = 
 # Requires translation!
Harmozeia = 
 # Requires translation!
Ekatompylos = 
 # Requires translation!
Izata = 
 # Requires translation!
Kampada = 
 # Requires translation!
Kapisa = 
 # Requires translation!
Karmana = 
 # Requires translation!
Kounaxa = 
 # Requires translation!
Kuganaka = 
 # Requires translation!
Nautaka = 
 # Requires translation!
Paishiyauvada = 
 # Requires translation!
Patigrbana = 
 # Requires translation!
Phrada = 
Persia = Pérsia
 # Requires translation!
during a Golden Age = 

 # Requires translation!
Kamehameha I = 
 # Requires translation!
The ancient fire flashing across the sky is what proclaimed that this day would come, though I had foolishly hoped for a different outcome. = 
 # Requires translation!
It is obvious now that I misjudged you and your true intentions. = 
 # Requires translation!
The hard-shelled crab yields, and the lion lies down to sleep. Kanaloa comes for me now. = 
 # Requires translation!
Aloha! Greetings and blessings upon you, friend. I am Kamehameha, Great King of this strand of islands. = 
 # Requires translation!
Come, let our people feast together! = 
 # Requires translation!
Welcome, friend! = 
Wayfinding = Orientação
 # Requires translation!
Greetings and blessings be upon you, Kamehameha the Great, chosen by the heavens to unite your scattered peoples. Oh mighty King, you were the first to bring the Big Island of Hawai'i under one solitary rule in 1791 AD. This was followed by the merging of all the remaining islands under your standard in 1810. As the first King of Hawai'i, you standardized the legal and taxation systems and instituted the Mamalahoe Kawanai, an edict protecting civilians in times of war. You ensured the continued unification and sovereignty of the islands by your strong laws and deeds, even after your death in 1819. = 
 # Requires translation!
Oh wise and exalted King, your people wish for a kingdom of their own once more and require a leader of unparalleled greatness! Will you answer their call and don the mantle of the Lion of the Pacific? Will you build a kingdom that stands the test of time? = 
 # Requires translation!
Honolulu = 
 # Requires translation!
Samoa = 
 # Requires translation!
Tonga = 
 # Requires translation!
Nuku Hiva = 
 # Requires translation!
Raiatea = 
 # Requires translation!
Aotearoa = 
 # Requires translation!
Tahiti = 
 # Requires translation!
Hilo = 
 # Requires translation!
Te Wai Pounamu = 
 # Requires translation!
Rapa Nui = 
 # Requires translation!
Tuamotu = 
 # Requires translation!
Rarotonga = 
 # Requires translation!
Tuvalu = 
 # Requires translation!
Tubuai = 
 # Requires translation!
Mangareva = 
 # Requires translation!
Oahu = 
 # Requires translation!
Kiritimati = 
 # Requires translation!
Ontong Java = 
 # Requires translation!
Niue = 
 # Requires translation!
Rekohu = 
 # Requires translation!
Rakahanga = 
 # Requires translation!
Bora Bora = 
 # Requires translation!
Kailua = 
 # Requires translation!
Uvea = 
 # Requires translation!
Futuna = 
 # Requires translation!
Rotuma = 
 # Requires translation!
Tokelau = 
 # Requires translation!
Lahaina = 
 # Requires translation!
Bellona = 
 # Requires translation!
Mungava = 
 # Requires translation!
Tikopia = 
 # Requires translation!
Emae = 
 # Requires translation!
Kapingamarangi = 
 # Requires translation!
Takuu = 
 # Requires translation!
Nukuoro = 
 # Requires translation!
Sikaiana = 
 # Requires translation!
Anuta = 
 # Requires translation!
Nuguria = 
 # Requires translation!
Pileni = 
 # Requires translation!
Nukumanu = 
Polynesia = Polinésia
 # Requires translation!
starting from the [era] = 
Enables embarkation for land units = Permite o embarque de unidades terrestres
 # Requires translation!
Enables [mapUnitFilter] units to enter ocean tiles = 
 # Requires translation!
Normal vision when embarked = 
 # Requires translation!
within [amount] tiles of a [tileFilter] = 

 # Requires translation!
Ramkhamhaeng = 
 # Requires translation!
You lowly, arrogant fool! I will make you regret of your insolence! = 
 # Requires translation!
You scoundrel! I shall prepare to fend you off! = 
 # Requires translation!
Although I lost, my honor shall endure. I wish you good luck. = 
 # Requires translation!
I, Pho Kun Ramkhamhaeng, King of Siam, consider it a great honor that you have walked to visit my country of Siam. = 
 # Requires translation!
Greetings. I believe this is a fair proposal for both parties. What do you think? = 
 # Requires translation!
Welcome. = 
Father Governs Children = Paternalismo
 # Requires translation!
Greetings to you, Great King Ramkhamhaeng, leader of the glorious Siamese people! O mighty King, your people bow down before you in awe and fear! You are the ruler of Siam, an ancient country in the heart of Southeast Asia, a beautiful and mysterious land. Surrounded by foes, beset by bloody war and grinding poverty, the clever and loyal Siamese people have endured and triumphed. King Ramkhamhaeng, your empire was once part of the Khmer Empire, until the 13th century AD, when your ancestors revolted, forming the small Sukhothai kingdom. Through successful battle and cunning diplomacy, the tiny kingdom grew into a mighty empire, an empire which would dominate South East Asia for more than a century! = 
 # Requires translation!
Oh, wise and puissant King Ramkhamhaeng, your people need you to once again lead them to greatness! Can you use your wits and strength of arms to protect your people and defeat your foes? Can you build a civilization that will stand the test of time? = 
 # Requires translation!
Sukhothai = 
 # Requires translation!
Si Satchanalai = 
 # Requires translation!
Muang Saluang = 
 # Requires translation!
Lampang = 
 # Requires translation!
Phitsanulok = 
 # Requires translation!
Kamphaeng Pet = 
 # Requires translation!
Nakhom Chum = 
 # Requires translation!
Vientiane = 
 # Requires translation!
Nakhon Si Thammarat = 
 # Requires translation!
Martaban = 
 # Requires translation!
Nakhon Sawan = 
 # Requires translation!
Chainat = 
 # Requires translation!
Luang Prabang = 
 # Requires translation!
Uttaradit = 
 # Requires translation!
Chiang Thong = 
 # Requires translation!
Phrae = 
 # Requires translation!
Nan = 
 # Requires translation!
Tak = 
 # Requires translation!
Suphanburi = 
 # Requires translation!
Hongsawadee = 
 # Requires translation!
Thawaii = 
 # Requires translation!
Ayutthaya = 
 # Requires translation!
Taphan Hin = 
 # Requires translation!
Uthai Thani = 
 # Requires translation!
Lap Buri = 
 # Requires translation!
Ratchasima = 
 # Requires translation!
Ban Phai = 
 # Requires translation!
Loci = 
 # Requires translation!
Khon Kaen = 
 # Requires translation!
Surin = 
 # Requires translation!
Siam = 
 # Requires translation!
[amount]% [stat] from City-States = 
 # Requires translation!
Military Units gifted from City-States start with [amount] XP = 

Isabella = Isabel
 # Requires translation!
God will probably forgive you... but I shall not. Prepare for war. = 
 # Requires translation!
Repugnant spawn of the devil! You will pay! = 
 # Requires translation!
If my defeat is, without any doubt, the will of God, then I will accept it. = 
 # Requires translation!
God blesses those who deserve it. I am Isabel of Spain. = 
 # Requires translation!
I hope this deal will receive your blessing. = 
Seven Cities of Gold = Sete Cidades do Ouro
 # Requires translation!
Blessed Isabella, servant of God, holy queen of Castille and León! Your people greet and welcome you. You are the ruler of Spain, a beautiful and ancient country at the crossroads of the world between Europe and Africa, one shore on the Mediterranean and the other on the mighty Atlantic Ocean. The Spanish are a multicultural people with roots in the Muslim and Christian worlds. A seafaring race, Spanish explorers found and conquered much of the New World, and, for many centuries, its gold and silver brought Spain unrivalled wealth and power, making the Spanish court the envy of the world. = 
 # Requires translation!
O fair and virtuous Isabella! Will you rebuild the Spanish empire and show the world again the greatness of your people? Will you take up the mantle of the holy monarchy, and vanquish your foes under heaven's watchful eyes? Your adoring subjects await your command! Will you build a civilization that stands the test of time? = 
Madrid = Madrid
 # Requires translation!
Barcelona = 
 # Requires translation!
Seville = 
 # Requires translation!
Cordoba = 
 # Requires translation!
Toledo = 
 # Requires translation!
Santiago = 
 # Requires translation!
Murcia = 
 # Requires translation!
Valencia = 
 # Requires translation!
Zaragoza = 
 # Requires translation!
Pamplona = 
 # Requires translation!
Vitoria = 
 # Requires translation!
Santander = 
 # Requires translation!
Oviedo = 
 # Requires translation!
Jaen = 
 # Requires translation!
Logroño = 
 # Requires translation!
Valladolid = 
 # Requires translation!
Palma = 
 # Requires translation!
Teruel = 
 # Requires translation!
Almeria = 
 # Requires translation!
Leon = 
 # Requires translation!
Zamora = 
 # Requires translation!
Mida = 
 # Requires translation!
Lugo = 
 # Requires translation!
Alicante = 
 # Requires translation!
Càdiz = 
 # Requires translation!
Eiche = 
 # Requires translation!
Alcorcon = 
 # Requires translation!
Burgos = 
 # Requires translation!
Vigo = 
 # Requires translation!
Badajoz = 
 # Requires translation!
La Coruña = 
 # Requires translation!
Guadalquivir = 
 # Requires translation!
Bilbao = 
 # Requires translation!
San Sebastian = 
 # Requires translation!
Granada = 
 # Requires translation!
Mérida = 
 # Requires translation!
Huelva = 
 # Requires translation!
Ibiza = 
 # Requires translation!
Las Palmas = 
 # Requires translation!
Tenerife = 
Spain = Espanha
 # Requires translation!
100 Gold for discovering a Natural Wonder (bonus enhanced to 500 Gold if first to discover it) = 
 # Requires translation!
Double Happiness from Natural Wonders = 
 # Requires translation!
Tile yields from Natural Wonders doubled = 

Askia = Ásquia Maomé I
 # Requires translation!
You are an abomination to heaven and earth, the chief of ignorant savages! You must be destroyed! = 
 # Requires translation!
Fool! You have doomed your people to fire and destruction! = 
 # Requires translation!
We have been consumed by the fires of hatred and rage. Enjoy your victory in this world - you shall pay a heavy price in the next! = 
 # Requires translation!
I am Askia of the Songhai. We are a fair people - but those who cross us will find only destruction. You would do well to avoid repeating the mistakes others have made in the past. = 
 # Requires translation!
Can I interest you in this deal? = 
River Warlord = Chefão de Rio
 # Requires translation!
May the blessings of God, who is greatest of all, be upon you Askia, leader of the Songhai people! For many years your kingdom was a vassal of the mighty West African state of Mali, until the middle of the 14th century, when King Sunni Ali Ber wrested independence from the Mali, conquering much territory and fighting off numerous foes who sought to destroy him. Ultimately, his conquest of the wealthy cities of Timbuktu and Jenne gave the growing Songhai empire the economic power to survive for some 100 years, until the empire was destroyed by foes with advanced technology - muskets against spearmen. = 
 # Requires translation!
King Askia, your people look to you to lead them to glory. To make them powerful and wealthy, to keep them supplied with the weapons they need to defeat any foe. Can you save them from destruction, oh King? Can you build a civilization that will stand the test of time? = 
 # Requires translation!
Gao = 
 # Requires translation!
Tombouctu = 
 # Requires translation!
Jenne = 
 # Requires translation!
Taghaza = 
 # Requires translation!
Tondibi = 
 # Requires translation!
Kumbi Saleh = 
 # Requires translation!
Kukia = 
 # Requires translation!
Walata = 
 # Requires translation!
Tegdaoust = 
 # Requires translation!
Argungu = 
 # Requires translation!
Gwandu = 
 # Requires translation!
Kebbi = 
 # Requires translation!
Boussa = 
 # Requires translation!
Motpi = 
 # Requires translation!
Bamako = 
 # Requires translation!
Wa = 
 # Requires translation!
Kayes = 
 # Requires translation!
Awdaghost = 
 # Requires translation!
Ouadane = 
 # Requires translation!
Dakar = 
 # Requires translation!
Tadmekket = 
 # Requires translation!
Tekedda = 
 # Requires translation!
Kano = 
 # Requires translation!
Agadez = 
 # Requires translation!
Niamey = 
 # Requires translation!
Torodi = 
 # Requires translation!
Ouatagouna = 
 # Requires translation!
Dori = 
 # Requires translation!
Bamba = 
 # Requires translation!
Segou = 
 # Requires translation!
Songhai = 
 # Requires translation!
Receive triple Gold from Barbarian encampments and pillaging Cities = 
Defense bonus when embarked = Bonus de defesa quando embarcado

 # Requires translation!
Genghis Khan = 
 # Requires translation!
You stand in the way of my armies. Let us solve this like warriors! = 
 # Requires translation!
No more words. Today, Mongolia charges toward your defeat. = 
 # Requires translation!
You have hobbled the Mongolian clans. My respect for you nearly matches the loathing. I am waiting for my execution. = 
 # Requires translation!
I am Temuujin, conqueror of cities and countries. Before me lie future Mongolian lands. Behind me is the only cavalry that matters. = 
 # Requires translation!
I am not always this generous, but we hope you take this rare opportunity we give you. = 
 # Requires translation!
So what now? = 
Mongol Terror = Terror Mongol
 # Requires translation!
Greetings, o great Temuujin, immortal emperor of the mighty Mongol Empire! Your fists shatter walls of cities and your voice brings despair to your enemies. O Khan! You united the warring tribes of Northern Asia into a mighty people, creating the greatest cavalry force the world has ever witnessed. Your people's cunning diplomacy divided their enemies, making them weak and helpless before Mongolia's conquering armies. In a few short years, your people's soldiers conquered most of China and Eastern Asia, and the empire continued to grow until it reached west into Europe and south to Korea. Indeed, it was the greatest empire ever seen, dwarfing those pathetic conquests of the Romans or the Greeks. = 
 # Requires translation!
Temuujin, your people call upon you once more to lead them to battle and conquest. Will the world once again tremble at the thunderous sound of your cavalry, sweeping down from the steppes? Will you build a civilization that stands the test of time? = 
 # Requires translation!
Karakorum = 
 # Requires translation!
Beshbalik = 
 # Requires translation!
Turfan = 
 # Requires translation!
Hsia = 
 # Requires translation!
Old Sarai = 
 # Requires translation!
New Sarai = 
 # Requires translation!
Tabriz = 
 # Requires translation!
Tiflis = 
 # Requires translation!
Otrar = 
 # Requires translation!
Sanchu = 
 # Requires translation!
Kazan = 
 # Requires translation!
Almarikh = 
 # Requires translation!
Ulaanbaatar = 
 # Requires translation!
Hovd = 
 # Requires translation!
Darhan = 
 # Requires translation!
Dalandzadgad = 
 # Requires translation!
Mandalgovi = 
 # Requires translation!
Choybalsan = 
 # Requires translation!
Erdenet = 
 # Requires translation!
Tsetserieg = 
 # Requires translation!
Baruun-Urt = 
 # Requires translation!
Ereen = 
 # Requires translation!
Batshireet = 
 # Requires translation!
Choyr = 
 # Requires translation!
Ulaangom = 
 # Requires translation!
Tosontsengel = 
 # Requires translation!
Altay = 
 # Requires translation!
Uliastay = 
 # Requires translation!
Bayanhongor = 
 # Requires translation!
Har-Ayrag = 
 # Requires translation!
Nalayh = 
 # Requires translation!
Tes = 
 # Requires translation!
Mongolia = 
 # Requires translation!
+30% Strength when fighting City-State units and cities = 

 # Requires translation!
Montezuma I = 
 # Requires translation!
Xi-miqa-can! Xi-miqa-can! Xi-miqa-can! (Die, die, die!) = 
 # Requires translation!
Excellent! Let the blood flow in raging torrents! = 
 # Requires translation!
Monster! Who are you to destroy my greatness? = 
 # Requires translation!
What do I see before me? Another beating heart for my sacrificial fire. = 
 # Requires translation!
Accept this agreement or suffer the consequences. = 
 # Requires translation!
Welcome, friend. = 
 # Requires translation!
Sacrificial Captives = 
 # Requires translation!
Welcome, O divine Montezuma! We grovel in awe at your magnificence! May the heaven shower all manner of good things upon you all the days of your life! You are the leader of the mighty Aztec people, wandering nomads from a lost home in the north who in the 12th century came to live in the mesa central in the heart of what would come to be called Mexico. Surrounded by many tribes fighting to control the rich land surrounding the sacred lakes of Texcoco, Xaltocan and Zampango, through cunning alliances and martial prowess, within a mere two hundred years, the Aztecs came to dominate the Central American basin, ruling a mighty empire stretching from sea to sea. But the empire fell at last under the assault of foreign devils - the accursed Spaniards! - wielding fiendish weapons the likes of which your faithful warriors had never seen. = 
 # Requires translation!
O great king Montezuma, your people call upon you once more, to rise up and lead them to glory, bring them wealth and power, and give them dominion over their foes and rivals. Will you answer their call, glorious leader? Will you build a civilization that stands the test of time? = 
 # Requires translation!
Tenochtitlan = 
 # Requires translation!
Teotihuacan = 
 # Requires translation!
Tlatelolco = 
 # Requires translation!
Texcoco = 
 # Requires translation!
Tlaxcala = 
 # Requires translation!
Calixtlahuaca = 
 # Requires translation!
Xochicalco = 
 # Requires translation!
Tlacopan = 
 # Requires translation!
Atzcapotzalco = 
 # Requires translation!
Tzintzuntzan = 
 # Requires translation!
Malinalco = 
 # Requires translation!
Tamuin = 
 # Requires translation!
Teayo = 
 # Requires translation!
Cempoala = 
 # Requires translation!
Chalco = 
 # Requires translation!
Tlalmanalco = 
 # Requires translation!
Ixtapaluca = 
 # Requires translation!
Huexotla = 
 # Requires translation!
Tepexpan = 
 # Requires translation!
Tepetlaoxtoc = 
 # Requires translation!
Chiconautla = 
 # Requires translation!
Zitlaltepec = 
 # Requires translation!
Coyotepec = 
 # Requires translation!
Tequixquiac = 
 # Requires translation!
Jilotzingo = 
 # Requires translation!
Tlapanaloya = 
 # Requires translation!
Tultitan = 
 # Requires translation!
Ecatepec = 
 # Requires translation!
Coatepec = 
 # Requires translation!
Chalchiuites = 
 # Requires translation!
Chiauhita = 
 # Requires translation!
Chapultepec = 
 # Requires translation!
Itzapalapa = 
 # Requires translation!
Ayotzinco = 
 # Requires translation!
Iztapam = 
 # Requires translation!
Aztecs = 
 # Requires translation!
Earn [amount]% of killed [mapUnitFilter] unit's [costOrStrength] as [plunderableStat] = 

 # Requires translation!
Pachacuti = 
 # Requires translation!
Resistance is futile! You cannot hope to stand against the mighty Incan empire. If you will not surrender immediately, then prepare for war! = 
 # Requires translation!
Declare war on me?!? You can't, because I declare war on you first! = 
 # Requires translation!
How did you darken the sun? I ruled with diligence and mercy—see that you do so as well. = 
 # Requires translation!
How are you? You stand before Pachacuti Inca Yupanqui. = 
 # Requires translation!
The Incan people offer this fair trade. = 
 # Requires translation!
How are you doing? = 
 # Requires translation!
What do you want now? = 
Great Andean Road = Grande Estrada Andina
 # Requires translation!
Oh ye who remakes the world, your loyal subjects greet you, King Pachacuti Sapa Inca, ruler of Tawantinsuyu and the Inca people! From the beginnings in the small state of Cusco, the Incans displayed their potential for greatness, marching to war against their many enemies, crushing their armies into dust and carving for themselves a mighty empire stretching from Ecuador to Chile. Indeed, they built the greatest empire ever seen in pre-Columbian America. More than mere soldiers, your people were great builders and artists as well, and the remnants of their works still awe and inspire the world today. = 
 # Requires translation!
Oh King Pachacuti, truly are you called 'Earth Shaker'! Will you once again call upon the ground itself to a fight at your side? Your armies await your signal. Will you restore the glory of your empire? Can you build a civilization that will stand the test of time? = 
 # Requires translation!
Cuzco = 
 # Requires translation!
Tiwanaku = 
 # Requires translation!
Machu = 
 # Requires translation!
Ollantaytambo = 
 # Requires translation!
Corihuayrachina = 
 # Requires translation!
Huamanga = 
 # Requires translation!
Rumicucho = 
 # Requires translation!
Vilcabamba = 
 # Requires translation!
Vitcos = 
 # Requires translation!
Andahuaylas = 
 # Requires translation!
Ica = 
 # Requires translation!
Arequipa = 
 # Requires translation!
Nasca = 
 # Requires translation!
Atico = 
 # Requires translation!
Juli = 
 # Requires translation!
Chuito = 
 # Requires translation!
Chuquiapo = 
 # Requires translation!
Huanuco Pampa = 
 # Requires translation!
Tamboccocha = 
 # Requires translation!
Huaras = 
 # Requires translation!
Riobamba = 
 # Requires translation!
Caxamalca = 
 # Requires translation!
Sausa = 
 # Requires translation!
Tambo Colorado = 
 # Requires translation!
Huaca = 
 # Requires translation!
Tumbes = 
 # Requires translation!
Chan Chan = 
 # Requires translation!
Sipan = 
 # Requires translation!
Pachacamac = 
 # Requires translation!
Llactapata = 
 # Requires translation!
Pisac = 
 # Requires translation!
Kuelap = 
 # Requires translation!
Pajaten = 
 # Requires translation!
Chucuito = 
 # Requires translation!
Choquequirao = 
 # Requires translation!
Inca = 
 # Requires translation!
Units ignore terrain costs when moving into any tile with Hills = 
 # Requires translation!
[amount]% maintenance on road & railroads = 
 # Requires translation!
No Maintenance costs for improvements in [tileFilter] tiles = 

 # Requires translation!
Harald Bluetooth = 
 # Requires translation!
If I am to be honest, I tire of those pointless charades. Why don't we settle our disputes on the field of battle, like true men? Perhaps the skalds will sing of your valor... or mine! = 
 # Requires translation!
Ahahah! You seem to show some skills of a true Viking! Too bad that I'll probably kill you! = 
 # Requires translation!
Loki must have stood by you, for a common man alone could not have defeated me... Oh well! I will join the einherjar in Valhalla and feast, while you toil away here. = 
 # Requires translation!
Harald Bluetooth bids you welcome to his lands, a Viking unlike any the seas and lands have ever known! Hah, are you afraid? = 
 # Requires translation!
This is a fine deal! Even a drunk beggar would agree! = 
 # Requires translation!
Hail to you. = 
Viking Fury = Fúria Viking
 # Requires translation!
Honor and glory be yours, Harald Bluetooth Gormsson, mighty heir of King Gorm of the Old and Thyra Dannebod. Not only were you victorious on the battlefield against the armies of Norway, you also completed massive construction project across the land - numerous Ring Fortresses to protect the populace from invasion and internal strife. You successfully drove off waves of German settlers in 983 AD and sheltered your kingdom from unwanted foreign influence. = 
 # Requires translation!
Stalwart Viking, the time for greatness is upon you once more. You are called to rise up and lead your people to renewed power and triumph! Will you make the world shudder once more at the very thought of your great armies of Northsmen? Will you let the Viking battle cry ring out across the crashing waves? Will you build a civilization to stand the test of time? = 
 # Requires translation!
Copenhagen = 
 # Requires translation!
Aarhus = 
 # Requires translation!
Kaupang = 
 # Requires translation!
Ribe = 
 # Requires translation!
Viborg = 
 # Requires translation!
Tunsberg = 
 # Requires translation!
Roskilde = 
 # Requires translation!
Hedeby = 
 # Requires translation!
Oslo = 
 # Requires translation!
Jelling = 
 # Requires translation!
Truso = 
 # Requires translation!
Bergen = 
 # Requires translation!
Faeroerne = 
 # Requires translation!
Reykjavik = 
 # Requires translation!
Trondheim = 
 # Requires translation!
Godthab = 
 # Requires translation!
Helluland = 
 # Requires translation!
Lillehammer = 
 # Requires translation!
Markland = 
 # Requires translation!
Elsinore = 
 # Requires translation!
Sarpsborg = 
 # Requires translation!
Odense = 
 # Requires translation!
Aalborg = 
 # Requires translation!
Stavanger = 
 # Requires translation!
Vorbasse = 
 # Requires translation!
Schleswig = 
 # Requires translation!
Kristiansand = 
 # Requires translation!
Halogaland = 
 # Requires translation!
Randers = 
 # Requires translation!
Fredrikstad = 
 # Requires translation!
Kolding = 
 # Requires translation!
Horsens = 
 # Requires translation!
Tromsoe = 
 # Requires translation!
Vejle = 
 # Requires translation!
Koge = 
 # Requires translation!
Sandnes = 
 # Requires translation!
Holstebro = 
 # Requires translation!
Slagelse = 
 # Requires translation!
Drammen = 
 # Requires translation!
Hillerod = 
 # Requires translation!
Sonderborg = 
 # Requires translation!
Skien = 
 # Requires translation!
Svendborg = 
 # Requires translation!
Holbaek = 
 # Requires translation!
Hjorring = 
 # Requires translation!
Fladstrand = 
 # Requires translation!
Haderslev = 
 # Requires translation!
Ringsted = 
 # Requires translation!
Skrive = 
 # Requires translation!
Denmark = 
 # Requires translation!
Units pay only 1 movement point to disembark = 
No movement cost to pillage = Sem custo de movimento para saquear

You leave us no choice. War it must be. = Não nos deixas escolha. Deve ser guerra.
Very well, this shall not be forgotten. = Muito bem, isto não deve ser esquecido.
I guess you weren't here for the sprouts after all... = Eu acho que tu não estavas aqui para os brotos afinal...
Brussels = Bruxelas

And so the flower of Florence falls to barbaric hands... = E assim a flor de Florença cai em mãos bárbaras...
Florence = Florença

So this is how it feels to die... = Então é assim que é morrer...
Hanoi = Hanói

Unacceptable! = Inaceitável

Today, the Malay people obey you, but do not think this is over... = Hoje os malaios obedecem-te, mas não penses que isso acabou ...
Kuala Lumpur = Kuala Lumpur

Perhaps now we will find peace in death... = Talvez agora possamos encontrar paz na morte...
Lhasa = Lhasa

You fiend! History shall remember this! = Seu demónio! A história deve se lembrar disto!
Milan = Milão

We were too weak to protect ourselves... = Estávamos muito fracos para nos protegermos...
Quebec City = Quebec

I have failed. May you, at least, know compassion towards our people. = Eu falhei. Que tu, pelo menos, conheças a compaixão para com nosso povo.
Cape Town = Cidade do Cabo

The day of judgement has come to us. But rest assured, the same will go for you! = O dia do julgamento chegou até nós. Mas fica tranquilo, o mesmo acontecerá contigo!
Helsinki = Helsínquia

Ah, Gods! Why have you forsaken us? = Ah, deuses! Por que nos abandonastes?
Manila = Manila

Congratulations, conqueror. This tribe serves you now. = Parabéns, conquistador. Esta tribo serve-te agora.
Mogadishu = Mogadíscio

I have to do this, for the sake of progress if nothing else. You must be opposed! = Eu tenho que fazer isto, pelo bem do progresso, se nada mais. Deves opor-te!
You can see how fruitless this will be for you... right? = Podes ver como isto será infrutífero para ti... certo?
May God grant me these last wishes - peace and prosperity for Brazil. = Que Deus me conceda estes últimos votos - paz e prosperidade para o Brasil.
Rio de Janeiro = Rio de Janeiro

After thorough deliberation, Australia finds itself at a crossroads. Prepare yourself, for war is upon us. = Após profunda deliberação, a Austrália encontra-se numa encruzilhada. Prepare-te, pois a guerra está sobre nós.
We will mobilize every means of resistance to stop this transgression against our nation! = Vamos mobilizar todos os meios de resistência para parar esta transgressão contra nossa nação!
The principles for which we have fought will survive longer than any nation you could ever build. = Os princípios pelos quais lutamos sobreviverão por mais tempo do que qualquer nação que tu possas construir.
Sydney = Sydney

I will enjoy hearing your last breath as you witness the destruction of your realm! = Vou gostar de ouvir o teu último suspiro enquanto testemunhas a destruição do teu reino!
Why do we fight? Because Inanna demands it. Now, witness the power of the Sumerians! = Por que lutamos? Porque Inana exige isso. Agora, testemunha o poder dos sumérios!
What treachery has struck us? No, what evil? = Que traição nos atingiu? Não, que mal?
Ur = Ur

In responding to the unstinting malignancy that has heretofore defined your relationship with Canada, we can have no recourse but war! = Em resposta à malignidade irrestrita que até agora definiu o teu relacionamento com o Canadá, não podemos ter outro recurso a não ser a guerra!
As we can reach no peaceful resolution with you, Canada must turn, with reluctance, to war. = Como não podemos chegar a uma solução pacífica contigo, o Canadá deve voltar-se, com relutância, para a guerra.
I regret not defending my country to the last, although it was not of use. = Lamento não ter defendido meu país até o fim, embora não tenha sido útil.
Vancouver = Vancouver

You have revealed your purposes a bit too early, my friend... = Revelaste os teus propósitos um pouco cedo, meu amigo ...
A wrong calculation, on my part. = Um cálculo errado, da minha parte.
Venice = Veneza

They will write songs of this.... pray that they shall be in your favor. = Eles escreverão canções sobre isto... ora para que estejam a teu favor.
Antwerp = Antuérpia

How barbaric. Those who live by the sword shall perish by the sword. = Que bárbaro. Aqueles que vivem pela espada morrerão pela espada.
Genoa = Génova

We... defeated? No... we had so much work to do! = Nós... derrotados? Não... tínhamos muito trabalho a fazer!
Kathmandu = Katmandu

Perhaps, in another world, we could have been friends... = Talvez, noutro mundo, poderíamos ter sido amigos...
Singapore = Singapura

We never fully trusted you from the start. = Nunca confiamos totalmente em ti desde o início.
Tyre = Tiro

May the Heavens forgive you for inflicting this humiliation to our people. = Que os Céus te perdoem por infligir esta humilhação ao nosso povo.
Zanzibar = Zanzibar

How could we fall to the likes of you?! = Como poderíamos cair para gente como tu?!
Almaty = Almati

 # Requires translation!
Let's have a nice little War, shall we? = 
 # Requires translation!
If you need your nose bloodied, we'll happily serve. = 
 # Requires translation!
The serbian guerilla will never stop haunting you! = 
 # Requires translation!
Belgrade = 

War lingers in our hearts. Why carry on with a false peace? = A guerra permanece nos nossos corações. Por que continuar com uma falsa paz?
You gormless radger! You'll dine on your own teeth before you set foot in Ireland! = Seu grande idiota! Vais jantar com os teus próprios dentes antes de colocares os pés na Irlanda!
A lonely wind blows through the highlands today. A dirge for Ireland. Can you hear it? = Um vento solitário sopra pelas terras altas hoje. Um canto fúnebre para a Irlanda. Consegues ouvir?
Dublin = Dublin
 # Requires translation!
Will not be chosen for new games = 

You shall stain this land no longer with your vileness! To arms, my countrymen - we ride to war! = Não deves mais manchar esta terra com a tua vileza! Às armas, meus compatriotas - cavalgamos para a guerra!
Traitorous man! The Celtic peoples will not stand for such wanton abuse and slander - I shall have your head! = Traidor! Os povos celtas não suportarão tal abuso e calúnia desenfreados - eu terei a tua cabeça!
Vile ruler, know that you 'won' this war in name only! = Governante vil, saiba que tu 'venceste' esta guerra apenas no nome!
Edinburgh = Edimburgo

Do you really think you can walk over us so easily? I will not let it happen. Not to Kongo - not to my people! = Realmente achas que podes passar por cima de nós tão facilmente? Eu não vou deixar isso acontecer. Não para o Congo - não para o meu povo!
We are no strangers to war. You have strayed from the right path, and now we will correct it. = Não somos estranhos à guerra. Mas desviaste-te do caminho certo e agora iremos corrigi-lo.
You are nothing but a glorified barbarian. Cruel, and ruthless. = Não és nada além de um bárbaro glorificado. Cruel e implacável.
M'Banza-Kongo = São Salvador do Congo

What a fine battle! Sidon is willing to serve you! = Que bela batalha! Sídon está disposto a servir-te!
Sidon = Sídon

 # Requires translation!
We don't like your face. To arms! = 
 # Requires translation!
You will see you have just bitten off more than you can chew. = 
 # Requires translation!
This ship may sink, but our spirits will linger. = 
 # Requires translation!
Valletta = 

Can only heal by pillaging = Só podes curar pela pilhagem


#################### Lines from Policies from Civ V - Vanilla ####################

Aristocracy = Aristocracia
Legalism = Legalismo
 # Requires translation!
Provides the cheapest [stat] building in your first [amount] cities for free = 
Oligarchy = Oligarquia
Units in cities cost no Maintenance = As unidades nas cidades não custam manutenção
 # Requires translation!
with a garrison = 
 # Requires translation!
[amount]% Strength for cities = 
Landed Elite = Elite aterrisada
 # Requires translation!
[amount]% growth [cityFilter] = 
Monarchy = Monarquia
Tradition Complete = Tradição Completa
 # Requires translation!
Provides a [buildingName] in your first [amount] cities for free = 
 # Requires translation!
Tradition = 

Republic = Republica
Citizenship = Cidadania
Collective Rule = Governo Coletivo
Representation = Representação
Each city founded increases culture cost of policies [amount]% less than normal = Cada cidade fundada aumenta o custo cultural das apólices em [amount]% menos do que o normal
Meritocracy = Meritocracia
Liberty Complete = Liberade Completa
Free Great Person = Pessoa Experiente grátis
 # Requires translation!
Liberty = 

Warrior Code = Código de Honra
Discipline = Disciplina
 # Requires translation!
when adjacent to a [mapUnitFilter] unit = 
Military Tradition = Tradição militar
 # Requires translation!
[amount]% XP gained from combat = 
Military Caste = Casta Militar
Professional Army = Exército Profissional
Honor Complete = Honra Completa
 # Requires translation!
Honor = 
 # Requires translation!
vs [mapUnitFilter] units = 
 # Requires translation!
Notified of new Barbarian encampments = 

Organized Religion = Religião Organizada
Mandate Of Heaven = Mandato do Céu
 # Requires translation!
[amount]% of excess happiness converted to [stat] = 
Theocracy = Teocracia
 # Requires translation!
[amount]% [stat] from every [tileFilter/specialist/buildingName] = 
Reformation = Reformação
Free Religion = Liberdade de Religião
Piety Complete = Piedade Completa
 # Requires translation!
Piety = 
 # Requires translation!
before adopting [policy] = 

Philantropy = Filantropia
Gifts of Gold to City-States generate [amount]% more Influence = Presentes de ouro para cidades-estados geram [amount]% mais influência
Aesthetics = Estética
Resting point for Influence with City-States is increased by [amount] = O ponto de descanso para influência com as cidades-estados é aumentado em [amount]
Scholasticism = Escolástica
Allied City-States provide [stat] equal to [amount]% of what they produce for themselves = As cidades-estados aliadas fornecem [stat] igual a [amount]% do que produzem para si mesmas
Cultural Diplomacy = Diplomacia Cultural
 # Requires translation!
[amount]% resources gifted by City-States = 
 # Requires translation!
[amount]% Happiness from luxury resources gifted by City-States = 
Educated Elite = Elite Educada
Allied City-States will occasionally gift Great People = As cidades-estados aliadas ocasionalmente presentearão Pessoas Experientes
 # Requires translation!
Patronage Complete = 
Influence of all other civilizations with all city-states degrades [amount]% faster = Influência de todas as outras civilizações com todas as cidades-estado degrada [amount]% mais rápido
Triggers the following global alert: [param] = Aciona o seguinte alerta global: [param]
 # Requires translation!
Patronage = 

Naval Tradition = Tradição naval
Trade Unions = Sindicatos
Merchant Navy = Marinha Mercante
Mercantilism = Mercantilismo
Protectionism = Protecionismo
 # Requires translation!
[amount] Happiness from each type of luxury resource = 
Commerce Complete = Comércio Completo
 # Requires translation!
[amount]% Gold from Great Merchant trade missions = 
 # Requires translation!
May buy [baseUnitFilter] units for [amount] [stat] [cityFilter] at an increasing price ([amount2]) = 
 # Requires translation!
Commerce = 

Secularism = Secularismo
Humanism = Humanismo
Free Thought = Pensamento Livre
Sovereignty = Soberania
 # Requires translation!
[stats] from all [buildingFilter] buildings = 
Scientific Revolution = Revolução Ciêntifica
Rationalism Complete = Racionalismo Completo
 # Requires translation!
[amount] Free Technologies = 
 # Requires translation!
Rationalism = 
 # Requires translation!
while the empire is happy = 
 # Requires translation!
[amount]% [stat] = 

Constitution = Constituição
Universal Suffrage = Sufrágio Universal
 # Requires translation!
when defending = 
Civil Society = Sociedade Civil
 # Requires translation!
[amount]% Food consumption by specialists [cityFilter] = 
Free Speech = Liberdade de Expressão
 # Requires translation!
[amount] units cost no maintenance = 
Democracy = Democracia
Freedom Complete = Liberdade Completa
 # Requires translation!
[amount]% Yield from every [tileFilter] = 
 # Requires translation!
Freedom = 

Populism = Populismo
Militarism = Militarismo
 # Requires translation!
[stat] cost of purchasing [baseUnitFilter] units [amount]% = 
Fascism = Fascismo
 # Requires translation!
Quantity of strategic resources produced by the empire +[amount]% = 
Police State = Estado de Polícia
Total War = Guerra Total
Autocracy Complete = Autocracia Completa
 # Requires translation!
for [amount] turns = 
 # Requires translation!
Autocracy = 
 # Requires translation!
Upon capturing a city, receive [amount] times its [stat] production as [plunderableStat] immediately = 

 # Requires translation!
United Front = 
 # Requires translation!
Militaristic City-States grant units [amount] times as fast when you are at war with a common nation = 
 # Requires translation!
Planned Economy = 
Nationalism = Nacionalismo
Socialism = Socialismo
 # Requires translation!
[amount]% maintenance cost for buildings [cityFilter] = 
Communism = Comunismo
Order Complete = Pedido Completo
 # Requires translation!
Order = 


#################### Lines from Quests from Civ V - Vanilla ####################

Route = Constroi uma Rota
Build a road to connect your capital to our city. = Constroi uma estrada para conectar a tua capital à nossa cidade.

Clear Barbarian Camp = Limpa um Campo Bárbaro
We feel threatened by a Barbarian Camp near our city. Please take care of it. = Sentimo-nos ameaçados por um acampamento bárbaro perto da nossa cidade. Por favor, cuida dele.

Connect Resource = Conecta um Recurso
In order to make our civilizations stronger, connect [tileResource] to your trade network. = Para tornar as nossas civilizações mais fortes, conecta um [tileResource] à tua rede de comércio.

Construct Wonder = Constroi uma Maravilha
We recommend you to start building [wonder] to show the whole world your civilization strength. = Recomendamos que comeces a construir uma [wonder] para mostrar ao mundo inteiro a força da tua civilização.

Acquire Great Person = Consegue uma Pessoa Experiente
Great People can change the course of a Civilization! You will be rewarded for acquiring a new [greatPerson]. = As Pessoas Experientes podem mudar o curso de uma civilização! Serás recompensado por conseguires uma nova [greatPerson].

 # Requires translation!
Conquer City State = 
 # Requires translation!
It's time to erase the City-State of [cityState] from the map. You will be greatly rewarded for conquering them! = 

Find Player = Encontrar jogador
You have yet to discover where [civName] set up their cities. You will be rewarded for finding their territories. = Ainda não descobriste onde os [civName] estabeleceram as suas cidades. Serás recompensado por encontrar os seus territórios

Find Natural Wonder = Encontra uma Maravilha Natural
Send your best explorers on a quest to discover Natural Wonders. Nobody knows the location of [naturalWonder] yet. = Envia os teus melhores exploradores numa missão para descobrir as maravilhas naturais. Ninguém sabe a localização de [naturalWonder] ainda.

 # Requires translation!
Give Gold = 
 # Requires translation!
We are suffering great poverty after being robbed by [civName], and unless we receive a sum of Gold, it's only a matter of time before we collapse. = 

 # Requires translation!
Pledge to Protect = 
 # Requires translation!
We need your protection to stop the aggressions of [civName]. By signing a Pledge of Protection, you'll confirm the bond that ties us. = 

 # Requires translation!
Contest Culture = 
 # Requires translation!
The civilization with the largest Culture growth will gain a reward. = 

 # Requires translation!
Contest Faith = 
 # Requires translation!
The civilization with the largest Faith growth will gain a reward. = 

 # Requires translation!
Contest Technologies = 
 # Requires translation!
The civilization with the largest number of new Technologies researched will gain a reward. = 

 # Requires translation!
Invest = 
 # Requires translation!
Our people are rejoicing thanks to a tourism boom. For a certain amount of time, any Gold donation will yield [50]% extra Influence. = 

 # Requires translation!
Bully City State = 
 # Requires translation!
We are tired of the pretensions of [cityState]. If someone were to put them in their place by Demanding Tribute from them, they would be rewarded. = 

 # Requires translation!
Denounce Civilization = 
 # Requires translation!
We have been forced to pay tribute to [civName]! We need you to tell the world of their ill deeds. = 

 # Requires translation!
We have heard the tenets of [religionName] and are most curious. Will you send missionaries to teach us about your religion? = 


#################### Lines from Ruins from Civ V - Vanilla ####################

 # Requires translation!
We have discovered cultural artifacts in the ruins! (+20 culture) = 
 # Requires translation!
discover cultural artifacts = 

 # Requires translation!
squatters willing to work for you = 

 # Requires translation!
squatters wishing to settle under your rule = 

 # Requires translation!
An ancient tribe trained us in their ways of combat! = 
 # Requires translation!
your exploring unit receives training = 

 # Requires translation!
We have found survivors in the ruins! Population added to [cityName]. = 
 # Requires translation!
survivors (adds population to a city) = 

 # Requires translation!
We have found a stash of [goldAmount] Gold in the ruins! = 
 # Requires translation!
a stash of gold = 

 # Requires translation!
discover a lost technology = 

 # Requires translation!
Our unit finds advanced weaponry hidden in the ruins! = 
 # Requires translation!
advanced weaponry for your explorer = 

 # Requires translation!
You find evidence of Barbarian activity. Nearby Barbarian camps are revealed! = 
 # Requires translation!
reveal nearby Barbarian camps = 

 # Requires translation!
find a crudely-drawn map = 


#################### Lines from Specialists from Civ V - Vanilla ####################

Scientist = Cientista

Merchant = Comerciante

Artist = Artista

Engineer = Engenheiro


#################### Lines from Techs from Civ V - Vanilla ####################

'Where tillage begins, other arts follow. The farmers therefore are the founders of human civilization.' - Daniel Webster = 'Onde o cultivo começa, outras artes seguem. Os fazendeiros portanto são os fundadores da civilização humana.' Daniel Webster
Agriculture = Agricultura
Starting tech = Tecnologia inicial

'Shall the clay say to him that fashioneth it, what makest thou?' - Bible Isaiah 45:9 = 'Porventura dirá o barro ao que o formou: Que fazes?' - Bíblia Isaías 45:9
Pottery = Cerâmica
'Thou shalt not muzzle the ox when he treadeth out the corn.' - Bible Deuteronomy 25:4 = 'Não amarre a boca do boi quando ele estiver pisando o trigo.' - Bíblia Deuteronômio 25:4
Animal Husbandry = Pecuária
'The haft of the arrow has been feathered with one of the eagle's own plumes, we often give our enemies the means of our own destruction' - Aesop = 'O cabo da flecha foi emplumado com uma das plumas da própria águia, nós frequentemente fornecemos aos nossos inimigos os meios para nossa própria destruição' - Esopo
Archery = Arquearia
'The meek shall inherit the Earth, but not its mineral rights.' - J. Paul Getty = 'O manso deverá herdar a Terra, mas não os direitos aos minerais.' -J. Paul Getty
Mining = Mineração

'He who commands the sea has command of everything.' - Themistocles = 'Aquele que comanda o mar tem comando de tudo.' - Temístocles
Sailing = Navegação
'So teach us to number our days, so that we may apply our hearts unto wisdom.' - Bible Psalms 90:12 = 'Ensina-nos a contar os nossos dias para que o nosso coração alcance sabedoria.' - Bíblia Salmos  90:12
Calendar = Calendário
'He who destroys a good book kills reason itself.' - John Milton = 'Aquele que destroi um bom livro mata a prórpria razão.' - John Milton
Writing = Literatura
Enables Open Borders agreements = Permite acordos de Fronteiras Abertas
'Even brute beasts and wandering birds do not fall into the same traps or nets twice.' - Saint Jerome = 'Até bestas selvagens e pássaros vagantes não caem na mesma armadilha ou rede duas vezes.' - Saint Jerome
Trapping = Caça
'Wisdom and virtue are like the two wheels of a cart.' - Japanese proverb = 'Conhecimento e virtude são como as duas rodas de uma carroça.' - Provérbio japonês
The Wheel = A roda
'How happy are those whose walls already rise!' - Virgil = 'Quão feliz são aqueles cuja as paredes já levantam!' - Virgílio
Masonry = Alvenaria
'Here Hector entered, with a spear eleven cubits long in his hand; the bronze point gleamed in front of him, and was fastened to the shaft of the spear by a ring of gold.' - Homer = 'Aqui Heitor entrou, com uma lança de onze côvados de comprimento em sua mão; o bronze aponta brilhante em sua frente, e foi preso ao cabo da lança por um anel de ouro.' - Homero
Bronze Working = Trabalho com bronze

'He made an instrument to know if the moon shine at full or no.' - Samuel Butler = 'Ele fez um instrumento para saber se a lua brilha cheia ou não.' - Samuel Butler
Optics = Ótica
'There is only one good, knowledge, and one evil, ignorance.' - Socrates = 'Só existe um bem, conhecimento, e um mal, ignrância.' - Sócrates
Philosophy = Filosofia
Enables Research agreements = Habilita acordos de pesquisa
'A Horse! A Horse! My kingdom for a horse!' - Shakespeare (Richard III) = 'Um Cavalo! Um Cavalo! Meu reino por um cavalo!' - Shakespeare (Ricardo III)
Horseback Riding = Montaria
'Mathematics is the gate and key to the sciences.' - Roger Bacon = 'Matemática é o portão e a chave para as ciências.' Roger Bacon
Mathematics = Matemática
'Three things are to be looked to in a building: that it stands on the right spot; that it be securely founded; that it be successfully executed.' - Johann Wolfgang von Goethe = 'Três coisas não devem ser observadas em uma construção: que ela está no local correto; que suas fundações são seguras; que ela seja executada com sucesso.' - Johann Wolfgang von Goethe
Construction = Construção
'Do not wait to strike til the iron is hot, but make it hot by striking.' - William Butler Yeats = 'Não espere o aço ficar quente para bater, mas faça-o quente batendo.' - William Butler Yeats
Iron Working = Trabalho com ferro

'Three things are necessary for the salvation of man: to know what he ought to believe; to know what he ought to desire; and to know what he ought to do' - St. Thomas Aquinas = 'Tres coisas são necessárias para a salvação do homem: saber em que ele deve acreditar; saber o que ele deve desejar; e saber o que ele deve fazer' -  S. Tomás de Aquino
Theology = Teologia
'The only thing that saves us from the bureaucracy is its inefficiency' - Eugene McCarthy = 'A única coisa que nos salva da burocracia é sua ineficiência' - Eugene McCarthy
Civil Service = Serviço civil
'Better is bread with a happy heart than wealth with vexation.' - Amenemope = 'Melhor é pão com coração feliz do que riqueza com tormento.' - Amenemope
Currency = Moeda
Enables conversion of city production to gold = Habilita a conversão da produção das cidades para ouro
'Instrumental or mechanical science is the noblest and, above all others, the most useful.' - Leonardo da Vinci = 'Ciência mecânica ou instrumental é a mais nobre e, acima de todas, a mais útil.' - Leonardo da Vinci
Engineering = Engenharia
 # Requires translation!
Roads connect tiles across rivers = 
'When pieces of bronze or gold or iron break, the metal-smith welds them together again in the fire, and the bond is established.' - Sri Guru Granth Sahib = 'Quando pedaços de bronze, ouro, ou aço quebram, o ferreiro os solda novamento no fogo, e a liga é estabelecida.' - Sri Guru Granth Sahib
Metal Casting = Fundição

'I find the great thing in this world is not so much where we stand, as in what direction we are moving.' - Oliver Wendell Holmes = 'Eu descobri que a grande coisa deste mundo não se trata de onde nos encontramos, mas na direção que nos movemos.' - Oliver Wendell Holmes
Compass = Bússola
'Education is the best provision for old age.' - Aristotle = 'Educação é o melhor seguro para velhice.' - Aristóteles
Education = Educação
Enables conversion of city production to science = Habilita a conversão de produção das cidades para ciência
'Whoso pulleth out this sword of this stone and anvil, is rightwise king born of all England.' - Malory = Quem sacar fora essa espada desta rocha e bigorna, será rei nascido por direito de toda Inglaterra.' - Malory
Chivalry = Cavalaria
'The press is the best instrument for enlightening the mind of man, and improving him as a rational, moral and social being.' - Thomas Jefferson = 'A imprensa é o melhor instrumento para iluminar a mente do homem, e o aprimorar como um ser racional, moral e social.' - Thomas Jefferson
Machinery = Maquinária
Improves movement speed on roads = Melhora velocidade de movimento em estradas
'Measure what is measurable, and make measurable what is not so.' - Galileo Galilei = 'Meça o que for mensurável, e faça mensurável o que não for.' - Galileo Galilei
Physics = Física
'John Henry said to his Captain, / 'A man ain't nothin' but a man, / And before I'll let your steam drill beat me down, / I'll die with the hammer in my hand.'' - Anonymous: The Ballad of John Henry, the Steel-Drivin' Man = 'John Henry disse ao seu capitão, / 'Um homem não é nada mas um homem, / E antes que eu permita que sua broca a vapor me vença, / Eu morrerei com o martelo em minha mão.'' - Anônimo: A balada de John Henry, o Homem Movido a Aço
Steel = Aço

 # Requires translation!
'Joyfully to the breeze royal Odysseus spread his sail, and with his rudder skillfully he steered.' - Homer = 
Astronomy = Astronomia
 # Requires translation!
'Their rising all at once was as the sound of thunder heard remote' - Milton = 
Acoustics = Acústica
 # Requires translation!
'Happiness: a good bank account, a good cook and a good digestion' - Jean Jacques Rousseau = 
Banking = Sistema bancário
 # Requires translation!
'It is a newspaper's duty to print the news and raise hell.' - The Chicago Times = 
Printing Press = Impressora
 # Requires translation!
'The day when two army corps can annihilate each other in one second, all civilized nations, it is to be hoped, will recoil from war and discharge their troops.' - Alfred Nobel = 
Gunpowder = Pólvora

 # Requires translation!
'The winds and the waves are always on the side of the ablest navigators.' - Edward Gibbon = 
Navigation = Navegação
 # Requires translation!
'Compound interest is the most powerful force in the universe.' - Albert Einstein = 
Economics = Economia
 # Requires translation!
'Wherever we look, the work of the chemist has raised the level of our civilization and has increased the productive capacity of the nation.' - Calvin Coolidge = 
Chemistry = Química
 # Requires translation!
'There never was a good knife made of bad steel.' - Benjamin Franklin = 
Metallurgy = Metalurgia

 # Requires translation!
'Those who cannot remember the past are condemned to repeat it.' - George Santayana = 
Archaeology = Arqueologia
 # Requires translation!
'Every great advance in science has issued from a new audacity of imagination.' - John Dewey = 
Scientific Theory = Teoria científica
 # Requires translation!
'Wars may be fought with weapons, but they are won by men. It is the spirit of the men who follow and of the man who leads that gains the victory.' - George S. Patton = 
Military Science = Ciência militar
 # Requires translation!
'The nation that destroys its soil destroys itself.' - Franklin Delano Roosevelt = 
Fertilizer = Fertilizante
 # Requires translation!
'It is well that war is so terrible, or we should grow too fond of it.' - Robert E. Lee = 
Rifling = Armamento

 # Requires translation!
'If the brain were so simple we could understand it, we would be so simple we couldn't.' - Lyall Watson = 
Biology = Biologia
 # Requires translation!
'The nations of the West hope that by means of steam communication all the world will become as one family.' - Townsend Harris = 
Steam Power = Energia a vapor
 # Requires translation!
'As soon as men decide that all means are permitted to fight an evil, then their good becomes indistinguishable from the evil that they set out to destroy.' - Christopher Dawson = 
Dynamite = Dinamite

 # Requires translation!
'Is it a fact - or have I dreamt it - that, by means of electricity, the world of matter has become a great nerve, vibrating thousands of miles in a breathless point of time?' - Nathaniel Hawthorne = 
Electricity = Eletricidade
 # Requires translation!
'Nothing is particularly hard if you divide it into small jobs.' - Henry Ford = 
Replaceable Parts = Partes substituiveís
 # Requires translation!
'The introduction of so powerful an agent as steam to a carriage on wheels will make a great change in the situation of man.' - Thomas Jefferson = 
 # Requires translation!
Railroads = 

 # Requires translation!
'And homeless near a thousand homes I stood, and near a thousand tables pined and wanted food.' - William Wordsworth = 
Refrigeration = Refrigeração
 # Requires translation!
'I once sent a dozen of my friends a telegram saying 'flee at once-all is discovered!' They all left town immediately.' - Mark Twain = 
 # Requires translation!
Telegraph = 
 # Requires translation!
'The whole country was tied together by radio. We all experienced the same heroes and comedians and singers. They were giants.' - Woody Allen = 
Radio = Rádio
 # Requires translation!
'Aeronautics was neither an industry nor a science. It was a miracle.' - Igor Sikorsky = 
Flight = Voo
 # Requires translation!
'Any man who can drive safely while kissing a pretty girl is simply not giving the kiss the attention it deserves.' - Albert Einstein = 
Combustion = Combustão

 # Requires translation!
'In nothing do men more nearly approach the gods than in giving health to men.' - Cicero = 
Pharmaceuticals = Farmacêuticas
 # Requires translation!
'Ben, I want to say one word to you, just one word: plastics.' - Buck Henry and Calder Willingham, The Graduate = 
Plastics = Plásticos
 # Requires translation!
'There's a basic principle about consumer electronics: it gets more powerful all the time and it gets cheaper all the time.' - Trip Hawkins = 
Electronics = Eletrônica
 # Requires translation!
'The speed of communications is wondrous to behold, it is also true that speed does multiply the distribution of information that we know to be untrue.' – Edward R. Murrow = 
 # Requires translation!
Mass Media = 
 # Requires translation!
'Vision is the art of seeing things invisible.' - Jonathan Swift = 
Radar = Radar
 # Requires translation!
'The unleashed power of the atom has changed everything save our modes of thinking, and we thus drift toward unparalleled catastrophes.' - Albert Einstein = 
Atomic Theory = Teoria atômica

 # Requires translation!
'Only within the moment of time represented by the present century has one species, man, acquired significant power to alter the nature of his world.' - Rachel Carson = 
Ecology = Ecologia
 # Requires translation!
'Computers are like Old Testament gods: lots of rules and no mercy.' - Joseph Campbell = 
Computers = Computadores
 # Requires translation!
'A good rule for rocket experimenters to follow is this: always assume that it will explode.' - Astronautics Magazine, 1937 = 
Rocketry = Ciência do foguete
 # Requires translation!
'The night is far spent, the day is at hand: let us therefore cast off the works of darkness, and let us put on the armor of light.' - The Holy Bible: Romans, 13:12 = 
Lasers = Lasers
 # Requires translation!
'I am become Death, the destroyer of worlds.' - J. Robert Oppenheimer = 
Nuclear Fission = Fissão núclear

 # Requires translation!
'The new electronic interdependence recreates the world in the image of a global village.' - Marshall McLuhan = 
 # Requires translation!
Globalization = 
 # Requires translation!
'1. A robot may not injure a human being or, through inaction, allow a human being to come to harm. 2. A robot must obey any orders given to it by human beings, except when such orders would conflict with the First Law. 3. A robot must protect its own existence as long as such protection does not conflict with the First or Second Law.' - Isaac Asimov = 
Robotics = Robótica
 # Requires translation!
'Now, somehow, in some new way, the sky seemed almost alien.' - Lyndon B. Johnson = 
Satellites = Satélites
 # Requires translation!
Reveals the entire map = 
 # Requires translation!
'Be extremely subtle, even to the point of formlessness, be extremely mysterious, even to the point of soundlessness. Thereby you can be the director of the opponent's fate.' - Sun Tzu = 
Stealth = Furtividade
 # Requires translation!
'Our scientific power has outrun our spiritual power, we have guided missiles and misguided men.' – Martin Luther King Jr. = 
 # Requires translation!
Advanced Ballistics = 

 # Requires translation!
'Every particle of matter is attracted by or gravitates to every other particle of matter with a force inversely proportional to the squares of their distances.' - Isaac Newton = 
Particle Physics = Física de particulas
 # Requires translation!
'The release of atomic energy has not created a new problem. It has readily made more urgent the necessity of solving an existing one.' - Albert Einstein = 
 # Requires translation!
Nuclear Fusion = 

 # Requires translation!
'The impact of nanotechnology is expected to exceed the impact that the electronics revolution has had on our lives.' - Richard Schwartz = 
Nanotechnology = Nanotecnologia

 # Requires translation!
'I think we agree, the past is over.' - George W. Bush = 
Future Tech = Tecnologia avançada
Who knows what the future holds? = Quem sabe o que o futuro reserva?
 # Requires translation!
Can be continually researched = 


#################### Lines from Terrains from Civ V - Vanilla ####################

Ocean = Oceano

Coast = Litoral

Grassland = Pastagem

Plains = Planícies

Tundra = Tundra

Desert = Deserto

Lakes = Lagos
Fresh water = Água fresca

Mountain = Montanhas
 # Requires translation!
Has an elevation of [amount] for visibility calculations = 
 # Requires translation!
Units ending their turn on this terrain take [amount] damage = 

Snow = Neve

Hill = Colinas
 # Requires translation!
[amount] Strength for cities built on this terrain = 

Forest = Floresta
 # Requires translation!
Provides a one-time Production bonus to the closest city when cut down = 
 # Requires translation!
Blocks line-of-sight from tiles at same elevation = 
 # Requires translation!
[amount]% Chance to be destroyed by nukes = 
 # Requires translation!
A Camp can be built here without cutting it down = 

Jungle = Selva

Marsh = Pântano
Rare feature = Característica rara
 # Requires translation!
Only Polders can be built here = 

Fallout = Abrigo
 # Requires translation!
Nullifies all other stats this tile provides = 

Oasis = Oásis
 # Requires translation!
Only [improvementFilter] improvements may be built on this tile = 

Flood plains = Planícies alagadas

Ice = Gelo

Atoll = Atol

Great Barrier Reef = Grande Barreira de Coral

Old Faithful = Old Faithful

El Dorado = El Dorado
Grants 500 Gold to the first civilization to discover it = Concede 500 de Ouro para a primeira civilização que a descubra

Fountain of Youth = Fonte da Juventude
 # Requires translation!
Grants [promotion] ([comment]) to adjacent [mapUnitFilter] units for the rest of the game = 
 # Requires translation!
Tile provides yield without assigned population = 

 # Requires translation!
Grand Mesa = 

Mount Fuji = Monte Fuji

Krakatoa = Krakatoa

Rock of Gibraltar = Rochedo de Gibraltar

Cerro de Potosi = Cerro Rico

Barringer Crater = Cratera de Barringer


#################### Lines from TileImprovements from Civ V - Vanilla ####################

Farm = Fazenda
 # Requires translation!
Can also be built on tiles adjacent to fresh water = 
 # Requires translation!
[stats] from [tileFilter] tiles = 

Lumber mill = Serralheria
 # Requires translation!
[stats] = 

Mine = Mina

Trading post = Posto de comércio

Camp = Campo

Oil well = Poço de petróleo

Pasture = Pasto

Plantation = Plantação

Quarry = Pedreira

Fishing Boats = Barcos de pesca

Fort = Forte
 # Requires translation!
Can be built outside your borders = 
 # Requires translation!
Gives a defensive bonus of [amount]% = 

Road = Estrada
 # Requires translation!
Costs [amount] gold per turn when in your territory = 
 # Requires translation!
Reduces movement cost to ½ if the other tile also has a Road or Railroad = 
 # Requires translation!
Reduces movement cost to ⅓ with Machinery = 
 # Requires translation!
Requires Engineering to bridge rivers = 

Railroad = Ferrovia
 # Requires translation!
Reduces movement cost to ⅒ if the other tile also has a Railroad = 

Remove Forest = Cortar floresta
 # Requires translation!
Provides a one-time Production bonus depending on distance to the closest city once finished = 

Remove Jungle = Cortar selva

Remove Fallout = Derrubar abrigo

Remove Marsh = Drenar pântano

Remove Road = Remover estrada

Remove Railroad = Remover ferrovia

Cancel improvement order = Cancelar ordem de melhoria

Academy = Academia

Landmark = Monumento

Manufactory = Fábrica

Customs house = Alfândega

 # Requires translation!
Holy site = 

 # Requires translation!
Citadel = 
 # Requires translation!
Adjacent enemy units ending their turn take [amount] damage = 
 # Requires translation!
Can be built just outside your borders = 
 # Requires translation!
Constructing it will take over the tiles around it and assign them to your closest city = 

Moai = Moai

 # Requires translation!
Terrace farm = 

Ancient ruins = Ruínas antigas
 # Requires translation!
Unpillagable = 
 # Requires translation!
Provides a random bonus when entered = 

City ruins = Ruínas da cidade
 # Requires translation!
A bleak reminder of the destruction wreaked by War = 

City center = Centro da cidade
Indestructible = Indestrutível
 # Requires translation!
Marks the center of a city = 
 # Requires translation!
Appearance changes with the technological era of the owning civilization = 

Barbarian encampment = Acampamento bárbaro
 # Requires translation!
Home to uncivilized barbarians, will spawn a hostile unit from time to time = 


#################### Lines from TileResources from Civ V - Vanilla ####################

Cattle = Gado

Sheep = Ovelhas

Deer = Cervos

Bananas = Bananas

Wheat = Trigo

Stone = Pedra

Fish = Peixes

Horses = Cavalos
 # Requires translation!
Guaranteed with Strategic Balance resource option = 

Iron = Ferro

Coal = Carvão

Oil = Petróleo
 # Requires translation!
Deposits in [tileFilter] tiles always provide [amount] resources = 

Aluminum = Alumínio

Uranium = Urânio

Furs = Peles

Cotton = Algodão

Dyes = Tintas

Gems = Jóias

Gold Ore = Minério de Ouro

Silver = Prata

Incense = Incenso

Ivory = Marfim

Silk = Seda

Spices = Temperos

Wine = Vinho

Sugar = Açúcar

Marble = Mármore

Whales = Baleias

Pearls = Pérolas

 # Requires translation!
Jewelry = 
 # Requires translation!
Can only be created by Mercantile City-States = 

 # Requires translation!
Porcelain = 


#################### Lines from UnitPromotions from Civ V - Vanilla ####################

 # Requires translation!
Sword = 
Mounted = Montado(a)
Siege = Cerco
 # Requires translation!
Ranged Gunpowder = 
 # Requires translation!
Armored = 
 # Requires translation!
Melee Water = 
 # Requires translation!
Ranged Water = 
Submarine = Submarino
Heal Instantly = Cura Instantânea
 # Requires translation!
Heal this unit by [amount] HP = 
 # Requires translation!
Doing so will consume this opportunity to choose a Promotion = 

Accuracy I = Precisão I

Accuracy II = Precisão II

Accuracy III = Precisão III

Barrage I = Barragem I

Barrage II = Barragem II

Barrage III = Barragem III

Volley = Salva

Extended Range = Alcance estendido
[amount] Range = [amount] Alcance

Indirect Fire = Fogo indireto
Ranged attacks may be performed over obstacles = Ataques à distância podem ser executados sobre obstáculos

Shock I = Choque I

Shock II = Choque II

Shock III = Choque III

Drill I = Perfuração I

Drill II = Perfuração II

Drill III = Perfuração III

Charge = Carga

 # Requires translation!
Besiege = 

Formation I = Formação I

Formation II = Formação I

Blitz = Blitz
 # Requires translation!
[amount] additional attacks per turn = 

Woodsman = Lenhador
 # Requires translation!
Double movement in [terrainFilter] = 

Amphibious = Anfíbio
 # Requires translation!
Eliminates combat penalty for attacking over a river = 
 # Requires translation!
Eliminates combat penalty for attacking across a coast = 

Medic = Médico I
 # Requires translation!
All adjacent units heal [amount] HP when healing = 

Medic II = Médico II
 # Requires translation!
in [tileFilter] tiles = 
 # Requires translation!
[amount] HP when healing = 

Scouting I = Exploração I

Scouting II = Exploração II

Scouting III = Exploração III

Survivalism I = Sobrevivência I

Survivalism II = Sobrevivência II

Survivalism III = Sobrevivência III
Unit will heal every turn, even if it performs an action = Esta unidade irá curar a cada turno, mesmo se executar uma ação
 # Requires translation!
May withdraw before melee ([amount]%) = 

Boarding Party I = Festa de Enquadro I

Boarding Party II = Festa de Enquadro II

Boarding Party III = Festa de Enquadro III

Coastal Raider I = Assalto Litorâneo I
 # Requires translation!
Earn [amount]% of the damage done to [mapUnitFilter] units as [plunderableStat] = 

Coastal Raider II = Assalto Litorâneo II

Coastal Raider III = Assalto Litorâneo III

 # Requires translation!
Landing Party = 

Targeting I = Alvejamento I

Targeting II = Alvejamento II

Targeting III = Alvejamento III

Wolfpack I = Alcateia I

Wolfpack II = Alcateia II

Wolfpack III = Alcateia III

 # Requires translation!
Aircraft Carrier = 
Armor Plating I = Revestimento de Armadura I

Armor Plating II = Revestimento de Armadura II

Armor Plating III = Revestimento de Armadura III

Flight Deck I = Convés de Vôo I
 # Requires translation!
Can carry [amount] extra [mapUnitFilter] units = 

Flight Deck II = Convés de Vôo II

Flight Deck III = Convés de Vôo III

 # Requires translation!
Supply = 
 # Requires translation!
May heal outside of friendly territory = 

Bomber = Bombardeiro
Siege I = Cerco Aéreo I

Siege II = Cerco Aéreo II

Siege III = Cerco Aéreo III

Evasion = Evasão
 # Requires translation!
Damage taken from interception reduced by [amount]% = 

Fighter = Avião de combate
Interception I = Interceptação I
 # Requires translation!
[amount]% Damage when intercepting = 

Interception II = Interceptação II

Interception III = Interceptação III

Air Targeting I = Mira Aérea I

Air Targeting II = Mira Aérea II

Sortie = Excursão
 # Requires translation!
[amount] extra interceptions may be made per turn = 

Operational Range = Alcance Operacional

 # Requires translation!
Helicopter = 
Air Repair = Reparação Aérea

 # Requires translation!
Mobility I = 

 # Requires translation!
Mobility II = 

 # Requires translation!
Anti-Armor I = 

 # Requires translation!
Anti-Armor II = 

Cover I = Cobertura I

Cover II = Cobertura II

March = Marcha

Mobility = Mobilidade

Sentry = Sentinela

Logistics = Logística

Ambush I = Emboscada Aérea I

Ambush II = Emboscada Aérea II

Bombardment I = Bombardeamento I

Bombardment II = Bombardeamento II

Bombardment III = Bombardeamento III

 # Requires translation!
Morale = 

 # Requires translation!
Great Generals I = 

 # Requires translation!
Great Generals II = 

 # Requires translation!
Quick Study = 

Haka War Dance = Dança de Guerra Haka
 # Requires translation!
[amount]% Strength for enemy [unitType] units in adjacent [tileFilter] tiles = 

Rejuvenation = Rejuvenescimento
All healing effects doubled = Todos os efeitos de cura dobrados

Slinger Withdraw = Retirada de Lançador

 # Requires translation!
Ignore terrain cost = 
Ignores terrain cost = Ignora custo de movimento em terrenos

 # Requires translation!
Pictish Courage = 

 # Requires translation!
Home Sweet Home = 
 # Requires translation!
[amount]% Strength decreasing with distance from the capital = 

 # Requires translation!
[unit] ability = 

Heals [amount] damage if it kills a unit = Cura [amount] de dano se destruir uma unidade


#################### Lines from UnitTypes from Civ V - Vanilla ####################


 # Requires translation!
Civilian Water = 


Can enter ice tiles = Pode entrar em blocos de gelo
 # Requires translation!
Invisible to non-adjacent units = 
 # Requires translation!
Can see invisible [mapUnitFilter] units = 


 # Requires translation!
Aircraft = 
 # Requires translation!
Can see over obstacles = 


 # Requires translation!
Atomic Bomber = 

Missile = Míssel
Self-destructs when attacking = Autodestrói-se ao atacar
 # Requires translation!
Cannot be intercepted = 

 # Requires translation!
Can pass through impassable tiles = 

Melee = Corpo a corpo

Ranged = Ataque a distância

Armor = Blindado

WaterCivilian = Cidadão marítimo

WaterMelee = Corpo a corpo marítimo

WaterRanged = Ataque a distância marítima

WaterSubmarine = Submarino

WaterAircraftCarrier = Porta-aviões aquáticos

AtomicBomber = Bomba Atómica


#################### Lines from Units from Civ V - Vanilla ####################

 # Requires translation!
Can build [improvementFilter/terrainFilter] improvements on tiles = 

Founds a new city = Estabelecer uma nova cidade
 # Requires translation!
Excess Food converted to Production when under construction = 
 # Requires translation!
Requires at least [amount] population = 

 # Requires translation!
May upgrade to [baseUnitFilter] through ruins-like effects = 

 # Requires translation!
This is your basic, club-swinging fighter. = 

Maori Warrior = Guerreiro Maori

 # Requires translation!
Jaguar = 

Brute = Bruto

Archer = Arqueiro

Bowman = Arqueiro Experiente

Slinger = Lançador

 # Requires translation!
Skirmisher = 

Work Boats = Barcos de trabalho
Cannot enter ocean tiles = Não pode entrar o terreno 'oceano' 
May create improvements on water resources = Pode criar melhorias em recursos aquáticos
 # Requires translation!
Uncapturable = 

Trireme = Trireme

 # Requires translation!
Galley = 

Chariot Archer = Arqueiro de Biga
No defensive terrain bonus = Nenhum bonus de defesa do terreno
Rough terrain penalty = Penalidade de terreno díficil

War Chariot = Carruagem de guerra

War Elephant = Elefante de guerra


Hoplite = Hoplita

Persian Immortal = Imortal Persa

 # Requires translation!
Marauder = 

Horseman = Cavaleiro
Can move after attacking = Pode se mover após atacar

Companion Cavalry = Cavalaria companheira

Catapult = Catapulta
Must set up to ranged attack = Precisa de preparação para atacar a distância

Ballista = Balista

Swordsman = Espadachim

Legion = Legião

Mohawk Warrior = Guerreiro Mohawk


Landsknecht = Landsknecht
Can move immediately once bought = Pode se mover imediatamente uma vez comprado

Knight = Cavaleiro

Camel Archer = Arqueiro de camelo

Conquistador = Conquistador
 # Requires translation!
on foreign continents = 

Naresuan's Elephant = Elefante de Naresuan

Mandekalu Cavalry = Cavalaria Mandekalu

Keshik = Keshik

Crossbowman = Besteiro

Chu-Ko-Nu = Chu-Ko-Nu

Longbowman = Arqueiro de arco longo

Trebuchet = Trabuco

Hwach'a = Hwach'a

Longswordsman = Espadachim de espada longa

Samurai = Samurai

Berserker = Furioso

Caravel = Caravela

Turtle Ship = Navio Tartaruga


Musketeer = Mosqueteiro

Janissary = Janisário

Minuteman = Mílicia

Tercio = Terço

Frigate = Fragata

Ship of the Line = Navio de linha

Lancer = Lanceiro montado

Sipahi = Sipahi

Cannon = Canhão


Norwegian Ski Infantry = Infantaria de Esqui Norueguesa

Cavalry = Cavalaria

Cossack = Cossaco

Ironclad = Navio revestido de ferro

Artillery = Artilharia

 # Requires translation!
Can only attack [tileFilter] tiles = 

Foreign Legion = Legião Estrangeira


[amount]% chance to intercept air attacks = [amount]% de chance de interceptar ataques aéreos

Carrier = Porta-aviões
 # Requires translation!
Cannot attack = 
 # Requires translation!
Can carry [amount] [mapUnitFilter] units = 

Battleship = Navio de batalha

Anti-Aircraft Gun = Arma anti-aérea

Destroyer = Destruidor

Zero = Zero


B17 = B17

Paratrooper = Forças Especiais
 # Requires translation!
May Paradrop up to [amount] tiles from inside friendly territory = 

Tank = Tanque

Panzer = Tanque-Panzer

Anti-Tank Gun = Arma anti-tanque

Atomic Bomb = Bomba Atômica
Nuclear weapon of Strength [amount] = Arma nuclear de Força [amount]
 # Requires translation!
if [buildingName] is constructed = 
Blast radius [amount] = Raio da explosão [amount]

Rocket Artillery = Artilharia de foguetes

Mobile SAM = Veículo LM

Guided Missile = Míssil Teleguiado

Nuclear Missile = Míssil nuclear

Helicopter Gunship = Helicóptero de guerra
 # Requires translation!
All tiles cost 1 movement = 
 # Requires translation!
Ignores Zone of Control = 
 # Requires translation!
Unable to capture cities = 

Nuclear Submarine = Submarino Nuclear

Mechanized Infantry = Infantaria mecanizada

Missile Cruiser = Cruzador

Modern Armor = Panzer moderno

Jet Fighter = Avião de Caça

Giant Death Robot = Robô gigante da morte

Stealth Bomber = Bombardeiro furtivo
Cannot be carried by [mapUnitFilter] units = Não pode ser transportado por [mapUnitFilter] unidades

Great Artist = Grande Artista
Can start an [amount]-turn golden age = Podes começar uma era de ouro de [amount]
Can construct [improvementName] = Podes construir [improvementName]
Great Person - [stat] = Pessoa Experiente - [stat]
Unbuildable = Não construível

Great Scientist = Grande Cientista
Can hurry technology research = Pode apressar pesquisa tecnológica

Great Merchant = Grande Mercador
Can undertake a trade mission with City-State, giving a large sum of gold and [amount] Influence = Pode assumir uma missão de troca com Cidade-Estado, obtendo uma grande quantia de ouro e [amount] de Influência

Great Engineer = Grande Engenheiro
 # Requires translation!
Can speed up construction of a building = 

Great Prophet = Grande Profeta
 # Requires translation!
Can construct [improvementName] if it hasn't used other actions yet = 
 # Requires translation!
Can [param] [amount] times = 
 # Requires translation!
Removes other religions when spreading religion = 
May found a religion = Podes fundar uma religião
 # Requires translation!
May enhance a religion = 
 # Requires translation!
May enter foreign tiles without open borders = 
Religious Unit = Unidade Religiosa 
 # Requires translation!
Takes your religion over the one in their birth city = 

Great General = Grande General
Bonus for units in 2 tile radius 15% = 15% de bônus para unidades com raio de 2 blocos

Khan = Cã

Missionary = Pregador 
 # Requires translation!
May enter foreign tiles without open borders, but loses [amount] religious strength each turn it ends there = 
 # Requires translation!
Can be purchased with [stat] [cityFilter] = 

Inquisitor = Inquisidor 
 # Requires translation!
Prevents spreading of religion to the city it is next to = 

SS Booster = Propulsor de Nave Espacial
Spaceship part = Parte de Nave Espacial
 # Requires translation!
Can be added to [comment] in the Capital = 

SS Cockpit = Cabine de Nave Espacial

SS Engine = Motor principal da nave espacial

SS Stasis Chamber = Câmara  de biostase de Nave Espacial


#################### Lines from Beliefs from Civ V - Gods & Kings ####################

Ancestor Worship = Adoração ao Ancestral

Dance of the Aurora = Dança da Aurora
[stats] from [tileFilter] tiles without [tileFilter2] [cityFilter] = [stats] de [tileFilter] blocos sem [tileFilter2] [cityFilter]

Desert Folklore = Folclore do Deserto

Faith Healers = Curandeiros da fé
[mapUnitFilter] Units adjacent to this city heal [amount] HP per turn when healing = [mapUnitFilter] Unidades adjacentes a esta cidade curam [amount] de vida por turno ao curar

Fertility Rites = Ritos de fertilidade

God of Craftsman = Deus do artesão
 # Requires translation!
in cities with at least [amount] [populationFilter] = 

God of the Open Sky = Deus do céu aberto

God of the Sea = Deus do Mar

God of War = Deus da Guerra
Earn [amount]% of [mapUnitFilter] unit's [costOrStrength] as [plunderableStat] when killed within 4 tiles of a city following this religion = Ganha [amount]% dos [costOrStrength] da unidade [mapUnitFilter] como [plunderableStat] quando morto a até 4 blocos de uma cidade que segue esta religião

Goddess of Festivals = Deusa dos Festivais

Goddess of Love = Deusa do Amor

Goddess of Protection = Deusa da Proteção
[amount]% attacking Strength for cities = [amount]% Força de ataque para cidades

Goddess of the Hunt = Deusa da Caça

Messenger of the Gods = Mensageiro dos Deuses

Monument to the Gods = Monumento aos Deuses

One with Nature = Um com a natureza

Oral Tradition = Tradição oral

Religious Idols = Ídolos Religiosos

Religious Settlements = Assentamentos Religiosos

Sacred Path = Caminho sagrado

Sacred Waters = Águas Sagradas
[stats] in cities on [terrainFilter] tiles = [stats] em cidades em [terrainFilter] blocos

Stone Circles = Círculo de pedras

Follower = Seguidor
Asceticism = Ascese

Cathedrals = Catedrais
 # Requires translation!
May buy [buildingFilter] buildings with [stat] [cityFilter] = 

Choral Music = Música Coral

Divine inspiration = Inspiração divina

Feed the World = Alimenta o mundo

 # Requires translation!
Guruship = 

 # Requires translation!
Holy Warriors = 
 # Requires translation!
before the [era] = 
 # Requires translation!
May buy [baseUnitFilter] units with [stat] for [amount] times their normal Production cost = 

Liturgical Drama = Drama Litúrgico

Monasteries = Mosteiro

Mosques = Mesquitas

Pagodas = Pagodes

Peace Gardens = Jardins da paz

Religious Art = Arte Religiosa

Religious Center = Centro Religioso

Religious Community = Comunidade Religiosa
[amount]% [stat] from every follower, up to [amount2]% = [amount]% [stat] de cada seguidor, até [amount2]%

Swords into Ploughshares = Espadas em relhas de arado
 # Requires translation!
when not at war = 

Founder = Fundador
Ceremonial Burial = Enterro Cerimonial
[stats] for each global city following this religion = [stats] para cada cidade global que segue esta religião

Church Property = Propriedade da Igreja

Initiation Rites = Ritos de iniciação
[stats] when a city adopts this religion for the first time (modified by game speed) = [stats] quando uma cidade adota esta religião pela primeira vez (modificado pela velocidade do jogo)

Interfaith Dialogue = Diálogo inter-religioso
When spreading religion to a city, gain [amount] times the amount of followers of other religions as [stat] = Ao divulgar a religião para uma cidade, ganha [amount] vezes a quantidade de seguidores de outras religiões como [stat]

Papal Primacy = Primazia Papal
 # Requires translation!
Resting point for Influence with City-States following this religion [amount] = 

Peace Loving = Amante da paz
 # Requires translation!
[stats] for every [amount] global followers [cityFilter] = 

 # Requires translation!
Pilgrimage = 

 # Requires translation!
Tithe = 

 # Requires translation!
World Church = 

 # Requires translation!
Enhancer = 
 # Requires translation!
Defender of the Faith = 

 # Requires translation!
Holy Order = 

 # Requires translation!
Itinerant Preachers = 
 # Requires translation!
Religion naturally spreads to cities [amount] tiles away = 

Just War = Apenas Guerra 

 # Requires translation!
Messiah = 
 # Requires translation!
[amount]% Spread Religion Strength = 
 # Requires translation!
[amount]% Faith cost of generating Great Prophet equivalents = 
 # Requires translation!
[stat] cost for [unit] units [amount]% = 

 # Requires translation!
Missionary Zeal = 

 # Requires translation!
Religious Texts = 
 # Requires translation!
[amount]% Natural religion spread [cityFilter] = 

 # Requires translation!
Religious Unity = 

 # Requires translation!
Reliquary = 
 # Requires translation!
[stats] whenever a Great Person is expended = 


#################### Lines from Buildings from Civ V - Gods & Kings ####################


 # Requires translation!
Stele = 


Shrine = Santuário

 # Requires translation!
Pyramid = 


Terracotta Army = Exército de Terracota
 # Requires translation!
'Regard your soldiers as your children, and they will follow you into the deepest valleys; look on them as your own beloved sons, and they will stand by you even unto death.' - Sun Tzu = 


Amphitheater = Anfiteatro


Petra = Petra
 # Requires translation!
'...who drinks the water I shall give him, says the Lord, will have a spring inside him welling up for eternal life. Let them bring me to your holy mountain in the place where you dwell. Across the desert and through the mountain to the Canyon of the Crescent Moon...' - Indiana Jones = 


 # Requires translation!
Great Mosque of Djenne = 
 # Requires translation!
'With the magnificence of eternity before us, let time, with all its fluctuations, dwindle into its own littleness.' - Thomas Chalmers = 
 # Requires translation!
[baseUnitFilter] units built [cityFilter] can [action] [amount] extra times = 

 # Requires translation!
Grand Temple = 


Alhambra = Alhambra
 # Requires translation!
'Justice is an unassailable fortress, built on the brow of a mountain which cannot be overthrown by the violence of torrents, nor demolished by the force of armies.' - Joseph Addison = 


 # Requires translation!
Ceilidh Hall = 


Leaning Tower of Pisa = Torre Inclinada de Pisa
'Don't clap too hard - it's a very old building.' - John Osbourne = 'Não dês aplausos tão fortes - é uma construção muito antiga.' - John Osbourne


 # Requires translation!
Coffee House = 


Neuschwanstein = Castelo de Neuschwanstein
 # Requires translation!
'...the location is one of the most beautiful to be found, holy and unapproachable, a worthy temple for the divine friend who has brought salvation and true blessing to the world.' - King Ludwig II of Bavaria = 


 # Requires translation!
Recycling Center = 
 # Requires translation!
Limited to [amount] per Civilization = 


CN Tower = Torre CN
'Nothing travels faster than light with the possible exception of bad news, which obeys its own special rules.' - Douglas Adams = 'Nada viaja mais rápido do que a luz, com a possível exceção de más notícias, que obedecem ás suas próprias regras especiais.' - Douglas Adams
[amount] population [cityFilter] = [amount] população [cityFilter]

Bomb Shelter = Abrigo de bombas
 # Requires translation!
Population loss from nuclear attacks [amount]% [cityFilter] = 

Hubble Space Telescope = Teléscopio espacial Hubble
 # Requires translation!
'The wonder is, not that the field of stars is so vast, but that man has measured it.' - Anatole France = 


 # Requires translation!
Cathedral = 


 # Requires translation!
Mosque = 

 # Requires translation!
Pagoda = 


#################### Lines from Difficulties from Civ V - Gods & Kings ####################


#################### Lines from Eras from Civ V - Gods & Kings ####################


 # Requires translation!
May not generate great prophet equivalents naturally = 
 # Requires translation!
Starting in this era disables religion = 


Marine = Náutico


#################### Lines from Nations from Civ V - Gods & Kings ####################


 # Requires translation!
Islam = 

 # Requires translation!
Christianity = 


 # Requires translation!
Shinto = 

Greetings, President Mahatma Gandhi, great souled leader of India! You are the ruler of one of the oldest countries in the world with history stretching back almost 10,000 years. A spiritual country, India is the birthplace of three of the world's great religions - Hinduism, Buddhism and Jainism. This is a passionate land of music and color, a land of great wealth and grinding poverty. For centuries, India was divided into kingdoms who fought constantly with each other and against outside invaders. That was, however, after empires such as Maratha, Maurya and Gupta. In the 12th century AD, India was conquered by Muslim Turks who fled from the Mongols. In the early 17th century, the English arrived, and through a combination of shrewd diplomacy and technological superiority, they conquered your fragmented nation. England remained in power for some two centuries until driven out by a rising wave of Indian nationalism, a peaceful rebellion unlike any before seen in history, one led by you! = Saudações, Sr. Presidente Mahatma Gandhi, grande líder de alma da Índia! És o governante de um dos países mais antigos do mundo, com uma história que remonta a quase 10.000 anos. Um país espiritual, a Índia é o berço de três das maiores religiões do mundo - Hinduísmo, Budismo e Jainismo. Esta é uma terra apaixonante de música e cor, uma terra de grande riqueza e extrema pobreza. Durante séculos, a Índia foi dividida em reinos que lutaram constantemente entre si e contra invasores externos. Isso foi, no entanto, depois de impérios como Maratha, Maurya e Gupta. No século 12 DC, a Índia foi conquistada por turcos muçulmanos que fugiram dos mongóis. No início do século 17, os ingleses chegaram e, por meio de uma combinação de diplomacia astuta e superioridade tecnológica, conquistaram a tua fragmentada nação. A Inglaterra permaneceu no poder por cerca de dois séculos até ser expulsa por uma onda crescente de nacionalismo indiano, uma rebelião pacífica diferente de qualquer outra vista na história, liderada por ti!
Gandhi, your people look to you to lead them to even greater heights of glory! Can you help your people realize their great potential, to once again become the world's center of arts, culture and religion? Can you build a civilization that will stand the test of time? = Gandhi, o teu povo espera que tu os conduzas a alturas ainda maiores de glória! Podes ajudar o teu povo a realizar o seu grande potencial para se tornar mais uma vez o centro mundial das artes, cultura e religião? Podes construir uma civilização que resistirá ao teste do tempo?
 # Requires translation!
Hinduism = 


 # Requires translation!
Confucianism = 


 # Requires translation!
Zoroastrianism = 


 # Requires translation!
Buddhism = 


 # Requires translation!
Tengriism = 


 # Requires translation!
Attila the Hun = 
 # Requires translation!
I grow tired of this throne. I think I should like to have yours instead. = 
 # Requires translation!
Now what is this?! You ask me to add your riches to my great avails. The invitation is accepted. = 
 # Requires translation!
My people will mourn me not with tears, but with human blood. = 
 # Requires translation!
You are in the presence of Attila, scourge of Rome. Do not let hubris be your downfall as well. = 
 # Requires translation!
This is better than you deserve, but let it not be said that I am an unfair man. = 
 # Requires translation!
Good day to you. = 
 # Requires translation!
Scourge of God = 
 # Requires translation!
Your men stand proudly to greet you, Great Attila, grand warrior and ruler of the Hunnic empire. Together with your brother Bleda you expanded the boundaries of your empire, becoming the most powerful and frightening force of the 5th century. You bowed the Eastern Roman Emperors to your will and took kingdom after kingdom along the Danube and Nisava Rivers. As the sovereign ruler of the Huns, you marched your army across Europe into Gaul, planning to extend your already impressive lands all the way to the Atlantic Ocean. Your untimely death led to the quick disintegration and downfall of your empire, but your name and deeds have created an everlasting legacy for your people. = 
 # Requires translation!
Fearsome General, your people call for the recreation of a new Hunnic Empire, one which will make the exploits and histories of the former seem like the faded dreaming of a dying sun. Will you answer their call to regain your rightful prominence and glory? Will you mount your steadfast steed and lead your armies to victory? Will you build a civilization that stands the test of time? = 
 # Requires translation!
Atilla's Court = 
 # Requires translation!
The Huns = 
 # Requires translation!
Cities are razed [amount] times as fast = 
 # Requires translation!
Starts with [tech] = 
 # Requires translation!
"Borrows" city names from other civilizations in the game = 

 # Requires translation!
William of Orange = 
 # Requires translation!
As much as I despise war, I consider it a, hahaha, contribution to the common cause to erase your existence. = 
 # Requires translation!
You call yourself an exalted ruler, but I see nothing more than a smartly dressed barbarian! = 
 # Requires translation!
My God, be merciful to my soul. My God, feel pity for this... my poor people! = 
 # Requires translation!
I am William of Orange, stadtholder of The Netherlands. Did you need anything? I still have a lot to do. = 
 # Requires translation!
I believe I have something that may be of some importance to you. = 
 # Requires translation!
Once again, greetings. = 
 # Requires translation!
Dutch East India Company = 
 # Requires translation!
Hail stalwart Prince William of Orange, liberator of the Netherlands and hero to the Dutch people. It was your courageous effort in the 1568 rebellion against Spanish dominion that led the Dutch to freedom, and ultimately resulted in the Eighty Years' War. Your undertaking allowed for the creation of one of Europe's first modern republics, the Seven United Provinces. You gave your life to the rebellion, falling at the hands of an assassin in 1584, but your death would only serve to embolden the people's charge, and your legacy as "Father of the Fatherland" will stand as a symbol of Dutch independence for all time. = 
 # Requires translation!
Brave prince, the people again yearn for the wise stewardship your wisdom afforded them. Can you once again secure the sovereignty of your kingdom and lead your people to greatness? Can you build a civilization that stands the test of time? = 
 # Requires translation!
Amsterdam = 
 # Requires translation!
Rotterdam = 
 # Requires translation!
Utrecht = 
 # Requires translation!
Groningen = 
 # Requires translation!
Breda = 
 # Requires translation!
Nijmegen = 
 # Requires translation!
Den Haag = 
 # Requires translation!
Haarlem = 
 # Requires translation!
Arnhem = 
 # Requires translation!
Zutphen = 
 # Requires translation!
Maastricht = 
 # Requires translation!
Tilburg = 
 # Requires translation!
Eindhoven = 
 # Requires translation!
Dordrecht = 
 # Requires translation!
Leiden = 
 # Requires translation!
's Hertogenbosch = 
 # Requires translation!
Almere = 
 # Requires translation!
Alkmaar = 
 # Requires translation!
Brielle = 
 # Requires translation!
Vlissingen = 
 # Requires translation!
Apeldoorn = 
 # Requires translation!
Enschede = 
 # Requires translation!
Amersfoort = 
 # Requires translation!
Zwolle = 
 # Requires translation!
Venlo = 
 # Requires translation!
Uden = 
 # Requires translation!
Grave = 
 # Requires translation!
Delft = 
 # Requires translation!
Gouda = 
 # Requires translation!
Nieuwstadt = 
 # Requires translation!
Weesp = 
 # Requires translation!
Coevorden = 
 # Requires translation!
Kerkrade = 
 # Requires translation!
The Netherlands = 
 # Requires translation!
Retain [amount]% of the happiness from a luxury after the last copy has been traded away = 

 # Requires translation!
Gustavus Adolphus = 
 # Requires translation!
The Hakkapeliittas will ride again and your men will fall just at the sight of my cavalry! God with us! = 
 # Requires translation!
Ha ha ha, captain Gars will be very glad to head out to war again. = 
 # Requires translation!
I am Sweden's king. You can take my lands, my people, my kingdom, but you will never reach the House of Vasa. = 
 # Requires translation!
Stranger, welcome to the Snow King's kingdom! I am Gustavus Adolphus, member of the esteemed House of Vasa = 
 # Requires translation!
My friend, it is my belief that this settlement can benefit both our peoples. = 
 # Requires translation!
Oh, welcome! = 
 # Requires translation!
Oh, it is you. = 
 # Requires translation!
Nobel Prize = 
 # Requires translation!
All hail the transcendent King Gustavus Adolphus, founder of the Swedish Empire and her most distinguished military tactician. It was during your reign that Sweden emerged as one of the greatest powers in Europe, due in no small part to your wisdom, both on and off the battlefield. As king, you initiated a number of domestic reforms that ensured the economic stability and prosperity of your people. As the general who came to be known as the "Lion of the North," your visionary designs in warfare gained the admiration of military commanders the world over. Thanks to your triumphs in the Thirty Years' War, you were assured a legacy as one of history's greatest generals. = 
 # Requires translation!
Oh noble King, the people long for your prudent leadership, hopeful that once again they will see your kingdom rise to glory. Will you devise daring new strategies, leading your armies to victory on the theater of war? Will you build a civilization that stands the test of time? = 
 # Requires translation!
Stockholm = 
 # Requires translation!
Uppsala = 
 # Requires translation!
Gothenburg = 
 # Requires translation!
Malmö = 
 # Requires translation!
Linköping = 
 # Requires translation!
Kalmar = 
 # Requires translation!
Skara = 
 # Requires translation!
Västerås = 
 # Requires translation!
Jönköping = 
 # Requires translation!
Visby = 
 # Requires translation!
Falun = 
 # Requires translation!
Norrköping = 
 # Requires translation!
Gävle = 
 # Requires translation!
Halmstad = 
 # Requires translation!
Karlskrona = 
 # Requires translation!
Hudiksvall = 
 # Requires translation!
Örebro = 
 # Requires translation!
Umeå = 
 # Requires translation!
Karlstad = 
 # Requires translation!
Helsingborg = 
 # Requires translation!
Härnösand = 
 # Requires translation!
Vadstena = 
 # Requires translation!
Lund = 
 # Requires translation!
Västervik = 
 # Requires translation!
Enköping = 
 # Requires translation!
Skövde = 
 # Requires translation!
Eskilstuna = 
 # Requires translation!
Luleå = 
 # Requires translation!
Lidköping = 
 # Requires translation!
Södertälje = 
 # Requires translation!
Mariestad = 
 # Requires translation!
Östersund = 
 # Requires translation!
Borås = 
 # Requires translation!
Sundsvall = 
 # Requires translation!
Vimmerby = 
 # Requires translation!
Köping = 
 # Requires translation!
Mora = 
 # Requires translation!
Arboga = 
 # Requires translation!
Växjö = 
 # Requires translation!
Gränna = 
 # Requires translation!
Kiruna = 
 # Requires translation!
Borgholm = 
 # Requires translation!
Strängnäs = 
 # Requires translation!
Sveg = 
 # Requires translation!
Sweden = 
 # Requires translation!
Gain [amount] Influence with a [baseUnitFilter] gift to a City-State = 
 # Requires translation!
When declaring friendship, both parties gain a [amount]% boost to great person generation = 

 # Requires translation!
Maria Theresa = 
 # Requires translation!
Shame that it has come this far. But ye wished it so. Next time, be so good, choose your words more wisely. = 
 # Requires translation!
What a fool ye are! Ye will end swiftly and miserably. = 
 # Requires translation!
The world is pitiful! There's no beauty in it, no wisdom. I am almost glad to go. = 
 # Requires translation!
The archduchess of Austria welcomes your Eminence to... Oh let's get this over with! I have a luncheon at four o'clock. = 
 # Requires translation!
I see you admire my new damask. Nobody should say that I am an unjust woman. Let's reach an agreement! = 
 # Requires translation!
Oh, it's ye! = 
 # Requires translation!
Diplomatic Marriage = 
 # Requires translation!
Noble and virtuous Queen Maria Theresa, Holy Roman Empress and sovereign of Austria, the people bow to your gracious will. Following the death of your father King Charles VI, you ascended the thone of Austria during a time of great instability, but the empty coffers and diminished military did litle to dissuade your ambitions. Faced with war almost immediately upon your succession to the thron, you managed to fend off your foes, and in naming your husband Francis Stephen co-ruler, assured your place as Empress of the Holy Roman Empire. During your reigh, you guided Austria on a new path of reform - strengthening the military, replenishing the treasury, and improving the educational system of the kingdom. = 
 # Requires translation!
Oh great queen, bold and dignified, the time has come for you to rise and guide the kingdom once again. Can you return your people to the height of prosperity and splendor? Will you build a civilization that stands the test of time? = 
 # Requires translation!
Vienna = 
 # Requires translation!
Salzburg = 
 # Requires translation!
Graz = 
 # Requires translation!
Linz = 
 # Requires translation!
Klagenfurt = 
 # Requires translation!
Bregenz = 
 # Requires translation!
Innsbruck = 
 # Requires translation!
Kitzbühel = 
 # Requires translation!
St. Pölten = 
 # Requires translation!
Eisenstadt = 
 # Requires translation!
Villach = 
 # Requires translation!
Zwettl = 
 # Requires translation!
Traun = 
 # Requires translation!
Wels = 
 # Requires translation!
Dornbirn = 
 # Requires translation!
Feldkirch = 
 # Requires translation!
Amstetten = 
 # Requires translation!
Bad Ischl = 
 # Requires translation!
Wolfsberg = 
 # Requires translation!
Kufstein = 
 # Requires translation!
Leoben = 
 # Requires translation!
Klosterneuburg = 
 # Requires translation!
Leonding = 
 # Requires translation!
Kapfenberg = 
 # Requires translation!
Hallein = 
 # Requires translation!
Bischofshofen = 
 # Requires translation!
Waidhofen = 
 # Requires translation!
Saalbach = 
 # Requires translation!
Lienz = 
 # Requires translation!
Steyr = 
 # Requires translation!
Austria = 
 # Requires translation!
Can spend Gold to annex or puppet a City-State that has been your ally for [amount] turns. = 

 # Requires translation!
Dido = 
 # Requires translation!
Tell me, do you all know how numerous my armies, elephants and the gdadons are? No? Today, you shall find out! = 
 # Requires translation!
Fate is against you. You earned the animosity of Carthage in your exploration. Your days are numbered. = 
 # Requires translation!
The fates became to hate me. This is it? You wouldn't destroy us so without their help. = 
 # Requires translation!
The Phoenicians welcome you to this most pleasant kingdom. I am Dido, the queen of Carthage and all that belongs to it. = 
 # Requires translation!
I just had the marvelous idea, and I think you'll appreciate it too. = 
 # Requires translation!
What is it now? = 
 # Requires translation!
Phoenician Heritage = 
 # Requires translation!
Blessings and salutations to you, revered Queen Dido, founder of the legendary kingdom of Carthage. Chronicled by the words of the great poet Virgil, your husband Acerbas was murdered at the hands of your own brother, King Pygmalion of Tyre, who subsequently claimed the treasures of Acerbas that were now rightfully yours. Fearing the lengths from which your brother would pursue this vast wealth, you and your compatriots sailed for new lands. Arriving on the shores of North Africa, you tricked the local king with the simple manipulation of an ox hide, laying out a vast expanse of territory for your new home, the future kingdom of Carthage. = 
 # Requires translation!
Clever and inquisitive Dido, the world longs for a leader who can provide a shelter from the coming storm, guided by brilliant intuition and cunning. Can you lead the people in the creation of a new kingdom to rival that of once mighty Carthage? Can you build a civilization that will stand the test of time? = 
 # Requires translation!
Carthage = 
 # Requires translation!
Utique = 
 # Requires translation!
Hippo Regius = 
 # Requires translation!
Gades = 
 # Requires translation!
Saguntum = 
 # Requires translation!
Carthago Nova = 
 # Requires translation!
Panormus = 
 # Requires translation!
Lilybaeum = 
 # Requires translation!
Hadrumetum = 
 # Requires translation!
Zama Regia = 
 # Requires translation!
Karalis = 
 # Requires translation!
Malaca = 
 # Requires translation!
Leptis Magna = 
 # Requires translation!
Hippo Diarrhytus = 
 # Requires translation!
Motya = 
 # Requires translation!
Sulci = 
 # Requires translation!
Leptis Parva = 
 # Requires translation!
Tharros = 
 # Requires translation!
Soluntum = 
 # Requires translation!
Lixus = 
 # Requires translation!
Oea = 
 # Requires translation!
Theveste = 
 # Requires translation!
Ibossim = 
 # Requires translation!
Thapsus = 
 # Requires translation!
Aleria = 
 # Requires translation!
Tingis = 
 # Requires translation!
Abyla = 
 # Requires translation!
Sabratha = 
 # Requires translation!
Rusadir = 
 # Requires translation!
Baecula = 
 # Requires translation!
Saldae = 
 # Requires translation!
Land units may cross [terrainName] tiles after the first [baseUnitFilter] is earned = 
 # Requires translation!
Units ending their turn on [tileFilter] tiles take [amount] damage = 

 # Requires translation!
Theodora = 
 # Requires translation!
It is always a shame to destroy a thing of beauty. Happily, you are not one. = 
 # Requires translation!
Now darling, tantrums are most unbecoming. I shall have to teach you a lesson. = 
 # Requires translation!
Like a child playing with toys you are. My people will never love you, nor suffer this indignation gracefully. = 
 # Requires translation!
My, isn't this a pleasant surprise - what may I call you, oh mysterious stranger? I am Theodora, beloved of Byzantium. = 
 # Requires translation!
I have heard that you adept at certain kinds of ... interactions. Show me. = 
 # Requires translation!
Hello again. = 
 # Requires translation!
Patriarchate of Constantinople = 
 # Requires translation!
All hail the most magnificent and magnanimous Empress Theodora, beloved of Byzantium and of Rome! From the lowly ranks of actress and courtesan you became the most powerful woman in the Roman Empire, consort to Justinian I. Starting in the late 520's AD, you joined your husband in a series of important spiritual and legal reforms, creating many laws which elevated the status of and promoted equal treatment of women in the empire. You also aided in the restoration and construction of many aqueducts, bridges, and churches across Constantinople, culminating in the creation of the Hagia Sophia, one of the most splendid architectural wonders of the world. = 
 # Requires translation!
Beautiful Empress, Byzantium is in need of your wisdom and strength - her people are lost without your light to lead them. The Byzantine Empire may have fallen once, but its spirit is still intact waiting to be reborn anew. Can you return Byzantium to the heights of glory it once enjoyed? Can you create a civilization to stand the test of time? = 
 # Requires translation!
Constantinople = 
 # Requires translation!
Adrianople = 
 # Requires translation!
Nicaea = 
 # Requires translation!
Antioch = 
 # Requires translation!
Varna = 
 # Requires translation!
Ohrid = 
 # Requires translation!
Nicomedia = 
 # Requires translation!
Trebizond = 
 # Requires translation!
Cherson = 
 # Requires translation!
Sardica = 
 # Requires translation!
Ani = 
 # Requires translation!
Dyrrachium = 
 # Requires translation!
Edessa = 
 # Requires translation!
Chalcedon = 
 # Requires translation!
Naissus = 
 # Requires translation!
Bari = 
 # Requires translation!
Iconium = 
 # Requires translation!
Prilep = 
 # Requires translation!
Samosata = 
 # Requires translation!
Kars = 
 # Requires translation!
Theodosiopolis = 
 # Requires translation!
Tyana = 
 # Requires translation!
Gaza = 
 # Requires translation!
Kerkyra = 
 # Requires translation!
Phoenice = 
 # Requires translation!
Selymbria = 
 # Requires translation!
Sillyon = 
 # Requires translation!
Chrysopolis = 
 # Requires translation!
Vodena = 
 # Requires translation!
Traianoupoli = 
 # Requires translation!
Constantia = 
 # Requires translation!
Patra = 
 # Requires translation!
Korinthos = 
 # Requires translation!
Byzantium = 
 # Requires translation!
May choose [amount] additional belief(s) of any type when [foundingOrEnhancing] a religion = 

 # Requires translation!
Boudicca = 
 # Requires translation!
You shall stain this land no longer with your vileness! To arms, my countrymen. We ride to war! = 
 # Requires translation!
Traitorous man! The Celtic peoples will not stand for such wanton abuse and slander - I shall have your balls! = 
 # Requires translation!
Vile ruler, know you have won this war in name alone. Your cities lie buried and your troops defeated. I have my own victory. = 
 # Requires translation!
I am Boudicca, Queen of the Celts. Let no-one underestimate me! = 
 # Requires translation!
Let us join our forces together and reap the rewards. = 
 # Requires translation!
God has given good to you. = 
 # Requires translation!
Druidic Lore = 
 # Requires translation!
Eternal glory and praise for you, fierce and vengeful Warrior Queen! In a time dominated by men, you not only secured your throne and sovereign rule, but also successfully defied the power of the Roman Empire. After suffering terrible punishment and humiliation at the hand of the Roman invaders, you rallied your people in a bloody and terrifying revolt. Legions fell under your chariot wheels and the city of London burned. While in the end the Romans retained ownership of the isles, you alone made Nero consider withdrawing all troops and leaving Britain forever. = 
 # Requires translation!
Oh sleeping lioness, your people desire that you rise and lead them again in the calling that is your namesake. Will you meet their challenge on the open field and lead the Celts to everlasting victory? Will you restore your lands and build an empire to stand the test of time? = 
 # Requires translation!
Cardiff = 
 # Requires translation!
Truro = 
 # Requires translation!
Douglas = 
 # Requires translation!
Glasgow = 
 # Requires translation!
Cork = 
 # Requires translation!
Aberystwyth = 
 # Requires translation!
Penzance = 
 # Requires translation!
Ramsey = 
 # Requires translation!
Inverness = 
 # Requires translation!
Limerick = 
 # Requires translation!
Swansea = 
 # Requires translation!
St. Ives = 
 # Requires translation!
Peel = 
 # Requires translation!
Aberdeen = 
 # Requires translation!
Belfast = 
 # Requires translation!
Caernarfon = 
 # Requires translation!
Newquay = 
 # Requires translation!
Saint-Nazaire = 
 # Requires translation!
Castletown = 
 # Requires translation!
Stirling = 
 # Requires translation!
Galway = 
 # Requires translation!
Conwy = 
 # Requires translation!
St. Austell = 
 # Requires translation!
Saint-Malo = 
 # Requires translation!
Onchan = 
 # Requires translation!
Dundee = 
 # Requires translation!
Londonderry = 
 # Requires translation!
Llanfairpwllgwyngyll = 
 # Requires translation!
Falmouth = 
 # Requires translation!
Lorient = 
 # Requires translation!
Celts = 
 # Requires translation!
with [amount] to [amount2] neighboring [tileFilter] [tileFilter2] tiles = 

 # Requires translation!
Haile Selassie = 
 # Requires translation!
I have tried all other avenues, but yet you persist in this madness. I hope, for your sake, your end is swift. = 
 # Requires translation!
It is silence that allows evil to triumph. We will not stand mute and allow you to continue on this mad quest unchecked. = 
 # Requires translation!
God and history will remember your actions this day. I hope you are ready for your impending judgment. = 
 # Requires translation!
A thousand welcomes to our fair nation. I am Selassie, the Ras Tafari Makonnen and Emperor of Ethiopia, your humble servant. = 
 # Requires translation!
I request that you consider this offer between our two peoples. I believe it will do us both good. = 
 # Requires translation!
Spirit of Adwa = 
 # Requires translation!
Blessings be upon you, honorable and righteous Emperor of Ethiopia, Haile Selassie. Your legacy as one of Ethiopia's greatest rulers, and as the spiritual leader to the Rastafarian movement, is outshone only by the influence you had on diplomacy and political cooperation throughout the world. In introducing Ethiopia's first written constitution, you planted the seeds of democracy that would take root over the coming years, and your infinitely wise grasp of global affairs secured Ethiopia's place as a charter member of the United Nations. Spearheading efforts to reform and modernize the nation during your reign, you changed the course of Ethiopian history forever = 
 # Requires translation!
Revered king, your composed demeanor once protected the people from the many conflicts that plague the nations of men, and the kingdom looks to you to assure peace once again. Will you lead the people with courage and authority, moving forward into a new age? Will you build a civilization that stands the test of time? = 
 # Requires translation!
Addis Ababa = 
 # Requires translation!
Harar = 
 # Requires translation!
Adwa = 
 # Requires translation!
Lalibela = 
 # Requires translation!
Gondar = 
 # Requires translation!
Axum = 
 # Requires translation!
Dire Dawa = 
 # Requires translation!
Bahir Dar = 
 # Requires translation!
Adama = 
 # Requires translation!
Mek'ele = 
 # Requires translation!
Awasa = 
 # Requires translation!
Jimma = 
 # Requires translation!
Jijiga = 
 # Requires translation!
Dessie = 
 # Requires translation!
Debre Berhan = 
 # Requires translation!
Shashamane = 
 # Requires translation!
Debre Zeyit = 
 # Requires translation!
Sodo = 
 # Requires translation!
Hosaena = 
 # Requires translation!
Nekemte = 
 # Requires translation!
Asella = 
 # Requires translation!
Dila = 
 # Requires translation!
Adigrat = 
 # Requires translation!
Debre Markos = 
 # Requires translation!
Kombolcha = 
 # Requires translation!
Debre Tabor = 
 # Requires translation!
Sebeta = 
 # Requires translation!
Shire = 
 # Requires translation!
Ambo = 
 # Requires translation!
Negele Arsi = 
 # Requires translation!
Gambela = 
 # Requires translation!
Ziway = 
 # Requires translation!
Weldiya = 
 # Requires translation!
Ethiopia = 
 # Requires translation!
when fighting units from a Civilization with more Cities than you = 

 # Requires translation!
Pacal = 
 # Requires translation!
A sacrifice unlike all others must be made! = 
 # Requires translation!
Muahahahahahaha! = 
 # Requires translation!
Today comes a great searing pain. With you comes the path to the black storm. = 
 # Requires translation!
Greetings, wayward one. I am known as Pacal. = 
 # Requires translation!
Friend, I believe I may have found a way to save us all! Look, look and accept my offering! = 
 # Requires translation!
A fine day, it helps you. = 
 # Requires translation!
The Long Count = 
 # Requires translation!
Your people kneel before you, exalted King Pacal the Great, favored son of the gods and shield to the citizens of the Palenque domain. After years of strife at the hands of your neighboring rivals, you struck back at the enemies of your people, sacrificing their leaders in retribution for the insults dealt to your predecessors. The glory of Palenque was restored only by the guidance afforded by your wisdom, as you orchestrated vast reconstruction efforts within the city, creating some of the greatest monuments and architecture your people - and the world - have ever known. = 
 # Requires translation!
Illustrious King, your people once again look to you for leadership and counsel in the coming days. Will you channel the will of the gods and restore your once proud kingdom to its greatest heights? Will you build new monuments to forever enshrine the memories of your people? Can you build a civilization that will stand the test of time? = 
 # Requires translation!
Palenque = 
 # Requires translation!
Tikal = 
 # Requires translation!
Uxmal = 
 # Requires translation!
Tulum = 
 # Requires translation!
Copan = 
 # Requires translation!
Coba = 
 # Requires translation!
El Mirador = 
 # Requires translation!
Calakmul = 
 # Requires translation!
Edzna = 
 # Requires translation!
Lamanai = 
 # Requires translation!
Izapa = 
 # Requires translation!
Uaxactun = 
 # Requires translation!
Comalcalco = 
 # Requires translation!
Piedras Negras = 
 # Requires translation!
Cancuen = 
 # Requires translation!
Yaxha = 
 # Requires translation!
Quirigua = 
 # Requires translation!
Q'umarkaj = 
 # Requires translation!
Nakbe = 
 # Requires translation!
Cerros = 
 # Requires translation!
Xunantunich = 
 # Requires translation!
Takalik Abaj = 
 # Requires translation!
Cival = 
 # Requires translation!
San Bartolo = 
 # Requires translation!
Altar de Sacrificios = 
 # Requires translation!
Seibal = 
 # Requires translation!
Caracol = 
 # Requires translation!
Naranjo = 
 # Requires translation!
Dos Pilas = 
 # Requires translation!
Mayapan = 
 # Requires translation!
Ixinche = 
 # Requires translation!
Zaculeu = 
 # Requires translation!
Kabah = 
 # Requires translation!
The Maya = 
 # Requires translation!
Receive a free Great Person at the end of every [comment] (every 394 years), after researching [tech]. Each bonus person can only be chosen once. = 
 # Requires translation!
Once The Long Count activates, the year on the world screen displays as the traditional Mayan Long Count. = 


 # Requires translation!
I didn't want to do this. We declare war. = 
 # Requires translation!
I will fear no evil. For god is with me! = 
 # Requires translation!
Why have you forsaken us my lord? = 
 # Requires translation!
Bratislava = 

 # Requires translation!
We have wanted this for a LONG time. War it shall be. = 
 # Requires translation!
Very well, we will kick you back to the ancient era! = 
 # Requires translation!
This isn't how it is supposed to be! = 
 # Requires translation!
Cahokia = 

 # Requires translation!
By god's grace we will not allow these atrocities to occur any longer. We declare war! = 
 # Requires translation!
May god have mercy on your evil soul. = 
 # Requires translation!
I for one welcome our new conquer overlord! = 
 # Requires translation!
Jerusalem = 


#################### Lines from Policies from Civ V - Gods & Kings ####################


#################### Lines from Quests from Civ V - Gods & Kings ####################


#################### Lines from Religions from Civ V - Gods & Kings ####################


 # Requires translation!
Judaism = 


 # Requires translation!
Sikhism = 

 # Requires translation!
Taoism = 


#################### Lines from Ruins from Civ V - Gods & Kings ####################


 # Requires translation!
We have found holy symbols in the ruins, giving us a deeper understanding of religion! (+[faithAmount] Faith) = 
 # Requires translation!
discover holy symbols = 

 # Requires translation!
We have found an ancient prophecy in the ruins, greatly increasing our spiritual connection! (+[faithAmount] Faith) = 
 # Requires translation!
an ancient prophecy = 


#################### Lines from Specialists from Civ V - Gods & Kings ####################


#################### Lines from Techs from Civ V - Gods & Kings ####################


 # Requires translation!
'What is drama but life with the dull bits cut out.' - Alfred Hitchcock = 
 # Requires translation!
Drama and Poetry = 

'The merchants and the traders have come; their profits are pre-ordained...' - Sri Guru Granth Sahib = 'Os mercadores e comerciantes chegaram; seus lúcros são pré-ordenados...' - Sri Guru Granth Sahib
Guilds = Corporações


 # Requires translation!
'Architecture begins where engineering ends.' - Walter Gropius = 
Architecture = Arquitetura

 # Requires translation!
'Industrialization based on machinery, already referred to as a characteristic of our age, is but one aspect of the revolution that is being wrought by technology.' - Emily Greene Balch = 
Industrialization = Industrialização


 # Requires translation!
'Men, like bullets, go farthest when they are smoothest.' - Jean Paul = 
Ballistics = Balística

 # Requires translation!
'The root of the evil is not the construction of new, more dreadful weapons. It is the spirit of conquest.' - Ludwig von Mises = 
Combined Arms = Conjunto armamentista


 # Requires translation!
'The more we elaborate our means of communication, the less we communicate.' - J.B. Priestly = 
Telecommunications = Telecomunicações
 # Requires translation!
'All men can see these tactics whereby I conquer, but what none can see is the strategy out of which victory is evolved.' - Sun Tzu = 
Mobile Tactics = Tática móvel


#################### Lines from Terrains from Civ V - Gods & Kings ####################


 # Requires translation!
Mount Kailash = 

 # Requires translation!
Mount Sinai = 

 # Requires translation!
Sri Pada = 

 # Requires translation!
Uluru = 


#################### Lines from TileImprovements from Civ V - Gods & Kings ####################


 # Requires translation!
Polder = 


#################### Lines from TileResources from Civ V - Gods & Kings ####################


Citrus = Cítrico

Copper = Cobre

Crab = Caranguejos

 # Requires translation!
Salt = 

Truffles = Trufas


#################### Lines from UnitPromotions from Civ V - Gods & Kings ####################


 # Requires translation!
[amount]% to Flank Attack bonuses = 


 # Requires translation!
Transfer Movement to [unit] = 
 # Requires translation!
[amount]% Strength when stacked with [unit] = 


#################### Lines from UnitTypes from Civ V - Gods & Kings ####################


#################### Lines from Units from Civ V - Gods & Kings ####################


 # Requires translation!
Atlatlist = 


 # Requires translation!
Quinquereme = 

 # Requires translation!
Dromon = 


 # Requires translation!
Horse Archer = 


 # Requires translation!
Battering Ram = 
 # Requires translation!
Can only attack [combatantFilter] units = 

 # Requires translation!
Pictish Warrior = 


 # Requires translation!
African Forest Elephant = 

 # Requires translation!
Cataphract = 


Composite Bowman = Arqueiro Composto


Galleass = Galeaças


Privateer = Corsário
 # Requires translation!
May capture killed [mapUnitFilter] units = 

Sea Beggar = Mendigo do Mar


 # Requires translation!
Hakkapeliitta = 


Gatling Gun = Metralhadora


 # Requires translation!
Carolean = 

 # Requires translation!
Mehal Sefari = 


 # Requires translation!
Hussar = 


Great War Infantry = Infantaria da Grande Guerra


Triplane = Aeronave triplano

Great War Bomber = Bombardeiro da Grande Guerra


Machine Gun = Metralhadora robusta


Landship = Navio terrestre


#################### Lines from Tutorials ####################

Introduction = Introdução
Welcome to Unciv!\nBecause this is a complex game, there are basic tasks to help familiarize you with the game.\nThese are completely optional, and you're welcome to explore the game on your own! = Bem-vindo ao Unciv!\nPela razão de ser um jogo complexo, existem tarefas básicas para ajudar-te a te familiarizares com o jogo.\nIsto é completamente opcional, e podes explorar o jogo da tua maneira!

New Game = Novo Jogo
Your first mission is to found your capital city.\nThis is actually an important task because your capital city will probably be your most prosperous.\nMany game bonuses apply only to your capital city and it will probably be the center of your empire. = Sua primeira missão é fundar sua cidade capital.\nIsso é uma importante tarefa atualmente porque provavelmente sua cidade capital será a mais próspera.\nMuitos dos bônus do jogo se aplicam apenas para sua cidade capital e esta provalvelmente será o centro do seu império.
 # Requires translation!
How do you know a spot is appropriate?\nThat’s not an easy question to answer, but looking for and building next to luxury resources is a good rule of thumb.\nLuxury resources are tiles that have things like gems, cotton, or silk (indicated by a smiley next to the resource icon)\nThese resources make your civilization happy. You should also keep an eye out for resources needed to build units, such as iron. Cities cannot be built within 3 tiles of existing cities, which is another thing to watch out for! = 
 # Requires translation!
However, cities don’t have a set area that they can work - more on that later!\nThis means you don’t have to settle cities right next to resources.\nLet’s say, for example, that you want access to some iron – but the resource is right next to a desert.\nYou don’t have to settle your city next to the desert. You can settle a few tiles away in more prosperous lands.\nYour city will grow and eventually gain access to the resource.\nYou only need to settle right next to resources if you need them immediately – \n   which might be the case now and then, but you’ll usually have the luxury of time. = 
 # Requires translation!
The first thing coming out of your city should be either a Scout or Warrior.\nI generally prefer the Warrior because it can be used for defense and because it can be upgraded\n  to the Swordsman unit later in the game for a relatively modest sum of gold.\nScouts can be effective, however, if you seem to be located in an area of dense forest and hills.\nScouts don’t suffer a movement penalty in this terrain.\nIf you’re a veteran of the 4x strategy genre your first Warrior or Scout will be followed by a Settler.\nFast expanding is absolutely critical in most games of this type. = 

In your first couple of turns, you will have very little options, but as your civilization grows, so do the number of things requiring your attention. = Nos teus primeiros turnos, terás muito poucas opções, mas conforme a tua civilização cresce, cresce também o número de coisas que requerem a tua atenção.

Culture and Policies = Cultura e Políticas
Each turn, the culture you gain from all your cities is added to your Civilization's culture.\nWhen you have enough culture, you may pick a Social Policy, each one giving you a certain bonus. = A cada turno, a cultura que ganhas de todas as tuas cidades é adicionada à cultura da tua Civilização.\nQuandoctiveres cultura suficiente, podes escolher uma Política Social, cada uma dando-te um certo bônus.
The policies are organized into branches, with each branch providing a bonus ability when all policies in the branch have been adopted. = As políticas são organizadas em ramos, com cada ramo fornecendo uma habilidade de bónus quando todas as políticas no ramo foram adotadas.
With each policy adopted, and with each city built,\n  the cost of adopting another policy rises - so choose wisely! = Com cada política adotada e com cada cidade construída,\n o custo de adoção de outra política aumenta - então escolhe com sabedoria!

City Expansion = Expansão da cidade
Once a city has gathered enough Culture, it will expand into a neighboring tile.\nYou have no control over the tile it will expand into, but tiles with resources and higher yields are prioritized. = Assim que uma cidade reunir Cultura suficiente, ela se expandirá para um bloco vizinho.\nNão tens controlo sobre o bloco para o qual ela se expandirá, mas os blocos com recursos e rendimentos mais altos são priorizados.
Each additional tile will require more culture, but generally your first cities will eventually expand to a wide tile range. = Cada bloco adicional exigirá mais cultura, mas geralmente as tuas primeiras cidades irão eventualmente expandir-se para uma ampla gama de blocos.
Although your city will keep expanding forever, your citizens can only work 3 tiles away from city center.\nThis should be taken into account when placing new cities. = Embora a tua cidade continue a expandir-se para sempre, os teus cidadãos só podem trabalhar 3 blocos de distância do centro da cidade.\nIsso deve ser levado em consideração ao fundar novas cidades.

As cities grow in size and influence, you have to deal with a happiness mechanic that is no longer tied to each individual city.\nInstead, your entire empire shares the same level of satisfaction.\nAs your cities grow in population you’ll find that it is more and more difficult to keep your empire happy. = À medida que as cidades crescem em tamanho e influência, tu precisas lidar com um mecanismo de felicidade que não está mais vinculado a cada cidade individualmente.\nEm vez disso, todo o teu império compartilha o mesmo nível de satisfação.\nCom o aumento da população das tuas cidades, descobrirsá que é cada vez mais difícil manter o teu império feliz.
In addition, you can’t even build any city improvements that increase happiness until you’ve done the appropriate research.\nIf your empire’s happiness ever goes below zero the growth rate of your cities will be hurt.\nIf your empire becomes severely unhappy (as indicated by the smiley-face icon at the top of the interface)\n  your armies will have a big penalty slapped on to their overall combat effectiveness. = Além disso, não podes construir nenhuma melhoria na cidade que aumente a felicidade até que tenha feito a pesquisa adequada.\nSe a felicidade do teu império cair abaixo de zero, a taxa de crescimento das suas cidades será prejudicada.\nSe o teu império ficar gravemente infeliz (conforme indicado pelo ícone de cara sorridente na parte superior da interface)\n os teus exércitos terão uma grande penalidade aplicada à sua eficácia geral de combate.
 # Requires translation!
This means that it is very difficult to expand quickly in Unciv.\nIt isn’t impossible, but as a new player you probably shouldn't do it.\nSo what should you do? Chill out, scout, and improve the land that you do have by building Workers.\nOnly build new cities once you have found a spot that you believe is appropriate. = 

Unhappiness = Infelicidade
 # Requires translation!
It seems that your citizens are unhappy!\nWhile unhappy, your civilization will suffer many detrimental effects, increasing in severity as unhappiness gets higher. = 
Unhappiness has two main causes: Population and cities.\n  Each city causes 3 unhappiness, and each population, 1 = A infelicidade tem duas causas principais: População e cidades.\n Cada cidade causa 3 de infelicidade e cada população causa 1
 # Requires translation!
There are 2 main ways to combat unhappiness:\n  by building happiness buildings for your population\n  or by having improved luxury resources within your borders. = 

You have entered a Golden Age!\nGolden age points are accumulated each turn by the total happiness \n  of your civilization\nWhen in a golden age, culture and production generation increases +20%,\n  and every tile already providing at least one gold will provide an extra gold. = Entraste numa Idade de Ouro!\nOs pontos da idade de ouro são acumulados a cada turno pela felicidade total\n da tua civilização\nQuando numa idade de ouro, a cultura e a produção de geração aumentam +20%,\ne cada bloco já fornece pelo menos um o ouro, fornecerá um ouro extra.

Roads and Railroads = Estradas e ferrovias
Connecting your cities to the capital by roads\n  will generate gold via the trade route.\nNote that each road costs 1 gold Maintenance per turn, and each Railroad costs 2 gold,\n  so it may be more economical to wait until the cities grow! = Conectar as tuas cidades à capital por estradas\n gerará ouro por meio da rota comercial.\nObserva que cada estrada custa 1 ouro de manutenção por turno e cada ferrovia custa 2 ouros,\n por isso pode ser mais econômico esperar até as cidades crescerem!

Victory Types = Tipos de Vitória
Once you’ve settled your first two or three cities you’re probably 100 to 150 turns into the game.\nNow is a good time to start thinking about how, exactly, you want to win – if you haven’t already. = Depois de definires as tuas primeiras duas ou três cidades, provavelmente terás 100 a 150 bilhetes no jogo.\nAgora é um bom momento para começar a pensar sobre como, exatamente, queres ganhar - se ainda não o fizeste.
 # Requires translation!
There are four ways to win in Unciv. They are:\n - Cultural Victory: Complete 5 Social Policy Trees and build the Utopia Project\n - Domination Victory: Survive as the last civilization\n - Science Victory: Be the first to construct a spaceship to Alpha Centauri\n - Diplomatic Victory: Build the United Nations and win the vote = 
 # Requires translation!
So to sum it up, these are the basics of Unciv – Found a prosperous first city, expand slowly to manage happiness, and set yourself up for the victory condition you wish to pursue.\nObviously, there is much more to it than that, but it is important not to jump into the deep end before you know how to swim. = 

Enemy City = Cidade Inimiga
Cities can be conquered by reducing their health to 1, and entering the city with a melee unit.\nSince cities heal each turn, it is best to attack with ranged units and use your melee units to defend them until the city has been defeated! = As cidades podem ser conquistadas reduzindo a tua saúde a 1 e entrando na cidade com uma unidade corpo-a-corpo.\nComo as cidades curam a cada turno, é melhor atacar com unidades corpo-a-corpo e usar as tuas unidades corpo-a-corpo para defendê-las até que a cidade seja derrotada!

Luxury Resource = Recursos de Luxo
Luxury resources within your domain and with their specific improvement are connected to your trade network.\nEach unique Luxury resource you have adds 5 happiness to your civilization, but extra resources of the same type don't add anything, so use them for trading with other civilizations! = Os recursos de luxo sobre o teu domínio e com o teu aprimoramento específico estão conectados à sua rede de comércio.\nCada recurso de luxo exclusivo que tu tens adiciona 5 de felicidade à tua civilização, mas recursos extras do mesmo tipo não adicionam nada, então usa-os para negociar com outras civilizações!

Strategic Resource = Recurso Estratégico
Strategic resources within your domain and with their specific improvement are connected to your trade network.\nStrategic resources allow you to train units and construct buildings that require those specific resources, for example the Horseman requires Horses. = Os recursos estratégicos sobre o teu domínio e com o teu aprimoramento específico estão conectados à tua rede de comércio.\nOs recursos estratégicos permitem que treines unidades e construas edifícios que requerem esses recursos específicos, por exemplo, o Cavaleiro requer cavalos.
Unlike Luxury Resources, each Strategic Resource on the map provides more than one of that resource.\nThe top bar keeps count of how many unused strategic resources you own.\nA full drilldown of resources is available in the Resources tab in the Overview screen. = Ao contrário dos recursos de luxo, cada recurso estratégico no mapa fornece mais de um desse recurso.\nA barra superior mantém a contagem de quantos recursos estratégicos não utilizados possuis.\nUma análise completa dos recursos está disponível na guia Recursos na tela Visão geral.

The city can no longer put up any resistance!\nHowever, to conquer it, you must enter the city with a melee unit = A cidade não pode mais resistir!\nNo entanto, para conquistá-la, deves entrar na cidade com uma unidade corpo-a-corpo

After Conquering = Depois de conquistar
When conquering a city, you can choose to liberate, annex, puppet, or raze the city. = Quando conquistas uma cidade, podes escolher ou destruir, deixa-la fantoche ou anexar a cidade.\n EDestruir a cidade reduzirá a tua população em 1 a cada turno até que a cidade seja destruída. (Translation update needed!)
 # Requires translation!
\nLiberating the city will return it to its original owner, giving you a massive diplomatic boost with them!\n\nAnnexing the city will give you full control over it, but also increase the citizens' unhappiness to 2x!\nThis can be mitigated by building a courthouse in the city, returning the citizen's unhappiness to normal.\n\nPuppeting the city will mean that you have no control on the city's production.\nThe city will not increase your tech or policy cost, but its citizens will generate 1.5x the regular unhappiness.\nA puppeted city can be annexed at any time, but annexed cities cannot be returned to a puppeted state!\n\nRazing the city will lower its population by 1 each turn until the city is destroyed!\nYou cannot raze a city that is either the starting capital of a civilization or the holy city of a religion. = 

You have encountered a barbarian unit!\nBarbarians attack everyone indiscriminately, so don't let your \n  civilian units go near them, and be careful of your scout! = Encontraste uma unidade bárbara!\nOs Bárbaros atacam todos indiscriminadamente, então não deixes as tuas \n unidades civis chegarem perto deles e toma cuidado com o teu batedor!

You have encountered another civilization!\nOther civilizations start out peaceful, and you can trade with them,\n  but they may choose to declare war on you later on = Encontraste outra civilização!\nOutras civilizações começam pacíficas e podes negociar com elas,\n mas elas podem decidir declarar guerra a ti mais tarde

Once you have completed the Apollo Program, you can start constructing spaceship parts in your cities\n (with the relevant technologies) to win a Scientific Victory! = Depois de concluires o Programa Apollo, podes começar a construir peças de foguetões nas tuas cidades\n (com as tecnologias relevantes) para obter uma vitória científica!

Injured Units = Unidades Feridas
Injured units deal less damage, but recover after turns that they have been inactive.\nUnits heal 5 health per turn in enemy territory, 10 in neutral land,\n  15 inside your territory and 20 in your cities. = Unidades feridas causam menos danos, mas recuperam-se após turnos em que ficam inativas.\nUnidades curam 5 pontos de vida por turno em território inimigo, 10 em terra neutra,\n 15 dentro do teu território e 20 nas tuas cidades.

Workers = Trabalhadores
Workers are vital to your cities' growth, since only they can construct improvements on tiles.\nImprovements raise the yield of your tiles, allowing your city to produce more and grow faster while working the same amount of tiles! = Os trabalhadores são vitais para o crescimento das tuas cidades, já que somente eles podem construir melhorias nos bocos.\nMelhorias aumentam o rendimento dos teus blocos, permitindo que a tua cidade produza mais e cresça mais rápido trabalhando a mesma quantidade de blocos!

 # Requires translation!
Siege Units = 
 # Requires translation!
Siege units are extremely powerful against cities, but need to be Set Up before they can attack.\nOnce your siege unit is set up, it can attack from the current tile,\n  but once moved to another tile, it will need to be set up again. = 

Embarking = Embarque
 # Requires translation!
Once a certain tech is researched, your land units can embark, allowing them to traverse water tiles.\nEntering or leaving water takes the entire turn. = 
 # Requires translation!
Units are defenseless while embarked (cannot use modifiers), and have a fixed Defending Strength based on your tech Era, so be careful!\nRanged Units can't attack, Melee Units have a Strength penalty, and all have limited vision. = 

 # Requires translation!
Idle Units = 
 # Requires translation!
If you don't want to move a unit this turn, you can skip it by clicking 'Next unit' again.\nIf you won't be moving it for a while, you can have the unit enter Fortify or Sleep mode - \n  units in Fortify or Sleep are not considered idle units.\nIf you want to disable the 'Next unit' feature entirely, you can toggle it in Menu -> Check for idle units. = 

Contact Me = Contacta-me
Hi there! If you've played this far, you've probably seen that the game is currently incomplete.\n UnCiv is meant to be open-source and free, forever.\n That means no ads or any other nonsense. = Olá! Se você jogaste até agora, provavelmente viste que o jogo está incompleto.\nO UnCiv foi criado para ser de código aberto e grátis sempre.\nIsso significa que não há anúncios ou qualquer outra coisa sem sentido.
What motivates me to keep working on it, \n  besides the fact I think it's amazingly cool that I can,\n  is the support from the players - you guys are the best! = O que me motiva a continuar a trabalhae nisto, \n além do fato de que eu acho fantastico que eu posso, é o apoio dos jogadores - vocês são demais!
Every rating and review that I get puts a smile on my face =)\n  So contact me! Send me an email, review, Github issue\n  or mail pigeon, and let's figure out how to make the game \n  even more awesome!\n(Contact info is in the Play Store) = Todas as classificações e avaliações que recebo fazem-me sorrir =)\n Então contacta-me! Manda-me um email, avaliação, problema do Github\n ou pombo correio, e vamos descobrir como fazer o jogo \n ainda mais incrível!\n(Informação de contato está na Play Store)

Pillaging = Pilhagem
Military units can pillage improvements, which heals them 25 health and ruins the improvement.\nThe tile can still be worked, but advantages from the improvement - stat bonuses and resources - will be lost.\nWorkers can repair these improvements, which takes less time than building the improvement from scratch. = Unidades militares podem pilhar melhorias, o que cura elas em 25 de vida e destroi a melhoria.\nAinda se pode trabalhar no ladrilho, mas vantagens da melhoria - bonus de status e recursos - se perderão.\nTrabalhadores podem consertar essas melhorias, o que demora menos tempo que fazer a melhoria do zero.

Experience = Experiência
Units that enter combat gain experience, which can then be used on promotions for that unit.\nUnits gain more experience when in Melee combat than Ranged, and more when attacking than when defending. = Unidade que engajam em combate ganham experiência, a qual pode então ser aplicada em promoçoes para esta unidade.\nUnidades ganham mais experiência em combates corpo a corpo do que à distância, e mais atacando do que defendendo.
Units can only gain up to 30 XP from Barbarian units - meaning up to 2 promotions. After that, Barbarian units will provide no experience. = Unidades só podem ganhar até 30 XP de unidades de Bárbaros - ou seja, até 2 promoçoes. Depois disso, unidades de Bárbaros não providenciarão mais experiência.

Combat = Combate
Unit and cities are worn down by combat, which is affected by a number of different values.\nEach unit has a certain 'base' combat value, which can be improved by certain conditions, promotions and locations. = Unidades e cidades são abatidas por combate, o que é afetado por vários valores diferentes.\nCada unidade tem um certo valor de combate 'base', o qual pode ser aprimorado por certas condições, promoçoes e localizações.
Units use the 'Strength' value as the base combat value when melee attacking and when defending.\nWhen using a ranged attack, they will the use the 'Ranged Strength' value instead. = Unidades usam o valor 'Força' como o valor de base em ataques corpo a corpo e defendendo.\nQuando atacando a distância, elas usam o valor 'Força a Distância' em vez.
Ranged attacks can be done from a distance, dependent on the 'Range' value of the unit.\nWhile melee attacks allow the defender to damage the attacker in retaliation, ranged attacks do not. = Ataques à distância dependem do valor de 'Alcance' da unidade.\nEnquanto ataques corpo a corpo permitem o defensor gerar dano ao atacante em retaliação, ataques a distância não permitem. 

Research Agreements = Acordos de Pesquisa
In research agreements, you and another civilization decide to jointly research technology.\nAt the end of the agreement, you will both receive a 'lump sum' of Science, which will go towards one of your unresearched technologies. = Em acordos de pesquisa, você e outra civilização decidem pesquisar em conjunto tecnologia.\nAo fim do acordo, ambos vocês irão receber um 'montante único' de ciência, o qual será direcionado a uma de suas tecnologia ainda não pesquisada.
The amount of ⍾Science you receive at the end is dependent on the ⍾Science generated by your cities and the other civilization's cities during the agreement - the more, the better! = A quantidade de Ciência que você recebe no fim depende na ciência gerada por suas cidades e das cidades das outras civilizações durante o acordo - quanto mais. melhor! 

Not all nations are contending with you for victory.\nCity-States are nations that can't win, don't conquer other cities and can't be traded with. = Nem todas as nações estão disputando com você pela vitória.\nCidades-estado são nações que não podem ganhar, não conquistam outras cidades e não podem negociar comércio.
Instead, diplomatic relations with City-States are determined by Influence - a meter of 'how much the City-State likes you'.\nInfluence can be increased by attacking their enemies, liberating their city, and giving them sums of gold. = Ao contrário, relações diplomáticas com cidades-estado são determinadas por Influência - a medida de 'quanto que a Cidade-estado gosta de você'.\nInfluência pode ser aumentada por atacar seus inimigos, liberar sua cidade, e dando a elas quantias de ouro.
Certain bonuses are given when you are at above 30 influence.\nWhen you have above 60 Influence, and you have the highest influence with them of all civilizations, you are considered their 'Ally', and gain further bonuses and access to the Luxury and Strategic resources in their lands. = Certos bonus são fornecidos quando você se encontra acima de 30 de influência.\nQuando você tem mais que 60 de Influência, e você tem a aior influência de todas as civilizações, você é considerado seus 'Aliado', e ganha ainda mais bonus e acesso aos recursos de Luxo e Estratégia em suas terras.

Great People = Pessoas Experientes
Certain buildings, and specialists in cities, generate Great Person points per turn.\nThere are several types of Great People, and their points accumulate separately.\nThe number of points per turn and accumulated points can be viewed in the Overview screen. = Certos edifícios e especialistas em cidades geram pontos de Pessoas Experientes por turno.\nHá vários tipos de Pessoas Experientes, e os teus pontos acumulam-se separadamente.\nO número de pontos por turno e os pontos acumulados podem ser visualizados na tela Visão Geral.
Once enough points have been accumulated, a Great Person of that type will be created!\nEach Great Person can construct a certain Great Improvement which gives large yields over time, or immediately consumed to provide a certain bonus now. = Assim que forem acumulados pontos suficientes, uma Pessoa Experiente desse tipo será criada!\nCada Pessoa Experiente pode construir uma certa Boa Melhoria que dá grandes rendimentos com o tempo, ou é imediatamente consumida para fornecer um certo bónus agora.
Great Improvements also provide any strategic resources that are under them, so you don't need to worry if resources are revealed underneath your improvements! = Boas Melhorias também fornecem quaisquer recursos estratégicos que estão sob eles, então não precisas de preocupar-te se os recursos forem revelados por trás das tuas melhorias!

Removing Terrain Features = A remover as características do terreno
 # Requires translation!
Certain tiles have terrain features - like Flood plains or Forests -  on top of them. Some of these layers, like Jungle, Marsh and Forest, can be removed by workers.\nRemoving the terrain feature does not remove any resources in the tile, and is usually required in order to add improvements exploiting those resources. = 

Natural Wonders, such as the Mt. Fuji, the Rock of Gibraltar and the Great Barrier Reef, are unique, impassable terrain features, masterpieces of mother Nature, which possess exceptional qualities that make them very different from the average terrain.\nThey benefit by giving you large sums of Culture, Science, Gold or Production if worked by your Cities, which is why you might need to bring them under your empire as soon as possible. = Maravilhas Naturais, como o Monte Fuji, a Rocha de Gibraltar e a Grande Barreira de Coral, são únicas, características intransponíveis de terreno, obras primas da Mãe Natureza, as quais possuem qualidades excepcionais que as fazem muito diferentes dos terrenos comuns.\nEles beneficiam fornecendo-te grandes quantias de Cultura, Ciência, Ouro ou Produção se trabalhadas pelas tuas Cidades, sendo o motivo pelo qual tens que trazê-las ao teu empério assim que possível. 

Keyboard = Teclado
If you have a keyboard, some shortcut keys become available. Unit command or improvement picker keys, for example, are shown directly in their corresponding buttons. = Se tiveres um teclado, algumas teclas de atalho estarão disponíveis. O comando da unidade ou as teclas do seletor de melhoria, por exemplo, são mostradas diretamente nos seus botões correspondentes.
On the world screen the hotkeys are as follows: = Na tela do mundo, as teclas de atalho são as seguintes:
Space or 'N' - Next unit or turn\n'E' - Empire overview (last viewed page)\n'+', '-' - Zoom in / out\nHome - center on capital or open its city screen if already centered = Espaço ou 'N' - Próxima unidade ou curva\n'E'- Visão geral do Império (última página visualizada)\n'+', '-'- Aumentar/diminuir o zoom \nHome - centralizar na capital ou abrir a tela da cidade, se já estiver centrado
F1 - Open Civilopedia\nF2 - Empire overview Trades\nF3 - Empire overview Units\nF4 - Empire overview Diplomacy\nF5 - Social policies\nF6 - Technologies\nF7 - Empire overview Cities\nF8 - Victory Progress\nF9 - Empire overview Stats\nF10 - Empire overview Resources\nF11 - Quicksave\nF12 - Quickload = F1 - Abrir Civilopédia\nF2 - Visão geral do comércio\F3 - Visão geral das unidades do Império\nF4 - Visão geral da Diplomacia do Império\nF5 - Políticas sociais\nF6 - Tecnologias\nF7 - Visão geral das Cidades do Império\nF8 Progresso de Vitória\nF9 - Estatísticas gerais do Império\nF10 - Visão geral dos recursos do Império\nF11 - Salvamento rápido\nF12 - Carregamento rápido
Ctrl-R - Toggle tile resource display\nCtrl-Y - Toggle tile yield display\nCtrl-O - Game options\nCtrl-S - Save game\nCtrl-L - Load game = Ctrl+R - Alterna a exibição do recurso\n Ctrl+Y - Alterna a exibição do rendimento\nCtrl+S - Salva o jogo\nCtrl+L - Carrega o jogo

World Screen = Tela do Mundo 
This is where you spend most of your time playing Unciv. See the world, control your units, access other screens from here. = É aqui que tu passas a maior parte do tempo a jogar Unciv. Vê o mundo, controla as tuas unidades, acessa outras telas daqui.
①: The menu button - civilopedia, save, load, options... = ①: O botão de menu - civilopédia, salvar, carregar, opções ...
②: The player/nation whose turn it is - click for diplomacy overview. = ②: O jogador/nação da vez - clica para obter uma visão geral da diplomacia.
③: The Technology Button - shows the tech tree which allows viewing or researching technologies. = ③: O botão de tecnologia - mostra a árvore de tecnologia que permite visualizar ou pesquisar tecnologias.
④: The Social Policies Button - shows enacted and selectable policies, and with enough culture points you can enact new ones. = ④: O botão de políticas sociais - mostra as políticas aprovadas e selecionáveis e, com pontos de cultura suficientes, podes aprovar novas.
⑤: The Diplomacy Button - shows the diplomacy manager where you can talk to other civilizations. = ⑤: O botão Diplomacia - mostra ao gerente da diplomacia onde podes conversar com outras civilizações.
⑥: Unit Action Buttons - while a unit is selected its possible actions appear here. = ⑥: Botões de ação da unidade - enquanto uma unidade é selecionada, as tuas ações possíveis aparecem aqui.
⑦: The unit/city info pane - shows information about a selected unit or city. = ⑦: O painel de informações da unidade/cidade - mostra informações sobre uma unidade ou cidade selecionada.
⑧: The name (and unit icon) of the selected unit or city, with current health if wounded. Clicking a unit name or icon will open its civilopedia entry. = ⑧: O nome (e o ícone da unidade) da unidade ou cidade selecionada, com a saúde atual, se ferido. Clicar no nome ou ícone de uma unidade abrirá a tua entrada na civilopédia.
⑨: The arrow buttons allow jumping to the next/previous unit. = ⑨: Os botões de seta permitem saltar para a unidade seguinte/anterior.
⑩: For a selected unit, its promotions appear here, and clicking leads to the promotions screen for that unit. = ⑩: Para uma unidade selecionada, a tuas promoções aparecem aqui, e ao clicar leva à tela de promoções para aquela unidade.
⑪: Remaining/per turn movement points, strength and experience / XP needed for promotion. For cities, you get its combat strength. = ⑪: Pontos de movimento restantes/por turno, força e experiência / XP necessários para promoção. Para cidades, obténs a tua força de combate.
⑫: This button closes the selected unit/city info pane. = ⑫: Este botão fecha o painel de informações da unidade/cidade selecionada.
⑬: This pane appears when you order a unit to attack an enemy. On top are attacker and defender with their respective base strengths. = ⑬: Este painel aparece quando ordenas que uma unidade ataque um inimigo. No topo estão o atacante e o defensor com suas respectivas bases fortes.
 # Requires translation!
⑭: Below that are strength bonuses or penalties and health bars projecting before / after the attack. = 
⑮: The Attack Button - let blood flow! = ⑮: O botão de ataque - deixa o sangue fluir!
⑯: The minimap shows an overview over the world, with known cities, terrain and fog of war. Clicking will position the main map. = ⑯: O minimapa mostra uma visão geral do mundo, com as cidades conhecidas, o terreno e a névoa de guerra. Clicar nele irá posicionar o mapa principal.
⑰: To the side of the minimap are display feature toggling buttons - tile yield, worked indicator, show/hide resources. These mirror setting on the options screen and are hidden if you deactivate the minimap. = ⑰: Ao lado do minimapa estão os botões de alternância de recursos de exibição - rendimento do bloco, indicador trabalhado, mostrar/esconder recursos. Essas definições de espelho na tela de opções ficam ocultas se desativares o minimapa.
⑱: Tile information for the selected hex - current or potential yield, terrain, effects, present units, city located there and such. Where appropriate, clicking a line opens the corresponding civilopedia entry. = ⑱: Informações de bloco para o hexadecimal selecionado - rendimento atual ou potencial, terreno, efeitos, unidades atuais, cidade localizada ali e outros. Quando apropriado, clicar numa linha abre a entrada da civilopédia correspondente.
⑲: Notifications - what happened during the last 'next turn' phase. Some are clickable to show a relevant place on the map, some even show several when you click repeatedly. = Notificações - o que aconteceu durante a última fase da 'próxima curva'. Alguns são clicáveis para mostrar um local relevante no mapa, alguns até mostram vários quando clicas repetidamente.
⑳: The Next Turn Button - unless there are things to do, in which case the label changes to 'next unit', 'pick policy' and so on. = ⑳: O botão de próxima curva - a menos que haja coisas a fazer, nesse caso o rótulo muda para 'próxima unidade', 'escolher política' e assim por diante.
ⓐ: The overview button leads to the empire overview screen with various tabs (the last one viewed is remembered) holding vital information about the state of your civilization in the world. = ⓐ: O botão de visão geral leva à tela de visão geral do império com vários guias (o último exibido é lembrado) contendo informações vitais sobre o estado de sua civilização no mundo.
ⓑ: The ♪Culture icon shows accumulated ♪Culture and ♪Culture needed for the next policy - in this case, the exclamation mark tells us a next policy can be enacted. Clicking is another way to the policies manager. = ⓑ: O ícone de cultura mostra a cultura acumulada e a cultura necessária para a próxima política - neste caso, o ponto de exclamação nos diz que uma próxima política pode ser implementada. Clicar é outra forma de acessar o gerenciador de políticas.
ⓒ: Your known strategic resources are displayed here with the available (usage already deducted) number - click to go to the resources overview screen. = ⓒ: Os teus recursos estratégicos conhecidos são exibidos aqui com o número disponível (uso já deduzido) - clica para ir para a tela de visão geral dos recursos.
ⓓ: Happiness/unhappiness balance and either golden age with turns left or accumulated happiness with amount needed for a golden age is shown next to the smiley. Clicking also leads to the resources overview screen as luxury resources are a way to improve happiness. = ⓓ: O equilíbrio de felicidade/infelicidade e idade de ouro com vira à esquerda ou felicidade acumulada com a quantidade necessária para uma idade de ouro é mostrada ao lado do smiley. Clicar também leva à tela de visão geral dos recursos, pois recursos de luxo são uma forma de melhorar a felicidade.
ⓔ: The ⍾Science icon shows the number of ⍾Science points produced per turn. Clicking leads to the technology tree. = ⓔ: O ícone de ciência mostra o número de pontos de ciência produzidos por turno. Clicar leva para a árvore de tecnologia.
ⓕ: Number of turns played with translation into calendar years. Click to see the victory overview. = ⓕ: Número de voltas jogadas com tradução em anos civis. Clica para ver a visão geral da vitória.
ⓖ: The number of gold coins in your treasury and income. Clicks lead to the Stats overview screen. = ⓖ: O número de moedas de ouro na tua tesouraria e receita. Os cliques levam à tela de visão geral das estatísticas.
ⓧ: In the center of all this - the world map! Here, the "X" marks a spot outside the map. Yes, unless the wrap option was used, Unciv worlds are flat. Don't worry, your ships won't fall off the edge. = ⓧ: No centro disto tudo - o mapa mundial! Aqui, o "X" marca um ponto fora do mapa. Sim, a menos que a opção de agrupamento tenha sido usada, os mundos Unciv são planos. Não te preocupes, os teus navios não cairão da borda.
ⓨ: By the way, here's how an empire border looks like - it's in the national colours of the nation owning the territory. = ⓨ: A propósito, é assim que se parece a fronteira de um império - está com as cores nacionais da nação que possui o território.
ⓩ: And this is the red targeting circle that led to the attack pane back under ⑬. = ⓩ: E este é o círculo vermelho de mira que leva ao painel de ataque abaixo de ⑬.
What you don't see: The phone/tablet's back button will pop the question whether you wish to leave Unciv and go back to Real Life. On desktop versions, you can use the ESC key. = O que você tu vês: o botão Voltar do telemóvel/tablet fará a pergunta se desejas sair do Unciv e voltar para a Vida Real. Nas versões de desktop, podes usar a tecla ESC.

 # Requires translation!
After building a shrine, your civilization will start generating ☮Faith. = 
 # Requires translation!
When enough ☮Faith has been generated, you will be able to found a pantheon. = 
 # Requires translation!
A pantheon will provide a small bonus for your civilization that will apply to all your cities. = 
 # Requires translation!
Each civilization can only choose a single pantheon belief, and each pantheon can only be chosen once. = 
 # Requires translation!
Generating more ☮Faith will allow you to found a religion. = 

 # Requires translation!
Keep generating ☮Faith, and eventually a great prophet will be born in one of your cities. = 
 # Requires translation!
This great prophet can be used for multiple things: Constructing a holy site, founding a religion and spreading your religion. = 
 # Requires translation!
When founding your religion, you may choose another two beliefs. The founder belief will only apply to you, while the follower belief will apply to all cities following your religion. = 
 # Requires translation!
Additionally, the city where you used your great prophet will become the holy city of that religion. = 
 # Requires translation!
Once you have founded a religion, great prophets will keep being born every so often, though the amount of Faith☮ you have to save up will be higher. = 
 # Requires translation!
One of these great prophets can then be used to enhance your religion. = 
 # Requires translation!
This will allow you to choose another follower belief, as well as an enhancer belief, that only applies to you. = 
 # Requires translation!
Do take care founding a religion soon, only about half the players in the game are able to found a religion! = 

 # Requires translation!
Beliefs = 
 # Requires translation!
There are four types of beliefs: Pantheon, Founder, Follower and Enhancer beliefs. = 
 # Requires translation!
Pantheon and Follower beliefs apply to each city following your religion, while Founder and Enhancer beliefs only apply to the founder of a religion. = 

 # Requires translation!
Religion inside cities = 
 # Requires translation!
When founding a city, it won't follow a religion immediately. = 
 # Requires translation!
The religion a city follows depends on the total pressure each religion has within the city. = 
 # Requires translation!
Followers are allocated in the same proportions as these pressures, and these followers can be viewed in the city screen. = 
 # Requires translation!
Based on this, you can get a feel for which religions have a lot of pressure built up in the city, and which have almost none. = 
 # Requires translation!
The city follows a religion if a majority of its population follows that religion, and will only then receive the effects of Follower and Pantheon beliefs of that religion. = 

 # Requires translation!
Spreading Religion = 
 # Requires translation!
Spreading religion happens naturally, but can be sped up using missionaries or great prophets. = 
 # Requires translation!
Missionaries can be bought in cities following a major religion, and will take the religion of that city. = 
 # Requires translation!
So do take care where you are buying them! If another civilization has converted one of your cities to their religion, missionaries bought there will follow their religion. = 
 # Requires translation!
Great prophets always have your religion when they appear, even if they are bought in cities following other religions, but captured great prophets do retain their original religion. = 
 # Requires translation!
Both great prophets and missionaries are able to spread religion to cities when they are inside its borders, even cities of other civilizations. = 
 # Requires translation!
These two units can even enter tiles of civilizations with whom you don't have an open borders agreement! = 
 # Requires translation!
But do take care, missionaries will lose 250 religious strength each turn they end while in foreign lands. = 
 # Requires translation!
This diminishes their effectiveness when spreading religion, and if their religious strength ever reaches 0, they have lost their faith and disappear. = 
 # Requires translation!
When you do spread your religion, the religious strength of the unit is added as pressure for that religion. = 
 # Requires translation!
Cities also passively add pressure of their majority religion to nearby cities. = 
 # Requires translation!
Each city provides +6 pressure per turn to all cities within 10 tiles, though the exact amount of pressure depends on the game speed. = 
 # Requires translation!
This pressure can also be seen in the city screen, and gives you an idea of how religions in your cities will evolve if you don't do anything. = 
 # Requires translation!
Holy cities also provide +30 pressure of the religion founded there to themselves, making it very difficult to effectively convert a holy city. = 
 # Requires translation!
Lastly, before founding a religion, new cities you settle will start with 200 pressure for your pantheon. = 
 # Requires translation!
This way, all your cities will starting following your pantheon as long as you haven't founded a religion yet. = 

 # Requires translation!
Inquisitors = 
 # Requires translation!
Inquisitors are the last religious unit, and their strength is removing other religions. = 
 # Requires translation!
They can remove all other religions from one of your own cities, removing any pressures built up. = 
 # Requires translation!
Great prophets also have this ability, and remove all other religions in the city when spreading their religion. = 
 # Requires translation!
Often this results in the city immediately converting to their religion = 
 # Requires translation!
Additionally, when an inquisitor is stationed in or directly next to a city center, units of other religions cannot spread their faith there, though natural spread is uneffected. = 

 # Requires translation!
The Mayan unique ability, 'The Long Count', comes with a side effect: = 
 # Requires translation!
Once active, the game's year display will use mayan notation. = 
 # Requires translation!
The Maya measured time in days from what we would call 11th of August, 3114 BCE. A day is called K'in, 20 days are a Winal, 18 Winals are a Tun, 20 Tuns are a K'atun, 20 K'atuns are a B'ak'tun, 20 B'ak'tuns a Piktun, and so on. = 
 # Requires translation!
Unciv only displays ය B'ak'tuns, ඹ K'atuns and ම Tuns (from left to right) since that is enough to approximate gregorian calendar years. The Maya numerals are pretty obvious to understand. Have fun deciphering them! = 

 # Requires translation!
Your cities will periodically demand different luxury goods to satisfy their desire for new things in life. = 
 # Requires translation!
If you manage to acquire the demanded luxury by trade, expansion, or conquest, the city will celebrate We Love The King Day for 20 turns. = 
 # Requires translation!
During the We Love The King Day, the city will grow 25% faster. = 
 # Requires translation!
This means exploration and trade is important to grow your cities! = 


#################### Lines from Unique Types #######################

 # Requires translation!
Nullifies [stat] [cityFilter] = 
 # Requires translation!
Nullifies Growth [cityFilter] = 
 # Requires translation!
Provides [stats] per turn = 
 # Requires translation!
Provides [stats] [cityFilter] per turn = 
 # Requires translation!
Provides [amount] Happiness = 
 # Requires translation!
Provides military units every ≈[amount] turns = 
 # Requires translation!
Provides a unique luxury = 
 # Requires translation!
Cannot build [baseUnitFilter] units = 
 # Requires translation!
May choose [amount] additional [beliefType] beliefs when [foundingOrEnhancing] a religion = 
 # Requires translation!
May buy [buildingFilter] buildings for [amount] [stat] [cityFilter] at an increasing price ([amount2]) = 
 # Requires translation!
May buy [baseUnitFilter] units for [amount] [stat] [cityFilter] = 
 # Requires translation!
May buy [buildingFilter] buildings for [amount] [stat] [cityFilter] = 
 # Requires translation!
May buy [baseUnitFilter] units with [stat] [cityFilter] = 
 # Requires translation!
May buy [buildingFilter] buildings with [stat] for [amount] times their normal Production cost = 
 # Requires translation!
[stat] cost of purchasing [buildingFilter] buildings [amount]% = 
 # Requires translation!
Production to science conversion in cities increased by 33% = 
 # Requires translation!
Triggers victory = 
 # Requires translation!
Starts with [policy] adopted = 
 # Requires translation!
[amount] Unit Supply = 
 # Requires translation!
[amount] Unit Supply per [amount2] population [cityFilter] = 
 # Requires translation!
[amount] Unit Supply per city = 
 # Requires translation!
Rebel units may spawn = 
 # Requires translation!
Can be purchased for [amount] [stat] [cityFilter] = 
 # Requires translation!
Requires a [buildingName] in at least [amount] cities = 
 # Requires translation!
Must not be next to [terrainFilter] = 
 # Requires translation!
No defensive terrain penalty = 
 # Requires translation!
No Sight = 
 # Requires translation!
[amount] XP gained from combat = 
 # Requires translation!
Irremovable = 
 # Requires translation!
<<<<<<< HEAD
=======
by consuming this unit = 
 # Requires translation!
>>>>>>> 69603bc5
when at war = 
 # Requires translation!
with [resource] = 
 # Requires translation!
when between [amount] and [amount2] Happiness = 
 # Requires translation!
when below [amount] Happiness = 
 # Requires translation!
during the [era] = 
 # Requires translation!
if no other Civilization has researched this = 
 # Requires translation!
upon discovering [tech] = 
 # Requires translation!
after adopting [policy] = 
 # Requires translation!
<<<<<<< HEAD
by consuming this unit = 
 # Requires translation!
=======
>>>>>>> 69603bc5
in cities with a [buildingFilter] = 
 # Requires translation!
for units with [promotion] = 
 # Requires translation!
for units without [promotion] = 
 # Requires translation!
when above [amount] HP = 
 # Requires translation!
when below [amount] HP = 
 # Requires translation!
with [amount] to [amount2] neighboring [tileFilter] tiles = 
 # Requires translation!
in [tileFilter] [tileFilter2] tiles = 
 # Requires translation!
in tiles without [tileFilter] = 
 # Requires translation!
on water maps = 
 # Requires translation!
in [regionType] Regions = 
 # Requires translation!
in all except [regionType] Regions = 
 # Requires translation!
Free [baseUnitFilter] found in the ruins = 
 # Requires translation!
[amount] Free Social Policies = 
 # Requires translation!
[amount] population in a random city = 
 # Requires translation!
[amount] free random researchable Tech(s) from the [era] = 
 # Requires translation!
Gain [amount] [stat] = 
 # Requires translation!
Gain [amount]-[amount2] [stat] = 
 # Requires translation!
Gain enough Faith for a Pantheon = 
 # Requires translation!
Gain enough Faith for [amount]% of a Great Prophet = 
 # Requires translation!
Reveal up to [amount/'all'] [tileFilter] within a [amount] tile radius = 
 # Requires translation!
From a randomly chosen tile [amount] tiles away from the ruins, reveal tiles up to [amount2] tiles away with [amount3]% chance = 
 # Requires translation!
This Unit gains [amount] XP = 
 # Requires translation!
This Unit upgrades for free including special upgrades = 
 # Requires translation!
This Unit gains the [promotion] promotion = 
 # Requires translation!
Hidden before founding a Pantheon = 
 # Requires translation!
Hidden after founding a Pantheon = 
 # Requires translation!
Hidden after generating a Great Prophet = 
 # Requires translation!
Triggerable = 
 # Requires translation!
Global = 
 # Requires translation!
Nation = 
 # Requires translation!
Era = 
 # Requires translation!
Tech = 
 # Requires translation!
Policy = 
 # Requires translation!
FounderBelief = 
 # Requires translation!
FollowerBelief = 
 # Requires translation!
Building = 
 # Requires translation!
Unit = 
 # Requires translation!
UnitType = 
 # Requires translation!
Promotion = 
 # Requires translation!
Improvement = 
 # Requires translation!
Resource = 
 # Requires translation!
Ruins = 
 # Requires translation!
CityState = 
 # Requires translation!
ModOptions = 
 # Requires translation!
Conditional = 

#################### Removed Lines ####################

<<<<<<< HEAD
=======
#~~Units fight as though they were at full strength even when damaged = Unidades lutam como se estivessem em força total mesmo quando feridas
#~~67% chance to earn 25 Gold and recruit a Barbarian unit from a conquered encampment = 67% de chances de ganhar 25 ouros e recrutar uma unidade Bárbara de um acampamento conquistado
#~~50% chance of capturing defeated Barbarian naval units and earning 25 Gold = 50% de chance de capturar unidades navais bárbaras derrotadas e ganhar 25 de ouro
>>>>>>> 69603bc5
#~~Rough Terrain = Terreno acidentado
#~~Strategic = Estratégico
#~~Bonus = Bónus
#~~Luxury = Luxo 
#~~military water = água militar<|MERGE_RESOLUTION|>--- conflicted
+++ resolved
@@ -7144,11 +7144,8 @@
  # Requires translation!
 Irremovable = 
  # Requires translation!
-<<<<<<< HEAD
-=======
 by consuming this unit = 
  # Requires translation!
->>>>>>> 69603bc5
 when at war = 
  # Requires translation!
 with [resource] = 
@@ -7165,11 +7162,6 @@
  # Requires translation!
 after adopting [policy] = 
  # Requires translation!
-<<<<<<< HEAD
-by consuming this unit = 
- # Requires translation!
-=======
->>>>>>> 69603bc5
 in cities with a [buildingFilter] = 
  # Requires translation!
 for units with [promotion] = 
@@ -7262,12 +7254,9 @@
 
 #################### Removed Lines ####################
 
-<<<<<<< HEAD
-=======
 #~~Units fight as though they were at full strength even when damaged = Unidades lutam como se estivessem em força total mesmo quando feridas
 #~~67% chance to earn 25 Gold and recruit a Barbarian unit from a conquered encampment = 67% de chances de ganhar 25 ouros e recrutar uma unidade Bárbara de um acampamento conquistado
 #~~50% chance of capturing defeated Barbarian naval units and earning 25 Gold = 50% de chance de capturar unidades navais bárbaras derrotadas e ganhar 25 de ouro
->>>>>>> 69603bc5
 #~~Rough Terrain = Terreno acidentado
 #~~Strategic = Estratégico
 #~~Bonus = Bónus
