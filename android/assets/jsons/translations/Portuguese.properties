
# Tutorial tasks

Move a unit!\nClick on a unit > Click on a destination > Click the arrow popup = Move uma unidade!\nClica numa unidade > Clica num destno > Clica no popup da seta
Found a city!\nSelect the Settler (flag unit) > Click on 'Found city' (bottom-left corner) = Funda uma cidade!\nSeleciona o colono (unidade da bandeira) > Clica em "Fundar cidade" (canto inferior esquerdo)
Enter the city screen!\nClick the city button twice = Entre no painel da cidade!\nClica no botão da cidade duas vezes
Pick a technology to research!\nClick on the tech button (greenish, top left) > \n select technology > click 'Research' (bottom right) = Escolhe uma tecnologia para pesquisar!\nClica no botão de tecnologia (esverdeado, canto superior esquerdo) > \n seleciona a tecnologia > clica em "Pesquisar"(canto inferior direito)
Pick a construction!\nEnter city screen > Click on a unit or building (bottom left side) > \n click 'add to queue' = Seleciona uma construção!\nEntra na tela da cidade > Clica numa unidade ou edificação (canto inferior esquerdo) > \n clica em \n 'adicionar à fila'
Pass a turn!\nCycle through units with 'Next unit' > Click 'Next turn' = Passa um turno!\nPercorre as unidades com "Próxima unidade" > Clica em "Próximo turno"
Reassign worked tiles!\nEnter city screen > click the assigned (green) tile to unassign > \n click an unassigned tile to assign population = Reatribui solos trabalhados!\nEntra no painel da cidade > clica no solo atribuído (verde) para desatribuí-lo >  \n clica num solo não atribuído para atribuí-lo a um habitante
Meet another civilization!\nExplore the map until you encounter another civilization! = Conhece outra civilização!\nExplora o mapa até encontrares outra civilização!
Open the options table!\nClick the menu button (top left) > click 'Options' = Abre a tabela de opções!\nClica no botão do menu (canto superior esquerdo) > Clica em "Opções"
Construct an improvement!\nConstruct a Worker unit > Move to a Plains or Grassland tile > \n Click 'Create improvement' (above the unit table, bottom left)\n > Choose the farm > \n Leave the worker there until it's finished = Constroi uma melhoria!\n Constroi uma unidade de trabalhador > Move-o para um solo de planícies ou pastagens >\n Clica em "Criar melhoria" (acima do menu da unidade, canto inferior esquerdo)\n > Escolhe a fazenda > Deix o trabalhador lá até que o trabalho esteja terminado
Create a trade route!\nConstruct roads between your capital and another city\nOr, automate your worker and let him get to that eventually = Cria uma rota de comércio!\nConstroi estradas entre a tua capital e outra cidade\n ou automatiza o teu trabalhador e deixa que ele faça isso eventualmente
Conquer a city!\nBring an enemy city down to low health > \nEnter the city with a melee unit = Conquista uma cidade!\nBaixa a saúde de uma cidade inimiga >\nEntra a cidade com uma unidade corpo a corpo
Move an air unit!\nSelect an air unit > select another city within range > \nMove the unit to the other city = Move uma unidade aérea!\nSeleciona uma unidade aérea> Seleciona outra cidade dentro do alcance > \nMove a unidade para outra cidade
See your stats breakdown!\nEnter the Overview screen (top right corner) >\nClick on 'Stats' = Vê as tuas estatísticas!\nEntra na tela de visão geral (canto superior direito) >\nClica em "Estatísticas"

Oh no! It looks like something went DISASTROUSLY wrong! This is ABSOLUTELY not supposed to happen! Please send me (yairm210@hotmail.com) an email with the game information (menu -> save game -> copy game info -> paste into email) and I'll try to fix it as fast as I can! = Ó não! Parece que aconteceu algo DESASTROSAMENTE errado! Isto não deveria acontecer DE FORMA ALGUMA! Por favor envia-me um email (yairm210@hotmail.com) com as informações do jogo (menu -> salvar jogo -> copiar informações do jogo -> colar no email) e eu vou tentar consertar o mais rápido que eu conseguir! 
Oh no! It looks like something went DISASTROUSLY wrong! This is ABSOLUTELY not supposed to happen! Please send us an report and we'll try to fix it as fast as we can! = Ó não! Parece que aconteceu algo DESASTROSAMENTE errado! Isto não deveria acontecer DE FORMA ALGUMA! Por favor envia-nos um informe e nós vamos tentar consertar o mais rápido que nós conseguirmos! 

# Buildings

 # Requires translation!
Unsellable = 
 # Requires translation!
Not displayed as an available construction unless [building] is built = 
 # Requires translation!
Not displayed as an available construction without [resource] = 

Choose a free great person = Escohe uma boa pessoa de graça
Get [unitName] = Adquirir [unitName]

Hydro Plant = Central hidroelétrica
[buildingName] obsoleted = [buildingName] obsoleto

# Diplomacy,Trade,Nations

Requires [buildingName] to be built in the city = Requer [buildingName] para ser construido na cidade
Requires [buildingName] to be built in all cities = Requer [buildingName] para ser construido em todas as cidades
Provides a free [buildingName] in the city = Provê um(a) [buildingName] grátis na cidade
Requires worked [resource] near city = Requer [resource] trabalhado perto da cidade
 # Requires translation!
Requires at least one of the following resources worked near the city: = 
Wonder is being built elsewhere = Uma maravilha está a ser construida numa cidade estrangeira
National Wonder is being built elsewhere = A Maravilha Nacional está a ser construída noutro lugar
Requires a [buildingName] in all cities = Requer um(a) [buildingName] em todas as cidades
Requires a [buildingName] in this city = Requer um [buildingName] nesta cidade
Consumes 1 [resource] = Requer [resource]
Consumes [amount] [resource] = Consome [amount] [resource]
Required tech: [requiredTech] = Requer tecnologia: [requiredTech]
Requires [PolicyOrNationalWonder] = Requer [PolicyOrNationalWonder]
Cannot be purchased = Não pode ser comprado
 # Requires translation!
See also = 

Current construction = Construção atual
Construction queue = Fila de construção
Pick a construction = SelecionA uma construção
Queue empty = Fila vazia
Add to queue = Adicionar à fila
Remove from queue = remover da fila
Show stats drilldown = Mostrar detalhamento das estatísticas
Show construction queue = Mostrar fila de construção
Save = Salvar
Cancel = Cancelar

Diplomacy = Diplomacia
War = Guerra
Peace = Paz
Research Agreement = Acordo de Pesquisa
Declare war = Declarar guerra
Declare war on [civName]? = Desejas declarar guerra a [civName]?
Let's begin! = Vamos começar!
[civName] has declared war on us! = [civName] declarou-nos guerra!
[leaderName] of [nation] = [leaderName] de [nation]
You'll pay for this! = Vais pagar por isto!
Negotiate Peace = Negociar paz
Peace with [civName]? = Paz com [civName]?
Very well. = Muito bem.
Farewell. = Adeus.
Sounds good! = Soa bem!
Not this time. = Desta vez não.
Excellent! = Excelente!
How about something else... = Porque não algo mais...
A pleasure to meet you. = É um prazer conhece-lo.
Our relationship = A nossa relação
We have encountered the City-State of [name]! = Nós encontrámos a cidade-estado de [name]
Declare Friendship ([numberOfTurns] turns) = Declarar amizade ([numberOfTurns] turnos)
May our nations forever remain united! = Que as nossas nações se mantenham unidas para sempre!
Indeed! = Perfeito!
Denounce [civName]? = Denunciar [civName]?
Denounce ([numberOfTurns] turns) = Condenar ([numberOfTurns] turnos)
We will remember this. = Nós nos lembraremos disto.

[civName] has declared war on [targetCivName]! = [civName] declarou guerra a [targetCivName]!
[civName] and [targetCivName] have signed a Peace Treaty! = [civName] e [targetCivName] assinaram um Tratado de Paz!
[civName] and [targetCivName] have signed the Declaration of Friendship! = [civName] e [targetCivName] assinaram a Declaração de Amizade!
[civName] has denounced [targetCivName]! = [civName] condenou [targetCivName]!
Do you want to break your promise to [leaderName]? = Queres quebrar a tua promessa para com [leaderName]?
We promised not to settle near them ([count] turns remaining) = Prometemos não nos acomodarmos perto deles ([count] turnos restantes)
They promised not to settle near us ([count] turns remaining) = Eles prometeram não se estabelecerem perto de nós ([contagem] turnos restantes)

Unforgivable = Imperdoável
Enemy = Inimigos
Competitor = Adversários
Neutral = Neutra
Favorable = Favorável
Friend = Amigos
Ally = Aliado

[questName] (+[influenceAmount] influence) = [questName] (+[influenceAmount] influência)
[remainingTurns] turns remaining = [remainingTurns] turnos restantes

## Diplomatic modifiers

You declared war on us! = Declaraste guerra contra nós!
Your warmongering ways are unacceptable to us. = Os teus costumes de guerra são inaceitáveis para nós.
You have captured our cities! = Capturaste as(a) nossas(nossa) cidades(cidade)!
We applaud your liberation of our conquered cities! = Nós apreciamos a tua libertação das nossas cidades conquistadas!
We applaud your liberation of conquered cities! = Nós aplaudimos a tua libertação das cidades conquistadas!
Years of peace have strengthened our relations. = Anos de paz fortaleceram as nossas relações.
Our mutual military struggle brings us closer together. = As nossas lutas mutuas fazem-nos mais próximos.
We have signed a public declaration of friendship = Assinámos uma declaração pública de amizade
You have declared friendship with our enemies! = Declaraste amizade a um dos nossos inimigos!
You have declared friendship with our allies = Declaraste amizade a um dos nossos aliados
Our open borders have brought us closer together. = As nossas fronteiras abertas fizeram-nos mais próximos.
Your so-called 'friendship' is worth nothing. = Aquio a que tu chamas 'amizade' não vale nada
You have publicly denounced us! = Condenaste-nos publicamente!
You have denounced our allies = Condenaste os nossos aliados
You have denounced our enemies = Condenaste os nossos inimigos
You betrayed your promise to not settle cities near us = Quebraste a tua promessa de não fundar cidades perto de nós
You fulfilled your promise to stop settling cities near us! = Cumpriste a tua promessa de não fundar cidades perto de nós
You refused to stop settling cities near us = Recusaste-te a parar de fundar cidades perto de nós
Your arrogant demands are in bad taste = As tua exigências arrogantes são desagradáveis
Your use of nuclear weapons is disgusting! = O teu uso de armas nucleares é nojento!
You have stolen our lands! = Roubaste as nossas terras!
 # Requires translation!
You gave us units! = 

Demands = Exigências
Please don't settle new cities near us. = Por favor não fundes cidades perto de nós.
Very well, we shall look for new lands to settle. = Muito bem, procuraremos novas terras para colonizar.
We shall do as we please. = Faremos o que quisermos.
We noticed your new city near our borders, despite your promise. This will have....implications. = Nós notamos a tua nova cidade perto das nossas fronteiras, apesar da tua promessa. Isso terá... consequências.

# City-States

Provides [amountOfCulture] culture at 30 Influence = Provê [amountOfCulture] de cultura aos 30 de Influência
Provides 3 food in capital and 1 food in other cities at 30 Influence = Provê 3 alimentos na capital e 1 alimento em outras cidades aos 30 de Influência
Provides 3 happiness at 30 Influence = Provê 3 pontos de felicidade e 30 de Influência
Provides land units every 20 turns at 30 Influence = Provê unidades terrestres a cada 20 rodadas com 30 de Influência
Give a Gift = Dar um presente
Gift [giftAmount] gold (+[influenceAmount] influence) = Presentear [giftAmount] de ouro (+[influenceAmount] influência)
Relationship changes in another [turnsToRelationshipChange] turns = Alterações de relacionamentos em outra(s) [turnsToRelationshipChange] rodada(s)
Protected by = Protegido por
Revoke Protection = Revogar proteção
Pledge to protect = Compromete-te a proteger
Declare Protection of [cityStateName]? = Declarar proteção de [cityStateName]?

Cultured = Cultural
Maritime = Naval
Mercantile = Mercantil
Militaristic = Militar
Type = Tipo
Friendly = Amigável
Hostile = Hostil
Irrational = Irracional
Personality = Personalidade
Influence = Influência
Reach 30 for friendship. = Alcançar 30 para amizade.
Reach highest influence above 60 for alliance. = Alcançar influência máxima acima de 60 para aliança.

# Trades 

Trade = Comércio
Offer trade = Oferecer uma troca comercial
Retract offer = Retrair oferta
What do you have in mind? = O que tens em mente?
Our items = Os nssos itens/recursos
Our trade offer = A nossa oferta
[otherCiv]'s trade offer = Oferta da(o/e) [otherCiv]
[otherCiv]'s items = Itens da(o/e) [otherCiv]
Pleasure doing business with you! = É um prazer fazer negócios contigo
I think not. = Acho que não.
That is acceptable. = Isto é aceitável.
Accept = Aceitar
Keep going = Prossiga
There's nothing on the table = Não há nada á mesa
Peace Treaty = Tratado de paz
Agreements = Acordos
Open Borders = Acordo de fronteiras abertas
Gold per turn = Ouro por turno
Cities = Cidades
Technologies = Tecnologias
Declarations of war = Declarações de guerra
Introduction to [nation] = Introdução a [nation]
Declare war on [nation] = Declaração de guerra a(o) [nation]
Luxury resources = Recursos luxuosos
Strategic resources = Recursos estratégicos
Owned: [amountOwned] = Possuído: [amountOwned]

# Nation picker 

[resourceName] not required = [resourceName] não requirido
Lost ability = Habilidade perdida
National ability = Habilidade nacional
[firstValue] vs [secondValue] = [firstValue] vs [secondValue]


# New game screen

Uniques = Únicos(as)
Promotions = Promoções
Load copied data = Carregar dados copiados
Could not load game from clipboard! = Não foi possivel carregar o jogo!
Start game! = Começar partida!
Map Options = Opções de mapa
Game Options = Opções de jogo
Civilizations = Civilizações
Map Type = Tipo de mapa
Map file = Ficheiro do Mapa
Could not load map! = Não é possível carregar o mapa! 
Generated = Gerado
Existing = Existente
Custom = Customizado
Map Generation Type = Tipo de geração de mapa
Default = Padrão
Pangaea = Pangeia
Perlin = Perlin
Continents = Continentes
Four Corners = Quatro Cantos
Archipelago = Arquipélago
Number of City-States = Número de cidades-estado
One City Challenge = Desafio - Apenas Uma Cidade
No Barbarians = Sem bárbaros
No Ancient Ruins = Sem ruínas antigas
No Natural Wonders = Sem Maravilhas Naturais
Victory Conditions = Condições de vitória
Scientific = Científica
Domination = Dominação
Cultural = Cultural

Map Shape = Formato do mapa
Hexagonal = Hexagonal
Rectangular = Retangular
 # Requires translation!
Height = 
 # Requires translation!
Width = 
 # Requires translation!
Radius = 
 # Requires translation!
Enable Religion = 

Show advanced settings = Mostra configurações avançadas
Hide advanced settings = Esconde configurações avançadas
RNG Seed = Seed RNG
Map Height = Altura do Mapa
Temperature extremeness = Severidade da temperatura
Resource richness = Abundância de recursos
Vegetation richness = Abundância de vegetação
Rare features richness = Abundância de recursos raros
Max Coast extension = Extensão máxima de costa
Biome areas extension = Extensão de áreas de bioma
Water level = Nível d'água
Reset to default = Reconfigurar para predefinição
        
Online Multiplayer = Multijogador online

World Size = Tamanho do mundo
Tiny = Minúsculo
Small = Pequeno
Medium = Médio
Large = Grande
Huge = Imenso
 # Requires translation!
World wrap requires a minimum width of 32 tiles = 
The provided map dimensions were too small = As dimensões do mapa fornecidas eram muito pequenas
The provided map dimensions were too big = As dimensões do mapa fornecidas eram muito grandes
The provided map dimensions had an unacceptable aspect ratio = As dimensões do mapa fornecidas tinham uma proporção inaceitável

Difficulty = Dificuldade

AI = IA
Remove = Eliminar
Random = Aleatório
Human = Humano
Hotseat = Hospedeiro
User ID = ID do Usuário
Click to copy = Toca para copiar


Game Speed = Velocidade da partida
Quick = Rápida
Standard = Normal
Epic = Épica
Marathon = Maratona

Starting Era = Era inicial
It looks like we can't make a map with the parameters you requested! = Parece que não podemos criar um mapa com as configurações que você pediu!
Maybe you put too many players into too small a map? = Talvez você tenha colocado muitos jogadores num mapa muito pequeno?
No human players selected! = Sem jogadores humanos selecionados!
Mods: = Customizaões
Base ruleset mods: = Mod do conjunto das regras básicas
Extension mods: = Mods de extensão

 # Requires translation!
World Wrap =
 # Requires translation!
World wrap maps are very memory intensive - creating large world wrap maps on Android can lead to crashes! = 
 # Requires translation!
Anything above 80 by 50 may work very slowly on Android! = 
 # Requires translation!
Anything above 40 may work very slowly on Android! = 

# Multiplayer

Username = Nome de usuário
Multiplayer = Multijogador
Could not download game! = Não foi possível transferir a partida!
Could not upload game! = Não foi possível carregar a partida!
Join game = Entrar na partida
Invalid game ID! = ID de partida inválida
Copy user ID = Copiar ID de usuário
Copy game ID = Copiar ID de jogo
UserID copied to clipboard = Identificação do usuário copiada para área de transferência
GameID copied to clipboard = Identificação da partida copiada para área de transferência
Set current user = Definir usuário atual
Player ID from clipboard = ID de jogador da prancheta
To create a multiplayer game, check the 'multiplayer' toggle in the New Game screen, and for each human player insert that player's user ID. = Para criar um jogo multijogador, verifica a opção 'multijogador' na tela de Nova Partida, e para cada jogador, coloca o ID de usuário.
You can assign your own user ID there easily, and other players can copy their user IDs here and send them to you for you to include them in the game. = Pode por seu próprio ID de usuário lá fácilmente, e outros jogadores podem copiar os IDs de usuário aqui e mandar para ti, assim tu podes colocá-los na partida.
Once you've created your game, the Game ID gets automatically copied to your clipboard so you can send it to the other players. = Uma vez que tenhas criado a tua partida, a identificação da partida é automaticamente copiada para a tua área de transferência para que possas enviar para outros jogadores.
Players can enter your game by copying the game ID to the clipboard, and clicking on the 'Add multiplayer game' button = Jogadores podem entrar no teu jogo ao copiar a identificação da partida para a área de transfrência, e tocando no botão "Adicionar Partida Multijogador"
The symbol of your nation will appear next to the game when it's your turn = O símbolo da tua nação aparecerá após o jogo quando for a tua vez
Back = Voltar
Rename = Renomear
Game settings = Definições
Add multiplayer game = Adicionar Partida Multijogador
Refresh list = Atualizar a Lista
Could not save game! = Não pôde salvar a partida!
Could not delete game! = Não pôde apagar a partida!
Could not refresh! = Não pôde atualizar!
Last refresh: [time] minutes ago = Ultima atualização: [time] minutos atrás
Current Turn: = Rodada Atual:
Add Currently Running Game = Adicionar Partida Atualmente A Rodar
Game name = Nome da partida
Loading latest game state... = A carregar o último estado da partida
Couldn't download the latest game state! = Não pôde transferir o último estado da partida!
Resign = Desistir
Are you sure you want to resign? = Tens a certeza de que queres desistir?
You can only resign if it's your turn = Só podes desistir se for o teu turno
[civName] resigned and is now controlled by AI = [civName] desistiu e é agora controlado pela IA

# Save game menu

Current saves = Partidas salvas
Show autosaves = Mostrar autosaves
Saved game name = Nome da partida salva
Copy to clipboard = Copiar para área de transferência
Copy saved game to clipboard = Copiar partida salva para área de transferência
Could not load game = Não foi possivel carregar a partida salva
Load [saveFileName] = Carregar [saveFileName]
Delete save = Apagar partida salva
Saved at = Salvo em
Load map = Carregar mapa
Delete map = Deletar mapa
Are you sure you want to delete this map? = Tem certeza que quer deletar esse mapa?
Upload map = Carregar mapa
Could not upload map! = Não foi possível carregar mapa!
Map uploaded successfully! = Mapa carregado com sucesso!
Saving... = A Salvar...
Overwrite existing file? = Sobrescrever o ficheiro existente?
It looks like your saved game can't be loaded! = Parece que a tua partida salva não pode ser carregada!
If you could copy your game data ("Copy saved game to clipboard" -  = Se puderes copiar os dados da tua partida ("Copiar partida salva para a área de trabalho" - 
  paste into an email to yairm210@hotmail.com) = cola num email para yairm210@hotmail.com)
I could maybe help you figure out what went wrong, since this isn't supposed to happen! = Talvez eu pudesse ajudar-te a descobrir o que deu de errado, uma vez que isso não deveria acontecer!
Missing mods: [mods] = A faltar as customizações: [mods]
Load from custom location = Carregar de local personalizado
Could not load game from custom location! = Não foi possível carregar o jogo do local personalizado!
Save to custom location = Salvar num local personalizado
Could not save game to custom location! = Não foi possível salvar o jogo no local personalizado!

# Options

Options = Opções
Display options = Opções de tela
Gameplay options = Opções de jogabilidade
Other options = Outras opções
Turns between autosaves = Turnos entre autosaves
Sound effects volume = Volume dos efeitos sonoros
Music volume = Volume da música
Download music = Transferir música
Downloading... = Transferência em andamento...
Could not download music! = Não foi possível transferir!
Show = Mostrar
Hide = Ocultar
Show worked tiles = Mostrar hexágonos ativos
Show resources and improvements = Mostrar recursos e melhorias
Check for idle units = Checar unidades inativas
Move units with a single tap = Mover unidades com apenas um toque
Show tutorials = Mostrar tutoriais
Auto-assign city production = Atribuir automaticamente produção da cidade
Auto-build roads = Construir automaticamente estradas
Automated workers replace improvements = Trabalhadores automatizados substituem melhorias
Show minimap = Mostrar minimapa
Show pixel units = Mostrar unidades de pixel
Show pixel improvements = Mostrar melhorias de pixels
Enable nuclear weapons = Permitir armas nucleares
Fontset = Tipo da fonte
Show tile yields = Mostrar rendimento do solo
Continuous rendering = Renderização contínua
When disabled, saves battery life but certain animations will be suspended = Quando desabilitado, salva vida de bateria mas algumas animações ficarão suspensas
Order trade offers by amount = Ordenar ofertas de comércio por quantidade
 # Requires translation!
Show experimental world wrap for maps = 
HIGHLY EXPERIMENTAL - YOU HAVE BEEN WARNED! = ALTAMENTE EXPERIMENTAL - TU FOSTE AVISADO!
HIGHLY EXPERIMENTAL - UPDATES WILL BREAK SAVES! = ALTAMENTE EXPERIMENTAL - ATUALIZAÇÕES QUE QUEBRARÃO SAVES!
Enable portrait orientation = Habilitar orientação retrato
Generate translation files = Gerar arquivos de tradução
Translation files are generated successfully. = Arquivos de tradução foram gerados com sucesso.
Locate mod errors = Localiza erros do mod

# Notifications

Research of [technologyName] has completed! = A pesquisa de [technologyName] foi terminada!
[construction] has become obsolete and was removed from the queue in [cityName]! = [construction] está obsoleta e será removida da fila de construção em [cityName]!
[construction] has become obsolete and was removed from the queue in [amount] cities! = [construction] tornou-se obsoleta e foi removida da fila em [amount] cidades!
[cityName] changed production from [oldUnit] to [newUnit] = [cityName] alterou a produção de [oldUnit] para [newUnit]
[amount] cities changed production from [oldUnit] to [newUnit] = [amount] cidades alteraram a produção de [oldUnit] para [newUnit]
Excess production for [wonder] converted to [goldAmount] gold = Excesso de produção de [wonder] convertido em ouro [goldAmount]
You have entered a Golden Age! = Entrou numa idade de ouro!
[resourceName] revealed near [cityName] = [resourceName] revelado perto de [cityName]
[n] sources of [resourceName] revealed, e.g. near [cityName] = [n] fontes de [resourceName] reveladas, por ex. perto de [cityName]
A [greatPerson] has been born in [cityName]! = [cityName] - Uma [greatPerson] nasceu!
We have encountered [civName]! = Nós encontramos [civName]!
[cityStateName] has given us [stats] as a token of goodwill for meeting us = [cityStateName] deu-nos [stats] como um símbolo de boa vontade por nos conhecer
[cityStateName] has given us [stats] as we are the first major civ to meet them = [cityStateName] forneceu-nos [stats], pois somos a primeira grande cidade a conhecê-los
Cannot provide unit upkeep for [unitName] - unit has been disbanded! = Não é possivel providenciar manutenção para [unitName] - a unidade foi dissolvida!
[cityName] has grown! = [cityName] cresceu!
[cityName] is starving! = [cityName] está a morrer á fome!
[construction] has been built in [cityName] = O(A) [construction] foi construído em [cityName]
[wonder] has been built in a faraway land = [wonder] foi construído(a) numa terra distante
[civName] has completed [construction]! = [civName] concluiu [construction]!
An unknown civilization has completed [construction]! = Uma civilização desconhecida concluiu um [construction]!
The city of [cityname] has started constructing [construction]! = A cidade de [cityname] começou a construir um [construction]!
[civilization] has started constructing [construction]! = A [civilização] começou a construir [construção]!
An unknown civilization has started constructing [construction]! = Uma civilização desconhecida começou a construir um [construction]!
Work has started on [construction] = Os trabalhos começaram no(a) [construction]
[cityName] cannot continue work on [construction] = [cityName] não pode continuar a construção de [construction]
[cityName] has expanded its borders! = [cityName] expandiu seus territórios!
Your Golden Age has ended. = A tua idade de ouro terminou.
[cityName] has been razed to the ground! = [cityName] foi queimada ás cinzas!
We have conquered the city of [cityName]! = Consquistamos a cidade de [cityName]!
An enemy [unit] has attacked [cityName] = Um(a) [unit] inimigo(a) atacou [cityName]
An enemy [unit] has attacked our [ourUnit] = Um(a) [unit] inimigo(a) atacout nossa [ourUnit]
Enemy city [cityName] has attacked our [ourUnit] = A cidade inimiga [cityName] atacou nosso(a) [ourUnit]
An enemy [unit] has captured [cityName] = Um(a) [unit] inimigo(a) capturou [cityName]
An enemy [unit] has captured our [ourUnit] = Um(a) [unit] inimigo(a) capturou nosso(a) [ourUnit]
An enemy [unit] has destroyed our [ourUnit] = Um(a) [unit] inimigo(a) destruiu nosso(a) [ourUnit]
Your [ourUnit] has destroyed an enemy [unit] = A tua [ourUnit] destruiu uma [unit] inimiga
An enemy [RangedUnit] has destroyed the defence of [cityName] = Um(a) [RangedUnit] inimigo(a) destruiu a defesa de [cityName]
Enemy city [cityName] has destroyed our [ourUnit] = A cidade inimiga [cityName] destruiu nosso(a) [ourUnit]
An enemy [unit] was destroyed while attacking [cityName] = Um(a) [unit] inimigo(a) foi destruido enquanto atacava [cityName]
An enemy [unit] was destroyed while attacking our [ourUnit] = Um(a) [unit] inimigo(a) foi destruido(a) enquanto atacando nosso(a) [ourUnit]
Our [attackerName] was destroyed by an intercepting [interceptorName] = O(A) nosso(a) [attackerName] foi destruido(a) por um(a) [interceptorName] interceptor(a)
Our [interceptorName] intercepted and destroyed an enemy [attackerName] = O(A) nosso(a) [interceptorName] interceptou e destruiu um(a) [attackerName] inimigo(a)
Our [attackerName] was attacked by an intercepting [interceptorName] = O(A) nosso(a) [attackerName] foi atacado(a) por um(a) [interceptorName] interceptor(a)
Our [interceptorName] intercepted and attacked an enemy [attackerName] = O(A) nosso(a) [interceptorName] interceptou e atacou um(a) [attackerName] inimigo(a)
An enemy [unit] was spotted near our territory = Um(a) [unit] foi visto perto do nosso território
An enemy [unit] was spotted in our territory = Um(a) [unit] inimigo(a) foi vista dentro do nosso território
[amount] enemy units were spotted near our territory = [amount] unidades inimigas foram observadas perto do nosso território
[amount] enemy units were spotted in our territory = [amount] unidades inimigas foram observadas no nosso território
A(n) [nukeType] exploded in our territory! = Uma [nukeType] explodiu no nosso território!
After being hit by our [nukeType], [civName] has declared war on us! = Depois de ser atingido pela nossa [nukeType], [civName] declarou-nos guerra!
The civilization of [civName] has been destroyed! = A civilização de [civName] foi destruida!
The City-State of [name] has been destroyed! = A Cidade-estado nomeada [name] foi destruída!
Your [ourUnit] captured an enemy [theirUnit]! = A tua [ourUnit] capturou um inimigo [theirUnit]!
Your [ourUnit] plundered [amount] [Stat] from [theirUnit] = A tua [ourUnit] roubou [amount] [Stat] de [theirUnit]
We have captured a barbarian encampment and recovered [goldAmount] gold! = Nós capturamos um encampamento bárbaro e recuperamos [goldAmount] de ouro!
A barbarian [unitType] has joined us! = Um(a) [unitType] bárbaro(a) uniu-se à nós!
We have found survivors in the ruins - population added to [cityName] = Encontramos sobreviventes nas ruínas - população adicionada a [cityName]
We have discovered cultural artifacts in the ruins! (+20 Culture) = Nós descobrimos artefactos culturais nas ruínas! (+20 de Cultura)
We have discovered the lost technology of [techName] in the ruins! = Nós descobrimos a tecnologia perdida de [techName] nas ruínas!
A [unitName] has joined us! = Um [unitName] juntou-se a nós!
An ancient tribe trains our [unitName] in their ways of combat! = Uma antiga tribo treina o nosso [unitName] nas suas formas de combate!
We have found a stash of [amount] gold in the ruins! = Encontramos um estoque de [amount] de ouro nas ruínas!
We have found a crudely-drawn map in the ruins! = Nós encontramos um mapa grosseiramente traçado nas ruinas!
[unit] finished exploring. = [unit] terminou de explorar.
[unit] has no work to do. = [unit] não tem o que fazer.
You're losing control of [name]. = Estás a perder o controlo de [name].
You and [name] are no longer friends! = Tu e [name] não são mais amigos!
Your alliance with [name] is faltering. = A tua aliança com [name] está a enfraquecer.
You and [name] are no longer allies! = Tu e [name] não são mais aliados!
[civName] gave us a [unitName] as gift near [cityName]! = [civName] deu-nos um(a) [unitName] como presente, perto de [cityName]!
[civName] has denounced us! = [civName] denunciou-nos!
[cityName] has been connected to your capital! = [cityName] foi conectada para a tua capital!
[cityName] has been disconnected from your capital! = [cityName] foi desconectada da tua capital!
[civName] has accepted your trade request = [civName] aceitou o teu pedido de troca
[civName] has denied your trade request = [civName] recusou o teu pedido de troca
[tradeOffer] from [otherCivName] has ended = [tradeOffer] de [otherCivName] terminou
[tradeOffer] to [otherCivName] has ended = [tradeOffer] para [otherCivName] terminou
One of our trades with [nation] has ended = Uma das nossas trocas com [nation] terminou
One of our trades with [nation] has been cut short = Uma das nossas trocas com [nation] foi encurtada
[nation] agreed to stop settling cities near us! = [nation] concordou em parar de estabelecer cidades próximas a nós!
[nation] refused to stop settling cities near us! = [nation] recusou em parar de estabelecer cidades próximas a nós!
We have allied with [nation]. = Nós aliamos com [nation].
We have lost alliance with [nation]. = Nós perdemos a aliança com [nation].
We have discovered [naturalWonder]! = Nós descobrimos [naturalWonder]!
We have received [goldAmount] Gold for discovering [naturalWonder] = Nós recebemos [goldAmount] de ouro por descobrir [naturalWonder]
Your relationship with [cityStateName] is about to degrade = O teu relacionamento com [cityStateName] está prestes a se degradar
Your relationship with [cityStateName] degraded = O teu relacionamento com [cityStateName] se degradou
A new barbarian encampment has spawned! = Um novo acampamento bárbaro apareceu!
Received [goldAmount] Gold for capturing [cityName] = Recebeste [goldAmount] ouro por capturar [cityName]
Our proposed trade is no longer relevant! = Nosso pedido de troca proposto não é mais relevante!
[defender] could not withdraw from a [attacker] - blocked. = O [defender] não pôde se retirar de um [attacker] - bloqueado.
[defender] withdrew from a [attacker] = O [defender] se retirou de um [attacker]
[building] has provided [amount] Gold! = [building] providenciou [amount] ouros!
[civName] has stolen your territory! = [civName] roubou o teu território!
Clearing a [forest] has created [amount] Production for [cityName] = Limpar a [forest] criou [amount] Produção para [cityName]
[civName] assigned you a new quest: [questName]. = [civName] atribuiu-te uma nova missão: [questName].
[civName] rewarded you with [influence] influence for completing the [questName] quest. = [civName] recompensou-te com [influence] influência por completares a missão [questName].
The resistance in [cityName] has ended! = A resistência em [cityName] terminou!
Our [name] took [tileDamage] tile damage and was destroyed = O nosso [name] sofreu [tileDamage] de dano e foi destruído
Our [name] took [tileDamage] tile damage = O nosso [name] sofreu [tileDamage] de dano
[civName] has adopted the [policyName] policy = [civName] adotou a política [policyName]
An unknown civilization has adopted the [policyName] policy = Uma civilização desconhecida adotou a política [policyName]
Our influence with City-States has started dropping faster! = A nossa influência com as cidades-estado começou a cair mais rápido!

# World Screen UI

Working... = A trabalhar...
Waiting for other players... = A esperar por outros jogadores...
in = em
Next turn = Proximo turno
[currentPlayerCiv] ready? = [currentPlayerCiv] pronto?
1 turn = 1 turno
[numberOfTurns] turns = [numberOfTurns] turnos
Turn = Turno
turns = turnos
turn = turno
Next unit = Próxima unidade
Fog of War = Nevoeiro de Guerra
Pick a policy = Escolhe uma política
Movement = Movimento
Strength = Força
Ranged strength = Força a distância
Bombard strength = Força de bombardeio
Range = Alcance
Move unit = Mover a unidade
Stop movement = Parar o movimento
Swap units = Trocar unidades
Construct improvement = Construir uma melhoria
Automate = Automatizar
Stop automation = Para a automação
Construct road = Construir estrada
Fortify = Fortificar
Fortify until healed = Fortificar até te curares
Fortification = Fortficação
Sleep = Dormir
Sleep until healed = Dormir até te curares
Moving = Em movimento
Set up = Montar
Paradrop = Drop Aéreo
Upgrade to [unitType] ([goldCost] gold) = Melhoria a [unitType] ([goldCost] ouro)
Found city = Fundar Cidade
Promote = Promover
Health = Saúde
Disband unit = Desfazer unidade
Do you really want to disband this unit? = Voçê realmente quer desfazer essa unidade?
Disband this unit for [goldAmount] gold? = Desfazer esta unidade por  [goldAmount] ouro?
 # Requires translation!
Gift unit = 
Explore = Explorar
Stop exploration = Parar a exploração
Pillage = Pilhar
<<<<<<< HEAD
Are you sure you want to pillage this [improvement]? = Tens a certeza que desejas pilhar esta [melhoria]?
Do you really want to disband this unit? = Voçê realmente quer desfazer essa unidade?
Disband this unit for [goldAmount] gold? = Desfazer esta unidade por  [goldAmount] ouro?
=======
 # Requires translation!
Are you sure you want to pillage this [improvement]? = 
>>>>>>> f2697ee8
Create [improvement] = Criar [improvement]
Start Golden Age = Começar idade dourada
 # Requires translation!
Show more = 
Yes = Sim
No = Não
Acquire = Adquirir
Under construction = Em construção

Food = Comida
Production = Produção
Gold = Ouro
Happiness = Felicidade
Culture = Cultura
Science = Ciência
 # Requires translation!
Faith = 

Crop Yield = Producão da Colheita
Territory = Território
Force = Força
GOLDEN AGE = IDADE DOURADA
Golden Age = Idade dourada
[year] BC = [year] A.C.
[year] AD = [year] D.C.
Civilopedia = Civilopédia

Start new game = Novo jogo
Save game = Salvar jogo
Load game = Carregar partida
Main menu = Menu principal
Resume = Retomar
Cannot resume game! = Não pode retomar o jogo!
Not enough memory on phone to load game! = Memória insuficiente no telemóvel para carregar o jogo!
Quickstart = Inicio rápido
Victory status = Status da vitória
Social policies = Políticas sociais
Community = Comunidade
Close = Fechar
Do you want to exit the game? = Queres sair do jogo?
Start bias: = Começa uma tendência:
Avoid [terrain] = Evitar [terrain]

# City screen

Exit city = Sair da cidade
Raze city = Queimar a cidade
Stop razing city = Parar de queimar a cidade
Buy for [amount] gold = Comprar por [amount] ouro
Buy = Comprar
Currently you have [amount] gold. = Atualmente você possui [amount] ouro.
Would you like to purchase [constructionName] for [buildingGoldCost] gold? = Gostaria de comprar o [constructionName] por [buildingGoldCost] ouro?
No space available to place [unit] near [city] = Não há espaço disponível para colocar [unit] perto do(a/e) [city]
Maintenance cost = Custo de manutenção
Pick construction = Escolher construção
Pick improvement = Escolhe uma melhoria
Provides [resource] = Provê [resource]
 # Requires translation!
Provides [amount] [resource] = 
Replaces [improvement] = Substitui [improvement]
Pick now! = Escolha agora!
Build [building] = Construir [building]
Train [unit] = Treinar [unit]
Produce [thingToProduce] = Produzir [thingToProduce]
Nothing = Nada
Annex city = Anexar cidade
Specialist Buildings = Construções especializadas
Specialist Allocation = Alocação de Especialistas
Specialists = Especialistas
[specialist] slots = [specialist] espaços
Food eaten = Comida consumida
Growth bonus = Bônus de crescimento
Unassigned population = População livre
[turnsToExpansion] turns to expansion = [turnsToExpansion] turnos até a expansão
Stopped expansion = Expansão parada
[turnsToPopulation] turns to new population = [turnsToPopulation] turnos até um novo residente
Food converts to production = Comida é convertida em produção
[turnsToStarvation] turns to lose population = Perda de população em [turnsToStarvation] turnos
Stopped population growth = Crescimento populacional interrompido
In resistance for another [numberOfTurns] turns = Em resistência por [numberOfTurns] turnos mais.
Sell for [sellAmount] gold = Vender por [sellAmount] ouro
Are you sure you want to sell this [building]? = Queres realmente vender o(a) [building]?
[greatPerson] points = Pontos de [greatPerson]
Great person points = Pontos de Boas Pessoas
Current points = Pontos atuais
Points per turn = Pontos por turno
Convert production to gold at a rate of 4 to 1 = Coverter produção em ouro a uma taxa de 4 para 1
Convert production to science at a rate of [rate] to 1 = Coverter produção em ciência a uma taxa de [rate] para 1
The city will not produce anything. = A cidade não vai produzir nada.
Worked by [cityName] = Trabalhado por [cityName]
Lock = Bloquear
Unlock = Desbloquear
Move to city = Mover para a cidade

# Technology UI

Pick a tech = Escolhe uma tecnologia
Pick a free tech = Escolhe uma tecnologia grátis
Research [technology] = Investigar o(a) [technology]
Pick [technology] as free tech = Escolher [technology] como tecnologia gratuita
Units enabled = Unidades ativadas
Buildings enabled = Construções habilitadas
Wonder = Maravilha
National Wonder = Maravilha Nacional
National Wonders = Maravilhas Nacionais
Wonders enabled = Maravilhas ligadas
Tile improvements enabled = Melhorias de solo habilitadas
Reveals [resource] on the map = Revela [resource] no mapa
XP for new units = Experiencia para novas unidades
provide = proporciona
provides = proporciona
City strength = Força da cidade
City health = Resistencia da cidade
Occupied! = Ocupado!
Attack = Atacar
Bombard = Bombardear
NUKE = Usar bomba nuclear
Captured! = Capturado(a)!

# Battle modifier categories

defence vs ranged = defesa vs à distância
[percentage] to unit defence = [percentage] a defesa da unidade
Attacker Bonus = Bónus de Atacante
Defender Bonus = Bónus de Defensor
Landing = Desembarcando
Flanking = Flanqueando
vs [unitType] = vs [unitType]
Terrain = Terreno
Tile = Terra
Missing resource = Recurso em Falta
 # Requires translation!
Adjacent units = 
 # Requires translation!
Adjacent enemy units = 
 # Requires translation!
Combat Strength = 
 # Requires translation!
Across river = 
 # Requires translation!
Temporary Bonus = 
 # Requires translation!
Garrisoned unit = 
 # Requires translation!
Attacking Bonus = 
 # Requires translation!
defence vs [unitType] = 
 # Requires translation!
[tileFilter] defence = 
 # Requires translation!
Defensive Bonus = 
 # Requires translation!
Stacked with [unitType] = 

The following improvements [stats]: = As melhorias seguintes [stats]:
The following improvements on [tileType] tiles [stats]: = As melhorias seguintes nas [tileType] terras [stats]:


Hurry Research = Apressar Pesquisa
Conduct Trade Mission = Realizar uma missão comercial
Your trade mission to [civName] has earned you [goldAmount] gold and [influenceAmount] influence! = Sua missão comercial para [civName] lhe valeu [goldAmount] de ouro e [influenceAmount] de influência!
Hurry Wonder = Apressar a contrução da Maravilha
Spread Religion = Espalha a religião
Spread [religionName] = Expalha o [religionName]
Found a Religion = Funda uma religião
Your citizens have been happy with your rule for so long that the empire enters a Golden Age! = Seus cidadãos estão felizes com seu governo há tanto tempo que o império entra na Era de Ouro!
You have entered the [newEra]! = Entraste na [newEra]!
[civName] has entered the [eraName]! = [civName] entrou na [eraName]!
[policyBranch] policy branch unlocked! = [policyBranch] foi desbloqueado(a)
Overview = Visão geral
Total = Total
Stats = Estatisticas
Policies = Políticas
Base happiness = Felicidade base
Occupied City = Cidade ocupada
Buildings = Edifícios

# terrainFilters (so for uniques like: "[stats] from [terrainFilter] tiles")

All = Tudo
Water = Água
Land = Terra
Coastal = Litoral
River = Rio
Open terrain = Terreno aberto
Rough terrain = Terreno acidentado
Foreign Land = Terra estrangeira
Foreign = Estrangeiro
Friendly Land = Terra Amigável 
Water resource = Recursos hídricos
Bonus resource = Recurso bónus
Luxury resource = Recurso de luxo
Strategic resource = Recurso estratégico
Fresh water = Água fresca
non-fresh water = Água não fresca
 # Requires translation!
Natural Wonder = 

# improvementFilters

All Road = Toda a estrada
Great Improvement = Boa melhoria
Great = Bom


Wonders = Maravilhas
Base values = Valores Base
Bonuses = Bónus
Final = Final
Other = Outros
Population = População
City-States = Cidades-Estados
Tile yields = Rendimento das terras
Trade routes = Rotas comerciais
Maintenance = Manutenção
Transportation upkeep = Manutenção de transporte
Unit upkeep = Manutenção de unidades
Trades = Comércio
Units = Unidades
Name = Nome
Closest city = Cidade mais próxima
Action = Ação
Defeated = Derrotado
[numberOfCivs] Civilizations in the game = [numberOfCivs] Civilizações no jogo
Our Civilization: = Nossa Civilização
Known and alive ([numberOfCivs]) = Conhecido e existente ([numberOfCivs])
Known and defeated ([numberOfCivs]) = Conhecido e derrotado ([numberOfCivs])
Tiles = Terras
Natural Wonders = Maravilhas da Natureza
Treasury deficit = Défice de tesouro

# Victory

Science victory = Vitória ciêntifica
Cultural victory = Vitória cultural
Conquest victory = Vitória por conquista
Complete all the spaceship parts\n to win! = Complete todas as partes da nave para ganhar
Complete 5 policy branches\n to win! = Complete 4 árvores de politicas para ganhar
Destroy all enemies\n to win! = Destrua todos os inimigos para ganhar
You have won a scientific victory! = Você ganhou uma vitória ciêntifica!
You have won a cultural victory! = Você ganhou uma vitória cultural!
You have won a domination victory! = Você ganhou uma vitória de dominação!
You have won! = Venceste!
You have achieved victory through the awesome power of your Culture. Your civilization's greatness - the magnificence of its monuments and the power of its artists - have astounded the world! Poets will honor you as long as beauty brings gladness to a weary heart. = Venceste através do poder incrível da tua Cultura.A grandiosidade da tua civilização - a magnificiência dos seus monumentos e o poder dos seus artistas - maravilharam o mundo! Os poetas honorar-te-ão enquanto a beleza trouxer alegria a um coração cansado.
The world has been convulsed by war. Many great and powerful civilizations have fallen, but you have survived - and emerged victorious! The world will long remember your glorious triumph! = O mundo está envolto pela guerra! Muitas grandes e poderosas civilizações cairam, mas tu sobreviveste - e emergiste vitorioso! O mundo relembrará por muito tempo o teu glorioso triunfo!
You have achieved victory through mastery of Science! You have conquered the mysteries of nature and led your people on a voyage to a brave new world! Your triumph will be remembered as long as the stars burn in the night sky! = Venceste através do domínio da Ciência! Conquistaste os mistérios da natureza e lideraste o teu povo para uma viagem a um mundo desconhecido! O teu triunfo será relembrado enquanto as estrelas brilharem no céu noturno!
Your civilization stands above all others! The exploits of your people shall be remembered until the end of civilizaton itself! = A tua civilização está acima de todas as outras! As façanhas deo teu povo serão lembradas até o fim da própria civilização!
You have been defeated. Your civilization has been overwhelmed by its many foes. But your people do not despair, for they know that one day you shall return - and lead them forward to victory! = Foste derrotado! A tua nação foi dominada pelos seus muitos inimigos! Mas o teu povo não desespera, pois sabem que um dia deves regressar - e liderá-los-ás à vitória!
One more turn...! = Um turno mais...!
Built Apollo Program = Completou o programa Apollo
Destroy [civName] = Destruir [civName]
Our status = Nossas estatísticas
Global status = Estatísticas Globais
Rankings = Classificação
Spaceship parts remaining = Partes da Nave Espacial restantes
Branches completed = Ramos completos
Undefeated civs = Civilizações por derrotar

# Capturing a city

What would you like to do with the city? = O que queres fazer com a cidade?
Annex = Anexar
Annexed cities become part of your regular empire. = Cidades anexadas se tornam parte de seu império regular.
Their citizens generate 2x the unhappiness, unless you build a courthouse. = Os seus cidadãos geram 2x mais infelicidade, a menos que construas um tribunal
Puppet = Fantoche
Puppeted cities do not increase your tech or policy cost, but their citizens generate 1.5x the regular unhappiness. = Cidades fantoche não aumentam o custo das tecnologias nem das políticas, mas os seus cidadãos geram 1.5x the infelicidade regular.
You have no control over the the production of puppeted cities. = Não tens controlo sobre a produção das cidades fantoche.
Puppeted cities also generate 25% less Gold and Science. = Cidade fantoche geram 25% menos Ouro e Ciência.
A puppeted city can be annexed at any time. = Uma cidade fantoche pode ser anexada a qualquer altura.
Liberate (city returns to [originalOwner]) = Libertar (a cidade volta para [originalOwner])
Liberating a city returns it to its original owner, giving you a massive relationship boost with them! = Liberar uma cidade retorna-a para o seu dono original, dando-te um impulso massivo de relação com eles!|
Raze = Arrasar
Razing the city annexes it, and starts razing the city to the ground. = Arrasar a cidade anexa-a e começa a arrasá-la.
The population will gradually dwindle until the city is destroyed. = A população vai, gradualmente, diminuindo até a cidade ser destruída.
Destroy = Destruir
Destroying the city instantly razes the city to the ground. = Destruir a cidade instantaneamente arrasta a cidade para o chão.
Remove your troops in our border immediately! = Retira as tuas tropas da nossa fronteira imediatamente.
Sorry. = Desculpa.
Never! = Nunca!

Offer Declaration of Friendship ([30] turns) = Oferecer a Declaração de Amizade ([30] turnos)
My friend, shall we declare our friendship to the world? = Meu amigo, devemos declarar nossa amizade ao mundo?
Sign Declaration of Friendship ([30] turns) = Assinar Declaração de Amizade ([30] turnos)
We are not interested. = Nós não estamos interessados.
We have signed a Declaration of Friendship with [otherCiv]! = Nós assinamos uma Declaração de Amizade com [otherCiv]!
[otherCiv] has denied our Declaration of Friendship! = [otherCiv] negou nossa Declaração de Amizade!

Basics = Básicos
Resources = Recursos
Terrains = Terrenos
Tile Improvements = Melhorias da terra
Unique to [civName], replaces [unitName] = Exclusivo da civilização [civName], substitui [unitName]
Unique to [civName] = Exclusivo para [civName]
Tutorials = Tutoriais
Cost = Custo
May contain [listOfResources] = Pode conter [listOfResources]
Upgrades to [upgradedUnit] = Melhorar para [upgradedUnit]
Obsolete with [obsoleteTech] = Obsoleta(0) com [obsoleteTech]
Occurs on [listOfTerrains] = Ocorre em [listOfTerrains]
Placed on [terrainType] = Colocado em [terrainType]
Can be found on  = Pode ser encontrado em 
Improved by [improvement] = Melhorado por [improvement]
Bonus stats for improvement = Bonus de estatisticas por melhoria
Buildings that consume this resource = Construções que consomem esse recurso
Units that consume this resource = Unidades que consomem esse recurso
Can be built on  = Pode ser construido em 
Defence bonus = Bonus de defesa
Movement cost = Custo de movimento
Rough Terrain = Terreno acidentado
 for  = para
Missing translations: = Traduções a faltar:
Version = Versão
Resolution = Resolução
Tileset = Estilo mapa
Map editor = Editor de mapa
Create = Criar
New map = Novo mapa
Empty = Vazio
Language = Idioma
Terrains & Resources = Terrenos e Recursos
Improvements = Melhorias
Clear current map = Limpar mapa atual
Save map = Salvar mapa
Download map = Transferir mapa
Loading... = A Carregar...
Filter: = Filtrar:
OK = Ok
Exit map editor = Sair do editor de mapa
[nation] starting location = [nation] localização incial
Clear terrain features = Limpar os recursos do terreno
Clear improvements = Limpar melhorias
Clear resource = Limpar recursos
Remove units = Remover Unidades
Player [index] = Jogador [index]
Player [playerIndex] starting location = Posição inicial do jogador [playerindex]
Bottom left river = Rio inferior esquerdo
Bottom right river = Rio inferior direito
Bottom river = Fundo do rio
Requires = Requer
Menu = Menu
Brush Size = Tamanho do Pincel
Map saved = Mapa Salvo
Change ruleset = Alterar as regras
Base terrain [terrain] does not exist in ruleset! = O terreno base [terrain] não existe nas regras!
Terrain feature [feature] does not exist in ruleset! = O recurso do terreno [feature] não existe nas regras!
Resource [resource] does not exist in ruleset! = O recurso [feature] não existe nas regras!
Improvement [improvement] does not exist in ruleset! = A melhoria [improvement] não existe nas regras!
Change map to fit selected ruleset? = Alterar o mapa para se ajustar ás regras selecionadas?

# Civilopedia difficulty levels
Player settings = Definições de Jogador
Base Happiness = Felicidade Base
Happiness per luxury = Felicidade por luxo
Research cost modifier = Modificador de custo de pesquisa
Unit cost modifier = Modificador de custo de uma unidade
Building cost modifier = Modificador de custo de uma construção
Policy cost modifier = Modificador de custo de uma política
Unhappiness modifier = Modificador de infelicidade
Bonus vs. Barbarians = Bónus vs. Bárbaros

AI settings = Definições da IA 
AI city growth modifier = Modificador de crescimento de uma cidade da IA
AI unit cost modifier = Modificador de custo de uma unidade da IA
AI building cost modifier = Modificador de custo de uma construção da IA
AI wonder cost modifier = Modificador de custo de uma maravilha da IA
AI building maintenance modifier = Modificador de manutenção de edifícios da AI
AI unit maintenance modifier = Modificador de manutenção de uma unidade da AI
AI unhappiness modifier = Modificador de infelicidade da IA

Turns until barbarians enter player tiles = Vira até que os bárbaros entrem nos blocos dos jogadores
Gold reward for clearing barbarian camps = Recompensa de ouro por limpares campos de bárbaros

# Other civilopedia things
Nations = Nações
Available for [unitTypes] = Disponível para [unitTypes]
Free promotion: = Promoção grátis:
Free promotions: = Promoções grátis:
Free for [units] = Grátis para [units]
[bonus] with [tech] = [bonus] com [tech]
Difficulty levels = Níveis de dificuldade

# Policies

Adopt policy = Adotar Política
Adopt free policy = Adotar Política livre
Unlocked at = Desbloqueado em
Gain 2 free technologies = Ganha 2 tecnologias grátis
All policies adopted = Todas as políticas adotadas

# Religions


Choose an Icon and name for your Religion = Escolhe um ícone e um nome para a tua religião
Found [religionName] = Encontra [religionName]
 # Requires translation!
Choose a [$beliefType] belief! = 
<<<<<<< HEAD
=======
 # Requires translation!
Found [religionName] = 
 # Requires translation!
Choose a pantheon = 
 # Requires translation!
Found Religion = 
 # Requires translation!
Found Pantheon = 
 # Requires translation!
Follow [belief] = 
>>>>>>> f2697ee8

# Terrains

Impassable = Inacessível
Rare feature = Característica rara

# Resources

Bison = Bisões
Copper = Cobre
Cocoa = Cacau
Crab = Caranguejos
Citrus = Cítrico
Truffles = Trufas
Strategic = Estratégico
Bonus = Bónus
Luxury = Luxo 

# Unit types

City = Cidade
Civilian = Cidadão
Melee = Corpo a corpo
Ranged = Ataque a distância
Scout = Explorador
Mounted = Montado(a)
Armor = Blindado
Siege = Cerco

WaterCivilian = Cidadão marítimo
WaterMelee = Corpo a corpo marítimo
WaterRanged = Ataque a distância marítima
WaterSubmarine = Submarino
WaterAircraftCarrier = Porta-aviões aquáticos

Fighter = Avião de combate
Bomber = Bombardeiro
AtomicBomber = Bomba Atómica
Missile = Míssel

  
# Unit filters and other unit related things 

Air = Ar
air units = Unidades aéreas
Barbarian = Bárbaro
Barbarians = Bárbaros
Embarked = Embarcou
land units = Unidades terrestres
Military = militar
# Deprecated since 3.15.2, but should still be translated until it is officially removed 
military water = água militar
non-air = não aéreas
Nuclear Weapon = Arma Núclear
Submarine = Submarino
submarine units = Submarinos
Unbuildable = Não construível
water units = Unidades marinhas
wounded units = unidades feridas
Wounded = Ferido

# For the All "newly-trained [relevant] units in this city receive the [] promotion" translation. Relevant as in 'units that can receive'
relevant = relevantes


# Promotions

Pick promotion = Pegue uma promoção
 OR  =  OU 
units in open terrain = unidades em terreno aberto
units in rough terrain = unidades em terreno bruto
Targeting II (air) = Alvejamento Aéreo II
Targeting III (air) = Alvejamento Aéreo III
Bonus when performing air sweep [bonusAmount]% = [bonusAmount]% de bônus enquanto executa varredura áerea
Dogfighting I = Combate Áereo I
Dogfighting II = Combate Áereo II
Dogfighting III = Combate Áereo III
Choose name for [unitName] = Ecolhe um nome para o [unitName]
 # Requires translation!
[unitFilter] units gain the [promotion] promotion = 

# Multiplayer Turn Checker Service

Multiplayer options = Opções Multijogador
Enable out-of-game turn notifications = Ativar notificações fora do jogo
Time between turn checks out-of-game (in minutes) = Tempo entre as verificações fora do jogo (em minutos)
Show persistent notification for turn notifier service = Mostrar notificação persistente para serviço notificador de turno
Take user ID from clipboard = Pega o ID do usuário da área de transferência
Doing this will reset your current user ID to the clipboard contents - are you sure? = Isso redefinirá o teu ID de usuário atual para o conteúdo da área de transferência - tens a certeza?
ID successfully set! = ID definido com sucesso!
Invalid ID! = ID Inválido


# Mods

Mods = Mods
Download [modName] = Transferir [modName]
Update [modName] = Atualizar [modName]
Could not download mod list = Não foi possível tranferir a lista de mods
Download mod from URL = Transferir o mod através de URL
Please enter the mod repository -or- archive zip url: = Por favor, insire o repositório do mod -ou- o arquivo zip url:
Download = Transferir
Done! = Feito!
Delete [modName] = Eliminar [modName]
Are you SURE you want to delete this mod? = Tens A CERTEZA de que queres eliminar este mod?
[mod] was deleted. = O [mod] foi eiminado
Updated = Atualizado
Current mods = Mods atuais
Downloadable mods = Mods transferíveis
Next page = Próxima Página
Open Github page = Abrir a página do Github
Permanent audiovisual mod = Mod audiovisual permanente
Installed = Instalado
Downloaded! = Transferido!
Could not download mod = Não foi possível transferir o mod
Online query result is incomplete = O resultado da consulta online está incompleto
No description provided = Sem descrição
[stargazers]✯ = [stargazers]✯
Author: [author] = Criador: [author] 
Size: [size] kB = Tamanho: [size] kB
The mod you selected is incompatible with the defined ruleset! = O mod que selecionaste é incompatível com o conjunto de regras definido!

# Uniques that are relevant to more than one type of game object
[stats] from every [param] = [stats] de cada [param]
[stats] from [param] tiles in this city = [stats] de [param] blocos nesta cidade
[stats] from every [param] on [tileFilter] tiles = [stats] de cada [param] nos blocos [tileFilter]
[stats] for each adjacent [param] = [stats] para cada [param] adjacente
Must be next to [terrain] = Deve estar próximo a [terrain]
Must be on [terrain] = Deve estar em [terrain]
+[amount]% vs [unitType] = +[amount]% vs [unitType]
+[amount] Movement for all [unitType] units = + [amount] Movimento para todas as unidades [unitType]
+[amount]% Production when constructing [param] = + [quantidade]% Produção ao construires [param]
Can only be built on [tileFilter] tiles = Só pode ser construído em blocos [tileFilter]
Cannot be built on [tileFilter] tiles = Não pode ser construído em blocos [tileFilter]
Does not need removal of [feature] = Não precisa de remoção de [feature]
 # Requires translation!
Gain a free [building] [cityFilter] = 

# City filters
in this city = nesta cidade
in all cities = em todas as cidades
in all coastal cities = em todas as cidades litorais
in capital = na capital
in all non-occupied cities = em todas as cidades não ocupadas
in all cities with a world wonder = em todas as cidades com uma maravilha do mundo
in all cities connected to capital = em todas as cidades conectadas á capital
in all cities with a garrison = em todas as cidade com tropas


#################### Lines from Beliefs from Civ V - Vanilla ####################

 # Requires translation!
Ancestor Worship = 
 # Requires translation!
Pantheon = 

 # Requires translation!
Dance of the Aurora = 
 # Requires translation!
[stats] from [tileFilter] tiles without [tileFilter2] [cityFilter] = 

 # Requires translation!
Desert Folklore = 

 # Requires translation!
Faith Healers = 
 # Requires translation!
[param] Units adjacent to this city heal [amount] HP per turn when healing = 

 # Requires translation!
Fertility Rates = 
 # Requires translation!
+[amount]% Growth [cityFilter] = 

 # Requires translation!
God of Craftsman = 
 # Requires translation!
[stats] in cities with [amount] or more population = 

 # Requires translation!
God of the Open Sky = 

 # Requires translation!
God of the Sea = 

 # Requires translation!
God of War = 
 # Requires translation!
Earn [amount]% of [unitType] unit's [param] as [stat] when killed within 4 tiles of a city following this religion = 

 # Requires translation!
Goddess of Festivals = 

 # Requires translation!
Goddess of Love = 

 # Requires translation!
Goddess of Protection = 
 # Requires translation!
[amount]% attacking Strength for cities = 

 # Requires translation!
Goddess of the Hunt = 

 # Requires translation!
Messenger of the Gods = 
 # Requires translation!
[stats] from each Trade Route = 

 # Requires translation!
Monument to the Gods = 

 # Requires translation!
One with Nature = 

 # Requires translation!
Oral Tradition = 

 # Requires translation!
Religious Idols = 

 # Requires translation!
Religious Settlements = 
 # Requires translation!
[amount]% cost of natural border growth = 

 # Requires translation!
Sacred Path = 

 # Requires translation!
Sacred Waters = 
 # Requires translation!
[stats] in cities on [param] tiles = 

 # Requires translation!
Stone Circles = 

 # Requires translation!
Divine inspiration = 
 # Requires translation!
Follower = 
 # Requires translation!
[stats] from every Wonder = 

 # Requires translation!
Feed the World = 

 # Requires translation!
Guruship = 
 # Requires translation!
[stats] if this city has at least [amount] specialists = 

 # Requires translation!
Peace Gardens = 

 # Requires translation!
Religious Art = 

 # Requires translation!
Swords into Ploughshares = 
 # Requires translation!
[amount]% growth [cityFilter] when not at war = 


#################### Lines from Buildings from Civ V - Vanilla ####################

Indicates the capital city = Indica a Capital!
Palace = Palácio

Monument = Monumento

[stats] from [resource] tiles [cityFilter] = [stats] de [resource] blocos [cityFilter]
Granary = Celeiro

Hidden when religion is disabled = Esconder quando a religião está desativada
Shrine = Santuário

'It is not so much for its beauty that the forest makes a claim upon men's hearts, as for that subtle something, that quality of air, that emanation from old trees, that so wonderfully changes and renews a weary spirit.'  - Robert Louis Stevenson = 'Não é tanto pela sua beleza que a floresta reivindica o coração dos homens, mas sim por aquela coisa subtil, aquela qualidade do ar, aquela emanação de árvores velhas, que tão maravilhosamente muda e renova um espírito cansado.' - Robert Louis Stevenson
+[amount]% [stat] [cityFilter] = +[amount]% [stat] [cityFilter]
+[amount]% Production when constructing [unitType] units [cityFilter] = + [amount]% Produção ao construires [unitType] unidades [cityFilter]
Temple of Artemis = Templo de Ártemis

Must not be on [tileFilter] = Não deve estar em [tileFilter]
Stone Works = Obras de pedras

'Time crumbles things; everything grows old and is forgotten under the power of time' - Aristotle = 'Coisas sucumbem ao tempo; tudo cresce e envelhece e é esquecido sob o poder do tempo.' - Aristóteles
Stonehenge = Stonehenge

[stats] per [amount] population [cityFilter] = [stats] por [amount] população [cityFilter]
Library = Biblioteca

Paper Maker = Fabricador de papel

'Libraries are as the shrine where all the relics of the ancient saints, full of true virtue, and all that without delusion or imposture are preserved and reposed.' - Sir Francis Bacon = 'Bibliotecas são como um santuário onde todas as relíquias dos santos anciãos, cheios da verdadeira virtudade, e onde tudo aquilo sem ilusão ou desenvoltura estão preservadas e a descansar.' - Sir Francis Bacon
Free Technology = Tecnologia grátis
The Great Library = A Grande Biblioteca

Circus = Circo

Water Mill = Moínho de Água

Floating Gardens = Jardins Flutuantes

Walls = Muralhas

Walls of Babylon = Muralhas da Babilónia

'O, let not the pains of death which come upon thee enter into my body. I am the god Tem, and I am the foremost part of the sky, and the power which protecteth me is that which is with all the gods forever.'  - The Book of the Dead, translated by Sir Ernest Alfred Wallis Budge = 'Ó, que as dores da morte que caem sobre ti não entrem no meu corpo. Eu sou o deus Tem, e sou a parte principal do céu, e o poder que me protege é o que está com os deuses para sempre.' - O Livro da Morte, traduzido para inglês por Sir Ernest Alfred Wallis Budge
[amount]% tile improvement construction time = [quantidade]% de tempo de construção de melhoria do bloco
[amount] free [unit] units appear = [amount] unidades [unit] gratuitas aparecem
The Pyramids = Pirâmides

'The whole earth is the tomb of heroic men and their story is not given only on stone over their clay but abides everywhere without visible symbol woven into the stuff of other men's lives.' - Pericles = 'A Terra inteira é o túmulo de homens heróicos e a sua história não é contada apenas em pedra sobre o seu barro, mas permanece em todos os lugares sem um símbolo visível entrelaçado na matéria da vida de outros homens. - Péricles
Provides a sum of gold each time you spend a Great Person = Fornece uma quantia de ouro cada vez que gastares uma Boa Pessoa
Mausoleum of Halicarnassus = Mausoléu de Halicarnasso

Barracks = Quartéis

-[amount]% Culture cost of acquiring tiles [cityFilter] = -[amount]% de cultura que custa a aquisição de blocos [cityFilter]
-[amount]% Gold cost of acquiring tiles [cityFilter] = -[amount]% de ouro que custa a aquisição de blocos [cityFilter]
Krepost = Fortaleza

'He spoke, the son of Kronos, and nodded his head with the dark brows, and the immortally anointed hair of the great god swept from his divine head, and all Olympos was shaken' - The Iliad = 'Ele falou, o filho de Cronos, e acenou com a cabeça com as sobrancelhas escuras, e os cabelos imortalmente ungidos do grande deus foram arrancados da sua cabeça divina, e todo o Olimpo foi abalado' - A Ilíada
+15% Combat Strength for all units when attacking Cities = +15% de Força de Combate para todas as unidades ao atacar Cidades
Statue of Zeus = Estátua de Zeus

Lighthouse = Farol

'They that go down to the sea in ships, that do business in great waters; these see the works of the Lord, and his wonders in the deep.' - The Bible, Psalms 107:23-24 = 'Os navios que descem no mar, negociam em grandes águas; estes vêem as obras do Senhor, e suas maravilhas nas profundezas.' - A Bíblia, Salmos 107:23-24
+[amount] Sight for all [param] units = +[amount] de mira para todas as unidades [param]
The Great Lighthouse = O Grande Farol

Stable = Estábulos

Cost increases by [amount] per owned city = O custo aumenta em [amount] por cidade possuída
Circus Maximus = Circo Máximo

Remove extra unhappiness from annexed cities = Remove infelicidade extra das cidades anexadas
Can only be built in annexed cities = Somente pode ser construído em cidades anexadas
Courthouse = Tribunal

'I think that if ever a mortal heard the word of God it would be in a garden at the cool of the day.'  - F. Frankfort Moore = 'Eu penso que se algum dia um mortal escutasse as palavras de Deus, seria em um jardim no frescor do dia.' - F. Frankfort Mooremo
Hanging Gardens = Jardins Suspensos

Colosseum = Coliseu

'Regard your soldiers as your children, and they will follow you into the deepest valleys; look on them as your own beloved sons, and they will stand by you even unto death.'  - Sun Tzu = 'Trata os teus soldados como os teus próprios filhos, e eles te seguirão para os mais profundos vales; olha para eles como os teus queridos filhos, e eles ficarão ao teu lado até á tua morte.' - Sun Tzu
Terracotta Army = Exército de Terracota

 # Requires translation!
Temple = 

National College = Colégio Nacional

'The ancient Oracle said that I was the wisest of all the Greeks. It is because I alone, of all the Greeks, know that I know nothing'  - Socrates = 'O Oráculo ancião falou que eu era o mais sábio de todos os Gregos. Isso porque apenas eu, de todos os gregos, só sei que nada sei' - Sócrates
Free Social Policy = Politica social grátis
The Oracle = O Oráculo

Amphitheater = Anfiteatro

Doubles Gold given to enemy if city is captured = Dobra o ouro dado ao inimigo se a cidade for capturada
Burial Tomb = Tumba

 # Requires translation!
Mud Pyramid Mosque = 

[amount]% great person generation [cityFilter] = [amount]% de ótima geração de pessoas [cityFilter]
National Epic = Epopeia Nacional

Market = Mercado

Provides 1 extra copy of each improved luxury resource near this City = Providencia 1 cópia extra de cada recurso luxuoso melhorado próximo a cidade.
Bazaar = Bazar

Mint = Casa da moeda

'...who drinks the water I shall give him, says the Lord, will have a spring inside him welling up for eternal life. Let them bring me to your holy mountain in the place where you dwell. Across the desert and through the mountain to the Canyon of the Crescent Moon...'  - Indiana Jones = '... quem bebe a água que eu lhe darei, diz o Senhor, terá uma fonte dentro de si a jorrar para a vida eterna. Deixe-os levar-me à sua montanha sagrada no lugar onde você mora. Do outro lado do deserto e através da montanha até o Canyon da Lua Crescente ... '- Indiana Jones
[stats] once [tech] is discovered = [stats] assim que [tech] for descoberta
Petra = Petra

[amount]% of food is carried over [cityFilter] after population increases = [amount]% dos alimentos são transportados para a [cityFilter] após o aumento da população
Aqueduct = Aqueduto

'The art of war teaches us to rely not on the likelihood of the enemy's not attacking, but rather on the fact that we have made our position unassailable.'  - Sun Tzu = 'A Arte da guerra ensina não na probabilidade de o inimigo não atacar, mas no fato de termos tornado nossa posição inatacável.' - Sun Tzu
Enemy land units must spend 1 extra movement point when inside your territory (obsolete upon Dynamite) = Unidades terrestres inimigas terão que gastar 1 ponto extra de movimento quando dentro do seu território (obsoleto com Dinamite)
Great Wall = Grande Muralha

All newly-trained [unitType] units [cityFilter] receive the [promotion] promotion = Todas as unidades [unitType] recém-treinadas [cityFilter] recebem a promoção [promotion]
 # Requires translation!
Heroic Epic = 

'Why man, he doth bestride the narrow world like a colossus, and we petty men walk under his huge legs, and peep about to find ourselves dishonorable graves.' - William Shakespeare, Julius Caesar = 'Ora, homem, ele supera o mundo estreito como um colosso, e nós, homens desprezíveis andamos de baixo das suas grandes pernas, e espiamos para encontrar-nos túmulos desonrosos.' - William Shakespeare, Júlio César
Colossus = Colossos

Garden = Jardim

Monastery = Monastério

'For it soars to a height to match the sky, and as if surging up from among the other buildings it stands on high and looks down upon the remainder of the city, adorning it, because it is a part of it, but glorying in its own beauty'  - Procopius, De Aedificis = 'Pois ele se eleva para se combinar com o céu, e como se erguesse dos outros edifícios, fica no alto e olha para o restante da cidade, adornando-a, porque é parte dela, mas é gloriosa em sua própria beleza.' - Procópio, De Aedificis
Hagia Sophia = Santa Sofia

'The katun is established at Chichen Itza. The settlement of the Itza shall take place there. The quetzal shall come, the green bird shall come. Ah Kantenal shall come. It is the word of God. The Itza shall come.'  - The Books of Chilam Balam = 'O Katun está estabilizado em Chichen Itza. O Assentamento do Itza ocorrerá lá. O Quetzal virá, o passáro verde virá. Ah Kantenal virá. É a palavra de Deus. O Itza virá.' - Os Livros de Chilam Balam
Golden Age length increased by [amount]% = A duração da Idade do Ouro aumentou em [amount]%
Chichen Itza = Chichen Itza

National Treasury = Tesouro Nacional

'Few romances can ever surpass that of the granite citadel on top of the beetling precipices of Machu Picchu, the crown of Inca Land.'  - Hiram Bingham = 'Poucos romances podem se quer superar o da cidadela de granito no topo do precipício de Machu Picchu, a coroa da terra Inca.' - Hiram Bingham
Gold from all trade routes +25% = +25% de ouro de todas as rotas comerciais
Must have an owned [tileFilter] within [amount] tiles = Deve ter um [tileFilter] próprio dentro de [amount] de blocos
Machu Picchu = Machu Picchu

Workshop = Oficina

Longhouse = Casa longa

+[amount]% Production when constructing [param] [cityFilter] = + [amount]% de produção ao construir [param] [cityFilter]
Forge = Forja

Connects trade routes over water = Conecta rotas comerciais marítimas
Harbor = Porto

University = Universidade

Wat = Templo budista

Oxford University = Universidade de Oxford

'The temple is like no other building in the world. It has towers and decoration and all the refinements which the human genius can conceive of.'  - Antonio da Magdalena = 'O templo é diferente de qualquer outra construção no mundo. Tem torres e decoração e todos os refinamentos que um gênio humano pode conceber.' - Antonio da Magdalena
Angkor Wat = Angkor Wat

Castle = Castelo

Mughal Fort = Forte de Mughal

'Justice is an unassailable fortress, built on the brow of a mountain which cannot be overthrown by the violence of torrents, nor demolished by the force of armies.'  - Joseph Addison = 'Justiça é um fortaleza inatacável, construída à beira de uma montanha que não pode ser derrubada pela violência de torrentes, nem demolida pela força de exércitos.' - Joseph Addison
Alhambra = Alhambra

Ironworks = Siderurgia

'Architecture has recorded the great ideas of the human race. Not only every religious symbol, but every human thought has its page in that vast book.'  - Victor Hugo = 'A Arquitetura registrou todas as grandes idéias da raça humana. Não apenas todo símbolo religioso, porém todo pensamento humano tem sua página nesse vasto livro.' - Victor Hugo
Notre Dame = Notre Dame

Armory = Arsenal

Observatory = Observatório

Opera House = Casa de Ópera

'I live and love in God's peculiar light.' - Michelangelo Buonarroti = 'Eu vivo e amo à luz peculiar de Deus.' - Michelangelo Buonarroti
Sistine Chapel =  Capela Sistina

Bank = Banco

Satrap's Court = Tribunal de Satrap

+5% Production for every Trade Route with a City-State in the empire = +5% de Produção para cada rota de comércio com uma cidade-estado no império
Hanse = Guilda mercante

'Most of us can, as we choose, make of this world either a palace or a prison' - John Lubbock = 'Muitos de nós podem, com as nossas escolhas, fazer desse mundo inteiro um palácio ou uma prisão' - John Lubbock
Unhappiness from population decreased by [amount]% = A infelicidade da população diminuiu em [amount]%
Forbidden Palace = Palácio Proibido

Theatre = Teatro

'Don't clap too hard - it's a very old building.' - John Osbourne = 'Não dê aplausos tão fortes - é uma construção muito antiga.' - John Osbourne
Free Great Person = Grande Pessoa grátis
Leaning Tower of Pisa = Torre Inclinada de Pisa

'Bushido is realized in the presence of death. This means choosing death whenever there is a choice between life and death. There is no other reasoning.'  - Yamamoto Tsunetomo = 'Bushido é realizado na presença da morte. Isso significa escolher a morte sempre que houver uma escolha entre vida e morte. Não há outro raciocínio.' - Yamamoto Tsunetomo
+[amount]% Strength for units fighting in [tileFilter] = + [amount]% de força para unidades a lutar em [tileFilter]
Himeji Castle = Castelo Himeji

Seaport = Porto Marítimo

Hermitage = Eremitério

'The Taj Mahal rises above the banks of the river like a solitary tear suspended on the cheek of time.'  - Rabindranath Tagore = 'O Taj Mahal cresce sobre os bancos do rio como uma lágrima solitária suspensa na bochecha do tempo.' - Rabindranath Tagore
Empire enters golden age = Império entra em uma idade dourada
Taj Mahal = Taj Mahal

'Things always seem fairer when we look back at them, and it is out of that inaccessible tower of the past that Longing leans and beckons.'  - James Russell Lowell = 'As coisas sempre parecem mais justas quando nos lembramos delas, e é dessa torre inacessível do passado que a saudade se inclina e acena.' - James Russel Lowell
Free [unit] appears = [unit] livre aparece
Science gained from research agreements [amount]% = Ciência obtida com acordos de pesquisa [amount]%
Porcelain Tower = Torre de Porcelana

Windmill = Moínho de vento

Arsenal = Arsenal

'The Law is a fortress on a hill that armies cannot take or floods wash away.'  - The Prophet Muhammed = 'A Lei é uma fortaleza em uma colina que exércitos não conseguem tomar ou as inundações levarem para longe.' - o Profeta Muhammed
Defensive buildings in all cities are 25% more effective = Construções defensivas em todas as cidades são 25% mais eficientes
Kremlin = Kremlin

Museum = Museu

'Every genuine work of art has as much reason for being as the earth and the sun'  - Ralph Waldo Emerson = 'Todo trabalho de arte genuíno tem tantas razões de existir quanto a Terra e o Sol' - Ralph Waldo Emerson
The Louvre = O Louvre

Public School = Escola Pública

Factory = Fábrica

'To achieve great things, two things are needed: a plan, and not quite enough time.'  - Leonard Bernstein = 'Para conquistar grandes coisas, duas coisas são necessárias: um plano, e quase o tempo suficiente.' - Leonard Bernstein
Cost of purchasing items in cities reduced by [amount]% = O custo de compra de itens em cidades foi reduzido em [amount]%
Big Ben = Big Ben

Military Academy = Academia militar

'Pale Death beats equally at the poor man's gate and at the palaces of kings.'  - Horace = 'A Morte pálida bate igualmente na porta do homem pobre e nos pálacios dos reis.' - Horace
Brandenburg Gate = Portão de Branbenburgo

Hospital = Hospital

Stock Exchange = Bolsa de valores

Stadium = Estádio

Broadcast Tower = Torre de Transmissão

'We live only to discover beauty, all else is a form of waiting'  - Kahlil Gibran = 'Nós vivemos somente para descobrir a beleza, tudo fora isso é uma forma de esperar' - Kahlil Gibran
Provides 1 happiness per 2 additional social policies adopted = Fornece 1 de felicidade para cada 2 políticas sociais adicionais adotadas
Eiffel Tower = Torre Eiffel

Military Base = Base Militar

'Give me your tired, your poor, your huddled masses yearning to breathe free, the wretched refuse of your teeming shore. Send these, the homeless, tempest-tossed to me, I lift my lamp beside the golden door!'  - Emma Lazarus = 'Me dê suas massas cansadas, sua pobreza, suas coisas amontoadas, para poder respirar livremente, o lixo miséravel da sua costa fervilhante, Envie-os, sem-teto, agitados pela tempestade, levanto minha lâmpada, ao lado da porta dourada!' - Emma Lázaro
[stats] from every specialist = [stats] de todos os especialistas
Statue of Liberty = Estátua da Liberdade

'...the location is one of the most beautiful to be found, holy and unapproachable, a worthy temple for the divine friend who has brought salvation and true blessing to the world.'  - King Ludwig II of Bavaria = '...A localização é uma das mais belas de se encontrar, santa e inacessível, um templo digno para o amigo divino que trouxe a salvação e verdadeira benção ao mundo.' - Rei Ludwing II da Bavaria
Neuschwanstein = Castelo de Neuschwanstein

Research Lab = Laboratório de Pesquisa

'Come to me, all who labor and are heavy burdened, and I will give you rest.'  - New Testament, Matthew 11:28 = 'Vinde a mim, os que trabalham e estão sobrecarregados, e eu te darei descanso.' - Novo Testamento, Mateus 11:28
Culture cost of adopting new Policies reduced by [amount]% = Custo de cultura para adoção de novas políticas reduzido em [amount]%
Cristo Redentor = Cristo Redentor

Medical Lab = Laboratório Médico

Enables nuclear weapon = Habilita armas nucleares
Triggers a global alert upon completion = Aciona um alerta global após a conclusão
Manhattan Project = Projeto Manhattan

'In preparing for battle I have always found that plans are useless, but planning is indispensable.'  - Dwight D. Eisenhower = 'Ao preparar para a batalha, sempre achei os planos inúteis, mas o planejamento é indispensável.' - Dwight D. Eisenhower
Gold cost of upgrading military units reduced by 33% = -33% custo de ouro para melhora de unidades militares
Pentagon = Pentágono

Solar Plant = Planta Solar

'Those who lose dreaming are lost.'  - Australian Aboriginal saying = 'Aqueles que perderam seus sonhos estão perdidos.' - Ditado abrorigéne Australiano
Sydney Opera House = Ópera de Sydney

Nuclear Plant = Planta Nuclear

Enables construction of Spaceship parts = Habilita a construção de partes da nave espacial
Apollo Program = Programa Apollo

'Nothing travels faster than light with the possible exception of bad news, which obeys its own special rules.' - Douglas Adams = 'Nada viaja mais rápido do que a luz, com a possível exceção de más notícias, que obedecem ás suas próprias regras especiais.' - Douglas Adams
[amount] population [cityFilter] = [amount] população [cityFilter]
[stats] [cityFilter] = [stats] [cityFilter]
CN Tower = Torre CN

Population loss from nuclear attacks -[amount]% = Perda de população por ataques nucleares - [amount]%
Bomb Shelter = Abrigo de bombas

Spaceship part = Parte de Nave Espacial
SS Cockpit = Cabine de Nave Espacial

'The wonder is, not that the field of stars is so vast, but that man has measured it.'  - Anatole France = 'Uma maravilha é, não o campo estelar tão vasto, mas que o homem tenha o medido.' - Anatole France
Hubble Space Telescope = Teléscopio espacial Hubble

SS Booster = Propulsor de Nave Espacial

Spaceship Factory = Fábrica de Naves Espaciais

SS Engine = Motor principal da nave espacial

SS Stasis Chamber = Câmara  de biostase de Nave Espacial

Hidden until [amount] social policy branches have been completed = Oculto até que [amount] ramos de política social sejam concluídos
Triggers a global alert upon build start = Aciona um alerta global no início da construção
Triggers a Cultural Victory upon completion = Desencadeia uma vitória cultural após a conclusão
Hidden when cultural victory is disabled = Oculto quando a vitória cultural está desativada
Utopia Project = Projeto Utopia


#################### Lines from Difficulties from Civ V - Vanilla ####################

Settler = Colonizador

Chieftain = Cacique

Warlord = General

Prince = Príncipe

King = Rei
Era Starting Unit = Unidade da Era Inicial

Emperor = Imperador

Immortal = Imortal
Worker = Trabalhador

Deity = Divindade


#################### Lines from Eras from Civ V - Vanilla ####################

Ancient era = Antiguidade
Warrior = Guerreiro

Classical era = Antiguidade Clássica
Spearman = Lanceiro

Medieval era = Idade Média

Renaissance era = Renascimento
Pikeman = Piqueiro

Industrial era = Revolução Industrial
Musketman = Soldado com mosquete

Modern era = Idade Moderna
Rifleman = Fuzileiro

Atomic era = Era atómica
Infantry = Infantaria

Information era = Era da Informação
Marine = Náutico

Future era = Era futurista


#################### Lines from Nations from Civ V - Vanilla ####################

Spectator = Espectador

Babylon = Babilônia
Nebuchadnezzar II = Nabucodonosor II
The demon wants the blood of soldiers! = O demônio quer o sangue dos soldados!
Oh well, I presume you know what you're doing. = Bem, eu presumo que saibas o que estás a fazer.
It is over. Perhaps now I shall have peace, at last. = Acabou. Talvez agora eu tenha paz, finalmente.
Are you real or a phantom? = Tu és real ou um fantasma?
It appears that you do have a reason for existing – to make this deal with me. = Parece que tens uma razão para existir - para fazer este acordo comigo.
Greetings. = Saudações.
What do YOU want?! = O que TU queres?!
Ingenuity = Ingenuidade
Receive free [unit] when you discover [tech] = Receba [unit] grátis ao descobrir [tech]
[unit] is earned [amount]% faster = [unit] é ganho [amount]% mais rápido
May the blessings of heaven be upon you, O great Nebuchadnezzar, father of mighty and ancient Babylon! Young was the world when Sargon built Babylon some five thousand years ago, long did it grow and prosper, gaining its first empire the eighteenth century BC, under godlike Hammurabi, the giver of law. Although conquered by the Kassites and then by the Assyrians, Babylon endured, emerging phoenix-like from its ashes of destruction and regaining its independence despite its many enemies. Truly was Babylon the center of arts and learning in the ancient world. O Nebuchadnezzar, your empire endured but a short time after your death, falling to the mighty Persians, and then to the Greeks, until the great city was destroyed by 141 BC. = Que as bênçãos do céu estejam sobre ti, ó grande Nabucodonosor, pai da poderosa e antiga Babilônia! Jovem era o mundo quando Sargão construiu a Babilônia há cerca de cinco mil anos, ela cresceu e prosperou por muito tempo, ganhando o seu primeiro império no século XVIII aC, sob o divino Hammurabi, o legislador. Embora conquistada pelos Kassitas e depois pelos Assírios, a Babilônia resistiu, emergindo como uma fênix das suas cinzas de destruição e recuperando a sua independência, apesar dos seus muitos inimigos. Na verdade, a Babilônia era o centro das artes e do aprendizado no mundo antigo. Ó Nabucodonosor, o teu império durou pouco tempo após a tua morte, caindo para os poderosos persas, e depois para os gregos, até que a grande cidade foi destruída em 141 aC.
But is Babylon indeed gone forever, great Nebuchadnezzar? Your people look to you to bring the empire back to life once more. Will you accept the challenge? Will you build a civilization that will stand the test of time? = Mas será que a Babilônia realmente foi-se para sempre, grande Nabucodonosor? O teu povo espera que tu tragas o império de volta à vida mais uma vez. Vais aceitar o desafio? Construirás uma civilização que resistirá ao teste do tempo?
Akkad = Acádia 
Dur-Kurigalzu = Dur-Curigalzu
Nippur = Nipur
Borsippa = Borsipa
Sippar = Sipar
Opis = Ópis
Mari = Mari
Shushan = Susã
Eshnunna = Esnuna
Ellasar = Larsa
Erech = Uruque
Kutha = Kutha
Sirpurla = Lagas
Neribtum = Nerebetum
Ashur = Assur
Ninveh = Nínive
Nimrud = Ninrude
Arbela = Arbela
Nuzi = Nuzi
Arrapkha = Arafa
Tutub = Tutube
Shaduppum = Shaduppum
Rapiqum = Rapiqum
Mashkan Shapir = Mashkan-shapir
Tuttul = Tuttul
Ramad = Ramad
Ana = Ana
Haradum = Haradum
Agrab = Agrab
Uqair = Uqair
Gubba = Gubba
Hafriyat = Hafriyat
Nagar = Nagar
Shubat Enlil = Shubat Enlil
Urhai = Urhai
Urkesh = Urqués
Awan = Avã
Riblah = Riblah
Tayma = Taima

Greece = Grécia
Alexander = Alexandre
You are in my way, you must be destroyed. = Estás no meu caminho, deves ser destruído.
As a matter of fact I too grow weary of peace. = Na verdade, eu também cansei-me de paz.
You have somehow become my undoing! What kind of beast are you? = De alguma forma, tornaste-te a minha perdição! Que tipo de monstro és?
Hello stranger! I am Alexandros, son of kings and grandson of the gods! = Olá estranho! Eu sou Alexandros, filho de reis e neto dos deuses!
My friend, does this seem reasonable to you? = Meu amigo, isto parece-te razoável?
Greetings! = Saudações!
What? = O que?
Hellenic League = Liga Helênica
City-State Influence recovers at twice the normal rate = A influência da cidade-estado se recupera ao dobro da taxa normal
City-State Influence degrades [amount]% slower = A influência da cidade-estado diminui [amount]% mais devagar
May the blessings of the gods be upon you, oh great King Alexander! You are the ruler of the mighty Greek nation. Your people lived for so many years in isolated city-states - legendary cities such as Athens, Sparta, Thebes - where they gave the world many great things, such as democracy, philosophy, tragedy, art and architecture, the very foundation of Western Civilization. Although few in number and often hostile to each other, in the 5th century BC they were able to defeat their much larger neighbor, Persia, on land and sea. = Que as bênçãos dos deuses estejam sobre ti, ó grande Rei Alexandre! És o governante da poderosa nação grega. O teu povo viveu por tantos anos em cidades-estado isoladas - cidades lendárias como Atenas, Esparta, Tebas - onde deram ao mundo muitas coisas importantes, como democracia, filosofia, tragédia, arte e arquitetura, os próprios alicerces da Civilização Ocidental . Embora poucos em número e frequentemente hostis uns aos outros, no século 5 aC eles foram capazes de derrotar o seu vizinho muito maior, a Pérsia, por terra e mar.
Alexander, your people stand ready to march to war, to spread the great Greek culture to millions and to bring you everlasting glory. Are you ready to accept your destiny, King Alexander? Will you lead your people to triumph and greatness? Can you build a civilization that will stand the test of time? = Alexandre, o teu povo está pronto para marchar para a guerra, para divulgar a grande cultura grega a milhões e trazer a glória eterna. Estás pronto para aceitar o teu destino, Rei Alexandre? Vais levar o teu povo ao triunfo e à grandeza? Podes construir uma civilização que resistirá ao teste do tempo?
Athens = Atenas
Sparta = Esparta
Corinth = Corinto
Argos = Argos
Knossos = Cnossos
Mycenae = Micenas
Pharsalos = Farsala
Ephesus = Éfeso 
Halicarnassus = Halicarnasso
Rhodes = Rodes
Eretria = Erétria
Pergamon = Pérgamo
Miletos = Mileto
Megara = Mégara
Phocaea = Foceia
Sicyon = Sicião
Tiryns = Tirinto
Samos = Samos
Mytilene = Mitilene
Chios = Chios
Paros = Paros
Elis = Élida
Syracuse = Siracusa
Herakleia = Heracleia
Gortyn = Gortina
Chalkis = Cálcis
Pylos = Pilos
Pella = Pela
Naxos = Naxos
Larissa = Larissa
Apollonia = Apolónia
Messene = Messene
Orchomenos = Orcómeno
Ambracia = Ambrácia
Kos = Cós
Knidos = Cnido
Amphipolis = Anfípolis
Patras = Pátras
Lamia = Lâmia
Nafplion = Náuplia
Apolyton = Apolyton

China = China
Wu Zetian = Wu Zetian
You won't ever be able to bother me again. Go meet Yama. = Nunca mais serás capaz de me incomodar denovo. Vá conhecer o Yama.
Fool! I will disembowel you all! = Idiota! Irei estripar todos vós!
You have proven to be a cunning and competent adversary. I congratulate you on your victory. = Provaste ser um adversário astuto e competente. Eu te parabenizo pela tua vitória.
Greetings, I am Empress Wu Zetian. China desires peace and development. You leave us alone, we'll leave you alone. = Saudações, sou a Imperatriz Wu Zetian. A China deseja paz e desenvolvimento. Se nos deixares em paz, nós vamos deixar-te em paz.
My friend, do you think you can accept this request? = Meu amigo, achas que podes aceitar este pedido?
How are you today? = Como estás hoje?
Oh. It's you? = Oh. És tu?
Art of War = A Arte da Guerra
 Great General provides double combat bonus = O Grande General oferece bónus de combate duplo
The Blessings of Heaven be upon you. Empress Wu Zetian, most beautiful and haughty ruler of China! Oh great Empress, whose shadow causes the flowers to blossom and the rivers to flow! You are the leader of the Chinese, the oldest and the greatest civilization that humanity has ever produced. China's history stretches back into the mists of time, its people achieving many great things long before the other upstart civilizations were even conceived. China's contributions to the arts and sciences are too many and too wondrous to do justice to - the printing press, gunpowder, the works of Confucius - these are but a few of the gifts China has given to an undeserving world! = As bênçãos do céu estejam contigo. Imperatriz Wu Zetian, a mais bela e arrogante governante da China! Ó grande Imperatriz, cuja sombra faz com que as flores desabrochem e os rios corram! És a líder dos chineses, a maior e mais antiga civilização que a humanidade já produziu. A história da China remonta às brumas do tempo, com o teu povo a alcançar grandes feitos muito antes de outras civilizações emergentes serem concebidas. As contribuições da China às artes e ciências são muitas e maravilhosas para fazer justiça - a imprensa, pólvora, as obras de Confúcio - estes são apenas alguns dos presentes que a China deu a um mundo que não merece!
 # Requires translation!
You, great Queen, who, with cunning and beauty, rose from the position of lowly concubine to that of Divine Empress - your people call out to you to lead them! Great China is once again beset on all sides by barbarians. Can you defeat all your many foes and return your country to greatness? Can you build a civilization to stand the test of time? = Tu, grande Rainha, que, com astúcia e beleza, subiu da posição de humilde concubina para a de Imperatriz Divina - o teu povo clama por ti para os liderares! A Grande China está mais uma vez cercada de bárbaros por todos os lados. Podes derrotar todos os teus muitos inimigos e retornar o teu país à grandeza? Podes construir uma civilização para resistir ao teste do tempo?
Beijing = Pequim
Shanghai = Xangai
Guangzhou = Cantão
Nanjing = Nanquim
Xian = Xiam
Chengdu = Chengdu
Hangzhou = Hancheu
Tianjin = Tianjin
Macau = Macau
Shandong = Xantum
Kaifeng = Kaifeng
Ningbo = Liampó
Baoding = Baoding
Yangzhou = Yangzhou
Harbin = Harbin
Chongqing = Xunquim
Luoyang = Luoyang
Kunming = Kunming
Taipei = Taipé
Shenyang = Shenyang
Taiyuan = Taiuã
Tainan = Tainan
Dalian = Dalian
Lijiang = Lijiang
Wuxi = Wuxi
Suzhou = Sucheu
Maoming = Chaozhou
Shaoguan = Shaoguan
Yangjiang = Yangjiang
Heyuan = Heyuan
Huangshi = Huangshi
Yichang = Yichang
Yingtian = Yingtian
Xinyu = Xinyu
Xinzheng = Xinzheng
Handan = Handan
Dunhuang = Dunhuang
Gaoyu = Gaoyou
Nantong = Nantong
Weifang = Weifang
Xikang = Xikang

Egypt = Egito
Ramesses II = Ramsés II
You are but a pest on this Earth, prepare to be eliminated! = Tu és apenas uma praga nesta Terra, prepara-te para ser eliminado!
You are a fool who evokes pity. You have brought my hostility upon yourself and your repulsive civilization! = És um tolo que evoca pena. Trouxeste a minha hostilidade sobre ti e a tua repulsiva civilização!
Strike me down and my soul will torment yours forever, you have won nothing. = Derruba-me e a minha alma te atormentará para sempre, não ganhaste nada.
Greetings, I am Ramesses the god. I am the living embodiment of Egypt, mother and father of all civilizations. = Saudações, eu sou Ramsés, o deus. Eu sou a personificação viva do Egito, mãe e pai de todas as civilizações.
Generous Egypt makes you this offer. = O generoso Egito te faz esta oferta.
Good day. = Dia bom.
Oh, it's you. = Oh, és tu.
Monument Builders = Construtores de Monumento
We greet thee, oh great Ramesses, Pharaoh of Egypt, who causes the sun to rise and the Nile to flow, and who blesses his fortunate people with all the good things of life! Oh great lord, from time immemorial your people lived on the banks of the Nile river, where they brought writing to the world, and advanced mathematics, sculpture, and architecture. Thousands of years ago they created the great monuments which still stand tall and proud. = Nós te saudamos, ó grande Ramsés, Faraó do Egito, que faz o sol nascer e o Nilo fluir, e que abençoa o teu povo afortunado com todas as coisas boas da vida! Ó grande senhor, desde tempos imemoriais o teu povo viveu nas margens do rio Nilo, de onde trouxe a escrita para o mundo e matemática, escultura e arquitetura avançadas. Milhares de anos atrás, eles criaram os grandes monumentos que ainda se erguem e se orgulham.
Oh, Ramesses, for uncounted years your people endured, as other petty nations around them have risen and then fallen into dust. They look to you to lead them once more into greatness. Can you honor the gods and bring Egypt back to her rightful place at the very center of the world? Can you build a civilization that will stand the test of time? = Oh, Ramsés, por incontáveis anos o teu povo resistiu, enquanto outras pequenas nações ao redor deles se ergueram e depois caíram no pó. Eles esperam que tu os leves mais uma vez à grandeza. Podes honrar os deuses e trazer o Egito de volta ao seu lugar de direito no centro do mundo? Podes construir uma civilização que resistirá ao teste do tempo?
Thebes = Tebas
Memphis = Mênfis
Heliopolis = Heliópolis
Elephantine = Elefantina
Alexandria = Alexandria
Pi-Ramesses = Pi-Ramsés
Giza = Gizé
Byblos = Biblos
Akhetaten = Amarna
Hieraconpolis = Hieracômpolis
Abydos = Abidos
Asyut = Assiut
Avaris = Aváris
Lisht = Lixte
Buto = Buto
Edfu = Edfu
Pithom = Pitom
Busiris = Busiris
Kahun = Kahun
Athribis = Athribis
Mendes = Mendés
Elashmunein = Hermópolis
Tanis = Tânis
Bubastis = Bubástis
Oryx = Órix
Sebennytus = Sebenito
Akhmin = Achmim
Karnak = Carnaque
Luxor = Luxor
El Kab = Elcabe
Armant = Armante
Balat = Balat
Ellahun = El Lahun
Hawara = Hauara
Dashur = Dachur
Damanhur = Damanhur
Abusir = Abusir
Herakleopolis = Heracleópolis
Akoris = Akoris
Benihasan = Beni Haçane
Badari = Badari
Hermopolis = Hermópolis
Amrah = Amira
Koptos = Copto
Ombos = Ombo
Naqada = Naqada
Semna = Semna
Soleb = Solebe

England = Inglaterra
Elizabeth = Isabel
By the grace of God, your days are numbered. = Pela graça de Deus, os teus dias estão contados.
We shall never surrender. = Jamais nos renderemos.
You have triumphed over us. The day is yours. = Triunfaste sobre nós. O dia é teu.
We are pleased to meet you. = É um prazer conhecer-te.
Would you be interested in a trade agreement with England? = Estarias interessado num acordo comercial com a Inglaterra?
Hello, again. = Olá, denovo.
Oh, it's you! = Oh, és tu!
Sun Never Sets = O Sol Nunca Se Põe
Praises upon her serene highness, Queen Elizabeth Gloriana. You lead and protect the celebrated maritime nation of England. England is an ancient land, settled as early as 35,000 years ago. The island has seen countless waves of invaders, each in turn becoming a part of the fabric of the people. Although England is a small island, for many years your people dominated the world stage. Their matchless navy, brilliant artists and shrewd merchants, giving them power and influence far in excess of their mere numbers. = Louvores a sua alteza serena, a Rainha Isabel Gloriana. Lideras e proteges a célebre nação marítima de Inglaterra. A Inglaterra é uma terra antiga, colonizada há 35.000 anos. A ilha viu inúmeras ondas de invasores, cada uma por sua vez se tornando parte da estrutura do povo. Embora a Inglaterra seja uma pequena ilha, por muitos anos o seu povo dominou o cenário mundial. A sua marinha incomparável, artistas brilhantes e mercadores astutos, dando-lhes poder e influência muito além de seu mero número.
Queen Elizabeth, will you bring about a new golden age for the English people? They look to you once more to return peace and prosperity to the nation. Will you take up the mantle of greatness? Can you build a civilization that will stand the test of time? = Rainha Isabel, vais trazer uma nova era de ouro para o povo inglês? Eles olham para ti mais uma vez para devolver a paz e a prosperidade à nação. Vais assumir o manto de grandeza? Podes construir uma civilização que resistirá ao teste do tempo?
London = Londres
York = Iorque
Nottingham = Nottingham
Hastings = Hastings
Canterbury =  Canterbury
 # Requires translation!
Coventry = 
Warwick = Warwick
Newcastle = Newcastle
Oxford = Oxford
Liverpool = Liverpool
Dover = Dover
Brighton = Brighton
Norwich = Norwich
Leeds = Leeds
Reading = Reading
Birmingham = Birmingham
Richmond = Richmond
Exeter = Exeter
Cambridge = Cambridge
Gloucester = Glócester
Manchester = Manchester
Bristol = Bristol
Leicester = Leicester
Carlisle = Carlisle
Ipswich = Ipswich
Portsmouth = Portomua
Berwick = Berwick
Bath = Bath
Mumbles = Mumbles
Southampton = Southampton
Sheffield = Sheffield
Salisbury = Salisburia
Colchester = Colchester
Plymouth = Plimude
Lancaster = Alencastro
Blackpool = Blackpool
Winchester = Winchester
Hull = Hull

France = França
Napoleon = Napoleão
You're disturbing us, prepare for war. = Estás a perturbar-nos, prepare-te para a guerra.
You've fallen into my trap. I'll bury you. = Caiste na minha armadilha. Vou enterrar-te.
I congratulate you for your victory. = Eu te parabenizo pela tua vitória.
Welcome. I'm Napoleon, of France; the smartest military man in world history. = Bem-vindo. Eu sou o Napoleão, da França; o militar mais inteligente da história mundial.
France offers you this exceptional proposition. = A França oferece esta proposta excepcional.
Hello. = Olá.
It's you. = És tu.
Ancien Régime = Regime Ancião
[stats] per turn from cities before [tech] = [stats] por turno de cidades antes de [tech]
 # Requires translation!
Long life and triumph to you, First Consul and Emperor of France, Napoleon I, ruler of the French people. France lies at the heart of Europe. Long has Paris been the world center of culture, arts and letters. Although surrounded by competitors - and often enemies - France has endured as a great nation. Its armies have marched triumphantly into battle from one end of the world to the other, its soldiers and generals among the best in history. = Vida longa e triunfo para ti, Primeiro Cônsul e Imperador da França, Napoleão I, governante do povo francês. A França está no coração da Europa. Há muito tempo, Paris é o centro mundial da cultura, das artes e das letras. Embora cercada por competidores - e frequentemente inimigos - a França tem resistido como uma grande nação. Os teus exércitos marcharam triunfantemente para a batalha de um extremo a outro do mundo, os teus soldados e generais estão entre os melhores da história.
 # Requires translation!
Napoleon Bonaparte, France yearns for you to rebuild your empire, to lead her once more to glory and greatness, to make France once more the epicenter of culture and refinement. Emperor, will you ride once more against your foes? Can you build a civilization that will stand the test of time? = Napoleão Bonaparte, na França, desejam que reconstruas o teu império, para conduzi-la mais uma vez à glória e à grandeza, para fazer da França mais uma vez o epicentro da cultura e do requinte. Imperador, cavalgarás mais uma vez contra os teus inimigos? Podes construir uma civilização que resistirá ao teste do tempo?
Paris = Paris
Orleans = Orleães
Lyon = Lion
Troyes = Troyes
Tours = Tours
Marseille = Marselha
Chartres = Chartres
Avignon = Avinhão
Rouen = Ruão
Grenoble = Grenoble
Dijon = Dijon
Amiens = Amiens
Cherbourg = Cherburgo
Poitiers = Poitiers
Toulouse = Toulouse
Bayonne = Baiona
Strasbourg = Estrasburgo
Brest = Brest
Bordeaux = Bordéus
Rennes = Rennes
Nice = Nice
Saint Etienne = Saint-Étienne
Nantes = Nantes
Reims = Reims
Le Mans = Le Mans
Montpellier = Montpellier
Limoges = Limoges 
Nancy = Nancy
Lille = Lille
Caen = Caen
Toulon = Toulon
Le Havre = Le Havre
Lourdes = Lourdes
Cannes = Cannes
Aix-En-Provence = Provença
La Rochelle = La Rochelle
Bourges = Burges
Calais = Calais

Russia = Rússia
Catherine = Catarina
You've behaved yourself very badly, you know it. Now it's payback time. = Comportaste-te muito mal, sabes disso. Agora é a hora da vingança.
You've mistaken my passion for a weakness, you'll regret about this. = Confundiste a minha paixão com uma fraqueza, vais-te arrepender disto.
We were defeated, so this makes me your prisoner. I suppose there are worse fates. = Fomos derrotados, então isto torna-me teu prisioneiro. Suponho que existam destinos piores.
I greet you, stranger! If you are as intelligent and tactful as you are attractive, we'll get along just fine. = Eu saúdo-te, estranho! Se fores tão inteligente e diplomático quanto atraente, vamo-nos dar muito bem.
How would you like it if I propose this kind of exchange? = Gostarias que eu propusesse este tipo de troca?
Hello! = Olá!
What do you need?! = O que precisas?!
Siberian Riches = Riquezas Siberianas
Double quantity of [resource] produced = Quantidade dupla de [resource] produzido
 # Requires translation!
Greetings upon thee, Your Imperial Majesty Catherine, wondrous Empress of all the Russias. At your command lies the largest country in the world. Mighty Russia stretches from the Pacific Ocean in the east to the Baltic Sea in the west. Despite wars, droughts, and every manner of disaster the heroic Russian people survive and prosper, their artists and scientists among the best in the world. The Empire today remains one of the strongest ever seen in human history - a true superpower, with the greatest destructive force ever devised at her command. = Saudações a ti, Vossa Majestade Imperial Catarina, maravilhosa imperatriz de todas as Rússias. Ao teu comando está o maior país do mundo. A poderosa Rússia estende-se desde o Oceano Pacífico, no leste, até o Mar Báltico, no oeste. Apesar das guerras, secas e todos os tipos de desastres, o heróico povo russo sobrevive e prospera, os teus artistas e cientistas estão entre os melhores do mundo. O Império hoje continua a ser um dos mais fortes já vistos na história da humanidade - uma verdadeira superpotência, com a maior força destrutiva já concebida sob o teu comando.
Catherine, your people look to you to bring forth glorious days for Russia and her people, to revitalize the land and recapture the wonder of the Enlightenment. Will you lead your people once more into greatness? Can you build a civilization that will stand the test of time? = Catarina, o teu povo espera que tragas dias gloriosos para a Rússia, para revitalizar a terra e recapturar a maravilha do Iluminismo. Vais liderar o teu povo mais uma vez à grandeza? Podes construir uma civilização que resistirá ao teste do tempo?
Moscow = Moscovo
St. Petersburg = São Petersburgo
Novgorod = Novogárdia
Rostov = Rostóvia
Yaroslavl = Iaroslavl
Yekaterinburg = Ecaterimburgo
Yakutsk = Iacutusque
Vladivostok = Vladivostoque
Smolensk = Smolensk
Orenburg = Oremburgo
Krasnoyarsk = Krasnoiarsk
Khabarovsk = Khabarovsk
Bryansk = Briansk
Tver = Tver
Novosibirsk = Novosibirsk
Magadan = Magadan
Murmansk = Murmansque
Irkutsk = Irkutsk
Chita = Tchita
Samara = Samara
Arkhangelsk = Arcangel
Chelyabinsk = Tcheliabinsk
Tobolsk = Tobolsk
Vologda = Vologda
Omsk = Omsk
Astrakhan = Astracã
Kursk = Kursk
Saratov = Saratov 
Tula = Tula
Vladimir = Vladimir
Perm = Perm
Voronezh = Voronej
Pskov = Pskov
Starayarussa = Staraya Russa
Kostoma = Costroma
Nizhniy Novgorod = Nijni Novgorod
Suzdal = Susdália
Magnitogorsk = Magnitogorsk

Rome = Roma
Augustus Caesar = César Augusto
My treasury contains little and my soldiers are getting impatient... <sigh> ...therefore you must die. = A minha tesouraria contém pouco e os meus soldados estão a ficar impacientes ... <suspiro> ... portanto, deves morrer.
So brave, yet so stupid! If only you had a brain similar to your courage. = Tão corajoso, mas tão estúpido! Se ao menos tivesses um cérebro semelhante à tua coragem.
The gods have deprived Rome of their favour. We have been defeated. = Os deuses privaram a Roma do seu favor. Fomos derrotados.
I greet you. I am Augustus, Imperator and Pontifex Maximus of Rome. If you are a friend of Rome, you are welcome. = Eu saúdo-te. Sou Augusto, Imperador e Pontífice Máximo de Roma. Se és amigo de Roma, sê bem-vindo.
I offer this, for your consideration. = Eu ofereço-te isto, para tua consideração.
Hail. = Saudação.
What do you want? = O que queres?
The Glory of Rome = A glória de Roma
+25% Production towards any buildings that already exist in the Capital = + 25% de produção para quaisquer edifícios que já existam na Capital
 # Requires translation!
The blessings of the gods be upon you, Caesar Augustus, emperor of Rome and all her holdings. Your empire was the greatest and longest lived of all in Western civilization. And your people single-handedly shaped its culture, law, art, and warfare like none other, before or since. Through years of glorious conquest, Rome came to dominate all the lands of the Mediterranean from Spain in the west to Syria in the east. And her dominion would eventually expand to cover much of England and northern Germany. Roman art and architecture still awe and inspire the world. And she remains the envy of all lesser civilizations who have followed. = As bençãos dos deuses estejam contigo, César Augusto, imperador de Roma e de todas as suas posses. o teu império foi o maior e mais longevo de todos na civilização ocidental. E teu povo sozinho moldou a sua cultura, lei, arte e guerra como nenhum outro, antes ou depois. Durante anos de conquistas gloriosas, Roma passou a dominar todas as terras do Mediterrâneo, desde a Ibéria no oeste até a Síria no leste. E o teu domínio acabaria por expandir-se para cobrir grande parte da Inglaterra e do norte da Alemanha. A arte e a arquitetura romanas ainda impressionam e inspiram o mundo. E ela continua sendo a inveja de todas as civilizações inferiores que a seguiram.
O mighty emperor, your people turn to you to once more reclaim the glory of Rome! Will you see to it that your empire rises again, bringing peace and order to all? Will you make Rome once again center of the world? Can you build a civilization that will stand the test of time? = Ó poderoso imperador, o teu povo dirige-se a ti para mais uma vez reclamar a glória de Roma! Cuidarás para que o teu império se erga novamente, trazendo paz e ordem para todos? Farás de Roma mais uma vez o centro do mundo? Podes construir uma civilização que resistirá ao teste do tempo?
Antium = Anzio
Cumae = Cumas
Neapolis = Neápolis
Ravenna = Ravena
Arretium = Arezzo
Mediolanum = Mediolano
Arpinum = Arpino
Circei = Circe
Setia = Setia
Satricum = Satricum
Ardea = Ardea
Ostia = Óstia
Velitrae = Velletri
Viroconium = Virocônio
Tarentum = Tarentum
Brundisium = Brindisi
Caesaraugusta = César Augusta
Caesarea = Cesareia
Palmyra = Palmira
Signia = Segni
Aquileia = Aquileia
Clusium = Clúsio
Sutrium = Sutri
Cremona = Cremona
Placentia = Placentia
Hispalis = Híspalis
Artaxata = Artaxata
Aurelianorum = Aurelianorum
Nicopolis = Nicópolis
Agrippina = Agripina
Verona = Verona
Corfinium = Corfínio
Treverii = Tréveros
Sirmium = Sirmio
Augustadorum = Augustadorum
Curia = Curia
Interrama = Interrama
Adria = Adria

Arabia = Arábia
Harun al-Rashid = Harune Arraxide
<<<<<<< HEAD
The world will be more beautiful without you. Prepare for war. = O mundo ficará mais bonito sem ti. Prepara-te para guerra.
Fool! You will soon regret dearly! I swear it! = Idiota! Arrepender-te-ás profundamente! Eu juro!
You have won, congratulations. My palace is now in your possession, and I beg that you care well for the peacock. = Venceste, parabéns. O meu palácio está agora na tua posse, e imploro que cuides bem do pavão.
Welcome foreigner, I am Harun Al-Rashid, Caliph of the Arabs. Come and tell me about your empire. = Bem-vindo estrangeiro, eu sou Harune Arraxide, califa dos árabes. Vem e fala-me sobre o teu império.
Come forth, let's do business. = Vem, vamos fazer negócios
Peace be upon you. = Que a paz esteja contigo.
Trade Caravans = Caravanas comerciais
[stats] from each Trade Route = [stats] de cada Tota Comercial
Blessings of God be upon you oh great caliph Harun al-Rashid, leader of the pious Arabian people! The Muslim empire, the Caliphate was born in the turbulent years after the death of the prophet Muhammad in 632 AD, as his followers sought to extend the rule of God to all of the people of the earth. The caliphate grew mighty indeed at the height of its power, ruling Spain, North Africa, the Middle East, Anatolia, the Balkans and Persia. An empire as great as or even greater than that of Rome. The arts and sciences flourished in Arabia during the Middle Ages, even as the countries of Europe descended into ignorance and chaos. The Caliphate survived for six hundred years, until finally succumbing to attack from the Mongols, those destroyers of Empires. = Que as bênçãos de Deus estejam contigo, ó grande califa Harune Arraxide, líder do piedoso povo árabe! O império muçulmano, o califado, nasceu nos turbulentos anos após a morte do profeta Maomé em 632 DC, quando os seus seguidores procuraram estender o governo de Deus a todas as pessoas da terra. O califado tornou-se realmente poderoso no auge do teu poder, governando a Peninsula Ibérica, o norte da África, o Oriente Médio, a Anatólia, os Bálcãs e a Pérsia. Um império tão grande ou até maior que o de Roma. As artes e as ciências floresceram na Arábia durante a Idade Média, mesmo quando os países da Europa caíram na ignorância e no caos. O califado sobreviveu por seiscentos anos, até que finalmente sucumbiu ao ataque dos mongóis, aqueles destruidores de impérios.
 # Requires translation!
Great Caliph Harun al Rashid, your people look to you to return them to greatness! To make Arabia once again an enlightened land of arts and knowledge, a powerful nation who needs fear no enemy! Oh Caliph, will you take up the challenge? Can you build a civilization that will stand the test of time? = Grande califa Harune Arraxide, o teu povo espera que o devolvas à grandeza! Para tornar a Arábia mais uma vez uma terra iluminada de artes e conhecimento, uma nação poderosa que não precisa temer nenhum inimigo! Oh Califa, aceitarás o desafio? Podes construir uma civilização que resistirá ao teste do tempo?
Mecca = Meca
Medina = Medina
Damascus = Damasco
Baghdad = Bagdá
Najran = Najrã
Kufah = Cufa
Basra = Baçorá
Khurasan = Coração
Anjar = Anjar
Fustat = Fostate
Aden = Adem
Yamama = Iamama
Muscat = Mascate
Mansura = Mansura
Bukhara = Bucara
Fez = Fez
Shiraz = Xiraz
Merw = Marve
Balkh =Bactro 
Mosul = Mossul
Aydab = Aidabe
Bayt = Belém
Suhar = Soar
Taif = Taife
Hama = Hama
Tabuk = Tabuque
Sana'a = Saná
Shihr = Xaer
Tripoli = Trípoli
Tunis = Tunes
Kairouan = Cairuão
Algiers = Argel
Oran = Orão

America = Estados Unidos
George Washington = George Washington
Your wanton aggression leaves us no choice. Prepare for war! = A tua agressividade desenfreada não nos deixa escolha. Prepara-te para a guerra!
You have mistaken our love of peace for weakness. You shall regret this! = Confundiste o nosso amor pela paz com uma fraqueza. Deves arrepender-te disto!
The day...is yours. I hope you will be merciful in your triumph. = O dia... é teu. Espero que sejas misericordioso no teu triunfo.
The people of the United States of America welcome you. = O povo dos Estados Unidos da América dá-te as boas-vindas.
Is the following trade of interest to you? = A seguinte troca é do teu interesse?
Well? = Vamos?
Manifest Destiny = Destino Manifesto
Welcome President Washington! You lead the industrious American civilization! Formed in the conflagration of revolution in the 18th century, within a hundred years, the young nation became embroiled in a terrible civil war that nearly tore the country apart, but it was just a few short years later in the 20th century that the United States reached the height of its power, emerging triumphant and mighty from the two terrible wars that destroyed so many other great nations. The United States is a nation of immigrants, filled with optimism and determination. They lack only a leader to help them fulfill their promise. = Bem-vindo, Sr. Presidente Washington! Lideras a industriosa civilização americana! Formada na conflagração da revolução no século 18, dentro de cem anos, a jovem nação envolveu-se numa terrível guerra civil que quase separou o país, mas foi apenas alguns poucos anos depois no século 20 que os Estados Unidos atingiu o auge de seu poder, emergindo triunfante e poderosa das duas terríveis guerras que destruíram tantas outras grandes nações. Os Estados Unidos são uma nação de imigrantes, cheia de otimismo e determinação. Eles carecem apenas de um líder para ajudá-los a cumprir sua promessa.
President Washington, can you lead the American people to greatness? Can you build a civilization that will stand the test of time? = Sr. Presidente Washington, podes levar o povo americano à grandeza? Podes construir uma civilização que resistirá ao teste do tempo?
Washington = Washington
New York = Nova Iorque
Boston = Boston
Philadelphia = Filadélfia
Atlanta = Atlanta
Chicago = Chicago
Seattle = Seattle
San Francisco = São Francisco
Los Angeles = Los Angeles
Houston = Houston
Portland = Portland
St. Louis = St. Louis
Miami = Miami
Buffalo = Buffalo
Detroit = Detroit
New Orleans = Nova Orleães
Baltimore = Baltimore
Denver = Denver
Cincinnati = Cincinnati
Dallas = Dallas
Cleveland = Cleveland
Kansas City = Kansas City
San Diego = San Diego
Las Vegas = Las Vegas
Phoenix = Phoenix
Albuquerque = Albuquerque
Minneapolis = Minneapolis
Pittsburgh = Pittsburgh
Oakland = Oakland
Tampa Bay = Baía de Tampa
Orlando = Orlando
Tacoma = Tacoma
Santa Fe = Santa Fé
Olympia = Olympia
Hunt Valley = Hunt Valley
Springfield = Springfield
Palo Alto = Palo Alto
Centralia = Centralia
Spokane = Spokane
Jacksonville = Jacksonville
Svannah = Savannah
Charleston = Charleston
San Antonio = San Antonio
Anchorage = Anchorage
Sacramento = Sacramento
Reno = Reno
Salt Lake City = Salt Lake City
Boise = Boise
Milwaukee = Milwaukee
Santa Cruz = Santa Cruz
Little Rock = Little Rock
=======
 # Requires translation!
The world will be more beautiful without you. Prepare for war. = 
 # Requires translation!
Fool! You will soon regret dearly! I swear it! = 
 # Requires translation!
You have won, congratulations. My palace is now in your possession, and I beg that you care well for the peacock. = 
 # Requires translation!
Welcome foreigner, I am Harun Al-Rashid, Caliph of the Arabs. Come and tell me about your empire. = 
 # Requires translation!
Come forth, let's do business. = 
 # Requires translation!
Peace be upon you. = 
Trade Caravans = Caravanas de Tráfico
 # Requires translation!
Blessings of God be upon you oh great caliph Harun al-Rashid, leader of the pious Arabian people! The Muslim empire, the Caliphate was born in the turbulent years after the death of the prophet Muhammad in 632 AD, as his followers sought to extend the rule of God to all of the people of the earth. The caliphate grew mighty indeed at the height of its power, ruling Spain, North Africa, the Middle East, Anatolia, the Balkans and Persia. An empire as great as or even greater than that of Rome. The arts and sciences flourished in Arabia during the Middle Ages, even as the countries of Europe descended into ignorance and chaos. The Caliphate survived for six hundred years, until finally succumbing to attack from the Mongols, those destroyers of Empires. = 
 # Requires translation!
Great Caliph Harun al Rashid, your people look to you to return them to greatness! To make Arabia once again an enlightened land of arts and knowledge, a powerful nation who needs fear no enemy! Oh Caliph, will you take up the challenge? Can you build a civilization that will stand the test of time? = 
 # Requires translation!
Mecca = 
 # Requires translation!
Medina = 
 # Requires translation!
Damascus = 
 # Requires translation!
Baghdad = 
 # Requires translation!
Najran = 
 # Requires translation!
Kufah = 
 # Requires translation!
Basra = 
 # Requires translation!
Khurasan = 
 # Requires translation!
Anjar = 
 # Requires translation!
Fustat = 
 # Requires translation!
Aden = 
 # Requires translation!
Yamama = 
 # Requires translation!
Muscat = 
 # Requires translation!
Mansura = 
 # Requires translation!
Bukhara = 
 # Requires translation!
Fez = 
 # Requires translation!
Shiraz = 
 # Requires translation!
Merw = 
 # Requires translation!
Balkh = 
 # Requires translation!
Mosul = 
 # Requires translation!
Aydab = 
 # Requires translation!
Bayt = 
 # Requires translation!
Suhar = 
 # Requires translation!
Taif = 
 # Requires translation!
Hama = 
 # Requires translation!
Tabuk = 
 # Requires translation!
Sana'a = 
 # Requires translation!
Shihr = 
 # Requires translation!
Tripoli = 
 # Requires translation!
Tunis = 
 # Requires translation!
Kairouan = 
 # Requires translation!
Algiers = 
 # Requires translation!
Oran = 

America = América
 # Requires translation!
George Washington = 
 # Requires translation!
Your wanton aggression leaves us no choice. Prepare for war! = 
 # Requires translation!
You have mistaken our love of peace for weakness. You shall regret this! = 
 # Requires translation!
The day...is yours. I hope you will be merciful in your triumph. = 
 # Requires translation!
The people of the United States of America welcome you. = 
 # Requires translation!
Is the following trade of interest to you? = 
 # Requires translation!
Well? = 
Manifest Destiny = Destino Manifesto
 # Requires translation!
Welcome President Washington! You lead the industrious American civilization! Formed in the conflagration of revolution in the 18th century, within a hundred years, the young nation became embroiled in a terrible civil war that nearly tore the country apart, but it was just a few short years later in the 20th century that the United States reached the height of its power, emerging triumphant and mighty from the two terrible wars that destroyed so many other great nations. The United States is a nation of immigrants, filled with optimism and determination. They lack only a leader to help them fulfill their promise. = 
 # Requires translation!
President Washington, can you lead the American people to greatness? Can you build a civilization that will stand the test of time? = 
 # Requires translation!
Washington = 
 # Requires translation!
New York = 
 # Requires translation!
Boston = 
 # Requires translation!
Philadelphia = 
 # Requires translation!
Atlanta = 
 # Requires translation!
Chicago = 
 # Requires translation!
Seattle = 
 # Requires translation!
San Francisco = 
 # Requires translation!
Los Angeles = 
 # Requires translation!
Houston = 
 # Requires translation!
Portland = 
 # Requires translation!
St. Louis = 
 # Requires translation!
Miami = 
 # Requires translation!
Buffalo = 
 # Requires translation!
Detroit = 
 # Requires translation!
New Orleans = 
 # Requires translation!
Baltimore = 
 # Requires translation!
Denver = 
 # Requires translation!
Cincinnati = 
 # Requires translation!
Dallas = 
 # Requires translation!
Cleveland = 
 # Requires translation!
Kansas City = 
 # Requires translation!
San Diego = 
 # Requires translation!
Las Vegas = 
 # Requires translation!
Phoenix = 
 # Requires translation!
Albuquerque = 
 # Requires translation!
Minneapolis = 
 # Requires translation!
Pittsburgh = 
 # Requires translation!
Oakland = 
 # Requires translation!
Tampa Bay = 
 # Requires translation!
Orlando = 
 # Requires translation!
Tacoma = 
 # Requires translation!
Santa Fe = 
 # Requires translation!
Olympia = 
 # Requires translation!
Hunt Valley = 
 # Requires translation!
Springfield = 
 # Requires translation!
Palo Alto = 
 # Requires translation!
Centralia = 
 # Requires translation!
Spokane = 
 # Requires translation!
Jacksonville = 
 # Requires translation!
Svannah = 
 # Requires translation!
Charleston = 
 # Requires translation!
San Antonio = 
 # Requires translation!
Anchorage = 
 # Requires translation!
Sacramento = 
 # Requires translation!
Reno = 
 # Requires translation!
Salt Lake City = 
 # Requires translation!
Boise = 
 # Requires translation!
Milwaukee = 
 # Requires translation!
Santa Cruz = 
 # Requires translation!
Little Rock = 
>>>>>>> f2697ee8

Japan = Japão
Oda Nobunaga = Oda Nobunaga
I hereby inform you of our intention to wipe out your civilization from this world. = Venho por este meio informá-lo da nossa intenção de eliminar a tua civilização deste mundo.
Pitiful fool! Now we shall destroy you! = Idiota lamentável! Agora destruir-te-emos!
You were much wiser than I thought. = Foste muito mais sábio do que eu pensava.
We hope for a fair and just relationship with you, who are renowned for military bravery. = Nós esperamos um relacionamento honesto e justo contigo, que é conhecido pela bravura militar.
I would be grateful if you agreed on the following proposal. = Eu ficaria muito grato se concordasses com a seguinte proposta.
Oh, it's you... = Oh, és tu...
Bushido = Bushido
Units fight as though they were at full strength even when damaged = Unidades lutam como se estivessem em força total mesmo quando feridas
Blessings upon you, noble Oda Nobunaga, ruler of Japan, the land of the Rising Sun! May you long walk among its flowering blossoms. The Japanese are an island people, proud and pious with a rich culture of arts and letters. Your civilization stretches back thousands of years, years of bloody warfare, expansion and isolation, great wealth and great poverty. In addition to their prowess on the field of battle, your people are also immensely industrious, and their technological innovation and mighty factories are the envy of lesser people everywhere. = Bênçãos sobre ti, nobre Oda Nobunaga, governante do Japão, a terra do Sol Nascente! Que tu possas caminhar longamente entre as tuas flores a desabrochar. Os japoneses são um povo insular, orgulhoso e piedoso, com uma rica cultura de artes e letras. A sua civilização remonta a milhares de anos, anos de guerra sangrenta, expansão e isolamento, grande riqueza e grande pobreza. Além das suas proezas no campo de batalha, oseu povo também é imensamente industrioso, e as suas inovações tecnológicas e fábricas poderosas são a inveja de pessoas inferiores em todos os lugares.
Legendary daimyo, will you grab the reins of destiny? Will you bring your family and people the honor and glory they deserve? Will you once again pick up the sword and march to triumph? Will you build a civilization that stands the test of time? = Lendário Daimyo, pegarás as rédeas do destino? Trarás à tua família e às pessoas a honra e a glória que elas merecem? Vais pegar a espada mais uma vez e marchar para o triunfo? Vais construir uma civilização que resista ao teste do tempo?
Kyoto = Quioto
Osaka = Osaka
Tokyo = Tóquio
Satsuma = Satsuma
Kagoshima = Kagoshima
Nara = Nara
Nagoya = Nagoia
Izumo = Izumo
Nagasaki = Nagasaki
Yokohama = Yokohama
Shimonoseki = Shimonoseki
Matsuyama = Matsuyama
Sapporo = Sapporo
Hakodate = Hakodate
Ise = Ise
Toyama = Toyama
Fukushima = Fukushima
Suo = Suo
Bizen = Bizen
Echizen = Echizen
Izumi = Izumi
Omi = Omi
Echigo = Echigo
Kozuke = Kozuke
Sado = Sado
Kobe = Kobe
Nagano = Nagano
Hiroshima = Hiroshima
Takayama = Takayama
Akita = Akita
Fukuoka = Fukuoka
Aomori = Aomori
Kamakura = Kamakura
Kochi = Kochi
Naha = Naha
Sendai = Sendai
Gifu = Gifu
Yamaguchi = Yamaguchi
Ota = Ota
Tottori = Tottori

India = Índia
Gandhi = Gandhi
I have just received a report that large numbers of my troops have crossed your borders. = Eu acabei de recerber um informe de que um grande número de minhas tropas cruzaram as tuas fronteiras.
My attempts to avoid violence have failed. An eye for an eye only makes the world blind. = Minhas tentativas de evitar violência falharam. Olho por olho e o mundo acabará cego.
You can chain me, you can torture me, you can even destroy this body, but you will never imprison my mind.  = Podes acorrentar-me, podes torturar-me, podes até destruir este corpo, mas nunca aprisionarás a minha mente. 
Hello, I am Mohandas Gandhi. My people call me Bapu, but please, call me friend. = Saudações, eu sou Mahatma Gandhi. O meu povo chama-me Bapu, mas por favor, chama-me de amigo.
My friend, are you interested in this arrangement? = Meu amigo, você está interessado neste acordo?
I wish you peace. = Desejo-te paz.
Population Growth = Crescimento Populacional
Unhappiness from number of Cities doubled = A infelicidade do número de cidades dobrou
Greetings, President Mahatma Gandhi, great souled leader of India! You are the ruler of one of the oldest countries in the world with history stretching back almost 10,000 years. A spiritual country, India is the birthplace of three of the world's great religions - Hinduism, Buddhism and Jainism. This is a passionate land of music and color, a land of great wealth and grinding poverty. For centuries, India was divided into kingdoms who fought constantly with each other and against outside invaders. That was, however, after empires such as Maratha, Maurya and Gupta. In the 12th century AD, India was conquered by Muslim Turks who fled from the Mongols. In the early 17th century, the English arrived, and through a combination of shrewd diplomacy and technological superiority, they conquered your fragmented nation. England remained in power for some two centuries until driven out by a rising wave of Indian nationalism, a peaceful rebellion unlike any before seen in history, one led by you! = Saudações, Sr. Presidente Mahatma Gandhi, grande líder de alma da Índia! És o governante de um dos países mais antigos do mundo, com uma história que remonta a quase 10.000 anos. Um país espiritual, a Índia é o berço de três das maiores religiões do mundo - Hinduísmo, Budismo e Jainismo. Esta é uma terra apaixonante de música e cor, uma terra de grande riqueza e extrema pobreza. Durante séculos, a Índia foi dividida em reinos que lutaram constantemente entre si e contra invasores externos. Isso foi, no entanto, depois de impérios como Maratha, Maurya e Gupta. No século 12 DC, a Índia foi conquistada por turcos muçulmanos que fugiram dos mongóis. No início do século 17, os ingleses chegaram e, por meio de uma combinação de diplomacia astuta e superioridade tecnológica, conquistaram a tua fragmentada nação. A Inglaterra permaneceu no poder por cerca de dois séculos até ser expulsa por uma onda crescente de nacionalismo indiano, uma rebelião pacífica diferente de qualquer outra vista na história, liderada por ti!
Gandhi, your people look to you to lead them to even greater heights of glory! Can you help your people realize their great potential, to once again become the world's center of arts, culture and religion? Can you build a civilization that will stand the test of time? = Gandhi, o teu povo espera que tu os conduzas a alturas ainda maiores de glória! Podes ajudar o teu povo a realizar o seu grande potencial para se tornar mais uma vez o centro mundial das artes, cultura e religião? Podes construir uma civilização que resistirá ao teste do tempo?
Delhi = Délhi
Mumbai = Mumbai
Vijayanagara = Bisnaga
Pataliputra = Pataliputra
Varanasi = Varanássi
Agra = Agra
Calcutta = Calcutá
Lahore = Lahore
Bangalore = Bengaluru
Hyderabad = Hiderabade
Madurai = Madurai
Ahmedabad = Ahmedabad
Kolhapur = Kolapur
Prayaga = Prayagraj
Ayodhya = Ayodhya
Indraprastha = Indraprastha
Mathura = Matura
Ujjain = Ujaim
Gulbarga = Gulbarga
Jaunpur = Jaunpur
Rajagriha = Rajgir
Sravasti = Sravasti
Tiruchirapalli = Tiruchirapalli
Thanjavur = Thanjavur
Bodhgaya = Bodh Gaya
Kushinagar = Kushinagar
Amaravati = Amaravati
Gaur = Gaur
Gwalior = Gwalior
Jaipur = Jaipur
Karachi = Carachi

Germany = Alemanha
Otto von Bismarck = Otto von Bismarck
I cannot wait until ye grow even mightier. Therefore, prepare for war! = Eu não posso esperar até que tu te tornes ainda mais poderoso. Portanto, prepare-te para a guerra!
Corrupted villain! We will bring you into the ground! = Vilão corrupto! Vamos levar-te ao chão!
Germany has been destroyed. I weep for the future generations. = A Alemanha foi destruída. Choro pelas gerações futuras.
Guten tag. In the name of the great German people, I bid you welcome. = Guten tag. Em nome do grande povo alemão, dou-te as boas-vindas.
It would be in your best interest, to carefully consider this proposal. = Seria do teu interesse considerar cuidadosamente esta proposta.
What now? = E agora?
So, out with it! = Então, para com isso!
Furor Teutonicus = Fúria Teutônica
67% chance to earn 25 Gold and recruit a Barbarian unit from a conquered encampment = 67% de chances de ganhar 25 ouros e recrutar uma unidade Bárbara de um acampamento conquistado
-[amount]% [param] unit maintenance costs = - [amount]% [param] custos de manutenção da unidade
Hail mighty Bismarck, first chancellor of Germany and her empire! Germany is an upstart nation, fashioned from the ruins of the Holy Roman Empire and finally unified in 1871, a little more than a century ago. The German people have proven themselves to be creative, industrious and ferocious warriors. Despite enduring great catastrophes in the first half of the 20th century, Germany remains a worldwide economic, artistic and technological leader. = Salvamos o poderoso Bismarck, o primeiro chanceler da Alemanha e do seu império! A Alemanha é uma nação emergente, formada a partir das ruínas do Sacro Império Romano e finalmente unificada em 1871, há pouco mais de um século. O povo alemão provou ser um guerreiro criativo, trabalhador e feroz. Apesar de sofrer grandes catástrofes na primeira metade do século 20, a Alemanha continua sendo um líder mundial em economia, arte e tecnologia.
Great Prince Bismarck, the German people look up to you to lead them to greater days of glory. Their determination is strong, and now they turn to you, their beloved iron chancellor, to guide them once more. Will you rule and conquer through blood and iron, or foster the Germanic arts and industry? Can you build a civilization that will stand the test of time? = Grande Príncipe Bismarck, o povo alemão admira-te para conduzi-lo a dias de glória ainda maiores. A determinação deles é forte, e agora eles voltam-se para ti, o seu amado chanceler de ferro, para guiá-los mais uma vez. Governarás e conquistarás com sangue e ferro, ou promoverás as artes e a indústria alemãs? Podes construir uma civilização que resistirá ao teste do tempo?
Berlin = Berlim
Hamburg = Hamburgo
Munich = Munique
Cologne = Colônia
Frankfurt = Frankfurt
Essen = Essen
Dortmund = Dortmund
Stuttgart = Estugarda
Dusseldorf = Düsseldorf
Bremen = Brémen
Hannover = Hanôver
Duisburg = Duisburgo
Leipzig = Leipzig
Dresden = Dresden
Bonn = Bona
Bochum = Bochum
Bielefeld = Bielefeld
Karlsruhe = Karlsruhe
Gelsenkirchen = Gelsenkirchen
Wiesbaden = Wiesbaden
Münster = Münster
Rostock = Rostock
Chemnitz = Chemnitz
Braunschweig = Brunsvique
Halle = Halle
Mönchengladbach = Mönchengladbach
Kiel = Quiel 
Wuppertal = Wuppertal
Freiburg = Friburgo
Hagen = Hagen
Erfurt = Erfurt
Kaiserslautern = Kaiserslautern
Kassel = Kassel
Oberhausen = Oberhausen
Hamm = Hamm
Saarbrucken = Sarbruque
Krefeld = Krefeld
Pirmasens = Pirmasens
Potsdam = Potsdam
Solingen = Solingen
Osnabrück = Osnabruque
Ludwigshafen = Ludwigshafen
Leverkusen = Leverkusen
Oldenburg = Oldemburgo
Neuss = Neuss
Mülheim = Mülheim
Darmstadt = Darmestádio
Herne = Herne
Würzburg = Wurtzburgo
Recklinghausen = Recklinghausen
Göttingen = Gotinga
Wolfsburg = Wolfsburg
Koblenz = Coblença
Hildesheim = Hildesheim
Erlangen = Erlangen

The Ottomans = Turquia
Suleiman I = Solimão I
 # Requires translation!
Your continued insolence and failure to recognize and preeminence leads us to war. = 
 # Requires translation!
Good. The world shall witness the incontestable might of my armies and the glory of the Empire. = 
 # Requires translation!
Ruin! Ruin! Istanbul becomes Iram of the Pillars, remembered only by the melancholy poets. = 
 # Requires translation!
From the magnificence of Topkapi, the Ottoman nation greets you, stranger! I'm Suleiman, Kayser-I Rum, and I bestow upon you my welcome! = 
 # Requires translation!
Let us do business! Would you be interested? = 
Barbary Corsairs = Corsários Bárbaros
 # Requires translation!
50% chance of capturing defeated Barbarian naval units and earning 25 Gold = 
 # Requires translation!
Blessings of God be upon you, oh Great Emperor Suleiman! Your power, wealth and generosity awe the world! Truly, are you called 'Magnificent!' Your empire began in Bithynia, a small country in Eastern Anatolia in 12th century. Taking advantage in the decline of the great Seljuk Sultanate of Rum, King Osman I of Bithynia expanded west into Anatolia. Over the next century, your subjects brought down the empire of Byzantium, taking its holdings in Turkey and then the Balkans. In the mid 15th century, the Ottomans captured ancient Constantinople, gaining control of the strategic link between Europe and the Middle East. Your people's empire would continue to expand for centuries governing much of North Africa, the Middle East and Eastern Europe at its height. = 
 # Requires translation!
Mighty Sultan, heed the call of your people! Bring your empire back to the height of its power and glory and once again the world will look upon your greatness with awe and admiration! Will you accept the challenge, great emperor? Will you build an empire that will stand the test of time? = 
 # Requires translation!
Istanbul = 
 # Requires translation!
Edirne = 
 # Requires translation!
Ankara = 
 # Requires translation!
Bursa = 
 # Requires translation!
Konya = 
 # Requires translation!
Samsun = 
 # Requires translation!
Gaziantep = 
 # Requires translation!
Diyabakir = 
 # Requires translation!
Izmir = 
 # Requires translation!
Kayseri = 
 # Requires translation!
Malatya = 
 # Requires translation!
Marsin = 
 # Requires translation!
Antalya = 
 # Requires translation!
Zonguldak = 
 # Requires translation!
Denizli = 
 # Requires translation!
Ordu = 
 # Requires translation!
Mugia = 
 # Requires translation!
Eskishehir = 
 # Requires translation!
Inebolu = 
 # Requires translation!
Sinop = 
 # Requires translation!
Adana = 
 # Requires translation!
Artuin = 
 # Requires translation!
Bodrum = 
 # Requires translation!
Eregli = 
 # Requires translation!
Silifke = 
 # Requires translation!
Sivas = 
 # Requires translation!
Amasya = 
 # Requires translation!
Marmaris = 
 # Requires translation!
Trabzon = 
 # Requires translation!
Erzurum = 
 # Requires translation!
Urfa = 
 # Requires translation!
Izmit = 
 # Requires translation!
Afyonkarhisar = 
 # Requires translation!
Bitlis = 
 # Requires translation!
Yalova = 

Korea = Coréia
 # Requires translation!
Sejong = 
 # Requires translation!
Jip-hyun-jun (Hall of Worthies) will no longer tolerate your irksome behavior. We will liberate the citizens under your oppression even with force, and enlighten them! = 
 # Requires translation!
Foolish, miserable wretch! You will be crushed by this country's magnificent scientific power! = 
 # Requires translation!
Now the question is who will protect my people. A dark age has come. = 
 # Requires translation!
Welcome to the palace of Choson, stranger. I am the learned King Sejong, who looks after his great people. = 
 # Requires translation!
We have many things to discuss and have much to benefit from each other. = 
 # Requires translation!
Oh, it's you = 
Scholars of the Jade Hall = Estudiosos do Hall de Jade
 # Requires translation!
Receive a tech boost when scientific buildings/wonders are built in capital = 
 # Requires translation!
Greetings to you, exalted King Sejong the Great, servant to the people and protector of the Choson Dynasty! Your glorious vision of prosperity and overwhelming benevolence towards the common man made you the most beloved of all Korean kings. From the earliest days of your reign, the effort you took to provide a fair and just society for all was surpassed only by the technological advances spurred onwards by your unquenched thirst for knowledge. Guided by your wisdom, the scholars of the Jade Hall developed Korea's first written language, Hangul, bringing the light of literature and science to the masses after centuries of literary darkness. = 
 # Requires translation!
Honorable Sejong, once more the people look to your for guidance. Will you rise to the occasion, bringing harmony and understanding to the people? Can you once again advance your kingdom's standing to such wondrous heights? Can you build a civilization that stands the test of time? = 
 # Requires translation!
Seoul = 
 # Requires translation!
Busan = 
 # Requires translation!
Jeonju = 
 # Requires translation!
Daegu = 
 # Requires translation!
Pyongyang = 
 # Requires translation!
Kaesong = 
 # Requires translation!
Suwon = 
 # Requires translation!
Gwangju = 
 # Requires translation!
Gangneung = 
 # Requires translation!
Hamhung = 
 # Requires translation!
Wonju = 
 # Requires translation!
Ulsan = 
 # Requires translation!
Changwon = 
 # Requires translation!
Andong = 
 # Requires translation!
Gongju = 
 # Requires translation!
Haeju = 
 # Requires translation!
Cheongju = 
 # Requires translation!
Mokpo = 
 # Requires translation!
Dongducheon = 
 # Requires translation!
Geoje = 
 # Requires translation!
Suncheon = 
 # Requires translation!
Jinju = 
 # Requires translation!
Sangju = 
 # Requires translation!
Rason = 
 # Requires translation!
Gyeongju = 
 # Requires translation!
Chungju = 
 # Requires translation!
Sacheon = 
 # Requires translation!
Gimje = 
 # Requires translation!
Anju = 

Iroquois = Tribo Iroquois
 # Requires translation!
Hiawatha = 
 # Requires translation!
You are a plague upon Mother Earth! Prepare for battle! = 
 # Requires translation!
You evil creature! My braves will slaughter you! = 
 # Requires translation!
You have defeated us... but our spirits will never be vanquished! We shall return! = 
 # Requires translation!
Greetings, stranger. I am Hiawatha, speaker for the Iroquois. We seek peace with all, but we do not shrink from war. = 
 # Requires translation!
Does this trade work for you, my friend? = 
The Great Warpath = A grande Ira
All units move through Forest and Jungle Tiles in friendly territory as if they have roads. These tiles can be used to establish City Connections upon researching the Wheel. = Mova-se por florestas e selvas em território amigo como se fossem estradas. Estas terras podem ser usadas para estabelecer rotas de comércio após pesquisar a roda.
 # Requires translation!
Greetings, noble Hiawatha, leader of the mighty Iroquois nations! Long have your people lived near the great and holy lake Ontario in the land that has come to be known as the New York state in North America. In the mists of antiquity, the five peoples of Seneca, Onondaga, Mohawks, Cayugas and Oneida united into one nation, the Haudenosaunee, the Iroquois. With no written language, the wise men of your nation created the great law of peace, the model for many constitutions including that of the United States. For many years, your people battled great enemies, such as the Huron, and the French and English invaders. Tough outnumbered and facing weapons far more advanced than the ones your warriors wielded, the Iroquois survived and prospered, until they were finally overwhelmed by the mighty armies of the new United States. = 
 # Requires translation!
Oh noble Hiawatha, listen to the cries of your people! They call out to you to lead them in peace and war, to rebuild the great longhouse and unite the tribes once again. Will you accept this challenge, great leader? Will you build a civilization that will stand the test of time? = 
 # Requires translation!
Onoondaga = 
 # Requires translation!
Osininka = 
 # Requires translation!
Grand River = 
 # Requires translation!
Akwesasme = 
 # Requires translation!
Buffalo Creek = 
 # Requires translation!
Brantford = 
 # Requires translation!
Montreal = 
 # Requires translation!
Genesse River = 
 # Requires translation!
Canandaigua Lake = 
 # Requires translation!
Lake Simcoe = 
 # Requires translation!
Salamanca = 
 # Requires translation!
Gowanda = 
 # Requires translation!
Cuba = 
 # Requires translation!
Akron = 
 # Requires translation!
Kanesatake = 
 # Requires translation!
Ganienkeh = 
 # Requires translation!
Cayuga Castle = 
 # Requires translation!
Chondote = 
 # Requires translation!
Canajoharie = 
 # Requires translation!
Nedrow = 
 # Requires translation!
Oneida Lake = 
 # Requires translation!
Kanonwalohale = 
 # Requires translation!
Green Bay = 
 # Requires translation!
Southwold = 
 # Requires translation!
Mohawk Valley = 
 # Requires translation!
Schoharie = 
 # Requires translation!
Bay of Quinte = 
 # Requires translation!
Kanawale = 
 # Requires translation!
Kanatsiokareke = 
 # Requires translation!
Tyendinaga = 
 # Requires translation!
Hahta = 

Persia = Pérsia
Darius I = Dario I
 # Requires translation!
Your continue existence is an embarrassment to all leaders everywhere! You must be destroyed! = 
 # Requires translation!
Curse you! You are beneath me, son of a donkey driver! I will crush you! = 
 # Requires translation!
You mongrel! Cursed be you! The world will long lament your heinous crime! = 
 # Requires translation!
Peace be on you! I am Darius, the great and outstanding king of kings of great Persia... but I suppose you knew that. = 
 # Requires translation!
In my endless magnanimity, I am making you this offer. You agree, of course? = 
 # Requires translation!
Good day to you! = 
 # Requires translation!
Ahh... you... = 
Achaemenid Legacy = Legado Aquemenianiano
 # Requires translation!
+10% Strength for all units during Golden Age = 
 # Requires translation!
+1 Movement for all units during Golden Age = 
 # Requires translation!
The blessings of heaven be upon you, beloved king Darius of Persia! You lead a strong and wise people. In the morning of the world, the great Persian leader Cyrus revolted against the mighty Median empire and by 550 BC, the Medes were no more. Through cunning diplomacy and military prowess, great Cyrus conquered wealthy Lydia and powerful Babylon, his son conquering proud Egypt some years later. Over time, Persian might expanded into far away Macedonia, at the very door of the upstart Greek city-states. Long would Persia prosper until the upstart villain Alexander of Macedon, destroyed the great empire in one shocking campaign. = 
 # Requires translation!
Darius, your people look to you to once again bring back the days of power and glory for Persia! The empire of your ancestors must emerge again, to triumph over its foes and to bring peace and order to the world! O king, will you answer the call? Can you build a civilization that will stand the test of time? = 
 # Requires translation!
Persepolis = 
 # Requires translation!
Parsagadae = 
 # Requires translation!
Susa = 
 # Requires translation!
Ecbatana = 
 # Requires translation!
Tarsus = 
 # Requires translation!
Gordium = 
 # Requires translation!
Bactra = 
 # Requires translation!
Sardis = 
 # Requires translation!
Ergili = 
 # Requires translation!
Dariushkabir = 
 # Requires translation!
Ghulaman = 
 # Requires translation!
Zohak = 
 # Requires translation!
Istakhr = 
 # Requires translation!
Jinjan = 
 # Requires translation!
Borazjan = 
 # Requires translation!
Herat = 
 # Requires translation!
Dakyanus = 
 # Requires translation!
Bampur = 
 # Requires translation!
Turengtepe = 
 # Requires translation!
Rey = 
 # Requires translation!
Thuspa = 
 # Requires translation!
Hasanlu = 
 # Requires translation!
Gabae = 
 # Requires translation!
Merv = 
 # Requires translation!
Behistun = 
 # Requires translation!
Kandahar = 
 # Requires translation!
Altintepe = 
 # Requires translation!
Bunyan = 
 # Requires translation!
Charsadda = 
 # Requires translation!
Uratyube = 
 # Requires translation!
Dura Europos = 
 # Requires translation!
Aleppo = 
 # Requires translation!
Qatna = 
 # Requires translation!
Kabul = 
 # Requires translation!
Capisa = 
 # Requires translation!
Kyreskhata = 
 # Requires translation!
Marakanda = 
 # Requires translation!
Peshawar = 
 # Requires translation!
Van = 
 # Requires translation!
Pteira = 
 # Requires translation!
Arshada = 
 # Requires translation!
Artakaona = 
 # Requires translation!
Aspabota = 
 # Requires translation!
Autiyara = 
 # Requires translation!
Bagastana = 
 # Requires translation!
Baxtri = 
 # Requires translation!
Darmasa = 
 # Requires translation!
Daphnai = 
 # Requires translation!
Drapsaka = 
 # Requires translation!
Eion = 
 # Requires translation!
Gandutava = 
 # Requires translation!
Gaugamela = 
 # Requires translation!
Harmozeia = 
 # Requires translation!
Ekatompylos = 
 # Requires translation!
Izata = 
 # Requires translation!
Kampada = 
 # Requires translation!
Kapisa = 
 # Requires translation!
Karmana = 
 # Requires translation!
Kounaxa = 
 # Requires translation!
Kuganaka = 
 # Requires translation!
Nautaka = 
 # Requires translation!
Paishiyauvada = 
 # Requires translation!
Patigrbana = 
 # Requires translation!
Phrada = 

Polynesia = Polinésia
 # Requires translation!
Kamehameha I = 
 # Requires translation!
The ancient fire flashing across the sky is what proclaimed that this day would come, though I had foolishly hoped for a different outcome. = 
 # Requires translation!
It is obvious now that I misjudged you and your true intentions. = 
 # Requires translation!
The hard-shelled crab yields, and the lion lies down to sleep. Kanaloa comes for me now. = 
 # Requires translation!
Aloha! Greetings and blessings upon you, friend. I am Kamehameha, Great King of this strand of islands. = 
 # Requires translation!
Come, let our people feast together! = 
 # Requires translation!
Welcome, friend! = 
Wayfinding = Orientação
 # Requires translation!
Can embark and move over Coasts and Oceans immediately = 
 # Requires translation!
+[amount]% Strength if within [amount2] tiles of a [tileImprovement] = 
 # Requires translation!
Greetings and blessings be upon you, Kamehameha the Great, chosen by the heavens to unite your scattered peoples. Oh mighty King, you were the first to bring the Big Island of Hawai'i under one solitary rule in 1791 AD. This was followed by the merging of all the remaining islands under your standard in 1810. As the first King of Hawai'i, you standardized the legal and taxation systems and instituted the Mamalahoe Kawanai, an edict protecting civilians in times of war. You ensured the continued unification and sovereignty of the islands by your strong laws and deeds, even after your death in 1819. = 
 # Requires translation!
Oh wise and exalted King, your people wish for a kingdom of their own once more and require a leader of unparalleled greatness! Will you answer their call and don the mantle of the Lion of the Pacific? Will you build a kingdom that stands the test of time? = 
 # Requires translation!
Honolulu = 
 # Requires translation!
Samoa = 
 # Requires translation!
Tonga = 
 # Requires translation!
Nuku Hiva = 
 # Requires translation!
Raiatea = 
 # Requires translation!
Aotearoa = 
 # Requires translation!
Tahiti = 
 # Requires translation!
Hilo = 
 # Requires translation!
Te Wai Pounamu = 
 # Requires translation!
Rapa Nui = 
 # Requires translation!
Tuamotu = 
 # Requires translation!
Rarotonga = 
 # Requires translation!
Tuvalu = 
 # Requires translation!
Tubuai = 
 # Requires translation!
Mangareva = 
 # Requires translation!
Oahu = 
 # Requires translation!
Kiritimati = 
 # Requires translation!
Ontong Java = 
 # Requires translation!
Niue = 
 # Requires translation!
Rekohu = 
 # Requires translation!
Rakahanga = 
 # Requires translation!
Bora Bora = 
 # Requires translation!
Kailua = 
 # Requires translation!
Uvea = 
 # Requires translation!
Futuna = 
 # Requires translation!
Rotuma = 
 # Requires translation!
Tokelau = 
 # Requires translation!
Lahaina = 
 # Requires translation!
Bellona = 
 # Requires translation!
Mungava = 
 # Requires translation!
Tikopia = 
 # Requires translation!
Emae = 
 # Requires translation!
Kapingamarangi = 
 # Requires translation!
Takuu = 
 # Requires translation!
Nukuoro = 
 # Requires translation!
Sikaiana = 
 # Requires translation!
Anuta = 
 # Requires translation!
Nuguria = 
 # Requires translation!
Pileni = 
 # Requires translation!
Nukumanu = 

 # Requires translation!
Siam = 
 # Requires translation!
Ramkhamhaeng = 
 # Requires translation!
You lowly, arrogant fool! I will make you regret of your insolence! = 
 # Requires translation!
You scoundrel! I shall prepare to fend you off! = 
 # Requires translation!
Although I lost, my honor shall endure. I wish you good luck. = 
 # Requires translation!
I, Pho Kun Ramkhamhaeng, King of Siam, consider it a great honor that you have walked to visit my country of Siam. = 
 # Requires translation!
Greetings. I believe this is a fair proposal for both parties. What do you think? = 
 # Requires translation!
Welcome. = 
Father Governs Children = Paternalismo
Food and Culture from Friendly City-States are increased by 50% = Comida e cultura de cidades-estado amigas aumentada em 50%.
 # Requires translation!
Greetings to you, Great King Ramkhamhaeng, leader of the glorious Siamese people! O mighty King, your people bow down before you in awe and fear! You are the ruler of Siam, an ancient country in the heart of Southeast Asia, a beautiful and mysterious land. Surrounded by foes, beset by bloody war and grinding poverty, the clever and loyal Siamese people have endured and triumphed. King Ramkhamhaeng, your empire was once part of the Khmer Empire, until the 13th century AD, when your ancestors revolted, forming the small Sukhothai kingdom. Through successful battle and cunning diplomacy, the tiny kingdom grew into a mighty empire, an empire which would dominate South East Asia for more than a century! = 
 # Requires translation!
Oh, wise and puissant King Ramkhamhaeng, your people need you to once again lead them to greatness! Can you use your wits and strength of arms to protect your people and defeat your foes? Can you build a civilization that will stand the test of time? = 
 # Requires translation!
Sukhothai = 
 # Requires translation!
Si Satchanalai = 
 # Requires translation!
Muang Saluang = 
 # Requires translation!
Lampang = 
 # Requires translation!
Phitsanulok = 
 # Requires translation!
Kamphaeng Pet = 
 # Requires translation!
Nakhom Chum = 
 # Requires translation!
Vientiane = 
 # Requires translation!
Nakhon Si Thammarat = 
 # Requires translation!
Martaban = 
 # Requires translation!
Nakhon Sawan = 
 # Requires translation!
Chainat = 
 # Requires translation!
Luang Prabang = 
 # Requires translation!
Uttaradit = 
 # Requires translation!
Chiang Thong = 
 # Requires translation!
Phrae = 
 # Requires translation!
Nan = 
 # Requires translation!
Tak = 
 # Requires translation!
Suphanburi = 
 # Requires translation!
Hongsawadee = 
 # Requires translation!
Thawaii = 
 # Requires translation!
Ayutthuya = 
 # Requires translation!
Taphan Hin = 
 # Requires translation!
Uthai Thani = 
 # Requires translation!
Lap Buri = 
 # Requires translation!
Ratchasima = 
 # Requires translation!
Ban Phai = 
 # Requires translation!
Loci = 
 # Requires translation!
Khon Kaen = 
 # Requires translation!
Surin = 

Spain = Espanha
Isabella = Isabel
 # Requires translation!
God will probably forgive you... but I shall not. Prepare for war. = 
 # Requires translation!
Repugnant spawn of the devil! You will pay! = 
 # Requires translation!
If my defeat is, without any doubt, the will of God, then I will accept it. = 
 # Requires translation!
God blesses those who deserve it. I am Isabel of Spain. = 
 # Requires translation!
I hope this deal will receive your blessing. = 
Seven Cities of Gold = Sete Cidades do Ouro
 # Requires translation!
Double Happiness from Natural Wonders = 
 # Requires translation!
Tile yields from Natural Wonders doubled = 
 # Requires translation!
100 Gold for discovering a Natural Wonder (bonus enhanced to 500 Gold if first to discover it) = 
 # Requires translation!
Blessed Isabella, servant of God, holy queen of Castille and León! Your people greet and welcome you. You are the ruler of Spain, a beautiful and ancient country at the crossroads of the world between Europe and Africa, one shore on the Mediterranean and the other on the mighty Atlantic Ocean. The Spanish are a multicultural people with roots in the Muslim and Christian worlds. A seafaring race, Spanish explorers found and conquered much of the New World, and, for many centuries, its gold and silver brought Spain unrivalled wealth and power, making the Spanish court the envy of the world. = 
 # Requires translation!
O fair and virtuous Isabella! Will you rebuild the Spanish empire and show the world again the greatness of your people? Will you take up the mantle of the holy monarchy, and vanquish your foes under heaven's watchful eyes? Your adoring subjects await your command! Will you build a civilization that stands the test of time? = 
 # Requires translation!
Madrid = 
 # Requires translation!
Barcelona = 
 # Requires translation!
Seville = 
 # Requires translation!
Cordoba = 
 # Requires translation!
Toledo = 
 # Requires translation!
Santiago = 
 # Requires translation!
Murcia = 
 # Requires translation!
Valencia = 
 # Requires translation!
Zaragoza = 
 # Requires translation!
Pamplona = 
 # Requires translation!
Vitoria = 
 # Requires translation!
Santander = 
 # Requires translation!
Oviedo = 
 # Requires translation!
Jaen = 
 # Requires translation!
Logroño = 
 # Requires translation!
Valladolid = 
 # Requires translation!
Palma = 
 # Requires translation!
Teruel = 
 # Requires translation!
Almeria = 
 # Requires translation!
Leon = 
 # Requires translation!
Zamora = 
 # Requires translation!
Mida = 
 # Requires translation!
Lugo = 
 # Requires translation!
Alicante = 
 # Requires translation!
Càdiz = 
 # Requires translation!
Eiche = 
 # Requires translation!
Alcorcon = 
 # Requires translation!
Burgos = 
 # Requires translation!
Vigo = 
 # Requires translation!
Badajoz = 
 # Requires translation!
La Coruña = 
 # Requires translation!
Guadalquivir = 
 # Requires translation!
Bilbao = 
 # Requires translation!
San Sebastian = 
 # Requires translation!
Granada = 
 # Requires translation!
Mérida = 
 # Requires translation!
Huelva = 
 # Requires translation!
Ibiza = 
 # Requires translation!
Las Palmas = 
 # Requires translation!
Tenerife = 

 # Requires translation!
Songhai = 
Askia = Ásquia Maomé I
 # Requires translation!
You are an abomination to heaven and earth, the chief of ignorant savages! You must be destroyed! = 
 # Requires translation!
Fool! You have doomed your people to fire and destruction! = 
 # Requires translation!
We have been consumed by the fires of hatred and rage. Enjoy your victory in this world - you shall pay a heavy price in the next! = 
 # Requires translation!
I am Askia of the Songhai. We are a fair people - but those who cross us will find only destruction. You would do well to avoid repeating the mistakes others have made in the past. = 
 # Requires translation!
Can I interest you in this deal? = 
River Warlord = Chefão de Rio
 # Requires translation!
Receive triple Gold from Barbarian encampments and pillaging Cities = 
 # Requires translation!
Embarked units can defend themselves = 
 # Requires translation!
May the blessings of God, who is greatest of all, be upon you Askia, leader of the Songhai people! For many years your kingdom was a vassal of the mighty West African state of Mali, until the middle of the 14th century, when King Sunni Ali Ber wrested independence from the Mali, conquering much territory and fighting off numerous foes who sought to destroy him. Ultimately, his conquest of the wealthy cities of Timbuktu and Jenne gave the growing Songhai empire the economic power to survive for some 100 years, until the empire was destroyed by foes with advanced technology - muskets against spearmen. = 
 # Requires translation!
King Askia, your people look to you to lead them to glory. To make them powerful and wealthy, to keep them supplied with the weapons they need to defeat any foe. Can you save them from destruction, oh King? Can you build a civilization that will stand the test of time? = 
 # Requires translation!
Gao = 
 # Requires translation!
Tombouctu = 
 # Requires translation!
Jenne = 
 # Requires translation!
Taghaza = 
 # Requires translation!
Tondibi = 
 # Requires translation!
Kumbi Saleh = 
 # Requires translation!
Kukia = 
 # Requires translation!
Walata = 
 # Requires translation!
Tegdaoust = 
 # Requires translation!
Argungu = 
 # Requires translation!
Gwandu = 
 # Requires translation!
Kebbi = 
 # Requires translation!
Boussa = 
 # Requires translation!
Motpi = 
 # Requires translation!
Bamako = 
 # Requires translation!
Wa = 
 # Requires translation!
Kayes = 
 # Requires translation!
Awdaghost = 
 # Requires translation!
Ouadane = 
 # Requires translation!
Dakar = 
 # Requires translation!
Tadmekket = 
 # Requires translation!
Tekedda = 
 # Requires translation!
Kano = 
 # Requires translation!
Agadez = 
 # Requires translation!
Niamey = 
 # Requires translation!
Torodi = 
 # Requires translation!
Ouatagouna = 
 # Requires translation!
Dori = 
 # Requires translation!
Bamba = 
 # Requires translation!
Segou = 

 # Requires translation!
Mongolia = 
 # Requires translation!
Genghis Khan = 
 # Requires translation!
You stand in the way of my armies. Let us solve this like warriors! = 
 # Requires translation!
No more words. Today, Mongolia charges toward your defeat. = 
 # Requires translation!
You have hobbled the Mongolian clans. My respect for you nearly matches the loathing. I am waiting for my execution. = 
 # Requires translation!
I am Temuujin, conqueror of cities and countries. Before me lie future Mongolian lands. Behind me is the only cavalry that matters. = 
 # Requires translation!
I am not always this generous, but we hope you take this rare opportunity we give you. = 
 # Requires translation!
So what now? = 
Mongol Terror = Terror Mongol
 # Requires translation!
+30% Strength when fighting City-State units and cities = 
 # Requires translation!
Greetings, o great Temuujin, immortal emperor of the mighty Mongol Empire! Your fists shatter walls of cities and your voice brings despair to your enemies. O Khan! You united the warring tribes of Northern Asia into a mighty people, creating the greatest cavalry force the world has ever witnessed. Your people's cunning diplomacy divided their enemies, making them weak and helpless before Mongolia's conquering armies. In a few short years, your people's soldiers conquered most of China and Eastern Asia, and the empire continued to grow until it reached west into Europe and south to Korea. Indeed, it was the greatest empire ever seen, dwarfing those pathetic conquests of the Romans or the Greeks. = 
 # Requires translation!
Temuujin, your people call upon you once more to lead them to battle and conquest. Will the world once again tremble at the thunderous sound of your cavalry, sweeping down from the steppes? Will you build a civilization that stands the test of time? = 
 # Requires translation!
Karakorum = 
 # Requires translation!
Beshbalik = 
 # Requires translation!
Turfan = 
 # Requires translation!
Hsia = 
 # Requires translation!
Old Sarai = 
 # Requires translation!
New Sarai = 
 # Requires translation!
Tabriz = 
 # Requires translation!
Tiflis = 
 # Requires translation!
Otrar = 
 # Requires translation!
Sanchu = 
 # Requires translation!
Kazan = 
 # Requires translation!
Almarikh = 
 # Requires translation!
Ulaanbaatar = 
 # Requires translation!
Hovd = 
 # Requires translation!
Darhan = 
 # Requires translation!
Dalandzadgad = 
 # Requires translation!
Mandalgovi = 
 # Requires translation!
Choybalsan = 
 # Requires translation!
Erdenet = 
 # Requires translation!
Tsetserieg = 
 # Requires translation!
Baruun-Urt = 
 # Requires translation!
Ereen = 
 # Requires translation!
Batshireet = 
 # Requires translation!
Choyr = 
 # Requires translation!
Ulaangom = 
 # Requires translation!
Tosontsengel = 
 # Requires translation!
Altay = 
 # Requires translation!
Uliastay = 
 # Requires translation!
Bayanhongor = 
 # Requires translation!
Har-Ayrag = 
 # Requires translation!
Nalayh = 
 # Requires translation!
Tes = 

 # Requires translation!
Aztecs = 
 # Requires translation!
Montezuma I = 
 # Requires translation!
Xi-miqa-can! Xi-miqa-can! Xi-miqa-can! (Die, die, die!) = 
 # Requires translation!
Excellent! Let the blood flow in raging torrents! = 
 # Requires translation!
Monster! Who are you to destroy my greatness? = 
 # Requires translation!
What do I see before me? Another beating heart for my sacrificial fire. = 
 # Requires translation!
Accept this agreement or suffer the consequences. = 
 # Requires translation!
Welcome, friend. = 
 # Requires translation!
Sacrificial Captives = 
 # Requires translation!
Earn [amount]% of killed [unitType] unit's [param] as [stat] = 
 # Requires translation!
Welcome, O divine Montezuma! We grovel in awe at your magnificence! May the heaven shower all manner of good things upon you all the days of your life! You are the leader of the mighty Aztec people, wandering nomads from a lost home in the north who in the 12th century came to live in the mesa central in the heart of what would come to be called Mexico. Surrounded by many tribes fighting to control the rich land surrounding the sacred lakes of Texcoco, Xaltocan and Zampango, through cunning alliances and martial prowess, within a mere two hundred years, the Aztecs came to dominate the Central American basin, ruling a mighty empire stretching from sea to sea. But the empire fell at last under the assault of foreign devils - the accursed Spaniards! - wielding fiendish weapons the likes of which your faithful warriors had never seen. = 
 # Requires translation!
O great king Montezuma, your people call upon you once more, to rise up and lead them to glory, bring them wealth and power, and give them dominion over their foes and rivals. Will you answer their call, glorious leader? Will you build a civilization that stands the test of time? = 
 # Requires translation!
Tenochtitlan = 
 # Requires translation!
Teotihuacan = 
 # Requires translation!
Tlatelolco = 
 # Requires translation!
Texcoco = 
 # Requires translation!
Tlaxcala = 
 # Requires translation!
Calixtlahuaca = 
 # Requires translation!
Xochicalco = 
 # Requires translation!
Tlacopan = 
 # Requires translation!
Atzcapotzalco = 
 # Requires translation!
Tzintzuntzan = 
 # Requires translation!
Malinalco = 
 # Requires translation!
Tamuin = 
 # Requires translation!
Teayo = 
 # Requires translation!
Cempoala = 
 # Requires translation!
Chalco = 
 # Requires translation!
Tlalmanalco = 
 # Requires translation!
Ixtapaluca = 
 # Requires translation!
Huexotla = 
 # Requires translation!
Tepexpan = 
 # Requires translation!
Tepetlaoxtoc = 
 # Requires translation!
Chiconautla = 
 # Requires translation!
Zitlaltepec = 
 # Requires translation!
Coyotepec = 
 # Requires translation!
Tequixquiac = 
 # Requires translation!
Jilotzingo = 
 # Requires translation!
Tlapanaloya = 
 # Requires translation!
Tultitan = 
 # Requires translation!
Ecatepec = 
 # Requires translation!
Coatepec = 
 # Requires translation!
Chalchiuites = 
 # Requires translation!
Chiauhita = 
 # Requires translation!
Chapultepec = 
 # Requires translation!
Itzapalapa = 
 # Requires translation!
Ayotzinco = 
 # Requires translation!
Iztapam = 

 # Requires translation!
Inca = 
 # Requires translation!
Pachacuti = 
 # Requires translation!
Resistance is futile! You cannot hope to stand against the mighty Incan empire. If you will not surrender immediately, then prepare for war! = 
 # Requires translation!
Declare war on me?!? You can't, because I declare war on you first! = 
 # Requires translation!
How did you darken the sun? I ruled with diligence and mercy—see that you do so as well. = 
 # Requires translation!
How are you? You stand before Pachacuti Inca Yupanqui. = 
 # Requires translation!
The Incan people offer this fair trade. = 
 # Requires translation!
How are you doing? = 
 # Requires translation!
What do you want now? = 
Great Andean Road = Grande Estrada Andina
 # Requires translation!
Maintenance on roads & railroads reduced by [amount]% = 
 # Requires translation!
No Maintenance costs for improvements in [tileFilter] tiles = 
 # Requires translation!
Units ignore terrain costs when moving into any tile with Hills = 
 # Requires translation!
Oh ye who remakes the world, your loyal subjects greet you, King Pachacuti Sapa Inca, ruler of Tawantinsuyu and the Inca people! From the beginnings in the small state of Cusco, the Incans displayed their potential for greatness, marching to war against their many enemies, crushing their armies into dust and carving for themselves a mighty empire stretching from Ecuador to Chile. Indeed, they built the greatest empire ever seen in pre-Columbian America. More than mere soldiers, your people were great builders and artists as well, and the remnants of their works still awe and inspire the world today. = 
 # Requires translation!
Oh King Pachacuti, truly are you called 'Earth Shaker'! Will you once again call upon the ground itself to a fight at your side? Your armies await your signal. Will you restore the glory of your empire? Can you build a civilization that will stand the test of time? = 
 # Requires translation!
Cuzco = 
 # Requires translation!
Tiwanaku = 
 # Requires translation!
Machu = 
 # Requires translation!
Ollantaytambo = 
 # Requires translation!
Corihuayrachina = 
 # Requires translation!
Huamanga = 
 # Requires translation!
Rumicucho = 
 # Requires translation!
Vilcabamba = 
 # Requires translation!
Vitcos = 
 # Requires translation!
Andahuaylas = 
 # Requires translation!
Ica = 
 # Requires translation!
Arequipa = 
 # Requires translation!
Nasca = 
 # Requires translation!
Atico = 
 # Requires translation!
Juli = 
 # Requires translation!
Chuito = 
 # Requires translation!
Chuquiapo = 
 # Requires translation!
Huanuco Pampa = 
 # Requires translation!
Tamboccocha = 
 # Requires translation!
Huaras = 
 # Requires translation!
Riobamba = 
 # Requires translation!
Caxamalca = 
 # Requires translation!
Sausa = 
 # Requires translation!
Tambo Colorado = 
 # Requires translation!
Huaca = 
 # Requires translation!
Tumbes = 
 # Requires translation!
Chan Chan = 
 # Requires translation!
Sipan = 
 # Requires translation!
Pachacamac = 
 # Requires translation!
Llactapata = 
 # Requires translation!
Pisac = 
 # Requires translation!
Kuelap = 
 # Requires translation!
Pajaten = 
 # Requires translation!
Chucuito = 
 # Requires translation!
Choquequirao = 

 # Requires translation!
Denmark = 
 # Requires translation!
Harald Bluetooth = 
 # Requires translation!
If I am to be honest, I tire of those pointless charades. Why don't we settle our disputes on the field of battle, like true men? Perhaps the skalds will sing of your valor... or mine! = 
 # Requires translation!
Ahahah! You seem to show some skills of a true Viking! Too bad that I'll probably kill you! = 
 # Requires translation!
Loki must have stood by you, for a common man alone could not have defeated me... Oh well! I will join the einherjar in Valhalla and feast, while you toil away here. = 
 # Requires translation!
Harald Bluetooth bids you welcome to his lands, a Viking unlike any the seas and lands have ever known! Hah, are you afraid? = 
 # Requires translation!
This is a fine deal! Even a drunk beggar would agree! = 
 # Requires translation!
Hail to you. = 
Viking Fury = Fúria Viking
 # Requires translation!
+1 Movement for all embarked units = 
 # Requires translation!
Units pay only 1 movement point to disembark = 
 # Requires translation!
Melee units pay no movement cost to pillage = 
 # Requires translation!
Honor and glory be yours, Harald Bluetooth Gormsson, mighty heir of King Gorm of the Old and Thyra Dannebod. Not only were you victorious on the battlefield against the armies of Norway, you also completed massive construction project across the land - numerous Ring Fortresses to protect the populace from invasion and internal strife. You successfully drove off waves of German settlers in 983 AD and sheltered your kingdom from unwanted foreign influence. = 
 # Requires translation!
Stalwart Viking, the time for greatness is upon you once more. You are called to rise up and lead your people to renewed power and triumph! Will you make the world shudder once more at the very thought of your great armies of Northsmen? Will you let the Viking battle cry ring out across the crashing waves? Will you build a civilization to stand the test of time? = 
 # Requires translation!
Copenhagen = 
 # Requires translation!
Aarhus = 
 # Requires translation!
Kaupang = 
 # Requires translation!
Ribe = 
 # Requires translation!
Viborg = 
 # Requires translation!
Tunsbers = 
 # Requires translation!
Roskilde = 
 # Requires translation!
Hedeby = 
 # Requires translation!
Oslo = 
 # Requires translation!
Jelling = 
 # Requires translation!
Truso = 
 # Requires translation!
Bergen = 
 # Requires translation!
Faeroerne = 
 # Requires translation!
Reykjavik = 
 # Requires translation!
Trondheim = 
 # Requires translation!
Godthab = 
 # Requires translation!
Helluland = 
 # Requires translation!
Lillehammer = 
 # Requires translation!
Markland = 
 # Requires translation!
Elsinore = 
 # Requires translation!
Sarpsborg = 
 # Requires translation!
Odense = 
 # Requires translation!
Aalborg = 
 # Requires translation!
Stavanger = 
 # Requires translation!
Vorbasse = 
 # Requires translation!
Schleswig = 
 # Requires translation!
Kristiansand = 
 # Requires translation!
Halogaland = 
 # Requires translation!
Randers = 
 # Requires translation!
Fredrikstad = 
 # Requires translation!
Kolding = 
 # Requires translation!
Horsens = 
 # Requires translation!
Tromsoe = 
 # Requires translation!
Vejle = 
 # Requires translation!
Koge = 
 # Requires translation!
Sandnes = 
 # Requires translation!
Holstebro = 
 # Requires translation!
Slagelse = 
 # Requires translation!
Drammen = 
 # Requires translation!
Hillerod = 
 # Requires translation!
Sonderborg = 
 # Requires translation!
Skien = 
 # Requires translation!
Svendborg = 
 # Requires translation!
Holbaek = 
 # Requires translation!
Hjorring = 
 # Requires translation!
Fladstrand = 
 # Requires translation!
Haderslev = 
 # Requires translation!
Ringsted = 
 # Requires translation!
Skrive = 

 # Requires translation!
The Huns = 
 # Requires translation!
Attila the Hun = 
 # Requires translation!
I grow tired of this throne. I think I should like to have yours instead. = 
 # Requires translation!
Now what is this?! You ask me to add your riches to my great avails. The invitation is accepted. = 
 # Requires translation!
My people will mourn me not with tears, but with human blood. = 
 # Requires translation!
You are in the presence of Attila, scourge of Rome. Do not let hubris be your downfall as well. = 
 # Requires translation!
This is better than you deserve, but let it not be said that I am an unfair man. = 
 # Requires translation!
Good day to you. = 
 # Requires translation!
Scourge of God = 
 # Requires translation!
"Borrows" city names from other civilizations in the game = 
 # Requires translation!
Starts with [tech] = 
 # Requires translation!
Cities are razed [amount] times as fast = 
 # Requires translation!
Your men stand proudly to greet you, Great Attila, grand warrior and ruler of the Hunnic empire. Together with your brother Bleda you expanded the boundaries of your empire, becoming the most powerful and frightening force of the 5th century. You bowed the Eastern Roman Emperors to your will and took kingdom after kingdom along the Danube and Nisava Rivers. As the sovereign ruler of the Huns, you marched your army across Europe into Gaul, planning to extend your already impressive lands all the way to the Atlantic Ocean. Your untimely death led to the quick disintegration and downfall of your empire, but your name and deeds have created an everlasting legacy for your people.  = 
 # Requires translation!
Fearsome General, your people call for the recreation of a new Hunnic Empire, one which will make the exploits and histories of the former seem like the faded dreaming of a dying sun. Will you answer their call to regain your rightful prominence and glory? Will you mount your steadfast steed and lead your armies to victory? Will you build a civilization that stands the test of time?  = 
 # Requires translation!
Atilla's Court = 

 # Requires translation!
The Netherlands = 
 # Requires translation!
William of Orange = 
 # Requires translation!
As much as I despise war, I consider it a, hahaha, contribution to the common cause to erase your existence. = 
 # Requires translation!
You call yourself an exalted ruler, but I see nothing more than a smartly dressed barbarian! = 
 # Requires translation!
My God, be merciful to my soul. My God, feel pity for this... my poor people! = 
 # Requires translation!
I am William of Orange, stadtholder of The Netherlands. Did you need anything? I still have a lot to do. = 
 # Requires translation!
I believe I have something that may be of some importance to you. = 
 # Requires translation!
Once again, greetings. = 
 # Requires translation!
Dutch East India Company = 
 # Requires translation!
Retain [amount]% of the happiness from a luxury after the last copy has been traded away = 
 # Requires translation!
Hail stalwart Prince William of Orange, liberator of the Netherlands and hero to the Dutch people. It was your courageous effort in the 1568 rebellion against Spanish dominion that led the Dutch to freedom, and ultimately resulted in the Eighty Years' War. Your undertaking allowed for the creation of one of Europe's first modern republics, the Seven United Provinces. You gave your life to the rebellion, falling at the hands of an assassin in 1584, but your death would only serve to embolden the people's charge, and your legacy as "Father of the Fatherland" will stand as a symbol of Dutch independence for all time. = 
 # Requires translation!
Brave prince, the people again yearn for the wise stewardship your wisdom afforded them. Can you once again secure the sovereignty of your kingdom and lead your people to greatness? Can you build a civilization that stands the test of time? = 
 # Requires translation!
Amsterdam = 
 # Requires translation!
Rotterdam = 
 # Requires translation!
Utrecht = 
 # Requires translation!
Groningen = 
 # Requires translation!
Breda = 
 # Requires translation!
Nijmegen = 
 # Requires translation!
Den Haag = 
 # Requires translation!
Haarlem = 
 # Requires translation!
Arnhem = 
 # Requires translation!
Zutphen = 
 # Requires translation!
Maastricht = 
 # Requires translation!
Tilburg = 
 # Requires translation!
Eindhoven = 
 # Requires translation!
Dordrecht = 
 # Requires translation!
Leiden = 
 # Requires translation!
Hertogenbosch = 
 # Requires translation!
Almere = 
 # Requires translation!
Alkmaar = 
 # Requires translation!
Brielle = 
 # Requires translation!
Vlissingen = 
 # Requires translation!
Apeldoorn = 
 # Requires translation!
Enschede = 
 # Requires translation!
Amersfoort = 
 # Requires translation!
Zwolle = 
 # Requires translation!
Venlo = 
 # Requires translation!
Uden = 
 # Requires translation!
Grave = 
 # Requires translation!
Delft = 
 # Requires translation!
Gouda = 
 # Requires translation!
Nieuwstadt = 
 # Requires translation!
Weesp = 
 # Requires translation!
Coevorden = 
 # Requires translation!
Kerkrade = 

<<<<<<< HEAD
Milan = Milão
You leave us no choice. War it must be. = Não nos deixas escolha. Deve ser guerra.
Very well, this shall not be forgotten. = Muito bem, isto não deve ser esquecido.
You fiend! History shall remember this! = Seu demónio! A história deve se lembrar disto!
=======
 # Requires translation!
Sweden = 
 # Requires translation!
Gustavus Adolphus = 
 # Requires translation!
The Hakkapeliittas will ride again and your men will fall just at the sight of my cavalry! God with us! = 
 # Requires translation!
Ha ha ha, captain Gars will be very glad to head out to war again. = 
 # Requires translation!
I am Sweden's king. You can take my lands, my people, my kingdom, but you will never reach the House of Vasa. = 
 # Requires translation!
Stranger, welcome to the Snow King's kingdom! I am Gustavus Adolphus, member of the esteemed House of Vasa = 
 # Requires translation!
My friend, it is my belief that this settlement can benefit both our peoples. = 
 # Requires translation!
Oh, welcome! = 
 # Requires translation!
Oh, it is you. = 
 # Requires translation!
Nobel Prize = 
 # Requires translation!
When declaring friendship, both parties gain a [amount]% boost to great person generation = 
 # Requires translation!
Gain [amount] Influence with a [param] gift to a City-State = 
 # Requires translation!
All hail the transcendent King Gustavus Adolphus, founder of the Swedish Empire and her most distinguished military tactician. It was during your reign that Sweden emerged as one of the greatest powers in Europe, due in no small part to your wisdom, both on and off the battlefield. As king, you initiated a number of domestic reforms that ensured the economic stability and prosperity of your people. As the general who came to be known as the "Lion of the North," your visionary designs in warfare gained the admiration of military commanders the world over. Thanks to your triumphs in the Thirty Years' War, you were assured a legacy as one of history's greatest generals. = 
 # Requires translation!
Oh noble King, the people long for your prudent leadership, hopeful that once again they will see your kingdom rise to glory. Will you devise daring new strategies, leading your armies to victory on the theater of war? Will you build a civilization that stands the test of time? = 
 # Requires translation!
Stockholm = 
 # Requires translation!
Uppsala = 
 # Requires translation!
Gothenburg = 
 # Requires translation!
Malmö = 
 # Requires translation!
Linköping = 
 # Requires translation!
Kalmar = 
 # Requires translation!
Skara = 
 # Requires translation!
Västerås = 
 # Requires translation!
Jönköping = 
 # Requires translation!
Visby = 
 # Requires translation!
Falun = 
 # Requires translation!
Norrköping = 
 # Requires translation!
Gävle = 
 # Requires translation!
Halmstad = 
 # Requires translation!
Karlskrona = 
 # Requires translation!
Hudiksvall = 
 # Requires translation!
Örebro = 
 # Requires translation!
Umeå = 
 # Requires translation!
Karlstad = 
 # Requires translation!
Helsingborg = 
 # Requires translation!
Härnösand = 
 # Requires translation!
Vadstena = 
 # Requires translation!
Lund = 
 # Requires translation!
Västervik = 
 # Requires translation!
Enköping = 
 # Requires translation!
Skövde = 
 # Requires translation!
Eskilstuna = 
 # Requires translation!
Luleå = 
 # Requires translation!
Lidköping = 
 # Requires translation!
Södertälje = 
 # Requires translation!
Mariestad = 
 # Requires translation!
Östersund = 
 # Requires translation!
Borås = 
 # Requires translation!
Sundsvall = 
 # Requires translation!
Vimmerby = 
 # Requires translation!
Köping = 
 # Requires translation!
Mora = 
 # Requires translation!
Arboga = 
 # Requires translation!
Växjö = 
 # Requires translation!
Gränna = 
 # Requires translation!
Kiruna = 
 # Requires translation!
Borgholm = 
 # Requires translation!
Strängnäs = 
 # Requires translation!
Sveg = 

 # Requires translation!
Milan = 
 # Requires translation!
You leave us no choice. War it must be. = 
 # Requires translation!
Very well, this shall not be forgotten. = 
 # Requires translation!
You fiend! History shall remember this! = 
>>>>>>> f2697ee8

Florence = Florença
And so the flower of Florence falls to barbaric hands... = E assim a flor de Florença cai em mãos bárbaras...

Rio de Janeiro = Rio de Janeiro
I have to do this, for the sake of progress if nothing else. You must be opposed! = Eu tenho que fazer isto, pelo bem do progresso, se nada mais. Deves opor-te!
You can see how fruitless this will be for you... right? = Podes ver como isto será infrutífero para ti... certo?
May God grant me these last wishes - peace and prosperity for Brazil. = Que Deus me conceda estes últimos votos - paz e prosperidade para o Brasil.

Antwerp = Antuérpia
They will write songs of this.... pray that they shall be in your favor. = Eles escreverão canções sobre isto... ora para que estejam a teu favor.

Dublin = Dublin
War lingers in our hearts. Why carry on with a false peace? = A guerra permanece nos nossos corações. Por que continuar com uma falsa paz?
You gormless radger! You'll dine on your own teeth before you set foot in Ireland! = Seu grande idiota! Vais jantar com os teus próprios dentes antes de colocares os pés na Irlanda!
 # Requires translation!
A lonely wind blows through the highlands today. A dirge for Ireland. Can you hear it? = Um vento solitário sopra pelas terras altas hoje. Um canto fúnebre para a Irlanda. Consegues ouvir?

Tyre = Tiro
We never fully trusted you from the start. = Nunca confiamos totalmente em ti desde o início.

Ur = Ur
I will enjoy hearing your last breath as you witness the destruction of your realm! = Vou gostar de ouvir o teu último suspiro enquanto testemunhas a destruição do teu reino!
Why do we fight? Because Inanna demands it. Now, witness the power of the Sumerians! = Por que lutamos? Porque Inana exige isso. Agora, testemunha o poder dos sumérios!
What treachery has struck us? No, what evil? = Que traição nos atingiu? Não, que mal?

Genoa = Génova
How barbaric. Those who live by the sword shall perish by the sword. = Que bárbaro. Aqueles que vivem pela espada morrerão pela espada.

Venice = Veneza
You have revealed your purposes a bit too early, my friend... = Revelaste os teus propósitos um pouco cedo, meu amigo ...
A wrong calculation, on my part. = Um cálculo errado, da minha parte.

Brussels = Bruxelas
I guess you weren't here for the sprouts after all... = Eu acho que tu não estavas aqui para os brotos afinal...

Unacceptable! = Inaceitável

Sidon = Sídon
What a fine battle! Sidon is willing to serve you! = Que bela batalha! Sídon está disposto a servir-te!

Almaty = Almati
How could we fall to the likes of you?! = Como poderíamos cair para gente como tu?!

Edinburgh = Edimburgo
You shall stain this land no longer with your vileness! To arms, my countrymen - we ride to war! = Não deves mais manchar esta terra com a tua vileza! Às armas, meus compatriotas - cavalgamos para a guerra!
Traitorous man! The Celtic peoples will not stand for such wanton abuse and slander - I shall have your head! = Traidor! Os povos celtas não suportarão tal abuso e calúnia desenfreados - eu terei a tua cabeça!
Vile ruler, know that you 'won' this war in name only! = Governante vil, saiba que tu 'venceste' esta guerra apenas no nome!

Singapore = Singapura
Perhaps, in another world, we could have been friends... = Talvez, noutro mundo, poderíamos ter sido amigos...

Zanzibar = Zanzibar
May the Heavens forgive you for inflicting this humiliation to our people. = Que os Céus te perdoem por infligir esta humilhação ao nosso povo.

Sydney = Sydney
After thorough deliberation, Australia finds itself at a crossroads. Prepare yourself, for war is upon us. = Após profunda deliberação, a Austrália encontra-se numa encruzilhada. Prepare-te, pois a guerra está sobre nós.
We will mobilize every means of resistance to stop this transgression against our nation! = Vamos mobilizar todos os meios de resistência para parar esta transgressão contra nossa nação!
The principles for which we have fought will survive longer than any nation you could ever build. = Os princípios pelos quais lutamos sobreviverão por mais tempo do que qualquer nação que tu possas construir.

Cape Town = Cidade do Cabo
I have failed. May you, at least, know compassion towards our people. = Eu falhei. Que tu, pelo menos, conheças a compaixão para com nosso povo.

Kathmandu = Katmandu
We... defeated? No... we had so much work to do! = Nós... derrotados? Não... tínhamos muito trabalho a fazer!

Hanoi = Hanói
So this is how it feels to die... = Então é assim que é morrer...

Quebec City = Quebec
We were too weak to protect ourselves... = Estávamos muito fracos para nos protegermos...

Helsinki = Helsínquia
The day of judgement has come to us. But rest assured, the same will go for you! = O dia do julgamento chegou até nós. Mas fica tranquilo, o mesmo acontecerá contigo!

Kuala Lumpur = Kuala Lumpur
Today, the Malay people obey you, but do not think this is over... = Hoje os malaios obedecem-te, mas não penses que isso acabou ...

Manila = Manila
Ah, Gods! Why have you forsaken us? = Ah, deuses! Por que nos abandonastes?

Lhasa = Lhasa
Perhaps now we will find peace in death... = Talvez agora possamos encontrar paz na morte...

Vancouver = Vancouver
In responding to the unstinting malignancy that has heretofore defined your relationship with Canada, we can have no recourse but war! = Em resposta à malignidade irrestrita que até agora definiu o teu relacionamento com o Canadá, não podemos ter outro recurso a não ser a guerra!
As we can reach no peaceful resolution with you, Canada must turn, with reluctance, to war. = Como não podemos chegar a uma solução pacífica contigo, o Canadá deve voltar-se, com relutância, para a guerra.
I regret not defending my country to the last, although it was not of use. = Lamento não ter defendido meu país até o fim, embora não tenha sido útil.

M'Banza-Kongo = São Salvador do Congo
Do you really think you can walk over us so easily? I will not let it happen. Not to Kongo - not to my people! = Realmente achas que podes passar por cima de nós tão facilmente? Eu não vou deixar isso acontecer. Não para o Congo - não para o meu povo!
We are no strangers to war. You have strayed from the right path, and now we will correct it. = Não somos estranhos à guerra. Mas desviaste-te do caminho certo e agora iremos corrigi-lo.
You are nothing but a glorified barbarian. Cruel, and ruthless. = Não és nada além de um bárbaro glorificado. Cruel e implacável.

Mogadishu = Mogadíscio
Congratulations, conqueror. This tribe serves you now. = Parabéns, conquistador. Esta tribo serve-te agora.

Can only heal by pillaging = Só podes curar pela pilhagem


#################### Lines from Policies from Civ V - Vanilla ####################

Aristocracy = Aristocracia
Legalism = Legalismo
 # Requires translation!
Immediately creates the cheapest available cultural building in each of your first [amount] cities for free = 
Oligarchy = Oligarquia
 # Requires translation!
Units in cities cost no Maintenance = 
 # Requires translation!
+[amount]% attacking strength for cities with garrisoned units = 
Landed Elite = Elite aterrisada
 # Requires translation!
+[amount]% growth [cityFilter] = 
Monarchy = Monarquia
Tradition Complete = Tradição Completa
 # Requires translation!
Immediately creates a [building] in each of your first [amount] cities for free = 
Tradition = Tradição

Republic = Republica
Citizenship = Cidadania
Collective Rule = Governo Coletivo
Representation = Representação
 # Requires translation!
Each city founded increases culture cost of policies [amount]% less than normal = 
Meritocracy = Meritocracia
 # Requires translation!
Unhappiness from population decreased by [amount]% [cityFilter] = 
Liberty Complete = Liberade Completa
Liberty = Liberdade

Warrior Code = Código de Honra
Discipline = Disciplina
 # Requires translation!
[amount]% Strength for [unitType] units which have another [unitType2] unit in an adjacent tile = 
Military Tradition = Tradição militar
 # Requires translation!
[unitType] units gain [amount]% more Experience from combat = 
Military Caste = Casta Militar
Professional Army = Exército Profissional
 # Requires translation!
Gold cost of upgrading [unitType] units reduced by [amount]% = 
Honor Complete = Honra Completa
Honor = Honra
 # Requires translation!
+[amount]% Strength vs [param] = 
 # Requires translation!
Notified of new Barbarian encampments = 

Organized Religion = Religião Organizada
Mandate Of Heaven = Mandato do Céu
50% of excess happiness added to culture towards policies = 50% da felicidade em excesso sera adicionada para cultura para políticas
Theocracy = Teocracia
 # Requires translation!
+[amount]% [stat] from every [building] = 
Reformation = Reformação
Free Religion = Liberdade de Religião
Piety Complete = Piedade Completa
Piety = Piedade
 # Requires translation!
+[amount]% Production when constructing [stat] buildings = 
 # Requires translation!
Incompatible with [param] = 

 Philantropy = Filantropia
 # Requires translation!
Gifts of Gold to City-States generate [amount]% more Influence = 
Aesthetics = Estética
 # Requires translation!
Resting point for Influence with City-States is increased by [amount] = 
Scholasticism = Escolástico
 # Requires translation!
Allied City-States provide [stat] equal to [amount]% of what they produce for themselves = 
Cultural Diplomacy = Diplomacia Cultural
 # Requires translation!
Quantity of Resources gifted by City-States increased by [amount]% = 
 # Requires translation!
Happiness from Luxury Resources gifted by City-States increased by [amount]% = 
 # Requires translation!
Educated Elite =
 # Requires translation!
Allied City-States will occasionally gift Great People = 
 # Requires translation!
Patronage  Complete = 
 # Requires translation!
Influence of all other civilizations with all city-states degrades [amount]% faster = 
 # Requires translation!
Triggers the following global alert: [param] = 
 # Requires translation!
Patronage  = Patrocínio

Naval Tradition = Tradição naval
Trade Unions = Sindicatos
Merchant Navy = Marinha Mercante
Mercantilism = Mercantilismo
Protectionism = Protecionismo
 # Requires translation!
+[amount] happiness from each type of luxury resource = 
Commerce Complete = Comércio Completo
 # Requires translation!
Double gold from Great Merchant trade missions = 
Commerce = Comércio

Secularism = Secularismo
Humanism = Humanismo
Free Thought = Pensamento Livre
Sovereignty = Soberania
 # Requires translation!
[stats] from all [stat] buildings = 
Scientific Revolution = Revolução Ciêntifica
Rationalism Complete = Racionalismo Completo
 # Requires translation!
[amount] Free Technologies = 
Rationalism = Racionalismo
 # Requires translation!
[amount]% [stat] while the empire is happy = 

Constitution = Constituição
Universal Suffrage = Sufrágio Universal
 # Requires translation!
+[amount]% Defensive Strength for cities = 
Civil Society = Sociedade Civil
 # Requires translation!
-[amount]% food consumption by specialists = 
Free Speech = Liberdade de Expressão
 # Requires translation!
[amount] units cost no maintenance = 
Democracy = Democracia
 # Requires translation!
Specialists only produce [amount]% of normal unhappiness = 
Freedom Complete = Liberdade Completa
 # Requires translation!
+[amount]% yield from every [tileImprovement] = 
Freedom = Liberdade

Populism = Populismo
 # Requires translation!
[param] units deal +[amount]% damage = 
Militarism = Militarismo
 # Requires translation!
Gold cost of purchasing [param] units -[amount]% = 
Fascism = Fascismo
 # Requires translation!
Quantity of strategic resources produced by the empire +[amount]% = 
Police State = Estado de Polícia
Total War = Guerra Total
 # Requires translation!
New [unitType] units start with [amount] Experience = 
Autocracy Complete = Autocracia Completa
 # Requires translation!
+[amount]% attack strength to all [unitType] units for [amount2] turns = 
Autocracy = Autocracia
 # Requires translation!
-[amount]% unit upkeep costs = 
 # Requires translation!
Upon capturing a city, receive [amount] times its [stat] production as [stat2] immediately = 

 # Requires translation!
United Front = 
 # Requires translation!
Militaristic City-States grant units [amount] times as fast when you are at war with a common nation = 
 # Requires translation!
Planned Economy = 
 # Requires translation!
+[amount]% Production when constructing a [building] = 
Nationalism = Nacionalismo
Socialism = Socialismo
 # Requires translation!
-[amount]% maintenance cost for buildings [cityFilter] = 
Communism = Comunismo
Order Complete = Pedido Completo
Order = Pedido


#################### Lines from Quests from Civ V - Vanilla ####################

Route = Constroi uma Rota
Build a road to connect your capital to our city. = Constroi uma estrada para conectar a tua capital à nossa cidade.

Clear Barbarian Camp = Limpa um Campo Bárbaro
We feel threatened by a Barbarian Camp near our city. Please take care of it. = Sentimo-nos ameaçados por um acampamento bárbaro perto da nossa cidade. Por favor, cuida dele.

Connect Resource = Conecta um Recurso
In order to make our civilizations stronger, connect [param] to your trade network. = Para tornar as nossas civilizações mais fortes, conecta um [param] à tua rede de comércio.

Construct Wonder = Constroi uma Maravilha
We recommend you to start building [param] to show the whole world your civilization strength. = Recomendamos que comeces a construir uma [param] para mostrar ao mundo inteiro a força da tua civilização.

Acquire Great Person = Consegue uma Boa Pessoa
Great People can change the course of a Civilization! You will be rewarded for acquiring a new [param]. = As Boas Pessoas podem mudar o curso de uma civilização! Serás recompensado por conseguires uma nova [param].

Find Player = Encontrar jogador
You have yet to discover where [param] set up their cities. You will be rewarded for finding their territories. = Ainda não descobriste onde os [param] estabeleceram as suas cidades. Serás recompensado por encontrar os seus territórios

Find Natural Wonder = Encontra uma Maravilha Natural
Send your best explorers on a quest to discover Natural Wonders. Nobody knows the location of [param] yet. = Envia os teus melhores exploradores numa missão para descobrir as maravilhas naturais. Ninguém sabe a localização de [param] ainda.


#################### Lines from Religions from Civ V - Vanilla ####################

 # Requires translation!
Buddhism = 

 # Requires translation!
Christianity = 

 # Requires translation!
Hinduism = 

 # Requires translation!
Islam = 

 # Requires translation!
Taoism = 


#################### Lines from Specialists from Civ V - Vanilla ####################

Scientist = Cientista

Merchant = Comerciante

Artist = Artista

Engineer = Engenheiro


#################### Lines from Techs from Civ V - Vanilla ####################

Agriculture = Agricultura
Starting tech = Tecnologia inicial
'Where tillage begins, other arts follow. The farmers therefore are the founders of human civilization.' - Daniel Webster = 'Onde o cultivo começa, outras artes seguem. Os fazendeiros portanto são os fundadores da civilização humana.' Daniel Webster

Pottery = Cerâmica
'Shall the clay say to him that fashioneth it, what makest thou?' - Bible Isaiah 45:9 = 'Porventura dirá o barro ao que o formou: Que fazes?' - Bíblia Isaías 45:9
Animal Husbandry = Pecuária
'Thou shalt not muzzle the ox when he treadeth out the corn.' - Bible Deuteronomy 25:4 = 'Não amarre a boca do boi quando ele estiver pisando o trigo.' - Bíblia Deuteronômio 25:4
Archery = Arquearia
'The haft of the arrow has been feathered with one of the eagle's own plumes, we often give our enemies the means of our own destruction' - Aesop = 'O cabo da flecha foi emplumado com uma das plumas da própria águia, nós frequentemente fornecemos aos nossos inimigos os meios para nossa própria destruição' - Esopo
Mining = Mineração
'The meek shall inherit the Earth, but not its mineral rights.' - J. Paul Getty = 'O manso deverá herdar a Terra, mas não os direitos aos minerais.' -J. Paul Getty

Sailing = Navegação
'He who commands the sea has command of everything.' - Themistocles = 'Aquele que comanda o mar tem comando de tudo.' - Temístocles
Calendar = Calendário
'So teach us to number our days, so that we may apply our hearts unto wisdom.' - Bible Psalms 90:12 = 'Ensina-nos a contar os nossos dias para que o nosso coração alcance sabedoria.' - Bíblia Salmos  90:12
Writing = Literatura
'He who destroys a good book kills reason itself.' - John Milton = 'Aquele que destroi um bom livro mata a prórpria razão.' - John Milton
Trapping = Caça
'Even brute beasts and wandering birds do not fall into the same traps or nets twice.' - Saint Jerome = 'Até bestas selvagens e pássaros vagantes não caem na mesma armadilha ou rede duas vezes.' - Saint Jerome
The Wheel = A roda
'Wisdom and virtue are like the two wheels of a cart.' - Japanese proverb = 'Conhecimento e virtude são como as duas rodas de uma carroça.' - Provérbio japonês
Masonry = Alvenaria
'How happy are those whose walls already rise!' - Virgil = 'Quão feliz são aqueles cuja as paredes já levantam!' - Virgílio
Bronze Working = Trabalho com bronze
'Here Hector entered, with a spear eleven cubits long in his hand; the bronze point gleamed in front of him, and was fastened to the shaft of the spear by a ring of gold.' - Homer = 'Aqui Heitor entrou, com uma lança de onze côvados de comprimento em sua mão; o bronze aponta brilhante em sua frente, e foi preso ao cabo da lança por um anel de ouro.' - Homero

Optics = Ótica
Enables embarkation for land units = Permite o embarque de unidades terrestres
'He made an instrument to know if the moon shine at full or no.' - Samuel Butler = 'Ele fez um instrumento para saber se a lua brilha cheia ou não.' - Samuel Butler
Horseback Riding = Montaria
'A Horse! A Horse! My kingdom for a horse!' - Shakespeare (Richard III) = 'Um Cavalo! Um Cavalo! Meu reino por um cavalo!' - Shakespeare (Ricardo III)
Mathematics = Matemática
'Mathematics is the gate and key to the sciences.' - Roger Bacon = 'Matemática é o portão e a chave para as ciências.' Roger Bacon
Construction = Construção
'Three things are to be looked to in a building: that it stands on the right spot; that it be securely founded; that it be successfully executed.' - Johann Wolfgang von Goethe = 'Três coisas não devem ser observadas em uma construção: que ela está no local correto; que suas fundações são seguras; que ela seja executada com sucesso.' - Johann Wolfgang von Goethe

Philosophy = Filosofia
'There is only one good, knowledge, and one evil, ignorance.' - Socrates = 'Só existe um bem, conhecimento, e um mal, ignrância.' - Sócrates
 # Requires translation!
Drama and Poetry = 
 # Requires translation!
'What is drama but life with the dull bits cut out.' - Alfred Hitchcock = 
Currency = Moeda
'Better is bread with a happy heart than wealth with vexation.' - Amenemope = 'Melhor é pão com coração feliz do que riqueza com tormento.' - Amenemope
Engineering = Engenharia
 # Requires translation!
Roads connect tiles across rivers = 
'Instrumental or mechanical science is the noblest and, above all others, the most useful.' - Leonardo da Vinci = 'Ciência mecânica ou instrumental é a mais nobre e, acima de todas, a mais útil.' - Leonardo da Vinci
Iron Working = Trabalho com ferro
'Do not wait to strike til the iron is hot, but make it hot by striking.' - William Butler Yeats = 'Não espere o aço ficar quente para bater, mas faça-o quente batendo.' - William Butler Yeats

Theology = Teologia
'Three things are necessary for the salvation of man: to know what he ought to believe; to know what he ought to desire; and to know what he ought to do' - St. Thomas Aquinas = 'Tres coisas são necessárias para a salvação do homem: saber em que ele deve acreditar; saber o que ele deve desejar; e saber o que ele deve fazer' -  S. Tomás de Aquino
Civil Service = Serviço civil
Enables Open Borders agreements = Permite acordos de Fronteiras Abertas
'The only thing that saves us from the bureaucracy is its inefficiency' - Eugene McCarthy = 'A única coisa que nos salva da burocracia é sua ineficiência' - Eugene McCarthy
Guilds = Corporações
Enables conversion of city production to gold = Habilita a conversão da produção das cidades para ouro
'The merchants and the traders have come; their profits are pre-ordained...' - Sri Guru Granth Sahib = 'Os mercadores e comerciantes chegaram; seus lúcros são pré-ordenados...' - Sri Guru Granth Sahib
Metal Casting = Fundição
'When pieces of bronze or gold or iron break, the metal-smith welds them together again in the fire, and the bond is established.' - Sri Guru Granth Sahib = 'Quando pedaços de bronze, ouro, ou aço quebram, o ferreiro os solda novamento no fogo, e a liga é estabelecida.' - Sri Guru Granth Sahib

Compass = Bússola
'I find the great thing in this world is not so much where we stand, as in what direction we are moving.' - Oliver Wendell Holmes = 'Eu descobri que a grande coisa deste mundo não se trata de onde nos encontramos, mas na direção que nos movemos.' - Oliver Wendell Holmes
Education = Educação
Enables conversion of city production to science = Habilita a conversão de produção das cidades para ciência
Enables Research agreements = Habilita acordos de pesquisa
'Education is the best provision for old age.' - Aristotle = 'Educação é o melhor seguro para velhice.' - Aristóteles
Chivalry = Cavalaria
'Whoso pulleth out this sword of this stone and anvil, is rightwise king born of all England.' - Malory = Quem sacar fora essa espada desta rocha e bigorna, será rei nascido por direito de toda Inglaterra.' - Malory
Machinery = Maquinária
Improves movement speed on roads = Melhora velocidade de movimento em estradas
'The press is the best instrument for enlightening the mind of man, and improving him as a rational, moral and social being.' - Thomas Jefferson = 'A imprensa é o melhor instrumento para iluminar a mente do homem, e o aprimorar como um ser racional, moral e social.' - Thomas Jefferson
Physics = Física
'Measure what is measurable, and make measurable what is not so.' - Galileo Galilei = 'Meça o que for mensurável, e faça mensurável o que não for.' - Galileo Galilei
Steel = Aço
'John Henry said to his Captain, / 'A man ain't nothin' but a man, / And before I'll let your steam drill beat me down, / I'll die with the hammer in my hand.'' - Anonymous: The Ballad of John Henry, the Steel-Drivin' Man = 'John Henry disse ao seu capitão, / 'Um homem não é nada mas um homem, / E antes que eu permita que sua broca a vapor me vença, / Eu morrerei com o martelo em minha mão.'' - Anônimo: A balada de John Henry, o Homem Movido a Aço

Astronomy = Astronomia
Increases embarked movement +1 = Aumenta movimento enquanto embarcado em +1
Enables embarked units to enter ocean tiles = Permite que unidades embarcadas entrem em hexágonos oceânicos
 # Requires translation!
'Joyfully to the breeze royal Odysseus spread his sail, and with his rudder skillfully he steered.' - Homer = 
Acoustics = Acústica
 # Requires translation!
'Their rising all at once was as the sound of thunder heard remote' - Milton = 
Banking = Sistema bancário
 # Requires translation!
'Happiness: a good bank account, a good cook and a good digestion' - Jean Jacques Rousseau = 
Printing Press = Impressora
 # Requires translation!
'It is a newspaper's duty to print the news and raise hell.' - The Chicago Times = 
Gunpowder = Pólvora
 # Requires translation!
'The day when two army corps can annihilate each other in one second, all civilized nations, it is to be hoped, will recoil from war and discharge their troops.' - Alfred Nobel = 

Navigation = Navegação
 # Requires translation!
'The winds and the waves are always on the side of the ablest navigators.' - Edward Gibbon = 
Architecture = Arquitetura
 # Requires translation!
'Architecture begins where engineering ends.' - Walter Gropius = 
Economics = Economia
 # Requires translation!
'Compound interest is the most powerful force in the universe.' - Albert Einstein = 
Metallurgy = Metalurgia
 # Requires translation!
'There never was a good knife made of bad steel.' - Benjamin Franklin = 
Chemistry = Química
 # Requires translation!
'Wherever we look, the work of the chemist has raised the level of our civilization and has increased the productive capacity of the nation.' - Calvin Coolidge = 

Archaeology = Arqueologia
 # Requires translation!
'Those who cannot remember the past are condemned to repeat it.' - George Santayana = 
Scientific Theory = Teoria científica
 # Requires translation!
'Every great advance in science has issued from a new audacity of imagination.' - John Dewey = 
Industrialization = Industrialização
 # Requires translation!
'Industrialization based on machinery, already referred to as a characteristic of our age, is but one aspect of the revolution that is being wrought by technology.' - Emily Greene Balch = 
Rifling = Armamento
 # Requires translation!
'It is well that war is so terrible, or we should grow too fond of it.' - Robert E. Lee = 
Military Science = Ciência militar
 # Requires translation!
'Wars may be fought with weapons, but they are won by men. It is the spirit of the men who follow and of the man who leads that gains the victory.' - George S. Patton = 
Fertilizer = Fertilizante
 # Requires translation!
'The nation that destroys its soil destroys itself.' - Franklin Delano Roosevelt = 

Biology = Biologia
 # Requires translation!
'If the brain were so simple we could understand it, we would be so simple we couldn't.' - Lyall Watson = 
Electricity = Eletricidade
 # Requires translation!
'Is it a fact - or have I dreamt it - that, by means of electricity, the world of matter has become a great nerve, vibrating thousands of miles in a breathless point of time?' - Nathaniel Hawthorne = 
Steam Power = Energia a vapor
 # Requires translation!
'The nations of the West hope that by means of steam communication all the world will become as one family.' - Townsend Harris = 
Dynamite = Dinamite
 # Requires translation!
'As soon as men decide that all means are permitted to fight an evil, then their good becomes indistinguishable from the evil that they set out to destroy.' - Christopher Dawson = 

Refrigeration = Refrigeração
 # Requires translation!
'And homeless near a thousand homes I stood, and near a thousand tables pined and wanted food.' - William Wordsworth = 
Radio = Rádio
 # Requires translation!
'The whole country was tied together by radio. We all experienced the same heroes and comedians and singers. They were giants.' - Woody Allen = 
Replaceable Parts = Partes substituiveís
 # Requires translation!
'Nothing is particularly hard if you divide it into small jobs.' - Henry Ford = 
Flight = Voo
 # Requires translation!
'Aeronautics was neither an industry nor a science. It was a miracle.' - Igor Sikorsky = 
Railroad = Ferrovia
 # Requires translation!
'The introduction of so powerful an agent as steam to a carriage on wheels will make a great change in the situation of man.' - Thomas Jefferson = 

Plastics = Plásticos
 # Requires translation!
'Ben, I want to say one word to you, just one word: plastics.' - Buck Henry and Calder Willingham, The Graduate = 
Electronics = Eletrônica
 # Requires translation!
'There's a basic principle about consumer electronics: it gets more powerful all the time and it gets cheaper all the time.' - Trip Hawkins = 
Ballistics = Balística
 # Requires translation!
'Men, like bullets, go farthest when they are smoothest.' - Jean Paul = 
Combustion = Combustão
 # Requires translation!
'Any man who can drive safely while kissing a pretty girl is simply not giving the kiss the attention it deserves.' - Albert Einstein = 

Pharmaceuticals = Farmacêuticas
 # Requires translation!
'In nothing do men more nearly approach the gods than in giving health to men.' - Cicero = 
Atomic Theory = Teoria atômica
 # Requires translation!
'The unleashed power of the atom has changed everything save our modes of thinking, and we thus drift toward unparalleled catastrophes.' - Albert Einstein = 
Radar = Radar
 # Requires translation!
'Vision is the art of seeing things invisible.' - Jonathan Swift = 
Combined Arms = Conjunto armamentista
 # Requires translation!
'The root of the evil is not the construction of new, more dreadful weapons. It is the spirit of conquest.' - Ludwig von Mises = 

Ecology = Ecologia
 # Requires translation!
'Only within the moment of time represented by the present century has one species, man, acquired significant power to alter the nature of his world.' - Rachel Carson = 
Nuclear Fission = Fissão núclear
 # Requires translation!
'I am become Death, the destroyer of worlds.' - J. Robert Oppenheimer = 
Rocketry = Ciência do foguete
 # Requires translation!
'A good rule for rocket experimenters to follow is this: always assume that it will explode.' - Astronautics Magazine, 1937 = 
Computers = Computadores
 # Requires translation!
'Computers are like Old Testament gods: lots of rules and no mercy.' - Joseph Campbell = 

Telecommunications = Telecomunicações
 # Requires translation!
'The more we elaborate our means of communication, the less we communicate.' - J.B. Priestly = 
Mobile Tactics = Tática móvel
 # Requires translation!
'All men can see these tactics whereby I conquer, but what none can see is the strategy out of which victory is evolved.' - Sun Tzu = 
 # Requires translation!
Advanced Ballistics = 
 # Requires translation!
'Our scientific power has outrun our spiritual power, we have guided missiles and misguided men.' – Martin Luther King Jr. = 
Satellites = Satélites
 # Requires translation!
Reveals the entire map = 
 # Requires translation!
'Now, somehow, in some new way, the sky seemed almost alien.' - Lyndon B. Johnson = 
Robotics = Robótica
 # Requires translation!
'1. A robot may not injure a human being or, through inaction, allow a human being to come to harm. 2. A robot must obey any orders given to it by human beings, except when such orders would conflict with the First Law. 3. A robot must protect its own existence as long as such protection does not conflict with the First or Second Law.' - Isaac Asimov = 
Lasers = Lasers
 # Requires translation!
'The night is far spent, the day is at hand: let us therefore cast off the works of darkness, and let us put on the armor of light.' - The Holy Bible: Romans, 13:12 = 

Particle Physics = Física de particulas
 # Requires translation!
'Every particle of matter is attracted by or gravitates to every other particle of matter with a force inversely proportional to the squares of their distances.' - Isaac Newton = 
 # Requires translation!
Nuclear Fusion = 
 # Requires translation!
'The release of atomic energy has not created a new problem. It has readily made more urgent the necessity of solving an existing one.' - Albert Einstein = 
Nanotechnology = Nanotecnologia
 # Requires translation!
'The impact of nanotechnology is expected to exceed the impact that the electronics revolution has had on our lives.' - Richard Schwartz = 
Stealth = Furtividade
 # Requires translation!
'Be extremely subtle, even to the point of formlessness, be extremely mysterious, even to the point of soundlessness. Thereby you can be the director of the opponent's fate.' - Sun Tzu = 

Future Tech = Tecnologia avançada
Who knows what the future holds? = Quem sabe o que o futuro reserva?
 # Requires translation!
Can be continually researched = 
 # Requires translation!
'I think we agree, the past is over.' - George W. Bush = 


#################### Lines from Terrains from Civ V - Vanilla ####################

Ocean = Oceano

Coast = Litoral

 # Requires translation!
Occurs at temperature between [param] and [param2] and humidity between [param3] and [amount] = 
Grassland = Pastagem

Plains = Planícies

Tundra = Tundra

Desert = Deserto

Lakes = Lagos

 # Requires translation!
Has an elevation of [amount] for visibility calculations = 
 # Requires translation!
Occurs in chains at high elevations = 
Mountain = Montanhas

Snow = Neve

 # Requires translation!
[amount] Strength for cities built on this terrain = 
 # Requires translation!
[amount] Sight for [param] units = 
 # Requires translation!
Occurs in groups around high elevations = 
Hill = Colinas

 # Requires translation!
Provides a one-time Production bonus to the closest city when cut down = 
 # Requires translation!
Blocks line-of-sight from tiles at same elevation = 
Resistant to nukes = Resistente contra nukes
Can be destroyed by nukes = Pode ser destruído por nukes
Forest = Floresta

Jungle = Selva

Marsh = Pântano

Fallout = Abrigo

Oasis = Oásis

Flood plains = Planícies alagadas

Ice = Gelo

Atoll = Atol

Great Barrier Reef = Grande Barreira de Coral

Old Faithful = Old Faithful

Grants 500 Gold to the first civilization to discover it = Concede 500 de Ouro para a primeira civilização que a descubra
El Dorado = El Dorado

Grants Rejuvenation (all healing effects doubled) to adjacent military land units for the rest of the game = Concede Rejuvenescimento (todos os efeitos de cura dobrados) para unidades terrestres militares adjacentes pelo resto do jogo
Fountain of Youth = Fonte da Juventude

 # Requires translation!
Grand Mesa =

Mount Fuji = Monte Fuji

Krakatoa = Krakatoa

Rock of Gibraltar = Rochedo de Gibraltar

Cerro de Potosi = Cerro Rico

Barringer Crater = Cratera de Barringer


#################### Lines from TileImprovements from Civ V - Vanilla ####################

 # Requires translation!
Can also be built on tiles adjacent to fresh water = 
 # Requires translation!
[stats] on [tileFilter] tiles once [tech] is discovered = 
Farm = Fazenda

Lumber mill = Serralheria

Mine = Mina

Trading post = Posto de comércio

Camp = Campo

Oil well = Poço de petróleo

Pasture = Pasto

Plantation = Plantação

Quarry = Pedreira

Fishing Boats = Barcos de pesca

 # Requires translation!
Gives a defensive bonus of [amount]% = 
 # Requires translation!
Can be built outside your borders = 
Fort = Forte

 # Requires translation!
Costs [amount] gold per turn when in your territory = 
Road = Estrada


Remove Forest = Cortar floresta

Remove Jungle = Cortar selva

Remove Fallout = Derrubar abrigo

Remove Marsh = Drenar pântano

Remove Road = Remover estrada

Remove Railroad = Remover ferrovia

Cancel improvement order = Cancelar ordem de melhoria

Academy = Academia

Landmark = Monumento

Manufactory = Fábrica

Customs house = Alfândega

 # Requires translation!
Holy site = 

Deal 30 damage to adjacent enemy units = Inflije 30 de dano para unidade inimigas adjacentes
 # Requires translation!
Can be built just outside your borders = 
 # Requires translation!
Citadel = 

 # Requires translation!
Can only be built on Coastal tiles = 
Moai = Moai

 # Requires translation!
Cannot be built on bonus resource = 
 # Requires translation!
Terrace farm = 

 # Requires translation!
Polder = 

 # Requires translation!
Unpillagable = 
Ancient ruins = Ruínas antigas

City ruins = Ruínas da cidade

Indestructible = Indestrutível
City center = Centro da cidade

Barbarian encampment = Acampamento bárbaro


#################### Lines from TileResources from Civ V - Vanilla ####################

Cattle = Gado

Sheep = Ovelhas

Deer = Cervos

Bananas = Bananas

Wheat = Trigo

Stone = Pedra

Fish = Peixes

Horses = Cavalos

Iron = Ferro

Coal = Carvão

Oil = Petróleo

Aluminum = Alumínio

Uranium = Urânio

Furs = Peles

Cotton = Algodão

Dyes = Tintas

Gems = Jóias

Gold Ore = Minério de Ouro

Silver = Prata

Incense = Incenso

Ivory = Marfim

Silk = Seda

Spices = Temperos

Wine = Vinho

Sugar = Açúcar

+15% production towards Wonder construction = + 15% de produção para a construção da Maravilha
Marble = Mármore

Whales = Baleias

Pearls = Pérolas


#################### Lines from UnitPromotions from Civ V - Vanilla ####################

Heal Instantly = Cura Instantânea
 # Requires translation!
Heal this unit by [amount] HP = 
 # Requires translation!
Doing so will consume this opportunity to choose a Promotion = 

Accuracy I = Precisão I
 # Requires translation!
+[amount]% Strength in [param] = 

Accuracy II = Precisão II

Accuracy III = Precisão III

Barrage I = Barragem I

Barrage II = Barragem II

Barrage III = Barragem III

Volley = Salva

Extended Range = Alcance estendido
 # Requires translation!
[amount] Range = [amount] Alcance

Indirect Fire = Fogo indireto
Ranged attacks may be performed over obstacles = Ataques à distância podem ser executados sobre obstáculos

Shock I = Choque I

Shock II = Choque II

Shock III = Choque III

Drill I = Perfuração I

Drill II = Perfuração II

Drill III = Perfuração III

Charge = Carga

 # Requires translation!
Besiege = 

Formation I = Formação I

Formation II = Formação I

Blitz = Blitz
 # Requires translation!
[amount] additional attacks per turn = 

Woodsman = Lenhador
Double movement rate through Forest and Jungle = Taxa de movimento dobrado através de Floresta e Selva

Amphibious = Anfíbio
 # Requires translation!
Eliminates combat penalty for attacking over a river = 
 # Requires translation!
Eliminates combat penalty for attacking from the sea = 

Medic = Médico I
 # Requires translation!
[amount] HP when healing = 
 # Requires translation!
All adjacent units heal [amount] HP when healing = 

Medic II = Médico II
 # Requires translation!
[amount] HP when healing in [tileFilter] tiles = 

Scouting I = Exploração I
 # Requires translation!
[amount] Visibility Range = 

Scouting II = Exploração II

Scouting III = Exploração III
 # Requires translation!
[amount] Movement = [amount] Movimento

<<<<<<< HEAD
Survivalism I = Sobrevivência I
=======
 # Requires translation!
Survivalism I = 
 # Requires translation!
+[amount]% Strength when defending = 
>>>>>>> f2697ee8

Survivalism II = Sobrevivência II

<<<<<<< HEAD
Survivalism III = Sobrevivência III
=======
 # Requires translation!
Survivalism III = 
Unit will heal every turn, even if it performs an action = Esta unidade irá curar a cada turno, mesmo se executar uma ação
 # Requires translation!
May withdraw before melee ([amount]%) = 
>>>>>>> f2697ee8

Boarding Party I = Festa de Enquadro I

Boarding Party II = Festa de Enquadro II

Boarding Party III = Festa de Enquadro III

Coastal Raider I = Assalto Litorâneo I
 # Requires translation!
Earn [amount]% of the damage done to [unitType] units as [stat] = 

Coastal Raider II = Assalto Litorâneo II

Coastal Raider III = Assalto Litorâneo III

Targeting I = Alvejamento I

Targeting II = Alvejamento II

Targeting III = Alvejamento III

Wolfpack I = Alcateia I
 # Requires translation!
+[amount]% Strength when attacking = 

Wolfpack II = Alcateia II

Wolfpack III = Alcateia III

Armor Plating I = Revestimento de Armadura I

Armor Plating II = Revestimento de Armadura II

Armor Plating III = Revestimento de Armadura III

Flight Deck I = Convés de Vôo I
 # Requires translation!
Can carry [amount] extra [unitType] units = 

Flight Deck II = Convés de Vôo II

Flight Deck III = Convés de Vôo III

 # Requires translation!
Supply = 
 # Requires translation!
May heal outside of friendly territory = 

Siege I = Cerco Aéreo I

Siege II = Cerco Aéreo II

Siege III = Cerco Aéreo III

Evasion = Evasão
 # Requires translation!
Damage taken from interception reduced by [amount]% = 

Interception I = Interceptação I
 # Requires translation!
[amount]% Damage when intercepting = 

Interception II = Interceptação II

Interception III = Interceptação III

Air Targeting I = Mira Aérea I

Air Targeting II = Mira Aérea II

Sortie = Excursão
 # Requires translation!
[amount] extra interceptions may be made per turn = 

Operational Range = Alcance Operacional

Air Repair = Reparação Aérea

Cover I = Cobertura I
 # Requires translation!
[amount]% Strength when defending vs [unitType] = 

Cover II = Cobertura II

March = Marcha

Mobility = Mobilidade

Sentry = Sentinela

Logistics = Logística

Ambush I = Emboscada Aérea I

Ambush II = Emboscada Aérea II

Bombardment I = Bombardeamento I

Bombardment II = Bombardeamento II

Bombardment III = Bombardeamento III

 # Requires translation!
Morale = 
 # Requires translation!
+[amount]% Combat Strength = 

 # Requires translation!
Great Generals I = 

 # Requires translation!
Great Generals II = 

 # Requires translation!
Quick Study = 
 # Requires translation!
[amount]% Bonus XP gain = 

Haka War Dance = Dança de Guerra Haka
 # Requires translation!
[amount]% Strength for enemy [unitType] units in adjacent [param] tiles = 

Rejuvenation = Rejuvenescimento
All healing effects doubled = Todos os efeitos de cura dobrados

Slinger Withdraw = Retirada de Lançador


#################### Lines from Units from Civ V - Vanilla ####################

 # Requires translation!
Can build [param] improvements on tiles = 

 # Requires translation!
Excess Food converted to Production when under construction = 
 # Requires translation!
Requires at least [amount] population = 
Founds a new city = Estabelecer uma nova cidade

Ignores terrain cost = Ignora custo de movimento em terrenos


Maori Warrior = Guerreiro Maori

 # Requires translation!
Jaguar = 
Heals [amount] damage if it kills a unit = Cura [amount] de dano se destruir uma unidade

Brute = Bruto

Archer = Arqueiro

Bowman = Arqueiro Experiente

Slinger = Lançador

Work Boats = Barcos de trabalho
May create improvements on water resources = Pode criar melhorias em recursos aquáticos
Cannot enter ocean tiles until Astronomy = Não pode entrar o terreno 'oceano' até Astronomia

Trireme = Trireme
Cannot enter ocean tiles = Não pode entrar o terreno 'oceano' 

Chariot Archer = Arqueiro de Biga
Rough terrain penalty = Penalidade de terreno díficil
No defensive terrain bonus = Nenhum bonus de defesa do terreno

War Chariot = Carruagem de guerra

 # Requires translation!
Horse Archer = 

War Elephant = Elefante de guerra


Hoplite = Hoplita

Persian Immortal = Imortal Persa

 # Requires translation!
Battering Ram = 
 # Requires translation!
Can only attack [unitType] units = 
 # Requires translation!
-[amount] Visibility Range = 

Horseman = Cavaleiro
Can move after attacking = Pode se mover após atacar
 # Requires translation!
-[amount]% Strength vs [unitType] = 

Companion Cavalry = Cavalaria companheira

Catapult = Catapulta
Must set up to ranged attack = Precisa de preparação para atacar a distância
Limited Visibility = Visibilidade limitada

Ballista = Balista

Composite Bowman = Arqueiro Composto

Swordsman = Espadachim

Legion = Legião

Mohawk Warrior = Guerreiro Mohawk


Landsknecht = Landsknecht
Can move immediately once bought = Pode se mover imediatamente uma vez comprado

Galleass = Galeaças

Knight = Cavaleiro

Camel Archer = Arqueiro de camelo

Conquistador = Conquistador
Defense bonus when embarked = Bonus de defesa quando embarcado

Naresuan's Elephant = Elefante de Naresuan

Mandekalu Cavalry = Cavalaria Mandekalu

Keshik = Keshik

Crossbowman = Besteiro

Chu-Ko-Nu = Chu-Ko-Nu

Longbowman = Arqueiro de arco longo

Trebuchet = Trabuco

Hwach'a = Hwach'a

Longswordsman = Espadachim de espada longa

Samurai = Samurai

Berserker = Furioso

Caravel = Caravela

Turtle Ship = Navio Tartaruga


Musketeer = Mosqueteiro

Janissary = Janisário

Minuteman = Mílicia

Tercio = Terço

Privateer = Corsário
 # Requires translation!
May capture killed [param] units = 

Sea Beggar = Mendigo do Mar

Frigate = Fragata

Ship of the Line = Navio de linha

Lancer = Lanceiro montado

Sipahi = Sipahi
No movement cost to pillage = Sem custo de movimento para saquear

 # Requires translation!
Hakkapeliitta = 
 # Requires translation!
Transfer Movement to [unit] = 
 # Requires translation!
[amount]% Strength when stacked with [unit] = 

Cannon = Canhão

Gatling Gun = Metralhadora


Norwegian Ski Infantry = Infantaria de Esqui Norueguesa
Double movement in Snow, Tundra and Hills = Dobra movimento em Neve, Tundra e Colinas

 # Requires translation!
Carolean = 

Cavalry = Cavalaria

Cossack = Cossaco

Ironclad = Navio revestido de ferro
Double movement in coast = Movimento em dobro nos litorais

Artillery = Artilharia

Can enter ice tiles = Pode entrar em blocos de gelo
 # Requires translation!
Can only attack [param] tiles = 
Invisible to others = Invisível para outros
Can attack submarines = Pode atacar submarinos

Great War Infantry = Infantaria da Grande Guerra

Foreign Legion = Legião Estrangeira

Triplane = Aeronave triplano
[amount]% chance to intercept air attacks = [amount]% de chance de interceptar ataques aéreos
6 tiles in every direction always visible = 6 hexágonos em toda direção sempre visível

Great War Bomber = Bombardeiro da Grande Guerra


Carrier = Porta-aviões
 # Requires translation!
Cannot attack = 
 # Requires translation!
Can carry [amount] [unitType] units = 

Battleship = Navio de batalha

Machine Gun = Metralhadora robusta

Anti-Aircraft Gun = Arma anti-aérea

Landship = Navio terrestre

Destroyer = Destruidor

 # Requires translation!
[amount] Sight for all [param] units = [amount] Visão para todas as unidades [param]


Zero = Zero


B17 = B17

Paratrooper = Forças Especiais
 # Requires translation!
May Paradrop up to [amount] tiles from inside friendly territory =

Tank = Tanque

Panzer = Tanque-Panzer

Anti-Tank Gun = Arma anti-tanque

Atomic Bomb = Bomba Atômica
Self-destructs when attacking = Autodestrói-se ao atacar
Nuclear weapon of Strength [amount] = Arma nuclear de Força [quantidade]
Blast radius [amount] = Raio da explosão [quantidade]

Rocket Artillery = Artilharia de foguetes

Mobile SAM = Veículo LM

Guided Missile = Míssil Teleguiado

Nuclear Missile = Míssil nuclear

Helicopter Gunship = Helicóptero de guerra
 # Requires translation!
Unable to capture cities = 
 # Requires translation!
All tiles cost 1 movement = 
 # Requires translation!
Can pass through impassable tiles = 

Nuclear Submarine = Submarino Nuclear

Mechanized Infantry = Infantaria mecanizada

Missile Cruiser = Cruzador

Modern Armor = Panzer moderno

Jet Fighter = Avião de Caça

Giant Death Robot = Robô gigante da morte

Stealth Bomber = Bombardeiro furtivo
Cannot be carried by [unit] units = Não pode ser transportado por [unit] unidades

Great Artist = Grande Artista
Great Person - [stat] = Boa Pessoa - [stat]
Can construct [tileImprovement] = Podes construir [tileImprovement]
Can start an [amount]-turn golden age = Podes começar uma era de ouro de [amount]

Great Scientist = Grande Cientista
Can hurry technology research = Pode apressar pesquisa tecnológica

Great Merchant = Grande Mercador
Can undertake a trade mission with City-State, giving a large sum of gold and [amount] Influence = Pode assumir uma missão de troca com Cidade-Estado, obtendo uma grande quantia de ouro e [amount] de Influência

Great Engineer = Grande Engenheiro
Can speed up construction of a wonder = Pode acelerar a construção de uma maravilha

Great Prophet = Grande Profeta
Can spread religion [amount] times = Pode espalhar a religião [amount] vezes
May found a religion = Podes fundar uma religião
Can construct [tileImprovement] if it hasn't spread religion yet = Pode construir [tileImprovement] se ainda não espalhaste a religião

Great General = Grande General
Bonus for units in 2 tile radius 15% = 15% de bônus para unidades com raio de 2 blocos

Khan = Cã
Heal adjacent units for an additional 15 HP per turn = Cura unidades adjacentes por um adiconal de 15 HP por rodada


#################### Lines from Tutorials ####################

Introduction = Introdução
Welcome to Unciv!\nBecause this is a complex game, there are basic tasks to help familiarize you with the game.\nThese are completely optional, and you're welcome to explore the game on your own! = Bem-vindo ao Unciv!\nPela razão de ser um jogo complexo, existem tarefas básicas para ajudar-te a te familiarizares com o jogo.\nIsto é completamente opcional, e podes explorar o jogo da tua maneira!

New Game = Novo Jogo
Your first mission is to found your capital city.\nThis is actually an important task because your capital city will probably be your most prosperous.\nMany game bonuses apply only to your capital city and it will probably be the center of your empire. = Sua primeira missão é fundar sua cidade capital.\nIsso é uma importante tarefa atualmente porque provavelmente sua cidade capital será a mais próspera.\nMuitos dos bônus do jogo se aplicam apenas para sua cidade capital e esta provalvelmente será o centro do seu império.
 # Requires translation!
How do you know a spot is appropriate?\nThat’s not an easy question to answer, but looking for and building next to luxury resources is a good rule of thumb.\nLuxury resources are tiles that have things like gems, cotton, or silk (indicated by a smiley next to the resource icon)\nThese resources make your civilization happy. You should also keep an eye out for resources needed to build units, such as iron. Cities cannot be built within 3 tiles of existing cities, which is another thing to watch out for! = 
 # Requires translation!
However, cities don’t have a set area that they can work - more on that later!\nThis means you don’t have to settle cities right next to resources.\nLet’s say, for example, that you want access to some iron – but the resource is right next to a desert.\nYou don’t have to settle your city next to the desert. You can settle a few tiles away in more prosperous lands.\nYour city will grow and eventually gain access to the resource.\nYou only need to settle right next to resources if you need them immediately – \n   which might be the case now and then, but you’ll usually have the luxury of time. = 
 # Requires translation!
The first thing coming out of your city should be either a Scout or Warrior.\nI generally prefer the Warrior because it can be used for defense and because it can be upgraded\n  to the Swordsman unit later in the game for a relatively modest sum of gold.\nScouts can be effective, however, if you seem to be located in an area of dense forest and hills.\nScouts don’t suffer a movement penalty in this terrain.\nIf you’re a veteran of the 4x strategy genre your first Warrior or Scout will be followed by a Settler.\nFast expanding is absolutely critical in most games of this type. = 

In your first couple of turns, you will have very little options, but as your civilization grows, so do the number of things requiring your attention = Nos teus primeiros turnos, terás muito poucas opções, mas conforme a tua civilização cresce, cresce também o número de coisas que requerem a tua atenção

Culture and Policies = Cultura e Políticas
Each turn, the culture you gain from all your cities is added to your Civilization's culture.\nWhen you have enough culture, you may pick a Social Policy, each one giving you a certain bonus. = A cada turno, a cultura que ganhas de todas as tuas cidades é adicionada à cultura da tua Civilização.\nQuandoctiveres cultura suficiente, podes escolher uma Política Social, cada uma dando-te um certo bônus.
The policies are organized into branches, with each branch providing a bonus ability when all policies in the branch have been adopted. = As políticas são organizadas em ramos, com cada ramo fornecendo uma habilidade de bónus quando todas as políticas no ramo foram adotadas.
With each policy adopted, and with each city built,\n  the cost of adopting another policy rises - so choose wisely! = Com cada política adotada e com cada cidade construída,\n o custo de adoção de outra política aumenta - então escolhe com sabedoria!

City Expansion = Expansão da cidade
Once a city has gathered enough Culture, it will expand into a neighboring tile.\nYou have no control over the tile it will expand into, but tiles with resources and higher yields are prioritized. = Assim que uma cidade reunir Cultura suficiente, ela se expandirá para um bloco vizinho.\nNão tens controlo sobre o bloco para o qual ela se expandirá, mas os blocos com recursos e rendimentos mais altos são priorizados.
Each additional tile will require more culture, but generally your first cities will eventually expand to a wide tile range. = Cada bloco adicional exigirá mais cultura, mas geralmente as tuas primeiras cidades irão eventualmente expandir-se para uma ampla gama de blocos.
Although your city will keep expanding forever, your citizens can only work 3 tiles away from city center.\nThis should be taken into account when placing new cities. = Embora a tua cidade continue a expandir-se para sempre, os teus cidadãos só podem trabalhar 3 blocos de distância do centro da cidade.\nIsso deve ser levado em consideração ao fundar novas cidades.

As cities grow in size and influence, you have to deal with a happiness mechanic that is no longer tied to each individual city.\nInstead, your entire empire shares the same level of satisfaction.\nAs your cities grow in population you’ll find that it is more and more difficult to keep your empire happy. = À medida que as cidades crescem em tamanho e influência, tu precisas lidar com um mecanismo de felicidade que não está mais vinculado a cada cidade individualmente.\nEm vez disso, todo o teu império compartilha o mesmo nível de satisfação.\nCom o aumento da população das tuas cidades, descobrirsá que é cada vez mais difícil manter o teu império feliz.
In addition, you can’t even build any city improvements that increase happiness until you’ve done the appropriate research.\nIf your empire’s happiness ever goes below zero the growth rate of your cities will be hurt.\nIf your empire becomes severely unhappy (as indicated by the smiley-face icon at the top of the interface)\n  your armies will have a big penalty slapped on to their overall combat effectiveness. = Além disso, não podes construir nenhuma melhoria na cidade que aumente a felicidade até que tenha feito a pesquisa adequada.\nSe a felicidade do teu império cair abaixo de zero, a taxa de crescimento das suas cidades será prejudicada.\nSe o teu império ficar gravemente infeliz (conforme indicado pelo ícone de cara sorridente na parte superior da interface)\n os teus exércitos terão uma grande penalidade aplicada à sua eficácia geral de combate.
This means that it is very difficult to expand quickly in Unciv.\nIt isn’t impossible, but as a new player you probably shouldn’t do it.\nSo what should you do? Chill out, scout, and improve the land that you do have by building Workers.\nOnly build new cities once you have found a spot that you believe is appropriate. = Isto significa que é muito difícil expandir rapidamente no Unciv.\nNão é impossível, mas como um novo jogador, provavelmente não deverias fazer isso.\nEntão, o que deves fazer? Relaxa, explora e melhora a terra que possuis construindo Trabalhadores.\nConstroi novas cidades apenas depois de encontrar um local que acreditas ser apropriado.

Unhappiness = Infelicidade
It seems that your citizens are unhappy!\nWhile unhappy, cities  will grow at 1/4 the speed, and your units will suffer a 2% penalty for each unhappiness = Parece que os teus cidadãos estão infelizes!\nQuando infelizes, as cidades crescerão a 1/4 da velocidade e as tuas unidades sofrerão uma penalidade de 2% para cada infelicidade
Unhappiness has two main causes: Population and cities\n  Each city causes 3 unhappiness, and each population, 1 = A infelicidade tem duas causas principais: População e cidades\n Cada cidade causa 3 de infelicidade e cada população causa 1
There are 2 main ways to combat unhappiness:\n  by building happiness buidings for your population\n  or by having improved luxury resources within your borders = Existem duas maneiras principais de combater a infelicidade:\n construindo edifícios de felicidade para a tua população\n ou melhorando os recursos de luxo dentro das tuas fronteiras

You have entered a Golden Age!\nGolden age points are accumulated each turn by the total happiness \n  of your civilization\nWhen in a golden age, culture and production generation increases +20%,\n  and every tile already providing at least one gold will provide an extra gold. = Entraste numa Idade de Ouro!\nOs pontos da idade de ouro são acumulados a cada turno pela felicidade total\n da tua civilização\nQuando numa idade de ouro, a cultura e a produção de geração aumentam +20%,\ne cada bloco já fornece pelo menos um o ouro, fornecerá um ouro extra.

Roads and Railroads = Estradas e ferrovias
Connecting your cities to the capital by roads\n  will generate gold via the trade route.\nNote that each road costs 1 gold Maintenance per turn, and each Railroad costs 2 gold,\n  so it may be more economical to wait until the cities grow! = Conectar as tuas cidades à capital por estradas\n gerará ouro por meio da rota comercial.\nObserva que cada estrada custa 1 ouro de manutenção por turno e cada ferrovia custa 2 ouros,\n por isso pode ser mais econômico esperar até as cidades crescerem!

Victory Types = Tipos de Vitória
Once you’ve settled your first two or three cities you’re probably 100 to 150 turns into the game.\nNow is a good time to start thinking about how, exactly, you want to win – if you haven’t already. = Depois de definires as tuas primeiras duas ou três cidades, provavelmente terás 100 a 150 bilhetes no jogo.\nAgora é um bom momento para começar a pensar sobre como, exatamente, queres ganhar - se ainda não o fizeste.
There are three ways to win in Unciv. They are:\n - Cultural Victory: Complete 5 Social Policy Trees\n - Domination Victory: Survive as the last civilization\n - Science Victory: Be the first to construct a spaceship to Alpha Centauri = Existem três maneiras de ganhar no Unciv. São elas:\n - Vitória Cultural: Completa 5 Árvores de Política Social\n - Vitória de Dominação: Sobrevive como a última civilização\n - Vitória Ciêntfica: Sê o primeiro a construir uma nave espacial para a Alpha Centauri.
So to sum it up, these are the basics of Unciv – Found a prosperous first city, expand slowly to manage happiness,\n   and set yourself up for the victory condition you wish to pursue.\nObviously, there is much more to it than that, but it is important not to jump into the deep end before you know how to swim. = Então, para resumir, estes são os fundamentos do Unciv - fundar uma primeira cidade próspera, expandir lentamente para administrar a felicidade,\ne preparares-te para a condição de vitória que queres perseguir.\nObviamente, há muito mais nisso do que isso, mas é importante não pulares para o fundo do poço antes de saberes nadar.

Enemy City = Cidade Inimiga
Cities can be conquered by reducing their health to 1, and entering the city with a melee unit.\nSince cities heal each turn, it is best to attack with ranged units and use your melee units to defend them until the city has been defeated! = As cidades podem ser conquistadas reduzindo a tua saúde a 1 e entrando na cidade com uma unidade corpo-a-corpo.\nComo as cidades curam a cada turno, é melhor atacar com unidades corpo-a-corpo e usar as tuas unidades corpo-a-corpo para defendê-las até que a cidade seja derrotada!

Luxury Resource = Recursos de Luxo
Luxury resources within your domain and with their specific improvement are connected to your trade network.\nEach unique Luxury resource you have adds 5 happiness to your civilization, but extra resources of the same type don't add anything, so use them for trading with other civilizations! = Os recursos de luxo sobre o teu domínio e com o teu aprimoramento específico estão conectados à sua rede de comércio.\nCada recurso de luxo exclusivo que tu tens adiciona 5 de felicidade à tua civilização, mas recursos extras do mesmo tipo não adicionam nada, então usa-os para negociar com outras civilizações!

Strategic Resource = Recurso Estratégico
Strategic resources within your domain and with their specific improvement are connected to your trade network.\nStrategic resources allow you to train units and construct buildings that require those specific resources, for example the Horseman requires Horses. = Os recursos estratégicos sobre o teu domínio e com o teu aprimoramento específico estão conectados à tua rede de comércio.\nOs recursos estratégicos permitem que treines unidades e construas edifícios que requerem esses recursos específicos, por exemplo, o Cavaleiro requer cavalos.
Unlike Luxury Resources, each Strategic Resource on the map provides more than one of that resource.\nThe top bar keeps count of how many unused strategic resources you own.\nA full drilldown of resources is available in the Resources tab in the Overview screen. = Ao contrário dos recursos de luxo, cada recurso estratégico no mapa fornece mais de um desse recurso.\nA barra superior mantém a contagem de quantos recursos estratégicos não utilizados possuis.\nUma análise completa dos recursos está disponível na guia Recursos na tela Visão geral.

The city can no longer put up any resistance!\nHowever, to conquer it, you must enter the city with a melee unit = A cidade não pode mais resistir!\nNo entanto, para conquistá-la, deves entrar na cidade com uma unidade corpo-a-corpo

After Conquering = Depois de conquistar
When conquering a city, you can now choose to either  or raze, puppet, or annex the city.\nRazing the city will lower its population by 1 each turn until the city is destroyed. = Quando conquistas uma cidade, podes escolher ou destruir, deixa-la fantoche ou anexar a cidade.\n EDestruir a cidade reduzirá a tua população em 1 a cada turno até que a cidade seja destruída.
Puppeting the city will mean that you have no control on the city's production.\nThe city will not increase your tech or policy cost, but its citizens will generate 1.5x the regular unhappiness.\nAnnexing the city will give you control over the production, but will increase the citizen's unhappiness to 2x!\nThis can be mitigated by building a courthouse in the city, returning the citizen's unhappiness to normal.\nA puppeted city can be annexed at any time, but annexed cities cannot be returned to a puppeted state! = 

You have encountered a barbarian unit!\nBarbarians attack everyone indiscriminately, so don't let your \n  civilian units go near them, and be careful of your scout! = Encontraste uma unidade bárbara!\nOs Bárbaros atacam todos indiscriminadamente, então não deixes as tuas \n unidades civis chegarem perto deles e toma cuidado com o teu batedor!

You have encountered another civilization!\nOther civilizations start out peaceful, and you can trade with them,\n  but they may choose to declare war on you later on = Encontraste outra civilização!\nOutras civilizações começam pacíficas e podes negociar com elas,\n mas elas podem decidir declarar guerra a ti mais tarde

Once you have completed the Apollo Program, you can start constructing spaceship parts in your cities\n (with the relevant technologies) to win a scientific victory! = Depois de concluires o Programa Apollo, podes começar a construir peças de foguetões nas tuas cidades\n (com as tecnologias relevantes) para obter uma vitória científica!

Injured Units = Unidades Feridas
Injured units deal less damage, but recover after turns that they have been inactive\nUnits heal 5 health per turn in enemy territory, 10 in neutral land,\n  15 inside your territory and 20 in your cities = Unidades feridas causam menos danos, mas recuperam-se após turnos em que ficam inativas\nUnidades curam 5 pontos de vida por turno em território inimigo, 10 em terra neutra,\n 15 dentro do teu território e 20 nas tuas cidades

Workers = Trabalhadores
Workers are vital to your cities' growth, since only they can construct improvements on tiles\nImprovements raise the yield of your tiles, allowing your city to produce more and grow faster while working the same amount of tiles! = Os trabalhadores são vitais para o crescimento das tuas cidades, já que somente eles podem construir melhorias nos bocos\nMelhorias aumentam o rendimento dos teus blocos, permitindo que a tua cidade produza mais e cresça mais rápido trabalhando a mesma quantidade de blocos!

 # Requires translation!
Siege Units = 
 # Requires translation!
Siege units are extremely powerful against cities, but need to be Set Up before they can attack.\nOnce your siege unit is set up, it can attack from the current tile,\n  but once moved to another tile, it will need to be set up again. = 

Embarking = Embarque
Once a certain tech is researched, your land units can embark, allowing them to traverse water tiles.\nEntering or leaving water takes the entire turn.\nUnits are defenseless while embarked, so be careful! = Depois que uma determinada tecnologia é pesquisada, as tuas unidades terrestres podem embarcar, permitindo-lhes atravessar os blocos de água.\nEntrar ou sair da água leva o turno inteiro.\nAs unidades ficam indefesas durante o embarque, então toma cuidado!

 # Requires translation!
Idle Units = 
 # Requires translation!
If you don't want to move a unit this turn, you can skip it by clicking 'Next unit' again.\nIf you won't be moving it for a while, you can have the unit enter Fortify or Sleep mode - \n  units in Fortify or Sleep are not considered idle units.\nIf you want to disable the 'Next unit' feature entirely, you can toggle it in Menu -> Check for idle units = 

Contact Me = Contacta-me
Hi there! If you've played this far, you've probably seen that the game is currently incomplete.\n UnCiv is meant to be open-source and free, forever.\n That means no ads or any other nonsense. = Olá! Se você jogaste até agora, provavelmente viste que o jogo está incompleto.\nO UnCiv foi criado para ser de código aberto e grátis sempre.\nIsso significa que não há anúncios ou qualquer outra coisa sem sentido.
What motivates me to keep working on it, \n  besides the fact I think it's amazingly cool that I can,\n  is the support from the players - you guys are the best! = O que me motiva a continuar a trabalhae nisto, \n além do fato de que eu acho fantastico que eu posso, é o apoio dos jogadores - vocês são demais!
Every rating and review that I get puts a smile on my face =)\n  So contact me! Send me an email, review, Github issue\n  or mail pigeon, and let's figure out how to make the game \n  even more awesome!\n(Contact info is in the Play Store) = Todas as classificações e avaliações que recebo fazem-me sorrir =)\n Então contacta-me! Manda-me um email, avaliação, problema do Github\n ou pombo correio, e vamos descobrir como fazer o jogo \n ainda mais incrível!\n(Informação de contato está na Play Store)

Pillaging = Pilhagem
Military units can pillage improvements, which heals them 25 health and ruins the improvement.\nThe tile can still be worked, but advantages from the improvement - stat bonuses and resources - will be lost.\nWorkers can repair these improvements, which takes less time than building the improvement from scratch. = Unidades militares podem pilhar melhorias, o que cura elas em 25 de vida e destroi a melhoria.\nAinda se pode trabalhar no ladrilho, mas vantagens da melhoria - bonus de status e recursos - se perderão.\nTrabalhadores podem consertar essas melhorias, o que demora menos tempo que fazer a melhoria do zero.

Experience = Experiência
Units that enter combat gain experience, which can then be used on promotions for that unit.\nUnits gain more experience when in Melee combat than Ranged, and more when attacking than when defending. = Unidade que engajam em combate ganham experiência, a qual pode então ser aplicada em promoçoes para esta unidade.\nUnidades ganham mais experiência em combates corpo a corpo do que à distância, e mais atacando do que defendendo.
Units can only gain up to 30 XP from Barbarian units - meaning up to 2 promotions. After that, Barbarian units will provide no experience. = Unidades só podem ganhar até 30 XP de unidades de Bárbaros - ou seja, até 2 promoçoes. Depois disso, unidades de Bárbaros não providenciarão mais experiência.

Combat = Combate
Unit and cities are worn down by combat, which is affected by a number of different values.\nEach unit has a certain 'base' combat value, which can be improved by certain conditions, promotions and locations. = Unidades e cidades são abatidas por combate, o que é afetado por vários valores diferentes.\nCada unidade tem um certo valor de combate 'base', o qual pode ser aprimorado por certas condições, promoçoes e localizações.
Units use the 'Strength' value as the base combat value when melee attacking and when defending.\nWhen using a ranged attack, they will the use the 'Ranged Strength' value instead. = Unidades usam o valor 'Força' como o valor de base em ataques corpo a corpo e defendendo.\nQuando atacando a distância, elas usam o valor 'Força a Distância' em vez.
Ranged attacks can be done from a distance, dependent on the 'Range' value of the unit.\nWhile melee attacks allow the defender to damage the attacker in retaliation, ranged attacks do not. = Ataques à distância dependem do valor de 'Alcance' da unidade.\nEnquanto ataques corpo a corpo permitem o defensor gerar dano ao atacante em retaliação, ataques a distância não permitem. 

Research Agreements = Acordos de Pesquisa
In research agreements, you and another civilization decide to jointly research technology.\nAt the end of the agreement, you will both receive a 'lump sum' of Science, which will go towards one of your unresearched technologies. = Em acordos de pesquisa, você e outra civilização decidem pesquisar em conjunto tecnologia.\nAo fim do acordo, ambos vocês irão receber um 'montante único' de ciência, o qual será direcionado a uma de suas tecnologia ainda não pesquisada.
The amount of Science you receive at the end is dependent on the science generated by your cities and the other civilization's cities during the agreement - the more, the better! = A quantidade de Ciência que você recebe no fim depende na ciência gerada por suas cidades e das cidades das outras civilizações durante o acordo - quanto mais. melhor! 

Not all nations are contending with you for victory.\nCity-states are nations that can't win, don't conquer other cities and can't be traded with. = Nem todas as nações estão disputando com você pela vitória.\nCidades-estado são nações que não podem ganhar, não conquistam outras cidades e não podem negociar comércio.
Instead, diplomatic relations with city-states are determined by Influence - a meter of 'how much the City-state likes you'.\nInfluence can be increased by attacking their enemies, liberating their city, and giving them sums of gold. = Ao contrário, relações diplomáticas com cidades-estado são determinadas por Influência - a medida de 'quanto que a Cidade-estado gosta de você'.\nInfluência pode ser aumentada por atacar seus inimigos, liberar sua cidade, e dando a elas quantias de ouro.
Certain bonuses are given when you are at above 30 influence.\nWhen you have above 60 Influence, and you have the highest influence with them of all civilizations, you are considered their 'Ally', and gain further bonuses and access to the Luxury and Strategic resources in their lands. = Certos bonus são fornecidos quando você se encontra acima de 30 de influência.\nQuando você tem mais que 60 de Influência, e você tem a aior influência de todas as civilizações, você é considerado seus 'Aliado', e ganha ainda mais bonus e acesso aos recursos de Luxo e Estratégia em suas terras.

Great People = Boas Pessoas
Certain buildings, and specialists in cities, generate Great Person points per turn.\nThere are several types of Great People, and their points accumulate separately.\nThe number of points per turn and accumulated points can be viewed in the Overview screen. = Certos edifícios e especialistas em cidades geram pontos de Boas Pessoas por turno.\nHá vários tipos de Boas Pessoas, e os teus pontos acumulam-se separadamente.\nO número de pontos por turno e os pontos acumulados podem ser visualizados na tela Visão Geral.
Once enough points have been accumulated, a Great Person of that type will be created!\nEach Great Person can construct a certain Great Improvement which gives large yields over time, or immediately consumed to provide a certain bonus now. = Assim que forem acumulados pontos suficientes, uma Boa Pessoa desse tipo será criada!\nCada Boa Pessoa pode construir uma certa Boa Melhoria que dá grandes rendimentos com o tempo, ou é imediatamente consumida para fornecer um certo bónus agora.
Great Improvements also provide any strategic resources that are under them, so you don't need to worry if resources are revealed underneath your improvements! = Boas Melhorias também fornecem quaisquer recursos estratégicos que estão sob eles, então não precisas de preocupar-te se os recursos forem revelados por trás das tuas melhorias!

Removing Terrain Features = A remover as características do terreno
Certain tiles have terrain features - like Flood plains or Forests -  on top of them. Some of these layers, like Jungle, Marsh and Forest, can be removed by workers.\nRemoving the terrain feature does not remove any resources in the tile, and is usually required in order to work those resources. = Certos blocos têm características de terreno - como planícies aluviais ou florestas - em cima deles. Algumas dessas camadas, como Selva, Pântano e Floresta, podem ser removidas pelos trabalhadores.\nA remoção do recurso de terreno não remove nenhum recurso do bloco e geralmente é necessário para trabalhar esses recursos.

Natural Wonders, such as the Mt. Fuji, the Rock of Gibraltar and the Great Barrier Reef, are unique, impassable terrain features, masterpieces of mother Nature, which possess exceptional qualities that make them very different from the average terrain.\nThey benefit by giving you large sums of Culture, Science, Gold or Production if worked by your Cities, which is why you might need to bring them under your empire as soon as possible. = Maravilhas Naturais, como o Monte Fuji, a Rocha de Gibraltar e a Grande Barreira de Coral, são únicas, características intransponíveis de terreno, obras primas da Mãe Natureza, as quais possuem qualidades excepcionais que as fazem muito diferentes dos terrenos comuns.\nEles beneficiam fornecendo-te grandes quantias de Cultura, Ciência, Ouro ou Produção se trabalhadas pelas tuas Cidades, sendo o motivo pelo qual tens que trazê-las ao teu empério assim que possível. 

Keyboard = Teclado
If you have a keyboard, some shortcut keys become available. Unit command or improvement picker keys, for example, are shown directly in their corresponding buttons. = Se tiveres um teclado, algumas teclas de atalho estarão disponíveis. O comando da unidade ou as teclas do seletor de melhoria, por exemplo, são mostradas diretamente nos seus botões correspondentes.
On the world screen the hotkeys are as follows: = Na tela do mundo, as teclas de atalho são as seguintes:
Space or 'N' - Next unit or turn\n'E' - Empire overview (last viewed page)\n'+', '-' - Zoom in / out\nHome - center on capital or open its city screen if already centered = Espaço ou 'N' - Próxima unidade ou curva\n'E'- Visão geral do Império (última página visualizada)\n'+', '-'- Aumentar/diminuir o zoom \nHome - centralizar na capital ou abrir a tela da cidade, se já estiver centrado
F1 - Open Civilopedia\nF2 - Empire overview Trades\nF3 - Empire overview Units\nF4 - Empire overview Diplomacy\nF5 - Social policies\nF6 - Technologies\nF7 - Empire overview Cities\nF8 - Victory Progress\nF9 - Empire overview Stats\nF10 - Empire overview Resources\nF11 - Quicksave\nF12 - Quickload = F1 - Abrir Civilopédia\nF2 - Visão geral do comércio\F3 - Visão geral das unidades do Império\nF4 - Visão geral da Diplomacia do Império\nF5 - Políticas sociais\nF6 - Tecnologias\nF7 - Visão geral das Cidades do Império\nF8 Progresso de Vitória\nF9 - Estatísticas gerais do Império\nF10 - Visão geral dos recursos do Império\nF11 - Salvamento rápido\nF12 - Carregamento rápido
Ctrl-R - Toggle tile resource display\nCtrl-Y - Toggle tile yield display\nCtrl-O - Game options\nCtrl-S - Save game\nCtrl-L - Load game = Ctrl+R - Alterna a exibição do recurso\n Ctrl+Y - Alterna a exibição do rendimento\nCtrl+S - Salva o jogo\nCtrl+L - Carrega o jogo

World Screen = Tela do Mundo 
This is where you spend most of your time playing Unciv. See the world, control your units, access other screens from here. = É aqui que tu passas a maior parte do tempo a jogar Unciv. Vê o mundo, controla as tuas unidades, acessa outras telas daqui.
①: The menu button - civilopedia, save, load, options... = ①: O botão de menu - civilopédia, salvar, carregar, opções ...
②: The player/nation whose turn it is - click for diplomacy overview. = ②: O jogador/nação da vez - clica para obter uma visão geral da diplomacia.
③: The Technology Button - shows the tech tree which allows viewing or researching technologies. = ③: O botão de tecnologia - mostra a árvore de tecnologia que permite visualizar ou pesquisar tecnologias.
④: The Social Policies Button - shows enacted and selectable policies, and with enough culture points you can enact new ones. = ④: O botão de políticas sociais - mostra as políticas aprovadas e selecionáveis e, com pontos de cultura suficientes, podes aprovar novas.
⑤: The Diplomacy Button - shows the diplomacy manager where you can talk to other civilizations. = ⑤: O botão Diplomacia - mostra ao gerente da diplomacia onde podes conversar com outras civilizações.
⑥: Unit Action Buttons - while a unit is selected its possible actions appear here. = ⑥: Botões de ação da unidade - enquanto uma unidade é selecionada, as tuas ações possíveis aparecem aqui.
⑦: The unit/city info pane - shows information about a selected unit or city. = ⑦: O painel de informações da unidade/cidade - mostra informações sobre uma unidade ou cidade selecionada.
⑧: The name (and unit icon) of the selected unit or city, with current health if wounded. Clicking a unit name or icon will open its civilopedia entry. = ⑧: O nome (e o ícone da unidade) da unidade ou cidade selecionada, com a saúde atual, se ferido. Clicar no nome ou ícone de uma unidade abrirá a tua entrada na civilopédia.
⑨: The arrow buttons allow jumping to the next/previous unit. = ⑨: Os botões de seta permitem saltar para a unidade seguinte/anterior.
⑩: For a selected unit, its promotions appear here, and clicking leads to the promotions screen for that unit. = ⑩: Para uma unidade selecionada, a tuas promoções aparecem aqui, e ao clicar leva à tela de promoções para aquela unidade.
⑪: Remaining/per turn movement points, strength and experience / XP needed for promotion. For cities, you get its combat strength. = ⑪: Pontos de movimento restantes/por turno, força e experiência / XP necessários para promoção. Para cidades, obténs a tua força de combate.
⑫: This button closes the selected unit/city info pane. = ⑫: Este botão fecha o painel de informações da unidade/cidade selecionada.
⑬: This pane appears when you order a unit to attack an enemy. On top are attacker and defender with their respective base strengths. = ⑬: Este painel aparece quando ordenas que uma unidade ataque um inimigo. No topo estão o atacante e o defensor com suas respectivas bases fortes.
⑭: Below that are strength boni or mali and health bars projecting before / after the attack. = ⑭: Abaixo disso estão os boni ou mali de força e barras de saúde projetando-se antes/depois do ataque.
⑮: The Attack Button - let blood flow! = ⑮: O botão de ataque - deixa o sangue fluir!
⑯: The minimap shows an overview over the world, with known cities, terrain and fog of war. Clicking will position the main map. = ⑯: O minimapa mostra uma visão geral do mundo, com as cidades conhecidas, o terreno e a névoa de guerra. Clicar nele irá posicionar o mapa principal.
⑰: To the side of the minimap are display feature toggling buttons - tile yield, worked indicator, show/hide resources. These mirror setting on the options screen and are hidden if you deactivate the minimap. = ⑰: Ao lado do minimapa estão os botões de alternância de recursos de exibição - rendimento do bloco, indicador trabalhado, mostrar/esconder recursos. Essas definições de espelho na tela de opções ficam ocultas se desativares o minimapa.
⑱: Tile information for the selected hex - current or potential yield, terrain, effects, present units, city located there and such. Where appropriate, clicking a line opens the corresponding civilopedia entry. = ⑱: Informações de bloco para o hexadecimal selecionado - rendimento atual ou potencial, terreno, efeitos, unidades atuais, cidade localizada ali e outros. Quando apropriado, clicar numa linha abre a entrada da civilopédia correspondente.
⑲: Notifications - what happened during the last 'next turn' phase. Some are clickable to show a relevant place on the map, some even show several when you click repeatedly. = Notificações - o que aconteceu durante a última fase da 'próxima curva'. Alguns são clicáveis para mostrar um local relevante no mapa, alguns até mostram vários quando clicas repetidamente.
⑳: The Next Turn Button - unless there are things to do, in which case the label changes to 'next unit', 'pick policy' and so on. = ⑳: O botão de próxima curva - a menos que haja coisas a fazer, nesse caso o rótulo muda para 'próxima unidade', 'escolher política' e assim por diante.
ⓐ: The overview button leads to the empire overview screen with various tabs (the last one viewed is remembered) holding vital information about the state of your civilization in the world. = ⓐ: O botão de visão geral leva à tela de visão geral do império com vários guias (o último exibido é lembrado) contendo informações vitais sobre o estado de sua civilização no mundo.
ⓑ: The culture icon shows accumulated culture and culture needed for the next policy - in this case, the exclamation mark tells us a next policy can be enacted. Clicking is another way to the policies manager. = ⓑ: O ícone de cultura mostra a cultura acumulada e a cultura necessária para a próxima política - neste caso, o ponto de exclamação nos diz que uma próxima política pode ser implementada. Clicar é outra forma de acessar o gerenciador de políticas.
ⓒ: Your known strategic resources are displayed here with the available (usage already deducted) number - click to go to the resources overview screen. = ⓒ: Os teus recursos estratégicos conhecidos são exibidos aqui com o número disponível (uso já deduzido) - clica para ir para a tela de visão geral dos recursos.
ⓓ: Happiness/unhappiness balance and either golden age with turns left or accumulated happiness with amount needed for a golden age is shown next to the smiley. Clicking also leads to the resources overview screen as luxury resources are a way to improve happiness. = ⓓ: O equilíbrio de felicidade/infelicidade e idade de ouro com vira à esquerda ou felicidade acumulada com a quantidade necessária para uma idade de ouro é mostrada ao lado do smiley. Clicar também leva à tela de visão geral dos recursos, pois recursos de luxo são uma forma de melhorar a felicidade.
ⓔ: The science icon shows the number of science points produced per turn. Clicking leads to the technology tree. = ⓔ: O ícone de ciência mostra o número de pontos de ciência produzidos por turno. Clicar leva para a árvore de tecnologia.
ⓕ: Number of turns played with translation into calendar years. Click to see the victory overview. = ⓕ: Número de voltas jogadas com tradução em anos civis. Clica para ver a visão geral da vitória.
ⓖ: The number of gold coins in your treasury and income. Clicks lead to the Stats overview screen. = ⓖ: O número de moedas de ouro na tua tesouraria e receita. Os cliques levam à tela de visão geral das estatísticas.
ⓧ: In the center of all this - the world map! Here, the "X" marks a spot outside the map. Yes, unless the wrap option was used, Unciv worlds are flat. Don't worry, your ships won't fall off the edge. = ⓧ: No centro disto tudo - o mapa mundial! Aqui, o "X" marca um ponto fora do mapa. Sim, a menos que a opção de agrupamento tenha sido usada, os mundos Unciv são planos. Não te preocupes, os teus navios não cairão da borda.
ⓨ: By the way, here's how an empire border looks like - it's in the national colours of the nation owning the territory. = ⓨ: A propósito, é assim que se parece a fronteira de um império - está com as cores nacionais da nação que possui o território.
ⓩ: And this is the red targeting circle that led to the attack pane back under ⑬. = ⓩ: E este é o círculo vermelho de mira que leva ao painel de ataque abaixo de ⑬.
What you don't see: The phone/tablet's back button will pop the question whether you wish to leave Unciv and go back to Real Life. On desktop versions, you can use the ESC key. = O que você tu vês: o botão Voltar do telemóvel/tablet fará a pergunta se desejas sair do Unciv e voltar para a Vida Real. Nas versões de desktop, podes usar a tecla ESC.
<|MERGE_RESOLUTION|>--- conflicted
+++ resolved
@@ -574,14 +574,9 @@
 Explore = Explorar
 Stop exploration = Parar a exploração
 Pillage = Pilhar
-<<<<<<< HEAD
-Are you sure you want to pillage this [improvement]? = Tens a certeza que desejas pilhar esta [melhoria]?
+Are you sure you want to pillage this [improvement]? = Tens a certeza que desejas pilhar esta [improvement]?
 Do you really want to disband this unit? = Voçê realmente quer desfazer essa unidade?
 Disband this unit for [goldAmount] gold? = Desfazer esta unidade por  [goldAmount] ouro?
-=======
- # Requires translation!
-Are you sure you want to pillage this [improvement]? = 
->>>>>>> f2697ee8
 Create [improvement] = Criar [improvement]
 Start Golden Age = Começar idade dourada
  # Requires translation!
@@ -978,10 +973,6 @@
 Found [religionName] = Encontra [religionName]
  # Requires translation!
 Choose a [$beliefType] belief! = 
-<<<<<<< HEAD
-=======
- # Requires translation!
-Found [religionName] = 
  # Requires translation!
 Choose a pantheon = 
  # Requires translation!
@@ -990,7 +981,6 @@
 Found Pantheon = 
  # Requires translation!
 Follow [belief] = 
->>>>>>> f2697ee8
 
 # Terrains
 
@@ -2073,7 +2063,6 @@
 
 Arabia = Arábia
 Harun al-Rashid = Harune Arraxide
-<<<<<<< HEAD
 The world will be more beautiful without you. Prepare for war. = O mundo ficará mais bonito sem ti. Prepara-te para guerra.
 Fool! You will soon regret dearly! I swear it! = Idiota! Arrepender-te-ás profundamente! Eu juro!
 You have won, congratulations. My palace is now in your possession, and I beg that you care well for the peacock. = Venceste, parabéns. O meu palácio está agora na tua posse, e imploro que cuides bem do pavão.
@@ -2181,7 +2170,6 @@
 Milwaukee = Milwaukee
 Santa Cruz = Santa Cruz
 Little Rock = Little Rock
-=======
  # Requires translation!
 The world will be more beautiful without you. Prepare for war. = 
  # Requires translation!
@@ -2388,7 +2376,6 @@
 Santa Cruz = 
  # Requires translation!
 Little Rock = 
->>>>>>> f2697ee8
 
 Japan = Japão
 Oda Nobunaga = Oda Nobunaga
@@ -3870,138 +3857,127 @@
  # Requires translation!
 Kerkrade = 
 
-<<<<<<< HEAD
+Sweden = 
+ # Requires translation!
+Gustavus Adolphus = 
+ # Requires translation!
+The Hakkapeliittas will ride again and your men will fall just at the sight of my cavalry! God with us! = 
+ # Requires translation!
+Ha ha ha, captain Gars will be very glad to head out to war again. = 
+ # Requires translation!
+I am Sweden's king. You can take my lands, my people, my kingdom, but you will never reach the House of Vasa. = 
+ # Requires translation!
+Stranger, welcome to the Snow King's kingdom! I am Gustavus Adolphus, member of the esteemed House of Vasa = 
+ # Requires translation!
+My friend, it is my belief that this settlement can benefit both our peoples. = 
+ # Requires translation!
+Oh, welcome! = 
+ # Requires translation!
+Oh, it is you. = 
+ # Requires translation!
+Nobel Prize = 
+ # Requires translation!
+When declaring friendship, both parties gain a [amount]% boost to great person generation = 
+ # Requires translation!
+Gain [amount] Influence with a [param] gift to a City-State = 
+ # Requires translation!
+All hail the transcendent King Gustavus Adolphus, founder of the Swedish Empire and her most distinguished military tactician. It was during your reign that Sweden emerged as one of the greatest powers in Europe, due in no small part to your wisdom, both on and off the battlefield. As king, you initiated a number of domestic reforms that ensured the economic stability and prosperity of your people. As the general who came to be known as the "Lion of the North," your visionary designs in warfare gained the admiration of military commanders the world over. Thanks to your triumphs in the Thirty Years' War, you were assured a legacy as one of history's greatest generals. = 
+ # Requires translation!
+Oh noble King, the people long for your prudent leadership, hopeful that once again they will see your kingdom rise to glory. Will you devise daring new strategies, leading your armies to victory on the theater of war? Will you build a civilization that stands the test of time? = 
+ # Requires translation!
+Stockholm = 
+ # Requires translation!
+Uppsala = 
+ # Requires translation!
+Gothenburg = 
+ # Requires translation!
+Malmö = 
+ # Requires translation!
+Linköping = 
+ # Requires translation!
+Kalmar = 
+ # Requires translation!
+Skara = 
+ # Requires translation!
+Västerås = 
+ # Requires translation!
+Jönköping = 
+ # Requires translation!
+Visby = 
+ # Requires translation!
+Falun = 
+ # Requires translation!
+Norrköping = 
+ # Requires translation!
+Gävle = 
+ # Requires translation!
+Halmstad = 
+ # Requires translation!
+Karlskrona = 
+ # Requires translation!
+Hudiksvall = 
+ # Requires translation!
+Örebro = 
+ # Requires translation!
+Umeå = 
+ # Requires translation!
+Karlstad = 
+ # Requires translation!
+Helsingborg = 
+ # Requires translation!
+Härnösand = 
+ # Requires translation!
+Vadstena = 
+ # Requires translation!
+Lund = 
+ # Requires translation!
+Västervik = 
+ # Requires translation!
+Enköping = 
+ # Requires translation!
+Skövde = 
+ # Requires translation!
+Eskilstuna = 
+ # Requires translation!
+Luleå = 
+ # Requires translation!
+Lidköping = 
+ # Requires translation!
+Södertälje = 
+ # Requires translation!
+Mariestad = 
+ # Requires translation!
+Östersund = 
+ # Requires translation!
+Borås = 
+ # Requires translation!
+Sundsvall = 
+ # Requires translation!
+Vimmerby = 
+ # Requires translation!
+Köping = 
+ # Requires translation!
+Mora = 
+ # Requires translation!
+Arboga = 
+ # Requires translation!
+Växjö = 
+ # Requires translation!
+Gränna = 
+ # Requires translation!
+Kiruna = 
+ # Requires translation!
+Borgholm = 
+ # Requires translation!
+Strängnäs = 
+ # Requires translation!
+Sveg = 
+
 Milan = Milão
 You leave us no choice. War it must be. = Não nos deixas escolha. Deve ser guerra.
 Very well, this shall not be forgotten. = Muito bem, isto não deve ser esquecido.
 You fiend! History shall remember this! = Seu demónio! A história deve se lembrar disto!
-=======
- # Requires translation!
-Sweden = 
- # Requires translation!
-Gustavus Adolphus = 
- # Requires translation!
-The Hakkapeliittas will ride again and your men will fall just at the sight of my cavalry! God with us! = 
- # Requires translation!
-Ha ha ha, captain Gars will be very glad to head out to war again. = 
- # Requires translation!
-I am Sweden's king. You can take my lands, my people, my kingdom, but you will never reach the House of Vasa. = 
- # Requires translation!
-Stranger, welcome to the Snow King's kingdom! I am Gustavus Adolphus, member of the esteemed House of Vasa = 
- # Requires translation!
-My friend, it is my belief that this settlement can benefit both our peoples. = 
- # Requires translation!
-Oh, welcome! = 
- # Requires translation!
-Oh, it is you. = 
- # Requires translation!
-Nobel Prize = 
- # Requires translation!
-When declaring friendship, both parties gain a [amount]% boost to great person generation = 
- # Requires translation!
-Gain [amount] Influence with a [param] gift to a City-State = 
- # Requires translation!
-All hail the transcendent King Gustavus Adolphus, founder of the Swedish Empire and her most distinguished military tactician. It was during your reign that Sweden emerged as one of the greatest powers in Europe, due in no small part to your wisdom, both on and off the battlefield. As king, you initiated a number of domestic reforms that ensured the economic stability and prosperity of your people. As the general who came to be known as the "Lion of the North," your visionary designs in warfare gained the admiration of military commanders the world over. Thanks to your triumphs in the Thirty Years' War, you were assured a legacy as one of history's greatest generals. = 
- # Requires translation!
-Oh noble King, the people long for your prudent leadership, hopeful that once again they will see your kingdom rise to glory. Will you devise daring new strategies, leading your armies to victory on the theater of war? Will you build a civilization that stands the test of time? = 
- # Requires translation!
-Stockholm = 
- # Requires translation!
-Uppsala = 
- # Requires translation!
-Gothenburg = 
- # Requires translation!
-Malmö = 
- # Requires translation!
-Linköping = 
- # Requires translation!
-Kalmar = 
- # Requires translation!
-Skara = 
- # Requires translation!
-Västerås = 
- # Requires translation!
-Jönköping = 
- # Requires translation!
-Visby = 
- # Requires translation!
-Falun = 
- # Requires translation!
-Norrköping = 
- # Requires translation!
-Gävle = 
- # Requires translation!
-Halmstad = 
- # Requires translation!
-Karlskrona = 
- # Requires translation!
-Hudiksvall = 
- # Requires translation!
-Örebro = 
- # Requires translation!
-Umeå = 
- # Requires translation!
-Karlstad = 
- # Requires translation!
-Helsingborg = 
- # Requires translation!
-Härnösand = 
- # Requires translation!
-Vadstena = 
- # Requires translation!
-Lund = 
- # Requires translation!
-Västervik = 
- # Requires translation!
-Enköping = 
- # Requires translation!
-Skövde = 
- # Requires translation!
-Eskilstuna = 
- # Requires translation!
-Luleå = 
- # Requires translation!
-Lidköping = 
- # Requires translation!
-Södertälje = 
- # Requires translation!
-Mariestad = 
- # Requires translation!
-Östersund = 
- # Requires translation!
-Borås = 
- # Requires translation!
-Sundsvall = 
- # Requires translation!
-Vimmerby = 
- # Requires translation!
-Köping = 
- # Requires translation!
-Mora = 
- # Requires translation!
-Arboga = 
- # Requires translation!
-Växjö = 
- # Requires translation!
-Gränna = 
- # Requires translation!
-Kiruna = 
- # Requires translation!
-Borgholm = 
- # Requires translation!
-Strängnäs = 
- # Requires translation!
-Sveg = 
-
- # Requires translation!
-Milan = 
- # Requires translation!
-You leave us no choice. War it must be. = 
- # Requires translation!
-Very well, this shall not be forgotten. = 
- # Requires translation!
-You fiend! History shall remember this! = 
->>>>>>> f2697ee8
+ # Requires translation!
 
 Florence = Florença
 And so the flower of Florence falls to barbaric hands... = E assim a flor de Florença cai em mãos bárbaras...
@@ -4894,26 +4870,16 @@
  # Requires translation!
 [amount] Movement = [amount] Movimento
 
-<<<<<<< HEAD
 Survivalism I = Sobrevivência I
-=======
- # Requires translation!
-Survivalism I = 
  # Requires translation!
 +[amount]% Strength when defending = 
->>>>>>> f2697ee8
 
 Survivalism II = Sobrevivência II
 
-<<<<<<< HEAD
 Survivalism III = Sobrevivência III
-=======
- # Requires translation!
-Survivalism III = 
 Unit will heal every turn, even if it performs an action = Esta unidade irá curar a cada turno, mesmo se executar uma ação
  # Requires translation!
 May withdraw before melee ([amount]%) = 
->>>>>>> f2697ee8
 
 Boarding Party I = Festa de Enquadro I
 
