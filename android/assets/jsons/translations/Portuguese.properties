--- conflicted
+++ resolved
@@ -950,17 +950,11 @@
 
 # Religions
 
-<<<<<<< HEAD
+
 Choose an Icon and name for your Religion = Escolhe um ícone e um nome para a tua religião
 Found [religionName] = Encontra [religionName]
-=======
- # Requires translation!
-Choose an Icon and name for your Religion = 
  # Requires translation!
 Choose a [$beliefType] belief! = 
- # Requires translation!
-Found [religionName] = 
->>>>>>> 54df4ba0
 
 # Terrains
 
@@ -1084,8 +1078,6 @@
 The mod you selected is incompatible with the defined ruleset! = O mod que selecionaste é incompatível com o conjunto de regras definido!
 
 # Uniques that are relevant to more than one type of game object
-
-<<<<<<< HEAD
 [stats] from every [param] = [stats] de cada [param]
 [stats] from [param] tiles in this city = [stats] de [param] blocos nesta cidade
 [stats] from every [param] on [tileFilter] tiles = [stats] de cada [param] nos blocos [tileFilter]
@@ -1098,34 +1090,8 @@
 Can only be built on [tileFilter] tiles = Só pode ser construído em blocos [tileFilter]
 Cannot be built on [tileFilter] tiles = Não pode ser construído em blocos [tileFilter]
 Does not need removal of [feature] = Não precisa de remoção de [feature]
-=======
- # Requires translation!
-[stats] from every [param] = 
- # Requires translation!
-[stats] from [param] tiles in this city = 
- # Requires translation!
-[stats] from every [param] on [tileFilter] tiles = 
- # Requires translation!
-[stats] for each adjacent [param] = 
- # Requires translation!
-Must be next to [terrain] = 
- # Requires translation!
-Must be on [terrain] = 
- # Requires translation!
-+[amount]% vs [unitType] = 
- # Requires translation!
-+[amount] Movement for all [unitType] units = 
- # Requires translation!
-+[amount]% Production when constructing [param] = 
- # Requires translation!
-Can only be built on [tileFilter] tiles = 
- # Requires translation!
-Cannot be built on [tileFilter] tiles = 
- # Requires translation!
-Does not need removal of [feature] = 
  # Requires translation!
 Gain a free [building] [cityFilter] = 
->>>>>>> 54df4ba0
 
 # City filters
 in this city = nesta cidade
