--- conflicted
+++ resolved
@@ -6926,11 +6926,8 @@
  # Requires translation!
 Irremovable = 
  # Requires translation!
-<<<<<<< HEAD
-=======
 by consuming this unit = 
  # Requires translation!
->>>>>>> 69603bc5
 when at war = 
  # Requires translation!
 with [resource] = 
@@ -6947,11 +6944,6 @@
  # Requires translation!
 after adopting [policy] = 
  # Requires translation!
-<<<<<<< HEAD
-by consuming this unit = 
- # Requires translation!
-=======
->>>>>>> 69603bc5
 in cities with a [buildingFilter] = 
  # Requires translation!
 for units with [promotion] = 
@@ -7044,14 +7036,11 @@
 
 #################### Removed Lines ####################
 
-<<<<<<< HEAD
-=======
 #~~Units fight as though they were at full strength even when damaged = 受傷單位造成的傷害不減
 #~~67% chance to earn 25 Gold and recruit a Barbarian unit from a conquered encampment = 擊敗蠻族營地中的蠻族單位有67%幾率得到25金錢並使其加入
 #~~50% chance of capturing defeated Barbarian naval units and earning 25 Gold = 50%幾率俘獲戰敗的蠻族海軍單位同時獲得25金錢
 #~~+[]% Strength if within [] tiles of a [] = 在[tileFilter][amount2]格內的軍事單位+[amount]％戰鬥力
 #~~Embarked units can defend themselves = 單位船運時有自衛能力
->>>>>>> 69603bc5
 #~~Rough Terrain = 崎嶇地形
 #~~Strategic = 戰略資源
 #~~Bonus = 獎勵資源
