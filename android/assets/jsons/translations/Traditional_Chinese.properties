# Language settings

# Equivalent of a space in your language
# If your language doesn't use spaces, just add "" as a translation, otherwise " "
" " = ""

# If the first word in a sentence starts with a capital in your language, 
# put the english word 'true' behind the '=', otherwise 'false'.
# Don't translate these words to your language, only put 'true' or 'false'.
StartWithCapitalLetter = false


# Fastlane
# These will be automatically copied to the fastlane descriptions used by F-Droid. Their keys are not as usual the english original, please read those directly as linked.

# Documentation: https://f-droid.org/en/docs/Build_Metadata_Reference/#Summary
# English to translate: https://github.com/yairm210/Unciv/blob/master/fastlane/metadata/android/en-US/short_description.txt
 # Requires translation!
Fastlane_short_description = 

# Documentation: https://f-droid.org/en/docs/Build_Metadata_Reference/#Description
# English to translate: https://github.com/yairm210/Unciv/blob/master/fastlane/metadata/android/en-US/full_description.txt
 # Requires translation!
Fastlane_full_description = 


# Starting from here normal translations start, as described in
# https://yairm210.github.io/Unciv/Other/Translating/

# Base ruleset names
Civ V - Vanilla = 文明5-無DLC
Civ V - Gods & Kings = 文明5-國王與眾神

# Tutorial tasks

Move a unit!\nClick on a unit > Click on a destination > Click the arrow popup = 移動單位!\n點擊一個單位 > 點擊目的地 > 點擊彈出的箭頭圖標確認移動
Found a city!\nSelect the Settler (flag unit) > Click on 'Found city' (bottom-left corner) = 建立城市!\n選擇移民(旗幟圖標) > 點擊"建立城市"(左下角)
Enter the city screen!\nClick the city button twice = 進入城市介面!\n點擊城市按鈕兩次
Pick a technology to research!\nClick on the tech button (greenish, top left) > \n select technology > click 'Research' (bottom right) = 研究科技!\n點擊科技按鈕(左上方淺綠色圖標) > \n選擇一個科技 > 點擊"研究"(右下角)
Pick a construction!\nEnter city screen > Click on a unit or building (bottom left side) > \n click 'add to queue' = 建造/訓練項目!\n進入城市介面 > 點擊一個單位/建築(左側列表) > \n 點擊“加入隊列”按鈕
Pass a turn!\nCycle through units with 'Next unit' > Click 'Next turn' = 跳過回合!\n連續點擊"下個閒置單位"按鈕跳過所有閒置單位 > 點擊"下一回合"
Reassign worked tiles!\nEnter city screen > click the assigned (green) tile to unassign > \n click an unassigned tile to assign population = 重新調整工作地區!\n進入城市介面 > 點擊已分配市民的地區取消分配 > \n 點擊未被分配市民地區分配市民
Meet another civilization!\nExplore the map until you encounter another civilization! = 認識其他文明!\n探索地圖直到你遇見另一個文明!
Open the options table!\nClick the menu button (top left) > click 'Options' = 打開設置選項!\n點擊菜單按鈕(左上角) > 點擊"選項"
Construct an improvement!\nConstruct a Worker unit > Move to a Plains or Grassland tile > \n Click 'Create improvement' (above the unit table, bottom left)\n > Choose the farm > \n Leave the worker there until it's finished = 建造地區設施!\n建造一個工人 > 移動工人至平原或草原地區 > \n 點擊"建造設施"按鈕(左下角) > 選擇"農場" > \n 不向工人下達其他指令直至建造完成
Create a trade route!\nConstruct roads between your capital and another city\nOr, automate your worker and let him get to that eventually = 建立貿易路線!\n建造道路連接你的首都和其他城市\n或將工人設置為"自動工作"，其將自動完成連接
Conquer a city!\nBring an enemy city down to low health > \nEnter the city with a melee unit = 佔領城市!\n攻擊敵方城市使其耐久降為1 > \n使用近戰單位佔領城市
Move an air unit!\nSelect an air unit > select another city within range > \nMove the unit to the other city = 移動空軍單位!\n選擇一個空軍單位 > 選取移動範圍內的其他城市 > \n將單位移至該城市
See your stats breakdown!\nEnter the Overview screen (top right corner) >\nClick on 'Stats' = 查看當前文明詳細信息!\n點擊概覽按鈕(右上角) >\n點擊"統計"

# Crash screen

An unrecoverable error has occurred in Unciv: = Unciv 發生不可回復的錯誤
If this keeps happening, you can try disabling mods. = 如果問題持續發生，請嘗試不使用模組
You can also report this on the issue tracker. = 你也可以將問題回報問題回報區
Copy = 複製
Error report copied. = 錯誤報告已複製
Open Issue Tracker = 問題追蹤區
Please copy the error report first. = 請先複製問題報告
Close Unciv = 關閉Unciv

# Buildings

Unsellable = 不可出售
Not displayed as an available construction unless [building] is built = 除非 [building] 已建造，否則不顯示為可建造
Not displayed as an available construction without [resource] = 若無 [resource] 則不顯示為可建造

Choose a free great person = 選擇1個免費的偉人
Get [unitName] = 獲得 [unitName]

Hydro Plant = 水力發電廠
[buildingName] obsoleted = [buildingName]已過時

# Diplomacy,Trade,Nations

Requires [buildingName] to be built in the city = 需要城市建有[buildingName]
Requires [buildingName] to be built in all cities = 需要所有城市建有[buildingName]
Provides a free [buildingName] in the city = 城市獲得一座免費的建築：[buildingName]
Requires worked [resource] near city = 需要城市附近有已開發的資源：[resource]
 # Requires translation!
Requires at least one of the following resources worked near the city: = 
Wonder is being built elsewhere = 其他城市正在建造該奇觀
National Wonder is being built elsewhere = 某處正在建造奇觀
Requires a [buildingName] in all cities = 需要所有城市建有[buildingName]
[buildingName] required: = 需要[buildingName]：
Requires a [buildingName] in this city = 需要城市建有[buildingName]
Cannot be built with [buildingName] = 不可以[buildingName]建造
Consumes 1 [resource] = 需要1單位[resource]
Consumes [amount] [resource] = 需要[amount]單位[resource]
[amount] available = 剩余[amount]單位
Required tech: [requiredTech] = 需要科技：[requiredTech]
Requires [PolicyOrNationalWonder] = 需要[PolicyOrNationalWonder]
Cannot be purchased = 無法購買
Can only be purchased = 只可已購買
See also = 請查看

Requires at least one of the following: = 至少需以下的其中一個：
Requires all of the following: = 需要以下所有：
Leads to [techName] = 引向[techName]
Leads to: = 指引到：

Current construction = 當前項目
Construction queue = 等待中的項目
Pick a construction = 請選擇一個單位/建築
Queue empty = 隊列為空
Add to queue = 加入隊列
Remove from queue = 移出隊列
Show stats drilldown = 顯示城市詳細資訊
Show construction queue = 顯示項目隊列
Cancel = 取消

Diplomacy = 外交
War = 戰爭
Peace = 和平
Research Agreement = 研究協議
Declare war = 宣戰
Declare war on [civName]? = 向[civName]宣戰嗎？
Go to on map = 定位該文明
Let's begin! = 開始！
[civName] has declared war on us! = [civName]已經對我們宣戰！
[leaderName] of [nation] = [nation]的[leaderName]
You'll pay for this! = 你會為此付出代價的！
Negotiate Peace = 議和
Peace with [civName]? = 與[civName]議和嗎？
Very well. = 很好。
Farewell. = 再見。
Sounds good! = 聽起來不錯。
Not this time. = 這次不行，我只和有誠意的人交易。
Excellent! = 真是榮幸之至！互相尊重、平等互利是建立友好關係的第一步。
How about something else... = 談判桌上的爾虞我詐才是我的興趣所在。
A pleasure to meet you. = 很高興見到你。
Our relationship = 我們的關係
We have encountered the City-State of [name]! = 我們遇到了城邦[name]！
Declare Friendship ([numberOfTurns] turns) = 宣佈相互友善([numberOfTurns]回合)
May our nations forever remain united! = 我們兩個文明將永遠肝膽相照、休戚與共地站在一起！
Indeed! = 這是無比正確的選擇！
Denounce [civName]? = 譴責[civName]？
Denounce ([numberOfTurns] turns) = 譴責([numberOfTurns]回合)
We will remember this. = 這種侮辱我們絕不會忘記。請好自為之！

[civName] has declared war on [targetCivName]! = [civName]向[targetCivName]宣戰！
[civName] and [targetCivName] have signed a Peace Treaty! = [civName]和[targetCivName]簽署了和平條約！
[civName] and [targetCivName] have signed the Declaration of Friendship! = [civName]和[targetCivName]簽署了友誼宣言！
[civName] has denounced [targetCivName]! = [civName]譴責了[targetCivName]！
 # Requires translation!
Do you want to break your promise to [leaderName]? = 
We promised not to settle near them ([count] turns remaining) = 我們答應過不在他們附近建造城市（剩餘 [count] 回合）
They promised not to settle near us ([count] turns remaining) = 他们答應過不在我们附近建造城市（剩餘 [count] 回合）

[civName] is upset that you demanded tribute from [cityState], whom they have pledged to protect! = [civName]對您向受他們保護的[cityState]索要貢品感到不安！
[civName] is upset that you attacked [cityState], whom they have pledged to protect! = [civName]對您向受他們保護的[cityState]索要貢品感到不安
[civName] is outraged that you destroyed [cityState], whom they had pledged to protect! = [civName]對您消滅受他們保護的[cityState]感到憤怒！
[civName] has destroyed [cityState], whom you had pledged to protect! = [civName]消滅了受您保護的[cityState]！

Unforgivable = 仇深似海
Afraid = 擔驚受怕
Enemy = 宿命之敵
Competitor = 瑜亮之爭
Neutral = 持中致和
Favorable = 惺惺相惜
Friend = 秦晉之好
Ally = 同盟

[questName] (+[influenceAmount] influence) = [questName](+[influenceAmount]影響力)
[remainingTurns] turns remaining = 還剩[remainingTurns]回合
 # Requires translation!
Current leader is [civInfo] with [amount] [stat] generated. = 
 # Requires translation!
Current leader is [civInfo] with [amount] Technologies discovered. = 

## Diplomatic modifiers

You declared war on us! = 不知死活的蠢貨！你竟敢向我們宣戰！
Your warmongering ways are unacceptable to us. = 你的窮兵黷武行徑是我們無法容忍的！
You have captured our cities! = 多行不義必自斃！你竟敢佔領我們的城市！
We applaud your liberation of our conquered cities! = 你解放我們被佔領城市的行為讓我們歡呼雀躍！
We applaud your liberation of conquered cities! = 你解放被佔領城市的行為讓我們歡呼雀躍！
Years of peace have strengthened our relations. = 多年的和平時光讓我們更加珍視彼此的關係。
Our mutual military struggle brings us closer together. = 並肩對抗共同敵人的戰鬥拉近了我們彼此的距離。
We have signed a public declaration of friendship = 我們之間簽署了一份公開的友誼宣言！
You have declared friendship with our enemies! = 你竟敢對我們的敵人表示友好！
You have declared friendship with our allies = 你對我們的盟友表示了友好！
Our open borders have brought us closer together. = 開放邊境協定促進了彼此的了解，讓我們的人民心心相通！
Your so-called 'friendship' is worth nothing. = 你所謂的“友誼”一文不值。
You have publicly denounced us! = 批判的武器不能代替武器的批判，你對我們的譴責是懦夫行為。
You have denounced our allies = 對我們盟友的譴責也是對我們的冒犯，請好自為之！
You have denounced our enemies = 敵人的敵人就是朋友，你對我們敵人的譴責是維護公正的仗義執言！
You betrayed your promise to not settle cities near us = 你違背了不在我們附近建立城市的承諾，請好自為之。
You fulfilled your promise to stop settling cities near us! = 感謝你履行了不在我們附近建立城市的承諾。
You refused to stop settling cities near us = 你拒絕停止在我們附近建立城市的決定是愚蠢的，好自為之！
Your arrogant demands are in bad taste = 你的傲慢要求不合情理。
Your use of nuclear weapons is disgusting! = 你使用核武器的行為是令人髮指的！
You have stolen our lands! = 你竊取了我們的土地！
You gave us units! = 你給予了我們單位！
You destroyed City-States that were under our protection! = 你竟敢消滅受我們保護的城邦！
You attacked City-States that were under our protection! = 你竟敢攻擊受我們保護的城邦！
You demanded tribute from City-States that were under our protection! = 你竟敢向受我們保護的城邦索要貢品！
You sided with a City-State over us = 你選擇支持一個城邦而不是我們
You returned captured units to us = 你把被俘獲的單位歸還給了我們

Demands = 要求
Please don't settle new cities near us. = 請不要在我們附近建立新的城市。
Very well, we shall look for new lands to settle. = 好的，我們將會尋找其他位置建立城市。
We shall do as we please. = 我們只依照自己的意志行事，請你住嘴。
We noticed your new city near our borders, despite your promise. This will have....implications. = 儘管你答應了，我們還是注意到你在我們邊境附近建立了新城市。如果有不好的影響...這將是你自找的！
 # Requires translation!
I've been informed that my armies have taken tribute from [civName], a city-state under your protection.\nI assure you, this was quite unintentional, and I hope that this does not serve to drive us apart. = 
 # Requires translation!
We asked [civName] for a tribute recently and they gave in.\nYou promised to protect them from such things, but we both know you cannot back that up. = 
 # Requires translation!
It's come to my attention that I may have attacked [civName], a city-state under your protection.\nWhile it was not my goal to be at odds with your empire, this was deemed a necessary course of action. = 
 # Requires translation!
I thought you might like to know that I've launched an invasion of one of your little pet states.\nThe lands of [civName] will make a fine addition to my own. = 

Return [unitName] to [civName]? = 你歸還[unitName]給[civName]？
 # Requires translation!
The [unitName] we liberated originally belonged to [civName]. They will be grateful if we return it to them. = 

Enter the amount of gold = 輸入金錢的數量

# City-States

Provides [amountOfCulture] culture at 30 Influence = 當影響力不低於30時提供[amountOfCulture]文化
Provides 3 food in capital and 1 food in other cities at 30 Influence = 當影響力不低於30時為首都提供3食物，為其他城市提供1食物
Provides 3 happiness at 30 Influence = 當影響力不低於30時提供3快樂
Provides land units every 20 turns at 30 Influence = 當影響力不低於30時每20回合提供陸軍單位
<<<<<<< HEAD
 # Requires translation!
Give a Gift = 送禮
Gift [giftAmount] gold (+[influenceAmount] influence) = 贈予[giftAmount]金錢(+[influenceAmount]影響力)
Relationship changes in another [turnsToRelationshipChange] turns = 將在[turnsToRelationshipChange]回合後失去對該城邦的影響
 # Requires translation!
Protected by = 受保護
 # Requires translation!
Revoke Protection = 撤回保護
 # Requires translation!
Revoke protection for [cityStateName]? = 確定撤回對[cityStateName]的保護？
 # Requires translation!
Pledge to protect = 承諾保護
 # Requires translation!
Declare Protection of [cityStateName]? = 宣布保護[cityStateName]？
 # Requires translation!
Build [improvementName] on [resourceName] (200 Gold) = 在[resourceName]建造[improvementName]（200 金幣）
 # Requires translation!
Gift Improvement = 
 # Requires translation!
[civName] is able to provide [unitName] once [techName] is researched. = 一旦研究了[techName]，[civName]就能夠提供[unitName]。
 # Requires translation!
Diplomatic Marriage ([amount] Gold) = 外交婚姻（[amount]Gold）
 # Requires translation!
We have married into the ruling family of [civName], bringing them under our control. = 我們與[civName]的統治家族聯姻了，將他們置於我們的控制之下。
 # Requires translation!
[civName] has married into the ruling family of [civName2], bringing them under their control. = 
 # Requires translation!
You have broken your Pledge to Protect [civName]! = 你違背了保護[civName]的誓言！
=======
Give a Gift = 贈禮
Gift [giftAmount] gold (+[influenceAmount] influence) = 贈予[giftAmount]金錢(+[influenceAmount]影響力)
Relationship changes in another [turnsToRelationshipChange] turns = 將在[turnsToRelationshipChange]回合後失去對該城邦的影響
Protected by = 被保護
Revoke Protection = 撤銷保護
Revoke protection for [cityStateName]? = 撤銷對[cityStateName]的保護嗎?
Pledge to protect = 請求保護
Declare Protection of [cityStateName]? = 宣告對[cityStateName]的保護嗎?
Build [improvementName] on [resourceName] (200 Gold) = 以[resourceName] (200金) 建造[improvementName] 
Gift Improvement = 贈送設施
 # Requires translation!
[civName] is able to provide [unitName] once [techName] is researched. = 

Diplomatic Marriage ([amount] Gold) = 政治聯姻([amount]金)
We have married into the ruling family of [civName], bringing them under our control. = 我們與[civName]的統治家族聯姻了，將他們納入控制中
[civName] has married into the ruling family of [civName2], bringing them under their control. = [civName] 與 [civName2] 的統治家族聯姻，將他們納入控制中
You have broken your Pledge to Protect [civName]! = 你毀約[civName]的保護請求!
>>>>>>> e7a90f2a
 # Requires translation!
City-States grow wary of your aggression. The resting point for Influence has decreased by [amount] for [civName]. = 城邦開始警惕你的侵略。[civName]的影響力減少了[amount]。
 # Requires translation!
[cityState] is being attacked by [civName] and asks all major civilizations to help them out by gifting them military units. = 
 # Requires translation!
[cityState] is being invaded by Barbarians! Destroy Barbarians near their territory to earn Influence. = 
 # Requires translation!
[cityState] is grateful that you killed a Barbarian that was threatening them! = 
 # Requires translation!
[cityState] is being attacked by [civName]! Kill [amount] of the attacker's military units and they will be immensely grateful. = 
 # Requires translation!
[cityState] is deeply grateful for your assistance in the war against [civName]! = 
 # Requires translation!
[cityState] no longer needs your assistance against [civName]. = 
 # Requires translation!
War against [civName] = 對 [civName] 的戰爭
 # Requires translation!
We need you to help us defend against [civName]. Killing [amount] of their military units would slow their offensive. = 我們需要你幫助我們防禦[civName]。殺死[amount]他們的軍事單位會減緩他們的進攻。
 # Requires translation!
Currently you have killed [amount] of their military units. = 目前你已經殺死了[amount]他們的軍事單位。
 # Requires translation!
You need to find them first! = 你需要先找到他們！

Cultured = 文化型
Maritime = 航海型
Mercantile = 商業型
Religious = 宗教型
Militaristic = 軍事型
Type = 城邦類型
Friendly = 友善
Hostile = 敵視
Irrational = 無理
Personality = 個性
Influence = 影響力

 # Requires translation!
Ally: [civilization] with [] Influence = 盟友：[civilization]具有[amount]影響力
Reach 30 for friendship. = 影響力到達30以建立友誼
Reach highest influence above 60 for alliance. = 影響力≥60且高於其他文明以成為友邦同盟
 # Requires translation!
When Friends: = 
 # Requires translation!
When Allies: = 
 # Requires translation!
The unique luxury is one of: = 
 # Requires translation!
Demand Tribute = 要求貢品
 # Requires translation!
Tribute Willingness = 
 # Requires translation!
At least 0 to take gold, at least 30 and size 4 city for worker = 
 # Requires translation!
Take [amount] gold (-15 Influence) = 
 # Requires translation!
Take worker (-50 Influence) = 
 # Requires translation!
[civName] is afraid of your military power! = 

 # Requires translation!
Major Civ = 
 # Requires translation!
No Cities = 
 # Requires translation!
Base value = 
 # Requires translation!
Has Ally = 
 # Requires translation!
Has Protector = 
 # Requires translation!
Demanding a Worker = 
 # Requires translation!
Demanding a Worker from small City-State = 
 # Requires translation!
Very recently paid tribute = 
 # Requires translation!
Recently paid tribute = 
 # Requires translation!
Influence below -30 = 
 # Requires translation!
Military Rank = 
 # Requires translation!
Military near City-State = 
 # Requires translation!
Sum: = 


# Trades

Trade = 貿易
Offer trade = 提供貿易
Retract offer = 撤回報價
What do you have in mind? = 你有什麼想法？
Our items = 我們的貿易項目
Our trade offer = 我們的貿易提供
[otherCiv]'s trade offer = [otherCiv]的貿易提供
[otherCiv]'s items = [otherCiv]的貿易項目
 # Requires translation!
+[amount] untradable copy = 
 # Requires translation!
+[amount] untradable copies = 
Pleasure doing business with you! = 很高興和您做生意！
I think not. = 我認為不可行。
That is acceptable. = 這是可以接受的。
Accept = 同意
Keep going = 繼續...
There's nothing on the table = 未選擇任何交易
Peace Treaty = 和平條約
Agreements = 協定
Open Borders = 開放邊境
Gold per turn = 金錢/回合
Cities = 城市
Technologies = 科技
Declarations of war = 宣戰
Introduction to [nation] = 介紹認識[nation]
Declare war on [nation] = 向[nation]宣戰
Luxury resources = 奢侈資源
Strategic resources = 戰略資源
Owned by you: [amountOwned] = 你擁有[amountOwned] 

# Nation picker

[resourceName] not required = 無須戰略資源：[resourceName]
Lost ability = 失去能力
National ability = 民族特性
[firstValue] vs [secondValue] = [firstValue] vs [secondValue]


# New game screen

Uniques = 獨有
Promotions = 晉升
Load copied data = 讀取剪貼簿的遊戲存檔
Could not load game from clipboard! = 無法從剪貼簿讀取存檔!
 # Requires translation!
Reset to defaults = 
 # Requires translation!
Are you sure you want to reset all game options to defaults? = 您確定要將所有遊戲設定重置為默認值嗎？
Start game! = 開始遊戲！
Map Options = 地圖設置
Game Options = 遊戲設置
Civilizations = 文明
Map Type = 地圖創建方式
Map file = 地圖檔
Max Turns = 最多回合數
Could not load map! = 無法載入地圖! 
Generated = 根據設置生成
Existing = 從文件載入
Custom = 自訂
Map Generation Type = 生成地圖類型
Default = 預設
Pangaea = 盤古大陸
Perlin = 隨機(柏林噪聲算法)
Continents = 大洲
 # Requires translation!
Four Corners = 
Archipelago = 群島
 # Requires translation!
Inner Sea = 
Number of City-States = 城邦數量
One City Challenge = 單城市挑戰
No Barbarians = 無蠻族
 # Requires translation!
Raging Barbarians = 
No Ancient Ruins = 無遠古遺跡
No Natural Wonders = 無自然奇觀
Victory Conditions = 勝利條件
Scientific = 科技
Domination = 征服
Cultural = 文化
Diplomatic = 外交
Time = 時間

# Used for random nation indicator in empire selector and unknown nation icons in various overview screens.
# Should be a single character, or at least visually square.
 # Requires translation!
? = 

Map Shape = 地圖形狀
Hexagonal = 六邊形
Rectangular = 長方形
 # Requires translation!
Height = 
 # Requires translation!
Width = 
 # Requires translation!
Radius = 
 # Requires translation!
Enable Religion = 

 # Requires translation!
Resource Setting = 
 # Requires translation!
Sparse = 
 # Requires translation!
Abundant = 
 # Requires translation!
Strategic Balance = 
 # Requires translation!
Legendary Start = 

 # Requires translation!
Advanced Settings = 
 # Requires translation!
RNG Seed = 
Map Elevation = 地圖海拔
Temperature extremeness = 氣溫上限
Resource richness = 資源豐富度
Vegetation richness = 植被密度
Rare features richness = 稀有地貌豐富度
Max Coast extension = 最大海岸線延伸
Biome areas extension = 生物群系區域延伸
Water level = 海平面高度

Online Multiplayer = 線上多人遊戲

World Size = 世界大小
Tiny = 極小
Small = 小
Medium = 中
Large = 大
Huge = 巨大
 # Requires translation!
World wrap requires a minimum width of 32 tiles = 
 # Requires translation!
The provided map dimensions were too small = 
 # Requires translation!
The provided map dimensions were too big = 
 # Requires translation!
The provided map dimensions had an unacceptable aspect ratio = 

Difficulty = 難度

AI = 電腦
Remove = 刪除
Random = 隨機
Human = 玩家
Hotseat = 熱座模式
User ID = 玩家ID
Click to copy = 點此複製


Game Speed = 遊戲速度
Quick = 快速
Standard = 標準
Epic = 史詩
Marathon = 馬拉松

Starting Era = 初始時代
It looks like we can't make a map with the parameters you requested! = 無法依據您目前的設定產生地圖！
Maybe you put too many players into too small a map? = 或許您在過小的地圖上放置了過多的玩家？
No human players selected! = 未選擇玩家！
Invalid Player ID! = 無效的玩家ID！
 # Requires translation!
No victory conditions were selected! = 沒有選擇勝利條件！
Mods: = 模組：
Extension mods: = 擴展模組：
 # Requires translation!
Base ruleset: = 基本規則集：
 # Requires translation!
The mod you selected is incorrectly defined! = 您選擇的模組定義錯誤！
 # Requires translation!
The mod combination you selected is incorrectly defined! = 您選擇的模組組合定義錯誤！
 # Requires translation!
The mod combination you selected has problems. = 您選擇的模組組合存在問題。
 # Requires translation!
You can play it, but don't expect everything to work! = 你可以遊玩，但不要指望一切正常運行！
 # Requires translation!
This base ruleset is not compatible with the previously selected\nextension mods. They have been disabled. = 此基本規則集與先前選擇的擴充模組不兼容。已禁用。
 # Requires translation!
Base Ruleset = 基本規則集
 # Requires translation!
[amount] Techs = [amount]技術
 # Requires translation!
[amount] Nations = [amount]國家
 # Requires translation!
[amount] Units = [amount]單位
 # Requires translation!
[amount] Buildings = [amount]建築物
 # Requires translation!
[amount] Resources = [amount]資源
 # Requires translation!
[amount] Improvements = [amount]改良設施
 # Requires translation!
[amount] Religions = [amount]宗教
 # Requires translation!
[amount] Beliefs = [amount]信仰

World Wrap = 環形世界
World wrap maps are very memory intensive - creating large world wrap maps on Android can lead to crashes! = 環形世界地圖是非常消耗內存的 - 在Android平台創建太大的環形世界地圖可能導致程序崩潰！
Anything above 80 by 50 may work very slowly on Android! = 創建矩形世界地圖大於80×50時在Android上可能運行緩慢！
Anything above 40 may work very slowly on Android! = 創建六邊形世界地圖的邊長大於40時在Android上可能運行緩慢！

# Map editor

## Tabs/Buttons
Map editor = 地圖編輯器
 # Requires translation!
View = 
 # Requires translation!
Generate = 
 # Requires translation!
Partial = 
 # Requires translation!
Generator steps = 
 # Requires translation!
Edit = 
 # Requires translation!
Rivers = 
 # Requires translation!
Load = 加載
Save = 保存
New map = 新地圖
Empty = 空白地圖
Save map = 保存地圖
Load map = 讀取地圖
Delete map = 刪除地圖
Are you sure you want to delete this map? = 您確定要刪除此地圖嗎？
 # Requires translation!
It looks like your map can't be saved! = 您的地圖似乎無法保存！
Exit map editor = 退出地圖編輯器
 # Requires translation!
Change map ruleset = 
 # Requires translation!
Change the map to use the ruleset selected on this page = 
 # Requires translation!
Revert to map ruleset = 
 # Requires translation!
Reset the controls to reflect the current map ruleset = 
 # Requires translation!
Features = 
 # Requires translation!
Starting locations = 
 # Requires translation!
Tile Matching Criteria = 
 # Requires translation!
Complete match = 
 # Requires translation!
Except improvements = 
 # Requires translation!
Base and terrain features = 
 # Requires translation!
Base terrain only = 
 # Requires translation!
Land or water only = 

## Labels/messages
 # Requires translation!
Brush ([size]): = 
# The single letter shown in the [size] parameter above for setting "Floodfill".
# Please do not make this longer, the associated slider will not handle well.
 # Requires translation!
Floodfill_Abbreviation = 
 # Requires translation!
Error loading map! = 
 # Requires translation!
Map saved successfully! = 
 # Requires translation!
Current map RNG seed: [amount] = 
 # Requires translation!
Map copy and paste = 
 # Requires translation!
Position: [param] = 
 # Requires translation!
Starting location(s): [param] = 
 # Requires translation!
Continent: [param] ([amount] tiles) = 
Change map to fit selected ruleset? = 要更改地圖以適配已選規則集嗎？
 # Requires translation!
Area: [amount] tiles, [amount2] continents/islands = 
 # Requires translation!
Area: [amount] tiles, [amount2]% water, [amount3] continents/islands = 
 # Requires translation!
Do you want to leave without saving the recent changes? = 
 # Requires translation!
Do you want to load another map without saving the recent changes? = 
 # Requires translation!
Invalid map: Area ([area]) does not match saved dimensions ([dimensions]). = 
 # Requires translation!
The dimensions have now been fixed for you. = 
 # Requires translation!
River generation failed! = 
 # Requires translation!
Please don't use step 'Landmass' with map type 'Empty', create a new empty map instead. = 
 # Requires translation!
This map has errors: = 
 # Requires translation!
The incompatible elements have been removed. = 

## Map/Tool names
 # Requires translation!
My new map = 
 # Requires translation!
Generate landmass = 
 # Requires translation!
Raise mountains and hills = 
 # Requires translation!
Humidity and temperature = 
 # Requires translation!
Lakes and coastline = 
 # Requires translation!
Sprout vegetation = 
 # Requires translation!
Spawn rare features = 
 # Requires translation!
Distribute ice = 
 # Requires translation!
Assign continent IDs = 
 # Requires translation!
Place Natural Wonders = 
 # Requires translation!
Let the rivers flow = 
 # Requires translation!
Spread Resources = 
 # Requires translation!
Create ancient ruins = 
 # Requires translation!
Floodfill = 
[nation] starting location = [nation]起始位置
 # Requires translation!
Remove features = 
 # Requires translation!
Remove improvement = 
 # Requires translation!
Remove resource = 
 # Requires translation!
Remove starting locations = 
 # Requires translation!
Remove rivers = 
 # Requires translation!
Spawn river from/to = 
Bottom left river = 左下河流
Bottom right river = 右下河流
Bottom river = 下方河流

# Multiplayer

 # Requires translation!
Help = 
Username = 玩家姓名
Multiplayer = 多人遊戲
Could not download game! = 無法下載遊戲資料！
Could not upload game! = 無法上傳遊戲資料！
Join game = 加入遊戲
Invalid game ID! = 無效的遊戲ID！
Copy user ID = 複製玩家ID
Copy game ID = 複製遊戲ID
UserID copied to clipboard = 玩家ID已複製
Game ID copied to clipboard! = 遊戲ID已複製
Set current user = 設定為目前玩家
Player ID from clipboard = 從剪貼簿取得玩家ID
To create a multiplayer game, check the 'multiplayer' toggle in the New Game screen, and for each human player insert that player's user ID. = 建立多人遊戲時，請先選擇“開始新遊戲”選單的“線上多人遊戲”，並將參與遊戲的玩家ID填入對應扮演的文明的“Player ID”文字框。
You can assign your own user ID there easily, and other players can copy their user IDs here and send them to you for you to include them in the game. = 直接點擊“設定為目前玩家”就可自動填入自己的玩家ID。其他玩家則需在打開遊戲後點擊“複製玩家ID”按鈕將ID複製到剪貼簿，然後透過網路傳送給您，你可以在“開始新遊戲”介面將接收到的ID填入他們想扮演的文明的“Player ID”文字框內讓他們加入遊戲。
Once you've created your game, the Game ID gets automatically copied to your clipboard so you can send it to the other players. = 當你建立了多人遊戲後，遊戲ID會自動複製到剪貼簿，你可以透過網路分享給其他玩家。
Players can enter your game by copying the game ID to the clipboard, and clicking on the 'Add multiplayer game' button = 其他玩家可以將接收到的遊戲ID複製到剪貼簿，並按下“新增多人遊戲”按鈕加入遊戲。
The symbol of your nation will appear next to the game when it's your turn = 當輪到您的回合時，該遊戲會顯示您所遊玩文明的標誌。
Back = 返回
Rename = 重新命名
Game settings = 遊戲設置
Add multiplayer game = 新增多人遊戲
Refresh list = 刷新列表
Could not save game! = 無法保存遊戲！
Could not delete game! = 無法刪除遊戲！
 # Requires translation!
Error while refreshing: = 
Last refresh: [time] minutes ago = 上次刷新：[time]分鐘前
Current Turn: = 當前回合：
Add Currently Running Game = 新增正在進行的遊戲
 # Requires translation!
Paste gameID from clipboard = 
 # Requires translation!
GameID = 
Game name = 遊戲名稱
Loading latest game state... = 正在加載最新遊戲狀態...
Couldn't download the latest game state! = 無法下載最新的遊戲狀態！
Resign = 放棄遊戲
Are you sure you want to resign? = 你確定要放棄遊戲嗎？
You can only resign if it's your turn = 你只能在你的回合放棄遊戲
[civName] resigned and is now controlled by AI = [civName]已放棄遊戲，現在由AI控制
 # Requires translation!
Last refresh: [time] [timeUnit] ago = 
 # Requires translation!
Current Turn: [civName] since [time] [timeUnit] ago = 
 # Requires translation!
Minutes = 
 # Requires translation!
Hours = 
 # Requires translation!
Days = 
 # Requires translation!
Server limit reached! Please wait for [time] seconds = 
 # Requires translation!
File could not be found on the multiplayer server = 
 # Requires translation!
Unhandled problem, [errorMessage] = 

# Save game menu

Current saves = 當前存檔
Show autosaves = 顯示自動存檔
Saved game name = 遊戲存檔名稱
# This is the save game name the dialog will suggest
 # Requires translation!
[player] - [turns] turns = 
Copy to clipboard = 複製目前遊戲資料到剪貼簿
Copy saved game to clipboard = 複製遊戲存檔到剪貼簿
Could not load game = 無法讀取遊戲
Load [saveFileName] = 讀取[saveFileName]
Delete save = 刪除存檔
Saved at = 保存時間
Saving... = 存檔中......
Overwrite existing file? = 是否覆蓋現有文件？
It looks like your saved game can't be loaded! = 無法加載這個遊戲存檔！
If you could copy your game data ("Copy saved game to clipboard" -  = 如果你可以複製您的遊戲數據(點擊“複製遊戲存檔到剪貼簿”按鈕 - 
  paste into an email to yairm210@hotmail.com) = 將複製的數據以電子郵件的形式發給yairm210@hotmail.com)
I could maybe help you figure out what went wrong, since this isn't supposed to happen! = 我也許能幫你找出問題所在，因為這不應該發生！
Missing mods: [mods] = 模組缺失：[mods]
 # Requires translation!
Load from custom location = 
 # Requires translation!
Could not load game from custom location! = 
 # Requires translation!
Save to custom location = 
 # Requires translation!
Could not save game to custom location! = 
 # Requires translation!
Missing mods are downloaded successfully. = 
 # Requires translation!
Could not load the missing mods! = 
 # Requires translation!
Could not download mod list. = 
 # Requires translation!
Could not find a mod named "[modName]". = 

# Options

Options = 選項
 # Requires translation!
About = 
 # Requires translation!
Display = 
 # Requires translation!
Gameplay = 
 # Requires translation!
Sound = 
 # Requires translation!
Advanced = 
Locate mod errors = 定位模組錯誤
 # Requires translation!
Debug = 

Version = 版本
 # Requires translation!
See online Readme = 
 # Requires translation!
Visit repository = 
Turns between autosaves = 自動存檔間隔回合
Sound effects volume = 音效音量
Music volume = 音樂音量
 # Requires translation!
Pause between tracks = 
Currently playing: [title] = 目前播放：[title]
Download music = 下載音樂
Downloading... = 下載中...
Could not download music! = 無法下載音樂！
Show = 顯示
Hide = 隱藏
Show worked tiles = 顯示工作地區
Show resources and improvements = 顯示資源與設施
Check for idle units = 回合結束前查看閒置單位
Move units with a single tap = 點擊目標地區立即移動
Show tutorials = 顯示教學
Auto-assign city production = 自動分配城市產能
Auto-build roads = 自動建造道(鐵)路
Automated workers replace improvements = 工人自動更換設施
Show minimap = 顯示小地圖
 # Requires translation!
off = 
Show pixel units = 顯示像素單位
Show pixel improvements = 顯示像素設施
 # Requires translation!
Enable Nuclear Weapons = 
 # Requires translation!
Experimental Demographics scoreboard = 
Show tile yields = 顯示地塊產出
 # Requires translation!
Show unit movement arrows = 
Continuous rendering = 持續性渲染
When disabled, saves battery life but certain animations will be suspended = 禁用時將關閉部分動畫以省電
Order trade offers by amount = 交易方貿易項目按數量排序
 # Requires translation!
Ask for confirmation when pressing next turn = 
 # Requires translation!
Check extension mods based on: = 
 # Requires translation!
-none- = 
 # Requires translation!
Reload mods = 
 # Requires translation!
Checking mods for errors... = 
 # Requires translation!
No problems found. = 
 # Requires translation!
Autoupdate mod uniques = 
 # Requires translation!
Uniques updated! = 

 # Requires translation!
Max zoom out = 
 # Requires translation!
Show experimental world wrap for maps = 
HIGHLY EXPERIMENTAL - YOU HAVE BEEN WARNED! = ⚠警告！實驗性功能！
 # Requires translation!
Enable portrait orientation = 
Generate translation files = 生成翻譯檔案
Translation files are generated successfully. = 翻譯檔案已成功生成。
 # Requires translation!
Please note that translations are a community-based work in progress and are INCOMPLETE! The percentage shown is how much of the language is translated in-game. If you want to help translating the game into your language, click here. = 
 # Requires translation!
Font family = 
 # Requires translation!
Default Font = 
 # Requires translation!
You need to restart the game for this change to take effect. = 

# Notifications

Research of [technologyName] has completed! = [technologyName]的研究已完成!
[construction] has become obsolete and was removed from the queue in [cityName]! = [construction]已經過時，將從[cityName]裡的建設列隊中移除!
 # Requires translation!
[construction] has become obsolete and was removed from the queue in [amount] cities! = 
 # Requires translation!
[cityName] changed production from [oldUnit] to [newUnit] = 
 # Requires translation!
[amount] cities changed production from [oldUnit] to [newUnit] = 
 # Requires translation!
Excess production for [wonder] converted to [goldAmount] gold = 
You have entered a Golden Age! = 你開啟了一個黃金時代!
[resourceName] revealed near [cityName] = 我們在[cityName]附近發現了[resourceName] 
 # Requires translation!
[n] sources of [resourceName] revealed, e.g. near [cityName] = 
A [greatPerson] has been born in [cityName]! = [greatPerson]在[cityName]誕生了!
We have encountered [civName]! = 我們遇到了[civName]!
 # Requires translation!
[cityStateName] has given us [stats] as a token of goodwill for meeting us = 
 # Requires translation!
[cityStateName] has given us [stats] as we are the first major civ to meet them = 
 # Requires translation!
[cityStateName] has also given us [stats] = 
 # Requires translation!
[cityStateName] gave us a [unitName] as a gift! = 
Cannot provide unit upkeep for [unitName] - unit has been disbanded! = 無法為[unitName]提供維護費 - 單位已被解散!
[cityName] has grown! = [cityName]人口增長!
[cityName] is starving! = [cityName]正在鬧飢荒!
[construction] has been built in [cityName] = [construction]已經在[cityName]被建造/訓練
[wonder] has been built in a faraway land = [wonder]已在遙遠的土地上建成
 # Requires translation!
[civName] has completed [construction]! = 
 # Requires translation!
An unknown civilization has completed [construction]! = 
 # Requires translation!
The city of [cityname] has started constructing [construction]! = 
 # Requires translation!
[civilization] has started constructing [construction]! = 
 # Requires translation!
An unknown civilization has started constructing [construction]! = 
Work has started on [construction] = 開始建造/訓練：[construction]
[cityName] cannot continue work on [construction] = [cityName]無法繼續建造/訓練[construction]
[cityName] has expanded its borders! = [cityName]的邊界已經擴張！
Your Golden Age has ended. = 你的黃金時代結束了
[cityName] has been razed to the ground! = [cityName]已被夷為平地!
We have conquered the city of [cityName]! = 我們已經佔領城市[cityName]!
An enemy [unit] has attacked [cityName] = 敵方的[unit]攻擊了[cityName]
An enemy [unit] has attacked our [ourUnit] = 敵方的[unit]攻擊了我們的[ourUnit]
Enemy city [cityName] has attacked our [ourUnit] = 敵方城市[cityName]攻擊了我們的[ourUnit]
An enemy [unit] has captured [cityName] = 敵方的[unit]占領了[cityName]
 # Requires translation!
An enemy [unit] has raided [cityName] = 
An enemy [unit] has captured our [ourUnit] = 敵方的[unit]俘虜了我們的[ourUnit]
An enemy [unit] has destroyed our [ourUnit] = 敵方的[unit]殺死了我們的[ourUnit]
 # Requires translation!
Your [ourUnit] has destroyed an enemy [unit] = 
An enemy [RangedUnit] has destroyed the defence of [cityName] = 敵方的[RangedUnit]摧毀了[cityName]的防禦
Enemy city [cityName] has destroyed our [ourUnit] = 敵方城市[cityName]殺死了我們的[ourUnit]
An enemy [unit] was destroyed while attacking [cityName] = 敵方的[unit]在攻擊[cityName]時被消滅
An enemy [unit] was destroyed while attacking our [ourUnit] = 敵方的[unit]在攻擊我方[ourUnit]時被消滅
Our [attackerName] was destroyed by an intercepting [interceptorName] = 我們的[attackerName]被敵方的[interceptorName]攔截並摧毀
Our [interceptorName] intercepted and destroyed an enemy [attackerName] = 我們的[interceptorName]攔截並摧毀了敵方的[attackerName]
Our [attackerName] was attacked by an intercepting [interceptorName] = 我們的[attackerName]被敵方的[interceptorName]攔截並攻擊
Our [interceptorName] intercepted and attacked an enemy [attackerName] = 我們的[interceptorName]攔截並攻擊了敵方的[attackerName]
An enemy [unit] was spotted near our territory = 我們的領土附近發現了敵方的[unit]
An enemy [unit] was spotted in our territory = 在我們的領土內發現了敵方的[unit]
 # Requires translation!
Your city [cityName] can bombard the enemy! = 你的城市[cityName]可以轟炸敵人！
 # Requires translation!
[amount] of your cities can bombard the enemy! = 
[amount] enemy units were spotted near our territory = 在我們的領土附近發現了[amount]個敵方單位
[amount] enemy units were spotted in our territory = 在我們的領土內發現了[amount]個敵方單位
 # Requires translation!
A(n) [nukeType] exploded in our territory! = 
 # Requires translation!
After being hit by our [nukeType], [civName] has declared war on us! = 
The civilization of [civName] has been destroyed! = [civName]文明已經滅亡！
The City-State of [name] has been destroyed! = [name]城邦已經滅亡！
 # Requires translation!
Your [ourUnit] captured an enemy [theirUnit]! = 
 # Requires translation!
Your [ourUnit] plundered [amount] [Stat] from [theirUnit] = 
We have captured a barbarian encampment and recovered [goldAmount] gold! = 我們摧毀蠻族營地並獲得了[goldAmount]金錢！
A barbarian [unitType] has joined us! = 蠻族的[unitType]加入了我們！
 # Requires translation!
We have captured an enemy [unitType]! = 
We have found survivors in the ruins - population added to [cityName] = 我們在廢墟中找到了倖存者 - [cityName]的人口增加了
We have discovered cultural artifacts in the ruins! (+20 Culture) = 我們在廢墟中發現了文物！（+20文化）
We have discovered the lost technology of [techName] in the ruins! = 我們在廢墟中發現了失傳已久的技術：[techName]！
A [unitName] has joined us! = [unitName]加入了我們！
An ancient tribe trains our [unitName] in their ways of combat! = 一個古老的部落以他們的戰鬥方式訓練了我們的[unitName]！
We have found a stash of [amount] gold in the ruins! = 我們在廢墟中找到了[amount]金錢！
We have found a crudely-drawn map in the ruins! = 我們在廢墟找到了一張粗略繪製的地圖！
[unit] finished exploring. = [unit]已完成探索
[unit] has no work to do. = [unit]處於閒置
You're losing control of [name]. = 您正在失去與[name]的脆弱友誼
You and [name] are no longer friends! = 您與[name]不再是朋友了！
Your alliance with [name] is faltering. = 您與[name]的盟友關係正日薄西山
You and [name] are no longer allies! = 您與[name]不再是盟友了！
[civName] gave us a [unitName] as gift near [cityName]! = [civName]將[cityName]附近的[unitName]贈與我們！
[civName] has denounced us! = [civName]譴責了我們！
[cityName] has been connected to your capital! = [cityName]已建立與您的首都的連接！
[cityName] has been disconnected from your capital! = [cityName]與您的首都的連接已經中斷！
[civName] has accepted your trade request = [civName]接受了你的貿易請求
 # Requires translation!
[civName] has made a counteroffer to your trade request = 
[civName] has denied your trade request = [civName]拒絕了你的貿易請求
[tradeOffer] from [otherCivName] has ended = [otherCivName]向我們供應[tradeOffer]的協議已經結束
[tradeOffer] to [otherCivName] has ended = 我們向[otherCivName]供應[tradeOffer]的協議已經結束
One of our trades with [nation] has ended = 我們與[nation]的一項貿易已經結束
One of our trades with [nation] has been cut short = 我們與[nation]的一項貿易已被削减
[nation] agreed to stop settling cities near us! = [nation]同意停止在我們附近建城！
[nation] refused to stop settling cities near us! = [nation]拒絕停止在我們附近建城！
We have allied with [nation]. = 我們已和[nation]締結同盟
We have lost alliance with [nation]. = 我們和[nation]不再是同盟關係
We have discovered [naturalWonder]! = 大發現！我們發現了[naturalWonder]！
We have received [goldAmount] Gold for discovering [naturalWonder] = 我們因發現[naturalWonder]獲得了[goldAmount]金錢
Your relationship with [cityStateName] is about to degrade = 我們與[cityStateName]的關係正在惡化
Your relationship with [cityStateName] degraded = 我們與[cityStateName]的外交關係降級了
A new barbarian encampment has spawned! = 偵測到新的蠻族營地出現！
 # Requires translation!
Barbarians raided [cityName] and stole [amount] Gold from your treasury! = 蠻族襲擊了[cityName]並從您的金庫中偷走了[amount]黃金！
Received [goldAmount] Gold for capturing [cityName] = 我們在佔領[cityName]時獲得[goldAmount]金錢
Our proposed trade is no longer relevant! = 我們的貿易項目已失效！
[defender] could not withdraw from a [attacker] - blocked. = [defender]被截斷去路而無法從[attacker]的攻勢中撤退
[defender] withdrew from a [attacker] = [defender]從[attacker]的攻勢中撤退
 # Requires translation!
By expending your [unit] you gained [Stats]! = 通過消耗你的[unit]，你獲得了[Stats]！
[civName] has stolen your territory! = [civName]窃取了你的領土！
Clearing a [forest] has created [amount] Production for [cityName] = 砍伐[forest]為[cityName]增加了[amount]產能
[civName] assigned you a new quest: [questName]. = [civName]給了你一個新任務：[questName]。
[civName] rewarded you with [influence] influence for completing the [questName] quest. = [civName]因為你完成了[questName]任務而獲得了[influence]影響力獎勵。
 # Requires translation!
[civName] no longer needs your help with the [questName] quest. = [civName]在[questName]任務中不再需要你的幫助。
 # Requires translation!
The [questName] quest for [civName] has ended. It was won by [civNames]. = [civName]的[questName]任務已經結束。最後的贏家是[civNames]。
The resistance in [cityName] has ended! = [cityName]的抵抗結束了！
 # Requires translation!
[cityName] demands [resource]! = [cityName]需要[resource]！
 # Requires translation!
Because they have [resource], the citizens of [cityName] are celebrating We Love The King Day! = 因為他們有[resource]，[cityName]的市民正在慶祝我們愛國王日！
 # Requires translation!
We Love The King Day in [cityName] has ended. = [cityName]的我們愛國王日已經結束。
Our [name] took [tileDamage] tile damage and was destroyed = 我們的[name]因受到[tileDamage]地塊傷害而被消滅
Our [name] took [tileDamage] tile damage = 我們的[name]受到[tileDamage]地塊傷害
 # Requires translation!
[civName] has adopted the [policyName] policy = civName]採用了[policyName]政策
 # Requires translation!
An unknown civilization has adopted the [policyName] policy = 一個未知文明採用了[policyName]政策
 # Requires translation!
You gained [Stats] as your religion was spread to [cityName] = 當你的宗教傳播到[cityName]時，你獲得了[Stats]
 # Requires translation!
You gained [Stats] as your religion was spread to an unknown city = 當你的宗教傳播到一個未知的城市時，你獲得了[Stats]
 # Requires translation!
Your city [cityName] was converted to [religionName]! = 您的城市[cityName]已轉換為[religionName]！
 # Requires translation!
Your [unitName] lost its faith after spending too long inside enemy territory! = 您的[unitName]在敵方領土內停留太久後失去了信心！
 # Requires translation!
You have unlocked [ability] = 你已解鎖[ability]
 # Requires translation!
A new b'ak'tun has just begun! = 
 # Requires translation!
A Great Person joins you! = 一個偉大的人加入了你！


# World Screen UI

Working... = 進行中...
Waiting for other players... = 等待其他玩家...
Waiting for [civName]... = 正在等待[civName]...
in = 完成需
Next turn = 下一回合
 # Requires translation!
<<<<<<< HEAD
Move automated units = 自動移動單位
=======
Confirm next turn = 
 # Requires translation!
Move automated units = 
>>>>>>> e7a90f2a
[currentPlayerCiv] ready? = [currentPlayerCiv]準備好了嗎？
1 turn = 1回合
[numberOfTurns] turns = [numberOfTurns]回合
Turn = 回合
turns = 回合
turn = 回合
Next unit = 下個閒置單位
Fog of War = 戰爭迷霧
Pick a policy = 選擇一項社會政策
Movement = 移動力
Strength = 戰鬥力
Ranged strength = 遠程戰鬥力
Bombard strength = 轟擊戰鬥力
Range = 攻擊範圍
Move unit = 移動單位
Stop movement = 停止移動
 # Requires translation!
Swap units = 交換單位
Construct improvement = 建造設施
Automate = 自動工作
Stop automation = 停止自動工作
Construct road = 建造道路
Fortify = 駐守
Fortify until healed = 駐守直至完全治癒
Fortification = 駐守防禦力加成
Sleep = 休眠
Sleep until healed = 休眠直至完全治癒
Moving = 移動中
Set up = 架設
 # Requires translation!
Paradrop = 降落傘
 # Requires translation!
Add in capital = 添加到首都
 # Requires translation!
Add to [comment] = 添加到[comment]
Upgrade to [unitType] ([goldCost] gold) = 升級為[unitType]([goldCost]金錢)
 # Requires translation!
Upgrade to [unitType]\n([goldCost] gold, [resources]) = 
Found city = 建立城市
Promote = 晉升
Health = 生命
Disband unit = 解散單位
Do you really want to disband this unit? = 您真的想解散這個單位嗎？
Disband this unit for [goldAmount] gold? = 要解散這個單位獲得[goldAmount]金錢嗎？
 # Requires translation!
Gift unit = 
Explore = 自由探索
Stop exploration = 停止探索
Pillage = 劫掠
 # Requires translation!
Are you sure you want to pillage this [improvement]? = 你確定要劫掠這個[improvement]？
Create [improvement] = 建造[improvement]
Start Golden Age = 開啟黃金時代
 # Requires translation!
Trigger unique = 
 # Requires translation!
Show more = 更多
Yes = 是
No = 否
Acquire = 變更為本城市所屬
Under construction = 建造/訓練中

Food = 食物
Production = 產能
Gold = 金錢
Happiness = 快樂
Culture = 文化
Science = 科研
 # Requires translation!
Faith = 信仰

Crop Yield = 食物產量
 # Requires translation!
Growth = 
Territory = 領土面積
Force = 軍事實力
GOLDEN AGE = 黃金時代
Golden Age = 黃金時代
 # Requires translation!
Global Effect = 
[year] BC = 公元前[year]年
[year] AD = 公元[year]年
Civilopedia = 文明百科
# Display name of unknown nations.
 # Requires translation!
??? = 

Start new game = 開始新遊戲
Save game = 保存遊戲
Load game = 讀取遊戲
Main menu = 主選單
Resume = 繼續遊戲
Cannot resume game! = 無法繼續遊戲！
Not enough memory on phone to load game! = 沒有足夠的內存載入遊戲！
 # Requires translation!
Quickstart = 
 # Requires translation!
Cannot start game with the default new game parameters! = 
Victory status = 勝利進度
Social policies = 社會政策
Community = 社群
Close = 關閉
Do you want to exit the game? = 確定退出Unciv?
Start bias: = 起始地形偏好：
Avoid [terrain] = 規避[terrain]

# Maya calendar popup

 # Requires translation!
The Mayan Long Count = 
 # Requires translation!
Your scientists and theologians have devised a systematic approach to measuring long time spans - the Long Count. During the festivities whenever the current b'ak'tun ends, a Great Person will join you. = 
 # Requires translation!
While the rest of the world calls the current year [year], in the Maya Calendar that is: = 
 # Requires translation!
[amount] b'ak'tun, [amount2] k'atun, [amount3] tun = 

# City screen

Exit city = 離開城市介面
Raze city = 摧毀城市
Stop razing city = 停止摧毀城市
Buy for [amount] gold = 花費[amount]金錢購買
Buy = 購買
 # Requires translation!
Currently you have [amount] [stat]. = 
 # Requires translation!
Would you like to purchase [constructionName] for [buildingGoldCost] [stat]? = 
No space available to place [unit] near [city] = [city]附近沒有位置部署[unit]
Maintenance cost = 建築維護費
Pick construction = 選擇建造/訓練項目
Pick improvement = 選擇設施
Provides [resource] = 獲得資源：[resource]
 # Requires translation!
Provides [amount] [resource] = 
Replaces [improvement] = 取代項目：[improvement]
Pick now! = 選擇此項！
 # Requires translation!
Remove [feature] first = 
Build [building] = 建造[building]
Train [unit] = 訓練[unit]
Produce [thingToProduce] = 產能利用：[thingToProduce]
Nothing = 無
Annex city = 併吞城市
Specialist Buildings = 專業建築
Specialist Allocation = 專業人員分配
 # Requires translation!
Manual Specialists = 
 # Requires translation!
Auto Specialists = 
Specialists = 專業人員
[specialist] slots = [specialist]席位
Food eaten = 人口消耗
Unassigned population = 閒置人口
[turnsToExpansion] turns to expansion = 此城市將在[turnsToExpansion]回合後擴張
Stopped expansion = 擴張已停止
[turnsToPopulation] turns to new population = 此城市將在[turnsToPopulation]回合後獲得新市民
Food converts to production = 食物轉化為產能
[turnsToStarvation] turns to lose population = 此城市將在[turnsToStarvation]回合後失去1位市民
Stopped population growth = 人口成長已停止
In resistance for another [numberOfTurns] turns = 抵抗將持續額外[numberOfTurns]回合
 # Requires translation!
We Love The King Day for another [numberOfTurns] turns = 
 # Requires translation!
Demanding [resource] = 
Sell for [sellAmount] gold = 賣掉獲得[sellAmount]金錢
Are you sure you want to sell this [building]? = 您真的想賣掉[building]嗎？
 # Requires translation!
Free = 
[greatPerson] points = [greatPerson]點數
Great person points = 偉人點數
Current points = 目前點數
Points per turn = 點數/回合
Convert production to gold at a rate of 4 to 1 = 按4:1的比例轉化產能為金錢
Convert production to science at a rate of [rate] to 1 = 按[rate]:1的比例轉化產能為科研
The city will not produce anything. = 城市將不會建造/訓練任何項目
Worked by [cityName] = 被[cityName]開發
Lock = 鎖定
Unlock = 解鎖
Move to city = 移動至城市
 # Requires translation!
Reset Citizens = 重置公民
 # Requires translation!
Citizen Management = 公民管理
 # Requires translation!
Avoid Growth = 
 # Requires translation!
Default Focus = 默認
 # Requires translation!
[stat] Focus = [stat] 集中
 # Requires translation!
Please enter a new name for your city = 請為您的城市輸入一個新名稱
 # Requires translation!
Please select a tile for this building's [improvement] = 

# Ask for text or numbers popup UI

 # Requires translation!
Invalid input! Please enter a different string. = 輸入無效！請輸入不同的姓名。
 # Requires translation!
Please enter some text = 請輸入一些文字

# Technology UI

Pick a tech = 選擇一項科技
Pick a free tech = 選擇1項免費科技
Research [technology] = 研究[technology]
Pick [technology] as free tech = 選擇[technology]作為免費科技
Units enabled = 解鎖單位
Buildings enabled = 解鎖建築
Wonder = 奇觀
National Wonder = 國家奇觀
National Wonders = 國家奇觀
Wonders enabled = 解鎖奇觀
Tile improvements enabled = 解鎖地區設施
Reveals [resource] on the map = 在地圖上顯示[resource]
XP for new units = 新訓練單位的初始經驗值
provide = 提供
provides = 提供
City strength = 城市戰鬥力
City health = 城市耐久
Occupied! = 可佔領！
Attack = 攻擊
Bombard = 轟擊
NUKE = 核武器攻擊
Captured! = 可以俘虜！
 # Requires translation!
Cannot gain more XP from Barbarians = 無法從蠻族那裡獲得更多經驗值

# Battle modifier categories

defence vs ranged = 對遠程攻擊防禦
[percentage] to unit defence = [percentage]單位防禦力
Attacker Bonus = 主動攻擊加成
Defender Bonus = 防禦方加成
Landing = 登陸作戰
 # Requires translation!
Boarding = 
Flanking = 側翼夾擊
vs [unitType] = vs [unitType]
Terrain = 地形修正
Tile = 地塊
Missing resource = 戰略資源缺乏
 # Requires translation!
Adjacent units = 
 # Requires translation!
Adjacent enemy units = 
 # Requires translation!
Combat Strength = 
 # Requires translation!
Across river = 
 # Requires translation!
Temporary Bonus = 
 # Requires translation!
Garrisoned unit = 
 # Requires translation!
Attacking Bonus = 
 # Requires translation!
defence vs [unitType] = 
 # Requires translation!
[tileFilter] defence = 
 # Requires translation!
Defensive Bonus = 
 # Requires translation!
Stacked with [unitType] = 

 # Requires translation!
Unit ability = 

The following improvements [stats]: = 下列設施[stats]：
The following improvements on [tileType] tiles [stats]: = 建造在[tileType]地塊上的下列設施[stats]：

# Unit actions

Hurry Research = 加速科技研究
Conduct Trade Mission = 拓展貿易
Your trade mission to [civName] has earned you [goldAmount] gold and [influenceAmount] influence! = 您與[civName]拓展貿易獲得[goldAmount]金錢和[influenceAmount]影響力！
Hurry Wonder = 加速奇觀建造
Hurry Construction = 加速建造
 # Requires translation!
Hurry Construction (+[productionAmount]⚙) = 
Spread Religion = 宣揚宗教
Spread [religionName] = 宣揚[religionName]
 # Requires translation!
Remove Heresy = 
 # Requires translation!
Found a Religion = 
 # Requires translation!
Enhance a Religion = 
Your citizens have been happy with your rule for so long that the empire enters a Golden Age! = 人民為您英明領導下取得的豐功偉業歡欣鼓舞，您的帝國進入了黃金時代！
You have entered the [newEra]! = 您已進入了[newEra]！
[civName] has entered the [eraName]! = [civName]已進入[eraName]！
[policyBranch] policy branch unlocked! = [policyBranch]分支解鎖！

# Overview screens

Overview = 概覽
Total = 總計
Stats = 統計
Policies = 政策
Base happiness = 基礎快樂
 # Requires translation!
Traded Luxuries = 
 # Requires translation!
City-State Luxuries = 
Occupied City = 併吞的城市
Buildings = 建築
Wonders = 奇觀
Base values = 基礎產出
Bonuses = 相關加成
Final = 實際產出
Other = 其他
Population = 人口
City-States = 城邦
Tile yields = 地區產出
Trade routes = 貿易路線
Maintenance = 建築維護費
Transportation upkeep = 道(鐵)路維護費
Unit upkeep = 單位維護費
Trades = 貿易
 # Requires translation!
Score = 分數
Units = 單位
 # Requires translation!
Unit Supply = 單位供應
 # Requires translation!
Base Supply = 基礎供應
 # Requires translation!
Total Supply = 總供應量
 # Requires translation!
In Use = 使用中
 # Requires translation!
Supply Deficit = 供應短缺
 # Requires translation!
Production Penalty = 生產損失
 # Requires translation!
Increase your supply or reduce the amount of units to remove the production penalty = 增加供應或減少單位數量以消除生產損失
Name = 名稱
Closest city = 最近的城市
Action = 行動
 # Requires translation!
Upgrade = 升級
Defeated = 戰敗
[numberOfCivs] Civilizations in the game = 遊戲中共有[numberOfCivs]個文明
Our Civilization: = 我們的文明:
Known and alive ([numberOfCivs]) = 已知的倖存文明 ([numberOfCivs])
Known and defeated ([numberOfCivs]) = 已知的殞落文明 ([numberOfCivs])
Tiles = 地區
Natural Wonders = 自然奇觀
Treasury deficit = 財政赤字
 # Requires translation!
Unknown = 
 # Requires translation!
Not built = 
 # Requires translation!
Not found = 
 # Requires translation!
Known = 
 # Requires translation!
Owned = 
 # Requires translation!
Near [city] = 
 # Requires translation!
Somewhere around [city] = 
 # Requires translation!
Far away = 
 # Requires translation!
Status = 
 # Requires translation!
Location = 
 # Requires translation!
Unimproved = 
 # Requires translation!
Number of tiles with this resource\nin your territory, without an\nappropriate improvement to use it = 
 # Requires translation!
We Love The King Day = 我們愛國王日
 # Requires translation!
WLTK+ = 
 # Requires translation!
Number of your cities celebrating\n'We Love The King Day' thanks\nto access to this resource = 
 # Requires translation!
WLTK demand = 
 # Requires translation!
WLTK- = 
 # Requires translation!
Number of your cities\ndemanding this resource for\n'We Love The King Day' = 

# Victory

 # Requires translation!
[victoryType] Victory = 
 # Requires translation!
Built [building] = 
 # Requires translation!
Add all spaceship parts in capital = 
 # Requires translation!
Destroy all players = 
 # Requires translation!
Capture all capitals = 
 # Requires translation!
Complete [amount] Policy branches = 
 # Requires translation!
You have won a [victoryType] Victory! = 
 # Requires translation!
[civilization] has won a [victoryType] Victory! = 
Your civilization stands above all others! The exploits of your people shall be remembered until the end of civilization itself! = 你的文明睥睨萬物、傲視天下！你的人民的豐功偉績將被永遠銘記，直到文明的終結！
You have been defeated. Your civilization has been overwhelmed by its many foes. But your people do not despair, for they know that one day you shall return - and lead them forward to victory! = 您被打敗了。雖然您的文明曾經被許多敵人所征服，但是您的人民永不放棄，因為他們知道總有一天您會回來的！屆時，您的文明將會成為天空中最耀眼的恆星！
One more turn...! = 再來一回合...！
Destroy [civName] = 毀滅[civName]文明
 # Requires translation!
Capture [cityName] = 
Our status = 我們的進度
Global status = 全球進度
Rankings = 排名
 # The \n here means: put a newline (enter) here. If this is omitted, the sidebox in the diplomacy overview will become _really_ wide.
 # Feel free to replace it with a space and put it between other words in your translation
 # Requires translation!
Demographics = 
 # Requires translation!
Demographic = 
 # Requires translation!
Rank = 
 # Requires translation!
Value = 
 # Requires translation!
Best = 
 # Requires translation!
Average = 
 # Requires translation!
Worst = 
 # Requires translation!
Turns until the next\ndiplomacy victory vote: [amount] = 
 # Requires translation!
Choose a civ to vote for = 
 # Requires translation!
Choose who should become the world leader and win a Diplomatic Victory! = 
 # Requires translation!
Voted for = 
 # Requires translation!
Vote for [civilizationName] = 
 # Requires translation!
Continue = 
 # Requires translation!
Abstained = 
 # Requires translation!
Vote for World Leader = 

# Capturing a city

 # Requires translation!
What would you like to do with the city of [cityName]? = 
Annex = 併吞
Annexed cities become part of your regular empire. = “併吞城市”意味著該城市將成為您的帝國的一部分。
Their citizens generate 2x the unhappiness, unless you build a courthouse. = 該城市人口產生的不滿將是一般城市的2倍，建造“法院”可以使其降低到正常值。
Puppet = 傀儡城市
Puppeted cities do not increase your tech or policy cost, but their citizens generate 1.5x the regular unhappiness. = “傀儡城市”不會額外增加您研發科技和推行社會政策時的花費，但其人口產生的不滿是一般城市的1.5倍。
You have no control over the the production of puppeted cities. = 您無法控制傀儡城市的產能。
Puppeted cities also generate 25% less Gold and Science. = 傀儡城市的金錢和科研產出-25%。
A puppeted city can be annexed at any time. = 可以在任何時候併吞傀儡城市。
 # Requires translation!
Liberate (city returns to [originalOwner]) = 
Liberating a city returns it to its original owner, giving you a massive relationship boost with them! = “解放城市”會將該城市歸還給初始擁有者，這樣做會極大增進兩者的關係！
Raze = 摧毀
Razing the city annexes it, and starts burning the city to the ground. = “摧毀城市”意味著併吞該城市，同時開始將該城市夷為平地。
The population will gradually dwindle until the city is destroyed. = 城市人口將會持續減少直到該城市被完全摧毀。
 # Requires translation!
Original capitals and holy cities cannot be razed. = 
Destroy = 毀滅
Destroying the city instantly razes the city to the ground. = 毀滅這座城市將立刻把城市夷為平地。
 # Requires translation!
Keep it = 
Remove your troops in our border immediately! = 請停止這種無理而且野蠻的行為！馬上讓你的單位滾出我的領土！
Sorry. = 請您原諒我的魯莽。
Never! = 憤怒是無能的表現。

Offer Declaration of Friendship ([30] turns) = 發出友誼宣言([30]回合)要約邀請
My friend, shall we declare our friendship to the world? = 我的朋友，我們要向世界宣布我們的友誼嗎？
Sign Declaration of Friendship ([30] turns) = 簽署友誼宣言([30]回合)
We are not interested. = 切勿交淺言深。我們對此不感興趣。
We have signed a Declaration of Friendship with [otherCiv]! = 我們已經與[otherCiv]簽訂友誼宣言！
[otherCiv] has denied our Declaration of Friendship! = [otherCiv]拒絕了我們的友誼宣言要約邀請！

Basics = 基礎
Resources = 資源
Terrains = 地形
Tile Improvements = 地區設施
Unique to [civName], replaces [unitName] = [civName]文明獨有，取代[unitName]
Unique to [civName] = [civName]獨有
Tutorials = 教學
Cost = 花費
May contain [listOfResources] = 可能擁有以下資源：[listOfResources]
 # Requires translation!
May contain: = 
 # Requires translation!
Can upgrade from [unit] = 
 # Requires translation!
Can upgrade from: = 
Upgrades to [upgradedUnit] = 可升級為[upgradedUnit]
Obsolete with [obsoleteTech] = 研發下列科技後過時：[obsoleteTech]
Occurs on [listOfTerrains] = 可能出現在以下地形：[listOfTerrains]
 # Requires translation!
Occurs on: = 
Placed on [terrainType] = 出現在[terrainType]之上
Can be found on = 可能發現該資源的地形地貌：
Improved by [improvement] = 開發該資源所需設施：[improvement]
Bonus stats for improvement = 開發該資源後設施所獲獎勵效果：
Buildings that consume this resource = 消耗該資源的建築：
 # Requires translation!
Buildings that provide this resource = 
 # Requires translation!
Improvements that provide this resource = 
 # Requires translation!
Buildings that require this resource worked near the city = 
Units that consume this resource = 消耗該資源的單位：
Can be built on = 可以建造於
 # Requires translation!
or [terrainType] = 
 # Requires translation!
Can be constructed by = 
Defence bonus = 防禦力加成
Movement cost = 移動力消耗
for = ，當建造在擁有下列資源的地區上時：
Missing translations: = 未翻譯的字串:
Resolution = 解析度
Tileset = 地區設定
Create = 創建
Language = 語言設定
Improvements = 設施
Loading... = 加載中......
Filter: = 分類：
OK = 確定
 # Requires translation!
Base terrain [terrain] does not exist in ruleset! = 
 # Requires translation!
Terrain feature [feature] does not exist in ruleset! = 
 # Requires translation!
Resource [resource] does not exist in ruleset! = 
 # Requires translation!
Improvement [improvement] does not exist in ruleset! = 
 # Requires translation!
Nation [nation] does not exist in ruleset! = 
 # Requires translation!
Natural Wonder [naturalWonder] does not exist in ruleset! = 

# Civilopedia difficulty levels
Player settings = 玩家設定
 # Requires translation!
Extra happiness per luxury = 
Research cost modifier = 科研成本修正
Unit cost modifier = 單位訓練成本修正
Building cost modifier = 建築建造成本修正
Policy cost modifier = 政策成本修正
Unhappiness modifier = 不滿修正
Bonus vs. Barbarians = 對戰蠻族時攻擊加成
 # Requires translation!
Barbarian spawning delay = 
 # Requires translation!
Bonus starting units = 

AI settings = AI設定
AI city growth modifier = AI城市發展修正
AI unit cost modifier = AI單位訓練成本修正
AI building cost modifier = AI建築建造成本修正
AI wonder cost modifier = AI奇觀建造成本修正
AI building maintenance modifier = AI建築維護成本修正
AI unit maintenance modifier = AI單位維護成本修正
AI unhappiness modifier = AI不滿修正
 # Requires translation!
AI free techs = 
 # Requires translation!
Major AI civilization bonus starting units = 
 # Requires translation!
City state bonus starting units = 
Turns until barbarians enter player tiles = 蠻族可進入玩家領土需要經過的回合
Gold reward for clearing barbarian camps = 清除蠻族營地金錢獎勵

# Other civilopedia things
Nations = 文明
Available for [unitTypes] = 可獲得此晉升的職業：[unitTypes]
 # Requires translation!
Available for: = 
Free promotion: = 免費獲得的晉升項目：
Free promotions: = 免費獲得的晉升項目：
Free for [units] = [units]可免費獲得此晉升項目
 # Requires translation!
Free for: = 
 # Requires translation!
Granted by [param] = 
 # Requires translation!
Granted by: = 
[bonus] with [tech] = [bonus](研發[tech]科技後)
Difficulty levels = 遊戲難度
 # Requires translation!
The possible rewards are: = 
 # Requires translation!
Eras = 
 # Requires translation!
Embarked strength: [amount]† = 
 # Requires translation!
Base unit buy cost: [amount]¤ = 
 # Requires translation!
Research agreement cost: [amount]¤ = 


# Policies

Adopt policy = 推行政策
Adopt free policy = 推行免費的政策
Unlocked at = 解鎖時代：
Gain 2 free technologies = 獲得2項免費科技
All policies adopted = 所有政策皆已推行
 # Requires translation!
Policy branch: [branchName] = 

# Religions

 # Requires translation!
Religions = 
 # Requires translation!
Choose an Icon and name for your Religion = 
 # Requires translation!
Choose a name for your religion = 
 # Requires translation!
Choose a [beliefType] belief! = 
 # Requires translation!
Choose any belief! = 
 # Requires translation!
Found [religionName] = 
 # Requires translation!
Enhance [religionName] = 
 # Requires translation!
Choose a pantheon = 
 # Requires translation!
Choose a Religion = 
 # Requires translation!
Found Religion = 
 # Requires translation!
Found Pantheon = 
 # Requires translation!
Follow [belief] = 
 # Requires translation!
Religions and Beliefs = 
 # Requires translation!
Majority Religion: [name] = 
 # Requires translation!
+ [amount] pressure = 
 # Requires translation!
Holy city of: [religionName] = 
 # Requires translation!
Followers = 
 # Requires translation!
Pressure = 

# Religion overview screen
 # Requires translation!
Religion Name: = 宗教名稱：
 # Requires translation!
Pantheon Name: = 
 # Requires translation!
Founding Civ: = 
 # Requires translation!
Holy City: = 聖城：
 # Requires translation!
Cities following this religion: = 
 # Requires translation!
Followers of this religion: = 
 # Requires translation!
Click an icon to see the stats of this religion = 
 # Requires translation!
Religion: Off = 宗教：關閉
 # Requires translation!
Minimal Faith required for\nthe next [Great Prophet]: = 
 # Requires translation!
Religions to be founded: = 
 # Requires translation!
Religious status: = 

 # Requires translation!
None = 
 # Requires translation!
Pantheon = 
 # Requires translation!
Founding religion = 
 # Requires translation!
Religion = 
 # Requires translation!
Enhancing religion = 
 # Requires translation!
Enhanced religion = 


# Promotions

Pick promotion = 選擇升級項目
 OR  = 或
units in open terrain = 位於開闊地形的單位
units in rough terrain = 位於崎嶇地形的單位
wounded units = 受傷單位
Targeting II (air) = 空中定位II級
Targeting III (air) = 空中定位III級
Bonus when performing air sweep [bonusAmount]% = 空中遊獵時+[bonusAmount]%戰鬥力
Dogfighting I = 纏鬥I級
Dogfighting II = 纏鬥II級
Dogfighting III = 纏鬥III級
Choose name for [unitName] = 為英雄的[unitName]賜名
 # Requires translation!
[unitFilter] units gain the [promotion] promotion = 

# Multiplayer Turn Checker Service

Enable out-of-game turn notifications = 後台運行時發送回合轉換通知
Time between turn checks out-of-game (in minutes) = 後台運行時檢查回合狀態頻率(分鐘)
Show persistent notification for turn notifier service = 持續顯示回合轉換通知
Take user ID from clipboard = 從剪貼簿獲取玩家ID
Doing this will reset your current user ID to the clipboard contents - are you sure? = 確定將當前玩家ID設置為剪貼簿中的內容嗎？
ID successfully set! = ID設置成功！
Invalid ID! = 無效的ID！

# Multiplayer options menu

 # Requires translation!
Server address = 
 # Requires translation!
Reset to Dropbox = 
 # Requires translation!
Check connection to server = 
 # Requires translation!
Awaiting response... = 
 # Requires translation!
Success! = 
 # Requires translation!
Failed! = 


# Mods

Mods = 模組
Download [modName] = 下載模組：[modName]
 # Requires translation!
Update [modName] = 
Could not download mod list = 無法下載模組列表
Download mod from URL = 從網絡地址獲取模組
 # Requires translation!
Please enter the mod repository -or- archive zip url: = 
Download = 下載
Done! = 完成！
Delete [modName] = 刪除模組：[modName]
Are you SURE you want to delete this mod? = 你確定要刪除這個模組嗎？
 # Requires translation!
[mod] was deleted. = 
 # Requires translation!
Updated = 
 # Requires translation!
Current mods = 
 # Requires translation!
Downloadable mods = 
 # Requires translation!
Mod info and options = 
 # Requires translation!
Next page = 
 # Requires translation!
Open Github page = 
 # Requires translation!
Permanent audiovisual mod = 
 # Requires translation!
Installed = 
 # Requires translation!
Downloaded! = 
 # Requires translation!
[modName] Downloaded! = 
 # Requires translation!
Could not download [modName] = 
 # Requires translation!
Online query result is incomplete = 
 # Requires translation!
No description provided = 
 # Requires translation!
[stargazers]✯ = 
 # Requires translation!
Author: [author] = 
 # Requires translation!
Size: [size] kB = 
 # Requires translation!
The mod you selected is incompatible with the defined ruleset! = 
 # Requires translation!
Sort and Filter = 
 # Requires translation!
Enter search text = 
 # Requires translation!
Sort Current: = 
 # Requires translation!
Sort Downloadable: = 
 # Requires translation!
Name ￪ = 
 # Requires translation!
Name ￬ = 
 # Requires translation!
Date ￪ = 
 # Requires translation!
Date ￬ = 
 # Requires translation!
Stars ￬ = 
 # Requires translation!
Status ￬ = 


# Uniques that are relevant to more than one type of game object

[stats] from every [param] = 每個[param][stats]
[stats] from [param] tiles in this city = 所在城市的[param]地塊[stats]
[stats] from every [param] on [tileFilter] tiles = 每個[tileFilter]地塊上的[param][stats]
[stats] for each adjacent [param] = 每個相鄰的[param][stats]
Must be next to [terrain] = 城市必須毗鄰[terrain]
Must be on [terrain] = 城市必須位於[terrain]之上
+[amount]% vs [unitType] = 對戰[unitType]時+[amount]%
+[amount] Movement for all [unitType] units = 所有[unitType]單位+[amount]移動力
+[amount]% Production when constructing [param] = 建造[param]時+[amount]%產能積累速率
 # Requires translation!
Can only be built on [tileFilter] tiles = 
 # Requires translation!
Cannot be built on [tileFilter] tiles = 
 # Requires translation!
Does not need removal of [feature] = 
 # Requires translation!
Gain a free [building] [cityFilter] = 

# Uniques not found in JSON files

 # Requires translation!
Only available after [] turns = 
 # Requires translation!
This Unit upgrades for free = 
 # Requires translation!
[stats] when a city adopts this religion for the first time = 
 # Requires translation!
Never destroyed when the city is captured = 
Invisible to others = 對其他單位隱形

# Unused Resources

Bison = 野牛
Cocoa = 可可

# Exceptions that _may_ be shown to the user

 # Requires translation!
Building '[buildingName]' is buildable and therefore must either have an explicit cost or reference an existing tech. = 
 # Requires translation!
Nation [nationName] is not found! = 
 # Requires translation!
Unit [unitName] doesn't seem to exist! = 


# In English we just paste all these conditionals at the end of each unique, but in your language that
# may not turn into valid sentences. Therefore we have the following two translations to determine
# where they should go. 
# The first determines whether the conditionals should be placed before or after the base unique.
# It should be translated with only the untranslated english word 'before' or 'after', without the quotes.
# Example: In the unique "+20% Strength <for [unitFilter] units>", should the <for [unitFilter] units>
# be translated before or after the "+20% Strength"?

 # Requires translation!
ConditionalsPlacement = 

# The second determines the exact ordering of all conditionals that are to be translated.
# ALL conditionals that exist will be part of this line, and they may be moved around and rearranged as you please.
# However, you should not translate the parts between the brackets, only move them around so that when
# translated in your language the sentence sounds natural.
#
# Example: "+20% Strength <for [unitFilter] units> <when attacking> <vs [unitFilter] units> <in [tileFilter] tiles> <during the [eraName]>"
# In what order should these conditionals between <> be translated?
# Note that this example currently doesn't make sense yet, as those conditionals do not exist, but they will in the future.
#
# As this is still under development, conditionals will be added al the time. As a result,
# any translations added for this string will be removed immediately in the next version when more
# conditionals are added. As we don't want to make you retranslate this same line over and over,
# it's removed for now, but it will return once all planned conditionals have been added.


########################### AUTOMATICALLY GENERATED TRANSLATABLE STRINGS ########################### 

######### Map Unit Filters ###########

Wounded = 受傷
Barbarians = 蠻族
 # Requires translation!
City-State = 
 # Requires translation!
Embarked = 
 # Requires translation!
Non-City = 

######### Unit Type Filters ###########

 # Requires translation!
All = 所有
Melee = 近戰單位
Ranged = 遠程單位
Civilian = 平民
Military = 軍事
Land = 陸地
Water = 水上
Air = 空軍
non-air = 非空軍
 # Requires translation!
Nuclear Weapon = 核武器
 # Requires translation!
Great Person = 偉人
Barbarian = 蠻族
relevant = 相應的
City = 城市

######### City filters ###########

in this city = 所在城市
in all cities = 每座城市
in all coastal cities = 每座海濱城市
in capital = 首都
 # Requires translation!
in all non-occupied cities = 
in all cities with a world wonder = 每座擁有世界奇觀的城市
in all cities connected to capital = 每座有貿易路線與首都相連的城市
in all cities with a garrison = 每座有軍事單位鎮守的城市
 # Requires translation!
in all cities in which the majority religion is a major religion = 
 # Requires translation!
in all cities in which the majority religion is an enhanced religion = 
 # Requires translation!
in non-enemy foreign cities = 
 # Requires translation!
in foreign cities = 
 # Requires translation!
in annexed cities = 
 # Requires translation!
in puppeted cities = 
 # Requires translation!
in holy cities = 
 # Requires translation!
in City-State cities = 
 # Requires translation!
in cities following this religion = 

######### Population Filters ###########

 # Requires translation!
Unemployed = 
 # Requires translation!
Followers of the Majority Religion = 
 # Requires translation!
Followers of this Religion = 

######### Terrain Filters ###########

 # Requires translation!
Coastal = 
River = 河流
 # Requires translation!
Open terrain = 
Rough terrain = 崎嶇地形
Water resource = 水上資源
Foreign Land = 異國領土
 # Requires translation!
Foreign = 
Friendly Land = 友好領土
 # Requires translation!
Enemy Land = 
 # Requires translation!
Featureless = 
 # Requires translation!
Fresh Water = 
non-fresh water = 非淡水
 # Requires translation!
Natural Wonder = 
Impassable = 不能通行
 # Requires translation!
Luxury resource = 
 # Requires translation!
Strategic resource = 
 # Requires translation!
Bonus resource = 

######### Tile Filters ###########

 # Requires translation!
unimproved = 
 # Requires translation!
All Road = 
Great Improvement = 偉人設施

######### Region Types ###########

 # Requires translation!
Hybrid = 

######### Terrain Quality ###########

 # Requires translation!
Undesirable = 
 # Requires translation!
Desirable = 

######### Improvement Filters ###########

 # Requires translation!
Great = 

######### Prophet Action Filters ###########

 # Requires translation!
founding = 
 # Requires translation!
enhancing = 

######### Religious Action Filters ###########

 # Requires translation!
Remove Foreign religions from your own cities = 

######### Unique Specials ###########

 # Requires translation!
all healing effects doubled = 
 # Requires translation!
The Spaceship = 
 # Requires translation!
Maya Long Count calendar cycle = 

#################### Lines from Buildings from Civ V - Vanilla ####################

Palace = 宮殿
Indicates the capital city = 表示首都

Monument = 紀念碑
 # Requires translation!
Destroyed when the city is captured = 

Granary = 糧倉
 # Requires translation!
[stats] from [tileFilter] tiles [cityFilter] = 

Temple of Artemis = 阿爾忒彌斯神廟
 # Requires translation!
'It is not so much for its beauty that the forest makes a claim upon men's hearts, as for that subtle something, that quality of air, that emanation from old trees, that so wonderfully changes and renews a weary spirit.' - Robert Louis Stevenson = 森林之所以能打動人們的心，與其說是它的美麗，不如說是因為它微妙的事物，那種空氣的清新，那種從古樹中散發出來的東西，它如此奇妙地改變和撫慰了疲憊的精神。 ——羅伯特·路易斯·史蒂文森
 # Requires translation!
[relativeAmount]% [stat] [cityFilter] = 
 # Requires translation!
[relativeAmount]% Production when constructing [baseUnitFilter] units [cityFilter] = 

The Great Lighthouse = 大燈塔
'They that go down to the sea in ships, that do business in great waters; these see the works of the Lord, and his wonders in the deep.' - The Bible, Psalms 107:23-24 = “在海上坐船，在大水中經理事務的；他們看見耶和華的作為，並他在深水中的奇事。”——聖經·詩篇 107:23-24
 # Requires translation!
for [mapUnitFilter] units = 
 # Requires translation!
[amount] Movement = 
 # Requires translation!
[amount] Sight = 

Stone Works = 石工坊
Must not be on [terrainFilter] = 城市不能位於[terrainFilter]

Stonehenge = 巨石陣
'Time crumbles things; everything grows old and is forgotten under the power of time' - Aristotle = “時間能粉碎一切；所有事物中將在時流中衰老並被遺忘。”——亞里士多德

Library = 圖書館
[stats] per [amount] population [cityFilter] = [cityFilter]每[amount]人口[stats]

Paper Maker = 造紙坊

The Great Library = 大圖書館
'Libraries are as the shrine where all the relics of the ancient saints, full of true virtue, and all that without delusion or imposture are preserved and reposed.' - Sir Francis Bacon = “圖書館就像是供奉古代聖哲全部遺物的聖壇，充滿了真正的美德，保護著一切非謬誤無偽裝的事物在其中安眠。”——弗朗西斯·培根爵士
Free Technology = 獲得1項免費科技

Circus = 馬戲團

Water Mill = 水磨機

Floating Gardens = 水上園圃

Walls = 城牆

Walls of Babylon = 巴比倫城牆

The Pyramids = 大金字塔
 # Requires translation!
'O, let not the pains of death which come upon thee enter into my body. I am the god Tem, and I am the foremost part of the sky, and the power which protecteth me is that which is with all the gods forever.' - The Book of the Dead, translated by Sir Ernest Alfred Wallis Budge = 
 # Requires translation!
[relativeAmount]% tile improvement construction time = 
[amount] free [baseUnitFilter] units appear = [amount]個免費的[baseUnitFilter]出現

Mausoleum of Halicarnassus = 摩索拉斯陵墓
'The whole earth is the tomb of heroic men and their story is not given only on stone over their clay but abides everywhere without visible symbol woven into the stuff of other men's lives.' - Pericles = “英雄人物是以整個大地作為自己的陵墓的，他們的英名不僅在鑿刻在有形的石碑上，也在千萬世人的心中留下了無形的印記。”——伯里克利
Provides a sum of gold each time you spend a Great Person = 每次消耗掉一位偉人時可獲得金錢

Barracks = 軍營
 # Requires translation!
New [baseUnitFilter] units start with [amount] Experience [cityFilter] = 

Krepost = 俄羅斯營壘
 # Requires translation!
[relativeAmount]% Culture cost of natural border growth [cityFilter] = 
 # Requires translation!
[relativeAmount]% Gold cost of acquiring tiles [cityFilter] = 

Statue of Zeus = 宙斯神像
'He spoke, the son of Kronos, and nodded his head with the dark brows, and the immortally anointed hair of the great god swept from his divine head, and all Olympos was shaken' - The Iliad = “克羅諾斯之子言罷，彎頸點動濃黑的眉毛，塗著仙液的發綹從眾神之王永生的頭顱上順勢潑瀉，搖撼著巍峨的奧林匹斯山脈。” —— 荷馬：《伊利亞特》
 # Requires translation!
vs cities = 
 # Requires translation!
when attacking = 
 # Requires translation!
[relativeAmount]% Strength = 

Lighthouse = 燈塔

Stable = 馬廄

Courthouse = 法院
Remove extra unhappiness from annexed cities = 消除來自被併吞的城市的額外不滿
 # Requires translation!
Can only be built [cityFilter] = 

Hanging Gardens = 空中花園
 # Requires translation!
'I think that if ever a mortal heard the word of God it would be in a garden at the cool of the day.' - F. Frankfort Moore = 

Colosseum = 競技場

Circus Maximus = 大競技場
Cost increases by [amount] per owned city = 每座己方城市使建造所需的產能花費增加[amount]

Great Wall = 長城
 # Requires translation!
'The art of war teaches us to rely not on the likelihood of the enemy's not attacking, but rather on the fact that we have made our position unassailable.' - Sun Tzu = 
Enemy land units must spend 1 extra movement point when inside your territory (obsolete upon Dynamite) = 境內敵方陸軍單位在任何地區額外消耗1移動力

 # Requires translation!
Temple = 寺廟

Burial Tomb = 陵墓
Doubles Gold given to enemy if city is captured = 如果城市被攻佔，給予敵方的金錢加倍

Mud Pyramid Mosque = 土塔清真寺

National College = 國立研究院

The Oracle = 神諭所
 # Requires translation!
'The ancient Oracle said that I was the wisest of all the Greeks. It is because I alone, of all the Greeks, know that I know nothing' - Socrates = 
Free Social Policy = 免費推行1項社會政策

National Epic = 民族史詩
 # Requires translation!
[relativeAmount]% Great Person generation [cityFilter] = 

Market = 市場

Bazaar = 巴扎
Provides 1 extra copy of each improved luxury resource near this City = 所在城市每處已開發的奢侈資源額外增加1份

Mint = 鑄幣廠

Aqueduct = 引水渠
 # Requires translation!
[relativeAmount]% Food is carried over after population increases [cityFilter] = 

Heroic Epic = 英雄史詩
 # Requires translation!
All newly-trained [baseUnitFilter] units [cityFilter] receive the [promotion] promotion = 

Colossus = 太陽神巨像
'Why man, he doth bestride the narrow world like a colossus, and we petty men walk under his huge legs, and peep about to find ourselves dishonorable graves.' - William Shakespeare, Julius Caesar = “嘿，老兄，他像一個巨人似的跨越這狹隘的世界；我們這些渺小的凡人一個個在他粗大的兩腿上行走，四處張望著，替自己尋找不光榮的墳墓。”——威廉·莎士比亞：《尤利烏斯·凱薩》

Garden = 花園

Monastery = 修道院

Hagia Sophia = 聖索菲亞大教堂
 # Requires translation!
'For it soars to a height to match the sky, and as if surging up from among the other buildings it stands on high and looks down upon the remainder of the city, adorning it, because it is a part of it, but glorying in its own beauty' - Procopius, De Aedificis = 

Angkor Wat = 吳哥窟
 # Requires translation!
'The temple is like no other building in the world. It has towers and decoration and all the refinements which the human genius can conceive of.' - Antonio da Magdalena = 

Chichen Itza = 奇琴伊察
 # Requires translation!
'The katun is established at Chichen Itza. The settlement of the Itza shall take place there. The quetzal shall come, the green bird shall come. Ah Kantenal shall come. It is the word of God. The Itza shall come.' - The Books of Chilam Balam = 
 # Requires translation!
[relativeAmount]% Golden Age length = 

National Treasury = 國家金庫

Machu Picchu = 馬丘比丘
 # Requires translation!
'Few romances can ever surpass that of the granite citadel on top of the beetling precipices of Machu Picchu, the crown of Inca Land.' - Hiram Bingham = 
 # Requires translation!
[relativeAmount]% [stat] from Trade Routes = 
Must have an owned [tileFilter] within [amount] tiles = 城市[amount]格內的己方地塊必須有[tileFilter]

Workshop = 工坊

Longhouse = 長屋

Forge = 鍛造場

Harbor = 港口
Connects trade routes over water = 通過水路建立貿易路線

University = 大學

Wat = 經院

Oxford University = 牛津大學

Notre Dame = 巴黎聖母院
 # Requires translation!
'Architecture has recorded the great ideas of the human race. Not only every religious symbol, but every human thought has its page in that vast book.' - Victor Hugo = 

Castle = 城堡

Mughal Fort = 莫臥兒城塞
 # Requires translation!
after discovering [tech] = 
[stats] [cityFilter] = [cityFilter][stats]

Himeji Castle = 姬路城
 # Requires translation!
'Bushido is realized in the presence of death. This means choosing death whenever there is a choice between life and death. There is no other reasoning.' - Yamamoto Tsunetomo = 
 # Requires translation!
when fighting in [tileFilter] tiles = 

Ironworks = 鋼鐵廠

Armory = 軍械所

Observatory = 天文台

Opera House = 歌劇院

Sistine Chapel = 西斯廷教堂
'I live and love in God's peculiar light.' - Michelangelo Buonarroti = “我在上帝的聖光之下愛與生活。”——米開朗基羅·博納洛第

Bank = 銀行

Satrap's Court = 總督府

Forbidden Palace = 紫禁城
'Most of us can, as we choose, make of this world either a palace or a prison' - John Lubbock = “我們中的大多數都能夠自己做出選擇，是把這個世界變成一座宮殿還是一座監獄。”——約翰·魯伯克（英國學者）
 # Requires translation!
[relativeAmount]% Unhappiness from [populationFilter] [cityFilter] = 

Theatre = 劇院

Seaport = 海運碼頭

Hermitage = 冬宮

Taj Mahal = 泰姬陵
 # Requires translation!
'The Taj Mahal rises above the banks of the river like a solitary tear suspended on the cheek of time.' - Rabindranath Tagore = 
Empire enters golden age = 帝國進入黃金時代

Porcelain Tower = 大報恩寺塔
 # Requires translation!
'Things always seem fairer when we look back at them, and it is out of that inaccessible tower of the past that Longing leans and beckons.' - James Russell Lowell = 
Free [baseUnitFilter] appears = 免費的[baseUnitFilter]出現
 # Requires translation!
Science gained from research agreements [relativeAmount]% = 

Windmill = 風車
 # Requires translation!
[relativeAmount]% Production when constructing [buildingFilter] buildings [cityFilter] = 

Kremlin = 克里姆林宮
 # Requires translation!
'The Law is a fortress on a hill that armies cannot take or floods wash away.' - The Prophet Muhammed = 
 # Requires translation!
[relativeAmount]% City Strength from defensive buildings = 

Museum = 博物館

The Louvre = 羅浮宮
 # Requires translation!
'Every genuine work of art has as much reason for being as the earth and the sun' - Ralph Waldo Emerson = 

Public School = 公立學校

Factory = 工廠

Big Ben = 大笨鐘
 # Requires translation!
'To achieve great things, two things are needed: a plan, and not quite enough time.' - Leonard Bernstein = 
 # Requires translation!
[stat] cost of purchasing items in cities [relativeAmount]% = 

Military Academy = 軍事學院

Brandenburg Gate = 勃蘭登堡門
 # Requires translation!
'Pale Death beats equally at the poor man's gate and at the palaces of kings.' - Horace = 

 # Requires translation!
Arsenal = 

Hospital = 醫院

Stock Exchange = 證券交易所

Broadcast Tower = 廣播塔

Eiffel Tower = 埃菲爾鐵塔
 # Requires translation!
'We live only to discover beauty, all else is a form of waiting' - Kahlil Gibran = 
Provides 1 happiness per 2 additional social policies adopted = 每2項已推行的社會政策+1快樂

Statue of Liberty = 自由女神像
 # Requires translation!
'Give me your tired, your poor, your huddled masses yearning to breathe free, the wretched refuse of your teeming shore. Send these, the homeless, tempest-tossed to me, I lift my lamp beside the golden door!' - Emma Lazarus = 
 # Requires translation!
[stats] from every specialist [cityFilter] = 

 # Requires translation!
Military Base = 

Cristo Redentor = 救世基督像
 # Requires translation!
'Come to me, all who labor and are heavy burdened, and I will give you rest.' - New Testament, Matthew 11:28 = 
 # Requires translation!
[relativeAmount]% Culture cost of adopting new Policies = 

Research Lab = 研發實驗室

Medical Lab = 醫學實驗室


Stadium = 體育館

Sydney Opera House = 雪梨歌劇院
 # Requires translation!
'Those who lose dreaming are lost.' - Australian Aboriginal saying = 

Manhattan Project = 曼哈頓計畫
Enables nuclear weapon = 允許建造核武器
 # Requires translation!
Triggers a global alert upon completion = 

Pentagon = 五角大廈
 # Requires translation!
'In preparing for battle I have always found that plans are useless, but planning is indispensable.' - Dwight D. Eisenhower = 
 # Requires translation!
[relativeAmount]% Gold cost of upgrading = 

Solar Plant = 太陽能電廠
 # Requires translation!
in cities without a [buildingFilter] = 
 # Requires translation!
Only available = 

Nuclear Plant = 核電廠

Apollo Program = 阿波羅計畫
Enables construction of Spaceship parts = 允許建造太空飛船的零件

Spaceship Factory = 太空飛船工廠

 # Requires translation!
United Nations = 
 # Requires translation!
'More than ever before in human history, we share a common destiny. We can master it only if we face it together. And that is why we have the United Nations.' - Kofi Annan = 
 # Requires translation!
Triggers voting for the Diplomatic Victory = 

 # Requires translation!
Utopia Project = 
 # Requires translation!
Hidden until [amount] social policy branches have been completed = 
 # Requires translation!
Triggers a global alert upon build start = 
 # Requires translation!
Triggers a Cultural Victory upon completion = 


#################### Lines from Difficulties from Civ V - Vanilla ####################

Settler = 移民

Chieftain = 酋長

Warlord = 軍閥

Prince = 王子

King = 國王
 # Requires translation!
Era Starting Unit = 

Emperor = 皇帝
Scout = 斥候

Immortal = 仙人
Worker = 工人

Deity = 天神


#################### Lines from Eras from Civ V - Vanilla ####################

Warrior = 勇士
Ancient era = 遠古時代

Spearman = 槍兵
Classical era = 古典時代

Medieval era = 中古時代

Pikeman = 長槍兵
Renaissance era = 啟蒙時代

Musketman = 火槍手
Industrial era = 工業時代

Rifleman = 來福槍兵
Modern era = 電氣時代

Infantry = 現代步兵
 # Requires translation!
Atomic era = 原子時代

Information era = 資訊時代

Future era = 未來時代


#################### Lines from Nations from Civ V - Vanilla ####################

Spectator = 看海

Nebuchadnezzar II = 尼布甲尼撒二世
The demon wants the blood of soldiers! = 魔鬼們渴望著戰士的鮮血。來開始這場殺戮之舞吧！
Oh well, I presume you know what you're doing. = 尋找死亡的人們啊，我會滿足你的要求。
It is over. Perhaps now I shall have peace, at last. = 都結束了。也許我終於想要和平了。
Are you real or a phantom? = 我是尼布甲尼撒。你是真人還是我胡思亂想出來的幽靈？
It appears that you do have a reason for existing – to make this deal with me. = 看來你確實有存在的理由—給我提供些有價值的東西吧。
Greetings. = 歡迎您的到來！
What do YOU want?! = 你想做什麼？！
Ingenuity = 智慧創新
 # Requires translation!
May the blessings of heaven be upon you, O great Nebuchadnezzar, father of mighty and ancient Babylon! Young was the world when Sargon built Babylon some five thousand years ago, long did it grow and prosper, gaining its first empire the eighteenth century BC, under godlike Hammurabi, the giver of law. Although conquered by the Kassites and then by the Assyrians, Babylon endured, emerging phoenix-like from its ashes of destruction and regaining its independence despite its many enemies. Truly was Babylon the center of arts and learning in the ancient world. O Nebuchadnezzar, your empire endured but a short time after your death, falling to the mighty Persians, and then to the Greeks, until the great city was destroyed by 141 BC. = 
 # Requires translation!
But is Babylon indeed gone forever, great Nebuchadnezzar? Your people look to you to bring the empire back to life once more. Will you accept the challenge? Will you build a civilization that will stand the test of time? = 
Babylon = 巴比倫
Akkad = 阿卡德
Dur-Kurigalzu = 杜爾-庫里加爾祖
Nippur = 尼普爾
Borsippa = 博爾西帕
Sippar = 西帕爾
Opis = 俄庇斯
Mari = 馬里
Shushan = 蘇薩
Eshnunna = 埃什努那
Ellasar = 以拉撒
Erech = 烏魯克
Kutha = 庫塔
Sirpurla = 拉格什
Neribtum = 內裡布圖
Ashur = 亞述
Ninveh = 尼尼微
Nimrud = 尼姆魯德
Arbela = 埃爾比勒
Nuzi = 努濟
Arrapkha = 阿拉普哈
Tutub = 圖圖布
Shaduppum = 沙杜普姆
Rapiqum = 臘皮庫姆
Mashkan Shapir = 馬什幹-沙皮爾
Tuttul = 圖圖爾
Ramad = 拉馬迪
Ana = 阿奈
Haradum = 哈拉杜姆
Agrab = 阿格拉布
Uqair = 烏蓋爾
Gubba = 古巴
Hafriyat = 哈弗裡亞特
Nagar = 納加爾
Shubat Enlil = 舒巴特-恩利爾
Urhai = 烏海
Urkesh = 烏爾克什
Awan = 阿旺
Riblah = 裡布拉
Tayma = 泰馬
Receive free [unit] when you discover [tech] = 研發[tech]科技後獲得免費的[unit]
[greatPerson] is earned [relativeAmount]% faster = [greatPerson]的產生速率+[relativeAmount]%

Alexander = 亞歷山大
You are in my way, you must be destroyed. = 果敢無戰不勝，剛毅無征不服。拿起長劍與我一決高下吧！
As a matter of fact I too grow weary of peace. = 能夠戰勝恐懼就能戰勝死亡。你只不過是我通向勝利道路上的一塊墊腳石。
You have somehow become my undoing! What kind of beast are you? = 世界是我的故鄉，我將長眠於此，並用雙眼親自見證你的神話。努力去征服吧！
Hello stranger! I am Alexandros, son of kings and grandson of the gods! = 幸會！我是亞歷山大，列王的子嗣，神靈的後裔！你能這麼介紹自己嗎？
My friend, does this seem reasonable to you? = 我的朋友，這筆交易對你還算公平吧？
Greetings! = 歡迎您的到來！
What? = 所為何事？
Hellenic League = 城邦同盟
 # Requires translation!
May the blessings of the gods be upon you, oh great King Alexander! You are the ruler of the mighty Greek nation. Your people lived for so many years in isolated city-states - legendary cities such as Athens, Sparta, Thebes - where they gave the world many great things, such as democracy, philosophy, tragedy, art and architecture, the very foundation of Western Civilization. Although few in number and often hostile to each other, in the 5th century BC they were able to defeat their much larger neighbor, Persia, on land and sea. = 
 # Requires translation!
Alexander, your people stand ready to march to war, to spread the great Greek culture to millions and to bring you everlasting glory. Are you ready to accept your destiny, King Alexander? Will you lead your people to triumph and greatness? Can you build a civilization that will stand the test of time? = 
Athens = 雅典
Sparta = 斯巴達
Corinth = 科林斯
Argos = 阿爾戈斯
Knossos = 克諾索斯
Mycenae = 邁錫尼
Pharsalos = 法薩盧斯
Ephesus = 以弗所
Halicarnassus = 哈利卡納蘇斯
Rhodes = 羅德
Eretria = 埃雷特裡亞
Pergamon = 帕加馬
Miletos = 米勒斯
Megara = 邁加拉
Phocaea = 福西亞
Sicyon = 西錫安
Tiryns = 梯林斯
Samos = 薩摩斯
Mytilene = 米提利尼
Chios = 希俄斯
Paros = 帕洛斯
Elis = 艾理斯
Syracuse = 錫拉庫薩
Herakleia = 赫拉克萊婭
Gortyn = 格爾騰
Chalkis = 加爾西斯
Pylos = 皮洛斯
Pella = 佩拉
Naxos = 納克索斯
Larissa = 拉里薩
Apollonia = 阿波羅尼亞
Messene = 邁錫尼
Orchomenos = 奧爾霍邁諾
Ambracia = 安布拉基亞
Kos = 科斯島
Knidos = 尼多斯
Amphipolis = 安菲波利斯
Patras = 派圖拉斯
Lamia = 拉彌亞
Nafplion = 納夫普利翁
Apolyton = 阿波利頓
Greece = 希臘
 # Requires translation!
[relativeAmount]% City-State Influence degradation = 
City-State Influence recovers at twice the normal rate = 對城邦的影響力恢復速度是正常水準的兩倍
 # Requires translation!
City-State territory always counts as friendly territory = 

Wu Zetian = 武則天
You won't ever be able to bother me again. Go meet Yama. = 朕目之所及，皆為唐土，不沐教化者必成齏粉！
Fool! I will disembowel you all! = 無知蠻夷，犯我強漢者，雖遠必誅！
You have proven to be a cunning and competent adversary. I congratulate you on your victory. = 勝敗乃兵家常事。九世猶可以復仇乎？雖百世可也。閣下好自為之。
Greetings, I am Empress Wu Zetian. China desires peace and development. You leave us alone, we'll leave you alone. = 你好，我是女皇帝武則天。中華追求和平以謀求自身發展。人不犯我，我不犯人。
My friend, do you think you can accept this request? = 朕之決斷閣下以為如何？
How are you today? = 今日天朗氣清，惠風和暢，閣下所為何來？
Oh. It's you? = 閣下別來無恙？
Art of War = 兵法韜略
 # Requires translation!
The Blessings of Heaven be upon you. Empress Wu Zetian, most beautiful and haughty ruler of China! Oh great Empress, whose shadow causes the flowers to blossom and the rivers to flow! You are the leader of the Chinese, the oldest and the greatest civilization that humanity has ever produced. China's history stretches back into the mists of time, its people achieving many great things long before the other upstart civilizations were even conceived. China's contributions to the arts and sciences are too many and too wondrous to do justice to - the printing press, gunpowder, the works of Confucius - these are but a few of the gifts China has given to an undeserving world! = 
 # Requires translation!
You, great Queen, who, with cunning and beauty, rose from the position of lowly concubine to that of Divine Empress - your people call out to you to lead them! Great China is once again beset on all sides by barbarians. Can you defeat all your many foes and return your country to greatness? Can you build a civilization to stand the test of time? = 
Beijing = 北京
Shanghai = 上海
Guangzhou = 廣州
Nanjing = 南京
Xian = 西安
Chengdu = 成都
Hangzhou = 杭州
Tianjin = 天津
Macau = 澳門
Shandong = 山東
Kaifeng = 開封
Ningbo = 寧波
Baoding = 保定
Yangzhou = 揚州
Harbin = 哈爾濱
Chongqing = 重慶
Luoyang = 洛陽
Kunming = 昆明
Taipei = 台北
Shenyang = 瀋陽
Taiyuan = 太原
Tainan = 台南
Dalian = 大連
Lijiang = 麗江
Wuxi = 無錫
Suzhou = 蘇州
Maoming = 茂名
Shaoguan = 韶關
Yangjiang = 陽江
Heyuan = 河源
Huangshi = 黃石
Yichang = 宜昌
Yingtian = 應天
Xinyu = 新余
Xinzheng = 新鄭
Handan = 邯鄲
Dunhuang = 敦煌
Gaoyu = 皋虞
Nantong = 南通
Weifang = 濰坊
Xikang = 西康
China = 中華
Great General provides double combat bonus = 大軍事家提供雙倍戰鬥獎勵

Ramesses II = 拉美西斯二世
You are but a pest on this Earth, prepare to be eliminated! = 小小螻蟻般的可悲文明，去死吧。
You are a fool who evokes pity. You have brought my hostility upon yourself and your repulsive civilization! = 可憐的蠢蛋。你在毀滅你自己和你可悲的文明。
Strike me down and my soul will torment yours forever, you have won nothing. = 你什麼也沒得到。就算把我打倒，我的靈魂也會將你永墮深淵。
Greetings, I am Ramesses the god. I am the living embodiment of Egypt, mother and father of all civilizations. = 向你致意。我是拉美西斯神，我是所有其他文明的父母之邦——埃及的化身。
Generous Egypt makes you this offer. = 慷慨的埃及向你提議以下交易。
Good day. = 真是美好的一天啊。
Oh, it's you. = 原來是你啊。
Monument Builders = 奇觀工匠
 # Requires translation!
We greet thee, oh great Ramesses, Pharaoh of Egypt, who causes the sun to rise and the Nile to flow, and who blesses his fortunate people with all the good things of life! Oh great lord, from time immemorial your people lived on the banks of the Nile river, where they brought writing to the world, and advanced mathematics, sculpture, and architecture. Thousands of years ago they created the great monuments which still stand tall and proud. = 
 # Requires translation!
Oh, Ramesses, for uncounted years your people endured, as other petty nations around them have risen and then fallen into dust. They look to you to lead them once more into greatness. Can you honor the gods and bring Egypt back to her rightful place at the very center of the world? Can you build a civilization that will stand the test of time? = 
Thebes = 底比斯
Memphis = 孟菲斯
Heliopolis = 赫利奧波利斯
Elephantine = 埃勒凡他尼
Alexandria = 亞歷山大
Pi-Ramesses = 塔爾-拉美西斯
Giza = 吉薩
Byblos = 比布魯斯
Akhetaten = 阿肯塔頓
Hieraconpolis = 希拉孔波利斯
Abydos = 奧比都斯
Asyut = 艾斯尤特
Avaris = 阿瓦瑞斯
Lisht = 利斯特
Buto = 布托
Edfu = 伊徳夫
Pithom = 皮索姆
Busiris = 布西裡斯
Kahun = 卡洪
Athribis = 阿斯比斯
Mendes = 門迭斯
Elashmunein = 阿什穆嫩
Tanis = 塔尼斯
Bubastis = 布巴斯提斯
Oryx = 奧裡克斯
Sebennytus = 塞苯尼陀斯
Akhmin = 阿赫姆
Karnak = 卡納克
Luxor = 盧克索
El Kab = 艾爾卡布
Armant = 艾爾曼特
Balat = 巴拉特
Ellahun = 艾拉洪
Hawara = 哈瓦拉
Dashur = 代赫舒爾
Damanhur = 達曼胡爾
Abusir = 阿布西爾
Herakleopolis = 赫拉克雷奧波利斯
Akoris = 艾克瑞斯
Benihasan = 貝尼哈桑
Badari = 巴達利
Hermopolis = 荷莫波里斯
Amrah = 阿姆拉
Koptos = 科普托斯
Ombos = 奧博斯
Naqada = 奈加代
Semna = 塞姆納
Soleb = 索利蔔
Egypt = 埃及
 # Requires translation!
[relativeAmount]% Production when constructing [buildingFilter] wonders [cityFilter] = 

Elizabeth = 伊莉莎白
By the grace of God, your days are numbered. = 太陽照耀之地，皆應為我王道所禦！
We shall never surrender. = 英格蘭永不屈服！我們要在天空、大地、海洋上碾碎你們！
You have triumphed over us. The day is yours. = 這不是結束，甚至不是結束的開始，而可能是開始的結束。別太得意了！
We are pleased to meet you. = 當你最需要我時，一定會發現我最盛情的友誼。我為你所做的付出，一定會比我能說的還要多。
Would you be interested in a trade agreement with England? = 我親愛的朋友，你有興趣與英格蘭做一筆交易嗎？
Hello, again. = 你好，又見面了。
Oh, it's you! = 是你啊，你好。
Sun Never Sets = 日不落帝國
 # Requires translation!
Praises upon her serene highness, Queen Elizabeth Gloriana. You lead and protect the celebrated maritime nation of England. England is an ancient land, settled as early as 35,000 years ago. The island has seen countless waves of invaders, each in turn becoming a part of the fabric of the people. Although England is a small island, for many years your people dominated the world stage. Their matchless navy, brilliant artists and shrewd merchants, giving them power and influence far in excess of their mere numbers. = 
 # Requires translation!
Queen Elizabeth, will you bring about a new golden age for the English people? They look to you once more to return peace and prosperity to the nation. Will you take up the mantle of greatness? Can you build a civilization that will stand the test of time? = 
London = 倫敦
York = 約克
Nottingham = 諾丁漢
Hastings = 海斯汀
Canterbury = 坎特伯雷
Coventry = 考文垂
Warwick = 華威
Newcastle = 紐卡斯爾
Oxford = 牛津
Liverpool = 利物浦
Dover = 多佛
Brighton = 博爾頓
Norwich = 諾維奇
Leeds = 里茲
Reading = 雷丁
Birmingham = 伯明罕
Richmond = 里士滿
Exeter = 埃克塞特
Cambridge = 劍橋
Gloucester = 格洛斯特
Manchester = 曼徹斯特
Bristol = 布裡斯托
Leicester = 萊斯特
Carlisle = 卡萊爾
Ipswich = 伊普斯維奇
Portsmouth = 朴茨茅斯
Berwick = 貝裡克
Bath = 巴斯
Mumbles = 馬姆波利斯
Southampton = 南安普頓
Sheffield = 謝菲爾德
Salisbury = 索爾茲伯里
Colchester = 科爾賈斯特
Plymouth = 普利茅斯
Lancaster = 蘭開斯特
Blackpool = 布拉克普耳
Winchester = 溫徹斯特
Hull = 赫爾
England = 英格蘭

Napoleon = 拿破崙
You're disturbing us, prepare for war. = 我志在成功，未嘗躊躇，來與我大戰一場吧。
You've fallen into my trap. I'll bury you. = 小小螻蟻，用吾之手埋汝之骨。
I congratulate you for your victory. = 從偉大崇高到荒謬可笑，其間只相差一步。
Welcome. I'm Napoleon, of France; the smartest military man in world history. = 歡迎你。我是法蘭西帝國皇帝拿破崙，世界歷史上最偉大的軍事天才！
France offers you this exceptional proposition. = 我的朋友，法蘭西有一個卑微的提議。
Hello. = 請賜教。
It's you. = 是你啊。
Ancien Régime = 傳統制度
 # Requires translation!
Long life and triumph to you, First Consul and Emperor of France, Napoleon I, ruler of the French people. France lies at the heart of Europe. Long has Paris been the world center of culture, arts and letters. Although surrounded by competitors - and often enemies - France has endured as a great nation. Its armies have marched triumphantly into battle from one end of the world to the other, its soldiers and generals among the best in history. = 
 # Requires translation!
Napoleon Bonaparte, France yearns for you to rebuild your empire, to lead her once more to glory and greatness, to make France once more the epicenter of culture and refinement. Emperor, will you ride once more against your foes? Can you build a civilization that will stand the test of time? = 
Paris = 巴黎
Orleans = 奧爾良
Lyon = 里昂
Troyes = 特魯瓦
Tours = 圖爾
Marseille = 馬賽
Chartres = 沙特爾
Avignon = 阿維尼翁
Rouen = 盧昂
Grenoble = 格勒諾布爾
Dijon = 第戎
Amiens = 亞眠
Cherbourg = 瑟堡
Poitiers = 普瓦捷
Toulouse = 圖盧茲
Bayonne = 巴約納
Strasbourg = 斯特拉斯堡
Brest = 布列斯特
Bordeaux = 波爾多
Rennes = 雷恩
Nice = 尼斯
Saint Etienne = 聖埃蒂安
Nantes = 南特
Reims = 蘭斯
Le Mans = 勒芒
Montpellier = 蒙彼利埃
Limoges = 利摩日
Nancy = 南錫
Lille = 里爾
Caen = 卡昂
Toulon = 士倫
Le Havre = 勒阿弗爾
Lourdes = 盧德
Cannes = 戛納
Aix-En-Provence = 普羅旺斯地區-艾克斯市
La Rochelle = 拉羅謝爾
Bourges = 布日
Calais = 加萊
France = 法蘭西
 # Requires translation!
before discovering [tech] = 

Catherine = 葉卡捷琳娜二世
You've behaved yourself very badly, you know it. Now it's payback time. = 如果我可以活到兩百歲，整個世界都將匍匐在我腳下，現在首先從你開始！
You've mistaken my passion for a weakness, you'll regret about this. = 運氣為而備，一旦遭受欺辱，我們絕不放棄還擊。
We were defeated, so this makes me your prisoner. I suppose there are worse fates. = 沒有實力的憤怒毫無意義，一旦可能，我們會血債血償！
I greet you, stranger! If you are as intelligent and tactful as you are attractive, we'll get along just fine. = 如果你的智慧和理性能像你的相貌那樣出眾，我們可以談談人生哲理。
How would you like it if I propose this kind of exchange? = 這份交易你認為如何？
Hello! = 你好！
What do you need?! = 你究竟需要什麼？
Siberian Riches = 西伯利亞的財富
 # Requires translation!
Greetings upon thee, Your Imperial Majesty Catherine, wondrous Empress of all the Russias. At your command lies the largest country in the world. Mighty Russia stretches from the Pacific Ocean in the east to the Baltic Sea in the west. Despite wars, droughts, and every manner of disaster the heroic Russian people survive and prosper, their artists and scientists among the best in the world. The Empire today remains one of the strongest ever seen in human history - a true superpower, with the greatest destructive force ever devised at her command. = 
 # Requires translation!
Catherine, your people look to you to bring forth glorious days for Russia and her people, to revitalize the land and recapture the wonder of the Enlightenment. Will you lead your people once more into greatness? Can you build a civilization that will stand the test of time? = 
Moscow = 莫斯科
St. Petersburg = 聖彼德堡
Novgorod = 諾夫哥羅德
Rostov = 羅斯托夫
Yaroslavl = 雅羅斯拉夫爾
Yekaterinburg = 葉卡捷琳堡
Yakutsk = 亞庫次克
Vladivostok = 符拉迪沃斯托克
Smolensk = 斯摩棱斯克
Orenburg = 奧倫堡
Krasnoyarsk = 克亞斯諾亞爾斯克
Khabarovsk = 哈巴羅夫斯克
Bryansk = 布良斯克
Tver = 特維爾
Novosibirsk = 新西伯利亞
Magadan = 馬加丹
Murmansk = 摩爾曼斯克
Irkutsk = 伊爾庫茲克
Chita = 赤塔
Samara = 薩馬拉
Arkhangelsk = 阿爾漢格爾斯克
Chelyabinsk = 車裡雅賓斯克
Tobolsk = 托博爾斯克
Vologda = 沃洛格達
Omsk = 鄂木斯克
Astrakhan = 阿斯特拉罕
Kursk = 庫爾斯克
Saratov = 薩拉托夫
Tula = 圖拉
Vladimir = 弗拉基米爾
Perm = 皮爾姆
Voronezh = 沃羅涅日
Pskov = 普斯科夫
Starayarussa = 斯塔爾亞魯薩
Kostoma = 科斯托馬
Nizhniy Novgorod = 下諾夫哥羅德
Suzdal = 蘇茲達爾
Magnitogorsk = 馬格尼托哥爾斯克
Russia = 俄羅斯
Double quantity of [resource] produced = [resource]產量加倍

Augustus Caesar = 奧古斯都·愷撒
 # Requires translation!
My treasury contains little and my soldiers are getting impatient... (sigh) ...therefore you must die. = 
So brave, yet so stupid! If only you had a brain similar to your courage. = 蠢貨，是愚昧給了你挑釁的勇氣！厄運如密佈的箭弩落下，而你終將無處躲避。
The gods have deprived Rome of their favour. We have been defeated. = 你即使征服了全世界，如果沒有人分享，終將倍感淒涼。羅馬榮耀永存！
I greet you. I am Augustus, Imperator and Pontifex Maximus of Rome. If you are a friend of Rome, you are welcome. = 歡迎你。我是奧古斯都，羅馬帝國皇帝兼最高祭司。如果你是羅馬的朋友，那麼你將受到歡迎。
I offer this, for your consideration. = 我有項提議，希望你能考慮。
Hail. = 你好。
What do you want? = 你想做什麼？
The Glory of Rome = 羅馬榮耀
 # Requires translation!
The blessings of the gods be upon you, Caesar Augustus, emperor of Rome and all her holdings. Your empire was the greatest and longest lived of all in Western civilization. And your people single-handedly shaped its culture, law, art, and warfare like none other, before or since. Through years of glorious conquest, Rome came to dominate all the lands of the Mediterranean from Spain in the west to Syria in the east. And her dominion would eventually expand to cover much of England and northern Germany. Roman art and architecture still awe and inspire the world. And she remains the envy of all lesser civilizations who have followed. = 
 # Requires translation!
O mighty emperor, your people turn to you to once more reclaim the glory of Rome! Will you see to it that your empire rises again, bringing peace and order to all? Will you make Rome once again center of the world? Can you build a civilization that will stand the test of time? = 
Rome = 羅馬
Antium = 阿提烏姆
Cumae = 庫邁
Neapolis = 那不勒斯
Ravenna = 拉維納
Arretium = 亞雷提烏姆
Mediolanum = 米蘭
Arpinum = 阿爾庇努姆
Circei = 科爾切伊
Setia = 賽提亞
Satricum = 賽崔克穆
Ardea = 阿爾黛雅
Ostia = 奧斯提亞
Velitrae = 維麗特萊
Viroconium = 韋洛克尼姆
Tarentum = 塔倫圖姆
Brundisium = 布林迪西姆
Caesaraugusta = 凱撒奧古斯塔
Caesarea = 凱撒利亞
Palmyra = 帕爾米拉
Signia = 錫耶納
Aquileia = 阿奎萊亞
Clusium = 克魯西姆
Sutrium = 蘇特留姆
Cremona = 克雷莫納
Placentia = 普拉什提亞
Hispalis = 斯帕里斯
Artaxata = 阿薩克塔薩
Aurelianorum = 奧瑞拉諾茹姆
Nicopolis = 尼科波利斯
Agrippina = 阿格裡皮納
Verona = 維羅納
Corfinium = 科菲紐姆
Treverii = 特雷維裡
Sirmium = 舍米安
Augustadorum = 奧古斯塔多倫
Curia = 庫裡亞
Interrama = 英特拉姆
Adria = 亞德里亞
 # Requires translation!
[relativeAmount]% Production towards any buildings that already exist in the Capital = 

Harun al-Rashid = 哈倫·拉希德
The world will be more beautiful without you. Prepare for war. = 哈裡發的天空不允許有兩輪太陽。彎刀所至，皆為吾土。
Fool! You will soon regret dearly! I swear it! = 蠢貨！有一天你會後悔今天的所為！以汝之血拭我之刃！
You have won, congratulations. My palace is now in your possession, and I beg that you care well for the peacock. = 你勝利了，我現在把宮殿託付於你，不過別太得意，我會在地獄盯著你的！
Welcome foreigner, I am Harun Al-Rashid, Caliph of the Arabs. Come and tell me about your empire. = 歡迎你，陌生人！我是阿拉伯的統治者哈倫·拉希德。來吧——告訴我關於你們帝國的故事。
Come forth, let's do business. = 請上前來，讓我們做成這筆買賣。
Peace be upon you. = 你好，希望你平安幸福。
Trade Caravans = 沙漠之舟
Blessings of God be upon you oh great caliph Harun al-Rashid, leader of the pious Arabian people! The Muslim empire, the Caliphate was born in the turbulent years after the death of the prophet Muhammad in 632 AD, as his followers sought to extend the rule of God to all of the people of the earth. The caliphate grew mighty indeed at the height of its power, ruling Spain, North Africa, the Middle East, Anatolia, the Balkans and Persia. An empire as great as or even greater than that of Rome. The arts and sciences flourished in Arabia during the Middle Ages, even as the countries of Europe descended into ignorance and chaos. The Caliphate survived for six hundred years, until finally succumbing to attack from the Mongols, those destroyers of Empires. = 偉大的哈里發哈倫·拉希德，虔誠的阿拉伯人民的領袖，願上帝保佑你！ 穆斯林帝國哈里發誕生於公元 632 年先知穆罕默德去世後的動盪年代，因為他的追隨者試圖將上帝的統治擴展到地球上的所有人。 哈里發國在其權力的鼎盛時期確實變得強大起來，統治著西班牙、北非、中東、安納托利亞、巴爾幹半島和波斯。 一個與羅馬一樣偉大甚至更大的帝國。 中世紀的阿拉伯藝術和科學蓬勃發展，而歐洲國家卻陷入了無知和混亂之中。 哈里發國生存了六百年，直到最終屈服於蒙古人的攻擊，這些帝國的驅逐艦。
Great Caliph Harun al Rashid, your people look to you to return them to greatness! To make Arabia once again an enlightened land of arts and knowledge, a powerful nation who needs fear no enemy! Oh Caliph, will you take up the challenge? Can you build a civilization that will stand the test of time? = 偉大的哈里發哈倫·拉希德，你的人民期待著你帶著他們恢復偉大！ 讓阿拉伯再次成為藝術和知識的開明國度，成為一個不怕敵人的強國！ 哦，哈里發，你願意接受挑戰嗎？ 你能建立一個經得起時間考驗的文明嗎？
Mecca = 麥加
Medina = 麥迪那
Damascus = 大馬士革
Baghdad = 巴格達
Najran = 那基蘭
Kufah = 庫費
Basra = 巴士拉
Khurasan = 呼羅珊
Anjar = 安嘉爾
Fustat = 福斯塔
Aden = 亞丁
Yamama = 葉麻默
Muscat = 馬斯喀特
Mansura = 曼蘇拉
Bukhara = 布哈拉
Fez = 菲斯
Shiraz = 設拉子
Merw = 梅爾維
Balkh = 巴爾赫
Mosul = 摩蘇爾
Aydab = 艾達布
Bayt = 貝特
Suhar = 蘇哈爾
Taif = 塔伊夫
Hama = 哈瑪
Tabuk = 塔布克
Sana'a = 薩納
Shihr = 斯遏
Tripoli = 的黎波里
Tunis = 突尼斯
Kairouan = 凱魯萬
Algiers = 阿爾及爾
Oran = 奧蘭
Arabia = 阿拉伯
[stats] from each Trade Route = 每條貿易路線[stats]

George Washington = 喬治·華盛頓
Your wanton aggression leaves us no choice. Prepare for war! = 強大的國家有一種法律，弱小的國家則有另一種。要麼與我們一樣，要麼選擇毀滅，你接受還是反對？
You have mistaken our love of peace for weakness. You shall regret this! = 劍是我們維護自由的最後手段。自由絕不屈服於暴力！
The day...is yours. I hope you will be merciful in your triumph. = 力量雖能征服一切，不過是短暫的。祝你好運！
The people of the United States of America welcome you. = 真正的友誼，是一株成長緩慢的植物，美利堅合眾國人民歡迎您。
Is the following trade of interest to you? = 我們來做筆交易你感興趣嗎？
Well? = 你好。
Manifest Destiny = 昭昭天命
 # Requires translation!
Welcome President Washington! You lead the industrious American civilization! Formed in the conflagration of revolution in the 18th century, within a hundred years, the young nation became embroiled in a terrible civil war that nearly tore the country apart, but it was just a few short years later in the 20th century that the United States reached the height of its power, emerging triumphant and mighty from the two terrible wars that destroyed so many other great nations. The United States is a nation of immigrants, filled with optimism and determination. They lack only a leader to help them fulfill their promise. = 
 # Requires translation!
President Washington, can you lead the American people to greatness? Can you build a civilization that will stand the test of time? = 
Washington = 華盛頓
New York = 紐約
Boston = 波士頓
Philadelphia = 費城
Atlanta = 亞特蘭大
Chicago = 芝加哥
Seattle = 西雅圖
San Francisco = 三藩市
Los Angeles = 洛杉磯
Houston = 休士頓
Portland = 波特蘭
St. Louis = 聖路易斯
Miami = 邁阿密
Buffalo = 布法羅
Detroit = 底特律
New Orleans = 新奧爾良
Baltimore = 巴爾的摩
Denver = 丹佛
Cincinnati = 辛辛那提
Dallas = 達拉斯
Cleveland = 克裡夫蘭
Kansas City = 肯薩斯城
San Diego = 聖地牙哥
Las Vegas = 拉斯維加斯
Phoenix = 費尼克斯
Albuquerque = 阿爾伯克爾基
Minneapolis = 明尼阿波麗斯
Pittsburgh = 匹茲堡
Oakland = 奧克蘭
Tampa Bay = 坦帕灣
Orlando = 奧蘭多
Tacoma = 塔科馬
Santa Fe = 聖塔菲
Olympia = 奧林匹亞
Hunt Valley = 亨特穀
Springfield = 斯普林菲爾德
Palo Alto = 帕洛阿托
Centralia = 森特勒利亞
Spokane = 斯波坎
Jacksonville = 傑克遜維爾
Svannah = 薩凡納
Charleston = 查爾斯頓
San Antonio = 聖安東尼奧
Anchorage = 安克雷奇
Sacramento = 薩克拉門托
Reno = 里諾
Salt Lake City = 鹽湖城
Boise = 博伊西
Milwaukee = 密爾沃基
Santa Cruz = 聖克魯斯
Little Rock = 小石城
America = 美利堅

Oda Nobunaga = 織田信長
I hereby inform you of our intention to wipe out your civilization from this world. = 順我者昌，逆我者亡。洗淨脖子甘心就戮吧。
Pitiful fool! Now we shall destroy you! = 凡觸怒我者我必踐之。
You were much wiser than I thought. = 人生五十載，去事恍如夢幻，天下之內，豈有長生不滅者。
We hope for a fair and just relationship with you, who are renowned for military bravery. = 非為我友，即為我敵。閣下請慎行，好自為之。
I would be grateful if you agreed on the following proposal. = 吾之珍寶閣下是否有興致？
Oh, it's you... = 今日前來，不知有何見教。
Bushido = 武士道
 # Requires translation!
Blessings upon you, noble Oda Nobunaga, ruler of Japan, the land of the Rising Sun! May you long walk among its flowering blossoms. The Japanese are an island people, proud and pious with a rich culture of arts and letters. Your civilization stretches back thousands of years, years of bloody warfare, expansion and isolation, great wealth and great poverty. In addition to their prowess on the field of battle, your people are also immensely industrious, and their technological innovation and mighty factories are the envy of lesser people everywhere. = 
 # Requires translation!
Legendary daimyo, will you grab the reins of destiny? Will you bring your family and people the honor and glory they deserve? Will you once again pick up the sword and march to triumph? Will you build a civilization that stands the test of time? = 
Kyoto = 京都
Osaka = 大阪
Tokyo = 東京
Satsuma = 薩摩
Kagoshima = 鹿兒島
Nara = 奈良
Nagoya = 名古屋
Izumo = 出雲
Nagasaki = 長崎
Yokohama = 橫濱
Shimonoseki = 下關
Matsuyama = 松山
Sapporo = 札幌
Hakodate = 函館
Ise = 伊勢
Toyama = 富山
Fukushima = 福島
Suo = 周防
Bizen = 備前
Echizen = 越前
Izumi = 和泉
Omi = 近江
Echigo = 越後
Kozuke = 高崎
Sado = 佐渡
Kobe = 神戶
Nagano = 長野
Hiroshima = 廣島
Takayama = 高山
Akita = 秋田
Fukuoka = 福岡
Aomori = 青森
Kamakura = 鐮倉
Kochi = 高知
Naha = 那霸
Sendai = 仙台
Gifu = 岐阜
Yamaguchi = 山口
Ota = 大田
Tottori = 鳥取
Japan = 日本
 # Requires translation!
Damage is ignored when determining unit Strength = 

Gandhi = 甘地
I have just received a report that large numbers of my troops have crossed your borders. = 我剛剛接到報告...我的部隊已經來到你的領土“做客”了。
My attempts to avoid violence have failed. An eye for an eye only makes the world blind. = 我儘量避免暴力，但我失敗了———以眼還眼只會讓世界失去辨別善惡的能力。
 # Requires translation!
You can chain me, you can torture me, you can even destroy this body, but you will never imprison my mind. = 
Hello, I am Mohandas Gandhi. My people call me Bapu, but please, call me friend. = 你好，我是聖雄甘地，我的子民稱我為"父親"，但是，在這裡，請叫我朋友。
My friend, are you interested in this arrangement? = 我親愛的朋友，你喜歡這筆交易嗎？
I wish you peace. = 祝你平安。
Population Growth = 人口增長
Delhi = 德里
Mumbai = 孟買
Vijayanagara = 毗奢耶那伽羅
Pataliputra = 華氏城
Varanasi = 瓦拉納西
Agra = 阿格拉
Calcutta = 加爾各答
Lahore = 拉合爾
Bangalore = 班加羅爾
Hyderabad = 海德拉巴
Madurai = 馬杜賴
Ahmedabad = 艾哈馬達巴爾
Kolhapur = 克哈普爾
Prayaga = 培亞加
Ayodhya = 阿約提亞
Indraprastha = 因德拉普拉薩
Mathura = 馬圖拉
Ujjain = 烏賈因
Gulbarga = 古爾巴達
Jaunpur = 詹普爾
Rajagriha = 拉賈格裡哈
Sravasti = 斯拉瓦斯蒂
Tiruchirapalli = 提魯奇拉帕利
Thanjavur = 坦賈武爾
Bodhgaya = 菩提迦耶
Kushinagar = 庫什納加爾
Amaravati = 阿馬拉瓦蒂
Gaur = 高爾
Gwalior = 瓜裡奧爾
Jaipur = 齋布林
Karachi = 卡拉奇
India = 印度
Unhappiness from number of Cities doubled = 城市數量導致的不滿加倍

Otto von Bismarck = 奧托·馮·俾斯麥
I cannot wait until ye grow even mightier. Therefore, prepare for war! = 我無法一直容忍你變得強大，所以，來場戰爭吧！
Corrupted villain! We will bring you into the ground! = 無知墮落的惡棍！我們將會把你重重摔在地上！
Germany has been destroyed. I weep for the future generations. = 德意志的榮光消散了，我為後代子孫而感到悲傷。
Guten tag. In the name of the great German people, I bid you welcome. = 早上好，我代表偉大的德意志人民，向您問好。
It would be in your best interest, to carefully consider this proposal. = 我想這可能對你有利，所以認真考慮下吧。
What now? = 現在要幹什麼？
So, out with it! = 所以，滾出這裡！
Furor Teutonicus = 條頓狂熱
 # Requires translation!
Hail mighty Bismarck, first chancellor of Germany and her empire! Germany is an upstart nation, fashioned from the ruins of the Holy Roman Empire and finally unified in 1871, a little more than a century ago. The German people have proven themselves to be creative, industrious and ferocious warriors. Despite enduring great catastrophes in the first half of the 20th century, Germany remains a worldwide economic, artistic and technological leader. = 向强大的俾斯麦致敬，德意志及其帝國的第一任總理！德意志是一個新興國家，從神聖羅馬帝國的廢墟中發展而來，最終在一個多世紀前的1871年統一。德意志人民已經證明自己是富有創造力、勤奮和兇猛的戰士。儘管在20世紀上半葉經歷了巨大的災難，德意志仍然是全球經濟、藝術和技術的領導者。
 # Requires translation!
Great Prince Bismarck, the German people look up to you to lead them to greater days of glory. Their determination is strong, and now they turn to you, their beloved iron chancellor, to guide them once more. Will you rule and conquer through blood and iron, or foster the Germanic arts and industry? Can you build a civilization that will stand the test of time? = 偉大的俾斯麥王子，德意志人民仰望您，帶領他們走向更輝煌的日子。他們的決心很堅定，現在他們再次求助於您，他們心愛的鋼鐵宰相，再次為他們指引方向。 你會用血與鐵來統治和征服，還是培養日耳曼的藝術和工業？你能建立一個經得起時間考驗的文明嗎？
Berlin = 柏林
Hamburg = 漢堡
Munich = 慕尼克
Cologne = 科隆
Frankfurt = 法蘭克福
Essen = 埃森
Dortmund = 多特蒙德
Stuttgart = 斯圖加特
Düsseldorf = 杜塞爾多夫
Bremen = 不來梅
Hannover = 漢諾威
Duisburg = 杜伊斯堡
Leipzig = 萊比錫
Dresden = 德累斯頓
Bonn = 波恩
Bochum = 波鴻
Bielefeld = 比勒菲爾德
Karlsruhe = 卡爾斯魯厄
Gelsenkirchen = 蓋爾森基興
Wiesbaden = 威斯巴登
Münster = 芒斯特
 # Requires translation!
Rostock = 
Chemnitz = 開姆尼斯
Braunschweig = 布倫瑞克
Halle = 哈雷
Mönchengladbach = 門興格拉德巴赫
Kiel = 基爾
Wuppertal = 伍珀塔爾
Freiburg = 弗萊堡
Hagen = 哈根
Erfurt = 埃爾福特
Kaiserslautern = 凱澤斯勞滕
Kassel = 卡塞爾
Oberhausen = 奧伯豪森
Hamm = 哈姆
 # Requires translation!
Saarbrücken = 
Krefeld = 克雷費爾德
Pirmasens = 皮爾馬森斯
Potsdam = 波茨坦
Solingen = 佐林根
Osnabrück = 奧斯納布呂克
Ludwigshafen = 路德維希港
Leverkusen = 勒沃庫森
Oldenburg = 奧爾登堡
Neuss = 諾伊斯
Mülheim = 米爾海姆
Darmstadt = 達姆施塔特
Herne = 黑爾納
Würzburg = 烏茲堡
Recklinghausen = 雷克林豪森
Göttingen = 哥廷根
Wolfsburg = 沃爾夫斯堡
Koblenz = 科布倫茨
Hildesheim = 希爾德斯海姆
Erlangen = 埃爾朗根
Germany = 德意志
 # Requires translation!
with [amount]% chance = 
 # Requires translation!
When conquering an encampment, earn [amount] Gold and recruit a Barbarian unit = 
 # Requires translation!
[relativeAmount]% maintenance costs = 

Suleiman I = 蘇萊曼一世
Your continued insolence and failure to recognize and preeminence leads us to war. = 你的無能，加上你的愚昧與無知，使我們對你發動戰爭。
Good. The world shall witness the incontestable might of my armies and the glory of the Empire. = 很好，世界將會見證我們的軍隊無與倫比的力量與帝國之榮光！
Ruin! Ruin! Istanbul becomes Iram of the Pillars, remembered only by the melancholy poets. = 廢墟，廢墟！曾被譽為伊斯蘭教之中心的伊斯坦布爾，如今只有憂鬱的詩人才能想起。
From the magnificence of Topkapi, the Ottoman nation greets you, stranger! I'm Suleiman, Kayser-I Rum, and I bestow upon you my welcome! = 在托普卡利的壯麗之下，奧斯曼帝國向您致敬，陌生人！我是蘇萊曼一世，在這裡，我表示對您的歡迎！
Let us do business! Would you be interested? = 讓我們做些威尼斯商人要做的事吧，你對這個交易怎麼看？
Barbary Corsairs = 巴巴里海盜
 # Requires translation!
Blessings of God be upon you, oh Great Emperor Suleiman! Your power, wealth and generosity awe the world! Truly, are you called 'Magnificent!' Your empire began in Bithynia, a small country in Eastern Anatolia in 12th century. Taking advantage in the decline of the great Seljuk Sultanate of Rum, King Osman I of Bithynia expanded west into Anatolia. Over the next century, your subjects brought down the empire of Byzantium, taking its holdings in Turkey and then the Balkans. In the mid 15th century, the Ottomans captured ancient Constantinople, gaining control of the strategic link between Europe and the Middle East. Your people's empire would continue to expand for centuries governing much of North Africa, the Middle East and Eastern Europe at its height. = 
 # Requires translation!
Mighty Sultan, heed the call of your people! Bring your empire back to the height of its power and glory and once again the world will look upon your greatness with awe and admiration! Will you accept the challenge, great emperor? Will you build an empire that will stand the test of time? = 
Istanbul = 伊斯坦布爾
Edirne = 埃迪爾內
Ankara = 安卡拉
Bursa = 布爾薩
Konya = 科尼亞
Samsun = 薩姆松
Gaziantep = 加濟安泰普
Diyarbakır = 迪亞巴克爾
Izmir = 伊茲密爾
Kayseri = 開塞利
Malatya = 馬拉蒂亞
Mersin = 梅爾辛
Antalya = 安塔利亞
Zonguldak = 宗古爾達克
Denizli = 登尼資裡
Ordu = 奧爾杜
Muğla = 穆希亞
Eskişehir = 埃斯基謝希爾
Inebolu = 伊內博盧
Sinop = 錫諾普
Adana = 阿達納
Artvin = 阿爾特溫
Bodrum = 博多魯姆
Eregli = 埃雷利
Silifke = 錫利夫凱
Sivas = 錫瓦斯
Amasya = 阿馬西亞
Marmaris = 瑪律馬里斯
Trabzon = 特拉布宗
Erzurum = 埃爾祖魯姆
Urfa = 烏爾法
Izmit = 伊茲米特
Afyonkarahisar = 阿菲永卡拉希薩爾
Bitlis = 比特利斯
Yalova = 亞洛瓦
The Ottomans = 奧斯曼
 # Requires translation!
When defeating a [mapUnitFilter] unit, earn [amount] Gold and recruit it = 

Sejong = 李裪
Jip-hyun-jun (Hall of Worthies) will no longer tolerate your irksome behavior. We will liberate the citizens under your oppression even with force, and enlighten them! = 議政府無法容忍你令人厭惡的行為，我們將用武力解放你的人民，並給予他們啟發！
Foolish, miserable wretch! You will be crushed by this country's magnificent scientific power! = 令人可憐的蠢貨，你的國家將被科學帶來的風暴摧毀！
Now the question is who will protect my people. A dark age has come. = 現在的問題是，誰來保護我們的國民？黑暗時代來臨了。
Welcome to the palace of Choson, stranger. I am the learned King Sejong, who looks after his great people. = 歡迎來到朝鮮，陌生人！我是世宗皇帝，我將永遠庇護我的人民。
We have many things to discuss and have much to benefit from each other. = 我們有很多事情需要討論，還可以從中受益。
Oh, it's you = 哦，是你。 
Scholars of the Jade Hall = 集賢殿學士
 # Requires translation!
Greetings to you, exalted King Sejong the Great, servant to the people and protector of the Choson Dynasty! Your glorious vision of prosperity and overwhelming benevolence towards the common man made you the most beloved of all Korean kings. From the earliest days of your reign, the effort you took to provide a fair and just society for all was surpassed only by the technological advances spurred onwards by your unquenched thirst for knowledge. Guided by your wisdom, the scholars of the Jade Hall developed Korea's first written language, Hangul, bringing the light of literature and science to the masses after centuries of literary darkness. = 
 # Requires translation!
Honorable Sejong, once more the people look to your for guidance. Will you rise to the occasion, bringing harmony and understanding to the people? Can you once again advance your kingdom's standing to such wondrous heights? Can you build a civilization that stands the test of time? = 
Seoul = 首爾
Busan = 釜山
Jeonju = 全州
Daegu = 大邱
Pyongyang = 平壤
Kaesong = 開城
Suwon = 水原
Gwangju = 光州
Gangneung = 江陵
Hamhung = 鹹興
Wonju = 原州
Ulsan = 蔚山
Changwon = 昌原
Andong = 安東
Gongju = 公州
Haeju = 海州
Cheongju = 清州
Mokpo = 木浦
Dongducheon = 東豆川
Geoje = 巨濟
Suncheon = 順天
Jinju = 晉州
Sangju = 尚州
Rason = 羅先
Gyeongju = 慶州
Chungju = 忠州
Sacheon = 泗川
Gimje = 金堤
Anju = 安州
Korea = 朝鮮
Receive a tech boost when scientific buildings/wonders are built in capital = 每當在首都建成科研建築/奇觀時立刻獲得一次科研點數獎勵

Hiawatha = 海華沙
You are a plague upon Mother Earth! Prepare for battle! = 你是大地母親的禍害！準備戰鬥吧，蠢貨！
You evil creature! My braves will slaughter you! = 你這個生物渾身散發著邪惡，我將用我的勇氣將你置於死地！
You have defeated us... but our spirits will never be vanquished! We shall return! = 你摧毀了我們的家園...但是，我們的精神將永遠存在！我們會回來的！
Greetings, stranger. I am Hiawatha, speaker for the Iroquois. We seek peace with all, but we do not shrink from war. = 你好，陌生人，我是海華沙，易洛魁人的代表。我們崇尚和平，但絕不會因戰爭而退縮。
Does this trade work for you, my friend? = 朋友，喜歡這項交易嗎？
The Great Warpath = 林間戰徑
 # Requires translation!
Greetings, noble Hiawatha, leader of the mighty Iroquois nations! Long have your people lived near the great and holy lake Ontario in the land that has come to be known as the New York state in North America. In the mists of antiquity, the five peoples of Seneca, Onondaga, Mohawks, Cayugas and Oneida united into one nation, the Haudenosaunee, the Iroquois. With no written language, the wise men of your nation created the great law of peace, the model for many constitutions including that of the United States. For many years, your people battled great enemies, such as the Huron, and the French and English invaders. Tough outnumbered and facing weapons far more advanced than the ones your warriors wielded, the Iroquois survived and prospered, until they were finally overwhelmed by the mighty armies of the new United States. = 
 # Requires translation!
Oh noble Hiawatha, listen to the cries of your people! They call out to you to lead them in peace and war, to rebuild the great longhouse and unite the tribes once again. Will you accept this challenge, great leader? Will you build a civilization that will stand the test of time? = 
Onondaga = 奧內達加
Osininka = 奧斯尼卡
Grand River = 格蘭德裡弗
Akwesasme = 阿卡維薩梅
Buffalo Creek = 布法羅溪
Brantford = 弗蘭特福德
Montreal = 蒙特利爾
Genesse River = 日內瓦河
Canandaigua Lake = 卡南代瓜湖
Lake Simcoe =  西姆斯湖
Salamanca = 薩拉曼卡
Gowanda = 戈萬達
Cuba = 古巴
Akron = 阿克隆
Kanesatake = 凱恩斯塔克
Ganienkeh = 加尼恩科
Cayuga Castle = 卡尤加
Chondote = 因地特
Canajoharie = 卡納若哈利
Nedrow = 奈德羅
Oneida Lake = 奧內加湖
Kanonwalohale = 卡儂瓦羅哈勒
Green Bay = 綠灣
Southwold = 南沃德
Mohawk Valley = 莫霍克山谷
Schoharie = 肖哈裡
Bay of Quinte = 昆特灣
Kanawale = 卡納瓦勒
Kanatsiokareke = 卡納齊奧卡列克
Tyendinaga = 泰恩迪納加
Hahta = 哈塔
Iroquois = 易洛魁
All units move through Forest and Jungle Tiles in friendly territory as if they have roads. These tiles can be used to establish City Connections upon researching the Wheel. = 單位在己方森林和叢林地區上移動時視同在道路上移動，此類地區在研究輪子科技後可建立城市連結

Darius I = 大流士一世
Your continue existence is an embarrassment to all leaders everywhere! You must be destroyed! = 你的存在對於任何一個國家的領導人來說都是一個慘劇，我將把你摧毀！
Curse you! You are beneath me, son of a donkey driver! I will crush you! = 我詛咒你...你不過是我足下之人，你這個驢的兒子！
You mongrel! Cursed be you! The world will long lament your heinous crime! = 你就是個雜種！我將永世把你詛咒，世界將會悲歎你的邪惡行徑！！
Peace be on you! I am Darius, the great and outstanding king of kings of great Persia... but I suppose you knew that. = 和平永伴汝身...我是大流士，波斯最偉大的皇帝...我希望你知道這一點。
In my endless magnanimity, I am making you this offer. You agree, of course? = 在我的容忍範圍裡，我將給你一個很棒的報價，你將會同意的，不是嗎？
Good day to you! = 祝你有美好的一天！
Ahh... you... = 哈...你好......
Achaemenid Legacy = 阿契美尼德王朝的遺產
 # Requires translation!
The blessings of heaven be upon you, beloved king Darius of Persia! You lead a strong and wise people. In the morning of the world, the great Persian leader Cyrus revolted against the mighty Median empire and by 550 BC, the Medes were no more. Through cunning diplomacy and military prowess, great Cyrus conquered wealthy Lydia and powerful Babylon, his son conquering proud Egypt some years later. Over time, Persian might expanded into far away Macedonia, at the very door of the upstart Greek city-states. Long would Persia prosper until the upstart villain Alexander of Macedon, destroyed the great empire in one shocking campaign. = 
 # Requires translation!
Darius, your people look to you to once again bring back the days of power and glory for Persia! The empire of your ancestors must emerge again, to triumph over its foes and to bring peace and order to the world! O king, will you answer the call? Can you build a civilization that will stand the test of time? = 
Persepolis = 波斯波利斯
Parsagadae = 帕薩加迪
Susa = 蘇薩
Ecbatana = 埃克巴坦那
Tarsus = 塔蘇斯
Gordium = 戈爾迪烏姆
Bactra = 巴克特拉
Sardis = 薩迪斯
Ergili = 爾吉利
Dariushkabir = 達裡什卡比爾
Ghulaman = 古拉曼
Zohak = 佐克
Istakhr = 伊斯塔赫
Jinjan = 金簡
Borazjan = 博拉茲詹
Herat = 赫拉特
Dakyanus = 達基亞努斯
Bampur = 班布林
Turengtepe = 圖倫泰佩
Rey = 雷伊
Thuspa = 圖斯帕
Hasanlu = 哈桑盧
Gabae = 加巴埃
Merv = 梅爾夫
Behistun = 貝希斯頓
Kandahar = 坎大哈
Altintepe = 阿爾滕泰佩
Bunyan = 班揚
Charsadda = 恰爾薩達
Uratyube = 烏拉秋貝
Dura Europos = 杜拉歐羅普斯
Aleppo = 阿勒頗
Qatna = 蓋特納
Kabul = 喀布爾
Capisa = 卡皮薩
Kyreskhata = 屈列斯哈塔
Marakanda = 馬拉坎達
Peshawar = 白沙瓦
Van = 範
Pteira = 普泰拉
Arshada = 阿爾沙達
Artakaona = 阿塔考納
Aspabota = 阿斯帕博塔
Autiyara = 奧蒂亞拉
Bagastana = 巴加斯塔納
Baxtri = 巴克特裡
Darmasa = 達馬薩
Daphnai = 達芬奈
Drapsaka = 德拉撒卡
Eion = 艾昂
Gandutava = 甘杜塔瓦
Gaugamela = 高加美拉
Harmozeia = 哈莫奇亞
Ekatompylos = 埃卡托普羅斯
Izata = 伊紮塔
Kampada = 坎帕達
Kapisa = 卡皮薩
Karmana = 卡瑪納
Kounaxa = 庫那薩
Kuganaka = 庫加拿卡
Nautaka = 諾塔卡
Paishiyauvada = 帕西亞威達
Patigrbana = 帕瓦格班納
Phrada = 弗拉達
Persia = 波斯
 # Requires translation!
during a Golden Age = 

Kamehameha I = 卡美哈梅哈一世
The ancient fire flashing across the sky is what proclaimed that this day would come, though I had foolishly hoped for a different outcome. = 我曾愚蠢的期盼有其他結果，但當大火在天上閃過，這一天將會到來。
It is obvious now that I misjudged you and your true intentions. = 顯而易見，我和我的人民都看錯了你。
The hard-shelled crab yields, and the lion lies down to sleep. Kanaloa comes for me now. = 硬殼蟹出了殼，獅子躺下睡覺，卡拉羅那來尋找我了。
Aloha! Greetings and blessings upon you, friend. I am Kamehameha, Great King of this strand of islands. = 哦吼！衷心的祝福你！我是卡美哈梅哈，這片島嶼上最偉大的王！
Come, let our people feast together! = 來吧，讓我們的人民飽餐一頓！
Welcome, friend! = 你好！朋友！
Wayfinding = 海路探尋
 # Requires translation!
Greetings and blessings be upon you, Kamehameha the Great, chosen by the heavens to unite your scattered peoples. Oh mighty King, you were the first to bring the Big Island of Hawai'i under one solitary rule in 1791 AD. This was followed by the merging of all the remaining islands under your standard in 1810. As the first King of Hawai'i, you standardized the legal and taxation systems and instituted the Mamalahoe Kawanai, an edict protecting civilians in times of war. You ensured the continued unification and sovereignty of the islands by your strong laws and deeds, even after your death in 1819. = 
 # Requires translation!
Oh wise and exalted King, your people wish for a kingdom of their own once more and require a leader of unparalleled greatness! Will you answer their call and don the mantle of the Lion of the Pacific? Will you build a kingdom that stands the test of time? = 
Honolulu = 火奴魯魯
Samoa = 薩摩亞
Tonga = 湯加
Nuku Hiva = 努庫希瓦
Raiatea = 拉亞泰亞
Aotearoa = 奧特亞羅阿
Tahiti = 塔希提
Hilo = 希洛
Te Wai Pounamu = 特威龐拉姆
Rapa Nui = 拉帕努伊
Tuamotu = 土阿莫圖
Rarotonga = 拉羅湯加
Tuvalu = 圖瓦盧
Tubuai = 圖布艾
Mangareva = 曼加雷瓦
Oahu = 瓦胡島
Kiritimati = 基裡蒂馬蒂
Ontong Java = 昂通爪哇
Niue = 紐埃
Rekohu = 雷科胡
Rakahanga = 拉卡杭阿
Bora Bora = 波拉波拉島
Kailua = 凱盧阿
Uvea = 宇部
Futuna = 富圖納
Rotuma = 羅圖馬
Tokelau = 托克勞群島
Lahaina = 拉海納
Bellona = 貝洛納
Mungava = 蒙加瓦
Tikopia = 蒂科皮亞
Emae = 埃馬伊
Kapingamarangi = 卡平阿馬蘭吉
Takuu = 塔庫
Nukuoro = 努庫奧羅
Sikaiana = 錫卡亞納
Anuta = 阿努塔
Nuguria = 努古裡亞
Pileni = 皮萊尼
Nukumanu = 努庫馬努
Polynesia = 波利尼西亞
 # Requires translation!
starting from the [era] = 
Enables embarkation for land units = 陸軍單位擁有船運能力
 # Requires translation!
Enables [mapUnitFilter] units to enter ocean tiles = 
 # Requires translation!
Normal vision when embarked = 
 # Requires translation!
within [amount] tiles of a [tileFilter] = 

Ramkhamhaeng = 蘭甘亨
You lowly, arrogant fool! I will make you regret of your insolence! = 你這個卑鄙自大的傻瓜！我會讓你後悔你的傲慢！
You scoundrel! I shall prepare to fend you off! = 無賴！我將把你驅逐！
Although I lost, my honor shall endure. I wish you good luck. = 雖然我輸了，但我的榮譽將永存。祝你好運。
I, Pho Kun Ramkhamhaeng, King of Siam, consider it a great honor that you have walked to visit my country of Siam. = 我，暹羅國王蘭甘亨，認為您能來訪問我的暹羅國家是一種莫大的榮幸。
Greetings. I believe this is a fair proposal for both parties. What do you think? = 你好，我相信這對雙方都是一個公平的建議。你怎麼認為？
Welcome. = 歡迎。
Father Governs Children = 君父政治
 # Requires translation!
Greetings to you, Great King Ramkhamhaeng, leader of the glorious Siamese people! O mighty King, your people bow down before you in awe and fear! You are the ruler of Siam, an ancient country in the heart of Southeast Asia, a beautiful and mysterious land. Surrounded by foes, beset by bloody war and grinding poverty, the clever and loyal Siamese people have endured and triumphed. King Ramkhamhaeng, your empire was once part of the Khmer Empire, until the 13th century AD, when your ancestors revolted, forming the small Sukhothai kingdom. Through successful battle and cunning diplomacy, the tiny kingdom grew into a mighty empire, an empire which would dominate South East Asia for more than a century! = 
 # Requires translation!
Oh, wise and puissant King Ramkhamhaeng, your people need you to once again lead them to greatness! Can you use your wits and strength of arms to protect your people and defeat your foes? Can you build a civilization that will stand the test of time? = 
Sukhothai = 素可泰
Si Satchanalai = 西薩查那萊
Muang Saluang = 孟沙隆
Lampang = 南邦
Phitsanulok = 彭世洛
Kamphaeng Pet = 甘烹碧
Nakhom Chum = 那空春
Vientiane = 萬象
Nakhon Si Thammarat = 洛坤
Martaban = 馬達班
Nakhon Sawan = 那空沙旺
Chainat = 猜納
Luang Prabang = 瑯勃拉邦
Uttaradit = 程逸
Chiang Thong = 江通
Phrae = 帕府
Nan = 難府
Tak = 達府
Suphanburi = 素攀武裡
Hongsawadee = 洪薩瓦迪
Thawaii = 塔瓦伊
Ayutthaya = 阿尤圖亞
Taphan Hin = 塔潘欣
Uthai Thani = 烏泰他尼
Lap Buri = 拉普武裡
Ratchasima = 叻差馬
Ban Phai = 班派
Loci = 婁開
Khon Kaen = 孔敬
Surin = 素輦
Siam = 暹羅
 # Requires translation!
[relativeAmount]% [stat] from City-States = 
 # Requires translation!
Military Units gifted from City-States start with [amount] XP = 

Isabella = 伊莎貝拉
God will probably forgive you... but I shall not. Prepare for war. = 上帝可能會原諒你，但我不會。準備戰爭。
Repugnant spawn of the devil! You will pay! = 令人憎惡的惡魔之子！你會付出代價的！
If my defeat is, without any doubt, the will of God, then I will accept it. = 如果我的失敗毫無疑問是上帝的旨意，那麼我將接受它。
God blesses those who deserve it. I am Isabel of Spain. = 上帝保佑那些應得的人，我是西班牙的伊莎貝拉！
I hope this deal will receive your blessing. = 我希望這筆交易能得到你的祝福。
Seven Cities of Gold = 黃金七城
 # Requires translation!
Blessed Isabella, servant of God, holy queen of Castille and León! Your people greet and welcome you. You are the ruler of Spain, a beautiful and ancient country at the crossroads of the world between Europe and Africa, one shore on the Mediterranean and the other on the mighty Atlantic Ocean. The Spanish are a multicultural people with roots in the Muslim and Christian worlds. A seafaring race, Spanish explorers found and conquered much of the New World, and, for many centuries, its gold and silver brought Spain unrivalled wealth and power, making the Spanish court the envy of the world. = 
 # Requires translation!
O fair and virtuous Isabella! Will you rebuild the Spanish empire and show the world again the greatness of your people? Will you take up the mantle of the holy monarchy, and vanquish your foes under heaven's watchful eyes? Your adoring subjects await your command! Will you build a civilization that stands the test of time? = 
Madrid = 馬德里
Barcelona = 巴賽隆納
Seville = 塞維利亞
Cordoba = 科爾多瓦
Toledo = 托萊多
Santiago = 聖地牙哥-德-孔波斯特拉
Murcia = 穆爾西亞
Valencia = 瓦倫西亞
Zaragoza = 薩拉戈薩
Pamplona = 潘普洛納
Vitoria = 維多利亞
Santander = 桑坦德
Oviedo = 奧維耶多
Jaen = 哈恩
Logroño = 洛格羅尼奧
Valladolid = 巴利亞多利德
Palma = 帕爾馬
Teruel = 特魯埃爾
Almeria = 阿爾梅裡亞
Leon = 萊昂
Zamora = 薩莫拉
Mida = 米達
Lugo = 盧戈
Alicante = 阿裡坎特
Càdiz = 卡迪斯
Eiche = 艾什
Alcorcon = 艾科坎
Burgos = 布林戈斯
Vigo = 維哥
Badajoz = 巴達霍斯
La Coruña = 拉科魯尼亞
Guadalquivir = 瓜達爾基維爾
Bilbao = 畢爾巴鄂
San Sebastian = 聖塞巴斯蒂安
Granada = 格拉納達
Mérida = 梅里達
Huelva = 韋爾瓦
Ibiza = 伊維薩島
Las Palmas = 拉斯帕爾馬斯
Tenerife = 特內里費島
Spain = 西班牙
100 Gold for discovering a Natural Wonder (bonus enhanced to 500 Gold if first to discover it) = 每發現一座自然奇觀+100金錢(若為第一個發現該自然奇觀的文明，獎勵則增加至500金錢)
Double Happiness from Natural Wonders = 自然奇觀提供的快樂加倍
Tile yields from Natural Wonders doubled = 自然奇觀提供的地塊產出加倍

Askia = 阿斯基亞
You are an abomination to heaven and earth, the chief of ignorant savages! You must be destroyed! = 你是天地之恨，無知的野蠻人之首！你必須被毀滅！
Fool! You have doomed your people to fire and destruction! = 傻瓜！你註定了你的人民要被毀滅！
We have been consumed by the fires of hatred and rage. Enjoy your victory in this world - you shall pay a heavy price in the next! = 我們被仇恨和憤怒的火焰吞噬了。享受你在這個世界上的勝利吧-下一次你將付出沉重的代價！
I am Askia of the Songhai. We are a fair people - but those who cross us will find only destruction. You would do well to avoid repeating the mistakes others have made in the past. = 我是桑海的阿斯基亞。我們是一個公平的民族，但是那些越過我們的人只會找到毀滅。你最好避免重蹈別人過去的覆轍。
Can I interest you in this deal? = 我能讓你對這筆交易感興趣嗎？
River Warlord = 江河霸主
 # Requires translation!
May the blessings of God, who is greatest of all, be upon you Askia, leader of the Songhai people! For many years your kingdom was a vassal of the mighty West African state of Mali, until the middle of the 14th century, when King Sunni Ali Ber wrested independence from the Mali, conquering much territory and fighting off numerous foes who sought to destroy him. Ultimately, his conquest of the wealthy cities of Timbuktu and Jenne gave the growing Songhai empire the economic power to survive for some 100 years, until the empire was destroyed by foes with advanced technology - muskets against spearmen. = 
 # Requires translation!
King Askia, your people look to you to lead them to glory. To make them powerful and wealthy, to keep them supplied with the weapons they need to defeat any foe. Can you save them from destruction, oh King? Can you build a civilization that will stand the test of time? = 
Gao = 加奧
Tombouctu = 廷巴克圖
Jenne = 延內
Taghaza = 塔阿紮
Tondibi = 湯迪比
Kumbi Saleh = 昆比-薩累
Kukia = 庫基亞
Walata = 瓦拉塔
Tegdaoust = 泰格道斯特
Argungu = 阿爾貢古
Gwandu = 關杜
Kebbi = 凱比
Boussa = 布薩
Motpi = 莫特皮
Bamako = 巴馬科
Wa = 瓦城
Kayes = 卡耶斯
Awdaghost = 奧達赫斯特
Ouadane = 瓦丹
Dakar = 達喀爾
Tadmekket = 塔得邁卡
Tekedda = 塔凱達
Kano = 卡努
Agadez = 阿蓋達茲
Niamey = 尼阿美
Torodi = 托羅迪
Ouatagouna = 瓦塔古納
Dori = 多裡
Bamba = 班巴
Segou = 塞古
Songhai = 桑海
Receive triple Gold from Barbarian encampments and pillaging Cities = 摧毀蠻族營地及劫掠城市時獲得三倍金錢
Defense bonus when embarked = 在船運狀態時防禦力強化

Genghis Khan = 孛兒只斤·鐵木真
You stand in the way of my armies. Let us solve this like warriors! = 你擋住了我的軍隊。讓我們像勇士一樣解決這個問題！
No more words. Today, Mongolia charges toward your defeat. = 別再說了，今天，蒙古將對你的失敗負責。
You have hobbled the Mongolian clans. My respect for you nearly matches the loathing. I am waiting for my execution. = 你使蒙古族人步履蹣跚。我對你的尊敬幾乎與我的厭惡相符。我等待處決。
I am Temuujin, conqueror of cities and countries. Before me lie future Mongolian lands. Behind me is the only cavalry that matters. = 我是鐵木真，城市和國家的征服者。在我面前躺著未來的蒙古土地。我身後是唯一重要的騎兵。
I am not always this generous, but we hope you take this rare opportunity we give you. = 我並不總是這麼慷慨，但我們希望你能抓住我們給你的這個難得的機會。
So what now? = 現在要做些什麼？
Mongol Terror = 殺戮鐵騎
 # Requires translation!
Greetings, o great Temuujin, immortal emperor of the mighty Mongol Empire! Your fists shatter walls of cities and your voice brings despair to your enemies. O Khan! You united the warring tribes of Northern Asia into a mighty people, creating the greatest cavalry force the world has ever witnessed. Your people's cunning diplomacy divided their enemies, making them weak and helpless before Mongolia's conquering armies. In a few short years, your people's soldiers conquered most of China and Eastern Asia, and the empire continued to grow until it reached west into Europe and south to Korea. Indeed, it was the greatest empire ever seen, dwarfing those pathetic conquests of the Romans or the Greeks. = 
 # Requires translation!
Temuujin, your people call upon you once more to lead them to battle and conquest. Will the world once again tremble at the thunderous sound of your cavalry, sweeping down from the steppes? Will you build a civilization that stands the test of time? = 
Karakorum = 哈拉和林
Beshbalik = 別失八裡
Turfan = 吐魯番 
Hsia = 夏城
Old Sarai = 拔都薩萊
New Sarai = 新薩萊
Tabriz = 大不裡士
Tiflis = 第比利斯
Otrar = 訛答剌
Sanchu = 桑楚
Kazan = 喀山
Almarikh = 阿爾馬里赫
Ulaanbaatar = 烏蘭巴托
Hovd = 科布多
Darhan = 達爾汗
Dalandzadgad = 達蘭紮達嘎德
Mandalgovi = 曼達勒戈壁
Choybalsan = 喬巴山
Erdenet = 額爾登特
Tsetserieg = 車車爾勒格
Baruun-Urt = 西烏爾特
Ereen = 埃林
Batshireet = 巴特西雷特
Choyr = 喬伊爾
Ulaangom = 烏蘭固木
Tosontsengel = 托孫臣格勒
Altay = 阿勒泰
Uliastay = 烏裡雅蘇台
Bayanhongor = 巴彥洪戈爾
Har-Ayrag = 哈爾艾拉格
Nalayh = 納來哈
Tes = 泰斯
Mongolia = 蒙古
+30% Strength when fighting City-State units and cities = 對戰城邦單位或攻擊城邦時+30%戰鬥力

Montezuma I = 蒙特祖瑪一世
Xi-miqa-can! Xi-miqa-can! Xi-miqa-can! (Die, die, die!) = 西米嘎嘎！西米嘎嘎！西米嘎嘎！(顫抖吧，毀滅吧，死亡吧！)
Excellent! Let the blood flow in raging torrents! = 太好了！讓血在汹湧的洪流中奔騰吧！
Monster! Who are you to destroy my greatness? = 孽畜！汝是何人？膽敢毀我基業！
What do I see before me? Another beating heart for my sacrificial fire. = 將跳動的心臟舉得高高，用犧牲之火來炙燒燎烤，這是我們的待客之道！
Accept this agreement or suffer the consequences. = 接受這個協議否則後果自負。
Welcome, friend. = 歡迎您，我最尊貴的朋友！
Sacrificial Captives = 人牲獻祭
 # Requires translation!
Welcome, O divine Montezuma! We grovel in awe at your magnificence! May the heaven shower all manner of good things upon you all the days of your life! You are the leader of the mighty Aztec people, wandering nomads from a lost home in the north who in the 12th century came to live in the mesa central in the heart of what would come to be called Mexico. Surrounded by many tribes fighting to control the rich land surrounding the sacred lakes of Texcoco, Xaltocan and Zampango, through cunning alliances and martial prowess, within a mere two hundred years, the Aztecs came to dominate the Central American basin, ruling a mighty empire stretching from sea to sea. But the empire fell at last under the assault of foreign devils - the accursed Spaniards! - wielding fiendish weapons the likes of which your faithful warriors had never seen. = 
 # Requires translation!
O great king Montezuma, your people call upon you once more, to rise up and lead them to glory, bring them wealth and power, and give them dominion over their foes and rivals. Will you answer their call, glorious leader? Will you build a civilization that stands the test of time? = 
Tenochtitlan = 特諾奇提特蘭
Teotihuacan = 特奧蒂瓦坎
Tlatelolco = 特拉特洛爾科
Texcoco = 特斯科科
Tlaxcala = 特拉斯卡拉
Calixtlahuaca = 卡利斯特拉瓦卡
Xochicalco = 霍奇卡爾科
Tlacopan = 特拉科潘
Atzcapotzalco = 阿茨卡波察爾科
Tzintzuntzan = 辛祖坦
Malinalco = 馬里納爾可
Tamuin = 塔穆因
Teayo = 迪尤
Cempoala = 森波阿拉
Chalco = 查爾科
Tlalmanalco = 特拉馬納科
Ixtapaluca = 伊斯塔帕盧卡
Huexotla = 韋霍特拉
Tepexpan = 特佩斯潘
Tepetlaoxtoc = 特佩老克斯托
Chiconautla = 吉哥諾德拉
Zitlaltepec = 齊拉特佩克
Coyotepec = 科約特佩克
Tequixquiac = 特基斯基阿克
Jilotzingo = 希羅京格
Tlapanaloya = 特拉帕納洛亞
Tultitan = 圖爾提坦
Ecatepec = 埃克泰佩克
Coatepec = 科特佩
Chalchiuites = 查爾奇亞派
Chiauhita = 恰希塔
Chapultepec = 查普特佩克
Itzapalapa = 伊紮帕拉帕
Ayotzinco = 阿約特津科
Iztapam = 伊斯塔帕
Aztecs = 阿茲特克
Earn [amount]% of killed [mapUnitFilter] unit's [costOrStrength] as [plunderableStat] = 擊殺敵方[mapUnitFilter]單位後可獲得[plunderableStat]（ ≈ 已击杀单位的[costOrStrength] × [amount]%）

Pachacuti = 帕查庫特克
Resistance is futile! You cannot hope to stand against the mighty Incan empire. If you will not surrender immediately, then prepare for war! = 抵抗是徒勞的！你不能指望對抗強大的印加帝國。如果你不馬上投降，那就準備開戰吧！
Declare war on me?!? You can't, because I declare war on you first! = 向我宣戰？！？你不能，因為我先向你宣戰！
How did you darken the sun? I ruled with diligence and mercy—see that you do so as well. = 你為何要遮掩太陽的光芒？我以勤勉和仁慈的心統治著你們，你們也要這樣做。
How are you? You stand before Pachacuti Inca Yupanqui. = 你好嗎？你站在帕查庫特克·印卡·尤潘基面前。
The Incan people offer this fair trade. = 印加人提供這種公平貿易。
How are you doing? = 你好嗎？
What do you want now? = 你現在需要什麼？
Great Andean Road = 山地路網
 # Requires translation!
Oh ye who remakes the world, your loyal subjects greet you, King Pachacuti Sapa Inca, ruler of Tawantinsuyu and the Inca people! From the beginnings in the small state of Cusco, the Incans displayed their potential for greatness, marching to war against their many enemies, crushing their armies into dust and carving for themselves a mighty empire stretching from Ecuador to Chile. Indeed, they built the greatest empire ever seen in pre-Columbian America. More than mere soldiers, your people were great builders and artists as well, and the remnants of their works still awe and inspire the world today. = 
 # Requires translation!
Oh King Pachacuti, truly are you called 'Earth Shaker'! Will you once again call upon the ground itself to a fight at your side? Your armies await your signal. Will you restore the glory of your empire? Can you build a civilization that will stand the test of time? = 
Cuzco = 庫斯科
Tiwanaku = 蒂瓦納科
Machu = 馬丘比丘
Ollantaytambo = 奧揚泰坦博
Corihuayrachina = 寇里瓦伊拉奇納
Huamanga = 瓦曼加
Rumicucho = 魯米庫喬
Vilcabamba = 維爾卡班巴
Vitcos = 維特科斯
Andahuaylas = 安達韋拉斯
Ica = 伊卡
Arequipa = 阿雷基帕
Nasca = 納斯卡
Atico = 阿蒂科
Juli = 朱利
Chuito = 丘伊托
Chuquiapo = 丘基亞波
Huanuco Pampa = 瓦努科潘帕
Tamboccocha = 坦博科查
Huaras = 瓦拉斯
Riobamba = 裡奧班巴
Caxamalca = 卡克薩瑪律卡
Sausa = 紹薩
Tambo Colorado = 坦博科羅拉多
Huaca = 瓦卡
Tumbes = 通貝斯
Chan Chan = 昌昌
Sipan = 西潘
Pachacamac = 帕查卡馬克
Llactapata = 萊拉塔帕塔
Pisac = 皮薩克
Kuelap = 庫艾拉普
Pajaten = 帕亞滕
Chucuito = 丘奎托
Choquequirao = 喬克基朗
Inca = 印加
Units ignore terrain costs when moving into any tile with Hills = 單位進入丘陵地塊不消耗額外移動力
 # Requires translation!
[relativeAmount]% maintenance on road & railroads = 
 # Requires translation!
No Maintenance costs for improvements in [tileFilter] tiles = 

Harald Bluetooth = 藍牙哈拉爾
If I am to be honest, I tire of those pointless charades. Why don't we settle our disputes on the field of battle, like true men? Perhaps the skalds will sing of your valor... or mine! = 坦率地說，我厭倦了那些毫無意義的啞謎。真的男人，解決爭端的唯一方式就是拳頭。也許吟游詩人們會唱誦你的英勇...或者我的！
Ahahah! You seem to show some skills of a true Viking! Too bad that I'll probably kill you! = 啊哈！你似乎展示了一個真正海盜的實力！可惜我會殺了你！
Loki must have stood by you, for a common man alone could not have defeated me... Oh well! I will join the einherjar in Valhalla and feast, while you toil away here. = 我的失敗，是因為洛基的詭計，而非凡夫俗子的你的努力！我將成為不朽，矗立在英靈殿裡，俯視著你的可笑與滑稽。
Harald Bluetooth bids you welcome to his lands, a Viking unlike any the seas and lands have ever known! Hah, are you afraid? = 藍牙哈拉爾，一個隱沒在海洋和大地之間的維京海盜，歡迎你來到他的土地！哈，你害怕嗎？
This is a fine deal! Even a drunk beggar would agree! = 這是個好交易！即使是喝醉的乞丐也會同意！
Hail to you. = 向你致敬。
Viking Fury = 維京狂暴
 # Requires translation!
Honor and glory be yours, Harald Bluetooth Gormsson, mighty heir of King Gorm of the Old and Thyra Dannebod. Not only were you victorious on the battlefield against the armies of Norway, you also completed massive construction project across the land - numerous Ring Fortresses to protect the populace from invasion and internal strife. You successfully drove off waves of German settlers in 983 AD and sheltered your kingdom from unwanted foreign influence. = 
 # Requires translation!
Stalwart Viking, the time for greatness is upon you once more. You are called to rise up and lead your people to renewed power and triumph! Will you make the world shudder once more at the very thought of your great armies of Northsmen? Will you let the Viking battle cry ring out across the crashing waves? Will you build a civilization to stand the test of time? = 
Copenhagen = 哥本哈根
Aarhus = 奧爾胡斯
Kaupang = 考龐
Ribe = 裡伯
Viborg = 維堡
Tunsberg = 通斯貝爾斯
Roskilde = 羅斯基勒
Hedeby = 赫德比
Oslo = 奧斯陸
Jelling = 耶靈
Truso = 特盧梭
Bergen = 貝根
Faeroerne = 法羅爾納
Reykjavik = 雷克雅維克
Trondheim = 特隆赫姆
Godthab = 戈塔布
Helluland = 赫盧蘭
Lillehammer = 利勒哈默爾
Markland = 馬克蘭
Elsinore = 埃爾西諾
Sarpsborg = 薩爾普斯堡
Odense = 歐登塞
Aalborg = 奧爾堡
Stavanger = 斯塔萬格
Vorbasse = 沃爾巴塞
Schleswig = 石勒蘇益格
Kristiansand = 克里斯蒂安桑
Halogaland = 鹵加蘭
Randers = 蘭訥斯
Fredrikstad = 腓特烈斯塔
Kolding = 科靈
Horsens = 霍爾森斯
Tromsoe = 特羅姆瑟
Vejle = 瓦埃勒
Koge = 克厄
Sandnes = 桑內斯
Holstebro = 霍爾斯特布羅
Slagelse = 斯拉格爾
Drammen = 德拉門
Hillerod = 希勒勒
Sonderborg = 松德堡
Skien = 希恩
Svendborg = 斯文堡
Holbaek = 霍爾貝克
Hjorring = 約林
Fladstrand = 弗拉德斯特蘭
Haderslev = 哈德斯萊烏
Ringsted = 靈斯泰茲
Skrive = 斯克裡夫
Denmark = 丹麥
 # Requires translation!
[amount] Movement point cost to disembark = 
No movement cost to pillage = 劫掠不消耗移動力

You leave us no choice. War it must be. = 你讓我們別無選擇。只有戰爭。
Very well, this shall not be forgotten. = 很好，我們絕不會忘記！
I guess you weren't here for the sprouts after all... = 我想你不是來這裡生根發芽的...
Brussels = 布魯塞爾

And so the flower of Florence falls to barbaric hands... = 可恨佛羅倫斯之花落入蠻族手中...
Florence = 佛羅倫斯

So this is how it feels to die... = 所以這就是死亡的感覺...
Hanoi = 河內

Unacceptable! = 這是不可接受的！

Today, the Malay people obey you, but do not think this is over... = 今天，馬來亞的人民將臣服於你，但這並不是結束...
Kuala Lumpur = 吉隆玻

Perhaps now we will find peace in death... = 也許我們只能在死亡中尋找和平...
Lhasa = 拉薩

You fiend! History shall remember this! = 你是個惡魔！歷史將記住這一點！
Milan = 米蘭

We were too weak to protect ourselves... = 我們的弱小就是一個錯誤，惟有強大才能保護自己。
Quebec City = 魁北克

I have failed. May you, at least, know compassion towards our people. = 我失敗了。希望你至少知道憐惜我的子民。
Cape Town = 開普敦

The day of judgement has come to us. But rest assured, the same will go for you! = 審判之日到了。不過，請放心，這同樣適用於你！
Helsinki = 赫爾辛基

Ah, Gods! Why have you forsaken us? = 哦，上帝！你為什麼拋棄我們！
Manila = 馬尼拉

 # Requires translation!
Congratulations, conqueror. This tribe serves you now. = 
Mogadishu = 摩加迪休

I have to do this, for the sake of progress if nothing else. You must be opposed! = 為了進步，我這樣做別無選擇。你站在錯誤的一面！
You can see how fruitless this will be for you... right? = 你可以看到這對你來說是多麼的徒勞...對嗎？
May God grant me these last wishes - peace and prosperity for Brazil. = 願上帝賜予我這些遺願——巴西的和平與繁榮。
Rio de Janeiro = 里約熱內盧

After thorough deliberation, Australia finds itself at a crossroads. Prepare yourself, for war is upon us. = 經過深思熟慮，澳大利亞發現自己正處在一個十字路口。準備好了，戰爭就要來了。
We will mobilize every means of resistance to stop this transgression against our nation! = 我們將動員一切抵抗手段，制止這種對我們國家的侵犯！
The principles for which we have fought will survive longer than any nation you could ever build. = 我們為之戰鬥的信念將比任何一個國家都要長久。
Sydney = 悉尼

I will enjoy hearing your last breath as you witness the destruction of your realm! = 當你的王國覆滅之時，我將親耳聆聽你最後的呻吟！
Why do we fight? Because Inanna demands it. Now, witness the power of the Sumerians! = 為什麼我們要戰鬥？因為伊南娜女神的召喚。現在，見證蘇美爾人的力量吧！
What treachery has struck us? No, what evil? = 哪個背叛者襲擊了我們？不，多麼邪惡！
Ur = 烏爾

In responding to the unstinting malignancy that has heretofore defined your relationship with Canada, we can have no recourse but war! = 作為對你到目前為止對加拿大毫不掩飾的惡意的回應，我們只能訴諸戰爭！
As we can reach no peaceful resolution with you, Canada must turn, with reluctance, to war. = 由於我們無法與你達成和平解決方案，加拿大只能不情願地選擇戰爭。
I regret not defending my country to the last, although it was not of use. = 後悔沒有把祖國保衛到底，雖然這並沒什麼用。
Vancouver = 溫哥華

You have revealed your purposes a bit too early, my friend... = 你暴露你的野心有點太早了，我的朋友...
A wrong calculation, on my part. = 我算錯了，你贏了。
Venice = 威尼斯

They will write songs of this.... pray that they shall be in your favor. = 他們會為此寫首歌...祈禱他們對你有利。
Antwerp = 安特衛普

How barbaric. Those who live by the sword shall perish by the sword. = 多麼野蠻！因劍而生者必因劍而亡。
Genoa = 熱那亞

We... defeated? No... we had so much work to do! = 我們被打敗了？不，我們有很多工作要做！
Kathmandu = 加德滿都

Perhaps, in another world, we could have been friends... = 也許，在另一個世界裡，我們可以成為朋友...
Singapore = 新加坡

We never fully trusted you from the start. = 從一開始我們就不完全信任你。
Tyre = 推羅

May the Heavens forgive you for inflicting this humiliation to our people. = 願上帝寬恕你對我們人民的羞辱。
Zanzibar = 桑吉巴

How could we fall to the likes of you?! = 我們怎麼會落到你這樣的人手裡？！
Almaty = 阿拉木圖

 # Requires translation!
Let's have a nice little War, shall we? = 
 # Requires translation!
If you need your nose bloodied, we'll happily serve. = 
 # Requires translation!
The serbian guerilla will never stop haunting you! = 
 # Requires translation!
Belgrade = 

War lingers in our hearts. Why carry on with a false peace? = 戰爭在我們心中縈繞。為什麼要繼續虛假的和平？
You gormless radger! You'll dine on your own teeth before you set foot in Ireland! = 你這個蠢貨！在你踏上愛爾蘭的土地之前，請先學會用牙齒吃飯！
A lonely wind blows through the highlands today. A dirge for Ireland. Can you hear it? = 今天一股寂寞的風吹過高地。愛爾蘭的挽歌，你聽到了嗎？
Dublin = 都柏林
 # Requires translation!
Will not be chosen for new games = 

You shall stain this land no longer with your vileness! To arms, my countrymen - we ride to war! = 別再用你的罪惡玷污這片土地了！拿起武器，我的同胞們——讓戰爭之輪碾碎一切！
Traitorous man! The Celtic peoples will not stand for such wanton abuse and slander - I shall have your head! = 叛徒！凱爾特人不會容忍這種肆無忌憚的辱駡和誹謗——我要砍下你的頭！
Vile ruler, know that you 'won' this war in name only! = 卑鄙的統治者，請記住你只是名義上贏得了這場戰爭！
Edinburgh = 愛丁堡

Do you really think you can walk over us so easily? I will not let it happen. Not to Kongo - not to my people! = 你真的認為可以輕鬆地踐踏我們嗎？我絕不會讓他發生！不僅為了剛果——更為了我的人民！
We are no strangers to war. You have strayed from the right path, and now we will correct it. = 我們對戰爭並不陌生。你偏離了正確的道路，我們將對你進行矯正。
You are nothing but a glorified barbarian. Cruel, and ruthless. = 你不過是個沽名釣譽、殘酷又無情的野蠻人。
M'Banza-Kongo = 姆班紮剛果

What a fine battle! Sidon is willing to serve you! = 多麼精彩的戰鬥！西頓願意為您效勞！
Sidon = 西頓

 # Requires translation!
We don't like your face. To arms! = 
 # Requires translation!
You will see you have just bitten off more than you can chew. = 
 # Requires translation!
This ship may sink, but our spirits will linger. = 
 # Requires translation!
Valletta = 

Can only heal by pillaging = 只能通過劫掠回復生命


#################### Lines from Policies from Civ V - Vanilla ####################

Aristocracy = 貴族政治
Legalism = 律法統治
 # Requires translation!
Provides the cheapest [stat] building in your first [amount] cities for free = 
Oligarchy = 寡頭政治
Units in cities cost no Maintenance = 鎮守城市的單位無需維護費
 # Requires translation!
with a garrison = 
 # Requires translation!
[relativeAmount]% Strength for cities = [relativeAmount]% 城市強度加成
Landed Elite = 縉紳階層
 # Requires translation!
[relativeAmount]% growth [cityFilter] = 
Monarchy = 君主政體
Tradition Complete = 傳統政策完善
 # Requires translation!
Tradition = 傳統

Collective Rule = 集體統治
Citizenship = 公民制度
Republic = 共和政體
Representation = 代議制度
Each city founded increases culture cost of policies [relativeAmount]% less than normal = 新建城市導致推行政策所需文化成本的增幅低於正常值[relativeAmount]%
Meritocracy = 精英政治
Liberty Complete = 自由政策完善
Free Great Person = 免費的偉人
 # Requires translation!
Liberty = 自由

Warrior Code = 尚武精神
Discipline = 軍事紀律
 # Requires translation!
when adjacent to a [mapUnitFilter] unit = 
Military Tradition = 軍事傳統
 # Requires translation!
[relativeAmount]% XP gained from combat = 
Military Caste = 軍人階層
Professional Army = 職業軍隊
Honor Complete = 榮譽政策完善
 # Requires translation!
Honor = 榮譽
 # Requires translation!
vs [mapUnitFilter] units = 
 # Requires translation!
Notified of new Barbarian encampments = 通知新的蠻族營地

Organized Religion = 教會組織
Mandate Of Heaven = 天命觀念
 # Requires translation!
[relativeAmount]% of excess happiness converted to [stat] = 
Theocracy = 神權政治
 # Requires translation!
[relativeAmount]% [stat] from every [tileFilter/buildingFilter] = 
Reformation = 宗教改革
Free Religion = 信仰自由
Piety Complete = 虔信政策完善
 # Requires translation!
Piety = 虔信
 # Requires translation!
before adopting [policy] = 在採用[policy]之前

 # Requires translation!
Philantropy = 博愛主義
 # Requires translation!
Gifts of Gold to City-States generate [relativeAmount]% more Influence = 
 # Requires translation!
Aesthetics = 審美學
 # Requires translation!
Resting point for Influence with City-States is increased by [amount] = 
 # Requires translation!
Scholasticism = 經院哲學
 # Requires translation!
Allied City-States provide [stat] equal to [relativeAmount]% of what they produce for themselves = 
 # Requires translation!
Cultural Diplomacy = 文化外交
 # Requires translation!
[relativeAmount]% resources gifted by City-States = 
 # Requires translation!
[relativeAmount]% Happiness from luxury resources gifted by City-States = 
 # Requires translation!
Educated Elite = 受過教育的精英
 # Requires translation!
Allied City-States will occasionally gift Great People = 盟軍城邦偶爾會贈禮給偉人
 # Requires translation!
Patronage Complete = 
 # Requires translation!
Influence of all other civilizations with all city-states degrades [relativeAmount]% faster = 
 # Requires translation!
Our influence with City-States has started dropping faster! = 我們對城邦的影響力開始下降得更快了！
 # Requires translation!
Triggers the following global alert: [param] = 
 # Requires translation!
Patronage = 

 # Requires translation!
Naval Tradition = 海軍傳統
Trade Unions = 聯合公會
 # Requires translation!
Merchant Navy = 商船隊
Mercantilism = 重商主義
Protectionism = 貿易保護
 # Requires translation!
[amount] Happiness from each type of luxury resource = 每種奢侈品資源的幸福感提高 [amount]
Commerce Complete = 商業政策完善
 # Requires translation!
Commerce = 商業

Secularism = 世俗主義
Humanism = 人文主義
Free Thought = 思想自由
Sovereignty = 主權在民
 # Requires translation!
while the empire is happy = 當帝國很高興時
 # Requires translation!
[relativeAmount]% [stat] = 
Scientific Revolution = 科技革命
 # Requires translation!
[amount] Free Technologies = 
Rationalism Complete = 理性政策完善
[stats] from all [buildingFilter] buildings = 所有[buildingFilter]建築[stats]
 # Requires translation!
Rationalism = 理性

Constitution = 憲政主義
Universal Suffrage = 普選制度
 # Requires translation!
when defending = 防守時
Civil Society = 公民社會
 # Requires translation!
[relativeAmount]% Food consumption by specialists [cityFilter] = 
Free Speech = 言論自由
 # Requires translation!
[amount] units cost no maintenance = 
Democracy = 民主主義
Freedom Complete = 民主政策完善
 # Requires translation!
[relativeAmount]% Yield from every [tileFilter/buildingFilter] = 
 # Requires translation!
Freedom = 民主

Populism = 民粹主義
Militarism = 軍國主義
 # Requires translation!
[stat] cost of purchasing [baseUnitFilter] units [relativeAmount]% = 
Fascism = 法西斯
 # Requires translation!
Quantity of strategic resources produced by the empire +[relativeAmount]% = 
Police State = 員警國家
Total War = 全面戰爭
Autocracy Complete = 獨裁政策完善
 # Requires translation!
for [amount] turns = 
 # Requires translation!
Autocracy = 獨裁

 # Requires translation!
United Front = 統一戰線
 # Requires translation!
Militaristic City-States grant units [amount] times as fast when you are at war with a common nation = 當你與一個普通國家交戰時，軍國主義城邦給予單位 [amount] 倍的速度
 # Requires translation!
Planned Economy = 計劃經濟
 # Requires translation!
Nationalism = 民族主義
 # Requires translation!
Socialism = 社會主義
 # Requires translation!
[relativeAmount]% maintenance cost for buildings [cityFilter] = 
 # Requires translation!
Communism = 共產主義
 # Requires translation!
[amount]% [stat] when constructing [unitType] buildings [cityFilter] = 
 # Requires translation!
Order Complete = 秩序政策完善
 # Requires translation!
Order = 秩序


#################### Lines from Quests from Civ V - Vanilla ####################

Route = 修建道路
Build a road to connect your capital to our city. = 建造一條連接我們的都市和您的首都的道路，將極大地增進彼此關係。

Clear Barbarian Camp = 清除蠻族營地
We feel threatened by a Barbarian Camp near our city. Please take care of it. = 附近的一個蠻人營地對我們的都市構成了極大威脅，請處理好它。

Connect Resource = 連接資源
In order to make our civilizations stronger, connect [tileResource] to your trade network. = 開發資源[tileResource]並將其連接到您的貿易網絡，我們的商人將會十分高興。

Construct Wonder = 建造奇觀
We recommend you to start building [wonder] to show the whole world your civilization strength. = 如果您能建造[wonder]，我們的學者和藝術家將會交口稱譽您的成就。

Acquire Great Person = 獲得偉人
Great People can change the course of a Civilization! You will be rewarded for acquiring a new [greatPerson]. = 偉人可以改變文明的進程！您將獲得一個新的[greatPerson]。

 # Requires translation!
Conquer City State = 
 # Requires translation!
It's time to erase the City-State of [cityState] from the map. You will be greatly rewarded for conquering them! = 

Find Player = 尋找文明
You have yet to discover where [civName] set up their cities. You will be rewarded for finding their territories. = 您尚未發現[civName]在哪裡建立他們的城市。找到他們將會給您獎勵。

Find Natural Wonder = 探索自然奇觀
Send your best explorers on a quest to discover Natural Wonders. Nobody knows the location of [naturalWonder] yet. = 派遣你最好的探險家去探索自然奇觀。還沒有人知道[naturalWonder]的位置。
 # Requires translation!
Give Gold = 
 # Requires translation!
We are suffering great poverty after being robbed by [civName], and unless we receive a sum of Gold, it's only a matter of time before we collapse. = 
 # Requires translation!
Pledge to Protect = 
 # Requires translation!
We need your protection to stop the aggressions of [civName]. By signing a Pledge of Protection, you'll confirm the bond that ties us. = 我們需要你的保護來阻止[civName]的侵略。通過簽署保護誓言，您將獲得我們的友情。
 # Requires translation!
Contest Culture = 文化比賽
 # Requires translation!
The civilization with the largest Culture growth will gain a reward. = 文化增長最多的文明將獲得獎勵。
 # Requires translation!
Contest Faith = 信仰比賽
 # Requires translation!
The civilization with the largest Faith growth will gain a reward. = 信仰增長最多的文明將獲得獎勵
 # Requires translation!
Contest Technologies = 技術比賽
 # Requires translation!
The civilization with the largest number of new Technologies researched will gain a reward. = 研究新技術最多的文明將獲得獎勵。
 # Requires translation!
Invest = 投資
 # Requires translation!
Our people are rejoicing thanks to a tourism boom. For a certain amount of time, any Gold donation will yield [50]% extra Influence. = 由於旅遊業的繁榮，我們的人民正在歡欣鼓舞。在一定時間內，任何金幣捐贈都會產生[50]%的額外影響力。
 # Requires translation!
Bully City State = 欺負城邦
 # Requires translation!
We are tired of the pretensions of [cityState]. If someone were to put them in their place by Demanding Tribute from them, they would be rewarded. = 我們厭倦了[cityState]的自命不凡。如果有人通過向他們要求貢品的方式讓他們有自知之明，他們就會得到回報。

 # Requires translation!
Denounce Civilization = 譴責文明
 # Requires translation!
We have been forced to pay tribute to [civName]! We need you to tell the world of their ill deeds. = 我們被迫給予[civName]貢品！我們需要你告訴全世界他們的惡行。

 # Requires translation!
We have heard the tenets of [religionName] and are most curious. Will you send missionaries to teach us about your religion? = 我們聽說過[religionName]的教義並且非常好奇。你會派傳教士來我們的城邦傳教嗎？


#################### Lines from Ruins from Civ V - Vanilla ####################

 # Requires translation!
We have discovered cultural artifacts in the ruins! (+20 culture) = 
 # Requires translation!
discover cultural artifacts = 

 # Requires translation!
squatters willing to work for you = 

 # Requires translation!
squatters wishing to settle under your rule = 

 # Requires translation!
An ancient tribe trained us in their ways of combat! = 
 # Requires translation!
your exploring unit receives training = 

 # Requires translation!
We have found survivors in the ruins! Population added to [cityName]. = 
 # Requires translation!
survivors (adds population to a city) = 

 # Requires translation!
We have found a stash of [goldAmount] Gold in the ruins! = 
 # Requires translation!
a stash of gold = 

 # Requires translation!
discover a lost technology = 

 # Requires translation!
Our unit finds advanced weaponry hidden in the ruins! = 
 # Requires translation!
advanced weaponry for your explorer = 

 # Requires translation!
You find evidence of Barbarian activity. Nearby Barbarian camps are revealed! = 
 # Requires translation!
reveal nearby Barbarian camps = 

 # Requires translation!
find a crudely-drawn map = 


#################### Lines from Specialists from Civ V - Vanilla ####################

Scientist = 大科學家

Merchant = 大商人

Artist = 大藝術家

Engineer = 大工程師


#################### Lines from Techs from Civ V - Vanilla ####################

'Where tillage begins, other arts follow. The farmers therefore are the founders of human civilization.' - Daniel Webster = “只要人們開始耕作，其他藝術將隨之而生。因此農夫是人類文明的奠基者。”——丹尼爾·韋伯斯特（美國政治家）
Agriculture = 農業
Starting tech = 初始科技

'Shall the clay say to him that fashioneth it, what makest thou?' - Bible Isaiah 45:9 = “泥土豈可對摶弄他的說：你做什麼呢？”——聖經·以賽亞書 45:9
Pottery = 制陶
'Thou shalt not muzzle the ox when he treadeth out the corn.' - Bible Deuteronomy 25:4 = “牛在場上踹穀的時候，不可籠住他的嘴。”——聖經·申命記　25:4
Animal Husbandry = 家畜馴養
'The haft of the arrow has been feathered with one of the eagle's own plumes, we often give our enemies the means of our own destruction' - Aesop = “那老鷹所中箭矢的箭尾是由一根它自己的羽毛製成的。我們總是給敵人提供毀滅我們自己的工具。”——伊索
Archery = 弓箭
'The meek shall inherit the Earth, but not its mineral rights.' - J. Paul Getty = “謙卑的人會繼承地球，而不是它的採礦權。”——吉恩·保羅·蓋蒂（美國實業家）
Mining = 採礦

'He who commands the sea has command of everything.' - Themistocles = “誰主宰了海洋，誰就主宰了一切。”——地米斯托克利（古希臘政治家兼軍事家）
Sailing = 帆船
'So teach us to number our days, so that we may apply our hearts unto wisdom.' - Bible Psalms 90:12 = “求你指教我們怎樣數算自己的日子，好叫我們得著智慧的心。”——聖經·詩篇 90:12
Calendar = 曆法
'He who destroys a good book kills reason itself.' - John Milton = “毀禁一本好書就是殺死理性本身。”——彌爾頓
Writing = 文字
Enables Open Borders agreements = 允許簽訂開放邊境協定
'Even brute beasts and wandering birds do not fall into the same traps or nets twice.' - Saint Jerome = “即便是兇殘的野獸和愚笨的小鳥也不會落入相同的陷阱或羅網兩次。”——聖哲羅姆（古羅馬學者）
Trapping = 捕獵
'Wisdom and virtue are like the two wheels of a cart.' - Japanese proverb = “智慧和美德就像是一輛手推車的兩個輪子。”——日本俗語
The Wheel = 輪子
'How happy are those whose walls already rise!' - Virgil = “你們是多麼的幸運，因為你們的城牆已經築起！”——維吉爾
Masonry = 石工術
'Here Hector entered, with a spear eleven cubits long in his hand; the bronze point gleamed in front of him, and was fastened to the shaft of the spear by a ring of gold.' - Homer = “赫克托耳手持十一肘的長矛走上戰場；黃金圓環固定的青銅矛尖在他身前閃耀。”——荷馬
Bronze Working = 青銅器

'He made an instrument to know if the moon shine at full or no.' - Samuel Butler = “他製造了一種儀器來仔細觀察月亮的光芒。”——撒母耳·巴特勒（英國學者）
Optics = 光學
'There is only one good, knowledge, and one evil, ignorance.' - Socrates = “世上只有一種善，那就是知識，也只有一種惡，那就是無知。”——蘇格拉底
Philosophy = 哲學
Enables Research agreements = 允許簽訂科研協定
'A Horse! A Horse! My kingdom for a horse!' - Shakespeare (Richard III) = “用我的王國換一匹馬！”���—威廉·莎士比亞：《理查三世》
Horseback Riding = 騎術
'Mathematics is the gate and key to the sciences.' - Roger Bacon = “數學是通向科學世界的大門鑰匙。”——羅傑·培根（中世紀英國科學家）
Mathematics = 數學
'Three things are to be looked to in a building: that it stands on the right spot; that it be securely founded; that it be successfully executed.' - Johann Wolfgang von Goethe = “在一幢建築裡要看三樣東西：它是否被正確地選址；它是否被牢固地奠基；它是否被成功地建造。”——約翰·沃爾夫岡·馮·歌德
Construction = 建築構造學
'Do not wait to strike til the iron is hot, but make it hot by striking.' - William Butler Yeats = “不要等鐵變熱才對其鍛打；而要通過鍛打而使其變熱。”——威廉·巴特勒·葉芝
Iron Working = 鐵器

'Three things are necessary for the salvation of man: to know what he ought to believe; to know what he ought to desire; and to know what he ought to do' - St. Thomas Aquinas = “有三點是自我救贖所必需的：知道自己應該信什麼；知道自己應該要什麼；知道自己應該做什麼。”——聖托馬斯·阿奎那
Theology = 神學
'The only thing that saves us from the bureaucracy is its inefficiency' - Eugene McCarthy = “唯一能從官僚主義裡拯救我們的是它自己的低效。”——尤金·麥卡錫（美國政治家）
Civil Service = 文官制度
'Better is bread with a happy heart than wealth with vexation.' - Amenemope = “快樂的溫飽勝過煩惱的富裕。”——阿蒙尼莫普（古埃及學者）
Currency = 貨幣制度
Enables conversion of city production to gold = 可將城市產能轉化為金錢
'Instrumental or mechanical science is the noblest and, above all others, the most useful.' - Leonardo da Vinci = “研究工具或機械的學問是最崇高的，也是所有學問當中最有用的。”——列奧納多·達·芬奇
Engineering = 工程學
Roads connect tiles across rivers = 道(鐵)路可跨河建造
'When pieces of bronze or gold or iron break, the metal-smith welds them together again in the fire, and the bond is established.' - Sri Guru Granth Sahib = “當整塊的青銅、黃金或黑鐵碎裂時，工匠們會用火重新熔鑄，讓它們再次結為一體。”——錫克教聖典《格蘭斯·沙希伯》
Metal Casting = 金屬鑄造

'I find the great thing in this world is not so much where we stand, as in what direction we are moving.' - Oliver Wendell Holmes = “我認為現代世界裡最重要的不是我們所處的位置，而是我們前進的方向。”——老奧利弗·溫德爾·霍姆斯（美國詩人）
Compass = 羅盤
'Education is the best provision for old age.' - Aristotle = “教育是老年生活最好的保障。”——亞里斯多德
Education = 教育學
Enables conversion of city production to science = 可將城市產能轉化為科研
'Whoso pulleth out this sword of this stone and anvil, is rightwise king born of all England.' - Malory = “誰能將這柄劍從石台中拔出，他就是全英格蘭真正的國王。”——湯瑪斯·馬婁裡（中世紀英國詩人）
Chivalry = 騎士制度
'The press is the best instrument for enlightening the mind of man, and improving him as a rational, moral and social being.' - Thomas Jefferson = “印刷機是啟蒙人心的最好工具，能將人提升為有理性有道德的社會人。”——湯瑪斯·傑弗遜
Machinery = 機械
Improves movement speed on roads = 提高道路上的移動速度
'Measure what is measurable, and make measurable what is not so.' - Galileo Galilei = “測量一切可測之物，並把不可測的變為可測。”——伽利略
Physics = 物理學
'John Henry said to his Captain, / 'A man ain't nothin' but a man, / And before I'll let your steam drill beat me down, / I'll die with the hammer in my hand.'' - Anonymous: The Ballad of John Henry, the Steel-Drivin' Man = 他向隊長立誓言：“硬漢雖說只是人，若要氣鑽勝過我，除非我死把錘扔。”——佚名：鋼鐵漢子約翰·亨利之歌（美國民謠）
Steel = 煉鋼

'Joyfully to the breeze royal Odysseus spread his sail, and with his rudder skillfully he steered.' - Homer = “愉快地乘著輕風，高貴的奧德修斯揚起他的船帆，熟練地掌控著他的舵柄。”——荷馬
Astronomy = 天文學
'Their rising all at once was as the sound of thunder heard remote' - Milton = “他們立刻一同起立，發出的聲響猶如一陣遠雷。”——彌爾頓
Acoustics = 聲學
'Happiness: a good bank account, a good cook and a good digestion' - Jean Jacques Rousseau = “幸福：一個好的銀行帳戶，一個好廚師和一個好胃口。”——讓·雅克·盧梭
Banking = 銀行業
'It is a newspaper's duty to print the news and raise hell.' - The Chicago Times = “報紙的任務就是印出新聞和製造麻煩。”——芝加哥時報
Printing Press = 印刷機
'The day when two army corps can annihilate each other in one second, all civilized nations, it is to be hoped, will recoil from war and discharge their troops.' - Alfred Nobel = “當在戰場上交鋒的兩支軍隊能夠在一秒鐘之內同時毀滅對方的那一天到來時，也許他們會選擇放棄戰爭並解除武裝。”——阿爾弗雷德·諾貝爾
Gunpowder = 火藥

'The winds and the waves are always on the side of the ablest navigators.' - Edward Gibbon = “風浪永遠站在最出色的領航員一邊。”——愛德華·吉本（英國歷史學家）
Navigation = 航海術
'Compound interest is the most powerful force in the universe.' - Albert Einstein = “複息利率是宇宙中最強大的力量。”——阿爾伯特·愛因斯坦
Economics = 經濟學
'Wherever we look, the work of the chemist has raised the level of our civilization and has increased the productive capacity of the nation.' - Calvin Coolidge = “無論從哪方面看，化學家的工作都提高了我們文明的程度，增加了國家的生產力。”——喀爾文·柯立芝（美國第30任總統）
Chemistry = 化學
'There never was a good knife made of bad steel.' - Benjamin Franklin = “從沒有一把由壞鋼鑄成的好刀。”——本傑明·佛蘭克林
Metallurgy = 冶金學

'Those who cannot remember the past are condemned to repeat it.' - George Santayana = “不能銘記歷史的人註定要重蹈覆轍。”——喬治·桑塔亞那（西班牙哲學家）
Archaeology = 考古學
'Every great advance in science has issued from a new audacity of imagination.' - John Dewey = “科學的每一項重要進展都得力於大膽的想像力。”——約翰·杜威（美國教育家）
Scientific Theory = 科學理論
'Wars may be fought with weapons, but they are won by men. It is the spirit of the men who follow and of the man who leads that gains the victory.' - George S. Patton = “戰爭是武器間的較量，但勝利必定要由人來奪取。是引領者及其追隨者們的精神力量使他們贏得了勝利。”——喬治·史密斯·巴頓
Military Science = 軍事科學
'The nation that destroys its soil destroys itself.' - Franklin Delano Roosevelt = “一個毀掉自己所有土壤的國家也將毀滅自身。”——佛蘭克林·德拉諾·羅斯福
Fertilizer = 化肥
'It is well that war is so terrible, or we should grow too fond of it.' - Robert E. Lee = “幸好戰爭是如此恐怖，否則我們將會打到樂此不疲。”——羅伯特·愛德華·李
Rifling = 膛線

'If the brain were so simple we could understand it, we would be so simple we couldn't.' - Lyall Watson = “如果大腦簡單到能讓我們理解，我們的思維就會簡單到不能理解大腦。”——賴爾·沃森（南非生物學家）
Biology = 生物學
'The nations of the West hope that by means of steam communication all the world will become as one family.' - Townsend Harris = “西方國家希望蒸汽機所推動的相互交流能讓全世界親如一家。”——唐森·哈利斯（美國政治家）
Steam Power = 蒸汽機
'As soon as men decide that all means are permitted to fight an evil, then their good becomes indistinguishable from the evil that they set out to destroy.' - Christopher Dawson = “當人們決定可以使用一切方式來同邪惡鬥爭時，他們的善良將變得和他們想要消滅的邪惡一樣可怕。”——克里斯多夫·道森（英國學者）
Dynamite = 炸藥

'Is it a fact - or have I dreamt it - that, by means of electricity, the world of matter has become a great nerve, vibrating thousands of miles in a breathless point of time?' - Nathaniel Hawthorne = “這是事實還是我的空想：電流能把物質世界變成一個巨大的神經網路，讓震顫在瞬息之間傳送數千英里？”——納旦尼爾·霍桑（美國作家）
Electricity = 電學
'Nothing is particularly hard if you divide it into small jobs.' - Henry Ford = “如果你把大任務分解成小任務，任何事都不會特別難。”——亨利·福特
Replaceable Parts = 可更換部件
'The introduction of so powerful an agent as steam to a carriage on wheels will make a great change in the situation of man.' - Thomas Jefferson = “引入蒸汽這樣一個強大的助手來驅動車輪進行運輸，將極大地改變人類的境地。”——湯瑪斯·傑弗遜
 # Requires translation!
Railroads = 

'And homeless near a thousand homes I stood, and near a thousand tables pined and wanted food.' - William Wordsworth = “我站在無數無家可歸者身邊，無數空空如也的桌子面前，渴求著食物。”——威廉·華茲華斯
Refrigeration = 製冷
 # Requires translation!
'I once sent a dozen of my friends a telegram saying 'flee at once-all is discovered!' They all left town immediately.' - Mark Twain = 
 # Requires translation!
Telegraph = 
'The whole country was tied together by radio. We all experienced the same heroes and comedians and singers. They were giants.' - Woody Allen = “整個國家被無線電聯結在一起，我們都熟識同樣的英雄、同樣的喜劇演員和同樣的歌手。他們都是時代的巨人。”——伍迪·艾倫
Radio = 無線電
'Aeronautics was neither an industry nor a science. It was a miracle.' - Igor Sikorsky = “航空既不是一種工業也不是一門科學。它是一個奇跡。”——伊戈爾·西科爾斯基（美籍俄裔飛機設計師）
Flight = 航空
'Any man who can drive safely while kissing a pretty girl is simply not giving the kiss the attention it deserves.' - Albert Einstein = “任何能夠在安全行駛的同時親吻一個年輕姑娘的男人一定沒有給那個吻應有的注意力。”——阿爾伯特·愛因斯坦
Combustion = 內燃機

'In nothing do men more nearly approach the gods than in giving health to men.' - Cicero = “沒有什麼比給予他人健康更使人接近諸神。”——西塞羅
Pharmaceuticals = 製藥學
'Ben, I want to say one word to you, just one word: plastics.' - Buck Henry and Calder Willingham, The Graduate = “本，我只想對你說一個詞，就一個詞：塑膠。”——巴克·亨利/卡爾德·威靈漢姆，《畢業生》
Plastics = 塑膠
'There's a basic principle about consumer electronics: it gets more powerful all the time and it gets cheaper all the time.' - Trip Hawkins = “消費類電子產品有一個基本法則：它的功能越來越強，它的價格越來越低。”——崔普·霍金斯（美國藝電(EA)公司創始人）
Electronics = 電子學
 # Requires translation!
'The speed of communications is wondrous to behold, it is also true that speed does multiply the distribution of information that we know to be untrue.' – Edward R. Murrow = 
 # Requires translation!
Mass Media = 
'Vision is the art of seeing things invisible.' - Jonathan Swift = “洞察力是看到不可見事物的藝術。”——喬納森·斯威夫特（英國作家）
Radar = 雷達
'The unleashed power of the atom has changed everything save our modes of thinking, and we thus drift toward unparalleled catastrophes.' - Albert Einstein = “被釋放的原子能已經改變了一切，除了我們的思維模式，因此我們正在滑向空前的災難。”——阿爾伯特·愛因斯坦
Atomic Theory = 原子理論

'Only within the moment of time represented by the present century has one species, man, acquired significant power to alter the nature of his world.' - Rachel Carson = “直到進入本世紀的時候，作為一個物種的人類才獲得了足以改變他所在世界的本質的強大能力。”——瑞吉兒·卡森（美國生態學家）
Ecology = 生態學
'Computers are like Old Testament gods: lots of rules and no mercy.' - Joseph Campbell = “電腦就如同舊約中的上帝：諸多戒命且沒有憐憫。”——約瑟夫·坎貝爾（美國學者）
Computers = 電子電腦
'A good rule for rocket experimenters to follow is this: always assume that it will explode.' - Astronautics Magazine, 1937 = “火箭研究人員要遵守的最好規矩就是：永遠要假定它會爆炸。”——航太學雜誌，1937
Rocketry = 火箭
'The night is far spent, the day is at hand: let us therefore cast off the works of darkness, and let us put on the armor of light.' - The Holy Bible: Romans, 13:12 = “黑夜已深，白晝將近；我們就當脫去暗昧的行為，帶上光明的兵器。”——聖經·羅馬書 13:12
Lasers = 鐳射
'I am become Death, the destroyer of worlds.' - J. Robert Oppenheimer = “我成了死神，世界的毀滅者。”——尤利烏斯·羅伯特·奧本海默
Nuclear Fission = 核裂變

 # Requires translation!
'The new electronic interdependence recreates the world in the image of a global village.' - Marshall McLuhan = 
 # Requires translation!
Globalization = 
'1. A robot may not injure a human being or, through inaction, allow a human being to come to harm. 2. A robot must obey any orders given to it by human beings, except when such orders would conflict with the First Law. 3. A robot must protect its own existence as long as such protection does not conflict with the First or Second Law.' - Isaac Asimov = “1、機器人不得傷害人，也不得見人受到傷害而袖手旁觀。2、機器人應服從人的一切命令，但不得違反第一定律。3、機器人應保護自身的安全，但不得違反第一、第二定律。”——以撒·阿西莫夫
Robotics = 機器人學
'Now, somehow, in some new way, the sky seemed almost alien.' - Lyndon B. Johnson = “現在，不知怎的，通過某種新的手段，天空好像都被別國所佔據了。”——林登·貝恩斯·詹森
Satellites = 人造衛星
Reveals the entire map = 顯示整個地圖
 # Requires translation!
'Be extremely subtle, even to the point of formlessness, be extremely mysterious, even to the point of soundlessness. Thereby you can be the director of the opponent's fate.' - Sun Tzu = 
 # Requires translation!
Stealth = 
 # Requires translation!
'Our scientific power has outrun our spiritual power, we have guided missiles and misguided men.' – Martin Luther King Jr. = 
 # Requires translation!
Advanced Ballistics = 

'Every particle of matter is attracted by or gravitates to every other particle of matter with a force inversely proportional to the squares of their distances.' - Isaac Newton = “任何物質粒子都會與其他物質粒子相互吸引，產生的引力和距離的平方成反比。”——以撒·牛頓
Particle Physics = 粒子物理
 # Requires translation!
'The release of atomic energy has not created a new problem. It has readily made more urgent the necessity of solving an existing one.' - Albert Einstein = 
 # Requires translation!
Nuclear Fusion = 

'The impact of nanotechnology is expected to exceed the impact that the electronics revolution has had on our lives.' - Richard Schwartz = “納米技術給我們的生活所帶來的衝擊預計將超過電子革命。”——理查·舒瓦茨（美國學者）
Nanotechnology = 納米技術

'I think we agree, the past is over.' - George W. Bush = “我想我們都同意：過去已經結束了。”——喬治·沃克·布希
Future Tech = 未來科技
Who knows what the future holds? = 誰知道未來會怎樣？
Can be continually researched = 可以持續研究


#################### Lines from Terrains from Civ V - Vanilla ####################

Ocean = 海洋

Coast = 海濱

Grassland = 草原

Plains = 平原

Tundra = 凍土

Desert = 沙漠

Lakes = 湖泊
Fresh water = 淡水

Mountain = 山脈
 # Requires translation!
Has an elevation of [amount] for visibility calculations = 
 # Requires translation!
Units ending their turn on this terrain take [amount] damage = 

Snow = 雪原

Hill = 丘陵
 # Requires translation!
[amount] Strength for cities built on this terrain = 

Forest = 森林
Provides a one-time Production bonus to the closest city when cut down = 砍伐時為最近的城市提供一次性產能獎勵
 # Requires translation!
Blocks line-of-sight from tiles at same elevation = 
 # Requires translation!
[amount]% Chance to be destroyed by nukes = 
 # Requires translation!
A Camp can be built here without cutting it down = 

Jungle = 叢林

Marsh = 沼澤
Rare feature = 稀有地貌
 # Requires translation!
Only Polders can be built here = 

Fallout = 核輻射
 # Requires translation!
Nullifies all other stats this tile provides = 

Oasis = 綠洲
 # Requires translation!
Only [improvementFilter] improvements may be built on this tile = 

Flood plains = 沖積平原

Ice = 冰區

Atoll = 環礁

Great Barrier Reef = 大堡礁

Old Faithful = 老忠實間歇泉

El Dorado = 黃金國
Grants 500 Gold to the first civilization to discover it = 第一個發現此自然奇觀的文明獲得500金錢

Fountain of Youth = 青春之泉
 # Requires translation!
Grants [promotion] ([comment]) to adjacent [mapUnitFilter] units for the rest of the game = 
 # Requires translation!
Tile provides yield without assigned population = 

Grand Mesa = 大平頂山

Mount Fuji = 富士山

Krakatoa = 喀拉喀托火山

Rock of Gibraltar = 直布羅陀巨岩

Cerro de Potosi = 富饒山

Barringer Crater = 巴林傑隕石坑


#################### Lines from TileImprovements from Civ V - Vanilla ####################

Farm = 農場
Can also be built on tiles adjacent to fresh water = 也能建造在毗鄰淡水的地塊
 # Requires translation!
[stats] from [tileFilter] tiles = 

Lumber mill = 鋸木場
 # Requires translation!
[stats] = 

Mine = 礦井

Trading post = 貿易站

Camp = 獵場
 # Requires translation!
Can only be built to improve a resource = 

Oil well = 油井

 # Requires translation!
Offshore Platform = 

Pasture = 牧場

Plantation = 種植園

Quarry = 採石場

Fishing Boats = 漁船

Fort = 堡壘
Can be built outside your borders = 可在境外建造
Gives a defensive bonus of [relativeAmount]% = 提供[relativeAmount]%防禦力加成

Road = 道路
Costs [amount] gold per turn when in your territory = 建在您的領土內時每回合花費[amount]金錢維護費
 # Requires translation!
Reduces movement cost to ½ if the other tile also has a Road or Railroad = 
 # Requires translation!
Reduces movement cost to ⅓ with Machinery = 
 # Requires translation!
Requires Engineering to bridge rivers = 

Railroad = 鐵路
 # Requires translation!
Reduces movement cost to ⅒ if the other tile also has a Railroad = 

Remove Forest = 砍伐森林
 # Requires translation!
Provides a one-time Production bonus depending on distance to the closest city once finished = 

Remove Jungle = 砍伐叢林

Remove Fallout = 消除核輻射

Remove Marsh = 移除沼澤

Remove Road = 拆毀道路

Remove Railroad = 拆除鐵路

Cancel improvement order = 取消建造設施

Academy = 學院
 # Requires translation!
Removes removable features when built = 

Landmark = 風景地標

Manufactory = 製造中心

Customs house = 海關

 # Requires translation!
Holy site = 

Citadel = 軍事要塞
 # Requires translation!
Adjacent enemy units ending their turn take [amount] damage = 
Can be built just outside your borders = 可建造在與己方地塊相鄰的非己方地塊上
 # Requires translation!
Constructing it will take over the tiles around it and assign them to your closest city = 

Moai = 摩艾石像群

Terrace farm = 梯田

Ancient ruins = 遠古遺跡
 # Requires translation!
Unpillagable = 
 # Requires translation!
Provides a random bonus when entered = 
Unbuildable = 不可训练單位

City ruins = 城市廢墟
 # Requires translation!
A bleak reminder of the destruction wreaked by War = 

City center = 城市中心
 # Requires translation!
Irremovable = 
 # Requires translation!
Marks the center of a city = 
 # Requires translation!
Appearance changes with the technological era of the owning civilization = 

Barbarian encampment = 蠻族營地
 # Requires translation!
Home to uncivilized barbarians, will spawn a hostile unit from time to time = 未開化的蠻族的家園，不時會產生敵對單位


#################### Lines from TileResources from Civ V - Vanilla ####################

Cattle = 牛群

Sheep = 綿羊

Deer = 野鹿

Bananas = 香蕉

Wheat = 小麥

Stone = 花崗石

Fish = 魚群

Horses = 馬
 # Requires translation!
Guaranteed with Strategic Balance resource option = 

Iron = 鐵

Coal = 煤

Oil = 石油
 # Requires translation!
Deposits in [tileFilter] tiles always provide [amount] resources = 

Aluminum = 鋁

Uranium = 鈾

Furs = 毛皮

Cotton = 棉花

Dyes = 染料

Gems = 寶石

Gold Ore = 黃金

Silver = 白銀

Incense = 熏香

Ivory = 象牙

Silk = 絲綢

Spices = 香料

Wine = 紅酒

Sugar = 蔗糖

Marble = 大理石

Whales = 鯨魚

Pearls = 珍珠
 # Requires translation!
Jewelry = 珠寶
 # Requires translation!
Can only be created by Mercantile City-States = 只能由商業城邦生產
 # Requires translation!
Porcelain = 瓷器

#################### Lines from UnitPromotions from Civ V - Vanilla ####################

 # Requires translation!
Sword = 劍士
Mounted = 騎士
Siege = 攻城者
 # Requires translation!
Ranged Gunpowder = 
 # Requires translation!
Armored = 裝甲
 # Requires translation!
Melee Water = 
 # Requires translation!
Ranged Water = 
Submarine = 潛艇
Heal Instantly = 浴火重生
 # Requires translation!
Heal this unit by [amount] HP = 為該單位恢復[amount]生命值
 # Requires translation!
Doing so will consume this opportunity to choose a Promotion = 這樣做將消耗這次晉升的機會

Accuracy I = 精准I級

Accuracy II = 精准II級

Accuracy III = 精准III級

Barrage I = 彈幕I級

Barrage II = 彈幕II級

Barrage III = 彈幕III級

Volley = 齊射能力

Extended Range = 射程拓展
 # Requires translation!
[amount] Range = 

Indirect Fire = 間瞄射擊
Ranged attacks may be performed over obstacles = 越過障礙進行遠端攻擊

Shock I = 衝擊I級

Shock II = 衝擊II級

Shock III = 衝擊III級

Drill I = 操練I級

Drill II = 操練II級

Drill III = 操練III級

Charge = 猛烈衝鋒

Besiege = 攻城能力

Formation I = 列陣I級

Formation II = 列陣II級

Blitz = 閃擊戰術
 # Requires translation!
[amount] additional attacks per turn = 

Woodsman = 林地幽靈
 # Requires translation!
Double movement in [terrainFilter] = 

Amphibious = 兩栖的
 # Requires translation!
Eliminates combat penalty for attacking over a river = 
 # Requires translation!
Eliminates combat penalty for attacking across a coast = 

Medic = 治療I級
 # Requires translation!
All adjacent units heal [amount] HP when healing = 

Medic II = 治療II級
 # Requires translation!
in [tileFilter] tiles = 
 # Requires translation!
[amount] HP when healing = 

Scouting I = 偵察I級

Scouting II = 偵察II級

Scouting III = 偵察III級

 # Requires translation!
Survivalism I = 

 # Requires translation!
Survivalism II = 

 # Requires translation!
Survivalism III = 
Unit will heal every turn, even if it performs an action = 每回合回復生命值(包括執行指令後)
May withdraw before melee ([amount]%) = 遭受近戰攻擊時有機率撤退（[amount]%）

Boarding Party I = 接舷I級

Boarding Party II = 接舷II級

Boarding Party III = 接舷III級

Coastal Raider I = 海掠I級
 # Requires translation!
Earn [amount]% of the damage done to [combatantFilter] units as [plunderableStat] = 

Coastal Raider II = 海掠II級

Coastal Raider III = 海掠III級

 # Requires translation!
Landing Party = 

Targeting I = 定位I級

Targeting II = 定位II級

Targeting III = 定位III級

Wolfpack I = 狼群I級

Wolfpack II = 狼群II級

Wolfpack III = 狼群III級

 # Requires translation!
Aircraft Carrier = 
Armor Plating I = 船體裝甲I級

Armor Plating II = 船體裝甲II級

Armor Plating III = 船體裝甲III級

Flight Deck I = 飛行甲板I級
 # Requires translation!
Can carry [amount] extra [mapUnitFilter] units = 

Flight Deck II = 飛行甲板II級

Flight Deck III = 飛行甲板III級

 # Requires translation!
Supply = 
 # Requires translation!
May heal outside of friendly territory = 

Bomber = 轟炸機
Siege I = 攻堅I級

Siege II = 攻堅II級

Siege III = 攻堅III級

Evasion = 規避能力
 # Requires translation!
Damage taken from interception reduced by [relativeAmount]% = 

Fighter = 戰鬥機
Interception I = 攔截I級
 # Requires translation!
[relativeAmount]% Damage when intercepting = 

Interception II = 攔截II級

Interception III = 攔截III級

 # Requires translation!
Air Targeting I = 

 # Requires translation!
Air Targeting II = 

Sortie = 連續出擊
 # Requires translation!
[amount] extra interceptions may be made per turn = 

Operational Range = 航程拓展

 # Requires translation!
Helicopter = 
Air Repair = 空中維修

 # Requires translation!
Mobility I = 

 # Requires translation!
Mobility II = 

 # Requires translation!
Anti-Armor I = 

 # Requires translation!
Anti-Armor II = 

Cover I = 隱蔽I級

Cover II = 隱蔽II級

March = 長途行軍

Mobility = 機動能力

Sentry = 警戒能力

Logistics = 後勤補給

Ambush I = 伏擊I級

Ambush II = 伏擊II級

Bombardment I = 轟炸I級

Bombardment II = 轟炸II級

Bombardment III = 轟炸III級

Morale = 強化士氣

Great Generals I = 統帥I級

Great Generals II = 統帥II級

Quick Study = 快速學習

Haka War Dance = 哈卡戰舞
 # Requires translation!
[relativeAmount]% Strength for enemy [combatantFilter] units in adjacent [tileFilter] tiles = 

Rejuvenation = 返老還童
All healing effects doubled = 所有生命回復效果加倍

Slinger Withdraw = 拋石手撤退

 # Requires translation!
Ignore terrain cost = 忽略地形成本
Ignores terrain cost = 所有地形都只消耗1移動力

 # Requires translation!
Pictish Courage = 血氣之勇

 # Requires translation!
Home Sweet Home = 
 # Requires translation!
[relativeAmount]% Strength decreasing with distance from the capital = 

 # Requires translation!
[unit] ability = 

Heals [amount] damage if it kills a unit = 消滅敵方單位後回復[amount]生命值


#################### Lines from UnitTypes from Civ V - Vanilla ####################


 # Requires translation!
Civilian Water = 


Can enter ice tiles = 可進入冰區
 # Requires translation!
Invisible to non-adjacent units = 
 # Requires translation!
Can see invisible [mapUnitFilter] units = 


 # Requires translation!
Aircraft = 
 # Requires translation!
Can see over obstacles = 


 # Requires translation!
Atomic Bomber = 

Missile = 導彈單位
 # Requires translation!
Self-destructs when attacking = 
 # Requires translation!
Cannot be intercepted = 

Can pass through impassable tiles = 可以穿過無法通行的地塊


Armor = 裝甲

WaterCivilian = 海上平民

WaterMelee = 海軍近戰

WaterRanged = 海軍遠程

WaterSubmarine = 海軍潛艇

WaterAircraftCarrier = 海軍航母單位

 # Requires translation!
AtomicBomber = 


#################### Lines from Units from Civ V - Vanilla ####################

 # Requires translation!
Can build [improvementFilter/terrainFilter] improvements on tiles = 

Founds a new city = 建立一座城市，訓練此單位時城市的食物積累停止
Excess Food converted to Production when under construction = 訓練過程中富餘的食物將轉化為產能
Requires at least [amount] population = 至少需要[amount]人口

 # Requires translation!
May upgrade to [baseUnitFilter] through ruins-like effects = 

 # Requires translation!
This is your basic, club-swinging fighter. = 

Maori Warrior = 毛利勇士

Jaguar = 美洲虎戰士

Brute = 蠻族勇士

Archer = 弓箭手

Bowman = 巴比倫弓手

Slinger = 投石手

 # Requires translation!
Skirmisher = 

Work Boats = 工船
Cannot enter ocean tiles = 不能進入海洋地塊
May create improvements on water resources = 可在水上資源建造設施(工船將被消耗掉)
 # Requires translation!
Uncapturable = 

Trireme = 三列槳戰船

 # Requires translation!
Galley = 

Chariot Archer = 戰車射手
No defensive terrain bonus = 無地形防禦力加成
Rough terrain penalty = 崎嶇地形懲罰

War Chariot = 埃及戰車

War Elephant = 印度戰象


Hoplite = 希臘重步兵

Persian Immortal = 波斯長生軍

 # Requires translation!
Marauder = 

Horseman = 騎手
Can move after attacking = 攻擊後可移動

Companion Cavalry = 馬其頓禁衛騎兵

Catapult = 投石車
Must set up to ranged attack = 必須架設才能遠端攻擊

Ballista = 羅馬弩炮

Swordsman = 劍士

Legion = 古羅馬軍團

Mohawk Warrior = 莫霍克戰士


Landsknecht = 德意志雇傭兵
Can move immediately once bought = 購買後可立即移動

Knight = 騎士

Camel Archer = 駱駝騎射手

Conquistador = 西班牙征服者
 # Requires translation!
on foreign continents = 

Naresuan's Elephant = 納黎萱戰象

Mandekalu Cavalry = 曼德卡魯騎兵

Keshik = 怯薛

Crossbowman = 弩手

Chu-Ko-Nu = 諸葛弩兵

Longbowman = 長弓手

Trebuchet = 拋石機

Hwach'a = 火廂車

Longswordsman = 長劍士

Samurai = 日本武士

Berserker = 狂戰士

Caravel = 輕帆船

Turtle Ship = 龜船


Musketeer = 法國火槍手

Janissary = 蘇丹親兵

Minuteman = 快速民兵

Tercio = 西班牙大方陣

Frigate = 護衛艦

Ship of the Line = 主力艦

Lancer = 槍騎兵

Sipahi = 西帕希騎兵

Cannon = 加農炮


Norwegian Ski Infantry = 挪威雪撬步兵

Cavalry = 近代騎兵

Cossack = 哥薩克騎兵

Ironclad = 鐵甲艦

Artillery = 火炮

 # Requires translation!
Can only attack [tileFilter] tiles = 

Foreign Legion = 外籍軍團


[relativeAmount]% chance to intercept air attacks = [relativeAmount]%幾率攔截來襲的敵軍飛機

Carrier = 航空母艦
Cannot attack = 無法攻擊
 # Requires translation!
Can carry [amount] [mapUnitFilter] units = 

Battleship = 戰列艦

Anti-Aircraft Gun = 高射炮

Destroyer = 驅逐艦

Zero = 零式戰鬥機


B17 = B-17“空中堡壘”

Paratrooper = 傘兵
 # Requires translation!
May Paradrop up to [amount] tiles from inside friendly territory = 

Tank = 坦克

Panzer = “虎II”坦克

Anti-Tank Gun = 反坦克炮

Atomic Bomb = 原子彈
 # Requires translation!
Nuclear weapon of Strength [amount] = 
 # Requires translation!
if [buildingName] is constructed = 
 # Requires translation!
Blast radius [amount] = 

Rocket Artillery = 火箭炮

Mobile SAM = 防空導彈車

 # Requires translation!
Guided Missile = 

Nuclear Missile = 核導彈

Helicopter Gunship = 武裝直昇機
All tiles cost 1 movement = 所有地塊消耗1移動力
 # Requires translation!
Ignores Zone of Control = 
Unable to capture cities = 不能佔領城市

 # Requires translation!
Nuclear Submarine = 

Mechanized Infantry = 機械化步兵

 # Requires translation!
Missile Cruiser = 

Modern Armor = 現代坦克

 # Requires translation!
Jet Fighter = 

 # Requires translation!
Giant Death Robot = 

 # Requires translation!
Stealth Bomber = 
 # Requires translation!
Cannot be carried by [mapUnitFilter] units = 

Great Artist = 大藝術家
Can start an [amount]-turn golden age = 可以開啟[amount]回合黃金時代
Can construct [improvementName] = 能建造[improvementName]
Great Person - [comment] = 偉人 - [comment]

Great Scientist = 大科學家
Can hurry technology research = 可以加速科技研究

Great Merchant = 大商業家
Can undertake a trade mission with City-State, giving a large sum of gold and [amount] Influence = 可以拓展與城邦的貿易，獲得大筆金錢和[amount]影響力

Great Engineer = 大工程師
 # Requires translation!
Can speed up construction of a building = 

 # Requires translation!
Great Prophet = 
 # Requires translation!
Can construct [improvementName] if it hasn't used other actions yet = 
 # Requires translation!
Can [action] [amount] times = 
 # Requires translation!
Removes other religions when spreading religion = 
 # Requires translation!
May found a religion = 
 # Requires translation!
May enhance a religion = 
 # Requires translation!
May enter foreign tiles without open borders = 
 # Requires translation!
Religious Unit = 
 # Requires translation!
Takes your religion over the one in their birth city = 

Great General = 大軍事家
 # Requires translation!
[relativeAmount]% Strength bonus for [mapUnitFilter] units within [amount] tiles = 

Khan = 汗

 # Requires translation!
Missionary = 
 # Requires translation!
May enter foreign tiles without open borders, but loses [amount] religious strength each turn it ends there = 
 # Requires translation!
Can be purchased with [stat] [cityFilter] = 

 # Requires translation!
Inquisitor = 
 # Requires translation!
Prevents spreading of religion to the city it is next to = 

SS Booster = 飛船推進器
Spaceship part = 太空飛船的零件
 # Requires translation!
Can be added to [comment] in the Capital = 
 # Requires translation!
Limited to [amount] per Civilization = 

SS Cockpit = 飛船駕駛艙

SS Engine = 飛船發動機

SS Stasis Chamber = 飛船休眠艙


#################### Lines from VictoryTypes from Civ V - Vanilla ####################

 # Requires translation!
Complete all the spaceship parts\nto win! = 
 # Requires translation!
spaceship parts = 
 # Requires translation!
Add all [param] in capital = 
You have achieved victory through mastery of Science! You have conquered the mysteries of nature and led your people on a voyage to a brave new world! Your triumph will be remembered as long as the stars burn in the night sky! = 您通過掌握先進的科技取得了勝利！您已經征服了大自然的神秘，帶領人民踏上了通往美麗新世界的航程！只要星星在夜空中燃燒，您的勝利就會被永遠銘記！

 # Requires translation!
Complete 5 policy branches and\nbuild the Utopia Project to win! = 
You have achieved victory through the awesome power of your Culture. Your civilization's greatness - the magnificence of its monuments and the power of its artists - have astounded the world! Poets will honor you as long as beauty brings gladness to a weary heart. = 您依靠文化的強大力量取得了勝利。您的文明的偉大創作——富麗堂皇的建築和鬼斧神工的藝術品震驚了世界！這些沁入心扉的美麗給疲乏的心帶來溫暖，給悲傷的人帶來歡樂，詩人為您讚嘆，樂者為您歌頌！

 # Requires translation!
Destroy all enemies\nto win! = 
The world has been convulsed by war. Many great and powerful civilizations have fallen, but you have survived - and emerged victorious! The world will long remember your glorious triumph! = 世界因戰爭而動盪不安。許多偉大而強盛的文明衰落了，但您倖存了下來——並且取得了勝利！世界將永遠記住您的光輝與榮耀！

 # Requires translation!
Build the UN and be voted\nworld leader to win! = 
 # Requires translation!
Anyone should build [buildingFilter] = 
 # Requires translation!
Win diplomatic vote = 
 # Requires translation!
You have triumphed over your foes through the art of diplomacy! Your cunning and wisdom have earned you great friends - and divided and sown confusion among your enemies! Forever will you be remembered as the leader who brought peace to this weary world! = 

 # Requires translation!
Do things to win! = 
 # Requires translation!
Have highest score after max turns = 


#################### Lines from Beliefs from Civ V - Gods & Kings ####################

 # Requires translation!
Ancestor Worship = 

 # Requires translation!
Dance of the Aurora = 
 # Requires translation!
[stats] from [tileFilter] tiles without [tileFilter2] [cityFilter] = 

 # Requires translation!
Desert Folklore = 

 # Requires translation!
Faith Healers = 
 # Requires translation!
[mapUnitFilter] Units adjacent to this city heal [amount] HP per turn when healing = 

 # Requires translation!
Fertility Rites = 

 # Requires translation!
God of Craftsman = 
 # Requires translation!
in cities with at least [amount] [populationFilter] = 

 # Requires translation!
God of the Open Sky = 

 # Requires translation!
God of the Sea = 

 # Requires translation!
God of War = 
 # Requires translation!
Earn [amount]% of [mapUnitFilter] unit's [costOrStrength] as [plunderableStat] when killed within 4 tiles of a city following this religion = 

 # Requires translation!
Goddess of Festivals = 

 # Requires translation!
Goddess of Love = 

 # Requires translation!
Goddess of Protection = 

 # Requires translation!
Goddess of the Hunt = 

 # Requires translation!
Messenger of the Gods = 

 # Requires translation!
Monument to the Gods = 

 # Requires translation!
One with Nature = 

 # Requires translation!
Oral Tradition = 

 # Requires translation!
Religious Idols = 

 # Requires translation!
Religious Settlements = 

 # Requires translation!
Sacred Path = 

 # Requires translation!
Sacred Waters = 
 # Requires translation!
[stats] in cities on [terrainFilter] tiles = 

 # Requires translation!
Stone Circles = 

 # Requires translation!
Follower = 
 # Requires translation!
Asceticism = 

 # Requires translation!
Cathedrals = 
 # Requires translation!
May buy [buildingFilter] buildings with [stat] [cityFilter] = 

 # Requires translation!
Choral Music = 

 # Requires translation!
Divine inspiration = 

 # Requires translation!
Feed the World = 

 # Requires translation!
Guruship = 

 # Requires translation!
Holy Warriors = 
 # Requires translation!
before the [era] = 
 # Requires translation!
May buy [baseUnitFilter] units with [stat] for [amount] times their normal Production cost = 

 # Requires translation!
Liturgical Drama = 

 # Requires translation!
Monasteries = 

 # Requires translation!
Mosques = 

 # Requires translation!
Pagodas = 

 # Requires translation!
Peace Gardens = 

 # Requires translation!
Religious Art = 

 # Requires translation!
Religious Center = 

 # Requires translation!
Religious Community = 
 # Requires translation!
[relativeAmount]% [stat] from every follower, up to [relativeAmount2]% = 

 # Requires translation!
Swords into Ploughshares = 
 # Requires translation!
when not at war = 

 # Requires translation!
Founder = 
 # Requires translation!
Ceremonial Burial = 
 # Requires translation!
[stats] for each global city following this religion = 

 # Requires translation!
Church Property = 

 # Requires translation!
Initiation Rites = 
 # Requires translation!
[stats] when a city adopts this religion for the first time (modified by game speed) = 

 # Requires translation!
Interfaith Dialogue = 
 # Requires translation!
When spreading religion to a city, gain [amount] times the amount of followers of other religions as [stat] = 

 # Requires translation!
Papal Primacy = 
 # Requires translation!
Resting point for Influence with City-States following this religion [amount] = 

 # Requires translation!
Peace Loving = 
 # Requires translation!
[stats] for every [amount] global followers [cityFilter] = 

 # Requires translation!
Pilgrimage = 

 # Requires translation!
Tithe = 

 # Requires translation!
World Church = 

 # Requires translation!
Enhancer = 
 # Requires translation!
Defender of the Faith = 

 # Requires translation!
Holy Order = 

 # Requires translation!
Itinerant Preachers = 
 # Requires translation!
Religion naturally spreads to cities [amount] tiles away = 

 # Requires translation!
Just War = 

 # Requires translation!
Messiah = 
 # Requires translation!
[relativeAmount]% Spread Religion Strength = 
 # Requires translation!
[relativeAmount]% Faith cost of generating Great Prophet equivalents = 
 # Requires translation!
[stat] cost for [unit] units [amount]% = 

 # Requires translation!
Missionary Zeal = 

 # Requires translation!
Religious Texts = 
 # Requires translation!
[relativeAmount]% Natural religion spread [cityFilter] = 

 # Requires translation!
Religious Unity = 

 # Requires translation!
Reliquary = 
 # Requires translation!
[stats] whenever a Great Person is expended = 


#################### Lines from Buildings from Civ V - Gods & Kings ####################


 # Requires translation!
Stele = 


 # Requires translation!
Shrine = 

Pyramid = 金字塔


Terracotta Army = 兵馬俑
 # Requires translation!
'Regard your soldiers as your children, and they will follow you into the deepest valleys; look on them as your own beloved sons, and they will stand by you even unto death.' - Sun Tzu = 


 # Requires translation!
Amphitheater = 


 # Requires translation!
Petra = 
 # Requires translation!
'...who drinks the water I shall give him, says the Lord, will have a spring inside him welling up for eternal life. Let them bring me to your holy mountain in the place where you dwell. Across the desert and through the mountain to the Canyon of the Crescent Moon...' - Indiana Jones = 


 # Requires translation!
Great Mosque of Djenne = 
 # Requires translation!
'With the magnificence of eternity before us, let time, with all its fluctuations, dwindle into its own littleness.' - Thomas Chalmers = 
 # Requires translation!
[baseUnitFilter] units built [cityFilter] can [action] [amount] extra times = 

 # Requires translation!
Grand Temple = 


Alhambra = 阿爾罕布拉宮
 # Requires translation!
'Justice is an unassailable fortress, built on the brow of a mountain which cannot be overthrown by the violence of torrents, nor demolished by the force of armies.' - Joseph Addison = 


 # Requires translation!
Ceilidh Hall = 


Leaning Tower of Pisa = 比薩斜塔
'Don't clap too hard - it's a very old building.' - John Osbourne = “別拍那麼重——這是座非常古老的建築。”——約翰·奧斯本（英國劇作家）


 # Requires translation!
Coffee House = 


Neuschwanstein = 新天鵝堡
 # Requires translation!
'...the location is one of the most beautiful to be found, holy and unapproachable, a worthy temple for the divine friend who has brought salvation and true blessing to the world.' - King Ludwig II of Bavaria = 


 # Requires translation!
Recycling Center = 


 # Requires translation!
CN Tower = 
 # Requires translation!
'Nothing travels faster than light with the possible exception of bad news, which obeys its own special rules.' - Douglas Adams = 
 # Requires translation!
[amount] population [cityFilter] = 

 # Requires translation!
Bomb Shelter = 
 # Requires translation!
Population loss from nuclear attacks [relativeAmount]% [cityFilter] = 

Hubble Space Telescope = 哈柏太空望遠鏡
 # Requires translation!
'The wonder is, not that the field of stars is so vast, but that man has measured it.' - Anatole France = 


 # Requires translation!
Cathedral = 


 # Requires translation!
Mosque = 

 # Requires translation!
Pagoda = 


#################### Lines from Difficulties from Civ V - Gods & Kings ####################


#################### Lines from Eras from Civ V - Gods & Kings ####################


 # Requires translation!
May not generate great prophet equivalents naturally = 
 # Requires translation!
May buy [baseUnitFilter] units for [amount] [stat] [cityFilter] at an increasing price ([amount2]) = 
 # Requires translation!
Starting in this era disables religion = 


Marine = 海軍陸戰隊


#################### Lines from Nations from Civ V - Gods & Kings ####################


 # Requires translation!
Islam = 

 # Requires translation!
Christianity = 


 # Requires translation!
Shinto = 

 # Requires translation!
Greetings, President Mahatma Gandhi, great souled leader of India! You are the ruler of one of the oldest countries in the world with history stretching back almost 10,000 years. A spiritual country, India is the birthplace of three of the world's great religions - Hinduism, Buddhism and Jainism. This is a passionate land of music and color, a land of great wealth and grinding poverty. For centuries, India was divided into kingdoms who fought constantly with each other and against outside invaders. That was, however, after empires such as Maratha, Maurya and Gupta. In the 12th century AD, India was conquered by Muslim Turks who fled from the Mongols. In the early 17th century, the English arrived, and through a combination of shrewd diplomacy and technological superiority, they conquered your fragmented nation. England remained in power for some two centuries until driven out by a rising wave of Indian nationalism, a peaceful rebellion unlike any before seen in history, one led by you! = 
 # Requires translation!
Gandhi, your people look to you to lead them to even greater heights of glory! Can you help your people realize their great potential, to once again become the world's center of arts, culture and religion? Can you build a civilization that will stand the test of time? = 
Hinduism = 印度教


Confucianism = 儒家


Zoroastrianism = 拜火教


Buddhism = 佛教


Tengriism = 騰格里信仰


 # Requires translation!
Attila the Hun = 
 # Requires translation!
I grow tired of this throne. I think I should like to have yours instead. = 
 # Requires translation!
Now what is this?! You ask me to add your riches to my great avails. The invitation is accepted. = 
 # Requires translation!
My people will mourn me not with tears, but with human blood. = 
 # Requires translation!
You are in the presence of Attila, scourge of Rome. Do not let hubris be your downfall as well. = 
 # Requires translation!
This is better than you deserve, but let it not be said that I am an unfair man. = 
 # Requires translation!
Good day to you. = 
 # Requires translation!
Scourge of God = 
 # Requires translation!
Your men stand proudly to greet you, Great Attila, grand warrior and ruler of the Hunnic empire. Together with your brother Bleda you expanded the boundaries of your empire, becoming the most powerful and frightening force of the 5th century. You bowed the Eastern Roman Emperors to your will and took kingdom after kingdom along the Danube and Nisava Rivers. As the sovereign ruler of the Huns, you marched your army across Europe into Gaul, planning to extend your already impressive lands all the way to the Atlantic Ocean. Your untimely death led to the quick disintegration and downfall of your empire, but your name and deeds have created an everlasting legacy for your people. = 
 # Requires translation!
Fearsome General, your people call for the recreation of a new Hunnic Empire, one which will make the exploits and histories of the former seem like the faded dreaming of a dying sun. Will you answer their call to regain your rightful prominence and glory? Will you mount your steadfast steed and lead your armies to victory? Will you build a civilization that stands the test of time? = 
 # Requires translation!
Atilla's Court = 
 # Requires translation!
The Huns = 
 # Requires translation!
Cities are razed [amount] times as fast = 
 # Requires translation!
Starts with [tech] = 
 # Requires translation!
"Borrows" city names from other civilizations in the game = 

William of Orange = 沉默者威廉
 # Requires translation!
As much as I despise war, I consider it a, hahaha, contribution to the common cause to erase your existence. = 
 # Requires translation!
You call yourself an exalted ruler, but I see nothing more than a smartly dressed barbarian! = 
 # Requires translation!
My God, be merciful to my soul. My God, feel pity for this... my poor people! = 
 # Requires translation!
I am William of Orange, stadtholder of The Netherlands. Did you need anything? I still have a lot to do. = 
 # Requires translation!
I believe I have something that may be of some importance to you. = 
 # Requires translation!
Once again, greetings. = 
 # Requires translation!
Dutch East India Company = 
 # Requires translation!
Hail stalwart Prince William of Orange, liberator of the Netherlands and hero to the Dutch people. It was your courageous effort in the 1568 rebellion against Spanish dominion that led the Dutch to freedom, and ultimately resulted in the Eighty Years' War. Your undertaking allowed for the creation of one of Europe's first modern republics, the Seven United Provinces. You gave your life to the rebellion, falling at the hands of an assassin in 1584, but your death would only serve to embolden the people's charge, and your legacy as "Father of the Fatherland" will stand as a symbol of Dutch independence for all time. = 
 # Requires translation!
Brave prince, the people again yearn for the wise stewardship your wisdom afforded them. Can you once again secure the sovereignty of your kingdom and lead your people to greatness? Can you build a civilization that stands the test of time? = 
Amsterdam = 阿姆斯特丹
Rotterdam = 鹿特丹
Utrecht = 烏特勒支
Groningen = 格羅寧根
Breda = 布雷達
Nijmegen = 奈梅亨
Den Haag = 海牙
Haarlem = 哈倫
Arnhem = 阿納姆
Zutphen = 聚特芬
Maastricht = 馬斯垂克
Tilburg = 蒂爾堡
Eindhoven = 恩荷芬
Dordrecht = 多德雷赫特
Leiden = 萊頓
's Hertogenbosch = 斯海爾托亨博斯
Almere = 阿爾梅勒
Alkmaar = 阿爾克馬爾
Brielle = 布里勒
Vlissingen = 夫利辛亨
Apeldoorn = 阿珀爾多倫
Enschede = 恩斯赫德
Amersfoort = 阿默斯福特
Zwolle = 茲沃勒
Venlo = 芬洛
Uden = 於登
Grave = 赫拉弗
Delft = 台夫特
Gouda = 豪達
Nieuwstadt = 尼烏斯塔特
Weesp = 韋斯普
Coevorden = 庫福爾登
Kerkrade = 凱爾克拉德
The Netherlands = 荷蘭
 # Requires translation!
Retain [relativeAmount]% of the happiness from a luxury after the last copy has been traded away = 

Gustavus Adolphus = 古斯塔夫二世·阿道夫
 # Requires translation!
The Hakkapeliittas will ride again and your men will fall just at the sight of my cavalry! God with us! = 
 # Requires translation!
Ha ha ha, captain Gars will be very glad to head out to war again. = 
 # Requires translation!
I am Sweden's king. You can take my lands, my people, my kingdom, but you will never reach the House of Vasa. = 
 # Requires translation!
Stranger, welcome to the Snow King's kingdom! I am Gustavus Adolphus, member of the esteemed House of Vasa = 
 # Requires translation!
My friend, it is my belief that this settlement can benefit both our peoples. = 
Oh, welcome! = 歡迎
Oh, it is you. = 是你啊
Nobel Prize = 諾貝爾獎
 # Requires translation!
All hail the transcendent King Gustavus Adolphus, founder of the Swedish Empire and her most distinguished military tactician. It was during your reign that Sweden emerged as one of the greatest powers in Europe, due in no small part to your wisdom, both on and off the battlefield. As king, you initiated a number of domestic reforms that ensured the economic stability and prosperity of your people. As the general who came to be known as the "Lion of the North," your visionary designs in warfare gained the admiration of military commanders the world over. Thanks to your triumphs in the Thirty Years' War, you were assured a legacy as one of history's greatest generals. = 
 # Requires translation!
Oh noble King, the people long for your prudent leadership, hopeful that once again they will see your kingdom rise to glory. Will you devise daring new strategies, leading your armies to victory on the theater of war? Will you build a civilization that stands the test of time? = 
 # Requires translation!
Stockholm = 
 # Requires translation!
Uppsala = 
 # Requires translation!
Gothenburg = 
 # Requires translation!
Malmö = 
 # Requires translation!
Linköping = 
 # Requires translation!
Kalmar = 
 # Requires translation!
Skara = 
 # Requires translation!
Västerås = 
 # Requires translation!
Jönköping = 
 # Requires translation!
Visby = 
 # Requires translation!
Falun = 
 # Requires translation!
Norrköping = 
 # Requires translation!
Gävle = 
 # Requires translation!
Halmstad = 
 # Requires translation!
Karlskrona = 
 # Requires translation!
Hudiksvall = 
 # Requires translation!
Örebro = 
 # Requires translation!
Umeå = 
 # Requires translation!
Karlstad = 
 # Requires translation!
Helsingborg = 
 # Requires translation!
Härnösand = 
 # Requires translation!
Vadstena = 
 # Requires translation!
Lund = 
 # Requires translation!
Västervik = 
 # Requires translation!
Enköping = 
 # Requires translation!
Skövde = 
 # Requires translation!
Eskilstuna = 
 # Requires translation!
Luleå = 
 # Requires translation!
Lidköping = 
 # Requires translation!
Södertälje = 
 # Requires translation!
Mariestad = 
 # Requires translation!
Östersund = 
 # Requires translation!
Borås = 
 # Requires translation!
Sundsvall = 
 # Requires translation!
Vimmerby = 
 # Requires translation!
Köping = 
 # Requires translation!
Mora = 
 # Requires translation!
Arboga = 
 # Requires translation!
Växjö = 
 # Requires translation!
Gränna = 
 # Requires translation!
Kiruna = 
 # Requires translation!
Borgholm = 
 # Requires translation!
Strängnäs = 
 # Requires translation!
Sveg = 
 # Requires translation!
Sweden = 
 # Requires translation!
Gain [amount] Influence with a [baseUnitFilter] gift to a City-State = 
 # Requires translation!
When declaring friendship, both parties gain a [relativeAmount]% boost to great person generation = 

 # Requires translation!
Maria Theresa = 
 # Requires translation!
Shame that it has come this far. But ye wished it so. Next time, be so good, choose your words more wisely. = 
 # Requires translation!
What a fool ye are! Ye will end swiftly and miserably. = 
 # Requires translation!
The world is pitiful! There's no beauty in it, no wisdom. I am almost glad to go. = 
 # Requires translation!
The archduchess of Austria welcomes your Eminence to... Oh let's get this over with! I have a luncheon at four o'clock. = 
 # Requires translation!
I see you admire my new damask. Nobody should say that I am an unjust woman. Let's reach an agreement! = 
 # Requires translation!
Oh, it's ye! = 
 # Requires translation!
Diplomatic Marriage = 
 # Requires translation!
Noble and virtuous Queen Maria Theresa, Holy Roman Empress and sovereign of Austria, the people bow to your gracious will. Following the death of your father King Charles VI, you ascended the thone of Austria during a time of great instability, but the empty coffers and diminished military did litle to dissuade your ambitions. Faced with war almost immediately upon your succession to the thron, you managed to fend off your foes, and in naming your husband Francis Stephen co-ruler, assured your place as Empress of the Holy Roman Empire. During your reigh, you guided Austria on a new path of reform - strengthening the military, replenishing the treasury, and improving the educational system of the kingdom. = 
 # Requires translation!
Oh great queen, bold and dignified, the time has come for you to rise and guide the kingdom once again. Can you return your people to the height of prosperity and splendor? Will you build a civilization that stands the test of time? = 
 # Requires translation!
Vienna = 
 # Requires translation!
Salzburg = 
 # Requires translation!
Graz = 
 # Requires translation!
Linz = 
 # Requires translation!
Klagenfurt = 
 # Requires translation!
Bregenz = 
 # Requires translation!
Innsbruck = 
 # Requires translation!
Kitzbühel = 
 # Requires translation!
St. Pölten = 
 # Requires translation!
Eisenstadt = 
 # Requires translation!
Villach = 
 # Requires translation!
Zwettl = 
 # Requires translation!
Traun = 
 # Requires translation!
Wels = 
 # Requires translation!
Dornbirn = 
 # Requires translation!
Feldkirch = 
 # Requires translation!
Amstetten = 
 # Requires translation!
Bad Ischl = 
 # Requires translation!
Wolfsberg = 
 # Requires translation!
Kufstein = 
 # Requires translation!
Leoben = 
 # Requires translation!
Klosterneuburg = 
 # Requires translation!
Leonding = 
 # Requires translation!
Kapfenberg = 
 # Requires translation!
Hallein = 
 # Requires translation!
Bischofshofen = 
 # Requires translation!
Waidhofen = 
 # Requires translation!
Saalbach = 
 # Requires translation!
Lienz = 
 # Requires translation!
Steyr = 
 # Requires translation!
Austria = 
 # Requires translation!
Can spend Gold to annex or puppet a City-State that has been your ally for [amount] turns. = 

 # Requires translation!
Dido = 
 # Requires translation!
Tell me, do you all know how numerous my armies, elephants and the gdadons are? No? Today, you shall find out! = 
 # Requires translation!
Fate is against you. You earned the animosity of Carthage in your exploration. Your days are numbered. = 
 # Requires translation!
The fates became to hate me. This is it? You wouldn't destroy us so without their help. = 
 # Requires translation!
The Phoenicians welcome you to this most pleasant kingdom. I am Dido, the queen of Carthage and all that belongs to it. = 
 # Requires translation!
I just had the marvelous idea, and I think you'll appreciate it too. = 
 # Requires translation!
What is it now? = 
 # Requires translation!
Phoenician Heritage = 
 # Requires translation!
Blessings and salutations to you, revered Queen Dido, founder of the legendary kingdom of Carthage. Chronicled by the words of the great poet Virgil, your husband Acerbas was murdered at the hands of your own brother, King Pygmalion of Tyre, who subsequently claimed the treasures of Acerbas that were now rightfully yours. Fearing the lengths from which your brother would pursue this vast wealth, you and your compatriots sailed for new lands. Arriving on the shores of North Africa, you tricked the local king with the simple manipulation of an ox hide, laying out a vast expanse of territory for your new home, the future kingdom of Carthage. = 
 # Requires translation!
Clever and inquisitive Dido, the world longs for a leader who can provide a shelter from the coming storm, guided by brilliant intuition and cunning. Can you lead the people in the creation of a new kingdom to rival that of once mighty Carthage? Can you build a civilization that will stand the test of time? = 
 # Requires translation!
Carthage = 
 # Requires translation!
Utique = 
 # Requires translation!
Hippo Regius = 
 # Requires translation!
Gades = 
 # Requires translation!
Saguntum = 
 # Requires translation!
Carthago Nova = 
 # Requires translation!
Panormus = 
 # Requires translation!
Lilybaeum = 
 # Requires translation!
Hadrumetum = 
 # Requires translation!
Zama Regia = 
 # Requires translation!
Karalis = 
 # Requires translation!
Malaca = 
 # Requires translation!
Leptis Magna = 
 # Requires translation!
Hippo Diarrhytus = 
 # Requires translation!
Motya = 
 # Requires translation!
Sulci = 
 # Requires translation!
Leptis Parva = 
 # Requires translation!
Tharros = 
 # Requires translation!
Soluntum = 
 # Requires translation!
Lixus = 
 # Requires translation!
Oea = 
 # Requires translation!
Theveste = 
 # Requires translation!
Ibossim = 
 # Requires translation!
Thapsus = 
 # Requires translation!
Aleria = 
 # Requires translation!
Tingis = 
 # Requires translation!
Abyla = 
 # Requires translation!
Sabratha = 
 # Requires translation!
Rusadir = 
 # Requires translation!
Baecula = 
 # Requires translation!
Saldae = 
 # Requires translation!
Land units may cross [terrainName] tiles after the first [baseUnitFilter] is earned = 
 # Requires translation!
Units ending their turn on [tileFilter] tiles take [amount] damage = 

 # Requires translation!
Theodora = 
 # Requires translation!
It is always a shame to destroy a thing of beauty. Happily, you are not one. = 
 # Requires translation!
Now darling, tantrums are most unbecoming. I shall have to teach you a lesson. = 
 # Requires translation!
Like a child playing with toys you are. My people will never love you, nor suffer this indignation gracefully. = 
 # Requires translation!
My, isn't this a pleasant surprise - what may I call you, oh mysterious stranger? I am Theodora, beloved of Byzantium. = 
 # Requires translation!
I have heard that you adept at certain kinds of ... interactions. Show me. = 
 # Requires translation!
Hello again. = 
 # Requires translation!
Patriarchate of Constantinople = 
 # Requires translation!
All hail the most magnificent and magnanimous Empress Theodora, beloved of Byzantium and of Rome! From the lowly ranks of actress and courtesan you became the most powerful woman in the Roman Empire, consort to Justinian I. Starting in the late 520's AD, you joined your husband in a series of important spiritual and legal reforms, creating many laws which elevated the status of and promoted equal treatment of women in the empire. You also aided in the restoration and construction of many aqueducts, bridges, and churches across Constantinople, culminating in the creation of the Hagia Sophia, one of the most splendid architectural wonders of the world. = 
 # Requires translation!
Beautiful Empress, Byzantium is in need of your wisdom and strength - her people are lost without your light to lead them. The Byzantine Empire may have fallen once, but its spirit is still intact waiting to be reborn anew. Can you return Byzantium to the heights of glory it once enjoyed? Can you create a civilization to stand the test of time? = 
 # Requires translation!
Constantinople = 
 # Requires translation!
Adrianople = 
 # Requires translation!
Nicaea = 
 # Requires translation!
Antioch = 
 # Requires translation!
Varna = 
 # Requires translation!
Ohrid = 
 # Requires translation!
Nicomedia = 
 # Requires translation!
Trebizond = 
 # Requires translation!
Cherson = 
 # Requires translation!
Sardica = 
 # Requires translation!
Ani = 
 # Requires translation!
Dyrrachium = 
 # Requires translation!
Edessa = 
 # Requires translation!
Chalcedon = 
 # Requires translation!
Naissus = 
 # Requires translation!
Bari = 
 # Requires translation!
Iconium = 
 # Requires translation!
Prilep = 
 # Requires translation!
Samosata = 
 # Requires translation!
Kars = 
 # Requires translation!
Theodosiopolis = 
 # Requires translation!
Tyana = 
 # Requires translation!
Gaza = 
 # Requires translation!
Kerkyra = 
 # Requires translation!
Phoenice = 
 # Requires translation!
Selymbria = 
 # Requires translation!
Sillyon = 
 # Requires translation!
Chrysopolis = 
 # Requires translation!
Vodena = 
 # Requires translation!
Traianoupoli = 
 # Requires translation!
Constantia = 
 # Requires translation!
Patra = 
 # Requires translation!
Korinthos = 
 # Requires translation!
Byzantium = 
 # Requires translation!
May choose [amount] additional belief(s) of any type when [foundingOrEnhancing] a religion = 

 # Requires translation!
Boudicca = 
 # Requires translation!
You shall stain this land no longer with your vileness! To arms, my countrymen. We ride to war! = 
 # Requires translation!
Traitorous man! The Celtic peoples will not stand for such wanton abuse and slander - I shall have your balls! = 
 # Requires translation!
Vile ruler, know you have won this war in name alone. Your cities lie buried and your troops defeated. I have my own victory. = 
 # Requires translation!
I am Boudicca, Queen of the Celts. Let no-one underestimate me! = 
 # Requires translation!
Let us join our forces together and reap the rewards. = 
 # Requires translation!
God has given good to you. = 
 # Requires translation!
Druidic Lore = 
 # Requires translation!
Eternal glory and praise for you, fierce and vengeful Warrior Queen! In a time dominated by men, you not only secured your throne and sovereign rule, but also successfully defied the power of the Roman Empire. After suffering terrible punishment and humiliation at the hand of the Roman invaders, you rallied your people in a bloody and terrifying revolt. Legions fell under your chariot wheels and the city of London burned. While in the end the Romans retained ownership of the isles, you alone made Nero consider withdrawing all troops and leaving Britain forever. = 
 # Requires translation!
Oh sleeping lioness, your people desire that you rise and lead them again in the calling that is your namesake. Will you meet their challenge on the open field and lead the Celts to everlasting victory? Will you restore your lands and build an empire to stand the test of time? = 
 # Requires translation!
Cardiff = 
 # Requires translation!
Truro = 
 # Requires translation!
Douglas = 
 # Requires translation!
Glasgow = 
 # Requires translation!
Cork = 
 # Requires translation!
Aberystwyth = 
 # Requires translation!
Penzance = 
 # Requires translation!
Ramsey = 
 # Requires translation!
Inverness = 
 # Requires translation!
Limerick = 
 # Requires translation!
Swansea = 
 # Requires translation!
St. Ives = 
 # Requires translation!
Peel = 
 # Requires translation!
Aberdeen = 
 # Requires translation!
Belfast = 
 # Requires translation!
Caernarfon = 
 # Requires translation!
Newquay = 
 # Requires translation!
Saint-Nazaire = 
 # Requires translation!
Castletown = 
 # Requires translation!
Stirling = 
 # Requires translation!
Galway = 
 # Requires translation!
Conwy = 
 # Requires translation!
St. Austell = 
 # Requires translation!
Saint-Malo = 
 # Requires translation!
Onchan = 
 # Requires translation!
Dundee = 
 # Requires translation!
Londonderry = 
 # Requires translation!
Llanfairpwllgwyngyll = 
 # Requires translation!
Falmouth = 
 # Requires translation!
Lorient = 
 # Requires translation!
Celts = 
 # Requires translation!
with [amount] to [amount2] neighboring [tileFilter] [tileFilter2] tiles = 

 # Requires translation!
Haile Selassie = 
 # Requires translation!
I have tried all other avenues, but yet you persist in this madness. I hope, for your sake, your end is swift. = 
 # Requires translation!
It is silence that allows evil to triumph. We will not stand mute and allow you to continue on this mad quest unchecked. = 
 # Requires translation!
God and history will remember your actions this day. I hope you are ready for your impending judgment. = 
 # Requires translation!
A thousand welcomes to our fair nation. I am Selassie, the Ras Tafari Makonnen and Emperor of Ethiopia, your humble servant. = 
 # Requires translation!
I request that you consider this offer between our two peoples. I believe it will do us both good. = 
 # Requires translation!
Spirit of Adwa = 
 # Requires translation!
Blessings be upon you, honorable and righteous Emperor of Ethiopia, Haile Selassie. Your legacy as one of Ethiopia's greatest rulers, and as the spiritual leader to the Rastafarian movement, is outshone only by the influence you had on diplomacy and political cooperation throughout the world. In introducing Ethiopia's first written constitution, you planted the seeds of democracy that would take root over the coming years, and your infinitely wise grasp of global affairs secured Ethiopia's place as a charter member of the United Nations. Spearheading efforts to reform and modernize the nation during your reign, you changed the course of Ethiopian history forever = 
 # Requires translation!
Revered king, your composed demeanor once protected the people from the many conflicts that plague the nations of men, and the kingdom looks to you to assure peace once again. Will you lead the people with courage and authority, moving forward into a new age? Will you build a civilization that stands the test of time? = 
 # Requires translation!
Addis Ababa = 
 # Requires translation!
Harar = 
 # Requires translation!
Adwa = 
 # Requires translation!
Lalibela = 
 # Requires translation!
Gondar = 
 # Requires translation!
Axum = 
 # Requires translation!
Dire Dawa = 
 # Requires translation!
Bahir Dar = 
 # Requires translation!
Adama = 
 # Requires translation!
Mek'ele = 
 # Requires translation!
Awasa = 
 # Requires translation!
Jimma = 
 # Requires translation!
Jijiga = 
 # Requires translation!
Dessie = 
 # Requires translation!
Debre Berhan = 
 # Requires translation!
Shashamane = 
 # Requires translation!
Debre Zeyit = 
 # Requires translation!
Sodo = 
 # Requires translation!
Hosaena = 
 # Requires translation!
Nekemte = 
 # Requires translation!
Asella = 
 # Requires translation!
Dila = 
 # Requires translation!
Adigrat = 
 # Requires translation!
Debre Markos = 
 # Requires translation!
Kombolcha = 
 # Requires translation!
Debre Tabor = 
 # Requires translation!
Sebeta = 
 # Requires translation!
Shire = 
 # Requires translation!
Ambo = 
 # Requires translation!
Negele Arsi = 
 # Requires translation!
Gambela = 
 # Requires translation!
Ziway = 
 # Requires translation!
Weldiya = 
 # Requires translation!
Ethiopia = 
 # Requires translation!
when fighting units from a Civilization with more Cities than you = 

 # Requires translation!
Pacal = 
 # Requires translation!
A sacrifice unlike all others must be made! = 
 # Requires translation!
Muahahahahahaha! = 
 # Requires translation!
Today comes a great searing pain. With you comes the path to the black storm. = 
 # Requires translation!
Greetings, wayward one. I am known as Pacal. = 
 # Requires translation!
Friend, I believe I may have found a way to save us all! Look, look and accept my offering! = 
 # Requires translation!
A fine day, it helps you. = 
 # Requires translation!
The Long Count = 
 # Requires translation!
Your people kneel before you, exalted King Pacal the Great, favored son of the gods and shield to the citizens of the Palenque domain. After years of strife at the hands of your neighboring rivals, you struck back at the enemies of your people, sacrificing their leaders in retribution for the insults dealt to your predecessors. The glory of Palenque was restored only by the guidance afforded by your wisdom, as you orchestrated vast reconstruction efforts within the city, creating some of the greatest monuments and architecture your people - and the world - have ever known. = 
 # Requires translation!
Illustrious King, your people once again look to you for leadership and counsel in the coming days. Will you channel the will of the gods and restore your once proud kingdom to its greatest heights? Will you build new monuments to forever enshrine the memories of your people? Can you build a civilization that will stand the test of time? = 
 # Requires translation!
Palenque = 
 # Requires translation!
Tikal = 
 # Requires translation!
Uxmal = 
 # Requires translation!
Tulum = 
 # Requires translation!
Copan = 
 # Requires translation!
Coba = 
 # Requires translation!
El Mirador = 
 # Requires translation!
Calakmul = 
 # Requires translation!
Edzna = 
 # Requires translation!
Lamanai = 
 # Requires translation!
Izapa = 
 # Requires translation!
Uaxactun = 
 # Requires translation!
Comalcalco = 
 # Requires translation!
Piedras Negras = 
 # Requires translation!
Cancuen = 
 # Requires translation!
Yaxha = 
 # Requires translation!
Quirigua = 
 # Requires translation!
Q'umarkaj = 
 # Requires translation!
Nakbe = 
 # Requires translation!
Cerros = 
 # Requires translation!
Xunantunich = 
 # Requires translation!
Takalik Abaj = 
 # Requires translation!
Cival = 
 # Requires translation!
San Bartolo = 
 # Requires translation!
Altar de Sacrificios = 
 # Requires translation!
Seibal = 
 # Requires translation!
Caracol = 
 # Requires translation!
Naranjo = 
 # Requires translation!
Dos Pilas = 
 # Requires translation!
Mayapan = 
 # Requires translation!
Ixinche = 
 # Requires translation!
Zaculeu = 
 # Requires translation!
Kabah = 
 # Requires translation!
The Maya = 
 # Requires translation!
Receive a free Great Person at the end of every [comment] (every 394 years), after researching [tech]. Each bonus person can only be chosen once. = 
 # Requires translation!
Once The Long Count activates, the year on the world screen displays as the traditional Mayan Long Count. = 


 # Requires translation!
I didn't want to do this. We declare war. = 
 # Requires translation!
I will fear no evil. For god is with me! = 
 # Requires translation!
Why have you forsaken us my lord? = 
 # Requires translation!
Bratislava = 

 # Requires translation!
We have wanted this for a LONG time. War it shall be. = 
 # Requires translation!
Very well, we will kick you back to the ancient era! = 
 # Requires translation!
This isn't how it is supposed to be! = 
 # Requires translation!
Cahokia = 

 # Requires translation!
By god's grace we will not allow these atrocities to occur any longer. We declare war! = 
 # Requires translation!
May god have mercy on your evil soul. = 
 # Requires translation!
I for one welcome our new conquer overlord! = 
 # Requires translation!
Jerusalem = 


#################### Lines from Policies from Civ V - Gods & Kings ####################

 # Requires translation!
Provides a [buildingName] in your first [amount] cities for free = 


 # Requires translation!
[stat] cost of purchasing items in cities [amount]%  = 


 # Requires translation!
[relativeAmount]% Gold from Great Merchant trade missions = 


 # Requires translation!
Upon capturing a city, receive [amount] times its [stat] production as [plunderableStat] immediately = 


#################### Lines from Quests from Civ V - Gods & Kings ####################


#################### Lines from Religions from Civ V - Gods & Kings ####################


Judaism = 猶太教


Sikhism = 錫克教

Taoism = 道教


#################### Lines from Ruins from Civ V - Gods & Kings ####################


 # Requires translation!
We have found holy symbols in the ruins, giving us a deeper understanding of religion! (+[faithAmount] Faith) = 
 # Requires translation!
discover holy symbols = 

 # Requires translation!
We have found an ancient prophecy in the ruins, greatly increasing our spiritual connection! (+[faithAmount] Faith) = 
 # Requires translation!
an ancient prophecy = 


#################### Lines from Specialists from Civ V - Gods & Kings ####################


#################### Lines from Techs from Civ V - Gods & Kings ####################


 # Requires translation!
'What is drama but life with the dull bits cut out.' - Alfred Hitchcock = 
 # Requires translation!
Drama and Poetry = 

'The merchants and the traders have come; their profits are pre-ordained...' - Sri Guru Granth Sahib = “商人和貿易者利潤的大小，早在他們開始經營的時候就已經決定了……”——錫克教聖典《格蘭斯·沙希伯》
Guilds = 行會


'Architecture begins where engineering ends.' - Walter Gropius = “建築設計學起於工程學終止之處。”——沃爾特·格羅佩斯（著名德國建築師）
Architecture = 建築設計學

'Industrialization based on machinery, already referred to as a characteristic of our age, is but one aspect of the revolution that is being wrought by technology.' - Emily Greene Balch = “由機械的發展而產生的工業化大生產，雖被看作我們這個時代的標誌，但它其實不過是科技進步帶來的諸多革命之一。”——艾米莉·葛籣尼·巴爾奇（美國女經濟學家）
Industrialization = 工業化


'Men, like bullets, go farthest when they are smoothest.' - Jean Paul = “人就像子彈，最圓滑的才走得最遠。”——讓·保羅
Ballistics = 彈道學

'The root of the evil is not the construction of new, more dreadful weapons. It is the spirit of conquest.' - Ludwig von Mises = “邪惡的根源並不是什麼不斷更新的致命武器，而是人對征服的欲望。”——路德維希·馮·米塞斯
Combined Arms = 協同作戰


 # Requires translation!
'The more we elaborate our means of communication, the less we communicate.' - J.B. Priestly = 
 # Requires translation!
Telecommunications = 
'All men can see these tactics whereby I conquer, but what none can see is the strategy out of which victory is evolved.' - Sun Tzu = “人皆知吾所以勝之形，而莫知吾所以制勝之形”——孫子
Mobile Tactics = 機動戰術


#################### Lines from Terrains from Civ V - Gods & Kings ####################


 # Requires translation!
Mount Kailash = 

 # Requires translation!
Mount Sinai = 

 # Requires translation!
Sri Pada = 

 # Requires translation!
Uluru = 


#################### Lines from TileImprovements from Civ V - Gods & Kings ####################


 # Requires translation!
Polder = 


#################### Lines from TileResources from Civ V - Gods & Kings ####################


Citrus = 柑橘

Copper = 赤銅

Crab = 螃蟹

Salt = 鹽

Truffles = 松露


#################### Lines from UnitPromotions from Civ V - Gods & Kings ####################


 # Requires translation!
Hussar = 
 # Requires translation!
[relativeAmount]% to Flank Attack bonuses = 


 # Requires translation!
Hakkapeliitta = 
 # Requires translation!
Transfer Movement to [unit] = 
 # Requires translation!
[relativeAmount]% Strength when stacked with [mapUnitFilter] = 


#################### Lines from UnitTypes from Civ V - Gods & Kings ####################


#################### Lines from Units from Civ V - Gods & Kings ####################


 # Requires translation!
Atlatlist = 


 # Requires translation!
Quinquereme = 

 # Requires translation!
Dromon = 


 # Requires translation!
Horse Archer = 


 # Requires translation!
Battering Ram = 
 # Requires translation!
Can only attack [combatantFilter] units = 

 # Requires translation!
Pictish Warrior = 


 # Requires translation!
African Forest Elephant = 

 # Requires translation!
Cataphract = 


Composite Bowman = 複合弓兵


Galleass = 槳帆戰艦


 # Requires translation!
Privateer = 
 # Requires translation!
May capture killed [mapUnitFilter] units = 

 # Requires translation!
Sea Beggar = 


Gatling Gun = 加特林機槍


 # Requires translation!
Carolean = 

 # Requires translation!
Mehal Sefari = 


Great War Infantry = 一戰步兵


Triplane = 三翼機

Great War Bomber = 一戰轟炸機


Machine Gun = 機關槍


Landship = 履帶戰車


#################### Lines from VictoryTypes from Civ V - Gods & Kings ####################


#################### Lines from Tutorials ####################

Introduction = 遊戲介紹
Welcome to Unciv!\nBecause this is a complex game, there are basic tasks to help familiarize you with the game.\nThese are completely optional, and you're welcome to explore the game on your own! = 您好，歡迎來到絢麗多彩的UnCiv遊戲世界！\n文明遊戲是複雜的，讓我們通過一些簡單的任務來熟悉它吧。\n這些任務是可選的，當然您也可以自己探索遊戲世界！

New Game = 開始新遊戲
Your first mission is to found your capital city.\nThis is actually an important task because your capital city will probably be your most prosperous.\nMany game bonuses apply only to your capital city and it will probably be the center of your empire. = 您的第一個任務是建立首都，\n這個任務是非常重要的，因為通常情況下首都會成為你的文明最繁榮的城市。\n遊戲中解鎖政策、科技等帶來的很多增益往往只對首都有效，所以首都的發展代表了您的文明的發達程度。
How do you know a spot is appropriate?\nThat’s not an easy question to answer, but looking for and building next to luxury resources is a good rule of thumb.\nLuxury resources are tiles that have things like gems, cotton, or silk (indicated by a smiley next to the resource icon)\nThese resources make your civilization happy. You should also keep an eye out for resources needed to build units, such as iron. Cities cannot be built within 3 tiles of existing cities, which is another thing to watch out for! = 如何選擇一個合適的首都建立位置？這不是一個容易回答的問題。\n通常情況下，選擇緊鄰奢侈資源的位置是選擇建立點的不二法則。\n奢侈資源主要包括寶石、棉花、絲綢等(這些資源在地圖上用一個“笑臉”標示)，\n開發這些資源可以增加您的文明的快樂。當然，你也應該留意那些訓練單位時所需要的戰略資源，比如鐵。
However, cities don’t have a set area that they can work - more on that later!\nThis means you don’t have to settle cities right next to resources.\nLet’s say, for example, that you want access to some iron – but the resource is right next to a desert.\nYou don’t have to settle your city next to the desert. You can settle a few tiles away in more prosperous lands.\nYour city will grow and eventually gain access to the resource.\nYou only need to settle right next to resources if you need them immediately – \n   which might be the case now and then, but you’ll usually have the luxury of time. = 但是，城市的邊界不是固定的，它會隨著文化的積累慢慢擴張。\n這意味著你並不一定要把城市建在太過靠近資源的位置。\n舉例來說，比如, 你需要獲得戰略資源鐵--但悲劇的是該資源緊鄰沙漠。\n您無需把城市建立在緊鄰沙漠的位置。相反的，可以選擇離該資源稍遠而且更加富饒的地塊。\n隨著城市的不斷繁榮發展和邊界的擴張，城市將慢慢靠近該資源直至獲得它。\n如果需要馬上獲得所需的戰略資源你可以選擇建城在靠近資源的位置--\n有時候這樣做可能對遊戲的勝利更有利，但通常情況下您都有充裕的時間選擇更加合理的建立點。
The first thing coming out of your city should be either a Scout or Warrior.\nI generally prefer the Warrior because it can be used for defense and because it can be upgraded\n  to the Swordsman unit later in the game for a relatively modest sum of gold.\nScouts can be effective, however, if you seem to be located in an area of dense forest and hills.\nScouts don’t suffer a movement penalty in this terrain.\nIf you’re a veteran of the 4x strategy genre your first Warrior or Scout will be followed by a Settler.\nFast expanding is absolutely critical in most games of this type. = 您的城市第一個訓練的單位應當是勇士或斥候。\n我非常喜歡勇士，因為他可以用於防守，\n同時在研發“鐵器”科技後只需花少量的金錢就可以把他升級為劍士。\n當您的城市位於大片森林或丘陵間時斥候是非常有效的選擇，\n因為他在這些地形移動時沒有移動力懲罰。\n如果您是4x遊戲的行家裡手，緊隨第一個勇士或斥候的單位應該是移民。\n請記住：快速擴張永遠是獲取勝利的不二法門！

In your first couple of turns, you will have very little options, but as your civilization grows, so do the number of things requiring your attention. = 在遊戲開始的最初幾回合，\n您只需進行很少的操作。\n但隨著您的文明的發展，\n很多事情必須面面俱到。

Culture and Policies = 文化與政策
Each turn, the culture you gain from all your cities is added to your Civilization's culture.\nWhen you have enough culture, you may pick a Social Policy, each one giving you a certain bonus. = 文化可以通過建設文化建築或奇觀、推行社會政策等積累。\n當您有足夠的文化時, 可以推行一項社會政策，\n每項社會政策都給您一定的獎勵。
The policies are organized into branches, with each branch providing a bonus ability when all policies in the branch have been adopted. = 社會政策被劃分成幾個分支，每個分支都有自己的子政策，\n當一個分支社會政策的所有子政策都被推行，\n會有一個額外的獎勵。
With each policy adopted, and with each city built,\n  the cost of adopting another policy rises - so choose wisely! = 隨著每項社會政策的推行，每座城市的建立，\n推行新的社會政策時的文化花費會隨之提升--所以要明智地選擇!

City Expansion = 城市擴張
Once a city has gathered enough Culture, it will expand into a neighboring tile.\nYou have no control over the tile it will expand into, but tiles with resources and higher yields are prioritized. = 當一個城市積累了足夠的文化時，城市的邊界就會擴張一個臨近地塊。\n您無法控制它將擴張到哪個地塊，但系統會優先考慮擁有資源和更高產出收益的地塊。
Each additional tile will require more culture, but generally your first cities will eventually expand to a wide tile range. = 每擴張一個地塊都需要更多的文化，但一般來說，你的第一個城市最終會擴張到擁有一個廣闊的領土範圍。
Although your city will keep expanding forever, your citizens can only work 3 tiles away from city center.\nThis should be taken into account when placing new cities. = 雖然你的城市將會永遠擴張下去，但你的市民只能在距離城市中心3格內的地塊上工作。\n在建立新城市時應考慮到這一點。

As cities grow in size and influence, you have to deal with a happiness mechanic that is no longer tied to each individual city.\nInstead, your entire empire shares the same level of satisfaction.\nAs your cities grow in population you’ll find that it is more and more difficult to keep your empire happy. = 隨著城市規模擴大，城市的可工作地塊也會變得越來越多。\n這時，你將不得不面對遊戲中關於“快樂”的機制。在遊戲中，快樂的產出是所有城市總和計算，\n快樂的消耗則由城市數量和人口數量決定。\n隨著城市數量的增加和城市人口的增長您將會很快發現：保持你的文明始終處於快樂是一件越來越難的事。
In addition, you can’t even build any city improvements that increase happiness until you’ve done the appropriate research.\nIf your empire’s happiness ever goes below zero the growth rate of your cities will be hurt.\nIf your empire becomes severely unhappy (as indicated by the smiley-face icon at the top of the interface)\n  your armies will have a big penalty slapped on to their overall combat effectiveness. = 此外，在未研發相關科技前您將無法建造任何能增加快樂的建築、奇觀和開發可以增加快樂的奢侈資源。\n如果您的文明處於不滿，將會極大地減慢城市發展速度。\n如果文明的不滿狀態非常嚴重(頂部資訊欄用一個“哭臉”標示)，\n您的部隊戰鬥力將會有極大的減成。
 # Requires translation!
This means that it is very difficult to expand quickly in Unciv.\nIt isn’t impossible, but as a new player you probably shouldn't do it.\nSo what should you do? Chill out, scout, and improve the land that you do have by building Workers.\nOnly build new cities once you have found a spot that you believe is appropriate. = 這意味著在 Unciv中快速擴張是非常困難的。\n雖然這並非不可能，但作為一個新玩家，你可能不應該這樣做。\n那你應該怎麼做？放鬆、偵察和通過建築工人來改善你所擁有的土地。\n只有在找到你認為合適的地點後才建造新城市。

Unhappiness = 不滿
 # Requires translation!
It seems that your citizens are unhappy!\nWhile unhappy, your civilization will suffer many detrimental effects, increasing in severity as unhappiness gets higher. = 看來你的公民們很不開心！\n在不開心的同時，你們的文明會遭受許多不利影響，隨著不開心的程度越來越高，嚴重程度也會越來越高。
Unhappiness has two main causes: Population and cities.\n  Each city causes 3 unhappiness, and each population, 1 = 產生不滿的原因有兩個:人口數和城市數，\n每座城市產生3點不滿，每個市民產生1點不滿。
 # Requires translation!
There are 2 main ways to combat unhappiness:\n  by building happiness buildings for your population\n  or by having improved luxury resources within your borders. = 有 2 種主要方法可以對抗不快樂：\n 為您的人民建造增加快樂值的建築\n或增加您境內的奢侈品資源。

You have entered a Golden Age!\nGolden age points are accumulated each turn by the total happiness \n  of your civilization\nWhen in a golden age, culture and production generation increases +20%,\n  and every tile already providing at least one gold will provide an extra gold. = 您的文明進入了一個黃金時代!\n您的快樂每個回合都會積累，\n當快樂積累到一定數值就會開啟一個黃金時代。\n在黃金時代，文化和產能積累速率+20%，\n每個至少產出1金錢的地塊將額外提供1金錢。

Roads and Railroads = 道路與鐵路
Connecting your cities to the capital by roads\n  will generate gold via the trade route.\nNote that each road costs 1 gold Maintenance per turn, and each Railroad costs 2 gold,\n  so it may be more economical to wait until the cities grow! = 您已經建立了第二座城市!\n通過道路連接您的城市和首都來建立貿易路線，\n貿易路線將提供額外的金錢產出。\n請注意，道路經過的每個地塊都需要1金錢的維護費，\n所以等待城市的自然發展可能更經濟!

Victory Types = 獲取勝利的方法
Once you’ve settled your first two or three cities you’re probably 100 to 150 turns into the game.\nNow is a good time to start thinking about how, exactly, you want to win – if you haven’t already. = 當您建立了兩三座城市後，可能已經經過了100～150回合，\n這時您應該思考和謀劃如何贏得遊戲的勝利--如果此時你還沒有勝利的話！
 # Requires translation!
There are four ways to win in Unciv. They are:\n - Cultural Victory: Complete 5 Social Policy Trees and build the Utopia Project\n - Domination Victory: Survive as the last civilization\n - Science Victory: Be the first to construct a spaceship to Alpha Centauri\n - Diplomatic Victory: Build the United Nations and win the vote = 
 # Requires translation!
So to sum it up, these are the basics of Unciv – Found a prosperous first city, expand slowly to manage happiness, and set yourself up for the victory condition you wish to pursue.\nObviously, there is much more to it than that, but it is important not to jump into the deep end before you know how to swim. = 

Enemy City = 敵方城市
Cities can be conquered by reducing their health to 1, and entering the city with a melee unit.\nSince cities heal each turn, it is best to attack with ranged units and use your melee units to defend them until the city has been defeated! = 您已經包圍了敵人的一座城市!\n當城市的耐久降至1時就可以被佔領。\n只能使用近戰單位佔領城市。\n城市每回合會自動回復少許耐久，所以最好先使用遠端單位攻擊它，\n同時使用您的近戰單位來保護遠端單位，直到城市被佔領!

Luxury Resource = 奢侈資源
Luxury resources within your domain and with their specific improvement are connected to your trade network.\nEach unique Luxury resource you have adds 5 happiness to your civilization, but extra resources of the same type don't add anything, so use them for trading with other civilizations! = 你的領土內的奢侈資源需要建造相應的設施來開發，已開發的奢侈資源可以用來與其他文明貿易。\n您擁有的每種獨一無二的奢侈資源都會給您的文明+5快樂，\n每種奢侈資源只能提供一份快樂加成，數量超過1的同種資源並不會提供更多的快樂，\n所以用它們和其他文明進行貿易吧!

Strategic Resource = 戰略資源
Strategic resources within your domain and with their specific improvement are connected to your trade network.\nStrategic resources allow you to train units and construct buildings that require those specific resources, for example the Horseman requires Horses. = 你的領土內的戰略資源需要建造相應的設施來開發，已開發的戰略資源可以用來與其他文明貿易。\n建造/訓練特定的項目(單位/建築)時將會消耗相應的戰略資源。如需要消耗1單位的馬來訓練1個騎手單位，\n沒有馬就不能訓練騎手。當該單位或建築被摧毀時，此資源將能再次使用。\n如果獲取資源途徑出現中斷，需要該資源的單位將受到戰鬥力減成，直至重新獲得該資源。
Unlike Luxury Resources, each Strategic Resource on the map provides more than one of that resource.\nThe top bar keeps count of how many unused strategic resources you own.\nA full drilldown of resources is available in the Resources tab in the Overview screen. = 與奢侈資源不同，地圖上顯示的每個戰略資源圖示將提供多於1單位的該種資源。\n頂部資訊欄顯示了你擁有多少未使用的戰略資源。\n在概覽介面點擊“資源”按鈕可以查看你所擁有資源的完整資訊。

The city can no longer put up any resistance!\nHowever, to conquer it, you must enter the city with a melee unit = 這座城市再也不能抵抗了!\n然而，要征服城市，請使用您的近戰單位佔領它。

After Conquering = 佔領城市的處理
When conquering a city, you can choose to liberate, annex, puppet, or raze the city. = 當征服了一座城市，您可以選擇摧毀、傀儡甚至吞併它。\n“摧毀城市”可以令城市人口每回合-1，人口為0時城市將完全被摧毀。 (Translation update needed!)
\nLiberating the city will return it to its original owner, giving you a massive diplomatic boost with them!\n\nAnnexing the city will give you full control over it, but also increase the citizens' unhappiness to 2x!\nThis can be mitigated by building a courthouse in the city, returning the citizen's unhappiness to normal.\n\nPuppeting the city will mean that you have no control on the city's production.\nThe city will not increase your tech or policy cost, but its citizens will generate 1.5x the regular unhappiness.\nA puppeted city can be annexed at any time, but annexed cities cannot be returned to a puppeted state!\n\nRazing the city will lower its population by 1 each turn until the city is destroyed!\nYou cannot raze a city that is either the starting capital of a civilization or the holy city of a religion. = “傀儡城市”意味著您將無法控制該城市的產能，\n好處是該城市將不會額外增加您研發科技和推行社會政策時的花費，同時該城市人口產生的不滿是正常值的1.5倍。\n“吞併城市”將會給予您該城市的絕對控制權，但該城市人口產生的不滿將是正常值的2倍。\n在城市內建造“法庭”可以使人口產生的不滿降低到正常值。\n可以在任何時候吞併已傀儡的城市，但已吞併的城市無法再變為傀儡狀態。選擇前請考慮清楚！ (Translation update needed!)

You have encountered a barbarian unit!\nBarbarians attack everyone indiscriminately, so don't let your \n  civilian units go near them, and be careful of your scout! = 您遇到蠻族了！\n蠻族會不分青紅皂白地攻擊靠近它的每一個單位，\n所以請不要讓您的移民等平民單位靠近他們，同時還要注意你的斥候！

You have encountered another civilization!\nOther civilizations start out peaceful, and you can trade with them,\n  but they may choose to declare war on you later on = 您遇到了另一個文明!\n其他文明一開始是和平的，您可以和他們進行貿易，\n但是他們以後可能會選擇對您宣戰。

Once you have completed the Apollo Program, you can start constructing spaceship parts in your cities\n (with the relevant technologies) to win a Scientific Victory! = 當您完成了阿波羅計畫，可以開始在您的城市中建造飛船部件(需要相應科技)，\n來通過太空競賽贏得科技勝利！

Injured Units = 受傷單位
 # Requires translation!
Injured units deal less damage, but recover after turns that they have been inactive.\nUnits heal 10 health per turn in enemy territory or neutral land,\n  20 inside your territory and 25 in your cities. = 受傷的單位造成的傷害較少，但他們在處於駐守狀態的回合後會恢復。\n單位在敵方領土或中立土地上每回合治療 10 點生命值，\n 在你的領土內為 20 個，在你的城市內為 25 個。
Workers = 工人
Workers are vital to your cities' growth, since only they can construct improvements on tiles.\nImprovements raise the yield of your tiles, allowing your city to produce more and grow faster while working the same amount of tiles! = 工人對您所在城市的發展至關重要，因為只有他們才能在地塊上建造設施。\n設施可以提高地塊的產出，\n當市民在建有設施的地塊工作時，將給您的城市帶來更多的收益，同時城市也會發展得更快。

Siege Units = 攻城者單位
Siege units are extremely powerful against cities, but need to be Set Up before they can attack.\nOnce your siege unit is set up, it can attack from the current tile,\n  but once moved to another tile, it will need to be set up again. = 攻城單位對城市具有極強的毀滅力，但在進攻前必須先把它架設起來。\n您的攻城單位架設起來後，它就可以從當前的地塊發起攻擊，\n但是一旦它移動到其他地塊，就需要重新架設。

Embarking = 陸軍單位的船運
 # Requires translation!
Once a certain tech is researched, your land units can embark, allowing them to traverse water tiles.\nEntering or leaving water takes the entire turn. = 一旦研究了某種特定的技術，你的陸地單位就可以上船，讓他們穿越水域。\n進入或離開水域需要整個回合。
 # Requires translation!
Units are defenseless while embarked (cannot use modifiers), and have a fixed Defending Strength based on your tech Era, so be careful!\nRanged Units can't attack, Melee Units have a Strength penalty, and all have limited vision. = 單位在船上時沒有防禦能力，只能根據你的科技時代具有固定的防禦力量，所以要看好你在水中的單位！\n遠程單位不能攻擊，近戰單位有力量削弱，並且都有有限的視野。

Idle Units = 空閒單位
If you don't want to move a unit this turn, you can skip it by clicking 'Next unit' again.\nIf you won't be moving it for a while, you can have the unit enter Fortify or Sleep mode - \n  units in Fortify or Sleep are not considered idle units.\nIf you want to disable the 'Next unit' feature entirely, you can toggle it in Menu -> Check for idle units. = 如果當前回合不想對某個單位執行任何操作，可以點擊右上方“下個閒置單位”按鈕來跳過該單位。\n如果一段時間內不想對其執行任何操作，可以對該單位執行“駐守”或“休眠”指令，\n系統執行“回合結束前查看閒置單位”指令時將自動跳過處於“駐守”或“休眠”狀態的單位。\n如果想完全禁用“下個閒置單位”按鈕，請進入“設置”功能表並將“回合結束前查看閒置單位”設置為“否”。

Contact Me = 聯繫我吧！
Hi there! If you've played this far, you've probably seen that the game is currently incomplete.\n UnCiv is meant to be open-source and free, forever.\n That means no ads or any other nonsense. = 很好!當您已經熟悉了遊戲的全部內容，\n您會發現遊戲目前是不完整的，它還處於開發狀態。\n不過UnCiv將永遠是開源和免費的，\n這意味著您無須擔心廣告或付費問題。
What motivates me to keep working on it, \n  besides the fact I think it's amazingly cool that I can,\n  is the support from the players - you guys are the best! = 您的支持將激勵著我進一步完善它，\n我一定會竭盡全力、精益求精。\n感謝玩家們的支持--您們是最棒的!
Every rating and review that I get puts a smile on my face =)\n  So contact me! Send me an email, review, Github issue\n  or mail pigeon, and let's figure out how to make the game \n  even more awesome!\n(Contact info is in the Play Store) = 如果喜歡它，請到Play Store對它進行評價。\n如果您發現了遊戲存在的問題或有什麼好的意見和建議，\n請聯繫我！\n我的email地址：yairm210@hotmail.com，\nGitHub專案頁面：https://github.com/yairm210/UnCiv。

Pillaging = 劫掠
Military units can pillage improvements, which heals them 25 health and ruins the improvement.\nThe tile can still be worked, but advantages from the improvement - stat bonuses and resources - will be lost.\nWorkers can repair these improvements, which takes less time than building the improvement from scratch. = 軍事單位可以劫掠地塊設施，“劫掠”可以回復單位25點生命值同時將設施化為廢墟。\n被“劫掠”的地塊仍舊可以工作，但從地塊設施獲得的效果——例如基本資源加成和戰略資源收益——將會消失。\n工人可以修復這些化為廢墟的設施，所花費時間將比重新建造它們要少。

Experience = 經驗
Units that enter combat gain experience, which can then be used on promotions for that unit.\nUnits gain more experience when in Melee combat than Ranged, and more when attacking than when defending. = 戰鬥中單位獲得的經驗可用於該單位的晉升。\n單位在近戰攻擊時獲得的經驗大於遠端攻擊時，在進攻時獲得的經驗大於防禦時。
Units can only gain up to 30 XP from Barbarian units - meaning up to 2 promotions. After that, Barbarian units will provide no experience. = 單個單位與蠻族單位戰鬥時最多可獲得30經驗值-這意味著最多2次晉升。在那之後，該單位與蠻族單位戰鬥將不會獲得任何經驗。

Combat = 戰鬥
Unit and cities are worn down by combat, which is affected by a number of different values.\nEach unit has a certain 'base' combat value, which can be improved by certain conditions, promotions and locations. = 單位和城市都會因戰鬥而損傷，戰鬥受到許多不同因素的影響。\n每個單位都有一個特定的“基礎”戰鬥值用於戰鬥結算，該數值受遊戲難度設置、單位擁有的晉升技能、所處的位置等因素影響。
Units use the 'Strength' value as the base combat value when melee attacking and when defending.\nWhen using a ranged attack, they will the use the 'Ranged Strength' value instead. = 當近戰攻擊和防禦時，單位使用“戰鬥力”作為“基礎”戰鬥值。\n當進行遠端攻擊時，單位使用“遠端戰鬥力”作為“基礎”戰鬥值。
Ranged attacks can be done from a distance, dependent on the 'Range' value of the unit.\nWhile melee attacks allow the defender to damage the attacker in retaliation, ranged attacks do not. = 遠端攻擊可以在遠距離進行，這取決於單位的“攻擊範圍”。\n近戰攻擊時防禦者會對攻擊者造成反擊傷害，遠程攻擊則不會。

Research Agreements = 科研協定
In research agreements, you and another civilization decide to jointly research technology.\nAt the end of the agreement, you will both receive a 'lump sum' of Science, which will go towards one of your unresearched technologies. = 在科研協定中，你和另一個文明將共同研究科技。\n在協定結束時，你和另一個文明都將“一次性”獲得大量的科研點數，這將用於你尚未研究的科技。
The amount of ⍾Science you receive at the end is dependent on the ⍾Science generated by your cities and the other civilization's cities during the agreement - the more, the better! = 科研協定的收益取決於協定期間科研產出總量較小的那個文明——因此，選擇簽訂科研協定物件時請慎重！

Not all nations are contending with you for victory.\nCity-States are nations that can't win, don't conquer other cities and can't be traded with. = 並不是所有文明都在和你爭奪勝利。城邦是無法勝利的文明，他們不能征服其他城市，也不能進行貿易。
Instead, diplomatic relations with City-States are determined by Influence - a meter of 'how much the City-State likes you'.\nInfluence can be increased by attacking their enemies, liberating their city, and giving them sums of gold. = 相反，與城邦的外交關係取決於影響力——一個表示“城邦有多喜歡你”的數值。\n與他們的敵人戰鬥，解放他們的城市，或者給予他們一大筆金錢，都可以增加你對他們的影響力。
Certain bonuses are given when you are at above 30 influence.\nWhen you have above 60 Influence, and you have the highest influence with them of all civilizations, you are considered their 'Ally', and gain further bonuses and access to the Luxury and Strategic resources in their lands. = 當影響力超過30時，根據城邦類型的不同您會獲得相應的獎勵。\n當影響力超過60，並且在所有文明中您對他們的影響力最高時，您將被他們視為“盟友”，可獲得更多的獎勵效果，同時還可以使用他們領土上的奢侈資源和戰略資源。

Great People = 偉人
Certain buildings, and specialists in cities, generate Great Person points per turn.\nThere are several types of Great People, and their points accumulate separately.\nThe number of points per turn and accumulated points can be viewed in the Overview screen. = 特定的建築和城市中的專業人員，每回合會產生偉人點數。\n不同類型的偉人，他們的點數積累分別獨立計算。\n每回合可獲得的偉人點數和已積累的偉人點數可以在概覽介面查看。
 # Requires translation!
Once enough points have been accumulated, a Great Person of that type will be created!\nEach Great Person can construct a certain Great Improvement which gives large yields over time, or immediately consumed to provide a certain bonus now. = 
Great Improvements also provide any strategic resources that are under them, so you don't need to worry if resources are revealed underneath your improvements! = 偉人設施同時還有開發其所在地塊戰略資源的功能，所以請不必擔心偉人設施所在地塊的戰略資源開發問題！

Removing Terrain Features = 清除地貌
 # Requires translation!
Certain tiles have terrain features - like Flood plains or Forests -  on top of them. Some of these layers, like Jungle, Marsh and Forest, can be removed by workers.\nRemoving the terrain feature does not remove any resources in the tile, and is usually required in order to add improvements exploiting those resources. = 

Natural Wonders, such as the Mt. Fuji, the Rock of Gibraltar and the Great Barrier Reef, are unique, impassable terrain features, masterpieces of mother Nature, which possess exceptional qualities that make them very different from the average terrain.\nThey benefit by giving you large sums of Culture, Science, Gold or Production if worked by your Cities, which is why you might need to bring them under your empire as soon as possible. = 富士山、直布羅陀巨岩和大堡礁等自然奇觀，都是獨特的、無法通行的地貌，是大自然母親的傑作，具有不同於一般地形的非凡品質。\n開發它們會為你帶來大量的文化、科研、金錢或產能收益，這就是為什麼需要儘快將其納入你的帝國的原因。

 # Requires translation!
Keyboard = 
 # Requires translation!
If you have a keyboard, some shortcut keys become available. Unit command or improvement picker keys, for example, are shown directly in their corresponding buttons. = 
 # Requires translation!
On the world screen the hotkeys are as follows: = 
 # Requires translation!
Space or 'N' - Next unit or turn\n'E' - Empire overview (last viewed page)\n'+', '-' - Zoom in / out\nHome - center on capital or open its city screen if already centered = 
 # Requires translation!
F1 - Open Civilopedia\nF2 - Empire overview Trades\nF3 - Empire overview Units\nF4 - Empire overview Diplomacy\nF5 - Social policies\nF6 - Technologies\nF7 - Empire overview Cities\nF8 - Victory Progress\nF9 - Empire overview Stats\nF10 - Empire overview Resources\nF11 - Quicksave\nF12 - Quickload = 
 # Requires translation!
Ctrl-R - Toggle tile resource display\nCtrl-Y - Toggle tile yield display\nCtrl-O - Game options\nCtrl-S - Save game\nCtrl-L - Load game = 

 # Requires translation!
World Screen = 
 # Requires translation!
This is where you spend most of your time playing Unciv. See the world, control your units, access other screens from here. = 
 # Requires translation!
①: The menu button - civilopedia, save, load, options... = 
 # Requires translation!
②: The player/nation whose turn it is - click for diplomacy overview. = 
 # Requires translation!
③: The Technology Button - shows the tech tree which allows viewing or researching technologies. = 
 # Requires translation!
④: The Social Policies Button - shows enacted and selectable policies, and with enough culture points you can enact new ones. = 
 # Requires translation!
⑤: The Diplomacy Button - shows the diplomacy manager where you can talk to other civilizations. = 
 # Requires translation!
⑥: Unit Action Buttons - while a unit is selected its possible actions appear here. = 
 # Requires translation!
⑦: The unit/city info pane - shows information about a selected unit or city. = 
 # Requires translation!
⑧: The name (and unit icon) of the selected unit or city, with current health if wounded. Clicking a unit name or icon will open its civilopedia entry. = 
 # Requires translation!
⑨: The arrow buttons allow jumping to the next/previous unit. = 
 # Requires translation!
⑩: For a selected unit, its promotions appear here, and clicking leads to the promotions screen for that unit. = 
 # Requires translation!
⑪: Remaining/per turn movement points, strength and experience / XP needed for promotion. For cities, you get its combat strength. = 
 # Requires translation!
⑫: This button closes the selected unit/city info pane. = 
 # Requires translation!
⑬: This pane appears when you order a unit to attack an enemy. On top are attacker and defender with their respective base strengths. = 
 # Requires translation!
⑭: Below that are strength bonuses or penalties and health bars projecting before / after the attack. = 
 # Requires translation!
⑮: The Attack Button - let blood flow! = 
 # Requires translation!
⑯: The minimap shows an overview over the world, with known cities, terrain and fog of war. Clicking will position the main map. = 
 # Requires translation!
⑰: To the side of the minimap are display feature toggling buttons - tile yield, worked indicator, show/hide resources. These mirror setting on the options screen and are hidden if you deactivate the minimap. = 
 # Requires translation!
⑱: Tile information for the selected hex - current or potential yield, terrain, effects, present units, city located there and such. Where appropriate, clicking a line opens the corresponding civilopedia entry. = 
 # Requires translation!
⑲: Notifications - what happened during the last 'next turn' phase. Some are clickable to show a relevant place on the map, some even show several when you click repeatedly. = 
 # Requires translation!
⑳: The Next Turn Button - unless there are things to do, in which case the label changes to 'next unit', 'pick policy' and so on. = 
 # Requires translation!
ⓐ: The overview button leads to the empire overview screen with various tabs (the last one viewed is remembered) holding vital information about the state of your civilization in the world. = 
 # Requires translation!
ⓑ: The ♪Culture icon shows accumulated ♪Culture and ♪Culture needed for the next policy - in this case, the exclamation mark tells us a next policy can be enacted. Clicking is another way to the policies manager. = 
 # Requires translation!
ⓒ: Your known strategic resources are displayed here with the available (usage already deducted) number - click to go to the resources overview screen. = 
 # Requires translation!
ⓓ: Happiness/unhappiness balance and either golden age with turns left or accumulated happiness with amount needed for a golden age is shown next to the smiley. Clicking also leads to the resources overview screen as luxury resources are a way to improve happiness. = 
 # Requires translation!
ⓔ: The ⍾Science icon shows the number of ⍾Science points produced per turn. Clicking leads to the technology tree. = 
 # Requires translation!
ⓕ: Number of turns played with translation into calendar years. Click to see the victory overview. = 
 # Requires translation!
ⓖ: The number of gold coins in your treasury and income. Clicks lead to the Stats overview screen. = 
 # Requires translation!
ⓧ: In the center of all this - the world map! Here, the "X" marks a spot outside the map. Yes, unless the wrap option was used, Unciv worlds are flat. Don't worry, your ships won't fall off the edge. = 
 # Requires translation!
ⓨ: By the way, here's how an empire border looks like - it's in the national colours of the nation owning the territory. = 
 # Requires translation!
ⓩ: And this is the red targeting circle that led to the attack pane back under ⑬. = 
 # Requires translation!
What you don't see: The phone/tablet's back button will pop the question whether you wish to leave Unciv and go back to Real Life. On desktop versions, you can use the ESC key. = 

 # Requires translation!
After building a shrine, your civilization will start generating ☮Faith. = 
 # Requires translation!
When enough ☮Faith has been generated, you will be able to found a pantheon. = 
 # Requires translation!
A pantheon will provide a small bonus for your civilization that will apply to all your cities. = 
 # Requires translation!
Each civilization can only choose a single pantheon belief, and each pantheon can only be chosen once. = 
 # Requires translation!
Generating more ☮Faith will allow you to found a religion. = 

 # Requires translation!
Keep generating ☮Faith, and eventually a great prophet will be born in one of your cities. = 
 # Requires translation!
This great prophet can be used for multiple things: Constructing a holy site, founding a religion and spreading your religion. = 
 # Requires translation!
When founding your religion, you may choose another two beliefs. The founder belief will only apply to you, while the follower belief will apply to all cities following your religion. = 
 # Requires translation!
Additionally, the city where you used your great prophet will become the holy city of that religion. = 
 # Requires translation!
Once you have founded a religion, great prophets will keep being born every so often, though the amount of Faith☮ you have to save up will be higher. = 
 # Requires translation!
One of these great prophets can then be used to enhance your religion. = 
 # Requires translation!
This will allow you to choose another follower belief, as well as an enhancer belief, that only applies to you. = 
 # Requires translation!
Do take care founding a religion soon, only about half the players in the game are able to found a religion! = 

 # Requires translation!
Beliefs = 
 # Requires translation!
There are four types of beliefs: Pantheon, Founder, Follower and Enhancer beliefs. = 
 # Requires translation!
Pantheon and Follower beliefs apply to each city following your religion, while Founder and Enhancer beliefs only apply to the founder of a religion. = 

 # Requires translation!
Religion inside cities = 
 # Requires translation!
When founding a city, it won't follow a religion immediately. = 
 # Requires translation!
The religion a city follows depends on the total pressure each religion has within the city. = 
 # Requires translation!
Followers are allocated in the same proportions as these pressures, and these followers can be viewed in the city screen. = 
 # Requires translation!
You are allowed to check religious followers and pressures in cities you do not own by selecting them. = 
 # Requires translation!
In both places, a tap/click on the icon of a religion will show detailed information with its effects. = 
 # Requires translation!
Based on this, you can get a feel for which religions have a lot of pressure built up in the city, and which have almost none. = 
 # Requires translation!
The city follows a religion if a majority of its population follows that religion, and will only then receive the effects of Follower and Pantheon beliefs of that religion. = 

 # Requires translation!
Spreading Religion = 
 # Requires translation!
Spreading religion happens naturally, but can be sped up using missionaries or great prophets. = 
 # Requires translation!
Missionaries can be bought in cities following a major religion, and will take the religion of that city. = 
 # Requires translation!
So do take care where you are buying them! If another civilization has converted one of your cities to their religion, missionaries bought there will follow their religion. = 
 # Requires translation!
Great prophets always have your religion when they appear, even if they are bought in cities following other religions, but captured great prophets do retain their original religion. = 
 # Requires translation!
Both great prophets and missionaries are able to spread religion to cities when they are inside its borders, even cities of other civilizations. = 
 # Requires translation!
These two units can even enter tiles of civilizations with whom you don't have an open borders agreement! = 
 # Requires translation!
But do take care, missionaries will lose 250 religious strength each turn they end while in foreign lands. = 
 # Requires translation!
This diminishes their effectiveness when spreading religion, and if their religious strength ever reaches 0, they have lost their faith and disappear. = 
 # Requires translation!
When you do spread your religion, the religious strength of the unit is added as pressure for that religion. = 
 # Requires translation!
Cities also passively add pressure of their majority religion to nearby cities. = 
 # Requires translation!
Each city provides +6 pressure per turn to all cities within 10 tiles, though the exact amount of pressure depends on the game speed. = 
 # Requires translation!
This pressure can also be seen in the city screen, and gives you an idea of how religions in your cities will evolve if you don't do anything. = 
 # Requires translation!
Holy cities also provide +30 pressure of the religion founded there to themselves, making it very difficult to effectively convert a holy city. = 
 # Requires translation!
Lastly, before founding a religion, new cities you settle will start with 200 pressure for your pantheon. = 
 # Requires translation!
This way, all your cities will starting following your pantheon as long as you haven't founded a religion yet. = 

 # Requires translation!
Inquisitors = 
 # Requires translation!
Inquisitors are the last religious unit, and their strength is removing other religions. = 
 # Requires translation!
They can remove all other religions from one of your own cities, removing any pressures built up. = 
 # Requires translation!
Great prophets also have this ability, and remove all other religions in the city when spreading their religion. = 
 # Requires translation!
Often this results in the city immediately converting to their religion = 
 # Requires translation!
Additionally, when an inquisitor is stationed in or directly next to a city center, units of other religions cannot spread their faith there, though natural spread is uneffected. = 

 # Requires translation!
The Mayan unique ability, 'The Long Count', comes with a side effect: = 
 # Requires translation!
Once active, the game's year display will use mayan notation. = 
 # Requires translation!
The Maya measured time in days from what we would call 11th of August, 3114 BCE. A day is called K'in, 20 days are a Winal, 18 Winals are a Tun, 20 Tuns are a K'atun, 20 K'atuns are a B'ak'tun, 20 B'ak'tuns a Piktun, and so on. = 
 # Requires translation!
Unciv only displays ය B'ak'tuns, ඹ K'atuns and ම Tuns (from left to right) since that is enough to approximate gregorian calendar years. The Maya numerals are pretty obvious to understand. Have fun deciphering them! = 

 # Requires translation!
Your cities will periodically demand different luxury goods to satisfy their desire for new things in life. = 你的城市會周期性地需要不同的奢侈品來滿足他們對生活中新事物的渴望。
 # Requires translation!
If you manage to acquire the demanded luxury by trade, expansion, or conquest, the city will celebrate We Love The King Day for 20 turns. = 如果您設法通過貿易、擴張或征服獲得所需的奢侈品，城市將慶祝我們愛國王日 20 回合。
 # Requires translation!
During the We Love The King Day, the city will grow 25% faster. = 在我們愛國王日期間，這座城市的增長速度將加快 25%。
 # Requires translation!
This means exploration and trade is important to grow your cities! = 這意味著探索和貿易對於發展您的城市很重要！


#################### Lines from Unique Types #######################

 # Requires translation!
[stats] from every [amount] global followers [cityFilter] = 
 # Requires translation!
Nullifies [stat] [cityFilter] = 
 # Requires translation!
Nullifies Growth [cityFilter] = 
 # Requires translation!
Provides [stats] per turn = 
 # Requires translation!
Provides [stats] [cityFilter] per turn = 
 # Requires translation!
Provides [amount] Happiness = 
 # Requires translation!
Provides military units every ≈[amount] turns = 
 # Requires translation!
Provides a unique luxury = 
 # Requires translation!
Cannot build [baseUnitFilter] units = 
 # Requires translation!
May choose [amount] additional [beliefType] beliefs when [foundingOrEnhancing] a religion = 
 # Requires translation!
May buy [buildingFilter] buildings for [amount] [stat] [cityFilter] at an increasing price ([amount2]) = 
 # Requires translation!
May buy [baseUnitFilter] units for [amount] [stat] [cityFilter] = 
 # Requires translation!
May buy [buildingFilter] buildings for [amount] [stat] [cityFilter] = 
 # Requires translation!
May buy [baseUnitFilter] units with [stat] [cityFilter] = 
 # Requires translation!
May buy [buildingFilter] buildings with [stat] for [amount] times their normal Production cost = 
 # Requires translation!
[stat] cost of purchasing [buildingFilter] buildings [relativeAmount]% = 
 # Requires translation!
Production to science conversion in cities increased by 33% = 
 # Requires translation!
Triggers victory = 
 # Requires translation!
Starts with [policy] adopted = 
 # Requires translation!
[amount] Unit Supply = 
 # Requires translation!
[amount] Unit Supply per [amount2] population [cityFilter] = 
 # Requires translation!
[amount] Unit Supply per city = 
 # Requires translation!
Rebel units may spawn = 
 # Requires translation!
Can be purchased for [amount] [stat] [cityFilter] = 
 # Requires translation!
Requires a [buildingName] in at least [amount] cities = 
 # Requires translation!
Must not be next to [terrainFilter] = 
 # Requires translation!
Creates a [improvementName] improvement on a specific tile = 
 # Requires translation!
No defensive terrain penalty = 
 # Requires translation!
May attack when embarked = 
 # Requires translation!
No Sight = 
 # Requires translation!
[amount] XP gained from combat = 
 # Requires translation!
[amount] Movement point cost to embark = 
 # Requires translation!
by consuming this unit = 
 # Requires translation!
when at war = 
 # Requires translation!
with [resource] = 
 # Requires translation!
when between [amount] and [amount2] Happiness = 
 # Requires translation!
when below [amount] Happiness = 
 # Requires translation!
during the [era] = 
 # Requires translation!
if no other Civilization has researched this = 
 # Requires translation!
upon discovering [tech] = 
 # Requires translation!
after adopting [policy] = 
 # Requires translation!
in cities with a [buildingFilter] = 
 # Requires translation!
for units with [promotion] = 
 # Requires translation!
for units without [promotion] = 
 # Requires translation!
when above [amount] HP = 
 # Requires translation!
when below [amount] HP = 
 # Requires translation!
with [amount] to [amount2] neighboring [tileFilter] tiles = 
 # Requires translation!
in [tileFilter] [tileFilter2] tiles = 
 # Requires translation!
in tiles without [tileFilter] = 
 # Requires translation!
on water maps = 
 # Requires translation!
in [regionType] Regions = 
 # Requires translation!
in all except [regionType] Regions = 
 # Requires translation!
Free [baseUnitFilter] found in the ruins = 
 # Requires translation!
[amount] Free Social Policies = 
 # Requires translation!
[amount] population in a random city = 
 # Requires translation!
[amount] free random researchable Tech(s) from the [era] = 
 # Requires translation!
Gain [amount] [stat] = 
 # Requires translation!
Gain [amount]-[amount2] [stat] = 
 # Requires translation!
Gain enough Faith for a Pantheon = 
 # Requires translation!
Gain enough Faith for [amount]% of a Great Prophet = 
 # Requires translation!
Reveal up to [amount/'all'] [tileFilter] within a [amount] tile radius = 
 # Requires translation!
From a randomly chosen tile [amount] tiles away from the ruins, reveal tiles up to [amount2] tiles away with [amount3]% chance = 
 # Requires translation!
This Unit gains [amount] XP = 
 # Requires translation!
This Unit upgrades for free including special upgrades = 
 # Requires translation!
This Unit gains the [promotion] promotion = 
 # Requires translation!
Hidden before founding a Pantheon = 
 # Requires translation!
Hidden after founding a Pantheon = 
 # Requires translation!
Hidden after generating a Great Prophet = 
 # Requires translation!
Triggerable = 
 # Requires translation!
Global = 
 # Requires translation!
Nation = 
 # Requires translation!
Era = 紀元
 # Requires translation!
Tech = 科技
 # Requires translation!
Policy = 政策
 # Requires translation!
FounderBelief = 
 # Requires translation!
FollowerBelief = 
 # Requires translation!
Building = 建築
 # Requires translation!
Unit = 單位
 # Requires translation!
UnitType = 職業
 # Requires translation!
Promotion = 晉升
 # Requires translation!
Improvement = 
 # Requires translation!
Resource = 資源
 # Requires translation!
Ruins = 廢墟
 # Requires translation!
CityState = 城邦
 # Requires translation!
ModOptions = 模租設定
 # Requires translation!
Conditional = <|MERGE_RESOLUTION|>--- conflicted
+++ resolved
@@ -224,54 +224,34 @@
 Provides 3 food in capital and 1 food in other cities at 30 Influence = 當影響力不低於30時為首都提供3食物，為其他城市提供1食物
 Provides 3 happiness at 30 Influence = 當影響力不低於30時提供3快樂
 Provides land units every 20 turns at 30 Influence = 當影響力不低於30時每20回合提供陸軍單位
-<<<<<<< HEAD
- # Requires translation!
-Give a Gift = 送禮
-Gift [giftAmount] gold (+[influenceAmount] influence) = 贈予[giftAmount]金錢(+[influenceAmount]影響力)
-Relationship changes in another [turnsToRelationshipChange] turns = 將在[turnsToRelationshipChange]回合後失去對該城邦的影響
- # Requires translation!
-Protected by = 受保護
- # Requires translation!
-Revoke Protection = 撤回保護
- # Requires translation!
-Revoke protection for [cityStateName]? = 確定撤回對[cityStateName]的保護？
- # Requires translation!
-Pledge to protect = 承諾保護
- # Requires translation!
-Declare Protection of [cityStateName]? = 宣布保護[cityStateName]？
- # Requires translation!
-Build [improvementName] on [resourceName] (200 Gold) = 在[resourceName]建造[improvementName]（200 金幣）
- # Requires translation!
-Gift Improvement = 
- # Requires translation!
-[civName] is able to provide [unitName] once [techName] is researched. = 一旦研究了[techName]，[civName]就能夠提供[unitName]。
- # Requires translation!
-Diplomatic Marriage ([amount] Gold) = 外交婚姻（[amount]Gold）
- # Requires translation!
-We have married into the ruling family of [civName], bringing them under our control. = 我們與[civName]的統治家族聯姻了，將他們置於我們的控制之下。
- # Requires translation!
-[civName] has married into the ruling family of [civName2], bringing them under their control. = 
- # Requires translation!
-You have broken your Pledge to Protect [civName]! = 你違背了保護[civName]的誓言！
-=======
+ # Requires translation!
 Give a Gift = 贈禮
 Gift [giftAmount] gold (+[influenceAmount] influence) = 贈予[giftAmount]金錢(+[influenceAmount]影響力)
 Relationship changes in another [turnsToRelationshipChange] turns = 將在[turnsToRelationshipChange]回合後失去對該城邦的影響
-Protected by = 被保護
-Revoke Protection = 撤銷保護
-Revoke protection for [cityStateName]? = 撤銷對[cityStateName]的保護嗎?
-Pledge to protect = 請求保護
-Declare Protection of [cityStateName]? = 宣告對[cityStateName]的保護嗎?
-Build [improvementName] on [resourceName] (200 Gold) = 以[resourceName] (200金) 建造[improvementName] 
-Gift Improvement = 贈送設施
- # Requires translation!
-[civName] is able to provide [unitName] once [techName] is researched. = 
-
-Diplomatic Marriage ([amount] Gold) = 政治聯姻([amount]金)
-We have married into the ruling family of [civName], bringing them under our control. = 我們與[civName]的統治家族聯姻了，將他們納入控制中
-[civName] has married into the ruling family of [civName2], bringing them under their control. = [civName] 與 [civName2] 的統治家族聯姻，將他們納入控制中
-You have broken your Pledge to Protect [civName]! = 你毀約[civName]的保護請求!
->>>>>>> e7a90f2a
+ # Requires translation!
+Protected by = 受保護
+ # Requires translation!
+Revoke Protection = 撤回保護
+ # Requires translation!
+Revoke protection for [cityStateName]? = 確定撤回對[cityStateName]的保護？
+ # Requires translation!
+Pledge to protect = 承諾保護
+ # Requires translation!
+Declare Protection of [cityStateName]? = 宣布保護[cityStateName]？
+ # Requires translation!
+Build [improvementName] on [resourceName] (200 Gold) = 在[resourceName]建造[improvementName]（200 金幣）
+ # Requires translation!
+Gift Improvement = 
+ # Requires translation!
+[civName] is able to provide [unitName] once [techName] is researched. = 一旦研究了[techName]，[civName]就能夠提供[unitName]。
+ # Requires translation!
+Diplomatic Marriage ([amount] Gold) = 政治聯姻（[amount]Gold）
+ # Requires translation!
+We have married into the ruling family of [civName], bringing them under our control. = 我們與[civName]的統治家族聯姻了，將他們置於我們的控制之下。
+ # Requires translation!
+[civName] has married into the ruling family of [civName2], bringing them under their control. = 
+ # Requires translation!
+You have broken your Pledge to Protect [civName]! = 你違背了保護[civName]的誓言！
  # Requires translation!
 City-States grow wary of your aggression. The resting point for Influence has decreased by [amount] for [civName]. = 城邦開始警惕你的侵略。[civName]的影響力減少了[amount]。
  # Requires translation!
@@ -1070,13 +1050,7 @@
 in = 完成需
 Next turn = 下一回合
  # Requires translation!
-<<<<<<< HEAD
 Move automated units = 自動移動單位
-=======
-Confirm next turn = 
- # Requires translation!
-Move automated units = 
->>>>>>> e7a90f2a
 [currentPlayerCiv] ready? = [currentPlayerCiv]準備好了嗎？
 1 turn = 1回合
 [numberOfTurns] turns = [numberOfTurns]回合
