# Language settings

# Equivalent of a space in your language
# If your language doesn't use spaces, just add "" as a translation, otherwise " "
 # Requires translation!
" " = 

# If the first word in a sentence starts with a capital in your language, 
# put the english word 'true' behind the '=', otherwise 'false'.
# Don't translate these words to your language, only put 'true' or 'false'.
 # Requires translation!
StartWithCapitalLetter = 


# Starting from here normal translations start, as written on
# https://yairm210.github.io/Unciv/Other/Translating/

# Tutorial tasks

Move a unit!\nClick on a unit > Click on a destination > Click the arrow popup = Perkelkite vienetą!\nSpustelėkite vienetą > Spustelėkite paskirties vietą > Spustelėkite rodyklę, iššokančią
Found a city!\nSelect the Settler (flag unit) > Click on 'Found city' (bottom-left corner) = Suraskite miestą!\nPasirinkite gyventoją (vėliavos vienetas) > Spustelėkite „Rasta miestą“ (apatiniame kairiajame kampe)
Enter the city screen!\nClick the city button twice = Įveskite miesto ekraną! \nDu kartus spustelėkite miesto mygtuką 
Pick a technology to research!\nClick on the tech button (greenish, top left) > \n select technology > click 'Research' (bottom right) = Pasirinkite technologiją tyrimui!\nSpustelėkite mygtuką „Technika“ (žalsvas, kairėje viršuje) > \n pasirinkite technologiją > spustelėkite „Tyrimai“ (apačioje, dešinėje).
Pick a construction!\nEnter city screen > Click on a unit or building (bottom left side) > \n click 'add to queue' = Pasirinkite statybą!\nĮveskite miesto ekraną > Spustelėkite vienetą ar pastatą (apatinėje kairėje pusėje) > \n spustelėkite „Pridėti į eilę“.
Pass a turn!\nCycle through units with 'Next unit' > Click 'Next turn' = Pravažiuokite posūkį!\nVažiuokite per vienetus naudodami 'Kitas vienetas' > Spustelėkite 'Kitas posūkis'
Reassign worked tiles!\nEnter city screen > click the assigned (green) tile to unassign > \n click an unassigned tile to assign population =  Iš naujo priskirti apdirbtas plyteles!\nĮveskite miesto ekraną > spustelėkite priskirtą (žalią) plytelę, kad priskirtumėte priskyrimą > \n spustelėkite nepriskirtą plytelę, kad priskirtumėte populiaciją 
Meet another civilization!\nExplore the map until you encounter another civilization! = Susipažinkite su kita civilizacija!\nPeržiūrėkite žemėlapį, kol nepateksite į kitą civilizaciją!
Open the options table!\nClick the menu button (top left) > click 'Options' = Atidarykite parinkčių lentelę!\nSpustelėkite meniu mygtuką (viršuje kairėje) > spustelėkite 'Parinktys'
Construct an improvement!\nConstruct a Worker unit > Move to a Plains or Grassland tile > \n Click 'Create improvement' (above the unit table, bottom left)\n > Choose the farm > \n Leave the worker there until it's finished = Sukurkite patobulinimą!\nSukurkite darbuotojo vienetą > Pereikite prie lygumos ar pievų plytelių > \n Spustelėkite „Sukurti patobulinimą“ (virš vienetų lentelės, apačioje kairėje)\n > Pasirinkite fermą > \n Palikite darbuotoją ten, kol jis bus baigtas
Create a trade route!\nConstruct roads between your capital and another city\nOr, automate your worker and let him get to that eventually = Sukurkite prekybos kelią!\nNustatykite kelius tarp savo sostinės ir kito miesto\nArba, automatizuokite savo darbuotoją ir leiskite jam nuvykti iki to laiko 
 # Requires translation!
Conquer a city!\nBring an enemy city down to low health > \nEnter the city with a melee unit = 
Move an air unit!\nSelect an air unit > select another city within range > \nMove the unit to the other city = Perkelkite oro bloką!\nPasirinkite oro bloką > pasirinkite kitą diapazoną esantį miestą > \n Perkelkite įrenginį į kitą miestą
See your stats breakdown!\nEnter the Overview screen (top right corner) >\nClick on 'Stats' = Peržiūrėkite statistikos suskirstymą!\nĮveskite apžvalgos ekraną (viršutiniame dešiniajame kampe) > \n Spustelėkite 'Statistika'

# Crash screen

 # Requires translation!
An unrecoverable error has occurred in Unciv: = 
 # Requires translation!
If this keeps happening, you can try disabling mods. = 
 # Requires translation!
You can also report this on the issue tracker. = 
 # Requires translation!
Copy = 
 # Requires translation!
Error report copied. = 
 # Requires translation!
Open Issue Tracker = 
 # Requires translation!
Please copy the error report first. = 
 # Requires translation!
Close Unciv = 

# Buildings

Unsellable = Neparduodama
 # Requires translation!
Not displayed as an available construction unless [building] is built = 
 # Requires translation!
Not displayed as an available construction without [resource] = 

Choose a free great person = Pasirinkite nemokamą puikų žmogų
Get [unitName] = Gauti [unitName]

Hydro Plant = Hidroelektrinė
 # Requires translation!
[buildingName] obsoleted = 

# Diplomacy,Trade,Nations

Requires [buildingName] to be built in the city = Reikia, kad mieste būtų pastatytas [buildingName]    
Requires [buildingName] to be built in all cities = Reikia, kad [buildingName] būtų pastatytas visuose miestuose
Provides a free [buildingName] in the city = Mieste teikia nemokamą [buildingName]
Requires worked [resource] near city = Reikalingas dirbtas [resource] netoli miesto
Requires at least one of the following resources worked near the city: = Reikalingas bent vienas iš pateiktu tipų darbuotojo netoli nuo miesto
Wonder is being built elsewhere = Stebuklas kuriamas kitur
National Wonder is being built elsewhere = Nacijos stebuklas kuriamas kitur
Requires a [buildingName] in all cities = Visuose miestuose reikalingas [buildingName]
 # Requires translation!
[buildingName] required: = 
Requires a [buildingName] in this city = Šiame mieste reikalingas [buildingName]
Cannot be built with [buildingName] = Negalima statyti be [buildingName]
Consumes 1 [resource] = Vartoja 1 [resource]
Consumes [amount] [resource] = Vaetoja [amount] [resource]
Required tech: [requiredTech] = Reikalinga technologija: [requiredTech]
Requires [PolicyOrNationalWonder] = Reikalinga [PolicyOrNationalWonder]
Cannot be purchased = Neperkama
Can only be purchased = TIK Perkama
 # Requires translation!
See also = 

 # Requires translation!
Requires at least one of the following: = 
 # Requires translation!
Requires all of the following: = 
 # Requires translation!
Leads to [techName] = 
 # Requires translation!
Leads to: = 

Current construction = Dabartinė statyba
Construction queue = Statybos eilė
Pick a construction = Pasirinkite konstrukciją
Queue empty = Eilė tuščia
Add to queue = Pridėti į eilę
Remove from queue = Pašalinti iš eilės
Show stats drilldown = Rodyti statistiką
Show construction queue = Rodyti statybų eilę
Save = išsaugoti
Cancel = atgal

Diplomacy = Diplomatija
War = Karas
Peace = Ramybė
Research Agreement = Tyrimo sutartis
Declare war = Paskelbti karą
Declare war on [civName]? = Paskelbti karą [civName]?
Let's begin! = Pradekime!
[civName] has declared war on us! = [civName] paskelbė mums karą
[leaderName] of [nation] = [leaderName] lyderis [nation]
You'll pay for this! = Jūs sumokėsite už tai!
Negotiate Peace = Derėtis dėl taikos
Peace with [civName]? = Taika su [civName]?
Very well. = Labai gerai.
Farewell. = Atsisveikinimas.
Sounds good! = Skamba gerai!
Not this time. = Ne šį kart.
Excellent! = Puikiai!
How about something else... = O jaigu ...
A pleasure to meet you. = Malonu susitikti.
Our relationship = Mūsų santykiai
We have encountered the City-State of [name]! = Mes susidūrėme su miesto vardu [name]!
Declare Friendship ([numberOfTurns] turns) = Skelbti draugystę ([numberOfTurns] virsta)
May our nations forever remain united! = Tegul mūsų tautos amžiams išliks vieningos!
 # Requires translation!
Indeed! = 
 # Requires translation!
Denounce [civName]? = 
Denounce ([numberOfTurns] turns) = Denonsuoti ([numberOfTurns] virsta)
We will remember this. = Mes tai atsiminsime.

[civName] has declared war on [targetCivName]! = [civName] paskelbė karą [targetCivName]!
[civName] and [targetCivName] have signed a Peace Treaty! = [civName] ir [targetCivName] pasirašė Taikos sutartį!
[civName] and [targetCivName] have signed the Declaration of Friendship! = [civName] ir [targetCivName] pasirašė draugystės deklaraciją!
[civName] has denounced [targetCivName]! = [civName] pasmerkė [targetCivName]!
Do you want to break your promise to [leaderName]? = Ne išlaikysite pasiżadėjimo [leaderName]?
We promised not to settle near them ([count] turns remaining) = Mes Pažadėjome ne statyti miestu prie jų ([count] turns remaining)
They promised not to settle near us ([count] turns remaining) = Jie pažadėjo ne statyti prie mūsų miestų ([count] turns remaining)

 # Requires translation!
[civName] is upset that you demanded tribute from [cityState], whom they have pledged to protect! = 
 # Requires translation!
[civName] is upset that you attacked [cityState], whom they have pledged to protect! = 
 # Requires translation!
[civName] is outraged that you destroyed [cityState], whom they had pledged to protect! = 
 # Requires translation!
[civName] has destroyed [cityState], whom you had pledged to protect! = 

Unforgivable = Neatleistina
 # Requires translation!
Afraid = 
Enemy = Priešas
Competitor = Konkurentas
Neutral = Neutralus
Favorable = Palanki
Friend = Draugas
Ally = Ally

 # Requires translation!
[questName] (+[influenceAmount] influence) = 
[remainingTurns] turns remaining = [remainingTurns] liko ėjimų
 # Requires translation!
Current leader is [civInfo] with [amount] [stat] generated. = 
 # Requires translation!
Current leader is [civInfo] with [amount] Technologies discovered. = 

## Diplomatic modifiers

You declared war on us! = Jūs paskelbėte mums karą!
Your warmongering ways are unacceptable to us. = Jums nepriimtini jūsų būdai, kuriais vadovaujatės.
You have captured our cities! = Jūs užkariavote mūsų miestus!
We applaud your liberation of our conquered cities! = Mes sveikiname jūsų užkariautų miestų išsivadavimą!
 # Requires translation!
We applaud your liberation of conquered cities! = 
Years of peace have strengthened our relations. = Taikos metai sustiprino mūsų santykius.
Our mutual military struggle brings us closer together. = Mūsų tarpusavio karinė kova mus suartina.
We have signed a public declaration of friendship = Mes pasirašėme viešą draugystės deklaraciją
You have declared friendship with our enemies! = Jūs paskelbėte draugystę su mūsų priešais!
You have declared friendship with our allies = Jūs paskelbėte draugystę su mūsų sąjungininkais
Our open borders have brought us closer together. = Mūsų atviros sienos mus suartino.
Your so-called 'friendship' is worth nothing. = Jūsų vadinamoji „draugystė“ nieko verta.
You have publicly denounced us! = Jūs viešai mus smerkėte!
You have denounced our allies = Jūs smerkėte mūsų sąjungininkus
You have denounced our enemies = Jūs smerkėte mūsų priešus
You betrayed your promise to not settle cities near us = Jūs išdavėte savo pažadą negyventi šalia mūsų esančių miestų
You fulfilled your promise to stop settling cities near us! = Jūs įvykdėte savo pažadą nustoti įsikurti miestuose šalia mūsų!
You refused to stop settling cities near us = Jūs atsisakėte nustoti apgyvendinti miestus šalia mūsų 
Your arrogant demands are in bad taste = Jūsų arogantiški reikalavimai yra blogo skonio
Your use of nuclear weapons is disgusting! = Tavo branduolinio ginklo naudojimas yra šlykštus!
You have stolen our lands! = Jūs pavogėte mūsų žemes!
You gave us units! = Jūs atidavete mums units!
 # Requires translation!
You destroyed City-States that were under our protection! = 
 # Requires translation!
You attacked City-States that were under our protection! = 
 # Requires translation!
You demanded tribute from City-States that were under our protection! = 
 # Requires translation!
You sided with a City-State over us = 
 # Requires translation!
You returned captured units to us = 

Demands = Poreikiai
Please don't settle new cities near us. = Prašau nestatykite naujų miestų šalia mūsų.
Very well, we shall look for new lands to settle. = Labai gerai, mes ieškosime naujų žemių įsikurti.
We shall do as we please. = Mes darysime taip, kaip norime.
We noticed your new city near our borders, despite your promise. This will have....implications. = Nepaisant jūsų pažado, pastebėjome jūsų naują miestą netoli mūsų sienų.  Tai turės .... pasekmių.
 # Requires translation!
I've been informed that my armies have taken tribute from [civName], a city-state under your protection.\nI assure you, this was quite unintentional, and I hope that this does not serve to drive us apart. = 
 # Requires translation!
We asked [civName] for a tribute recently and they gave in.\nYou promised to protect them from such things, but we both know you cannot back that up. = 
 # Requires translation!
It's come to my attention that I may have attacked [civName], a city-state under your protection.\nWhile it was not my goal to be at odds with your empire, this was deemed a necessary course of action. = 
 # Requires translation!
I thought you might like to know that I've launched an invasion of one of your little pet states.\nThe lands of [civName] will make a fine addition to my own. = 

 # Requires translation!
Return [unitName] to [civName]? = 
 # Requires translation!
The [unitName] we liberated originally belonged to [civName]. They will be grateful if we return it to them. = 

 # Requires translation!
Enter the amount of gold = 

# City-States

Provides [amountOfCulture] culture at 30 Influence = Pateikiama [amountOfCulture] kultūra esant 30 įtakos
Provides 3 food in capital and 1 food in other cities at 30 Influence = Pateikia 3 maisto produktus sostinėje ir 1 maistą kituose miestuose, esant 30 įtakai
Provides 3 happiness at 30 Influence = Suteikia 3 laimę esant 30 įtakos
Provides land units every 20 turns at 30 Influence = Pateikia žemės vienetus kas 20 apsisukimų esant 30 įtakai
Give a Gift = Padovanoti dovaną
Gift [giftAmount] gold (+[influenceAmount] influence) = Dovanų [giftAmount] auksas (+ [influenceAmount] įtaka)
Relationship changes in another [turnsToRelationshipChange] turns = Santykių pokyčiai kitame [turnsToRelationshipChange] posūkyje
Protected by = Uzsaugoti 
 # Requires translation!
Revoke Protection = 
 # Requires translation!
Pledge to protect = 
 # Requires translation!
Declare Protection of [cityStateName]? = 
 # Requires translation!
Build [improvementName] on [resourceName] (200 Gold) = 
 # Requires translation!
Gift Improvement = 
 # Requires translation!
[civName] is able to provide [unitName] once [techName] is researched. = 

 # Requires translation!
Diplomatic Marriage ([amount] Gold) = 
 # Requires translation!
We have married into the ruling family of [civName], bringing them under our control. = 
 # Requires translation!
[civName] has married into the ruling family of [civName2], bringing them under their control. = 
 # Requires translation!
You have broken your Pledge to Protect [civName]! = 
 # Requires translation!
City-States grow wary of your aggression. The resting point for Influence has decreased by [amount] for [civName]. = 

 # Requires translation!
[cityState] is being attacked by [civName] and asks all major civilizations to help them out by gifting them military units. = 
 # Requires translation!
[cityState] is being invaded by Barbarians! Destroy Barbarians near their territory to earn Influence. = 
 # Requires translation!
[cityState] is grateful that you killed a Barbarian that was threatening them! = 
 # Requires translation!
[cityState] is being attacked by [civName]! Kill [amount] of the attacker's military units and they will be immensely grateful. = 
 # Requires translation!
[cityState] is deeply grateful for your assistance in the war against [civName]! = 
 # Requires translation!
[cityState] no longer needs your assistance against [civName]. = 
 # Requires translation!
War against [civName] = 
 # Requires translation!
We need you to help us defend against [civName]. Killing [amount] of their military units would slow their offensive. = 
 # Requires translation!
Currently you have killed [amount] of their military units. = 
 # Requires translation!
You need to find them first! = 

Cultured = Kultūringas
Maritime = Jūrų
Mercantile = Mercantile
 # Requires translation!
Religious = 
Militaristic = Militaristinis
Type = Tipas
Friendly = Draugiškas
Hostile = Žiaurus
Irrational = Iracionalus
 # Requires translation!
Personality = 
Influence = Įtaka

 # Requires translation!
Ally: [civilization] with [amount] Influence = 
Reach 30 for friendship. = Užmegzkite 30 draugystę.
Reach highest influence above 60 for alliance. = Pasiekite didžiausią aljanso įtaką, virš 60 metų.
 # Requires translation!
When Friends: = 
 # Requires translation!
When Allies: = 
 # Requires translation!
The unique luxury is one of: = 
 # Requires translation!
Demand Tribute = 
 # Requires translation!
Tribute Willingness = 
 # Requires translation!
At least 0 to take gold, at least 30 and size 4 city for worker = 
 # Requires translation!
Take [amount] gold (-15 Influence) = 
 # Requires translation!
Take worker (-50 Influence) = 
 # Requires translation!
[civName] is afraid of your military power! = 

 # Requires translation!
Major Civ = 
 # Requires translation!
No Cities = 
 # Requires translation!
Base value = 
 # Requires translation!
Has Ally = 
 # Requires translation!
Has Protector = 
 # Requires translation!
Demanding a Worker = 
 # Requires translation!
Demanding a Worker from small City-State = 
 # Requires translation!
Very recently paid tribute = 
 # Requires translation!
Recently paid tribute = 
 # Requires translation!
Influence below -30 = 
 # Requires translation!
Military Rank = 
 # Requires translation!
Military near City-State = 
 # Requires translation!
Sum: = 


# Trades

Trade = Prekyba
Offer trade = Siūlyti prekybą
Retract offer = Atšaukti pasiūlymą
What do you have in mind? = Ką tu turi omenyje?
Our items = Mūsų daiktai
Our trade offer = Mūsų prekybos pasiūlymas
[otherCiv]'s trade offer = [otherCiv] prekybos pasiūlymas
[otherCiv]'s items = [otherCiv] daiktai
 # Requires translation!
+[amount] untradable copy = 
 # Requires translation!
+[amount] untradable copies = 
Pleasure doing business with you! = Malonu dirbti su jūmis!
I think not. = Manau, kad ne.
That is acceptable. = Tai priimtina.
Accept = Priimti
Keep going = Tęsti
There's nothing on the table = Ant stalo nieko nėra
Peace Treaty = Taikos sutartis
Agreements = Susitarimai
Open Borders = Atviros sienos
Gold per turn = Auksas už posūkį
Cities = Miestai
Technologies = Technologijos
Declarations of war = Karo deklaracijos
Introduction to [nation] = Įvadas į [nation]
Declare war on [nation] = Paskelbti karą [nation]
Luxury resources = Prabangos ištekliai
Strategic resources = Strateginiai ištekliai
Owned: [amountOwned] = Kiekis: [amountOwned]

# Nation picker

[resourceName] not required = [resourceName] nereikia
Lost ability = Prarastas sugebėjimas
National ability = Nacionaliniai sugebėjimai
[firstValue] vs [secondValue] = [firstValue] vs [secondValue]


# New game screen

Uniques = Unikalumas
Promotions = Akcijos
Load copied data = Įkelkite nukopijuotus duomenis
Could not load game from clipboard! = Nepavyko įkelti žaidimo iš mainų srities!
 # Requires translation!
Reset to defaults = 
 # Requires translation!
Are you sure you want to reset all game options to defaults? = 
Start game! = Pradėti žaidimą!
Map Options = Žemėlapio parinktys
Game Options = Žaidimo parinktys
Civilizations = Civilizacijos
Map Type = Žemėlapio tipas
Map file = Pasaulio failas
 # Requires translation!
Max Turns = 
Could not load map! = Neuzkraunama pasaulio!
 # Requires translation!
Invalid map: Area ([area]) does not match saved dimensions ([dimensions]). = 
 # Requires translation!
The dimensions have now been fixed for you. = 
Generated = Sukurtas
Existing = Esamos
Custom = Paprotys
Map Generation Type = Žemėlapio generavimo tipas
Default = Numatytas 
Pangaea = Pangea
Perlin = Perlinas
Continents = Žemynai
Four Corners = Keturi kampai
Archipelago = Salynas
 # Requires translation!
Inner Sea = 
Number of City-States = Miestų-valstybių skaičius
One City Challenge = Vieno miesto challenge
No Barbarians = Jokių barbarų
 # Requires translation!
Raging Barbarians = 
No Ancient Ruins = Jokių senovės griuvėsių
No Natural Wonders = Jokių gamtos stebuklų
Victory Conditions = Pergalės sąlygos
Scientific = Mokslinis
Domination = Dominavimas
Cultural = Kultūrinis
 # Requires translation!
Diplomatic = 
 # Requires translation!
Time = 

# Used for random nation indicator in empire selector and unknown nation icons in various overview screens.
# Should be a single character, or at least visually square.
 # Requires translation!
? = 

Map Shape = Žemėlapio forma
Hexagonal = Šešiakampis
Rectangular = Stačiakampis
Height = Aukštis
Width = Platumas
Radius = Radiusas
Enable Religion = Įjungti religijas

 # Requires translation!
Resource Setting = 
 # Requires translation!
Sparse = 
 # Requires translation!
Abundant = 
 # Requires translation!
Strategic Balance = 
 # Requires translation!
Legendary Start = 

 # Requires translation!
Advanced Settings = 
RNG Seed = RNG seed
Map Elevation = Žemėlapio aukštis
Temperature extremeness = Temperatūros kraštutinumas
Resource richness = Išteklių turtingumas
Vegetation richness = Augalijos turtingumas
Rare features richness = Retas bruožas yra turtingumas
Max Coast extension = Maksimalus kranto pratęsimas
Biome areas extension = Biomos sričių išplėtimas
Water level = Vandens lygis

Online Multiplayer = Daugialypis žaidėjas internete

World Size = Pasaulio dydis
Tiny = mažiukas
Small = Mažas
Medium = Vidutinis
Large = Didelis
 # Requires translation!
Huge = 
 # Requires translation!
World wrap requires a minimum width of 32 tiles = 
 # Requires translation!
The provided map dimensions were too small = 
 # Requires translation!
The provided map dimensions were too big = 
 # Requires translation!
The provided map dimensions had an unacceptable aspect ratio = 

Difficulty = Sunkumas

AI = AI
Remove = Pašalinti
Random = Atsitiktinis
Human = Žmogus
Hotseat = Karšta kėdė
User ID = VartotojoID
Click to copy = Spustelėkite norėdami nukopijuoti


Game Speed = Žaidimo greitis
Quick = Greitai
Standard = Standartinis
Epic = Epikas
Marathon = Maratonas

Starting Era = Pradžios era
It looks like we can't make a map with the parameters you requested! = Panašu, kad negalime sudaryti žemėlapio su jūsų reikalaujamais parametrais!
Maybe you put too many players into too small a map? = Gal per daug žaidėjų įdėjote į per mažą žemėlapį?
No human players selected! = Nepasirinkta jokių žaidėjų iš žmogaus!
Mods: = Modifikacijos:
 # Requires translation!
Extension mods: = 
 # Requires translation!
Base ruleset: = 
 # Requires translation!
The mod you selected is incorrectly defined! = 
 # Requires translation!
The mod combination you selected is incorrectly defined! = 
 # Requires translation!
The mod combination you selected has problems. = 
 # Requires translation!
You can play it, but don't expect everything to work! = 
 # Requires translation!
This base ruleset is not compatible with the previously selected\nextension mods. They have been disabled. = 
 # Requires translation!
Base Ruleset = 
 # Requires translation!
[amount] Techs = 
[amount] Nations = [amount] Nacijos
[amount] Units = [amount] Unitai
[amount] Buildings = [amount] Pastatai
[amount] Resources = [amount] Resursai
 # Requires translation!
[amount] Improvements = 
[amount] Religions = [amount] Religijos
 # Requires translation!
[amount] Beliefs = 

 # Requires translation!
World Wrap = 
World wrap maps are very memory intensive - creating large world wrap maps on Android can lead to crashes! = Pasaulis didesnis už pasiūlitus gali privesti prie to kad žaidžiant ant "Android" gali užlūžti žaidimas
Anything above 80 by 50 may work very slowly on Android! = viskas auksčiau 80 ant 50 gali sulėtinti žaidimo procesą
Anything above 40 may work very slowly on Android! = Viskas aukšćiau 40 gali sulėtinti žaidimo procesą

# Multiplayer

 # Requires translation!
Help = 
Username = Vartotojo vardas
Multiplayer = Multiplayer
Could not download game! = Nepavyko atsisiųsti žaidimo!
Could not upload game! = Nepavyko įkelti žaidimo!
Join game = Prisijungti prie žaidimo
Invalid game ID! = Netinkamas žaidimoID!
Copy user ID = Nukopijuokite vartotojoID
Copy game ID = Nukopijuokite žaidimoID
UserID copied to clipboard = VartotojoID nukopijuotas į mainų sritį
Game ID copied to clipboard! = žaidimoID nukopijuotas į mainų sritį
Set current user = Nustatyti dabartinį vartotoją
Player ID from clipboard = ŽaidėjoID iš mainų srities
To create a multiplayer game, check the 'multiplayer' toggle in the New Game screen, and for each human player insert that player's user ID. = Norėdami sukurti kelių žaidėjų žaidimą, naujo žaidimo ekrane pažymėkite „daugelio žaidėjų“ jungiklį ir kiekvienam žaidėjui įveskite to žaidėjo vartotojoID.
You can assign your own user ID there easily, and other players can copy their user IDs here and send them to you for you to include them in the game. = Čia galite lengvai priskirti savo vartotojoID, kiti žaidėjai čia gali nukopijuoti savo vartotojo ID ir atsiųsti juos jums, kad galėtumėte įtraukti juos į žaidimą.
Once you've created your game, the Game ID gets automatically copied to your clipboard so you can send it to the other players. = Sukūrę žaidimą, žaidimo ID automatiškai nukopijuojamas į jūsų mainų sritį, kad galėtumėte nusiųsti jį kitiems žaidėjams.
Players can enter your game by copying the game ID to the clipboard, and clicking on the 'Add multiplayer game' button = Žaidėjai gali įvesti jūsų žaidimą nukopijuodami žaidimoID į mainų sritį ir spustelėdami mygtuką „Pridėti kelių žaidėjų žaidimą“.
The symbol of your nation will appear next to the game when it's your turn = Tavo simbolis pasirodys šalia žaidimo, kai tavo eilė
Back = Atgal
Rename = Pervardyti
 # Requires translation!
Game settings = 
Add multiplayer game = Pridėti kelių žaidėjų žaidimą
Refresh list = Atnaujinti sąrašą
Could not save game! = Nepavyko išsaugoti žaidimo!
Could not delete game! = Nepavyko ištrinti žaidimo!
Could not refresh! = Nepavyko atnaujinti!
Last refresh: [time] minutes ago = Paskutinis atnaujinimas: prieš [time] minučių
Current Turn: = Dabartinis posūkis:
Add Currently Running Game = Pridėti šiuo metu veikiantį žaidimą
 # Requires translation!
Paste gameID from clipboard = 
 # Requires translation!
GameID = 
Game name = Žaidimo pavadinimas
Loading latest game state... = Įkeliama naujausia žaidimo būsena ...
Couldn't download the latest game state! = Nepavyko atsisiųsti naujausios žaidimo būsenos!
 # Requires translation!
Resign = 
 # Requires translation!
Are you sure you want to resign? = 
 # Requires translation!
You can only resign if it's your turn = 
 # Requires translation!
[civName] resigned and is now controlled by AI = 
 # Requires translation!
Last refresh: [time] [timeUnit] ago = 
 # Requires translation!
Current Turn: [civName] since [time] [timeUnit] ago = 
 # Requires translation!
Minutes = 
 # Requires translation!
Hours = 
 # Requires translation!
Days = 

# Save game menu

Current saves = Tūrintys žaidimai
Show autosaves = Rodyti automatinius įrašus
Saved game name = Išsaugoto žaidimo pavadinimas
Copy to clipboard = Nukopijuoti į iškarpinę
Copy saved game to clipboard = Nukopijuoti išsaugotą žaidimą į "clipboard"
Could not load game = Nepavyko įkelti žaidimo
Load [saveFileName] = Įkelti [saveFileName]
Delete save = Ištrinti išsaugoti
Saved at = Išsaugota
Load map = Įkelti žemėlapį
Delete map = Ištrinti žemėlapį
Are you sure you want to delete this map? = Ar tikrai norite ištrinti šį žemėlapį?
Upload map = Įkelkite žemėlapį
Could not upload map! = Nepavyko įkelti žemėlapio!
Map uploaded successfully! = Žemėlapis sėkmingai įkeltas!
Saving... = Išsaugoma ...
 # Requires translation!
Overwrite existing file? = 
 # Requires translation!
It looks like your saved game can't be loaded! = 
If you could copy your game data ("Copy saved game to clipboard" -  = Jei galėtumėte nukopijuoti savo žaidimo duomenis („Kopijuoti išsaugotą žaidimą į mainų sritį“ -
  paste into an email to yairm210@hotmail.com) = įklijuokite į el. laišką adresu yairm210@hotmail.com)
I could maybe help you figure out what went wrong, since this isn't supposed to happen! = Gal galėčiau padėti išsiaiškinti, kas nutiko, nes taip neturėtų atsitikti!
Missing mods: [mods] = Trūksta modifikacijų: [mods]
 # Requires translation!
Load from custom location = 
 # Requires translation!
Could not load game from custom location! = 
 # Requires translation!
Save to custom location = 
 # Requires translation!
Could not save game to custom location! = 

# Options

Options = Galimybės
 # Requires translation!
About = 
 # Requires translation!
Display = 
 # Requires translation!
Gameplay = 
 # Requires translation!
Sound = 
 # Requires translation!
Advanced = 
 # Requires translation!
Locate mod errors = 
 # Requires translation!
Debug = 

Version = Versija
 # Requires translation!
See online Readme = 
 # Requires translation!
Visit repository = 
Turns between autosaves = Pasisuka tarp automatinių raktų
Sound effects volume = Garso efektų garsumas
Music volume = Muzikos apimtis
 # Requires translation!
Pause between tracks = 
 # Requires translation!
Currently playing: [title] = 
Download music = Atsisiųsti muziką
Downloading... = Atsisiunčiama ...
Could not download music! = Nepavyko atsisiųsti muzikos!
Show = Rodyti
Hide = Slėpti
Show worked tiles = Rodyti apdirbtas plyteles
Show resources and improvements = Rodyti išteklius ir patobulinimus
Check for idle units = Patikrinkite, ar nėra laisvųjų įtaisų
Move units with a single tap = Perkelkite įrenginius vienu bakstelėjimu
Show tutorials = Rodyti mokymus
Auto-assign city production = Automatiškai priskirti miesto gamybą
Auto-build roads = Automatiškai tiesti kelius
 # Requires translation!
Automated workers replace improvements = 
Show minimap = Rodyti minimumą
 # Requires translation!
off = 
Show pixel units = Rodyti taškų vienetus
Show pixel improvements = Rodyti pikselių patobulinimus
Enable nuclear weapons = Įgalinti branduolinius ginklus
 # Requires translation!
Show tile yields = 
 # Requires translation!
Show unit movement arrows = 
Continuous rendering = Nuolatinis perteikimas
When disabled, saves battery life but certain animations will be suspended = Išjungus taupo akumuliatoriaus energiją, tačiau tam tikros animacijos bus laikinai sustabdytos
Order trade offers by amount = Užsakykite prekybos pasiūlymus pagal sumą
 # Requires translation!
Check extension mods based on: = 
 # Requires translation!
-none- = 
 # Requires translation!
Reload mods = 
 # Requires translation!
Checking mods for errors... = 
 # Requires translation!
No problems found. = 
 # Requires translation!
Autoupdate mod uniques = 
 # Requires translation!
Uniques updated! = 

 # Requires translation!
Show experimental world wrap for maps = 
HIGHLY EXPERIMENTAL - YOU HAVE BEEN WARNED! = AUKŠTAI EKSPERIMENTAS - JŪS BŪTINAI ĮSPĖJAMA!
 # Requires translation!
Enable portrait orientation = 
Generate translation files = Sukurti vertimo failus
Translation files are generated successfully. = Vertimo failai kuriami sėkmingai.
 # Requires translation!
Please note that translations are a community-based work in progress and are INCOMPLETE! The percentage shown is how much of the language is translated in-game. If you want to help translating the game into your language, click here. = 
 # Requires translation!
Font family = 
 # Requires translation!
Default Font = 
 # Requires translation!
You need to restart the game for this change to take effect. = 

# Notifications

Research of [technologyName] has completed! = [technologyName] tyrimas baigtas!
 # Requires translation!
[construction] has become obsolete and was removed from the queue in [cityName]! = 
 # Requires translation!
[construction] has become obsolete and was removed from the queue in [amount] cities! = 
 # Requires translation!
[cityName] changed production from [oldUnit] to [newUnit] = 
 # Requires translation!
[amount] cities changed production from [oldUnit] to [newUnit] = 
 # Requires translation!
Excess production for [wonder] converted to [goldAmount] gold = 
You have entered a Golden Age! = Jūs įžengėte į aukso amžių! 
[resourceName] revealed near [cityName] = [resourceName] parodytas šalia [cityName]
 # Requires translation!
[n] sources of [resourceName] revealed, e.g. near [cityName] = 
A [greatPerson] has been born in [cityName]! = [greatPerson] gimė mieste [cityName]!
We have encountered [civName]! = Mes susidūrėme su [civName]!
 # Requires translation!
[cityStateName] has given us [stats] as a token of goodwill for meeting us = 
 # Requires translation!
[cityStateName] has given us [stats] as we are the first major civ to meet them = 
 # Requires translation!
[cityStateName] has also given us [stats] = 
Cannot provide unit upkeep for [unitName] - unit has been disbanded! = Neįmanoma užtikrinti [unitName] įrenginio priežiūros - įrenginys buvo išformuotas!
[cityName] has grown! = [cityName] išaugo!
[cityName] is starving! = [cityName] badauja!
[construction] has been built in [cityName] = [construction] buvo pastatyta [cityName]
[wonder] has been built in a faraway land = [wonder] buvo pastatytas atokiame krašte
 # Requires translation!
[civName] has completed [construction]! = 
 # Requires translation!
An unknown civilization has completed [construction]! = 
 # Requires translation!
The city of [cityname] has started constructing [construction]! = 
 # Requires translation!
[civilization] has started constructing [construction]! = 
 # Requires translation!
An unknown civilization has started constructing [construction]! = 
Work has started on [construction] = Pradėtas darbas [construction]
[cityName] cannot continue work on [construction] = [cityName] negali tęsti darbo su [construction] 
[cityName] has expanded its borders! = [cityName] praplėtė savo sienas!
Your Golden Age has ended. = Tavo aukso amžius baigėsi.
[cityName] has been razed to the ground! = [cityName] buvo nugriautas ant žemės!
We have conquered the city of [cityName]! = Mes užkariavome miestą [cityName]!
An enemy [unit] has attacked [cityName] = Priešas [unit] užpuolė [cityName]
An enemy [unit] has attacked our [ourUnit] = Priešas [unit] užpuolė mūsų [ourUnit]
Enemy city [cityName] has attacked our [ourUnit] = Priešų miestas [cityName] užpuolė mūsų [ourUnit]
An enemy [unit] has captured [cityName] = Priešas [unit] užėmė [cityName]
 # Requires translation!
An enemy [unit] has raided [cityName] = 
An enemy [unit] has captured our [ourUnit] = Priešas [unit] užėmė mūsų [ourUnit]
An enemy [unit] has destroyed our [ourUnit] = Priešas [unit] sunaikino mūsų [ourUnit]
 # Requires translation!
Your [ourUnit] has destroyed an enemy [unit] = 
An enemy [RangedUnit] has destroyed the defence of [cityName] = Priešas [RangedUnit] sunaikino [cityName]
Enemy city [cityName] has destroyed our [ourUnit] = Priešų miestas [cityName] sunaikino mūsų [ourUnit]
An enemy [unit] was destroyed while attacking [cityName] = Priešas [unit] buvo sunaikintas, puolant [cityName]
An enemy [unit] was destroyed while attacking our [ourUnit] = Priešas [unit] buvo sunaikintas puolant mūsų [ourUnit]
Our [attackerName] was destroyed by an intercepting [interceptorName] = Mūsų [attackerName] buvo sunaikintas perimant [interceptorName]
Our [interceptorName] intercepted and destroyed an enemy [attackerName] = Mūsų [interceptorName] perėmė ir sunaikino priešą [attackerName]
Our [attackerName] was attacked by an intercepting [interceptorName] = Mūsų [attackerName] buvo užpultas perimant [interceptorName]
Our [interceptorName] intercepted and attacked an enemy [attackerName] = Mūsų [interceptorName] perėmė ir užpuolė priešą [attackerName]
An enemy [unit] was spotted near our territory = Netoli mūsų teritorijos buvo pastebėtas priešas [unit]
An enemy [unit] was spotted in our territory = Mūsų teritorijoje buvo pastebėtas priešas [unit]
 # Requires translation!
Your city [cityName] can bombard the enemy! = 
 # Requires translation!
[amount] of your cities can bombard the enemy! = 
[amount] enemy units were spotted near our territory = [amount] priešo vienetų buvo pastebėti netoli mūsų teritorijos
[amount] enemy units were spotted in our territory = [amount] priešo vienetai buvo pastebėti mūsų teritorijoje
 # Requires translation!
A(n) [nukeType] exploded in our territory! = 
 # Requires translation!
After being hit by our [nukeType], [civName] has declared war on us! = 
The civilization of [civName] has been destroyed! = [civName] civilizacija buvo sunaikinta!
The City-State of [name] has been destroyed! = [name] miestas-valstybė buvo sunaikinta!
 # Requires translation!
Your [ourUnit] captured an enemy [theirUnit]! = 
 # Requires translation!
Your [ourUnit] plundered [amount] [Stat] from [theirUnit] = 
We have captured a barbarian encampment and recovered [goldAmount] gold! = Mes užfiksavome barbarų stovyklavietę ir atgavome [goldAmount] auksą!
A barbarian [unitType] has joined us! = Prie mūsų prisijungė barbaras [unitType]!
 # Requires translation!
We have captured an enemy [unitType]! = 
We have found survivors in the ruins - population added to [cityName] = Mes radome griuvėsiuose išlikusių žmonių - gyventojų skaičius pridedamas prie [cityName]
 # Requires translation!
We have discovered cultural artifacts in the ruins! (+20 Culture) = 
We have discovered the lost technology of [techName] in the ruins! = Mes atradome prarastą [techName] technologiją griuvėsiuose!
A [unitName] has joined us! = [unitName] prisijungė prie mūsų!
An ancient tribe trains our [unitName] in their ways of combat! = Senovės gentis moko mūsų [unitName] kovoti!
We have found a stash of [amount] gold in the ruins! = Griuvėsiuose radome [amount] aukso!
We have found a crudely-drawn map in the ruins! = Griuvėsiuose radome grubiai nupieštą žemėlapį!
[unit] finished exploring. = [unit] baigė tyrinėti.
[unit] has no work to do. = [unit] neturi darbo.
You're losing control of [name]. = Jūs prarandate [name] valdymą.
You and [name] are no longer friends! = Jūs ir [name] nebėra draugai!
Your alliance with [name] is faltering. = Jūsų aljansas su [name] nyksta.
You and [name] are no longer allies! = Jūs ir [name] jau nebe sąjungininkai!
[civName] gave us a [unitName] as gift near [cityName]! = [civName] padovanojo mums [unitName] kaip dovaną šalia [cityName]!
[civName] has denounced us! = [civName] mus smerkė!
[cityName] has been connected to your capital! = [cityName] buvo prijungtas prie jūsų sostinės!
[cityName] has been disconnected from your capital! = [cityName] buvo atjungtas nuo jūsų sostinės!
[civName] has accepted your trade request = [civName] priėmė jūsų prekybos prašymą
 # Requires translation!
[civName] has made a counteroffer to your trade request = 
[civName] has denied your trade request = [civName] atmetė jūsų prekybos prašymą
[tradeOffer] from [otherCivName] has ended = [tradeOffer] iš [otherCivName] baigėsi
[tradeOffer] to [otherCivName] has ended = [tradeOffer] į [otherCivName] baigėsi
One of our trades with [nation] has ended = Pasibaigė vienas iš mūsų sandorių su [nation]
One of our trades with [nation] has been cut short = Vienas iš mūsų sandorių su [nation] buvo trumpas
[nation] agreed to stop settling cities near us! = [nation] sutiko nebenorėti įsikurti miestuose šalia mūsų!
[nation] refused to stop settling cities near us! = [nation] atsisakė sustabdyti įsikūrimą miestuose šalia mūsų!
We have allied with [nation]. = Mes bendravome su [nation].
We have lost alliance with [nation]. = Mes praradome sąjungą su [nation]
We have discovered [naturalWonder]! = Mes atradome [naturalWonder]!
We have received [goldAmount] Gold for discovering [naturalWonder] = Gavome [goldAmount] auksą už tai, kad atradai [naturalWonder]
Your relationship with [cityStateName] is about to degrade = Jūsų santykiai su [cityStateName] blogės
Your relationship with [cityStateName] degraded = Jūsų santykiai su [cityStateName] pablogėjo
A new barbarian encampment has spawned! = Atsirado nauja barbarų stovyklavietė!
 # Requires translation!
Barbarians raided [cityName] and stole [amount] Gold from your treasury! = 
Received [goldAmount] Gold for capturing [cityName] = Gautas [goldAmount] auksas už [cityName] fiksavimą
Our proposed trade is no longer relevant! = Mūsų siūlomas prekybos prašymas nebeaktualus!
[defender] could not withdraw from a [attacker] - blocked. = [defender] negalėjo pasitraukti iš [attacker] - užblokuotas.
[defender] withdrew from a [attacker] = [defender] pasitraukė iš [attacker]
 # Requires translation!
By expending your [unit] you gained [Stats]! = 
[civName] has stolen your territory! = [civName] pavogė jūsų teritoriją!
 # Requires translation!
Clearing a [forest] has created [amount] Production for [cityName] = 
 # Requires translation!
[civName] assigned you a new quest: [questName]. = 
 # Requires translation!
[civName] rewarded you with [influence] influence for completing the [questName] quest. = 
 # Requires translation!
[civName] no longer needs your help with the [questName] quest. = 
 # Requires translation!
The [questName] quest for [civName] has ended. It was won by [civNames]. = 
 # Requires translation!
The resistance in [cityName] has ended! = 
 # Requires translation!
[cityName] demands [resource]! = 
 # Requires translation!
Because they have [resource], the citizens of [cityName] are celebrating We Love The King Day! = 
 # Requires translation!
We Love The King Day in [cityName] has ended. = 
 # Requires translation!
Our [name] took [tileDamage] tile damage and was destroyed = 
 # Requires translation!
Our [name] took [tileDamage] tile damage = 
 # Requires translation!
[civName] has adopted the [policyName] policy = 
 # Requires translation!
An unknown civilization has adopted the [policyName] policy = 
 # Requires translation!
Our influence with City-States has started dropping faster! = 
 # Requires translation!
You gained [Stats] as your religion was spread to [cityName] = 
 # Requires translation!
You gained [Stats] as your religion was spread to an unknown city = 
 # Requires translation!
Your city [cityName] was converted to [religionName]! = 
 # Requires translation!
Your [unitName] lost its faith after spending too long inside enemy territory! = 
 # Requires translation!
You have unlocked [ability] = 
 # Requires translation!
A new b'ak'tun has just begun! = 
 # Requires translation!
A Great Person joins you! = 


# World Screen UI

Working... = Dirba ...
Waiting for other players... = Laukiama kitų žaidėjų ...
 # Requires translation!
Waiting for [civName]... = 
in = į
Next turn = Kitas posūkis
 # Requires translation!
Move automated units = 
 # Requires translation!
[currentPlayerCiv] ready? = 
 # Requires translation!
1 turn = 
 # Requires translation!
[numberOfTurns] turns = 
Turn = Pasukite
turns = posūkiai
turn = pasukti
Next unit = Kitas vienetas
 # Requires translation!
Fog of War = 
Pick a policy = Pasirinkite politiką
Movement = Judėjimas
Strength = Stiprumas
Ranged strength = Skirtingos jėgos
Bombard strength = Bombos stiprumas
Range = Diapazonas
Move unit = Perkelti vienetą
Stop movement = Sustabdykite judėjimą
 # Requires translation!
Swap units = 
Construct improvement = Konstrukcijų tobulinimas
Automate = Automatizuoti
Stop automation = Sustabdykite automatizavimą
Construct road = Nutieskite kelią
Fortify = Stiprinti
Fortify until healed = Stiprinti, kol pasveiks
Fortification = Stiprinimas
Sleep = Miegoti
Sleep until healed = Miegokite, kol pasveiksite
Moving = Juda
Set up = Nustatykite
 # Requires translation!
Paradrop = 
 # Requires translation!
Add in capital = 
 # Requires translation!
Add to [comment] = 
Upgrade to [unitType] ([goldCost] gold) = Naujovinti į [unitType] ([goldCost] auksas)
Found city = Rastas miestas
Promote = Skatinti
Health = Sveikata
Disband unit = Išpardavimo blokas
Do you really want to disband this unit? = Ar tikrai norite išformuoti šį įrenginį?
Disband this unit for [goldAmount] gold? = Išardyti šį vienetą už [goldAmount] auksą?
 # Requires translation!
Gift unit = 
Explore = Tyrinėkite
Stop exploration = Sustabdykite tyrinėjimą
Pillage = Arimas
 # Requires translation!
Are you sure you want to pillage this [improvement]? = 
Create [improvement] = Sukurti [improvement]
Start Golden Age = Pradėti aukso amžių
 # Requires translation!
Trigger unique = 
 # Requires translation!
Show more = 
Yes = Taip
No = Ne
Acquire = Įsigyti
 # Requires translation!
Under construction = 

Food = Maistas
Production = Gamyba
 # Requires translation!
Gold = 
Happiness = Laimė
Culture = Kultūra
Science = Mokslas
 # Requires translation!
Faith = 

Crop Yield = Derlius
 # Requires translation!
Growth = 
 # Requires translation!
Territory = 
Force = Jėga
GOLDEN AGE = AUKSINIS AMŽIUS
Golden Age = Auksinis amžius
 # Requires translation!
Global Effect = 
[year] BC = [year] PR
[year] AD = [year] AD
Civilopedia = Civilopedija
# Display name of unknown nations.
 # Requires translation!
??? = 

Start new game = Pradėkite naują žaidimą
Save game = Išsaugoti žaidimą
Load game = Užkrauti žaidimą
Main menu = Pagrindinis meniu
Resume = Tęsti
Cannot resume game! = Neįmanoma atnaujinti žaidimo!
 # Requires translation!
Not enough memory on phone to load game! = 
 # Requires translation!
Quickstart = 
 # Requires translation!
Cannot start game with the default new game parameters! = 
Victory status = Pergalės statusas
Social policies = Socialinė politika
Community = Bendruomenė
Close = Uždaryti
Do you want to exit the game? = Ar norite išeiti iš žaidimo?
Start bias: = Pradėti šališkumą:
Avoid [terrain] = Venkite [terrain]

# Maya calendar popup

 # Requires translation!
The Mayan Long Count = 
 # Requires translation!
Your scientists and theologians have devised a systematic approach to measuring long time spans - the Long Count. During the festivities whenever the current b'ak'tun ends, a Great Person will join you. = 
 # Requires translation!
While the rest of the world calls the current year [year], in the Maya Calendar that is: = 
 # Requires translation!
[amount] b'ak'tun, [amount2] k'atun, [amount3] tun = 

# City screen

Exit city = Išeiti iš miesto
Raze city = Raze miestas
Stop razing city = Nustokite siautėti mieste
Buy for [amount] gold = Pirkite už [amount] aukso
Buy = Pirkite
 # Requires translation!
Currently you have [amount] [stat]. = 
 # Requires translation!
Would you like to purchase [constructionName] for [buildingGoldCost] [stat]? = 
No space available to place [unit] near [city] = Neturima vietos [unit] pastatyti šalia [city] 
Maintenance cost = Priežiūros išlaidos
Pick construction = Pasirinkite konstrukciją
Pick improvement = Pasirinkite patobulinimą
Provides [resource] = Teikia [resource]
 # Requires translation!
Provides [amount] [resource] = 
Replaces [improvement] = Pakeičia [improvement]
Pick now! = Pasirinkite dabar!
 # Requires translation!
Remove [feature] first = 
Build [building] = Statyti [building]
Train [unit] = Traukinys [unit]
Produce [thingToProduce] = Gaminti [thingToProduce]
Nothing = Nieko
Annex city = Priedų miestas
Specialist Buildings = Specialistų pastatai 
Specialist Allocation = Specialistų paskirstymas
 # Requires translation!
Specialists = 
[specialist] slots = [specialist] laiko tarpsniai
Food eaten = Maistas valgomas
Unassigned population = Nepaskirtieji gyventojai
[turnsToExpansion] turns to expansion = [turnsToExpansion] virsta plėtra
Stopped expansion = Sustabdyta plėtra
[turnsToPopulation] turns to new population = [turnsToPopulation] kreipiasi į naujus gyventojus
Food converts to production = Maistas virsta gamyba
[turnsToStarvation] turns to lose population = [turnsToStarvation] tampa populiacijos netekimas
Stopped population growth = Sustabdytas gyventojų skaičiaus augimas
In resistance for another [numberOfTurns] turns = Pasipriešinant kitam [numberOfTurns] posūkiui
 # Requires translation!
We Love The King Day for another [numberOfTurns] turns = 
 # Requires translation!
Demanding [resource] = 
Sell for [sellAmount] gold = Parduoti už [sellAmount] auksą
 # Requires translation!
Are you sure you want to sell this [building]? = 
 # Requires translation!
Free = 
[greatPerson] points = [greatPerson] taškai
Great person points = Puikus žmogus taškai
Current points = Dabartiniai taškai
Points per turn = Taškai už posūkį
Convert production to gold at a rate of 4 to 1 = Gamybą paverskite auksu, kai koeficientas 4 į 1
Convert production to science at a rate of [rate] to 1 = Gamybą paverskite mokslu [rate] iki 1
The city will not produce anything. = Miestas nieko negamins.
Worked by [cityName] = Dirbo [cityName]
 # Requires translation!
Lock = 
 # Requires translation!
Unlock = 
 # Requires translation!
Move to city = 
 # Requires translation!
Please enter a new name for your city = 

# Ask for text or numbers popup UI

 # Requires translation!
Invalid input! Please enter a different string. = 
 # Requires translation!
Please enter some text = 

# Technology UI

Pick a tech = Pasirinkite techniką
Pick a free tech = Pasirinkite nemokamą techniką
Research [technology] = Tyrimai [technology]
Pick [technology] as free tech = Pasirinkite [technology] kaip nemokamą techniką
Units enabled = Vienetai įgalinti 
Buildings enabled = Pastatai įgalinti
Wonder = Stebuklas
National Wonder = Nacionalinis stebuklas
National Wonders = Nacionaliniai stebuklai
Wonders enabled = Stebuklai įgalinti
Tile improvements enabled = Plytelių patobulinimai įgalinti
Reveals [resource] on the map = Parodo [resource] žemėlapyje
XP for new units = XP naujiems įrenginiams
provide = aprūpinti
provides = teikia
City strength = Miesto stiprybė
City health = Miesto sveikata
Occupied! = Užimta!
Attack = Ataka
Bombard = Bombardas
NUKE = NUKE
Captured! = Užfiksuotas!
 # Requires translation!
Cannot gain more XP from Barbarians = 

# Battle modifier categories

defence vs ranged = gynyba vs svyravo
[percentage] to unit defence = [percentage] vieneto gynybai
Attacker Bonus = Puolėjo premija
 # Requires translation!
Defender Bonus = 
Landing = Iškrovimas
 # Requires translation!
Boarding = 
Flanking = Šalutinis
vs [unitType] = vs [unitType]
Terrain = Reljefas
 # Requires translation!
Tile = 
 # Requires translation!
Missing resource = 
 # Requires translation!
Adjacent units = 
 # Requires translation!
Adjacent enemy units = 
 # Requires translation!
Combat Strength = 
 # Requires translation!
Across river = 
 # Requires translation!
Temporary Bonus = 
 # Requires translation!
Garrisoned unit = 
 # Requires translation!
Attacking Bonus = 
 # Requires translation!
defence vs [unitType] = 
 # Requires translation!
[tileFilter] defence = 
 # Requires translation!
Defensive Bonus = 
 # Requires translation!
Stacked with [unitType] = 

 # Requires translation!
Unit ability = 

 # Requires translation!
The following improvements [stats]: = 
 # Requires translation!
The following improvements on [tileType] tiles [stats]: = 

# Unit actions

Hurry Research = Skubėti tyrimai
Conduct Trade Mission = Vykdykite prekybos misiją
Your trade mission to [civName] has earned you [goldAmount] gold and [influenceAmount] influence! = Jūsų prekybos misija į [civName] pelnė jums [goldAmount] auksą ir [influenceAmount] įtaką!
Hurry Wonder = Skubėk stebuklas
 # Requires translation!
Hurry Construction = 
 # Requires translation!
Hurry Construction (+[productionAmount]) = 
 # Requires translation!
Spread Religion = 
 # Requires translation!
Spread [religionName] = 
 # Requires translation!
Remove Heresy = 
 # Requires translation!
Found a Religion = 
 # Requires translation!
Enhance a Religion = 
Your citizens have been happy with your rule for so long that the empire enters a Golden Age! = Jūsų piliečiai taip ilgai džiaugėsi jūsų taisykle, kad imperija atėjo į aukso amžių!
You have entered the [newEra]! = Jūs įėjote į [newEra]!
[civName] has entered the [eraName]! = [civName] pateko į [eraName]!
[policyBranch] policy branch unlocked! = [policyBranch] atrakinta politikos šaka!

# Overview screens

Overview = Apžvalga
Total = Iš viso
Stats = Statistika
Policies = Politika
Base happiness = Bazinė laimė
Occupied City = Okupuotas miestas
Buildings = Pastatai
Wonders = Stebuklai
Base values = Bazinės vertės
Bonuses = Premijos
Final = Finalas
Other = Kiti
Population = Gyventojai
City-States = Miestas-valstybės
Tile yields = Plytelių derlius
Trade routes = Prekybos keliai
Maintenance = Priežiūra
Transportation upkeep = Transporto priežiūra
Unit upkeep = Vieneto priežiūra
Trades = Prekyba
 # Requires translation!
Score = 
Units = Vienetai
 # Requires translation!
Unit Supply = 
 # Requires translation!
Base Supply = 
 # Requires translation!
Total Supply = 
 # Requires translation!
In Use = 
 # Requires translation!
Supply Deficit = 
 # Requires translation!
Production Penalty = 
 # Requires translation!
Increase your supply or reduce the amount of units to remove the production penalty = 
Name = vardas
Closest city = Artimiausias miestas
Action = Veiksmas
Defeated = Nugalėjo
 # Requires translation!
[numberOfCivs] Civilizations in the game = 
 # Requires translation!
Our Civilization: = 
 # Requires translation!
Known and alive ([numberOfCivs]) = 
 # Requires translation!
Known and defeated ([numberOfCivs]) = 
Tiles = Plytelės
Natural Wonders = Gamtos stebūklai
Treasury deficit = Iždo deficitas
 # Requires translation!
Unknown = 
 # Requires translation!
Not built = 
 # Requires translation!
Not found = 
 # Requires translation!
Known = 
 # Requires translation!
Owned = 
 # Requires translation!
Near [city] = 
 # Requires translation!
Somewhere around [city] = 
 # Requires translation!
Far away = 
 # Requires translation!
Status = 
 # Requires translation!
Location = 
 # Requires translation!
Unimproved = 
 # Requires translation!
Number of tiles with this resource\nin your territory, without an\nappropriate improvement to use it = 
 # Requires translation!
We Love The King Day = 
 # Requires translation!
WLTK+ = 
 # Requires translation!
Number of your cities celebrating\n'We Love The King Day' thanks\nto access to this resource = 
 # Requires translation!
WLTK demand = 
 # Requires translation!
WLTK- = 
 # Requires translation!
Number of your cities\ndemanding this resource for\n'We Love The King Day' = 

# Victory

Science victory = Mokslo pergalė
Cultural victory = Kultūrinė pergalė
Conquest victory = Užkariavimo pergalė
 # Requires translation!
Diplomatic victory = 
Complete all the spaceship parts\n to win! = Norėdami laimėti, užpildykite visas kosminio laivo dalis \ n!
Complete 5 policy branches\n to win! = Užpildykite 5 politikos šakas\n, jei norite laimėti!
 # Requires translation!
Complete 5 policy branches and build\n the Utopia Project to win! = 
Destroy all enemies\n to win! = Sunaikink visus priešus\n kad laimėtum!
 # Requires translation!
You have won a [victoryType] Victory! = 
You have achieved victory through the awesome power of your Culture. Your civilization's greatness - the magnificence of its monuments and the power of its artists - have astounded the world! Poets will honor you as long as beauty brings gladness to a weary heart. = Jūs pasiekėte pergalę per nepaprastą savo kultūros galią. Jūsų civilizacijos didybė - jos paminklų didybė ir menininkų galia - pribloškė pasaulį! Poetai pagerbs jus tol, kol grožis suteiks džiaugsmo pavargusiai širdžiai.
The world has been convulsed by war. Many great and powerful civilizations have fallen, but you have survived - and emerged victorious! The world will long remember your glorious triumph! = Pasaulį sukrėtė karas. Daugybė puikių ir galingų civilizacijų žlugo, bet jūs išgyvenote - ir pergalingai atsirado! Pasaulis ilgai prisimins tavo šlovingą triumfą!
You have achieved victory through mastery of Science! You have conquered the mysteries of nature and led your people on a voyage to a brave new world! Your triumph will be remembered as long as the stars burn in the night sky! = Jūs pasiekėte pergalę įvaldydami mokslą! Jūs užkariavote gamtos slėpinius ir vedėte savo žmones į kelionę į drąsų naują pasaulį! Tavo triumfas bus prisimenamas tol, kol nakties danguje degs žvaigždės!
 # Requires translation!
Your civilization stands above all others! The exploits of your people shall be remembered until the end of civilization itself! = 
You have been defeated. Your civilization has been overwhelmed by its many foes. But your people do not despair, for they know that one day you shall return - and lead them forward to victory! = Buvai nugalėtas. Jūsų civilizacija buvo priblokšta daugybės priešų. Tačiau jūsų žmonės nenusimina, nes žino, kad vieną dieną tu sugrįši ir vedi juos į pergalę!
 # Requires translation!
You have triumphed over your foes through the art of diplomacy! Your cunning and wisdom have earned you great friends - and divided and sown confusion among your enemies! Forever will you be remembered as the leader who brought peace to this weary world! = 
One more turn...! = Dar vienas posūkis ...!
Built Apollo Program = Sukurta Apollo programa
Destroy [civName] = Sunaikink [civName]
Our status = Mūsų statusas
Global status = Visuotinis statusas
Rankings = Reitingai
Spaceship parts remaining = Liko kosminių laivų dalys
Branches completed = Filialai baigti
Undefeated civs = Nepakankamas pilietis
 # The \n here means: put a newline (enter) here. If this is omitted, the sidebox in the diplomacy overview will become _really_ wide.
 # Feel free to replace it with a space and put it between other words in your translation
 # Requires translation!
Turns until the next\ndiplomacy victory vote: [amount] = 
 # Requires translation!
Choose a civ to vote for = 
 # Requires translation!
Choose who should become the world leader and win a Diplomatic Victory! = 
 # Requires translation!
Voted for = 
 # Requires translation!
Vote for [civilizationName] = 
 # Requires translation!
Continue = 
 # Requires translation!
Abstained = 
 # Requires translation!
Vote for World Leader = 

# Capturing a city

What would you like to do with the city? = Ką jūs norėtumėte padaryti su miestu?
Annex = Priedas
Annexed cities become part of your regular empire. = Aneksuoti miestai tampa įprastos imperijos dalimi.
Their citizens generate 2x the unhappiness, unless you build a courthouse. = Jų piliečiai sukuria dvigubai daugiau nelaimių, nebent jūs pastatytumėte teismo rūmus.
Puppet = Lėlė
Puppeted cities do not increase your tech or policy cost, but their citizens generate 1.5x the regular unhappiness. = Lėlių miestai nepadidina jūsų technologijos ar politikos išlaidų, tačiau jų piliečiai patiria 1,5 karto daugiau nelaimingo atsitikimo.
You have no control over the the production of puppeted cities. = Jūs negalite valdyti marionetinių miestų gamybos.
Puppeted cities also generate 25% less Gold and Science. = Miestai, iš kurių gaminami marionetai, taip pat sukuria 25% mažiau aukso ir mokslo.
A puppeted city can be annexed at any time. = Lėlių miestą galima bet kada aneksuoti.
 # Requires translation!
Liberate (city returns to [originalOwner]) = 
Liberating a city returns it to its original owner, giving you a massive relationship boost with them! = Išlaisvinęs miestą, jis grąžina jį pradiniam savininkui ir suteikia didžiulį ryšį su jais!
Raze = Išprievartauti
Razing the city annexes it, and starts burning the city to the ground. = Stebint miestą, jis pridedamas ir pradedamas siautėti miestas.
The population will gradually dwindle until the city is destroyed. = Gyventojų skaičius pamažu mažės, kol miestas bus sunaikintas.
 # Requires translation!
Original capitals and holy cities cannot be razed. = 
 # Requires translation!
Destroy = 
 # Requires translation!
Destroying the city instantly razes the city to the ground. = 
Remove your troops in our border immediately! = Netrukus pašalink savo kariuomenę iš mūsų sienos!
Sorry. = Atsiprašau.
Never! = Niekada!

Offer Declaration of Friendship ([30] turns) = Pasiūlykite draugystės deklaraciją ([30] posūkių)
My friend, shall we declare our friendship to the world? = Mano drauge, ar mes paskelbsime draugystę su pasauliu?
Sign Declaration of Friendship ([30] turns) = Pasirašykite draugystės deklaraciją ([30] posūkių)
 # Requires translation!
We are not interested. = 
We have signed a Declaration of Friendship with [otherCiv]! = Mes pasirašėme draugystės deklaraciją su [otherCiv]!
[otherCiv] has denied our Declaration of Friendship! = [otherCiv] atmetė mūsų draugystės deklaraciją!

Basics = Pagrindai
Resources = Šaltiniai
Terrains = Vietovės
Tile Improvements = Plytelių tobulinimas
Unique to [civName], replaces [unitName] = Unikali [civName], pakeičia [unitName]
Unique to [civName] = Unikali [civName]
Tutorials = Pamokos
Cost = Kaina
May contain [listOfResources] = Gali būti [listOfResources]
 # Requires translation!
May contain: = 
 # Requires translation!
Can upgrade from [unit] = 
 # Requires translation!
Can upgrade from: = 
Upgrades to [upgradedUnit] = Naujovinimas į [upgradedUnit]
Obsolete with [obsoleteTech] = Pasenęs naudojant [obsoleteTech]
Occurs on [listOfTerrains] = Įvyksta [listOfTerrains]
 # Requires translation!
Occurs on: = 
Placed on [terrainType] = Padėta ant [terrainType]
Can be found on = Galima rasti
Improved by [improvement] = Patobulinta [improvement]
Bonus stats for improvement = Premijų statistika už tobulinimą
Buildings that consume this resource = Pastatai, kurie naudoja šį išteklius
 # Requires translation!
Buildings that require this resource worked near the city = 
Units that consume this resource = Vienetai, kurie naudoja šį išteklius
Can be built on = Galima pastatyti
 # Requires translation!
or [terrainType] = 
 # Requires translation!
Can be constructed by = 
Defence bonus = Gynybos premija
Movement cost = Judėjimo kaina
for = dėl
Missing translations: = Trūksta vertimų:
Resolution = Rezoliucija
Tileset = Plytelių rinkinys
Map editor = Žemėlapių redaktorius
Create = Sukurti
New map = Naujas žemėlapis
Empty = Tuščia
Language = Kalba
Terrains & Resources = Reljefai ir ištekliai
Improvements = Tobulinimai
Clear current map = Išvalyti dabartinį žemėlapį
Save map = Išsaugoti žemėlapį
Download map = Atsisiųsti žemėlapį
Loading... = Įkeliama ...
 # Requires translation!
Error loading map! = 
 # Requires translation!
Filter: = 
 # Requires translation!
OK = 
 # Requires translation!
Exit map editor = 
[nation] starting location = [nation] pradžios vieta
Clear terrain features = Aiškios reljefo savybės
Clear improvements = Aiškūs patobulinimai
Clear resource = Išvalyti išteklius
 # Requires translation!
Remove units = 
 # Requires translation!
Player [index] = 
 # Requires translation!
Player [playerIndex] starting location = 
 # Requires translation!
Bottom left river = 
 # Requires translation!
Bottom right river = 
 # Requires translation!
Bottom river = 
Requires = Reikalauja
Menu = Meniu
Brush Size = Teptuko dydis
 # Requires translation!
Map saved = 
 # Requires translation!
Change ruleset = 
 # Requires translation!
Base terrain [terrain] does not exist in ruleset! = 
 # Requires translation!
Terrain feature [feature] does not exist in ruleset! = 
 # Requires translation!
Resource [resource] does not exist in ruleset! = 
 # Requires translation!
Improvement [improvement] does not exist in ruleset! = 
 # Requires translation!
Change map to fit selected ruleset? = 

# Civilopedia difficulty levels
 # Requires translation!
Player settings = 
 # Requires translation!
Base Happiness = 
 # Requires translation!
Extra happiness per luxury = 
 # Requires translation!
Research cost modifier = 
 # Requires translation!
Unit cost modifier = 
 # Requires translation!
Building cost modifier = 
 # Requires translation!
Policy cost modifier = 
 # Requires translation!
Unhappiness modifier = 
 # Requires translation!
Bonus vs. Barbarians = 
 # Requires translation!
Barbarian spawning delay = 
 # Requires translation!
Bonus starting units = 

 # Requires translation!
AI settings = 
 # Requires translation!
AI city growth modifier = 
 # Requires translation!
AI unit cost modifier = 
 # Requires translation!
AI building cost modifier = 
 # Requires translation!
AI wonder cost modifier = 
 # Requires translation!
AI building maintenance modifier = 
 # Requires translation!
AI unit maintenance modifier = 
 # Requires translation!
AI unhappiness modifier = 
 # Requires translation!
AI free techs = 
 # Requires translation!
Major AI civilization bonus starting units = 
 # Requires translation!
City state bonus starting units = 
 # Requires translation!
Turns until barbarians enter player tiles = 
 # Requires translation!
Gold reward for clearing barbarian camps = 

# Other civilopedia things
Nations = Tautos
Available for [unitTypes] = Galima [unitTypes]
 # Requires translation!
Available for: = 
Free promotion: = Nemokama reklama:
Free promotions: = Nemokamos akcijos:
Free for [units] = Nemokamas [units]
 # Requires translation!
Free for: = 
 # Requires translation!
Granted by [param] = 
 # Requires translation!
Granted by: = 
[bonus] with [tech] = [bonus] su [tech]
 # Requires translation!
Difficulty levels = 

# Policies

Adopt policy = Priimti politiką
Adopt free policy = Priimkite nemokamą politiką
Unlocked at = Atrakinta
Gain 2 free technologies = Gaukite 2 nemokamas technologijas
 # Requires translation!
All policies adopted = 
 # Requires translation!
Policy branch: [branchName] = 

# Religions

 # Requires translation!
Religions = 
 # Requires translation!
Choose an Icon and name for your Religion = 
 # Requires translation!
Choose a name for your religion = 
 # Requires translation!
Choose a [beliefType] belief! = 
 # Requires translation!
Choose any belief! = 
 # Requires translation!
Found [religionName] = 
 # Requires translation!
Enhance [religionName] = 
 # Requires translation!
Choose a pantheon = 
 # Requires translation!
Choose a Religion = 
 # Requires translation!
Found Religion = 
 # Requires translation!
Found Pantheon = 
 # Requires translation!
Follow [belief] = 
 # Requires translation!
Religions and Beliefs = 
 # Requires translation!
Majority Religion: [name] = 
 # Requires translation!
+ [amount] pressure = 
 # Requires translation!
Holy city of: [religionName] = 
 # Requires translation!
Pressure = 

# Religion overview screen
 # Requires translation!
Religion Name: = 
 # Requires translation!
Pantheon Name: = 
 # Requires translation!
Founding Civ: = 
 # Requires translation!
Holy City: = 
 # Requires translation!
Cities following this religion: = 
 # Requires translation!
Click an icon to see the stats of this religion = 
 # Requires translation!
Religion: Off = 
 # Requires translation!
Minimal Faith required for\nthe next [Great Prophet]: = 
 # Requires translation!
Religions to be founded: = 
 # Requires translation!
Religious status: = 

 # Requires translation!
None = 
 # Requires translation!
Pantheon = 
 # Requires translation!
Founding religion = 
 # Requires translation!
Religion = 
 # Requires translation!
Enhancing religion = 
 # Requires translation!
Enhanced religion = 


# Promotions

Pick promotion = Pasirinkite reklama
 OR  = ARBA
units in open terrain = vienetai atviroje vietovėje
units in rough terrain = vienetai nelygiame reljefe
wounded units = sužeistų vienetų
Targeting II (air) = Taikymas II (air)
Targeting III (air) = Taikymas III (air)
Bonus when performing air sweep [bonusAmount]% = Premija atliekant oro valymą [bonusAmount]%
Dogfighting I = Šunų kova I
Dogfighting II = Šunų kova II
Dogfighting III = Šunų kovos III
 # Requires translation!
Choose name for [unitName] = 
 # Requires translation!
[unitFilter] units gain the [promotion] promotion = 

# Multiplayer Turn Checker Service

Enable out-of-game turn notifications = Įgalinti pranešimus apie žaidimus, susijusius su žaidimu
Time between turn checks out-of-game (in minutes) = Laikas tarp apsisukimų patikrinimų ne žaidime (minutėmis)
Show persistent notification for turn notifier service = Rodyti nuolatinį pranešimą apie posūkių pranešimo paslaugą
Take user ID from clipboard = Paimkite vartotojo ID iš mainų srities
Doing this will reset your current user ID to the clipboard contents - are you sure? = Tai atlikus, jūsų dabartinis vartotojo ID bus iš naujo nustatytas į mainų sritį. Ar tikrai?
ID successfully set! = ID sėkmingai nustatytas!
Invalid ID! = Neteisingas ID!

# Multiplayer options menu

 # Requires translation!
Current IP address = 
 # Requires translation!
Server's IP address = 
 # Requires translation!
Reset to Dropbox = 
 # Requires translation!
Check connection to server = 
 # Requires translation!
Awaiting response... = 
 # Requires translation!
Success! = 
 # Requires translation!
Failed! = 


# Mods

 # Requires translation!
Mods = 
 # Requires translation!
Download [modName] = 
 # Requires translation!
Update [modName] = 
 # Requires translation!
Could not download mod list = 
 # Requires translation!
Download mod from URL = 
 # Requires translation!
Please enter the mod repository -or- archive zip url: = 
 # Requires translation!
Download = 
 # Requires translation!
Done! = 
 # Requires translation!
Delete [modName] = 
 # Requires translation!
Are you SURE you want to delete this mod? = 
 # Requires translation!
[mod] was deleted. = 
 # Requires translation!
Updated = 
 # Requires translation!
Current mods = 
 # Requires translation!
Downloadable mods = 
 # Requires translation!
Mod info and options = 
 # Requires translation!
Next page = 
 # Requires translation!
Open Github page = 
 # Requires translation!
Permanent audiovisual mod = 
 # Requires translation!
Installed = 
 # Requires translation!
Downloaded! = 
 # Requires translation!
[modName] Downloaded! = 
 # Requires translation!
Could not download [modName] = 
 # Requires translation!
Online query result is incomplete = 
 # Requires translation!
No description provided = 
 # Requires translation!
[stargazers]✯ = 
 # Requires translation!
Author: [author] = 
 # Requires translation!
Size: [size] kB = 
 # Requires translation!
The mod you selected is incompatible with the defined ruleset! = 
 # Requires translation!
Sort and Filter = 
 # Requires translation!
Enter search text = 
 # Requires translation!
Sort Current: = 
 # Requires translation!
Sort Downloadable: = 
 # Requires translation!
Name ￪ = 
 # Requires translation!
Name ￬ = 
 # Requires translation!
Date ￪ = 
 # Requires translation!
Date ￬ = 
 # Requires translation!
Stars ￬ = 
 # Requires translation!
Status ￬ = 


# Uniques that are relevant to more than one type of game object

 # Requires translation!
[stats] from every [param] = 
 # Requires translation!
[stats] from [param] tiles in this city = 
 # Requires translation!
[stats] from every [param] on [tileFilter] tiles = 
 # Requires translation!
[stats] for each adjacent [param] = 
 # Requires translation!
Must be next to [terrain] = 
 # Requires translation!
Must be on [terrain] = 
 # Requires translation!
+[amount]% vs [unitType] = 
 # Requires translation!
+[amount] Movement for all [unitType] units = 
 # Requires translation!
+[amount]% Production when constructing [param] = 
 # Requires translation!
Can only be built on [tileFilter] tiles = 
 # Requires translation!
Cannot be built on [tileFilter] tiles = 
 # Requires translation!
Does not need removal of [feature] = 
 # Requires translation!
Gain a free [building] [cityFilter] = 

# Uniques not found in JSON files

 # Requires translation!
Only available after [] turns = 
 # Requires translation!
This Unit upgrades for free = 
 # Requires translation!
[stats] when a city adopts this religion for the first time = 
 # Requires translation!
Never destroyed when the city is captured = 
 # Requires translation!
Invisible to others = 

# Unused Resources

Bison = Bizonas
Cocoa = Kakava


# In English we just paste all these conditionals at the end of each unique, but in your language that
# may not turn into valid sentences. Therefore we have the following two translations to determine
# where they should go. 
# The first determines whether the conditionals should be placed before or after the base unique.
# It should be translated with only the untranslated english word 'before' or 'after', without the quotes.
# Example: In the unique "+20% Strength <for [unitFilter] units>", should the <for [unitFilter] units>
# be translated before or after the "+20% Strength"?

 # Requires translation!
ConditionalsPlacement = 

# The second determines the exact ordering of all conditionals that are to be translated.
# ALL conditionals that exist will be part of this line, and they may be moved around and rearranged as you please.
# However, you should not translate the parts between the brackets, only move them around so that when
# translated in your language the sentence sounds natural.
#
# Example: "+20% Strength <for [unitFilter] units> <when attacking> <vs [unitFilter] units> <in [tileFilter] tiles> <during the [eraName]>"
# In what order should these conditionals between <> be translated?
# Note that this example currently doesn't make sense yet, as those conditionals do not exist, but they will in the future.
#
# As this is still under development, conditionals will be added al the time. As a result,
# any translations added for this string will be removed immediately in the next version when more
# conditionals are added. As we don't want to make you retranslate this same line over and over,
# it's removed for now, but it will return once all planned conditionals have been added.


########################### AUTOMATICALLY GENERATED TRANSLATABLE STRINGS ########################### 


######### Map Unit Filters ###########

 # Requires translation!
Wounded = 
 # Requires translation!
Barbarians = 
 # Requires translation!
City-State = 
 # Requires translation!
Embarked = 
 # Requires translation!
Non-City = 

######### Unit Type Filters ###########

 # Requires translation!
Military = 
Civilian = Civilis
 # Requires translation!
non-air = 
 # Requires translation!
relevant = 
 # Requires translation!
Nuclear Weapon = 
City = Miestas
 # Requires translation!
Air = 
land units = žemės vienetų
water units = vandens vienetai
air units = oro vienetai
 # Requires translation!
military units = 
 # Requires translation!
submarine units = 
 # Requires translation!
Barbarian = 

######### City filters ###########

 # Requires translation!
in this city = 
 # Requires translation!
in all cities = 
 # Requires translation!
in all coastal cities = 
 # Requires translation!
in capital = 
 # Requires translation!
in all non-occupied cities = 
 # Requires translation!
in all cities with a world wonder = 
 # Requires translation!
in all cities connected to capital = 
 # Requires translation!
in all cities with a garrison = 
 # Requires translation!
in all cities in which the majority religion is a major religion = 
 # Requires translation!
in all cities in which the majority religion is an enhanced religion = 
 # Requires translation!
in non-enemy foreign cities = 
 # Requires translation!
in foreign cities = 
 # Requires translation!
in annexed cities = 
 # Requires translation!
in holy cities = 
 # Requires translation!
in City-State cities = 
 # Requires translation!
in cities following this religion = 

######### Population Filters ###########

 # Requires translation!
Unemployed = 
 # Requires translation!
Followers of the Majority Religion = 
 # Requires translation!
Followers of this Religion = 

######### Terrain Filters ###########

 # Requires translation!
All = 
 # Requires translation!
Coastal = 
 # Requires translation!
River = 
 # Requires translation!
Open terrain = 
 # Requires translation!
Rough terrain = 
 # Requires translation!
Water resource = 
Foreign Land = Svetima žemė
 # Requires translation!
Foreign = 
 # Requires translation!
Friendly Land = 
 # Requires translation!
Enemy Land = 
 # Requires translation!
Featureless = 
 # Requires translation!
Fresh Water = 
 # Requires translation!
non-fresh water = 
 # Requires translation!
Natural Wonder = 
Impassable = Neįveikiama 
Land = Pasėlių derlius
 # Requires translation!
Water = 
 # Requires translation!
Luxury resource = 
 # Requires translation!
Strategic resource = 
 # Requires translation!
Bonus resource = 

######### Tile Filters ###########

 # Requires translation!
unimproved = 
 # Requires translation!
All Road = 
 # Requires translation!
Great Improvement = 

######### Region Types ###########

 # Requires translation!
Hybrid = 

######### Terrain Quality ###########

 # Requires translation!
Undesirable = 
 # Requires translation!
Desirable = 

######### Improvement Filters ###########

 # Requires translation!
Great = 

######### Prophet Action Filters ###########

 # Requires translation!
founding = 
 # Requires translation!
enhancing = 

######### Unique Specials ###########

 # Requires translation!
all healing effects doubled = 
 # Requires translation!
The Spaceship = 
 # Requires translation!
Maya Long Count calendar cycle = 

#################### Lines from Buildings from Civ V - Vanilla ####################

 # Requires translation!
Palace = 
 # Requires translation!
Indicates the capital city = 

 # Requires translation!
Monument = 
 # Requires translation!
Destroyed when the city is captured = 

 # Requires translation!
Granary = 
 # Requires translation!
[stats] from [tileFilter] tiles [cityFilter] = 

 # Requires translation!
Temple of Artemis = 
 # Requires translation!
'It is not so much for its beauty that the forest makes a claim upon men's hearts, as for that subtle something, that quality of air, that emanation from old trees, that so wonderfully changes and renews a weary spirit.' - Robert Louis Stevenson = 
 # Requires translation!
[amount]% [stat] [cityFilter] = 
 # Requires translation!
[amount]% Production when constructing [baseUnitFilter] units [cityFilter] = 

 # Requires translation!
The Great Lighthouse = 
 # Requires translation!
'They that go down to the sea in ships, that do business in great waters; these see the works of the Lord, and his wonders in the deep.' - The Bible, Psalms 107:23-24 = 
 # Requires translation!
for [mapUnitFilter] units = 
 # Requires translation!
[amount] Movement = 
 # Requires translation!
[amount] Sight = 

 # Requires translation!
Stone Works = 
 # Requires translation!
Must not be on [terrainFilter] = 

 # Requires translation!
Stonehenge = 
 # Requires translation!
'Time crumbles things; everything grows old and is forgotten under the power of time' - Aristotle = 

 # Requires translation!
Library = 
 # Requires translation!
[stats] per [amount] population [cityFilter] = 

 # Requires translation!
Paper Maker = 

 # Requires translation!
The Great Library = 
 # Requires translation!
'Libraries are as the shrine where all the relics of the ancient saints, full of true virtue, and all that without delusion or imposture are preserved and reposed.' - Sir Francis Bacon = 
 # Requires translation!
Free Technology = 

 # Requires translation!
Circus = 

 # Requires translation!
Water Mill = 

 # Requires translation!
Floating Gardens = 

 # Requires translation!
Walls = 

 # Requires translation!
Walls of Babylon = 

 # Requires translation!
The Pyramids = 
 # Requires translation!
'O, let not the pains of death which come upon thee enter into my body. I am the god Tem, and I am the foremost part of the sky, and the power which protecteth me is that which is with all the gods forever.' - The Book of the Dead, translated by Sir Ernest Alfred Wallis Budge = 
 # Requires translation!
[amount]% tile improvement construction time = 
 # Requires translation!
[amount] free [baseUnitFilter] units appear = 

 # Requires translation!
Mausoleum of Halicarnassus = 
 # Requires translation!
'The whole earth is the tomb of heroic men and their story is not given only on stone over their clay but abides everywhere without visible symbol woven into the stuff of other men's lives.' - Pericles = 
 # Requires translation!
Provides a sum of gold each time you spend a Great Person = 

 # Requires translation!
Barracks = 
 # Requires translation!
New [baseUnitFilter] units start with [amount] Experience [cityFilter] = 

 # Requires translation!
Krepost = 
 # Requires translation!
[amount]% Culture cost of natural border growth [cityFilter] = 
 # Requires translation!
[amount]% Gold cost of acquiring tiles [cityFilter] = 

 # Requires translation!
Statue of Zeus = 
 # Requires translation!
'He spoke, the son of Kronos, and nodded his head with the dark brows, and the immortally anointed hair of the great god swept from his divine head, and all Olympos was shaken' - The Iliad = 
 # Requires translation!
vs cities = 
 # Requires translation!
when attacking = 
 # Requires translation!
[amount]% Strength = 

 # Requires translation!
Lighthouse = 

 # Requires translation!
Stable = 

 # Requires translation!
Courthouse = 
 # Requires translation!
Remove extra unhappiness from annexed cities = 
 # Requires translation!
Can only be built [cityFilter] = 

 # Requires translation!
Hanging Gardens = 
 # Requires translation!
'I think that if ever a mortal heard the word of God it would be in a garden at the cool of the day.' - F. Frankfort Moore = 

 # Requires translation!
Colosseum = 

 # Requires translation!
Circus Maximus = 
 # Requires translation!
Cost increases by [amount] per owned city = 

 # Requires translation!
Great Wall = 
 # Requires translation!
'The art of war teaches us to rely not on the likelihood of the enemy's not attacking, but rather on the fact that we have made our position unassailable.' - Sun Tzu = 
 # Requires translation!
Enemy land units must spend 1 extra movement point when inside your territory (obsolete upon Dynamite) = 

 # Requires translation!
Temple = 

 # Requires translation!
Burial Tomb = 
 # Requires translation!
Doubles Gold given to enemy if city is captured = 

 # Requires translation!
Mud Pyramid Mosque = 

 # Requires translation!
National College = 

 # Requires translation!
The Oracle = 
 # Requires translation!
'The ancient Oracle said that I was the wisest of all the Greeks. It is because I alone, of all the Greeks, know that I know nothing' - Socrates = 
 # Requires translation!
Free Social Policy = 

 # Requires translation!
National Epic = 
 # Requires translation!
[amount]% Great Person generation [cityFilter] = 

 # Requires translation!
Market = 

 # Requires translation!
Bazaar = 
 # Requires translation!
Provides 1 extra copy of each improved luxury resource near this City = 

 # Requires translation!
Mint = 

 # Requires translation!
Aqueduct = 
 # Requires translation!
[amount]% Food is carried over after population increases [cityFilter] = 

 # Requires translation!
Heroic Epic = 
 # Requires translation!
All newly-trained [baseUnitFilter] units [cityFilter] receive the [promotion] promotion = 

 # Requires translation!
Colossus = 
 # Requires translation!
'Why man, he doth bestride the narrow world like a colossus, and we petty men walk under his huge legs, and peep about to find ourselves dishonorable graves.' - William Shakespeare, Julius Caesar = 

 # Requires translation!
Garden = 

 # Requires translation!
Monastery = 

 # Requires translation!
Hagia Sophia = 
 # Requires translation!
'For it soars to a height to match the sky, and as if surging up from among the other buildings it stands on high and looks down upon the remainder of the city, adorning it, because it is a part of it, but glorying in its own beauty' - Procopius, De Aedificis = 

 # Requires translation!
Angkor Wat = 
 # Requires translation!
'The temple is like no other building in the world. It has towers and decoration and all the refinements which the human genius can conceive of.' - Antonio da Magdalena = 

 # Requires translation!
Chichen Itza = 
 # Requires translation!
'The katun is established at Chichen Itza. The settlement of the Itza shall take place there. The quetzal shall come, the green bird shall come. Ah Kantenal shall come. It is the word of God. The Itza shall come.' - The Books of Chilam Balam = 
 # Requires translation!
[amount]% Golden Age length = 

 # Requires translation!
National Treasury = 

 # Requires translation!
Machu Picchu = 
 # Requires translation!
'Few romances can ever surpass that of the granite citadel on top of the beetling precipices of Machu Picchu, the crown of Inca Land.' - Hiram Bingham = 
 # Requires translation!
[amount]% [stat] from Trade Routes = 
 # Requires translation!
Must have an owned [tileFilter] within [amount] tiles = 

 # Requires translation!
Workshop = 

 # Requires translation!
Longhouse = 

 # Requires translation!
Forge = 

 # Requires translation!
Harbor = 
 # Requires translation!
Connects trade routes over water = 

 # Requires translation!
University = 

 # Requires translation!
Wat = 

 # Requires translation!
Oxford University = 

 # Requires translation!
Notre Dame = 
 # Requires translation!
'Architecture has recorded the great ideas of the human race. Not only every religious symbol, but every human thought has its page in that vast book.' - Victor Hugo = 

 # Requires translation!
Castle = 

 # Requires translation!
Mughal Fort = 
 # Requires translation!
after discovering [tech] = 
 # Requires translation!
[stats] [cityFilter] = 

 # Requires translation!
Himeji Castle = 
 # Requires translation!
'Bushido is realized in the presence of death. This means choosing death whenever there is a choice between life and death. There is no other reasoning.' - Yamamoto Tsunetomo = 
 # Requires translation!
when fighting in [tileFilter] tiles = 

 # Requires translation!
Ironworks = 

 # Requires translation!
Armory = 

 # Requires translation!
Observatory = 

 # Requires translation!
Opera House = 

 # Requires translation!
Sistine Chapel = 
 # Requires translation!
'I live and love in God's peculiar light.' - Michelangelo Buonarroti = 

 # Requires translation!
Bank = 

 # Requires translation!
Satrap's Court = 

 # Requires translation!
Forbidden Palace = 
 # Requires translation!
'Most of us can, as we choose, make of this world either a palace or a prison' - John Lubbock = 
 # Requires translation!
[amount]% Unhappiness from [populationFilter] [cityFilter] = 

 # Requires translation!
Theatre = 

 # Requires translation!
Seaport = 

 # Requires translation!
Hermitage = 

 # Requires translation!
Taj Mahal = 
 # Requires translation!
'The Taj Mahal rises above the banks of the river like a solitary tear suspended on the cheek of time.' - Rabindranath Tagore = 
 # Requires translation!
Empire enters golden age = 

 # Requires translation!
Porcelain Tower = 
 # Requires translation!
'Things always seem fairer when we look back at them, and it is out of that inaccessible tower of the past that Longing leans and beckons.' - James Russell Lowell = 
 # Requires translation!
Free [baseUnitFilter] appears = 
 # Requires translation!
Science gained from research agreements [amount]% = 

 # Requires translation!
Windmill = 
 # Requires translation!
[amount]% Production when constructing [buildingFilter] buildings [cityFilter] = 

 # Requires translation!
Kremlin = 
 # Requires translation!
'The Law is a fortress on a hill that armies cannot take or floods wash away.' - The Prophet Muhammed = 
 # Requires translation!
[amount]% City Strength from defensive buildings = 

 # Requires translation!
Museum = 

 # Requires translation!
The Louvre = 
 # Requires translation!
'Every genuine work of art has as much reason for being as the earth and the sun' - Ralph Waldo Emerson = 

 # Requires translation!
Public School = 

 # Requires translation!
Factory = 

 # Requires translation!
Big Ben = 
 # Requires translation!
'To achieve great things, two things are needed: a plan, and not quite enough time.' - Leonard Bernstein = 
 # Requires translation!
[stat] cost of purchasing items in cities [amount]% = 

 # Requires translation!
Military Academy = 

 # Requires translation!
Brandenburg Gate = 
 # Requires translation!
'Pale Death beats equally at the poor man's gate and at the palaces of kings.' - Horace = 

 # Requires translation!
Arsenal = 

 # Requires translation!
Hospital = 

 # Requires translation!
Stock Exchange = 

 # Requires translation!
Broadcast Tower = 

 # Requires translation!
Eiffel Tower = 
 # Requires translation!
'We live only to discover beauty, all else is a form of waiting' - Kahlil Gibran = 
 # Requires translation!
Provides 1 happiness per 2 additional social policies adopted = 

 # Requires translation!
Statue of Liberty = 
 # Requires translation!
'Give me your tired, your poor, your huddled masses yearning to breathe free, the wretched refuse of your teeming shore. Send these, the homeless, tempest-tossed to me, I lift my lamp beside the golden door!' - Emma Lazarus = 
 # Requires translation!
[stats] from every specialist [cityFilter] = 

 # Requires translation!
Military Base = 

 # Requires translation!
Cristo Redentor = 
 # Requires translation!
'Come to me, all who labor and are heavy burdened, and I will give you rest.' - New Testament, Matthew 11:28 = 
 # Requires translation!
[amount]% Culture cost of adopting new Policies = 

 # Requires translation!
Research Lab = 

 # Requires translation!
Medical Lab = 


 # Requires translation!
Stadium = 

 # Requires translation!
Sydney Opera House = 
 # Requires translation!
'Those who lose dreaming are lost.' - Australian Aboriginal saying = 

 # Requires translation!
Manhattan Project = 
 # Requires translation!
Enables nuclear weapon = 
 # Requires translation!
Triggers a global alert upon completion = 

 # Requires translation!
Pentagon = 
 # Requires translation!
'In preparing for battle I have always found that plans are useless, but planning is indispensable.' - Dwight D. Eisenhower = 
 # Requires translation!
[amount]% Gold cost of upgrading = 

 # Requires translation!
Solar Plant = 
 # Requires translation!
in cities without a [buildingFilter] = 
 # Requires translation!
Only available = 

 # Requires translation!
Nuclear Plant = 

 # Requires translation!
Apollo Program = 
 # Requires translation!
Enables construction of Spaceship parts = 

 # Requires translation!
Spaceship Factory = 

 # Requires translation!
United Nations = 
 # Requires translation!
'More than ever before in human history, we share a common destiny. We can master it only if we face it together. And that is why we have the United Nations.' - Kofi Annan = 
 # Requires translation!
Triggers voting for the Diplomatic Victory = 

 # Requires translation!
Utopia Project = 
 # Requires translation!
Hidden until [amount] social policy branches have been completed = 
 # Requires translation!
Triggers a global alert upon build start = 
 # Requires translation!
Triggers a Cultural Victory upon completion = 


#################### Lines from Difficulties from Civ V - Vanilla ####################

 # Requires translation!
Settler = 

 # Requires translation!
Chieftain = 

 # Requires translation!
Warlord = 

 # Requires translation!
Prince = 

 # Requires translation!
King = 
 # Requires translation!
Era Starting Unit = 

 # Requires translation!
Emperor = 
 # Requires translation!
Scout = 

 # Requires translation!
Immortal = 
 # Requires translation!
Worker = 

 # Requires translation!
Deity = 


#################### Lines from Eras from Civ V - Vanilla ####################

 # Requires translation!
Warrior = 
 # Requires translation!
Ancient era = 

 # Requires translation!
Spearman = 
 # Requires translation!
Classical era = 

 # Requires translation!
Medieval era = 

 # Requires translation!
Pikeman = 
 # Requires translation!
Renaissance era = 

 # Requires translation!
Musketman = 
 # Requires translation!
Industrial era = 

 # Requires translation!
Rifleman = 
 # Requires translation!
Modern era = 

 # Requires translation!
Infantry = 
 # Requires translation!
Atomic era = 

 # Requires translation!
Information era = 

 # Requires translation!
Future era = 


#################### Lines from Nations from Civ V - Vanilla ####################

 # Requires translation!
Spectator = 

 # Requires translation!
Nebuchadnezzar II = 
 # Requires translation!
The demon wants the blood of soldiers! = 
 # Requires translation!
Oh well, I presume you know what you're doing. = 
 # Requires translation!
It is over. Perhaps now I shall have peace, at last. = 
 # Requires translation!
Are you real or a phantom? = 
 # Requires translation!
It appears that you do have a reason for existing – to make this deal with me. = 
 # Requires translation!
Greetings. = 
 # Requires translation!
What do YOU want?! = 
Ingenuity = Išradingumas
 # Requires translation!
May the blessings of heaven be upon you, O great Nebuchadnezzar, father of mighty and ancient Babylon! Young was the world when Sargon built Babylon some five thousand years ago, long did it grow and prosper, gaining its first empire the eighteenth century BC, under godlike Hammurabi, the giver of law. Although conquered by the Kassites and then by the Assyrians, Babylon endured, emerging phoenix-like from its ashes of destruction and regaining its independence despite its many enemies. Truly was Babylon the center of arts and learning in the ancient world. O Nebuchadnezzar, your empire endured but a short time after your death, falling to the mighty Persians, and then to the Greeks, until the great city was destroyed by 141 BC. = 
 # Requires translation!
But is Babylon indeed gone forever, great Nebuchadnezzar? Your people look to you to bring the empire back to life once more. Will you accept the challenge? Will you build a civilization that will stand the test of time? = 
 # Requires translation!
Babylon = 
 # Requires translation!
Akkad = 
 # Requires translation!
Dur-Kurigalzu = 
 # Requires translation!
Nippur = 
 # Requires translation!
Borsippa = 
 # Requires translation!
Sippar = 
 # Requires translation!
Opis = 
 # Requires translation!
Mari = 
 # Requires translation!
Shushan = 
 # Requires translation!
Eshnunna = 
 # Requires translation!
Ellasar = 
 # Requires translation!
Erech = 
 # Requires translation!
Kutha = 
 # Requires translation!
Sirpurla = 
 # Requires translation!
Neribtum = 
 # Requires translation!
Ashur = 
 # Requires translation!
Ninveh = 
 # Requires translation!
Nimrud = 
 # Requires translation!
Arbela = 
 # Requires translation!
Nuzi = 
 # Requires translation!
Arrapkha = 
 # Requires translation!
Tutub = 
 # Requires translation!
Shaduppum = 
 # Requires translation!
Rapiqum = 
 # Requires translation!
Mashkan Shapir = 
 # Requires translation!
Tuttul = 
 # Requires translation!
Ramad = 
 # Requires translation!
Ana = 
 # Requires translation!
Haradum = 
 # Requires translation!
Agrab = 
 # Requires translation!
Uqair = 
 # Requires translation!
Gubba = 
 # Requires translation!
Hafriyat = 
 # Requires translation!
Nagar = 
 # Requires translation!
Shubat Enlil = 
 # Requires translation!
Urhai = 
 # Requires translation!
Urkesh = 
 # Requires translation!
Awan = 
 # Requires translation!
Riblah = 
 # Requires translation!
Tayma = 
 # Requires translation!
Receive free [baseUnitFilter] when you discover [tech] = 
 # Requires translation!
[greatPerson] is earned [amount]% faster = 

 # Requires translation!
Alexander = 
 # Requires translation!
You are in my way, you must be destroyed. = 
 # Requires translation!
As a matter of fact I too grow weary of peace. = 
 # Requires translation!
You have somehow become my undoing! What kind of beast are you? = 
 # Requires translation!
Hello stranger! I am Alexandros, son of kings and grandson of the gods! = 
 # Requires translation!
My friend, does this seem reasonable to you? = 
 # Requires translation!
Greetings! = 
 # Requires translation!
What? = 
Hellenic League = Graikijos lyga
 # Requires translation!
May the blessings of the gods be upon you, oh great King Alexander! You are the ruler of the mighty Greek nation. Your people lived for so many years in isolated city-states - legendary cities such as Athens, Sparta, Thebes - where they gave the world many great things, such as democracy, philosophy, tragedy, art and architecture, the very foundation of Western Civilization. Although few in number and often hostile to each other, in the 5th century BC they were able to defeat their much larger neighbor, Persia, on land and sea. = 
 # Requires translation!
Alexander, your people stand ready to march to war, to spread the great Greek culture to millions and to bring you everlasting glory. Are you ready to accept your destiny, King Alexander? Will you lead your people to triumph and greatness? Can you build a civilization that will stand the test of time? = 
 # Requires translation!
Athens = 
 # Requires translation!
Sparta = 
 # Requires translation!
Corinth = 
 # Requires translation!
Argos = 
 # Requires translation!
Knossos = 
 # Requires translation!
Mycenae = 
 # Requires translation!
Pharsalos = 
 # Requires translation!
Ephesus = 
 # Requires translation!
Halicarnassus = 
 # Requires translation!
Rhodes = 
 # Requires translation!
Eretria = 
 # Requires translation!
Pergamon = 
 # Requires translation!
Miletos = 
 # Requires translation!
Megara = 
 # Requires translation!
Phocaea = 
 # Requires translation!
Sicyon = 
 # Requires translation!
Tiryns = 
 # Requires translation!
Samos = 
 # Requires translation!
Mytilene = 
 # Requires translation!
Chios = 
 # Requires translation!
Paros = 
 # Requires translation!
Elis = 
 # Requires translation!
Syracuse = 
 # Requires translation!
Herakleia = 
 # Requires translation!
Gortyn = 
 # Requires translation!
Chalkis = 
 # Requires translation!
Pylos = 
 # Requires translation!
Pella = 
 # Requires translation!
Naxos = 
 # Requires translation!
Larissa = 
 # Requires translation!
Apollonia = 
 # Requires translation!
Messene = 
 # Requires translation!
Orchomenos = 
 # Requires translation!
Ambracia = 
 # Requires translation!
Kos = 
 # Requires translation!
Knidos = 
 # Requires translation!
Amphipolis = 
 # Requires translation!
Patras = 
 # Requires translation!
Lamia = 
 # Requires translation!
Nafplion = 
 # Requires translation!
Apolyton = 
 # Requires translation!
Greece = 
 # Requires translation!
[amount]% City-State Influence degradation = 
 # Requires translation!
City-State Influence recovers at twice the normal rate = 
 # Requires translation!
City-State territory always counts as friendly territory = 

 # Requires translation!
Wu Zetian = 
 # Requires translation!
You won't ever be able to bother me again. Go meet Yama. = 
 # Requires translation!
Fool! I will disembowel you all! = 
 # Requires translation!
You have proven to be a cunning and competent adversary. I congratulate you on your victory. = 
 # Requires translation!
Greetings, I am Empress Wu Zetian. China desires peace and development. You leave us alone, we'll leave you alone. = 
 # Requires translation!
My friend, do you think you can accept this request? = 
 # Requires translation!
How are you today? = 
 # Requires translation!
Oh. It's you? = 
Art of War = Karo menas
 # Requires translation!
The Blessings of Heaven be upon you. Empress Wu Zetian, most beautiful and haughty ruler of China! Oh great Empress, whose shadow causes the flowers to blossom and the rivers to flow! You are the leader of the Chinese, the oldest and the greatest civilization that humanity has ever produced. China's history stretches back into the mists of time, its people achieving many great things long before the other upstart civilizations were even conceived. China's contributions to the arts and sciences are too many and too wondrous to do justice to - the printing press, gunpowder, the works of Confucius - these are but a few of the gifts China has given to an undeserving world! = 
 # Requires translation!
You, great Queen, who, with cunning and beauty, rose from the position of lowly concubine to that of Divine Empress - your people call out to you to lead them! Great China is once again beset on all sides by barbarians. Can you defeat all your many foes and return your country to greatness? Can you build a civilization to stand the test of time? = 
 # Requires translation!
Beijing = 
 # Requires translation!
Shanghai = 
 # Requires translation!
Guangzhou = 
 # Requires translation!
Nanjing = 
 # Requires translation!
Xian = 
 # Requires translation!
Chengdu = 
 # Requires translation!
Hangzhou = 
 # Requires translation!
Tianjin = 
 # Requires translation!
Macau = 
 # Requires translation!
Shandong = 
 # Requires translation!
Kaifeng = 
 # Requires translation!
Ningbo = 
 # Requires translation!
Baoding = 
 # Requires translation!
Yangzhou = 
 # Requires translation!
Harbin = 
 # Requires translation!
Chongqing = 
 # Requires translation!
Luoyang = 
 # Requires translation!
Kunming = 
 # Requires translation!
Taipei = 
 # Requires translation!
Shenyang = 
 # Requires translation!
Taiyuan = 
 # Requires translation!
Tainan = 
 # Requires translation!
Dalian = 
 # Requires translation!
Lijiang = 
 # Requires translation!
Wuxi = 
 # Requires translation!
Suzhou = 
 # Requires translation!
Maoming = 
 # Requires translation!
Shaoguan = 
 # Requires translation!
Yangjiang = 
 # Requires translation!
Heyuan = 
 # Requires translation!
Huangshi = 
 # Requires translation!
Yichang = 
 # Requires translation!
Yingtian = 
 # Requires translation!
Xinyu = 
 # Requires translation!
Xinzheng = 
 # Requires translation!
Handan = 
 # Requires translation!
Dunhuang = 
 # Requires translation!
Gaoyu = 
 # Requires translation!
Nantong = 
 # Requires translation!
Weifang = 
 # Requires translation!
Xikang = 
 # Requires translation!
China = 
 # Requires translation!
Great General provides double combat bonus = 

 # Requires translation!
Ramesses II = 
 # Requires translation!
You are but a pest on this Earth, prepare to be eliminated! = 
 # Requires translation!
You are a fool who evokes pity. You have brought my hostility upon yourself and your repulsive civilization! = 
 # Requires translation!
Strike me down and my soul will torment yours forever, you have won nothing. = 
 # Requires translation!
Greetings, I am Ramesses the god. I am the living embodiment of Egypt, mother and father of all civilizations. = 
 # Requires translation!
Generous Egypt makes you this offer. = 
 # Requires translation!
Good day. = 
 # Requires translation!
Oh, it's you. = 
Monument Builders = Paminklų statytojai
 # Requires translation!
We greet thee, oh great Ramesses, Pharaoh of Egypt, who causes the sun to rise and the Nile to flow, and who blesses his fortunate people with all the good things of life! Oh great lord, from time immemorial your people lived on the banks of the Nile river, where they brought writing to the world, and advanced mathematics, sculpture, and architecture. Thousands of years ago they created the great monuments which still stand tall and proud. = 
 # Requires translation!
Oh, Ramesses, for uncounted years your people endured, as other petty nations around them have risen and then fallen into dust. They look to you to lead them once more into greatness. Can you honor the gods and bring Egypt back to her rightful place at the very center of the world? Can you build a civilization that will stand the test of time? = 
 # Requires translation!
Thebes = 
 # Requires translation!
Memphis = 
 # Requires translation!
Heliopolis = 
 # Requires translation!
Elephantine = 
 # Requires translation!
Alexandria = 
 # Requires translation!
Pi-Ramesses = 
 # Requires translation!
Giza = 
 # Requires translation!
Byblos = 
 # Requires translation!
Akhetaten = 
 # Requires translation!
Hieraconpolis = 
 # Requires translation!
Abydos = 
 # Requires translation!
Asyut = 
 # Requires translation!
Avaris = 
 # Requires translation!
Lisht = 
 # Requires translation!
Buto = 
 # Requires translation!
Edfu = 
 # Requires translation!
Pithom = 
 # Requires translation!
Busiris = 
 # Requires translation!
Kahun = 
 # Requires translation!
Athribis = 
 # Requires translation!
Mendes = 
 # Requires translation!
Elashmunein = 
 # Requires translation!
Tanis = 
 # Requires translation!
Bubastis = 
 # Requires translation!
Oryx = 
 # Requires translation!
Sebennytus = 
 # Requires translation!
Akhmin = 
 # Requires translation!
Karnak = 
 # Requires translation!
Luxor = 
 # Requires translation!
El Kab = 
 # Requires translation!
Armant = 
 # Requires translation!
Balat = 
 # Requires translation!
Ellahun = 
 # Requires translation!
Hawara = 
 # Requires translation!
Dashur = 
 # Requires translation!
Damanhur = 
 # Requires translation!
Abusir = 
 # Requires translation!
Herakleopolis = 
 # Requires translation!
Akoris = 
 # Requires translation!
Benihasan = 
 # Requires translation!
Badari = 
 # Requires translation!
Hermopolis = 
 # Requires translation!
Amrah = 
 # Requires translation!
Koptos = 
 # Requires translation!
Ombos = 
 # Requires translation!
Naqada = 
 # Requires translation!
Semna = 
 # Requires translation!
Soleb = 
 # Requires translation!
Egypt = 
 # Requires translation!
[amount]% Production when constructing [buildingFilter] wonders [cityFilter] = 

 # Requires translation!
Elizabeth = 
 # Requires translation!
By the grace of God, your days are numbered. = 
 # Requires translation!
We shall never surrender. = 
 # Requires translation!
You have triumphed over us. The day is yours. = 
 # Requires translation!
We are pleased to meet you. = 
 # Requires translation!
Would you be interested in a trade agreement with England? = 
 # Requires translation!
Hello, again. = 
 # Requires translation!
Oh, it's you! = 
Sun Never Sets = Saulė niekada nenusileidžia
 # Requires translation!
Praises upon her serene highness, Queen Elizabeth Gloriana. You lead and protect the celebrated maritime nation of England. England is an ancient land, settled as early as 35,000 years ago. The island has seen countless waves of invaders, each in turn becoming a part of the fabric of the people. Although England is a small island, for many years your people dominated the world stage. Their matchless navy, brilliant artists and shrewd merchants, giving them power and influence far in excess of their mere numbers. = 
 # Requires translation!
Queen Elizabeth, will you bring about a new golden age for the English people? They look to you once more to return peace and prosperity to the nation. Will you take up the mantle of greatness? Can you build a civilization that will stand the test of time? = 
 # Requires translation!
London = 
 # Requires translation!
York = 
 # Requires translation!
Nottingham = 
 # Requires translation!
Hastings = 
 # Requires translation!
Canterbury = 
 # Requires translation!
Coventry = 
 # Requires translation!
Warwick = 
 # Requires translation!
Newcastle = 
 # Requires translation!
Oxford = 
 # Requires translation!
Liverpool = 
 # Requires translation!
Dover = 
 # Requires translation!
Brighton = 
 # Requires translation!
Norwich = 
 # Requires translation!
Leeds = 
 # Requires translation!
Reading = 
 # Requires translation!
Birmingham = 
 # Requires translation!
Richmond = 
 # Requires translation!
Exeter = 
 # Requires translation!
Cambridge = 
 # Requires translation!
Gloucester = 
 # Requires translation!
Manchester = 
 # Requires translation!
Bristol = 
 # Requires translation!
Leicester = 
 # Requires translation!
Carlisle = 
 # Requires translation!
Ipswich = 
 # Requires translation!
Portsmouth = 
 # Requires translation!
Berwick = 
 # Requires translation!
Bath = 
 # Requires translation!
Mumbles = 
 # Requires translation!
Southampton = 
 # Requires translation!
Sheffield = 
 # Requires translation!
Salisbury = 
 # Requires translation!
Colchester = 
 # Requires translation!
Plymouth = 
 # Requires translation!
Lancaster = 
 # Requires translation!
Blackpool = 
 # Requires translation!
Winchester = 
 # Requires translation!
Hull = 
 # Requires translation!
England = 

 # Requires translation!
Napoleon = 
 # Requires translation!
You're disturbing us, prepare for war. = 
 # Requires translation!
You've fallen into my trap. I'll bury you. = 
 # Requires translation!
I congratulate you for your victory. = 
 # Requires translation!
Welcome. I'm Napoleon, of France; the smartest military man in world history. = 
 # Requires translation!
France offers you this exceptional proposition. = 
 # Requires translation!
Hello. = 
 # Requires translation!
It's you. = 
Ancien Régime = Ancien Régime
 # Requires translation!
Long life and triumph to you, First Consul and Emperor of France, Napoleon I, ruler of the French people. France lies at the heart of Europe. Long has Paris been the world center of culture, arts and letters. Although surrounded by competitors - and often enemies - France has endured as a great nation. Its armies have marched triumphantly into battle from one end of the world to the other, its soldiers and generals among the best in history. = 
 # Requires translation!
Napoleon Bonaparte, France yearns for you to rebuild your empire, to lead her once more to glory and greatness, to make France once more the epicenter of culture and refinement. Emperor, will you ride once more against your foes? Can you build a civilization that will stand the test of time? = 
 # Requires translation!
Paris = 
 # Requires translation!
Orleans = 
 # Requires translation!
Lyon = 
 # Requires translation!
Troyes = 
 # Requires translation!
Tours = 
 # Requires translation!
Marseille = 
 # Requires translation!
Chartres = 
 # Requires translation!
Avignon = 
 # Requires translation!
Rouen = 
 # Requires translation!
Grenoble = 
 # Requires translation!
Dijon = 
 # Requires translation!
Amiens = 
 # Requires translation!
Cherbourg = 
 # Requires translation!
Poitiers = 
 # Requires translation!
Toulouse = 
 # Requires translation!
Bayonne = 
 # Requires translation!
Strasbourg = 
 # Requires translation!
Brest = 
 # Requires translation!
Bordeaux = 
 # Requires translation!
Rennes = 
 # Requires translation!
Nice = 
 # Requires translation!
Saint Etienne = 
 # Requires translation!
Nantes = 
 # Requires translation!
Reims = 
 # Requires translation!
Le Mans = 
 # Requires translation!
Montpellier = 
 # Requires translation!
Limoges = 
 # Requires translation!
Nancy = 
 # Requires translation!
Lille = 
 # Requires translation!
Caen = 
 # Requires translation!
Toulon = 
 # Requires translation!
Le Havre = 
 # Requires translation!
Lourdes = 
 # Requires translation!
Cannes = 
 # Requires translation!
Aix-En-Provence = 
 # Requires translation!
La Rochelle = 
 # Requires translation!
Bourges = 
 # Requires translation!
Calais = 
 # Requires translation!
France = 
 # Requires translation!
before discovering [tech] = 

 # Requires translation!
Catherine = 
 # Requires translation!
You've behaved yourself very badly, you know it. Now it's payback time. = 
 # Requires translation!
You've mistaken my passion for a weakness, you'll regret about this. = 
 # Requires translation!
We were defeated, so this makes me your prisoner. I suppose there are worse fates. = 
 # Requires translation!
I greet you, stranger! If you are as intelligent and tactful as you are attractive, we'll get along just fine. = 
 # Requires translation!
How would you like it if I propose this kind of exchange? = 
Hello! = Sveiki!
What do you need?! = Ko jūms reikia?!
 # Requires translation!
Siberian Riches = 
 # Requires translation!
Greetings upon thee, Your Imperial Majesty Catherine, wondrous Empress of all the Russias. At your command lies the largest country in the world. Mighty Russia stretches from the Pacific Ocean in the east to the Baltic Sea in the west. Despite wars, droughts, and every manner of disaster the heroic Russian people survive and prosper, their artists and scientists among the best in the world. The Empire today remains one of the strongest ever seen in human history - a true superpower, with the greatest destructive force ever devised at her command. = 
 # Requires translation!
Catherine, your people look to you to bring forth glorious days for Russia and her people, to revitalize the land and recapture the wonder of the Enlightenment. Will you lead your people once more into greatness? Can you build a civilization that will stand the test of time? = 
Moscow = Maskva
St. Petersburg = St. Peterburgas
Novgorod = Novgorodas
Rostov = Rostovas
Yaroslavl = Jaroslavlas
Yekaterinburg = Jekaterinburgas
Yakutsk = Jakutskas
Vladivostok = Vladivostokas
Smolensk = Smolenskas
Orenburg = Orenburgas
Krasnoyarsk = Krasnojarskas
Khabarovsk = Khabarovskas
 # Requires translation!
Bryansk = 
Tver = Tveras
Novosibirsk = Novosibirskas
Magadan = Magdanas
Murmansk = Murmanskas
Irkutsk = Irkutskas
 # Requires translation!
Chita = 
 # Requires translation!
Samara = 
 # Requires translation!
Arkhangelsk = 
Chelyabinsk = Cheliabinskas
 # Requires translation!
Tobolsk = 
 # Requires translation!
Vologda = 
 # Requires translation!
Omsk = 
 # Requires translation!
Astrakhan = 
 # Requires translation!
Kursk = 
 # Requires translation!
Saratov = 
 # Requires translation!
Tula = 
 # Requires translation!
Vladimir = 
 # Requires translation!
Perm = 
 # Requires translation!
Voronezh = 
 # Requires translation!
Pskov = 
 # Requires translation!
Starayarussa = 
 # Requires translation!
Kostoma = 
 # Requires translation!
Nizhniy Novgorod = 
 # Requires translation!
Suzdal = 
 # Requires translation!
Magnitogorsk = 
 # Requires translation!
Russia = 
 # Requires translation!
Double quantity of [resource] produced = 

 # Requires translation!
Augustus Caesar = 
 # Requires translation!
My treasury contains little and my soldiers are getting impatient... (sigh) ...therefore you must die. = 
 # Requires translation!
So brave, yet so stupid! If only you had a brain similar to your courage. = 
 # Requires translation!
The gods have deprived Rome of their favour. We have been defeated. = 
 # Requires translation!
I greet you. I am Augustus, Imperator and Pontifex Maximus of Rome. If you are a friend of Rome, you are welcome. = 
 # Requires translation!
I offer this, for your consideration. = 
 # Requires translation!
Hail. = 
 # Requires translation!
What do you want? = 
The Glory of Rome = Romos šlovė
 # Requires translation!
The blessings of the gods be upon you, Caesar Augustus, emperor of Rome and all her holdings. Your empire was the greatest and longest lived of all in Western civilization. And your people single-handedly shaped its culture, law, art, and warfare like none other, before or since. Through years of glorious conquest, Rome came to dominate all the lands of the Mediterranean from Spain in the west to Syria in the east. And her dominion would eventually expand to cover much of England and northern Germany. Roman art and architecture still awe and inspire the world. And she remains the envy of all lesser civilizations who have followed. = 
 # Requires translation!
O mighty emperor, your people turn to you to once more reclaim the glory of Rome! Will you see to it that your empire rises again, bringing peace and order to all? Will you make Rome once again center of the world? Can you build a civilization that will stand the test of time? = 
 # Requires translation!
Rome = 
 # Requires translation!
Antium = 
 # Requires translation!
Cumae = 
 # Requires translation!
Neapolis = 
 # Requires translation!
Ravenna = 
 # Requires translation!
Arretium = 
 # Requires translation!
Mediolanum = 
 # Requires translation!
Arpinum = 
 # Requires translation!
Circei = 
 # Requires translation!
Setia = 
 # Requires translation!
Satricum = 
 # Requires translation!
Ardea = 
 # Requires translation!
Ostia = 
 # Requires translation!
Velitrae = 
 # Requires translation!
Viroconium = 
 # Requires translation!
Tarentum = 
 # Requires translation!
Brundisium = 
 # Requires translation!
Caesaraugusta = 
 # Requires translation!
Caesarea = 
 # Requires translation!
Palmyra = 
 # Requires translation!
Signia = 
 # Requires translation!
Aquileia = 
 # Requires translation!
Clusium = 
 # Requires translation!
Sutrium = 
 # Requires translation!
Cremona = 
 # Requires translation!
Placentia = 
 # Requires translation!
Hispalis = 
 # Requires translation!
Artaxata = 
 # Requires translation!
Aurelianorum = 
 # Requires translation!
Nicopolis = 
 # Requires translation!
Agrippina = 
 # Requires translation!
Verona = 
 # Requires translation!
Corfinium = 
 # Requires translation!
Treverii = 
 # Requires translation!
Sirmium = 
 # Requires translation!
Augustadorum = 
 # Requires translation!
Curia = 
 # Requires translation!
Interrama = 
 # Requires translation!
Adria = 
 # Requires translation!
[amount]% Production towards any buildings that already exist in the Capital = 

 # Requires translation!
Harun al-Rashid = 
 # Requires translation!
The world will be more beautiful without you. Prepare for war. = 
 # Requires translation!
Fool! You will soon regret dearly! I swear it! = 
 # Requires translation!
You have won, congratulations. My palace is now in your possession, and I beg that you care well for the peacock. = 
 # Requires translation!
Welcome foreigner, I am Harun Al-Rashid, Caliph of the Arabs. Come and tell me about your empire. = 
 # Requires translation!
Come forth, let's do business. = 
 # Requires translation!
Peace be upon you. = 
Trade Caravans = Prekyba karavanais
 # Requires translation!
Blessings of God be upon you oh great caliph Harun al-Rashid, leader of the pious Arabian people! The Muslim empire, the Caliphate was born in the turbulent years after the death of the prophet Muhammad in 632 AD, as his followers sought to extend the rule of God to all of the people of the earth. The caliphate grew mighty indeed at the height of its power, ruling Spain, North Africa, the Middle East, Anatolia, the Balkans and Persia. An empire as great as or even greater than that of Rome. The arts and sciences flourished in Arabia during the Middle Ages, even as the countries of Europe descended into ignorance and chaos. The Caliphate survived for six hundred years, until finally succumbing to attack from the Mongols, those destroyers of Empires. = 
 # Requires translation!
Great Caliph Harun al Rashid, your people look to you to return them to greatness! To make Arabia once again an enlightened land of arts and knowledge, a powerful nation who needs fear no enemy! Oh Caliph, will you take up the challenge? Can you build a civilization that will stand the test of time? = 
 # Requires translation!
Mecca = 
 # Requires translation!
Medina = 
 # Requires translation!
Damascus = 
 # Requires translation!
Baghdad = 
 # Requires translation!
Najran = 
 # Requires translation!
Kufah = 
 # Requires translation!
Basra = 
 # Requires translation!
Khurasan = 
 # Requires translation!
Anjar = 
 # Requires translation!
Fustat = 
 # Requires translation!
Aden = 
 # Requires translation!
Yamama = 
 # Requires translation!
Muscat = 
 # Requires translation!
Mansura = 
 # Requires translation!
Bukhara = 
 # Requires translation!
Fez = 
 # Requires translation!
Shiraz = 
 # Requires translation!
Merw = 
 # Requires translation!
Balkh = 
 # Requires translation!
Mosul = 
 # Requires translation!
Aydab = 
 # Requires translation!
Bayt = 
 # Requires translation!
Suhar = 
 # Requires translation!
Taif = 
 # Requires translation!
Hama = 
 # Requires translation!
Tabuk = 
 # Requires translation!
Sana'a = 
 # Requires translation!
Shihr = 
 # Requires translation!
Tripoli = 
 # Requires translation!
Tunis = 
 # Requires translation!
Kairouan = 
 # Requires translation!
Algiers = 
 # Requires translation!
Oran = 
 # Requires translation!
Arabia = 
 # Requires translation!
[stats] from each Trade Route = 

 # Requires translation!
George Washington = 
 # Requires translation!
Your wanton aggression leaves us no choice. Prepare for war! = 
 # Requires translation!
You have mistaken our love of peace for weakness. You shall regret this! = 
 # Requires translation!
The day...is yours. I hope you will be merciful in your triumph. = 
 # Requires translation!
The people of the United States of America welcome you. = 
 # Requires translation!
Is the following trade of interest to you? = 
 # Requires translation!
Well? = 
Manifest Destiny = Akivaizdus likimas
 # Requires translation!
Welcome President Washington! You lead the industrious American civilization! Formed in the conflagration of revolution in the 18th century, within a hundred years, the young nation became embroiled in a terrible civil war that nearly tore the country apart, but it was just a few short years later in the 20th century that the United States reached the height of its power, emerging triumphant and mighty from the two terrible wars that destroyed so many other great nations. The United States is a nation of immigrants, filled with optimism and determination. They lack only a leader to help them fulfill their promise. = 
 # Requires translation!
President Washington, can you lead the American people to greatness? Can you build a civilization that will stand the test of time? = 
 # Requires translation!
Washington = 
 # Requires translation!
New York = 
 # Requires translation!
Boston = 
 # Requires translation!
Philadelphia = 
 # Requires translation!
Atlanta = 
 # Requires translation!
Chicago = 
 # Requires translation!
Seattle = 
 # Requires translation!
San Francisco = 
 # Requires translation!
Los Angeles = 
 # Requires translation!
Houston = 
 # Requires translation!
Portland = 
 # Requires translation!
St. Louis = 
 # Requires translation!
Miami = 
 # Requires translation!
Buffalo = 
 # Requires translation!
Detroit = 
 # Requires translation!
New Orleans = 
 # Requires translation!
Baltimore = 
 # Requires translation!
Denver = 
 # Requires translation!
Cincinnati = 
 # Requires translation!
Dallas = 
 # Requires translation!
Cleveland = 
 # Requires translation!
Kansas City = 
 # Requires translation!
San Diego = 
 # Requires translation!
Las Vegas = 
 # Requires translation!
Phoenix = 
 # Requires translation!
Albuquerque = 
 # Requires translation!
Minneapolis = 
 # Requires translation!
Pittsburgh = 
 # Requires translation!
Oakland = 
 # Requires translation!
Tampa Bay = 
 # Requires translation!
Orlando = 
 # Requires translation!
Tacoma = 
 # Requires translation!
Santa Fe = 
 # Requires translation!
Olympia = 
 # Requires translation!
Hunt Valley = 
 # Requires translation!
Springfield = 
 # Requires translation!
Palo Alto = 
 # Requires translation!
Centralia = 
 # Requires translation!
Spokane = 
 # Requires translation!
Jacksonville = 
 # Requires translation!
Svannah = 
 # Requires translation!
Charleston = 
 # Requires translation!
San Antonio = 
 # Requires translation!
Anchorage = 
 # Requires translation!
Sacramento = 
 # Requires translation!
Reno = 
 # Requires translation!
Salt Lake City = 
 # Requires translation!
Boise = 
 # Requires translation!
Milwaukee = 
 # Requires translation!
Santa Cruz = 
 # Requires translation!
Little Rock = 
 # Requires translation!
America = 

 # Requires translation!
Oda Nobunaga = 
 # Requires translation!
I hereby inform you of our intention to wipe out your civilization from this world. = 
 # Requires translation!
Pitiful fool! Now we shall destroy you! = 
 # Requires translation!
You were much wiser than I thought. = 
 # Requires translation!
We hope for a fair and just relationship with you, who are renowned for military bravery. = 
 # Requires translation!
I would be grateful if you agreed on the following proposal. = 
 # Requires translation!
Oh, it's you... = 
Bushido = Bušido
 # Requires translation!
Blessings upon you, noble Oda Nobunaga, ruler of Japan, the land of the Rising Sun! May you long walk among its flowering blossoms. The Japanese are an island people, proud and pious with a rich culture of arts and letters. Your civilization stretches back thousands of years, years of bloody warfare, expansion and isolation, great wealth and great poverty. In addition to their prowess on the field of battle, your people are also immensely industrious, and their technological innovation and mighty factories are the envy of lesser people everywhere. = 
 # Requires translation!
Legendary daimyo, will you grab the reins of destiny? Will you bring your family and people the honor and glory they deserve? Will you once again pick up the sword and march to triumph? Will you build a civilization that stands the test of time? = 
 # Requires translation!
Kyoto = 
 # Requires translation!
Osaka = 
 # Requires translation!
Tokyo = 
 # Requires translation!
Satsuma = 
 # Requires translation!
Kagoshima = 
 # Requires translation!
Nara = 
 # Requires translation!
Nagoya = 
 # Requires translation!
Izumo = 
 # Requires translation!
Nagasaki = 
 # Requires translation!
Yokohama = 
 # Requires translation!
Shimonoseki = 
 # Requires translation!
Matsuyama = 
 # Requires translation!
Sapporo = 
 # Requires translation!
Hakodate = 
 # Requires translation!
Ise = 
 # Requires translation!
Toyama = 
 # Requires translation!
Fukushima = 
 # Requires translation!
Suo = 
 # Requires translation!
Bizen = 
 # Requires translation!
Echizen = 
 # Requires translation!
Izumi = 
 # Requires translation!
Omi = 
 # Requires translation!
Echigo = 
 # Requires translation!
Kozuke = 
 # Requires translation!
Sado = 
 # Requires translation!
Kobe = 
 # Requires translation!
Nagano = 
 # Requires translation!
Hiroshima = 
 # Requires translation!
Takayama = 
 # Requires translation!
Akita = 
 # Requires translation!
Fukuoka = 
 # Requires translation!
Aomori = 
 # Requires translation!
Kamakura = 
 # Requires translation!
Kochi = 
 # Requires translation!
Naha = 
 # Requires translation!
Sendai = 
 # Requires translation!
Gifu = 
 # Requires translation!
Yamaguchi = 
 # Requires translation!
Ota = 
 # Requires translation!
Tottori = 
 # Requires translation!
Japan = 
 # Requires translation!
Damage is ignored when determining unit Strength = 

 # Requires translation!
Gandhi = 
 # Requires translation!
I have just received a report that large numbers of my troops have crossed your borders. = 
 # Requires translation!
My attempts to avoid violence have failed. An eye for an eye only makes the world blind. = 
 # Requires translation!
You can chain me, you can torture me, you can even destroy this body, but you will never imprison my mind. = 
 # Requires translation!
Hello, I am Mohandas Gandhi. My people call me Bapu, but please, call me friend. = 
 # Requires translation!
My friend, are you interested in this arrangement? = 
 # Requires translation!
I wish you peace. = 
Population Growth = Populiacijos augimas
 # Requires translation!
Delhi = 
 # Requires translation!
Mumbai = 
 # Requires translation!
Vijayanagara = 
 # Requires translation!
Pataliputra = 
 # Requires translation!
Varanasi = 
 # Requires translation!
Agra = 
 # Requires translation!
Calcutta = 
 # Requires translation!
Lahore = 
 # Requires translation!
Bangalore = 
 # Requires translation!
Hyderabad = 
 # Requires translation!
Madurai = 
 # Requires translation!
Ahmedabad = 
 # Requires translation!
Kolhapur = 
 # Requires translation!
Prayaga = 
 # Requires translation!
Ayodhya = 
 # Requires translation!
Indraprastha = 
 # Requires translation!
Mathura = 
 # Requires translation!
Ujjain = 
 # Requires translation!
Gulbarga = 
 # Requires translation!
Jaunpur = 
 # Requires translation!
Rajagriha = 
 # Requires translation!
Sravasti = 
 # Requires translation!
Tiruchirapalli = 
 # Requires translation!
Thanjavur = 
 # Requires translation!
Bodhgaya = 
 # Requires translation!
Kushinagar = 
 # Requires translation!
Amaravati = 
 # Requires translation!
Gaur = 
 # Requires translation!
Gwalior = 
 # Requires translation!
Jaipur = 
 # Requires translation!
Karachi = 
 # Requires translation!
India = 
 # Requires translation!
Unhappiness from number of Cities doubled = 

 # Requires translation!
Otto von Bismarck = 
 # Requires translation!
I cannot wait until ye grow even mightier. Therefore, prepare for war! = 
 # Requires translation!
Corrupted villain! We will bring you into the ground! = 
 # Requires translation!
Germany has been destroyed. I weep for the future generations. = 
 # Requires translation!
Guten tag. In the name of the great German people, I bid you welcome. = 
 # Requires translation!
It would be in your best interest, to carefully consider this proposal. = 
 # Requires translation!
What now? = 
 # Requires translation!
So, out with it! = 
Furor Teutonicus = Furor Teutonicus
 # Requires translation!
Hail mighty Bismarck, first chancellor of Germany and her empire! Germany is an upstart nation, fashioned from the ruins of the Holy Roman Empire and finally unified in 1871, a little more than a century ago. The German people have proven themselves to be creative, industrious and ferocious warriors. Despite enduring great catastrophes in the first half of the 20th century, Germany remains a worldwide economic, artistic and technological leader. = 
 # Requires translation!
Great Prince Bismarck, the German people look up to you to lead them to greater days of glory. Their determination is strong, and now they turn to you, their beloved iron chancellor, to guide them once more. Will you rule and conquer through blood and iron, or foster the Germanic arts and industry? Can you build a civilization that will stand the test of time? = 
 # Requires translation!
Berlin = 
 # Requires translation!
Hamburg = 
 # Requires translation!
Munich = 
 # Requires translation!
Cologne = 
 # Requires translation!
Frankfurt = 
 # Requires translation!
Essen = 
 # Requires translation!
Dortmund = 
 # Requires translation!
Stuttgart = 
 # Requires translation!
Düsseldorf = 
 # Requires translation!
Bremen = 
 # Requires translation!
Hannover = 
 # Requires translation!
Duisburg = 
 # Requires translation!
Leipzig = 
 # Requires translation!
Dresden = 
 # Requires translation!
Bonn = 
 # Requires translation!
Bochum = 
 # Requires translation!
Bielefeld = 
 # Requires translation!
Karlsruhe = 
 # Requires translation!
Gelsenkirchen = 
 # Requires translation!
Wiesbaden = 
 # Requires translation!
Münster = 
 # Requires translation!
Rostock = 
 # Requires translation!
Chemnitz = 
 # Requires translation!
Braunschweig = 
 # Requires translation!
Halle = 
 # Requires translation!
Mönchengladbach = 
 # Requires translation!
Kiel = 
 # Requires translation!
Wuppertal = 
 # Requires translation!
Freiburg = 
 # Requires translation!
Hagen = 
 # Requires translation!
Erfurt = 
 # Requires translation!
Kaiserslautern = 
 # Requires translation!
Kassel = 
 # Requires translation!
Oberhausen = 
 # Requires translation!
Hamm = 
 # Requires translation!
Saarbrücken = 
 # Requires translation!
Krefeld = 
 # Requires translation!
Pirmasens = 
 # Requires translation!
Potsdam = 
 # Requires translation!
Solingen = 
 # Requires translation!
Osnabrück = 
 # Requires translation!
Ludwigshafen = 
 # Requires translation!
Leverkusen = 
 # Requires translation!
Oldenburg = 
 # Requires translation!
Neuss = 
 # Requires translation!
Mülheim = 
 # Requires translation!
Darmstadt = 
 # Requires translation!
Herne = 
 # Requires translation!
Würzburg = 
 # Requires translation!
Recklinghausen = 
 # Requires translation!
Göttingen = 
 # Requires translation!
Wolfsburg = 
 # Requires translation!
Koblenz = 
 # Requires translation!
Hildesheim = 
 # Requires translation!
Erlangen = 
 # Requires translation!
Germany = 
 # Requires translation!
with [amount]% chance = 
 # Requires translation!
When conquering an encampment, earn [amount] Gold and recruit a Barbarian unit = 
 # Requires translation!
[amount]% maintenance costs = 

 # Requires translation!
Suleiman I = 
 # Requires translation!
Your continued insolence and failure to recognize and preeminence leads us to war. = 
 # Requires translation!
Good. The world shall witness the incontestable might of my armies and the glory of the Empire. = 
 # Requires translation!
Ruin! Ruin! Istanbul becomes Iram of the Pillars, remembered only by the melancholy poets. = 
 # Requires translation!
From the magnificence of Topkapi, the Ottoman nation greets you, stranger! I'm Suleiman, Kayser-I Rum, and I bestow upon you my welcome! = 
 # Requires translation!
Let us do business! Would you be interested? = 
Barbary Corsairs = Barbarų korsarai
 # Requires translation!
Blessings of God be upon you, oh Great Emperor Suleiman! Your power, wealth and generosity awe the world! Truly, are you called 'Magnificent!' Your empire began in Bithynia, a small country in Eastern Anatolia in 12th century. Taking advantage in the decline of the great Seljuk Sultanate of Rum, King Osman I of Bithynia expanded west into Anatolia. Over the next century, your subjects brought down the empire of Byzantium, taking its holdings in Turkey and then the Balkans. In the mid 15th century, the Ottomans captured ancient Constantinople, gaining control of the strategic link between Europe and the Middle East. Your people's empire would continue to expand for centuries governing much of North Africa, the Middle East and Eastern Europe at its height. = 
 # Requires translation!
Mighty Sultan, heed the call of your people! Bring your empire back to the height of its power and glory and once again the world will look upon your greatness with awe and admiration! Will you accept the challenge, great emperor? Will you build an empire that will stand the test of time? = 
 # Requires translation!
Istanbul = 
 # Requires translation!
Edirne = 
 # Requires translation!
Ankara = 
 # Requires translation!
Bursa = 
 # Requires translation!
Konya = 
 # Requires translation!
Samsun = 
 # Requires translation!
Gaziantep = 
 # Requires translation!
Diyarbakır = 
 # Requires translation!
Izmir = 
 # Requires translation!
Kayseri = 
 # Requires translation!
Malatya = 
 # Requires translation!
Mersin = 
 # Requires translation!
Antalya = 
 # Requires translation!
Zonguldak = 
 # Requires translation!
Denizli = 
 # Requires translation!
Ordu = 
 # Requires translation!
Muğla = 
 # Requires translation!
Eskişehir = 
 # Requires translation!
Inebolu = 
 # Requires translation!
Sinop = 
 # Requires translation!
Adana = 
 # Requires translation!
Artvin = 
 # Requires translation!
Bodrum = 
 # Requires translation!
Eregli = 
 # Requires translation!
Silifke = 
 # Requires translation!
Sivas = 
 # Requires translation!
Amasya = 
 # Requires translation!
Marmaris = 
 # Requires translation!
Trabzon = 
 # Requires translation!
Erzurum = 
 # Requires translation!
Urfa = 
 # Requires translation!
Izmit = 
 # Requires translation!
Afyonkarahisar = 
 # Requires translation!
Bitlis = 
 # Requires translation!
Yalova = 
 # Requires translation!
The Ottomans = 
 # Requires translation!
When defeating a [mapUnitFilter] unit, earn [amount] Gold and recruit it = 

 # Requires translation!
Sejong = 
 # Requires translation!
Jip-hyun-jun (Hall of Worthies) will no longer tolerate your irksome behavior. We will liberate the citizens under your oppression even with force, and enlighten them! = 
 # Requires translation!
Foolish, miserable wretch! You will be crushed by this country's magnificent scientific power! = 
 # Requires translation!
Now the question is who will protect my people. A dark age has come. = 
 # Requires translation!
Welcome to the palace of Choson, stranger. I am the learned King Sejong, who looks after his great people. = 
 # Requires translation!
We have many things to discuss and have much to benefit from each other. = 
 # Requires translation!
Oh, it's you = 
 # Requires translation!
Scholars of the Jade Hall = 
 # Requires translation!
Greetings to you, exalted King Sejong the Great, servant to the people and protector of the Choson Dynasty! Your glorious vision of prosperity and overwhelming benevolence towards the common man made you the most beloved of all Korean kings. From the earliest days of your reign, the effort you took to provide a fair and just society for all was surpassed only by the technological advances spurred onwards by your unquenched thirst for knowledge. Guided by your wisdom, the scholars of the Jade Hall developed Korea's first written language, Hangul, bringing the light of literature and science to the masses after centuries of literary darkness. = 
 # Requires translation!
Honorable Sejong, once more the people look to your for guidance. Will you rise to the occasion, bringing harmony and understanding to the people? Can you once again advance your kingdom's standing to such wondrous heights? Can you build a civilization that stands the test of time? = 
 # Requires translation!
Seoul = 
 # Requires translation!
Busan = 
 # Requires translation!
Jeonju = 
 # Requires translation!
Daegu = 
 # Requires translation!
Pyongyang = 
 # Requires translation!
Kaesong = 
 # Requires translation!
Suwon = 
 # Requires translation!
Gwangju = 
 # Requires translation!
Gangneung = 
 # Requires translation!
Hamhung = 
 # Requires translation!
Wonju = 
 # Requires translation!
Ulsan = 
 # Requires translation!
Changwon = 
 # Requires translation!
Andong = 
 # Requires translation!
Gongju = 
 # Requires translation!
Haeju = 
 # Requires translation!
Cheongju = 
 # Requires translation!
Mokpo = 
 # Requires translation!
Dongducheon = 
 # Requires translation!
Geoje = 
 # Requires translation!
Suncheon = 
 # Requires translation!
Jinju = 
 # Requires translation!
Sangju = 
 # Requires translation!
Rason = 
 # Requires translation!
Gyeongju = 
 # Requires translation!
Chungju = 
 # Requires translation!
Sacheon = 
 # Requires translation!
Gimje = 
 # Requires translation!
Anju = 
 # Requires translation!
Korea = 
 # Requires translation!
Receive a tech boost when scientific buildings/wonders are built in capital = 

 # Requires translation!
Hiawatha = 
 # Requires translation!
You are a plague upon Mother Earth! Prepare for battle! = 
 # Requires translation!
You evil creature! My braves will slaughter you! = 
 # Requires translation!
You have defeated us... but our spirits will never be vanquished! We shall return! = 
 # Requires translation!
Greetings, stranger. I am Hiawatha, speaker for the Iroquois. We seek peace with all, but we do not shrink from war. = 
 # Requires translation!
Does this trade work for you, my friend? = 
The Great Warpath = Didysis Warpath
 # Requires translation!
Greetings, noble Hiawatha, leader of the mighty Iroquois nations! Long have your people lived near the great and holy lake Ontario in the land that has come to be known as the New York state in North America. In the mists of antiquity, the five peoples of Seneca, Onondaga, Mohawks, Cayugas and Oneida united into one nation, the Haudenosaunee, the Iroquois. With no written language, the wise men of your nation created the great law of peace, the model for many constitutions including that of the United States. For many years, your people battled great enemies, such as the Huron, and the French and English invaders. Tough outnumbered and facing weapons far more advanced than the ones your warriors wielded, the Iroquois survived and prospered, until they were finally overwhelmed by the mighty armies of the new United States. = 
 # Requires translation!
Oh noble Hiawatha, listen to the cries of your people! They call out to you to lead them in peace and war, to rebuild the great longhouse and unite the tribes once again. Will you accept this challenge, great leader? Will you build a civilization that will stand the test of time? = 
 # Requires translation!
Onondaga = 
 # Requires translation!
Osininka = 
 # Requires translation!
Grand River = 
 # Requires translation!
Akwesasme = 
 # Requires translation!
Buffalo Creek = 
 # Requires translation!
Brantford = 
 # Requires translation!
Montreal = 
 # Requires translation!
Genesse River = 
 # Requires translation!
Canandaigua Lake = 
 # Requires translation!
Lake Simcoe = 
 # Requires translation!
Salamanca = 
 # Requires translation!
Gowanda = 
 # Requires translation!
Cuba = 
 # Requires translation!
Akron = 
 # Requires translation!
Kanesatake = 
 # Requires translation!
Ganienkeh = 
 # Requires translation!
Cayuga Castle = 
 # Requires translation!
Chondote = 
 # Requires translation!
Canajoharie = 
 # Requires translation!
Nedrow = 
 # Requires translation!
Oneida Lake = 
 # Requires translation!
Kanonwalohale = 
 # Requires translation!
Green Bay = 
 # Requires translation!
Southwold = 
 # Requires translation!
Mohawk Valley = 
 # Requires translation!
Schoharie = 
 # Requires translation!
Bay of Quinte = 
 # Requires translation!
Kanawale = 
 # Requires translation!
Kanatsiokareke = 
 # Requires translation!
Tyendinaga = 
 # Requires translation!
Hahta = 
 # Requires translation!
Iroquois = 
All units move through Forest and Jungle Tiles in friendly territory as if they have roads. These tiles can be used to establish City Connections upon researching the Wheel. = Visi vienetai juda per miško ir džiunglių plyteles draugiškoje teritorijoje tarsi keliais. Šios plytelės gali būti naudojamos norint nustatyti miesto jungtis, tiriant ratą.

 # Requires translation!
Darius I = 
 # Requires translation!
Your continue existence is an embarrassment to all leaders everywhere! You must be destroyed! = 
 # Requires translation!
Curse you! You are beneath me, son of a donkey driver! I will crush you! = 
 # Requires translation!
You mongrel! Cursed be you! The world will long lament your heinous crime! = 
 # Requires translation!
Peace be on you! I am Darius, the great and outstanding king of kings of great Persia... but I suppose you knew that. = 
 # Requires translation!
In my endless magnanimity, I am making you this offer. You agree, of course? = 
 # Requires translation!
Good day to you! = 
 # Requires translation!
Ahh... you... = 
Achaemenid Legacy = Achaemenid palikimas
 # Requires translation!
The blessings of heaven be upon you, beloved king Darius of Persia! You lead a strong and wise people. In the morning of the world, the great Persian leader Cyrus revolted against the mighty Median empire and by 550 BC, the Medes were no more. Through cunning diplomacy and military prowess, great Cyrus conquered wealthy Lydia and powerful Babylon, his son conquering proud Egypt some years later. Over time, Persian might expanded into far away Macedonia, at the very door of the upstart Greek city-states. Long would Persia prosper until the upstart villain Alexander of Macedon, destroyed the great empire in one shocking campaign. = 
 # Requires translation!
Darius, your people look to you to once again bring back the days of power and glory for Persia! The empire of your ancestors must emerge again, to triumph over its foes and to bring peace and order to the world! O king, will you answer the call? Can you build a civilization that will stand the test of time? = 
 # Requires translation!
Persepolis = 
 # Requires translation!
Parsagadae = 
 # Requires translation!
Susa = 
 # Requires translation!
Ecbatana = 
 # Requires translation!
Tarsus = 
 # Requires translation!
Gordium = 
 # Requires translation!
Bactra = 
 # Requires translation!
Sardis = 
 # Requires translation!
Ergili = 
 # Requires translation!
Dariushkabir = 
 # Requires translation!
Ghulaman = 
 # Requires translation!
Zohak = 
 # Requires translation!
Istakhr = 
 # Requires translation!
Jinjan = 
 # Requires translation!
Borazjan = 
 # Requires translation!
Herat = 
 # Requires translation!
Dakyanus = 
 # Requires translation!
Bampur = 
 # Requires translation!
Turengtepe = 
 # Requires translation!
Rey = 
 # Requires translation!
Thuspa = 
 # Requires translation!
Hasanlu = 
 # Requires translation!
Gabae = 
 # Requires translation!
Merv = 
 # Requires translation!
Behistun = 
 # Requires translation!
Kandahar = 
 # Requires translation!
Altintepe = 
 # Requires translation!
Bunyan = 
 # Requires translation!
Charsadda = 
 # Requires translation!
Uratyube = 
 # Requires translation!
Dura Europos = 
 # Requires translation!
Aleppo = 
 # Requires translation!
Qatna = 
 # Requires translation!
Kabul = 
 # Requires translation!
Capisa = 
 # Requires translation!
Kyreskhata = 
 # Requires translation!
Marakanda = 
 # Requires translation!
Peshawar = 
 # Requires translation!
Van = 
 # Requires translation!
Pteira = 
 # Requires translation!
Arshada = 
 # Requires translation!
Artakaona = 
 # Requires translation!
Aspabota = 
 # Requires translation!
Autiyara = 
 # Requires translation!
Bagastana = 
 # Requires translation!
Baxtri = 
 # Requires translation!
Darmasa = 
 # Requires translation!
Daphnai = 
 # Requires translation!
Drapsaka = 
 # Requires translation!
Eion = 
 # Requires translation!
Gandutava = 
 # Requires translation!
Gaugamela = 
 # Requires translation!
Harmozeia = 
 # Requires translation!
Ekatompylos = 
 # Requires translation!
Izata = 
 # Requires translation!
Kampada = 
 # Requires translation!
Kapisa = 
 # Requires translation!
Karmana = 
 # Requires translation!
Kounaxa = 
 # Requires translation!
Kuganaka = 
 # Requires translation!
Nautaka = 
 # Requires translation!
Paishiyauvada = 
 # Requires translation!
Patigrbana = 
 # Requires translation!
Phrada = 
 # Requires translation!
Persia = 
 # Requires translation!
during a Golden Age = 

 # Requires translation!
Kamehameha I = 
 # Requires translation!
The ancient fire flashing across the sky is what proclaimed that this day would come, though I had foolishly hoped for a different outcome. = 
 # Requires translation!
It is obvious now that I misjudged you and your true intentions. = 
 # Requires translation!
The hard-shelled crab yields, and the lion lies down to sleep. Kanaloa comes for me now. = 
 # Requires translation!
Aloha! Greetings and blessings upon you, friend. I am Kamehameha, Great King of this strand of islands. = 
 # Requires translation!
Come, let our people feast together! = 
 # Requires translation!
Welcome, friend! = 
Wayfinding = Kelio aptikimas
 # Requires translation!
Greetings and blessings be upon you, Kamehameha the Great, chosen by the heavens to unite your scattered peoples. Oh mighty King, you were the first to bring the Big Island of Hawai'i under one solitary rule in 1791 AD. This was followed by the merging of all the remaining islands under your standard in 1810. As the first King of Hawai'i, you standardized the legal and taxation systems and instituted the Mamalahoe Kawanai, an edict protecting civilians in times of war. You ensured the continued unification and sovereignty of the islands by your strong laws and deeds, even after your death in 1819. = 
 # Requires translation!
Oh wise and exalted King, your people wish for a kingdom of their own once more and require a leader of unparalleled greatness! Will you answer their call and don the mantle of the Lion of the Pacific? Will you build a kingdom that stands the test of time? = 
 # Requires translation!
Honolulu = 
 # Requires translation!
Samoa = 
 # Requires translation!
Tonga = 
 # Requires translation!
Nuku Hiva = 
 # Requires translation!
Raiatea = 
 # Requires translation!
Aotearoa = 
 # Requires translation!
Tahiti = 
 # Requires translation!
Hilo = 
 # Requires translation!
Te Wai Pounamu = 
 # Requires translation!
Rapa Nui = 
 # Requires translation!
Tuamotu = 
 # Requires translation!
Rarotonga = 
 # Requires translation!
Tuvalu = 
 # Requires translation!
Tubuai = 
 # Requires translation!
Mangareva = 
 # Requires translation!
Oahu = 
 # Requires translation!
Kiritimati = 
 # Requires translation!
Ontong Java = 
 # Requires translation!
Niue = 
 # Requires translation!
Rekohu = 
 # Requires translation!
Rakahanga = 
 # Requires translation!
Bora Bora = 
 # Requires translation!
Kailua = 
 # Requires translation!
Uvea = 
 # Requires translation!
Futuna = 
 # Requires translation!
Rotuma = 
 # Requires translation!
Tokelau = 
 # Requires translation!
Lahaina = 
 # Requires translation!
Bellona = 
 # Requires translation!
Mungava = 
 # Requires translation!
Tikopia = 
 # Requires translation!
Emae = 
 # Requires translation!
Kapingamarangi = 
 # Requires translation!
Takuu = 
 # Requires translation!
Nukuoro = 
 # Requires translation!
Sikaiana = 
 # Requires translation!
Anuta = 
 # Requires translation!
Nuguria = 
 # Requires translation!
Pileni = 
 # Requires translation!
Nukumanu = 
 # Requires translation!
Polynesia = 
 # Requires translation!
starting from the [era] = 
 # Requires translation!
Enables embarkation for land units = 
 # Requires translation!
Enables [mapUnitFilter] units to enter ocean tiles = 
 # Requires translation!
Normal vision when embarked = 
 # Requires translation!
within [amount] tiles of a [tileFilter] = 

 # Requires translation!
Ramkhamhaeng = 
 # Requires translation!
You lowly, arrogant fool! I will make you regret of your insolence! = 
 # Requires translation!
You scoundrel! I shall prepare to fend you off! = 
 # Requires translation!
Although I lost, my honor shall endure. I wish you good luck. = 
 # Requires translation!
I, Pho Kun Ramkhamhaeng, King of Siam, consider it a great honor that you have walked to visit my country of Siam. = 
 # Requires translation!
Greetings. I believe this is a fair proposal for both parties. What do you think? = 
 # Requires translation!
Welcome. = 
Father Governs Children = Tėvas valdo vaikus
 # Requires translation!
Greetings to you, Great King Ramkhamhaeng, leader of the glorious Siamese people! O mighty King, your people bow down before you in awe and fear! You are the ruler of Siam, an ancient country in the heart of Southeast Asia, a beautiful and mysterious land. Surrounded by foes, beset by bloody war and grinding poverty, the clever and loyal Siamese people have endured and triumphed. King Ramkhamhaeng, your empire was once part of the Khmer Empire, until the 13th century AD, when your ancestors revolted, forming the small Sukhothai kingdom. Through successful battle and cunning diplomacy, the tiny kingdom grew into a mighty empire, an empire which would dominate South East Asia for more than a century! = 
 # Requires translation!
Oh, wise and puissant King Ramkhamhaeng, your people need you to once again lead them to greatness! Can you use your wits and strength of arms to protect your people and defeat your foes? Can you build a civilization that will stand the test of time? = 
 # Requires translation!
Sukhothai = 
 # Requires translation!
Si Satchanalai = 
 # Requires translation!
Muang Saluang = 
 # Requires translation!
Lampang = 
 # Requires translation!
Phitsanulok = 
 # Requires translation!
Kamphaeng Pet = 
 # Requires translation!
Nakhom Chum = 
 # Requires translation!
Vientiane = 
 # Requires translation!
Nakhon Si Thammarat = 
 # Requires translation!
Martaban = 
 # Requires translation!
Nakhon Sawan = 
 # Requires translation!
Chainat = 
 # Requires translation!
Luang Prabang = 
 # Requires translation!
Uttaradit = 
 # Requires translation!
Chiang Thong = 
 # Requires translation!
Phrae = 
 # Requires translation!
Nan = 
 # Requires translation!
Tak = 
 # Requires translation!
Suphanburi = 
 # Requires translation!
Hongsawadee = 
 # Requires translation!
Thawaii = 
 # Requires translation!
Ayutthaya = 
 # Requires translation!
Taphan Hin = 
 # Requires translation!
Uthai Thani = 
 # Requires translation!
Lap Buri = 
 # Requires translation!
Ratchasima = 
 # Requires translation!
Ban Phai = 
 # Requires translation!
Loci = 
 # Requires translation!
Khon Kaen = 
 # Requires translation!
Surin = 
 # Requires translation!
Siam = 
 # Requires translation!
[amount]% [stat] from City-States = 
 # Requires translation!
Military Units gifted from City-States start with [amount] XP = 

 # Requires translation!
Isabella = 
 # Requires translation!
God will probably forgive you... but I shall not. Prepare for war. = 
 # Requires translation!
Repugnant spawn of the devil! You will pay! = 
 # Requires translation!
If my defeat is, without any doubt, the will of God, then I will accept it. = 
 # Requires translation!
God blesses those who deserve it. I am Isabel of Spain. = 
 # Requires translation!
I hope this deal will receive your blessing. = 
 # Requires translation!
Seven Cities of Gold = 
 # Requires translation!
Blessed Isabella, servant of God, holy queen of Castille and León! Your people greet and welcome you. You are the ruler of Spain, a beautiful and ancient country at the crossroads of the world between Europe and Africa, one shore on the Mediterranean and the other on the mighty Atlantic Ocean. The Spanish are a multicultural people with roots in the Muslim and Christian worlds. A seafaring race, Spanish explorers found and conquered much of the New World, and, for many centuries, its gold and silver brought Spain unrivalled wealth and power, making the Spanish court the envy of the world. = 
 # Requires translation!
O fair and virtuous Isabella! Will you rebuild the Spanish empire and show the world again the greatness of your people? Will you take up the mantle of the holy monarchy, and vanquish your foes under heaven's watchful eyes? Your adoring subjects await your command! Will you build a civilization that stands the test of time? = 
 # Requires translation!
Madrid = 
 # Requires translation!
Barcelona = 
 # Requires translation!
Seville = 
 # Requires translation!
Cordoba = 
 # Requires translation!
Toledo = 
 # Requires translation!
Santiago = 
 # Requires translation!
Murcia = 
 # Requires translation!
Valencia = 
 # Requires translation!
Zaragoza = 
 # Requires translation!
Pamplona = 
 # Requires translation!
Vitoria = 
 # Requires translation!
Santander = 
 # Requires translation!
Oviedo = 
 # Requires translation!
Jaen = 
 # Requires translation!
Logroño = 
 # Requires translation!
Valladolid = 
 # Requires translation!
Palma = 
 # Requires translation!
Teruel = 
 # Requires translation!
Almeria = 
 # Requires translation!
Leon = 
 # Requires translation!
Zamora = 
 # Requires translation!
Mida = 
 # Requires translation!
Lugo = 
 # Requires translation!
Alicante = 
 # Requires translation!
Càdiz = 
 # Requires translation!
Eiche = 
 # Requires translation!
Alcorcon = 
 # Requires translation!
Burgos = 
 # Requires translation!
Vigo = 
 # Requires translation!
Badajoz = 
 # Requires translation!
La Coruña = 
 # Requires translation!
Guadalquivir = 
 # Requires translation!
Bilbao = 
 # Requires translation!
San Sebastian = 
 # Requires translation!
Granada = 
 # Requires translation!
Mérida = 
 # Requires translation!
Huelva = 
 # Requires translation!
Ibiza = 
 # Requires translation!
Las Palmas = 
 # Requires translation!
Tenerife = 
 # Requires translation!
Spain = 
 # Requires translation!
100 Gold for discovering a Natural Wonder (bonus enhanced to 500 Gold if first to discover it) = 
 # Requires translation!
Double Happiness from Natural Wonders = 
 # Requires translation!
Tile yields from Natural Wonders doubled = 

 # Requires translation!
Askia = 
 # Requires translation!
You are an abomination to heaven and earth, the chief of ignorant savages! You must be destroyed! = 
 # Requires translation!
Fool! You have doomed your people to fire and destruction! = 
 # Requires translation!
We have been consumed by the fires of hatred and rage. Enjoy your victory in this world - you shall pay a heavy price in the next! = 
 # Requires translation!
I am Askia of the Songhai. We are a fair people - but those who cross us will find only destruction. You would do well to avoid repeating the mistakes others have made in the past. = 
 # Requires translation!
Can I interest you in this deal? = 
River Warlord = Upės vadas
 # Requires translation!
May the blessings of God, who is greatest of all, be upon you Askia, leader of the Songhai people! For many years your kingdom was a vassal of the mighty West African state of Mali, until the middle of the 14th century, when King Sunni Ali Ber wrested independence from the Mali, conquering much territory and fighting off numerous foes who sought to destroy him. Ultimately, his conquest of the wealthy cities of Timbuktu and Jenne gave the growing Songhai empire the economic power to survive for some 100 years, until the empire was destroyed by foes with advanced technology - muskets against spearmen. = 
 # Requires translation!
King Askia, your people look to you to lead them to glory. To make them powerful and wealthy, to keep them supplied with the weapons they need to defeat any foe. Can you save them from destruction, oh King? Can you build a civilization that will stand the test of time? = 
 # Requires translation!
Gao = 
 # Requires translation!
Tombouctu = 
 # Requires translation!
Jenne = 
 # Requires translation!
Taghaza = 
 # Requires translation!
Tondibi = 
 # Requires translation!
Kumbi Saleh = 
 # Requires translation!
Kukia = 
 # Requires translation!
Walata = 
 # Requires translation!
Tegdaoust = 
 # Requires translation!
Argungu = 
 # Requires translation!
Gwandu = 
 # Requires translation!
Kebbi = 
 # Requires translation!
Boussa = 
 # Requires translation!
Motpi = 
 # Requires translation!
Bamako = 
 # Requires translation!
Wa = 
 # Requires translation!
Kayes = 
 # Requires translation!
Awdaghost = 
 # Requires translation!
Ouadane = 
 # Requires translation!
Dakar = 
 # Requires translation!
Tadmekket = 
 # Requires translation!
Tekedda = 
 # Requires translation!
Kano = 
 # Requires translation!
Agadez = 
 # Requires translation!
Niamey = 
 # Requires translation!
Torodi = 
 # Requires translation!
Ouatagouna = 
 # Requires translation!
Dori = 
 # Requires translation!
Bamba = 
 # Requires translation!
Segou = 
 # Requires translation!
Songhai = 
 # Requires translation!
Receive triple Gold from Barbarian encampments and pillaging Cities = 
 # Requires translation!
Defense bonus when embarked = 

 # Requires translation!
Genghis Khan = 
 # Requires translation!
You stand in the way of my armies. Let us solve this like warriors! = 
 # Requires translation!
No more words. Today, Mongolia charges toward your defeat. = 
 # Requires translation!
You have hobbled the Mongolian clans. My respect for you nearly matches the loathing. I am waiting for my execution. = 
 # Requires translation!
I am Temuujin, conqueror of cities and countries. Before me lie future Mongolian lands. Behind me is the only cavalry that matters. = 
 # Requires translation!
I am not always this generous, but we hope you take this rare opportunity we give you. = 
 # Requires translation!
So what now? = 
Mongol Terror = Mongolų teroras
 # Requires translation!
Greetings, o great Temuujin, immortal emperor of the mighty Mongol Empire! Your fists shatter walls of cities and your voice brings despair to your enemies. O Khan! You united the warring tribes of Northern Asia into a mighty people, creating the greatest cavalry force the world has ever witnessed. Your people's cunning diplomacy divided their enemies, making them weak and helpless before Mongolia's conquering armies. In a few short years, your people's soldiers conquered most of China and Eastern Asia, and the empire continued to grow until it reached west into Europe and south to Korea. Indeed, it was the greatest empire ever seen, dwarfing those pathetic conquests of the Romans or the Greeks. = 
 # Requires translation!
Temuujin, your people call upon you once more to lead them to battle and conquest. Will the world once again tremble at the thunderous sound of your cavalry, sweeping down from the steppes? Will you build a civilization that stands the test of time? = 
 # Requires translation!
Karakorum = 
 # Requires translation!
Beshbalik = 
 # Requires translation!
Turfan = 
 # Requires translation!
Hsia = 
 # Requires translation!
Old Sarai = 
 # Requires translation!
New Sarai = 
 # Requires translation!
Tabriz = 
 # Requires translation!
Tiflis = 
 # Requires translation!
Otrar = 
 # Requires translation!
Sanchu = 
 # Requires translation!
Kazan = 
 # Requires translation!
Almarikh = 
 # Requires translation!
Ulaanbaatar = 
 # Requires translation!
Hovd = 
 # Requires translation!
Darhan = 
 # Requires translation!
Dalandzadgad = 
 # Requires translation!
Mandalgovi = 
 # Requires translation!
Choybalsan = 
 # Requires translation!
Erdenet = 
 # Requires translation!
Tsetserieg = 
 # Requires translation!
Baruun-Urt = 
 # Requires translation!
Ereen = 
 # Requires translation!
Batshireet = 
 # Requires translation!
Choyr = 
 # Requires translation!
Ulaangom = 
 # Requires translation!
Tosontsengel = 
 # Requires translation!
Altay = 
 # Requires translation!
Uliastay = 
 # Requires translation!
Bayanhongor = 
 # Requires translation!
Har-Ayrag = 
 # Requires translation!
Nalayh = 
 # Requires translation!
Tes = 
 # Requires translation!
Mongolia = 
 # Requires translation!
+30% Strength when fighting City-State units and cities = 

 # Requires translation!
Montezuma I = 
 # Requires translation!
Xi-miqa-can! Xi-miqa-can! Xi-miqa-can! (Die, die, die!) = 
 # Requires translation!
Excellent! Let the blood flow in raging torrents! = 
 # Requires translation!
Monster! Who are you to destroy my greatness? = 
 # Requires translation!
What do I see before me? Another beating heart for my sacrificial fire. = 
 # Requires translation!
Accept this agreement or suffer the consequences. = 
 # Requires translation!
Welcome, friend. = 
 # Requires translation!
Sacrificial Captives = 
 # Requires translation!
Welcome, O divine Montezuma! We grovel in awe at your magnificence! May the heaven shower all manner of good things upon you all the days of your life! You are the leader of the mighty Aztec people, wandering nomads from a lost home in the north who in the 12th century came to live in the mesa central in the heart of what would come to be called Mexico. Surrounded by many tribes fighting to control the rich land surrounding the sacred lakes of Texcoco, Xaltocan and Zampango, through cunning alliances and martial prowess, within a mere two hundred years, the Aztecs came to dominate the Central American basin, ruling a mighty empire stretching from sea to sea. But the empire fell at last under the assault of foreign devils - the accursed Spaniards! - wielding fiendish weapons the likes of which your faithful warriors had never seen. = 
 # Requires translation!
O great king Montezuma, your people call upon you once more, to rise up and lead them to glory, bring them wealth and power, and give them dominion over their foes and rivals. Will you answer their call, glorious leader? Will you build a civilization that stands the test of time? = 
 # Requires translation!
Tenochtitlan = 
 # Requires translation!
Teotihuacan = 
 # Requires translation!
Tlatelolco = 
 # Requires translation!
Texcoco = 
 # Requires translation!
Tlaxcala = 
 # Requires translation!
Calixtlahuaca = 
 # Requires translation!
Xochicalco = 
 # Requires translation!
Tlacopan = 
 # Requires translation!
Atzcapotzalco = 
 # Requires translation!
Tzintzuntzan = 
 # Requires translation!
Malinalco = 
 # Requires translation!
Tamuin = 
 # Requires translation!
Teayo = 
 # Requires translation!
Cempoala = 
 # Requires translation!
Chalco = 
 # Requires translation!
Tlalmanalco = 
 # Requires translation!
Ixtapaluca = 
 # Requires translation!
Huexotla = 
 # Requires translation!
Tepexpan = 
 # Requires translation!
Tepetlaoxtoc = 
 # Requires translation!
Chiconautla = 
 # Requires translation!
Zitlaltepec = 
 # Requires translation!
Coyotepec = 
 # Requires translation!
Tequixquiac = 
 # Requires translation!
Jilotzingo = 
 # Requires translation!
Tlapanaloya = 
 # Requires translation!
Tultitan = 
 # Requires translation!
Ecatepec = 
 # Requires translation!
Coatepec = 
 # Requires translation!
Chalchiuites = 
 # Requires translation!
Chiauhita = 
 # Requires translation!
Chapultepec = 
 # Requires translation!
Itzapalapa = 
 # Requires translation!
Ayotzinco = 
 # Requires translation!
Iztapam = 
 # Requires translation!
Aztecs = 
 # Requires translation!
Earn [amount]% of killed [mapUnitFilter] unit's [costOrStrength] as [plunderableStat] = 

 # Requires translation!
Pachacuti = 
 # Requires translation!
Resistance is futile! You cannot hope to stand against the mighty Incan empire. If you will not surrender immediately, then prepare for war! = 
 # Requires translation!
Declare war on me?!? You can't, because I declare war on you first! = 
 # Requires translation!
How did you darken the sun? I ruled with diligence and mercy—see that you do so as well. = 
 # Requires translation!
How are you? You stand before Pachacuti Inca Yupanqui. = 
 # Requires translation!
The Incan people offer this fair trade. = 
 # Requires translation!
How are you doing? = 
 # Requires translation!
What do you want now? = 
Great Andean Road = Didysis Andų kelias
 # Requires translation!
Oh ye who remakes the world, your loyal subjects greet you, King Pachacuti Sapa Inca, ruler of Tawantinsuyu and the Inca people! From the beginnings in the small state of Cusco, the Incans displayed their potential for greatness, marching to war against their many enemies, crushing their armies into dust and carving for themselves a mighty empire stretching from Ecuador to Chile. Indeed, they built the greatest empire ever seen in pre-Columbian America. More than mere soldiers, your people were great builders and artists as well, and the remnants of their works still awe and inspire the world today. = 
 # Requires translation!
Oh King Pachacuti, truly are you called 'Earth Shaker'! Will you once again call upon the ground itself to a fight at your side? Your armies await your signal. Will you restore the glory of your empire? Can you build a civilization that will stand the test of time? = 
 # Requires translation!
Cuzco = 
 # Requires translation!
Tiwanaku = 
 # Requires translation!
Machu = 
 # Requires translation!
Ollantaytambo = 
 # Requires translation!
Corihuayrachina = 
 # Requires translation!
Huamanga = 
 # Requires translation!
Rumicucho = 
 # Requires translation!
Vilcabamba = 
 # Requires translation!
Vitcos = 
 # Requires translation!
Andahuaylas = 
 # Requires translation!
Ica = 
 # Requires translation!
Arequipa = 
 # Requires translation!
Nasca = 
 # Requires translation!
Atico = 
 # Requires translation!
Juli = 
 # Requires translation!
Chuito = 
 # Requires translation!
Chuquiapo = 
 # Requires translation!
Huanuco Pampa = 
 # Requires translation!
Tamboccocha = 
 # Requires translation!
Huaras = 
 # Requires translation!
Riobamba = 
 # Requires translation!
Caxamalca = 
 # Requires translation!
Sausa = 
 # Requires translation!
Tambo Colorado = 
 # Requires translation!
Huaca = 
 # Requires translation!
Tumbes = 
 # Requires translation!
Chan Chan = 
 # Requires translation!
Sipan = 
 # Requires translation!
Pachacamac = 
 # Requires translation!
Llactapata = 
 # Requires translation!
Pisac = 
 # Requires translation!
Kuelap = 
 # Requires translation!
Pajaten = 
 # Requires translation!
Chucuito = 
 # Requires translation!
Choquequirao = 
 # Requires translation!
Inca = 
 # Requires translation!
Units ignore terrain costs when moving into any tile with Hills = 
 # Requires translation!
[amount]% maintenance on road & railroads = 
 # Requires translation!
No Maintenance costs for improvements in [tileFilter] tiles = 

 # Requires translation!
Harald Bluetooth = 
 # Requires translation!
If I am to be honest, I tire of those pointless charades. Why don't we settle our disputes on the field of battle, like true men? Perhaps the skalds will sing of your valor... or mine! = 
 # Requires translation!
Ahahah! You seem to show some skills of a true Viking! Too bad that I'll probably kill you! = 
 # Requires translation!
Loki must have stood by you, for a common man alone could not have defeated me... Oh well! I will join the einherjar in Valhalla and feast, while you toil away here. = 
 # Requires translation!
Harald Bluetooth bids you welcome to his lands, a Viking unlike any the seas and lands have ever known! Hah, are you afraid? = 
 # Requires translation!
This is a fine deal! Even a drunk beggar would agree! = 
 # Requires translation!
Hail to you. = 
Viking Fury = Vikingų įniršis
 # Requires translation!
Honor and glory be yours, Harald Bluetooth Gormsson, mighty heir of King Gorm of the Old and Thyra Dannebod. Not only were you victorious on the battlefield against the armies of Norway, you also completed massive construction project across the land - numerous Ring Fortresses to protect the populace from invasion and internal strife. You successfully drove off waves of German settlers in 983 AD and sheltered your kingdom from unwanted foreign influence. = 
 # Requires translation!
Stalwart Viking, the time for greatness is upon you once more. You are called to rise up and lead your people to renewed power and triumph! Will you make the world shudder once more at the very thought of your great armies of Northsmen? Will you let the Viking battle cry ring out across the crashing waves? Will you build a civilization to stand the test of time? = 
 # Requires translation!
Copenhagen = 
 # Requires translation!
Aarhus = 
 # Requires translation!
Kaupang = 
 # Requires translation!
Ribe = 
 # Requires translation!
Viborg = 
 # Requires translation!
Tunsberg = 
 # Requires translation!
Roskilde = 
 # Requires translation!
Hedeby = 
 # Requires translation!
Oslo = 
 # Requires translation!
Jelling = 
 # Requires translation!
Truso = 
 # Requires translation!
Bergen = 
 # Requires translation!
Faeroerne = 
 # Requires translation!
Reykjavik = 
 # Requires translation!
Trondheim = 
 # Requires translation!
Godthab = 
 # Requires translation!
Helluland = 
 # Requires translation!
Lillehammer = 
 # Requires translation!
Markland = 
 # Requires translation!
Elsinore = 
 # Requires translation!
Sarpsborg = 
 # Requires translation!
Odense = 
 # Requires translation!
Aalborg = 
 # Requires translation!
Stavanger = 
 # Requires translation!
Vorbasse = 
 # Requires translation!
Schleswig = 
 # Requires translation!
Kristiansand = 
 # Requires translation!
Halogaland = 
 # Requires translation!
Randers = 
 # Requires translation!
Fredrikstad = 
 # Requires translation!
Kolding = 
 # Requires translation!
Horsens = 
 # Requires translation!
Tromsoe = 
 # Requires translation!
Vejle = 
 # Requires translation!
Koge = 
 # Requires translation!
Sandnes = 
 # Requires translation!
Holstebro = 
 # Requires translation!
Slagelse = 
 # Requires translation!
Drammen = 
 # Requires translation!
Hillerod = 
 # Requires translation!
Sonderborg = 
 # Requires translation!
Skien = 
 # Requires translation!
Svendborg = 
 # Requires translation!
Holbaek = 
 # Requires translation!
Hjorring = 
 # Requires translation!
Fladstrand = 
 # Requires translation!
Haderslev = 
 # Requires translation!
Ringsted = 
 # Requires translation!
Skrive = 
 # Requires translation!
Denmark = 
 # Requires translation!
Units pay only 1 movement point to disembark = 
 # Requires translation!
No movement cost to pillage = 

 # Requires translation!
You leave us no choice. War it must be. = 
 # Requires translation!
Very well, this shall not be forgotten. = 
 # Requires translation!
I guess you weren't here for the sprouts after all... = 
 # Requires translation!
Brussels = 

 # Requires translation!
And so the flower of Florence falls to barbaric hands... = 
 # Requires translation!
Florence = 

 # Requires translation!
So this is how it feels to die... = 
 # Requires translation!
Hanoi = 

 # Requires translation!
Unacceptable! = 

 # Requires translation!
Today, the Malay people obey you, but do not think this is over... = 
 # Requires translation!
Kuala Lumpur = 

 # Requires translation!
Perhaps now we will find peace in death... = 
 # Requires translation!
Lhasa = 

 # Requires translation!
You fiend! History shall remember this! = 
 # Requires translation!
Milan = 

 # Requires translation!
We were too weak to protect ourselves... = 
 # Requires translation!
Quebec City = 

 # Requires translation!
I have failed. May you, at least, know compassion towards our people. = 
 # Requires translation!
Cape Town = 

 # Requires translation!
The day of judgement has come to us. But rest assured, the same will go for you! = 
 # Requires translation!
Helsinki = 

 # Requires translation!
Ah, Gods! Why have you forsaken us? = 
 # Requires translation!
Manila = 

 # Requires translation!
Congratulations, conqueror. This tribe serves you now. = 
 # Requires translation!
Mogadishu = 

 # Requires translation!
I have to do this, for the sake of progress if nothing else. You must be opposed! = 
 # Requires translation!
You can see how fruitless this will be for you... right? = 
 # Requires translation!
May God grant me these last wishes - peace and prosperity for Brazil. = 
 # Requires translation!
Rio de Janeiro = 

 # Requires translation!
After thorough deliberation, Australia finds itself at a crossroads. Prepare yourself, for war is upon us. = 
 # Requires translation!
We will mobilize every means of resistance to stop this transgression against our nation! = 
 # Requires translation!
The principles for which we have fought will survive longer than any nation you could ever build. = 
 # Requires translation!
Sydney = 

 # Requires translation!
I will enjoy hearing your last breath as you witness the destruction of your realm! = 
 # Requires translation!
Why do we fight? Because Inanna demands it. Now, witness the power of the Sumerians! = 
 # Requires translation!
What treachery has struck us? No, what evil? = 
 # Requires translation!
Ur = 

 # Requires translation!
In responding to the unstinting malignancy that has heretofore defined your relationship with Canada, we can have no recourse but war! = 
 # Requires translation!
As we can reach no peaceful resolution with you, Canada must turn, with reluctance, to war. = 
 # Requires translation!
I regret not defending my country to the last, although it was not of use. = 
 # Requires translation!
Vancouver = 

 # Requires translation!
You have revealed your purposes a bit too early, my friend... = 
 # Requires translation!
A wrong calculation, on my part. = 
 # Requires translation!
Venice = 

 # Requires translation!
They will write songs of this.... pray that they shall be in your favor. = 
 # Requires translation!
Antwerp = 

 # Requires translation!
How barbaric. Those who live by the sword shall perish by the sword. = 
 # Requires translation!
Genoa = 

 # Requires translation!
We... defeated? No... we had so much work to do! = 
 # Requires translation!
Kathmandu = 

 # Requires translation!
Perhaps, in another world, we could have been friends... = 
 # Requires translation!
Singapore = 

 # Requires translation!
We never fully trusted you from the start. = 
 # Requires translation!
Tyre = 

 # Requires translation!
May the Heavens forgive you for inflicting this humiliation to our people. = 
 # Requires translation!
Zanzibar = 

 # Requires translation!
How could we fall to the likes of you?! = 
 # Requires translation!
Almaty = 

 # Requires translation!
Let's have a nice little War, shall we? = 
 # Requires translation!
If you need your nose bloodied, we'll happily serve. = 
 # Requires translation!
The serbian guerilla will never stop haunting you! = 
 # Requires translation!
Belgrade = 

 # Requires translation!
War lingers in our hearts. Why carry on with a false peace? = 
 # Requires translation!
You gormless radger! You'll dine on your own teeth before you set foot in Ireland! = 
 # Requires translation!
A lonely wind blows through the highlands today. A dirge for Ireland. Can you hear it? = 
 # Requires translation!
Dublin = 
 # Requires translation!
Will not be chosen for new games = 

 # Requires translation!
You shall stain this land no longer with your vileness! To arms, my countrymen - we ride to war! = 
 # Requires translation!
Traitorous man! The Celtic peoples will not stand for such wanton abuse and slander - I shall have your head! = 
 # Requires translation!
Vile ruler, know that you 'won' this war in name only! = 
 # Requires translation!
Edinburgh = 

 # Requires translation!
Do you really think you can walk over us so easily? I will not let it happen. Not to Kongo - not to my people! = 
 # Requires translation!
We are no strangers to war. You have strayed from the right path, and now we will correct it. = 
 # Requires translation!
You are nothing but a glorified barbarian. Cruel, and ruthless. = 
 # Requires translation!
M'Banza-Kongo = 

 # Requires translation!
What a fine battle! Sidon is willing to serve you! = 
 # Requires translation!
Sidon = 

 # Requires translation!
We don't like your face. To arms! = 
 # Requires translation!
You will see you have just bitten off more than you can chew. = 
 # Requires translation!
This ship may sink, but our spirits will linger. = 
 # Requires translation!
Valletta = 

 # Requires translation!
Can only heal by pillaging = 


#################### Lines from Policies from Civ V - Vanilla ####################

 # Requires translation!
Aristocracy = 
 # Requires translation!
Legalism = 
 # Requires translation!
Provides the cheapest [stat] building in your first [amount] cities for free = 
 # Requires translation!
Oligarchy = 
 # Requires translation!
Units in cities cost no Maintenance = 
 # Requires translation!
with a garrison = 
 # Requires translation!
[amount]% Strength for cities = 
 # Requires translation!
Landed Elite = 
 # Requires translation!
[amount]% growth [cityFilter] = 
 # Requires translation!
Monarchy = 
 # Requires translation!
Tradition Complete = 
 # Requires translation!
Provides a [buildingName] in your first [amount] cities for free = 
 # Requires translation!
Tradition = 

 # Requires translation!
Republic = 
 # Requires translation!
Citizenship = 
 # Requires translation!
Collective Rule = 
 # Requires translation!
Representation = 
 # Requires translation!
Each city founded increases culture cost of policies [amount]% less than normal = 
 # Requires translation!
Meritocracy = 
 # Requires translation!
Liberty Complete = 
 # Requires translation!
Free Great Person = 
 # Requires translation!
Liberty = 

 # Requires translation!
Warrior Code = 
 # Requires translation!
Discipline = 
 # Requires translation!
when adjacent to a [mapUnitFilter] unit = 
 # Requires translation!
Military Tradition = 
 # Requires translation!
[amount]% XP gained from combat = 
 # Requires translation!
Military Caste = 
 # Requires translation!
Professional Army = 
 # Requires translation!
Honor Complete = 
 # Requires translation!
Honor = 
 # Requires translation!
vs [mapUnitFilter] units = 
 # Requires translation!
Notified of new Barbarian encampments = 

 # Requires translation!
Organized Religion = 
 # Requires translation!
Mandate Of Heaven = 
 # Requires translation!
[amount]% of excess happiness converted to [stat] = 
 # Requires translation!
Theocracy = 
 # Requires translation!
[amount]% [stat] from every [tileFilter/specialist/buildingName] = 
 # Requires translation!
Reformation = 
 # Requires translation!
Free Religion = 
 # Requires translation!
Piety Complete = 
 # Requires translation!
Piety = 
 # Requires translation!
before adopting [policy] = 

 # Requires translation!
Philantropy = 
 # Requires translation!
Gifts of Gold to City-States generate [amount]% more Influence = 
 # Requires translation!
Aesthetics = 
 # Requires translation!
Resting point for Influence with City-States is increased by [amount] = 
 # Requires translation!
Scholasticism = 
 # Requires translation!
Allied City-States provide [stat] equal to [amount]% of what they produce for themselves = 
 # Requires translation!
Cultural Diplomacy = 
 # Requires translation!
[amount]% resources gifted by City-States = 
 # Requires translation!
[amount]% Happiness from luxury resources gifted by City-States = 
 # Requires translation!
Educated Elite = 
 # Requires translation!
Allied City-States will occasionally gift Great People = 
 # Requires translation!
Patronage Complete = 
 # Requires translation!
Influence of all other civilizations with all city-states degrades [amount]% faster = 
 # Requires translation!
Triggers the following global alert: [param] = 
 # Requires translation!
Patronage = 

 # Requires translation!
Naval Tradition = 
 # Requires translation!
Trade Unions = 
 # Requires translation!
Merchant Navy = 
 # Requires translation!
Mercantilism = 
 # Requires translation!
Protectionism = 
 # Requires translation!
[amount] Happiness from each type of luxury resource = 
 # Requires translation!
Commerce Complete = 
 # Requires translation!
[amount]% Gold from Great Merchant trade missions = 
 # Requires translation!
May buy [baseUnitFilter] units for [amount] [stat] [cityFilter] at an increasing price ([amount2]) = 
 # Requires translation!
Commerce = 

 # Requires translation!
Secularism = 
 # Requires translation!
Humanism = 
 # Requires translation!
Free Thought = 
 # Requires translation!
Sovereignty = 
 # Requires translation!
[stats] from all [buildingFilter] buildings = 
 # Requires translation!
Scientific Revolution = 
 # Requires translation!
Rationalism Complete = 
 # Requires translation!
[amount] Free Technologies = 
 # Requires translation!
Rationalism = 
 # Requires translation!
while the empire is happy = 
 # Requires translation!
[amount]% [stat] = 

 # Requires translation!
Constitution = 
 # Requires translation!
Universal Suffrage = 
 # Requires translation!
when defending = 
 # Requires translation!
Civil Society = 
 # Requires translation!
[amount]% Food consumption by specialists [cityFilter] = 
 # Requires translation!
Free Speech = 
 # Requires translation!
[amount] units cost no maintenance = 
 # Requires translation!
Democracy = 
 # Requires translation!
Freedom Complete = 
 # Requires translation!
[amount]% Yield from every [tileFilter] = 
 # Requires translation!
Freedom = 

 # Requires translation!
Populism = 
 # Requires translation!
Militarism = 
 # Requires translation!
[stat] cost of purchasing [baseUnitFilter] units [amount]% = 
 # Requires translation!
Fascism = 
 # Requires translation!
Quantity of strategic resources produced by the empire +[amount]% = 
 # Requires translation!
Police State = 
 # Requires translation!
Total War = 
 # Requires translation!
Autocracy Complete = 
 # Requires translation!
for [amount] turns = 
 # Requires translation!
Autocracy = 
 # Requires translation!
Upon capturing a city, receive [amount] times its [stat] production as [plunderableStat] immediately = 

 # Requires translation!
United Front = 
 # Requires translation!
Militaristic City-States grant units [amount] times as fast when you are at war with a common nation = 
 # Requires translation!
Planned Economy = 
 # Requires translation!
Nationalism = 
 # Requires translation!
Socialism = 
 # Requires translation!
[amount]% maintenance cost for buildings [cityFilter] = 
 # Requires translation!
Communism = 
 # Requires translation!
Order Complete = 
 # Requires translation!
Order = 


#################### Lines from Quests from Civ V - Vanilla ####################

 # Requires translation!
Route = 
 # Requires translation!
Build a road to connect your capital to our city. = 

 # Requires translation!
Clear Barbarian Camp = 
 # Requires translation!
We feel threatened by a Barbarian Camp near our city. Please take care of it. = 

 # Requires translation!
Connect Resource = 
 # Requires translation!
In order to make our civilizations stronger, connect [tileResource] to your trade network. = 

 # Requires translation!
Construct Wonder = 
 # Requires translation!
We recommend you to start building [wonder] to show the whole world your civilization strength. = 

 # Requires translation!
Acquire Great Person = 
 # Requires translation!
Great People can change the course of a Civilization! You will be rewarded for acquiring a new [greatPerson]. = 

 # Requires translation!
Conquer City State = 
 # Requires translation!
It's time to erase the City-State of [cityState] from the map. You will be greatly rewarded for conquering them! = 

 # Requires translation!
Find Player = 
 # Requires translation!
You have yet to discover where [civName] set up their cities. You will be rewarded for finding their territories. = 

 # Requires translation!
Find Natural Wonder = 
 # Requires translation!
Send your best explorers on a quest to discover Natural Wonders. Nobody knows the location of [naturalWonder] yet. = 

 # Requires translation!
Give Gold = 
 # Requires translation!
We are suffering great poverty after being robbed by [civName], and unless we receive a sum of Gold, it's only a matter of time before we collapse. = 

 # Requires translation!
Pledge to Protect = 
 # Requires translation!
We need your protection to stop the aggressions of [civName]. By signing a Pledge of Protection, you'll confirm the bond that ties us. = 

 # Requires translation!
Contest Culture = 
 # Requires translation!
The civilization with the largest Culture growth will gain a reward. = 

 # Requires translation!
Contest Faith = 
 # Requires translation!
The civilization with the largest Faith growth will gain a reward. = 

 # Requires translation!
Contest Technologies = 
 # Requires translation!
The civilization with the largest number of new Technologies researched will gain a reward. = 

 # Requires translation!
Invest = 
 # Requires translation!
Our people are rejoicing thanks to a tourism boom. For a certain amount of time, any Gold donation will yield [50]% extra Influence. = 

 # Requires translation!
Bully City State = 
 # Requires translation!
We are tired of the pretensions of [cityState]. If someone were to put them in their place by Demanding Tribute from them, they would be rewarded. = 

 # Requires translation!
Denounce Civilization = 
 # Requires translation!
We have been forced to pay tribute to [civName]! We need you to tell the world of their ill deeds. = 

 # Requires translation!
We have heard the tenets of [religionName] and are most curious. Will you send missionaries to teach us about your religion? = 


#################### Lines from Ruins from Civ V - Vanilla ####################

 # Requires translation!
We have discovered cultural artifacts in the ruins! (+20 culture) = 
 # Requires translation!
discover cultural artifacts = 

 # Requires translation!
squatters willing to work for you = 

 # Requires translation!
squatters wishing to settle under your rule = 

 # Requires translation!
An ancient tribe trained us in their ways of combat! = 
 # Requires translation!
your exploring unit receives training = 

 # Requires translation!
We have found survivors in the ruins! Population added to [cityName]. = 
 # Requires translation!
survivors (adds population to a city) = 

 # Requires translation!
We have found a stash of [goldAmount] Gold in the ruins! = 
 # Requires translation!
a stash of gold = 

 # Requires translation!
discover a lost technology = 

 # Requires translation!
Our unit finds advanced weaponry hidden in the ruins! = 
 # Requires translation!
advanced weaponry for your explorer = 

 # Requires translation!
You find evidence of Barbarian activity. Nearby Barbarian camps are revealed! = 
 # Requires translation!
reveal nearby Barbarian camps = 

 # Requires translation!
find a crudely-drawn map = 


#################### Lines from Specialists from Civ V - Vanilla ####################

 # Requires translation!
Scientist = 

 # Requires translation!
Merchant = 

 # Requires translation!
Artist = 

 # Requires translation!
Engineer = 


#################### Lines from Techs from Civ V - Vanilla ####################

 # Requires translation!
'Where tillage begins, other arts follow. The farmers therefore are the founders of human civilization.' - Daniel Webster = 
 # Requires translation!
Agriculture = 
 # Requires translation!
Starting tech = 

 # Requires translation!
'Shall the clay say to him that fashioneth it, what makest thou?' - Bible Isaiah 45:9 = 
 # Requires translation!
Pottery = 
 # Requires translation!
'Thou shalt not muzzle the ox when he treadeth out the corn.' - Bible Deuteronomy 25:4 = 
 # Requires translation!
Animal Husbandry = 
 # Requires translation!
'The haft of the arrow has been feathered with one of the eagle's own plumes, we often give our enemies the means of our own destruction' - Aesop = 
 # Requires translation!
Archery = 
 # Requires translation!
'The meek shall inherit the Earth, but not its mineral rights.' - J. Paul Getty = 
 # Requires translation!
Mining = 

 # Requires translation!
'He who commands the sea has command of everything.' - Themistocles = 
 # Requires translation!
Sailing = 
 # Requires translation!
'So teach us to number our days, so that we may apply our hearts unto wisdom.' - Bible Psalms 90:12 = 
 # Requires translation!
Calendar = 
 # Requires translation!
'He who destroys a good book kills reason itself.' - John Milton = 
 # Requires translation!
Writing = 
 # Requires translation!
Enables Open Borders agreements = 
 # Requires translation!
'Even brute beasts and wandering birds do not fall into the same traps or nets twice.' - Saint Jerome = 
 # Requires translation!
Trapping = 
 # Requires translation!
'Wisdom and virtue are like the two wheels of a cart.' - Japanese proverb = 
 # Requires translation!
The Wheel = 
 # Requires translation!
'How happy are those whose walls already rise!' - Virgil = 
 # Requires translation!
Masonry = 
 # Requires translation!
'Here Hector entered, with a spear eleven cubits long in his hand; the bronze point gleamed in front of him, and was fastened to the shaft of the spear by a ring of gold.' - Homer = 
 # Requires translation!
Bronze Working = 

 # Requires translation!
'He made an instrument to know if the moon shine at full or no.' - Samuel Butler = 
 # Requires translation!
Optics = 
 # Requires translation!
'There is only one good, knowledge, and one evil, ignorance.' - Socrates = 
 # Requires translation!
Philosophy = 
 # Requires translation!
Enables Research agreements = 
 # Requires translation!
'A Horse! A Horse! My kingdom for a horse!' - Shakespeare (Richard III) = 
 # Requires translation!
Horseback Riding = 
 # Requires translation!
'Mathematics is the gate and key to the sciences.' - Roger Bacon = 
 # Requires translation!
Mathematics = 
 # Requires translation!
'Three things are to be looked to in a building: that it stands on the right spot; that it be securely founded; that it be successfully executed.' - Johann Wolfgang von Goethe = 
 # Requires translation!
Construction = 
 # Requires translation!
'Do not wait to strike til the iron is hot, but make it hot by striking.' - William Butler Yeats = 
 # Requires translation!
Iron Working = 

 # Requires translation!
'Three things are necessary for the salvation of man: to know what he ought to believe; to know what he ought to desire; and to know what he ought to do' - St. Thomas Aquinas = 
 # Requires translation!
Theology = 
 # Requires translation!
'The only thing that saves us from the bureaucracy is its inefficiency' - Eugene McCarthy = 
 # Requires translation!
Civil Service = 
 # Requires translation!
'Better is bread with a happy heart than wealth with vexation.' - Amenemope = 
 # Requires translation!
Currency = 
 # Requires translation!
Enables conversion of city production to gold = 
 # Requires translation!
'Instrumental or mechanical science is the noblest and, above all others, the most useful.' - Leonardo da Vinci = 
 # Requires translation!
Engineering = 
 # Requires translation!
Roads connect tiles across rivers = 
 # Requires translation!
'When pieces of bronze or gold or iron break, the metal-smith welds them together again in the fire, and the bond is established.' - Sri Guru Granth Sahib = 
 # Requires translation!
Metal Casting = 

 # Requires translation!
'I find the great thing in this world is not so much where we stand, as in what direction we are moving.' - Oliver Wendell Holmes = 
 # Requires translation!
Compass = 
 # Requires translation!
'Education is the best provision for old age.' - Aristotle = 
 # Requires translation!
Education = 
 # Requires translation!
Enables conversion of city production to science = 
 # Requires translation!
'Whoso pulleth out this sword of this stone and anvil, is rightwise king born of all England.' - Malory = 
 # Requires translation!
Chivalry = 
 # Requires translation!
'The press is the best instrument for enlightening the mind of man, and improving him as a rational, moral and social being.' - Thomas Jefferson = 
 # Requires translation!
Machinery = 
 # Requires translation!
Improves movement speed on roads = 
 # Requires translation!
'Measure what is measurable, and make measurable what is not so.' - Galileo Galilei = 
 # Requires translation!
Physics = 
 # Requires translation!
'John Henry said to his Captain, / 'A man ain't nothin' but a man, / And before I'll let your steam drill beat me down, / I'll die with the hammer in my hand.'' - Anonymous: The Ballad of John Henry, the Steel-Drivin' Man = 
 # Requires translation!
Steel = 

 # Requires translation!
'Joyfully to the breeze royal Odysseus spread his sail, and with his rudder skillfully he steered.' - Homer = 
 # Requires translation!
Astronomy = 
 # Requires translation!
'Their rising all at once was as the sound of thunder heard remote' - Milton = 
 # Requires translation!
Acoustics = 
 # Requires translation!
'Happiness: a good bank account, a good cook and a good digestion' - Jean Jacques Rousseau = 
 # Requires translation!
Banking = 
 # Requires translation!
'It is a newspaper's duty to print the news and raise hell.' - The Chicago Times = 
 # Requires translation!
Printing Press = 
 # Requires translation!
'The day when two army corps can annihilate each other in one second, all civilized nations, it is to be hoped, will recoil from war and discharge their troops.' - Alfred Nobel = 
 # Requires translation!
Gunpowder = 

 # Requires translation!
'The winds and the waves are always on the side of the ablest navigators.' - Edward Gibbon = 
 # Requires translation!
Navigation = 
 # Requires translation!
'Compound interest is the most powerful force in the universe.' - Albert Einstein = 
 # Requires translation!
Economics = 
 # Requires translation!
'Wherever we look, the work of the chemist has raised the level of our civilization and has increased the productive capacity of the nation.' - Calvin Coolidge = 
 # Requires translation!
Chemistry = 
 # Requires translation!
'There never was a good knife made of bad steel.' - Benjamin Franklin = 
 # Requires translation!
Metallurgy = 

 # Requires translation!
'Those who cannot remember the past are condemned to repeat it.' - George Santayana = 
 # Requires translation!
Archaeology = 
 # Requires translation!
'Every great advance in science has issued from a new audacity of imagination.' - John Dewey = 
 # Requires translation!
Scientific Theory = 
 # Requires translation!
'Wars may be fought with weapons, but they are won by men. It is the spirit of the men who follow and of the man who leads that gains the victory.' - George S. Patton = 
 # Requires translation!
Military Science = 
 # Requires translation!
'The nation that destroys its soil destroys itself.' - Franklin Delano Roosevelt = 
 # Requires translation!
Fertilizer = 
 # Requires translation!
'It is well that war is so terrible, or we should grow too fond of it.' - Robert E. Lee = 
 # Requires translation!
Rifling = 

 # Requires translation!
'If the brain were so simple we could understand it, we would be so simple we couldn't.' - Lyall Watson = 
 # Requires translation!
Biology = 
 # Requires translation!
'The nations of the West hope that by means of steam communication all the world will become as one family.' - Townsend Harris = 
 # Requires translation!
Steam Power = 
 # Requires translation!
'As soon as men decide that all means are permitted to fight an evil, then their good becomes indistinguishable from the evil that they set out to destroy.' - Christopher Dawson = 
 # Requires translation!
Dynamite = 

 # Requires translation!
'Is it a fact - or have I dreamt it - that, by means of electricity, the world of matter has become a great nerve, vibrating thousands of miles in a breathless point of time?' - Nathaniel Hawthorne = 
 # Requires translation!
Electricity = 
 # Requires translation!
'Nothing is particularly hard if you divide it into small jobs.' - Henry Ford = 
 # Requires translation!
Replaceable Parts = 
 # Requires translation!
'The introduction of so powerful an agent as steam to a carriage on wheels will make a great change in the situation of man.' - Thomas Jefferson = 
 # Requires translation!
Railroads = 

 # Requires translation!
'And homeless near a thousand homes I stood, and near a thousand tables pined and wanted food.' - William Wordsworth = 
 # Requires translation!
Refrigeration = 
 # Requires translation!
'I once sent a dozen of my friends a telegram saying 'flee at once-all is discovered!' They all left town immediately.' - Mark Twain = 
 # Requires translation!
Telegraph = 
 # Requires translation!
'The whole country was tied together by radio. We all experienced the same heroes and comedians and singers. They were giants.' - Woody Allen = 
 # Requires translation!
Radio = 
 # Requires translation!
'Aeronautics was neither an industry nor a science. It was a miracle.' - Igor Sikorsky = 
 # Requires translation!
Flight = 
 # Requires translation!
'Any man who can drive safely while kissing a pretty girl is simply not giving the kiss the attention it deserves.' - Albert Einstein = 
 # Requires translation!
Combustion = 

 # Requires translation!
'In nothing do men more nearly approach the gods than in giving health to men.' - Cicero = 
 # Requires translation!
Pharmaceuticals = 
 # Requires translation!
'Ben, I want to say one word to you, just one word: plastics.' - Buck Henry and Calder Willingham, The Graduate = 
 # Requires translation!
Plastics = 
 # Requires translation!
'There's a basic principle about consumer electronics: it gets more powerful all the time and it gets cheaper all the time.' - Trip Hawkins = 
 # Requires translation!
Electronics = 
 # Requires translation!
'The speed of communications is wondrous to behold, it is also true that speed does multiply the distribution of information that we know to be untrue.' – Edward R. Murrow = 
 # Requires translation!
Mass Media = 
 # Requires translation!
'Vision is the art of seeing things invisible.' - Jonathan Swift = 
 # Requires translation!
Radar = 
 # Requires translation!
'The unleashed power of the atom has changed everything save our modes of thinking, and we thus drift toward unparalleled catastrophes.' - Albert Einstein = 
 # Requires translation!
Atomic Theory = 

 # Requires translation!
'Only within the moment of time represented by the present century has one species, man, acquired significant power to alter the nature of his world.' - Rachel Carson = 
 # Requires translation!
Ecology = 
 # Requires translation!
'Computers are like Old Testament gods: lots of rules and no mercy.' - Joseph Campbell = 
 # Requires translation!
Computers = 
 # Requires translation!
'A good rule for rocket experimenters to follow is this: always assume that it will explode.' - Astronautics Magazine, 1937 = 
 # Requires translation!
Rocketry = 
 # Requires translation!
'The night is far spent, the day is at hand: let us therefore cast off the works of darkness, and let us put on the armor of light.' - The Holy Bible: Romans, 13:12 = 
 # Requires translation!
Lasers = 
 # Requires translation!
'I am become Death, the destroyer of worlds.' - J. Robert Oppenheimer = 
 # Requires translation!
Nuclear Fission = 

 # Requires translation!
'The new electronic interdependence recreates the world in the image of a global village.' - Marshall McLuhan = 
 # Requires translation!
Globalization = 
 # Requires translation!
'1. A robot may not injure a human being or, through inaction, allow a human being to come to harm. 2. A robot must obey any orders given to it by human beings, except when such orders would conflict with the First Law. 3. A robot must protect its own existence as long as such protection does not conflict with the First or Second Law.' - Isaac Asimov = 
 # Requires translation!
Robotics = 
 # Requires translation!
'Now, somehow, in some new way, the sky seemed almost alien.' - Lyndon B. Johnson = 
 # Requires translation!
Satellites = 
 # Requires translation!
Reveals the entire map = 
 # Requires translation!
'Be extremely subtle, even to the point of formlessness, be extremely mysterious, even to the point of soundlessness. Thereby you can be the director of the opponent's fate.' - Sun Tzu = 
 # Requires translation!
Stealth = 
 # Requires translation!
'Our scientific power has outrun our spiritual power, we have guided missiles and misguided men.' – Martin Luther King Jr. = 
 # Requires translation!
Advanced Ballistics = 

 # Requires translation!
'Every particle of matter is attracted by or gravitates to every other particle of matter with a force inversely proportional to the squares of their distances.' - Isaac Newton = 
 # Requires translation!
Particle Physics = 
 # Requires translation!
'The release of atomic energy has not created a new problem. It has readily made more urgent the necessity of solving an existing one.' - Albert Einstein = 
 # Requires translation!
Nuclear Fusion = 

 # Requires translation!
'The impact of nanotechnology is expected to exceed the impact that the electronics revolution has had on our lives.' - Richard Schwartz = 
 # Requires translation!
Nanotechnology = 

 # Requires translation!
'I think we agree, the past is over.' - George W. Bush = 
 # Requires translation!
Future Tech = 
 # Requires translation!
Who knows what the future holds? = 
 # Requires translation!
Can be continually researched = 


#################### Lines from Terrains from Civ V - Vanilla ####################

 # Requires translation!
Ocean = 

 # Requires translation!
Coast = 

 # Requires translation!
Grassland = 

 # Requires translation!
Plains = 

 # Requires translation!
Tundra = 

 # Requires translation!
Desert = 

 # Requires translation!
Lakes = 
 # Requires translation!
Fresh water = 

 # Requires translation!
Mountain = 
 # Requires translation!
Has an elevation of [amount] for visibility calculations = 
 # Requires translation!
Units ending their turn on this terrain take [amount] damage = 

 # Requires translation!
Snow = 

 # Requires translation!
Hill = 
 # Requires translation!
[amount] Strength for cities built on this terrain = 

 # Requires translation!
Forest = 
 # Requires translation!
Provides a one-time Production bonus to the closest city when cut down = 
 # Requires translation!
Blocks line-of-sight from tiles at same elevation = 
 # Requires translation!
[amount]% Chance to be destroyed by nukes = 
 # Requires translation!
A Camp can be built here without cutting it down = 

 # Requires translation!
Jungle = 

 # Requires translation!
Marsh = 
 # Requires translation!
Rare feature = 
 # Requires translation!
Only Polders can be built here = 

 # Requires translation!
Fallout = 
 # Requires translation!
Nullifies all other stats this tile provides = 

 # Requires translation!
Oasis = 
 # Requires translation!
Only [improvementFilter] improvements may be built on this tile = 

 # Requires translation!
Flood plains = 

 # Requires translation!
Ice = 

 # Requires translation!
Atoll = 

 # Requires translation!
Great Barrier Reef = 

 # Requires translation!
Old Faithful = 

 # Requires translation!
El Dorado = 
 # Requires translation!
Grants 500 Gold to the first civilization to discover it = 

 # Requires translation!
Fountain of Youth = 
 # Requires translation!
Grants [promotion] ([comment]) to adjacent [mapUnitFilter] units for the rest of the game = 
 # Requires translation!
Tile provides yield without assigned population = 

 # Requires translation!
Grand Mesa = 

 # Requires translation!
Mount Fuji = 

 # Requires translation!
Krakatoa = 

 # Requires translation!
Rock of Gibraltar = 

 # Requires translation!
Cerro de Potosi = 

 # Requires translation!
Barringer Crater = 


#################### Lines from TileImprovements from Civ V - Vanilla ####################

 # Requires translation!
Farm = 
 # Requires translation!
Can also be built on tiles adjacent to fresh water = 
 # Requires translation!
[stats] from [tileFilter] tiles = 

 # Requires translation!
Lumber mill = 
 # Requires translation!
[stats] = 

 # Requires translation!
Mine = 

 # Requires translation!
Trading post = 

 # Requires translation!
Camp = 

 # Requires translation!
Oil well = 

 # Requires translation!
Pasture = 

 # Requires translation!
Plantation = 

 # Requires translation!
Quarry = 

 # Requires translation!
Fishing Boats = 

 # Requires translation!
Fort = 
 # Requires translation!
Can be built outside your borders = 
 # Requires translation!
Gives a defensive bonus of [amount]% = 

 # Requires translation!
Road = 
 # Requires translation!
Costs [amount] gold per turn when in your territory = 
 # Requires translation!
Reduces movement cost to ½ if the other tile also has a Road or Railroad = 
 # Requires translation!
Reduces movement cost to ⅓ with Machinery = 
 # Requires translation!
Requires Engineering to bridge rivers = 

 # Requires translation!
Railroad = 
 # Requires translation!
Reduces movement cost to ⅒ if the other tile also has a Railroad = 

 # Requires translation!
Remove Forest = 
 # Requires translation!
Provides a one-time Production bonus depending on distance to the closest city once finished = 

Remove Jungle = Iškirsti Džunglius

 # Requires translation!
Remove Fallout = 

 # Requires translation!
Remove Marsh = 

Remove Road = Sugriauti Kelia

 # Requires translation!
Remove Railroad = 

 # Requires translation!
Cancel improvement order = 

Academy = Akademija

 # Requires translation!
Landmark = 

 # Requires translation!
Manufactory = 

 # Requires translation!
Customs house = 

 # Requires translation!
Holy site = 

 # Requires translation!
Citadel = 
 # Requires translation!
Adjacent enemy units ending their turn take [amount] damage = 
 # Requires translation!
Can be built just outside your borders = 
 # Requires translation!
Constructing it will take over the tiles around it and assign them to your closest city = 

 # Requires translation!
Moai = 

 # Requires translation!
Terrace farm = 

 # Requires translation!
Ancient ruins = 
 # Requires translation!
Unpillagable = 
 # Requires translation!
Provides a random bonus when entered = 

 # Requires translation!
City ruins = 
 # Requires translation!
A bleak reminder of the destruction wreaked by War = 

 # Requires translation!
City center = 
 # Requires translation!
Indestructible = 
 # Requires translation!
Marks the center of a city = 
 # Requires translation!
Appearance changes with the technological era of the owning civilization = 

 # Requires translation!
Barbarian encampment = 
 # Requires translation!
Home to uncivilized barbarians, will spawn a hostile unit from time to time = 


#################### Lines from TileResources from Civ V - Vanilla ####################

 # Requires translation!
Cattle = 

 # Requires translation!
Sheep = 

 # Requires translation!
Deer = 

 # Requires translation!
Bananas = 

 # Requires translation!
Wheat = 

 # Requires translation!
Stone = 

 # Requires translation!
Fish = 

 # Requires translation!
Horses = 
 # Requires translation!
Guaranteed with Strategic Balance resource option = 

 # Requires translation!
Iron = 

 # Requires translation!
Coal = 

 # Requires translation!
Oil = 
 # Requires translation!
Deposits in [tileFilter] tiles always provide [amount] resources = 

 # Requires translation!
Aluminum = 

 # Requires translation!
Uranium = 

 # Requires translation!
Furs = 

 # Requires translation!
Cotton = 

 # Requires translation!
Dyes = 

 # Requires translation!
Gems = 

 # Requires translation!
Gold Ore = 

 # Requires translation!
Silver = 

 # Requires translation!
Incense = 

 # Requires translation!
Ivory = 

 # Requires translation!
Silk = 

 # Requires translation!
Spices = 

 # Requires translation!
Wine = 

 # Requires translation!
Sugar = 

 # Requires translation!
Marble = 

 # Requires translation!
Whales = 

 # Requires translation!
Pearls = 

 # Requires translation!
Jewelry = 
 # Requires translation!
Can only be created by Mercantile City-States = 

 # Requires translation!
Porcelain = 


#################### Lines from UnitPromotions from Civ V - Vanilla ####################

 # Requires translation!
Sword = 
Mounted = Pakabinta
 # Requires translation!
Siege = 
 # Requires translation!
Ranged Gunpowder = 
 # Requires translation!
Armored = 
 # Requires translation!
Melee Water = 
 # Requires translation!
Ranged Water = 
 # Requires translation!
Submarine = 
 # Requires translation!
Heal Instantly = 
 # Requires translation!
Heal this unit by [amount] HP = 
 # Requires translation!
Doing so will consume this opportunity to choose a Promotion = 

 # Requires translation!
Accuracy I = 

 # Requires translation!
Accuracy II = 

 # Requires translation!
Accuracy III = 

 # Requires translation!
Barrage I = 

 # Requires translation!
Barrage II = 

 # Requires translation!
Barrage III = 

 # Requires translation!
Volley = 

 # Requires translation!
Extended Range = 
 # Requires translation!
[amount] Range = 

 # Requires translation!
Indirect Fire = 
 # Requires translation!
Ranged attacks may be performed over obstacles = 

 # Requires translation!
Shock I = 

 # Requires translation!
Shock II = 

 # Requires translation!
Shock III = 

 # Requires translation!
Drill I = 

 # Requires translation!
Drill II = 

 # Requires translation!
Drill III = 

 # Requires translation!
Charge = 

 # Requires translation!
Besiege = 

 # Requires translation!
Formation I = 

 # Requires translation!
Formation II = 

 # Requires translation!
Blitz = 
 # Requires translation!
[amount] additional attacks per turn = 

 # Requires translation!
Woodsman = 
 # Requires translation!
Double movement in [terrainFilter] = 

 # Requires translation!
Amphibious = 
 # Requires translation!
Eliminates combat penalty for attacking over a river = 
 # Requires translation!
Eliminates combat penalty for attacking across a coast = 

 # Requires translation!
Medic = 
 # Requires translation!
All adjacent units heal [amount] HP when healing = 

 # Requires translation!
Medic II = 
 # Requires translation!
in [tileFilter] tiles = 
 # Requires translation!
[amount] HP when healing = 

 # Requires translation!
Scouting I = 

 # Requires translation!
Scouting II = 

 # Requires translation!
Scouting III = 

 # Requires translation!
Survivalism I = 

 # Requires translation!
Survivalism II = 

 # Requires translation!
Survivalism III = 
 # Requires translation!
Unit will heal every turn, even if it performs an action = 
 # Requires translation!
May withdraw before melee ([amount]%) = 

 # Requires translation!
Boarding Party I = 

 # Requires translation!
Boarding Party II = 

 # Requires translation!
Boarding Party III = 

 # Requires translation!
Coastal Raider I = 
 # Requires translation!
Earn [amount]% of the damage done to [mapUnitFilter] units as [plunderableStat] = 

 # Requires translation!
Coastal Raider II = 

 # Requires translation!
Coastal Raider III = 

 # Requires translation!
Landing Party = 

 # Requires translation!
Targeting I = 

 # Requires translation!
Targeting II = 

 # Requires translation!
Targeting III = 

 # Requires translation!
Wolfpack I = 

 # Requires translation!
Wolfpack II = 

 # Requires translation!
Wolfpack III = 

 # Requires translation!
Aircraft Carrier = 
 # Requires translation!
Armor Plating I = 

 # Requires translation!
Armor Plating II = 

 # Requires translation!
Armor Plating III = 

 # Requires translation!
Flight Deck I = 
 # Requires translation!
Can carry [amount] extra [mapUnitFilter] units = 

 # Requires translation!
Flight Deck II = 

 # Requires translation!
Flight Deck III = 

 # Requires translation!
Supply = 
 # Requires translation!
May heal outside of friendly territory = 

 # Requires translation!
Bomber = 
 # Requires translation!
Siege I = 

 # Requires translation!
Siege II = 

 # Requires translation!
Siege III = 

 # Requires translation!
Evasion = 
 # Requires translation!
Damage taken from interception reduced by [amount]% = 

 # Requires translation!
Fighter = 
 # Requires translation!
Interception I = 
 # Requires translation!
[amount]% Damage when intercepting = 

 # Requires translation!
Interception II = 

 # Requires translation!
Interception III = 

 # Requires translation!
Air Targeting I = 

 # Requires translation!
Air Targeting II = 

 # Requires translation!
Sortie = 
 # Requires translation!
[amount] extra interceptions may be made per turn = 

 # Requires translation!
Operational Range = 

 # Requires translation!
Helicopter = 
 # Requires translation!
Air Repair = 

 # Requires translation!
Mobility I = 

 # Requires translation!
Mobility II = 

 # Requires translation!
Anti-Armor I = 

 # Requires translation!
Anti-Armor II = 

 # Requires translation!
Cover I = 

 # Requires translation!
Cover II = 

 # Requires translation!
March = 

 # Requires translation!
Mobility = 

 # Requires translation!
Sentry = 

 # Requires translation!
Logistics = 

 # Requires translation!
Ambush I = 

 # Requires translation!
Ambush II = 

 # Requires translation!
Bombardment I = 

 # Requires translation!
Bombardment II = 

 # Requires translation!
Bombardment III = 

 # Requires translation!
Morale = 

 # Requires translation!
Great Generals I = 

 # Requires translation!
Great Generals II = 

 # Requires translation!
Quick Study = 

 # Requires translation!
Haka War Dance = 
 # Requires translation!
[amount]% Strength for enemy [unitType] units in adjacent [tileFilter] tiles = 

 # Requires translation!
Rejuvenation = 
 # Requires translation!
All healing effects doubled = 

 # Requires translation!
Slinger Withdraw = 

 # Requires translation!
Ignore terrain cost = 
 # Requires translation!
Ignores terrain cost = 

 # Requires translation!
Pictish Courage = 

 # Requires translation!
Home Sweet Home = 
 # Requires translation!
[amount]% Strength decreasing with distance from the capital = 

 # Requires translation!
[unit] ability = 

 # Requires translation!
Heals [amount] damage if it kills a unit = 


#################### Lines from UnitTypes from Civ V - Vanilla ####################


 # Requires translation!
Civilian Water = 


 # Requires translation!
Can enter ice tiles = 
 # Requires translation!
Invisible to non-adjacent units = 
 # Requires translation!
Can see invisible [mapUnitFilter] units = 


 # Requires translation!
Aircraft = 
 # Requires translation!
Can see over obstacles = 


 # Requires translation!
Atomic Bomber = 

Missile = Raketa
 # Requires translation!
Self-destructs when attacking = 
 # Requires translation!
Cannot be intercepted = 

 # Requires translation!
Can pass through impassable tiles = 

Melee = Melee

Ranged = Svyravo

Armor = Šarvai

WaterCivilian = WaterCivilian

WaterMelee = WaterMelee

WaterRanged = Vandeniu

WaterSubmarine = WaterSubmarine

WaterAircraftCarrier = Vandens lėktuvas

 # Requires translation!
AtomicBomber = 


#################### Lines from Units from Civ V - Vanilla ####################

 # Requires translation!
Can build [improvementFilter/terrainFilter] improvements on tiles = 

 # Requires translation!
Founds a new city = 
 # Requires translation!
Excess Food converted to Production when under construction = 
 # Requires translation!
Requires at least [amount] population = 

 # Requires translation!
May upgrade to [baseUnitFilter] through ruins-like effects = 

 # Requires translation!
This is your basic, club-swinging fighter. = 

 # Requires translation!
Maori Warrior = 

 # Requires translation!
Jaguar = 

 # Requires translation!
Brute = 

 # Requires translation!
Archer = 

 # Requires translation!
Bowman = 

 # Requires translation!
Slinger = 

 # Requires translation!
Skirmisher = 

 # Requires translation!
Work Boats = 
 # Requires translation!
Cannot enter ocean tiles = 
 # Requires translation!
May create improvements on water resources = 
 # Requires translation!
Uncapturable = 

 # Requires translation!
Trireme = 

 # Requires translation!
Galley = 

 # Requires translation!
Chariot Archer = 
 # Requires translation!
No defensive terrain bonus = 
 # Requires translation!
Rough terrain penalty = 

 # Requires translation!
War Chariot = 

 # Requires translation!
War Elephant = 


 # Requires translation!
Hoplite = 

 # Requires translation!
Persian Immortal = 

 # Requires translation!
Marauder = 

 # Requires translation!
Horseman = 
 # Requires translation!
Can move after attacking = 

 # Requires translation!
Companion Cavalry = 

 # Requires translation!
Catapult = 
 # Requires translation!
Must set up to ranged attack = 

 # Requires translation!
Ballista = 

 # Requires translation!
Swordsman = 

 # Requires translation!
Legion = 

 # Requires translation!
Mohawk Warrior = 


 # Requires translation!
Landsknecht = 
 # Requires translation!
Can move immediately once bought = 

 # Requires translation!
Knight = 

 # Requires translation!
Camel Archer = 

 # Requires translation!
Conquistador = 
 # Requires translation!
on foreign continents = 

 # Requires translation!
Naresuan's Elephant = 

 # Requires translation!
Mandekalu Cavalry = 

 # Requires translation!
Keshik = 

 # Requires translation!
Crossbowman = 

 # Requires translation!
Chu-Ko-Nu = 

 # Requires translation!
Longbowman = 

 # Requires translation!
Trebuchet = 

 # Requires translation!
Hwach'a = 

 # Requires translation!
Longswordsman = 

 # Requires translation!
Samurai = 

 # Requires translation!
Berserker = 

 # Requires translation!
Caravel = 

 # Requires translation!
Turtle Ship = 


 # Requires translation!
Musketeer = 

 # Requires translation!
Janissary = 

 # Requires translation!
Minuteman = 

 # Requires translation!
Tercio = 

 # Requires translation!
Frigate = 

 # Requires translation!
Ship of the Line = 

 # Requires translation!
Lancer = 

 # Requires translation!
Sipahi = 

 # Requires translation!
Cannon = 


 # Requires translation!
Norwegian Ski Infantry = 

 # Requires translation!
Cavalry = 

 # Requires translation!
Cossack = 

 # Requires translation!
Ironclad = 

 # Requires translation!
Artillery = 

 # Requires translation!
Can only attack [tileFilter] tiles = 

 # Requires translation!
Foreign Legion = 


 # Requires translation!
[amount]% chance to intercept air attacks = 

 # Requires translation!
Carrier = 
 # Requires translation!
Cannot attack = 
 # Requires translation!
Can carry [amount] [mapUnitFilter] units = 

 # Requires translation!
Battleship = 

 # Requires translation!
Anti-Aircraft Gun = 

 # Requires translation!
Destroyer = 

 # Requires translation!
Zero = 


 # Requires translation!
B17 = 

Paratrooper = Desantininkas
 # Requires translation!
May Paradrop up to [amount] tiles from inside friendly territory = 

 # Requires translation!
Tank = 

 # Requires translation!
Panzer = 

 # Requires translation!
Anti-Tank Gun = 

Atomic Bomb = Atominė bomba
 # Requires translation!
Nuclear weapon of Strength [amount] = 
 # Requires translation!
if [buildingName] is constructed = 
 # Requires translation!
Blast radius [amount] = 

 # Requires translation!
Rocket Artillery = 

Mobile SAM = Mobilusis SAM

 # Requires translation!
Guided Missile = 

 # Requires translation!
Nuclear Missile = 

Helicopter Gunship = Sraigtasparnio šautuvas
 # Requires translation!
All tiles cost 1 movement = 
 # Requires translation!
Ignores Zone of Control = 
 # Requires translation!
Unable to capture cities = 

 # Requires translation!
Nuclear Submarine = 

 # Requires translation!
Mechanized Infantry = 

 # Requires translation!
Missile Cruiser = 

 # Requires translation!
Modern Armor = 

 # Requires translation!
Jet Fighter = 

 # Requires translation!
Giant Death Robot = 

 # Requires translation!
Stealth Bomber = 
 # Requires translation!
Cannot be carried by [mapUnitFilter] units = 

 # Requires translation!
Great Artist = 
 # Requires translation!
Can start an [amount]-turn golden age = 
 # Requires translation!
Can construct [improvementName] = 
 # Requires translation!
Great Person - [stat] = 
Unbuildable = Neatnaujinamas

 # Requires translation!
Great Scientist = 
 # Requires translation!
Can hurry technology research = 

 # Requires translation!
Great Merchant = 
 # Requires translation!
Can undertake a trade mission with City-State, giving a large sum of gold and [amount] Influence = 

 # Requires translation!
Great Engineer = 
 # Requires translation!
Can speed up construction of a building = 

 # Requires translation!
Great Prophet = 
 # Requires translation!
Can construct [improvementName] if it hasn't used other actions yet = 
 # Requires translation!
Can [param] [amount] times = 
 # Requires translation!
Removes other religions when spreading religion = 
 # Requires translation!
May found a religion = 
 # Requires translation!
May enhance a religion = 
 # Requires translation!
May enter foreign tiles without open borders = 
 # Requires translation!
Religious Unit = 
 # Requires translation!
Takes your religion over the one in their birth city = 

 # Requires translation!
Great General = 
 # Requires translation!
Bonus for units in 2 tile radius 15% = 

 # Requires translation!
Khan = 

 # Requires translation!
Missionary = 
 # Requires translation!
May enter foreign tiles without open borders, but loses [amount] religious strength each turn it ends there = 
 # Requires translation!
Can be purchased with [stat] [cityFilter] = 

 # Requires translation!
Inquisitor = 
 # Requires translation!
Prevents spreading of religion to the city it is next to = 

 # Requires translation!
SS Booster = 
 # Requires translation!
Spaceship part = 
 # Requires translation!
Can be added to [comment] in the Capital = 

 # Requires translation!
SS Cockpit = 

 # Requires translation!
SS Engine = 

 # Requires translation!
SS Stasis Chamber = 


#################### Lines from Beliefs from Civ V - Gods & Kings ####################

 # Requires translation!
Ancestor Worship = 

 # Requires translation!
Dance of the Aurora = 
 # Requires translation!
[stats] from [tileFilter] tiles without [tileFilter2] [cityFilter] = 

 # Requires translation!
Desert Folklore = 

 # Requires translation!
Faith Healers = 
 # Requires translation!
[mapUnitFilter] Units adjacent to this city heal [amount] HP per turn when healing = 

 # Requires translation!
Fertility Rites = 

 # Requires translation!
God of Craftsman = 
 # Requires translation!
in cities with at least [amount] [populationFilter] = 

 # Requires translation!
God of the Open Sky = 

 # Requires translation!
God of the Sea = 

 # Requires translation!
God of War = 
 # Requires translation!
Earn [amount]% of [mapUnitFilter] unit's [costOrStrength] as [plunderableStat] when killed within 4 tiles of a city following this religion = 

 # Requires translation!
Goddess of Festivals = 

 # Requires translation!
Goddess of Love = 

 # Requires translation!
Goddess of Protection = 
 # Requires translation!
[amount]% attacking Strength for cities = 

 # Requires translation!
Goddess of the Hunt = 

 # Requires translation!
Messenger of the Gods = 

 # Requires translation!
Monument to the Gods = 

 # Requires translation!
One with Nature = 

 # Requires translation!
Oral Tradition = 

 # Requires translation!
Religious Idols = 

 # Requires translation!
Religious Settlements = 

 # Requires translation!
Sacred Path = 

 # Requires translation!
Sacred Waters = 
 # Requires translation!
[stats] in cities on [terrainFilter] tiles = 

 # Requires translation!
Stone Circles = 

 # Requires translation!
Follower = 
 # Requires translation!
Asceticism = 

 # Requires translation!
Cathedrals = 
 # Requires translation!
May buy [buildingFilter] buildings with [stat] [cityFilter] = 

 # Requires translation!
Choral Music = 

 # Requires translation!
Divine inspiration = 

 # Requires translation!
Feed the World = 

 # Requires translation!
Guruship = 

 # Requires translation!
Holy Warriors = 
 # Requires translation!
before the [era] = 
 # Requires translation!
May buy [baseUnitFilter] units with [stat] for [amount] times their normal Production cost = 

 # Requires translation!
Liturgical Drama = 

 # Requires translation!
Monasteries = 

 # Requires translation!
Mosques = 

 # Requires translation!
Pagodas = 

 # Requires translation!
Peace Gardens = 

 # Requires translation!
Religious Art = 

 # Requires translation!
Religious Center = 

 # Requires translation!
Religious Community = 
 # Requires translation!
[amount]% [stat] from every follower, up to [amount2]% = 

 # Requires translation!
Swords into Ploughshares = 
 # Requires translation!
when not at war = 

 # Requires translation!
Founder = 
 # Requires translation!
Ceremonial Burial = 
 # Requires translation!
[stats] for each global city following this religion = 

 # Requires translation!
Church Property = 

 # Requires translation!
Initiation Rites = 
 # Requires translation!
[stats] when a city adopts this religion for the first time (modified by game speed) = 

 # Requires translation!
Interfaith Dialogue = 
 # Requires translation!
When spreading religion to a city, gain [amount] times the amount of followers of other religions as [stat] = 

 # Requires translation!
Papal Primacy = 
 # Requires translation!
Resting point for Influence with City-States following this religion [amount] = 

 # Requires translation!
Peace Loving = 
 # Requires translation!
[stats] for every [amount] global followers [cityFilter] = 

 # Requires translation!
Pilgrimage = 

 # Requires translation!
Tithe = 

 # Requires translation!
World Church = 

 # Requires translation!
Enhancer = 
 # Requires translation!
Defender of the Faith = 

 # Requires translation!
Holy Order = 

 # Requires translation!
Itinerant Preachers = 
 # Requires translation!
Religion naturally spreads to cities [amount] tiles away = 

 # Requires translation!
Just War = 

 # Requires translation!
Messiah = 
 # Requires translation!
[amount]% Spread Religion Strength = 
 # Requires translation!
[amount]% Faith cost of generating Great Prophet equivalents = 
 # Requires translation!
[stat] cost for [unit] units [amount]% = 

 # Requires translation!
Missionary Zeal = 

 # Requires translation!
Religious Texts = 
 # Requires translation!
[amount]% Natural religion spread [cityFilter] = 

 # Requires translation!
Religious Unity = 

 # Requires translation!
Reliquary = 
 # Requires translation!
[stats] whenever a Great Person is expended = 


#################### Lines from Buildings from Civ V - Gods & Kings ####################


 # Requires translation!
Stele = 


 # Requires translation!
Shrine = 

 # Requires translation!
Pyramid = 


 # Requires translation!
Terracotta Army = 
 # Requires translation!
'Regard your soldiers as your children, and they will follow you into the deepest valleys; look on them as your own beloved sons, and they will stand by you even unto death.' - Sun Tzu = 


 # Requires translation!
Amphitheater = 


 # Requires translation!
Petra = 
 # Requires translation!
'...who drinks the water I shall give him, says the Lord, will have a spring inside him welling up for eternal life. Let them bring me to your holy mountain in the place where you dwell. Across the desert and through the mountain to the Canyon of the Crescent Moon...' - Indiana Jones = 


 # Requires translation!
Great Mosque of Djenne = 
 # Requires translation!
'With the magnificence of eternity before us, let time, with all its fluctuations, dwindle into its own littleness.' - Thomas Chalmers = 
 # Requires translation!
[baseUnitFilter] units built [cityFilter] can [action] [amount] extra times = 

 # Requires translation!
Grand Temple = 


 # Requires translation!
Alhambra = 
 # Requires translation!
'Justice is an unassailable fortress, built on the brow of a mountain which cannot be overthrown by the violence of torrents, nor demolished by the force of armies.' - Joseph Addison = 


 # Requires translation!
Ceilidh Hall = 


 # Requires translation!
Leaning Tower of Pisa = 
 # Requires translation!
'Don't clap too hard - it's a very old building.' - John Osbourne = 


 # Requires translation!
Coffee House = 


 # Requires translation!
Neuschwanstein = 
 # Requires translation!
'...the location is one of the most beautiful to be found, holy and unapproachable, a worthy temple for the divine friend who has brought salvation and true blessing to the world.' - King Ludwig II of Bavaria = 


 # Requires translation!
Recycling Center = 
 # Requires translation!
Limited to [amount] per Civilization = 


 # Requires translation!
CN Tower = 
 # Requires translation!
'Nothing travels faster than light with the possible exception of bad news, which obeys its own special rules.' - Douglas Adams = 
 # Requires translation!
[amount] population [cityFilter] = 

 # Requires translation!
Bomb Shelter = 
 # Requires translation!
Population loss from nuclear attacks [amount]% [cityFilter] = 

 # Requires translation!
Hubble Space Telescope = 
 # Requires translation!
'The wonder is, not that the field of stars is so vast, but that man has measured it.' - Anatole France = 


 # Requires translation!
Cathedral = 


 # Requires translation!
Mosque = 

 # Requires translation!
Pagoda = 


#################### Lines from Difficulties from Civ V - Gods & Kings ####################


#################### Lines from Eras from Civ V - Gods & Kings ####################


 # Requires translation!
May not generate great prophet equivalents naturally = 
 # Requires translation!
Starting in this era disables religion = 


Marine = Jūrų


#################### Lines from Nations from Civ V - Gods & Kings ####################


 # Requires translation!
Islam = 

 # Requires translation!
Christianity = 


 # Requires translation!
Shinto = 

 # Requires translation!
Greetings, President Mahatma Gandhi, great souled leader of India! You are the ruler of one of the oldest countries in the world with history stretching back almost 10,000 years. A spiritual country, India is the birthplace of three of the world's great religions - Hinduism, Buddhism and Jainism. This is a passionate land of music and color, a land of great wealth and grinding poverty. For centuries, India was divided into kingdoms who fought constantly with each other and against outside invaders. That was, however, after empires such as Maratha, Maurya and Gupta. In the 12th century AD, India was conquered by Muslim Turks who fled from the Mongols. In the early 17th century, the English arrived, and through a combination of shrewd diplomacy and technological superiority, they conquered your fragmented nation. England remained in power for some two centuries until driven out by a rising wave of Indian nationalism, a peaceful rebellion unlike any before seen in history, one led by you! = 
 # Requires translation!
Gandhi, your people look to you to lead them to even greater heights of glory! Can you help your people realize their great potential, to once again become the world's center of arts, culture and religion? Can you build a civilization that will stand the test of time? = 
 # Requires translation!
Hinduism = 


 # Requires translation!
Confucianism = 


 # Requires translation!
Zoroastrianism = 


 # Requires translation!
Buddhism = 


 # Requires translation!
Tengriism = 


 # Requires translation!
Attila the Hun = 
 # Requires translation!
I grow tired of this throne. I think I should like to have yours instead. = 
 # Requires translation!
Now what is this?! You ask me to add your riches to my great avails. The invitation is accepted. = 
 # Requires translation!
My people will mourn me not with tears, but with human blood. = 
 # Requires translation!
You are in the presence of Attila, scourge of Rome. Do not let hubris be your downfall as well. = 
 # Requires translation!
This is better than you deserve, but let it not be said that I am an unfair man. = 
 # Requires translation!
Good day to you. = 
 # Requires translation!
Scourge of God = 
 # Requires translation!
Your men stand proudly to greet you, Great Attila, grand warrior and ruler of the Hunnic empire. Together with your brother Bleda you expanded the boundaries of your empire, becoming the most powerful and frightening force of the 5th century. You bowed the Eastern Roman Emperors to your will and took kingdom after kingdom along the Danube and Nisava Rivers. As the sovereign ruler of the Huns, you marched your army across Europe into Gaul, planning to extend your already impressive lands all the way to the Atlantic Ocean. Your untimely death led to the quick disintegration and downfall of your empire, but your name and deeds have created an everlasting legacy for your people. = 
 # Requires translation!
Fearsome General, your people call for the recreation of a new Hunnic Empire, one which will make the exploits and histories of the former seem like the faded dreaming of a dying sun. Will you answer their call to regain your rightful prominence and glory? Will you mount your steadfast steed and lead your armies to victory? Will you build a civilization that stands the test of time? = 
 # Requires translation!
Atilla's Court = 
 # Requires translation!
The Huns = 
 # Requires translation!
Cities are razed [amount] times as fast = 
 # Requires translation!
Starts with [tech] = 
 # Requires translation!
"Borrows" city names from other civilizations in the game = 

 # Requires translation!
William of Orange = 
 # Requires translation!
As much as I despise war, I consider it a, hahaha, contribution to the common cause to erase your existence. = 
 # Requires translation!
You call yourself an exalted ruler, but I see nothing more than a smartly dressed barbarian! = 
 # Requires translation!
My God, be merciful to my soul. My God, feel pity for this... my poor people! = 
 # Requires translation!
I am William of Orange, stadtholder of The Netherlands. Did you need anything? I still have a lot to do. = 
 # Requires translation!
I believe I have something that may be of some importance to you. = 
 # Requires translation!
Once again, greetings. = 
 # Requires translation!
Dutch East India Company = 
 # Requires translation!
Hail stalwart Prince William of Orange, liberator of the Netherlands and hero to the Dutch people. It was your courageous effort in the 1568 rebellion against Spanish dominion that led the Dutch to freedom, and ultimately resulted in the Eighty Years' War. Your undertaking allowed for the creation of one of Europe's first modern republics, the Seven United Provinces. You gave your life to the rebellion, falling at the hands of an assassin in 1584, but your death would only serve to embolden the people's charge, and your legacy as "Father of the Fatherland" will stand as a symbol of Dutch independence for all time. = 
 # Requires translation!
Brave prince, the people again yearn for the wise stewardship your wisdom afforded them. Can you once again secure the sovereignty of your kingdom and lead your people to greatness? Can you build a civilization that stands the test of time? = 
 # Requires translation!
Amsterdam = 
 # Requires translation!
Rotterdam = 
 # Requires translation!
Utrecht = 
 # Requires translation!
Groningen = 
 # Requires translation!
Breda = 
 # Requires translation!
Nijmegen = 
 # Requires translation!
Den Haag = 
 # Requires translation!
Haarlem = 
 # Requires translation!
Arnhem = 
 # Requires translation!
Zutphen = 
 # Requires translation!
Maastricht = 
 # Requires translation!
Tilburg = 
 # Requires translation!
Eindhoven = 
 # Requires translation!
Dordrecht = 
 # Requires translation!
Leiden = 
 # Requires translation!
's Hertogenbosch = 
 # Requires translation!
Almere = 
 # Requires translation!
Alkmaar = 
 # Requires translation!
Brielle = 
 # Requires translation!
Vlissingen = 
 # Requires translation!
Apeldoorn = 
 # Requires translation!
Enschede = 
 # Requires translation!
Amersfoort = 
 # Requires translation!
Zwolle = 
 # Requires translation!
Venlo = 
 # Requires translation!
Uden = 
 # Requires translation!
Grave = 
 # Requires translation!
Delft = 
 # Requires translation!
Gouda = 
 # Requires translation!
Nieuwstadt = 
 # Requires translation!
Weesp = 
 # Requires translation!
Coevorden = 
 # Requires translation!
Kerkrade = 
 # Requires translation!
The Netherlands = 
 # Requires translation!
Retain [amount]% of the happiness from a luxury after the last copy has been traded away = 

 # Requires translation!
Gustavus Adolphus = 
 # Requires translation!
The Hakkapeliittas will ride again and your men will fall just at the sight of my cavalry! God with us! = 
 # Requires translation!
Ha ha ha, captain Gars will be very glad to head out to war again. = 
 # Requires translation!
I am Sweden's king. You can take my lands, my people, my kingdom, but you will never reach the House of Vasa. = 
 # Requires translation!
Stranger, welcome to the Snow King's kingdom! I am Gustavus Adolphus, member of the esteemed House of Vasa = 
 # Requires translation!
My friend, it is my belief that this settlement can benefit both our peoples. = 
 # Requires translation!
Oh, welcome! = 
 # Requires translation!
Oh, it is you. = 
 # Requires translation!
Nobel Prize = 
 # Requires translation!
All hail the transcendent King Gustavus Adolphus, founder of the Swedish Empire and her most distinguished military tactician. It was during your reign that Sweden emerged as one of the greatest powers in Europe, due in no small part to your wisdom, both on and off the battlefield. As king, you initiated a number of domestic reforms that ensured the economic stability and prosperity of your people. As the general who came to be known as the "Lion of the North," your visionary designs in warfare gained the admiration of military commanders the world over. Thanks to your triumphs in the Thirty Years' War, you were assured a legacy as one of history's greatest generals. = 
 # Requires translation!
Oh noble King, the people long for your prudent leadership, hopeful that once again they will see your kingdom rise to glory. Will you devise daring new strategies, leading your armies to victory on the theater of war? Will you build a civilization that stands the test of time? = 
 # Requires translation!
Stockholm = 
 # Requires translation!
Uppsala = 
 # Requires translation!
Gothenburg = 
 # Requires translation!
Malmö = 
 # Requires translation!
Linköping = 
 # Requires translation!
Kalmar = 
 # Requires translation!
Skara = 
 # Requires translation!
Västerås = 
 # Requires translation!
Jönköping = 
 # Requires translation!
Visby = 
 # Requires translation!
Falun = 
 # Requires translation!
Norrköping = 
 # Requires translation!
Gävle = 
 # Requires translation!
Halmstad = 
 # Requires translation!
Karlskrona = 
 # Requires translation!
Hudiksvall = 
 # Requires translation!
Örebro = 
 # Requires translation!
Umeå = 
 # Requires translation!
Karlstad = 
 # Requires translation!
Helsingborg = 
 # Requires translation!
Härnösand = 
 # Requires translation!
Vadstena = 
 # Requires translation!
Lund = 
 # Requires translation!
Västervik = 
 # Requires translation!
Enköping = 
 # Requires translation!
Skövde = 
 # Requires translation!
Eskilstuna = 
 # Requires translation!
Luleå = 
 # Requires translation!
Lidköping = 
 # Requires translation!
Södertälje = 
 # Requires translation!
Mariestad = 
 # Requires translation!
Östersund = 
 # Requires translation!
Borås = 
 # Requires translation!
Sundsvall = 
 # Requires translation!
Vimmerby = 
 # Requires translation!
Köping = 
 # Requires translation!
Mora = 
 # Requires translation!
Arboga = 
 # Requires translation!
Växjö = 
 # Requires translation!
Gränna = 
 # Requires translation!
Kiruna = 
 # Requires translation!
Borgholm = 
 # Requires translation!
Strängnäs = 
 # Requires translation!
Sveg = 
 # Requires translation!
Sweden = 
 # Requires translation!
Gain [amount] Influence with a [baseUnitFilter] gift to a City-State = 
 # Requires translation!
When declaring friendship, both parties gain a [amount]% boost to great person generation = 

 # Requires translation!
Maria Theresa = 
 # Requires translation!
Shame that it has come this far. But ye wished it so. Next time, be so good, choose your words more wisely. = 
 # Requires translation!
What a fool ye are! Ye will end swiftly and miserably. = 
 # Requires translation!
The world is pitiful! There's no beauty in it, no wisdom. I am almost glad to go. = 
 # Requires translation!
The archduchess of Austria welcomes your Eminence to... Oh let's get this over with! I have a luncheon at four o'clock. = 
 # Requires translation!
I see you admire my new damask. Nobody should say that I am an unjust woman. Let's reach an agreement! = 
 # Requires translation!
Oh, it's ye! = 
 # Requires translation!
Diplomatic Marriage = 
 # Requires translation!
Noble and virtuous Queen Maria Theresa, Holy Roman Empress and sovereign of Austria, the people bow to your gracious will. Following the death of your father King Charles VI, you ascended the thone of Austria during a time of great instability, but the empty coffers and diminished military did litle to dissuade your ambitions. Faced with war almost immediately upon your succession to the thron, you managed to fend off your foes, and in naming your husband Francis Stephen co-ruler, assured your place as Empress of the Holy Roman Empire. During your reigh, you guided Austria on a new path of reform - strengthening the military, replenishing the treasury, and improving the educational system of the kingdom. = 
 # Requires translation!
Oh great queen, bold and dignified, the time has come for you to rise and guide the kingdom once again. Can you return your people to the height of prosperity and splendor? Will you build a civilization that stands the test of time? = 
 # Requires translation!
Vienna = 
 # Requires translation!
Salzburg = 
 # Requires translation!
Graz = 
 # Requires translation!
Linz = 
 # Requires translation!
Klagenfurt = 
 # Requires translation!
Bregenz = 
 # Requires translation!
Innsbruck = 
 # Requires translation!
Kitzbühel = 
 # Requires translation!
St. Pölten = 
 # Requires translation!
Eisenstadt = 
 # Requires translation!
Villach = 
 # Requires translation!
Zwettl = 
 # Requires translation!
Traun = 
 # Requires translation!
Wels = 
 # Requires translation!
Dornbirn = 
 # Requires translation!
Feldkirch = 
 # Requires translation!
Amstetten = 
 # Requires translation!
Bad Ischl = 
 # Requires translation!
Wolfsberg = 
 # Requires translation!
Kufstein = 
 # Requires translation!
Leoben = 
 # Requires translation!
Klosterneuburg = 
 # Requires translation!
Leonding = 
 # Requires translation!
Kapfenberg = 
 # Requires translation!
Hallein = 
 # Requires translation!
Bischofshofen = 
 # Requires translation!
Waidhofen = 
 # Requires translation!
Saalbach = 
 # Requires translation!
Lienz = 
 # Requires translation!
Steyr = 
 # Requires translation!
Austria = 
 # Requires translation!
Can spend Gold to annex or puppet a City-State that has been your ally for [amount] turns. = 

 # Requires translation!
Dido = 
 # Requires translation!
Tell me, do you all know how numerous my armies, elephants and the gdadons are? No? Today, you shall find out! = 
 # Requires translation!
Fate is against you. You earned the animosity of Carthage in your exploration. Your days are numbered. = 
 # Requires translation!
The fates became to hate me. This is it? You wouldn't destroy us so without their help. = 
 # Requires translation!
The Phoenicians welcome you to this most pleasant kingdom. I am Dido, the queen of Carthage and all that belongs to it. = 
 # Requires translation!
I just had the marvelous idea, and I think you'll appreciate it too. = 
 # Requires translation!
What is it now? = 
 # Requires translation!
Phoenician Heritage = 
 # Requires translation!
Blessings and salutations to you, revered Queen Dido, founder of the legendary kingdom of Carthage. Chronicled by the words of the great poet Virgil, your husband Acerbas was murdered at the hands of your own brother, King Pygmalion of Tyre, who subsequently claimed the treasures of Acerbas that were now rightfully yours. Fearing the lengths from which your brother would pursue this vast wealth, you and your compatriots sailed for new lands. Arriving on the shores of North Africa, you tricked the local king with the simple manipulation of an ox hide, laying out a vast expanse of territory for your new home, the future kingdom of Carthage. = 
 # Requires translation!
Clever and inquisitive Dido, the world longs for a leader who can provide a shelter from the coming storm, guided by brilliant intuition and cunning. Can you lead the people in the creation of a new kingdom to rival that of once mighty Carthage? Can you build a civilization that will stand the test of time? = 
 # Requires translation!
Carthage = 
 # Requires translation!
Utique = 
 # Requires translation!
Hippo Regius = 
 # Requires translation!
Gades = 
 # Requires translation!
Saguntum = 
 # Requires translation!
Carthago Nova = 
 # Requires translation!
Panormus = 
 # Requires translation!
Lilybaeum = 
 # Requires translation!
Hadrumetum = 
 # Requires translation!
Zama Regia = 
 # Requires translation!
Karalis = 
 # Requires translation!
Malaca = 
 # Requires translation!
Leptis Magna = 
 # Requires translation!
Hippo Diarrhytus = 
 # Requires translation!
Motya = 
 # Requires translation!
Sulci = 
 # Requires translation!
Leptis Parva = 
 # Requires translation!
Tharros = 
 # Requires translation!
Soluntum = 
 # Requires translation!
Lixus = 
 # Requires translation!
Oea = 
 # Requires translation!
Theveste = 
 # Requires translation!
Ibossim = 
 # Requires translation!
Thapsus = 
 # Requires translation!
Aleria = 
 # Requires translation!
Tingis = 
 # Requires translation!
Abyla = 
 # Requires translation!
Sabratha = 
 # Requires translation!
Rusadir = 
 # Requires translation!
Baecula = 
 # Requires translation!
Saldae = 
 # Requires translation!
Land units may cross [terrainName] tiles after the first [baseUnitFilter] is earned = 
 # Requires translation!
Units ending their turn on [tileFilter] tiles take [amount] damage = 

 # Requires translation!
Theodora = 
 # Requires translation!
It is always a shame to destroy a thing of beauty. Happily, you are not one. = 
 # Requires translation!
Now darling, tantrums are most unbecoming. I shall have to teach you a lesson. = 
 # Requires translation!
Like a child playing with toys you are. My people will never love you, nor suffer this indignation gracefully. = 
 # Requires translation!
My, isn't this a pleasant surprise - what may I call you, oh mysterious stranger? I am Theodora, beloved of Byzantium. = 
 # Requires translation!
I have heard that you adept at certain kinds of ... interactions. Show me. = 
 # Requires translation!
Hello again. = 
 # Requires translation!
Patriarchate of Constantinople = 
 # Requires translation!
All hail the most magnificent and magnanimous Empress Theodora, beloved of Byzantium and of Rome! From the lowly ranks of actress and courtesan you became the most powerful woman in the Roman Empire, consort to Justinian I. Starting in the late 520's AD, you joined your husband in a series of important spiritual and legal reforms, creating many laws which elevated the status of and promoted equal treatment of women in the empire. You also aided in the restoration and construction of many aqueducts, bridges, and churches across Constantinople, culminating in the creation of the Hagia Sophia, one of the most splendid architectural wonders of the world. = 
 # Requires translation!
Beautiful Empress, Byzantium is in need of your wisdom and strength - her people are lost without your light to lead them. The Byzantine Empire may have fallen once, but its spirit is still intact waiting to be reborn anew. Can you return Byzantium to the heights of glory it once enjoyed? Can you create a civilization to stand the test of time? = 
 # Requires translation!
Constantinople = 
 # Requires translation!
Adrianople = 
 # Requires translation!
Nicaea = 
 # Requires translation!
Antioch = 
 # Requires translation!
Varna = 
 # Requires translation!
Ohrid = 
 # Requires translation!
Nicomedia = 
 # Requires translation!
Trebizond = 
 # Requires translation!
Cherson = 
 # Requires translation!
Sardica = 
 # Requires translation!
Ani = 
 # Requires translation!
Dyrrachium = 
 # Requires translation!
Edessa = 
 # Requires translation!
Chalcedon = 
 # Requires translation!
Naissus = 
 # Requires translation!
Bari = 
 # Requires translation!
Iconium = 
 # Requires translation!
Prilep = 
 # Requires translation!
Samosata = 
 # Requires translation!
Kars = 
 # Requires translation!
Theodosiopolis = 
 # Requires translation!
Tyana = 
 # Requires translation!
Gaza = 
 # Requires translation!
Kerkyra = 
 # Requires translation!
Phoenice = 
 # Requires translation!
Selymbria = 
 # Requires translation!
Sillyon = 
 # Requires translation!
Chrysopolis = 
 # Requires translation!
Vodena = 
 # Requires translation!
Traianoupoli = 
 # Requires translation!
Constantia = 
 # Requires translation!
Patra = 
 # Requires translation!
Korinthos = 
 # Requires translation!
Byzantium = 
 # Requires translation!
May choose [amount] additional belief(s) of any type when [foundingOrEnhancing] a religion = 

 # Requires translation!
Boudicca = 
 # Requires translation!
You shall stain this land no longer with your vileness! To arms, my countrymen. We ride to war! = 
 # Requires translation!
Traitorous man! The Celtic peoples will not stand for such wanton abuse and slander - I shall have your balls! = 
 # Requires translation!
Vile ruler, know you have won this war in name alone. Your cities lie buried and your troops defeated. I have my own victory. = 
 # Requires translation!
I am Boudicca, Queen of the Celts. Let no-one underestimate me! = 
 # Requires translation!
Let us join our forces together and reap the rewards. = 
 # Requires translation!
God has given good to you. = 
 # Requires translation!
Druidic Lore = 
 # Requires translation!
Eternal glory and praise for you, fierce and vengeful Warrior Queen! In a time dominated by men, you not only secured your throne and sovereign rule, but also successfully defied the power of the Roman Empire. After suffering terrible punishment and humiliation at the hand of the Roman invaders, you rallied your people in a bloody and terrifying revolt. Legions fell under your chariot wheels and the city of London burned. While in the end the Romans retained ownership of the isles, you alone made Nero consider withdrawing all troops and leaving Britain forever. = 
 # Requires translation!
Oh sleeping lioness, your people desire that you rise and lead them again in the calling that is your namesake. Will you meet their challenge on the open field and lead the Celts to everlasting victory? Will you restore your lands and build an empire to stand the test of time? = 
 # Requires translation!
Cardiff = 
 # Requires translation!
Truro = 
 # Requires translation!
Douglas = 
 # Requires translation!
Glasgow = 
 # Requires translation!
Cork = 
 # Requires translation!
Aberystwyth = 
 # Requires translation!
Penzance = 
 # Requires translation!
Ramsey = 
 # Requires translation!
Inverness = 
 # Requires translation!
Limerick = 
 # Requires translation!
Swansea = 
 # Requires translation!
St. Ives = 
 # Requires translation!
Peel = 
 # Requires translation!
Aberdeen = 
 # Requires translation!
Belfast = 
 # Requires translation!
Caernarfon = 
 # Requires translation!
Newquay = 
 # Requires translation!
Saint-Nazaire = 
 # Requires translation!
Castletown = 
 # Requires translation!
Stirling = 
 # Requires translation!
Galway = 
 # Requires translation!
Conwy = 
 # Requires translation!
St. Austell = 
 # Requires translation!
Saint-Malo = 
 # Requires translation!
Onchan = 
 # Requires translation!
Dundee = 
 # Requires translation!
Londonderry = 
 # Requires translation!
Llanfairpwllgwyngyll = 
 # Requires translation!
Falmouth = 
 # Requires translation!
Lorient = 
 # Requires translation!
Celts = 
 # Requires translation!
with [amount] to [amount2] neighboring [tileFilter] [tileFilter2] tiles = 

 # Requires translation!
Haile Selassie = 
 # Requires translation!
I have tried all other avenues, but yet you persist in this madness. I hope, for your sake, your end is swift. = 
 # Requires translation!
It is silence that allows evil to triumph. We will not stand mute and allow you to continue on this mad quest unchecked. = 
 # Requires translation!
God and history will remember your actions this day. I hope you are ready for your impending judgment. = 
 # Requires translation!
A thousand welcomes to our fair nation. I am Selassie, the Ras Tafari Makonnen and Emperor of Ethiopia, your humble servant. = 
 # Requires translation!
I request that you consider this offer between our two peoples. I believe it will do us both good. = 
 # Requires translation!
Spirit of Adwa = 
 # Requires translation!
Blessings be upon you, honorable and righteous Emperor of Ethiopia, Haile Selassie. Your legacy as one of Ethiopia's greatest rulers, and as the spiritual leader to the Rastafarian movement, is outshone only by the influence you had on diplomacy and political cooperation throughout the world. In introducing Ethiopia's first written constitution, you planted the seeds of democracy that would take root over the coming years, and your infinitely wise grasp of global affairs secured Ethiopia's place as a charter member of the United Nations. Spearheading efforts to reform and modernize the nation during your reign, you changed the course of Ethiopian history forever = 
 # Requires translation!
Revered king, your composed demeanor once protected the people from the many conflicts that plague the nations of men, and the kingdom looks to you to assure peace once again. Will you lead the people with courage and authority, moving forward into a new age? Will you build a civilization that stands the test of time? = 
 # Requires translation!
Addis Ababa = 
 # Requires translation!
Harar = 
 # Requires translation!
Adwa = 
 # Requires translation!
Lalibela = 
 # Requires translation!
Gondar = 
 # Requires translation!
Axum = 
 # Requires translation!
Dire Dawa = 
 # Requires translation!
Bahir Dar = 
 # Requires translation!
Adama = 
 # Requires translation!
Mek'ele = 
 # Requires translation!
Awasa = 
 # Requires translation!
Jimma = 
 # Requires translation!
Jijiga = 
 # Requires translation!
Dessie = 
 # Requires translation!
Debre Berhan = 
 # Requires translation!
Shashamane = 
 # Requires translation!
Debre Zeyit = 
 # Requires translation!
Sodo = 
 # Requires translation!
Hosaena = 
 # Requires translation!
Nekemte = 
 # Requires translation!
Asella = 
 # Requires translation!
Dila = 
 # Requires translation!
Adigrat = 
 # Requires translation!
Debre Markos = 
 # Requires translation!
Kombolcha = 
 # Requires translation!
Debre Tabor = 
 # Requires translation!
Sebeta = 
 # Requires translation!
Shire = 
 # Requires translation!
Ambo = 
 # Requires translation!
Negele Arsi = 
 # Requires translation!
Gambela = 
 # Requires translation!
Ziway = 
 # Requires translation!
Weldiya = 
 # Requires translation!
Ethiopia = 
 # Requires translation!
when fighting units from a Civilization with more Cities than you = 

 # Requires translation!
Pacal = 
 # Requires translation!
A sacrifice unlike all others must be made! = 
 # Requires translation!
Muahahahahahaha! = 
 # Requires translation!
Today comes a great searing pain. With you comes the path to the black storm. = 
 # Requires translation!
Greetings, wayward one. I am known as Pacal. = 
 # Requires translation!
Friend, I believe I may have found a way to save us all! Look, look and accept my offering! = 
 # Requires translation!
A fine day, it helps you. = 
 # Requires translation!
The Long Count = 
 # Requires translation!
Your people kneel before you, exalted King Pacal the Great, favored son of the gods and shield to the citizens of the Palenque domain. After years of strife at the hands of your neighboring rivals, you struck back at the enemies of your people, sacrificing their leaders in retribution for the insults dealt to your predecessors. The glory of Palenque was restored only by the guidance afforded by your wisdom, as you orchestrated vast reconstruction efforts within the city, creating some of the greatest monuments and architecture your people - and the world - have ever known. = 
 # Requires translation!
Illustrious King, your people once again look to you for leadership and counsel in the coming days. Will you channel the will of the gods and restore your once proud kingdom to its greatest heights? Will you build new monuments to forever enshrine the memories of your people? Can you build a civilization that will stand the test of time? = 
 # Requires translation!
Palenque = 
 # Requires translation!
Tikal = 
 # Requires translation!
Uxmal = 
 # Requires translation!
Tulum = 
 # Requires translation!
Copan = 
 # Requires translation!
Coba = 
 # Requires translation!
El Mirador = 
 # Requires translation!
Calakmul = 
 # Requires translation!
Edzna = 
 # Requires translation!
Lamanai = 
 # Requires translation!
Izapa = 
 # Requires translation!
Uaxactun = 
 # Requires translation!
Comalcalco = 
 # Requires translation!
Piedras Negras = 
 # Requires translation!
Cancuen = 
 # Requires translation!
Yaxha = 
 # Requires translation!
Quirigua = 
 # Requires translation!
Q'umarkaj = 
 # Requires translation!
Nakbe = 
 # Requires translation!
Cerros = 
 # Requires translation!
Xunantunich = 
 # Requires translation!
Takalik Abaj = 
 # Requires translation!
Cival = 
 # Requires translation!
San Bartolo = 
 # Requires translation!
Altar de Sacrificios = 
 # Requires translation!
Seibal = 
 # Requires translation!
Caracol = 
 # Requires translation!
Naranjo = 
 # Requires translation!
Dos Pilas = 
 # Requires translation!
Mayapan = 
 # Requires translation!
Ixinche = 
 # Requires translation!
Zaculeu = 
 # Requires translation!
Kabah = 
 # Requires translation!
The Maya = 
 # Requires translation!
Receive a free Great Person at the end of every [comment] (every 394 years), after researching [tech]. Each bonus person can only be chosen once. = 
 # Requires translation!
Once The Long Count activates, the year on the world screen displays as the traditional Mayan Long Count. = 


 # Requires translation!
I didn't want to do this. We declare war. = 
 # Requires translation!
I will fear no evil. For god is with me! = 
 # Requires translation!
Why have you forsaken us my lord? = 
 # Requires translation!
Bratislava = 

 # Requires translation!
We have wanted this for a LONG time. War it shall be. = 
 # Requires translation!
Very well, we will kick you back to the ancient era! = 
 # Requires translation!
This isn't how it is supposed to be! = 
 # Requires translation!
Cahokia = 

 # Requires translation!
By god's grace we will not allow these atrocities to occur any longer. We declare war! = 
 # Requires translation!
May god have mercy on your evil soul. = 
 # Requires translation!
I for one welcome our new conquer overlord! = 
 # Requires translation!
Jerusalem = 


#################### Lines from Policies from Civ V - Gods & Kings ####################


#################### Lines from Quests from Civ V - Gods & Kings ####################


#################### Lines from Religions from Civ V - Gods & Kings ####################


 # Requires translation!
Judaism = 


 # Requires translation!
Sikhism = 

 # Requires translation!
Taoism = 


#################### Lines from Ruins from Civ V - Gods & Kings ####################


 # Requires translation!
We have found holy symbols in the ruins, giving us a deeper understanding of religion! (+[faithAmount] Faith) = 
 # Requires translation!
discover holy symbols = 

 # Requires translation!
We have found an ancient prophecy in the ruins, greatly increasing our spiritual connection! (+[faithAmount] Faith) = 
 # Requires translation!
an ancient prophecy = 


#################### Lines from Specialists from Civ V - Gods & Kings ####################


#################### Lines from Techs from Civ V - Gods & Kings ####################


 # Requires translation!
'What is drama but life with the dull bits cut out.' - Alfred Hitchcock = 
 # Requires translation!
Drama and Poetry = 

 # Requires translation!
'The merchants and the traders have come; their profits are pre-ordained...' - Sri Guru Granth Sahib = 
 # Requires translation!
Guilds = 


 # Requires translation!
'Architecture begins where engineering ends.' - Walter Gropius = 
 # Requires translation!
Architecture = 

 # Requires translation!
'Industrialization based on machinery, already referred to as a characteristic of our age, is but one aspect of the revolution that is being wrought by technology.' - Emily Greene Balch = 
 # Requires translation!
Industrialization = 


 # Requires translation!
'Men, like bullets, go farthest when they are smoothest.' - Jean Paul = 
 # Requires translation!
Ballistics = 

 # Requires translation!
'The root of the evil is not the construction of new, more dreadful weapons. It is the spirit of conquest.' - Ludwig von Mises = 
 # Requires translation!
Combined Arms = 


 # Requires translation!
'The more we elaborate our means of communication, the less we communicate.' - J.B. Priestly = 
 # Requires translation!
Telecommunications = 
 # Requires translation!
'All men can see these tactics whereby I conquer, but what none can see is the strategy out of which victory is evolved.' - Sun Tzu = 
 # Requires translation!
Mobile Tactics = 


#################### Lines from Terrains from Civ V - Gods & Kings ####################


 # Requires translation!
Mount Kailash = 

 # Requires translation!
Mount Sinai = 

 # Requires translation!
Sri Pada = 

 # Requires translation!
Uluru = 


#################### Lines from TileImprovements from Civ V - Gods & Kings ####################


 # Requires translation!
Polder = 


#################### Lines from TileResources from Civ V - Gods & Kings ####################


Citrus = Citrusiniai

Copper = Varis

Crab = Krabas

 # Requires translation!
Salt = 

Truffles = Triufeliai


#################### Lines from UnitPromotions from Civ V - Gods & Kings ####################


 # Requires translation!
[amount]% to Flank Attack bonuses = 


 # Requires translation!
Transfer Movement to [unit] = 
 # Requires translation!
[amount]% Strength when stacked with [unit] = 


#################### Lines from UnitTypes from Civ V - Gods & Kings ####################


#################### Lines from Units from Civ V - Gods & Kings ####################


 # Requires translation!
Atlatlist = 


 # Requires translation!
Quinquereme = 

 # Requires translation!
Dromon = 


 # Requires translation!
Horse Archer = 


 # Requires translation!
Battering Ram = 
 # Requires translation!
Can only attack [combatantFilter] units = 

 # Requires translation!
Pictish Warrior = 


 # Requires translation!
African Forest Elephant = 

 # Requires translation!
Cataphract = 


Composite Bowman = Kompozitinis Bowmanas


 # Requires translation!
Galleass = 


 # Requires translation!
Privateer = 
 # Requires translation!
May capture killed [mapUnitFilter] units = 

 # Requires translation!
Sea Beggar = 


 # Requires translation!
Hakkapeliitta = 


 # Requires translation!
Gatling Gun = 


 # Requires translation!
Carolean = 

 # Requires translation!
Mehal Sefari = 


 # Requires translation!
Hussar = 


 # Requires translation!
Great War Infantry = 


 # Requires translation!
Triplane = 

 # Requires translation!
Great War Bomber = 


 # Requires translation!
Machine Gun = 


 # Requires translation!
Landship = 


#################### Lines from Tutorials ####################

Introduction = Įvadas
 # Requires translation!
Welcome to Unciv!\nBecause this is a complex game, there are basic tasks to help familiarize you with the game.\nThese are completely optional, and you're welcome to explore the game on your own! = 

New Game = Naujas žaidimas
 # Requires translation!
Your first mission is to found your capital city.\nThis is actually an important task because your capital city will probably be your most prosperous.\nMany game bonuses apply only to your capital city and it will probably be the center of your empire. = 
 # Requires translation!
How do you know a spot is appropriate?\nThat’s not an easy question to answer, but looking for and building next to luxury resources is a good rule of thumb.\nLuxury resources are tiles that have things like gems, cotton, or silk (indicated by a smiley next to the resource icon)\nThese resources make your civilization happy. You should also keep an eye out for resources needed to build units, such as iron. Cities cannot be built within 3 tiles of existing cities, which is another thing to watch out for! = 
 # Requires translation!
However, cities don’t have a set area that they can work - more on that later!\nThis means you don’t have to settle cities right next to resources.\nLet’s say, for example, that you want access to some iron – but the resource is right next to a desert.\nYou don’t have to settle your city next to the desert. You can settle a few tiles away in more prosperous lands.\nYour city will grow and eventually gain access to the resource.\nYou only need to settle right next to resources if you need them immediately – \n   which might be the case now and then, but you’ll usually have the luxury of time. = 
 # Requires translation!
The first thing coming out of your city should be either a Scout or Warrior.\nI generally prefer the Warrior because it can be used for defense and because it can be upgraded\n  to the Swordsman unit later in the game for a relatively modest sum of gold.\nScouts can be effective, however, if you seem to be located in an area of dense forest and hills.\nScouts don’t suffer a movement penalty in this terrain.\nIf you’re a veteran of the 4x strategy genre your first Warrior or Scout will be followed by a Settler.\nFast expanding is absolutely critical in most games of this type. = 

 # Requires translation!
In your first couple of turns, you will have very little options, but as your civilization grows, so do the number of things requiring your attention. = 

Culture and Policies = Kultūra ir politika
 # Requires translation!
Each turn, the culture you gain from all your cities is added to your Civilization's culture.\nWhen you have enough culture, you may pick a Social Policy, each one giving you a certain bonus. = 
 # Requires translation!
The policies are organized into branches, with each branch providing a bonus ability when all policies in the branch have been adopted. = 
 # Requires translation!
With each policy adopted, and with each city built,\n  the cost of adopting another policy rises - so choose wisely! = 

City Expansion = Miesto plėtra
 # Requires translation!
Once a city has gathered enough Culture, it will expand into a neighboring tile.\nYou have no control over the tile it will expand into, but tiles with resources and higher yields are prioritized. = 
 # Requires translation!
Each additional tile will require more culture, but generally your first cities will eventually expand to a wide tile range. = 
 # Requires translation!
Although your city will keep expanding forever, your citizens can only work 3 tiles away from city center.\nThis should be taken into account when placing new cities. = 

 # Requires translation!
As cities grow in size and influence, you have to deal with a happiness mechanic that is no longer tied to each individual city.\nInstead, your entire empire shares the same level of satisfaction.\nAs your cities grow in population you’ll find that it is more and more difficult to keep your empire happy. = 
 # Requires translation!
In addition, you can’t even build any city improvements that increase happiness until you’ve done the appropriate research.\nIf your empire’s happiness ever goes below zero the growth rate of your cities will be hurt.\nIf your empire becomes severely unhappy (as indicated by the smiley-face icon at the top of the interface)\n  your armies will have a big penalty slapped on to their overall combat effectiveness. = 
 # Requires translation!
This means that it is very difficult to expand quickly in Unciv.\nIt isn’t impossible, but as a new player you probably shouldn't do it.\nSo what should you do? Chill out, scout, and improve the land that you do have by building Workers.\nOnly build new cities once you have found a spot that you believe is appropriate. = 

Unhappiness = Nelaimingumas
 # Requires translation!
It seems that your citizens are unhappy!\nWhile unhappy, your civilization will suffer many detrimental effects, increasing in severity as unhappiness gets higher. = 
 # Requires translation!
Unhappiness has two main causes: Population and cities.\n  Each city causes 3 unhappiness, and each population, 1 = 
 # Requires translation!
There are 2 main ways to combat unhappiness:\n  by building happiness buildings for your population\n  or by having improved luxury resources within your borders. = 

 # Requires translation!
You have entered a Golden Age!\nGolden age points are accumulated each turn by the total happiness \n  of your civilization\nWhen in a golden age, culture and production generation increases +20%,\n  and every tile already providing at least one gold will provide an extra gold. = 

Roads and Railroads = Keliai ir geležinkeliai
 # Requires translation!
Connecting your cities to the capital by roads\n  will generate gold via the trade route.\nNote that each road costs 1 gold Maintenance per turn, and each Railroad costs 2 gold,\n  so it may be more economical to wait until the cities grow! = 

Victory Types = Pergalės rūšys
 # Requires translation!
Once you’ve settled your first two or three cities you’re probably 100 to 150 turns into the game.\nNow is a good time to start thinking about how, exactly, you want to win – if you haven’t already. = 
 # Requires translation!
There are four ways to win in Unciv. They are:\n - Cultural Victory: Complete 5 Social Policy Trees and build the Utopia Project\n - Domination Victory: Survive as the last civilization\n - Science Victory: Be the first to construct a spaceship to Alpha Centauri\n - Diplomatic Victory: Build the United Nations and win the vote = 
 # Requires translation!
So to sum it up, these are the basics of Unciv – Found a prosperous first city, expand slowly to manage happiness, and set yourself up for the victory condition you wish to pursue.\nObviously, there is much more to it than that, but it is important not to jump into the deep end before you know how to swim. = 

Enemy City = Priešų miestas
 # Requires translation!
Cities can be conquered by reducing their health to 1, and entering the city with a melee unit.\nSince cities heal each turn, it is best to attack with ranged units and use your melee units to defend them until the city has been defeated! = 

Luxury Resource = Prabangus šaltinis
 # Requires translation!
Luxury resources within your domain and with their specific improvement are connected to your trade network.\nEach unique Luxury resource you have adds 5 happiness to your civilization, but extra resources of the same type don't add anything, so use them for trading with other civilizations! = 

Strategic Resource = Strateginis šaltinis
 # Requires translation!
Strategic resources within your domain and with their specific improvement are connected to your trade network.\nStrategic resources allow you to train units and construct buildings that require those specific resources, for example the Horseman requires Horses. = 
 # Requires translation!
Unlike Luxury Resources, each Strategic Resource on the map provides more than one of that resource.\nThe top bar keeps count of how many unused strategic resources you own.\nA full drilldown of resources is available in the Resources tab in the Overview screen. = 

 # Requires translation!
The city can no longer put up any resistance!\nHowever, to conquer it, you must enter the city with a melee unit = 

After Conquering = Po užkariavimo
 # Requires translation!
When conquering a city, you can choose to liberate, annex, puppet, or raze the city. = 
 # Requires translation!
\nLiberating the city will return it to its original owner, giving you a massive diplomatic boost with them!\n\nAnnexing the city will give you full control over it, but also increase the citizens' unhappiness to 2x!\nThis can be mitigated by building a courthouse in the city, returning the citizen's unhappiness to normal.\n\nPuppeting the city will mean that you have no control on the city's production.\nThe city will not increase your tech or policy cost, but its citizens will generate 1.5x the regular unhappiness.\nA puppeted city can be annexed at any time, but annexed cities cannot be returned to a puppeted state!\n\nRazing the city will lower its population by 1 each turn until the city is destroyed!\nYou cannot raze a city that is either the starting capital of a civilization or the holy city of a religion. = 

 # Requires translation!
You have encountered a barbarian unit!\nBarbarians attack everyone indiscriminately, so don't let your \n  civilian units go near them, and be careful of your scout! = 

 # Requires translation!
You have encountered another civilization!\nOther civilizations start out peaceful, and you can trade with them,\n  but they may choose to declare war on you later on = 

 # Requires translation!
Once you have completed the Apollo Program, you can start constructing spaceship parts in your cities\n (with the relevant technologies) to win a Scientific Victory! = 

Injured Units = Sužeisti vienetai
 # Requires translation!
Injured units deal less damage, but recover after turns that they have been inactive.\nUnits heal 5 health per turn in enemy territory, 10 in neutral land,\n  15 inside your territory and 20 in your cities. = 

Workers = Darbininkai
 # Requires translation!
Workers are vital to your cities' growth, since only they can construct improvements on tiles.\nImprovements raise the yield of your tiles, allowing your city to produce more and grow faster while working the same amount of tiles! = 

Siege Units = Apgulos vienetai
 # Requires translation!
Siege units are extremely powerful against cities, but need to be Set Up before they can attack.\nOnce your siege unit is set up, it can attack from the current tile,\n  but once moved to another tile, it will need to be set up again. = 

Embarking = Įsitraukimas
 # Requires translation!
Once a certain tech is researched, your land units can embark, allowing them to traverse water tiles.\nEntering or leaving water takes the entire turn. = 
 # Requires translation!
Units are defenseless while embarked (cannot use modifiers), and have a fixed Defending Strength based on your tech Era, so be careful!\nRanged Units can't attack, Melee Units have a Strength penalty, and all have limited vision. = 

Idle Units = Tuščiosios eigos vienetai
 # Requires translation!
If you don't want to move a unit this turn, you can skip it by clicking 'Next unit' again.\nIf you won't be moving it for a while, you can have the unit enter Fortify or Sleep mode - \n  units in Fortify or Sleep are not considered idle units.\nIf you want to disable the 'Next unit' feature entirely, you can toggle it in Menu -> Check for idle units. = 

Contact Me = Susisiek su manimi
 # Requires translation!
Hi there! If you've played this far, you've probably seen that the game is currently incomplete.\n UnCiv is meant to be open-source and free, forever.\n That means no ads or any other nonsense. = 
 # Requires translation!
What motivates me to keep working on it, \n  besides the fact I think it's amazingly cool that I can,\n  is the support from the players - you guys are the best! = 
 # Requires translation!
Every rating and review that I get puts a smile on my face =)\n  So contact me! Send me an email, review, Github issue\n  or mail pigeon, and let's figure out how to make the game \n  even more awesome!\n(Contact info is in the Play Store) = 

Pillaging = Arimas
 # Requires translation!
Military units can pillage improvements, which heals them 25 health and ruins the improvement.\nThe tile can still be worked, but advantages from the improvement - stat bonuses and resources - will be lost.\nWorkers can repair these improvements, which takes less time than building the improvement from scratch. = 

Experience = Patirtis
 # Requires translation!
Units that enter combat gain experience, which can then be used on promotions for that unit.\nUnits gain more experience when in Melee combat than Ranged, and more when attacking than when defending. = 
 # Requires translation!
Units can only gain up to 30 XP from Barbarian units - meaning up to 2 promotions. After that, Barbarian units will provide no experience. = 

Combat = Kovoti
 # Requires translation!
Unit and cities are worn down by combat, which is affected by a number of different values.\nEach unit has a certain 'base' combat value, which can be improved by certain conditions, promotions and locations. = 
 # Requires translation!
Units use the 'Strength' value as the base combat value when melee attacking and when defending.\nWhen using a ranged attack, they will the use the 'Ranged Strength' value instead. = 
 # Requires translation!
Ranged attacks can be done from a distance, dependent on the 'Range' value of the unit.\nWhile melee attacks allow the defender to damage the attacker in retaliation, ranged attacks do not. = 

Research Agreements = Tyrimų sutartys
 # Requires translation!
In research agreements, you and another civilization decide to jointly research technology.\nAt the end of the agreement, you will both receive a 'lump sum' of Science, which will go towards one of your unresearched technologies. = 
 # Requires translation!
The amount of ⍾Science you receive at the end is dependent on the ⍾Science generated by your cities and the other civilization's cities during the agreement - the more, the better! = 

 # Requires translation!
Not all nations are contending with you for victory.\nCity-States are nations that can't win, don't conquer other cities and can't be traded with. = 
 # Requires translation!
Instead, diplomatic relations with City-States are determined by Influence - a meter of 'how much the City-State likes you'.\nInfluence can be increased by attacking their enemies, liberating their city, and giving them sums of gold. = 
 # Requires translation!
Certain bonuses are given when you are at above 30 influence.\nWhen you have above 60 Influence, and you have the highest influence with them of all civilizations, you are considered their 'Ally', and gain further bonuses and access to the Luxury and Strategic resources in their lands. = 

 # Requires translation!
Great People = 
 # Requires translation!
Certain buildings, and specialists in cities, generate Great Person points per turn.\nThere are several types of Great People, and their points accumulate separately.\nThe number of points per turn and accumulated points can be viewed in the Overview screen. = 
 # Requires translation!
Once enough points have been accumulated, a Great Person of that type will be created!\nEach Great Person can construct a certain Great Improvement which gives large yields over time, or immediately consumed to provide a certain bonus now. = 
 # Requires translation!
Great Improvements also provide any strategic resources that are under them, so you don't need to worry if resources are revealed underneath your improvements! = 

 # Requires translation!
Removing Terrain Features = 
 # Requires translation!
Certain tiles have terrain features - like Flood plains or Forests -  on top of them. Some of these layers, like Jungle, Marsh and Forest, can be removed by workers.\nRemoving the terrain feature does not remove any resources in the tile, and is usually required in order to add improvements exploiting those resources. = 

 # Requires translation!
Natural Wonders, such as the Mt. Fuji, the Rock of Gibraltar and the Great Barrier Reef, are unique, impassable terrain features, masterpieces of mother Nature, which possess exceptional qualities that make them very different from the average terrain.\nThey benefit by giving you large sums of Culture, Science, Gold or Production if worked by your Cities, which is why you might need to bring them under your empire as soon as possible. = 

 # Requires translation!
Keyboard = 
 # Requires translation!
If you have a keyboard, some shortcut keys become available. Unit command or improvement picker keys, for example, are shown directly in their corresponding buttons. = 
 # Requires translation!
On the world screen the hotkeys are as follows: = 
 # Requires translation!
Space or 'N' - Next unit or turn\n'E' - Empire overview (last viewed page)\n'+', '-' - Zoom in / out\nHome - center on capital or open its city screen if already centered = 
 # Requires translation!
F1 - Open Civilopedia\nF2 - Empire overview Trades\nF3 - Empire overview Units\nF4 - Empire overview Diplomacy\nF5 - Social policies\nF6 - Technologies\nF7 - Empire overview Cities\nF8 - Victory Progress\nF9 - Empire overview Stats\nF10 - Empire overview Resources\nF11 - Quicksave\nF12 - Quickload = 
 # Requires translation!
Ctrl-R - Toggle tile resource display\nCtrl-Y - Toggle tile yield display\nCtrl-O - Game options\nCtrl-S - Save game\nCtrl-L - Load game = 

 # Requires translation!
World Screen = 
 # Requires translation!
This is where you spend most of your time playing Unciv. See the world, control your units, access other screens from here. = 
 # Requires translation!
①: The menu button - civilopedia, save, load, options... = 
 # Requires translation!
②: The player/nation whose turn it is - click for diplomacy overview. = 
 # Requires translation!
③: The Technology Button - shows the tech tree which allows viewing or researching technologies. = 
 # Requires translation!
④: The Social Policies Button - shows enacted and selectable policies, and with enough culture points you can enact new ones. = 
 # Requires translation!
⑤: The Diplomacy Button - shows the diplomacy manager where you can talk to other civilizations. = 
 # Requires translation!
⑥: Unit Action Buttons - while a unit is selected its possible actions appear here. = 
 # Requires translation!
⑦: The unit/city info pane - shows information about a selected unit or city. = 
 # Requires translation!
⑧: The name (and unit icon) of the selected unit or city, with current health if wounded. Clicking a unit name or icon will open its civilopedia entry. = 
 # Requires translation!
⑨: The arrow buttons allow jumping to the next/previous unit. = 
 # Requires translation!
⑩: For a selected unit, its promotions appear here, and clicking leads to the promotions screen for that unit. = 
 # Requires translation!
⑪: Remaining/per turn movement points, strength and experience / XP needed for promotion. For cities, you get its combat strength. = 
 # Requires translation!
⑫: This button closes the selected unit/city info pane. = 
 # Requires translation!
⑬: This pane appears when you order a unit to attack an enemy. On top are attacker and defender with their respective base strengths. = 
 # Requires translation!
⑭: Below that are strength bonuses or penalties and health bars projecting before / after the attack. = 
 # Requires translation!
⑮: The Attack Button - let blood flow! = 
 # Requires translation!
⑯: The minimap shows an overview over the world, with known cities, terrain and fog of war. Clicking will position the main map. = 
 # Requires translation!
⑰: To the side of the minimap are display feature toggling buttons - tile yield, worked indicator, show/hide resources. These mirror setting on the options screen and are hidden if you deactivate the minimap. = 
 # Requires translation!
⑱: Tile information for the selected hex - current or potential yield, terrain, effects, present units, city located there and such. Where appropriate, clicking a line opens the corresponding civilopedia entry. = 
 # Requires translation!
⑲: Notifications - what happened during the last 'next turn' phase. Some are clickable to show a relevant place on the map, some even show several when you click repeatedly. = 
 # Requires translation!
⑳: The Next Turn Button - unless there are things to do, in which case the label changes to 'next unit', 'pick policy' and so on. = 
 # Requires translation!
ⓐ: The overview button leads to the empire overview screen with various tabs (the last one viewed is remembered) holding vital information about the state of your civilization in the world. = 
 # Requires translation!
ⓑ: The ♪Culture icon shows accumulated ♪Culture and ♪Culture needed for the next policy - in this case, the exclamation mark tells us a next policy can be enacted. Clicking is another way to the policies manager. = 
 # Requires translation!
ⓒ: Your known strategic resources are displayed here with the available (usage already deducted) number - click to go to the resources overview screen. = 
 # Requires translation!
ⓓ: Happiness/unhappiness balance and either golden age with turns left or accumulated happiness with amount needed for a golden age is shown next to the smiley. Clicking also leads to the resources overview screen as luxury resources are a way to improve happiness. = 
 # Requires translation!
ⓔ: The ⍾Science icon shows the number of ⍾Science points produced per turn. Clicking leads to the technology tree. = 
 # Requires translation!
ⓕ: Number of turns played with translation into calendar years. Click to see the victory overview. = 
 # Requires translation!
ⓖ: The number of gold coins in your treasury and income. Clicks lead to the Stats overview screen. = 
 # Requires translation!
ⓧ: In the center of all this - the world map! Here, the "X" marks a spot outside the map. Yes, unless the wrap option was used, Unciv worlds are flat. Don't worry, your ships won't fall off the edge. = 
 # Requires translation!
ⓨ: By the way, here's how an empire border looks like - it's in the national colours of the nation owning the territory. = 
 # Requires translation!
ⓩ: And this is the red targeting circle that led to the attack pane back under ⑬. = 
 # Requires translation!
What you don't see: The phone/tablet's back button will pop the question whether you wish to leave Unciv and go back to Real Life. On desktop versions, you can use the ESC key. = 

 # Requires translation!
After building a shrine, your civilization will start generating ☮Faith. = 
 # Requires translation!
When enough ☮Faith has been generated, you will be able to found a pantheon. = 
 # Requires translation!
A pantheon will provide a small bonus for your civilization that will apply to all your cities. = 
 # Requires translation!
Each civilization can only choose a single pantheon belief, and each pantheon can only be chosen once. = 
 # Requires translation!
Generating more ☮Faith will allow you to found a religion. = 

 # Requires translation!
Keep generating ☮Faith, and eventually a great prophet will be born in one of your cities. = 
 # Requires translation!
This great prophet can be used for multiple things: Constructing a holy site, founding a religion and spreading your religion. = 
 # Requires translation!
When founding your religion, you may choose another two beliefs. The founder belief will only apply to you, while the follower belief will apply to all cities following your religion. = 
 # Requires translation!
Additionally, the city where you used your great prophet will become the holy city of that religion. = 
 # Requires translation!
Once you have founded a religion, great prophets will keep being born every so often, though the amount of Faith☮ you have to save up will be higher. = 
 # Requires translation!
One of these great prophets can then be used to enhance your religion. = 
 # Requires translation!
This will allow you to choose another follower belief, as well as an enhancer belief, that only applies to you. = 
 # Requires translation!
Do take care founding a religion soon, only about half the players in the game are able to found a religion! = 

 # Requires translation!
Beliefs = 
 # Requires translation!
There are four types of beliefs: Pantheon, Founder, Follower and Enhancer beliefs. = 
 # Requires translation!
Pantheon and Follower beliefs apply to each city following your religion, while Founder and Enhancer beliefs only apply to the founder of a religion. = 

 # Requires translation!
Religion inside cities = 
 # Requires translation!
When founding a city, it won't follow a religion immediately. = 
 # Requires translation!
The religion a city follows depends on the total pressure each religion has within the city. = 
 # Requires translation!
Followers are allocated in the same proportions as these pressures, and these followers can be viewed in the city screen. = 
 # Requires translation!
Based on this, you can get a feel for which religions have a lot of pressure built up in the city, and which have almost none. = 
 # Requires translation!
The city follows a religion if a majority of its population follows that religion, and will only then receive the effects of Follower and Pantheon beliefs of that religion. = 

 # Requires translation!
Spreading Religion = 
 # Requires translation!
Spreading religion happens naturally, but can be sped up using missionaries or great prophets. = 
 # Requires translation!
Missionaries can be bought in cities following a major religion, and will take the religion of that city. = 
 # Requires translation!
So do take care where you are buying them! If another civilization has converted one of your cities to their religion, missionaries bought there will follow their religion. = 
 # Requires translation!
Great prophets always have your religion when they appear, even if they are bought in cities following other religions, but captured great prophets do retain their original religion. = 
 # Requires translation!
Both great prophets and missionaries are able to spread religion to cities when they are inside its borders, even cities of other civilizations. = 
 # Requires translation!
These two units can even enter tiles of civilizations with whom you don't have an open borders agreement! = 
 # Requires translation!
But do take care, missionaries will lose 250 religious strength each turn they end while in foreign lands. = 
 # Requires translation!
This diminishes their effectiveness when spreading religion, and if their religious strength ever reaches 0, they have lost their faith and disappear. = 
 # Requires translation!
When you do spread your religion, the religious strength of the unit is added as pressure for that religion. = 
 # Requires translation!
Cities also passively add pressure of their majority religion to nearby cities. = 
 # Requires translation!
Each city provides +6 pressure per turn to all cities within 10 tiles, though the exact amount of pressure depends on the game speed. = 
 # Requires translation!
This pressure can also be seen in the city screen, and gives you an idea of how religions in your cities will evolve if you don't do anything. = 
 # Requires translation!
Holy cities also provide +30 pressure of the religion founded there to themselves, making it very difficult to effectively convert a holy city. = 
 # Requires translation!
Lastly, before founding a religion, new cities you settle will start with 200 pressure for your pantheon. = 
 # Requires translation!
This way, all your cities will starting following your pantheon as long as you haven't founded a religion yet. = 

 # Requires translation!
Inquisitors = 
 # Requires translation!
Inquisitors are the last religious unit, and their strength is removing other religions. = 
 # Requires translation!
They can remove all other religions from one of your own cities, removing any pressures built up. = 
 # Requires translation!
Great prophets also have this ability, and remove all other religions in the city when spreading their religion. = 
 # Requires translation!
Often this results in the city immediately converting to their religion = 
 # Requires translation!
Additionally, when an inquisitor is stationed in or directly next to a city center, units of other religions cannot spread their faith there, though natural spread is uneffected. = 

 # Requires translation!
The Mayan unique ability, 'The Long Count', comes with a side effect: = 
 # Requires translation!
Once active, the game's year display will use mayan notation. = 
 # Requires translation!
The Maya measured time in days from what we would call 11th of August, 3114 BCE. A day is called K'in, 20 days are a Winal, 18 Winals are a Tun, 20 Tuns are a K'atun, 20 K'atuns are a B'ak'tun, 20 B'ak'tuns a Piktun, and so on. = 
 # Requires translation!
Unciv only displays ය B'ak'tuns, ඹ K'atuns and ම Tuns (from left to right) since that is enough to approximate gregorian calendar years. The Maya numerals are pretty obvious to understand. Have fun deciphering them! = 

 # Requires translation!
Your cities will periodically demand different luxury goods to satisfy their desire for new things in life. = 
 # Requires translation!
If you manage to acquire the demanded luxury by trade, expansion, or conquest, the city will celebrate We Love The King Day for 20 turns. = 
 # Requires translation!
During the We Love The King Day, the city will grow 25% faster. = 
 # Requires translation!
This means exploration and trade is important to grow your cities! = 


#################### Lines from Unique Types #######################

 # Requires translation!
Nullifies [stat] [cityFilter] = 
 # Requires translation!
Nullifies Growth [cityFilter] = 
 # Requires translation!
Provides [stats] per turn = 
 # Requires translation!
Provides [stats] [cityFilter] per turn = 
 # Requires translation!
Provides [amount] Happiness = 
 # Requires translation!
Provides military units every ≈[amount] turns = 
 # Requires translation!
Provides a unique luxury = 
 # Requires translation!
Cannot build [baseUnitFilter] units = 
 # Requires translation!
May choose [amount] additional [beliefType] beliefs when [foundingOrEnhancing] a religion = 
 # Requires translation!
May buy [buildingFilter] buildings for [amount] [stat] [cityFilter] at an increasing price ([amount2]) = 
 # Requires translation!
May buy [baseUnitFilter] units for [amount] [stat] [cityFilter] = 
 # Requires translation!
May buy [buildingFilter] buildings for [amount] [stat] [cityFilter] = 
 # Requires translation!
May buy [baseUnitFilter] units with [stat] [cityFilter] = 
 # Requires translation!
May buy [buildingFilter] buildings with [stat] for [amount] times their normal Production cost = 
 # Requires translation!
[stat] cost of purchasing [buildingFilter] buildings [amount]% = 
 # Requires translation!
Production to science conversion in cities increased by 33% = 
 # Requires translation!
Triggers victory = 
 # Requires translation!
Starts with [policy] adopted = 
 # Requires translation!
[amount] Unit Supply = 
 # Requires translation!
[amount] Unit Supply per [amount2] population [cityFilter] = 
 # Requires translation!
[amount] Unit Supply per city = 
 # Requires translation!
Rebel units may spawn = 
 # Requires translation!
Can be purchased for [amount] [stat] [cityFilter] = 
 # Requires translation!
Requires a [buildingName] in at least [amount] cities = 
 # Requires translation!
Must not be next to [terrainFilter] = 
 # Requires translation!
No defensive terrain penalty = 
 # Requires translation!
No Sight = 
 # Requires translation!
[amount] XP gained from combat = 
 # Requires translation!
Irremovable = 
 # Requires translation!
<<<<<<< HEAD
=======
by consuming this unit = 
 # Requires translation!
>>>>>>> 69603bc5
when at war = 
 # Requires translation!
with [resource] = 
 # Requires translation!
when between [amount] and [amount2] Happiness = 
 # Requires translation!
when below [amount] Happiness = 
 # Requires translation!
during the [era] = 
 # Requires translation!
if no other Civilization has researched this = 
 # Requires translation!
upon discovering [tech] = 
 # Requires translation!
after adopting [policy] = 
 # Requires translation!
<<<<<<< HEAD
by consuming this unit = 
 # Requires translation!
=======
>>>>>>> 69603bc5
in cities with a [buildingFilter] = 
 # Requires translation!
for units with [promotion] = 
 # Requires translation!
for units without [promotion] = 
 # Requires translation!
when above [amount] HP = 
 # Requires translation!
when below [amount] HP = 
 # Requires translation!
with [amount] to [amount2] neighboring [tileFilter] tiles = 
 # Requires translation!
in [tileFilter] [tileFilter2] tiles = 
 # Requires translation!
in tiles without [tileFilter] = 
 # Requires translation!
on water maps = 
 # Requires translation!
in [regionType] Regions = 
 # Requires translation!
in all except [regionType] Regions = 
 # Requires translation!
Free [baseUnitFilter] found in the ruins = 
 # Requires translation!
[amount] Free Social Policies = 
 # Requires translation!
[amount] population in a random city = 
 # Requires translation!
[amount] free random researchable Tech(s) from the [era] = 
 # Requires translation!
Gain [amount] [stat] = 
 # Requires translation!
Gain [amount]-[amount2] [stat] = 
 # Requires translation!
Gain enough Faith for a Pantheon = 
 # Requires translation!
Gain enough Faith for [amount]% of a Great Prophet = 
 # Requires translation!
Reveal up to [amount/'all'] [tileFilter] within a [amount] tile radius = 
 # Requires translation!
From a randomly chosen tile [amount] tiles away from the ruins, reveal tiles up to [amount2] tiles away with [amount3]% chance = 
 # Requires translation!
This Unit gains [amount] XP = 
 # Requires translation!
This Unit upgrades for free including special upgrades = 
 # Requires translation!
This Unit gains the [promotion] promotion = 
 # Requires translation!
Hidden before founding a Pantheon = 
 # Requires translation!
Hidden after founding a Pantheon = 
 # Requires translation!
Hidden after generating a Great Prophet = 
 # Requires translation!
Triggerable = 
 # Requires translation!
Global = 
 # Requires translation!
Nation = 
 # Requires translation!
Era = 
 # Requires translation!
Tech = 
 # Requires translation!
Policy = 
 # Requires translation!
FounderBelief = 
 # Requires translation!
FollowerBelief = 
 # Requires translation!
Building = 
 # Requires translation!
Unit = 
 # Requires translation!
UnitType = 
 # Requires translation!
Promotion = 
 # Requires translation!
Improvement = 
 # Requires translation!
Resource = 
 # Requires translation!
Ruins = 
 # Requires translation!
CityState = 
 # Requires translation!
ModOptions = 
 # Requires translation!
Conditional = 

#################### Removed Lines ####################

<<<<<<< HEAD
=======
#~~Units fight as though they were at full strength even when damaged = Vienetai kovoja taip, lyg būtų buvę visu pajėgumu, net pažeisti
>>>>>>> 69603bc5
#~~Rough Terrain = Grubus reljefas<|MERGE_RESOLUTION|>--- conflicted
+++ resolved
@@ -9012,11 +9012,8 @@
  # Requires translation!
 Irremovable = 
  # Requires translation!
-<<<<<<< HEAD
-=======
 by consuming this unit = 
  # Requires translation!
->>>>>>> 69603bc5
 when at war = 
  # Requires translation!
 with [resource] = 
@@ -9033,11 +9030,6 @@
  # Requires translation!
 after adopting [policy] = 
  # Requires translation!
-<<<<<<< HEAD
-by consuming this unit = 
- # Requires translation!
-=======
->>>>>>> 69603bc5
 in cities with a [buildingFilter] = 
  # Requires translation!
 for units with [promotion] = 
@@ -9130,8 +9122,5 @@
 
 #################### Removed Lines ####################
 
-<<<<<<< HEAD
-=======
 #~~Units fight as though they were at full strength even when damaged = Vienetai kovoja taip, lyg būtų buvę visu pajėgumu, net pažeisti
->>>>>>> 69603bc5
 #~~Rough Terrain = Grubus reljefas