--- conflicted
+++ resolved
@@ -2736,35 +2736,22 @@
 Route = 修路
 Build a road to connect your capital to our city. = 如果你能建造我们首都之间的道路，将极大的有利于我们的文明。
 
-<<<<<<< HEAD
+Connect Resource = 连接资源
+In order to make our civilizations stronger, connect [param] to your trade network. = 如果我们能找到[param]并将其连接到贸易网络，我们的商人将会十分高兴。
+
 Construct Wonder = 建造奇观
 We recommend you to start building [param] to show the whole world your civilization strength. = 如果你能建造[param]，我们的学者和艺术家将因你的成就而感到惊叹。
-=======
- # Requires translation!
-Connect Resource = 
- # Requires translation!
-In order to make our civilizations stronger, connect [param] to your trade network. = 
-
- # Requires translation!
-Construct Wonder = 
- # Requires translation!
-We recommend you to start building [param] to show the whole world your civilization strength. = 
->>>>>>> 523ed10e
 
 
 #################### Lines from Specialists from Civ V - Vanilla ####################
 
- # Requires translation!
-Scientist = 
-
- # Requires translation!
-Merchant = 
-
- # Requires translation!
-Artist = 
-
- # Requires translation!
-Engineer = 
+Scientist = 科学家
+
+Merchant = 商业家
+
+Artist = 艺术家
+
+Engineer = 工程师
 
 
 #################### Lines from Techs from Civ V - Vanilla ####################
